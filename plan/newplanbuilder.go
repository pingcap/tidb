// Copyright 2016 PingCAP, Inc.
//
// Licensed under the Apache License, Version 2.0 (the "License");
// you may not use this file except in compliance with the License.
// You may obtain a copy of the License at
//
//     http://www.apache.org/licenses/LICENSE-2.0
//
// Unless required by applicable law or agreed to in writing, software
// distributed under the License is distributed on an "AS IS" BASIS,
// See the License for the specific language governing permissions and
// limitations under the License.

package plan

import (
	"fmt"

	"github.com/juju/errors"
	"github.com/pingcap/tidb/ast"
	"github.com/pingcap/tidb/expression"
	"github.com/pingcap/tidb/model"
	"github.com/pingcap/tidb/mysql"
<<<<<<< HEAD
=======
	"github.com/pingcap/tidb/parser/opcode"
	"github.com/pingcap/tidb/util/types"
>>>>>>> 67378982
)

// UseNewPlanner means if use the new planner.
var UseNewPlanner = false

func (b *planBuilder) allocID(p Plan) string {
	b.id++
	return fmt.Sprintf("%T_%d", p, b.id)
}

func (b *planBuilder) buildAggregation(p Plan, aggFuncList []*ast.AggregateFuncExpr, gby *ast.GroupByClause) Plan {
	newAggFuncList := make([]expression.AggregationFunction, 0, len(aggFuncList))
	agg := &Aggregation{}
	agg.id = b.allocID(agg)
	agg.correlated = p.IsCorrelated()
	addChild(agg, p)
	schema := make([]*expression.Column, 0, len(aggFuncList))
	for i, aggFunc := range aggFuncList {
		var newArgList []expression.Expression
		for _, arg := range aggFunc.Args {
			newArg, np, correlated, err := b.rewrite(arg, p, nil)
			if err != nil {
				b.err = errors.Trace(err)
				return nil
			}
			p = np
			agg.correlated = correlated || agg.correlated
			newArgList = append(newArgList, newArg)
		}
		newAggFuncList = append(newAggFuncList, expression.NewAggFunction(aggFunc.F, newArgList, aggFunc.Distinct))
		schema = append(schema, &expression.Column{FromID: agg.id,
			ColName: model.NewCIStr(fmt.Sprintf("%s_col_%d", agg.id, i))})
	}
	var gbyExprList []expression.Expression
	if gby != nil {
		gbyExprList = make([]expression.Expression, 0, len(gby.Items))
		for _, gbyItem := range gby.Items {
			gbyExpr, np, correlated, err := b.rewrite(gbyItem.Expr, p, nil)
			if err != nil {
				b.err = errors.Trace(err)
				return nil
			}
			p = np
			agg.correlated = correlated || agg.correlated
			gbyExprList = append(gbyExprList, gbyExpr)
		}
	}
	agg.AggFuncs = newAggFuncList
	agg.GroupByItems = gbyExprList
	agg.SetSchema(schema)
	return agg
}

func (b *planBuilder) buildResultSetNode(node ast.ResultSetNode) Plan {
	switch x := node.(type) {
	case *ast.Join:
		return b.buildNewJoin(x)
	case *ast.TableSource:
		var p Plan
		switch v := x.Source.(type) {
		case *ast.SelectStmt:
			p = b.buildNewSelect(v)
		case *ast.UnionStmt:
			p = b.buildNewUnion(v)
		case *ast.TableName:
			// TODO: select physical algorithm during cbo phase.
			p = b.buildNewTableScanPlan(v)
		default:
			b.err = ErrUnsupportedType.Gen("unsupported table source type %T", v)
			return nil
		}
		if v, ok := p.(*NewTableScan); ok {
			v.TableAsName = &x.AsName
		}
		if x.AsName.L != "" {
			schema := p.GetSchema()
			for _, col := range schema {
				col.TblName = x.AsName
				col.DBName = model.NewCIStr("")
			}
		}
		return p
	case *ast.SelectStmt:
		return b.buildNewSelect(x)
	case *ast.UnionStmt:
		return b.buildNewUnion(x)
	default:
		b.err = ErrUnsupportedType.Gen("unsupported table source type %T", x)
		return nil
	}
}

func extractColumn(expr expression.Expression, cols []*expression.Column, outerCols []*expression.Column) (result []*expression.Column, outer []*expression.Column) {
	switch v := expr.(type) {
	case *expression.Column:
		if v.Correlated {
			return cols, append(outerCols, v)
		}
		return append(cols, v), outerCols
	case *expression.ScalarFunction:
		for _, arg := range v.Args {
			cols, outerCols = extractColumn(arg, cols, outerCols)
		}
		return cols, outerCols
	}
	return cols, outerCols
}

func extractOnCondition(conditions []expression.Expression, left Plan, right Plan) (
	eqCond []*expression.ScalarFunction, leftCond []expression.Expression, rightCond []expression.Expression,
	otherCond []expression.Expression) {
	for _, expr := range conditions {
		binop, ok := expr.(*expression.ScalarFunction)
<<<<<<< HEAD
		if ok && binop.FuncName.L == ast.EQ {
=======
		if ok && binop.FuncName.L == opcode.Ops[opcode.EQ] {
>>>>>>> 67378982
			ln, lOK := binop.Args[0].(*expression.Column)
			rn, rOK := binop.Args[1].(*expression.Column)
			if lOK && rOK {
				if left.GetSchema().GetIndex(ln) != -1 && right.GetSchema().GetIndex(rn) != -1 {
					eqCond = append(eqCond, binop)
					continue
<<<<<<< HEAD
				}
				if left.GetSchema().GetIndex(rn) != -1 && right.GetSchema().GetIndex(ln) != -1 {
					newEq := expression.NewFunction(model.NewCIStr(ast.EQ), []expression.Expression{rn, ln})
=======
				} else if left.GetSchema().GetIndex(rn) != -1 && right.GetSchema().GetIndex(ln) != -1 {
					newEq := expression.NewFunction(model.NewCIStr(opcode.Ops[opcode.EQ]), []expression.Expression{rn, ln})
>>>>>>> 67378982
					eqCond = append(eqCond, newEq)
					continue
				}
			}
		}
		columns, _ := extractColumn(expr, nil, nil)
		allFromLeft, allFromRight := true, true
		for _, col := range columns {
			if left.GetSchema().GetIndex(col) != -1 {
				allFromRight = false
			} else {
				allFromLeft = false
			}
		}
		if allFromRight {
			rightCond = append(rightCond, expr)
		} else if allFromLeft {
			leftCond = append(leftCond, expr)
		} else {
			otherCond = append(otherCond, expr)
		}
	}
	return
}

// CNF means conjunctive normal form, e.g. a and b and c.
func splitCNFItems(onExpr expression.Expression) []expression.Expression {
	switch v := onExpr.(type) {
	case *expression.ScalarFunction:
<<<<<<< HEAD
		if v.FuncName.L == ast.AndAnd {
=======
		if v.FuncName.L == opcode.Ops[opcode.AndAnd] {
>>>>>>> 67378982
			var ret []expression.Expression
			for _, arg := range v.Args {
				ret = append(ret, splitCNFItems(arg)...)
			}
			return ret
		}
	}
	return []expression.Expression{onExpr}
}

func (b *planBuilder) buildNewJoin(join *ast.Join) Plan {
	if join.Right == nil {
		return b.buildResultSetNode(join.Left)
	}
	leftPlan := b.buildResultSetNode(join.Left)
	rightPlan := b.buildResultSetNode(join.Right)
	newSchema := append(leftPlan.GetSchema().DeepCopy(), rightPlan.GetSchema().DeepCopy()...)
	joinPlan := &Join{}
	joinPlan.SetSchema(newSchema)
	joinPlan.correlated = leftPlan.IsCorrelated() || rightPlan.IsCorrelated()
	if join.On != nil {
		onExpr, _, correlated, err := b.rewrite(join.On.Expr, joinPlan, nil)
		if err != nil {
			b.err = err
			return nil
		}
		if correlated {
			b.err = errors.New("On condition doesn't support subqueries yet.")
		}
		onCondition := splitCNFItems(onExpr)
		eqCond, leftCond, rightCond, otherCond := extractOnCondition(onCondition, leftPlan, rightPlan)
		joinPlan.EqualConditions = eqCond
		joinPlan.LeftConditions = leftCond
		joinPlan.RightConditions = rightCond
		joinPlan.OtherConditions = otherCond
	}
	if join.Tp == ast.LeftJoin {
		joinPlan.JoinType = LeftOuterJoin
	} else if join.Tp == ast.RightJoin {
		joinPlan.JoinType = RightOuterJoin
	} else {
		joinPlan.JoinType = InnerJoin
	}
	addChild(joinPlan, leftPlan)
	addChild(joinPlan, rightPlan)
	return joinPlan
}

func (b *planBuilder) buildSelection(p Plan, where ast.ExprNode, mapper map[*ast.AggregateFuncExpr]int) Plan {
	conditions := splitWhere(where)
	expressions := make([]expression.Expression, 0, len(conditions))
	selection := &Selection{}
	selection.correlated = p.IsCorrelated()
	for _, cond := range conditions {
		expr, np, correlated, err := b.rewrite(cond, p, mapper)
		if err != nil {
			b.err = err
			return nil
		}
		p = np
		selection.correlated = selection.correlated || correlated
		expressions = append(expressions, expr)
	}
	selection.Conditions = expressions
	selection.id = b.allocID(selection)
	selection.SetSchema(p.GetSchema().DeepCopy())
	addChild(selection, p)
	return selection
}

func (b *planBuilder) buildProjection(p Plan, fields []*ast.SelectField, mapper map[*ast.AggregateFuncExpr]int) Plan {
	proj := &Projection{Exprs: make([]expression.Expression, 0, len(fields))}
	proj.id = b.allocID(proj)
	proj.correlated = p.IsCorrelated()
	schema := make(expression.Schema, 0, len(fields))
	for _, field := range fields {
		var tblName, colName model.CIStr
		if field.WildCard != nil {
			dbName := field.WildCard.Schema
			colTblName := field.WildCard.Table
<<<<<<< HEAD
			for _, col := range src.GetSchema() {
				if (dbName.L != "" && dbName.L != col.DBName.L) ||
					(colTblName.L != "" && colTblName.L != col.TblName.L) {
					continue
=======
			for _, col := range p.GetSchema() {
				if (dbName.L == "" || dbName.L == col.DBName.L) &&
					(colTblName.L == "" || colTblName.L == col.TblName.L) {
					newExpr := col.DeepCopy()
					proj.Exprs = append(proj.Exprs, newExpr)
					tblName = col.TblName
					schemaCol := &expression.Column{FromID: col.FromID, TblName: tblName, ColName: col.ColName, RetType: newExpr.GetType()}
					schema = append(schema, schemaCol)
>>>>>>> 67378982
				}
				newExpr := col.DeepCopy()
				proj.Exprs = append(proj.Exprs, newExpr)
				schemaCol := &expression.Column{
					FromID:  col.FromID,
					TblName: col.TblName,
					ColName: col.ColName,
					RetType: newExpr.GetType()}
				schema = append(schema, schemaCol)
			}
		} else {
			newExpr, np, correlated, err := b.rewrite(field.Expr, p, mapper)
			if err != nil {
				b.err = errors.Trace(err)
				return nil
			}
			p = np
			proj.correlated = proj.correlated || correlated
			proj.Exprs = append(proj.Exprs, newExpr)
			var fromID string
			if field.AsName.L != "" {
				colName = field.AsName
				fromID = proj.id
			} else if c, ok := newExpr.(*expression.Column); ok {
				colName = c.ColName
				tblName = c.TblName
				fromID = c.FromID
			} else {
				colName = model.NewCIStr(field.Expr.Text())
				fromID = proj.id
			}
			schemaCol := &expression.Column{
				FromID:  fromID,
				TblName: tblName,
				ColName: colName,
				RetType: newExpr.GetType()}
			schema = append(schema, schemaCol)
		}
	}
	proj.SetSchema(schema)
	addChild(proj, p)
	return proj
}

func (b *planBuilder) buildNewDistinct(src Plan) Plan {
	d := &Distinct{}
	addChild(d, src)
	d.SetSchema(src.GetSchema())
	return d
}

func (b *planBuilder) buildNewUnion(union *ast.UnionStmt) (p Plan) {
	sels := make([]Plan, len(union.SelectList.Selects))
	for i, sel := range union.SelectList.Selects {
		sels[i] = b.buildNewSelect(sel)
	}
	u := &Union{
		Selects: sels,
	}
	u.id = b.allocID(u)
	p = u
	firstSchema := make(expression.Schema, 0, len(sels[0].GetSchema()))
	firstSchema = append(firstSchema, sels[0].GetSchema()...)
	for _, sel := range sels {
		if len(firstSchema) != len(sel.GetSchema()) {
			b.err = errors.New("The used SELECT statements have a different number of columns")
			return nil
		}
		for i, col := range sel.GetSchema() {
			/*
			 * The lengths of the columns in the UNION result take into account the values retrieved by all of the SELECT statements
			 * SELECT REPEAT('a',1) UNION SELECT REPEAT('b',10);
			 * +---------------+
			 * | REPEAT('a',1) |
			 * +---------------+
			 * | a             |
			 * | bbbbbbbbbb    |
			 * +---------------+
			 */
			if col.RetType.Flen > firstSchema[i].RetType.Flen {
				firstSchema[i].RetType.Flen = col.RetType.Flen
			}
			// For select nul union select "abc", we should not convert "abc" to nil.
			// And the result field type should be VARCHAR.
			if firstSchema[i].RetType.Tp == 0 || firstSchema[i].RetType.Tp == mysql.TypeNull {
				firstSchema[i].RetType.Tp = col.RetType.Tp
			}
		}
		addChild(p, sel)
	}
	for _, v := range firstSchema {
		v.FromID = u.id
		v.DBName = model.NewCIStr("")
	}

	p.SetSchema(firstSchema)
	if union.Distinct {
		p = b.buildNewDistinct(p)
	}
	if union.OrderBy != nil {
		p = b.buildNewSort(p, union.OrderBy.Items, nil)
	}
	if union.Limit != nil {
		p = b.buildNewLimit(p, union.Limit)
	}
	return p
}

// ByItems wraps a "by" item.
type ByItems struct {
	Expr expression.Expression
	Desc bool
}

// NewSort stands for the order by plan.
type NewSort struct {
	basePlan

	ByItems []ByItems
}

func (b *planBuilder) buildNewSort(p Plan, byItems []*ast.ByItem, mapper map[*ast.AggregateFuncExpr]int) Plan {
	var exprs []ByItems
	sort := &NewSort{}
	for _, item := range byItems {
		it, np, correlated, err := b.rewrite(item.Expr, p, mapper)
		if err != nil {
			b.err = err
		}
		p = np
		sort.correlated = sort.correlated || correlated
		exprs = append(exprs, ByItems{Expr: it, Desc: item.Desc})
	}
	sort.ByItems = exprs
	addChild(sort, p)
	sort.id = b.allocID(sort)
	sort.SetSchema(p.GetSchema().DeepCopy())
	return sort
}

func (b *planBuilder) buildNewLimit(src Plan, limit *ast.Limit) Plan {
	li := &Limit{
		Offset: limit.Offset,
		Count:  limit.Count,
	}
	if s, ok := src.(*Sort); ok {
		s.ExecLimit = li
		return s
	}
	addChild(li, src)
	li.SetSchema(src.GetSchema().DeepCopy())
	return li
}

func (b *planBuilder) extractAggFunc(sel *ast.SelectStmt) (
	[]*ast.AggregateFuncExpr, map[*ast.AggregateFuncExpr]int,
	map[*ast.AggregateFuncExpr]int, map[*ast.AggregateFuncExpr]int) {
	extractor := &ast.AggregateFuncExtractor{AggFuncs: make([]*ast.AggregateFuncExpr, 0)}
	// Extract agg funcs from having clause.
	if sel.Having != nil {
		n, ok := sel.Having.Expr.Accept(extractor)
		if !ok {
			b.err = errors.New("Failed to extract agg expr from having clause")
			return nil, nil, nil, nil
		}
		sel.Having.Expr = n.(ast.ExprNode)
	}
	havingAggFuncs := extractor.AggFuncs
	extractor.AggFuncs = make([]*ast.AggregateFuncExpr, 0)
	havingMapper := make(map[*ast.AggregateFuncExpr]int)
	for _, agg := range havingAggFuncs {
		havingMapper[agg] = len(sel.Fields.Fields)
		field := &ast.SelectField{Expr: agg,
			AsName: model.NewCIStr(fmt.Sprintf("sel_agg_%d", len(sel.Fields.Fields)))}
		sel.Fields.Fields = append(sel.Fields.Fields, field)
	}

	// Extract agg funcs from order by clause.
	if sel.OrderBy != nil {
		for _, item := range sel.OrderBy.Items {
			_, ok := item.Expr.Accept(extractor)
			if !ok {
				b.err = errors.New("Failed to extract agg expr from orderby clause")
				return nil, nil, nil, nil
			}
			// TODO: support position expression.
		}
	}
	orderByAggFuncs := extractor.AggFuncs
	extractor.AggFuncs = make([]*ast.AggregateFuncExpr, 0)
	orderByMapper := make(map[*ast.AggregateFuncExpr]int)
	for _, agg := range orderByAggFuncs {
		orderByMapper[agg] = len(sel.Fields.Fields)
		field := &ast.SelectField{Expr: agg,
			AsName: model.NewCIStr(fmt.Sprintf("sel_agg_%d", len(sel.Fields.Fields)))}
		sel.Fields.Fields = append(sel.Fields.Fields, field)
	}

	for i, f := range sel.Fields.Fields {
		n, ok := f.Expr.Accept(extractor)
		if !ok {
			b.err = errors.New("Failed to extract agg expr!")
			return nil, nil, nil, nil
		}
		expr, _ := n.(ast.ExprNode)
		sel.Fields.Fields[i].Expr = expr
	}
	aggList := extractor.AggFuncs
	aggList = append(aggList, havingAggFuncs...)
	aggList = append(aggList, orderByAggFuncs...)
	totalAggMapper := make(map[*ast.AggregateFuncExpr]int)

	for i, agg := range aggList {
		totalAggMapper[agg] = i
	}
	return aggList, havingMapper, orderByMapper, totalAggMapper
}

func (b *planBuilder) buildNewSelect(sel *ast.SelectStmt) Plan {
	oldLen := len(sel.Fields.Fields)
	hasAgg := b.detectSelectAgg(sel)
	var aggFuncs []*ast.AggregateFuncExpr
	var havingMap, orderMap, totalMap map[*ast.AggregateFuncExpr]int
	if hasAgg {
		aggFuncs, havingMap, orderMap, totalMap = b.extractAggFunc(sel)
	}
	// Build subquery
	// Convert subquery to expr with plan
	// TODO: add subquery support.
	//b.buildSubquery(sel)
	var p Plan
	if sel.From != nil {
		p = b.buildResultSetNode(sel.From.TableRefs)
		if b.err != nil {
			return nil
		}
		if sel.Where != nil {
			p = b.buildSelection(p, sel.Where, nil)
		}
		if b.err != nil {
			return nil
		}
		if sel.LockTp != ast.SelectLockNone {
			p = b.buildSelectLock(p, sel.LockTp)
			if b.err != nil {
				return nil
			}
		}
		if hasAgg {
			p = b.buildAggregation(p, aggFuncs, sel.GroupBy)
		}
	} else {
		if sel.Where != nil {
			p = b.buildTableDual(sel)
		}
		if hasAgg {
			p = b.buildAggregation(p, aggFuncs, nil)
		}
	}
	p = b.buildProjection(p, sel.Fields.Fields, totalMap)
	if b.err != nil {
		return nil
	}
	if sel.Having != nil {
		p = b.buildSelection(p, sel.Having.Expr, havingMap)
		if b.err != nil {
			return nil
		}
	}
	if sel.Distinct {
		p = b.buildDistinct(p)
		if b.err != nil {
			return nil
		}
	}
	// TODO: implement push order during cbo
	if sel.OrderBy != nil {
		p = b.buildNewSort(p, sel.OrderBy.Items, orderMap)
		if b.err != nil {
			return nil
		}
	}
	if sel.Limit != nil {
		p = b.buildLimit(p, sel.Limit)
		if b.err != nil {
			return nil
		}
	}
	if oldLen != len(sel.Fields.Fields) {
		proj := &Projection{}
		proj.id = b.allocID(proj)
		var newSchema expression.Schema
		oldSchema := p.GetSchema()
		proj.Exprs = make([]expression.Expression, 0, oldLen)
		for _, col := range oldSchema[:oldLen] {
			proj.Exprs = append(proj.Exprs, col)
		}
		newSchema = oldSchema[:oldLen]
		newSchema = newSchema.DeepCopy()
		for _, s := range newSchema {
			s.FromID = proj.id
		}
		proj.SetSchema(newSchema)
		addChild(proj, p)
		proj.correlated = p.IsCorrelated()
		return proj
	}
	return p
}

func (b *planBuilder) buildNewTableScanPlan(tn *ast.TableName) Plan {
	p := &NewTableScan{
		Table: tn.TableInfo,
	}
	p.id = b.allocID(p)
	// Equal condition contains a column from previous joined table.
	p.RefAccess = false
	rfs := tn.GetResultFields()
	schema := make([]*expression.Column, 0, len(rfs))
	for _, rf := range rfs {
		p.DBName = &rf.DBName
		p.Columns = append(p.Columns, rf.Column)
		schema = append(schema, &expression.Column{
			FromID:  p.id,
			ColName: rf.Column.Name,
			TblName: rf.Table.Name,
			DBName:  rf.DBName,
			RetType: &rf.Column.FieldType})
	}
	p.SetSchema(schema)
	return p
}

func (b *planBuilder) buildApply(p, innter Plan, schema expression.Schema) Plan {
	ap := &Apply{
		InnerPlan:   innter,
		OuterSchema: schema,
	}
	ap.id = b.allocID(ap)
	addChild(ap, p)
	ap.SetSchema(append(p.GetSchema().DeepCopy(), innter.GetSchema().DeepCopy()...))
	ap.correlated = p.IsCorrelated()
	return ap
}

func (b *planBuilder) buildExists(p Plan) Plan {
	exists := &Exists{}
	exists.id = b.allocID(exists)
	addChild(exists, p)
	newCol := &expression.Column{FromID: exists.id, RetType: types.NewFieldType(mysql.TypeTiny), ColName: model.NewCIStr("exists_col")}
	exists.SetSchema([]*expression.Column{newCol})
	exists.correlated = p.IsCorrelated()
	return exists
}

func (b *planBuilder) buildMaxOneRow(p Plan) Plan {
	maxOnerow := &MaxOneRow{}
	maxOnerow.id = b.allocID(maxOnerow)
	addChild(maxOnerow, p)
	maxOnerow.SetSchema(p.GetSchema().DeepCopy())
	maxOnerow.correlated = p.IsCorrelated()
	return maxOnerow
}<|MERGE_RESOLUTION|>--- conflicted
+++ resolved
@@ -21,11 +21,7 @@
 	"github.com/pingcap/tidb/expression"
 	"github.com/pingcap/tidb/model"
 	"github.com/pingcap/tidb/mysql"
-<<<<<<< HEAD
-=======
-	"github.com/pingcap/tidb/parser/opcode"
 	"github.com/pingcap/tidb/util/types"
->>>>>>> 67378982
 )
 
 // UseNewPlanner means if use the new planner.
@@ -139,25 +135,16 @@
 	otherCond []expression.Expression) {
 	for _, expr := range conditions {
 		binop, ok := expr.(*expression.ScalarFunction)
-<<<<<<< HEAD
 		if ok && binop.FuncName.L == ast.EQ {
-=======
-		if ok && binop.FuncName.L == opcode.Ops[opcode.EQ] {
->>>>>>> 67378982
 			ln, lOK := binop.Args[0].(*expression.Column)
 			rn, rOK := binop.Args[1].(*expression.Column)
 			if lOK && rOK {
 				if left.GetSchema().GetIndex(ln) != -1 && right.GetSchema().GetIndex(rn) != -1 {
 					eqCond = append(eqCond, binop)
 					continue
-<<<<<<< HEAD
 				}
 				if left.GetSchema().GetIndex(rn) != -1 && right.GetSchema().GetIndex(ln) != -1 {
 					newEq := expression.NewFunction(model.NewCIStr(ast.EQ), []expression.Expression{rn, ln})
-=======
-				} else if left.GetSchema().GetIndex(rn) != -1 && right.GetSchema().GetIndex(ln) != -1 {
-					newEq := expression.NewFunction(model.NewCIStr(opcode.Ops[opcode.EQ]), []expression.Expression{rn, ln})
->>>>>>> 67378982
 					eqCond = append(eqCond, newEq)
 					continue
 				}
@@ -187,11 +174,7 @@
 func splitCNFItems(onExpr expression.Expression) []expression.Expression {
 	switch v := onExpr.(type) {
 	case *expression.ScalarFunction:
-<<<<<<< HEAD
 		if v.FuncName.L == ast.AndAnd {
-=======
-		if v.FuncName.L == opcode.Ops[opcode.AndAnd] {
->>>>>>> 67378982
 			var ret []expression.Expression
 			for _, arg := range v.Args {
 				ret = append(ret, splitCNFItems(arg)...)
@@ -272,21 +255,10 @@
 		if field.WildCard != nil {
 			dbName := field.WildCard.Schema
 			colTblName := field.WildCard.Table
-<<<<<<< HEAD
-			for _, col := range src.GetSchema() {
+			for _, col := range p.GetSchema() {
 				if (dbName.L != "" && dbName.L != col.DBName.L) ||
 					(colTblName.L != "" && colTblName.L != col.TblName.L) {
 					continue
-=======
-			for _, col := range p.GetSchema() {
-				if (dbName.L == "" || dbName.L == col.DBName.L) &&
-					(colTblName.L == "" || colTblName.L == col.TblName.L) {
-					newExpr := col.DeepCopy()
-					proj.Exprs = append(proj.Exprs, newExpr)
-					tblName = col.TblName
-					schemaCol := &expression.Column{FromID: col.FromID, TblName: tblName, ColName: col.ColName, RetType: newExpr.GetType()}
-					schema = append(schema, schemaCol)
->>>>>>> 67378982
 				}
 				newExpr := col.DeepCopy()
 				proj.Exprs = append(proj.Exprs, newExpr)
