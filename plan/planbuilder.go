--- conflicted
+++ resolved
@@ -76,12 +76,7 @@
 	inUpdateStmt bool
 	// colMapper stores the column that must be pre-resolved.
 	colMapper map[*ast.ColumnNameExpr]int
-<<<<<<< HEAD
-
-	// collect the visit information for privilege check
-=======
 	// Collect the visit information for privilege check.
->>>>>>> 6f8fc91a
 	visitInfo []visitInfo
 	optFlag   uint64
 }
