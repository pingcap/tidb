--- conflicted
+++ resolved
@@ -41,12 +41,9 @@
 	ErrAnalyzeMissIndex     = terror.ClassOptimizerPlan.New(CodeAnalyzeMissIndex, "Index '%s' in field list does not exist in table '%s'")
 	ErrAlterAutoID          = terror.ClassAutoid.New(CodeAlterAutoID, "No support for setting auto_increment using alter_table")
 	ErrBadGeneratedColumn   = terror.ClassOptimizerPlan.New(CodeBadGeneratedColumn, mysql.MySQLErrName[mysql.ErrBadGeneratedColumn])
-<<<<<<< HEAD
 	ErrViewSelectVariable   = terror.ClassDDL.New(codeViewSelectVariable, mysql.MySQLErrName[mysql.ErrViewSelectVariable])
-=======
 	ErrFieldNotInGroupBy    = terror.ClassOptimizerPlan.New(CodeFieldNotInGroupBy, mysql.MySQLErrName[mysql.ErrFieldNotInGroupBy])
 	ErrBadTable             = terror.ClassOptimizerPlan.New(CodeBadTable, mysql.MySQLErrName[mysql.ErrBadTable])
->>>>>>> 7cdcc1d9
 )
 
 // Error codes.
@@ -60,12 +57,9 @@
 	CodeUnknownTable                      = mysql.ErrUnknownTable
 	CodeWrongArguments                    = 1210
 	CodeBadGeneratedColumn                = mysql.ErrBadGeneratedColumn
-<<<<<<< HEAD
 	codeViewSelectVariable                = mysql.ErrViewSelectVariable
-=======
 	CodeFieldNotInGroupBy                 = mysql.ErrFieldNotInGroupBy
 	CodeBadTable                          = mysql.ErrBadTable
->>>>>>> 7cdcc1d9
 )
 
 func init() {
@@ -75,12 +69,9 @@
 		CodeAmbiguous:          mysql.ErrNonUniq,
 		CodeWrongArguments:     mysql.ErrWrongArguments,
 		CodeBadGeneratedColumn: mysql.ErrBadGeneratedColumn,
-<<<<<<< HEAD
 		codeViewSelectVariable: mysql.ErrViewSelectVariable,
-=======
 		CodeFieldNotInGroupBy:  mysql.ErrFieldNotInGroupBy,
 		CodeBadTable:           mysql.ErrBadTable,
->>>>>>> 7cdcc1d9
 	}
 	terror.ErrClassToMySQLCodes[terror.ClassOptimizerPlan] = tableMySQLErrCodes
 }
