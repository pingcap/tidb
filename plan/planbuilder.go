// Copyright 2015 PingCAP, Inc.
//
// Licensed under the Apache License, Version 2.0 (the "License");
// you may not use this file except in compliance with the License.
// You may obtain a copy of the License at
//
//     http://www.apache.org/licenses/LICENSE-2.0
//
// Unless required by applicable law or agreed to in writing, software
// distributed under the License is distributed on an "AS IS" BASIS,
// See the License for the specific language governing permissions and
// limitations under the License.

package plan

import (
	"fmt"
	"strings"

	"github.com/pingcap/tidb/util/dashbase"

	"github.com/juju/errors"
	"github.com/pingcap/tidb/ast"
	"github.com/pingcap/tidb/context"
	"github.com/pingcap/tidb/expression"
	"github.com/pingcap/tidb/infoschema"
	"github.com/pingcap/tidb/model"
	"github.com/pingcap/tidb/mysql"
	"github.com/pingcap/tidb/parser/opcode"
	"github.com/pingcap/tidb/table"
	"github.com/pingcap/tidb/terror"
	"github.com/pingcap/tidb/util/types"
)

// Error instances.
var (
	ErrUnsupportedType      = terror.ClassOptimizerPlan.New(CodeUnsupportedType, "Unsupported type")
	SystemInternalErrorType = terror.ClassOptimizerPlan.New(SystemInternalError, "System internal error")
	ErrUnknownColumn        = terror.ClassOptimizerPlan.New(CodeUnknownColumn, mysql.MySQLErrName[mysql.ErrBadField])
	ErrUnknownTable         = terror.ClassOptimizerPlan.New(CodeUnknownColumn, mysql.MySQLErrName[mysql.ErrBadTable])
	ErrWrongArguments       = terror.ClassOptimizerPlan.New(CodeWrongArguments, "Incorrect arguments to EXECUTE")
	ErrAmbiguous            = terror.ClassOptimizerPlan.New(CodeAmbiguous, "Column '%s' in field list is ambiguous")
	ErrAnalyzeMissIndex     = terror.ClassOptimizerPlan.New(CodeAnalyzeMissIndex, "Index '%s' in field list does not exist in table '%s'")
	ErrAlterAutoID          = terror.ClassAutoid.New(CodeAlterAutoID, "No support for setting auto_increment using alter_table")
	ErrBadGeneratedColumn   = terror.ClassOptimizerPlan.New(CodeBadGeneratedColumn, mysql.MySQLErrName[mysql.ErrBadGeneratedColumn])
	ErrWrongValueCountOnRow = terror.ClassOptimizerPlan.New(codeWrongValueCountOnRow, "Column count doesn't match value count at row %d")
)

// Error codes.
const (
<<<<<<< HEAD
	CodeUnsupportedType      terror.ErrCode = 1
	SystemInternalError      terror.ErrCode = 2
	CodeAlterAutoID          terror.ErrCode = 3
	CodeAnalyzeMissIndex     terror.ErrCode = 4
	CodeAmbiguous            terror.ErrCode = 1052
	CodeUnknownColumn        terror.ErrCode = 1054
	CodeWrongArguments       terror.ErrCode = 1210
	CodeBadGeneratedColumn   terror.ErrCode = mysql.ErrBadGeneratedColumn
	codeWrongValueCountOnRow terror.ErrCode = mysql.ErrWrongValueCountOnRow
=======
	CodeUnsupportedType    terror.ErrCode = 1
	SystemInternalError                   = 2
	CodeAlterAutoID                       = 3
	CodeAnalyzeMissIndex                  = 4
	CodeAmbiguous                         = 1052
	CodeUnknownColumn                     = mysql.ErrBadField
	CodeUnknownTable                      = mysql.ErrBadTable
	CodeWrongArguments                    = 1210
	CodeBadGeneratedColumn                = mysql.ErrBadGeneratedColumn
>>>>>>> 200fe455
)

func init() {
	tableMySQLErrCodes := map[terror.ErrCode]uint16{
		CodeUnknownColumn:      mysql.ErrBadField,
		CodeUnknownTable:       mysql.ErrBadTable,
		CodeAmbiguous:          mysql.ErrNonUniq,
		CodeWrongArguments:     mysql.ErrWrongArguments,
		CodeBadGeneratedColumn: mysql.ErrBadGeneratedColumn,
	}
	terror.ErrClassToMySQLCodes[terror.ClassOptimizerPlan] = tableMySQLErrCodes
}

type visitInfo struct {
	privilege mysql.PrivilegeType
	db        string
	table     string
	column    string
}

type tableHintInfo struct {
	indexNestedLoopJoinTables []model.CIStr
	sortMergeJoinTables       []model.CIStr
}

func (info *tableHintInfo) ifPreferMergeJoin(tableNames ...*model.CIStr) bool {
	// Only need either side matches one on the list.
	// Even though you can put 2 tables on the list,
	// it doesn't mean optimizer will reorder to make them
	// join directly.
	// Which it joins on with depend on sequence of traverse
	// and without reorder, user might adjust themselves.
	// This is similar to MySQL hints.
	for _, tableName := range tableNames {
		if tableName == nil {
			continue
		}
		for _, curEntry := range info.sortMergeJoinTables {
			if curEntry.L == tableName.L {
				return true
			}
		}
	}
	return false
}

func (info *tableHintInfo) ifPreferINLJ(tableNames ...*model.CIStr) bool {
	for _, tableName := range tableNames {
		if tableName == nil {
			continue
		}
		for _, curEntry := range info.indexNestedLoopJoinTables {
			if curEntry.L == tableName.L {
				return true
			}
		}
	}
	return false
}

// planBuilder builds Plan from an ast.Node.
// It just builds the ast node straightforwardly.
type planBuilder struct {
	err           error
	hasAgg        bool
	obj           interface{}
	allocator     *idAllocator
	ctx           context.Context
	is            infoschema.InfoSchema
	outerSchemas  []*expression.Schema
	inUpdateStmt  bool
	needColHandle int
	// colMapper stores the column that must be pre-resolved.
	colMapper map[*ast.ColumnNameExpr]int
	// Collect the visit information for privilege check.
	visitInfo     []visitInfo
	tableHintInfo []tableHintInfo
	optFlag       uint64
}

func (b *planBuilder) build(node ast.Node) Plan {
	b.optFlag = flagPrunColumns
	switch x := node.(type) {
	case *ast.AdminStmt:
		return b.buildAdmin(x)
	case *ast.DeallocateStmt:
		return &Deallocate{Name: x.Name}
	case *ast.DeleteStmt:
		return b.buildDelete(x)
	case *ast.ExecuteStmt:
		return b.buildExecute(x)
	case *ast.ExplainStmt:
		return b.buildExplain(x)
	case *ast.InsertStmt:
		return b.buildInsert(x)
	case *ast.LoadDataStmt:
		return b.buildLoadData(x)
	case *ast.PrepareStmt:
		return b.buildPrepare(x)
	case *ast.SelectStmt:
		return b.buildSelect(x)
	case *ast.UnionStmt:
		return b.buildUnion(x)
	case *ast.UpdateStmt:
		return b.buildUpdate(x)
	case *ast.ShowStmt:
		return b.buildShow(x)
	case *ast.DoStmt:
		return b.buildDo(x)
	case *ast.SetStmt:
		return b.buildSet(x)
	case *ast.AnalyzeTableStmt:
		return b.buildAnalyze(x)
	case *ast.BinlogStmt, *ast.FlushStmt, *ast.UseStmt,
		*ast.BeginStmt, *ast.CommitStmt, *ast.RollbackStmt, *ast.CreateUserStmt, *ast.SetPwdStmt,
		*ast.GrantStmt, *ast.DropUserStmt, *ast.AlterUserStmt, *ast.RevokeStmt, *ast.KillStmt, *ast.DropStatsStmt:
		return b.buildSimple(node.(ast.StmtNode))
	case ast.DDLNode:
		return b.buildDDL(x)
	}
	b.err = ErrUnsupportedType.Gen("Unsupported type %T", node)
	return nil
}

func (b *planBuilder) buildExecute(v *ast.ExecuteStmt) Plan {
	vars := make([]expression.Expression, 0, len(v.UsingVars))
	for _, expr := range v.UsingVars {
		newExpr, _, err := b.rewrite(expr, nil, nil, true)
		if err != nil {
			b.err = errors.Trace(err)
		}
		vars = append(vars, newExpr)
	}
	exe := &Execute{Name: v.Name, UsingVars: vars}
	exe.SetSchema(expression.NewSchema())
	return exe
}

func (b *planBuilder) buildDo(v *ast.DoStmt) Plan {
	exprs := make([]expression.Expression, 0, len(v.Exprs))
	dual := TableDual{RowCount: 1}.init(b.allocator, b.ctx)
	for _, astExpr := range v.Exprs {
		expr, _, err := b.rewrite(astExpr, dual, nil, true)
		if err != nil {
			b.err = errors.Trace(err)
			return nil
		}
		exprs = append(exprs, expr)
	}
	dual.SetSchema(expression.NewSchema())
	p := Projection{Exprs: exprs}.init(b.allocator, b.ctx)
	addChild(p, dual)
	p.self = p
	p.SetSchema(expression.NewSchema())
	return p
}

func (b *planBuilder) buildSet(v *ast.SetStmt) Plan {
	p := &Set{}
	for _, vars := range v.Variables {
		assign := &expression.VarAssignment{
			Name:     vars.Name,
			IsGlobal: vars.IsGlobal,
			IsSystem: vars.IsSystem,
		}
		if _, ok := vars.Value.(*ast.DefaultExpr); !ok {
			mockTablePlan := TableDual{}.init(b.allocator, b.ctx)
			mockTablePlan.SetSchema(expression.NewSchema())
			assign.Expr, _, b.err = b.rewrite(vars.Value, mockTablePlan, nil, true)
			if b.err != nil {
				return nil
			}
		} else {
			assign.IsDefault = true
		}
		if vars.ExtendValue != nil {
			assign.ExtendValue = &expression.Constant{
				Value:   vars.ExtendValue.Datum,
				RetType: &vars.ExtendValue.Type,
			}
		}
		p.VarAssigns = append(p.VarAssigns, assign)
	}
	p.SetSchema(expression.NewSchema())
	return p
}

// Detect aggregate function or groupby clause.
func (b *planBuilder) detectSelectAgg(sel *ast.SelectStmt) bool {
	if sel.GroupBy != nil {
		return true
	}
	for _, f := range sel.GetResultFields() {
		if ast.HasAggFlag(f.Expr) {
			return true
		}
	}
	if sel.Having != nil {
		if ast.HasAggFlag(sel.Having.Expr) {
			return true
		}
	}
	if sel.OrderBy != nil {
		for _, item := range sel.OrderBy.Items {
			if ast.HasAggFlag(item.Expr) {
				return true
			}
		}
	}
	return false
}

func availableIndices(hints []*ast.IndexHint, tableInfo *model.TableInfo) (indices []*model.IndexInfo, includeTableScan bool) {
	var usableHints []*ast.IndexHint
	for _, hint := range hints {
		if hint.HintScope == ast.HintForScan {
			usableHints = append(usableHints, hint)
		}
	}
	publicIndices := make([]*model.IndexInfo, 0, len(tableInfo.Indices))
	for _, index := range tableInfo.Indices {
		if index.State == model.StatePublic {
			publicIndices = append(publicIndices, index)
		}
	}
	if len(usableHints) == 0 {
		return publicIndices, true
	}
	var hasUse bool
	var ignores []*model.IndexInfo
	for _, hint := range usableHints {
		switch hint.HintType {
		case ast.HintUse, ast.HintForce:
			// Currently we don't distinguish between Force and Use because our cost estimation is not reliable.
			hasUse = true
			for _, idxName := range hint.IndexNames {
				idx := findIndexByName(publicIndices, idxName)
				if idx != nil {
					indices = append(indices, idx)
				}
			}
		case ast.HintIgnore:
			// Collect all the ignore index hints.
			for _, idxName := range hint.IndexNames {
				idx := findIndexByName(publicIndices, idxName)
				if idx != nil {
					ignores = append(ignores, idx)
				}
			}
		}
	}
	indices = removeIgnores(indices, ignores)
	// If we have got FORCE or USE index hint, table scan is excluded.
	if len(indices) != 0 {
		return indices, false
	}
	if hasUse {
		// Empty use hint means don't use any index.
		return nil, true
	}
	return removeIgnores(publicIndices, ignores), true
}

func removeIgnores(indices, ignores []*model.IndexInfo) []*model.IndexInfo {
	if len(ignores) == 0 {
		return indices
	}
	var remainedIndices []*model.IndexInfo
	for _, index := range indices {
		if findIndexByName(ignores, index.Name) == nil {
			remainedIndices = append(remainedIndices, index)
		}
	}
	return remainedIndices
}

func findIndexByName(indices []*model.IndexInfo, name model.CIStr) *model.IndexInfo {
	for _, idx := range indices {
		if idx.Name.L == name.L {
			return idx
		}
	}
	return nil
}

func (b *planBuilder) buildSelectLock(src Plan, lock ast.SelectLockType) *SelectLock {
	selectLock := SelectLock{Lock: lock}.init(b.allocator, b.ctx)
	addChild(selectLock, src)
	selectLock.SetSchema(src.Schema())
	return selectLock
}

func (b *planBuilder) buildPrepare(x *ast.PrepareStmt) Plan {
	p := &Prepare{
		Name: x.Name,
	}
	if x.SQLVar != nil {
		p.SQLText, _ = x.SQLVar.GetValue().(string)
	} else {
		p.SQLText = x.SQLText
	}
	p.SetSchema(expression.NewSchema())
	return p
}

func (b *planBuilder) buildAdmin(as *ast.AdminStmt) Plan {
	var p Plan

	switch as.Tp {
	case ast.AdminCheckTable:
		p = &CheckTable{Tables: as.Tables}
		p.SetSchema(expression.NewSchema())
	case ast.AdminShowDDL:
		p = &ShowDDL{}
		p.SetSchema(buildShowDDLFields())
	case ast.AdminShowDDLJobs:
		p = &ShowDDLJobs{}
		p.SetSchema(buildShowDDLJobsFields())
	default:
		b.err = ErrUnsupportedType.Gen("Unsupported type %T", as)
	}
	return p
}

// getColsInfo returns the info of index columns, normal columns and primary key.
func getColsInfo(tn *ast.TableName) (indicesInfo []*model.IndexInfo, colsInfo []*model.ColumnInfo, pkCol *model.ColumnInfo) {
	tbl := tn.TableInfo
	// idxNames contains all the normal columns that can be analyzed more effectively, because those columns occur as index
	// columns or primary key columns with integer type.
	var idxNames []string
	if tbl.PKIsHandle {
		for _, col := range tbl.Columns {
			if mysql.HasPriKeyFlag(col.Flag) {
				idxNames = append(idxNames, col.Name.L)
				pkCol = col
			}
		}
	}
	indices, _ := availableIndices(tn.IndexHints, tn.TableInfo)
	for _, index := range indices {
		for _, idx := range tn.TableInfo.Indices {
			if index.Name.L == idx.Name.L {
				indicesInfo = append(indicesInfo, idx)
				break
			}
		}
		if len(index.Columns) == 1 {
			idxNames = append(idxNames, index.Columns[0].Name.L)
		}
	}
	for _, col := range tbl.Columns {
		isIndexCol := false
		for _, idx := range idxNames {
			if idx == col.Name.L {
				isIndexCol = true
				break
			}
		}
		if !isIndexCol {
			colsInfo = append(colsInfo, col)
		}
	}
	return
}

func (b *planBuilder) buildAnalyzeTable(as *ast.AnalyzeTableStmt) Plan {
	p := &Analyze{}
	for _, tbl := range as.TableNames {
		idxInfo, colInfo, pkInfo := getColsInfo(tbl)
		for _, idx := range idxInfo {
			p.IdxTasks = append(p.IdxTasks, AnalyzeIndexTask{TableInfo: tbl.TableInfo, IndexInfo: idx})
		}
		if len(colInfo) > 0 || pkInfo != nil {
			p.ColTasks = append(p.ColTasks, AnalyzeColumnsTask{TableInfo: tbl.TableInfo, PKInfo: pkInfo, ColsInfo: colInfo})
		}
	}
	p.SetSchema(&expression.Schema{})
	return p
}

func (b *planBuilder) buildAnalyzeIndex(as *ast.AnalyzeTableStmt) Plan {
	p := &Analyze{}
	tblInfo := as.TableNames[0].TableInfo
	for _, idxName := range as.IndexNames {
		idx := findIndexByName(tblInfo.Indices, idxName)
		if idx == nil || idx.State != model.StatePublic {
			b.err = ErrAnalyzeMissIndex.GenByArgs(idxName.O, tblInfo.Name.O)
			break
		}
		p.IdxTasks = append(p.IdxTasks, AnalyzeIndexTask{TableInfo: tblInfo, IndexInfo: idx})
	}
	p.SetSchema(&expression.Schema{})
	return p
}

func (b *planBuilder) buildAnalyze(as *ast.AnalyzeTableStmt) Plan {
	if len(as.IndexNames) == 0 {
		return b.buildAnalyzeTable(as)
	}
	return b.buildAnalyzeIndex(as)
}

func buildShowDDLFields() *expression.Schema {
	schema := expression.NewSchema(make([]*expression.Column, 0, 4)...)
	schema.Append(buildColumn("", "SCHEMA_VER", mysql.TypeLonglong, 4))
	schema.Append(buildColumn("", "OWNER", mysql.TypeVarchar, 64))
	schema.Append(buildColumn("", "JOB", mysql.TypeVarchar, 128))
	schema.Append(buildColumn("", "SELF_ID", mysql.TypeVarchar, 64))

	return schema
}

func buildShowDDLJobsFields() *expression.Schema {
	schema := expression.NewSchema(make([]*expression.Column, 0, 2)...)
	schema.Append(buildColumn("", "JOBS", mysql.TypeVarchar, 128))
	schema.Append(buildColumn("", "STATE", mysql.TypeVarchar, 64))

	return schema
}

func buildColumn(tableName, name string, tp byte, size int) *expression.Column {
	cs, cl := types.DefaultCharsetForType(tp)
	flag := mysql.UnsignedFlag
	if tp == mysql.TypeVarchar || tp == mysql.TypeBlob {
		cs = mysql.DefaultCharset
		cl = mysql.DefaultCollationName
		flag = 0
	}

	fieldType := &types.FieldType{
		Charset: cs,
		Collate: cl,
		Tp:      tp,
		Flen:    size,
		Flag:    uint(flag),
	}
	return &expression.Column{
		ColName: model.NewCIStr(name),
		TblName: model.NewCIStr(tableName),
		DBName:  model.NewCIStr(infoschema.Name),
		RetType: fieldType,
	}
}

// splitWhere split a where expression to a list of AND conditions.
func splitWhere(where ast.ExprNode) []ast.ExprNode {
	var conditions []ast.ExprNode
	switch x := where.(type) {
	case nil:
	case *ast.BinaryOperationExpr:
		if x.Op == opcode.LogicAnd {
			conditions = append(conditions, splitWhere(x.L)...)
			conditions = append(conditions, splitWhere(x.R)...)
		} else {
			conditions = append(conditions, x)
		}
	case *ast.ParenthesesExpr:
		conditions = append(conditions, splitWhere(x.Expr)...)
	default:
		conditions = append(conditions, where)
	}
	return conditions
}

func (b *planBuilder) buildShow(show *ast.ShowStmt) Plan {
	var resultPlan Plan
	p := Show{
		Tp:     show.Tp,
		DBName: show.DBName,
		Table:  show.Table,
		Column: show.Column,
		Flag:   show.Flag,
		Full:   show.Full,
		User:   show.User,
	}.init(b.allocator, b.ctx)
	resultPlan = p
	switch show.Tp {
	case ast.ShowProcedureStatus:
		p.SetSchema(buildShowProcedureSchema())
	case ast.ShowTriggers:
		p.SetSchema(buildShowTriggerSchema())
	case ast.ShowEvents:
		p.SetSchema(buildShowEventsSchema())
	case ast.ShowWarnings:
		p.SetSchema(buildShowWarningsSchema())
	default:
		p.SetSchema(buildShowSchema(show))
	}
	for i, col := range p.schema.Columns {
		col.Position = i
	}
	var conditions []expression.Expression
	if show.Pattern != nil {
		expr, _, err := b.rewrite(show.Pattern, p, nil, false)
		if err != nil {
			b.err = errors.Trace(err)
			return nil
		}
		conditions = append(conditions, expr)
	}
	if show.Where != nil {
		conds := splitWhere(show.Where)
		for _, cond := range conds {
			expr, _, err := b.rewrite(cond, p, nil, false)
			if err != nil {
				b.err = errors.Trace(err)
				return nil
			}
			conditions = append(conditions, expr)
		}
	}
	if len(conditions) != 0 {
		sel := Selection{Conditions: conditions}.init(b.allocator, b.ctx)
		addChild(sel, p)
		sel.SetSchema(p.Schema())
		resultPlan = sel
	}
	return resultPlan
}

func (b *planBuilder) buildSimple(node ast.StmtNode) Plan {
	p := &Simple{Statement: node}
	p.SetSchema(expression.NewSchema())

	switch raw := node.(type) {
	case *ast.CreateUserStmt, *ast.DropUserStmt, *ast.AlterUserStmt:
		b.visitInfo = appendVisitInfo(b.visitInfo, mysql.CreateUserPriv, "", "", "")
	case *ast.GrantStmt:
		b.visitInfo = collectVisitInfoFromGrantStmt(b.visitInfo, raw)
	case *ast.SetPwdStmt, *ast.RevokeStmt, *ast.KillStmt:
		b.visitInfo = appendVisitInfo(b.visitInfo, mysql.SuperPriv, "", "", "")
	}
	return p
}

func collectVisitInfoFromGrantStmt(vi []visitInfo, stmt *ast.GrantStmt) []visitInfo {
	// To use GRANT, you must have the GRANT OPTION privilege,
	// and you must have the privileges that you are granting.
	dbName := stmt.Level.DBName
	tableName := stmt.Level.TableName
	vi = appendVisitInfo(vi, mysql.GrantPriv, dbName, tableName, "")

	var allPrivs []mysql.PrivilegeType
	for _, item := range stmt.Privs {
		if item.Priv == mysql.AllPriv {
			switch stmt.Level.Level {
			case ast.GrantLevelGlobal:
				allPrivs = mysql.AllGlobalPrivs
			case ast.GrantLevelDB:
				allPrivs = mysql.AllDBPrivs
			case ast.GrantLevelTable:
				allPrivs = mysql.AllTablePrivs
			}
			break
		}
		vi = appendVisitInfo(vi, item.Priv, dbName, tableName, "")
	}

	if allPrivs != nil {
		for _, priv := range allPrivs {
			vi = appendVisitInfo(vi, priv, dbName, tableName, "")
		}
	}

	return vi
}

func (b *planBuilder) getDefaultValue(col *table.Column) (*expression.Constant, error) {
	value, err := table.GetColDefaultValue(b.ctx, col.ToInfo())
	if err != nil {
		return nil, errors.Trace(err)
	}
	return &expression.Constant{Value: value, RetType: &col.FieldType}, nil
}

func (b *planBuilder) findDefaultValue(cols []*table.Column, name *ast.ColumnName) (*expression.Constant, error) {
	for _, col := range cols {
		if col.Name.L == name.Name.L {
			return b.getDefaultValue(col)
		}
	}
	return nil, ErrUnknownColumn.GenByArgs(name.Name.O, "field_list")
}

<<<<<<< HEAD
func (b *planBuilder) buildDashbaseInsert(insert *ast.InsertStmt, tableInfo *model.TableInfo) Plan {
	if insert.IsReplace {
		b.err = errors.Errorf("REPLACE is not supported for Dashbase table")
		return nil
	}
	if len(insert.OnDuplicate) > 0 {
		b.err = errors.Errorf("ON DUPLICATE is not supported for Dashbase table")
		return nil
	}

	columnsByName := make(map[string]*model.ColumnInfo)
	for _, col := range tableInfo.Columns {
		columnsByName[col.Name.L] = col
	}

	// fmt.Printf("+++++++++++++ Dashbase Insert +++++++++++++\n")
	// fmt.Printf("Columns: %v\n", insert.Columns)
	// fmt.Printf("Lists: %v\n", insert.Lists)
	// for i, item := range insert.Lists {
	// 	fmt.Printf("Item %d: %v\n", i, item)
	// }
	// fmt.Printf("Setlist: %v\n", insert.Setlist)
	// b.err = errors.Errorf("Stopped")
	// return nil

	// Ensure column exists: check INSERT ... SET ...
	for _, assignment := range insert.Setlist {
		if _, exists := columnsByName[assignment.Column.Name.L]; !exists {
			b.err = ErrUnknownColumn.GenByArgs(assignment.Column.Name.O, "field list")
			return nil
		}
	}
	// Ensure column exists: check INSERT ... (...) VALUES (...)
	if len(insert.Columns) > 0 {
		if len(insert.Columns) != len(insert.Lists) {
			b.err = ErrWrongValueCountOnRow.GenByArgs(1)
			return nil
		}
		for _, column := range insert.Columns {
			if _, exists := columnsByName[column.Name.L]; !exists {
				b.err = ErrUnknownColumn.GenByArgs(column.Name.O, "field list")
				return nil
			}
		}
	}

	var planValueRows [][]*expression.Constant
	var planColumns []*model.ColumnInfo
	var planDashbaseColumns []*dashbase.Column
	var planDashbaseConverters []dashbase.Hi2LoConverter

	if len(insert.Setlist) > 0 {
		// Assign values based on INSERT ... SET ...
		planValues := make([]*expression.Constant, 0)
		for _, assignment := range insert.Setlist {
			if val, ok := assignment.Expr.(*ast.ValueExpr); ok {
				planValues = append(planValues, &expression.Constant{
					Value:   val.Datum,
					RetType: &val.Type,
				})
				planColumns = append(planColumns, columnsByName[assignment.Column.Name.L])
			} else {
				b.err = fmt.Errorf("Only support constants for Dashbase table")
				return nil
			}
		}
		planValueRows = append(planValueRows, planValues)
	} else {
		// Assign values based on INSERT ... VALUES (....),(....)
		hasNamedColumns := true
		for _, insertRow := range insert.Lists {
			maxListItems := len(insertRow)
			if len(insert.Columns) == 0 {
				hasNamedColumns = false
				if len(tableInfo.Columns) < maxListItems {
					maxListItems = len(tableInfo.Columns)
				}
			}
			planValues := make([]*expression.Constant, maxListItems)
			for i, item := range insertRow {
				if i >= maxListItems {
					break
				}
				var columnName string
				if hasNamedColumns {
					columnName = insert.Columns[i].Name.L
				} else {
					columnName = tableInfo.Columns[i].Name.L
				}
				if val, ok := item.(*ast.ValueExpr); ok {
					planValues[i] = &expression.Constant{
						Value:   val.Datum,
						RetType: &val.Type,
					}
					planColumns = append(planColumns, columnsByName[columnName])
				} else {
					b.err = fmt.Errorf("Only support constants for Dashbase table")
					return nil
				}
			}
			planValueRows = append(planValueRows, planValues)
		}
	}

	dashbaseColumnsByName := make(map[string]*dashbase.Column)
	for _, col := range tableInfo.DashbaseColumns {
		dashbaseColumnsByName[col.Name] = col
	}

	for _, column := range planColumns {
		column := dashbaseColumnsByName[column.Name.L]
		converter, err := dashbase.GetHi2LoConverter(column)
		if err != nil {
			b.err = errors.Trace(err)
			return nil
		}
		planDashbaseColumns = append(planDashbaseColumns, column)
		planDashbaseConverters = append(planDashbaseConverters, converter)
	}

	// CastValue need execution context, so we call will it in execute instead of here.
	plan := DashbaseInsert{
		TableInfo:       tableInfo,
		HiColumns:       planColumns,
		LoColumns:       planDashbaseColumns,
		Hi2LoConverters: planDashbaseConverters,
		ValueRows:       planValueRows,
	}.init(b.allocator, b.ctx)
	plan.SetSchema(expression.NewSchema())

	return plan
=======
// resolveGeneratedColumns resolves generated columns with their generation
// expressions respectively. onDups indicates which columns are in on-duplicate list.
func (b *planBuilder) resolveGeneratedColumns(columns []*table.Column, onDups map[string]struct{}, mockPlan LogicalPlan) (igc InsertGeneratedColumns) {
	for _, column := range columns {
		if !column.IsGenerated() {
			continue
		}
		columnName := &ast.ColumnName{Name: column.Name}
		columnName.SetText(column.Name.O)
		expr, _, err := b.rewrite(column.GeneratedExpr, mockPlan, nil, true)
		if err != nil {
			b.err = errors.Trace(err)
			return
		}
		igc.Columns = append(igc.Columns, columnName)
		igc.Exprs = append(igc.Exprs, expr)
		if onDups == nil {
			continue
		}
		for dep := range column.Dependences {
			if _, ok := onDups[dep]; ok {
				col, _, err := mockPlan.findColumn(columnName)
				if err != nil {
					b.err = errors.Trace(err)
					return
				}
				assign := &expression.Assignment{Col: col, Expr: expr.Clone()}
				igc.OnDuplicates = append(igc.OnDuplicates, assign)
				break
			}
		}
	}
	return
>>>>>>> 200fe455
}

func (b *planBuilder) buildInsert(insert *ast.InsertStmt) Plan {
	ts, ok := insert.Table.TableRefs.Left.(*ast.TableSource)
	if !ok {
		b.err = infoschema.ErrTableNotExists.GenByArgs()
		return nil
	}
	tn, ok := ts.Source.(*ast.TableName)
	if !ok {
		b.err = infoschema.ErrTableNotExists.GenByArgs()
		return nil
	}
	tableInfo := tn.TableInfo
	schema := expression.TableInfo2Schema(tableInfo)
	tableInPlan, ok := b.is.TableByID(tableInfo.ID)
	if !ok {
		b.err = errors.Errorf("Can't get table %s.", tableInfo.Name.O)
		return nil
	}

	// Inserting into a Dashbase table
	if strings.EqualFold(tableInfo.Engine, "Dashbase") {
		return b.buildDashbaseInsert(insert, tableInfo)
	}

	insertPlan := Insert{
		Table:       tableInPlan,
		Columns:     insert.Columns,
		tableSchema: schema,
		IsReplace:   insert.IsReplace,
		Priority:    insert.Priority,
		IgnoreErr:   insert.IgnoreErr,
	}.init(b.allocator, b.ctx)

	b.visitInfo = append(b.visitInfo, visitInfo{
		privilege: mysql.InsertPriv,
		db:        tn.DBInfo.Name.L,
		table:     tableInfo.Name.L,
	})

	columnByName := make(map[string]*table.Column, len(insertPlan.Table.Cols()))
	for _, col := range insertPlan.Table.Cols() {
		columnByName[col.Name.L] = col
	}

	// Check insert.Columns contains generated columns or not.
	// It's for INSERT INTO t (...) VALUES (...)
	if len(insert.Columns) > 0 {
		for _, col := range insert.Columns {
			if column, ok := columnByName[col.Name.L]; ok {
				if column.IsGenerated() {
					b.err = ErrBadGeneratedColumn.GenByArgs(col.Name.O, tableInfo.Name.O)
					return nil
				}
			}
		}
	}

	cols := insertPlan.Table.Cols()
	maxValuesItemLength := 0 // the max length of items in VALUES list.
	for _, valuesItem := range insert.Lists {
		exprList := make([]expression.Expression, 0, len(valuesItem))
		for i, valueItem := range valuesItem {
			var expr expression.Expression
			var err error
			if dft, ok := valueItem.(*ast.DefaultExpr); ok {
				if dft.Name != nil {
					expr, err = b.findDefaultValue(cols, dft.Name)
				} else {
					expr, err = b.getDefaultValue(cols[i])
				}
			} else if val, ok := valueItem.(*ast.ValueExpr); ok {
				expr = &expression.Constant{
					Value:   val.Datum,
					RetType: &val.Type,
				}
			} else {
				expr, _, err = b.rewrite(valueItem, nil, nil, true)
			}
			if err != nil {
				b.err = errors.Trace(err)
			}
			exprList = append(exprList, expr)
		}
		if len(valuesItem) > maxValuesItemLength {
			maxValuesItemLength = len(valuesItem)
		}
		insertPlan.Lists = append(insertPlan.Lists, exprList)
	}

	// It's for INSERT INTO t VALUES (...)
	if len(insert.Columns) == 0 {
		// The length of VALUES list maybe exceed table width,
		// we ignore this here but do checking in executor.
		var effectiveValuesLen int
		if maxValuesItemLength <= len(tableInfo.Columns) {
			effectiveValuesLen = maxValuesItemLength
		} else {
			effectiveValuesLen = len(tableInfo.Columns)
		}
		for i := 0; i < effectiveValuesLen; i++ {
			col := tableInfo.Columns[i]
			if col.IsGenerated() {
				b.err = ErrBadGeneratedColumn.GenByArgs(col.Name.O, tableInfo.Name.O)
				return nil
			}
		}
	}

	mockTablePlan := TableDual{}.init(b.allocator, b.ctx)
	mockTablePlan.SetSchema(expression.NewSchema())
	for _, assign := range insert.Setlist {
		col, err := schema.FindColumn(assign.Column)
		if err != nil {
			b.err = errors.Trace(err)
			return nil
		}
		if col == nil {
			b.err = errors.Errorf("Can't find column %s", assign.Column)
			return nil
		}
		// Check set list contains generated column or not.
		if columnByName[assign.Column.Name.L].IsGenerated() {
			b.err = ErrBadGeneratedColumn.GenByArgs(assign.Column.Name.O, tableInfo.Name.O)
			return nil
		}
		// Here we keep different behaviours with MySQL. MySQL allow set a = b, b = a and the result is NULL, NULL.
		// It's unreasonable.
		expr, _, err := b.rewrite(assign.Expr, mockTablePlan, nil, true)
		if err != nil {
			b.err = errors.Trace(err)
			return nil
		}
		insertPlan.Setlist = append(insertPlan.Setlist, &expression.Assignment{
			Col:  col,
			Expr: expr,
		})
	}

	mockTablePlan.SetSchema(schema)

	onDupCols := make(map[string]struct{}, len(insert.OnDuplicate))
	for _, assign := range insert.OnDuplicate {
		col, _, err := mockTablePlan.findColumn(assign.Column)
		if err != nil {
			b.err = errors.Trace(err)
			return nil
		}
		column := columnByName[assign.Column.Name.L]
		// Check "on duplicate set list" contains generated column or not.
		if column.IsGenerated() {
			b.err = ErrBadGeneratedColumn.GenByArgs(assign.Column.Name.O, tableInfo.Name.O)
			return nil
		}
		expr, _, err := b.rewrite(assign.Expr, mockTablePlan, nil, true)
		if err != nil {
			b.err = errors.Trace(err)
			return nil
		}
		insertPlan.OnDuplicate = append(insertPlan.OnDuplicate, &expression.Assignment{
			Col:  col,
			Expr: expr,
		})
		onDupCols[column.Name.L] = struct{}{}
	}

	if insert.Select != nil {
		selectPlan := b.build(insert.Select)
		if b.err != nil {
			return nil
		}
		// If the schema of selectPlan contains any generated column, raises error.
		var effectiveSelectLen int
		if selectPlan.Schema().Len() <= len(tableInfo.Columns) {
			effectiveSelectLen = selectPlan.Schema().Len()
		} else {
			effectiveSelectLen = len(tableInfo.Columns)
		}
		for i := 0; i < effectiveSelectLen; i++ {
			col := tableInfo.Columns[i]
			if col.IsGenerated() {
				b.err = ErrBadGeneratedColumn.GenByArgs(col.Name.O, tableInfo.Name.O)
				return nil
			}
		}
		addChild(insertPlan, selectPlan)
	}

	// Calculate generated columns.
	insertPlan.GenCols = b.resolveGeneratedColumns(insertPlan.Table.Cols(), onDupCols, mockTablePlan)
	if b.err != nil {
		return nil
	}
	insertPlan.SetSchema(expression.NewSchema())
	return insertPlan
}

func (b *planBuilder) buildLoadData(ld *ast.LoadDataStmt) Plan {
	// Reject if a dashbase table is referred.
	if strings.EqualFold(ld.Table.TableInfo.Engine, "Dashbase") {
		b.err = errors.New("Cannot load data into a dashbase table")
		return nil
	}

	p := &LoadData{
		IsLocal:    ld.IsLocal,
		Path:       ld.Path,
		Table:      ld.Table,
		Columns:    ld.Columns,
		FieldsInfo: ld.FieldsInfo,
		LinesInfo:  ld.LinesInfo,
	}
	tableInfo := p.Table.TableInfo
	tableInPlan, ok := b.is.TableByID(tableInfo.ID)
	if !ok {
		db := b.ctx.GetSessionVars().CurrentDB
		b.err = infoschema.ErrTableNotExists.GenByArgs(db, tableInfo.Name.O)
		return nil
	}
	schema := expression.TableInfo2Schema(tableInfo)
	mockTablePlan := TableDual{}.init(b.allocator, b.ctx)
	mockTablePlan.SetSchema(schema)
	p.GenCols = b.resolveGeneratedColumns(tableInPlan.Cols(), nil, mockTablePlan)
	p.SetSchema(expression.NewSchema())
	return p
}

func (b *planBuilder) buildDDL(node ast.DDLNode) Plan {
	switch v := node.(type) {
	case *ast.AlterTableStmt:
		b.visitInfo = append(b.visitInfo, visitInfo{
			privilege: mysql.AlterPriv,
			db:        v.Table.Schema.L,
			table:     v.Table.Name.L,
		})
	case *ast.CreateDatabaseStmt:
		b.visitInfo = append(b.visitInfo, visitInfo{
			privilege: mysql.CreatePriv,
			db:        v.Name,
		})
	case *ast.CreateIndexStmt:
		b.visitInfo = append(b.visitInfo, visitInfo{
			privilege: mysql.IndexPriv,
			db:        v.Table.Schema.L,
			table:     v.Table.Name.L,
		})
	case *ast.CreateTableStmt:
		b.visitInfo = append(b.visitInfo, visitInfo{
			privilege: mysql.CreatePriv,
			db:        v.Table.Schema.L,
			table:     v.Table.Name.L,
		})
		if v.ReferTable != nil {
			b.visitInfo = append(b.visitInfo, visitInfo{
				privilege: mysql.SelectPriv,
				db:        v.ReferTable.Schema.L,
				table:     v.ReferTable.Name.L,
			})
		}
	case *ast.DropDatabaseStmt:
		b.visitInfo = append(b.visitInfo, visitInfo{
			privilege: mysql.DropPriv,
			db:        v.Name,
		})
	case *ast.DropIndexStmt:
		b.visitInfo = append(b.visitInfo, visitInfo{
			privilege: mysql.IndexPriv,
			db:        v.Table.Schema.L,
			table:     v.Table.Name.L,
		})
	case *ast.DropTableStmt:
		for _, table := range v.Tables {
			b.visitInfo = append(b.visitInfo, visitInfo{
				privilege: mysql.DropPriv,
				db:        table.Schema.L,
				table:     table.Name.L,
			})
		}
	case *ast.TruncateTableStmt:
		b.visitInfo = append(b.visitInfo, visitInfo{
			privilege: mysql.DeletePriv,
			db:        v.Table.Schema.L,
			table:     v.Table.Name.L,
		})
	case *ast.RenameTableStmt:
		b.visitInfo = append(b.visitInfo, visitInfo{
			privilege: mysql.AlterPriv,
			db:        v.OldTable.Schema.L,
			table:     v.OldTable.Name.L,
		})
		b.visitInfo = append(b.visitInfo, visitInfo{
			privilege: mysql.AlterPriv,
			db:        v.NewTable.Schema.L,
			table:     v.NewTable.Name.L,
		})
	}

	p := &DDL{Statement: node}
	p.SetSchema(expression.NewSchema())
	return p
}

func (b *planBuilder) buildExplain(explain *ast.ExplainStmt) Plan {
	if show, ok := explain.Stmt.(*ast.ShowStmt); ok {
		return b.buildShow(show)
	}
	targetPlan, err := Optimize(b.ctx, explain.Stmt, b.is)
	if err != nil {
		b.err = errors.Trace(err)
		return nil
	}
	setParents4FinalPlan(targetPlan.(PhysicalPlan))
	p := &Explain{StmtPlan: targetPlan}
	if UseDAGPlanBuilder(b.ctx) {
		retFields := []string{"id", "parents", "children", "task", "operator info"}
		schema := expression.NewSchema(make([]*expression.Column, 0, len(retFields))...)
		for _, fieldName := range retFields {
			schema.Append(buildColumn("", fieldName, mysql.TypeString, mysql.MaxBlobWidth))
		}
		schema.Append(buildColumn("", "count", mysql.TypeDouble, mysql.MaxRealWidth))
		p.SetSchema(schema)
		p.explainedPlans = map[int]bool{}
		p.prepareRootTaskInfo(p.StmtPlan.(PhysicalPlan))
	} else {
		schema := expression.NewSchema(make([]*expression.Column, 0, 3)...)
		schema.Append(buildColumn("", "ID", mysql.TypeString, mysql.MaxBlobWidth))
		schema.Append(buildColumn("", "Json", mysql.TypeString, mysql.MaxBlobWidth))
		schema.Append(buildColumn("", "ParentID", mysql.TypeString, mysql.MaxBlobWidth))
		p.SetSchema(schema)
		p.prepareExplainInfo(p.StmtPlan, nil)
	}
	return p
}

func buildShowProcedureSchema() *expression.Schema {
	tblName := "ROUTINES"
	schema := expression.NewSchema(make([]*expression.Column, 0, 11)...)
	schema.Append(buildColumn(tblName, "Db", mysql.TypeVarchar, 128))
	schema.Append(buildColumn(tblName, "Name", mysql.TypeVarchar, 128))
	schema.Append(buildColumn(tblName, "Type", mysql.TypeVarchar, 128))
	schema.Append(buildColumn(tblName, "Definer", mysql.TypeVarchar, 128))
	schema.Append(buildColumn(tblName, "Modified", mysql.TypeDatetime, 19))
	schema.Append(buildColumn(tblName, "Created", mysql.TypeDatetime, 19))
	schema.Append(buildColumn(tblName, "Security_type", mysql.TypeVarchar, 128))
	schema.Append(buildColumn(tblName, "Comment", mysql.TypeBlob, 196605))
	schema.Append(buildColumn(tblName, "character_set_client", mysql.TypeVarchar, 32))
	schema.Append(buildColumn(tblName, "collation_connection", mysql.TypeVarchar, 32))
	schema.Append(buildColumn(tblName, "Database Collation", mysql.TypeVarchar, 32))
	return schema
}

func buildShowTriggerSchema() *expression.Schema {
	tblName := "TRIGGERS"
	schema := expression.NewSchema(make([]*expression.Column, 0, 11)...)
	schema.Append(buildColumn(tblName, "Trigger", mysql.TypeVarchar, 128))
	schema.Append(buildColumn(tblName, "Event", mysql.TypeVarchar, 128))
	schema.Append(buildColumn(tblName, "Table", mysql.TypeVarchar, 128))
	schema.Append(buildColumn(tblName, "Statement", mysql.TypeBlob, 196605))
	schema.Append(buildColumn(tblName, "Timing", mysql.TypeVarchar, 128))
	schema.Append(buildColumn(tblName, "Created", mysql.TypeDatetime, 19))
	schema.Append(buildColumn(tblName, "sql_mode", mysql.TypeBlob, 8192))
	schema.Append(buildColumn(tblName, "Definer", mysql.TypeVarchar, 128))
	schema.Append(buildColumn(tblName, "character_set_client", mysql.TypeVarchar, 32))
	schema.Append(buildColumn(tblName, "collation_connection", mysql.TypeVarchar, 32))
	schema.Append(buildColumn(tblName, "Database Collation", mysql.TypeVarchar, 32))
	return schema
}

func buildShowEventsSchema() *expression.Schema {
	tblName := "EVENTS"
	schema := expression.NewSchema(make([]*expression.Column, 0, 15)...)
	schema.Append(buildColumn(tblName, "Db", mysql.TypeVarchar, 128))
	schema.Append(buildColumn(tblName, "Name", mysql.TypeVarchar, 128))
	schema.Append(buildColumn(tblName, "Time zone", mysql.TypeVarchar, 32))
	schema.Append(buildColumn(tblName, "Definer", mysql.TypeVarchar, 128))
	schema.Append(buildColumn(tblName, "Type", mysql.TypeVarchar, 128))
	schema.Append(buildColumn(tblName, "Execute At", mysql.TypeDatetime, 19))
	schema.Append(buildColumn(tblName, "Interval Value", mysql.TypeVarchar, 128))
	schema.Append(buildColumn(tblName, "Interval Field", mysql.TypeVarchar, 128))
	schema.Append(buildColumn(tblName, "Starts", mysql.TypeDatetime, 19))
	schema.Append(buildColumn(tblName, "Ends", mysql.TypeDatetime, 19))
	schema.Append(buildColumn(tblName, "Status", mysql.TypeVarchar, 32))
	schema.Append(buildColumn(tblName, "Originator", mysql.TypeInt24, 4))
	schema.Append(buildColumn(tblName, "character_set_client", mysql.TypeVarchar, 32))
	schema.Append(buildColumn(tblName, "collation_connection", mysql.TypeVarchar, 32))
	schema.Append(buildColumn(tblName, "Database Collation", mysql.TypeVarchar, 32))
	return schema
}

func buildShowWarningsSchema() *expression.Schema {
	tblName := "WARNINGS"
	schema := expression.NewSchema(make([]*expression.Column, 0, 3)...)
	schema.Append(buildColumn(tblName, "Level", mysql.TypeVarchar, 64))
	schema.Append(buildColumn(tblName, "Code", mysql.TypeLong, 19))
	schema.Append(buildColumn(tblName, "Message", mysql.TypeVarchar, 64))
	return schema
}

func composeShowSchema(names []string, ftypes []byte) *expression.Schema {
	schema := expression.NewSchema(make([]*expression.Column, 0, len(names))...)
	for i, name := range names {
		col := &expression.Column{
			ColName: model.NewCIStr(name),
		}
		var retTp byte
		if len(ftypes) == 0 || ftypes[i] == 0 {
			// Use varchar as the default return column type.
			retTp = mysql.TypeVarchar
		} else {
			retTp = ftypes[i]
		}
		retType := types.NewFieldType(retTp)
		if retTp == mysql.TypeVarchar || retTp == mysql.TypeString {
			retType.Flen = 256
		} else if retTp == mysql.TypeDatetime {
			retType.Flen = 19
		}
		defaultFlen, defaultDecimal := mysql.GetDefaultFieldLengthAndDecimal(retType.Tp)
		if retType.Flen == types.UnspecifiedLength {
			retType.Flen = defaultFlen
		}
		if retType.Decimal == types.UnspecifiedLength {
			retType.Decimal = defaultDecimal
		}
		retType.Charset, retType.Collate = types.DefaultCharsetForType(retType.Tp)
		col.RetType = retType
		schema.Append(col)
	}
	return schema
}

// buildShowSchema builds column info for ShowStmt including column name and type.
func buildShowSchema(s *ast.ShowStmt) (schema *expression.Schema) {
	var names []string
	var ftypes []byte
	switch s.Tp {
	case ast.ShowEngines:
		names = []string{"Engine", "Support", "Comment", "Transactions", "XA", "Savepoints"}
	case ast.ShowDatabases:
		names = []string{"Database"}
	case ast.ShowTables:
		names = []string{fmt.Sprintf("Tables_in_%s", s.DBName)}
		if s.Full {
			names = append(names, "Table_type")
		}
	case ast.ShowTableStatus:
		names = []string{"Name", "Engine", "Version", "Row_format", "Rows", "Avg_row_length",
			"Data_length", "Max_data_length", "Index_length", "Data_free", "Auto_increment",
			"Create_time", "Update_time", "Check_time", "Collation", "Checksum",
			"Create_options", "Comment"}
		ftypes = []byte{mysql.TypeVarchar, mysql.TypeVarchar, mysql.TypeLonglong, mysql.TypeVarchar, mysql.TypeLonglong, mysql.TypeLonglong,
			mysql.TypeLonglong, mysql.TypeLonglong, mysql.TypeLonglong, mysql.TypeLonglong, mysql.TypeLonglong,
			mysql.TypeDatetime, mysql.TypeDatetime, mysql.TypeDatetime, mysql.TypeVarchar, mysql.TypeVarchar,
			mysql.TypeVarchar, mysql.TypeVarchar}
	case ast.ShowColumns:
		names = table.ColDescFieldNames(s.Full)
	case ast.ShowWarnings:
		names = []string{"Level", "Code", "Message"}
		ftypes = []byte{mysql.TypeVarchar, mysql.TypeLong, mysql.TypeVarchar}
	case ast.ShowCharset:
		names = []string{"Charset", "Description", "Default collation", "Maxlen"}
		ftypes = []byte{mysql.TypeVarchar, mysql.TypeVarchar, mysql.TypeVarchar, mysql.TypeLonglong}
	case ast.ShowVariables, ast.ShowStatus:
		names = []string{"Variable_name", "Value"}
	case ast.ShowCollation:
		names = []string{"Collation", "Charset", "Id", "Default", "Compiled", "Sortlen"}
		ftypes = []byte{mysql.TypeVarchar, mysql.TypeVarchar, mysql.TypeLonglong,
			mysql.TypeVarchar, mysql.TypeVarchar, mysql.TypeLonglong}
	case ast.ShowCreateTable:
		names = []string{"Table", "Create Table"}
	case ast.ShowCreateDatabase:
		names = []string{"Database", "Create Database"}
	case ast.ShowGrants:
		names = []string{fmt.Sprintf("Grants for %s", s.User)}
	case ast.ShowIndex:
		names = []string{"Table", "Non_unique", "Key_name", "Seq_in_index",
			"Column_name", "Collation", "Cardinality", "Sub_part", "Packed",
			"Null", "Index_type", "Comment", "Index_comment"}
		ftypes = []byte{mysql.TypeVarchar, mysql.TypeLonglong, mysql.TypeVarchar, mysql.TypeLonglong,
			mysql.TypeVarchar, mysql.TypeVarchar, mysql.TypeLonglong, mysql.TypeLonglong,
			mysql.TypeVarchar, mysql.TypeVarchar, mysql.TypeVarchar, mysql.TypeVarchar, mysql.TypeVarchar}
	case ast.ShowPlugins:
		names = []string{"Name", "Status", "Type", "Library", "License"}
		ftypes = []byte{
			mysql.TypeVarchar, mysql.TypeVarchar, mysql.TypeVarchar, mysql.TypeVarchar, mysql.TypeVarchar,
		}
	case ast.ShowProcessList:
		names = []string{"Id", "User", "Host", "db", "Command", "Time", "State", "Info"}
		ftypes = []byte{mysql.TypeLonglong, mysql.TypeVarchar, mysql.TypeVarchar,
			mysql.TypeVarchar, mysql.TypeVarchar, mysql.TypeLong, mysql.TypeVarchar, mysql.TypeString}
	case ast.ShowStatsMeta:
		names = []string{"Db_name", "Table_name", "Update_time", "Modify_count", "Row_count"}
		ftypes = []byte{mysql.TypeVarchar, mysql.TypeVarchar, mysql.TypeDatetime, mysql.TypeLonglong, mysql.TypeLonglong}
	case ast.ShowStatsHistograms:
		names = []string{"Db_name", "Table_name", "Column_name", "Is_index", "Update_time", "Distinct_count", "Null_count"}
		ftypes = []byte{mysql.TypeVarchar, mysql.TypeVarchar, mysql.TypeVarchar, mysql.TypeTiny, mysql.TypeDatetime,
			mysql.TypeLonglong, mysql.TypeLonglong}
	case ast.ShowStatsBuckets:
		names = []string{"Db_name", "Table_name", "Column_name", "Is_index", "Bucket_id", "Count",
			"Repeats", "Lower_Bound", "Upper_Bound"}
		ftypes = []byte{mysql.TypeVarchar, mysql.TypeVarchar, mysql.TypeVarchar, mysql.TypeTiny, mysql.TypeLonglong,
			mysql.TypeLonglong, mysql.TypeLonglong, mysql.TypeVarchar, mysql.TypeVarchar}
	}
	return composeShowSchema(names, ftypes)
}<|MERGE_RESOLUTION|>--- conflicted
+++ resolved
@@ -43,32 +43,21 @@
 	ErrAnalyzeMissIndex     = terror.ClassOptimizerPlan.New(CodeAnalyzeMissIndex, "Index '%s' in field list does not exist in table '%s'")
 	ErrAlterAutoID          = terror.ClassAutoid.New(CodeAlterAutoID, "No support for setting auto_increment using alter_table")
 	ErrBadGeneratedColumn   = terror.ClassOptimizerPlan.New(CodeBadGeneratedColumn, mysql.MySQLErrName[mysql.ErrBadGeneratedColumn])
-	ErrWrongValueCountOnRow = terror.ClassOptimizerPlan.New(codeWrongValueCountOnRow, "Column count doesn't match value count at row %d")
+	ErrWrongValueCountOnRow = terror.ClassOptimizerPlan.New(CodeWrongValueCountOnRow, "Column count doesn't match value count at row %d")
 )
 
 // Error codes.
 const (
-<<<<<<< HEAD
 	CodeUnsupportedType      terror.ErrCode = 1
-	SystemInternalError      terror.ErrCode = 2
-	CodeAlterAutoID          terror.ErrCode = 3
-	CodeAnalyzeMissIndex     terror.ErrCode = 4
-	CodeAmbiguous            terror.ErrCode = 1052
-	CodeUnknownColumn        terror.ErrCode = 1054
-	CodeWrongArguments       terror.ErrCode = 1210
-	CodeBadGeneratedColumn   terror.ErrCode = mysql.ErrBadGeneratedColumn
-	codeWrongValueCountOnRow terror.ErrCode = mysql.ErrWrongValueCountOnRow
-=======
-	CodeUnsupportedType    terror.ErrCode = 1
-	SystemInternalError                   = 2
-	CodeAlterAutoID                       = 3
-	CodeAnalyzeMissIndex                  = 4
-	CodeAmbiguous                         = 1052
-	CodeUnknownColumn                     = mysql.ErrBadField
-	CodeUnknownTable                      = mysql.ErrBadTable
-	CodeWrongArguments                    = 1210
-	CodeBadGeneratedColumn                = mysql.ErrBadGeneratedColumn
->>>>>>> 200fe455
+	SystemInternalError                     = 2
+	CodeAlterAutoID                         = 3
+	CodeAnalyzeMissIndex                    = 4
+	CodeAmbiguous                           = 1052
+	CodeUnknownColumn                       = mysql.ErrBadField
+	CodeUnknownTable                        = mysql.ErrBadTable
+	CodeWrongArguments                      = 1210
+	CodeBadGeneratedColumn                  = mysql.ErrBadGeneratedColumn
+	CodeWrongValueCountOnRow                = mysql.ErrWrongValueCountOnRow
 )
 
 func init() {
@@ -653,7 +642,6 @@
 	return nil, ErrUnknownColumn.GenByArgs(name.Name.O, "field_list")
 }
 
-<<<<<<< HEAD
 func (b *planBuilder) buildDashbaseInsert(insert *ast.InsertStmt, tableInfo *model.TableInfo) Plan {
 	if insert.IsReplace {
 		b.err = errors.Errorf("REPLACE is not supported for Dashbase table")
@@ -785,7 +773,8 @@
 	plan.SetSchema(expression.NewSchema())
 
 	return plan
-=======
+}
+
 // resolveGeneratedColumns resolves generated columns with their generation
 // expressions respectively. onDups indicates which columns are in on-duplicate list.
 func (b *planBuilder) resolveGeneratedColumns(columns []*table.Column, onDups map[string]struct{}, mockPlan LogicalPlan) (igc InsertGeneratedColumns) {
@@ -819,7 +808,6 @@
 		}
 	}
 	return
->>>>>>> 200fe455
 }
 
 func (b *planBuilder) buildInsert(insert *ast.InsertStmt) Plan {
