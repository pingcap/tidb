// Copyright 2015 PingCAP, Inc.
//
// Licensed under the Apache License, Version 2.0 (the "License");
// you may not use this file except in compliance with the License.
// You may obtain a copy of the License at
//
//     http://www.apache.org/licenses/LICENSE-2.0
//
// Unless required by applicable law or agreed to in writing, software
// distributed under the License is distributed on an "AS IS" BASIS,
// See the License for the specific language governing permissions and
// limitations under the License.

package plan

import (
	"fmt"
	"strings"

	"github.com/juju/errors"
	"github.com/pingcap/tidb/ast"
	"github.com/pingcap/tidb/context"
	"github.com/pingcap/tidb/expression"
	"github.com/pingcap/tidb/infoschema"
	"github.com/pingcap/tidb/model"
	"github.com/pingcap/tidb/mysql"
	"github.com/pingcap/tidb/parser/opcode"
	"github.com/pingcap/tidb/table"
	"github.com/pingcap/tidb/terror"
	"github.com/pingcap/tidb/types"
)

// Error instances.
var (
	ErrUnsupportedType      = terror.ClassOptimizerPlan.New(CodeUnsupportedType, "Unsupported type %T")
	SystemInternalErrorType = terror.ClassOptimizerPlan.New(SystemInternalError, "System internal error")
	ErrUnknownColumn        = terror.ClassOptimizerPlan.New(CodeUnknownColumn, mysql.MySQLErrName[mysql.ErrBadField])
	ErrUnknownTable         = terror.ClassOptimizerPlan.New(CodeUnknownTable, mysql.MySQLErrName[mysql.ErrUnknownTable])
	ErrWrongArguments       = terror.ClassOptimizerPlan.New(CodeWrongArguments, "Incorrect arguments to EXECUTE")
	ErrAmbiguous            = terror.ClassOptimizerPlan.New(CodeAmbiguous, "Column '%s' in field list is ambiguous")
	ErrAnalyzeMissIndex     = terror.ClassOptimizerPlan.New(CodeAnalyzeMissIndex, "Index '%s' in field list does not exist in table '%s'")
	ErrAlterAutoID          = terror.ClassAutoid.New(CodeAlterAutoID, "No support for setting auto_increment using alter_table")
	ErrBadGeneratedColumn   = terror.ClassOptimizerPlan.New(CodeBadGeneratedColumn, mysql.MySQLErrName[mysql.ErrBadGeneratedColumn])
	ErrFieldNotInGroupBy    = terror.ClassOptimizerPlan.New(CodeFieldNotInGroupBy, mysql.MySQLErrName[mysql.ErrFieldNotInGroupBy])
<<<<<<< HEAD
=======
	ErrBadTable             = terror.ClassOptimizerPlan.New(CodeBadTable, mysql.MySQLErrName[mysql.ErrBadTable])
	ErrKeyDoesNotExist      = terror.ClassOptimizerPlan.New(CodeKeyDoesNotExist, mysql.MySQLErrName[mysql.ErrKeyDoesNotExist])
>>>>>>> cbf12b4f
)

// Error codes.
const (
	CodeUnsupportedType    terror.ErrCode = 1
	SystemInternalError                   = 2
	CodeAlterAutoID                       = 3
	CodeAnalyzeMissIndex                  = 4
	CodeAmbiguous                         = 1052
	CodeUnknownColumn                     = mysql.ErrBadField
	CodeUnknownTable                      = mysql.ErrUnknownTable
	CodeWrongArguments                    = 1210
	CodeBadGeneratedColumn                = mysql.ErrBadGeneratedColumn
	CodeFieldNotInGroupBy                 = mysql.ErrFieldNotInGroupBy
<<<<<<< HEAD
=======
	CodeBadTable                          = mysql.ErrBadTable
	CodeKeyDoesNotExist                   = mysql.ErrKeyDoesNotExist
>>>>>>> cbf12b4f
)

func init() {
	tableMySQLErrCodes := map[terror.ErrCode]uint16{
		CodeUnknownColumn:      mysql.ErrBadField,
		CodeUnknownTable:       mysql.ErrBadTable,
		CodeAmbiguous:          mysql.ErrNonUniq,
		CodeWrongArguments:     mysql.ErrWrongArguments,
		CodeBadGeneratedColumn: mysql.ErrBadGeneratedColumn,
		CodeFieldNotInGroupBy:  mysql.ErrFieldNotInGroupBy,
<<<<<<< HEAD
=======
		CodeBadTable:           mysql.ErrBadTable,
		CodeKeyDoesNotExist:    mysql.ErrKeyDoesNotExist,
>>>>>>> cbf12b4f
	}
	terror.ErrClassToMySQLCodes[terror.ClassOptimizerPlan] = tableMySQLErrCodes
}

type visitInfo struct {
	privilege mysql.PrivilegeType
	db        string
	table     string
	column    string
}

type tableHintInfo struct {
	indexNestedLoopJoinTables []model.CIStr
	sortMergeJoinTables       []model.CIStr
}

func (info *tableHintInfo) ifPreferMergeJoin(tableNames ...*model.CIStr) bool {
	// Only need either side matches one on the list.
	// Even though you can put 2 tables on the list,
	// it doesn't mean optimizer will reorder to make them
	// join directly.
	// Which it joins on with depend on sequence of traverse
	// and without reorder, user might adjust themselves.
	// This is similar to MySQL hints.
	for _, tableName := range tableNames {
		if tableName == nil {
			continue
		}
		for _, curEntry := range info.sortMergeJoinTables {
			if curEntry.L == tableName.L {
				return true
			}
		}
	}
	return false
}

func (info *tableHintInfo) ifPreferINLJ(tableNames ...*model.CIStr) bool {
	for _, tableName := range tableNames {
		if tableName == nil {
			continue
		}
		for _, curEntry := range info.indexNestedLoopJoinTables {
			if curEntry.L == tableName.L {
				return true
			}
		}
	}
	return false
}

// clauseCode indicates in which clause the column is currently.
type clauseCode int

const (
	unknowClause clauseCode = iota
	fieldList
	havingClause
	onClause
	orderByClause
	whereClause
	groupByClause
	showStatement
)

var clauseMsg = map[clauseCode]string{
	unknowClause:  "",
	fieldList:     "field list",
	havingClause:  "having clause",
	onClause:      "on clause",
	orderByClause: "order clause",
	whereClause:   "where clause",
	groupByClause: "group statement",
	showStatement: "show statement",
}

// planBuilder builds Plan from an ast.Node.
// It just builds the ast node straightforwardly.
type planBuilder struct {
	err          error
	ctx          context.Context
	is           infoschema.InfoSchema
	outerSchemas []*expression.Schema
	inUpdateStmt bool
	// colMapper stores the column that must be pre-resolved.
	colMapper map[*ast.ColumnNameExpr]int
	// Collect the visit information for privilege check.
	visitInfo     []visitInfo
	tableHintInfo []tableHintInfo
	optFlag       uint64

	curClause clauseCode
}

func (b *planBuilder) build(node ast.Node) Plan {
	b.optFlag = flagPrunColumns
	switch x := node.(type) {
	case *ast.AdminStmt:
		return b.buildAdmin(x)
	case *ast.DeallocateStmt:
		return &Deallocate{Name: x.Name}
	case *ast.DeleteStmt:
		return b.buildDelete(x)
	case *ast.ExecuteStmt:
		return b.buildExecute(x)
	case *ast.ExplainStmt:
		return b.buildExplain(x)
	case *ast.InsertStmt:
		return b.buildInsert(x)
	case *ast.LoadDataStmt:
		return b.buildLoadData(x)
	case *ast.PrepareStmt:
		return b.buildPrepare(x)
	case *ast.SelectStmt:
		return b.buildSelect(x)
	case *ast.UnionStmt:
		return b.buildUnion(x)
	case *ast.UpdateStmt:
		return b.buildUpdate(x)
	case *ast.ShowStmt:
		return b.buildShow(x)
	case *ast.DoStmt:
		return b.buildDo(x)
	case *ast.SetStmt:
		return b.buildSet(x)
	case *ast.AnalyzeTableStmt:
		return b.buildAnalyze(x)
	case *ast.BinlogStmt, *ast.FlushStmt, *ast.UseStmt,
		*ast.BeginStmt, *ast.CommitStmt, *ast.RollbackStmt, *ast.CreateUserStmt, *ast.SetPwdStmt,
		*ast.GrantStmt, *ast.DropUserStmt, *ast.AlterUserStmt, *ast.RevokeStmt, *ast.KillStmt, *ast.DropStatsStmt:
		return b.buildSimple(node.(ast.StmtNode))
	case ast.DDLNode:
		return b.buildDDL(x)
	}
	b.err = ErrUnsupportedType.Gen("Unsupported type %T", node)
	return nil
}

func (b *planBuilder) buildExecute(v *ast.ExecuteStmt) Plan {
	vars := make([]expression.Expression, 0, len(v.UsingVars))
	for _, expr := range v.UsingVars {
		newExpr, _, err := b.rewrite(expr, nil, nil, true)
		if err != nil {
			b.err = errors.Trace(err)
		}
		vars = append(vars, newExpr)
	}
	exe := &Execute{Name: v.Name, UsingVars: vars, ExecID: v.ExecID}
	exe.SetSchema(expression.NewSchema())
	return exe
}

func (b *planBuilder) buildDo(v *ast.DoStmt) Plan {
	exprs := make([]expression.Expression, 0, len(v.Exprs))
	dual := LogicalTableDual{RowCount: 1}.init(b.ctx)
	for _, astExpr := range v.Exprs {
		expr, _, err := b.rewrite(astExpr, dual, nil, true)
		if err != nil {
			b.err = errors.Trace(err)
			return nil
		}
		exprs = append(exprs, expr)
	}
	dual.SetSchema(expression.NewSchema())
	p := LogicalProjection{Exprs: exprs}.init(b.ctx)
	setParentAndChildren(p, dual)
	p.self = p
	p.SetSchema(expression.NewSchema())
	return p
}

func (b *planBuilder) buildSet(v *ast.SetStmt) Plan {
	p := &Set{}
	for _, vars := range v.Variables {
		assign := &expression.VarAssignment{
			Name:     vars.Name,
			IsGlobal: vars.IsGlobal,
			IsSystem: vars.IsSystem,
		}
		if _, ok := vars.Value.(*ast.DefaultExpr); !ok {
			if cn, ok2 := vars.Value.(*ast.ColumnNameExpr); ok2 && cn.Name.Table.L == "" {
				// Convert column name expression to string value expression.
				vars.Value = ast.NewValueExpr(cn.Name.Name.O)
			}
			mockTablePlan := LogicalTableDual{}.init(b.ctx)
			mockTablePlan.SetSchema(expression.NewSchema())
			assign.Expr, _, b.err = b.rewrite(vars.Value, mockTablePlan, nil, true)
			if b.err != nil {
				return nil
			}
		} else {
			assign.IsDefault = true
		}
		if vars.ExtendValue != nil {
			assign.ExtendValue = &expression.Constant{
				Value:   vars.ExtendValue.Datum,
				RetType: &vars.ExtendValue.Type,
			}
		}
		p.VarAssigns = append(p.VarAssigns, assign)
	}
	p.SetSchema(expression.NewSchema())
	return p
}

// Detect aggregate function or groupby clause.
func (b *planBuilder) detectSelectAgg(sel *ast.SelectStmt) bool {
	if sel.GroupBy != nil {
		return true
	}
	for _, f := range sel.Fields.Fields {
		if ast.HasAggFlag(f.Expr) {
			return true
		}
	}
	if sel.Having != nil {
		if ast.HasAggFlag(sel.Having.Expr) {
			return true
		}
	}
	if sel.OrderBy != nil {
		for _, item := range sel.OrderBy.Items {
			if ast.HasAggFlag(item.Expr) {
				return true
			}
		}
	}
	return false
}

func availableIndices(hints []*ast.IndexHint, tableInfo *model.TableInfo) (indices []*model.IndexInfo, includeTableScan bool, err error) {
	var usableHints []*ast.IndexHint
	for _, hint := range hints {
		if hint.HintScope == ast.HintForScan {
			usableHints = append(usableHints, hint)
		}
	}
	publicIndices := make([]*model.IndexInfo, 0, len(tableInfo.Indices))
	for _, index := range tableInfo.Indices {
		if index.State == model.StatePublic {
			publicIndices = append(publicIndices, index)
		}
	}
	if len(usableHints) == 0 {
		return publicIndices, true, nil
	}
	var hasUse bool
	var ignores []*model.IndexInfo
	for _, hint := range usableHints {
		switch hint.HintType {
		case ast.HintUse, ast.HintForce:
			// Currently we don't distinguish between Force and Use because our cost estimation is not reliable.
			hasUse = true
			for _, idxName := range hint.IndexNames {
				idx := findIndexByName(publicIndices, idxName)
				if idx != nil {
					indices = append(indices, idx)
				} else {
					return nil, true, ErrKeyDoesNotExist.GenByArgs(idxName, tableInfo.Name)
				}
			}
		case ast.HintIgnore:
			// Collect all the ignore index hints.
			for _, idxName := range hint.IndexNames {
				idx := findIndexByName(publicIndices, idxName)
				if idx != nil {
					ignores = append(ignores, idx)
				} else {
					return nil, true, ErrKeyDoesNotExist.GenByArgs(idxName, tableInfo.Name)
				}
			}
		}
	}
	indices = removeIgnores(indices, ignores)
	// If we have got FORCE or USE index hint, table scan is excluded.
	if len(indices) != 0 {
		return indices, false, nil
	}
	if hasUse {
		// Empty use hint means don't use any index.
		return nil, true, nil
	}
	return removeIgnores(publicIndices, ignores), true, nil
}

func removeIgnores(indices, ignores []*model.IndexInfo) []*model.IndexInfo {
	if len(ignores) == 0 {
		return indices
	}
	var remainedIndices []*model.IndexInfo
	for _, index := range indices {
		if findIndexByName(ignores, index.Name) == nil {
			remainedIndices = append(remainedIndices, index)
		}
	}
	return remainedIndices
}

func findIndexByName(indices []*model.IndexInfo, name model.CIStr) *model.IndexInfo {
	for _, idx := range indices {
		if idx.Name.L == name.L {
			return idx
		}
	}
	return nil
}

func (b *planBuilder) buildSelectLock(src Plan, lock ast.SelectLockType) *LogicalLock {
	selectLock := LogicalLock{Lock: lock}.init(b.ctx)
	setParentAndChildren(selectLock, src)
	selectLock.SetSchema(src.Schema())
	return selectLock
}

func (b *planBuilder) buildPrepare(x *ast.PrepareStmt) Plan {
	p := &Prepare{
		Name: x.Name,
	}
	if x.SQLVar != nil {
		p.SQLText, _ = x.SQLVar.GetValue().(string)
	} else {
		p.SQLText = x.SQLText
	}
	p.SetSchema(expression.NewSchema())
	return p
}

func (b *planBuilder) buildAdmin(as *ast.AdminStmt) Plan {
	var p Plan

	switch as.Tp {
	case ast.AdminCheckTable:
		p = &CheckTable{Tables: as.Tables}
		p.SetSchema(expression.NewSchema())
	case ast.AdminShowDDL:
		p = &ShowDDL{}
		p.SetSchema(buildShowDDLFields())
	case ast.AdminShowDDLJobs:
		p = &ShowDDLJobs{}
		p.SetSchema(buildShowDDLJobsFields())
	case ast.AdminCancelDDLJobs:
		p = &CancelDDLJobs{JobIDs: as.JobIDs}
		p.SetSchema(buildCancelDDLJobsFields())
	default:
		b.err = ErrUnsupportedType.Gen("Unsupported type %T", as)
	}
	return p
}

// getColsInfo returns the info of index columns, normal columns and primary key.
func getColsInfo(tn *ast.TableName) (indicesInfo []*model.IndexInfo, colsInfo []*model.ColumnInfo, pkCol *model.ColumnInfo) {
	tbl := tn.TableInfo
	// idxNames contains all the normal columns that can be analyzed more effectively, because those columns occur as index
	// columns or primary key columns with integer type.
	var idxNames []string
	if tbl.PKIsHandle {
		for _, col := range tbl.Columns {
			if mysql.HasPriKeyFlag(col.Flag) {
				idxNames = append(idxNames, col.Name.L)
				pkCol = col
			}
		}
	}
	for _, idx := range tn.TableInfo.Indices {
		if idx.State == model.StatePublic {
			indicesInfo = append(indicesInfo, idx)
			if len(idx.Columns) == 1 {
				idxNames = append(idxNames, idx.Columns[0].Name.L)
			}
		}
	}
	for _, col := range tbl.Columns {
		isIndexCol := false
		for _, idx := range idxNames {
			if idx == col.Name.L {
				isIndexCol = true
				break
			}
		}
		if !isIndexCol {
			colsInfo = append(colsInfo, col)
		}
	}
	return
}

func (b *planBuilder) buildAnalyzeTable(as *ast.AnalyzeTableStmt) Plan {
	p := &Analyze{}
	for _, tbl := range as.TableNames {
		idxInfo, colInfo, pkInfo := getColsInfo(tbl)
		for _, idx := range idxInfo {
			p.IdxTasks = append(p.IdxTasks, AnalyzeIndexTask{TableInfo: tbl.TableInfo, IndexInfo: idx})
		}
		if len(colInfo) > 0 || pkInfo != nil {
			p.ColTasks = append(p.ColTasks, AnalyzeColumnsTask{TableInfo: tbl.TableInfo, PKInfo: pkInfo, ColsInfo: colInfo})
		}
	}
	p.SetSchema(&expression.Schema{})
	return p
}

func (b *planBuilder) buildAnalyzeIndex(as *ast.AnalyzeTableStmt) Plan {
	p := &Analyze{}
	tblInfo := as.TableNames[0].TableInfo
	for _, idxName := range as.IndexNames {
		idx := findIndexByName(tblInfo.Indices, idxName)
		if idx == nil || idx.State != model.StatePublic {
			b.err = ErrAnalyzeMissIndex.GenByArgs(idxName.O, tblInfo.Name.O)
			break
		}
		p.IdxTasks = append(p.IdxTasks, AnalyzeIndexTask{TableInfo: tblInfo, IndexInfo: idx})
	}
	p.SetSchema(&expression.Schema{})
	return p
}

func (b *planBuilder) buildAnalyze(as *ast.AnalyzeTableStmt) Plan {
	if len(as.IndexNames) == 0 {
		return b.buildAnalyzeTable(as)
	}
	return b.buildAnalyzeIndex(as)
}

func buildShowDDLFields() *expression.Schema {
	schema := expression.NewSchema(make([]*expression.Column, 0, 4)...)
	schema.Append(buildColumn("", "SCHEMA_VER", mysql.TypeLonglong, 4))
	schema.Append(buildColumn("", "OWNER", mysql.TypeVarchar, 64))
	schema.Append(buildColumn("", "JOB", mysql.TypeVarchar, 128))
	schema.Append(buildColumn("", "SELF_ID", mysql.TypeVarchar, 64))

	return schema
}

func buildShowDDLJobsFields() *expression.Schema {
	schema := expression.NewSchema(make([]*expression.Column, 0, 2)...)
	schema.Append(buildColumn("", "JOBS", mysql.TypeVarchar, 128))
	schema.Append(buildColumn("", "STATE", mysql.TypeVarchar, 64))

	return schema
}

func buildCancelDDLJobsFields() *expression.Schema {
	schema := expression.NewSchema(make([]*expression.Column, 0, 2)...)
	schema.Append(buildColumn("", "JOB_ID", mysql.TypeVarchar, 64))
	schema.Append(buildColumn("", "RESULT", mysql.TypeVarchar, 128))

	return schema
}

func buildColumn(tableName, name string, tp byte, size int) *expression.Column {
	cs, cl := types.DefaultCharsetForType(tp)
	flag := mysql.UnsignedFlag
	if tp == mysql.TypeVarchar || tp == mysql.TypeBlob {
		cs = mysql.DefaultCharset
		cl = mysql.DefaultCollationName
		flag = 0
	}

	fieldType := &types.FieldType{
		Charset: cs,
		Collate: cl,
		Tp:      tp,
		Flen:    size,
		Flag:    flag,
	}
	return &expression.Column{
		ColName: model.NewCIStr(name),
		TblName: model.NewCIStr(tableName),
		DBName:  model.NewCIStr(infoschema.Name),
		RetType: fieldType,
	}
}

// splitWhere split a where expression to a list of AND conditions.
func splitWhere(where ast.ExprNode) []ast.ExprNode {
	var conditions []ast.ExprNode
	switch x := where.(type) {
	case nil:
	case *ast.BinaryOperationExpr:
		if x.Op == opcode.LogicAnd {
			conditions = append(conditions, splitWhere(x.L)...)
			conditions = append(conditions, splitWhere(x.R)...)
		} else {
			conditions = append(conditions, x)
		}
	case *ast.ParenthesesExpr:
		conditions = append(conditions, splitWhere(x.Expr)...)
	default:
		conditions = append(conditions, where)
	}
	return conditions
}

func (b *planBuilder) buildShow(show *ast.ShowStmt) Plan {
	p := Show{
		Tp:          show.Tp,
		DBName:      show.DBName,
		Table:       show.Table,
		Column:      show.Column,
		Flag:        show.Flag,
		Full:        show.Full,
		User:        show.User,
		GlobalScope: show.GlobalScope,
	}.init(b.ctx)
	switch showTp := show.Tp; showTp {
	case ast.ShowProcedureStatus:
		p.SetSchema(buildShowProcedureSchema())
	case ast.ShowTriggers:
		p.SetSchema(buildShowTriggerSchema())
	case ast.ShowEvents:
		p.SetSchema(buildShowEventsSchema())
	case ast.ShowWarnings:
		p.SetSchema(buildShowWarningsSchema())
	default:
		switch showTp {
		case ast.ShowTables, ast.ShowTableStatus:
			if p.DBName == "" {
				b.err = ErrNoDB
				return nil
			}
		}
		p.SetSchema(buildShowSchema(show))
	}
	for i, col := range p.schema.Columns {
		col.Position = i
	}
	mockTablePlan := LogicalTableDual{}.init(b.ctx)
	mockTablePlan.SetSchema(p.schema)
	if show.Pattern != nil {
		show.Pattern.Expr = &ast.ColumnNameExpr{
			Name: &ast.ColumnName{Name: p.Schema().Columns[0].ColName},
		}
		expr, _, err := b.rewrite(show.Pattern, mockTablePlan, nil, false)
		if err != nil {
			b.err = errors.Trace(err)
			return nil
		}
		p.Conditions = append(p.Conditions, expr)
	}
	if show.Where != nil {
		conds := splitWhere(show.Where)
		for _, cond := range conds {
			expr, _, err := b.rewrite(cond, mockTablePlan, nil, false)
			if err != nil {
				b.err = errors.Trace(err)
				return nil
			}
			p.Conditions = append(p.Conditions, expr)
		}
	}
	return p
}

func (b *planBuilder) buildSimple(node ast.StmtNode) Plan {
	p := &Simple{Statement: node}
	p.SetSchema(expression.NewSchema())

	switch raw := node.(type) {
	case *ast.CreateUserStmt, *ast.DropUserStmt, *ast.AlterUserStmt:
		b.visitInfo = appendVisitInfo(b.visitInfo, mysql.CreateUserPriv, "", "", "")
	case *ast.GrantStmt:
		b.visitInfo = collectVisitInfoFromGrantStmt(b.visitInfo, raw)
	case *ast.SetPwdStmt, *ast.RevokeStmt, *ast.KillStmt:
		b.visitInfo = appendVisitInfo(b.visitInfo, mysql.SuperPriv, "", "", "")
	}
	return p
}

func collectVisitInfoFromGrantStmt(vi []visitInfo, stmt *ast.GrantStmt) []visitInfo {
	// To use GRANT, you must have the GRANT OPTION privilege,
	// and you must have the privileges that you are granting.
	dbName := stmt.Level.DBName
	tableName := stmt.Level.TableName
	vi = appendVisitInfo(vi, mysql.GrantPriv, dbName, tableName, "")

	var allPrivs []mysql.PrivilegeType
	for _, item := range stmt.Privs {
		if item.Priv == mysql.AllPriv {
			switch stmt.Level.Level {
			case ast.GrantLevelGlobal:
				allPrivs = mysql.AllGlobalPrivs
			case ast.GrantLevelDB:
				allPrivs = mysql.AllDBPrivs
			case ast.GrantLevelTable:
				allPrivs = mysql.AllTablePrivs
			}
			break
		}
		vi = appendVisitInfo(vi, item.Priv, dbName, tableName, "")
	}

	for _, priv := range allPrivs {
		vi = appendVisitInfo(vi, priv, dbName, tableName, "")
	}

	return vi
}

func (b *planBuilder) getDefaultValue(col *table.Column) (*expression.Constant, error) {
	value, err := table.GetColDefaultValue(b.ctx, col.ToInfo())
	if err != nil {
		return nil, errors.Trace(err)
	}
	return &expression.Constant{Value: value, RetType: &col.FieldType}, nil
}

func (b *planBuilder) findDefaultValue(cols []*table.Column, name *ast.ColumnName) (*expression.Constant, error) {
	for _, col := range cols {
		if col.Name.L == name.Name.L {
			return b.getDefaultValue(col)
		}
	}
	return nil, ErrUnknownColumn.GenByArgs(name.Name.O, "field_list")
}

// resolveGeneratedColumns resolves generated columns with their generation
// expressions respectively. onDups indicates which columns are in on-duplicate list.
func (b *planBuilder) resolveGeneratedColumns(columns []*table.Column, onDups map[string]struct{}, mockPlan LogicalPlan) (igc InsertGeneratedColumns) {
	for _, column := range columns {
		if !column.IsGenerated() {
			continue
		}
		columnName := &ast.ColumnName{Name: column.Name}
		columnName.SetText(column.Name.O)

		colExpr, _, err := mockPlan.findColumn(columnName)
		if err != nil {
			b.err = errors.Trace(err)
			return
		}

		expr, _, err := b.rewrite(column.GeneratedExpr, mockPlan, nil, true)
		if err != nil {
			b.err = errors.Trace(err)
			return
		}
		expr = expression.BuildCastFunction(b.ctx, expr, colExpr.GetType())

		igc.Columns = append(igc.Columns, columnName)
		igc.Exprs = append(igc.Exprs, expr)
		if onDups == nil {
			continue
		}
		for dep := range column.Dependences {
			if _, ok := onDups[dep]; ok {
				assign := &expression.Assignment{Col: colExpr, Expr: expr.Clone()}
				igc.OnDuplicates = append(igc.OnDuplicates, assign)
				break
			}
		}
	}
	return
}

func (b *planBuilder) buildInsert(insert *ast.InsertStmt) Plan {
	ts, ok := insert.Table.TableRefs.Left.(*ast.TableSource)
	if !ok {
		b.err = infoschema.ErrTableNotExists.GenByArgs()
		return nil
	}
	tn, ok := ts.Source.(*ast.TableName)
	if !ok {
		b.err = infoschema.ErrTableNotExists.GenByArgs()
		return nil
	}
	tableInfo := tn.TableInfo
	// Build Schema with DBName otherwise ColumnRef with DBName cannot match any Column in Schema.
	schema := expression.TableInfo2SchemaWithDBName(tn.Schema, tableInfo)
	tableInPlan, ok := b.is.TableByID(tableInfo.ID)
	if !ok {
		b.err = errors.Errorf("Can't get table %s.", tableInfo.Name.O)
		return nil
	}

	insertPlan := Insert{
		Table:       tableInPlan,
		Columns:     insert.Columns,
		tableSchema: schema,
		IsReplace:   insert.IsReplace,
		Priority:    insert.Priority,
		IgnoreErr:   insert.IgnoreErr,
	}.init(b.ctx)

	b.visitInfo = append(b.visitInfo, visitInfo{
		privilege: mysql.InsertPriv,
		db:        tn.DBInfo.Name.L,
		table:     tableInfo.Name.L,
	})

	columnByName := make(map[string]*table.Column, len(insertPlan.Table.Cols()))
	for _, col := range insertPlan.Table.Cols() {
		columnByName[col.Name.L] = col
	}

	// Check insert.Columns contains generated columns or not.
	// It's for INSERT INTO t (...) VALUES (...)
	if len(insert.Columns) > 0 {
		for _, col := range insert.Columns {
			if column, ok := columnByName[col.Name.L]; ok {
				if column.IsGenerated() {
					b.err = ErrBadGeneratedColumn.GenByArgs(col.Name.O, tableInfo.Name.O)
					return nil
				}
			}
		}
	}

	mockTablePlan := LogicalTableDual{}.init(b.ctx)
	mockTablePlan.SetSchema(schema)

	checkRefColumn := func(n ast.Node) ast.Node {
		if insertPlan.NeedFillDefaultValue {
			return n
		}
		switch n.(type) {
		case *ast.ColumnName, *ast.ColumnNameExpr:
			insertPlan.NeedFillDefaultValue = true
		}
		return n
	}

	cols := insertPlan.Table.Cols()
	maxValuesItemLength := 0 // the max length of items in VALUES list.
	for _, valuesItem := range insert.Lists {
		exprList := make([]expression.Expression, 0, len(valuesItem))
		for i, valueItem := range valuesItem {
			var expr expression.Expression
			var err error
			if dft, ok := valueItem.(*ast.DefaultExpr); ok {
				if dft.Name != nil {
					expr, err = b.findDefaultValue(cols, dft.Name)
				} else {
					expr, err = b.getDefaultValue(cols[i])
				}
			} else if val, ok := valueItem.(*ast.ValueExpr); ok {
				expr = &expression.Constant{
					Value:   val.Datum,
					RetType: &val.Type,
				}
			} else {
				expr, _, err = b.rewriteWithPreprocess(valueItem, mockTablePlan, nil, true, checkRefColumn)
			}
			if err != nil {
				b.err = errors.Trace(err)
			}
			exprList = append(exprList, expr)
		}
		if len(valuesItem) > maxValuesItemLength {
			maxValuesItemLength = len(valuesItem)
		}
		insertPlan.Lists = append(insertPlan.Lists, exprList)
	}

	// It's for INSERT INTO t VALUES (...)
	if len(insert.Columns) == 0 {
		// The length of VALUES list maybe exceed table width,
		// we ignore this here but do checking in executor.
		var effectiveValuesLen int
		if maxValuesItemLength <= len(tableInfo.Columns) {
			effectiveValuesLen = maxValuesItemLength
		} else {
			effectiveValuesLen = len(tableInfo.Columns)
		}
		for i := 0; i < effectiveValuesLen; i++ {
			col := tableInfo.Columns[i]
			if col.IsGenerated() {
				b.err = ErrBadGeneratedColumn.GenByArgs(col.Name.O, tableInfo.Name.O)
				return nil
			}
		}
	}

	for _, assign := range insert.Setlist {
		col, err := schema.FindColumn(assign.Column)
		if err != nil {
			b.err = errors.Trace(err)
			return nil
		}
		if col == nil {
			b.err = errors.Errorf("Can't find column %s", assign.Column)
			return nil
		}
		// Check set list contains generated column or not.
		if columnByName[assign.Column.Name.L].IsGenerated() {
			b.err = ErrBadGeneratedColumn.GenByArgs(assign.Column.Name.O, tableInfo.Name.O)
			return nil
		}
		expr, _, err := b.rewriteWithPreprocess(assign.Expr, mockTablePlan, nil, true, checkRefColumn)
		if err != nil {
			b.err = errors.Trace(err)
			return nil
		}
		insertPlan.Setlist = append(insertPlan.Setlist, &expression.Assignment{
			Col:  col,
			Expr: expr,
		})
	}

	onDupCols := make(map[string]struct{}, len(insert.OnDuplicate))
	for _, assign := range insert.OnDuplicate {
		col, _, err := mockTablePlan.findColumn(assign.Column)
		if err != nil {
			b.err = errors.Trace(err)
			return nil
		}
		column := columnByName[assign.Column.Name.L]
		// Check "on duplicate set list" contains generated column or not.
		if column.IsGenerated() {
			b.err = ErrBadGeneratedColumn.GenByArgs(assign.Column.Name.O, tableInfo.Name.O)
			return nil
		}
		expr, _, err := b.rewrite(assign.Expr, mockTablePlan, nil, true)
		if err != nil {
			b.err = errors.Trace(err)
			return nil
		}
		insertPlan.OnDuplicate = append(insertPlan.OnDuplicate, &expression.Assignment{
			Col:  col,
			Expr: expr,
		})
		onDupCols[column.Name.L] = struct{}{}
	}

	if insert.Select != nil {
		selectPlan := b.build(insert.Select)
		if b.err != nil {
			return nil
		}
		// If the schema of selectPlan contains any generated column, raises error.
		var effectiveSelectLen int
		if selectPlan.Schema().Len() <= len(tableInfo.Columns) {
			effectiveSelectLen = selectPlan.Schema().Len()
		} else {
			effectiveSelectLen = len(tableInfo.Columns)
		}
		for i := 0; i < effectiveSelectLen; i++ {
			col := tableInfo.Columns[i]
			if col.IsGenerated() {
				b.err = ErrBadGeneratedColumn.GenByArgs(col.Name.O, tableInfo.Name.O)
				return nil
			}
		}
		insertPlan.SelectPlan, b.err = doOptimize(b.optFlag, selectPlan.(LogicalPlan), b.ctx)
		if b.err != nil {
			return nil
		}
	}

	// Calculate generated columns.
	insertPlan.GenCols = b.resolveGeneratedColumns(insertPlan.Table.Cols(), onDupCols, mockTablePlan)
	if b.err != nil {
		return nil
	}
	insertPlan.SetSchema(expression.NewSchema())
	return insertPlan
}

func (b *planBuilder) buildLoadData(ld *ast.LoadDataStmt) Plan {
	p := &LoadData{
		IsLocal:    ld.IsLocal,
		Path:       ld.Path,
		Table:      ld.Table,
		Columns:    ld.Columns,
		FieldsInfo: ld.FieldsInfo,
		LinesInfo:  ld.LinesInfo,
	}
	tableInfo := p.Table.TableInfo
	tableInPlan, ok := b.is.TableByID(tableInfo.ID)
	if !ok {
		db := b.ctx.GetSessionVars().CurrentDB
		b.err = infoschema.ErrTableNotExists.GenByArgs(db, tableInfo.Name.O)
		return nil
	}
	schema := expression.TableInfo2Schema(tableInfo)
	mockTablePlan := LogicalTableDual{}.init(b.ctx)
	mockTablePlan.SetSchema(schema)
	p.GenCols = b.resolveGeneratedColumns(tableInPlan.Cols(), nil, mockTablePlan)
	p.SetSchema(expression.NewSchema())
	return p
}

func (b *planBuilder) buildDDL(node ast.DDLNode) Plan {
	switch v := node.(type) {
	case *ast.AlterTableStmt:
		b.visitInfo = append(b.visitInfo, visitInfo{
			privilege: mysql.AlterPriv,
			db:        v.Table.Schema.L,
			table:     v.Table.Name.L,
		})
	case *ast.CreateDatabaseStmt:
		b.visitInfo = append(b.visitInfo, visitInfo{
			privilege: mysql.CreatePriv,
			db:        v.Name,
		})
	case *ast.CreateIndexStmt:
		b.visitInfo = append(b.visitInfo, visitInfo{
			privilege: mysql.IndexPriv,
			db:        v.Table.Schema.L,
			table:     v.Table.Name.L,
		})
	case *ast.CreateTableStmt:
		b.visitInfo = append(b.visitInfo, visitInfo{
			privilege: mysql.CreatePriv,
			db:        v.Table.Schema.L,
			table:     v.Table.Name.L,
		})
		if v.ReferTable != nil {
			b.visitInfo = append(b.visitInfo, visitInfo{
				privilege: mysql.SelectPriv,
				db:        v.ReferTable.Schema.L,
				table:     v.ReferTable.Name.L,
			})
		}
	case *ast.DropDatabaseStmt:
		b.visitInfo = append(b.visitInfo, visitInfo{
			privilege: mysql.DropPriv,
			db:        v.Name,
		})
	case *ast.DropIndexStmt:
		b.visitInfo = append(b.visitInfo, visitInfo{
			privilege: mysql.IndexPriv,
			db:        v.Table.Schema.L,
			table:     v.Table.Name.L,
		})
	case *ast.DropTableStmt:
		for _, table := range v.Tables {
			b.visitInfo = append(b.visitInfo, visitInfo{
				privilege: mysql.DropPriv,
				db:        table.Schema.L,
				table:     table.Name.L,
			})
		}
	case *ast.TruncateTableStmt:
		b.visitInfo = append(b.visitInfo, visitInfo{
			privilege: mysql.DeletePriv,
			db:        v.Table.Schema.L,
			table:     v.Table.Name.L,
		})
	case *ast.RenameTableStmt:
		b.visitInfo = append(b.visitInfo, visitInfo{
			privilege: mysql.AlterPriv,
			db:        v.OldTable.Schema.L,
			table:     v.OldTable.Name.L,
		})
		b.visitInfo = append(b.visitInfo, visitInfo{
			privilege: mysql.AlterPriv,
			db:        v.NewTable.Schema.L,
			table:     v.NewTable.Name.L,
		})
	}

	p := &DDL{Statement: node}
	p.SetSchema(expression.NewSchema())
	return p
}

func (b *planBuilder) buildExplain(explain *ast.ExplainStmt) Plan {
	if show, ok := explain.Stmt.(*ast.ShowStmt); ok {
		return b.buildShow(show)
	}
	targetPlan, err := Optimize(b.ctx, explain.Stmt, b.is)
	if err != nil {
		b.err = errors.Trace(err)
		return nil
	}
	pp, ok := targetPlan.(PhysicalPlan)
	if !ok {
		switch x := targetPlan.(type) {
		case *Delete:
			pp = x.SelectPlan
		case *Update:
			pp = x.SelectPlan
		case *Insert:
			if x.SelectPlan != nil {
				pp = x.SelectPlan
			}
		}
		if pp == nil {
			b.err = ErrUnsupportedType.GenByArgs(targetPlan)
			return nil
		}
	}
	setParents4FinalPlan(pp)
	p := &Explain{StmtPlan: pp}
	switch strings.ToLower(explain.Format) {
	case ast.ExplainFormatROW:
		retFields := []string{"id", "parents", "children", "task", "operator info"}
		schema := expression.NewSchema(make([]*expression.Column, 0, len(retFields))...)
		for _, fieldName := range retFields {
			schema.Append(buildColumn("", fieldName, mysql.TypeString, mysql.MaxBlobWidth))
		}
		schema.Append(buildColumn("", "count", mysql.TypeDouble, mysql.MaxRealWidth))
		p.SetSchema(schema)
		p.explainedPlans = map[int]bool{}
		p.prepareRootTaskInfo(p.StmtPlan.(PhysicalPlan))
	case ast.ExplainFormatDOT:
		retFields := []string{"dot contents"}
		schema := expression.NewSchema(make([]*expression.Column, 0, len(retFields))...)
		for _, fieldName := range retFields {
			schema.Append(buildColumn("", fieldName, mysql.TypeString, mysql.MaxBlobWidth))
		}
		p.SetSchema(schema)
		p.prepareDotInfo(p.StmtPlan.(PhysicalPlan))
	default:
		b.err = errors.Errorf("explain format '%s' is not supported now", explain.Format)
	}
	return p
}

func buildShowProcedureSchema() *expression.Schema {
	tblName := "ROUTINES"
	schema := expression.NewSchema(make([]*expression.Column, 0, 11)...)
	schema.Append(buildColumn(tblName, "Db", mysql.TypeVarchar, 128))
	schema.Append(buildColumn(tblName, "Name", mysql.TypeVarchar, 128))
	schema.Append(buildColumn(tblName, "Type", mysql.TypeVarchar, 128))
	schema.Append(buildColumn(tblName, "Definer", mysql.TypeVarchar, 128))
	schema.Append(buildColumn(tblName, "Modified", mysql.TypeDatetime, 19))
	schema.Append(buildColumn(tblName, "Created", mysql.TypeDatetime, 19))
	schema.Append(buildColumn(tblName, "Security_type", mysql.TypeVarchar, 128))
	schema.Append(buildColumn(tblName, "Comment", mysql.TypeBlob, 196605))
	schema.Append(buildColumn(tblName, "character_set_client", mysql.TypeVarchar, 32))
	schema.Append(buildColumn(tblName, "collation_connection", mysql.TypeVarchar, 32))
	schema.Append(buildColumn(tblName, "Database Collation", mysql.TypeVarchar, 32))
	return schema
}

func buildShowTriggerSchema() *expression.Schema {
	tblName := "TRIGGERS"
	schema := expression.NewSchema(make([]*expression.Column, 0, 11)...)
	schema.Append(buildColumn(tblName, "Trigger", mysql.TypeVarchar, 128))
	schema.Append(buildColumn(tblName, "Event", mysql.TypeVarchar, 128))
	schema.Append(buildColumn(tblName, "Table", mysql.TypeVarchar, 128))
	schema.Append(buildColumn(tblName, "Statement", mysql.TypeBlob, 196605))
	schema.Append(buildColumn(tblName, "Timing", mysql.TypeVarchar, 128))
	schema.Append(buildColumn(tblName, "Created", mysql.TypeDatetime, 19))
	schema.Append(buildColumn(tblName, "sql_mode", mysql.TypeBlob, 8192))
	schema.Append(buildColumn(tblName, "Definer", mysql.TypeVarchar, 128))
	schema.Append(buildColumn(tblName, "character_set_client", mysql.TypeVarchar, 32))
	schema.Append(buildColumn(tblName, "collation_connection", mysql.TypeVarchar, 32))
	schema.Append(buildColumn(tblName, "Database Collation", mysql.TypeVarchar, 32))
	return schema
}

func buildShowEventsSchema() *expression.Schema {
	tblName := "EVENTS"
	schema := expression.NewSchema(make([]*expression.Column, 0, 15)...)
	schema.Append(buildColumn(tblName, "Db", mysql.TypeVarchar, 128))
	schema.Append(buildColumn(tblName, "Name", mysql.TypeVarchar, 128))
	schema.Append(buildColumn(tblName, "Time zone", mysql.TypeVarchar, 32))
	schema.Append(buildColumn(tblName, "Definer", mysql.TypeVarchar, 128))
	schema.Append(buildColumn(tblName, "Type", mysql.TypeVarchar, 128))
	schema.Append(buildColumn(tblName, "Execute At", mysql.TypeDatetime, 19))
	schema.Append(buildColumn(tblName, "Interval Value", mysql.TypeVarchar, 128))
	schema.Append(buildColumn(tblName, "Interval Field", mysql.TypeVarchar, 128))
	schema.Append(buildColumn(tblName, "Starts", mysql.TypeDatetime, 19))
	schema.Append(buildColumn(tblName, "Ends", mysql.TypeDatetime, 19))
	schema.Append(buildColumn(tblName, "Status", mysql.TypeVarchar, 32))
	schema.Append(buildColumn(tblName, "Originator", mysql.TypeInt24, 4))
	schema.Append(buildColumn(tblName, "character_set_client", mysql.TypeVarchar, 32))
	schema.Append(buildColumn(tblName, "collation_connection", mysql.TypeVarchar, 32))
	schema.Append(buildColumn(tblName, "Database Collation", mysql.TypeVarchar, 32))
	return schema
}

func buildShowWarningsSchema() *expression.Schema {
	tblName := "WARNINGS"
	schema := expression.NewSchema(make([]*expression.Column, 0, 3)...)
	schema.Append(buildColumn(tblName, "Level", mysql.TypeVarchar, 64))
	schema.Append(buildColumn(tblName, "Code", mysql.TypeLong, 19))
	schema.Append(buildColumn(tblName, "Message", mysql.TypeVarchar, 64))
	return schema
}

// buildShowSchema builds column info for ShowStmt including column name and type.
func buildShowSchema(s *ast.ShowStmt) (schema *expression.Schema) {
	var names []string
	var ftypes []byte
	switch s.Tp {
	case ast.ShowEngines:
		names = []string{"Engine", "Support", "Comment", "Transactions", "XA", "Savepoints"}
	case ast.ShowDatabases:
		names = []string{"Database"}
	case ast.ShowTables:
		names = []string{fmt.Sprintf("Tables_in_%s", s.DBName)}
		if s.Full {
			names = append(names, "Table_type")
		}
	case ast.ShowTableStatus:
		names = []string{"Name", "Engine", "Version", "Row_format", "Rows", "Avg_row_length",
			"Data_length", "Max_data_length", "Index_length", "Data_free", "Auto_increment",
			"Create_time", "Update_time", "Check_time", "Collation", "Checksum",
			"Create_options", "Comment"}
		ftypes = []byte{mysql.TypeVarchar, mysql.TypeVarchar, mysql.TypeLonglong, mysql.TypeVarchar, mysql.TypeLonglong, mysql.TypeLonglong,
			mysql.TypeLonglong, mysql.TypeLonglong, mysql.TypeLonglong, mysql.TypeLonglong, mysql.TypeLonglong,
			mysql.TypeDatetime, mysql.TypeDatetime, mysql.TypeDatetime, mysql.TypeVarchar, mysql.TypeVarchar,
			mysql.TypeVarchar, mysql.TypeVarchar}
	case ast.ShowColumns:
		names = table.ColDescFieldNames(s.Full)
	case ast.ShowWarnings:
		names = []string{"Level", "Code", "Message"}
		ftypes = []byte{mysql.TypeVarchar, mysql.TypeLong, mysql.TypeVarchar}
	case ast.ShowCharset:
		names = []string{"Charset", "Description", "Default collation", "Maxlen"}
		ftypes = []byte{mysql.TypeVarchar, mysql.TypeVarchar, mysql.TypeVarchar, mysql.TypeLonglong}
	case ast.ShowVariables, ast.ShowStatus:
		names = []string{"Variable_name", "Value"}
	case ast.ShowCollation:
		names = []string{"Collation", "Charset", "Id", "Default", "Compiled", "Sortlen"}
		ftypes = []byte{mysql.TypeVarchar, mysql.TypeVarchar, mysql.TypeLonglong,
			mysql.TypeVarchar, mysql.TypeVarchar, mysql.TypeLonglong}
	case ast.ShowCreateTable:
		names = []string{"Table", "Create Table"}
	case ast.ShowCreateDatabase:
		names = []string{"Database", "Create Database"}
	case ast.ShowGrants:
		names = []string{fmt.Sprintf("Grants for %s", s.User)}
	case ast.ShowIndex:
		names = []string{"Table", "Non_unique", "Key_name", "Seq_in_index",
			"Column_name", "Collation", "Cardinality", "Sub_part", "Packed",
			"Null", "Index_type", "Comment", "Index_comment"}
		ftypes = []byte{mysql.TypeVarchar, mysql.TypeLonglong, mysql.TypeVarchar, mysql.TypeLonglong,
			mysql.TypeVarchar, mysql.TypeVarchar, mysql.TypeLonglong, mysql.TypeLonglong,
			mysql.TypeVarchar, mysql.TypeVarchar, mysql.TypeVarchar, mysql.TypeVarchar, mysql.TypeVarchar}
	case ast.ShowPlugins:
		names = []string{"Name", "Status", "Type", "Library", "License"}
		ftypes = []byte{
			mysql.TypeVarchar, mysql.TypeVarchar, mysql.TypeVarchar, mysql.TypeVarchar, mysql.TypeVarchar,
		}
	case ast.ShowProcessList:
		names = []string{"Id", "User", "Host", "db", "Command", "Time", "State", "Info"}
		ftypes = []byte{mysql.TypeLonglong, mysql.TypeVarchar, mysql.TypeVarchar,
			mysql.TypeVarchar, mysql.TypeVarchar, mysql.TypeLong, mysql.TypeVarchar, mysql.TypeString}
	case ast.ShowStatsMeta:
		names = []string{"Db_name", "Table_name", "Update_time", "Modify_count", "Row_count"}
		ftypes = []byte{mysql.TypeVarchar, mysql.TypeVarchar, mysql.TypeDatetime, mysql.TypeLonglong, mysql.TypeLonglong}
	case ast.ShowStatsHistograms:
		names = []string{"Db_name", "Table_name", "Column_name", "Is_index", "Update_time", "Distinct_count", "Null_count"}
		ftypes = []byte{mysql.TypeVarchar, mysql.TypeVarchar, mysql.TypeVarchar, mysql.TypeTiny, mysql.TypeDatetime,
			mysql.TypeLonglong, mysql.TypeLonglong}
	case ast.ShowStatsBuckets:
		names = []string{"Db_name", "Table_name", "Column_name", "Is_index", "Bucket_id", "Count",
			"Repeats", "Lower_Bound", "Upper_Bound"}
		ftypes = []byte{mysql.TypeVarchar, mysql.TypeVarchar, mysql.TypeVarchar, mysql.TypeTiny, mysql.TypeLonglong,
			mysql.TypeLonglong, mysql.TypeLonglong, mysql.TypeVarchar, mysql.TypeVarchar}
	case ast.ShowProfiles: // ShowProfiles is deprecated.
		names = []string{"Query_ID", "Duration", "Query"}
		ftypes = []byte{mysql.TypeLong, mysql.TypeDouble, mysql.TypeVarchar}
	}

	schema = expression.NewSchema(make([]*expression.Column, 0, len(names))...)
	for i := range names {
		col := &expression.Column{
			ColName: model.NewCIStr(names[i]),
		}
		// User varchar as the default return column type.
		tp := mysql.TypeVarchar
		if len(ftypes) != 0 && ftypes[i] != mysql.TypeUnspecified {
			tp = ftypes[i]
		}
		fieldType := types.NewFieldType(tp)
		fieldType.Flen, fieldType.Decimal = mysql.GetDefaultFieldLengthAndDecimal(tp)
		fieldType.Charset, fieldType.Collate = types.DefaultCharsetForType(tp)
		col.RetType = fieldType
		schema.Append(col)
	}
	return schema
}<|MERGE_RESOLUTION|>--- conflicted
+++ resolved
@@ -42,11 +42,8 @@
 	ErrAlterAutoID          = terror.ClassAutoid.New(CodeAlterAutoID, "No support for setting auto_increment using alter_table")
 	ErrBadGeneratedColumn   = terror.ClassOptimizerPlan.New(CodeBadGeneratedColumn, mysql.MySQLErrName[mysql.ErrBadGeneratedColumn])
 	ErrFieldNotInGroupBy    = terror.ClassOptimizerPlan.New(CodeFieldNotInGroupBy, mysql.MySQLErrName[mysql.ErrFieldNotInGroupBy])
-<<<<<<< HEAD
-=======
 	ErrBadTable             = terror.ClassOptimizerPlan.New(CodeBadTable, mysql.MySQLErrName[mysql.ErrBadTable])
 	ErrKeyDoesNotExist      = terror.ClassOptimizerPlan.New(CodeKeyDoesNotExist, mysql.MySQLErrName[mysql.ErrKeyDoesNotExist])
->>>>>>> cbf12b4f
 )
 
 // Error codes.
@@ -61,11 +58,8 @@
 	CodeWrongArguments                    = 1210
 	CodeBadGeneratedColumn                = mysql.ErrBadGeneratedColumn
 	CodeFieldNotInGroupBy                 = mysql.ErrFieldNotInGroupBy
-<<<<<<< HEAD
-=======
 	CodeBadTable                          = mysql.ErrBadTable
 	CodeKeyDoesNotExist                   = mysql.ErrKeyDoesNotExist
->>>>>>> cbf12b4f
 )
 
 func init() {
@@ -76,11 +70,8 @@
 		CodeWrongArguments:     mysql.ErrWrongArguments,
 		CodeBadGeneratedColumn: mysql.ErrBadGeneratedColumn,
 		CodeFieldNotInGroupBy:  mysql.ErrFieldNotInGroupBy,
-<<<<<<< HEAD
-=======
 		CodeBadTable:           mysql.ErrBadTable,
 		CodeKeyDoesNotExist:    mysql.ErrKeyDoesNotExist,
->>>>>>> cbf12b4f
 	}
 	terror.ErrClassToMySQLCodes[terror.ClassOptimizerPlan] = tableMySQLErrCodes
 }
