// Copyright 2015 PingCAP, Inc.
//
// Licensed under the Apache License, Version 2.0 (the "License");
// you may not use this file except in compliance with the License.
// You may obtain a copy of the License at
//
//     http://www.apache.org/licenses/LICENSE-2.0
//
// Unless required by applicable law or agreed to in writing, software
// distributed under the License is distributed on an "AS IS" BASIS,
// See the License for the specific language governing permissions and
// limitations under the License.

package plan

import (
	"fmt"

	"github.com/juju/errors"
	"github.com/pingcap/tidb/ast"
	"github.com/pingcap/tidb/context"
	"github.com/pingcap/tidb/expression"
	"github.com/pingcap/tidb/infoschema"
	"github.com/pingcap/tidb/model"
	"github.com/pingcap/tidb/mysql"
	"github.com/pingcap/tidb/parser/opcode"
	"github.com/pingcap/tidb/table"
	"github.com/pingcap/tidb/terror"
	"github.com/pingcap/tidb/util/types"
)

// Error instances.
var (
	ErrUnsupportedType      = terror.ClassOptimizerPlan.New(CodeUnsupportedType, "Unsupported type")
	SystemInternalErrorType = terror.ClassOptimizerPlan.New(SystemInternalError, "System internal error")
	ErrUnknownColumn        = terror.ClassOptimizerPlan.New(CodeUnknownColumn, "Unknown column '%s' in '%s'")
	ErrWrongArguments       = terror.ClassOptimizerPlan.New(CodeWrongArguments, "Incorrect arguments to EXECUTE")
	ErrAmbiguous            = terror.ClassOptimizerPlan.New(CodeAmbiguous, "Column '%s' in field list is ambiguous")
)

// Error codes.
const (
	CodeUnsupportedType terror.ErrCode = 1
	SystemInternalError terror.ErrCode = 2
	CodeAmbiguous       terror.ErrCode = 1052
	CodeUnknownColumn   terror.ErrCode = 1054
	CodeWrongArguments  terror.ErrCode = 1210
)

func init() {
	tableMySQLErrCodes := map[terror.ErrCode]uint16{
		CodeUnknownColumn:  mysql.ErrBadField,
		CodeAmbiguous:      mysql.ErrNonUniq,
		CodeWrongArguments: mysql.ErrWrongArguments,
	}
	terror.ErrClassToMySQLCodes[terror.ClassOptimizerPlan] = tableMySQLErrCodes
}

type visitInfo struct {
	privilege mysql.PrivilegeType
	db        string
	table     string
	column    string
}

// planBuilder builds Plan from an ast.Node.
// It just builds the ast node straightforwardly.
type planBuilder struct {
	err          error
	hasAgg       bool
	obj          interface{}
	allocator    *idAllocator
	ctx          context.Context
	is           infoschema.InfoSchema
	outerSchemas []*expression.Schema
	inUpdateStmt bool
	// colMapper stores the column that must be pre-resolved.
	colMapper map[*ast.ColumnNameExpr]int

	// collect the visit information for privilege check
	visitInfo []visitInfo
}

func (b *planBuilder) build(node ast.Node) Plan {
	switch x := node.(type) {
	case *ast.AdminStmt:
		return b.buildAdmin(x)
	case *ast.DeallocateStmt:
		return &Deallocate{Name: x.Name}
	case *ast.DeleteStmt:
		return b.buildDelete(x)
	case *ast.ExecuteStmt:
		return b.buildExecute(x)
	case *ast.ExplainStmt:
		return b.buildExplain(x)
	case *ast.InsertStmt:
		return b.buildInsert(x)
	case *ast.LoadDataStmt:
		return b.buildLoadData(x)
	case *ast.PrepareStmt:
		return b.buildPrepare(x)
	case *ast.SelectStmt:
		return b.buildSelect(x)
	case *ast.UnionStmt:
		return b.buildUnion(x)
	case *ast.UpdateStmt:
		return b.buildUpdate(x)
	case *ast.ShowStmt:
		return b.buildShow(x)
	case *ast.DoStmt:
		return b.buildDo(x)
	case *ast.SetStmt:
		return b.buildSet(x)
	case *ast.AnalyzeTableStmt, *ast.BinlogStmt, *ast.FlushTableStmt, *ast.UseStmt,
		*ast.BeginStmt, *ast.CommitStmt, *ast.RollbackStmt, *ast.CreateUserStmt, *ast.SetPwdStmt,
		*ast.GrantStmt, *ast.DropUserStmt, *ast.AlterUserStmt:
		return b.buildSimple(node.(ast.StmtNode))
	case ast.DDLNode:
		return b.buildDDL(x)
	}
	b.err = ErrUnsupportedType.Gen("Unsupported type %T", node)
	return nil
}

func (b *planBuilder) buildExecute(v *ast.ExecuteStmt) Plan {
	vars := make([]expression.Expression, 0, len(v.UsingVars))
	for _, expr := range v.UsingVars {
		newExpr, _, err := b.rewrite(expr, nil, nil, true)
		if err != nil {
			b.err = errors.Trace(err)
		}
		vars = append(vars, newExpr)
	}
	exe := &Execute{Name: v.Name, UsingVars: vars}
	exe.SetSchema(expression.NewSchema())
	return exe
}

func (b *planBuilder) buildDo(v *ast.DoStmt) Plan {
	exprs := make([]expression.Expression, 0, len(v.Exprs))
	dual := &TableDual{
		baseLogicalPlan: newBaseLogicalPlan(Dual, b.allocator),
	}
	dual.self = dual
	for _, astExpr := range v.Exprs {
		expr, _, err := b.rewrite(astExpr, dual, nil, true)
		if err != nil {
			b.err = errors.Trace(err)
			return nil
		}
		exprs = append(exprs, expr)
	}
	dual.SetSchema(expression.NewSchema())
	p := &Projection{
		Exprs:           exprs,
		baseLogicalPlan: newBaseLogicalPlan(Proj, b.allocator),
	}
	p.initIDAndContext(b.ctx)
	addChild(p, dual)
	p.self = p
	p.SetSchema(expression.NewSchema())
	return p
}

func (b *planBuilder) buildSet(v *ast.SetStmt) Plan {
	p := &Set{}
	p.tp = St
	p.allocator = b.allocator
	for _, vars := range v.Variables {
		assign := &expression.VarAssignment{
			Name:     vars.Name,
			IsGlobal: vars.IsGlobal,
			IsSystem: vars.IsSystem,
		}
		if _, ok := vars.Value.(*ast.DefaultExpr); !ok {
			assign.Expr, _, b.err = b.rewrite(vars.Value, nil, nil, true)
			if b.err != nil {
				return nil
			}
		} else {
			assign.IsDefault = true
		}
		if vars.ExtendValue != nil {
			assign.ExtendValue = &expression.Constant{
				Value:   vars.ExtendValue.Datum,
				RetType: &vars.ExtendValue.Type,
			}
		}
		p.VarAssigns = append(p.VarAssigns, assign)
	}
	p.initIDAndContext(b.ctx)
	p.SetSchema(expression.NewSchema())
	return p
}

// Detect aggregate function or groupby clause.
func (b *planBuilder) detectSelectAgg(sel *ast.SelectStmt) bool {
	if sel.GroupBy != nil {
		return true
	}
	for _, f := range sel.GetResultFields() {
		if ast.HasAggFlag(f.Expr) {
			return true
		}
	}
	if sel.Having != nil {
		if ast.HasAggFlag(sel.Having.Expr) {
			return true
		}
	}
	if sel.OrderBy != nil {
		for _, item := range sel.OrderBy.Items {
			if ast.HasAggFlag(item.Expr) {
				return true
			}
		}
	}
	return false
}

func availableIndices(hints []*ast.IndexHint, tableInfo *model.TableInfo) (indices []*model.IndexInfo, includeTableScan bool) {
	var usableHints []*ast.IndexHint
	for _, hint := range hints {
		if hint.HintScope == ast.HintForScan {
			usableHints = append(usableHints, hint)
		}
	}
	publicIndices := make([]*model.IndexInfo, 0, len(tableInfo.Indices))
	for _, index := range tableInfo.Indices {
		if index.State == model.StatePublic {
			publicIndices = append(publicIndices, index)
		}
	}
	if len(usableHints) == 0 {
		return publicIndices, true
	}
	var hasUse bool
	var ignores []*model.IndexInfo
	for _, hint := range usableHints {
		switch hint.HintType {
		case ast.HintUse, ast.HintForce:
			// Currently we don't distinguish between Force and Use because our cost estimation is not reliable.
			hasUse = true
			for _, idxName := range hint.IndexNames {
				idx := findIndexByName(publicIndices, idxName)
				if idx != nil {
					indices = append(indices, idx)
				}
			}
		case ast.HintIgnore:
			// Collect all the ignore index hints.
			for _, idxName := range hint.IndexNames {
				idx := findIndexByName(publicIndices, idxName)
				if idx != nil {
					ignores = append(ignores, idx)
				}
			}
		}
	}
	indices = removeIgnores(indices, ignores)
	// If we have got FORCE or USE index hint, table scan is excluded.
	if len(indices) != 0 {
		return indices, false
	}
	if hasUse {
		// Empty use hint means don't use any index.
		return nil, true
	}
	return removeIgnores(publicIndices, ignores), true
}

func removeIgnores(indices, ignores []*model.IndexInfo) []*model.IndexInfo {
	if len(ignores) == 0 {
		return indices
	}
	var remainedIndices []*model.IndexInfo
	for _, index := range indices {
		if findIndexByName(ignores, index.Name) == nil {
			remainedIndices = append(remainedIndices, index)
		}
	}
	return remainedIndices
}

func findIndexByName(indices []*model.IndexInfo, name model.CIStr) *model.IndexInfo {
	for _, idx := range indices {
		if idx.Name.L == name.L {
			return idx
		}
	}
	return nil
}

func (b *planBuilder) buildSelectLock(src Plan, lock ast.SelectLockType) *SelectLock {
	selectLock := &SelectLock{
		Lock:            lock,
		baseLogicalPlan: newBaseLogicalPlan(Lock, b.allocator),
	}
	selectLock.self = selectLock
	selectLock.initIDAndContext(b.ctx)
	addChild(selectLock, src)
	selectLock.SetSchema(src.Schema())
	return selectLock
}

func (b *planBuilder) buildPrepare(x *ast.PrepareStmt) Plan {
	p := &Prepare{
		Name: x.Name,
	}
	if x.SQLVar != nil {
		p.SQLText, _ = x.SQLVar.GetValue().(string)
	} else {
		p.SQLText = x.SQLText
	}
	p.SetSchema(expression.NewSchema())
	return p
}

func (b *planBuilder) buildAdmin(as *ast.AdminStmt) Plan {
	var p Plan

	switch as.Tp {
	case ast.AdminCheckTable:
		p = &CheckTable{Tables: as.Tables}
		p.SetSchema(expression.NewSchema())
	case ast.AdminShowDDL:
		p = &ShowDDL{}
		p.SetSchema(buildShowDDLFields())
	default:
		b.err = ErrUnsupportedType.Gen("Unsupported type %T", as)
	}
	return p
}

func buildShowDDLFields() *expression.Schema {
	schema := expression.NewSchema(make([]*expression.Column, 0, 6)...)
	schema.Append(buildColumn("", "SCHEMA_VER", mysql.TypeLonglong, 4))
	schema.Append(buildColumn("", "OWNER", mysql.TypeVarchar, 64))
	schema.Append(buildColumn("", "JOB", mysql.TypeVarchar, 128))
	schema.Append(buildColumn("", "BG_SCHEMA_VER", mysql.TypeLonglong, 4))
	schema.Append(buildColumn("", "BG_OWNER", mysql.TypeVarchar, 64))
	schema.Append(buildColumn("", "BG_JOB", mysql.TypeVarchar, 128))

	return schema
}

func buildColumn(tableName, name string, tp byte, size int) *expression.Column {
	cs, cl := types.DefaultCharsetForType(tp)
	flag := mysql.UnsignedFlag
	if tp == mysql.TypeVarchar || tp == mysql.TypeBlob {
		cs = mysql.DefaultCharset
		cl = mysql.DefaultCollationName
		flag = 0
	}

	fieldType := &types.FieldType{
		Charset: cs,
		Collate: cl,
		Tp:      tp,
		Flen:    size,
		Flag:    uint(flag),
	}
	return &expression.Column{
		ColName: model.NewCIStr(name),
		TblName: model.NewCIStr(tableName),
		DBName:  model.NewCIStr(infoschema.Name),
		RetType: fieldType,
	}
}

// splitWhere split a where expression to a list of AND conditions.
func splitWhere(where ast.ExprNode) []ast.ExprNode {
	var conditions []ast.ExprNode
	switch x := where.(type) {
	case nil:
	case *ast.BinaryOperationExpr:
		if x.Op == opcode.AndAnd {
			conditions = append(conditions, splitWhere(x.L)...)
			conditions = append(conditions, splitWhere(x.R)...)
		} else {
			conditions = append(conditions, x)
		}
	case *ast.ParenthesesExpr:
		conditions = append(conditions, splitWhere(x.Expr)...)
	default:
		conditions = append(conditions, where)
	}
	return conditions
}

func (b *planBuilder) buildShow(show *ast.ShowStmt) Plan {
	var resultPlan Plan
	p := &Show{
		Tp:              show.Tp,
		DBName:          show.DBName,
		Table:           show.Table,
		Column:          show.Column,
		Flag:            show.Flag,
		Full:            show.Full,
		User:            show.User,
		baseLogicalPlan: newBaseLogicalPlan("Show", b.allocator),
	}
	resultPlan = p
	p.initIDAndContext(b.ctx)
	p.self = p
	switch show.Tp {
	case ast.ShowProcedureStatus:
		p.SetSchema(buildShowProcedureSchema())
	case ast.ShowTriggers:
		p.SetSchema(buildShowTriggerSchema())
	case ast.ShowEvents:
		p.SetSchema(buildShowEventsSchema())
	default:
		p.SetSchema(buildShowDefaultSchema(show))
	}
	for i, col := range p.schema.Columns {
		col.Position = i
	}
	var conditions []expression.Expression
	if show.Pattern != nil {
		expr, _, err := b.rewrite(show.Pattern, p, nil, false)
		if err != nil {
			b.err = errors.Trace(err)
			return nil
		}
		conditions = append(conditions, expr)
	}
	if show.Where != nil {
		conds := splitWhere(show.Where)
		for _, cond := range conds {
			expr, _, err := b.rewrite(cond, p, nil, false)
			if err != nil {
				b.err = errors.Trace(err)
				return nil
			}
			conditions = append(conditions, expr)
		}
	}
	if len(conditions) != 0 {
		sel := &Selection{
			baseLogicalPlan: newBaseLogicalPlan(Sel, b.allocator),
			Conditions:      conditions,
		}
		sel.initIDAndContext(b.ctx)
		sel.self = sel
		addChild(sel, p)
		sel.SetSchema(p.Schema())
		resultPlan = sel
	}
	return resultPlan
}

func (b *planBuilder) buildSimple(node ast.StmtNode) Plan {
	p := &Simple{Statement: node}
	p.SetSchema(expression.NewSchema())
	return p
}

func (b *planBuilder) getDefaultValue(col *table.Column) (*expression.Constant, error) {
	if value, ok, err := table.GetColDefaultValue(b.ctx, col.ToInfo()); ok {
		if err != nil {
			return nil, errors.Trace(err)
		}
		return &expression.Constant{Value: value, RetType: &col.FieldType}, nil
	}
	return &expression.Constant{RetType: &col.FieldType}, nil
}

func (b *planBuilder) findDefaultValue(cols []*table.Column, name *ast.ColumnName) (*expression.Constant, error) {
	for _, col := range cols {
		if col.Name.L == name.Name.L {
			return b.getDefaultValue(col)
		}
	}
	return nil, ErrUnknownColumn.GenByArgs(name.Name.O, "field_list")
}

func (b *planBuilder) buildInsert(insert *ast.InsertStmt) Plan {
	ts, ok := insert.Table.TableRefs.Left.(*ast.TableSource)
	if !ok {
		b.err = infoschema.ErrTableNotExists.GenByArgs()
		return nil
	}
	tn, ok := ts.Source.(*ast.TableName)
	if !ok {
		b.err = infoschema.ErrTableNotExists.GenByArgs()
		return nil
	}
	tableInfo := tn.TableInfo
	schema := expression.TableInfo2Schema(tableInfo)
	table, ok := b.is.TableByID(tableInfo.ID)
	if !ok {
		b.err = errors.Errorf("Can't get table %s.", tableInfo.Name.O)
		return nil
	}
	insertPlan := &Insert{
		Table:           table,
		Columns:         insert.Columns,
		tableSchema:     schema,
		IsReplace:       insert.IsReplace,
		Priority:        insert.Priority,
		Ignore:          insert.Ignore,
		baseLogicalPlan: newBaseLogicalPlan(Ins, b.allocator),
	}

	b.visitInfo = append(b.visitInfo, visitInfo{
		privilege: mysql.InsertPriv,
		db:        tn.DBInfo.Name.L,
		table:     tableInfo.Name.L,
	})

	cols := table.Cols()
	for _, valuesItem := range insert.Lists {
		exprList := make([]expression.Expression, 0, len(valuesItem))
		for i, valueItem := range valuesItem {
			var expr expression.Expression
			var err error
			if dft, ok := valueItem.(*ast.DefaultExpr); ok {
				if dft.Name != nil {
					expr, err = b.findDefaultValue(cols, dft.Name)
				} else {
					expr, err = b.getDefaultValue(cols[i])
				}
			} else if val, ok := valueItem.(*ast.ValueExpr); ok {
				expr = &expression.Constant{
					Value:   val.Datum,
					RetType: &val.Type,
				}
			} else {
				expr, _, err = b.rewrite(valueItem, nil, nil, true)
			}
			if err != nil {
				b.err = errors.Trace(err)
			}
			exprList = append(exprList, expr)
		}
		insertPlan.Lists = append(insertPlan.Lists, exprList)
	}
	for _, assign := range insert.Setlist {
		col, err := schema.FindColumn(assign.Column)
		if err != nil {
			b.err = errors.Trace(err)
			return nil
		}
		if col == nil {
			b.err = errors.Errorf("Can't find column %s", assign.Column)
			return nil
		}
		// Here we keep different behaviours with MySQL. MySQL allow set a = b, b = a and the result is NULL, NULL.
		// It's unreasonable.
		expr, _, err := b.rewrite(assign.Expr, nil, nil, true)
		if err != nil {
			b.err = errors.Trace(err)
			return nil
		}
		insertPlan.Setlist = append(insertPlan.Setlist, &expression.Assignment{
			Col:  col,
			Expr: expr,
		})
	}
	mockTablePlan := &TableDual{}
	mockTablePlan.SetSchema(schema)
	for _, assign := range insert.OnDuplicate {
		col, err := schema.FindColumn(assign.Column)
		if err != nil {
			b.err = errors.Trace(err)
			return nil
		}
		if col == nil {
			b.err = errors.Errorf("Can't find column %s", assign.Column)
			return nil
		}
		expr, _, err := b.rewrite(assign.Expr, mockTablePlan, nil, true)
		if err != nil {
			b.err = errors.Trace(err)
			return nil
		}
		insertPlan.OnDuplicate = append(insertPlan.OnDuplicate, &expression.Assignment{
			Col:  col,
			Expr: expr,
		})
	}
	insertPlan.initIDAndContext(b.ctx)
	insertPlan.self = insertPlan
	if insert.Select != nil {
		selectPlan := b.build(insert.Select)
		if b.err != nil {
			return nil
		}
		addChild(insertPlan, selectPlan)
	}
	insertPlan.SetSchema(expression.NewSchema())
	return insertPlan
}

func (b *planBuilder) buildLoadData(ld *ast.LoadDataStmt) Plan {
	p := &LoadData{
		IsLocal:    ld.IsLocal,
		Path:       ld.Path,
		Table:      ld.Table,
		FieldsInfo: ld.FieldsInfo,
		LinesInfo:  ld.LinesInfo,
	}
	p.SetSchema(expression.NewSchema())
	return p
}

func (b *planBuilder) buildDDL(node ast.DDLNode) Plan {
<<<<<<< HEAD
	switch v := node.(type) {
	case *ast.AlterTableStmt:
		b.visitInfo = append(b.visitInfo, visitInfo{
			privilege: mysql.AlterPriv,
			db:        v.Table.Schema.L,
			table:     v.Table.Name.L,
		})
	case *ast.CreateDatabaseStmt:
		b.visitInfo = append(b.visitInfo, visitInfo{
			privilege: mysql.CreatePriv,
			db:        v.Name,
		})
	case *ast.CreateIndexStmt:
		b.visitInfo = append(b.visitInfo, visitInfo{
			privilege: mysql.IndexPriv,
			db:        v.Table.Schema.L,
			table:     v.Table.Name.L,
		})
	case *ast.CreateTableStmt:
		b.visitInfo = append(b.visitInfo, visitInfo{
			privilege: mysql.CreatePriv,
			db:        v.Table.Schema.L,
			table:     v.Table.Name.L,
		})
	case *ast.DropDatabaseStmt:
		b.visitInfo = append(b.visitInfo, visitInfo{
			privilege: mysql.DropPriv,
			db:        v.Name,
		})
	case *ast.DropIndexStmt:
		b.visitInfo = append(b.visitInfo, visitInfo{
			privilege: mysql.IndexPriv,
			db:        v.Table.Schema.L,
			table:     v.Table.Name.L,
		})
	case *ast.DropTableStmt:
		for _, table := range v.Tables {
			b.visitInfo = append(b.visitInfo, visitInfo{
				privilege: mysql.DropPriv,
				db:        table.Schema.L,
				table:     table.Name.L,
			})
		}
	case *ast.TruncateTableStmt:
		b.visitInfo = append(b.visitInfo, visitInfo{
			privilege: mysql.DeletePriv,
			db:        v.Table.Schema.L,
			table:     v.Table.Name.L,
		})
	case *ast.RenameTableStmt:
		b.visitInfo = append(b.visitInfo, visitInfo{
			privilege: mysql.AlterPriv,
			db:        v.OldTable.Schema.L,
			table:     v.OldTable.Name.L,
		})
		b.visitInfo = append(b.visitInfo, visitInfo{
			privilege: mysql.AlterPriv,
			db:        v.NewTable.Schema.L,
			table:     v.NewTable.Name.L,
		})
	}

	return &DDL{Statement: node}
=======
	p := &DDL{Statement: node}
	p.SetSchema(expression.NewSchema())
	return p
>>>>>>> 3c9bb15d
}

func (b *planBuilder) buildExplain(explain *ast.ExplainStmt) Plan {
	if show, ok := explain.Stmt.(*ast.ShowStmt); ok {
		return b.buildShow(show)
	}
	targetPlan, err := Optimize(b.ctx, explain.Stmt, b.is)
	if err != nil {
		b.err = errors.Trace(err)
		return nil
	}
	p := &Explain{StmtPlan: targetPlan}
	addChild(p, targetPlan)
	schema := expression.NewSchema(make([]*expression.Column, 0, 3)...)
	schema.Append(&expression.Column{
		ColName: model.NewCIStr("ID"),
		RetType: types.NewFieldType(mysql.TypeString),
	})
	schema.Append(&expression.Column{
		ColName: model.NewCIStr("Json"),
		RetType: types.NewFieldType(mysql.TypeString),
	})
	schema.Append(&expression.Column{
		ColName: model.NewCIStr("ParentID"),
		RetType: types.NewFieldType(mysql.TypeString),
	})
	p.SetSchema(schema)
	return p
}

func buildShowProcedureSchema() *expression.Schema {
	tblName := "ROUTINES"
	schema := expression.NewSchema(make([]*expression.Column, 0, 11)...)
	schema.Append(buildColumn(tblName, "Db", mysql.TypeVarchar, 128))
	schema.Append(buildColumn(tblName, "Name", mysql.TypeVarchar, 128))
	schema.Append(buildColumn(tblName, "Type", mysql.TypeVarchar, 128))
	schema.Append(buildColumn(tblName, "Definer", mysql.TypeVarchar, 128))
	schema.Append(buildColumn(tblName, "Modified", mysql.TypeDatetime, 19))
	schema.Append(buildColumn(tblName, "Created", mysql.TypeDatetime, 19))
	schema.Append(buildColumn(tblName, "Security_type", mysql.TypeVarchar, 128))
	schema.Append(buildColumn(tblName, "Comment", mysql.TypeBlob, 196605))
	schema.Append(buildColumn(tblName, "character_set_client", mysql.TypeVarchar, 32))
	schema.Append(buildColumn(tblName, "collation_connection", mysql.TypeVarchar, 32))
	schema.Append(buildColumn(tblName, "Database Collation", mysql.TypeVarchar, 32))
	return schema
}

func buildShowTriggerSchema() *expression.Schema {
	tblName := "TRIGGERS"
	schema := expression.NewSchema(make([]*expression.Column, 0, 11)...)
	schema.Append(buildColumn(tblName, "Trigger", mysql.TypeVarchar, 128))
	schema.Append(buildColumn(tblName, "Event", mysql.TypeVarchar, 128))
	schema.Append(buildColumn(tblName, "Table", mysql.TypeVarchar, 128))
	schema.Append(buildColumn(tblName, "Statement", mysql.TypeBlob, 196605))
	schema.Append(buildColumn(tblName, "Timing", mysql.TypeVarchar, 128))
	schema.Append(buildColumn(tblName, "Created", mysql.TypeDatetime, 19))
	schema.Append(buildColumn(tblName, "sql_mode", mysql.TypeBlob, 8192))
	schema.Append(buildColumn(tblName, "Definer", mysql.TypeVarchar, 128))
	schema.Append(buildColumn(tblName, "character_set_client", mysql.TypeVarchar, 32))
	schema.Append(buildColumn(tblName, "collation_connection", mysql.TypeVarchar, 32))
	schema.Append(buildColumn(tblName, "Database Collation", mysql.TypeVarchar, 32))
	return schema
}

func buildShowEventsSchema() *expression.Schema {
	tblName := "EVENTS"
	schema := expression.NewSchema(make([]*expression.Column, 0, 15)...)
	schema.Append(buildColumn(tblName, "Db", mysql.TypeVarchar, 128))
	schema.Append(buildColumn(tblName, "Name", mysql.TypeVarchar, 128))
	schema.Append(buildColumn(tblName, "Time zone", mysql.TypeVarchar, 32))
	schema.Append(buildColumn(tblName, "Definer", mysql.TypeVarchar, 128))
	schema.Append(buildColumn(tblName, "Type", mysql.TypeVarchar, 128))
	schema.Append(buildColumn(tblName, "Execute At", mysql.TypeDatetime, 19))
	schema.Append(buildColumn(tblName, "Interval Value", mysql.TypeVarchar, 128))
	schema.Append(buildColumn(tblName, "Interval Field", mysql.TypeVarchar, 128))
	schema.Append(buildColumn(tblName, "Starts", mysql.TypeDatetime, 19))
	schema.Append(buildColumn(tblName, "Ends", mysql.TypeDatetime, 19))
	schema.Append(buildColumn(tblName, "Status", mysql.TypeVarchar, 32))
	schema.Append(buildColumn(tblName, "Originator", mysql.TypeInt24, 4))
	schema.Append(buildColumn(tblName, "character_set_client", mysql.TypeVarchar, 32))
	schema.Append(buildColumn(tblName, "collation_connection", mysql.TypeVarchar, 32))
	schema.Append(buildColumn(tblName, "Database Collation", mysql.TypeVarchar, 32))
	return schema
}

// getShowColNamesAndTypes gets column names and types. If the `ftypes` is empty, every column is set to varchar type.
func getShowColNamesAndTypes(s *ast.ShowStmt) (names []string, ftypes []byte) {
	switch s.Tp {
	case ast.ShowEngines:
		names = []string{"Engine", "Support", "Comment", "Transactions", "XA", "Savepoints"}
	case ast.ShowDatabases:
		names = []string{"Database"}
	case ast.ShowTables:
		names = []string{fmt.Sprintf("Tables_in_%s", s.DBName)}
		if s.Full {
			names = append(names, "Table_type")
		}
	case ast.ShowTableStatus:
		names = []string{"Name", "Engine", "Version", "Row_format", "Rows", "Avg_row_length",
			"Data_length", "Max_data_length", "Index_length", "Data_free", "Auto_increment",
			"Create_time", "Update_time", "Check_time", "Collation", "Checksum",
			"Create_options", "Comment"}
		ftypes = []byte{mysql.TypeVarchar, mysql.TypeVarchar, mysql.TypeLonglong, mysql.TypeVarchar, mysql.TypeLonglong, mysql.TypeLonglong,
			mysql.TypeLonglong, mysql.TypeLonglong, mysql.TypeLonglong, mysql.TypeLonglong, mysql.TypeLonglong,
			mysql.TypeDatetime, mysql.TypeDatetime, mysql.TypeDatetime, mysql.TypeVarchar, mysql.TypeVarchar,
			mysql.TypeVarchar, mysql.TypeVarchar}
	case ast.ShowColumns:
		names = table.ColDescFieldNames(s.Full)
	case ast.ShowWarnings:
		names = []string{"Level", "Code", "Message"}
		ftypes = []byte{mysql.TypeVarchar, mysql.TypeLong, mysql.TypeVarchar}
	case ast.ShowCharset:
		names = []string{"Charset", "Description", "Default collation", "Maxlen"}
		ftypes = []byte{mysql.TypeVarchar, mysql.TypeVarchar, mysql.TypeVarchar, mysql.TypeLonglong}
	case ast.ShowVariables, ast.ShowStatus:
		names = []string{"Variable_name", "Value"}
	case ast.ShowCollation:
		names = []string{"Collation", "Charset", "Id", "Default", "Compiled", "Sortlen"}
		ftypes = []byte{mysql.TypeVarchar, mysql.TypeVarchar, mysql.TypeLonglong,
			mysql.TypeVarchar, mysql.TypeVarchar, mysql.TypeLonglong}
	case ast.ShowCreateTable:
		names = []string{"Table", "Create Table"}
	case ast.ShowCreateDatabase:
		names = []string{"Database", "Create Database"}
	case ast.ShowGrants:
		names = []string{fmt.Sprintf("Grants for %s", s.User)}
	case ast.ShowIndex:
		names = []string{"Table", "Non_unique", "Key_name", "Seq_in_index",
			"Column_name", "Collation", "Cardinality", "Sub_part", "Packed",
			"Null", "Index_type", "Comment", "Index_comment"}
		ftypes = []byte{mysql.TypeVarchar, mysql.TypeLonglong, mysql.TypeVarchar, mysql.TypeLonglong,
			mysql.TypeVarchar, mysql.TypeVarchar, mysql.TypeLonglong, mysql.TypeLonglong,
			mysql.TypeVarchar, mysql.TypeVarchar, mysql.TypeVarchar, mysql.TypeVarchar, mysql.TypeVarchar}
	case ast.ShowProcessList:
		names = []string{"Id", "User", "Host", "db", "Command", "Time", "State", "Info"}
		ftypes = []byte{mysql.TypeLonglong, mysql.TypeVarchar, mysql.TypeVarchar,
			mysql.TypeVarchar, mysql.TypeVarchar, mysql.TypeLong, mysql.TypeVarchar, mysql.TypeString}
	}
	return
}

func buildShowDefaultSchema(s *ast.ShowStmt) *expression.Schema {
	names, ftypes := getShowColNamesAndTypes(s)
	schema := expression.NewSchema(make([]*expression.Column, 0, len(names))...)
	for i, name := range names {
		col := &expression.Column{
			ColName: model.NewCIStr(name),
		}
		var retType types.FieldType
		if len(ftypes) == 0 || ftypes[i] == 0 {
			// Use varchar as the default return column type.
			retType.Tp = mysql.TypeVarchar
		} else {
			retType.Tp = ftypes[i]
		}
		retType.Charset, retType.Collate = types.DefaultCharsetForType(retType.Tp)
		col.RetType = &retType
		schema.Append(col)
	}
	return schema
}<|MERGE_RESOLUTION|>--- conflicted
+++ resolved
@@ -606,7 +606,6 @@
 }
 
 func (b *planBuilder) buildDDL(node ast.DDLNode) Plan {
-<<<<<<< HEAD
 	switch v := node.(type) {
 	case *ast.AlterTableStmt:
 		b.visitInfo = append(b.visitInfo, visitInfo{
@@ -669,12 +668,9 @@
 		})
 	}
 
-	return &DDL{Statement: node}
-=======
 	p := &DDL{Statement: node}
 	p.SetSchema(expression.NewSchema())
 	return p
->>>>>>> 3c9bb15d
 }
 
 func (b *planBuilder) buildExplain(explain *ast.ExplainStmt) Plan {
