--- conflicted
+++ resolved
@@ -851,12 +851,7 @@
 }
 
 func (b *planBuilder) pushTableHints(hints []*ast.TableOptimizerHint) bool {
-<<<<<<< HEAD
-	sortMergeTables := make([]model.CIStr, 0)
-	INLJTables := make([]model.CIStr, 0)
-=======
-	var sortMergeTables []model.CIStr
->>>>>>> c8c7dde6
+	var sortMergeTables, INLJTables []model.CIStr
 	for _, hint := range hints {
 		switch hint.HintName.L {
 		case TiDBMergeJoin:
