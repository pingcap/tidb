// Copyright 2016 PingCAP, Inc.
//
// Licensed under the Apache License, Version 2.0 (the "License");
// you may not use this file except in compliance with the License.
// You may obtain a copy of the License at
//
//     http://www.apache.org/licenses/LICENSE-2.0
//
// Unless required by applicable law or agreed to in writing, software
// distributed under the License is distributed on an "AS IS" BASIS,
// See the License for the specific language governing permissions and
// limitations under the License.

package plan

import (
	"fmt"
	"github.com/juju/errors"
	"github.com/pingcap/tidb/ast"
	"github.com/pingcap/tidb/expression"
	"github.com/pingcap/tidb/model"
	"github.com/pingcap/tidb/mysql"
	"github.com/pingcap/tidb/plan/statistics"
	"github.com/pingcap/tidb/util/types"
)

type idAllocator struct {
	id int
}

func (a *idAllocator) allocID() string {
	a.id++
	return fmt.Sprintf("_%d", a.id)
}

func (p *Aggregation) collectGroupByColumns() {
	p.groupByCols = p.groupByCols[:0]
	for _, item := range p.GroupByItems {
		if col, ok := item.(*expression.Column); ok {
			p.groupByCols = append(p.groupByCols, col)
		}
	}
}

func (b *planBuilder) buildAggregation(p LogicalPlan, aggFuncList []*ast.AggregateFuncExpr, gbyItems []expression.Expression) (LogicalPlan, map[int]int) {
	agg := &Aggregation{
		AggFuncs:        make([]expression.AggregationFunction, 0, len(aggFuncList)),
		ctx:             b.ctx,
		baseLogicalPlan: newBaseLogicalPlan(Agg, b.allocator)}
	agg.self = agg
	agg.initID()
	agg.correlated = p.IsCorrelated()
	for _, item := range gbyItems {
		agg.correlated = agg.correlated || item.IsCorrelated()
	}
	addChild(agg, p)
	schema := make(expression.Schema, 0, len(aggFuncList))
	// aggIdxMap maps the old index to new index after applying common aggregation functions elimination.
	aggIndexMap := make(map[int]int)
	for i, aggFunc := range aggFuncList {
		var newArgList []expression.Expression
		for _, arg := range aggFunc.Args {
			newArg, np, err := b.rewrite(arg, p, nil, true)
			if err != nil {
				b.err = errors.Trace(err)
				return nil, nil
			}
			p = np
			agg.correlated = agg.correlated || newArg.IsCorrelated()
			newArgList = append(newArgList, newArg)
		}
		newFunc := expression.NewAggFunction(aggFunc.F, newArgList, aggFunc.Distinct)
		combined := false
		for j, oldFunc := range agg.AggFuncs {
			if oldFunc.Equal(newFunc) {
				aggIndexMap[i] = j
				combined = true
				break
			}
		}
		if !combined {
			position := len(agg.AggFuncs)
			aggIndexMap[i] = position
			agg.AggFuncs = append(agg.AggFuncs, newFunc)
			schema = append(schema, &expression.Column{
				FromID:      agg.id,
				ColName:     model.NewCIStr(fmt.Sprintf("%s_col_%d", agg.id, position)),
				Position:    position,
				IsAggOrSubq: true,
				RetType:     aggFunc.GetType()})
		}
	}
	agg.GroupByItems = gbyItems
	agg.SetSchema(schema)
	agg.collectGroupByColumns()
	return agg, aggIndexMap
}

func (b *planBuilder) buildResultSetNode(node ast.ResultSetNode) LogicalPlan {
	switch x := node.(type) {
	case *ast.Join:
		return b.buildJoin(x)
	case *ast.TableSource:
		var p LogicalPlan
		switch v := x.Source.(type) {
		case *ast.SelectStmt:
			p = b.buildSelect(v)
		case *ast.UnionStmt:
			p = b.buildUnion(v)
		case *ast.TableName:
			p = b.buildDataSource(v)
		default:
			b.err = ErrUnsupportedType.Gen("unsupported table source type %T", v)
			return nil
		}
		if b.err != nil {
			return nil
		}
		if v, ok := p.(*DataSource); ok {
			v.TableAsName = &x.AsName
		}
		if x.AsName.L != "" {
			schema := p.GetSchema()
			for _, col := range schema {
				col.TblName = x.AsName
				col.DBName = model.NewCIStr("")
			}
		}
		return p
	case *ast.SelectStmt:
		return b.buildSelect(x)
	case *ast.UnionStmt:
		return b.buildUnion(x)
	default:
		b.err = ErrUnsupportedType.Gen("unsupported table source type %T", x)
		return nil
	}
}

func extractColumn(expr expression.Expression, cols []*expression.Column, corCols []*expression.CorrelatedColumn) (
	[]*expression.Column, []*expression.CorrelatedColumn) {
	switch v := expr.(type) {
	case *expression.Column:
		return append(cols, v), corCols
	case *expression.ScalarFunction:
		for _, arg := range v.Args {
			cols, corCols = extractColumn(arg, cols, corCols)
		}
		return cols, corCols
	case *expression.CorrelatedColumn:
		return cols, append(corCols, v)
	}
	return cols, corCols
}

func extractOnCondition(conditions []expression.Expression, left LogicalPlan, right LogicalPlan) (
	eqCond []*expression.ScalarFunction, leftCond []expression.Expression, rightCond []expression.Expression,
	otherCond []expression.Expression) {
	for _, expr := range conditions {
		binop, ok := expr.(*expression.ScalarFunction)
		if ok && binop.FuncName.L == ast.EQ {
			ln, lOK := binop.Args[0].(*expression.Column)
			rn, rOK := binop.Args[1].(*expression.Column)
			if lOK && rOK {
				if left.GetSchema().GetIndex(ln) != -1 && right.GetSchema().GetIndex(rn) != -1 {
					eqCond = append(eqCond, binop)
					continue
				}
				if left.GetSchema().GetIndex(rn) != -1 && right.GetSchema().GetIndex(ln) != -1 {
					cond, _ := expression.NewFunction(ast.EQ, types.NewFieldType(mysql.TypeTiny), rn, ln)
					eqCond = append(eqCond, cond.(*expression.ScalarFunction))
					continue
				}
			}
		}
		columns, _ := extractColumn(expr, nil, nil)
		allFromLeft, allFromRight := true, true
		for _, col := range columns {
			if left.GetSchema().GetIndex(col) == -1 {
				allFromLeft = false
			}
			if right.GetSchema().GetIndex(col) == -1 {
				allFromRight = false
			}
		}
		if allFromRight {
			rightCond = append(rightCond, expr)
		} else if allFromLeft {
			leftCond = append(leftCond, expr)
		} else {
			otherCond = append(otherCond, expr)
		}
	}
	return
}

func (b *planBuilder) buildJoin(join *ast.Join) LogicalPlan {
	if join.Right == nil {
		return b.buildResultSetNode(join.Left)
	}
	leftPlan := b.buildResultSetNode(join.Left)
	rightPlan := b.buildResultSetNode(join.Right)
	newSchema := append(leftPlan.GetSchema().Clone(), rightPlan.GetSchema().Clone()...)
	joinPlan := &Join{baseLogicalPlan: newBaseLogicalPlan(Jn, b.allocator)}
	joinPlan.self = joinPlan
	joinPlan.initID()
	joinPlan.SetSchema(newSchema)
	joinPlan.correlated = leftPlan.IsCorrelated() || rightPlan.IsCorrelated()
	if join.On != nil {
		onExpr, _, err := b.rewrite(join.On.Expr, joinPlan, nil, false)
		if err != nil {
			b.err = err
			return nil
		}
<<<<<<< HEAD
		if onExpr.IsCorrelated() {
			b.err = errors.New("On condition doesn't support subqueries yet.")
=======
		if correlated {
			b.err = errors.New("ON condition doesn't support subqueries yet")
>>>>>>> 6c9698e7
		}
		onCondition := expression.SplitCNFItems(onExpr)
		eqCond, leftCond, rightCond, otherCond := extractOnCondition(onCondition, leftPlan, rightPlan)
		joinPlan.EqualConditions = eqCond
		joinPlan.LeftConditions = leftCond
		joinPlan.RightConditions = rightCond
		joinPlan.OtherConditions = otherCond
	} else if joinPlan.JoinType == InnerJoin {
		joinPlan.cartesianJoin = true
	}
	if join.Tp == ast.LeftJoin {
		joinPlan.JoinType = LeftOuterJoin
		joinPlan.DefaultValues = make([]types.Datum, len(rightPlan.GetSchema()))
	} else if join.Tp == ast.RightJoin {
		joinPlan.JoinType = RightOuterJoin
		joinPlan.DefaultValues = make([]types.Datum, len(leftPlan.GetSchema()))
	} else {
		joinPlan.JoinType = InnerJoin
	}
	addChild(joinPlan, leftPlan)
	addChild(joinPlan, rightPlan)
	return joinPlan
}

func (b *planBuilder) buildSelection(p LogicalPlan, where ast.ExprNode, AggMapper map[*ast.AggregateFuncExpr]int) LogicalPlan {
	conditions := splitWhere(where)
	expressions := make([]expression.Expression, 0, len(conditions))
	selection := &Selection{baseLogicalPlan: newBaseLogicalPlan(Sel, b.allocator)}
	selection.self = selection
	selection.initID()
	selection.correlated = p.IsCorrelated()
	for _, cond := range conditions {
		expr, np, err := b.rewrite(cond, p, AggMapper, false)
		if err != nil {
			b.err = err
			return nil
		}
		p = np
		if expr == nil {
			continue
		}
		expressions = append(expressions, expression.SplitCNFItems(expr)...)
		selection.correlated = selection.correlated || expr.IsCorrelated()
	}
	if len(expressions) == 0 {
		return p
	}
	selection.Conditions = expressions
	selection.SetSchema(p.GetSchema().Clone())
	addChild(selection, p)
	return selection
}

// buildProjection returns a Projection plan and non-aux columns length.
func (b *planBuilder) buildProjection(p LogicalPlan, fields []*ast.SelectField, mapper map[*ast.AggregateFuncExpr]int) (LogicalPlan, int) {
	proj := &Projection{
		Exprs:           make([]expression.Expression, 0, len(fields)),
		baseLogicalPlan: newBaseLogicalPlan(Proj, b.allocator),
	}
	proj.self = proj
	proj.initID()
	proj.correlated = p.IsCorrelated()
	schema := make(expression.Schema, 0, len(fields))
	oldLen := 0
	for _, field := range fields {
		newExpr, np, err := b.rewrite(field.Expr, p, mapper, true)
		if err != nil {
			b.err = errors.Trace(err)
			return nil, oldLen
		}
		p = np
		proj.correlated = proj.correlated || newExpr.IsCorrelated()
		proj.Exprs = append(proj.Exprs, newExpr)
		var tblName, colName model.CIStr
		if field.AsName.L != "" {
			colName = field.AsName
		} else if c, ok := newExpr.(*expression.Column); ok && !c.IsAggOrSubq {
			if astCol, ok := getInnerFromParentheses(field.Expr).(*ast.ColumnNameExpr); ok {
				colName = astCol.Name.Name
				tblName = astCol.Name.Table
			} else {
				colName = c.ColName
				tblName = c.TblName
			}
		} else {
			// When the query is select t.a from t group by a; The Column Name should be a but not t.a;
			if agg, ok := field.Expr.(*ast.AggregateFuncExpr); ok && agg.F == ast.AggFuncFirstRow {
				if col, ok := agg.Args[0].(*ast.ColumnNameExpr); ok {
					colName = col.Name.Name
				}
			} else {
				innerExpr := getInnerFromParentheses(field.Expr)
				if _, ok := innerExpr.(*ast.ValueExpr); ok && innerExpr.Text() != "" {
					colName = model.NewCIStr(innerExpr.Text())
				} else {
					colName = model.NewCIStr(field.Text())
				}
			}
		}
		schemaCol := &expression.Column{
			FromID:  proj.id,
			TblName: tblName,
			ColName: colName,
			RetType: newExpr.GetType(),
		}
		if !field.Auxiliary {
			oldLen++
		}
		schema = append(schema, schemaCol)
		schemaCol.Position = len(schema)
	}
	proj.SetSchema(schema)
	addChild(proj, p)
	return proj, oldLen
}

func (b *planBuilder) buildDistinct(src LogicalPlan) LogicalPlan {
	d := &Distinct{baseLogicalPlan: newBaseLogicalPlan(Dis, b.allocator)}
	d.self = d
	d.initID()
	addChild(d, src)
	d.SetSchema(src.GetSchema())
	d.correlated = src.IsCorrelated()
	return d
}

func (b *planBuilder) buildUnion(union *ast.UnionStmt) LogicalPlan {
	u := &Union{baseLogicalPlan: newBaseLogicalPlan(Un, b.allocator)}
	u.self = u
	u.initID()
	u.children = make([]Plan, len(union.SelectList.Selects))
	for i, sel := range union.SelectList.Selects {
		u.children[i] = b.buildSelect(sel)
		u.correlated = u.correlated || u.children[i].IsCorrelated()
	}
	firstSchema := u.children[0].GetSchema().Clone()
	for _, sel := range u.children {
		if len(firstSchema) != len(sel.GetSchema()) {
			b.err = errors.New("The used SELECT statements have a different number of columns")
			return nil
		}
		for i, col := range sel.GetSchema() {
			/*
			 * The lengths of the columns in the UNION result take into account the values retrieved by all of the SELECT statements
			 * SELECT REPEAT('a',1) UNION SELECT REPEAT('b',10);
			 * +---------------+
			 * | REPEAT('a',1) |
			 * +---------------+
			 * | a             |
			 * | bbbbbbbbbb    |
			 * +---------------+
			 */
			if col.RetType.Flen > firstSchema[i].RetType.Flen {
				firstSchema[i].RetType.Flen = col.RetType.Flen
			}
			// For select nul union select "abc", we should not convert "abc" to nil.
			// And the result field type should be VARCHAR.
			if firstSchema[i].RetType.Tp == 0 || firstSchema[i].RetType.Tp == mysql.TypeNull {
				firstSchema[i].RetType.Tp = col.RetType.Tp
			}
		}
		sel.SetParents(u)
	}
	for _, v := range firstSchema {
		v.FromID = u.id
		v.DBName = model.NewCIStr("")
	}

	u.SetSchema(firstSchema)
	var p LogicalPlan
	p = u
	if union.Distinct {
		p = b.buildDistinct(u)
	}
	if union.OrderBy != nil {
		p = b.buildSort(p, union.OrderBy.Items, nil)
	}
	if union.Limit != nil {
		p = b.buildLimit(p, union.Limit)
	}
	return p
}

// ByItems wraps a "by" item.
type ByItems struct {
	Expr expression.Expression
	Desc bool
}

// String implements fmt.Stringer interface.
func (by *ByItems) String() string {
	return fmt.Sprintf("(%s, %v)", by.Expr, by.Desc)
}

func (b *planBuilder) buildSort(p LogicalPlan, byItems []*ast.ByItem, aggMapper map[*ast.AggregateFuncExpr]int) LogicalPlan {
	var exprs []*ByItems
	sort := &Sort{baseLogicalPlan: newBaseLogicalPlan(Srt, b.allocator)}
	sort.self = sort
	sort.initID()
	sort.correlated = p.IsCorrelated()
	for _, item := range byItems {
		it, np, err := b.rewrite(item.Expr, p, aggMapper, true)
		if err != nil {
			b.err = err
			return nil
		}
		p = np
		sort.correlated = sort.correlated || it.IsCorrelated()
		exprs = append(exprs, &ByItems{Expr: it, Desc: item.Desc})
	}
	sort.ByItems = exprs
	addChild(sort, p)
	sort.SetSchema(p.GetSchema().Clone())
	return sort
}

func (b *planBuilder) buildLimit(src LogicalPlan, limit *ast.Limit) LogicalPlan {
	li := &Limit{
		Offset:          limit.Offset,
		Count:           limit.Count,
		baseLogicalPlan: newBaseLogicalPlan(Lim, b.allocator),
	}
	li.self = li
	li.initID()
	li.correlated = src.IsCorrelated()
	addChild(li, src)
	li.SetSchema(src.GetSchema().Clone())
	return li
}

// colMatch(a,b) means that if a match b, e.g. t.a can match test.t.a bug test.t.a can't match t.a.
// Because column a want column from database test exactly.
func colMatch(a *ast.ColumnName, b *ast.ColumnName) bool {
	if a.Schema.L == "" || a.Schema.L == b.Schema.L {
		if a.Table.L == "" || a.Table.L == b.Table.L {
			return a.Name.L == b.Name.L
		}
	}
	return false
}

func matchField(f *ast.SelectField, col *ast.ColumnNameExpr, ignoreAsName bool) bool {
	// if col specify a table name, resolve from table source directly.
	if col.Name.Table.L == "" {
		if f.AsName.L == "" || ignoreAsName {
			if curCol, isCol := f.Expr.(*ast.ColumnNameExpr); isCol {
				return curCol.Name.Name.L == col.Name.Name.L
			}
			// a expression without as name can't be matched.
			return false
		}
		return f.AsName.L == col.Name.Name.L
	}
	return false
}

func resolveFromSelectFields(v *ast.ColumnNameExpr, fields []*ast.SelectField, ignoreAsName bool) (index int, err error) {
	var matchedExpr ast.ExprNode
	index = -1
	for i, field := range fields {
		if field.Auxiliary {
			continue
		}
		if matchField(field, v, ignoreAsName) {
			curCol, isCol := field.Expr.(*ast.ColumnNameExpr)
			if !isCol {
				return i, nil
			}
			if matchedExpr == nil {
				matchedExpr = curCol
				index = i
			} else if !colMatch(matchedExpr.(*ast.ColumnNameExpr).Name, curCol.Name) &&
				!colMatch(curCol.Name, matchedExpr.(*ast.ColumnNameExpr).Name) {
				return -1, errors.Errorf("Column '%s' in field list is ambiguous", curCol.Name.Name.L)
			}
		}
	}
	return
}

// AggregateFuncExtractor visits Expr tree.
// It converts ColunmNameExpr to AggregateFuncExpr and collects AggregateFuncExpr.
type havingAndOrderbyExprResolver struct {
	inAggFunc    bool
	inExpr       bool
	orderBy      bool
	err          error
	p            LogicalPlan
	selectFields []*ast.SelectField
	aggMapper    map[*ast.AggregateFuncExpr]int
	colMapper    map[*ast.ColumnNameExpr]int
	gbyItems     []*ast.ByItem
}

// Enter implements Visitor interface.
func (a *havingAndOrderbyExprResolver) Enter(n ast.Node) (node ast.Node, skipChildren bool) {
	switch n.(type) {
	case *ast.AggregateFuncExpr:
		a.inAggFunc = true
	case *ast.ParamMarkerExpr, *ast.ColumnNameExpr, *ast.ColumnName:
	case *ast.SubqueryExpr, *ast.ExistsSubqueryExpr:
		// Enter a new context, skip it.
		// For example: select sum(c) + c + exists(select c from t) from t;
		return n, true
	default:
		a.inExpr = true
	}
	return n, false
}

func (a *havingAndOrderbyExprResolver) resolveFromSchema(v *ast.ColumnNameExpr, schema expression.Schema) (int, error) {
	col, err := schema.FindColumn(v.Name)
	if err != nil {
		return -1, errors.Trace(err)
	}
	if col == nil {
		return -1, nil
	}
	newColName := &ast.ColumnName{
		Schema: col.DBName,
		Table:  col.TblName,
		Name:   col.ColName,
	}
	for i, field := range a.selectFields {
		if c, ok := field.Expr.(*ast.ColumnNameExpr); ok && colMatch(newColName, c.Name) {
			return i, nil
		}
	}
	sf := &ast.SelectField{
		Expr:      &ast.ColumnNameExpr{Name: newColName},
		Auxiliary: true,
	}
	sf.Expr.SetType(col.GetType())
	a.selectFields = append(a.selectFields, sf)
	return len(a.selectFields) - 1, nil
}

// Leave implements Visitor interface.
func (a *havingAndOrderbyExprResolver) Leave(n ast.Node) (node ast.Node, ok bool) {
	switch v := n.(type) {
	case *ast.AggregateFuncExpr:
		a.inAggFunc = false
		a.aggMapper[v] = len(a.selectFields)
		a.selectFields = append(a.selectFields, &ast.SelectField{
			Auxiliary: true,
			Expr:      v,
			AsName:    model.NewCIStr(fmt.Sprintf("sel_agg_%d", len(a.selectFields))),
		})
	case *ast.ColumnNameExpr:
		resolveFieldsFirst := true
		if a.inAggFunc || (a.orderBy && a.inExpr) {
			resolveFieldsFirst = false
		}
		if !a.inAggFunc && !a.orderBy {
			for _, item := range a.gbyItems {
				if col, ok := item.Expr.(*ast.ColumnNameExpr); ok &&
					(colMatch(v.Name, col.Name) || colMatch(col.Name, v.Name)) {
					resolveFieldsFirst = false
					break
				}
			}
		}
		index := -1
		if resolveFieldsFirst {
			index, a.err = resolveFromSelectFields(v, a.selectFields, false)
			if a.err != nil {
				return node, false
			}
			if index == -1 {
				if a.orderBy {
					index, a.err = a.resolveFromSchema(v, a.p.GetSchema())
				} else {
					index, a.err = resolveFromSelectFields(v, a.selectFields, true)
				}
			}
		} else {
			index, a.err = a.resolveFromSchema(v, a.p.GetSchema())
			if a.err != nil {
				return node, false
			}
			if index == -1 {
				index, a.err = resolveFromSelectFields(v, a.selectFields, false)
			}
		}
		if a.err != nil {
			return node, false
		}
		if index == -1 {
			a.err = errors.Errorf("Unknown Column %s", v.Name.Name.L)
			return node, false
		}
		if a.inAggFunc {
			return a.selectFields[index].Expr, true
		}
		a.colMapper[v] = index
	}
	return n, true
}

func (b *planBuilder) resolveHavingAndOrderBy(sel *ast.SelectStmt, p LogicalPlan) (
	map[*ast.AggregateFuncExpr]int, map[*ast.AggregateFuncExpr]int) {
	extractor := &havingAndOrderbyExprResolver{
		p:            p,
		selectFields: sel.Fields.Fields,
		aggMapper:    make(map[*ast.AggregateFuncExpr]int),
		colMapper:    b.colMapper,
	}
	if sel.GroupBy != nil {
		extractor.gbyItems = sel.GroupBy.Items
	}
	// Extract agg funcs from having clause.
	if sel.Having != nil {
		n, ok := sel.Having.Expr.Accept(extractor)
		if !ok {
			b.err = errors.Trace(extractor.err)
			return nil, nil
		}
		sel.Having.Expr = n.(ast.ExprNode)
	}
	havingAggMapper := extractor.aggMapper
	extractor.aggMapper = make(map[*ast.AggregateFuncExpr]int)
	extractor.orderBy = true
	extractor.inExpr = false
	// Extract agg funcs from order by clause.
	if sel.OrderBy != nil {
		for _, item := range sel.OrderBy.Items {
			n, ok := item.Expr.Accept(extractor)
			if !ok {
				b.err = errors.Trace(extractor.err)
				return nil, nil
			}
			item.Expr = n.(ast.ExprNode)
		}
	}
	sel.Fields.Fields = extractor.selectFields
	return havingAggMapper, extractor.aggMapper
}

func (b *planBuilder) extractAggFuncs(fields []*ast.SelectField) ([]*ast.AggregateFuncExpr, map[*ast.AggregateFuncExpr]int) {
	extractor := &ast.AggregateFuncExtractor{}
	for _, f := range fields {
		n, _ := f.Expr.Accept(extractor)
		f.Expr = n.(ast.ExprNode)
	}
	aggList := extractor.AggFuncs
	totalAggMapper := make(map[*ast.AggregateFuncExpr]int)

	for i, agg := range aggList {
		totalAggMapper[agg] = i
	}
	return aggList, totalAggMapper
}

// gbyResolver resolves group by items from select fields.
type gbyResolver struct {
	fields []*ast.SelectField
	schema expression.Schema
	err    error
	inExpr bool
}

func (g *gbyResolver) Enter(inNode ast.Node) (ast.Node, bool) {
	switch inNode.(type) {
	case *ast.SubqueryExpr, *ast.CompareSubqueryExpr, *ast.ExistsSubqueryExpr:
		return inNode, true
	case *ast.ValueExpr, *ast.ColumnNameExpr, *ast.ParenthesesExpr, *ast.ColumnName:
	default:
		g.inExpr = true
	}
	return inNode, false
}

func (g *gbyResolver) Leave(inNode ast.Node) (ast.Node, bool) {
	switch v := inNode.(type) {
	case *ast.ColumnNameExpr:
		col, err := g.schema.FindColumn(v.Name)
		if col == nil || !g.inExpr {
			var index = -1
			index, g.err = resolveFromSelectFields(v, g.fields, false)
			if g.err != nil {
				return inNode, false
			}
			if col != nil {
				return inNode, true
			}
			if index != -1 {
				return g.fields[index].Expr, true
			}
			g.err = errors.Trace(err)
			return inNode, false
		}
	case *ast.PositionExpr:
		if v.N >= 1 && v.N <= len(g.fields) {
			return g.fields[v.N-1].Expr, true
		}
		g.err = errors.Errorf("Unknown column '%d' in 'group statement'", v.N)
		return inNode, false
	}
	return inNode, true
}

func (b *planBuilder) resolveGbyExprs(p LogicalPlan, gby *ast.GroupByClause, fields []*ast.SelectField) (LogicalPlan, []expression.Expression) {
	exprs := make([]expression.Expression, 0, len(gby.Items))
	resolver := &gbyResolver{fields: fields, schema: p.GetSchema()}
	for _, item := range gby.Items {
		resolver.inExpr = false
		retExpr, _ := item.Expr.Accept(resolver)
		if resolver.err != nil {
			b.err = errors.Trace(resolver.err)
			return nil, nil
		}
		item.Expr = retExpr.(ast.ExprNode)
		expr, np, err := b.rewrite(item.Expr, p, nil, true)
		if err != nil {
			b.err = errors.Trace(err)
			return nil, nil
		}
		exprs = append(exprs, expr)
		p = np
	}
	return p, exprs
}

func (b *planBuilder) unfoldWildStar(p LogicalPlan, selectFields []*ast.SelectField) (resultList []*ast.SelectField) {
	for _, field := range selectFields {
		if field.WildCard == nil {
			resultList = append(resultList, field)
			continue
		}
		dbName := field.WildCard.Schema
		tblName := field.WildCard.Table
		for _, col := range p.GetSchema() {
			if (dbName.L == "" || dbName.L == col.DBName.L) &&
				(tblName.L == "" || tblName.L == col.TblName.L) {
				colName := &ast.ColumnNameExpr{
					Name: &ast.ColumnName{
						Schema: col.DBName,
						Table:  col.TblName,
						Name:   col.ColName,
					}}
				colName.SetType(col.GetType())
				field := &ast.SelectField{Expr: colName}
				field.SetText(col.ColName.O)
				resultList = append(resultList, field)
			}
		}
	}
	return
}

func (b *planBuilder) buildSelect(sel *ast.SelectStmt) LogicalPlan {
	hasAgg := b.detectSelectAgg(sel)
	var (
		p                             LogicalPlan
		aggFuncs                      []*ast.AggregateFuncExpr
		havingMap, orderMap, totalMap map[*ast.AggregateFuncExpr]int
		gbyCols                       []expression.Expression
	)
	if sel.From != nil {
		p = b.buildResultSetNode(sel.From.TableRefs)
	} else {
		p = b.buildTableDual()
	}
	if b.err != nil {
		return nil
	}
	sel.Fields.Fields = b.unfoldWildStar(p, sel.Fields.Fields)
	if sel.GroupBy != nil {
		p, gbyCols = b.resolveGbyExprs(p, sel.GroupBy, sel.Fields.Fields)
		if b.err != nil {
			return nil
		}
	}
	// We must resolve having and order by clause before build projection,
	// because when the query is "select a+1 as b from t having sum(b) < 0", we must replace sum(b) to sum(a+1),
	// which only can be done before building projection and extracting Agg functions.
	havingMap, orderMap = b.resolveHavingAndOrderBy(sel, p)
	if sel.Where != nil {
		p = b.buildSelection(p, sel.Where, nil)
		if b.err != nil {
			return nil
		}
	}
	if sel.LockTp != ast.SelectLockNone {
		p = b.buildSelectLock(p, sel.LockTp)
	}
	if hasAgg {
		aggFuncs, totalMap = b.extractAggFuncs(sel.Fields.Fields)
		if b.err != nil {
			return nil
		}
		var aggIndexMap map[int]int
		p, aggIndexMap = b.buildAggregation(p, aggFuncs, gbyCols)
		for k, v := range totalMap {
			totalMap[k] = aggIndexMap[v]
		}
		if b.err != nil {
			return nil
		}
	}
	var oldLen int
	p, oldLen = b.buildProjection(p, sel.Fields.Fields, totalMap)
	if b.err != nil {
		return nil
	}
	if sel.Having != nil {
		p = b.buildSelection(p, sel.Having.Expr, havingMap)
		if b.err != nil {
			return nil
		}
	}
	if sel.Distinct {
		p = b.buildDistinct(p)
		if b.err != nil {
			return nil
		}
	}
	if sel.OrderBy != nil {
		p = b.buildSort(p, sel.OrderBy.Items, orderMap)
		if b.err != nil {
			return nil
		}
	}
	if sel.Limit != nil {
		p = b.buildLimit(p, sel.Limit)
		if b.err != nil {
			return nil
		}
	}
	if oldLen != len(p.GetSchema()) {
		return b.buildTrim(p, oldLen)
	}
	return p
}

func (b *planBuilder) buildTrim(p LogicalPlan, len int) LogicalPlan {
	trim := &Trim{baseLogicalPlan: newBaseLogicalPlan(Trm, b.allocator)}
	trim.self = trim
	trim.initID()
	addChild(trim, p)
	trim.SetSchema(p.GetSchema().Clone()[:len])
	trim.correlated = p.IsCorrelated()
	return trim
}

func (b *planBuilder) buildTableDual() LogicalPlan {
	dual := &TableDual{baseLogicalPlan: newBaseLogicalPlan(Dual, b.allocator)}
	dual.self = dual
	dual.initID()
	return dual
}

func (b *planBuilder) getTableStats(table *model.TableInfo) *statistics.Table {
	// TODO: Currently we always return a pseudo table for good performance. We will use a cache in future.
	return statistics.PseudoTable(table)
}

func (b *planBuilder) buildDataSource(tn *ast.TableName) LogicalPlan {
	statisticTable := b.getTableStats(tn.TableInfo)
	if b.err != nil {
		return nil
	}
	p := &DataSource{
		ctx:             b.ctx,
		table:           tn,
		Table:           tn.TableInfo,
		baseLogicalPlan: newBaseLogicalPlan(Ts, b.allocator),
		statisticTable:  statisticTable,
	}
	p.self = p
	p.initID()
	// Equal condition contains a column from previous joined table.
	rfs := tn.GetResultFields()
	schema := make([]*expression.Column, 0, len(rfs))
	for i, rf := range rfs {
		p.DBName = &rf.DBName
		p.Columns = append(p.Columns, rf.Column)
		schema = append(schema, &expression.Column{
			FromID:   p.id,
			ColName:  rf.Column.Name,
			TblName:  rf.Table.Name,
			DBName:   rf.DBName,
			RetType:  &rf.Column.FieldType,
			Position: i,
			ID:       rf.Column.ID})
	}
	p.SetSchema(schema)
	return p
}

// ApplyConditionChecker checks whether all or any output of apply matches a condition.
type ApplyConditionChecker struct {
	Condition expression.Expression
	All       bool
}

func (b *planBuilder) buildApply(outerPlan, innerPlan LogicalPlan, checker *ApplyConditionChecker) LogicalPlan {
	ap := &Apply{
		InnerPlan:        innerPlan,
		Checker:          checker,
		corColsInCurPlan: make([]*expression.CorrelatedColumn, len(outerPlan.GetSchema())),
		baseLogicalPlan:  newBaseLogicalPlan(App, b.allocator),
	}
	ap.self = ap
	ap.initID()
	addChild(ap, outerPlan)
	_, innerPlan, b.err = innerPlan.PredicatePushDown(nil)
	if b.err != nil {
		return nil
	}
	corColumns, err := innerPlan.PruneColumnsAndResolveIndices(innerPlan.GetSchema())
	if err != nil {
		b.err = errors.Trace(err)
		return nil
	}
	for _, corCol := range corColumns {
		// If the outer column can't be resolved from this outer schema, it should be resolved by outer schema.
		if idx := outerPlan.GetSchema().GetIndex(&corCol.Column); idx == -1 {
			ap.corColsInOuterPlan = append(ap.corColsInOuterPlan, corCol)
		} else {
			if ap.corColsInCurPlan[idx] == nil {
				ap.corColsInCurPlan[idx] = &expression.CorrelatedColumn{
					Column: *outerPlan.GetSchema()[idx],
					Data:   &types.Datum{},
				}
			}
			corCol.Data = ap.corColsInCurPlan[idx].Data
		}
	}
	for i := len(ap.corColsInCurPlan) - 1; i >= 0; i-- {
		if ap.corColsInCurPlan[i] == nil {
			ap.corColsInCurPlan = append(ap.corColsInCurPlan[:i], ap.corColsInCurPlan[i+1:]...)
		}
	}
	innerSchema := innerPlan.GetSchema().Clone()
	if checker == nil {
		for _, col := range innerSchema {
			col.IsAggOrSubq = true
		}
		ap.SetSchema(append(outerPlan.GetSchema().Clone(), innerSchema...))
	} else {
		ap.SetSchema(append(outerPlan.GetSchema().Clone(), &expression.Column{
			FromID:      ap.id,
			ColName:     model.NewCIStr("exists_row"),
			RetType:     types.NewFieldType(mysql.TypeTiny),
			IsAggOrSubq: true,
		}))
	}
	ap.correlated = outerPlan.IsCorrelated() || len(ap.corColsInOuterPlan) > 0
	return ap
}

func (b *planBuilder) buildExists(p LogicalPlan) LogicalPlan {
out:
	for {
		switch p.(type) {
		// This can be removed when in exists clause,
		// e.g. exists(select count(*) from t order by a) is equal to exists t.
		case *Trim, *Projection, *Sort, *Aggregation:
			p = p.GetChildByIndex(0).(LogicalPlan)
			p.SetParents()
		default:
			break out
		}
	}
	exists := &Exists{baseLogicalPlan: newBaseLogicalPlan(Ext, b.allocator)}
	exists.self = exists
	exists.initID()
	addChild(exists, p)
	newCol := &expression.Column{
		FromID:  exists.id,
		RetType: types.NewFieldType(mysql.TypeTiny),
		ColName: model.NewCIStr("exists_col")}
	exists.SetSchema(expression.Schema{newCol})
	exists.correlated = p.IsCorrelated()
	return exists
}

func (b *planBuilder) buildMaxOneRow(p LogicalPlan) LogicalPlan {
	maxOneRow := &MaxOneRow{baseLogicalPlan: newBaseLogicalPlan(MOR, b.allocator)}
	maxOneRow.self = maxOneRow
	maxOneRow.initID()
	addChild(maxOneRow, p)
	maxOneRow.SetSchema(p.GetSchema().Clone())
	maxOneRow.correlated = p.IsCorrelated()
	return maxOneRow
}

func (b *planBuilder) buildSemiJoin(outerPlan, innerPlan LogicalPlan, onCondition []expression.Expression, asScalar bool, not bool) LogicalPlan {
	joinPlan := &Join{baseLogicalPlan: newBaseLogicalPlan(Jn, b.allocator)}
	joinPlan.self = joinPlan
	joinPlan.initID()
	joinPlan.correlated = outerPlan.IsCorrelated() || innerPlan.IsCorrelated()
	for i, expr := range onCondition {
		onCondition[i] = expr.Decorrelate(outerPlan.GetSchema())
		joinPlan.correlated = joinPlan.correlated || onCondition[i].IsCorrelated()
	}
	eqCond, leftCond, rightCond, otherCond := extractOnCondition(onCondition, outerPlan, innerPlan)
	joinPlan.EqualConditions = eqCond
	joinPlan.LeftConditions = leftCond
	joinPlan.RightConditions = rightCond
	joinPlan.OtherConditions = otherCond
	if asScalar {
		joinPlan.SetSchema(append(outerPlan.GetSchema().Clone(), &expression.Column{
			FromID:      joinPlan.id,
			ColName:     model.NewCIStr(fmt.Sprintf("%s_aux_0", joinPlan.id)),
			RetType:     types.NewFieldType(mysql.TypeTiny),
			IsAggOrSubq: true,
		}))
		joinPlan.JoinType = SemiJoinWithAux
	} else {
		joinPlan.SetSchema(outerPlan.GetSchema().Clone())
		joinPlan.JoinType = SemiJoin
	}
	joinPlan.anti = not
	joinPlan.SetChildren(outerPlan, innerPlan)
	outerPlan.SetParents(joinPlan)
	innerPlan.SetParents(joinPlan)
	return joinPlan
}

func (b *planBuilder) buildUpdate(update *ast.UpdateStmt) LogicalPlan {
	sel := &ast.SelectStmt{Fields: &ast.FieldList{}, From: update.TableRefs, Where: update.Where, OrderBy: update.Order, Limit: update.Limit}
	p := b.buildResultSetNode(sel.From.TableRefs)
	if b.err != nil {
		return nil
	}
	_, _ = b.resolveHavingAndOrderBy(sel, p)
	if sel.Where != nil {
		p = b.buildSelection(p, sel.Where, nil)
		if b.err != nil {
			return nil
		}
	}
	if sel.OrderBy != nil {
		p = b.buildSort(p, sel.OrderBy.Items, nil)
		if b.err != nil {
			return nil
		}
	}
	if sel.Limit != nil {
		p = b.buildLimit(p, sel.Limit)
		if b.err != nil {
			return nil
		}
	}
	orderedList, np := b.buildUpdateLists(update.List, p)
	if b.err != nil {
		return nil
	}
	p = np
	updt := &Update{OrderedList: orderedList, baseLogicalPlan: newBaseLogicalPlan(Up, b.allocator)}
	updt.self = updt
	updt.initID()
	addChild(updt, p)
	updt.SetSchema(p.GetSchema())
	return updt
}

func (b *planBuilder) buildUpdateLists(list []*ast.Assignment, p LogicalPlan) ([]*expression.Assignment, LogicalPlan) {
	schema := p.GetSchema()
	newList := make([]*expression.Assignment, len(schema))
	for _, assign := range list {
		col, err := schema.FindColumn(assign.Column)
		if err != nil {
			b.err = errors.Trace(err)
			return nil, nil
		}
		if col == nil {
			b.err = errors.Trace(errors.Errorf("column %s not found", assign.Column.Name.O))
			return nil, nil
		}
		offset := schema.GetIndex(col)
		if offset == -1 {
			b.err = errors.Trace(errors.Errorf("could not find column %s.%s", col.TblName, col.ColName))
		}
		newExpr, np, err := b.rewrite(assign.Expr, p, nil, false)
		if err != nil {
			b.err = errors.Trace(err)
			return nil, nil
		}
		p = np
		newList[offset] = &expression.Assignment{Col: col, Expr: newExpr}
	}
	return newList, p
}

func (b *planBuilder) buildDelete(delete *ast.DeleteStmt) LogicalPlan {
	sel := &ast.SelectStmt{Fields: &ast.FieldList{}, From: delete.TableRefs, Where: delete.Where, OrderBy: delete.Order, Limit: delete.Limit}
	p := b.buildResultSetNode(sel.From.TableRefs)
	if b.err != nil {
		return nil
	}
	_, _ = b.resolveHavingAndOrderBy(sel, p)
	if sel.Where != nil {
		p = b.buildSelection(p, sel.Where, nil)
		if b.err != nil {
			return nil
		}
	}
	if sel.OrderBy != nil {
		p = b.buildSort(p, sel.OrderBy.Items, nil)
		if b.err != nil {
			return nil
		}
	}
	if sel.Limit != nil {
		p = b.buildLimit(p, sel.Limit)
		if b.err != nil {
			return nil
		}
	}
	var tables []*ast.TableName
	if delete.Tables != nil {
		tables = delete.Tables.Tables
	}
	del := &Delete{
		Tables:          tables,
		IsMultiTable:    delete.IsMultiTable,
		baseLogicalPlan: newBaseLogicalPlan(Del, b.allocator),
	}
	del.self = del
	del.initID()
	addChild(del, p)
	return del

}<|MERGE_RESOLUTION|>--- conflicted
+++ resolved
@@ -212,13 +212,8 @@
 			b.err = err
 			return nil
 		}
-<<<<<<< HEAD
 		if onExpr.IsCorrelated() {
-			b.err = errors.New("On condition doesn't support subqueries yet.")
-=======
-		if correlated {
 			b.err = errors.New("ON condition doesn't support subqueries yet")
->>>>>>> 6c9698e7
 		}
 		onCondition := expression.SplitCNFItems(onExpr)
 		eqCond, leftCond, rightCond, otherCond := extractOnCondition(onCondition, leftPlan, rightPlan)
