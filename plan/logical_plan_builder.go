// Copyright 2016 PingCAP, Inc.
//
// Licensed under the Apache License, Version 2.0 (the "License");
// you may not use this file except in compliance with the License.
// You may obtain a copy of the License at
//
//     http://www.apache.org/licenses/LICENSE-2.0
//
// Unless required by applicable law or agreed to in writing, software
// distributed under the License is distributed on an "AS IS" BASIS,
// See the License for the specific language governing permissions and
// limitations under the License.

package plan

import (
	"fmt"
	"strings"
	"unicode"

	"github.com/cznic/mathutil"
	"github.com/juju/errors"
	"github.com/pingcap/tidb/ast"
	"github.com/pingcap/tidb/expression"
	"github.com/pingcap/tidb/infoschema"
	"github.com/pingcap/tidb/model"
	"github.com/pingcap/tidb/mysql"
	"github.com/pingcap/tidb/parser"
	"github.com/pingcap/tidb/sessionctx"
	"github.com/pingcap/tidb/sessionctx/variable"
	"github.com/pingcap/tidb/statistics"
	"github.com/pingcap/tidb/table"
	"github.com/pingcap/tidb/util/types"
)

const (
	// TiDBMergeJoin is hint enforce merge join.
	TiDBMergeJoin = "tidb_smj"
	// TiDBIndexNestedLoopJoin is hint enforce index nested loop join.
	TiDBIndexNestedLoopJoin = "tidb_inlj"
)

type idAllocator struct {
	id int
}

func (a *idAllocator) allocID() string {
	a.id++
	return fmt.Sprintf("_%d", a.id)
}

func (p *LogicalAggregation) collectGroupByColumns() {
	p.groupByCols = p.groupByCols[:0]
	for _, item := range p.GroupByItems {
		if col, ok := item.(*expression.Column); ok {
			p.groupByCols = append(p.groupByCols, col)
		}
	}
}

func (b *planBuilder) buildAggregation(p LogicalPlan, aggFuncList []*ast.AggregateFuncExpr, gbyItems []expression.Expression) (LogicalPlan, map[int]int) {
	b.optFlag = b.optFlag | flagBuildKeyInfo
	b.optFlag = b.optFlag | flagAggregationOptimize

	agg := LogicalAggregation{AggFuncs: make([]expression.AggregationFunction, 0, len(aggFuncList))}.init(b.allocator, b.ctx)
	schema := expression.NewSchema(make([]*expression.Column, 0, len(aggFuncList)+p.Schema().Len())...)
	// aggIdxMap maps the old index to new index after applying common aggregation functions elimination.
	aggIndexMap := make(map[int]int)
	for i, aggFunc := range aggFuncList {
		var newArgList []expression.Expression
		for _, arg := range aggFunc.Args {
			newArg, np, err := b.rewrite(arg, p, nil, true)
			if err != nil {
				b.err = errors.Trace(err)
				return nil, nil
			}
			p = np
			newArgList = append(newArgList, newArg)
		}
		newFunc := expression.NewAggFunction(aggFunc.F, newArgList, aggFunc.Distinct)
		combined := false
		for j, oldFunc := range agg.AggFuncs {
			if oldFunc.Equal(newFunc, b.ctx) {
				aggIndexMap[i] = j
				combined = true
				break
			}
		}
		if !combined {
			position := len(agg.AggFuncs)
			aggIndexMap[i] = position
			agg.AggFuncs = append(agg.AggFuncs, newFunc)
			schema.Append(&expression.Column{
				FromID:      agg.id,
				ColName:     model.NewCIStr(fmt.Sprintf("%s_col_%d", agg.id, position)),
				Position:    position,
				IsAggOrSubq: true,
				RetType:     newFunc.GetType()})
		}
	}
	for _, col := range p.Schema().Columns {
		newFunc := expression.NewAggFunction(ast.AggFuncFirstRow, []expression.Expression{col.Clone()}, false)
		agg.AggFuncs = append(agg.AggFuncs, newFunc)
		schema.Append(col.Clone().(*expression.Column))
	}
	addChild(agg, p)
	agg.GroupByItems = gbyItems
	agg.SetSchema(schema)
	agg.collectGroupByColumns()
	return agg, aggIndexMap
}

func (b *planBuilder) buildResultSetNode(node ast.ResultSetNode) LogicalPlan {
	switch x := node.(type) {
	case *ast.Join:
		return b.buildJoin(x)
	case *ast.TableSource:
		var p LogicalPlan
		switch v := x.Source.(type) {
		case *ast.SelectStmt:
			p = b.buildSelect(v)
		case *ast.UnionStmt:
			p = b.buildUnion(v)
		case *ast.TableName:
			p = b.buildDataSource(v)
		default:
			b.err = ErrUnsupportedType.Gen("unsupported table source type %T", v)
			return nil
		}
		if b.err != nil {
			return nil
		}
		if v, ok := p.(*DataSource); ok {
			v.TableAsName = &x.AsName
		}
		if v, ok := p.(*Projection); ok && v.calculateGenCols {
			// For projection calculating generated columns
			ds := v.Children()[0].(*DataSource)
			ds.TableAsName = &x.AsName
		}
		if x.AsName.L != "" {
			for _, col := range p.Schema().Columns {
				col.TblName = x.AsName
				col.DBName = model.NewCIStr("")
			}
		}
		return p
	case *ast.SelectStmt:
		return b.buildSelect(x)
	case *ast.UnionStmt:
		return b.buildUnion(x)
	default:
		b.err = ErrUnsupportedType.Gen("unsupported table source type %T", x)
		return nil
	}
}

func extractCorColumns(expr expression.Expression) (cols []*expression.CorrelatedColumn) {
	switch v := expr.(type) {
	case *expression.CorrelatedColumn:
		return []*expression.CorrelatedColumn{v}
	case *expression.ScalarFunction:
		for _, arg := range v.GetArgs() {
			cols = append(cols, extractCorColumns(arg)...)
		}
	}
	return
}

func extractOnCondition(conditions []expression.Expression, left LogicalPlan, right LogicalPlan) (
	eqCond []*expression.ScalarFunction, leftCond []expression.Expression, rightCond []expression.Expression,
	otherCond []expression.Expression) {
	for _, expr := range conditions {
		binop, ok := expr.(*expression.ScalarFunction)
		if ok && binop.FuncName.L == ast.EQ {
			ln, lOK := binop.GetArgs()[0].(*expression.Column)
			rn, rOK := binop.GetArgs()[1].(*expression.Column)
			if lOK && rOK {
				if left.Schema().Contains(ln) && right.Schema().Contains(rn) {
					eqCond = append(eqCond, binop)
					continue
				}
				if left.Schema().Contains(rn) && right.Schema().Contains(ln) {
					cond, _ := expression.NewFunction(binop.GetCtx(), ast.EQ, types.NewFieldType(mysql.TypeTiny), rn, ln)
					eqCond = append(eqCond, cond.(*expression.ScalarFunction))
					continue
				}
			}
		}
		columns := expression.ExtractColumns(expr)
		allFromLeft, allFromRight := true, true
		for _, col := range columns {
			if !left.Schema().Contains(col) {
				allFromLeft = false
			}
			if !right.Schema().Contains(col) {
				allFromRight = false
			}
		}
		if allFromRight {
			rightCond = append(rightCond, expr)
		} else if allFromLeft {
			leftCond = append(leftCond, expr)
		} else {
			otherCond = append(otherCond, expr)
		}
	}
	return
}

func extractTableAlias(p LogicalPlan) *model.CIStr {
	if proj, ok := p.(*Projection); ok && proj.calculateGenCols {
		// It's for projection calculating generated columns.
		ds := proj.Children()[0].(*DataSource)
		if ds.TableAsName.L != "" {
			return ds.TableAsName
		} else if len(proj.Schema().Columns) > 0 {
			return &(proj.Schema().Columns[0].TblName)
		}
	} else if dataSource, ok := p.(*DataSource); ok {
		if dataSource.TableAsName.L != "" {
			return dataSource.TableAsName
		}
		return &dataSource.tableInfo.Name
	} else if len(p.Schema().Columns) > 0 {
		if p.Schema().Columns[0].TblName.L != "" {
			return &(p.Schema().Columns[0].TblName)
		}
	}
	return nil
}

func (b *planBuilder) buildJoin(join *ast.Join) LogicalPlan {
	if join.Right == nil {
		return b.buildResultSetNode(join.Left)
	}
	b.optFlag = b.optFlag | flagPredicatePushDown
	leftPlan := b.buildResultSetNode(join.Left)
	rightPlan := b.buildResultSetNode(join.Right)
	leftAlias := extractTableAlias(leftPlan)
	rightAlias := extractTableAlias(rightPlan)

	newSchema := expression.MergeSchema(leftPlan.Schema(), rightPlan.Schema())
	joinPlan := LogicalJoin{}.init(b.allocator, b.ctx)
	addChild(joinPlan, leftPlan)
	addChild(joinPlan, rightPlan)
	joinPlan.SetSchema(newSchema)

	// Merge sub join's redundantSchema into this join plan. When handle query like
	// select t2.a from (t1 join t2 using (a)) join t3 using (a);
	// we can simply search in the top level join plan to find redundant column.
	var lRedundant, rRedundant *expression.Schema
	if left, ok := leftPlan.(*LogicalJoin); ok && left.redundantSchema != nil {
		lRedundant = left.redundantSchema
	}
	if right, ok := rightPlan.(*LogicalJoin); ok && right.redundantSchema != nil {
		rRedundant = right.redundantSchema
	}
	joinPlan.redundantSchema = expression.MergeSchema(lRedundant, rRedundant)

	if b.TableHints() != nil {
		joinPlan.preferMergeJoin = b.TableHints().ifPreferMergeJoin(leftAlias, rightAlias)
		if b.TableHints().ifPreferINLJ(leftAlias) {
			joinPlan.preferINLJ = joinPlan.preferINLJ | preferLeftAsOuter
		}
		if b.TableHints().ifPreferINLJ(rightAlias) {
			joinPlan.preferINLJ = joinPlan.preferINLJ | preferRightAsOuter
		}
		if joinPlan.preferMergeJoin && joinPlan.preferINLJ > 0 {
			b.err = errors.New("Optimizer Hints is conflict")
			return nil
		}
	}

	if join.NaturalJoin {
		if err := b.buildNaturalJoin(joinPlan, leftPlan, rightPlan, join); err != nil {
			b.err = err
			return nil
		}
	} else if join.Using != nil {
		if err := b.buildUsingClause(joinPlan, leftPlan, rightPlan, join); err != nil {
			b.err = err
			return nil
		}
	} else if join.On != nil {
		onExpr, _, err := b.rewrite(join.On.Expr, joinPlan, nil, false)
		if err != nil {
			b.err = err
			return nil
		}
		if onExpr.IsCorrelated() {
			b.err = errors.New("ON condition doesn't support subqueries yet")
			return nil
		}
		onCondition := expression.SplitCNFItems(onExpr)
		joinPlan.attachOnConds(onCondition)
	} else if joinPlan.JoinType == InnerJoin {
		joinPlan.cartesianJoin = true
	}
	if join.Tp == ast.LeftJoin {
		joinPlan.JoinType = LeftOuterJoin
		joinPlan.DefaultValues = make([]types.Datum, rightPlan.Schema().Len())
	} else if join.Tp == ast.RightJoin {
		joinPlan.JoinType = RightOuterJoin
		joinPlan.DefaultValues = make([]types.Datum, leftPlan.Schema().Len())
	} else {
		joinPlan.JoinType = InnerJoin
	}
	return joinPlan
}

// buildUsingClause do redundant column elimination and column ordering based on using clause.
// According to standard SQL, producing this display order:
// First, coalesced common columns of the two joined tables, in the order in which they occur in the first table.
// Second, columns unique to the first table, in order in which they occur in that table.
// Third, columns unique to the second table, in order in which they occur in that table.
func (b *planBuilder) buildUsingClause(p *LogicalJoin, leftPlan, rightPlan LogicalPlan, join *ast.Join) error {
	filter := make(map[string]bool, len(join.Using))
	for _, col := range join.Using {
		filter[col.Name.L] = true
	}
	return b.coalesceCommonColumns(p, leftPlan, rightPlan, join.Tp == ast.RightJoin, filter)
}

// buildNaturalJoin build natural join output schema. It find out all the common columns
// then using the same mechanism as buildUsingClause to eliminate redundant columns and build join conditions.
// According to standard SQL, producing this display order:
// 	All the common columns
// 	Every column in the first (left) table that is not a common column
// 	Every column in the second (right) table that is not a common column
func (b *planBuilder) buildNaturalJoin(p *LogicalJoin, leftPlan, rightPlan LogicalPlan, join *ast.Join) error {
	return b.coalesceCommonColumns(p, leftPlan, rightPlan, join.Tp == ast.RightJoin, nil)
}

// coalesceCommonColumns is used by buildUsingClause and buildNaturalJoin. The filter is used by buildUsingClause.
func (b *planBuilder) coalesceCommonColumns(p *LogicalJoin, leftPlan, rightPlan LogicalPlan, rightJoin bool, filter map[string]bool) error {
	lsc := leftPlan.Schema().Clone()
	rsc := rightPlan.Schema().Clone()
	lColumns, rColumns := lsc.Columns, rsc.Columns
	if rightJoin {
		lColumns, rColumns = rsc.Columns, lsc.Columns
	}

	// Find out all the common columns and put them ahead.
	commonLen := 0
	for i, lCol := range lColumns {
		for j := commonLen; j < len(rColumns); j++ {
			if lCol.ColName.L != rColumns[j].ColName.L {
				continue
			}

			if len(filter) > 0 {
				if !filter[lCol.ColName.L] {
					break
				}
				// Mark this column exist.
				filter[lCol.ColName.L] = false
			}

			col := rColumns[i]
			copy(rColumns[commonLen+1:i+1], rColumns[commonLen:i])
			rColumns[commonLen] = col

			col = lColumns[j]
			copy(lColumns[commonLen+1:j+1], lColumns[commonLen:j])
			lColumns[commonLen] = col

			commonLen++
			break
		}
	}

	if len(filter) > 0 && len(filter) != commonLen {
		for col, notExist := range filter {
			if notExist {
				return ErrUnknownColumn.GenByArgs(col, "from clause")
			}
		}
	}

	schemaCols := make([]*expression.Column, len(lColumns)+len(rColumns)-commonLen)
	copy(schemaCols[:len(lColumns)], lColumns)
	copy(schemaCols[len(lColumns):], rColumns[commonLen:])

	conds := make([]*expression.ScalarFunction, 0, commonLen)
	for i := 0; i < commonLen; i++ {
		lc, rc := lsc.Columns[i], rsc.Columns[i]
		cond, err := expression.NewFunction(b.ctx, ast.EQ, types.NewFieldType(mysql.TypeTiny), lc, rc)
		if err != nil {
			return errors.Trace(err)
		}
		conds = append(conds, cond.(*expression.ScalarFunction))
	}

	p.SetSchema(expression.NewSchema(schemaCols...))
	p.redundantSchema = expression.MergeSchema(p.redundantSchema, expression.NewSchema(rColumns[:commonLen]...))
	p.EqualConditions = append(conds, p.EqualConditions...)

	return nil
}

func (b *planBuilder) buildSelection(p LogicalPlan, where ast.ExprNode, AggMapper map[*ast.AggregateFuncExpr]int) LogicalPlan {
	b.optFlag = b.optFlag | flagPredicatePushDown
	conditions := splitWhere(where)
	expressions := make([]expression.Expression, 0, len(conditions))
	selection := Selection{}.init(b.allocator, b.ctx)
	for _, cond := range conditions {
		expr, np, err := b.rewrite(cond, p, AggMapper, false)
		if err != nil {
			b.err = err
			return nil
		}
		p = np
		if expr == nil {
			continue
		}
		expressions = append(expressions, expression.SplitCNFItems(expr)...)
	}
	if len(expressions) == 0 {
		return p
	}
	selection.Conditions = expressions
	selection.SetSchema(p.Schema().Clone())
	addChild(selection, p)
	return selection
}

// buildProjectionFieldNameFromColumns builds the field name and the table name when field expression is a column reference.
func (b *planBuilder) buildProjectionFieldNameFromColumns(field *ast.SelectField, c *expression.Column) (model.CIStr, model.CIStr) {
	if astCol, ok := getInnerFromParentheses(field.Expr).(*ast.ColumnNameExpr); ok {
		return astCol.Name.Name, astCol.Name.Table
	}
	return c.ColName, c.TblName
}

// buildProjectionFieldNameFromExpressions builds the field name when field expression is a normal expression.
func (b *planBuilder) buildProjectionFieldNameFromExpressions(field *ast.SelectField) model.CIStr {
	if agg, ok := field.Expr.(*ast.AggregateFuncExpr); ok && agg.F == ast.AggFuncFirstRow {
		// When the query is select t.a from t group by a; The Column Name should be a but not t.a;
		return agg.Args[0].(*ast.ColumnNameExpr).Name.Name
	}

	innerExpr := getInnerFromParentheses(field.Expr)
	valueExpr, isValueExpr := innerExpr.(*ast.ValueExpr)

	// Non-literal: Output as inputed, except that comments need to be removed.
	if !isValueExpr {
		return model.NewCIStr(parser.SpecFieldPattern.ReplaceAllStringFunc(field.Text(), parser.TrimComment))
	}

	// Literal: Need special processing
	switch valueExpr.Kind() {
	case types.KindString:
		// See #3686, #3994:
		// For string literals, string content is used as column name. Non-graph initial characters are trimmed.
		fieldName := strings.TrimLeftFunc(valueExpr.GetString(), func(r rune) bool {
			return !unicode.IsOneOf(mysql.RangeGraph, r)
		})
		return model.NewCIStr(fieldName)
	case types.KindNull:
		// See #4053, #3685
		return model.NewCIStr("NULL")
	default:
		// Keep as it is.
		if innerExpr.Text() != "" {
			return model.NewCIStr(innerExpr.Text())
		}
		return model.NewCIStr(field.Text())
	}
}

// buildProjectionField builds the field object according to SelectField in projection.
func (b *planBuilder) buildProjectionField(id string, position int, field *ast.SelectField, expr expression.Expression) *expression.Column {
	var tblName, colName model.CIStr
	if field.AsName.L != "" {
		// Field has alias.
		colName = field.AsName
	} else if c, ok := expr.(*expression.Column); ok && !c.IsAggOrSubq {
		// Field is a column reference.
		colName, tblName = b.buildProjectionFieldNameFromColumns(field, c)
	} else {
		// Other: field is an expression.
		colName = b.buildProjectionFieldNameFromExpressions(field)
	}
	return &expression.Column{
		FromID:   id,
		Position: position,
		TblName:  tblName,
		ColName:  colName,
		RetType:  expr.GetType(),
	}
}

// buildProjection returns a Projection plan and non-aux columns length.
func (b *planBuilder) buildProjection(p LogicalPlan, fields []*ast.SelectField, mapper map[*ast.AggregateFuncExpr]int) (LogicalPlan, int) {
	b.optFlag |= flagEliminateProjection
	proj := Projection{Exprs: make([]expression.Expression, 0, len(fields))}.init(b.allocator, b.ctx)
	schema := expression.NewSchema(make([]*expression.Column, 0, len(fields))...)
	oldLen := 0
	for _, field := range fields {
		newExpr, np, err := b.rewrite(field.Expr, p, mapper, true)
		if err != nil {
			b.err = errors.Trace(err)
			return nil, oldLen
		}
		p = np
		proj.Exprs = append(proj.Exprs, newExpr)

		col := b.buildProjectionField(proj.id, schema.Len()+1, field, newExpr)
		schema.Append(col)

		if !field.Auxiliary {
			oldLen++
		}
	}
	proj.SetSchema(schema)
	addChild(proj, p)
	return proj, oldLen
}

func (b *planBuilder) buildDistinct(child LogicalPlan, length int) LogicalPlan {
	b.optFlag = b.optFlag | flagBuildKeyInfo
	b.optFlag = b.optFlag | flagAggregationOptimize
	agg := LogicalAggregation{
		AggFuncs:     make([]expression.AggregationFunction, 0, child.Schema().Len()),
		GroupByItems: expression.Column2Exprs(child.Schema().Clone().Columns[:length]),
	}.init(b.allocator, b.ctx)
	agg.collectGroupByColumns()
	for _, col := range child.Schema().Columns {
		agg.AggFuncs = append(agg.AggFuncs, expression.NewAggFunction(ast.AggFuncFirstRow, []expression.Expression{col}, false))
	}
	addChild(agg, child)
	agg.SetSchema(child.Schema().Clone())
	return agg
}

func (b *planBuilder) buildUnion(union *ast.UnionStmt) LogicalPlan {
	u := Union{}.init(b.allocator, b.ctx)
	u.children = make([]Plan, len(union.SelectList.Selects))
	for i, sel := range union.SelectList.Selects {
		u.children[i] = b.buildSelect(sel)
		if b.err != nil {
			return nil
		}
	}
	firstSchema := u.children[0].Schema().Clone()
	for i, sel := range u.children {
		if firstSchema.Len() != sel.Schema().Len() {
			b.err = errors.New("The used SELECT statements have a different number of columns")
			return nil
		}
		if _, ok := sel.(*Projection); !ok {
			b.optFlag |= flagEliminateProjection
			proj := Projection{Exprs: expression.Column2Exprs(sel.Schema().Columns)}.init(b.allocator, b.ctx)
			schema := sel.Schema().Clone()
			for _, col := range schema.Columns {
				col.FromID = proj.ID()
			}
			proj.SetSchema(schema)
			sel.SetParents(proj)
			proj.SetChildren(sel)
			sel = proj
			u.children[i] = proj
		}
		for i, col := range sel.Schema().Columns {
			/*
			 * The lengths of the columns in the UNION result take into account the values retrieved by all of the SELECT statements
			 * SELECT REPEAT('a',1) UNION SELECT REPEAT('b',10);
			 * +---------------+
			 * | REPEAT('a',1) |
			 * +---------------+
			 * | a             |
			 * | bbbbbbbbbb    |
			 * +---------------+
			 */
			schemaTp := firstSchema.Columns[i].RetType
			colTp := col.RetType
			schemaTp.Decimal = mathutil.Max(colTp.Decimal, schemaTp.Decimal)
			// `Flen - Decimal` is the fraction before '.'
			schemaTp.Flen = mathutil.Max(colTp.Flen-colTp.Decimal, schemaTp.Flen-schemaTp.Decimal) + schemaTp.Decimal
			schemaTp.Tp = types.MergeFieldType(schemaTp.Tp, colTp.Tp)
		}
		sel.SetParents(u)
	}
	for _, v := range firstSchema.Columns {
		v.FromID = u.id
		v.DBName = model.NewCIStr("")
	}

	u.SetSchema(firstSchema)
	var p LogicalPlan
	p = u
	if union.Distinct {
		p = b.buildDistinct(u, u.Schema().Len())
	}
	if union.OrderBy != nil {
		p = b.buildSort(p, union.OrderBy.Items, nil)
	}
	if union.Limit != nil {
		p = b.buildLimit(p, union.Limit)
	}
	return p
}

// ByItems wraps a "by" item.
type ByItems struct {
	Expr expression.Expression
	Desc bool
}

// String implements fmt.Stringer interface.
func (by *ByItems) String() string {
	if by.Desc {
		return fmt.Sprintf("%s true", by.Expr)
	}
	return by.Expr.String()
}

func (b *planBuilder) buildSort(p LogicalPlan, byItems []*ast.ByItem, aggMapper map[*ast.AggregateFuncExpr]int) LogicalPlan {
	sort := Sort{}.init(b.allocator, b.ctx)
	exprs := make([]*ByItems, 0, len(byItems))
	for _, item := range byItems {
		it, np, err := b.rewrite(item.Expr, p, aggMapper, true)
		if err != nil {
			b.err = err
			return nil
		}
		p = np
		exprs = append(exprs, &ByItems{Expr: it, Desc: item.Desc})
	}
	sort.ByItems = exprs
	addChild(sort, p)
	sort.SetSchema(p.Schema().Clone())
	return sort
}

// getUintForLimitOffset gets uint64 value for limit/offset.
// For ordinary statement, limit/offset should be uint64 constant value.
// For prepared statement, limit/offset is string. We should convert it to uint64.
func getUintForLimitOffset(sc *variable.StatementContext, val interface{}) (uint64, error) {
	switch v := val.(type) {
	case uint64:
		return v, nil
	case int64:
		if v >= 0 {
			return uint64(v), nil
		}
	case string:
		uVal, err := types.StrToUint(sc, v)
		return uVal, errors.Trace(err)
	}
	return 0, errors.Errorf("Invalid type %T for Limit/Offset", val)
}

func (b *planBuilder) buildLimit(src LogicalPlan, limit *ast.Limit) LogicalPlan {
	if UseDAGPlanBuilder(b.ctx) {
		b.optFlag = b.optFlag | flagPushDownTopN
	}
	var (
		offset, count uint64
		err           error
	)
	sc := b.ctx.GetSessionVars().StmtCtx
	if limit.Offset != nil {
		offset, err = getUintForLimitOffset(sc, limit.Offset.GetValue())
		if err != nil {
			b.err = ErrWrongArguments
			return nil
		}
	}
	if limit.Count != nil {
		count, err = getUintForLimitOffset(sc, limit.Count.GetValue())
		if err != nil {
			b.err = ErrWrongArguments
			return nil
		}
	}

	li := Limit{
		Offset: offset,
		Count:  count,
	}.init(b.allocator, b.ctx)
	addChild(li, src)
	li.SetSchema(src.Schema().Clone())
	return li
}

// colMatch(a,b) means that if a match b, e.g. t.a can match test.t.a but test.t.a can't match t.a.
// Because column a want column from database test exactly.
func colMatch(a *ast.ColumnName, b *ast.ColumnName) bool {
	if a.Schema.L == "" || a.Schema.L == b.Schema.L {
		if a.Table.L == "" || a.Table.L == b.Table.L {
			return a.Name.L == b.Name.L
		}
	}
	return false
}

func matchField(f *ast.SelectField, col *ast.ColumnNameExpr, ignoreAsName bool) bool {
	// if col specify a table name, resolve from table source directly.
	if col.Name.Table.L == "" {
		if f.AsName.L == "" || ignoreAsName {
			if curCol, isCol := f.Expr.(*ast.ColumnNameExpr); isCol {
				return curCol.Name.Name.L == col.Name.Name.L
			}
			// a expression without as name can't be matched.
			return false
		}
		return f.AsName.L == col.Name.Name.L
	}
	return false
}

func resolveFromSelectFields(v *ast.ColumnNameExpr, fields []*ast.SelectField, ignoreAsName bool) (index int, err error) {
	var matchedExpr ast.ExprNode
	index = -1
	for i, field := range fields {
		if field.Auxiliary {
			continue
		}
		if matchField(field, v, ignoreAsName) {
			curCol, isCol := field.Expr.(*ast.ColumnNameExpr)
			if !isCol {
				return i, nil
			}
			if matchedExpr == nil {
				matchedExpr = curCol
				index = i
			} else if !colMatch(matchedExpr.(*ast.ColumnNameExpr).Name, curCol.Name) &&
				!colMatch(curCol.Name, matchedExpr.(*ast.ColumnNameExpr).Name) {
				return -1, ErrAmbiguous.GenByArgs(curCol.Name.Name.L)
			}
		}
	}
	return
}

// AggregateFuncExtractor visits Expr tree.
// It converts ColunmNameExpr to AggregateFuncExpr and collects AggregateFuncExpr.
type havingAndOrderbyExprResolver struct {
	inAggFunc    bool
	inExpr       bool
	orderBy      bool
	err          error
	p            LogicalPlan
	selectFields []*ast.SelectField
	aggMapper    map[*ast.AggregateFuncExpr]int
	colMapper    map[*ast.ColumnNameExpr]int
	gbyItems     []*ast.ByItem
	outerSchemas []*expression.Schema
}

// Enter implements Visitor interface.
func (a *havingAndOrderbyExprResolver) Enter(n ast.Node) (node ast.Node, skipChildren bool) {
	switch n.(type) {
	case *ast.AggregateFuncExpr:
		a.inAggFunc = true
	case *ast.ParamMarkerExpr, *ast.ColumnNameExpr, *ast.ColumnName:
	case *ast.SubqueryExpr, *ast.ExistsSubqueryExpr:
		// Enter a new context, skip it.
		// For example: select sum(c) + c + exists(select c from t) from t;
		return n, true
	default:
		a.inExpr = true
	}
	return n, false
}

func (a *havingAndOrderbyExprResolver) resolveFromSchema(v *ast.ColumnNameExpr, schema *expression.Schema) (int, error) {
	col, err := schema.FindColumn(v.Name)
	if err != nil {
		return -1, errors.Trace(err)
	}
	if col == nil {
		return -1, nil
	}
	newColName := &ast.ColumnName{
		Schema: col.DBName,
		Table:  col.TblName,
		Name:   col.ColName,
	}
	for i, field := range a.selectFields {
		if c, ok := field.Expr.(*ast.ColumnNameExpr); ok && colMatch(newColName, c.Name) {
			return i, nil
		}
	}
	sf := &ast.SelectField{
		Expr:      &ast.ColumnNameExpr{Name: newColName},
		Auxiliary: true,
	}
	sf.Expr.SetType(col.GetType())
	a.selectFields = append(a.selectFields, sf)
	return len(a.selectFields) - 1, nil
}

// Leave implements Visitor interface.
func (a *havingAndOrderbyExprResolver) Leave(n ast.Node) (node ast.Node, ok bool) {
	switch v := n.(type) {
	case *ast.AggregateFuncExpr:
		a.inAggFunc = false
		a.aggMapper[v] = len(a.selectFields)
		a.selectFields = append(a.selectFields, &ast.SelectField{
			Auxiliary: true,
			Expr:      v,
			AsName:    model.NewCIStr(fmt.Sprintf("sel_agg_%d", len(a.selectFields))),
		})
	case *ast.ColumnNameExpr:
		resolveFieldsFirst := true
		if a.inAggFunc || (a.orderBy && a.inExpr) {
			resolveFieldsFirst = false
		}
		if !a.inAggFunc && !a.orderBy {
			for _, item := range a.gbyItems {
				if col, ok := item.Expr.(*ast.ColumnNameExpr); ok &&
					(colMatch(v.Name, col.Name) || colMatch(col.Name, v.Name)) {
					resolveFieldsFirst = false
					break
				}
			}
		}
		index := -1
		if resolveFieldsFirst {
			index, a.err = resolveFromSelectFields(v, a.selectFields, false)
			if a.err != nil {
				return node, false
			}
			if index == -1 {
				if a.orderBy {
					index, a.err = a.resolveFromSchema(v, a.p.Schema())
				} else {
					index, a.err = resolveFromSelectFields(v, a.selectFields, true)
				}
			}
		} else {
			// We should ignore the err when resolving from schema. Because we could resolve successfully
			// when considering select fields.
			index, _ = a.resolveFromSchema(v, a.p.Schema())
			if index == -1 {
				index, a.err = resolveFromSelectFields(v, a.selectFields, false)
			}
		}
		if a.err != nil {
			return node, false
		}
		if index == -1 {
			// If we can't find it any where, it may be a correlated columns.
			for _, schema := range a.outerSchemas {
				if col, _ := schema.FindColumn(v.Name); col != nil {
					return n, true
				}
			}
			a.err = errors.Errorf("Unknown Column %s", v.Name.Name.L)
			return node, false
		}
		if a.inAggFunc {
			return a.selectFields[index].Expr, true
		}
		a.colMapper[v] = index
	}
	return n, true
}

// resolveHavingAndOrderBy will process aggregate functions and resolve the columns that don't exist in select fields.
// If we found some columns that are not in select fields, we will append it to select fields and update the colMapper.
// When we rewrite the order by / having expression, we will find column in map at first.
func (b *planBuilder) resolveHavingAndOrderBy(sel *ast.SelectStmt, p LogicalPlan) (
	map[*ast.AggregateFuncExpr]int, map[*ast.AggregateFuncExpr]int) {
	extractor := &havingAndOrderbyExprResolver{
		p:            p,
		selectFields: sel.Fields.Fields,
		aggMapper:    make(map[*ast.AggregateFuncExpr]int),
		colMapper:    b.colMapper,
		outerSchemas: b.outerSchemas,
	}
	if sel.GroupBy != nil {
		extractor.gbyItems = sel.GroupBy.Items
	}
	// Extract agg funcs from having clause.
	if sel.Having != nil {
		n, ok := sel.Having.Expr.Accept(extractor)
		if !ok {
			b.err = errors.Trace(extractor.err)
			return nil, nil
		}
		sel.Having.Expr = n.(ast.ExprNode)
	}
	havingAggMapper := extractor.aggMapper
	extractor.aggMapper = make(map[*ast.AggregateFuncExpr]int)
	extractor.orderBy = true
	extractor.inExpr = false
	// Extract agg funcs from order by clause.
	if sel.OrderBy != nil {
		for _, item := range sel.OrderBy.Items {
			n, ok := item.Expr.Accept(extractor)
			if !ok {
				b.err = errors.Trace(extractor.err)
				return nil, nil
			}
			item.Expr = n.(ast.ExprNode)
		}
	}
	sel.Fields.Fields = extractor.selectFields
	return havingAggMapper, extractor.aggMapper
}

func (b *planBuilder) extractAggFuncs(fields []*ast.SelectField) ([]*ast.AggregateFuncExpr, map[*ast.AggregateFuncExpr]int) {
	extractor := &AggregateFuncExtractor{}
	for _, f := range fields {
		n, _ := f.Expr.Accept(extractor)
		f.Expr = n.(ast.ExprNode)
	}
	aggList := extractor.AggFuncs
	totalAggMapper := make(map[*ast.AggregateFuncExpr]int)

	for i, agg := range aggList {
		totalAggMapper[agg] = i
	}
	return aggList, totalAggMapper
}

// gbyResolver resolves group by items from select fields.
type gbyResolver struct {
	fields []*ast.SelectField
	schema *expression.Schema
	err    error
	inExpr bool
}

func (g *gbyResolver) Enter(inNode ast.Node) (ast.Node, bool) {
	switch inNode.(type) {
	case *ast.SubqueryExpr, *ast.CompareSubqueryExpr, *ast.ExistsSubqueryExpr:
		return inNode, true
	case *ast.ValueExpr, *ast.ColumnNameExpr, *ast.ParenthesesExpr, *ast.ColumnName:
	default:
		g.inExpr = true
	}
	return inNode, false
}

func (g *gbyResolver) Leave(inNode ast.Node) (ast.Node, bool) {
	switch v := inNode.(type) {
	case *ast.ColumnNameExpr:
		col, err := g.schema.FindColumn(v.Name)
		if col == nil || !g.inExpr {
			var index = -1
			index, g.err = resolveFromSelectFields(v, g.fields, false)
			if g.err != nil {
				return inNode, false
			}
			if col != nil {
				return inNode, true
			}
			if index != -1 {
				return g.fields[index].Expr, true
			}
			g.err = errors.Trace(err)
			return inNode, false
		}
	case *ast.PositionExpr:
		if v.N >= 1 && v.N <= len(g.fields) {
			return g.fields[v.N-1].Expr, true
		}
		g.err = errors.Errorf("Unknown column '%d' in 'group statement'", v.N)
		return inNode, false
	}
	return inNode, true
}

func (b *planBuilder) resolveGbyExprs(p LogicalPlan, gby *ast.GroupByClause, fields []*ast.SelectField) (LogicalPlan, []expression.Expression) {
	exprs := make([]expression.Expression, 0, len(gby.Items))
	resolver := &gbyResolver{fields: fields, schema: p.Schema()}
	for _, item := range gby.Items {
		resolver.inExpr = false
		retExpr, _ := item.Expr.Accept(resolver)
		if resolver.err != nil {
			b.err = errors.Trace(resolver.err)
			return nil, nil
		}
		item.Expr = retExpr.(ast.ExprNode)
		expr, np, err := b.rewrite(item.Expr, p, nil, true)
		if err != nil {
			b.err = errors.Trace(err)
			return nil, nil
		}
		exprs = append(exprs, expr)
		p = np
	}
	return p, exprs
}

func (b *planBuilder) unfoldWildStar(p LogicalPlan, selectFields []*ast.SelectField) (resultList []*ast.SelectField) {
	for i, field := range selectFields {
		if field.WildCard == nil {
			resultList = append(resultList, field)
			continue
		}
		if field.WildCard.Table.L == "" && i > 0 {
			b.err = ErrInvalidWildCard
			return
		}
		dbName := field.WildCard.Schema
		tblName := field.WildCard.Table
		for _, col := range p.Schema().Columns {
			if (dbName.L == "" || dbName.L == col.DBName.L) &&
				(tblName.L == "" || tblName.L == col.TblName.L) &&
				col.ID != model.ExtraHandleID {
				colName := &ast.ColumnNameExpr{
					Name: &ast.ColumnName{
						Schema: col.DBName,
						Table:  col.TblName,
						Name:   col.ColName,
					}}
				colName.SetType(col.GetType())
				field := &ast.SelectField{Expr: colName}
				field.SetText(col.ColName.O)
				resultList = append(resultList, field)
			}
		}
	}
	return
}

func (b *planBuilder) pushTableHints(hints []*ast.TableOptimizerHint) bool {
	var sortMergeTables, INLJTables []model.CIStr
	for _, hint := range hints {
		switch hint.HintName.L {
		case TiDBMergeJoin:
			sortMergeTables = append(sortMergeTables, hint.Tables...)
		case TiDBIndexNestedLoopJoin:
			INLJTables = append(INLJTables, hint.Tables...)
		default:
			// ignore hints that not implemented
		}
	}
	if len(sortMergeTables) != 0 || len(INLJTables) != 0 {
		b.tableHintInfo = append(b.tableHintInfo, tableHintInfo{
			sortMergeJoinTables:       sortMergeTables,
			indexNestedLoopJoinTables: INLJTables,
		})
		return true
	}
	return false
}

func (b *planBuilder) popTableHints() {
	b.tableHintInfo = b.tableHintInfo[:len(b.tableHintInfo)-1]
}

// TableHints returns the *tableHintInfo of PlanBuilder.
func (b *planBuilder) TableHints() *tableHintInfo {
	if b.tableHintInfo == nil || len(b.tableHintInfo) == 0 {
		return nil
	}
	return &(b.tableHintInfo[len(b.tableHintInfo)-1])
}

func (b *planBuilder) buildSelect(sel *ast.SelectStmt) LogicalPlan {
	if sel.TableHints != nil {
		// table hints without query block support only visible in current SELECT
		if b.pushTableHints(sel.TableHints) {
			defer b.popTableHints()
		}
	}

	if sel.LockTp == ast.SelectLockForUpdate {
		b.needColHandle++
	}

	hasAgg := b.detectSelectAgg(sel)
	var (
		p                             LogicalPlan
		aggFuncs                      []*ast.AggregateFuncExpr
		havingMap, orderMap, totalMap map[*ast.AggregateFuncExpr]int
		gbyCols                       []expression.Expression
	)
	if sel.From != nil {
		p = b.buildResultSetNode(sel.From.TableRefs)
	} else {
		p = b.buildTableDual()
	}
	if b.err != nil {
		return nil
	}
	originalFields := sel.Fields.Fields
	sel.Fields.Fields = b.unfoldWildStar(p, sel.Fields.Fields)
	if b.err != nil {
		return nil
	}
	if sel.GroupBy != nil {
		p, gbyCols = b.resolveGbyExprs(p, sel.GroupBy, sel.Fields.Fields)
		if b.err != nil {
			return nil
		}
	}
	// We must resolve having and order by clause before build projection,
	// because when the query is "select a+1 as b from t having sum(b) < 0", we must replace sum(b) to sum(a+1),
	// which only can be done before building projection and extracting Agg functions.
	havingMap, orderMap = b.resolveHavingAndOrderBy(sel, p)
	if sel.Where != nil {
		p = b.buildSelection(p, sel.Where, nil)
		if b.err != nil {
			return nil
		}
	}
	if sel.LockTp != ast.SelectLockNone {
		p = b.buildSelectLock(p, sel.LockTp)
	}
	if hasAgg {
		aggFuncs, totalMap = b.extractAggFuncs(sel.Fields.Fields)
		if b.err != nil {
			return nil
		}
		var aggIndexMap map[int]int
		p, aggIndexMap = b.buildAggregation(p, aggFuncs, gbyCols)
		for k, v := range totalMap {
			totalMap[k] = aggIndexMap[v]
		}
		if b.err != nil {
			return nil
		}
	}
	var oldLen int
	p, oldLen = b.buildProjection(p, sel.Fields.Fields, totalMap)
	if b.err != nil {
		return nil
	}
	if sel.Having != nil {
		p = b.buildSelection(p, sel.Having.Expr, havingMap)
		if b.err != nil {
			return nil
		}
	}
	if sel.Distinct {
		p = b.buildDistinct(p, oldLen)
		if b.err != nil {
			return nil
		}
	}
	if sel.OrderBy != nil {
		p = b.buildSort(p, sel.OrderBy.Items, orderMap)
		if b.err != nil {
			return nil
		}
	}
	if sel.Limit != nil {
		p = b.buildLimit(p, sel.Limit)
		if b.err != nil {
			return nil
		}
	}
	sel.Fields.Fields = originalFields
	if sel.LockTp == ast.SelectLockForUpdate {
		b.needColHandle--
	}
	if oldLen != p.Schema().Len() {
		proj := Projection{Exprs: expression.Column2Exprs(p.Schema().Columns[:oldLen])}.init(b.allocator, b.ctx)
		addChild(proj, p)
		schema := expression.NewSchema(p.Schema().Clone().Columns[:oldLen]...)
		for _, col := range schema.Columns {
			col.FromID = proj.ID()
		}
		proj.SetSchema(schema)
		return proj
	}

	return p
}

func (b *planBuilder) buildTableDual() LogicalPlan {
	dual := TableDual{RowCount: 1}.init(b.allocator, b.ctx)
	dual.SetSchema(expression.NewSchema())
	return dual
}

func (b *planBuilder) buildDataSource(tn *ast.TableName) LogicalPlan {
	handle := sessionctx.GetDomain(b.ctx).StatsHandle()
	var statisticTable *statistics.Table
	if handle == nil {
		// When the first session is created, the handle hasn't been initialized.
		statisticTable = statistics.PseudoTable(tn.TableInfo.ID)
	} else {
		statisticTable = handle.GetTableStats(tn.TableInfo.ID)
	}

	schemaName := tn.Schema
	if schemaName.L == "" {
		schemaName = model.NewCIStr(b.ctx.GetSessionVars().CurrentDB)
	}
	tbl, err := b.is.TableByName(schemaName, tn.Name)
	if err != nil {
		b.err = errors.Trace(err)
		return nil
	}
	tableInfo := tbl.Meta()

	p := DataSource{
		indexHints:     tn.IndexHints,
		tableInfo:      tableInfo,
		statisticTable: statisticTable,
		DBName:         schemaName,
		Columns:        make([]*model.ColumnInfo, 0, len(tableInfo.Columns)),
		NeedColHandle:  b.needColHandle > 0,
	}.init(b.allocator, b.ctx)
	b.visitInfo = appendVisitInfo(b.visitInfo, mysql.SelectPriv, schemaName.L, tableInfo.Name.L, "")

	var columns []*table.Column
	if b.inUpdateStmt {
		columns = tbl.WritableCols()
	} else {
		columns = tbl.Cols()
	}
	var pkCol *expression.Column
	p.Columns = make([]*model.ColumnInfo, 0, len(columns))
	schema := expression.NewSchema(make([]*expression.Column, 0, len(columns))...)
	for i, col := range columns {
		p.Columns = append(p.Columns, col.ToInfo())
		schema.Append(&expression.Column{
			FromID:   p.id,
			ColName:  col.Name,
			TblName:  tableInfo.Name,
			DBName:   schemaName,
			RetType:  &col.FieldType,
			Position: i,
			ID:       col.ID})
		if tableInfo.PKIsHandle && mysql.HasPriKeyFlag(col.Flag) {
			pkCol = schema.Columns[schema.Len()-1]
		}
	}
	p.SetSchema(schema)

	needUnionScan := b.ctx.Txn() != nil && !b.ctx.Txn().IsReadOnly()
	if b.needColHandle != 0 || needUnionScan {
		if pkCol == nil || needUnionScan {
			idCol := &expression.Column{
				FromID:   p.id,
				DBName:   schemaName,
				TblName:  tableInfo.Name,
				ColName:  model.NewCIStr("_rowid"),
				RetType:  types.NewFieldType(mysql.TypeLonglong),
				Position: schema.Len(),
				Index:    schema.Len(),
				ID:       model.ExtraHandleID,
			}
			if needUnionScan {
				p.unionScanSchema = expression.NewSchema(make([]*expression.Column, 0, len(tableInfo.Columns))...)
				for _, col := range p.schema.Columns {
					p.unionScanSchema.Append(col)
				}
				if b.needColHandle > 0 {
					p.unionScanSchema.Columns = append(p.unionScanSchema.Columns, idCol)
					p.unionScanSchema.TblID2Handle[tableInfo.ID] = []*expression.Column{idCol}
				}
			}
			p.Columns = append(p.Columns, &model.ColumnInfo{
				ID:   model.ExtraHandleID,
				Name: model.NewCIStr("_rowid"),
			})
			p.schema.Append(idCol)
			p.schema.TblID2Handle[tableInfo.ID] = []*expression.Column{idCol}
		} else {
			p.schema.TblID2Handle[tableInfo.ID] = []*expression.Column{pkCol}
		}
	}
<<<<<<< HEAD
	return b.projectVirtualColumns(p, columns)
}

// projectVirtualColumns is only for DataSource. If some table has virtual generated columns,
// we add a projection on the original DataSource, and calculate those columns in the projection
// so that plans above it can reference generated columns by their name.
func (b *planBuilder) projectVirtualColumns(ds *DataSource, columns []*table.Column) LogicalPlan {
	var hasVirtualGeneratedColumn = false
	for _, column := range columns {
		if column.IsGenerated() && !column.GeneratedStored {
			hasVirtualGeneratedColumn = true
			break
		}
	}
	if hasVirtualGeneratedColumn {
		var proj = Projection{
			Exprs:            make([]expression.Expression, 0, len(columns)),
			calculateGenCols: true,
		}.init(b.allocator, b.ctx)
		for i, colExpr := range ds.Schema().Columns {
			var exprIsGen = false
			var expr expression.Expression
			if i < len(columns) {
				var column = columns[i]
				if column.IsGenerated() && !column.GeneratedStored {
					var err error
					expr, _, err = b.rewrite(column.GeneratedExpr, ds, nil, true)
					if err != nil {
						b.err = errors.Trace(err)
						return nil
					}
					exprIsGen = true
				}
			}
			if !exprIsGen {
				expr = colExpr.Clone()
			}
			proj.Exprs = append(proj.Exprs, expr)
		}
		proj.SetSchema(ds.Schema().Clone())
		proj.SetChildren(ds)
		ds.SetParents(proj)
		return proj
=======
	if needUnionScan {
		p.unionScanSchema = expression.NewSchema(make([]*expression.Column, 0, len(tableInfo.Columns))...)
		for _, col := range schema.Columns {
			p.unionScanSchema.Append(col)
		}
	}
	if pkCol == nil {
		idCol := &expression.Column{
			FromID:   p.id,
			DBName:   schemaName,
			TblName:  tableInfo.Name,
			ColName:  model.NewCIStr("_rowid"),
			RetType:  types.NewFieldType(mysql.TypeLonglong),
			Position: schema.Len(),
			Index:    schema.Len(),
			ID:       model.ExtraHandleID,
		}
		if needUnionScan && b.needColHandle > 0 {
			p.unionScanSchema.Columns = append(p.unionScanSchema.Columns, idCol)
			p.unionScanSchema.TblID2Handle[tableInfo.ID] = []*expression.Column{idCol}
		}
		p.Columns = append(p.Columns, &model.ColumnInfo{
			ID:   model.ExtraHandleID,
			Name: model.NewCIStr("_rowid"),
		})
		schema.Append(idCol)
		schema.TblID2Handle[tableInfo.ID] = []*expression.Column{idCol}
	} else {
		if needUnionScan && b.needColHandle > 0 {
			p.unionScanSchema.TblID2Handle[tableInfo.ID] = []*expression.Column{pkCol}
		}
		schema.TblID2Handle[tableInfo.ID] = []*expression.Column{pkCol}
>>>>>>> 16f424dd
	}
	return ds
}

// ApplyConditionChecker checks whether all or any output of apply matches a condition.
type ApplyConditionChecker struct {
	Condition expression.Expression
	All       bool
}

// buildApplyWithJoinType builds apply plan with outerPlan and innerPlan, which apply join with particular join type for
// every row from outerPlan and the whole innerPlan.
func (b *planBuilder) buildApplyWithJoinType(outerPlan, innerPlan LogicalPlan, tp JoinType) LogicalPlan {
	b.optFlag = b.optFlag | flagPredicatePushDown
	b.optFlag = b.optFlag | flagBuildKeyInfo
	b.optFlag = b.optFlag | flagDecorrelate
	ap := LogicalApply{LogicalJoin: LogicalJoin{JoinType: tp}}.init(b.allocator, b.ctx)
	if tp == LeftOuterJoin {
		ap.DefaultValues = make([]types.Datum, innerPlan.Schema().Len())
	}
	addChild(ap, outerPlan)
	addChild(ap, innerPlan)
	ap.SetSchema(expression.MergeSchema(outerPlan.Schema(), innerPlan.Schema()))
	for i := outerPlan.Schema().Len(); i < ap.Schema().Len(); i++ {
		ap.schema.Columns[i].IsAggOrSubq = true
	}
	return ap
}

// buildSemiApply builds apply plan with outerPlan and innerPlan, which apply semi-join for every row from outerPlan and the whole innerPlan.
func (b *planBuilder) buildSemiApply(outerPlan, innerPlan LogicalPlan, condition []expression.Expression, asScalar, not bool) LogicalPlan {
	b.optFlag = b.optFlag | flagPredicatePushDown
	b.optFlag = b.optFlag | flagBuildKeyInfo
	b.optFlag = b.optFlag | flagDecorrelate
	join := b.buildSemiJoin(outerPlan, innerPlan, condition, asScalar, not)
	ap := &LogicalApply{LogicalJoin: *join}
	ap.tp = TypeApply
	ap.id = ap.tp + ap.allocator.allocID()
	ap.self = ap
	ap.children[0].SetParents(ap)
	ap.children[1].SetParents(ap)
	return ap
}

func (b *planBuilder) buildExists(p LogicalPlan) LogicalPlan {
out:
	for {
		switch plan := p.(type) {
		// This can be removed when in exists clause,
		// e.g. exists(select count(*) from t order by a) is equal to exists t.
		case *Projection, *Sort:
			p = p.Children()[0].(LogicalPlan)
			p.SetParents()
		case *LogicalAggregation:
			if len(plan.GroupByItems) == 0 {
				p = b.buildTableDual()
				break out
			}
			p = p.Children()[0].(LogicalPlan)
			p.SetParents()
		default:
			break out
		}
	}
	exists := Exists{}.init(b.allocator, b.ctx)
	addChild(exists, p)
	newCol := &expression.Column{
		FromID:  exists.id,
		RetType: types.NewFieldType(mysql.TypeTiny),
		ColName: model.NewCIStr("exists_col")}
	exists.SetSchema(expression.NewSchema(newCol))
	return exists
}

func (b *planBuilder) buildMaxOneRow(p LogicalPlan) LogicalPlan {
	maxOneRow := MaxOneRow{}.init(b.allocator, b.ctx)
	addChild(maxOneRow, p)
	maxOneRow.SetSchema(p.Schema().Clone())
	return maxOneRow
}

func (b *planBuilder) buildSemiJoin(outerPlan, innerPlan LogicalPlan, onCondition []expression.Expression, asScalar bool, not bool) *LogicalJoin {
	joinPlan := LogicalJoin{}.init(b.allocator, b.ctx)
	for i, expr := range onCondition {
		onCondition[i] = expr.Decorrelate(outerPlan.Schema())
	}
	joinPlan.SetChildren(outerPlan, innerPlan)
	outerPlan.SetParents(joinPlan)
	innerPlan.SetParents(joinPlan)
	joinPlan.attachOnConds(onCondition)
	if asScalar {
		newSchema := outerPlan.Schema().Clone()
		newSchema.Append(&expression.Column{
			FromID:      joinPlan.id,
			ColName:     model.NewCIStr(fmt.Sprintf("%s_aux_0", joinPlan.id)),
			RetType:     types.NewFieldType(mysql.TypeTiny),
			IsAggOrSubq: true,
		})
		joinPlan.SetSchema(newSchema)
		joinPlan.JoinType = LeftOuterSemiJoin
	} else {
		joinPlan.SetSchema(outerPlan.Schema().Clone())
		joinPlan.JoinType = SemiJoin
	}
	joinPlan.anti = not
	return joinPlan
}

func (b *planBuilder) buildUpdate(update *ast.UpdateStmt) LogicalPlan {
	b.inUpdateStmt = true
	b.needColHandle++
	sel := &ast.SelectStmt{Fields: &ast.FieldList{}, From: update.TableRefs, Where: update.Where, OrderBy: update.Order, Limit: update.Limit}
	p := b.buildResultSetNode(sel.From.TableRefs)
	if b.err != nil {
		return nil
	}

	var tableList []*ast.TableName
	tableList = extractTableList(sel.From.TableRefs, tableList)
	for _, t := range tableList {
		dbName := t.Schema.L
		if dbName == "" {
			dbName = b.ctx.GetSessionVars().CurrentDB
		}
		b.visitInfo = appendVisitInfo(b.visitInfo, mysql.UpdatePriv, dbName, t.Name.L, "")
	}

	if sel.Where != nil {
		p = b.buildSelection(p, sel.Where, nil)
		if b.err != nil {
			return nil
		}
	}
	if sel.OrderBy != nil {
		p = b.buildSort(p, sel.OrderBy.Items, nil)
		if b.err != nil {
			return nil
		}
	}
	if sel.Limit != nil {
		p = b.buildLimit(p, sel.Limit)
		if b.err != nil {
			return nil
		}
	}
	orderedList, np := b.buildUpdateLists(tableList, update.List, p)
	if b.err != nil {
		return nil
	}
	p = np
	updt := Update{OrderedList: orderedList}.init(b.allocator, b.ctx)
	addChild(updt, p)
	updt.SetSchema(p.Schema())
	return updt
}

func (b *planBuilder) buildUpdateLists(tableList []*ast.TableName, list []*ast.Assignment, p LogicalPlan) ([]*expression.Assignment, LogicalPlan) {
	modifyColumns := make(map[string]struct{}, p.Schema().Len()) // Which columns are in set list.
	for _, assign := range list {
		col, _, err := p.findColumn(assign.Column)
		if err != nil {
			b.err = errors.Trace(err)
			return nil, nil
		}
		columnFullName := fmt.Sprintf("%s.%s.%s", col.DBName.L, col.TblName.L, col.ColName.L)
		modifyColumns[columnFullName] = struct{}{}
	}

	// If columns in set list contains generated columns, raise error.
	// And, fill virtualAssignments here; that's for generated columns.
	virtualAssignments := make([]*ast.Assignment, 0)
	tableAsName := make(map[*model.TableInfo][]*model.CIStr)
	extractTableAsNameForUpdate(p, tableAsName)

	for _, tn := range tableList {
		tableInfo := tn.TableInfo
		table, found := b.is.TableByID(tableInfo.ID)
		if !found {
			b.err = infoschema.ErrTableNotExists.GenByArgs(tn.DBInfo.Name.O, tableInfo.Name.O)
			return nil, nil
		}
		for i, colInfo := range tableInfo.Columns {
			if !colInfo.IsGenerated() {
				continue
			}
			columnFullName := fmt.Sprintf("%s.%s.%s", tn.Schema.L, tn.Name.L, colInfo.Name.L)
			if _, ok := modifyColumns[columnFullName]; ok {
				b.err = ErrBadGeneratedColumn.GenByArgs(colInfo.Name.O, tableInfo.Name.O)
				return nil, nil
			}
			for _, asName := range tableAsName[tableInfo] {
				virtualAssignments = append(virtualAssignments, &ast.Assignment{
					Column: &ast.ColumnName{Table: *asName, Name: colInfo.Name},
					Expr:   table.Cols()[i].GeneratedExpr,
				})
			}
		}
	}

	newList := make([]*expression.Assignment, 0, p.Schema().Len())
	allAssignments := append(list, virtualAssignments...)
	for i, assign := range allAssignments {
		col, _, err := p.findColumn(assign.Column)
		if err != nil {
			b.err = errors.Trace(err)
			return nil, nil
		}
		var newExpr expression.Expression
		var np LogicalPlan
		if i < len(list) {
			newExpr, np, err = b.rewrite(assign.Expr, p, nil, false)
		} else {
			// rewrite with generation expression
			rewritePreprocess := func(expr ast.Node) ast.Node {
				switch x := expr.(type) {
				case *ast.ColumnName:
					return &ast.ColumnName{
						Schema: assign.Column.Schema,
						Table:  assign.Column.Table,
						Name:   x.Name,
					}
				}
				return expr
			}
			newExpr, np, err = b.rewriteWithPreprocess(assign.Expr, p, nil, false, rewritePreprocess)
		}
		if err != nil {
			b.err = errors.Trace(err)
			return nil, nil
		}
		p = np
		newList = append(newList, &expression.Assignment{Col: col.Clone().(*expression.Column), Expr: newExpr})
	}
	return newList, p
}

// extractTableAsNameForUpdate extracts tables' alias names for update.
func extractTableAsNameForUpdate(p Plan, asNames map[*model.TableInfo][]*model.CIStr) {
	switch x := p.(type) {
	case *DataSource:
		alias := extractTableAlias(p.(LogicalPlan))
		if alias != nil {
			if _, ok := asNames[x.tableInfo]; !ok {
				asNames[x.tableInfo] = make([]*model.CIStr, 0, 1)
			}
			asNames[x.tableInfo] = append(asNames[x.tableInfo], alias)
		}
	case *Projection:
		if x.calculateGenCols {
			ds := x.Children()[0].(*DataSource)
			alias := extractTableAlias(p.(LogicalPlan))
			if alias != nil {
				if _, ok := asNames[ds.tableInfo]; !ok {
					asNames[ds.tableInfo] = make([]*model.CIStr, 0, 1)
				}
				asNames[ds.tableInfo] = append(asNames[ds.tableInfo], alias)
			}
		}
	default:
		for _, child := range p.Children() {
			extractTableAsNameForUpdate(child, asNames)
		}
	}
}

func (b *planBuilder) buildDelete(delete *ast.DeleteStmt) LogicalPlan {
	b.needColHandle++
	sel := &ast.SelectStmt{Fields: &ast.FieldList{}, From: delete.TableRefs, Where: delete.Where, OrderBy: delete.Order, Limit: delete.Limit}
	p := b.buildResultSetNode(sel.From.TableRefs)
	if b.err != nil {
		return nil
	}

	if sel.Where != nil {
		p = b.buildSelection(p, sel.Where, nil)
		if b.err != nil {
			return nil
		}
	}
	if sel.OrderBy != nil {
		p = b.buildSort(p, sel.OrderBy.Items, nil)
		if b.err != nil {
			return nil
		}
	}
	if sel.Limit != nil {
		p = b.buildLimit(p, sel.Limit)
		if b.err != nil {
			return nil
		}
	}

	var tables []*ast.TableName
	if delete.Tables != nil {
		tables = delete.Tables.Tables
	}

	del := Delete{
		Tables:       tables,
		IsMultiTable: delete.IsMultiTable,
	}.init(b.allocator, b.ctx)
	addChild(del, p)
	del.SetSchema(expression.NewSchema())

	// Collect visitInfo.
	if delete.Tables != nil {
		// Delete a, b from a, b, c, d... add a and b.
		for _, table := range delete.Tables.Tables {
			b.visitInfo = appendVisitInfo(b.visitInfo, mysql.DeletePriv, table.Schema.L, table.TableInfo.Name.L, "")
		}
	} else {
		// Delete from a, b, c, d.
		var tableList []*ast.TableName
		tableList = extractTableList(delete.TableRefs.TableRefs, tableList)
		for _, v := range tableList {
			dbName := v.Schema.L
			if dbName == "" {
				dbName = b.ctx.GetSessionVars().CurrentDB
			}
			b.visitInfo = appendVisitInfo(b.visitInfo, mysql.DeletePriv, dbName, v.Name.L, "")
		}
	}

	return del
}

func extractTableList(node ast.ResultSetNode, input []*ast.TableName) []*ast.TableName {
	switch x := node.(type) {
	case *ast.Join:
		input = extractTableList(x.Left, input)
		input = extractTableList(x.Right, input)
	case *ast.TableSource:
		if s, ok := x.Source.(*ast.TableName); ok {
			input = append(input, s)
		}
	}
	return input
}

func appendVisitInfo(vi []visitInfo, priv mysql.PrivilegeType, db, tbl, col string) []visitInfo {
	return append(vi, visitInfo{
		privilege: priv,
		db:        db,
		table:     tbl,
		column:    col,
	})
}<|MERGE_RESOLUTION|>--- conflicted
+++ resolved
@@ -1226,42 +1226,45 @@
 			pkCol = schema.Columns[schema.Len()-1]
 		}
 	}
+	needUnionScan := b.ctx.Txn() != nil && !b.ctx.Txn().IsReadOnly()
+	if b.needColHandle == 0 && !needUnionScan {
+		p.SetSchema(schema)
+		return b.projectVirtualColumns(p, columns)
+	}
+	if needUnionScan {
+		p.unionScanSchema = expression.NewSchema(make([]*expression.Column, 0, len(tableInfo.Columns))...)
+		for _, col := range schema.Columns {
+			p.unionScanSchema.Append(col)
+		}
+	}
+	if pkCol == nil {
+		idCol := &expression.Column{
+			FromID:   p.id,
+			DBName:   schemaName,
+			TblName:  tableInfo.Name,
+			ColName:  model.NewCIStr("_rowid"),
+			RetType:  types.NewFieldType(mysql.TypeLonglong),
+			Position: schema.Len(),
+			Index:    schema.Len(),
+			ID:       model.ExtraHandleID,
+		}
+		if needUnionScan && b.needColHandle > 0 {
+			p.unionScanSchema.Columns = append(p.unionScanSchema.Columns, idCol)
+			p.unionScanSchema.TblID2Handle[tableInfo.ID] = []*expression.Column{idCol}
+		}
+		p.Columns = append(p.Columns, &model.ColumnInfo{
+			ID:   model.ExtraHandleID,
+			Name: model.NewCIStr("_rowid"),
+		})
+		schema.Append(idCol)
+		schema.TblID2Handle[tableInfo.ID] = []*expression.Column{idCol}
+	} else {
+		if needUnionScan && b.needColHandle > 0 {
+			p.unionScanSchema.TblID2Handle[tableInfo.ID] = []*expression.Column{pkCol}
+		}
+		schema.TblID2Handle[tableInfo.ID] = []*expression.Column{pkCol}
+	}
 	p.SetSchema(schema)
-
-	needUnionScan := b.ctx.Txn() != nil && !b.ctx.Txn().IsReadOnly()
-	if b.needColHandle != 0 || needUnionScan {
-		if pkCol == nil || needUnionScan {
-			idCol := &expression.Column{
-				FromID:   p.id,
-				DBName:   schemaName,
-				TblName:  tableInfo.Name,
-				ColName:  model.NewCIStr("_rowid"),
-				RetType:  types.NewFieldType(mysql.TypeLonglong),
-				Position: schema.Len(),
-				Index:    schema.Len(),
-				ID:       model.ExtraHandleID,
-			}
-			if needUnionScan {
-				p.unionScanSchema = expression.NewSchema(make([]*expression.Column, 0, len(tableInfo.Columns))...)
-				for _, col := range p.schema.Columns {
-					p.unionScanSchema.Append(col)
-				}
-				if b.needColHandle > 0 {
-					p.unionScanSchema.Columns = append(p.unionScanSchema.Columns, idCol)
-					p.unionScanSchema.TblID2Handle[tableInfo.ID] = []*expression.Column{idCol}
-				}
-			}
-			p.Columns = append(p.Columns, &model.ColumnInfo{
-				ID:   model.ExtraHandleID,
-				Name: model.NewCIStr("_rowid"),
-			})
-			p.schema.Append(idCol)
-			p.schema.TblID2Handle[tableInfo.ID] = []*expression.Column{idCol}
-		} else {
-			p.schema.TblID2Handle[tableInfo.ID] = []*expression.Column{pkCol}
-		}
-	}
-<<<<<<< HEAD
 	return b.projectVirtualColumns(p, columns)
 }
 
@@ -1305,40 +1308,6 @@
 		proj.SetChildren(ds)
 		ds.SetParents(proj)
 		return proj
-=======
-	if needUnionScan {
-		p.unionScanSchema = expression.NewSchema(make([]*expression.Column, 0, len(tableInfo.Columns))...)
-		for _, col := range schema.Columns {
-			p.unionScanSchema.Append(col)
-		}
-	}
-	if pkCol == nil {
-		idCol := &expression.Column{
-			FromID:   p.id,
-			DBName:   schemaName,
-			TblName:  tableInfo.Name,
-			ColName:  model.NewCIStr("_rowid"),
-			RetType:  types.NewFieldType(mysql.TypeLonglong),
-			Position: schema.Len(),
-			Index:    schema.Len(),
-			ID:       model.ExtraHandleID,
-		}
-		if needUnionScan && b.needColHandle > 0 {
-			p.unionScanSchema.Columns = append(p.unionScanSchema.Columns, idCol)
-			p.unionScanSchema.TblID2Handle[tableInfo.ID] = []*expression.Column{idCol}
-		}
-		p.Columns = append(p.Columns, &model.ColumnInfo{
-			ID:   model.ExtraHandleID,
-			Name: model.NewCIStr("_rowid"),
-		})
-		schema.Append(idCol)
-		schema.TblID2Handle[tableInfo.ID] = []*expression.Column{idCol}
-	} else {
-		if needUnionScan && b.needColHandle > 0 {
-			p.unionScanSchema.TblID2Handle[tableInfo.ID] = []*expression.Column{pkCol}
-		}
-		schema.TblID2Handle[tableInfo.ID] = []*expression.Column{pkCol}
->>>>>>> 16f424dd
 	}
 	return ds
 }
