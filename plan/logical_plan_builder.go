--- conflicted
+++ resolved
@@ -995,20 +995,15 @@
 		switch plan := p.(type) {
 		// This can be removed when in exists clause,
 		// e.g. exists(select count(*) from t order by a) is equal to exists t.
-<<<<<<< HEAD
-		case *Trim, *Projection, *Sort, *Aggregation:
+		case *Trim, *Projection, *Sort:
 			p = p.Children()[0].(LogicalPlan)
-=======
-		case *Trim, *Projection, *Sort:
-			p = p.GetChildByIndex(0).(LogicalPlan)
 			p.SetParents()
 		case *Aggregation:
 			if len(plan.GroupByItems) == 0 {
 				p = b.buildTableDual()
 				break out
 			}
-			p = p.GetChildByIndex(0).(LogicalPlan)
->>>>>>> 32173e98
+			p = p.Children()[0].(LogicalPlan)
 			p.SetParents()
 		default:
 			break out
