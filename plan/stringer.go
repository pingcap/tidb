--- conflicted
+++ resolved
@@ -160,13 +160,9 @@
 	case *PhysicalIndexReader:
 		str = fmt.Sprintf("IndexReader(%s)", ToString(x.IndexPlan))
 	case *PhysicalIndexLookUpReader:
-<<<<<<< HEAD
 		str = fmt.Sprintf("IndexLookUp(%s, %s)", ToString(x.IndexPlan), ToString(x.TablePlan))
-=======
-		str = fmt.Sprintf("IndexLookUp(%s, %s)", ToString(x.indexPlan), ToString(x.tablePlan))
 	case *PhysicalUnionScan:
 		str = fmt.Sprintf("UnionScan(%s)", x.Conditions)
->>>>>>> 31bc1083
 	default:
 		str = fmt.Sprintf("%T", in)
 	}
