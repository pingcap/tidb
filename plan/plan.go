// Copyright 2015 PingCAP, Inc.
//
// Licensed under the Apache License, Version 2.0 (the "License");
// you may not use this file except in compliance with the License.
// You may obtain a copy of the License at
//
//     http://www.apache.org/licenses/LICENSE-2.0
//
// Unless required by applicable law or agreed to in writing, software
// distributed under the License is distributed on an "AS IS" BASIS,
// See the License for the specific language governing permissions and
// limitations under the License.

package plan

import (
	"bytes"
	"encoding/json"
	"fmt"

	"github.com/juju/errors"
	"github.com/pingcap/tidb/context"
	"github.com/pingcap/tidb/expression"
	"github.com/pingcap/tidb/util/codec"
	"github.com/pingcap/tidb/util/types"
)

// UseDAGPlanBuilder means we should use new planner and dag pb.
var UseDAGPlanBuilder = false

// Plan is the description of an execution flow.
// It is created from ast.Node first, then optimized by the optimizer,
// finally used by the executor to create a Cursor which executes the statement.
type Plan interface {
	// AddParent means appending a parent for plan.
	AddParent(parent Plan)
	// AddChild means appending a child for plan.
	AddChild(children Plan)
	// ReplaceParent means replacing a parent with another one.
	ReplaceParent(parent, newPar Plan) error
	// ReplaceChild means replacing a child with another one.
	ReplaceChild(children, newChild Plan) error
	// Get all the parents.
	Parents() []Plan
	// Get all the children.
	Children() []Plan
	// Set the schema.
	SetSchema(schema *expression.Schema)
	// Get the schema.
	Schema() *expression.Schema
	// Get the ID.
	ID() string
	// Get id allocator
	Allocator() *idAllocator
	// SetParents sets the parents for the plan.
	SetParents(...Plan)
	// SetChildren sets the children for the plan.
	SetChildren(...Plan)

	context() context.Context

	extractCorrelatedCols() []*expression.CorrelatedColumn
}

type columnProp struct {
	col  *expression.Column
	desc bool
}

func (c *columnProp) equal(nc *columnProp, ctx context.Context) bool {
	return c.col.Equal(nc.col, ctx) && c.desc == nc.desc
}

// requriedProp stands for the required order property by parents. It will be all asc or desc.
type requiredProp struct {
	cols []*expression.Column
	desc bool
}

func (p *requiredProp) isEmpty() bool {
	return len(p.cols) == 0
}

// getHashKey encodes prop to a unique key. The key will be stored in the memory table.
func (p *requiredProp) getHashKey() ([]byte, error) {
	datums := make([]types.Datum, 0, len(p.cols)*2+1)
	datums = append(datums, types.NewDatum(p.desc))
	for _, c := range p.cols {
		datums = append(datums, types.NewDatum(c.FromID), types.NewDatum(c.Position))
	}
	bytes, err := codec.EncodeValue(nil, datums...)
	return bytes, errors.Trace(err)
}

// String implements fmt.Stringer interface. Just for test.
func (p *requiredProp) String() string {
	return fmt.Sprintf("Prop{cols: %s, desc: %v}", p.cols, p.desc)
}

type requiredProperty struct {
	props      []*columnProp
	sortKeyLen int
	limit      *Limit
}

// getHashKey encodes a requiredProperty to a unique hash code.
func (p *requiredProperty) getHashKey() ([]byte, error) {
	datums := make([]types.Datum, 0, len(p.props)*3+1)
	datums = append(datums, types.NewDatum(p.sortKeyLen))
	for _, c := range p.props {
		datums = append(datums, types.NewDatum(c.desc), types.NewDatum(c.col.FromID), types.NewDatum(c.col.Index))
	}
	bytes, err := codec.EncodeValue(nil, datums...)
	return bytes, errors.Trace(err)
}

// String implements fmt.Stringer interface. Just for test.
func (p *requiredProperty) String() string {
	ret := "Prop{"
	for _, colProp := range p.props {
		ret += fmt.Sprintf("col: %s, desc %v, ", colProp.col, colProp.desc)
	}
	ret += fmt.Sprintf("}, Len: %d", p.sortKeyLen)
	if p.limit != nil {
		ret += fmt.Sprintf(", Limit: %d,%d", p.limit.Offset, p.limit.Count)
	}
	return ret
}

type physicalPlanInfo struct {
	p     PhysicalPlan
	cost  float64
<<<<<<< HEAD
	count uint64

	// If the count is calculated by pseudo table, it's not reliable. Otherwise it's reliable.
	// But if we has limit or maxOneRow, the count is reliable.
	reliable bool
=======
	count float64
>>>>>>> c4764329
}

// LogicalPlan is a tree of logical operators.
// We can do a lot of logical optimizations to it, like predicate pushdown and column pruning.
type LogicalPlan interface {
	Plan

	// PredicatePushDown pushes down the predicates in the where/on/having clauses as deeply as possible.
	// It will accept a predicate that is an expression slice, and return the expressions that can't be pushed.
	// Because it might change the root if the having clause exists, we need to return a plan that represents a new root.
	PredicatePushDown([]expression.Expression) ([]expression.Expression, LogicalPlan, error)

	// PruneColumns prunes the unused columns.
	PruneColumns([]*expression.Column)

	// ResolveIndicesAndCorCols resolves the index for columns and initializes the correlated columns.
	ResolveIndicesAndCorCols()

	// convert2PhysicalPlan converts the logical plan to the physical plan.
	// It is called recursively from the parent to the children to create the result physical plan.
	// Some logical plans will convert the children to the physical plans in different ways, and return the one
	// with the lowest cost.
	convert2PhysicalPlan(prop *requiredProperty) (*physicalPlanInfo, error)

	// convert2NewPhysicalPlan converts the logical plan to the physical plan. It's a new interface.
	// It is called recursively from the parent to the children to create the result physical plan.
	// Some logical plans will convert the children to the physical plans in different ways, and return the one
	// with the lowest cost.
	convert2NewPhysicalPlan(prop *requiredProp) (taskProfile, error)

	// buildKeyInfo will collect the information of unique keys into schema.
	buildKeyInfo()

	// pushDownTopN will push down the topN or limit operator during logical optimization.
	pushDownTopN(topN *Sort) LogicalPlan
}

// PhysicalPlan is a tree of the physical operators.
type PhysicalPlan interface {
	json.Marshaler
	Plan

	// matchProperty calculates the cost of the physical plan if it matches the required property.
	// It's usually called at the end of convert2PhysicalPlan. Some physical plans do not implement it because there is
	// no property to match, these plans just do the cost calculation directly.
	// If the cost of the physical plan does not match the required property, the cost will be set to MaxInt64
	// so it will not be chosen as the result physical plan.
	// childrenPlanInfo are used to calculate the result cost of the plan.
	// The returned *physicalPlanInfo will be chosen as the final plan if it has the lowest cost.
	// For the lowest level *PhysicalTableScan and *PhysicalIndexScan, even though it doesn't have childPlanInfo, we
	// create an initial *physicalPlanInfo to pass the row count.
	matchProperty(prop *requiredProperty, childPlanInfo ...*physicalPlanInfo) *physicalPlanInfo

	// Copy copies the current plan.
	Copy() PhysicalPlan

	// attach2TaskProfile makes the current physical plan as the father of task's physicalPlan and updates the cost of
	// current task. If the child's task is cop task, some operator may close this task and return a new rootTask.
	attach2TaskProfile(...taskProfile) taskProfile
}

type baseLogicalPlan struct {
	basePlan *basePlan
	planMap  map[string]*physicalPlanInfo
	taskMap  map[string]taskProfile
}

type basePhysicalPlan struct {
	basePlan *basePlan
}

func (p *baseLogicalPlan) getTaskProfile(prop *requiredProp) (taskProfile, error) {
	key, err := prop.getHashKey()
	if err != nil {
		return nil, errors.Trace(err)
	}
	return p.taskMap[string(key)], nil
}

func (p *baseLogicalPlan) getPlanInfo(prop *requiredProperty) (*physicalPlanInfo, error) {
	key, err := prop.getHashKey()
	if err != nil {
		return nil, errors.Trace(err)
	}
	return p.planMap[string(key)], nil
}

func (p *baseLogicalPlan) convert2PhysicalPlan(prop *requiredProperty) (*physicalPlanInfo, error) {
	info, err := p.getPlanInfo(prop)
	if err != nil {
		return nil, errors.Trace(err)
	}
	if info != nil {
		return info, nil
	}
	if len(p.basePlan.children) == 0 {
		return &physicalPlanInfo{p: p.basePlan.self.(PhysicalPlan)}, nil
	}
	child := p.basePlan.children[0].(LogicalPlan)
	info, err = child.convert2PhysicalPlan(prop)
	if err != nil {
		return nil, errors.Trace(err)
	}
	info = addPlanToResponse(p.basePlan.self.(PhysicalPlan), info)
	return info, p.storePlanInfo(prop, info)
}

func (p *baseLogicalPlan) storeTaskProfile(prop *requiredProp, task taskProfile) error {
	key, err := prop.getHashKey()
	if err != nil {
		return errors.Trace(err)
	}
	p.taskMap[string(key)] = task
	return nil
}

func (p *baseLogicalPlan) storePlanInfo(prop *requiredProperty, info *physicalPlanInfo) error {
	key, err := prop.getHashKey()
	if err != nil {
		return errors.Trace(err)
	}
	newInfo := *info // copy it
	p.planMap[string(key)] = &newInfo
	return nil
}

func (p *baseLogicalPlan) buildKeyInfo() {
	for _, child := range p.basePlan.children {
		child.(LogicalPlan).buildKeyInfo()
	}
	if len(p.basePlan.children) == 1 {
		switch p.basePlan.self.(type) {
		case *Exists, *LogicalAggregation, *Projection:
			p.basePlan.schema.Keys = nil
		case *SelectLock:
			p.basePlan.schema.Keys = p.basePlan.children[0].Schema().Keys
		default:
			p.basePlan.schema.Keys = p.basePlan.children[0].Schema().Clone().Keys
		}
	} else {
		p.basePlan.schema.Keys = nil
	}
}

func newBasePlan(tp string, allocator *idAllocator, ctx context.Context, p Plan) *basePlan {
	return &basePlan{
		tp:        tp,
		allocator: allocator,
		id:        tp + allocator.allocID(),
		ctx:       ctx,
		self:      p,
	}
}

func newBaseLogicalPlan(basePlan *basePlan) baseLogicalPlan {
	return baseLogicalPlan{
		planMap:  make(map[string]*physicalPlanInfo),
		taskMap:  make(map[string]taskProfile),
		basePlan: basePlan,
	}
}

func newBasePhysicalPlan(basePlan *basePlan) basePhysicalPlan {
	return basePhysicalPlan{
		basePlan: basePlan,
	}
}

func (p *basePhysicalPlan) matchProperty(prop *requiredProperty, childPlanInfo ...*physicalPlanInfo) *physicalPlanInfo {
	panic("You can't call this function!")
}

// PredicatePushDown implements LogicalPlan interface.
func (p *baseLogicalPlan) PredicatePushDown(predicates []expression.Expression) ([]expression.Expression, LogicalPlan, error) {
	if len(p.basePlan.children) == 0 {
		return predicates, p.basePlan.self.(LogicalPlan), nil
	}
	child := p.basePlan.children[0].(LogicalPlan)
	rest, _, err := child.PredicatePushDown(predicates)
	if err != nil {
		return nil, nil, errors.Trace(err)
	}
	if len(rest) > 0 {
		err = addSelection(p.basePlan.self, child, rest, p.basePlan.allocator)
		if err != nil {
			return nil, nil, errors.Trace(err)
		}
	}
	return nil, p.basePlan.self.(LogicalPlan), nil
}

func (p *basePlan) extractCorrelatedCols() []*expression.CorrelatedColumn {
	var corCols []*expression.CorrelatedColumn
	for _, child := range p.children {
		corCols = append(corCols, child.extractCorrelatedCols()...)
	}
	return corCols
}

func (p *basePlan) Allocator() *idAllocator {
	return p.allocator
}

// ResolveIndicesAndCorCols implements LogicalPlan interface.
func (p *baseLogicalPlan) ResolveIndicesAndCorCols() {
	for _, child := range p.basePlan.children {
		child.(LogicalPlan).ResolveIndicesAndCorCols()
	}
}

// PruneColumns implements LogicalPlan interface.
func (p *baseLogicalPlan) PruneColumns(parentUsedCols []*expression.Column) {
	if len(p.basePlan.children) == 0 {
		return
	}
	child := p.basePlan.children[0].(LogicalPlan)
	child.PruneColumns(parentUsedCols)
	p.basePlan.SetSchema(child.Schema())
}

// basePlan implements base Plan interface.
// Should be used as embedded struct in Plan implementations.
type basePlan struct {
	parents  []Plan
	children []Plan

	schema    *expression.Schema
	tp        string
	id        string
	allocator *idAllocator
	ctx       context.Context
	self      Plan
}

func (p *basePlan) copy() *basePlan {
	np := *p
	return &np
}

// MarshalJSON implements json.Marshaler interface.
func (p *basePlan) MarshalJSON() ([]byte, error) {
	children := make([]string, 0, len(p.children))
	for _, child := range p.children {
		children = append(children, child.ID())
	}
	childrenStrs, err := json.Marshal(children)
	if err != nil {
		return nil, errors.Trace(err)
	}
	buffer := bytes.NewBufferString("{")
	buffer.WriteString(fmt.Sprintf("\"children\": %s", childrenStrs))
	buffer.WriteString("}")
	return buffer.Bytes(), nil
}

// ID implements Plan ID interface.
func (p *basePlan) ID() string {
	return p.id
}

// SetSchema implements Plan SetSchema interface.
func (p *basePlan) SetSchema(schema *expression.Schema) {
	p.schema = schema
}

// Schema implements Plan Schema interface.
func (p *basePlan) Schema() *expression.Schema {
	return p.schema
}

// AddParent implements Plan AddParent interface.
func (p *basePlan) AddParent(parent Plan) {
	p.parents = append(p.parents, parent)
}

// AddChild implements Plan AddChild interface.
func (p *basePlan) AddChild(child Plan) {
	p.children = append(p.children, child)
}

// ReplaceParent means replace a parent for another one.
func (p *basePlan) ReplaceParent(parent, newPar Plan) error {
	for i, par := range p.parents {
		if par.ID() == parent.ID() {
			p.parents[i] = newPar
			return nil
		}
	}
	return SystemInternalErrorType.Gen("ReplaceParent Failed!")
}

// ReplaceChild means replace a child with another one.
func (p *basePlan) ReplaceChild(child, newChild Plan) error {
	for i, ch := range p.children {
		if ch.ID() == child.ID() {
			p.children[i] = newChild
			return nil
		}
	}
	return SystemInternalErrorType.Gen("ReplaceChildren Failed!")
}

// Parents implements Plan Parents interface.
func (p *basePlan) Parents() []Plan {
	return p.parents
}

// Children implements Plan Children interface.
func (p *basePlan) Children() []Plan {
	return p.children
}

// SetParents implements Plan SetParents interface.
func (p *basePlan) SetParents(pars ...Plan) {
	p.parents = pars
}

// SetChildren implements Plan SetChildren interface.
func (p *basePlan) SetChildren(children ...Plan) {
	p.children = children
}

func (p *basePlan) context() context.Context {
	return p.ctx
}<|MERGE_RESOLUTION|>--- conflicted
+++ resolved
@@ -130,15 +130,11 @@
 type physicalPlanInfo struct {
 	p     PhysicalPlan
 	cost  float64
-<<<<<<< HEAD
-	count uint64
+	count float64
 
 	// If the count is calculated by pseudo table, it's not reliable. Otherwise it's reliable.
 	// But if we has limit or maxOneRow, the count is reliable.
 	reliable bool
-=======
-	count float64
->>>>>>> c4764329
 }
 
 // LogicalPlan is a tree of logical operators.
