--- conflicted
+++ resolved
@@ -39,64 +39,6 @@
 	replaceExprColumns(replace map[string]*expression.Column)
 
 	context() sessionctx.Context
-<<<<<<< HEAD
-}
-
-// taskType is the type of execution task.
-type taskType int
-
-const (
-	rootTaskType          taskType = iota
-	copSingleReadTaskType          // TableScan and IndexScan
-	copDoubleReadTaskType          // IndexLookUp
-)
-
-// String implements fmt.Stringer interface.
-func (t taskType) String() string {
-	switch t {
-	case rootTaskType:
-		return "rootTask"
-	case copSingleReadTaskType:
-		return "copSingleReadTask"
-	case copDoubleReadTaskType:
-		return "copDoubleReadTask"
-	}
-	return "UnknownTaskType"
-}
-
-// requiredProp stands for the required physical property by parents.
-// It contains the orders, if the order is desc and the task types.
-type requiredProp struct {
-	cols []*expression.Column
-	desc bool
-	// taskTp means the type of task that an operator requires.
-	// It needs to be specified because two different tasks can't be compared with cost directly.
-	// e.g. If a copTask takes less cost than a rootTask, we can't sure that we must choose the former one. Because the copTask
-	// must be finished and increase its cost in sometime, but we can't make sure the finishing time. So the best way
-	// to let the comparison fair is to add taskType to required property.
-	taskTp taskType
-	// expectedCnt means this operator may be closed after fetching expectedCnt records.
-	expectedCnt float64
-	// hashcode stores the hash code of a requiredProp, will be lazily calculated when function "hashCode()" being called.
-	hashcode []byte
-	// whether need to enforce property.
-	enforced bool
-}
-
-func (p *requiredProp) enforceProperty(tsk task, ctx sessionctx.Context) task {
-	if p.isEmpty() || tsk.plan() == nil {
-		return tsk
-	}
-	tsk = finishCopTask(ctx, tsk)
-	sortReqProp := &requiredProp{taskTp: rootTaskType, cols: p.cols, expectedCnt: math.MaxFloat64}
-	sort := PhysicalSort{ByItems: make([]*ByItems, 0, len(p.cols))}.init(ctx, tsk.plan().StatsInfo(), sortReqProp)
-	for _, col := range p.cols {
-		sort.ByItems = append(sort.ByItems, &ByItems{col, p.desc})
-	}
-	return sort.attach2Task(tsk)
-}
-=======
->>>>>>> 33a30cc7
 
 	// property.StatsInfo will return the property.StatsInfo for this plan.
 	statsInfo() *property.StatsInfo
@@ -112,45 +54,7 @@
 	for _, col := range p.Cols {
 		sort.ByItems = append(sort.ByItems, &ByItems{col, p.Desc})
 	}
-<<<<<<< HEAD
-	return true
-}
-
-func (p *requiredProp) isEmpty() bool {
-	return len(p.cols) == 0
-}
-
-// hashCode calculates hash code for a requiredProp object.
-func (p *requiredProp) hashCode() []byte {
-	if p.hashcode != nil {
-		return p.hashcode
-	}
-	hashcodeSize := 8 + 8 + 8 + 16*len(p.cols) + 8
-	p.hashcode = make([]byte, 0, hashcodeSize)
-	if p.desc {
-		p.hashcode = codec.EncodeInt(p.hashcode, 1)
-	} else {
-		p.hashcode = codec.EncodeInt(p.hashcode, 0)
-	}
-	if p.enforced {
-		p.hashcode = codec.EncodeInt(p.hashcode, 1)
-	} else {
-		p.hashcode = codec.EncodeInt(p.hashcode, 0)
-	}
-	p.hashcode = codec.EncodeInt(p.hashcode, int64(p.taskTp))
-	p.hashcode = codec.EncodeFloat(p.hashcode, p.expectedCnt)
-	for i, length := 0, len(p.cols); i < length; i++ {
-		p.hashcode = append(p.hashcode, p.cols[i].HashCode(nil)...)
-	}
-	return p.hashcode
-}
-
-// String implements fmt.Stringer interface. Just for test.
-func (p *requiredProp) String() string {
-	return fmt.Sprintf("Prop{cols: %s, desc: %v, taskTp: %s, expectedCount: %v}", p.cols, p.desc, p.taskTp, p.expectedCnt)
-=======
 	return sort.attach2Task(tsk)
->>>>>>> 33a30cc7
 }
 
 // LogicalPlan is a tree of logical operators.
