--- conflicted
+++ resolved
@@ -57,15 +57,12 @@
 	Dual = "TableDual"
 	// Lock is the type of SelectLock.
 	Lock = "SelectLock"
-<<<<<<< HEAD
 	// Load is the type of LoadData.
 	Load = "LoadData"
-=======
 	// Up is the type of Update.
 	Up = "Update"
 	// Del is the type of Delete.
 	Del = "Delete"
->>>>>>> d642c896
 )
 
 // Plan is a description of an execution flow.
