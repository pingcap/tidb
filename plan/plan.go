--- conflicted
+++ resolved
@@ -40,8 +40,8 @@
 
 	context() sessionctx.Context
 
-	// StatsInfo will return the statsInfo for this plan.
-	StatsInfo() *statsInfo
+	// statsInfo will return the statsInfo for this plan.
+	statsInfo() *statsInfo
 }
 
 // taskType is the type of execution task.
@@ -229,15 +229,9 @@
 	// getChildReqProps gets the required property by child index.
 	getChildReqProps(idx int) *requiredProp
 
-<<<<<<< HEAD
-	// StatsInfo will return the statsInfo for this plan.
-	statsInfo() *statsInfo
-
 	// StatsCount returns the count of statsInfo for this plan.
 	StatsCount() float64
 
-=======
->>>>>>> b729a60e
 	// Get all the children.
 	Children() []PhysicalPlan
 
@@ -358,8 +352,8 @@
 	return p.id
 }
 
-// StatsInfo implements the Plan interface.
-func (p *basePlan) StatsInfo() *statsInfo {
+// statsInfo implements the Plan interface.
+func (p *basePlan) statsInfo() *statsInfo {
 	return p.stats
 }
 
