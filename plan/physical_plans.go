--- conflicted
+++ resolved
@@ -36,12 +36,12 @@
 	_ physicalDistSQLPlan = &PhysicalIndexScan{}
 )
 
-<<<<<<< HEAD
 const (
 	notController = iota
 	controlTableScan
 	controlIndexScan
-=======
+)
+
 var (
 	_ PhysicalPlan = &Selection{}
 	_ PhysicalPlan = &Projection{}
@@ -67,7 +67,6 @@
 	_ PhysicalPlan = &PhysicalMergeJoin{}
 	_ PhysicalPlan = &PhysicalUnionScan{}
 	_ PhysicalPlan = &Cache{}
->>>>>>> 3625c1dd
 )
 
 // PhysicalIndexScan represents an index scan plan.
