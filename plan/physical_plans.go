--- conflicted
+++ resolved
@@ -114,13 +114,11 @@
 	// It is used for query feedback.
 	Hist *statistics.Histogram
 
-<<<<<<< HEAD
 	rangeDecidedBy []*expression.Column
-=======
+
 	// The index scan may be on a partition.
 	isPartition bool
 	partitionID int64
->>>>>>> 44e34bd3
 }
 
 // PhysicalMemTable reads memory table.
