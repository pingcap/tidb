// Copyright 2016 PingCAP, Inc.
//
// Licensed under the Apache License, Version 2.0 (the "License");
// you may not use this file except in compliance with the License.
// You may obtain a copy of the License at
//
//     http://www.apache.org/licenses/LICENSE-2.0
//
// Unless required by applicable law or agreed to in writing, software
// distributed under the License is distributed on an "AS IS" BASIS,
// See the License for the specific language governing permissions and
// limitations under the License.

package plan

import (
	"github.com/pingcap/tidb/ast"
	"github.com/pingcap/tidb/expression"
	"github.com/pingcap/tidb/expression/aggregation"
	"github.com/pingcap/tidb/model"
	"github.com/pingcap/tidb/sessionctx/stmtctx"
	"github.com/pingcap/tidb/types"
	"github.com/pingcap/tidb/util/ranger"
)

var (
	_ PhysicalPlan = &PhysicalSelection{}
	_ PhysicalPlan = &Projection{}
	_ PhysicalPlan = &Exists{}
	_ PhysicalPlan = &MaxOneRow{}
	_ PhysicalPlan = &TableDual{}
<<<<<<< HEAD
	_ PhysicalPlan = &PhysicalUnionAll{}
	_ PhysicalPlan = &Sort{}
	_ PhysicalPlan = &PhysicalLock{}
	_ PhysicalPlan = &PhysicalLimit{}
=======
	_ PhysicalPlan = &Union{}
	_ PhysicalPlan = &PhysicalSort{}
	_ PhysicalPlan = &NominalSort{}
	_ PhysicalPlan = &SelectLock{}
	_ PhysicalPlan = &Limit{}
>>>>>>> 60f14c61
	_ PhysicalPlan = &Show{}
	_ PhysicalPlan = &PhysicalIndexScan{}
	_ PhysicalPlan = &PhysicalTableScan{}
	_ PhysicalPlan = &PhysicalTableReader{}
	_ PhysicalPlan = &PhysicalIndexReader{}
	_ PhysicalPlan = &PhysicalIndexLookUpReader{}
	_ PhysicalPlan = &PhysicalHashAgg{}
	_ PhysicalPlan = &PhysicalStreamAgg{}
	_ PhysicalPlan = &PhysicalApply{}
	_ PhysicalPlan = &PhysicalIndexJoin{}
	_ PhysicalPlan = &PhysicalHashJoin{}
	_ PhysicalPlan = &PhysicalHashSemiJoin{}
	_ PhysicalPlan = &PhysicalMergeJoin{}
	_ PhysicalPlan = &PhysicalUnionScan{}
)

// PhysicalTableReader is the table reader in tidb.
type PhysicalTableReader struct {
	*basePlan
	basePhysicalPlan

	// TablePlans flats the tablePlan to construct executor pb.
	TablePlans []PhysicalPlan
	tablePlan  PhysicalPlan
}

// Copy implements the PhysicalPlan Copy interface.
func (p *PhysicalTableReader) Copy() PhysicalPlan {
	np := *p
	np.basePlan = p.basePlan.copy()
	np.basePhysicalPlan = newBasePhysicalPlan(np.basePlan)
	return &np
}

// PhysicalIndexReader is the index reader in tidb.
type PhysicalIndexReader struct {
	*basePlan
	basePhysicalPlan

	// IndexPlans flats the indexPlan to construct executor pb.
	IndexPlans []PhysicalPlan
	indexPlan  PhysicalPlan

	// OutputColumns represents the columns that index reader should return.
	OutputColumns []*expression.Column
}

// Copy implements the PhysicalPlan Copy interface.
func (p *PhysicalIndexReader) Copy() PhysicalPlan {
	np := *p
	np.basePlan = p.basePlan.copy()
	np.basePhysicalPlan = newBasePhysicalPlan(np.basePlan)
	return &np
}

// PhysicalIndexLookUpReader is the index look up reader in tidb. It's used in case of double reading.
type PhysicalIndexLookUpReader struct {
	*basePlan
	basePhysicalPlan

	// IndexPlans flats the indexPlan to construct executor pb.
	IndexPlans []PhysicalPlan
	// TablePlans flats the tablePlan to construct executor pb.
	TablePlans []PhysicalPlan
	indexPlan  PhysicalPlan
	tablePlan  PhysicalPlan
}

// Copy implements the PhysicalPlan Copy interface.
func (p *PhysicalIndexLookUpReader) Copy() PhysicalPlan {
	np := *p
	np.basePlan = p.basePlan.copy()
	np.basePhysicalPlan = newBasePhysicalPlan(np.basePlan)
	return &np
}

// PhysicalIndexScan represents an index scan plan.
type PhysicalIndexScan struct {
	*basePlan
	basePhysicalPlan

	// AccessCondition is used to calculate range.
	AccessCondition []expression.Expression
	filterCondition []expression.Expression

	Table      *model.TableInfo
	Index      *model.IndexInfo
	Ranges     []*ranger.IndexRange
	Columns    []*model.ColumnInfo
	DBName     model.CIStr
	Desc       bool
	OutOfOrder bool
	// DoubleRead means if the index executor will read kv two times.
	// If the query requires the columns that don't belong to index, DoubleRead will be true.
	DoubleRead bool

	// accessInAndEqCount is counter of all conditions in AccessCondition[accessEqualCount:accessInAndEqCount].
	accessInAndEqCount int
	// accessEqualCount is counter of all conditions in AccessCondition[:accessEqualCount].
	accessEqualCount int

	TableAsName *model.CIStr

	// dataSourceSchema is the original schema of DataSource. The schema of index scan in KV and index reader in TiDB
	// will be different. The schema of index scan will decode all columns of index but the TiDB only need some of them.
	dataSourceSchema *expression.Schema
}

// PhysicalMemTable reads memory table.
type PhysicalMemTable struct {
	*basePlan
	basePhysicalPlan

	DBName      model.CIStr
	Table       *model.TableInfo
	Columns     []*model.ColumnInfo
	Ranges      []ranger.IntColumnRange
	TableAsName *model.CIStr
}

// Copy implements the PhysicalPlan Copy interface.
func (p *PhysicalMemTable) Copy() PhysicalPlan {
	np := *p
	np.basePlan = p.basePlan.copy()
	np.basePhysicalPlan = newBasePhysicalPlan(np.basePlan)
	return &np
}

func needCount(af aggregation.Aggregation) bool {
	return af.GetName() == ast.AggFuncCount || af.GetName() == ast.AggFuncAvg
}

func needValue(af aggregation.Aggregation) bool {
	return af.GetName() == ast.AggFuncSum || af.GetName() == ast.AggFuncAvg || af.GetName() == ast.AggFuncFirstRow ||
		af.GetName() == ast.AggFuncMax || af.GetName() == ast.AggFuncMin || af.GetName() == ast.AggFuncGroupConcat ||
		af.GetName() == ast.AggFuncBitAnd
}

// PhysicalTableScan represents a table scan plan.
type PhysicalTableScan struct {
	*basePlan
	basePhysicalPlan

	// AccessCondition is used to calculate range.
	AccessCondition []expression.Expression
	filterCondition []expression.Expression

	Table   *model.TableInfo
	Columns []*model.ColumnInfo
	DBName  model.CIStr
	Desc    bool
	Ranges  []ranger.IntColumnRange
	pkCol   *expression.Column

	TableAsName *model.CIStr

	// KeepOrder is true, if sort data by scanning pkcol,
	KeepOrder bool
}

// PhysicalApply represents apply plan, only used for subquery.
type PhysicalApply struct {
	*basePlan
	basePhysicalPlan

	PhysicalJoin PhysicalPlan
	OuterSchema  []*expression.CorrelatedColumn

	rightChOffset int
}

// PhysicalHashJoin represents hash join for inner/ outer join.
type PhysicalHashJoin struct {
	*basePlan
	basePhysicalPlan

	JoinType JoinType

	EqualConditions []*expression.ScalarFunction
	LeftConditions  []expression.Expression
	RightConditions []expression.Expression
	OtherConditions []expression.Expression
	SmallChildIdx   int
	Concurrency     int

	DefaultValues []types.Datum
}

// PhysicalIndexJoin represents the plan of index look up join.
type PhysicalIndexJoin struct {
	*basePlan
	basePhysicalPlan

	JoinType        JoinType
	OuterJoinKeys   []*expression.Column
	InnerJoinKeys   []*expression.Column
	LeftConditions  expression.CNFExprs
	RightConditions expression.CNFExprs
	OtherConditions expression.CNFExprs
	OuterIndex      int
	KeepOrder       bool
	outerSchema     *expression.Schema
	innerPlan       PhysicalPlan

	DefaultValues []types.Datum
}

// PhysicalMergeJoin represents merge join for inner/ outer join.
type PhysicalMergeJoin struct {
	*basePlan
	basePhysicalPlan

	JoinType JoinType

	EqualConditions []*expression.ScalarFunction
	LeftConditions  []expression.Expression
	RightConditions []expression.Expression
	OtherConditions []expression.Expression

	DefaultValues []types.Datum

	leftKeys  []*expression.Column
	rightKeys []*expression.Column
}

// PhysicalHashSemiJoin represents hash join for semi join.
type PhysicalHashSemiJoin struct {
	*basePlan
	basePhysicalPlan

	WithAux bool
	Anti    bool

	EqualConditions []*expression.ScalarFunction
	LeftConditions  []expression.Expression
	RightConditions []expression.Expression
	OtherConditions []expression.Expression

	rightChOffset int
}

// PhysicalLock is the physical operator of lock, which is used for `select ... for update` clause.
type PhysicalLock struct {
	*basePlan
	basePhysicalPlan

	Lock ast.SelectLockType
}

// PhysicalLimit is the physical operator of Limit.
type PhysicalLimit struct {
	*basePlan
	basePhysicalPlan

	Offset uint64
	Count  uint64

	// partial is true if this topn is generated by push-down optimization.
	partial bool

	expectedProp *requiredProp
}

// PhysicalUnionAll is the physical operator of UnionAll.
type PhysicalUnionAll struct {
	*basePlan
	basePhysicalPlan

	childNum int // childNum is the number of children
}

// AggregationType stands for the mode of aggregation plan.
type AggregationType int

const (
	// StreamedAgg supposes its input is sorted by group by key.
	StreamedAgg AggregationType = iota
	// FinalAgg supposes its input is partial results.
	FinalAgg
	// CompleteAgg supposes its input is original results.
	CompleteAgg
)

// String implements fmt.Stringer interface.
func (at AggregationType) String() string {
	switch at {
	case StreamedAgg:
		return "stream"
	case FinalAgg:
		return "final"
	case CompleteAgg:
		return "complete"
	}
	return "unsupported aggregation type"
}

type basePhysicalAgg struct {
	*basePlan
	basePhysicalPlan

	AggFuncs     []aggregation.Aggregation
	GroupByItems []expression.Expression
}

// PhysicalHashAgg is hash operator of aggregate.
type PhysicalHashAgg struct {
	basePhysicalAgg
}

// PhysicalStreamAgg is stream operator of aggregate.
type PhysicalStreamAgg struct {
	basePhysicalAgg

	propKeys   []*expression.Column
	inputCount float64 // inputCount is the input count of this plan.
}

// PhysicalSort is the physical operator of sort, which implements a memory sort.
type PhysicalSort struct {
	*basePlan
	basePhysicalPlan

	ByItems []*ByItems
}

// NominalSort asks sort properties for its child. It is a fake operator that will not
// appear in final physical operator tree.
type NominalSort struct {
	*basePlan
	basePhysicalPlan

	prop *requiredProp
}

// PhysicalUnionScan represents a union scan operator.
type PhysicalUnionScan struct {
	*basePlan
	basePhysicalPlan

	Conditions []expression.Expression
}

// Copy implements the PhysicalPlan Copy interface.
func (p *PhysicalIndexScan) Copy() PhysicalPlan {
	np := *p
	np.basePlan = p.basePlan.copy()
	np.basePhysicalPlan = newBasePhysicalPlan(np.basePlan)
	return &np
}

// IsPointGetByUniqueKey checks whether is a point get by unique key.
func (p *PhysicalIndexScan) IsPointGetByUniqueKey(sc *stmtctx.StatementContext) bool {
	return len(p.Ranges) == 1 &&
		p.Index.Unique &&
		len(p.Ranges[0].LowVal) == len(p.Index.Columns) &&
		p.Ranges[0].IsPoint(sc)
}

// Copy implements the PhysicalPlan Copy interface.
func (p *PhysicalTableScan) Copy() PhysicalPlan {
	np := *p
	np.basePlan = p.basePlan.copy()
	np.basePhysicalPlan = newBasePhysicalPlan(np.basePlan)
	return &np
}

// Copy implements the PhysicalPlan Copy interface.
func (p *PhysicalApply) Copy() PhysicalPlan {
	np := *p
	np.basePlan = p.basePlan.copy()
	np.basePhysicalPlan = newBasePhysicalPlan(np.basePlan)
	return &np
}

// Copy implements the PhysicalPlan Copy interface.
func (p *PhysicalHashSemiJoin) Copy() PhysicalPlan {
	np := *p
	np.basePlan = p.basePlan.copy()
	np.basePhysicalPlan = newBasePhysicalPlan(np.basePlan)
	return &np
}

// Copy implements the PhysicalPlan Copy interface.
func (p *PhysicalHashJoin) Copy() PhysicalPlan {
	np := *p
	np.basePlan = p.basePlan.copy()
	np.basePhysicalPlan = newBasePhysicalPlan(np.basePlan)
	return &np
}

// Copy implements the PhysicalPlan Copy interface.
func (p *PhysicalIndexJoin) Copy() PhysicalPlan {
	np := *p
	np.basePlan = p.basePlan.copy()
	np.basePhysicalPlan = newBasePhysicalPlan(np.basePlan)
	return &np
}

// Copy implements the PhysicalPlan Copy interface.
func (p *PhysicalMergeJoin) Copy() PhysicalPlan {
	np := *p
	np.basePlan = p.basePlan.copy()
	np.basePhysicalPlan = newBasePhysicalPlan(np.basePlan)
	return &np
}

// PhysicalSelection represents a filter.
type PhysicalSelection struct {
	*basePlan
	basePhysicalPlan

	Conditions []expression.Expression
}

// Copy implements the PhysicalPlan Copy interface.
func (p *PhysicalSelection) Copy() PhysicalPlan {
	np := *p
	np.basePlan = p.basePlan.copy()
	np.basePhysicalPlan = newBasePhysicalPlan(np.basePlan)
	return &np
}

// Copy implements the PhysicalPlan Copy interface.
func (p *Projection) Copy() PhysicalPlan {
	np := *p
	np.basePlan = p.basePlan.copy()
	np.baseLogicalPlan = newBaseLogicalPlan(np.basePlan)
	np.basePhysicalPlan = newBasePhysicalPlan(np.basePlan)
	return &np
}

// Copy implements the PhysicalPlan Copy interface.
func (p *Exists) Copy() PhysicalPlan {
	np := *p
	np.basePlan = p.basePlan.copy()
	np.baseLogicalPlan = newBaseLogicalPlan(np.basePlan)
	np.basePhysicalPlan = newBasePhysicalPlan(np.basePlan)
	return &np
}

// Copy implements the PhysicalPlan Copy interface.
func (p *MaxOneRow) Copy() PhysicalPlan {
	np := *p
	np.basePlan = p.basePlan.copy()
	np.baseLogicalPlan = newBaseLogicalPlan(np.basePlan)
	np.basePhysicalPlan = newBasePhysicalPlan(np.basePlan)
	return &np
}

// Copy implements the PhysicalPlan Copy interface.
func (p *PhysicalLimit) Copy() PhysicalPlan {
	np := *p
	np.basePlan = p.basePlan.copy()
	np.basePhysicalPlan = newBasePhysicalPlan(np.basePlan)
	return &np
}

// Copy implements the PhysicalPlan Copy interface.
func (p *PhysicalUnionAll) Copy() PhysicalPlan {
	np := *p
	np.basePlan = p.basePlan.copy()
	np.basePhysicalPlan = newBasePhysicalPlan(np.basePlan)
	return &np
}

// Copy implements the PhysicalPlan Copy interface.
func (p *PhysicalSort) Copy() PhysicalPlan {
	np := *p
	np.basePlan = p.basePlan.copy()
	np.basePhysicalPlan = newBasePhysicalPlan(np.basePlan)
	return &np
}

// Copy implements the PhysicalPlan Copy interface.
func (p *NominalSort) Copy() PhysicalPlan {
	panic("should not call this function")
}

// Copy implements the PhysicalPlan Copy interface.
func (p *TopN) Copy() PhysicalPlan {
	np := *p
	np.basePlan = p.basePlan.copy()
	np.baseLogicalPlan = newBaseLogicalPlan(np.basePlan)
	np.basePhysicalPlan = newBasePhysicalPlan(np.basePlan)
	return &np
}

// Copy implements the PhysicalPlan Copy interface.
func (p *TableDual) Copy() PhysicalPlan {
	np := *p
	np.basePlan = p.basePlan.copy()
	np.baseLogicalPlan = newBaseLogicalPlan(np.basePlan)
	np.basePhysicalPlan = newBasePhysicalPlan(np.basePlan)
	return &np
}

// Copy implements the PhysicalPlan Copy interface.
func (p *PhysicalLock) Copy() PhysicalPlan {
	np := *p
	np.basePlan = p.basePlan.copy()
	np.basePhysicalPlan = newBasePhysicalPlan(np.basePlan)
	return &np
}

// Copy implements the PhysicalPlan Copy interface.
func (p *PhysicalHashAgg) Copy() PhysicalPlan {
	np := *p
	np.basePlan = p.basePlan.copy()
	np.basePhysicalPlan = newBasePhysicalPlan(np.basePlan)
	return &np
}

// Copy implements the PhysicalPlan Copy interface.
func (p *PhysicalStreamAgg) Copy() PhysicalPlan {
	np := *p
	np.basePlan = p.basePlan.copy()
	np.basePhysicalPlan = newBasePhysicalPlan(np.basePlan)
	return &np
}

// Copy implements the PhysicalPlan Copy interface.
func (p *Show) Copy() PhysicalPlan {
	np := *p
	np.basePlan = p.basePlan.copy()
	np.baseLogicalPlan = newBaseLogicalPlan(np.basePlan)
	np.basePhysicalPlan = newBasePhysicalPlan(np.basePlan)
	return &np
}

// Copy implements the PhysicalPlan Copy interface.
func (p *PhysicalUnionScan) Copy() PhysicalPlan {
	np := *p
	np.basePlan = p.basePlan.copy()
	np.basePhysicalPlan = newBasePhysicalPlan(np.basePlan)
	return &np
}

func buildJoinSchema(joinType JoinType, join Plan) *expression.Schema {
	switch joinType {
	case SemiJoin, AntiSemiJoin:
		return join.Children()[0].Schema().Clone()
	case LeftOuterSemiJoin, AntiLeftOuterSemiJoin:
		newSchema := join.Children()[0].Schema().Clone()
		newSchema.Append(join.Schema().Columns[join.Schema().Len()-1])
		return newSchema
	}
	return expression.MergeSchema(join.Children()[0].Schema(), join.Children()[1].Schema())
}

func buildSchema(p PhysicalPlan) {
	switch x := p.(type) {
<<<<<<< HEAD
	case *PhysicalLimit, *TopN, *Sort, *PhysicalSelection, *MaxOneRow, *PhysicalLock:
=======
	case *Limit, *TopN, *PhysicalSort, *PhysicalSelection, *MaxOneRow, *SelectLock:
>>>>>>> 60f14c61
		p.SetSchema(p.Children()[0].Schema())
	case *PhysicalIndexJoin:
		p.SetSchema(buildJoinSchema(x.JoinType, p))
	case *PhysicalHashJoin:
		p.SetSchema(buildJoinSchema(x.JoinType, p))
	case *PhysicalMergeJoin:
		p.SetSchema(buildJoinSchema(x.JoinType, p))
	case *PhysicalApply:
		buildSchema(x.PhysicalJoin)
		x.schema = x.PhysicalJoin.Schema()
	case *PhysicalHashSemiJoin:
		if x.WithAux {
			auxCol := x.schema.Columns[x.Schema().Len()-1]
			x.SetSchema(x.children[0].Schema().Clone())
			x.schema.Append(auxCol)
		} else {
			x.SetSchema(x.children[0].Schema().Clone())
		}
	case *PhysicalUnionAll:
		panic("UnionAll shouldn't rebuild schema")
	}
}

// rebuildSchema rebuilds the schema for physical plans, because join reorder will change join's schema.
// And PhysicalIndexLookUpReader may add a handle column which make the schema changed.
// In this two case, we need to rebuild the schema of its father.
func rebuildSchema(p PhysicalPlan) bool {
	needRebuild := false
	for _, ch := range p.Children() {
		needRebuild = needRebuild || rebuildSchema(ch.(PhysicalPlan))
	}
	if needRebuild {
		buildSchema(p)
	}
	switch p.(type) {
	case *PhysicalIndexJoin, *PhysicalHashJoin, *PhysicalMergeJoin, *PhysicalIndexLookUpReader:
		needRebuild = true
		// If there is projection or aggregation, the index of column will be resolved so no need to rebuild the schema.
	case *Projection, *PhysicalHashAgg, *PhysicalStreamAgg:
		needRebuild = false
	}
	return needRebuild
}<|MERGE_RESOLUTION|>--- conflicted
+++ resolved
@@ -29,18 +29,11 @@
 	_ PhysicalPlan = &Exists{}
 	_ PhysicalPlan = &MaxOneRow{}
 	_ PhysicalPlan = &TableDual{}
-<<<<<<< HEAD
 	_ PhysicalPlan = &PhysicalUnionAll{}
-	_ PhysicalPlan = &Sort{}
+	_ PhysicalPlan = &PhysicalSort{}
+	_ PhysicalPlan = &NominalSort{}
 	_ PhysicalPlan = &PhysicalLock{}
 	_ PhysicalPlan = &PhysicalLimit{}
-=======
-	_ PhysicalPlan = &Union{}
-	_ PhysicalPlan = &PhysicalSort{}
-	_ PhysicalPlan = &NominalSort{}
-	_ PhysicalPlan = &SelectLock{}
-	_ PhysicalPlan = &Limit{}
->>>>>>> 60f14c61
 	_ PhysicalPlan = &Show{}
 	_ PhysicalPlan = &PhysicalIndexScan{}
 	_ PhysicalPlan = &PhysicalTableScan{}
@@ -592,11 +585,7 @@
 
 func buildSchema(p PhysicalPlan) {
 	switch x := p.(type) {
-<<<<<<< HEAD
-	case *PhysicalLimit, *TopN, *Sort, *PhysicalSelection, *MaxOneRow, *PhysicalLock:
-=======
-	case *Limit, *TopN, *PhysicalSort, *PhysicalSelection, *MaxOneRow, *SelectLock:
->>>>>>> 60f14c61
+	case *PhysicalLimit, *TopN, *PhysicalSort, *PhysicalSelection, *MaxOneRow, *PhysicalLock:
 		p.SetSchema(p.Children()[0].Schema())
 	case *PhysicalIndexJoin:
 		p.SetSchema(buildJoinSchema(x.JoinType, p))
