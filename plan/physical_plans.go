// Copyright 2016 PingCAP, Inc.
//
// Licensed under the Apache License, Version 2.0 (the "License");
// you may not use this file except in compliance with the License.
// You may obtain a copy of the License at
//
//     http://www.apache.org/licenses/LICENSE-2.0
//
// Unless required by applicable law or agreed to in writing, software
// distributed under the License is distributed on an "AS IS" BASIS,
// See the License for the specific language governing permissions and
// limitations under the License.

package plan

import (
	"github.com/pingcap/tidb/ast"
	"github.com/pingcap/tidb/expression"
	"github.com/pingcap/tidb/expression/aggregation"
	"github.com/pingcap/tidb/model"
	"github.com/pingcap/tidb/sessionctx/stmtctx"
	"github.com/pingcap/tidb/types"
)

var (
	_ PhysicalPlan = &Selection{}
	_ PhysicalPlan = &Projection{}
	_ PhysicalPlan = &Exists{}
	_ PhysicalPlan = &MaxOneRow{}
	_ PhysicalPlan = &TableDual{}
	_ PhysicalPlan = &Union{}
	_ PhysicalPlan = &Sort{}
	_ PhysicalPlan = &Update{}
	_ PhysicalPlan = &Delete{}
	_ PhysicalPlan = &SelectLock{}
	_ PhysicalPlan = &Limit{}
	_ PhysicalPlan = &Show{}
	_ PhysicalPlan = &Insert{}
	_ PhysicalPlan = &PhysicalIndexScan{}
	_ PhysicalPlan = &PhysicalTableScan{}
	_ PhysicalPlan = &PhysicalTableReader{}
	_ PhysicalPlan = &PhysicalIndexReader{}
	_ PhysicalPlan = &PhysicalIndexLookUpReader{}
	_ PhysicalPlan = &PhysicalAggregation{}
	_ PhysicalPlan = &PhysicalApply{}
	_ PhysicalPlan = &PhysicalIndexJoin{}
	_ PhysicalPlan = &PhysicalHashJoin{}
	_ PhysicalPlan = &PhysicalHashSemiJoin{}
	_ PhysicalPlan = &PhysicalMergeJoin{}
	_ PhysicalPlan = &PhysicalUnionScan{}
)

// PhysicalTableReader is the table reader in tidb.
type PhysicalTableReader struct {
	*basePlan
	basePhysicalPlan

	// TablePlans flats the tablePlan to construct executor pb.
	TablePlans []PhysicalPlan
	tablePlan  PhysicalPlan
}

// Copy implements the PhysicalPlan Copy interface.
func (p *PhysicalTableReader) Copy() PhysicalPlan {
	np := *p
	np.basePlan = p.basePlan.copy()
	np.basePhysicalPlan = newBasePhysicalPlan(np.basePlan)
	return &np
}

// PhysicalIndexReader is the index reader in tidb.
type PhysicalIndexReader struct {
	*basePlan
	basePhysicalPlan

	// IndexPlans flats the indexPlan to construct executor pb.
	IndexPlans []PhysicalPlan
	indexPlan  PhysicalPlan

	// OutputColumns represents the columns that index reader should return.
	OutputColumns []*expression.Column
}

// Copy implements the PhysicalPlan Copy interface.
func (p *PhysicalIndexReader) Copy() PhysicalPlan {
	np := *p
	np.basePlan = p.basePlan.copy()
	np.basePhysicalPlan = newBasePhysicalPlan(np.basePlan)
	return &np
}

// PhysicalIndexLookUpReader is the index look up reader in tidb. It's used in case of double reading.
type PhysicalIndexLookUpReader struct {
	*basePlan
	basePhysicalPlan

	// IndexPlans flats the indexPlan to construct executor pb.
	IndexPlans []PhysicalPlan
	// TablePlans flats the tablePlan to construct executor pb.
	TablePlans []PhysicalPlan
	indexPlan  PhysicalPlan
	tablePlan  PhysicalPlan
}

// Copy implements the PhysicalPlan Copy interface.
func (p *PhysicalIndexLookUpReader) Copy() PhysicalPlan {
	np := *p
	np.basePlan = p.basePlan.copy()
	np.basePhysicalPlan = newBasePhysicalPlan(np.basePlan)
	return &np
}

// PhysicalIndexScan represents an index scan plan.
type PhysicalIndexScan struct {
	*basePlan
	basePhysicalPlan

	// AccessCondition is used to calculate range.
	AccessCondition []expression.Expression
	filterCondition []expression.Expression

	Table      *model.TableInfo
	Index      *model.IndexInfo
	Ranges     []*types.IndexRange
	Columns    []*model.ColumnInfo
	DBName     model.CIStr
	Desc       bool
	OutOfOrder bool
	// DoubleRead means if the index executor will read kv two times.
	// If the query requires the columns that don't belong to index, DoubleRead will be true.
	DoubleRead bool

	// accessInAndEqCount is counter of all conditions in AccessCondition[accessEqualCount:accessInAndEqCount].
	accessInAndEqCount int
	// accessEqualCount is counter of all conditions in AccessCondition[:accessEqualCount].
	accessEqualCount int

	TableAsName *model.CIStr

	// dataSourceSchema is the original schema of DataSource. The schema of index scan in KV and index reader in TiDB
	// will be different. The schema of index scan will decode all columns of index but the TiDB only need some of them.
	dataSourceSchema *expression.Schema
}

// PhysicalMemTable reads memory table.
type PhysicalMemTable struct {
	*basePlan
	basePhysicalPlan

	DBName      model.CIStr
	Table       *model.TableInfo
	Columns     []*model.ColumnInfo
	Ranges      []types.IntColumnRange
	TableAsName *model.CIStr
}

// Copy implements the PhysicalPlan Copy interface.
func (p *PhysicalMemTable) Copy() PhysicalPlan {
	np := *p
	np.basePlan = p.basePlan.copy()
	np.basePhysicalPlan = newBasePhysicalPlan(np.basePlan)
	return &np
}

func needCount(af aggregation.Aggregation) bool {
	return af.GetName() == ast.AggFuncCount || af.GetName() == ast.AggFuncAvg
}

func needValue(af aggregation.Aggregation) bool {
	return af.GetName() == ast.AggFuncSum || af.GetName() == ast.AggFuncAvg || af.GetName() == ast.AggFuncFirstRow ||
		af.GetName() == ast.AggFuncMax || af.GetName() == ast.AggFuncMin || af.GetName() == ast.AggFuncGroupConcat ||
<<<<<<< HEAD
		af.GetName() == ast.AggFuncBitXor
=======
		af.GetName() == ast.AggFuncBitAnd
>>>>>>> 52e7f1a9
}

// PhysicalTableScan represents a table scan plan.
type PhysicalTableScan struct {
	*basePlan
	basePhysicalPlan

	// AccessCondition is used to calculate range.
	AccessCondition []expression.Expression
	filterCondition []expression.Expression

	Table   *model.TableInfo
	Columns []*model.ColumnInfo
	DBName  model.CIStr
	Desc    bool
	Ranges  []types.IntColumnRange
	pkCol   *expression.Column

	TableAsName *model.CIStr

	// KeepOrder is true, if sort data by scanning pkcol,
	KeepOrder bool
}

// PhysicalApply represents apply plan, only used for subquery.
type PhysicalApply struct {
	*basePlan
	basePhysicalPlan

	PhysicalJoin PhysicalPlan
	OuterSchema  []*expression.CorrelatedColumn

	rightChOffset int
}

// PhysicalHashJoin represents hash join for inner/ outer join.
type PhysicalHashJoin struct {
	*basePlan
	basePhysicalPlan

	JoinType JoinType

	EqualConditions []*expression.ScalarFunction
	LeftConditions  []expression.Expression
	RightConditions []expression.Expression
	OtherConditions []expression.Expression
	SmallChildIdx   int
	Concurrency     int

	DefaultValues []types.Datum
}

// PhysicalIndexJoin represents the plan of index look up join.
type PhysicalIndexJoin struct {
	*basePlan
	basePhysicalPlan

	JoinType        JoinType
	OuterJoinKeys   []*expression.Column
	InnerJoinKeys   []*expression.Column
	LeftConditions  expression.CNFExprs
	RightConditions expression.CNFExprs
	OtherConditions expression.CNFExprs
	outerIndex      int
	KeepOrder       bool
	outerSchema     *expression.Schema
	innerPlan       PhysicalPlan

	DefaultValues []types.Datum
}

// PhysicalMergeJoin represents merge join for inner/ outer join.
type PhysicalMergeJoin struct {
	*basePlan
	basePhysicalPlan

	JoinType JoinType

	EqualConditions []*expression.ScalarFunction
	LeftConditions  []expression.Expression
	RightConditions []expression.Expression
	OtherConditions []expression.Expression

	DefaultValues []types.Datum

	leftKeys  []*expression.Column
	rightKeys []*expression.Column
}

// PhysicalHashSemiJoin represents hash join for semi join.
type PhysicalHashSemiJoin struct {
	*basePlan
	basePhysicalPlan

	WithAux bool
	Anti    bool

	EqualConditions []*expression.ScalarFunction
	LeftConditions  []expression.Expression
	RightConditions []expression.Expression
	OtherConditions []expression.Expression

	rightChOffset int
}

// AggregationType stands for the mode of aggregation plan.
type AggregationType int

const (
	// StreamedAgg supposes its input is sorted by group by key.
	StreamedAgg AggregationType = iota
	// FinalAgg supposes its input is partial results.
	FinalAgg
	// CompleteAgg supposes its input is original results.
	CompleteAgg
)

// String implements fmt.Stringer interface.
func (at AggregationType) String() string {
	switch at {
	case StreamedAgg:
		return "stream"
	case FinalAgg:
		return "final"
	case CompleteAgg:
		return "complete"
	}
	return "unsupported aggregation type"
}

// PhysicalAggregation is Aggregation's physical plan.
type PhysicalAggregation struct {
	*basePlan
	basePhysicalPlan

	HasGby       bool
	AggType      AggregationType
	AggFuncs     []aggregation.Aggregation
	GroupByItems []expression.Expression

	propKeys   []*expression.Column
	inputCount float64 // inputCount is the input count of this plan.
}

// PhysicalUnionScan represents a union scan operator.
type PhysicalUnionScan struct {
	*basePlan
	basePhysicalPlan

	Conditions []expression.Expression
}

// Copy implements the PhysicalPlan Copy interface.
func (p *PhysicalIndexScan) Copy() PhysicalPlan {
	np := *p
	np.basePlan = p.basePlan.copy()
	np.basePhysicalPlan = newBasePhysicalPlan(np.basePlan)
	return &np
}

// IsPointGetByUniqueKey checks whether is a point get by unique key.
func (p *PhysicalIndexScan) IsPointGetByUniqueKey(sc *stmtctx.StatementContext) bool {
	return len(p.Ranges) == 1 &&
		p.Index.Unique &&
		len(p.Ranges[0].LowVal) == len(p.Index.Columns) &&
		p.Ranges[0].IsPoint(sc)
}

// Copy implements the PhysicalPlan Copy interface.
func (p *PhysicalTableScan) Copy() PhysicalPlan {
	np := *p
	np.basePlan = p.basePlan.copy()
	np.basePhysicalPlan = newBasePhysicalPlan(np.basePlan)
	return &np
}

// Copy implements the PhysicalPlan Copy interface.
func (p *PhysicalApply) Copy() PhysicalPlan {
	np := *p
	np.basePlan = p.basePlan.copy()
	np.basePhysicalPlan = newBasePhysicalPlan(np.basePlan)
	return &np
}

// Copy implements the PhysicalPlan Copy interface.
func (p *PhysicalHashSemiJoin) Copy() PhysicalPlan {
	np := *p
	np.basePlan = p.basePlan.copy()
	np.basePhysicalPlan = newBasePhysicalPlan(np.basePlan)
	return &np
}

// Copy implements the PhysicalPlan Copy interface.
func (p *PhysicalHashJoin) Copy() PhysicalPlan {
	np := *p
	np.basePlan = p.basePlan.copy()
	np.basePhysicalPlan = newBasePhysicalPlan(np.basePlan)
	return &np
}

// Copy implements the PhysicalPlan Copy interface.
func (p *PhysicalIndexJoin) Copy() PhysicalPlan {
	np := *p
	np.basePlan = p.basePlan.copy()
	np.basePhysicalPlan = newBasePhysicalPlan(np.basePlan)
	return &np
}

// Copy implements the PhysicalPlan Copy interface.
func (p *PhysicalMergeJoin) Copy() PhysicalPlan {
	np := *p
	np.basePlan = p.basePlan.copy()
	np.basePhysicalPlan = newBasePhysicalPlan(np.basePlan)
	return &np
}

// Copy implements the PhysicalPlan Copy interface.
func (p *Selection) Copy() PhysicalPlan {
	np := *p
	np.basePlan = p.basePlan.copy()
	np.baseLogicalPlan = newBaseLogicalPlan(np.basePlan)
	np.basePhysicalPlan = newBasePhysicalPlan(np.basePlan)
	return &np
}

// Copy implements the PhysicalPlan Copy interface.
func (p *Projection) Copy() PhysicalPlan {
	np := *p
	np.basePlan = p.basePlan.copy()
	np.baseLogicalPlan = newBaseLogicalPlan(np.basePlan)
	np.basePhysicalPlan = newBasePhysicalPlan(np.basePlan)
	return &np
}

// Copy implements the PhysicalPlan Copy interface.
func (p *Exists) Copy() PhysicalPlan {
	np := *p
	np.basePlan = p.basePlan.copy()
	np.baseLogicalPlan = newBaseLogicalPlan(np.basePlan)
	np.basePhysicalPlan = newBasePhysicalPlan(np.basePlan)
	return &np
}

// Copy implements the PhysicalPlan Copy interface.
func (p *MaxOneRow) Copy() PhysicalPlan {
	np := *p
	np.basePlan = p.basePlan.copy()
	np.baseLogicalPlan = newBaseLogicalPlan(np.basePlan)
	np.basePhysicalPlan = newBasePhysicalPlan(np.basePlan)
	return &np
}

// Copy implements the PhysicalPlan Copy interface.
func (p *Insert) Copy() PhysicalPlan {
	np := *p
	np.basePlan = p.basePlan.copy()
	np.baseLogicalPlan = newBaseLogicalPlan(np.basePlan)
	np.basePhysicalPlan = newBasePhysicalPlan(np.basePlan)
	return &np
}

// Copy implements the PhysicalPlan Copy interface.
func (p *Limit) Copy() PhysicalPlan {
	np := *p
	np.basePlan = p.basePlan.copy()
	np.baseLogicalPlan = newBaseLogicalPlan(np.basePlan)
	np.basePhysicalPlan = newBasePhysicalPlan(np.basePlan)
	return &np
}

// Copy implements the PhysicalPlan Copy interface.
func (p *Union) Copy() PhysicalPlan {
	np := *p
	np.basePlan = p.basePlan.copy()
	np.baseLogicalPlan = newBaseLogicalPlan(np.basePlan)
	np.basePhysicalPlan = newBasePhysicalPlan(np.basePlan)
	return &np
}

// Copy implements the PhysicalPlan Copy interface.
func (p *Sort) Copy() PhysicalPlan {
	np := *p
	np.basePlan = p.basePlan.copy()
	np.baseLogicalPlan = newBaseLogicalPlan(np.basePlan)
	np.basePhysicalPlan = newBasePhysicalPlan(np.basePlan)
	return &np
}

// Copy implements the PhysicalPlan Copy interface.
func (p *TopN) Copy() PhysicalPlan {
	np := *p
	np.basePlan = p.basePlan.copy()
	np.baseLogicalPlan = newBaseLogicalPlan(np.basePlan)
	np.basePhysicalPlan = newBasePhysicalPlan(np.basePlan)
	return &np
}

// Copy implements the PhysicalPlan Copy interface.
func (p *TableDual) Copy() PhysicalPlan {
	np := *p
	np.basePlan = p.basePlan.copy()
	np.baseLogicalPlan = newBaseLogicalPlan(np.basePlan)
	np.basePhysicalPlan = newBasePhysicalPlan(np.basePlan)
	return &np
}

// Copy implements the PhysicalPlan Copy interface.
func (p *SelectLock) Copy() PhysicalPlan {
	np := *p
	np.basePlan = p.basePlan.copy()
	np.baseLogicalPlan = newBaseLogicalPlan(np.basePlan)
	np.basePhysicalPlan = newBasePhysicalPlan(np.basePlan)
	return &np
}

// Copy implements the PhysicalPlan Copy interface.
func (p *PhysicalAggregation) Copy() PhysicalPlan {
	np := *p
	np.basePlan = p.basePlan.copy()
	np.basePhysicalPlan = newBasePhysicalPlan(np.basePlan)
	return &np
}

// Copy implements the PhysicalPlan Copy interface.
func (p *Update) Copy() PhysicalPlan {
	np := *p
	np.basePlan = p.basePlan.copy()
	np.baseLogicalPlan = newBaseLogicalPlan(np.basePlan)
	np.basePhysicalPlan = newBasePhysicalPlan(np.basePlan)
	return &np
}

// Copy implements the PhysicalPlan Copy interface.
func (p *Delete) Copy() PhysicalPlan {
	np := *p
	np.basePlan = p.basePlan.copy()
	np.baseLogicalPlan = newBaseLogicalPlan(np.basePlan)
	np.basePhysicalPlan = newBasePhysicalPlan(np.basePlan)
	return &np
}

// Copy implements the PhysicalPlan Copy interface.
func (p *Show) Copy() PhysicalPlan {
	np := *p
	np.basePlan = p.basePlan.copy()
	np.baseLogicalPlan = newBaseLogicalPlan(np.basePlan)
	np.basePhysicalPlan = newBasePhysicalPlan(np.basePlan)
	return &np
}

// Copy implements the PhysicalPlan Copy interface.
func (p *PhysicalUnionScan) Copy() PhysicalPlan {
	np := *p
	np.basePlan = p.basePlan.copy()
	np.basePhysicalPlan = newBasePhysicalPlan(np.basePlan)
	return &np
}

func buildJoinSchema(joinType JoinType, join Plan, outerID int) *expression.Schema {
	switch joinType {
	case SemiJoin, AntiSemiJoin:
		return join.Children()[0].Schema().Clone()
	case LeftOuterSemiJoin, AntiLeftOuterSemiJoin:
		newSchema := join.Children()[0].Schema().Clone()
		newSchema.Append(join.Schema().Columns[join.Schema().Len()-1])
		return newSchema
	}
	return expression.MergeSchema(join.Children()[outerID].Schema(), join.Children()[1-outerID].Schema())
}

func buildSchema(p PhysicalPlan) {
	switch x := p.(type) {
	case *Limit, *TopN, *Sort, *Selection, *MaxOneRow, *SelectLock:
		p.SetSchema(p.Children()[0].Schema())
	case *PhysicalIndexJoin:
		p.SetSchema(buildJoinSchema(x.JoinType, p, x.outerIndex))
	case *PhysicalHashJoin:
		p.SetSchema(buildJoinSchema(x.JoinType, p, 0))
	case *PhysicalMergeJoin:
		p.SetSchema(buildJoinSchema(x.JoinType, p, 0))
	case *PhysicalApply:
		buildSchema(x.PhysicalJoin)
		x.schema = x.PhysicalJoin.Schema()
	case *PhysicalHashSemiJoin:
		if x.WithAux {
			auxCol := x.schema.Columns[x.Schema().Len()-1]
			x.SetSchema(x.children[0].Schema().Clone())
			x.schema.Append(auxCol)
		} else {
			x.SetSchema(x.children[0].Schema().Clone())
		}
	case *Union:
		panic("Union shouldn't rebuild schema")
	}
}

// rebuildSchema rebuilds the schema for physical plans, because new planner may change indexjoin's schema.
func rebuildSchema(p PhysicalPlan) bool {
	needRebuild := false
	for _, ch := range p.Children() {
		needRebuild = needRebuild || rebuildSchema(ch.(PhysicalPlan))
	}
	if needRebuild {
		buildSchema(p)
	}
	switch p.(type) {
	case *PhysicalIndexJoin, *PhysicalHashJoin, *PhysicalMergeJoin, *PhysicalIndexLookUpReader:
		needRebuild = true
	case *Projection, *PhysicalAggregation:
		needRebuild = false
	}
	return needRebuild
}<|MERGE_RESOLUTION|>--- conflicted
+++ resolved
@@ -169,11 +169,7 @@
 func needValue(af aggregation.Aggregation) bool {
 	return af.GetName() == ast.AggFuncSum || af.GetName() == ast.AggFuncAvg || af.GetName() == ast.AggFuncFirstRow ||
 		af.GetName() == ast.AggFuncMax || af.GetName() == ast.AggFuncMin || af.GetName() == ast.AggFuncGroupConcat ||
-<<<<<<< HEAD
-		af.GetName() == ast.AggFuncBitXor
-=======
-		af.GetName() == ast.AggFuncBitAnd
->>>>>>> 52e7f1a9
+		af.GetName() == ast.AggFuncBitXor || af.GetName() == ast.AggFuncBitAnd
 }
 
 // PhysicalTableScan represents a table scan plan.
