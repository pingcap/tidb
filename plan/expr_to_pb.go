// Copyright 2016 PingCAP, Inc.
//
// Licensed under the Apache License, Version 2.0 (the "License");
// you may not use this file except in compliance with the License.
// You may obtain a copy of the License at
//
//     http://www.apache.org/licenses/LICENSE-2.0
//
// Unless required by applicable law or agreed to in writing, software
// distributed under the License is distributed on an "AS IS" BASIS,
// See the License for the specific language governing permissions and
// limitations under the License.

package plan

import (
	"github.com/ngaut/log"
	"github.com/pingcap/tidb/ast"
	"github.com/pingcap/tidb/expression"
	"github.com/pingcap/tidb/kv"
	"github.com/pingcap/tidb/mysql"
	"github.com/pingcap/tidb/util/codec"
	"github.com/pingcap/tidb/util/types"
	"github.com/pingcap/tipb/go-tipb"
)

func expressionsToPB(exprs []expression.Expression, client kv.Client) (pbExpr *tipb.Expr, pushed []expression.Expression, remained []expression.Expression) {
	for _, expr := range exprs {
		v := exprToPB(client, expr)
		if v == nil {
			remained = append(remained, expr)
			continue
		}
		pushed = append(pushed, expr)
		if pbExpr == nil {
			pbExpr = v
		} else {
			// merge multiple converted pb expression into an AND expression.
			pbExpr = &tipb.Expr{
				Tp:       tipb.ExprType_And,
				Children: []*tipb.Expr{pbExpr, v}}
		}
	}
	return
}

func exprToPB(client kv.Client, expr expression.Expression) *tipb.Expr {
	switch x := expr.(type) {
	case *expression.Constant:
		return datumToPBExpr(client, x.Value)
	case *expression.Column:
		return columnToPBExpr(client, x)
	case *expression.ScalarFunction:
		return scalarFuncToPBExpr(client, x)
	}
	return nil
}

func datumToPBExpr(client kv.Client, d types.Datum) *tipb.Expr {
	var tp tipb.ExprType
	var val []byte
	switch d.Kind() {
	case types.KindNull:
		tp = tipb.ExprType_Null
	case types.KindInt64:
		tp = tipb.ExprType_Int64
		val = codec.EncodeInt(nil, d.GetInt64())
	case types.KindUint64:
		tp = tipb.ExprType_Uint64
		val = codec.EncodeUint(nil, d.GetUint64())
	case types.KindString:
		tp = tipb.ExprType_String
		val = d.GetBytes()
	case types.KindBytes:
		tp = tipb.ExprType_Bytes
		val = d.GetBytes()
	case types.KindFloat32:
		tp = tipb.ExprType_Float32
		val = codec.EncodeFloat(nil, d.GetFloat64())
	case types.KindFloat64:
		tp = tipb.ExprType_Float64
		val = codec.EncodeFloat(nil, d.GetFloat64())
	case types.KindMysqlDuration:
		tp = tipb.ExprType_MysqlDuration
		val = codec.EncodeInt(nil, int64(d.GetMysqlDuration().Duration))
	case types.KindMysqlDecimal:
		tp = tipb.ExprType_MysqlDecimal
		val = codec.EncodeDecimal(nil, d)
	default:
		return nil
	}
	if !client.SupportRequestType(kv.ReqTypeSelect, int64(tp)) {
		return nil
	}
	return &tipb.Expr{Tp: tp, Val: val}
}

func columnToPBExpr(client kv.Client, column *expression.Column) *tipb.Expr {
	if !client.SupportRequestType(kv.ReqTypeSelect, int64(tipb.ExprType_ColumnRef)) {
		return nil
	}
	switch column.GetType().Tp {
	case mysql.TypeBit, mysql.TypeSet, mysql.TypeEnum, mysql.TypeGeometry, mysql.TypeDecimal:
		return nil
	}

	id := column.ID
	// Zero Column ID is not a column from table, can not support for now.
	if id == 0 || id == -1 {
		return nil
	}

	return &tipb.Expr{
		Tp:  tipb.ExprType_ColumnRef,
		Val: codec.EncodeInt(nil, id)}
}

func scalarFuncToPBExpr(client kv.Client, expr *expression.ScalarFunction) *tipb.Expr {
	switch expr.FuncName.L {
	case ast.LT, ast.LE, ast.EQ, ast.NE, ast.GE, ast.GT,
		ast.NullEQ, ast.In, ast.Like:
		return compareOpsToPBExpr(client, expr)
	case ast.Plus, ast.Minus, ast.Mul, ast.Div, ast.Mod, ast.IntDiv:
		return arithmeticalOpsToPBExpr(client, expr)
	case ast.AndAnd, ast.OrOr, ast.UnaryNot, ast.LogicXor:
		return logicalOpsToPBExpr(client, expr)
	case ast.And, ast.Or, ast.BitNeg, ast.Xor, ast.LeftShift, ast.RightShift:
		return bitwiseFuncToPBExpr(client, expr)
<<<<<<< HEAD
	case ast.Case, ast.Coalesce, ast.If, ast.Ifnull:
=======
	case ast.Case, ast.Coalesce, ast.If, ast.IsNull:
>>>>>>> 79a8c3fc
		return builtinFuncToPBExpr(client, expr)
	default:
		return nil
	}
}

func compareOpsToPBExpr(client kv.Client, expr *expression.ScalarFunction) *tipb.Expr {
	var tp tipb.ExprType
	switch expr.FuncName.L {
	case ast.LT:
		tp = tipb.ExprType_LT
	case ast.LE:
		tp = tipb.ExprType_LE
	case ast.EQ:
		tp = tipb.ExprType_EQ
	case ast.NE:
		tp = tipb.ExprType_NE
	case ast.GE:
		tp = tipb.ExprType_GE
	case ast.GT:
		tp = tipb.ExprType_GT
	case ast.NullEQ:
		tp = tipb.ExprType_NullEQ
	case ast.In:
		return inToPBExpr(client, expr)
	case ast.Like:
		return likeToPBExpr(client, expr)
	}
	return convertToPBExpr(client, expr, tp)
}

func likeToPBExpr(client kv.Client, expr *expression.ScalarFunction) *tipb.Expr {
	if !client.SupportRequestType(kv.ReqTypeSelect, int64(tipb.ExprType_Like)) {
		return nil
	}
	// Only patterns like 'abc', '%abc', 'abc%', '%abc%' can be converted to *tipb.Expr for now.
	escape := expr.Args[2].(*expression.Constant).Value
	if escape.IsNull() || byte(escape.GetInt64()) != '\\' {
		return nil
	}
	pattern, ok := expr.Args[1].(*expression.Constant)
	if !ok || pattern.Value.Kind() != types.KindString {
		return nil
	}
	for i, b := range pattern.Value.GetString() {
		switch b {
		case '\\', '_':
			return nil
		case '%':
			if i != 0 && i != len(pattern.Value.GetString())-1 {
				return nil
			}
		}
	}
	expr0 := exprToPB(client, expr.Args[0])
	if expr0 == nil {
		return nil
	}
	expr1 := exprToPB(client, expr.Args[1])
	if expr1 == nil {
		return nil
	}
	return &tipb.Expr{
		Tp:       tipb.ExprType_Like,
		Children: []*tipb.Expr{expr0, expr1}}
}

func arithmeticalOpsToPBExpr(client kv.Client, expr *expression.ScalarFunction) *tipb.Expr {
	var tp tipb.ExprType
	switch expr.FuncName.L {
	case ast.Plus:
		tp = tipb.ExprType_Plus
	case ast.Minus:
		tp = tipb.ExprType_Minus
	case ast.Mul:
		tp = tipb.ExprType_Mul
	case ast.Div:
		tp = tipb.ExprType_Div
	case ast.Mod:
		tp = tipb.ExprType_Mod
	case ast.IntDiv:
		tp = tipb.ExprType_IntDiv
	}
	return convertToPBExpr(client, expr, tp)
}

func logicalOpsToPBExpr(client kv.Client, expr *expression.ScalarFunction) *tipb.Expr {
	var tp tipb.ExprType
	switch expr.FuncName.L {
	case ast.AndAnd:
		tp = tipb.ExprType_And
	case ast.OrOr:
		tp = tipb.ExprType_Or
	case ast.LogicXor:
		tp = tipb.ExprType_Xor
	case ast.UnaryNot:
		tp = tipb.ExprType_Not
	}
	return convertToPBExpr(client, expr, tp)
}

func bitwiseFuncToPBExpr(client kv.Client, expr *expression.ScalarFunction) *tipb.Expr {
	var tp tipb.ExprType
	switch expr.FuncName.L {
	case ast.And:
		tp = tipb.ExprType_BitAnd
	case ast.Or:
		tp = tipb.ExprType_BitOr
	case ast.Xor:
		tp = tipb.ExprType_BitXor
	case ast.LeftShift:
		tp = tipb.ExprType_LeftShift
	case ast.RightShift:
		tp = tipb.ExprType_RighShift
	case ast.BitNeg:
		tp = tipb.ExprType_BitNeg
	}
	return convertToPBExpr(client, expr, tp)
}

func inToPBExpr(client kv.Client, expr *expression.ScalarFunction) *tipb.Expr {
	if !client.SupportRequestType(kv.ReqTypeSelect, int64(tipb.ExprType_In)) {
		return nil
	}

	pbExpr := exprToPB(client, expr.Args[0])
	if pbExpr == nil {
		return nil
	}
	listExpr := constListToPB(client, expr.Args[1:])
	if listExpr == nil {
		return nil
	}
	return &tipb.Expr{
		Tp:       tipb.ExprType_In,
		Children: []*tipb.Expr{pbExpr, listExpr}}
}

func constListToPB(client kv.Client, list []expression.Expression) *tipb.Expr {
	if !client.SupportRequestType(kv.ReqTypeSelect, int64(tipb.ExprType_ValueList)) {
		return nil
	}

	// Only list of *expression.Constant can be push down.
	datums := make([]types.Datum, 0, len(list))
	for _, expr := range list {
		v, ok := expr.(*expression.Constant)
		if !ok {
			return nil
		}
		d := datumToPBExpr(client, v.Value)
		if d == nil {
			return nil
		}
		datums = append(datums, v.Value)
	}
	return datumsToValueList(datums)
}

func datumsToValueList(datums []types.Datum) *tipb.Expr {
	// Don't push value list that has different datum kind.
	prevKind := types.KindNull
	for _, d := range datums {
		if prevKind == types.KindNull {
			prevKind = d.Kind()
		}
		if !d.IsNull() && d.Kind() != prevKind {
			return nil
		}
	}
	err := types.SortDatums(datums)
	if err != nil {
		log.Error(err.Error())
		return nil
	}
	val, err := codec.EncodeValue(nil, datums...)
	if err != nil {
		log.Error(err.Error())
		return nil
	}
	return &tipb.Expr{Tp: tipb.ExprType_ValueList, Val: val}
}

func groupByItemToPB(client kv.Client, expr expression.Expression) *tipb.ByItem {
	e := exprToPB(client, expr)
	if e == nil {
		return nil
	}
	return &tipb.ByItem{Expr: e}
}

func sortByItemToPB(client kv.Client, expr expression.Expression, desc bool) *tipb.ByItem {
	e := exprToPB(client, expr)
	if e == nil {
		return nil
	}
	return &tipb.ByItem{Expr: e, Desc: desc}
}

func aggFuncToPBExpr(client kv.Client, aggFunc expression.AggregationFunction) *tipb.Expr {
	var tp tipb.ExprType
	switch aggFunc.GetName() {
	case ast.AggFuncCount:
		tp = tipb.ExprType_Count
	case ast.AggFuncFirstRow:
		tp = tipb.ExprType_First
	case ast.AggFuncGroupConcat:
		tp = tipb.ExprType_GroupConcat
	case ast.AggFuncMax:
		tp = tipb.ExprType_Max
	case ast.AggFuncMin:
		tp = tipb.ExprType_Min
	case ast.AggFuncSum:
		tp = tipb.ExprType_Sum
	case ast.AggFuncAvg:
		tp = tipb.ExprType_Avg
	}
	if !client.SupportRequestType(kv.ReqTypeSelect, int64(tp)) {
		return nil
	}

	children := make([]*tipb.Expr, 0, len(aggFunc.GetArgs()))
	for _, arg := range aggFunc.GetArgs() {
		pbArg := exprToPB(client, arg)
		if pbArg == nil {
			return nil
		}
		children = append(children, pbArg)
	}
	return &tipb.Expr{Tp: tp, Children: children}
}

func builtinFuncToPBExpr(client kv.Client, expr *expression.ScalarFunction) *tipb.Expr {
	switch expr.FuncName.L {
	case ast.Case, ast.If, ast.Ifnull:
		return controlFuncsToPBExpr(client, expr)
	case ast.Coalesce, ast.IsNull:
		return otherFuncsToPBExpr(client, expr)
	default:
		return nil
	}
}

func otherFuncsToPBExpr(client kv.Client, expr *expression.ScalarFunction) *tipb.Expr {
	var tp tipb.ExprType
	switch expr.FuncName.L {
	case ast.Coalesce:
		tp = tipb.ExprType_Coalesce
	case ast.IsNull:
		tp = tipb.ExprType_IsNull
	}
	return convertToPBExpr(client, expr, tp)
}

func controlFuncsToPBExpr(client kv.Client, expr *expression.ScalarFunction) *tipb.Expr {
	var tp tipb.ExprType
	switch expr.FuncName.L {
	case ast.If:
		tp = tipb.ExprType_If
	case ast.Ifnull:
		tp = tipb.ExprType_IfNull
	case ast.Case:
		tp = tipb.ExprType_Case
	}
	return convertToPBExpr(client, expr, tp)
}

func convertToPBExpr(client kv.Client, expr *expression.ScalarFunction, tp tipb.ExprType) *tipb.Expr {
	if !client.SupportRequestType(kv.ReqTypeSelect, int64(tp)) {
		return nil
	}
	children := make([]*tipb.Expr, 0, len(expr.Args))
	for _, arg := range expr.Args {
		pbArg := exprToPB(client, arg)
		if pbArg == nil {
			return nil
		}
		children = append(children, pbArg)
	}
	return &tipb.Expr{Tp: tp, Children: children}
}<|MERGE_RESOLUTION|>--- conflicted
+++ resolved
@@ -126,11 +126,7 @@
 		return logicalOpsToPBExpr(client, expr)
 	case ast.And, ast.Or, ast.BitNeg, ast.Xor, ast.LeftShift, ast.RightShift:
 		return bitwiseFuncToPBExpr(client, expr)
-<<<<<<< HEAD
-	case ast.Case, ast.Coalesce, ast.If, ast.Ifnull:
-=======
-	case ast.Case, ast.Coalesce, ast.If, ast.IsNull:
->>>>>>> 79a8c3fc
+	case ast.Case, ast.Coalesce, ast.If, ast.Ifnull, ast.IsNull:
 		return builtinFuncToPBExpr(client, expr)
 	default:
 		return nil
