--- conflicted
+++ resolved
@@ -124,17 +124,11 @@
 		ast.NullEQ, ast.In, ast.Like:
 		return compareOpsToPBExpr(client, expr)
 	case ast.Plus, ast.Minus, ast.Mul, ast.Div, ast.Mod, ast.IntDiv:
-<<<<<<< HEAD
-		return arithmeticalFuncToPBExpr(client, expr)
+		return arithmeticalOpsToPBExpr(client, expr)
 	case ast.AndAnd, ast.OrOr, ast.UnaryNot, ast.LogicXor:
-		return logicalFuncToPBExpr(client, expr)
+		return logicalOpsToPBExpr(client, expr)
 	case ast.And, ast.Or, ast.BitNeg, ast.Xor, ast.LeftShift, ast.RightShift:
 		return bitwiseFuncToPBExpr(client, expr)
-=======
-		return arithmeticalOpsToPBExpr(client, expr)
-	case ast.AndAnd, ast.OrOr, ast.UnaryNot:
-		return logicalOpsToPBExpr(client, expr)
->>>>>>> 0eee7c85
 	default:
 		return nil
 	}
