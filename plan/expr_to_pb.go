--- conflicted
+++ resolved
@@ -127,15 +127,11 @@
 		return arithmeticalOpsToPBExpr(client, expr)
 	case ast.AndAnd, ast.OrOr, ast.UnaryNot, ast.LogicXor:
 		return logicalOpsToPBExpr(client, expr)
-<<<<<<< HEAD
 	case ast.Coalesce, ast.Case, ast.Round, ast.Abs, ast.Pow,
 		ast.If, ast.Ifnull, ast.Nullif, ast.Strcmp, ast.IsNull:
-=======
+		return builtinFuncToPBExpr(client, expr)
 	case ast.And, ast.Or, ast.BitNeg, ast.Xor, ast.LeftShift, ast.RightShift:
 		return bitwiseFuncToPBExpr(client, expr)
-	case ast.Case, ast.Coalesce:
->>>>>>> d3279072
-		return builtinFuncToPBExpr(client, expr)
 	default:
 		return nil
 	}
@@ -195,10 +191,7 @@
 	case ast.LogicXor:
 		tp = tipb.ExprType_Xor
 	case ast.UnaryNot:
-<<<<<<< HEAD
 		tp = tipb.ExprType_Not
-=======
-		return notToPBExpr(client, expr)
 	}
 	if !client.SupportRequestType(kv.ReqTypeSelect, int64(tp)) {
 		return nil
@@ -229,7 +222,7 @@
 	case ast.LeftShift:
 		tp = tipb.ExprType_LeftShift
 	case ast.RightShift:
-		tp = tipb.ExprType_RighShift
+		tp = tipb.ExprType_RightShift
 	case ast.BitNeg:
 		return bitNegToPBExpr(client, expr)
 	}
@@ -243,7 +236,6 @@
 	expr1 := exprToPB(client, expr.Args[1])
 	if expr1 == nil {
 		return nil
->>>>>>> d3279072
 	}
 	return convertToPBExpr(client, expr, tp)
 }
