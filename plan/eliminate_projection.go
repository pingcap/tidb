--- conflicted
+++ resolved
@@ -129,11 +129,7 @@
 	setParentAndChildren(p, children...)
 
 	switch p.(type) {
-<<<<<<< HEAD
-	case *Sort, *TopN, *LogicalLimit, *LogicalSelection, *MaxOneRow, *LogicalLock:
-=======
-	case *LogicalSort, *TopN, *Limit, *LogicalSelection, *MaxOneRow, *SelectLock:
->>>>>>> 60f14c61
+	case *LogicalSort, *TopN, *LogicalLimit, *LogicalSelection, *MaxOneRow, *LogicalLock:
 		p.SetSchema(p.Children()[0].Schema())
 	case *LogicalJoin, *LogicalApply:
 		var joinTp JoinType
