// Copyright 2017 PingCAP, Inc.
//
// Licensed under the Apache License, Version 2.0 (the "License");
// you may not use this file except in compliance with the License.
// You may obtain a copy of the License at
//
//     http://www.apache.org/licenses/LICENSE-2.0
//
// Unless required by applicable law or agreed to in writing, software
// distributed under the License is distributed on an "AS IS" BASIS,
// See the License for the specific language governing permissions and
// limitations under the License.

package plan

import (
	"github.com/pingcap/tidb/ast"
	"github.com/pingcap/tidb/context"
	"github.com/pingcap/tidb/expression"
	"github.com/pingcap/tidb/model"
	"github.com/pingcap/tidb/mysql"
	"github.com/pingcap/tidb/util/types"
)

// extractCorColumnsBySchema only extracts the correlated columns that match the outer plan's schema.
// e.g. If the correlated columns from inner plan are [t1.a, t2.a, t3.a] and outer plan's schema is [t2.a, t2.b, t2.c],
// only [t2.a] is treated as this apply's correlated column.
func (a *Apply) extractCorColumnsBySchema() {
	schema := a.children[0].Schema()
	corCols := a.children[1].(LogicalPlan).extractCorrelatedCols()
	resultCorCols := make([]*expression.CorrelatedColumn, schema.Len())
	for _, corCol := range corCols {
		idx := schema.ColumnIndex(&corCol.Column)
		if idx != -1 {
			if resultCorCols[idx] == nil {
				resultCorCols[idx] = &expression.CorrelatedColumn{
					Column: *schema.Columns[idx],
					Data:   new(types.Datum),
				}
			}
			corCol.Data = resultCorCols[idx].Data
		}
	}
	// Shrink slice. e.g. [col1, nil, col2, nil] will be changed to [col1, col2].
	length := 0
	for _, col := range resultCorCols {
		if col != nil {
			resultCorCols[length] = col
			length++
		}
	}
	a.corCols = resultCorCols[:length]
}

// canPullUpAgg checks if an apply can pull an aggregation up.
func (a *Apply) canPullUpAgg() bool {
	if a.JoinType != InnerJoin && a.JoinType != LeftOuterJoin {
		return false
	}
	if len(a.EqualConditions)+len(a.LeftConditions)+len(a.RightConditions)+len(a.OtherConditions) > 0 {
		return false
	}
	return len(a.children[0].Schema().Keys) > 0
}

// canPullUp checks if an aggregation can be pulled up. An aggregate function like count(*) cannot be pulled up.
func (a *Aggregation) canPullUp() bool {
	if len(a.GroupByItems) > 0 {
		return false
	}
	for _, f := range a.AggFuncs {
		for _, arg := range f.GetArgs() {
			expr, err := expression.EvaluateExprWithNull(a.ctx, a.children[0].Schema(), arg)
			if err != nil {
				return false
			}
			if con, ok := expr.(*expression.Constant); !ok || !con.Value.IsNull() {
				return false
			}
		}
	}
	return true
}

// decorrelateSolver tries to convert apply plan to join plan.
type decorrelateSolver struct{}

// optimize implements logicalOptRule interface.
func (s *decorrelateSolver) optimize(p LogicalPlan, _ context.Context, _ *idAllocator) (LogicalPlan, error) {
	if apply, ok := p.(*Apply); ok {
		outerPlan := apply.children[0]
		innerPlan := apply.children[1].(LogicalPlan)
		apply.extractCorColumnsBySchema()
		if len(apply.corCols) == 0 {
			// If the inner plan is non-correlated, the apply will be simplified to join.
			join := &apply.Join
			innerPlan.SetParents(join)
			outerPlan.SetParents(join)
			p = join
		} else if sel, ok := innerPlan.(*Selection); ok {
			// If the inner plan is a selection, we add this condition to join predicates.
			// Notice that no matter what kind of join is, it's always right.
			newConds := make([]expression.Expression, 0, len(sel.Conditions))
			for _, cond := range sel.Conditions {
				newConds = append(newConds, cond.Decorrelate(outerPlan.Schema()))
			}
			apply.attachOnConds(newConds)
			innerPlan = sel.children[0].(LogicalPlan)
			apply.SetChildren(outerPlan, innerPlan)
			innerPlan.SetParents(apply)
			return s.optimize(p, nil, nil)
		} else if m, ok := innerPlan.(*MaxOneRow); ok {
			if m.children[0].Schema().MaxOneRow {
				innerPlan = m.children[0].(LogicalPlan)
				innerPlan.SetParents(apply)
				apply.SetChildren(outerPlan, innerPlan)
				return s.optimize(p, nil, nil)
			}
		} else if proj, ok := innerPlan.(*Projection); ok {
			for i, expr := range proj.Exprs {
				proj.Exprs[i] = expr.Decorrelate(outerPlan.Schema())
			}
			apply.columnSubstitute(proj.Schema(), proj.Exprs)
			innerPlan = proj.children[0].(LogicalPlan)
			apply.SetChildren(outerPlan, innerPlan)
			innerPlan.SetParents(apply)
			if apply.JoinType != SemiJoin && apply.JoinType != LeftOuterSemiJoin {
				proj.SetSchema(apply.Schema())
				proj.Exprs = append(expression.Column2Exprs(outerPlan.Schema().Clone().Columns), proj.Exprs...)
				apply.SetSchema(expression.MergeSchema(outerPlan.Schema(), innerPlan.Schema()))
				proj.SetParents(apply.Parents()...)
				np, _ := s.optimize(p, nil, nil)
				proj.SetChildren(np)
				np.SetParents(proj)
				return proj, nil
			}
			return s.optimize(p, nil, nil)
		} else if agg, ok := innerPlan.(*Aggregation); ok {
			if apply.canPullUpAgg() && agg.canPullUp() {
				innerPlan = agg.children[0].(LogicalPlan)
				apply.JoinType = LeftOuterJoin
				apply.SetChildren(outerPlan, innerPlan)
				innerPlan.SetParents(apply)
				agg.SetSchema(apply.Schema())
				agg.GroupByItems = expression.Column2Exprs(outerPlan.Schema().Keys[0])
				newAggFuncs := make([]expression.AggregationFunction, 0, apply.Schema().Len())
				for _, col := range outerPlan.Schema().Columns {
					first := expression.NewAggFunction(ast.AggFuncFirstRow, []expression.Expression{col}, false)
					newAggFuncs = append(newAggFuncs, first)
				}
				newAggFuncs = append(newAggFuncs, agg.AggFuncs...)
				agg.AggFuncs = newAggFuncs
				apply.SetSchema(expression.MergeSchema(outerPlan.Schema(), innerPlan.Schema()))
				agg.SetParents(apply.Parents()...)
				np, _ := s.optimize(p, nil, nil)
				agg.SetChildren(np)
				np.SetParents(agg)
				agg.collectGroupByColumns()
				return agg, nil
			}
		}
	}
	if sel, ok := p.(*Selection); ok {
<<<<<<< HEAD
		if ds, ok := p.Children()[0].(*DataSource); ok {
			sel.canControlScan = sel.hasUsableIndicesAndPk(ds)
=======
		if _, ok := p.Children()[0].(*DataSource); ok {
			_, sel.canControlScan = sel.makeScanController(true)
>>>>>>> c8c7dde6
		}
	}
	newChildren := make([]Plan, 0, len(p.Children()))
	for _, child := range p.Children() {
		np, _ := s.optimize(child.(LogicalPlan), nil, nil)
		newChildren = append(newChildren, np)
		np.SetParents(p)
	}
	p.SetChildren(newChildren...)
	return p, nil
}

// hasUsableIndicesAndPk will simply check whether the pk or one index could used in this situation by
// checking whether this index or pk is contained in one condition that has correlated column,
// and whether this condition can be used as an access condition.
func (p *Selection) hasUsableIndicesAndPk(ds *DataSource) bool {
	indices, includeTableScan := availableIndices(ds.indexHints, ds.tableInfo)
	var usableIdxs []*model.IndexInfo
	var newConds []expression.Expression
	for _, expr := range p.Conditions {
		if !expr.IsCorrelated() {
			continue
		}
		cond := pushDownNot(expr, false, nil)
		corCols := extractCorColumns(cond)
		for _, col := range corCols {
			*col.Data = expression.One.Value
		}
		newCond, _ := expression.SubstituteCorCol2Constant(cond)
		newConds = append(newConds, newCond)
	}
	for _, idx := range indices {
		// TODO: Currently we don't consider composite index.
		if len(idx.Columns) > 1 {
			continue
		}
		checker := &conditionChecker{
			idx:          idx,
			columnOffset: 0,
			length:       idx.Columns[0].Length,
		}
		// This idx column should occur in one condition which contains both column and correlated column.
		// And conditionChecker.check(this condition) should be true.
		var usable bool
		for _, cond := range newConds {
			// If one cond is ok, then this index is useful.
			if checker.check(cond) {
				usable = true
				break
			}
		}
		if usable {
			usableIdxs = append(usableIdxs, idx)
		}
	}
	var pkName model.CIStr
	if ds.tableInfo.PKIsHandle && includeTableScan {
		var pkCol *expression.Column
		for i, col := range ds.Columns {
			if mysql.HasPriKeyFlag(col.Flag) {
				pkCol = ds.schema.Columns[i]
				break
			}
		}
		if pkCol == nil {
			return len(usableIdxs) > 0
		}
		checker := conditionChecker{
			pkName: pkCol.ColName,
			length: types.UnspecifiedLength,
		}
		// Pk should satisfies the same property as the index.
		var usable bool
		for _, cond := range newConds {
			if checker.check(cond) {
				usable = true
				break
			}
		}
		if usable {
			pkName = pkCol.ColName
		}
	}
	return len(usableIdxs) > 0 || pkName.L != ""
}<|MERGE_RESOLUTION|>--- conflicted
+++ resolved
@@ -17,8 +17,6 @@
 	"github.com/pingcap/tidb/ast"
 	"github.com/pingcap/tidb/context"
 	"github.com/pingcap/tidb/expression"
-	"github.com/pingcap/tidb/model"
-	"github.com/pingcap/tidb/mysql"
 	"github.com/pingcap/tidb/util/types"
 )
 
@@ -161,13 +159,8 @@
 		}
 	}
 	if sel, ok := p.(*Selection); ok {
-<<<<<<< HEAD
-		if ds, ok := p.Children()[0].(*DataSource); ok {
-			sel.canControlScan = sel.hasUsableIndicesAndPk(ds)
-=======
 		if _, ok := p.Children()[0].(*DataSource); ok {
 			_, sel.canControlScan = sel.makeScanController(true)
->>>>>>> c8c7dde6
 		}
 	}
 	newChildren := make([]Plan, 0, len(p.Children()))
@@ -178,78 +171,4 @@
 	}
 	p.SetChildren(newChildren...)
 	return p, nil
-}
-
-// hasUsableIndicesAndPk will simply check whether the pk or one index could used in this situation by
-// checking whether this index or pk is contained in one condition that has correlated column,
-// and whether this condition can be used as an access condition.
-func (p *Selection) hasUsableIndicesAndPk(ds *DataSource) bool {
-	indices, includeTableScan := availableIndices(ds.indexHints, ds.tableInfo)
-	var usableIdxs []*model.IndexInfo
-	var newConds []expression.Expression
-	for _, expr := range p.Conditions {
-		if !expr.IsCorrelated() {
-			continue
-		}
-		cond := pushDownNot(expr, false, nil)
-		corCols := extractCorColumns(cond)
-		for _, col := range corCols {
-			*col.Data = expression.One.Value
-		}
-		newCond, _ := expression.SubstituteCorCol2Constant(cond)
-		newConds = append(newConds, newCond)
-	}
-	for _, idx := range indices {
-		// TODO: Currently we don't consider composite index.
-		if len(idx.Columns) > 1 {
-			continue
-		}
-		checker := &conditionChecker{
-			idx:          idx,
-			columnOffset: 0,
-			length:       idx.Columns[0].Length,
-		}
-		// This idx column should occur in one condition which contains both column and correlated column.
-		// And conditionChecker.check(this condition) should be true.
-		var usable bool
-		for _, cond := range newConds {
-			// If one cond is ok, then this index is useful.
-			if checker.check(cond) {
-				usable = true
-				break
-			}
-		}
-		if usable {
-			usableIdxs = append(usableIdxs, idx)
-		}
-	}
-	var pkName model.CIStr
-	if ds.tableInfo.PKIsHandle && includeTableScan {
-		var pkCol *expression.Column
-		for i, col := range ds.Columns {
-			if mysql.HasPriKeyFlag(col.Flag) {
-				pkCol = ds.schema.Columns[i]
-				break
-			}
-		}
-		if pkCol == nil {
-			return len(usableIdxs) > 0
-		}
-		checker := conditionChecker{
-			pkName: pkCol.ColName,
-			length: types.UnspecifiedLength,
-		}
-		// Pk should satisfies the same property as the index.
-		var usable bool
-		for _, cond := range newConds {
-			if checker.check(cond) {
-				usable = true
-				break
-			}
-		}
-		if usable {
-			pkName = pkCol.ColName
-		}
-	}
-	return len(usableIdxs) > 0 || pkName.L != ""
 }