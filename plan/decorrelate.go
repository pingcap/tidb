--- conflicted
+++ resolved
@@ -79,16 +79,10 @@
 		}
 		// TODO: Deal with aggregation and projection.
 	}
-<<<<<<< HEAD
-	newChildren := make([]Plan, 0, len(p.GetChildren()))
-	for _, child := range p.GetChildren() {
+	newChildren := make([]Plan, 0, len(p.Children()))
+	for _, child := range p.Children() {
 		np, _ := s.optimize(child.(LogicalPlan), nil, nil)
 		newChildren = append(newChildren, np)
-=======
-	newChildren := make([]Plan, 0, len(p.Children()))
-	for _, child := range p.Children() {
-		newChildren = append(newChildren, decorrelate(child.(LogicalPlan)))
->>>>>>> f896757b
 		child.SetParents(p)
 	}
 	p.SetChildren(newChildren...)
