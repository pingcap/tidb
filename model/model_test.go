--- conflicted
+++ resolved
@@ -210,17 +210,7 @@
 	}
 }
 
-<<<<<<< HEAD
-	actionTbl := []ActionType{
-		ActionCreateSchema,
-		ActionDropSchema,
-		ActionCreateTable,
-		ActionDropTable,
-		ActionAddColumns,
-		ActionDropColumn,
-		ActionAddIndex,
-		ActionDropIndex,
-=======
+
 func (testModelSuite) TestString(c *C) {
 	acts := []struct {
 		act    ActionType
@@ -239,9 +229,8 @@
 		{ActionDropTable, "drop table"},
 		{ActionAddIndex, "add index"},
 		{ActionDropIndex, "drop index"},
-		{ActionAddColumn, "add column"},
+		{ActionAddColumns, "add columns"},
 		{ActionDropColumn, "drop column"},
->>>>>>> 584a0c32
 	}
 
 	for _, v := range acts {
