--- conflicted
+++ resolved
@@ -144,11 +144,6 @@
 	Version int64 `json:"version"`
 }
 
-<<<<<<< HEAD
-// tsConvert2Time converts timestamp to time.
-func tsConvert2Time(ts uint64) time.Time {
-	t := int64(ts >> 18) // 18 is for the logical time.
-=======
 // FinishTableJob is called when a job is finished.
 // It updates the job's state information and adds tblInfo to the binlog.
 func (job *Job) FinishTableJob(jobState JobState, schemaState SchemaState, ver int64, tblInfo *TableInfo) {
@@ -165,10 +160,9 @@
 	job.BinlogInfo.AddDBInfo(ver, dbInfo)
 }
 
-// startTime gets the job generation time.
-func (job *Job) startTime() time.Time {
-	t := int64(job.StartTS >> 18) // 18 is for the logical time.
->>>>>>> bd530943
+// tsConvert2Time converts timestamp to time.
+func tsConvert2Time(ts uint64) time.Time {
+	t := int64(ts >> 18) // 18 is for the logical time.
 	return time.Unix(t/1e3, (t%1e3)*1e6)
 }
 
