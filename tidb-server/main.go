// Copyright 2015 PingCAP, Inc.
//
// Licensed under the Apache License, Version 2.0 (the "License");
// you may not use this file except in compliance with the License.
// You may obtain a copy of the License at
//
//     http://www.apache.org/licenses/LICENSE-2.0
//
// Unless required by applicable law or agreed to in writing, software
// distributed under the License is distributed on an "AS IS" BASIS,
// See the License for the specific language governing permissions and
// limitations under the License.

package main

import (
	"flag"
	"fmt"
	"os"
	"os/signal"
	"runtime"
	"syscall"
	"time"

	"github.com/ngaut/log"
	"github.com/pingcap/ticlient"
	"github.com/pingcap/tidb"
	"github.com/pingcap/tidb/metric"
	"github.com/pingcap/tidb/store/hbase"
	"github.com/pingcap/tidb/store/localstore/boltdb"
	"github.com/pingcap/tidb/tidb-server/server"
	"github.com/pingcap/tidb/util/printer"
)

var (
<<<<<<< HEAD
	store      = flag.String("store", "goleveldb", "registered store name, [hbase, memory, goleveldb, boltdb]")
	storePath  = flag.String("path", "/tmp/tidb", "tidb storage path")
	logLevel   = flag.String("L", "debug", "log level: info, debug, warn, error, fatal")
	port       = flag.String("P", "4000", "mp server port")
	statusPort = flag.String("status", "10080", "tidb server status port")
	lease      = flag.Int("lease", 1, "schema lease seconds, very dangerous to change only if you know what you do")
=======
	store     = flag.String("store", "goleveldb", "registered store name, [memory, goleveldb, hbase, boltdb, tikv]")
	storePath = flag.String("path", "/tmp/tidb", "tidb storage path")
	logLevel  = flag.String("L", "debug", "log level: info, debug, warn, error, fatal")
	port      = flag.String("P", "4000", "mp server port")
	lease     = flag.Int("lease", 1, "schema lease seconds, very dangerous to change only if you know what you do")
>>>>>>> c82fbebc
)

func main() {
	tidb.RegisterStore("hbase", hbasekv.Driver{})
	tidb.RegisterLocalStore("boltdb", boltdb.Driver{})
	tidb.RegisterStore("tikv", ticlient.Driver{})

	metric.RunMetric(3 * time.Second)
	printer.PrintTiDBInfo()
	runtime.GOMAXPROCS(runtime.NumCPU())

	flag.Parse()

	if *lease < 0 {
		log.Fatalf("invalid lease seconds %d", *lease)
	}

	tidb.SetSchemaLease(time.Duration(*lease) * time.Second)

	cfg := &server.Config{
		Addr:       fmt.Sprintf(":%s", *port),
		LogLevel:   *logLevel,
		StatusAddr: fmt.Sprintf(":%s", *statusPort),
	}

	log.SetLevelByString(cfg.LogLevel)
	store, err := tidb.NewStore(fmt.Sprintf("%s://%s", *store, *storePath))
	if err != nil {
		log.Fatal(err)
	}

	var driver server.IDriver
	driver = server.NewTiDBDriver(store)
	var svr *server.Server
	svr, err = server.NewServer(cfg, driver)
	if err != nil {
		log.Fatal(err)
	}

	sc := make(chan os.Signal, 1)
	signal.Notify(sc,
		syscall.SIGHUP,
		syscall.SIGINT,
		syscall.SIGTERM,
		syscall.SIGQUIT)

	go func() {
		sig := <-sc
		log.Infof("Got signal [%d] to exit.", sig)
		svr.Close()
		os.Exit(0)
	}()

	log.Error(svr.Run())
}<|MERGE_RESOLUTION|>--- conflicted
+++ resolved
@@ -33,20 +33,12 @@
 )
 
 var (
-<<<<<<< HEAD
-	store      = flag.String("store", "goleveldb", "registered store name, [hbase, memory, goleveldb, boltdb]")
+	store      = flag.String("store", "goleveldb", "registered store name, [memory, goleveldb, hbase, boltdb, tikv]")
 	storePath  = flag.String("path", "/tmp/tidb", "tidb storage path")
 	logLevel   = flag.String("L", "debug", "log level: info, debug, warn, error, fatal")
 	port       = flag.String("P", "4000", "mp server port")
 	statusPort = flag.String("status", "10080", "tidb server status port")
 	lease      = flag.Int("lease", 1, "schema lease seconds, very dangerous to change only if you know what you do")
-=======
-	store     = flag.String("store", "goleveldb", "registered store name, [memory, goleveldb, hbase, boltdb, tikv]")
-	storePath = flag.String("path", "/tmp/tidb", "tidb storage path")
-	logLevel  = flag.String("L", "debug", "log level: info, debug, warn, error, fatal")
-	port      = flag.String("P", "4000", "mp server port")
-	lease     = flag.Int("lease", 1, "schema lease seconds, very dangerous to change only if you know what you do")
->>>>>>> c82fbebc
 )
 
 func main() {
