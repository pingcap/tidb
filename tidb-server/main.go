// Copyright 2015 PingCAP, Inc.
//
// Licensed under the Apache License, Version 2.0 (the "License");
// you may not use this file except in compliance with the License.
// You may obtain a copy of the License at
//
//     http://www.apache.org/licenses/LICENSE-2.0
//
// Unless required by applicable law or agreed to in writing, software
// distributed under the License is distributed on an "AS IS" BASIS,
// See the License for the specific language governing permissions and
// limitations under the License.

package main

import (
	"flag"
	"fmt"
	"net"
	"os"
	"os/signal"
	"runtime"
	"strconv"
	"strings"
	"syscall"
	"time"

	"github.com/juju/errors"
	"github.com/opentracing/opentracing-go"
	"github.com/pingcap/tidb"
	"github.com/pingcap/tidb/config"
	"github.com/pingcap/tidb/ddl"
	"github.com/pingcap/tidb/domain"
	"github.com/pingcap/tidb/kv"
	"github.com/pingcap/tidb/metrics"
	"github.com/pingcap/tidb/plan"
	"github.com/pingcap/tidb/privilege/privileges"
	"github.com/pingcap/tidb/server"
	"github.com/pingcap/tidb/sessionctx/binloginfo"
	"github.com/pingcap/tidb/store/mockstore"
	"github.com/pingcap/tidb/store/tikv"
	"github.com/pingcap/tidb/store/tikv/gcworker"
	"github.com/pingcap/tidb/terror"
	"github.com/pingcap/tidb/util"
	"github.com/pingcap/tidb/util/kvcache"
	"github.com/pingcap/tidb/util/logutil"
	"github.com/pingcap/tidb/util/printer"
	"github.com/pingcap/tidb/util/systimemon"
	"github.com/pingcap/tidb/x-server"
	binlog "github.com/pingcap/tipb/go-binlog"
	"github.com/prometheus/client_golang/prometheus"
	"github.com/prometheus/client_golang/prometheus/push"
	log "github.com/sirupsen/logrus"
	"google.golang.org/grpc"
)

// Flag Names
const (
	nmVersion         = "V"
	nmConfig          = "config"
	nmStore           = "store"
	nmStorePath       = "path"
	nmHost            = "host"
	nmPort            = "P"
	nmSocket          = "socket"
	nmBinlogSocket    = "binlog-socket"
	nmRunDDL          = "run-ddl"
	nmLogLevel        = "L"
	nmLogFile         = "log-file"
	nmLogSlowQuery    = "log-slow-query"
	nmReportStatus    = "report-status"
	nmStatusPort      = "status"
	nmMetricsAddr     = "metrics-addr"
	nmMetricsInterval = "metrics-interval"
	nmDdlLease        = "lease"
	nmTokenLimit      = "token-limit"

	nmProxyProtocolNetworks      = "proxy-protocol-networks"
	nmProxyProtocolHeaderTimeout = "proxy-protocol-header-timeout"
)

var (
	version    = flagBoolean(nmVersion, false, "print version information and exit")
	configPath = flag.String(nmConfig, "", "config file path")

	// Base
	store        = flag.String(nmStore, "mocktikv", "registered store name, [tikv, mocktikv]")
	storePath    = flag.String(nmStorePath, "/tmp/tidb", "tidb storage path")
	host         = flag.String(nmHost, "0.0.0.0", "tidb server host")
	port         = flag.String(nmPort, "4000", "tidb server port")
	socket       = flag.String(nmSocket, "", "The socket file to use for connection.")
	binlogSocket = flag.String(nmBinlogSocket, "", "socket file to write binlog")
	runDDL       = flagBoolean(nmRunDDL, true, "run ddl worker on this tidb-server")
	ddlLease     = flag.String(nmDdlLease, "10s", "schema lease duration, very dangerous to change only if you know what you do")
	tokenLimit   = flag.Int(nmTokenLimit, 1000, "the limit of concurrent executed sessions")

	// Log
	logLevel     = flag.String(nmLogLevel, "info", "log level: info, debug, warn, error, fatal")
	logFile      = flag.String(nmLogFile, "", "log file path")
	logSlowQuery = flag.String(nmLogSlowQuery, "", "slow query file path")

	// Status
	reportStatus    = flagBoolean(nmReportStatus, true, "If enable status report HTTP service.")
	statusPort      = flag.String(nmStatusPort, "10080", "tidb server status port")
	metricsAddr     = flag.String(nmMetricsAddr, "", "prometheus pushgateway address, leaves it empty will disable prometheus push.")
	metricsInterval = flag.Uint(nmMetricsInterval, 15, "prometheus client push interval in second, set \"0\" to disable prometheus push.")

	// PROXY Protocol
	proxyProtocolNetworks      = flag.String(nmProxyProtocolNetworks, "", "proxy protocol networks allowed IP or *, empty mean disable proxy protocol support")
	proxyProtocolHeaderTimeout = flag.Uint(nmProxyProtocolHeaderTimeout, 5, "proxy protocol header read timeout, unit is second.")
)

var (
	cfg      *config.Config
	storage  kv.Storage
	dom      *domain.Domain
	svr      *server.Server
	xsvr     *xserver.Server
	graceful bool
)

func main() {
	flag.Parse()
	if *version {
		printer.PrintRawTiDBInfo()
		os.Exit(0)
	}

	registerStores()
	loadConfig()
	overrideConfig()
	validateConfig()
	setGlobalVars()
	setupLog()
	setupTracing() // Should before createServer and after setup config.
	printInfo()
	setupBinlogClient()
	createStoreAndDomain()
	createServer()
	setupSignalHandler()
	setupMetrics()
	runServer()
	cleanup()
	os.Exit(0)
}

func registerStores() {
	err := tidb.RegisterStore("tikv", tikv.Driver{})
	terror.MustNil(err)
	tikv.NewGCHandlerFunc = gcworker.NewGCWorker
	err = tidb.RegisterStore("mocktikv", mockstore.MockDriver{})
	terror.MustNil(err)
}

func createStoreAndDomain() {
	fullPath := fmt.Sprintf("%s://%s", cfg.Store, cfg.Path)
	var err error
	storage, err = tidb.NewStore(fullPath)
	terror.MustNil(err)
	// Bootstrap a session to load information schema.
	dom, err = tidb.BootstrapSession(storage)
	terror.MustNil(err)
}

func setupBinlogClient() {
	if cfg.BinlogSocket == "" {
		return
	}
	dialerOpt := grpc.WithDialer(func(addr string, timeout time.Duration) (net.Conn, error) {
		return net.DialTimeout("unix", addr, timeout)
	})
	clientConn, err := tidb.DialPumpClientWithRetry(cfg.BinlogSocket, util.DefaultMaxRetries, dialerOpt)
	terror.MustNil(err)
	binloginfo.SetPumpClient(binlog.NewPumpClient(clientConn))
	log.Infof("created binlog client at %s", cfg.BinlogSocket)
}

// Prometheus push.
const zeroDuration = time.Duration(0)

// pushMetric pushs metircs in background.
func pushMetric(addr string, interval time.Duration) {
	if interval == zeroDuration || len(addr) == 0 {
		log.Info("disable Prometheus push client")
		return
	}
	log.Infof("start Prometheus push client with server addr %s and interval %s", addr, interval)
	go prometheusPushClient(addr, interval)
}

// prometheusPushClient pushs metrics to Prometheus Pushgateway.
func prometheusPushClient(addr string, interval time.Duration) {
	// TODO: TiDB do not have uniq name, so we use host+port to compose a name.
	job := "tidb"
	for {
		err := push.AddFromGatherer(
			job,
			map[string]string{"instance": instanceName()},
			addr,
			prometheus.DefaultGatherer,
		)
		if err != nil {
			log.Errorf("could not push metrics to Prometheus Pushgateway: %v", err)
		}
		time.Sleep(interval)
	}
}

func instanceName() string {
	hostname, err := os.Hostname()
	if err != nil {
		return "unknown"
	}
	return fmt.Sprintf("%s_%d", hostname, cfg.Port)
}

// parseDuration parses lease argument string.
func parseDuration(lease string) time.Duration {
	dur, err := time.ParseDuration(lease)
	if err != nil {
		dur, err = time.ParseDuration(lease + "s")
	}
	if err != nil || dur < 0 {
		log.Fatalf("invalid lease duration %s", lease)
	}
	return dur
}

func hasRootPrivilege() bool {
	return os.Geteuid() == 0
}

func flagBoolean(name string, defaultVal bool, usage string) *bool {
	if defaultVal == false {
		// Fix #4125, golang do not print default false value in usage, so we append it.
		usage = fmt.Sprintf("%s (default false)", usage)
		return flag.Bool(name, defaultVal, usage)
	}
	return flag.Bool(name, defaultVal, usage)
}

func loadConfig() {
	cfg = config.GetGlobalConfig()
	if *configPath != "" {
		err := cfg.Load(*configPath)
		terror.MustNil(err)
	}
}

func overrideConfig() {
	actualFlags := make(map[string]bool)
	flag.Visit(func(f *flag.Flag) {
		actualFlags[f.Name] = true
	})

	// Base
	if actualFlags[nmHost] {
		cfg.Host = *host
	}
	var err error
	if actualFlags[nmPort] {
		var p int
		p, err = strconv.Atoi(*port)
		terror.MustNil(err)
		cfg.Port = uint(p)
	}
	if actualFlags[nmStore] {
		cfg.Store = *store
	}
	if actualFlags[nmStorePath] {
		cfg.Path = *storePath
	}
	if actualFlags[nmSocket] {
		cfg.Socket = *socket
	}
	if actualFlags[nmBinlogSocket] {
		cfg.BinlogSocket = *binlogSocket
	}
	if actualFlags[nmRunDDL] {
		cfg.RunDDL = *runDDL
	}
	if actualFlags[nmDdlLease] {
		cfg.Lease = *ddlLease
	}
	if actualFlags[nmTokenLimit] {
		cfg.TokenLimit = uint(*tokenLimit)
	}

	// Log
	if actualFlags[nmLogLevel] {
		cfg.Log.Level = *logLevel
	}
	if actualFlags[nmLogFile] {
		cfg.Log.File.Filename = *logFile
	}
	if actualFlags[nmLogSlowQuery] {
		cfg.Log.SlowQueryFile = *logSlowQuery
	}

	// Status
	if actualFlags[nmReportStatus] {
		cfg.Status.ReportStatus = *reportStatus
	}
	if actualFlags[nmStatusPort] {
		var p int
		p, err = strconv.Atoi(*statusPort)
		terror.MustNil(err)
		cfg.Status.StatusPort = uint(p)
	}
	if actualFlags[nmMetricsAddr] {
		cfg.Status.MetricsAddr = *metricsAddr
	}
	if actualFlags[nmMetricsInterval] {
		cfg.Status.MetricsInterval = *metricsInterval
	}

	// PROXY Protocol
	if actualFlags[nmProxyProtocolNetworks] {
		cfg.ProxyProtocol.Networks = *proxyProtocolNetworks
	}
	if actualFlags[nmProxyProtocolHeaderTimeout] {
		cfg.ProxyProtocol.HeaderTimeout = *proxyProtocolHeaderTimeout
	}
}

func validateConfig() {
	if cfg.Security.SkipGrantTable && !hasRootPrivilege() {
		log.Error("TiDB run with skip-grant-table need root privilege.")
		os.Exit(-1)
	}
<<<<<<< HEAD
	if _, ok := config.ValidStorage[cfg.Store]; !ok {
		nameList := make([]string, 0, len(config.ValidStorage))
		for k, v := range config.ValidStorage {
			if v {
				nameList = append(nameList, k)
			}
		}
		log.Errorf("\"store\" should be in [%s] only", strings.Join(nameList, ", "))
		os.Exit(-1)
	}
	if cfg.Log.File.MaxSize > config.MaxLogFileSize {
		log.Errorf("log max-size should not be larger than %d MB", config.MaxLogFileSize)
		os.Exit(-1)
	}
	if cfg.XProtocol.XServer {
		log.Error("X Server is not available")
		os.Exit(-1)
	}
=======
	cfg.OOMAction = strings.ToLower(cfg.OOMAction)
>>>>>>> 9a3463fd
}

func setGlobalVars() {
	ddlLeaseDuration := parseDuration(cfg.Lease)
	tidb.SetSchemaLease(ddlLeaseDuration)
	runtime.GOMAXPROCS(int(cfg.Performance.MaxProcs))
	statsLeaseDuration := parseDuration(cfg.Performance.StatsLease)
	tidb.SetStatsLease(statsLeaseDuration)
	domain.RunAutoAnalyze = cfg.Performance.RunAutoAnalyze
	ddl.RunWorker = cfg.RunDDL
	ddl.EnableSplitTableRegion = cfg.SplitTable
	tidb.SetCommitRetryLimit(cfg.Performance.RetryLimit)
	plan.JoinConcurrency = cfg.Performance.JoinConcurrency
	plan.AllowCartesianProduct = cfg.Performance.CrossJoin
	privileges.SkipWithGrant = cfg.Security.SkipGrantTable

	plan.PlanCacheEnabled = cfg.PlanCache.Enabled
	if plan.PlanCacheEnabled {
		plan.PlanCacheCapacity = cfg.PlanCache.Capacity
		plan.PlanCacheShards = cfg.PlanCache.Shards
		plan.GlobalPlanCache = kvcache.NewShardedLRUCache(plan.PlanCacheCapacity, plan.PlanCacheShards)
	}

	plan.PreparedPlanCacheEnabled = cfg.PreparedPlanCache.Enabled
	if plan.PreparedPlanCacheEnabled {
		plan.PreparedPlanCacheCapacity = cfg.PreparedPlanCache.Capacity
	}

	if cfg.TiKVClient.GrpcConnectionCount > 0 {
		tikv.MaxConnectionCount = cfg.TiKVClient.GrpcConnectionCount
	}

	tikv.CommitMaxBackoff = int(parseDuration(cfg.TiKVClient.CommitTimeout).Seconds() * 1000)
}

func setupLog() {
	err := logutil.InitLogger(cfg.Log.ToLogConfig())
	terror.MustNil(err)
}

func printInfo() {
	// Make sure the TiDB info is always printed.
	level := log.GetLevel()
	log.SetLevel(log.InfoLevel)
	printer.PrintTiDBInfo()
	log.SetLevel(level)
}

func createServer() {
	var driver server.IDriver
	driver = server.NewTiDBDriver(storage)
	var err error
	svr, err = server.NewServer(cfg, driver)
	terror.MustNil(err)
	if cfg.XProtocol.XServer {
		xcfg := &xserver.Config{
			Addr:       fmt.Sprintf("%s:%d", cfg.XProtocol.XHost, cfg.XProtocol.XPort),
			Socket:     cfg.XProtocol.XSocket,
			TokenLimit: cfg.TokenLimit,
		}
		xsvr, err = xserver.NewServer(xcfg)
		terror.MustNil(err)
	}
}

func setupSignalHandler() {
	sc := make(chan os.Signal, 1)
	signal.Notify(sc,
		syscall.SIGHUP,
		syscall.SIGINT,
		syscall.SIGTERM,
		syscall.SIGQUIT)

	go func() {
		sig := <-sc
		log.Infof("Got signal [%s] to exit.", sig)
		if sig == syscall.SIGTERM {
			graceful = true
		}

		if xsvr != nil {
			xsvr.Close() // Should close xserver before server.
		}
		svr.Close()
	}()
}

func setupMetrics() {
	systimeErrHandler := func() {
		metrics.TimeJumpBackCounter.Inc()
	}
	callBackCount := 0
	sucessCallBack := func() {
		callBackCount++
		// It is callback by monitor per second, we increase metrics.KeepAliveCounter per 5s.
		if callBackCount >= 5 {
			callBackCount = 0
			metrics.KeepAliveCounter.Inc()
		}
	}
	go systimemon.StartMonitor(time.Now, systimeErrHandler, sucessCallBack)

	pushMetric(cfg.Status.MetricsAddr, time.Duration(cfg.Status.MetricsInterval)*time.Second)
}

func setupTracing() {
	tracingCfg := cfg.OpenTracing.ToTracingConfig()
	tracer, _, err := tracingCfg.New("TiDB")
	if err != nil {
		log.Fatal("cannot initialize Jaeger Tracer", err)
	}
	opentracing.SetGlobalTracer(tracer)
}

func runServer() {
	err := svr.Run()
	terror.MustNil(err)
	if cfg.XProtocol.XServer {
		err := xsvr.Run()
		terror.MustNil(err)
	}
}

func cleanup() {
	if graceful {
		svr.GracefulDown()
	}
	dom.Close()
	err := storage.Close()
	terror.Log(errors.Trace(err))
}<|MERGE_RESOLUTION|>--- conflicted
+++ resolved
@@ -328,7 +328,6 @@
 		log.Error("TiDB run with skip-grant-table need root privilege.")
 		os.Exit(-1)
 	}
-<<<<<<< HEAD
 	if _, ok := config.ValidStorage[cfg.Store]; !ok {
 		nameList := make([]string, 0, len(config.ValidStorage))
 		for k, v := range config.ValidStorage {
@@ -347,9 +346,7 @@
 		log.Error("X Server is not available")
 		os.Exit(-1)
 	}
-=======
 	cfg.OOMAction = strings.ToLower(cfg.OOMAction)
->>>>>>> 9a3463fd
 }
 
 func setGlobalVars() {
