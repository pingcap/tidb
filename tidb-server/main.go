--- conflicted
+++ resolved
@@ -39,11 +39,8 @@
 	"github.com/pingcap/tidb/store/localstore/boltdb"
 	"github.com/pingcap/tidb/store/tikv"
 	"github.com/pingcap/tidb/terror"
-<<<<<<< HEAD
 	"github.com/pingcap/tidb/util"
-=======
 	"github.com/pingcap/tidb/util/kvcache"
->>>>>>> 0306bb00
 	"github.com/pingcap/tidb/util/logutil"
 	"github.com/pingcap/tidb/util/printer"
 	"github.com/pingcap/tidb/util/systimemon"
@@ -108,11 +105,11 @@
 )
 
 var (
-	cfg      *config.Config
-	storage  kv.Storage
-	dom      *domain.Domain
-	svr      *server.Server
-	xsvr     *xserver.Server
+	cfg     *config.Config
+	storage kv.Storage
+	dom     *domain.Domain
+	svr     *server.Server
+	xsvr    *xserver.Server
 )
 
 func main() {
