// Copyright 2015 PingCAP, Inc.
//
// Licensed under the Apache License, Version 2.0 (the "License");
// you may not use this file except in compliance with the License.
// You may obtain a copy of the License at
//
//     http://www.apache.org/licenses/LICENSE-2.0
//
// Unless required by applicable law or agreed to in writing, software
// distributed under the License is distributed on an "AS IS" BASIS,
// WITHOUT WARRANTIES OR CONDITIONS OF ANY KIND, either express or implied.
// See the License for the specific language governing permissions and
// limitations under the License.

package main

import (
	"context"
	"flag"
	"fmt"
	"io/fs"
	"os"
	"runtime"
	"strconv"
	"strings"
	"sync/atomic"
	"time"

	"github.com/opentracing/opentracing-go"
	"github.com/pingcap/errors"
	"github.com/pingcap/failpoint"
	"github.com/pingcap/log"
	"github.com/pingcap/tidb/bindinfo"
	"github.com/pingcap/tidb/config"
	"github.com/pingcap/tidb/ddl"
	"github.com/pingcap/tidb/domain"
	"github.com/pingcap/tidb/executor"
	"github.com/pingcap/tidb/kv"
	"github.com/pingcap/tidb/metrics"
	"github.com/pingcap/tidb/parser/mysql"
	"github.com/pingcap/tidb/parser/terror"
	parsertypes "github.com/pingcap/tidb/parser/types"
	plannercore "github.com/pingcap/tidb/planner/core"
	"github.com/pingcap/tidb/plugin"
	"github.com/pingcap/tidb/privilege/privileges"
	"github.com/pingcap/tidb/server"
	"github.com/pingcap/tidb/session"
	"github.com/pingcap/tidb/sessionctx/binloginfo"
	"github.com/pingcap/tidb/sessionctx/variable"
	"github.com/pingcap/tidb/statistics"
	kvstore "github.com/pingcap/tidb/store"
	"github.com/pingcap/tidb/store/driver"
	"github.com/pingcap/tidb/store/mockstore"
	pumpcli "github.com/pingcap/tidb/tidb-binlog/pump_client"
	"github.com/pingcap/tidb/util"
	"github.com/pingcap/tidb/util/cpuprofile"
	"github.com/pingcap/tidb/util/deadlockhistory"
	"github.com/pingcap/tidb/util/disk"
	"github.com/pingcap/tidb/util/domainutil"
	"github.com/pingcap/tidb/util/kvcache"
	"github.com/pingcap/tidb/util/logutil"
	"github.com/pingcap/tidb/util/memory"
	"github.com/pingcap/tidb/util/printer"
	"github.com/pingcap/tidb/util/sem"
	"github.com/pingcap/tidb/util/signal"
	"github.com/pingcap/tidb/util/sys/linux"
	storageSys "github.com/pingcap/tidb/util/sys/storage"
	"github.com/pingcap/tidb/util/systimemon"
	"github.com/pingcap/tidb/util/topsql"
	"github.com/pingcap/tidb/util/versioninfo"
	"github.com/prometheus/client_golang/prometheus"
	"github.com/prometheus/client_golang/prometheus/push"
	"github.com/tikv/client-go/v2/tikv"
	"github.com/tikv/client-go/v2/txnkv/transaction"
	pd "github.com/tikv/pd/client"
	"go.uber.org/automaxprocs/maxprocs"
	"go.uber.org/zap"
)

// Flag Names
const (
	nmVersion          = "V"
	nmConfig           = "config"
	nmConfigCheck      = "config-check"
	nmConfigStrict     = "config-strict"
	nmStore            = "store"
	nmStorePath        = "path"
	nmHost             = "host"
	nmAdvertiseAddress = "advertise-address"
	nmPort             = "P"
	nmCors             = "cors"
	nmSocket           = "socket"
	nmEnableBinlog     = "enable-binlog"
	nmRunDDL           = "run-ddl"
	nmLogLevel         = "L"
	nmLogFile          = "log-file"
	nmLogSlowQuery     = "log-slow-query"
	nmReportStatus     = "report-status"
	nmStatusHost       = "status-host"
	nmStatusPort       = "status"
	nmMetricsAddr      = "metrics-addr"
	nmMetricsInterval  = "metrics-interval"
	nmDdlLease         = "lease"
	nmTokenLimit       = "token-limit"
	nmPluginDir        = "plugin-dir"
	nmPluginLoad       = "plugin-load"
	nmRepairMode       = "repair-mode"
	nmRepairList       = "repair-list"

	nmProxyProtocolNetworks      = "proxy-protocol-networks"
	nmProxyProtocolHeaderTimeout = "proxy-protocol-header-timeout"
	nmAffinityCPU                = "affinity-cpus"

	nmInitializeSecure   = "initialize-secure"
	nmInitializeInsecure = "initialize-insecure"
)

var (
	version      = flagBoolean(nmVersion, false, "print version information and exit")
	configPath   = flag.String(nmConfig, "", "config file path")
	configCheck  = flagBoolean(nmConfigCheck, false, "check config file validity and exit")
	configStrict = flagBoolean(nmConfigStrict, false, "enforce config file validity")

	// Base
	store            = flag.String(nmStore, "unistore", "registered store name, [tikv, mocktikv, unistore]")
	storePath        = flag.String(nmStorePath, "/tmp/tidb", "tidb storage path")
	host             = flag.String(nmHost, "0.0.0.0", "tidb server host")
	advertiseAddress = flag.String(nmAdvertiseAddress, "", "tidb server advertise IP")
	port             = flag.String(nmPort, "4000", "tidb server port")
	cors             = flag.String(nmCors, "", "tidb server allow cors origin")
	socket           = flag.String(nmSocket, "/tmp/tidb-{Port}.sock", "The socket file to use for connection.")
	enableBinlog     = flagBoolean(nmEnableBinlog, false, "enable generate binlog")
	runDDL           = flagBoolean(nmRunDDL, true, "run ddl worker on this tidb-server")
	ddlLease         = flag.String(nmDdlLease, "45s", "schema lease duration, very dangerous to change only if you know what you do")
	tokenLimit       = flag.Int(nmTokenLimit, 1000, "the limit of concurrent executed sessions")
	pluginDir        = flag.String(nmPluginDir, "/data/deploy/plugin", "the folder that hold plugin")
	pluginLoad       = flag.String(nmPluginLoad, "", "wait load plugin name(separated by comma)")
	affinityCPU      = flag.String(nmAffinityCPU, "", "affinity cpu (cpu-no. separated by comma, e.g. 1,2,3)")
	repairMode       = flagBoolean(nmRepairMode, false, "enable admin repair mode")
	repairList       = flag.String(nmRepairList, "", "admin repair table list")

	// Log
	logLevel     = flag.String(nmLogLevel, "info", "log level: info, debug, warn, error, fatal")
	logFile      = flag.String(nmLogFile, "", "log file path")
	logSlowQuery = flag.String(nmLogSlowQuery, "", "slow query file path")

	// Status
	reportStatus    = flagBoolean(nmReportStatus, true, "If enable status report HTTP service.")
	statusHost      = flag.String(nmStatusHost, "0.0.0.0", "tidb server status host")
	statusPort      = flag.String(nmStatusPort, "10080", "tidb server status port")
	metricsAddr     = flag.String(nmMetricsAddr, "", "prometheus pushgateway address, leaves it empty will disable prometheus push.")
	metricsInterval = flag.Uint(nmMetricsInterval, 15, "prometheus client push interval in second, set \"0\" to disable prometheus push.")

	// PROXY Protocol
	proxyProtocolNetworks      = flag.String(nmProxyProtocolNetworks, "", "proxy protocol networks allowed IP or *, empty mean disable proxy protocol support")
	proxyProtocolHeaderTimeout = flag.Uint(nmProxyProtocolHeaderTimeout, 5, "proxy protocol header read timeout, unit is second.")

	// Security
	initializeSecure   = flagBoolean(nmInitializeSecure, false, "bootstrap tidb-server in secure mode")
	initializeInsecure = flagBoolean(nmInitializeInsecure, true, "bootstrap tidb-server in insecure mode")
)

func main() {
	help := flag.Bool("help", false, "show the usage")
	flag.Parse()
	if *help {
		flag.Usage()
		os.Exit(0)
	}
	config.InitializeConfig(*configPath, *configCheck, *configStrict, overrideConfig)
	if *version {
		setVersions()
		fmt.Println(printer.GetTiDBInfo())
		os.Exit(0)
	}
	registerStores()
	registerMetrics()
	if config.GetGlobalConfig().OOMUseTmpStorage {
		config.GetGlobalConfig().UpdateTempStoragePath()
		err := disk.InitializeTempDir()
		terror.MustNil(err)
		checkTempStorageQuota()
	}
	setupLog()
	err := cpuprofile.StartCPUProfiler()
	terror.MustNil(err)

	// Enable failpoints in tikv/client-go if the test API is enabled.
	// It appears in the main function to be set before any use of client-go to prevent data race.
	if _, err := failpoint.Status("github.com/pingcap/tidb/server/enableTestAPI"); err == nil {
		warnMsg := "tikv/client-go failpoint is enabled, this should NOT happen in the production environment"
		logutil.BgLogger().Warn(warnMsg)
		tikv.EnableFailpoints()
	}
	setGlobalVars()
	setCPUAffinity()
	setupTracing() // Should before createServer and after setup config.
	printInfo()
	setupBinlogClient()
	setupMetrics()

	storage, dom := createStoreAndDomain()
	svr := createServer(storage, dom)

	// Register error API is not thread-safe, the caller MUST NOT register errors after initialization.
	// To prevent misuse, set a flag to indicate that register new error will panic immediately.
	// For regression of issue like https://github.com/pingcap/tidb/issues/28190
	terror.RegisterFinish()

	exited := make(chan struct{})
	signal.SetupSignalHandler(func(graceful bool) {
		svr.Close()
		cleanup(svr, storage, dom, graceful)
		cpuprofile.StopCPUProfiler()
		close(exited)
	})
	topsql.SetupTopSQL()
	terror.MustNil(svr.Run())
	<-exited
	syncLog()
}

func syncLog() {
	if err := log.Sync(); err != nil {
		// Don't complain about /dev/stdout as Fsync will return EINVAL.
		if pathErr, ok := err.(*fs.PathError); ok {
			if pathErr.Path == "/dev/stdout" {
				os.Exit(0)
			}
		}
		fmt.Fprintln(os.Stderr, "sync log err:", err)
		os.Exit(1)
	}
}

func checkTempStorageQuota() {
	// check capacity and the quota when OOMUseTmpStorage is enabled
	c := config.GetGlobalConfig()
	if c.TempStorageQuota < 0 {
		// means unlimited, do nothing
	} else {
		capacityByte, err := storageSys.GetTargetDirectoryCapacity(c.TempStoragePath)
		if err != nil {
			log.Fatal(err.Error())
		} else if capacityByte < uint64(c.TempStorageQuota) {
			log.Fatal(fmt.Sprintf("value of [tmp-storage-quota](%d byte) exceeds the capacity(%d byte) of the [%s] directory", c.TempStorageQuota, capacityByte, c.TempStoragePath))
		}
	}
}

func setCPUAffinity() {
	if affinityCPU == nil || len(*affinityCPU) == 0 {
		return
	}
	var cpu []int
	for _, af := range strings.Split(*affinityCPU, ",") {
		af = strings.TrimSpace(af)
		if len(af) > 0 {
			c, err := strconv.Atoi(af)
			if err != nil {
				fmt.Fprintf(os.Stderr, "wrong affinity cpu config: %s", *affinityCPU)
				os.Exit(1)
			}
			cpu = append(cpu, c)
		}
	}
	err := linux.SetAffinity(cpu)
	if err != nil {
		fmt.Fprintf(os.Stderr, "set cpu affinity failure: %v", err)
		os.Exit(1)
	}
	runtime.GOMAXPROCS(len(cpu))
	metrics.MaxProcs.Set(float64(runtime.GOMAXPROCS(0)))
}

func registerStores() {
	err := kvstore.Register("tikv", driver.TiKVDriver{})
	terror.MustNil(err)
	err = kvstore.Register("mocktikv", mockstore.MockTiKVDriver{})
	terror.MustNil(err)
	err = kvstore.Register("unistore", mockstore.EmbedUnistoreDriver{})
	terror.MustNil(err)
}

func registerMetrics() {
	metrics.RegisterMetrics()
}

func createStoreAndDomain() (kv.Storage, *domain.Domain) {
	cfg := config.GetGlobalConfig()
	fullPath := fmt.Sprintf("%s://%s", cfg.Store, cfg.Path)
	var err error
	storage, err := kvstore.New(fullPath)
	terror.MustNil(err)
	// Bootstrap a session to load information schema.
	dom, err := session.BootstrapSession(storage)
	terror.MustNil(err)
	return storage, dom
}

func setupBinlogClient() {
	cfg := config.GetGlobalConfig()
	if !cfg.Binlog.Enable {
		return
	}

	if cfg.Binlog.IgnoreError {
		binloginfo.SetIgnoreError(true)
	}

	var (
		client *pumpcli.PumpsClient
		err    error
	)

	securityOption := pd.SecurityOption{
		CAPath:   cfg.Security.ClusterSSLCA,
		CertPath: cfg.Security.ClusterSSLCert,
		KeyPath:  cfg.Security.ClusterSSLKey,
	}

	if len(cfg.Binlog.BinlogSocket) == 0 {
		client, err = pumpcli.NewPumpsClient(cfg.Path, cfg.Binlog.Strategy, parseDuration(cfg.Binlog.WriteTimeout), securityOption)
	} else {
		client, err = pumpcli.NewLocalPumpsClient(cfg.Path, cfg.Binlog.BinlogSocket, parseDuration(cfg.Binlog.WriteTimeout), securityOption)
	}

	terror.MustNil(err)

	err = logutil.InitLogger(cfg.Log.ToLogConfig())
	terror.MustNil(err)

	binloginfo.SetPumpsClient(client)
	log.Info("tidb-server", zap.Bool("create pumps client success, ignore binlog error", cfg.Binlog.IgnoreError))
}

// Prometheus push.
const zeroDuration = time.Duration(0)

// pushMetric pushes metrics in background.
func pushMetric(addr string, interval time.Duration) {
	if interval == zeroDuration || len(addr) == 0 {
		log.Info("disable Prometheus push client")
		return
	}
	log.Info("start prometheus push client", zap.String("server addr", addr), zap.String("interval", interval.String()))
	go prometheusPushClient(addr, interval)
}

// prometheusPushClient pushes metrics to Prometheus Pushgateway.
func prometheusPushClient(addr string, interval time.Duration) {
	// TODO: TiDB do not have uniq name, so we use host+port to compose a name.
	job := "tidb"
	pusher := push.New(addr, job)
	pusher = pusher.Gatherer(prometheus.DefaultGatherer)
	pusher = pusher.Grouping("instance", instanceName())
	for {
		err := pusher.Push()
		if err != nil {
			log.Error("could not push metrics to prometheus pushgateway", zap.String("err", err.Error()))
		}
		time.Sleep(interval)
	}
}

func instanceName() string {
	cfg := config.GetGlobalConfig()
	hostname, err := os.Hostname()
	if err != nil {
		return "unknown"
	}
	return fmt.Sprintf("%s_%d", hostname, cfg.Port)
}

// parseDuration parses lease argument string.
func parseDuration(lease string) time.Duration {
	dur, err := time.ParseDuration(lease)
	if err != nil {
		dur, err = time.ParseDuration(lease + "s")
	}
	if err != nil || dur < 0 {
		log.Fatal("invalid lease duration", zap.String("lease", lease))
	}
	return dur
}

func flagBoolean(name string, defaultVal bool, usage string) *bool {
	if !defaultVal {
		// Fix #4125, golang do not print default false value in usage, so we append it.
		usage = fmt.Sprintf("%s (default false)", usage)
		return flag.Bool(name, defaultVal, usage)
	}
	return flag.Bool(name, defaultVal, usage)
}

// overrideConfig considers command arguments and overrides some config items in the Config.
func overrideConfig(cfg *config.Config) {
	actualFlags := make(map[string]bool)
	flag.Visit(func(f *flag.Flag) {
		actualFlags[f.Name] = true
	})

	// Base
	if actualFlags[nmHost] {
		cfg.Host = *host
	}
	if actualFlags[nmAdvertiseAddress] {
		var err error
		if len(strings.Split(*advertiseAddress, " ")) > 1 {
			err = errors.Errorf("Only support one advertise-address")
		}
		terror.MustNil(err)
		cfg.AdvertiseAddress = *advertiseAddress
	}
	if len(cfg.AdvertiseAddress) == 0 && cfg.Host == "0.0.0.0" {
		cfg.AdvertiseAddress = util.GetLocalIP()
	}
	if len(cfg.AdvertiseAddress) == 0 {
		cfg.AdvertiseAddress = cfg.Host
	}
	var err error
	if actualFlags[nmPort] {
		var p int
		p, err = strconv.Atoi(*port)
		terror.MustNil(err)
		cfg.Port = uint(p)
	}
	if actualFlags[nmCors] {
		fmt.Println(cors)
		cfg.Cors = *cors
	}
	if actualFlags[nmStore] {
		cfg.Store = *store
	}
	if actualFlags[nmStorePath] {
		cfg.Path = *storePath
	}
	if actualFlags[nmSocket] {
		cfg.Socket = *socket
	}
	if actualFlags[nmEnableBinlog] {
		cfg.Binlog.Enable = *enableBinlog
	}
	if actualFlags[nmRunDDL] {
		cfg.RunDDL = *runDDL
	}
	if actualFlags[nmDdlLease] {
		cfg.Lease = *ddlLease
	}
	if actualFlags[nmTokenLimit] {
		cfg.Instance.ConnectionConcurrencyLimit = uint32(*tokenLimit)
	}
	if actualFlags[nmPluginLoad] {
		cfg.Instance.PluginLoad = *pluginLoad
	}
	if actualFlags[nmPluginDir] {
		cfg.Instance.PluginDir = *pluginDir
	}

	if actualFlags[nmRepairMode] {
		cfg.RepairMode = *repairMode
	}
	if actualFlags[nmRepairList] {
		if cfg.RepairMode {
			cfg.RepairTableList = stringToList(*repairList)
		}
	}

	// Log
	if actualFlags[nmLogLevel] {
		cfg.Log.Level = *logLevel
	}
	if actualFlags[nmLogFile] {
		cfg.Log.File.Filename = *logFile
	}
	if actualFlags[nmLogSlowQuery] {
		cfg.Log.SlowQueryFile = *logSlowQuery
	}

	// Status
	if actualFlags[nmReportStatus] {
		cfg.Status.ReportStatus = *reportStatus
	}
	if actualFlags[nmStatusHost] {
		cfg.Status.StatusHost = *statusHost
	}
	if actualFlags[nmStatusPort] {
		var p int
		p, err = strconv.Atoi(*statusPort)
		terror.MustNil(err)
		cfg.Status.StatusPort = uint(p)
	}
	if actualFlags[nmMetricsAddr] {
		cfg.Status.MetricsAddr = *metricsAddr
	}
	if actualFlags[nmMetricsInterval] {
		cfg.Status.MetricsInterval = *metricsInterval
	}

	// PROXY Protocol
	if actualFlags[nmProxyProtocolNetworks] {
		cfg.ProxyProtocol.Networks = *proxyProtocolNetworks
	}
	if actualFlags[nmProxyProtocolHeaderTimeout] {
		cfg.ProxyProtocol.HeaderTimeout = *proxyProtocolHeaderTimeout
	}

	// Sanity check: can't specify both options
	if actualFlags[nmInitializeSecure] && actualFlags[nmInitializeInsecure] {
		err = fmt.Errorf("the options --initialize-insecure and --initialize-secure are mutually exclusive")
		terror.MustNil(err)
	}
	// The option --initialize-secure=true ensures that a secure bootstrap is used.
	if actualFlags[nmInitializeSecure] {
		cfg.Security.SecureBootstrap = *initializeSecure
	}
	// The option --initialize-insecure=true/false was used.
	// Store the inverted value of this to the secure bootstrap cfg item
	if actualFlags[nmInitializeInsecure] {
		cfg.Security.SecureBootstrap = !*initializeInsecure
	}
	// Secure bootstrap initializes with Socket authentication
	// which is not supported on windows. Only the insecure bootstrap
	// method is supported.
	if runtime.GOOS == "windows" && cfg.Security.SecureBootstrap {
		err = fmt.Errorf("the option --initialize-secure is not supported on Windows")
		terror.MustNil(err)
	}
}

func setVersions() {
	cfg := config.GetGlobalConfig()
	if len(cfg.ServerVersion) > 0 {
		mysql.ServerVersion = cfg.ServerVersion
	}
	if len(cfg.TiDBEdition) > 0 {
		versioninfo.TiDBEdition = cfg.TiDBEdition
	}
	if len(cfg.TiDBReleaseVersion) > 0 {
		mysql.TiDBReleaseVersion = cfg.TiDBReleaseVersion
	}
}

func setGlobalVars() {
	cfg := config.GetGlobalConfig()

	// config.DeprecatedOptions records the config options that should be moved to [instance] section.
	for _, deprecatedOption := range config.DeprecatedOptions {
		for oldName := range deprecatedOption.NameMappings {
			switch deprecatedOption.SectionName {
			case "":
				switch oldName {
				case "check-mb4-value-in-utf8":
					cfg.Instance.CheckMb4ValueInUTF8.Store(cfg.CheckMb4ValueInUTF8.Load())
				case "enable-collect-execution-info":
					cfg.Instance.EnableCollectExecutionInfo = cfg.EnableCollectExecutionInfo
<<<<<<< HEAD
				case "plugin.load":
					cfg.Instance.PluginLoad = cfg.Plugin.Load
				case "plugin.dir":
					cfg.Instance.PluginDir = cfg.Plugin.Dir
				case "token-limit":
					cfg.Instance.ConnectionConcurrencyLimit = cfg.TokenLimit
=======
>>>>>>> c68433f8
				}
			case "log":
				switch oldName {
				case "enable-slow-log":
					cfg.Instance.EnableSlowLog.Store(cfg.Log.EnableSlowLog.Load())
				case "slow-threshold":
					cfg.Instance.SlowThreshold = cfg.Log.SlowThreshold
				case "record-plan-in-slow-log":
					cfg.Instance.RecordPlanInSlowLog = cfg.Log.RecordPlanInSlowLog
				}
			case "performance":
				switch oldName {
				case "force-priority":
					cfg.Instance.ForcePriority = cfg.Performance.ForcePriority
				case "memory-usage-alarm-ratio":
					cfg.Instance.MemoryUsageAlarmRatio = cfg.Performance.MemoryUsageAlarmRatio
				}
			case "plugin":
				switch oldName {
				case "load":
					cfg.Instance.PluginLoad = cfg.Plugin.Load
				case "dir":
					cfg.Instance.PluginDir = cfg.Plugin.Dir
				}
			default:
			}
		}
	}

	// Disable automaxprocs log
	nopLog := func(string, ...interface{}) {}
	_, err := maxprocs.Set(maxprocs.Logger(nopLog))
	terror.MustNil(err)
	// We should respect to user's settings in config file.
	// The default value of MaxProcs is 0, runtime.GOMAXPROCS(0) is no-op.
	runtime.GOMAXPROCS(int(cfg.Performance.MaxProcs))
	metrics.MaxProcs.Set(float64(runtime.GOMAXPROCS(0)))

	util.SetGOGC(cfg.Performance.GOGC)

	ddlLeaseDuration := parseDuration(cfg.Lease)
	session.SetSchemaLease(ddlLeaseDuration)
	statsLeaseDuration := parseDuration(cfg.Performance.StatsLease)
	session.SetStatsLease(statsLeaseDuration)
	indexUsageSyncLeaseDuration := parseDuration(cfg.Performance.IndexUsageSyncLease)
	session.SetIndexUsageSyncLease(indexUsageSyncLeaseDuration)
	planReplayerGCLease := parseDuration(cfg.Performance.PlanReplayerGCLease)
	session.SetPlanReplayerGCLease(planReplayerGCLease)
	bindinfo.Lease = parseDuration(cfg.Performance.BindInfoLease)
	statistics.FeedbackProbability.Store(cfg.Performance.FeedbackProbability)
	statistics.MaxQueryFeedbackCount.Store(int64(cfg.Performance.QueryFeedbackLimit))
	statistics.RatioOfPseudoEstimate.Store(cfg.Performance.PseudoEstimateRatio)
	ddl.RunWorker = cfg.RunDDL
	if cfg.SplitTable {
		atomic.StoreUint32(&ddl.EnableSplitTableRegion, 1)
	}
	plannercore.AllowCartesianProduct.Store(cfg.Performance.CrossJoin)
	privileges.SkipWithGrant = cfg.Security.SkipGrantTable
	kv.TxnTotalSizeLimit = cfg.Performance.TxnTotalSizeLimit
	if cfg.Performance.TxnEntrySizeLimit > 120*1024*1024 {
		log.Fatal("cannot set txn entry size limit larger than 120M")
	}
	kv.TxnEntrySizeLimit = cfg.Performance.TxnEntrySizeLimit

	priority := mysql.Str2Priority(cfg.Instance.ForcePriority)
	variable.ForcePriority = int32(priority)

	variable.ProcessGeneralLog.Store(cfg.Instance.TiDBGeneralLog)
	variable.EnablePProfSQLCPU.Store(cfg.Instance.EnablePProfSQLCPU)
	atomic.StoreUint32(&variable.DDLSlowOprThreshold, cfg.Instance.DDLSlowOprThreshold)
	atomic.StoreUint64(&variable.ExpensiveQueryTimeThreshold, cfg.Instance.ExpensiveQueryTimeThreshold)

	if len(cfg.ServerVersion) > 0 {
		mysql.ServerVersion = cfg.ServerVersion
		variable.SetSysVar(variable.Version, cfg.ServerVersion)
	}

	if len(cfg.TiDBEdition) > 0 {
		versioninfo.TiDBEdition = cfg.TiDBEdition
		variable.SetSysVar(variable.VersionComment, "TiDB Server (Apache License 2.0) "+versioninfo.TiDBEdition+" Edition, MySQL 5.7 compatible")
	}
	if len(cfg.VersionComment) > 0 {
		variable.SetSysVar(variable.VersionComment, cfg.VersionComment)
	}
	if len(cfg.TiDBReleaseVersion) > 0 {
		mysql.TiDBReleaseVersion = cfg.TiDBReleaseVersion
	}

	variable.SetSysVar(variable.TiDBForcePriority, mysql.Priority2Str[priority])
	variable.SetSysVar(variable.TiDBOptDistinctAggPushDown, variable.BoolToOnOff(cfg.Performance.DistinctAggPushDown))
	variable.SetSysVar(variable.TiDBOptProjectionPushDown, variable.BoolToOnOff(cfg.Performance.ProjectionPushDown))
	variable.SetSysVar(variable.LogBin, variable.BoolToOnOff(cfg.Binlog.Enable))
	variable.SetSysVar(variable.Port, fmt.Sprintf("%d", cfg.Port))
	cfg.Socket = strings.Replace(cfg.Socket, "{Port}", fmt.Sprintf("%d", cfg.Port), 1)
	variable.SetSysVar(variable.Socket, cfg.Socket)
	variable.SetSysVar(variable.DataDir, cfg.Path)
	variable.SetSysVar(variable.TiDBSlowQueryFile, cfg.Log.SlowQueryFile)
	variable.SetSysVar(variable.TiDBIsolationReadEngines, strings.Join(cfg.IsolationRead.Engines, ","))
	variable.SetSysVar(variable.TiDBEnforceMPPExecution, variable.BoolToOnOff(config.GetGlobalConfig().Performance.EnforceMPP))
	variable.MemoryUsageAlarmRatio.Store(cfg.Instance.MemoryUsageAlarmRatio)
	if hostname, err := os.Hostname(); err == nil {
		variable.SetSysVar(variable.Hostname, hostname)
	}
	variable.GlobalLogMaxDays.Store(int32(config.GetGlobalConfig().Log.File.MaxDays))

	if cfg.Security.EnableSEM {
		sem.Enable()
	}

	// For CI environment we default enable prepare-plan-cache.
	if config.CheckTableBeforeDrop { // only for test
		plannercore.SetPreparedPlanCache(true)
	}
	// use server-memory-quota as max-plan-cache-memory
	plannercore.PreparedPlanCacheMaxMemory.Store(cfg.Performance.ServerMemoryQuota)
	total, err := memory.MemTotal()
	terror.MustNil(err)
	// if server-memory-quota is larger than max-system-memory or not set, use max-system-memory as max-plan-cache-memory
	if plannercore.PreparedPlanCacheMaxMemory.Load() > total || plannercore.PreparedPlanCacheMaxMemory.Load() <= 0 {
		plannercore.PreparedPlanCacheMaxMemory.Store(total)
	}

	atomic.StoreUint64(&transaction.CommitMaxBackoff, uint64(parseDuration(cfg.TiKVClient.CommitTimeout).Seconds()*1000))
	tikv.SetRegionCacheTTLSec(int64(cfg.TiKVClient.RegionCacheTTL))
	domainutil.RepairInfo.SetRepairMode(cfg.RepairMode)
	domainutil.RepairInfo.SetRepairTableList(cfg.RepairTableList)
	executor.GlobalDiskUsageTracker.SetBytesLimit(cfg.TempStorageQuota)
	if cfg.Performance.ServerMemoryQuota < 1 {
		// If MaxMemory equals 0, it means unlimited
		executor.GlobalMemoryUsageTracker.SetBytesLimit(-1)
	} else {
		executor.GlobalMemoryUsageTracker.SetBytesLimit(int64(cfg.Performance.ServerMemoryQuota))
	}
	kvcache.GlobalLRUMemUsageTracker.AttachToGlobalTracker(executor.GlobalMemoryUsageTracker)

	t, err := time.ParseDuration(cfg.TiKVClient.StoreLivenessTimeout)
	if err != nil || t < 0 {
		logutil.BgLogger().Fatal("invalid duration value for store-liveness-timeout",
			zap.String("currentValue", cfg.TiKVClient.StoreLivenessTimeout))
	}
	tikv.SetStoreLivenessTimeout(t)
	parsertypes.TiDBStrictIntegerDisplayWidth = cfg.DeprecateIntegerDisplayWidth
	deadlockhistory.GlobalDeadlockHistory.Resize(cfg.PessimisticTxn.DeadlockHistoryCapacity)
}

func setupLog() {
	cfg := config.GetGlobalConfig()
	err := logutil.InitLogger(cfg.Log.ToLogConfig())
	terror.MustNil(err)

	// trigger internal http(s) client init.
	util.InternalHTTPClient()
}

func printInfo() {
	// Make sure the TiDB info is always printed.
	level := log.GetLevel()
	log.SetLevel(zap.InfoLevel)
	printer.PrintTiDBInfo()
	log.SetLevel(level)
}

func createServer(storage kv.Storage, dom *domain.Domain) *server.Server {
	cfg := config.GetGlobalConfig()
	driver := server.NewTiDBDriver(storage)
	svr, err := server.NewServer(cfg, driver)
	// Both domain and storage have started, so we have to clean them before exiting.
	if err != nil {
		closeDomainAndStorage(storage, dom)
		log.Fatal("failed to create the server", zap.Error(err), zap.Stack("stack"))
	}
	svr.SetDomain(dom)
	svr.InitGlobalConnID(dom.ServerID)
	go dom.ExpensiveQueryHandle().SetSessionManager(svr).Run()
	dom.InfoSyncer().SetSessionManager(svr)
	return svr
}

func setupMetrics() {
	cfg := config.GetGlobalConfig()
	// Enable the mutex profile, 1/10 of mutex blocking event sampling.
	runtime.SetMutexProfileFraction(10)
	systimeErrHandler := func() {
		metrics.TimeJumpBackCounter.Inc()
	}
	callBackCount := 0
	successCallBack := func() {
		callBackCount++
		// It is callback by monitor per second, we increase metrics.KeepAliveCounter per 5s.
		if callBackCount >= 5 {
			callBackCount = 0
			metrics.KeepAliveCounter.Inc()
		}
	}
	go systimemon.StartMonitor(time.Now, systimeErrHandler, successCallBack)

	pushMetric(cfg.Status.MetricsAddr, time.Duration(cfg.Status.MetricsInterval)*time.Second)
}

func setupTracing() {
	cfg := config.GetGlobalConfig()
	tracingCfg := cfg.OpenTracing.ToTracingConfig()
	tracingCfg.ServiceName = "TiDB"
	tracer, _, err := tracingCfg.NewTracer()
	if err != nil {
		log.Fatal("setup jaeger tracer failed", zap.String("error message", err.Error()))
	}
	opentracing.SetGlobalTracer(tracer)
}

func closeDomainAndStorage(storage kv.Storage, dom *domain.Domain) {
	tikv.StoreShuttingDown(1)
	dom.Close()
	err := storage.Close()
	terror.Log(errors.Trace(err))
}

func cleanup(svr *server.Server, storage kv.Storage, dom *domain.Domain, graceful bool) {
	if graceful {
		done := make(chan struct{})
		svr.GracefulDown(context.Background(), done)
	} else {
		svr.TryGracefulDown()
	}
	plugin.Shutdown(context.Background())
	closeDomainAndStorage(storage, dom)
	disk.CleanUp()
	topsql.Close()
}

func stringToList(repairString string) []string {
	if len(repairString) <= 0 {
		return []string{}
	}
	if repairString[0] == '[' && repairString[len(repairString)-1] == ']' {
		repairString = repairString[1 : len(repairString)-1]
	}
	return strings.FieldsFunc(repairString, func(r rune) bool {
		return r == ',' || r == ' ' || r == '"'
	})
}<|MERGE_RESOLUTION|>--- conflicted
+++ resolved
@@ -554,15 +554,8 @@
 					cfg.Instance.CheckMb4ValueInUTF8.Store(cfg.CheckMb4ValueInUTF8.Load())
 				case "enable-collect-execution-info":
 					cfg.Instance.EnableCollectExecutionInfo = cfg.EnableCollectExecutionInfo
-<<<<<<< HEAD
-				case "plugin.load":
-					cfg.Instance.PluginLoad = cfg.Plugin.Load
-				case "plugin.dir":
-					cfg.Instance.PluginDir = cfg.Plugin.Dir
 				case "token-limit":
 					cfg.Instance.ConnectionConcurrencyLimit = cfg.TokenLimit
-=======
->>>>>>> c68433f8
 				}
 			case "log":
 				switch oldName {
