// Copyright 2015 PingCAP, Inc.
//
// Licensed under the Apache License, Version 2.0 (the "License");
// you may not use this file except in compliance with the License.
// You may obtain a copy of the License at
//
//     http://www.apache.org/licenses/LICENSE-2.0
//
// Unless required by applicable law or agreed to in writing, software
// distributed under the License is distributed on an "AS IS" BASIS,
// WITHOUT WARRANTIES OR CONDITIONS OF ANY KIND, either express or implied.
// See the License for the specific language governing permissions and
// limitations under the License.

package main

import (
	"context"
	"flag"
	"fmt"
	"io/fs"
	"os"
	"runtime"
	"strconv"
	"strings"
	"sync/atomic"
	"time"

	"github.com/opentracing/opentracing-go"
	"github.com/pingcap/errors"
	"github.com/pingcap/failpoint"
	"github.com/pingcap/log"
	"github.com/pingcap/tidb/bindinfo"
	"github.com/pingcap/tidb/config"
	"github.com/pingcap/tidb/ddl"
	"github.com/pingcap/tidb/domain"
	"github.com/pingcap/tidb/executor"
	"github.com/pingcap/tidb/kv"
	"github.com/pingcap/tidb/metrics"
	"github.com/pingcap/tidb/parser/mysql"
	"github.com/pingcap/tidb/parser/terror"
	parsertypes "github.com/pingcap/tidb/parser/types"
	plannercore "github.com/pingcap/tidb/planner/core"
	"github.com/pingcap/tidb/plugin"
	"github.com/pingcap/tidb/privilege/privileges"
	"github.com/pingcap/tidb/server"
	"github.com/pingcap/tidb/session"
	"github.com/pingcap/tidb/session/txninfo"
	"github.com/pingcap/tidb/sessionctx/binloginfo"
	"github.com/pingcap/tidb/sessionctx/variable"
	"github.com/pingcap/tidb/statistics"
	kvstore "github.com/pingcap/tidb/store"
	"github.com/pingcap/tidb/store/driver"
	"github.com/pingcap/tidb/store/mockstore"
	uni_metrics "github.com/pingcap/tidb/store/mockstore/unistore/metrics"
	pumpcli "github.com/pingcap/tidb/tidb-binlog/pump_client"
	"github.com/pingcap/tidb/util"
	"github.com/pingcap/tidb/util/cpuprofile"
	"github.com/pingcap/tidb/util/deadlockhistory"
	"github.com/pingcap/tidb/util/disk"
	"github.com/pingcap/tidb/util/domainutil"
	"github.com/pingcap/tidb/util/kvcache"
	"github.com/pingcap/tidb/util/logutil"
	"github.com/pingcap/tidb/util/memory"
	"github.com/pingcap/tidb/util/printer"
	"github.com/pingcap/tidb/util/sem"
	"github.com/pingcap/tidb/util/signal"
	"github.com/pingcap/tidb/util/sys/linux"
	storageSys "github.com/pingcap/tidb/util/sys/storage"
	"github.com/pingcap/tidb/util/systimemon"
	"github.com/pingcap/tidb/util/topsql"
	"github.com/pingcap/tidb/util/versioninfo"
	"github.com/prometheus/client_golang/prometheus"
	"github.com/prometheus/client_golang/prometheus/push"
	"github.com/tikv/client-go/v2/tikv"
	"github.com/tikv/client-go/v2/txnkv/transaction"
	pd "github.com/tikv/pd/client"
	"go.uber.org/automaxprocs/maxprocs"
	"go.uber.org/zap"
)

// Flag Names
const (
	nmVersion          = "V"
	nmConfig           = "config"
	nmConfigCheck      = "config-check"
	nmConfigStrict     = "config-strict"
	nmStore            = "store"
	nmStorePath        = "path"
	nmHost             = "host"
	nmAdvertiseAddress = "advertise-address"
	nmPort             = "P"
	nmCors             = "cors"
	nmSocket           = "socket"
	nmEnableBinlog     = "enable-binlog"
	nmRunDDL           = "run-ddl"
	nmLogLevel         = "L"
	nmLogFile          = "log-file"
	nmLogSlowQuery     = "log-slow-query"
	nmReportStatus     = "report-status"
	nmStatusHost       = "status-host"
	nmStatusPort       = "status"
	nmMetricsAddr      = "metrics-addr"
	nmMetricsInterval  = "metrics-interval"
	nmDdlLease         = "lease"
	nmTokenLimit       = "token-limit"
	nmPluginDir        = "plugin-dir"
	nmPluginLoad       = "plugin-load"
	nmRepairMode       = "repair-mode"
	nmRepairList       = "repair-list"

	nmProxyProtocolNetworks      = "proxy-protocol-networks"
	nmProxyProtocolHeaderTimeout = "proxy-protocol-header-timeout"
	nmAffinityCPU                = "affinity-cpus"

	nmInitializeSecure   = "initialize-secure"
	nmInitializeInsecure = "initialize-insecure"
)

var (
	version      = flagBoolean(nmVersion, false, "print version information and exit")
	configPath   = flag.String(nmConfig, "", "config file path")
	configCheck  = flagBoolean(nmConfigCheck, false, "check config file validity and exit")
	configStrict = flagBoolean(nmConfigStrict, false, "enforce config file validity")

	// Base
	store            = flag.String(nmStore, "unistore", "registered store name, [tikv, mocktikv, unistore]")
	storePath        = flag.String(nmStorePath, "/tmp/tidb", "tidb storage path")
	host             = flag.String(nmHost, "0.0.0.0", "tidb server host")
	advertiseAddress = flag.String(nmAdvertiseAddress, "", "tidb server advertise IP")
	port             = flag.String(nmPort, "4000", "tidb server port")
	cors             = flag.String(nmCors, "", "tidb server allow cors origin")
	socket           = flag.String(nmSocket, "/tmp/tidb-{Port}.sock", "The socket file to use for connection.")
	enableBinlog     = flagBoolean(nmEnableBinlog, false, "enable generate binlog")
	runDDL           = flagBoolean(nmRunDDL, true, "run ddl worker on this tidb-server")
	ddlLease         = flag.String(nmDdlLease, "45s", "schema lease duration, very dangerous to change only if you know what you do")
	tokenLimit       = flag.Int(nmTokenLimit, 1000, "the limit of concurrent executed sessions")
	pluginDir        = flag.String(nmPluginDir, "/data/deploy/plugin", "the folder that hold plugin")
	pluginLoad       = flag.String(nmPluginLoad, "", "wait load plugin name(separated by comma)")
	affinityCPU      = flag.String(nmAffinityCPU, "", "affinity cpu (cpu-no. separated by comma, e.g. 1,2,3)")
	repairMode       = flagBoolean(nmRepairMode, false, "enable admin repair mode")
	repairList       = flag.String(nmRepairList, "", "admin repair table list")

	// Log
	logLevel     = flag.String(nmLogLevel, "info", "log level: info, debug, warn, error, fatal")
	logFile      = flag.String(nmLogFile, "", "log file path")
	logSlowQuery = flag.String(nmLogSlowQuery, "", "slow query file path")

	// Status
	reportStatus    = flagBoolean(nmReportStatus, true, "If enable status report HTTP service.")
	statusHost      = flag.String(nmStatusHost, "0.0.0.0", "tidb server status host")
	statusPort      = flag.String(nmStatusPort, "10080", "tidb server status port")
	metricsAddr     = flag.String(nmMetricsAddr, "", "prometheus pushgateway address, leaves it empty will disable prometheus push.")
	metricsInterval = flag.Uint(nmMetricsInterval, 15, "prometheus client push interval in second, set \"0\" to disable prometheus push.")

	// PROXY Protocol
	proxyProtocolNetworks      = flag.String(nmProxyProtocolNetworks, "", "proxy protocol networks allowed IP or *, empty mean disable proxy protocol support")
	proxyProtocolHeaderTimeout = flag.Uint(nmProxyProtocolHeaderTimeout, 5, "proxy protocol header read timeout, unit is second.")

	// Security
	initializeSecure   = flagBoolean(nmInitializeSecure, false, "bootstrap tidb-server in secure mode")
	initializeInsecure = flagBoolean(nmInitializeInsecure, true, "bootstrap tidb-server in insecure mode")
)

func main() {
	help := flag.Bool("help", false, "show the usage")
	flag.Parse()
	if *help {
		flag.Usage()
		os.Exit(0)
	}
	config.InitializeConfig(*configPath, *configCheck, *configStrict, overrideConfig)
	if *version {
		setVersions()
		fmt.Println(printer.GetTiDBInfo())
		os.Exit(0)
	}
	registerStores()
	registerMetrics()
	if config.GetGlobalConfig().OOMUseTmpStorage {
		config.GetGlobalConfig().UpdateTempStoragePath()
		err := disk.InitializeTempDir()
		terror.MustNil(err)
		checkTempStorageQuota()
	}
	setupLog()
	err := cpuprofile.StartCPUProfiler()
	terror.MustNil(err)

	// Enable failpoints in tikv/client-go if the test API is enabled.
	// It appears in the main function to be set before any use of client-go to prevent data race.
	if _, err := failpoint.Status("github.com/pingcap/tidb/server/enableTestAPI"); err == nil {
		warnMsg := "tikv/client-go failpoint is enabled, this should NOT happen in the production environment"
		logutil.BgLogger().Warn(warnMsg)
		tikv.EnableFailpoints()
	}
	setGlobalVars()
	setCPUAffinity()
	setupTracing() // Should before createServer and after setup config.
	printInfo()
	setupBinlogClient()
	setupMetrics()

	storage, dom := createStoreAndDomain()
	svr := createServer(storage, dom)

	// Register error API is not thread-safe, the caller MUST NOT register errors after initialization.
	// To prevent misuse, set a flag to indicate that register new error will panic immediately.
	// For regression of issue like https://github.com/pingcap/tidb/issues/28190
	terror.RegisterFinish()

	exited := make(chan struct{})
	signal.SetupSignalHandler(func(graceful bool) {
		svr.Close()
		cleanup(svr, storage, dom, graceful)
		cpuprofile.StopCPUProfiler()
		close(exited)
	})
	topsql.SetupTopSQL()
	terror.MustNil(svr.Run())
	<-exited
	syncLog()
}

func syncLog() {
	if err := log.Sync(); err != nil {
		// Don't complain about /dev/stdout as Fsync will return EINVAL.
		if pathErr, ok := err.(*fs.PathError); ok {
			if pathErr.Path == "/dev/stdout" {
				os.Exit(0)
			}
		}
		fmt.Fprintln(os.Stderr, "sync log err:", err)
		os.Exit(1)
	}
}

func checkTempStorageQuota() {
	// check capacity and the quota when OOMUseTmpStorage is enabled
	c := config.GetGlobalConfig()
	if c.TempStorageQuota < 0 {
		// means unlimited, do nothing
	} else {
		capacityByte, err := storageSys.GetTargetDirectoryCapacity(c.TempStoragePath)
		if err != nil {
			log.Fatal(err.Error())
		} else if capacityByte < uint64(c.TempStorageQuota) {
			log.Fatal(fmt.Sprintf("value of [tmp-storage-quota](%d byte) exceeds the capacity(%d byte) of the [%s] directory", c.TempStorageQuota, capacityByte, c.TempStoragePath))
		}
	}
}

func setCPUAffinity() {
	if affinityCPU == nil || len(*affinityCPU) == 0 {
		return
	}
	var cpu []int
	for _, af := range strings.Split(*affinityCPU, ",") {
		af = strings.TrimSpace(af)
		if len(af) > 0 {
			c, err := strconv.Atoi(af)
			if err != nil {
				fmt.Fprintf(os.Stderr, "wrong affinity cpu config: %s", *affinityCPU)
				os.Exit(1)
			}
			cpu = append(cpu, c)
		}
	}
	err := linux.SetAffinity(cpu)
	if err != nil {
		fmt.Fprintf(os.Stderr, "set cpu affinity failure: %v", err)
		os.Exit(1)
	}
	runtime.GOMAXPROCS(len(cpu))
	metrics.MaxProcs.Set(float64(runtime.GOMAXPROCS(0)))
}

func registerStores() {
	err := kvstore.Register("tikv", driver.TiKVDriver{})
	terror.MustNil(err)
	err = kvstore.Register("mocktikv", mockstore.MockTiKVDriver{})
	terror.MustNil(err)
	err = kvstore.Register("unistore", mockstore.EmbedUnistoreDriver{})
	terror.MustNil(err)
}

func registerMetrics() {
	metrics.RegisterMetrics()
	if config.GetGlobalConfig().Store == "unistore" {
		uni_metrics.RegisterMetrics()
	}
}

func createStoreAndDomain() (kv.Storage, *domain.Domain) {
	cfg := config.GetGlobalConfig()
	fullPath := fmt.Sprintf("%s://%s", cfg.Store, cfg.Path)
	var err error
	storage, err := kvstore.New(fullPath)
	terror.MustNil(err)
	// Bootstrap a session to load information schema.
	dom, err := session.BootstrapSession(storage)
	terror.MustNil(err)
	return storage, dom
}

func setupBinlogClient() {
	cfg := config.GetGlobalConfig()
	if !cfg.Binlog.Enable {
		return
	}

	if cfg.Binlog.IgnoreError {
		binloginfo.SetIgnoreError(true)
	}

	var (
		client *pumpcli.PumpsClient
		err    error
	)

	securityOption := pd.SecurityOption{
		CAPath:   cfg.Security.ClusterSSLCA,
		CertPath: cfg.Security.ClusterSSLCert,
		KeyPath:  cfg.Security.ClusterSSLKey,
	}

	if len(cfg.Binlog.BinlogSocket) == 0 {
		client, err = pumpcli.NewPumpsClient(cfg.Path, cfg.Binlog.Strategy, parseDuration(cfg.Binlog.WriteTimeout), securityOption)
	} else {
		client, err = pumpcli.NewLocalPumpsClient(cfg.Path, cfg.Binlog.BinlogSocket, parseDuration(cfg.Binlog.WriteTimeout), securityOption)
	}

	terror.MustNil(err)

	err = logutil.InitLogger(cfg.Log.ToLogConfig())
	terror.MustNil(err)

	binloginfo.SetPumpsClient(client)
	log.Info("tidb-server", zap.Bool("create pumps client success, ignore binlog error", cfg.Binlog.IgnoreError))
}

// Prometheus push.
const zeroDuration = time.Duration(0)

// pushMetric pushes metrics in background.
func pushMetric(addr string, interval time.Duration) {
	if interval == zeroDuration || len(addr) == 0 {
		log.Info("disable Prometheus push client")
		return
	}
	log.Info("start prometheus push client", zap.String("server addr", addr), zap.String("interval", interval.String()))
	go prometheusPushClient(addr, interval)
}

// prometheusPushClient pushes metrics to Prometheus Pushgateway.
func prometheusPushClient(addr string, interval time.Duration) {
	// TODO: TiDB do not have uniq name, so we use host+port to compose a name.
	job := "tidb"
	pusher := push.New(addr, job)
	pusher = pusher.Gatherer(prometheus.DefaultGatherer)
	pusher = pusher.Grouping("instance", instanceName())
	for {
		err := pusher.Push()
		if err != nil {
			log.Error("could not push metrics to prometheus pushgateway", zap.String("err", err.Error()))
		}
		time.Sleep(interval)
	}
}

func instanceName() string {
	cfg := config.GetGlobalConfig()
	hostname, err := os.Hostname()
	if err != nil {
		return "unknown"
	}
	return fmt.Sprintf("%s_%d", hostname, cfg.Port)
}

// parseDuration parses lease argument string.
func parseDuration(lease string) time.Duration {
	dur, err := time.ParseDuration(lease)
	if err != nil {
		dur, err = time.ParseDuration(lease + "s")
	}
	if err != nil || dur < 0 {
		log.Fatal("invalid lease duration", zap.String("lease", lease))
	}
	return dur
}

func flagBoolean(name string, defaultVal bool, usage string) *bool {
	if !defaultVal {
		// Fix #4125, golang do not print default false value in usage, so we append it.
		usage = fmt.Sprintf("%s (default false)", usage)
		return flag.Bool(name, defaultVal, usage)
	}
	return flag.Bool(name, defaultVal, usage)
}

// overrideConfig considers command arguments and overrides some config items in the Config.
func overrideConfig(cfg *config.Config) {
	actualFlags := make(map[string]bool)
	flag.Visit(func(f *flag.Flag) {
		actualFlags[f.Name] = true
	})

	// Base
	if actualFlags[nmHost] {
		cfg.Host = *host
	}
	if actualFlags[nmAdvertiseAddress] {
		var err error
		if len(strings.Split(*advertiseAddress, " ")) > 1 {
			err = errors.Errorf("Only support one advertise-address")
		}
		terror.MustNil(err)
		cfg.AdvertiseAddress = *advertiseAddress
	}
	if len(cfg.AdvertiseAddress) == 0 && cfg.Host == "0.0.0.0" {
		cfg.AdvertiseAddress = util.GetLocalIP()
	}
	if len(cfg.AdvertiseAddress) == 0 {
		cfg.AdvertiseAddress = cfg.Host
	}
	var err error
	if actualFlags[nmPort] {
		var p int
		p, err = strconv.Atoi(*port)
		terror.MustNil(err)
		cfg.Port = uint(p)
	}
	if actualFlags[nmCors] {
		fmt.Println(cors)
		cfg.Cors = *cors
	}
	if actualFlags[nmStore] {
		cfg.Store = *store
	}
	if actualFlags[nmStorePath] {
		cfg.Path = *storePath
	}
	if actualFlags[nmSocket] {
		cfg.Socket = *socket
	}
	if actualFlags[nmEnableBinlog] {
		cfg.Binlog.Enable = *enableBinlog
	}
	if actualFlags[nmRunDDL] {
		cfg.Instance.TiDBEnableDDL.Store(*runDDL)
	}
	if actualFlags[nmDdlLease] {
		cfg.Lease = *ddlLease
	}
	if actualFlags[nmTokenLimit] {
		cfg.TokenLimit = uint(*tokenLimit)
	}
	if actualFlags[nmPluginLoad] {
		cfg.Instance.PluginLoad = *pluginLoad
	}
	if actualFlags[nmPluginDir] {
		cfg.Instance.PluginDir = *pluginDir
	}

	if actualFlags[nmRepairMode] {
		cfg.RepairMode = *repairMode
	}
	if actualFlags[nmRepairList] {
		if cfg.RepairMode {
			cfg.RepairTableList = stringToList(*repairList)
		}
	}

	// Log
	if actualFlags[nmLogLevel] {
		cfg.Log.Level = *logLevel
	}
	if actualFlags[nmLogFile] {
		cfg.Log.File.Filename = *logFile
	}
	if actualFlags[nmLogSlowQuery] {
		cfg.Log.SlowQueryFile = *logSlowQuery
	}

	// Status
	if actualFlags[nmReportStatus] {
		cfg.Status.ReportStatus = *reportStatus
	}
	if actualFlags[nmStatusHost] {
		cfg.Status.StatusHost = *statusHost
	}
	if actualFlags[nmStatusPort] {
		var p int
		p, err = strconv.Atoi(*statusPort)
		terror.MustNil(err)
		cfg.Status.StatusPort = uint(p)
	}
	if actualFlags[nmMetricsAddr] {
		cfg.Status.MetricsAddr = *metricsAddr
	}
	if actualFlags[nmMetricsInterval] {
		cfg.Status.MetricsInterval = *metricsInterval
	}

	// PROXY Protocol
	if actualFlags[nmProxyProtocolNetworks] {
		cfg.ProxyProtocol.Networks = *proxyProtocolNetworks
	}
	if actualFlags[nmProxyProtocolHeaderTimeout] {
		cfg.ProxyProtocol.HeaderTimeout = *proxyProtocolHeaderTimeout
	}

	// Sanity check: can't specify both options
	if actualFlags[nmInitializeSecure] && actualFlags[nmInitializeInsecure] {
		err = fmt.Errorf("the options --initialize-insecure and --initialize-secure are mutually exclusive")
		terror.MustNil(err)
	}
	// The option --initialize-secure=true ensures that a secure bootstrap is used.
	if actualFlags[nmInitializeSecure] {
		cfg.Security.SecureBootstrap = *initializeSecure
	}
	// The option --initialize-insecure=true/false was used.
	// Store the inverted value of this to the secure bootstrap cfg item
	if actualFlags[nmInitializeInsecure] {
		cfg.Security.SecureBootstrap = !*initializeInsecure
	}
	// Secure bootstrap initializes with Socket authentication
	// which is not supported on windows. Only the insecure bootstrap
	// method is supported.
	if runtime.GOOS == "windows" && cfg.Security.SecureBootstrap {
		err = fmt.Errorf("the option --initialize-secure is not supported on Windows")
		terror.MustNil(err)
	}
}

func setVersions() {
	cfg := config.GetGlobalConfig()
	if len(cfg.ServerVersion) > 0 {
		mysql.ServerVersion = cfg.ServerVersion
	}
	if len(cfg.TiDBEdition) > 0 {
		versioninfo.TiDBEdition = cfg.TiDBEdition
	}
	if len(cfg.TiDBReleaseVersion) > 0 {
		mysql.TiDBReleaseVersion = cfg.TiDBReleaseVersion
	}
}

func setGlobalVars() {
	cfg := config.GetGlobalConfig()

	// config.DeprecatedOptions records the config options that should be moved to [instance] section.
	for _, deprecatedOption := range config.DeprecatedOptions {
		for oldName := range deprecatedOption.NameMappings {
			switch deprecatedOption.SectionName {
			case "":
				switch oldName {
				case "check-mb4-value-in-utf8":
					cfg.Instance.CheckMb4ValueInUTF8.Store(cfg.CheckMb4ValueInUTF8.Load())
				case "enable-collect-execution-info":
					cfg.Instance.EnableCollectExecutionInfo = cfg.EnableCollectExecutionInfo
<<<<<<< HEAD
				case "run-ddl":
					cfg.Instance.TiDBEnableDDL.Store(cfg.RunDDL)
=======
				case "max-server-connections":
					cfg.Instance.MaxConnections = cfg.MaxServerConnections
>>>>>>> e2b55640
				}
			case "log":
				switch oldName {
				case "enable-slow-log":
					cfg.Instance.EnableSlowLog.Store(cfg.Log.EnableSlowLog.Load())
				case "slow-threshold":
					cfg.Instance.SlowThreshold = cfg.Log.SlowThreshold
				case "record-plan-in-slow-log":
					cfg.Instance.RecordPlanInSlowLog = cfg.Log.RecordPlanInSlowLog
				}
			case "performance":
				switch oldName {
				case "force-priority":
					cfg.Instance.ForcePriority = cfg.Performance.ForcePriority
				case "memory-usage-alarm-ratio":
					cfg.Instance.MemoryUsageAlarmRatio = cfg.Performance.MemoryUsageAlarmRatio
				}
			case "plugin":
				switch oldName {
				case "load":
					cfg.Instance.PluginLoad = cfg.Plugin.Load
				case "dir":
					cfg.Instance.PluginDir = cfg.Plugin.Dir
				}
			default:
			}
		}
	}

	// Disable automaxprocs log
	nopLog := func(string, ...interface{}) {}
	_, err := maxprocs.Set(maxprocs.Logger(nopLog))
	terror.MustNil(err)
	// We should respect to user's settings in config file.
	// The default value of MaxProcs is 0, runtime.GOMAXPROCS(0) is no-op.
	runtime.GOMAXPROCS(int(cfg.Performance.MaxProcs))
	metrics.MaxProcs.Set(float64(runtime.GOMAXPROCS(0)))

	util.SetGOGC(cfg.Performance.GOGC)

	ddlLeaseDuration := parseDuration(cfg.Lease)
	session.SetSchemaLease(ddlLeaseDuration)
	statsLeaseDuration := parseDuration(cfg.Performance.StatsLease)
	session.SetStatsLease(statsLeaseDuration)
	indexUsageSyncLeaseDuration := parseDuration(cfg.Performance.IndexUsageSyncLease)
	session.SetIndexUsageSyncLease(indexUsageSyncLeaseDuration)
	planReplayerGCLease := parseDuration(cfg.Performance.PlanReplayerGCLease)
	session.SetPlanReplayerGCLease(planReplayerGCLease)
	bindinfo.Lease = parseDuration(cfg.Performance.BindInfoLease)
	statistics.FeedbackProbability.Store(cfg.Performance.FeedbackProbability)
	statistics.MaxQueryFeedbackCount.Store(int64(cfg.Performance.QueryFeedbackLimit))
	statistics.RatioOfPseudoEstimate.Store(cfg.Performance.PseudoEstimateRatio)
	if cfg.SplitTable {
		atomic.StoreUint32(&ddl.EnableSplitTableRegion, 1)
	}
	plannercore.AllowCartesianProduct.Store(cfg.Performance.CrossJoin)
	privileges.SkipWithGrant = cfg.Security.SkipGrantTable
	kv.TxnTotalSizeLimit = cfg.Performance.TxnTotalSizeLimit
	if cfg.Performance.TxnEntrySizeLimit > 120*1024*1024 {
		log.Fatal("cannot set txn entry size limit larger than 120M")
	}
	kv.TxnEntrySizeLimit = cfg.Performance.TxnEntrySizeLimit

	priority := mysql.Str2Priority(cfg.Instance.ForcePriority)
	variable.ForcePriority = int32(priority)

	variable.ProcessGeneralLog.Store(cfg.Instance.TiDBGeneralLog)
	variable.EnablePProfSQLCPU.Store(cfg.Instance.EnablePProfSQLCPU)
	atomic.StoreUint32(&variable.DDLSlowOprThreshold, cfg.Instance.DDLSlowOprThreshold)
	atomic.StoreUint64(&variable.ExpensiveQueryTimeThreshold, cfg.Instance.ExpensiveQueryTimeThreshold)

	if len(cfg.ServerVersion) > 0 {
		mysql.ServerVersion = cfg.ServerVersion
		variable.SetSysVar(variable.Version, cfg.ServerVersion)
	}

	if len(cfg.TiDBEdition) > 0 {
		versioninfo.TiDBEdition = cfg.TiDBEdition
		variable.SetSysVar(variable.VersionComment, "TiDB Server (Apache License 2.0) "+versioninfo.TiDBEdition+" Edition, MySQL 5.7 compatible")
	}
	if len(cfg.VersionComment) > 0 {
		variable.SetSysVar(variable.VersionComment, cfg.VersionComment)
	}
	if len(cfg.TiDBReleaseVersion) > 0 {
		mysql.TiDBReleaseVersion = cfg.TiDBReleaseVersion
	}

	variable.SetSysVar(variable.TiDBForcePriority, mysql.Priority2Str[priority])
	variable.SetSysVar(variable.TiDBOptDistinctAggPushDown, variable.BoolToOnOff(cfg.Performance.DistinctAggPushDown))
	variable.SetSysVar(variable.TiDBOptProjectionPushDown, variable.BoolToOnOff(cfg.Performance.ProjectionPushDown))
	variable.SetSysVar(variable.LogBin, variable.BoolToOnOff(cfg.Binlog.Enable))
	variable.SetSysVar(variable.Port, fmt.Sprintf("%d", cfg.Port))
	cfg.Socket = strings.Replace(cfg.Socket, "{Port}", fmt.Sprintf("%d", cfg.Port), 1)
	variable.SetSysVar(variable.Socket, cfg.Socket)
	variable.SetSysVar(variable.DataDir, cfg.Path)
	variable.SetSysVar(variable.TiDBSlowQueryFile, cfg.Log.SlowQueryFile)
	variable.SetSysVar(variable.TiDBIsolationReadEngines, strings.Join(cfg.IsolationRead.Engines, ","))
	variable.SetSysVar(variable.TiDBEnforceMPPExecution, variable.BoolToOnOff(config.GetGlobalConfig().Performance.EnforceMPP))
	variable.MemoryUsageAlarmRatio.Store(cfg.Instance.MemoryUsageAlarmRatio)
	if hostname, err := os.Hostname(); err == nil {
		variable.SetSysVar(variable.Hostname, hostname)
	}
	variable.GlobalLogMaxDays.Store(int32(config.GetGlobalConfig().Log.File.MaxDays))

	if cfg.Security.EnableSEM {
		sem.Enable()
	}

	// For CI environment we default enable prepare-plan-cache.
	if config.CheckTableBeforeDrop { // only for test
		plannercore.SetPreparedPlanCache(true)
	}
	// use server-memory-quota as max-plan-cache-memory
	plannercore.PreparedPlanCacheMaxMemory.Store(cfg.Performance.ServerMemoryQuota)
	total, err := memory.MemTotal()
	terror.MustNil(err)
	// if server-memory-quota is larger than max-system-memory or not set, use max-system-memory as max-plan-cache-memory
	if plannercore.PreparedPlanCacheMaxMemory.Load() > total || plannercore.PreparedPlanCacheMaxMemory.Load() <= 0 {
		plannercore.PreparedPlanCacheMaxMemory.Store(total)
	}

	atomic.StoreUint64(&transaction.CommitMaxBackoff, uint64(parseDuration(cfg.TiKVClient.CommitTimeout).Seconds()*1000))
	tikv.SetRegionCacheTTLSec(int64(cfg.TiKVClient.RegionCacheTTL))
	domainutil.RepairInfo.SetRepairMode(cfg.RepairMode)
	domainutil.RepairInfo.SetRepairTableList(cfg.RepairTableList)
	executor.GlobalDiskUsageTracker.SetBytesLimit(cfg.TempStorageQuota)
	if cfg.Performance.ServerMemoryQuota < 1 {
		// If MaxMemory equals 0, it means unlimited
		executor.GlobalMemoryUsageTracker.SetBytesLimit(-1)
	} else {
		executor.GlobalMemoryUsageTracker.SetBytesLimit(int64(cfg.Performance.ServerMemoryQuota))
	}
	kvcache.GlobalLRUMemUsageTracker.AttachToGlobalTracker(executor.GlobalMemoryUsageTracker)

	t, err := time.ParseDuration(cfg.TiKVClient.StoreLivenessTimeout)
	if err != nil || t < 0 {
		logutil.BgLogger().Fatal("invalid duration value for store-liveness-timeout",
			zap.String("currentValue", cfg.TiKVClient.StoreLivenessTimeout))
	}
	tikv.SetStoreLivenessTimeout(t)
	parsertypes.TiDBStrictIntegerDisplayWidth = cfg.DeprecateIntegerDisplayWidth
	deadlockhistory.GlobalDeadlockHistory.Resize(cfg.PessimisticTxn.DeadlockHistoryCapacity)
	txninfo.Recorder.ResizeSummaries(cfg.TrxSummary.TransactionSummaryCapacity)
	txninfo.Recorder.SetMinDuration(time.Duration(cfg.TrxSummary.TransactionIDDigestMinDuration) * time.Millisecond)
}

func setupLog() {
	cfg := config.GetGlobalConfig()
	err := logutil.InitLogger(cfg.Log.ToLogConfig())
	terror.MustNil(err)

	// trigger internal http(s) client init.
	util.InternalHTTPClient()
}

func printInfo() {
	// Make sure the TiDB info is always printed.
	level := log.GetLevel()
	log.SetLevel(zap.InfoLevel)
	printer.PrintTiDBInfo()
	log.SetLevel(level)
}

func createServer(storage kv.Storage, dom *domain.Domain) *server.Server {
	cfg := config.GetGlobalConfig()
	driver := server.NewTiDBDriver(storage)
	svr, err := server.NewServer(cfg, driver)
	// Both domain and storage have started, so we have to clean them before exiting.
	if err != nil {
		closeDomainAndStorage(storage, dom)
		log.Fatal("failed to create the server", zap.Error(err), zap.Stack("stack"))
	}
	svr.SetDomain(dom)
	svr.InitGlobalConnID(dom.ServerID)
	go dom.ExpensiveQueryHandle().SetSessionManager(svr).Run()
	dom.InfoSyncer().SetSessionManager(svr)
	return svr
}

func setupMetrics() {
	cfg := config.GetGlobalConfig()
	// Enable the mutex profile, 1/10 of mutex blocking event sampling.
	runtime.SetMutexProfileFraction(10)
	systimeErrHandler := func() {
		metrics.TimeJumpBackCounter.Inc()
	}
	callBackCount := 0
	successCallBack := func() {
		callBackCount++
		// It is callback by monitor per second, we increase metrics.KeepAliveCounter per 5s.
		if callBackCount >= 5 {
			callBackCount = 0
			metrics.KeepAliveCounter.Inc()
		}
	}
	go systimemon.StartMonitor(time.Now, systimeErrHandler, successCallBack)

	pushMetric(cfg.Status.MetricsAddr, time.Duration(cfg.Status.MetricsInterval)*time.Second)
}

func setupTracing() {
	cfg := config.GetGlobalConfig()
	tracingCfg := cfg.OpenTracing.ToTracingConfig()
	tracingCfg.ServiceName = "TiDB"
	tracer, _, err := tracingCfg.NewTracer()
	if err != nil {
		log.Fatal("setup jaeger tracer failed", zap.String("error message", err.Error()))
	}
	opentracing.SetGlobalTracer(tracer)
}

func closeDomainAndStorage(storage kv.Storage, dom *domain.Domain) {
	tikv.StoreShuttingDown(1)
	dom.Close()
	err := storage.Close()
	terror.Log(errors.Trace(err))
}

func cleanup(svr *server.Server, storage kv.Storage, dom *domain.Domain, graceful bool) {
	if graceful {
		done := make(chan struct{})
		svr.GracefulDown(context.Background(), done)
	} else {
		svr.TryGracefulDown()
	}
	plugin.Shutdown(context.Background())
	closeDomainAndStorage(storage, dom)
	disk.CleanUp()
	topsql.Close()
}

func stringToList(repairString string) []string {
	if len(repairString) <= 0 {
		return []string{}
	}
	if repairString[0] == '[' && repairString[len(repairString)-1] == ']' {
		repairString = repairString[1 : len(repairString)-1]
	}
	return strings.FieldsFunc(repairString, func(r rune) bool {
		return r == ',' || r == ' ' || r == '"'
	})
}<|MERGE_RESOLUTION|>--- conflicted
+++ resolved
@@ -559,13 +559,10 @@
 					cfg.Instance.CheckMb4ValueInUTF8.Store(cfg.CheckMb4ValueInUTF8.Load())
 				case "enable-collect-execution-info":
 					cfg.Instance.EnableCollectExecutionInfo = cfg.EnableCollectExecutionInfo
-<<<<<<< HEAD
+				case "max-server-connections":
+					cfg.Instance.MaxConnections = cfg.MaxServerConnections
 				case "run-ddl":
 					cfg.Instance.TiDBEnableDDL.Store(cfg.RunDDL)
-=======
-				case "max-server-connections":
-					cfg.Instance.MaxConnections = cfg.MaxServerConnections
->>>>>>> e2b55640
 				}
 			case "log":
 				switch oldName {
