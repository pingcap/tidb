--- conflicted
+++ resolved
@@ -51,12 +51,8 @@
 	host            = flag.String("host", "0.0.0.0", "tidb server host")
 	port            = flag.String("P", "4000", "tidb server port")
 	statusPort      = flag.String("status", "10080", "tidb server status port")
-<<<<<<< HEAD
-	ddlLease        = flag.String("lease", "1s", "schema lease duration, very dangerous to change only if you know what you do")
+	ddlLease        = flag.String("lease", "10s", "schema lease duration, very dangerous to change only if you know what you do")
 	statsLease      = flag.String("stasLease", "3s", "stats lease duration, which inflences the time of analyze and stats load.")
-=======
-	lease           = flag.String("lease", "10s", "schema lease duration, very dangerous to change only if you know what you do")
->>>>>>> 7d634a54
 	socket          = flag.String("socket", "", "The socket file to use for connection.")
 	enablePS        = flag.Bool("perfschema", false, "If enable performance schema.")
 	enablePrivilege = flag.Bool("privilege", true, "If enable privilege check feature. This flag will be removed in the future.")
