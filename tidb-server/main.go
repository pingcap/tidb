--- conflicted
+++ resolved
@@ -17,10 +17,6 @@
 	"context"
 	"flag"
 	"fmt"
-<<<<<<< HEAD
-=======
-	"io"
->>>>>>> 11019d6f
 	"os"
 	"runtime"
 	"strconv"
@@ -590,17 +586,6 @@
 	err := logutil.InitZapLogger(cfg.Log.ToLogConfig())
 	terror.MustNil(err)
 
-<<<<<<< HEAD
-=======
-	err = logutil.InitLogger(cfg.Log.ToLogConfig())
-	terror.MustNil(err)
-
-	if len(os.Getenv("GRPC_DEBUG")) > 0 {
-		grpclog.SetLoggerV2(grpclog.NewLoggerV2WithVerbosity(os.Stderr, os.Stderr, os.Stderr, 999))
-	} else {
-		grpclog.SetLoggerV2(grpclog.NewLoggerV2(io.Discard, io.Discard, os.Stderr))
-	}
->>>>>>> 11019d6f
 	// trigger internal http(s) client init.
 	util.InternalHTTPClient()
 }
