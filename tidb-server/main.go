--- conflicted
+++ resolved
@@ -53,26 +53,6 @@
 
 // Flag Names
 const (
-<<<<<<< HEAD
-	nmVersion                    = "V"
-	nmConfig                     = "config"
-	nmStore                      = "store"
-	nmStorePath                  = "path"
-	nmHost                       = "host"
-	nmPort                       = "P"
-	nmSocket                     = "socket"
-	nmBinlogSocket               = "binlog-socket"
-	nmRunDDL                     = "run-ddl"
-	nmLogLevel                   = "L"
-	nmLogFile                    = "log-file"
-	nmReportStatus               = "report-status"
-	nmStatusPort                 = "status"
-	nmMetricsAddr                = "metrics-addr"
-	nmMetricsInterval            = "metrics-interval"
-	nmDdlLease                   = "lease"
-	nmProxyProtocolNetworks      = "proxy-protocol-networks"
-	nmProxyProtocolHeaderTimeout = "proxy-protocol-header-timeout"
-=======
 	nmVersion         = "V"
 	nmConfig          = "config"
 	nmStore           = "store"
@@ -90,7 +70,9 @@
 	nmMetricsAddr     = "metrics-addr"
 	nmMetricsInterval = "metrics-interval"
 	nmDdlLease        = "lease"
->>>>>>> d122f582
+
+	nmProxyProtocolNetworks      = "proxy-protocol-networks"
+	nmProxyProtocolHeaderTimeout = "proxy-protocol-header-timeout"
 )
 
 var (
