--- conflicted
+++ resolved
@@ -120,15 +120,10 @@
 	nmProxyProtocolHeaderTimeout = "proxy-protocol-header-timeout"
 	nmAffinityCPU                = "affinity-cpus"
 
-<<<<<<< HEAD
-	nmInitializeSecure   = "initialize-secure"
-	nmInitializeInsecure = "initialize-insecure"
-	nmInitializeSQLFile  = "initialize-sql-file"
-=======
 	nmInitializeSecure            = "initialize-secure"
 	nmInitializeInsecure          = "initialize-insecure"
+	nmInitializeSQLFile           = "initialize-sql-file"
 	nmDisconnectOnExpiredPassword = "disconnect-on-expired-password"
->>>>>>> c61ef1dc
 )
 
 var (
@@ -172,17 +167,11 @@
 	proxyProtocolNetworks      = flag.String(nmProxyProtocolNetworks, "", "proxy protocol networks allowed IP or *, empty mean disable proxy protocol support")
 	proxyProtocolHeaderTimeout = flag.Uint(nmProxyProtocolHeaderTimeout, 5, "proxy protocol header read timeout, unit is second. (Deprecated: as proxy protocol using lazy mode, header read timeout no longer used)")
 
-<<<<<<< HEAD
 	// Bootstrap and security
-	initializeSecure   = flagBoolean(nmInitializeSecure, false, "bootstrap tidb-server in secure mode")
-	initializeInsecure = flagBoolean(nmInitializeInsecure, true, "bootstrap tidb-server in insecure mode")
-	initializeSQLFile  = flag.String(nmInitializeSQLFile, "", "SQL file to execute on first bootstrap")
-=======
-	// Security
 	initializeSecure            = flagBoolean(nmInitializeSecure, false, "bootstrap tidb-server in secure mode")
 	initializeInsecure          = flagBoolean(nmInitializeInsecure, true, "bootstrap tidb-server in insecure mode")
+	initializeSQLFile           = flag.String(nmInitializeSQLFile, "", "SQL file to execute on first bootstrap")
 	disconnectOnExpiredPassword = flagBoolean(nmDisconnectOnExpiredPassword, true, "the server disconnects the client when the password is expired")
->>>>>>> c61ef1dc
 )
 
 func main() {
