// Copyright 2015 PingCAP, Inc.
//
// Licensed under the Apache License, Version 2.0 (the "License");
// you may not use this file except in compliance with the License.
// You may obtain a copy of the License at
//
//     http://www.apache.org/licenses/LICENSE-2.0
//
// Unless required by applicable law or agreed to in writing, software
// distributed under the License is distributed on an "AS IS" BASIS,
// See the License for the specific language governing permissions and
// limitations under the License.

package main

import (
	"flag"
	"fmt"
	"os"
	"os/signal"
	"runtime"
	"syscall"
	"time"

	"github.com/juju/errors"
	"github.com/ngaut/log"
	"github.com/ngaut/systimemon"
	"github.com/pingcap/tidb"
	"github.com/pingcap/tidb/metric"
	"github.com/pingcap/tidb/parser"
	"github.com/pingcap/tidb/perfschema"
	"github.com/pingcap/tidb/plan"
	"github.com/pingcap/tidb/server"
	"github.com/pingcap/tidb/store/localstore/boltdb"
	"github.com/pingcap/tidb/store/tikv"
	"github.com/pingcap/tidb/util/printer"
)

var (
<<<<<<< HEAD
	store       = flag.String("store", "goleveldb", "registered store name, [memory, goleveldb, boltdb, tikv]")
	storePath   = flag.String("path", "/tmp/tidb", "tidb storage path")
	logLevel    = flag.String("L", "info", "log level: info, debug, warn, error, fatal")
	port        = flag.String("P", "4000", "mp server port")
	statusPort  = flag.String("status", "10080", "tidb server status port")
	lease       = flag.Int("lease", 1, "schema lease seconds, very dangerous to change only if you know what you do")
	socket      = flag.String("socket", "", "The socket file to use for connection.")
	enablePS    = flag.Int("perfschema", 0, "If enable performance schema.")
	useNewPlan  = flag.Int("newplan", 1, "If use new planner.")
	useNewLexer = flag.Int("newlexer", 0, "If use new lexer.")
=======
	store        = flag.String("store", "goleveldb", "registered store name, [memory, goleveldb, boltdb, tikv]")
	storePath    = flag.String("path", "/tmp/tidb", "tidb storage path")
	logLevel     = flag.String("L", "info", "log level: info, debug, warn, error, fatal")
	host         = flag.String("host", "0.0.0.0", "tidb server host")
	port         = flag.String("P", "4000", "tidb server port")
	statusPort   = flag.String("status", "10080", "tidb server status port")
	lease        = flag.Int("lease", 1, "schema lease seconds, very dangerous to change only if you know what you do")
	socket       = flag.String("socket", "", "The socket file to use for connection.")
	enablePS     = flag.Bool("perfschema", false, "If enable performance schema.")
	reportStatus = flag.Bool("report-status", true, "If enable status report HTTP service")
	useNewPlan   = flag.Bool("newplan", true, "If use new planner.")
>>>>>>> c1164716
)

func main() {
	tidb.RegisterLocalStore("boltdb", boltdb.Driver{})
	tidb.RegisterStore("tikv", tikv.Driver{})

	metric.RunMetric(3 * time.Second)
	printer.PrintTiDBInfo()
	runtime.GOMAXPROCS(runtime.NumCPU())

	flag.Parse()

	if *lease < 0 {
		log.Fatalf("invalid lease seconds %d", *lease)
	}

	tidb.SetSchemaLease(time.Duration(*lease) * time.Second)

	cfg := &server.Config{
		Addr:         fmt.Sprintf("%s:%s", *host, *port),
		LogLevel:     *logLevel,
		StatusAddr:   fmt.Sprintf(":%s", *statusPort),
		Socket:       *socket,
		ReportStatus: *reportStatus,
	}

	log.SetLevelByString(cfg.LogLevel)
	store, err := tidb.NewStore(fmt.Sprintf("%s://%s", *store, *storePath))
	if err != nil {
		log.Fatal(errors.ErrorStack(err))
	}

	if *enablePS {
		perfschema.EnablePerfSchema()
	}

	if !*useNewPlan {
		plan.UseNewPlanner = false
	}

	if *useNewLexer != 0 {
		parser.UseNewLexer = true
	}

	// Create a session to load information schema.
	se, err := tidb.CreateSession(store)
	if err != nil {
		log.Fatal(errors.ErrorStack(err))
	}
	se.Close()

	var driver server.IDriver
	driver = server.NewTiDBDriver(store)
	var svr *server.Server
	svr, err = server.NewServer(cfg, driver)
	if err != nil {
		log.Fatal(errors.ErrorStack(err))
	}

	sc := make(chan os.Signal, 1)
	signal.Notify(sc,
		syscall.SIGHUP,
		syscall.SIGINT,
		syscall.SIGTERM,
		syscall.SIGQUIT)

	go func() {
		sig := <-sc
		log.Infof("Got signal [%d] to exit.", sig)
		svr.Close()
		os.Exit(0)
	}()

	go systimemon.StartMonitor(time.Now, func() {
		log.Error("error: system time jump backward")
	})

	log.Error(svr.Run())
}<|MERGE_RESOLUTION|>--- conflicted
+++ resolved
@@ -37,18 +37,6 @@
 )
 
 var (
-<<<<<<< HEAD
-	store       = flag.String("store", "goleveldb", "registered store name, [memory, goleveldb, boltdb, tikv]")
-	storePath   = flag.String("path", "/tmp/tidb", "tidb storage path")
-	logLevel    = flag.String("L", "info", "log level: info, debug, warn, error, fatal")
-	port        = flag.String("P", "4000", "mp server port")
-	statusPort  = flag.String("status", "10080", "tidb server status port")
-	lease       = flag.Int("lease", 1, "schema lease seconds, very dangerous to change only if you know what you do")
-	socket      = flag.String("socket", "", "The socket file to use for connection.")
-	enablePS    = flag.Int("perfschema", 0, "If enable performance schema.")
-	useNewPlan  = flag.Int("newplan", 1, "If use new planner.")
-	useNewLexer = flag.Int("newlexer", 0, "If use new lexer.")
-=======
 	store        = flag.String("store", "goleveldb", "registered store name, [memory, goleveldb, boltdb, tikv]")
 	storePath    = flag.String("path", "/tmp/tidb", "tidb storage path")
 	logLevel     = flag.String("L", "info", "log level: info, debug, warn, error, fatal")
@@ -60,7 +48,7 @@
 	enablePS     = flag.Bool("perfschema", false, "If enable performance schema.")
 	reportStatus = flag.Bool("report-status", true, "If enable status report HTTP service")
 	useNewPlan   = flag.Bool("newplan", true, "If use new planner.")
->>>>>>> c1164716
+	useNewLexer  = flag.Bool("newlexer", false, "If use new lexer.")
 )
 
 func main() {
@@ -101,9 +89,7 @@
 		plan.UseNewPlanner = false
 	}
 
-	if *useNewLexer != 0 {
-		parser.UseNewLexer = true
-	}
+	parser.UseNewLexer = *useNewLexer
 
 	// Create a session to load information schema.
 	se, err := tidb.CreateSession(store)
