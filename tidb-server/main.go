--- conflicted
+++ resolved
@@ -65,6 +65,9 @@
 	nmMetricsAddr     = "metrics-addr"
 	nmMetricsInterval = "metrics-interval"
 	nmDdlLease        = "lease"
+  
+  nmProxyProtocolNetworks      = "proxy-protocol-networks"
+  nmProxyProtocolHeaderTimeout = "proxy-protocol-header-timeout"
 )
 
 var (
@@ -118,65 +121,7 @@
 		os.Exit(0)
 	}
 
-<<<<<<< HEAD
-	ddlLeaseDuration := parseLease(*ddlLease)
-	tidb.SetSchemaLease(ddlLeaseDuration)
-	statsLeaseDuration := parseLease(*statsLease)
-	tidb.SetStatsLease(statsLeaseDuration)
-	ddl.RunWorker = *runDDL
-	tidb.SetCommitRetryLimit(*retryLimit)
-
-	cfg := config.GetGlobalConfig()
-	cfg.Addr = fmt.Sprintf("%s:%s", *host, *port)
-	cfg.LogLevel = *logLevel
-	cfg.StatusAddr = fmt.Sprintf(":%s", *statusPort)
-	cfg.Socket = *socket
-	cfg.ReportStatus = *reportStatus
-	cfg.Store = *store
-	cfg.StorePath = *storePath
-	cfg.SlowThreshold = *slowThreshold
-	cfg.QueryLogMaxlen = *queryLogMaxlen
-	cfg.ProxyProtocolNetworks = *proxyProtocolNetworks
-	cfg.ProxyProtocolHeaderTimeout = *proxyProtocolHeaderTimeout
-	cfg.TCPKeepAlive = *tcpKeepAlive
-	cfg.SSLCAPath = *sslCAPath
-	cfg.SSLCertPath = *sslCertPath
-	cfg.SSLKeyPath = *sslKeyPath
-
-	xcfg := &xserver.Config{
-		Addr:     fmt.Sprintf("%s:%s", *xhost, *xport),
-		Socket:   *socket,
-		LogLevel: *logLevel,
-	}
-
-	// set log options
-	logConf := &logutil.LogConfig{
-		Level: *logLevel,
-	}
-	if len(*logFile) > 0 {
-		logConf.File = logutil.FileLogConfig{
-			Filename:  *logFile,
-			LogRotate: true,
-		}
-	}
-	err := logutil.InitLogger(logConf)
-	if err != nil {
-		log.Fatal(err)
-	}
-
-	// Make sure the TiDB info is always printed.
-	level := log.GetLevel()
-	log.SetLevel(log.InfoLevel)
-	printer.PrintTiDBInfo()
-	log.SetLevel(level)
-
-	if joinCon != nil && *joinCon > 0 {
-		plan.JoinConcurrency = *joinCon
-	}
-	plan.AllowCartesianProduct = *crossJoin
-=======
 	runtime.GOMAXPROCS(runtime.NumCPU())
->>>>>>> a1654d9b
 
 	registerStores()
 	loadConfig()
@@ -364,6 +309,14 @@
 	if actualFlags[nmMetricsInterval] {
 		cfg.Status.MetricsInterval = *metricsInterval
 	}
+  
+  // PROXY Protocol
+  if actualFlags[nmProxyProtocolNetworks] {
+    cfg.ProxyProtocolNetworks = *proxyProtocolNetworks
+  }
+  if actualFlags[nmProxyProtocolHeaderTimeout] {
+    cfg.ProxyProtocolHeaderTimeout = *proxyProtocolHeaderTimeout
+  }
 }
 
 func validateConfig() {
