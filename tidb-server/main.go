--- conflicted
+++ resolved
@@ -70,13 +70,10 @@
 	nmMetricsAddr     = "metrics-addr"
 	nmMetricsInterval = "metrics-interval"
 	nmDdlLease        = "lease"
-<<<<<<< HEAD
+	nmTokenLimit      = "token-limit"
 
 	nmProxyProtocolNetworks      = "proxy-protocol-networks"
 	nmProxyProtocolHeaderTimeout = "proxy-protocol-header-timeout"
-=======
-	nmTokenLimit      = "token-limit"
->>>>>>> 81652dbe
 )
 
 var (
