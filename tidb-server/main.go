// Copyright 2015 PingCAP, Inc.
//
// Licensed under the Apache License, Version 2.0 (the "License");
// you may not use this file except in compliance with the License.
// You may obtain a copy of the License at
//
//     http://www.apache.org/licenses/LICENSE-2.0
//
// Unless required by applicable law or agreed to in writing, software
// distributed under the License is distributed on an "AS IS" BASIS,
// WITHOUT WARRANTIES OR CONDITIONS OF ANY KIND, either express or implied.
// See the License for the specific language governing permissions and
// limitations under the License.

package main

import (
	"context"
	"flag"
	"fmt"
	"io/fs"
	"os"
	"runtime"
	"strconv"
	"strings"
	"sync/atomic"
	"time"

	"github.com/coreos/go-semver/semver"
	"github.com/opentracing/opentracing-go"
	"github.com/pingcap/errors"
	"github.com/pingcap/failpoint"
	"github.com/pingcap/log"
	"github.com/pingcap/tidb/bindinfo"
	"github.com/pingcap/tidb/config"
	"github.com/pingcap/tidb/ddl"
	"github.com/pingcap/tidb/domain"
	"github.com/pingcap/tidb/domain/infosync"
	"github.com/pingcap/tidb/executor"
	"github.com/pingcap/tidb/extension"
	"github.com/pingcap/tidb/kv"
	"github.com/pingcap/tidb/metrics"
	"github.com/pingcap/tidb/parser/mysql"
	"github.com/pingcap/tidb/parser/terror"
	parsertypes "github.com/pingcap/tidb/parser/types"
	plannercore "github.com/pingcap/tidb/planner/core"
	"github.com/pingcap/tidb/plugin"
	"github.com/pingcap/tidb/privilege/privileges"
	"github.com/pingcap/tidb/resourcemanager"
	"github.com/pingcap/tidb/server"
	"github.com/pingcap/tidb/session"
	"github.com/pingcap/tidb/session/txninfo"
	"github.com/pingcap/tidb/sessionctx/binloginfo"
	"github.com/pingcap/tidb/sessionctx/variable"
	"github.com/pingcap/tidb/statistics"
	kvstore "github.com/pingcap/tidb/store"
	"github.com/pingcap/tidb/store/copr"
	"github.com/pingcap/tidb/store/driver"
	"github.com/pingcap/tidb/store/mockstore"
	uni_metrics "github.com/pingcap/tidb/store/mockstore/unistore/metrics"
	pumpcli "github.com/pingcap/tidb/tidb-binlog/pump_client"
	"github.com/pingcap/tidb/util"
	"github.com/pingcap/tidb/util/chunk"
	"github.com/pingcap/tidb/util/cpuprofile"
	"github.com/pingcap/tidb/util/deadlockhistory"
	"github.com/pingcap/tidb/util/disk"
	"github.com/pingcap/tidb/util/domainutil"
	"github.com/pingcap/tidb/util/kvcache"
	"github.com/pingcap/tidb/util/logutil"
	"github.com/pingcap/tidb/util/memory"
	"github.com/pingcap/tidb/util/printer"
	"github.com/pingcap/tidb/util/sem"
	"github.com/pingcap/tidb/util/signal"
	"github.com/pingcap/tidb/util/sys/linux"
	storageSys "github.com/pingcap/tidb/util/sys/storage"
	"github.com/pingcap/tidb/util/systimemon"
	"github.com/pingcap/tidb/util/tiflashcompute"
	"github.com/pingcap/tidb/util/topsql"
	"github.com/pingcap/tidb/util/versioninfo"
	"github.com/prometheus/client_golang/prometheus"
	"github.com/prometheus/client_golang/prometheus/push"
	"github.com/tikv/client-go/v2/tikv"
	"github.com/tikv/client-go/v2/txnkv/transaction"
	pd "github.com/tikv/pd/client"
	"go.uber.org/automaxprocs/maxprocs"
	"go.uber.org/zap"
)

// Flag Names
const (
	nmVersion          = "V"
	nmConfig           = "config"
	nmConfigCheck      = "config-check"
	nmConfigStrict     = "config-strict"
	nmStore            = "store"
	nmStorePath        = "path"
	nmHost             = "host"
	nmAdvertiseAddress = "advertise-address"
	nmPort             = "P"
	nmCors             = "cors"
	nmSocket           = "socket"
	nmEnableBinlog     = "enable-binlog"
	nmRunDDL           = "run-ddl"
	nmLogLevel         = "L"
	nmLogFile          = "log-file"
	nmLogSlowQuery     = "log-slow-query"
	nmReportStatus     = "report-status"
	nmStatusHost       = "status-host"
	nmStatusPort       = "status"
	nmMetricsAddr      = "metrics-addr"
	nmMetricsInterval  = "metrics-interval"
	nmDdlLease         = "lease"
	nmTokenLimit       = "token-limit"
	nmPluginDir        = "plugin-dir"
	nmPluginLoad       = "plugin-load"
	nmRepairMode       = "repair-mode"
	nmRepairList       = "repair-list"
	nmTempDir          = "temp-dir"

	nmProxyProtocolNetworks      = "proxy-protocol-networks"
	nmProxyProtocolHeaderTimeout = "proxy-protocol-header-timeout"
	nmAffinityCPU                = "affinity-cpus"

	nmInitializeSecure            = "initialize-secure"
	nmInitializeInsecure          = "initialize-insecure"
	nmInitializeSQLFile           = "initialize-sql-file"
	nmDisconnectOnExpiredPassword = "disconnect-on-expired-password"
	nmKeyspaceName                = "keyspace-name"
)

var (
	version      = flagBoolean(nmVersion, false, "print version information and exit")
	configPath   = flag.String(nmConfig, "", "config file path")
	configCheck  = flagBoolean(nmConfigCheck, false, "check config file validity and exit")
	configStrict = flagBoolean(nmConfigStrict, false, "enforce config file validity")

	// Base
	store            = flag.String(nmStore, "unistore", "registered store name, [tikv, mocktikv, unistore]")
	storePath        = flag.String(nmStorePath, "/tmp/tidb", "tidb storage path")
	host             = flag.String(nmHost, "0.0.0.0", "tidb server host")
	advertiseAddress = flag.String(nmAdvertiseAddress, "", "tidb server advertise IP")
	port             = flag.String(nmPort, "4000", "tidb server port")
	cors             = flag.String(nmCors, "", "tidb server allow cors origin")
	socket           = flag.String(nmSocket, "/tmp/tidb-{Port}.sock", "The socket file to use for connection.")
	enableBinlog     = flagBoolean(nmEnableBinlog, false, "enable generate binlog")
	runDDL           = flagBoolean(nmRunDDL, true, "run ddl worker on this tidb-server")
	ddlLease         = flag.String(nmDdlLease, "45s", "schema lease duration, very dangerous to change only if you know what you do")
	tokenLimit       = flag.Int(nmTokenLimit, 1000, "the limit of concurrent executed sessions")
	pluginDir        = flag.String(nmPluginDir, "/data/deploy/plugin", "the folder that hold plugin")
	pluginLoad       = flag.String(nmPluginLoad, "", "wait load plugin name(separated by comma)")
	affinityCPU      = flag.String(nmAffinityCPU, "", "affinity cpu (cpu-no. separated by comma, e.g. 1,2,3)")
	repairMode       = flagBoolean(nmRepairMode, false, "enable admin repair mode")
	repairList       = flag.String(nmRepairList, "", "admin repair table list")
	tempDir          = flag.String(nmTempDir, config.DefTempDir, "tidb temporary directory")

	// Log
	logLevel     = flag.String(nmLogLevel, "info", "log level: info, debug, warn, error, fatal")
	logFile      = flag.String(nmLogFile, "", "log file path")
	logSlowQuery = flag.String(nmLogSlowQuery, "", "slow query file path")

	// Status
	reportStatus    = flagBoolean(nmReportStatus, true, "If enable status report HTTP service.")
	statusHost      = flag.String(nmStatusHost, "0.0.0.0", "tidb server status host")
	statusPort      = flag.String(nmStatusPort, "10080", "tidb server status port")
	metricsAddr     = flag.String(nmMetricsAddr, "", "prometheus pushgateway address, leaves it empty will disable prometheus push.")
	metricsInterval = flag.Uint(nmMetricsInterval, 15, "prometheus client push interval in second, set \"0\" to disable prometheus push.")

	// PROXY Protocol
	proxyProtocolNetworks      = flag.String(nmProxyProtocolNetworks, "", "proxy protocol networks allowed IP or *, empty mean disable proxy protocol support")
	proxyProtocolHeaderTimeout = flag.Uint(nmProxyProtocolHeaderTimeout, 5, "proxy protocol header read timeout, unit is second. (Deprecated: as proxy protocol using lazy mode, header read timeout no longer used)")

	// Bootstrap and security
	initializeSecure            = flagBoolean(nmInitializeSecure, false, "bootstrap tidb-server in secure mode")
	initializeInsecure          = flagBoolean(nmInitializeInsecure, true, "bootstrap tidb-server in insecure mode")
	initializeSQLFile           = flag.String(nmInitializeSQLFile, "", "SQL file to execute on first bootstrap")
	disconnectOnExpiredPassword = flagBoolean(nmDisconnectOnExpiredPassword, true, "the server disconnects the client when the password is expired")
	keyspaceName                = flag.String(nmKeyspaceName, "", "keyspace name.")
)

func main() {
	help := flag.Bool("help", false, "show the usage")
	flag.Parse()
	if *help {
		flag.Usage()
		os.Exit(0)
	}
	config.InitializeConfig(*configPath, *configCheck, *configStrict, overrideConfig)
	if *version {
		setVersions()
		fmt.Println(printer.GetTiDBInfo())
		os.Exit(0)
	}
	registerStores()
	registerMetrics()
	if variable.EnableTmpStorageOnOOM.Load() {
		config.GetGlobalConfig().UpdateTempStoragePath()
		err := disk.InitializeTempDir()
		terror.MustNil(err)
		checkTempStorageQuota()
	}
	setupLog()
	setupExtensions()

	err := cpuprofile.StartCPUProfiler()
	terror.MustNil(err)

<<<<<<< HEAD
	if config.GetGlobalConfig().DisaggregatedTiFlash && config.GetGlobalConfig().UseAutoScaler {
		clusterID, err := config.GetClusterName()
=======
	if config.GetGlobalConfig().DisaggregatedTiFlash {
		clusterID, err := config.GetAutoScalerClusterID()
>>>>>>> 1396d1a7
		terror.MustNil(err)

		err = tiflashcompute.InitGlobalTopoFetcher(
			config.GetGlobalConfig().TiFlashComputeAutoScalerType,
			config.GetGlobalConfig().TiFlashComputeAutoScalerAddr,
			clusterID,
			config.GetGlobalConfig().IsTiFlashComputeFixedPool)
		terror.MustNil(err)
	}

	// Enable failpoints in tikv/client-go if the test API is enabled.
	// It appears in the main function to be set before any use of client-go to prevent data race.
	if _, err := failpoint.Status("github.com/pingcap/tidb/server/enableTestAPI"); err == nil {
		warnMsg := "tikv/client-go failpoint is enabled, this should NOT happen in the production environment"
		logutil.BgLogger().Warn(warnMsg)
		tikv.EnableFailpoints()
	}
	setGlobalVars()
	setCPUAffinity()
	setupTracing() // Should before createServer and after setup config.
	printInfo()
	setupBinlogClient()
	setupMetrics()

	keyspaceName := config.GetGlobalKeyspaceName()

	resourcemanager.InstanceResourceManager.Start()
	storage, dom := createStoreAndDomain(keyspaceName)
	svr := createServer(storage, dom)
	err = driver.TrySetupGlobalResourceController(context.Background(), dom.ServerID(), storage)
	if err != nil {
		logutil.BgLogger().Warn("failed to setup global resource controller", zap.Error(err))
	}

	// Register error API is not thread-safe, the caller MUST NOT register errors after initialization.
	// To prevent misuse, set a flag to indicate that register new error will panic immediately.
	// For regression of issue like https://github.com/pingcap/tidb/issues/28190
	terror.RegisterFinish()

	exited := make(chan struct{})
	signal.SetupSignalHandler(func(graceful bool) {
		svr.Close()
		cleanup(svr, storage, dom, graceful)
		cpuprofile.StopCPUProfiler()
		resourcemanager.InstanceResourceManager.Stop()
		close(exited)
	})
	topsql.SetupTopSQL()
	terror.MustNil(svr.Run())
	<-exited
	syncLog()
}

func syncLog() {
	if err := log.Sync(); err != nil {
		// Don't complain about /dev/stdout as Fsync will return EINVAL.
		if pathErr, ok := err.(*fs.PathError); ok {
			if pathErr.Path == "/dev/stdout" {
				os.Exit(0)
			}
		}
		fmt.Fprintln(os.Stderr, "sync log err:", err)
		os.Exit(1)
	}
}

func checkTempStorageQuota() {
	// check capacity and the quota when EnableTmpStorageOnOOM is enabled
	c := config.GetGlobalConfig()
	if c.TempStorageQuota < 0 {
		// means unlimited, do nothing
	} else {
		capacityByte, err := storageSys.GetTargetDirectoryCapacity(c.TempStoragePath)
		if err != nil {
			log.Fatal(err.Error())
		} else if capacityByte < uint64(c.TempStorageQuota) {
			log.Fatal(fmt.Sprintf("value of [tmp-storage-quota](%d byte) exceeds the capacity(%d byte) of the [%s] directory", c.TempStorageQuota, capacityByte, c.TempStoragePath))
		}
	}
}

func setCPUAffinity() {
	if affinityCPU == nil || len(*affinityCPU) == 0 {
		return
	}
	var cpu []int
	for _, af := range strings.Split(*affinityCPU, ",") {
		af = strings.TrimSpace(af)
		if len(af) > 0 {
			c, err := strconv.Atoi(af)
			if err != nil {
				fmt.Fprintf(os.Stderr, "wrong affinity cpu config: %s", *affinityCPU)
				os.Exit(1)
			}
			cpu = append(cpu, c)
		}
	}
	err := linux.SetAffinity(cpu)
	if err != nil {
		fmt.Fprintf(os.Stderr, "set cpu affinity failure: %v", err)
		os.Exit(1)
	}
	runtime.GOMAXPROCS(len(cpu))
	metrics.MaxProcs.Set(float64(runtime.GOMAXPROCS(0)))
}

func registerStores() {
	err := kvstore.Register("tikv", driver.TiKVDriver{})
	terror.MustNil(err)
	err = kvstore.Register("mocktikv", mockstore.MockTiKVDriver{})
	terror.MustNil(err)
	err = kvstore.Register("unistore", mockstore.EmbedUnistoreDriver{})
	terror.MustNil(err)
}

func registerMetrics() {
	metrics.RegisterMetrics()
	if config.GetGlobalConfig().Store == "unistore" {
		uni_metrics.RegisterMetrics()
	}
}

func createStoreAndDomain(keyspaceName string) (kv.Storage, *domain.Domain) {
	cfg := config.GetGlobalConfig()
	var fullPath string
	if keyspaceName == "" {
		fullPath = fmt.Sprintf("%s://%s", cfg.Store, cfg.Path)
	} else {
		fullPath = fmt.Sprintf("%s://%s?keyspaceName=%s", cfg.Store, cfg.Path, keyspaceName)
	}
	var err error
	storage, err := kvstore.New(fullPath)
	terror.MustNil(err)
	copr.GlobalMPPFailedStoreProber.Run()
	err = infosync.CheckTiKVVersion(storage, *semver.New(versioninfo.TiKVMinVersion))
	terror.MustNil(err)
	// Bootstrap a session to load information schema.
	dom, err := session.BootstrapSession(storage)
	terror.MustNil(err)
	return storage, dom
}

func setupBinlogClient() {
	cfg := config.GetGlobalConfig()
	if !cfg.Binlog.Enable {
		return
	}

	if cfg.Binlog.IgnoreError {
		binloginfo.SetIgnoreError(true)
	}

	var (
		client *pumpcli.PumpsClient
		err    error
	)

	securityOption := pd.SecurityOption{
		CAPath:   cfg.Security.ClusterSSLCA,
		CertPath: cfg.Security.ClusterSSLCert,
		KeyPath:  cfg.Security.ClusterSSLKey,
	}

	if len(cfg.Binlog.BinlogSocket) == 0 {
		client, err = pumpcli.NewPumpsClient(cfg.Path, cfg.Binlog.Strategy, parseDuration(cfg.Binlog.WriteTimeout), securityOption)
	} else {
		client, err = pumpcli.NewLocalPumpsClient(cfg.Path, cfg.Binlog.BinlogSocket, parseDuration(cfg.Binlog.WriteTimeout), securityOption)
	}

	terror.MustNil(err)

	err = logutil.InitLogger(cfg.Log.ToLogConfig())
	terror.MustNil(err)

	binloginfo.SetPumpsClient(client)
	log.Info("tidb-server", zap.Bool("create pumps client success, ignore binlog error", cfg.Binlog.IgnoreError))
}

// Prometheus push.
const zeroDuration = time.Duration(0)

// pushMetric pushes metrics in background.
func pushMetric(addr string, interval time.Duration) {
	if interval == zeroDuration || len(addr) == 0 {
		log.Info("disable Prometheus push client")
		return
	}
	log.Info("start prometheus push client", zap.String("server addr", addr), zap.String("interval", interval.String()))
	go prometheusPushClient(addr, interval)
}

// prometheusPushClient pushes metrics to Prometheus Pushgateway.
func prometheusPushClient(addr string, interval time.Duration) {
	// TODO: TiDB do not have uniq name, so we use host+port to compose a name.
	job := "tidb"
	pusher := push.New(addr, job)
	pusher = pusher.Gatherer(prometheus.DefaultGatherer)
	pusher = pusher.Grouping("instance", instanceName())
	for {
		err := pusher.Push()
		if err != nil {
			log.Error("could not push metrics to prometheus pushgateway", zap.String("err", err.Error()))
		}
		time.Sleep(interval)
	}
}

func instanceName() string {
	cfg := config.GetGlobalConfig()
	hostname, err := os.Hostname()
	if err != nil {
		return "unknown"
	}
	return fmt.Sprintf("%s_%d", hostname, cfg.Port)
}

// parseDuration parses lease argument string.
func parseDuration(lease string) time.Duration {
	dur, err := time.ParseDuration(lease)
	if err != nil {
		dur, err = time.ParseDuration(lease + "s")
	}
	if err != nil || dur < 0 {
		log.Fatal("invalid lease duration", zap.String("lease", lease))
	}
	return dur
}

func flagBoolean(name string, defaultVal bool, usage string) *bool {
	if !defaultVal {
		// Fix #4125, golang do not print default false value in usage, so we append it.
		usage = fmt.Sprintf("%s (default false)", usage)
		return flag.Bool(name, defaultVal, usage)
	}
	return flag.Bool(name, defaultVal, usage)
}

// overrideConfig considers command arguments and overrides some config items in the Config.
func overrideConfig(cfg *config.Config) {
	actualFlags := make(map[string]bool)
	flag.Visit(func(f *flag.Flag) {
		actualFlags[f.Name] = true
	})

	// Base
	if actualFlags[nmHost] {
		cfg.Host = *host
	}
	if actualFlags[nmAdvertiseAddress] {
		var err error
		if len(strings.Split(*advertiseAddress, " ")) > 1 {
			err = errors.Errorf("Only support one advertise-address")
		}
		terror.MustNil(err)
		cfg.AdvertiseAddress = *advertiseAddress
	}
	if len(cfg.AdvertiseAddress) == 0 && cfg.Host == "0.0.0.0" {
		cfg.AdvertiseAddress = util.GetLocalIP()
	}
	if len(cfg.AdvertiseAddress) == 0 {
		cfg.AdvertiseAddress = cfg.Host
	}
	var err error
	if actualFlags[nmPort] {
		var p int
		p, err = strconv.Atoi(*port)
		terror.MustNil(err)
		cfg.Port = uint(p)
	}
	if actualFlags[nmCors] {
		fmt.Println(cors)
		cfg.Cors = *cors
	}
	if actualFlags[nmStore] {
		cfg.Store = *store
	}
	if actualFlags[nmStorePath] {
		cfg.Path = *storePath
	}
	if actualFlags[nmSocket] {
		cfg.Socket = *socket
	}
	if actualFlags[nmEnableBinlog] {
		cfg.Binlog.Enable = *enableBinlog
	}
	if actualFlags[nmRunDDL] {
		cfg.Instance.TiDBEnableDDL.Store(*runDDL)
	}
	if actualFlags[nmDdlLease] {
		cfg.Lease = *ddlLease
	}
	if actualFlags[nmTokenLimit] {
		cfg.TokenLimit = uint(*tokenLimit)
	}
	if actualFlags[nmPluginLoad] {
		cfg.Instance.PluginLoad = *pluginLoad
	}
	if actualFlags[nmPluginDir] {
		cfg.Instance.PluginDir = *pluginDir
	}

	if actualFlags[nmRepairMode] {
		cfg.RepairMode = *repairMode
	}
	if actualFlags[nmRepairList] {
		if cfg.RepairMode {
			cfg.RepairTableList = stringToList(*repairList)
		}
	}
	if actualFlags[nmTempDir] {
		cfg.TempDir = *tempDir
	}

	// Log
	if actualFlags[nmLogLevel] {
		cfg.Log.Level = *logLevel
	}
	if actualFlags[nmLogFile] {
		cfg.Log.File.Filename = *logFile
	}
	if actualFlags[nmLogSlowQuery] {
		cfg.Log.SlowQueryFile = *logSlowQuery
	}

	// Status
	if actualFlags[nmReportStatus] {
		cfg.Status.ReportStatus = *reportStatus
	}
	if actualFlags[nmStatusHost] {
		cfg.Status.StatusHost = *statusHost
	}
	if actualFlags[nmStatusPort] {
		var p int
		p, err = strconv.Atoi(*statusPort)
		terror.MustNil(err)
		cfg.Status.StatusPort = uint(p)
	}
	if actualFlags[nmMetricsAddr] {
		cfg.Status.MetricsAddr = *metricsAddr
	}
	if actualFlags[nmMetricsInterval] {
		cfg.Status.MetricsInterval = *metricsInterval
	}

	// PROXY Protocol
	if actualFlags[nmProxyProtocolNetworks] {
		cfg.ProxyProtocol.Networks = *proxyProtocolNetworks
	}
	if actualFlags[nmProxyProtocolHeaderTimeout] {
		cfg.ProxyProtocol.HeaderTimeout = *proxyProtocolHeaderTimeout
	}

	// Sanity check: can't specify both options
	if actualFlags[nmInitializeSecure] && actualFlags[nmInitializeInsecure] {
		err = fmt.Errorf("the options -initialize-insecure and -initialize-secure are mutually exclusive")
		terror.MustNil(err)
	}
	// The option --initialize-secure=true ensures that a secure bootstrap is used.
	if actualFlags[nmInitializeSecure] {
		cfg.Security.SecureBootstrap = *initializeSecure
	}
	// The option --initialize-insecure=true/false was used.
	// Store the inverted value of this to the secure bootstrap cfg item
	if actualFlags[nmInitializeInsecure] {
		cfg.Security.SecureBootstrap = !*initializeInsecure
	}
	if actualFlags[nmDisconnectOnExpiredPassword] {
		cfg.Security.DisconnectOnExpiredPassword = *disconnectOnExpiredPassword
	}
	// Secure bootstrap initializes with Socket authentication
	// which is not supported on windows. Only the insecure bootstrap
	// method is supported.
	if runtime.GOOS == "windows" && cfg.Security.SecureBootstrap {
		err = fmt.Errorf("the option -initialize-secure is not supported on Windows")
		terror.MustNil(err)
	}
	// Initialize SQL File is used to run a set of SQL statements after first bootstrap.
	// It is important in the use case that you want to set GLOBAL variables, which
	// are persisted to the cluster and not read from a config file.
	if actualFlags[nmInitializeSQLFile] {
		if _, err := os.Stat(*initializeSQLFile); err != nil {
			err = fmt.Errorf("can not access -initialize-sql-file %s", *initializeSQLFile)
			terror.MustNil(err)
		}
		cfg.InitializeSQLFile = *initializeSQLFile
	}

	if actualFlags[nmKeyspaceName] {
		cfg.KeyspaceName = *keyspaceName
	}
}

func setVersions() {
	cfg := config.GetGlobalConfig()
	if len(cfg.ServerVersion) > 0 {
		mysql.ServerVersion = cfg.ServerVersion
	}
	if len(cfg.TiDBEdition) > 0 {
		versioninfo.TiDBEdition = cfg.TiDBEdition
	}
	if len(cfg.TiDBReleaseVersion) > 0 {
		mysql.TiDBReleaseVersion = cfg.TiDBReleaseVersion
	}
}

func setGlobalVars() {
	cfg := config.GetGlobalConfig()

	// config.DeprecatedOptions records the config options that should be moved to [instance] section.
	for _, deprecatedOption := range config.DeprecatedOptions {
		for oldName := range deprecatedOption.NameMappings {
			switch deprecatedOption.SectionName {
			case "":
				switch oldName {
				case "check-mb4-value-in-utf8":
					cfg.Instance.CheckMb4ValueInUTF8.Store(cfg.CheckMb4ValueInUTF8.Load())
				case "enable-collect-execution-info":
					cfg.Instance.EnableCollectExecutionInfo.Store(cfg.EnableCollectExecutionInfo)
				case "max-server-connections":
					cfg.Instance.MaxConnections = cfg.MaxServerConnections
				case "run-ddl":
					cfg.Instance.TiDBEnableDDL.Store(cfg.RunDDL)
				}
			case "log":
				switch oldName {
				case "enable-slow-log":
					cfg.Instance.EnableSlowLog.Store(cfg.Log.EnableSlowLog.Load())
				case "slow-threshold":
					cfg.Instance.SlowThreshold = cfg.Log.SlowThreshold
				case "record-plan-in-slow-log":
					cfg.Instance.RecordPlanInSlowLog = cfg.Log.RecordPlanInSlowLog
				}
			case "performance":
				switch oldName {
				case "force-priority":
					cfg.Instance.ForcePriority = cfg.Performance.ForcePriority
				}
			case "plugin":
				switch oldName {
				case "load":
					cfg.Instance.PluginLoad = cfg.Plugin.Load
				case "dir":
					cfg.Instance.PluginDir = cfg.Plugin.Dir
				}
			default:
			}
		}
	}

	// Disable automaxprocs log
	nopLog := func(string, ...interface{}) {}
	_, err := maxprocs.Set(maxprocs.Logger(nopLog))
	terror.MustNil(err)
	// We should respect to user's settings in config file.
	// The default value of MaxProcs is 0, runtime.GOMAXPROCS(0) is no-op.
	runtime.GOMAXPROCS(int(cfg.Performance.MaxProcs))
	metrics.MaxProcs.Set(float64(runtime.GOMAXPROCS(0)))

	util.SetGOGC(cfg.Performance.GOGC)

	ddlLeaseDuration := parseDuration(cfg.Lease)
	session.SetSchemaLease(ddlLeaseDuration)
	statsLeaseDuration := parseDuration(cfg.Performance.StatsLease)
	session.SetStatsLease(statsLeaseDuration)
	indexUsageSyncLeaseDuration := parseDuration(cfg.Performance.IndexUsageSyncLease)
	session.SetIndexUsageSyncLease(indexUsageSyncLeaseDuration)
	planReplayerGCLease := parseDuration(cfg.Performance.PlanReplayerGCLease)
	session.SetPlanReplayerGCLease(planReplayerGCLease)
	bindinfo.Lease = parseDuration(cfg.Performance.BindInfoLease)
	statistics.RatioOfPseudoEstimate.Store(cfg.Performance.PseudoEstimateRatio)
	if cfg.SplitTable {
		atomic.StoreUint32(&ddl.EnableSplitTableRegion, 1)
	}
	plannercore.AllowCartesianProduct.Store(cfg.Performance.CrossJoin)
	privileges.SkipWithGrant = cfg.Security.SkipGrantTable
	if cfg.Performance.TxnTotalSizeLimit == config.DefTxnTotalSizeLimit {
		// practically deprecate the config, let the new session memory tracker take charge of it.
		kv.TxnTotalSizeLimit = config.SuperLargeTxnSize
	} else {
		kv.TxnTotalSizeLimit = cfg.Performance.TxnTotalSizeLimit
	}
	if cfg.Performance.TxnEntrySizeLimit > config.MaxTxnEntrySizeLimit {
		log.Fatal("cannot set txn entry size limit larger than 120M")
	}
	kv.TxnEntrySizeLimit = cfg.Performance.TxnEntrySizeLimit

	priority := mysql.Str2Priority(cfg.Instance.ForcePriority)
	variable.ForcePriority = int32(priority)

	variable.ProcessGeneralLog.Store(cfg.Instance.TiDBGeneralLog)
	variable.EnablePProfSQLCPU.Store(cfg.Instance.EnablePProfSQLCPU)
	variable.EnableRCReadCheckTS.Store(cfg.Instance.TiDBRCReadCheckTS)
	variable.IsSandBoxModeEnabled.Store(!cfg.Security.DisconnectOnExpiredPassword)
	atomic.StoreUint32(&variable.DDLSlowOprThreshold, cfg.Instance.DDLSlowOprThreshold)
	atomic.StoreUint64(&variable.ExpensiveQueryTimeThreshold, cfg.Instance.ExpensiveQueryTimeThreshold)

	if len(cfg.ServerVersion) > 0 {
		mysql.ServerVersion = cfg.ServerVersion
		variable.SetSysVar(variable.Version, cfg.ServerVersion)
	}

	if len(cfg.TiDBEdition) > 0 {
		versioninfo.TiDBEdition = cfg.TiDBEdition
		variable.SetSysVar(variable.VersionComment, "TiDB Server (Apache License 2.0) "+versioninfo.TiDBEdition+" Edition, MySQL 5.7 compatible")
	}
	if len(cfg.VersionComment) > 0 {
		variable.SetSysVar(variable.VersionComment, cfg.VersionComment)
	}
	if len(cfg.TiDBReleaseVersion) > 0 {
		mysql.TiDBReleaseVersion = cfg.TiDBReleaseVersion
	}

	variable.SetSysVar(variable.TiDBForcePriority, mysql.Priority2Str[priority])
	variable.SetSysVar(variable.TiDBOptDistinctAggPushDown, variable.BoolToOnOff(cfg.Performance.DistinctAggPushDown))
	variable.SetSysVar(variable.TiDBOptProjectionPushDown, variable.BoolToOnOff(cfg.Performance.ProjectionPushDown))
	variable.SetSysVar(variable.LogBin, variable.BoolToOnOff(cfg.Binlog.Enable))
	variable.SetSysVar(variable.Port, fmt.Sprintf("%d", cfg.Port))
	cfg.Socket = strings.Replace(cfg.Socket, "{Port}", fmt.Sprintf("%d", cfg.Port), 1)
	variable.SetSysVar(variable.Socket, cfg.Socket)
	variable.SetSysVar(variable.DataDir, cfg.Path)
	variable.SetSysVar(variable.TiDBSlowQueryFile, cfg.Log.SlowQueryFile)
	variable.SetSysVar(variable.TiDBIsolationReadEngines, strings.Join(cfg.IsolationRead.Engines, ","))
	variable.SetSysVar(variable.TiDBEnforceMPPExecution, variable.BoolToOnOff(config.GetGlobalConfig().Performance.EnforceMPP))
	variable.MemoryUsageAlarmRatio.Store(cfg.Instance.MemoryUsageAlarmRatio)
	variable.SetSysVar(variable.TiDBConstraintCheckInPlacePessimistic, variable.BoolToOnOff(cfg.PessimisticTxn.ConstraintCheckInPlacePessimistic))
	if hostname, err := os.Hostname(); err == nil {
		variable.SetSysVar(variable.Hostname, hostname)
	}
	variable.GlobalLogMaxDays.Store(int32(config.GetGlobalConfig().Log.File.MaxDays))

	if cfg.Security.EnableSEM {
		sem.Enable()
	}

	// For CI environment we default enable prepare-plan-cache.
	if config.CheckTableBeforeDrop { // only for test
		variable.SetSysVar(variable.TiDBEnablePrepPlanCache, variable.BoolToOnOff(true))
	}
	// use server-memory-quota as max-plan-cache-memory
	plannercore.PreparedPlanCacheMaxMemory.Store(cfg.Performance.ServerMemoryQuota)
	total, err := memory.MemTotal()
	terror.MustNil(err)
	// if server-memory-quota is larger than max-system-memory or not set, use max-system-memory as max-plan-cache-memory
	if plannercore.PreparedPlanCacheMaxMemory.Load() > total || plannercore.PreparedPlanCacheMaxMemory.Load() <= 0 {
		plannercore.PreparedPlanCacheMaxMemory.Store(total)
	}

	atomic.StoreUint64(&transaction.CommitMaxBackoff, uint64(parseDuration(cfg.TiKVClient.CommitTimeout).Seconds()*1000))
	tikv.SetRegionCacheTTLSec(int64(cfg.TiKVClient.RegionCacheTTL))
	domainutil.RepairInfo.SetRepairMode(cfg.RepairMode)
	domainutil.RepairInfo.SetRepairTableList(cfg.RepairTableList)
	executor.GlobalDiskUsageTracker.SetBytesLimit(cfg.TempStorageQuota)
	if cfg.Performance.ServerMemoryQuota < 1 {
		// If MaxMemory equals 0, it means unlimited
		executor.GlobalMemoryUsageTracker.SetBytesLimit(-1)
	} else {
		executor.GlobalMemoryUsageTracker.SetBytesLimit(int64(cfg.Performance.ServerMemoryQuota))
	}
	kvcache.GlobalLRUMemUsageTracker.AttachToGlobalTracker(executor.GlobalMemoryUsageTracker)

	t, err := time.ParseDuration(cfg.TiKVClient.StoreLivenessTimeout)
	if err != nil || t < 0 {
		logutil.BgLogger().Fatal("invalid duration value for store-liveness-timeout",
			zap.String("currentValue", cfg.TiKVClient.StoreLivenessTimeout))
	}
	tikv.SetStoreLivenessTimeout(t)
	parsertypes.TiDBStrictIntegerDisplayWidth = cfg.DeprecateIntegerDisplayWidth
	deadlockhistory.GlobalDeadlockHistory.Resize(cfg.PessimisticTxn.DeadlockHistoryCapacity)
	txninfo.Recorder.ResizeSummaries(cfg.TrxSummary.TransactionSummaryCapacity)
	txninfo.Recorder.SetMinDuration(time.Duration(cfg.TrxSummary.TransactionIDDigestMinDuration) * time.Millisecond)
	chunk.InitChunkAllocSize(cfg.TiDBMaxReuseChunk, cfg.TiDBMaxReuseColumn)
}

func setupLog() {
	cfg := config.GetGlobalConfig()
	err := logutil.InitLogger(cfg.Log.ToLogConfig())
	terror.MustNil(err)

	// trigger internal http(s) client init.
	util.InternalHTTPClient()
}

func setupExtensions() *extension.Extensions {
	err := extension.Setup()
	terror.MustNil(err)

	extensions, err := extension.GetExtensions()
	terror.MustNil(err)

	return extensions
}

func printInfo() {
	// Make sure the TiDB info is always printed.
	level := log.GetLevel()
	log.SetLevel(zap.InfoLevel)
	printer.PrintTiDBInfo()
	log.SetLevel(level)
}

func createServer(storage kv.Storage, dom *domain.Domain) *server.Server {
	cfg := config.GetGlobalConfig()
	driver := server.NewTiDBDriver(storage)
	svr, err := server.NewServer(cfg, driver)
	// Both domain and storage have started, so we have to clean them before exiting.
	if err != nil {
		closeDomainAndStorage(storage, dom)
		log.Fatal("failed to create the server", zap.Error(err), zap.Stack("stack"))
	}
	svr.SetDomain(dom)
	svr.InitGlobalConnID(dom.ServerID)
	go dom.ExpensiveQueryHandle().SetSessionManager(svr).Run()
	go dom.MemoryUsageAlarmHandle().SetSessionManager(svr).Run()
	go dom.ServerMemoryLimitHandle().SetSessionManager(svr).Run()
	dom.InfoSyncer().SetSessionManager(svr)
	return svr
}

func setupMetrics() {
	cfg := config.GetGlobalConfig()
	// Enable the mutex profile, 1/10 of mutex blocking event sampling.
	runtime.SetMutexProfileFraction(10)
	systimeErrHandler := func() {
		metrics.TimeJumpBackCounter.Inc()
	}
	go systimemon.StartMonitor(time.Now, systimeErrHandler)

	pushMetric(cfg.Status.MetricsAddr, time.Duration(cfg.Status.MetricsInterval)*time.Second)
}

func setupTracing() {
	cfg := config.GetGlobalConfig()
	tracingCfg := cfg.OpenTracing.ToTracingConfig()
	tracingCfg.ServiceName = "TiDB"
	tracer, _, err := tracingCfg.NewTracer()
	if err != nil {
		log.Fatal("setup jaeger tracer failed", zap.String("error message", err.Error()))
	}
	opentracing.SetGlobalTracer(tracer)
}

func closeDomainAndStorage(storage kv.Storage, dom *domain.Domain) {
	tikv.StoreShuttingDown(1)
	dom.Close()
	copr.GlobalMPPFailedStoreProber.Stop()
	err := storage.Close()
	terror.Log(errors.Trace(err))
}

func cleanup(svr *server.Server, storage kv.Storage, dom *domain.Domain, graceful bool) {
	if graceful {
		done := make(chan struct{})
		svr.GracefulDown(context.Background(), done)
		// Kill sys processes such as auto analyze. Otherwise, tidb-server cannot exit until auto analyze is finished.
		// See https://github.com/pingcap/tidb/issues/40038 for details.
		svr.KillSysProcesses()
	} else {
		svr.TryGracefulDown()
	}
	plugin.Shutdown(context.Background())
	closeDomainAndStorage(storage, dom)
	disk.CleanUp()
	topsql.Close()
}

func stringToList(repairString string) []string {
	if len(repairString) <= 0 {
		return []string{}
	}
	if repairString[0] == '[' && repairString[len(repairString)-1] == ']' {
		repairString = repairString[1 : len(repairString)-1]
	}
	return strings.FieldsFunc(repairString, func(r rune) bool {
		return r == ',' || r == ' ' || r == '"'
	})
}<|MERGE_RESOLUTION|>--- conflicted
+++ resolved
@@ -204,13 +204,8 @@
 	err := cpuprofile.StartCPUProfiler()
 	terror.MustNil(err)
 
-<<<<<<< HEAD
 	if config.GetGlobalConfig().DisaggregatedTiFlash && config.GetGlobalConfig().UseAutoScaler {
-		clusterID, err := config.GetClusterName()
-=======
-	if config.GetGlobalConfig().DisaggregatedTiFlash {
 		clusterID, err := config.GetAutoScalerClusterID()
->>>>>>> 1396d1a7
 		terror.MustNil(err)
 
 		err = tiflashcompute.InitGlobalTopoFetcher(
