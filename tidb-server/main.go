// Copyright 2015 PingCAP, Inc.
//
// Licensed under the Apache License, Version 2.0 (the "License");
// you may not use this file except in compliance with the License.
// You may obtain a copy of the License at
//
//     http://www.apache.org/licenses/LICENSE-2.0
//
// Unless required by applicable law or agreed to in writing, software
// distributed under the License is distributed on an "AS IS" BASIS,
// WITHOUT WARRANTIES OR CONDITIONS OF ANY KIND, either express or implied.
// See the License for the specific language governing permissions and
// limitations under the License.

package main

import (
	"context"
	"flag"
	"fmt"
	"io/fs"
	"os"
	"runtime"
	"strconv"
	"strings"
	"sync/atomic"
	"time"

	"github.com/coreos/go-semver/semver"
	"github.com/opentracing/opentracing-go"
	"github.com/pingcap/errors"
	"github.com/pingcap/failpoint"
	"github.com/pingcap/log"
	"github.com/pingcap/tidb/bindinfo"
	"github.com/pingcap/tidb/config"
	"github.com/pingcap/tidb/ddl"
	"github.com/pingcap/tidb/domain"
	"github.com/pingcap/tidb/domain/infosync"
	"github.com/pingcap/tidb/executor"
	"github.com/pingcap/tidb/kv"
	"github.com/pingcap/tidb/metrics"
	"github.com/pingcap/tidb/parser/mysql"
	"github.com/pingcap/tidb/parser/terror"
	parsertypes "github.com/pingcap/tidb/parser/types"
	plannercore "github.com/pingcap/tidb/planner/core"
	"github.com/pingcap/tidb/plugin"
	"github.com/pingcap/tidb/privilege/privileges"
	"github.com/pingcap/tidb/server"
	"github.com/pingcap/tidb/session"
	"github.com/pingcap/tidb/session/txninfo"
	"github.com/pingcap/tidb/sessionctx/binloginfo"
	"github.com/pingcap/tidb/sessionctx/variable"
	"github.com/pingcap/tidb/statistics"
	kvstore "github.com/pingcap/tidb/store"
	"github.com/pingcap/tidb/store/driver"
	"github.com/pingcap/tidb/store/mockstore"
	uni_metrics "github.com/pingcap/tidb/store/mockstore/unistore/metrics"
	pumpcli "github.com/pingcap/tidb/tidb-binlog/pump_client"
	"github.com/pingcap/tidb/util"
	"github.com/pingcap/tidb/util/cpuprofile"
	"github.com/pingcap/tidb/util/deadlockhistory"
	"github.com/pingcap/tidb/util/disk"
	"github.com/pingcap/tidb/util/domainutil"
	"github.com/pingcap/tidb/util/kvcache"
	"github.com/pingcap/tidb/util/logutil"
	"github.com/pingcap/tidb/util/memory"
	"github.com/pingcap/tidb/util/printer"
	"github.com/pingcap/tidb/util/sem"
	"github.com/pingcap/tidb/util/signal"
	"github.com/pingcap/tidb/util/sys/linux"
	storageSys "github.com/pingcap/tidb/util/sys/storage"
	"github.com/pingcap/tidb/util/systimemon"
	"github.com/pingcap/tidb/util/topsql"
	"github.com/pingcap/tidb/util/versioninfo"
	"github.com/prometheus/client_golang/prometheus"
	"github.com/prometheus/client_golang/prometheus/push"
	"github.com/tikv/client-go/v2/tikv"
	"github.com/tikv/client-go/v2/txnkv/transaction"
	pd "github.com/tikv/pd/client"
	"go.uber.org/automaxprocs/maxprocs"
	"go.uber.org/zap"
)

// Flag Names
const (
	nmVersion          = "V"
	nmConfig           = "config"
	nmConfigCheck      = "config-check"
	nmConfigStrict     = "config-strict"
	nmStore            = "store"
	nmStorePath        = "path"
	nmHost             = "host"
	nmAdvertiseAddress = "advertise-address"
	nmPort             = "P"
	nmCors             = "cors"
	nmSocket           = "socket"
	nmEnableBinlog     = "enable-binlog"
	nmRunDDL           = "run-ddl"
	nmLogLevel         = "L"
	nmLogFile          = "log-file"
	nmLogSlowQuery     = "log-slow-query"
	nmReportStatus     = "report-status"
	nmStatusHost       = "status-host"
	nmStatusPort       = "status"
	nmMetricsAddr      = "metrics-addr"
	nmMetricsInterval  = "metrics-interval"
	nmDdlLease         = "lease"
	nmTokenLimit       = "token-limit"
	nmPluginDir        = "plugin-dir"
	nmPluginLoad       = "plugin-load"
	nmRepairMode       = "repair-mode"
	nmRepairList       = "repair-list"

	nmProxyProtocolNetworks      = "proxy-protocol-networks"
	nmProxyProtocolHeaderTimeout = "proxy-protocol-header-timeout"
	nmAffinityCPU                = "affinity-cpus"

	nmInitializeSecure   = "initialize-secure"
	nmInitializeInsecure = "initialize-insecure"
)

var (
	version      = flagBoolean(nmVersion, false, "print version information and exit")
	configPath   = flag.String(nmConfig, "", "config file path")
	configCheck  = flagBoolean(nmConfigCheck, false, "check config file validity and exit")
	configStrict = flagBoolean(nmConfigStrict, false, "enforce config file validity")

	// Base
	store            = flag.String(nmStore, "unistore", "registered store name, [tikv, mocktikv, unistore]")
	storePath        = flag.String(nmStorePath, "/tmp/tidb", "tidb storage path")
	host             = flag.String(nmHost, "0.0.0.0", "tidb server host")
	advertiseAddress = flag.String(nmAdvertiseAddress, "", "tidb server advertise IP")
	port             = flag.String(nmPort, "4000", "tidb server port")
	cors             = flag.String(nmCors, "", "tidb server allow cors origin")
	socket           = flag.String(nmSocket, "/tmp/tidb-{Port}.sock", "The socket file to use for connection.")
	enableBinlog     = flagBoolean(nmEnableBinlog, false, "enable generate binlog")
	runDDL           = flagBoolean(nmRunDDL, true, "run ddl worker on this tidb-server")
	ddlLease         = flag.String(nmDdlLease, "45s", "schema lease duration, very dangerous to change only if you know what you do")
	tokenLimit       = flag.Int(nmTokenLimit, 1000, "the limit of concurrent executed sessions")
	pluginDir        = flag.String(nmPluginDir, "/data/deploy/plugin", "the folder that hold plugin")
	pluginLoad       = flag.String(nmPluginLoad, "", "wait load plugin name(separated by comma)")
	affinityCPU      = flag.String(nmAffinityCPU, "", "affinity cpu (cpu-no. separated by comma, e.g. 1,2,3)")
	repairMode       = flagBoolean(nmRepairMode, false, "enable admin repair mode")
	repairList       = flag.String(nmRepairList, "", "admin repair table list")

	// Log
	logLevel     = flag.String(nmLogLevel, "info", "log level: info, debug, warn, error, fatal")
	logFile      = flag.String(nmLogFile, "", "log file path")
	logSlowQuery = flag.String(nmLogSlowQuery, "", "slow query file path")

	// Status
	reportStatus    = flagBoolean(nmReportStatus, true, "If enable status report HTTP service.")
	statusHost      = flag.String(nmStatusHost, "0.0.0.0", "tidb server status host")
	statusPort      = flag.String(nmStatusPort, "10080", "tidb server status port")
	metricsAddr     = flag.String(nmMetricsAddr, "", "prometheus pushgateway address, leaves it empty will disable prometheus push.")
	metricsInterval = flag.Uint(nmMetricsInterval, 15, "prometheus client push interval in second, set \"0\" to disable prometheus push.")

	// PROXY Protocol
	proxyProtocolNetworks      = flag.String(nmProxyProtocolNetworks, "", "proxy protocol networks allowed IP or *, empty mean disable proxy protocol support")
	proxyProtocolHeaderTimeout = flag.Uint(nmProxyProtocolHeaderTimeout, 5, "proxy protocol header read timeout, unit is second.")

	// Security
	initializeSecure   = flagBoolean(nmInitializeSecure, false, "bootstrap tidb-server in secure mode")
	initializeInsecure = flagBoolean(nmInitializeInsecure, true, "bootstrap tidb-server in insecure mode")
)

func main() {
	help := flag.Bool("help", false, "show the usage")
	flag.Parse()
	if *help {
		flag.Usage()
		os.Exit(0)
	}
	config.InitializeConfig(*configPath, *configCheck, *configStrict, overrideConfig)
	if *version {
		setVersions()
		fmt.Println(printer.GetTiDBInfo())
		os.Exit(0)
	}
	registerStores()
	registerMetrics()
	if variable.EnableTmpStorageOnOOM.Load() {
		config.GetGlobalConfig().UpdateTempStoragePath()
		err := disk.InitializeTempDir()
		terror.MustNil(err)
		checkTempStorageQuota()
	}
	setupLog()
	err := cpuprofile.StartCPUProfiler()
	terror.MustNil(err)

	// Enable failpoints in tikv/client-go if the test API is enabled.
	// It appears in the main function to be set before any use of client-go to prevent data race.
	if _, err := failpoint.Status("github.com/pingcap/tidb/server/enableTestAPI"); err == nil {
		warnMsg := "tikv/client-go failpoint is enabled, this should NOT happen in the production environment"
		logutil.BgLogger().Warn(warnMsg)
		tikv.EnableFailpoints()
	}
	setGlobalVars()
	setCPUAffinity()
	setupTracing() // Should before createServer and after setup config.
	printInfo()
	setupBinlogClient()
	setupMetrics()

	storage, dom := createStoreAndDomain()
	svr := createServer(storage, dom)

	// Register error API is not thread-safe, the caller MUST NOT register errors after initialization.
	// To prevent misuse, set a flag to indicate that register new error will panic immediately.
	// For regression of issue like https://github.com/pingcap/tidb/issues/28190
	terror.RegisterFinish()

	exited := make(chan struct{})
	signal.SetupSignalHandler(func(graceful bool) {
		svr.Close()
		cleanup(svr, storage, dom, graceful)
		cpuprofile.StopCPUProfiler()
		close(exited)
	})
	topsql.SetupTopSQL()
	terror.MustNil(svr.Run())
	<-exited
	syncLog()
}

func syncLog() {
	if err := log.Sync(); err != nil {
		// Don't complain about /dev/stdout as Fsync will return EINVAL.
		if pathErr, ok := err.(*fs.PathError); ok {
			if pathErr.Path == "/dev/stdout" {
				os.Exit(0)
			}
		}
		fmt.Fprintln(os.Stderr, "sync log err:", err)
		os.Exit(1)
	}
}

func checkTempStorageQuota() {
	// check capacity and the quota when EnableTmpStorageOnOOM is enabled
	c := config.GetGlobalConfig()
	if c.TempStorageQuota < 0 {
		// means unlimited, do nothing
	} else {
		capacityByte, err := storageSys.GetTargetDirectoryCapacity(c.TempStoragePath)
		if err != nil {
			log.Fatal(err.Error())
		} else if capacityByte < uint64(c.TempStorageQuota) {
			log.Fatal(fmt.Sprintf("value of [tmp-storage-quota](%d byte) exceeds the capacity(%d byte) of the [%s] directory", c.TempStorageQuota, capacityByte, c.TempStoragePath))
		}
	}
}

func setCPUAffinity() {
	if affinityCPU == nil || len(*affinityCPU) == 0 {
		return
	}
	var cpu []int
	for _, af := range strings.Split(*affinityCPU, ",") {
		af = strings.TrimSpace(af)
		if len(af) > 0 {
			c, err := strconv.Atoi(af)
			if err != nil {
				fmt.Fprintf(os.Stderr, "wrong affinity cpu config: %s", *affinityCPU)
				os.Exit(1)
			}
			cpu = append(cpu, c)
		}
	}
	err := linux.SetAffinity(cpu)
	if err != nil {
		fmt.Fprintf(os.Stderr, "set cpu affinity failure: %v", err)
		os.Exit(1)
	}
	runtime.GOMAXPROCS(len(cpu))
	metrics.MaxProcs.Set(float64(runtime.GOMAXPROCS(0)))
}

func registerStores() {
	err := kvstore.Register("tikv", driver.TiKVDriver{})
	terror.MustNil(err)
	err = kvstore.Register("mocktikv", mockstore.MockTiKVDriver{})
	terror.MustNil(err)
	err = kvstore.Register("unistore", mockstore.EmbedUnistoreDriver{})
	terror.MustNil(err)
}

func registerMetrics() {
	metrics.RegisterMetrics()
	if config.GetGlobalConfig().Store == "unistore" {
		uni_metrics.RegisterMetrics()
	}
}

func createStoreAndDomain() (kv.Storage, *domain.Domain) {
	cfg := config.GetGlobalConfig()
	fullPath := fmt.Sprintf("%s://%s", cfg.Store, cfg.Path)
	var err error
	storage, err := kvstore.New(fullPath)
	terror.MustNil(err)
	err = infosync.CheckTiKVVersion(storage, *semver.New(versioninfo.TiKVMinVersion))
	terror.MustNil(err)
	// Bootstrap a session to load information schema.
	dom, err := session.BootstrapSession(storage)
	terror.MustNil(err)
	return storage, dom
}

func setupBinlogClient() {
	cfg := config.GetGlobalConfig()
	if !cfg.Binlog.Enable {
		return
	}

	if cfg.Binlog.IgnoreError {
		binloginfo.SetIgnoreError(true)
	}

	var (
		client *pumpcli.PumpsClient
		err    error
	)

	securityOption := pd.SecurityOption{
		CAPath:   cfg.Security.ClusterSSLCA,
		CertPath: cfg.Security.ClusterSSLCert,
		KeyPath:  cfg.Security.ClusterSSLKey,
	}

	if len(cfg.Binlog.BinlogSocket) == 0 {
		client, err = pumpcli.NewPumpsClient(cfg.Path, cfg.Binlog.Strategy, parseDuration(cfg.Binlog.WriteTimeout), securityOption)
	} else {
		client, err = pumpcli.NewLocalPumpsClient(cfg.Path, cfg.Binlog.BinlogSocket, parseDuration(cfg.Binlog.WriteTimeout), securityOption)
	}

	terror.MustNil(err)

	err = logutil.InitLogger(cfg.Log.ToLogConfig())
	terror.MustNil(err)

	binloginfo.SetPumpsClient(client)
	log.Info("tidb-server", zap.Bool("create pumps client success, ignore binlog error", cfg.Binlog.IgnoreError))
}

// Prometheus push.
const zeroDuration = time.Duration(0)

// pushMetric pushes metrics in background.
func pushMetric(addr string, interval time.Duration) {
	if interval == zeroDuration || len(addr) == 0 {
		log.Info("disable Prometheus push client")
		return
	}
	log.Info("start prometheus push client", zap.String("server addr", addr), zap.String("interval", interval.String()))
	go prometheusPushClient(addr, interval)
}

// prometheusPushClient pushes metrics to Prometheus Pushgateway.
func prometheusPushClient(addr string, interval time.Duration) {
	// TODO: TiDB do not have uniq name, so we use host+port to compose a name.
	job := "tidb"
	pusher := push.New(addr, job)
	pusher = pusher.Gatherer(prometheus.DefaultGatherer)
	pusher = pusher.Grouping("instance", instanceName())
	for {
		err := pusher.Push()
		if err != nil {
			log.Error("could not push metrics to prometheus pushgateway", zap.String("err", err.Error()))
		}
		time.Sleep(interval)
	}
}

func instanceName() string {
	cfg := config.GetGlobalConfig()
	hostname, err := os.Hostname()
	if err != nil {
		return "unknown"
	}
	return fmt.Sprintf("%s_%d", hostname, cfg.Port)
}

// parseDuration parses lease argument string.
func parseDuration(lease string) time.Duration {
	dur, err := time.ParseDuration(lease)
	if err != nil {
		dur, err = time.ParseDuration(lease + "s")
	}
	if err != nil || dur < 0 {
		log.Fatal("invalid lease duration", zap.String("lease", lease))
	}
	return dur
}

func flagBoolean(name string, defaultVal bool, usage string) *bool {
	if !defaultVal {
		// Fix #4125, golang do not print default false value in usage, so we append it.
		usage = fmt.Sprintf("%s (default false)", usage)
		return flag.Bool(name, defaultVal, usage)
	}
	return flag.Bool(name, defaultVal, usage)
}

// overrideConfig considers command arguments and overrides some config items in the Config.
func overrideConfig(cfg *config.Config) {
	actualFlags := make(map[string]bool)
	flag.Visit(func(f *flag.Flag) {
		actualFlags[f.Name] = true
	})

	// Base
	if actualFlags[nmHost] {
		cfg.Host = *host
	}
	if actualFlags[nmAdvertiseAddress] {
		var err error
		if len(strings.Split(*advertiseAddress, " ")) > 1 {
			err = errors.Errorf("Only support one advertise-address")
		}
		terror.MustNil(err)
		cfg.AdvertiseAddress = *advertiseAddress
	}
	if len(cfg.AdvertiseAddress) == 0 && cfg.Host == "0.0.0.0" {
		cfg.AdvertiseAddress = util.GetLocalIP()
	}
	if len(cfg.AdvertiseAddress) == 0 {
		cfg.AdvertiseAddress = cfg.Host
	}
	var err error
	if actualFlags[nmPort] {
		var p int
		p, err = strconv.Atoi(*port)
		terror.MustNil(err)
		cfg.Port = uint(p)
	}
	if actualFlags[nmCors] {
		fmt.Println(cors)
		cfg.Cors = *cors
	}
	if actualFlags[nmStore] {
		cfg.Store = *store
	}
	if actualFlags[nmStorePath] {
		cfg.Path = *storePath
	}
	if actualFlags[nmSocket] {
		cfg.Socket = *socket
	}
	if actualFlags[nmEnableBinlog] {
		cfg.Binlog.Enable = *enableBinlog
	}
	if actualFlags[nmRunDDL] {
		cfg.Instance.TiDBEnableDDL.Store(*runDDL)
	}
	if actualFlags[nmDdlLease] {
		cfg.Lease = *ddlLease
	}
	if actualFlags[nmTokenLimit] {
		cfg.Instance.ConnectionConcurrencyLimit = uint32(*tokenLimit)
	}
	if actualFlags[nmPluginLoad] {
		cfg.Instance.PluginLoad = *pluginLoad
	}
	if actualFlags[nmPluginDir] {
		cfg.Instance.PluginDir = *pluginDir
	}

	if actualFlags[nmRepairMode] {
		cfg.RepairMode = *repairMode
	}
	if actualFlags[nmRepairList] {
		if cfg.RepairMode {
			cfg.RepairTableList = stringToList(*repairList)
		}
	}

	// Log
	if actualFlags[nmLogLevel] {
		cfg.Log.Level = *logLevel
	}
	if actualFlags[nmLogFile] {
		cfg.Log.File.Filename = *logFile
	}
	if actualFlags[nmLogSlowQuery] {
		cfg.Log.SlowQueryFile = *logSlowQuery
	}

	// Status
	if actualFlags[nmReportStatus] {
		cfg.Status.ReportStatus = *reportStatus
	}
	if actualFlags[nmStatusHost] {
		cfg.Status.StatusHost = *statusHost
	}
	if actualFlags[nmStatusPort] {
		var p int
		p, err = strconv.Atoi(*statusPort)
		terror.MustNil(err)
		cfg.Status.StatusPort = uint(p)
	}
	if actualFlags[nmMetricsAddr] {
		cfg.Status.MetricsAddr = *metricsAddr
	}
	if actualFlags[nmMetricsInterval] {
		cfg.Status.MetricsInterval = *metricsInterval
	}

	// PROXY Protocol
	if actualFlags[nmProxyProtocolNetworks] {
		cfg.ProxyProtocol.Networks = *proxyProtocolNetworks
	}
	if actualFlags[nmProxyProtocolHeaderTimeout] {
		cfg.ProxyProtocol.HeaderTimeout = *proxyProtocolHeaderTimeout
	}

	// Sanity check: can't specify both options
	if actualFlags[nmInitializeSecure] && actualFlags[nmInitializeInsecure] {
		err = fmt.Errorf("the options --initialize-insecure and --initialize-secure are mutually exclusive")
		terror.MustNil(err)
	}
	// The option --initialize-secure=true ensures that a secure bootstrap is used.
	if actualFlags[nmInitializeSecure] {
		cfg.Security.SecureBootstrap = *initializeSecure
	}
	// The option --initialize-insecure=true/false was used.
	// Store the inverted value of this to the secure bootstrap cfg item
	if actualFlags[nmInitializeInsecure] {
		cfg.Security.SecureBootstrap = !*initializeInsecure
	}
	// Secure bootstrap initializes with Socket authentication
	// which is not supported on windows. Only the insecure bootstrap
	// method is supported.
	if runtime.GOOS == "windows" && cfg.Security.SecureBootstrap {
		err = fmt.Errorf("the option --initialize-secure is not supported on Windows")
		terror.MustNil(err)
	}
}

func setVersions() {
	cfg := config.GetGlobalConfig()
	if len(cfg.ServerVersion) > 0 {
		mysql.ServerVersion = cfg.ServerVersion
	}
	if len(cfg.TiDBEdition) > 0 {
		versioninfo.TiDBEdition = cfg.TiDBEdition
	}
	if len(cfg.TiDBReleaseVersion) > 0 {
		mysql.TiDBReleaseVersion = cfg.TiDBReleaseVersion
	}
}

func setGlobalVars() {
	cfg := config.GetGlobalConfig()

	// config.DeprecatedOptions records the config options that should be moved to [instance] section.
	for _, deprecatedOption := range config.DeprecatedOptions {
		for oldName := range deprecatedOption.NameMappings {
			switch deprecatedOption.SectionName {
			case "":
				switch oldName {
				case "check-mb4-value-in-utf8":
					cfg.Instance.CheckMb4ValueInUTF8.Store(cfg.CheckMb4ValueInUTF8.Load())
				case "enable-collect-execution-info":
					cfg.Instance.EnableCollectExecutionInfo = cfg.EnableCollectExecutionInfo
<<<<<<< HEAD
				case "token-limit":
					cfg.Instance.ConnectionConcurrencyLimit = cfg.TokenLimit
=======
				case "max-server-connections":
					cfg.Instance.MaxConnections = cfg.MaxServerConnections
				case "run-ddl":
					cfg.Instance.TiDBEnableDDL.Store(cfg.RunDDL)
>>>>>>> ac91c751
				}
			case "log":
				switch oldName {
				case "enable-slow-log":
					cfg.Instance.EnableSlowLog.Store(cfg.Log.EnableSlowLog.Load())
				case "slow-threshold":
					cfg.Instance.SlowThreshold = cfg.Log.SlowThreshold
				case "record-plan-in-slow-log":
					cfg.Instance.RecordPlanInSlowLog = cfg.Log.RecordPlanInSlowLog
				}
			case "performance":
				switch oldName {
				case "force-priority":
					cfg.Instance.ForcePriority = cfg.Performance.ForcePriority
				case "memory-usage-alarm-ratio":
					cfg.Instance.MemoryUsageAlarmRatio = cfg.Performance.MemoryUsageAlarmRatio
				}
			case "plugin":
				switch oldName {
				case "load":
					cfg.Instance.PluginLoad = cfg.Plugin.Load
				case "dir":
					cfg.Instance.PluginDir = cfg.Plugin.Dir
				}
			default:
			}
		}
	}

	// Disable automaxprocs log
	nopLog := func(string, ...interface{}) {}
	_, err := maxprocs.Set(maxprocs.Logger(nopLog))
	terror.MustNil(err)
	// We should respect to user's settings in config file.
	// The default value of MaxProcs is 0, runtime.GOMAXPROCS(0) is no-op.
	runtime.GOMAXPROCS(int(cfg.Performance.MaxProcs))
	metrics.MaxProcs.Set(float64(runtime.GOMAXPROCS(0)))

	util.SetGOGC(cfg.Performance.GOGC)

	ddlLeaseDuration := parseDuration(cfg.Lease)
	session.SetSchemaLease(ddlLeaseDuration)
	statsLeaseDuration := parseDuration(cfg.Performance.StatsLease)
	session.SetStatsLease(statsLeaseDuration)
	indexUsageSyncLeaseDuration := parseDuration(cfg.Performance.IndexUsageSyncLease)
	session.SetIndexUsageSyncLease(indexUsageSyncLeaseDuration)
	planReplayerGCLease := parseDuration(cfg.Performance.PlanReplayerGCLease)
	session.SetPlanReplayerGCLease(planReplayerGCLease)
	bindinfo.Lease = parseDuration(cfg.Performance.BindInfoLease)
	statistics.RatioOfPseudoEstimate.Store(cfg.Performance.PseudoEstimateRatio)
	if cfg.SplitTable {
		atomic.StoreUint32(&ddl.EnableSplitTableRegion, 1)
	}
	plannercore.AllowCartesianProduct.Store(cfg.Performance.CrossJoin)
	privileges.SkipWithGrant = cfg.Security.SkipGrantTable
	kv.TxnTotalSizeLimit = cfg.Performance.TxnTotalSizeLimit
	if cfg.Performance.TxnEntrySizeLimit > 120*1024*1024 {
		log.Fatal("cannot set txn entry size limit larger than 120M")
	}
	kv.TxnEntrySizeLimit = cfg.Performance.TxnEntrySizeLimit

	priority := mysql.Str2Priority(cfg.Instance.ForcePriority)
	variable.ForcePriority = int32(priority)

	variable.ProcessGeneralLog.Store(cfg.Instance.TiDBGeneralLog)
	variable.EnablePProfSQLCPU.Store(cfg.Instance.EnablePProfSQLCPU)
	atomic.StoreUint32(&variable.DDLSlowOprThreshold, cfg.Instance.DDLSlowOprThreshold)
	atomic.StoreUint64(&variable.ExpensiveQueryTimeThreshold, cfg.Instance.ExpensiveQueryTimeThreshold)

	if len(cfg.ServerVersion) > 0 {
		mysql.ServerVersion = cfg.ServerVersion
		variable.SetSysVar(variable.Version, cfg.ServerVersion)
	}

	if len(cfg.TiDBEdition) > 0 {
		versioninfo.TiDBEdition = cfg.TiDBEdition
		variable.SetSysVar(variable.VersionComment, "TiDB Server (Apache License 2.0) "+versioninfo.TiDBEdition+" Edition, MySQL 5.7 compatible")
	}
	if len(cfg.VersionComment) > 0 {
		variable.SetSysVar(variable.VersionComment, cfg.VersionComment)
	}
	if len(cfg.TiDBReleaseVersion) > 0 {
		mysql.TiDBReleaseVersion = cfg.TiDBReleaseVersion
	}

	variable.SetSysVar(variable.TiDBForcePriority, mysql.Priority2Str[priority])
	variable.SetSysVar(variable.TiDBOptDistinctAggPushDown, variable.BoolToOnOff(cfg.Performance.DistinctAggPushDown))
	variable.SetSysVar(variable.TiDBOptProjectionPushDown, variable.BoolToOnOff(cfg.Performance.ProjectionPushDown))
	variable.SetSysVar(variable.LogBin, variable.BoolToOnOff(cfg.Binlog.Enable))
	variable.SetSysVar(variable.Port, fmt.Sprintf("%d", cfg.Port))
	cfg.Socket = strings.Replace(cfg.Socket, "{Port}", fmt.Sprintf("%d", cfg.Port), 1)
	variable.SetSysVar(variable.Socket, cfg.Socket)
	variable.SetSysVar(variable.DataDir, cfg.Path)
	variable.SetSysVar(variable.TiDBSlowQueryFile, cfg.Log.SlowQueryFile)
	variable.SetSysVar(variable.TiDBIsolationReadEngines, strings.Join(cfg.IsolationRead.Engines, ","))
	variable.SetSysVar(variable.TiDBEnforceMPPExecution, variable.BoolToOnOff(config.GetGlobalConfig().Performance.EnforceMPP))
	variable.MemoryUsageAlarmRatio.Store(cfg.Instance.MemoryUsageAlarmRatio)
	if hostname, err := os.Hostname(); err == nil {
		variable.SetSysVar(variable.Hostname, hostname)
	}
	variable.GlobalLogMaxDays.Store(int32(config.GetGlobalConfig().Log.File.MaxDays))

	if cfg.Security.EnableSEM {
		sem.Enable()
	}

	// For CI environment we default enable prepare-plan-cache.
	if config.CheckTableBeforeDrop { // only for test
		plannercore.SetPreparedPlanCache(true)
	}
	// use server-memory-quota as max-plan-cache-memory
	plannercore.PreparedPlanCacheMaxMemory.Store(cfg.Performance.ServerMemoryQuota)
	total, err := memory.MemTotal()
	terror.MustNil(err)
	// if server-memory-quota is larger than max-system-memory or not set, use max-system-memory as max-plan-cache-memory
	if plannercore.PreparedPlanCacheMaxMemory.Load() > total || plannercore.PreparedPlanCacheMaxMemory.Load() <= 0 {
		plannercore.PreparedPlanCacheMaxMemory.Store(total)
	}

	atomic.StoreUint64(&transaction.CommitMaxBackoff, uint64(parseDuration(cfg.TiKVClient.CommitTimeout).Seconds()*1000))
	tikv.SetRegionCacheTTLSec(int64(cfg.TiKVClient.RegionCacheTTL))
	domainutil.RepairInfo.SetRepairMode(cfg.RepairMode)
	domainutil.RepairInfo.SetRepairTableList(cfg.RepairTableList)
	executor.GlobalDiskUsageTracker.SetBytesLimit(cfg.TempStorageQuota)
	if cfg.Performance.ServerMemoryQuota < 1 {
		// If MaxMemory equals 0, it means unlimited
		executor.GlobalMemoryUsageTracker.SetBytesLimit(-1)
	} else {
		executor.GlobalMemoryUsageTracker.SetBytesLimit(int64(cfg.Performance.ServerMemoryQuota))
	}
	kvcache.GlobalLRUMemUsageTracker.AttachToGlobalTracker(executor.GlobalMemoryUsageTracker)

	t, err := time.ParseDuration(cfg.TiKVClient.StoreLivenessTimeout)
	if err != nil || t < 0 {
		logutil.BgLogger().Fatal("invalid duration value for store-liveness-timeout",
			zap.String("currentValue", cfg.TiKVClient.StoreLivenessTimeout))
	}
	tikv.SetStoreLivenessTimeout(t)
	parsertypes.TiDBStrictIntegerDisplayWidth = cfg.DeprecateIntegerDisplayWidth
	deadlockhistory.GlobalDeadlockHistory.Resize(cfg.PessimisticTxn.DeadlockHistoryCapacity)
	txninfo.Recorder.ResizeSummaries(cfg.TrxSummary.TransactionSummaryCapacity)
	txninfo.Recorder.SetMinDuration(time.Duration(cfg.TrxSummary.TransactionIDDigestMinDuration) * time.Millisecond)
}

func setupLog() {
	cfg := config.GetGlobalConfig()
	err := logutil.InitLogger(cfg.Log.ToLogConfig())
	terror.MustNil(err)

	// trigger internal http(s) client init.
	util.InternalHTTPClient()
}

func printInfo() {
	// Make sure the TiDB info is always printed.
	level := log.GetLevel()
	log.SetLevel(zap.InfoLevel)
	printer.PrintTiDBInfo()
	log.SetLevel(level)
}

func createServer(storage kv.Storage, dom *domain.Domain) *server.Server {
	cfg := config.GetGlobalConfig()
	driver := server.NewTiDBDriver(storage)
	svr, err := server.NewServer(cfg, driver)
	// Both domain and storage have started, so we have to clean them before exiting.
	if err != nil {
		closeDomainAndStorage(storage, dom)
		log.Fatal("failed to create the server", zap.Error(err), zap.Stack("stack"))
	}
	svr.SetDomain(dom)
	svr.InitGlobalConnID(dom.ServerID)
	go dom.ExpensiveQueryHandle().SetSessionManager(svr).Run()
	dom.InfoSyncer().SetSessionManager(svr)
	return svr
}

func setupMetrics() {
	cfg := config.GetGlobalConfig()
	// Enable the mutex profile, 1/10 of mutex blocking event sampling.
	runtime.SetMutexProfileFraction(10)
	systimeErrHandler := func() {
		metrics.TimeJumpBackCounter.Inc()
	}
	callBackCount := 0
	successCallBack := func() {
		callBackCount++
		// It is callback by monitor per second, we increase metrics.KeepAliveCounter per 5s.
		if callBackCount >= 5 {
			callBackCount = 0
			metrics.KeepAliveCounter.Inc()
		}
	}
	go systimemon.StartMonitor(time.Now, systimeErrHandler, successCallBack)

	pushMetric(cfg.Status.MetricsAddr, time.Duration(cfg.Status.MetricsInterval)*time.Second)
}

func setupTracing() {
	cfg := config.GetGlobalConfig()
	tracingCfg := cfg.OpenTracing.ToTracingConfig()
	tracingCfg.ServiceName = "TiDB"
	tracer, _, err := tracingCfg.NewTracer()
	if err != nil {
		log.Fatal("setup jaeger tracer failed", zap.String("error message", err.Error()))
	}
	opentracing.SetGlobalTracer(tracer)
}

func closeDomainAndStorage(storage kv.Storage, dom *domain.Domain) {
	tikv.StoreShuttingDown(1)
	dom.Close()
	err := storage.Close()
	terror.Log(errors.Trace(err))
}

func cleanup(svr *server.Server, storage kv.Storage, dom *domain.Domain, graceful bool) {
	if graceful {
		done := make(chan struct{})
		svr.GracefulDown(context.Background(), done)
	} else {
		svr.TryGracefulDown()
	}
	plugin.Shutdown(context.Background())
	closeDomainAndStorage(storage, dom)
	disk.CleanUp()
	topsql.Close()
}

func stringToList(repairString string) []string {
	if len(repairString) <= 0 {
		return []string{}
	}
	if repairString[0] == '[' && repairString[len(repairString)-1] == ']' {
		repairString = repairString[1 : len(repairString)-1]
	}
	return strings.FieldsFunc(repairString, func(r rune) bool {
		return r == ',' || r == ' ' || r == '"'
	})
}<|MERGE_RESOLUTION|>--- conflicted
+++ resolved
@@ -563,15 +563,12 @@
 					cfg.Instance.CheckMb4ValueInUTF8.Store(cfg.CheckMb4ValueInUTF8.Load())
 				case "enable-collect-execution-info":
 					cfg.Instance.EnableCollectExecutionInfo = cfg.EnableCollectExecutionInfo
-<<<<<<< HEAD
-				case "token-limit":
-					cfg.Instance.ConnectionConcurrencyLimit = cfg.TokenLimit
-=======
 				case "max-server-connections":
 					cfg.Instance.MaxConnections = cfg.MaxServerConnections
 				case "run-ddl":
 					cfg.Instance.TiDBEnableDDL.Store(cfg.RunDDL)
->>>>>>> ac91c751
+				case "token-limit":
+					cfg.Instance.ConnectionConcurrencyLimit = cfg.TokenLimit
 				}
 			case "log":
 				switch oldName {
