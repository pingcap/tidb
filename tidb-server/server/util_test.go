// Copyright 2015 PingCAP, Inc.
//
// Licensed under the Apache License, Version 2.0 (the "License");
// you may not use this file except in compliance with the License.
// You may obtain a copy of the License at
//
//     http://www.apache.org/licenses/LICENSE-2.0
//
// Unless required by applicable law or agreed to in writing, software
// distributed under the License is distributed on an "AS IS" BASIS,
// See the License for the specific language governing permissions and
// limitations under the License.

package server

import (
	. "github.com/pingcap/check"
	mysql "github.com/pingcap/tidb/mysqldef"
)

var _ = Suite(&testUtilSuite{})

type testUtilSuite struct {
}

func (s *testUtilSuite) TestDumpBinaryTime(c *C) {
<<<<<<< HEAD
	tests := []struct {
		Input  string
		Expect []byte
	}{
		{"0000-00-00 00:00:00.0000000", []byte{11, 1, 0, 1, 1, 0, 0, 0, 0, 0, 0, 0}},
		{"0000-00-00", []byte{4, 1, 0, 1, 1}},
		{"0000-00-00 00:00:00.0000000", []byte{0}},
	}

	t, err := mysql.ParseTimestamp(tests[0].Input)
	c.Assert(err, IsNil)
	d := dumpBinaryDateTime(t, nil)
	c.Assert(string(d), Equals, string(tests[0].Expect))
	t, err = mysql.ParseDatetime(tests[0].Input)
	c.Assert(err, IsNil)
	d = dumpBinaryDateTime(t, nil)
	c.Assert(string(d), Equals, string(tests[0].Expect))

	t, err = mysql.ParseDate(tests[1].Input)
	c.Assert(err, IsNil)
	d = dumpBinaryDateTime(t, nil)
	c.Assert(string(d), Equals, string(tests[1].Expect))

	myDuration, err := mysql.ParseDuration(tests[2].Input, 6)
	c.Assert(err, IsNil)
	d = dumpBinaryTime(myDuration.Duration)
	c.Assert(string(d), Equals, string(tests[2].Expect))
=======
	t, err := mysql.ParseTimestamp("0000-00-00 00:00:00.0000000")
	c.Assert(err, IsNil)
	d := dumpBinaryDateTime(t, nil)
	c.Assert(d, DeepEquals, []byte{11, 1, 0, 1, 1, 0, 0, 0, 0, 0, 0, 0})
	t, err = mysql.ParseDatetime("0000-00-00 00:00:00.0000000")
	c.Assert(err, IsNil)
	d = dumpBinaryDateTime(t, nil)
	c.Assert(d, DeepEquals, []byte{11, 1, 0, 1, 1, 0, 0, 0, 0, 0, 0, 0})

	t, err = mysql.ParseDate("0000-00-00")
	c.Assert(err, IsNil)
	d = dumpBinaryDateTime(t, nil)
	c.Assert(d, DeepEquals, []byte{4, 1, 0, 1, 1})

	myDuration, err := mysql.ParseDuration("0000-00-00 00:00:00.0000000", 6)
	c.Assert(err, IsNil)
	d = dumpBinaryTime(myDuration.Duration)
	c.Assert(d, DeepEquals, []byte{0})
>>>>>>> 61f21b37
}<|MERGE_RESOLUTION|>--- conflicted
+++ resolved
@@ -24,35 +24,6 @@
 }
 
 func (s *testUtilSuite) TestDumpBinaryTime(c *C) {
-<<<<<<< HEAD
-	tests := []struct {
-		Input  string
-		Expect []byte
-	}{
-		{"0000-00-00 00:00:00.0000000", []byte{11, 1, 0, 1, 1, 0, 0, 0, 0, 0, 0, 0}},
-		{"0000-00-00", []byte{4, 1, 0, 1, 1}},
-		{"0000-00-00 00:00:00.0000000", []byte{0}},
-	}
-
-	t, err := mysql.ParseTimestamp(tests[0].Input)
-	c.Assert(err, IsNil)
-	d := dumpBinaryDateTime(t, nil)
-	c.Assert(string(d), Equals, string(tests[0].Expect))
-	t, err = mysql.ParseDatetime(tests[0].Input)
-	c.Assert(err, IsNil)
-	d = dumpBinaryDateTime(t, nil)
-	c.Assert(string(d), Equals, string(tests[0].Expect))
-
-	t, err = mysql.ParseDate(tests[1].Input)
-	c.Assert(err, IsNil)
-	d = dumpBinaryDateTime(t, nil)
-	c.Assert(string(d), Equals, string(tests[1].Expect))
-
-	myDuration, err := mysql.ParseDuration(tests[2].Input, 6)
-	c.Assert(err, IsNil)
-	d = dumpBinaryTime(myDuration.Duration)
-	c.Assert(string(d), Equals, string(tests[2].Expect))
-=======
 	t, err := mysql.ParseTimestamp("0000-00-00 00:00:00.0000000")
 	c.Assert(err, IsNil)
 	d := dumpBinaryDateTime(t, nil)
@@ -71,5 +42,4 @@
 	c.Assert(err, IsNil)
 	d = dumpBinaryTime(myDuration.Duration)
 	c.Assert(d, DeepEquals, []byte{0})
->>>>>>> 61f21b37
 }