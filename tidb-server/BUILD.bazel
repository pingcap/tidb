--- conflicted
+++ resolved
@@ -13,11 +13,8 @@
         "//domain/infosync",
         "//executor",
         "//extension",
-<<<<<<< HEAD
         "//extension/_import",
-=======
         "//keyspace",
->>>>>>> 73bd2d13
         "//kv",
         "//metrics",
         "//parser/mysql",
