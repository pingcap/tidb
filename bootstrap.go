// Copyright 2013 The ql Authors. All rights reserved.
// Use of this source code is governed by a BSD-style
// license that can be found in the LICENSES/QL-LICENSE file.

// Copyright 2015 PingCAP, Inc.
//
// Licensed under the Apache License, Version 2.0 (the "License");
// you may not use this file except in compliance with the License.
// You may obtain a copy of the License at
//
//     http://www.apache.org/licenses/LICENSE-2.0
//
// Unless required by applicable law or agreed to in writing, software
// distributed under the License is distributed on an "AS IS" BASIS,
// See the License for the specific language governing permissions and
// limitations under the License.

package tidb

import (
	"fmt"
	"runtime/debug"
	"strconv"
	"strings"
	"time"

	"github.com/juju/errors"
	"github.com/ngaut/log"
	"github.com/pingcap/tidb/infoschema"
	"github.com/pingcap/tidb/mysql"
	"github.com/pingcap/tidb/sessionctx/variable"
	"github.com/pingcap/tidb/terror"
	"github.com/pingcap/tidb/util/types"
)

const (
	// CreateUserTable is the SQL statement creates User table in system db.
	CreateUserTable = `CREATE TABLE if not exists mysql.user (
		Host			CHAR(64),
		User			CHAR(16),
		Password		CHAR(41),
		Select_priv		ENUM('N','Y') NOT NULL  DEFAULT 'N',
		Insert_priv		ENUM('N','Y') NOT NULL  DEFAULT 'N',
		Update_priv		ENUM('N','Y') NOT NULL  DEFAULT 'N',
		Delete_priv		ENUM('N','Y') NOT NULL  DEFAULT 'N',
		Create_priv		ENUM('N','Y') NOT NULL  DEFAULT 'N',
		Drop_priv		ENUM('N','Y') NOT NULL  DEFAULT 'N',
		Process_priv		ENUM('N','Y') NOT NULL	DEFAULT 'N',
		Grant_priv		ENUM('N','Y') NOT NULL  DEFAULT 'N',
		Alter_priv		ENUM('N','Y') NOT NULL  DEFAULT 'N',
		Show_db_priv		ENUM('N','Y') NOT NULL  DEFAULT 'N',
		Super_priv		ENUM('N','Y') NOT NULL  DEFAULT 'N',
		Execute_priv		ENUM('N','Y') NOT NULL  DEFAULT 'N',
		Index_priv		ENUM('N','Y') NOT NULL  DEFAULT 'N',
		Create_user_priv	ENUM('N','Y') NOT NULL  DEFAULT 'N',
		Trigger_priv		ENUM('N','Y') NOT NULL  DEFAULT 'N',
		PRIMARY KEY (Host, User));`
	// CreateDBPrivTable is the SQL statement creates DB scope privilege table in system db.
	CreateDBPrivTable = `CREATE TABLE if not exists mysql.db (
		Host		CHAR(60),
		DB		CHAR(64),
		User		CHAR(16),
		Select_priv	ENUM('N','Y') Not Null  DEFAULT 'N',
		Insert_priv	ENUM('N','Y') Not Null  DEFAULT 'N',
		Update_priv	ENUM('N','Y') Not Null  DEFAULT 'N',
		Delete_priv	ENUM('N','Y') Not Null  DEFAULT 'N',
		Create_priv	ENUM('N','Y') Not Null  DEFAULT 'N',
		Drop_priv	ENUM('N','Y') Not Null  DEFAULT 'N',
		Grant_priv	ENUM('N','Y') Not Null  DEFAULT 'N',
		Index_priv	ENUM('N','Y') Not Null  DEFAULT 'N',
		Alter_priv	ENUM('N','Y') Not Null  DEFAULT 'N',
		Execute_priv	ENUM('N','Y') Not Null  DEFAULT 'N',
		PRIMARY KEY (Host, DB, User));`
	// CreateTablePrivTable is the SQL statement creates table scope privilege table in system db.
	CreateTablePrivTable = `CREATE TABLE if not exists mysql.tables_priv (
		Host		CHAR(60),
		DB		CHAR(64),
		User		CHAR(16),
		Table_name	CHAR(64),
		Grantor		CHAR(77),
		Timestamp	Timestamp DEFAULT CURRENT_TIMESTAMP,
		Table_priv	SET('Select','Insert','Update','Delete','Create','Drop','Grant', 'Index','Alter'),
		Column_priv	SET('Select','Insert','Update'),
		PRIMARY KEY (Host, DB, User, Table_name));`
	// CreateColumnPrivTable is the SQL statement creates column scope privilege table in system db.
	CreateColumnPrivTable = `CREATE TABLE if not exists mysql.columns_priv(
		Host		CHAR(60),
		DB		CHAR(64),
		User		CHAR(16),
		Table_name	CHAR(64),
		Column_name	CHAR(64),
		Timestamp	Timestamp DEFAULT CURRENT_TIMESTAMP,
		Column_priv	SET('Select','Insert','Update'),
		PRIMARY KEY (Host, DB, User, Table_name, Column_name));`
	// CreateGloablVariablesTable is the SQL statement creates global variable table in system db.
	// TODO: MySQL puts GLOBAL_VARIABLES table in INFORMATION_SCHEMA db.
	// INFORMATION_SCHEMA is a virtual db in TiDB. So we put this table in system db.
	// Maybe we will put it back to INFORMATION_SCHEMA.
	CreateGloablVariablesTable = `CREATE TABLE if not exists mysql.GLOBAL_VARIABLES(
		VARIABLE_NAME  VARCHAR(64) Not Null PRIMARY KEY,
		VARIABLE_VALUE VARCHAR(1024) DEFAULT Null);`
	// CreateTiDBTable is the SQL statement creates a table in system db.
	// This table is a key-value struct contains some information used by TiDB.
	// Currently we only put bootstrapped in it which indicates if the system is already bootstrapped.
	CreateTiDBTable = `CREATE TABLE if not exists mysql.tidb(
		VARIABLE_NAME  VARCHAR(64) Not Null PRIMARY KEY,
		VARIABLE_VALUE VARCHAR(1024) DEFAULT Null,
		COMMENT VARCHAR(1024));`

	// CreateHelpTopic is the SQL statement creates help_topic table in system db.
	// See: https://dev.mysql.com/doc/refman/5.5/en/system-database.html#system-database-help-tables
	CreateHelpTopic = `CREATE TABLE if not exists mysql.help_topic (
  		help_topic_id int(10) unsigned NOT NULL,
  		name char(64) NOT NULL,
  		help_category_id smallint(5) unsigned NOT NULL,
  		description text NOT NULL,
  		example text NOT NULL,
  		url text NOT NULL,
  		PRIMARY KEY (help_topic_id),
  		UNIQUE KEY name (name)
		) ENGINE=InnoDB DEFAULT CHARSET=utf8 STATS_PERSISTENT=0 COMMENT='help topics';`

	// CreateStatsMetaTable stores the meta of table statistics.
	CreateStatsMetaTable = `CREATE TABLE if not exists mysql.stats_meta (
		version bigint(64) unsigned NOT NULL,
		table_id bigint(64) NOT NULL,
		modify_count bigint(64) NOT NULL DEFAULT 0,
		count bigint(64) unsigned NOT NULL DEFAULT 0,
		index idx_ver(version),
		unique index tbl(table_id)
	);`

	// CreateStatsColsTable stores the statistics of table columns.
	CreateStatsColsTable = `CREATE TABLE if not exists mysql.stats_histograms (
		table_id bigint(64) NOT NULL,
		is_index tinyint(2) NOT NULL,
		hist_id bigint(64) NOT NULL,
		distinct_count bigint(64) NOT NULL,
		distinct_ratio double(64) NOT NULL DEFAULT 0,
		use_count_to_estimate tinyint(2) NOT NULL DEFAULT 0,
		modify_count bigint(64) NOT NULL DEFAULT 0,
		version bigint(64) unsigned NOT NULL DEFAULT 0,
		unique index tbl(table_id, is_index, hist_id)
	);`

	// CreateStatsBucketsTable stores the histogram info for every table columns.
	CreateStatsBucketsTable = `CREATE TABLE if not exists mysql.stats_buckets (
		table_id bigint(64) NOT NULL,
		is_index tinyint(2) NOT NULL,
		hist_id bigint(64) NOT NULL,
		bucket_id bigint(64) NOT NULL,
		count bigint(64) NOT NULL,
		repeats bigint(64) NOT NULL,
		value blob NOT NULL,
		unique index tbl(table_id, is_index, hist_id, bucket_id)
	);`
)

// bootstrap initiates system DB for a store.
func bootstrap(s Session) {
	b, err := checkBootstrapped(s)
	if err != nil {
		log.Fatal(err)
	}
	if b {
		upgrade(s)
	}
	doDDLWorks(s)
	doDMLWorks(s)
}

const (
	// The variable name in mysql.TiDB table.
	// It is used for checking if the store is boostrapped by any TiDB server.
	bootstrappedVar = "bootstrapped"
	// The variable value in mysql.TiDB table for bootstrappedVar.
	// If the value true, the store is already boostrapped by a TiDB server.
	bootstrappedVarTrue = "True"
	// The variable name in mysql.TiDB table.
	// It is used for getting the version of the TiDB server which bootstrapped the store.
	tidbServerVersionVar = "tidb_server_version" //
	// Const for TiDB server version 2.
	version2 = 2
	version3 = 3
	version4 = 4
	version5 = 5
	version6 = 6
	version7 = 7
<<<<<<< HEAD
=======
	version8 = 8
>>>>>>> dbcab85b
)

func checkBootstrapped(s Session) (bool, error) {
	//  Check if system db exists.
	_, err := s.Execute(fmt.Sprintf("USE %s;", mysql.SystemDB))
	if err != nil && infoschema.ErrDatabaseNotExists.NotEqual(err) {
		log.Fatal(err)
	}
	// Check bootstrapped variable value in TiDB table.
	d, err := getTiDBVar(s, bootstrappedVar)
	if err != nil {
		if infoschema.ErrTableNotExists.Equal(err) {
			return false, nil
		}
		return false, errors.Trace(err)
	}
	isBootstrapped := d.GetString() == bootstrappedVarTrue
	if isBootstrapped {
		// Make sure that doesn't affect the following operations.
		if err = s.CommitTxn(); err != nil {
			return false, errors.Trace(err)
		}
	}
	return isBootstrapped, nil
}

// getTiDBVar gets variable value from mysql.tidb table.
// Those variables are used by TiDB server.
func getTiDBVar(s Session, name string) (types.Datum, error) {
	sql := fmt.Sprintf(`SELECT VARIABLE_VALUE FROM %s.%s WHERE VARIABLE_NAME="%s"`,
		mysql.SystemDB, mysql.TiDBTable, name)
	rs, err := s.Execute(sql)
	if err != nil {
		return types.Datum{}, errors.Trace(err)
	}
	if len(rs) != 1 {
		return types.Datum{}, errors.New("Wrong number of Recordset")
	}
	r := rs[0]
	defer r.Close()
	row, err := r.Next()
	if err != nil || row == nil {
		return types.Datum{}, errors.Trace(err)
	}
	return row.Data[0], nil
}

// upgrade function  will do some upgrade works, when the system is boostrapped by low version TiDB server
// For example, add new system variables into mysql.global_variables table.
func upgrade(s Session) {
	ver, err := getBootstrapVersion(s)
	if err != nil {
		log.Fatal(errors.Trace(err))
	}
	if ver >= currentBootstrapVersion {
		// It is already bootstrapped/upgraded by a higher version TiDB server.
		return
	}
	// Do upgrade works then update bootstrap version.
	if ver < version2 {
		upgradeToVer2(s)
		ver = version2
	}
	if ver < version3 {
		upgradeToVer3(s)
	}
	if ver < version4 {
		upgradeToVer4(s)
	}

	if ver < version5 {
		upgradeToVer5(s)
	}

	if ver < version6 {
		upgradeToVer6(s)
	}

	if ver < version7 {
		upgradeToVer7(s)
	}

<<<<<<< HEAD
=======
	if ver < version8 {
		upgradeToVer8(s)
	}

>>>>>>> dbcab85b
	updateBootstrapVer(s)
	_, err = s.Execute("COMMIT")

	if err != nil {
		time.Sleep(1 * time.Second)
		// Check if TiDB is already upgraded.
		v, err1 := getBootstrapVersion(s)
		if err1 != nil {
			log.Fatal(err1)
		}
		if v >= currentBootstrapVersion {
			// It is already bootstrapped/upgraded by a higher version TiDB server.
			return
		}
		log.Errorf("[Upgrade] upgrade from %d to %d error", ver, currentBootstrapVersion)
		log.Fatal(err)
	}
	return
}

// upgradeToVer2 updates to version 2.
func upgradeToVer2(s Session) {
	// Version 2 add two system variable for DistSQL concurrency controlling.
	// Insert distsql related system variable.
	distSQLVars := []string{variable.TiDBDistSQLScanConcurrency}
	values := make([]string, 0, len(distSQLVars))
	for _, v := range distSQLVars {
		value := fmt.Sprintf(`("%s", "%s")`, v, variable.SysVars[v].Value)
		values = append(values, value)
	}
	sql := fmt.Sprintf("INSERT IGNORE INTO %s.%s VALUES %s;", mysql.SystemDB, mysql.GlobalVariablesTable,
		strings.Join(values, ", "))
	mustExecute(s, sql)
}

// upgradeToVer3 updates to version 3.
func upgradeToVer3(s Session) {
	// Version 3 fix tx_read_only variable value.
	sql := fmt.Sprintf("UPDATE %s.%s set variable_value = '0' where variable_name = 'tx_read_only';",
		mysql.SystemDB, mysql.GlobalVariablesTable)
	mustExecute(s, sql)
}

// upgradeToVer4 updates to version 4.
func upgradeToVer4(s Session) {
	sql := CreateStatsMetaTable
	mustExecute(s, sql)
}

func upgradeToVer5(s Session) {
	mustExecute(s, CreateStatsColsTable)
	mustExecute(s, CreateStatsBucketsTable)
}

func upgradeToVer6(s Session) {
	_, err := s.Execute("ALTER TABLE mysql.user ADD COLUMN `Super_priv` enum('N','Y') CHARACTER SET utf8 NOT NULL DEFAULT 'N' AFTER `Show_db_priv`")
	if terror.ErrorEqual(err, infoschema.ErrColumnExists) {
		return
	}
	if err != nil {
		log.Fatal(err)
	}
	// For reasons of compatibility, set the non-exists privilege column value to 'Y', as TiDB doesn't check them in older versions.
	mustExecute(s, "UPDATE mysql.user SET Super_priv='Y'")
}

func upgradeToVer7(s Session) {
	_, err := s.Execute("ALTER TABLE mysql.user ADD COLUMN `Process_priv` enum('N','Y') CHARACTER SET utf8 NOT NULL DEFAULT 'N' AFTER `Drop_priv`")
	if terror.ErrorEqual(err, infoschema.ErrColumnExists) {
		return
	}
	if err != nil {
		log.Fatal(err)
	}
	// For reasons of compatibility, set the non-exists privilege column value to 'Y', as TiDB doesn't check them in older versions.
	mustExecute(s, "UPDATE mysql.user SET Process_priv='Y'")
}

func upgradeToVer8(s Session) {
	// This is a dummy upgrade, it checks whether upgradeToVer7 success, if not, do it again.
	if _, err := s.Execute("SELECT `Process_priv` from mysql.user limit 0"); err == nil {
		return
	}
	upgradeToVer7(s)
}

<<<<<<< HEAD
func upgradeToVer7(s Session) {
	_, err := s.Execute("ALTER TABLE mysql.user ADD COLUMN `Trigger_priv` enum('N','Y') CHARACTER SET utf8 NOT NULL DEFAULT 'N' AFTER `Create_user_priv`")
	if terror.ErrorEqual(err, infoschema.ErrColumnExists) {
		return
	}
	if err != nil {
		log.Fatal(err)
	}
	// For reasons of compatibility, set the non-exists privilege column value to 'Y', as TiDB doesn't check them in older versions.
	s.Execute("UPDATE mysql.user SET Trigger_priv='Y'")
}

// Update boostrap version variable in mysql.TiDB table.
=======
// updateBootstrapVer updates boostrap version variable in mysql.TiDB table.
>>>>>>> dbcab85b
func updateBootstrapVer(s Session) {
	// Update bootstrap version.
	sql := fmt.Sprintf(`INSERT INTO %s.%s VALUES ("%s", "%d", "TiDB bootstrap version.") ON DUPLICATE KEY UPDATE VARIABLE_VALUE="%d"`,
		mysql.SystemDB, mysql.TiDBTable, tidbServerVersionVar, currentBootstrapVersion, currentBootstrapVersion)
	mustExecute(s, sql)
}

// getBootstrapVersion gets bootstrap version from mysql.tidb table;
func getBootstrapVersion(s Session) (int64, error) {
	d, err := getTiDBVar(s, tidbServerVersionVar)
	if err != nil {
		return 0, errors.Trace(err)
	}
	if d.IsNull() {
		return 0, nil
	}
	return strconv.ParseInt(d.GetString(), 10, 64)
}

// doDDLWorks executes DDL statements in bootstrap stage.
func doDDLWorks(s Session) {
	// Create a test database.
	mustExecute(s, "CREATE DATABASE IF NOT EXISTS test")
	// Create system db.
	mustExecute(s, fmt.Sprintf("CREATE DATABASE IF NOT EXISTS %s;", mysql.SystemDB))
	// Create user table.
	mustExecute(s, CreateUserTable)
	// Create privilege tables.
	mustExecute(s, CreateDBPrivTable)
	mustExecute(s, CreateTablePrivTable)
	mustExecute(s, CreateColumnPrivTable)
	// Create global system variable table.
	mustExecute(s, CreateGloablVariablesTable)
	// Create TiDB table.
	mustExecute(s, CreateTiDBTable)
	// Create help table.
	mustExecute(s, CreateHelpTopic)
	// Create stats_meta table.
	mustExecute(s, CreateStatsMetaTable)
	// Create stats_columns table.
	mustExecute(s, CreateStatsColsTable)
	// Create stats_buckets table.
	mustExecute(s, CreateStatsBucketsTable)
}

// doDMLWorks executes DML statements in bootstrap stage.
// All the statements run in a single transaction.
func doDMLWorks(s Session) {
	mustExecute(s, "BEGIN")

	// Insert a default user with empty password.
	mustExecute(s, `INSERT INTO mysql.user VALUES
		("%", "root", "", "Y", "Y", "Y", "Y", "Y", "Y", "Y", "Y", "Y", "Y", "Y", "Y", "Y", "Y")`)

	// Init global system variables table.
	values := make([]string, 0, len(variable.SysVars))
	for k, v := range variable.SysVars {
		// Session only variable should not be inserted.
		if v.Scope != variable.ScopeSession {
			value := fmt.Sprintf(`("%s", "%s")`, strings.ToLower(k), v.Value)
			values = append(values, value)
		}
	}
	sql := fmt.Sprintf("INSERT INTO %s.%s VALUES %s;", mysql.SystemDB, mysql.GlobalVariablesTable,
		strings.Join(values, ", "))
	mustExecute(s, sql)

	sql = fmt.Sprintf(`INSERT INTO %s.%s VALUES("%s", "%s", "Bootstrap flag. Do not delete.")
		ON DUPLICATE KEY UPDATE VARIABLE_VALUE="%s"`,
		mysql.SystemDB, mysql.TiDBTable, bootstrappedVar, bootstrappedVarTrue, bootstrappedVarTrue)
	mustExecute(s, sql)

	sql = fmt.Sprintf(`INSERT INTO %s.%s VALUES("%s", "%d", "Bootstrap version. Do not delete.")`,
		mysql.SystemDB, mysql.TiDBTable, tidbServerVersionVar, currentBootstrapVersion)
	mustExecute(s, sql)

	_, err := s.Execute("COMMIT")
	if err != nil {
		time.Sleep(1 * time.Second)
		// Check if TiDB is already bootstrapped.
		b, err1 := checkBootstrapped(s)
		if err1 != nil {
			log.Fatal(err1)
		}
		if b {
			return
		}
		log.Fatal(err)
	}
}

func mustExecute(s Session, sql string) {
	_, err := s.Execute(sql)
	if err != nil {
		debug.PrintStack()
		log.Fatal(err)
	}
}<|MERGE_RESOLUTION|>--- conflicted
+++ resolved
@@ -186,10 +186,8 @@
 	version5 = 5
 	version6 = 6
 	version7 = 7
-<<<<<<< HEAD
-=======
 	version8 = 8
->>>>>>> dbcab85b
+	version9 = 9
 )
 
 func checkBootstrapped(s Session) (bool, error) {
@@ -272,13 +270,14 @@
 		upgradeToVer7(s)
 	}
 
-<<<<<<< HEAD
-=======
 	if ver < version8 {
 		upgradeToVer8(s)
 	}
 
->>>>>>> dbcab85b
+	if ver < version9 {
+		upgradeToVer9(s)
+	}
+
 	updateBootstrapVer(s)
 	_, err = s.Execute("COMMIT")
 
@@ -365,8 +364,7 @@
 	upgradeToVer7(s)
 }
 
-<<<<<<< HEAD
-func upgradeToVer7(s Session) {
+func upgradeToVer9(s Session) {
 	_, err := s.Execute("ALTER TABLE mysql.user ADD COLUMN `Trigger_priv` enum('N','Y') CHARACTER SET utf8 NOT NULL DEFAULT 'N' AFTER `Create_user_priv`")
 	if terror.ErrorEqual(err, infoschema.ErrColumnExists) {
 		return
@@ -378,10 +376,7 @@
 	s.Execute("UPDATE mysql.user SET Trigger_priv='Y'")
 }
 
-// Update boostrap version variable in mysql.TiDB table.
-=======
 // updateBootstrapVer updates boostrap version variable in mysql.TiDB table.
->>>>>>> dbcab85b
 func updateBootstrapVer(s Session) {
 	// Update bootstrap version.
 	sql := fmt.Sprintf(`INSERT INTO %s.%s VALUES ("%s", "%d", "TiDB bootstrap version.") ON DUPLICATE KEY UPDATE VARIABLE_VALUE="%d"`,
@@ -434,7 +429,7 @@
 
 	// Insert a default user with empty password.
 	mustExecute(s, `INSERT INTO mysql.user VALUES
-		("%", "root", "", "Y", "Y", "Y", "Y", "Y", "Y", "Y", "Y", "Y", "Y", "Y", "Y", "Y", "Y")`)
+		("%", "root", "", "Y", "Y", "Y", "Y", "Y", "Y", "Y", "Y", "Y", "Y", "Y", "Y", "Y", "Y", "Y")`)
 
 	// Init global system variables table.
 	values := make([]string, 0, len(variable.SysVars))
