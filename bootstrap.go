// Copyright 2013 The ql Authors. All rights reserved.
// Use of this source code is governed by a BSD-style
// license that can be found in the LICENSES/QL-LICENSE file.

// Copyright 2015 PingCAP, Inc.
//
// Licensed under the Apache License, Version 2.0 (the "License");
// you may not use this file except in compliance with the License.
// You may obtain a copy of the License at
//
//     http://www.apache.org/licenses/LICENSE-2.0
//
// Unless required by applicable law or agreed to in writing, software
// distributed under the License is distributed on an "AS IS" BASIS,
// See the License for the specific language governing permissions and
// limitations under the License.

package tidb

import (
	"fmt"
	"runtime/debug"
	"strconv"
	"strings"
	"time"

	"github.com/juju/errors"
	"github.com/ngaut/log"
	"github.com/pingcap/tidb/ddl"
	"github.com/pingcap/tidb/infoschema"
	"github.com/pingcap/tidb/mysql"
	"github.com/pingcap/tidb/sessionctx/variable"
	"github.com/pingcap/tidb/terror"
	"github.com/pingcap/tidb/util"
	"github.com/pingcap/tidb/util/types"
)

const (
	// CreateUserTable is the SQL statement creates User table in system db.
	CreateUserTable = `CREATE TABLE if not exists mysql.user (
		Host				CHAR(64),
		User				CHAR(16),
		Password			CHAR(41),
		Select_priv			ENUM('N','Y') NOT NULL DEFAULT 'N',
		Insert_priv			ENUM('N','Y') NOT NULL DEFAULT 'N',
		Update_priv			ENUM('N','Y') NOT NULL DEFAULT 'N',
		Delete_priv			ENUM('N','Y') NOT NULL DEFAULT 'N',
		Create_priv			ENUM('N','Y') NOT NULL DEFAULT 'N',
		Drop_priv			ENUM('N','Y') NOT NULL DEFAULT 'N',
		Process_priv		ENUM('N','Y') NOT NULL DEFAULT 'N',
		Grant_priv			ENUM('N','Y') NOT NULL DEFAULT 'N',
		Alter_priv			ENUM('N','Y') NOT NULL DEFAULT 'N',
		Show_db_priv		ENUM('N','Y') NOT NULL DEFAULT 'N',
		Super_priv			ENUM('N','Y') NOT NULL DEFAULT 'N',
		Execute_priv		ENUM('N','Y') NOT NULL DEFAULT 'N',
		Index_priv			ENUM('N','Y') NOT NULL DEFAULT 'N',
		Create_user_priv	ENUM('N','Y') NOT NULL DEFAULT 'N',
		Trigger_priv		ENUM('N','Y') NOT NULL DEFAULT 'N',
		PRIMARY KEY (Host, User));`
	// CreateDBPrivTable is the SQL statement creates DB scope privilege table in system db.
	CreateDBPrivTable = `CREATE TABLE if not exists mysql.db (
		Host			CHAR(60),
		DB				CHAR(64),
		User			CHAR(16),
		Select_priv		ENUM('N','Y') Not Null DEFAULT 'N',
		Insert_priv		ENUM('N','Y') Not Null DEFAULT 'N',
		Update_priv		ENUM('N','Y') Not Null DEFAULT 'N',
		Delete_priv		ENUM('N','Y') Not Null DEFAULT 'N',
		Create_priv		ENUM('N','Y') Not Null DEFAULT 'N',
		Drop_priv		ENUM('N','Y') Not Null DEFAULT 'N',
		Grant_priv		ENUM('N','Y') Not Null DEFAULT 'N',
		Index_priv		ENUM('N','Y') Not Null DEFAULT 'N',
		Alter_priv		ENUM('N','Y') Not Null DEFAULT 'N',
		Execute_priv	ENUM('N','Y') Not Null DEFAULT 'N',
		PRIMARY KEY (Host, DB, User));`
	// CreateTablePrivTable is the SQL statement creates table scope privilege table in system db.
	CreateTablePrivTable = `CREATE TABLE if not exists mysql.tables_priv (
		Host		CHAR(60),
		DB			CHAR(64),
		User		CHAR(16),
		Table_name	CHAR(64),
		Grantor		CHAR(77),
		Timestamp	Timestamp DEFAULT CURRENT_TIMESTAMP,
		Table_priv	SET('Select','Insert','Update','Delete','Create','Drop','Grant', 'Index','Alter'),
		Column_priv	SET('Select','Insert','Update'),
		PRIMARY KEY (Host, DB, User, Table_name));`
	// CreateColumnPrivTable is the SQL statement creates column scope privilege table in system db.
	CreateColumnPrivTable = `CREATE TABLE if not exists mysql.columns_priv(
		Host		CHAR(60),
		DB			CHAR(64),
		User		CHAR(16),
		Table_name	CHAR(64),
		Column_name	CHAR(64),
		Timestamp	Timestamp DEFAULT CURRENT_TIMESTAMP,
		Column_priv	SET('Select','Insert','Update'),
		PRIMARY KEY (Host, DB, User, Table_name, Column_name));`
	// CreateGloablVariablesTable is the SQL statement creates global variable table in system db.
	// TODO: MySQL puts GLOBAL_VARIABLES table in INFORMATION_SCHEMA db.
	// INFORMATION_SCHEMA is a virtual db in TiDB. So we put this table in system db.
	// Maybe we will put it back to INFORMATION_SCHEMA.
	CreateGloablVariablesTable = `CREATE TABLE if not exists mysql.GLOBAL_VARIABLES(
		VARIABLE_NAME  VARCHAR(64) Not Null PRIMARY KEY,
		VARIABLE_VALUE VARCHAR(1024) DEFAULT Null);`
	// CreateTiDBTable is the SQL statement creates a table in system db.
	// This table is a key-value struct contains some information used by TiDB.
	// Currently we only put bootstrapped in it which indicates if the system is already bootstrapped.
	CreateTiDBTable = `CREATE TABLE if not exists mysql.tidb(
		VARIABLE_NAME  VARCHAR(64) Not Null PRIMARY KEY,
		VARIABLE_VALUE VARCHAR(1024) DEFAULT Null,
		COMMENT VARCHAR(1024));`

	// CreateHelpTopic is the SQL statement creates help_topic table in system db.
	// See: https://dev.mysql.com/doc/refman/5.5/en/system-database.html#system-database-help-tables
	CreateHelpTopic = `CREATE TABLE if not exists mysql.help_topic (
  		help_topic_id int(10) unsigned NOT NULL,
  		name char(64) NOT NULL,
  		help_category_id smallint(5) unsigned NOT NULL,
  		description text NOT NULL,
  		example text NOT NULL,
  		url text NOT NULL,
  		PRIMARY KEY (help_topic_id),
  		UNIQUE KEY name (name)
		) ENGINE=InnoDB DEFAULT CHARSET=utf8 STATS_PERSISTENT=0 COMMENT='help topics';`

	// CreateStatsMetaTable stores the meta of table statistics.
	CreateStatsMetaTable = `CREATE TABLE if not exists mysql.stats_meta (
		version bigint(64) unsigned NOT NULL,
		table_id bigint(64) NOT NULL,
		modify_count bigint(64) NOT NULL DEFAULT 0,
		count bigint(64) unsigned NOT NULL DEFAULT 0,
		index idx_ver(version),
		unique index tbl(table_id)
	);`

	// CreateStatsColsTable stores the statistics of table columns.
	CreateStatsColsTable = `CREATE TABLE if not exists mysql.stats_histograms (
		table_id bigint(64) NOT NULL,
		is_index tinyint(2) NOT NULL,
		hist_id bigint(64) NOT NULL,
		distinct_count bigint(64) NOT NULL,
		null_count bigint(64) NOT NULL DEFAULT 0,
		modify_count bigint(64) NOT NULL DEFAULT 0,
		version bigint(64) unsigned NOT NULL DEFAULT 0,
		unique index tbl(table_id, is_index, hist_id)
	);`

	// CreateStatsBucketsTable stores the histogram info for every table columns.
	CreateStatsBucketsTable = `CREATE TABLE if not exists mysql.stats_buckets (
		table_id bigint(64) NOT NULL,
		is_index tinyint(2) NOT NULL,
		hist_id bigint(64) NOT NULL,
		bucket_id bigint(64) NOT NULL,
		count bigint(64) NOT NULL,
		repeats bigint(64) NOT NULL,
		upper_bound blob NOT NULL,
		lower_bound blob ,
		unique index tbl(table_id, is_index, hist_id, bucket_id)
	);`
)

// bootstrap initiates system DB for a store.
func bootstrap(s Session) {
	b, err := checkBootstrapped(s)
	if err != nil {
		log.Fatal(err)
	}
	if b {
		upgrade(s)
	}
	doDDLWorks(s)
	doDMLWorks(s)
}

const (
	// The variable name in mysql.TiDB table.
	// It is used for checking if the store is boostrapped by any TiDB server.
	bootstrappedVar = "bootstrapped"
	// The variable value in mysql.TiDB table for bootstrappedVar.
	// If the value true, the store is already boostrapped by a TiDB server.
	bootstrappedVarTrue = "True"
	// The variable name in mysql.TiDB table.
	// It is used for getting the version of the TiDB server which bootstrapped the store.
	tidbServerVersionVar = "tidb_server_version" //
	// Const for TiDB server version 2.
	version2  = 2
	version3  = 3
	version4  = 4
	version5  = 5
	version6  = 6
	version7  = 7
	version8  = 8
	version9  = 9
	version10 = 10
)

func checkBootstrapped(s Session) (bool, error) {
	//  Check if system db exists.
	_, err := s.Execute(fmt.Sprintf("USE %s;", mysql.SystemDB))
	if err != nil && infoschema.ErrDatabaseNotExists.NotEqual(err) {
		log.Fatal(err)
	}
	// Check bootstrapped variable value in TiDB table.
	d, err := getTiDBVar(s, bootstrappedVar)
	if err != nil {
		if infoschema.ErrTableNotExists.Equal(err) {
			return false, nil
		}
		return false, errors.Trace(err)
	}
	isBootstrapped := d.GetString() == bootstrappedVarTrue
	if isBootstrapped {
		// Make sure that doesn't affect the following operations.
		if err = s.CommitTxn(); err != nil {
			return false, errors.Trace(err)
		}
	}
	return isBootstrapped, nil
}

// getTiDBVar gets variable value from mysql.tidb table.
// Those variables are used by TiDB server.
func getTiDBVar(s Session, name string) (types.Datum, error) {
	sql := fmt.Sprintf(`SELECT VARIABLE_VALUE FROM %s.%s WHERE VARIABLE_NAME="%s"`,
		mysql.SystemDB, mysql.TiDBTable, name)
	rs, err := s.Execute(sql)
	if err != nil {
		return types.Datum{}, errors.Trace(err)
	}
	if len(rs) != 1 {
		return types.Datum{}, errors.New("Wrong number of Recordset")
	}
	r := rs[0]
	defer r.Close()
	row, err := r.Next()
	if err != nil || row == nil {
		return types.Datum{}, errors.Trace(err)
	}
	return row.Data[0], nil
}

// upgrade function  will do some upgrade works, when the system is boostrapped by low version TiDB server
// For example, add new system variables into mysql.global_variables table.
func upgrade(s Session) {
	ver, err := getBootstrapVersion(s)
	if err != nil {
		log.Fatal(errors.Trace(err))
	}
	if ver >= currentBootstrapVersion {
		// It is already bootstrapped/upgraded by a higher version TiDB server.
		return
	}
	// Do upgrade works then update bootstrap version.
	if ver < version2 {
		upgradeToVer2(s)
		ver = version2
	}
	if ver < version3 {
		upgradeToVer3(s)
	}
	if ver < version4 {
		upgradeToVer4(s)
	}

	if ver < version5 {
		upgradeToVer5(s)
	}

	if ver < version6 {
		upgradeToVer6(s)
	}

	if ver < version7 {
		upgradeToVer7(s)
	}

	if ver < version8 {
		upgradeToVer8(s)
	}

	if ver < version9 {
		upgradeToVer9(s)
	}

	if ver < version10 {
		upgradeToVer10(s)
	}

	updateBootstrapVer(s)
	_, err = s.Execute("COMMIT")

	if err != nil {
		time.Sleep(1 * time.Second)
		// Check if TiDB is already upgraded.
		v, err1 := getBootstrapVersion(s)
		if err1 != nil {
			log.Fatal(err1)
		}
		if v >= currentBootstrapVersion {
			// It is already bootstrapped/upgraded by a higher version TiDB server.
			return
		}
		log.Errorf("[Upgrade] upgrade from %d to %d error", ver, currentBootstrapVersion)
		log.Fatal(err)
	}
	return
}

// upgradeToVer2 updates to version 2.
func upgradeToVer2(s Session) {
	// Version 2 add two system variable for DistSQL concurrency controlling.
	// Insert distsql related system variable.
	distSQLVars := []string{variable.TiDBDistSQLScanConcurrency}
	values := make([]string, 0, len(distSQLVars))
	for _, v := range distSQLVars {
		value := fmt.Sprintf(`("%s", "%s")`, v, variable.SysVars[v].Value)
		values = append(values, value)
	}
	sql := fmt.Sprintf("INSERT IGNORE INTO %s.%s VALUES %s;", mysql.SystemDB, mysql.GlobalVariablesTable,
		strings.Join(values, ", "))
	mustExecute(s, sql)
}

// upgradeToVer3 updates to version 3.
func upgradeToVer3(s Session) {
	// Version 3 fix tx_read_only variable value.
	sql := fmt.Sprintf("UPDATE %s.%s set variable_value = '0' where variable_name = 'tx_read_only';",
		mysql.SystemDB, mysql.GlobalVariablesTable)
	mustExecute(s, sql)
}

// upgradeToVer4 updates to version 4.
func upgradeToVer4(s Session) {
	sql := CreateStatsMetaTable
	mustExecute(s, sql)
}

func upgradeToVer5(s Session) {
	mustExecute(s, CreateStatsColsTable)
	mustExecute(s, CreateStatsBucketsTable)
}

func upgradeToVer6(s Session) {
	doReentrantDDL(s, "ALTER TABLE mysql.user ADD COLUMN `Super_priv` enum('N','Y') CHARACTER SET utf8 NOT NULL DEFAULT 'N' AFTER `Show_db_priv`", infoschema.ErrColumnExists)
	// For reasons of compatibility, set the non-exists privilege column value to 'Y', as TiDB doesn't check them in older versions.
	mustExecute(s, "UPDATE mysql.user SET Super_priv='Y'")
}

func upgradeToVer7(s Session) {
	doReentrantDDL(s, "ALTER TABLE mysql.user ADD COLUMN `Process_priv` enum('N','Y') CHARACTER SET utf8 NOT NULL DEFAULT 'N' AFTER `Drop_priv`", infoschema.ErrColumnExists)
	// For reasons of compatibility, set the non-exists privilege column value to 'Y', as TiDB doesn't check them in older versions.
	mustExecute(s, "UPDATE mysql.user SET Process_priv='Y'")
}

func upgradeToVer8(s Session) {
	// This is a dummy upgrade, it checks whether upgradeToVer7 success, if not, do it again.
	if _, err := s.Execute("SELECT `Process_priv` from mysql.user limit 0"); err == nil {
		return
	}
	upgradeToVer7(s)
}

func upgradeToVer9(s Session) {
	doReentrantDDL(s, "ALTER TABLE mysql.user ADD COLUMN `Trigger_priv` enum('N','Y') CHARACTER SET utf8 NOT NULL DEFAULT 'N' AFTER `Create_user_priv`", infoschema.ErrColumnExists)
	// For reasons of compatibility, set the non-exists privilege column value to 'Y', as TiDB doesn't check them in older versions.
	s.Execute("UPDATE mysql.user SET Trigger_priv='Y'")
}

func doReentrantDDL(s Session, sql string, ignorableErrs ...error) {
	_, err := s.Execute(sql)
	for _, ignorableErr := range ignorableErrs {
		if terror.ErrorEqual(err, ignorableErr) {
			return
		}
	}
	if err != nil {
		log.Fatal(err)
	}
}

func upgradeToVer10(s Session) {
<<<<<<< HEAD
	sql := "SELECT user, host, password FROM mysql.user WHERE password != ''"
	rs, err := s.Execute(sql)
	if err != nil {
		log.Fatal(err)
		return
	}
	r := rs[0]
	sqls := make([]string, 1)
	defer r.Close()
	row, err := r.Next()
	for err == nil && row != nil {
		user := row.Data[0].GetString()
		host := row.Data[1].GetString()
		pass := row.Data[2].GetString()
		newpass, err := util.OldPasswordUpgrade(pass)
		if err != nil {
			log.Fatal(err)
			return
		}
		sql := fmt.Sprintf(`UPDATE mysql.user set password = "%s" where user="%s" and host="%s"`, newpass, user, host)
		sqls = append(sqls, sql)
		row, err = r.Next()
	}

	if err != nil {
		log.Fatal(err)
		return
	}

	for _, sql := range sqls {
		mustExecute(s, sql)
	}
}

// updateBootstrapVer updates boostrap version variable in mysql.TiDB table.
=======
	doReentrantDDL(s, "ALTER TABLE mysql.stats_buckets CHANGE COLUMN `value` `upper_bound` BLOB NOT NULL", infoschema.ErrColumnNotExists, infoschema.ErrColumnExists)
	doReentrantDDL(s, "ALTER TABLE mysql.stats_buckets ADD COLUMN `lower_bound` BLOB", infoschema.ErrColumnExists)
	doReentrantDDL(s, "ALTER TABLE mysql.stats_histograms ADD COLUMN `null_count` bigint(64) NOT NULL DEFAULT 0", infoschema.ErrColumnExists)
	doReentrantDDL(s, "ALTER TABLE mysql.stats_histograms DROP COLUMN distinct_ratio", ddl.ErrCantDropFieldOrKey)
	doReentrantDDL(s, "ALTER TABLE mysql.stats_histograms DROP COLUMN use_count_to_estimate", ddl.ErrCantDropFieldOrKey)
}

// updateBootstrapVer updates bootstrap version variable in mysql.TiDB table.
>>>>>>> 2518f854
func updateBootstrapVer(s Session) {
	// Update bootstrap version.
	sql := fmt.Sprintf(`INSERT INTO %s.%s VALUES ("%s", "%d", "TiDB bootstrap version.") ON DUPLICATE KEY UPDATE VARIABLE_VALUE="%d"`,
		mysql.SystemDB, mysql.TiDBTable, tidbServerVersionVar, currentBootstrapVersion, currentBootstrapVersion)
	mustExecute(s, sql)
}

// getBootstrapVersion gets bootstrap version from mysql.tidb table;
func getBootstrapVersion(s Session) (int64, error) {
	d, err := getTiDBVar(s, tidbServerVersionVar)
	if err != nil {
		return 0, errors.Trace(err)
	}
	if d.IsNull() {
		return 0, nil
	}
	return strconv.ParseInt(d.GetString(), 10, 64)
}

// doDDLWorks executes DDL statements in bootstrap stage.
func doDDLWorks(s Session) {
	// Create a test database.
	mustExecute(s, "CREATE DATABASE IF NOT EXISTS test")
	// Create system db.
	mustExecute(s, fmt.Sprintf("CREATE DATABASE IF NOT EXISTS %s;", mysql.SystemDB))
	// Create user table.
	mustExecute(s, CreateUserTable)
	// Create privilege tables.
	mustExecute(s, CreateDBPrivTable)
	mustExecute(s, CreateTablePrivTable)
	mustExecute(s, CreateColumnPrivTable)
	// Create global system variable table.
	mustExecute(s, CreateGloablVariablesTable)
	// Create TiDB table.
	mustExecute(s, CreateTiDBTable)
	// Create help table.
	mustExecute(s, CreateHelpTopic)
	// Create stats_meta table.
	mustExecute(s, CreateStatsMetaTable)
	// Create stats_columns table.
	mustExecute(s, CreateStatsColsTable)
	// Create stats_buckets table.
	mustExecute(s, CreateStatsBucketsTable)
}

// doDMLWorks executes DML statements in bootstrap stage.
// All the statements run in a single transaction.
func doDMLWorks(s Session) {
	mustExecute(s, "BEGIN")

	// Insert a default user with empty password.
	mustExecute(s, `INSERT INTO mysql.user VALUES
		("%", "root", "", "Y", "Y", "Y", "Y", "Y", "Y", "Y", "Y", "Y", "Y", "Y", "Y", "Y", "Y", "Y")`)

	// Init global system variables table.
	values := make([]string, 0, len(variable.SysVars))
	for k, v := range variable.SysVars {
		// Session only variable should not be inserted.
		if v.Scope != variable.ScopeSession {
			value := fmt.Sprintf(`("%s", "%s")`, strings.ToLower(k), v.Value)
			values = append(values, value)
		}
	}
	sql := fmt.Sprintf("INSERT INTO %s.%s VALUES %s;", mysql.SystemDB, mysql.GlobalVariablesTable,
		strings.Join(values, ", "))
	mustExecute(s, sql)

	sql = fmt.Sprintf(`INSERT INTO %s.%s VALUES("%s", "%s", "Bootstrap flag. Do not delete.")
		ON DUPLICATE KEY UPDATE VARIABLE_VALUE="%s"`,
		mysql.SystemDB, mysql.TiDBTable, bootstrappedVar, bootstrappedVarTrue, bootstrappedVarTrue)
	mustExecute(s, sql)

	sql = fmt.Sprintf(`INSERT INTO %s.%s VALUES("%s", "%d", "Bootstrap version. Do not delete.")`,
		mysql.SystemDB, mysql.TiDBTable, tidbServerVersionVar, currentBootstrapVersion)
	mustExecute(s, sql)

	_, err := s.Execute("COMMIT")
	if err != nil {
		time.Sleep(1 * time.Second)
		// Check if TiDB is already bootstrapped.
		b, err1 := checkBootstrapped(s)
		if err1 != nil {
			log.Fatal(err1)
		}
		if b {
			return
		}
		log.Fatal(err)
	}
}

func mustExecute(s Session, sql string) {
	_, err := s.Execute(sql)
	if err != nil {
		debug.PrintStack()
		log.Fatal(err)
	}
}<|MERGE_RESOLUTION|>--- conflicted
+++ resolved
@@ -378,7 +378,15 @@
 }
 
 func upgradeToVer10(s Session) {
-<<<<<<< HEAD
+	doReentrantDDL(s, "ALTER TABLE mysql.stats_buckets CHANGE COLUMN `value` `upper_bound` BLOB NOT NULL", infoschema.ErrColumnNotExists, infoschema.ErrColumnExists)
+	doReentrantDDL(s, "ALTER TABLE mysql.stats_buckets ADD COLUMN `lower_bound` BLOB", infoschema.ErrColumnExists)
+	doReentrantDDL(s, "ALTER TABLE mysql.stats_histograms ADD COLUMN `null_count` bigint(64) NOT NULL DEFAULT 0", infoschema.ErrColumnExists)
+	doReentrantDDL(s, "ALTER TABLE mysql.stats_histograms DROP COLUMN distinct_ratio", ddl.ErrCantDropFieldOrKey)
+	doReentrantDDL(s, "ALTER TABLE mysql.stats_histograms DROP COLUMN use_count_to_estimate", ddl.ErrCantDropFieldOrKey)
+}
+
+func upgradeToVer11(s Session) {
+	s.Execute("BEGIN")
 	sql := "SELECT user, host, password FROM mysql.user WHERE password != ''"
 	rs, err := s.Execute(sql)
 	if err != nil {
@@ -411,19 +419,11 @@
 	for _, sql := range sqls {
 		mustExecute(s, sql)
 	}
-}
-
-// updateBootstrapVer updates boostrap version variable in mysql.TiDB table.
-=======
-	doReentrantDDL(s, "ALTER TABLE mysql.stats_buckets CHANGE COLUMN `value` `upper_bound` BLOB NOT NULL", infoschema.ErrColumnNotExists, infoschema.ErrColumnExists)
-	doReentrantDDL(s, "ALTER TABLE mysql.stats_buckets ADD COLUMN `lower_bound` BLOB", infoschema.ErrColumnExists)
-	doReentrantDDL(s, "ALTER TABLE mysql.stats_histograms ADD COLUMN `null_count` bigint(64) NOT NULL DEFAULT 0", infoschema.ErrColumnExists)
-	doReentrantDDL(s, "ALTER TABLE mysql.stats_histograms DROP COLUMN distinct_ratio", ddl.ErrCantDropFieldOrKey)
-	doReentrantDDL(s, "ALTER TABLE mysql.stats_histograms DROP COLUMN use_count_to_estimate", ddl.ErrCantDropFieldOrKey)
+
+	mustExecute(s, "COMMIT")
 }
 
 // updateBootstrapVer updates bootstrap version variable in mysql.TiDB table.
->>>>>>> 2518f854
 func updateBootstrapVer(s Session) {
 	// Update bootstrap version.
 	sql := fmt.Sprintf(`INSERT INTO %s.%s VALUES ("%s", "%d", "TiDB bootstrap version.") ON DUPLICATE KEY UPDATE VARIABLE_VALUE="%d"`,
