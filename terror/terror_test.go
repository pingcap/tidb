--- conflicted
+++ resolved
@@ -54,8 +54,6 @@
 	// Test case for FastGen.
 	c.Assert(optimizerErr.Equal(optimizerErr.FastGen("def")), IsTrue)
 	c.Assert(optimizerErr.Equal(optimizerErr.FastGen("def: %s", "def")), IsTrue)
-<<<<<<< HEAD
-=======
 	kvErr := ClassKV.New(1062, "key already exist")
 	e := kvErr.FastGen("Duplicate entry '%d' for key 'PRIMARY'", 1)
 	c.Assert(e.Error(), Equals, "[kv:1062]Duplicate entry '1' for key 'PRIMARY'")
@@ -66,7 +64,6 @@
 	sqlErr := e.ToSQLError()
 	c.Assert(sqlErr.Message, Equals, "Duplicate entry '1' for key 'PRIMARY'")
 	c.Assert(sqlErr.Code, Equals, uint16(1062))
->>>>>>> f8f5320a
 }
 
 var predefinedErr = ClassExecutor.New(ErrCode(123), "predefiend error")
