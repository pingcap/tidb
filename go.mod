module github.com/pingcap/tidb

go 1.20

require (
	cloud.google.com/go/storage v1.28.1
	github.com/Azure/azure-sdk-for-go/sdk/azcore v0.20.0
	github.com/Azure/azure-sdk-for-go/sdk/azidentity v0.12.0
	github.com/Azure/azure-sdk-for-go/sdk/storage/azblob v0.2.0
	github.com/BurntSushi/toml v1.2.1
	github.com/DATA-DOG/go-sqlmock v1.5.0
	github.com/Jeffail/gabs/v2 v2.5.1
	github.com/Masterminds/semver v1.5.0
	github.com/Shopify/sarama v1.29.0
	github.com/aliyun/alibaba-cloud-sdk-go v1.61.1581
	github.com/apache/skywalking-eyes v0.4.0
	github.com/ashanbrown/makezero v1.1.1
	github.com/aws/aws-sdk-go v1.44.48
	github.com/blacktear23/go-proxyprotocol v1.0.5
	github.com/carlmjohnson/flagext v0.21.0
	github.com/charithe/durationcheck v0.0.9
	github.com/cheggaaa/pb/v3 v3.0.8
	github.com/cheynewallace/tabby v1.1.1
	github.com/cloudfoundry/gosigar v1.3.6
	github.com/cockroachdb/errors v1.8.1
	github.com/cockroachdb/pebble v0.0.0-20210719141320-8c3bd06debb5
	github.com/coocood/freecache v1.2.1
	github.com/coreos/go-semver v0.3.0
	github.com/daixiang0/gci v0.9.1
	github.com/danjacques/gofslock v0.0.0-20191023191349-0a45f885bc37
	github.com/dgraph-io/ristretto v0.1.1
	github.com/dgryski/go-farm v0.0.0-20200201041132-a6ae2369ad13
	github.com/docker/go-units v0.4.0
	github.com/emirpasic/gods v1.18.1
	github.com/fatanugraha/noloopclosure v0.1.1
	github.com/fatih/color v1.14.1
	github.com/fsouza/fake-gcs-server v1.44.0
	github.com/go-sql-driver/mysql v1.7.0
	github.com/gogo/protobuf v1.3.2
	github.com/golang/mock v1.6.0
	github.com/golang/protobuf v1.5.2
	github.com/golang/snappy v0.0.4
	github.com/golangci/gofmt v0.0.0-20220901101216-f2edd75033f2
	github.com/golangci/golangci-lint v1.51.2
	github.com/golangci/gosec v0.0.0-20180901114220-8afd9cbb6cfb
	github.com/golangci/misspell v0.4.0
	github.com/golangci/prealloc v0.0.0-20180630174525-215b22d4de21
	github.com/google/btree v1.1.2
	github.com/google/pprof v0.0.0-20211122183932-1daafda22083
	github.com/google/uuid v1.3.0
	github.com/gordonklaus/ineffassign v0.0.0-20230107090616-13ace0543b28
	github.com/gorilla/mux v1.8.0
	github.com/gostaticanalysis/forcetypeassert v0.1.0
	github.com/grpc-ecosystem/go-grpc-middleware v1.3.0
	github.com/iancoleman/strcase v0.2.0
	github.com/jarcoal/httpmock v1.2.0
	github.com/jedib0t/go-pretty/v6 v6.2.2
	github.com/jingyugao/rowserrcheck v1.1.1
	github.com/joho/sqltocsv v0.0.0-20210428211105-a6d6801d59df
	github.com/kisielk/errcheck v1.6.3
	github.com/klauspost/compress v1.15.13
	github.com/kyoh86/exportloopref v0.1.11
	github.com/lestrrat-go/jwx/v2 v2.0.6
	github.com/mgechev/revive v1.2.5
	github.com/ngaut/pools v0.0.0-20180318154953-b7bc8c42aac7
	github.com/nishanths/predeclared v0.2.2
	github.com/opentracing/basictracer-go v1.0.0
	github.com/opentracing/opentracing-go v1.2.0
	github.com/phayes/freeport v0.0.0-20180830031419-95f893ade6f2
	github.com/pingcap/badger v1.5.1-0.20230103063557-828f39b09b6d
	github.com/pingcap/errors v0.11.5-0.20221009092201-b66cddb77c32
	github.com/pingcap/failpoint v0.0.0-20220801062533-2eaa32854a6c
	github.com/pingcap/fn v0.0.0-20200306044125-d5540d389059
	github.com/pingcap/kvproto v0.0.0-20230228041042-1e9aca94bab6
	github.com/pingcap/log v1.1.1-0.20221116035753-734d527bc87c
	github.com/pingcap/sysutil v0.0.0-20220114020952-ea68d2dbf5b4
	github.com/pingcap/tidb/parser v0.0.0-20211011031125-9b13dc409c5e
	github.com/pingcap/tipb v0.0.0-20230307063804-955fbdc87951
	github.com/pkg/errors v0.9.1
	github.com/prometheus/client_golang v1.14.0
	github.com/prometheus/client_model v0.3.0
	github.com/prometheus/common v0.39.0
	github.com/prometheus/prometheus v0.0.0-20190525122359-d20e84d0fb64
	github.com/sasha-s/go-deadlock v0.2.0
	github.com/shirou/gopsutil/v3 v3.23.1
	github.com/shurcooL/httpgzip v0.0.0-20190720172056-320755c1c1b0
	github.com/soheilhy/cmux v0.1.5
	github.com/spf13/cobra v1.6.1
	github.com/spf13/pflag v1.0.5
	github.com/spkg/bom v1.0.0
	github.com/stathat/consistent v1.0.0
	github.com/stretchr/testify v1.8.2
	github.com/tdakkota/asciicheck v0.1.1
	github.com/tiancaiamao/appdash v0.0.0-20181126055449-889f96f722a2
	github.com/tikv/client-go/v2 v2.0.7-0.20230309100832-f555fdd2c9d8
	github.com/tikv/pd/client v0.0.0-20230309025512-47cd76ae5d67
	github.com/timakin/bodyclose v0.0.0-20221125081123-e39cf3fc478e
	github.com/twmb/murmur3 v1.1.6
	github.com/uber/jaeger-client-go v2.22.1+incompatible
	github.com/vbauerster/mpb/v7 v7.5.3
	github.com/wangjohn/quickselect v0.0.0-20161129230411-ed8402a42d5f
	github.com/xitongsys/parquet-go v1.5.5-0.20201110004701-b09c49d6d457
	github.com/xitongsys/parquet-go-source v0.0.0-20200817004010-026bad9b25d0
	go.etcd.io/etcd/api/v3 v3.5.2
	go.etcd.io/etcd/client/pkg/v3 v3.5.2
	go.etcd.io/etcd/client/v3 v3.5.2
	go.etcd.io/etcd/server/v3 v3.5.2
	go.etcd.io/etcd/tests/v3 v3.5.2
	go.opencensus.io v0.24.0
	go.uber.org/atomic v1.10.0
	go.uber.org/automaxprocs v1.4.0
	go.uber.org/goleak v1.2.1
	go.uber.org/multierr v1.9.0
	go.uber.org/zap v1.24.0
	golang.org/x/exp v0.0.0-20221023144134-a1e5550cf13e
	golang.org/x/net v0.8.0
	golang.org/x/oauth2 v0.5.0
	golang.org/x/sync v0.1.0
	golang.org/x/sys v0.6.0
<<<<<<< HEAD
	golang.org/x/term v0.5.0
	golang.org/x/text v0.7.0
=======
	golang.org/x/term v0.6.0
	golang.org/x/text v0.8.0
>>>>>>> 8a5f7f44
	golang.org/x/time v0.3.0
	golang.org/x/tools v0.7.0
	google.golang.org/api v0.106.0
	google.golang.org/grpc v1.52.3
	gopkg.in/yaml.v2 v2.4.0
	honnef.co/go/tools v0.4.2
	sourcegraph.com/sourcegraph/appdash v0.0.0-20190731080439-ebfcffb1b5c0
	sourcegraph.com/sourcegraph/appdash-data v0.0.0-20151005221446-73f23eafcf67
)

require (
	cloud.google.com/go v0.105.0 // indirect
	cloud.google.com/go/compute v1.14.0 // indirect
	cloud.google.com/go/compute/metadata v0.2.3 // indirect
	cloud.google.com/go/iam v0.8.0 // indirect
	cloud.google.com/go/pubsub v1.28.0 // indirect
	github.com/Azure/azure-sdk-for-go/sdk/internal v0.8.1 // indirect
	github.com/DataDog/zstd v1.4.5 // indirect
	github.com/HdrHistogram/hdrhistogram-go v1.1.2 // indirect
	github.com/Masterminds/goutils v1.1.1 // indirect
	github.com/Masterminds/semver/v3 v3.1.1 // indirect
	github.com/Masterminds/sprig/v3 v3.2.2 // indirect
	github.com/VividCortex/ewma v1.2.0 // indirect
	github.com/acarl005/stripansi v0.0.0-20180116102854-5a71ef0e047d // indirect
	github.com/alecthomas/units v0.0.0-20190924025748-f65c72e2690d // indirect
	github.com/apache/thrift v0.13.1-0.20201008052519-daf620915714 // indirect
	github.com/benbjohnson/clock v1.3.0 // indirect
	github.com/beorn7/perks v1.0.1 // indirect
	github.com/bmatcuk/doublestar/v2 v2.0.4 // indirect
	github.com/cespare/xxhash v1.1.0 // indirect
	github.com/cespare/xxhash/v2 v2.2.0 // indirect
	github.com/chavacava/garif v0.0.0-20221024190013-b3ef35877348 // indirect
	github.com/cockroachdb/logtags v0.0.0-20190617123548-eb05cc24525f // indirect
	github.com/cockroachdb/redact v1.0.8 // indirect
	github.com/cockroachdb/sentry-go v0.6.1-cockroachdb.2 // indirect
	github.com/coocood/bbloom v0.0.0-20190830030839-58deb6228d64 // indirect
	github.com/coocood/rtutil v0.0.0-20190304133409-c84515f646f2 // indirect
	github.com/coreos/go-systemd/v22 v22.3.2 // indirect
	github.com/cznic/mathutil v0.0.0-20181122101859-297441e03548 // indirect
	github.com/davecgh/go-spew v1.1.1 // indirect
	github.com/decred/dcrd/dcrec/secp256k1/v4 v4.1.0 // indirect
	github.com/dustin/go-humanize v1.0.0 // indirect
	github.com/eapache/go-resiliency v1.2.0 // indirect
	github.com/eapache/go-xerial-snappy v0.0.0-20180814174437-776d5712da21 // indirect
	github.com/eapache/queue v1.1.0 // indirect
	github.com/elastic/gosigar v0.14.2 // indirect
	github.com/fatih/structtag v1.2.0 // indirect
	github.com/felixge/httpsnoop v1.0.2 // indirect
	github.com/form3tech-oss/jwt-go v3.2.5+incompatible // indirect
	github.com/go-kit/kit v0.9.0 // indirect
	github.com/go-logfmt/logfmt v0.5.1 // indirect
	github.com/go-ole/go-ole v1.2.6 // indirect
	github.com/goccy/go-json v0.9.11 // indirect
	github.com/golang/glog v1.0.0 // indirect
	github.com/golang/groupcache v0.0.0-20210331224755-41bb18bfe9da // indirect
	github.com/google/go-cmp v0.5.9 // indirect
	github.com/google/licensecheck v0.3.1 // indirect
	github.com/google/renameio/v2 v2.0.0 // indirect
	github.com/googleapis/enterprise-certificate-proxy v0.2.1 // indirect
	github.com/googleapis/gax-go/v2 v2.7.0 // indirect
	github.com/gorilla/handlers v1.5.1 // indirect
	github.com/gorilla/websocket v1.4.2 // indirect
	github.com/gostaticanalysis/analysisutil v0.7.1 // indirect
	github.com/gostaticanalysis/comment v1.4.2 // indirect
	github.com/grpc-ecosystem/go-grpc-prometheus v1.2.0 // indirect
	github.com/grpc-ecosystem/grpc-gateway v1.16.0 // indirect
	github.com/hashicorp/go-uuid v1.0.2 // indirect
	github.com/hexops/gotextdiff v1.0.3 // indirect
	github.com/huandu/xstrings v1.3.1 // indirect
	github.com/imdario/mergo v0.3.11 // indirect
	github.com/inconshreveable/mousetrap v1.0.1 // indirect
	github.com/jcmturner/aescts/v2 v2.0.0 // indirect
	github.com/jcmturner/dnsutils/v2 v2.0.0 // indirect
	github.com/jcmturner/gofork v1.0.0 // indirect
	github.com/jcmturner/gokrb5/v8 v8.4.2 // indirect
	github.com/jcmturner/rpc/v2 v2.0.3 // indirect
	github.com/jmespath/go-jmespath v0.4.0 // indirect
	github.com/jonboulle/clockwork v0.2.2 // indirect
	github.com/json-iterator/go v1.1.12 // indirect
	github.com/klauspost/cpuid v1.3.1 // indirect
	github.com/kr/pretty v0.3.0 // indirect
	github.com/kr/text v0.2.0 // indirect
	github.com/lestrrat-go/blackmagic v1.0.1 // indirect
	github.com/lestrrat-go/httpcc v1.0.1 // indirect
	github.com/lestrrat-go/httprc v1.0.4 // indirect
	github.com/lestrrat-go/iter v1.0.2 // indirect
	github.com/lestrrat-go/option v1.0.0 // indirect
	github.com/lufia/plan9stats v0.0.0-20211012122336-39d0f177ccd0 // indirect
	github.com/mattn/go-colorable v0.1.13 // indirect
	github.com/mattn/go-isatty v0.0.17 // indirect
	github.com/mattn/go-runewidth v0.0.14 // indirect
	github.com/matttproud/golang_protobuf_extensions v1.0.4 // indirect
	github.com/mitchellh/copystructure v1.0.0 // indirect
	github.com/mitchellh/reflectwalk v1.0.1 // indirect
	github.com/modern-go/concurrent v0.0.0-20180306012644-bacd9c7ef1dd // indirect
	github.com/modern-go/reflect2 v1.0.2 // indirect
	github.com/nbutton23/zxcvbn-go v0.0.0-20210217022336-fa2cb2858354 // indirect
	github.com/ncw/directio v1.0.5 // indirect
	github.com/ngaut/sync2 v0.0.0-20141008032647-7a24ed77b2ef // indirect
	github.com/oklog/ulid v1.3.1 // indirect
	github.com/olekukonko/tablewriter v0.0.5 // indirect
	github.com/onsi/gomega v1.23.0 // indirect
	github.com/petermattis/goid v0.0.0-20211229010228-4d14c490ee36 // indirect
	github.com/pierrec/lz4 v2.6.1+incompatible // indirect
	github.com/pingcap/check v0.0.0-20200212061837-5e12011dc712 // indirect
	github.com/pingcap/goleveldb v0.0.0-20191226122134-f82aafb29989 // indirect
	github.com/pkg/browser v0.0.0-20180916011732-0a3d74bf9ce4 // indirect
	github.com/pkg/xattr v0.4.9 // indirect
	github.com/pmezard/go-difflib v1.0.0 // indirect
	github.com/power-devops/perfstat v0.0.0-20210106213030-5aafc221ea8c // indirect
	github.com/prometheus/procfs v0.9.0 // indirect
	github.com/prometheus/tsdb v0.8.0 // indirect
	github.com/rcrowley/go-metrics v0.0.0-20201227073835-cf1acfcdf475 // indirect
	github.com/remyoudompheng/bigfft v0.0.0-20200410134404-eec4a21b6bb0 // indirect
	github.com/rivo/uniseg v0.4.3 // indirect
	github.com/rogpeppe/go-internal v1.6.1 // indirect
	github.com/shopspring/decimal v1.2.0 // indirect
	github.com/shurcooL/httpfs v0.0.0-20190707220628-8d4bc4ba7749 // indirect
	github.com/shurcooL/vfsgen v0.0.0-20181202132449-6a9ea43bcacd // indirect
	github.com/sirupsen/logrus v1.9.0 // indirect
	github.com/spaolacci/murmur3 v1.1.0 // indirect
	github.com/spf13/cast v1.5.0 // indirect
	github.com/tiancaiamao/gp v0.0.0-20221230034425-4025bc8a4d4a // indirect
	github.com/tklauser/go-sysconf v0.3.11 // indirect
	github.com/tklauser/numcpus v0.6.0 // indirect
	github.com/tmc/grpc-websocket-proxy v0.0.0-20201229170055-e5319fda7802 // indirect
	github.com/uber/jaeger-lib v2.4.1+incompatible // indirect
	github.com/xiang90/probing v0.0.0-20190116061207-43a291ad63a2 // indirect
	github.com/yusufpapurcu/wmi v1.2.2 // indirect
	go.etcd.io/bbolt v1.3.6 // indirect
	go.etcd.io/etcd/client/v2 v2.305.2 // indirect
	go.etcd.io/etcd/pkg/v3 v3.5.2 // indirect
	go.etcd.io/etcd/raft/v3 v3.5.2 // indirect
	go.opentelemetry.io/contrib v0.20.0 // indirect
	go.opentelemetry.io/contrib/instrumentation/google.golang.org/grpc/otelgrpc v0.20.0 // indirect
	go.opentelemetry.io/otel v0.20.0 // indirect
	go.opentelemetry.io/otel/exporters/otlp v0.20.0 // indirect
	go.opentelemetry.io/otel/metric v0.20.0 // indirect
	go.opentelemetry.io/otel/sdk v0.20.0 // indirect
	go.opentelemetry.io/otel/sdk/export/metric v0.20.0 // indirect
	go.opentelemetry.io/otel/sdk/metric v0.20.0 // indirect
	go.opentelemetry.io/otel/trace v0.20.0 // indirect
	go.opentelemetry.io/proto/otlp v0.7.0 // indirect
	golang.org/x/crypto v0.7.0 // indirect
	golang.org/x/exp/typeparams v0.0.0-20230203172020-98cc5a0785f9 // indirect
	golang.org/x/mod v0.9.0 // indirect
	golang.org/x/xerrors v0.0.0-20220907171357-04be3eba64a2 // indirect
	google.golang.org/appengine v1.6.7 // indirect
	google.golang.org/genproto v0.0.0-20230202175211-008b39050e57 // indirect
	google.golang.org/protobuf v1.28.1 // indirect
	gopkg.in/natefinch/lumberjack.v2 v2.2.1 // indirect
	gopkg.in/yaml.v3 v3.0.1 // indirect
	sigs.k8s.io/yaml v1.3.0 // indirect
	stathat.com/c/consistent v1.0.0 // indirect
)

replace (
	// fix potential security issue(CVE-2020-26160) introduced by indirect dependency.
	github.com/dgrijalva/jwt-go => github.com/form3tech-oss/jwt-go v3.2.6-0.20210809144907-32ab6a8243d7+incompatible
	github.com/pingcap/tidb/parser => ./parser
	go.opencensus.io => go.opencensus.io v0.23.1-0.20220331163232-052120675fac
)<|MERGE_RESOLUTION|>--- conflicted
+++ resolved
@@ -117,13 +117,8 @@
 	golang.org/x/oauth2 v0.5.0
 	golang.org/x/sync v0.1.0
 	golang.org/x/sys v0.6.0
-<<<<<<< HEAD
-	golang.org/x/term v0.5.0
-	golang.org/x/text v0.7.0
-=======
 	golang.org/x/term v0.6.0
 	golang.org/x/text v0.8.0
->>>>>>> 8a5f7f44
 	golang.org/x/time v0.3.0
 	golang.org/x/tools v0.7.0
 	google.golang.org/api v0.106.0
