module github.com/pingcap/tidb

go 1.20

require (
	cloud.google.com/go/storage v1.30.1
	github.com/Azure/azure-sdk-for-go/sdk/azcore v0.20.0
	github.com/Azure/azure-sdk-for-go/sdk/azidentity v0.12.0
	github.com/Azure/azure-sdk-for-go/sdk/storage/azblob v0.2.0
	github.com/BurntSushi/toml v1.2.1
	github.com/DATA-DOG/go-sqlmock v1.5.0
	github.com/Jeffail/gabs/v2 v2.5.1
	github.com/Masterminds/semver v1.5.0
	github.com/Shopify/sarama v1.29.0
	github.com/aliyun/alibaba-cloud-sdk-go v1.61.1581
	github.com/apache/skywalking-eyes v0.4.0
	github.com/ashanbrown/makezero v1.1.1
	github.com/aws/aws-sdk-go v1.44.259
	github.com/bazelbuild/buildtools v0.0.0-20230317132445-9c3c1fc0106e
	github.com/blacktear23/go-proxyprotocol v1.0.6
	github.com/butuzov/mirror v0.1.2
	github.com/carlmjohnson/flagext v0.21.0
	github.com/charithe/durationcheck v0.0.10
	github.com/cheggaaa/pb/v3 v3.0.8
	github.com/cheynewallace/tabby v1.1.1
	github.com/cloudfoundry/gosigar v1.3.6
	github.com/cockroachdb/errors v1.8.1
	github.com/cockroachdb/pebble v0.0.0-20210719141320-8c3bd06debb5
	github.com/coocood/freecache v1.2.1
	github.com/coreos/go-semver v0.3.0
	github.com/cznic/mathutil v0.0.0-20181122101859-297441e03548
	github.com/daixiang0/gci v0.10.1
	github.com/danjacques/gofslock v0.0.0-20191023191349-0a45f885bc37
	github.com/dgraph-io/ristretto v0.1.1
	github.com/dgryski/go-farm v0.0.0-20200201041132-a6ae2369ad13
	github.com/docker/go-units v0.4.0
	github.com/emirpasic/gods v1.18.1
	github.com/fatanugraha/noloopclosure v0.1.1
	github.com/fatih/color v1.15.0
	github.com/fsouza/fake-gcs-server v1.44.0
	github.com/go-ldap/ldap/v3 v3.4.4
	github.com/go-sql-driver/mysql v1.7.1
	github.com/gogo/protobuf v1.3.2
	github.com/golang/mock v1.6.0
	github.com/golang/protobuf v1.5.3
	github.com/golang/snappy v0.0.4
	github.com/golangci/gofmt v0.0.0-20220901101216-f2edd75033f2
	github.com/golangci/golangci-lint v1.52.2
	github.com/golangci/gosec v0.0.0-20180901114220-8afd9cbb6cfb
	github.com/golangci/misspell v0.4.0
	github.com/golangci/prealloc v0.0.0-20180630174525-215b22d4de21
	github.com/google/btree v1.1.2
	github.com/google/pprof v0.0.0-20211122183932-1daafda22083
	github.com/google/uuid v1.3.0
	github.com/gordonklaus/ineffassign v0.0.0-20230107090616-13ace0543b28
	github.com/gorilla/mux v1.8.0
	github.com/gostaticanalysis/forcetypeassert v0.1.0
	github.com/grpc-ecosystem/go-grpc-middleware v1.3.0
	github.com/iancoleman/strcase v0.2.0
	github.com/jedib0t/go-pretty/v6 v6.2.2
	github.com/jingyugao/rowserrcheck v1.1.1
	github.com/joho/sqltocsv v0.0.0-20210428211105-a6d6801d59df
	github.com/kisielk/errcheck v1.6.3
	github.com/klauspost/compress v1.16.5
	github.com/kyoh86/exportloopref v0.1.11
	github.com/lestrrat-go/jwx/v2 v2.0.6
	github.com/mgechev/revive v1.3.1
	github.com/ngaut/pools v0.0.0-20180318154953-b7bc8c42aac7
	github.com/nishanths/predeclared v0.2.2
	github.com/opentracing/basictracer-go v1.0.0
	github.com/opentracing/opentracing-go v1.2.0
	github.com/phayes/freeport v0.0.0-20180830031419-95f893ade6f2
	github.com/pingcap/badger v1.5.1-0.20230103063557-828f39b09b6d
	github.com/pingcap/errors v0.11.5-0.20221009092201-b66cddb77c32
	github.com/pingcap/failpoint v0.0.0-20220801062533-2eaa32854a6c
	github.com/pingcap/fn v0.0.0-20200306044125-d5540d389059
	github.com/pingcap/kvproto v0.0.0-20230426023724-d90a321b46be
	github.com/pingcap/log v1.1.1-0.20230317032135-a0d097d16e22
	github.com/pingcap/sysutil v1.0.1-0.20230407040306-fb007c5aff21
	github.com/pingcap/tidb/parser v0.0.0-20211011031125-9b13dc409c5e
	github.com/pingcap/tipb v0.0.0-20230427024529-aed92caf20b9
	github.com/pkg/errors v0.9.1
	github.com/prometheus/client_golang v1.15.0
	github.com/prometheus/client_model v0.3.0
	github.com/prometheus/common v0.42.0
	github.com/prometheus/prometheus v0.0.0-20190525122359-d20e84d0fb64
	github.com/sasha-s/go-deadlock v0.2.0
	github.com/shirou/gopsutil/v3 v3.23.3
	github.com/shurcooL/httpgzip v0.0.0-20190720172056-320755c1c1b0
	github.com/soheilhy/cmux v0.1.5
	github.com/spf13/cobra v1.6.1
	github.com/spf13/pflag v1.0.5
	github.com/spkg/bom v1.0.0
	github.com/stathat/consistent v1.0.0
	github.com/stretchr/testify v1.8.2
	github.com/tdakkota/asciicheck v0.2.0
	github.com/tiancaiamao/appdash v0.0.0-20181126055449-889f96f722a2
	github.com/tikv/client-go/v2 v2.0.8-0.20230512034316-adb48afeef3e
	github.com/tikv/pd/client v0.0.0-20230419153320-f1d1a80feb95
	github.com/timakin/bodyclose v0.0.0-20230421092635-574207250966
	github.com/twmb/murmur3 v1.1.6
	github.com/uber/jaeger-client-go v2.22.1+incompatible
	github.com/vbauerster/mpb/v7 v7.5.3
	github.com/wangjohn/quickselect v0.0.0-20161129230411-ed8402a42d5f
	github.com/xitongsys/parquet-go v1.5.5-0.20201110004701-b09c49d6d457
	github.com/xitongsys/parquet-go-source v0.0.0-20200817004010-026bad9b25d0
	go.etcd.io/etcd/api/v3 v3.5.2
	go.etcd.io/etcd/client/pkg/v3 v3.5.2
	go.etcd.io/etcd/client/v3 v3.5.2
	go.etcd.io/etcd/server/v3 v3.5.2
	go.etcd.io/etcd/tests/v3 v3.5.2
	go.opencensus.io v0.24.0
	go.uber.org/atomic v1.10.0
	go.uber.org/automaxprocs v1.5.2
	go.uber.org/goleak v1.2.1
	go.uber.org/multierr v1.11.0
	go.uber.org/zap v1.24.0
	golang.org/x/exp v0.0.0-20221023144134-a1e5550cf13e
	golang.org/x/net v0.10.0
<<<<<<< HEAD
	golang.org/x/oauth2 v0.7.0
=======
	golang.org/x/oauth2 v0.8.0
>>>>>>> fe11de8a
	golang.org/x/sync v0.2.0
	golang.org/x/sys v0.8.0
	golang.org/x/term v0.8.0
	golang.org/x/text v0.9.0
	golang.org/x/time v0.3.0
	golang.org/x/tools v0.9.1
	google.golang.org/api v0.114.0
	google.golang.org/grpc v1.54.0
	gopkg.in/yaml.v2 v2.4.0
	honnef.co/go/tools v0.4.3
	sourcegraph.com/sourcegraph/appdash v0.0.0-20190731080439-ebfcffb1b5c0
	sourcegraph.com/sourcegraph/appdash-data v0.0.0-20151005221446-73f23eafcf67
)

require (
	cloud.google.com/go v0.110.0 // indirect
	cloud.google.com/go/compute v1.19.0 // indirect
	cloud.google.com/go/compute/metadata v0.2.3 // indirect
	cloud.google.com/go/iam v0.13.0 // indirect
	cloud.google.com/go/pubsub v1.30.0 // indirect
	github.com/Azure/azure-sdk-for-go/sdk/internal v0.8.1 // indirect
	github.com/Azure/go-ntlmssp v0.0.0-20221128193559-754e69321358 // indirect
	github.com/DataDog/zstd v1.4.5 // indirect
	github.com/HdrHistogram/hdrhistogram-go v1.1.2 // indirect
	github.com/Masterminds/goutils v1.1.1 // indirect
	github.com/Masterminds/semver/v3 v3.1.1 // indirect
	github.com/Masterminds/sprig/v3 v3.2.2 // indirect
	github.com/VividCortex/ewma v1.2.0 // indirect
	github.com/acarl005/stripansi v0.0.0-20180116102854-5a71ef0e047d // indirect
	github.com/alecthomas/units v0.0.0-20211218093645-b94a6e3cc137 // indirect
	github.com/apache/thrift v0.13.1-0.20201008052519-daf620915714 // indirect
	github.com/benbjohnson/clock v1.3.0 // indirect
	github.com/beorn7/perks v1.0.1 // indirect
	github.com/bmatcuk/doublestar/v2 v2.0.4 // indirect
	github.com/cespare/xxhash v1.1.0 // indirect
	github.com/cespare/xxhash/v2 v2.2.0 // indirect
	github.com/chavacava/garif v0.0.0-20230227094218-b8c73b2037b8 // indirect
	github.com/cockroachdb/logtags v0.0.0-20190617123548-eb05cc24525f // indirect
	github.com/cockroachdb/redact v1.0.8 // indirect
	github.com/cockroachdb/sentry-go v0.6.1-cockroachdb.2 // indirect
	github.com/coocood/bbloom v0.0.0-20190830030839-58deb6228d64 // indirect
	github.com/coocood/rtutil v0.0.0-20190304133409-c84515f646f2 // indirect
	github.com/coreos/go-systemd/v22 v22.3.2 // indirect
	github.com/davecgh/go-spew v1.1.1 // indirect
	github.com/decred/dcrd/dcrec/secp256k1/v4 v4.1.0 // indirect
	github.com/dustin/go-humanize v1.0.0 // indirect
	github.com/eapache/go-resiliency v1.2.0 // indirect
	github.com/eapache/go-xerial-snappy v0.0.0-20180814174437-776d5712da21 // indirect
	github.com/eapache/queue v1.1.0 // indirect
	github.com/elastic/gosigar v0.14.2 // indirect
	github.com/fatih/structtag v1.2.0 // indirect
	github.com/felixge/httpsnoop v1.0.2 // indirect
	github.com/form3tech-oss/jwt-go v3.2.5+incompatible // indirect
	github.com/go-asn1-ber/asn1-ber v1.5.4 // indirect
	github.com/go-kit/kit v0.9.0 // indirect
	github.com/go-logfmt/logfmt v0.5.1 // indirect
	github.com/go-ole/go-ole v1.2.6 // indirect
	github.com/goccy/go-json v0.9.11 // indirect
	github.com/golang/glog v1.0.0 // indirect
	github.com/golang/groupcache v0.0.0-20210331224755-41bb18bfe9da // indirect
	github.com/google/go-cmp v0.5.9 // indirect
	github.com/google/licensecheck v0.3.1 // indirect
	github.com/google/renameio/v2 v2.0.0 // indirect
	github.com/googleapis/enterprise-certificate-proxy v0.2.3 // indirect
	github.com/googleapis/gax-go/v2 v2.7.1 // indirect
	github.com/gorilla/handlers v1.5.1 // indirect
	github.com/gorilla/websocket v1.4.2 // indirect
	github.com/gostaticanalysis/analysisutil v0.7.1 // indirect
	github.com/gostaticanalysis/comment v1.4.2 // indirect
	github.com/grpc-ecosystem/go-grpc-prometheus v1.2.0 // indirect
	github.com/grpc-ecosystem/grpc-gateway v1.16.0 // indirect
	github.com/hashicorp/go-uuid v1.0.2 // indirect
	github.com/hexops/gotextdiff v1.0.3 // indirect
	github.com/huandu/xstrings v1.3.1 // indirect
	github.com/imdario/mergo v0.3.11 // indirect
	github.com/inconshreveable/mousetrap v1.0.1 // indirect
	github.com/jcmturner/aescts/v2 v2.0.0 // indirect
	github.com/jcmturner/dnsutils/v2 v2.0.0 // indirect
	github.com/jcmturner/gofork v1.0.0 // indirect
	github.com/jcmturner/gokrb5/v8 v8.4.2 // indirect
	github.com/jcmturner/rpc/v2 v2.0.3 // indirect
	github.com/jmespath/go-jmespath v0.4.0 // indirect
	github.com/jonboulle/clockwork v0.2.2 // indirect
	github.com/json-iterator/go v1.1.12 // indirect
	github.com/klauspost/cpuid v1.3.1 // indirect
	github.com/kr/pretty v0.3.1 // indirect
	github.com/kr/text v0.2.0 // indirect
	github.com/lestrrat-go/blackmagic v1.0.1 // indirect
	github.com/lestrrat-go/httpcc v1.0.1 // indirect
	github.com/lestrrat-go/httprc v1.0.4 // indirect
	github.com/lestrrat-go/iter v1.0.2 // indirect
	github.com/lestrrat-go/option v1.0.0 // indirect
	github.com/lufia/plan9stats v0.0.0-20230326075908-cb1d2100619a // indirect
	github.com/mattn/go-colorable v0.1.13 // indirect
	github.com/mattn/go-isatty v0.0.17 // indirect
	github.com/mattn/go-runewidth v0.0.14 // indirect
	github.com/matttproud/golang_protobuf_extensions v1.0.4 // indirect
	github.com/mitchellh/copystructure v1.0.0 // indirect
	github.com/mitchellh/reflectwalk v1.0.1 // indirect
	github.com/modern-go/concurrent v0.0.0-20180306012644-bacd9c7ef1dd // indirect
	github.com/modern-go/reflect2 v1.0.2 // indirect
	github.com/nbutton23/zxcvbn-go v0.0.0-20210217022336-fa2cb2858354 // indirect
	github.com/ncw/directio v1.0.5 // indirect
	github.com/ngaut/sync2 v0.0.0-20141008032647-7a24ed77b2ef // indirect
	github.com/oklog/ulid v1.3.1 // indirect
	github.com/olekukonko/tablewriter v0.0.5 // indirect
	github.com/onsi/gomega v1.23.0 // indirect
	github.com/petermattis/goid v0.0.0-20211229010228-4d14c490ee36 // indirect
	github.com/pierrec/lz4 v2.6.1+incompatible // indirect
	github.com/pingcap/check v0.0.0-20200212061837-5e12011dc712 // indirect
	github.com/pingcap/goleveldb v0.0.0-20191226122134-f82aafb29989 // indirect
	github.com/pkg/browser v0.0.0-20180916011732-0a3d74bf9ce4 // indirect
	github.com/pkg/xattr v0.4.9 // indirect
	github.com/pmezard/go-difflib v1.0.0 // indirect
	github.com/power-devops/perfstat v0.0.0-20221212215047-62379fc7944b // indirect
	github.com/prometheus/procfs v0.9.0 // indirect
	github.com/prometheus/tsdb v0.8.0 // indirect
	github.com/rcrowley/go-metrics v0.0.0-20201227073835-cf1acfcdf475 // indirect
	github.com/remyoudompheng/bigfft v0.0.0-20200410134404-eec4a21b6bb0 // indirect
	github.com/rivo/uniseg v0.4.4 // indirect
	github.com/rogpeppe/go-internal v1.9.0 // indirect
	github.com/shoenig/go-m1cpu v0.1.5 // indirect
	github.com/shopspring/decimal v1.2.0 // indirect
	github.com/shurcooL/httpfs v0.0.0-20190707220628-8d4bc4ba7749 // indirect
	github.com/shurcooL/vfsgen v0.0.0-20181202132449-6a9ea43bcacd // indirect
	github.com/sirupsen/logrus v1.9.0 // indirect
	github.com/spaolacci/murmur3 v1.1.0 // indirect
	github.com/spf13/cast v1.5.0 // indirect
	github.com/stretchr/objx v0.5.0 // indirect
	github.com/tiancaiamao/gp v0.0.0-20221230034425-4025bc8a4d4a // indirect
	github.com/tklauser/go-sysconf v0.3.11 // indirect
	github.com/tklauser/numcpus v0.6.0 // indirect
	github.com/tmc/grpc-websocket-proxy v0.0.0-20201229170055-e5319fda7802 // indirect
	github.com/uber/jaeger-lib v2.4.1+incompatible // indirect
	github.com/xiang90/probing v0.0.0-20190116061207-43a291ad63a2 // indirect
	github.com/yusufpapurcu/wmi v1.2.2 // indirect
	go.etcd.io/bbolt v1.3.6 // indirect
	go.etcd.io/etcd/client/v2 v2.305.2 // indirect
	go.etcd.io/etcd/pkg/v3 v3.5.2 // indirect
	go.etcd.io/etcd/raft/v3 v3.5.2 // indirect
	go.opentelemetry.io/contrib v0.20.0 // indirect
	go.opentelemetry.io/contrib/instrumentation/google.golang.org/grpc/otelgrpc v0.20.0 // indirect
	go.opentelemetry.io/otel v0.20.0 // indirect
	go.opentelemetry.io/otel/exporters/otlp v0.20.0 // indirect
	go.opentelemetry.io/otel/metric v0.20.0 // indirect
	go.opentelemetry.io/otel/sdk v0.20.0 // indirect
	go.opentelemetry.io/otel/sdk/export/metric v0.20.0 // indirect
	go.opentelemetry.io/otel/sdk/metric v0.20.0 // indirect
	go.opentelemetry.io/otel/trace v0.20.0 // indirect
	go.opentelemetry.io/proto/otlp v0.7.0 // indirect
	golang.org/x/crypto v0.9.0 // indirect
	golang.org/x/exp/typeparams v0.0.0-20230224173230-c95f2b4c22f2 // indirect
	golang.org/x/mod v0.10.0 // indirect
	golang.org/x/xerrors v0.0.0-20220907171357-04be3eba64a2 // indirect
	google.golang.org/appengine v1.6.7 // indirect
	google.golang.org/genproto v0.0.0-20230410155749-daa745c078e1 // indirect
	google.golang.org/protobuf v1.30.0 // indirect
	gopkg.in/natefinch/lumberjack.v2 v2.2.1 // indirect
	gopkg.in/yaml.v3 v3.0.1 // indirect
	sigs.k8s.io/yaml v1.3.0 // indirect
	stathat.com/c/consistent v1.0.0 // indirect
)

replace (
	// fix potential security issue(CVE-2020-26160) introduced by indirect dependency.
	github.com/dgrijalva/jwt-go => github.com/form3tech-oss/jwt-go v3.2.6-0.20210809144907-32ab6a8243d7+incompatible
	github.com/go-ldap/ldap/v3 => github.com/YangKeao/ldap/v3 v3.4.5-0.20230421065457-369a3bab1117
	github.com/pingcap/tidb/parser => ./parser
	go.opencensus.io => go.opencensus.io v0.23.1-0.20220331163232-052120675fac
)<|MERGE_RESOLUTION|>--- conflicted
+++ resolved
@@ -117,11 +117,7 @@
 	go.uber.org/zap v1.24.0
 	golang.org/x/exp v0.0.0-20221023144134-a1e5550cf13e
 	golang.org/x/net v0.10.0
-<<<<<<< HEAD
-	golang.org/x/oauth2 v0.7.0
-=======
 	golang.org/x/oauth2 v0.8.0
->>>>>>> fe11de8a
 	golang.org/x/sync v0.2.0
 	golang.org/x/sys v0.8.0
 	golang.org/x/term v0.8.0
