module github.com/pingcap/tidb

go 1.23.12

require (
	cloud.google.com/go/kms v1.15.8
	cloud.google.com/go/storage v1.39.1
	github.com/Azure/azure-sdk-for-go/sdk/azcore v1.14.0
	github.com/Azure/azure-sdk-for-go/sdk/azidentity v1.7.0
	github.com/Azure/azure-sdk-for-go/sdk/storage/azblob v1.0.0
	github.com/BurntSushi/toml v1.5.0
	github.com/DATA-DOG/go-sqlmock v1.5.0
	github.com/Masterminds/semver v1.5.0
	github.com/YangKeao/go-mysql-driver v0.0.0-20240627104025-dd5589458cfa
	github.com/aliyun/alibaba-cloud-sdk-go v1.61.1581
	github.com/apache/skywalking-eyes v0.4.0
	github.com/asaskevich/govalidator v0.0.0-20230301143203-a9d515a09cc2
	github.com/ashanbrown/forbidigo/v2 v2.1.0
	github.com/ashanbrown/makezero v1.2.0
	github.com/aws/aws-sdk-go v1.55.5
	github.com/bazelbuild/buildtools v0.0.0-20230926111657-7d855c59baeb
	github.com/bazelbuild/rules_go v0.42.1-0.20231101215950-df20c987afcb
	github.com/bits-and-blooms/bitset v1.14.3
	github.com/blacktear23/go-proxyprotocol v1.0.6
	github.com/butuzov/mirror v1.3.0
	github.com/carlmjohnson/flagext v0.21.0
	github.com/charithe/durationcheck v0.0.10
	github.com/cheggaaa/pb/v3 v3.0.8
	github.com/cheynewallace/tabby v1.1.1
	github.com/ckaznocha/intrange v0.3.1
	github.com/cloudfoundry/gosigar v1.3.6
	github.com/cockroachdb/pebble v1.1.4-0.20250120151818-5dd133a1e6fb
	github.com/coocood/freecache v1.2.1
	github.com/coreos/go-semver v0.3.1
	github.com/cznic/mathutil v0.0.0-20181122101859-297441e03548
	github.com/daixiang0/gci v0.13.6
	github.com/danjacques/gofslock v0.0.0-20191023191349-0a45f885bc37
	github.com/dgraph-io/ristretto v0.1.1
	github.com/dgryski/go-farm v0.0.0-20240924180020-3414d57e47da
	github.com/docker/go-units v0.5.0
	github.com/dolthub/swiss v0.2.1
	github.com/emirpasic/gods v1.18.1
	github.com/fatih/color v1.18.0
	github.com/felixge/fgprof v0.9.3
	github.com/fsouza/fake-gcs-server v1.44.0
	github.com/go-ldap/ldap/v3 v3.4.4
	github.com/go-resty/resty/v2 v2.11.0
	github.com/go-sql-driver/mysql v1.7.1
	github.com/gobwas/glob v0.2.3
	github.com/gogo/protobuf v1.3.2
	github.com/golang/protobuf v1.5.4
	github.com/golang/snappy v0.0.4
	github.com/golangci/gofmt v0.0.0-20250106114630-d62b90e6713d
	github.com/golangci/golangci-lint/v2 v2.3.0
	github.com/golangci/gosec v0.0.0-20180901114220-8afd9cbb6cfb
	github.com/golangci/misspell v0.7.0
	github.com/golangci/prealloc v0.0.0-20180630174525-215b22d4de21
	github.com/google/btree v1.1.2
	github.com/google/pprof v0.0.0-20241001023024-f4c0cfd0cf1d
	github.com/google/skylark v0.0.0-20181101142754-a5f7082aabed
	github.com/google/uuid v1.6.0
	github.com/gordonklaus/ineffassign v0.1.0
	github.com/gorilla/mux v1.8.1
	github.com/gostaticanalysis/forcetypeassert v0.2.0
	github.com/grafana/pyroscope-go v1.2.7
	github.com/grpc-ecosystem/go-grpc-middleware v1.4.0
	github.com/hashicorp/go-version v1.7.0
	github.com/jedib0t/go-pretty/v6 v6.2.2
	github.com/jellydator/ttlcache/v3 v3.0.1
	github.com/jfcg/sorty/v2 v2.1.0
	github.com/jingyugao/rowserrcheck v1.1.1
	github.com/johannesboyne/gofakes3 v0.0.0-20230506070712-04da935ef877
	github.com/joho/sqltocsv v0.0.0-20210428211105-a6d6801d59df
	github.com/karamaru-alpha/copyloopvar v1.2.1
	github.com/kisielk/errcheck v1.9.0
	github.com/klauspost/compress v1.18.0
	github.com/ks3sdklib/aws-sdk-go v1.2.9
	github.com/ldez/exptostd v0.4.4
	github.com/lestrrat-go/jwx/v2 v2.0.21
	github.com/mgechev/revive v1.11.0
	github.com/ngaut/pools v0.0.0-20180318154953-b7bc8c42aac7
	github.com/ngaut/sync2 v0.0.0-20141008032647-7a24ed77b2ef
	github.com/nishanths/predeclared v0.2.2
	github.com/openai/openai-go v0.1.0-alpha.59
	github.com/opentracing/basictracer-go v1.0.0
	github.com/opentracing/opentracing-go v1.2.0
	github.com/phayes/freeport v0.0.0-20180830031419-95f893ade6f2
	github.com/pingcap/badger v1.5.1-0.20241015064302-38533b6cbf8d
	github.com/pingcap/errors v0.11.5-0.20250523034308-74f78ae071ee
	github.com/pingcap/failpoint v0.0.0-20240528011301-b51a646c7c86
	github.com/pingcap/fn v1.0.0
	github.com/pingcap/kvproto v0.0.0-20250728031536-f08901d17bf4
	github.com/pingcap/log v1.1.1-0.20250514022801-14f3b4ca066e
	github.com/pingcap/metering_sdk v0.0.0-20250918015914-468cd6feb1dc
	github.com/pingcap/sysutil v1.0.1-0.20240311050922-ae81ee01f3a5
	github.com/pingcap/tidb/pkg/parser v0.0.0-20211011031125-9b13dc409c5e
	github.com/pingcap/tipb v0.0.0-20250829062436-85a019a5df23
	github.com/prometheus/client_golang v1.22.0
	github.com/prometheus/client_model v0.6.2
	github.com/prometheus/common v0.63.0
	github.com/prometheus/prometheus v0.50.1
	github.com/qri-io/jsonschema v0.2.1
	github.com/robfig/cron/v3 v3.0.1
	github.com/sasha-s/go-deadlock v0.3.5
	github.com/shirou/gopsutil/v3 v3.24.5
	github.com/shurcooL/httpgzip v0.0.0-20190720172056-320755c1c1b0
	github.com/soheilhy/cmux v0.1.5
	github.com/spf13/cobra v1.9.1
	github.com/spf13/pflag v1.0.7
	github.com/spkg/bom v1.0.0
	github.com/stathat/consistent v1.0.0
	github.com/stretchr/testify v1.10.0
	github.com/tiancaiamao/appdash v0.0.0-20181126055449-889f96f722a2
	github.com/tikv/client-go/v2 v2.0.8-0.20250917111308-6cbd7e4f9761
	github.com/tikv/pd/client v0.0.0-20250703091733-dfd345b89500
	github.com/timakin/bodyclose v0.0.0-20241222091800-1db5c5ca4d67
	github.com/twmb/murmur3 v1.1.6
	github.com/uber/jaeger-client-go v2.22.1+incompatible
	github.com/vbauerster/mpb/v7 v7.5.3
	github.com/wangjohn/quickselect v0.0.0-20161129230411-ed8402a42d5f
	github.com/xitongsys/parquet-go v1.6.3-0.20240520233950-75e935fc3e17
	github.com/xitongsys/parquet-go-source v0.0.0-20200817004010-026bad9b25d0
	github.com/zyedidia/generic v1.2.1
	go.etcd.io/etcd/api/v3 v3.5.15
	go.etcd.io/etcd/client/pkg/v3 v3.5.15
	go.etcd.io/etcd/client/v3 v3.5.15
	go.etcd.io/etcd/server/v3 v3.5.15
	go.etcd.io/etcd/tests/v3 v3.5.12
	go.opencensus.io v0.24.0
	go.uber.org/atomic v1.11.0
	go.uber.org/automaxprocs v1.6.0
	go.uber.org/goleak v1.3.0
	go.uber.org/mock v0.5.2
	go.uber.org/multierr v1.11.0
	go.uber.org/zap v1.27.0
	golang.org/x/exp v0.0.0-20240909161429-701f63a606c0
	golang.org/x/net v0.42.0
	golang.org/x/oauth2 v0.30.0
	golang.org/x/sync v0.16.0
	golang.org/x/sys v0.35.0
	golang.org/x/term v0.34.0
	golang.org/x/text v0.28.0
	golang.org/x/time v0.12.0
	golang.org/x/tools v0.35.0
	google.golang.org/api v0.170.0
	google.golang.org/grpc v1.63.2
	gopkg.in/yaml.v2 v2.4.0
	gorm.io/driver/mysql v1.5.7
	gorm.io/gorm v1.25.12
	honnef.co/go/tools v0.6.1
	k8s.io/api v0.29.11
	sourcegraph.com/sourcegraph/appdash v0.0.0-20190731080439-ebfcffb1b5c0
	sourcegraph.com/sourcegraph/appdash-data v0.0.0-20151005221446-73f23eafcf67
)

require (
	codeberg.org/chavacava/garif v0.2.0 // indirect
	filippo.io/edwards25519 v1.1.0 // indirect
	github.com/alibabacloud-go/alibabacloud-gateway-spi v0.0.5 // indirect
	github.com/alibabacloud-go/darabonba-openapi/v2 v2.0.11 // indirect
	github.com/alibabacloud-go/debug v1.0.1 // indirect
	github.com/alibabacloud-go/endpoint-util v1.1.0 // indirect
	github.com/alibabacloud-go/openapi-util v0.1.1 // indirect
	github.com/alibabacloud-go/sts-20150401/v2 v2.0.4 // indirect
	github.com/alibabacloud-go/tea v1.3.11 // indirect
	github.com/alibabacloud-go/tea-utils/v2 v2.0.7 // indirect
	github.com/alibabacloud-go/tea-xml v1.1.3 // indirect
	github.com/aliyun/alibabacloud-oss-go-sdk-v2 v1.2.3 // indirect
	github.com/aliyun/credentials-go v1.4.7 // indirect
	github.com/andybalholm/brotli v1.0.5 // indirect
	github.com/apache/arrow/go/v12 v12.0.1 // indirect
	github.com/aws/aws-sdk-go-v2 v1.38.1 // indirect
	github.com/aws/aws-sdk-go-v2/aws/protocol/eventstream v1.7.0 // indirect
	github.com/aws/aws-sdk-go-v2/config v1.27.37 // indirect
	github.com/aws/aws-sdk-go-v2/credentials v1.17.35 // indirect
	github.com/aws/aws-sdk-go-v2/feature/ec2/imds v1.16.14 // indirect
	github.com/aws/aws-sdk-go-v2/internal/configsources v1.4.4 // indirect
	github.com/aws/aws-sdk-go-v2/internal/endpoints/v2 v2.7.4 // indirect
	github.com/aws/aws-sdk-go-v2/internal/ini v1.8.1 // indirect
	github.com/aws/aws-sdk-go-v2/internal/v4a v1.4.4 // indirect
	github.com/aws/aws-sdk-go-v2/service/internal/accept-encoding v1.13.0 // indirect
	github.com/aws/aws-sdk-go-v2/service/internal/checksum v1.8.4 // indirect
	github.com/aws/aws-sdk-go-v2/service/internal/presigned-url v1.13.4 // indirect
	github.com/aws/aws-sdk-go-v2/service/internal/s3shared v1.19.4 // indirect
	github.com/aws/aws-sdk-go-v2/service/s3 v1.87.1 // indirect
	github.com/aws/aws-sdk-go-v2/service/sso v1.23.1 // indirect
	github.com/aws/aws-sdk-go-v2/service/ssooidc v1.27.1 // indirect
	github.com/aws/aws-sdk-go-v2/service/sts v1.31.1 // indirect
	github.com/aws/smithy-go v1.22.5 // indirect
	github.com/clbanning/mxj/v2 v2.7.0 // indirect
	github.com/cockroachdb/errors v1.11.3 // indirect
	github.com/cockroachdb/fifo v0.0.0-20240606204812-0bbfbd93a7ce // indirect
	github.com/cockroachdb/tokenbucket v0.0.0-20230807174530-cc333fc44b06 // indirect
	github.com/getsentry/sentry-go v0.27.0 // indirect
	github.com/goccy/go-reflect v1.2.0 // indirect
	github.com/google/flatbuffers v2.0.8+incompatible // indirect
	github.com/google/go-cmp v0.7.0 // indirect
	github.com/jinzhu/inflection v1.0.0 // indirect
	github.com/jinzhu/now v1.1.5 // indirect
	github.com/klauspost/asmfmt v1.3.2 // indirect
	github.com/klauspost/cpuid/v2 v2.2.7 // indirect
	github.com/ldez/grignotin v0.9.0 // indirect
	github.com/minio/asm2plan9s v0.0.0-20200509001527-cdd76441f9d8 // indirect
	github.com/minio/c2goasm v0.0.0-20190812172519-36a3d3bbc4f3 // indirect
	github.com/munnerz/goautoneg v0.0.0-20191010083416-a7dc8b61c822 // indirect
	github.com/pierrec/lz4/v4 v4.1.15 // indirect
	github.com/qri-io/jsonpointer v0.1.1 // indirect
	github.com/segmentio/fasthash v1.0.3 // indirect
	github.com/tidwall/gjson v1.14.4 // indirect
	github.com/tidwall/match v1.1.1 // indirect
	github.com/tidwall/pretty v1.2.1 // indirect
	github.com/tidwall/sjson v1.2.5 // indirect
	github.com/tjfoc/gmsm v1.4.1 // indirect
	github.com/zeebo/xxh3 v1.0.2 // indirect
<<<<<<< HEAD
	modernc.org/mathutil v1.7.1 // indirect
=======
	gopkg.in/ini.v1 v1.67.0 // indirect
>>>>>>> 78f79d0e
)

require (
	cloud.google.com/go v0.112.2 // indirect
	cloud.google.com/go/compute/metadata v0.3.0 // indirect
	cloud.google.com/go/iam v1.1.7 // indirect
	cloud.google.com/go/pubsub v1.37.0 // indirect
	github.com/Azure/azure-sdk-for-go/sdk/internal v1.10.0 // indirect
	github.com/Azure/go-ntlmssp v0.0.0-20221128193559-754e69321358 // indirect
	github.com/AzureAD/microsoft-authentication-library-for-go v1.2.2 // indirect
	github.com/DataDog/zstd v1.5.5 // indirect
	github.com/Masterminds/goutils v1.1.1 // indirect
	github.com/Masterminds/semver/v3 v3.3.1 // indirect
	github.com/Masterminds/sprig/v3 v3.2.2 // indirect
	github.com/VividCortex/ewma v1.2.0 // indirect
	github.com/acarl005/stripansi v0.0.0-20180116102854-5a71ef0e047d // indirect
	github.com/apache/thrift v0.16.0 // indirect
	github.com/beorn7/perks v1.0.1 // indirect
	github.com/bmatcuk/doublestar/v2 v2.0.4 // indirect
	github.com/cenkalti/backoff/v4 v4.2.1 // indirect
	github.com/cespare/xxhash/v2 v2.3.0 // indirect
	github.com/cockroachdb/logtags v0.0.0-20230118201751-21c54148d20b // indirect
	github.com/cockroachdb/redact v1.1.5 // indirect
	github.com/coocood/bbloom v0.0.0-20190830030839-58deb6228d64 // indirect
	github.com/coocood/rtutil v0.0.0-20190304133409-c84515f646f2 // indirect
	github.com/coreos/go-systemd/v22 v22.5.0 // indirect
	github.com/davecgh/go-spew v1.1.2-0.20180830191138-d8f796af33cc // indirect
	github.com/decred/dcrd/dcrec/secp256k1/v4 v4.2.0 // indirect
	github.com/dennwc/varint v1.0.0 // indirect
	github.com/dolthub/maphash v0.1.0 // indirect
	github.com/dustin/go-humanize v1.0.1 // indirect
	github.com/fatih/structtag v1.2.0
	github.com/felixge/httpsnoop v1.0.4 // indirect
	github.com/go-asn1-ber/asn1-ber v1.5.4 // indirect
	github.com/go-kit/log v0.2.1 // indirect
	github.com/go-logfmt/logfmt v0.6.0 // indirect
	github.com/go-logr/logr v1.4.1 // indirect
	github.com/go-logr/stdr v1.2.2 // indirect
	github.com/go-ole/go-ole v1.3.0 // indirect
	github.com/goccy/go-json v0.10.2 // indirect
	github.com/golang-jwt/jwt/v4 v4.5.2 // indirect
	github.com/golang-jwt/jwt/v5 v5.2.2 // indirect
	github.com/golang/glog v1.2.4 // indirect
	github.com/golang/groupcache v0.0.0-20210331224755-41bb18bfe9da // indirect
	github.com/google/gofuzz v1.2.0 // indirect
	github.com/google/licensecheck v0.3.1 // indirect
	github.com/google/renameio/v2 v2.0.0 // indirect
	github.com/google/s2a-go v0.1.7 // indirect
	github.com/googleapis/enterprise-certificate-proxy v0.3.2 // indirect
	github.com/googleapis/gax-go/v2 v2.12.3 // indirect
	github.com/gorilla/handlers v1.5.1 // indirect
	github.com/gorilla/websocket v1.5.1 // indirect
	github.com/gostaticanalysis/analysisutil v0.7.1 // indirect
	github.com/gostaticanalysis/comment v1.5.0 // indirect
	github.com/grafana/pyroscope-go/godeltaprof v0.1.9 // indirect
	github.com/grafana/regexp v0.0.0-20221122212121-6b5c0a4cb7fd // indirect
	github.com/grpc-ecosystem/go-grpc-prometheus v1.2.0 // indirect
	github.com/grpc-ecosystem/grpc-gateway v1.16.0 // indirect
	github.com/grpc-ecosystem/grpc-gateway/v2 v2.19.1 // indirect
	github.com/hexops/gotextdiff v1.0.3 // indirect
	github.com/huandu/xstrings v1.3.1 // indirect
	github.com/imdario/mergo v0.3.16 // indirect
	github.com/inconshreveable/mousetrap v1.1.0 // indirect
	github.com/influxdata/tdigest v0.0.1
	github.com/jfcg/sixb v1.3.8 // indirect
	github.com/jmespath/go-jmespath v0.4.0 // indirect
	github.com/jonboulle/clockwork v0.4.0 // indirect
	github.com/json-iterator/go v1.1.12
	github.com/klauspost/cpuid v1.3.1 // indirect
	github.com/kr/pretty v0.3.1 // indirect
	github.com/kr/text v0.2.0 // indirect
	github.com/kylelemons/godebug v1.1.0 // indirect
	github.com/lestrrat-go/blackmagic v1.0.2 // indirect
	github.com/lestrrat-go/httpcc v1.0.1 // indirect
	github.com/lestrrat-go/httprc v1.0.5 // indirect
	github.com/lestrrat-go/iter v1.0.2 // indirect
	github.com/lestrrat-go/option v1.0.1 // indirect
	github.com/lufia/plan9stats v0.0.0-20230326075908-cb1d2100619a // indirect
	github.com/mattn/go-colorable v0.1.14 // indirect
	github.com/mattn/go-isatty v0.0.20 // indirect
	github.com/mattn/go-runewidth v0.0.16 // indirect
	github.com/mitchellh/copystructure v1.0.0 // indirect
	github.com/mitchellh/reflectwalk v1.0.1 // indirect
	github.com/modern-go/concurrent v0.0.0-20180306012644-bacd9c7ef1dd // indirect
	github.com/modern-go/reflect2 v1.0.2 // indirect
	github.com/nbutton23/zxcvbn-go v0.0.0-20210217022336-fa2cb2858354 // indirect
	github.com/ncw/directio v1.0.5 // indirect
	github.com/petermattis/goid v0.0.0-20250813065127-a731cc31b4fe // indirect
	github.com/pingcap/goleveldb v0.0.0-20191226122134-f82aafb29989 // indirect
	github.com/pkg/browser v0.0.0-20240102092130-5ac0b6a4141c // indirect
	github.com/pkg/errors v0.9.1
	github.com/pkg/xattr v0.4.9 // indirect
	github.com/pmezard/go-difflib v1.0.1-0.20181226105442-5d4384ee4fb2 // indirect
	github.com/power-devops/perfstat v0.0.0-20221212215047-62379fc7944b // indirect
	github.com/prometheus/procfs v0.16.1 // indirect
	github.com/remyoudompheng/bigfft v0.0.0-20230129092748-24d4a6f8daec // indirect
	github.com/rivo/uniseg v0.4.7 // indirect
	github.com/rogpeppe/go-internal v1.14.1 // indirect
	github.com/ryszard/goskiplist v0.0.0-20150312221310-2dfbae5fcf46 // indirect
	github.com/segmentio/asm v1.2.0 // indirect
	github.com/shabbyrobe/gocovmerge v0.0.0-20190829150210-3e036491d500 // indirect
	github.com/shoenig/go-m1cpu v0.1.6 // indirect
	github.com/shopspring/decimal v1.2.0 // indirect
	github.com/shurcooL/httpfs v0.0.0-20230704072500-f1e31cf0ba5c // indirect
	github.com/shurcooL/vfsgen v0.0.0-20181202132449-6a9ea43bcacd // indirect
	github.com/sirupsen/logrus v1.9.3 // indirect
	github.com/spf13/cast v1.5.0 // indirect
	github.com/stretchr/objx v0.5.2 // indirect
	github.com/tiancaiamao/gp v0.0.0-20221230034425-4025bc8a4d4a
	github.com/tklauser/go-sysconf v0.3.12 // indirect
	github.com/tklauser/numcpus v0.6.1 // indirect
	github.com/tmc/grpc-websocket-proxy v0.0.0-20220101234140-673ab2c3ae75 // indirect
	github.com/uber/jaeger-lib v2.4.1+incompatible // indirect
	github.com/xiang90/probing v0.0.0-20221125231312-a49e3df8f510 // indirect
	github.com/yusufpapurcu/wmi v1.2.4 // indirect
	go.etcd.io/bbolt v1.3.10 // indirect
	go.etcd.io/etcd/client/v2 v2.305.15 // indirect
	go.etcd.io/etcd/pkg/v3 v3.5.15 // indirect
	go.etcd.io/etcd/raft/v3 v3.5.15 // indirect
	go.opentelemetry.io/contrib/instrumentation/google.golang.org/grpc/otelgrpc v0.49.0 // indirect
	go.opentelemetry.io/contrib/instrumentation/net/http/otelhttp v0.49.0 // indirect
	go.opentelemetry.io/otel v1.24.0 // indirect
	go.opentelemetry.io/otel/exporters/otlp/otlptrace v1.22.0 // indirect
	go.opentelemetry.io/otel/exporters/otlp/otlptrace/otlptracegrpc v1.22.0 // indirect
	go.opentelemetry.io/otel/metric v1.24.0 // indirect
	go.opentelemetry.io/otel/sdk v1.24.0 // indirect
	go.opentelemetry.io/otel/trace v1.24.0 // indirect
	go.opentelemetry.io/proto/otlp v1.1.0 // indirect
	golang.org/x/crypto v0.41.0 // indirect
	golang.org/x/exp/typeparams v0.0.0-20250620022241-b7579e27df2b // indirect
	golang.org/x/mod v0.27.0 // indirect
	golang.org/x/xerrors v0.0.0-20231012003039-104605ab7028 // indirect
	google.golang.org/genproto v0.0.0-20240401170217-c3f982113cda // indirect
	google.golang.org/genproto/googleapis/api v0.0.0-20240401170217-c3f982113cda // indirect
	google.golang.org/genproto/googleapis/rpc v0.0.0-20240515191416-fc5f0ca64291 // indirect
	google.golang.org/protobuf v1.36.6
	gopkg.in/inf.v0 v0.9.1 // indirect
	gopkg.in/natefinch/lumberjack.v2 v2.2.1 // indirect
	gopkg.in/yaml.v3 v3.0.1 // indirect
	k8s.io/apimachinery v0.29.11 // indirect
	k8s.io/klog/v2 v2.120.1 // indirect
	k8s.io/utils v0.0.0-20230726121419-3b25d923346b // indirect
	sigs.k8s.io/json v0.0.0-20221116044647-bc3834ca7abd // indirect
	sigs.k8s.io/structured-merge-diff/v4 v4.4.1 // indirect
	sigs.k8s.io/yaml v1.4.0 // indirect
	stathat.com/c/consistent v1.0.0 // indirect
)

replace (
	github.com/go-ldap/ldap/v3 => github.com/YangKeao/ldap/v3 v3.4.5-0.20230421065457-369a3bab1117
	github.com/pingcap/tidb/pkg/parser => ./pkg/parser

	// TODO: `sourcegraph.com/sourcegraph/appdash` has been archived, and the original host has been removed.
	// Please remove these dependencies.
	sourcegraph.com/sourcegraph/appdash => github.com/sourcegraph/appdash v0.0.0-20190731080439-ebfcffb1b5c0
	sourcegraph.com/sourcegraph/appdash-data => github.com/sourcegraph/appdash-data v0.0.0-20151005221446-73f23eafcf67
)<|MERGE_RESOLUTION|>--- conflicted
+++ resolved
@@ -212,11 +212,8 @@
 	github.com/tidwall/sjson v1.2.5 // indirect
 	github.com/tjfoc/gmsm v1.4.1 // indirect
 	github.com/zeebo/xxh3 v1.0.2 // indirect
-<<<<<<< HEAD
+	gopkg.in/ini.v1 v1.67.0 // indirect
 	modernc.org/mathutil v1.7.1 // indirect
-=======
-	gopkg.in/ini.v1 v1.67.0 // indirect
->>>>>>> 78f79d0e
 )
 
 require (
