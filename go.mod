module github.com/pingcap/tidb

go 1.16

require (
	cloud.google.com/go/storage v1.16.1
	github.com/BurntSushi/toml v0.3.1
	github.com/DATA-DOG/go-sqlmock v1.5.0
	github.com/HdrHistogram/hdrhistogram-go v1.1.0 // indirect
	github.com/Jeffail/gabs/v2 v2.5.1
	github.com/aws/aws-sdk-go v1.35.3
	github.com/blacktear23/go-proxyprotocol v0.0.0-20180807104634-af7a81e8dd0d
	github.com/carlmjohnson/flagext v0.21.0
	github.com/cheggaaa/pb/v3 v3.0.8
	github.com/cheynewallace/tabby v1.1.1
	github.com/cockroachdb/pebble v0.0.0-20210719141320-8c3bd06debb5
	github.com/coocood/freecache v1.1.1
	github.com/coreos/go-semver v0.3.0
	github.com/cznic/mathutil v0.0.0-20181122101859-297441e03548
	github.com/cznic/sortutil v0.0.0-20181122101858-f5f958428db8
	github.com/danjacques/gofslock v0.0.0-20191023191349-0a45f885bc37
	github.com/dgraph-io/ristretto v0.0.1
	github.com/dgryski/go-farm v0.0.0-20190423205320-6a90982ecee2
	github.com/docker/go-units v0.4.0
	github.com/fsouza/fake-gcs-server v1.19.0
	github.com/go-sql-driver/mysql v1.6.0
	github.com/gogo/protobuf v1.3.2
	github.com/golang/mock v1.6.0
	github.com/golang/protobuf v1.5.2
	github.com/golang/snappy v0.0.3
	github.com/google/btree v1.0.0
	github.com/google/pprof v0.0.0-20210720184732-4bb14d4b1be1
	github.com/google/uuid v1.1.2
	github.com/gorilla/handlers v1.5.1 // indirect
	github.com/gorilla/mux v1.8.0
	github.com/grpc-ecosystem/go-grpc-middleware v1.1.0
	github.com/iancoleman/strcase v0.0.0-20191112232945-16388991a334
	github.com/jedib0t/go-pretty/v6 v6.2.2
	github.com/joho/sqltocsv v0.0.0-20210428211105-a6d6801d59df
	github.com/ngaut/pools v0.0.0-20180318154953-b7bc8c42aac7
	github.com/ngaut/sync2 v0.0.0-20141008032647-7a24ed77b2ef
	github.com/opentracing/basictracer-go v1.0.0
	github.com/opentracing/opentracing-go v1.1.0
	github.com/phayes/freeport v0.0.0-20180830031419-95f893ade6f2
	github.com/pingcap/badger v1.5.1-0.20210831093107-2f6cb8008145
	github.com/pingcap/check v0.0.0-20200212061837-5e12011dc712
	github.com/pingcap/errors v0.11.5-0.20210425183316-da1aaba5fb63
	github.com/pingcap/failpoint v0.0.0-20210316064728-7acb0f0a3dfd
	github.com/pingcap/fn v0.0.0-20200306044125-d5540d389059
	github.com/pingcap/kvproto v0.0.0-20210806074406-317f69fb54b4
	github.com/pingcap/log v0.0.0-20210906054005-afc726e70354
	github.com/pingcap/parser v0.0.0-20211004012448-687005894c4e
	github.com/pingcap/sysutil v0.0.0-20210730114356-fcd8a63f68c5
	github.com/pingcap/tidb-tools v5.0.3+incompatible
	github.com/pingcap/tipb v0.0.0-20210802080519-94b831c6db55
	github.com/prometheus/client_golang v1.5.1
	github.com/prometheus/client_model v0.2.0
	github.com/prometheus/common v0.9.1
	github.com/shirou/gopsutil v3.21.2+incompatible
	github.com/shurcooL/httpgzip v0.0.0-20190720172056-320755c1c1b0
	github.com/sirupsen/logrus v1.8.1 // indirect
	github.com/soheilhy/cmux v0.1.4
	github.com/spf13/cobra v1.0.0
	github.com/spf13/pflag v1.0.5
	github.com/stretchr/testify v1.7.0
	github.com/tiancaiamao/appdash v0.0.0-20181126055449-889f96f722a2
	github.com/tikv/client-go/v2 v2.0.0-alpha.0.20210926100628-3cc2459779ca
	github.com/tikv/pd v1.1.0-beta.0.20210818082359-acba1da0018d
	github.com/twmb/murmur3 v1.1.3
	github.com/uber/jaeger-client-go v2.22.1+incompatible
	github.com/uber/jaeger-lib v2.4.1+incompatible // indirect
	github.com/wangjohn/quickselect v0.0.0-20161129230411-ed8402a42d5f
	github.com/xitongsys/parquet-go v1.5.5-0.20201110004701-b09c49d6d457
	github.com/xitongsys/parquet-go-source v0.0.0-20200817004010-026bad9b25d0
	go.etcd.io/etcd v0.5.0-alpha.5.0.20210512015243-d19fbe541bf9
	go.uber.org/atomic v1.9.0
	go.uber.org/automaxprocs v1.4.0
	go.uber.org/goleak v1.1.11-0.20210813005559-691160354723
	go.uber.org/multierr v1.7.0
	go.uber.org/zap v1.19.1
	golang.org/x/net v0.0.0-20210503060351-7fd8e65b6420
	golang.org/x/oauth2 v0.0.0-20210805134026-6f1e6394065a
	golang.org/x/sync v0.0.0-20210220032951-036812b2e83c
	golang.org/x/sys v0.0.0-20210806184541-e5e7981a1069
	golang.org/x/text v0.3.7
	golang.org/x/tools v0.1.5
	google.golang.org/api v0.54.0
	google.golang.org/grpc v1.40.0
	gopkg.in/check.v1 v1.0.0-20201130134442-10cb98267c6c // indirect
	gopkg.in/yaml.v2 v2.4.0
	modernc.org/mathutil v1.2.2
	sourcegraph.com/sourcegraph/appdash v0.0.0-20190731080439-ebfcffb1b5c0
	sourcegraph.com/sourcegraph/appdash-data v0.0.0-20151005221446-73f23eafcf67
)

// cloud.google.com/go/storage will upgrade grpc to v1.40.0
// we need keep the replacement until go.etcd.io supports the higher version of grpc.
replace google.golang.org/grpc => google.golang.org/grpc v1.29.1
<<<<<<< HEAD
replace github.com/pingcap/parser => /Users/alfredlu/code/pingcap/parser
=======

replace github.com/pingcap/parser => ./parser
>>>>>>> 219c02e9
<|MERGE_RESOLUTION|>--- conflicted
+++ resolved
@@ -96,9 +96,5 @@
 // cloud.google.com/go/storage will upgrade grpc to v1.40.0
 // we need keep the replacement until go.etcd.io supports the higher version of grpc.
 replace google.golang.org/grpc => google.golang.org/grpc v1.29.1
-<<<<<<< HEAD
-replace github.com/pingcap/parser => /Users/alfredlu/code/pingcap/parser
-=======
 
-replace github.com/pingcap/parser => ./parser
->>>>>>> 219c02e9
+replace github.com/pingcap/parser => ./parser