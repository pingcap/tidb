--- conflicted
+++ resolved
@@ -212,11 +212,8 @@
 	github.com/tidwall/sjson v1.2.5 // indirect
 	github.com/tjfoc/gmsm v1.4.1 // indirect
 	github.com/zeebo/xxh3 v1.0.2 // indirect
-<<<<<<< HEAD
 	go.yaml.in/yaml/v2 v2.4.2 // indirect
-=======
 	gopkg.in/ini.v1 v1.67.0 // indirect
->>>>>>> b3011b68
 )
 
 require (
