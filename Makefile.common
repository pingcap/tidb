# Copyright 2020 PingCAP, Inc.
#
# Licensed under the Apache License, Version 2.0 (the "License");
# you may not use this file except in compliance with the License.
# You may obtain a copy of the License at
#
#     http://www.apache.org/licenses/LICENSE-2.0
#
# Unless required by applicable law or agreed to in writing, software
# distributed under the License is distributed on an "AS IS" BASIS,
# WITHOUT WARRANTIES OR CONDITIONS OF ANY KIND, either express or implied.
# See the License for the specific language governing permissions and
# limitations under the License.

PROJECT=tidb
GOPATH ?= $(shell go env GOPATH)
GOMODCACHE ?= $(shell go env GOMODCACHE)
P=8

# Ensure GOPATH is set before running build process.
ifeq "$(GOPATH)" ""
  $(error Please set the environment variable GOPATH before running `make`)
endif
FAIL_ON_STDOUT := awk '{ print } END { if (NR > 0) { exit 1 } }'

CURDIR := $(shell pwd)
path_to_add := $(addsuffix /bin,$(subst :,/bin:,$(GOPATH))):$(PWD)/tools/bin
export PATH := $(path_to_add):$(PATH)

GO              := GO111MODULE=on go
BUILD_FLAG	:= -tags codes
GOEXPERIMENT=
ifeq ("${ENABLE_FIPS}", "1")
	BUILD_FLAG = -tags codes,boringcrypto
	GOEXPERIMENT = GOEXPERIMENT=boringcrypto
endif
GOBUILD         := $(GOEXPERIMENT) $(GO) build $(BUILD_FLAG)
GOBUILDCOVERAGE := GOPATH=$(GOPATH) cd tidb-server; $(GO) test -coverpkg="../..." -c .
GOTEST          := $(GO) test -p $(P)
OVERALLS        := GO111MODULE=on overalls
STATICCHECK     := GO111MODULE=on staticcheck
TIDB_EDITION    ?= Community

# Ensure TIDB_EDITION is set to Community or Enterprise before running build process.
ifneq "$(TIDB_EDITION)" "Community"
ifneq "$(TIDB_EDITION)" "Enterprise"
  $(error Please set the correct environment variable TIDB_EDITION before running `make`)
endif
endif

ARCH      := "`uname -s`"
LINUX     := "Linux"
MAC       := "Darwin"

PACKAGE_LIST  := go list ./...
PACKAGE_LIST_TIDB_TESTS  := go list ./... | grep -vE "github.com\/pingcap\/tidb\/br|github.com\/pingcap\/tidb\/cmd|github.com\/pingcap\/tidb\/dumpling"
PACKAGES  ?= $$($(PACKAGE_LIST))
PACKAGES_TIDB_TESTS ?= $$($(PACKAGE_LIST_TIDB_TESTS))
PACKAGE_DIRECTORIES := $(PACKAGE_LIST) | sed 's|github.com/pingcap/$(PROJECT)/||'
PACKAGE_DIRECTORIES_TIDB_TESTS := $(PACKAGE_LIST_TIDB_TESTS) | sed 's|github.com/pingcap/$(PROJECT)/||'
FILES     := $$(find $$($(PACKAGE_DIRECTORIES)) -name "*.go")
FILES_TIDB_TESTS := $$(find $$($(PACKAGE_DIRECTORIES_TIDB_TESTS)) -name "*.go")

UNCONVERT_PACKAGES_LIST := go list ./...| grep -vE "lightning\/checkpoints|lightning\/manual|lightning\/common|tidb-binlog\/proto\/go-binlog"
UNCONVERT_PACKAGES := $$($(UNCONVERT_PACKAGES_LIST))

<<<<<<< HEAD
FAILPOINT_ENABLE  := find $$PWD/ -type d -mindepth 1| grep -vE "(\.git|\.idea|tools)" | xargs tools/bin/failpoint-ctl enable
FAILPOINT_DISABLE := find $$PWD/ -type d -mindepth 1| grep -vE "(\.git|\.idea|tools)" | xargs tools/bin/failpoint-ctl disable
=======
FAILPOINT_ENABLE  := find $$PWD/ -type d -mindepth 1 | grep -vE "(\.git|\.idea|tools)" | xargs tools/bin/failpoint-ctl enable
FAILPOINT_DISABLE := find $$PWD/ -type d -mindepth 1 | grep -vE "(\.git|\.idea|tools)" | xargs tools/bin/failpoint-ctl disable
>>>>>>> 4e1cf8a4

LDFLAGS += -X "github.com/pingcap/tidb/pkg/parser/mysql.TiDBReleaseVersion=$(shell git describe --tags --dirty --always)"
LDFLAGS += -X "github.com/pingcap/tidb/pkg/util/versioninfo.TiDBBuildTS=$(shell date -u '+%Y-%m-%d %H:%M:%S')"
LDFLAGS += -X "github.com/pingcap/tidb/pkg/util/versioninfo.TiDBGitHash=$(shell git rev-parse HEAD)"
LDFLAGS += -X "github.com/pingcap/tidb/pkg/util/versioninfo.TiDBGitBranch=$(shell git rev-parse --abbrev-ref HEAD)"
LDFLAGS += -X "github.com/pingcap/tidb/pkg/util/versioninfo.TiDBEdition=$(TIDB_EDITION)"

EXTENSION_FLAG =
ifeq ($(shell if [ -f pkg/extension/enterprise/.git ]; then echo "true"; fi),true)
	EXTENSION_FLAG += -X "github.com/pingcap/tidb/pkg/util/versioninfo.TiDBEnterpriseExtensionGitHash=$(shell cd pkg/extension/enterprise && git rev-parse HEAD)"
endif

TEST_LDFLAGS =  -X "github.com/pingcap/tidb/pkg/config.checkBeforeDropLDFlag=1"
COVERAGE_SERVER_LDFLAGS =  -X "github.com/pingcap/tidb/cmd/tidb-server.isCoverageServer=1"

CHECK_LDFLAGS += $(LDFLAGS) ${TEST_LDFLAGS}

TARGET = ""

# VB = Vector Benchmark
VB_FILE =
VB_FUNC =

RACE_FLAG =
ifeq ("$(WITH_RACE)", "1")
	RACE_FLAG = -race
	GOBUILD   = GOPATH=$(GOPATH) $(GO) build
endif

CHECK_FLAG =
ifeq ("$(WITH_CHECK)", "1")
	CHECK_FLAG = $(TEST_LDFLAGS)
endif

BR_PKG := github.com/pingcap/tidb/br
BR_PACKAGES       := go list ./...| grep "github.com\/pingcap\/tidb\/br"
BR_PACKAGE_DIRECTORIES := $(BR_PACKAGES) | sed 's|github.com/pingcap/$(PROJECT)/||'
LIGHTNING_BIN     := bin/tidb-lightning
LIGHTNING_CTL_BIN := bin/tidb-lightning-ctl
BR_BIN            := bin/br
TEST_DIR          := /tmp/backup_restore_test


DUMPLING_PKG := github.com/pingcap/tidb/dumpling
DUMPLING_PACKAGES   := go list ./... | grep 'github.com\/pingcap\/tidb\/dumpling'
DUMPLING_PACKAGE_DIRECTORIES := $(DUMPLING_PACKAGES) | sed 's|github.com/pingcap/$(PROJECT)/||'
DUMPLING_BIN        := bin/dumpling
DUMPLING_CHECKER := awk '{ print } END { if (NR > 0) { exit 1 } }'

DUMPLING_LDFLAGS += -X "github.com/pingcap/tidb/dumpling/cli.ReleaseVersion=$(shell git describe --tags --dirty='-dev' --always)"
DUMPLING_LDFLAGS += -X "github.com/pingcap/tidb/dumpling/cli.BuildTimestamp=$(shell date -u '+%Y-%m-%d %I:%M:%S')"
DUMPLING_LDFLAGS += -X "github.com/pingcap/tidb/dumpling/cli.GitHash=$(shell git rev-parse HEAD)"
DUMPLING_LDFLAGS += -X "github.com/pingcap/tidb/dumpling/cli.GitBranch=$(shell git rev-parse --abbrev-ref HEAD)"
DUMPLING_LDFLAGS += -X "github.com/pingcap/tidb/dumpling/cli.GoVersion=$(shell go version)"

DUMPLING_GOBUILD := CGO_ENABLED=1 GO111MODULE=on go build -trimpath -ldflags '$(DUMPLING_LDFLAGS)'
DUMPLING_GOTEST  := CGO_ENABLED=1 GO111MODULE=on go test -ldflags '$(DUMPLING_LDFLAGS)'

TEST_COVERAGE_DIR := "test_coverage"

ifneq ("$(CI)", "")
	BAZEL_GLOBAL_CONFIG := --output_user_root=/home/jenkins/.tidb/tmp
	BAZEL_CMD_CONFIG := --config=ci --repository_cache=/home/jenkins/.tidb/tmp
	BAZEL_SYNC_CONFIG := --repository_cache=/home/jenkins/.tidb/tmp
endif
BAZEL_INSTRUMENTATION_FILTER := --instrument_test_targets --instrumentation_filter=//pkg/...,//br/...,//dumpling/...

NOGO_FLAG=true<|MERGE_RESOLUTION|>--- conflicted
+++ resolved
@@ -64,13 +64,8 @@
 UNCONVERT_PACKAGES_LIST := go list ./...| grep -vE "lightning\/checkpoints|lightning\/manual|lightning\/common|tidb-binlog\/proto\/go-binlog"
 UNCONVERT_PACKAGES := $$($(UNCONVERT_PACKAGES_LIST))
 
-<<<<<<< HEAD
-FAILPOINT_ENABLE  := find $$PWD/ -type d -mindepth 1| grep -vE "(\.git|\.idea|tools)" | xargs tools/bin/failpoint-ctl enable
-FAILPOINT_DISABLE := find $$PWD/ -type d -mindepth 1| grep -vE "(\.git|\.idea|tools)" | xargs tools/bin/failpoint-ctl disable
-=======
 FAILPOINT_ENABLE  := find $$PWD/ -type d -mindepth 1 | grep -vE "(\.git|\.idea|tools)" | xargs tools/bin/failpoint-ctl enable
 FAILPOINT_DISABLE := find $$PWD/ -type d -mindepth 1 | grep -vE "(\.git|\.idea|tools)" | xargs tools/bin/failpoint-ctl disable
->>>>>>> 4e1cf8a4
 
 LDFLAGS += -X "github.com/pingcap/tidb/pkg/parser/mysql.TiDBReleaseVersion=$(shell git describe --tags --dirty --always)"
 LDFLAGS += -X "github.com/pingcap/tidb/pkg/util/versioninfo.TiDBBuildTS=$(shell date -u '+%Y-%m-%d %H:%M:%S')"
