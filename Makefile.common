# Copyright 2020 PingCAP, Inc.
#
# Licensed under the Apache License, Version 2.0 (the "License");
# you may not use this file except in compliance with the License.
# You may obtain a copy of the License at
#
#     http://www.apache.org/licenses/LICENSE-2.0
#
# Unless required by applicable law or agreed to in writing, software
# distributed under the License is distributed on an "AS IS" BASIS,
# WITHOUT WARRANTIES OR CONDITIONS OF ANY KIND, either express or implied.
# See the License for the specific language governing permissions and
# limitations under the License.

PROJECT=tidb
GOPATH ?= $(shell go env GOPATH)
GOMODCACHE ?= $(shell go env GOMODCACHE)
P=8

# Ensure GOPATH is set before running build process.
ifeq "$(GOPATH)" ""
  $(error Please set the environment variable GOPATH before running `make`)
endif
FAIL_ON_STDOUT := awk '{ print } END { if (NR > 0) { exit 1 } }'

CURDIR := $(shell pwd)
path_to_add := $(addsuffix /bin,$(subst :,/bin:,$(GOPATH))):$(PWD)/tools/bin
export PATH := $(path_to_add):$(PATH)

GO              := GO111MODULE=on go
<<<<<<< HEAD
BUILD_TAGS      := codes
=======
BUILD_FLAG	:= -tags codes
REAL_TIKV_TEST_TAGS := deadlock,intest
>>>>>>> b9c54c40
GOEXPERIMENT=
ifeq ("${ENABLE_FIPS}", "1")
	BUILD_TAGS  := $(BUILD_TAGS),boringcrypto
	GOEXPERIMENT = GOEXPERIMENT=boringcrypto
endif

ifeq ("${NEXT_GEN}", "1")
<<<<<<< HEAD
	BUILD_TAGS := $(BUILD_TAGS),nextgen
=======
	BUILD_FLAG := $(BUILD_FLAG),nextgen
	REAL_TIKV_TEST_TAGS := $(REAL_TIKV_TEST_TAGS),nextgen
>>>>>>> b9c54c40
endif

GOBUILD         := $(GOEXPERIMENT) $(GO) build -tags $(BUILD_TAGS)
GOBUILDCOVERAGE := GOPATH=$(GOPATH) cd tidb-server; $(GO) test -coverpkg="../..." -c .
GOTEST          := $(GO) test -p $(P)
OVERALLS        := GO111MODULE=on overalls
STATICCHECK     := GO111MODULE=on staticcheck
TIDB_EDITION    ?= Community

# Ensure TIDB_EDITION is set to Community or Enterprise before running build process.
ifneq "$(TIDB_EDITION)" "Community"
ifneq "$(TIDB_EDITION)" "Enterprise"
  $(error Please set the correct environment variable TIDB_EDITION before running `make`)
endif
endif

ARCH      := "`uname -s`"
LINUX     := "Linux"
MAC       := "Darwin"

PACKAGE_LIST  := go list ./...
PACKAGE_LIST_TIDB_TESTS  := go list ./... | grep -vE "github.com\/pingcap\/tidb\/br|github.com\/pingcap\/tidb\/cmd|github.com\/pingcap\/tidb\/dumpling"
PACKAGES  ?= $$($(PACKAGE_LIST))
PACKAGES_TIDB_TESTS ?= $$($(PACKAGE_LIST_TIDB_TESTS))
PACKAGE_DIRECTORIES := $(PACKAGE_LIST) | sed 's|github.com/pingcap/$(PROJECT)/||'
PACKAGE_DIRECTORIES_TIDB_TESTS := $(PACKAGE_LIST_TIDB_TESTS) | sed 's|github.com/pingcap/$(PROJECT)/||'
FILES     := $$(find $$($(PACKAGE_DIRECTORIES)) -name "*.go")
FILES_TIDB_TESTS := $$(find $$($(PACKAGE_DIRECTORIES_TIDB_TESTS)) -name "*.go")

UNCONVERT_PACKAGES_LIST := go list ./...| grep -vE "lightning\/checkpoints|lightning\/manual|lightning\/common|tidb-binlog\/proto\/go-binlog"
UNCONVERT_PACKAGES := $$($(UNCONVERT_PACKAGES_LIST))

FAILPOINT_ENABLE  := find $$PWD/ -mindepth 1 -type d | grep -vE "(\.git|\.idea|tools)" | xargs tools/bin/failpoint-ctl enable
FAILPOINT_DISABLE := find $$PWD/ -mindepth 1 -type d | grep -vE "(\.git|\.idea|tools)" | xargs tools/bin/failpoint-ctl disable

LDFLAGS += -X "github.com/pingcap/tidb/pkg/parser/mysql.TiDBReleaseVersion=$(shell git describe --tags --dirty --always)"
LDFLAGS += -X "github.com/pingcap/tidb/pkg/util/versioninfo.TiDBBuildTS=$(shell date -u '+%Y-%m-%d %H:%M:%S')"
LDFLAGS += -X "github.com/pingcap/tidb/pkg/util/versioninfo.TiDBGitHash=$(shell git rev-parse HEAD)"
LDFLAGS += -X "github.com/pingcap/tidb/pkg/util/versioninfo.TiDBGitBranch=$(shell git rev-parse --abbrev-ref HEAD)"
LDFLAGS += -X "github.com/pingcap/tidb/pkg/util/versioninfo.TiDBEdition=$(TIDB_EDITION)"

EXTENSION_FLAG =
ifeq ($(shell if [ -f pkg/extension/enterprise/.git ]; then echo "true"; fi),true)
	EXTENSION_FLAG += -X "github.com/pingcap/tidb/pkg/util/versioninfo.TiDBEnterpriseExtensionGitHash=$(shell cd pkg/extension/enterprise && git rev-parse HEAD)"
endif

TEST_LDFLAGS =  -X "github.com/pingcap/tidb/pkg/config.checkBeforeDropLDFlag=1"
COVERAGE_SERVER_LDFLAGS =  -X "github.com/pingcap/tidb/cmd/tidb-server.isCoverageServer=1"

CHECK_LDFLAGS += $(LDFLAGS) ${TEST_LDFLAGS}

TARGET = ""

# VB = Vector Benchmark
VB_FILE =
VB_FUNC =

RACE_FLAG =
ifeq ("$(WITH_RACE)", "1")
	RACE_FLAG = -race
	GOBUILD   = GOPATH=$(GOPATH) $(GO) build
endif

CHECK_FLAG =
ifeq ("$(WITH_CHECK)", "1")
	CHECK_FLAG = $(TEST_LDFLAGS)
endif

BR_PKG := github.com/pingcap/tidb/br
BR_PACKAGES       := go list ./...| grep "github.com\/pingcap\/tidb\/br"
BR_PACKAGE_DIRECTORIES := $(BR_PACKAGES) | sed 's|github.com/pingcap/$(PROJECT)/||'
LIGHTNING_BIN     := bin/tidb-lightning
LIGHTNING_CTL_BIN := bin/tidb-lightning-ctl
BR_BIN            := bin/br
TEST_DIR          := /tmp/backup_restore_test


DUMPLING_PKG := github.com/pingcap/tidb/dumpling
DUMPLING_PACKAGES   := go list ./... | grep 'github.com\/pingcap\/tidb\/dumpling'
DUMPLING_PACKAGE_DIRECTORIES := $(DUMPLING_PACKAGES) | sed 's|github.com/pingcap/$(PROJECT)/||'
DUMPLING_BIN        := bin/dumpling
DUMPLING_CHECKER := awk '{ print } END { if (NR > 0) { exit 1 } }'

DUMPLING_LDFLAGS += -X "github.com/pingcap/tidb/dumpling/cli.ReleaseVersion=$(shell git describe --tags --dirty='-dev' --always)"
DUMPLING_LDFLAGS += -X "github.com/pingcap/tidb/dumpling/cli.BuildTimestamp=$(shell date -u '+%Y-%m-%d %I:%M:%S')"
DUMPLING_LDFLAGS += -X "github.com/pingcap/tidb/dumpling/cli.GitHash=$(shell git rev-parse HEAD)"
DUMPLING_LDFLAGS += -X "github.com/pingcap/tidb/dumpling/cli.GitBranch=$(shell git rev-parse --abbrev-ref HEAD)"
DUMPLING_LDFLAGS += -X "github.com/pingcap/tidb/dumpling/cli.GoVersion=$(shell go version)"

DUMPLING_GOBUILD := CGO_ENABLED=1 GO111MODULE=on go build -trimpath -ldflags '$(DUMPLING_LDFLAGS)'
DUMPLING_GOTEST  := CGO_ENABLED=1 GO111MODULE=on go test -ldflags '$(DUMPLING_LDFLAGS)'

TEST_COVERAGE_DIR := "test_coverage"

ifneq ("$(CI)", "")
	BAZEL_GLOBAL_CONFIG := --output_user_root=/home/jenkins/.tidb/tmp
	BAZEL_CMD_CONFIG := --config=ci --repository_cache=/home/jenkins/.tidb/tmp
	BAZEL_SYNC_CONFIG := --repository_cache=/home/jenkins/.tidb/tmp
endif
BAZEL_INSTRUMENTATION_FILTER := --instrument_test_targets --instrumentation_filter=//pkg/...,//br/...,//dumpling/...

NOGO_FLAG=true<|MERGE_RESOLUTION|>--- conflicted
+++ resolved
@@ -27,13 +27,8 @@
 path_to_add := $(addsuffix /bin,$(subst :,/bin:,$(GOPATH))):$(PWD)/tools/bin
 export PATH := $(path_to_add):$(PATH)
 
-GO              := GO111MODULE=on go
-<<<<<<< HEAD
-BUILD_TAGS      := codes
-=======
-BUILD_FLAG	:= -tags codes
+BUILD_TAGS          := codes
 REAL_TIKV_TEST_TAGS := deadlock,intest
->>>>>>> b9c54c40
 GOEXPERIMENT=
 ifeq ("${ENABLE_FIPS}", "1")
 	BUILD_TAGS  := $(BUILD_TAGS),boringcrypto
@@ -41,14 +36,11 @@
 endif
 
 ifeq ("${NEXT_GEN}", "1")
-<<<<<<< HEAD
 	BUILD_TAGS := $(BUILD_TAGS),nextgen
-=======
-	BUILD_FLAG := $(BUILD_FLAG),nextgen
 	REAL_TIKV_TEST_TAGS := $(REAL_TIKV_TEST_TAGS),nextgen
->>>>>>> b9c54c40
 endif
 
+GO              := GO111MODULE=on go
 GOBUILD         := $(GOEXPERIMENT) $(GO) build -tags $(BUILD_TAGS)
 GOBUILDCOVERAGE := GOPATH=$(GOPATH) cd tidb-server; $(GO) test -coverpkg="../..." -c .
 GOTEST          := $(GO) test -p $(P)
