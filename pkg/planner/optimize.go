--- conflicted
+++ resolved
@@ -633,51 +633,6 @@
 	return nil, "", "", nil
 }
 
-<<<<<<< HEAD
-func getBindRecord(ctx sessionctx.Context, stmt ast.StmtNode) (*bindinfo.BindRecord, string, error) {
-	// When the domain is initializing, the bind will be nil.
-	if ctx.Value(bindinfo.SessionBindInfoKeyType) == nil {
-		return nil, "", nil
-	}
-	stmtNode, _, sqlDigest, err := NormalizeStmtForBinding(stmt, ctx.GetSessionVars().CurrentDB, false)
-	if err != nil || stmtNode == nil {
-		return nil, "", err
-	}
-	var sqlDigestUni string
-	if ctx.GetSessionVars().EnableUniversalBinding {
-		_, _, sqlDigestUni, err = NormalizeStmtForBinding(stmt, ctx.GetSessionVars().CurrentDB, true)
-		if err != nil {
-			return nil, "", err
-		}
-	}
-
-	// the priority: session normal > session universal > global normal > global universal
-	sessionHandle := ctx.Value(bindinfo.SessionBindInfoKeyType).(bindinfo.SessionBindingHandle)
-	if bindRecord := sessionHandle.GetSessionBinding(sqlDigest); bindRecord != nil && bindRecord.HasEnabledBinding() {
-		return bindRecord, metrics.ScopeSession, nil
-	}
-	if ctx.GetSessionVars().EnableUniversalBinding {
-		if bindRecord := sessionHandle.GetSessionBinding(sqlDigestUni); bindRecord != nil && bindRecord.HasEnabledBinding() {
-			return bindRecord, metrics.ScopeSession, nil
-		}
-	}
-	globalHandle := domain.GetDomain(ctx).BindHandle()
-	if globalHandle == nil {
-		return nil, "", nil
-	}
-	if bindRecord := globalHandle.GetGlobalBinding(sqlDigest); bindRecord != nil && bindRecord.HasEnabledBinding() {
-		return bindRecord, metrics.ScopeGlobal, nil
-	}
-	if ctx.GetSessionVars().EnableUniversalBinding {
-		if bindRecord := globalHandle.GetGlobalBinding(sqlDigestUni); bindRecord != nil && bindRecord.HasEnabledBinding() {
-			return bindRecord, metrics.ScopeGlobal, nil
-		}
-	}
-	return nil, "", nil
-}
-
-=======
->>>>>>> cc805cfa
 func handleInvalidBinding(ctx context.Context, sctx sessionctx.Context, level string, bindRecord bindinfo.BindRecord) {
 	sessionHandle := sctx.Value(bindinfo.SessionBindInfoKeyType).(bindinfo.SessionBindingHandle)
 	err := sessionHandle.DropSessionBinding(bindRecord.OriginalSQL, bindRecord.Db, &bindRecord.Bindings[0])
