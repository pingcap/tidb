--- conflicted
+++ resolved
@@ -128,7 +128,8 @@
 
 	// Maybe added in model.IndexInfo better, but the cache of model.IndexInfo may lead side effect
 	IsUkShardIndexPath bool
-<<<<<<< HEAD
+	// Whether to use the index lookup push down optimization for this access path.
+	IsIndexLookUpPushDown bool
 
 	// GroupedRanges and GroupByColIdxs are used for the SortPropSatisfiedNeedMergeSort case from matchProperty().
 	// It's for queries like `SELECT * FROM t WHERE a IN (1,2,3) ORDER BY b, c` with index(a, b, c), where we need a
@@ -142,10 +143,6 @@
 	// This field is used to rebuild GroupedRanges from ranges using GroupRangesByCols().
 	// It's used in plan cache or Apply.
 	GroupByColIdxs []int
-=======
-	// Whether to use the index lookup push down optimization for this access path.
-	IsIndexLookUpPushDown bool
->>>>>>> 933db8df
 }
 
 // Clone returns a deep copy of the original AccessPath.
