--- conflicted
+++ resolved
@@ -9,21 +9,17 @@
         "//pkg/expression",
         "//pkg/kv",
         "//pkg/meta/model",
-<<<<<<< HEAD
-=======
         "//pkg/parser/ast",
->>>>>>> 4463d935
+        "//pkg/meta/model",
         "//pkg/planner/core/base",
         "//pkg/planner/property",
         "//pkg/planner/util",
         "//pkg/planner/util/costusage",
         "//pkg/planner/util/optimizetrace",
         "//pkg/sessionctx",
-<<<<<<< HEAD
+        "//pkg/table",
+        "//pkg/sessionctx",
         "//pkg/statistics",
-=======
-        "//pkg/table",
->>>>>>> 4463d935
         "//pkg/util/execdetails",
         "//pkg/util/hint",
         "@com_github_pingcap_tipb//go-tipb",
