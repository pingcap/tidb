// Copyright 2024 PingCAP, Inc.
//
// Licensed under the Apache License, Version 2.0 (the "License");
// you may not use this file except in compliance with the License.
// You may obtain a copy of the License at
//
//     http://www.apache.org/licenses/LICENSE-2.0
//
// Unless required by applicable law or agreed to in writing, software
// distributed under the License is distributed on an "AS IS" BASIS,
// WITHOUT WARRANTIES OR CONDITIONS OF ANY KIND, either express or implied.
// See the License for the specific language governing permissions and
// limitations under the License.

package utilfuncp

import (
	"context"

	"github.com/pingcap/tidb/pkg/expression"
	"github.com/pingcap/tidb/pkg/kv"
	"github.com/pingcap/tidb/pkg/meta/model"
	"github.com/pingcap/tidb/pkg/parser/ast"
	"github.com/pingcap/tidb/pkg/planner/core/base"
	"github.com/pingcap/tidb/pkg/planner/property"
	"github.com/pingcap/tidb/pkg/planner/util"
	"github.com/pingcap/tidb/pkg/planner/util/costusage"
	"github.com/pingcap/tidb/pkg/planner/util/optimizetrace"
	"github.com/pingcap/tidb/pkg/sessionctx"
	"github.com/pingcap/tidb/pkg/table"
	"github.com/pingcap/tidb/pkg/util/execdetails"
	"github.com/pingcap/tidb/pkg/util/hint"
	"github.com/pingcap/tipb/go-tipb"
)

// this file is used for passing function pointer at init(){} to avoid some import cycles.

// FindBestTask4BaseLogicalPlan will be called by baseLogicalPlan in logicalOp pkg.
// The logic inside covers Task, Property, LogicalOp and PhysicalOp, so it doesn't belong to logicalOp pkg.
// It should be kept in core pkg.
// todo: arenatlx, For clear division, we should remove Logical FindBestTask interface. Let core pkg to
// guide itself by receive logical tree.
var FindBestTask4BaseLogicalPlan func(p base.LogicalPlan, prop *property.PhysicalProperty,
	planCounter *base.PlanCounterTp, opt *optimizetrace.PhysicalOptimizeOp) (
	bestTask base.Task, cntPlan int64, err error)

// ExhaustPhysicalPlans4LogicalMaxOneRow will be called by LogicalMaxOneRow in logicalOp pkg.
var ExhaustPhysicalPlans4LogicalMaxOneRow func(p base.LogicalPlan, prop *property.PhysicalProperty) (
	[]base.PhysicalPlan, bool, error)

// FindBestTask4LogicalCTETable will be called by LogicalCTETable in logicalOp pkg.
var FindBestTask4LogicalCTETable func(lp base.LogicalPlan, prop *property.PhysicalProperty, _ *base.PlanCounterTp,
	_ *optimizetrace.PhysicalOptimizeOp) (t base.Task, cntPlan int64, err error)

// FindBestTask4LogicalMemTable will be called by LogicalMemTable in logicalOp pkg.
var FindBestTask4LogicalMemTable func(lp base.LogicalPlan, prop *property.PhysicalProperty,
	planCounter *base.PlanCounterTp, opt *optimizetrace.PhysicalOptimizeOp) (t base.Task,
	cntPlan int64, err error)

// FindBestTask4LogicalShow will be called by LogicalShow in logicalOp pkg.
var FindBestTask4LogicalShow func(lp base.LogicalPlan, prop *property.PhysicalProperty, planCounter *base.PlanCounterTp,
	_ *optimizetrace.PhysicalOptimizeOp) (base.Task, int64, error)

// FindBestTask4LogicalShowDDLJobs will be called by LogicalShowDDLJobs in logicalOp pkg.
var FindBestTask4LogicalShowDDLJobs func(lp base.LogicalPlan, prop *property.PhysicalProperty,
	planCounter *base.PlanCounterTp, _ *optimizetrace.PhysicalOptimizeOp) (base.Task, int64, error)

// FindBestTask4LogicalCTE will be called by LogicalCTE in logicalOp pkg.
var FindBestTask4LogicalCTE func(lp base.LogicalPlan, prop *property.PhysicalProperty,
	counter *base.PlanCounterTp, pop *optimizetrace.PhysicalOptimizeOp) (t base.Task, cntPlan int64, err error)

// FindBestTask4LogicalTableDual will be called by LogicalTableDual in logicalOp pkg.
var FindBestTask4LogicalTableDual func(lp base.LogicalPlan, prop *property.PhysicalProperty,
	planCounter *base.PlanCounterTp, opt *optimizetrace.PhysicalOptimizeOp) (base.Task, int64, error)

// FindBestTask4LogicalDataSource will be called by LogicalDataSource in logicalOp pkg.
var FindBestTask4LogicalDataSource func(lp base.LogicalPlan, prop *property.PhysicalProperty,
	planCounter *base.PlanCounterTp, opt *optimizetrace.PhysicalOptimizeOp) (t base.Task, cntPlan int64, err error)

// ExhaustPhysicalPlans4LogicalSequence will be called by LogicalSequence in logicalOp pkg.
var ExhaustPhysicalPlans4LogicalSequence func(lp base.LogicalPlan, prop *property.PhysicalProperty) (
	[]base.PhysicalPlan, bool, error)

// ExhaustPhysicalPlans4LogicalSort will be called by LogicalSort in logicalOp pkg.
var ExhaustPhysicalPlans4LogicalSort func(lp base.LogicalPlan, prop *property.PhysicalProperty) (
	[]base.PhysicalPlan, bool, error)

// ExhaustPhysicalPlans4LogicalTopN will be called by LogicalTopN in logicalOp pkg.
var ExhaustPhysicalPlans4LogicalTopN func(lp base.LogicalPlan, prop *property.PhysicalProperty) (
	[]base.PhysicalPlan, bool, error)

// ExhaustPhysicalPlans4LogicalLimit will be called by LogicalLimit in logicalOp pkg.
var ExhaustPhysicalPlans4LogicalLimit func(lp base.LogicalPlan, prop *property.PhysicalProperty) (
	[]base.PhysicalPlan, bool, error)

// ExhaustPhysicalPlans4LogicalProjection will be called by LogicalLimit in logicalOp pkg.
var ExhaustPhysicalPlans4LogicalProjection func(lp base.LogicalPlan,
	prop *property.PhysicalProperty) ([]base.PhysicalPlan, bool, error)

// ExhaustPhysicalPlans4LogicalWindow will be called by LogicalWindow in logicalOp pkg.
var ExhaustPhysicalPlans4LogicalWindow func(lp base.LogicalPlan, prop *property.PhysicalProperty) (
	[]base.PhysicalPlan, bool, error)

// ExhaustPhysicalPlans4LogicalLock will be called by LogicalLock in logicalOp pkg.
var ExhaustPhysicalPlans4LogicalLock func(lp base.LogicalPlan, prop *property.PhysicalProperty) (
	[]base.PhysicalPlan, bool, error)

// ExhaustPhysicalPlans4LogicalUnionScan will be called by LogicalUnionScan in logicalOp pkg.
var ExhaustPhysicalPlans4LogicalUnionScan func(lp base.LogicalPlan, prop *property.PhysicalProperty) (
	[]base.PhysicalPlan, bool, error)

// ExhaustPhysicalPlans4LogicalSelection will be called by LogicalSelection in logicalOp pkg.
var ExhaustPhysicalPlans4LogicalSelection func(lp base.LogicalPlan, prop *property.PhysicalProperty) (
	[]base.PhysicalPlan, bool, error)

// ExhaustPhysicalPlans4LogicalJoin will be called by LogicalJoin in logicalOp pkg.
var ExhaustPhysicalPlans4LogicalJoin func(lp base.LogicalPlan, prop *property.PhysicalProperty) (
	[]base.PhysicalPlan, bool, error)

// ExhaustPhysicalPlans4LogicalAggregation will be called by LogicalAggregation in logicalOp pkg.
var ExhaustPhysicalPlans4LogicalAggregation func(lp base.LogicalPlan, prop *property.PhysicalProperty) (
	[]base.PhysicalPlan, bool, error)

// ExhaustPhysicalPlans4LogicalApply will be called by LogicalApply in logicalOp pkg.
var ExhaustPhysicalPlans4LogicalApply func(lp base.LogicalPlan, prop *property.PhysicalProperty) (
	[]base.PhysicalPlan, bool, error)

// ExhaustPhysicalPlans4LogicalPartitionUnionAll will be called by LogicalPartitionUnionAll in logicalOp pkg.
var ExhaustPhysicalPlans4LogicalPartitionUnionAll func(lp base.LogicalPlan, prop *property.PhysicalProperty) (
	[]base.PhysicalPlan, bool, error)

// ExhaustPhysicalPlans4LogicalUnionAll will be called by LogicalUnionAll in logicalOp pkg.
var ExhaustPhysicalPlans4LogicalUnionAll func(lp base.LogicalPlan, prop *property.PhysicalProperty) (
	[]base.PhysicalPlan, bool, error)

// ExhaustPhysicalPlans4LogicalExpand will be called by LogicalExpand in logicalOp pkg.
var ExhaustPhysicalPlans4LogicalExpand func(lp base.LogicalPlan, prop *property.PhysicalProperty) (
	[]base.PhysicalPlan, bool, error)

// ExhaustPhysicalPlans4LogicalCTE will be called by LogicalCTE in logicalOp pkg.
var ExhaustPhysicalPlans4LogicalCTE func(lp base.LogicalPlan, prop *property.PhysicalProperty) (
	[]base.PhysicalPlan, bool, error)

// ****************************************** stats related **********************************************

// DeriveStats4DataSource will be called by LogicalDataSource in logicalOp pkg.
var DeriveStats4DataSource func(lp base.LogicalPlan) (*property.StatsInfo, bool, error)

// DeriveStats4LogicalIndexScan will be called by LogicalIndexScan in logicalOp pkg.
var DeriveStats4LogicalIndexScan func(lp base.LogicalPlan, selfSchema *expression.Schema) (*property.StatsInfo,
	bool, error)

// DeriveStats4LogicalTableScan will be called by LogicalTableScan in logicalOp pkg.
var DeriveStats4LogicalTableScan func(lp base.LogicalPlan) (_ *property.StatsInfo, _ bool, err error)

// AddPrefix4ShardIndexes will be called by LogicalSelection in logicalOp pkg.
var AddPrefix4ShardIndexes func(lp base.LogicalPlan, sc base.PlanContext,
	conds []expression.Expression) []expression.Expression

// IsSingleScan check whether the data source is a single scan.
var IsSingleScan func(ds base.LogicalPlan, indexColumns []*expression.Column, idxColLens []int) bool

// *************************************** physical op related *******************************************

// GetEstimatedProbeCntFromProbeParents will be called by BasePhysicalPlan in physicalOp pkg.
var GetEstimatedProbeCntFromProbeParents func(probeParents []base.PhysicalPlan) float64

// GetActualProbeCntFromProbeParents will be called by BasePhysicalPlan in physicalOp pkg.
var GetActualProbeCntFromProbeParents func(pps []base.PhysicalPlan, statsColl *execdetails.RuntimeStatsColl) int64

// GetPlanCost export the getPlanCost from core pkg for cascades usage.
// todo: remove this three func pointer when physical op are all migrated to physicalop pkg.
var GetPlanCost func(base.PhysicalPlan, property.TaskType, *optimizetrace.PlanCostOption) (float64, error)

// Attach2Task4PhysicalSort will be called by PhysicalSort in physicalOp pkg.
var Attach2Task4PhysicalSort func(p base.PhysicalPlan, tasks ...base.Task) base.Task

// GetCost4PhysicalSort will be called by PhysicalSort in physicalOp pkg.
var GetCost4PhysicalSort func(p base.PhysicalPlan, count float64, schema *expression.Schema) float64

// GetPlanCostVer14PhysicalSort will be called by PhysicalSort in physicalOp pkg.
var GetPlanCostVer14PhysicalSort func(pp base.PhysicalPlan, taskType property.TaskType,
	option *optimizetrace.PlanCostOption) (float64, error)

// GetPlanCostVer24PhysicalSort represents the cost of a physical sort operation in version 2.
var GetPlanCostVer24PhysicalSort func(pp base.PhysicalPlan, taskType property.TaskType,
	option *optimizetrace.PlanCostOption, isChildOfINL ...bool) (costusage.CostVer2, error)

// ToPB4PhysicalSort will be called by PhysicalSort in physicalOp pkg.
var ToPB4PhysicalSort func(pp base.PhysicalPlan, ctx *base.BuildPBContext,
	storeType kv.StoreType) (*tipb.Executor, error)

// ResolveIndicesForSort will be called by PhysicalSort in physicalOp pkg.
var ResolveIndicesForSort func(p base.PhysicalPlan) (err error)

// Attach2Task4NominalSort will be called by NominalSort in physicalOp pkg.
var Attach2Task4NominalSort func(base.PhysicalPlan, ...base.Task) base.Task

// Attach2Task4PhysicalUnionAll will be called by PhysicalUnionAll in physicalOp pkg.
var Attach2Task4PhysicalUnionAll func(pp base.PhysicalPlan, tasks ...base.Task) base.Task

// GetPlanCostVer14PhysicalUnionAll will be called by PhysicalUnionAll in physicalOp pkg.
var GetPlanCostVer14PhysicalUnionAll func(pp base.PhysicalPlan, taskType property.TaskType,
	option *optimizetrace.PlanCostOption) (float64, error)

// GetPlanCostVer24PhysicalUnionAll will be called by PhysicalUnionAll in physicalOp pkg.
var GetPlanCostVer24PhysicalUnionAll func(pp base.PhysicalPlan, taskType property.TaskType,
	option *optimizetrace.PlanCostOption, _ ...bool) (costusage.CostVer2, error)

// GetPlanCostVer1PhysicalExchangeReceiver will be called by PhysicalExchangeReceiver in physicalOp pkg.
var GetPlanCostVer1PhysicalExchangeReceiver func(pp base.PhysicalPlan, taskType property.TaskType,
	option *optimizetrace.PlanCostOption) (float64, error)

// GetPlanCostVer2PhysicalExchangeReceiver will be called by PhysicalExchangeReceiver in physicalOp pkg.
var GetPlanCostVer2PhysicalExchangeReceiver func(pp base.PhysicalPlan, taskType property.TaskType,
	option *optimizetrace.PlanCostOption, _ ...bool) (costusage.CostVer2, error)

// ResolveIndices4PhysicalLimit will be called by PhysicalLimit in physicalOp pkg.
var ResolveIndices4PhysicalLimit func(pp base.PhysicalPlan) (err error)

// Attach2Task4PhysicalLimit will be called by PhysicalLimit in physicalOp pkg.
var Attach2Task4PhysicalLimit func(pp base.PhysicalPlan, tasks ...base.Task) base.Task

// GetPlanCostVer14PhysicalTopN will be called by PhysicalLimit in physicalOp pkg.
var GetPlanCostVer14PhysicalTopN func(pp base.PhysicalPlan, taskType property.TaskType,
	option *optimizetrace.PlanCostOption) (float64, error)

// GetPlanCostVer24PhysicalTopN will be called by PhysicalLimit in physicalOp pkg.
var GetPlanCostVer24PhysicalTopN func(pp base.PhysicalPlan, taskType property.TaskType,
	option *optimizetrace.PlanCostOption, isChildOfINL ...bool) (costusage.CostVer2, error)

// Attach2Task4PhysicalTopN will be called by PhysicalTopN in physicalOp pkg.
var Attach2Task4PhysicalTopN func(pp base.PhysicalPlan, tasks ...base.Task) base.Task

// ResolveIndices4PhysicalTopN will be called by PhysicalTopN in physicalOp pkg.
var ResolveIndices4PhysicalTopN func(pp base.PhysicalPlan) (err error)

// GetPlanCostVer24PhysicalSelection will be called by PhysicalSelection in physicalOp pkg.
var GetPlanCostVer24PhysicalSelection func(pp base.PhysicalPlan, taskType property.TaskType,
	option *optimizetrace.PlanCostOption, isChildOfINL ...bool) (costusage.CostVer2, error)

// ResolveIndices4PhysicalSelection will be called by PhysicalSelection in physicalOp pkg.
var ResolveIndices4PhysicalSelection func(pp base.PhysicalPlan) (err error)

// Attach2Task4PhysicalSelection will be called by PhysicalSelection in physicalOp pkg.
var Attach2Task4PhysicalSelection func(pp base.PhysicalPlan, tasks ...base.Task) base.Task

// Attach2Task4PhysicalExpand will be called by PhysicalExpand in physicalOp pkg.
var Attach2Task4PhysicalExpand func(pp base.PhysicalPlan, tasks ...base.Task) base.Task

// GetPlanCostVer14PhysicalSelection will be called by PhysicalSelection in physicalOp pkg.
var GetPlanCostVer14PhysicalSelection func(pp base.PhysicalPlan, taskType property.TaskType,
	option *optimizetrace.PlanCostOption) (float64, error)

// Attach2Task4PhysicalUnionScan will be called by PhysicalUnionScan in physicalOp pkg.
var Attach2Task4PhysicalUnionScan func(pp base.PhysicalPlan, tasks ...base.Task) base.Task

// ResolveIndices4PhysicalUnionScan will be called by PhysicalUnionScan in physicalOp pkg.
var ResolveIndices4PhysicalUnionScan func(pp base.PhysicalPlan) (err error)

// ResolveIndices4PhysicalProjection will be called by PhysicalProjection in physicalOp pkg.
var ResolveIndices4PhysicalProjection func(pp base.PhysicalPlan) (err error)

// GetCost4PhysicalProjection will be called by PhysicalProjection in physicalOp pkg.
var GetCost4PhysicalProjection func(pp base.PhysicalPlan, count float64) float64

// GetPlanCostVer14PhysicalProjection will be called by PhysicalProjection in physicalOp pkg.
var GetPlanCostVer14PhysicalProjection func(pp base.PhysicalPlan, taskType property.TaskType,
	option *optimizetrace.PlanCostOption) (float64, error)

// GetPlanCostVer24PhysicalProjection will be called by PhysicalProjection in physicalOp pkg.
var GetPlanCostVer24PhysicalProjection func(pp base.PhysicalPlan, taskType property.TaskType,
	option *optimizetrace.PlanCostOption, isChildOfINL ...bool) (costusage.CostVer2, error)

// Attach2Task4PhysicalProjection will be called by PhysicalProjection in physicalOp pkg.
var Attach2Task4PhysicalProjection func(pp base.PhysicalPlan, tasks ...base.Task) base.Task

// GetCost4PhysicalIndexJoin will be called by PhysicalIndexJoin in physicalOp pkg.
var GetCost4PhysicalIndexJoin func(pp base.PhysicalPlan,
	outerCnt, innerCnt, outerCost, innerCost float64, costFlag uint64) float64

// GetPlanCostVer14PhysicalIndexJoin calculates the cost of the plan if it has not been calculated yet
// and returns the cost.
var GetPlanCostVer14PhysicalIndexJoin func(pp base.PhysicalPlan, taskType property.TaskType,
	option *optimizetrace.PlanCostOption) (float64, error)

// GetIndexJoinCostVer24PhysicalIndexJoin will be called by PhysicalIndexJoin in physicalOp pkg.
var GetIndexJoinCostVer24PhysicalIndexJoin func(pp base.PhysicalPlan, taskType property.TaskType,
	option *optimizetrace.PlanCostOption, indexJoinType int) (costusage.CostVer2, error)

// Attach2Task4PhysicalIndexJoin will be called by PhysicalIndexJoin in physicalOp pkg.
var Attach2Task4PhysicalIndexJoin func(pp base.PhysicalPlan, tasks ...base.Task) base.Task

// Attach2Task4PhysicalWindow will be called by PhysicalWindow in physicalOp pkg.
var Attach2Task4PhysicalWindow func(pp base.PhysicalPlan, tasks ...base.Task) base.Task

// GetCost4PhysicalMergeJoin computes cost of merge join operator itself.
var GetCost4PhysicalMergeJoin func(pp base.PhysicalPlan, lCnt, rCnt float64, costFlag uint64) float64

// Attach2Task4PhysicalMergeJoin will be called by PhysicalMergeJoin in physicalOp pkg.
var Attach2Task4PhysicalMergeJoin func(pp base.PhysicalPlan, tasks ...base.Task) base.Task

// GetPlanCostVer14PhysicalMergeJoin calculates the cost of the plan if it has not been calculated yet
// and returns the cost.
var GetPlanCostVer14PhysicalMergeJoin func(pp base.PhysicalPlan, taskType property.TaskType,
	option *optimizetrace.PlanCostOption) (float64, error)

// GetPlanCostVer24PhysicalMergeJoin returns the plan-cost of this sub-plan, which is:
// plan-cost = left-child-cost + right-child-cost + filter-cost + group-cost
var GetPlanCostVer24PhysicalMergeJoin func(pp base.PhysicalPlan, taskType property.TaskType,
	option *optimizetrace.PlanCostOption, _ ...bool) (costusage.CostVer2, error)

// GetPlanCostVer14PhysicalIndexScan calculates the cost of the plan if it has not been calculated yet
var GetPlanCostVer14PhysicalIndexScan func(pp base.PhysicalPlan, taskType property.TaskType,
	option *optimizetrace.PlanCostOption) (float64, error)

// GetPlanCostVer14PhysicalTableScan calculates the cost of the plan if it has not been calculated yet
// and returns the cost.
var GetPlanCostVer14PhysicalTableScan func(pp base.PhysicalPlan,
	option *optimizetrace.PlanCostOption) (float64, error)

// GetPlanCostVer14PhysicalIndexReader calculates the cost of the plan if it has not been calculated yet
var GetPlanCostVer14PhysicalIndexReader func(pp base.PhysicalPlan, _ property.TaskType,
	option *optimizetrace.PlanCostOption) (float64, error)

// GetCost4PhysicalHashJoin computes cost of hash join operator itself.
var GetCost4PhysicalHashJoin func(pp base.PhysicalPlan, lCnt, rCnt float64, costFlag uint64,
	op *optimizetrace.PhysicalOptimizeOp) float64

// GetPlanCostVer14PhysicalHashJoin calculates the cost of the plan if it has not been calculated yet
// and returns the cost.
var GetPlanCostVer14PhysicalHashJoin func(pp base.PhysicalPlan, taskType property.TaskType,
	option *optimizetrace.PlanCostOption) (float64, error)

// Attach2Task4PhysicalHashJoin implements PhysicalPlan interface for PhysicalHashJoin.
var Attach2Task4PhysicalHashJoin func(pp base.PhysicalPlan, tasks ...base.Task) base.Task

// GetPlanCostVer24PhysicalIndexScan returns the plan-cost of this sub-plan, which is:
// plan-cost = rows * log2(row-size) * scan-factor
// log2(row-size) is from experiments.
var GetPlanCostVer24PhysicalIndexScan func(pp base.PhysicalPlan, taskType property.TaskType,
	option *optimizetrace.PlanCostOption, args ...bool) (costusage.CostVer2, error)

// GetPlanCostVer24PhysicalTableScan returns the plan-cost of this sub-plan, which is:
// plan-cost = rows * log2(row-size) * scan-factor
// log2(row-size) is from experiments.
var GetPlanCostVer24PhysicalTableScan func(pp base.PhysicalPlan, taskType property.TaskType,
	option *optimizetrace.PlanCostOption, isChildOfINL ...bool) (costusage.CostVer2, error)

<<<<<<< HEAD
// GetPlanCostVer14PhysicalIndexMergeReader calculates the cost of the plan if it has not been calculated yet
// and returns the cost.
var GetPlanCostVer14PhysicalIndexMergeReader func(pp base.PhysicalPlan, taskType property.TaskType,
	option *optimizetrace.PlanCostOption) (float64, error)

// GetPlanCostVer24PhysicalIndexMergeReader returns the plan-cost of this sub-plan, which is:
// plan-cost = build-child-cost + probe-child-cost +
// build-hash-cost + build-filter-cost +
// (probe-filter-cost + probe-hash-cost) / concurrency
var GetPlanCostVer24PhysicalIndexMergeReader func(pp base.PhysicalPlan, taskType property.TaskType,
=======
// GetPlanCostVer24PhysicalIndexReader returns the plan-cost of this sub-plan, which is:
// plan-cost = (child-cost + net-cost) / concurrency
// net-cost = rows * row-size * net-factor
var GetPlanCostVer24PhysicalIndexReader func(pp base.PhysicalPlan, taskType property.TaskType,
>>>>>>> a471b4ec
	option *optimizetrace.PlanCostOption, args ...bool) (costusage.CostVer2, error)

// GetPlanCostVer24PhysicalHashJoin returns the plan-cost of this sub-plan, which is:
// plan-cost = build-child-cost + probe-child-cost +
// build-hash-cost + build-filter-cost +
// (probe-filter-cost + probe-hash-cost) / concurrency
var GetPlanCostVer24PhysicalHashJoin func(pp base.PhysicalPlan, taskType property.TaskType,
	option *optimizetrace.PlanCostOption) (costusage.CostVer2, error)

// GetCost4PhysicalIndexHashJoin computes the cost of index merge join operator and its children.
var GetCost4PhysicalIndexHashJoin func(pp base.PhysicalPlan, outerCnt, innerCnt, outerCost, innerCost float64,
	costFlag uint64) float64

// GetPlanCostVer1PhysicalIndexHashJoin calculates the cost of the plan if it has not been calculated yet
// and returns the cost.
var GetPlanCostVer1PhysicalIndexHashJoin func(pp base.PhysicalPlan, taskType property.TaskType,
	option *optimizetrace.PlanCostOption) (float64, error)

// Attach2Task4PhysicalIndexHashJoin will be called by PhysicalIndexHashJoin in physicalOp pkg.
var Attach2Task4PhysicalIndexHashJoin func(pp base.PhysicalPlan, tasks ...base.Task) base.Task

// GetCost4PhysicalHashAgg computes the cost of hash aggregation considering CPU/memory.
var GetCost4PhysicalHashAgg func(pp base.PhysicalPlan, inputRows float64, isRoot, isMPP bool,
	costFlag uint64) float64

// GetPlanCostVer14PhysicalHashAgg calculates the cost of the plan if it has not been
// calculated yet and returns the cost.
var GetPlanCostVer14PhysicalHashAgg func(pp base.PhysicalPlan, taskType property.TaskType,
	option *optimizetrace.PlanCostOption) (float64, error)

// GetPlanCostVer24PhysicalHashAgg calculates the cost of the plan if it has not been calculated yet
// and returns the cost.
var GetPlanCostVer24PhysicalHashAgg func(pp base.PhysicalPlan, taskType property.TaskType,
	option *optimizetrace.PlanCostOption, isChildOfINL ...bool) (costusage.CostVer2, error)

// Attach2Task4PhysicalHashAgg implements PhysicalPlan interface for PhysicalHashJoin.
var Attach2Task4PhysicalHashAgg func(pp base.PhysicalPlan, tasks ...base.Task) base.Task

// GetCost4PhysicalStreamAgg computes cost of stream aggregation considering CPU/memory.
var GetCost4PhysicalStreamAgg func(pp base.PhysicalPlan, inputRows float64, isRoot bool,
	costFlag uint64) float64

// GetPlanCostVer14PhysicalStreamAgg calculates the cost of the plan if it has not been
// calculated yet and returns the cost.
var GetPlanCostVer14PhysicalStreamAgg func(pp base.PhysicalPlan, taskType property.TaskType,
	option *optimizetrace.PlanCostOption) (float64, error)

// GetPlanCostVer24PhysicalStreamAgg returns the plan-cost of this sub-plan, which is:
// plan-cost = child-cost + agg-cost + group-cost
var GetPlanCostVer24PhysicalStreamAgg func(pp base.PhysicalPlan, taskType property.TaskType,
	option *optimizetrace.PlanCostOption, isChildOfINL ...bool) (costusage.CostVer2, error)

// Attach2Task4PhysicalStreamAgg implements PhysicalPlan interface.
var Attach2Task4PhysicalStreamAgg func(pp base.PhysicalPlan, tasks ...base.Task) base.Task

// Attach2Task4PhysicalApply implements PhysicalPlan interface for PhysicalApply
var Attach2Task4PhysicalApply func(pp base.PhysicalPlan, tasks ...base.Task) base.Task

// GetCost4PhysicalApply computes the cost of apply operator.
var GetCost4PhysicalApply func(pp base.PhysicalPlan, lCount, rCount, lCost, rCost float64) float64

// GetPlanCostVer14PhysicalApply calculates the cost of the plan if it has not been calculated yet
// and returns the cost.
var GetPlanCostVer14PhysicalApply func(pp base.PhysicalPlan, taskType property.TaskType,
	option *optimizetrace.PlanCostOption) (float64, error)

// GetPlanCostVer24PhysicalApply returns the plan-cost of this sub-plan, which is:
// plan-cost = build-child-cost + build-filter-cost + probe-cost + probe-filter-cost
// probe-cost = probe-child-cost * build-rows
var GetPlanCostVer24PhysicalApply func(pp base.PhysicalPlan, taskType property.TaskType,
	option *optimizetrace.PlanCostOption) (costusage.CostVer2, error)

// GetCost4PhysicalIndexLookUpReader computes the cost of index lookup reader operator.
var GetCost4PhysicalIndexLookUpReader func(pp base.PhysicalPlan, costFlag uint64) float64

// GetPlanCostVer14PhysicalIndexLookUpReader calculates the cost of the plan if it has not been calculated yet
// and returns the cost.
var GetPlanCostVer14PhysicalIndexLookUpReader func(pp base.PhysicalPlan, taskType property.TaskType,
	option *optimizetrace.PlanCostOption) (float64, error)

// GetPlanCostVer24PhysicalIndexLookUpReader returns the plan-cost of this sub-plan, which is:
// plan-cost = build-child-cost + build-filter-cost + probe-cost + probe-filter-cost
// probe-cost = probe-child-cost * build-rows
var GetPlanCostVer24PhysicalIndexLookUpReader func(pp base.PhysicalPlan, taskType property.TaskType,
	option *optimizetrace.PlanCostOption, args ...bool) (costusage.CostVer2, error)

// ResolveIndices4PhysicalIndexLookUpReader is used to resolve indices for PhysicalIndexLookUpReader.
var ResolveIndices4PhysicalIndexLookUpReader func(pp base.PhysicalPlan) (err error)

// Attach2Task4PhysicalSequence will be called by PhysicalSequence in physicalOp pkg.
var Attach2Task4PhysicalSequence func(pp base.PhysicalPlan, tasks ...base.Task) base.Task

// GetPlanCostVer24PhysicalCTE will be called by PhysicalCTE in physicalOp pkg.
var GetPlanCostVer24PhysicalCTE func(pp base.PhysicalPlan, taskType property.TaskType,
	option *optimizetrace.PlanCostOption, _ ...bool) (costusage.CostVer2, error)

// Attach2Task4PhysicalCTEStorage will be called in physicalOp pkg.
var Attach2Task4PhysicalCTEStorage func(pp base.PhysicalPlan, tasks ...base.Task) base.Task

// GetPlanCostVer24PhysicalTableReader get the cost v2 for table reader.
var GetPlanCostVer24PhysicalTableReader func(pp base.PhysicalPlan, taskType property.TaskType,
	option *optimizetrace.PlanCostOption, _ ...bool) (costusage.CostVer2, error)

// GetPlanCostVer14PhysicalTableReader get the cost v1 for table reader.
var GetPlanCostVer14PhysicalTableReader func(pp base.PhysicalPlan,
	option *optimizetrace.PlanCostOption) (float64, error)

// LoadTableStats will be called in physicalOp pkg.
var LoadTableStats func(ctx sessionctx.Context, tblInfo *model.TableInfo, pid int64)

// ****************************************** task related ***********************************************

// AttachPlan2Task will be called by BasePhysicalPlan in physicalOp pkg.
var AttachPlan2Task func(p base.PhysicalPlan, t base.Task) base.Task

// WindowIsTopN is used in DeriveTopNFromWindow rule.
// todo: @arenatlx: remove it after logical_datasource is migrated to logicalop.
var WindowIsTopN func(p base.LogicalPlan) (bool, uint64)

// GetTaskPlanCost export the getTaskPlanCost from core pkg for cascades usage.
var GetTaskPlanCost func(t base.Task, pop *optimizetrace.PhysicalOptimizeOp) (float64, bool, error)

// CompareTaskCost export the compareTaskCost from core pkg for cascades usage.
var CompareTaskCost func(curTask, bestTask base.Task, op *optimizetrace.PhysicalOptimizeOp) (
	curIsBetter bool, err error)

// GetPossibleAccessPaths is used in static pruning, when it is not needed, remove this func pointer.
var GetPossibleAccessPaths func(ctx base.PlanContext, tableHints *hint.PlanHints, indexHints []*ast.IndexHint,
	tbl table.Table, dbName, tblName ast.CIStr, check bool, hasFlagPartitionProcessor bool) ([]*util.AccessPath, error)

// **************************************** plan clone related ********************************************

// CloneExpressionsForPlanCache is used to clone expressions for plan cache.
var CloneExpressionsForPlanCache func(exprs, cloned []expression.Expression) []expression.Expression

// CloneColumnsForPlanCache is used to clone columns for plan cache.
var CloneColumnsForPlanCache func(cols, cloned []*expression.Column) []*expression.Column

// CloneConstantsForPlanCache is used to clone constants for plan cache.
var CloneConstantsForPlanCache func(constants, cloned []*expression.Constant) []*expression.Constant

// CloneScalarFunctionsForPlanCache is used clone scalar functions for plan cache
var CloneScalarFunctionsForPlanCache func(scalarFuncs, cloned []*expression.ScalarFunction) []*expression.ScalarFunction

// ****************************************** optimize portal *********************************************

// DoOptimize is to optimize a logical plan.
var DoOptimize func(
	ctx context.Context,
	sctx base.PlanContext,
	flag uint64,
	logic base.LogicalPlan,
) (base.LogicalPlan, base.PhysicalPlan, float64, error)

// Attach2Task4PhysicalSequence will be called by PhysicalSequence in physicalOp pkg.
var Attach2Task4PhysicalSequence func(pp base.PhysicalPlan, tasks ...base.Task) base.Task<|MERGE_RESOLUTION|>--- conflicted
+++ resolved
@@ -235,22 +235,22 @@
 // ResolveIndices4PhysicalTopN will be called by PhysicalTopN in physicalOp pkg.
 var ResolveIndices4PhysicalTopN func(pp base.PhysicalPlan) (err error)
 
+// Attach2Task4PhysicalExpand will be called by PhysicalExpand in physicalOp pkg.
+var Attach2Task4PhysicalExpand func(pp base.PhysicalPlan, tasks ...base.Task) base.Task
+
+// ResolveIndices4PhysicalSelection will be called by PhysicalSelection in physicalOp pkg.
+var ResolveIndices4PhysicalSelection func(pp base.PhysicalPlan) (err error)
+
+// Attach2Task4PhysicalSelection will be called by PhysicalSelection in physicalOp pkg.
+var Attach2Task4PhysicalSelection func(pp base.PhysicalPlan, tasks ...base.Task) base.Task
+
+// GetPlanCostVer14PhysicalSelection will be called by PhysicalSelection in physicalOp pkg.
+var GetPlanCostVer14PhysicalSelection func(pp base.PhysicalPlan, taskType property.TaskType,
+	option *optimizetrace.PlanCostOption) (float64, error)
+
 // GetPlanCostVer24PhysicalSelection will be called by PhysicalSelection in physicalOp pkg.
 var GetPlanCostVer24PhysicalSelection func(pp base.PhysicalPlan, taskType property.TaskType,
 	option *optimizetrace.PlanCostOption, isChildOfINL ...bool) (costusage.CostVer2, error)
-
-// ResolveIndices4PhysicalSelection will be called by PhysicalSelection in physicalOp pkg.
-var ResolveIndices4PhysicalSelection func(pp base.PhysicalPlan) (err error)
-
-// Attach2Task4PhysicalSelection will be called by PhysicalSelection in physicalOp pkg.
-var Attach2Task4PhysicalSelection func(pp base.PhysicalPlan, tasks ...base.Task) base.Task
-
-// Attach2Task4PhysicalExpand will be called by PhysicalExpand in physicalOp pkg.
-var Attach2Task4PhysicalExpand func(pp base.PhysicalPlan, tasks ...base.Task) base.Task
-
-// GetPlanCostVer14PhysicalSelection will be called by PhysicalSelection in physicalOp pkg.
-var GetPlanCostVer14PhysicalSelection func(pp base.PhysicalPlan, taskType property.TaskType,
-	option *optimizetrace.PlanCostOption) (float64, error)
 
 // Attach2Task4PhysicalUnionScan will be called by PhysicalUnionScan in physicalOp pkg.
 var Attach2Task4PhysicalUnionScan func(pp base.PhysicalPlan, tasks ...base.Task) base.Task
@@ -313,27 +313,6 @@
 // GetPlanCostVer14PhysicalIndexScan calculates the cost of the plan if it has not been calculated yet
 var GetPlanCostVer14PhysicalIndexScan func(pp base.PhysicalPlan, taskType property.TaskType,
 	option *optimizetrace.PlanCostOption) (float64, error)
-
-// GetPlanCostVer14PhysicalTableScan calculates the cost of the plan if it has not been calculated yet
-// and returns the cost.
-var GetPlanCostVer14PhysicalTableScan func(pp base.PhysicalPlan,
-	option *optimizetrace.PlanCostOption) (float64, error)
-
-// GetPlanCostVer14PhysicalIndexReader calculates the cost of the plan if it has not been calculated yet
-var GetPlanCostVer14PhysicalIndexReader func(pp base.PhysicalPlan, _ property.TaskType,
-	option *optimizetrace.PlanCostOption) (float64, error)
-
-// GetCost4PhysicalHashJoin computes cost of hash join operator itself.
-var GetCost4PhysicalHashJoin func(pp base.PhysicalPlan, lCnt, rCnt float64, costFlag uint64,
-	op *optimizetrace.PhysicalOptimizeOp) float64
-
-// GetPlanCostVer14PhysicalHashJoin calculates the cost of the plan if it has not been calculated yet
-// and returns the cost.
-var GetPlanCostVer14PhysicalHashJoin func(pp base.PhysicalPlan, taskType property.TaskType,
-	option *optimizetrace.PlanCostOption) (float64, error)
-
-// Attach2Task4PhysicalHashJoin implements PhysicalPlan interface for PhysicalHashJoin.
-var Attach2Task4PhysicalHashJoin func(pp base.PhysicalPlan, tasks ...base.Task) base.Task
 
 // GetPlanCostVer24PhysicalIndexScan returns the plan-cost of this sub-plan, which is:
 // plan-cost = rows * log2(row-size) * scan-factor
@@ -341,13 +320,39 @@
 var GetPlanCostVer24PhysicalIndexScan func(pp base.PhysicalPlan, taskType property.TaskType,
 	option *optimizetrace.PlanCostOption, args ...bool) (costusage.CostVer2, error)
 
+// GetPlanCostVer14PhysicalTableScan calculates the cost of the plan if it has not been calculated yet
+// and returns the cost.
+var GetPlanCostVer14PhysicalTableScan func(pp base.PhysicalPlan,
+	option *optimizetrace.PlanCostOption) (float64, error)
+
 // GetPlanCostVer24PhysicalTableScan returns the plan-cost of this sub-plan, which is:
 // plan-cost = rows * log2(row-size) * scan-factor
 // log2(row-size) is from experiments.
 var GetPlanCostVer24PhysicalTableScan func(pp base.PhysicalPlan, taskType property.TaskType,
 	option *optimizetrace.PlanCostOption, isChildOfINL ...bool) (costusage.CostVer2, error)
 
-<<<<<<< HEAD
+// GetPlanCostVer14PhysicalIndexReader calculates the cost of the plan if it has not been calculated yet
+var GetPlanCostVer14PhysicalIndexReader func(pp base.PhysicalPlan, _ property.TaskType,
+	option *optimizetrace.PlanCostOption) (float64, error)
+
+// GetPlanCostVer24PhysicalIndexReader returns the plan-cost of this sub-plan, which is:
+// plan-cost = (child-cost + net-cost) / concurrency
+// net-cost = rows * row-size * net-factor
+var GetPlanCostVer24PhysicalIndexReader func(pp base.PhysicalPlan, taskType property.TaskType,
+	option *optimizetrace.PlanCostOption, args ...bool) (costusage.CostVer2, error)
+
+// GetCost4PhysicalHashJoin computes cost of hash join operator itself.
+var GetCost4PhysicalHashJoin func(pp base.PhysicalPlan, lCnt, rCnt float64, costFlag uint64,
+	op *optimizetrace.PhysicalOptimizeOp) float64
+
+// GetPlanCostVer14PhysicalHashJoin calculates the cost of the plan if it has not been calculated yet
+// and returns the cost.
+var GetPlanCostVer14PhysicalHashJoin func(pp base.PhysicalPlan, taskType property.TaskType,
+	option *optimizetrace.PlanCostOption) (float64, error)
+
+// Attach2Task4PhysicalHashJoin implements PhysicalPlan interface for PhysicalHashJoin.
+var Attach2Task4PhysicalHashJoin func(pp base.PhysicalPlan, tasks ...base.Task) base.Task
+
 // GetPlanCostVer14PhysicalIndexMergeReader calculates the cost of the plan if it has not been calculated yet
 // and returns the cost.
 var GetPlanCostVer14PhysicalIndexMergeReader func(pp base.PhysicalPlan, taskType property.TaskType,
@@ -358,12 +363,6 @@
 // build-hash-cost + build-filter-cost +
 // (probe-filter-cost + probe-hash-cost) / concurrency
 var GetPlanCostVer24PhysicalIndexMergeReader func(pp base.PhysicalPlan, taskType property.TaskType,
-=======
-// GetPlanCostVer24PhysicalIndexReader returns the plan-cost of this sub-plan, which is:
-// plan-cost = (child-cost + net-cost) / concurrency
-// net-cost = rows * row-size * net-factor
-var GetPlanCostVer24PhysicalIndexReader func(pp base.PhysicalPlan, taskType property.TaskType,
->>>>>>> a471b4ec
 	option *optimizetrace.PlanCostOption, args ...bool) (costusage.CostVer2, error)
 
 // GetPlanCostVer24PhysicalHashJoin returns the plan-cost of this sub-plan, which is:
@@ -516,7 +515,4 @@
 	sctx base.PlanContext,
 	flag uint64,
 	logic base.LogicalPlan,
-) (base.LogicalPlan, base.PhysicalPlan, float64, error)
-
-// Attach2Task4PhysicalSequence will be called by PhysicalSequence in physicalOp pkg.
-var Attach2Task4PhysicalSequence func(pp base.PhysicalPlan, tasks ...base.Task) base.Task+) (base.LogicalPlan, base.PhysicalPlan, float64, error)