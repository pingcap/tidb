--- conflicted
+++ resolved
@@ -284,7 +284,6 @@
 	require.Equal(t, 0.0, count)
 }
 
-<<<<<<< HEAD
 func TestEstimationForUnknownValuesAfterModify(t *testing.T) {
 	store, dom := testkit.CreateMockStoreAndDomain(t)
 	testKit := testkit.NewTestKit(t, store)
@@ -333,7 +332,8 @@
 	require.NoError(t, err)
 	require.Truef(t, count < 41, "expected: between 10 to 40, got: %v", count)
 	require.Truef(t, count > 9, "expected: between 10 to 40, got: %v", count)
-=======
+}
+
 func TestNewIndexWithoutStats(t *testing.T) {
 	store, _ := testkit.CreateMockStoreAndDomain(t)
 	testKit := testkit.NewTestKit(t, store)
@@ -354,7 +354,6 @@
 	testKit.MustExec("create index idxab on t(a, b)")
 	// New index idxab should win due to having the most matching equal predicates - regardless of no statistics
 	testKit.MustQuery("explain format='brief' select * from t where a = 5 and b = 5").CheckContain("idxab(a, b)")
->>>>>>> 6689f328
 }
 
 func TestEstimationUniqueKeyEqualConds(t *testing.T) {
