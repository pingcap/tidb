--- conflicted
+++ resolved
@@ -867,13 +867,8 @@
 		})
 		testKit.MustQuery(input[i]).Check(testkit.Rows(output[i].Result...))
 	}
-<<<<<<< HEAD
-	testKit.MustExec("analyze table t partition p4 with 1 samplerate, 0 topn")
+	testKit.MustExec("analyze table t partition p4 all columns with 1 samplerate, 0 topn")
 	require.Nil(t, h.Update(context.Background(), dom.InfoSchema()))
-=======
-	testKit.MustExec("analyze table t partition p4 all columns with 1 samplerate, 0 topn")
-	require.Nil(t, h.Update(dom.InfoSchema()))
->>>>>>> 1ce4236d
 	for i := range input {
 		testKit.MustQuery(input[i]).Check(testkit.Rows(output[i].Result...))
 	}
@@ -1232,13 +1227,8 @@
 	))
 
 	// 2. After ANALYZE.
-<<<<<<< HEAD
-	testKit.MustExec("analyze table t with 1 samplerate")
+	testKit.MustExec("analyze table t all columns with 1 samplerate")
 	require.Nil(t, h.Update(context.Background(), dom.InfoSchema()))
-=======
-	testKit.MustExec("analyze table t all columns with 1 samplerate")
-	require.Nil(t, h.Update(dom.InfoSchema()))
->>>>>>> 1ce4236d
 
 	// The execution plans are the same no matter we ignore the real-time stats or not.
 	analyzedPlan := []string{
