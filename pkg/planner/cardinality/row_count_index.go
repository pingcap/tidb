--- conflicted
+++ resolved
@@ -402,7 +402,7 @@
 	stats StatsProvider,
 	realtimeRowCount int64,
 	modifyCount int64,
-) statistics.RowEstimate {
+) float64 {
 	if stats == nil {
 		// Return a default estimate when stats are nil
 		return 1
@@ -420,7 +420,14 @@
 		// We have no histograms, but c.Histogram.NDV > c.TopN.Num().
 		// This can happen when sampling collects fewer than all NDV.
 		if histNDV > 0 && modifyCount == 0 {
-			return max(float64(topN.MinCount()-1), 1)
+			topNMinCount := uint64(0)
+			if len(topN.TopN) > 0 {
+				topNMinCount = topN.TopN[0].Count
+				for _, item := range topN.TopN {
+					topNMinCount = min(topNMinCount, item.Count)
+				}
+			}
+			return max(float64(topNMinCount-1), 1)
 		}
 		// All values are in TopN (and TopN NDV is accurate).
 		// We need to derive a RowCount because the histogram is empty.
@@ -438,7 +445,7 @@
 }
 
 // equalRowCountOnIndex estimates the row count by a slice of Range and a Datum.
-func equalRowCountOnIndex(sctx planctx.PlanContext, idx *statistics.Index, b []byte, realtimeRowCount, modifyCount int64) (result statistics.RowEstimate) {
+func equalRowCountOnIndex(sctx planctx.PlanContext, idx *statistics.Index, b []byte, realtimeRowCount, modifyCount int64) (result float64) {
 	if sctx.GetSessionVars().StmtCtx.EnableOptimizerDebugTrace {
 		debugtrace.EnterContextCommon(sctx)
 		debugtrace.RecordAnyValuesWithNames(sctx, "Encoded Value", b)
@@ -485,46 +492,7 @@
 	// branch2: histDNA > 0 basically means while there is still a case, c.Histogram.NDV >
 	// c.TopN.Num() a little bit, but the histogram is still empty. In this case, we should use the branch1 and for the diff
 	// in NDV, it's mainly comes from the NDV is conducted and calculated ahead of sampling.
-<<<<<<< HEAD
 	return estimateRowCountWithUniformDistribution(sctx, idx, realtimeRowCount, modifyCount)
-=======
-	if histNDV <= 0 || (idx.IsFullLoad() && idx.Histogram.NotNullCount() == 0) {
-		// branch 1: all NDV's are in TopN, and no histograms
-		// special case of c.Histogram.NDV > c.TopN.Num() a little bit, but the histogram is still empty.
-		if histNDV > 0 && modifyCount == 0 {
-			topNMinCount := uint64(0)
-			if len(idx.TopN.TopN) > 0 {
-				topNMinCount = idx.TopN.TopN[0].Count
-				for _, item := range idx.TopN.TopN {
-					topNMinCount = min(topNMinCount, item.Count)
-				}
-			}
-			return max(float64(topNMinCount-1), 1)
-		}
-		// If histNDV is zero - we have all NDV's in TopN - and no histograms. This function uses
-		// idx.TotalRowCount rather than idx.Histogram.NotNullCount() since the histograms are empty.
-		//
-		// If the table hasn't been modified, it's safe to return 0.
-		if modifyCount == 0 {
-			return 0
-		}
-		// ELSE calculate an approximate estimate based upon newly inserted rows.
-		//
-		// Reset to the original NDV, or if no NDV - derive an NDV using sqrt
-		if idx.Histogram.NDV > 0 {
-			histNDV = float64(idx.Histogram.NDV)
-		} else {
-			histNDV = math.Sqrt(max(idx.TotalRowCount(), float64(realtimeRowCount)))
-		}
-		// As a conservative estimate - take the smaller of the orignal totalRows or the additions.
-		// "realtimeRowCount - original count" is a better measure of inserts than modifyCount
-		totalRowCount := min(idx.TotalRowCount(), float64(realtimeRowCount)-idx.TotalRowCount())
-		return max(1, totalRowCount/histNDV)
-	}
-	// branch 2: some NDV's are in histograms
-	// return the average histogram rows (which excludes topN) and NDV that excluded topN
-	return idx.Histogram.NotNullCount() / histNDV
->>>>>>> fb212123
 }
 
 // expBackoffEstimation estimate the multi-col cases following the Exponential Backoff. See comment below for details.
