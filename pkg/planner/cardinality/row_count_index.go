--- conflicted
+++ resolved
@@ -427,53 +427,11 @@
 		&idx.Histogram, val, histCnt, histNDV, realtimeRowCount, modifyCount) {
 		return histCnt
 	}
-<<<<<<< HEAD
 	// 3. Estimate the remaining average estimate based upon the NDV and row count.
 	//    Func `unmatchedEqAverage` will account for whether the remainder is based upon values remaining in the
 	//	  histogram or using the original average estimate.
 	result, _ = unmatchedEQAverage(sctx, nil, idx, float64(realtimeRowCount))
 	return result
-=======
-	// 3. use uniform distribution assumption for the rest (even when this value is not covered by the range of stats)
-	// branch1: histDNV <= 0 means that all NDV's are in TopN, and no histograms.
-	// branch2: histDNA > 0 basically means while there is still a case, c.Histogram.NDV >
-	// c.TopN.Num() a little bit, but the histogram is still empty. In this case, we should use the branch1 and for the diff
-	// in NDV, it's mainly comes from the NDV is conducted and calculated ahead of sampling.
-	if histNDV <= 0 || (idx.IsFullLoad() && idx.Histogram.NotNullCount() == 0) {
-		// branch 1: all NDV's are in TopN, and no histograms
-		// special case of c.Histogram.NDV > c.TopN.Num() a little bit, but the histogram is still empty.
-		if histNDV > 0 && modifyCount == 0 {
-			return max(float64(idx.TopN.MinCount()-1), 1)
-		}
-		// If histNDV is zero - we have all NDV's in TopN - and no histograms.
-		// The histogram wont have a NotNullCount - so it needs to be derived.
-		notNullCount := idx.Histogram.NotNullCount()
-		if notNullCount <= 0 {
-			notNullCount = idx.TotalRowCount() - float64(idx.Histogram.NullCount)
-		}
-		increaseFactor := idx.GetIncreaseFactor(realtimeRowCount)
-		return outOfRangeFullNDV(float64(idx.Histogram.NDV), idx.TotalRowCount(), notNullCount, float64(realtimeRowCount), increaseFactor, modifyCount)
-	}
-	// branch 2: some NDV's are in histograms
-	// Calculate the average histogram rows (which excludes topN) and NDV that excluded topN
-	avgRowEstimate := idx.Histogram.NotNullCount() / histNDV
-	skewEstimate := float64(0)
-	// skewRatio determines how much of the potential skew should be considered
-	skewRatio := sctx.GetSessionVars().RiskEqSkewRatio
-	sctx.GetSessionVars().RecordRelevantOptVar(vardef.TiDBOptRiskEqSkewRatio)
-	if skewRatio > 0 {
-		// Calculate the worst case selectivity assuming the value is skewed within the remaining values not in TopN.
-		skewEstimate = idx.Histogram.NotNullCount() - (histNDV - 1)
-		minTopN := idx.TopN.MinCount()
-		if minTopN > 0 {
-			// The skewEstimate should not be larger than the minimum TopN value.
-			skewEstimate = min(skewEstimate, float64(minTopN))
-		}
-		// Add a "ratio" of the skewEstimate to adjust the average row estimate.
-		return avgRowEstimate + max(0, (skewEstimate-avgRowEstimate)*skewRatio)
-	}
-	return avgRowEstimate
->>>>>>> 3a097611
 }
 
 // expBackoffEstimation estimate the multi-col cases following the Exponential Backoff. See comment below for details.
