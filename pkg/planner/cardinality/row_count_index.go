--- conflicted
+++ resolved
@@ -396,11 +396,7 @@
 
 var nullKeyBytes, _ = codec.EncodeKey(time.UTC, nil, types.NewDatum(nil))
 
-<<<<<<< HEAD
-func equalRowCountOnIndex(sctx planctx.PlanContext, idx *statistics.Index, b []byte, realtimeRowCount int64) (result float64) {
-=======
 func equalRowCountOnIndex(sctx planctx.PlanContext, idx *statistics.Index, b []byte, realtimeRowCount, modifyCount int64) (result statistics.RowEstimate) {
->>>>>>> a657e4d0
 	if sctx.GetSessionVars().StmtCtx.EnableOptimizerDebugTrace {
 		debugtrace.EnterContextCommon(sctx)
 		debugtrace.RecordAnyValuesWithNames(sctx, "Encoded Value", b)
@@ -440,59 +436,51 @@
 	histNDV := float64(idx.Histogram.NDV - int64(idx.TopN.Num()))
 	// also check if this last bucket end value is underrepresented
 	if matched && !IsLastBucketEndValueUnderrepresented(sctx,
-<<<<<<< HEAD
-		&idx.Histogram, val, histCnt, histNDV, realtimeRowCount) {
-		return histCnt
-	}
-	// 3. Estimate the remaining average estimate based upon the NDV and row count.
-	//    Func `unmatchedEqAverage` will account for whether the remainder is based upon values remaining in the
-	//	  histogram or using the original average estimate.
+  &idx.Histogram, val, histCnt, histNDV, realtimeRowCount, modifyCount) {
+		return statistics.DefaultRowEst(histCnt)
+	}
 	result, _ = unmatchedEQAverage(sctx, &idx.Histogram, idx.TopN, float64(realtimeRowCount))
-	return result
-=======
-		&idx.Histogram, val, histCnt, histNDV, realtimeRowCount, modifyCount) {
-		return statistics.DefaultRowEst(histCnt)
-	}
+
+		
 	// 3. use uniform distribution assumption for the rest (even when this value is not covered by the range of stats)
 	// branch1: histDNV <= 0 means that all NDV's are in TopN, and no histograms.
 	// branch2: histDNA > 0 basically means while there is still a case, c.Histogram.NDV >
 	// c.TopN.Num() a little bit, but the histogram is still empty. In this case, we should use the branch1 and for the diff
 	// in NDV, it's mainly comes from the NDV is conducted and calculated ahead of sampling.
-	if histNDV <= 0 || (idx.IsFullLoad() && idx.Histogram.NotNullCount() == 0) {
+	//if histNDV <= 0 || (idx.IsFullLoad() && idx.Histogram.NotNullCount() == 0) {
 		// branch 1: all NDV's are in TopN, and no histograms
 		// special case of c.Histogram.NDV > c.TopN.Num() a little bit, but the histogram is still empty.
-		if histNDV > 0 && modifyCount == 0 {
-			return statistics.DefaultRowEst(max(float64(idx.TopN.MinCount()-1), 1))
-		}
+		//if histNDV > 0 && modifyCount == 0 {
+			//return statistics.DefaultRowEst(max(float64(idx.TopN.MinCount()-1), 1))
+		//}
 		// If histNDV is zero - we have all NDV's in TopN - and no histograms.
 		// The histogram wont have a NotNullCount - so it needs to be derived.
-		notNullCount := idx.Histogram.NotNullCount()
-		if notNullCount <= 0 {
-			notNullCount = idx.TotalRowCount() - float64(idx.Histogram.NullCount)
-		}
-		increaseFactor := idx.GetIncreaseFactor(realtimeRowCount)
-		outOfRangeCnt := outOfRangeFullNDV(float64(idx.Histogram.NDV), idx.TotalRowCount(), notNullCount, float64(realtimeRowCount), increaseFactor, modifyCount)
-		return statistics.DefaultRowEst(outOfRangeCnt)
+		//notNullCount := idx.Histogram.NotNullCount()
+		//if notNullCount <= 0 {
+			//notNullCount = idx.TotalRowCount() - float64(idx.Histogram.NullCount)
+		//}
+		//increaseFactor := idx.GetIncreaseFactor(realtimeRowCount)
+		//outOfRangeCnt := outOfRangeFullNDV(float64(idx.Histogram.NDV), idx.TotalRowCount(), notNullCount, float64(realtimeRowCount), increaseFactor, modifyCount)
+		//return statistics.DefaultRowEst(outOfRangeCnt)
 	}
 	// branch 2: some NDV's are in histograms
 	// Calculate the average histogram rows (which excludes topN) and NDV that excluded topN
-	avgRowEstimate := idx.Histogram.NotNullCount() / histNDV
-	skewEstimate := float64(0)
+	//avgRowEstimate := idx.Histogram.NotNullCount() / histNDV
+	//skewEstimate := float64(0)
 	// skewRatio determines how much of the potential skew should be considered
-	skewRatio := sctx.GetSessionVars().RiskEqSkewRatio
-	sctx.GetSessionVars().RecordRelevantOptVar(vardef.TiDBOptRiskEqSkewRatio)
-	if skewRatio > 0 {
+	//skewRatio := sctx.GetSessionVars().RiskEqSkewRatio
+	//sctx.GetSessionVars().RecordRelevantOptVar(vardef.TiDBOptRiskEqSkewRatio)
+	//if skewRatio > 0 {
 		// Calculate the worst case selectivity assuming the value is skewed within the remaining values not in TopN.
-		skewEstimate = idx.Histogram.NotNullCount() - (histNDV - 1)
-		minTopN := idx.TopN.MinCount()
-		if minTopN > 0 {
+		//skewEstimate = idx.Histogram.NotNullCount() - (histNDV - 1)
+		//minTopN := idx.TopN.MinCount()
+		//if minTopN > 0 {
 			// The skewEstimate should not be larger than the minimum TopN value.
-			skewEstimate = min(skewEstimate, float64(minTopN))
-		}
-		return statistics.CalculateSkewRatioCounts(avgRowEstimate, skewEstimate, skewRatio)
+			//skewEstimate = min(skewEstimate, float64(minTopN))
+		}
+		//return statistics.CalculateSkewRatioCounts(avgRowEstimate, skewEstimate, skewRatio)
 	}
 	return statistics.DefaultRowEst(avgRowEstimate)
->>>>>>> a657e4d0
 }
 
 // expBackoffEstimation estimate the multi-col cases following the Exponential Backoff. See comment below for details.
