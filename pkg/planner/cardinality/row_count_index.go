--- conflicted
+++ resolved
@@ -59,13 +59,7 @@
 		}
 	}
 	recordUsedItemStatsStatus(sctx, idx, coll.PhysicalID, idxID)
-<<<<<<< HEAD
-	// For the mv index case, now we have supported collecting stats and async loading stats, but sync loading and
-	// estimation is not well-supported, so we keep mv index using pseudo estimation for this period of time.
-	if statistics.IndexStatsIsInvalid(idx, sctx, coll, idxID) || isMVIndex {
-=======
-	if !ok || idx.IsInvalid(sctx, coll.Pseudo) {
->>>>>>> 301d1d20
+	if statistics.IndexStatsIsInvalid(idx, sctx, coll, idxID) {
 		colsLen := -1
 		if idx != nil && idx.Info.Unique {
 			colsLen = len(idx.Info.Columns)
@@ -455,7 +449,7 @@
 					continue
 				}
 				idxStats, ok := coll.Indices[idxID]
-				if !ok || idxStats.IsInvalid(sctx, coll.Pseudo) {
+				if !ok || statistics.IndexStatsIsInvalid(idxStats, sctx, coll, idxID) {
 					continue
 				}
 				foundStats = true
