--- conflicted
+++ resolved
@@ -428,8 +428,6 @@
 	// branch2: histDNA > 0 basically means while there is still a case, c.Histogram.NDV >
 	// c.TopN.Num() a little bit, but the histogram is still empty. In this case, we should use the branch1 and for the diff
 	// in NDV, it's mainly comes from the NDV is conducted and calculated ahead of sampling.
-<<<<<<< HEAD
-	histNDV := float64(idx.Histogram.NDV - int64(idx.TopN.Num()))
 	if histNDV <= 0 || (idx.IsFullLoad() && idx.Histogram.NotNullCount() == 0) {
 		// branch 1: all NDV's are in TopN, and no histograms
 		// special case of c.Histogram.NDV > c.TopN.Num() a little bit, but the histogram is still empty.
@@ -443,9 +441,6 @@
 			}
 			return max(float64(topNMinCount-1), 1)
 		}
-=======
-	if histNDV <= 0 || (idx.IsFullLoad() && idx.Histogram.NotNullCount() == 0) {
->>>>>>> 95598428
 		// If histNDV is zero - we have all NDV's in TopN - and no histograms. This function uses
 		// idx.TotalRowCount rather than idx.Histogram.NotNullCount() since the histograms are empty.
 		//
