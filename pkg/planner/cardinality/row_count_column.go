--- conflicted
+++ resolved
@@ -174,32 +174,10 @@
 		&c.Histogram, val, histCnt, histNDV, realtimeRowCount, modifyCount) {
 		return histCnt, nil
 	}
-<<<<<<< HEAD
 	// 3. use uniform distribution assumption for the remainder
 	result, _ = unmatchedEQAverage(sctx, c, nil, float64(realtimeRowCount))
 
 	return result, nil
-=======
-	// 3. use uniform distribution assumption for the rest (even when this value is not covered by the range of stats)
-	// branch1: histDNV <= 0 means that all NDV's are in TopN, and no histograms.
-	// branch2: histDNA > 0 basically means while there is still a case, c.Histogram.NDV >
-	// c.TopN.Num() a little bit, but the histogram is still empty. In this case, we should use the branch1 and for the diff
-	// in NDV, it's mainly comes from the NDV is conducted and calculated ahead of sampling.
-	if histNDV <= 0 || (c.IsFullLoad() && c.Histogram.NotNullCount() == 0) {
-		// branch 1: all NDV's are in TopN, and no histograms
-		// If histNDV is zero - we have all NDV's in TopN - and no histograms. This function uses
-		// c.NotNullCount rather than c.Histogram.NotNullCount() since the histograms are empty.
-		// c.Histogram.NDV stores the full NDV regardless of histograms empty or populated.
-		if histNDV > 0 && modifyCount == 0 {
-			return max(float64(c.TopN.MinCount()-1), 1), nil
-		}
-		increaseFactor := c.GetIncreaseFactor(realtimeRowCount)
-		return outOfRangeFullNDV(float64(c.Histogram.NDV), c.TotalRowCount(), c.NotNullCount(), float64(realtimeRowCount), increaseFactor, modifyCount), nil
-	}
-	// branch 2: some NDV's are in histograms
-	// return the average histogram rows (which excludes topN) and NDV that excluded topN
-	return c.Histogram.NotNullCount() / histNDV, nil
->>>>>>> 3a097611
 }
 
 // GetColumnRowCount estimates the row count by a slice of Range.
