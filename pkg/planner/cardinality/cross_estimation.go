// Copyright 2023 PingCAP, Inc.
//
// Licensed under the Apache License, Version 2.0 (the "License");
// you may not use this file except in compliance with the License.
// You may obtain a copy of the License at
//
//     http://www.apache.org/licenses/LICENSE-2.0
//
// Unless required by applicable law or agreed to in writing, software
// distributed under the License is distributed on an "AS IS" BASIS,
// WITHOUT WARRANTIES OR CONDITIONS OF ANY KIND, either express or implied.
// See the License for the specific language governing permissions and
// limitations under the License.

package cardinality

import (
	"math"

	"github.com/pingcap/tidb/pkg/expression"
	"github.com/pingcap/tidb/pkg/planner/planctx"
	"github.com/pingcap/tidb/pkg/planner/property"
	"github.com/pingcap/tidb/pkg/planner/util"
	"github.com/pingcap/tidb/pkg/sessionctx/vardef"
	"github.com/pingcap/tidb/pkg/statistics"
	"github.com/pingcap/tidb/pkg/types"
	"github.com/pingcap/tidb/pkg/util/ranger"
	"github.com/pingcap/tidb/pkg/util/set"
)

// SelectionFactor is the factor which is used to estimate the row count of selection.
const SelectionFactor = 0.8

// AdjustRowCountForTableScanByLimit will adjust the row count for table scan by limit.
// For a query like `select pk from t using index(primary) where pk > 10 limit 1`, the row count of the table scan
// should be adjusted by the limit number 1, because only one row is returned.
func AdjustRowCountForTableScanByLimit(sctx planctx.PlanContext,
	dsStatsInfo, dsTableStats *property.StatsInfo, dsStatisticTable *statistics.Table,
	path *util.AccessPath, expectedCnt float64, desc bool) float64 {
	rowCount := path.CountAfterAccess
	if expectedCnt < dsStatsInfo.RowCount {
		selectivity := dsStatsInfo.RowCount / path.CountAfterAccess
		uniformEst := min(path.CountAfterAccess, expectedCnt/selectivity)

		corrEst, ok, corr := crossEstimateTableRowCount(sctx,
			dsStatsInfo, dsTableStats, dsStatisticTable, path, expectedCnt, desc)
		if ok {
			// TODO: actually, before using this count as the estimated row count of table scan, we need additionally
			// check if count < row_count(first_region | last_region), and use the larger one since we build one copTask
			// for one region now, so even if it is `limit 1`, we have to scan at least one region in table scan.
			// Currently, we can use `tikvrpc.CmdDebugGetRegionProperties` interface as `getSampRegionsRowCount()` does
			// to get the row count in a region, but that result contains MVCC old version rows, so it is not that accurate.
			// Considering that when this scenario happens, the execution time is close between IndexScan and TableScan,
			// we do not add this check temporarily.

			// to reduce risks of correlation adjustment, use the maximum between uniformEst and corrEst
			rowCount = max(uniformEst, corrEst)
		} else if abs := math.Abs(corr); abs < 1 {
			correlationFactor := math.Pow(1-abs, float64(sctx.GetSessionVars().CorrelationExpFactor))
			rowCount = min(path.CountAfterAccess, uniformEst/correlationFactor)
		}
	}
	return rowCount
}

// crossEstimateTableRowCount estimates row count of table scan using histogram of another column which is in TableFilters
// and has high order correlation with handle column. For example, if the query is like:
// `select * from tbl where a = 1 order by pk limit 1`
// if order of column `a` is strictly correlated with column `pk`, the row count of table scan should be:
// `1 + row_count(a < 1 or a is null)`
func crossEstimateTableRowCount(sctx planctx.PlanContext,
	dsStatsInfo, dsTableStats *property.StatsInfo, dsStatisticTable *statistics.Table,
	path *util.AccessPath, expectedCnt float64, desc bool) (float64, bool, float64) {
	if dsStatisticTable.Pseudo || len(path.TableFilters) == 0 || !sctx.GetSessionVars().EnableCorrelationAdjustment {
		return 0, false, 0
	}
	col, corr := getMostCorrCol4Handle(path.TableFilters, dsStatisticTable, sctx.GetSessionVars().CorrelationThreshold)
	return crossEstimateRowCount(sctx, dsStatsInfo, dsTableStats, path, path.TableFilters, col, corr, expectedCnt, desc)
}

// AdjustRowCountForIndexScanByLimit will adjust the row count for table scan by limit.
// For a query like `select k from t using index(k) where k > 10 limit 1`, the row count of the index scan
// should be adjusted by the limit number 1, because only one row is returned.
func AdjustRowCountForIndexScanByLimit(sctx planctx.PlanContext,
	dsStatsInfo, dsTableStats *property.StatsInfo, dsStatisticTable *statistics.Table,
	path *util.AccessPath, expectedCnt float64, desc bool) float64 {
	rowCount := path.CountAfterAccess
	count, ok, corr := crossEstimateIndexRowCount(sctx,
		dsStatsInfo, dsTableStats, dsStatisticTable, path, expectedCnt, desc)
	if ok {
		rowCount = count
	} else if abs := math.Abs(corr); abs < 1 {
		// If OptOrderingIdxSelRatio is enabled - estimate the difference between index and table filtering, as this represents
		// the possible scan range when LIMIT rows will be found. orderRatio is the estimated percentage of that range when the first
		// row is expected to be found. Index filtering applies orderRatio twice. Once found - rows are estimated to be clustered (expectedCnt).
		// This formula is to bias away from non-filtering (or poorly filtering) indexes that provide order due, where filtering exists
		// outside of that index. Such plans have high risk since we cannot estimate when rows will be found.
		orderRatio := sctx.GetSessionVars().OptOrderingIdxSelRatio
		sctx.GetSessionVars().RecordRelevantOptVar(vardef.TiDBOptOrderingIdxSelRatio)
		if dsStatsInfo.RowCount < path.CountAfterAccess && orderRatio >= 0 {
			rowsToMeetFirst := (((path.CountAfterAccess - path.CountAfterIndex) * orderRatio) + (path.CountAfterIndex - dsStatsInfo.RowCount)) * orderRatio
			rowCount = rowsToMeetFirst + expectedCnt
		} else {
			// Assume rows are linearly distributed throughout the range - for example: selectivity 0.1 assumes that a
			// qualified row is found every 10th row.
			correlationFactor := math.Pow(1-abs, float64(sctx.GetSessionVars().CorrelationExpFactor))
			selectivity := dsStatsInfo.RowCount / rowCount
			rowCount = min(expectedCnt/selectivity/correlationFactor, rowCount)
		}
	}
	return rowCount
}

// crossEstimateIndexRowCount estimates row count of index scan using histogram of another column which is in TableFilters/IndexFilters
// and has high order correlation with the first index column. For example, if the query is like:
// `select * from tbl where a = 1 order by b limit 1`
// if order of column `a` is strictly correlated with column `b`, the row count of IndexScan(b) should be:
// `1 + row_count(a < 1 or a is null)`
func crossEstimateIndexRowCount(sctx planctx.PlanContext,
	dsStatsInfo, dsTableStats *property.StatsInfo, dsStatisticTable *statistics.Table,
	path *util.AccessPath, expectedCnt float64, desc bool) (float64, bool, float64) {
	filtersLen := len(path.TableFilters) + len(path.IndexFilters)
	sessVars := sctx.GetSessionVars()
	if dsStatisticTable.Pseudo || filtersLen == 0 || !sessVars.EnableExtendedStats || !sctx.GetSessionVars().EnableCorrelationAdjustment {
		return 0, false, 0
	}
	col, corr := getMostCorrCol4Index(path, dsStatisticTable, sessVars.CorrelationThreshold)
	filters := make([]expression.Expression, 0, filtersLen)
	filters = append(filters, path.TableFilters...)
	filters = append(filters, path.IndexFilters...)
	return crossEstimateRowCount(sctx, dsStatsInfo, dsTableStats, path, filters, col, corr, expectedCnt, desc)
}

// crossEstimateRowCount is the common logic of crossEstimateTableRowCount and crossEstimateIndexRowCount.
func crossEstimateRowCount(sctx planctx.PlanContext,
	dsStatsInfo, dsTableStats *property.StatsInfo,
	path *util.AccessPath, conds []expression.Expression, col *expression.Column,
	corr, expectedCnt float64, desc bool) (float64, bool, float64) {
	// If the scan is not full range scan, we cannot use histogram of other columns for estimation, because
	// the histogram reflects value distribution in the whole table level.
	if col == nil || len(path.AccessConds) > 0 {
		return 0, false, corr
	}
	colUniqueID := col.UniqueID
	if corr < 0 {
		desc = !desc
	}
	accessConds, remained := ranger.DetachCondsForColumn(sctx.GetRangerCtx(), conds, col)
	if len(accessConds) == 0 {
		return 0, false, corr
	}
	ranges, accessConds, _, err := ranger.BuildColumnRange(accessConds, sctx.GetRangerCtx(), col.RetType, types.UnspecifiedLength, sctx.GetSessionVars().RangeMaxSize)
	if len(ranges) == 0 || len(accessConds) == 0 || err != nil {
		return 0, err == nil, corr
	}
	idxID := int64(-1)
	idxIDs, idxExists := dsStatsInfo.HistColl.ColUniqueID2IdxIDs[colUniqueID]
	if idxExists && len(idxIDs) > 0 {
		idxID = idxIDs[0]
	}
	rangeCounts, _, ok := getColumnRangeCounts(sctx, colUniqueID, ranges, dsTableStats.HistColl, idxID)
	if !ok {
		return 0, false, corr
	}
	convertedRanges, count, isFull := convertRangeFromExpectedCnt(ranges, rangeCounts, expectedCnt, desc)
	if isFull {
		return path.CountAfterAccess, true, 0
	}
	var rangeCount, riskCount float64
	if idxExists {
<<<<<<< HEAD
		rangeCount, riskCount, err = GetRowCountByIndexRanges(sctx, dsTableStats.HistColl, idxID, convertedRanges)
=======
		rangeCount, _, err = GetRowCountByIndexRanges(sctx, dsTableStats.HistColl, idxID, convertedRanges)
>>>>>>> dc443455
	} else {
		rangeCount, riskCount, err = GetRowCountByColumnRanges(sctx, dsTableStats.HistColl, colUniqueID, convertedRanges)
	}
	if err != nil {
		return 0, false, corr
	}
	scanCount := rangeCount + expectedCnt - count
	if len(remained) > 0 {
		scanCount = scanCount / SelectionFactor
	}
	path.CountFromRisk = riskCount
	scanCount = min(scanCount, path.CountAfterAccess)
	return scanCount, true, 0
}

// getColumnRangeCounts estimates row count for each range respectively.
func getColumnRangeCounts(sctx planctx.PlanContext, colID int64, ranges []*ranger.Range, histColl *statistics.HistColl, idxID int64) ([]float64, float64, bool) {
	var err error
	var count, corrCount float64
	rangeCounts := make([]float64, len(ranges))
	for i, ran := range ranges {
		if idxID >= 0 {
			idxHist := histColl.GetIdx(idxID)
			if statistics.IndexStatsIsInvalid(sctx, idxHist, histColl, idxID) {
				return nil, 0, false
			}
<<<<<<< HEAD
			count, _, err = GetRowCountByIndexRanges(sctx, histColl, idxID, []*ranger.Range{ran})
=======
			count, corrCount, err = GetRowCountByIndexRanges(sctx, histColl, idxID, []*ranger.Range{ran})
>>>>>>> dc443455
		} else {
			colHist := histColl.GetCol(colID)
			if statistics.ColumnStatsIsInvalid(colHist, sctx, histColl, colID) {
				return nil, 0, false
			}
			count, _, err = GetRowCountByColumnRanges(sctx, histColl, colID, []*ranger.Range{ran})
		}
		if err != nil {
			return nil, 0, false
		}
		rangeCounts[i] = count
	}
	return rangeCounts, corrCount, true
}

// convertRangeFromExpectedCnt builds new ranges used to estimate row count we need to scan in table scan before finding specified
// number of tuples which fall into input ranges.
func convertRangeFromExpectedCnt(ranges []*ranger.Range, rangeCounts []float64, expectedCnt float64, desc bool) ([]*ranger.Range, float64, bool) {
	var i int
	var count float64
	var convertedRanges []*ranger.Range
	if desc {
		for i = len(ranges) - 1; i >= 0; i-- {
			if count+rangeCounts[i] >= expectedCnt {
				break
			}
			count += rangeCounts[i]
		}
		if i < 0 {
			return nil, 0, true
		}
		convertedRanges = []*ranger.Range{{LowVal: ranges[i].HighVal, HighVal: []types.Datum{types.MaxValueDatum()}, LowExclude: !ranges[i].HighExclude, Collators: ranges[i].Collators}}
	} else {
		for i = range ranges {
			if count+rangeCounts[i] >= expectedCnt {
				break
			}
			count += rangeCounts[i]
		}
		if i == len(ranges) {
			return nil, 0, true
		}
		convertedRanges = []*ranger.Range{{LowVal: []types.Datum{{}}, HighVal: ranges[i].LowVal, HighExclude: !ranges[i].LowExclude, Collators: ranges[i].Collators}}
	}
	return convertedRanges, count, false
}

// getMostCorrCol4Index checks if column in the condition is correlated enough with the first index column. If the condition
// contains multiple columns, return nil and get the max correlation, which would be used in the heuristic estimation.
func getMostCorrCol4Index(path *util.AccessPath, histColl *statistics.Table, threshold float64) (*expression.Column, float64) {
	if histColl.ExtendedStats == nil || len(histColl.ExtendedStats.Stats) == 0 {
		return nil, 0
	}
	var cols []*expression.Column
	cols = expression.ExtractColumnsFromExpressions(cols, path.TableFilters, nil)
	cols = expression.ExtractColumnsFromExpressions(cols, path.IndexFilters, nil)
	if len(cols) == 0 {
		return nil, 0
	}
	colSet := set.NewInt64Set()
	var corr float64
	var corrCol *expression.Column
	for _, col := range cols {
		if colSet.Exist(col.UniqueID) {
			continue
		}
		colSet.Insert(col.UniqueID)
		curCorr := float64(0)
		for _, item := range histColl.ExtendedStats.Stats {
			if (col.ID == item.ColIDs[0] && path.FullIdxCols[0].ID == item.ColIDs[1]) ||
				(col.ID == item.ColIDs[1] && path.FullIdxCols[0].ID == item.ColIDs[0]) {
				curCorr = item.ScalarVals
				break
			}
		}
		if corrCol == nil || math.Abs(corr) < math.Abs(curCorr) {
			corrCol = col
			corr = curCorr
		}
	}
	if len(colSet) == 1 && math.Abs(corr) >= threshold {
		return corrCol, corr
	}
	return nil, corr
}

// getMostCorrCol4Handle checks if column in the condition is correlated enough with handle. If the condition
// contains multiple columns, return nil and get the max correlation, which would be used in the heuristic estimation.
func getMostCorrCol4Handle(exprs []expression.Expression, histColl *statistics.Table, threshold float64) (*expression.Column, float64) {
	var cols []*expression.Column
	cols = expression.ExtractColumnsFromExpressions(cols, exprs, nil)
	if len(cols) == 0 {
		return nil, 0
	}
	colSet := set.NewInt64Set()
	var corr float64
	var corrCol *expression.Column
	for _, col := range cols {
		if colSet.Exist(col.UniqueID) {
			continue
		}
		colSet.Insert(col.UniqueID)
		hist := histColl.GetCol(col.ID)
		if hist == nil {
			continue
		}
		curCorr := hist.Correlation
		if corrCol == nil || math.Abs(corr) < math.Abs(curCorr) {
			corrCol = col
			corr = curCorr
		}
	}
	if len(colSet) == 1 && math.Abs(corr) >= threshold {
		return corrCol, corr
	}
	return nil, corr
}<|MERGE_RESOLUTION|>--- conflicted
+++ resolved
@@ -168,11 +168,7 @@
 	}
 	var rangeCount, riskCount float64
 	if idxExists {
-<<<<<<< HEAD
-		rangeCount, riskCount, err = GetRowCountByIndexRanges(sctx, dsTableStats.HistColl, idxID, convertedRanges)
-=======
-		rangeCount, _, err = GetRowCountByIndexRanges(sctx, dsTableStats.HistColl, idxID, convertedRanges)
->>>>>>> dc443455
+		rangeCount, _, riskCount, err = GetRowCountByIndexRanges(sctx, dsTableStats.HistColl, idxID, convertedRanges)
 	} else {
 		rangeCount, riskCount, err = GetRowCountByColumnRanges(sctx, dsTableStats.HistColl, colUniqueID, convertedRanges)
 	}
@@ -199,12 +195,8 @@
 			if statistics.IndexStatsIsInvalid(sctx, idxHist, histColl, idxID) {
 				return nil, 0, false
 			}
-<<<<<<< HEAD
-			count, _, err = GetRowCountByIndexRanges(sctx, histColl, idxID, []*ranger.Range{ran})
-=======
-			count, corrCount, err = GetRowCountByIndexRanges(sctx, histColl, idxID, []*ranger.Range{ran})
->>>>>>> dc443455
-		} else {
+			count, corrCount, _, err = GetRowCountByIndexRanges(sctx, histColl, idxID, []*ranger.Range{ran})
+    } else {
 			colHist := histColl.GetCol(colID)
 			if statistics.ColumnStatsIsInvalid(colHist, sctx, histColl, colID) {
 				return nil, 0, false
