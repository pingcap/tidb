// Copyright 2023 PingCAP, Inc.
//
// Licensed under the Apache License, Version 2.0 (the "License");
// you may not use this file except in compliance with the License.
// You may obtain a copy of the License at
//
//     http://www.apache.org/licenses/LICENSE-2.0
//
// Unless required by applicable law or agreed to in writing, software
// distributed under the License is distributed on an "AS IS" BASIS,
// WITHOUT WARRANTIES OR CONDITIONS OF ANY KIND, either express or implied.
// See the License for the specific language governing permissions and
// limitations under the License.

package cardinality

import (
	"math"

	"github.com/pingcap/tidb/pkg/expression"
	"github.com/pingcap/tidb/pkg/kv"
	"github.com/pingcap/tidb/pkg/parser/mysql"
	"github.com/pingcap/tidb/pkg/planner/context"
	"github.com/pingcap/tidb/pkg/statistics"
	"github.com/pingcap/tidb/pkg/tablecodec"
	"github.com/pingcap/tidb/pkg/util/chunk"
)

const pseudoColSize = 8.0

// GetIndexAvgRowSize computes average row size for a index scan.
func GetIndexAvgRowSize(ctx context.PlanContext, coll *statistics.HistColl, cols []*expression.Column, isUnique bool) (size float64) {
	size = GetAvgRowSize(ctx, coll, cols, true, true)
	// tablePrefix(1) + tableID(8) + indexPrefix(2) + indexID(8)
	// Because the cols for index scan always contain the handle, so we don't add the rowID here.
	size += 19
	if !isUnique {
		// add the len("_")
		size++
	}
	return
}

// GetTableAvgRowSize computes average row size for a table scan, exclude the index key-value pairs.
func GetTableAvgRowSize(ctx context.PlanContext, coll *statistics.HistColl, cols []*expression.Column, storeType kv.StoreType, handleInCols bool) (size float64) {
	size = GetAvgRowSize(ctx, coll, cols, false, true)
	switch storeType {
	case kv.TiKV:
		size += tablecodec.RecordRowKeyLen
		// The `cols` for TiKV always contain the row_id, so prefix row size subtract its length.
		size -= 8
	case kv.TiFlash:
		if !handleInCols {
			size += 8 /* row_id length */
		}
	}
	return
}

// GetAvgRowSize computes average row size for given columns.
func GetAvgRowSize(ctx context.PlanContext, coll *statistics.HistColl, cols []*expression.Column, isEncodedKey bool, isForScan bool) (size float64) {
	sessionVars := ctx.GetSessionVars()
	if coll.Pseudo || coll.ColNum() == 0 || coll.RealtimeCount == 0 {
		size = pseudoColSize * float64(len(cols))
	} else {
		for _, col := range cols {
			colHist := coll.GetCol(col.UniqueID)
			// Normally this would not happen, it is for compatibility with old version stats which
			// does not include TotColSize.
			if colHist == nil || (!colHist.IsHandle && colHist.TotColSize == 0 && (colHist.NullCount != coll.RealtimeCount)) {
				size += pseudoColSize
				continue
			}
			// We differentiate if the column is encoded as key or value, because the resulted size
			// is different.
			if sessionVars.EnableChunkRPC && !isForScan {
				size += AvgColSizeChunkFormat(colHist, coll.RealtimeCount)
			} else {
				size += AvgColSize(colHist, coll.RealtimeCount, isEncodedKey)
			}
		}
	}
	if sessionVars.EnableChunkRPC && !isForScan {
		// Add 1/8 byte for each column's nullBitMap byte.
		return size + float64(len(cols))/8
	}
	// Add 1 byte for each column's flag byte. See `encode` for details.
	return size + float64(len(cols))
}

// GetAvgRowSizeDataInDiskByRows computes average row size for given columns.
func GetAvgRowSizeDataInDiskByRows(coll *statistics.HistColl, cols []*expression.Column) (size float64) {
	if coll.Pseudo || coll.ColNum() == 0 || coll.RealtimeCount == 0 {
		for _, col := range cols {
			size += float64(chunk.EstimateTypeWidth(col.GetStaticType()))
		}
	} else {
		for _, col := range cols {
			colHist := coll.GetCol(col.UniqueID)
			// Normally this would not happen, it is for compatibility with old version stats which
			// does not include TotColSize.
<<<<<<< HEAD
			if colHist == nil || (!colHist.IsHandle && colHist.TotColSize == 0 && (colHist.NullCount != coll.RealtimeCount)) {
				size += float64(chunk.EstimateTypeWidth(col.GetType()))
=======
			if !ok || (!colHist.IsHandle && colHist.TotColSize == 0 && (colHist.NullCount != coll.RealtimeCount)) {
				size += float64(chunk.EstimateTypeWidth(col.GetStaticType()))
>>>>>>> d760a063
				continue
			}
			size += AvgColSizeDataInDiskByRows(colHist, coll.RealtimeCount)
		}
	}
	// Add 8 byte for each column's size record. See `DataInDiskByRows` for details.
	return size + float64(8*len(cols))
}

// AvgColSize is the average column size of the histogram. These sizes are derived from function `encode`
// and `Datum::ConvertTo`, so we need to update them if those 2 functions are changed.
func AvgColSize(c *statistics.Column, count int64, isKey bool) float64 {
	if count == 0 {
		return 0
	}
	// Note that, if the handle column is encoded as value, instead of key, i.e,
	// when the handle column is in a unique index, the real column size may be
	// smaller than 8 because it is encoded using `EncodeVarint`. Since we don't
	// know the exact value size now, use 8 as approximation.
	if c.IsHandle {
		return 8
	}
	histCount := c.TotalRowCount()
	notNullRatio := 1.0
	if histCount > 0 {
		notNullRatio = 1.0 - float64(c.NullCount)/histCount
	}
	switch c.Histogram.Tp.GetType() {
	case mysql.TypeFloat, mysql.TypeDouble, mysql.TypeDuration, mysql.TypeDate, mysql.TypeDatetime, mysql.TypeTimestamp:
		return 8 * notNullRatio
	case mysql.TypeTiny, mysql.TypeShort, mysql.TypeInt24, mysql.TypeLong, mysql.TypeLonglong, mysql.TypeYear, mysql.TypeEnum, mysql.TypeBit, mysql.TypeSet:
		if isKey {
			return 8 * notNullRatio
		}
	}
	// Keep two decimal place.
	return math.Round(float64(c.TotColSize)/float64(count)*100) / 100
}

// AvgColSizeChunkFormat is the average column size of the histogram. These sizes are derived from function `Encode`
// and `DecodeToChunk`, so we need to update them if those 2 functions are changed.
func AvgColSizeChunkFormat(c *statistics.Column, count int64) float64 {
	if count == 0 {
		return 0
	}
	fixedLen := chunk.GetFixedLen(c.Histogram.Tp)
	if fixedLen != -1 {
		return float64(fixedLen)
	}
	// Keep two decimal place.
	// Add 8 bytes for unfixed-len type's offsets.
	// Minus Log2(avgSize) for unfixed-len type LEN.
	avgSize := float64(c.TotColSize) / float64(count)
	if avgSize < 1 {
		return math.Round(avgSize*100)/100 + 8
	}
	return math.Round((avgSize-math.Log2(avgSize))*100)/100 + 8
}

// AvgColSizeDataInDiskByRows is the average column size of the histogram. These sizes are derived
// from `chunk.DataInDiskByRows` so we need to update them if those 2 functions are changed.
func AvgColSizeDataInDiskByRows(c *statistics.Column, count int64) float64 {
	if count == 0 {
		return 0
	}
	histCount := c.TotalRowCount()
	notNullRatio := 1.0
	if histCount > 0 {
		notNullRatio = 1.0 - float64(c.NullCount)/histCount
	}
	size := chunk.GetFixedLen(c.Histogram.Tp)
	if size != -1 {
		return float64(size) * notNullRatio
	}
	// Keep two decimal place.
	// Minus Log2(avgSize) for unfixed-len type LEN.
	avgSize := float64(c.TotColSize) / float64(count)
	if avgSize < 1 {
		return math.Round((avgSize)*100) / 100
	}
	return math.Round((avgSize-math.Log2(avgSize))*100) / 100
}<|MERGE_RESOLUTION|>--- conflicted
+++ resolved
@@ -99,13 +99,8 @@
 			colHist := coll.GetCol(col.UniqueID)
 			// Normally this would not happen, it is for compatibility with old version stats which
 			// does not include TotColSize.
-<<<<<<< HEAD
 			if colHist == nil || (!colHist.IsHandle && colHist.TotColSize == 0 && (colHist.NullCount != coll.RealtimeCount)) {
-				size += float64(chunk.EstimateTypeWidth(col.GetType()))
-=======
-			if !ok || (!colHist.IsHandle && colHist.TotColSize == 0 && (colHist.NullCount != coll.RealtimeCount)) {
 				size += float64(chunk.EstimateTypeWidth(col.GetStaticType()))
->>>>>>> d760a063
 				continue
 			}
 			size += AvgColSizeDataInDiskByRows(colHist, coll.RealtimeCount)
