// Copyright 2023 PingCAP, Inc.
//
// Licensed under the Apache License, Version 2.0 (the "License");
// you may not use this file except in compliance with the License.
// You may obtain a copy of the License at
//
//     http://www.apache.org/licenses/LICENSE-2.0
//
// Unless required by applicable law or agreed to in writing, software
// distributed under the License is distributed on an "AS IS" BASIS,
// WITHOUT WARRANTIES OR CONDITIONS OF ANY KIND, either express or implied.
// See the License for the specific language governing permissions and
// limitations under the License.

package cardinality

import (
	"cmp"
	"math"
	"math/bits"
	"slices"

	"github.com/pingcap/errors"
	"github.com/pingcap/tidb/pkg/expression"
	"github.com/pingcap/tidb/pkg/meta/model"
	"github.com/pingcap/tidb/pkg/parser/ast"
	"github.com/pingcap/tidb/pkg/planner/planctx"
	planutil "github.com/pingcap/tidb/pkg/planner/util"
	"github.com/pingcap/tidb/pkg/planner/util/debugtrace"
	"github.com/pingcap/tidb/pkg/planner/util/fixcontrol"
	"github.com/pingcap/tidb/pkg/statistics"
	"github.com/pingcap/tidb/pkg/types"
	"github.com/pingcap/tidb/pkg/util/chunk"
	"github.com/pingcap/tidb/pkg/util/codec"
	"github.com/pingcap/tidb/pkg/util/collate"
	"github.com/pingcap/tidb/pkg/util/logutil"
	"github.com/pingcap/tidb/pkg/util/mathutil"
	"github.com/pingcap/tidb/pkg/util/ranger"
	"go.uber.org/zap"
)

var (
	outOfRangeBetweenRate int64 = 100
)

// Selectivity is a function calculate the selectivity of the expressions on the specified HistColl.
// The definition of selectivity is (row count after filter / row count before filter).
// And exprs must be CNF now, in other words, `exprs[0] and exprs[1] and ... and exprs[len - 1]`
// should be held when you call this.
// Currently, the time complexity is o(n^2).
func Selectivity(
	ctx planctx.PlanContext,
	coll *statistics.HistColl,
	exprs []expression.Expression,
	filledPaths []*planutil.AccessPath,
) (
	result float64,
	retStatsNodes []*StatsNode,
	err error,
) {
	var exprStrs []string
	if ctx.GetSessionVars().StmtCtx.EnableOptimizerDebugTrace {
		debugtrace.EnterContextCommon(ctx)
		exprStrs = expression.ExprsToStringsForDisplay(ctx.GetExprCtx().GetEvalCtx(), exprs)
		debugtrace.RecordAnyValuesWithNames(ctx, "Input Expressions", exprStrs)
		defer func() {
			debugtrace.RecordAnyValuesWithNames(ctx, "Result", result)
			debugtrace.LeaveContextCommon(ctx)
		}()
	}
	// If the table's count is zero or conditions are empty, we should return 100% selectivity.
	if coll.RealtimeCount == 0 || len(exprs) == 0 {
		return 1, nil, nil
	}
	ret := 1.0
	sc := ctx.GetSessionVars().StmtCtx
	tableID := coll.PhysicalID
	// TODO: If len(exprs) is bigger than 63, we could use bitset structure to replace the int64.
	// This will simplify some code and speed up if we use this rather than a boolean slice.
	if len(exprs) > 63 || (coll.ColNum() == 0 && coll.IdxNum() == 0) {
		ret = pseudoSelectivity(ctx, coll, exprs)
		if sc.EnableOptimizerCETrace {
			ceTraceExpr(ctx, tableID, "Table Stats-Pseudo-Expression",
				expression.ComposeCNFCondition(ctx.GetExprCtx(), exprs...), ret*float64(coll.RealtimeCount))
		}
		return ret, nil, nil
	}

	var nodes []*StatsNode
	var remainedExprStrs []string
	remainedExprs := make([]expression.Expression, 0, len(exprs))

	// Deal with the correlated column.
	for i, expr := range exprs {
		c := isColEqCorCol(expr)
		if c == nil {
			remainedExprs = append(remainedExprs, expr)
			if sc.EnableOptimizerDebugTrace {
				remainedExprStrs = append(remainedExprStrs, exprStrs[i])
			}
			continue
		}

		colHist := coll.GetCol(c.UniqueID)
		var sel float64
		if statistics.ColumnStatsIsInvalid(colHist, ctx, coll, c.ID) {
			sel = 1.0 / pseudoEqualRate
		} else if colHist.Histogram.NDV > 0 {
			sel = 1 / float64(colHist.Histogram.NDV)
		} else {
			sel = 1.0 / pseudoEqualRate
		}
		if sc.EnableOptimizerDebugTrace {
			debugtrace.RecordAnyValuesWithNames(ctx, "Expression", expr.StringWithCtx(ctx.GetExprCtx().GetEvalCtx(), errors.RedactLogDisable), "Selectivity", sel)
		}
		ret *= sel
	}

	extractedCols := make([]*expression.Column, 0, coll.ColNum())
	extractedCols = expression.ExtractColumnsFromExpressions(extractedCols, remainedExprs, nil)
	slices.SortFunc(extractedCols, func(a *expression.Column, b *expression.Column) int {
		return cmp.Compare(a.ID, b.ID)
	})
	extractedCols = slices.CompactFunc(extractedCols, func(a, b *expression.Column) bool {
		return a.ID == b.ID
	})
	for _, col := range extractedCols {
		id := col.UniqueID
		colStats := coll.GetCol(id)
		if colStats != nil {
			maskCovered, ranges, _, _, err :=
				getMaskAndRanges(ctx, remainedExprs, ranger.ColumnRangeType, nil, nil, col)
			if err != nil {
				return 0, nil, errors.Trace(err)
			}
			nodes = append(nodes, &StatsNode{Tp: ColType, ID: id, mask: maskCovered, Ranges: ranges, numCols: 1})
			if colStats.IsHandle {
				nodes[len(nodes)-1].Tp = PkType
				var cnt float64
				cnt, _, err = GetRowCountByIntColumnRanges(ctx, coll, id, ranges)
				if err != nil {
					return 0, nil, errors.Trace(err)
				}
				nodes[len(nodes)-1].Selectivity = cnt / float64(coll.RealtimeCount)
				continue
			}
			cnt, _, err := GetRowCountByColumnRanges(ctx, coll, id, ranges)
			if err != nil {
				return 0, nil, errors.Trace(err)
			}
			nodes[len(nodes)-1].Selectivity = cnt / float64(coll.RealtimeCount)
		} else if !col.IsHidden {
			// TODO: We are able to remove this path if we remove the async stats load.
			statistics.ColumnStatsIsInvalid(nil, ctx, coll, col.ID)
			recordUsedItemStatsStatus(ctx, (*statistics.Column)(nil), tableID, col.ID)
		}
	}
	id2Paths := make(map[int64]*planutil.AccessPath)
	for _, path := range filledPaths {
		// Index merge path and table path don't have an index.
		if path.Index == nil {
			continue
		}
		id2Paths[path.Index.ID] = path
	}
	idxIDs := make([]int64, 0, coll.IdxNum())
	coll.ForEachIndexImmutable(func(id int64, _ *statistics.Index) bool {
		idxIDs = append(idxIDs, id)
		return false
	})
	// Stabilize the result.
	slices.Sort(idxIDs)
	for _, id := range idxIDs {
		idxStats := coll.GetIdx(id)
		idxInfo := idxStats.Info
		if idxInfo.MVIndex {
			totalSelectivity, mask, ok := getMaskAndSelectivityForMVIndex(ctx, coll, id, remainedExprs)
			if !ok {
				continue
			}
			nodes = append(nodes, &StatsNode{
				Tp:          IndexType,
				ID:          id,
				mask:        mask,
				numCols:     len(idxInfo.Columns),
				Selectivity: totalSelectivity,
			})
			continue
		}
		idxCols := findPrefixOfIndexByCol(ctx, extractedCols, coll.Idx2ColUniqueIDs[id], id2Paths[idxStats.ID])
		if len(idxCols) > 0 {
			lengths := make([]int, 0, len(idxCols))
			for i := 0; i < len(idxCols) && i < len(idxStats.Info.Columns); i++ {
				lengths = append(lengths, idxStats.Info.Columns[i].Length)
			}
			// If the found columns are more than the columns held by the index. We are appending the int pk to the tail of it.
			// When storing index data to key-value store, we use (idx_col1, ...., idx_coln, handle_col) as its key.
			if len(idxCols) > len(idxStats.Info.Columns) {
				lengths = append(lengths, types.UnspecifiedLength)
			}
			maskCovered, ranges, partCover, minAccessCondsForDNFCond, err :=
				getMaskAndRanges(ctx, remainedExprs, ranger.IndexRangeType, lengths, id2Paths[idxStats.ID], idxCols...)
			if err != nil {
				return 0, nil, errors.Trace(err)
			}
<<<<<<< HEAD
			cnt, _, err := GetRowCountByIndexRanges(ctx, coll, id, ranges)
=======
			cnt, corrCnt, err := GetRowCountByIndexRanges(ctx, coll, id, ranges)
>>>>>>> dc443455
			if err != nil {
				return 0, nil, errors.Trace(err)
			}
			selectivity := cnt / float64(coll.RealtimeCount)
			corrSelectivity := corrCnt / float64(coll.RealtimeCount)
			nodes = append(nodes, &StatsNode{
				Tp:                       IndexType,
				ID:                       id,
				mask:                     maskCovered,
				Ranges:                   ranges,
				numCols:                  len(idxStats.Info.Columns),
				Selectivity:              selectivity,
				CorrSelectivity:          corrSelectivity,
				partCover:                partCover,
				minAccessCondsForDNFCond: minAccessCondsForDNFCond,
			})
		}
	}
	usedSets := GetUsableSetsByGreedy(nodes)
	// Initialize the mask with the full set.
	mask := (int64(1) << uint(len(remainedExprs))) - 1
	// curExpr records covered expressions by now. It's for cardinality estimation tracing.
	var curExpr []expression.Expression

	for _, set := range usedSets {
		mask &^= set.mask
		ret *= set.Selectivity
		// If `partCover` is true, it means that the conditions are in DNF form, and only part
		// of the DNF expressions are extracted as access conditions, so besides from the selectivity
		// of the extracted access conditions, we multiply another selectionFactor for the residual
		// conditions.
		if set.partCover {
			ret *= selectionFactor
		}
		if sc.EnableOptimizerCETrace {
			// Tracing for the expression estimation results after applying this StatsNode.
			for i := range remainedExprs {
				if set.mask&(1<<uint64(i)) > 0 {
					curExpr = append(curExpr, remainedExprs[i])
				}
			}
			expr := expression.ComposeCNFCondition(ctx.GetExprCtx(), curExpr...)
			ceTraceExpr(ctx, tableID, "Table Stats-Expression-CNF", expr, ret*float64(coll.RealtimeCount))
		} else if sc.EnableOptimizerDebugTrace {
			var strs []string
			for i := range remainedExprs {
				if set.mask&(1<<uint64(i)) > 0 {
					strs = append(strs, remainedExprStrs[i])
				}
			}
			debugtrace.RecordAnyValuesWithNames(ctx,
				"Expressions", strs,
				"Selectivity", set.Selectivity,
				"partial cover", set.partCover,
			)
		}
	}

	notCoveredConstants := make(map[int]*expression.Constant)
	notCoveredDNF := make(map[int]*expression.ScalarFunction)
	notCoveredStrMatch := make(map[int]*expression.ScalarFunction)
	notCoveredNegateStrMatch := make(map[int]*expression.ScalarFunction)
	notCoveredOtherExpr := make(map[int]expression.Expression)
	if mask > 0 {
		for i, expr := range remainedExprs {
			if mask&(1<<uint64(i)) == 0 {
				continue
			}
			switch x := expr.(type) {
			case *expression.Constant:
				notCoveredConstants[i] = x
				continue
			case *expression.ScalarFunction:
				switch x.FuncName.L {
				case ast.LogicOr:
					notCoveredDNF[i] = x
					continue
				case ast.Like, ast.Ilike, ast.Regexp, ast.RegexpLike:
					notCoveredStrMatch[i] = x
					continue
				case ast.UnaryNot:
					inner := expression.GetExprInsideIsTruth(x.GetArgs()[0])
					innerSF, ok := inner.(*expression.ScalarFunction)
					if ok {
						switch innerSF.FuncName.L {
						case ast.Like, ast.Ilike, ast.Regexp, ast.RegexpLike:
							notCoveredNegateStrMatch[i] = x
							continue
						}
					}
				}
			}
			notCoveredOtherExpr[i] = expr
		}
	}

	// Try to cover remaining Constants
	for i, c := range notCoveredConstants {
		if expression.MaybeOverOptimized4PlanCache(ctx.GetExprCtx(), []expression.Expression{c}) {
			continue
		}
		if c.Value.IsNull() {
			// c is null
			ret *= 0
			mask &^= 1 << uint64(i)
			delete(notCoveredConstants, i)
		} else if isTrue, err := c.Value.ToBool(sc.TypeCtx()); err == nil {
			if isTrue == 0 {
				// c is false
				ret *= 0
			}
			// c is true, no need to change ret
			mask &^= 1 << uint64(i)
			delete(notCoveredConstants, i)
		}
		// Not expected to come here:
		// err != nil, no need to do anything.
	}

	// Try to cover remaining DNF conditions using independence assumption,
	// i.e., sel(condA or condB) = sel(condA) + sel(condB) - sel(condA) * sel(condB)
OUTER:
	for i, scalarCond := range notCoveredDNF {
		// If there are columns not in stats, we won't handle them. This case might happen after DDL operations.
		cols := expression.ExtractColumns(scalarCond)
		for i := range cols {
			if colStats := coll.GetCol(cols[i].UniqueID); colStats == nil {
				continue OUTER
			}
		}

		dnfItems := expression.FlattenDNFConditions(scalarCond)
		dnfItems = ranger.MergeDNFItems4Col(ctx.GetRangerCtx(), dnfItems)
		// If the conditions only contain a single column, we won't handle them.
		if len(dnfItems) <= 1 {
			continue
		}

		selectivity := 0.0
		for _, cond := range dnfItems {
			// In selectivity calculation, we don't handle CorrelatedColumn, so we directly skip over it.
			// Other kinds of `Expression`, i.e., Constant, Column and ScalarFunction all can possibly be built into
			// ranges and used to calculation selectivity, so we accept them all.
			_, ok := cond.(*expression.CorrelatedColumn)
			if ok {
				continue
			}

			var cnfItems []expression.Expression
			if scalar, ok := cond.(*expression.ScalarFunction); ok && scalar.FuncName.L == ast.LogicAnd {
				cnfItems = expression.FlattenCNFConditions(scalar)
			} else {
				cnfItems = append(cnfItems, cond)
			}

			curSelectivity, _, err := Selectivity(ctx, coll, cnfItems, nil)
			if err != nil {
				logutil.BgLogger().Debug("something wrong happened, use the default selectivity", zap.Error(err))
				curSelectivity = selectionFactor
			}

			selectivity = selectivity + curSelectivity - selectivity*curSelectivity
		}
		if sc.EnableOptimizerCETrace {
			// Tracing for the expression estimation results of this DNF.
			ceTraceExpr(ctx, tableID, "Table Stats-Expression-DNF", scalarCond, selectivity*float64(coll.RealtimeCount))
		} else if sc.EnableOptimizerDebugTrace {
			debugtrace.RecordAnyValuesWithNames(ctx, "Expression", remainedExprStrs[i], "Selectivity", selectivity)
		}

		if selectivity != 0 {
			ret *= selectivity
			mask &^= 1 << uint64(i)
			delete(notCoveredDNF, i)
		}
		if sc.EnableOptimizerCETrace {
			// Tracing for the expression estimation results after applying the DNF estimation result.
			curExpr = append(curExpr, remainedExprs[i])
			expr := expression.ComposeCNFCondition(ctx.GetExprCtx(), curExpr...)
			ceTraceExpr(ctx, tableID, "Table Stats-Expression-CNF", expr, ret*float64(coll.RealtimeCount))
		}
	}

	// Try to cover remaining string matching functions by evaluating the expressions with TopN to estimate.
	if ctx.GetSessionVars().EnableEvalTopNEstimationForStrMatch() {
		for i, scalarCond := range notCoveredStrMatch {
			ok, sel, err := GetSelectivityByFilter(ctx, coll, []expression.Expression{scalarCond})
			if err != nil {
				sc.AppendWarning(errors.NewNoStackError("Error when using TopN-assisted estimation: " + err.Error()))
			}
			if !ok {
				continue
			}
			ret *= sel
			mask &^= 1 << uint64(i)
			delete(notCoveredStrMatch, i)
			if sc.EnableOptimizerDebugTrace {
				debugtrace.RecordAnyValuesWithNames(ctx, "Expression", remainedExprStrs[i], "Selectivity", sel)
			}
		}
		for i, scalarCond := range notCoveredNegateStrMatch {
			ok, sel, err := GetSelectivityByFilter(ctx, coll, []expression.Expression{scalarCond})
			if err != nil {
				sc.AppendWarning(errors.NewNoStackError("Error when using TopN-assisted estimation: " + err.Error()))
			}
			if !ok {
				continue
			}
			ret *= sel
			mask &^= 1 << uint64(i)
			delete(notCoveredNegateStrMatch, i)
			if sc.EnableOptimizerDebugTrace {
				debugtrace.RecordAnyValuesWithNames(ctx, "Expression", remainedExprStrs[i], "Selectivity", sel)
			}
		}
	}

	// At last, if there are still conditions which cannot be estimated, we multiply the selectivity with
	// the minimal default selectivity of the remaining conditions.
	// Currently, only string matching functions (like and regexp) may have a different default selectivity,
	// other expressions' default selectivity is selectionFactor.
	if mask > 0 {
		minSelectivity := 1.0
		if len(notCoveredConstants) > 0 || len(notCoveredDNF) > 0 || len(notCoveredOtherExpr) > 0 {
			minSelectivity = math.Min(minSelectivity, selectionFactor)
		}
		if len(notCoveredStrMatch) > 0 {
			minSelectivity = math.Min(minSelectivity, ctx.GetSessionVars().GetStrMatchDefaultSelectivity())
		}
		if len(notCoveredNegateStrMatch) > 0 {
			minSelectivity = math.Min(minSelectivity, ctx.GetSessionVars().GetNegateStrMatchDefaultSelectivity())
		}
		ret *= minSelectivity
		if sc.EnableOptimizerDebugTrace {
			debugtrace.RecordAnyValuesWithNames(ctx, "Default Selectivity", minSelectivity)
		}
	}

	if sc.EnableOptimizerCETrace {
		// Tracing for the expression estimation results after applying the default selectivity.
		totalExpr := expression.ComposeCNFCondition(ctx.GetExprCtx(), remainedExprs...)
		ceTraceExpr(ctx, tableID, "Table Stats-Expression-CNF", totalExpr, ret*float64(coll.RealtimeCount))
	}
	if !fixcontrol.GetBoolWithDefault(
		ctx.GetSessionVars().GetOptimizerFixControlMap(),
		fixcontrol.Fix47400,
		false,
	) {
		// Don't allow the result to be less than 1 row
		ret = max(ret, 1.0/float64(coll.RealtimeCount))
	}
	return ret, nodes, nil
}

// CalcTotalSelectivityForMVIdxPath calculates the total selectivity for the given partial paths of an MV index merge path.
// It corresponds with the meaning of AccessPath.CountAfterAccess, as used in buildPartialPathUp4MVIndex.
// It uses the independence assumption to estimate the selectivity.
func CalcTotalSelectivityForMVIdxPath(
	coll *statistics.HistColl,
	partialPaths []*planutil.AccessPath,
	isIntersection bool,
) float64 {
	selectivities := make([]float64, 0, len(partialPaths))
	for _, path := range partialPaths {
		// For a partial path, we distinguish between two cases if it's a mv index path.
		// 1. We will access a single value on the virtual column of the mv index.
		//   In this case, handles from a single partial path must be unique.
		//   The CountAfterAccess of a partial path will never be larger than the table total row count.
		//   For an index merge path with only one partial path, the CountAfterAccess will be exactly the same as the
		//   CountAfterAccess of the partial path (currently there's no index filter for partial path of mv index merge
		//   path).
		// 2. We use the mv index as if it's a non-MV index, which means the virtual column is not involved in the access
		//   conditions.
		//   In this case, we may read repeated handles from a single partial path.
		//   The CountAfterAccess of a partial path might be larger than the table total row count.
		//   For an index merge path with only one partial path, the CountAfterAccess might be less than the CountAfterAccess
		//   of the partial path
		// For example:
		// create table t(a int, d json, index iad(a, (cast(d->'$.b' as signed array))));
		// insert into t value(1,'{"b":[1,2,3,4]}'), (2,'{"b":[3,4,5,6]}');
		// The index has 8 entries.
		// Case 1:
		//   select * from t use index (iad) where a = 1 and 1 member of (d->'$.b');
		//   IndexMerge
		//   ├─IndexRangeScan RowCount:1 Range:[1 1,1 1]
		//   └─TableRowIDScan RowCount:1
		// Case 2:
		//   select * from t use index (iad) where a = 1;
		//   IndexMerge
		//   ├─IndexRangeScan RowCount:4 Range:[1,1]
		//   └─TableRowIDScan RowCount:1
		// From the example, it should be obvious that we need different total row count to calculate the selectivity of
		// the access conditions:
		// Case 1: Here we should use the table total row count
		//   Selectivity( a = 1 and 1 member of (d->'$.b') ) = 1 / 2
		// Case 2: Here we should use the index total row count
		//   Selectivity( a = 1 ) = 4 / 8
		//
		// Now, the `Case 2` above has been avoided because a mv index may not contain all rows. See the related issue
		// https://github.com/pingcap/tidb/issues/50125 and fix https://github.com/pingcap/tidb/pull/50183
		realtimeCount := coll.RealtimeCount
		if !path.IsTablePath() && path.Index.MVIndex {
			var virtualCol *expression.Column
			for _, col := range coll.MVIdx2Columns[path.Index.ID] {
				if col.VirtualExpr != nil {
					virtualCol = col
					break
				}
			}
			cols := expression.ExtractColumnsFromExpressions(
				nil,
				path.AccessConds,
				func(column *expression.Column) bool {
					return virtualCol != nil && column.UniqueID == virtualCol.UniqueID
				},
			)
			// If we can't find the virtual column from the access conditions, it's the case 2.
			if len(cols) == 0 {
				realtimeCount, _ = coll.GetScaledRealtimeAndModifyCnt(coll.GetIdx(path.Index.ID))
			}
		}
		sel := path.CountAfterAccess / float64(realtimeCount)
		sel = mathutil.Clamp(sel, 0, 1)
		selectivities = append(selectivities, sel)
	}
	var totalSelectivity float64
	if isIntersection {
		totalSelectivity = 1
		for _, sel := range selectivities {
			totalSelectivity *= sel
		}
	} else {
		totalSelectivity = 0
		for _, sel := range selectivities {
			totalSelectivity = (sel + totalSelectivity) - totalSelectivity*sel
		}
	}
	return totalSelectivity
}

// StatsNode is used for calculating selectivity.
type StatsNode struct {
	// Ranges contains all the Ranges we got.
	Ranges []*ranger.Range
	Tp     int
	ID     int64
	// mask is a bit pattern whose ith bit will indicate whether the ith expression is covered by this index/column.
	mask int64
	// Selectivity indicates the Selectivity of this column/index.
	Selectivity float64
	// CorrSelectivity indicates the Selectivity of this column/index with correlated column.
	// That is - it is the selectivity assuming the most filtering index column only, and all other
	// columns are correlated with this column.
	CorrSelectivity float64
	// numCols is the number of columns contained in the index or column(which is always 1).
	numCols int
	// partCover indicates whether the bit in the mask is for a full cover or partial cover. It is only true
	// when the condition is a DNF expression on index, and the expression is not totally extracted as access condition.
	partCover bool
	// Please see comments of planner/util.AccessPath.MinAccessCondsForDNFCond for more details.
	minAccessCondsForDNFCond int
}

// The type of the StatsNode.
const (
	IndexType = iota
	PkType
	ColType
)

func compareType(l, r int) int {
	if l == r {
		return 0
	}
	if l == ColType {
		return -1
	}
	if l == PkType {
		return 1
	}
	if r == ColType {
		return 1
	}
	return -1
}

const unknownColumnID = math.MinInt64

// getConstantColumnID receives two expressions and if one of them is column and another is constant, it returns the
// ID of the column.
func getConstantColumnID(e []expression.Expression) int64 {
	if len(e) != 2 {
		return unknownColumnID
	}
	col, ok1 := e[0].(*expression.Column)
	_, ok2 := e[1].(*expression.Constant)
	if ok1 && ok2 {
		return col.ID
	}
	col, ok1 = e[1].(*expression.Column)
	_, ok2 = e[0].(*expression.Constant)
	if ok1 && ok2 {
		return col.ID
	}
	return unknownColumnID
}

// GetUsableSetsByGreedy will select the indices and pk used for calculate selectivity by greedy algorithm.
func GetUsableSetsByGreedy(nodes []*StatsNode) (newBlocks []*StatsNode) {
	slices.SortFunc(nodes, func(i, j *StatsNode) int {
		if r := compareType(i.Tp, j.Tp); r != 0 {
			return r
		}
		return cmp.Compare(i.ID, j.ID)
	})
	marked := make([]bool, len(nodes))
	mask := int64(math.MaxInt64)
	for {
		// Choose the index that covers most.
		bestMask := int64(0)
		best := &statsNodeForGreedyChoice{
			StatsNode: &StatsNode{
				Tp:                       ColType,
				Selectivity:              0,
				numCols:                  0,
				partCover:                true,
				minAccessCondsForDNFCond: -1,
			},
			idx:        -1,
			coverCount: 0,
		}
		for i, set := range nodes {
			if marked[i] {
				continue
			}
			curMask := set.mask & mask
			if curMask != set.mask {
				marked[i] = true
				continue
			}
			bits := bits.OnesCount64(uint64(curMask))
			// This set cannot cover any thing, just skip it.
			if bits == 0 {
				marked[i] = true
				continue
			}
			current := &statsNodeForGreedyChoice{
				StatsNode:  set,
				idx:        i,
				coverCount: bits,
			}
			if current.isBetterThan(best) {
				best = current
				bestMask = curMask
			}
		}
		if best.coverCount == 0 {
			break
		}

		// Update the mask, remove the bit that nodes[best.idx].mask has.
		mask &^= bestMask

		newBlocks = append(newBlocks, nodes[best.idx])
		marked[best.idx] = true
	}
	return
}

type statsNodeForGreedyChoice struct {
	*StatsNode
	idx        int
	coverCount int
}

func (s *statsNodeForGreedyChoice) isBetterThan(other *statsNodeForGreedyChoice) bool {
	// none of them should be nil
	if s == nil || other == nil {
		return false
	}
	// 1. The stats type, always prefer the primary key or index.
	if s.Tp != ColType && other.Tp == ColType {
		return true
	}
	// 2. The number of expression that it covers, the more, the better.
	if s.coverCount > other.coverCount {
		return true
	}
	// Worse or equal. We return false for both cases. The same for the following rules.
	if s.coverCount != other.coverCount {
		return false
	}
	// 3. It's only for DNF. Full cover is better than partial cover
	if !s.partCover && other.partCover {
		return true
	}
	if s.partCover != other.partCover {
		return false
	}
	// 4. It's only for DNF. The minimum number of access conditions among all DNF items, the more, the better.
	// s.coverCount is not enough for DNF, so we use this field to make the judgment more accurate.
	if s.minAccessCondsForDNFCond > other.minAccessCondsForDNFCond {
		return true
	}
	if s.minAccessCondsForDNFCond != other.minAccessCondsForDNFCond {
		return false
	}

	// 5. The number of columns that it contains, the less, the better.
	if s.numCols < other.numCols {
		return true
	}
	if s.numCols != other.numCols {
		return false
	}
	// 6. The selectivity of the covered conditions, the less, the better.
	// The rationale behind is that lower selectivity tends to reflect more functional dependencies
	// between columns. It's hard to decide the priority of this rule against rules above, in order
	// to avoid massive plan changes between tidb-server versions, I adopt this conservative strategy
	// to impose this rule after rules above.
	if s.Selectivity < other.Selectivity {
		return true
	}
	return false
}

// isColEqCorCol checks if the expression is an eq function that one side is correlated column and another is column.
// If so, it will return the column's reference. Otherwise, return nil instead.
func isColEqCorCol(filter expression.Expression) *expression.Column {
	f, ok := filter.(*expression.ScalarFunction)
	if !ok || f.FuncName.L != ast.EQ {
		return nil
	}
	if c, ok := f.GetArgs()[0].(*expression.Column); ok {
		if _, ok := f.GetArgs()[1].(*expression.CorrelatedColumn); ok {
			return c
		}
	}
	if c, ok := f.GetArgs()[1].(*expression.Column); ok {
		if _, ok := f.GetArgs()[0].(*expression.CorrelatedColumn); ok {
			return c
		}
	}
	return nil
}

// findPrefixOfIndexByCol will find columns in index by checking the unique id or the virtual expression.
// So it will return at once no matching column is found.
func findPrefixOfIndexByCol(ctx planctx.PlanContext, cols []*expression.Column, idxColIDs []int64,
	cachedPath *planutil.AccessPath) []*expression.Column {
	if cachedPath != nil {
		evalCtx := ctx.GetExprCtx().GetEvalCtx()
		idxCols := cachedPath.IdxCols
		retCols := make([]*expression.Column, 0, len(idxCols))
	idLoop:
		for _, idCol := range idxCols {
			for _, col := range cols {
				if col.EqualByExprAndID(evalCtx, idCol) {
					retCols = append(retCols, col)
					continue idLoop
				}
			}
			// If no matching column is found, just return.
			return retCols
		}
		return retCols
	}
	return expression.FindPrefixOfIndex(cols, idxColIDs)
}

func getMaskAndRanges(ctx planctx.PlanContext, exprs []expression.Expression, rangeType ranger.RangeType,
	lengths []int, cachedPath *planutil.AccessPath, cols ...*expression.Column) (
	mask int64, ranges []*ranger.Range, partCover bool, minAccessCondsForDNFCond int, err error) {
	isDNF := false
	var accessConds, remainedConds []expression.Expression
	switch rangeType {
	case ranger.ColumnRangeType:
		accessConds = ranger.ExtractAccessConditionsForColumn(ctx.GetRangerCtx(), exprs, cols[0])
		ranges, accessConds, _, err = ranger.BuildColumnRange(accessConds, ctx.GetRangerCtx(), cols[0].RetType,
			types.UnspecifiedLength, ctx.GetSessionVars().RangeMaxSize)
	case ranger.IndexRangeType:
		if cachedPath != nil {
			ranges = cachedPath.Ranges
			accessConds = cachedPath.AccessConds
			remainedConds = cachedPath.TableFilters
			isDNF = cachedPath.IsDNFCond
			minAccessCondsForDNFCond = cachedPath.MinAccessCondsForDNFCond
			break
		}
		var res *ranger.DetachRangeResult
		res, err = ranger.DetachCondAndBuildRangeForIndex(ctx.GetRangerCtx(), exprs, cols, lengths, ctx.GetSessionVars().RangeMaxSize)
		if err != nil {
			return 0, nil, false, 0, err
		}
		ranges = res.Ranges
		accessConds = res.AccessConds
		remainedConds = res.RemainedConds
		isDNF = res.IsDNFCond
		minAccessCondsForDNFCond = res.MinAccessCondsForDNFCond
	default:
		panic("should never be here")
	}
	if err != nil {
		return 0, nil, false, 0, err
	}
	if isDNF && len(accessConds) > 0 {
		mask |= 1
		return mask, ranges, len(remainedConds) > 0, minAccessCondsForDNFCond, nil
	}
	for i := range exprs {
		for j := range accessConds {
			if exprs[i].Equal(ctx.GetExprCtx().GetEvalCtx(), accessConds[j]) {
				mask |= 1 << uint64(i)
				break
			}
		}
	}
	return mask, ranges, false, 0, nil
}

func getMaskAndSelectivityForMVIndex(
	ctx planctx.PlanContext,
	coll *statistics.HistColl,
	id int64,
	exprs []expression.Expression,
) (float64, int64, bool) {
	cols := coll.MVIdx2Columns[id]
	if len(cols) == 0 {
		return 1.0, 0, false
	}
	// You can find more examples and explanations in comments for collectFilters4MVIndex() and
	// buildPartialPaths4MVIndex() in planner/core.
	accessConds, _, _ := CollectFilters4MVIndex(ctx, exprs, cols)
	paths, isIntersection, ok, err := BuildPartialPaths4MVIndex(ctx, accessConds, cols, coll.GetIdx(id).Info, coll)
	if err != nil || !ok {
		return 1.0, 0, false
	}
	totalSelectivity := CalcTotalSelectivityForMVIdxPath(coll, paths, isIntersection)
	var mask int64
	for i := range exprs {
		for _, accessCond := range accessConds {
			if exprs[i].Equal(ctx.GetExprCtx().GetEvalCtx(), accessCond) {
				mask |= 1 << uint64(i)
				break
			}
		}
	}
	return totalSelectivity, mask, true
}

// GetSelectivityByFilter try to estimate selectivity of expressions by evaluate the expressions using TopN, Histogram buckets boundaries and NULL.
// Currently, this method can only handle expressions involving a single column.
func GetSelectivityByFilter(sctx planctx.PlanContext, coll *statistics.HistColl, filters []expression.Expression) (ok bool, selectivity float64, err error) {
	// 1. Make sure the expressions
	//   (1) are safe to be evaluated here,
	//   (2) involve only one column,
	//   (3) and this column is not a "new collation" string column so that we're able to restore values from the stats.
	if slices.ContainsFunc(filters, expression.IsMutableEffectsExpr) {
		return false, 0, nil
	}
	if expression.ContainCorrelatedColumn(filters) {
		return false, 0, nil
	}
	cols := expression.ExtractColumnsFromExpressions(nil, filters, nil)
	if len(cols) != 1 {
		return false, 0, nil
	}
	col := cols[0]
	tp := col.RetType
	if types.IsString(tp.GetType()) && collate.NewCollationEnabled() && !collate.IsBinCollation(tp.GetCollate()) {
		return false, 0, nil
	}

	// 2. Get the available stats, make sure it's a ver2 stats and get the needed data structure from it.
	isIndex, i := findAvailableStatsForCol(sctx, coll, col.UniqueID)
	if i < 0 {
		return false, 0, nil
	}
	var statsVer, nullCnt int64
	var histTotalCnt, totalCnt float64
	var topnTotalCnt uint64
	var hist *statistics.Histogram
	var topn *statistics.TopN
	if isIndex {
		stats := coll.GetIdx(i)
		statsVer = stats.StatsVer
		hist = &stats.Histogram
		nullCnt = hist.NullCount
		topn = stats.TopN
	} else {
		stats := coll.GetCol(i)
		statsVer = stats.StatsVer
		hist = &stats.Histogram
		nullCnt = hist.NullCount
		topn = stats.TopN
	}
	// Only in stats ver2, we can assume that: TopN + Histogram + NULL == All data
	if statsVer != statistics.Version2 {
		return false, 0, nil
	}
	topnTotalCnt = topn.TotalCount()
	histTotalCnt = hist.NotNullCount()
	totalCnt = float64(topnTotalCnt) + histTotalCnt + float64(nullCnt)

	var topNSel, histSel, nullSel float64

	// Prepare for evaluation.

	// For execution, we use Column.Index instead of Column.UniqueID to locate a column.
	// We have only one column here, so we set it to 0.
	originalIndex := col.Index
	col.Index = 0
	defer func() {
		// Restore the original Index to avoid unexpected situation.
		col.Index = originalIndex
	}()
	topNLen := 0
	histBucketsLen := hist.Len()
	if topn != nil {
		topNLen = len(topn.TopN)
	}
	c := chunk.NewChunkWithCapacity([]*types.FieldType{tp}, max(1, topNLen))
	selected := make([]bool, 0, max(histBucketsLen, topNLen))
	vecEnabled := sctx.GetSessionVars().EnableVectorizedExpression

	// 3. Calculate the TopN part selectivity.
	// This stage is considered as the core functionality of this method, errors in this stage would make this entire method fail.
	var topNSelectedCnt uint64
	if topn != nil {
		for _, item := range topn.TopN {
			_, val, err := codec.DecodeOne(item.Encoded)
			if err != nil {
				return false, 0, err
			}
			c.AppendDatum(0, &val)
		}
		selected, err = expression.VectorizedFilter(sctx.GetExprCtx().GetEvalCtx(), vecEnabled, filters, chunk.NewIterator4Chunk(c), selected)
		if err != nil {
			return false, 0, err
		}
		for i, isTrue := range selected {
			if isTrue {
				topNSelectedCnt += topn.TopN[i].Count
			}
		}
	}
	topNSel = float64(topNSelectedCnt) / totalCnt

	// 4. Calculate the Histogram part selectivity.
	// The buckets upper bounds and the Bucket.Repeat are used like the TopN above.
	// The buckets lower bounds are used as random samples and are regarded equally.
	if hist != nil && histTotalCnt > 0 {
		selected = selected[:0]
		selected, err = expression.VectorizedFilter(sctx.GetExprCtx().GetEvalCtx(), vecEnabled, filters, chunk.NewIterator4Chunk(hist.Bounds), selected)
		if err != nil {
			return false, 0, err
		}
		var bucketRepeatTotalCnt, bucketRepeatSelectedCnt, lowerBoundMatchCnt int64
		for i := range hist.Buckets {
			bucketRepeatTotalCnt += hist.Buckets[i].Repeat
			if len(selected) < 2*i {
				// This should not happen, but we add this check for safety.
				break
			}
			if selected[2*i] {
				lowerBoundMatchCnt++
			}
			if selected[2*i+1] {
				bucketRepeatSelectedCnt += hist.Buckets[i].Repeat
			}
		}
		var lowerBoundsRatio, upperBoundsRatio, lowerBoundsSel, upperBoundsSel float64
		upperBoundsRatio = min(float64(bucketRepeatTotalCnt)/histTotalCnt, 1)
		lowerBoundsRatio = 1 - upperBoundsRatio
		if bucketRepeatTotalCnt > 0 {
			upperBoundsSel = float64(bucketRepeatSelectedCnt) / float64(bucketRepeatTotalCnt)
		}
		lowerBoundsSel = float64(lowerBoundMatchCnt) / float64(histBucketsLen)
		histSel = lowerBoundsSel*lowerBoundsRatio + upperBoundsSel*upperBoundsRatio
		histSel *= histTotalCnt / totalCnt
	}

	// 5. Calculate the NULL part selectivity.
	// Errors in this staged would be returned, but would not make this entire method fail.
	c.Reset()
	c.AppendNull(0)
	selected = selected[:0]
	selected, err = expression.VectorizedFilter(sctx.GetExprCtx().GetEvalCtx(), vecEnabled, filters, chunk.NewIterator4Chunk(c), selected)
	if err != nil || len(selected) != 1 || !selected[0] {
		nullSel = 0
	} else {
		nullSel = float64(nullCnt) / totalCnt
	}

	// 6. Get the final result.
	res := topNSel + histSel + nullSel
	return true, res, err
}

func findAvailableStatsForCol(sctx planctx.PlanContext, coll *statistics.HistColl, uniqueID int64) (isIndex bool, idx int64) {
	// try to find available stats in column stats
	if colStats := coll.GetCol(uniqueID); !statistics.ColumnStatsIsInvalid(colStats, sctx, coll, uniqueID) && colStats.IsFullLoad() {
		return false, uniqueID
	}
	// try to find available stats in single column index stats (except for prefix index)
	for idxStatsIdx, cols := range coll.Idx2ColUniqueIDs {
		if len(cols) == 1 && cols[0] == uniqueID {
			idxStats := coll.GetIdx(idxStatsIdx)
			if !statistics.IndexStatsIsInvalid(sctx, idxStats, coll, idxStatsIdx) &&
				idxStats.Info.Columns[0].Length == types.UnspecifiedLength &&
				idxStats.IsFullLoad() {
				return true, idxStatsIdx
			}
		}
	}
	return false, -1
}

// getEqualCondSelectivity gets the selectivity of the equal conditions.
func getEqualCondSelectivity(sctx planctx.PlanContext, coll *statistics.HistColl, idx *statistics.Index, bytes []byte,
	usedColsLen int, idxPointRange *ranger.Range) (result float64, err error) {
	if sctx.GetSessionVars().StmtCtx.EnableOptimizerDebugTrace {
		debugtrace.EnterContextCommon(sctx)
		defer func() {
			var idxName string
			if idx != nil && idx.Info != nil {
				idxName = idx.Info.Name.O
			}
			debugtrace.RecordAnyValuesWithNames(
				sctx,
				"Index Name", idxName,
				"Encoded", bytes,
				"UsedColLen", usedColsLen,
				"Range", idxPointRange.String(),
				"Result", result,
				"error", err,
			)
			debugtrace.LeaveContextCommon(sctx)
		}()
	}
	coverAll := len(idx.Info.Columns) == usedColsLen
	// In this case, the row count is at most 1.
	if idx.Info.Unique && coverAll {
		return 1.0 / idx.TotalRowCount(), nil
	}
	val := types.NewBytesDatum(bytes)
	if outOfRangeOnIndex(idx, val) {
		realtimeCnt, _ := coll.GetScaledRealtimeAndModifyCnt(idx)
		// When the value is out of range, we could not found this value in the CM Sketch,
		// so we use heuristic methods to estimate the selectivity.
		if idx.NDV > 0 && coverAll {
			return outOfRangeEQSelectivity(sctx, idx.NDV, realtimeCnt, int64(idx.TotalRowCount())), nil
		}
		// The equal condition only uses prefix columns of the index.
		colIDs := coll.Idx2ColUniqueIDs[idx.ID]
		var ndv int64
		for i, colID := range colIDs {
			if i >= usedColsLen {
				break
			}
			if col := coll.GetCol(colID); col != nil {
				ndv = max(ndv, col.Histogram.NDV)
			}
		}
		return outOfRangeEQSelectivity(sctx, ndv, realtimeCnt, int64(idx.TotalRowCount())), nil
	}

	minRowCount, crossValidSelectivity, err := crossValidationSelectivity(sctx, coll, idx, usedColsLen, idxPointRange)
	if err != nil {
		return 0, err
	}

	idxCount := float64(idx.QueryBytes(sctx, bytes))
	if minRowCount < idxCount {
		return crossValidSelectivity, nil
	}
	return idxCount / idx.TotalRowCount(), nil
}

// outOfRangeEQSelectivity estimates selectivities for out-of-range values.
// It assumes all modifications are insertions and all new-inserted rows are uniformly distributed
// and has the same distribution with analyzed rows, which means each unique value should have the
// same number of rows(Tot/NDV) of it.
// The input sctx is just for debug trace, you can pass nil safely if that's not needed.
func outOfRangeEQSelectivity(sctx planctx.PlanContext, ndv, realtimeRowCount, columnRowCount int64) (result float64) {
	if sctx != nil && sctx.GetSessionVars().StmtCtx.EnableOptimizerDebugTrace {
		debugtrace.EnterContextCommon(sctx)
		defer func() {
			debugtrace.RecordAnyValuesWithNames(sctx, "Result", result)
			debugtrace.LeaveContextCommon(sctx)
		}()
	}
	increaseRowCount := realtimeRowCount - columnRowCount
	if increaseRowCount <= 0 {
		return 0 // it must be 0 since the histogram contains the whole data
	}
	if ndv < outOfRangeBetweenRate {
		ndv = outOfRangeBetweenRate // avoid inaccurate selectivity caused by small NDV
	}
	selectivity := 1 / float64(ndv)
	if selectivity*float64(columnRowCount) > float64(increaseRowCount) {
		selectivity = float64(increaseRowCount) / float64(columnRowCount)
	}
	return selectivity
}

// outOfRangeFullNDV estimates the number of qualified rows when the topN represents all NDV values
// and the searched value does not appear in the topN
func outOfRangeFullNDV(ndv, origRowCount, notNullCount, realtimeRowCount, increaseFactor float64, modifyCount int64) (result float64) {
	// If the table hasn't been modified, it's safe to return 0.
	if modifyCount == 0 {
		return 0
	}
	// Calculate "newly added rows" using original row count. We do NOT use notNullCount here
	// because that can always be less than realtimeRowCount if NULLs exist
	newRows := realtimeRowCount - origRowCount
	// If the original row count is zero - take the min of original row count and realtimeRowCount
	if notNullCount <= 0 {
		notNullCount = min(origRowCount, realtimeRowCount)
	}
	// If realtimeRowCount has reduced below the original, we can't determine if there has been a
	// combination of inserts/updates/deletes or only deletes - any out of range estimate is unreliable
	if newRows < 0 {
		newRows = min(notNullCount, realtimeRowCount)
	}
	// if no NDV - derive an NDV using sqrt
	if ndv <= 0 {
		ndv = math.Sqrt(max(notNullCount, realtimeRowCount))
	} else {
		// We need to increase the ndv by increaseFactor because the estimate will be increased by
		// the caller of the function
		ndv *= increaseFactor
	}
	return max(1, newRows/ndv)
}

// crossValidationSelectivity gets the selectivity of multi-column equal conditions by cross validation.
func crossValidationSelectivity(
	sctx planctx.PlanContext,
	coll *statistics.HistColl,
	idx *statistics.Index,
	usedColsLen int,
	idxPointRange *ranger.Range,
) (
	minRowCount float64,
	crossValidationSelectivity float64,
	err error,
) {
	if sctx.GetSessionVars().StmtCtx.EnableOptimizerDebugTrace {
		debugtrace.EnterContextCommon(sctx)
		defer func() {
			var idxName string
			if idx != nil && idx.Info != nil {
				idxName = idx.Info.Name.O
			}
			debugtrace.RecordAnyValuesWithNames(
				sctx,
				"Index Name", idxName,
				"minRowCount", minRowCount,
				"crossValidationSelectivity", crossValidationSelectivity,
				"error", err,
			)
			debugtrace.LeaveContextCommon(sctx)
		}()
	}
	minRowCount = math.MaxFloat64
	cols := coll.Idx2ColUniqueIDs[idx.ID]
	crossValidationSelectivity = 1.0
	totalRowCount := idx.TotalRowCount()
	for i, colID := range cols {
		if i >= usedColsLen {
			break
		}
		col := coll.GetCol(colID)
		if statistics.ColumnStatsIsInvalid(col, sctx, coll, colID) {
			continue
		}
		// Since the column range is point range(LowVal is equal to HighVal), we need to set both LowExclude and HighExclude to false.
		// Otherwise we would get 0.0 estRow from GetColumnRowCount.
		rang := ranger.Range{
			LowVal:      []types.Datum{idxPointRange.LowVal[i]},
			LowExclude:  false,
			HighVal:     []types.Datum{idxPointRange.HighVal[i]},
			HighExclude: false,
			Collators:   []collate.Collator{idxPointRange.Collators[i]},
		}

		rowCount, _, err := GetColumnRowCount(sctx, col, []*ranger.Range{&rang}, coll.RealtimeCount, coll.ModifyCount, col.IsHandle)
		if err != nil {
			return 0, 0, err
		}
		crossValidationSelectivity = crossValidationSelectivity * (rowCount / totalRowCount)

		if rowCount < minRowCount {
			minRowCount = rowCount
		}
	}
	return minRowCount, crossValidationSelectivity, nil
}

// CollectFilters4MVIndex and BuildPartialPaths4MVIndex are for matching JSON expressions against mv index.
// This logic is shared between the estimation logic and the access path generation logic. But the two functions are
// defined in planner/core package and hard to move here. So we use this trick to avoid the import cycle.
var (
	CollectFilters4MVIndex func(
		sctx planctx.PlanContext,
		filters []expression.Expression,
		idxCols []*expression.Column,
	) (
		accessFilters,
		remainingFilters []expression.Expression,
		accessTp int,
	)
	BuildPartialPaths4MVIndex func(
		sctx planctx.PlanContext,
		accessFilters []expression.Expression,
		idxCols []*expression.Column,
		mvIndex *model.IndexInfo,
		histColl *statistics.HistColl,
	) (
		partialPaths []*planutil.AccessPath,
		isIntersection bool,
		ok bool,
		err error,
	)
)<|MERGE_RESOLUTION|>--- conflicted
+++ resolved
@@ -203,11 +203,7 @@
 			if err != nil {
 				return 0, nil, errors.Trace(err)
 			}
-<<<<<<< HEAD
-			cnt, _, err := GetRowCountByIndexRanges(ctx, coll, id, ranges)
-=======
-			cnt, corrCnt, err := GetRowCountByIndexRanges(ctx, coll, id, ranges)
->>>>>>> dc443455
+			cnt, corrCnt, _, err := GetRowCountByIndexRanges(ctx, coll, id, ranges)
 			if err != nil {
 				return 0, nil, errors.Trace(err)
 			}
