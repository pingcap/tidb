// Copyright 2023 PingCAP, Inc.
//
// Licensed under the Apache License, Version 2.0 (the "License");
// you may not use this file except in compliance with the License.
// You may obtain a copy of the License at
//
//     http://www.apache.org/licenses/LICENSE-2.0
//
// Unless required by applicable law or agreed to in writing, software
// distributed under the License is distributed on an "AS IS" BASIS,
// WITHOUT WARRANTIES OR CONDITIONS OF ANY KIND, either express or implied.
// See the License for the specific language governing permissions and
// limitations under the License.

package cardinality

import (
	"cmp"
	"math"
	"math/bits"
	"slices"

	"github.com/pingcap/errors"
	"github.com/pingcap/tidb/pkg/expression"
	"github.com/pingcap/tidb/pkg/parser/ast"
	"github.com/pingcap/tidb/pkg/parser/model"
	"github.com/pingcap/tidb/pkg/planner/context"
	planutil "github.com/pingcap/tidb/pkg/planner/util"
	"github.com/pingcap/tidb/pkg/planner/util/debugtrace"
	"github.com/pingcap/tidb/pkg/statistics"
	"github.com/pingcap/tidb/pkg/types"
	"github.com/pingcap/tidb/pkg/util/chunk"
	"github.com/pingcap/tidb/pkg/util/codec"
	"github.com/pingcap/tidb/pkg/util/collate"
	"github.com/pingcap/tidb/pkg/util/logutil"
	"github.com/pingcap/tidb/pkg/util/mathutil"
	"github.com/pingcap/tidb/pkg/util/ranger"
	"go.uber.org/zap"
	"golang.org/x/exp/maps"
)

var (
	outOfRangeBetweenRate int64 = 100
)

// Selectivity is a function calculate the selectivity of the expressions on the specified HistColl.
// The definition of selectivity is (row count after filter / row count before filter).
// And exprs must be CNF now, in other words, `exprs[0] and exprs[1] and ... and exprs[len - 1]`
// should be held when you call this.
// Currently the time complexity is o(n^2).
func Selectivity(
	ctx context.PlanContext,
	coll *statistics.HistColl,
	exprs []expression.Expression,
	filledPaths []*planutil.AccessPath,
) (
	result float64,
	retStatsNodes []*StatsNode,
	err error,
) {
	var exprStrs []string
	if ctx.GetSessionVars().StmtCtx.EnableOptimizerDebugTrace {
		debugtrace.EnterContextCommon(ctx)
		exprStrs = expression.ExprsToStringsForDisplay(exprs)
		debugtrace.RecordAnyValuesWithNames(ctx, "Input Expressions", exprStrs)
		defer func() {
			debugtrace.RecordAnyValuesWithNames(ctx, "Result", result)
			debugtrace.LeaveContextCommon(ctx)
		}()
	}
	// If table's count is zero or conditions are empty, we should return 100% selectivity.
	if coll.RealtimeCount == 0 || len(exprs) == 0 {
		return 1, nil, nil
	}
	ret := 1.0
	sc := ctx.GetSessionVars().StmtCtx
	tableID := coll.PhysicalID
	// TODO: If len(exprs) is bigger than 63, we could use bitset structure to replace the int64.
	// This will simplify some code and speed up if we use this rather than a boolean slice.
	if len(exprs) > 63 || (len(coll.Columns) == 0 && len(coll.Indices) == 0) {
		ret = pseudoSelectivity(ctx, coll, exprs)
		if sc.EnableOptimizerCETrace {
			ceTraceExpr(ctx, tableID, "Table Stats-Pseudo-Expression",
				expression.ComposeCNFCondition(ctx.GetExprCtx(), exprs...), ret*float64(coll.RealtimeCount))
		}
		return ret, nil, nil
	}

	var nodes []*StatsNode

	var remainedExprStrs []string
	remainedExprs := make([]expression.Expression, 0, len(exprs))

	// Deal with the correlated column.
	for i, expr := range exprs {
		c := isColEqCorCol(expr)
		if c == nil {
			remainedExprs = append(remainedExprs, expr)
			if sc.EnableOptimizerDebugTrace {
				remainedExprStrs = append(remainedExprStrs, exprStrs[i])
			}
			continue
		}

		colHist := coll.Columns[c.UniqueID]
		var sel float64
		if statistics.ColumnStatsIsInvalid(colHist, ctx, coll, c.ID) {
			sel = 1.0 / pseudoEqualRate
		} else if colHist.Histogram.NDV > 0 {
			sel = 1 / float64(colHist.Histogram.NDV)
		} else {
			sel = 1.0 / pseudoEqualRate
		}
		if sc.EnableOptimizerDebugTrace {
			debugtrace.RecordAnyValuesWithNames(ctx, "Expression", expr.String(), "Selectivity", sel)
		}
		ret *= sel
	}

	extractedCols := make([]*expression.Column, 0, len(coll.Columns))
	extractedCols = expression.ExtractColumnsFromExpressions(extractedCols, remainedExprs, nil)
	slices.SortFunc(extractedCols, func(a *expression.Column, b *expression.Column) int {
		return cmp.Compare(a.ID, b.ID)
	})
	extractedCols = slices.CompactFunc(extractedCols, func(a, b *expression.Column) bool {
		return a.ID == b.ID
	})
	for _, col := range extractedCols {
		id := col.UniqueID
		colStats := coll.Columns[col.UniqueID]
		if colStats != nil {
			maskCovered, ranges, _, err := getMaskAndRanges(ctx, remainedExprs, ranger.ColumnRangeType, nil, nil, col)
			if err != nil {
				return 0, nil, errors.Trace(err)
			}
			nodes = append(nodes, &StatsNode{Tp: ColType, ID: id, mask: maskCovered, Ranges: ranges, numCols: 1})
			if colStats.IsHandle {
				nodes[len(nodes)-1].Tp = PkType
				var cnt float64
				cnt, err = GetRowCountByIntColumnRanges(ctx, coll, id, ranges)
				if err != nil {
					return 0, nil, errors.Trace(err)
				}
				nodes[len(nodes)-1].Selectivity = cnt / float64(coll.RealtimeCount)
				continue
			}
			cnt, err := GetRowCountByColumnRanges(ctx, coll, id, ranges)
			if err != nil {
				return 0, nil, errors.Trace(err)
			}
			nodes[len(nodes)-1].Selectivity = cnt / float64(coll.RealtimeCount)
		} else if !col.IsHidden {
			// TODO: We are able to remove this path if we remove the async stats load.
			statistics.ColumnStatsIsInvalid(nil, ctx, coll, col.ID)
			recordUsedItemStatsStatus(ctx, (*statistics.Column)(nil), tableID, col.ID)
		}
	}
	id2Paths := make(map[int64]*planutil.AccessPath)
	for _, path := range filledPaths {
		// Index merge path and table path don't have index.
		if path.Index == nil {
			continue
		}
		id2Paths[path.Index.ID] = path
	}
	idxIDs := maps.Keys(coll.Indices)
	slices.Sort(idxIDs)
	for _, id := range idxIDs {
		idxStats := coll.Indices[id]
		idxInfo := idxStats.Info
		if idxInfo.MVIndex {
			totalSelectivity, mask, ok := getMaskAndSelectivityForMVIndex(ctx, coll, id, remainedExprs)
			if !ok {
				continue
			}
			nodes = append(nodes, &StatsNode{
				Tp:          IndexType,
				ID:          id,
				mask:        mask,
				numCols:     len(idxInfo.Columns),
				Selectivity: totalSelectivity,
			})
			continue
		}
		idxCols := findPrefixOfIndexByCol(ctx, extractedCols, coll.Idx2ColumnIDs[id], id2Paths[idxStats.ID])
		if len(idxCols) > 0 {
			lengths := make([]int, 0, len(idxCols))
			for i := 0; i < len(idxCols) && i < len(idxStats.Info.Columns); i++ {
				lengths = append(lengths, idxStats.Info.Columns[i].Length)
			}
			// If the found columns are more than the columns held by the index. We are appending the int pk to the tail of it.
			// When storing index data to key-value store, we use (idx_col1, ...., idx_coln, handle_col) as its key.
			if len(idxCols) > len(idxStats.Info.Columns) {
				lengths = append(lengths, types.UnspecifiedLength)
			}
			maskCovered, ranges, partCover, err := getMaskAndRanges(ctx, remainedExprs,
				ranger.IndexRangeType, lengths, id2Paths[idxStats.ID], idxCols...)
			if err != nil {
				return 0, nil, errors.Trace(err)
			}
			cnt, err := GetRowCountByIndexRanges(ctx, coll, id, ranges)
			if err != nil {
				return 0, nil, errors.Trace(err)
			}
			selectivity := cnt / float64(coll.RealtimeCount)
			nodes = append(nodes, &StatsNode{
				Tp:          IndexType,
				ID:          id,
				mask:        maskCovered,
				Ranges:      ranges,
				numCols:     len(idxStats.Info.Columns),
				Selectivity: selectivity,
				partCover:   partCover,
			})
		}
	}
	usedSets := GetUsableSetsByGreedy(nodes)
	// Initialize the mask with the full set.
	mask := (int64(1) << uint(len(remainedExprs))) - 1
	// curExpr records covered expressions by now. It's for cardinality estimation tracing.
	var curExpr []expression.Expression

	for _, set := range usedSets {
		mask &^= set.mask
		ret *= set.Selectivity
		// If `partCover` is true, it means that the conditions are in DNF form, and only part
		// of the DNF expressions are extracted as access conditions, so besides from the selectivity
		// of the extracted access conditions, we multiply another selectionFactor for the residual
		// conditions.
		if set.partCover {
			ret *= selectionFactor
		}
		if sc.EnableOptimizerCETrace {
			// Tracing for the expression estimation results after applying this StatsNode.
			for i := range remainedExprs {
				if set.mask&(1<<uint64(i)) > 0 {
					curExpr = append(curExpr, remainedExprs[i])
				}
			}
			expr := expression.ComposeCNFCondition(ctx.GetExprCtx(), curExpr...)
			ceTraceExpr(ctx, tableID, "Table Stats-Expression-CNF", expr, ret*float64(coll.RealtimeCount))
		} else if sc.EnableOptimizerDebugTrace {
			var strs []string
			for i := range remainedExprs {
				if set.mask&(1<<uint64(i)) > 0 {
					strs = append(strs, remainedExprStrs[i])
				}
			}
			debugtrace.RecordAnyValuesWithNames(ctx,
				"Expressions", strs,
				"Selectivity", set.Selectivity,
				"partial cover", set.partCover,
			)
		}
	}

	notCoveredConstants := make(map[int]*expression.Constant)
	notCoveredDNF := make(map[int]*expression.ScalarFunction)
	notCoveredStrMatch := make(map[int]*expression.ScalarFunction)
	notCoveredNegateStrMatch := make(map[int]*expression.ScalarFunction)
	notCoveredOtherExpr := make(map[int]expression.Expression)
	if mask > 0 {
		for i, expr := range remainedExprs {
			if mask&(1<<uint64(i)) == 0 {
				continue
			}
			switch x := expr.(type) {
			case *expression.Constant:
				notCoveredConstants[i] = x
				continue
			case *expression.ScalarFunction:
				switch x.FuncName.L {
				case ast.LogicOr:
					notCoveredDNF[i] = x
					continue
				case ast.Like, ast.Ilike, ast.Regexp, ast.RegexpLike:
					notCoveredStrMatch[i] = x
					continue
				case ast.UnaryNot:
					inner := expression.GetExprInsideIsTruth(x.GetArgs()[0])
					innerSF, ok := inner.(*expression.ScalarFunction)
					if ok {
						switch innerSF.FuncName.L {
						case ast.Like, ast.Ilike, ast.Regexp, ast.RegexpLike:
							notCoveredNegateStrMatch[i] = x
							continue
						}
					}
				}
			}
			notCoveredOtherExpr[i] = expr
		}
	}

	// Try to cover remaining Constants
	for i, c := range notCoveredConstants {
		if expression.MaybeOverOptimized4PlanCache(ctx.GetExprCtx(), []expression.Expression{c}) {
			continue
		}
		if c.Value.IsNull() {
			// c is null
			ret *= 0
			mask &^= 1 << uint64(i)
			delete(notCoveredConstants, i)
		} else if isTrue, err := c.Value.ToBool(sc.TypeCtx()); err == nil {
			if isTrue == 0 {
				// c is false
				ret *= 0
			}
			// c is true, no need to change ret
			mask &^= 1 << uint64(i)
			delete(notCoveredConstants, i)
		}
		// Not expected to come here:
		// err != nil, no need to do anything.
	}

	// Try to cover remaining DNF conditions using independence assumption,
	// i.e., sel(condA or condB) = sel(condA) + sel(condB) - sel(condA) * sel(condB)
OUTER:
	for i, scalarCond := range notCoveredDNF {
		// If there are columns not in stats, we won't handle them. This case might happen after DDL operations.
		cols := expression.ExtractColumns(scalarCond)
		for i := range cols {
			if _, ok := coll.Columns[cols[i].UniqueID]; !ok {
				continue OUTER
			}
		}

		dnfItems := expression.FlattenDNFConditions(scalarCond)
		dnfItems = ranger.MergeDNFItems4Col(ctx, dnfItems)
		// If the conditions only contain a single column, we won't handle them.
		if len(dnfItems) <= 1 {
			continue
		}

		selectivity := 0.0
		for _, cond := range dnfItems {
			// In selectivity calculation, we don't handle CorrelatedColumn, so we directly skip over it.
			// Other kinds of `Expression`, i.e., Constant, Column and ScalarFunction all can possibly be built into
			// ranges and used to calculation selectivity, so we accept them all.
			_, ok := cond.(*expression.CorrelatedColumn)
			if ok {
				continue
			}

			var cnfItems []expression.Expression
			if scalar, ok := cond.(*expression.ScalarFunction); ok && scalar.FuncName.L == ast.LogicAnd {
				cnfItems = expression.FlattenCNFConditions(scalar)
			} else {
				cnfItems = append(cnfItems, cond)
			}

			curSelectivity, _, err := Selectivity(ctx, coll, cnfItems, nil)
			if err != nil {
				logutil.BgLogger().Debug("something wrong happened, use the default selectivity", zap.Error(err))
				curSelectivity = selectionFactor
			}

			selectivity = selectivity + curSelectivity - selectivity*curSelectivity
		}
		if sc.EnableOptimizerCETrace {
			// Tracing for the expression estimation results of this DNF.
			ceTraceExpr(ctx, tableID, "Table Stats-Expression-DNF", scalarCond, selectivity*float64(coll.RealtimeCount))
		} else if sc.EnableOptimizerDebugTrace {
			debugtrace.RecordAnyValuesWithNames(ctx, "Expression", remainedExprStrs[i], "Selectivity", selectivity)
		}

		if selectivity != 0 {
			ret *= selectivity
			mask &^= 1 << uint64(i)
			delete(notCoveredDNF, i)
		}
		if sc.EnableOptimizerCETrace {
			// Tracing for the expression estimation results after applying the DNF estimation result.
			curExpr = append(curExpr, remainedExprs[i])
			expr := expression.ComposeCNFCondition(ctx.GetExprCtx(), curExpr...)
			ceTraceExpr(ctx, tableID, "Table Stats-Expression-CNF", expr, ret*float64(coll.RealtimeCount))
		}
	}

	// Try to cover remaining string matching functions by evaluating the expressions with TopN to estimate.
	if ctx.GetSessionVars().EnableEvalTopNEstimationForStrMatch() {
		for i, scalarCond := range notCoveredStrMatch {
			ok, sel, err := GetSelectivityByFilter(ctx, coll, []expression.Expression{scalarCond})
			if err != nil {
				sc.AppendWarning(errors.NewNoStackError("Error when using TopN-assisted estimation: " + err.Error()))
			}
			if !ok {
				continue
			}
			ret *= sel
			mask &^= 1 << uint64(i)
			delete(notCoveredStrMatch, i)
			if sc.EnableOptimizerDebugTrace {
				debugtrace.RecordAnyValuesWithNames(ctx, "Expression", remainedExprStrs[i], "Selectivity", sel)
			}
		}
		for i, scalarCond := range notCoveredNegateStrMatch {
			ok, sel, err := GetSelectivityByFilter(ctx, coll, []expression.Expression{scalarCond})
			if err != nil {
				sc.AppendWarning(errors.NewNoStackError("Error when using TopN-assisted estimation: " + err.Error()))
			}
			if !ok {
				continue
			}
			ret *= sel
			mask &^= 1 << uint64(i)
			delete(notCoveredNegateStrMatch, i)
			if sc.EnableOptimizerDebugTrace {
				debugtrace.RecordAnyValuesWithNames(ctx, "Expression", remainedExprStrs[i], "Selectivity", sel)
			}
		}
	}

	// At last, if there are still conditions which cannot be estimated, we multiply the selectivity with
	// the minimal default selectivity of the remaining conditions.
	// Currently, only string matching functions (like and regexp) may have a different default selectivity,
	// other expressions' default selectivity is selectionFactor.
	if mask > 0 {
		minSelectivity := 1.0
		if len(notCoveredConstants) > 0 || len(notCoveredDNF) > 0 || len(notCoveredOtherExpr) > 0 {
			minSelectivity = math.Min(minSelectivity, selectionFactor)
		}
		if len(notCoveredStrMatch) > 0 {
			minSelectivity = math.Min(minSelectivity, ctx.GetSessionVars().GetStrMatchDefaultSelectivity())
		}
		if len(notCoveredNegateStrMatch) > 0 {
			minSelectivity = math.Min(minSelectivity, ctx.GetSessionVars().GetNegateStrMatchDefaultSelectivity())
		}
		ret *= minSelectivity
		if sc.EnableOptimizerDebugTrace {
			debugtrace.RecordAnyValuesWithNames(ctx, "Default Selectivity", minSelectivity)
		}
	}

	if sc.EnableOptimizerCETrace {
		// Tracing for the expression estimation results after applying the default selectivity.
		totalExpr := expression.ComposeCNFCondition(ctx.GetExprCtx(), remainedExprs...)
		ceTraceExpr(ctx, tableID, "Table Stats-Expression-CNF", totalExpr, ret*float64(coll.RealtimeCount))
	}
	return ret, nodes, nil
}

// CalcTotalSelectivityForMVIdxPath calculates the total selectivity for the given partial paths of an MV index merge path.
// It corresponds with the meaning of AccessPath.CountAfterAccess, as used in buildPartialPathUp4MVIndex.
// It uses the independence assumption to estimate the selectivity.
func CalcTotalSelectivityForMVIdxPath(
	coll *statistics.HistColl,
	partialPaths []*planutil.AccessPath,
	isIntersection bool,
) float64 {
	selectivities := make([]float64, 0, len(partialPaths))
	for _, path := range partialPaths {
		// For a partial path, we distinguish between two cases if it's a mv index path.
		// 1. We will access a single value on the virtual column of the mv index.
		//   In this case, handles from a single partial path must be unique.
		//   The CountAfterAccess of a partial path will never be larger than the table total row count.
		//   For an index merge path with only one partial path, the CountAfterAccess will be exactly the same as the
		//   CountAfterAccess of the partial path (currently there's no index filter for partial path of mv index merge
		//   path).
		// 2. We use the mv index as if it's a non-MV index, which means the virtual column is not involved in the access
		//   conditions.
		//   In this case, we may read repeated handles from a single partial path.
		//   The CountAfterAccess of a partial path might be larger than the table total row count.
		//   For an index merge path with only one partial path, the CountAfterAccess might be less than the CountAfterAccess
		//   of the partial path
		// For example:
		// create table t(a int, d json, index iad(a, (cast(d->'$.b' as signed array))));
		// insert into t value(1,'{"b":[1,2,3,4]}'), (2,'{"b":[3,4,5,6]}');
		// The index has 8 entries.
		// Case 1:
		//   select * from t use index (iad) where a = 1 and 1 member of (d->'$.b');
		//   IndexMerge
		//   ├─IndexRangeScan RowCount:1 Range:[1 1,1 1]
		//   └─TableRowIDScan RowCount:1
		// Case 2:
		//   select * from t use index (iad) where a = 1;
		//   IndexMerge
		//   ├─IndexRangeScan RowCount:4 Range:[1,1]
		//   └─TableRowIDScan RowCount:1
		// From the example, it should be obvious that we need different total row count to calculate the selectivity of
		// the access conditions:
		// Case 1: Here we should use the table total row count
		//   Selectivity( a = 1 and 1 member of (d->'$.b') ) = 1 / 2
		// Case 2: Here we should use the index total row count
		//   Selectivity( a = 1 ) = 4 / 8
		//
		// Now, the `Case 2` above has been avoided because a mv index may not contain all rows. See the related issue
		// https://github.com/pingcap/tidb/issues/50125 and fix https://github.com/pingcap/tidb/pull/50183
		realtimeCount := coll.RealtimeCount
		if !path.IsTablePath() && path.Index.MVIndex {
			var virtualCol *expression.Column
			for _, col := range coll.MVIdx2Columns[path.Index.ID] {
				if col.VirtualExpr != nil {
					virtualCol = col
					break
				}
			}
			cols := expression.ExtractColumnsFromExpressions(
				nil,
				path.AccessConds,
				func(column *expression.Column) bool {
					return virtualCol != nil && column.UniqueID == virtualCol.UniqueID
				},
			)
			// If we can't find the virtual column from the access conditions, it's the case 2.
			if len(cols) == 0 {
				realtimeCount, _ = coll.GetScaledRealtimeAndModifyCnt(coll.Indices[path.Index.ID])
			}
		}
		sel := path.CountAfterAccess / float64(realtimeCount)
		sel = mathutil.Clamp(sel, 0, 1)
		selectivities = append(selectivities, sel)
	}
	var totalSelectivity float64
	if isIntersection {
		totalSelectivity = 1
		for _, sel := range selectivities {
			totalSelectivity *= sel
		}
	} else {
		totalSelectivity = 0
		for _, sel := range selectivities {
			totalSelectivity = (sel + totalSelectivity) - totalSelectivity*sel
		}
	}
	return totalSelectivity
}

// StatsNode is used for calculating selectivity.
type StatsNode struct {
	// Ranges contains all the Ranges we got.
	Ranges []*ranger.Range
	Tp     int
	ID     int64
	// mask is a bit pattern whose ith bit will indicate whether the ith expression is covered by this index/column.
	mask int64
	// Selectivity indicates the Selectivity of this column/index.
	Selectivity float64
	// numCols is the number of columns contained in the index or column(which is always 1).
	numCols int
	// partCover indicates whether the bit in the mask is for a full cover or partial cover. It is only true
	// when the condition is a DNF expression on index, and the expression is not totally extracted as access condition.
	partCover bool
}

// The type of the StatsNode.
const (
	IndexType = iota
	PkType
	ColType
)

func compareType(l, r int) int {
	if l == r {
		return 0
	}
	if l == ColType {
		return -1
	}
	if l == PkType {
		return 1
	}
	if r == ColType {
		return 1
	}
	return -1
}

const unknownColumnID = math.MinInt64

// getConstantColumnID receives two expressions and if one of them is column and another is constant, it returns the
// ID of the column.
func getConstantColumnID(e []expression.Expression) int64 {
	if len(e) != 2 {
		return unknownColumnID
	}
	col, ok1 := e[0].(*expression.Column)
	_, ok2 := e[1].(*expression.Constant)
	if ok1 && ok2 {
		return col.ID
	}
	col, ok1 = e[1].(*expression.Column)
	_, ok2 = e[0].(*expression.Constant)
	if ok1 && ok2 {
		return col.ID
	}
	return unknownColumnID
}

// GetUsableSetsByGreedy will select the indices and pk used for calculate selectivity by greedy algorithm.
func GetUsableSetsByGreedy(nodes []*StatsNode) (newBlocks []*StatsNode) {
	slices.SortFunc(nodes, func(i, j *StatsNode) int {
		if r := compareType(i.Tp, j.Tp); r != 0 {
			return r
		}
		return cmp.Compare(i.ID, j.ID)
	})
	marked := make([]bool, len(nodes))
	mask := int64(math.MaxInt64)
	for {
		// Choose the index that covers most.
		bestID, bestCount, bestTp, bestNumCols, bestMask, bestSel := -1, 0, ColType, 0, int64(0), float64(0)
		for i, set := range nodes {
			if marked[i] {
				continue
			}
			curMask := set.mask & mask
			if curMask != set.mask {
				marked[i] = true
				continue
			}
			bits := bits.OnesCount64(uint64(curMask))
			// This set cannot cover any thing, just skip it.
			if bits == 0 {
				marked[i] = true
				continue
			}
			// We greedy select the stats info based on:
			// (1): The stats type, always prefer the primary key or index.
			// (2): The number of expression that it covers, the more the better.
			// (3): The number of columns that it contains, the less the better.
			// (4): The selectivity of the covered conditions, the less the better.
			//      The rationale behind is that lower selectivity tends to reflect more functional dependencies
			//      between columns. It's hard to decide the priority of this rule against rule 2 and 3, in order
			//      to avoid massive plan changes between tidb-server versions, I adopt this conservative strategy
			//      to impose this rule after rule 2 and 3.
			if (bestTp == ColType && set.Tp != ColType) ||
				bestCount < bits ||
				(bestCount == bits && bestNumCols > set.numCols) ||
				(bestCount == bits && bestNumCols == set.numCols && bestSel > set.Selectivity) {
				bestID, bestCount, bestTp, bestNumCols, bestMask, bestSel = i, bits, set.Tp, set.numCols, curMask, set.Selectivity
			}
		}
		if bestCount == 0 {
			break
		}

		// Update the mask, remove the bit that nodes[bestID].mask has.
		mask &^= bestMask

		newBlocks = append(newBlocks, nodes[bestID])
		marked[bestID] = true
	}
	return
}

// isColEqCorCol checks if the expression is a eq function that one side is correlated column and another is column.
// If so, it will return the column's reference. Otherwise return nil instead.
func isColEqCorCol(filter expression.Expression) *expression.Column {
	f, ok := filter.(*expression.ScalarFunction)
	if !ok || f.FuncName.L != ast.EQ {
		return nil
	}
	if c, ok := f.GetArgs()[0].(*expression.Column); ok {
		if _, ok := f.GetArgs()[1].(*expression.CorrelatedColumn); ok {
			return c
		}
	}
	if c, ok := f.GetArgs()[1].(*expression.Column); ok {
		if _, ok := f.GetArgs()[0].(*expression.CorrelatedColumn); ok {
			return c
		}
	}
	return nil
}

// findPrefixOfIndexByCol will find columns in index by checking the unique id or the virtual expression.
// So it will return at once no matching column is found.
func findPrefixOfIndexByCol(ctx context.PlanContext, cols []*expression.Column, idxColIDs []int64,
	cachedPath *planutil.AccessPath) []*expression.Column {
	if cachedPath != nil {
		idxCols := cachedPath.IdxCols
		retCols := make([]*expression.Column, 0, len(idxCols))
	idLoop:
		for _, idCol := range idxCols {
			for _, col := range cols {
				if col.EqualByExprAndID(ctx.GetExprCtx(), idCol) {
					retCols = append(retCols, col)
					continue idLoop
				}
			}
			// If no matching column is found, just return.
			return retCols
		}
		return retCols
	}
	return expression.FindPrefixOfIndex(cols, idxColIDs)
}

func getMaskAndRanges(ctx context.PlanContext, exprs []expression.Expression, rangeType ranger.RangeType,
	lengths []int, cachedPath *planutil.AccessPath, cols ...*expression.Column) (
	mask int64, ranges []*ranger.Range, partCover bool, err error) {
	isDNF := false
	var accessConds, remainedConds []expression.Expression
	switch rangeType {
	case ranger.ColumnRangeType:
		accessConds = ranger.ExtractAccessConditionsForColumn(ctx, exprs, cols[0])
		ranges, accessConds, _, err = ranger.BuildColumnRange(accessConds, ctx, cols[0].RetType,
			types.UnspecifiedLength, ctx.GetSessionVars().RangeMaxSize)
	case ranger.IndexRangeType:
		if cachedPath != nil {
			ranges, accessConds, remainedConds, isDNF = cachedPath.Ranges,
				cachedPath.AccessConds, cachedPath.TableFilters, cachedPath.IsDNFCond
			break
		}
		var res *ranger.DetachRangeResult
		res, err = ranger.DetachCondAndBuildRangeForIndex(ctx, exprs, cols, lengths, ctx.GetSessionVars().RangeMaxSize)
		if err != nil {
			return 0, nil, false, err
		}
		ranges, accessConds, remainedConds, isDNF = res.Ranges, res.AccessConds, res.RemainedConds, res.IsDNFCond
	default:
		panic("should never be here")
	}
	if err != nil {
		return 0, nil, false, err
	}
	if isDNF && len(accessConds) > 0 {
		mask |= 1
		return mask, ranges, len(remainedConds) > 0, nil
	}
	for i := range exprs {
		for j := range accessConds {
			if exprs[i].Equal(ctx.GetExprCtx(), accessConds[j]) {
				mask |= 1 << uint64(i)
				break
			}
		}
	}
	return mask, ranges, false, nil
}

func getMaskAndSelectivityForMVIndex(
	ctx context.PlanContext,
	coll *statistics.HistColl,
	id int64,
	exprs []expression.Expression,
) (float64, int64, bool) {
	cols := coll.MVIdx2Columns[id]
	if len(cols) == 0 {
		return 1.0, 0, false
	}
	// You can find more examples and explanations in comments for collectFilters4MVIndex() and
	// buildPartialPaths4MVIndex() in planner/core.
	accessConds, _, _ := CollectFilters4MVIndex(ctx, exprs, cols)
	paths, isIntersection, ok, err := BuildPartialPaths4MVIndex(ctx, accessConds, cols, coll.Indices[id].Info, coll)
	if err != nil || !ok {
		return 1.0, 0, false
	}
	totalSelectivity := CalcTotalSelectivityForMVIdxPath(coll, paths, isIntersection)
	var mask int64
	for i := range exprs {
		for _, accessCond := range accessConds {
			if exprs[i].Equal(ctx.GetExprCtx(), accessCond) {
				mask |= 1 << uint64(i)
				break
			}
		}
	}
	return totalSelectivity, mask, true
}

// GetSelectivityByFilter try to estimate selectivity of expressions by evaluate the expressions using TopN, Histogram buckets boundaries and NULL.
// Currently, this method can only handle expressions involving a single column.
func GetSelectivityByFilter(sctx context.PlanContext, coll *statistics.HistColl, filters []expression.Expression) (ok bool, selectivity float64, err error) {
	// 1. Make sure the expressions
	//   (1) are safe to be evaluated here,
	//   (2) involve only one column,
	//   (3) and this column is not a "new collation" string column so that we're able to restore values from the stats.
	for _, filter := range filters {
		if expression.IsMutableEffectsExpr(filter) {
			return false, 0, nil
		}
	}
	if expression.ContainCorrelatedColumn(filters) {
		return false, 0, nil
	}
	cols := expression.ExtractColumnsFromExpressions(nil, filters, nil)
	if len(cols) != 1 {
		return false, 0, nil
	}
	col := cols[0]
	tp := col.RetType
	if types.IsString(tp.GetType()) && collate.NewCollationEnabled() && !collate.IsBinCollation(tp.GetCollate()) {
		return false, 0, nil
	}

	// 2. Get the available stats, make sure it's a ver2 stats and get the needed data structure from it.
	isIndex, i := findAvailableStatsForCol(sctx, coll, col.UniqueID)
	if i < 0 {
		return false, 0, nil
	}
	var statsVer, nullCnt int64
	var histTotalCnt, totalCnt float64
	var topnTotalCnt uint64
	var hist *statistics.Histogram
	var topn *statistics.TopN
	if isIndex {
		stats := coll.Indices[i]
		statsVer = stats.StatsVer
		hist = &stats.Histogram
		nullCnt = hist.NullCount
		topn = stats.TopN
	} else {
		stats := coll.Columns[i]
		statsVer = stats.StatsVer
		hist = &stats.Histogram
		nullCnt = hist.NullCount
		topn = stats.TopN
	}
	// Only in stats ver2, we can assume that: TopN + Histogram + NULL == All data
	if statsVer != statistics.Version2 {
		return false, 0, nil
	}
	topnTotalCnt = topn.TotalCount()
	histTotalCnt = hist.NotNullCount()
	totalCnt = float64(topnTotalCnt) + histTotalCnt + float64(nullCnt)

	var topNSel, histSel, nullSel float64

	// Prepare for evaluation.

	// For execution, we use Column.Index instead of Column.UniqueID to locate a column.
	// We have only one column here, so we set it to 0.
	originalIndex := col.Index
	col.Index = 0
	defer func() {
		// Restore the original Index to avoid unexpected situation.
		col.Index = originalIndex
	}()
	topNLen := 0
	histBucketsLen := hist.Len()
	if topn != nil {
		topNLen = len(topn.TopN)
	}
	c := chunk.NewChunkWithCapacity([]*types.FieldType{tp}, max(1, topNLen))
	selected := make([]bool, 0, max(histBucketsLen, topNLen))
	vecEnabled := sctx.GetSessionVars().EnableVectorizedExpression

	// 3. Calculate the TopN part selectivity.
	// This stage is considered as the core functionality of this method, errors in this stage would make this entire method fail.
	var topNSelectedCnt uint64
	if topn != nil {
		for _, item := range topn.TopN {
			_, val, err := codec.DecodeOne(item.Encoded)
			if err != nil {
				return false, 0, err
			}
			c.AppendDatum(0, &val)
		}
		selected, err = expression.VectorizedFilter(sctx.GetExprCtx(), vecEnabled, filters, chunk.NewIterator4Chunk(c), selected)
		if err != nil {
			return false, 0, err
		}
		for i, isTrue := range selected {
			if isTrue {
				topNSelectedCnt += topn.TopN[i].Count
			}
		}
	}
	topNSel = float64(topNSelectedCnt) / totalCnt

	// 4. Calculate the Histogram part selectivity.
	// The buckets upper bounds and the Bucket.Repeat are used like the TopN above.
	// The buckets lower bounds are used as random samples and are regarded equally.
	if hist != nil && histTotalCnt > 0 {
		selected = selected[:0]
		selected, err = expression.VectorizedFilter(sctx.GetExprCtx(), vecEnabled, filters, chunk.NewIterator4Chunk(hist.Bounds), selected)
		if err != nil {
			return false, 0, err
		}
		var bucketRepeatTotalCnt, bucketRepeatSelectedCnt, lowerBoundMatchCnt int64
		for i := range hist.Buckets {
			bucketRepeatTotalCnt += hist.Buckets[i].Repeat
			if len(selected) < 2*i {
				// This should not happen, but we add this check for safety.
				break
			}
			if selected[2*i] {
				lowerBoundMatchCnt++
			}
			if selected[2*i+1] {
				bucketRepeatSelectedCnt += hist.Buckets[i].Repeat
			}
		}
		var lowerBoundsRatio, upperBoundsRatio, lowerBoundsSel, upperBoundsSel float64
		upperBoundsRatio = min(float64(bucketRepeatTotalCnt)/histTotalCnt, 1)
		lowerBoundsRatio = 1 - upperBoundsRatio
		if bucketRepeatTotalCnt > 0 {
			upperBoundsSel = float64(bucketRepeatSelectedCnt) / float64(bucketRepeatTotalCnt)
		}
		lowerBoundsSel = float64(lowerBoundMatchCnt) / float64(histBucketsLen)
		histSel = lowerBoundsSel*lowerBoundsRatio + upperBoundsSel*upperBoundsRatio
		histSel *= histTotalCnt / totalCnt
	}

	// 5. Calculate the NULL part selectivity.
	// Errors in this staged would be returned, but would not make this entire method fail.
	c.Reset()
	c.AppendNull(0)
	selected = selected[:0]
	selected, err = expression.VectorizedFilter(sctx.GetExprCtx(), vecEnabled, filters, chunk.NewIterator4Chunk(c), selected)
	if err != nil || len(selected) != 1 || !selected[0] {
		nullSel = 0
	} else {
		nullSel = float64(nullCnt) / totalCnt
	}

	// 6. Get the final result.
	res := topNSel + histSel + nullSel
	return true, res, err
}

func findAvailableStatsForCol(sctx context.PlanContext, coll *statistics.HistColl, uniqueID int64) (isIndex bool, idx int64) {
	// try to find available stats in column stats
	if colStats := coll.Columns[uniqueID]; !statistics.ColumnStatsIsInvalid(colStats, sctx, coll, uniqueID) && colStats.IsFullLoad() {
		return false, uniqueID
	}
	// try to find available stats in single column index stats (except for prefix index)
	for idxStatsIdx, cols := range coll.Idx2ColumnIDs {
		if len(cols) == 1 && cols[0] == uniqueID {
			idxStats := coll.Indices[idxStatsIdx]
			if !statistics.IndexStatsIsInvalid(idxStats, sctx, coll, idxStatsIdx) &&
				idxStats.Info.Columns[0].Length == types.UnspecifiedLength &&
				idxStats.IsFullLoad() {
				return true, idxStatsIdx
			}
		}
	}
	return false, -1
}

// getEqualCondSelectivity gets the selectivity of the equal conditions.
func getEqualCondSelectivity(sctx context.PlanContext, coll *statistics.HistColl, idx *statistics.Index, bytes []byte,
	usedColsLen int, idxPointRange *ranger.Range) (result float64, err error) {
	if sctx.GetSessionVars().StmtCtx.EnableOptimizerDebugTrace {
		debugtrace.EnterContextCommon(sctx)
		defer func() {
			var idxName string
			if idx != nil && idx.Info != nil {
				idxName = idx.Info.Name.O
			}
			debugtrace.RecordAnyValuesWithNames(
				sctx,
				"Index Name", idxName,
				"Encoded", bytes,
				"UsedColLen", usedColsLen,
				"Range", idxPointRange.String(),
				"Result", result,
				"error", err,
			)
			debugtrace.LeaveContextCommon(sctx)
		}()
	}
	coverAll := len(idx.Info.Columns) == usedColsLen
	// In this case, the row count is at most 1.
	if idx.Info.Unique && coverAll {
		return 1.0 / idx.TotalRowCount(), nil
	}
	val := types.NewBytesDatum(bytes)
	if outOfRangeOnIndex(idx, val) {
		realtimeCnt, _ := coll.GetScaledRealtimeAndModifyCnt(idx)
		// When the value is out of range, we could not found this value in the CM Sketch,
		// so we use heuristic methods to estimate the selectivity.
		if idx.NDV > 0 && coverAll {
			return outOfRangeEQSelectivity(sctx, idx.NDV, realtimeCnt, int64(idx.TotalRowCount())), nil
		}
		// The equal condition only uses prefix columns of the index.
		colIDs := coll.Idx2ColumnIDs[idx.ID]
		var ndv int64
		for i, colID := range colIDs {
			if i >= usedColsLen {
				break
			}
			if col, ok := coll.Columns[colID]; ok {
				ndv = max(ndv, col.Histogram.NDV)
			}
		}
		return outOfRangeEQSelectivity(sctx, ndv, realtimeCnt, int64(idx.TotalRowCount())), nil
	}

	minRowCount, crossValidSelectivity, err := crossValidationSelectivity(sctx, coll, idx, usedColsLen, idxPointRange)
	if err != nil {
		return 0, err
	}

	idxCount := float64(idx.QueryBytes(sctx, bytes))
	if minRowCount < idxCount {
		return crossValidSelectivity, nil
	}
	return idxCount / idx.TotalRowCount(), nil
}

// outOfRangeEQSelectivity estimates selectivities for out-of-range values.
// It assumes all modifications are insertions and all new-inserted rows are uniformly distributed
// and has the same distribution with analyzed rows, which means each unique value should have the
// same number of rows(Tot/NDV) of it.
// The input sctx is just for debug trace, you can pass nil safely if that's not needed.
func outOfRangeEQSelectivity(sctx context.PlanContext, ndv, realtimeRowCount, columnRowCount int64) (result float64) {
	if sctx != nil && sctx.GetSessionVars().StmtCtx.EnableOptimizerDebugTrace {
		debugtrace.EnterContextCommon(sctx)
		defer func() {
			debugtrace.RecordAnyValuesWithNames(sctx, "Result", result)
			debugtrace.LeaveContextCommon(sctx)
		}()
	}
	increaseRowCount := realtimeRowCount - columnRowCount
	if increaseRowCount <= 0 {
		return 0 // it must be 0 since the histogram contains the whole data
	}
	if ndv < outOfRangeBetweenRate {
		ndv = outOfRangeBetweenRate // avoid inaccurate selectivity caused by small NDV
	}
	selectivity := 1 / float64(ndv)
	if selectivity*float64(columnRowCount) > float64(increaseRowCount) {
		selectivity = float64(increaseRowCount) / float64(columnRowCount)
	}
	return selectivity
}

// crossValidationSelectivity gets the selectivity of multi-column equal conditions by cross validation.
func crossValidationSelectivity(
	sctx context.PlanContext,
	coll *statistics.HistColl,
	idx *statistics.Index,
	usedColsLen int,
	idxPointRange *ranger.Range,
) (
	minRowCount float64,
	crossValidationSelectivity float64,
	err error,
) {
	if sctx.GetSessionVars().StmtCtx.EnableOptimizerDebugTrace {
		debugtrace.EnterContextCommon(sctx)
		defer func() {
			var idxName string
			if idx != nil && idx.Info != nil {
				idxName = idx.Info.Name.O
			}
			debugtrace.RecordAnyValuesWithNames(
				sctx,
				"Index Name", idxName,
				"minRowCount", minRowCount,
				"crossValidationSelectivity", crossValidationSelectivity,
				"error", err,
			)
			debugtrace.LeaveContextCommon(sctx)
		}()
	}
	minRowCount = math.MaxFloat64
	cols := coll.Idx2ColumnIDs[idx.ID]
	crossValidationSelectivity = 1.0
	totalRowCount := idx.TotalRowCount()
	for i, colID := range cols {
		if i >= usedColsLen {
			break
		}
		col := coll.Columns[colID]
		if statistics.ColumnStatsIsInvalid(col, sctx, coll, colID) {
			continue
		}
		// Since the column range is point range(LowVal is equal to HighVal), we need to set both LowExclude and HighExclude to false.
		// Otherwise we would get 0.0 estRow from GetColumnRowCount.
		rang := ranger.Range{
			LowVal:      []types.Datum{idxPointRange.LowVal[i]},
			LowExclude:  false,
			HighVal:     []types.Datum{idxPointRange.HighVal[i]},
			HighExclude: false,
			Collators:   []collate.Collator{idxPointRange.Collators[i]},
		}

		rowCount, err := GetColumnRowCount(sctx, col, []*ranger.Range{&rang}, coll.RealtimeCount, coll.ModifyCount, col.IsHandle)
		if err != nil {
			return 0, 0, err
		}
		crossValidationSelectivity = crossValidationSelectivity * (rowCount / totalRowCount)

		if rowCount < minRowCount {
			minRowCount = rowCount
		}
	}
	return minRowCount, crossValidationSelectivity, nil
}

// CollectFilters4MVIndex and BuildPartialPaths4MVIndex are for matching JSON expressions against mv index.
// This logic is shared between the estimation logic and the access path generation logic. But the two functions are
// defined in planner/core package and hard to move here. So we use this trick to avoid the import cycle.
var (
	CollectFilters4MVIndex func(
		sctx context.PlanContext,
		filters []expression.Expression,
		idxCols []*expression.Column,
	) (
		accessFilters,
		remainingFilters []expression.Expression,
<<<<<<< HEAD
		condTp int,
=======
		accessTp int,
>>>>>>> c1e3daeb
	)
	BuildPartialPaths4MVIndex func(
		sctx context.PlanContext,
		accessFilters []expression.Expression,
		idxCols []*expression.Column,
		mvIndex *model.IndexInfo,
		histColl *statistics.HistColl,
	) (
		partialPaths []*planutil.AccessPath,
		isIntersection bool,
		ok bool,
		err error,
	)
)<|MERGE_RESOLUTION|>--- conflicted
+++ resolved
@@ -1095,11 +1095,7 @@
 	) (
 		accessFilters,
 		remainingFilters []expression.Expression,
-<<<<<<< HEAD
-		condTp int,
-=======
 		accessTp int,
->>>>>>> c1e3daeb
 	)
 	BuildPartialPaths4MVIndex func(
 		sctx context.PlanContext,
