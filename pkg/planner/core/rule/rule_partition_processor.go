// Copyright 2018 PingCAP, Inc.
//
// Licensed under the Apache License, Version 2.0 (the "License");
// you may not use this file except in compliance with the License.
// You may obtain a copy of the License at
//
//     http://www.apache.org/licenses/LICENSE-2.0
//
// Unless required by applicable law or agreed to in writing, software
// distributed under the License is distributed on an "AS IS" BASIS,
// WITHOUT WARRANTIES OR CONDITIONS OF ANY KIND, either express or implied.
// See the License for the specific language governing permissions and
// limitations under the License.

package rule

import (
	"bytes"
	"cmp"
	"context"
	"fmt"
	"math"
	"slices"
	"sort"
	"strings"

	"github.com/pingcap/errors"
	"github.com/pingcap/tidb/pkg/expression"
	"github.com/pingcap/tidb/pkg/meta/model"
	"github.com/pingcap/tidb/pkg/parser/ast"
	"github.com/pingcap/tidb/pkg/parser/mysql"
	"github.com/pingcap/tidb/pkg/planner/core/base"
	"github.com/pingcap/tidb/pkg/planner/core/operator/logicalop"
	"github.com/pingcap/tidb/pkg/planner/util"
	"github.com/pingcap/tidb/pkg/planner/util/optimizetrace"
	"github.com/pingcap/tidb/pkg/planner/util/utilfuncp"
	"github.com/pingcap/tidb/pkg/table"
	"github.com/pingcap/tidb/pkg/table/tables"
	"github.com/pingcap/tidb/pkg/types"
	"github.com/pingcap/tidb/pkg/util/chunk"
	"github.com/pingcap/tidb/pkg/util/collate"
	h "github.com/pingcap/tidb/pkg/util/hint"
	"github.com/pingcap/tidb/pkg/util/mathutil"
	"github.com/pingcap/tidb/pkg/util/plancodec"
	"github.com/pingcap/tidb/pkg/util/ranger"
	"github.com/pingcap/tidb/pkg/util/set"
	"github.com/pingcap/tipb/go-tipb"
)

// FullRange represent used all partitions.
const FullRange = -1

// PartitionProcessor rewrites the ast for table partition.
// Used by static partition prune mode.
/*
// create table t (id int) partition by range (id)
//   (partition p1 values less than (10),
//    partition p2 values less than (20),
//    partition p3 values less than (30))
//
// select * from t is equal to
// select * from (union all
//      select * from p1 where id < 10
//      select * from p2 where id < 20
//      select * from p3 where id < 30)
*/
// PartitionProcessor is here because it's easier to prune partition after predicate push down.
type PartitionProcessor struct{}

// Optimize implements the LogicalOptRule.<0th> interface.
func (s *PartitionProcessor) Optimize(_ context.Context, lp base.LogicalPlan, opt *optimizetrace.LogicalOptimizeOp) (base.LogicalPlan, bool, error) {
	planChanged := false
	p, err := s.rewriteDataSource(lp, opt)
	return p, planChanged, err
}

// Name implements the LogicalOptRule.<1st> interface.
func (*PartitionProcessor) Name() string {
	return "partition_processor"
}

func (s *PartitionProcessor) rewriteDataSource(lp base.LogicalPlan, opt *optimizetrace.LogicalOptimizeOp) (base.LogicalPlan, error) {
	// Assert there will not be sel -> sel in the ast.
	switch p := lp.(type) {
	case *logicalop.DataSource:
		return s.prune(p, opt)
	case *logicalop.LogicalUnionScan:
		ds := p.Children()[0]
		ds, err := s.prune(ds.(*logicalop.DataSource), opt)
		if err != nil {
			return nil, err
		}
		if ua, ok := ds.(*logicalop.LogicalPartitionUnionAll); ok {
			// Adjust the UnionScan->Union->DataSource1, DataSource2 ... to
			// Union->(UnionScan->DataSource1), (UnionScan->DataSource2)
			children := make([]base.LogicalPlan, 0, len(ua.Children()))
			for _, child := range ua.Children() {
				us := logicalop.LogicalUnionScan{
					Conditions: p.Conditions,
					HandleCols: p.HandleCols,
				}.Init(ua.SCtx(), ua.QueryBlockOffset())
				us.SetChildren(child)
				children = append(children, us)
			}
			ua.SetChildren(children...)
			ua.SCtx().GetSessionVars().StmtCtx.SetSkipPlanCache("Static partition pruning mode")
			return ua, nil
		}
		// Only one partition, no union all.
		p.SetChildren(ds)
		return p, nil
	case *logicalop.LogicalCTE:
		return lp, nil
	default:
		children := lp.Children()
		for i, child := range children {
			newChild, err := s.rewriteDataSource(child, opt)
			if err != nil {
				return nil, err
			}
			children[i] = newChild
		}
	}

	return lp, nil
}

func generateHashPartitionExpr(ctx base.PlanContext, pi *model.PartitionInfo, columns []*expression.Column, names types.NameSlice) (expression.Expression, error) {
	schema := expression.NewSchema(columns...)
	// Increase the PlanID to make sure some tests will pass. The old implementation to rewrite AST builds a `TableDual`
	// that causes the `PlanID` increases, and many test cases hardcoded the output plan ID in the expected result.
	// Considering the new `ParseSimpleExpr` does not do the same thing and to make the test pass,
	// we have to increase the `PlanID` here. But it is safe to remove this line without introducing any bug.
	// TODO: remove this line after fixing the test cases.
	ctx.GetSessionVars().PlanID.Add(1)
	expr, err := expression.ParseSimpleExpr(ctx.GetExprCtx(), pi.Expr, expression.WithInputSchemaAndNames(schema, names, nil))
	if err != nil {
		return nil, err
	}
	expr.HashCode()
	return expr, nil
}

func getPartColumnsForHashPartition(hashExpr expression.Expression) ([]*expression.Column, []int) {
	partCols := expression.ExtractColumns(hashExpr)
	colLen := make([]int, 0, len(partCols))
	retCols := make([]*expression.Column, 0, len(partCols))
	filled := make(map[int64]struct{})
	for i := range partCols {
		// Deal with same columns.
		if _, done := filled[partCols[i].UniqueID]; !done {
			partCols[i].Index = len(filled)
			filled[partCols[i].UniqueID] = struct{}{}
			colLen = append(colLen, types.UnspecifiedLength)
			retCols = append(retCols, partCols[i])
		}
	}
	return retCols, colLen
}

func (s *PartitionProcessor) getUsedHashPartitions(ctx base.PlanContext,
	tbl table.Table, partitionNames []ast.CIStr, columns []*expression.Column,
	conds []expression.Expression, names types.NameSlice) ([]int, error) {
	pi := tbl.Meta().Partition
	hashExpr, err := generateHashPartitionExpr(ctx, pi, columns, names)
	if err != nil {
		return nil, err
	}
	partCols, colLen := getPartColumnsForHashPartition(hashExpr)
	detachedResult, err := ranger.DetachCondAndBuildRangeForPartition(ctx.GetRangerCtx(), conds, partCols, colLen, ctx.GetSessionVars().RangeMaxSize)
	if err != nil {
		return nil, err
	}
	ranges := detachedResult.Ranges
	used := make([]int, 0, len(ranges))
	tc := ctx.GetSessionVars().StmtCtx.TypeCtx()
	for _, r := range ranges {
		if !r.IsPointNullable(tc) {
			// processing hash partition pruning. eg:
			// create table t2 (a int, b bigint, index (a), index (b)) partition by hash(a) partitions 10;
			// desc select * from t2 where t2.a between 10 and 15;
			// determine whether the partition key is int
			if col, ok := hashExpr.(*expression.Column); ok && col.RetType.EvalType() == types.ETInt {
				numPartitions := len(pi.Definitions)

				posHigh, highIsNull, err := hashExpr.EvalInt(ctx.GetExprCtx().GetEvalCtx(), chunk.MutRowFromDatums(r.HighVal).ToRow())
				if err != nil {
					return nil, err
				}

				posLow, lowIsNull, err := hashExpr.EvalInt(ctx.GetExprCtx().GetEvalCtx(), chunk.MutRowFromDatums(r.LowVal).ToRow())
				if err != nil {
					return nil, err
				}

				// consider whether the range is closed or open
				if r.LowExclude {
					posLow++
				}
				if r.HighExclude {
					posHigh--
				}

				var rangeScalar uint64
				if mysql.HasUnsignedFlag(col.RetType.GetFlag()) {
					// Avoid integer overflow
					if uint64(posHigh) < uint64(posLow) {
						rangeScalar = 0
					} else {
						rangeScalar = uint64(posHigh) - uint64(posLow)
					}
				} else {
					// Avoid integer overflow
					if posHigh < posLow {
						rangeScalar = 0
					} else {
						rangeScalar = uint64(posHigh - posLow)
					}
				}

				// if range is less than the number of partitions, there will be unused partitions we can prune out.
				if rangeScalar < uint64(numPartitions) && !highIsNull && !lowIsNull {
					for i := range rangeScalar + 1 {
						idx := mathutil.Abs((posLow + int64(i)) % int64(numPartitions))
						if len(partitionNames) > 0 && !s.FindByName(partitionNames, pi.Definitions[idx].Name.L) {
							continue
						}
						used = append(used, int(idx))
					}
					continue
				}

				// issue:#22619
				if col.RetType.GetType() == mysql.TypeBit {
					// maximum number of partitions is 8192
					if col.RetType.GetFlen() > 0 && col.RetType.GetFlen() < int(math.Log2(mysql.PartitionCountLimit)) {
						// all possible hash values
						maxUsedPartitions := 1 << col.RetType.GetFlen()
						if maxUsedPartitions < numPartitions {
							for i := range maxUsedPartitions {
								used = append(used, i)
							}
							continue
						}
					}
				}
			}

			used = []int{FullRange}
			break
		}

		// The code below is for the range `r` is a point.
		if len(r.HighVal) != len(partCols) {
			used = []int{FullRange}
			break
		}
		vals := make([]types.Datum, 0, len(partCols))
		vals = append(vals, r.HighVal...)
		pos, isNull, err := hashExpr.EvalInt(ctx.GetExprCtx().GetEvalCtx(), chunk.MutRowFromDatums(vals).ToRow())
		if err != nil {
			// If we failed to get the point position, we can just skip and ignore it.
			continue
		}
		if isNull {
			pos = 0
		}
		idx := mathutil.Abs(pos % int64(pi.Num))
		if len(partitionNames) > 0 && !s.FindByName(partitionNames, pi.Definitions[idx].Name.L) {
			continue
		}
		used = append(used, int(idx))
	}
	return used, nil
}

func (s *PartitionProcessor) getUsedKeyPartitions(ctx base.PlanContext,
	tbl table.Table, partitionNames []ast.CIStr, columns []*expression.Column,
	conds []expression.Expression, _ types.NameSlice) ([]int, error) {
	pi := tbl.Meta().Partition
	partExpr := tbl.(base.PartitionTable).PartitionExpr()
	partCols, colLen := partExpr.GetPartColumnsForKeyPartition(columns)
	pe := &tables.ForKeyPruning{KeyPartCols: partCols}
	detachedResult, err := ranger.DetachCondAndBuildRangeForPartition(ctx.GetRangerCtx(), conds, partCols, colLen, ctx.GetSessionVars().RangeMaxSize)
	if err != nil {
		return nil, err
	}
	ranges := detachedResult.Ranges
	used := make([]int, 0, len(ranges))

	tc := ctx.GetSessionVars().StmtCtx.TypeCtx()
	for _, r := range ranges {
		if !r.IsPointNullable(tc) {
			if len(partCols) == 1 && partCols[0].RetType.EvalType() == types.ETInt {
				col := partCols[0]
				posHigh, highIsNull, err := col.EvalInt(ctx.GetExprCtx().GetEvalCtx(), chunk.MutRowFromDatums(r.HighVal).ToRow())
				if err != nil {
					return nil, err
				}

				posLow, lowIsNull, err := col.EvalInt(ctx.GetExprCtx().GetEvalCtx(), chunk.MutRowFromDatums(r.LowVal).ToRow())
				if err != nil {
					return nil, err
				}

				// consider whether the range is closed or open
				if r.LowExclude {
					posLow++
				}
				if r.HighExclude {
					posHigh--
				}

				var rangeScalar uint64
				if mysql.HasUnsignedFlag(col.RetType.GetFlag()) {
					// Avoid integer overflow
					if uint64(posHigh) < uint64(posLow) {
						rangeScalar = 0
					} else {
						rangeScalar = uint64(posHigh) - uint64(posLow)
					}
				} else {
					// Avoid integer overflow
					if posHigh < posLow {
						rangeScalar = 0
					} else {
						rangeScalar = uint64(posHigh - posLow)
					}
				}

				// if range is less than the number of partitions, there will be unused partitions we can prune out.
				if rangeScalar < pi.Num && !highIsNull && !lowIsNull {
					m := make(map[int]struct{})
					for i := 0; i <= int(rangeScalar); i++ {
						var d types.Datum
						if mysql.HasUnsignedFlag(col.RetType.GetFlag()) {
							d = types.NewUintDatum(uint64(posLow) + uint64(i))
						} else {
							d = types.NewIntDatum(posLow + int64(i))
						}
						idx, err := pe.LocateKeyPartition(pi.Num, []types.Datum{d})
						if err != nil {
							// If we failed to get the point position, we can just skip and ignore it.
							continue
						}
						if _, ok := m[idx]; ok {
							// Keys maybe in a same partition, we should skip.
							continue
						}
						if len(partitionNames) > 0 && !s.FindByName(partitionNames, pi.Definitions[idx].Name.L) {
							continue
						}
						used = append(used, idx)
						m[idx] = struct{}{}
					}
					continue
				}
			}
			used = []int{FullRange}
			break
		}
		if len(r.HighVal) != len(partCols) {
			used = []int{FullRange}
			break
		}

		colVals := make([]types.Datum, 0, len(r.HighVal))
		colVals = append(colVals, r.HighVal...)
		idx, err := pe.LocateKeyPartition(pi.Num, colVals)
		if err != nil {
			// If we failed to get the point position, we can just skip and ignore it.
			continue
		}

		if len(partitionNames) > 0 && !s.FindByName(partitionNames, pi.Definitions[idx].Name.L) {
			continue
		}
		// TODO: Also return an array of the column values, to avoid doing it again for static prune mode
		used = append(used, idx)
	}
	return used, nil
}

// getUsedPartitions is used to get used partitions for hash or key partition tables
func (s *PartitionProcessor) getUsedPartitions(ctx base.PlanContext, tbl table.Table,
	partitionNames []ast.CIStr, columns []*expression.Column, conds []expression.Expression,
	names types.NameSlice, partType ast.PartitionType) ([]int, error) {
	if partType == ast.PartitionTypeHash {
		return s.getUsedHashPartitions(ctx, tbl, partitionNames, columns, conds, names)
	}
	return s.getUsedKeyPartitions(ctx, tbl, partitionNames, columns, conds, names)
}

// findUsedPartitions is used to get used partitions for hash or key partition tables.
// The first returning is the used partition index set pruned by `conds`.
func (s *PartitionProcessor) findUsedPartitions(ctx base.PlanContext,
	tbl table.Table, partitionNames []ast.CIStr, conds []expression.Expression,
	columns []*expression.Column, names types.NameSlice) ([]int, error) {
	pi := tbl.Meta().Partition
	used, err := s.getUsedPartitions(ctx, tbl, partitionNames, columns, conds, names, pi.Type)
	if err != nil {
		return nil, err
	}

	if len(partitionNames) > 0 && len(used) == 1 && used[0] == FullRange {
		or := PartitionRangeOR{PartitionRange{0, len(pi.Definitions)}}
		return s.ConvertToIntSlice(or, pi, partitionNames), nil
	}
	slices.Sort(used)
	used = slices.Compact(used)
	return used, nil
}

// ConvertToIntSlice convert partition requirement to int slices.
func (s *PartitionProcessor) ConvertToIntSlice(or PartitionRangeOR, pi *model.PartitionInfo, partitionNames []ast.CIStr) []int {
	if len(or) == 1 && or[0].Start == 0 && or[0].End == len(pi.Definitions) {
		if len(partitionNames) == 0 {
			if len(pi.Definitions) == 1 {
				// Return as singe partition, instead of full range!
				return []int{0}
			}
			return []int{FullRange}
		}
	}
	ret := make([]int, 0, len(or))
	for i := range or {
		for pos := or[i].Start; pos < or[i].End; pos++ {
			if len(partitionNames) > 0 && !s.FindByName(partitionNames, pi.Definitions[pos].Name.L) {
				continue
			}
			ret = append(ret, pos)
		}
	}
	return ret
}

func convertToRangeOr(used []int, pi *model.PartitionInfo) PartitionRangeOR {
	if len(used) == 1 && used[0] == -1 {
		return GetFullRange(len(pi.Definitions))
	}
	ret := make(PartitionRangeOR, 0, len(used))
	for _, i := range used {
		ret = append(ret, PartitionRange{i, i + 1})
	}
	return ret
}

// PruneHashOrKeyPartition is used to prune hash or key partition tables
func (s *PartitionProcessor) PruneHashOrKeyPartition(ctx base.PlanContext, tbl table.Table, partitionNames []ast.CIStr,
	conds []expression.Expression, columns []*expression.Column, names types.NameSlice) ([]int, error) {
	used, err := s.findUsedPartitions(ctx, tbl, partitionNames, conds, columns, names)
	if err != nil {
		return nil, err
	}
	return used, nil
}

// reconstructTableColNames reconstructs FieldsNames according to ds.TblCols.
// ds.names may not match ds.TblCols since ds.names is pruned while ds.TblCols contains all original columns.
// please see https://github.com/pingcap/tidb/issues/22635 for more details.
func (*PartitionProcessor) reconstructTableColNames(ds *logicalop.DataSource) ([]*types.FieldName, error) {
	names := make([]*types.FieldName, 0, len(ds.TblCols))
	// Use DeletableCols to get all the columns.
	colsInfo := ds.Table.DeletableCols()
	colsInfoMap := make(map[int64]*table.Column, len(colsInfo))
	for _, c := range colsInfo {
		colsInfoMap[c.ID] = c
	}
	for _, colExpr := range ds.TblCols {
		if colExpr.ID == model.ExtraHandleID {
			names = append(names, &types.FieldName{
				DBName:      ds.DBName,
				TblName:     ds.TableInfo.Name,
				ColName:     model.ExtraHandleName,
				OrigColName: model.ExtraHandleName,
			})
			continue
		}
		if colExpr.ID == model.ExtraPhysTblID {
			names = append(names, &types.FieldName{
				DBName:      ds.DBName,
				TblName:     ds.TableInfo.Name,
				ColName:     model.ExtraPhysTblIDName,
				OrigColName: model.ExtraPhysTblIDName,
			})
			continue
		}
		if colInfo, found := colsInfoMap[colExpr.ID]; found {
			names = append(names, &types.FieldName{
				DBName:      ds.DBName,
				TblName:     ds.TableInfo.Name,
				ColName:     colInfo.Name,
				OrigTblName: ds.TableInfo.Name,
				OrigColName: colInfo.Name,
			})
			continue
		}

		ectx := ds.SCtx().GetExprCtx().GetEvalCtx()
		return nil, errors.Trace(fmt.Errorf("information of column %v is not found", colExpr.StringWithCtx(ectx, errors.RedactLogDisable)))
	}
	return names, nil
}

func (s *PartitionProcessor) processHashOrKeyPartition(ds *logicalop.DataSource, pi *model.PartitionInfo, opt *optimizetrace.LogicalOptimizeOp) (base.LogicalPlan, error) {
	names, err := s.reconstructTableColNames(ds)
	if err != nil {
		return nil, err
	}

	used, err := s.PruneHashOrKeyPartition(ds.SCtx(), ds.Table, ds.PartitionNames, ds.AllConds, ds.TblCols, names)
	if err != nil {
		return nil, err
	}
	if used != nil {
		return s.makeUnionAllChildren(ds, pi, convertToRangeOr(used, pi), opt)
	}
	tableDual := logicalop.LogicalTableDual{RowCount: 0}.Init(ds.SCtx(), ds.QueryBlockOffset())
	tableDual.SCtx().GetSessionVars().StmtCtx.SetSkipPlanCache("TableDual/Static partition pruning mode")
	tableDual.SetSchema(ds.Schema())
	appendNoPartitionChildTraceStep(ds, tableDual, opt)
	return tableDual, nil
}

// listPartitionPruner uses to prune partition for list partition.
type listPartitionPruner struct {
	*PartitionProcessor
	ctx            base.PlanContext
	pi             *model.PartitionInfo
	partitionNames []ast.CIStr
	fullRange      map[int]struct{}
	listPrune      *tables.ForListPruning
}

func newListPartitionPruner(ctx base.PlanContext, tbl table.Table, partitionNames []ast.CIStr, s *PartitionProcessor, pruneList *tables.ForListPruning, columns []*expression.Column) *listPartitionPruner {
	pruneList = pruneList.Clone()
	for i := range pruneList.PruneExprCols {
		for j := range columns {
			if columns[j].ID == pruneList.PruneExprCols[i].ID {
				pruneList.PruneExprCols[i].UniqueID = columns[j].UniqueID
				break
			}
		}
	}
	for i := range pruneList.ColPrunes {
		for j := range columns {
			if columns[j].ID == pruneList.ColPrunes[i].ExprCol.ID {
				pruneList.ColPrunes[i].ExprCol.UniqueID = columns[j].UniqueID
				break
			}
		}
	}
	fullRange := make(map[int]struct{})
	fullRange[FullRange] = struct{}{}
	return &listPartitionPruner{
		PartitionProcessor: s,
		ctx:                ctx,
		pi:                 tbl.Meta().Partition,
		partitionNames:     partitionNames,
		fullRange:          fullRange,
		listPrune:          pruneList,
	}
}

func (l *listPartitionPruner) locatePartition(cond expression.Expression) (tables.ListPartitionLocation, bool, error) {
	switch sf := cond.(type) {
	case *expression.Constant:
		b, err := sf.Value.ToBool(l.ctx.GetSessionVars().StmtCtx.TypeCtx())
		if err == nil && b == 0 {
			// A constant false expression.
			return nil, false, nil
		}
	case *expression.ScalarFunction:
		switch sf.FuncName.L {
		case ast.LogicOr:
			dnfItems := expression.FlattenDNFConditions(sf)
			return l.locatePartitionByDNFCondition(dnfItems)
		case ast.LogicAnd:
			cnfItems := expression.FlattenCNFConditions(sf)
			return l.locatePartitionByCNFCondition(cnfItems)
		}
		return l.locatePartitionByColumn(sf)
	}
	return nil, true, nil
}

func (l *listPartitionPruner) locatePartitionByCNFCondition(conds []expression.Expression) (tables.ListPartitionLocation, bool, error) {
	if len(conds) == 0 {
		return nil, true, nil
	}
	countFull := 0
	helper := tables.NewListPartitionLocationHelper()
	for _, cond := range conds {
		cnfLoc, isFull, err := l.locatePartition(cond)
		if err != nil {
			return nil, false, err
		}
		if isFull {
			countFull++
			continue
		}
		if cnfLoc.IsEmpty() {
			// No partition for intersection, just return no partitions.
			return nil, false, nil
		}
		if !helper.Intersect(cnfLoc) {
			return nil, false, nil
		}
	}
	if countFull == len(conds) {
		return nil, true, nil
	}
	return helper.GetLocation(), false, nil
}

func (l *listPartitionPruner) locatePartitionByDNFCondition(conds []expression.Expression) (tables.ListPartitionLocation, bool, error) {
	if len(conds) == 0 {
		return nil, true, nil
	}
	helper := tables.NewListPartitionLocationHelper()
	for _, cond := range conds {
		dnfLoc, isFull, err := l.locatePartition(cond)
		if err != nil || isFull {
			return nil, isFull, err
		}
		helper.Union(dnfLoc)
	}
	return helper.GetLocation(), false, nil
}

// locatePartitionByColumn uses to locate partition by the one of the list columns value.
// Such as: partition by list columns(a,b) (partition p0 values in ((1,1),(2,2)), partition p1 values in ((6,6),(7,7)));
// and if the condition is `a=1`, then we can use `a=1` and the expression `(a in (1,2))` to locate partition `p0`.
func (l *listPartitionPruner) locatePartitionByColumn(cond *expression.ScalarFunction) (tables.ListPartitionLocation, bool, error) {
	condCols := expression.ExtractColumns(cond)
	if len(condCols) != 1 {
		return nil, true, nil
	}
	var colPrune *tables.ForListColumnPruning
	for _, cp := range l.listPrune.ColPrunes {
		if cp.ExprCol.ID == condCols[0].ID {
			colPrune = cp
			break
		}
	}
	if colPrune == nil {
		return nil, true, nil
	}
	return l.locateColumnPartitionsByCondition(cond, colPrune)
}

func (l *listPartitionPruner) locateColumnPartitionsByCondition(cond expression.Expression, colPrune *tables.ForListColumnPruning) (tables.ListPartitionLocation, bool, error) {
	ranges, err := l.detachCondAndBuildRange([]expression.Expression{cond}, colPrune.ExprCol)
	if err != nil {
		return nil, false, err
	}

	sc := l.ctx.GetSessionVars().StmtCtx
	tc, ec := sc.TypeCtx(), sc.ErrCtx()
	helper := tables.NewListPartitionLocationHelper()
	for _, r := range ranges {
		if len(r.LowVal) != 1 || len(r.HighVal) != 1 {
			return nil, true, nil
		}
		var locations []tables.ListPartitionLocation
		if r.IsPointNullable(tc) {
			location, err := colPrune.LocatePartition(tc, ec, r.HighVal[0])
			if types.ErrOverflow.Equal(err) {
				return nil, true, nil // return full-scan if over-flow
			}
			if err != nil {
				return nil, false, err
			}
			if colPrune.HasDefault() {
				if location == nil || len(l.listPrune.ColPrunes) > 1 {
					if location != nil {
						locations = append(locations, location)
					}
					location = tables.ListPartitionLocation{
						tables.ListPartitionGroup{
							PartIdx:   l.listPrune.GetDefaultIdx(),
							GroupIdxs: []int{-1}, // Special group!
						},
					}
				}
			}
			locations = append(locations, location)
		} else {
			locations, err = colPrune.LocateRanges(tc, ec, r, l.listPrune.GetDefaultIdx())
			if types.ErrOverflow.Equal(err) {
				return nil, true, nil // return full-scan if over-flow
			}
			if err != nil {
				return nil, false, err
			}
			if colPrune.HasDefault() /* && len(l.listPrune.ColPrunes) > 1 */ {
				locations = append(locations,
					tables.ListPartitionLocation{
						tables.ListPartitionGroup{
							PartIdx:   l.listPrune.GetDefaultIdx(),
							GroupIdxs: []int{-1}, // Special group!
						},
					})
			}
		}
		for _, location := range locations {
			for _, pg := range location {
				idx := l.pi.GetOverlappingDroppingPartitionIdx(pg.PartIdx)
				if idx == -1 {
					// Skip dropping partitions
					continue
				}
				if idx != pg.PartIdx {
					pg = tables.ListPartitionGroup{
						PartIdx: idx,
						// TODO: Test this!!!
						// How does it work with intersection for example?
						GroupIdxs: []int{-1}, // Special group!
					}
				}
				if len(l.partitionNames) > 0 {
					if l.FindByName(l.partitionNames, l.pi.Definitions[pg.PartIdx].Name.L) {
						helper.UnionPartitionGroup(pg)
					}
				} else {
					helper.UnionPartitionGroup(pg)
				}
			}
		}
	}
	return helper.GetLocation(), false, nil
}

func (l *listPartitionPruner) detachCondAndBuildRange(conds []expression.Expression, exprCols ...*expression.Column) ([]*ranger.Range, error) {
	cols := make([]*expression.Column, 0, len(exprCols))
	colLen := make([]int, 0, len(exprCols))
	for _, c := range exprCols {
		c = c.Clone().(*expression.Column)
		cols = append(cols, c)
		colLen = append(colLen, types.UnspecifiedLength)
	}

	detachedResult, err := ranger.DetachCondAndBuildRangeForPartition(l.ctx.GetRangerCtx(), conds, cols, colLen, l.ctx.GetSessionVars().RangeMaxSize)
	if err != nil {
		return nil, err
	}
	return detachedResult.Ranges, nil
}

func (l *listPartitionPruner) findUsedListColumnsPartitions(conds []expression.Expression) (map[int]struct{}, error) {
	if len(conds) == 0 {
		return l.fullRange, nil
	}
	location, isFull, err := l.locatePartitionByCNFCondition(conds)
	if err != nil {
		return nil, err
	}
	if isFull {
		return l.fullRange, nil
	}
	used := make(map[int]struct{}, len(location))
	for _, pg := range location {
		used[pg.PartIdx] = struct{}{}
	}
	return used, nil
}

func (l *listPartitionPruner) findUsedListPartitions(conds []expression.Expression) (map[int]struct{}, error) {
	if len(conds) == 0 {
		return l.fullRange, nil
	}
	exprCols := l.listPrune.PruneExprCols
	pruneExpr := l.listPrune.PruneExpr
	ranges, err := l.detachCondAndBuildRange(conds, exprCols...)
	if err != nil {
		return nil, err
	}
	used := make(map[int]struct{}, len(ranges))
	tc := l.ctx.GetSessionVars().StmtCtx.TypeCtx()
	for _, r := range ranges {
		if len(r.HighVal) != len(exprCols) || r.IsFullRange(false) {
			return l.fullRange, nil
		}
		var idxs map[int]struct{}
		if !r.IsPointNullable(tc) {
			// Only support `pruneExpr` is a Column
			if _, ok := pruneExpr.(*expression.Column); !ok {
				return l.fullRange, nil
			}
			idxs, err = l.listPrune.LocatePartitionByRange(l.ctx.GetExprCtx().GetEvalCtx(), r)
			if err != nil {
				return nil, err
			}
		} else {
			value, isNull, err := pruneExpr.EvalInt(l.ctx.GetExprCtx().GetEvalCtx(), chunk.MutRowFromDatums(r.HighVal).ToRow())
			if err != nil {
				return nil, err
			}
			idxs = make(map[int]struct{})
			idxs[l.listPrune.LocatePartition(l.ctx.GetExprCtx().GetEvalCtx(), value, isNull)] = struct{}{}
		}
		for idx := range idxs {
			idx = l.pi.GetOverlappingDroppingPartitionIdx(idx)
			if idx == -1 {
				continue
			}
			if len(l.partitionNames) > 0 && !l.FindByName(l.partitionNames, l.pi.Definitions[idx].Name.L) {
				continue
			}
			used[idx] = struct{}{}
		}
	}
	return used, nil
}

func (s *PartitionProcessor) findUsedListPartitions(ctx base.PlanContext, tbl table.Table, partitionNames []ast.CIStr,
	conds []expression.Expression, columns []*expression.Column) ([]int, error) {
	pi := tbl.Meta().Partition
	partExpr := tbl.(base.PartitionTable).PartitionExpr()

	listPruner := newListPartitionPruner(ctx, tbl, partitionNames, s, partExpr.ForListPruning, columns)
	var used map[int]struct{}
	var err error
	if partExpr.ForListPruning.ColPrunes == nil {
		used, err = listPruner.findUsedListPartitions(conds)
	} else {
		used, err = listPruner.findUsedListColumnsPartitions(conds)
	}
	if err != nil {
		return nil, err
	}
	if _, ok := used[FullRange]; ok {
		ret := make([]int, 0, len(pi.Definitions))
		for i := range pi.Definitions {
			if len(partitionNames) > 0 && !listPruner.FindByName(partitionNames, pi.Definitions[i].Name.L) {
				continue
			}
			if i != pi.GetOverlappingDroppingPartitionIdx(i) {
				continue
			}
			ret = append(ret, i)
		}
		if len(ret) == len(pi.Definitions) {
			return []int{FullRange}, nil
		}
		return ret, nil
	}
	if len(used) == len(pi.Definitions) {
		return []int{FullRange}, nil
	}
	ret := make([]int, 0, len(used))
	for k := range used {
		ret = append(ret, k)
	}
	slices.Sort(ret)
	return ret, nil
}

// PruneListPartition prune list partitions.
func (s *PartitionProcessor) PruneListPartition(ctx base.PlanContext, tbl table.Table, partitionNames []ast.CIStr,
	conds []expression.Expression, columns []*expression.Column) ([]int, error) {
	used, err := s.findUsedListPartitions(ctx, tbl, partitionNames, conds, columns)
	if err != nil {
		return nil, err
	}
	return used, nil
}

func (s *PartitionProcessor) prune(ds *logicalop.DataSource, opt *optimizetrace.LogicalOptimizeOp) (base.LogicalPlan, error) {
	pi := ds.TableInfo.GetPartitionInfo()
	if pi == nil {
		return ds, nil
	}
	// PushDownNot here can convert condition 'not (a != 1)' to 'a = 1'. When we build range from ds.AllConds, the condition
	// like 'not (a != 1)' would not be handled so we need to convert it to 'a = 1', which can be handled when building range.
	// Now, PushDownNot have be done in the ApplyPredicateSimplification
	// AllConds and PushedDownConds may become inconsistent in subsequent ApplyPredicateSimplification calls.
	// They must be kept in sync to ensure correctness after PR #61571.
<<<<<<< HEAD
	ds.PushedDownConds = applyPredicateSimplification(ds.SCtx(), ds.PushedDownConds, false)
	ds.AllConds = applyPredicateSimplification(ds.SCtx(), ds.AllConds, false)
=======
	ds.PushedDownConds = utilfuncp.ApplyPredicateSimplification(ds.SCtx(), ds.PushedDownConds, false, nil)
	ds.AllConds = utilfuncp.ApplyPredicateSimplification(ds.SCtx(), ds.AllConds, false, nil)
>>>>>>> 60e5a4b8
	// Return table dual when filter is constant false or null.
	dual := logicalop.Conds2TableDual(ds, ds.AllConds)
	if dual != nil {
		appendNoPartitionChildTraceStep(ds, dual, opt)
		return dual, nil
	}
	// Try to locate partition directly for hash partition.
	// TODO: See if there is a way to remove conditions that does not
	// apply for some partitions like:
	// a = 1 OR a = 2 => for p1 only "a = 1" and for p2 only "a = 2"
	// since a cannot be 2 in p1 and a cannot be 1 in p2
	switch pi.Type {
	case ast.PartitionTypeRange:
		return s.processRangePartition(ds, pi, opt)
	case ast.PartitionTypeHash, ast.PartitionTypeKey:
		return s.processHashOrKeyPartition(ds, pi, opt)
	case ast.PartitionTypeList:
		return s.processListPartition(ds, pi, opt)
	}

	return s.makeUnionAllChildren(ds, pi, GetFullRange(len(pi.Definitions)), opt)
}

// FindByName checks whether object name exists in list.
func (*PartitionProcessor) FindByName(partitionNames []ast.CIStr, partitionName string) bool {
	for _, s := range partitionNames {
		if s.L == partitionName {
			return true
		}
	}
	return false
}

// LessThanDataInt is then less than structure in partition def.
type LessThanDataInt struct {
	Data     []int64
	Unsigned bool
	Maxvalue bool
}

// Length exported for test usage.
func (lt *LessThanDataInt) Length() int {
	return len(lt.Data)
}

func (lt *LessThanDataInt) compare(ith int, v int64, unsigned bool) int {
	// TODO: get an extra partition when `v` bigger than `lt.maxvalue``, but the result still correct.
	if ith == lt.Length()-1 && lt.Maxvalue {
		return 1
	}

	return types.CompareInt(lt.Data[ith], lt.Unsigned, v, unsigned)
}

// PartitionRange represents [start, end)
type PartitionRange struct {
	Start int
	End   int
}

// Cmp compare between two partition range.
func (p *PartitionRange) Cmp(a PartitionRange) int {
	return cmp.Compare(p.Start, a.Start)
}

// PartitionRangeOR represents OR(range1, range2, ...)
type PartitionRangeOR []PartitionRange

// GetFullRange get the full range.
func GetFullRange(end int) PartitionRangeOR {
	var reduceAllocation [3]PartitionRange
	reduceAllocation[0] = PartitionRange{0, end}
	return reduceAllocation[:1]
}

// IntersectionRange intersect the ranges.
func (or PartitionRangeOR) IntersectionRange(start, end int) PartitionRangeOR {
	// Let M = intersection, U = union, then
	// a M (b U c) == (a M b) U (a M c)
	ret := or[:0]
	for _, r1 := range or {
		newStart, newEnd := intersectionRange(r1.Start, r1.End, start, end)
		// Exclude the empty one.
		if newEnd > newStart {
			ret = append(ret, PartitionRange{newStart, newEnd})
		}
	}
	return ret
}

// Len returns the length.
func (or PartitionRangeOR) Len() int {
	return len(or)
}

// Union returns the union range.
func (or PartitionRangeOR) Union(x PartitionRangeOR) PartitionRangeOR {
	or = append(or, x...)
	return or.simplify()
}

func (or PartitionRangeOR) simplify() PartitionRangeOR {
	// if the length of the `or` is zero. We should return early.
	if len(or) == 0 {
		return or
	}
	// Make the ranges order by start.
	slices.SortFunc(or, func(i, j PartitionRange) int {
		return i.Cmp(j)
	})

	// Iterate the sorted ranges, merge the adjacent two when their range overlap.
	// For example, [0, 1), [2, 7), [3, 5), ... => [0, 1), [2, 7) ...
	res := or[:1]
	for _, curr := range or[1:] {
		last := &res[len(res)-1]
		if curr.Start > last.End {
			res = append(res, curr)
		} else {
			// Merge two.
			if curr.End > last.End {
				last.End = curr.End
			}
		}
	}
	return res
}

// Intersection intersect the ranges.
func (or PartitionRangeOR) Intersection(x PartitionRangeOR) PartitionRangeOR {
	if or.Len() == 1 {
		return x.IntersectionRange(or[0].Start, or[0].End)
	}
	if x.Len() == 1 {
		return or.IntersectionRange(x[0].Start, x[0].End)
	}

	// Rename to x, y where len(x) > len(y)
	var y PartitionRangeOR
	if or.Len() > x.Len() {
		x, y = or, x
	} else {
		y = or
	}

	// (a U b) M (c U d) => (x M c) U (x M d), x = (a U b)
	res := make(PartitionRangeOR, 0, len(y))
	for _, r := range y {
		// As IntersectionRange modify the raw data, we have to make a copy.
		tmp := make(PartitionRangeOR, len(x))
		copy(tmp, x)
		tmp = tmp.IntersectionRange(r.Start, r.End)
		res = append(res, tmp...)
	}
	return res.simplify()
}

// intersectionRange calculate the intersection of [start, end) and [newStart, newEnd)
func intersectionRange(start, end, newStart, newEnd int) (s int, e int) {
	s = max(start, newStart)

	e = min(end, newEnd)
	return s, e
}

// PruneRangePartition prune range partitions.
func (s *PartitionProcessor) PruneRangePartition(ctx base.PlanContext, pi *model.PartitionInfo, tbl table.PartitionedTable, conds []expression.Expression,
	columns []*expression.Column, names types.NameSlice) (PartitionRangeOR, error) {
	partExpr := tbl.(base.PartitionTable).PartitionExpr()

	// Partition by range columns.
	if len(pi.Columns) > 0 {
		result, err := s.pruneRangeColumnsPartition(ctx, conds, pi, partExpr, columns)
		return result, err
	}

	// Partition by range.
	col, fn, mono, err := MakePartitionByFnCol(ctx, columns, names, pi.Expr)
	if err != nil {
		return nil, err
	}
	result := GetFullRange(len(pi.Definitions))
	if col == nil {
		return result, nil
	}

	// Extract the partition column, if the column is not null, it's possible to prune.
	pruner := RangePruner{
		LessThan: LessThanDataInt{
			Data:     partExpr.ForRangePruning.LessThan,
			Unsigned: mysql.HasUnsignedFlag(col.GetStaticType().GetFlag()),
			Maxvalue: partExpr.ForRangePruning.MaxValue,
		},
		Col:        col,
		PartFn:     fn,
		Monotonous: mono,
	}
	result = PartitionRangeForCNFExpr(ctx, conds, &pruner, result)

	return result, nil
}

func (s *PartitionProcessor) processRangePartition(ds *logicalop.DataSource, pi *model.PartitionInfo, opt *optimizetrace.LogicalOptimizeOp) (base.LogicalPlan, error) {
	used, err := s.PruneRangePartition(ds.SCtx(), pi, ds.Table.(table.PartitionedTable), ds.AllConds, ds.TblCols, ds.OutputNames())
	if err != nil {
		return nil, err
	}
	return s.makeUnionAllChildren(ds, pi, used, opt)
}

func (s *PartitionProcessor) processListPartition(ds *logicalop.DataSource, pi *model.PartitionInfo, opt *optimizetrace.LogicalOptimizeOp) (base.LogicalPlan, error) {
	used, err := s.PruneListPartition(ds.SCtx(), ds.Table, ds.PartitionNames, ds.AllConds, ds.TblCols)
	if err != nil {
		return nil, err
	}
	return s.makeUnionAllChildren(ds, pi, convertToRangeOr(used, pi), opt)
}

// MakePartitionByFnCol extracts the column and function information in 'partition by ... fn(col)'.
func MakePartitionByFnCol(sctx base.PlanContext, columns []*expression.Column, names types.NameSlice, partitionExpr string) (*expression.Column, *expression.ScalarFunction, monotoneMode, error) {
	monotonous := MonotoneModeInvalid
	schema := expression.NewSchema(columns...)
	// Increase the PlanID to make sure some tests will pass. The old implementation to rewrite AST builds a `TableDual`
	// that causes the `PlanID` increases, and many test cases hardcoded the output plan ID in the expected result.
	// Considering the new `ParseSimpleExpr` does not do the same thing and to make the test pass,
	// we have to increase the `PlanID` here. But it is safe to remove this line without introducing any bug.
	// TODO: remove this line after fixing the test cases.
	sctx.GetSessionVars().PlanID.Add(1)
	partExpr, err := expression.ParseSimpleExpr(sctx.GetExprCtx(), partitionExpr, expression.WithInputSchemaAndNames(schema, names, nil))
	if err != nil {
		return nil, nil, monotonous, err
	}
	var col *expression.Column
	var fn *expression.ScalarFunction
	switch raw := partExpr.(type) {
	case *expression.ScalarFunction:
		args := raw.GetArgs()
		// Optimizations for a limited set of functions
		switch raw.FuncName.L {
		case ast.Floor:
			// Special handle for floor(unix_timestamp(ts)) as partition expression.
			// This pattern is so common for timestamp(3) column as partition expression that it deserve an optimization.
			if ut, ok := args[0].(*expression.ScalarFunction); ok && ut.FuncName.L == ast.UnixTimestamp {
				args1 := ut.GetArgs()
				if len(args1) == 1 {
					if c, ok1 := args1[0].(*expression.Column); ok1 {
						return c, raw, MonotoneModeNonStrict, nil
					}
				}
			}
		case ast.Extract:
			con, ok := args[0].(*expression.Constant)
			if !ok {
				break
			}
			col, ok = args[1].(*expression.Column)
			if !ok {
				// Special case where CastTimeToDuration is added
				expr, ok := args[1].(*expression.ScalarFunction)
				if !ok {
					break
				}
				if expr.Function.PbCode() != tipb.ScalarFuncSig_CastTimeAsDuration {
					break
				}
				castArgs := expr.GetArgs()
				col, ok = castArgs[0].(*expression.Column)
				if !ok {
					break
				}
			}
			if con.Value.Kind() != types.KindString {
				break
			}
			val := con.Value.GetString()
			colType := col.GetStaticType().GetType()
			switch colType {
			case mysql.TypeDate, mysql.TypeDatetime:
				switch val {
				// Only YEAR, YEAR_MONTH can be considered monotonic, the rest will wrap around!
				case "YEAR", "YEAR_MONTH":
					// Note, this function will not have the column as first argument,
					// so in replaceColumnWithConst it will replace the second argument, which
					// is special handling there too!
					return col, raw, MonotoneModeNonStrict, nil
				default:
					return col, raw, monotonous, nil
				}
			case mysql.TypeDuration:
				switch val {
				// Only HOUR* can be considered monotonic, the rest will wrap around!
				// TODO: if fsp match for HOUR_SECOND or HOUR_MICROSECOND we could
				// mark it as MonotoneModeStrict
				case "HOUR", "HOUR_MINUTE", "HOUR_SECOND", "HOUR_MICROSECOND":
					// Note, this function will not have the column as first argument,
					// so in replaceColumnWithConst it will replace the second argument, which
					// is special handling there too!
					return col, raw, MonotoneModeNonStrict, nil
				default:
					return col, raw, monotonous, nil
				}
			}
		}

		fn = raw
		monotonous = getMonotoneMode(raw.FuncName.L)
		// Check the partitionExpr is in the form: fn(col, ...)
		// There should be only one column argument, and it should be the first parameter.
		if expression.ExtractColumnSet(args...).Len() == 1 {
			if col1, ok := args[0].(*expression.Column); ok {
				col = col1
			}
		}
	case *expression.Column:
		col = raw
	}
	return col, fn, monotonous, nil
}

func minCmp(ctx base.PlanContext, lowVal []types.Datum, columnsPruner *RangeColumnsPruner, comparer []collate.Collator, lowExclude bool, gotError *bool) func(i int) bool {
	return func(i int) bool {
		for j := range lowVal {
			expr := columnsPruner.LessThan[i][j]

			if expr == nil {
				// MAXVALUE
				return true
			}
			con, ok := (*expr).(*expression.Constant)
			if !ok {
				// Not a constant, pruning not possible, so value is considered less than all partitions
				return true
			}
			// Add Null as point here?
			cmp, err := con.Value.Compare(ctx.GetSessionVars().StmtCtx.TypeCtx(), &lowVal[j], comparer[j])
			if err != nil {
				*gotError = true
			}
			if cmp > 0 {
				return true
			}
			if cmp < 0 {
				return false
			}
		}
		if len(lowVal) < len(columnsPruner.LessThan[i]) {
			// Not all columns given
			if lowExclude {
				// prefix cols > const, do not include this partition
				return false
			}

			colIdx := len(lowVal)
			col := columnsPruner.PartCols[colIdx]
			conExpr := columnsPruner.LessThan[i][colIdx]
			if conExpr == nil {
				// MAXVALUE
				return true
			}

			// Possible to optimize by getting minvalue of the column type
			// and if lessThan is equal to that
			// we can return false, since the partition definition is
			// LESS THAN (..., colN, minValOfColM, ... ) which cannot match colN == LowVal
			if !mysql.HasNotNullFlag(col.RetType.GetFlag()) {
				// NULL cannot be part of the partitioning expression: VALUES LESS THAN (NULL...)
				// NULL is allowed in the column and will be considered as lower than any other value
				// so this partition needs to be included!
				return true
			}
			if con, ok := (*conExpr).(*expression.Constant); ok && col != nil {
				switch col.RetType.EvalType() {
				case types.ETInt:
					if mysql.HasUnsignedFlag(col.RetType.GetFlag()) {
						if con.Value.GetUint64() == 0 {
							return false
						}
					} else {
						if con.Value.GetInt64() == types.IntegerSignedLowerBound(col.GetStaticType().GetType()) {
							return false
						}
					}
				case types.ETDatetime:
					if con.Value.GetMysqlTime().IsZero() {
						return false
					}
				case types.ETString:
					if len(con.Value.GetString()) == 0 {
						return false
					}
				}
			}
			// Also if not a constant, pruning not possible, so value is considered less than all partitions
			return true
		}
		return false
	}
}

func maxCmp(ctx base.PlanContext, hiVal []types.Datum, columnsPruner *RangeColumnsPruner, comparer []collate.Collator, hiExclude bool, gotError *bool) func(i int) bool {
	return func(i int) bool {
		for j := range hiVal {
			expr := columnsPruner.LessThan[i][j]
			if expr == nil {
				// MAXVALUE
				return true
			}
			con, ok := (*expr).(*expression.Constant)
			if !ok {
				// Not a constant, include every partition, i.e. value is not less than any partition
				return false
			}
			// Add Null as point here?
			cmp, err := con.Value.Compare(ctx.GetSessionVars().StmtCtx.TypeCtx(), &hiVal[j], comparer[j])
			if err != nil {
				*gotError = true
				// error pushed, we will still use the cmp value
			}
			if cmp > 0 {
				return true
			}
			if cmp < 0 {
				return false
			}
		}
		// All hiVal == columnsPruner.lessThan
		if len(hiVal) < len(columnsPruner.LessThan[i]) {
			// Not all columns given
			if columnsPruner.LessThan[i][len(hiVal)] == nil {
				// MAXVALUE
				return true
			}
		}
		// if point is included, then false, due to LESS THAN
		return hiExclude
	}
}

func multiColumnRangeColumnsPruner(sctx base.PlanContext, exprs []expression.Expression,
	columnsPruner *RangeColumnsPruner, result PartitionRangeOR) PartitionRangeOR {
	lens := make([]int, 0, len(columnsPruner.PartCols))
	for i := range columnsPruner.PartCols {
		lens = append(lens, columnsPruner.PartCols[i].RetType.GetFlen())
	}

	res, err := ranger.DetachCondAndBuildRangeForPartition(sctx.GetRangerCtx(), exprs, columnsPruner.PartCols, lens, sctx.GetSessionVars().RangeMaxSize)
	if err != nil {
		return GetFullRange(len(columnsPruner.LessThan))
	}
	if len(res.Ranges) == 0 {
		if len(res.AccessConds) == 0 && len(res.RemainedConds) == 0 {
			// Impossible conditions, like: a > 2 AND a < 1
			return PartitionRangeOR{}
		}
		// Could not extract any valid range, use all partitions
		return GetFullRange(len(columnsPruner.LessThan))
	}

	rangeOr := make([]PartitionRange, 0, len(res.Ranges))

	gotError := false
	// Create a sort.Search where the compare loops over ColumnValues
	// Loop over the different ranges and extend/include all the partitions found
	for idx := range res.Ranges {
		minComparer := minCmp(sctx, res.Ranges[idx].LowVal, columnsPruner, res.Ranges[idx].Collators, res.Ranges[idx].LowExclude, &gotError)
		maxComparer := maxCmp(sctx, res.Ranges[idx].HighVal, columnsPruner, res.Ranges[idx].Collators, res.Ranges[idx].HighExclude, &gotError)
		if gotError {
			// the compare function returned error, use all partitions.
			return GetFullRange(len(columnsPruner.LessThan))
		}
		// Can optimize if the range start is types.KindNull/types.MinNotNull
		// or range end is types.KindMaxValue
		start := sort.Search(len(columnsPruner.LessThan), minComparer)
		end := sort.Search(len(columnsPruner.LessThan), maxComparer)

		if end < len(columnsPruner.LessThan) {
			end++
		}
		rangeOr = append(rangeOr, PartitionRange{start, end})
	}
	return result.Intersection(rangeOr).simplify()
}

// PartitionRangeForCNFExpr calculates the partitions for the CNF expression.
func PartitionRangeForCNFExpr(sctx base.PlanContext, exprs []expression.Expression,
	pruner partitionRangePruner, result PartitionRangeOR) PartitionRangeOR {
	// TODO: When the ranger/detacher handles varchar_col_general_ci cmp constant bin collation
	// remove the check for single column RANGE COLUMNS and remove the single column implementation
	if columnsPruner, ok := pruner.(*RangeColumnsPruner); ok && len(columnsPruner.PartCols) > 1 {
		return multiColumnRangeColumnsPruner(sctx, exprs, columnsPruner, result)
	}
	for i := range exprs {
		result = PartitionRangeForExpr(sctx, exprs[i], pruner, result)
	}
	return result
}

// PartitionRangeForExpr calculate the partitions for the expression.
func PartitionRangeForExpr(sctx base.PlanContext, expr expression.Expression,
	pruner partitionRangePruner, result PartitionRangeOR) PartitionRangeOR {
	// Handle AND, OR respectively.
	if op, ok := expr.(*expression.ScalarFunction); ok {
		switch op.FuncName.L {
		case ast.LogicAnd:
			return PartitionRangeForCNFExpr(sctx, op.GetArgs(), pruner, result)
		case ast.LogicOr:
			args := op.GetArgs()
			newRange := partitionRangeForOrExpr(sctx, args[0], args[1], pruner)
			return result.Intersection(newRange)
		case ast.In:
			if p, ok := pruner.(*RangePruner); ok {
				newRange := partitionRangeForInExpr(sctx, op.GetArgs(), p)
				return result.Intersection(newRange)
			} else if p, ok := pruner.(*RangeColumnsPruner); ok {
				newRange := partitionRangeColumnForInExpr(sctx, op.GetArgs(), p)
				return result.Intersection(newRange)
			}
			return result
		}
	}

	// Handle a single expression.
	start, end, ok := pruner.partitionRangeForExpr(sctx, expr)
	if !ok {
		// Can't prune, return the whole range.
		return result
	}
	return result.IntersectionRange(start, end)
}

type partitionRangePruner interface {
	partitionRangeForExpr(base.PlanContext, expression.Expression) (start, end int, succ bool)
	fullRange() PartitionRangeOR
}

var _ partitionRangePruner = &RangePruner{}

// RangePruner is used by 'partition by range'.
type RangePruner struct {
	LessThan LessThanDataInt
	Col      *expression.Column
	PartFn   *expression.ScalarFunction
	// If PartFn is not nil, monotonous indicates PartFn is monotonous or not.
	Monotonous monotoneMode
}

func (p *RangePruner) partitionRangeForExpr(sctx base.PlanContext, expr expression.Expression) (start int, end int, ok bool) {
	if constExpr, ok := expr.(*expression.Constant); ok {
		if b, err := constExpr.Value.ToBool(sctx.GetSessionVars().StmtCtx.TypeCtx()); err == nil && b == 0 {
			// A constant false expression.
			return 0, 0, true
		}
	}

	dataForPrune, ok := p.extractDataForPrune(sctx, expr)
	if !ok {
		return 0, 0, false
	}

	start, end = PruneUseBinarySearch(p.LessThan, dataForPrune)
	return start, end, true
}

func (p *RangePruner) fullRange() PartitionRangeOR {
	return GetFullRange(p.LessThan.Length())
}

// partitionRangeForOrExpr calculate the partitions for or(expr1, expr2)
func partitionRangeForOrExpr(sctx base.PlanContext, expr1, expr2 expression.Expression,
	pruner partitionRangePruner) PartitionRangeOR {
	tmp1 := PartitionRangeForExpr(sctx, expr1, pruner, pruner.fullRange())
	tmp2 := PartitionRangeForExpr(sctx, expr2, pruner, pruner.fullRange())
	return tmp1.Union(tmp2)
}

func partitionRangeColumnForInExpr(sctx base.PlanContext, args []expression.Expression,
	pruner *RangeColumnsPruner) PartitionRangeOR {
	col, ok := args[0].(*expression.Column)
	if !ok || col.ID != pruner.PartCols[0].ID {
		return pruner.fullRange()
	}

	var result PartitionRangeOR
	for i := 1; i < len(args); i++ {
		constExpr, ok := args[i].(*expression.Constant)
		if !ok {
			return pruner.fullRange()
		}
		switch constExpr.Value.Kind() {
		case types.KindInt64, types.KindUint64, types.KindMysqlTime, types.KindString: // for safety, only support string,int and datetime now
		case types.KindNull:
			continue
		default:
			return pruner.fullRange()
		}

		// convert all elements to EQ-exprs and prune them one by one
		sf, err := expression.NewFunction(sctx.GetExprCtx(), ast.EQ, types.NewFieldType(types.KindInt64), []expression.Expression{col, args[i]}...)
		if err != nil {
			return pruner.fullRange()
		}
		start, end, ok := pruner.partitionRangeForExpr(sctx, sf)
		if !ok {
			return pruner.fullRange()
		}
		result = append(result, PartitionRange{start, end})
	}

	return result.simplify()
}

func partitionRangeForInExpr(sctx base.PlanContext, args []expression.Expression,
	pruner *RangePruner) PartitionRangeOR {
	col, ok := args[0].(*expression.Column)
	if !ok || col.ID != pruner.Col.ID {
		return pruner.fullRange()
	}

	var result PartitionRangeOR
	for i := 1; i < len(args); i++ {
		constExpr, ok := args[i].(*expression.Constant)
		if !ok {
			return pruner.fullRange()
		}
		if constExpr.Value.Kind() == types.KindNull {
			continue
		}

		var val int64
		var err error
		var unsigned bool
		if pruner.PartFn != nil {
			// replace fn(col) to fn(const)
			partFnConst := replaceColumnWithConst(pruner.PartFn, constExpr)
			val, _, err = partFnConst.EvalInt(sctx.GetExprCtx().GetEvalCtx(), chunk.Row{})
			unsigned = mysql.HasUnsignedFlag(partFnConst.GetStaticType().GetFlag())
		} else {
			val, _, err = constExpr.EvalInt(sctx.GetExprCtx().GetEvalCtx(), chunk.Row{})
			unsigned = mysql.HasUnsignedFlag(constExpr.GetType(sctx.GetExprCtx().GetEvalCtx()).GetFlag())
		}
		if err != nil {
			return pruner.fullRange()
		}

		start, end := PruneUseBinarySearch(pruner.LessThan, DataForPrune{Op: ast.EQ, C: val, Unsigned: unsigned})
		result = append(result, PartitionRange{start, end})
	}
	return result.simplify()
}

type monotoneMode int

const (
	// MonotoneModeInvalid indicate the invalid mode.
	MonotoneModeInvalid monotoneMode = iota
	// MonotoneModeStrict indicate the strict mode.
	MonotoneModeStrict
	// MonotoneModeNonStrict indicate the non-strict mode.
	MonotoneModeNonStrict
)

// monotoneIncFuncs are those functions that are monotone increasing.
// For any x y, if x > y => f(x) > f(y), function f is strict monotone .
// For any x y, if x > y => f(x) >= f(y), function f is non-strict monotone.
var monotoneIncFuncs = map[string]monotoneMode{
	ast.Year:          MonotoneModeNonStrict,
	ast.ToDays:        MonotoneModeNonStrict,
	ast.UnixTimestamp: MonotoneModeStrict,
	// Only when the function form is fn(column, const)
	ast.Plus:  MonotoneModeStrict,
	ast.Minus: MonotoneModeStrict,
}

func getMonotoneMode(fnName string) monotoneMode {
	mode, ok := monotoneIncFuncs[fnName]
	if !ok {
		return MonotoneModeInvalid
	}
	return mode
}

// DataForPrune f(x) op const, op is > = <
type DataForPrune struct {
	Op       string
	C        int64
	Unsigned bool
}

// extractDataForPrune extracts data from the expression for pruning.
// The expression should have this form:  'f(x) op const', otherwise it can't be pruned.
func (p *RangePruner) extractDataForPrune(sctx base.PlanContext, expr expression.Expression) (DataForPrune, bool) {
	var ret DataForPrune
	op, ok := expr.(*expression.ScalarFunction)
	if !ok {
		return ret, false
	}
	switch op.FuncName.L {
	case ast.EQ, ast.LT, ast.GT, ast.LE, ast.GE, ast.NullEQ:
		ret.Op = op.FuncName.L
	case ast.IsNull:
		// isnull(col)
		if arg0, ok := op.GetArgs()[0].(*expression.Column); ok && arg0.ID == p.Col.ID {
			ret.Op = ast.IsNull
			return ret, true
		}
		return ret, false
	default:
		return ret, false
	}

	var col *expression.Column
	var con *expression.Constant
	if arg0, ok := op.GetArgs()[0].(*expression.Column); ok && arg0.ID == p.Col.ID {
		if arg1, ok := op.GetArgs()[1].(*expression.Constant); ok {
			col, con = arg0, arg1
		}
	} else if arg0, ok := op.GetArgs()[1].(*expression.Column); ok && arg0.ID == p.Col.ID {
		if arg1, ok := op.GetArgs()[0].(*expression.Constant); ok {
			ret.Op = opposite(ret.Op)
			col, con = arg0, arg1
		}
	}
	if col == nil || con == nil {
		return ret, false
	}

	// Current expression is 'col op const'
	var constExpr expression.Expression
	if p.PartFn != nil {
		// If the partition function is not monotone, only EQ condition can be pruning.
		if p.Monotonous == MonotoneModeInvalid && ret.Op != ast.EQ {
			return ret, false
		}

		// If the partition expression is fn(col), change constExpr to fn(constExpr).
		constExpr = replaceColumnWithConst(p.PartFn, con)

		// When the PartFn is not strict monotonous, we need to relax the condition < to <=, > to >=.
		// For example, the following case doesn't hold:
		// col < '2020-02-11 17:34:11' => to_days(col) < to_days(2020-02-11 17:34:11)
		// The correct transform should be:
		// col < '2020-02-11 17:34:11' => to_days(col) <= to_days(2020-02-11 17:34:11)
		if p.Monotonous == MonotoneModeNonStrict {
			ret.Op = relaxOP(ret.Op)
		}
	} else {
		// If the partition expression is col, use constExpr.
		constExpr = con
	}
	c, isNull, err := constExpr.EvalInt(sctx.GetExprCtx().GetEvalCtx(), chunk.Row{})
	if err != nil {
		return ret, false
	}
	if !isNull {
		if ret.Op == ast.NullEQ {
			ret.Op = ast.EQ
		}
		ret.C = c
		ret.Unsigned = mysql.HasUnsignedFlag(constExpr.GetType(sctx.GetExprCtx().GetEvalCtx()).GetFlag())
		return ret, true
	} else if ret.Op == ast.NullEQ {
		// Mark it as IsNull, which is already handled in PruneUseBinarySearch.
		ret.Op = ast.IsNull
		return ret, true
	}
	return ret, false
}

// replaceColumnWithConst change fn(col) to fn(const)
func replaceColumnWithConst(partFn *expression.ScalarFunction, con *expression.Constant) *expression.ScalarFunction {
	args := partFn.GetArgs()
	// The partition function may be floor(unix_timestamp(ts)) instead of a simple fn(col).
	if partFn.FuncName.L == ast.Floor {
		if ut, ok := args[0].(*expression.ScalarFunction); ok && ut.FuncName.L == ast.UnixTimestamp {
			args = ut.GetArgs()
			args[0] = con
			return partFn
		}
	} else if partFn.FuncName.L == ast.Extract {
		if expr, ok := args[1].(*expression.ScalarFunction); ok && expr.Function.PbCode() == tipb.ScalarFuncSig_CastTimeAsDuration {
			// Special handing if Cast is added
			funcArgs := expr.GetArgs()
			funcArgs[0] = con
			return partFn
		}
		args[1] = con
		return partFn
	}

	// No 'copy on write' for the expression here, this is a dangerous operation.
	args[0] = con
	return partFn
}

// opposite turns > to <, >= to <= and so on.
func opposite(op string) string {
	switch op {
	case ast.EQ:
		return ast.EQ
	case ast.LT:
		return ast.GT
	case ast.GT:
		return ast.LT
	case ast.LE:
		return ast.GE
	case ast.GE:
		return ast.LE
	}
	panic("invalid input parameter" + op)
}

// relaxOP relax the op > to >= and < to <=
// Sometime we need to relax the condition, for example:
// col < const => f(col) <= const
// datetime < 2020-02-11 16:18:42 => to_days(datetime) <= to_days(2020-02-11)
// We can't say:
// datetime < 2020-02-11 16:18:42 => to_days(datetime) < to_days(2020-02-11)
func relaxOP(op string) string {
	switch op {
	case ast.LT:
		return ast.LE
	case ast.GT:
		return ast.GE
	}
	return op
}

// PruneUseBinarySearch returns the start and end of which partitions will match.
// If no match (i.e. value > last partition) the start partition will be the number of partition, not the first partition!
func PruneUseBinarySearch(lessThan LessThanDataInt, data DataForPrune) (start int, end int) {
	length := lessThan.Length()
	switch data.Op {
	case ast.EQ:
		// col = 66, lessThan = [4 7 11 14 17] => [5, 5)
		// col = 14, lessThan = [4 7 11 14 17] => [4, 5)
		// col = 10, lessThan = [4 7 11 14 17] => [2, 3)
		// col = 3, lessThan = [4 7 11 14 17] => [0, 1)
		pos := sort.Search(length, func(i int) bool { return lessThan.compare(i, data.C, data.Unsigned) > 0 })
		start, end = pos, pos+1
	case ast.LT:
		// col < 66, lessThan = [4 7 11 14 17] => [0, 5)
		// col < 14, lessThan = [4 7 11 14 17] => [0, 4)
		// col < 10, lessThan = [4 7 11 14 17] => [0, 3)
		// col < 3, lessThan = [4 7 11 14 17] => [0, 1)
		pos := sort.Search(length, func(i int) bool { return lessThan.compare(i, data.C, data.Unsigned) >= 0 })
		start, end = 0, pos+1
	case ast.GE:
		// col >= 66, lessThan = [4 7 11 14 17] => [5, 5)
		// col >= 14, lessThan = [4 7 11 14 17] => [4, 5)
		// col >= 10, lessThan = [4 7 11 14 17] => [2, 5)
		// col >= 3, lessThan = [4 7 11 14 17] => [0, 5)
		pos := sort.Search(length, func(i int) bool { return lessThan.compare(i, data.C, data.Unsigned) > 0 })
		start, end = pos, length
	case ast.GT:
		// col > 66, lessThan = [4 7 11 14 17] => [5, 5)
		// col > 14, lessThan = [4 7 11 14 17] => [4, 5)
		// col > 10, lessThan = [4 7 11 14 17] => [3, 5)
		// col > 3, lessThan = [4 7 11 14 17] => [1, 5)
		// col > 2, lessThan = [4 7 11 14 17] => [0, 5)

		// Although `data.c+1` will overflow in sometime, this does not affect the correct results obtained.
		pos := sort.Search(length, func(i int) bool { return lessThan.compare(i, data.C+1, data.Unsigned) > 0 })
		start, end = pos, length
	case ast.LE:
		// col <= 66, lessThan = [4 7 11 14 17] => [0, 6)
		// col <= 14, lessThan = [4 7 11 14 17] => [0, 5)
		// col <= 10, lessThan = [4 7 11 14 17] => [0, 3)
		// col <= 3, lessThan = [4 7 11 14 17] => [0, 1)
		pos := sort.Search(length, func(i int) bool { return lessThan.compare(i, data.C, data.Unsigned) > 0 })
		start, end = 0, pos+1
	case ast.IsNull:
		start, end = 0, 1
	default:
		start, end = 0, length
	}

	if end > length {
		end = length
	}
	return start, end
}

func (*PartitionProcessor) resolveAccessPaths(ds *logicalop.DataSource) error {
	possiblePaths, err := utilfuncp.GetPossibleAccessPaths(
		ds.SCtx(), &h.PlanHints{IndexMergeHintList: ds.IndexMergeHints, IndexHintList: ds.IndexHints},
		ds.AstIndexHints, ds.Table, ds.DBName, ds.TableInfo.Name, ds.IsForUpdateRead, true)
	if err != nil {
		return err
	}
	possiblePaths, err = util.FilterPathByIsolationRead(ds.SCtx(), possiblePaths, ds.TableInfo.Name, ds.DBName)
	if err != nil {
		return err
	}
	// partition processor path pruning should affect the all paths.
	allPaths := make([]*util.AccessPath, len(possiblePaths))
	copy(allPaths, possiblePaths)
	ds.AllPossibleAccessPaths = allPaths
	ds.PossibleAccessPaths = possiblePaths
	return nil
}

func (s *PartitionProcessor) resolveOptimizeHint(ds *logicalop.DataSource, partitionName ast.CIStr) error {
	// index hint
	if len(ds.IndexHints) > 0 {
		newIndexHint := make([]h.HintedIndex, 0, len(ds.IndexHints))
		for _, idxHint := range ds.IndexHints {
			if len(idxHint.Partitions) == 0 {
				newIndexHint = append(newIndexHint, idxHint)
			} else {
				for _, p := range idxHint.Partitions {
					if p.String() == partitionName.String() {
						newIndexHint = append(newIndexHint, idxHint)
						break
					}
				}
			}
		}
		ds.IndexHints = newIndexHint
	}

	// index merge hint
	if len(ds.IndexMergeHints) > 0 {
		newIndexMergeHint := make([]h.HintedIndex, 0, len(ds.IndexMergeHints))
		for _, idxHint := range ds.IndexMergeHints {
			if len(idxHint.Partitions) == 0 {
				newIndexMergeHint = append(newIndexMergeHint, idxHint)
			} else {
				for _, p := range idxHint.Partitions {
					if p.String() == partitionName.String() {
						newIndexMergeHint = append(newIndexMergeHint, idxHint)
						break
					}
				}
			}
		}
		ds.IndexMergeHints = newIndexMergeHint
	}

	// read from storage hint
	if ds.PreferStoreType&h.PreferTiKV > 0 {
		if len(ds.PreferPartitions[h.PreferTiKV]) > 0 {
			ds.PreferStoreType ^= h.PreferTiKV
			for _, p := range ds.PreferPartitions[h.PreferTiKV] {
				if p.String() == partitionName.String() {
					ds.PreferStoreType |= h.PreferTiKV
				}
			}
		}
	}
	if ds.PreferStoreType&h.PreferTiFlash > 0 {
		if len(ds.PreferPartitions[h.PreferTiFlash]) > 0 {
			ds.PreferStoreType ^= h.PreferTiFlash
			for _, p := range ds.PreferPartitions[h.PreferTiFlash] {
				if p.String() == partitionName.String() {
					ds.PreferStoreType |= h.PreferTiFlash
				}
			}
		}
	}
	if ds.PreferStoreType&h.PreferTiFlash != 0 && ds.PreferStoreType&h.PreferTiKV != 0 {
		ds.SCtx().GetSessionVars().StmtCtx.AppendWarning(
			errors.NewNoStackError("hint `read_from_storage` has conflict storage type for the partition " + partitionName.L))
	}

	return s.resolveAccessPaths(ds)
}

func checkTableHintsApplicableForPartition(partitions []ast.CIStr, partitionSet set.StringSet) []string {
	var unknownPartitions []string
	for _, p := range partitions {
		if !partitionSet.Exist(p.L) {
			unknownPartitions = append(unknownPartitions, p.L)
		}
	}
	return unknownPartitions
}

func appendWarnForUnknownPartitions(ctx base.PlanContext, hintName string, unknownPartitions []string) {
	if len(unknownPartitions) == 0 {
		return
	}

	warning := fmt.Errorf("unknown partitions (%s) in optimizer hint %s", strings.Join(unknownPartitions, ","), hintName)
	ctx.GetSessionVars().StmtCtx.SetHintWarningFromError(warning)
}

func (*PartitionProcessor) checkHintsApplicable(ds *logicalop.DataSource, partitionSet set.StringSet) {
	for _, idxHint := range ds.IndexHints {
		unknownPartitions := checkTableHintsApplicableForPartition(idxHint.Partitions, partitionSet)
		appendWarnForUnknownPartitions(ds.SCtx(), h.Restore2IndexHint(idxHint.HintTypeString(), idxHint), unknownPartitions)
	}
	for _, idxMergeHint := range ds.IndexMergeHints {
		unknownPartitions := checkTableHintsApplicableForPartition(idxMergeHint.Partitions, partitionSet)
		appendWarnForUnknownPartitions(ds.SCtx(), h.Restore2IndexHint(h.HintIndexMerge, idxMergeHint), unknownPartitions)
	}
	unknownPartitions := checkTableHintsApplicableForPartition(ds.PreferPartitions[h.PreferTiKV], partitionSet)
	unknownPartitions = append(unknownPartitions,
		checkTableHintsApplicableForPartition(ds.PreferPartitions[h.PreferTiFlash], partitionSet)...)
	appendWarnForUnknownPartitions(ds.SCtx(), h.HintReadFromStorage, unknownPartitions)
}

func (s *PartitionProcessor) makeUnionAllChildren(ds *logicalop.DataSource, pi *model.PartitionInfo, or PartitionRangeOR, opt *optimizetrace.LogicalOptimizeOp) (base.LogicalPlan, error) {
	children := make([]base.LogicalPlan, 0, len(pi.Definitions))
	partitionNameSet := make(set.StringSet)
	usedDefinition := make(map[int64]model.PartitionDefinition)
	for _, r := range or {
		for i := r.Start; i < r.End; i++ {
			partIdx := pi.GetOverlappingDroppingPartitionIdx(i)
			if partIdx < 0 {
				continue
			}

			// This is for `table partition (p0,p1)` syntax, only union the specified partition if has specified partitions.
			if len(ds.PartitionNames) != 0 {
				if !s.FindByName(ds.PartitionNames, pi.Definitions[partIdx].Name.L) {
					continue
				}
			}
			if _, found := usedDefinition[pi.Definitions[partIdx].ID]; found {
				continue
			}
			// Not a deep copy.
			newDataSource := *ds
			newDataSource.BaseLogicalPlan = logicalop.NewBaseLogicalPlan(ds.SCtx(), plancodec.TypeTableScan, &newDataSource, ds.QueryBlockOffset())
			newDataSource.SetSchema(ds.Schema().Clone())
			newDataSource.Columns = make([]*model.ColumnInfo, len(ds.Columns))
			copy(newDataSource.Columns, ds.Columns)
			newDataSource.PartitionDefIdx = &partIdx
			newDataSource.PhysicalTableID = pi.Definitions[partIdx].ID

			// There are many expression nodes in the plan tree use the original datasource
			// id as FromID. So we set the id of the newDataSource with the original one to
			// avoid traversing the whole plan tree to update the references.
			newDataSource.SetID(ds.ID())
			err := s.resolveOptimizeHint(&newDataSource, pi.Definitions[partIdx].Name)
			partitionNameSet.Insert(pi.Definitions[partIdx].Name.L)
			if err != nil {
				return nil, err
			}
			children = append(children, &newDataSource)
			usedDefinition[pi.Definitions[partIdx].ID] = pi.Definitions[partIdx]
		}
	}
	s.checkHintsApplicable(ds, partitionNameSet)

	ds.SCtx().GetSessionVars().StmtCtx.SetSkipPlanCache("Static partition pruning mode")
	if len(children) == 0 {
		// No result after table pruning.
		tableDual := logicalop.LogicalTableDual{RowCount: 0}.Init(ds.SCtx(), ds.QueryBlockOffset())
		tableDual.SetSchema(ds.Schema())
		appendMakeUnionAllChildrenTranceStep(ds, usedDefinition, tableDual, children, opt)
		return tableDual, nil
	}
	if len(children) == 1 {
		// No need for the union all.
		appendMakeUnionAllChildrenTranceStep(ds, usedDefinition, children[0], children, opt)
		return children[0], nil
	}
	unionAll := logicalop.LogicalPartitionUnionAll{}.Init(ds.SCtx(), ds.QueryBlockOffset())
	unionAll.SetChildren(children...)
	unionAll.SetSchema(ds.Schema().Clone())
	appendMakeUnionAllChildrenTranceStep(ds, usedDefinition, unionAll, children, opt)
	return unionAll, nil
}

func (*PartitionProcessor) pruneRangeColumnsPartition(ctx base.PlanContext, conds []expression.Expression, pi *model.PartitionInfo, pe *tables.PartitionExpr, columns []*expression.Column) (PartitionRangeOR, error) {
	result := GetFullRange(len(pi.Definitions))

	if len(pi.Columns) < 1 {
		return result, nil
	}

	pruner, err := makeRangeColumnPruner(columns, pi, pe.ForRangeColumnsPruning, pe.ColumnOffset)
	if err == nil {
		result = PartitionRangeForCNFExpr(ctx, conds, pruner, result)
	}
	return result, nil
}

var _ partitionRangePruner = &RangeColumnsPruner{}

// RangeColumnsPruner is used by 'partition by range columns'.
type RangeColumnsPruner struct {
	LessThan [][]*expression.Expression
	PartCols []*expression.Column
}

func makeRangeColumnPruner(columns []*expression.Column, pi *model.PartitionInfo, from *tables.ForRangeColumnsPruning, offsets []int) (*RangeColumnsPruner, error) {
	if len(pi.Definitions) != len(from.LessThan) {
		return nil, errors.Trace(fmt.Errorf("internal error len(pi.Definitions) != len(from.LessThan) %d != %d", len(pi.Definitions), len(from.LessThan)))
	}
	partCols := make([]*expression.Column, len(offsets))
	for i, offset := range offsets {
		partCols[i] = columns[offset]
	}
	lessThan := make([][]*expression.Expression, 0, len(from.LessThan))
	for i := range from.LessThan {
		colVals := make([]*expression.Expression, 0, len(from.LessThan[i]))
		for j := range from.LessThan[i] {
			if from.LessThan[i][j] != nil {
				tmp := (*from.LessThan[i][j]).Clone()
				colVals = append(colVals, &tmp)
			} else {
				colVals = append(colVals, nil)
			}
		}
		lessThan = append(lessThan, colVals)
	}
	return &RangeColumnsPruner{lessThan, partCols}, nil
}

func (p *RangeColumnsPruner) fullRange() PartitionRangeOR {
	return GetFullRange(len(p.LessThan))
}

func (p *RangeColumnsPruner) getPartCol(colID int64) *expression.Column {
	for i := range p.PartCols {
		if colID == p.PartCols[i].ID {
			return p.PartCols[i]
		}
	}
	return nil
}

func (p *RangeColumnsPruner) partitionRangeForExpr(sctx base.PlanContext, expr expression.Expression) (start int, end int, ok bool) {
	op, ok := expr.(*expression.ScalarFunction)
	if !ok {
		return 0, len(p.LessThan), false
	}

	switch op.FuncName.L {
	case ast.EQ, ast.LT, ast.GT, ast.LE, ast.GE, ast.NullEQ:
	case ast.IsNull:
		// isnull(col)
		if arg0, ok := op.GetArgs()[0].(*expression.Column); ok && len(p.PartCols) == 1 && arg0.ID == p.PartCols[0].ID {
			// Single column RANGE COLUMNS, NULL sorts before all other values: match first partition
			return 0, 1, true
		}
		return 0, len(p.LessThan), false
	default:
		return 0, len(p.LessThan), false
	}
	opName := op.FuncName.L

	var col *expression.Column
	var con *expression.Constant
	var argCol0, argCol1 *expression.Column
	var argCon0, argCon1 *expression.Constant
	var okCol0, okCol1, okCon0, okCon1 bool
	args := op.GetArgs()
	argCol1, okCol1 = args[1].(*expression.Column)
	argCon1, okCon1 = args[1].(*expression.Constant)
	argCol0, okCol0 = args[0].(*expression.Column)
	argCon0, okCon0 = args[0].(*expression.Constant)
	if okCol0 && okCon1 {
		col, con = argCol0, argCon1
	} else if okCol1 && okCon0 {
		col, con = argCol1, argCon0
		opName = opposite(opName)
	} else {
		return 0, len(p.LessThan), false
	}
	partCol := p.getPartCol(col.ID)
	if partCol == nil {
		return 0, len(p.LessThan), false
	}

	if opName == ast.NullEQ {
		if con.Value.IsNull() {
			return 0, 1, true
		}
		opName = ast.EQ
	}
	// If different collation, we can only prune if:
	// - expression is binary collation (can only be found in one partition)
	// - EQ operator, consider values 'a','b','ä' where 'ä' would be in the same partition as 'a' if general_ci, but is binary after 'b'
	// otherwise return all partitions / no pruning
	_, exprColl := expr.CharsetAndCollation()
	colColl := partCol.RetType.GetCollate()
	if exprColl != colColl && (opName != ast.EQ || !collate.IsBinCollation(exprColl)) {
		return 0, len(p.LessThan), true
	}
	start, end = p.pruneUseBinarySearch(sctx, opName, con)
	return start, end, true
}

// PruneUseBinarySearch returns the start and end of which partitions will match.
// If no match (i.e. value > last partition) the start partition will be the number of partition, not the first partition!
func (p *RangeColumnsPruner) pruneUseBinarySearch(sctx base.PlanContext, op string, data *expression.Constant) (start int, end int) {
	var savedError error
	var isNull bool
	if len(p.PartCols) > 1 {
		// Only one constant in the input, this will never be called with
		// multi-column RANGE COLUMNS :)
		return 0, len(p.LessThan)
	}
	charSet, collation := p.PartCols[0].RetType.GetCharset(), p.PartCols[0].RetType.GetCollate()
	compare := func(ith int, op string, v *expression.Constant) bool {
		for i := range p.PartCols {
			if p.LessThan[ith][i] == nil { // MAXVALUE
				return true
			}
			expr, err := expression.NewFunctionBase(sctx.GetExprCtx(), op, types.NewFieldType(mysql.TypeLonglong), *p.LessThan[ith][i], v)
			if err != nil {
				savedError = err
				return true
			}
			expr.SetCharsetAndCollation(charSet, collation)
			var val int64
			val, isNull, err = expr.EvalInt(sctx.GetExprCtx().GetEvalCtx(), chunk.Row{})
			if err != nil {
				savedError = err
				return true
			}
			if val > 0 {
				return true
			}
		}
		return false
	}

	length := len(p.LessThan)
	switch op {
	case ast.EQ:
		pos := sort.Search(length, func(i int) bool { return compare(i, ast.GT, data) })
		start, end = pos, pos+1
	case ast.LT:
		pos := sort.Search(length, func(i int) bool { return compare(i, ast.GE, data) })
		start, end = 0, pos+1
	case ast.GE, ast.GT:
		pos := sort.Search(length, func(i int) bool { return compare(i, ast.GT, data) })
		start, end = pos, length
	case ast.LE:
		pos := sort.Search(length, func(i int) bool { return compare(i, ast.GT, data) })
		start, end = 0, pos+1
	default:
		start, end = 0, length
	}

	// Something goes wrong, abort this pruning.
	if savedError != nil || isNull {
		return 0, len(p.LessThan)
	}

	if end > length {
		end = length
	}
	return start, end
}

func appendMakeUnionAllChildrenTranceStep(origin *logicalop.DataSource, usedMap map[int64]model.PartitionDefinition, plan base.LogicalPlan, children []base.LogicalPlan, opt *optimizetrace.LogicalOptimizeOp) {
	if opt.TracerIsNil() {
		return
	}
	if len(children) == 0 {
		appendNoPartitionChildTraceStep(origin, plan, opt)
		return
	}
	var action, reason func() string
	used := make([]model.PartitionDefinition, 0, len(usedMap))
	for _, def := range usedMap {
		used = append(used, def)
	}
	slices.SortFunc(used, func(i, j model.PartitionDefinition) int {
		return cmp.Compare(i.ID, j.ID)
	})
	if len(children) == 1 {
		newDS := plan.(*logicalop.DataSource)
		newDS.SetID(origin.SCtx().GetSessionVars().AllocNewPlanID())
		action = func() string {
			return fmt.Sprintf("%v_%v becomes %s_%v", origin.TP(), origin.ID(), newDS.TP(), newDS.ID())
		}
		reason = func() string {
			return fmt.Sprintf("%v_%v has one needed partition[%s] after pruning", origin.TP(), origin.ID(), used[0].Name)
		}
	} else {
		action = func() string {
			buffer := bytes.NewBufferString(fmt.Sprintf("%v_%v becomes %s_%v with children[",
				origin.TP(), origin.ID(), plan.TP(), plan.ID()))
			for i, child := range children {
				if i > 0 {
					buffer.WriteString(",")
				}
				newDS := child.(*logicalop.DataSource)
				newDS.SetID(origin.SCtx().GetSessionVars().AllocNewPlanID())
				fmt.Fprintf(buffer, "%s_%v", child.TP(), newDS.ID())
			}
			buffer.WriteString("]")
			return buffer.String()
		}
		reason = func() string {
			buffer := bytes.NewBufferString(fmt.Sprintf("%v_%v has multiple needed partitions[",
				origin.TP(), origin.ID()))
			for i, u := range used {
				if i > 0 {
					buffer.WriteString(",")
				}
				buffer.WriteString(u.Name.String())
			}
			buffer.WriteString("] after pruning")
			return buffer.String()
		}
	}
	opt.AppendStepToCurrent(origin.ID(), origin.TP(), reason, action)
}

func appendNoPartitionChildTraceStep(ds *logicalop.DataSource, dual base.LogicalPlan, opt *optimizetrace.LogicalOptimizeOp) {
	action := func() string {
		return fmt.Sprintf("%v_%v becomes %v_%v", ds.TP(), ds.ID(), dual.TP(), dual.ID())
	}
	reason := func() string {
		return fmt.Sprintf("%v_%v doesn't have needed partition table after pruning", ds.TP(), ds.ID())
	}
	opt.AppendStepToCurrent(dual.ID(), dual.TP(), reason, action)
}

// PushDownNot here can convert condition 'not (a != 1)' to 'a = 1'. When we build range from conds, the condition like
// 'not (a != 1)' would not be handled so we need to convert it to 'a = 1', which can be handled when building range.
func PushDownNot(ctx expression.BuildContext, conds []expression.Expression) []expression.Expression {
	if len(conds) == 0 {
		return conds
	}
	for i, cond := range conds {
		conds[i] = expression.PushDownNot(ctx, cond)
	}
	return conds
}<|MERGE_RESOLUTION|>--- conflicted
+++ resolved
@@ -876,13 +876,8 @@
 	// Now, PushDownNot have be done in the ApplyPredicateSimplification
 	// AllConds and PushedDownConds may become inconsistent in subsequent ApplyPredicateSimplification calls.
 	// They must be kept in sync to ensure correctness after PR #61571.
-<<<<<<< HEAD
-	ds.PushedDownConds = applyPredicateSimplification(ds.SCtx(), ds.PushedDownConds, false)
-	ds.AllConds = applyPredicateSimplification(ds.SCtx(), ds.AllConds, false)
-=======
-	ds.PushedDownConds = utilfuncp.ApplyPredicateSimplification(ds.SCtx(), ds.PushedDownConds, false, nil)
-	ds.AllConds = utilfuncp.ApplyPredicateSimplification(ds.SCtx(), ds.AllConds, false, nil)
->>>>>>> 60e5a4b8
+	ds.PushedDownConds = applyPredicateSimplification(ds.SCtx(), ds.PushedDownConds, false, nil)
+	ds.AllConds = applyPredicateSimplification(ds.SCtx(), ds.AllConds, false, nil)
 	// Return table dual when filter is constant false or null.
 	dual := logicalop.Conds2TableDual(ds, ds.AllConds)
 	if dual != nil {
