--- conflicted
+++ resolved
@@ -43,7 +43,6 @@
 	}
 }
 
-<<<<<<< HEAD
 // ReplaceColumnOfExpr replaces column of expression by another LogicalProjection.
 func ReplaceColumnOfExpr(expr expression.Expression, exprs []expression.Expression, schema *expression.Schema) expression.Expression {
 	switch v := expr.(type) {
@@ -61,11 +60,7 @@
 }
 
 // IsColsAllFromOuterTable check whether the cols all from outer plan
-func IsColsAllFromOuterTable(cols []*expression.Column, outerUniqueIDs intset.FastIntSet) bool {
-=======
-// IsColsAllFromOuterTable check whether the cols all from outer plan
 func IsColsAllFromOuterTable(cols []*expression.Column, outerUniqueIDs *intset.FastIntSet) bool {
->>>>>>> 435a7166
 	// There are two cases "return false" here:
 	// 1. If cols represents aggCols, then "len(cols) == 0" means not all aggregate functions are duplicate agnostic before.
 	// 2. If cols represents parentCols, then "len(cols) == 0" means no parent logical plan of this join plan.
