// Copyright 2018 PingCAP, Inc.
//
// Licensed under the Apache License, Version 2.0 (the "License");
// you may not use this file except in compliance with the License.
// You may obtain a copy of the License at
//
//     http://www.apache.org/licenses/LICENSE-2.0
//
// Unless required by applicable law or agreed to in writing, software
// distributed under the License is distributed on an "AS IS" BASIS,
// WITHOUT WARRANTIES OR CONDITIONS OF ANY KIND, either express or implied.
// See the License for the specific language governing permissions and
// limitations under the License.

package core

import (
	"context"
	math2 "math"
	"slices"
	"sync"

	"github.com/pingcap/errors"
	"github.com/pingcap/tidb/pkg/expression"
	"github.com/pingcap/tidb/pkg/infoschema"
	"github.com/pingcap/tidb/pkg/kv"
	"github.com/pingcap/tidb/pkg/meta/metadef"
	"github.com/pingcap/tidb/pkg/meta/model"
	"github.com/pingcap/tidb/pkg/parser/ast"
	"github.com/pingcap/tidb/pkg/parser/charset"
	"github.com/pingcap/tidb/pkg/parser/mysql"
	"github.com/pingcap/tidb/pkg/parser/opcode"
	"github.com/pingcap/tidb/pkg/parser/terror"
	ptypes "github.com/pingcap/tidb/pkg/parser/types"
	"github.com/pingcap/tidb/pkg/planner/core/base"
	"github.com/pingcap/tidb/pkg/planner/core/operator/baseimpl"
	"github.com/pingcap/tidb/pkg/planner/core/operator/logicalop"
	"github.com/pingcap/tidb/pkg/planner/core/operator/physicalop"
	"github.com/pingcap/tidb/pkg/planner/core/resolve"
	"github.com/pingcap/tidb/pkg/planner/property"
	"github.com/pingcap/tidb/pkg/planner/util"
	"github.com/pingcap/tidb/pkg/planner/util/domainmisc"
	"github.com/pingcap/tidb/pkg/planner/util/fixcontrol"
	"github.com/pingcap/tidb/pkg/privilege"
	"github.com/pingcap/tidb/pkg/sessionctx/stmtctx"
	"github.com/pingcap/tidb/pkg/table"
	"github.com/pingcap/tidb/pkg/table/tables"
	"github.com/pingcap/tidb/pkg/types"
	driver "github.com/pingcap/tidb/pkg/types/parser_driver"
	"github.com/pingcap/tidb/pkg/util/chunk"
	"github.com/pingcap/tidb/pkg/util/collate"
	"github.com/pingcap/tidb/pkg/util/dbterror/plannererrors"
	"github.com/pingcap/tidb/pkg/util/hint"
	"github.com/pingcap/tidb/pkg/util/intest"
	"github.com/pingcap/tidb/pkg/util/logutil"
	"github.com/pingcap/tidb/pkg/util/plancodec"
	"github.com/pingcap/tidb/pkg/util/stringutil"
	tikvstore "github.com/tikv/client-go/v2/kv"
	"go.uber.org/zap"
)

// GlobalWithoutColumnPos marks the index has no partition column.
const GlobalWithoutColumnPos = -1

type nameValuePair struct {
	colName      string
	colFieldType *types.FieldType
	value        types.Datum
	con          *expression.Constant
}

<<<<<<< HEAD
// Schema implements the Plan interface.
func (p *PointGetPlan) Schema() *expression.Schema {
	return p.schema
}

// Cost implements PhysicalPlan interface
func (p *PointGetPlan) Cost() float64 {
	return p.cost
}

// SetCost implements PhysicalPlan interface
func (p *PointGetPlan) SetCost(cost float64) {
	p.cost = cost
}

// Attach2Task makes the current physical plan as the father of task's physicalPlan and updates the cost of
// current task. If the child's task is cop task, some operator may close this task and return a new rootTask.
func (*PointGetPlan) Attach2Task(...base.Task) base.Task {
	return nil
}

// ToPB converts physical plan to tipb executor.
func (*PointGetPlan) ToPB(_ *base.BuildPBContext, _ kv.StoreType) (*tipb.Executor, error) {
	return nil, nil
}

// Clone implements PhysicalPlan interface.
func (p *PointGetPlan) Clone(base.PlanContext) (base.PhysicalPlan, error) {
	return nil, errors.Errorf("%T doesn't support cloning", p)
}

// ExplainInfo implements Plan interface.
func (p *PointGetPlan) ExplainInfo() string {
	accessObject, operatorInfo := p.AccessObject().String(), p.OperatorInfo(false)
	if len(operatorInfo) == 0 {
		return accessObject
	}
	return accessObject + ", " + operatorInfo
}

// ExplainNormalizedInfo implements Plan interface.
func (p *PointGetPlan) ExplainNormalizedInfo() string {
	accessObject, operatorInfo := p.AccessObject().NormalizedString(), p.OperatorInfo(true)
	if len(operatorInfo) == 0 {
		return accessObject
	}
	return accessObject + ", " + operatorInfo
}

// OperatorInfo implements dataAccesser interface.
func (p *PointGetPlan) OperatorInfo(normalized bool) string {
	if p.Handle == nil && !p.Lock {
		return ""
	}
	var buffer strings.Builder
	if p.Handle != nil {
		if normalized {
			buffer.WriteString("handle:?")
		} else {
			redactMode := p.SCtx().GetSessionVars().EnableRedactLog
			redactOn := redactMode == errors.RedactLogEnable
			buffer.WriteString("handle:")
			if redactOn {
				buffer.WriteString("?")
			} else if p.UnsignedHandle {
				redact.WriteRedact(&buffer, strconv.FormatUint(uint64(p.Handle.IntValue()), 10), redactMode)
			} else {
				redact.WriteRedact(&buffer, p.Handle.String(), redactMode)
			}
		}
	}
	if p.Lock {
		if p.Handle != nil {
			buffer.WriteString(", lock")
		} else {
			buffer.WriteString("lock")
		}
	}
	return buffer.String()
}

// ExtractCorrelatedCols implements PhysicalPlan interface.
func (*PointGetPlan) ExtractCorrelatedCols() []*expression.CorrelatedColumn {
	return nil
}

// GetChildReqProps gets the required property by child index.
func (*PointGetPlan) GetChildReqProps(_ int) *property.PhysicalProperty {
	return nil
}

// StatsCount will return the RowCount of property.StatsInfo for this plan.
func (*PointGetPlan) StatsCount() float64 {
	return 1
}

// StatsInfo will return the RowCount of property.StatsInfo for this plan.
func (p *PointGetPlan) StatsInfo() *property.StatsInfo {
	if p.Plan.StatsInfo() == nil {
		p.Plan.SetStats(&property.StatsInfo{RowCount: 1})
	}
	return p.Plan.StatsInfo()
}

// Children gets all the children.
func (*PointGetPlan) Children() []base.PhysicalPlan {
	return nil
}

// SetChildren sets the children for the plan.
func (*PointGetPlan) SetChildren(...base.PhysicalPlan) {}

// SetChild sets a specific child for the plan.
func (*PointGetPlan) SetChild(_ int, _ base.PhysicalPlan) {}

// ResolveIndices resolves the indices for columns. After doing this, the columns can evaluate the rows by their indices.
func (p *PointGetPlan) ResolveIndices() error {
	return resolveIndicesForVirtualColumn(p.schema.Columns, p.schema)
}

// OutputNames returns the outputting names of each column.
func (p *PointGetPlan) OutputNames() types.NameSlice {
	return p.outputNames
}

// SetOutputNames sets the outputting name by the given slice.
func (p *PointGetPlan) SetOutputNames(names types.NameSlice) {
	p.outputNames = names
}

// AppendChildCandidate implements PhysicalPlan interface.
func (*PointGetPlan) AppendChildCandidate(_ *optimizetrace.PhysicalOptimizeOp) {}

const emptyPointGetPlanSize = int64(unsafe.Sizeof(PointGetPlan{}))

// MemoryUsage return the memory usage of PointGetPlan
func (p *PointGetPlan) MemoryUsage() (sum int64) {
	if p == nil {
		return
	}

	sum = emptyPointGetPlanSize + p.Plan.MemoryUsage() + int64(len(p.dbName)) + int64(cap(p.IdxColLens))*size.SizeOfInt +
		int64(cap(p.IndexConstants)+cap(p.ColsFieldType)+cap(p.IdxCols)+cap(p.outputNames)+cap(p.Columns)+cap(p.accessCols))*size.SizeOfPointer
	if p.schema != nil {
		sum += p.schema.MemoryUsage()
	}
	if p.PartitionIdx != nil {
		sum += size.SizeOfInt
	}
	if p.HandleConstant != nil {
		sum += p.HandleConstant.MemoryUsage()
	}
	if p.handleFieldType != nil {
		sum += p.handleFieldType.MemoryUsage()
	}

	for _, datum := range p.IndexValues {
		sum += datum.MemUsage()
	}
	for _, idxConst := range p.IndexConstants {
		sum += idxConst.MemoryUsage()
	}
	for _, ft := range p.ColsFieldType {
		sum += ft.MemoryUsage()
	}
	for _, col := range p.IdxCols {
		sum += col.MemoryUsage()
	}
	for _, cond := range p.AccessConditions {
		sum += cond.MemoryUsage()
	}
	for _, name := range p.outputNames {
		sum += name.MemoryUsage()
	}
	for _, col := range p.accessCols {
		sum += col.MemoryUsage()
	}
	return
}

// LoadTableStats preloads the stats data for the physical table
func (p *PointGetPlan) LoadTableStats(ctx sessionctx.Context) {
	tableID := p.TblInfo.ID
	if idx := p.PartitionIdx; idx != nil {
		if *idx < 0 {
			// No matching partitions
			return
		}
		if pi := p.TblInfo.GetPartitionInfo(); pi != nil {
			tableID = pi.Definitions[*idx].ID
		}
	}
	loadTableStats(ctx, p.TblInfo, tableID)
}

// needsPartitionPruning checks if IndexValues can be used by GetPartitionIdxByRow() or if they have already been
// converted to SortKey and would need GetPartitionIdxByRow() to be refactored to work, since it will unconditionally
// convert it again.
// Returns:
// Matching partition
// if done Partition pruning (else not needed, can use GetPartitionIdxByRow() instead)
// error
// TODO: Also supporting BatchPointGet? Problem is that partition ID must be mapped to handle/IndexValue.
func needsPartitionPruning(sctx sessionctx.Context, tblInfo *model.TableInfo, pt table.PartitionedTable, dbName string, indexInfo *model.IndexInfo, indexCols []*expression.Column, indexValues []types.Datum, conds []expression.Expression, partitionNames []ast.CIStr) ([]int, bool, error) {
	for i := range indexValues {
		if tblInfo.Columns[indexInfo.Columns[i].Offset].FieldType.EvalType() != types.ETString ||
			indexValues[i].Collation() == tblInfo.Columns[indexInfo.Columns[i].Offset].GetCollate() {
			return nil, false, nil
		}
	}
	// convertToPointGet will have the IndexValues already converted to SortKey,
	// which will be converted again by GetPartitionIdxByRow, so we need to re-run the pruner
	// with the conditions.

	// TODO: Is there a simpler way, or existing function for this?!?
	tblCols := make([]*expression.Column, 0, len(indexInfo.Columns))
	var partNameSlice types.NameSlice
	for _, tblCol := range tblInfo.Columns {
		found := false
		for _, idxCol := range indexCols {
			if idxCol.ID == tblCol.ID {
				tblCols = append(tblCols, idxCol)
				found = true
				break
			}
		}
		partNameSlice = append(partNameSlice, &types.FieldName{
			ColName:     tblCol.Name,
			TblName:     tblInfo.Name,
			DBName:      ast.NewCIStr(dbName),
			OrigTblName: tblInfo.Name,
			OrigColName: tblCol.Name,
		})
		if !found {
			tblCols = append(tblCols, &expression.Column{
				ID:       tblCol.ID,
				OrigName: tblCol.Name.O,
				RetType:  tblCol.FieldType.Clone(),
			})
		}
	}

	partIdx, err := PartitionPruning(sctx.GetPlanCtx(), pt, conds, partitionNames, tblCols, partNameSlice)
	if err != nil || len(partIdx) != 1 {
		return nil, true, err
	}
	return partIdx, true, nil
}

// PrunePartitions will check which partition to use
// returns true if no matching partition
func (p *PointGetPlan) PrunePartitions(sctx sessionctx.Context) (bool, error) {
	pi := p.TblInfo.GetPartitionInfo()
	if pi == nil {
		return false, nil
	}
	if p.IndexInfo != nil && p.IndexInfo.Global {
		// reading for the Global Index / table id
		return false, nil
	}
	for _, name := range p.PartitionNames {
		if pi.FindPartitionDefinitionByName(name.L) < 0 {
			return false, table.ErrUnknownPartition.FastGenByArgs(name.O, p.TblInfo.Name.O)
		}
	}
	// _tidb_rowid + specify a partition
	if p.IndexInfo == nil && !p.TblInfo.HasClusteredIndex() && len(p.PartitionNames) == 1 {
		for i, def := range pi.Definitions {
			if def.Name.L == p.PartitionNames[0].L {
				idx := i
				p.PartitionIdx = &idx
				break
			}
		}
		return false, nil
	}
	// If tryPointGetPlan did generate the plan,
	// then PartitionIdx is not set and needs to be set here!
	// There are two ways to get here from static mode partition pruning:
	// 1) Converting a set of partitions into a Union scan
	//    - This should NOT be cached and should already be having PartitionIdx set!
	// 2) Converted to PointGet from checkTblIndexForPointPlan
	//    and it does not have the PartitionIdx set
	if !p.SCtx().GetSessionVars().StmtCtx.UseCache() &&
		p.PartitionIdx != nil {
		return false, nil
	}
	is := sessiontxn.GetTxnManager(sctx).GetTxnInfoSchema()
	tbl, ok := is.TableByID(context.Background(), p.TblInfo.ID)
	if tbl == nil || !ok {
		return false, errors.Errorf("table %d not found", p.TblInfo.ID)
	}
	pt := tbl.GetPartitionedTable()
	if pt == nil {
		return false, errors.Errorf("table %d is not partitioned", p.TblInfo.ID)
	}
	row := make([]types.Datum, len(p.TblInfo.Columns))
	if p.HandleConstant == nil && len(p.IndexValues) > 0 {
		partColsNames := pt.Meta().Partition.Columns
		if len(partColsNames) > 0 {
			partIdx, done, err := needsPartitionPruning(sctx, p.TblInfo, pt, p.dbName, p.IndexInfo, p.IdxCols, p.IndexValues, p.AccessConditions, p.PartitionNames)
			if table.ErrNoPartitionForGivenValue.Equal(err) {
				err = nil
				partIdx = nil
			}
			if err != nil {
				return false, err
			}
			if done {
				if len(partIdx) == 1 {
					p.PartitionIdx = &partIdx[0]
					return false, nil
				}
				if len(partIdx) == 0 {
					idx := -1
					p.PartitionIdx = &idx
					return true, nil
				}
				return false, errors.Errorf("too many partitions matching for PointGetPlan")
			}
		}
		for i := range p.IndexInfo.Columns {
			// TODO: Skip copying non-partitioning columns?
			p.IndexValues[i].Copy(&row[p.IndexInfo.Columns[i].Offset])
		}
	} else {
		var dVal types.Datum
		if p.UnsignedHandle {
			dVal = types.NewUintDatum(uint64(p.Handle.IntValue()))
		} else {
			dVal = types.NewIntDatum(p.Handle.IntValue())
		}
		dVal.Copy(&row[p.HandleColOffset])
	}
	partIdx, err := pt.GetPartitionIdxByRow(sctx.GetExprCtx().GetEvalCtx(), row)
	partIdx, err = pt.Meta().Partition.ReplaceWithOverlappingPartitionIdx(partIdx, err)
	noMatch := !isInExplicitPartitions(pi, partIdx, p.PartitionNames)
	if err != nil || noMatch || partIdx < 0 {
		// TODO: check BatchPointGet as well!
		partIdx = -1
		p.PartitionIdx = &partIdx
		if table.ErrNoPartitionForGivenValue.Equal(err) || noMatch {
			return true, nil
		}
		return true, err
	}
	p.PartitionIdx = &partIdx
	return false, nil
}

// BatchPointGetPlan represents a physical plan which contains a bunch of
// keys reference the same table and use the same `unique key`
type BatchPointGetPlan struct {
	baseSchemaProducer

	// probeParents records the IndexJoins and Applys with this operator in their inner children.
	// Please see comments in PhysicalPlan for details.
	probeParents []base.PhysicalPlan
	// explicit partition selection
	PartitionNames []ast.CIStr `plan-cache-clone:"shallow"`

	ctx              base.PlanContext
	dbName           string
	TblInfo          *model.TableInfo `plan-cache-clone:"shallow"`
	IndexInfo        *model.IndexInfo `plan-cache-clone:"shallow"`
	Handles          []kv.Handle
	HandleType       *types.FieldType       `plan-cache-clone:"shallow"`
	HandleParams     []*expression.Constant // record all Parameters for Plan-Cache
	IndexValues      [][]types.Datum
	IndexValueParams [][]*expression.Constant // record all Parameters for Plan-Cache
	IndexColTypes    []*types.FieldType       `plan-cache-clone:"shallow"`
	AccessConditions []expression.Expression
	IdxCols          []*expression.Column
	IdxColLens       []int
	// Offset to column used for handle
	HandleColOffset int
	// Static prune mode converted to BatchPointGet
	SinglePartition bool
	// pre-calculated partition definition indexes
	// for Handles or IndexValues
	PartitionIdxs []int
	KeepOrder     bool
	Desc          bool
	Lock          bool
	LockWaitTime  int64
	Columns       []*model.ColumnInfo `plan-cache-clone:"shallow"`
	cost          float64

	// required by cost model
	planCostInit bool
	planCost     float64
	planCostVer2 costusage.CostVer2 `plan-cache-clone:"shallow"`
	// accessCols represents actual columns the PointGet will access, which are used to calculate row-size
	accessCols []*expression.Column
}

// GetEstRowCountForDisplay implements PhysicalPlan interface.
func (p *BatchPointGetPlan) GetEstRowCountForDisplay() float64 {
	if p == nil {
		return 0
	}
	return p.StatsInfo().RowCount * getEstimatedProbeCntFromProbeParents(p.probeParents)
}

// GetActualProbeCnt implements PhysicalPlan interface.
func (p *BatchPointGetPlan) GetActualProbeCnt(statsColl *execdetails.RuntimeStatsColl) int64 {
	if p == nil {
		return 1
	}
	return getActualProbeCntFromProbeParents(p.probeParents, statsColl)
}

// SetProbeParents implements PhysicalPlan interface.
func (p *BatchPointGetPlan) SetProbeParents(probeParents []base.PhysicalPlan) {
	p.probeParents = probeParents
}

// Cost implements PhysicalPlan interface
func (p *BatchPointGetPlan) Cost() float64 {
	return p.cost
}

// SetCost implements PhysicalPlan interface
func (p *BatchPointGetPlan) SetCost(cost float64) {
	p.cost = cost
}

// Clone implements PhysicalPlan interface.
func (p *BatchPointGetPlan) Clone(base.PlanContext) (base.PhysicalPlan, error) {
	return nil, errors.Errorf("%T doesn't support cloning", p)
}

// ExtractCorrelatedCols implements PhysicalPlan interface.
func (*BatchPointGetPlan) ExtractCorrelatedCols() []*expression.CorrelatedColumn {
	return nil
}

// Attach2Task makes the current physical plan as the father of task's physicalPlan and updates the cost of
// current task. If the child's task is cop task, some operator may close this task and return a new rootTask.
func (*BatchPointGetPlan) Attach2Task(...base.Task) base.Task {
	return nil
}

// ToPB converts physical plan to tipb executor.
func (*BatchPointGetPlan) ToPB(_ *base.BuildPBContext, _ kv.StoreType) (*tipb.Executor, error) {
	return nil, nil
}

// ExplainInfo implements Plan interface.
func (p *BatchPointGetPlan) ExplainInfo() string {
	return p.AccessObject().String() + ", " + p.OperatorInfo(false)
}

// ExplainNormalizedInfo implements Plan interface.
func (p *BatchPointGetPlan) ExplainNormalizedInfo() string {
	return p.AccessObject().NormalizedString() + ", " + p.OperatorInfo(true)
}

// OperatorInfo implements dataAccesser interface.
func (p *BatchPointGetPlan) OperatorInfo(normalized bool) string {
	var buffer strings.Builder
	if p.IndexInfo == nil {
		if normalized {
			buffer.WriteString("handle:?, ")
		} else {
			buffer.WriteString("handle:[")
			for i, handle := range p.Handles {
				if i != 0 {
					buffer.WriteString(" ")
				}
				buffer.WriteString(handle.String())
			}
			buffer.WriteString("], ")
		}
	}
	buffer.WriteString("keep order:")
	buffer.WriteString(strconv.FormatBool(p.KeepOrder))
	buffer.WriteString(", desc:")
	buffer.WriteString(strconv.FormatBool(p.Desc))
	if p.Lock {
		buffer.WriteString(", lock")
	}
	return buffer.String()
}

// GetChildReqProps gets the required property by child index.
func (*BatchPointGetPlan) GetChildReqProps(_ int) *property.PhysicalProperty {
	return nil
}

// StatsCount will return the RowCount of property.StatsInfo for this plan.
func (p *BatchPointGetPlan) StatsCount() float64 {
	return p.Plan.StatsInfo().RowCount
}

// StatsInfo will return the StatsInfo of property.StatsInfo for this plan.
func (p *BatchPointGetPlan) StatsInfo() *property.StatsInfo {
	return p.Plan.StatsInfo()
}

// Children gets all the children.
func (*BatchPointGetPlan) Children() []base.PhysicalPlan {
	return nil
}

// SetChildren sets the children for the plan.
func (*BatchPointGetPlan) SetChildren(...base.PhysicalPlan) {}

// SetChild sets a specific child for the plan.
func (*BatchPointGetPlan) SetChild(_ int, _ base.PhysicalPlan) {}

// ResolveIndices resolves the indices for columns. After doing this, the columns can evaluate the rows by their indices.
func (p *BatchPointGetPlan) ResolveIndices() error {
	return resolveIndicesForVirtualColumn(p.schema.Columns, p.schema)
}

// OutputNames returns the outputting names of each column.
func (p *BatchPointGetPlan) OutputNames() types.NameSlice {
	return p.names
}

// SetOutputNames sets the outputting name by the given slice.
func (p *BatchPointGetPlan) SetOutputNames(names types.NameSlice) {
	p.names = names
}

// AppendChildCandidate implements PhysicalPlan interface.
func (*BatchPointGetPlan) AppendChildCandidate(_ *optimizetrace.PhysicalOptimizeOp) {}

const emptyBatchPointGetPlanSize = int64(unsafe.Sizeof(BatchPointGetPlan{}))

// MemoryUsage return the memory usage of BatchPointGetPlan
func (p *BatchPointGetPlan) MemoryUsage() (sum int64) {
	if p == nil {
		return
	}

	sum = emptyBatchPointGetPlanSize + p.baseSchemaProducer.MemoryUsage() + int64(len(p.dbName)) +
		int64(cap(p.IdxColLens)+cap(p.PartitionIdxs))*size.SizeOfInt + int64(cap(p.Handles))*size.SizeOfInterface +
		int64(cap(p.HandleParams)+cap(p.IndexColTypes)+cap(p.IdxCols)+cap(p.Columns)+cap(p.accessCols))*size.SizeOfPointer
	if p.HandleType != nil {
		sum += p.HandleType.MemoryUsage()
	}

	for _, constant := range p.HandleParams {
		sum += constant.MemoryUsage()
	}
	for _, values := range p.IndexValues {
		for _, value := range values {
			sum += value.MemUsage()
		}
	}
	for _, params := range p.IndexValueParams {
		for _, param := range params {
			sum += param.MemoryUsage()
		}
	}
	for _, idxType := range p.IndexColTypes {
		sum += idxType.MemoryUsage()
	}
	for _, cond := range p.AccessConditions {
		sum += cond.MemoryUsage()
	}
	for _, col := range p.IdxCols {
		sum += col.MemoryUsage()
	}
	for _, col := range p.accessCols {
		sum += col.MemoryUsage()
	}
	return
}

// LoadTableStats preloads the stats data for the physical table
func (p *BatchPointGetPlan) LoadTableStats(ctx sessionctx.Context) {
	// as a `BatchPointGet` can access multiple partitions, and we cannot distinguish how many rows come from each
	// partitions in the existing statistics information, we treat all index usage through a `BatchPointGet` just
	// like a normal global index.
	loadTableStats(ctx, p.TblInfo, p.TblInfo.ID)
}

func isInExplicitPartitions(pi *model.PartitionInfo, idx int, names []ast.CIStr) bool {
	if len(names) == 0 {
		return true
	}
	s := pi.Definitions[idx].Name.L
	for _, name := range names {
		if s == name.L {
			return true
		}
	}
	return false
}

// Map each index value to Partition ID
func (p *BatchPointGetPlan) getPartitionIdxs(sctx sessionctx.Context) []int {
	is := sessiontxn.GetTxnManager(sctx).GetTxnInfoSchema()
	tbl, ok := is.TableByID(context.Background(), p.TblInfo.ID)
	intest.Assert(ok)
	pTbl, ok := tbl.(table.PartitionedTable)
	intest.Assert(ok)
	intest.Assert(pTbl != nil)
	r := make([]types.Datum, len(pTbl.Cols()))
	rows := p.IndexValues
	idxs := make([]int, 0, len(rows))
	for i := range rows {
		for j := range rows[i] {
			rows[i][j].Copy(&r[p.IndexInfo.Columns[j].Offset])
		}
		pIdx, err := pTbl.GetPartitionIdxByRow(sctx.GetExprCtx().GetEvalCtx(), r)
		pIdx, err = pTbl.Meta().Partition.ReplaceWithOverlappingPartitionIdx(pIdx, err)
		if err != nil {
			// TODO: return errors others than No Matching Partition.
			// Skip on any error, like:
			// No matching partition, overflow etc.
			idxs = append(idxs, -1)
			continue
		}
		idxs = append(idxs, pIdx)
	}
	return idxs
}

// PrunePartitionsAndValues will check which partition to use
// returns:
// slice of non-duplicated handles (or nil if IndexValues is used)
// true if no matching partition (TableDual plan can be used)
func (p *BatchPointGetPlan) PrunePartitionsAndValues(sctx sessionctx.Context) ([]kv.Handle, bool, error) {
	pi := p.TblInfo.GetPartitionInfo()
	if p.IndexInfo != nil && p.IndexInfo.Global {
		// Reading from a global index, i.e. base table ID
		// Skip pruning partitions here
		pi = nil
	}
	// reset the PartitionIDs
	if pi != nil && !p.SinglePartition {
		p.PartitionIdxs = p.PartitionIdxs[:0]
	}
	if p.IndexInfo != nil && !(p.TblInfo.IsCommonHandle && p.IndexInfo.Primary) {
		filteredVals := p.IndexValues[:0]
		for _, idxVals := range p.IndexValues {
			// For all x, 'x IN (null)' evaluate to null, so the query get no result.
			if !types.DatumsContainNull(idxVals) {
				filteredVals = append(filteredVals, idxVals)
			}
		}
		p.IndexValues = filteredVals
		if pi != nil {
			partIdxs := p.getPartitionIdxs(sctx)
			partitionsFound := 0
			for i, idx := range partIdxs {
				if idx < 0 ||
					(p.SinglePartition &&
						idx != p.PartitionIdxs[0]) ||
					!isInExplicitPartitions(pi, idx, p.PartitionNames) {
					// Index value does not match any partitions,
					// remove it from the plan
					partIdxs[i] = -1
				} else {
					partitionsFound++
				}
			}
			if partitionsFound == 0 {
				return nil, true, nil
			}
			skipped := 0
			for i, idx := range partIdxs {
				if idx < 0 {
					curr := i - skipped
					next := curr + 1
					p.IndexValues = append(p.IndexValues[:curr], p.IndexValues[next:]...)
					skipped++
				} else if !p.SinglePartition {
					p.PartitionIdxs = append(p.PartitionIdxs, idx)
				}
			}
			intest.Assert(p.SinglePartition || partitionsFound == len(p.PartitionIdxs))
			intest.Assert(partitionsFound == len(p.IndexValues))
		}
		return nil, false, nil
	}
	handles := make([]kv.Handle, 0, len(p.Handles))
	dedup := kv.NewHandleMap()
	if p.IndexInfo == nil {
		for _, handle := range p.Handles {
			if _, found := dedup.Get(handle); found {
				continue
			}
			dedup.Set(handle, true)
			handles = append(handles, handle)
		}
		if pi != nil {
			is := sessiontxn.GetTxnManager(sctx).GetTxnInfoSchema()
			tbl, ok := is.TableByID(context.Background(), p.TblInfo.ID)
			intest.Assert(ok)
			pTbl, ok := tbl.(table.PartitionedTable)
			intest.Assert(ok)
			intest.Assert(pTbl != nil)
			r := make([]types.Datum, p.HandleColOffset+1)
			partIdxs := make([]int, 0, len(handles))
			partitionsFound := 0
			for _, handle := range handles {
				var d types.Datum
				if mysql.HasUnsignedFlag(p.TblInfo.Columns[p.HandleColOffset].GetFlag()) {
					d = types.NewUintDatum(uint64(handle.IntValue()))
				} else {
					d = types.NewIntDatum(handle.IntValue())
				}
				d.Copy(&r[p.HandleColOffset])
				pIdx, err := pTbl.GetPartitionIdxByRow(sctx.GetExprCtx().GetEvalCtx(), r)
				pIdx, err = pi.ReplaceWithOverlappingPartitionIdx(pIdx, err)
				if table.ErrNoPartitionForGivenValue.Equal(err) {
					pIdx = -1
				} else if err != nil {
					return nil, false, err
				} else if !isInExplicitPartitions(pi, pIdx, p.PartitionNames) ||
					(p.SinglePartition &&
						p.PartitionIdxs[0] != pIdx) {
					{
						pIdx = -1
					}
				} else if pIdx >= 0 {
					partitionsFound++
				}
				partIdxs = append(partIdxs, pIdx)
			}
			if partitionsFound == 0 {
				return nil, true, nil
			}
			skipped := 0
			for i, idx := range partIdxs {
				if idx < 0 {
					curr := i - skipped
					next := curr + 1
					handles = append(handles[:curr], handles[next:]...)
					skipped++
				} else if !p.SinglePartition {
					p.PartitionIdxs = append(p.PartitionIdxs, idx)
				}
			}
			intest.Assert(p.SinglePartition || partitionsFound == len(p.PartitionIdxs))
			intest.Assert(p.SinglePartition || partitionsFound == len(handles))
		}
		p.Handles = handles
	} else {
		usedValues := make([]bool, len(p.IndexValues))
		for i, value := range p.IndexValues {
			if types.DatumsContainNull(value) {
				continue
			}
			handleBytes, err := EncodeUniqueIndexValuesForKey(sctx, p.TblInfo, p.IndexInfo, value)
			if err != nil {
				if kv.ErrNotExist.Equal(err) {
					continue
				}
				intest.Assert(false)
				return nil, false, err
			}
			handle, err := kv.NewCommonHandle(handleBytes)
			if err != nil {
				intest.Assert(false)
				return nil, false, err
			}
			if _, found := dedup.Get(handle); found {
				continue
			}
			dedup.Set(handle, true)
			handles = append(handles, handle)
			usedValues[i] = true
		}
		skipped := 0
		for i, use := range usedValues {
			if !use {
				curr := i - skipped
				p.IndexValues = append(p.IndexValues[:curr], p.IndexValues[curr+1:]...)
				skipped++
			}
		}
		if pi != nil {
			partIdxs := p.getPartitionIdxs(sctx)
			skipped = 0
			partitionsFound := 0
			for i, idx := range partIdxs {
				if partIdxs[i] < 0 ||
					(p.SinglePartition &&
						partIdxs[i] != p.PartitionIdxs[0]) ||
					!isInExplicitPartitions(pi, idx, p.PartitionNames) {
					curr := i - skipped
					handles = append(handles[:curr], handles[curr+1:]...)
					p.IndexValues = append(p.IndexValues[:curr], p.IndexValues[curr+1:]...)
					skipped++
					continue
				} else if !p.SinglePartition {
					p.PartitionIdxs = append(p.PartitionIdxs, idx)
				}
				partitionsFound++
			}
			if partitionsFound == 0 {
				return nil, true, nil
			}
			intest.Assert(p.SinglePartition || partitionsFound == len(p.PartitionIdxs))
		}
	}
	return handles, false, nil
}

=======
>>>>>>> 4b2223cd
// PointPlanKey is used to get point plan that is pre-built for multi-statement query.
const PointPlanKey = stringutil.StringerStr("pointPlanKey")

// PointPlanVal is used to store point plan that is pre-built for multi-statement query.
// Save the plan in a struct so even if the point plan is nil, we don't need to try again.
type PointPlanVal struct {
	Plan base.Plan
}

// TryFastPlan tries to use the PointGetPlan for the query.
func TryFastPlan(ctx base.PlanContext, node *resolve.NodeW) (p base.Plan) {
	if checkStableResultMode(ctx) || fixcontrol.GetBoolWithDefault(ctx.GetSessionVars().OptimizerFixControl, fixcontrol.Fix52592, false) {
		// the rule of stabilizing results has not taken effect yet, so cannot generate a plan here in this mode
		// or Fix52592 is turn on to disable fast path for select, update and delete
		return nil
	}

	ctx.GetSessionVars().PlanID.Store(0)
	ctx.GetSessionVars().PlanColumnID.Store(0)
	switch x := node.Node.(type) {
	case *ast.SelectStmt:
		if x.SelectIntoOpt != nil {
			return nil
		}
		defer func() {
			vars := ctx.GetSessionVars()
			if vars.SelectLimit != math2.MaxUint64 && p != nil {
				ctx.GetSessionVars().StmtCtx.AppendWarning(errors.NewNoStackError("sql_select_limit is set, so point get plan is not activated"))
				p = nil
			}
		}()
		// Try to convert the `SELECT a, b, c FROM t WHERE (a, b, c) in ((1, 2, 4), (1, 3, 5))` to
		// `PhysicalUnionAll` which children are `PointGet` if exists an unique key (a, b, c) in table `t`
		if fp := tryWhereIn2BatchPointGet(ctx, x, node.GetResolveContext()); fp != nil {
			if checkFastPlanPrivilege(ctx, fp.DBName, fp.TblInfo.Name.L, mysql.SelectPriv) != nil {
				return
			}
			if metadef.IsMemDB(fp.DBName) {
				return nil
			}
			fp.Lock, fp.LockWaitTime = getLockWaitTime(ctx, x.LockInfo)
			p = fp
			return
		}
		if fp := tryPointGetPlan(ctx, x, node.GetResolveContext(), isForUpdateReadSelectLock(x.LockInfo)); fp != nil {
			if checkFastPlanPrivilege(ctx, fp.DBName, fp.TblInfo.Name.L, mysql.SelectPriv) != nil {
				return nil
			}
			if metadef.IsMemDB(fp.DBName) {
				return nil
			}
			if fp.IsTableDual {
				tableDual := physicalop.PhysicalTableDual{}
				tableDual.SetOutputNames(fp.OutputNames())
				tableDual.SetSchema(fp.Schema())
				p = tableDual.Init(ctx, &property.StatsInfo{}, 0)
				return
			}
			fp.Lock, fp.LockWaitTime = getLockWaitTime(ctx, x.LockInfo)
			p = fp
			return
		}
	case *ast.UpdateStmt:
		return tryUpdatePointPlan(ctx, x, node.GetResolveContext())
	case *ast.DeleteStmt:
		return tryDeletePointPlan(ctx, x, node.GetResolveContext())
	}
	return nil
}

func getLockWaitTime(ctx base.PlanContext, lockInfo *ast.SelectLockInfo) (lock bool, waitTime int64) {
	if lockInfo != nil {
		if logicalop.IsSupportedSelectLockType(lockInfo.LockType) {
			// Locking of rows for update using SELECT FOR UPDATE only applies when autocommit
			// is disabled (either by beginning transaction with START TRANSACTION or by setting
			// autocommit to 0. If autocommit is enabled, the rows matching the specification are not locked.
			// See https://dev.mysql.com/doc/refman/5.7/en/innodb-locking-reads.html
			sessVars := ctx.GetSessionVars()
			if sessVars.PessimisticLockEligible() {
				lock = true
				waitTime = sessVars.LockWaitTimeout
				if lockInfo.LockType == ast.SelectLockForUpdateWaitN {
					waitTime = int64(lockInfo.WaitSec * 1000)
				} else if lockInfo.LockType == ast.SelectLockForUpdateNoWait || lockInfo.LockType == ast.SelectLockForShareNoWait {
					waitTime = tikvstore.LockNoWait
				}
			}
		}
	}
	return
}

func newBatchPointGetPlan(
	ctx base.PlanContext, patternInExpr *ast.PatternInExpr,
	handleCol *model.ColumnInfo, tbl *model.TableInfo, schema *expression.Schema,
	names []*types.FieldName, whereColNames []string, indexHints []*ast.IndexHint,
	dbName string, tblAlias string, tblHints []*ast.TableOptimizerHint,
) *physicalop.BatchPointGetPlan {
	stmtCtx := ctx.GetSessionVars().StmtCtx
	statsInfo := &property.StatsInfo{RowCount: float64(len(patternInExpr.List))}
	if tbl.GetPartitionInfo() != nil {
		// TODO: remove this limitation
		// Only keeping it for now to limit impact of
		// enable plan cache for partitioned tables PR.
		is := ctx.GetInfoSchema().(infoschema.InfoSchema)
		table, ok := is.TableByID(context.Background(), tbl.ID)
		if !ok {
			return nil
		}

		partTable, ok := table.(base.PartitionTable)
		if !ok {
			return nil
		}

		// PartitionExpr don't need columns and names for hash partition.
		partExpr := partTable.PartitionExpr()
		if partExpr == nil || partExpr.Expr == nil {
			return nil
		}
		if _, ok := partExpr.Expr.(*expression.Column); !ok {
			return nil
		}
	}

	if handleCol != nil {
		// condition key of where is primary key
		var handles = make([]kv.Handle, len(patternInExpr.List))
		var handleParams = make([]*expression.Constant, len(patternInExpr.List))
		for i, item := range patternInExpr.List {
			// SELECT * FROM t WHERE (key) in ((1), (2))
			if p, ok := item.(*ast.ParenthesesExpr); ok {
				item = p.Expr
			}
			var d types.Datum
			var con *expression.Constant
			switch x := item.(type) {
			case *driver.ValueExpr:
				d = x.Datum
			case *driver.ParamMarkerExpr:
				var err error
				con, err = expression.ParamMarkerExpression(ctx.GetExprCtx(), x, true)
				if err != nil {
					return nil
				}
				d, err = con.Eval(ctx.GetExprCtx().GetEvalCtx(), chunk.Row{})
				if err != nil {
					return nil
				}
			default:
				return nil
			}
			if d.IsNull() {
				return nil
			}
			intDatum := getPointGetValue(stmtCtx, handleCol, &d)
			if intDatum == nil {
				return nil
			}
			handles[i] = kv.IntHandle(intDatum.GetInt64())
			handleParams[i] = con
		}

		p := &physicalop.BatchPointGetPlan{
			TblInfo:         tbl,
			Handles:         handles,
			HandleParams:    handleParams,
			HandleType:      &handleCol.FieldType,
			HandleColOffset: handleCol.Offset,
		}

		return p.Init(ctx, statsInfo, schema, names, 0)
	}

	// The columns in where clause should be covered by unique index
	var matchIdxInfo *model.IndexInfo
	permutations := make([]int, len(whereColNames))
	colInfos := make([]*model.ColumnInfo, len(whereColNames))
	for i, innerCol := range whereColNames {
		for _, col := range tbl.Columns {
			if col.Name.L == innerCol {
				colInfos[i] = col
			}
		}
	}
	for _, idxInfo := range tbl.Indices {
		if !idxInfo.Unique || idxInfo.State != model.StatePublic || (idxInfo.Invisible && !ctx.GetSessionVars().OptimizerUseInvisibleIndexes) || idxInfo.MVIndex ||
			!indexIsAvailableByHints(
				ctx.GetSessionVars().CurrentDB,
				dbName,
				tblAlias,
				idxInfo,
				tblHints,
				indexHints,
			) {
			continue
		}
		if len(idxInfo.Columns) != len(whereColNames) || idxInfo.HasPrefixIndex() {
			continue
		}
		// TODO: not sure is there any function to reuse
		matched := true
		for whereColIndex, innerCol := range whereColNames {
			var found bool
			for i, col := range idxInfo.Columns {
				if innerCol == col.Name.L {
					permutations[whereColIndex] = i
					found = true
					break
				}
			}
			if !found {
				matched = false
				break
			}
		}
		if matched {
			matchIdxInfo = idxInfo
			break
		}
	}
	if matchIdxInfo == nil {
		return nil
	}

	indexValues := make([][]types.Datum, len(patternInExpr.List))
	indexValueParams := make([][]*expression.Constant, len(patternInExpr.List))

	var indexTypes []*types.FieldType
	for i, item := range patternInExpr.List {
		// SELECT * FROM t WHERE (key) in ((1), (2)) or SELECT * FROM t WHERE (key1, key2) in ((1, 1), (2, 2))
		if p, ok := item.(*ast.ParenthesesExpr); ok {
			item = p.Expr
		}
		var values []types.Datum
		var valuesParams []*expression.Constant
		switch x := item.(type) {
		case *ast.RowExpr:
			// The `len(values) == len(valuesParams)` should be satisfied in this mode
			if len(x.Values) != len(whereColNames) {
				return nil
			}
			values = make([]types.Datum, len(x.Values))
			valuesParams = make([]*expression.Constant, len(x.Values))
			initTypes := false
			if indexTypes == nil { // only init once
				indexTypes = make([]*types.FieldType, len(x.Values))
				initTypes = true
			}
			for index, inner := range x.Values {
				// permutations is used to match column and value.
				permIndex := permutations[index]
				switch innerX := inner.(type) {
				case *driver.ValueExpr:
					dval := getPointGetValue(stmtCtx, colInfos[index], &innerX.Datum)
					if dval == nil {
						return nil
					}
					values[permIndex] = *dval
				case *driver.ParamMarkerExpr:
					con, err := expression.ParamMarkerExpression(ctx.GetExprCtx(), innerX, true)
					if err != nil {
						return nil
					}
					d, err := con.Eval(ctx.GetExprCtx().GetEvalCtx(), chunk.Row{})
					if err != nil {
						return nil
					}
					dval := getPointGetValue(stmtCtx, colInfos[index], &d)
					if dval == nil {
						return nil
					}
					values[permIndex] = *dval
					valuesParams[permIndex] = con
					if initTypes {
						indexTypes[permIndex] = &colInfos[index].FieldType
					}
				default:
					return nil
				}
			}
		case *driver.ValueExpr:
			// if any item is `ValueExpr` type, `Expr` should contain only one column,
			// otherwise column count doesn't match and no plan can be built.
			if len(whereColNames) != 1 {
				return nil
			}
			dval := getPointGetValue(stmtCtx, colInfos[0], &x.Datum)
			if dval == nil {
				return nil
			}
			values = []types.Datum{*dval}
			valuesParams = []*expression.Constant{nil}
		case *driver.ParamMarkerExpr:
			if len(whereColNames) != 1 {
				return nil
			}
			con, err := expression.ParamMarkerExpression(ctx.GetExprCtx(), x, true)
			if err != nil {
				return nil
			}
			d, err := con.Eval(ctx.GetExprCtx().GetEvalCtx(), chunk.Row{})
			if err != nil {
				return nil
			}
			dval := getPointGetValue(stmtCtx, colInfos[0], &d)
			if dval == nil {
				return nil
			}
			values = []types.Datum{*dval}
			valuesParams = []*expression.Constant{con}
			if indexTypes == nil { // only init once
				indexTypes = []*types.FieldType{&colInfos[0].FieldType}
			}

		default:
			return nil
		}
		indexValues[i] = values
		indexValueParams[i] = valuesParams
	}

	p := &physicalop.BatchPointGetPlan{
		TblInfo:          tbl,
		IndexInfo:        matchIdxInfo,
		IndexValues:      indexValues,
		IndexValueParams: indexValueParams,
		IndexColTypes:    indexTypes,
	}

	return p.Init(ctx, statsInfo, schema, names, 0)
}

func tryWhereIn2BatchPointGet(ctx base.PlanContext, selStmt *ast.SelectStmt, resolveCtx *resolve.Context) *physicalop.BatchPointGetPlan {
	if selStmt.OrderBy != nil || selStmt.GroupBy != nil ||
		selStmt.Limit != nil || selStmt.Having != nil || selStmt.Distinct ||
		len(selStmt.WindowSpecs) > 0 {
		return nil
	}
	// `expr1 in (1, 2) and expr2 in (1, 2)` isn't PatternInExpr, so it can't use tryWhereIn2BatchPointGet.
	// (expr1, expr2) in ((1, 1), (2, 2)) can hit it.
	in, ok := selStmt.Where.(*ast.PatternInExpr)
	if !ok || in.Not || len(in.List) < 1 {
		return nil
	}

	tblName, tblAlias := getSingleTableNameAndAlias(selStmt.From)
	if tblName == nil {
		return nil
	}
	// tnW might be nil, in some ut, query is directly 'optimized' without pre-process
	tnW := resolveCtx.GetTableName(tblName)
	if tnW == nil {
		return nil
	}
	tbl := tnW.TableInfo
	// Skip the optimization with partition selection.
	// TODO: Add test and remove this!
	if len(tblName.PartitionNames) > 0 {
		return nil
	}

	for _, col := range tbl.Columns {
		if col.IsGenerated() || col.State != model.StatePublic {
			return nil
		}
	}

	schema, names := buildSchemaFromFields(tblName.Schema, tbl, tblAlias, selStmt.Fields.Fields)
	if schema == nil {
		return nil
	}

	var (
		handleCol     *model.ColumnInfo
		whereColNames []string
	)

	// SELECT * FROM t WHERE (key) in ((1), (2))
	colExpr := in.Expr
	if p, ok := colExpr.(*ast.ParenthesesExpr); ok {
		colExpr = p.Expr
	}
	switch colName := colExpr.(type) {
	case *ast.ColumnNameExpr:
		if name := colName.Name.Table.L; name != "" && name != tblAlias.L {
			return nil
		}
		// Try use handle
		if tbl.PKIsHandle {
			for _, col := range tbl.Columns {
				if mysql.HasPriKeyFlag(col.GetFlag()) && col.Name.L == colName.Name.Name.L {
					handleCol = col
					whereColNames = append(whereColNames, col.Name.L)
					break
				}
			}
		}
		if handleCol == nil {
			// Downgrade to use unique index
			whereColNames = append(whereColNames, colName.Name.Name.L)
		}

	case *ast.RowExpr:
		for _, col := range colName.Values {
			c, ok := col.(*ast.ColumnNameExpr)
			if !ok {
				return nil
			}
			if name := c.Name.Table.L; name != "" && name != tblAlias.L {
				return nil
			}
			whereColNames = append(whereColNames, c.Name.Name.L)
		}
	default:
		return nil
	}

	dbName := tblName.Schema.L
	if dbName == "" {
		dbName = ctx.GetSessionVars().CurrentDB
	}
	p := newBatchPointGetPlan(
		ctx,
		in,
		handleCol,
		tbl,
		schema,
		names,
		whereColNames,
		tblName.IndexHints,
		dbName,
		tblAlias.L,
		selStmt.TableHints,
	)
	if p == nil {
		return nil
	}
	p.DBName = dbName

	return p
}

// tryPointGetPlan determine if the SelectStmt can use a PointGetPlan.
// Returns nil if not applicable.
// To use the PointGetPlan the following rules must be satisfied:
// 1. For the limit clause, the count should at least 1 and the offset is 0.
// 2. It must be a single table select.
// 3. All the columns must be public and not generated.
// 4. The condition is an access path that the range is a unique key.
func tryPointGetPlan(ctx base.PlanContext, selStmt *ast.SelectStmt, resolveCtx *resolve.Context, check bool) *physicalop.PointGetPlan {
	if selStmt.Having != nil || selStmt.OrderBy != nil {
		return nil
	} else if selStmt.Limit != nil {
		count, offset, err := extractLimitCountOffset(ctx.GetExprCtx(), selStmt.Limit)
		if err != nil || count == 0 || offset > 0 {
			return nil
		}
	}
	tblName, tblAlias := getSingleTableNameAndAlias(selStmt.From)
	if tblName == nil {
		return nil
	}
	// tnW might be nil, in some ut, query is directly 'optimized' without pre-process
	tnW := resolveCtx.GetTableName(tblName)
	if tnW == nil {
		return nil
	}
	tbl := tnW.TableInfo

	var pkColOffset int
	for i, col := range tbl.Columns {
		// Do not handle generated columns.
		if col.IsGenerated() {
			return nil
		}
		// Only handle tables that all columns are public.
		if col.State != model.StatePublic {
			return nil
		}
		if mysql.HasPriKeyFlag(col.GetFlag()) {
			pkColOffset = i
		}
	}
	schema, names := buildSchemaFromFields(tblName.Schema, tbl, tblAlias, selStmt.Fields.Fields)
	if schema == nil {
		return nil
	}
	dbName := tblName.Schema.L
	if dbName == "" {
		dbName = ctx.GetSessionVars().CurrentDB
	}

	pairs := make([]nameValuePair, 0, 4)
	pairs, isTableDual := getNameValuePairs(ctx.GetExprCtx(), tbl, tblAlias, pairs, selStmt.Where)
	if pairs == nil && !isTableDual {
		return nil
	}

	handlePair, fieldType := findPKHandle(tbl, pairs)
	if handlePair.value.Kind() != types.KindNull && len(pairs) == 1 &&
		indexIsAvailableByHints(
			ctx.GetSessionVars().CurrentDB,
			dbName,
			tblAlias.L,
			nil,
			selStmt.TableHints,
			tblName.IndexHints,
		) {
		if isTableDual {
			p := newPointGetPlan(ctx, tblName.Schema.O, schema, tbl, names)
			p.IsTableDual = true
			return p
		}

		p := newPointGetPlan(ctx, dbName, schema, tbl, names)
		p.Handle = kv.IntHandle(handlePair.value.GetInt64())
		p.UnsignedHandle = mysql.HasUnsignedFlag(fieldType.GetFlag())
		p.HandleFieldType = fieldType
		p.HandleConstant = handlePair.con
		p.HandleColOffset = pkColOffset
		p.PartitionNames = tblName.PartitionNames
		return p
	} else if handlePair.value.Kind() != types.KindNull {
		return nil
	}

	return checkTblIndexForPointPlan(ctx, tnW, schema, tblAlias.L, selStmt.TableHints, names, pairs, isTableDual, check)
}

func checkTblIndexForPointPlan(ctx base.PlanContext, tblName *resolve.TableNameW, schema *expression.Schema,
	tblAlias string, tblHints []*ast.TableOptimizerHint,
	names []*types.FieldName, pairs []nameValuePair, isTableDual, check bool) *physicalop.PointGetPlan {
	check = check || ctx.GetSessionVars().IsIsolation(ast.ReadCommitted)
	check = check && ctx.GetSessionVars().ConnectionID > 0
	var latestIndexes map[int64]*model.IndexInfo
	var err error

	tbl := tblName.TableInfo
	dbName := tblName.Schema.L
	if dbName == "" {
		dbName = ctx.GetSessionVars().CurrentDB
	}
	for _, idxInfo := range tbl.Indices {
		if !idxInfo.Unique || idxInfo.State != model.StatePublic || (idxInfo.Invisible && !ctx.GetSessionVars().OptimizerUseInvisibleIndexes) || idxInfo.MVIndex ||
			!indexIsAvailableByHints(
				ctx.GetSessionVars().CurrentDB,
				dbName,
				tblAlias,
				idxInfo,
				tblHints,
				tblName.IndexHints,
			) {
			continue
		}
		if idxInfo.Global {
			if tblName.TableInfo == nil ||
				len(tbl.GetPartitionInfo().AddingDefinitions) > 0 ||
				len(tbl.GetPartitionInfo().NewPartitionIDs) > 0 ||
				len(tbl.GetPartitionInfo().DroppingDefinitions) > 0 {
				continue
			}
		}
		if isTableDual {
			if check && latestIndexes == nil {
				latestIndexes, check, err = domainmisc.GetLatestIndexInfo(ctx, tbl.ID, 0)
				if err != nil {
					logutil.BgLogger().Warn("get information schema failed", zap.Error(err))
					return nil
				}
			}
			if check {
				if latestIndex, ok := latestIndexes[idxInfo.ID]; !ok || latestIndex.State != model.StatePublic {
					continue
				}
			}
			p := newPointGetPlan(ctx, tblName.Schema.O, schema, tbl, names)
			p.IsTableDual = true
			return p
		}
		idxValues, idxConstant, colsFieldType := getIndexValues(idxInfo, pairs)
		if idxValues == nil {
			continue
		}
		if check && latestIndexes == nil {
			latestIndexes, check, err = domainmisc.GetLatestIndexInfo(ctx, tbl.ID, 0)
			if err != nil {
				logutil.BgLogger().Warn("get information schema failed", zap.Error(err))
				return nil
			}
		}
		if check {
			if latestIndex, ok := latestIndexes[idxInfo.ID]; !ok || latestIndex.State != model.StatePublic {
				continue
			}
		}
		p := newPointGetPlan(ctx, dbName, schema, tbl, names)
		p.IndexInfo = idxInfo
		p.IndexValues = idxValues
		p.IndexConstants = idxConstant
		p.ColsFieldType = colsFieldType
		p.PartitionNames = tblName.PartitionNames
		return p
	}
	return nil
}

// indexIsAvailableByHints checks whether this index is filtered by these specified index hints.
// idxInfo is PK if it's nil
func indexIsAvailableByHints(
	currentDB string,
	dbName string,
	tblAlias string,
	idxInfo *model.IndexInfo,
	tblHints []*ast.TableOptimizerHint,
	idxHints []*ast.IndexHint,
) bool {
	combinedHints := idxHints

	// Handle *ast.TableOptimizerHint, which is from the comment style hint in the SQL.
	// In normal planner code path, it's processed by ParsePlanHints() + getPossibleAccessPaths().
	// ParsePlanHints() converts the use/force/ignore index hints in []*ast.TableOptimizerHint into *ast.IndexHint, and
	// put it into *hint.PlanHints.
	// getPossibleAccessPaths() receives the *hint.PlanHints, matches the table names, and combines the hints with the
	// USE/IGNORE/FORCE INDEX () syntax hint.
	// Here we try to remove the logic that is not needed in the fast path, and implement a faster and simpler version
	// to fit the fast path.
	for _, h := range tblHints {
		var hintType ast.IndexHintType
		// The parsing logic from ParsePlanHints()
		switch h.HintName.L {
		case hint.HintUseIndex:
			hintType = ast.HintUse
		case hint.HintIgnoreIndex:
			hintType = ast.HintIgnore
		case hint.HintForceIndex:
			hintType = ast.HintForce
		default:
			continue
		}
		if len(h.Tables) != 1 {
			// This should not happen. See HintIndexList in hintparser.y.
			intest.Assert(false)
			continue
		}
		hintDBName := h.Tables[0].DBName
		if hintDBName.L == "" {
			hintDBName = ast.NewCIStr(currentDB)
		}
		// The table name matching logic from getPossibleAccessPaths()
		if h.Tables[0].TableName.L == tblAlias &&
			(hintDBName.L == dbName || hintDBName.L == "*") {
			combinedHints = append(combinedHints, &ast.IndexHint{
				IndexNames: h.Indexes,
				HintType:   hintType,
				HintScope:  ast.HintForScan,
			})
		}
	}

	if len(combinedHints) == 0 {
		return true
	}
	match := func(name ast.CIStr) bool {
		if idxInfo == nil {
			return name.L == "primary"
		}
		return idxInfo.Name.L == name.L
	}
	// NOTICE: it's supposed that ignore hints and use/force hints will not be applied together since the effect of
	// the former will be eliminated by the latter.
	isIgnore := false
	for _, hint := range combinedHints {
		if hint.HintScope != ast.HintForScan {
			continue
		}
		if hint.HintType == ast.HintIgnore && hint.IndexNames != nil {
			isIgnore = true
			if slices.ContainsFunc(hint.IndexNames, match) {
				return false
			}
		}
		if (hint.HintType == ast.HintForce || hint.HintType == ast.HintUse) && hint.IndexNames != nil {
			if slices.ContainsFunc(hint.IndexNames, match) {
				return true
			}
		}
	}
	return isIgnore
}

func newPointGetPlan(ctx base.PlanContext, dbName string, schema *expression.Schema, tbl *model.TableInfo, names []*types.FieldName) *physicalop.PointGetPlan {
	p := &physicalop.PointGetPlan{
		Plan:         baseimpl.NewBasePlan(ctx, plancodec.TypePointGet, 0),
		DBName:       dbName,
		TblInfo:      tbl,
		LockWaitTime: ctx.GetSessionVars().LockWaitTimeout,
	}
	p.SetSchema(schema)
	p.SetOutputNames(names)

	p.Plan.SetStats(&property.StatsInfo{RowCount: 1})
	ctx.GetSessionVars().StmtCtx.Tables = []stmtctx.TableEntry{{DB: dbName, Table: tbl.Name.L}}
	return p
}

func checkFastPlanPrivilege(ctx base.PlanContext, dbName, tableName string, checkTypes ...mysql.PrivilegeType) error {
	pm := privilege.GetPrivilegeManager(ctx)
	visitInfos := make([]visitInfo, 0, len(checkTypes))
	for _, checkType := range checkTypes {
		if pm != nil && !pm.RequestVerification(ctx.GetSessionVars().ActiveRoles, dbName, tableName, "", checkType) {
			return plannererrors.ErrPrivilegeCheckFail.GenWithStackByArgs(checkType.String())
		}
		// This visitInfo is only for table lock check, so we do not need column field,
		// just fill it empty string.
		visitInfos = append(visitInfos, visitInfo{
			privilege: checkType,
			db:        dbName,
			table:     tableName,
			column:    "",
			err:       nil,
		})
	}

	infoSchema := ctx.GetInfoSchema().(infoschema.InfoSchema)
	return CheckTableLock(ctx, infoSchema, visitInfos)
}

func buildSchemaFromFields(
	dbName ast.CIStr,
	tbl *model.TableInfo,
	tblName ast.CIStr,
	fields []*ast.SelectField,
) (
	*expression.Schema,
	[]*types.FieldName,
) {
	columns := make([]*expression.Column, 0, len(tbl.Columns)+1)
	names := make([]*types.FieldName, 0, len(tbl.Columns)+1)
	if len(fields) > 0 {
		for _, field := range fields {
			if field.WildCard != nil {
				if field.WildCard.Table.L != "" && field.WildCard.Table.L != tblName.L {
					return nil, nil
				}
				for _, col := range tbl.Columns {
					names = append(names, &types.FieldName{
						DBName:      dbName,
						OrigTblName: tbl.Name,
						TblName:     tblName,
						ColName:     col.Name,
					})
					columns = append(columns, colInfoToColumn(col, len(columns)))
				}
				continue
			}
			if name, column, ok := tryExtractRowChecksumColumn(field, len(columns)); ok {
				names = append(names, name)
				columns = append(columns, column)
				continue
			}
			colNameExpr, ok := field.Expr.(*ast.ColumnNameExpr)
			if !ok {
				return nil, nil
			}
			if colNameExpr.Name.Table.L != "" && colNameExpr.Name.Table.L != tblName.L {
				return nil, nil
			}
			col := findCol(tbl, colNameExpr.Name)
			if col == nil {
				return nil, nil
			}
			asName := colNameExpr.Name.Name
			if field.AsName.L != "" {
				asName = field.AsName
			}
			names = append(names, &types.FieldName{
				DBName:      dbName,
				OrigTblName: tbl.Name,
				TblName:     tblName,
				OrigColName: col.Name,
				ColName:     asName,
			})
			columns = append(columns, colInfoToColumn(col, len(columns)))
		}
		return expression.NewSchema(columns...), names
	}
	// fields len is 0 for update and delete.
	for _, col := range tbl.Columns {
		names = append(names, &types.FieldName{
			DBName:      dbName,
			OrigTblName: tbl.Name,
			TblName:     tblName,
			ColName:     col.Name,
		})
		column := colInfoToColumn(col, len(columns))
		columns = append(columns, column)
	}
	schema := expression.NewSchema(columns...)
	return schema, names
}

func tryExtractRowChecksumColumn(field *ast.SelectField, idx int) (*types.FieldName, *expression.Column, bool) {
	f, ok := field.Expr.(*ast.FuncCallExpr)
	if !ok || f.FnName.L != ast.TiDBRowChecksum || len(f.Args) != 0 {
		return nil, nil, false
	}
	origName := f.FnName
	origName.L += "()"
	origName.O += "()"
	asName := origName
	if field.AsName.L != "" {
		asName = field.AsName
	}
	cs, cl := types.DefaultCharsetForType(mysql.TypeString)
	ftype := ptypes.NewFieldType(mysql.TypeString)
	ftype.SetCharset(cs)
	ftype.SetCollate(cl)
	ftype.SetFlen(mysql.MaxBlobWidth)
	ftype.SetDecimal(0)
	name := &types.FieldName{
		OrigColName: origName,
		ColName:     asName,
	}
	column := &expression.Column{
		RetType:  ftype,
		ID:       model.ExtraRowChecksumID,
		UniqueID: model.ExtraRowChecksumID,
		Index:    idx,
		OrigName: origName.L,
	}
	return name, column, true
}

// getSingleTableNameAndAlias return the ast node of queried table name and the alias string.
// `tblName` is `nil` if there are multiple tables in the query.
// `tblAlias` will be the real table name if there is no table alias in the query.
func getSingleTableNameAndAlias(tableRefs *ast.TableRefsClause) (tblName *ast.TableName, tblAlias ast.CIStr) {
	if tableRefs == nil || tableRefs.TableRefs == nil || tableRefs.TableRefs.Right != nil {
		return nil, tblAlias
	}
	tblSrc, ok := tableRefs.TableRefs.Left.(*ast.TableSource)
	if !ok {
		return nil, tblAlias
	}
	tblName, ok = tblSrc.Source.(*ast.TableName)
	if !ok {
		return nil, tblAlias
	}
	tblAlias = tblSrc.AsName
	if tblSrc.AsName.L == "" {
		tblAlias = tblName.Name
	}
	return tblName, tblAlias
}

// getNameValuePairs extracts `column = constant/paramMarker` conditions from expr as name value pairs.
func getNameValuePairs(ctx expression.BuildContext, tbl *model.TableInfo, tblName ast.CIStr, nvPairs []nameValuePair, expr ast.ExprNode) (
	pairs []nameValuePair, isTableDual bool) {
	evalCtx := ctx.GetEvalCtx()
	binOp, ok := expr.(*ast.BinaryOperationExpr)
	if !ok {
		return nil, false
	}
	switch binOp.Op {
	case opcode.LogicAnd:
		nvPairs, isTableDual = getNameValuePairs(ctx, tbl, tblName, nvPairs, binOp.L)
		if nvPairs == nil || isTableDual {
			return nil, isTableDual
		}
		nvPairs, isTableDual = getNameValuePairs(ctx, tbl, tblName, nvPairs, binOp.R)
		if nvPairs == nil || isTableDual {
			return nil, isTableDual
		}
		return nvPairs, isTableDual
	case opcode.EQ:
		var (
			d       types.Datum
			colName *ast.ColumnNameExpr
			ok      bool
			con     *expression.Constant
			err     error
		)
		if colName, ok = binOp.L.(*ast.ColumnNameExpr); ok {
			switch x := binOp.R.(type) {
			case *driver.ValueExpr:
				d = x.Datum
			case *driver.ParamMarkerExpr:
				con, err = expression.ParamMarkerExpression(ctx, x, false)
				if err != nil {
					return nil, false
				}
				d, err = con.Eval(evalCtx, chunk.Row{})
				if err != nil {
					return nil, false
				}
			}
		} else if colName, ok = binOp.R.(*ast.ColumnNameExpr); ok {
			switch x := binOp.L.(type) {
			case *driver.ValueExpr:
				d = x.Datum
			case *driver.ParamMarkerExpr:
				con, err = expression.ParamMarkerExpression(ctx, x, false)
				if err != nil {
					return nil, false
				}
				d, err = con.Eval(evalCtx, chunk.Row{})
				if err != nil {
					return nil, false
				}
			}
		} else {
			return nil, false
		}
		if d.IsNull() {
			return nil, false
		}
		// Views' columns have no FieldType.
		if tbl.IsView() {
			return nil, false
		}
		if colName.Name.Table.L != "" && colName.Name.Table.L != tblName.L {
			return nil, false
		}
		col := model.FindColumnInfo(tbl.Cols(), colName.Name.Name.L)
		if col == nil {
			// Partition table can't use `_tidb_rowid` to generate PointGet Plan.
			if tbl.GetPartitionInfo() != nil && colName.Name.Name.L == model.ExtraHandleName.L {
				return nil, false
			}
			return append(nvPairs, nameValuePair{colName: colName.Name.Name.L, colFieldType: types.NewFieldType(mysql.TypeLonglong), value: d, con: con}), false
		}

		// As in buildFromBinOp in util/ranger, when we build key from the expression to do range scan or point get on
		// a string column, we should set the collation of the string datum to collation of the column.
		if col.FieldType.EvalType() == types.ETString && (d.Kind() == types.KindString || d.Kind() == types.KindBinaryLiteral) {
			d.SetString(d.GetString(), col.FieldType.GetCollate())
		}

		if !checkCanConvertInPointGet(col, d) {
			return nil, false
		}
		if col.GetType() == mysql.TypeString && col.GetCollate() == charset.CollationBin { // This type we needn't to pad `\0` in here.
			return append(nvPairs, nameValuePair{colName: colName.Name.Name.L, colFieldType: &col.FieldType, value: d, con: con}), false
		}
		dVal, err := d.ConvertTo(evalCtx.TypeCtx(), &col.FieldType)
		if err != nil {
			if terror.ErrorEqual(types.ErrOverflow, err) {
				return append(nvPairs, nameValuePair{colName: colName.Name.Name.L, colFieldType: &col.FieldType, value: d, con: con}), true
			}
			// Some scenarios cast to int with error, but we may use this value in point get.
			if !terror.ErrorEqual(types.ErrTruncatedWrongVal, err) {
				return nil, false
			}
		}
		// The converted result must be same as original datum.
		cmp, err := dVal.Compare(evalCtx.TypeCtx(), &d, collate.GetCollator(col.GetCollate()))
		if err != nil || cmp != 0 {
			return nil, false
		}
		return append(nvPairs, nameValuePair{colName: colName.Name.Name.L, colFieldType: &col.FieldType, value: dVal, con: con}), false
	}
	return nil, false
}

func getPointGetValue(stmtCtx *stmtctx.StatementContext, col *model.ColumnInfo, d *types.Datum) *types.Datum {
	if !checkCanConvertInPointGet(col, *d) {
		return nil
	}
	// As in buildFromBinOp in util/ranger, when we build key from the expression to do range scan or point get on
	// a string column, we should set the collation of the string datum to collation of the column.
	if col.FieldType.EvalType() == types.ETString && (d.Kind() == types.KindString || d.Kind() == types.KindBinaryLiteral) {
		d.SetString(d.GetString(), col.FieldType.GetCollate())
	}
	dVal, err := d.ConvertTo(stmtCtx.TypeCtx(), &col.FieldType)
	if err != nil {
		return nil
	}
	// The converted result must be same as original datum.
	cmp, err := dVal.Compare(stmtCtx.TypeCtx(), d, collate.GetCollator(col.GetCollate()))
	if err != nil || cmp != 0 {
		return nil
	}
	return &dVal
}

func checkCanConvertInPointGet(col *model.ColumnInfo, d types.Datum) bool {
	kind := d.Kind()
	if col.FieldType.EvalType() == ptypes.ETString {
		switch kind {
		case types.KindInt64, types.KindUint64,
			types.KindFloat32, types.KindFloat64, types.KindMysqlDecimal:
			// column type is String and constant type is numeric
			return false
		}
	}
	if col.FieldType.GetType() == mysql.TypeBit {
		if kind == types.KindString {
			// column type is Bit and constant type is string
			return false
		}
	}
	return true
}

func findPKHandle(tblInfo *model.TableInfo, pairs []nameValuePair) (handlePair nameValuePair, fieldType *types.FieldType) {
	if !tblInfo.PKIsHandle {
		rowIDIdx := findInPairs("_tidb_rowid", pairs)
		if rowIDIdx != -1 {
			return pairs[rowIDIdx], types.NewFieldType(mysql.TypeLonglong)
		}
		return handlePair, nil
	}
	for _, col := range tblInfo.Columns {
		if mysql.HasPriKeyFlag(col.GetFlag()) {
			i := findInPairs(col.Name.L, pairs)
			if i == -1 {
				return handlePair, nil
			}
			return pairs[i], &col.FieldType
		}
	}
	return handlePair, nil
}

func getIndexValues(idxInfo *model.IndexInfo, pairs []nameValuePair) ([]types.Datum, []*expression.Constant, []*types.FieldType) {
	idxValues := make([]types.Datum, 0, 4)
	idxConstants := make([]*expression.Constant, 0, 4)
	colsFieldType := make([]*types.FieldType, 0, 4)
	if len(idxInfo.Columns) != len(pairs) {
		return nil, nil, nil
	}
	if idxInfo.HasPrefixIndex() {
		return nil, nil, nil
	}
	for _, idxCol := range idxInfo.Columns {
		i := findInPairs(idxCol.Name.L, pairs)
		if i == -1 {
			return nil, nil, nil
		}
		idxValues = append(idxValues, pairs[i].value)
		idxConstants = append(idxConstants, pairs[i].con)
		colsFieldType = append(colsFieldType, pairs[i].colFieldType)
	}
	if len(idxValues) > 0 {
		return idxValues, idxConstants, colsFieldType
	}
	return nil, nil, nil
}

func findInPairs(colName string, pairs []nameValuePair) int {
	for i, pair := range pairs {
		if pair.colName == colName {
			return i
		}
	}
	return -1
}

// Use cache to avoid allocating memory every time.
var subQueryCheckerPool = &sync.Pool{New: func() any { return &subQueryChecker{} }}

type subQueryChecker struct {
	hasSubQuery bool
}

func (s *subQueryChecker) Enter(in ast.Node) (node ast.Node, skipChildren bool) {
	if s.hasSubQuery {
		return in, true
	}

	if _, ok := in.(*ast.SubqueryExpr); ok {
		s.hasSubQuery = true
		return in, true
	}

	return in, false
}

func (s *subQueryChecker) Leave(in ast.Node) (ast.Node, bool) {
	// Before we enter the sub-query, we should keep visiting its children.
	return in, !s.hasSubQuery
}

func isExprHasSubQuery(expr ast.Node) bool {
	checker := subQueryCheckerPool.Get().(*subQueryChecker)
	defer func() {
		// Do not forget to reset the flag.
		checker.hasSubQuery = false
		subQueryCheckerPool.Put(checker)
	}()
	expr.Accept(checker)
	return checker.hasSubQuery
}

func checkIfAssignmentListHasSubQuery(list []*ast.Assignment) bool {
	return slices.ContainsFunc(list, func(assignment *ast.Assignment) bool {
		return isExprHasSubQuery(assignment.Expr)
	})
}

func tryUpdatePointPlan(ctx base.PlanContext, updateStmt *ast.UpdateStmt, resolveCtx *resolve.Context) base.Plan {
	// Avoid using the point_get when assignment_list contains the sub-query in the UPDATE.
	if checkIfAssignmentListHasSubQuery(updateStmt.List) {
		return nil
	}

	selStmt := &ast.SelectStmt{
		TableHints: updateStmt.TableHints,
		Fields:     &ast.FieldList{},
		From:       updateStmt.TableRefs,
		Where:      updateStmt.Where,
		OrderBy:    updateStmt.Order,
		Limit:      updateStmt.Limit,
	}
	pointGet := tryPointGetPlan(ctx, selStmt, resolveCtx, true)
	if pointGet != nil {
		if pointGet.IsTableDual {
			dual := physicalop.PhysicalTableDual{}.Init(ctx, &property.StatsInfo{}, 0)
			dual.SetOutputNames(pointGet.OutputNames())
			return dual
		}
		if ctx.GetSessionVars().TxnCtx.IsPessimistic {
			pointGet.Lock, pointGet.LockWaitTime = getLockWaitTime(ctx, &ast.SelectLockInfo{LockType: ast.SelectLockForUpdate})
		}
		return buildPointUpdatePlan(ctx, pointGet, pointGet.DBName, pointGet.TblInfo, updateStmt, resolveCtx)
	}
	batchPointGet := tryWhereIn2BatchPointGet(ctx, selStmt, resolveCtx)
	if batchPointGet != nil {
		if ctx.GetSessionVars().TxnCtx.IsPessimistic {
			batchPointGet.Lock, batchPointGet.LockWaitTime = getLockWaitTime(ctx, &ast.SelectLockInfo{LockType: ast.SelectLockForUpdate})
		}
		return buildPointUpdatePlan(ctx, batchPointGet, batchPointGet.DBName, batchPointGet.TblInfo, updateStmt, resolveCtx)
	}
	return nil
}

func buildPointUpdatePlan(ctx base.PlanContext, pointPlan base.PhysicalPlan, dbName string, tbl *model.TableInfo, updateStmt *ast.UpdateStmt, resolveCtx *resolve.Context) base.Plan {
	if checkFastPlanPrivilege(ctx, dbName, tbl.Name.L, mysql.SelectPriv, mysql.UpdatePriv) != nil {
		return nil
	}
	orderedList, allAssignmentsAreConstant := buildOrderedList(ctx, pointPlan, updateStmt.List)
	if orderedList == nil {
		return nil
	}
	handleCols := buildHandleCols(dbName, tbl, pointPlan)
	updatePlan := physicalop.Update{
		SelectPlan:  pointPlan,
		OrderedList: orderedList,
		TblColPosInfos: physicalop.TblColPosInfoSlice{
			physicalop.TblColPosInfo{
				TblID:      tbl.ID,
				Start:      0,
				End:        pointPlan.Schema().Len(),
				HandleCols: handleCols,
			},
		},
		AllAssignmentsAreConstant: allAssignmentsAreConstant,
		VirtualAssignmentsOffset:  len(orderedList),
		IgnoreError:               updateStmt.IgnoreErr,
	}.Init(ctx)
	updatePlan.SetOutputNames(pointPlan.OutputNames())
	is := ctx.GetInfoSchema().(infoschema.InfoSchema)
	t, _ := is.TableByID(context.Background(), tbl.ID)
	updatePlan.TblID2Table = map[int64]table.Table{
		tbl.ID: t,
	}
	if tbl.GetPartitionInfo() != nil {
		pt := t.(table.PartitionedTable)
		nodeW := resolve.NewNodeWWithCtx(updateStmt.TableRefs.TableRefs, resolveCtx)
		updateTableList := ExtractTableList(nodeW, true)
		updatePlan.PartitionedTable = make([]table.PartitionedTable, 0, len(updateTableList))
		for _, updateTable := range updateTableList {
			if len(updateTable.PartitionNames) > 0 {
				pids := make(map[int64]struct{}, len(updateTable.PartitionNames))
				for _, name := range updateTable.PartitionNames {
					pid, err := tables.FindPartitionByName(tbl, name.L)
					if err != nil {
						return updatePlan
					}
					pids[pid] = struct{}{}
				}
				pt = tables.NewPartitionTableWithGivenSets(pt, pids)
			}
			updatePlan.PartitionedTable = append(updatePlan.PartitionedTable, pt)
		}
	}
	err := updatePlan.BuildOnUpdateFKTriggers(ctx, is, updatePlan.TblID2Table)
	if err != nil {
		return nil
	}
	return updatePlan
}

func buildOrderedList(ctx base.PlanContext, plan base.Plan, list []*ast.Assignment,
) (orderedList []*expression.Assignment, allAssignmentsAreConstant bool) {
	orderedList = make([]*expression.Assignment, 0, len(list))
	allAssignmentsAreConstant = true
	for _, assign := range list {
		idx, err := expression.FindFieldName(plan.OutputNames(), assign.Column)
		if idx == -1 || err != nil {
			return nil, true
		}
		col := plan.Schema().Columns[idx]
		newAssign := &expression.Assignment{
			Col:     col,
			ColName: plan.OutputNames()[idx].ColName,
		}
		defaultExpr := physicalop.ExtractDefaultExpr(assign.Expr)
		if defaultExpr != nil {
			defaultExpr.Name = assign.Column
		}
		expr, err := rewriteAstExprWithPlanCtx(ctx, assign.Expr, plan.Schema(), plan.OutputNames(), false)
		if err != nil {
			return nil, true
		}
		castToTP := col.GetStaticType()
		if castToTP.GetType() == mysql.TypeEnum && assign.Expr.GetType().EvalType() == types.ETInt {
			castToTP.AddFlag(mysql.EnumSetAsIntFlag)
		}
		expr = expression.BuildCastFunction(ctx.GetExprCtx(), expr, castToTP)
		if allAssignmentsAreConstant {
			_, isConst := expr.(*expression.Constant)
			allAssignmentsAreConstant = isConst
		}

		newAssign.Expr, err = expr.ResolveIndices(plan.Schema())
		if err != nil {
			return nil, true
		}
		orderedList = append(orderedList, newAssign)
	}
	return orderedList, allAssignmentsAreConstant
}

func tryDeletePointPlan(ctx base.PlanContext, delStmt *ast.DeleteStmt, resolveCtx *resolve.Context) base.Plan {
	if delStmt.IsMultiTable {
		return nil
	}
	selStmt := &ast.SelectStmt{
		TableHints: delStmt.TableHints,
		Fields:     &ast.FieldList{},
		From:       delStmt.TableRefs,
		Where:      delStmt.Where,
		OrderBy:    delStmt.Order,
		Limit:      delStmt.Limit,
	}
	if pointGet := tryPointGetPlan(ctx, selStmt, resolveCtx, true); pointGet != nil {
		if pointGet.IsTableDual {
			dual := physicalop.PhysicalTableDual{}.Init(ctx, &property.StatsInfo{}, 0)
			dual.SetOutputNames(pointGet.OutputNames())
			return dual
		}
		if ctx.GetSessionVars().TxnCtx.IsPessimistic {
			pointGet.Lock, pointGet.LockWaitTime = getLockWaitTime(ctx, &ast.SelectLockInfo{LockType: ast.SelectLockForUpdate})
		}
		return buildPointDeletePlan(ctx, pointGet, pointGet.DBName, pointGet.TblInfo, delStmt.IgnoreErr)
	}
	if batchPointGet := tryWhereIn2BatchPointGet(ctx, selStmt, resolveCtx); batchPointGet != nil {
		if ctx.GetSessionVars().TxnCtx.IsPessimistic {
			batchPointGet.Lock, batchPointGet.LockWaitTime = getLockWaitTime(ctx, &ast.SelectLockInfo{LockType: ast.SelectLockForUpdate})
		}
		return buildPointDeletePlan(ctx, batchPointGet, batchPointGet.DBName, batchPointGet.TblInfo, delStmt.IgnoreErr)
	}
	return nil
}

func buildPointDeletePlan(ctx base.PlanContext, pointPlan base.PhysicalPlan, dbName string, tbl *model.TableInfo, ignoreErr bool) base.Plan {
	if checkFastPlanPrivilege(ctx, dbName, tbl.Name.L, mysql.SelectPriv, mysql.DeletePriv) != nil {
		return nil
	}
	handleCols := buildHandleCols(dbName, tbl, pointPlan)
	var err error
	is := ctx.GetInfoSchema().(infoschema.InfoSchema)
	t, _ := is.TableByID(context.Background(), tbl.ID)
	intest.Assert(t != nil, "The point get executor is accessing a table without meta info.")
	colPosInfo, err := initColPosInfo(tbl.ID, pointPlan.OutputNames(), handleCols)
	if err != nil {
		return nil
	}
	err = buildSingleTableColPosInfoForDelete(t, &colPosInfo)
	if err != nil {
		return nil
	}
	delPlan := physicalop.Delete{
		SelectPlan:     pointPlan,
		TblColPosInfos: []physicalop.TblColPosInfo{colPosInfo},
		IgnoreErr:      ignoreErr,
	}.Init(ctx)
	tblID2Table := map[int64]table.Table{tbl.ID: t}
	err = delPlan.BuildOnDeleteFKTriggers(ctx, is, tblID2Table)
	if err != nil {
		return nil
	}
	return delPlan
}

func findCol(tbl *model.TableInfo, colName *ast.ColumnName) *model.ColumnInfo {
	if colName.Name.L == model.ExtraHandleName.L && !tbl.PKIsHandle {
		colInfo := model.NewExtraHandleColInfo()
		colInfo.Offset = len(tbl.Columns) - 1
		return colInfo
	}
	for _, col := range tbl.Columns {
		if col.Name.L == colName.Name.L {
			return col
		}
	}
	return nil
}

func colInfoToColumn(col *model.ColumnInfo, idx int) *expression.Column {
	return &expression.Column{
		RetType:  col.FieldType.Clone(),
		ID:       col.ID,
		UniqueID: int64(col.Offset),
		Index:    idx,
		OrigName: col.Name.L,
	}
}

func buildHandleCols(dbName string, tbl *model.TableInfo, pointget base.PhysicalPlan) util.HandleCols {
	schema := pointget.Schema()
	// fields len is 0 for update and delete.
	if tbl.PKIsHandle {
		for i, col := range tbl.Columns {
			if mysql.HasPriKeyFlag(col.GetFlag()) {
				return util.NewIntHandleCols(schema.Columns[i])
			}
		}
	}

	if tbl.IsCommonHandle {
		pkIdx := tables.FindPrimaryIndex(tbl)
		return util.NewCommonHandleCols(tbl, pkIdx, schema.Columns)
	}

	handleCol := colInfoToColumn(model.NewExtraHandleColInfo(), schema.Len())
	schema.Append(handleCol)
	newOutputNames := pointget.OutputNames().Shallow()
	tableAliasName := tbl.Name
	if schema.Len() > 0 {
		tableAliasName = pointget.OutputNames()[0].TblName
	}
	newOutputNames = append(newOutputNames, &types.FieldName{
		DBName:      ast.NewCIStr(dbName),
		TblName:     tableAliasName,
		OrigTblName: tbl.Name,
		ColName:     model.ExtraHandleName,
	})
	pointget.SetOutputNames(newOutputNames)
	return util.NewIntHandleCols(handleCol)
}

// TODO: Remove this, by enabling all types of partitioning
// and update/add tests
func getHashOrKeyPartitionColumnName(ctx base.PlanContext, tbl *model.TableInfo) *ast.CIStr {
	pi := tbl.GetPartitionInfo()
	if pi == nil {
		return nil
	}
	if pi.Type != ast.PartitionTypeHash && pi.Type != ast.PartitionTypeKey {
		return nil
	}
	is := ctx.GetInfoSchema().(infoschema.InfoSchema)
	table, ok := is.TableByID(context.Background(), tbl.ID)
	if !ok {
		return nil
	}
	// PartitionExpr don't need columns and names for hash partition.
	partitionExpr := table.(base.PartitionTable).PartitionExpr()
	if pi.Type == ast.PartitionTypeKey {
		// used to judge whether the key partition contains only one field
		if len(pi.Columns) != 1 {
			return nil
		}
		return &pi.Columns[0]
	}
	expr := partitionExpr.OrigExpr
	col, ok := expr.(*ast.ColumnNameExpr)
	if !ok {
		return nil
	}
	return &col.Name.Name
}<|MERGE_RESOLUTION|>--- conflicted
+++ resolved
@@ -69,814 +69,6 @@
 	con          *expression.Constant
 }
 
-<<<<<<< HEAD
-// Schema implements the Plan interface.
-func (p *PointGetPlan) Schema() *expression.Schema {
-	return p.schema
-}
-
-// Cost implements PhysicalPlan interface
-func (p *PointGetPlan) Cost() float64 {
-	return p.cost
-}
-
-// SetCost implements PhysicalPlan interface
-func (p *PointGetPlan) SetCost(cost float64) {
-	p.cost = cost
-}
-
-// Attach2Task makes the current physical plan as the father of task's physicalPlan and updates the cost of
-// current task. If the child's task is cop task, some operator may close this task and return a new rootTask.
-func (*PointGetPlan) Attach2Task(...base.Task) base.Task {
-	return nil
-}
-
-// ToPB converts physical plan to tipb executor.
-func (*PointGetPlan) ToPB(_ *base.BuildPBContext, _ kv.StoreType) (*tipb.Executor, error) {
-	return nil, nil
-}
-
-// Clone implements PhysicalPlan interface.
-func (p *PointGetPlan) Clone(base.PlanContext) (base.PhysicalPlan, error) {
-	return nil, errors.Errorf("%T doesn't support cloning", p)
-}
-
-// ExplainInfo implements Plan interface.
-func (p *PointGetPlan) ExplainInfo() string {
-	accessObject, operatorInfo := p.AccessObject().String(), p.OperatorInfo(false)
-	if len(operatorInfo) == 0 {
-		return accessObject
-	}
-	return accessObject + ", " + operatorInfo
-}
-
-// ExplainNormalizedInfo implements Plan interface.
-func (p *PointGetPlan) ExplainNormalizedInfo() string {
-	accessObject, operatorInfo := p.AccessObject().NormalizedString(), p.OperatorInfo(true)
-	if len(operatorInfo) == 0 {
-		return accessObject
-	}
-	return accessObject + ", " + operatorInfo
-}
-
-// OperatorInfo implements dataAccesser interface.
-func (p *PointGetPlan) OperatorInfo(normalized bool) string {
-	if p.Handle == nil && !p.Lock {
-		return ""
-	}
-	var buffer strings.Builder
-	if p.Handle != nil {
-		if normalized {
-			buffer.WriteString("handle:?")
-		} else {
-			redactMode := p.SCtx().GetSessionVars().EnableRedactLog
-			redactOn := redactMode == errors.RedactLogEnable
-			buffer.WriteString("handle:")
-			if redactOn {
-				buffer.WriteString("?")
-			} else if p.UnsignedHandle {
-				redact.WriteRedact(&buffer, strconv.FormatUint(uint64(p.Handle.IntValue()), 10), redactMode)
-			} else {
-				redact.WriteRedact(&buffer, p.Handle.String(), redactMode)
-			}
-		}
-	}
-	if p.Lock {
-		if p.Handle != nil {
-			buffer.WriteString(", lock")
-		} else {
-			buffer.WriteString("lock")
-		}
-	}
-	return buffer.String()
-}
-
-// ExtractCorrelatedCols implements PhysicalPlan interface.
-func (*PointGetPlan) ExtractCorrelatedCols() []*expression.CorrelatedColumn {
-	return nil
-}
-
-// GetChildReqProps gets the required property by child index.
-func (*PointGetPlan) GetChildReqProps(_ int) *property.PhysicalProperty {
-	return nil
-}
-
-// StatsCount will return the RowCount of property.StatsInfo for this plan.
-func (*PointGetPlan) StatsCount() float64 {
-	return 1
-}
-
-// StatsInfo will return the RowCount of property.StatsInfo for this plan.
-func (p *PointGetPlan) StatsInfo() *property.StatsInfo {
-	if p.Plan.StatsInfo() == nil {
-		p.Plan.SetStats(&property.StatsInfo{RowCount: 1})
-	}
-	return p.Plan.StatsInfo()
-}
-
-// Children gets all the children.
-func (*PointGetPlan) Children() []base.PhysicalPlan {
-	return nil
-}
-
-// SetChildren sets the children for the plan.
-func (*PointGetPlan) SetChildren(...base.PhysicalPlan) {}
-
-// SetChild sets a specific child for the plan.
-func (*PointGetPlan) SetChild(_ int, _ base.PhysicalPlan) {}
-
-// ResolveIndices resolves the indices for columns. After doing this, the columns can evaluate the rows by their indices.
-func (p *PointGetPlan) ResolveIndices() error {
-	return resolveIndicesForVirtualColumn(p.schema.Columns, p.schema)
-}
-
-// OutputNames returns the outputting names of each column.
-func (p *PointGetPlan) OutputNames() types.NameSlice {
-	return p.outputNames
-}
-
-// SetOutputNames sets the outputting name by the given slice.
-func (p *PointGetPlan) SetOutputNames(names types.NameSlice) {
-	p.outputNames = names
-}
-
-// AppendChildCandidate implements PhysicalPlan interface.
-func (*PointGetPlan) AppendChildCandidate(_ *optimizetrace.PhysicalOptimizeOp) {}
-
-const emptyPointGetPlanSize = int64(unsafe.Sizeof(PointGetPlan{}))
-
-// MemoryUsage return the memory usage of PointGetPlan
-func (p *PointGetPlan) MemoryUsage() (sum int64) {
-	if p == nil {
-		return
-	}
-
-	sum = emptyPointGetPlanSize + p.Plan.MemoryUsage() + int64(len(p.dbName)) + int64(cap(p.IdxColLens))*size.SizeOfInt +
-		int64(cap(p.IndexConstants)+cap(p.ColsFieldType)+cap(p.IdxCols)+cap(p.outputNames)+cap(p.Columns)+cap(p.accessCols))*size.SizeOfPointer
-	if p.schema != nil {
-		sum += p.schema.MemoryUsage()
-	}
-	if p.PartitionIdx != nil {
-		sum += size.SizeOfInt
-	}
-	if p.HandleConstant != nil {
-		sum += p.HandleConstant.MemoryUsage()
-	}
-	if p.handleFieldType != nil {
-		sum += p.handleFieldType.MemoryUsage()
-	}
-
-	for _, datum := range p.IndexValues {
-		sum += datum.MemUsage()
-	}
-	for _, idxConst := range p.IndexConstants {
-		sum += idxConst.MemoryUsage()
-	}
-	for _, ft := range p.ColsFieldType {
-		sum += ft.MemoryUsage()
-	}
-	for _, col := range p.IdxCols {
-		sum += col.MemoryUsage()
-	}
-	for _, cond := range p.AccessConditions {
-		sum += cond.MemoryUsage()
-	}
-	for _, name := range p.outputNames {
-		sum += name.MemoryUsage()
-	}
-	for _, col := range p.accessCols {
-		sum += col.MemoryUsage()
-	}
-	return
-}
-
-// LoadTableStats preloads the stats data for the physical table
-func (p *PointGetPlan) LoadTableStats(ctx sessionctx.Context) {
-	tableID := p.TblInfo.ID
-	if idx := p.PartitionIdx; idx != nil {
-		if *idx < 0 {
-			// No matching partitions
-			return
-		}
-		if pi := p.TblInfo.GetPartitionInfo(); pi != nil {
-			tableID = pi.Definitions[*idx].ID
-		}
-	}
-	loadTableStats(ctx, p.TblInfo, tableID)
-}
-
-// needsPartitionPruning checks if IndexValues can be used by GetPartitionIdxByRow() or if they have already been
-// converted to SortKey and would need GetPartitionIdxByRow() to be refactored to work, since it will unconditionally
-// convert it again.
-// Returns:
-// Matching partition
-// if done Partition pruning (else not needed, can use GetPartitionIdxByRow() instead)
-// error
-// TODO: Also supporting BatchPointGet? Problem is that partition ID must be mapped to handle/IndexValue.
-func needsPartitionPruning(sctx sessionctx.Context, tblInfo *model.TableInfo, pt table.PartitionedTable, dbName string, indexInfo *model.IndexInfo, indexCols []*expression.Column, indexValues []types.Datum, conds []expression.Expression, partitionNames []ast.CIStr) ([]int, bool, error) {
-	for i := range indexValues {
-		if tblInfo.Columns[indexInfo.Columns[i].Offset].FieldType.EvalType() != types.ETString ||
-			indexValues[i].Collation() == tblInfo.Columns[indexInfo.Columns[i].Offset].GetCollate() {
-			return nil, false, nil
-		}
-	}
-	// convertToPointGet will have the IndexValues already converted to SortKey,
-	// which will be converted again by GetPartitionIdxByRow, so we need to re-run the pruner
-	// with the conditions.
-
-	// TODO: Is there a simpler way, or existing function for this?!?
-	tblCols := make([]*expression.Column, 0, len(indexInfo.Columns))
-	var partNameSlice types.NameSlice
-	for _, tblCol := range tblInfo.Columns {
-		found := false
-		for _, idxCol := range indexCols {
-			if idxCol.ID == tblCol.ID {
-				tblCols = append(tblCols, idxCol)
-				found = true
-				break
-			}
-		}
-		partNameSlice = append(partNameSlice, &types.FieldName{
-			ColName:     tblCol.Name,
-			TblName:     tblInfo.Name,
-			DBName:      ast.NewCIStr(dbName),
-			OrigTblName: tblInfo.Name,
-			OrigColName: tblCol.Name,
-		})
-		if !found {
-			tblCols = append(tblCols, &expression.Column{
-				ID:       tblCol.ID,
-				OrigName: tblCol.Name.O,
-				RetType:  tblCol.FieldType.Clone(),
-			})
-		}
-	}
-
-	partIdx, err := PartitionPruning(sctx.GetPlanCtx(), pt, conds, partitionNames, tblCols, partNameSlice)
-	if err != nil || len(partIdx) != 1 {
-		return nil, true, err
-	}
-	return partIdx, true, nil
-}
-
-// PrunePartitions will check which partition to use
-// returns true if no matching partition
-func (p *PointGetPlan) PrunePartitions(sctx sessionctx.Context) (bool, error) {
-	pi := p.TblInfo.GetPartitionInfo()
-	if pi == nil {
-		return false, nil
-	}
-	if p.IndexInfo != nil && p.IndexInfo.Global {
-		// reading for the Global Index / table id
-		return false, nil
-	}
-	for _, name := range p.PartitionNames {
-		if pi.FindPartitionDefinitionByName(name.L) < 0 {
-			return false, table.ErrUnknownPartition.FastGenByArgs(name.O, p.TblInfo.Name.O)
-		}
-	}
-	// _tidb_rowid + specify a partition
-	if p.IndexInfo == nil && !p.TblInfo.HasClusteredIndex() && len(p.PartitionNames) == 1 {
-		for i, def := range pi.Definitions {
-			if def.Name.L == p.PartitionNames[0].L {
-				idx := i
-				p.PartitionIdx = &idx
-				break
-			}
-		}
-		return false, nil
-	}
-	// If tryPointGetPlan did generate the plan,
-	// then PartitionIdx is not set and needs to be set here!
-	// There are two ways to get here from static mode partition pruning:
-	// 1) Converting a set of partitions into a Union scan
-	//    - This should NOT be cached and should already be having PartitionIdx set!
-	// 2) Converted to PointGet from checkTblIndexForPointPlan
-	//    and it does not have the PartitionIdx set
-	if !p.SCtx().GetSessionVars().StmtCtx.UseCache() &&
-		p.PartitionIdx != nil {
-		return false, nil
-	}
-	is := sessiontxn.GetTxnManager(sctx).GetTxnInfoSchema()
-	tbl, ok := is.TableByID(context.Background(), p.TblInfo.ID)
-	if tbl == nil || !ok {
-		return false, errors.Errorf("table %d not found", p.TblInfo.ID)
-	}
-	pt := tbl.GetPartitionedTable()
-	if pt == nil {
-		return false, errors.Errorf("table %d is not partitioned", p.TblInfo.ID)
-	}
-	row := make([]types.Datum, len(p.TblInfo.Columns))
-	if p.HandleConstant == nil && len(p.IndexValues) > 0 {
-		partColsNames := pt.Meta().Partition.Columns
-		if len(partColsNames) > 0 {
-			partIdx, done, err := needsPartitionPruning(sctx, p.TblInfo, pt, p.dbName, p.IndexInfo, p.IdxCols, p.IndexValues, p.AccessConditions, p.PartitionNames)
-			if table.ErrNoPartitionForGivenValue.Equal(err) {
-				err = nil
-				partIdx = nil
-			}
-			if err != nil {
-				return false, err
-			}
-			if done {
-				if len(partIdx) == 1 {
-					p.PartitionIdx = &partIdx[0]
-					return false, nil
-				}
-				if len(partIdx) == 0 {
-					idx := -1
-					p.PartitionIdx = &idx
-					return true, nil
-				}
-				return false, errors.Errorf("too many partitions matching for PointGetPlan")
-			}
-		}
-		for i := range p.IndexInfo.Columns {
-			// TODO: Skip copying non-partitioning columns?
-			p.IndexValues[i].Copy(&row[p.IndexInfo.Columns[i].Offset])
-		}
-	} else {
-		var dVal types.Datum
-		if p.UnsignedHandle {
-			dVal = types.NewUintDatum(uint64(p.Handle.IntValue()))
-		} else {
-			dVal = types.NewIntDatum(p.Handle.IntValue())
-		}
-		dVal.Copy(&row[p.HandleColOffset])
-	}
-	partIdx, err := pt.GetPartitionIdxByRow(sctx.GetExprCtx().GetEvalCtx(), row)
-	partIdx, err = pt.Meta().Partition.ReplaceWithOverlappingPartitionIdx(partIdx, err)
-	noMatch := !isInExplicitPartitions(pi, partIdx, p.PartitionNames)
-	if err != nil || noMatch || partIdx < 0 {
-		// TODO: check BatchPointGet as well!
-		partIdx = -1
-		p.PartitionIdx = &partIdx
-		if table.ErrNoPartitionForGivenValue.Equal(err) || noMatch {
-			return true, nil
-		}
-		return true, err
-	}
-	p.PartitionIdx = &partIdx
-	return false, nil
-}
-
-// BatchPointGetPlan represents a physical plan which contains a bunch of
-// keys reference the same table and use the same `unique key`
-type BatchPointGetPlan struct {
-	baseSchemaProducer
-
-	// probeParents records the IndexJoins and Applys with this operator in their inner children.
-	// Please see comments in PhysicalPlan for details.
-	probeParents []base.PhysicalPlan
-	// explicit partition selection
-	PartitionNames []ast.CIStr `plan-cache-clone:"shallow"`
-
-	ctx              base.PlanContext
-	dbName           string
-	TblInfo          *model.TableInfo `plan-cache-clone:"shallow"`
-	IndexInfo        *model.IndexInfo `plan-cache-clone:"shallow"`
-	Handles          []kv.Handle
-	HandleType       *types.FieldType       `plan-cache-clone:"shallow"`
-	HandleParams     []*expression.Constant // record all Parameters for Plan-Cache
-	IndexValues      [][]types.Datum
-	IndexValueParams [][]*expression.Constant // record all Parameters for Plan-Cache
-	IndexColTypes    []*types.FieldType       `plan-cache-clone:"shallow"`
-	AccessConditions []expression.Expression
-	IdxCols          []*expression.Column
-	IdxColLens       []int
-	// Offset to column used for handle
-	HandleColOffset int
-	// Static prune mode converted to BatchPointGet
-	SinglePartition bool
-	// pre-calculated partition definition indexes
-	// for Handles or IndexValues
-	PartitionIdxs []int
-	KeepOrder     bool
-	Desc          bool
-	Lock          bool
-	LockWaitTime  int64
-	Columns       []*model.ColumnInfo `plan-cache-clone:"shallow"`
-	cost          float64
-
-	// required by cost model
-	planCostInit bool
-	planCost     float64
-	planCostVer2 costusage.CostVer2 `plan-cache-clone:"shallow"`
-	// accessCols represents actual columns the PointGet will access, which are used to calculate row-size
-	accessCols []*expression.Column
-}
-
-// GetEstRowCountForDisplay implements PhysicalPlan interface.
-func (p *BatchPointGetPlan) GetEstRowCountForDisplay() float64 {
-	if p == nil {
-		return 0
-	}
-	return p.StatsInfo().RowCount * getEstimatedProbeCntFromProbeParents(p.probeParents)
-}
-
-// GetActualProbeCnt implements PhysicalPlan interface.
-func (p *BatchPointGetPlan) GetActualProbeCnt(statsColl *execdetails.RuntimeStatsColl) int64 {
-	if p == nil {
-		return 1
-	}
-	return getActualProbeCntFromProbeParents(p.probeParents, statsColl)
-}
-
-// SetProbeParents implements PhysicalPlan interface.
-func (p *BatchPointGetPlan) SetProbeParents(probeParents []base.PhysicalPlan) {
-	p.probeParents = probeParents
-}
-
-// Cost implements PhysicalPlan interface
-func (p *BatchPointGetPlan) Cost() float64 {
-	return p.cost
-}
-
-// SetCost implements PhysicalPlan interface
-func (p *BatchPointGetPlan) SetCost(cost float64) {
-	p.cost = cost
-}
-
-// Clone implements PhysicalPlan interface.
-func (p *BatchPointGetPlan) Clone(base.PlanContext) (base.PhysicalPlan, error) {
-	return nil, errors.Errorf("%T doesn't support cloning", p)
-}
-
-// ExtractCorrelatedCols implements PhysicalPlan interface.
-func (*BatchPointGetPlan) ExtractCorrelatedCols() []*expression.CorrelatedColumn {
-	return nil
-}
-
-// Attach2Task makes the current physical plan as the father of task's physicalPlan and updates the cost of
-// current task. If the child's task is cop task, some operator may close this task and return a new rootTask.
-func (*BatchPointGetPlan) Attach2Task(...base.Task) base.Task {
-	return nil
-}
-
-// ToPB converts physical plan to tipb executor.
-func (*BatchPointGetPlan) ToPB(_ *base.BuildPBContext, _ kv.StoreType) (*tipb.Executor, error) {
-	return nil, nil
-}
-
-// ExplainInfo implements Plan interface.
-func (p *BatchPointGetPlan) ExplainInfo() string {
-	return p.AccessObject().String() + ", " + p.OperatorInfo(false)
-}
-
-// ExplainNormalizedInfo implements Plan interface.
-func (p *BatchPointGetPlan) ExplainNormalizedInfo() string {
-	return p.AccessObject().NormalizedString() + ", " + p.OperatorInfo(true)
-}
-
-// OperatorInfo implements dataAccesser interface.
-func (p *BatchPointGetPlan) OperatorInfo(normalized bool) string {
-	var buffer strings.Builder
-	if p.IndexInfo == nil {
-		if normalized {
-			buffer.WriteString("handle:?, ")
-		} else {
-			buffer.WriteString("handle:[")
-			for i, handle := range p.Handles {
-				if i != 0 {
-					buffer.WriteString(" ")
-				}
-				buffer.WriteString(handle.String())
-			}
-			buffer.WriteString("], ")
-		}
-	}
-	buffer.WriteString("keep order:")
-	buffer.WriteString(strconv.FormatBool(p.KeepOrder))
-	buffer.WriteString(", desc:")
-	buffer.WriteString(strconv.FormatBool(p.Desc))
-	if p.Lock {
-		buffer.WriteString(", lock")
-	}
-	return buffer.String()
-}
-
-// GetChildReqProps gets the required property by child index.
-func (*BatchPointGetPlan) GetChildReqProps(_ int) *property.PhysicalProperty {
-	return nil
-}
-
-// StatsCount will return the RowCount of property.StatsInfo for this plan.
-func (p *BatchPointGetPlan) StatsCount() float64 {
-	return p.Plan.StatsInfo().RowCount
-}
-
-// StatsInfo will return the StatsInfo of property.StatsInfo for this plan.
-func (p *BatchPointGetPlan) StatsInfo() *property.StatsInfo {
-	return p.Plan.StatsInfo()
-}
-
-// Children gets all the children.
-func (*BatchPointGetPlan) Children() []base.PhysicalPlan {
-	return nil
-}
-
-// SetChildren sets the children for the plan.
-func (*BatchPointGetPlan) SetChildren(...base.PhysicalPlan) {}
-
-// SetChild sets a specific child for the plan.
-func (*BatchPointGetPlan) SetChild(_ int, _ base.PhysicalPlan) {}
-
-// ResolveIndices resolves the indices for columns. After doing this, the columns can evaluate the rows by their indices.
-func (p *BatchPointGetPlan) ResolveIndices() error {
-	return resolveIndicesForVirtualColumn(p.schema.Columns, p.schema)
-}
-
-// OutputNames returns the outputting names of each column.
-func (p *BatchPointGetPlan) OutputNames() types.NameSlice {
-	return p.names
-}
-
-// SetOutputNames sets the outputting name by the given slice.
-func (p *BatchPointGetPlan) SetOutputNames(names types.NameSlice) {
-	p.names = names
-}
-
-// AppendChildCandidate implements PhysicalPlan interface.
-func (*BatchPointGetPlan) AppendChildCandidate(_ *optimizetrace.PhysicalOptimizeOp) {}
-
-const emptyBatchPointGetPlanSize = int64(unsafe.Sizeof(BatchPointGetPlan{}))
-
-// MemoryUsage return the memory usage of BatchPointGetPlan
-func (p *BatchPointGetPlan) MemoryUsage() (sum int64) {
-	if p == nil {
-		return
-	}
-
-	sum = emptyBatchPointGetPlanSize + p.baseSchemaProducer.MemoryUsage() + int64(len(p.dbName)) +
-		int64(cap(p.IdxColLens)+cap(p.PartitionIdxs))*size.SizeOfInt + int64(cap(p.Handles))*size.SizeOfInterface +
-		int64(cap(p.HandleParams)+cap(p.IndexColTypes)+cap(p.IdxCols)+cap(p.Columns)+cap(p.accessCols))*size.SizeOfPointer
-	if p.HandleType != nil {
-		sum += p.HandleType.MemoryUsage()
-	}
-
-	for _, constant := range p.HandleParams {
-		sum += constant.MemoryUsage()
-	}
-	for _, values := range p.IndexValues {
-		for _, value := range values {
-			sum += value.MemUsage()
-		}
-	}
-	for _, params := range p.IndexValueParams {
-		for _, param := range params {
-			sum += param.MemoryUsage()
-		}
-	}
-	for _, idxType := range p.IndexColTypes {
-		sum += idxType.MemoryUsage()
-	}
-	for _, cond := range p.AccessConditions {
-		sum += cond.MemoryUsage()
-	}
-	for _, col := range p.IdxCols {
-		sum += col.MemoryUsage()
-	}
-	for _, col := range p.accessCols {
-		sum += col.MemoryUsage()
-	}
-	return
-}
-
-// LoadTableStats preloads the stats data for the physical table
-func (p *BatchPointGetPlan) LoadTableStats(ctx sessionctx.Context) {
-	// as a `BatchPointGet` can access multiple partitions, and we cannot distinguish how many rows come from each
-	// partitions in the existing statistics information, we treat all index usage through a `BatchPointGet` just
-	// like a normal global index.
-	loadTableStats(ctx, p.TblInfo, p.TblInfo.ID)
-}
-
-func isInExplicitPartitions(pi *model.PartitionInfo, idx int, names []ast.CIStr) bool {
-	if len(names) == 0 {
-		return true
-	}
-	s := pi.Definitions[idx].Name.L
-	for _, name := range names {
-		if s == name.L {
-			return true
-		}
-	}
-	return false
-}
-
-// Map each index value to Partition ID
-func (p *BatchPointGetPlan) getPartitionIdxs(sctx sessionctx.Context) []int {
-	is := sessiontxn.GetTxnManager(sctx).GetTxnInfoSchema()
-	tbl, ok := is.TableByID(context.Background(), p.TblInfo.ID)
-	intest.Assert(ok)
-	pTbl, ok := tbl.(table.PartitionedTable)
-	intest.Assert(ok)
-	intest.Assert(pTbl != nil)
-	r := make([]types.Datum, len(pTbl.Cols()))
-	rows := p.IndexValues
-	idxs := make([]int, 0, len(rows))
-	for i := range rows {
-		for j := range rows[i] {
-			rows[i][j].Copy(&r[p.IndexInfo.Columns[j].Offset])
-		}
-		pIdx, err := pTbl.GetPartitionIdxByRow(sctx.GetExprCtx().GetEvalCtx(), r)
-		pIdx, err = pTbl.Meta().Partition.ReplaceWithOverlappingPartitionIdx(pIdx, err)
-		if err != nil {
-			// TODO: return errors others than No Matching Partition.
-			// Skip on any error, like:
-			// No matching partition, overflow etc.
-			idxs = append(idxs, -1)
-			continue
-		}
-		idxs = append(idxs, pIdx)
-	}
-	return idxs
-}
-
-// PrunePartitionsAndValues will check which partition to use
-// returns:
-// slice of non-duplicated handles (or nil if IndexValues is used)
-// true if no matching partition (TableDual plan can be used)
-func (p *BatchPointGetPlan) PrunePartitionsAndValues(sctx sessionctx.Context) ([]kv.Handle, bool, error) {
-	pi := p.TblInfo.GetPartitionInfo()
-	if p.IndexInfo != nil && p.IndexInfo.Global {
-		// Reading from a global index, i.e. base table ID
-		// Skip pruning partitions here
-		pi = nil
-	}
-	// reset the PartitionIDs
-	if pi != nil && !p.SinglePartition {
-		p.PartitionIdxs = p.PartitionIdxs[:0]
-	}
-	if p.IndexInfo != nil && !(p.TblInfo.IsCommonHandle && p.IndexInfo.Primary) {
-		filteredVals := p.IndexValues[:0]
-		for _, idxVals := range p.IndexValues {
-			// For all x, 'x IN (null)' evaluate to null, so the query get no result.
-			if !types.DatumsContainNull(idxVals) {
-				filteredVals = append(filteredVals, idxVals)
-			}
-		}
-		p.IndexValues = filteredVals
-		if pi != nil {
-			partIdxs := p.getPartitionIdxs(sctx)
-			partitionsFound := 0
-			for i, idx := range partIdxs {
-				if idx < 0 ||
-					(p.SinglePartition &&
-						idx != p.PartitionIdxs[0]) ||
-					!isInExplicitPartitions(pi, idx, p.PartitionNames) {
-					// Index value does not match any partitions,
-					// remove it from the plan
-					partIdxs[i] = -1
-				} else {
-					partitionsFound++
-				}
-			}
-			if partitionsFound == 0 {
-				return nil, true, nil
-			}
-			skipped := 0
-			for i, idx := range partIdxs {
-				if idx < 0 {
-					curr := i - skipped
-					next := curr + 1
-					p.IndexValues = append(p.IndexValues[:curr], p.IndexValues[next:]...)
-					skipped++
-				} else if !p.SinglePartition {
-					p.PartitionIdxs = append(p.PartitionIdxs, idx)
-				}
-			}
-			intest.Assert(p.SinglePartition || partitionsFound == len(p.PartitionIdxs))
-			intest.Assert(partitionsFound == len(p.IndexValues))
-		}
-		return nil, false, nil
-	}
-	handles := make([]kv.Handle, 0, len(p.Handles))
-	dedup := kv.NewHandleMap()
-	if p.IndexInfo == nil {
-		for _, handle := range p.Handles {
-			if _, found := dedup.Get(handle); found {
-				continue
-			}
-			dedup.Set(handle, true)
-			handles = append(handles, handle)
-		}
-		if pi != nil {
-			is := sessiontxn.GetTxnManager(sctx).GetTxnInfoSchema()
-			tbl, ok := is.TableByID(context.Background(), p.TblInfo.ID)
-			intest.Assert(ok)
-			pTbl, ok := tbl.(table.PartitionedTable)
-			intest.Assert(ok)
-			intest.Assert(pTbl != nil)
-			r := make([]types.Datum, p.HandleColOffset+1)
-			partIdxs := make([]int, 0, len(handles))
-			partitionsFound := 0
-			for _, handle := range handles {
-				var d types.Datum
-				if mysql.HasUnsignedFlag(p.TblInfo.Columns[p.HandleColOffset].GetFlag()) {
-					d = types.NewUintDatum(uint64(handle.IntValue()))
-				} else {
-					d = types.NewIntDatum(handle.IntValue())
-				}
-				d.Copy(&r[p.HandleColOffset])
-				pIdx, err := pTbl.GetPartitionIdxByRow(sctx.GetExprCtx().GetEvalCtx(), r)
-				pIdx, err = pi.ReplaceWithOverlappingPartitionIdx(pIdx, err)
-				if table.ErrNoPartitionForGivenValue.Equal(err) {
-					pIdx = -1
-				} else if err != nil {
-					return nil, false, err
-				} else if !isInExplicitPartitions(pi, pIdx, p.PartitionNames) ||
-					(p.SinglePartition &&
-						p.PartitionIdxs[0] != pIdx) {
-					{
-						pIdx = -1
-					}
-				} else if pIdx >= 0 {
-					partitionsFound++
-				}
-				partIdxs = append(partIdxs, pIdx)
-			}
-			if partitionsFound == 0 {
-				return nil, true, nil
-			}
-			skipped := 0
-			for i, idx := range partIdxs {
-				if idx < 0 {
-					curr := i - skipped
-					next := curr + 1
-					handles = append(handles[:curr], handles[next:]...)
-					skipped++
-				} else if !p.SinglePartition {
-					p.PartitionIdxs = append(p.PartitionIdxs, idx)
-				}
-			}
-			intest.Assert(p.SinglePartition || partitionsFound == len(p.PartitionIdxs))
-			intest.Assert(p.SinglePartition || partitionsFound == len(handles))
-		}
-		p.Handles = handles
-	} else {
-		usedValues := make([]bool, len(p.IndexValues))
-		for i, value := range p.IndexValues {
-			if types.DatumsContainNull(value) {
-				continue
-			}
-			handleBytes, err := EncodeUniqueIndexValuesForKey(sctx, p.TblInfo, p.IndexInfo, value)
-			if err != nil {
-				if kv.ErrNotExist.Equal(err) {
-					continue
-				}
-				intest.Assert(false)
-				return nil, false, err
-			}
-			handle, err := kv.NewCommonHandle(handleBytes)
-			if err != nil {
-				intest.Assert(false)
-				return nil, false, err
-			}
-			if _, found := dedup.Get(handle); found {
-				continue
-			}
-			dedup.Set(handle, true)
-			handles = append(handles, handle)
-			usedValues[i] = true
-		}
-		skipped := 0
-		for i, use := range usedValues {
-			if !use {
-				curr := i - skipped
-				p.IndexValues = append(p.IndexValues[:curr], p.IndexValues[curr+1:]...)
-				skipped++
-			}
-		}
-		if pi != nil {
-			partIdxs := p.getPartitionIdxs(sctx)
-			skipped = 0
-			partitionsFound := 0
-			for i, idx := range partIdxs {
-				if partIdxs[i] < 0 ||
-					(p.SinglePartition &&
-						partIdxs[i] != p.PartitionIdxs[0]) ||
-					!isInExplicitPartitions(pi, idx, p.PartitionNames) {
-					curr := i - skipped
-					handles = append(handles[:curr], handles[curr+1:]...)
-					p.IndexValues = append(p.IndexValues[:curr], p.IndexValues[curr+1:]...)
-					skipped++
-					continue
-				} else if !p.SinglePartition {
-					p.PartitionIdxs = append(p.PartitionIdxs, idx)
-				}
-				partitionsFound++
-			}
-			if partitionsFound == 0 {
-				return nil, true, nil
-			}
-			intest.Assert(p.SinglePartition || partitionsFound == len(p.PartitionIdxs))
-		}
-	}
-	return handles, false, nil
-}
-
-=======
->>>>>>> 4b2223cd
 // PointPlanKey is used to get point plan that is pre-built for multi-statement query.
 const PointPlanKey = stringutil.StringerStr("pointPlanKey")
 
