--- conflicted
+++ resolved
@@ -69,7 +69,6 @@
 // This plan is much faster to build and to execute because it avoid the optimization and coprocessor cost.
 type PointGetPlan struct {
 	base.Plan
-<<<<<<< HEAD
 	DBName           string
 	schema           *expression.Schema
 	TblInfo          *model.TableInfo
@@ -84,7 +83,7 @@
 	IdxCols          []*expression.Column
 	IdxColLens       []int
 	AccessConditions []expression.Expression
-	ctx              sessionctx.Context
+	ctx              PlanContext
 	UnsignedHandle   bool
 	IsTableDual      bool
 	Lock             bool
@@ -92,29 +91,6 @@
 	LockWaitTime     int64
 	// TODO: Add support for multi-column partitioning expressions.
 	PartitionColumnPos int
-=======
-	dbName             string
-	schema             *expression.Schema
-	TblInfo            *model.TableInfo
-	IndexInfo          *model.IndexInfo
-	PartitionDef       *model.PartitionDefinition
-	Handle             kv.Handle
-	HandleConstant     *expression.Constant
-	handleFieldType    *types.FieldType
-	IndexValues        []types.Datum
-	IndexConstants     []*expression.Constant
-	ColsFieldType      []*types.FieldType
-	IdxCols            []*expression.Column
-	IdxColLens         []int
-	AccessConditions   []expression.Expression
-	ctx                PlanContext
-	UnsignedHandle     bool
-	IsTableDual        bool
-	Lock               bool
-	outputNames        []*types.FieldName
-	LockWaitTime       int64
-	partitionColumnPos int
->>>>>>> 0065a207
 	Columns            []*model.ColumnInfo
 	cost               float64
 
@@ -1938,7 +1914,7 @@
 }
 
 // If single columns partitioning, without expressions, return column name.
-func GetPartitionColNameSimple(sctx sessionctx.Context, tbl *model.TableInfo) string {
+func GetPartitionColNameSimple(sctx PlanContext, tbl *model.TableInfo) string {
 	partitionExpr := getPartitionExpr(sctx, tbl)
 	if partitionExpr == nil {
 		return ""
@@ -1987,7 +1963,7 @@
 // index to which pair was used
 // index to partition definition
 // true if TableDual (i.e. impossible match) can be used
-func GetPartitionDef(ctx sessionctx.Context, tbl *model.TableInfo, colName string, pairs []NameValuePair) (*model.PartitionDefinition, int, int, bool) {
+func GetPartitionDef(ctx PlanContext, tbl *model.TableInfo, colName string, pairs []NameValuePair) (*model.PartitionDefinition, int, int, bool) {
 	if colName == "" {
 		colName = GetPartitionColNameSimple(ctx, tbl)
 		if colName == "" {
