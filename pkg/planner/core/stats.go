--- conflicted
+++ resolved
@@ -262,24 +262,14 @@
 
 	statsRecord := ds.SCtx().GetSessionVars().StmtCtx.GetUsedStatsInfo(true)
 	name, tblInfo := getTblInfoForUsedStatsByPhysicalID(ds.SCtx(), ds.physicalTableID)
-<<<<<<< HEAD
-	statsRecord[ds.physicalTableID] = &stmtctx.UsedStatsInfoForTable{
+	statsRecord.RecordUsedInfo(ds.physicalTableID, &stmtctx.UsedStatsInfoForTable{
 		Name:            name,
 		TblInfo:         tblInfo,
 		Version:         tableStats.StatsVersion,
 		RealtimeCount:   tableStats.HistColl.RealtimeCount,
 		ModifyCount:     tableStats.HistColl.ModifyCount,
 		ColAndIdxStatus: ds.statisticTable.ColAndIdxExistenceMap,
-	}
-=======
-	statsRecord.RecordUsedInfo(ds.physicalTableID, &stmtctx.UsedStatsInfoForTable{
-		Name:          name,
-		TblInfo:       tblInfo,
-		Version:       tableStats.StatsVersion,
-		RealtimeCount: tableStats.HistColl.RealtimeCount,
-		ModifyCount:   tableStats.HistColl.ModifyCount,
 	})
->>>>>>> aa4f4da7
 
 	for _, col := range ds.schema.Columns {
 		tableStats.ColNDVs[col.UniqueID] = cardinality.EstimateColumnNDV(ds.statisticTable, col.ID)
