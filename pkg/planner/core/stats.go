--- conflicted
+++ resolved
@@ -126,13 +126,7 @@
 	}
 
 	// Add soft delete filter if the table has soft delete enabled.
-<<<<<<< HEAD
-	if ds.TableInfo.SoftdeleteInfo != nil &&
-		ds.TableInfo.SoftdeleteInfo.Enable &&
-		ds.SCtx().GetSessionVars().SoftDeleteRewrite {
-=======
-	if ds.TableInfo.SoftdeleteInfo != nil {
->>>>>>> db93e0f5
+	if ds.TableInfo.SoftdeleteInfo != nil && ds.SCtx().GetSessionVars().SoftDeleteRewrite {
 		// Find the soft delete column in the schema
 		var softDeleteCol *expression.Column
 		for _, col := range ds.Schema().Columns {
