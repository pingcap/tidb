--- conflicted
+++ resolved
@@ -103,42 +103,10 @@
 	return
 }
 
-// ResolveIndices implements Plan interface.
-<<<<<<< HEAD
-func (p *PhysicalIndexLookUpReader) ResolveIndices() (err error) {
-	err = physicalop.ResolveIndicesForVirtualColumn(p.tablePlan.Schema().Columns, p.Schema())
-=======
-func (p *PhysicalIndexReader) ResolveIndices() (err error) {
-	err = p.PhysicalSchemaProducer.ResolveIndices()
-	if err != nil {
-		return err
-	}
-	err = p.indexPlan.ResolveIndices()
-	if err != nil {
-		return err
-	}
-	for i, col := range p.OutputColumns {
-		newCol, err := col.ResolveIndices(p.indexPlan.Schema())
-		if err != nil {
-			// Check if there is duplicate virtual expression column matched.
-			sctx := p.SCtx()
-			newExprCol, isOK := col.ResolveIndicesByVirtualExpr(sctx.GetExprCtx().GetEvalCtx(), p.indexPlan.Schema())
-			if isOK {
-				p.OutputColumns[i] = newExprCol.(*expression.Column)
-				continue
-			}
-			return err
-		}
-		p.OutputColumns[i] = newCol.(*expression.Column)
-	}
-	return
-}
-
 // resolveIndices4PhysicalIndexLookUpReader implements Plan interface.
 func resolveIndices4PhysicalIndexLookUpReader(pp base.PhysicalPlan) (err error) {
 	p := pp.(*physicalop.PhysicalIndexLookUpReader)
 	err = physicalop.ResolveIndicesForVirtualColumn(p.TablePlan.Schema().Columns, p.Schema())
->>>>>>> 4463d935
 	if err != nil {
 		return err
 	}
