--- conflicted
+++ resolved
@@ -5,17 +5,6 @@
       {
         "SQL": "select /*+ hash_join_build(t1) */ * from t1, t2 where t1.k1=t2.k1 and t2.k2 = 1",
         "Plan": [
-<<<<<<< HEAD
-          "TableReader_44 1.00 root  MppVersion: 3, data:ExchangeSender_43",
-          "└─ExchangeSender_43 1.00 mpp[tiflash]  ExchangeType: PassThrough",
-          "  └─HashJoin_36 1.00 mpp[tiflash]  inner join, equal:[eq(test.t1.k1, test.t2.k1)], runtime filter:0[IN] <- test.t1.k1",
-          "    ├─ExchangeReceiver_40(Build) 1.00 mpp[tiflash]  ",
-          "    │ └─ExchangeSender_39 1.00 mpp[tiflash]  ExchangeType: Broadcast, Compression: FAST",
-          "    │   └─Selection_38 1.00 mpp[tiflash]  not(isnull(test.t1.k1))",
-          "    │     └─TableFullScan_37 1.00 mpp[tiflash] table:t1 pushed down filter:empty, keep order:false",
-          "    └─Selection_42(Probe) 1.00 mpp[tiflash]  eq(test.t2.k2, 1), not(isnull(test.t2.k1))",
-          "      └─TableFullScan_41 1.00 mpp[tiflash] table:t2 pushed down filter:empty, keep order:false, runtime filter:0[IN] -> test.t2.k1"
-=======
           "TableReader 1.00 root  MppVersion: 3, data:ExchangeSender",
           "└─ExchangeSender 1.00 mpp[tiflash]  ExchangeType: PassThrough",
           "  └─HashJoin 1.00 mpp[tiflash]  inner join, equal:[eq(test.t1.k1, test.t2.k1)], runtime filter:0[IN] <- test.t1.k1",
@@ -25,7 +14,6 @@
           "    │     └─TableFullScan 1.00 mpp[tiflash] table:t1 pushed down filter:empty, keep order:false",
           "    └─Selection(Probe) 1.00 mpp[tiflash]  eq(test.t2.k2, 1), not(isnull(test.t2.k1))",
           "      └─TableFullScan 1.00 mpp[tiflash] table:t2 pushed down filter:empty, keep order:false, runtime filter:0[IN] -> test.t2.k1"
->>>>>>> f030b63b
         ]
       },
       {
@@ -93,16 +81,6 @@
       {
         "SQL": "select * from t1_tikv as t1, t2 where t1.k1=t2.k1; -- Doesn't support hash join in root",
         "Plan": [
-<<<<<<< HEAD
-          "HashJoin_19 1.25 root  inner join, equal:[eq(test.t1_tikv.k1, test.t2.k1)]",
-          "├─TableReader_30(Build) 1.00 root  MppVersion: 3, data:ExchangeSender_29",
-          "│ └─ExchangeSender_29 1.00 mpp[tiflash]  ExchangeType: PassThrough",
-          "│   └─Selection_28 1.00 mpp[tiflash]  not(isnull(test.t2.k1))",
-          "│     └─TableFullScan_27 1.00 mpp[tiflash] table:t2 pushed down filter:empty, keep order:false",
-          "└─TableReader_23(Probe) 9990.00 root  data:Selection_22",
-          "  └─Selection_22 9990.00 cop[tikv]  not(isnull(test.t1_tikv.k1))",
-          "    └─TableFullScan_21 10000.00 cop[tikv] table:t1 keep order:false, stats:pseudo"
-=======
           "HashJoin 1.25 root  inner join, equal:[eq(test.t1_tikv.k1, test.t2.k1)]",
           "├─TableReader(Build) 1.00 root  MppVersion: 3, data:ExchangeSender",
           "│ └─ExchangeSender 1.00 mpp[tiflash]  ExchangeType: PassThrough",
@@ -111,7 +89,6 @@
           "└─TableReader(Probe) 9990.00 root  data:Selection",
           "  └─Selection 9990.00 cop[tikv]  not(isnull(test.t1_tikv.k1))",
           "    └─TableFullScan 10000.00 cop[tikv] table:t1 keep order:false, stats:pseudo"
->>>>>>> f030b63b
         ]
       },
       {
@@ -146,18 +123,6 @@
       {
         "SQL": "select /*+ hash_join_build(t2) */ * from t2, (select k1, k1+1 as k11 from t1) t1 where t1.k11=t2.k1; -- Doesn't support transform column k11",
         "Plan": [
-<<<<<<< HEAD
-          "TableReader_50 0.80 root  MppVersion: 3, data:ExchangeSender_49",
-          "└─ExchangeSender_49 0.80 mpp[tiflash]  ExchangeType: PassThrough",
-          "  └─HashJoin_43 0.80 mpp[tiflash]  inner join, equal:[eq(test.t2.k1, Column#7)]",
-          "    ├─ExchangeReceiver_47(Build) 1.00 mpp[tiflash]  ",
-          "    │ └─ExchangeSender_46 1.00 mpp[tiflash]  ExchangeType: Broadcast, Compression: FAST",
-          "    │   └─Selection_45 1.00 mpp[tiflash]  not(isnull(test.t2.k1))",
-          "    │     └─TableFullScan_44 1.00 mpp[tiflash] table:t2 pushed down filter:empty, keep order:false",
-          "    └─Projection_48(Probe) 0.80 mpp[tiflash]  test.t1.k1, plus(test.t1.k1, 1)->Column#7",
-          "      └─Selection_40 0.80 mpp[tiflash]  not(isnull(plus(test.t1.k1, 1)))",
-          "        └─TableFullScan_39 1.00 mpp[tiflash] table:t1 pushed down filter:empty, keep order:false"
-=======
           "TableReader 0.80 root  MppVersion: 3, data:ExchangeSender",
           "└─ExchangeSender 0.80 mpp[tiflash]  ExchangeType: PassThrough",
           "  └─HashJoin 0.80 mpp[tiflash]  inner join, equal:[eq(test.t2.k1, Column#7)]",
@@ -168,7 +133,6 @@
           "    └─Projection(Probe) 0.80 mpp[tiflash]  test.t1.k1, plus(test.t1.k1, 1)->Column#7",
           "      └─Selection 0.80 mpp[tiflash]  not(isnull(plus(test.t1.k1, 1)))",
           "        └─TableFullScan 1.00 mpp[tiflash] table:t1 pushed down filter:empty, keep order:false"
->>>>>>> f030b63b
         ]
       },
       {
