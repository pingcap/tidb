--- conflicted
+++ resolved
@@ -294,15 +294,13 @@
 	// ConvertOuterToInnerJoin converts outer joins if the matching rows are filtered.
 	ConvertOuterToInnerJoin(predicates []expression.Expression) LogicalPlan
 
-<<<<<<< HEAD
+	// SetPlanIDsHash set sub operator tree's ids hash64
+	SetPlanIDsHash(uint64)
+
+	// GetPlanIDsHash set sub operator tree's ids hash64
+	GetPlanIDsHash() uint64
+
 	// GetWrappedLogicalPlan return the wrapped logical plan inside a group expression.
 	// For logicalPlan implementation, it just returns itself as well.
 	GetWrappedLogicalPlan() LogicalPlan
-=======
-	// SetPlanIDsHash set sub operator tree's ids hash64
-	SetPlanIDsHash(uint64)
-
-	// GetPlanIDsHash set sub operator tree's ids hash64
-	GetPlanIDsHash() uint64
->>>>>>> ea5beb8a
 }