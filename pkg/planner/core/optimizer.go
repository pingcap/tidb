--- conflicted
+++ resolved
@@ -409,11 +409,7 @@
 	}
 }
 
-<<<<<<< HEAD
-func postOptimize(ctx context.Context, sctx PlanContext, plan PhysicalPlan) PhysicalPlan {
-=======
-func postOptimize(ctx context.Context, sctx base.PlanContext, plan base.PhysicalPlan) (base.PhysicalPlan, error) {
->>>>>>> 7a85b01d
+func postOptimize(ctx context.Context, sctx base.PlanContext, plan base.PhysicalPlan) (base.PhysicalPlan) {
 	// some cases from update optimize will require avoiding projection elimination.
 	// see comments ahead of call of DoOptimize in function of buildUpdate().
 	plan = eliminatePhysicalProjection(plan)
@@ -446,148 +442,6 @@
 		zap.Duration("Cost", time.Since(startRFGenerator)))
 }
 
-<<<<<<< HEAD
-=======
-// prunePhysicalColumns currently only work for MPP(HashJoin<-Exchange).
-// Here add projection instead of pruning columns directly for safety considerations.
-// And projection is cheap here for it saves the network cost and work in memory.
-func prunePhysicalColumns(sctx base.PlanContext, plan base.PhysicalPlan) error {
-	if tableReader, ok := plan.(*PhysicalTableReader); ok {
-		if _, isExchangeSender := tableReader.tablePlan.(*PhysicalExchangeSender); isExchangeSender {
-			err := prunePhysicalColumnsInternal(sctx, tableReader.tablePlan)
-			if err != nil {
-				return err
-			}
-		}
-	} else {
-		for _, child := range plan.Children() {
-			return prunePhysicalColumns(sctx, child)
-		}
-	}
-	return nil
-}
-
-func (p *PhysicalHashJoin) extractUsedCols(parentUsedCols []*expression.Column) (leftCols []*expression.Column, rightCols []*expression.Column) {
-	for _, eqCond := range p.EqualConditions {
-		parentUsedCols = append(parentUsedCols, expression.ExtractColumns(eqCond)...)
-	}
-	for _, neCond := range p.NAEqualConditions {
-		parentUsedCols = append(parentUsedCols, expression.ExtractColumns(neCond)...)
-	}
-	for _, leftCond := range p.LeftConditions {
-		parentUsedCols = append(parentUsedCols, expression.ExtractColumns(leftCond)...)
-	}
-	for _, rightCond := range p.RightConditions {
-		parentUsedCols = append(parentUsedCols, expression.ExtractColumns(rightCond)...)
-	}
-	for _, otherCond := range p.OtherConditions {
-		parentUsedCols = append(parentUsedCols, expression.ExtractColumns(otherCond)...)
-	}
-	lChild := p.children[0]
-	rChild := p.children[1]
-	for _, col := range parentUsedCols {
-		if lChild.Schema().Contains(col) {
-			leftCols = append(leftCols, col)
-		} else if rChild.Schema().Contains(col) {
-			rightCols = append(rightCols, col)
-		}
-	}
-	return leftCols, rightCols
-}
-
-func prunePhysicalColumnForHashJoinChild(sctx base.PlanContext, hashJoin *PhysicalHashJoin, joinUsedCols []*expression.Column, sender *PhysicalExchangeSender) error {
-	var err error
-	evalCtx := sctx.GetExprCtx().GetEvalCtx()
-	joinUsed := expression.GetUsedList(evalCtx, joinUsedCols, sender.Schema())
-	hashCols := make([]*expression.Column, len(sender.HashCols))
-	for i, mppCol := range sender.HashCols {
-		hashCols[i] = mppCol.Col
-	}
-	hashUsed := expression.GetUsedList(evalCtx, hashCols, sender.Schema())
-
-	needPrune := false
-	usedExprs := make([]expression.Expression, len(sender.Schema().Columns))
-	prunedSchema := sender.Schema().Clone()
-	for i := len(joinUsed) - 1; i >= 0; i-- {
-		usedExprs[i] = sender.Schema().Columns[i]
-		if !joinUsed[i] && !hashUsed[i] {
-			needPrune = true
-			usedExprs = append(usedExprs[:i], usedExprs[i+1:]...)
-			prunedSchema.Columns = append(prunedSchema.Columns[:i], prunedSchema.Columns[i+1:]...)
-		}
-	}
-
-	if needPrune && len(sender.children) > 0 {
-		ch := sender.children[0]
-		proj := PhysicalProjection{
-			Exprs: usedExprs,
-		}.Init(sctx, ch.StatsInfo(), ch.QueryBlockOffset())
-
-		proj.SetSchema(prunedSchema)
-		proj.SetChildren(ch)
-		sender.children[0] = proj
-
-		// Resolve Indices from bottom to up
-		err = proj.ResolveIndicesItself()
-		if err != nil {
-			return err
-		}
-		err = sender.ResolveIndicesItself()
-		if err != nil {
-			return err
-		}
-		err = hashJoin.ResolveIndicesItself()
-		if err != nil {
-			return err
-		}
-	}
-	return err
-}
-
-func prunePhysicalColumnsInternal(sctx base.PlanContext, plan base.PhysicalPlan) error {
-	var err error
-	switch x := plan.(type) {
-	case *PhysicalHashJoin:
-		schemaColumns := x.Schema().Clone().Columns
-		leftCols, rightCols := x.extractUsedCols(schemaColumns)
-		matchPattern := false
-		for i := 0; i <= 1; i++ {
-			// Pattern: HashJoin <- ExchangeReceiver <- ExchangeSender
-			matchPattern = false
-			var exchangeSender *PhysicalExchangeSender
-			if receiver, ok := x.children[i].(*PhysicalExchangeReceiver); ok {
-				exchangeSender, matchPattern = receiver.children[0].(*PhysicalExchangeSender)
-			}
-
-			if matchPattern {
-				if i == 0 {
-					err = prunePhysicalColumnForHashJoinChild(sctx, x, leftCols, exchangeSender)
-				} else {
-					err = prunePhysicalColumnForHashJoinChild(sctx, x, rightCols, exchangeSender)
-				}
-				if err != nil {
-					return nil
-				}
-			}
-
-			/// recursively travel the physical plan
-			err = prunePhysicalColumnsInternal(sctx, x.children[i])
-			if err != nil {
-				return nil
-			}
-		}
-	default:
-		for _, child := range x.Children() {
-			err = prunePhysicalColumnsInternal(sctx, child)
-			if err != nil {
-				return err
-			}
-		}
-	}
-	return nil
-}
-
->>>>>>> 7a85b01d
 // tryEnableLateMaterialization tries to push down some filter conditions to the table scan operator
 // @brief: push down some filter conditions to the table scan operator
 // @param: sctx: session context
