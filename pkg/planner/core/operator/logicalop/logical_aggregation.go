// Copyright 2024 PingCAP, Inc.
//
// Licensed under the Apache License, Version 2.0 (the "License");
// you may not use this file except in compliance with the License.
// You may obtain a copy of the License at
//
//     http://www.apache.org/licenses/LICENSE-2.0
//
// Unless required by applicable law or agreed to in writing, software
// distributed under the License is distributed on an "AS IS" BASIS,
// WITHOUT WARRANTIES OR CONDITIONS OF ANY KIND, either express or implied.
// See the License for the specific language governing permissions and
// limitations under the License.

package logicalop

import (
	"bytes"
	"fmt"
	"slices"

	"github.com/pingcap/tidb/pkg/expression"
	"github.com/pingcap/tidb/pkg/expression/aggregation"
	"github.com/pingcap/tidb/pkg/kv"
	"github.com/pingcap/tidb/pkg/parser/ast"
	"github.com/pingcap/tidb/pkg/planner/cardinality"
	"github.com/pingcap/tidb/pkg/planner/core/base"
	ruleutil "github.com/pingcap/tidb/pkg/planner/core/rule/util"
	fd "github.com/pingcap/tidb/pkg/planner/funcdep"
	"github.com/pingcap/tidb/pkg/planner/property"
	"github.com/pingcap/tidb/pkg/planner/util"
	"github.com/pingcap/tidb/pkg/planner/util/optimizetrace"
	"github.com/pingcap/tidb/pkg/planner/util/optimizetrace/logicaltrace"
	"github.com/pingcap/tidb/pkg/planner/util/utilfuncp"
	h "github.com/pingcap/tidb/pkg/util/hint"
	"github.com/pingcap/tidb/pkg/util/intset"
	"github.com/pingcap/tidb/pkg/util/plancodec"
)

// LogicalAggregation represents an aggregate plan.
type LogicalAggregation struct {
	LogicalSchemaProducer `hash64-equals:"true"`

	AggFuncs     []*aggregation.AggFuncDesc `hash64-equals:"true" shallow-ref:"true"`
	GroupByItems []expression.Expression    `hash64-equals:"true" shallow-ref:"true"`

	// PreferAggType And PreferAggToCop stores aggregation hint information.
	PreferAggType  uint
	PreferAggToCop bool

	PossibleProperties [][]*expression.Column `hash64-equals:"true" shallow-ref:"true"`
	InputCount         float64                // InputCount is the input count of this plan.

	// Deprecated: NoCopPushDown is substituted by prop.NoCopPushDown.
	// NoCopPushDown indicates if planner must not push this agg down to coprocessor.
	// It is true when the agg is in the outer child tree of apply.
	NoCopPushDown bool
}

// Init initializes LogicalAggregation.
func (la LogicalAggregation) Init(ctx base.PlanContext, offset int) *LogicalAggregation {
	la.BaseLogicalPlan = NewBaseLogicalPlan(ctx, plancodec.TypeAgg, &la, offset)
	return &la
}

// *************************** start implementation of Plan interface ***************************

// ExplainInfo implements base.Plan.<4th> interface.
func (la *LogicalAggregation) ExplainInfo() string {
	buffer := bytes.NewBufferString("")
	if len(la.GroupByItems) > 0 {
		fmt.Fprintf(buffer, "group by:%s, ",
			expression.SortedExplainExpressionList(la.SCtx().GetExprCtx().GetEvalCtx(), la.GroupByItems))
	}
	if len(la.AggFuncs) > 0 {
		buffer.WriteString("funcs:")
		for i, agg := range la.AggFuncs {
			buffer.WriteString(aggregation.ExplainAggFunc(la.SCtx().GetExprCtx().GetEvalCtx(), agg, false))
			if i+1 < len(la.AggFuncs) {
				buffer.WriteString(", ")
			}
		}
	}
	return buffer.String()
}

// ReplaceExprColumns implements base.Plan.<5th> interface.
func (la *LogicalAggregation) ReplaceExprColumns(replace map[string]*expression.Column) {
	for _, agg := range la.AggFuncs {
		for _, aggExpr := range agg.Args {
			ruleutil.ResolveExprAndReplace(aggExpr, replace)
		}
		for _, orderExpr := range agg.OrderByItems {
			ruleutil.ResolveExprAndReplace(orderExpr.Expr, replace)
		}
	}
	for _, gbyItem := range la.GroupByItems {
		ruleutil.ResolveExprAndReplace(gbyItem, replace)
	}
}

// *************************** end implementation of Plan interface ***************************

// *************************** start implementation of logicalPlan interface ***************************

// HashCode inherits BaseLogicalPlan.LogicalPlan.<0th> implementation.

// PredicatePushDown implements base.LogicalPlan.<1st> interface.
func (la *LogicalAggregation) PredicatePushDown(predicates []expression.Expression, opt *optimizetrace.LogicalOptimizeOp) ([]expression.Expression, base.LogicalPlan, error) {
	condsToPush, ret := la.splitCondForAggregation(predicates)
	_, _, err := la.BaseLogicalPlan.PredicatePushDown(condsToPush, opt)
	return ret, la, err
}

// PruneColumns implements base.LogicalPlan.<2nd> interface.
func (la *LogicalAggregation) PruneColumns(parentUsedCols []*expression.Column, opt *optimizetrace.LogicalOptimizeOp) (base.LogicalPlan, error) {
	child := la.Children()[0]
	used := expression.GetUsedList(la.SCtx().GetExprCtx().GetEvalCtx(), parentUsedCols, la.Schema())
	prunedColumns := make([]*expression.Column, 0)
	prunedFunctions := make([]*aggregation.AggFuncDesc, 0)
	prunedGroupByItems := make([]expression.Expression, 0)

	allFirstRow := true
	allRemainFirstRow := true
	for i := len(used) - 1; i >= 0; i-- {
		if la.AggFuncs[i].Name != ast.AggFuncFirstRow {
			allFirstRow = false
		}
		if !used[i] && !expression.ExprsHasSideEffects(la.AggFuncs[i].Args) {
			prunedColumns = append(prunedColumns, la.Schema().Columns[i])
			prunedFunctions = append(prunedFunctions, la.AggFuncs[i])
			la.Schema().Columns = slices.Delete(la.Schema().Columns, i, i+1)
			la.AggFuncs = slices.Delete(la.AggFuncs, i, i+1)
		} else if la.AggFuncs[i].Name != ast.AggFuncFirstRow {
			allRemainFirstRow = false
		}
	}
	logicaltrace.AppendColumnPruneTraceStep(la, prunedColumns, opt)
	logicaltrace.AppendFunctionPruneTraceStep(la, prunedFunctions, opt)
	selfUsedCols := make([]*expression.Column, 0, 5)
	for _, aggrFunc := range la.AggFuncs {
		selfUsedCols = append(selfUsedCols, expression.ExtractColumnsFromExpressions(aggrFunc.Args, nil)...)
		var cols []*expression.Column
		aggrFunc.OrderByItems, cols = pruneByItems(la, aggrFunc.OrderByItems, opt)
		selfUsedCols = append(selfUsedCols, cols...)
	}
	if len(la.AggFuncs) == 0 || (!allFirstRow && allRemainFirstRow) {
		// If all the aggregate functions are pruned, we should add an aggregate function to maintain the info of row numbers.
		// For all the aggregate functions except `first_row`, if we have an empty table defined as t(a,b),
		// `select agg(a) from t` would always return one row, while `select agg(a) from t group by b` would return empty.
		// For `first_row` which is only used internally by tidb, `first_row(a)` would always return empty for empty input now.
		var err error
		var newAgg *aggregation.AggFuncDesc
		if allFirstRow {
			newAgg, err = aggregation.NewAggFuncDesc(la.SCtx().GetExprCtx(), ast.AggFuncFirstRow, []expression.Expression{expression.NewOne()}, false)
		} else {
			newAgg, err = aggregation.NewAggFuncDesc(la.SCtx().GetExprCtx(), ast.AggFuncCount, []expression.Expression{expression.NewOne()}, false)
		}
		if err != nil {
			return nil, err
		}
		la.AggFuncs = append(la.AggFuncs, newAgg)
		col := &expression.Column{
			UniqueID: la.SCtx().GetSessionVars().AllocPlanColumnID(),
			RetType:  newAgg.RetTp,
		}
		la.Schema().Columns = append(la.Schema().Columns, col)
	}

	if len(la.GroupByItems) > 0 {
		for i := len(la.GroupByItems) - 1; i >= 0; i-- {
			cols := expression.ExtractColumns(la.GroupByItems[i])
			if len(cols) == 0 && !expression.ExprHasSetVarOrSleep(la.GroupByItems[i]) {
				prunedGroupByItems = append(prunedGroupByItems, la.GroupByItems[i])
				la.GroupByItems = slices.Delete(la.GroupByItems, i, i+1)
			} else {
				selfUsedCols = append(selfUsedCols, cols...)
			}
		}
		// If all the group by items are pruned, we should add a constant 1 to keep the correctness.
		// Because `select count(*) from t` is different from `select count(*) from t group by 1`.
		if len(la.GroupByItems) == 0 {
			la.GroupByItems = []expression.Expression{expression.NewOne()}
		}
	}
	logicaltrace.AppendGroupByItemsPruneTraceStep(la, prunedGroupByItems, opt)
	var err error
	la.Children()[0], err = child.PruneColumns(selfUsedCols, opt)
	if err != nil {
		return nil, err
	}
	// update children[0]
	child = la.Children()[0]
	return la, nil
}

// FindBestTask inherits BaseLogicalPlan.LogicalPlan.<3rd> implementation.

// BuildKeyInfo implements base.LogicalPlan.<4th> interface.
func (la *LogicalAggregation) BuildKeyInfo(selfSchema *expression.Schema, childSchema []*expression.Schema) {
	// According to the issue#46962, we can ignore the judgment of partial agg
	// Sometimes, the agg inside of subquery and there is a true condition in where clause, the agg function is empty.
	// For example, ``` select xxxx from xxx WHERE TRUE = ALL ( SELECT TRUE GROUP BY 1 LIMIT 1 ) IS NULL IS NOT NULL;
	// In this case, the agg is complete mode and we can ignore this check.
	if len(la.AggFuncs) != 0 && la.IsPartialModeAgg() {
		return
	}
	la.LogicalSchemaProducer.BuildKeyInfo(selfSchema, childSchema)
	la.BuildSelfKeyInfo(selfSchema)
}

// PushDownTopN inherits BaseLogicalPlan.LogicalPlan.<5rd> implementation.

// DeriveTopN inherits BaseLogicalPlan.LogicalPlan.<6th> interface.

// PredicateSimplification inherits BaseLogicalPlan.LogicalPlan.<7th> implementation.

// ConstantPropagation inherits BaseLogicalPlan.LogicalPlan.<8th> implementation.

// PullUpConstantPredicates inherits BaseLogicalPlan.LogicalPlan.<9th> implementation.

// RecursiveDeriveStats inherits BaseLogicalPlan.LogicalPlan.<10th> implementation.

// DeriveStats implement base.LogicalPlan.<11th> interface.
func (la *LogicalAggregation) DeriveStats(childStats []*property.StatsInfo, selfSchema *expression.Schema, childSchema []*expression.Schema, reloads []bool) (*property.StatsInfo, bool, error) {
	childProfile := childStats[0]
	gbyCols := make([]*expression.Column, 0, len(la.GroupByItems))
	for _, gbyExpr := range la.GroupByItems {
		cols := expression.ExtractColumns(gbyExpr)
		gbyCols = append(gbyCols, cols...)
	}
	var reload bool
	if len(reloads) == 1 {
		reload = reloads[0]
	}
	if !reload && la.StatsInfo() != nil {
		// Reload GroupNDVs since colGroups may have changed.
		la.StatsInfo().GroupNDVs = la.getGroupNDVs(childProfile, gbyCols)
		return la.StatsInfo(), false, nil
	}
	ndv, _ := cardinality.EstimateColsNDVWithMatchedLen(gbyCols, childSchema[0], childProfile)
	la.SetStats(&property.StatsInfo{
		RowCount: ndv,
		ColNDVs:  make(map[int64]float64, selfSchema.Len()),
	})
	// We cannot estimate the ColNDVs for every output, so we use a conservative strategy.
	for _, col := range selfSchema.Columns {
		la.StatsInfo().ColNDVs[col.UniqueID] = ndv
	}
	la.InputCount = childProfile.RowCount
	la.StatsInfo().GroupNDVs = la.getGroupNDVs(childProfile, gbyCols)
	return la.StatsInfo(), true, nil
}

// ExtractColGroups implements base.LogicalPlan.<12th> interface.
func (la *LogicalAggregation) ExtractColGroups(_ [][]*expression.Column) [][]*expression.Column {
	// Parent colGroups would be dicarded, because aggregation would make NDV of colGroups
	// which does not match GroupByItems invalid.
	// Note that gbyCols may not be the exact GROUP BY columns, e.g, GROUP BY a+b,
	// but we have no other approaches for the NDV estimation of these cases
	// except for using the independent assumption, unless we can use stats of expression index.
	gbyCols := make([]*expression.Column, 0, len(la.GroupByItems))
	for _, gbyExpr := range la.GroupByItems {
		cols := expression.ExtractColumns(gbyExpr)
		gbyCols = append(gbyCols, cols...)
	}
	if len(gbyCols) > 1 {
		return [][]*expression.Column{expression.SortColumns(gbyCols)}
	}
	return nil
}

// PreparePossibleProperties implements base.LogicalPlan.<13th> interface.
func (la *LogicalAggregation) PreparePossibleProperties(_ *expression.Schema, childrenProperties ...[][]*expression.Column) [][]*expression.Column {
	childProps := childrenProperties[0]
	// If there's no group-by item, the stream aggregation could have no order property. So we can add an empty property
	// when its group-by item is empty.
	if len(la.GroupByItems) == 0 {
		la.PossibleProperties = [][]*expression.Column{nil}
		return nil
	}
	resultProperties := make([][]*expression.Column, 0, len(childProps))
	groupByCols := la.GetGroupByCols()
	for _, possibleChildProperty := range childProps {
		sortColOffsets := util.GetMaxSortPrefix(possibleChildProperty, groupByCols)
		if len(sortColOffsets) == len(groupByCols) {
			prop := possibleChildProperty[:len(groupByCols)]
			resultProperties = append(resultProperties, prop)
		}
	}
	la.PossibleProperties = resultProperties
	return resultProperties
}

// ExhaustPhysicalPlans implements base.LogicalPlan.<14th> interface.
func (la *LogicalAggregation) ExhaustPhysicalPlans(prop *property.PhysicalProperty) ([]base.PhysicalPlan, bool, error) {
	return utilfuncp.ExhaustPhysicalPlans4LogicalAggregation(la, prop)
}

// ExtractCorrelatedCols implements base.LogicalPlan.<15th> interface.
func (la *LogicalAggregation) ExtractCorrelatedCols() []*expression.CorrelatedColumn {
	corCols := make([]*expression.CorrelatedColumn, 0, len(la.GroupByItems)+len(la.AggFuncs))
	for _, expr := range la.GroupByItems {
		corCols = append(corCols, expression.ExtractCorColumns(expr)...)
	}
	for _, fun := range la.AggFuncs {
		for _, arg := range fun.Args {
			corCols = append(corCols, expression.ExtractCorColumns(arg)...)
		}
		for _, arg := range fun.OrderByItems {
			corCols = append(corCols, expression.ExtractCorColumns(arg.Expr)...)
		}
	}
	return corCols
}

// MaxOneRow inherits BaseLogicalPlan.LogicalPlan.<16th> implementation.

// Children inherits BaseLogicalPlan.LogicalPlan.<17th> implementation.

// SetChildren inherits BaseLogicalPlan.LogicalPlan.<18th> implementation.

// SetChild inherits BaseLogicalPlan.LogicalPlan.<19th> implementation.

// RollBackTaskMap inherits BaseLogicalPlan.LogicalPlan.<20th> implementation.

// CanPushToCop implements base.LogicalPlan.<21st> interface.
func (la *LogicalAggregation) CanPushToCop(storeTp kv.StoreType) bool {
	return la.BaseLogicalPlan.CanPushToCop(storeTp) && !la.NoCopPushDown
}

// ExtractFD implements base.LogicalPlan.<22nd> interface.
// 1:
// In most of the cases, using FDs to check the only_full_group_by problem should be done in the buildAggregation phase
// by extracting the bottom-up FDs graph from the `p` --- the sub plan tree that has already been built.
//
// 2:
// and this requires that some conditions push-down into the `p` like selection should be done before building aggregation,
// otherwise, 'a=1 and a can occur in the select lists of a group by' will be miss-checked because it doesn't be implied in the known FDs graph.
//
// 3:
// when a logical agg is built, it's schema columns indicates what the permitted-non-agg columns is. Therefore, we shouldn't
// depend on logicalAgg.ExtractFD() to finish the only_full_group_by checking problem rather than by 1 & 2.
func (la *LogicalAggregation) ExtractFD() *fd.FDSet {
	// basically extract the children's fdSet.
	fds := la.LogicalSchemaProducer.ExtractFD()
	// collect the output columns' unique ID.
	outputColsUniqueIDs := intset.NewFastIntSet()
	notnullColsUniqueIDs := intset.NewFastIntSet()
	groupByColsUniqueIDs := intset.NewFastIntSet()
	groupByColsOutputCols := intset.NewFastIntSet()
	// Since the aggregation is build ahead of projection, the latter one will reuse the column with UniqueID allocated in aggregation
	// via aggMapper, so we don't need unnecessarily maintain the <aggDes, UniqueID> mapping in the FDSet like expr did, just treating
	// it as normal column.
	for _, one := range la.Schema().Columns {
		outputColsUniqueIDs.Insert(int(one.UniqueID))
	}
	// For one like sum(a), we don't need to build functional dependency from a --> sum(a), cause it's only determined by the
	// group-by-item (group-by-item --> sum(a)).
	for _, expr := range la.GroupByItems {
		switch x := expr.(type) {
		case *expression.Column:
			groupByColsUniqueIDs.Insert(int(x.UniqueID))
		case *expression.CorrelatedColumn:
			// shouldn't be here, intercepted by plan builder as unknown column.
			continue
		case *expression.Constant:
			// shouldn't be here, interpreted as pos param by plan builder.
			continue
		case *expression.ScalarFunction:
			hashCode := string(x.HashCode())
			var (
				ok             bool
				scalarUniqueID int
			)
			if scalarUniqueID, ok = fds.IsHashCodeRegistered(hashCode); ok {
				groupByColsUniqueIDs.Insert(scalarUniqueID)
			} else {
				// retrieve unique plan column id.  1: completely new one, allocating new unique id. 2: registered by projection earlier, using it.
				if scalarUniqueID, ok = la.SCtx().GetSessionVars().MapHashCode2UniqueID4ExtendedCol[hashCode]; !ok {
					scalarUniqueID = int(la.SCtx().GetSessionVars().AllocPlanColumnID())
				}
				fds.RegisterUniqueID(hashCode, scalarUniqueID)
				groupByColsUniqueIDs.Insert(scalarUniqueID)
			}
			determinants := intset.NewFastIntSet()
			extractedColumns := expression.ExtractColumns(x)
			extractedCorColumns := expression.ExtractCorColumns(x)
			for _, one := range extractedColumns {
				determinants.Insert(int(one.UniqueID))
				groupByColsOutputCols.Insert(int(one.UniqueID))
			}
			for _, one := range extractedCorColumns {
				determinants.Insert(int(one.UniqueID))
				groupByColsOutputCols.Insert(int(one.UniqueID))
			}
			notnull := util.IsNullRejected(la.SCtx(), la.Schema(), x, true)
			if notnull || determinants.SubsetOf(fds.NotNullCols) {
				notnullColsUniqueIDs.Insert(scalarUniqueID)
			}
			fds.AddStrictFunctionalDependency(determinants, intset.NewFastIntSet(scalarUniqueID))
		}
	}

	// Some details:
	// For now, select max(a) from t group by c, tidb will see `max(a)` as Max aggDes and `a,b,c` as firstRow aggDes,
	// and keep them all in the schema columns before projection does the pruning. If we build the fake FD eg: {c} ~~> {b}
	// here since we have seen b as firstRow aggDes, for the upper layer projection of `select max(a), b from t group by c`,
	// it will take b as valid projection field of group by statement since it has existed in the FD with {c} ~~> {b}.
	//
	// and since any_value will NOT be pushed down to agg schema, which means every firstRow aggDes in the agg logical operator
	// is meaningless to build the FD with. Let's only store the non-firstRow FD down: {group by items} ~~> {real aggDes}
	realAggFuncUniqueID := intset.NewFastIntSet()
	for i, aggDes := range la.AggFuncs {
		if aggDes.Name != "firstrow" {
			realAggFuncUniqueID.Insert(int(la.Schema().Columns[i].UniqueID))
		}
	}

	// apply operator's characteristic's FD setting.
	if len(la.GroupByItems) == 0 {
		// 1: as the details shown above, output cols (normal column seen as firstrow) of group by are not validated.
		// we couldn't merge them as constant FD with origin constant FD together before projection done.
		// fds.MaxOneRow(outputColsUniqueIDs.Union(groupByColsOutputCols))
		//
		// 2: for the convenience of later judgement, when there is no group by items, we will store a FD: {0} -> {real aggDes}
		// 0 unique id is only used for here.
		groupByColsUniqueIDs.Insert(0)
		for i, ok := realAggFuncUniqueID.Next(0); ok; i, ok = realAggFuncUniqueID.Next(i + 1) {
			fds.AddStrictFunctionalDependency(groupByColsUniqueIDs, intset.NewFastIntSet(i))
		}
	} else {
		// eliminating input columns that are un-projected.
		fds.ProjectCols(outputColsUniqueIDs.Union(groupByColsOutputCols).Union(groupByColsUniqueIDs))

		// note: {a} --> {b,c} is not same with {a} --> {b} and {a} --> {c}
		for i, ok := realAggFuncUniqueID.Next(0); ok; i, ok = realAggFuncUniqueID.Next(i + 1) {
			// group by phrase always produce strict FD.
			// 1: it can always distinguish and group the all-null/part-null group column rows.
			// 2: the rows with all/part null group column are unique row after group operation.
			// 3: there won't be two same group key with different agg values, so strict FD secured.
			fds.AddStrictFunctionalDependency(groupByColsUniqueIDs, intset.NewFastIntSet(i))
		}

		// agg funcDes has been tag not null flag when building aggregation.
		fds.MakeNotNull(notnullColsUniqueIDs)
	}
	fds.GroupByCols = groupByColsUniqueIDs
	fds.HasAggBuilt = true
	// just trace it down in every operator for test checking.
	la.SetFDs(fds)
	return fds
}

// GetBaseLogicalPlan inherits BaseLogicalPlan.LogicalPlan.<23rd> implementation.

// ConvertOuterToInnerJoin inherits BaseLogicalPlan.LogicalPlan.<24th> implementation.

// *************************** end implementation of logicalPlan interface ***************************

// HasDistinct shows whether LogicalAggregation has functions with distinct.
func (la *LogicalAggregation) HasDistinct() bool {
	for _, aggFunc := range la.AggFuncs {
		if aggFunc.HasDistinct {
			return true
		}
	}
	return false
}

// HasOrderBy shows whether LogicalAggregation has functions with order-by items.
func (la *LogicalAggregation) HasOrderBy() bool {
	for _, aggFunc := range la.AggFuncs {
		if len(aggFunc.OrderByItems) > 0 {
			return true
		}
	}
	return false
}

// CopyAggHints copies the aggHints from another LogicalAggregation.
func (la *LogicalAggregation) CopyAggHints(agg *LogicalAggregation) {
	// TODO: Copy the hint may make the un-applicable hint throw the
	// same warning message more than once. We'd better add a flag for
	// `HaveThrownWarningMessage` to avoid this. Besides, finalAgg and
	// partialAgg (in cascades planner) should share the same hint, instead
	// of a copy.
	la.PreferAggType = agg.PreferAggType
	la.PreferAggToCop = agg.PreferAggToCop
}

// IsPartialModeAgg returns if all of the AggFuncs are partialMode.
func (la *LogicalAggregation) IsPartialModeAgg() bool {
	// Since all of the AggFunc share the same AggMode, we only need to check the first one.
	return la.AggFuncs[0].Mode == aggregation.Partial1Mode
}

// IsCompleteModeAgg returns if all of the AggFuncs are CompleteMode.
func (la *LogicalAggregation) IsCompleteModeAgg() bool {
	// Since all of the AggFunc share the same AggMode, we only need to check the first one.
	return la.AggFuncs[0].Mode == aggregation.CompleteMode
}

// GetGroupByCols returns the columns that are group-by items.
// For example, `group by a, b, c+d` will return [a, b].
func (la *LogicalAggregation) GetGroupByCols() []*expression.Column {
	groupByCols := make([]*expression.Column, 0, len(la.GroupByItems))
	for _, item := range la.GroupByItems {
		if col, ok := item.(*expression.Column); ok {
			groupByCols = append(groupByCols, col)
		}
	}
	return groupByCols
}

// GetPotentialPartitionKeys return potential partition keys for aggregation, the potential partition keys are the group by keys
func (la *LogicalAggregation) GetPotentialPartitionKeys() []*property.MPPPartitionColumn {
	groupByCols := make([]*property.MPPPartitionColumn, 0, len(la.GroupByItems))
	for _, item := range la.GroupByItems {
		if col, ok := item.(*expression.Column); ok {
			groupByCols = append(groupByCols, &property.MPPPartitionColumn{
				Col:       col,
				CollateID: property.GetCollateIDByNameForPartition(col.GetStaticType().GetCollate()),
			})
		}
	}
	return groupByCols
}

// GetUsedCols extracts all of the Columns used by agg including GroupByItems and AggFuncs.
func (la *LogicalAggregation) GetUsedCols() (usedCols []*expression.Column) {
	for _, groupByItem := range la.GroupByItems {
		usedCols = append(usedCols, expression.ExtractColumns(groupByItem)...)
	}
	for _, aggDesc := range la.AggFuncs {
		for _, expr := range aggDesc.Args {
			usedCols = append(usedCols, expression.ExtractColumns(expr)...)
		}
		for _, expr := range aggDesc.OrderByItems {
			usedCols = append(usedCols, expression.ExtractColumns(expr.Expr)...)
		}
	}
	return usedCols
}

// ResetHintIfConflicted resets the PreferAggType if they are conflicted,
// and returns the two PreferAggType hints.
func (la *LogicalAggregation) ResetHintIfConflicted() (preferHash bool, preferStream bool) {
	preferHash = (la.PreferAggType & h.PreferHashAgg) > 0
	preferStream = (la.PreferAggType & h.PreferStreamAgg) > 0
	if preferHash && preferStream {
		la.SCtx().GetSessionVars().StmtCtx.SetHintWarning("Optimizer aggregation hints are conflicted")
		la.PreferAggType = 0
		preferHash, preferStream = false, false
	}
	return
}

// DistinctArgsMeetsProperty checks if the distinct args meet the property.
func (la *LogicalAggregation) DistinctArgsMeetsProperty() bool {
	for _, aggFunc := range la.AggFuncs {
		if aggFunc.HasDistinct {
			for _, distinctArg := range aggFunc.Args {
				if !expression.Contains(la.SCtx().GetExprCtx().GetEvalCtx(), la.GroupByItems, distinctArg) {
					return false
				}
			}
		}
	}
	return true
}

// pushDownPredicatesForAggregation split a CNF condition to two parts, can be pushed-down or can not be pushed-down below aggregation.
// It would consider the CNF.
// For example,
// (a > 1 or avg(b) > 1) and (a < 3), and `avg(b) > 1` can't be pushed-down.
// Then condsToPush: a < 3, ret: a > 1 or avg(b) > 1
func (la *LogicalAggregation) pushDownCNFPredicatesForAggregation(cond expression.Expression, groupByColumns *expression.Schema, exprsOriginal []expression.Expression, isFromAgg bool) (condsToPush, ret []expression.Expression) {
	subCNFItem := expression.SplitCNFItems(cond)
	if len(subCNFItem) == 1 {
		return la.pushDownPredicatesForAggregation(subCNFItem[0], groupByColumns, exprsOriginal, isFromAgg)
	}
	exprCtx := la.SCtx().GetExprCtx()
	for _, item := range subCNFItem {
		condsToPushForItem, retForItem := la.pushDownDNFPredicatesForAggregation(item, groupByColumns, exprsOriginal, isFromAgg)
		if len(condsToPushForItem) > 0 {
			condsToPush = append(condsToPush, expression.ComposeDNFCondition(exprCtx, condsToPushForItem...))
		}
		if len(retForItem) > 0 {
			ret = append(ret, expression.ComposeDNFCondition(exprCtx, retForItem...))
		}
	}
	return condsToPush, ret
}

// pushDownDNFPredicatesForAggregation split a DNF condition to two parts, can be pushed-down or can not be pushed-down below aggregation.
// It would consider the DNF.
// For example,
// (a > 1 and avg(b) > 1) or (a < 3), and `avg(b) > 1` can't be pushed-down.
// Then condsToPush: (a < 3) and (a > 1), ret: (a > 1 and avg(b) > 1) or (a < 3)
func (la *LogicalAggregation) pushDownDNFPredicatesForAggregation(cond expression.Expression, groupByColumns *expression.Schema, exprsOriginal []expression.Expression, isFromAgg bool) (_, _ []expression.Expression) {
	subDNFItem := expression.SplitDNFItems(cond)
	if len(subDNFItem) == 1 {
		return la.pushDownPredicatesForAggregation(subDNFItem[0], groupByColumns, exprsOriginal, isFromAgg)
	}
	condsToPush := make([]expression.Expression, 0, len(subDNFItem))
	var ret []expression.Expression
	exprCtx := la.SCtx().GetExprCtx()
	for _, item := range subDNFItem {
		condsToPushForItem, retForItem := la.pushDownCNFPredicatesForAggregation(item, groupByColumns, exprsOriginal, isFromAgg)
		if len(condsToPushForItem) <= 0 {
			return nil, []expression.Expression{cond}
		}
		condsToPush = append(condsToPush, expression.ComposeCNFCondition(exprCtx, condsToPushForItem...))
		if len(retForItem) > 0 {
			ret = append(ret, expression.ComposeCNFCondition(exprCtx, retForItem...))
		}
	}
	if len(ret) == 0 {
		// All the condition can be pushed down.
		return []expression.Expression{cond}, nil
	}
	dnfPushDownCond := expression.ComposeDNFCondition(exprCtx, condsToPush...)
	// Some condition can't be pushed down, we need to keep all the condition.
	return []expression.Expression{dnfPushDownCond}, []expression.Expression{cond}
}

// splitCondForAggregation splits the condition into those who can be pushed and others.
func (la *LogicalAggregation) splitCondForAggregation(predicates []expression.Expression) (condsToPush, ret []expression.Expression) {
	exprsOriginal := make([]expression.Expression, 0, len(la.AggFuncs))
	for _, fun := range la.AggFuncs {
		exprsOriginal = append(exprsOriginal, fun.Args[0])
	}
<<<<<<< HEAD
	cols := append(la.GetGroupByCols(), la.getAggFuncsCols()...)
	groupByColumns := expression.NewSchema(cols...)
=======
	groupByColumns := expression.NewSchema(la.GetGroupByCols()...)
	aggColumns := expression.NewSchema(la.getAggFuncsCols()...)
>>>>>>> d2f3f4f5
	// It's almost the same as pushDownCNFPredicatesForAggregation, except that the condition is a slice.
	for _, cond := range predicates {
		subCondsToPush, subRet := la.pushDownDNFPredicatesForAggregation(cond, groupByColumns, exprsOriginal, false)
		if len(subCondsToPush) > 0 {
			condsToPush = append(condsToPush, subCondsToPush...)
		}
		if len(subRet) > 0 {
			for _, s := range subRet {
				subCondsToPush1, subRet1 := la.pushDownDNFPredicatesForAggregation(s, aggColumns, exprsOriginal, true)
				if len(subCondsToPush1) > 0 {
					condsToPush = append(condsToPush, subCondsToPush1...)
				}
				ret = append(ret, subRet1...)
			}
		}
	}
	return condsToPush, ret
}

// getAggFuncsCols returns the columns used by firstrow aggregate functions.
func (la *LogicalAggregation) getAggFuncsCols() (aggFuncsCols []*expression.Column) {
	aggFuncsCols = make([]*expression.Column, 0, len(la.AggFuncs))
	for idx, col := range la.Schema().Columns {
		aggFunc := la.AggFuncs[idx]
		switch aggFunc.Name {
		case ast.AggFuncFirstRow, ast.AggFuncMax, ast.AggFuncMin:
			cols := expression.ExtractColumns(aggFunc.Args[0])
			if len(cols) == 1 {
				aggFuncsCols = append(aggFuncsCols, col)
			}
		}
	}
	return aggFuncsCols
}

// pushDownPredicatesForAggregation split a condition to two parts, can be pushed-down or can not be pushed-down below aggregation.
func (la *LogicalAggregation) pushDownPredicatesForAggregation(cond expression.Expression, groupByColumns *expression.Schema, exprsOriginal []expression.Expression, isFromAggFunction bool) (condsToPush, ret []expression.Expression) {
	switch cond.(type) {
	case *expression.Constant:
		condsToPush = append(condsToPush, cond)
		// Consider SQL list "select sum(b) from t group by a having 1=0". "1=0" is a constant predicate which should be
		// retained and pushed down at the same time. Because we will get a wrong query result that contains one column
		// with value 0 rather than an empty query result.
		ret = append(ret, cond)
	case *expression.ScalarFunction:
		extractedCols := expression.ExtractColumnsMapFromExpressions(nil, cond)
		var schemaCol *expression.Column
		if isFromAggFunction && len(extractedCols) != 1 {
			ret = append(ret, cond)
			return condsToPush, ret
		}
		for _, col := range extractedCols {
			schemaCol = groupByColumns.RetrieveColumn(col)
			if schemaCol == nil {
				break
			}
		}
		if schemaCol != nil {
			newFunc := expression.ColumnSubstitute(la.SCtx().GetExprCtx(), cond, la.Schema(), exprsOriginal)
			condsToPush = append(condsToPush, newFunc)
			if isFromAggFunction {
				ctx := la.SCtx().GetExprCtx()
				ret = append(ret, expression.BuildNotNullExpr(ctx, schemaCol))
			}
		} else {
			ret = append(ret, cond)
		}
	default:
		ret = append(ret, cond)
	}
	return condsToPush, ret
}

// BuildSelfKeyInfo builds the key information for the aggregation itself.
func (la *LogicalAggregation) BuildSelfKeyInfo(selfSchema *expression.Schema) {
	groupByCols := la.GetGroupByCols()
	if len(groupByCols) == len(la.GroupByItems) && len(la.GroupByItems) > 0 {
		indices := selfSchema.ColumnsIndices(groupByCols)
		if indices != nil {
			newKey := make([]*expression.Column, 0, len(indices))
			for _, i := range indices {
				newKey = append(newKey, selfSchema.Columns[i])
			}
			selfSchema.PKOrUK = append(selfSchema.PKOrUK, newKey)
		}
	}
	if len(la.GroupByItems) == 0 {
		la.SetMaxOneRow(true)
	}
}

// CanPullUp checks if an aggregation can be pulled up. An aggregate function like count(*) cannot be pulled up.
func (la *LogicalAggregation) CanPullUp() bool {
	if len(la.GroupByItems) > 0 {
		return false
	}
	for _, f := range la.AggFuncs {
		for _, arg := range f.Args {
			expr, err := expression.EvaluateExprWithNull(la.SCtx().GetExprCtx(), la.Children()[0].Schema(), arg, true)
			if err != nil {
				return false
			}
			if con, ok := expr.(*expression.Constant); !ok || !con.Value.IsNull() {
				return false
			}
		}
	}
	return true
}

func (*LogicalAggregation) getGroupNDVs(childProfile *property.StatsInfo, gbyCols []*expression.Column) []property.GroupNDV {
	// now, both the way, we do maintain the group ndv bottom up: colGroups is not 0, or we are in memo.
	//
	// Check if the child profile provides GroupNDV for the GROUP BY columns.
	// Note that gbyCols may not be the exact GROUP BY columns, e.g, GROUP BY a+b,
	// but we have no other approaches for the NDV estimation of these cases
	// except for using the independent assumption, unless we can use stats of expression index.
	groupNDV := childProfile.GetGroupNDV4Cols(gbyCols)
	if groupNDV == nil {
		return nil
	}
	return []property.GroupNDV{*groupNDV}
}<|MERGE_RESOLUTION|>--- conflicted
+++ resolved
@@ -631,13 +631,8 @@
 	for _, fun := range la.AggFuncs {
 		exprsOriginal = append(exprsOriginal, fun.Args[0])
 	}
-<<<<<<< HEAD
-	cols := append(la.GetGroupByCols(), la.getAggFuncsCols()...)
-	groupByColumns := expression.NewSchema(cols...)
-=======
 	groupByColumns := expression.NewSchema(la.GetGroupByCols()...)
 	aggColumns := expression.NewSchema(la.getAggFuncsCols()...)
->>>>>>> d2f3f4f5
 	// It's almost the same as pushDownCNFPredicatesForAggregation, except that the condition is a slice.
 	for _, cond := range predicates {
 		subCondsToPush, subRet := la.pushDownDNFPredicatesForAggregation(cond, groupByColumns, exprsOriginal, false)
