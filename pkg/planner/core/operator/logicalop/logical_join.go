--- conflicted
+++ resolved
@@ -206,10 +206,6 @@
 
 // PredicatePushDown implements the base.LogicalPlan.<1st> interface.
 func (p *LogicalJoin) PredicatePushDown(predicates []expression.Expression, opt *optimizetrace.LogicalOptimizeOp) (ret []expression.Expression, retPlan base.LogicalPlan, err error) {
-<<<<<<< HEAD
-	predicates = ruleutil.ApplyPredicateSimplification(p.SCtx(), predicates, true)
-=======
->>>>>>> 60e5a4b8
 	var equalCond []*expression.ScalarFunction
 	var leftPushCond, rightPushCond, otherCond, leftCond, rightCond []expression.Expression
 	switch p.JoinType {
@@ -261,11 +257,7 @@
 		tempCond = append(tempCond, p.OtherConditions...)
 		tempCond = append(tempCond, predicates...)
 		tempCond = expression.ExtractFiltersFromDNFs(p.SCtx().GetExprCtx(), tempCond)
-<<<<<<< HEAD
-		tempCond = ruleutil.ApplyPredicateSimplification(p.SCtx(), tempCond, true)
-=======
-		tempCond = utilfuncp.ApplyPredicateSimplification(p.SCtx(), tempCond, true, p.canPropagateConstantWithInnerJoinOrSemiJoin)
->>>>>>> 60e5a4b8
+		tempCond = ruleutil.ApplyPredicateSimplification(p.SCtx(), tempCond, true, p.canPropagateConstantWithInnerJoinOrSemiJoin)
 		// Return table dual when filter is constant false or null.
 		dual := Conds2TableDual(p, tempCond)
 		if dual != nil {
@@ -280,10 +272,6 @@
 		leftCond = leftPushCond
 		rightCond = rightPushCond
 	case AntiSemiJoin:
-<<<<<<< HEAD
-		predicates = ruleutil.ApplyPredicateSimplification(p.SCtx(), predicates, true)
-=======
->>>>>>> 60e5a4b8
 		predicates = p.joinPropConst(predicates)
 		predicates = utilfuncp.ApplyPredicateSimplification(p.SCtx(), predicates, true, p.canPropagateConstantWithInnerJoinOrSemiJoin)
 		// Return table dual when filter is constant false or null.
