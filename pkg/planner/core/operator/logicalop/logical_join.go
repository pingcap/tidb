// Copyright 2024 PingCAP, Inc.
//
// Licensed under the Apache License, Version 2.0 (the "License");
// you may not use this file except in compliance with the License.
// You may obtain a copy of the License at
//
//     http://www.apache.org/licenses/LICENSE-2.0
//
// Unless required by applicable law or agreed to in writing, software
// distributed under the License is distributed on an "AS IS" BASIS,
// WITHOUT WARRANTIES OR CONDITIONS OF ANY KIND, either express or implied.
// See the License for the specific language governing permissions and
// limitations under the License.

package logicalop

import (
	"bytes"
	"fmt"
	"maps"
	"math"
	"math/bits"
	"slices"

	"github.com/pingcap/errors"
	"github.com/pingcap/tidb/pkg/expression"
	"github.com/pingcap/tidb/pkg/parser/ast"
	"github.com/pingcap/tidb/pkg/parser/mysql"
	"github.com/pingcap/tidb/pkg/planner/cardinality"
	"github.com/pingcap/tidb/pkg/planner/core/base"
	"github.com/pingcap/tidb/pkg/planner/core/constraint"
	"github.com/pingcap/tidb/pkg/planner/core/cost"
	ruleutil "github.com/pingcap/tidb/pkg/planner/core/rule/util"
	"github.com/pingcap/tidb/pkg/planner/funcdep"
	"github.com/pingcap/tidb/pkg/planner/property"
	"github.com/pingcap/tidb/pkg/planner/util"
	"github.com/pingcap/tidb/pkg/planner/util/optimizetrace"
	"github.com/pingcap/tidb/pkg/planner/util/utilfuncp"
	"github.com/pingcap/tidb/pkg/types"
	utilhint "github.com/pingcap/tidb/pkg/util/hint"
	"github.com/pingcap/tidb/pkg/util/intest"
	"github.com/pingcap/tidb/pkg/util/intset"
	"github.com/pingcap/tidb/pkg/util/plancodec"
)

// LogicalJoin is the logical join plan.
type LogicalJoin struct {
	LogicalSchemaProducer `hash64-equals:"true"`

	JoinType     base.JoinType `hash64-equals:"true"`
	Reordered    bool
	StraightJoin bool

	// HintInfo stores the join algorithm hint information specified by client.
	HintInfo            *utilhint.PlanHints
	PreferJoinType      uint
	PreferJoinOrder     bool
	LeftPreferJoinType  uint
	RightPreferJoinType uint

	EqualConditions []*expression.ScalarFunction `hash64-equals:"true" shallow-ref:"true"`
	// NAEQConditions means null aware equal conditions, which is used for null aware semi joins.
	NAEQConditions  []*expression.ScalarFunction `hash64-equals:"true" shallow-ref:"true"`
	LeftConditions  expression.CNFExprs          `hash64-equals:"true" shallow-ref:"true"`
	RightConditions expression.CNFExprs          `hash64-equals:"true" shallow-ref:"true"`
	OtherConditions expression.CNFExprs          `hash64-equals:"true" shallow-ref:"true"`

	LeftProperties  [][]*expression.Column
	RightProperties [][]*expression.Column

	// DefaultValues is only used for left/right outer join, which is values the inner row's should be when the outer table
	// doesn't match any inner table's row.
	// That it's nil just means the default values is a slice of NULL.
	// Currently, only `aggregation push down` phase will set this.
	DefaultValues []types.Datum

	// FullSchema contains all the columns that the Join can output. It's ordered as [outer schema..., inner schema...].
	// This is useful for natural joins and "using" joins. In these cases, the join key columns from the
	// inner side (or the right side when it's an inner join) will not be in the schema of Join.
	// But upper operators should be able to find those "redundant" columns, and the user also can specifically select
	// those columns, so we put the "redundant" columns here to make them be able to be found.
	//
	// For example:
	// create table t1(a int, b int); create table t2(a int, b int);
	// select * from t1 join t2 using (b);
	// schema of the Join will be [t1.b, t1.a, t2.a]; FullSchema will be [t1.a, t1.b, t2.a, t2.b].
	//
	// We record all columns and keep them ordered is for correctly handling SQLs like
	// select t1.*, t2.* from t1 join t2 using (b);
	// (*PlanBuilder).unfoldWildStar() handles the schema for such case.
	FullSchema *expression.Schema
	FullNames  types.NameSlice

	// EqualCondOutCnt indicates the estimated count of joined rows after evaluating `EqualConditions`.
	EqualCondOutCnt float64

	// allJoinLeaf is used to identify the table where the column is located during constant propagation.
	allJoinLeaf []*expression.Schema
}

// Init initializes LogicalJoin.
func (p LogicalJoin) Init(ctx base.PlanContext, offset int) *LogicalJoin {
	p.BaseLogicalPlan = NewBaseLogicalPlan(ctx, plancodec.TypeJoin, &p, offset)
	return &p
}

// *************************** start implementation of Plan interface ***************************

// ExplainInfo implements Plan interface.
func (p *LogicalJoin) ExplainInfo() string {
	evalCtx := p.SCtx().GetExprCtx().GetEvalCtx()
	buffer := bytes.NewBufferString(p.JoinType.String())
	if len(p.EqualConditions) > 0 {
		fmt.Fprintf(buffer, ", equal:%v", p.EqualConditions)
	}
	if len(p.LeftConditions) > 0 {
		fmt.Fprintf(buffer, ", left cond:%s",
			expression.SortedExplainExpressionList(evalCtx, p.LeftConditions))
	}
	if len(p.RightConditions) > 0 {
		fmt.Fprintf(buffer, ", right cond:%s",
			expression.SortedExplainExpressionList(evalCtx, p.RightConditions))
	}
	if len(p.OtherConditions) > 0 {
		fmt.Fprintf(buffer, ", other cond:%s",
			expression.SortedExplainExpressionList(evalCtx, p.OtherConditions))
	}
	return buffer.String()
}

// ReplaceExprColumns implements base.LogicalPlan interface.
func (p *LogicalJoin) ReplaceExprColumns(replace map[string]*expression.Column) {
	for _, equalExpr := range p.EqualConditions {
		ruleutil.ResolveExprAndReplace(equalExpr, replace)
	}
	for _, leftExpr := range p.LeftConditions {
		ruleutil.ResolveExprAndReplace(leftExpr, replace)
	}
	for _, rightExpr := range p.RightConditions {
		ruleutil.ResolveExprAndReplace(rightExpr, replace)
	}
	for _, otherExpr := range p.OtherConditions {
		ruleutil.ResolveExprAndReplace(otherExpr, replace)
	}
}

// *************************** end implementation of Plan interface ***************************

// *************************** start implementation of logicalPlan interface ***************************

// HashCode inherits the BaseLogicalPlan.LogicalPlan.<0th> implementation.

// PredicatePushDown implements the base.LogicalPlan.<1st> interface.
func (p *LogicalJoin) PredicatePushDown(predicates []expression.Expression, opt *optimizetrace.LogicalOptimizeOp) (ret []expression.Expression, retPlan base.LogicalPlan, err error) {
	var equalCond []*expression.ScalarFunction
	var leftPushCond, rightPushCond, otherCond, leftCond, rightCond []expression.Expression
	p.allJoinLeaf = getAllJoinLeaf(p)
	switch p.JoinType {
	case base.LeftOuterJoin, base.LeftOuterSemiJoin, base.AntiLeftOuterSemiJoin:
		predicates = p.outerJoinPropConst(predicates, p.isVaildConstantPropagationExpressionForLeftOuterJoinAndAntiSemiJoin)
		predicates = ruleutil.ApplyPredicateSimplificationForJoin(p.SCtx(), predicates,
			p.Children()[0].Schema(), p.Children()[1].Schema(), false, nil)
		dual := Conds2TableDual(p, predicates)
		if dual != nil {
			AppendTableDualTraceStep(p, dual, predicates, opt)
			return ret, dual, nil
		}
		// Handle where conditions
		predicates = expression.ExtractFiltersFromDNFs(p.SCtx().GetExprCtx(), predicates)
		// Only derive left where condition, because right where condition cannot be pushed down
		equalCond, leftPushCond, rightPushCond, otherCond = p.extractOnCondition(predicates, true, false)
		leftCond = leftPushCond
		// Handle join conditions, only derive right join condition, because left join condition cannot be pushed down
		_, derivedRightJoinCond := DeriveOtherConditions(
			p, p.Children()[0].Schema(), p.Children()[1].Schema(), false, true)
		rightCond = append(p.RightConditions, derivedRightJoinCond...)
		p.RightConditions = nil
		ret = append(expression.ScalarFuncs2Exprs(equalCond), otherCond...)
		ret = append(ret, rightPushCond...)
	case base.RightOuterJoin:
		predicates = ruleutil.ApplyPredicateSimplificationForJoin(p.SCtx(), predicates,
			p.Children()[0].Schema(), p.Children()[1].Schema(), true, nil)
		predicates = p.outerJoinPropConst(predicates, p.isVaildConstantPropagationExpressionForRightOuterJoin)
		dual := Conds2TableDual(p, predicates)
		if dual != nil {
			AppendTableDualTraceStep(p, dual, predicates, opt)
			return ret, dual, nil
		}
		// Handle where conditions
		predicates = expression.ExtractFiltersFromDNFs(p.SCtx().GetExprCtx(), predicates)
		// Only derive right where condition, because left where condition cannot be pushed down
		equalCond, leftPushCond, rightPushCond, otherCond = p.extractOnCondition(predicates, false, true)
		rightCond = rightPushCond
		// Handle join conditions, only derive left join condition, because right join condition cannot be pushed down
		derivedLeftJoinCond, _ := DeriveOtherConditions(
			p, p.Children()[0].Schema(), p.Children()[1].Schema(), true, false)
		leftCond = append(p.LeftConditions, derivedLeftJoinCond...)
		p.LeftConditions = nil
		ret = append(expression.ScalarFuncs2Exprs(equalCond), otherCond...)
		ret = append(ret, leftPushCond...)
	case base.SemiJoin, base.InnerJoin:
		tempCond := make([]expression.Expression, 0, len(p.LeftConditions)+len(p.RightConditions)+len(p.EqualConditions)+len(p.OtherConditions)+len(predicates))
		tempCond = append(tempCond, p.LeftConditions...)
		tempCond = append(tempCond, p.RightConditions...)
		tempCond = append(tempCond, expression.ScalarFuncs2Exprs(p.EqualConditions)...)
		tempCond = append(tempCond, p.OtherConditions...)
		tempCond = append(tempCond, predicates...)
		tempCond = expression.ExtractFiltersFromDNFs(p.SCtx().GetExprCtx(), tempCond)
		tempCond = ruleutil.ApplyPredicateSimplificationForJoin(p.SCtx(), tempCond,
			p.Children()[0].Schema(), p.Children()[1].Schema(),
			true, p.isVaildConstantPropagationExpressionWithInnerJoinOrSemiJoin)
		// Return table dual when filter is constant false or null.
		dual := Conds2TableDual(p, tempCond)
		if dual != nil {
			AppendTableDualTraceStep(p, dual, tempCond, opt)
			return ret, dual, nil
		}
		equalCond, leftPushCond, rightPushCond, otherCond = p.extractOnCondition(tempCond, true, true)
		p.LeftConditions = nil
		p.RightConditions = nil
		p.EqualConditions = equalCond
		p.OtherConditions = otherCond
		leftCond = leftPushCond
		rightCond = rightPushCond
	case base.AntiSemiJoin:
		predicates = p.outerJoinPropConst(predicates, p.isVaildConstantPropagationExpressionForLeftOuterJoinAndAntiSemiJoin)
		predicates = ruleutil.ApplyPredicateSimplificationForJoin(p.SCtx(), predicates,
			p.Children()[0].Schema(), p.Children()[1].Schema(), true,
			p.isVaildConstantPropagationExpressionWithInnerJoinOrSemiJoin)
		// Return table dual when filter is constant false or null.
		dual := Conds2TableDual(p, predicates)
		if dual != nil {
			AppendTableDualTraceStep(p, dual, predicates, opt)
			return ret, dual, nil
		}
		// `predicates` should only contain left conditions or constant filters.
		_, leftPushCond, rightPushCond, _ = p.extractOnCondition(predicates, true, true)
		// Do not derive `is not null` for anti join, since it may cause wrong results.
		// For example:
		// `select * from t t1 where t1.a not in (select b from t t2)` does not imply `t2.b is not null`,
		// `select * from t t1 where t1.a not in (select a from t t2 where t1.b = t2.b` does not imply `t1.b is not null`,
		// `select * from t t1 where not exists (select * from t t2 where t2.a = t1.a)` does not imply `t1.a is not null`,
		leftCond = leftPushCond
		rightCond = append(p.RightConditions, rightPushCond...)
		p.RightConditions = nil
	}
	leftCond = expression.RemoveDupExprs(leftCond)
	rightCond = expression.RemoveDupExprs(rightCond)
	evalCtx := p.SCtx().GetExprCtx().GetEvalCtx()
	children := p.Children()
	rightChild := children[1]
	leftChild := children[0]
	rightCond = constraint.DeleteTrueExprsBySchema(evalCtx, rightChild.Schema(), rightCond)
	leftCond = constraint.DeleteTrueExprsBySchema(evalCtx, leftChild.Schema(), leftCond)
	leftRet, lCh, err := leftChild.PredicatePushDown(leftCond, opt)
	if err != nil {
		return nil, nil, err
	}
	rightRet, rCh, err := rightChild.PredicatePushDown(rightCond, opt)
	if err != nil {
		return nil, nil, err
	}
	AddSelection(p, lCh, leftRet, 0, opt)
	AddSelection(p, rCh, rightRet, 1, opt)
	p.updateEQCond()
	ruleutil.BuildKeyInfoPortal(p)
	return ret, p.Self(), nil
}

// PruneColumns implements the base.LogicalPlan.<2nd> interface.
func (p *LogicalJoin) PruneColumns(parentUsedCols []*expression.Column, opt *optimizetrace.LogicalOptimizeOp) (base.LogicalPlan, error) {
	leftCols, rightCols := p.ExtractUsedCols(parentUsedCols)

	var err error
	p.Children()[0], err = p.Children()[0].PruneColumns(leftCols, opt)
	if err != nil {
		return nil, err
	}

	p.Children()[1], err = p.Children()[1].PruneColumns(rightCols, opt)
	if err != nil {
		return nil, err
	}

	p.MergeSchema()
	if p.JoinType == base.LeftOuterSemiJoin || p.JoinType == base.AntiLeftOuterSemiJoin {
		joinCol := p.Schema().Columns[len(p.Schema().Columns)-1]
		parentUsedCols = append(parentUsedCols, joinCol)
	}
	p.InlineProjection(parentUsedCols, opt)
	return p, nil
}

// FindBestTask inherits the BaseLogicalPlan.LogicalPlan.<3rd> implementation.

// BuildKeyInfo implements the base.LogicalPlan.<4th> interface.
func (p *LogicalJoin) BuildKeyInfo(selfSchema *expression.Schema, childSchema []*expression.Schema) {
	p.LogicalSchemaProducer.BuildKeyInfo(selfSchema, childSchema)
	switch p.JoinType {
	case base.SemiJoin, base.LeftOuterSemiJoin, base.AntiSemiJoin, base.AntiLeftOuterSemiJoin:
		selfSchema.PKOrUK = childSchema[0].Clone().PKOrUK
	case base.InnerJoin, base.LeftOuterJoin, base.RightOuterJoin:
		// If there is no equal conditions, then cartesian product can't be prevented and unique key information will destroy.
		if len(p.EqualConditions) == 0 {
			return
		}
		// Extract all left and right columns from equal conditions
		leftCols := make([]*expression.Column, 0, len(p.EqualConditions))
		rightCols := make([]*expression.Column, 0, len(p.EqualConditions))
		for _, expr := range p.EqualConditions {
			leftCols = append(leftCols, expr.GetArgs()[0].(*expression.Column))
			rightCols = append(rightCols, expr.GetArgs()[1].(*expression.Column))
		}
		checkColumnsMatchPKOrUK := func(cols []*expression.Column, pkOrUK []expression.KeyInfo) bool {
			if len(pkOrUK) == 0 {
				return false
			}
			colSet := intset.NewFastIntSet()
			for _, col := range cols {
				colSet.Insert(int(col.UniqueID))
			}
			// Check if any key is a subset of the join key columns
			// A match is considered valid if join key columns contain all columns of any PKOrUK
			for _, key := range pkOrUK {
				allMatch := true
				for _, k := range key {
					if !colSet.Has(int(k.UniqueID)) {
						allMatch = false
						break
					}
				}
				if allMatch {
					return true
				}
			}
			return false
		}
		lOk := checkColumnsMatchPKOrUK(leftCols, childSchema[0].PKOrUK)
		rOk := checkColumnsMatchPKOrUK(rightCols, childSchema[1].PKOrUK)

		// When both sides match different unique keys (e.g., left side matches unique key setA, right side matches unique key setB),
		// we can derive additional functional dependencies through join conditions:
		// 1. Original FDs: setA -> left row, setB -> right row
		// 2. Join condition: setA from left = setA from right
		// 3. By augmentation rule (X->Y implies XZ->YZ): setA from right + setB -> left row + setB
		// 4. By transitivity rule (X->Y and Y->Z implies X->Z): setA from right + setB -> left row + right row
		// This allows us to preserve unique key information from both sides when join keys provide stronger uniqueness guarantees.
		// If it's an outer join, NULL value will fill some position, which will destroy the unique key information.
		if lOk && p.JoinType != base.LeftOuterJoin {
			selfSchema.PKOrUK = append(selfSchema.PKOrUK, childSchema[1].PKOrUK...)
		}
		if rOk && p.JoinType != base.RightOuterJoin {
			selfSchema.PKOrUK = append(selfSchema.PKOrUK, childSchema[0].PKOrUK...)
		}
	}
}

// PushDownTopN implements the base.LogicalPlan.<5th> interface.
func (p *LogicalJoin) PushDownTopN(topNLogicalPlan base.LogicalPlan, opt *optimizetrace.LogicalOptimizeOp) base.LogicalPlan {
	var topN *LogicalTopN
	if topNLogicalPlan != nil {
		topN = topNLogicalPlan.(*LogicalTopN)
	}
	topnEliminated := false
	switch p.JoinType {
	case base.LeftOuterJoin, base.LeftOuterSemiJoin, base.AntiLeftOuterSemiJoin:
		p.Children()[0], topnEliminated = p.pushDownTopNToChild(topN, 0, opt)
		p.Children()[1] = p.Children()[1].PushDownTopN(nil, opt)
	case base.RightOuterJoin:
		p.Children()[1], topnEliminated = p.pushDownTopNToChild(topN, 1, opt)
		p.Children()[0] = p.Children()[0].PushDownTopN(nil, opt)
	default:
		return p.BaseLogicalPlan.PushDownTopN(topN, opt)
	}

	// The LogicalJoin may be also a LogicalApply. So we must use self to set parents.
	if topN != nil {
		if topnEliminated {
			// Add a sort if the topN has order by items.
			if len(topN.ByItems) > 0 {
				sort := LogicalSort{ByItems: topN.ByItems}.Init(p.SCtx(), p.QueryBlockOffset())
				sort.SetChildren(p.Self())
				return sort
			}
			// If the topN has no order by items, simply return the join itself.
			return p.Self()
		}
		return topN.AttachChild(p.Self(), opt)
	}
	return p.Self()
}

// DeriveTopN inherits the BaseLogicalPlan.LogicalPlan.<6th> implementation.

// PredicateSimplification inherits the BaseLogicalPlan.LogicalPlan.<7th> implementation.

// ConstantPropagation implements the base.LogicalPlan.<8th> interface.
// about the logic of constant propagation in From List.
// Query: select * from t, (select a, b from s where s.a>1) tmp where tmp.a=t.a
// Origin logical plan:
/*
            +----------------+
            |  LogicalJoin   |
            +-------^--------+
                    |
      +-------------+--------------+
      |                            |
+-----+------+              +------+------+
| Projection |              | TableScan   |
+-----^------+              +-------------+
      |
      |
+-----+------+
| Selection  |
|   s.a>1    |
+------------+
*/
//  1. 'PullUpConstantPredicates': Call this function until find selection and pull up the constant predicate layer by layer
//     LogicalSelection: find the s.a>1
//     LogicalProjection: get the s.a>1 and pull up it, changed to tmp.a>1
//  2. 'addCandidateSelection': Add selection above of LogicalJoin,
//     put all predicates pulled up from the lower layer into the current new selection.
//     LogicalSelection: tmp.a >1
//
// Optimized plan:
/*
            +----------------+
            |  Selection     |
            |    tmp.a>1     |
            +-------^--------+
                    |
            +-------+--------+
            |  LogicalJoin   |
            +-------^--------+
                    |
      +-------------+--------------+
      |                            |
+-----+------+              +------+------+
| Projection |              | TableScan   |
+-----^------+              +-------------+
      |
      |
+-----+------+
| Selection  |
|   s.a>1    |
+------------+
*/
// Return nil if the root of plan has not been changed
// Return new root if the root of plan is changed to selection
func (p *LogicalJoin) ConstantPropagation(parentPlan base.LogicalPlan, currentChildIdx int, opt *optimizetrace.LogicalOptimizeOp) (newRoot base.LogicalPlan) {
	// step1: get constant predicate from left or right according to the JoinType
	var getConstantPredicateFromLeft bool
	var getConstantPredicateFromRight bool
	switch p.JoinType {
	case base.LeftOuterJoin:
		getConstantPredicateFromLeft = true
	case base.RightOuterJoin:
		getConstantPredicateFromRight = true
	case base.InnerJoin:
		getConstantPredicateFromLeft = true
		getConstantPredicateFromRight = true
	default:
		return
	}
	var candidateConstantPredicates []expression.Expression
	if getConstantPredicateFromLeft {
		candidateConstantPredicates = p.Children()[0].PullUpConstantPredicates()
	}
	if getConstantPredicateFromRight {
		candidateConstantPredicates = append(candidateConstantPredicates, p.Children()[1].PullUpConstantPredicates()...)
	}
	if len(candidateConstantPredicates) == 0 {
		return
	}

	// step2: add selection above of LogicalJoin
	return addCandidateSelection(p, currentChildIdx, parentPlan, candidateConstantPredicates, opt)
}

// PullUpConstantPredicates inherits the BaseLogicalPlan.LogicalPlan.<9th> implementation.

// RecursiveDeriveStats inherits the BaseLogicalPlan.LogicalPlan.<10th> implementation.

// DeriveStats implements the base.LogicalPlan.<11th> interface.
// If the type of join is SemiJoin, the selectivity of it will be same as selection's.
// If the type of join is LeftOuterSemiJoin, it will not add or remove any row. The last column is a boolean value, whose NDV should be two.
// If the type of join is inner/outer join, the output of join(s, t) should be N(s) * N(t) / (V(s.key) * V(t.key)) * Min(s.key, t.key).
// N(s) stands for the number of rows in relation s. V(s.key) means the NDV of join key in s.
// This is a quite simple strategy: We assume every bucket of relation which will participate join has the same number of rows, and apply cross join for
// every matched bucket.
func (p *LogicalJoin) DeriveStats(childStats []*property.StatsInfo, selfSchema *expression.Schema, childSchema []*expression.Schema, reloads []bool) (*property.StatsInfo, bool, error) {
	var reload bool
	for _, one := range reloads {
		reload = reload || one
	}
	if !reload && p.StatsInfo() != nil {
		// Reload GroupNDVs since colGroups may have changed.
		p.StatsInfo().GroupNDVs = p.getGroupNDVs(childStats)
		return p.StatsInfo(), false, nil
	}
	leftProfile, rightProfile := childStats[0], childStats[1]
	leftJoinKeys, rightJoinKeys, _, _ := p.GetJoinKeys()
	p.EqualCondOutCnt = cardinality.EstimateFullJoinRowCount(p.SCtx(),
		0 == len(p.EqualConditions),
		leftProfile, rightProfile,
		leftJoinKeys, rightJoinKeys,
		childSchema[0], childSchema[1],
		nil, nil)
	if p.JoinType == base.SemiJoin || p.JoinType == base.AntiSemiJoin {
		p.SetStats(&property.StatsInfo{
			RowCount: leftProfile.RowCount * cost.SelectionFactor,
			ColNDVs:  make(map[int64]float64, len(leftProfile.ColNDVs)),
		})
		for id, c := range leftProfile.ColNDVs {
			p.StatsInfo().ColNDVs[id] = c * cost.SelectionFactor
		}
		return p.StatsInfo(), true, nil
	}
	if p.JoinType == base.LeftOuterSemiJoin || p.JoinType == base.AntiLeftOuterSemiJoin {
		p.SetStats(&property.StatsInfo{
			RowCount: leftProfile.RowCount,
			ColNDVs:  make(map[int64]float64, selfSchema.Len()),
		})
		maps.Copy(p.StatsInfo().ColNDVs, leftProfile.ColNDVs)
		p.StatsInfo().ColNDVs[selfSchema.Columns[selfSchema.Len()-1].UniqueID] = 2.0
		p.StatsInfo().GroupNDVs = p.getGroupNDVs(childStats)
		return p.StatsInfo(), true, nil
	}
	count := p.EqualCondOutCnt
	if p.JoinType == base.LeftOuterJoin {
		count = math.Max(count, leftProfile.RowCount)
	} else if p.JoinType == base.RightOuterJoin {
		count = math.Max(count, rightProfile.RowCount)
	}
	colNDVs := make(map[int64]float64, selfSchema.Len())
	for id, c := range leftProfile.ColNDVs {
		colNDVs[id] = math.Min(c, count)
	}
	for id, c := range rightProfile.ColNDVs {
		colNDVs[id] = math.Min(c, count)
	}
	p.SetStats(&property.StatsInfo{
		RowCount: count,
		ColNDVs:  colNDVs,
	})
	p.StatsInfo().GroupNDVs = p.getGroupNDVs(childStats)
	return p.StatsInfo(), true, nil
}

// ExtractColGroups implements the base.LogicalPlan.<12th> interface.
func (p *LogicalJoin) ExtractColGroups(colGroups [][]*expression.Column) [][]*expression.Column {
	leftJoinKeys, rightJoinKeys, _, _ := p.GetJoinKeys()
	extracted := make([][]*expression.Column, 0, 2+len(colGroups))
	if len(leftJoinKeys) > 1 && (p.JoinType == base.InnerJoin || p.JoinType == base.LeftOuterJoin || p.JoinType == base.RightOuterJoin) {
		extracted = append(extracted, expression.SortColumns(leftJoinKeys), expression.SortColumns(rightJoinKeys))
	}
	var outerSchema *expression.Schema
	if p.JoinType == base.LeftOuterJoin || p.JoinType == base.LeftOuterSemiJoin || p.JoinType == base.AntiLeftOuterSemiJoin {
		outerSchema = p.Children()[0].Schema()
	} else if p.JoinType == base.RightOuterJoin {
		outerSchema = p.Children()[1].Schema()
	}
	if len(colGroups) == 0 || outerSchema == nil {
		return extracted
	}
	_, offsets := outerSchema.ExtractColGroups(colGroups)
	if len(offsets) == 0 {
		return extracted
	}
	for _, offset := range offsets {
		extracted = append(extracted, colGroups[offset])
	}
	return extracted
}

// PreparePossibleProperties implements base.LogicalPlan.<13th> interface.
func (p *LogicalJoin) PreparePossibleProperties(_ *expression.Schema, childrenProperties ...[][]*expression.Column) [][]*expression.Column {
	leftProperties := childrenProperties[0]
	rightProperties := childrenProperties[1]
	// TODO: We should consider properties propagation.
	p.LeftProperties = leftProperties
	p.RightProperties = rightProperties
	if p.JoinType == base.LeftOuterJoin || p.JoinType == base.LeftOuterSemiJoin {
		rightProperties = nil
	} else if p.JoinType == base.RightOuterJoin {
		leftProperties = nil
	}
	resultProperties := make([][]*expression.Column, len(leftProperties)+len(rightProperties))
	for i, cols := range leftProperties {
		resultProperties[i] = make([]*expression.Column, len(cols))
		copy(resultProperties[i], cols)
	}
	leftLen := len(leftProperties)
	for i, cols := range rightProperties {
		resultProperties[leftLen+i] = make([]*expression.Column, len(cols))
		copy(resultProperties[leftLen+i], cols)
	}
	return resultProperties
}

// ExhaustPhysicalPlans implements the base.LogicalPlan.<14th> interface.
// it can generates hash join, index join and sort merge join.
// Firstly we check the hint, if hint is figured by user, we force to choose the corresponding physical plan.
// If the hint is not matched, it will get other candidates.
// If the hint is not figured, we will pick all candidates.
func (p *LogicalJoin) ExhaustPhysicalPlans(prop *property.PhysicalProperty) ([]base.PhysicalPlan, bool, error) {
	return utilfuncp.ExhaustPhysicalPlans4LogicalJoin(p, prop)
}

// ExtractCorrelatedCols implements the base.LogicalPlan.<15th> interface.
func (p *LogicalJoin) ExtractCorrelatedCols() []*expression.CorrelatedColumn {
	corCols := make([]*expression.CorrelatedColumn, 0, len(p.EqualConditions)+len(p.LeftConditions)+len(p.RightConditions)+len(p.OtherConditions))
	for _, fun := range p.EqualConditions {
		corCols = append(corCols, expression.ExtractCorColumns(fun)...)
	}
	for _, fun := range p.LeftConditions {
		corCols = append(corCols, expression.ExtractCorColumns(fun)...)
	}
	for _, fun := range p.RightConditions {
		corCols = append(corCols, expression.ExtractCorColumns(fun)...)
	}
	for _, fun := range p.OtherConditions {
		corCols = append(corCols, expression.ExtractCorColumns(fun)...)
	}
	return corCols
}

// MaxOneRow inherits the BaseLogicalPlan.LogicalPlan.<16th> implementation.

// Children inherits the BaseLogicalPlan.LogicalPlan.<17th> implementation.

// SetChildren inherits the BaseLogicalPlan.LogicalPlan.<18th> implementation.

// SetChild inherits the BaseLogicalPlan.LogicalPlan.<19th> implementation.

// RollBackTaskMap inherits the BaseLogicalPlan.LogicalPlan.<20th> implementation.

// CanPushToCop inherits the BaseLogicalPlan.LogicalPlan.<21st> implementation.

// ExtractFD implements the base.LogicalPlan.<22th> interface.
func (p *LogicalJoin) ExtractFD() *funcdep.FDSet {
	switch p.JoinType {
	case base.InnerJoin:
		return p.ExtractFDForInnerJoin(nil)
	case base.LeftOuterJoin, base.RightOuterJoin:
		return p.ExtractFDForOuterJoin(nil)
	case base.SemiJoin:
		return p.ExtractFDForSemiJoin(nil)
	default:
		return &funcdep.FDSet{HashCodeToUniqueID: make(map[string]int)}
	}
}

// GetBaseLogicalPlan inherits the BaseLogicalPlan.LogicalPlan.<23th> implementation.

// ConvertOuterToInnerJoin implements base.LogicalPlan.<24th> interface.
func (p *LogicalJoin) ConvertOuterToInnerJoin(predicates []expression.Expression) base.LogicalPlan {
	innerTable := p.Children()[0]
	outerTable := p.Children()[1]
	switchChild := false

	if p.JoinType == base.LeftOuterJoin {
		innerTable, outerTable = outerTable, innerTable
		switchChild = true
	}

	// First, simplify this join
	if p.JoinType == base.LeftOuterJoin || p.JoinType == base.RightOuterJoin {
		canBeSimplified := false
		for _, expr := range predicates {
			isOk := util.IsNullRejected(p.SCtx(), innerTable.Schema(), expr, true)
			if isOk {
				canBeSimplified = true
				break
			}
		}
		if canBeSimplified {
			p.JoinType = base.InnerJoin
		}
	}

	// Next simplify join children

	combinedCond := mergeOnClausePredicates(p, predicates)
<<<<<<< HEAD
	switch p.JoinType {
	case LeftOuterJoin, RightOuterJoin:
		innerTable = innerTable.ConvertOuterToInnerJoin(combinedCond)
		outerTable = outerTable.ConvertOuterToInnerJoin(predicates)
	case InnerJoin, SemiJoin:
		innerTable = innerTable.ConvertOuterToInnerJoin(combinedCond)
		outerTable = outerTable.ConvertOuterToInnerJoin(combinedCond)
	case AntiSemiJoin:
		safeChildCond := mergeOnClausePredicatesWithoutOther(p, predicates)
=======
	if p.JoinType == base.LeftOuterJoin || p.JoinType == base.RightOuterJoin {
		innerTable = innerTable.ConvertOuterToInnerJoin(combinedCond)
		outerTable = outerTable.ConvertOuterToInnerJoin(predicates)
	} else if p.JoinType == base.InnerJoin || p.JoinType == base.SemiJoin {
		innerTable = innerTable.ConvertOuterToInnerJoin(combinedCond)
		outerTable = outerTable.ConvertOuterToInnerJoin(combinedCond)
	} else if p.JoinType == base.AntiSemiJoin {
>>>>>>> 102bb522
		innerTable = innerTable.ConvertOuterToInnerJoin(predicates)
		outerTable = outerTable.ConvertOuterToInnerJoin(safeChildCond)
	default:
		innerTable = innerTable.ConvertOuterToInnerJoin(predicates)
		outerTable = outerTable.ConvertOuterToInnerJoin(predicates)
	}

	if switchChild {
		p.SetChild(0, outerTable)
		p.SetChild(1, innerTable)
	} else {
		p.SetChild(0, innerTable)
		p.SetChild(1, outerTable)
	}

	return p
}

// *************************** end implementation of logicalPlan interface ***************************

// IsNAAJ checks if the join is a non-adjacent-join.
func (p *LogicalJoin) IsNAAJ() bool {
	return len(p.NAEQConditions) > 0
}

// Shallow copies a LogicalJoin struct.
func (p *LogicalJoin) Shallow() *LogicalJoin {
	join := *p
	return join.Init(p.SCtx(), p.QueryBlockOffset())
}

// ExtractFDForSemiJoin extracts FD for semi join.
func (p *LogicalJoin) ExtractFDForSemiJoin(equivFromApply [][]intset.FastIntSet) *funcdep.FDSet {
	// 1: since semi join will keep the part or all rows of the outer table, it's outer FD can be saved.
	// 2: the un-projected column will be left for the upper layer projection or already be pruned from bottom up.
	outerFD, _ := p.Children()[0].ExtractFD(), p.Children()[1].ExtractFD()
	fds := outerFD

	eqCondSlice := expression.ScalarFuncs2Exprs(p.EqualConditions)
	allConds := append(eqCondSlice, p.OtherConditions...)
	notNullColsFromFilters := util.ExtractNotNullFromConds(allConds, p)

	constUniqueIDs := util.ExtractConstantCols(p.LeftConditions, p.SCtx(), fds)

	for _, equiv := range equivFromApply {
		fds.AddEquivalence(equiv[0], equiv[1])
	}

	fds.MakeNotNull(notNullColsFromFilters)
	fds.AddConstants(constUniqueIDs)
	p.SetFDs(fds)
	return fds
}

// ExtractFDForInnerJoin extracts FD for inner join.
func (p *LogicalJoin) ExtractFDForInnerJoin(equivFromApply [][]intset.FastIntSet) *funcdep.FDSet {
	child := p.Children()
	rightFD := child[1].ExtractFD()
	leftFD := child[0].ExtractFD()
	fds := leftFD
	fds.MakeCartesianProduct(rightFD)

	eqCondSlice := expression.ScalarFuncs2Exprs(p.EqualConditions)
	// some join eq conditions are stored in the OtherConditions.
	allConds := append(eqCondSlice, p.OtherConditions...)
	notNullColsFromFilters := util.ExtractNotNullFromConds(allConds, p)

	constUniqueIDs := util.ExtractConstantCols(allConds, p.SCtx(), fds)

	equivUniqueIDs := util.ExtractEquivalenceCols(allConds, p.SCtx(), fds)

	fds.MakeNotNull(notNullColsFromFilters)
	fds.AddConstants(constUniqueIDs)
	for _, equiv := range equivUniqueIDs {
		fds.AddEquivalence(equiv[0], equiv[1])
	}
	for _, equiv := range equivFromApply {
		fds.AddEquivalence(equiv[0], equiv[1])
	}
	// merge the not-null-cols/registered-map from both side together.
	fds.NotNullCols.UnionWith(rightFD.NotNullCols)
	if fds.HashCodeToUniqueID == nil {
		fds.HashCodeToUniqueID = rightFD.HashCodeToUniqueID
	} else {
		for k, v := range rightFD.HashCodeToUniqueID {
			// If there's same constant in the different subquery, we might go into this IF branch.
			if _, ok := fds.HashCodeToUniqueID[k]; ok {
				continue
			}
			fds.HashCodeToUniqueID[k] = v
		}
	}
	for i, ok := rightFD.GroupByCols.Next(0); ok; i, ok = rightFD.GroupByCols.Next(i + 1) {
		fds.GroupByCols.Insert(i)
	}
	fds.HasAggBuilt = fds.HasAggBuilt || rightFD.HasAggBuilt
	p.SetFDs(fds)
	return fds
}

// ExtractFDForOuterJoin extracts FD for outer join.
func (p *LogicalJoin) ExtractFDForOuterJoin(equivFromApply [][]intset.FastIntSet) *funcdep.FDSet {
	outerFD, innerFD := p.Children()[0].ExtractFD(), p.Children()[1].ExtractFD()
	innerCondition := p.RightConditions
	outerCondition := p.LeftConditions
	outerCols, innerCols := intset.NewFastIntSet(), intset.NewFastIntSet()
	for _, col := range p.Children()[0].Schema().Columns {
		outerCols.Insert(int(col.UniqueID))
	}
	for _, col := range p.Children()[1].Schema().Columns {
		innerCols.Insert(int(col.UniqueID))
	}
	if p.JoinType == base.RightOuterJoin {
		innerFD, outerFD = outerFD, innerFD
		innerCondition = p.LeftConditions
		outerCondition = p.RightConditions
		innerCols, outerCols = outerCols, innerCols
	}

	eqCondSlice := expression.ScalarFuncs2Exprs(p.EqualConditions)
	allConds := append(eqCondSlice, p.OtherConditions...)
	allConds = append(allConds, innerCondition...)
	allConds = append(allConds, outerCondition...)
	notNullColsFromFilters := util.ExtractNotNullFromConds(allConds, p)

	filterFD := &funcdep.FDSet{HashCodeToUniqueID: make(map[string]int)}

	constUniqueIDs := util.ExtractConstantCols(allConds, p.SCtx(), filterFD)

	equivUniqueIDs := util.ExtractEquivalenceCols(allConds, p.SCtx(), filterFD)

	filterFD.AddConstants(constUniqueIDs)
	equivOuterUniqueIDs := intset.NewFastIntSet()
	equivAcrossNum := 0
	// apply (left join)
	//   +--- child0 [t1.a]
	//   +--- project [correlated col{t1.a} --> col#9]
	// since project correlated col{t1.a} is equivalent to t1.a, we should maintain t1.a == col#9. since apply is
	// a left join, the probe side will append null value for the non-matched row, so we should maintain the equivalence
	// before the fds.MakeOuterJoin(). Even correlated col{t1.a} is not from outer side here, we could also maintain
	// the equivalence before the fds.MakeOuterJoin().
	equivUniqueIDs = append(equivUniqueIDs, equivFromApply...)
	for _, equiv := range equivUniqueIDs {
		filterFD.AddEquivalence(equiv[0], equiv[1])
		if equiv[0].SubsetOf(outerCols) && equiv[1].SubsetOf(innerCols) {
			equivOuterUniqueIDs.UnionWith(equiv[0])
			equivAcrossNum++
			continue
		}
		if equiv[0].SubsetOf(innerCols) && equiv[1].SubsetOf(outerCols) {
			equivOuterUniqueIDs.UnionWith(equiv[1])
			equivAcrossNum++
		}
	}
	filterFD.MakeNotNull(notNullColsFromFilters)

	// pre-perceive the filters for the convenience judgement of 3.3.1.
	var opt funcdep.ArgOpts
	if equivAcrossNum > 0 {
		// find the equivalence FD across left and right cols.
		outerConditionUniqueIDs := intset.NewFastIntSet()
		if len(outerCondition) != 0 {
			expression.ExtractColumnsSetFromExpressions(&outerConditionUniqueIDs, nil, outerCondition...)
		}
		if len(p.OtherConditions) != 0 {
			// other condition may contain right side cols, it doesn't affect the judgement of intersection of non-left-equiv cols.
			expression.ExtractColumnsSetFromExpressions(&outerConditionUniqueIDs, nil, p.OtherConditions...)
		}
		// judge whether left filters is on non-left-equiv cols.
		if outerConditionUniqueIDs.Intersects(outerCols.Difference(equivOuterUniqueIDs)) {
			opt.SkipFDRule331 = true
		}
	} else {
		// if there is none across equivalence condition, skip rule 3.3.1.
		opt.SkipFDRule331 = true
	}

	opt.OnlyInnerFilter = len(eqCondSlice) == 0 && len(outerCondition) == 0 && len(p.OtherConditions) == 0
	if opt.OnlyInnerFilter {
		// if one of the inner condition is constant false, the inner side are all null, left make constant all of that.
		for _, one := range innerCondition {
			if c, ok := one.(*expression.Constant); ok && c.DeferredExpr == nil && c.ParamMarker == nil {
				if isTrue, err := c.Value.ToBool(p.SCtx().GetSessionVars().StmtCtx.TypeCtx()); err == nil {
					if isTrue == 0 {
						// c is false
						opt.InnerIsFalse = true
					}
				}
			}
		}
	}

	fds := outerFD
	fds.MakeOuterJoin(innerFD, filterFD, outerCols, innerCols, &opt)
	p.SetFDs(fds)
	return fds
}

// GetJoinKeys extracts join keys(columns) from EqualConditions. It returns left join keys, right
// join keys and an `isNullEQ` array which means the `joinKey[i]` is a `NullEQ` function. The `hasNullEQ`
// means whether there is a `NullEQ` of a join key.
func (p *LogicalJoin) GetJoinKeys() (leftKeys, rightKeys []*expression.Column, isNullEQ []bool, hasNullEQ bool) {
	for _, expr := range p.EqualConditions {
		leftKeys = append(leftKeys, expr.GetArgs()[0].(*expression.Column))
		rightKeys = append(rightKeys, expr.GetArgs()[1].(*expression.Column))
		isNullEQ = append(isNullEQ, expr.FuncName.L == ast.NullEQ)
		hasNullEQ = hasNullEQ || expr.FuncName.L == ast.NullEQ
	}
	return
}

// GetNAJoinKeys extracts join keys(columns) from NAEqualCondition.
func (p *LogicalJoin) GetNAJoinKeys() (leftKeys, rightKeys []*expression.Column) {
	for _, expr := range p.NAEQConditions {
		leftKeys = append(leftKeys, expr.GetArgs()[0].(*expression.Column))
		rightKeys = append(rightKeys, expr.GetArgs()[1].(*expression.Column))
	}
	return
}

// GetPotentialPartitionKeys return potential partition keys for join, the potential partition keys are
// the join keys of EqualConditions
func (p *LogicalJoin) GetPotentialPartitionKeys() (leftKeys, rightKeys []*property.MPPPartitionColumn) {
	for _, expr := range p.EqualConditions {
		_, coll := expr.CharsetAndCollation()
		collateID := property.GetCollateIDByNameForPartition(coll)
		leftKeys = append(leftKeys, &property.MPPPartitionColumn{Col: expr.GetArgs()[0].(*expression.Column), CollateID: collateID})
		rightKeys = append(rightKeys, &property.MPPPartitionColumn{Col: expr.GetArgs()[1].(*expression.Column), CollateID: collateID})
	}
	return
}

// Decorrelate eliminate the correlated column with if the col is in schema.
func (p *LogicalJoin) Decorrelate(schema *expression.Schema) {
	for i, cond := range p.LeftConditions {
		p.LeftConditions[i] = cond.Decorrelate(schema)
	}
	for i, cond := range p.RightConditions {
		p.RightConditions[i] = cond.Decorrelate(schema)
	}
	for i, cond := range p.OtherConditions {
		p.OtherConditions[i] = cond.Decorrelate(schema)
	}
	for i, cond := range p.EqualConditions {
		p.EqualConditions[i] = cond.Decorrelate(schema).(*expression.ScalarFunction)
	}
}

// ColumnSubstituteAll is used in projection elimination in apply de-correlation.
// Substitutions for all conditions should be successful, otherwise, we should keep all conditions unchanged.
func (p *LogicalJoin) ColumnSubstituteAll(schema *expression.Schema, exprs []expression.Expression) (hasFail bool) {
	// make a copy of exprs for convenience of substitution (may change/partially change the expr tree)
	cpLeftConditions := make(expression.CNFExprs, len(p.LeftConditions))
	cpRightConditions := make(expression.CNFExprs, len(p.RightConditions))
	cpOtherConditions := make(expression.CNFExprs, len(p.OtherConditions))
	cpEqualConditions := make([]*expression.ScalarFunction, len(p.EqualConditions))
	copy(cpLeftConditions, p.LeftConditions)
	copy(cpRightConditions, p.RightConditions)
	copy(cpOtherConditions, p.OtherConditions)
	copy(cpEqualConditions, p.EqualConditions)

	exprCtx := p.SCtx().GetExprCtx()
	// try to substitute columns in these condition.
	for i, cond := range cpLeftConditions {
		if hasFail, cpLeftConditions[i] = expression.ColumnSubstituteAll(exprCtx, cond, schema, exprs); hasFail {
			return
		}
	}

	for i, cond := range cpRightConditions {
		if hasFail, cpRightConditions[i] = expression.ColumnSubstituteAll(exprCtx, cond, schema, exprs); hasFail {
			return
		}
	}

	for i, cond := range cpOtherConditions {
		if hasFail, cpOtherConditions[i] = expression.ColumnSubstituteAll(exprCtx, cond, schema, exprs); hasFail {
			return
		}
	}

	for i, cond := range cpEqualConditions {
		var tmp expression.Expression
		if hasFail, tmp = expression.ColumnSubstituteAll(exprCtx, cond, schema, exprs); hasFail {
			return
		}
		cpEqualConditions[i] = tmp.(*expression.ScalarFunction)
	}

	// if all substituted, change them atomically here.
	p.LeftConditions = cpLeftConditions
	p.RightConditions = cpRightConditions
	p.OtherConditions = cpOtherConditions
	p.EqualConditions = cpEqualConditions

	for i := len(p.EqualConditions) - 1; i >= 0; i-- {
		newCond := p.EqualConditions[i]

		// If the columns used in the new filter all come from the left child,
		// we can push this filter to it.
		if expression.ExprFromSchema(newCond, p.Children()[0].Schema()) {
			p.LeftConditions = append(p.LeftConditions, newCond)
			p.EqualConditions = slices.Delete(p.EqualConditions, i, i+1)
			continue
		}

		// If the columns used in the new filter all come from the right
		// child, we can push this filter to it.
		if expression.ExprFromSchema(newCond, p.Children()[1].Schema()) {
			p.RightConditions = append(p.RightConditions, newCond)
			p.EqualConditions = slices.Delete(p.EqualConditions, i, i+1)
			continue
		}

		_, lhsIsCol := newCond.GetArgs()[0].(*expression.Column)
		_, rhsIsCol := newCond.GetArgs()[1].(*expression.Column)

		// If the columns used in the new filter are not all expression.Column,
		// we can not use it as join's equal condition.
		if !(lhsIsCol && rhsIsCol) {
			p.OtherConditions = append(p.OtherConditions, newCond)
			p.EqualConditions = slices.Delete(p.EqualConditions, i, i+1)
			continue
		}

		p.EqualConditions[i] = newCond
	}
	return false
}

// AttachOnConds extracts on conditions for join and set the `EqualConditions`, `LeftConditions`, `RightConditions` and
// `OtherConditions` by the result of extract.
func (p *LogicalJoin) AttachOnConds(onConds []expression.Expression) {
	eq, left, right, other := p.extractOnCondition(onConds, false, false)
	p.AppendJoinConds(eq, left, right, other)
}

// AppendJoinConds appends new join conditions.
func (p *LogicalJoin) AppendJoinConds(eq []*expression.ScalarFunction, left, right, other []expression.Expression) {
	p.EqualConditions = append(eq, p.EqualConditions...)
	p.LeftConditions = append(left, p.LeftConditions...)
	p.RightConditions = append(right, p.RightConditions...)
	p.OtherConditions = append(other, p.OtherConditions...)
}

func (p *LogicalJoin) isAllUniqueIDInTheSameLeaf(cond expression.Expression) bool {
	colset := slices.Collect(
		maps.Keys(expression.ExtractColumnsMapFromExpressions(nil, cond)),
	)
	if len(colset) == 1 {
		return true
	}

	for _, schema := range p.allJoinLeaf {
		inTheSameSchema := true
		// if we find a column in the table, the other is not in the same table.
		// They are impossible in the same table. we can directly return.
		findedSchema := false
		for _, unique := range colset {
			if !slices.ContainsFunc(schema.Columns, func(c *expression.Column) bool {
				return c.UniqueID == unique
			}) {
				inTheSameSchema = false
				break
			}
			findedSchema = true
		}
		if inTheSameSchema {
			return true
		} else if findedSchema {
			return false
		}
	}
	return false
}

// getAllJoinLeaf is to get all datasource's schema
func getAllJoinLeaf(plan base.LogicalPlan) []*expression.Schema {
	switch p := plan.(type) {
	case *DataSource, *LogicalAggregation, *LogicalProjection:
		// Because sometimes we put the output of the aggregation into the schema,
		// we can consider it as a new table.
		return []*expression.Schema{p.Schema()}
	default:
		result := make([]*expression.Schema, 0, len(p.Children()))
		for _, child := range p.Children() {
			result = append(result, getAllJoinLeaf(child)...)
		}
		return result
	}
}

// ExtractJoinKeys extract join keys as a schema for child with childIdx.
func (p *LogicalJoin) ExtractJoinKeys(childIdx int) *expression.Schema {
	joinKeys := make([]*expression.Column, 0, len(p.EqualConditions))
	for _, eqCond := range p.EqualConditions {
		joinKeys = append(joinKeys, eqCond.GetArgs()[childIdx].(*expression.Column))
	}
	return expression.NewSchema(joinKeys...)
}

// ExtractUsedCols extracts all the needed columns.
func (p *LogicalJoin) ExtractUsedCols(parentUsedCols []*expression.Column) (leftCols []*expression.Column, rightCols []*expression.Column) {
	for _, eqCond := range p.EqualConditions {
		parentUsedCols = append(parentUsedCols, expression.ExtractColumns(eqCond)...)
	}
	for _, leftCond := range p.LeftConditions {
		parentUsedCols = append(parentUsedCols, expression.ExtractColumns(leftCond)...)
	}
	for _, rightCond := range p.RightConditions {
		parentUsedCols = append(parentUsedCols, expression.ExtractColumns(rightCond)...)
	}
	for _, otherCond := range p.OtherConditions {
		parentUsedCols = append(parentUsedCols, expression.ExtractColumns(otherCond)...)
	}
	for _, naeqCond := range p.NAEQConditions {
		parentUsedCols = append(parentUsedCols, expression.ExtractColumns(naeqCond)...)
	}
	lChild := p.Children()[0]
	rChild := p.Children()[1]
	lSchema := lChild.Schema()
	rSchema := rChild.Schema()
	var lFullSchema, rFullSchema *expression.Schema
	// parentused col = t2.a
	// leftChild schema = t1.a(t2.a) + and others
	// rightChild schema = t3 related + and others
	if join, ok := lChild.(*LogicalJoin); ok {
		lFullSchema = join.FullSchema
	}
	if join, ok := rChild.(*LogicalJoin); ok {
		rFullSchema = join.FullSchema
	}
	for _, col := range parentUsedCols {
		if (lSchema != nil && lSchema.Contains(col)) ||
			(lFullSchema != nil && lFullSchema.Contains(col)) {
			leftCols = append(leftCols, col)
		} else if (rSchema != nil && rSchema.Contains(col)) ||
			(rFullSchema != nil && rFullSchema.Contains(col)) {
			rightCols = append(rightCols, col)
		}
	}
	return leftCols, rightCols
}

// MergeSchema merge the schema of left and right child of join.
func (p *LogicalJoin) MergeSchema() {
	p.SetSchema(BuildLogicalJoinSchema(p.JoinType, p))
}

// pushDownTopNToChild will push a topN to one child of join. The idx stands for join child index. 0 is for left child.
// When it's outer join and there's unique key information. The TopN can be totally pushed down to the join.
// We just need reserve the ORDER informaion
func (p *LogicalJoin) pushDownTopNToChild(topN *LogicalTopN, idx int, opt *optimizetrace.LogicalOptimizeOp) (base.LogicalPlan, bool) {
	if topN == nil {
		return p.Children()[idx].PushDownTopN(nil, opt), false
	}

	for _, by := range topN.ByItems {
		cols := expression.ExtractColumns(by.Expr)
		for _, col := range cols {
			if !p.Children()[idx].Schema().Contains(col) {
				return p.Children()[idx].PushDownTopN(nil, opt), false
			}
		}
	}
	count, offset := topN.Count+topN.Offset, uint64(0)
	selfEliminated := false
	if p.JoinType == base.LeftOuterJoin {
		innerChild := p.Children()[1]
		innerJoinKey := make([]*expression.Column, 0, len(p.EqualConditions))
		isNullEQ := false
		for _, eqCond := range p.EqualConditions {
			innerJoinKey = append(innerJoinKey, eqCond.GetArgs()[1].(*expression.Column))
			if eqCond.FuncName.L == ast.NullEQ {
				isNullEQ = true
			}
		}
		// If it's unique key(unique with not null), we can push the offset down safely whatever the join key is normal eq or nulleq.
		// If the join key is nulleq, then we can only push the offset down when the inner side is unique key.
		// Only when the join key is normal eq, we can push the offset down when the inner side is unique(could be null).
		if innerChild.Schema().IsUnique(true, innerJoinKey...) ||
			(!isNullEQ && innerChild.Schema().IsUnique(false, innerJoinKey...)) {
			count, offset = topN.Count, topN.Offset
			selfEliminated = true
		}
	} else if p.JoinType == base.RightOuterJoin {
		innerChild := p.Children()[0]
		innerJoinKey := make([]*expression.Column, 0, len(p.EqualConditions))
		isNullEQ := false
		for _, eqCond := range p.EqualConditions {
			innerJoinKey = append(innerJoinKey, eqCond.GetArgs()[0].(*expression.Column))
			if eqCond.FuncName.L == ast.NullEQ {
				isNullEQ = true
			}
		}
		if innerChild.Schema().IsUnique(true, innerJoinKey...) ||
			(!isNullEQ && innerChild.Schema().IsUnique(false, innerJoinKey...)) {
			count, offset = topN.Count, topN.Offset
			selfEliminated = true
		}
	}

	newTopN := LogicalTopN{
		Count:            count,
		Offset:           offset,
		ByItems:          make([]*util.ByItems, len(topN.ByItems)),
		PreferLimitToCop: topN.PreferLimitToCop,
	}.Init(topN.SCtx(), topN.QueryBlockOffset())
	for i := range topN.ByItems {
		newTopN.ByItems[i] = topN.ByItems[i].Clone()
	}
	appendTopNPushDownJoinTraceStep(p, newTopN, idx, opt)
	return p.Children()[idx].PushDownTopN(newTopN, opt), selfEliminated
}

// Add a new selection between parent plan and current plan with candidate predicates
/*
+-------------+                                    +-------------+
| parentPlan  |                                    | parentPlan  |
+-----^-------+                                    +-----^-------+
      |           --addCandidateSelection--->            |
+-----+-------+                              +-----------+--------------+
| currentPlan |                              |        selection         |
+-------------+                              |   candidate predicate    |
                                             +-----------^--------------+
                                                         |
                                                         |
                                                    +----+--------+
                                                    | currentPlan |
                                                    +-------------+
*/
// If the currentPlan at the top of query plan, return new root plan (selection)
// Else return nil
func addCandidateSelection(currentPlan base.LogicalPlan, currentChildIdx int, parentPlan base.LogicalPlan,
	candidatePredicates []expression.Expression, opt *optimizetrace.LogicalOptimizeOp) (newRoot base.LogicalPlan) {
	// generate a new selection for candidatePredicates
	selection := LogicalSelection{Conditions: candidatePredicates}.Init(currentPlan.SCtx(), currentPlan.QueryBlockOffset())
	// add selection above of p
	if parentPlan == nil {
		newRoot = selection
	} else {
		parentPlan.SetChild(currentChildIdx, selection)
	}
	selection.SetChildren(currentPlan)
	AppendAddSelectionTraceStep(parentPlan, currentPlan, selection, opt)
	if parentPlan == nil {
		return newRoot
	}
	return nil
}

// logical join group ndv is just to output the corresponding child's groupNDV is asked previously and only outer side is cared.
func (p *LogicalJoin) getGroupNDVs(childStats []*property.StatsInfo) []property.GroupNDV {
	outerIdx := int(-1)
	if p.JoinType == base.LeftOuterJoin || p.JoinType == base.LeftOuterSemiJoin || p.JoinType == base.AntiLeftOuterSemiJoin {
		outerIdx = 0
	} else if p.JoinType == base.RightOuterJoin {
		outerIdx = 1
	}
	if outerIdx >= 0 {
		return childStats[outerIdx].GroupNDVs
	}
	return nil
}

// PreferAny checks whether the join type is in the joinFlags.
func (p *LogicalJoin) PreferAny(joinFlags ...uint) bool {
	for _, flag := range joinFlags {
		if p.PreferJoinType&flag > 0 {
			return true
		}
	}
	return false
}

// This function is only used with inner join and semi join.
func (p *LogicalJoin) isVaildConstantPropagationExpressionWithInnerJoinOrSemiJoin(expr expression.Expression) bool {
	return p.isVaildConstantPropagationExpression(expr, true, true, true, true)
}

// This function is only used in LeftOuterJoin, LeftOuterSemiJoin, AntiLeftOuterSemiJoin, AntiSemiJoin
func (p *LogicalJoin) isVaildConstantPropagationExpressionForLeftOuterJoinAndAntiSemiJoin(expr expression.Expression) bool {
	return p.isVaildConstantPropagationExpression(expr, false, false, false, true)
}

// This function is only used in RightOuterJoin
func (p *LogicalJoin) isVaildConstantPropagationExpressionForRightOuterJoin(expr expression.Expression) bool {
	return p.isVaildConstantPropagationExpression(expr, false, false, true, false)
}

// isVaildConstantPropagationExpression is to judge whether the expression is created by PropagationContant is vaild.
//
// Some expressions are not suitable for constant propagation. After constant propagation,
// these expressions will only become a projection, increasing the computational load without
// being able to filter data directly from the data source.
//
// `deriveLeft` and `driveRight` are used in conjunction with `extractOnCondition`.
//
// `canLeftPushDown` and `canRightPushDown` are used to mark that for some joins,
// the left or right condition will not be pushed down. For these conditions that cannot be pushed down,
// we can reject the new expressions from constant propagation.
func (p *LogicalJoin) isVaildConstantPropagationExpression(cond expression.Expression, deriveLeft, deriveRight, canLeftPushDown, canRightPushDown bool) bool {
	_, leftCond, rightCond, otherCond := p.extractOnCondition([]expression.Expression{cond}, deriveLeft, deriveRight)
	if len(otherCond) > 0 {
		// a new expression which is created by constant propagation, is a other condtion, we don't put it
		// into our final result.
		return false
	}
	intest.Assert(len(leftCond) == 0 || len(rightCond) == 0, "An expression cannot be both a left and a right condition at the same time.")
	// When the expression is a left/right condition, we want it to filter more of the underlying data.
	if len(leftCond) > 0 {
		// If this expression's columns is in the same table. We will push it down.
		if canLeftPushDown && p.isAllUniqueIDInTheSameLeaf(cond) {
			return true
		}
		return false
	}
	if len(rightCond) > 0 {
		// If this expression's columns is in the same table. We will push it down.
		if canRightPushDown && p.isAllUniqueIDInTheSameLeaf(cond) {
			return true
		}
		return false
	}
	return true
}

// ExtractOnCondition divide conditions in CNF of join node into 4 groups.
// These conditions can be where conditions, join conditions, or collection of both.
// If deriveLeft/deriveRight is set, we would try to derive more conditions for left/right plan.
func (p *LogicalJoin) ExtractOnCondition(
	conditions []expression.Expression,
	leftSchema *expression.Schema,
	rightSchema *expression.Schema,
	deriveLeft bool,
	deriveRight bool) (eqCond []*expression.ScalarFunction, leftCond []expression.Expression,
	rightCond []expression.Expression, otherCond []expression.Expression) {
	ctx := p.SCtx()
	for _, expr := range conditions {
		// For queries like `select a in (select a from s where s.b = t.b) from t`,
		// if subquery is empty caused by `s.b = t.b`, the result should always be
		// false even if t.a is null or s.a is null. To make this join "empty aware",
		// we should differentiate `t.a = s.a` from other column equal conditions, so
		// we put it into OtherConditions instead of EqualConditions of join.
		if expression.IsEQCondFromIn(expr) {
			otherCond = append(otherCond, expr)
			continue
		}
		binop, ok := expr.(*expression.ScalarFunction)
		if ok && len(binop.GetArgs()) == 2 {
			arg0, lOK := binop.GetArgs()[0].(*expression.Column)
			arg1, rOK := binop.GetArgs()[1].(*expression.Column)
			if lOK && rOK {
				leftCol := leftSchema.RetrieveColumn(arg0)
				rightCol := rightSchema.RetrieveColumn(arg1)
				if leftCol == nil || rightCol == nil {
					leftCol = leftSchema.RetrieveColumn(arg1)
					rightCol = rightSchema.RetrieveColumn(arg0)
					arg0, arg1 = arg1, arg0
				}
				if leftCol != nil && rightCol != nil {
					if deriveLeft {
						if util.IsNullRejected(ctx, leftSchema, expr, true) && !mysql.HasNotNullFlag(leftCol.RetType.GetFlag()) {
							notNullExpr := expression.BuildNotNullExpr(ctx.GetExprCtx(), leftCol)
							leftCond = append(leftCond, notNullExpr)
						}
					}
					if deriveRight {
						if util.IsNullRejected(ctx, rightSchema, expr, true) && !mysql.HasNotNullFlag(rightCol.RetType.GetFlag()) {
							notNullExpr := expression.BuildNotNullExpr(ctx.GetExprCtx(), rightCol)
							rightCond = append(rightCond, notNullExpr)
						}
					}
					switch binop.FuncName.L {
					case ast.EQ, ast.NullEQ:
						cond := expression.NewFunctionInternal(ctx.GetExprCtx(), binop.FuncName.L, types.NewFieldType(mysql.TypeTiny), arg0, arg1)
						eqCond = append(eqCond, cond.(*expression.ScalarFunction))
						continue
					}
				}
			}
		}
		columns := expression.ExtractColumns(expr)
		// `columns` may be empty, if the condition is like `correlated_column op constant`, or `constant`,
		// push this kind of constant condition down according to join type.
		if len(columns) == 0 {
			leftCond, rightCond = p.pushDownConstExpr(expr, leftCond, rightCond, deriveLeft || deriveRight)
			continue
		}
		allFromLeft, allFromRight := true, true
		for _, col := range columns {
			if !leftSchema.Contains(col) {
				allFromLeft = false
			}
			if !rightSchema.Contains(col) {
				allFromRight = false
			}
		}
		if allFromRight {
			rightCond = append(rightCond, expr)
		} else if allFromLeft {
			leftCond = append(leftCond, expr)
		} else {
			// Relax expr to two supersets: leftRelaxedCond and rightRelaxedCond, the expression now is
			// `expr AND leftRelaxedCond AND rightRelaxedCond`. Motivation is to push filters down to
			// children as much as possible.
			if deriveLeft {
				leftRelaxedCond := expression.DeriveRelaxedFiltersFromDNF(ctx.GetExprCtx(), expr, leftSchema)
				if leftRelaxedCond != nil {
					leftCond = append(leftCond, leftRelaxedCond)
				}
			}
			if deriveRight {
				rightRelaxedCond := expression.DeriveRelaxedFiltersFromDNF(ctx.GetExprCtx(), expr, rightSchema)
				if rightRelaxedCond != nil {
					rightCond = append(rightCond, rightRelaxedCond)
				}
			}
			otherCond = append(otherCond, expr)
		}
	}
	return
}

// pushDownConstExpr checks if the condition is from filter condition, if true, push it down to both
// children of join, whatever the join type is; if false, push it down to inner child of outer join,
// and both children of non-outer-join.
func (p *LogicalJoin) pushDownConstExpr(expr expression.Expression, leftCond []expression.Expression,
	rightCond []expression.Expression, filterCond bool) (_, _ []expression.Expression) {
	switch p.JoinType {
	case base.LeftOuterJoin, base.LeftOuterSemiJoin, base.AntiLeftOuterSemiJoin:
		if filterCond {
			leftCond = append(leftCond, expr)
			// Append the expr to right join condition instead of `rightCond`, to make it able to be
			// pushed down to children of join.
			p.RightConditions = append(p.RightConditions, expr)
		} else {
			rightCond = append(rightCond, expr)
		}
	case base.RightOuterJoin:
		if filterCond {
			rightCond = append(rightCond, expr)
			p.LeftConditions = append(p.LeftConditions, expr)
		} else {
			leftCond = append(leftCond, expr)
		}
	case base.SemiJoin, base.InnerJoin:
		leftCond = append(leftCond, expr)
		rightCond = append(rightCond, expr)
	case base.AntiSemiJoin:
		if filterCond {
			leftCond = append(leftCond, expr)
		}
		rightCond = append(rightCond, expr)
	}
	return leftCond, rightCond
}

func (p *LogicalJoin) extractOnCondition(conditions []expression.Expression, deriveLeft bool,
	deriveRight bool) (eqCond []*expression.ScalarFunction, leftCond []expression.Expression,
	rightCond []expression.Expression, otherCond []expression.Expression) {
	child := p.Children()
	rightSchema := child[1].Schema()
	leftSchema := child[0].Schema()
	return p.ExtractOnCondition(conditions, leftSchema, rightSchema, deriveLeft, deriveRight)
}

// SetPreferredJoinTypeAndOrder sets the preferred join type and order for the LogicalJoin.
func (p *LogicalJoin) SetPreferredJoinTypeAndOrder(hintInfo *utilhint.PlanHints) {
	if hintInfo == nil {
		return
	}

	lhsAlias := util.ExtractTableAlias(p.Children()[0], p.QueryBlockOffset())
	rhsAlias := util.ExtractTableAlias(p.Children()[1], p.QueryBlockOffset())
	if hintInfo.IfPreferMergeJoin(lhsAlias) {
		p.PreferJoinType |= utilhint.PreferMergeJoin
		p.LeftPreferJoinType |= utilhint.PreferMergeJoin
	}
	if hintInfo.IfPreferMergeJoin(rhsAlias) {
		p.PreferJoinType |= utilhint.PreferMergeJoin
		p.RightPreferJoinType |= utilhint.PreferMergeJoin
	}
	if hintInfo.IfPreferNoMergeJoin(lhsAlias) {
		p.PreferJoinType |= utilhint.PreferNoMergeJoin
		p.LeftPreferJoinType |= utilhint.PreferNoMergeJoin
	}
	if hintInfo.IfPreferNoMergeJoin(rhsAlias) {
		p.PreferJoinType |= utilhint.PreferNoMergeJoin
		p.RightPreferJoinType |= utilhint.PreferNoMergeJoin
	}
	if hintInfo.IfPreferBroadcastJoin(lhsAlias) {
		p.PreferJoinType |= utilhint.PreferBCJoin
		p.LeftPreferJoinType |= utilhint.PreferBCJoin
	}
	if hintInfo.IfPreferBroadcastJoin(rhsAlias) {
		p.PreferJoinType |= utilhint.PreferBCJoin
		p.RightPreferJoinType |= utilhint.PreferBCJoin
	}
	if hintInfo.IfPreferShuffleJoin(lhsAlias) {
		p.PreferJoinType |= utilhint.PreferShuffleJoin
		p.LeftPreferJoinType |= utilhint.PreferShuffleJoin
	}
	if hintInfo.IfPreferShuffleJoin(rhsAlias) {
		p.PreferJoinType |= utilhint.PreferShuffleJoin
		p.RightPreferJoinType |= utilhint.PreferShuffleJoin
	}
	if hintInfo.IfPreferHashJoin(lhsAlias) {
		p.PreferJoinType |= utilhint.PreferHashJoin
		p.LeftPreferJoinType |= utilhint.PreferHashJoin
	}
	if hintInfo.IfPreferHashJoin(rhsAlias) {
		p.PreferJoinType |= utilhint.PreferHashJoin
		p.RightPreferJoinType |= utilhint.PreferHashJoin
	}
	if hintInfo.IfPreferNoHashJoin(lhsAlias) {
		p.PreferJoinType |= utilhint.PreferNoHashJoin
		p.LeftPreferJoinType |= utilhint.PreferNoHashJoin
	}
	if hintInfo.IfPreferNoHashJoin(rhsAlias) {
		p.PreferJoinType |= utilhint.PreferNoHashJoin
		p.RightPreferJoinType |= utilhint.PreferNoHashJoin
	}
	if hintInfo.IfPreferINLJ(lhsAlias) {
		p.PreferJoinType |= utilhint.PreferLeftAsINLJInner
		p.LeftPreferJoinType |= utilhint.PreferINLJ
	}
	if hintInfo.IfPreferINLJ(rhsAlias) {
		p.PreferJoinType |= utilhint.PreferRightAsINLJInner
		p.RightPreferJoinType |= utilhint.PreferINLJ
	}
	if hintInfo.IfPreferINLHJ(lhsAlias) {
		p.PreferJoinType |= utilhint.PreferLeftAsINLHJInner
		p.LeftPreferJoinType |= utilhint.PreferINLHJ
	}
	if hintInfo.IfPreferINLHJ(rhsAlias) {
		p.PreferJoinType |= utilhint.PreferRightAsINLHJInner
		p.RightPreferJoinType |= utilhint.PreferINLHJ
	}
	if hintInfo.IfPreferINLMJ(lhsAlias) {
		p.PreferJoinType |= utilhint.PreferLeftAsINLMJInner
		p.LeftPreferJoinType |= utilhint.PreferINLMJ
	}
	if hintInfo.IfPreferINLMJ(rhsAlias) {
		p.PreferJoinType |= utilhint.PreferRightAsINLMJInner
		p.RightPreferJoinType |= utilhint.PreferINLMJ
	}
	if hintInfo.IfPreferNoIndexJoin(lhsAlias) {
		p.PreferJoinType |= utilhint.PreferNoIndexJoin
		p.LeftPreferJoinType |= utilhint.PreferNoIndexJoin
	}
	if hintInfo.IfPreferNoIndexJoin(rhsAlias) {
		p.PreferJoinType |= utilhint.PreferNoIndexJoin
		p.RightPreferJoinType |= utilhint.PreferNoIndexJoin
	}
	if hintInfo.IfPreferNoIndexHashJoin(lhsAlias) {
		p.PreferJoinType |= utilhint.PreferNoIndexHashJoin
		p.LeftPreferJoinType |= utilhint.PreferNoIndexHashJoin
	}
	if hintInfo.IfPreferNoIndexHashJoin(rhsAlias) {
		p.PreferJoinType |= utilhint.PreferNoIndexHashJoin
		p.RightPreferJoinType |= utilhint.PreferNoIndexHashJoin
	}
	if hintInfo.IfPreferNoIndexMergeJoin(lhsAlias) {
		p.PreferJoinType |= utilhint.PreferNoIndexMergeJoin
		p.LeftPreferJoinType |= utilhint.PreferNoIndexMergeJoin
	}
	if hintInfo.IfPreferNoIndexMergeJoin(rhsAlias) {
		p.PreferJoinType |= utilhint.PreferNoIndexMergeJoin
		p.RightPreferJoinType |= utilhint.PreferNoIndexMergeJoin
	}
	if hintInfo.IfPreferHJBuild(lhsAlias) {
		p.PreferJoinType |= utilhint.PreferLeftAsHJBuild
		p.LeftPreferJoinType |= utilhint.PreferHJBuild
	}
	if hintInfo.IfPreferHJBuild(rhsAlias) {
		p.PreferJoinType |= utilhint.PreferRightAsHJBuild
		p.RightPreferJoinType |= utilhint.PreferHJBuild
	}
	if hintInfo.IfPreferHJProbe(lhsAlias) {
		p.PreferJoinType |= utilhint.PreferLeftAsHJProbe
		p.LeftPreferJoinType |= utilhint.PreferHJProbe
	}
	if hintInfo.IfPreferHJProbe(rhsAlias) {
		p.PreferJoinType |= utilhint.PreferRightAsHJProbe
		p.RightPreferJoinType |= utilhint.PreferHJProbe
	}
	hasConflict := false
	if !p.SCtx().GetSessionVars().EnableAdvancedJoinHint || p.SCtx().GetSessionVars().StmtCtx.StraightJoinOrder {
		if containDifferentJoinTypes(p.PreferJoinType) {
			hasConflict = true
		}
	} else if p.SCtx().GetSessionVars().EnableAdvancedJoinHint {
		if containDifferentJoinTypes(p.LeftPreferJoinType) || containDifferentJoinTypes(p.RightPreferJoinType) {
			hasConflict = true
		}
	}
	if hasConflict {
		p.SCtx().GetSessionVars().StmtCtx.SetHintWarning(
			"Join hints are conflict, you can only specify one type of join")
		p.PreferJoinType = 0
	}
	// set the join order
	if hintInfo.LeadingJoinOrder != nil {
		p.PreferJoinOrder = hintInfo.MatchTableName([]*utilhint.HintedTable{lhsAlias, rhsAlias}, hintInfo.LeadingJoinOrder)
	}
	// set hintInfo for further usage if this hint info can be used.
	if p.PreferJoinType != 0 || p.PreferJoinOrder {
		p.HintInfo = hintInfo
	}
}

// SetPreferredJoinType generates hint information for the logicalJoin based on the hint information of its left and right children.
func (p *LogicalJoin) SetPreferredJoinType() {
	if p.LeftPreferJoinType == 0 && p.RightPreferJoinType == 0 {
		return
	}
	p.PreferJoinType = setPreferredJoinTypeFromOneSide(p.LeftPreferJoinType, true) | setPreferredJoinTypeFromOneSide(p.RightPreferJoinType, false)
	if containDifferentJoinTypes(p.PreferJoinType) {
		p.SCtx().GetSessionVars().StmtCtx.SetHintWarning(
			"Join hints conflict after join reorder phase, you can only specify one type of join")
		p.PreferJoinType = 0
	}
}

// updateEQCond will extract the arguments of a equal condition that connect two expressions.
func (p *LogicalJoin) updateEQCond() {
	lChild, rChild := p.Children()[0], p.Children()[1]
	var lKeys, rKeys []expression.Expression
	var lNAKeys, rNAKeys []expression.Expression
	// We need two steps here:
	// step1: try best to extract normal EQ condition from OtherCondition to join EqualConditions.
	for i := len(p.OtherConditions) - 1; i >= 0; i-- {
		need2Remove := false
		if eqCond, ok := p.OtherConditions[i].(*expression.ScalarFunction); ok && eqCond.FuncName.L == ast.EQ {
			// If it is a column equal condition converted from `[not] in (subq)`, do not move it
			// to EqualConditions, and keep it in OtherConditions. Reference comments in `extractOnCondition`
			// for detailed reasons.
			if expression.IsEQCondFromIn(eqCond) {
				continue
			}
			lExpr, rExpr := eqCond.GetArgs()[0], eqCond.GetArgs()[1]
			if expression.ExprFromSchema(lExpr, lChild.Schema()) && expression.ExprFromSchema(rExpr, rChild.Schema()) {
				lKeys = append(lKeys, lExpr)
				rKeys = append(rKeys, rExpr)
				need2Remove = true
			} else if expression.ExprFromSchema(lExpr, rChild.Schema()) && expression.ExprFromSchema(rExpr, lChild.Schema()) {
				lKeys = append(lKeys, rExpr)
				rKeys = append(rKeys, lExpr)
				need2Remove = true
			}
		}
		if need2Remove {
			p.OtherConditions = slices.Delete(p.OtherConditions, i, i+1)
		}
	}
	// eg: explain select * from t1, t3 where t1.a+1 = t3.a;
	// tidb only accept the join key in EqualCondition as a normal column (join OP take granted for that)
	// so once we found the left and right children's schema can supply the all columns in complicated EQ condition that used by left/right key.
	// we will add a layer of projection here to convert the complicated expression of EQ's left or right side to be a normal column.
	adjustKeyForm := func(leftKeys, rightKeys []expression.Expression, isNA bool) {
		if len(leftKeys) > 0 {
			needLProj, needRProj := false, false
			for i := range leftKeys {
				_, lOk := leftKeys[i].(*expression.Column)
				_, rOk := rightKeys[i].(*expression.Column)
				needLProj = needLProj || !lOk
				needRProj = needRProj || !rOk
			}

			var lProj, rProj *LogicalProjection
			if needLProj {
				lProj = p.getProj(0)
			}
			if needRProj {
				rProj = p.getProj(1)
			}
			for i := range leftKeys {
				lKey, rKey := leftKeys[i], rightKeys[i]
				if lProj != nil {
					lKey = lProj.AppendExpr(lKey)
				}
				if rProj != nil {
					rKey = rProj.AppendExpr(rKey)
				}
				eqCond := expression.NewFunctionInternal(p.SCtx().GetExprCtx(), ast.EQ, types.NewFieldType(mysql.TypeTiny), lKey, rKey)
				if isNA {
					p.NAEQConditions = append(p.NAEQConditions, eqCond.(*expression.ScalarFunction))
				} else {
					p.EqualConditions = append(p.EqualConditions, eqCond.(*expression.ScalarFunction))
				}
			}
		}
	}
	adjustKeyForm(lKeys, rKeys, false)

	// Step2: when step1 is finished, then we can determine whether we need to extract NA-EQ from OtherCondition to NAEQConditions.
	// when there are still no EqualConditions, let's try to be a NAAJ.
	// todo: by now, when there is already a normal EQ condition, just keep NA-EQ as other-condition filters above it.
	// eg: select * from stu where stu.name not in (select name from exam where exam.stu_id = stu.id);
	// combination of <stu.name NAEQ exam.name> and <exam.stu_id EQ stu.id> for join key is little complicated for now.
	canBeNAAJ := (p.JoinType == base.AntiSemiJoin || p.JoinType == base.AntiLeftOuterSemiJoin) && len(p.EqualConditions) == 0
	if canBeNAAJ && p.SCtx().GetSessionVars().OptimizerEnableNAAJ {
		var otherCond expression.CNFExprs
		for i := range p.OtherConditions {
			eqCond, ok := p.OtherConditions[i].(*expression.ScalarFunction)
			if ok && eqCond.FuncName.L == ast.EQ && expression.IsEQCondFromIn(eqCond) {
				// here must be a EQCondFromIn.
				lExpr, rExpr := eqCond.GetArgs()[0], eqCond.GetArgs()[1]
				if expression.ExprFromSchema(lExpr, lChild.Schema()) && expression.ExprFromSchema(rExpr, rChild.Schema()) {
					lNAKeys = append(lNAKeys, lExpr)
					rNAKeys = append(rNAKeys, rExpr)
				} else if expression.ExprFromSchema(lExpr, rChild.Schema()) && expression.ExprFromSchema(rExpr, lChild.Schema()) {
					lNAKeys = append(lNAKeys, rExpr)
					rNAKeys = append(rNAKeys, lExpr)
				}
				continue
			}
			otherCond = append(otherCond, p.OtherConditions[i])
		}
		p.OtherConditions = otherCond
		// here is for cases like: select (a+1, b*3) not in (select a,b from t2) from t1.
		adjustKeyForm(lNAKeys, rNAKeys, true)
	}
}

func (p *LogicalJoin) getProj(idx int) *LogicalProjection {
	child := p.Children()[idx]
	proj, ok := child.(*LogicalProjection)
	if ok {
		return proj
	}
	proj = LogicalProjection{Exprs: make([]expression.Expression, 0, child.Schema().Len())}.Init(p.SCtx(), child.QueryBlockOffset())
	for _, col := range child.Schema().Columns {
		proj.Exprs = append(proj.Exprs, col)
	}
	proj.SetSchema(child.Schema().Clone())
	proj.SetChildren(child)
	p.Children()[idx] = proj
	return proj
}

// outerJoinPropConst propagates constant equal and column equal conditions over outer join or anti semi join.
func (p *LogicalJoin) outerJoinPropConst(predicates []expression.Expression, vaildExprFunc expression.VaildConstantPropagationExpressionFuncType) []expression.Expression {
	children := p.Children()
	innerTable := children[1]
	outerTable := children[0]
	if p.JoinType == base.RightOuterJoin {
		innerTable, outerTable = outerTable, innerTable
	}
	lenJoinConds := len(p.EqualConditions) + len(p.LeftConditions) + len(p.RightConditions) + len(p.OtherConditions)
	joinConds := make([]expression.Expression, 0, lenJoinConds)
	for _, equalCond := range p.EqualConditions {
		joinConds = append(joinConds, equalCond)
	}
	joinConds = append(joinConds, p.LeftConditions...)
	joinConds = append(joinConds, p.RightConditions...)
	joinConds = append(joinConds, p.OtherConditions...)
	p.EqualConditions = nil
	p.LeftConditions = nil
	p.RightConditions = nil
	p.OtherConditions = nil
	nullSensitive := p.JoinType == base.AntiLeftOuterSemiJoin || p.JoinType == base.LeftOuterSemiJoin || p.JoinType == base.AntiSemiJoin
	exprCtx := p.SCtx().GetExprCtx()
	outerTableSchema := outerTable.Schema()
	innerTableSchema := innerTable.Schema()
	joinConds, predicates = expression.PropConstForOuterJoin(exprCtx, joinConds, predicates, outerTableSchema,
		innerTableSchema, nullSensitive, vaildExprFunc)
	p.AttachOnConds(joinConds)
	return predicates
}

func mergeOnClausePredicates(p *LogicalJoin, predicates []expression.Expression) []expression.Expression {
	return mergeOnClausePredicatesWithOptions(p, predicates, true)
}

func mergeOnClausePredicatesWithoutOther(p *LogicalJoin, predicates []expression.Expression) []expression.Expression {
	return mergeOnClausePredicatesWithOptions(p, predicates, false)
}

func mergeOnClausePredicatesWithOptions(p *LogicalJoin, predicates []expression.Expression, includeOtherConditions bool) []expression.Expression {
	capacity := len(p.LeftConditions) + len(p.RightConditions) + len(p.EqualConditions) + len(predicates)
	if includeOtherConditions {
		capacity += len(p.OtherConditions)
	}

	combinedCond := make([]expression.Expression, 0, capacity)
	combinedCond = append(combinedCond, p.LeftConditions...)
	combinedCond = append(combinedCond, p.RightConditions...)
	combinedCond = append(combinedCond, expression.ScalarFuncs2Exprs(p.EqualConditions)...)

	if includeOtherConditions {
		combinedCond = append(combinedCond, p.OtherConditions...)
	}

	combinedCond = append(combinedCond, predicates...)
	return combinedCond
}

func appendTopNPushDownJoinTraceStep(p *LogicalJoin, topN *LogicalTopN, idx int, opt *optimizetrace.LogicalOptimizeOp) {
	ectx := p.SCtx().GetExprCtx().GetEvalCtx()
	action := func() string {
		buffer := bytes.NewBufferString(fmt.Sprintf("%v_%v is added and pushed into %v_%v's ",
			topN.TP(), topN.ID(), p.TP(), p.ID()))
		if idx == 0 {
			buffer.WriteString("left ")
		} else {
			buffer.WriteString("right ")
		}
		buffer.WriteString("table")
		return buffer.String()
	}
	reason := func() string {
		buffer := bytes.NewBufferString(fmt.Sprintf("%v_%v's joinType is %v, and all ByItems[", p.TP(), p.ID(), p.JoinType.String()))
		for i, item := range topN.ByItems {
			if i > 0 {
				buffer.WriteString(",")
			}
			buffer.WriteString(item.StringWithCtx(ectx, errors.RedactLogDisable))
		}
		buffer.WriteString("] contained in ")
		if idx == 0 {
			buffer.WriteString("left ")
		} else {
			buffer.WriteString("right ")
		}
		buffer.WriteString("table")
		return buffer.String()
	}
	opt.AppendStepToCurrent(p.ID(), p.TP(), reason, action)
}

// AppendAddSelectionTraceStep appends a trace step for adding a selection operator.
func AppendAddSelectionTraceStep(p base.LogicalPlan, child base.LogicalPlan, sel *LogicalSelection, opt *optimizetrace.LogicalOptimizeOp) {
	reason := func() string {
		return ""
	}
	action := func() string {
		return fmt.Sprintf("add %v_%v to connect %v_%v and %v_%v", sel.TP(), sel.ID(), p.TP(), p.ID(), child.TP(), child.ID())
	}
	opt.AppendStepToCurrent(sel.ID(), sel.TP(), reason, action)
}

// containDifferentJoinTypes checks whether `PreferJoinType` contains different
// join types.
func containDifferentJoinTypes(preferJoinType uint) bool {
	preferJoinType &= ^utilhint.PreferNoHashJoin
	preferJoinType &= ^utilhint.PreferNoMergeJoin
	preferJoinType &= ^utilhint.PreferNoIndexJoin
	preferJoinType &= ^utilhint.PreferNoIndexHashJoin
	preferJoinType &= ^utilhint.PreferNoIndexMergeJoin

	inlMask := utilhint.PreferRightAsINLJInner ^ utilhint.PreferLeftAsINLJInner
	inlhjMask := utilhint.PreferRightAsINLHJInner ^ utilhint.PreferLeftAsINLHJInner
	inlmjMask := utilhint.PreferRightAsINLMJInner ^ utilhint.PreferLeftAsINLMJInner
	hjRightBuildMask := utilhint.PreferRightAsHJBuild ^ utilhint.PreferLeftAsHJProbe
	hjLeftBuildMask := utilhint.PreferLeftAsHJBuild ^ utilhint.PreferRightAsHJProbe

	mppMask := utilhint.PreferShuffleJoin ^ utilhint.PreferBCJoin
	mask := inlMask ^ inlhjMask ^ inlmjMask ^ hjRightBuildMask ^ hjLeftBuildMask
	onesCount := bits.OnesCount(preferJoinType & ^mask & ^mppMask)
	if onesCount > 1 || onesCount == 1 && preferJoinType&mask > 0 {
		return true
	}

	cnt := 0
	if preferJoinType&inlMask > 0 {
		cnt++
	}
	if preferJoinType&inlhjMask > 0 {
		cnt++
	}
	if preferJoinType&inlmjMask > 0 {
		cnt++
	}
	if preferJoinType&hjLeftBuildMask > 0 {
		cnt++
	}
	if preferJoinType&hjRightBuildMask > 0 {
		cnt++
	}
	return cnt > 1
}

func setPreferredJoinTypeFromOneSide(preferJoinType uint, isLeft bool) (resJoinType uint) {
	if preferJoinType == 0 {
		return
	}
	if preferJoinType&utilhint.PreferINLJ > 0 {
		preferJoinType &= ^utilhint.PreferINLJ
		if isLeft {
			resJoinType |= utilhint.PreferLeftAsINLJInner
		} else {
			resJoinType |= utilhint.PreferRightAsINLJInner
		}
	}
	if preferJoinType&utilhint.PreferINLHJ > 0 {
		preferJoinType &= ^utilhint.PreferINLHJ
		if isLeft {
			resJoinType |= utilhint.PreferLeftAsINLHJInner
		} else {
			resJoinType |= utilhint.PreferRightAsINLHJInner
		}
	}
	if preferJoinType&utilhint.PreferINLMJ > 0 {
		preferJoinType &= ^utilhint.PreferINLMJ
		if isLeft {
			resJoinType |= utilhint.PreferLeftAsINLMJInner
		} else {
			resJoinType |= utilhint.PreferRightAsINLMJInner
		}
	}
	if preferJoinType&utilhint.PreferHJBuild > 0 {
		preferJoinType &= ^utilhint.PreferHJBuild
		if isLeft {
			resJoinType |= utilhint.PreferLeftAsHJBuild
		} else {
			resJoinType |= utilhint.PreferRightAsHJBuild
		}
	}
	if preferJoinType&utilhint.PreferHJProbe > 0 {
		preferJoinType &= ^utilhint.PreferHJProbe
		if isLeft {
			resJoinType |= utilhint.PreferLeftAsHJProbe
		} else {
			resJoinType |= utilhint.PreferRightAsHJProbe
		}
	}
	resJoinType |= preferJoinType
	return
}

// DeriveOtherConditions given a LogicalJoin, check the OtherConditions to see if we can derive more
// conditions for left/right child pushdown.
func DeriveOtherConditions(
	p *LogicalJoin, leftSchema *expression.Schema, rightSchema *expression.Schema,
	deriveLeft bool, deriveRight bool) (
	leftCond []expression.Expression, rightCond []expression.Expression) {
	isOuterSemi := (p.JoinType == base.LeftOuterSemiJoin) || (p.JoinType == base.AntiLeftOuterSemiJoin)
	ctx := p.SCtx()
	exprCtx := ctx.GetExprCtx()
	for _, expr := range p.OtherConditions {
		if deriveLeft {
			leftRelaxedCond := expression.DeriveRelaxedFiltersFromDNF(exprCtx, expr, leftSchema)
			if leftRelaxedCond != nil {
				leftCond = append(leftCond, leftRelaxedCond)
			}
			notNullExpr := deriveNotNullExpr(ctx, expr, leftSchema)
			if notNullExpr != nil {
				leftCond = append(leftCond, notNullExpr)
			}
		}
		if deriveRight {
			rightRelaxedCond := expression.DeriveRelaxedFiltersFromDNF(exprCtx, expr, rightSchema)
			if rightRelaxedCond != nil {
				rightCond = append(rightCond, rightRelaxedCond)
			}
			// For LeftOuterSemiJoin and AntiLeftOuterSemiJoin, we can actually generate
			// `col is not null` according to expressions in `OtherConditions` now, but we
			// are putting column equal condition converted from `in (subq)` into
			// `OtherConditions`(@sa https://github.com/pingcap/tidb/pull/9051), then it would
			// cause wrong results, so we disable this optimization for outer semi joins now.
			// TODO enable this optimization for outer semi joins later by checking whether
			// condition in `OtherConditions` is converted from `in (subq)`.
			if isOuterSemi {
				continue
			}
			notNullExpr := deriveNotNullExpr(ctx, expr, rightSchema)
			if notNullExpr != nil {
				rightCond = append(rightCond, notNullExpr)
			}
		}
	}
	return
}

// deriveNotNullExpr generates a new expression `not(isnull(col))` given `col1 op col2`,
// in which `col` is in specified schema. Caller guarantees that only one of `col1` or
// `col2` is in schema.
func deriveNotNullExpr(ctx base.PlanContext, expr expression.Expression, schema *expression.Schema) expression.Expression {
	binop, ok := expr.(*expression.ScalarFunction)
	if !ok || len(binop.GetArgs()) != 2 {
		return nil
	}
	arg0, lOK := binop.GetArgs()[0].(*expression.Column)
	arg1, rOK := binop.GetArgs()[1].(*expression.Column)
	if !lOK || !rOK {
		return nil
	}
	childCol := schema.RetrieveColumn(arg0)
	if childCol == nil {
		childCol = schema.RetrieveColumn(arg1)
	}
	if util.IsNullRejected(ctx, schema, expr, true) && !mysql.HasNotNullFlag(childCol.RetType.GetFlag()) {
		return expression.BuildNotNullExpr(ctx.GetExprCtx(), childCol)
	}
	return nil
}

// BuildLogicalJoinSchema builds the schema for join operator.
func BuildLogicalJoinSchema(joinType base.JoinType, join base.LogicalPlan) *expression.Schema {
	leftSchema := join.Children()[0].Schema()
	switch joinType {
	case base.SemiJoin, base.AntiSemiJoin:
		return leftSchema.Clone()
	case base.LeftOuterSemiJoin, base.AntiLeftOuterSemiJoin:
		newSchema := leftSchema.Clone()
		newSchema.Append(join.Schema().Columns[join.Schema().Len()-1])
		return newSchema
	}
	newSchema := expression.MergeSchema(leftSchema, join.Children()[1].Schema())
	if joinType == base.LeftOuterJoin {
		util.ResetNotNullFlag(newSchema, leftSchema.Len(), newSchema.Len())
	} else if joinType == base.RightOuterJoin {
		util.ResetNotNullFlag(newSchema, 0, leftSchema.Len())
	}
	return newSchema
}<|MERGE_RESOLUTION|>--- conflicted
+++ resolved
@@ -682,25 +682,15 @@
 	// Next simplify join children
 
 	combinedCond := mergeOnClausePredicates(p, predicates)
-<<<<<<< HEAD
 	switch p.JoinType {
-	case LeftOuterJoin, RightOuterJoin:
+	case base.LeftOuterJoin, base.RightOuterJoin:
 		innerTable = innerTable.ConvertOuterToInnerJoin(combinedCond)
 		outerTable = outerTable.ConvertOuterToInnerJoin(predicates)
-	case InnerJoin, SemiJoin:
+	case base.InnerJoin, base.SemiJoin:
 		innerTable = innerTable.ConvertOuterToInnerJoin(combinedCond)
 		outerTable = outerTable.ConvertOuterToInnerJoin(combinedCond)
-	case AntiSemiJoin:
+	case base.AntiSemiJoin:
 		safeChildCond := mergeOnClausePredicatesWithoutOther(p, predicates)
-=======
-	if p.JoinType == base.LeftOuterJoin || p.JoinType == base.RightOuterJoin {
-		innerTable = innerTable.ConvertOuterToInnerJoin(combinedCond)
-		outerTable = outerTable.ConvertOuterToInnerJoin(predicates)
-	} else if p.JoinType == base.InnerJoin || p.JoinType == base.SemiJoin {
-		innerTable = innerTable.ConvertOuterToInnerJoin(combinedCond)
-		outerTable = outerTable.ConvertOuterToInnerJoin(combinedCond)
-	} else if p.JoinType == base.AntiSemiJoin {
->>>>>>> 102bb522
 		innerTable = innerTable.ConvertOuterToInnerJoin(predicates)
 		outerTable = outerTable.ConvertOuterToInnerJoin(safeChildCond)
 	default:
