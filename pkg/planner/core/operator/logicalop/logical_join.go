// Copyright 2024 PingCAP, Inc.
//
// Licensed under the Apache License, Version 2.0 (the "License");
// you may not use this file except in compliance with the License.
// You may obtain a copy of the License at
//
//     http://www.apache.org/licenses/LICENSE-2.0
//
// Unless required by applicable law or agreed to in writing, software
// distributed under the License is distributed on an "AS IS" BASIS,
// WITHOUT WARRANTIES OR CONDITIONS OF ANY KIND, either express or implied.
// See the License for the specific language governing permissions and
// limitations under the License.

package logicalop

import (
	"bytes"
	"fmt"
	"maps"
	"math"
	"math/bits"
	"slices"

	"github.com/pingcap/errors"
	"github.com/pingcap/tidb/pkg/expression"
	"github.com/pingcap/tidb/pkg/parser/ast"
	"github.com/pingcap/tidb/pkg/parser/mysql"
	"github.com/pingcap/tidb/pkg/planner/cardinality"
	"github.com/pingcap/tidb/pkg/planner/core/base"
	"github.com/pingcap/tidb/pkg/planner/core/constraint"
	"github.com/pingcap/tidb/pkg/planner/core/cost"
	ruleutil "github.com/pingcap/tidb/pkg/planner/core/rule/util"
	"github.com/pingcap/tidb/pkg/planner/funcdep"
	"github.com/pingcap/tidb/pkg/planner/property"
	"github.com/pingcap/tidb/pkg/planner/util"
	"github.com/pingcap/tidb/pkg/planner/util/optimizetrace"
	"github.com/pingcap/tidb/pkg/planner/util/utilfuncp"
	"github.com/pingcap/tidb/pkg/types"
	utilhint "github.com/pingcap/tidb/pkg/util/hint"
	"github.com/pingcap/tidb/pkg/util/intest"
	"github.com/pingcap/tidb/pkg/util/intset"
	"github.com/pingcap/tidb/pkg/util/plancodec"
)

// LogicalJoin is the logical join plan.
type LogicalJoin struct {
	LogicalSchemaProducer `hash64-equals:"true"`

	JoinType     base.JoinType `hash64-equals:"true"`
	Reordered    bool
	StraightJoin bool

	// HintInfo stores the join algorithm hint information specified by client.
	HintInfo            *utilhint.PlanHints
	PreferJoinType      uint
	PreferJoinOrder     bool
	LeftPreferJoinType  uint
	RightPreferJoinType uint

	EqualConditions []*expression.ScalarFunction `hash64-equals:"true" shallow-ref:"true"`
	// NAEQConditions means null aware equal conditions, which is used for null aware semi joins.
	NAEQConditions  []*expression.ScalarFunction `hash64-equals:"true" shallow-ref:"true"`
	LeftConditions  expression.CNFExprs          `hash64-equals:"true" shallow-ref:"true"`
	RightConditions expression.CNFExprs          `hash64-equals:"true" shallow-ref:"true"`
	OtherConditions expression.CNFExprs          `hash64-equals:"true" shallow-ref:"true"`

	LeftProperties  [][]*expression.Column
	RightProperties [][]*expression.Column

	// DefaultValues is only used for left/right outer join, which is values the inner row's should be when the outer table
	// doesn't match any inner table's row.
	// That it's nil just means the default values is a slice of NULL.
	// Currently, only `aggregation push down` phase will set this.
	DefaultValues []types.Datum

	// FullSchema contains all the columns that the Join can output. It's ordered as [outer schema..., inner schema...].
	// This is useful for natural joins and "using" joins. In these cases, the join key columns from the
	// inner side (or the right side when it's an inner join) will not be in the schema of Join.
	// But upper operators should be able to find those "redundant" columns, and the user also can specifically select
	// those columns, so we put the "redundant" columns here to make them be able to be found.
	//
	// For example:
	// create table t1(a int, b int); create table t2(a int, b int);
	// select * from t1 join t2 using (b);
	// schema of the Join will be [t1.b, t1.a, t2.a]; FullSchema will be [t1.a, t1.b, t2.a, t2.b].
	//
	// We record all columns and keep them ordered is for correctly handling SQLs like
	// select t1.*, t2.* from t1 join t2 using (b);
	// (*PlanBuilder).unfoldWildStar() handles the schema for such case.
	FullSchema *expression.Schema
	FullNames  types.NameSlice

	// EqualCondOutCnt indicates the estimated count of joined rows after evaluating `EqualConditions`.
	EqualCondOutCnt float64

	// allJoinLeaf is used to identify the table where the column is located during constant propagation.
	allJoinLeaf []*expression.Schema
}

// Init initializes LogicalJoin.
func (p LogicalJoin) Init(ctx base.PlanContext, offset int) *LogicalJoin {
	p.BaseLogicalPlan = NewBaseLogicalPlan(ctx, plancodec.TypeJoin, &p, offset)
	return &p
}

// *************************** start implementation of Plan interface ***************************

// ExplainInfo implements Plan interface.
func (p *LogicalJoin) ExplainInfo() string {
	evalCtx := p.SCtx().GetExprCtx().GetEvalCtx()
	buffer := bytes.NewBufferString(p.JoinType.String())
	if len(p.EqualConditions) > 0 {
		fmt.Fprintf(buffer, ", equal:%v", p.EqualConditions)
	}
	if len(p.LeftConditions) > 0 {
		fmt.Fprintf(buffer, ", left cond:%s",
			expression.SortedExplainExpressionList(evalCtx, p.LeftConditions))
	}
	if len(p.RightConditions) > 0 {
		fmt.Fprintf(buffer, ", right cond:%s",
			expression.SortedExplainExpressionList(evalCtx, p.RightConditions))
	}
	if len(p.OtherConditions) > 0 {
		fmt.Fprintf(buffer, ", other cond:%s",
			expression.SortedExplainExpressionList(evalCtx, p.OtherConditions))
	}
	return buffer.String()
}

// ReplaceExprColumns implements base.LogicalPlan interface.
func (p *LogicalJoin) ReplaceExprColumns(replace map[string]*expression.Column) {
	for _, equalExpr := range p.EqualConditions {
		ruleutil.ResolveExprAndReplace(equalExpr, replace)
	}
	for _, leftExpr := range p.LeftConditions {
		ruleutil.ResolveExprAndReplace(leftExpr, replace)
	}
	for _, rightExpr := range p.RightConditions {
		ruleutil.ResolveExprAndReplace(rightExpr, replace)
	}
	for _, otherExpr := range p.OtherConditions {
		ruleutil.ResolveExprAndReplace(otherExpr, replace)
	}
}

// *************************** end implementation of Plan interface ***************************

// *************************** start implementation of logicalPlan interface ***************************

// HashCode inherits the BaseLogicalPlan.LogicalPlan.<0th> implementation.

// PredicatePushDown implements the base.LogicalPlan.<1st> interface.
func (p *LogicalJoin) PredicatePushDown(predicates []expression.Expression, opt *optimizetrace.LogicalOptimizeOp) (ret []expression.Expression, retPlan base.LogicalPlan, err error) {
	var equalCond []*expression.ScalarFunction
	var leftPushCond, rightPushCond, otherCond, leftCond, rightCond []expression.Expression
	p.allJoinLeaf = getAllJoinLeaf(p)
	switch p.JoinType {
	case base.LeftOuterJoin, base.LeftOuterSemiJoin, base.AntiLeftOuterSemiJoin:
		predicates = p.outerJoinPropConst(predicates, p.isVaildConstantPropagationExpressionForLeftOuterJoinAndAntiSemiJoin)
		predicates = ruleutil.ApplyPredicateSimplificationForJoin(p.SCtx(), predicates,
			p.Children()[0].Schema(), p.Children()[1].Schema(), false, nil)
		dual := Conds2TableDual(p, predicates)
		if dual != nil {
			AppendTableDualTraceStep(p, dual, predicates, opt)
			return ret, dual, nil
		}
		// Handle where conditions
		predicates = expression.ExtractFiltersFromDNFs(p.SCtx().GetExprCtx(), predicates)
		// Only derive left where condition, because right where condition cannot be pushed down
		equalCond, leftPushCond, rightPushCond, otherCond = p.extractOnCondition(predicates, true, false)
		leftCond = leftPushCond
		// Handle join conditions, only derive right join condition, because left join condition cannot be pushed down
		_, derivedRightJoinCond := DeriveOtherConditions(
			p, p.Children()[0].Schema(), p.Children()[1].Schema(), false, true)
		rightCond = append(p.RightConditions, derivedRightJoinCond...)
		p.RightConditions = nil
		ret = append(expression.ScalarFuncs2Exprs(equalCond), otherCond...)
		ret = append(ret, rightPushCond...)
	case base.RightOuterJoin:
		predicates = ruleutil.ApplyPredicateSimplificationForJoin(p.SCtx(), predicates,
			p.Children()[0].Schema(), p.Children()[1].Schema(), true, nil)
		predicates = p.outerJoinPropConst(predicates, p.isVaildConstantPropagationExpressionForRightOuterJoin)
		dual := Conds2TableDual(p, predicates)
		if dual != nil {
			AppendTableDualTraceStep(p, dual, predicates, opt)
			return ret, dual, nil
		}
		// Handle where conditions
		predicates = expression.ExtractFiltersFromDNFs(p.SCtx().GetExprCtx(), predicates)
		// Only derive right where condition, because left where condition cannot be pushed down
		equalCond, leftPushCond, rightPushCond, otherCond = p.extractOnCondition(predicates, false, true)
		rightCond = rightPushCond
		// Handle join conditions, only derive left join condition, because right join condition cannot be pushed down
		derivedLeftJoinCond, _ := DeriveOtherConditions(
			p, p.Children()[0].Schema(), p.Children()[1].Schema(), true, false)
		leftCond = append(p.LeftConditions, derivedLeftJoinCond...)
		p.LeftConditions = nil
		ret = append(expression.ScalarFuncs2Exprs(equalCond), otherCond...)
		ret = append(ret, leftPushCond...)
	case base.SemiJoin, base.InnerJoin:
		tempCond := make([]expression.Expression, 0, len(p.LeftConditions)+len(p.RightConditions)+len(p.EqualConditions)+len(p.OtherConditions)+len(predicates))
		tempCond = append(tempCond, p.LeftConditions...)
		tempCond = append(tempCond, p.RightConditions...)
		tempCond = append(tempCond, expression.ScalarFuncs2Exprs(p.EqualConditions)...)
		tempCond = append(tempCond, p.OtherConditions...)
		tempCond = append(tempCond, predicates...)
		tempCond = expression.ExtractFiltersFromDNFs(p.SCtx().GetExprCtx(), tempCond)
		tempCond = ruleutil.ApplyPredicateSimplificationForJoin(p.SCtx(), tempCond,
			p.Children()[0].Schema(), p.Children()[1].Schema(),
			true, p.isVaildConstantPropagationExpressionWithInnerJoinOrSemiJoin)
		// Return table dual when filter is constant false or null.
		dual := Conds2TableDual(p, tempCond)
		if dual != nil {
			AppendTableDualTraceStep(p, dual, tempCond, opt)
			return ret, dual, nil
		}
		equalCond, leftPushCond, rightPushCond, otherCond = p.extractOnCondition(tempCond, true, true)
		p.LeftConditions = nil
		p.RightConditions = nil
		p.EqualConditions = equalCond
		p.OtherConditions = otherCond
		leftCond = leftPushCond
		rightCond = rightPushCond
	case base.AntiSemiJoin:
		predicates = p.outerJoinPropConst(predicates, p.isVaildConstantPropagationExpressionForLeftOuterJoinAndAntiSemiJoin)
		predicates = ruleutil.ApplyPredicateSimplificationForJoin(p.SCtx(), predicates,
			p.Children()[0].Schema(), p.Children()[1].Schema(), true,
			p.isVaildConstantPropagationExpressionWithInnerJoinOrSemiJoin)
		// Return table dual when filter is constant false or null.
		dual := Conds2TableDual(p, predicates)
		if dual != nil {
			AppendTableDualTraceStep(p, dual, predicates, opt)
			return ret, dual, nil
		}
		// `predicates` should only contain left conditions or constant filters.
		_, leftPushCond, rightPushCond, _ = p.extractOnCondition(predicates, true, true)
		// Do not derive `is not null` for anti join, since it may cause wrong results.
		// For example:
		// `select * from t t1 where t1.a not in (select b from t t2)` does not imply `t2.b is not null`,
		// `select * from t t1 where t1.a not in (select a from t t2 where t1.b = t2.b` does not imply `t1.b is not null`,
		// `select * from t t1 where not exists (select * from t t2 where t2.a = t1.a)` does not imply `t1.a is not null`,
		leftCond = leftPushCond
		rightCond = append(p.RightConditions, rightPushCond...)
		p.RightConditions = nil
	}
	leftCond = expression.RemoveDupExprs(leftCond)
	rightCond = expression.RemoveDupExprs(rightCond)
	evalCtx := p.SCtx().GetExprCtx().GetEvalCtx()
	children := p.Children()
	rightChild := children[1]
	leftChild := children[0]
	rightCond = constraint.DeleteTrueExprsBySchema(evalCtx, rightChild.Schema(), rightCond)
	leftCond = constraint.DeleteTrueExprsBySchema(evalCtx, leftChild.Schema(), leftCond)
	leftRet, lCh, err := leftChild.PredicatePushDown(leftCond, opt)
	if err != nil {
		return nil, nil, err
	}
	rightRet, rCh, err := rightChild.PredicatePushDown(rightCond, opt)
	if err != nil {
		return nil, nil, err
	}
	AddSelection(p, lCh, leftRet, 0, opt)
	AddSelection(p, rCh, rightRet, 1, opt)
	p.updateEQCond()
	ruleutil.BuildKeyInfoPortal(p)
	return ret, p.Self(), nil
}

// PruneColumns implements the base.LogicalPlan.<2nd> interface.
func (p *LogicalJoin) PruneColumns(parentUsedCols []*expression.Column, opt *optimizetrace.LogicalOptimizeOp) (base.LogicalPlan, error) {
	leftCols, rightCols := p.ExtractUsedCols(parentUsedCols)

	var err error
	p.Children()[0], err = p.Children()[0].PruneColumns(leftCols, opt)
	if err != nil {
		return nil, err
	}

	p.Children()[1], err = p.Children()[1].PruneColumns(rightCols, opt)
	if err != nil {
		return nil, err
	}

	p.MergeSchema()
	if p.JoinType == base.LeftOuterSemiJoin || p.JoinType == base.AntiLeftOuterSemiJoin {
		joinCol := p.Schema().Columns[len(p.Schema().Columns)-1]
		parentUsedCols = append(parentUsedCols, joinCol)
	}
	p.InlineProjection(parentUsedCols, opt)
	return p, nil
}

// FindBestTask inherits the BaseLogicalPlan.LogicalPlan.<3rd> implementation.

// BuildKeyInfo implements the base.LogicalPlan.<4th> interface.
func (p *LogicalJoin) BuildKeyInfo(selfSchema *expression.Schema, childSchema []*expression.Schema) {
	p.LogicalSchemaProducer.BuildKeyInfo(selfSchema, childSchema)
	switch p.JoinType {
	case base.SemiJoin, base.LeftOuterSemiJoin, base.AntiSemiJoin, base.AntiLeftOuterSemiJoin:
		selfSchema.PKOrUK = childSchema[0].Clone().PKOrUK
	case base.InnerJoin, base.LeftOuterJoin, base.RightOuterJoin:
		// If there is no equal conditions, then cartesian product can't be prevented and unique key information will destroy.
		if len(p.EqualConditions) == 0 {
			return
		}
		// Extract all left and right columns from equal conditions
		leftCols := make([]*expression.Column, 0, len(p.EqualConditions))
		rightCols := make([]*expression.Column, 0, len(p.EqualConditions))
		for _, expr := range p.EqualConditions {
			leftCols = append(leftCols, expr.GetArgs()[0].(*expression.Column))
			rightCols = append(rightCols, expr.GetArgs()[1].(*expression.Column))
		}
		checkColumnsMatchPKOrUK := func(cols []*expression.Column, pkOrUK []expression.KeyInfo) bool {
			if len(pkOrUK) == 0 {
				return false
			}
			colSet := intset.NewFastIntSet()
			for _, col := range cols {
				colSet.Insert(int(col.UniqueID))
			}
			// Check if any key is a subset of the join key columns
			// A match is considered valid if join key columns contain all columns of any PKOrUK
			for _, key := range pkOrUK {
				allMatch := true
				for _, k := range key {
					if !colSet.Has(int(k.UniqueID)) {
						allMatch = false
						break
					}
				}
				if allMatch {
					return true
				}
			}
			return false
		}
		lOk := checkColumnsMatchPKOrUK(leftCols, childSchema[0].PKOrUK)
		rOk := checkColumnsMatchPKOrUK(rightCols, childSchema[1].PKOrUK)

		// When both sides match different unique keys (e.g., left side matches unique key setA, right side matches unique key setB),
		// we can derive additional functional dependencies through join conditions:
		// 1. Original FDs: setA -> left row, setB -> right row
		// 2. Join condition: setA from left = setA from right
		// 3. By augmentation rule (X->Y implies XZ->YZ): setA from right + setB -> left row + setB
		// 4. By transitivity rule (X->Y and Y->Z implies X->Z): setA from right + setB -> left row + right row
		// This allows us to preserve unique key information from both sides when join keys provide stronger uniqueness guarantees.
		// If it's an outer join, NULL value will fill some position, which will destroy the unique key information.
		if lOk && p.JoinType != base.LeftOuterJoin {
			selfSchema.PKOrUK = append(selfSchema.PKOrUK, childSchema[1].PKOrUK...)
		}
		if rOk && p.JoinType != base.RightOuterJoin {
			selfSchema.PKOrUK = append(selfSchema.PKOrUK, childSchema[0].PKOrUK...)
		}
	}
}

// PushDownTopN implements the base.LogicalPlan.<5th> interface.
func (p *LogicalJoin) PushDownTopN(topNLogicalPlan base.LogicalPlan, opt *optimizetrace.LogicalOptimizeOp) base.LogicalPlan {
	var topN *LogicalTopN
	if topNLogicalPlan != nil {
		topN = topNLogicalPlan.(*LogicalTopN)
	}
	topnEliminated := false
	switch p.JoinType {
	case base.LeftOuterJoin, base.LeftOuterSemiJoin, base.AntiLeftOuterSemiJoin:
		p.Children()[0], topnEliminated = p.pushDownTopNToChild(topN, 0, opt)
		p.Children()[1] = p.Children()[1].PushDownTopN(nil, opt)
	case base.RightOuterJoin:
		p.Children()[1], topnEliminated = p.pushDownTopNToChild(topN, 1, opt)
		p.Children()[0] = p.Children()[0].PushDownTopN(nil, opt)
	default:
		return p.BaseLogicalPlan.PushDownTopN(topN, opt)
	}

	// The LogicalJoin may be also a LogicalApply. So we must use self to set parents.
	if topN != nil {
		if topnEliminated {
			// Add a sort if the topN has order by items.
			if len(topN.ByItems) > 0 {
				sort := LogicalSort{ByItems: topN.ByItems}.Init(p.SCtx(), p.QueryBlockOffset())
				sort.SetChildren(p.Self())
				return sort
			}
			// If the topN has no order by items, simply return the join itself.
			return p.Self()
		}
		return topN.AttachChild(p.Self(), opt)
	}
	return p.Self()
}

// DeriveTopN inherits the BaseLogicalPlan.LogicalPlan.<6th> implementation.

// PredicateSimplification inherits the BaseLogicalPlan.LogicalPlan.<7th> implementation.

// ConstantPropagation implements the base.LogicalPlan.<8th> interface.
// about the logic of constant propagation in From List.
// Query: select * from t, (select a, b from s where s.a>1) tmp where tmp.a=t.a
// Origin logical plan:
/*
            +----------------+
            |  LogicalJoin   |
            +-------^--------+
                    |
      +-------------+--------------+
      |                            |
+-----+------+              +------+------+
| Projection |              | TableScan   |
+-----^------+              +-------------+
      |
      |
+-----+------+
| Selection  |
|   s.a>1    |
+------------+
*/
//  1. 'PullUpConstantPredicates': Call this function until find selection and pull up the constant predicate layer by layer
//     LogicalSelection: find the s.a>1
//     LogicalProjection: get the s.a>1 and pull up it, changed to tmp.a>1
//  2. 'addCandidateSelection': Add selection above of LogicalJoin,
//     put all predicates pulled up from the lower layer into the current new selection.
//     LogicalSelection: tmp.a >1
//
// Optimized plan:
/*
            +----------------+
            |  Selection     |
            |    tmp.a>1     |
            +-------^--------+
                    |
            +-------+--------+
            |  LogicalJoin   |
            +-------^--------+
                    |
      +-------------+--------------+
      |                            |
+-----+------+              +------+------+
| Projection |              | TableScan   |
+-----^------+              +-------------+
      |
      |
+-----+------+
| Selection  |
|   s.a>1    |
+------------+
*/
// Return nil if the root of plan has not been changed
// Return new root if the root of plan is changed to selection
func (p *LogicalJoin) ConstantPropagation(parentPlan base.LogicalPlan, currentChildIdx int, opt *optimizetrace.LogicalOptimizeOp) (newRoot base.LogicalPlan) {
	// step1: get constant predicate from left or right according to the JoinType
	var getConstantPredicateFromLeft bool
	var getConstantPredicateFromRight bool
	switch p.JoinType {
	case base.LeftOuterJoin:
		getConstantPredicateFromLeft = true
	case base.RightOuterJoin:
		getConstantPredicateFromRight = true
	case base.InnerJoin:
		getConstantPredicateFromLeft = true
		getConstantPredicateFromRight = true
	default:
		return
	}
	var candidateConstantPredicates []expression.Expression
	if getConstantPredicateFromLeft {
		candidateConstantPredicates = p.Children()[0].PullUpConstantPredicates()
	}
	if getConstantPredicateFromRight {
		candidateConstantPredicates = append(candidateConstantPredicates, p.Children()[1].PullUpConstantPredicates()...)
	}
	if len(candidateConstantPredicates) == 0 {
		return
	}

	// step2: add selection above of LogicalJoin
	return addCandidateSelection(p, currentChildIdx, parentPlan, candidateConstantPredicates, opt)
}

// PullUpConstantPredicates inherits the BaseLogicalPlan.LogicalPlan.<9th> implementation.

// RecursiveDeriveStats inherits the BaseLogicalPlan.LogicalPlan.<10th> implementation.

// DeriveStats implements the base.LogicalPlan.<11th> interface.
// If the type of join is SemiJoin, the selectivity of it will be same as selection's.
// If the type of join is LeftOuterSemiJoin, it will not add or remove any row. The last column is a boolean value, whose NDV should be two.
// If the type of join is inner/outer join, the output of join(s, t) should be N(s) * N(t) / (V(s.key) * V(t.key)) * Min(s.key, t.key).
// N(s) stands for the number of rows in relation s. V(s.key) means the NDV of join key in s.
// This is a quite simple strategy: We assume every bucket of relation which will participate join has the same number of rows, and apply cross join for
// every matched bucket.
func (p *LogicalJoin) DeriveStats(childStats []*property.StatsInfo, selfSchema *expression.Schema, childSchema []*expression.Schema, reloads []bool) (*property.StatsInfo, bool, error) {
	var reload bool
	for _, one := range reloads {
		reload = reload || one
	}
	if !reload && p.StatsInfo() != nil {
		// Reload GroupNDVs since colGroups may have changed.
		p.StatsInfo().GroupNDVs = p.getGroupNDVs(childStats)
		return p.StatsInfo(), false, nil
	}
	leftProfile, rightProfile := childStats[0], childStats[1]
	leftJoinKeys, rightJoinKeys, _, _ := p.GetJoinKeys()
	p.EqualCondOutCnt = cardinality.EstimateFullJoinRowCount(p.SCtx(),
		0 == len(p.EqualConditions),
		leftProfile, rightProfile,
		leftJoinKeys, rightJoinKeys,
		childSchema[0], childSchema[1],
		nil, nil)
<<<<<<< HEAD
	if p.JoinType == AntiSemiJoin {
=======
	if p.JoinType == base.SemiJoin || p.JoinType == base.AntiSemiJoin {
>>>>>>> 47cdc858
		p.SetStats(&property.StatsInfo{
			RowCount: leftProfile.RowCount * cost.SelectionFactor,
			ColNDVs:  make(map[int64]float64, len(leftProfile.ColNDVs)),
		})
		for id, c := range leftProfile.ColNDVs {
			p.StatsInfo().ColNDVs[id] = c * cost.SelectionFactor
		}
		return p.StatsInfo(), true, nil
	}
	if p.JoinType == base.LeftOuterSemiJoin || p.JoinType == base.AntiLeftOuterSemiJoin {
		p.SetStats(&property.StatsInfo{
			RowCount: leftProfile.RowCount,
			ColNDVs:  make(map[int64]float64, selfSchema.Len()),
		})
		maps.Copy(p.StatsInfo().ColNDVs, leftProfile.ColNDVs)
		p.StatsInfo().ColNDVs[selfSchema.Columns[selfSchema.Len()-1].UniqueID] = 2.0
		p.StatsInfo().GroupNDVs = p.getGroupNDVs(childStats)
		return p.StatsInfo(), true, nil
	}
	count := p.EqualCondOutCnt
	if p.JoinType == base.LeftOuterJoin {
		count = math.Max(count, leftProfile.RowCount)
	} else if p.JoinType == base.RightOuterJoin {
		count = math.Max(count, rightProfile.RowCount)
	}
	colNDVs := make(map[int64]float64, selfSchema.Len())
	for id, c := range leftProfile.ColNDVs {
		colNDVs[id] = math.Min(c, count)
	}
	for id, c := range rightProfile.ColNDVs {
		colNDVs[id] = math.Min(c, count)
	}
	p.SetStats(&property.StatsInfo{
		RowCount: count,
		ColNDVs:  colNDVs,
	})
	p.StatsInfo().GroupNDVs = p.getGroupNDVs(childStats)
	return p.StatsInfo(), true, nil
}

// ExtractColGroups implements the base.LogicalPlan.<12th> interface.
func (p *LogicalJoin) ExtractColGroups(colGroups [][]*expression.Column) [][]*expression.Column {
	leftJoinKeys, rightJoinKeys, _, _ := p.GetJoinKeys()
	extracted := make([][]*expression.Column, 0, 2+len(colGroups))
	if len(leftJoinKeys) > 1 && (p.JoinType == base.InnerJoin || p.JoinType == base.LeftOuterJoin || p.JoinType == base.RightOuterJoin) {
		extracted = append(extracted, expression.SortColumns(leftJoinKeys), expression.SortColumns(rightJoinKeys))
	}
	var outerSchema *expression.Schema
	if p.JoinType == base.LeftOuterJoin || p.JoinType == base.LeftOuterSemiJoin || p.JoinType == base.AntiLeftOuterSemiJoin {
		outerSchema = p.Children()[0].Schema()
	} else if p.JoinType == base.RightOuterJoin {
		outerSchema = p.Children()[1].Schema()
	}
	if len(colGroups) == 0 || outerSchema == nil {
		return extracted
	}
	_, offsets := outerSchema.ExtractColGroups(colGroups)
	if len(offsets) == 0 {
		return extracted
	}
	for _, offset := range offsets {
		extracted = append(extracted, colGroups[offset])
	}
	return extracted
}

// PreparePossibleProperties implements base.LogicalPlan.<13th> interface.
func (p *LogicalJoin) PreparePossibleProperties(_ *expression.Schema, childrenProperties ...[][]*expression.Column) [][]*expression.Column {
	leftProperties := childrenProperties[0]
	rightProperties := childrenProperties[1]
	// TODO: We should consider properties propagation.
	p.LeftProperties = leftProperties
	p.RightProperties = rightProperties
	if p.JoinType == base.LeftOuterJoin || p.JoinType == base.LeftOuterSemiJoin {
		rightProperties = nil
	} else if p.JoinType == base.RightOuterJoin {
		leftProperties = nil
	}
	resultProperties := make([][]*expression.Column, len(leftProperties)+len(rightProperties))
	for i, cols := range leftProperties {
		resultProperties[i] = make([]*expression.Column, len(cols))
		copy(resultProperties[i], cols)
	}
	leftLen := len(leftProperties)
	for i, cols := range rightProperties {
		resultProperties[leftLen+i] = make([]*expression.Column, len(cols))
		copy(resultProperties[leftLen+i], cols)
	}
	return resultProperties
}

// ExhaustPhysicalPlans implements the base.LogicalPlan.<14th> interface.
// it can generates hash join, index join and sort merge join.
// Firstly we check the hint, if hint is figured by user, we force to choose the corresponding physical plan.
// If the hint is not matched, it will get other candidates.
// If the hint is not figured, we will pick all candidates.
func (p *LogicalJoin) ExhaustPhysicalPlans(prop *property.PhysicalProperty) ([]base.PhysicalPlan, bool, error) {
	return utilfuncp.ExhaustPhysicalPlans4LogicalJoin(p, prop)
}

// ExtractCorrelatedCols implements the base.LogicalPlan.<15th> interface.
func (p *LogicalJoin) ExtractCorrelatedCols() []*expression.CorrelatedColumn {
	corCols := make([]*expression.CorrelatedColumn, 0, len(p.EqualConditions)+len(p.LeftConditions)+len(p.RightConditions)+len(p.OtherConditions))
	for _, fun := range p.EqualConditions {
		corCols = append(corCols, expression.ExtractCorColumns(fun)...)
	}
	for _, fun := range p.LeftConditions {
		corCols = append(corCols, expression.ExtractCorColumns(fun)...)
	}
	for _, fun := range p.RightConditions {
		corCols = append(corCols, expression.ExtractCorColumns(fun)...)
	}
	for _, fun := range p.OtherConditions {
		corCols = append(corCols, expression.ExtractCorColumns(fun)...)
	}
	return corCols
}

// MaxOneRow inherits the BaseLogicalPlan.LogicalPlan.<16th> implementation.

// Children inherits the BaseLogicalPlan.LogicalPlan.<17th> implementation.

// SetChildren inherits the BaseLogicalPlan.LogicalPlan.<18th> implementation.

// SetChild inherits the BaseLogicalPlan.LogicalPlan.<19th> implementation.

// RollBackTaskMap inherits the BaseLogicalPlan.LogicalPlan.<20th> implementation.

// CanPushToCop inherits the BaseLogicalPlan.LogicalPlan.<21st> implementation.

// ExtractFD implements the base.LogicalPlan.<22th> interface.
func (p *LogicalJoin) ExtractFD() *funcdep.FDSet {
	switch p.JoinType {
	case base.InnerJoin:
		return p.ExtractFDForInnerJoin(nil)
	case base.LeftOuterJoin, base.RightOuterJoin:
		return p.ExtractFDForOuterJoin(nil)
	case base.SemiJoin:
		return p.ExtractFDForSemiJoin(nil)
	default:
		return &funcdep.FDSet{HashCodeToUniqueID: make(map[string]int)}
	}
}

// GetBaseLogicalPlan inherits the BaseLogicalPlan.LogicalPlan.<23th> implementation.

// ConvertOuterToInnerJoin implements base.LogicalPlan.<24th> interface.
func (p *LogicalJoin) ConvertOuterToInnerJoin(predicates []expression.Expression) base.LogicalPlan {
	innerTable := p.Children()[0]
	outerTable := p.Children()[1]
	switchChild := false

	if p.JoinType == base.LeftOuterJoin {
		innerTable, outerTable = outerTable, innerTable
		switchChild = true
	}

	// First, simplify this join
	if p.JoinType == base.LeftOuterJoin || p.JoinType == base.RightOuterJoin {
		canBeSimplified := false
		for _, expr := range predicates {
			isOk := util.IsNullRejected(p.SCtx(), innerTable.Schema(), expr, true)
			if isOk {
				canBeSimplified = true
				break
			}
		}
		if canBeSimplified {
			p.JoinType = base.InnerJoin
		}
	}

	// Next simplify join children

	combinedCond := mergeOnClausePredicates(p, predicates)
	if p.JoinType == base.LeftOuterJoin || p.JoinType == base.RightOuterJoin {
		innerTable = innerTable.ConvertOuterToInnerJoin(combinedCond)
		outerTable = outerTable.ConvertOuterToInnerJoin(predicates)
	} else if p.JoinType == base.InnerJoin || p.JoinType == base.SemiJoin {
		innerTable = innerTable.ConvertOuterToInnerJoin(combinedCond)
		outerTable = outerTable.ConvertOuterToInnerJoin(combinedCond)
	} else if p.JoinType == base.AntiSemiJoin {
		innerTable = innerTable.ConvertOuterToInnerJoin(predicates)
		outerTable = outerTable.ConvertOuterToInnerJoin(combinedCond)
	} else {
		innerTable = innerTable.ConvertOuterToInnerJoin(predicates)
		outerTable = outerTable.ConvertOuterToInnerJoin(predicates)
	}

	if switchChild {
		p.SetChild(0, outerTable)
		p.SetChild(1, innerTable)
	} else {
		p.SetChild(0, innerTable)
		p.SetChild(1, outerTable)
	}

	return p
}

// *************************** end implementation of logicalPlan interface ***************************

// IsNAAJ checks if the join is a non-adjacent-join.
func (p *LogicalJoin) IsNAAJ() bool {
	return len(p.NAEQConditions) > 0
}

// Shallow copies a LogicalJoin struct.
func (p *LogicalJoin) Shallow() *LogicalJoin {
	join := *p
	return join.Init(p.SCtx(), p.QueryBlockOffset())
}

// ExtractFDForSemiJoin extracts FD for semi join.
func (p *LogicalJoin) ExtractFDForSemiJoin(equivFromApply [][]intset.FastIntSet) *funcdep.FDSet {
	// 1: since semi join will keep the part or all rows of the outer table, it's outer FD can be saved.
	// 2: the un-projected column will be left for the upper layer projection or already be pruned from bottom up.
	outerFD, _ := p.Children()[0].ExtractFD(), p.Children()[1].ExtractFD()
	fds := outerFD

	eqCondSlice := expression.ScalarFuncs2Exprs(p.EqualConditions)
	allConds := append(eqCondSlice, p.OtherConditions...)
	notNullColsFromFilters := util.ExtractNotNullFromConds(allConds, p)

	constUniqueIDs := util.ExtractConstantCols(p.LeftConditions, p.SCtx(), fds)

	for _, equiv := range equivFromApply {
		fds.AddEquivalence(equiv[0], equiv[1])
	}

	fds.MakeNotNull(notNullColsFromFilters)
	fds.AddConstants(constUniqueIDs)
	p.SetFDs(fds)
	return fds
}

// ExtractFDForInnerJoin extracts FD for inner join.
func (p *LogicalJoin) ExtractFDForInnerJoin(equivFromApply [][]intset.FastIntSet) *funcdep.FDSet {
	child := p.Children()
	rightFD := child[1].ExtractFD()
	leftFD := child[0].ExtractFD()
	fds := leftFD
	fds.MakeCartesianProduct(rightFD)

	eqCondSlice := expression.ScalarFuncs2Exprs(p.EqualConditions)
	// some join eq conditions are stored in the OtherConditions.
	allConds := append(eqCondSlice, p.OtherConditions...)
	notNullColsFromFilters := util.ExtractNotNullFromConds(allConds, p)

	constUniqueIDs := util.ExtractConstantCols(allConds, p.SCtx(), fds)

	equivUniqueIDs := util.ExtractEquivalenceCols(allConds, p.SCtx(), fds)

	fds.MakeNotNull(notNullColsFromFilters)
	fds.AddConstants(constUniqueIDs)
	for _, equiv := range equivUniqueIDs {
		fds.AddEquivalence(equiv[0], equiv[1])
	}
	for _, equiv := range equivFromApply {
		fds.AddEquivalence(equiv[0], equiv[1])
	}
	// merge the not-null-cols/registered-map from both side together.
	fds.NotNullCols.UnionWith(rightFD.NotNullCols)
	if fds.HashCodeToUniqueID == nil {
		fds.HashCodeToUniqueID = rightFD.HashCodeToUniqueID
	} else {
		for k, v := range rightFD.HashCodeToUniqueID {
			// If there's same constant in the different subquery, we might go into this IF branch.
			if _, ok := fds.HashCodeToUniqueID[k]; ok {
				continue
			}
			fds.HashCodeToUniqueID[k] = v
		}
	}
	for i, ok := rightFD.GroupByCols.Next(0); ok; i, ok = rightFD.GroupByCols.Next(i + 1) {
		fds.GroupByCols.Insert(i)
	}
	fds.HasAggBuilt = fds.HasAggBuilt || rightFD.HasAggBuilt
	p.SetFDs(fds)
	return fds
}

// ExtractFDForOuterJoin extracts FD for outer join.
func (p *LogicalJoin) ExtractFDForOuterJoin(equivFromApply [][]intset.FastIntSet) *funcdep.FDSet {
	outerFD, innerFD := p.Children()[0].ExtractFD(), p.Children()[1].ExtractFD()
	innerCondition := p.RightConditions
	outerCondition := p.LeftConditions
	outerCols, innerCols := intset.NewFastIntSet(), intset.NewFastIntSet()
	for _, col := range p.Children()[0].Schema().Columns {
		outerCols.Insert(int(col.UniqueID))
	}
	for _, col := range p.Children()[1].Schema().Columns {
		innerCols.Insert(int(col.UniqueID))
	}
	if p.JoinType == base.RightOuterJoin {
		innerFD, outerFD = outerFD, innerFD
		innerCondition = p.LeftConditions
		outerCondition = p.RightConditions
		innerCols, outerCols = outerCols, innerCols
	}

	eqCondSlice := expression.ScalarFuncs2Exprs(p.EqualConditions)
	allConds := append(eqCondSlice, p.OtherConditions...)
	allConds = append(allConds, innerCondition...)
	allConds = append(allConds, outerCondition...)
	notNullColsFromFilters := util.ExtractNotNullFromConds(allConds, p)

	filterFD := &funcdep.FDSet{HashCodeToUniqueID: make(map[string]int)}

	constUniqueIDs := util.ExtractConstantCols(allConds, p.SCtx(), filterFD)

	equivUniqueIDs := util.ExtractEquivalenceCols(allConds, p.SCtx(), filterFD)

	filterFD.AddConstants(constUniqueIDs)
	equivOuterUniqueIDs := intset.NewFastIntSet()
	equivAcrossNum := 0
	// apply (left join)
	//   +--- child0 [t1.a]
	//   +--- project [correlated col{t1.a} --> col#9]
	// since project correlated col{t1.a} is equivalent to t1.a, we should maintain t1.a == col#9. since apply is
	// a left join, the probe side will append null value for the non-matched row, so we should maintain the equivalence
	// before the fds.MakeOuterJoin(). Even correlated col{t1.a} is not from outer side here, we could also maintain
	// the equivalence before the fds.MakeOuterJoin().
	equivUniqueIDs = append(equivUniqueIDs, equivFromApply...)
	for _, equiv := range equivUniqueIDs {
		filterFD.AddEquivalence(equiv[0], equiv[1])
		if equiv[0].SubsetOf(outerCols) && equiv[1].SubsetOf(innerCols) {
			equivOuterUniqueIDs.UnionWith(equiv[0])
			equivAcrossNum++
			continue
		}
		if equiv[0].SubsetOf(innerCols) && equiv[1].SubsetOf(outerCols) {
			equivOuterUniqueIDs.UnionWith(equiv[1])
			equivAcrossNum++
		}
	}
	filterFD.MakeNotNull(notNullColsFromFilters)

	// pre-perceive the filters for the convenience judgement of 3.3.1.
	var opt funcdep.ArgOpts
	if equivAcrossNum > 0 {
		// find the equivalence FD across left and right cols.
		outerConditionUniqueIDs := intset.NewFastIntSet()
		if len(outerCondition) != 0 {
			expression.ExtractColumnsSetFromExpressions(&outerConditionUniqueIDs, nil, outerCondition...)
		}
		if len(p.OtherConditions) != 0 {
			// other condition may contain right side cols, it doesn't affect the judgement of intersection of non-left-equiv cols.
			expression.ExtractColumnsSetFromExpressions(&outerConditionUniqueIDs, nil, p.OtherConditions...)
		}
		// judge whether left filters is on non-left-equiv cols.
		if outerConditionUniqueIDs.Intersects(outerCols.Difference(equivOuterUniqueIDs)) {
			opt.SkipFDRule331 = true
		}
	} else {
		// if there is none across equivalence condition, skip rule 3.3.1.
		opt.SkipFDRule331 = true
	}

	opt.OnlyInnerFilter = len(eqCondSlice) == 0 && len(outerCondition) == 0 && len(p.OtherConditions) == 0
	if opt.OnlyInnerFilter {
		// if one of the inner condition is constant false, the inner side are all null, left make constant all of that.
		for _, one := range innerCondition {
			if c, ok := one.(*expression.Constant); ok && c.DeferredExpr == nil && c.ParamMarker == nil {
				if isTrue, err := c.Value.ToBool(p.SCtx().GetSessionVars().StmtCtx.TypeCtx()); err == nil {
					if isTrue == 0 {
						// c is false
						opt.InnerIsFalse = true
					}
				}
			}
		}
	}

	fds := outerFD
	fds.MakeOuterJoin(innerFD, filterFD, outerCols, innerCols, &opt)
	p.SetFDs(fds)
	return fds
}

// GetJoinKeys extracts join keys(columns) from EqualConditions. It returns left join keys, right
// join keys and an `isNullEQ` array which means the `joinKey[i]` is a `NullEQ` function. The `hasNullEQ`
// means whether there is a `NullEQ` of a join key.
func (p *LogicalJoin) GetJoinKeys() (leftKeys, rightKeys []*expression.Column, isNullEQ []bool, hasNullEQ bool) {
	for _, expr := range p.EqualConditions {
		leftKeys = append(leftKeys, expr.GetArgs()[0].(*expression.Column))
		rightKeys = append(rightKeys, expr.GetArgs()[1].(*expression.Column))
		isNullEQ = append(isNullEQ, expr.FuncName.L == ast.NullEQ)
		hasNullEQ = hasNullEQ || expr.FuncName.L == ast.NullEQ
	}
	return
}

// GetNAJoinKeys extracts join keys(columns) from NAEqualCondition.
func (p *LogicalJoin) GetNAJoinKeys() (leftKeys, rightKeys []*expression.Column) {
	for _, expr := range p.NAEQConditions {
		leftKeys = append(leftKeys, expr.GetArgs()[0].(*expression.Column))
		rightKeys = append(rightKeys, expr.GetArgs()[1].(*expression.Column))
	}
	return
}

// GetPotentialPartitionKeys return potential partition keys for join, the potential partition keys are
// the join keys of EqualConditions
func (p *LogicalJoin) GetPotentialPartitionKeys() (leftKeys, rightKeys []*property.MPPPartitionColumn) {
	for _, expr := range p.EqualConditions {
		_, coll := expr.CharsetAndCollation()
		collateID := property.GetCollateIDByNameForPartition(coll)
		leftKeys = append(leftKeys, &property.MPPPartitionColumn{Col: expr.GetArgs()[0].(*expression.Column), CollateID: collateID})
		rightKeys = append(rightKeys, &property.MPPPartitionColumn{Col: expr.GetArgs()[1].(*expression.Column), CollateID: collateID})
	}
	return
}

// Decorrelate eliminate the correlated column with if the col is in schema.
func (p *LogicalJoin) Decorrelate(schema *expression.Schema) {
	for i, cond := range p.LeftConditions {
		p.LeftConditions[i] = cond.Decorrelate(schema)
	}
	for i, cond := range p.RightConditions {
		p.RightConditions[i] = cond.Decorrelate(schema)
	}
	for i, cond := range p.OtherConditions {
		p.OtherConditions[i] = cond.Decorrelate(schema)
	}
	for i, cond := range p.EqualConditions {
		p.EqualConditions[i] = cond.Decorrelate(schema).(*expression.ScalarFunction)
	}
}

// ColumnSubstituteAll is used in projection elimination in apply de-correlation.
// Substitutions for all conditions should be successful, otherwise, we should keep all conditions unchanged.
func (p *LogicalJoin) ColumnSubstituteAll(schema *expression.Schema, exprs []expression.Expression) (hasFail bool) {
	// make a copy of exprs for convenience of substitution (may change/partially change the expr tree)
	cpLeftConditions := make(expression.CNFExprs, len(p.LeftConditions))
	cpRightConditions := make(expression.CNFExprs, len(p.RightConditions))
	cpOtherConditions := make(expression.CNFExprs, len(p.OtherConditions))
	cpEqualConditions := make([]*expression.ScalarFunction, len(p.EqualConditions))
	copy(cpLeftConditions, p.LeftConditions)
	copy(cpRightConditions, p.RightConditions)
	copy(cpOtherConditions, p.OtherConditions)
	copy(cpEqualConditions, p.EqualConditions)

	exprCtx := p.SCtx().GetExprCtx()
	// try to substitute columns in these condition.
	for i, cond := range cpLeftConditions {
		if hasFail, cpLeftConditions[i] = expression.ColumnSubstituteAll(exprCtx, cond, schema, exprs); hasFail {
			return
		}
	}

	for i, cond := range cpRightConditions {
		if hasFail, cpRightConditions[i] = expression.ColumnSubstituteAll(exprCtx, cond, schema, exprs); hasFail {
			return
		}
	}

	for i, cond := range cpOtherConditions {
		if hasFail, cpOtherConditions[i] = expression.ColumnSubstituteAll(exprCtx, cond, schema, exprs); hasFail {
			return
		}
	}

	for i, cond := range cpEqualConditions {
		var tmp expression.Expression
		if hasFail, tmp = expression.ColumnSubstituteAll(exprCtx, cond, schema, exprs); hasFail {
			return
		}
		cpEqualConditions[i] = tmp.(*expression.ScalarFunction)
	}

	// if all substituted, change them atomically here.
	p.LeftConditions = cpLeftConditions
	p.RightConditions = cpRightConditions
	p.OtherConditions = cpOtherConditions
	p.EqualConditions = cpEqualConditions

	for i := len(p.EqualConditions) - 1; i >= 0; i-- {
		newCond := p.EqualConditions[i]

		// If the columns used in the new filter all come from the left child,
		// we can push this filter to it.
		if expression.ExprFromSchema(newCond, p.Children()[0].Schema()) {
			p.LeftConditions = append(p.LeftConditions, newCond)
			p.EqualConditions = slices.Delete(p.EqualConditions, i, i+1)
			continue
		}

		// If the columns used in the new filter all come from the right
		// child, we can push this filter to it.
		if expression.ExprFromSchema(newCond, p.Children()[1].Schema()) {
			p.RightConditions = append(p.RightConditions, newCond)
			p.EqualConditions = slices.Delete(p.EqualConditions, i, i+1)
			continue
		}

		_, lhsIsCol := newCond.GetArgs()[0].(*expression.Column)
		_, rhsIsCol := newCond.GetArgs()[1].(*expression.Column)

		// If the columns used in the new filter are not all expression.Column,
		// we can not use it as join's equal condition.
		if !(lhsIsCol && rhsIsCol) {
			p.OtherConditions = append(p.OtherConditions, newCond)
			p.EqualConditions = slices.Delete(p.EqualConditions, i, i+1)
			continue
		}

		p.EqualConditions[i] = newCond
	}
	return false
}

// AttachOnConds extracts on conditions for join and set the `EqualConditions`, `LeftConditions`, `RightConditions` and
// `OtherConditions` by the result of extract.
func (p *LogicalJoin) AttachOnConds(onConds []expression.Expression) {
	eq, left, right, other := p.extractOnCondition(onConds, false, false)
	p.AppendJoinConds(eq, left, right, other)
}

// AppendJoinConds appends new join conditions.
func (p *LogicalJoin) AppendJoinConds(eq []*expression.ScalarFunction, left, right, other []expression.Expression) {
	p.EqualConditions = append(eq, p.EqualConditions...)
	p.LeftConditions = append(left, p.LeftConditions...)
	p.RightConditions = append(right, p.RightConditions...)
	p.OtherConditions = append(other, p.OtherConditions...)
}

func (p *LogicalJoin) isAllUniqueIDInTheSameLeaf(cond expression.Expression) bool {
	colset := slices.Collect(
		maps.Keys(expression.ExtractColumnsMapFromExpressions(nil, cond)),
	)
	if len(colset) == 1 {
		return true
	}

	for _, schema := range p.allJoinLeaf {
		inTheSameSchema := true
		// if we find a column in the table, the other is not in the same table.
		// They are impossible in the same table. we can directly return.
		findedSchema := false
		for _, unique := range colset {
			if !slices.ContainsFunc(schema.Columns, func(c *expression.Column) bool {
				return c.UniqueID == unique
			}) {
				inTheSameSchema = false
				break
			}
			findedSchema = true
		}
		if inTheSameSchema {
			return true
		} else if findedSchema {
			return false
		}
	}
	return false
}

// getAllJoinLeaf is to get all datasource's schema
func getAllJoinLeaf(plan base.LogicalPlan) []*expression.Schema {
	switch p := plan.(type) {
	case *DataSource, *LogicalAggregation, *LogicalProjection:
		// Because sometimes we put the output of the aggregation into the schema,
		// we can consider it as a new table.
		return []*expression.Schema{p.Schema()}
	default:
		result := make([]*expression.Schema, 0, len(p.Children()))
		for _, child := range p.Children() {
			result = append(result, getAllJoinLeaf(child)...)
		}
		return result
	}
}

// ExtractJoinKeys extract join keys as a schema for child with childIdx.
func (p *LogicalJoin) ExtractJoinKeys(childIdx int) *expression.Schema {
	joinKeys := make([]*expression.Column, 0, len(p.EqualConditions))
	for _, eqCond := range p.EqualConditions {
		joinKeys = append(joinKeys, eqCond.GetArgs()[childIdx].(*expression.Column))
	}
	return expression.NewSchema(joinKeys...)
}

// ExtractUsedCols extracts all the needed columns.
func (p *LogicalJoin) ExtractUsedCols(parentUsedCols []*expression.Column) (leftCols []*expression.Column, rightCols []*expression.Column) {
	for _, eqCond := range p.EqualConditions {
		parentUsedCols = append(parentUsedCols, expression.ExtractColumns(eqCond)...)
	}
	for _, leftCond := range p.LeftConditions {
		parentUsedCols = append(parentUsedCols, expression.ExtractColumns(leftCond)...)
	}
	for _, rightCond := range p.RightConditions {
		parentUsedCols = append(parentUsedCols, expression.ExtractColumns(rightCond)...)
	}
	for _, otherCond := range p.OtherConditions {
		parentUsedCols = append(parentUsedCols, expression.ExtractColumns(otherCond)...)
	}
	for _, naeqCond := range p.NAEQConditions {
		parentUsedCols = append(parentUsedCols, expression.ExtractColumns(naeqCond)...)
	}
	lChild := p.Children()[0]
	rChild := p.Children()[1]
	lSchema := lChild.Schema()
	rSchema := rChild.Schema()
	var lFullSchema, rFullSchema *expression.Schema
	// parentused col = t2.a
	// leftChild schema = t1.a(t2.a) + and others
	// rightChild schema = t3 related + and others
	if join, ok := lChild.(*LogicalJoin); ok {
		lFullSchema = join.FullSchema
	}
	if join, ok := rChild.(*LogicalJoin); ok {
		rFullSchema = join.FullSchema
	}
	for _, col := range parentUsedCols {
		if (lSchema != nil && lSchema.Contains(col)) ||
			(lFullSchema != nil && lFullSchema.Contains(col)) {
			leftCols = append(leftCols, col)
		} else if (rSchema != nil && rSchema.Contains(col)) ||
			(rFullSchema != nil && rFullSchema.Contains(col)) {
			rightCols = append(rightCols, col)
		}
	}
	return leftCols, rightCols
}

// MergeSchema merge the schema of left and right child of join.
func (p *LogicalJoin) MergeSchema() {
	p.SetSchema(BuildLogicalJoinSchema(p.JoinType, p))
}

// pushDownTopNToChild will push a topN to one child of join. The idx stands for join child index. 0 is for left child.
// When it's outer join and there's unique key information. The TopN can be totally pushed down to the join.
// We just need reserve the ORDER informaion
func (p *LogicalJoin) pushDownTopNToChild(topN *LogicalTopN, idx int, opt *optimizetrace.LogicalOptimizeOp) (base.LogicalPlan, bool) {
	if topN == nil {
		return p.Children()[idx].PushDownTopN(nil, opt), false
	}

	for _, by := range topN.ByItems {
		cols := expression.ExtractColumns(by.Expr)
		for _, col := range cols {
			if !p.Children()[idx].Schema().Contains(col) {
				return p.Children()[idx].PushDownTopN(nil, opt), false
			}
		}
	}
	count, offset := topN.Count+topN.Offset, uint64(0)
	selfEliminated := false
	if p.JoinType == base.LeftOuterJoin {
		innerChild := p.Children()[1]
		innerJoinKey := make([]*expression.Column, 0, len(p.EqualConditions))
		isNullEQ := false
		for _, eqCond := range p.EqualConditions {
			innerJoinKey = append(innerJoinKey, eqCond.GetArgs()[1].(*expression.Column))
			if eqCond.FuncName.L == ast.NullEQ {
				isNullEQ = true
			}
		}
		// If it's unique key(unique with not null), we can push the offset down safely whatever the join key is normal eq or nulleq.
		// If the join key is nulleq, then we can only push the offset down when the inner side is unique key.
		// Only when the join key is normal eq, we can push the offset down when the inner side is unique(could be null).
		if innerChild.Schema().IsUnique(true, innerJoinKey...) ||
			(!isNullEQ && innerChild.Schema().IsUnique(false, innerJoinKey...)) {
			count, offset = topN.Count, topN.Offset
			selfEliminated = true
		}
	} else if p.JoinType == base.RightOuterJoin {
		innerChild := p.Children()[0]
		innerJoinKey := make([]*expression.Column, 0, len(p.EqualConditions))
		isNullEQ := false
		for _, eqCond := range p.EqualConditions {
			innerJoinKey = append(innerJoinKey, eqCond.GetArgs()[0].(*expression.Column))
			if eqCond.FuncName.L == ast.NullEQ {
				isNullEQ = true
			}
		}
		if innerChild.Schema().IsUnique(true, innerJoinKey...) ||
			(!isNullEQ && innerChild.Schema().IsUnique(false, innerJoinKey...)) {
			count, offset = topN.Count, topN.Offset
			selfEliminated = true
		}
	}

	newTopN := LogicalTopN{
		Count:            count,
		Offset:           offset,
		ByItems:          make([]*util.ByItems, len(topN.ByItems)),
		PreferLimitToCop: topN.PreferLimitToCop,
	}.Init(topN.SCtx(), topN.QueryBlockOffset())
	for i := range topN.ByItems {
		newTopN.ByItems[i] = topN.ByItems[i].Clone()
	}
	appendTopNPushDownJoinTraceStep(p, newTopN, idx, opt)
	return p.Children()[idx].PushDownTopN(newTopN, opt), selfEliminated
}

// Add a new selection between parent plan and current plan with candidate predicates
/*
+-------------+                                    +-------------+
| parentPlan  |                                    | parentPlan  |
+-----^-------+                                    +-----^-------+
      |           --addCandidateSelection--->            |
+-----+-------+                              +-----------+--------------+
| currentPlan |                              |        selection         |
+-------------+                              |   candidate predicate    |
                                             +-----------^--------------+
                                                         |
                                                         |
                                                    +----+--------+
                                                    | currentPlan |
                                                    +-------------+
*/
// If the currentPlan at the top of query plan, return new root plan (selection)
// Else return nil
func addCandidateSelection(currentPlan base.LogicalPlan, currentChildIdx int, parentPlan base.LogicalPlan,
	candidatePredicates []expression.Expression, opt *optimizetrace.LogicalOptimizeOp) (newRoot base.LogicalPlan) {
	// generate a new selection for candidatePredicates
	selection := LogicalSelection{Conditions: candidatePredicates}.Init(currentPlan.SCtx(), currentPlan.QueryBlockOffset())
	// add selection above of p
	if parentPlan == nil {
		newRoot = selection
	} else {
		parentPlan.SetChild(currentChildIdx, selection)
	}
	selection.SetChildren(currentPlan)
	AppendAddSelectionTraceStep(parentPlan, currentPlan, selection, opt)
	if parentPlan == nil {
		return newRoot
	}
	return nil
}

// logical join group ndv is just to output the corresponding child's groupNDV is asked previously and only outer side is cared.
func (p *LogicalJoin) getGroupNDVs(childStats []*property.StatsInfo) []property.GroupNDV {
	outerIdx := int(-1)
	if p.JoinType == base.LeftOuterJoin || p.JoinType == base.LeftOuterSemiJoin || p.JoinType == base.AntiLeftOuterSemiJoin {
		outerIdx = 0
	} else if p.JoinType == base.RightOuterJoin {
		outerIdx = 1
	}
	if outerIdx >= 0 {
		return childStats[outerIdx].GroupNDVs
	}
	return nil
}

// PreferAny checks whether the join type is in the joinFlags.
func (p *LogicalJoin) PreferAny(joinFlags ...uint) bool {
	for _, flag := range joinFlags {
		if p.PreferJoinType&flag > 0 {
			return true
		}
	}
	return false
}

// This function is only used with inner join and semi join.
func (p *LogicalJoin) isVaildConstantPropagationExpressionWithInnerJoinOrSemiJoin(expr expression.Expression) bool {
	return p.isVaildConstantPropagationExpression(expr, true, true, true, true)
}

// This function is only used in LeftOuterJoin, LeftOuterSemiJoin, AntiLeftOuterSemiJoin, AntiSemiJoin
func (p *LogicalJoin) isVaildConstantPropagationExpressionForLeftOuterJoinAndAntiSemiJoin(expr expression.Expression) bool {
	return p.isVaildConstantPropagationExpression(expr, false, false, false, true)
}

// This function is only used in RightOuterJoin
func (p *LogicalJoin) isVaildConstantPropagationExpressionForRightOuterJoin(expr expression.Expression) bool {
	return p.isVaildConstantPropagationExpression(expr, false, false, true, false)
}

// isVaildConstantPropagationExpression is to judge whether the expression is created by PropagationContant is vaild.
//
// Some expressions are not suitable for constant propagation. After constant propagation,
// these expressions will only become a projection, increasing the computational load without
// being able to filter data directly from the data source.
//
// `deriveLeft` and `driveRight` are used in conjunction with `extractOnCondition`.
//
// `canLeftPushDown` and `canRightPushDown` are used to mark that for some joins,
// the left or right condition will not be pushed down. For these conditions that cannot be pushed down,
// we can reject the new expressions from constant propagation.
func (p *LogicalJoin) isVaildConstantPropagationExpression(cond expression.Expression, deriveLeft, deriveRight, canLeftPushDown, canRightPushDown bool) bool {
	_, leftCond, rightCond, otherCond := p.extractOnCondition([]expression.Expression{cond}, deriveLeft, deriveRight)
	if len(otherCond) > 0 {
		// a new expression which is created by constant propagation, is a other condtion, we don't put it
		// into our final result.
		return false
	}
	intest.Assert(len(leftCond) == 0 || len(rightCond) == 0, "An expression cannot be both a left and a right condition at the same time.")
	// When the expression is a left/right condition, we want it to filter more of the underlying data.
	if len(leftCond) > 0 {
		// If this expression's columns is in the same table. We will push it down.
		if canLeftPushDown && p.isAllUniqueIDInTheSameLeaf(cond) {
			return true
		}
		return false
	}
	if len(rightCond) > 0 {
		// If this expression's columns is in the same table. We will push it down.
		if canRightPushDown && p.isAllUniqueIDInTheSameLeaf(cond) {
			return true
		}
		return false
	}
	return true
}

// ExtractOnCondition divide conditions in CNF of join node into 4 groups.
// These conditions can be where conditions, join conditions, or collection of both.
// If deriveLeft/deriveRight is set, we would try to derive more conditions for left/right plan.
func (p *LogicalJoin) ExtractOnCondition(
	conditions []expression.Expression,
	leftSchema *expression.Schema,
	rightSchema *expression.Schema,
	deriveLeft bool,
	deriveRight bool) (eqCond []*expression.ScalarFunction, leftCond []expression.Expression,
	rightCond []expression.Expression, otherCond []expression.Expression) {
	ctx := p.SCtx()
	for _, expr := range conditions {
		// For queries like `select a in (select a from s where s.b = t.b) from t`,
		// if subquery is empty caused by `s.b = t.b`, the result should always be
		// false even if t.a is null or s.a is null. To make this join "empty aware",
		// we should differentiate `t.a = s.a` from other column equal conditions, so
		// we put it into OtherConditions instead of EqualConditions of join.
		if expression.IsEQCondFromIn(expr) {
			otherCond = append(otherCond, expr)
			continue
		}
		binop, ok := expr.(*expression.ScalarFunction)
		if ok && len(binop.GetArgs()) == 2 {
			arg0, lOK := binop.GetArgs()[0].(*expression.Column)
			arg1, rOK := binop.GetArgs()[1].(*expression.Column)
			if lOK && rOK {
				leftCol := leftSchema.RetrieveColumn(arg0)
				rightCol := rightSchema.RetrieveColumn(arg1)
				if leftCol == nil || rightCol == nil {
					leftCol = leftSchema.RetrieveColumn(arg1)
					rightCol = rightSchema.RetrieveColumn(arg0)
					arg0, arg1 = arg1, arg0
				}
				if leftCol != nil && rightCol != nil {
					if deriveLeft {
						if util.IsNullRejected(ctx, leftSchema, expr, true) && !mysql.HasNotNullFlag(leftCol.RetType.GetFlag()) {
							notNullExpr := expression.BuildNotNullExpr(ctx.GetExprCtx(), leftCol)
							leftCond = append(leftCond, notNullExpr)
						}
					}
					if deriveRight {
						if util.IsNullRejected(ctx, rightSchema, expr, true) && !mysql.HasNotNullFlag(rightCol.RetType.GetFlag()) {
							notNullExpr := expression.BuildNotNullExpr(ctx.GetExprCtx(), rightCol)
							rightCond = append(rightCond, notNullExpr)
						}
					}
					switch binop.FuncName.L {
					case ast.EQ, ast.NullEQ:
						cond := expression.NewFunctionInternal(ctx.GetExprCtx(), binop.FuncName.L, types.NewFieldType(mysql.TypeTiny), arg0, arg1)
						eqCond = append(eqCond, cond.(*expression.ScalarFunction))
						continue
					}
				}
			}
		}
		columns := expression.ExtractColumns(expr)
		// `columns` may be empty, if the condition is like `correlated_column op constant`, or `constant`,
		// push this kind of constant condition down according to join type.
		if len(columns) == 0 {
			leftCond, rightCond = p.pushDownConstExpr(expr, leftCond, rightCond, deriveLeft || deriveRight)
			continue
		}
		allFromLeft, allFromRight := true, true
		for _, col := range columns {
			if !leftSchema.Contains(col) {
				allFromLeft = false
			}
			if !rightSchema.Contains(col) {
				allFromRight = false
			}
		}
		if allFromRight {
			rightCond = append(rightCond, expr)
		} else if allFromLeft {
			leftCond = append(leftCond, expr)
		} else {
			// Relax expr to two supersets: leftRelaxedCond and rightRelaxedCond, the expression now is
			// `expr AND leftRelaxedCond AND rightRelaxedCond`. Motivation is to push filters down to
			// children as much as possible.
			if deriveLeft {
				leftRelaxedCond := expression.DeriveRelaxedFiltersFromDNF(ctx.GetExprCtx(), expr, leftSchema)
				if leftRelaxedCond != nil {
					leftCond = append(leftCond, leftRelaxedCond)
				}
			}
			if deriveRight {
				rightRelaxedCond := expression.DeriveRelaxedFiltersFromDNF(ctx.GetExprCtx(), expr, rightSchema)
				if rightRelaxedCond != nil {
					rightCond = append(rightCond, rightRelaxedCond)
				}
			}
			otherCond = append(otherCond, expr)
		}
	}
	return
}

// pushDownConstExpr checks if the condition is from filter condition, if true, push it down to both
// children of join, whatever the join type is; if false, push it down to inner child of outer join,
// and both children of non-outer-join.
func (p *LogicalJoin) pushDownConstExpr(expr expression.Expression, leftCond []expression.Expression,
	rightCond []expression.Expression, filterCond bool) (_, _ []expression.Expression) {
	switch p.JoinType {
	case base.LeftOuterJoin, base.LeftOuterSemiJoin, base.AntiLeftOuterSemiJoin:
		if filterCond {
			leftCond = append(leftCond, expr)
			// Append the expr to right join condition instead of `rightCond`, to make it able to be
			// pushed down to children of join.
			p.RightConditions = append(p.RightConditions, expr)
		} else {
			rightCond = append(rightCond, expr)
		}
	case base.RightOuterJoin:
		if filterCond {
			rightCond = append(rightCond, expr)
			p.LeftConditions = append(p.LeftConditions, expr)
		} else {
			leftCond = append(leftCond, expr)
		}
	case base.SemiJoin, base.InnerJoin:
		leftCond = append(leftCond, expr)
		rightCond = append(rightCond, expr)
	case base.AntiSemiJoin:
		if filterCond {
			leftCond = append(leftCond, expr)
		}
		rightCond = append(rightCond, expr)
	}
	return leftCond, rightCond
}

func (p *LogicalJoin) extractOnCondition(conditions []expression.Expression, deriveLeft bool,
	deriveRight bool) (eqCond []*expression.ScalarFunction, leftCond []expression.Expression,
	rightCond []expression.Expression, otherCond []expression.Expression) {
	child := p.Children()
	rightSchema := child[1].Schema()
	leftSchema := child[0].Schema()
	return p.ExtractOnCondition(conditions, leftSchema, rightSchema, deriveLeft, deriveRight)
}

// SetPreferredJoinTypeAndOrder sets the preferred join type and order for the LogicalJoin.
func (p *LogicalJoin) SetPreferredJoinTypeAndOrder(hintInfo *utilhint.PlanHints) {
	if hintInfo == nil {
		return
	}

	lhsAlias := util.ExtractTableAlias(p.Children()[0], p.QueryBlockOffset())
	rhsAlias := util.ExtractTableAlias(p.Children()[1], p.QueryBlockOffset())
	if hintInfo.IfPreferMergeJoin(lhsAlias) {
		p.PreferJoinType |= utilhint.PreferMergeJoin
		p.LeftPreferJoinType |= utilhint.PreferMergeJoin
	}
	if hintInfo.IfPreferMergeJoin(rhsAlias) {
		p.PreferJoinType |= utilhint.PreferMergeJoin
		p.RightPreferJoinType |= utilhint.PreferMergeJoin
	}
	if hintInfo.IfPreferNoMergeJoin(lhsAlias) {
		p.PreferJoinType |= utilhint.PreferNoMergeJoin
		p.LeftPreferJoinType |= utilhint.PreferNoMergeJoin
	}
	if hintInfo.IfPreferNoMergeJoin(rhsAlias) {
		p.PreferJoinType |= utilhint.PreferNoMergeJoin
		p.RightPreferJoinType |= utilhint.PreferNoMergeJoin
	}
	if hintInfo.IfPreferBroadcastJoin(lhsAlias) {
		p.PreferJoinType |= utilhint.PreferBCJoin
		p.LeftPreferJoinType |= utilhint.PreferBCJoin
	}
	if hintInfo.IfPreferBroadcastJoin(rhsAlias) {
		p.PreferJoinType |= utilhint.PreferBCJoin
		p.RightPreferJoinType |= utilhint.PreferBCJoin
	}
	if hintInfo.IfPreferShuffleJoin(lhsAlias) {
		p.PreferJoinType |= utilhint.PreferShuffleJoin
		p.LeftPreferJoinType |= utilhint.PreferShuffleJoin
	}
	if hintInfo.IfPreferShuffleJoin(rhsAlias) {
		p.PreferJoinType |= utilhint.PreferShuffleJoin
		p.RightPreferJoinType |= utilhint.PreferShuffleJoin
	}
	if hintInfo.IfPreferHashJoin(lhsAlias) {
		p.PreferJoinType |= utilhint.PreferHashJoin
		p.LeftPreferJoinType |= utilhint.PreferHashJoin
	}
	if hintInfo.IfPreferHashJoin(rhsAlias) {
		p.PreferJoinType |= utilhint.PreferHashJoin
		p.RightPreferJoinType |= utilhint.PreferHashJoin
	}
	if hintInfo.IfPreferNoHashJoin(lhsAlias) {
		p.PreferJoinType |= utilhint.PreferNoHashJoin
		p.LeftPreferJoinType |= utilhint.PreferNoHashJoin
	}
	if hintInfo.IfPreferNoHashJoin(rhsAlias) {
		p.PreferJoinType |= utilhint.PreferNoHashJoin
		p.RightPreferJoinType |= utilhint.PreferNoHashJoin
	}
	if hintInfo.IfPreferINLJ(lhsAlias) {
		p.PreferJoinType |= utilhint.PreferLeftAsINLJInner
		p.LeftPreferJoinType |= utilhint.PreferINLJ
	}
	if hintInfo.IfPreferINLJ(rhsAlias) {
		p.PreferJoinType |= utilhint.PreferRightAsINLJInner
		p.RightPreferJoinType |= utilhint.PreferINLJ
	}
	if hintInfo.IfPreferINLHJ(lhsAlias) {
		p.PreferJoinType |= utilhint.PreferLeftAsINLHJInner
		p.LeftPreferJoinType |= utilhint.PreferINLHJ
	}
	if hintInfo.IfPreferINLHJ(rhsAlias) {
		p.PreferJoinType |= utilhint.PreferRightAsINLHJInner
		p.RightPreferJoinType |= utilhint.PreferINLHJ
	}
	if hintInfo.IfPreferINLMJ(lhsAlias) {
		p.PreferJoinType |= utilhint.PreferLeftAsINLMJInner
		p.LeftPreferJoinType |= utilhint.PreferINLMJ
	}
	if hintInfo.IfPreferINLMJ(rhsAlias) {
		p.PreferJoinType |= utilhint.PreferRightAsINLMJInner
		p.RightPreferJoinType |= utilhint.PreferINLMJ
	}
	if hintInfo.IfPreferNoIndexJoin(lhsAlias) {
		p.PreferJoinType |= utilhint.PreferNoIndexJoin
		p.LeftPreferJoinType |= utilhint.PreferNoIndexJoin
	}
	if hintInfo.IfPreferNoIndexJoin(rhsAlias) {
		p.PreferJoinType |= utilhint.PreferNoIndexJoin
		p.RightPreferJoinType |= utilhint.PreferNoIndexJoin
	}
	if hintInfo.IfPreferNoIndexHashJoin(lhsAlias) {
		p.PreferJoinType |= utilhint.PreferNoIndexHashJoin
		p.LeftPreferJoinType |= utilhint.PreferNoIndexHashJoin
	}
	if hintInfo.IfPreferNoIndexHashJoin(rhsAlias) {
		p.PreferJoinType |= utilhint.PreferNoIndexHashJoin
		p.RightPreferJoinType |= utilhint.PreferNoIndexHashJoin
	}
	if hintInfo.IfPreferNoIndexMergeJoin(lhsAlias) {
		p.PreferJoinType |= utilhint.PreferNoIndexMergeJoin
		p.LeftPreferJoinType |= utilhint.PreferNoIndexMergeJoin
	}
	if hintInfo.IfPreferNoIndexMergeJoin(rhsAlias) {
		p.PreferJoinType |= utilhint.PreferNoIndexMergeJoin
		p.RightPreferJoinType |= utilhint.PreferNoIndexMergeJoin
	}
	if hintInfo.IfPreferHJBuild(lhsAlias) {
		p.PreferJoinType |= utilhint.PreferLeftAsHJBuild
		p.LeftPreferJoinType |= utilhint.PreferHJBuild
	}
	if hintInfo.IfPreferHJBuild(rhsAlias) {
		p.PreferJoinType |= utilhint.PreferRightAsHJBuild
		p.RightPreferJoinType |= utilhint.PreferHJBuild
	}
	if hintInfo.IfPreferHJProbe(lhsAlias) {
		p.PreferJoinType |= utilhint.PreferLeftAsHJProbe
		p.LeftPreferJoinType |= utilhint.PreferHJProbe
	}
	if hintInfo.IfPreferHJProbe(rhsAlias) {
		p.PreferJoinType |= utilhint.PreferRightAsHJProbe
		p.RightPreferJoinType |= utilhint.PreferHJProbe
	}
	hasConflict := false
	if !p.SCtx().GetSessionVars().EnableAdvancedJoinHint || p.SCtx().GetSessionVars().StmtCtx.StraightJoinOrder {
		if containDifferentJoinTypes(p.PreferJoinType) {
			hasConflict = true
		}
	} else if p.SCtx().GetSessionVars().EnableAdvancedJoinHint {
		if containDifferentJoinTypes(p.LeftPreferJoinType) || containDifferentJoinTypes(p.RightPreferJoinType) {
			hasConflict = true
		}
	}
	if hasConflict {
		p.SCtx().GetSessionVars().StmtCtx.SetHintWarning(
			"Join hints are conflict, you can only specify one type of join")
		p.PreferJoinType = 0
	}
	// set the join order
	if hintInfo.LeadingJoinOrder != nil {
		p.PreferJoinOrder = hintInfo.MatchTableName([]*utilhint.HintedTable{lhsAlias, rhsAlias}, hintInfo.LeadingJoinOrder)
	}
	// set hintInfo for further usage if this hint info can be used.
	if p.PreferJoinType != 0 || p.PreferJoinOrder {
		p.HintInfo = hintInfo
	}
}

// SetPreferredJoinType generates hint information for the logicalJoin based on the hint information of its left and right children.
func (p *LogicalJoin) SetPreferredJoinType() {
	if p.LeftPreferJoinType == 0 && p.RightPreferJoinType == 0 {
		return
	}
	p.PreferJoinType = setPreferredJoinTypeFromOneSide(p.LeftPreferJoinType, true) | setPreferredJoinTypeFromOneSide(p.RightPreferJoinType, false)
	if containDifferentJoinTypes(p.PreferJoinType) {
		p.SCtx().GetSessionVars().StmtCtx.SetHintWarning(
			"Join hints conflict after join reorder phase, you can only specify one type of join")
		p.PreferJoinType = 0
	}
}

// updateEQCond will extract the arguments of a equal condition that connect two expressions.
func (p *LogicalJoin) updateEQCond() {
	lChild, rChild := p.Children()[0], p.Children()[1]
	var lKeys, rKeys []expression.Expression
	var lNAKeys, rNAKeys []expression.Expression
	// We need two steps here:
	// step1: try best to extract normal EQ condition from OtherCondition to join EqualConditions.
	for i := len(p.OtherConditions) - 1; i >= 0; i-- {
		need2Remove := false
		if eqCond, ok := p.OtherConditions[i].(*expression.ScalarFunction); ok && eqCond.FuncName.L == ast.EQ {
			// If it is a column equal condition converted from `[not] in (subq)`, do not move it
			// to EqualConditions, and keep it in OtherConditions. Reference comments in `extractOnCondition`
			// for detailed reasons.
			if expression.IsEQCondFromIn(eqCond) {
				continue
			}
			lExpr, rExpr := eqCond.GetArgs()[0], eqCond.GetArgs()[1]
			if expression.ExprFromSchema(lExpr, lChild.Schema()) && expression.ExprFromSchema(rExpr, rChild.Schema()) {
				lKeys = append(lKeys, lExpr)
				rKeys = append(rKeys, rExpr)
				need2Remove = true
			} else if expression.ExprFromSchema(lExpr, rChild.Schema()) && expression.ExprFromSchema(rExpr, lChild.Schema()) {
				lKeys = append(lKeys, rExpr)
				rKeys = append(rKeys, lExpr)
				need2Remove = true
			}
		}
		if need2Remove {
			p.OtherConditions = slices.Delete(p.OtherConditions, i, i+1)
		}
	}
	// eg: explain select * from t1, t3 where t1.a+1 = t3.a;
	// tidb only accept the join key in EqualCondition as a normal column (join OP take granted for that)
	// so once we found the left and right children's schema can supply the all columns in complicated EQ condition that used by left/right key.
	// we will add a layer of projection here to convert the complicated expression of EQ's left or right side to be a normal column.
	adjustKeyForm := func(leftKeys, rightKeys []expression.Expression, isNA bool) {
		if len(leftKeys) > 0 {
			needLProj, needRProj := false, false
			for i := range leftKeys {
				_, lOk := leftKeys[i].(*expression.Column)
				_, rOk := rightKeys[i].(*expression.Column)
				needLProj = needLProj || !lOk
				needRProj = needRProj || !rOk
			}

			var lProj, rProj *LogicalProjection
			if needLProj {
				lProj = p.getProj(0)
			}
			if needRProj {
				rProj = p.getProj(1)
			}
			for i := range leftKeys {
				lKey, rKey := leftKeys[i], rightKeys[i]
				if lProj != nil {
					lKey = lProj.AppendExpr(lKey)
				}
				if rProj != nil {
					rKey = rProj.AppendExpr(rKey)
				}
				eqCond := expression.NewFunctionInternal(p.SCtx().GetExprCtx(), ast.EQ, types.NewFieldType(mysql.TypeTiny), lKey, rKey)
				if isNA {
					p.NAEQConditions = append(p.NAEQConditions, eqCond.(*expression.ScalarFunction))
				} else {
					p.EqualConditions = append(p.EqualConditions, eqCond.(*expression.ScalarFunction))
				}
			}
		}
	}
	adjustKeyForm(lKeys, rKeys, false)

	// Step2: when step1 is finished, then we can determine whether we need to extract NA-EQ from OtherCondition to NAEQConditions.
	// when there are still no EqualConditions, let's try to be a NAAJ.
	// todo: by now, when there is already a normal EQ condition, just keep NA-EQ as other-condition filters above it.
	// eg: select * from stu where stu.name not in (select name from exam where exam.stu_id = stu.id);
	// combination of <stu.name NAEQ exam.name> and <exam.stu_id EQ stu.id> for join key is little complicated for now.
	canBeNAAJ := (p.JoinType == base.AntiSemiJoin || p.JoinType == base.AntiLeftOuterSemiJoin) && len(p.EqualConditions) == 0
	if canBeNAAJ && p.SCtx().GetSessionVars().OptimizerEnableNAAJ {
		var otherCond expression.CNFExprs
		for i := range p.OtherConditions {
			eqCond, ok := p.OtherConditions[i].(*expression.ScalarFunction)
			if ok && eqCond.FuncName.L == ast.EQ && expression.IsEQCondFromIn(eqCond) {
				// here must be a EQCondFromIn.
				lExpr, rExpr := eqCond.GetArgs()[0], eqCond.GetArgs()[1]
				if expression.ExprFromSchema(lExpr, lChild.Schema()) && expression.ExprFromSchema(rExpr, rChild.Schema()) {
					lNAKeys = append(lNAKeys, lExpr)
					rNAKeys = append(rNAKeys, rExpr)
				} else if expression.ExprFromSchema(lExpr, rChild.Schema()) && expression.ExprFromSchema(rExpr, lChild.Schema()) {
					lNAKeys = append(lNAKeys, rExpr)
					rNAKeys = append(rNAKeys, lExpr)
				}
				continue
			}
			otherCond = append(otherCond, p.OtherConditions[i])
		}
		p.OtherConditions = otherCond
		// here is for cases like: select (a+1, b*3) not in (select a,b from t2) from t1.
		adjustKeyForm(lNAKeys, rNAKeys, true)
	}
}

func (p *LogicalJoin) getProj(idx int) *LogicalProjection {
	child := p.Children()[idx]
	proj, ok := child.(*LogicalProjection)
	if ok {
		return proj
	}
	proj = LogicalProjection{Exprs: make([]expression.Expression, 0, child.Schema().Len())}.Init(p.SCtx(), child.QueryBlockOffset())
	for _, col := range child.Schema().Columns {
		proj.Exprs = append(proj.Exprs, col)
	}
	proj.SetSchema(child.Schema().Clone())
	proj.SetChildren(child)
	p.Children()[idx] = proj
	return proj
}

// outerJoinPropConst propagates constant equal and column equal conditions over outer join or anti semi join.
func (p *LogicalJoin) outerJoinPropConst(predicates []expression.Expression, vaildExprFunc expression.VaildConstantPropagationExpressionFuncType) []expression.Expression {
	children := p.Children()
	innerTable := children[1]
	outerTable := children[0]
	if p.JoinType == base.RightOuterJoin {
		innerTable, outerTable = outerTable, innerTable
	}
	lenJoinConds := len(p.EqualConditions) + len(p.LeftConditions) + len(p.RightConditions) + len(p.OtherConditions)
	joinConds := make([]expression.Expression, 0, lenJoinConds)
	for _, equalCond := range p.EqualConditions {
		joinConds = append(joinConds, equalCond)
	}
	joinConds = append(joinConds, p.LeftConditions...)
	joinConds = append(joinConds, p.RightConditions...)
	joinConds = append(joinConds, p.OtherConditions...)
	p.EqualConditions = nil
	p.LeftConditions = nil
	p.RightConditions = nil
	p.OtherConditions = nil
	nullSensitive := p.JoinType == base.AntiLeftOuterSemiJoin || p.JoinType == base.LeftOuterSemiJoin || p.JoinType == base.AntiSemiJoin
	exprCtx := p.SCtx().GetExprCtx()
	outerTableSchema := outerTable.Schema()
	innerTableSchema := innerTable.Schema()
	joinConds, predicates = expression.PropConstForOuterJoin(exprCtx, joinConds, predicates, outerTableSchema,
		innerTableSchema, nullSensitive, vaildExprFunc)
	p.AttachOnConds(joinConds)
	return predicates
}

func mergeOnClausePredicates(p *LogicalJoin, predicates []expression.Expression) []expression.Expression {
	combinedCond := make([]expression.Expression, 0,
		len(p.LeftConditions)+len(p.RightConditions)+
			len(p.EqualConditions)+len(p.OtherConditions)+
			len(predicates))
	combinedCond = append(combinedCond, p.LeftConditions...)
	combinedCond = append(combinedCond, p.RightConditions...)
	combinedCond = append(combinedCond, expression.ScalarFuncs2Exprs(p.EqualConditions)...)
	combinedCond = append(combinedCond, p.OtherConditions...)
	combinedCond = append(combinedCond, predicates...)
	return combinedCond
}

func appendTopNPushDownJoinTraceStep(p *LogicalJoin, topN *LogicalTopN, idx int, opt *optimizetrace.LogicalOptimizeOp) {
	ectx := p.SCtx().GetExprCtx().GetEvalCtx()
	action := func() string {
		buffer := bytes.NewBufferString(fmt.Sprintf("%v_%v is added and pushed into %v_%v's ",
			topN.TP(), topN.ID(), p.TP(), p.ID()))
		if idx == 0 {
			buffer.WriteString("left ")
		} else {
			buffer.WriteString("right ")
		}
		buffer.WriteString("table")
		return buffer.String()
	}
	reason := func() string {
		buffer := bytes.NewBufferString(fmt.Sprintf("%v_%v's joinType is %v, and all ByItems[", p.TP(), p.ID(), p.JoinType.String()))
		for i, item := range topN.ByItems {
			if i > 0 {
				buffer.WriteString(",")
			}
			buffer.WriteString(item.StringWithCtx(ectx, errors.RedactLogDisable))
		}
		buffer.WriteString("] contained in ")
		if idx == 0 {
			buffer.WriteString("left ")
		} else {
			buffer.WriteString("right ")
		}
		buffer.WriteString("table")
		return buffer.String()
	}
	opt.AppendStepToCurrent(p.ID(), p.TP(), reason, action)
}

// AppendAddSelectionTraceStep appends a trace step for adding a selection operator.
func AppendAddSelectionTraceStep(p base.LogicalPlan, child base.LogicalPlan, sel *LogicalSelection, opt *optimizetrace.LogicalOptimizeOp) {
	reason := func() string {
		return ""
	}
	action := func() string {
		return fmt.Sprintf("add %v_%v to connect %v_%v and %v_%v", sel.TP(), sel.ID(), p.TP(), p.ID(), child.TP(), child.ID())
	}
	opt.AppendStepToCurrent(sel.ID(), sel.TP(), reason, action)
}

// containDifferentJoinTypes checks whether `PreferJoinType` contains different
// join types.
func containDifferentJoinTypes(preferJoinType uint) bool {
	preferJoinType &= ^utilhint.PreferNoHashJoin
	preferJoinType &= ^utilhint.PreferNoMergeJoin
	preferJoinType &= ^utilhint.PreferNoIndexJoin
	preferJoinType &= ^utilhint.PreferNoIndexHashJoin
	preferJoinType &= ^utilhint.PreferNoIndexMergeJoin

	inlMask := utilhint.PreferRightAsINLJInner ^ utilhint.PreferLeftAsINLJInner
	inlhjMask := utilhint.PreferRightAsINLHJInner ^ utilhint.PreferLeftAsINLHJInner
	inlmjMask := utilhint.PreferRightAsINLMJInner ^ utilhint.PreferLeftAsINLMJInner
	hjRightBuildMask := utilhint.PreferRightAsHJBuild ^ utilhint.PreferLeftAsHJProbe
	hjLeftBuildMask := utilhint.PreferLeftAsHJBuild ^ utilhint.PreferRightAsHJProbe

	mppMask := utilhint.PreferShuffleJoin ^ utilhint.PreferBCJoin
	mask := inlMask ^ inlhjMask ^ inlmjMask ^ hjRightBuildMask ^ hjLeftBuildMask
	onesCount := bits.OnesCount(preferJoinType & ^mask & ^mppMask)
	if onesCount > 1 || onesCount == 1 && preferJoinType&mask > 0 {
		return true
	}

	cnt := 0
	if preferJoinType&inlMask > 0 {
		cnt++
	}
	if preferJoinType&inlhjMask > 0 {
		cnt++
	}
	if preferJoinType&inlmjMask > 0 {
		cnt++
	}
	if preferJoinType&hjLeftBuildMask > 0 {
		cnt++
	}
	if preferJoinType&hjRightBuildMask > 0 {
		cnt++
	}
	return cnt > 1
}

func setPreferredJoinTypeFromOneSide(preferJoinType uint, isLeft bool) (resJoinType uint) {
	if preferJoinType == 0 {
		return
	}
	if preferJoinType&utilhint.PreferINLJ > 0 {
		preferJoinType &= ^utilhint.PreferINLJ
		if isLeft {
			resJoinType |= utilhint.PreferLeftAsINLJInner
		} else {
			resJoinType |= utilhint.PreferRightAsINLJInner
		}
	}
	if preferJoinType&utilhint.PreferINLHJ > 0 {
		preferJoinType &= ^utilhint.PreferINLHJ
		if isLeft {
			resJoinType |= utilhint.PreferLeftAsINLHJInner
		} else {
			resJoinType |= utilhint.PreferRightAsINLHJInner
		}
	}
	if preferJoinType&utilhint.PreferINLMJ > 0 {
		preferJoinType &= ^utilhint.PreferINLMJ
		if isLeft {
			resJoinType |= utilhint.PreferLeftAsINLMJInner
		} else {
			resJoinType |= utilhint.PreferRightAsINLMJInner
		}
	}
	if preferJoinType&utilhint.PreferHJBuild > 0 {
		preferJoinType &= ^utilhint.PreferHJBuild
		if isLeft {
			resJoinType |= utilhint.PreferLeftAsHJBuild
		} else {
			resJoinType |= utilhint.PreferRightAsHJBuild
		}
	}
	if preferJoinType&utilhint.PreferHJProbe > 0 {
		preferJoinType &= ^utilhint.PreferHJProbe
		if isLeft {
			resJoinType |= utilhint.PreferLeftAsHJProbe
		} else {
			resJoinType |= utilhint.PreferRightAsHJProbe
		}
	}
	resJoinType |= preferJoinType
	return
}

// DeriveOtherConditions given a LogicalJoin, check the OtherConditions to see if we can derive more
// conditions for left/right child pushdown.
func DeriveOtherConditions(
	p *LogicalJoin, leftSchema *expression.Schema, rightSchema *expression.Schema,
	deriveLeft bool, deriveRight bool) (
	leftCond []expression.Expression, rightCond []expression.Expression) {
	isOuterSemi := (p.JoinType == base.LeftOuterSemiJoin) || (p.JoinType == base.AntiLeftOuterSemiJoin)
	ctx := p.SCtx()
	exprCtx := ctx.GetExprCtx()
	for _, expr := range p.OtherConditions {
		if deriveLeft {
			leftRelaxedCond := expression.DeriveRelaxedFiltersFromDNF(exprCtx, expr, leftSchema)
			if leftRelaxedCond != nil {
				leftCond = append(leftCond, leftRelaxedCond)
			}
			notNullExpr := deriveNotNullExpr(ctx, expr, leftSchema)
			if notNullExpr != nil {
				leftCond = append(leftCond, notNullExpr)
			}
		}
		if deriveRight {
			rightRelaxedCond := expression.DeriveRelaxedFiltersFromDNF(exprCtx, expr, rightSchema)
			if rightRelaxedCond != nil {
				rightCond = append(rightCond, rightRelaxedCond)
			}
			// For LeftOuterSemiJoin and AntiLeftOuterSemiJoin, we can actually generate
			// `col is not null` according to expressions in `OtherConditions` now, but we
			// are putting column equal condition converted from `in (subq)` into
			// `OtherConditions`(@sa https://github.com/pingcap/tidb/pull/9051), then it would
			// cause wrong results, so we disable this optimization for outer semi joins now.
			// TODO enable this optimization for outer semi joins later by checking whether
			// condition in `OtherConditions` is converted from `in (subq)`.
			if isOuterSemi {
				continue
			}
			notNullExpr := deriveNotNullExpr(ctx, expr, rightSchema)
			if notNullExpr != nil {
				rightCond = append(rightCond, notNullExpr)
			}
		}
	}
	return
}

// deriveNotNullExpr generates a new expression `not(isnull(col))` given `col1 op col2`,
// in which `col` is in specified schema. Caller guarantees that only one of `col1` or
// `col2` is in schema.
func deriveNotNullExpr(ctx base.PlanContext, expr expression.Expression, schema *expression.Schema) expression.Expression {
	binop, ok := expr.(*expression.ScalarFunction)
	if !ok || len(binop.GetArgs()) != 2 {
		return nil
	}
	arg0, lOK := binop.GetArgs()[0].(*expression.Column)
	arg1, rOK := binop.GetArgs()[1].(*expression.Column)
	if !lOK || !rOK {
		return nil
	}
	childCol := schema.RetrieveColumn(arg0)
	if childCol == nil {
		childCol = schema.RetrieveColumn(arg1)
	}
	if util.IsNullRejected(ctx, schema, expr, true) && !mysql.HasNotNullFlag(childCol.RetType.GetFlag()) {
		return expression.BuildNotNullExpr(ctx.GetExprCtx(), childCol)
	}
	return nil
}

// BuildLogicalJoinSchema builds the schema for join operator.
func BuildLogicalJoinSchema(joinType base.JoinType, join base.LogicalPlan) *expression.Schema {
	leftSchema := join.Children()[0].Schema()
	switch joinType {
	case base.SemiJoin, base.AntiSemiJoin:
		return leftSchema.Clone()
	case base.LeftOuterSemiJoin, base.AntiLeftOuterSemiJoin:
		newSchema := leftSchema.Clone()
		newSchema.Append(join.Schema().Columns[join.Schema().Len()-1])
		return newSchema
	}
	newSchema := expression.MergeSchema(leftSchema, join.Children()[1].Schema())
	if joinType == base.LeftOuterJoin {
		util.ResetNotNullFlag(newSchema, leftSchema.Len(), newSchema.Len())
	} else if joinType == base.RightOuterJoin {
		util.ResetNotNullFlag(newSchema, 0, leftSchema.Len())
	}
	return newSchema
}<|MERGE_RESOLUTION|>--- conflicted
+++ resolved
@@ -506,11 +506,7 @@
 		leftJoinKeys, rightJoinKeys,
 		childSchema[0], childSchema[1],
 		nil, nil)
-<<<<<<< HEAD
 	if p.JoinType == AntiSemiJoin {
-=======
-	if p.JoinType == base.SemiJoin || p.JoinType == base.AntiSemiJoin {
->>>>>>> 47cdc858
 		p.SetStats(&property.StatsInfo{
 			RowCount: leftProfile.RowCount * cost.SelectionFactor,
 			ColNDVs:  make(map[int64]float64, len(leftProfile.ColNDVs)),
