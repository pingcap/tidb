// Copyright 2024 PingCAP, Inc.
//
// Licensed under the Apache License, Version 2.0 (the "License");
// you may not use this file except in compliance with the License.
// You may obtain a copy of the License at
//
//     http://www.apache.org/licenses/LICENSE-2.0
//
// Unless required by applicable law or agreed to in writing, software
// distributed under the License is distributed on an "AS IS" BASIS,
// WITHOUT WARRANTIES OR CONDITIONS OF ANY KIND, either express or implied.
// See the License for the specific language governing permissions and
// limitations under the License.

package logicalop

import (
	"unsafe"

	"github.com/pingcap/tidb/pkg/expression"
	"github.com/pingcap/tidb/pkg/parser/ast"
	"github.com/pingcap/tidb/pkg/parser/auth"
	"github.com/pingcap/tidb/pkg/planner/core/base"
	"github.com/pingcap/tidb/pkg/planner/core/resolve"
	"github.com/pingcap/tidb/pkg/planner/property"
	"github.com/pingcap/tidb/pkg/planner/util/optimizetrace"
	"github.com/pingcap/tidb/pkg/planner/util/utilfuncp"
	"github.com/pingcap/tidb/pkg/util/plancodec"
	"github.com/pingcap/tidb/pkg/util/size"
)

// LogicalShow represents a show plan.
type LogicalShow struct {
	LogicalSchemaProducer `hash64-equals:"true"`
	ShowContents

	Extractor base.ShowPredicateExtractor
}

// ShowContents stores the contents for the `SHOW` statement.
type ShowContents struct {
	Tp                ast.ShowStmtType // Databases/Tables/Columns/....
	DBName            string
	Table             *resolve.TableNameW // Used for showing columns.
	Partition         ast.CIStr           // Use for showing partition
	Column            *ast.ColumnName     // Used for `desc table column`.
	IndexName         ast.CIStr
	ResourceGroupName string               // Used for showing resource group
	Flag              int                  // Some flag parsed from sql, such as FULL.
	User              *auth.UserIdentity   // Used for show grants.
	Roles             []*auth.RoleIdentity // Used for show grants.

	CountWarningsOrErrors bool // Used for showing count(*) warnings | errors

	Full        bool
	IfNotExists bool       // Used for `show create database if not exists`.
	GlobalScope bool       // Used by show variables.
	Extended    bool       // Used for `show extended columns from ...`
	Limit       *ast.Limit // Used for limit Result Set row number.

<<<<<<< HEAD
	ImportJobID       *int64 // Used for SHOW LOAD DATA JOB <jobID>
	DistributionJobID *int64
=======
	ImportJobID *int64 // Used for SHOW LOAD DATA JOB <jobID>
	SQLOrDigest string // Used for SHOW PLAN FOR <SQL or Digest>
>>>>>>> f3d0e430
}

const emptyShowContentsSize = int64(unsafe.Sizeof(ShowContents{}))

// MemoryUsage return the memory usage of ShowContents
func (s *ShowContents) MemoryUsage() (sum int64) {
	if s == nil {
		return
	}

	sum = emptyShowContentsSize + int64(len(s.DBName)) + s.Partition.MemoryUsage() + s.IndexName.MemoryUsage() +
		int64(cap(s.Roles))*size.SizeOfPointer
	return
}

// Init initializes LogicalShow.
func (p LogicalShow) Init(ctx base.PlanContext) *LogicalShow {
	p.BaseLogicalPlan = NewBaseLogicalPlan(ctx, plancodec.TypeShow, &p, 0)
	return &p
}

// *************************** start implementation of logicalPlan interface ***************************

// HashCode inherits BaseLogicalPlan.LogicalPlan.<0th> implementation.

// PredicatePushDown inherits BaseLogicalPlan.LogicalPlan.<1st> implementation.

// PruneColumns inherits BaseLogicalPlan.LogicalPlan.<2nd> implementation.

// FindBestTask implements the base.LogicalPlan.<3rd> interface.
func (p *LogicalShow) FindBestTask(prop *property.PhysicalProperty, planCounter *base.PlanCounterTp, _ *optimizetrace.PhysicalOptimizeOp) (base.Task, int64, error) {
	return utilfuncp.FindBestTask4LogicalShow(p, prop, planCounter, nil)
}

// BuildKeyInfo inherits BaseLogicalPlan.LogicalPlan.<4th> implementation.

// PushDownTopN inherits BaseLogicalPlan.LogicalPlan.<5th> implementation.

// DeriveTopN inherits BaseLogicalPlan.LogicalPlan.<6th> implementation.

// PredicateSimplification inherits BaseLogicalPlan.LogicalPlan.<7th> implementation.

// ConstantPropagation inherits BaseLogicalPlan.LogicalPlan.<8th> implementation.

// PullUpConstantPredicates inherits BaseLogicalPlan.LogicalPlan.<9th> implementation.

// RecursiveDeriveStats inherits BaseLogicalPlan.LogicalPlan.<10th> implementation.

// DeriveStats implement base.LogicalPlan.<11th> interface.
func (p *LogicalShow) DeriveStats(_ []*property.StatsInfo, selfSchema *expression.Schema, _ []*expression.Schema, reloads []bool) (*property.StatsInfo, bool, error) {
	var reload bool
	if len(reloads) == 1 {
		reload = reloads[0]
	}
	if !reload && p.StatsInfo() != nil {
		return p.StatsInfo(), false, nil
	}
	// A fake count, just to avoid panic now.
	p.SetStats(getFakeStats(selfSchema))
	return p.StatsInfo(), true, nil
}

// ExtractCorrelatedCols inherits BaseLogicalPlan.LogicalPlan.<15th> implementation.

// MaxOneRow inherits BaseLogicalPlan.LogicalPlan.<16th> implementation.

// Children inherits BaseLogicalPlan.LogicalPlan.<17th> implementation.

// SetChildren inherits BaseLogicalPlan.LogicalPlan.<18th> implementation.

// SetChild inherits BaseLogicalPlan.LogicalPlan.<19th> implementation.

// RollBackTaskMap inherits BaseLogicalPlan.LogicalPlan.<20th> implementation.

// CanPushToCop inherits BaseLogicalPlan.LogicalPlan.<21st> implementation.

// ExtractFD inherits BaseLogicalPlan.LogicalPlan.<22nd> implementation.

// GetBaseLogicalPlan inherits BaseLogicalPlan.LogicalPlan.<23rd> implementation.

// ConvertOuterToInnerJoin inherits BaseLogicalPlan.LogicalPlan.<24th> implementation.

// *************************** end implementation of logicalPlan interface ***************************

// todo: merge getFakeStats with the one in logical_show_ddl_jobs.go
func getFakeStats(schema *expression.Schema) *property.StatsInfo {
	profile := &property.StatsInfo{
		RowCount: 1,
		ColNDVs:  make(map[int64]float64, schema.Len()),
	}
	for _, col := range schema.Columns {
		profile.ColNDVs[col.UniqueID] = 1
	}
	return profile
}<|MERGE_RESOLUTION|>--- conflicted
+++ resolved
@@ -58,13 +58,9 @@
 	Extended    bool       // Used for `show extended columns from ...`
 	Limit       *ast.Limit // Used for limit Result Set row number.
 
-<<<<<<< HEAD
-	ImportJobID       *int64 // Used for SHOW LOAD DATA JOB <jobID>
-	DistributionJobID *int64
-=======
 	ImportJobID *int64 // Used for SHOW LOAD DATA JOB <jobID>
 	SQLOrDigest string // Used for SHOW PLAN FOR <SQL or Digest>
->>>>>>> f3d0e430
+	DistributionJobID *int64 // Used for SHOW DISTRIBUTION JOB <JobID>
 }
 
 const emptyShowContentsSize = int64(unsafe.Sizeof(ShowContents{}))
