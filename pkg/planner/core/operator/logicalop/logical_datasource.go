--- conflicted
+++ resolved
@@ -172,19 +172,9 @@
 	}
 	ds.PushedDownConds, predicates = expression.PushDownExprs(util.GetPushDownCtx(ds.SCtx()), predicates, kv.UnSpecified)
 	appendDataSourcePredicatePushDownTraceStep(ds, opt)
-<<<<<<< HEAD
 	err := ds.analyzeTiCIIndex(ds.SCtx().HasFTSFunc())
 	if err != nil {
 		return nil, nil, err
-=======
-	if ds.SCtx().HasFTSFunc() {
-		err := ds.analyzeFTSFunc()
-		if err != nil {
-			return nil, nil, err
-		}
-		// Removing the unused TiCI indexes is done later. Because we will not enter
-		// the predicate push down when the table doesn't have any filter.
->>>>>>> bfae8b11
 	}
 	return predicates, ds, nil
 }
