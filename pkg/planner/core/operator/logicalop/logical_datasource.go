--- conflicted
+++ resolved
@@ -654,7 +654,7 @@
 	matchedFuncs := make(map[*expression.ScalarFunction]struct{}, 2)
 	for _, cond := range ds.PushedDownConds {
 		sf, ok := cond.(*expression.ScalarFunction)
-<<<<<<< HEAD
+		// Not a scalar function, go to next one.
 		if !ok {
 			continue
 		}
@@ -666,13 +666,6 @@
 			}
 			onlyLogicOpAndFTS := expression.ExprOnlyContainsLogicOpAndFTS(cond)
 			if containsFTS && !onlyLogicOpAndFTS {
-=======
-		if ok {
-			_, ok = expression.FTSFuncMap[sf.FuncName.L]
-		}
-		if !ok {
-			if expression.ContainsFullTextSearchFn(cond) {
->>>>>>> 8648a0e7
 				return plannererrors.ErrWrongUsage.FastGen(plannererrors.FTSWrongPlace)
 			}
 		}
