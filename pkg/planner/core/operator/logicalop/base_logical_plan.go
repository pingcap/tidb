// Copyright 2024 PingCAP, Inc.
//
// Licensed under the Apache License, Version 2.0 (the "License");
// you may not use this file except in compliance with the License.
// You may obtain a copy of the License at
//
//     http://www.apache.org/licenses/LICENSE-2.0
//
// Unless required by applicable law or agreed to in writing, software
// distributed under the License is distributed on an "AS IS" BASIS,
// WITHOUT WARRANTIES OR CONDITIONS OF ANY KIND, either express or implied.
// See the License for the specific language governing permissions and
// limitations under the License.

package logicalop

import (
	"strconv"

	"github.com/pingcap/tidb/pkg/expression"
	"github.com/pingcap/tidb/pkg/kv"
	base2 "github.com/pingcap/tidb/pkg/planner/cascades/base"
	"github.com/pingcap/tidb/pkg/planner/core/base"
	"github.com/pingcap/tidb/pkg/planner/core/operator/baseimpl"
	fd "github.com/pingcap/tidb/pkg/planner/funcdep"
	"github.com/pingcap/tidb/pkg/planner/property"
	"github.com/pingcap/tidb/pkg/planner/util"
	"github.com/pingcap/tidb/pkg/planner/util/optimizetrace"
	"github.com/pingcap/tidb/pkg/planner/util/utilfuncp"
	"github.com/pingcap/tidb/pkg/types"
	"github.com/pingcap/tidb/pkg/util/dbterror/plannererrors"
	"github.com/pingcap/tidb/pkg/util/intest"
	"github.com/pingcap/tidb/pkg/util/tracing"
)

var _ base.LogicalPlan = &BaseLogicalPlan{}

// BaseLogicalPlan is the common structure that used in logical plan.
type BaseLogicalPlan struct {
	baseimpl.Plan

	taskMap map[string]base.Task
	// taskMapBak forms a backlog stack of taskMap, used to roll back the taskMap.
	taskMapBak []string
	// planIDsHash is the hash of the subtree root from this logical plan.
	planIDsHash uint64
	// taskMapBakTS stores the timestamps of logs.
	taskMapBakTS []uint64
	self         base.LogicalPlan
	maxOneRow    bool
	children     []base.LogicalPlan
	// fdSet is a set of functional dependencies(FDs) which powers many optimizations,
	// including eliminating unnecessary DISTINCT operators, simplifying ORDER BY columns,
	// removing Max1Row operators, and mapping semi-joins to inner-joins.
	// for now, it's hard to maintain in individual operator, build it from bottom up when using.
	fdSet *fd.FDSet
}

// *************************** implementation of HashEquals interface ***************************

// Hash64 implements HashEquals.<0th> interface.
func (p *BaseLogicalPlan) Hash64(h base2.Hasher) {
	_, ok1 := p.self.(*LogicalSequence)
	_, ok2 := p.self.(*LogicalMaxOneRow)
	if !ok1 && !ok2 {
		intest.Assert(false, "Hash64 should not be called directly")
	}
	h.HashInt(p.ID())
}

// Equals implements HashEquals.<1st> interface.
func (p *BaseLogicalPlan) Equals(other any) bool {
	_, ok1 := p.self.(*LogicalSequence)
	_, ok2 := p.self.(*LogicalMaxOneRow)
	if !ok1 && !ok2 {
		intest.Assert(false, "Equals should not be called directly")
	}
	if other == nil {
		return false
	}
	olp, ok := other.(*BaseLogicalPlan)
	if !ok {
		return false
	}
	return p.ID() == olp.ID()
}

// *************************** implementation of base Plan interface ***************************

// ExplainInfo implements Plan interface.
func (*BaseLogicalPlan) ExplainInfo() string {
	return ""
}

// Schema implements Plan Schema interface.
func (p *BaseLogicalPlan) Schema() *expression.Schema {
	return p.children[0].Schema()
}

// OutputNames implements Plan Schema interface.
func (p *BaseLogicalPlan) OutputNames() types.NameSlice {
	return p.children[0].OutputNames()
}

// SetOutputNames implements Plan Schema interface.
func (p *BaseLogicalPlan) SetOutputNames(names types.NameSlice) {
	p.children[0].SetOutputNames(names)
}

// BuildPlanTrace implements Plan
func (p *BaseLogicalPlan) BuildPlanTrace() *tracing.PlanTrace {
	planTrace := &tracing.PlanTrace{ID: p.ID(), TP: p.TP(), ExplainInfo: p.self.ExplainInfo()}
	for _, child := range p.Children() {
		planTrace.Children = append(planTrace.Children, child.BuildPlanTrace())
	}
	return planTrace
}

// *************************** implementation of logicalPlan interface ***************************

// HashCode implements LogicalPlan.<0th> interface.
func (p *BaseLogicalPlan) HashCode() []byte {
	// We use PlanID for the default hash, so if two plans do not have
	// the same id, the hash value will never be the same.
	result := make([]byte, 0, 4)
	result = util.EncodeIntAsUint32(result, p.ID())
	return result
}

// PredicatePushDown implements LogicalPlan.<1st> interface.
func (p *BaseLogicalPlan) PredicatePushDown(predicates []expression.Expression, opt *optimizetrace.LogicalOptimizeOp) ([]expression.Expression, base.LogicalPlan) {
	if len(p.children) == 0 {
		return predicates, p.self
	}
	child := p.children[0]
	rest, newChild := child.PredicatePushDown(predicates, opt)
	addSelection(p.self, newChild, rest, 0, opt)
	return nil, p.self
}

// PruneColumns implements LogicalPlan.<2nd> interface.
func (p *BaseLogicalPlan) PruneColumns(parentUsedCols []*expression.Column, opt *optimizetrace.LogicalOptimizeOp) (base.LogicalPlan, error) {
	if len(p.children) == 0 {
		return p.self, nil
	}
	var err error
	p.children[0], err = p.children[0].PruneColumns(parentUsedCols, opt)
	if err != nil {
		return nil, err
	}
	return p.self, nil
}

// FindBestTask implements LogicalPlan.<3rd> interface.
func (p *BaseLogicalPlan) FindBestTask(prop *property.PhysicalProperty, planCounter *base.PlanCounterTp,
	opt *optimizetrace.PhysicalOptimizeOp) (bestTask base.Task, cntPlan int64, err error) {
	return utilfuncp.FindBestTask4BaseLogicalPlan(p, prop, planCounter, opt)
}

// BuildKeyInfo implements LogicalPlan.<4th> interface.
func (p *BaseLogicalPlan) BuildKeyInfo(_ *expression.Schema, _ []*expression.Schema) {
	childMaxOneRow := make([]bool, len(p.children))
	for i := range p.children {
		childMaxOneRow[i] = p.children[i].MaxOneRow()
	}
	p.maxOneRow = HasMaxOneRow(p.self, childMaxOneRow)
}

// PushDownTopN implements the LogicalPlan.<5th> interface.
func (p *BaseLogicalPlan) PushDownTopN(topNLogicalPlan base.LogicalPlan, opt *optimizetrace.LogicalOptimizeOp) base.LogicalPlan {
	return pushDownTopNForBaseLogicalPlan(p, topNLogicalPlan, opt)
}

// DeriveTopN implements the LogicalPlan.<6th> interface.
func (p *BaseLogicalPlan) DeriveTopN(opt *optimizetrace.LogicalOptimizeOp) base.LogicalPlan {
	s := p.self
	if s.SCtx().GetSessionVars().AllowDeriveTopN {
		for i, child := range s.Children() {
			newChild := child.DeriveTopN(opt)
			s.SetChild(i, newChild)
		}
	}
	return s
}

// PredicateSimplification implements the LogicalPlan.<7th> interface.
func (p *BaseLogicalPlan) PredicateSimplification(opt *optimizetrace.LogicalOptimizeOp) base.LogicalPlan {
	s := p.self
	for i, child := range s.Children() {
		newChild := child.PredicateSimplification(opt)
		s.SetChild(i, newChild)
	}
	return s
}

// ConstantPropagation implements the LogicalPlan.<8th> interface.
func (*BaseLogicalPlan) ConstantPropagation(_ base.LogicalPlan, _ int, _ *optimizetrace.LogicalOptimizeOp) (newRoot base.LogicalPlan) {
	// Only LogicalJoin can apply constant propagation
	// Other Logical plan do nothing
	return nil
}

// PullUpConstantPredicates implements the LogicalPlan.<9th> interface.
func (*BaseLogicalPlan) PullUpConstantPredicates() []expression.Expression {
	// Only LogicalProjection and LogicalSelection can get constant predicates
	// Other Logical plan return nil
	return nil
}

// RecursiveDeriveStats implements LogicalPlan.<10th> interface.
func (p *BaseLogicalPlan) RecursiveDeriveStats(colGroups [][]*expression.Column) (*property.StatsInfo, bool, error) {
	childStats := make([]*property.StatsInfo, len(p.children))
	childSchema := make([]*expression.Schema, len(p.children))
	cumColGroups := p.self.ExtractColGroups(colGroups)
	reloads := make([]bool, 0, len(p.children))
	for i, child := range p.children {
		childProfile, reload, err := child.RecursiveDeriveStats(cumColGroups)
		if err != nil {
			return nil, false, err
		}
		reloads = append(reloads, reload)
		childStats[i] = childProfile
		childSchema[i] = child.Schema()
	}
	// when the child has reloaded their stats, current logical operator should reload itself too.
	return p.self.DeriveStats(childStats, p.self.Schema(), childSchema, reloads)
}

// DeriveStats implements LogicalPlan.<11th> interface.
func (p *BaseLogicalPlan) DeriveStats(childStats []*property.StatsInfo, selfSchema *expression.Schema, _ []*expression.Schema, reloads []bool) (*property.StatsInfo, bool, error) {
	var reload bool
	for _, one := range reloads {
		reload = reload || one
	}
	if len(childStats) == 1 {
		p.SetStats(childStats[0])
		return p.StatsInfo(), true, nil
	}
	if len(childStats) > 1 {
		err := plannererrors.ErrInternal.GenWithStack("LogicalPlans with more than one child should implement their own DeriveStats().")
		return nil, false, err
	}
	if !reload && p.StatsInfo() != nil {
		return p.StatsInfo(), false, nil
	}
	profile := &property.StatsInfo{
		RowCount: float64(1),
		ColNDVs:  make(map[int64]float64, selfSchema.Len()),
	}
	for _, col := range selfSchema.Columns {
		profile.ColNDVs[col.UniqueID] = 1
	}
	p.SetStats(profile)
	return profile, true, nil
}

// ExtractColGroups implements LogicalPlan.<12th> interface.
func (*BaseLogicalPlan) ExtractColGroups(_ [][]*expression.Column) [][]*expression.Column {
	return nil
}

// PreparePossibleProperties implements LogicalPlan.<13th> interface.
func (*BaseLogicalPlan) PreparePossibleProperties(_ *expression.Schema, _ ...[][]*expression.Column) [][]*expression.Column {
	return nil
}

// ExhaustPhysicalPlans implements LogicalPlan.<14th> interface.
func (*BaseLogicalPlan) ExhaustPhysicalPlans(*property.PhysicalProperty) ([]base.PhysicalPlan, bool, error) {
	panic("baseLogicalPlan.ExhaustPhysicalPlans() should never be called.")
}

// ExtractCorrelatedCols implements LogicalPlan.<15th> interface.
func (*BaseLogicalPlan) ExtractCorrelatedCols() []*expression.CorrelatedColumn {
	return nil
}

// MaxOneRow implements the LogicalPlan.<16th> interface.
func (p *BaseLogicalPlan) MaxOneRow() bool {
	return p.maxOneRow
}

// Children implements LogicalPlan.<17th> interface.
func (p *BaseLogicalPlan) Children() []base.LogicalPlan {
	return p.children
}

// SetChildren implements LogicalPlan.<18th> interface.
func (p *BaseLogicalPlan) SetChildren(children ...base.LogicalPlan) {
	p.children = children
}

// SetChild implements LogicalPlan.<19th> interface.
func (p *BaseLogicalPlan) SetChild(i int, child base.LogicalPlan) {
	p.children[i] = child
}

// RollBackTaskMap implements LogicalPlan.<20th> interface.
func (p *BaseLogicalPlan) RollBackTaskMap(ts uint64) {
	if !p.SCtx().GetSessionVars().StmtCtx.StmtHints.TaskMapNeedBackUp() {
		return
	}
	if len(p.taskMapBak) > 0 {
		// Rollback all the logs with TimeStamp TS.
		n := len(p.taskMapBak)
		for i := 0; i < n; i++ {
			cur := p.taskMapBak[i]
			if p.taskMapBakTS[i] < ts {
				continue
			}

			// Remove the i_th log.
			p.taskMapBak = append(p.taskMapBak[:i], p.taskMapBak[i+1:]...)
			p.taskMapBakTS = append(p.taskMapBakTS[:i], p.taskMapBakTS[i+1:]...)
			i--
			n--

			// Roll back taskMap.
			p.taskMap[cur] = nil
		}
	}
	for _, child := range p.children {
		child.RollBackTaskMap(ts)
	}
}

// CanPushToCop implements LogicalPlan.<21st> interface.
// it checks if it can be pushed to some stores. For TiKV, it only checks datasource.
// For TiFlash, it will check whether the operator is supported, but note that the check
// might be inaccurate.
func (p *BaseLogicalPlan) CanPushToCop(storeTp kv.StoreType) bool {
	return CanPushToCopImpl(p, storeTp, false)
}

// ExtractFD implements LogicalPlan.<22nd> interface.
// It returns the children[0]'s fdSet if there are no adding/removing fd in this logic plan.
func (p *BaseLogicalPlan) ExtractFD() *fd.FDSet {
	if p.fdSet != nil {
		return p.fdSet
	}
	fds := &fd.FDSet{HashCodeToUniqueID: make(map[string]int)}
	for _, ch := range p.children {
		fds.AddFrom(ch.ExtractFD())
	}
	return fds
}

// GetBaseLogicalPlan implements LogicalPlan.<23rd> interface.
// It returns the baseLogicalPlan inside each logical plan.
func (p *BaseLogicalPlan) GetBaseLogicalPlan() base.LogicalPlan {
	return p
}

// ConvertOuterToInnerJoin implements LogicalPlan.<24th> interface.
func (p *BaseLogicalPlan) ConvertOuterToInnerJoin(predicates []expression.Expression) base.LogicalPlan {
	s := p.self
	for i, child := range s.Children() {
		newChild := child.ConvertOuterToInnerJoin(predicates)
		s.SetChild(i, newChild)
	}
	return s
}

// *************************** implementation of self functionality ***************************

// GetLogicalTS4TaskMap get the logical TimeStamp now to help rollback the TaskMap changes after that.
func (p *BaseLogicalPlan) GetLogicalTS4TaskMap() uint64 {
	p.SCtx().GetSessionVars().StmtCtx.TaskMapBakTS++
	return p.SCtx().GetSessionVars().StmtCtx.TaskMapBakTS
}

// GetTask returns the history recorded Task for specified property.
func (p *BaseLogicalPlan) GetTask(prop *property.PhysicalProperty) base.Task {
	key := strconv.FormatUint(p.planIDsHash, 10) + string(prop.HashCode())
	return p.taskMap[key]
}

// StoreTask records Task for specified property as <k,v>.
func (p *BaseLogicalPlan) StoreTask(prop *property.PhysicalProperty, task base.Task) {
	key := strconv.FormatUint(p.planIDsHash, 10) + string(prop.HashCode())
	if p.SCtx().GetSessionVars().StmtCtx.StmtHints.TaskMapNeedBackUp() {
		// Empty string for useless change.
		ts := p.GetLogicalTS4TaskMap()
		p.taskMapBakTS = append(p.taskMapBakTS, ts)
		p.taskMapBak = append(p.taskMapBak, key)
	}
	p.taskMap[key] = task
}

// ChildLen returns the child length of BaseLogicalPlan.
func (p *BaseLogicalPlan) ChildLen() int {
	return len(p.children)
}

// Self returns the self LogicalPlan of BaseLogicalPlan.
func (p *BaseLogicalPlan) Self() base.LogicalPlan {
	return p.self
}

// SetSelf sets the self LogicalPlan of BaseLogicalPlan.
func (p *BaseLogicalPlan) SetSelf(s base.LogicalPlan) {
	p.self = s
}

// SetFDs sets the FDSet of BaseLogicalPlan.
func (p *BaseLogicalPlan) SetFDs(fd *fd.FDSet) {
	p.fdSet = fd
}

// FDs returns the FDSet of BaseLogicalPlan.
func (p *BaseLogicalPlan) FDs() *fd.FDSet {
	return p.fdSet
}

// SetMaxOneRow sets the maxOneRow of BaseLogicalPlan.
func (p *BaseLogicalPlan) SetMaxOneRow(b bool) {
	p.maxOneRow = b
}

<<<<<<< HEAD
// GetWrappedLogicalPlan implements the logical plan interface.
func (p *BaseLogicalPlan) GetWrappedLogicalPlan() base.LogicalPlan {
	return p.self
=======
// SetPlanIDsHash set the hash of the subtree rooted from this logical plan.
func (p *BaseLogicalPlan) SetPlanIDsHash(hash uint64) {
	p.planIDsHash = hash
}

// GetPlanIDsHash return the plan ids hash rooted from this logical plan.
func (p *BaseLogicalPlan) GetPlanIDsHash() uint64 {
	return p.planIDsHash
>>>>>>> ea5beb8a
}

// NewBaseLogicalPlan is the basic constructor of BaseLogicalPlan.
func NewBaseLogicalPlan(ctx base.PlanContext, tp string, self base.LogicalPlan, qbOffset int) BaseLogicalPlan {
	return BaseLogicalPlan{
		taskMap:      make(map[string]base.Task),
		taskMapBak:   make([]string, 0, 10),
		taskMapBakTS: make([]uint64, 0, 10),
		Plan:         baseimpl.NewBasePlan(ctx, tp, qbOffset),
		self:         self,
	}
}<|MERGE_RESOLUTION|>--- conflicted
+++ resolved
@@ -416,20 +416,19 @@
 	p.maxOneRow = b
 }
 
-<<<<<<< HEAD
+// SetPlanIDsHash set the hash of the subtree rooted from this logical plan.
+func (p *BaseLogicalPlan) SetPlanIDsHash(hash uint64) {
+	p.planIDsHash = hash
+}
+
+// GetPlanIDsHash return the plan ids hash rooted from this logical plan.
+func (p *BaseLogicalPlan) GetPlanIDsHash() uint64 {
+	return p.planIDsHash
+}
+
 // GetWrappedLogicalPlan implements the logical plan interface.
 func (p *BaseLogicalPlan) GetWrappedLogicalPlan() base.LogicalPlan {
 	return p.self
-=======
-// SetPlanIDsHash set the hash of the subtree rooted from this logical plan.
-func (p *BaseLogicalPlan) SetPlanIDsHash(hash uint64) {
-	p.planIDsHash = hash
-}
-
-// GetPlanIDsHash return the plan ids hash rooted from this logical plan.
-func (p *BaseLogicalPlan) GetPlanIDsHash() uint64 {
-	return p.planIDsHash
->>>>>>> ea5beb8a
 }
 
 // NewBaseLogicalPlan is the basic constructor of BaseLogicalPlan.
