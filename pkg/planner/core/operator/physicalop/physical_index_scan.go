--- conflicted
+++ resolved
@@ -449,11 +449,7 @@
 	p.SetSchema(expression.NewSchema(indexCols...))
 }
 
-<<<<<<< HEAD
-// InitSchemaForTiKVIndex is used to set the schema of PhysicalIndexScan.
-=======
 // InitSchemaForTiCIIndex is used to set the schema of PhysicalIndexScan.
->>>>>>> 5cd10546
 // Unlike the normal TiKV index, the indexed columns in TiCI index may not store its original data.
 // Currently, only primary key can return from the index library.
 func (p *PhysicalIndexScan) InitSchemaForTiCIIndex(possibleHandleCols []*expression.Column) {
