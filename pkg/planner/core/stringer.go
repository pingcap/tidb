--- conflicted
+++ resolved
@@ -264,15 +264,9 @@
 		str = fmt.Sprintf("TableReader(%s)", ToString(x.TablePlan))
 	case *PhysicalIndexReader:
 		str = fmt.Sprintf("IndexReader(%s)", ToString(x.indexPlan))
-<<<<<<< HEAD
-	case *PhysicalIndexLookUpReader:
-		str = fmt.Sprintf("IndexLookUp(%s, %s)", ToString(x.indexPlan), ToString(x.tablePlan))
-	case *physicalop.PhysicalIndexMergeReader:
-=======
 	case *physicalop.PhysicalIndexLookUpReader:
 		str = fmt.Sprintf("IndexLookUp(%s, %s)", ToString(x.IndexPlan), ToString(x.TablePlan))
-	case *PhysicalIndexMergeReader:
->>>>>>> 4463d935
+	case *physicalop.PhysicalIndexMergeReader:
 		str = "IndexMergeReader(PartialPlans->["
 		for i, paritalPlan := range x.PartialPlansRaw {
 			if i > 0 {
