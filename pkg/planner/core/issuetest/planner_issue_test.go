--- conflicted
+++ resolved
@@ -230,8 +230,6 @@
 ON base.c1 <=> base2.c1;`).Sort().Check(testkit.Rows(
 		"1 Alice 1 100",
 		"<nil> Bob <nil> <nil>"))
-<<<<<<< HEAD
-=======
 }
 
 func TestIssue58451(t *testing.T) {
@@ -266,5 +264,4 @@
 FROM t1 AS table1
 WHERE (EXISTS (SELECT SUBQUERY2_t1.a1 AS SUBQUERY2_field1 FROM t1 AS SUBQUERY2_t1)) OR table1.b1 >= 55
 GROUP BY field1;`).Check(testkit.Rows("0"))
->>>>>>> 1a88b8e6
 }