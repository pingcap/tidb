--- conflicted
+++ resolved
@@ -102,19 +102,6 @@
 
 	tk.MustQuery("explain format='brief' SELECT /*+ inl_join(tmp) */ * FROM ta, (SELECT b1, COUNT(b3) AS cnt FROM tb GROUP BY b1, b2) as tmp where ta.a1 = tmp.b1").
 		Check(testkit.Rows(
-<<<<<<< HEAD
-			"Projection_9 9990.00 root  test.ta.a1, test.ta.a2, test.ta.a3, test.tb.b1, Column#9",
-			"└─IndexJoin_11 9990.00 root  inner join, inner:HashAgg_39, outer key:test.ta.a1, inner key:test.tb.b1, equal cond:eq(test.ta.a1, test.tb.b1)",
-			"  ├─TableReader_26(Build) 9990.00 root  data:Selection_25",
-			"  │ └─Selection_25 9990.00 cop[tikv]  not(isnull(test.ta.a1))",
-			"  │   └─TableFullScan_24 10000.00 cop[tikv] table:ta keep order:false, stats:pseudo",
-			"  └─HashAgg_39(Probe) 9990.00 root  group by:test.tb.b1, test.tb.b2, funcs:count(Column#12)->Column#9, funcs:firstrow(test.tb.b1)->test.tb.b1",
-			"    └─IndexLookUp_40 9990.00 root  ",
-			"      ├─Selection_38(Build) 9990.00 cop[tikv]  not(isnull(test.tb.b1))",
-			"      │ └─IndexRangeScan_36 10000.00 cop[tikv] table:tb, index:idx_b(b1) range: decided by [eq(test.tb.b1, test.ta.a1)], keep order:false, stats:pseudo",
-			"      └─HashAgg_33(Probe) 9990.00 cop[tikv]  group by:test.tb.b1, test.tb.b2, funcs:count(test.tb.b3)->Column#12",
-			"        └─TableRowIDScan_37 9990.00 cop[tikv] table:tb keep order:false, stats:pseudo"))
-=======
 			"Projection 9990.00 root  test.ta.a1, test.ta.a2, test.ta.a3, test.tb.b1, Column#9",
 			"└─IndexJoin 9990.00 root  inner join, inner:HashAgg, outer key:test.ta.a1, inner key:test.tb.b1, equal cond:eq(test.ta.a1, test.tb.b1)",
 			"  ├─TableReader(Build) 9990.00 root  data:Selection",
@@ -126,7 +113,6 @@
 			"      │ └─IndexRangeScan 10000.00 cop[tikv] table:tb, index:idx_b(b1) range: decided by [eq(test.tb.b1, test.ta.a1)], keep order:false, stats:pseudo",
 			"      └─HashAgg(Probe) 9990.00 cop[tikv]  group by:test.tb.b1, test.tb.b2, funcs:count(test.tb.b3)->Column#11",
 			"        └─TableRowIDScan 9990.00 cop[tikv] table:tb keep order:false, stats:pseudo"))
->>>>>>> a0293bff
 	// test for issues/55169
 	tk.MustExec("create table t1(col_1 int, index idx_1(col_1));")
 	tk.MustExec("create table t2(col_1 int, col_2 int, index idx_2(col_1));")
