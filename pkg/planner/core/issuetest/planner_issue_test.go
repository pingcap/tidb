--- conflicted
+++ resolved
@@ -246,12 +246,78 @@
 			"Projection 8.00 root  test.t1.b, ifnull(Column#9, 0)->Column#9",
 			"└─HashJoin 8.00 root  CARTESIAN left outer join",
 			"  ├─Point_Get(Build) 1.00 root table:t1 handle:1",
-<<<<<<< HEAD
-			"  └─HashAgg(Probe) 1.00 root  group by:test.t2.a, funcs:count(Column#10)->Column#9, funcs:firstrow(test.t2.a)->test.t2.a",
-			"    └─IndexReader 1.00 root  index:HashAgg",
-			"      └─HashAgg 1.00 cop[tikv]  group by:test.t2.a, funcs:count(1)->Column#10",
-			"        └─Selection 1.00 cop[tikv]  not(isnull(test.t2.a))",
-			"          └─IndexRangeScan 1.00 cop[tikv] table:t2, index:idx(a) range: decided by [eq(test.t2.a, test.t1.a)], keep order:false, stats:pseudo"))
+			"  └─StreamAgg(Probe) 8.00 root  group by:test.t2.a, funcs:count(Column#11)->Column#9",
+			"    └─IndexReader 8.00 root  index:StreamAgg",
+			"      └─StreamAgg 8.00 cop[tikv]  group by:test.t2.a, funcs:count(1)->Column#11",
+			"        └─IndexRangeScan 10.00 cop[tikv] table:t2, index:idx(a) range:[1,1], keep order:true, stats:pseudo"))
+	tk.MustQuery("select t1.b,(select count(*) from t2 where t2.a=t1.a) as a from t1 where t1.a=1;").Check(testkit.Rows("100 2"))
+}
+
+func TestIssue61118(t *testing.T) {
+	store := testkit.CreateMockStore(t)
+	tk1 := testkit.NewTestKit(t, store)
+	tk1.MustExec("use test;")
+	tk1.MustExec("set global tidb_enable_instance_plan_cache = 1;")
+	tk1.MustExec("create table t(a timestamp(6) NOT NULL DEFAULT CURRENT_TIMESTAMP(6), b int, c int, primary key(a), unique key(b,c));")
+	tk1.MustExec("insert into t(b,c) value (1,1);")
+	tk1.MustExec("prepare stmt from 'update t set a = NOW(6) where b = ? and c = ?';")
+	tk1.MustExec("set @a = 1;")
+	tk1.MustExec("execute stmt using @a, @a;")
+	tk1.MustExec("set time_zone='+1:00';")
+	tk1.MustExec("execute stmt using @a, @a;")
+	tk1.MustExec("execute stmt using @a, @a;")
+	tk1.MustQuery("select @@last_plan_from_cache").Check(testkit.Rows("1"))
+
+	tk2 := testkit.NewTestKit(t, store)
+	tk2.MustExec("use test;")
+	tk2.MustExec("prepare stmt from 'update t set a = NOW(6) where b = ? and c = ?';")
+	tk2.MustExec("set @a = 1;")
+	tk2.MustExec("execute stmt using @a, @a;")
+	tk2.MustQuery("select @@last_plan_from_cache").Check(testkit.Rows("1"))
+	tk2.MustExec("admin check table t;")
+}
+
+func TestJoinReorderWithAddSelection(t *testing.T) {
+	store := testkit.CreateMockStore(t)
+	tk := testkit.NewTestKit(t, store)
+	tk.MustExec("use test;")
+	tk.MustExec(`create table t0(vkey integer, c3 varchar(0));`)
+	tk.MustExec(`create table t1(vkey integer, c10 integer);`)
+	tk.MustExec(`create table t2(c12 integer, c13 integer, c14 varchar(0), c15 double);`)
+	tk.MustExec(`create table t3(vkey varchar(0), c20 integer);`)
+	tk.MustQuery(`explain format=brief select 0 from t2 join(t3 join t0 a on 0) left join(t1 b left join t1 c on 0) on(c20 = b.vkey) on(c13 = a.vkey) join(select c14 d from(t2 join t3 on c12 = vkey)) e on(c3 = d) where nullif(c15, case when(c.c10) then 0 end);`).Check(testkit.Rows(
+		`Projection 0.00 root  0->Column#26`,
+		`└─HashJoin 0.00 root  inner join, equal:[eq(Column#27, Column#28)]`,
+		`  ├─HashJoin(Build) 0.00 root  inner join, equal:[eq(test.t0.c3, test.t2.c14)]`,
+		`  │ ├─Selection(Build) 0.00 root  if(eq(test.t2.c15, cast(case(test.t1.c10, 0), double BINARY)), NULL, test.t2.c15)`,
+		`  │ │ └─HashJoin 0.00 root  left outer join, equal:[eq(test.t3.c20, test.t1.vkey)]`,
+		`  │ │   ├─HashJoin(Build) 0.00 root  inner join, equal:[eq(test.t0.vkey, test.t2.c13)]`,
+		`  │ │   │ ├─TableDual(Build) 0.00 root  rows:0`,
+		`  │ │   │ └─TableReader(Probe) 9990.00 root  data:Selection`,
+		`  │ │   │   └─Selection 9990.00 cop[tikv]  not(isnull(test.t2.c13))`,
+		`  │ │   │     └─TableFullScan 10000.00 cop[tikv] table:t2 keep order:false, stats:pseudo`,
+		`  │ │   └─HashJoin(Probe) 9990.00 root  CARTESIAN left outer join`,
+		`  │ │     ├─TableDual(Build) 0.00 root  rows:0`,
+		`  │ │     └─TableReader(Probe) 9990.00 root  data:Selection`,
+		`  │ │       └─Selection 9990.00 cop[tikv]  not(isnull(test.t1.vkey))`,
+		`  │ │         └─TableFullScan 10000.00 cop[tikv] table:b keep order:false, stats:pseudo`,
+		`  │ └─Projection(Probe) 9990.00 root  test.t2.c14, cast(test.t2.c12, double BINARY)->Column#27`,
+		`  │   └─TableReader 9990.00 root  data:Selection`,
+		`  │     └─Selection 9990.00 cop[tikv]  not(isnull(test.t2.c14))`,
+		`  │       └─TableFullScan 10000.00 cop[tikv] table:t2 keep order:false, stats:pseudo`,
+		`  └─Projection(Probe) 10000.00 root  cast(test.t3.vkey, double BINARY)->Column#28`,
+		`    └─TableReader 10000.00 root  data:TableFullScan`,
+		`      └─TableFullScan 10000.00 cop[tikv] table:t3 keep order:false, stats:pseudo`))
+}
+
+func TestOnlyFullGroupCantFeelUnaryConstant(t *testing.T) {
+	store := testkit.CreateMockStore(t)
+	tk := testkit.NewTestKit(t, store)
+	tk.MustExec("use test")
+	tk.MustExec("drop table if exists t")
+	tk.MustExec("create table t(a int);")
+	tk.MustQuery("select a,min(a) from t where a=-1;").Check(testkit.Rows("<nil> <nil>"))
+	tk.MustQuery("select a,min(a) from t where -1=a;").Check(testkit.Rows("<nil> <nil>"))
 }
 
 func TestIssue58451(t *testing.T) {
@@ -286,78 +352,4 @@
 FROM t1 AS table1
 WHERE (EXISTS (SELECT SUBQUERY2_t1.a1 AS SUBQUERY2_field1 FROM t1 AS SUBQUERY2_t1)) OR table1.b1 >= 55
 GROUP BY field1;`).Check(testkit.Rows("0"))
-=======
-			"  └─StreamAgg(Probe) 8.00 root  group by:test.t2.a, funcs:count(Column#11)->Column#9",
-			"    └─IndexReader 8.00 root  index:StreamAgg",
-			"      └─StreamAgg 8.00 cop[tikv]  group by:test.t2.a, funcs:count(1)->Column#11",
-			"        └─IndexRangeScan 10.00 cop[tikv] table:t2, index:idx(a) range:[1,1], keep order:true, stats:pseudo"))
-	tk.MustQuery("select t1.b,(select count(*) from t2 where t2.a=t1.a) as a from t1 where t1.a=1;").Check(testkit.Rows("100 2"))
-}
-
-func TestIssue61118(t *testing.T) {
-	store := testkit.CreateMockStore(t)
-	tk1 := testkit.NewTestKit(t, store)
-	tk1.MustExec("use test;")
-	tk1.MustExec("set global tidb_enable_instance_plan_cache = 1;")
-	tk1.MustExec("create table t(a timestamp(6) NOT NULL DEFAULT CURRENT_TIMESTAMP(6), b int, c int, primary key(a), unique key(b,c));")
-	tk1.MustExec("insert into t(b,c) value (1,1);")
-	tk1.MustExec("prepare stmt from 'update t set a = NOW(6) where b = ? and c = ?';")
-	tk1.MustExec("set @a = 1;")
-	tk1.MustExec("execute stmt using @a, @a;")
-	tk1.MustExec("set time_zone='+1:00';")
-	tk1.MustExec("execute stmt using @a, @a;")
-	tk1.MustExec("execute stmt using @a, @a;")
-	tk1.MustQuery("select @@last_plan_from_cache").Check(testkit.Rows("1"))
-
-	tk2 := testkit.NewTestKit(t, store)
-	tk2.MustExec("use test;")
-	tk2.MustExec("prepare stmt from 'update t set a = NOW(6) where b = ? and c = ?';")
-	tk2.MustExec("set @a = 1;")
-	tk2.MustExec("execute stmt using @a, @a;")
-	tk2.MustQuery("select @@last_plan_from_cache").Check(testkit.Rows("1"))
-	tk2.MustExec("admin check table t;")
-}
-
-func TestJoinReorderWithAddSelection(t *testing.T) {
-	store := testkit.CreateMockStore(t)
-	tk := testkit.NewTestKit(t, store)
-	tk.MustExec("use test;")
-	tk.MustExec(`create table t0(vkey integer, c3 varchar(0));`)
-	tk.MustExec(`create table t1(vkey integer, c10 integer);`)
-	tk.MustExec(`create table t2(c12 integer, c13 integer, c14 varchar(0), c15 double);`)
-	tk.MustExec(`create table t3(vkey varchar(0), c20 integer);`)
-	tk.MustQuery(`explain format=brief select 0 from t2 join(t3 join t0 a on 0) left join(t1 b left join t1 c on 0) on(c20 = b.vkey) on(c13 = a.vkey) join(select c14 d from(t2 join t3 on c12 = vkey)) e on(c3 = d) where nullif(c15, case when(c.c10) then 0 end);`).Check(testkit.Rows(
-		`Projection 0.00 root  0->Column#26`,
-		`└─HashJoin 0.00 root  inner join, equal:[eq(Column#27, Column#28)]`,
-		`  ├─HashJoin(Build) 0.00 root  inner join, equal:[eq(test.t0.c3, test.t2.c14)]`,
-		`  │ ├─Selection(Build) 0.00 root  if(eq(test.t2.c15, cast(case(test.t1.c10, 0), double BINARY)), NULL, test.t2.c15)`,
-		`  │ │ └─HashJoin 0.00 root  left outer join, equal:[eq(test.t3.c20, test.t1.vkey)]`,
-		`  │ │   ├─HashJoin(Build) 0.00 root  inner join, equal:[eq(test.t0.vkey, test.t2.c13)]`,
-		`  │ │   │ ├─TableDual(Build) 0.00 root  rows:0`,
-		`  │ │   │ └─TableReader(Probe) 9990.00 root  data:Selection`,
-		`  │ │   │   └─Selection 9990.00 cop[tikv]  not(isnull(test.t2.c13))`,
-		`  │ │   │     └─TableFullScan 10000.00 cop[tikv] table:t2 keep order:false, stats:pseudo`,
-		`  │ │   └─HashJoin(Probe) 9990.00 root  CARTESIAN left outer join`,
-		`  │ │     ├─TableDual(Build) 0.00 root  rows:0`,
-		`  │ │     └─TableReader(Probe) 9990.00 root  data:Selection`,
-		`  │ │       └─Selection 9990.00 cop[tikv]  not(isnull(test.t1.vkey))`,
-		`  │ │         └─TableFullScan 10000.00 cop[tikv] table:b keep order:false, stats:pseudo`,
-		`  │ └─Projection(Probe) 9990.00 root  test.t2.c14, cast(test.t2.c12, double BINARY)->Column#27`,
-		`  │   └─TableReader 9990.00 root  data:Selection`,
-		`  │     └─Selection 9990.00 cop[tikv]  not(isnull(test.t2.c14))`,
-		`  │       └─TableFullScan 10000.00 cop[tikv] table:t2 keep order:false, stats:pseudo`,
-		`  └─Projection(Probe) 10000.00 root  cast(test.t3.vkey, double BINARY)->Column#28`,
-		`    └─TableReader 10000.00 root  data:TableFullScan`,
-		`      └─TableFullScan 10000.00 cop[tikv] table:t3 keep order:false, stats:pseudo`))
-}
-
-func TestOnlyFullGroupCantFeelUnaryConstant(t *testing.T) {
-	store := testkit.CreateMockStore(t)
-	tk := testkit.NewTestKit(t, store)
-	tk.MustExec("use test")
-	tk.MustExec("drop table if exists t")
-	tk.MustExec("create table t(a int);")
-	tk.MustQuery("select a,min(a) from t where a=-1;").Check(testkit.Rows("<nil> <nil>"))
-	tk.MustQuery("select a,min(a) from t where -1=a;").Check(testkit.Rows("<nil> <nil>"))
->>>>>>> 5d54d9e2
 }