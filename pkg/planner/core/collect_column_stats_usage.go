--- conflicted
+++ resolved
@@ -18,12 +18,12 @@
 	"github.com/pingcap/failpoint"
 	"github.com/pingcap/tidb/pkg/domain"
 	"github.com/pingcap/tidb/pkg/expression"
+	"github.com/pingcap/tidb/pkg/infoschema"
 	"github.com/pingcap/tidb/pkg/parser/model"
+	"github.com/pingcap/tidb/pkg/sessionctx/variable"
+	"github.com/pingcap/tidb/pkg/statistics"
 	"github.com/pingcap/tidb/pkg/util/intset"
-<<<<<<< HEAD
-=======
 	"golang.org/x/exp/maps"
->>>>>>> a8a9a040
 )
 
 const (
@@ -331,19 +331,14 @@
 
 // CollectColumnStatsUsage collects column stats usage from logical plan.
 // predicate indicates whether to collect predicate columns and histNeeded indicates whether to collect histogram-needed columns.
-<<<<<<< HEAD
-// The first return value is predicate columns(nil if predicate is false) and the second return value is histogram-needed columns(nil if histNeeded is false).
-func CollectColumnStatsUsage(lp LogicalPlan, predicate, histNeeded bool) ([]model.TableItemID, []model.StatsLoadItem) {
-=======
 // First return value: predicate columns (nil if predicate is false)
 // Second return value: histogram-needed columns (nil if histNeeded is false)
 // Third return value: ds.physicalTableID from all DataSource (always collected)
 func CollectColumnStatsUsage(lp LogicalPlan, predicate, histNeeded bool) (
 	[]model.TableItemID,
-	[]model.TableItemID,
+	[]model.StatsLoadItem,
 	*intset.FastIntSet,
 ) {
->>>>>>> a8a9a040
 	var mode uint64
 	if predicate {
 		mode |= collectPredicateColumns
@@ -356,14 +351,6 @@
 	if collector.collectVisitedTable {
 		recordTableRuntimeStats(lp.SCtx(), collector.visitedtbls)
 	}
-<<<<<<< HEAD
-	set2slice := func(set map[model.TableItemID]struct{}) []model.TableItemID {
-		ret := make([]model.TableItemID, 0, len(set))
-		for tblColID := range set {
-			ret = append(ret, tblColID)
-		}
-		return ret
-	}
 	itemSet2slice := func(set map[model.TableItemID]bool) []model.StatsLoadItem {
 		ret := make([]model.StatsLoadItem, 0, len(set))
 		for item, fullLoad := range set {
@@ -371,22 +358,86 @@
 		}
 		return ret
 	}
+	is := lp.SCtx().GetInfoSchema().(infoschema.InfoSchema)
+	statsHandle := domain.GetDomain(lp.SCtx()).StatsHandle()
+	physTblIDsWithNeededCols := intset.NewFastIntSet()
+	for neededCol, fullLoad := range collector.histNeededCols {
+		if !fullLoad {
+			continue
+		}
+		physTblIDsWithNeededCols.Insert(int(neededCol.TableID))
+	}
+	collector.visitedPhysTblIDs.ForEach(func(physicalTblID int) {
+		// 1. collect table metadata
+		tbl, _ := infoschema.FindTableByTblOrPartID(is, int64(physicalTblID))
+		if tbl == nil {
+			return
+		}
+
+		// 2. handle extra sync/async stats loading for the determinate mode
+
+		// If we visited a table without getting any columns need stats (likely because there are no pushed down
+		// predicates), and we are in the determinate mode, we need to make sure we are able to get the "analyze row
+		// count" in getStatsTable(), which means any column/index stats are available.
+		if lp.SCtx().GetSessionVars().GetOptObjective() != variable.OptObjectiveDeterminate ||
+			// If we already collected some columns that need trigger sync laoding on this table, we don't need to
+			// additionally do anything for determinate mode.
+			physTblIDsWithNeededCols.Has(physicalTblID) ||
+			statsHandle == nil {
+			return
+		}
+		tblStats := statsHandle.GetTableStats(tbl.Meta())
+		if tblStats == nil || tblStats.Pseudo {
+			return
+		}
+		var colToTriggerLoad *model.TableItemID
+		for _, col := range tbl.Cols() {
+			if col.State != model.StatePublic || (col.IsGenerated() && !col.GeneratedStored) || !tblStats.ColAndIdxExistenceMap.HasAnalyzed(col.ID, false) {
+				continue
+			}
+			if colStats := tblStats.Columns[col.ID]; colStats != nil {
+				// If any stats are already full loaded, we don't need to trigger stats loading on this table.
+				if colStats.IsFullLoad() {
+					colToTriggerLoad = nil
+					break
+				}
+			}
+			// Choose the first column we meet to trigger stats loading.
+			if colToTriggerLoad == nil {
+				colToTriggerLoad = &model.TableItemID{TableID: int64(physicalTblID), ID: col.ID, IsIndex: false}
+			}
+		}
+		if colToTriggerLoad == nil {
+			return
+		}
+		for _, idx := range tbl.Indices() {
+			if idx.Meta().State != model.StatePublic || idx.Meta().MVIndex {
+				continue
+			}
+			// If any stats are already full loaded, we don't need to trigger stats loading on this table.
+			if idxStats := tblStats.Indices[idx.Meta().ID]; idxStats != nil && idxStats.IsFullLoad() {
+				colToTriggerLoad = nil
+				break
+			}
+		}
+		if colToTriggerLoad == nil {
+			return
+		}
+		if histNeeded {
+			collector.histNeededCols[*colToTriggerLoad] = true
+		} else {
+			statistics.HistogramNeededItems.Insert(*colToTriggerLoad)
+		}
+	})
 	var (
 		predicateCols  []model.TableItemID
 		histNeededCols []model.StatsLoadItem
 	)
-=======
-	var predicateCols, histNeededCols []model.TableItemID
->>>>>>> a8a9a040
 	if predicate {
 		predicateCols = maps.Keys(collector.predicateCols)
 	}
 	if histNeeded {
-<<<<<<< HEAD
 		histNeededCols = itemSet2slice(collector.histNeededCols)
-=======
-		histNeededCols = maps.Keys(collector.histNeededCols)
->>>>>>> a8a9a040
 	}
 	return predicateCols, histNeededCols, collector.visitedPhysTblIDs
 }