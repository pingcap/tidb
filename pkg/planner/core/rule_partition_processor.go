// Copyright 2018 PingCAP, Inc.
//
// Licensed under the Apache License, Version 2.0 (the "License");
// you may not use this file except in compliance with the License.
// You may obtain a copy of the License at
//
//     http://www.apache.org/licenses/LICENSE-2.0
//
// Unless required by applicable law or agreed to in writing, software
// distributed under the License is distributed on an "AS IS" BASIS,
// WITHOUT WARRANTIES OR CONDITIONS OF ANY KIND, either express or implied.
// See the License for the specific language governing permissions and
// limitations under the License.

package core

import (
	"bytes"
	"cmp"
	"context"
	"fmt"
	"math"
	"slices"
	"sort"
	"strings"

	"github.com/pingcap/errors"
	"github.com/pingcap/tidb/pkg/expression"
	"github.com/pingcap/tidb/pkg/meta/model"
	"github.com/pingcap/tidb/pkg/parser/ast"
	"github.com/pingcap/tidb/pkg/parser/mysql"
	"github.com/pingcap/tidb/pkg/planner/core/base"
	"github.com/pingcap/tidb/pkg/planner/core/operator/logicalop"
	"github.com/pingcap/tidb/pkg/planner/util"
	"github.com/pingcap/tidb/pkg/planner/util/optimizetrace"
	"github.com/pingcap/tidb/pkg/table"
	"github.com/pingcap/tidb/pkg/table/tables"
	"github.com/pingcap/tidb/pkg/types"
	"github.com/pingcap/tidb/pkg/util/chunk"
	"github.com/pingcap/tidb/pkg/util/collate"
	h "github.com/pingcap/tidb/pkg/util/hint"
	"github.com/pingcap/tidb/pkg/util/mathutil"
	"github.com/pingcap/tidb/pkg/util/plancodec"
	"github.com/pingcap/tidb/pkg/util/ranger"
	"github.com/pingcap/tidb/pkg/util/set"
	"github.com/pingcap/tipb/go-tipb"
)

// FullRange represent used all partitions.
const FullRange = -1

// PartitionProcessor rewrites the ast for table partition.
// Used by static partition prune mode.
/*
// create table t (id int) partition by range (id)
//   (partition p1 values less than (10),
//    partition p2 values less than (20),
//    partition p3 values less than (30))
//
// select * from t is equal to
// select * from (union all
//      select * from p1 where id < 10
//      select * from p2 where id < 20
//      select * from p3 where id < 30)
*/
// PartitionProcessor is here because it's easier to prune partition after predicate push down.
type PartitionProcessor struct{}

// Optimize implements the LogicalOptRule.<0th> interface.
func (s *PartitionProcessor) Optimize(_ context.Context, lp base.LogicalPlan, opt *optimizetrace.LogicalOptimizeOp) (base.LogicalPlan, bool, error) {
	planChanged := false
	p, err := s.rewriteDataSource(lp, opt)
	return p, planChanged, err
}

// Name implements the LogicalOptRule.<1st> interface.
func (*PartitionProcessor) Name() string {
	return "partition_processor"
}

func (s *PartitionProcessor) rewriteDataSource(lp base.LogicalPlan, opt *optimizetrace.LogicalOptimizeOp) (base.LogicalPlan, error) {
	// Assert there will not be sel -> sel in the ast.
	switch p := lp.(type) {
	case *logicalop.DataSource:
		return s.prune(p, opt)
	case *logicalop.LogicalUnionScan:
		ds := p.Children()[0]
		ds, err := s.prune(ds.(*logicalop.DataSource), opt)
		if err != nil {
			return nil, err
		}
		if ua, ok := ds.(*logicalop.LogicalPartitionUnionAll); ok {
			// Adjust the UnionScan->Union->DataSource1, DataSource2 ... to
			// Union->(UnionScan->DataSource1), (UnionScan->DataSource2)
			children := make([]base.LogicalPlan, 0, len(ua.Children()))
			for _, child := range ua.Children() {
				us := logicalop.LogicalUnionScan{
					Conditions: p.Conditions,
					HandleCols: p.HandleCols,
				}.Init(ua.SCtx(), ua.QueryBlockOffset())
				us.SetChildren(child)
				children = append(children, us)
			}
			ua.SetChildren(children...)
			ua.SCtx().GetSessionVars().StmtCtx.SetSkipPlanCache("Static partition pruning mode")
			return ua, nil
		}
		// Only one partition, no union all.
		p.SetChildren(ds)
		return p, nil
	case *logicalop.LogicalCTE:
		return lp, nil
	default:
		children := lp.Children()
		for i, child := range children {
			newChild, err := s.rewriteDataSource(child, opt)
			if err != nil {
				return nil, err
			}
			children[i] = newChild
		}
	}

	return lp, nil
}

// partitionTable is for those tables which implement partition.
type partitionTable interface {
	PartitionExpr() *tables.PartitionExpr
}

func generateHashPartitionExpr(ctx base.PlanContext, pi *model.PartitionInfo, columns []*expression.Column, names types.NameSlice) (expression.Expression, error) {
	schema := expression.NewSchema(columns...)
	// Increase the PlanID to make sure some tests will pass. The old implementation to rewrite AST builds a `TableDual`
	// that causes the `PlanID` increases, and many test cases hardcoded the output plan ID in the expected result.
	// Considering the new `ParseSimpleExpr` does not do the same thing and to make the test pass,
	// we have to increase the `PlanID` here. But it is safe to remove this line without introducing any bug.
	// TODO: remove this line after fixing the test cases.
	ctx.GetSessionVars().PlanID.Add(1)
	expr, err := expression.ParseSimpleExpr(ctx.GetExprCtx(), pi.Expr, expression.WithInputSchemaAndNames(schema, names, nil))
	if err != nil {
		return nil, err
	}
	expr.HashCode()
	return expr, nil
}

func getPartColumnsForHashPartition(hashExpr expression.Expression) ([]*expression.Column, []int) {
	partCols := expression.ExtractColumns(hashExpr)
	colLen := make([]int, 0, len(partCols))
	retCols := make([]*expression.Column, 0, len(partCols))
	filled := make(map[int64]struct{})
	for i := range partCols {
		// Deal with same columns.
		if _, done := filled[partCols[i].UniqueID]; !done {
			partCols[i].Index = len(filled)
			filled[partCols[i].UniqueID] = struct{}{}
			colLen = append(colLen, types.UnspecifiedLength)
			retCols = append(retCols, partCols[i])
		}
	}
	return retCols, colLen
}

func (s *PartitionProcessor) getUsedHashPartitions(ctx base.PlanContext,
	tbl table.Table, partitionNames []ast.CIStr, columns []*expression.Column,
	conds []expression.Expression, names types.NameSlice) ([]int, error) {
	pi := tbl.Meta().Partition
	hashExpr, err := generateHashPartitionExpr(ctx, pi, columns, names)
	if err != nil {
		return nil, err
	}
	partCols, colLen := getPartColumnsForHashPartition(hashExpr)
	detachedResult, err := ranger.DetachCondAndBuildRangeForPartition(ctx.GetRangerCtx(), conds, partCols, colLen, ctx.GetSessionVars().RangeMaxSize)
	if err != nil {
		return nil, err
	}
	ranges := detachedResult.Ranges
	used := make([]int, 0, len(ranges))
	tc := ctx.GetSessionVars().StmtCtx.TypeCtx()
	for _, r := range ranges {
		if !r.IsPointNullable(tc) {
			// processing hash partition pruning. eg:
			// create table t2 (a int, b bigint, index (a), index (b)) partition by hash(a) partitions 10;
			// desc select * from t2 where t2.a between 10 and 15;
			// determine whether the partition key is int
			if col, ok := hashExpr.(*expression.Column); ok && col.RetType.EvalType() == types.ETInt {
				numPartitions := len(pi.Definitions)

				posHigh, highIsNull, err := hashExpr.EvalInt(ctx.GetExprCtx().GetEvalCtx(), chunk.MutRowFromDatums(r.HighVal).ToRow())
				if err != nil {
					return nil, err
				}

				posLow, lowIsNull, err := hashExpr.EvalInt(ctx.GetExprCtx().GetEvalCtx(), chunk.MutRowFromDatums(r.LowVal).ToRow())
				if err != nil {
					return nil, err
				}

				// consider whether the range is closed or open
				if r.LowExclude {
					posLow++
				}
				if r.HighExclude {
					posHigh--
				}

				var rangeScalar uint64
				if mysql.HasUnsignedFlag(col.RetType.GetFlag()) {
					// Avoid integer overflow
					if uint64(posHigh) < uint64(posLow) {
						rangeScalar = 0
					} else {
						rangeScalar = uint64(posHigh) - uint64(posLow)
					}
				} else {
					// Avoid integer overflow
					if posHigh < posLow {
						rangeScalar = 0
					} else {
						rangeScalar = uint64(posHigh - posLow)
					}
				}

				// if range is less than the number of partitions, there will be unused partitions we can prune out.
				if rangeScalar < uint64(numPartitions) && !highIsNull && !lowIsNull {
<<<<<<< HEAD
					for i := range rangeScalar {
=======
					for i := range rangeScalar + 1 {
>>>>>>> db0016f7
						idx := mathutil.Abs((posLow + int64(i)) % int64(numPartitions))
						if len(partitionNames) > 0 && !s.findByName(partitionNames, pi.Definitions[idx].Name.L) {
							continue
						}
						used = append(used, int(idx))
					}
					continue
				}

				// issue:#22619
				if col.RetType.GetType() == mysql.TypeBit {
					// maximum number of partitions is 8192
					if col.RetType.GetFlen() > 0 && col.RetType.GetFlen() < int(math.Log2(mysql.PartitionCountLimit)) {
						// all possible hash values
						maxUsedPartitions := 1 << col.RetType.GetFlen()
						if maxUsedPartitions < numPartitions {
							for i := range maxUsedPartitions {
								used = append(used, i)
							}
							continue
						}
					}
				}
			}

			used = []int{FullRange}
			break
		}

		// The code below is for the range `r` is a point.
		if len(r.HighVal) != len(partCols) {
			used = []int{FullRange}
			break
		}
		vals := make([]types.Datum, 0, len(partCols))
		vals = append(vals, r.HighVal...)
		pos, isNull, err := hashExpr.EvalInt(ctx.GetExprCtx().GetEvalCtx(), chunk.MutRowFromDatums(vals).ToRow())
		if err != nil {
			// If we failed to get the point position, we can just skip and ignore it.
			continue
		}
		if isNull {
			pos = 0
		}
		idx := mathutil.Abs(pos % int64(pi.Num))
		if len(partitionNames) > 0 && !s.findByName(partitionNames, pi.Definitions[idx].Name.L) {
			continue
		}
		used = append(used, int(idx))
	}
	return used, nil
}

func (s *PartitionProcessor) getUsedKeyPartitions(ctx base.PlanContext,
	tbl table.Table, partitionNames []ast.CIStr, columns []*expression.Column,
	conds []expression.Expression, _ types.NameSlice) ([]int, error) {
	pi := tbl.Meta().Partition
	partExpr := tbl.(partitionTable).PartitionExpr()
	partCols, colLen := partExpr.GetPartColumnsForKeyPartition(columns)
	pe := &tables.ForKeyPruning{KeyPartCols: partCols}
	detachedResult, err := ranger.DetachCondAndBuildRangeForPartition(ctx.GetRangerCtx(), conds, partCols, colLen, ctx.GetSessionVars().RangeMaxSize)
	if err != nil {
		return nil, err
	}
	ranges := detachedResult.Ranges
	used := make([]int, 0, len(ranges))

	tc := ctx.GetSessionVars().StmtCtx.TypeCtx()
	for _, r := range ranges {
		if !r.IsPointNullable(tc) {
			if len(partCols) == 1 && partCols[0].RetType.EvalType() == types.ETInt {
				col := partCols[0]
				posHigh, highIsNull, err := col.EvalInt(ctx.GetExprCtx().GetEvalCtx(), chunk.MutRowFromDatums(r.HighVal).ToRow())
				if err != nil {
					return nil, err
				}

				posLow, lowIsNull, err := col.EvalInt(ctx.GetExprCtx().GetEvalCtx(), chunk.MutRowFromDatums(r.LowVal).ToRow())
				if err != nil {
					return nil, err
				}

				// consider whether the range is closed or open
				if r.LowExclude {
					posLow++
				}
				if r.HighExclude {
					posHigh--
				}

				var rangeScalar uint64
				if mysql.HasUnsignedFlag(col.RetType.GetFlag()) {
					// Avoid integer overflow
					if uint64(posHigh) < uint64(posLow) {
						rangeScalar = 0
					} else {
						rangeScalar = uint64(posHigh) - uint64(posLow)
					}
				} else {
					// Avoid integer overflow
					if posHigh < posLow {
						rangeScalar = 0
					} else {
						rangeScalar = uint64(posHigh - posLow)
					}
				}

				// if range is less than the number of partitions, there will be unused partitions we can prune out.
				if rangeScalar < pi.Num && !highIsNull && !lowIsNull {
					m := make(map[int]struct{})
					for i := 0; i <= int(rangeScalar); i++ {
						var d types.Datum
						if mysql.HasUnsignedFlag(col.RetType.GetFlag()) {
							d = types.NewUintDatum(uint64(posLow) + uint64(i))
						} else {
							d = types.NewIntDatum(posLow + int64(i))
						}
						idx, err := pe.LocateKeyPartition(pi.Num, []types.Datum{d})
						if err != nil {
							// If we failed to get the point position, we can just skip and ignore it.
							continue
						}
						if _, ok := m[idx]; ok {
							// Keys maybe in a same partition, we should skip.
							continue
						}
						if len(partitionNames) > 0 && !s.findByName(partitionNames, pi.Definitions[idx].Name.L) {
							continue
						}
						used = append(used, idx)
						m[idx] = struct{}{}
					}
					continue
				}
			}
			used = []int{FullRange}
			break
		}
		if len(r.HighVal) != len(partCols) {
			used = []int{FullRange}
			break
		}

		colVals := make([]types.Datum, 0, len(r.HighVal))
		colVals = append(colVals, r.HighVal...)
		idx, err := pe.LocateKeyPartition(pi.Num, colVals)
		if err != nil {
			// If we failed to get the point position, we can just skip and ignore it.
			continue
		}

		if len(partitionNames) > 0 && !s.findByName(partitionNames, pi.Definitions[idx].Name.L) {
			continue
		}
		// TODO: Also return an array of the column values, to avoid doing it again for static prune mode
		used = append(used, idx)
	}
	return used, nil
}

// getUsedPartitions is used to get used partitions for hash or key partition tables
func (s *PartitionProcessor) getUsedPartitions(ctx base.PlanContext, tbl table.Table,
	partitionNames []ast.CIStr, columns []*expression.Column, conds []expression.Expression,
	names types.NameSlice, partType ast.PartitionType) ([]int, error) {
	if partType == ast.PartitionTypeHash {
		return s.getUsedHashPartitions(ctx, tbl, partitionNames, columns, conds, names)
	}
	return s.getUsedKeyPartitions(ctx, tbl, partitionNames, columns, conds, names)
}

// findUsedPartitions is used to get used partitions for hash or key partition tables.
// The first returning is the used partition index set pruned by `conds`.
func (s *PartitionProcessor) findUsedPartitions(ctx base.PlanContext,
	tbl table.Table, partitionNames []ast.CIStr, conds []expression.Expression,
	columns []*expression.Column, names types.NameSlice) ([]int, error) {
	pi := tbl.Meta().Partition
	used, err := s.getUsedPartitions(ctx, tbl, partitionNames, columns, conds, names, pi.Type)
	if err != nil {
		return nil, err
	}

	if len(partitionNames) > 0 && len(used) == 1 && used[0] == FullRange {
		or := partitionRangeOR{partitionRange{0, len(pi.Definitions)}}
		return s.convertToIntSlice(or, pi, partitionNames), nil
	}
	slices.Sort(used)
	used = slices.Compact(used)
	return used, nil
}

func (s *PartitionProcessor) convertToIntSlice(or partitionRangeOR, pi *model.PartitionInfo, partitionNames []ast.CIStr) []int {
	if len(or) == 1 && or[0].start == 0 && or[0].end == len(pi.Definitions) {
		if len(partitionNames) == 0 {
			if len(pi.Definitions) == 1 {
				// Return as singe partition, instead of full range!
				return []int{0}
			}
			return []int{FullRange}
		}
	}
	ret := make([]int, 0, len(or))
	for i := range or {
		for pos := or[i].start; pos < or[i].end; pos++ {
			if len(partitionNames) > 0 && !s.findByName(partitionNames, pi.Definitions[pos].Name.L) {
				continue
			}
			ret = append(ret, pos)
		}
	}
	return ret
}

func convertToRangeOr(used []int, pi *model.PartitionInfo) partitionRangeOR {
	if len(used) == 1 && used[0] == -1 {
		return fullRange(len(pi.Definitions))
	}
	ret := make(partitionRangeOR, 0, len(used))
	for _, i := range used {
		ret = append(ret, partitionRange{i, i + 1})
	}
	return ret
}

// pruneHashOrKeyPartition is used to prune hash or key partition tables
func (s *PartitionProcessor) pruneHashOrKeyPartition(ctx base.PlanContext, tbl table.Table, partitionNames []ast.CIStr,
	conds []expression.Expression, columns []*expression.Column, names types.NameSlice) ([]int, error) {
	used, err := s.findUsedPartitions(ctx, tbl, partitionNames, conds, columns, names)
	if err != nil {
		return nil, err
	}
	return used, nil
}

// reconstructTableColNames reconstructs FieldsNames according to ds.TblCols.
// ds.names may not match ds.TblCols since ds.names is pruned while ds.TblCols contains all original columns.
// please see https://github.com/pingcap/tidb/issues/22635 for more details.
func (*PartitionProcessor) reconstructTableColNames(ds *logicalop.DataSource) ([]*types.FieldName, error) {
	names := make([]*types.FieldName, 0, len(ds.TblCols))
	// Use DeletableCols to get all the columns.
	colsInfo := ds.Table.DeletableCols()
	colsInfoMap := make(map[int64]*table.Column, len(colsInfo))
	for _, c := range colsInfo {
		colsInfoMap[c.ID] = c
	}
	for _, colExpr := range ds.TblCols {
		if colExpr.ID == model.ExtraHandleID {
			names = append(names, &types.FieldName{
				DBName:      ds.DBName,
				TblName:     ds.TableInfo.Name,
				ColName:     model.ExtraHandleName,
				OrigColName: model.ExtraHandleName,
			})
			continue
		}
		if colExpr.ID == model.ExtraPhysTblID {
			names = append(names, &types.FieldName{
				DBName:      ds.DBName,
				TblName:     ds.TableInfo.Name,
				ColName:     model.ExtraPhysTblIDName,
				OrigColName: model.ExtraPhysTblIDName,
			})
			continue
		}
		if colInfo, found := colsInfoMap[colExpr.ID]; found {
			names = append(names, &types.FieldName{
				DBName:      ds.DBName,
				TblName:     ds.TableInfo.Name,
				ColName:     colInfo.Name,
				OrigTblName: ds.TableInfo.Name,
				OrigColName: colInfo.Name,
			})
			continue
		}

		ectx := ds.SCtx().GetExprCtx().GetEvalCtx()
		return nil, errors.Trace(fmt.Errorf("information of column %v is not found", colExpr.StringWithCtx(ectx, errors.RedactLogDisable)))
	}
	return names, nil
}

func (s *PartitionProcessor) processHashOrKeyPartition(ds *logicalop.DataSource, pi *model.PartitionInfo, opt *optimizetrace.LogicalOptimizeOp) (base.LogicalPlan, error) {
	names, err := s.reconstructTableColNames(ds)
	if err != nil {
		return nil, err
	}

	used, err := s.pruneHashOrKeyPartition(ds.SCtx(), ds.Table, ds.PartitionNames, ds.AllConds, ds.TblCols, names)
	if err != nil {
		return nil, err
	}
	if used != nil {
		return s.makeUnionAllChildren(ds, pi, convertToRangeOr(used, pi), opt)
	}
	tableDual := logicalop.LogicalTableDual{RowCount: 0}.Init(ds.SCtx(), ds.QueryBlockOffset())
	tableDual.SCtx().GetSessionVars().StmtCtx.SetSkipPlanCache("TableDual/Static partition pruning mode")
	tableDual.SetSchema(ds.Schema())
	appendNoPartitionChildTraceStep(ds, tableDual, opt)
	return tableDual, nil
}

// listPartitionPruner uses to prune partition for list partition.
type listPartitionPruner struct {
	*PartitionProcessor
	ctx            base.PlanContext
	pi             *model.PartitionInfo
	partitionNames []ast.CIStr
	fullRange      map[int]struct{}
	listPrune      *tables.ForListPruning
}

func newListPartitionPruner(ctx base.PlanContext, tbl table.Table, partitionNames []ast.CIStr, s *PartitionProcessor, pruneList *tables.ForListPruning, columns []*expression.Column) *listPartitionPruner {
	pruneList = pruneList.Clone()
	for i := range pruneList.PruneExprCols {
		for j := range columns {
			if columns[j].ID == pruneList.PruneExprCols[i].ID {
				pruneList.PruneExprCols[i].UniqueID = columns[j].UniqueID
				break
			}
		}
	}
	for i := range pruneList.ColPrunes {
		for j := range columns {
			if columns[j].ID == pruneList.ColPrunes[i].ExprCol.ID {
				pruneList.ColPrunes[i].ExprCol.UniqueID = columns[j].UniqueID
				break
			}
		}
	}
	fullRange := make(map[int]struct{})
	fullRange[FullRange] = struct{}{}
	return &listPartitionPruner{
		PartitionProcessor: s,
		ctx:                ctx,
		pi:                 tbl.Meta().Partition,
		partitionNames:     partitionNames,
		fullRange:          fullRange,
		listPrune:          pruneList,
	}
}

func (l *listPartitionPruner) locatePartition(cond expression.Expression) (tables.ListPartitionLocation, bool, error) {
	switch sf := cond.(type) {
	case *expression.Constant:
		b, err := sf.Value.ToBool(l.ctx.GetSessionVars().StmtCtx.TypeCtx())
		if err == nil && b == 0 {
			// A constant false expression.
			return nil, false, nil
		}
	case *expression.ScalarFunction:
		switch sf.FuncName.L {
		case ast.LogicOr:
			dnfItems := expression.FlattenDNFConditions(sf)
			return l.locatePartitionByDNFCondition(dnfItems)
		case ast.LogicAnd:
			cnfItems := expression.FlattenCNFConditions(sf)
			return l.locatePartitionByCNFCondition(cnfItems)
		}
		return l.locatePartitionByColumn(sf)
	}
	return nil, true, nil
}

func (l *listPartitionPruner) locatePartitionByCNFCondition(conds []expression.Expression) (tables.ListPartitionLocation, bool, error) {
	if len(conds) == 0 {
		return nil, true, nil
	}
	countFull := 0
	helper := tables.NewListPartitionLocationHelper()
	for _, cond := range conds {
		cnfLoc, isFull, err := l.locatePartition(cond)
		if err != nil {
			return nil, false, err
		}
		if isFull {
			countFull++
			continue
		}
		if cnfLoc.IsEmpty() {
			// No partition for intersection, just return no partitions.
			return nil, false, nil
		}
		if !helper.Intersect(cnfLoc) {
			return nil, false, nil
		}
	}
	if countFull == len(conds) {
		return nil, true, nil
	}
	return helper.GetLocation(), false, nil
}

func (l *listPartitionPruner) locatePartitionByDNFCondition(conds []expression.Expression) (tables.ListPartitionLocation, bool, error) {
	if len(conds) == 0 {
		return nil, true, nil
	}
	helper := tables.NewListPartitionLocationHelper()
	for _, cond := range conds {
		dnfLoc, isFull, err := l.locatePartition(cond)
		if err != nil || isFull {
			return nil, isFull, err
		}
		helper.Union(dnfLoc)
	}
	return helper.GetLocation(), false, nil
}

// locatePartitionByColumn uses to locate partition by the one of the list columns value.
// Such as: partition by list columns(a,b) (partition p0 values in ((1,1),(2,2)), partition p1 values in ((6,6),(7,7)));
// and if the condition is `a=1`, then we can use `a=1` and the expression `(a in (1,2))` to locate partition `p0`.
func (l *listPartitionPruner) locatePartitionByColumn(cond *expression.ScalarFunction) (tables.ListPartitionLocation, bool, error) {
	condCols := expression.ExtractColumns(cond)
	if len(condCols) != 1 {
		return nil, true, nil
	}
	var colPrune *tables.ForListColumnPruning
	for _, cp := range l.listPrune.ColPrunes {
		if cp.ExprCol.ID == condCols[0].ID {
			colPrune = cp
			break
		}
	}
	if colPrune == nil {
		return nil, true, nil
	}
	return l.locateColumnPartitionsByCondition(cond, colPrune)
}

func (l *listPartitionPruner) locateColumnPartitionsByCondition(cond expression.Expression, colPrune *tables.ForListColumnPruning) (tables.ListPartitionLocation, bool, error) {
	ranges, err := l.detachCondAndBuildRange([]expression.Expression{cond}, colPrune.ExprCol)
	if err != nil {
		return nil, false, err
	}

	sc := l.ctx.GetSessionVars().StmtCtx
	tc, ec := sc.TypeCtx(), sc.ErrCtx()
	helper := tables.NewListPartitionLocationHelper()
	for _, r := range ranges {
		if len(r.LowVal) != 1 || len(r.HighVal) != 1 {
			return nil, true, nil
		}
		var locations []tables.ListPartitionLocation
		if r.IsPointNullable(tc) {
			location, err := colPrune.LocatePartition(tc, ec, r.HighVal[0])
			if types.ErrOverflow.Equal(err) {
				return nil, true, nil // return full-scan if over-flow
			}
			if err != nil {
				return nil, false, err
			}
			if colPrune.HasDefault() {
				if location == nil || len(l.listPrune.ColPrunes) > 1 {
					if location != nil {
						locations = append(locations, location)
					}
					location = tables.ListPartitionLocation{
						tables.ListPartitionGroup{
							PartIdx:   l.listPrune.GetDefaultIdx(),
							GroupIdxs: []int{-1}, // Special group!
						},
					}
				}
			}
			locations = append(locations, location)
		} else {
			locations, err = colPrune.LocateRanges(tc, ec, r, l.listPrune.GetDefaultIdx())
			if types.ErrOverflow.Equal(err) {
				return nil, true, nil // return full-scan if over-flow
			}
			if err != nil {
				return nil, false, err
			}
			if colPrune.HasDefault() /* && len(l.listPrune.ColPrunes) > 1 */ {
				locations = append(locations,
					tables.ListPartitionLocation{
						tables.ListPartitionGroup{
							PartIdx:   l.listPrune.GetDefaultIdx(),
							GroupIdxs: []int{-1}, // Special group!
						},
					})
			}
		}
		for _, location := range locations {
			for _, pg := range location {
				idx := l.pi.GetOverlappingDroppingPartitionIdx(pg.PartIdx)
				if idx == -1 {
					// Skip dropping partitions
					continue
				}
				if idx != pg.PartIdx {
					pg = tables.ListPartitionGroup{
						PartIdx: idx,
						// TODO: Test this!!!
						// How does it work with intersection for example?
						GroupIdxs: []int{-1}, // Special group!
					}
				}
				if len(l.partitionNames) > 0 {
					if l.findByName(l.partitionNames, l.pi.Definitions[pg.PartIdx].Name.L) {
						helper.UnionPartitionGroup(pg)
					}
				} else {
					helper.UnionPartitionGroup(pg)
				}
			}
		}
	}
	return helper.GetLocation(), false, nil
}

func (l *listPartitionPruner) detachCondAndBuildRange(conds []expression.Expression, exprCols ...*expression.Column) ([]*ranger.Range, error) {
	cols := make([]*expression.Column, 0, len(exprCols))
	colLen := make([]int, 0, len(exprCols))
	for _, c := range exprCols {
		c = c.Clone().(*expression.Column)
		cols = append(cols, c)
		colLen = append(colLen, types.UnspecifiedLength)
	}

	detachedResult, err := ranger.DetachCondAndBuildRangeForPartition(l.ctx.GetRangerCtx(), conds, cols, colLen, l.ctx.GetSessionVars().RangeMaxSize)
	if err != nil {
		return nil, err
	}
	return detachedResult.Ranges, nil
}

func (l *listPartitionPruner) findUsedListColumnsPartitions(conds []expression.Expression) (map[int]struct{}, error) {
	if len(conds) == 0 {
		return l.fullRange, nil
	}
	location, isFull, err := l.locatePartitionByCNFCondition(conds)
	if err != nil {
		return nil, err
	}
	if isFull {
		return l.fullRange, nil
	}
	used := make(map[int]struct{}, len(location))
	for _, pg := range location {
		used[pg.PartIdx] = struct{}{}
	}
	return used, nil
}

func (l *listPartitionPruner) findUsedListPartitions(conds []expression.Expression) (map[int]struct{}, error) {
	if len(conds) == 0 {
		return l.fullRange, nil
	}
	exprCols := l.listPrune.PruneExprCols
	pruneExpr := l.listPrune.PruneExpr
	ranges, err := l.detachCondAndBuildRange(conds, exprCols...)
	if err != nil {
		return nil, err
	}
	used := make(map[int]struct{}, len(ranges))
	tc := l.ctx.GetSessionVars().StmtCtx.TypeCtx()
	for _, r := range ranges {
		if len(r.HighVal) != len(exprCols) || r.IsFullRange(false) {
			return l.fullRange, nil
		}
		var idxs map[int]struct{}
		if !r.IsPointNullable(tc) {
			// Only support `pruneExpr` is a Column
			if _, ok := pruneExpr.(*expression.Column); !ok {
				return l.fullRange, nil
			}
			idxs, err = l.listPrune.LocatePartitionByRange(l.ctx.GetExprCtx().GetEvalCtx(), r)
			if err != nil {
				return nil, err
			}
		} else {
			value, isNull, err := pruneExpr.EvalInt(l.ctx.GetExprCtx().GetEvalCtx(), chunk.MutRowFromDatums(r.HighVal).ToRow())
			if err != nil {
				return nil, err
			}
			idxs = make(map[int]struct{})
			idxs[l.listPrune.LocatePartition(l.ctx.GetExprCtx().GetEvalCtx(), value, isNull)] = struct{}{}
		}
		for idx := range idxs {
			idx = l.pi.GetOverlappingDroppingPartitionIdx(idx)
			if idx == -1 {
				continue
			}
			if len(l.partitionNames) > 0 && !l.findByName(l.partitionNames, l.pi.Definitions[idx].Name.L) {
				continue
			}
			used[idx] = struct{}{}
		}
	}
	return used, nil
}

func (s *PartitionProcessor) findUsedListPartitions(ctx base.PlanContext, tbl table.Table, partitionNames []ast.CIStr,
	conds []expression.Expression, columns []*expression.Column) ([]int, error) {
	pi := tbl.Meta().Partition
	partExpr := tbl.(partitionTable).PartitionExpr()

	listPruner := newListPartitionPruner(ctx, tbl, partitionNames, s, partExpr.ForListPruning, columns)
	var used map[int]struct{}
	var err error
	if partExpr.ForListPruning.ColPrunes == nil {
		used, err = listPruner.findUsedListPartitions(conds)
	} else {
		used, err = listPruner.findUsedListColumnsPartitions(conds)
	}
	if err != nil {
		return nil, err
	}
	if _, ok := used[FullRange]; ok {
		ret := make([]int, 0, len(pi.Definitions))
		for i := range pi.Definitions {
			if len(partitionNames) > 0 && !listPruner.findByName(partitionNames, pi.Definitions[i].Name.L) {
				continue
			}
			if i != pi.GetOverlappingDroppingPartitionIdx(i) {
				continue
			}
			ret = append(ret, i)
		}
		if len(ret) == len(pi.Definitions) {
			return []int{FullRange}, nil
		}
		return ret, nil
	}
	if len(used) == len(pi.Definitions) {
		return []int{FullRange}, nil
	}
	ret := make([]int, 0, len(used))
	for k := range used {
		ret = append(ret, k)
	}
	slices.Sort(ret)
	return ret, nil
}

func (s *PartitionProcessor) pruneListPartition(ctx base.PlanContext, tbl table.Table, partitionNames []ast.CIStr,
	conds []expression.Expression, columns []*expression.Column) ([]int, error) {
	used, err := s.findUsedListPartitions(ctx, tbl, partitionNames, conds, columns)
	if err != nil {
		return nil, err
	}
	return used, nil
}

func (s *PartitionProcessor) prune(ds *logicalop.DataSource, opt *optimizetrace.LogicalOptimizeOp) (base.LogicalPlan, error) {
	pi := ds.TableInfo.GetPartitionInfo()
	if pi == nil {
		return ds, nil
	}
	// PushDownNot here can convert condition 'not (a != 1)' to 'a = 1'. When we build range from ds.AllConds, the condition
	// like 'not (a != 1)' would not be handled so we need to convert it to 'a = 1', which can be handled when building range.
	// TODO: there may be a better way to push down Not once for all.
	for i, cond := range ds.AllConds {
		ds.AllConds[i] = expression.PushDownNot(ds.SCtx().GetExprCtx(), cond)
	}
	// Try to locate partition directly for hash partition.
	// TODO: See if there is a way to remove conditions that does not
	// apply for some partitions like:
	// a = 1 OR a = 2 => for p1 only "a = 1" and for p2 only "a = 2"
	// since a cannot be 2 in p1 and a cannot be 1 in p2
	switch pi.Type {
	case ast.PartitionTypeRange:
		return s.processRangePartition(ds, pi, opt)
	case ast.PartitionTypeHash, ast.PartitionTypeKey:
		return s.processHashOrKeyPartition(ds, pi, opt)
	case ast.PartitionTypeList:
		return s.processListPartition(ds, pi, opt)
	}

	return s.makeUnionAllChildren(ds, pi, fullRange(len(pi.Definitions)), opt)
}

// findByName checks whether object name exists in list.
func (*PartitionProcessor) findByName(partitionNames []ast.CIStr, partitionName string) bool {
	for _, s := range partitionNames {
		if s.L == partitionName {
			return true
		}
	}
	return false
}

type lessThanDataInt struct {
	data     []int64
	unsigned bool
	maxvalue bool
}

func (lt *lessThanDataInt) length() int {
	return len(lt.data)
}

func (lt *lessThanDataInt) compare(ith int, v int64, unsigned bool) int {
	// TODO: get an extra partition when `v` bigger than `lt.maxvalue``, but the result still correct.
	if ith == lt.length()-1 && lt.maxvalue {
		return 1
	}

	return types.CompareInt(lt.data[ith], lt.unsigned, v, unsigned)
}

// partitionRange represents [start, end)
type partitionRange struct {
	start int
	end   int
}

// partitionRangeOR represents OR(range1, range2, ...)
type partitionRangeOR []partitionRange

func fullRange(end int) partitionRangeOR {
	var reduceAllocation [3]partitionRange
	reduceAllocation[0] = partitionRange{0, end}
	return reduceAllocation[:1]
}

func (or partitionRangeOR) intersectionRange(start, end int) partitionRangeOR {
	// Let M = intersection, U = union, then
	// a M (b U c) == (a M b) U (a M c)
	ret := or[:0]
	for _, r1 := range or {
		newStart, newEnd := intersectionRange(r1.start, r1.end, start, end)
		// Exclude the empty one.
		if newEnd > newStart {
			ret = append(ret, partitionRange{newStart, newEnd})
		}
	}
	return ret
}

func (or partitionRangeOR) Len() int {
	return len(or)
}

func (or partitionRangeOR) Less(i, j int) bool {
	return or[i].start < or[j].start
}

func (or partitionRangeOR) Swap(i, j int) {
	or[i], or[j] = or[j], or[i]
}

func (or partitionRangeOR) union(x partitionRangeOR) partitionRangeOR {
	or = append(or, x...)
	return or.simplify()
}

func (or partitionRangeOR) simplify() partitionRangeOR {
	// if the length of the `or` is zero. We should return early.
	if len(or) == 0 {
		return or
	}
	// Make the ranges order by start.
	sort.Sort(or)
	sorted := or

	// Iterate the sorted ranges, merge the adjacent two when their range overlap.
	// For example, [0, 1), [2, 7), [3, 5), ... => [0, 1), [2, 7) ...
	res := sorted[:1]
	for _, curr := range sorted[1:] {
		last := &res[len(res)-1]
		if curr.start > last.end {
			res = append(res, curr)
		} else {
			// Merge two.
			if curr.end > last.end {
				last.end = curr.end
			}
		}
	}
	return res
}

func (or partitionRangeOR) intersection(x partitionRangeOR) partitionRangeOR {
	if or.Len() == 1 {
		return x.intersectionRange(or[0].start, or[0].end)
	}
	if x.Len() == 1 {
		return or.intersectionRange(x[0].start, x[0].end)
	}

	// Rename to x, y where len(x) > len(y)
	var y partitionRangeOR
	if or.Len() > x.Len() {
		x, y = or, x
	} else {
		y = or
	}

	// (a U b) M (c U d) => (x M c) U (x M d), x = (a U b)
	res := make(partitionRangeOR, 0, len(y))
	for _, r := range y {
		// As intersectionRange modify the raw data, we have to make a copy.
		tmp := make(partitionRangeOR, len(x))
		copy(tmp, x)
		tmp = tmp.intersectionRange(r.start, r.end)
		res = append(res, tmp...)
	}
	return res.simplify()
}

// intersectionRange calculate the intersection of [start, end) and [newStart, newEnd)
func intersectionRange(start, end, newStart, newEnd int) (s int, e int) {
	s = max(start, newStart)

	e = min(end, newEnd)
	return s, e
}

func (s *PartitionProcessor) pruneRangePartition(ctx base.PlanContext, pi *model.PartitionInfo, tbl table.PartitionedTable, conds []expression.Expression,
	columns []*expression.Column, names types.NameSlice) (partitionRangeOR, error) {
	partExpr := tbl.(partitionTable).PartitionExpr()

	// Partition by range columns.
	if len(pi.Columns) > 0 {
		result, err := s.pruneRangeColumnsPartition(ctx, conds, pi, partExpr, columns)
		return result, err
	}

	// Partition by range.
	col, fn, mono, err := makePartitionByFnCol(ctx, columns, names, pi.Expr)
	if err != nil {
		return nil, err
	}
	result := fullRange(len(pi.Definitions))
	if col == nil {
		return result, nil
	}

	// Extract the partition column, if the column is not null, it's possible to prune.
	pruner := rangePruner{
		lessThan: lessThanDataInt{
			data:     partExpr.ForRangePruning.LessThan,
			unsigned: mysql.HasUnsignedFlag(col.GetStaticType().GetFlag()),
			maxvalue: partExpr.ForRangePruning.MaxValue,
		},
		col:        col,
		partFn:     fn,
		monotonous: mono,
	}
	result = partitionRangeForCNFExpr(ctx, conds, &pruner, result)

	return result, nil
}

func (s *PartitionProcessor) processRangePartition(ds *logicalop.DataSource, pi *model.PartitionInfo, opt *optimizetrace.LogicalOptimizeOp) (base.LogicalPlan, error) {
	used, err := s.pruneRangePartition(ds.SCtx(), pi, ds.Table.(table.PartitionedTable), ds.AllConds, ds.TblCols, ds.OutputNames())
	if err != nil {
		return nil, err
	}
	return s.makeUnionAllChildren(ds, pi, used, opt)
}

func (s *PartitionProcessor) processListPartition(ds *logicalop.DataSource, pi *model.PartitionInfo, opt *optimizetrace.LogicalOptimizeOp) (base.LogicalPlan, error) {
	used, err := s.pruneListPartition(ds.SCtx(), ds.Table, ds.PartitionNames, ds.AllConds, ds.TblCols)
	if err != nil {
		return nil, err
	}
	return s.makeUnionAllChildren(ds, pi, convertToRangeOr(used, pi), opt)
}

// makePartitionByFnCol extracts the column and function information in 'partition by ... fn(col)'.
func makePartitionByFnCol(sctx base.PlanContext, columns []*expression.Column, names types.NameSlice, partitionExpr string) (*expression.Column, *expression.ScalarFunction, monotoneMode, error) {
	monotonous := monotoneModeInvalid
	schema := expression.NewSchema(columns...)
	// Increase the PlanID to make sure some tests will pass. The old implementation to rewrite AST builds a `TableDual`
	// that causes the `PlanID` increases, and many test cases hardcoded the output plan ID in the expected result.
	// Considering the new `ParseSimpleExpr` does not do the same thing and to make the test pass,
	// we have to increase the `PlanID` here. But it is safe to remove this line without introducing any bug.
	// TODO: remove this line after fixing the test cases.
	sctx.GetSessionVars().PlanID.Add(1)
	partExpr, err := expression.ParseSimpleExpr(sctx.GetExprCtx(), partitionExpr, expression.WithInputSchemaAndNames(schema, names, nil))
	if err != nil {
		return nil, nil, monotonous, err
	}
	var col *expression.Column
	var fn *expression.ScalarFunction
	switch raw := partExpr.(type) {
	case *expression.ScalarFunction:
		args := raw.GetArgs()
		// Optimizations for a limited set of functions
		switch raw.FuncName.L {
		case ast.Floor:
			// Special handle for floor(unix_timestamp(ts)) as partition expression.
			// This pattern is so common for timestamp(3) column as partition expression that it deserve an optimization.
			if ut, ok := args[0].(*expression.ScalarFunction); ok && ut.FuncName.L == ast.UnixTimestamp {
				args1 := ut.GetArgs()
				if len(args1) == 1 {
					if c, ok1 := args1[0].(*expression.Column); ok1 {
						return c, raw, monotoneModeNonStrict, nil
					}
				}
			}
		case ast.Extract:
			con, ok := args[0].(*expression.Constant)
			if !ok {
				break
			}
			col, ok = args[1].(*expression.Column)
			if !ok {
				// Special case where CastTimeToDuration is added
				expr, ok := args[1].(*expression.ScalarFunction)
				if !ok {
					break
				}
				if expr.Function.PbCode() != tipb.ScalarFuncSig_CastTimeAsDuration {
					break
				}
				castArgs := expr.GetArgs()
				col, ok = castArgs[0].(*expression.Column)
				if !ok {
					break
				}
			}
			if con.Value.Kind() != types.KindString {
				break
			}
			val := con.Value.GetString()
			colType := col.GetStaticType().GetType()
			switch colType {
			case mysql.TypeDate, mysql.TypeDatetime:
				switch val {
				// Only YEAR, YEAR_MONTH can be considered monotonic, the rest will wrap around!
				case "YEAR", "YEAR_MONTH":
					// Note, this function will not have the column as first argument,
					// so in replaceColumnWithConst it will replace the second argument, which
					// is special handling there too!
					return col, raw, monotoneModeNonStrict, nil
				default:
					return col, raw, monotonous, nil
				}
			case mysql.TypeDuration:
				switch val {
				// Only HOUR* can be considered monotonic, the rest will wrap around!
				// TODO: if fsp match for HOUR_SECOND or HOUR_MICROSECOND we could
				// mark it as monotoneModeStrict
				case "HOUR", "HOUR_MINUTE", "HOUR_SECOND", "HOUR_MICROSECOND":
					// Note, this function will not have the column as first argument,
					// so in replaceColumnWithConst it will replace the second argument, which
					// is special handling there too!
					return col, raw, monotoneModeNonStrict, nil
				default:
					return col, raw, monotonous, nil
				}
			}
		}

		fn = raw
		monotonous = getMonotoneMode(raw.FuncName.L)
		// Check the partitionExpr is in the form: fn(col, ...)
		// There should be only one column argument, and it should be the first parameter.
		if expression.ExtractColumnSet(args...).Len() == 1 {
			if col1, ok := args[0].(*expression.Column); ok {
				col = col1
			}
		}
	case *expression.Column:
		col = raw
	}
	return col, fn, monotonous, nil
}

func minCmp(ctx base.PlanContext, lowVal []types.Datum, columnsPruner *rangeColumnsPruner, comparer []collate.Collator, lowExclude bool, gotError *bool) func(i int) bool {
	return func(i int) bool {
		for j := range lowVal {
			expr := columnsPruner.lessThan[i][j]

			if expr == nil {
				// MAXVALUE
				return true
			}
			con, ok := (*expr).(*expression.Constant)
			if !ok {
				// Not a constant, pruning not possible, so value is considered less than all partitions
				return true
			}
			// Add Null as point here?
			cmp, err := con.Value.Compare(ctx.GetSessionVars().StmtCtx.TypeCtx(), &lowVal[j], comparer[j])
			if err != nil {
				*gotError = true
			}
			if cmp > 0 {
				return true
			}
			if cmp < 0 {
				return false
			}
		}
		if len(lowVal) < len(columnsPruner.lessThan[i]) {
			// Not all columns given
			if lowExclude {
				// prefix cols > const, do not include this partition
				return false
			}

			colIdx := len(lowVal)
			col := columnsPruner.partCols[colIdx]
			conExpr := columnsPruner.lessThan[i][colIdx]
			if conExpr == nil {
				// MAXVALUE
				return true
			}

			// Possible to optimize by getting minvalue of the column type
			// and if lessThan is equal to that
			// we can return false, since the partition definition is
			// LESS THAN (..., colN, minValOfColM, ... ) which cannot match colN == LowVal
			if !mysql.HasNotNullFlag(col.RetType.GetFlag()) {
				// NULL cannot be part of the partitioning expression: VALUES LESS THAN (NULL...)
				// NULL is allowed in the column and will be considered as lower than any other value
				// so this partition needs to be included!
				return true
			}
			if con, ok := (*conExpr).(*expression.Constant); ok && col != nil {
				switch col.RetType.EvalType() {
				case types.ETInt:
					if mysql.HasUnsignedFlag(col.RetType.GetFlag()) {
						if con.Value.GetUint64() == 0 {
							return false
						}
					} else {
						if con.Value.GetInt64() == types.IntegerSignedLowerBound(col.GetStaticType().GetType()) {
							return false
						}
					}
				case types.ETDatetime:
					if con.Value.GetMysqlTime().IsZero() {
						return false
					}
				case types.ETString:
					if len(con.Value.GetString()) == 0 {
						return false
					}
				}
			}
			// Also if not a constant, pruning not possible, so value is considered less than all partitions
			return true
		}
		return false
	}
}

func maxCmp(ctx base.PlanContext, hiVal []types.Datum, columnsPruner *rangeColumnsPruner, comparer []collate.Collator, hiExclude bool, gotError *bool) func(i int) bool {
	return func(i int) bool {
		for j := range hiVal {
			expr := columnsPruner.lessThan[i][j]
			if expr == nil {
				// MAXVALUE
				return true
			}
			con, ok := (*expr).(*expression.Constant)
			if !ok {
				// Not a constant, include every partition, i.e. value is not less than any partition
				return false
			}
			// Add Null as point here?
			cmp, err := con.Value.Compare(ctx.GetSessionVars().StmtCtx.TypeCtx(), &hiVal[j], comparer[j])
			if err != nil {
				*gotError = true
				// error pushed, we will still use the cmp value
			}
			if cmp > 0 {
				return true
			}
			if cmp < 0 {
				return false
			}
		}
		// All hiVal == columnsPruner.lessThan
		if len(hiVal) < len(columnsPruner.lessThan[i]) {
			// Not all columns given
			if columnsPruner.lessThan[i][len(hiVal)] == nil {
				// MAXVALUE
				return true
			}
		}
		// if point is included, then false, due to LESS THAN
		return hiExclude
	}
}

func multiColumnRangeColumnsPruner(sctx base.PlanContext, exprs []expression.Expression,
	columnsPruner *rangeColumnsPruner, result partitionRangeOR) partitionRangeOR {
	lens := make([]int, 0, len(columnsPruner.partCols))
	for i := range columnsPruner.partCols {
		lens = append(lens, columnsPruner.partCols[i].RetType.GetFlen())
	}

	res, err := ranger.DetachCondAndBuildRangeForPartition(sctx.GetRangerCtx(), exprs, columnsPruner.partCols, lens, sctx.GetSessionVars().RangeMaxSize)
	if err != nil {
		return fullRange(len(columnsPruner.lessThan))
	}
	if len(res.Ranges) == 0 {
		if len(res.AccessConds) == 0 && len(res.RemainedConds) == 0 {
			// Impossible conditions, like: a > 2 AND a < 1
			return partitionRangeOR{}
		}
		// Could not extract any valid range, use all partitions
		return fullRange(len(columnsPruner.lessThan))
	}

	rangeOr := make([]partitionRange, 0, len(res.Ranges))

	gotError := false
	// Create a sort.Search where the compare loops over ColumnValues
	// Loop over the different ranges and extend/include all the partitions found
	for idx := range res.Ranges {
		minComparer := minCmp(sctx, res.Ranges[idx].LowVal, columnsPruner, res.Ranges[idx].Collators, res.Ranges[idx].LowExclude, &gotError)
		maxComparer := maxCmp(sctx, res.Ranges[idx].HighVal, columnsPruner, res.Ranges[idx].Collators, res.Ranges[idx].HighExclude, &gotError)
		if gotError {
			// the compare function returned error, use all partitions.
			return fullRange(len(columnsPruner.lessThan))
		}
		// Can optimize if the range start is types.KindNull/types.MinNotNull
		// or range end is types.KindMaxValue
		start := sort.Search(len(columnsPruner.lessThan), minComparer)
		end := sort.Search(len(columnsPruner.lessThan), maxComparer)

		if end < len(columnsPruner.lessThan) {
			end++
		}
		rangeOr = append(rangeOr, partitionRange{start, end})
	}
	return result.intersection(rangeOr).simplify()
}

func partitionRangeForCNFExpr(sctx base.PlanContext, exprs []expression.Expression,
	pruner partitionRangePruner, result partitionRangeOR) partitionRangeOR {
	// TODO: When the ranger/detacher handles varchar_col_general_ci cmp constant bin collation
	// remove the check for single column RANGE COLUMNS and remove the single column implementation
	if columnsPruner, ok := pruner.(*rangeColumnsPruner); ok && len(columnsPruner.partCols) > 1 {
		return multiColumnRangeColumnsPruner(sctx, exprs, columnsPruner, result)
	}
	for i := range exprs {
		result = partitionRangeForExpr(sctx, exprs[i], pruner, result)
	}
	return result
}

// partitionRangeForExpr calculate the partitions for the expression.
func partitionRangeForExpr(sctx base.PlanContext, expr expression.Expression,
	pruner partitionRangePruner, result partitionRangeOR) partitionRangeOR {
	// Handle AND, OR respectively.
	if op, ok := expr.(*expression.ScalarFunction); ok {
		if op.FuncName.L == ast.LogicAnd {
			return partitionRangeForCNFExpr(sctx, op.GetArgs(), pruner, result)
		} else if op.FuncName.L == ast.LogicOr {
			args := op.GetArgs()
			newRange := partitionRangeForOrExpr(sctx, args[0], args[1], pruner)
			return result.intersection(newRange)
		} else if op.FuncName.L == ast.In {
			if p, ok := pruner.(*rangePruner); ok {
				newRange := partitionRangeForInExpr(sctx, op.GetArgs(), p)
				return result.intersection(newRange)
			} else if p, ok := pruner.(*rangeColumnsPruner); ok {
				newRange := partitionRangeColumnForInExpr(sctx, op.GetArgs(), p)
				return result.intersection(newRange)
			}
			return result
		}
	}

	// Handle a single expression.
	start, end, ok := pruner.partitionRangeForExpr(sctx, expr)
	if !ok {
		// Can't prune, return the whole range.
		return result
	}
	return result.intersectionRange(start, end)
}

type partitionRangePruner interface {
	partitionRangeForExpr(base.PlanContext, expression.Expression) (start, end int, succ bool)
	fullRange() partitionRangeOR
}

var _ partitionRangePruner = &rangePruner{}

// rangePruner is used by 'partition by range'.
type rangePruner struct {
	lessThan lessThanDataInt
	col      *expression.Column
	partFn   *expression.ScalarFunction
	// If partFn is not nil, monotonous indicates partFn is monotonous or not.
	monotonous monotoneMode
}

func (p *rangePruner) partitionRangeForExpr(sctx base.PlanContext, expr expression.Expression) (start int, end int, ok bool) {
	if constExpr, ok := expr.(*expression.Constant); ok {
		if b, err := constExpr.Value.ToBool(sctx.GetSessionVars().StmtCtx.TypeCtx()); err == nil && b == 0 {
			// A constant false expression.
			return 0, 0, true
		}
	}

	dataForPrune, ok := p.extractDataForPrune(sctx, expr)
	if !ok {
		return 0, 0, false
	}

	start, end = pruneUseBinarySearch(p.lessThan, dataForPrune)
	return start, end, true
}

func (p *rangePruner) fullRange() partitionRangeOR {
	return fullRange(p.lessThan.length())
}

// partitionRangeForOrExpr calculate the partitions for or(expr1, expr2)
func partitionRangeForOrExpr(sctx base.PlanContext, expr1, expr2 expression.Expression,
	pruner partitionRangePruner) partitionRangeOR {
	tmp1 := partitionRangeForExpr(sctx, expr1, pruner, pruner.fullRange())
	tmp2 := partitionRangeForExpr(sctx, expr2, pruner, pruner.fullRange())
	return tmp1.union(tmp2)
}

func partitionRangeColumnForInExpr(sctx base.PlanContext, args []expression.Expression,
	pruner *rangeColumnsPruner) partitionRangeOR {
	col, ok := args[0].(*expression.Column)
	if !ok || col.ID != pruner.partCols[0].ID {
		return pruner.fullRange()
	}

	var result partitionRangeOR
	for i := 1; i < len(args); i++ {
		constExpr, ok := args[i].(*expression.Constant)
		if !ok {
			return pruner.fullRange()
		}
		switch constExpr.Value.Kind() {
		case types.KindInt64, types.KindUint64, types.KindMysqlTime, types.KindString: // for safety, only support string,int and datetime now
		case types.KindNull:
			result = append(result, partitionRange{0, 1})
			continue
		default:
			return pruner.fullRange()
		}

		// convert all elements to EQ-exprs and prune them one by one
		sf, err := expression.NewFunction(sctx.GetExprCtx(), ast.EQ, types.NewFieldType(types.KindInt64), []expression.Expression{col, args[i]}...)
		if err != nil {
			return pruner.fullRange()
		}
		start, end, ok := pruner.partitionRangeForExpr(sctx, sf)
		if !ok {
			return pruner.fullRange()
		}
		result = append(result, partitionRange{start, end})
	}

	return result.simplify()
}

func partitionRangeForInExpr(sctx base.PlanContext, args []expression.Expression,
	pruner *rangePruner) partitionRangeOR {
	col, ok := args[0].(*expression.Column)
	if !ok || col.ID != pruner.col.ID {
		return pruner.fullRange()
	}

	var result partitionRangeOR
	for i := 1; i < len(args); i++ {
		constExpr, ok := args[i].(*expression.Constant)
		if !ok {
			return pruner.fullRange()
		}
		if constExpr.Value.Kind() == types.KindNull {
			result = append(result, partitionRange{0, 1})
			continue
		}

		var val int64
		var err error
		var unsigned bool
		if pruner.partFn != nil {
			// replace fn(col) to fn(const)
			partFnConst := replaceColumnWithConst(pruner.partFn, constExpr)
			val, _, err = partFnConst.EvalInt(sctx.GetExprCtx().GetEvalCtx(), chunk.Row{})
			unsigned = mysql.HasUnsignedFlag(partFnConst.GetStaticType().GetFlag())
		} else {
			val, _, err = constExpr.EvalInt(sctx.GetExprCtx().GetEvalCtx(), chunk.Row{})
			unsigned = mysql.HasUnsignedFlag(constExpr.GetType(sctx.GetExprCtx().GetEvalCtx()).GetFlag())
		}
		if err != nil {
			return pruner.fullRange()
		}

		start, end := pruneUseBinarySearch(pruner.lessThan, dataForPrune{op: ast.EQ, c: val, unsigned: unsigned})
		result = append(result, partitionRange{start, end})
	}
	return result.simplify()
}

type monotoneMode int

const (
	monotoneModeInvalid monotoneMode = iota
	monotoneModeStrict
	monotoneModeNonStrict
)

// monotoneIncFuncs are those functions that are monotone increasing.
// For any x y, if x > y => f(x) > f(y), function f is strict monotone .
// For any x y, if x > y => f(x) >= f(y), function f is non-strict monotone.
var monotoneIncFuncs = map[string]monotoneMode{
	ast.Year:          monotoneModeNonStrict,
	ast.ToDays:        monotoneModeNonStrict,
	ast.UnixTimestamp: monotoneModeStrict,
	// Only when the function form is fn(column, const)
	ast.Plus:  monotoneModeStrict,
	ast.Minus: monotoneModeStrict,
}

func getMonotoneMode(fnName string) monotoneMode {
	mode, ok := monotoneIncFuncs[fnName]
	if !ok {
		return monotoneModeInvalid
	}
	return mode
}

// f(x) op const, op is > = <
type dataForPrune struct {
	op       string
	c        int64
	unsigned bool
}

// extractDataForPrune extracts data from the expression for pruning.
// The expression should have this form:  'f(x) op const', otherwise it can't be pruned.
func (p *rangePruner) extractDataForPrune(sctx base.PlanContext, expr expression.Expression) (dataForPrune, bool) {
	var ret dataForPrune
	op, ok := expr.(*expression.ScalarFunction)
	if !ok {
		return ret, false
	}
	switch op.FuncName.L {
	case ast.EQ, ast.LT, ast.GT, ast.LE, ast.GE:
		ret.op = op.FuncName.L
	case ast.IsNull:
		// isnull(col)
		if arg0, ok := op.GetArgs()[0].(*expression.Column); ok && arg0.ID == p.col.ID {
			ret.op = ast.IsNull
			return ret, true
		}
		return ret, false
	default:
		return ret, false
	}

	var col *expression.Column
	var con *expression.Constant
	if arg0, ok := op.GetArgs()[0].(*expression.Column); ok && arg0.ID == p.col.ID {
		if arg1, ok := op.GetArgs()[1].(*expression.Constant); ok {
			col, con = arg0, arg1
		}
	} else if arg1, ok := op.GetArgs()[1].(*expression.Column); ok && arg1.ID == p.col.ID {
		if arg0, ok := op.GetArgs()[0].(*expression.Constant); ok {
			ret.op = opposite(ret.op)
			col, con = arg1, arg0
		}
	} else if sarg0, ok := op.GetArgs()[0].(*expression.ScalarFunction); ok && sarg0.FuncName.L == ast.Cast {
		if arg0, ok := sarg0.GetArgs()[0].(*expression.Column); ok && arg0.ID == p.col.ID {
			if arg1, ok := op.GetArgs()[1].(*expression.Constant); ok {
				col, con = arg0, arg1
			}
		}
	} else if sarg1, ok := op.GetArgs()[1].(*expression.ScalarFunction); ok && sarg1.FuncName.L == ast.Cast {
		if arg1, ok := sarg1.GetArgs()[0].(*expression.Column); ok && arg1.ID == p.col.ID {
			if arg0, ok := op.GetArgs()[0].(*expression.Constant); ok {
				ret.op = opposite(ret.op)
				col, con = arg1, arg0
			}
		}
	}
	if col == nil || con == nil {
		return ret, false
	}

	// Current expression is 'col op const'
	var constExpr expression.Expression
	if p.partFn != nil {
		// If arg0 or arg1 is ScalarFunction, just skip it.
		// Maybe more complicated cases would be considered in the future.
		_, ok1 := op.GetArgs()[0].(*expression.ScalarFunction)
		_, ok2 := op.GetArgs()[1].(*expression.ScalarFunction)
		if ok1 || ok2 {
			return ret, false
		}

		// If the partition function is not monotone, only EQ condition can be pruning.
		if p.monotonous == monotoneModeInvalid && ret.op != ast.EQ {
			return ret, false
		}

		// If the partition expression is fn(col), change constExpr to fn(constExpr).
		constExpr = replaceColumnWithConst(p.partFn, con)

		// When the partFn is not strict monotonous, we need to relax the condition < to <=, > to >=.
		// For example, the following case doesn't hold:
		// col < '2020-02-11 17:34:11' => to_days(col) < to_days(2020-02-11 17:34:11)
		// The correct transform should be:
		// col < '2020-02-11 17:34:11' => to_days(col) <= to_days(2020-02-11 17:34:11)
		if p.monotonous == monotoneModeNonStrict {
			ret.op = relaxOP(ret.op)
		}
	} else {
		// If the partition expression is col, use constExpr.
		constExpr = con
	}
	evalType := constExpr.GetType(sctx.GetExprCtx().GetEvalCtx()).EvalType()
	var c int64
	var isNull bool
	var err error
	switch evalType {
	case types.ETInt:
		c, isNull, err = constExpr.EvalInt(sctx.GetExprCtx().GetEvalCtx(), chunk.Row{})
	case types.ETReal:
		var f float64
		f, isNull, err = constExpr.EvalReal(sctx.GetExprCtx().GetEvalCtx(), chunk.Row{})
		if err == nil && !isNull {
			c = int64(f)
		}
	case types.ETDecimal:
		var d *types.MyDecimal
		d, isNull, err = constExpr.EvalDecimal(sctx.GetExprCtx().GetEvalCtx(), chunk.Row{})
		if err == nil && !isNull {
			f, err := d.ToFloat64()
			if err != nil {
				return ret, false
			}
			c = int64(f)
		}
	default:
		return ret, false
	}
	if err == nil && !isNull {
		ret.c = c
		ret.unsigned = mysql.HasUnsignedFlag(constExpr.GetType(sctx.GetExprCtx().GetEvalCtx()).GetFlag())
		return ret, true
	}
	return ret, false
}

// replaceColumnWithConst change fn(col) to fn(const)
func replaceColumnWithConst(partFn *expression.ScalarFunction, con *expression.Constant) *expression.ScalarFunction {
	args := partFn.GetArgs()
	// The partition function may be floor(unix_timestamp(ts)) instead of a simple fn(col).
	if partFn.FuncName.L == ast.Floor {
		if ut, ok := args[0].(*expression.ScalarFunction); ok && ut.FuncName.L == ast.UnixTimestamp {
			args = ut.GetArgs()
			args[0] = con
			return partFn
		}
	} else if partFn.FuncName.L == ast.Extract {
		if expr, ok := args[1].(*expression.ScalarFunction); ok && expr.Function.PbCode() == tipb.ScalarFuncSig_CastTimeAsDuration {
			// Special handing if Cast is added
			funcArgs := expr.GetArgs()
			funcArgs[0] = con
			return partFn
		}
		args[1] = con
		return partFn
	}

	// No 'copy on write' for the expression here, this is a dangerous operation.
	args[0] = con
	return partFn
}

// opposite turns > to <, >= to <= and so on.
func opposite(op string) string {
	switch op {
	case ast.EQ:
		return ast.EQ
	case ast.LT:
		return ast.GT
	case ast.GT:
		return ast.LT
	case ast.LE:
		return ast.GE
	case ast.GE:
		return ast.LE
	}
	panic("invalid input parameter" + op)
}

// relaxOP relax the op > to >= and < to <=
// Sometime we need to relax the condition, for example:
// col < const => f(col) <= const
// datetime < 2020-02-11 16:18:42 => to_days(datetime) <= to_days(2020-02-11)
// We can't say:
// datetime < 2020-02-11 16:18:42 => to_days(datetime) < to_days(2020-02-11)
func relaxOP(op string) string {
	switch op {
	case ast.LT:
		return ast.LE
	case ast.GT:
		return ast.GE
	}
	return op
}

// pruneUseBinarySearch returns the start and end of which partitions will match.
// If no match (i.e. value > last partition) the start partition will be the number of partition, not the first partition!
func pruneUseBinarySearch(lessThan lessThanDataInt, data dataForPrune) (start int, end int) {
	length := lessThan.length()
	switch data.op {
	case ast.EQ:
		// col = 66, lessThan = [4 7 11 14 17] => [5, 5)
		// col = 14, lessThan = [4 7 11 14 17] => [4, 5)
		// col = 10, lessThan = [4 7 11 14 17] => [2, 3)
		// col = 3, lessThan = [4 7 11 14 17] => [0, 1)
		pos := sort.Search(length, func(i int) bool { return lessThan.compare(i, data.c, data.unsigned) > 0 })
		start, end = pos, pos+1
	case ast.LT:
		// col < 66, lessThan = [4 7 11 14 17] => [0, 5)
		// col < 14, lessThan = [4 7 11 14 17] => [0, 4)
		// col < 10, lessThan = [4 7 11 14 17] => [0, 3)
		// col < 3, lessThan = [4 7 11 14 17] => [0, 1)
		pos := sort.Search(length, func(i int) bool { return lessThan.compare(i, data.c, data.unsigned) >= 0 })
		start, end = 0, pos+1
	case ast.GE:
		// col >= 66, lessThan = [4 7 11 14 17] => [5, 5)
		// col >= 14, lessThan = [4 7 11 14 17] => [4, 5)
		// col >= 10, lessThan = [4 7 11 14 17] => [2, 5)
		// col >= 3, lessThan = [4 7 11 14 17] => [0, 5)
		pos := sort.Search(length, func(i int) bool { return lessThan.compare(i, data.c, data.unsigned) > 0 })
		start, end = pos, length
	case ast.GT:
		// col > 66, lessThan = [4 7 11 14 17] => [5, 5)
		// col > 14, lessThan = [4 7 11 14 17] => [4, 5)
		// col > 10, lessThan = [4 7 11 14 17] => [3, 5)
		// col > 3, lessThan = [4 7 11 14 17] => [1, 5)
		// col > 2, lessThan = [4 7 11 14 17] => [0, 5)

		// Although `data.c+1` will overflow in sometime, this does not affect the correct results obtained.
		pos := sort.Search(length, func(i int) bool { return lessThan.compare(i, data.c+1, data.unsigned) > 0 })
		start, end = pos, length
	case ast.LE:
		// col <= 66, lessThan = [4 7 11 14 17] => [0, 6)
		// col <= 14, lessThan = [4 7 11 14 17] => [0, 5)
		// col <= 10, lessThan = [4 7 11 14 17] => [0, 3)
		// col <= 3, lessThan = [4 7 11 14 17] => [0, 1)
		pos := sort.Search(length, func(i int) bool { return lessThan.compare(i, data.c, data.unsigned) > 0 })
		start, end = 0, pos+1
	case ast.IsNull:
		start, end = 0, 1
	default:
		start, end = 0, length
	}

	if end > length {
		end = length
	}
	return start, end
}

func (*PartitionProcessor) resolveAccessPaths(ds *logicalop.DataSource) error {
	possiblePaths, err := getPossibleAccessPaths(
		ds.SCtx(), &h.PlanHints{IndexMergeHintList: ds.IndexMergeHints, IndexHintList: ds.IndexHints},
		ds.AstIndexHints, ds.Table, ds.DBName, ds.TableInfo.Name, ds.IsForUpdateRead, true)
	if err != nil {
		return err
	}
	possiblePaths, err = filterPathByIsolationRead(ds.SCtx(), possiblePaths, ds.TableInfo.Name, ds.DBName)
	if err != nil {
		return err
	}
	// partition processor path pruning should affect the all paths.
	allPaths := make([]*util.AccessPath, len(possiblePaths))
	copy(allPaths, possiblePaths)
	ds.AllPossibleAccessPaths = allPaths
	ds.PossibleAccessPaths = possiblePaths
	return nil
}

func (s *PartitionProcessor) resolveOptimizeHint(ds *logicalop.DataSource, partitionName ast.CIStr) error {
	// index hint
	if len(ds.IndexHints) > 0 {
		newIndexHint := make([]h.HintedIndex, 0, len(ds.IndexHints))
		for _, idxHint := range ds.IndexHints {
			if len(idxHint.Partitions) == 0 {
				newIndexHint = append(newIndexHint, idxHint)
			} else {
				for _, p := range idxHint.Partitions {
					if p.String() == partitionName.String() {
						newIndexHint = append(newIndexHint, idxHint)
						break
					}
				}
			}
		}
		ds.IndexHints = newIndexHint
	}

	// index merge hint
	if len(ds.IndexMergeHints) > 0 {
		newIndexMergeHint := make([]h.HintedIndex, 0, len(ds.IndexMergeHints))
		for _, idxHint := range ds.IndexMergeHints {
			if len(idxHint.Partitions) == 0 {
				newIndexMergeHint = append(newIndexMergeHint, idxHint)
			} else {
				for _, p := range idxHint.Partitions {
					if p.String() == partitionName.String() {
						newIndexMergeHint = append(newIndexMergeHint, idxHint)
						break
					}
				}
			}
		}
		ds.IndexMergeHints = newIndexMergeHint
	}

	// read from storage hint
	if ds.PreferStoreType&h.PreferTiKV > 0 {
		if len(ds.PreferPartitions[h.PreferTiKV]) > 0 {
			ds.PreferStoreType ^= h.PreferTiKV
			for _, p := range ds.PreferPartitions[h.PreferTiKV] {
				if p.String() == partitionName.String() {
					ds.PreferStoreType |= h.PreferTiKV
				}
			}
		}
	}
	if ds.PreferStoreType&h.PreferTiFlash > 0 {
		if len(ds.PreferPartitions[h.PreferTiFlash]) > 0 {
			ds.PreferStoreType ^= h.PreferTiFlash
			for _, p := range ds.PreferPartitions[h.PreferTiFlash] {
				if p.String() == partitionName.String() {
					ds.PreferStoreType |= h.PreferTiFlash
				}
			}
		}
	}
	if ds.PreferStoreType&h.PreferTiFlash != 0 && ds.PreferStoreType&h.PreferTiKV != 0 {
		ds.SCtx().GetSessionVars().StmtCtx.AppendWarning(
			errors.NewNoStackError("hint `read_from_storage` has conflict storage type for the partition " + partitionName.L))
	}

	return s.resolveAccessPaths(ds)
}

func checkTableHintsApplicableForPartition(partitions []ast.CIStr, partitionSet set.StringSet) []string {
	var unknownPartitions []string
	for _, p := range partitions {
		if !partitionSet.Exist(p.L) {
			unknownPartitions = append(unknownPartitions, p.L)
		}
	}
	return unknownPartitions
}

func appendWarnForUnknownPartitions(ctx base.PlanContext, hintName string, unknownPartitions []string) {
	if len(unknownPartitions) == 0 {
		return
	}

	warning := fmt.Errorf("unknown partitions (%s) in optimizer hint %s", strings.Join(unknownPartitions, ","), hintName)
	ctx.GetSessionVars().StmtCtx.SetHintWarningFromError(warning)
}

func (*PartitionProcessor) checkHintsApplicable(ds *logicalop.DataSource, partitionSet set.StringSet) {
	for _, idxHint := range ds.IndexHints {
		unknownPartitions := checkTableHintsApplicableForPartition(idxHint.Partitions, partitionSet)
		appendWarnForUnknownPartitions(ds.SCtx(), h.Restore2IndexHint(idxHint.HintTypeString(), idxHint), unknownPartitions)
	}
	for _, idxMergeHint := range ds.IndexMergeHints {
		unknownPartitions := checkTableHintsApplicableForPartition(idxMergeHint.Partitions, partitionSet)
		appendWarnForUnknownPartitions(ds.SCtx(), h.Restore2IndexHint(h.HintIndexMerge, idxMergeHint), unknownPartitions)
	}
	unknownPartitions := checkTableHintsApplicableForPartition(ds.PreferPartitions[h.PreferTiKV], partitionSet)
	unknownPartitions = append(unknownPartitions,
		checkTableHintsApplicableForPartition(ds.PreferPartitions[h.PreferTiFlash], partitionSet)...)
	appendWarnForUnknownPartitions(ds.SCtx(), h.HintReadFromStorage, unknownPartitions)
}

func (s *PartitionProcessor) makeUnionAllChildren(ds *logicalop.DataSource, pi *model.PartitionInfo, or partitionRangeOR, opt *optimizetrace.LogicalOptimizeOp) (base.LogicalPlan, error) {
	children := make([]base.LogicalPlan, 0, len(pi.Definitions))
	partitionNameSet := make(set.StringSet)
	usedDefinition := make(map[int64]model.PartitionDefinition)
	for _, r := range or {
		for i := r.start; i < r.end; i++ {
			partIdx := pi.GetOverlappingDroppingPartitionIdx(i)
			if partIdx < 0 {
				continue
			}

			// This is for `table partition (p0,p1)` syntax, only union the specified partition if has specified partitions.
			if len(ds.PartitionNames) != 0 {
				if !s.findByName(ds.PartitionNames, pi.Definitions[partIdx].Name.L) {
					continue
				}
			}
			if _, found := usedDefinition[pi.Definitions[partIdx].ID]; found {
				continue
			}
			// Not a deep copy.
			newDataSource := *ds
			newDataSource.BaseLogicalPlan = logicalop.NewBaseLogicalPlan(ds.SCtx(), plancodec.TypeTableScan, &newDataSource, ds.QueryBlockOffset())
			newDataSource.SetSchema(ds.Schema().Clone())
			newDataSource.Columns = make([]*model.ColumnInfo, len(ds.Columns))
			copy(newDataSource.Columns, ds.Columns)
			newDataSource.PartitionDefIdx = &partIdx
			newDataSource.PhysicalTableID = pi.Definitions[partIdx].ID

			// There are many expression nodes in the plan tree use the original datasource
			// id as FromID. So we set the id of the newDataSource with the original one to
			// avoid traversing the whole plan tree to update the references.
			newDataSource.SetID(ds.ID())
			err := s.resolveOptimizeHint(&newDataSource, pi.Definitions[partIdx].Name)
			partitionNameSet.Insert(pi.Definitions[partIdx].Name.L)
			if err != nil {
				return nil, err
			}
			children = append(children, &newDataSource)
			usedDefinition[pi.Definitions[partIdx].ID] = pi.Definitions[partIdx]
		}
	}
	s.checkHintsApplicable(ds, partitionNameSet)

	ds.SCtx().GetSessionVars().StmtCtx.SetSkipPlanCache("Static partition pruning mode")
	if len(children) == 0 {
		// No result after table pruning.
		tableDual := logicalop.LogicalTableDual{RowCount: 0}.Init(ds.SCtx(), ds.QueryBlockOffset())
		tableDual.SetSchema(ds.Schema())
		appendMakeUnionAllChildrenTranceStep(ds, usedDefinition, tableDual, children, opt)
		return tableDual, nil
	}
	if len(children) == 1 {
		// No need for the union all.
		appendMakeUnionAllChildrenTranceStep(ds, usedDefinition, children[0], children, opt)
		return children[0], nil
	}
	unionAll := logicalop.LogicalPartitionUnionAll{}.Init(ds.SCtx(), ds.QueryBlockOffset())
	unionAll.SetChildren(children...)
	unionAll.SetSchema(ds.Schema().Clone())
	appendMakeUnionAllChildrenTranceStep(ds, usedDefinition, unionAll, children, opt)
	return unionAll, nil
}

func (*PartitionProcessor) pruneRangeColumnsPartition(ctx base.PlanContext, conds []expression.Expression, pi *model.PartitionInfo, pe *tables.PartitionExpr, columns []*expression.Column) (partitionRangeOR, error) {
	result := fullRange(len(pi.Definitions))

	if len(pi.Columns) < 1 {
		return result, nil
	}

	pruner, err := makeRangeColumnPruner(columns, pi, pe.ForRangeColumnsPruning, pe.ColumnOffset)
	if err == nil {
		result = partitionRangeForCNFExpr(ctx, conds, pruner, result)
	}
	return result, nil
}

var _ partitionRangePruner = &rangeColumnsPruner{}

// rangeColumnsPruner is used by 'partition by range columns'.
type rangeColumnsPruner struct {
	lessThan [][]*expression.Expression
	partCols []*expression.Column
}

func makeRangeColumnPruner(columns []*expression.Column, pi *model.PartitionInfo, from *tables.ForRangeColumnsPruning, offsets []int) (*rangeColumnsPruner, error) {
	if len(pi.Definitions) != len(from.LessThan) {
		return nil, errors.Trace(fmt.Errorf("internal error len(pi.Definitions) != len(from.LessThan) %d != %d", len(pi.Definitions), len(from.LessThan)))
	}
	partCols := make([]*expression.Column, len(offsets))
	for i, offset := range offsets {
		partCols[i] = columns[offset]
	}
	lessThan := make([][]*expression.Expression, 0, len(from.LessThan))
	for i := range from.LessThan {
		colVals := make([]*expression.Expression, 0, len(from.LessThan[i]))
		for j := range from.LessThan[i] {
			if from.LessThan[i][j] != nil {
				tmp := (*from.LessThan[i][j]).Clone()
				colVals = append(colVals, &tmp)
			} else {
				colVals = append(colVals, nil)
			}
		}
		lessThan = append(lessThan, colVals)
	}
	return &rangeColumnsPruner{lessThan, partCols}, nil
}

func (p *rangeColumnsPruner) fullRange() partitionRangeOR {
	return fullRange(len(p.lessThan))
}

func (p *rangeColumnsPruner) getPartCol(colID int64) *expression.Column {
	for i := range p.partCols {
		if colID == p.partCols[i].ID {
			return p.partCols[i]
		}
	}
	return nil
}

func (p *rangeColumnsPruner) partitionRangeForExpr(sctx base.PlanContext, expr expression.Expression) (start int, end int, ok bool) {
	op, ok := expr.(*expression.ScalarFunction)
	if !ok {
		return 0, len(p.lessThan), false
	}

	switch op.FuncName.L {
	case ast.EQ, ast.LT, ast.GT, ast.LE, ast.GE:
	case ast.IsNull:
		// isnull(col)
		if arg0, ok := op.GetArgs()[0].(*expression.Column); ok && len(p.partCols) == 1 && arg0.ID == p.partCols[0].ID {
			// Single column RANGE COLUMNS, NULL sorts before all other values: match first partition
			return 0, 1, true
		}
		return 0, len(p.lessThan), false
	default:
		return 0, len(p.lessThan), false
	}
	opName := op.FuncName.L

	var col *expression.Column
	var con *expression.Constant
	if argCol0, okCol0 := op.GetArgs()[0].(*expression.Column); okCol0 {
		if argCon1, okCon1 := op.GetArgs()[1].(*expression.Constant); okCon1 {
			col, con = argCol0, argCon1
		}
	} else if argCol1, okCol1 := op.GetArgs()[1].(*expression.Column); okCol1 {
		if argCon0, okCon0 := op.GetArgs()[0].(*expression.Constant); okCon0 {
			col, con = argCol1, argCon0
			opName = opposite(opName)
		}
	} else if sarg0, ok0 := op.GetArgs()[0].(*expression.ScalarFunction); ok0 && sarg0.FuncName.L == ast.Cast {
		if argCol0, okCol0 := sarg0.GetArgs()[0].(*expression.Column); okCol0 {
			if argCon1, okCon1 := op.GetArgs()[1].(*expression.Constant); okCon1 {
				col, con = argCol0, argCon1
			}
		}
	} else if sarg1, ok1 := op.GetArgs()[1].(*expression.ScalarFunction); ok1 && sarg1.FuncName.L == ast.Cast {
		if argCol1, okCol1 := sarg1.GetArgs()[0].(*expression.Column); okCol1 {
			if argCon0, okCon0 := op.GetArgs()[0].(*expression.Constant); okCon0 {
				col, con = argCol1, argCon0
				opName = opposite(opName)
			}
		}
	}
	if col == nil || con == nil {
		return 0, len(p.lessThan), false
	}
	partCol := p.getPartCol(col.ID)
	if partCol == nil {
		return 0, len(p.lessThan), false
	}

	// If different collation, we can only prune if:
	// - expression is binary collation (can only be found in one partition)
	// - EQ operator, consider values 'a','b','ä' where 'ä' would be in the same partition as 'a' if general_ci, but is binary after 'b'
	// otherwise return all partitions / no pruning
	_, exprColl := expr.CharsetAndCollation()
	colColl := partCol.RetType.GetCollate()
	if exprColl != colColl && (opName != ast.EQ || !collate.IsBinCollation(exprColl)) {
		return 0, len(p.lessThan), true
	}
	start, end = p.pruneUseBinarySearch(sctx, opName, con)
	return start, end, true
}

// pruneUseBinarySearch returns the start and end of which partitions will match.
// If no match (i.e. value > last partition) the start partition will be the number of partition, not the first partition!
func (p *rangeColumnsPruner) pruneUseBinarySearch(sctx base.PlanContext, op string, data *expression.Constant) (start int, end int) {
	var savedError error
	var isNull bool
	if len(p.partCols) > 1 {
		// Only one constant in the input, this will never be called with
		// multi-column RANGE COLUMNS :)
		return 0, len(p.lessThan)
	}
	charSet, collation := p.partCols[0].RetType.GetCharset(), p.partCols[0].RetType.GetCollate()
	compare := func(ith int, op string, v *expression.Constant) bool {
		for i := range p.partCols {
			if p.lessThan[ith][i] == nil { // MAXVALUE
				return true
			}
			expr, err := expression.NewFunctionBase(sctx.GetExprCtx(), op, types.NewFieldType(mysql.TypeLonglong), *p.lessThan[ith][i], v)
			if err != nil {
				savedError = err
				return true
			}
			expr.SetCharsetAndCollation(charSet, collation)
			var val int64
			val, isNull, err = expr.EvalInt(sctx.GetExprCtx().GetEvalCtx(), chunk.Row{})
			if err != nil {
				savedError = err
				return true
			}
			if val > 0 {
				return true
			}
		}
		return false
	}

	length := len(p.lessThan)
	switch op {
	case ast.EQ:
		pos := sort.Search(length, func(i int) bool { return compare(i, ast.GT, data) })
		start, end = pos, pos+1
	case ast.LT:
		pos := sort.Search(length, func(i int) bool { return compare(i, ast.GE, data) })
		start, end = 0, pos+1
	case ast.GE, ast.GT:
		pos := sort.Search(length, func(i int) bool { return compare(i, ast.GT, data) })
		start, end = pos, length
	case ast.LE:
		pos := sort.Search(length, func(i int) bool { return compare(i, ast.GT, data) })
		start, end = 0, pos+1
	default:
		start, end = 0, length
	}

	// Something goes wrong, abort this pruning.
	if savedError != nil || isNull {
		return 0, len(p.lessThan)
	}

	if end > length {
		end = length
	}
	return start, end
}

func appendMakeUnionAllChildrenTranceStep(origin *logicalop.DataSource, usedMap map[int64]model.PartitionDefinition, plan base.LogicalPlan, children []base.LogicalPlan, opt *optimizetrace.LogicalOptimizeOp) {
	if opt.TracerIsNil() {
		return
	}
	if len(children) == 0 {
		appendNoPartitionChildTraceStep(origin, plan, opt)
		return
	}
	var action, reason func() string
	used := make([]model.PartitionDefinition, 0, len(usedMap))
	for _, def := range usedMap {
		used = append(used, def)
	}
	slices.SortFunc(used, func(i, j model.PartitionDefinition) int {
		return cmp.Compare(i.ID, j.ID)
	})
	if len(children) == 1 {
		newDS := plan.(*logicalop.DataSource)
		newDS.SetID(origin.SCtx().GetSessionVars().AllocNewPlanID())
		action = func() string {
			return fmt.Sprintf("%v_%v becomes %s_%v", origin.TP(), origin.ID(), newDS.TP(), newDS.ID())
		}
		reason = func() string {
			return fmt.Sprintf("%v_%v has one needed partition[%s] after pruning", origin.TP(), origin.ID(), used[0].Name)
		}
	} else {
		action = func() string {
			buffer := bytes.NewBufferString(fmt.Sprintf("%v_%v becomes %s_%v with children[",
				origin.TP(), origin.ID(), plan.TP(), plan.ID()))
			for i, child := range children {
				if i > 0 {
					buffer.WriteString(",")
				}
				newDS := child.(*logicalop.DataSource)
				newDS.SetID(origin.SCtx().GetSessionVars().AllocNewPlanID())
				fmt.Fprintf(buffer, "%s_%v", child.TP(), newDS.ID())
			}
			buffer.WriteString("]")
			return buffer.String()
		}
		reason = func() string {
			buffer := bytes.NewBufferString(fmt.Sprintf("%v_%v has multiple needed partitions[",
				origin.TP(), origin.ID()))
			for i, u := range used {
				if i > 0 {
					buffer.WriteString(",")
				}
				buffer.WriteString(u.Name.String())
			}
			buffer.WriteString("] after pruning")
			return buffer.String()
		}
	}
	opt.AppendStepToCurrent(origin.ID(), origin.TP(), reason, action)
}

func appendNoPartitionChildTraceStep(ds *logicalop.DataSource, dual base.LogicalPlan, opt *optimizetrace.LogicalOptimizeOp) {
	action := func() string {
		return fmt.Sprintf("%v_%v becomes %v_%v", ds.TP(), ds.ID(), dual.TP(), dual.ID())
	}
	reason := func() string {
		return fmt.Sprintf("%v_%v doesn't have needed partition table after pruning", ds.TP(), ds.ID())
	}
	opt.AppendStepToCurrent(dual.ID(), dual.TP(), reason, action)
}<|MERGE_RESOLUTION|>--- conflicted
+++ resolved
@@ -224,11 +224,7 @@
 
 				// if range is less than the number of partitions, there will be unused partitions we can prune out.
 				if rangeScalar < uint64(numPartitions) && !highIsNull && !lowIsNull {
-<<<<<<< HEAD
-					for i := range rangeScalar {
-=======
 					for i := range rangeScalar + 1 {
->>>>>>> db0016f7
 						idx := mathutil.Abs((posLow + int64(i)) % int64(numPartitions))
 						if len(partitionNames) > 0 && !s.findByName(partitionNames, pi.Definitions[idx].Name.L) {
 							continue
