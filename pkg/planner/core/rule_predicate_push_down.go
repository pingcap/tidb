--- conflicted
+++ resolved
@@ -151,14 +151,8 @@
 	return predicates, p
 }
 
-<<<<<<< HEAD
 // PredicatePushDown implements LogicalPlan PredicatePushDown interface.
-func (p *LogicalJoin) PredicatePushDown(predicates []expression.Expression, opt *coreusage.LogicalOptimizeOp) (ret []expression.Expression, retPlan LogicalPlan) {
-=======
-// PredicatePushDown implements base.LogicalPlan PredicatePushDown interface.
 func (p *LogicalJoin) PredicatePushDown(predicates []expression.Expression, opt *coreusage.LogicalOptimizeOp) (ret []expression.Expression, retPlan base.LogicalPlan) {
-	simplifyOuterJoin(p, predicates)
->>>>>>> cf5c68e5
 	var equalCond []*expression.ScalarFunction
 	var leftPushCond, rightPushCond, otherCond, leftCond, rightCond []expression.Expression
 	switch p.JoinType {
@@ -390,122 +384,8 @@
 	return proj
 }
 
-<<<<<<< HEAD
-// PredicatePushDown implements LogicalPlan PredicatePushDown interface.
-func (p *LogicalExpand) PredicatePushDown(predicates []expression.Expression, opt *coreusage.LogicalOptimizeOp) (ret []expression.Expression, retPlan LogicalPlan) {
-=======
-// simplifyOuterJoin transforms "LeftOuterJoin/RightOuterJoin" to "InnerJoin" if possible.
-func simplifyOuterJoin(p *LogicalJoin, predicates []expression.Expression) {
-	if p.JoinType != LeftOuterJoin && p.JoinType != RightOuterJoin && p.JoinType != InnerJoin {
-		return
-	}
-
-	innerTable := p.children[0]
-	outerTable := p.children[1]
-	if p.JoinType == LeftOuterJoin {
-		innerTable, outerTable = outerTable, innerTable
-	}
-
-	if p.JoinType == InnerJoin {
-		return
-	}
-	// then simplify embedding outer join.
-	canBeSimplified := false
-	for _, expr := range predicates {
-		// avoid the case where the expr only refers to the schema of outerTable
-		if expression.ExprFromSchema(expr, outerTable.Schema()) {
-			continue
-		}
-		isOk := isNullRejected(p.SCtx(), innerTable.Schema(), expr)
-		if isOk {
-			canBeSimplified = true
-			break
-		}
-	}
-	if canBeSimplified {
-		p.JoinType = InnerJoin
-	}
-}
-
-// isNullRejected check whether a condition is null-rejected
-// A condition would be null-rejected in one of following cases:
-// If it is a predicate containing a reference to an inner table that evaluates to UNKNOWN or FALSE when one of its arguments is NULL.
-// If it is a conjunction containing a null-rejected condition as a conjunct.
-// If it is a disjunction of null-rejected conditions.
-func isNullRejected(ctx base.PlanContext, schema *expression.Schema, expr expression.Expression) bool {
-	exprCtx := ctx.GetExprCtx()
-	expr = expression.PushDownNot(exprCtx, expr)
-	if expression.ContainOuterNot(expr) {
-		return false
-	}
-	sc := ctx.GetSessionVars().StmtCtx
-	if !exprCtx.IsInNullRejectCheck() {
-		exprCtx.SetInNullRejectCheck(true)
-		defer exprCtx.SetInNullRejectCheck(false)
-	}
-	for _, cond := range expression.SplitCNFItems(expr) {
-		if isNullRejectedSpecially(ctx, schema, expr) {
-			return true
-		}
-
-		result := expression.EvaluateExprWithNull(exprCtx, schema, cond)
-		x, ok := result.(*expression.Constant)
-		if !ok {
-			continue
-		}
-		if x.Value.IsNull() {
-			return true
-		} else if isTrue, err := x.Value.ToBool(sc.TypeCtxOrDefault()); err == nil && isTrue == 0 {
-			return true
-		}
-	}
-	return false
-}
-
-// isNullRejectedSpecially handles some null-rejected cases specially, since the current in
-// EvaluateExprWithNull is too strict for some cases, e.g. #49616.
-func isNullRejectedSpecially(ctx base.PlanContext, schema *expression.Schema, expr expression.Expression) bool {
-	return specialNullRejectedCase1(ctx, schema, expr) // only 1 case now
-}
-
-// specialNullRejectedCase1 is mainly for #49616.
-// Case1 specially handles `null-rejected OR (null-rejected AND {others})`, then no matter what the result
-// of `{others}` is (True, False or Null), the result of this predicate is null, so this predicate is null-rejected.
-func specialNullRejectedCase1(ctx base.PlanContext, schema *expression.Schema, expr expression.Expression) bool {
-	isFunc := func(e expression.Expression, lowerFuncName string) *expression.ScalarFunction {
-		f, ok := e.(*expression.ScalarFunction)
-		if !ok {
-			return nil
-		}
-		if f.FuncName.L == lowerFuncName {
-			return f
-		}
-		return nil
-	}
-	orFunc := isFunc(expr, ast.LogicOr)
-	if orFunc == nil {
-		return false
-	}
-	for i := 0; i < 2; i++ {
-		andFunc := isFunc(orFunc.GetArgs()[i], ast.LogicAnd)
-		if andFunc == nil {
-			continue
-		}
-		if !isNullRejected(ctx, schema, orFunc.GetArgs()[1-i]) {
-			continue // the other side should be null-rejected: null-rejected OR (... AND ...)
-		}
-		for _, andItem := range expression.SplitCNFItems(andFunc) {
-			if isNullRejected(ctx, schema, andItem) {
-				return true // hit the case in the comment: null-rejected OR (null-rejected AND ...)
-			}
-		}
-	}
-	return false
-}
-
 // PredicatePushDown implements base.LogicalPlan PredicatePushDown interface.
 func (p *LogicalExpand) PredicatePushDown(predicates []expression.Expression, opt *coreusage.LogicalOptimizeOp) (ret []expression.Expression, retPlan base.LogicalPlan) {
->>>>>>> cf5c68e5
 	// Note that, grouping column related predicates can't be pushed down, since grouping column has nullability change after Expand OP itself.
 	// condition related with grouping column shouldn't be pushed down through it.
 	// currently, since expand is adjacent to aggregate, any filter above aggregate wanted to be push down through expand only have two cases:
