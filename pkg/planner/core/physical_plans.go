--- conflicted
+++ resolved
@@ -51,13 +51,8 @@
 	_ base.PhysicalPlan = &physicalop.PhysicalLimit{}
 	_ base.PhysicalPlan = &physicalop.PhysicalIndexScan{}
 	_ base.PhysicalPlan = &physicalop.PhysicalTableScan{}
-<<<<<<< HEAD
-	_ base.PhysicalPlan = &PhysicalTableReader{}
+	_ base.PhysicalPlan = &physicalop.PhysicalTableReader{}
 	_ base.PhysicalPlan = &physicalop.PhysicalIndexReader{}
-=======
-	_ base.PhysicalPlan = &physicalop.PhysicalTableReader{}
-	_ base.PhysicalPlan = &PhysicalIndexReader{}
->>>>>>> 658fa1a4
 	_ base.PhysicalPlan = &PhysicalIndexLookUpReader{}
 	_ base.PhysicalPlan = &PhysicalIndexMergeReader{}
 	_ base.PhysicalPlan = &physicalop.PhysicalHashAgg{}
@@ -81,7 +76,6 @@
 	_ PhysicalJoin = &PhysicalIndexMergeJoin{}
 )
 
-<<<<<<< HEAD
 // ReadReqType is the read request type of the operator. Currently, only PhysicalTableReader uses this.
 type ReadReqType uint8
 
@@ -198,7 +192,8 @@
 	for _, child := range children {
 		setMppOrBatchCopForTableScan(child)
 	}
-=======
+}
+
 // GetPhysicalIndexReader returns PhysicalIndexReader for logical TiKVSingleGather.
 func GetPhysicalIndexReader(sg *logicalop.TiKVSingleGather, schema *expression.Schema, stats *property.StatsInfo, props ...*property.PhysicalProperty) *PhysicalIndexReader {
 	reader := PhysicalIndexReader{}.Init(sg.SCtx(), sg.QueryBlockOffset())
@@ -206,7 +201,6 @@
 	reader.SetSchema(schema)
 	reader.SetChildrenReqProps(props)
 	return reader
->>>>>>> 658fa1a4
 }
 
 // GetPhysicalTableReader returns PhysicalTableReader for logical TiKVSingleGather.
@@ -224,37 +218,15 @@
 	return reader
 }
 
-<<<<<<< HEAD
 // Clone implements op.PhysicalPlan interface.
 func (p *PhysicalTableReader) Clone(newCtx base.PlanContext) (base.PhysicalPlan, error) {
 	cloned := new(PhysicalTableReader)
-=======
-// PhysicalIndexReader is the index reader in tidb.
-type PhysicalIndexReader struct {
-	physicalop.PhysicalSchemaProducer
-
-	// IndexPlans flats the indexPlan to construct executor pb.
-	indexPlan  base.PhysicalPlan
-	IndexPlans []base.PhysicalPlan
-
-	// OutputColumns represents the columns that index reader should return.
-	OutputColumns []*expression.Column
-
-	// Used by partition table.
-	PlanPartInfo *physicalop.PhysPlanPartInfo
-}
-
-// Clone implements op.PhysicalPlan interface.
-func (p *PhysicalIndexReader) Clone(newCtx base.PlanContext) (base.PhysicalPlan, error) {
-	cloned := new(PhysicalIndexReader)
->>>>>>> 658fa1a4
 	cloned.SetSCtx(newCtx)
 	base, err := p.PhysicalSchemaProducer.CloneWithSelf(newCtx, cloned)
 	if err != nil {
 		return nil, err
 	}
 	cloned.PhysicalSchemaProducer = *base
-<<<<<<< HEAD
 	cloned.StoreType = p.StoreType
 	cloned.ReadReqType = p.ReadReqType
 	cloned.IsCommonHandle = p.IsCommonHandle
@@ -275,7 +247,50 @@
 // ExtractCorrelatedCols implements op.PhysicalPlan interface.
 func (p *PhysicalTableReader) ExtractCorrelatedCols() (corCols []*expression.CorrelatedColumn) {
 	for _, child := range p.TablePlans {
-=======
+		corCols = append(corCols, coreusage.ExtractCorrelatedCols4PhysicalPlan(child)...)
+	}
+	return corCols
+}
+
+// BuildPlanTrace implements op.PhysicalPlan interface.
+func (p *PhysicalTableReader) BuildPlanTrace() *tracing.PlanTrace {
+	rp := p.BasePhysicalPlan.BuildPlanTrace()
+	if p.tablePlan != nil {
+		rp.Children = append(rp.Children, p.tablePlan.BuildPlanTrace())
+	}
+	return rp
+}
+
+// AppendChildCandidate implements PhysicalPlan interface.
+func (p *PhysicalTableReader) AppendChildCandidate(op *optimizetrace.PhysicalOptimizeOp) {
+	p.BasePhysicalPlan.AppendChildCandidate(op)
+	appendChildCandidate(p, p.tablePlan, op)
+}
+
+// PhysicalIndexReader is the index reader in tidb.
+type PhysicalIndexReader struct {
+	physicalop.PhysicalSchemaProducer
+
+	// IndexPlans flats the indexPlan to construct executor pb.
+	indexPlan  base.PhysicalPlan
+	IndexPlans []base.PhysicalPlan
+
+	// OutputColumns represents the columns that index reader should return.
+	OutputColumns []*expression.Column
+
+	// Used by partition table.
+	PlanPartInfo *physicalop.PhysPlanPartInfo
+}
+
+// Clone implements op.PhysicalPlan interface.
+func (p *PhysicalIndexReader) Clone(newCtx base.PlanContext) (base.PhysicalPlan, error) {
+	cloned := new(PhysicalIndexReader)
+	cloned.SetSCtx(newCtx)
+	base, err := p.PhysicalSchemaProducer.CloneWithSelf(newCtx, cloned)
+	if err != nil {
+		return nil, err
+	}
+	cloned.PhysicalSchemaProducer = *base
 	if cloned.indexPlan, err = p.indexPlan.Clone(newCtx); err != nil {
 		return nil, err
 	}
@@ -289,13 +304,13 @@
 // SetSchema overrides op.PhysicalPlan SetSchema interface.
 func (p *PhysicalIndexReader) SetSchema(_ *expression.Schema) {
 	if p.indexPlan != nil {
-		p.IndexPlans = physicalop.FlattenPushDownPlan(p.indexPlan)
+		p.IndexPlans = flattenPushDownPlan(p.indexPlan)
 		switch p.indexPlan.(type) {
 		case *physicalop.PhysicalHashAgg, *physicalop.PhysicalStreamAgg, *physicalop.PhysicalProjection:
 			p.PhysicalSchemaProducer.SetSchema(p.indexPlan.Schema())
 		default:
-			is := p.IndexPlans[0].(*physicalop.PhysicalIndexScan)
-			p.PhysicalSchemaProducer.SetSchema(is.DataSourceSchema)
+			is := p.IndexPlans[0].(*PhysicalIndexScan)
+			p.PhysicalSchemaProducer.SetSchema(is.dataSourceSchema)
 		}
 		p.OutputColumns = p.Schema().Clone().Columns
 	}
@@ -310,34 +325,21 @@
 // ExtractCorrelatedCols implements op.PhysicalPlan interface.
 func (p *PhysicalIndexReader) ExtractCorrelatedCols() (corCols []*expression.CorrelatedColumn) {
 	for _, child := range p.IndexPlans {
->>>>>>> 658fa1a4
 		corCols = append(corCols, coreusage.ExtractCorrelatedCols4PhysicalPlan(child)...)
 	}
 	return corCols
 }
 
 // BuildPlanTrace implements op.PhysicalPlan interface.
-<<<<<<< HEAD
-func (p *PhysicalTableReader) BuildPlanTrace() *tracing.PlanTrace {
-	rp := p.BasePhysicalPlan.BuildPlanTrace()
-	if p.tablePlan != nil {
-		rp.Children = append(rp.Children, p.tablePlan.BuildPlanTrace())
-=======
 func (p *PhysicalIndexReader) BuildPlanTrace() *tracing.PlanTrace {
 	rp := p.BasePhysicalPlan.BuildPlanTrace()
 	if p.indexPlan != nil {
 		rp.Children = append(rp.Children, p.indexPlan.BuildPlanTrace())
->>>>>>> 658fa1a4
 	}
 	return rp
 }
 
 // AppendChildCandidate implements PhysicalPlan interface.
-<<<<<<< HEAD
-func (p *PhysicalTableReader) AppendChildCandidate(op *optimizetrace.PhysicalOptimizeOp) {
-	p.BasePhysicalPlan.AppendChildCandidate(op)
-	appendChildCandidate(p, p.tablePlan, op)
-=======
 func (p *PhysicalIndexReader) AppendChildCandidate(op *optimizetrace.PhysicalOptimizeOp) {
 	p.BasePhysicalPlan.AppendChildCandidate(op)
 	if p.indexPlan != nil {
@@ -367,9 +369,8 @@
 
 // LoadTableStats preloads the stats data for the physical table
 func (p *PhysicalIndexReader) LoadTableStats(ctx sessionctx.Context) {
-	is := p.IndexPlans[0].(*physicalop.PhysicalIndexScan)
-	loadTableStats(ctx, is.Table, is.PhysicalTableID)
->>>>>>> 658fa1a4
+	is := p.IndexPlans[0].(*PhysicalIndexScan)
+	loadTableStats(ctx, is.Table, is.physicalTableID)
 }
 
 // PhysicalIndexLookUpReader is the index look up reader in tidb. It's used in case of double reading.
@@ -844,17 +845,10 @@
 		statsInfos = CollectPlanStatsVersion(child, statsInfos)
 	}
 	switch copPlan := plan.(type) {
-<<<<<<< HEAD
-	case *PhysicalTableReader:
-		statsInfos = CollectPlanStatsVersion(copPlan.tablePlan, statsInfos)
+	case *physicalop.PhysicalTableReader:
+		statsInfos = CollectPlanStatsVersion(copPlan.TablePlan, statsInfos)
 	case *physicalop.PhysicalIndexReader:
 		statsInfos = CollectPlanStatsVersion(copPlan.IndexPlan, statsInfos)
-=======
-	case *physicalop.PhysicalTableReader:
-		statsInfos = CollectPlanStatsVersion(copPlan.TablePlan, statsInfos)
-	case *PhysicalIndexReader:
-		statsInfos = CollectPlanStatsVersion(copPlan.indexPlan, statsInfos)
->>>>>>> 658fa1a4
 	case *PhysicalIndexLookUpReader:
 		// For index loop up, only the indexPlan is necessary,
 		// because they use the same stats and we do not set the stats info for tablePlan.
