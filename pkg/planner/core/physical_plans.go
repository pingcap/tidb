// Copyright 2016 PingCAP, Inc.
//
// Licensed under the Apache License, Version 2.0 (the "License");
// you may not use this file except in compliance with the License.
// You may obtain a copy of the License at
//
//     http://www.apache.org/licenses/LICENSE-2.0
//
// Unless required by applicable law or agreed to in writing, software
// distributed under the License is distributed on an "AS IS" BASIS,
// WITHOUT WARRANTIES OR CONDITIONS OF ANY KIND, either express or implied.
// See the License for the specific language governing permissions and
// limitations under the License.

package core

import (
	"fmt"
	"strconv"
	"strings"
	"unsafe"

	"github.com/pingcap/errors"
	"github.com/pingcap/tidb/pkg/executor/join/joinversion"
	"github.com/pingcap/tidb/pkg/expression"
	"github.com/pingcap/tidb/pkg/expression/aggregation"
	"github.com/pingcap/tidb/pkg/kv"
	"github.com/pingcap/tidb/pkg/meta/model"
	"github.com/pingcap/tidb/pkg/parser/ast"
	"github.com/pingcap/tidb/pkg/parser/mysql"
	"github.com/pingcap/tidb/pkg/planner/cardinality"
	"github.com/pingcap/tidb/pkg/planner/core/base"
	"github.com/pingcap/tidb/pkg/planner/core/cost"
	"github.com/pingcap/tidb/pkg/planner/core/operator/logicalop"
	"github.com/pingcap/tidb/pkg/planner/core/operator/physicalop"
	"github.com/pingcap/tidb/pkg/planner/property"
	"github.com/pingcap/tidb/pkg/planner/util"
	"github.com/pingcap/tidb/pkg/planner/util/coreusage"
	"github.com/pingcap/tidb/pkg/planner/util/optimizetrace"
	"github.com/pingcap/tidb/pkg/planner/util/tablesampler"
	"github.com/pingcap/tidb/pkg/sessionctx"
	"github.com/pingcap/tidb/pkg/sessionctx/stmtctx"
	"github.com/pingcap/tidb/pkg/sessionctx/vardef"
	"github.com/pingcap/tidb/pkg/statistics"
	"github.com/pingcap/tidb/pkg/table"
	"github.com/pingcap/tidb/pkg/table/tables"
	"github.com/pingcap/tidb/pkg/types"
	"github.com/pingcap/tidb/pkg/util/intest"
	"github.com/pingcap/tidb/pkg/util/plancodec"
	"github.com/pingcap/tidb/pkg/util/ranger"
	"github.com/pingcap/tidb/pkg/util/size"
	"github.com/pingcap/tidb/pkg/util/stringutil"
	"github.com/pingcap/tidb/pkg/util/tracing"
	"github.com/pingcap/tipb/go-tipb"
)

//go:generate go run ./generator/plan_cache/plan_clone_generator.go -- plan_clone_generated.go

var (
	_ base.PhysicalPlan = &PhysicalSelection{}
	_ base.PhysicalPlan = &PhysicalProjection{}
	_ base.PhysicalPlan = &PhysicalTopN{}
	_ base.PhysicalPlan = &PhysicalMaxOneRow{}
	_ base.PhysicalPlan = &PhysicalTableDual{}
	_ base.PhysicalPlan = &PhysicalUnionAll{}
	_ base.PhysicalPlan = &PhysicalSort{}
	_ base.PhysicalPlan = &NominalSort{}
	_ base.PhysicalPlan = &PhysicalLock{}
	_ base.PhysicalPlan = &PhysicalLimit{}
	_ base.PhysicalPlan = &PhysicalIndexScan{}
	_ base.PhysicalPlan = &PhysicalTableScan{}
	_ base.PhysicalPlan = &PhysicalTableReader{}
	_ base.PhysicalPlan = &PhysicalIndexReader{}
	_ base.PhysicalPlan = &PhysicalIndexLookUpReader{}
	_ base.PhysicalPlan = &PhysicalIndexMergeReader{}
	_ base.PhysicalPlan = &PhysicalHashAgg{}
	_ base.PhysicalPlan = &PhysicalStreamAgg{}
	_ base.PhysicalPlan = &PhysicalApply{}
	_ base.PhysicalPlan = &PhysicalIndexJoin{}
	_ base.PhysicalPlan = &PhysicalHashJoin{}
	_ base.PhysicalPlan = &PhysicalMergeJoin{}
	_ base.PhysicalPlan = &PhysicalUnionScan{}
	_ base.PhysicalPlan = &PhysicalWindow{}
	_ base.PhysicalPlan = &PhysicalShuffle{}
	_ base.PhysicalPlan = &PhysicalShuffleReceiverStub{}
	_ base.PhysicalPlan = &BatchPointGetPlan{}
	_ base.PhysicalPlan = &PhysicalTableSample{}

	_ PhysicalJoin = &PhysicalHashJoin{}
	_ PhysicalJoin = &PhysicalMergeJoin{}
	_ PhysicalJoin = &PhysicalIndexJoin{}
	_ PhysicalJoin = &PhysicalIndexHashJoin{}
	_ PhysicalJoin = &PhysicalIndexMergeJoin{}
)

type tableScanAndPartitionInfo struct {
	tableScan        *PhysicalTableScan
	physPlanPartInfo *PhysPlanPartInfo
}

// MemoryUsage return the memory usage of tableScanAndPartitionInfo
func (t *tableScanAndPartitionInfo) MemoryUsage() (sum int64) {
	if t == nil {
		return
	}

	sum += t.physPlanPartInfo.MemoryUsage()
	if t.tableScan != nil {
		sum += t.tableScan.MemoryUsage()
	}
	return
}

// ReadReqType is the read request type of the operator. Currently, only PhysicalTableReader uses this.
type ReadReqType uint8

const (
	// Cop means read from storage by cop request.
	Cop ReadReqType = iota
	// BatchCop means read from storage by BatchCop request, only used for TiFlash
	BatchCop
	// MPP means read from storage by MPP request, only used for TiFlash
	MPP
)

// Name returns the name of read request type.
func (r ReadReqType) Name() string {
	switch r {
	case BatchCop:
		return "batchCop"
	case MPP:
		return "mpp"
	default:
		// return cop by default
		return "cop"
	}
}

// PhysicalTableReader is the table reader in tidb.
type PhysicalTableReader struct {
	physicalSchemaProducer

	// TablePlans flats the tablePlan to construct executor pb.
	tablePlan  base.PhysicalPlan
	TablePlans []base.PhysicalPlan

	// StoreType indicates table read from which type of store.
	StoreType kv.StoreType

	// ReadReqType is the read request type for current physical table reader, there are 3 kinds of read request: Cop,
	// BatchCop and MPP, currently, the latter two are only used in TiFlash
	ReadReqType ReadReqType

	IsCommonHandle bool

	// Used by partition table.
	PlanPartInfo *PhysPlanPartInfo
	// Used by MPP, because MPP plan may contain join/union/union all, it is possible that a physical table reader contains more than 1 table scan
	TableScanAndPartitionInfos []tableScanAndPartitionInfo `plan-cache-clone:"must-nil"`
}

// LoadTableStats loads the stats of the table read by this plan.
func (p *PhysicalTableReader) LoadTableStats(ctx sessionctx.Context) {
	ts := p.TablePlans[0].(*PhysicalTableScan)
	loadTableStats(ctx, ts.Table, ts.physicalTableID)
}

// PhysPlanPartInfo indicates partition helper info in physical plan.
type PhysPlanPartInfo struct {
	PruningConds   []expression.Expression
	PartitionNames []ast.CIStr
	Columns        []*expression.Column
	ColumnNames    types.NameSlice
}

const emptyPartitionInfoSize = int64(unsafe.Sizeof(PhysPlanPartInfo{}))

func (pi *PhysPlanPartInfo) cloneForPlanCache() *PhysPlanPartInfo {
	if pi == nil {
		return nil
	}
	cloned := new(PhysPlanPartInfo)
	cloned.PruningConds = cloneExpressionsForPlanCache(pi.PruningConds, nil)
	cloned.PartitionNames = pi.PartitionNames
	cloned.Columns = cloneColumnsForPlanCache(pi.Columns, nil)
	cloned.ColumnNames = pi.ColumnNames
	return cloned
}

// MemoryUsage return the memory usage of PhysPlanPartInfo
func (pi *PhysPlanPartInfo) MemoryUsage() (sum int64) {
	if pi == nil {
		return
	}

	sum = emptyPartitionInfoSize
	for _, cond := range pi.PruningConds {
		sum += cond.MemoryUsage()
	}
	for _, cis := range pi.PartitionNames {
		sum += cis.MemoryUsage()
	}
	for _, col := range pi.Columns {
		sum += col.MemoryUsage()
	}
	for _, colName := range pi.ColumnNames {
		sum += colName.MemoryUsage()
	}
	return
}

// SetTablePlanForTest sets tablePlan field for test usage only
func (p *PhysicalTableReader) SetTablePlanForTest(pp base.PhysicalPlan) {
	p.tablePlan = pp
}

// GetTablePlan exports the tablePlan.
func (p *PhysicalTableReader) GetTablePlan() base.PhysicalPlan {
	return p.tablePlan
}

// GetTableScans exports the tableScan that contained in tablePlans.
func (p *PhysicalTableReader) GetTableScans() []*PhysicalTableScan {
	tableScans := make([]*PhysicalTableScan, 0, 1)
	for _, tablePlan := range p.TablePlans {
		tableScan, ok := tablePlan.(*PhysicalTableScan)
		if ok {
			tableScans = append(tableScans, tableScan)
		}
	}
	return tableScans
}

// GetTableScan exports the tableScan that contained in tablePlans and return error when the count of table scan != 1.
func (p *PhysicalTableReader) GetTableScan() (*PhysicalTableScan, error) {
	tableScans := p.GetTableScans()
	if len(tableScans) != 1 {
		return nil, errors.New("the count of table scan != 1")
	}
	return tableScans[0], nil
}

// GetAvgRowSize return the average row size of this plan.
func (p *PhysicalTableReader) GetAvgRowSize() float64 {
	return cardinality.GetAvgRowSize(p.SCtx(), getTblStats(p.tablePlan), p.tablePlan.Schema().Columns, false, false)
}

// MemoryUsage return the memory usage of PhysicalTableReader
func (p *PhysicalTableReader) MemoryUsage() (sum int64) {
	if p == nil {
		return
	}

	sum = p.physicalSchemaProducer.MemoryUsage() + size.SizeOfUint8*2 + size.SizeOfBool + p.PlanPartInfo.MemoryUsage()
	if p.tablePlan != nil {
		sum += p.tablePlan.MemoryUsage()
	}
	// since TablePlans is the flats of tablePlan, so we don't count it
	for _, pInfo := range p.TableScanAndPartitionInfos {
		sum += pInfo.MemoryUsage()
	}
	return
}

// setMppOrBatchCopForTableScan set IsMPPOrBatchCop for all TableScan.
func setMppOrBatchCopForTableScan(curPlan base.PhysicalPlan) {
	if ts, ok := curPlan.(*PhysicalTableScan); ok {
		ts.IsMPPOrBatchCop = true
	}
	children := curPlan.Children()
	for _, child := range children {
		setMppOrBatchCopForTableScan(child)
	}
}

// GetPhysicalIndexReader returns PhysicalIndexReader for logical TiKVSingleGather.
func GetPhysicalIndexReader(sg *logicalop.TiKVSingleGather, schema *expression.Schema, stats *property.StatsInfo, props ...*property.PhysicalProperty) *PhysicalIndexReader {
	reader := PhysicalIndexReader{}.Init(sg.SCtx(), sg.QueryBlockOffset())
	reader.SetStats(stats)
	reader.SetSchema(schema)
	reader.SetChildrenReqProps(props)
	return reader
}

// GetPhysicalTableReader returns PhysicalTableReader for logical TiKVSingleGather.
func GetPhysicalTableReader(sg *logicalop.TiKVSingleGather, schema *expression.Schema, stats *property.StatsInfo, props ...*property.PhysicalProperty) *PhysicalTableReader {
	reader := PhysicalTableReader{}.Init(sg.SCtx(), sg.QueryBlockOffset())
	reader.PlanPartInfo = &PhysPlanPartInfo{
		PruningConds:   sg.Source.AllConds,
		PartitionNames: sg.Source.PartitionNames,
		Columns:        sg.Source.TblCols,
		ColumnNames:    sg.Source.OutputNames(),
	}
	reader.SetStats(stats)
	reader.SetSchema(schema)
	reader.SetChildrenReqProps(props)
	return reader
}

// Clone implements op.PhysicalPlan interface.
func (p *PhysicalTableReader) Clone(newCtx base.PlanContext) (base.PhysicalPlan, error) {
	cloned := new(PhysicalTableReader)
	cloned.SetSCtx(newCtx)
	base, err := p.physicalSchemaProducer.cloneWithSelf(newCtx, cloned)
	if err != nil {
		return nil, err
	}
	cloned.physicalSchemaProducer = *base
	cloned.StoreType = p.StoreType
	cloned.ReadReqType = p.ReadReqType
	cloned.IsCommonHandle = p.IsCommonHandle
	if cloned.tablePlan, err = p.tablePlan.Clone(newCtx); err != nil {
		return nil, err
	}
	// TablePlans are actually the flattened plans in tablePlan, so can't copy them, just need to extract from tablePlan
	cloned.TablePlans = flattenPushDownPlan(cloned.tablePlan)
	return cloned, nil
}

// SetChildren overrides op.PhysicalPlan SetChildren interface.
func (p *PhysicalTableReader) SetChildren(children ...base.PhysicalPlan) {
	p.tablePlan = children[0]
	p.TablePlans = flattenPushDownPlan(p.tablePlan)
}

// ExtractCorrelatedCols implements op.PhysicalPlan interface.
func (p *PhysicalTableReader) ExtractCorrelatedCols() (corCols []*expression.CorrelatedColumn) {
	for _, child := range p.TablePlans {
		corCols = append(corCols, coreusage.ExtractCorrelatedCols4PhysicalPlan(child)...)
	}
	return corCols
}

// BuildPlanTrace implements op.PhysicalPlan interface.
func (p *PhysicalTableReader) BuildPlanTrace() *tracing.PlanTrace {
	rp := p.BasePhysicalPlan.BuildPlanTrace()
	if p.tablePlan != nil {
		rp.Children = append(rp.Children, p.tablePlan.BuildPlanTrace())
	}
	return rp
}

// AppendChildCandidate implements PhysicalPlan interface.
func (p *PhysicalTableReader) AppendChildCandidate(op *optimizetrace.PhysicalOptimizeOp) {
	p.BasePhysicalPlan.AppendChildCandidate(op)
	appendChildCandidate(p, p.tablePlan, op)
}

// PhysicalIndexReader is the index reader in tidb.
type PhysicalIndexReader struct {
	physicalSchemaProducer

	// IndexPlans flats the indexPlan to construct executor pb.
	indexPlan  base.PhysicalPlan
	IndexPlans []base.PhysicalPlan

	// OutputColumns represents the columns that index reader should return.
	OutputColumns []*expression.Column

	// Used by partition table.
	PlanPartInfo *PhysPlanPartInfo
}

// Clone implements op.PhysicalPlan interface.
func (p *PhysicalIndexReader) Clone(newCtx base.PlanContext) (base.PhysicalPlan, error) {
	cloned := new(PhysicalIndexReader)
	cloned.SetSCtx(newCtx)
	base, err := p.physicalSchemaProducer.cloneWithSelf(newCtx, cloned)
	if err != nil {
		return nil, err
	}
	cloned.physicalSchemaProducer = *base
	if cloned.indexPlan, err = p.indexPlan.Clone(newCtx); err != nil {
		return nil, err
	}
	if cloned.IndexPlans, err = clonePhysicalPlan(newCtx, p.IndexPlans); err != nil {
		return nil, err
	}
	cloned.OutputColumns = util.CloneCols(p.OutputColumns)
	return cloned, err
}

// SetSchema overrides op.PhysicalPlan SetSchema interface.
func (p *PhysicalIndexReader) SetSchema(_ *expression.Schema) {
	if p.indexPlan != nil {
		p.IndexPlans = flattenPushDownPlan(p.indexPlan)
		switch p.indexPlan.(type) {
		case *PhysicalHashAgg, *PhysicalStreamAgg, *PhysicalProjection:
			p.schema = p.indexPlan.Schema()
		default:
			is := p.IndexPlans[0].(*PhysicalIndexScan)
			p.schema = is.dataSourceSchema
		}
		p.OutputColumns = p.schema.Clone().Columns
	}
}

// SetChildren overrides op.PhysicalPlan SetChildren interface.
func (p *PhysicalIndexReader) SetChildren(children ...base.PhysicalPlan) {
	p.indexPlan = children[0]
	p.SetSchema(nil)
}

// ExtractCorrelatedCols implements op.PhysicalPlan interface.
func (p *PhysicalIndexReader) ExtractCorrelatedCols() (corCols []*expression.CorrelatedColumn) {
	for _, child := range p.IndexPlans {
		corCols = append(corCols, coreusage.ExtractCorrelatedCols4PhysicalPlan(child)...)
	}
	return corCols
}

// BuildPlanTrace implements op.PhysicalPlan interface.
func (p *PhysicalIndexReader) BuildPlanTrace() *tracing.PlanTrace {
	rp := p.BasePhysicalPlan.BuildPlanTrace()
	if p.indexPlan != nil {
		rp.Children = append(rp.Children, p.indexPlan.BuildPlanTrace())
	}
	return rp
}

// AppendChildCandidate implements PhysicalPlan interface.
func (p *PhysicalIndexReader) AppendChildCandidate(op *optimizetrace.PhysicalOptimizeOp) {
	p.BasePhysicalPlan.AppendChildCandidate(op)
	if p.indexPlan != nil {
		appendChildCandidate(p, p.indexPlan, op)
	}
}

// MemoryUsage return the memory usage of PhysicalIndexReader
func (p *PhysicalIndexReader) MemoryUsage() (sum int64) {
	if p == nil {
		return
	}

	sum = p.physicalSchemaProducer.MemoryUsage() + p.PlanPartInfo.MemoryUsage()
	if p.indexPlan != nil {
		p.indexPlan.MemoryUsage()
	}

	for _, plan := range p.IndexPlans {
		sum += plan.MemoryUsage()
	}
	for _, col := range p.OutputColumns {
		sum += col.MemoryUsage()
	}
	return
}

// LoadTableStats preloads the stats data for the physical table
func (p *PhysicalIndexReader) LoadTableStats(ctx sessionctx.Context) {
	is := p.IndexPlans[0].(*PhysicalIndexScan)
	loadTableStats(ctx, is.Table, is.physicalTableID)
}

// PushedDownLimit is the limit operator pushed down into PhysicalIndexLookUpReader.
type PushedDownLimit struct {
	Offset uint64
	Count  uint64
}

// Clone clones this pushed-down list.
func (p *PushedDownLimit) Clone() *PushedDownLimit {
	if p == nil {
		return nil
	}
	cloned := new(PushedDownLimit)
	*cloned = *p
	return cloned
}

const pushedDownLimitSize = size.SizeOfUint64 * 2

// MemoryUsage return the memory usage of PushedDownLimit
func (p *PushedDownLimit) MemoryUsage() (sum int64) {
	if p == nil {
		return
	}

	return pushedDownLimitSize
}

// PhysicalIndexLookUpReader is the index look up reader in tidb. It's used in case of double reading.
type PhysicalIndexLookUpReader struct {
	physicalSchemaProducer

	indexPlan base.PhysicalPlan
	tablePlan base.PhysicalPlan
	// IndexPlans flats the indexPlan to construct executor pb.
	IndexPlans []base.PhysicalPlan
	// TablePlans flats the tablePlan to construct executor pb.
	TablePlans []base.PhysicalPlan
	Paging     bool

	ExtraHandleCol *expression.Column
	// PushedLimit is used to avoid unnecessary table scan tasks of IndexLookUpReader.
	PushedLimit *PushedDownLimit

	CommonHandleCols []*expression.Column

	// Used by partition table.
	PlanPartInfo *PhysPlanPartInfo

	// required by cost calculation
	expectedCnt uint64
	keepOrder   bool
}

// Clone implements op.PhysicalPlan interface.
func (p *PhysicalIndexLookUpReader) Clone(newCtx base.PlanContext) (base.PhysicalPlan, error) {
	cloned := new(PhysicalIndexLookUpReader)
	cloned.SetSCtx(newCtx)
	base, err := p.physicalSchemaProducer.cloneWithSelf(newCtx, cloned)
	if err != nil {
		return nil, err
	}
	cloned.physicalSchemaProducer = *base
	if cloned.IndexPlans, err = clonePhysicalPlan(newCtx, p.IndexPlans); err != nil {
		return nil, err
	}
	if cloned.TablePlans, err = clonePhysicalPlan(newCtx, p.TablePlans); err != nil {
		return nil, err
	}
	if cloned.indexPlan, err = p.indexPlan.Clone(newCtx); err != nil {
		return nil, err
	}
	if cloned.tablePlan, err = p.tablePlan.Clone(newCtx); err != nil {
		return nil, err
	}
	if p.ExtraHandleCol != nil {
		cloned.ExtraHandleCol = p.ExtraHandleCol.Clone().(*expression.Column)
	}
	if p.PushedLimit != nil {
		cloned.PushedLimit = p.PushedLimit.Clone()
	}
	if len(p.CommonHandleCols) != 0 {
		cloned.CommonHandleCols = make([]*expression.Column, 0, len(p.CommonHandleCols))
		for _, col := range p.CommonHandleCols {
			cloned.CommonHandleCols = append(cloned.CommonHandleCols, col.Clone().(*expression.Column))
		}
	}
	return cloned, nil
}

// ExtractCorrelatedCols implements op.PhysicalPlan interface.
func (p *PhysicalIndexLookUpReader) ExtractCorrelatedCols() (corCols []*expression.CorrelatedColumn) {
	for _, child := range p.TablePlans {
		corCols = append(corCols, coreusage.ExtractCorrelatedCols4PhysicalPlan(child)...)
	}
	for _, child := range p.IndexPlans {
		corCols = append(corCols, coreusage.ExtractCorrelatedCols4PhysicalPlan(child)...)
	}
	return corCols
}

// GetIndexNetDataSize return the estimated total size in bytes via network transfer.
func (p *PhysicalIndexLookUpReader) GetIndexNetDataSize() float64 {
	return cardinality.GetAvgRowSize(p.SCtx(), getTblStats(p.indexPlan), p.indexPlan.Schema().Columns, true, false) * p.indexPlan.StatsCount()
}

// GetAvgTableRowSize return the average row size of each final row.
func (p *PhysicalIndexLookUpReader) GetAvgTableRowSize() float64 {
	return cardinality.GetAvgRowSize(p.SCtx(), getTblStats(p.tablePlan), p.tablePlan.Schema().Columns, false, false)
}

// BuildPlanTrace implements op.PhysicalPlan interface.
func (p *PhysicalIndexLookUpReader) BuildPlanTrace() *tracing.PlanTrace {
	rp := p.BasePhysicalPlan.BuildPlanTrace()
	if p.indexPlan != nil {
		rp.Children = append(rp.Children, p.indexPlan.BuildPlanTrace())
	}
	if p.tablePlan != nil {
		rp.Children = append(rp.Children, p.tablePlan.BuildPlanTrace())
	}
	return rp
}

// AppendChildCandidate implements PhysicalPlan interface.
func (p *PhysicalIndexLookUpReader) AppendChildCandidate(op *optimizetrace.PhysicalOptimizeOp) {
	p.BasePhysicalPlan.AppendChildCandidate(op)
	if p.indexPlan != nil {
		appendChildCandidate(p, p.indexPlan, op)
	}
	if p.tablePlan != nil {
		appendChildCandidate(p, p.tablePlan, op)
	}
}

// MemoryUsage return the memory usage of PhysicalIndexLookUpReader
func (p *PhysicalIndexLookUpReader) MemoryUsage() (sum int64) {
	if p == nil {
		return
	}

	sum = p.physicalSchemaProducer.MemoryUsage() + size.SizeOfBool*2 + p.PlanPartInfo.MemoryUsage() + size.SizeOfUint64

	if p.indexPlan != nil {
		sum += p.indexPlan.MemoryUsage()
	}
	if p.tablePlan != nil {
		sum += p.tablePlan.MemoryUsage()
	}
	if p.ExtraHandleCol != nil {
		sum += p.ExtraHandleCol.MemoryUsage()
	}
	if p.PushedLimit != nil {
		sum += p.PushedLimit.MemoryUsage()
	}

	// since IndexPlans and TablePlans are the flats of indexPlan and tablePlan, so we don't count it
	for _, col := range p.CommonHandleCols {
		sum += col.MemoryUsage()
	}
	return
}

// LoadTableStats preloads the stats data for the physical table
func (p *PhysicalIndexLookUpReader) LoadTableStats(ctx sessionctx.Context) {
	ts := p.TablePlans[0].(*PhysicalTableScan)
	loadTableStats(ctx, ts.Table, ts.physicalTableID)
}

// PhysicalIndexMergeReader is the reader using multiple indexes in tidb.
type PhysicalIndexMergeReader struct {
	physicalSchemaProducer

	// IsIntersectionType means whether it's intersection type or union type.
	// Intersection type is for expressions connected by `AND` and union type is for `OR`.
	IsIntersectionType bool
	// AccessMVIndex indicates whether this IndexMergeReader access a MVIndex.
	AccessMVIndex bool

	// PushedLimit is used to avoid unnecessary table scan tasks of IndexMergeReader.
	PushedLimit *PushedDownLimit
	// ByItems is used to support sorting the handles returned by partialPlans.
	ByItems []*util.ByItems

	// partialPlans are the partial plans that have not been flatted. The type of each element is permitted PhysicalIndexScan or PhysicalTableScan.
	partialPlans []base.PhysicalPlan
	// tablePlan is a PhysicalTableScan to get the table tuples. Current, it must be not nil.
	tablePlan base.PhysicalPlan
	// PartialPlans flats the partialPlans to construct executor pb.
	PartialPlans [][]base.PhysicalPlan
	// TablePlans flats the tablePlan to construct executor pb.
	TablePlans []base.PhysicalPlan

	// Used by partition table.
	PlanPartInfo *PhysPlanPartInfo

	KeepOrder bool

	HandleCols util.HandleCols
}

// GetAvgTableRowSize return the average row size of table plan.
func (p *PhysicalIndexMergeReader) GetAvgTableRowSize() float64 {
	return cardinality.GetAvgRowSize(p.SCtx(), getTblStats(p.TablePlans[len(p.TablePlans)-1]), p.Schema().Columns, false, false)
}

// ExtractCorrelatedCols implements op.PhysicalPlan interface.
func (p *PhysicalIndexMergeReader) ExtractCorrelatedCols() (corCols []*expression.CorrelatedColumn) {
	for _, child := range p.TablePlans {
		corCols = append(corCols, coreusage.ExtractCorrelatedCols4PhysicalPlan(child)...)
	}
	for _, child := range p.partialPlans {
		corCols = append(corCols, coreusage.ExtractCorrelatedCols4PhysicalPlan(child)...)
	}
	for _, PartialPlan := range p.PartialPlans {
		for _, child := range PartialPlan {
			corCols = append(corCols, coreusage.ExtractCorrelatedCols4PhysicalPlan(child)...)
		}
	}
	return corCols
}

// BuildPlanTrace implements op.PhysicalPlan interface.
func (p *PhysicalIndexMergeReader) BuildPlanTrace() *tracing.PlanTrace {
	rp := p.BasePhysicalPlan.BuildPlanTrace()
	if p.tablePlan != nil {
		rp.Children = append(rp.Children, p.tablePlan.BuildPlanTrace())
	}
	for _, partialPlan := range p.partialPlans {
		rp.Children = append(rp.Children, partialPlan.BuildPlanTrace())
	}
	return rp
}

// AppendChildCandidate implements PhysicalPlan interface.
func (p *PhysicalIndexMergeReader) AppendChildCandidate(op *optimizetrace.PhysicalOptimizeOp) {
	p.BasePhysicalPlan.AppendChildCandidate(op)
	if p.tablePlan != nil {
		appendChildCandidate(p, p.tablePlan, op)
	}
	for _, partialPlan := range p.partialPlans {
		appendChildCandidate(p, partialPlan, op)
	}
}

// MemoryUsage return the memory usage of PhysicalIndexMergeReader
func (p *PhysicalIndexMergeReader) MemoryUsage() (sum int64) {
	if p == nil {
		return
	}

	sum = p.physicalSchemaProducer.MemoryUsage() + p.PlanPartInfo.MemoryUsage()
	if p.tablePlan != nil {
		sum += p.tablePlan.MemoryUsage()
	}

	for _, plans := range p.PartialPlans {
		for _, plan := range plans {
			sum += plan.MemoryUsage()
		}
	}
	for _, plan := range p.TablePlans {
		sum += plan.MemoryUsage()
	}
	for _, plan := range p.partialPlans {
		sum += plan.MemoryUsage()
	}
	return
}

// LoadTableStats preloads the stats data for the physical table
func (p *PhysicalIndexMergeReader) LoadTableStats(ctx sessionctx.Context) {
	ts := p.TablePlans[0].(*PhysicalTableScan)
	loadTableStats(ctx, ts.Table, ts.physicalTableID)
}

// PhysicalIndexScan represents an index scan plan.
type PhysicalIndexScan struct {
	physicalSchemaProducer

	// AccessCondition is used to calculate range.
	AccessCondition []expression.Expression

	Table      *model.TableInfo `plan-cache-clone:"shallow"` // please see comment on genPlanCloneForPlanCacheCode.
	Index      *model.IndexInfo `plan-cache-clone:"shallow"`
	IdxCols    []*expression.Column
	IdxColLens []int
	Ranges     []*ranger.Range     `plan-cache-clone:"shallow"`
	Columns    []*model.ColumnInfo `plan-cache-clone:"shallow"`
	DBName     ast.CIStr           `plan-cache-clone:"shallow"`

	TableAsName *ast.CIStr `plan-cache-clone:"shallow"`

	// dataSourceSchema is the original schema of DataSource. The schema of index scan in KV and index reader in TiDB
	// will be different. The schema of index scan will decode all columns of index but the TiDB only need some of them.
	dataSourceSchema *expression.Schema `plan-cache-clone:"shallow"`

	rangeInfo string

	// The index scan may be on a partition.
	physicalTableID int64

	GenExprs map[model.TableItemID]expression.Expression `plan-cache-clone:"must-nil"`

	isPartition bool
	Desc        bool
	KeepOrder   bool
	// ByItems only for partition table with orderBy + pushedLimit
	ByItems []*util.ByItems

	// DoubleRead means if the index executor will read kv two times.
	// If the query requires the columns that don't belong to index, DoubleRead will be true.
	DoubleRead bool

	NeedCommonHandle bool

	// required by cost model
	// tblColHists contains all columns before pruning, which are used to calculate row-size
	tblColHists   *statistics.HistColl `plan-cache-clone:"shallow"`
	pkIsHandleCol *expression.Column

	// constColsByCond records the constant part of the index columns caused by the access conds.
	// e.g. the index is (a, b, c) and there's filter a = 1 and b = 2, then the column a and b are const part.
	constColsByCond []bool

	prop *property.PhysicalProperty `plan-cache-clone:"shallow"`

	// usedStatsInfo records stats status of this physical table.
	// It's for printing stats related information when display execution plan.
	usedStatsInfo *stmtctx.UsedStatsInfoForTable `plan-cache-clone:"shallow"`
}

// Clone implements op.PhysicalPlan interface.
func (p *PhysicalIndexScan) Clone(newCtx base.PlanContext) (base.PhysicalPlan, error) {
	cloned := new(PhysicalIndexScan)
	*cloned = *p
	cloned.SetSCtx(newCtx)
	base, err := p.physicalSchemaProducer.cloneWithSelf(newCtx, cloned)
	if err != nil {
		return nil, err
	}
	cloned.physicalSchemaProducer = *base
	cloned.AccessCondition = util.CloneExprs(p.AccessCondition)
	if p.Table != nil {
		cloned.Table = p.Table.Clone()
	}
	if p.Index != nil {
		cloned.Index = p.Index.Clone()
	}
	cloned.IdxCols = util.CloneCols(p.IdxCols)
	cloned.IdxColLens = make([]int, len(p.IdxColLens))
	copy(cloned.IdxColLens, p.IdxColLens)
	cloned.Ranges = util.CloneRanges(p.Ranges)
	cloned.Columns = util.CloneColInfos(p.Columns)
	if p.dataSourceSchema != nil {
		cloned.dataSourceSchema = p.dataSourceSchema.Clone()
	}

	return cloned, nil
}

// ExtractCorrelatedCols implements op.PhysicalPlan interface.
func (p *PhysicalIndexScan) ExtractCorrelatedCols() []*expression.CorrelatedColumn {
	corCols := make([]*expression.CorrelatedColumn, 0, len(p.AccessCondition))
	for _, expr := range p.AccessCondition {
		corCols = append(corCols, expression.ExtractCorColumns(expr)...)
	}
	return corCols
}

const emptyPhysicalIndexScanSize = int64(unsafe.Sizeof(PhysicalIndexScan{}))

// MemoryUsage return the memory usage of PhysicalIndexScan
func (p *PhysicalIndexScan) MemoryUsage() (sum int64) {
	if p == nil {
		return
	}

	sum = emptyPhysicalIndexScanSize + p.physicalSchemaProducer.MemoryUsage() + int64(cap(p.IdxColLens))*size.SizeOfInt +
		p.DBName.MemoryUsage() + int64(len(p.rangeInfo)) + int64(len(p.Columns))*model.EmptyColumnInfoSize
	if p.TableAsName != nil {
		sum += p.TableAsName.MemoryUsage()
	}
	if p.pkIsHandleCol != nil {
		sum += p.pkIsHandleCol.MemoryUsage()
	}
	if p.prop != nil {
		sum += p.prop.MemoryUsage()
	}
	if p.dataSourceSchema != nil {
		sum += p.dataSourceSchema.MemoryUsage()
	}
	// slice memory usage
	for _, cond := range p.AccessCondition {
		sum += cond.MemoryUsage()
	}
	for _, col := range p.IdxCols {
		sum += col.MemoryUsage()
	}
	for _, rang := range p.Ranges {
		sum += rang.MemUsage()
	}
	for iid, expr := range p.GenExprs {
		sum += int64(unsafe.Sizeof(iid)) + expr.MemoryUsage()
	}
	return
}

// AddExtraPhysTblIDColumn for partition table.
// For keepOrder with partition table,
// we need use partitionHandle to distinct two handles,
// the `_tidb_rowid` in different partitions can have the same value.
func AddExtraPhysTblIDColumn(sctx base.PlanContext, columns []*model.ColumnInfo, schema *expression.Schema) ([]*model.ColumnInfo, *expression.Schema, bool) {
	// Not adding the ExtraPhysTblID if already exists
	if FindColumnInfoByID(columns, model.ExtraPhysTblID) != nil {
		return columns, schema, false
	}
	columns = append(columns, model.NewExtraPhysTblIDColInfo())
	schema.Append(&expression.Column{
		RetType:  types.NewFieldType(mysql.TypeLonglong),
		UniqueID: sctx.GetSessionVars().AllocPlanColumnID(),
		ID:       model.ExtraPhysTblID,
	})
	return columns, schema, true
}

// PhysicalMemTable reads memory table.
type PhysicalMemTable struct {
	physicalSchemaProducer

	DBName         ast.CIStr
	Table          *model.TableInfo
	Columns        []*model.ColumnInfo
	Extractor      base.MemTablePredicateExtractor
	QueryTimeRange util.QueryTimeRange
}

// MemoryUsage return the memory usage of PhysicalMemTable
func (p *PhysicalMemTable) MemoryUsage() (sum int64) {
	if p == nil {
		return
	}

	sum = p.physicalSchemaProducer.MemoryUsage() + p.DBName.MemoryUsage() + size.SizeOfPointer + size.SizeOfSlice +
		int64(cap(p.Columns))*size.SizeOfPointer + size.SizeOfInterface + p.QueryTimeRange.MemoryUsage()
	return
}

// PhysicalTableScan represents a table scan plan.
type PhysicalTableScan struct {
	physicalSchemaProducer

	// AccessCondition is used to calculate range.
	AccessCondition []expression.Expression
	filterCondition []expression.Expression
	// LateMaterializationFilterCondition is used to record the filter conditions
	// that are pushed down to table scan from selection by late materialization.
	// TODO: remove this field after we support pushing down selection to coprocessor.
	LateMaterializationFilterCondition []expression.Expression

	Table   *model.TableInfo    `plan-cache-clone:"shallow"`
	Columns []*model.ColumnInfo `plan-cache-clone:"shallow"`
	DBName  ast.CIStr           `plan-cache-clone:"shallow"`
	Ranges  []*ranger.Range     `plan-cache-clone:"shallow"`

	TableAsName *ast.CIStr `plan-cache-clone:"shallow"`

	physicalTableID int64

	rangeInfo string

	// HandleIdx is the index of handle, which is only used for admin check table.
	HandleIdx  []int
	HandleCols util.HandleCols

	StoreType kv.StoreType

	IsMPPOrBatchCop bool // Used for tiflash PartitionTableScan.

	// The table scan may be a partition, rather than a real table.
	// TODO: clean up this field. After we support dynamic partitioning, table scan
	// works on the whole partition table, and `isPartition` is not used.
	isPartition bool
	// KeepOrder is true, if sort data by scanning pkcol,
	KeepOrder bool
	Desc      bool
	// ByItems only for partition table with orderBy + pushedLimit
	ByItems []*util.ByItems

	isChildOfIndexLookUp bool

	PlanPartInfo *PhysPlanPartInfo

	SampleInfo *tablesampler.TableSampleInfo `plan-cache-clone:"must-nil"`

	// required by cost model
	// tblCols and tblColHists contains all columns before pruning, which are used to calculate row-size
	tblCols     []*expression.Column       `plan-cache-clone:"shallow"`
	tblColHists *statistics.HistColl       `plan-cache-clone:"shallow"`
	prop        *property.PhysicalProperty `plan-cache-clone:"shallow"`

	// constColsByCond records the constant part of the index columns caused by the access conds.
	// e.g. the index is (a, b, c) and there's filter a = 1 and b = 2, then the column a and b are const part.
	// it's for indexMerge's tableScan only.
	constColsByCond []bool

	// usedStatsInfo records stats status of this physical table.
	// It's for printing stats related information when display execution plan.
	usedStatsInfo *stmtctx.UsedStatsInfoForTable `plan-cache-clone:"shallow"`

	// for runtime filter
	runtimeFilterList []*RuntimeFilter `plan-cache-clone:"must-nil"` // plan with runtime filter is not cached
	maxWaitTimeMs     int

	// UsedColumnarIndexes is used to store the used columnar index for the table scan.
	UsedColumnarIndexes []*ColumnarIndexExtra `plan-cache-clone:"must-nil"` // MPP plan should not be cached.
}

// ColumnarIndexExtra is the extra information for columnar index.
type ColumnarIndexExtra struct {
	// Note: Even if IndexInfo is not nil, it doesn't mean the index will be used
	// because optimizer will explore all available vector indexes and fill them
	// in IndexInfo, and later invalid plans are filtered out according to a topper executor.
	IndexInfo *model.IndexInfo

	// Not nil if there is an ColumnarIndex used.
	QueryInfo *tipb.ColumnarIndexInfo
}

// Clone implements op.PhysicalPlan interface.
func (ts *PhysicalTableScan) Clone(newCtx base.PlanContext) (base.PhysicalPlan, error) {
	clonedScan := new(PhysicalTableScan)
	*clonedScan = *ts
	clonedScan.SetSCtx(newCtx)
	prod, err := ts.physicalSchemaProducer.cloneWithSelf(newCtx, clonedScan)
	if err != nil {
		return nil, err
	}
	clonedScan.physicalSchemaProducer = *prod
	clonedScan.AccessCondition = util.CloneExprs(ts.AccessCondition)
	clonedScan.filterCondition = util.CloneExprs(ts.filterCondition)
	clonedScan.LateMaterializationFilterCondition = util.CloneExprs(ts.LateMaterializationFilterCondition)
	if ts.Table != nil {
		clonedScan.Table = ts.Table.Clone()
	}
	clonedScan.Columns = util.CloneColInfos(ts.Columns)
	clonedScan.Ranges = util.CloneRanges(ts.Ranges)
	clonedScan.TableAsName = ts.TableAsName
	clonedScan.rangeInfo = ts.rangeInfo
	clonedScan.runtimeFilterList = make([]*RuntimeFilter, 0, len(ts.runtimeFilterList))
	for _, rf := range ts.runtimeFilterList {
		clonedRF := rf.Clone()
		clonedScan.runtimeFilterList = append(clonedScan.runtimeFilterList, clonedRF)
	}
	clonedScan.UsedColumnarIndexes = make([]*ColumnarIndexExtra, 0, len(ts.UsedColumnarIndexes))
	for _, colIdx := range ts.UsedColumnarIndexes {
		colIdxClone := *colIdx
		clonedScan.UsedColumnarIndexes = append(clonedScan.UsedColumnarIndexes, &colIdxClone)
	}
	return clonedScan, nil
}

// ExtractCorrelatedCols implements op.PhysicalPlan interface.
func (ts *PhysicalTableScan) ExtractCorrelatedCols() []*expression.CorrelatedColumn {
	corCols := make([]*expression.CorrelatedColumn, 0, len(ts.AccessCondition)+len(ts.LateMaterializationFilterCondition))
	for _, expr := range ts.AccessCondition {
		corCols = append(corCols, expression.ExtractCorColumns(expr)...)
	}
	for _, expr := range ts.LateMaterializationFilterCondition {
		corCols = append(corCols, expression.ExtractCorColumns(expr)...)
	}
	return corCols
}

// IsPartition returns true and partition ID if it's actually a partition.
func (ts *PhysicalTableScan) IsPartition() (bool, int64) {
	return ts.isPartition, ts.physicalTableID
}

// ResolveCorrelatedColumns resolves the correlated columns in range access.
// We already limit range mem usage when building ranges in optimizer phase, so we don't need and shouldn't limit range
// mem usage when rebuilding ranges during the execution phase.
func (ts *PhysicalTableScan) ResolveCorrelatedColumns() ([]*ranger.Range, error) {
	access := ts.AccessCondition
	ctx := ts.SCtx()
	if ts.Table.IsCommonHandle {
		pkIdx := tables.FindPrimaryIndex(ts.Table)
		idxCols, idxColLens := expression.IndexInfo2PrefixCols(ts.Columns, ts.Schema().Columns, pkIdx)
		for _, cond := range access {
			newCond, err := expression.SubstituteCorCol2Constant(ctx.GetExprCtx(), cond)
			if err != nil {
				return nil, err
			}
			access = append(access, newCond)
		}
		// All of access conditions must be used to build ranges, so we don't limit range memory usage.
		res, err := ranger.DetachCondAndBuildRangeForIndex(ctx.GetRangerCtx(), access, idxCols, idxColLens, 0)
		if err != nil {
			return nil, err
		}
		ts.Ranges = res.Ranges
	} else {
		var err error
		pkTP := ts.Table.GetPkColInfo().FieldType
		// All of access conditions must be used to build ranges, so we don't limit range memory usage.
		ts.Ranges, _, _, err = ranger.BuildTableRange(access, ctx.GetRangerCtx(), &pkTP, 0)
		if err != nil {
			return nil, err
		}
	}
	return ts.Ranges, nil
}

// ExpandVirtualColumn expands the virtual column's dependent columns to ts's schema and column.
func ExpandVirtualColumn(columns []*model.ColumnInfo, schema *expression.Schema,
	colsInfo []*model.ColumnInfo) []*model.ColumnInfo {
	copyColumn := make([]*model.ColumnInfo, 0, len(columns))
	copyColumn = append(copyColumn, columns...)

	oldNumColumns := len(schema.Columns)
	numExtraColumns := 0
	ordinaryColumnExists := false
	for i := oldNumColumns - 1; i >= 0; i-- {
		cid := schema.Columns[i].ID
		// Move extra columns to the end.
		// ExtraRowChecksumID is ignored here since it's treated as an ordinary column.
		// https://github.com/pingcap/tidb/blob/3c407312a986327bc4876920e70fdd6841b8365f/pkg/util/rowcodec/decoder.go#L206-L222
		if cid != model.ExtraHandleID && cid != model.ExtraPhysTblID {
			ordinaryColumnExists = true
			break
		}
		numExtraColumns++
	}
	if ordinaryColumnExists && numExtraColumns > 0 {
		extraColumns := make([]*expression.Column, numExtraColumns)
		copy(extraColumns, schema.Columns[oldNumColumns-numExtraColumns:])
		schema.Columns = schema.Columns[:oldNumColumns-numExtraColumns]

		extraColumnModels := make([]*model.ColumnInfo, numExtraColumns)
		copy(extraColumnModels, copyColumn[len(copyColumn)-numExtraColumns:])
		copyColumn = copyColumn[:len(copyColumn)-numExtraColumns]

		copyColumn = expandVirtualColumn(schema, copyColumn, colsInfo)
		schema.Columns = append(schema.Columns, extraColumns...)
		copyColumn = append(copyColumn, extraColumnModels...)
		return copyColumn
	}
	return expandVirtualColumn(schema, copyColumn, colsInfo)
}

func expandVirtualColumn(schema *expression.Schema, copyColumn []*model.ColumnInfo, colsInfo []*model.ColumnInfo) []*model.ColumnInfo {
	schemaColumns := schema.Columns
	for _, col := range schemaColumns {
		if col.VirtualExpr == nil {
			continue
		}

		baseCols := expression.ExtractDependentColumns(col.VirtualExpr)
		for _, baseCol := range baseCols {
			if !schema.Contains(baseCol) {
				schema.Columns = append(schema.Columns, baseCol)
				copyColumn = append(copyColumn, FindColumnInfoByID(colsInfo, baseCol.ID)) // nozero
			}
		}
	}
	return copyColumn
}

// SetIsChildOfIndexLookUp is to set the bool if is a child of IndexLookUpReader
func (ts *PhysicalTableScan) SetIsChildOfIndexLookUp(isIsChildOfIndexLookUp bool) {
	ts.isChildOfIndexLookUp = isIsChildOfIndexLookUp
}

const emptyPhysicalTableScanSize = int64(unsafe.Sizeof(PhysicalTableScan{}))

// MemoryUsage return the memory usage of PhysicalTableScan
func (ts *PhysicalTableScan) MemoryUsage() (sum int64) {
	if ts == nil {
		return
	}

	sum = emptyPhysicalTableScanSize + ts.physicalSchemaProducer.MemoryUsage() + ts.DBName.MemoryUsage() +
		int64(cap(ts.HandleIdx))*size.SizeOfInt + ts.PlanPartInfo.MemoryUsage() + int64(len(ts.rangeInfo))
	if ts.TableAsName != nil {
		sum += ts.TableAsName.MemoryUsage()
	}
	if ts.HandleCols != nil {
		sum += ts.HandleCols.MemoryUsage()
	}
	if ts.prop != nil {
		sum += ts.prop.MemoryUsage()
	}
	// slice memory usage
	for _, cond := range ts.AccessCondition {
		sum += cond.MemoryUsage()
	}
	for _, cond := range ts.filterCondition {
		sum += cond.MemoryUsage()
	}
	for _, cond := range ts.LateMaterializationFilterCondition {
		sum += cond.MemoryUsage()
	}
	for _, rang := range ts.Ranges {
		sum += rang.MemUsage()
	}
	for _, col := range ts.tblCols {
		sum += col.MemoryUsage()
	}
	return
}

// PhysicalProjection is the physical operator of projection.
type PhysicalProjection struct {
	physicalSchemaProducer

	Exprs            []expression.Expression
	CalculateNoDelay bool

	// AvoidColumnEvaluator is ONLY used to avoid building columnEvaluator
	// for the expressions of Projection which is child of Union operator.
	// Related issue: TiDB#8141(https://github.com/pingcap/tidb/issues/8141)
	AvoidColumnEvaluator bool
}

// Clone implements op.PhysicalPlan interface.
func (p *PhysicalProjection) Clone(newCtx base.PlanContext) (base.PhysicalPlan, error) {
	cloned := new(PhysicalProjection)
	*cloned = *p
	cloned.SetSCtx(newCtx)
	base, err := p.physicalSchemaProducer.cloneWithSelf(newCtx, cloned)
	if err != nil {
		return nil, err
	}
	cloned.physicalSchemaProducer = *base
	cloned.Exprs = util.CloneExprs(p.Exprs)
	return cloned, err
}

// ExtractCorrelatedCols implements op.PhysicalPlan interface.
func (p *PhysicalProjection) ExtractCorrelatedCols() []*expression.CorrelatedColumn {
	corCols := make([]*expression.CorrelatedColumn, 0, len(p.Exprs))
	for _, expr := range p.Exprs {
		corCols = append(corCols, expression.ExtractCorColumns(expr)...)
	}
	return corCols
}

// MemoryUsage return the memory usage of PhysicalProjection
func (p *PhysicalProjection) MemoryUsage() (sum int64) {
	if p == nil {
		return
	}

	sum = p.BasePhysicalPlan.MemoryUsage() + size.SizeOfBool*2
	for _, expr := range p.Exprs {
		sum += expr.MemoryUsage()
	}
	return
}

// PhysicalTopN is the physical operator of topN.
type PhysicalTopN struct {
	physicalSchemaProducer

	ByItems     []*util.ByItems
	PartitionBy []property.SortItem
	Offset      uint64
	Count       uint64
}

// GetPartitionBy returns partition by fields
func (lt *PhysicalTopN) GetPartitionBy() []property.SortItem {
	return lt.PartitionBy
}

// Clone implements op.PhysicalPlan interface.
func (lt *PhysicalTopN) Clone(newCtx base.PlanContext) (base.PhysicalPlan, error) {
	cloned := new(PhysicalTopN)
	*cloned = *lt
	cloned.SetSCtx(newCtx)
	base, err := lt.physicalSchemaProducer.cloneWithSelf(newCtx, cloned)
	if err != nil {
		return nil, err
	}
	cloned.physicalSchemaProducer = *base
	cloned.ByItems = make([]*util.ByItems, 0, len(lt.ByItems))
	for _, it := range lt.ByItems {
		cloned.ByItems = append(cloned.ByItems, it.Clone())
	}
	cloned.PartitionBy = make([]property.SortItem, 0, len(lt.PartitionBy))
	for _, it := range lt.PartitionBy {
		cloned.PartitionBy = append(cloned.PartitionBy, it.Clone())
	}
	return cloned, nil
}

// ExtractCorrelatedCols implements op.PhysicalPlan interface.
func (lt *PhysicalTopN) ExtractCorrelatedCols() []*expression.CorrelatedColumn {
	corCols := make([]*expression.CorrelatedColumn, 0, len(lt.ByItems))
	for _, item := range lt.ByItems {
		corCols = append(corCols, expression.ExtractCorColumns(item.Expr)...)
	}
	return corCols
}

// MemoryUsage return the memory usage of PhysicalTopN
func (lt *PhysicalTopN) MemoryUsage() (sum int64) {
	if lt == nil {
		return
	}

	sum = lt.BasePhysicalPlan.MemoryUsage() + size.SizeOfSlice + int64(cap(lt.ByItems))*size.SizeOfPointer + size.SizeOfUint64*2
	for _, byItem := range lt.ByItems {
		sum += byItem.MemoryUsage()
	}
	for _, item := range lt.PartitionBy {
		sum += item.MemoryUsage()
	}
	return
}

// PhysicalApply represents apply plan, only used for subquery.
type PhysicalApply struct {
	PhysicalHashJoin

	CanUseCache bool
	Concurrency int
	OuterSchema []*expression.CorrelatedColumn
}

// PhysicalJoinImplement has an extra bool return value compared with PhysicalJoin interface.
// This will override basePhysicalJoin.PhysicalJoinImplement() and make PhysicalApply not an implementation of
// base.PhysicalJoin interface.
func (*PhysicalApply) PhysicalJoinImplement() bool { return false }

// Clone implements op.PhysicalPlan interface.
func (la *PhysicalApply) Clone(newCtx base.PlanContext) (base.PhysicalPlan, error) {
	cloned := new(PhysicalApply)
	cloned.SetSCtx(newCtx)
	base, err := la.PhysicalHashJoin.Clone(newCtx)
	if err != nil {
		return nil, err
	}
	hj := base.(*PhysicalHashJoin)
	cloned.PhysicalHashJoin = *hj
	cloned.CanUseCache = la.CanUseCache
	cloned.Concurrency = la.Concurrency
	for _, col := range la.OuterSchema {
		cloned.OuterSchema = append(cloned.OuterSchema, col.Clone().(*expression.CorrelatedColumn))
	}
	return cloned, nil
}

// ExtractCorrelatedCols implements op.PhysicalPlan interface.
func (la *PhysicalApply) ExtractCorrelatedCols() []*expression.CorrelatedColumn {
	corCols := la.PhysicalHashJoin.ExtractCorrelatedCols()
	for i := len(corCols) - 1; i >= 0; i-- {
		if la.Children()[0].Schema().Contains(&corCols[i].Column) {
			corCols = append(corCols[:i], corCols[i+1:]...)
		}
	}
	return corCols
}

// MemoryUsage return the memory usage of PhysicalApply
func (la *PhysicalApply) MemoryUsage() (sum int64) {
	if la == nil {
		return
	}

	sum = la.PhysicalHashJoin.MemoryUsage() + size.SizeOfBool + size.SizeOfBool + size.SizeOfSlice +
		int64(cap(la.OuterSchema))*size.SizeOfPointer
	for _, corrCol := range la.OuterSchema {
		sum += corrCol.MemoryUsage()
	}
	return
}

// PhysicalJoin provides some common methods for join operators.
// Note that PhysicalApply is deliberately excluded from this interface.
type PhysicalJoin interface {
	base.PhysicalPlan
	PhysicalJoinImplement()
	getInnerChildIdx() int
	GetJoinType() logicalop.JoinType
}

type basePhysicalJoin struct {
	physicalSchemaProducer

	JoinType logicalop.JoinType

	LeftConditions  expression.CNFExprs
	RightConditions expression.CNFExprs
	OtherConditions expression.CNFExprs

	InnerChildIdx int
	OuterJoinKeys []*expression.Column
	InnerJoinKeys []*expression.Column
	LeftJoinKeys  []*expression.Column
	RightJoinKeys []*expression.Column
	// IsNullEQ is used for cases like Except statement where null key should be matched with null key.
	// <1,null> is exactly matched with <1,null>, where the null value should not be filtered and
	// the null is exactly matched with null only. (while in NAAJ null value should also be matched
	// with other non-null item as well)
	IsNullEQ      []bool
	DefaultValues []types.Datum

	LeftNAJoinKeys  []*expression.Column
	RightNAJoinKeys []*expression.Column
}

func (p *basePhysicalJoin) GetJoinType() logicalop.JoinType {
	return p.JoinType
}

// PhysicalJoinImplement implements base.PhysicalJoin interface.
func (*basePhysicalJoin) PhysicalJoinImplement() {}

func (p *basePhysicalJoin) getInnerChildIdx() int {
	return p.InnerChildIdx
}

func (p *basePhysicalJoin) cloneForPlanCacheWithSelf(newCtx base.PlanContext, newSelf base.PhysicalPlan) (*basePhysicalJoin, bool) {
	cloned := new(basePhysicalJoin)
	base, ok := p.physicalSchemaProducer.cloneForPlanCacheWithSelf(newCtx, newSelf)
	if !ok {
		return nil, false
	}
	cloned.physicalSchemaProducer = *base
	cloned.JoinType = p.JoinType
	cloned.LeftConditions = cloneExpressionsForPlanCache(p.LeftConditions, nil)
	cloned.RightConditions = cloneExpressionsForPlanCache(p.RightConditions, nil)
	cloned.OtherConditions = cloneExpressionsForPlanCache(p.OtherConditions, nil)
	cloned.InnerChildIdx = p.InnerChildIdx
	cloned.OuterJoinKeys = cloneColumnsForPlanCache(p.OuterJoinKeys, nil)
	cloned.InnerJoinKeys = cloneColumnsForPlanCache(p.InnerJoinKeys, nil)
	cloned.LeftJoinKeys = cloneColumnsForPlanCache(p.LeftJoinKeys, nil)
	cloned.RightJoinKeys = cloneColumnsForPlanCache(p.RightJoinKeys, nil)
	cloned.IsNullEQ = make([]bool, len(p.IsNullEQ))
	copy(cloned.IsNullEQ, p.IsNullEQ)
	for _, d := range p.DefaultValues {
		cloned.DefaultValues = append(cloned.DefaultValues, *d.Clone())
	}
	cloned.LeftNAJoinKeys = cloneColumnsForPlanCache(p.LeftNAJoinKeys, nil)
	cloned.RightNAJoinKeys = cloneColumnsForPlanCache(p.RightNAJoinKeys, nil)
	return cloned, true
}

func (p *basePhysicalJoin) cloneWithSelf(newCtx base.PlanContext, newSelf base.PhysicalPlan) (*basePhysicalJoin, error) {
	cloned := new(basePhysicalJoin)
	base, err := p.physicalSchemaProducer.cloneWithSelf(newCtx, newSelf)
	if err != nil {
		return nil, err
	}
	cloned.physicalSchemaProducer = *base
	cloned.JoinType = p.JoinType
	cloned.LeftConditions = util.CloneExprs(p.LeftConditions)
	cloned.RightConditions = util.CloneExprs(p.RightConditions)
	cloned.OtherConditions = util.CloneExprs(p.OtherConditions)
	cloned.InnerChildIdx = p.InnerChildIdx
	cloned.OuterJoinKeys = util.CloneCols(p.OuterJoinKeys)
	cloned.InnerJoinKeys = util.CloneCols(p.InnerJoinKeys)
	cloned.LeftJoinKeys = util.CloneCols(p.LeftJoinKeys)
	cloned.RightJoinKeys = util.CloneCols(p.RightJoinKeys)
	cloned.LeftNAJoinKeys = util.CloneCols(p.LeftNAJoinKeys)
	cloned.RightNAJoinKeys = util.CloneCols(p.RightNAJoinKeys)
	for _, d := range p.DefaultValues {
		cloned.DefaultValues = append(cloned.DefaultValues, *d.Clone())
	}
	return cloned, nil
}

// ExtractCorrelatedCols implements op.PhysicalPlan interface.
func (p *basePhysicalJoin) ExtractCorrelatedCols() []*expression.CorrelatedColumn {
	corCols := make([]*expression.CorrelatedColumn, 0, len(p.LeftConditions)+len(p.RightConditions)+len(p.OtherConditions))
	for _, fun := range p.LeftConditions {
		corCols = append(corCols, expression.ExtractCorColumns(fun)...)
	}
	for _, fun := range p.RightConditions {
		corCols = append(corCols, expression.ExtractCorColumns(fun)...)
	}
	for _, fun := range p.OtherConditions {
		corCols = append(corCols, expression.ExtractCorColumns(fun)...)
	}
	return corCols
}

const emptyBasePhysicalJoinSize = int64(unsafe.Sizeof(basePhysicalJoin{}))

// MemoryUsage return the memory usage of basePhysicalJoin
func (p *basePhysicalJoin) MemoryUsage() (sum int64) {
	if p == nil {
		return
	}

	sum = emptyBasePhysicalJoinSize + p.physicalSchemaProducer.MemoryUsage() + int64(cap(p.IsNullEQ))*size.SizeOfBool +
		int64(cap(p.LeftConditions)+cap(p.RightConditions)+cap(p.OtherConditions))*size.SizeOfInterface +
		int64(cap(p.OuterJoinKeys)+cap(p.InnerJoinKeys)+cap(p.LeftJoinKeys)+cap(p.RightNAJoinKeys)+cap(p.LeftNAJoinKeys)+
			cap(p.RightNAJoinKeys))*size.SizeOfPointer + int64(cap(p.DefaultValues))*types.EmptyDatumSize

	for _, cond := range p.LeftConditions {
		sum += cond.MemoryUsage()
	}
	for _, cond := range p.RightConditions {
		sum += cond.MemoryUsage()
	}
	for _, cond := range p.OtherConditions {
		sum += cond.MemoryUsage()
	}
	for _, col := range p.LeftJoinKeys {
		sum += col.MemoryUsage()
	}
	for _, col := range p.RightJoinKeys {
		sum += col.MemoryUsage()
	}
	for _, col := range p.InnerJoinKeys {
		sum += col.MemoryUsage()
	}
	for _, col := range p.OuterJoinKeys {
		sum += col.MemoryUsage()
	}
	for _, datum := range p.DefaultValues {
		sum += datum.MemUsage()
	}
	for _, col := range p.LeftNAJoinKeys {
		sum += col.MemoryUsage()
	}
	for _, col := range p.RightNAJoinKeys {
		sum += col.MemoryUsage()
	}
	return
}

// PhysicalHashJoin represents hash join implementation of LogicalJoin.
type PhysicalHashJoin struct {
	basePhysicalJoin

	Concurrency     uint
	EqualConditions []*expression.ScalarFunction

	// null aware equal conditions
	NAEqualConditions []*expression.ScalarFunction

	// use the outer table to build a hash table when the outer table is smaller.
	UseOuterToBuild bool

	// on which store the join executes.
	storeTp        kv.StoreType
	mppShuffleJoin bool

	// for runtime filter
	runtimeFilterList []*RuntimeFilter `plan-cache-clone:"must-nil"` // plan with runtime filter is not cached
}

// CanUseHashJoinV2 returns true if current join is supported by hash join v2
func (p *PhysicalHashJoin) CanUseHashJoinV2() bool {
	return canUseHashJoinV2(p.JoinType, p.LeftJoinKeys, p.IsNullEQ, p.LeftNAJoinKeys)
}

// CanTiFlashUseHashJoinV2 returns if current join is supported by hash join v2 in TiFlash
func (p *PhysicalHashJoin) CanTiFlashUseHashJoinV2(sctx base.PlanContext) bool {
	vars := sctx.GetSessionVars()
	if !joinversion.IsOptimizedVersion(vars.TiFlashHashJoinVersion) {
		return false
	}
	// spill is not supported yet
	if vars.TiFlashMaxBytesBeforeExternalJoin > 0 || (vars.TiFlashMaxQueryMemoryPerNode > 0 && vars.TiFlashQuerySpillRatio > 0) {
		return false
	}
	switch p.JoinType {
	case logicalop.InnerJoin:
		// null aware join is not supported yet
		if len(p.LeftNAJoinKeys) > 0 {
			return false
		}
		// cross join is not supported
		if len(p.LeftJoinKeys) == 0 {
			return false
		}
		// NullEQ is not supported yet
		for _, value := range p.IsNullEQ {
			if value {
				return false
			}
		}
		return true
	default:
		return false
	}
}

// Clone implements op.PhysicalPlan interface.
func (p *PhysicalHashJoin) Clone(newCtx base.PlanContext) (base.PhysicalPlan, error) {
	cloned := new(PhysicalHashJoin)
	cloned.SetSCtx(newCtx)
	base, err := p.basePhysicalJoin.cloneWithSelf(newCtx, cloned)
	if err != nil {
		return nil, err
	}
	cloned.basePhysicalJoin = *base
	cloned.Concurrency = p.Concurrency
	cloned.UseOuterToBuild = p.UseOuterToBuild
	for _, c := range p.EqualConditions {
		cloned.EqualConditions = append(cloned.EqualConditions, c.Clone().(*expression.ScalarFunction))
	}
	for _, c := range p.NAEqualConditions {
		cloned.NAEqualConditions = append(cloned.NAEqualConditions, c.Clone().(*expression.ScalarFunction))
	}
	for _, rf := range p.runtimeFilterList {
		clonedRF := rf.Clone()
		cloned.runtimeFilterList = append(cloned.runtimeFilterList, clonedRF)
	}
	return cloned, nil
}

// ExtractCorrelatedCols implements op.PhysicalPlan interface.
func (p *PhysicalHashJoin) ExtractCorrelatedCols() []*expression.CorrelatedColumn {
	corCols := make([]*expression.CorrelatedColumn, 0, len(p.EqualConditions)+len(p.NAEqualConditions)+len(p.LeftConditions)+len(p.RightConditions)+len(p.OtherConditions))
	for _, fun := range p.EqualConditions {
		corCols = append(corCols, expression.ExtractCorColumns(fun)...)
	}
	for _, fun := range p.NAEqualConditions {
		corCols = append(corCols, expression.ExtractCorColumns(fun)...)
	}
	for _, fun := range p.LeftConditions {
		corCols = append(corCols, expression.ExtractCorColumns(fun)...)
	}
	for _, fun := range p.RightConditions {
		corCols = append(corCols, expression.ExtractCorColumns(fun)...)
	}
	for _, fun := range p.OtherConditions {
		corCols = append(corCols, expression.ExtractCorColumns(fun)...)
	}
	return corCols
}

// MemoryUsage return the memory usage of PhysicalHashJoin
func (p *PhysicalHashJoin) MemoryUsage() (sum int64) {
	if p == nil {
		return
	}

	sum = p.basePhysicalJoin.MemoryUsage() + size.SizeOfUint + size.SizeOfSlice + size.SizeOfBool*2 + size.SizeOfUint8

	for _, expr := range p.EqualConditions {
		sum += expr.MemoryUsage()
	}
	for _, expr := range p.NAEqualConditions {
		sum += expr.MemoryUsage()
	}
	return
}

// RightIsBuildSide return true when right side is build side
func (p *PhysicalHashJoin) RightIsBuildSide() bool {
	if p.UseOuterToBuild {
		return p.InnerChildIdx == 0
	}
	return p.InnerChildIdx != 0
}

// NewPhysicalHashJoin creates a new PhysicalHashJoin from LogicalJoin.
func NewPhysicalHashJoin(p *logicalop.LogicalJoin, innerIdx int, useOuterToBuild bool, newStats *property.StatsInfo, prop ...*property.PhysicalProperty) *PhysicalHashJoin {
	leftJoinKeys, rightJoinKeys, isNullEQ, _ := p.GetJoinKeys()
	leftNAJoinKeys, rightNAJoinKeys := p.GetNAJoinKeys()
	baseJoin := basePhysicalJoin{
		LeftConditions:  p.LeftConditions,
		RightConditions: p.RightConditions,
		OtherConditions: p.OtherConditions,
		LeftJoinKeys:    leftJoinKeys,
		RightJoinKeys:   rightJoinKeys,
		// NA join keys
		LeftNAJoinKeys:  leftNAJoinKeys,
		RightNAJoinKeys: rightNAJoinKeys,
		IsNullEQ:        isNullEQ,
		JoinType:        p.JoinType,
		DefaultValues:   p.DefaultValues,
		InnerChildIdx:   innerIdx,
	}
	hashJoin := PhysicalHashJoin{
		basePhysicalJoin:  baseJoin,
		EqualConditions:   p.EqualConditions,
		NAEqualConditions: p.NAEQConditions,
		Concurrency:       uint(p.SCtx().GetSessionVars().HashJoinConcurrency()),
		UseOuterToBuild:   useOuterToBuild,
	}.Init(p.SCtx(), newStats, p.QueryBlockOffset(), prop...)
	return hashJoin
}

// PhysicalIndexJoin represents the plan of index look up join.
// NOTICE: When adding any member variables, remember to modify the Clone method.
type PhysicalIndexJoin struct {
	basePhysicalJoin

	innerPlan base.PhysicalPlan

	// Ranges stores the IndexRanges when the inner plan is index scan.
	Ranges ranger.MutableRanges
	// KeyOff2IdxOff maps the offsets in join key to the offsets in the index.
	KeyOff2IdxOff []int
	// IdxColLens stores the length of each index column.
	IdxColLens []int
	// CompareFilters stores the filters for last column if those filters need to be evaluated during execution.
	// e.g. select * from t, t1 where t.a = t1.a and t.b > t1.b and t.b < t1.b+10
	//      If there's index(t.a, t.b). All the filters can be used to construct index range but t.b > t1.b and t.b < t1.b+10
	//      need to be evaluated after we fetch the data of t1.
	// This struct stores them and evaluate them to ranges.
	CompareFilters *ColWithCmpFuncManager
	// OuterHashKeys indicates the outer keys used to build hash table during
	// execution. OuterJoinKeys is the prefix of OuterHashKeys.
	OuterHashKeys []*expression.Column
	// InnerHashKeys indicates the inner keys used to build hash table during
	// execution. InnerJoinKeys is the prefix of InnerHashKeys.
	InnerHashKeys []*expression.Column
	// EqualConditions stores the equal conditions for logical join's original EqualConditions.
	EqualConditions []*expression.ScalarFunction `plan-cache-clone:"shallow"`
}

// Clone implements op.PhysicalPlan interface.
func (p *PhysicalIndexJoin) Clone(newCtx base.PlanContext) (base.PhysicalPlan, error) {
	cloned := new(PhysicalIndexJoin)
	cloned.SetSCtx(newCtx)
	base, err := p.basePhysicalJoin.cloneWithSelf(newCtx, cloned)
	if err != nil {
		return nil, err
	}
	cloned.basePhysicalJoin = *base
	if p.innerPlan != nil {
		cloned.innerPlan, err = p.innerPlan.Clone(newCtx)
<<<<<<< HEAD
	}
	if err != nil {
		return nil, err
=======
		if err != nil {
			return nil, err
		}
>>>>>>> f7149b78
	}
	cloned.Ranges = p.Ranges.CloneForPlanCache() // this clone is deep copy
	cloned.KeyOff2IdxOff = make([]int, len(p.KeyOff2IdxOff))
	copy(cloned.KeyOff2IdxOff, p.KeyOff2IdxOff)
	cloned.IdxColLens = make([]int, len(p.IdxColLens))
	copy(cloned.IdxColLens, p.IdxColLens)
	cloned.CompareFilters = p.CompareFilters.cloneForPlanCache()
	cloned.OuterHashKeys = util.CloneCols(p.OuterHashKeys)
	cloned.InnerHashKeys = util.CloneCols(p.InnerHashKeys)
	return cloned, nil
}

// MemoryUsage return the memory usage of PhysicalIndexJoin
func (p *PhysicalIndexJoin) MemoryUsage() (sum int64) {
	if p == nil {
		return
	}

	sum = p.basePhysicalJoin.MemoryUsage() + size.SizeOfInterface*2 + size.SizeOfSlice*4 +
		int64(cap(p.KeyOff2IdxOff)+cap(p.IdxColLens))*size.SizeOfInt + size.SizeOfPointer
	if p.innerPlan != nil {
		sum += p.innerPlan.MemoryUsage()
	}
	if p.CompareFilters != nil {
		sum += p.CompareFilters.MemoryUsage()
	}

	for _, col := range p.OuterHashKeys {
		sum += col.MemoryUsage()
	}
	for _, col := range p.InnerHashKeys {
		sum += col.MemoryUsage()
	}
	return
}

// PhysicalIndexMergeJoin represents the plan of index look up merge join.
type PhysicalIndexMergeJoin struct {
	PhysicalIndexJoin

	// KeyOff2KeyOffOrderByIdx maps the offsets in join keys to the offsets in join keys order by index.
	KeyOff2KeyOffOrderByIdx []int
	// CompareFuncs store the compare functions for outer join keys and inner join key.
	CompareFuncs []expression.CompareFunc
	// OuterCompareFuncs store the compare functions for outer join keys and outer join
	// keys, it's for outer rows sort's convenience.
	OuterCompareFuncs []expression.CompareFunc
	// NeedOuterSort means whether outer rows should be sorted to build range.
	NeedOuterSort bool
	// Desc means whether inner child keep desc order.
	Desc bool
}

// MemoryUsage return the memory usage of PhysicalIndexMergeJoin
func (p *PhysicalIndexMergeJoin) MemoryUsage() (sum int64) {
	if p == nil {
		return
	}

	sum = p.PhysicalIndexJoin.MemoryUsage() + size.SizeOfSlice*3 + int64(cap(p.KeyOff2KeyOffOrderByIdx))*size.SizeOfInt +
		int64(cap(p.CompareFuncs)+cap(p.OuterCompareFuncs))*size.SizeOfFunc + size.SizeOfBool*2
	return
}

// PhysicalIndexHashJoin represents the plan of index look up hash join.
type PhysicalIndexHashJoin struct {
	PhysicalIndexJoin
	// KeepOuterOrder indicates whether keeping the output result order as the
	// outer side.
	KeepOuterOrder bool
}

// Clone implements op.PhysicalPlan interface.
func (p *PhysicalIndexHashJoin) Clone(newCtx base.PlanContext) (base.PhysicalPlan, error) {
	cloned := new(PhysicalIndexHashJoin)
	cloned.SetSCtx(newCtx)
	base, err := p.basePhysicalJoin.cloneWithSelf(newCtx, cloned)
	if err != nil {
		return nil, err
	}
	cloned.basePhysicalJoin = *base
	physicalIndexJoin, err := p.PhysicalIndexJoin.Clone(newCtx)
	if err != nil {
		return nil, err
	}
	indexJoin, ok := physicalIndexJoin.(*PhysicalIndexJoin)
	intest.Assert(ok)
	cloned.PhysicalIndexJoin = *indexJoin
	cloned.KeepOuterOrder = p.KeepOuterOrder
	return cloned, nil
}

// MemoryUsage return the memory usage of PhysicalIndexHashJoin
func (p *PhysicalIndexHashJoin) MemoryUsage() (sum int64) {
	if p == nil {
		return
	}

	return p.PhysicalIndexJoin.MemoryUsage() + size.SizeOfBool
}

// PhysicalMergeJoin represents merge join implementation of LogicalJoin.
type PhysicalMergeJoin struct {
	basePhysicalJoin

	CompareFuncs []expression.CompareFunc `plan-cache-clone:"shallow"`
	// Desc means whether inner child keep desc order.
	Desc bool
}

// MemoryUsage return the memory usage of PhysicalMergeJoin
func (p *PhysicalMergeJoin) MemoryUsage() (sum int64) {
	if p == nil {
		return
	}

	sum = p.basePhysicalJoin.MemoryUsage() + size.SizeOfSlice + int64(cap(p.CompareFuncs))*size.SizeOfFunc + size.SizeOfBool
	return
}

// PhysicalExchangeReceiver accepts connection and receives data passively.
type PhysicalExchangeReceiver struct {
	physicalop.BasePhysicalPlan

	Tasks []*kv.MPPTask
	frags []*Fragment

	IsCTEReader bool
}

// Clone implment op.PhysicalPlan interface.
func (p *PhysicalExchangeReceiver) Clone(newCtx base.PlanContext) (base.PhysicalPlan, error) {
	np := new(PhysicalExchangeReceiver)
	np.SetSCtx(newCtx)
	base, err := p.BasePhysicalPlan.CloneWithSelf(newCtx, np)
	if err != nil {
		return nil, errors.Trace(err)
	}
	np.BasePhysicalPlan = *base

	np.IsCTEReader = p.IsCTEReader
	return np, nil
}

// GetExchangeSender return the connected sender of this receiver. We assume that its child must be a receiver.
func (p *PhysicalExchangeReceiver) GetExchangeSender() *PhysicalExchangeSender {
	return p.Children()[0].(*PhysicalExchangeSender)
}

// MemoryUsage return the memory usage of PhysicalExchangeReceiver
func (p *PhysicalExchangeReceiver) MemoryUsage() (sum int64) {
	if p == nil {
		return
	}

	sum = p.BasePhysicalPlan.MemoryUsage() + size.SizeOfSlice*2 + int64(cap(p.Tasks)+cap(p.frags))*size.SizeOfPointer
	for _, frag := range p.frags {
		sum += frag.MemoryUsage()
	}
	return
}

// PhysicalExpand is used to expand underlying data sources to feed different grouping sets.
type PhysicalExpand struct {
	// data after repeat-OP will generate a new grouping-ID column to indicate what grouping set is it for.
	physicalSchemaProducer

	// generated grouping ID column itself.
	GroupingIDCol *expression.Column

	// GroupingSets is used to define what kind of group layout should the underlying data follow.
	// For simple case: select count(distinct a), count(distinct b) from t; the grouping expressions are [a] and [b].
	GroupingSets expression.GroupingSets

	// The level projections is generated from grouping sets，make execution more clearly.
	LevelExprs [][]expression.Expression

	// The generated column names. Eg: "grouping_id" and so on.
	ExtraGroupingColNames []string
}

// Init only assigns type and context.
func (p PhysicalExpand) Init(ctx base.PlanContext, stats *property.StatsInfo, offset int, props ...*property.PhysicalProperty) *PhysicalExpand {
	p.BasePhysicalPlan = physicalop.NewBasePhysicalPlan(ctx, plancodec.TypeExpand, &p, offset)
	p.SetChildrenReqProps(props)
	p.SetStats(stats)
	return &p
}

// Clone implements op.PhysicalPlan interface.
func (p *PhysicalExpand) Clone(newCtx base.PlanContext) (base.PhysicalPlan, error) {
	if len(p.LevelExprs) > 0 {
		return p.cloneV2(newCtx)
	}
	np := new(PhysicalExpand)
	np.SetSCtx(newCtx)
	base, err := p.physicalSchemaProducer.cloneWithSelf(newCtx, np)
	if err != nil {
		return nil, errors.Trace(err)
	}
	np.physicalSchemaProducer = *base
	// clone ID cols.
	np.GroupingIDCol = p.GroupingIDCol.Clone().(*expression.Column)

	// clone grouping expressions.
	clonedGroupingSets := make([]expression.GroupingSet, 0, len(p.GroupingSets))
	for _, one := range p.GroupingSets {
		clonedGroupingSets = append(clonedGroupingSets, one.Clone())
	}
	np.GroupingSets = clonedGroupingSets
	return np, nil
}

func (p *PhysicalExpand) cloneV2(newCtx base.PlanContext) (base.PhysicalPlan, error) {
	np := new(PhysicalExpand)
	base, err := p.physicalSchemaProducer.cloneWithSelf(newCtx, np)
	if err != nil {
		return nil, errors.Trace(err)
	}
	np.physicalSchemaProducer = *base
	// clone level projection expressions.
	for _, oneLevelProjExprs := range p.LevelExprs {
		np.LevelExprs = append(np.LevelExprs, util.CloneExprs(oneLevelProjExprs))
	}

	// clone generated column names.
	for _, name := range p.ExtraGroupingColNames {
		np.ExtraGroupingColNames = append(np.ExtraGroupingColNames, strings.Clone(name))
	}
	return np, nil
}

// MemoryUsage return the memory usage of PhysicalExpand
func (p *PhysicalExpand) MemoryUsage() (sum int64) {
	if p == nil {
		return
	}

	sum = p.physicalSchemaProducer.MemoryUsage() + size.SizeOfSlice + int64(cap(p.GroupingSets))*size.SizeOfPointer
	for _, gs := range p.GroupingSets {
		sum += gs.MemoryUsage()
	}
	sum += p.GroupingIDCol.MemoryUsage()
	return
}

// PhysicalExchangeSender dispatches data to upstream tasks. That means push mode processing.
type PhysicalExchangeSender struct {
	physicalop.BasePhysicalPlan

	TargetTasks          []*kv.MPPTask
	TargetCTEReaderTasks [][]*kv.MPPTask
	ExchangeType         tipb.ExchangeType
	HashCols             []*property.MPPPartitionColumn
	// Tasks is the mpp task for current PhysicalExchangeSender.
	Tasks           []*kv.MPPTask
	CompressionMode vardef.ExchangeCompressionMode
}

// Clone implements op.PhysicalPlan interface.
func (p *PhysicalExchangeSender) Clone(newCtx base.PlanContext) (base.PhysicalPlan, error) {
	np := new(PhysicalExchangeSender)
	np.SetSCtx(newCtx)
	base, err := p.BasePhysicalPlan.CloneWithSelf(newCtx, np)
	if err != nil {
		return nil, errors.Trace(err)
	}
	np.BasePhysicalPlan = *base
	np.ExchangeType = p.ExchangeType
	np.HashCols = p.HashCols
	np.CompressionMode = p.CompressionMode
	return np, nil
}

// MemoryUsage return the memory usage of PhysicalExchangeSender
func (p *PhysicalExchangeSender) MemoryUsage() (sum int64) {
	if p == nil {
		return
	}

	sum = p.BasePhysicalPlan.MemoryUsage() + size.SizeOfSlice*3 + size.SizeOfInt32 +
		int64(cap(p.TargetTasks)+cap(p.HashCols)+cap(p.Tasks))*size.SizeOfPointer
	for _, hCol := range p.HashCols {
		sum += hCol.MemoryUsage()
	}
	return
}

// Clone implements op.PhysicalPlan interface.
func (p *PhysicalMergeJoin) Clone(newCtx base.PlanContext) (base.PhysicalPlan, error) {
	cloned := new(PhysicalMergeJoin)
	cloned.SetSCtx(newCtx)
	base, err := p.basePhysicalJoin.cloneWithSelf(newCtx, cloned)
	if err != nil {
		return nil, err
	}
	cloned.basePhysicalJoin = *base
	cloned.CompareFuncs = append(cloned.CompareFuncs, p.CompareFuncs...)
	cloned.Desc = p.Desc
	return cloned, nil
}

// PhysicalLock is the physical operator of lock, which is used for `select ... for update` clause.
type PhysicalLock struct {
	physicalop.BasePhysicalPlan

	Lock *ast.SelectLockInfo `plan-cache-clone:"shallow"`

	TblID2Handle       map[int64][]util.HandleCols
	TblID2PhysTblIDCol map[int64]*expression.Column
}

// MemoryUsage return the memory usage of PhysicalLock
func (pl *PhysicalLock) MemoryUsage() (sum int64) {
	if pl == nil {
		return
	}

	sum = pl.BasePhysicalPlan.MemoryUsage() + size.SizeOfPointer + size.SizeOfMap*2
	if pl.Lock != nil {
		sum += int64(unsafe.Sizeof(ast.SelectLockInfo{}))
	}

	for _, vals := range pl.TblID2Handle {
		sum += size.SizeOfInt64 + size.SizeOfSlice + int64(cap(vals))*size.SizeOfInterface
		for _, val := range vals {
			sum += val.MemoryUsage()
		}
	}
	for _, val := range pl.TblID2PhysTblIDCol {
		sum += size.SizeOfInt64 + size.SizeOfPointer + val.MemoryUsage()
	}
	return
}

// PhysicalLimit is the physical operator of Limit.
type PhysicalLimit struct {
	physicalSchemaProducer

	PartitionBy []property.SortItem
	Offset      uint64
	Count       uint64
}

// GetPartitionBy returns partition by fields
func (p *PhysicalLimit) GetPartitionBy() []property.SortItem {
	return p.PartitionBy
}

// Clone implements op.PhysicalPlan interface.
func (p *PhysicalLimit) Clone(newCtx base.PlanContext) (base.PhysicalPlan, error) {
	cloned := new(PhysicalLimit)
	*cloned = *p
	cloned.SetSCtx(newCtx)
	base, err := p.physicalSchemaProducer.cloneWithSelf(newCtx, cloned)
	if err != nil {
		return nil, err
	}
	cloned.PartitionBy = make([]property.SortItem, 0, len(p.PartitionBy))
	for _, it := range p.PartitionBy {
		cloned.PartitionBy = append(cloned.PartitionBy, it.Clone())
	}
	cloned.physicalSchemaProducer = *base
	return cloned, nil
}

// MemoryUsage return the memory usage of PhysicalLimit
func (p *PhysicalLimit) MemoryUsage() (sum int64) {
	if p == nil {
		return
	}

	sum = p.physicalSchemaProducer.MemoryUsage() + size.SizeOfUint64*2
	return
}

// PhysicalUnionAll is the physical operator of UnionAll.
type PhysicalUnionAll struct {
	physicalSchemaProducer

	mpp bool
}

// Clone implements op.PhysicalPlan interface.
func (p *PhysicalUnionAll) Clone(newCtx base.PlanContext) (base.PhysicalPlan, error) {
	cloned := new(PhysicalUnionAll)
	cloned.SetSCtx(newCtx)
	base, err := p.physicalSchemaProducer.cloneWithSelf(newCtx, cloned)
	if err != nil {
		return nil, err
	}
	cloned.physicalSchemaProducer = *base
	return cloned, nil
}

// MemoryUsage return the memory usage of PhysicalUnionAll
func (p *PhysicalUnionAll) MemoryUsage() (sum int64) {
	if p == nil {
		return
	}

	return p.physicalSchemaProducer.MemoryUsage() + size.SizeOfBool
}

// AggMppRunMode defines the running mode of aggregation in MPP
type AggMppRunMode int

const (
	// NoMpp means the default value which does not run in MPP
	NoMpp AggMppRunMode = iota
	// Mpp1Phase runs only 1 phase but requires its child's partition property
	Mpp1Phase
	// Mpp2Phase runs partial agg + final agg with hash partition
	Mpp2Phase
	// MppTiDB runs agg on TiDB (and a partial agg on TiFlash if in 2 phase agg)
	MppTiDB
	// MppScalar also has 2 phases. The second phase runs in a single task.
	MppScalar
)

type basePhysicalAgg struct {
	physicalSchemaProducer

	AggFuncs         []*aggregation.AggFuncDesc
	GroupByItems     []expression.Expression
	MppRunMode       AggMppRunMode
	MppPartitionCols []*property.MPPPartitionColumn
}

func (p *basePhysicalAgg) IsFinalAgg() bool {
	if len(p.AggFuncs) > 0 {
		if p.AggFuncs[0].Mode == aggregation.FinalMode || p.AggFuncs[0].Mode == aggregation.CompleteMode {
			return true
		}
	}
	return false
}

func (p *basePhysicalAgg) cloneForPlanCacheWithSelf(newCtx base.PlanContext, newSelf base.PhysicalPlan) (*basePhysicalAgg, bool) {
	cloned := new(basePhysicalAgg)
	base, ok := p.physicalSchemaProducer.cloneForPlanCacheWithSelf(newCtx, newSelf)
	if !ok {
		return nil, false
	}
	cloned.physicalSchemaProducer = *base
	for _, aggDesc := range p.AggFuncs {
		cloned.AggFuncs = append(cloned.AggFuncs, aggDesc.Clone())
	}
	cloned.GroupByItems = util.CloneExprs(p.GroupByItems)
	cloned.MppRunMode = p.MppRunMode
	for _, p := range p.MppPartitionCols {
		cloned.MppPartitionCols = append(cloned.MppPartitionCols, p.Clone())
	}
	return cloned, true
}

func (p *basePhysicalAgg) cloneWithSelf(newCtx base.PlanContext, newSelf base.PhysicalPlan) (*basePhysicalAgg, error) {
	cloned := new(basePhysicalAgg)
	base, err := p.physicalSchemaProducer.cloneWithSelf(newCtx, newSelf)
	if err != nil {
		return nil, err
	}
	cloned.physicalSchemaProducer = *base
	for _, aggDesc := range p.AggFuncs {
		cloned.AggFuncs = append(cloned.AggFuncs, aggDesc.Clone())
	}
	cloned.GroupByItems = util.CloneExprs(p.GroupByItems)
	return cloned, nil
}

func (p *basePhysicalAgg) numDistinctFunc() (num int) {
	for _, fun := range p.AggFuncs {
		if fun.HasDistinct {
			num++
		}
	}
	return
}

func (p *basePhysicalAgg) getAggFuncCostFactor(isMPP bool) (factor float64) {
	factor = 0.0
	for _, agg := range p.AggFuncs {
		if fac, ok := cost.AggFuncFactor[agg.Name]; ok {
			factor += fac
		} else {
			factor += cost.AggFuncFactor["default"]
		}
	}
	if factor == 0 {
		if isMPP {
			// The default factor 1.0 will lead to 1-phase agg in pseudo stats settings.
			// But in mpp cases, 2-phase is more usual. So we change this factor.
			// TODO: This is still a little tricky and might cause regression. We should
			// calibrate these factors and polish our cost model in the future.
			factor = cost.AggFuncFactor[ast.AggFuncFirstRow]
		} else {
			factor = 1.0
		}
	}
	return
}

// ExtractCorrelatedCols implements op.PhysicalPlan interface.
func (p *basePhysicalAgg) ExtractCorrelatedCols() []*expression.CorrelatedColumn {
	corCols := make([]*expression.CorrelatedColumn, 0, len(p.GroupByItems)+len(p.AggFuncs))
	for _, expr := range p.GroupByItems {
		corCols = append(corCols, expression.ExtractCorColumns(expr)...)
	}
	for _, fun := range p.AggFuncs {
		for _, arg := range fun.Args {
			corCols = append(corCols, expression.ExtractCorColumns(arg)...)
		}
	}
	return corCols
}

// MemoryUsage return the memory usage of basePhysicalAgg
func (p *basePhysicalAgg) MemoryUsage() (sum int64) {
	if p == nil {
		return
	}

	sum = p.physicalSchemaProducer.MemoryUsage() + size.SizeOfInt

	for _, agg := range p.AggFuncs {
		sum += agg.MemoryUsage()
	}
	for _, expr := range p.GroupByItems {
		sum += expr.MemoryUsage()
	}
	for _, mppCol := range p.MppPartitionCols {
		sum += mppCol.MemoryUsage()
	}
	return
}

// PhysicalHashAgg is hash operator of aggregate.
type PhysicalHashAgg struct {
	basePhysicalAgg
	tiflashPreAggMode string
}

func (p *PhysicalHashAgg) getPointer() *basePhysicalAgg {
	return &p.basePhysicalAgg
}

// Clone implements op.PhysicalPlan interface.
func (p *PhysicalHashAgg) Clone(newCtx base.PlanContext) (base.PhysicalPlan, error) {
	cloned := new(PhysicalHashAgg)
	cloned.SetSCtx(newCtx)
	base, err := p.basePhysicalAgg.cloneWithSelf(newCtx, cloned)
	if err != nil {
		return nil, err
	}
	cloned.basePhysicalAgg = *base
	cloned.tiflashPreAggMode = p.tiflashPreAggMode
	return cloned, nil
}

// MemoryUsage return the memory usage of PhysicalHashAgg
func (p *PhysicalHashAgg) MemoryUsage() (sum int64) {
	if p == nil {
		return
	}

	return p.basePhysicalAgg.MemoryUsage()
}

// NewPhysicalHashAgg creates a new PhysicalHashAgg from a LogicalAggregation.
func NewPhysicalHashAgg(la *logicalop.LogicalAggregation, newStats *property.StatsInfo, prop *property.PhysicalProperty) *PhysicalHashAgg {
	newGbyItems := make([]expression.Expression, len(la.GroupByItems))
	copy(newGbyItems, la.GroupByItems)
	newAggFuncs := make([]*aggregation.AggFuncDesc, len(la.AggFuncs))
	// There's some places that rewrites the aggFunc in-place.
	// I clone it first.
	// It needs a well refactor to make sure that the physical optimize should not change the things of logical plan.
	// It's bad for cascades
	for i, aggFunc := range la.AggFuncs {
		newAggFuncs[i] = aggFunc.Clone()
	}
	agg := basePhysicalAgg{
		GroupByItems: newGbyItems,
		AggFuncs:     newAggFuncs,
	}.initForHash(la.SCtx(), newStats, la.QueryBlockOffset(), prop)
	return agg
}

// PhysicalStreamAgg is stream operator of aggregate.
type PhysicalStreamAgg struct {
	basePhysicalAgg
}

func (p *PhysicalStreamAgg) getPointer() *basePhysicalAgg {
	return &p.basePhysicalAgg
}

// Clone implements op.PhysicalPlan interface.
func (p *PhysicalStreamAgg) Clone(newCtx base.PlanContext) (base.PhysicalPlan, error) {
	cloned := new(PhysicalStreamAgg)
	cloned.SetSCtx(newCtx)
	base, err := p.basePhysicalAgg.cloneWithSelf(newCtx, cloned)
	if err != nil {
		return nil, err
	}
	cloned.basePhysicalAgg = *base
	return cloned, nil
}

// MemoryUsage return the memory usage of PhysicalStreamAgg
func (p *PhysicalStreamAgg) MemoryUsage() (sum int64) {
	if p == nil {
		return
	}

	return p.basePhysicalAgg.MemoryUsage()
}

// PhysicalSort is the physical operator of sort, which implements a memory sort.
type PhysicalSort struct {
	physicalop.BasePhysicalPlan

	ByItems []*util.ByItems
	// whether this operator only need to sort the data of one partition.
	// it is true only if it is used to sort the sharded data of the window function.
	IsPartialSort bool
}

// Clone implements op.PhysicalPlan interface.
func (ls *PhysicalSort) Clone(newCtx base.PlanContext) (base.PhysicalPlan, error) {
	cloned := new(PhysicalSort)
	cloned.SetSCtx(newCtx)
	cloned.IsPartialSort = ls.IsPartialSort
	base, err := ls.BasePhysicalPlan.CloneWithSelf(newCtx, cloned)
	if err != nil {
		return nil, err
	}
	cloned.BasePhysicalPlan = *base
	for _, it := range ls.ByItems {
		cloned.ByItems = append(cloned.ByItems, it.Clone())
	}
	return cloned, nil
}

// ExtractCorrelatedCols implements op.PhysicalPlan interface.
func (ls *PhysicalSort) ExtractCorrelatedCols() []*expression.CorrelatedColumn {
	corCols := make([]*expression.CorrelatedColumn, 0, len(ls.ByItems))
	for _, item := range ls.ByItems {
		corCols = append(corCols, expression.ExtractCorColumns(item.Expr)...)
	}
	return corCols
}

// MemoryUsage return the memory usage of PhysicalSort
func (ls *PhysicalSort) MemoryUsage() (sum int64) {
	if ls == nil {
		return
	}

	sum = ls.BasePhysicalPlan.MemoryUsage() + size.SizeOfSlice + int64(cap(ls.ByItems))*size.SizeOfPointer +
		size.SizeOfBool
	for _, byItem := range ls.ByItems {
		sum += byItem.MemoryUsage()
	}
	return
}

// NominalSort asks sort properties for its child. It is a fake operator that will not
// appear in final physical operator tree. It will be eliminated or converted to Projection.
type NominalSort struct {
	physicalop.BasePhysicalPlan

	// These two fields are used to switch ScalarFunctions to Constants. For these
	// NominalSorts, we need to converted to Projections check if the ScalarFunctions
	// are out of bounds. (issue #11653)
	ByItems    []*util.ByItems
	OnlyColumn bool
}

// MemoryUsage return the memory usage of NominalSort
func (ns *NominalSort) MemoryUsage() (sum int64) {
	if ns == nil {
		return
	}

	sum = ns.BasePhysicalPlan.MemoryUsage() + size.SizeOfSlice + int64(cap(ns.ByItems))*size.SizeOfPointer +
		size.SizeOfBool
	for _, byItem := range ns.ByItems {
		sum += byItem.MemoryUsage()
	}
	return
}

// PhysicalUnionScan represents a union scan operator.
type PhysicalUnionScan struct {
	physicalop.BasePhysicalPlan

	Conditions []expression.Expression

	HandleCols util.HandleCols
}

// ExtractCorrelatedCols implements op.PhysicalPlan interface.
func (p *PhysicalUnionScan) ExtractCorrelatedCols() []*expression.CorrelatedColumn {
	corCols := make([]*expression.CorrelatedColumn, 0)
	for _, cond := range p.Conditions {
		corCols = append(corCols, expression.ExtractCorColumns(cond)...)
	}
	return corCols
}

// MemoryUsage return the memory usage of PhysicalUnionScan
func (p *PhysicalUnionScan) MemoryUsage() (sum int64) {
	if p == nil {
		return
	}

	sum = p.BasePhysicalPlan.MemoryUsage() + size.SizeOfSlice
	if p.HandleCols != nil {
		sum += p.HandleCols.MemoryUsage()
	}
	for _, cond := range p.Conditions {
		sum += cond.MemoryUsage()
	}
	return
}

// IsPartition returns true and partition ID if it works on a partition.
func (p *PhysicalIndexScan) IsPartition() (bool, int64) {
	return p.isPartition, p.physicalTableID
}

// IsPointGetByUniqueKey checks whether is a point get by unique key.
func (p *PhysicalIndexScan) IsPointGetByUniqueKey(tc types.Context) bool {
	return len(p.Ranges) == 1 &&
		p.Index.Unique &&
		len(p.Ranges[0].LowVal) == len(p.Index.Columns) &&
		p.Ranges[0].IsPointNonNullable(tc)
}

// PhysicalSelection represents a filter.
type PhysicalSelection struct {
	physicalop.BasePhysicalPlan

	Conditions []expression.Expression

	// The flag indicates whether this Selection is from a DataSource.
	// The flag is only used by cost model for compatibility and will be removed later.
	// Please see https://github.com/pingcap/tidb/issues/36243 for more details.
	fromDataSource bool

	// todo Since the feature of adding filter operators has not yet been implemented,
	// the following code for this function will not be used for now.
	// The flag indicates whether this Selection is used for RuntimeFilter
	// True: Used for RuntimeFilter
	// False: Only for normal conditions
	// hasRFConditions bool
}

// Clone implements op.PhysicalPlan interface.
func (p *PhysicalSelection) Clone(newCtx base.PlanContext) (base.PhysicalPlan, error) {
	cloned := new(PhysicalSelection)
	cloned.SetSCtx(newCtx)
	base, err := p.BasePhysicalPlan.CloneWithSelf(newCtx, cloned)
	if err != nil {
		return nil, err
	}
	cloned.BasePhysicalPlan = *base
	cloned.Conditions = util.CloneExprs(p.Conditions)
	return cloned, nil
}

// ExtractCorrelatedCols implements op.PhysicalPlan interface.
func (p *PhysicalSelection) ExtractCorrelatedCols() []*expression.CorrelatedColumn {
	corCols := make([]*expression.CorrelatedColumn, 0, len(p.Conditions))
	for _, cond := range p.Conditions {
		corCols = append(corCols, expression.ExtractCorColumns(cond)...)
	}
	return corCols
}

// MemoryUsage return the memory usage of PhysicalSelection
func (p *PhysicalSelection) MemoryUsage() (sum int64) {
	if p == nil {
		return
	}

	sum = p.BasePhysicalPlan.MemoryUsage() + size.SizeOfBool
	for _, expr := range p.Conditions {
		sum += expr.MemoryUsage()
	}
	return
}

// PhysicalMaxOneRow is the physical operator of maxOneRow.
type PhysicalMaxOneRow struct {
	physicalop.BasePhysicalPlan
}

// Clone implements op.PhysicalPlan interface.
func (p *PhysicalMaxOneRow) Clone(newCtx base.PlanContext) (base.PhysicalPlan, error) {
	cloned := new(PhysicalMaxOneRow)
	cloned.SetSCtx(newCtx)
	base, err := p.BasePhysicalPlan.CloneWithSelf(newCtx, cloned)
	if err != nil {
		return nil, err
	}
	cloned.BasePhysicalPlan = *base
	return cloned, nil
}

// MemoryUsage return the memory usage of PhysicalMaxOneRow
func (p *PhysicalMaxOneRow) MemoryUsage() (sum int64) {
	if p == nil {
		return
	}

	return p.BasePhysicalPlan.MemoryUsage()
}

// PhysicalTableDual is the physical operator of dual.
type PhysicalTableDual struct {
	physicalSchemaProducer

	RowCount int

	// names is used for OutputNames() method. Dual may be inited when building point get plan.
	// So it needs to hold names for itself.
	names []*types.FieldName
}

// OutputNames returns the outputting names of each column.
func (p *PhysicalTableDual) OutputNames() types.NameSlice {
	return p.names
}

// SetOutputNames sets the outputting name by the given slice.
func (p *PhysicalTableDual) SetOutputNames(names types.NameSlice) {
	p.names = names
}

// MemoryUsage return the memory usage of PhysicalTableDual
func (p *PhysicalTableDual) MemoryUsage() (sum int64) {
	if p == nil {
		return
	}

	sum = p.physicalSchemaProducer.MemoryUsage() + size.SizeOfInt + size.SizeOfSlice + int64(cap(p.names))*size.SizeOfPointer
	for _, name := range p.names {
		sum += name.MemoryUsage()
	}
	return
}

// PhysicalWindow is the physical operator of window function.
type PhysicalWindow struct {
	physicalSchemaProducer

	WindowFuncDescs []*aggregation.WindowFuncDesc
	PartitionBy     []property.SortItem
	OrderBy         []property.SortItem
	Frame           *logicalop.WindowFrame

	// on which store the window function executes.
	storeTp kv.StoreType
}

// ExtractCorrelatedCols implements op.PhysicalPlan interface.
func (p *PhysicalWindow) ExtractCorrelatedCols() []*expression.CorrelatedColumn {
	corCols := make([]*expression.CorrelatedColumn, 0, len(p.WindowFuncDescs))
	for _, windowFunc := range p.WindowFuncDescs {
		for _, arg := range windowFunc.Args {
			corCols = append(corCols, expression.ExtractCorColumns(arg)...)
		}
	}
	if p.Frame != nil {
		if p.Frame.Start != nil {
			for _, expr := range p.Frame.Start.CalcFuncs {
				corCols = append(corCols, expression.ExtractCorColumns(expr)...)
			}
		}
		if p.Frame.End != nil {
			for _, expr := range p.Frame.End.CalcFuncs {
				corCols = append(corCols, expression.ExtractCorColumns(expr)...)
			}
		}
	}
	return corCols
}

// Clone implements op.PhysicalPlan interface.
func (p *PhysicalWindow) Clone(newCtx base.PlanContext) (base.PhysicalPlan, error) {
	cloned := new(PhysicalWindow)
	*cloned = *p
	cloned.SetSCtx(newCtx)
	base, err := p.physicalSchemaProducer.cloneWithSelf(newCtx, cloned)
	if err != nil {
		return nil, err
	}
	cloned.physicalSchemaProducer = *base
	cloned.PartitionBy = make([]property.SortItem, 0, len(p.PartitionBy))
	for _, it := range p.PartitionBy {
		cloned.PartitionBy = append(cloned.PartitionBy, it.Clone())
	}
	cloned.OrderBy = make([]property.SortItem, 0, len(p.OrderBy))
	for _, it := range p.OrderBy {
		cloned.OrderBy = append(cloned.OrderBy, it.Clone())
	}
	cloned.WindowFuncDescs = make([]*aggregation.WindowFuncDesc, 0, len(p.WindowFuncDescs))
	for _, it := range p.WindowFuncDescs {
		cloned.WindowFuncDescs = append(cloned.WindowFuncDescs, it.Clone())
	}
	if p.Frame != nil {
		cloned.Frame = p.Frame.Clone()
	}

	return cloned, nil
}

// MemoryUsage return the memory usage of PhysicalWindow
func (p *PhysicalWindow) MemoryUsage() (sum int64) {
	if p == nil {
		return
	}

	sum = p.physicalSchemaProducer.MemoryUsage() + size.SizeOfSlice*3 + int64(cap(p.WindowFuncDescs))*size.SizeOfPointer +
		size.SizeOfUint8

	for _, windowFunc := range p.WindowFuncDescs {
		sum += windowFunc.MemoryUsage()
	}
	for _, item := range p.PartitionBy {
		sum += item.MemoryUsage()
	}
	for _, item := range p.OrderBy {
		sum += item.MemoryUsage()
	}
	return
}

// PhysicalShuffle represents a shuffle plan.
// `Tails` and `DataSources` are the last plan within and the first plan following the "shuffle", respectively,
//
//	to build the child executors chain.
//
// Take `Window` operator for example:
//
//	Shuffle -> Window -> Sort -> DataSource, will be separated into:
//	  ==> Shuffle: for main thread
//	  ==> Window -> Sort(:Tail) -> shuffleWorker: for workers
//	  ==> DataSource: for `fetchDataAndSplit` thread
type PhysicalShuffle struct {
	physicalop.BasePhysicalPlan

	Concurrency int
	Tails       []base.PhysicalPlan
	DataSources []base.PhysicalPlan

	SplitterType PartitionSplitterType
	ByItemArrays [][]expression.Expression
}

// MemoryUsage return the memory usage of PhysicalShuffle
func (p *PhysicalShuffle) MemoryUsage() (sum int64) {
	if p == nil {
		return
	}

	sum = p.BasePhysicalPlan.MemoryUsage() + size.SizeOfInt*2 + size.SizeOfSlice*(3+int64(cap(p.ByItemArrays))) +
		int64(cap(p.Tails)+cap(p.DataSources))*size.SizeOfInterface

	for _, plan := range p.Tails {
		sum += plan.MemoryUsage()
	}
	for _, plan := range p.DataSources {
		sum += plan.MemoryUsage()
	}
	for _, exprs := range p.ByItemArrays {
		sum += int64(cap(exprs)) * size.SizeOfInterface
		for _, expr := range exprs {
			sum += expr.MemoryUsage()
		}
	}
	return
}

// PartitionSplitterType is the type of `Shuffle` executor splitter, which splits data source into partitions.
type PartitionSplitterType int

const (
	// PartitionHashSplitterType is the splitter splits by hash.
	PartitionHashSplitterType = iota
	// PartitionRangeSplitterType is the splitter that split sorted data into the same range
	PartitionRangeSplitterType
)

// PhysicalShuffleReceiverStub represents a receiver stub of `PhysicalShuffle`,
// and actually, is executed by `executor.shuffleWorker`.
type PhysicalShuffleReceiverStub struct {
	physicalSchemaProducer

	// Receiver points to `executor.shuffleReceiver`.
	Receiver unsafe.Pointer
	// DataSource is the op.PhysicalPlan of the Receiver.
	DataSource base.PhysicalPlan
}

// MemoryUsage return the memory usage of PhysicalShuffleReceiverStub
func (p *PhysicalShuffleReceiverStub) MemoryUsage() (sum int64) {
	if p == nil {
		return
	}

	sum = p.physicalSchemaProducer.MemoryUsage() + size.SizeOfPointer + size.SizeOfInterface
	if p.DataSource != nil {
		sum += p.DataSource.MemoryUsage()
	}
	return
}

// CollectPlanStatsVersion uses to collect the statistics version of the plan.
func CollectPlanStatsVersion(plan base.PhysicalPlan, statsInfos map[string]uint64) map[string]uint64 {
	for _, child := range plan.Children() {
		statsInfos = CollectPlanStatsVersion(child, statsInfos)
	}
	switch copPlan := plan.(type) {
	case *PhysicalTableReader:
		statsInfos = CollectPlanStatsVersion(copPlan.tablePlan, statsInfos)
	case *PhysicalIndexReader:
		statsInfos = CollectPlanStatsVersion(copPlan.indexPlan, statsInfos)
	case *PhysicalIndexLookUpReader:
		// For index loop up, only the indexPlan is necessary,
		// because they use the same stats and we do not set the stats info for tablePlan.
		statsInfos = CollectPlanStatsVersion(copPlan.indexPlan, statsInfos)
	case *PhysicalIndexScan:
		statsInfos[copPlan.Table.Name.O] = copPlan.StatsInfo().StatsVersion
	case *PhysicalTableScan:
		statsInfos[copPlan.Table.Name.O] = copPlan.StatsInfo().StatsVersion
	}

	return statsInfos
}

// PhysicalShow represents a show plan.
type PhysicalShow struct {
	physicalSchemaProducer

	logicalop.ShowContents

	Extractor base.ShowPredicateExtractor
}

// MemoryUsage return the memory usage of PhysicalShow
func (p *PhysicalShow) MemoryUsage() (sum int64) {
	if p == nil {
		return
	}

	sum = p.physicalSchemaProducer.MemoryUsage() + p.ShowContents.MemoryUsage() + size.SizeOfInterface
	return
}

// PhysicalShowDDLJobs is for showing DDL job list.
type PhysicalShowDDLJobs struct {
	physicalSchemaProducer

	JobNumber int64
}

// MemoryUsage return the memory usage of PhysicalShowDDLJobs
func (p *PhysicalShowDDLJobs) MemoryUsage() (sum int64) {
	if p == nil {
		return
	}
	return p.physicalSchemaProducer.MemoryUsage() + size.SizeOfInt64
}

// BuildMergeJoinPlan builds a PhysicalMergeJoin from the given fields. Currently, it is only used for test purpose.
func BuildMergeJoinPlan(ctx base.PlanContext, joinType logicalop.JoinType, leftKeys, rightKeys []*expression.Column) *PhysicalMergeJoin {
	baseJoin := basePhysicalJoin{
		JoinType:      joinType,
		DefaultValues: []types.Datum{types.NewDatum(1), types.NewDatum(1)},
		LeftJoinKeys:  leftKeys,
		RightJoinKeys: rightKeys,
	}
	return PhysicalMergeJoin{basePhysicalJoin: baseJoin}.Init(ctx, nil, 0)
}

// SafeClone clones this op.PhysicalPlan and handles its panic.
func SafeClone(sctx base.PlanContext, v base.PhysicalPlan) (_ base.PhysicalPlan, err error) {
	defer func() {
		if r := recover(); r != nil {
			err = errors.Errorf("%v", r)
		}
	}()
	return v.Clone(sctx)
}

// PhysicalTableSample represents a table sample plan.
// It returns the sample rows to its parent operand.
type PhysicalTableSample struct {
	physicalSchemaProducer
	TableSampleInfo *tablesampler.TableSampleInfo
	TableInfo       table.Table
	PhysicalTableID int64
	Desc            bool
}

// PhysicalCTE is for CTE.
type PhysicalCTE struct {
	physicalSchemaProducer

	SeedPlan  base.PhysicalPlan
	RecurPlan base.PhysicalPlan
	CTE       *logicalop.CTEClass
	cteAsName ast.CIStr
	cteName   ast.CIStr

	readerReceiver *PhysicalExchangeReceiver
	storageSender  *PhysicalExchangeSender
}

// PhysicalCTETable is for CTE table.
type PhysicalCTETable struct {
	physicalSchemaProducer

	IDForStorage int
}

// ExtractCorrelatedCols implements op.PhysicalPlan interface.
func (p *PhysicalCTE) ExtractCorrelatedCols() []*expression.CorrelatedColumn {
	corCols := coreusage.ExtractCorrelatedCols4PhysicalPlan(p.SeedPlan)
	if p.RecurPlan != nil {
		corCols = append(corCols, coreusage.ExtractCorrelatedCols4PhysicalPlan(p.RecurPlan)...)
	}
	return corCols
}

// OperatorInfo implements dataAccesser interface.
func (p *PhysicalCTE) OperatorInfo(_ bool) string {
	return fmt.Sprintf("data:%s", (*CTEDefinition)(p).ExplainID())
}

// ExplainInfo implements Plan interface.
func (p *PhysicalCTE) ExplainInfo() string {
	return p.AccessObject().String() + ", " + p.OperatorInfo(false)
}

// ExplainID overrides the ExplainID.
func (p *PhysicalCTE) ExplainID() fmt.Stringer {
	return stringutil.MemoizeStr(func() string {
		if p.SCtx() != nil && p.SCtx().GetSessionVars().StmtCtx.IgnoreExplainIDSuffix {
			return p.TP()
		}
		return p.TP() + "_" + strconv.Itoa(p.ID())
	})
}

// Clone implements op.PhysicalPlan interface.
func (p *PhysicalCTE) Clone(newCtx base.PlanContext) (base.PhysicalPlan, error) {
	cloned := new(PhysicalCTE)
	cloned.SetSCtx(newCtx)
	base, err := p.physicalSchemaProducer.cloneWithSelf(newCtx, cloned)
	if err != nil {
		return nil, err
	}
	cloned.physicalSchemaProducer = *base
	if p.SeedPlan != nil {
		cloned.SeedPlan, err = p.SeedPlan.Clone(newCtx)
		if err != nil {
			return nil, err
		}
	}
	if p.RecurPlan != nil {
		cloned.RecurPlan, err = p.RecurPlan.Clone(newCtx)
		if err != nil {
			return nil, err
		}
	}
	cloned.cteAsName, cloned.cteName = p.cteAsName, p.cteName
	cloned.CTE = p.CTE
	if p.storageSender != nil {
		clonedSender, err := p.storageSender.Clone(newCtx)
		if err != nil {
			return nil, err
		}
		cloned.storageSender = clonedSender.(*PhysicalExchangeSender)
	}
	if p.readerReceiver != nil {
		clonedReceiver, err := p.readerReceiver.Clone(newCtx)
		if err != nil {
			return nil, err
		}
		cloned.readerReceiver = clonedReceiver.(*PhysicalExchangeReceiver)
	}
	return cloned, nil
}

// MemoryUsage return the memory usage of PhysicalCTE
func (p *PhysicalCTE) MemoryUsage() (sum int64) {
	if p == nil {
		return
	}

	sum = p.physicalSchemaProducer.MemoryUsage() + p.cteAsName.MemoryUsage()
	if p.SeedPlan != nil {
		sum += p.SeedPlan.MemoryUsage()
	}
	if p.RecurPlan != nil {
		sum += p.RecurPlan.MemoryUsage()
	}
	if p.CTE != nil {
		sum += p.CTE.MemoryUsage()
	}
	return
}

// ExplainInfo overrides the ExplainInfo
func (p *PhysicalCTETable) ExplainInfo() string {
	return "Scan on CTE_" + strconv.Itoa(p.IDForStorage)
}

// MemoryUsage return the memory usage of PhysicalCTETable
func (p *PhysicalCTETable) MemoryUsage() (sum int64) {
	if p == nil {
		return
	}

	return p.physicalSchemaProducer.MemoryUsage() + size.SizeOfInt
}

// CTEDefinition is CTE definition for explain.
type CTEDefinition PhysicalCTE

// ExplainInfo overrides the ExplainInfo
func (p *CTEDefinition) ExplainInfo() string {
	var res string
	if p.RecurPlan != nil {
		res = "Recursive CTE"
	} else {
		res = "Non-Recursive CTE"
	}
	if p.CTE.HasLimit {
		offset, count := p.CTE.LimitBeg, p.CTE.LimitEnd-p.CTE.LimitBeg
		switch p.SCtx().GetSessionVars().EnableRedactLog {
		case errors.RedactLogMarker:
			res += fmt.Sprintf(", limit(offset:‹%v›, count:‹%v›)", offset, count)
		case errors.RedactLogDisable:
			res += fmt.Sprintf(", limit(offset:%v, count:%v)", offset, count)
		case errors.RedactLogEnable:
			res += ", limit(offset:?, count:?)"
		}
	}
	return res
}

// ExplainID overrides the ExplainID.
func (p *CTEDefinition) ExplainID() fmt.Stringer {
	return stringutil.MemoizeStr(func() string {
		return "CTE_" + strconv.Itoa(p.CTE.IDForStorage)
	})
}

// MemoryUsage return the memory usage of CTEDefinition
func (p *CTEDefinition) MemoryUsage() (sum int64) {
	if p == nil {
		return
	}

	sum = p.physicalSchemaProducer.MemoryUsage() + p.cteAsName.MemoryUsage()
	if p.SeedPlan != nil {
		sum += p.SeedPlan.MemoryUsage()
	}
	if p.RecurPlan != nil {
		sum += p.RecurPlan.MemoryUsage()
	}
	if p.CTE != nil {
		sum += p.CTE.MemoryUsage()
	}
	return
}

// PhysicalCTEStorage is used for representing CTE storage, or CTE producer in other words.
type PhysicalCTEStorage PhysicalCTE

// ExplainInfo overrides the ExplainInfo
func (*PhysicalCTEStorage) ExplainInfo() string {
	return "Non-Recursive CTE Storage"
}

// ExplainID overrides the ExplainID.
func (p *PhysicalCTEStorage) ExplainID() fmt.Stringer {
	return stringutil.MemoizeStr(func() string {
		return "CTE_" + strconv.Itoa(p.CTE.IDForStorage)
	})
}

// MemoryUsage return the memory usage of CTEDefinition
func (p *PhysicalCTEStorage) MemoryUsage() (sum int64) {
	if p == nil {
		return
	}

	sum = p.physicalSchemaProducer.MemoryUsage() + p.cteAsName.MemoryUsage()
	if p.CTE != nil {
		sum += p.CTE.MemoryUsage()
	}
	return
}

// Clone implements op.PhysicalPlan interface.
func (p *PhysicalCTEStorage) Clone(newCtx base.PlanContext) (base.PhysicalPlan, error) {
	cloned, err := (*PhysicalCTE)(p).Clone(newCtx)
	if err != nil {
		return nil, err
	}
	return (*PhysicalCTEStorage)(cloned.(*PhysicalCTE)), nil
}

func appendChildCandidate(origin base.PhysicalPlan, pp base.PhysicalPlan, op *optimizetrace.PhysicalOptimizeOp) {
	candidate := &tracing.CandidatePlanTrace{
		PlanTrace: &tracing.PlanTrace{
			ID:          pp.ID(),
			TP:          pp.TP(),
			ExplainInfo: pp.ExplainInfo(),
			// TODO: trace the cost
		},
	}
	op.AppendCandidate(candidate)
	pp.AppendChildCandidate(op)
	op.GetTracer().Candidates[origin.ID()].AppendChildrenID(pp.ID())
}

// PhysicalSequence is the physical representation of LogicalSequence. Used to mark the CTE producers in the plan tree.
type PhysicalSequence struct {
	physicalSchemaProducer
}

// MemoryUsage returns the memory usage of the PhysicalSequence.
func (p *PhysicalSequence) MemoryUsage() (sum int64) {
	if p == nil {
		return
	}

	sum = p.physicalSchemaProducer.MemoryUsage()

	return
}

// ExplainID overrides the ExplainID.
func (p *PhysicalSequence) ExplainID() fmt.Stringer {
	return stringutil.MemoizeStr(func() string {
		if p.SCtx() != nil && p.SCtx().GetSessionVars().StmtCtx.IgnoreExplainIDSuffix {
			return p.TP()
		}
		return p.TP() + "_" + strconv.Itoa(p.ID())
	})
}

// ExplainInfo overrides the ExplainInfo.
func (*PhysicalSequence) ExplainInfo() string {
	res := "Sequence Node"
	return res
}

// Clone implements op.PhysicalPlan interface.
func (p *PhysicalSequence) Clone(newCtx base.PlanContext) (base.PhysicalPlan, error) {
	cloned := new(PhysicalSequence)
	cloned.SetSCtx(newCtx)
	base, err := p.physicalSchemaProducer.cloneWithSelf(newCtx, cloned)
	if err != nil {
		return nil, err
	}
	cloned.physicalSchemaProducer = *base
	return cloned, nil
}

// Schema returns its last child(which is the main query tree)'s schema.
func (p *PhysicalSequence) Schema() *expression.Schema {
	return p.Children()[len(p.Children())-1].Schema()
}<|MERGE_RESOLUTION|>--- conflicted
+++ resolved
@@ -1680,15 +1680,9 @@
 	cloned.basePhysicalJoin = *base
 	if p.innerPlan != nil {
 		cloned.innerPlan, err = p.innerPlan.Clone(newCtx)
-<<<<<<< HEAD
-	}
-	if err != nil {
-		return nil, err
-=======
 		if err != nil {
 			return nil, err
 		}
->>>>>>> f7149b78
 	}
 	cloned.Ranges = p.Ranges.CloneForPlanCache() // this clone is deep copy
 	cloned.KeyOff2IdxOff = make([]int, len(p.KeyOff2IdxOff))
