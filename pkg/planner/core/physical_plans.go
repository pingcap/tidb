--- conflicted
+++ resolved
@@ -20,7 +20,6 @@
 	"github.com/pingcap/tidb/pkg/kv"
 	"github.com/pingcap/tidb/pkg/meta/model"
 	"github.com/pingcap/tidb/pkg/parser/mysql"
-	"github.com/pingcap/tidb/pkg/planner/cardinality"
 	"github.com/pingcap/tidb/pkg/planner/core/base"
 	"github.com/pingcap/tidb/pkg/planner/core/operator/logicalop"
 	"github.com/pingcap/tidb/pkg/planner/core/operator/physicalop"
@@ -28,7 +27,6 @@
 	"github.com/pingcap/tidb/pkg/planner/util"
 	"github.com/pingcap/tidb/pkg/planner/util/coreusage"
 	"github.com/pingcap/tidb/pkg/planner/util/optimizetrace"
-	"github.com/pingcap/tidb/pkg/sessionctx"
 	"github.com/pingcap/tidb/pkg/sessionctx/vardef"
 	"github.com/pingcap/tidb/pkg/types"
 	"github.com/pingcap/tidb/pkg/util/size"
@@ -53,13 +51,8 @@
 	_ base.PhysicalPlan = &physicalop.PhysicalTableScan{}
 	_ base.PhysicalPlan = &physicalop.PhysicalTableReader{}
 	_ base.PhysicalPlan = &PhysicalIndexReader{}
-<<<<<<< HEAD
-	_ base.PhysicalPlan = &PhysicalIndexLookUpReader{}
+	_ base.PhysicalPlan = &physicalop.PhysicalIndexLookUpReader{}
 	_ base.PhysicalPlan = &physicalop.PhysicalIndexMergeReader{}
-=======
-	_ base.PhysicalPlan = &physicalop.PhysicalIndexLookUpReader{}
-	_ base.PhysicalPlan = &PhysicalIndexMergeReader{}
->>>>>>> 4463d935
 	_ base.PhysicalPlan = &physicalop.PhysicalHashAgg{}
 	_ base.PhysicalPlan = &physicalop.PhysicalStreamAgg{}
 	_ base.PhysicalPlan = &physicalop.PhysicalApply{}
@@ -205,252 +198,6 @@
 	return
 }
 
-// LoadTableStats preloads the stats data for the physical table
-func (p *PhysicalIndexReader) LoadTableStats(ctx sessionctx.Context) {
-	is := p.IndexPlans[0].(*physicalop.PhysicalIndexScan)
-	loadTableStats(ctx, is.Table, is.PhysicalTableID)
-}
-
-<<<<<<< HEAD
-// PhysicalIndexScan represents an index scan plan.
-type PhysicalIndexScan struct {
-	physicalop.PhysicalSchemaProducer
-
-	// AccessCondition is used to calculate range.
-	AccessCondition []expression.Expression
-
-	Table      *model.TableInfo `plan-cache-clone:"shallow"` // please see comment on genPlanCloneForPlanCacheCode.
-	Index      *model.IndexInfo `plan-cache-clone:"shallow"`
-	IdxCols    []*expression.Column
-	IdxColLens []int
-	Ranges     []*ranger.Range     `plan-cache-clone:"shallow"`
-	Columns    []*model.ColumnInfo `plan-cache-clone:"shallow"`
-	DBName     ast.CIStr           `plan-cache-clone:"shallow"`
-
-	TableAsName *ast.CIStr `plan-cache-clone:"shallow"`
-
-	// dataSourceSchema is the original schema of DataSource. The schema of index scan in KV and index reader in TiDB
-	// will be different. The schema of index scan will decode all columns of index but the TiDB only need some of them.
-	dataSourceSchema *expression.Schema `plan-cache-clone:"shallow"`
-
-	rangeInfo string
-
-	// The index scan may be on a partition.
-	physicalTableID int64
-
-	GenExprs map[model.TableItemID]expression.Expression `plan-cache-clone:"must-nil"`
-
-	isPartition bool
-	Desc        bool
-	KeepOrder   bool
-	// ByItems only for partition table with orderBy + pushedLimit
-	ByItems []*util.ByItems
-
-	// DoubleRead means if the index executor will read kv two times.
-	// If the query requires the columns that don't belong to index, DoubleRead will be true.
-	DoubleRead bool
-
-	NeedCommonHandle bool
-
-	// required by cost model
-	// tblColHists contains all columns before pruning, which are used to calculate row-size
-	tblColHists   *statistics.HistColl `plan-cache-clone:"shallow"`
-	pkIsHandleCol *expression.Column
-
-	// constColsByCond records the constant part of the index columns caused by the access conds.
-	// e.g. the index is (a, b, c) and there's filter a = 1 and b = 2, then the column a and b are const part.
-	constColsByCond []bool
-
-	prop *property.PhysicalProperty `plan-cache-clone:"shallow"`
-
-	// usedStatsInfo records stats status of this physical table.
-	// It's for printing stats related information when display execution plan.
-	usedStatsInfo *stmtctx.UsedStatsInfoForTable `plan-cache-clone:"shallow"`
-}
-
-// Clone implements op.PhysicalPlan interface.
-func (p *PhysicalIndexScan) Clone(newCtx base.PlanContext) (base.PhysicalPlan, error) {
-	cloned := new(PhysicalIndexScan)
-	*cloned = *p
-	cloned.SetSCtx(newCtx)
-	base, err := p.PhysicalSchemaProducer.CloneWithSelf(newCtx, cloned)
-	if err != nil {
-		return nil, err
-	}
-	cloned.PhysicalSchemaProducer = *base
-	cloned.AccessCondition = util.CloneExprs(p.AccessCondition)
-	if p.Table != nil {
-		cloned.Table = p.Table.Clone()
-	}
-	if p.Index != nil {
-		cloned.Index = p.Index.Clone()
-	}
-	cloned.IdxCols = util.CloneCols(p.IdxCols)
-	cloned.IdxColLens = make([]int, len(p.IdxColLens))
-	copy(cloned.IdxColLens, p.IdxColLens)
-	cloned.Ranges = util.CloneRanges(p.Ranges)
-	cloned.Columns = util.CloneColInfos(p.Columns)
-	if p.dataSourceSchema != nil {
-		cloned.dataSourceSchema = p.dataSourceSchema.Clone()
-	}
-
-	return cloned, nil
-}
-
-// ExtractCorrelatedCols implements op.PhysicalPlan interface.
-func (p *PhysicalIndexScan) ExtractCorrelatedCols() []*expression.CorrelatedColumn {
-	corCols := make([]*expression.CorrelatedColumn, 0, len(p.AccessCondition))
-	for _, expr := range p.AccessCondition {
-		corCols = append(corCols, expression.ExtractCorColumns(expr)...)
-	}
-	return corCols
-}
-
-const emptyPhysicalIndexScanSize = int64(unsafe.Sizeof(PhysicalIndexScan{}))
-
-// MemoryUsage return the memory usage of PhysicalIndexScan
-func (p *PhysicalIndexScan) MemoryUsage() (sum int64) {
-=======
-// PhysicalIndexMergeReader is the reader using multiple indexes in tidb.
-type PhysicalIndexMergeReader struct {
-	physicalop.PhysicalSchemaProducer
-
-	// IsIntersectionType means whether it's intersection type or union type.
-	// Intersection type is for expressions connected by `AND` and union type is for `OR`.
-	IsIntersectionType bool
-	// AccessMVIndex indicates whether this IndexMergeReader access a MVIndex.
-	AccessMVIndex bool
-
-	// PushedLimit is used to avoid unnecessary table scan tasks of IndexMergeReader.
-	PushedLimit *physicalop.PushedDownLimit
-	// ByItems is used to support sorting the handles returned by partialPlans.
-	ByItems []*util.ByItems
-
-	// partialPlans are the partial plans that have not been flatted. The type of each element is permitted PhysicalIndexScan or PhysicalTableScan.
-	partialPlans []base.PhysicalPlan
-	// tablePlan is a PhysicalTableScan to get the table tuples. Current, it must be not nil.
-	tablePlan base.PhysicalPlan
-	// PartialPlans flats the partialPlans to construct executor pb.
-	PartialPlans [][]base.PhysicalPlan
-	// TablePlans flats the tablePlan to construct executor pb.
-	TablePlans []base.PhysicalPlan
-
-	// Used by partition table.
-	PlanPartInfo *physicalop.PhysPlanPartInfo
-
-	KeepOrder bool
-
-	HandleCols util.HandleCols
-}
-
-// GetAvgTableRowSize return the average row size of table plan.
-func (p *PhysicalIndexMergeReader) GetAvgTableRowSize() float64 {
-	return cardinality.GetAvgRowSize(p.SCtx(), physicalop.GetTblStats(p.TablePlans[len(p.TablePlans)-1]), p.Schema().Columns, false, false)
-}
-
-// ExtractCorrelatedCols implements op.PhysicalPlan interface.
-func (p *PhysicalIndexMergeReader) ExtractCorrelatedCols() (corCols []*expression.CorrelatedColumn) {
-	for _, child := range p.TablePlans {
-		corCols = append(corCols, coreusage.ExtractCorrelatedCols4PhysicalPlan(child)...)
-	}
-	for _, child := range p.partialPlans {
-		corCols = append(corCols, coreusage.ExtractCorrelatedCols4PhysicalPlan(child)...)
-	}
-	for _, PartialPlan := range p.PartialPlans {
-		for _, child := range PartialPlan {
-			corCols = append(corCols, coreusage.ExtractCorrelatedCols4PhysicalPlan(child)...)
-		}
-	}
-	return corCols
-}
-
-// BuildPlanTrace implements op.PhysicalPlan interface.
-func (p *PhysicalIndexMergeReader) BuildPlanTrace() *tracing.PlanTrace {
-	rp := p.BasePhysicalPlan.BuildPlanTrace()
-	if p.tablePlan != nil {
-		rp.Children = append(rp.Children, p.tablePlan.BuildPlanTrace())
-	}
-	for _, partialPlan := range p.partialPlans {
-		rp.Children = append(rp.Children, partialPlan.BuildPlanTrace())
-	}
-	return rp
-}
-
-// AppendChildCandidate implements PhysicalPlan interface.
-func (p *PhysicalIndexMergeReader) AppendChildCandidate(op *optimizetrace.PhysicalOptimizeOp) {
-	p.BasePhysicalPlan.AppendChildCandidate(op)
-	if p.tablePlan != nil {
-		physicalop.AppendChildCandidate(p, p.tablePlan, op)
-	}
-	for _, partialPlan := range p.partialPlans {
-		physicalop.AppendChildCandidate(p, partialPlan, op)
-	}
-}
-
-// MemoryUsage return the memory usage of PhysicalIndexMergeReader
-func (p *PhysicalIndexMergeReader) MemoryUsage() (sum int64) {
->>>>>>> 4463d935
-	if p == nil {
-		return
-	}
-
-<<<<<<< HEAD
-	sum = emptyPhysicalIndexScanSize + p.PhysicalSchemaProducer.MemoryUsage() + int64(cap(p.IdxColLens))*size.SizeOfInt +
-		p.DBName.MemoryUsage() + int64(len(p.rangeInfo)) + int64(len(p.Columns))*model.EmptyColumnInfoSize
-	if p.TableAsName != nil {
-		sum += p.TableAsName.MemoryUsage()
-	}
-	if p.pkIsHandleCol != nil {
-		sum += p.pkIsHandleCol.MemoryUsage()
-	}
-	if p.prop != nil {
-		sum += p.prop.MemoryUsage()
-	}
-	if p.dataSourceSchema != nil {
-		sum += p.dataSourceSchema.MemoryUsage()
-	}
-	// slice memory usage
-	for _, cond := range p.AccessCondition {
-		sum += cond.MemoryUsage()
-	}
-	for _, col := range p.IdxCols {
-		sum += col.MemoryUsage()
-	}
-	for _, rang := range p.Ranges {
-		sum += rang.MemUsage()
-	}
-	for iid, expr := range p.GenExprs {
-		sum += int64(unsafe.Sizeof(iid)) + expr.MemoryUsage()
-=======
-	sum = p.PhysicalSchemaProducer.MemoryUsage() + p.PlanPartInfo.MemoryUsage()
-	if p.tablePlan != nil {
-		sum += p.tablePlan.MemoryUsage()
-	}
-
-	for _, plans := range p.PartialPlans {
-		for _, plan := range plans {
-			sum += plan.MemoryUsage()
-		}
-	}
-	for _, plan := range p.TablePlans {
-		sum += plan.MemoryUsage()
-	}
-	for _, plan := range p.partialPlans {
-		sum += plan.MemoryUsage()
->>>>>>> 4463d935
-	}
-	return
-}
-
-<<<<<<< HEAD
-=======
-// LoadTableStats preloads the stats data for the physical table
-func (p *PhysicalIndexMergeReader) LoadTableStats(ctx sessionctx.Context) {
-	ts := p.TablePlans[0].(*physicalop.PhysicalTableScan)
-	loadTableStats(ctx, ts.Table, ts.PhysicalTableID)
-}
-
->>>>>>> 4463d935
 // AddExtraPhysTblIDColumn for partition table.
 // For keepOrder with partition table,
 // we need use partitionHandle to distinct two handles,
