--- conflicted
+++ resolved
@@ -24,13 +24,9 @@
 	"github.com/pingcap/tidb/pkg/planner/core/operator/logicalop"
 	"github.com/pingcap/tidb/pkg/planner/core/operator/physicalop"
 	"github.com/pingcap/tidb/pkg/planner/property"
-	"github.com/pingcap/tidb/pkg/planner/util"
-	"github.com/pingcap/tidb/pkg/planner/util/coreusage"
-	"github.com/pingcap/tidb/pkg/planner/util/optimizetrace"
 	"github.com/pingcap/tidb/pkg/sessionctx/vardef"
 	"github.com/pingcap/tidb/pkg/types"
 	"github.com/pingcap/tidb/pkg/util/size"
-	"github.com/pingcap/tidb/pkg/util/tracing"
 	"github.com/pingcap/tipb/go-tipb"
 )
 
@@ -98,210 +94,6 @@
 	return reader
 }
 
-<<<<<<< HEAD
-// PhysicalIndexReader is the index reader in tidb.
-type PhysicalIndexReader struct {
-	physicalop.PhysicalSchemaProducer
-
-	// IndexPlans flats the indexPlan to construct executor pb.
-	indexPlan  base.PhysicalPlan
-	IndexPlans []base.PhysicalPlan
-
-	// OutputColumns represents the columns that index reader should return.
-	OutputColumns []*expression.Column
-
-	// Used by partition table.
-	PlanPartInfo *physicalop.PhysPlanPartInfo
-}
-
-// Clone implements op.PhysicalPlan interface.
-func (p *PhysicalIndexReader) Clone(newCtx base.PlanContext) (base.PhysicalPlan, error) {
-	cloned := new(PhysicalIndexReader)
-	cloned.SetSCtx(newCtx)
-	base, err := p.PhysicalSchemaProducer.CloneWithSelf(newCtx, cloned)
-	if err != nil {
-		return nil, err
-	}
-	cloned.PhysicalSchemaProducer = *base
-	if cloned.indexPlan, err = p.indexPlan.Clone(newCtx); err != nil {
-		return nil, err
-	}
-	if cloned.IndexPlans, err = physicalop.ClonePhysicalPlan(newCtx, p.IndexPlans); err != nil {
-		return nil, err
-	}
-	cloned.OutputColumns = util.CloneCols(p.OutputColumns)
-	return cloned, err
-}
-
-// SetSchema overrides op.PhysicalPlan SetSchema interface.
-func (p *PhysicalIndexReader) SetSchema(_ *expression.Schema) {
-	if p.indexPlan != nil {
-		p.IndexPlans = physicalop.FlattenPushDownPlan(p.indexPlan)
-		switch p.indexPlan.(type) {
-		case *physicalop.PhysicalHashAgg, *physicalop.PhysicalStreamAgg, *physicalop.PhysicalProjection:
-			p.PhysicalSchemaProducer.SetSchema(p.indexPlan.Schema())
-		default:
-			is := p.IndexPlans[0].(*physicalop.PhysicalIndexScan)
-			p.PhysicalSchemaProducer.SetSchema(is.DataSourceSchema)
-		}
-		p.OutputColumns = p.Schema().Clone().Columns
-	}
-}
-
-// SetChildren overrides op.PhysicalPlan SetChildren interface.
-func (p *PhysicalIndexReader) SetChildren(children ...base.PhysicalPlan) {
-	p.indexPlan = children[0]
-	p.SetSchema(nil)
-}
-
-// ExtractCorrelatedCols implements op.PhysicalPlan interface.
-func (p *PhysicalIndexReader) ExtractCorrelatedCols() (corCols []*expression.CorrelatedColumn) {
-	for _, child := range p.IndexPlans {
-		corCols = append(corCols, coreusage.ExtractCorrelatedCols4PhysicalPlan(child)...)
-	}
-=======
-// PhysicalIndexMergeReader is the reader using multiple indexes in tidb.
-type PhysicalIndexMergeReader struct {
-	physicalop.PhysicalSchemaProducer
-
-	// IsIntersectionType means whether it's intersection type or union type.
-	// Intersection type is for expressions connected by `AND` and union type is for `OR`.
-	IsIntersectionType bool
-	// AccessMVIndex indicates whether this IndexMergeReader access a MVIndex.
-	AccessMVIndex bool
-
-	// PushedLimit is used to avoid unnecessary table scan tasks of IndexMergeReader.
-	PushedLimit *physicalop.PushedDownLimit
-	// ByItems is used to support sorting the handles returned by partialPlans.
-	ByItems []*util.ByItems
-
-	// partialPlans are the partial plans that have not been flatted. The type of each element is permitted PhysicalIndexScan or PhysicalTableScan.
-	partialPlans []base.PhysicalPlan
-	// tablePlan is a PhysicalTableScan to get the table tuples. Current, it must be not nil.
-	tablePlan base.PhysicalPlan
-	// PartialPlans flats the partialPlans to construct executor pb.
-	PartialPlans [][]base.PhysicalPlan
-	// TablePlans flats the tablePlan to construct executor pb.
-	TablePlans []base.PhysicalPlan
-
-	// Used by partition table.
-	PlanPartInfo *physicalop.PhysPlanPartInfo
-
-	KeepOrder bool
-
-	HandleCols util.HandleCols
-}
-
-// GetAvgTableRowSize return the average row size of table plan.
-func (p *PhysicalIndexMergeReader) GetAvgTableRowSize() float64 {
-	return cardinality.GetAvgRowSize(p.SCtx(), physicalop.GetTblStats(p.TablePlans[len(p.TablePlans)-1]), p.Schema().Columns, false, false)
-}
-
-// ExtractCorrelatedCols implements op.PhysicalPlan interface.
-func (p *PhysicalIndexMergeReader) ExtractCorrelatedCols() (corCols []*expression.CorrelatedColumn) {
-	for _, child := range p.TablePlans {
-		corCols = append(corCols, coreusage.ExtractCorrelatedCols4PhysicalPlan(child)...)
-	}
-	for _, child := range p.partialPlans {
-		corCols = append(corCols, coreusage.ExtractCorrelatedCols4PhysicalPlan(child)...)
-	}
-	for _, PartialPlan := range p.PartialPlans {
-		for _, child := range PartialPlan {
-			corCols = append(corCols, coreusage.ExtractCorrelatedCols4PhysicalPlan(child)...)
-		}
-	}
->>>>>>> a471b4ec
-	return corCols
-}
-
-// BuildPlanTrace implements op.PhysicalPlan interface.
-<<<<<<< HEAD
-func (p *PhysicalIndexReader) BuildPlanTrace() *tracing.PlanTrace {
-	rp := p.BasePhysicalPlan.BuildPlanTrace()
-	if p.indexPlan != nil {
-		rp.Children = append(rp.Children, p.indexPlan.BuildPlanTrace())
-=======
-func (p *PhysicalIndexMergeReader) BuildPlanTrace() *tracing.PlanTrace {
-	rp := p.BasePhysicalPlan.BuildPlanTrace()
-	if p.tablePlan != nil {
-		rp.Children = append(rp.Children, p.tablePlan.BuildPlanTrace())
-	}
-	for _, partialPlan := range p.partialPlans {
-		rp.Children = append(rp.Children, partialPlan.BuildPlanTrace())
->>>>>>> a471b4ec
-	}
-	return rp
-}
-
-// AppendChildCandidate implements PhysicalPlan interface.
-<<<<<<< HEAD
-func (p *PhysicalIndexReader) AppendChildCandidate(op *optimizetrace.PhysicalOptimizeOp) {
-	p.BasePhysicalPlan.AppendChildCandidate(op)
-	if p.indexPlan != nil {
-		physicalop.AppendChildCandidate(p, p.indexPlan, op)
-	}
-}
-
-// MemoryUsage return the memory usage of PhysicalIndexReader
-func (p *PhysicalIndexReader) MemoryUsage() (sum int64) {
-=======
-func (p *PhysicalIndexMergeReader) AppendChildCandidate(op *optimizetrace.PhysicalOptimizeOp) {
-	p.BasePhysicalPlan.AppendChildCandidate(op)
-	if p.tablePlan != nil {
-		physicalop.AppendChildCandidate(p, p.tablePlan, op)
-	}
-	for _, partialPlan := range p.partialPlans {
-		physicalop.AppendChildCandidate(p, partialPlan, op)
-	}
-}
-
-// MemoryUsage return the memory usage of PhysicalIndexMergeReader
-func (p *PhysicalIndexMergeReader) MemoryUsage() (sum int64) {
->>>>>>> a471b4ec
-	if p == nil {
-		return
-	}
-
-	sum = p.PhysicalSchemaProducer.MemoryUsage() + p.PlanPartInfo.MemoryUsage()
-<<<<<<< HEAD
-	if p.indexPlan != nil {
-		p.indexPlan.MemoryUsage()
-	}
-
-	for _, plan := range p.IndexPlans {
-		sum += plan.MemoryUsage()
-	}
-	for _, col := range p.OutputColumns {
-		sum += col.MemoryUsage()
-=======
-	if p.tablePlan != nil {
-		sum += p.tablePlan.MemoryUsage()
-	}
-
-	for _, plans := range p.PartialPlans {
-		for _, plan := range plans {
-			sum += plan.MemoryUsage()
-		}
-	}
-	for _, plan := range p.TablePlans {
-		sum += plan.MemoryUsage()
-	}
-	for _, plan := range p.partialPlans {
-		sum += plan.MemoryUsage()
->>>>>>> a471b4ec
-	}
-	return
-}
-
-<<<<<<< HEAD
-=======
-// LoadTableStats preloads the stats data for the physical table
-func (p *PhysicalIndexMergeReader) LoadTableStats(ctx sessionctx.Context) {
-	ts := p.TablePlans[0].(*physicalop.PhysicalTableScan)
-	loadTableStats(ctx, ts.Table, ts.PhysicalTableID)
-}
-
->>>>>>> a471b4ec
 // AddExtraPhysTblIDColumn for partition table.
 // For keepOrder with partition table,
 // we need use partitionHandle to distinct two handles,
