--- conflicted
+++ resolved
@@ -14,2436 +14,4 @@
 
 package core
 
-<<<<<<< HEAD
-import (
-	"fmt"
-	"slices"
-	"strconv"
-	"strings"
-	"unsafe"
-
-	"github.com/pingcap/errors"
-	"github.com/pingcap/tidb/pkg/executor/join/joinversion"
-	"github.com/pingcap/tidb/pkg/expression"
-	"github.com/pingcap/tidb/pkg/expression/aggregation"
-	"github.com/pingcap/tidb/pkg/kv"
-	"github.com/pingcap/tidb/pkg/meta/model"
-	"github.com/pingcap/tidb/pkg/parser/ast"
-	"github.com/pingcap/tidb/pkg/parser/mysql"
-	"github.com/pingcap/tidb/pkg/planner/cardinality"
-	"github.com/pingcap/tidb/pkg/planner/core/base"
-	"github.com/pingcap/tidb/pkg/planner/core/cost"
-	"github.com/pingcap/tidb/pkg/planner/core/operator/logicalop"
-	"github.com/pingcap/tidb/pkg/planner/core/operator/physicalop"
-	"github.com/pingcap/tidb/pkg/planner/property"
-	"github.com/pingcap/tidb/pkg/planner/util"
-	"github.com/pingcap/tidb/pkg/planner/util/coreusage"
-	"github.com/pingcap/tidb/pkg/planner/util/optimizetrace"
-	"github.com/pingcap/tidb/pkg/planner/util/tablesampler"
-	"github.com/pingcap/tidb/pkg/sessionctx"
-	"github.com/pingcap/tidb/pkg/sessionctx/stmtctx"
-	"github.com/pingcap/tidb/pkg/sessionctx/vardef"
-	"github.com/pingcap/tidb/pkg/statistics"
-	"github.com/pingcap/tidb/pkg/table"
-	"github.com/pingcap/tidb/pkg/table/tables"
-	"github.com/pingcap/tidb/pkg/types"
-	"github.com/pingcap/tidb/pkg/util/intest"
-	"github.com/pingcap/tidb/pkg/util/plancodec"
-	"github.com/pingcap/tidb/pkg/util/ranger"
-	"github.com/pingcap/tidb/pkg/util/size"
-	"github.com/pingcap/tidb/pkg/util/stringutil"
-	"github.com/pingcap/tidb/pkg/util/tracing"
-	"github.com/pingcap/tipb/go-tipb"
-)
-
-//go:generate go run ./generator/plan_cache/plan_clone_generator.go -- plan_clone_generated.go
-
-var (
-	_ base.PhysicalPlan = &physicalop.PhysicalSelection{}
-	_ base.PhysicalPlan = &physicalop.PhysicalProjection{}
-	_ base.PhysicalPlan = &physicalop.PhysicalTopN{}
-	_ base.PhysicalPlan = &physicalop.PhysicalMaxOneRow{}
-	_ base.PhysicalPlan = &physicalop.PhysicalTableDual{}
-	_ base.PhysicalPlan = &physicalop.PhysicalUnionAll{}
-	_ base.PhysicalPlan = &physicalop.PhysicalSort{}
-	_ base.PhysicalPlan = &physicalop.NominalSort{}
-	_ base.PhysicalPlan = &PhysicalLock{}
-	_ base.PhysicalPlan = &physicalop.PhysicalLimit{}
-	_ base.PhysicalPlan = &PhysicalIndexScan{}
-	_ base.PhysicalPlan = &PhysicalTableScan{}
-	_ base.PhysicalPlan = &PhysicalTableReader{}
-	_ base.PhysicalPlan = &PhysicalIndexReader{}
-	_ base.PhysicalPlan = &PhysicalIndexLookUpReader{}
-	_ base.PhysicalPlan = &PhysicalIndexMergeReader{}
-	_ base.PhysicalPlan = &PhysicalHashAgg{}
-	_ base.PhysicalPlan = &PhysicalStreamAgg{}
-	_ base.PhysicalPlan = &PhysicalApply{}
-	_ base.PhysicalPlan = &physicalop.PhysicalIndexJoin{}
-	_ base.PhysicalPlan = &PhysicalHashJoin{}
-	_ base.PhysicalPlan = &PhysicalMergeJoin{}
-	_ base.PhysicalPlan = &physicalop.PhysicalUnionScan{}
-	_ base.PhysicalPlan = &PhysicalWindow{}
-	_ base.PhysicalPlan = &PhysicalShuffle{}
-	_ base.PhysicalPlan = &PhysicalShuffleReceiverStub{}
-	_ base.PhysicalPlan = &BatchPointGetPlan{}
-	_ base.PhysicalPlan = &PhysicalTableSample{}
-
-	_ PhysicalJoin = &PhysicalHashJoin{}
-	_ PhysicalJoin = &PhysicalMergeJoin{}
-	_ PhysicalJoin = &physicalop.PhysicalIndexJoin{}
-	_ PhysicalJoin = &PhysicalIndexHashJoin{}
-	_ PhysicalJoin = &PhysicalIndexMergeJoin{}
-)
-
-type tableScanAndPartitionInfo struct {
-	tableScan        *PhysicalTableScan
-	physPlanPartInfo *PhysPlanPartInfo
-}
-
-// MemoryUsage return the memory usage of tableScanAndPartitionInfo
-func (t *tableScanAndPartitionInfo) MemoryUsage() (sum int64) {
-	if t == nil {
-		return
-	}
-
-	sum += t.physPlanPartInfo.MemoryUsage()
-	if t.tableScan != nil {
-		sum += t.tableScan.MemoryUsage()
-	}
-	return
-}
-
-// ReadReqType is the read request type of the operator. Currently, only PhysicalTableReader uses this.
-type ReadReqType uint8
-
-const (
-	// Cop means read from storage by cop request.
-	Cop ReadReqType = iota
-	// BatchCop means read from storage by BatchCop request, only used for TiFlash
-	BatchCop
-	// MPP means read from storage by MPP request, only used for TiFlash
-	MPP
-)
-
-// Name returns the name of read request type.
-func (r ReadReqType) Name() string {
-	switch r {
-	case BatchCop:
-		return "batchCop"
-	case MPP:
-		return "mpp"
-	default:
-		// return cop by default
-		return "cop"
-	}
-}
-
-// PhysicalTableReader is the table reader in tidb.
-type PhysicalTableReader struct {
-	physicalop.PhysicalSchemaProducer
-
-	// TablePlans flats the tablePlan to construct executor pb.
-	tablePlan  base.PhysicalPlan
-	TablePlans []base.PhysicalPlan
-
-	// StoreType indicates table read from which type of store.
-	StoreType kv.StoreType
-
-	// ReadReqType is the read request type for current physical table reader, there are 3 kinds of read request: Cop,
-	// BatchCop and MPP, currently, the latter two are only used in TiFlash
-	ReadReqType ReadReqType
-
-	IsCommonHandle bool
-
-	// Used by partition table.
-	PlanPartInfo *PhysPlanPartInfo
-	// Used by MPP, because MPP plan may contain join/union/union all, it is possible that a physical table reader contains more than 1 table scan
-	TableScanAndPartitionInfos []tableScanAndPartitionInfo `plan-cache-clone:"must-nil"`
-}
-
-// LoadTableStats loads the stats of the table read by this plan.
-func (p *PhysicalTableReader) LoadTableStats(ctx sessionctx.Context) {
-	ts := p.TablePlans[0].(*PhysicalTableScan)
-	loadTableStats(ctx, ts.Table, ts.physicalTableID)
-}
-
-// PhysPlanPartInfo indicates partition helper info in physical plan.
-type PhysPlanPartInfo struct {
-	PruningConds   []expression.Expression
-	PartitionNames []ast.CIStr
-	Columns        []*expression.Column
-	ColumnNames    types.NameSlice
-}
-
-const emptyPartitionInfoSize = int64(unsafe.Sizeof(PhysPlanPartInfo{}))
-
-func (pi *PhysPlanPartInfo) cloneForPlanCache() *PhysPlanPartInfo {
-	if pi == nil {
-		return nil
-	}
-	cloned := new(PhysPlanPartInfo)
-	cloned.PruningConds = cloneExpressionsForPlanCache(pi.PruningConds, nil)
-	cloned.PartitionNames = pi.PartitionNames
-	cloned.Columns = cloneColumnsForPlanCache(pi.Columns, nil)
-	cloned.ColumnNames = pi.ColumnNames
-	return cloned
-}
-
-// MemoryUsage return the memory usage of PhysPlanPartInfo
-func (pi *PhysPlanPartInfo) MemoryUsage() (sum int64) {
-	if pi == nil {
-		return
-	}
-
-	sum = emptyPartitionInfoSize
-	for _, cond := range pi.PruningConds {
-		sum += cond.MemoryUsage()
-	}
-	for _, cis := range pi.PartitionNames {
-		sum += cis.MemoryUsage()
-	}
-	for _, col := range pi.Columns {
-		sum += col.MemoryUsage()
-	}
-	for _, colName := range pi.ColumnNames {
-		sum += colName.MemoryUsage()
-	}
-	return
-}
-
-// SetTablePlanForTest sets tablePlan field for test usage only
-func (p *PhysicalTableReader) SetTablePlanForTest(pp base.PhysicalPlan) {
-	p.tablePlan = pp
-}
-
-// GetTablePlan exports the tablePlan.
-func (p *PhysicalTableReader) GetTablePlan() base.PhysicalPlan {
-	return p.tablePlan
-}
-
-// GetTableScans exports the tableScan that contained in tablePlans.
-func (p *PhysicalTableReader) GetTableScans() []*PhysicalTableScan {
-	tableScans := make([]*PhysicalTableScan, 0, 1)
-	for _, tablePlan := range p.TablePlans {
-		tableScan, ok := tablePlan.(*PhysicalTableScan)
-		if ok {
-			tableScans = append(tableScans, tableScan)
-		}
-	}
-	return tableScans
-}
-
-// GetTableScan exports the tableScan that contained in tablePlans and return error when the count of table scan != 1.
-func (p *PhysicalTableReader) GetTableScan() (*PhysicalTableScan, error) {
-	tableScans := p.GetTableScans()
-	if len(tableScans) != 1 {
-		return nil, errors.New("the count of table scan != 1")
-	}
-	return tableScans[0], nil
-}
-
-// GetAvgRowSize return the average row size of this plan.
-func (p *PhysicalTableReader) GetAvgRowSize() float64 {
-	return cardinality.GetAvgRowSize(p.SCtx(), getTblStats(p.tablePlan), p.tablePlan.Schema().Columns, false, false)
-}
-
-// MemoryUsage return the memory usage of PhysicalTableReader
-func (p *PhysicalTableReader) MemoryUsage() (sum int64) {
-	if p == nil {
-		return
-	}
-
-	sum = p.PhysicalSchemaProducer.MemoryUsage() + size.SizeOfUint8*2 + size.SizeOfBool + p.PlanPartInfo.MemoryUsage()
-	if p.tablePlan != nil {
-		sum += p.tablePlan.MemoryUsage()
-	}
-	// since TablePlans is the flats of tablePlan, so we don't count it
-	for _, pInfo := range p.TableScanAndPartitionInfos {
-		sum += pInfo.MemoryUsage()
-	}
-	return
-}
-
-// setMppOrBatchCopForTableScan set IsMPPOrBatchCop for all TableScan.
-func setMppOrBatchCopForTableScan(curPlan base.PhysicalPlan) {
-	if ts, ok := curPlan.(*PhysicalTableScan); ok {
-		ts.IsMPPOrBatchCop = true
-	}
-	children := curPlan.Children()
-	for _, child := range children {
-		setMppOrBatchCopForTableScan(child)
-	}
-}
-
-// GetPhysicalIndexReader returns PhysicalIndexReader for logical TiKVSingleGather.
-func GetPhysicalIndexReader(sg *logicalop.TiKVSingleGather, schema *expression.Schema, stats *property.StatsInfo, props ...*property.PhysicalProperty) *PhysicalIndexReader {
-	reader := PhysicalIndexReader{}.Init(sg.SCtx(), sg.QueryBlockOffset())
-	reader.SetStats(stats)
-	reader.SetSchema(schema)
-	reader.SetChildrenReqProps(props)
-	return reader
-}
-
-// GetPhysicalTableReader returns PhysicalTableReader for logical TiKVSingleGather.
-func GetPhysicalTableReader(sg *logicalop.TiKVSingleGather, schema *expression.Schema, stats *property.StatsInfo, props ...*property.PhysicalProperty) *PhysicalTableReader {
-	reader := PhysicalTableReader{}.Init(sg.SCtx(), sg.QueryBlockOffset())
-	reader.PlanPartInfo = &PhysPlanPartInfo{
-		PruningConds:   sg.Source.AllConds,
-		PartitionNames: sg.Source.PartitionNames,
-		Columns:        sg.Source.TblCols,
-		ColumnNames:    sg.Source.OutputNames(),
-	}
-	reader.SetStats(stats)
-	reader.SetSchema(schema)
-	reader.SetChildrenReqProps(props)
-	return reader
-}
-
-// Clone implements op.PhysicalPlan interface.
-func (p *PhysicalTableReader) Clone(newCtx base.PlanContext) (base.PhysicalPlan, error) {
-	cloned := new(PhysicalTableReader)
-	cloned.SetSCtx(newCtx)
-	base, err := p.PhysicalSchemaProducer.CloneWithSelf(newCtx, cloned)
-	if err != nil {
-		return nil, err
-	}
-	cloned.PhysicalSchemaProducer = *base
-	cloned.StoreType = p.StoreType
-	cloned.ReadReqType = p.ReadReqType
-	cloned.IsCommonHandle = p.IsCommonHandle
-	if cloned.tablePlan, err = p.tablePlan.Clone(newCtx); err != nil {
-		return nil, err
-	}
-	// TablePlans are actually the flattened plans in tablePlan, so can't copy them, just need to extract from tablePlan
-	cloned.TablePlans = flattenPushDownPlan(cloned.tablePlan)
-	return cloned, nil
-}
-
-// SetChildren overrides op.PhysicalPlan SetChildren interface.
-func (p *PhysicalTableReader) SetChildren(children ...base.PhysicalPlan) {
-	p.tablePlan = children[0]
-	p.TablePlans = flattenPushDownPlan(p.tablePlan)
-}
-
-// ExtractCorrelatedCols implements op.PhysicalPlan interface.
-func (p *PhysicalTableReader) ExtractCorrelatedCols() (corCols []*expression.CorrelatedColumn) {
-	for _, child := range p.TablePlans {
-		corCols = append(corCols, coreusage.ExtractCorrelatedCols4PhysicalPlan(child)...)
-	}
-	return corCols
-}
-
-// BuildPlanTrace implements op.PhysicalPlan interface.
-func (p *PhysicalTableReader) BuildPlanTrace() *tracing.PlanTrace {
-	rp := p.BasePhysicalPlan.BuildPlanTrace()
-	if p.tablePlan != nil {
-		rp.Children = append(rp.Children, p.tablePlan.BuildPlanTrace())
-	}
-	return rp
-}
-
-// AppendChildCandidate implements PhysicalPlan interface.
-func (p *PhysicalTableReader) AppendChildCandidate(op *optimizetrace.PhysicalOptimizeOp) {
-	p.BasePhysicalPlan.AppendChildCandidate(op)
-	appendChildCandidate(p, p.tablePlan, op)
-}
-
-// PhysicalIndexReader is the index reader in tidb.
-type PhysicalIndexReader struct {
-	physicalop.PhysicalSchemaProducer
-
-	// IndexPlans flats the indexPlan to construct executor pb.
-	indexPlan  base.PhysicalPlan
-	IndexPlans []base.PhysicalPlan
-
-	// OutputColumns represents the columns that index reader should return.
-	OutputColumns []*expression.Column
-
-	// Used by partition table.
-	PlanPartInfo *PhysPlanPartInfo
-
-	StoreType kv.StoreType
-}
-
-// Clone implements op.PhysicalPlan interface.
-func (p *PhysicalIndexReader) Clone(newCtx base.PlanContext) (base.PhysicalPlan, error) {
-	cloned := new(PhysicalIndexReader)
-	cloned.SetSCtx(newCtx)
-	base, err := p.PhysicalSchemaProducer.CloneWithSelf(newCtx, cloned)
-	if err != nil {
-		return nil, err
-	}
-	cloned.PhysicalSchemaProducer = *base
-	if cloned.indexPlan, err = p.indexPlan.Clone(newCtx); err != nil {
-		return nil, err
-	}
-	if cloned.IndexPlans, err = clonePhysicalPlan(newCtx, p.IndexPlans); err != nil {
-		return nil, err
-	}
-	cloned.OutputColumns = util.CloneCols(p.OutputColumns)
-	return cloned, err
-}
-
-// SetSchema overrides op.PhysicalPlan SetSchema interface.
-func (p *PhysicalIndexReader) SetSchema(_ *expression.Schema) {
-	if p.indexPlan != nil {
-		p.IndexPlans = flattenPushDownPlan(p.indexPlan)
-		switch p.indexPlan.(type) {
-		case *PhysicalHashAgg, *PhysicalStreamAgg, *physicalop.PhysicalProjection:
-			p.PhysicalSchemaProducer.SetSchema(p.indexPlan.Schema())
-		default:
-			is := p.IndexPlans[0].(*PhysicalIndexScan)
-			p.PhysicalSchemaProducer.SetSchema(is.dataSourceSchema)
-		}
-		p.OutputColumns = p.Schema().Clone().Columns
-	}
-}
-
-// SetChildren overrides op.PhysicalPlan SetChildren interface.
-func (p *PhysicalIndexReader) SetChildren(children ...base.PhysicalPlan) {
-	p.indexPlan = children[0]
-	p.SetSchema(nil)
-}
-
-// ExtractCorrelatedCols implements op.PhysicalPlan interface.
-func (p *PhysicalIndexReader) ExtractCorrelatedCols() (corCols []*expression.CorrelatedColumn) {
-	for _, child := range p.IndexPlans {
-		corCols = append(corCols, coreusage.ExtractCorrelatedCols4PhysicalPlan(child)...)
-	}
-	return corCols
-}
-
-// BuildPlanTrace implements op.PhysicalPlan interface.
-func (p *PhysicalIndexReader) BuildPlanTrace() *tracing.PlanTrace {
-	rp := p.BasePhysicalPlan.BuildPlanTrace()
-	if p.indexPlan != nil {
-		rp.Children = append(rp.Children, p.indexPlan.BuildPlanTrace())
-	}
-	return rp
-}
-
-// AppendChildCandidate implements PhysicalPlan interface.
-func (p *PhysicalIndexReader) AppendChildCandidate(op *optimizetrace.PhysicalOptimizeOp) {
-	p.BasePhysicalPlan.AppendChildCandidate(op)
-	if p.indexPlan != nil {
-		appendChildCandidate(p, p.indexPlan, op)
-	}
-}
-
-// MemoryUsage return the memory usage of PhysicalIndexReader
-func (p *PhysicalIndexReader) MemoryUsage() (sum int64) {
-	if p == nil {
-		return
-	}
-
-	sum = p.PhysicalSchemaProducer.MemoryUsage() + p.PlanPartInfo.MemoryUsage()
-	if p.indexPlan != nil {
-		p.indexPlan.MemoryUsage()
-	}
-
-	for _, plan := range p.IndexPlans {
-		sum += plan.MemoryUsage()
-	}
-	for _, col := range p.OutputColumns {
-		sum += col.MemoryUsage()
-	}
-	return
-}
-
-// LoadTableStats preloads the stats data for the physical table
-func (p *PhysicalIndexReader) LoadTableStats(ctx sessionctx.Context) {
-	is := p.IndexPlans[0].(*PhysicalIndexScan)
-	loadTableStats(ctx, is.Table, is.physicalTableID)
-}
-
-// PushedDownLimit is the limit operator pushed down into PhysicalIndexLookUpReader.
-type PushedDownLimit struct {
-	Offset uint64
-	Count  uint64
-}
-
-// Clone clones this pushed-down list.
-func (p *PushedDownLimit) Clone() *PushedDownLimit {
-	if p == nil {
-		return nil
-	}
-	cloned := new(PushedDownLimit)
-	*cloned = *p
-	return cloned
-}
-
-const pushedDownLimitSize = size.SizeOfUint64 * 2
-
-// MemoryUsage return the memory usage of PushedDownLimit
-func (p *PushedDownLimit) MemoryUsage() (sum int64) {
-	if p == nil {
-		return
-	}
-
-	return pushedDownLimitSize
-}
-
-// PhysicalIndexLookUpReader is the index look up reader in tidb. It's used in case of double reading.
-type PhysicalIndexLookUpReader struct {
-	physicalop.PhysicalSchemaProducer
-
-	indexPlan base.PhysicalPlan
-	tablePlan base.PhysicalPlan
-	// IndexPlans flats the indexPlan to construct executor pb.
-	IndexPlans []base.PhysicalPlan
-	// TablePlans flats the tablePlan to construct executor pb.
-	TablePlans []base.PhysicalPlan
-	Paging     bool
-
-	ExtraHandleCol *expression.Column
-	// PushedLimit is used to avoid unnecessary table scan tasks of IndexLookUpReader.
-	PushedLimit *PushedDownLimit
-
-	CommonHandleCols []*expression.Column
-
-	// Used by partition table.
-	PlanPartInfo *PhysPlanPartInfo
-
-	// required by cost calculation
-	expectedCnt uint64
-	keepOrder   bool
-
-	// IndexStoreType indicates table read from which type of store.
-	IndexStoreType kv.StoreType
-
-	// ReadReqType is the read request type for current physical table reader, there are 3 kinds of read request: Cop,
-	// BatchCop and MPP, currently, the latter two are only used in TiFlash
-	ReadReqType ReadReqType
-}
-
-// Clone implements op.PhysicalPlan interface.
-func (p *PhysicalIndexLookUpReader) Clone(newCtx base.PlanContext) (base.PhysicalPlan, error) {
-	cloned := new(PhysicalIndexLookUpReader)
-	cloned.SetSCtx(newCtx)
-	base, err := p.PhysicalSchemaProducer.CloneWithSelf(newCtx, cloned)
-	if err != nil {
-		return nil, err
-	}
-	cloned.PhysicalSchemaProducer = *base
-	if cloned.IndexPlans, err = clonePhysicalPlan(newCtx, p.IndexPlans); err != nil {
-		return nil, err
-	}
-	if cloned.TablePlans, err = clonePhysicalPlan(newCtx, p.TablePlans); err != nil {
-		return nil, err
-	}
-	if cloned.indexPlan, err = p.indexPlan.Clone(newCtx); err != nil {
-		return nil, err
-	}
-	if cloned.tablePlan, err = p.tablePlan.Clone(newCtx); err != nil {
-		return nil, err
-	}
-	if p.ExtraHandleCol != nil {
-		cloned.ExtraHandleCol = p.ExtraHandleCol.Clone().(*expression.Column)
-	}
-	if p.PushedLimit != nil {
-		cloned.PushedLimit = p.PushedLimit.Clone()
-	}
-	if len(p.CommonHandleCols) != 0 {
-		cloned.CommonHandleCols = make([]*expression.Column, 0, len(p.CommonHandleCols))
-		for _, col := range p.CommonHandleCols {
-			cloned.CommonHandleCols = append(cloned.CommonHandleCols, col.Clone().(*expression.Column))
-		}
-	}
-	return cloned, nil
-}
-
-// ExtractCorrelatedCols implements op.PhysicalPlan interface.
-func (p *PhysicalIndexLookUpReader) ExtractCorrelatedCols() (corCols []*expression.CorrelatedColumn) {
-	for _, child := range p.TablePlans {
-		corCols = append(corCols, coreusage.ExtractCorrelatedCols4PhysicalPlan(child)...)
-	}
-	for _, child := range p.IndexPlans {
-		corCols = append(corCols, coreusage.ExtractCorrelatedCols4PhysicalPlan(child)...)
-	}
-	return corCols
-}
-
-// GetIndexNetDataSize return the estimated total size in bytes via network transfer.
-func (p *PhysicalIndexLookUpReader) GetIndexNetDataSize() float64 {
-	return cardinality.GetAvgRowSize(p.SCtx(), getTblStats(p.indexPlan), p.indexPlan.Schema().Columns, true, false) * p.indexPlan.StatsCount()
-}
-
-// GetAvgTableRowSize return the average row size of each final row.
-func (p *PhysicalIndexLookUpReader) GetAvgTableRowSize() float64 {
-	return cardinality.GetAvgRowSize(p.SCtx(), getTblStats(p.tablePlan), p.tablePlan.Schema().Columns, false, false)
-}
-
-// BuildPlanTrace implements op.PhysicalPlan interface.
-func (p *PhysicalIndexLookUpReader) BuildPlanTrace() *tracing.PlanTrace {
-	rp := p.BasePhysicalPlan.BuildPlanTrace()
-	if p.indexPlan != nil {
-		rp.Children = append(rp.Children, p.indexPlan.BuildPlanTrace())
-	}
-	if p.tablePlan != nil {
-		rp.Children = append(rp.Children, p.tablePlan.BuildPlanTrace())
-	}
-	return rp
-}
-
-// AppendChildCandidate implements PhysicalPlan interface.
-func (p *PhysicalIndexLookUpReader) AppendChildCandidate(op *optimizetrace.PhysicalOptimizeOp) {
-	p.BasePhysicalPlan.AppendChildCandidate(op)
-	if p.indexPlan != nil {
-		appendChildCandidate(p, p.indexPlan, op)
-	}
-	if p.tablePlan != nil {
-		appendChildCandidate(p, p.tablePlan, op)
-	}
-}
-
-// MemoryUsage return the memory usage of PhysicalIndexLookUpReader
-func (p *PhysicalIndexLookUpReader) MemoryUsage() (sum int64) {
-	if p == nil {
-		return
-	}
-
-	sum = p.PhysicalSchemaProducer.MemoryUsage() + size.SizeOfBool*2 + p.PlanPartInfo.MemoryUsage() + size.SizeOfUint64
-
-	if p.indexPlan != nil {
-		sum += p.indexPlan.MemoryUsage()
-	}
-	if p.tablePlan != nil {
-		sum += p.tablePlan.MemoryUsage()
-	}
-	if p.ExtraHandleCol != nil {
-		sum += p.ExtraHandleCol.MemoryUsage()
-	}
-	if p.PushedLimit != nil {
-		sum += p.PushedLimit.MemoryUsage()
-	}
-
-	// since IndexPlans and TablePlans are the flats of indexPlan and tablePlan, so we don't count it
-	for _, col := range p.CommonHandleCols {
-		sum += col.MemoryUsage()
-	}
-	return
-}
-
-// LoadTableStats preloads the stats data for the physical table
-func (p *PhysicalIndexLookUpReader) LoadTableStats(ctx sessionctx.Context) {
-	ts := p.TablePlans[0].(*PhysicalTableScan)
-	loadTableStats(ctx, ts.Table, ts.physicalTableID)
-}
-
-// PhysicalIndexMergeReader is the reader using multiple indexes in tidb.
-type PhysicalIndexMergeReader struct {
-	physicalop.PhysicalSchemaProducer
-
-	// IsIntersectionType means whether it's intersection type or union type.
-	// Intersection type is for expressions connected by `AND` and union type is for `OR`.
-	IsIntersectionType bool
-	// AccessMVIndex indicates whether this IndexMergeReader access a MVIndex.
-	AccessMVIndex bool
-
-	// PushedLimit is used to avoid unnecessary table scan tasks of IndexMergeReader.
-	PushedLimit *PushedDownLimit
-	// ByItems is used to support sorting the handles returned by partialPlans.
-	ByItems []*util.ByItems
-
-	// partialPlans are the partial plans that have not been flatted. The type of each element is permitted PhysicalIndexScan or PhysicalTableScan.
-	partialPlans []base.PhysicalPlan
-	// tablePlan is a PhysicalTableScan to get the table tuples. Current, it must be not nil.
-	tablePlan base.PhysicalPlan
-	// PartialPlans flats the partialPlans to construct executor pb.
-	PartialPlans [][]base.PhysicalPlan
-	// TablePlans flats the tablePlan to construct executor pb.
-	TablePlans []base.PhysicalPlan
-
-	// Used by partition table.
-	PlanPartInfo *PhysPlanPartInfo
-
-	KeepOrder bool
-
-	HandleCols util.HandleCols
-}
-
-// GetAvgTableRowSize return the average row size of table plan.
-func (p *PhysicalIndexMergeReader) GetAvgTableRowSize() float64 {
-	return cardinality.GetAvgRowSize(p.SCtx(), getTblStats(p.TablePlans[len(p.TablePlans)-1]), p.Schema().Columns, false, false)
-}
-
-// ExtractCorrelatedCols implements op.PhysicalPlan interface.
-func (p *PhysicalIndexMergeReader) ExtractCorrelatedCols() (corCols []*expression.CorrelatedColumn) {
-	for _, child := range p.TablePlans {
-		corCols = append(corCols, coreusage.ExtractCorrelatedCols4PhysicalPlan(child)...)
-	}
-	for _, child := range p.partialPlans {
-		corCols = append(corCols, coreusage.ExtractCorrelatedCols4PhysicalPlan(child)...)
-	}
-	for _, PartialPlan := range p.PartialPlans {
-		for _, child := range PartialPlan {
-			corCols = append(corCols, coreusage.ExtractCorrelatedCols4PhysicalPlan(child)...)
-		}
-	}
-	return corCols
-}
-
-// BuildPlanTrace implements op.PhysicalPlan interface.
-func (p *PhysicalIndexMergeReader) BuildPlanTrace() *tracing.PlanTrace {
-	rp := p.BasePhysicalPlan.BuildPlanTrace()
-	if p.tablePlan != nil {
-		rp.Children = append(rp.Children, p.tablePlan.BuildPlanTrace())
-	}
-	for _, partialPlan := range p.partialPlans {
-		rp.Children = append(rp.Children, partialPlan.BuildPlanTrace())
-	}
-	return rp
-}
-
-// AppendChildCandidate implements PhysicalPlan interface.
-func (p *PhysicalIndexMergeReader) AppendChildCandidate(op *optimizetrace.PhysicalOptimizeOp) {
-	p.BasePhysicalPlan.AppendChildCandidate(op)
-	if p.tablePlan != nil {
-		appendChildCandidate(p, p.tablePlan, op)
-	}
-	for _, partialPlan := range p.partialPlans {
-		appendChildCandidate(p, partialPlan, op)
-	}
-}
-
-// MemoryUsage return the memory usage of PhysicalIndexMergeReader
-func (p *PhysicalIndexMergeReader) MemoryUsage() (sum int64) {
-	if p == nil {
-		return
-	}
-
-	sum = p.PhysicalSchemaProducer.MemoryUsage() + p.PlanPartInfo.MemoryUsage()
-	if p.tablePlan != nil {
-		sum += p.tablePlan.MemoryUsage()
-	}
-
-	for _, plans := range p.PartialPlans {
-		for _, plan := range plans {
-			sum += plan.MemoryUsage()
-		}
-	}
-	for _, plan := range p.TablePlans {
-		sum += plan.MemoryUsage()
-	}
-	for _, plan := range p.partialPlans {
-		sum += plan.MemoryUsage()
-	}
-	return
-}
-
-// LoadTableStats preloads the stats data for the physical table
-func (p *PhysicalIndexMergeReader) LoadTableStats(ctx sessionctx.Context) {
-	ts := p.TablePlans[0].(*PhysicalTableScan)
-	loadTableStats(ctx, ts.Table, ts.physicalTableID)
-}
-
-// PhysicalIndexScan represents an index scan plan.
-type PhysicalIndexScan struct {
-	physicalop.PhysicalSchemaProducer
-
-	// AccessCondition is used to calculate range.
-	AccessCondition []expression.Expression
-
-	Table      *model.TableInfo `plan-cache-clone:"shallow"` // please see comment on genPlanCloneForPlanCacheCode.
-	Index      *model.IndexInfo `plan-cache-clone:"shallow"`
-	IdxCols    []*expression.Column
-	IdxColLens []int
-	Ranges     []*ranger.Range     `plan-cache-clone:"shallow"`
-	Columns    []*model.ColumnInfo `plan-cache-clone:"shallow"`
-	DBName     ast.CIStr           `plan-cache-clone:"shallow"`
-
-	TableAsName *ast.CIStr `plan-cache-clone:"shallow"`
-
-	// dataSourceSchema is the original schema of DataSource. The schema of index scan in KV and index reader in TiDB
-	// will be different. The schema of index scan will decode all columns of index but the TiDB only need some of them.
-	dataSourceSchema *expression.Schema `plan-cache-clone:"shallow"`
-
-	rangeInfo string
-
-	// The index scan may be on a partition.
-	physicalTableID int64
-
-	GenExprs map[model.TableItemID]expression.Expression `plan-cache-clone:"must-nil"`
-
-	isPartition bool
-	Desc        bool
-	KeepOrder   bool
-	FullText    bool
-	// ByItems only for partition table with orderBy + pushedLimit
-	ByItems []*util.ByItems
-
-	// DoubleRead means if the index executor will read kv two times.
-	// If the query requires the columns that don't belong to index, DoubleRead will be true.
-	DoubleRead bool
-
-	NeedCommonHandle bool
-
-	// required by cost model
-	// tblColHists contains all columns before pruning, which are used to calculate row-size
-	tblColHists   *statistics.HistColl `plan-cache-clone:"shallow"`
-	pkIsHandleCol *expression.Column
-
-	// constColsByCond records the constant part of the index columns caused by the access conds.
-	// e.g. the index is (a, b, c) and there's filter a = 1 and b = 2, then the column a and b are const part.
-	constColsByCond []bool
-
-	prop *property.PhysicalProperty `plan-cache-clone:"shallow"`
-
-	// usedStatsInfo records stats status of this physical table.
-	// It's for printing stats related information when display execution plan.
-	usedStatsInfo *stmtctx.UsedStatsInfoForTable `plan-cache-clone:"shallow"`
-
-	StoreType kv.StoreType
-
-	FtsQueryInfo *tipb.FTSQueryInfo `plan-cache-clone:"must-nil"`
-}
-
-// Clone implements op.PhysicalPlan interface.
-func (p *PhysicalIndexScan) Clone(newCtx base.PlanContext) (base.PhysicalPlan, error) {
-	cloned := new(PhysicalIndexScan)
-	*cloned = *p
-	cloned.SetSCtx(newCtx)
-	base, err := p.PhysicalSchemaProducer.CloneWithSelf(newCtx, cloned)
-	if err != nil {
-		return nil, err
-	}
-	cloned.PhysicalSchemaProducer = *base
-	cloned.AccessCondition = util.CloneExprs(p.AccessCondition)
-	if p.Table != nil {
-		cloned.Table = p.Table.Clone()
-	}
-	if p.Index != nil {
-		cloned.Index = p.Index.Clone()
-	}
-	cloned.IdxCols = util.CloneCols(p.IdxCols)
-	cloned.IdxColLens = make([]int, len(p.IdxColLens))
-	copy(cloned.IdxColLens, p.IdxColLens)
-	cloned.Ranges = util.CloneRanges(p.Ranges)
-	cloned.Columns = util.CloneColInfos(p.Columns)
-	if p.dataSourceSchema != nil {
-		cloned.dataSourceSchema = p.dataSourceSchema.Clone()
-	}
-
-	return cloned, nil
-}
-
-// ExtractCorrelatedCols implements op.PhysicalPlan interface.
-func (p *PhysicalIndexScan) ExtractCorrelatedCols() []*expression.CorrelatedColumn {
-	corCols := make([]*expression.CorrelatedColumn, 0, len(p.AccessCondition))
-	for _, expr := range p.AccessCondition {
-		corCols = append(corCols, expression.ExtractCorColumns(expr)...)
-	}
-	return corCols
-}
-
-const emptyPhysicalIndexScanSize = int64(unsafe.Sizeof(PhysicalIndexScan{}))
-
-// MemoryUsage return the memory usage of PhysicalIndexScan
-func (p *PhysicalIndexScan) MemoryUsage() (sum int64) {
-	if p == nil {
-		return
-	}
-
-	sum = emptyPhysicalIndexScanSize + p.PhysicalSchemaProducer.MemoryUsage() + int64(cap(p.IdxColLens))*size.SizeOfInt +
-		p.DBName.MemoryUsage() + int64(len(p.rangeInfo)) + int64(len(p.Columns))*model.EmptyColumnInfoSize
-	if p.TableAsName != nil {
-		sum += p.TableAsName.MemoryUsage()
-	}
-	if p.pkIsHandleCol != nil {
-		sum += p.pkIsHandleCol.MemoryUsage()
-	}
-	if p.prop != nil {
-		sum += p.prop.MemoryUsage()
-	}
-	if p.dataSourceSchema != nil {
-		sum += p.dataSourceSchema.MemoryUsage()
-	}
-	// slice memory usage
-	for _, cond := range p.AccessCondition {
-		sum += cond.MemoryUsage()
-	}
-	for _, col := range p.IdxCols {
-		sum += col.MemoryUsage()
-	}
-	for _, rang := range p.Ranges {
-		sum += rang.MemUsage()
-	}
-	for iid, expr := range p.GenExprs {
-		sum += int64(unsafe.Sizeof(iid)) + expr.MemoryUsage()
-	}
-	return
-}
-
-// AddExtraPhysTblIDColumn for partition table.
-// For keepOrder with partition table,
-// we need use partitionHandle to distinct two handles,
-// the `_tidb_rowid` in different partitions can have the same value.
-func AddExtraPhysTblIDColumn(sctx base.PlanContext, columns []*model.ColumnInfo, schema *expression.Schema) ([]*model.ColumnInfo, *expression.Schema, bool) {
-	// Not adding the ExtraPhysTblID if already exists
-	if FindColumnInfoByID(columns, model.ExtraPhysTblID) != nil {
-		return columns, schema, false
-	}
-	columns = append(columns, model.NewExtraPhysTblIDColInfo())
-	schema.Append(&expression.Column{
-		RetType:  types.NewFieldType(mysql.TypeLonglong),
-		UniqueID: sctx.GetSessionVars().AllocPlanColumnID(),
-		ID:       model.ExtraPhysTblID,
-	})
-	return columns, schema, true
-}
-
-// PhysicalTableScan represents a table scan plan.
-type PhysicalTableScan struct {
-	physicalop.PhysicalSchemaProducer
-
-	// AccessCondition is used to calculate range.
-	AccessCondition []expression.Expression
-	filterCondition []expression.Expression
-	// LateMaterializationFilterCondition is used to record the filter conditions
-	// that are pushed down to table scan from selection by late materialization.
-	LateMaterializationFilterCondition []expression.Expression
-	lateMaterializationSelectivity     float64
-
-	Table   *model.TableInfo    `plan-cache-clone:"shallow"`
-	Columns []*model.ColumnInfo `plan-cache-clone:"shallow"`
-	DBName  ast.CIStr           `plan-cache-clone:"shallow"`
-	Ranges  []*ranger.Range     `plan-cache-clone:"shallow"`
-
-	TableAsName *ast.CIStr `plan-cache-clone:"shallow"`
-
-	physicalTableID int64
-
-	rangeInfo string
-
-	// HandleIdx is the index of handle, which is only used for admin check table.
-	HandleIdx  []int
-	HandleCols util.HandleCols
-
-	StoreType kv.StoreType
-
-	IsMPPOrBatchCop bool // Used for tiflash PartitionTableScan.
-
-	// The table scan may be a partition, rather than a real table.
-	// TODO: clean up this field. After we support dynamic partitioning, table scan
-	// works on the whole partition table, and `isPartition` is not used.
-	isPartition bool
-	// KeepOrder is true, if sort data by scanning pkcol,
-	KeepOrder bool
-	Desc      bool
-	// ByItems only for partition table with orderBy + pushedLimit
-	ByItems []*util.ByItems
-
-	PlanPartInfo *PhysPlanPartInfo
-
-	SampleInfo *tablesampler.TableSampleInfo `plan-cache-clone:"must-nil"`
-
-	// required by cost model
-	// tblCols and tblColHists contains all columns before pruning, which are used to calculate row-size
-	tblCols     []*expression.Column       `plan-cache-clone:"shallow"`
-	tblColHists *statistics.HistColl       `plan-cache-clone:"shallow"`
-	prop        *property.PhysicalProperty `plan-cache-clone:"shallow"`
-
-	// constColsByCond records the constant part of the index columns caused by the access conds.
-	// e.g. the index is (a, b, c) and there's filter a = 1 and b = 2, then the column a and b are const part.
-	// it's for indexMerge's tableScan only.
-	constColsByCond []bool
-
-	// usedStatsInfo records stats status of this physical table.
-	// It's for printing stats related information when display execution plan.
-	usedStatsInfo *stmtctx.UsedStatsInfoForTable `plan-cache-clone:"shallow"`
-
-	// for runtime filter
-	runtimeFilterList []*RuntimeFilter `plan-cache-clone:"must-nil"` // plan with runtime filter is not cached
-	maxWaitTimeMs     int
-
-	// UsedColumnarIndexes is used to store the used columnar index for the table scan.
-	UsedColumnarIndexes []*ColumnarIndexExtra `plan-cache-clone:"must-nil"` // MPP plan should not be cached.
-}
-
-// ColumnarIndexExtra is the extra information for columnar index.
-type ColumnarIndexExtra struct {
-	// Note: Even if IndexInfo is not nil, it doesn't mean the index will be used
-	// because optimizer will explore all available vector indexes and fill them
-	// in IndexInfo, and later invalid plans are filtered out according to a topper executor.
-	IndexInfo *model.IndexInfo
-
-	// Not nil if there is an ColumnarIndex used.
-	QueryInfo *tipb.ColumnarIndexInfo
-}
-
-// Clone implements op.PhysicalPlan interface.
-func (ts *PhysicalTableScan) Clone(newCtx base.PlanContext) (base.PhysicalPlan, error) {
-	clonedScan := new(PhysicalTableScan)
-	*clonedScan = *ts
-	clonedScan.SetSCtx(newCtx)
-	prod, err := ts.PhysicalSchemaProducer.CloneWithSelf(newCtx, clonedScan)
-	if err != nil {
-		return nil, err
-	}
-	clonedScan.PhysicalSchemaProducer = *prod
-	clonedScan.AccessCondition = util.CloneExprs(ts.AccessCondition)
-	clonedScan.filterCondition = util.CloneExprs(ts.filterCondition)
-	clonedScan.LateMaterializationFilterCondition = util.CloneExprs(ts.LateMaterializationFilterCondition)
-	if ts.Table != nil {
-		clonedScan.Table = ts.Table.Clone()
-	}
-	clonedScan.Columns = util.CloneColInfos(ts.Columns)
-	clonedScan.Ranges = util.CloneRanges(ts.Ranges)
-	clonedScan.TableAsName = ts.TableAsName
-	clonedScan.rangeInfo = ts.rangeInfo
-	clonedScan.runtimeFilterList = make([]*RuntimeFilter, 0, len(ts.runtimeFilterList))
-	for _, rf := range ts.runtimeFilterList {
-		clonedRF := rf.Clone()
-		clonedScan.runtimeFilterList = append(clonedScan.runtimeFilterList, clonedRF)
-	}
-	clonedScan.UsedColumnarIndexes = make([]*ColumnarIndexExtra, 0, len(ts.UsedColumnarIndexes))
-	for _, colIdx := range ts.UsedColumnarIndexes {
-		colIdxClone := *colIdx
-		clonedScan.UsedColumnarIndexes = append(clonedScan.UsedColumnarIndexes, &colIdxClone)
-	}
-	return clonedScan, nil
-}
-
-// ExtractCorrelatedCols implements op.PhysicalPlan interface.
-func (ts *PhysicalTableScan) ExtractCorrelatedCols() []*expression.CorrelatedColumn {
-	corCols := make([]*expression.CorrelatedColumn, 0, len(ts.AccessCondition)+len(ts.LateMaterializationFilterCondition))
-	for _, expr := range ts.AccessCondition {
-		corCols = append(corCols, expression.ExtractCorColumns(expr)...)
-	}
-	for _, expr := range ts.LateMaterializationFilterCondition {
-		corCols = append(corCols, expression.ExtractCorColumns(expr)...)
-	}
-	return corCols
-}
-
-// IsPartition returns true and partition ID if it's actually a partition.
-func (ts *PhysicalTableScan) IsPartition() (bool, int64) {
-	return ts.isPartition, ts.physicalTableID
-}
-
-// ResolveCorrelatedColumns resolves the correlated columns in range access.
-// We already limit range mem usage when building ranges in optimizer phase, so we don't need and shouldn't limit range
-// mem usage when rebuilding ranges during the execution phase.
-func (ts *PhysicalTableScan) ResolveCorrelatedColumns() ([]*ranger.Range, error) {
-	access := ts.AccessCondition
-	ctx := ts.SCtx()
-	if ts.Table.IsCommonHandle {
-		pkIdx := tables.FindPrimaryIndex(ts.Table)
-		idxCols, idxColLens := expression.IndexInfo2PrefixCols(ts.Columns, ts.Schema().Columns, pkIdx)
-		for _, cond := range access {
-			newCond, err := expression.SubstituteCorCol2Constant(ctx.GetExprCtx(), cond)
-			if err != nil {
-				return nil, err
-			}
-			access = append(access, newCond)
-		}
-		// All of access conditions must be used to build ranges, so we don't limit range memory usage.
-		res, err := ranger.DetachCondAndBuildRangeForIndex(ctx.GetRangerCtx(), access, idxCols, idxColLens, 0)
-		if err != nil {
-			return nil, err
-		}
-		ts.Ranges = res.Ranges
-	} else {
-		var err error
-		pkTP := ts.Table.GetPkColInfo().FieldType
-		// All of access conditions must be used to build ranges, so we don't limit range memory usage.
-		ts.Ranges, _, _, err = ranger.BuildTableRange(access, ctx.GetRangerCtx(), &pkTP, 0)
-		if err != nil {
-			return nil, err
-		}
-	}
-	return ts.Ranges, nil
-}
-
-// ExpandVirtualColumn expands the virtual column's dependent columns to ts's schema and column.
-func ExpandVirtualColumn(columns []*model.ColumnInfo, schema *expression.Schema,
-	colsInfo []*model.ColumnInfo) []*model.ColumnInfo {
-	copyColumn := make([]*model.ColumnInfo, 0, len(columns))
-	copyColumn = append(copyColumn, columns...)
-
-	oldNumColumns := len(schema.Columns)
-	numExtraColumns := 0
-	ordinaryColumnExists := false
-	for i := oldNumColumns - 1; i >= 0; i-- {
-		cid := schema.Columns[i].ID
-		// Move extra columns to the end.
-		// ExtraRowChecksumID is ignored here since it's treated as an ordinary column.
-		// https://github.com/pingcap/tidb/blob/3c407312a986327bc4876920e70fdd6841b8365f/pkg/util/rowcodec/decoder.go#L206-L222
-		if cid != model.ExtraHandleID && cid != model.ExtraPhysTblID {
-			ordinaryColumnExists = true
-			break
-		}
-		numExtraColumns++
-	}
-	if ordinaryColumnExists && numExtraColumns > 0 {
-		extraColumns := make([]*expression.Column, numExtraColumns)
-		copy(extraColumns, schema.Columns[oldNumColumns-numExtraColumns:])
-		schema.Columns = schema.Columns[:oldNumColumns-numExtraColumns]
-
-		extraColumnModels := make([]*model.ColumnInfo, numExtraColumns)
-		copy(extraColumnModels, copyColumn[len(copyColumn)-numExtraColumns:])
-		copyColumn = copyColumn[:len(copyColumn)-numExtraColumns]
-
-		copyColumn = expandVirtualColumn(schema, copyColumn, colsInfo)
-		schema.Columns = append(schema.Columns, extraColumns...)
-		copyColumn = append(copyColumn, extraColumnModels...)
-		return copyColumn
-	}
-	return expandVirtualColumn(schema, copyColumn, colsInfo)
-}
-
-func expandVirtualColumn(schema *expression.Schema, copyColumn []*model.ColumnInfo, colsInfo []*model.ColumnInfo) []*model.ColumnInfo {
-	schemaColumns := schema.Columns
-	for _, col := range schemaColumns {
-		if col.VirtualExpr == nil {
-			continue
-		}
-
-		baseCols := expression.ExtractDependentColumns(col.VirtualExpr)
-		for _, baseCol := range baseCols {
-			if !schema.Contains(baseCol) {
-				schema.Columns = append(schema.Columns, baseCol)
-				copyColumn = append(copyColumn, FindColumnInfoByID(colsInfo, baseCol.ID)) // nozero
-			}
-		}
-	}
-	return copyColumn
-}
-
-const emptyPhysicalTableScanSize = int64(unsafe.Sizeof(PhysicalTableScan{}))
-
-// MemoryUsage return the memory usage of PhysicalTableScan
-func (ts *PhysicalTableScan) MemoryUsage() (sum int64) {
-	if ts == nil {
-		return
-	}
-
-	sum = emptyPhysicalTableScanSize + ts.PhysicalSchemaProducer.MemoryUsage() + ts.DBName.MemoryUsage() +
-		int64(cap(ts.HandleIdx))*size.SizeOfInt + ts.PlanPartInfo.MemoryUsage() + int64(len(ts.rangeInfo))
-	if ts.TableAsName != nil {
-		sum += ts.TableAsName.MemoryUsage()
-	}
-	if ts.HandleCols != nil {
-		sum += ts.HandleCols.MemoryUsage()
-	}
-	if ts.prop != nil {
-		sum += ts.prop.MemoryUsage()
-	}
-	// slice memory usage
-	for _, cond := range ts.AccessCondition {
-		sum += cond.MemoryUsage()
-	}
-	for _, cond := range ts.filterCondition {
-		sum += cond.MemoryUsage()
-	}
-	for _, cond := range ts.LateMaterializationFilterCondition {
-		sum += cond.MemoryUsage()
-	}
-	for _, rang := range ts.Ranges {
-		sum += rang.MemUsage()
-	}
-	for _, col := range ts.tblCols {
-		sum += col.MemoryUsage()
-	}
-	return
-}
-
-// PhysicalApply represents apply plan, only used for subquery.
-type PhysicalApply struct {
-	PhysicalHashJoin
-
-	CanUseCache bool
-	Concurrency int
-	OuterSchema []*expression.CorrelatedColumn
-}
-
-// PhysicalJoinImplement has an extra bool return value compared with PhysicalJoin interface.
-// This will override BasePhysicalJoin.PhysicalJoinImplement() and make PhysicalApply not an implementation of
-// base.PhysicalJoin interface.
-func (*PhysicalApply) PhysicalJoinImplement() bool { return false }
-
-// Clone implements op.PhysicalPlan interface.
-func (la *PhysicalApply) Clone(newCtx base.PlanContext) (base.PhysicalPlan, error) {
-	cloned := new(PhysicalApply)
-	cloned.SetSCtx(newCtx)
-	base, err := la.PhysicalHashJoin.Clone(newCtx)
-	if err != nil {
-		return nil, err
-	}
-	hj := base.(*PhysicalHashJoin)
-	cloned.PhysicalHashJoin = *hj
-	cloned.CanUseCache = la.CanUseCache
-	cloned.Concurrency = la.Concurrency
-	for _, col := range la.OuterSchema {
-		cloned.OuterSchema = append(cloned.OuterSchema, col.Clone().(*expression.CorrelatedColumn))
-	}
-	return cloned, nil
-}
-
-// ExtractCorrelatedCols implements op.PhysicalPlan interface.
-func (la *PhysicalApply) ExtractCorrelatedCols() []*expression.CorrelatedColumn {
-	corCols := la.PhysicalHashJoin.ExtractCorrelatedCols()
-	return slices.DeleteFunc(corCols, func(col *expression.CorrelatedColumn) bool {
-		return la.Children()[0].Schema().Contains(&col.Column)
-	})
-}
-
-// MemoryUsage return the memory usage of PhysicalApply
-func (la *PhysicalApply) MemoryUsage() (sum int64) {
-	if la == nil {
-		return
-	}
-
-	sum = la.PhysicalHashJoin.MemoryUsage() + size.SizeOfBool + size.SizeOfBool + size.SizeOfSlice +
-		int64(cap(la.OuterSchema))*size.SizeOfPointer
-	for _, corrCol := range la.OuterSchema {
-		sum += corrCol.MemoryUsage()
-	}
-	return
-}
-
-// PhysicalJoin provides some common methods for join operators.
-// Note that PhysicalApply is deliberately excluded from this interface.
-type PhysicalJoin interface {
-	base.PhysicalPlan
-	PhysicalJoinImplement()
-	GetInnerChildIdx() int
-	GetJoinType() logicalop.JoinType
-}
-
-// PhysicalHashJoin represents hash join implementation of LogicalJoin.
-type PhysicalHashJoin struct {
-	physicalop.BasePhysicalJoin
-
-	Concurrency     uint
-	EqualConditions []*expression.ScalarFunction
-
-	// null aware equal conditions
-	NAEqualConditions []*expression.ScalarFunction
-
-	// use the outer table to build a hash table when the outer table is smaller.
-	UseOuterToBuild bool
-
-	// on which store the join executes.
-	storeTp        kv.StoreType
-	mppShuffleJoin bool
-
-	// for runtime filter
-	runtimeFilterList []*RuntimeFilter `plan-cache-clone:"must-nil"` // plan with runtime filter is not cached
-}
-
-// CanUseHashJoinV2 returns true if current join is supported by hash join v2
-func (p *PhysicalHashJoin) CanUseHashJoinV2() bool {
-	return canUseHashJoinV2(p.JoinType, p.LeftJoinKeys, p.IsNullEQ, p.LeftNAJoinKeys)
-}
-
-// CanTiFlashUseHashJoinV2 returns if current join is supported by hash join v2 in TiFlash
-func (p *PhysicalHashJoin) CanTiFlashUseHashJoinV2(sctx base.PlanContext) bool {
-	vars := sctx.GetSessionVars()
-	if !joinversion.IsOptimizedVersion(vars.TiFlashHashJoinVersion) {
-		return false
-	}
-	// spill is not supported yet
-	if vars.TiFlashMaxBytesBeforeExternalJoin > 0 || (vars.TiFlashMaxQueryMemoryPerNode > 0 && vars.TiFlashQuerySpillRatio > 0) {
-		return false
-	}
-	switch p.JoinType {
-	case logicalop.InnerJoin:
-		// null aware join is not supported yet
-		if len(p.LeftNAJoinKeys) > 0 {
-			return false
-		}
-		// cross join is not supported
-		if len(p.LeftJoinKeys) == 0 {
-			return false
-		}
-		// NullEQ is not supported yet
-		for _, value := range p.IsNullEQ {
-			if value {
-				return false
-			}
-		}
-		return true
-	default:
-		return false
-	}
-}
-
-// Clone implements op.PhysicalPlan interface.
-func (p *PhysicalHashJoin) Clone(newCtx base.PlanContext) (base.PhysicalPlan, error) {
-	cloned := new(PhysicalHashJoin)
-	cloned.SetSCtx(newCtx)
-	base, err := p.BasePhysicalJoin.CloneWithSelf(newCtx, cloned)
-	if err != nil {
-		return nil, err
-	}
-	cloned.BasePhysicalJoin = *base
-	cloned.Concurrency = p.Concurrency
-	cloned.UseOuterToBuild = p.UseOuterToBuild
-	for _, c := range p.EqualConditions {
-		cloned.EqualConditions = append(cloned.EqualConditions, c.Clone().(*expression.ScalarFunction))
-	}
-	for _, c := range p.NAEqualConditions {
-		cloned.NAEqualConditions = append(cloned.NAEqualConditions, c.Clone().(*expression.ScalarFunction))
-	}
-	for _, rf := range p.runtimeFilterList {
-		clonedRF := rf.Clone()
-		cloned.runtimeFilterList = append(cloned.runtimeFilterList, clonedRF)
-	}
-	return cloned, nil
-}
-
-// ExtractCorrelatedCols implements op.PhysicalPlan interface.
-func (p *PhysicalHashJoin) ExtractCorrelatedCols() []*expression.CorrelatedColumn {
-	corCols := make([]*expression.CorrelatedColumn, 0, len(p.EqualConditions)+len(p.NAEqualConditions)+len(p.LeftConditions)+len(p.RightConditions)+len(p.OtherConditions))
-	for _, fun := range p.EqualConditions {
-		corCols = append(corCols, expression.ExtractCorColumns(fun)...)
-	}
-	for _, fun := range p.NAEqualConditions {
-		corCols = append(corCols, expression.ExtractCorColumns(fun)...)
-	}
-	for _, fun := range p.LeftConditions {
-		corCols = append(corCols, expression.ExtractCorColumns(fun)...)
-	}
-	for _, fun := range p.RightConditions {
-		corCols = append(corCols, expression.ExtractCorColumns(fun)...)
-	}
-	for _, fun := range p.OtherConditions {
-		corCols = append(corCols, expression.ExtractCorColumns(fun)...)
-	}
-	return corCols
-}
-
-// MemoryUsage return the memory usage of PhysicalHashJoin
-func (p *PhysicalHashJoin) MemoryUsage() (sum int64) {
-	if p == nil {
-		return
-	}
-
-	sum = p.BasePhysicalJoin.MemoryUsage() + size.SizeOfUint + size.SizeOfSlice + size.SizeOfBool*2 + size.SizeOfUint8
-
-	for _, expr := range p.EqualConditions {
-		sum += expr.MemoryUsage()
-	}
-	for _, expr := range p.NAEqualConditions {
-		sum += expr.MemoryUsage()
-	}
-	return
-}
-
-// RightIsBuildSide return true when right side is build side
-func (p *PhysicalHashJoin) RightIsBuildSide() bool {
-	if p.UseOuterToBuild {
-		return p.InnerChildIdx == 0
-	}
-	return p.InnerChildIdx != 0
-}
-
-// NewPhysicalHashJoin creates a new PhysicalHashJoin from LogicalJoin.
-func NewPhysicalHashJoin(p *logicalop.LogicalJoin, innerIdx int, useOuterToBuild bool, newStats *property.StatsInfo, prop ...*property.PhysicalProperty) *PhysicalHashJoin {
-	leftJoinKeys, rightJoinKeys, isNullEQ, _ := p.GetJoinKeys()
-	leftNAJoinKeys, rightNAJoinKeys := p.GetNAJoinKeys()
-	baseJoin := physicalop.BasePhysicalJoin{
-		LeftConditions:  p.LeftConditions,
-		RightConditions: p.RightConditions,
-		OtherConditions: p.OtherConditions,
-		LeftJoinKeys:    leftJoinKeys,
-		RightJoinKeys:   rightJoinKeys,
-		// NA join keys
-		LeftNAJoinKeys:  leftNAJoinKeys,
-		RightNAJoinKeys: rightNAJoinKeys,
-		IsNullEQ:        isNullEQ,
-		JoinType:        p.JoinType,
-		DefaultValues:   p.DefaultValues,
-		InnerChildIdx:   innerIdx,
-	}
-	hashJoin := PhysicalHashJoin{
-		BasePhysicalJoin:  baseJoin,
-		EqualConditions:   p.EqualConditions,
-		NAEqualConditions: p.NAEQConditions,
-		Concurrency:       uint(p.SCtx().GetSessionVars().HashJoinConcurrency()),
-		UseOuterToBuild:   useOuterToBuild,
-	}.Init(p.SCtx(), newStats, p.QueryBlockOffset(), prop...)
-	return hashJoin
-}
-
-// PhysicalIndexMergeJoin represents the plan of index look up merge join.
-type PhysicalIndexMergeJoin struct {
-	physicalop.PhysicalIndexJoin
-
-	// KeyOff2KeyOffOrderByIdx maps the offsets in join keys to the offsets in join keys order by index.
-	KeyOff2KeyOffOrderByIdx []int
-	// CompareFuncs store the compare functions for outer join keys and inner join key.
-	CompareFuncs []expression.CompareFunc
-	// OuterCompareFuncs store the compare functions for outer join keys and outer join
-	// keys, it's for outer rows sort's convenience.
-	OuterCompareFuncs []expression.CompareFunc
-	// NeedOuterSort means whether outer rows should be sorted to build range.
-	NeedOuterSort bool
-	// Desc means whether inner child keep desc order.
-	Desc bool
-}
-
-// MemoryUsage return the memory usage of PhysicalIndexMergeJoin
-func (p *PhysicalIndexMergeJoin) MemoryUsage() (sum int64) {
-	if p == nil {
-		return
-	}
-
-	sum = p.PhysicalIndexJoin.MemoryUsage() + size.SizeOfSlice*3 + int64(cap(p.KeyOff2KeyOffOrderByIdx))*size.SizeOfInt +
-		int64(cap(p.CompareFuncs)+cap(p.OuterCompareFuncs))*size.SizeOfFunc + size.SizeOfBool*2
-	return
-}
-
-// PhysicalIndexHashJoin represents the plan of index look up hash join.
-type PhysicalIndexHashJoin struct {
-	physicalop.PhysicalIndexJoin
-	// KeepOuterOrder indicates whether keeping the output result order as the
-	// outer side.
-	KeepOuterOrder bool
-}
-
-// Clone implements op.PhysicalPlan interface.
-func (p *PhysicalIndexHashJoin) Clone(newCtx base.PlanContext) (base.PhysicalPlan, error) {
-	cloned := new(PhysicalIndexHashJoin)
-	cloned.SetSCtx(newCtx)
-	base, err := p.BasePhysicalJoin.CloneWithSelf(newCtx, cloned)
-	if err != nil {
-		return nil, err
-	}
-	cloned.BasePhysicalJoin = *base
-	physicalIndexJoin, err := p.PhysicalIndexJoin.Clone(newCtx)
-	if err != nil {
-		return nil, err
-	}
-	indexJoin, ok := physicalIndexJoin.(*physicalop.PhysicalIndexJoin)
-	intest.Assert(ok)
-	cloned.PhysicalIndexJoin = *indexJoin
-	cloned.KeepOuterOrder = p.KeepOuterOrder
-	return cloned, nil
-}
-
-// MemoryUsage return the memory usage of PhysicalIndexHashJoin
-func (p *PhysicalIndexHashJoin) MemoryUsage() (sum int64) {
-	if p == nil {
-		return
-	}
-
-	return p.PhysicalIndexJoin.MemoryUsage() + size.SizeOfBool
-}
-
-// PhysicalMergeJoin represents merge join implementation of LogicalJoin.
-type PhysicalMergeJoin struct {
-	physicalop.BasePhysicalJoin
-
-	CompareFuncs []expression.CompareFunc `plan-cache-clone:"shallow"`
-	// Desc means whether inner child keep desc order.
-	Desc bool
-}
-
-// MemoryUsage return the memory usage of PhysicalMergeJoin
-func (p *PhysicalMergeJoin) MemoryUsage() (sum int64) {
-	if p == nil {
-		return
-	}
-
-	sum = p.BasePhysicalJoin.MemoryUsage() + size.SizeOfSlice + int64(cap(p.CompareFuncs))*size.SizeOfFunc + size.SizeOfBool
-	return
-}
-
-// PhysicalExchangeReceiver accepts connection and receives data passively.
-type PhysicalExchangeReceiver struct {
-	physicalop.BasePhysicalPlan
-
-	Tasks []*kv.MPPTask
-	frags []*Fragment
-
-	IsCTEReader bool
-}
-
-// Clone implment op.PhysicalPlan interface.
-func (p *PhysicalExchangeReceiver) Clone(newCtx base.PlanContext) (base.PhysicalPlan, error) {
-	np := new(PhysicalExchangeReceiver)
-	np.SetSCtx(newCtx)
-	base, err := p.BasePhysicalPlan.CloneWithSelf(newCtx, np)
-	if err != nil {
-		return nil, errors.Trace(err)
-	}
-	np.BasePhysicalPlan = *base
-
-	np.IsCTEReader = p.IsCTEReader
-	return np, nil
-}
-
-// GetExchangeSender return the connected sender of this receiver. We assume that its child must be a receiver.
-func (p *PhysicalExchangeReceiver) GetExchangeSender() *PhysicalExchangeSender {
-	return p.Children()[0].(*PhysicalExchangeSender)
-}
-
-// MemoryUsage return the memory usage of PhysicalExchangeReceiver
-func (p *PhysicalExchangeReceiver) MemoryUsage() (sum int64) {
-	if p == nil {
-		return
-	}
-
-	sum = p.BasePhysicalPlan.MemoryUsage() + size.SizeOfSlice*2 + int64(cap(p.Tasks)+cap(p.frags))*size.SizeOfPointer
-	for _, frag := range p.frags {
-		sum += frag.MemoryUsage()
-	}
-	return
-}
-
-// PhysicalExpand is used to expand underlying data sources to feed different grouping sets.
-type PhysicalExpand struct {
-	// data after repeat-OP will generate a new grouping-ID column to indicate what grouping set is it for.
-	physicalop.PhysicalSchemaProducer
-
-	// generated grouping ID column itself.
-	GroupingIDCol *expression.Column
-
-	// GroupingSets is used to define what kind of group layout should the underlying data follow.
-	// For simple case: select count(distinct a), count(distinct b) from t; the grouping expressions are [a] and [b].
-	GroupingSets expression.GroupingSets
-
-	// The level projections is generated from grouping sets，make execution more clearly.
-	LevelExprs [][]expression.Expression
-
-	// The generated column names. Eg: "grouping_id" and so on.
-	ExtraGroupingColNames []string
-}
-
-// Init only assigns type and context.
-func (p PhysicalExpand) Init(ctx base.PlanContext, stats *property.StatsInfo, offset int, props ...*property.PhysicalProperty) *PhysicalExpand {
-	p.BasePhysicalPlan = physicalop.NewBasePhysicalPlan(ctx, plancodec.TypeExpand, &p, offset)
-	p.SetChildrenReqProps(props)
-	p.SetStats(stats)
-	return &p
-}
-
-// Clone implements op.PhysicalPlan interface.
-func (p *PhysicalExpand) Clone(newCtx base.PlanContext) (base.PhysicalPlan, error) {
-	if len(p.LevelExprs) > 0 {
-		return p.cloneV2(newCtx)
-	}
-	np := new(PhysicalExpand)
-	np.SetSCtx(newCtx)
-	base, err := p.PhysicalSchemaProducer.CloneWithSelf(newCtx, np)
-	if err != nil {
-		return nil, errors.Trace(err)
-	}
-	np.PhysicalSchemaProducer = *base
-	// clone ID cols.
-	np.GroupingIDCol = p.GroupingIDCol.Clone().(*expression.Column)
-
-	// clone grouping expressions.
-	clonedGroupingSets := make([]expression.GroupingSet, 0, len(p.GroupingSets))
-	for _, one := range p.GroupingSets {
-		clonedGroupingSets = append(clonedGroupingSets, one.Clone())
-	}
-	np.GroupingSets = clonedGroupingSets
-	return np, nil
-}
-
-func (p *PhysicalExpand) cloneV2(newCtx base.PlanContext) (base.PhysicalPlan, error) {
-	np := new(PhysicalExpand)
-	base, err := p.PhysicalSchemaProducer.CloneWithSelf(newCtx, np)
-	if err != nil {
-		return nil, errors.Trace(err)
-	}
-	np.PhysicalSchemaProducer = *base
-	// clone level projection expressions.
-	for _, oneLevelProjExprs := range p.LevelExprs {
-		np.LevelExprs = append(np.LevelExprs, util.CloneExprs(oneLevelProjExprs))
-	}
-
-	// clone generated column names.
-	for _, name := range p.ExtraGroupingColNames {
-		np.ExtraGroupingColNames = append(np.ExtraGroupingColNames, strings.Clone(name))
-	}
-	return np, nil
-}
-
-// MemoryUsage return the memory usage of PhysicalExpand
-func (p *PhysicalExpand) MemoryUsage() (sum int64) {
-	if p == nil {
-		return
-	}
-
-	sum = p.PhysicalSchemaProducer.MemoryUsage() + size.SizeOfSlice + int64(cap(p.GroupingSets))*size.SizeOfPointer
-	for _, gs := range p.GroupingSets {
-		sum += gs.MemoryUsage()
-	}
-	sum += p.GroupingIDCol.MemoryUsage()
-	return
-}
-
-// PhysicalExchangeSender dispatches data to upstream tasks. That means push mode processing.
-type PhysicalExchangeSender struct {
-	physicalop.BasePhysicalPlan
-
-	TargetTasks          []*kv.MPPTask
-	TargetCTEReaderTasks [][]*kv.MPPTask
-	ExchangeType         tipb.ExchangeType
-	HashCols             []*property.MPPPartitionColumn
-	// Tasks is the mpp task for current PhysicalExchangeSender.
-	Tasks           []*kv.MPPTask
-	CompressionMode vardef.ExchangeCompressionMode
-}
-
-// Clone implements op.PhysicalPlan interface.
-func (p *PhysicalExchangeSender) Clone(newCtx base.PlanContext) (base.PhysicalPlan, error) {
-	np := new(PhysicalExchangeSender)
-	np.SetSCtx(newCtx)
-	base, err := p.BasePhysicalPlan.CloneWithSelf(newCtx, np)
-	if err != nil {
-		return nil, errors.Trace(err)
-	}
-	np.BasePhysicalPlan = *base
-	np.ExchangeType = p.ExchangeType
-	np.HashCols = p.HashCols
-	np.CompressionMode = p.CompressionMode
-	return np, nil
-}
-
-// MemoryUsage return the memory usage of PhysicalExchangeSender
-func (p *PhysicalExchangeSender) MemoryUsage() (sum int64) {
-	if p == nil {
-		return
-	}
-
-	sum = p.BasePhysicalPlan.MemoryUsage() + size.SizeOfSlice*3 + size.SizeOfInt32 +
-		int64(cap(p.TargetTasks)+cap(p.HashCols)+cap(p.Tasks))*size.SizeOfPointer
-	for _, hCol := range p.HashCols {
-		sum += hCol.MemoryUsage()
-	}
-	return
-}
-
-// GetCompressionMode returns the compression mode of this exchange sender.
-func (p *PhysicalExchangeSender) GetCompressionMode() vardef.ExchangeCompressionMode {
-	return p.CompressionMode
-}
-
-// GetSelfTasks returns mpp tasks for current PhysicalExchangeSender.
-func (p *PhysicalExchangeSender) GetSelfTasks() []*kv.MPPTask {
-	return p.Tasks
-}
-
-// SetSelfTasks sets mpp tasks for current PhysicalExchangeSender.
-func (p *PhysicalExchangeSender) SetSelfTasks(tasks []*kv.MPPTask) {
-	p.Tasks = tasks
-}
-
-// SetTargetTasks sets mpp tasks for current PhysicalExchangeSender.
-func (p *PhysicalExchangeSender) SetTargetTasks(tasks []*kv.MPPTask) {
-	p.TargetTasks = tasks
-}
-
-// AppendTargetTasks appends mpp tasks for current PhysicalExchangeSender.
-func (p *PhysicalExchangeSender) AppendTargetTasks(tasks []*kv.MPPTask) {
-	p.TargetTasks = append(p.TargetTasks, tasks...)
-}
-
-// Clone implements op.PhysicalPlan interface.
-func (p *PhysicalMergeJoin) Clone(newCtx base.PlanContext) (base.PhysicalPlan, error) {
-	cloned := new(PhysicalMergeJoin)
-	cloned.SetSCtx(newCtx)
-	base, err := p.BasePhysicalJoin.CloneWithSelf(newCtx, cloned)
-	if err != nil {
-		return nil, err
-	}
-	cloned.BasePhysicalJoin = *base
-	cloned.CompareFuncs = append(cloned.CompareFuncs, p.CompareFuncs...)
-	cloned.Desc = p.Desc
-	return cloned, nil
-}
-
-// PhysicalLock is the physical operator of lock, which is used for `select ... for update` clause.
-type PhysicalLock struct {
-	physicalop.BasePhysicalPlan
-
-	Lock *ast.SelectLockInfo `plan-cache-clone:"shallow"`
-
-	TblID2Handle       map[int64][]util.HandleCols
-	TblID2PhysTblIDCol map[int64]*expression.Column
-}
-
-// MemoryUsage return the memory usage of PhysicalLock
-func (pl *PhysicalLock) MemoryUsage() (sum int64) {
-	if pl == nil {
-		return
-	}
-
-	sum = pl.BasePhysicalPlan.MemoryUsage() + size.SizeOfPointer + size.SizeOfMap*2
-	if pl.Lock != nil {
-		sum += int64(unsafe.Sizeof(ast.SelectLockInfo{}))
-	}
-
-	for _, vals := range pl.TblID2Handle {
-		sum += size.SizeOfInt64 + size.SizeOfSlice + int64(cap(vals))*size.SizeOfInterface
-		for _, val := range vals {
-			sum += val.MemoryUsage()
-		}
-	}
-	for _, val := range pl.TblID2PhysTblIDCol {
-		sum += size.SizeOfInt64 + size.SizeOfPointer + val.MemoryUsage()
-	}
-	return
-}
-
-// AggMppRunMode defines the running mode of aggregation in MPP
-type AggMppRunMode int
-
-const (
-	// NoMpp means the default value which does not run in MPP
-	NoMpp AggMppRunMode = iota
-	// Mpp1Phase runs only 1 phase but requires its child's partition property
-	Mpp1Phase
-	// Mpp2Phase runs partial agg + final agg with hash partition
-	Mpp2Phase
-	// MppTiDB runs agg on TiDB (and a partial agg on TiFlash if in 2 phase agg)
-	MppTiDB
-	// MppScalar also has 2 phases. The second phase runs in a single task.
-	MppScalar
-)
-
-type basePhysicalAgg struct {
-	physicalop.PhysicalSchemaProducer
-
-	AggFuncs         []*aggregation.AggFuncDesc
-	GroupByItems     []expression.Expression
-	MppRunMode       AggMppRunMode
-	MppPartitionCols []*property.MPPPartitionColumn
-}
-
-func (p *basePhysicalAgg) IsFinalAgg() bool {
-	if len(p.AggFuncs) > 0 {
-		if p.AggFuncs[0].Mode == aggregation.FinalMode || p.AggFuncs[0].Mode == aggregation.CompleteMode {
-			return true
-		}
-	}
-	return false
-}
-
-func (p *basePhysicalAgg) cloneForPlanCacheWithSelf(newCtx base.PlanContext, newSelf base.PhysicalPlan) (*basePhysicalAgg, bool) {
-	cloned := new(basePhysicalAgg)
-	base, ok := p.PhysicalSchemaProducer.CloneForPlanCacheWithSelf(newCtx, newSelf)
-	if !ok {
-		return nil, false
-	}
-	cloned.PhysicalSchemaProducer = *base
-	for _, aggDesc := range p.AggFuncs {
-		cloned.AggFuncs = append(cloned.AggFuncs, aggDesc.Clone())
-	}
-	cloned.GroupByItems = util.CloneExprs(p.GroupByItems)
-	cloned.MppRunMode = p.MppRunMode
-	for _, p := range p.MppPartitionCols {
-		cloned.MppPartitionCols = append(cloned.MppPartitionCols, p.Clone())
-	}
-	return cloned, true
-}
-
-func (p *basePhysicalAgg) cloneWithSelf(newCtx base.PlanContext, newSelf base.PhysicalPlan) (*basePhysicalAgg, error) {
-	cloned := new(basePhysicalAgg)
-	base, err := p.PhysicalSchemaProducer.CloneWithSelf(newCtx, newSelf)
-	if err != nil {
-		return nil, err
-	}
-	cloned.PhysicalSchemaProducer = *base
-	for _, aggDesc := range p.AggFuncs {
-		cloned.AggFuncs = append(cloned.AggFuncs, aggDesc.Clone())
-	}
-	cloned.GroupByItems = util.CloneExprs(p.GroupByItems)
-	return cloned, nil
-}
-
-func (p *basePhysicalAgg) numDistinctFunc() (num int) {
-	for _, fun := range p.AggFuncs {
-		if fun.HasDistinct {
-			num++
-		}
-	}
-	return
-}
-
-func (p *basePhysicalAgg) getAggFuncCostFactor(isMPP bool) (factor float64) {
-	factor = 0.0
-	for _, agg := range p.AggFuncs {
-		if fac, ok := cost.AggFuncFactor[agg.Name]; ok {
-			factor += fac
-		} else {
-			factor += cost.AggFuncFactor["default"]
-		}
-	}
-	if factor == 0 {
-		if isMPP {
-			// The default factor 1.0 will lead to 1-phase agg in pseudo stats settings.
-			// But in mpp cases, 2-phase is more usual. So we change this factor.
-			// TODO: This is still a little tricky and might cause regression. We should
-			// calibrate these factors and polish our cost model in the future.
-			factor = cost.AggFuncFactor[ast.AggFuncFirstRow]
-		} else {
-			factor = 1.0
-		}
-	}
-	return
-}
-
-// ExtractCorrelatedCols implements op.PhysicalPlan interface.
-func (p *basePhysicalAgg) ExtractCorrelatedCols() []*expression.CorrelatedColumn {
-	corCols := make([]*expression.CorrelatedColumn, 0, len(p.GroupByItems)+len(p.AggFuncs))
-	for _, expr := range p.GroupByItems {
-		corCols = append(corCols, expression.ExtractCorColumns(expr)...)
-	}
-	for _, fun := range p.AggFuncs {
-		for _, arg := range fun.Args {
-			corCols = append(corCols, expression.ExtractCorColumns(arg)...)
-		}
-	}
-	return corCols
-}
-
-// MemoryUsage return the memory usage of basePhysicalAgg
-func (p *basePhysicalAgg) MemoryUsage() (sum int64) {
-	if p == nil {
-		return
-	}
-
-	sum = p.PhysicalSchemaProducer.MemoryUsage() + size.SizeOfInt
-
-	for _, agg := range p.AggFuncs {
-		sum += agg.MemoryUsage()
-	}
-	for _, expr := range p.GroupByItems {
-		sum += expr.MemoryUsage()
-	}
-	for _, mppCol := range p.MppPartitionCols {
-		sum += mppCol.MemoryUsage()
-	}
-	return
-}
-
-// PhysicalHashAgg is hash operator of aggregate.
-type PhysicalHashAgg struct {
-	basePhysicalAgg
-	tiflashPreAggMode string
-}
-
-func (p *PhysicalHashAgg) getPointer() *basePhysicalAgg {
-	return &p.basePhysicalAgg
-}
-
-// Clone implements op.PhysicalPlan interface.
-func (p *PhysicalHashAgg) Clone(newCtx base.PlanContext) (base.PhysicalPlan, error) {
-	cloned := new(PhysicalHashAgg)
-	cloned.SetSCtx(newCtx)
-	base, err := p.basePhysicalAgg.cloneWithSelf(newCtx, cloned)
-	if err != nil {
-		return nil, err
-	}
-	cloned.basePhysicalAgg = *base
-	cloned.tiflashPreAggMode = p.tiflashPreAggMode
-	return cloned, nil
-}
-
-// MemoryUsage return the memory usage of PhysicalHashAgg
-func (p *PhysicalHashAgg) MemoryUsage() (sum int64) {
-	if p == nil {
-		return
-	}
-
-	return p.basePhysicalAgg.MemoryUsage()
-}
-
-// NewPhysicalHashAgg creates a new PhysicalHashAgg from a LogicalAggregation.
-func NewPhysicalHashAgg(la *logicalop.LogicalAggregation, newStats *property.StatsInfo, prop *property.PhysicalProperty) *PhysicalHashAgg {
-	newGbyItems := make([]expression.Expression, len(la.GroupByItems))
-	copy(newGbyItems, la.GroupByItems)
-	newAggFuncs := make([]*aggregation.AggFuncDesc, len(la.AggFuncs))
-	// There's some places that rewrites the aggFunc in-place.
-	// I clone it first.
-	// It needs a well refactor to make sure that the physical optimize should not change the things of logical plan.
-	// It's bad for cascades
-	for i, aggFunc := range la.AggFuncs {
-		newAggFuncs[i] = aggFunc.Clone()
-	}
-	agg := basePhysicalAgg{
-		GroupByItems: newGbyItems,
-		AggFuncs:     newAggFuncs,
-	}.initForHash(la.SCtx(), newStats, la.QueryBlockOffset(), prop)
-	return agg
-}
-
-// PhysicalStreamAgg is stream operator of aggregate.
-type PhysicalStreamAgg struct {
-	basePhysicalAgg
-}
-
-func (p *PhysicalStreamAgg) getPointer() *basePhysicalAgg {
-	return &p.basePhysicalAgg
-}
-
-// Clone implements op.PhysicalPlan interface.
-func (p *PhysicalStreamAgg) Clone(newCtx base.PlanContext) (base.PhysicalPlan, error) {
-	cloned := new(PhysicalStreamAgg)
-	cloned.SetSCtx(newCtx)
-	base, err := p.basePhysicalAgg.cloneWithSelf(newCtx, cloned)
-	if err != nil {
-		return nil, err
-	}
-	cloned.basePhysicalAgg = *base
-	return cloned, nil
-}
-
-// MemoryUsage return the memory usage of PhysicalStreamAgg
-func (p *PhysicalStreamAgg) MemoryUsage() (sum int64) {
-	if p == nil {
-		return
-	}
-
-	return p.basePhysicalAgg.MemoryUsage()
-}
-
-// IsPartition returns true and partition ID if it works on a partition.
-func (p *PhysicalIndexScan) IsPartition() (bool, int64) {
-	return p.isPartition, p.physicalTableID
-}
-
-// IsPointGetByUniqueKey checks whether is a point get by unique key.
-func (p *PhysicalIndexScan) IsPointGetByUniqueKey(tc types.Context) bool {
-	return len(p.Ranges) == 1 &&
-		p.Index.Unique &&
-		len(p.Ranges[0].LowVal) == len(p.Index.Columns) &&
-		p.Ranges[0].IsPointNonNullable(tc)
-}
-
-// PhysicalWindow is the physical operator of window function.
-type PhysicalWindow struct {
-	physicalop.PhysicalSchemaProducer
-
-	WindowFuncDescs []*aggregation.WindowFuncDesc
-	PartitionBy     []property.SortItem
-	OrderBy         []property.SortItem
-	Frame           *logicalop.WindowFrame
-
-	// on which store the window function executes.
-	storeTp kv.StoreType
-}
-
-// ExtractCorrelatedCols implements op.PhysicalPlan interface.
-func (p *PhysicalWindow) ExtractCorrelatedCols() []*expression.CorrelatedColumn {
-	corCols := make([]*expression.CorrelatedColumn, 0, len(p.WindowFuncDescs))
-	for _, windowFunc := range p.WindowFuncDescs {
-		for _, arg := range windowFunc.Args {
-			corCols = append(corCols, expression.ExtractCorColumns(arg)...)
-		}
-	}
-	if p.Frame != nil {
-		if p.Frame.Start != nil {
-			for _, expr := range p.Frame.Start.CalcFuncs {
-				corCols = append(corCols, expression.ExtractCorColumns(expr)...)
-			}
-		}
-		if p.Frame.End != nil {
-			for _, expr := range p.Frame.End.CalcFuncs {
-				corCols = append(corCols, expression.ExtractCorColumns(expr)...)
-			}
-		}
-	}
-	return corCols
-}
-
-// Clone implements op.PhysicalPlan interface.
-func (p *PhysicalWindow) Clone(newCtx base.PlanContext) (base.PhysicalPlan, error) {
-	cloned := new(PhysicalWindow)
-	*cloned = *p
-	cloned.SetSCtx(newCtx)
-	base, err := p.PhysicalSchemaProducer.CloneWithSelf(newCtx, cloned)
-	if err != nil {
-		return nil, err
-	}
-	cloned.PhysicalSchemaProducer = *base
-	cloned.PartitionBy = make([]property.SortItem, 0, len(p.PartitionBy))
-	for _, it := range p.PartitionBy {
-		cloned.PartitionBy = append(cloned.PartitionBy, it.Clone())
-	}
-	cloned.OrderBy = make([]property.SortItem, 0, len(p.OrderBy))
-	for _, it := range p.OrderBy {
-		cloned.OrderBy = append(cloned.OrderBy, it.Clone())
-	}
-	cloned.WindowFuncDescs = make([]*aggregation.WindowFuncDesc, 0, len(p.WindowFuncDescs))
-	for _, it := range p.WindowFuncDescs {
-		cloned.WindowFuncDescs = append(cloned.WindowFuncDescs, it.Clone())
-	}
-	if p.Frame != nil {
-		cloned.Frame = p.Frame.Clone()
-	}
-
-	return cloned, nil
-}
-
-// MemoryUsage return the memory usage of PhysicalWindow
-func (p *PhysicalWindow) MemoryUsage() (sum int64) {
-	if p == nil {
-		return
-	}
-
-	sum = p.PhysicalSchemaProducer.MemoryUsage() + size.SizeOfSlice*3 + int64(cap(p.WindowFuncDescs))*size.SizeOfPointer +
-		size.SizeOfUint8
-
-	for _, windowFunc := range p.WindowFuncDescs {
-		sum += windowFunc.MemoryUsage()
-	}
-	for _, item := range p.PartitionBy {
-		sum += item.MemoryUsage()
-	}
-	for _, item := range p.OrderBy {
-		sum += item.MemoryUsage()
-	}
-	return
-}
-
-// PhysicalShuffle represents a shuffle plan.
-// `Tails` and `DataSources` are the last plan within and the first plan following the "shuffle", respectively,
-//
-//	to build the child executors chain.
-//
-// Take `Window` operator for example:
-//
-//	Shuffle -> Window -> Sort -> DataSource, will be separated into:
-//	  ==> Shuffle: for main thread
-//	  ==> Window -> Sort(:Tail) -> shuffleWorker: for workers
-//	  ==> DataSource: for `fetchDataAndSplit` thread
-type PhysicalShuffle struct {
-	physicalop.BasePhysicalPlan
-
-	Concurrency int
-	Tails       []base.PhysicalPlan
-	DataSources []base.PhysicalPlan
-
-	SplitterType PartitionSplitterType
-	ByItemArrays [][]expression.Expression
-}
-
-// MemoryUsage return the memory usage of PhysicalShuffle
-func (p *PhysicalShuffle) MemoryUsage() (sum int64) {
-	if p == nil {
-		return
-	}
-
-	sum = p.BasePhysicalPlan.MemoryUsage() + size.SizeOfInt*2 + size.SizeOfSlice*(3+int64(cap(p.ByItemArrays))) +
-		int64(cap(p.Tails)+cap(p.DataSources))*size.SizeOfInterface
-
-	for _, plan := range p.Tails {
-		sum += plan.MemoryUsage()
-	}
-	for _, plan := range p.DataSources {
-		sum += plan.MemoryUsage()
-	}
-	for _, exprs := range p.ByItemArrays {
-		sum += int64(cap(exprs)) * size.SizeOfInterface
-		for _, expr := range exprs {
-			sum += expr.MemoryUsage()
-		}
-	}
-	return
-}
-
-// PartitionSplitterType is the type of `Shuffle` executor splitter, which splits data source into partitions.
-type PartitionSplitterType int
-
-const (
-	// PartitionHashSplitterType is the splitter splits by hash.
-	PartitionHashSplitterType = iota
-	// PartitionRangeSplitterType is the splitter that split sorted data into the same range
-	PartitionRangeSplitterType
-)
-
-// PhysicalShuffleReceiverStub represents a receiver stub of `PhysicalShuffle`,
-// and actually, is executed by `executor.shuffleWorker`.
-type PhysicalShuffleReceiverStub struct {
-	physicalop.PhysicalSchemaProducer
-
-	// Receiver points to `executor.shuffleReceiver`.
-	Receiver unsafe.Pointer
-	// DataSource is the op.PhysicalPlan of the Receiver.
-	DataSource base.PhysicalPlan
-}
-
-// MemoryUsage return the memory usage of PhysicalShuffleReceiverStub
-func (p *PhysicalShuffleReceiverStub) MemoryUsage() (sum int64) {
-	if p == nil {
-		return
-	}
-
-	sum = p.PhysicalSchemaProducer.MemoryUsage() + size.SizeOfPointer + size.SizeOfInterface
-	if p.DataSource != nil {
-		sum += p.DataSource.MemoryUsage()
-	}
-	return
-}
-
-// CollectPlanStatsVersion uses to collect the statistics version of the plan.
-func CollectPlanStatsVersion(plan base.PhysicalPlan, statsInfos map[string]uint64) map[string]uint64 {
-	for _, child := range plan.Children() {
-		statsInfos = CollectPlanStatsVersion(child, statsInfos)
-	}
-	switch copPlan := plan.(type) {
-	case *PhysicalTableReader:
-		statsInfos = CollectPlanStatsVersion(copPlan.tablePlan, statsInfos)
-	case *PhysicalIndexReader:
-		statsInfos = CollectPlanStatsVersion(copPlan.indexPlan, statsInfos)
-	case *PhysicalIndexLookUpReader:
-		// For index loop up, only the indexPlan is necessary,
-		// because they use the same stats and we do not set the stats info for tablePlan.
-		statsInfos = CollectPlanStatsVersion(copPlan.indexPlan, statsInfos)
-	case *PhysicalIndexScan:
-		statsInfos[copPlan.Table.Name.O] = copPlan.StatsInfo().StatsVersion
-	case *PhysicalTableScan:
-		statsInfos[copPlan.Table.Name.O] = copPlan.StatsInfo().StatsVersion
-	}
-
-	return statsInfos
-}
-
-// PhysicalShow represents a show plan.
-type PhysicalShow struct {
-	physicalop.PhysicalSchemaProducer
-
-	logicalop.ShowContents
-
-	Extractor base.ShowPredicateExtractor
-}
-
-// MemoryUsage return the memory usage of PhysicalShow
-func (p *PhysicalShow) MemoryUsage() (sum int64) {
-	if p == nil {
-		return
-	}
-
-	sum = p.PhysicalSchemaProducer.MemoryUsage() + p.ShowContents.MemoryUsage() + size.SizeOfInterface
-	return
-}
-
-// PhysicalShowDDLJobs is for showing DDL job list.
-type PhysicalShowDDLJobs struct {
-	physicalop.PhysicalSchemaProducer
-
-	JobNumber int64
-}
-
-// MemoryUsage return the memory usage of PhysicalShowDDLJobs
-func (p *PhysicalShowDDLJobs) MemoryUsage() (sum int64) {
-	if p == nil {
-		return
-	}
-	return p.PhysicalSchemaProducer.MemoryUsage() + size.SizeOfInt64
-}
-
-// BuildMergeJoinPlan builds a PhysicalMergeJoin from the given fields. Currently, it is only used for test purpose.
-func BuildMergeJoinPlan(ctx base.PlanContext, joinType logicalop.JoinType, leftKeys, rightKeys []*expression.Column) *PhysicalMergeJoin {
-	baseJoin := physicalop.BasePhysicalJoin{
-		JoinType:      joinType,
-		DefaultValues: []types.Datum{types.NewDatum(1), types.NewDatum(1)},
-		LeftJoinKeys:  leftKeys,
-		RightJoinKeys: rightKeys,
-	}
-	return PhysicalMergeJoin{BasePhysicalJoin: baseJoin}.Init(ctx, nil, 0)
-}
-
-// SafeClone clones this op.PhysicalPlan and handles its panic.
-func SafeClone(sctx base.PlanContext, v base.PhysicalPlan) (_ base.PhysicalPlan, err error) {
-	defer func() {
-		if r := recover(); r != nil {
-			err = errors.Errorf("%v", r)
-		}
-	}()
-	return v.Clone(sctx)
-}
-
-// PhysicalTableSample represents a table sample plan.
-// It returns the sample rows to its parent operand.
-type PhysicalTableSample struct {
-	physicalop.PhysicalSchemaProducer
-	TableSampleInfo *tablesampler.TableSampleInfo
-	TableInfo       table.Table
-	PhysicalTableID int64
-	Desc            bool
-}
-
-// PhysicalCTE is for CTE.
-type PhysicalCTE struct {
-	physicalop.PhysicalSchemaProducer
-
-	SeedPlan  base.PhysicalPlan
-	RecurPlan base.PhysicalPlan
-	CTE       *logicalop.CTEClass
-	cteAsName ast.CIStr
-	cteName   ast.CIStr
-
-	readerReceiver *PhysicalExchangeReceiver
-	storageSender  *PhysicalExchangeSender
-}
-
-// PhysicalCTETable is for CTE table.
-type PhysicalCTETable struct {
-	physicalop.PhysicalSchemaProducer
-
-	IDForStorage int
-}
-
-// ExtractCorrelatedCols implements op.PhysicalPlan interface.
-func (p *PhysicalCTE) ExtractCorrelatedCols() []*expression.CorrelatedColumn {
-	corCols := coreusage.ExtractCorrelatedCols4PhysicalPlan(p.SeedPlan)
-	if p.RecurPlan != nil {
-		corCols = append(corCols, coreusage.ExtractCorrelatedCols4PhysicalPlan(p.RecurPlan)...)
-	}
-	return corCols
-}
-
-// OperatorInfo implements dataAccesser interface.
-func (p *PhysicalCTE) OperatorInfo(_ bool) string {
-	return fmt.Sprintf("data:%s", (*CTEDefinition)(p).ExplainID())
-}
-
-// ExplainInfo implements Plan interface.
-func (p *PhysicalCTE) ExplainInfo() string {
-	return p.AccessObject().String() + ", " + p.OperatorInfo(false)
-}
-
-// ExplainID overrides the ExplainID.
-func (p *PhysicalCTE) ExplainID(_ ...bool) fmt.Stringer {
-	return stringutil.MemoizeStr(func() string {
-		if p.SCtx() != nil && p.SCtx().GetSessionVars().StmtCtx.IgnoreExplainIDSuffix {
-			return p.TP()
-		}
-		return p.TP() + "_" + strconv.Itoa(p.ID())
-	})
-}
-
-// Clone implements op.PhysicalPlan interface.
-func (p *PhysicalCTE) Clone(newCtx base.PlanContext) (base.PhysicalPlan, error) {
-	cloned := new(PhysicalCTE)
-	cloned.SetSCtx(newCtx)
-	base, err := p.PhysicalSchemaProducer.CloneWithSelf(newCtx, cloned)
-	if err != nil {
-		return nil, err
-	}
-	cloned.PhysicalSchemaProducer = *base
-	if p.SeedPlan != nil {
-		cloned.SeedPlan, err = p.SeedPlan.Clone(newCtx)
-		if err != nil {
-			return nil, err
-		}
-	}
-	if p.RecurPlan != nil {
-		cloned.RecurPlan, err = p.RecurPlan.Clone(newCtx)
-		if err != nil {
-			return nil, err
-		}
-	}
-	cloned.cteAsName, cloned.cteName = p.cteAsName, p.cteName
-	cloned.CTE = p.CTE
-	if p.storageSender != nil {
-		clonedSender, err := p.storageSender.Clone(newCtx)
-		if err != nil {
-			return nil, err
-		}
-		cloned.storageSender = clonedSender.(*PhysicalExchangeSender)
-	}
-	if p.readerReceiver != nil {
-		clonedReceiver, err := p.readerReceiver.Clone(newCtx)
-		if err != nil {
-			return nil, err
-		}
-		cloned.readerReceiver = clonedReceiver.(*PhysicalExchangeReceiver)
-	}
-	return cloned, nil
-}
-
-// MemoryUsage return the memory usage of PhysicalCTE
-func (p *PhysicalCTE) MemoryUsage() (sum int64) {
-	if p == nil {
-		return
-	}
-
-	sum = p.PhysicalSchemaProducer.MemoryUsage() + p.cteAsName.MemoryUsage()
-	if p.SeedPlan != nil {
-		sum += p.SeedPlan.MemoryUsage()
-	}
-	if p.RecurPlan != nil {
-		sum += p.RecurPlan.MemoryUsage()
-	}
-	if p.CTE != nil {
-		sum += p.CTE.MemoryUsage()
-	}
-	return
-}
-
-// ExplainInfo overrides the ExplainInfo
-func (p *PhysicalCTETable) ExplainInfo() string {
-	return "Scan on CTE_" + strconv.Itoa(p.IDForStorage)
-}
-
-// MemoryUsage return the memory usage of PhysicalCTETable
-func (p *PhysicalCTETable) MemoryUsage() (sum int64) {
-	if p == nil {
-		return
-	}
-
-	return p.PhysicalSchemaProducer.MemoryUsage() + size.SizeOfInt
-}
-
-// CTEDefinition is CTE definition for explain.
-type CTEDefinition PhysicalCTE
-
-// ExplainInfo overrides the ExplainInfo
-func (p *CTEDefinition) ExplainInfo() string {
-	var res string
-	if p.RecurPlan != nil {
-		res = "Recursive CTE"
-	} else {
-		res = "Non-Recursive CTE"
-	}
-	if p.CTE.HasLimit {
-		offset, count := p.CTE.LimitBeg, p.CTE.LimitEnd-p.CTE.LimitBeg
-		switch p.SCtx().GetSessionVars().EnableRedactLog {
-		case errors.RedactLogMarker:
-			res += fmt.Sprintf(", limit(offset:‹%v›, count:‹%v›)", offset, count)
-		case errors.RedactLogDisable:
-			res += fmt.Sprintf(", limit(offset:%v, count:%v)", offset, count)
-		case errors.RedactLogEnable:
-			res += ", limit(offset:?, count:?)"
-		}
-	}
-	return res
-}
-
-// ExplainID overrides the ExplainID.
-func (p *CTEDefinition) ExplainID(_ ...bool) fmt.Stringer {
-	return stringutil.MemoizeStr(func() string {
-		return "CTE_" + strconv.Itoa(p.CTE.IDForStorage)
-	})
-}
-
-// MemoryUsage return the memory usage of CTEDefinition
-func (p *CTEDefinition) MemoryUsage() (sum int64) {
-	if p == nil {
-		return
-	}
-
-	sum = p.PhysicalSchemaProducer.MemoryUsage() + p.cteAsName.MemoryUsage()
-	if p.SeedPlan != nil {
-		sum += p.SeedPlan.MemoryUsage()
-	}
-	if p.RecurPlan != nil {
-		sum += p.RecurPlan.MemoryUsage()
-	}
-	if p.CTE != nil {
-		sum += p.CTE.MemoryUsage()
-	}
-	return
-}
-
-// PhysicalCTEStorage is used for representing CTE storage, or CTE producer in other words.
-type PhysicalCTEStorage PhysicalCTE
-
-// ExplainInfo overrides the ExplainInfo
-func (*PhysicalCTEStorage) ExplainInfo() string {
-	return "Non-Recursive CTE Storage"
-}
-
-// ExplainID overrides the ExplainID.
-func (p *PhysicalCTEStorage) ExplainID(_ ...bool) fmt.Stringer {
-	return stringutil.MemoizeStr(func() string {
-		return "CTE_" + strconv.Itoa(p.CTE.IDForStorage)
-	})
-}
-
-// MemoryUsage return the memory usage of CTEDefinition
-func (p *PhysicalCTEStorage) MemoryUsage() (sum int64) {
-	if p == nil {
-		return
-	}
-
-	sum = p.PhysicalSchemaProducer.MemoryUsage() + p.cteAsName.MemoryUsage()
-	if p.CTE != nil {
-		sum += p.CTE.MemoryUsage()
-	}
-	return
-}
-
-// Clone implements op.PhysicalPlan interface.
-func (p *PhysicalCTEStorage) Clone(newCtx base.PlanContext) (base.PhysicalPlan, error) {
-	cloned, err := (*PhysicalCTE)(p).Clone(newCtx)
-	if err != nil {
-		return nil, err
-	}
-	return (*PhysicalCTEStorage)(cloned.(*PhysicalCTE)), nil
-}
-
-func appendChildCandidate(origin base.PhysicalPlan, pp base.PhysicalPlan, op *optimizetrace.PhysicalOptimizeOp) {
-	candidate := &tracing.CandidatePlanTrace{
-		PlanTrace: &tracing.PlanTrace{
-			ID:          pp.ID(),
-			TP:          pp.TP(),
-			ExplainInfo: pp.ExplainInfo(),
-			// TODO: trace the cost
-		},
-	}
-	op.AppendCandidate(candidate)
-	pp.AppendChildCandidate(op)
-	op.GetTracer().Candidates[origin.ID()].AppendChildrenID(pp.ID())
-}
-
-// PhysicalSequence is the physical representation of LogicalSequence. Used to mark the CTE producers in the plan tree.
-type PhysicalSequence struct {
-	physicalop.PhysicalSchemaProducer
-}
-
-// MemoryUsage returns the memory usage of the PhysicalSequence.
-func (p *PhysicalSequence) MemoryUsage() (sum int64) {
-	if p == nil {
-		return
-	}
-
-	sum = p.PhysicalSchemaProducer.MemoryUsage()
-
-	return
-}
-
-// ExplainID overrides the ExplainID.
-func (p *PhysicalSequence) ExplainID(_ ...bool) fmt.Stringer {
-	return stringutil.MemoizeStr(func() string {
-		if p.SCtx() != nil && p.SCtx().GetSessionVars().StmtCtx.IgnoreExplainIDSuffix {
-			return p.TP()
-		}
-		return p.TP() + "_" + strconv.Itoa(p.ID())
-	})
-}
-
-// ExplainInfo overrides the ExplainInfo.
-func (*PhysicalSequence) ExplainInfo() string {
-	res := "Sequence Node"
-	return res
-}
-
-// Clone implements op.PhysicalPlan interface.
-func (p *PhysicalSequence) Clone(newCtx base.PlanContext) (base.PhysicalPlan, error) {
-	cloned := new(PhysicalSequence)
-	cloned.SetSCtx(newCtx)
-	base, err := p.PhysicalSchemaProducer.CloneWithSelf(newCtx, cloned)
-	if err != nil {
-		return nil, err
-	}
-	cloned.PhysicalSchemaProducer = *base
-	return cloned, nil
-}
-
-// Schema returns its last child(which is the main query tree)'s schema.
-func (p *PhysicalSequence) Schema() *expression.Schema {
-	return p.Children()[len(p.Children())-1].Schema()
-}
-=======
-//go:generate go run ./generator/plan_cache/plan_clone_generator.go -- plan_clone_generated.go
->>>>>>> 76f33bfc
+//go:generate go run ./generator/plan_cache/plan_clone_generator.go -- plan_clone_generated.go