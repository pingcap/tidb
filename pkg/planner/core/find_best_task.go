--- conflicted
+++ resolved
@@ -2695,20 +2695,6 @@
 			distanceMetricPB := tipb.VectorDistanceMetric_value[string(distanceMetric)]
 			intest.Assert(distanceMetricPB != 0, "unexpected distance metric")
 
-<<<<<<< HEAD
-			ts.AnnIndexExtra = &VectorIndexExtra{
-				IndexInfo: candidate.path.Index,
-				PushDownQueryInfo: &tipb.ANNQueryInfo{
-					QueryType:      tipb.ANNQueryType_OrderBy,
-					DistanceMetric: tipb.VectorDistanceMetric(distanceMetricPB),
-					TopK:           prop.VectorProp.TopK,
-					ColumnName:     ts.Table.Columns[candidate.path.Index.Columns[0].Offset].Name.L,
-					IndexId:        candidate.path.Index.ID,
-					RefVecF32:      prop.VectorProp.Vec.SerializeTo(nil),
-					Column:         *tidbutil.ColumnToProto(prop.VectorProp.Column.ToInfo(), true, true),
-				},
-			}
-=======
 			ts.UsedColumnarIndexes = append(ts.UsedColumnarIndexes, buildVectorIndexExtra(
 				candidate.path.Index,
 				tipb.ANNQueryType_OrderBy,
@@ -2720,7 +2706,6 @@
 				prop.VectorProp.Vec.SerializeTo(nil),
 				tidbutil.ColumnToProto(prop.VectorProp.Column.ToInfo(), false, false),
 			))
->>>>>>> 75f37ab4
 			ts.SetStats(util.DeriveLimitStats(ts.StatsInfo(), float64(prop.VectorProp.TopK)))
 		}
 		// ********************************** future deprecated start **************************/
