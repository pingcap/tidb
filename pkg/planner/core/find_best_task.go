// Copyright 2017 PingCAP, Inc.
//
// Licensed under the Apache License, Version 2.0 (the "License");
// you may not use this file except in compliance with the License.
// You may obtain a copy of the License at
//
//     http://www.apache.org/licenses/LICENSE-2.0
//
// Unless required by applicable law or agreed to in writing, software
// distributed under the License is distributed on an "AS IS" BASIS,
// WITHOUT WARRANTIES OR CONDITIONS OF ANY KIND, either express or implied.
// See the License for the specific language governing permissions and
// limitations under the License.

package core

import (
	"cmp"
	"fmt"
	"math"
	"slices"
	"strings"

	"github.com/pingcap/errors"
	"github.com/pingcap/failpoint"
	"github.com/pingcap/tidb/pkg/config"
	"github.com/pingcap/tidb/pkg/expression"
	"github.com/pingcap/tidb/pkg/kv"
	"github.com/pingcap/tidb/pkg/meta/metadef"
	"github.com/pingcap/tidb/pkg/meta/model"
	"github.com/pingcap/tidb/pkg/parser/ast"
	"github.com/pingcap/tidb/pkg/parser/mysql"
	"github.com/pingcap/tidb/pkg/planner/cardinality"
	"github.com/pingcap/tidb/pkg/planner/cascades/impl"
	"github.com/pingcap/tidb/pkg/planner/cascades/memo"
	"github.com/pingcap/tidb/pkg/planner/core/base"
	"github.com/pingcap/tidb/pkg/planner/core/cost"
	"github.com/pingcap/tidb/pkg/planner/core/operator/logicalop"
	"github.com/pingcap/tidb/pkg/planner/core/operator/physicalop"
	"github.com/pingcap/tidb/pkg/planner/funcdep"
	"github.com/pingcap/tidb/pkg/planner/property"
	"github.com/pingcap/tidb/pkg/planner/util"
	"github.com/pingcap/tidb/pkg/planner/util/costusage"
	"github.com/pingcap/tidb/pkg/planner/util/fixcontrol"
	"github.com/pingcap/tidb/pkg/planner/util/utilfuncp"
	"github.com/pingcap/tidb/pkg/statistics"
	"github.com/pingcap/tidb/pkg/types"
	tidbutil "github.com/pingcap/tidb/pkg/util"
	"github.com/pingcap/tidb/pkg/util/chunk"
	"github.com/pingcap/tidb/pkg/util/collate"
	h "github.com/pingcap/tidb/pkg/util/hint"
	"github.com/pingcap/tidb/pkg/util/intest"
	"github.com/pingcap/tidb/pkg/util/logutil"
	sliceutil "github.com/pingcap/tidb/pkg/util/slice"
	"github.com/pingcap/tipb/go-tipb"
	"go.uber.org/zap"
)

<<<<<<< HEAD
// GetPropByOrderByItems will check if this sort property can be pushed or not. In order to simplify the problem, we only
// consider the case that all expression are columns.
func GetPropByOrderByItems(items []*util.ByItems) (*property.PhysicalProperty, bool) {
	propItems := make([]property.SortItem, 0, len(items))
	for _, item := range items {
		col, ok := item.Expr.(*expression.Column)
		if !ok {
			return nil, false
		}
		propItems = append(propItems, property.SortItem{Col: col, Desc: item.Desc})
	}
	return &property.PhysicalProperty{SortItems: propItems}, true
}

// GetPropByOrderByItemsContainScalarFunc will check if this sort property can be pushed or not. In order to simplify the
// problem, we only consider the case that all expression are columns or some special scalar functions.
func GetPropByOrderByItemsContainScalarFunc(items []*util.ByItems) (_ *property.PhysicalProperty, _, _ bool) {
	propItems := make([]property.SortItem, 0, len(items))
	onlyColumn := true
	for _, item := range items {
		switch expr := item.Expr.(type) {
		case *expression.Column:
			propItems = append(propItems, property.SortItem{Col: expr, Desc: item.Desc})
		case *expression.ScalarFunction:
			col, desc := expr.GetSingleColumn(item.Desc)
			if col == nil {
				return nil, false, false
			}
			propItems = append(propItems, property.SortItem{Col: col, Desc: desc})
			onlyColumn = false
		default:
			return nil, false, false
		}
	}
	return &property.PhysicalProperty{SortItems: propItems}, true, onlyColumn
}

func findBestTask4LogicalTableDual(super base.LogicalPlan, prop *property.PhysicalProperty) (base.Task, error) {
=======
// PlanCounterDisabled is the default value of PlanCounterTp, indicating that optimizer needn't force a plan.
var PlanCounterDisabled base.PlanCounterTp = -1

func findBestTask4LogicalTableDual(super base.LogicalPlan, prop *property.PhysicalProperty, planCounter *base.PlanCounterTp) (base.Task, int64, error) {
>>>>>>> 805da7ca
	if prop.IndexJoinProp != nil {
		// even enforce hint can not work with this.
		return base.InvalidTask, nil
	}
	_, p := base.GetGEAndLogicalOp[*logicalop.LogicalTableDual](super)
	// If the required property is not empty and the row count > 1,
	// we cannot ensure this required property.
	// But if the row count is 0 or 1, we don't need to care about the property.
	if !prop.IsSortItemEmpty() && p.RowCount > 1 {
		return base.InvalidTask, nil
	}
	dual := physicalop.PhysicalTableDual{
		RowCount: p.RowCount,
	}.Init(p.SCtx(), p.StatsInfo(), p.QueryBlockOffset())
	dual.SetSchema(p.Schema())
	rt := &physicalop.RootTask{}
	rt.SetPlan(dual)
	return rt, nil
}

func findBestTask4LogicalShow(super base.LogicalPlan, prop *property.PhysicalProperty) (base.Task, error) {
	if prop.IndexJoinProp != nil {
		// even enforce hint can not work with this.
		return base.InvalidTask, nil
	}
	_, p := base.GetGEAndLogicalOp[*logicalop.LogicalShow](super)
	if !prop.IsSortItemEmpty() {
		return base.InvalidTask, nil
	}
	pShow := physicalop.PhysicalShow{ShowContents: p.ShowContents, Extractor: p.Extractor}.Init(p.SCtx())
	pShow.SetSchema(p.Schema())
	rt := &physicalop.RootTask{}
	rt.SetPlan(pShow)
	return rt, nil
}

func findBestTask4LogicalShowDDLJobs(super base.LogicalPlan, prop *property.PhysicalProperty) (base.Task, error) {
	if prop.IndexJoinProp != nil {
		// even enforce hint can not work with this.
		return base.InvalidTask, nil
	}
	_, p := base.GetGEAndLogicalOp[*logicalop.LogicalShowDDLJobs](super)
	if !prop.IsSortItemEmpty() {
		return base.InvalidTask, nil
	}
	pShow := physicalop.PhysicalShowDDLJobs{JobNumber: p.JobNumber}.Init(p.SCtx())
	pShow.SetSchema(p.Schema())
	rt := &physicalop.RootTask{}
	rt.SetPlan(pShow)
	return rt, nil
}

func prepareIterationDownElems(super base.LogicalPlan) (*memo.GroupExpression, *logicalop.BaseLogicalPlan, int, iterFunc, base.LogicalPlan) {
	// get the possible group expression and logical operator from common lp pointer.
	ge, self := getGEAndSelf(super)
	childLen := len(self.Children())
	iterObj := self.GetBaseLogicalPlan()
	iterFunc := iteratePhysicalPlan4BaseLogical
	if _, ok := self.(*logicalop.LogicalSequence); ok {
		iterFunc = iterateChildPlan4LogicalSequence
	}
	if ge != nil {
		iterObj = ge
		childLen = len(ge.Inputs)
		iterFunc = iteratePhysicalPlan4GroupExpression
		if _, ok := self.(*logicalop.LogicalSequence); ok {
			iterFunc = iterateChildPlan4LogicalSequenceGE
		}
	}
	return ge, self.GetBaseLogicalPlan().(*logicalop.BaseLogicalPlan), childLen, iterFunc, iterObj
}

type enumerateState struct {
	topNCopExist  bool
	limitCopExist bool
}

// @first: indicates the best task returned.
// @second: indicates the plan cnt in this subtree.
// @third: indicates whether this plan apply the hint.
// @fourth: indicates error
func enumeratePhysicalPlans4Task(
	super base.LogicalPlan,
	physicalPlans []base.PhysicalPlan,
	prop *property.PhysicalProperty,
	addEnforcer bool,
) (base.Task, bool, error) {
	var bestTask, preferTask = base.InvalidTask, base.InvalidTask
	var err error
	_, baseLP, childLen, iteration, iterObj := prepareIterationDownElems(super)
	childTasks := make([]base.Task, 0, childLen)
	var fd *funcdep.FDSet
	if addEnforcer && len(physicalPlans) != 0 {
		switch logicalPlan := baseLP.Self().(type) {
		case *logicalop.LogicalJoin, *logicalop.LogicalAggregation:
			// TODO(hawkingrei): FD should be maintained as logical prop instead of constructing it in physical phase
			fd = logicalPlan.ExtractFD()
		}
	}
	if len(physicalPlans) == 0 {
		return base.InvalidTask, false, nil
	}
	initState := &enumerateState{}
	for _, pp := range physicalPlans {
		childTasks, err = iteration(iterObj, pp, childTasks, prop)
		if err != nil {
			return nil, false, err
		}

		// This check makes sure that there is no invalid child task.
		if len(childTasks) != childLen {
			continue
		}

		// Combine the best child tasks with parent physical plan.
		curTask := pp.Attach2Task(childTasks...)
		if curTask.Invalid() {
			continue
		}

		// An optimal task could not satisfy the property, so it should be converted here.
		if _, ok := curTask.(*physicalop.RootTask); !ok && prop.TaskTp == property.RootTaskType {
			curTask = curTask.ConvertToRootTask(baseLP.SCtx())
		}

		// we need to check the hint is applicable before enforcing the property. otherwise
		// what we get is Sort ot Exchanger kind of operators.
		// todo: extend applyLogicalJoinHint to be a normal logicalOperator's interface to handle the hint related stuff.
		hintApplicable := applyLogicalHintVarEigen(baseLP.Self(), initState, pp, childTasks)

		// Enforce curTask property
		if addEnforcer {
			curTask = enforceProperty(prop, curTask, baseLP.Plan.SCtx(), fd)
		}

		// Optimize by shuffle executor to running in parallel manner.
		if _, isMpp := curTask.(*physicalop.MppTask); !isMpp && prop.IsSortItemEmpty() {
			// Currently, we do not regard shuffled plan as a new plan.
			curTask = optimizeByShuffle(curTask, baseLP.Plan.SCtx())
		}

		// Get the most efficient one only by low-cost priority among all valid plans.
		if curIsBetter, err := compareTaskCost(curTask, bestTask); err != nil {
			return nil, false, err
		} else if curIsBetter {
			bestTask = curTask
		}

		if hintApplicable {
			// curTask is a preferred physic plan, compare cost with previous preferred one and cache the low-cost one.
			if curIsBetter, err := compareTaskCost(curTask, preferTask); err != nil {
				return nil, false, err
			} else if curIsBetter {
				preferTask = curTask
			}
		}
	}
	// there is a valid preferred low-cost physical one, return it.
	if !preferTask.Invalid() {
		return preferTask, true, nil
	}
	// if there is no valid preferred low-cost physical one, return the normal low one.
	// if the hint is specified without any valid plan, we should also record the warnings.
	if !bestTask.Invalid() {
		if warn := recordWarnings(baseLP.Self(), prop, addEnforcer); warn != nil {
			bestTask.AppendWarning(warn)
		}
	}
	// return the normal lowest-cost physical one.
	return bestTask, false, nil
}

// TODO: remove the taskTypeSatisfied function, it is only used to check the task type in the root, cop, mpp task.
func taskTypeSatisfied(propRequired *property.PhysicalProperty, childTask base.Task) bool {
	// check the root, cop, mpp task type matched the required property.
	if childTask == nil || propRequired == nil {
		// index join v1 may occur that propRequired is nil, and return task is nil too. Return true
		// to make sure let it walk through the following logic.
		return true
	}
	_, isRoot := childTask.(*physicalop.RootTask)
	_, isCop := childTask.(*physicalop.CopTask)
	_, isMpp := childTask.(*physicalop.MppTask)
	switch propRequired.TaskTp {
	case property.RootTaskType:
		// If the required property is root task type, root, cop, and mpp task are all satisfied.
		return isRoot || isCop || isMpp
	case property.CopSingleReadTaskType, property.CopMultiReadTaskType:
		return isCop
	case property.MppTaskType:
		return isMpp
	default:
		// shouldn't be here
		return false
	}
}

// iteratePhysicalPlan4GroupExpression is used to pin current picked physical plan and try to physicalize all its children.
func iteratePhysicalPlan4GroupExpression(
	geLP base.LogicalPlan,
	selfPhysicalPlan base.PhysicalPlan,
	childTasks []base.Task,
	_ *property.PhysicalProperty,
) ([]base.Task, error) {
	ge := geLP.(*memo.GroupExpression)
	// Find the best child tasks firstly.
	childTasks = childTasks[:0]
	for j, childG := range ge.Inputs {
		childProp := selfPhysicalPlan.GetChildReqProps(j)
		childTask, err := impl.ImplementGroupAndCost(childG, childProp, math.MaxFloat64)
		if err != nil {
			return nil, err
		}
		if !taskTypeSatisfied(childProp, childTask) {
			// If the task type is not satisfied, we should skip this plan.
			return nil, nil
		}
		if childTask != nil && childTask.Invalid() {
			return nil, nil
		}
		childTasks = append(childTasks, childTask)
	}

	// This check makes sure that there is no invalid child task.
	if len(childTasks) != len(ge.Inputs) {
		return nil, nil
	}
	return childTasks, nil
}

type iterFunc func(
	baseLP base.LogicalPlan,
	selfPhysicalPlan base.PhysicalPlan,
	childTasks []base.Task,
	_ *property.PhysicalProperty,
) ([]base.Task, error)

// iteratePhysicalPlan4BaseLogical is used to iterate the physical plan and get all child tasks.
func iteratePhysicalPlan4BaseLogical(
	baseLP base.LogicalPlan,
	selfPhysicalPlan base.PhysicalPlan,
	childTasks []base.Task,
	_ *property.PhysicalProperty,
) ([]base.Task, error) {
	p := baseLP.(*logicalop.BaseLogicalPlan)
	// Find best child tasks firstly.
	childTasks = childTasks[:0]
	for j, child := range p.Children() {
		childProp := selfPhysicalPlan.GetChildReqProps(j)
		childTask, err := child.FindBestTask(childProp)
		if err != nil {
			return nil, err
		}
		if !taskTypeSatisfied(childProp, childTask) {
			// If the task type is not satisfied, we should skip this plan.
			return nil, nil
		}
		if childTask != nil && childTask.Invalid() {
			return nil, nil
		}
		childTasks = append(childTasks, childTask)
	}

	// This check makes sure that there is no invalid child task.
	if len(childTasks) != p.ChildLen() {
		return nil, nil
	}
	return childTasks, nil
}

// iterateChildPlan4LogicalSequenceGE does the special part for sequence. We need to iterate its child one by one to check whether the former child is a valid plan and then go to the nex
func iterateChildPlan4LogicalSequenceGE(
	geLP base.LogicalPlan,
	selfPhysicalPlan base.PhysicalPlan,
	childTasks []base.Task,
	prop *property.PhysicalProperty,
) ([]base.Task, error) {
	ge := geLP.(*memo.GroupExpression)
	// Find best child tasks firstly.
	childTasks = childTasks[:0]
	lastIdx := len(ge.Inputs) - 1
	for j := range lastIdx {
		childG := ge.Inputs[j]
		childProp := selfPhysicalPlan.GetChildReqProps(j)
		childTask, err := impl.ImplementGroupAndCost(childG, childProp, math.MaxFloat64)
		if err != nil {
			return nil, err
		}
		if !taskTypeSatisfied(childProp, childTask) {
			// If the task type is not satisfied, we should skip this plan.
			return nil, nil
		}
		if childTask != nil && childTask.Invalid() {
			return nil, nil
		}
		_, isMpp := childTask.(*physicalop.MppTask)
		if !isMpp && prop.IsFlashProp() {
			break
		}
		childTasks = append(childTasks, childTask)
	}
	// This check makes sure that there is no invalid child task.
	if len(childTasks) != len(ge.Inputs)-1 {
		return nil, nil
	}

	lastChildProp := selfPhysicalPlan.GetChildReqProps(lastIdx).CloneEssentialFields()
	if lastChildProp.IsFlashProp() {
		lastChildProp.CTEProducerStatus = property.AllCTECanMpp
	}
	lastChildG := ge.Inputs[lastIdx]
	lastChildTask, err := impl.ImplementGroupAndCost(lastChildG, lastChildProp, math.MaxFloat64)
	if err != nil {
		return nil, err
	}
	if lastChildTask != nil && lastChildTask.Invalid() {
		return nil, nil
	}

	if _, ok := lastChildTask.(*physicalop.MppTask); !ok && lastChildProp.CTEProducerStatus == property.AllCTECanMpp {
		return nil, nil
	}

	childTasks = append(childTasks, lastChildTask)
	return childTasks, nil
}

// iterateChildPlan4LogicalSequence does the special part for sequence. We need to iterate its child one by one to check whether the former child is a valid plan and then go to the nex
func iterateChildPlan4LogicalSequence(
	baseLP base.LogicalPlan,
	selfPhysicalPlan base.PhysicalPlan,
	childTasks []base.Task,
	prop *property.PhysicalProperty,
) ([]base.Task, error) {
	p := baseLP.(*logicalop.BaseLogicalPlan)
	// Find best child tasks firstly.
	childTasks = childTasks[:0]
	lastIdx := p.ChildLen() - 1
	for j := range lastIdx {
		child := p.Children()[j]
		childProp := selfPhysicalPlan.GetChildReqProps(j)
		childTask, err := child.FindBestTask(childProp)
		if err != nil {
			return nil, err
		}
		if !taskTypeSatisfied(childProp, childTask) {
			// If the task type is not satisfied, we should skip this plan.
			return nil, nil
		}
		if childTask != nil && childTask.Invalid() {
			return nil, nil
		}
		_, isMpp := childTask.(*physicalop.MppTask)
		if !isMpp && prop.IsFlashProp() {
			break
		}
		childTasks = append(childTasks, childTask)
	}
	// This check makes sure that there is no invalid child task.
	if len(childTasks) != p.ChildLen()-1 {
		return nil, nil
	}

	lastChildProp := selfPhysicalPlan.GetChildReqProps(lastIdx).CloneEssentialFields()
	if lastChildProp.IsFlashProp() {
		lastChildProp.CTEProducerStatus = property.AllCTECanMpp
	}
	lastChildTask, err := p.Children()[lastIdx].FindBestTask(lastChildProp)
	if err != nil {
		return nil, err
	}
	if lastChildTask != nil && lastChildTask.Invalid() {
		return nil, nil
	}

	if _, ok := lastChildTask.(*physicalop.MppTask); !ok && lastChildProp.CTEProducerStatus == property.AllCTECanMpp {
		return nil, nil
	}

	childTasks = append(childTasks, lastChildTask)
	return childTasks, nil
}

// compareTaskCost compares cost of curTask and bestTask and returns whether curTask's cost is smaller than bestTask's.
func compareTaskCost(curTask, bestTask base.Task) (curIsBetter bool, err error) {
	curCost, curInvalid, err := getTaskPlanCost(curTask)
	if err != nil {
		return false, err
	}
	bestCost, bestInvalid, err := getTaskPlanCost(bestTask)
	if err != nil {
		return false, err
	}
	if curInvalid {
		return false, nil
	}
	if bestInvalid {
		return true, nil
	}
	return curCost < bestCost, nil
}

// getTaskPlanCost returns the cost of this task.
// The second returned value indicates whether this task is valid.
func getTaskPlanCost(t base.Task) (float64, bool, error) {
	if t.Invalid() {
		return math.MaxFloat64, true, nil
	}

	// use the new cost interface
	var (
		taskType         property.TaskType
		indexPartialCost float64
	)
	switch t.(type) {
	case *physicalop.RootTask:
		taskType = property.RootTaskType
	case *physicalop.CopTask: // no need to know whether the task is single-read or double-read, so both CopSingleReadTaskType and CopDoubleReadTaskType are OK
		cop := t.(*physicalop.CopTask)
		if cop.IndexPlan != nil && cop.TablePlan != nil { // handle IndexLookup specially
			taskType = property.CopMultiReadTaskType
			// keep compatible with the old cost interface, for CopMultiReadTask, the cost is idxCost + tblCost.
			if !cop.IndexPlanFinished { // only consider index cost in this case
				idxCost, err := getPlanCost(cop.IndexPlan, taskType, costusage.NewDefaultPlanCostOption())
				return idxCost, false, err
			}
			// consider both sides
			idxCost, err := getPlanCost(cop.IndexPlan, taskType, costusage.NewDefaultPlanCostOption())
			if err != nil {
				return 0, false, err
			}
			tblCost, err := getPlanCost(cop.TablePlan, taskType, costusage.NewDefaultPlanCostOption())
			if err != nil {
				return 0, false, err
			}
			return idxCost + tblCost, false, nil
		}

		taskType = property.CopSingleReadTaskType

		// TiFlash can run cop task as well, check whether this cop task will run on TiKV or TiFlash.
		if cop.TablePlan != nil {
			leafNode := cop.TablePlan
			for len(leafNode.Children()) > 0 {
				leafNode = leafNode.Children()[0]
			}
			if tblScan, isScan := leafNode.(*physicalop.PhysicalTableScan); isScan && tblScan.StoreType == kv.TiFlash {
				taskType = property.MppTaskType
			}
		}

		// Detail reason ref about comment in function `convertToIndexMergeScan`
		// for cop task with {indexPlan=nil, tablePlan=xxx, idxMergePartPlans=[x,x,x], indexPlanFinished=true} we should
		// plus the partial index plan cost into the final cost. Because t.plan() the below code used only calculate the
		// cost about table plan.
		if cop.IndexPlanFinished && len(cop.IdxMergePartPlans) != 0 {
			for _, partialScan := range cop.IdxMergePartPlans {
				partialCost, err := getPlanCost(partialScan, taskType, costusage.NewDefaultPlanCostOption())
				if err != nil {
					return 0, false, err
				}
				indexPartialCost += partialCost
			}
		}
	case *physicalop.MppTask:
		taskType = property.MppTaskType
	default:
		return 0, false, errors.New("unknown task type")
	}
	if t.Plan() == nil {
		// It's a very special case for index merge case.
		// t.plan() == nil in index merge COP case, it means indexPlanFinished is false in other words.
		cost := 0.0
		copTsk := t.(*physicalop.CopTask)
		for _, partialScan := range copTsk.IdxMergePartPlans {
			partialCost, err := getPlanCost(partialScan, taskType, costusage.NewDefaultPlanCostOption())
			if err != nil {
				return 0, false, err
			}
			cost += partialCost
		}
		return cost, false, nil
	}
	cost, err := getPlanCost(t.Plan(), taskType, costusage.NewDefaultPlanCostOption())
	return cost + indexPartialCost, false, err
}

// get the possible group expression and logical operator from common super pointer.
func getGEAndSelf(super base.LogicalPlan) (ge *memo.GroupExpression, self base.LogicalPlan) {
	switch x := super.(type) {
	case *logicalop.BaseLogicalPlan:
		// previously, wrapped BaseLogicalPlan serve as the common part, so we need to use self()
		// to downcast as the every specific logical operator.
		self = x.Self()
	case *memo.GroupExpression:
		// currently, since GroupExpression wrap a LogicalPlan as its first field, we GE itself is
		// naturally can be referred as a LogicalPlan, and we need to use GetWrappedLogicalPlan to
		// get the specific logical operator inside.
		ge = x
		self = ge.GetWrappedLogicalPlan()
	default:
		// x itself must be a specific logical operator.
		self = x
	}
	return ge, self
}

// findBestTask is key workflow that drive logic plan tree to generate optimal physical ones.
// The logic inside it is mainly about physical plan numeration and task encapsulation, it should
// be defined in core pkg, and be called by logic plan in their logic interface implementation.
func findBestTask(super base.LogicalPlan, prop *property.PhysicalProperty) (bestTask base.Task, err error) {
	// get the possible group expression and logical operator from common lp pointer.
	ge, self := getGEAndSelf(super)
	p := self.GetBaseLogicalPlan().(*logicalop.BaseLogicalPlan)
	// If p is an inner plan in an IndexJoin, the IndexJoin will generate an inner plan by itself,
	// and set inner child prop nil, so here we do nothing.
	if prop == nil {
		return nil, nil
	}
	// Look up the task with this prop in the task map.
	// It's used to reduce double counting.
	// only get the physical cache from logicalOp under volcano mode.
	if ge == nil {
		bestTask = p.GetTask(prop)
		if bestTask != nil {
			return bestTask, nil
		}
	}
	// if prop is require an index join's probe side, check the inner pattern admission here.
	if prop.IndexJoinProp != nil {
		pass := admitIndexJoinInnerChildPattern(self)
		if !pass {
			// even enforce hint can not work with this.
			return base.InvalidTask, nil
		}
	}
	if !checkOpSelfSatisfyPropTaskTypeRequirement(p.Self(), prop) {
		// Currently all plan cannot totally push down to TiKV.
		p.StoreTask(prop, base.InvalidTask)
		return base.InvalidTask, nil
	}

	canAddEnforcer := prop.CanAddEnforcer

	if prop.TaskTp != property.RootTaskType && !prop.IsFlashProp() {
		// Currently all plan cannot totally push down to TiKV.
		// only save the physical to logicalOp under volcano mode.
		if ge == nil {
			p.StoreTask(prop, base.InvalidTask)
		}
		return base.InvalidTask, nil
	}

	// prop should be read only because its cached hashcode might be not consistent
	// when it is changed. So we clone a new one for the temporary changes.
	newProp := prop.CloneEssentialFields()
	// here newProp is used as another complete copy for enforcer, fill indexJoinProp manually.
	// for childProp := prop.CloneEssentialFields(), we do not clone indexJoinProp childProp for by default.
	// and only call admitIndexJoinProp to inherit the indexJoinProp for special pattern operators.
	newProp.IndexJoinProp = prop.IndexJoinProp
	var plansFitsProp, plansNeedEnforce []base.PhysicalPlan
	var hintWorksWithProp bool
	// Maybe the plan can satisfy the required property,
	// so we try to get the task without the enforced sort first.
	exhaustObj := self
	if ge != nil {
		exhaustObj = ge
	}
	// make sure call ExhaustPhysicalPlans over GE or Self, rather than the BaseLogicalPlan.
	plansFitsProp, hintWorksWithProp, err = exhaustPhysicalPlans(exhaustObj, newProp)
	if err != nil {
		return nil, err
	}
	if !hintWorksWithProp && !newProp.IsSortItemEmpty() && newProp.IndexJoinProp == nil {
		// If there is a hint in the plan and the hint cannot satisfy the property,
		// we enforce this property and try to generate the PhysicalPlan again to
		// make sure the hint can work.
		// Since index join hint can only be known as worked or not after physic implementation,
		// once indexJoinProp is not nil, it means it can not be enforced.
		canAddEnforcer = true
	}

	if canAddEnforcer {
		// Then, we use the empty property to get physicalPlans and
		// try to get the task with an enforced sort.
		newProp.SortItems = []property.SortItem{}
		newProp.SortItemsForPartition = []property.SortItem{}
		newProp.ExpectedCnt = math.MaxFloat64
		newProp.MPPPartitionCols = nil
		newProp.MPPPartitionTp = property.AnyType
		var hintCanWork bool
		plansNeedEnforce, hintCanWork, err = exhaustPhysicalPlans(self, newProp)
		if err != nil {
			return nil, err
		}
		// since index join hint can only be known as worked or not after physic implementation.
		// it means hintCanWork and hintWorksWithProp is not determined here. if we try to eliminate
		// some physical alternatives here like clean plansFitsProp or plansNeedEnforce we need to
		// guarantee that no index join is conclude in the both.
		//
		// so we need to check the plansFitsProp or plansNeedEnforce both to find the low-cost and
		// hint applicable plan.
		if !enumerationContainIndexJoin(plansFitsProp) && !enumerationContainIndexJoin(plansNeedEnforce) {
			if hintCanWork && !hintWorksWithProp {
				// If the hint can work with the empty property, but cannot work with
				// the required property, we give up `plansFitProp` to make sure the hint
				// can work.
				plansFitsProp = nil
			}
			if !hintCanWork && !hintWorksWithProp && !prop.CanAddEnforcer {
				// If the original property is not enforced and hint cannot
				// work anyway, we give up `plansNeedEnforce` for efficiency.
				//
				// for special case, once we empty the sort item here, the more possible index join can be enumerated, which
				// may lead the hint work only after child is built up under index join build mode v2. so here we tried
				plansNeedEnforce = nil
			}
		}
		newProp = prop
	}
	var prefer bool
	var curTask base.Task
	if bestTask, prefer, err = enumeratePhysicalPlans4Task(super, plansFitsProp, newProp, false); err != nil {
		return nil, err
	}
	if bestTask != nil && !bestTask.Invalid() && prefer {
		goto END
	}

	curTask, prefer, err = enumeratePhysicalPlans4Task(super, plansNeedEnforce, newProp, true)
	if err != nil {
		return nil, err
	}
	// preferred valid one should have it priority.
	if curTask != nil && !curTask.Invalid() && prefer {
		bestTask = curTask
		goto END
	}
	if curIsBetter, err := compareTaskCost(curTask, bestTask); err != nil {
		return nil, err
	} else if curIsBetter {
		bestTask = curTask
	}

END:
	// only save the physical to logicalOp under volcano mode.
	if ge == nil {
		p.StoreTask(prop, bestTask)
	}
	return bestTask, nil
}

func findBestTask4LogicalMemTable(super base.LogicalPlan, prop *property.PhysicalProperty) (t base.Task, err error) {
	if prop.IndexJoinProp != nil {
		// even enforce hint can not work with this.
		return base.InvalidTask, nil
	}
	_, p := base.GetGEAndLogicalOp[*logicalop.LogicalMemTable](super)
	if prop.MPPPartitionTp != property.AnyType {
		return base.InvalidTask, nil
	}

	// If prop.CanAddEnforcer is true, the prop.SortItems need to be set nil for p.findBestTask.
	// Before function return, reset it for enforcing task prop.
	oldProp := prop.CloneEssentialFields()
	if prop.CanAddEnforcer {
		// First, get the bestTask without enforced prop
		prop.CanAddEnforcer = false
		// still use the super.
		t, err = super.FindBestTask(prop)
		if err != nil {
			return nil, err
		}
		prop.CanAddEnforcer = true
		if t != base.InvalidTask {
			return
		}
		// Next, get the bestTask with enforced prop
		prop.SortItems = []property.SortItem{}
	}
	defer func() {
		if err != nil {
			return
		}
		if prop.CanAddEnforcer {
			*prop = *oldProp
			t = enforceProperty(prop, t, p.Plan.SCtx(), nil)
			prop.CanAddEnforcer = true
		}
	}()

	if !prop.IsSortItemEmpty() {
		return base.InvalidTask, nil
	}
	memTable := physicalop.PhysicalMemTable{
		DBName:         p.DBName,
		Table:          p.TableInfo,
		Columns:        p.Columns,
		Extractor:      p.Extractor,
		QueryTimeRange: p.QueryTimeRange,
	}.Init(p.SCtx(), p.StatsInfo(), p.QueryBlockOffset())
	memTable.SetSchema(p.Schema())
	rt := &physicalop.RootTask{}
	rt.SetPlan(memTable)
	return rt, nil
}

// tryToGetDualTask will check if the push down predicate has false constant. If so, it will return table dual.
func tryToGetDualTask(ds *logicalop.DataSource) (base.Task, error) {
	for _, cond := range ds.PushedDownConds {
		if con, ok := cond.(*expression.Constant); ok && con.DeferredExpr == nil && con.ParamMarker == nil {
			result, _, err := expression.EvalBool(ds.SCtx().GetExprCtx().GetEvalCtx(), []expression.Expression{cond}, chunk.Row{})
			if err != nil {
				return nil, err
			}
			if !result {
				dual := physicalop.PhysicalTableDual{}.Init(ds.SCtx(), ds.StatsInfo(), ds.QueryBlockOffset())
				dual.SetSchema(ds.Schema())
				rt := &physicalop.RootTask{}
				rt.SetPlan(dual)
				return rt, nil
			}
		}
	}
	return nil, nil
}

// candidatePath is used to maintain required info for skyline pruning.
type candidatePath struct {
	path              *util.AccessPath
	accessCondsColMap util.Col2Len // accessCondsColMap maps Column.UniqueID to column length for the columns in AccessConds.
	indexCondsColMap  util.Col2Len // indexCondsColMap maps Column.UniqueID to column length for the columns in AccessConds and indexFilters.
	isMatchProp       bool
}

func compareBool(l, r bool) int {
	if l == r {
		return 0
	}
	if !l {
		return -1
	}
	return 1
}

func compareIndexBack(lhs, rhs *candidatePath) (int, bool) {
	result := compareBool(lhs.path.IsSingleScan, rhs.path.IsSingleScan)
	if result == 0 && !lhs.path.IsSingleScan {
		// if both lhs and rhs need to access table after IndexScan, we utilize the set of columns that occurred in AccessConds and IndexFilters
		// to compare how many table rows will be accessed.
		return util.CompareCol2Len(lhs.indexCondsColMap, rhs.indexCondsColMap)
	}
	return result, true
}

func compareGlobalIndex(lhs, rhs *candidatePath) int {
	if lhs.path.IsTablePath() || rhs.path.IsTablePath() ||
		len(lhs.path.PartialIndexPaths) != 0 || len(rhs.path.PartialIndexPaths) != 0 {
		return 0
	}
	return compareBool(lhs.path.Index.Global, rhs.path.Index.Global)
}

func compareRiskRatio(lhs, rhs *candidatePath) (int, float64) {
	lhsRiskRatio, rhsRiskRatio := 0.0, 0.0
	// MaxCountAfterAccess tracks the worst case "CountAfterAccess", accounting for scenarios that could
	// increase our row estimation, thus lhs/rhsRiskRatio represents the "risk" of the CountAfterAccess value.
	// Lower value means less risk that the actual row count is higher than the estimated one.
	if lhs.path.MaxCountAfterAccess > 0 && rhs.path.MaxCountAfterAccess > 0 {
		lhsRiskRatio = lhs.path.MaxCountAfterAccess / lhs.path.CountAfterAccess
		rhsRiskRatio = rhs.path.MaxCountAfterAccess / rhs.path.CountAfterAccess
	}
	// lhs has lower risk
	if lhsRiskRatio < rhsRiskRatio && lhs.path.CountAfterAccess < rhs.path.CountAfterAccess {
		return 1, lhsRiskRatio
	}
	// rhs has lower risk
	if rhsRiskRatio < lhsRiskRatio && rhs.path.CountAfterAccess < lhs.path.CountAfterAccess {
		return -1, rhsRiskRatio
	}
	return 0, 0
}

// compareCandidates is the core of skyline pruning, which is used to decide which candidate path is better.
// The first return value is 1 if lhs is better, -1 if rhs is better, 0 if they are equivalent or not comparable.
// The 2nd return value indicates whether the "better path" is missing statistics or not.
func compareCandidates(sctx base.PlanContext, statsTbl *statistics.Table, tableInfo *model.TableInfo, prop *property.PhysicalProperty, lhs, rhs *candidatePath, preferRange bool) (int, bool) {
	// Due to #50125, full scan on MVIndex has been disabled, so MVIndex path might lead to 'can't find a proper plan' error at the end.
	// Avoid MVIndex path to exclude all other paths and leading to 'can't find a proper plan' error, see #49438 for an example.
	if isMVIndexPath(lhs.path) || isMVIndexPath(rhs.path) {
		return 0, false
	}
	// lhsPseudo == lhs has pseudo (no) stats for the table or index for the lhs path.
	// rhsPseudo == rhs has pseudo (no) stats for the table or index for the rhs path.
	//
	// For the return value - if lhs wins (1), we return lhsPseudo. If rhs wins (-1), we return rhsPseudo.
	// If there is no winner (0), we return false.
	//
	// This return value is used later in SkyLinePruning to determine whether we should preference an index scan
	// over a table scan. Allowing indexes without statistics to survive means they can win via heuristics where
	// they otherwise would have lost on cost.
	lhsPseudo, rhsPseudo, tablePseudo := false, false, false
	lhsFullScan := lhs.path.IsFullScanRange(tableInfo)
	rhsFullScan := rhs.path.IsFullScanRange(tableInfo)
	lhsFullMatch := !lhsFullScan && isFullIndexMatch(lhs)
	rhsFullMatch := !rhsFullScan && isFullIndexMatch(rhs)
	if statsTbl != nil {
		tablePseudo = statsTbl.HistColl.Pseudo
		lhsPseudo, rhsPseudo = isCandidatesPseudo(lhs, rhs, lhsFullScan, rhsFullScan, statsTbl)
	}
	// matchResult: comparison result of whether LHS vs RHS matches the required properties (1=LHS better, -1=RHS better, 0=equal)
	// globalResult: comparison result of global index vs local index preference (1=LHS better, -1=RHS better, 0=equal)
	matchResult, globalResult := compareBool(lhs.isMatchProp, rhs.isMatchProp), compareGlobalIndex(lhs, rhs)
	// accessResult: comparison result of access condition coverage (1=LHS better, -1=RHS better, 0=equal)
	// comparable1: whether the access conditions are comparable between LHS and RHS
	accessResult, comparable1 := util.CompareCol2Len(lhs.accessCondsColMap, rhs.accessCondsColMap)
	// scanResult: comparison result of index back scan efficiency (1=LHS better, -1=RHS better, 0=equal)
	//             scanResult will always be true for a table scan (because it is a single scan).
	//             This has the effect of allowing the table scan plan to not be pruned.
	// comparable2: whether the index back scan characteristics are comparable between LHS and RHS
	scanResult, comparable2 := compareIndexBack(lhs, rhs)
	// riskResult: comparison result of risk factor (1=LHS better, -1=RHS better, 0=equal)
	riskResult, _ := compareRiskRatio(lhs, rhs)
	// eqOrInResult: comparison result of equal/IN predicate coverage (1=LHS better, -1=RHS better, 0=equal)
	eqOrInResult, lhsEqOrInCount, rhsEqOrInCount := compareEqOrIn(lhs, rhs)

	// totalSum is the aggregate score of all comparison metrics
	// riskResult is excluded because more work is required.
	// TODO: - extend riskResult such that risk factors can be integrated into the aggregate score. Risk should
	// consider what "type" of risk is being evaluated (eg. out of range, implied independence, data skew, whether a
	// bound was applied, etc.)
	totalSum := accessResult + scanResult + matchResult + globalResult + eqOrInResult

	pseudoResult := 0
	// Determine winner if one index doesn't have statistics and another has statistics
	if (lhsPseudo || rhsPseudo) && !tablePseudo { // At least one index doesn't have statistics
		pseudoResult = comparePseudo(lhsPseudo, rhsPseudo, lhsFullMatch, rhsFullMatch, eqOrInResult, lhsEqOrInCount, rhsEqOrInCount, preferRange)
		if pseudoResult > 0 && totalSum >= 0 {
			return pseudoResult, lhsPseudo
		}
		if pseudoResult < 0 && totalSum <= 0 {
			return pseudoResult, rhsPseudo
		}
	}

	// This rule is empirical but not always correct.
	// If x's range row count is significantly lower than y's, for example, 1000 times, we think x is better.
	if lhs.path.CountAfterAccess > 100 && rhs.path.CountAfterAccess > 100 && // to prevent some extreme cases, e.g. 0.01 : 10
		len(lhs.path.PartialIndexPaths) == 0 && len(rhs.path.PartialIndexPaths) == 0 && // not IndexMerge since its row count estimation is not accurate enough
		prop.ExpectedCnt == math.MaxFloat64 { // Limit may affect access row count
		threshold := float64(fixcontrol.GetIntWithDefault(sctx.GetSessionVars().OptimizerFixControl, fixcontrol.Fix45132, 1000))
		sctx.GetSessionVars().RecordRelevantOptFix(fixcontrol.Fix45132)
		if threshold > 0 { // set it to 0 to disable this rule
			// corrResult is included to ensure we don't preference to a higher risk plan given that
			// this rule does not check the other criteria included below.
			if lhs.path.CountAfterAccess/rhs.path.CountAfterAccess > threshold && riskResult <= 0 {
				return -1, rhsPseudo // right wins - also return whether it has statistics (pseudo) or not
			}
			if rhs.path.CountAfterAccess/lhs.path.CountAfterAccess > threshold && riskResult >= 0 {
				return 1, lhsPseudo // left wins - also return whether it has statistics (pseudo) or not
			}
		}
	}

	if !comparable1 && !comparable2 {
		return 0, false // No winner (0). Do not return the pseudo result
	}
	if accessResult >= 0 && scanResult >= 0 && matchResult >= 0 && globalResult >= 0 && eqOrInResult >= 0 && totalSum > 0 {
		return 1, lhsPseudo // left wins - also return whether it has statistics (pseudo) or not
	}
	if accessResult <= 0 && scanResult <= 0 && matchResult <= 0 && globalResult <= 0 && eqOrInResult <= 0 && totalSum < 0 {
		return -1, rhsPseudo // right wins - also return whether it has statistics (pseudo) or not
	}
	return 0, false // No winner (0). Do not return the pseudo result
}

func isCandidatesPseudo(lhs, rhs *candidatePath, lhsFullScan, rhsFullScan bool, statsTbl *statistics.Table) (lhsPseudo, rhsPseudo bool) {
	lhsPseudo, rhsPseudo = statsTbl.HistColl.Pseudo, statsTbl.HistColl.Pseudo
	if len(lhs.path.PartialIndexPaths) == 0 && len(rhs.path.PartialIndexPaths) == 0 {
		if !lhsFullScan && lhs.path.Index != nil {
			if statsTbl.ColAndIdxExistenceMap.HasAnalyzed(lhs.path.Index.ID, true) {
				lhsPseudo = false // We have statistics for the lhs index
			} else {
				lhsPseudo = true
			}
		}
		if !rhsFullScan && rhs.path.Index != nil {
			if statsTbl.ColAndIdxExistenceMap.HasAnalyzed(rhs.path.Index.ID, true) {
				rhsPseudo = false // We have statistics on the rhs index
			} else {
				rhsPseudo = true
			}
		}
	}
	return lhsPseudo, rhsPseudo
}

func comparePseudo(lhsPseudo, rhsPseudo, lhsFullMatch, rhsFullMatch bool, eqOrInResult, lhsEqOrInCount, rhsEqOrInCount int, preferRange bool) int {
	// TO-DO: Consider a separate set of rules for global indexes.
	// If one index has statistics and the other does not, choose the index with statistics if it
	// has the same or higher number of equal/IN predicates.
	if !lhsPseudo && lhsEqOrInCount > 0 && eqOrInResult >= 0 {
		return 1 // left wins
	}
	if !rhsPseudo && rhsEqOrInCount > 0 && eqOrInResult <= 0 {
		return -1 // right wins
	}
	if preferRange {
		// keep an index without statistics if that index has more equal/IN predicates, AND:
		// 1) there are at least 2 equal/INs
		// 2) OR - it's a full index match for all index predicates
		if lhsPseudo && eqOrInResult > 0 &&
			(lhsEqOrInCount > 1 || lhsFullMatch) {
			return 1 // left wins
		}
		if rhsPseudo && eqOrInResult < 0 &&
			(rhsEqOrInCount > 1 || rhsFullMatch) {
			return -1 // right wins
		}
	}
	return 0
}

// Return the index with the higher EqOrInCondCount as winner (1 for lhs, -1 for rhs, 0 for tie),
// and the count for each. For example:
//
//	where a=1 and b=1 and c=1 and d=1
//	lhs == idx(a, b, e) <-- lhsEqOrInCount == 2 (loser)
//	rhs == idx(d, c, b) <-- rhsEqOrInCount == 3 (winner)
func compareEqOrIn(lhs, rhs *candidatePath) (predCompare, lhsEqOrInCount, rhsEqOrInCount int) {
	if len(lhs.path.PartialIndexPaths) > 0 || len(rhs.path.PartialIndexPaths) > 0 {
		// If either path has partial index paths, we cannot reliably compare EqOrIn conditions.
		return 0, 0, 0
	}
	lhsEqOrInCount = lhs.equalPredicateCount()
	rhsEqOrInCount = rhs.equalPredicateCount()
	if lhsEqOrInCount > rhsEqOrInCount {
		return 1, lhsEqOrInCount, rhsEqOrInCount
	}
	if lhsEqOrInCount < rhsEqOrInCount {
		return -1, lhsEqOrInCount, rhsEqOrInCount
	}
	// We didn't find a winner, but return both counts for use by the caller
	return 0, lhsEqOrInCount, rhsEqOrInCount
}

func isFullIndexMatch(candidate *candidatePath) bool {
	// Check if the DNF condition is a full match
	if candidate.path.IsDNFCond && candidate.hasOnlyEqualPredicatesInDNF() {
		return candidate.path.MinAccessCondsForDNFCond >= len(candidate.path.Index.Columns)
	}
	// Check if the index covers all access conditions for non-DNF conditions
	return candidate.path.EqOrInCondCount > 0 && len(candidate.indexCondsColMap) >= len(candidate.path.Index.Columns)
}

func matchProperty(ds *logicalop.DataSource, path *util.AccessPath, prop *property.PhysicalProperty) property.PhysicalPropMatchResult {
	if ds.Table.Type().IsClusterTable() && !prop.IsSortItemEmpty() {
		// TableScan with cluster table can't keep order.
		return property.PropNotMatched
	}
	if prop.VectorProp.VSInfo != nil && path.Index != nil && path.Index.VectorInfo != nil {
		if path.Index == nil || path.Index.VectorInfo == nil {
			return property.PropNotMatched
		}
		if ds.TableInfo.Columns[path.Index.Columns[0].Offset].ID != prop.VectorProp.Column.ID {
			return property.PropNotMatched
		}

		if model.IndexableFnNameToDistanceMetric[prop.VectorProp.DistanceFnName.L] != path.Index.VectorInfo.DistanceMetric {
			return property.PropNotMatched
		}
		return property.PropMatched
	}
	if path.IsIntHandlePath {
		pkCol := ds.GetPKIsHandleCol()
		if len(prop.SortItems) != 1 || pkCol == nil {
			return property.PropNotMatched
		}
		item := prop.SortItems[0]
		if !item.Col.EqualColumn(pkCol) ||
			path.StoreType == kv.TiFlash && item.Desc {
			return property.PropNotMatched
		}
		return property.PropMatched
	}
	all, _ := prop.AllSameOrder()
	// When the prop is empty or `all` is false, `matchProperty` is better to be `PropNotMatched` because
	// it needs not to keep order for index scan.
	if prop.IsSortItemEmpty() || !all || len(path.IdxCols) < len(prop.SortItems) {
		return property.PropNotMatched
	}

	// Basically, if `prop.SortItems` is the prefix of `path.IdxCols`, then `isMatchProp` is true. However, we need to consider
	// the situations when some columns of `path.IdxCols` are evaluated as constant. For example:
	// ```
	// create table t(a int, b int, c int, d int, index idx_a_b_c(a, b, c), index idx_d_c_b_a(d, c, b, a));
	// select * from t where a = 1 order by b, c;
	// select * from t where b = 1 order by a, c;
	// select * from t where d = 1 and b = 2 order by c, a;
	// select * from t where d = 1 and b = 2 order by c, b, a;
	// ```
	// In the first two `SELECT` statements, `idx_a_b_c` matches the sort order. In the last two `SELECT` statements, `idx_d_c_b_a`
	// matches the sort order. Hence, we use `path.ConstCols` to deal with the above situations.
	matchResult := property.PropMatched
	colIdx := 0
	for _, sortItem := range prop.SortItems {
		found := false
		for ; colIdx < len(path.IdxCols); colIdx++ {
			if path.IdxColLens[colIdx] == types.UnspecifiedLength && sortItem.Col.EqualColumn(path.IdxCols[colIdx]) {
				found = true
				colIdx++
				break
			}
			if path.ConstCols == nil || colIdx >= len(path.ConstCols) || !path.ConstCols[colIdx] {
				break
			}
		}
		if !found {
			matchResult = property.PropNotMatched
			break
		}
	}
	return matchResult
}

// matchPropForIndexMergeAlternatives will match the prop with inside PartialAlternativeIndexPaths, and choose
// 1 matched alternative to be a determined index merge partial path for each dimension in PartialAlternativeIndexPaths.
// finally, after we collected the all decided index merge partial paths, we will output a concrete index merge path
// with field PartialIndexPaths is fulfilled here.
//
// as we mentioned before, after deriveStats is done, the normal index OR path will be generated like below:
//
//	    `create table t (a int, b int, c int, key a(a), key b(b), key ac(a, c), key bc(b, c))`
//		`explain format='verbose' select * from t where a=1 or b=1 order by c`
//
// like the case here:
// normal index merge OR path should be:
// for a=1, it has two partial alternative paths: [a, ac]
// for b=1, it has two partial alternative paths: [b, bc]
// and the index merge path:
//
//	indexMergePath: {
//	    PartialIndexPaths: empty                          // 1D array here, currently is not decided yet.
//	    PartialAlternativeIndexPaths: [[a, ac], [b, bc]]  // 2D array here, each for one DNF item choices.
//	}
//
// let's say we have a prop requirement like sort by [c] here, we will choose the better one [ac] (because it can keep
// order) for the first batch [a, ac] from PartialAlternativeIndexPaths; and choose the better one [bc] (because it can
// keep order too) for the second batch [b, bc] from PartialAlternativeIndexPaths. Finally we output a concrete index
// merge path as
//
//	indexMergePath: {
//	    PartialIndexPaths: [ac, bc]                       // just collected since they match the prop.
//	    ...
//	}
//
// how about the prop is empty? that means the choice to be decided from [a, ac] and [b, bc] is quite random just according
// to their countAfterAccess. That's why we use a slices.SortFunc(matchIdxes, func(a, b int){}) inside there. After sort,
// the ASC order of matchIdxes of matched paths are ordered by their countAfterAccess, choosing the first one is straight forward.
//
// there is another case shown below, just the pick the first one after matchIdxes is ordered is not always right, as shown:
// special logic for alternative paths:
//
//	index merge:
//	   matched paths-1: {pk, index1}
//	   matched paths-2: {pk}
//
// if we choose first one as we talked above, says pk here in the first matched paths, then path2 has no choice(avoiding all same
// index logic inside) but pk, this will result in all single index failure. so we need to sort the matchIdxes again according to
// their matched paths length, here mean:
//
//	index merge:
//	   matched paths-1: {pk, index1}
//	   matched paths-2: {pk}
//
// and let matched paths-2 to be the first to make their determination --- choosing pk here, then next turn is matched paths-1 to
// make their choice, since pk is occupied, avoiding-all-same-index-logic inside will try to pick index1 here, so work can be done.
//
// at last, according to determinedIndexPartialPaths to rewrite their real countAfterAccess, this part is move from deriveStats to
// here.
func matchPropForIndexMergeAlternatives(ds *logicalop.DataSource, path *util.AccessPath, prop *property.PhysicalProperty) (*util.AccessPath, bool) {
	// target:
	//	1: index merge case, try to match the every alternative partial path to the order property as long as
	//	possible, and generate that property-matched index merge path out if any.
	//	2: If the prop is empty (means no sort requirement), we will generate a random index partial combination
	//	path from all alternatives in case that no index merge path comes out.

	// Execution part doesn't support the merge operation for intersection case yet.
	if path.IndexMergeIsIntersection {
		return nil, false
	}

	noSortItem := prop.IsSortItemEmpty()
	allSame, _ := prop.AllSameOrder()
	if !allSame {
		return nil, false
	}
	// step1: match the property from all the index partial alternative paths.
	determinedIndexPartialPaths := make([]*util.AccessPath, 0, len(path.PartialAlternativeIndexPaths))
	usedIndexMap := make(map[int64]struct{}, 1)
	useMVIndex := false
	for _, oneORBranch := range path.PartialAlternativeIndexPaths {
		matchIdxes := make([]int, 0, 1)
		for i, oneAlternative := range oneORBranch {
			// if there is some sort items and this path doesn't match this prop, continue.
			match := true
			for _, oneAccessPath := range oneAlternative {
				if !noSortItem && !matchProperty(ds, oneAccessPath, prop).Matched() {
					match = false
				}
			}
			if !match {
				continue
			}
			// two possibility here:
			// 1. no sort items requirement.
			// 2. matched with sorted items.
			matchIdxes = append(matchIdxes, i)
		}
		if len(matchIdxes) == 0 {
			// if all index alternative of one of the cnf item's couldn't match the sort property,
			// the entire index merge union path can be ignored for this sort property, return false.
			return nil, false
		}
		if len(matchIdxes) > 1 {
			// if matchIdxes greater than 1, we should sort this match alternative path by its CountAfterAccess.
			alternatives := oneORBranch
			slices.SortStableFunc(matchIdxes, func(a, b int) int {
				res := cmpAlternatives(ds.SCtx().GetSessionVars())(alternatives[a], alternatives[b])
				if res != 0 {
					return res
				}
				// If CountAfterAccess is same, any path is global index should be the first one.
				var lIsGlobalIndex, rIsGlobalIndex int
				if !alternatives[a][0].IsTablePath() && alternatives[a][0].Index.Global {
					lIsGlobalIndex = 1
				}
				if !alternatives[b][0].IsTablePath() && alternatives[b][0].Index.Global {
					rIsGlobalIndex = 1
				}
				return -cmp.Compare(lIsGlobalIndex, rIsGlobalIndex)
			})
		}
		lowestCountAfterAccessIdx := matchIdxes[0]
		determinedIndexPartialPaths = append(determinedIndexPartialPaths, sliceutil.DeepClone(oneORBranch[lowestCountAfterAccessIdx])...)
		// record the index usage info to avoid choosing a single index for all partial paths
		var indexID int64
		if oneORBranch[lowestCountAfterAccessIdx][0].IsTablePath() {
			indexID = -1
		} else {
			indexID = oneORBranch[lowestCountAfterAccessIdx][0].Index.ID
			// record mv index because it's not affected by the all single index limitation.
			if oneORBranch[lowestCountAfterAccessIdx][0].Index.MVIndex {
				useMVIndex = true
			}
		}
		// record the lowestCountAfterAccessIdx's chosen index.
		usedIndexMap[indexID] = struct{}{}
	}
	// since all the choice is done, check the all single index limitation, skip check for mv index.
	// since ds index merge hints will prune other path ahead, lift the all single index limitation here.
	if len(usedIndexMap) == 1 && !useMVIndex && len(ds.IndexMergeHints) <= 0 {
		// if all partial path are using a same index, meaningless and fail over.
		return nil, false
	}
	// step2: gen a new **concrete** index merge path.
	indexMergePath := &util.AccessPath{
		IndexMergeAccessMVIndex:  useMVIndex,
		PartialIndexPaths:        determinedIndexPartialPaths,
		IndexMergeIsIntersection: false,
		// inherit those determined can't pushed-down table filters.
		TableFilters: path.TableFilters,
	}
	// path.ShouldBeKeptCurrentFilter record that whether there are some part of the cnf item couldn't be pushed down to tikv already.
	shouldKeepCurrentFilter := path.KeepIndexMergeORSourceFilter
	for _, p := range determinedIndexPartialPaths {
		if p.KeepIndexMergeORSourceFilter {
			shouldKeepCurrentFilter = true
			break
		}
	}
	if shouldKeepCurrentFilter {
		// add the cnf expression back as table filer.
		indexMergePath.TableFilters = append(indexMergePath.TableFilters, path.IndexMergeORSourceFilter)
	}

	// step3: after the index merge path is determined, compute the countAfterAccess as usual.
	indexMergePath.CountAfterAccess = estimateCountAfterAccessForIndexMergeOR(ds, determinedIndexPartialPaths)
	if noSortItem {
		// since there is no sort property, index merge case is generated by random combination, each alternative with the lower/lowest
		// countAfterAccess, here the returned matchProperty should be false.
		return indexMergePath, false
	}
	return indexMergePath, true
}

func isMatchPropForIndexMerge(ds *logicalop.DataSource, path *util.AccessPath, prop *property.PhysicalProperty) bool {
	// Execution part doesn't support the merge operation for intersection case yet.
	if path.IndexMergeIsIntersection {
		return false
	}
	allSame, _ := prop.AllSameOrder()
	if !allSame {
		return false
	}
	for _, partialPath := range path.PartialIndexPaths {
		if !matchProperty(ds, partialPath, prop).Matched() {
			return false
		}
	}
	return true
}

func getTableCandidate(ds *logicalop.DataSource, path *util.AccessPath, prop *property.PhysicalProperty) *candidatePath {
	candidate := &candidatePath{path: path}
	candidate.isMatchProp = matchProperty(ds, path, prop).Matched()
	candidate.accessCondsColMap = util.ExtractCol2Len(ds.SCtx().GetExprCtx().GetEvalCtx(), path.AccessConds, nil, nil)
	return candidate
}

func getIndexCandidate(ds *logicalop.DataSource, path *util.AccessPath, prop *property.PhysicalProperty) *candidatePath {
	candidate := &candidatePath{path: path}
	candidate.isMatchProp = matchProperty(ds, path, prop).Matched()
	candidate.accessCondsColMap = util.ExtractCol2Len(ds.SCtx().GetExprCtx().GetEvalCtx(), path.AccessConds, path.IdxCols, path.IdxColLens)
	candidate.indexCondsColMap = util.ExtractCol2Len(ds.SCtx().GetExprCtx().GetEvalCtx(), append(path.AccessConds, path.IndexFilters...), path.FullIdxCols, path.FullIdxColLens)
	return candidate
}

func convergeIndexMergeCandidate(ds *logicalop.DataSource, path *util.AccessPath, prop *property.PhysicalProperty) *candidatePath {
	// since the all index path alternative paths is collected and undetermined, and we should determine a possible and concrete path for this prop.
	possiblePath, match := matchPropForIndexMergeAlternatives(ds, path, prop)
	if possiblePath == nil {
		return nil
	}
	candidate := &candidatePath{path: possiblePath, isMatchProp: match}
	return candidate
}

func getIndexMergeCandidate(ds *logicalop.DataSource, path *util.AccessPath, prop *property.PhysicalProperty) *candidatePath {
	candidate := &candidatePath{path: path}
	candidate.isMatchProp = isMatchPropForIndexMerge(ds, path, prop)
	return candidate
}

// skylinePruning prunes access paths according to different factors. An access path can be pruned only if
// there exists a path that is not worse than it at all factors and there is at least one better factor.
func skylinePruning(ds *logicalop.DataSource, prop *property.PhysicalProperty) []*candidatePath {
	candidates := make([]*candidatePath, 0, 4)
	idxMissingStats := false
	// tidb_opt_prefer_range_scan is the master switch to control index preferencing
	preferRange := ds.SCtx().GetSessionVars().GetAllowPreferRangeScan()
	for _, path := range ds.PossibleAccessPaths {
		// We should check whether the possible access path is valid first.
		if path.StoreType != kv.TiFlash && prop.IsFlashProp() {
			continue
		}
		if len(path.PartialAlternativeIndexPaths) > 0 {
			// OR normal index merge path, try to determine every index partial path for this property.
			candidate := convergeIndexMergeCandidate(ds, path, prop)
			if candidate != nil {
				candidates = append(candidates, candidate)
			}
			continue
		}
		if path.PartialIndexPaths != nil {
			candidates = append(candidates, getIndexMergeCandidate(ds, path, prop))
			continue
		}
		// if we already know the range of the scan is empty, just return a TableDual
		if len(path.Ranges) == 0 {
			return []*candidatePath{{path: path}}
		}
		var currentCandidate *candidatePath
		if path.IsTablePath() {
			currentCandidate = getTableCandidate(ds, path, prop)
		} else {
			if !(len(path.AccessConds) > 0 || !prop.IsSortItemEmpty() || path.Forced || path.IsSingleScan) {
				continue
			}
			// We will use index to generate physical plan if any of the following conditions is satisfied:
			// 1. This path's access cond is not nil.
			// 2. We have a non-empty prop to match.
			// 3. This index is forced to choose.
			// 4. The needed columns are all covered by index columns(and handleCol).
			currentCandidate = getIndexCandidate(ds, path, prop)
		}
		pruned := false
		for i := len(candidates) - 1; i >= 0; i-- {
			if candidates[i].path.StoreType == kv.TiFlash {
				continue
			}
			result, missingStats := compareCandidates(ds.SCtx(), ds.StatisticTable, ds.TableInfo, prop, candidates[i], currentCandidate, preferRange)
			if missingStats {
				idxMissingStats = true // Ensure that we track idxMissingStats across all iterations
			}
			if result == 1 {
				pruned = true
				// We can break here because the current candidate lost to another plan.
				// This means that we won't add it to the candidates below.
				break
			} else if result == -1 {
				// The current candidate is better - so remove the old one from "candidates"
				candidates = slices.Delete(candidates, i, i+1)
			}
		}
		if !pruned {
			candidates = append(candidates, currentCandidate)
		}
	}

	// If we've forced an index merge - we want to keep these plans
	preferMerge := len(ds.IndexMergeHints) > 0 || fixcontrol.GetBoolWithDefault(
		ds.SCtx().GetSessionVars().GetOptimizerFixControlMap(),
		fixcontrol.Fix52869,
		false,
	)
	if preferRange {
		// Override preferRange with the following limitations to scope
		preferRange = preferMerge || idxMissingStats || ds.TableStats.HistColl.Pseudo || ds.TableStats.RowCount < 1
	}
	if preferRange && len(candidates) > 1 {
		// If a candidate path is TiFlash-path or forced-path or MV index or global index, we just keep them. For other
		// candidate paths, if there exists any range scan path, we remove full scan paths and keep range scan paths.
		preferredPaths := make([]*candidatePath, 0, len(candidates))
		var hasRangeScanPath, hasMultiRange bool
		for _, c := range candidates {
			if len(c.path.Ranges) > 1 {
				hasMultiRange = true
			}
			if c.path.Forced || c.path.StoreType == kv.TiFlash || (c.path.Index != nil && (c.path.Index.Global || c.path.Index.MVIndex)) {
				preferredPaths = append(preferredPaths, c)
				continue
			}
			if !c.path.IsFullScanRange(ds.TableInfo) {
				// Preference plans with equals/IN predicates or where there is more filtering in the index than against the table
				indexFilters := c.equalPredicateCount() > 0 || len(c.path.TableFilters) < len(c.path.IndexFilters)
				if preferMerge || (indexFilters && (prop.IsSortItemEmpty() || c.isMatchProp)) {
					preferredPaths = append(preferredPaths, c)
					hasRangeScanPath = true
				}
			}
		}
		if hasMultiRange {
			// Only log the fix control if we had multiple ranges
			ds.SCtx().GetSessionVars().RecordRelevantOptFix(fixcontrol.Fix52869)
		}
		if hasRangeScanPath {
			return preferredPaths
		}
	}

	return candidates
}

// hasOnlyEqualPredicatesInDNF checks if all access conditions in DNF form contain at least one equal predicate
func (c *candidatePath) hasOnlyEqualPredicatesInDNF() bool {
	// Helper function to check if a condition is an equal/IN predicate or a LogicOr of equal/IN predicates
	var isEqualPredicateOrOr func(expr expression.Expression) bool
	isEqualPredicateOrOr = func(expr expression.Expression) bool {
		sf, ok := expr.(*expression.ScalarFunction)
		if !ok {
			return false
		}
		switch sf.FuncName.L {
		case ast.UnaryNot:
			// Reject NOT operators - they can make predicates non-equal
			return false
		case ast.LogicOr, ast.LogicAnd:
			for _, arg := range sf.GetArgs() {
				if !isEqualPredicateOrOr(arg) {
					return false
				}
			}
			return true
		case ast.EQ, ast.In:
			// Check if it's an equal predicate (eq) or IN predicate (in)
			// Also reject any other comparison operators that are not equal/IN
			return true
		default:
			// Reject all other comparison operators (LT, GT, LE, GE, NE, etc.)
			// and any other functions that are not equal/IN predicates
			return false
		}
	}

	// Check all access conditions
	for _, cond := range c.path.AccessConds {
		if !isEqualPredicateOrOr(cond) {
			return false
		}
	}
	return true
}

func (c *candidatePath) equalPredicateCount() int {
	// Exit if this isn't a DNF condition or has no access conditions
	if !c.path.IsDNFCond || len(c.path.AccessConds) == 0 {
		return c.path.EqOrInCondCount
	}
	if c.hasOnlyEqualPredicatesInDNF() {
		return c.path.MinAccessCondsForDNFCond
	}
	return max(0, c.path.MinAccessCondsForDNFCond-1)
}

func getPruningInfo(ds *logicalop.DataSource, candidates []*candidatePath, prop *property.PhysicalProperty) string {
	if len(candidates) == len(ds.PossibleAccessPaths) {
		return ""
	}
	if len(candidates) == 1 && len(candidates[0].path.Ranges) == 0 {
		// For TableDual, we don't need to output pruning info.
		return ""
	}
	names := make([]string, 0, len(candidates))
	var tableName string
	if ds.TableAsName.O == "" {
		tableName = ds.TableInfo.Name.O
	} else {
		tableName = ds.TableAsName.O
	}
	getSimplePathName := func(path *util.AccessPath) string {
		if path.IsTablePath() {
			if path.StoreType == kv.TiFlash {
				return tableName + "(tiflash)"
			}
			return tableName
		}
		return path.Index.Name.O
	}
	for _, cand := range candidates {
		if cand.path.PartialIndexPaths != nil {
			partialNames := make([]string, 0, len(cand.path.PartialIndexPaths))
			for _, partialPath := range cand.path.PartialIndexPaths {
				partialNames = append(partialNames, getSimplePathName(partialPath))
			}
			names = append(names, fmt.Sprintf("IndexMerge{%s}", strings.Join(partialNames, ",")))
		} else {
			names = append(names, getSimplePathName(cand.path))
		}
	}
	items := make([]string, 0, len(prop.SortItems))
	for _, item := range prop.SortItems {
		items = append(items, item.String())
	}
	return fmt.Sprintf("[%s] remain after pruning paths for %s given Prop{SortItems: [%s], TaskTp: %s}",
		strings.Join(names, ","), tableName, strings.Join(items, " "), prop.TaskTp)
}

func isPointGetConvertableSchema(ds *logicalop.DataSource) bool {
	for _, col := range ds.Columns {
		if col.Name.L == model.ExtraHandleName.L {
			continue
		}

		// Only handle tables that all columns are public.
		if col.State != model.StatePublic {
			return false
		}
	}
	return true
}

// exploreEnforcedPlan determines whether to explore enforced plans for this DataSource if it has already found an unenforced plan.
// See #46177 for more information.
func exploreEnforcedPlan(ds *logicalop.DataSource) bool {
	// default value is true which is different than original implementation.
	return fixcontrol.GetBoolWithDefault(ds.SCtx().GetSessionVars().GetOptimizerFixControlMap(), fixcontrol.Fix46177, true)
}

func findBestTask4LogicalDataSource(super base.LogicalPlan, prop *property.PhysicalProperty) (t base.Task, err error) {
	// get the possible group expression and logical operator from common lp pointer.
	ge, ds := base.GetGEAndLogicalOp[*logicalop.DataSource](super)
	// If ds is an inner plan in an IndexJoin, the IndexJoin will generate an inner plan by itself,
	// and set inner child prop nil, so here we do nothing.
	if prop == nil {
		return nil, nil
	}
	if ds.IsForUpdateRead && ds.SCtx().GetSessionVars().TxnCtx.IsExplicit {
		hasPointGetPath := false
		for _, path := range ds.PossibleAccessPaths {
			if isPointGetPath(ds, path) {
				hasPointGetPath = true
				break
			}
		}
		tblName := ds.TableInfo.Name
		ds.PossibleAccessPaths, err = util.FilterPathByIsolationRead(ds.SCtx(), ds.PossibleAccessPaths, tblName, ds.DBName)
		if err != nil {
			return nil, err
		}
		if hasPointGetPath {
			newPaths := make([]*util.AccessPath, 0)
			for _, path := range ds.PossibleAccessPaths {
				// if the path is the point get range path with for update lock, we should forbid tiflash as it's store path (#39543)
				if path.StoreType != kv.TiFlash {
					newPaths = append(newPaths, path)
				}
			}
			ds.PossibleAccessPaths = newPaths
		}
	}
	// only get the physical cache from logicalOp under volcano mode.
	if ge == nil {
		t = ds.GetTask(prop)
		if t != nil {
			return
		}
	}
	// if prop is require an index join's probe side, check the inner pattern admission here.
	if prop.IndexJoinProp != nil {
		pass := admitIndexJoinInnerChildPattern(ds)
		if !pass {
			// even enforce hint can not work with this.
			return base.InvalidTask, nil
		}
		// cache the physical for indexJoinProp
		defer func() {
			ds.StoreTask(prop, t)
		}()
		// when datasource leaf is in index join's inner side, build the task out with old
		// index join build logic, we can't merge this with normal datasource's index range
		// because normal index range is built on expression EQ/IN. while index join's inner
		// has its special runtime constants detecting and filling logic.
		return getBestIndexJoinInnerTaskByProp(ds, prop)
	}
	var unenforcedTask base.Task
	// If prop.CanAddEnforcer is true, the prop.SortItems need to be set nil for ds.findBestTask.
	// Before function return, reset it for enforcing task prop and storing map<prop,task>.
	oldProp := prop.CloneEssentialFields()
	if prop.CanAddEnforcer {
		// First, get the bestTask without enforced prop
		prop.CanAddEnforcer = false
		unenforcedTask, err = ds.FindBestTask(prop)
		if err != nil {
			return nil, err
		}
		if !unenforcedTask.Invalid() && !exploreEnforcedPlan(ds) {
			// only save the physical to logicalOp under volcano mode.
			if ge == nil {
				ds.StoreTask(prop, unenforcedTask)
			}
			return unenforcedTask, nil
		}

		// Then, explore the bestTask with enforced prop
		prop.CanAddEnforcer = true
		prop.SortItems = []property.SortItem{}
		prop.MPPPartitionTp = property.AnyType
	} else if prop.MPPPartitionTp != property.AnyType {
		return base.InvalidTask, nil
	}
	defer func() {
		if err != nil {
			return
		}
		if prop.CanAddEnforcer {
			*prop = *oldProp
			t = enforceProperty(prop, t, ds.Plan.SCtx(), nil)
			prop.CanAddEnforcer = true
		}

		if unenforcedTask != nil && !unenforcedTask.Invalid() {
			curIsBest, cerr := compareTaskCost(unenforcedTask, t)
			if cerr != nil {
				err = cerr
				return
			}
			if curIsBest {
				t = unenforcedTask
			}
		}
		// only save the physical to logicalOp under volcano mode.
		if ge == nil {
			ds.StoreTask(prop, t)
		}
		err = validateTableSamplePlan(ds, t, err)
	}()

	t, err = tryToGetDualTask(ds)
	if err != nil || t != nil {
		return t, err
	}

	t = base.InvalidTask
	candidates := skylinePruning(ds, prop)
	pruningInfo := getPruningInfo(ds, candidates, prop)
	defer func() {
		if err == nil && t != nil && !t.Invalid() && pruningInfo != "" {
			warnErr := errors.NewNoStackError(pruningInfo)
			if ds.SCtx().GetSessionVars().StmtCtx.InVerboseExplain {
				ds.SCtx().GetSessionVars().StmtCtx.AppendNote(warnErr)
			} else {
				ds.SCtx().GetSessionVars().StmtCtx.AppendExtraNote(warnErr)
			}
		}
	}()

	for _, candidate := range candidates {
		path := candidate.path
		if path.PartialIndexPaths != nil {
			// prefer tiflash, while current table path is tikv, skip it.
			if ds.PreferStoreType&h.PreferTiFlash != 0 && path.StoreType == kv.TiKV {
				continue
			}
			// prefer tikv, while current table path is tiflash, skip it.
			if ds.PreferStoreType&h.PreferTiKV != 0 && path.StoreType == kv.TiFlash {
				continue
			}
			idxMergeTask, err := convertToIndexMergeScan(ds, prop, candidate)
			if err != nil {
				return nil, err
			}
			curIsBetter, err := compareTaskCost(idxMergeTask, t)
			if err != nil {
				return nil, err
			}
			if curIsBetter {
				t = idxMergeTask
			}
			continue
		}
		// if we already know the range of the scan is empty, just return a TableDual
		if len(path.Ranges) == 0 {
			// We should uncache the tableDual plan.
			if expression.MaybeOverOptimized4PlanCache(ds.SCtx().GetExprCtx(), path.AccessConds...) {
				ds.SCtx().GetSessionVars().StmtCtx.SetSkipPlanCache("get a TableDual plan")
			}
			dual := physicalop.PhysicalTableDual{}.Init(ds.SCtx(), ds.StatsInfo(), ds.QueryBlockOffset())
			dual.SetSchema(ds.Schema())
			t := &physicalop.RootTask{}
			t.SetPlan(dual)
			return t, nil
		}

		canConvertPointGet := len(path.Ranges) > 0 && path.StoreType == kv.TiKV && isPointGetConvertableSchema(ds)
		if fixcontrol.GetBoolWithDefault(ds.SCtx().GetSessionVars().OptimizerFixControl, fixcontrol.Fix52592, false) {
			canConvertPointGet = false
		}

		if canConvertPointGet && path.Index != nil && path.Index.MVIndex {
			canConvertPointGet = false // cannot use PointGet upon MVIndex
		}

		if canConvertPointGet && !path.IsIntHandlePath {
			// We simply do not build [batch] point get for prefix indexes. This can be optimized.
			canConvertPointGet = path.Index.Unique && !path.Index.HasPrefixIndex()
			// If any range cannot cover all columns of the index, we cannot build [batch] point get.
			idxColsLen := len(path.Index.Columns)
			for _, ran := range path.Ranges {
				if len(ran.LowVal) != idxColsLen {
					canConvertPointGet = false
					break
				}
			}
		}
		if canConvertPointGet && ds.Table.Meta().GetPartitionInfo() != nil {
			// partition table with dynamic prune not support batchPointGet
			// Due to sorting?
			// Please make sure handle `where _tidb_rowid in (xx, xx)` correctly when delete this if statements.
			if canConvertPointGet && len(path.Ranges) > 1 && ds.SCtx().GetSessionVars().StmtCtx.UseDynamicPartitionPrune() {
				canConvertPointGet = false
			}
			if canConvertPointGet && len(path.Ranges) > 1 {
				// if LIST COLUMNS/RANGE COLUMNS partitioned, and any of the partitioning columns are string based
				// and having non-binary collations, then we currently cannot support BatchPointGet,
				// since the candidate.path.Ranges already have been converted to SortKey, meaning we cannot use it
				// for PartitionLookup/PartitionPruning currently.

				// TODO: This is now implemented, but to decrease
				// the impact of supporting plan cache for patitioning,
				// this is not yet enabled.
				// TODO: just remove this if block and update/add tests...
				// We can only build batch point get for hash partitions on a simple column now. This is
				// decided by the current implementation of `BatchPointGetExec::initialize()`, specifically,
				// the `getPhysID()` function. Once we optimize that part, we can come back and enable
				// BatchPointGet plan for more cases.
				hashPartColName := getHashOrKeyPartitionColumnName(ds.SCtx(), ds.Table.Meta())
				if hashPartColName == nil {
					canConvertPointGet = false
				}
			}
			// Partition table can't use `_tidb_rowid` to generate PointGet Plan unless one partition is explicitly specified.
			if canConvertPointGet && path.IsIntHandlePath && !ds.Table.Meta().PKIsHandle && len(ds.PartitionNames) != 1 {
				canConvertPointGet = false
			}
		}
		if canConvertPointGet {
			allRangeIsPoint := true
			tc := ds.SCtx().GetSessionVars().StmtCtx.TypeCtx()
			for _, ran := range path.Ranges {
				if !ran.IsPointNonNullable(tc) {
					// unique indexes can have duplicated NULL rows so we cannot use PointGet if there is NULL
					allRangeIsPoint = false
					break
				}
			}
			if allRangeIsPoint {
				var pointGetTask base.Task
				if len(path.Ranges) == 1 {
					pointGetTask = convertToPointGet(ds, prop, candidate)
				} else {
					pointGetTask = convertToBatchPointGet(ds, prop, candidate)
				}

				// Batch/PointGet plans may be over-optimized, like `a>=1(?) and a<=1(?)` --> `a=1` --> PointGet(a=1).
				// For safety, prevent these plans from the plan cache here.
				if !pointGetTask.Invalid() && expression.MaybeOverOptimized4PlanCache(ds.SCtx().GetExprCtx(), candidate.path.AccessConds...) && !isSafePointGetPath4PlanCache(ds.SCtx(), candidate.path) {
					ds.SCtx().GetSessionVars().StmtCtx.SetSkipPlanCache("Batch/PointGet plans may be over-optimized")
				}

				curIsBetter, cerr := compareTaskCost(pointGetTask, t)
				if cerr != nil {
					return nil, cerr
				}
				if curIsBetter {
					t = pointGetTask
					continue
				}
			}
		}
		if path.IsTablePath() {
			// prefer tiflash, while current table path is tikv, skip it.
			if ds.PreferStoreType&h.PreferTiFlash != 0 && path.StoreType == kv.TiKV {
				continue
			}
			// prefer tikv, while current table path is tiflash, skip it.
			if ds.PreferStoreType&h.PreferTiKV != 0 && path.StoreType == kv.TiFlash {
				continue
			}
			var tblTask base.Task
			if ds.SampleInfo != nil {
				tblTask, err = convertToSampleTable(ds, prop, candidate)
			} else {
				tblTask, err = convertToTableScan(ds, prop, candidate)
			}
			if err != nil {
				return nil, err
			}
			curIsBetter, err := compareTaskCost(tblTask, t)
			if err != nil {
				return nil, err
			}
			if curIsBetter {
				t = tblTask
			}
			continue
		}
		// TiFlash storage do not support index scan.
		if ds.PreferStoreType&h.PreferTiFlash != 0 {
			continue
		}
		// TableSample do not support index scan.
		if ds.SampleInfo != nil {
			continue
		}
		idxTask, err := convertToIndexScan(ds, prop, candidate)
		if err != nil {
			return nil, err
		}
		curIsBetter, err := compareTaskCost(idxTask, t)
		if err != nil {
			return nil, err
		}
		if curIsBetter {
			t = idxTask
		}
	}

	return
}

// convertToIndexMergeScan builds the index merge scan for intersection or union cases.
func convertToIndexMergeScan(ds *logicalop.DataSource, prop *property.PhysicalProperty, candidate *candidatePath) (task base.Task, err error) {
	if prop.IsFlashProp() || prop.TaskTp == property.CopSingleReadTaskType {
		return base.InvalidTask, nil
	}
	// lift the limitation of that double read can not build index merge **COP** task with intersection.
	// that means we can output a cop task here without encapsulating it as root task, for the convenience of attaching limit to its table side.

	if !prop.IsSortItemEmpty() && !candidate.isMatchProp {
		return base.InvalidTask, nil
	}
	// while for now, we still can not push the sort prop to the intersection index plan side, temporarily banned here.
	if !prop.IsSortItemEmpty() && candidate.path.IndexMergeIsIntersection {
		return base.InvalidTask, nil
	}
	failpoint.Inject("forceIndexMergeKeepOrder", func(_ failpoint.Value) {
		if len(candidate.path.PartialIndexPaths) > 0 && !candidate.path.IndexMergeIsIntersection {
			if prop.IsSortItemEmpty() {
				failpoint.Return(base.InvalidTask, nil)
			}
		}
	})
	path := candidate.path
	scans := make([]base.PhysicalPlan, 0, len(path.PartialIndexPaths))
	cop := &physicalop.CopTask{
		IndexPlanFinished: false,
		TblColHists:       ds.TblColHists,
	}
	cop.PhysPlanPartInfo = &physicalop.PhysPlanPartInfo{
		PruningConds:   ds.AllConds,
		PartitionNames: ds.PartitionNames,
		Columns:        ds.TblCols,
		ColumnNames:    ds.OutputNames(),
	}
	// Add sort items for index scan for merge-sort operation between partitions.
	byItems := make([]*util.ByItems, 0, len(prop.SortItems))
	for _, si := range prop.SortItems {
		byItems = append(byItems, &util.ByItems{
			Expr: si.Col,
			Desc: si.Desc,
		})
	}
	globalRemainingFilters := make([]expression.Expression, 0, 3)
	for _, partPath := range path.PartialIndexPaths {
		var scan base.PhysicalPlan
		if partPath.IsTablePath() {
			scan = convertToPartialTableScan(ds, prop, partPath, candidate.isMatchProp, byItems)
		} else {
			var remainingFilters []expression.Expression
			scan, remainingFilters, err = physicalop.ConvertToPartialIndexScan(ds, cop.PhysPlanPartInfo, prop, partPath, candidate.isMatchProp, byItems)
			if err != nil {
				return base.InvalidTask, err
			}
			if prop.TaskTp != property.RootTaskType && len(remainingFilters) > 0 {
				return base.InvalidTask, nil
			}
			globalRemainingFilters = append(globalRemainingFilters, remainingFilters...)
		}
		scans = append(scans, scan)
	}
	totalRowCount := path.CountAfterAccess
	// Add an arbitrary tolerance factor to account for comparison with floating point
	if (prop.ExpectedCnt + cost.ToleranceFactor) < ds.StatsInfo().RowCount {
		totalRowCount *= prop.ExpectedCnt / ds.StatsInfo().RowCount
	}
	ts, remainingFilters2, moreColumn, err := physicalop.BuildIndexMergeTableScan(ds, path.TableFilters, totalRowCount, candidate.isMatchProp)
	if err != nil {
		return base.InvalidTask, err
	}
	if prop.TaskTp != property.RootTaskType && len(remainingFilters2) > 0 {
		return base.InvalidTask, nil
	}
	globalRemainingFilters = append(globalRemainingFilters, remainingFilters2...)
	cop.KeepOrder = candidate.isMatchProp
	cop.TablePlan = ts
	cop.IdxMergePartPlans = scans
	cop.IdxMergeIsIntersection = path.IndexMergeIsIntersection
	cop.IdxMergeAccessMVIndex = path.IndexMergeAccessMVIndex
	if moreColumn {
		cop.NeedExtraProj = true
		cop.OriginSchema = ds.Schema()
	}
	if len(globalRemainingFilters) != 0 {
		cop.RootTaskConds = globalRemainingFilters
	}
	// after we lift the limitation of intersection and cop-type task in the code in this
	// function above, we could set its index plan finished as true once we found its table
	// plan is pure table scan below.
	// And this will cause cost underestimation when we estimate the cost of the entire cop
	// task plan in function `getTaskPlanCost`.
	if prop.TaskTp == property.RootTaskType {
		cop.IndexPlanFinished = true
		task = cop.ConvertToRootTask(ds.SCtx())
	} else {
		_, pureTableScan := ts.(*physicalop.PhysicalTableScan)
		if !pureTableScan {
			cop.IndexPlanFinished = true
		}
		task = cop
	}
	return task, nil
}

func checkColinSchema(cols []*expression.Column, schema *expression.Schema) bool {
	for _, col := range cols {
		if schema.ColumnIndex(col) == -1 {
			return false
		}
	}
	return true
}

func convertToPartialTableScan(ds *logicalop.DataSource, prop *property.PhysicalProperty, path *util.AccessPath, matchProp bool, byItems []*util.ByItems) (tablePlan base.PhysicalPlan) {
	ts, rowCount := physicalop.GetOriginalPhysicalTableScan(ds, prop, path, matchProp)
	overwritePartialTableScanSchema(ds, ts)
	// remove ineffetive filter condition after overwriting physicalscan schema
	newFilterConds := make([]expression.Expression, 0, len(path.TableFilters))
	for _, cond := range ts.FilterCondition {
		cols := expression.ExtractColumns(cond)
		if checkColinSchema(cols, ts.Schema()) {
			newFilterConds = append(newFilterConds, cond)
		}
	}
	ts.FilterCondition = newFilterConds
	if matchProp {
		if ts.Table.GetPartitionInfo() != nil && ts.SCtx().GetSessionVars().StmtCtx.UseDynamicPartitionPrune() {
			tmpColumns, tmpSchema, _ := physicalop.AddExtraPhysTblIDColumn(ts.SCtx(), ts.Columns, ts.Schema())
			ts.Columns = tmpColumns
			ts.SetSchema(tmpSchema)
		}
		ts.ByItems = byItems
	}
	if len(ts.FilterCondition) > 0 {
		selectivity, _, err := cardinality.Selectivity(ds.SCtx(), ds.TableStats.HistColl, ts.FilterCondition, nil)
		if err != nil {
			logutil.BgLogger().Debug("calculate selectivity failed, use selection factor", zap.Error(err))
			selectivity = cost.SelectionFactor
		}
		tablePlan = physicalop.PhysicalSelection{Conditions: ts.FilterCondition}.Init(ts.SCtx(), ts.StatsInfo().ScaleByExpectCnt(ds.SCtx().GetSessionVars(), selectivity*rowCount), ds.QueryBlockOffset())
		tablePlan.SetChildren(ts)
		return tablePlan
	}
	tablePlan = ts
	return tablePlan
}

// overwritePartialTableScanSchema change the schema of partial table scan to handle columns.
func overwritePartialTableScanSchema(ds *logicalop.DataSource, ts *physicalop.PhysicalTableScan) {
	handleCols := ds.HandleCols
	if handleCols == nil {
		handleCols = util.NewIntHandleCols(ds.NewExtraHandleSchemaCol())
	}
	hdColNum := handleCols.NumCols()
	exprCols := make([]*expression.Column, 0, hdColNum)
	infoCols := make([]*model.ColumnInfo, 0, hdColNum)
	for i := range hdColNum {
		col := handleCols.GetCol(i)
		exprCols = append(exprCols, col)
		if c := model.FindColumnInfoByID(ds.TableInfo.Columns, col.ID); c != nil {
			infoCols = append(infoCols, c)
		} else {
			infoCols = append(infoCols, col.ToInfo())
		}
	}
	ts.SetSchema(expression.NewSchema(exprCols...))
	ts.Columns = infoCols
}

func isIndexColsCoveringCol(sctx expression.EvalContext, col *expression.Column, indexCols []*expression.Column, idxColLens []int, ignoreLen bool) bool {
	for i, indexCol := range indexCols {
		if indexCol == nil || !col.EqualByExprAndID(sctx, indexCol) {
			continue
		}
		if ignoreLen || idxColLens[i] == types.UnspecifiedLength || idxColLens[i] == col.RetType.GetFlen() {
			return true
		}
	}
	return false
}

func indexCoveringColumn(ds *logicalop.DataSource, column *expression.Column, indexColumns []*expression.Column, idxColLens []int, ignoreLen bool) bool {
	handleCoveringState := handleCoveringColumn(ds, column, ignoreLen)
	// Original int pk can always cover the column.
	if handleCoveringState == stateCoveredByIntHandle {
		return true
	}
	evalCtx := ds.SCtx().GetExprCtx().GetEvalCtx()
	coveredByPlainIndex := isIndexColsCoveringCol(evalCtx, column, indexColumns, idxColLens, ignoreLen)
	if !coveredByPlainIndex && handleCoveringState != stateCoveredByCommonHandle {
		return false
	}
	isClusteredNewCollationIdx := collate.NewCollationEnabled() &&
		column.GetType(evalCtx).EvalType() == types.ETString &&
		!mysql.HasBinaryFlag(column.GetType(evalCtx).GetFlag())
	if !coveredByPlainIndex && handleCoveringState == stateCoveredByCommonHandle && isClusteredNewCollationIdx && ds.Table.Meta().CommonHandleVersion == 0 {
		return false
	}
	return true
}

type handleCoverState uint8

const (
	stateNotCoveredByHandle handleCoverState = iota
	stateCoveredByIntHandle
	stateCoveredByCommonHandle
)

// handleCoveringColumn checks if the column is covered by the primary key or extra handle columns.
func handleCoveringColumn(ds *logicalop.DataSource, column *expression.Column, ignoreLen bool) handleCoverState {
	if ds.TableInfo.PKIsHandle && mysql.HasPriKeyFlag(column.RetType.GetFlag()) {
		return stateCoveredByIntHandle
	}
	if column.ID == model.ExtraHandleID || column.ID == model.ExtraPhysTblID {
		return stateCoveredByIntHandle
	}
	evalCtx := ds.SCtx().GetExprCtx().GetEvalCtx()
	coveredByClusteredIndex := isIndexColsCoveringCol(evalCtx, column, ds.CommonHandleCols, ds.CommonHandleLens, ignoreLen)
	if coveredByClusteredIndex {
		return stateCoveredByCommonHandle
	}
	return stateNotCoveredByHandle
}

func isIndexCoveringColumns(ds *logicalop.DataSource, columns, indexColumns []*expression.Column, idxColLens []int) bool {
	for _, col := range columns {
		if !indexCoveringColumn(ds, col, indexColumns, idxColLens, false) {
			return false
		}
	}
	return true
}

func isHandleCoveringColumns(ds *logicalop.DataSource, columns []*expression.Column) bool {
	for _, col := range columns {
		if pkCoveringState := handleCoveringColumn(ds, col, false); pkCoveringState == stateNotCoveredByHandle {
			return false
		}
	}
	return true
}

func isIndexCoveringCondition(ds *logicalop.DataSource, condition expression.Expression, indexColumns []*expression.Column, idxColLens []int) bool {
	switch v := condition.(type) {
	case *expression.Column:
		return indexCoveringColumn(ds, v, indexColumns, idxColLens, false)
	case *expression.ScalarFunction:
		// Even if the index only contains prefix `col`, the index can cover `col is null`.
		if v.FuncName.L == ast.IsNull {
			if col, ok := v.GetArgs()[0].(*expression.Column); ok {
				return indexCoveringColumn(ds, col, indexColumns, idxColLens, true)
			}
		}
		for _, arg := range v.GetArgs() {
			if !isIndexCoveringCondition(ds, arg, indexColumns, idxColLens) {
				return false
			}
		}
		return true
	}
	return true
}

func isSingleScan(lp base.LogicalPlan, indexColumns []*expression.Column, idxColLens []int) bool {
	ds := lp.(*logicalop.DataSource)
	if !ds.SCtx().GetSessionVars().OptPrefixIndexSingleScan || ds.ColsRequiringFullLen == nil {
		// ds.ColsRequiringFullLen is set at (*DataSource).PruneColumns. In some cases we don't reach (*DataSource).PruneColumns
		// and ds.ColsRequiringFullLen is nil, so we fall back to ds.isIndexCoveringColumns(ds.schema.Columns, indexColumns, idxColLens).
		return isIndexCoveringColumns(ds, ds.Schema().Columns, indexColumns, idxColLens)
	}
	if !isIndexCoveringColumns(ds, ds.ColsRequiringFullLen, indexColumns, idxColLens) {
		return false
	}
	for _, cond := range ds.AllConds {
		if !isIndexCoveringCondition(ds, cond, indexColumns, idxColLens) {
			return false
		}
	}
	return true
}

// convertToIndexScan converts the DataSource to index scan with idx.
func convertToIndexScan(ds *logicalop.DataSource, prop *property.PhysicalProperty,
	candidate *candidatePath) (task base.Task, err error) {
	if candidate.path.Index.MVIndex {
		// MVIndex is special since different index rows may return the same _row_id and this can break some assumptions of IndexReader.
		// Currently only support using IndexMerge to access MVIndex instead of IndexReader.
		// TODO: make IndexReader support accessing MVIndex directly.
		return base.InvalidTask, nil
	}
	if !candidate.path.IsSingleScan {
		// If it's parent requires single read task, return max cost.
		if prop.TaskTp == property.CopSingleReadTaskType {
			return base.InvalidTask, nil
		}
	} else if prop.TaskTp == property.CopMultiReadTaskType {
		// If it's parent requires double read task, return max cost.
		return base.InvalidTask, nil
	}
	if !prop.IsSortItemEmpty() && !candidate.isMatchProp {
		return base.InvalidTask, nil
	}
	// If we need to keep order for the index scan, we should forbid the non-keep-order index scan when we try to generate the path.
	if prop.IsSortItemEmpty() && candidate.path.ForceKeepOrder {
		return base.InvalidTask, nil
	}
	// If we don't need to keep order for the index scan, we should forbid the non-keep-order index scan when we try to generate the path.
	if !prop.IsSortItemEmpty() && candidate.path.ForceNoKeepOrder {
		return base.InvalidTask, nil
	}
	path := candidate.path
	is := physicalop.GetOriginalPhysicalIndexScan(ds, prop, path, candidate.isMatchProp, candidate.path.IsSingleScan)
	cop := &physicalop.CopTask{
		IndexPlan:   is,
		TblColHists: ds.TblColHists,
		TblCols:     ds.TblCols,
		ExpectCnt:   uint64(prop.ExpectedCnt),
	}
	cop.PhysPlanPartInfo = &physicalop.PhysPlanPartInfo{
		PruningConds:   ds.AllConds,
		PartitionNames: ds.PartitionNames,
		Columns:        ds.TblCols,
		ColumnNames:    ds.OutputNames(),
	}
	if !candidate.path.IsSingleScan {
		// On this way, it's double read case.
		ts := physicalop.PhysicalTableScan{
			Columns:         sliceutil.DeepClone(ds.Columns),
			Table:           is.Table,
			TableAsName:     ds.TableAsName,
			DBName:          ds.DBName,
			PhysicalTableID: ds.PhysicalTableID,
			TblCols:         ds.TblCols,
			TblColHists:     ds.TblColHists,
		}.Init(ds.SCtx(), is.QueryBlockOffset())
		ts.SetIsPartition(ds.PartitionDefIdx != nil)
		ts.SetSchema(ds.Schema().Clone())
		// We set `StatsVersion` here and fill other fields in `(*copTask).finishIndexPlan`. Since `copTask.indexPlan` may
		// change before calling `(*copTask).finishIndexPlan`, we don't know the stats information of `ts` currently and on
		// the other hand, it may be hard to identify `StatsVersion` of `ts` in `(*copTask).finishIndexPlan`.
		ts.SetStats(&property.StatsInfo{StatsVersion: ds.TableStats.StatsVersion})
		usedStats := ds.SCtx().GetSessionVars().StmtCtx.GetUsedStatsInfo(false)
		if usedStats != nil && usedStats.GetUsedInfo(ts.PhysicalTableID) != nil {
			ts.UsedStatsInfo = usedStats.GetUsedInfo(ts.PhysicalTableID)
		}
		cop.TablePlan = ts
		cop.IndexLookUpPushDown = candidate.path.IsIndexLookUpPushDown
	}
	task = cop
	if cop.TablePlan != nil && ds.TableInfo.IsCommonHandle {
		cop.CommonHandleCols = ds.CommonHandleCols
		commonHandle := ds.HandleCols.(*util.CommonHandleCols)
		for _, col := range commonHandle.GetColumns() {
			if ds.Schema().ColumnIndex(col) == -1 {
				ts := cop.TablePlan.(*physicalop.PhysicalTableScan)
				ts.Schema().Append(col)
				ts.Columns = append(ts.Columns, col.ToInfo())
				cop.NeedExtraProj = true
			}
		}
	}
	if candidate.isMatchProp {
		cop.KeepOrder = true
		if cop.TablePlan != nil && !ds.TableInfo.IsCommonHandle {
			col, isNew := cop.TablePlan.(*physicalop.PhysicalTableScan).AppendExtraHandleCol(ds)
			cop.ExtraHandleCol = col
			cop.NeedExtraProj = cop.NeedExtraProj || isNew
		}

		if ds.TableInfo.GetPartitionInfo() != nil {
			// Add sort items for index scan for merge-sort operation between partitions, only required for local index.
			if !is.Index.Global {
				byItems := make([]*util.ByItems, 0, len(prop.SortItems))
				for _, si := range prop.SortItems {
					byItems = append(byItems, &util.ByItems{
						Expr: si.Col,
						Desc: si.Desc,
					})
				}
				cop.IndexPlan.(*physicalop.PhysicalIndexScan).ByItems = byItems
			}
			if cop.TablePlan != nil && ds.SCtx().GetSessionVars().StmtCtx.UseDynamicPartitionPrune() {
				if !is.Index.Global {
					tmpColumns, tmpSchema, _ := physicalop.AddExtraPhysTblIDColumn(is.SCtx(), is.Columns, is.Schema())
					is.Columns = tmpColumns
					is.SetSchema(tmpSchema)
				}
				// global index for tableScan with keepOrder also need PhysicalTblID
				ts := cop.TablePlan.(*physicalop.PhysicalTableScan)
				tmpColumns, tmpSchema, succ := physicalop.AddExtraPhysTblIDColumn(ts.SCtx(), ts.Columns, ts.Schema())
				ts.Columns = tmpColumns
				ts.SetSchema(tmpSchema)
				cop.NeedExtraProj = cop.NeedExtraProj || succ
			}
		}
	}
	if cop.NeedExtraProj {
		cop.OriginSchema = ds.Schema()
	}
	// prop.IsSortItemEmpty() would always return true when coming to here,
	// so we can just use prop.ExpectedCnt as parameter of AddPushedDownSelection.
	finalStats := ds.StatsInfo().ScaleByExpectCnt(ds.SCtx().GetSessionVars(), prop.ExpectedCnt)
	if err = addPushedDownSelection4PhysicalIndexScan(is, cop, ds, path, finalStats); err != nil {
		return base.InvalidTask, err
	}
	if prop.TaskTp == property.RootTaskType {
		task = task.ConvertToRootTask(ds.SCtx())
	} else if _, ok := task.(*physicalop.RootTask); ok {
		return base.InvalidTask, nil
	}
	return task, nil
}

// addPushedDownSelection is to add pushdown selection
func addPushedDownSelection4PhysicalIndexScan(is *physicalop.PhysicalIndexScan, copTask *physicalop.CopTask, p *logicalop.DataSource, path *util.AccessPath, finalStats *property.StatsInfo) error {
	// Add filter condition to table plan now.
	indexConds, tableConds := path.IndexFilters, path.TableFilters
	tableConds, copTask.RootTaskConds = physicalop.SplitSelCondsWithVirtualColumn(tableConds)

	var newRootConds []expression.Expression
	pctx := util.GetPushDownCtx(is.SCtx())
	indexConds, newRootConds = expression.PushDownExprs(pctx, indexConds, kv.TiKV)
	copTask.RootTaskConds = append(copTask.RootTaskConds, newRootConds...)

	tableConds, newRootConds = expression.PushDownExprs(pctx, tableConds, kv.TiKV)
	copTask.RootTaskConds = append(copTask.RootTaskConds, newRootConds...)

	// Add a `Selection` for `IndexScan` with global index.
	// It should pushdown to TiKV, DataSource schema doesn't contain partition id column.
	indexConds, err := is.AddSelectionConditionForGlobalIndex(p, copTask.PhysPlanPartInfo, indexConds)
	if err != nil {
		return err
	}

	if len(indexConds) != 0 {
		var selectivity float64
		if path.CountAfterAccess > 0 {
			selectivity = path.CountAfterIndex / path.CountAfterAccess
		}
		count := is.StatsInfo().RowCount * selectivity
		stats := p.TableStats.ScaleByExpectCnt(p.SCtx().GetSessionVars(), count)
		indexSel := physicalop.PhysicalSelection{Conditions: indexConds}.Init(is.SCtx(), stats, is.QueryBlockOffset())
		indexSel.SetChildren(is)
		copTask.IndexPlan = indexSel
	}
	if len(tableConds) > 0 {
		copTask.FinishIndexPlan()
		tableSel := physicalop.PhysicalSelection{Conditions: tableConds}.Init(is.SCtx(), finalStats, is.QueryBlockOffset())
		if len(copTask.RootTaskConds) != 0 {
			selectivity, _, err := cardinality.Selectivity(is.SCtx(), copTask.TblColHists, tableConds, nil)
			if err != nil {
				logutil.BgLogger().Debug("calculate selectivity failed, use selection factor", zap.Error(err))
				selectivity = cost.SelectionFactor
			}
			tableSel.SetStats(copTask.Plan().StatsInfo().Scale(is.SCtx().GetSessionVars(), selectivity))
		}
		tableSel.SetChildren(copTask.TablePlan)
		copTask.TablePlan = tableSel
	}
	return nil
}

func splitIndexFilterConditions(ds *logicalop.DataSource, conditions []expression.Expression, indexColumns []*expression.Column,
	idxColLens []int) (indexConds, tableConds []expression.Expression) {
	var indexConditions, tableConditions []expression.Expression
	for _, cond := range conditions {
		var covered bool
		if ds.SCtx().GetSessionVars().OptPrefixIndexSingleScan {
			covered = isIndexCoveringCondition(ds, cond, indexColumns, idxColLens)
		} else {
			covered = isIndexCoveringColumns(ds, expression.ExtractColumns(cond), indexColumns, idxColLens)
		}
		if covered {
			indexConditions = append(indexConditions, cond)
		} else {
			tableConditions = append(tableConditions, cond)
		}
	}
	return indexConditions, tableConditions
}

// isPointGetPath indicates whether the conditions are point-get-able.
// eg: create table t(a int, b int,c int unique, primary (a,b))
// select * from t where a = 1 and b = 1 and c =1;
// the datasource can access by primary key(a,b) or unique key c which are both point-get-able
func isPointGetPath(ds *logicalop.DataSource, path *util.AccessPath) bool {
	if len(path.Ranges) < 1 {
		return false
	}
	if !path.IsIntHandlePath {
		if path.Index == nil {
			return false
		}
		if !path.Index.Unique || path.Index.HasPrefixIndex() {
			return false
		}
		idxColsLen := len(path.Index.Columns)
		for _, ran := range path.Ranges {
			if len(ran.LowVal) != idxColsLen {
				return false
			}
		}
	}
	tc := ds.SCtx().GetSessionVars().StmtCtx.TypeCtx()
	for _, ran := range path.Ranges {
		if !ran.IsPointNonNullable(tc) {
			return false
		}
	}
	return true
}

// convertToTableScan converts the DataSource to table scan.
func convertToTableScan(ds *logicalop.DataSource, prop *property.PhysicalProperty, candidate *candidatePath) (base.Task, error) {
	// It will be handled in convertToIndexScan.
	if prop.TaskTp == property.CopMultiReadTaskType {
		return base.InvalidTask, nil
	}
	if !prop.IsSortItemEmpty() && !candidate.isMatchProp {
		return base.InvalidTask, nil
	}
	// If we need to keep order for the index scan, we should forbid the non-keep-order index scan when we try to generate the path.
	if prop.IsSortItemEmpty() && candidate.path.ForceKeepOrder {
		return base.InvalidTask, nil
	}
	// If we don't need to keep order for the index scan, we should forbid the non-keep-order index scan when we try to generate the path.
	if !prop.IsSortItemEmpty() && candidate.path.ForceNoKeepOrder {
		return base.InvalidTask, nil
	}
	ts, _ := physicalop.GetOriginalPhysicalTableScan(ds, prop, candidate.path, candidate.isMatchProp)

	// In disaggregated tiflash mode, only MPP is allowed, cop and batchCop is deprecated.
	// So if prop.TaskTp is RootTaskType, have to use mppTask then convert to rootTask.
	isTiFlashPath := ts.StoreType == kv.TiFlash
	canMppConvertToRoot := prop.TaskTp == property.RootTaskType && ds.SCtx().GetSessionVars().IsMPPAllowed() && isTiFlashPath
	canMppConvertToRootForDisaggregatedTiFlash := config.GetGlobalConfig().DisaggregatedTiFlash && canMppConvertToRoot
	canMppConvertToRootForWhenTiFlashCopIsBanned := ds.SCtx().GetSessionVars().IsTiFlashCopBanned() && canMppConvertToRoot

	// Fast checks
	if isTiFlashPath && ts.KeepOrder && (ts.Desc || ds.SCtx().GetSessionVars().TiFlashFastScan) {
		// TiFlash fast mode(https://github.com/pingcap/tidb/pull/35851) does not support keep order in TableScan
		return base.InvalidTask, nil
	}
	if prop.TaskTp == property.MppTaskType || canMppConvertToRootForDisaggregatedTiFlash || canMppConvertToRootForWhenTiFlashCopIsBanned {
		if ts.KeepOrder {
			return base.InvalidTask, nil
		}
		if prop.MPPPartitionTp != property.AnyType {
			return base.InvalidTask, nil
		}
		// If it has vector property, we need to check the candidate.isMatchProp.
		if candidate.path.Index != nil && candidate.path.Index.VectorInfo != nil && !candidate.isMatchProp {
			return base.InvalidTask, nil
		}
	} else {
		if isTiFlashPath && config.GetGlobalConfig().DisaggregatedTiFlash || isTiFlashPath && ds.SCtx().GetSessionVars().IsTiFlashCopBanned() {
			// prop.TaskTp is cop related, just return base.InvalidTask.
			return base.InvalidTask, nil
		}
		if isTiFlashPath && candidate.isMatchProp && ds.TableInfo.GetPartitionInfo() != nil {
			// TableScan on partition table on TiFlash can't keep order.
			return base.InvalidTask, nil
		}
	}

	// MPP task
	if prop.TaskTp == property.MppTaskType || canMppConvertToRootForDisaggregatedTiFlash || canMppConvertToRootForWhenTiFlashCopIsBanned {
		if candidate.path.Index != nil && candidate.path.Index.VectorInfo != nil {
			// Only the corresponding index can generate a valid task.
			intest.Assert(ts.Table.Columns[candidate.path.Index.Columns[0].Offset].ID == prop.VectorProp.Column.ID, "The passed vector column is not matched with the index")
			distanceMetric := model.IndexableFnNameToDistanceMetric[prop.VectorProp.DistanceFnName.L]
			distanceMetricPB := tipb.VectorDistanceMetric_value[string(distanceMetric)]
			intest.Assert(distanceMetricPB != 0, "unexpected distance metric")

			ts.UsedColumnarIndexes = append(ts.UsedColumnarIndexes, buildVectorIndexExtra(
				candidate.path.Index,
				tipb.ANNQueryType_OrderBy,
				tipb.VectorDistanceMetric(distanceMetricPB),
				prop.VectorProp.TopK,
				ts.Table.Columns[candidate.path.Index.Columns[0].Offset].Name.L,
				prop.VectorProp.Vec.SerializeTo(nil),
				tidbutil.ColumnToProto(prop.VectorProp.Column.ToInfo(), false, false),
			))
			ts.SetStats(property.DeriveLimitStats(ts.StatsInfo(), float64(prop.VectorProp.TopK)))
		}
		// ********************************** future deprecated start **************************/
		var hasVirtualColumn bool
		for _, col := range ts.Schema().Columns {
			if col.VirtualExpr != nil {
				ds.SCtx().GetSessionVars().RaiseWarningWhenMPPEnforced("MPP mode may be blocked because column `" + col.OrigName + "` is a virtual column which is not supported now.")
				hasVirtualColumn = true
				break
			}
		}
		// in general, since MPP has supported the Gather operator to fill the virtual column, we should full lift restrictions here.
		// we left them here, because cases like:
		// parent-----+
		//            V  (when parent require a root task type here, we need convert mpp task to root task)
		//    projection [mpp task] [a]
		//      table-scan [mpp task] [a(virtual col as: b+1), b]
		// in the process of converting mpp task to root task, the encapsulated table reader will use its first children schema [a]
		// as its schema, so when we resolve indices later, the virtual column 'a' itself couldn't resolve itself anymore.
		//
		if hasVirtualColumn && !canMppConvertToRootForDisaggregatedTiFlash && !canMppConvertToRootForWhenTiFlashCopIsBanned {
			return base.InvalidTask, nil
		}
		// ********************************** future deprecated end **************************/
		mppTask := physicalop.NewMppTask(ts, property.AnyType, nil, ds.TblColHists, nil)
		ts.PlanPartInfo = &physicalop.PhysPlanPartInfo{
			PruningConds:   ds.AllConds,
			PartitionNames: ds.PartitionNames,
			Columns:        ds.TblCols,
			ColumnNames:    ds.OutputNames(),
		}
		mppTask = addPushedDownSelectionToMppTask4PhysicalTableScan(ts, mppTask, ds.StatsInfo().ScaleByExpectCnt(ts.SCtx().GetSessionVars(), prop.ExpectedCnt), ds.AstIndexHints)
		var task base.Task = mppTask
		if !mppTask.Invalid() {
			if prop.TaskTp == property.MppTaskType && len(mppTask.RootTaskConds) > 0 {
				// If got filters cannot be pushed down to tiflash, we have to make sure it will be executed in TiDB,
				// So have to return a rootTask, but prop requires mppTask, cannot meet this requirement.
				task = base.InvalidTask
			} else if prop.TaskTp == property.RootTaskType {
				// When got here, canMppConvertToRootX is true.
				// This is for situations like cannot generate mppTask for some operators.
				// Such as when the build side of HashJoin is Projection,
				// which cannot pushdown to tiflash(because TiFlash doesn't support some expr in Proj)
				// So HashJoin cannot pushdown to tiflash. But we still want TableScan to run on tiflash.
				task = mppTask
				task = task.ConvertToRootTask(ds.SCtx())
			}
		}
		return task, nil
	}
	// Cop task
	copTask := &physicalop.CopTask{
		TablePlan:         ts,
		IndexPlanFinished: true,
		TblColHists:       ds.TblColHists,
	}
	copTask.PhysPlanPartInfo = &physicalop.PhysPlanPartInfo{
		PruningConds:   ds.AllConds,
		PartitionNames: ds.PartitionNames,
		Columns:        ds.TblCols,
		ColumnNames:    ds.OutputNames(),
	}
	ts.PlanPartInfo = copTask.PhysPlanPartInfo
	var task base.Task = copTask
	if candidate.isMatchProp {
		copTask.KeepOrder = true
		if ds.TableInfo.GetPartitionInfo() != nil {
			// Add sort items for table scan for merge-sort operation between partitions.
			byItems := make([]*util.ByItems, 0, len(prop.SortItems))
			for _, si := range prop.SortItems {
				byItems = append(byItems, &util.ByItems{
					Expr: si.Col,
					Desc: si.Desc,
				})
			}
			ts.ByItems = byItems
		}
	}
	addPushedDownSelection4PhysicalTableScan(ts, copTask, ds.StatsInfo().ScaleByExpectCnt(ds.SCtx().GetSessionVars(), prop.ExpectedCnt), ds.AstIndexHints)
	if prop.IsFlashProp() && len(copTask.RootTaskConds) != 0 {
		return base.InvalidTask, nil
	}
	if prop.TaskTp == property.RootTaskType {
		task = task.ConvertToRootTask(ds.SCtx())
	} else if _, ok := task.(*physicalop.RootTask); ok {
		return base.InvalidTask, nil
	}
	return task, nil
}

func convertToSampleTable(ds *logicalop.DataSource, prop *property.PhysicalProperty,
	candidate *candidatePath) (base.Task, error) {
	if prop.TaskTp == property.CopMultiReadTaskType {
		return base.InvalidTask, nil
	}
	if !prop.IsSortItemEmpty() && !candidate.isMatchProp {
		return base.InvalidTask, nil
	}
	if candidate.isMatchProp {
		// Disable keep order property for sample table path.
		return base.InvalidTask, nil
	}
	p := physicalop.PhysicalTableSample{
		TableSampleInfo: ds.SampleInfo,
		TableInfo:       ds.Table,
		PhysicalTableID: ds.PhysicalTableID,
		Desc:            candidate.isMatchProp && prop.SortItems[0].Desc,
	}.Init(ds.SCtx(), ds.QueryBlockOffset())
	p.SetSchema(ds.Schema())
	rt := &physicalop.RootTask{}
	rt.SetPlan(p)
	return rt, nil
}

func convertToPointGet(ds *logicalop.DataSource, prop *property.PhysicalProperty, candidate *candidatePath) base.Task {
	if !prop.IsSortItemEmpty() && !candidate.isMatchProp {
		return base.InvalidTask
	}
	if prop.TaskTp == property.CopMultiReadTaskType && candidate.path.IsSingleScan ||
		prop.TaskTp == property.CopSingleReadTaskType && !candidate.path.IsSingleScan {
		return base.InvalidTask
	}

	if metadef.IsMemDB(ds.DBName.L) {
		return base.InvalidTask
	}

	accessCnt := math.Min(candidate.path.CountAfterAccess, float64(1))
	pointGetPlan := &physicalop.PointGetPlan{
		AccessConditions: candidate.path.AccessConds,
		DBName:           ds.DBName.L,
		TblInfo:          ds.TableInfo,
		LockWaitTime:     ds.SCtx().GetSessionVars().LockWaitTimeout,
		Columns:          ds.Columns,
	}
	pointGetPlan.SetSchema(ds.Schema().Clone())
	pointGetPlan.SetOutputNames(ds.OutputNames())
	pointGetPlan = pointGetPlan.Init(ds.SCtx(), ds.TableStats.ScaleByExpectCnt(ds.SCtx().GetSessionVars(), accessCnt), ds.QueryBlockOffset())
	if ds.PartitionDefIdx != nil {
		pointGetPlan.PartitionIdx = ds.PartitionDefIdx
	}
	pointGetPlan.PartitionNames = ds.PartitionNames
	rTsk := &physicalop.RootTask{}
	rTsk.SetPlan(pointGetPlan)
	if candidate.path.IsIntHandlePath {
		pointGetPlan.Handle = kv.IntHandle(candidate.path.Ranges[0].LowVal[0].GetInt64())
		pointGetPlan.UnsignedHandle = mysql.HasUnsignedFlag(ds.HandleCols.GetCol(0).RetType.GetFlag())
		pointGetPlan.SetAccessCols(ds.TblCols)
		found := false
		for i := range ds.Columns {
			if ds.Columns[i].ID == ds.HandleCols.GetCol(0).ID {
				pointGetPlan.HandleColOffset = ds.Columns[i].Offset
				found = true
				break
			}
		}
		if !found {
			return base.InvalidTask
		}
		// Add filter condition to table plan now.
		if len(candidate.path.TableFilters) > 0 {
			sel := physicalop.PhysicalSelection{
				Conditions: candidate.path.TableFilters,
			}.Init(ds.SCtx(), ds.StatsInfo().ScaleByExpectCnt(ds.SCtx().GetSessionVars(), prop.ExpectedCnt), ds.QueryBlockOffset())
			sel.SetChildren(pointGetPlan)
			rTsk.SetPlan(sel)
		}
	} else {
		pointGetPlan.IndexInfo = candidate.path.Index
		pointGetPlan.IdxCols = candidate.path.IdxCols
		pointGetPlan.IdxColLens = candidate.path.IdxColLens
		pointGetPlan.IndexValues = candidate.path.Ranges[0].LowVal
		if candidate.path.IsSingleScan {
			pointGetPlan.SetAccessCols(candidate.path.IdxCols)
		} else {
			pointGetPlan.SetAccessCols(ds.TblCols)
		}
		// Add index condition to table plan now.
		if len(candidate.path.IndexFilters)+len(candidate.path.TableFilters) > 0 {
			sel := physicalop.PhysicalSelection{
				Conditions: append(candidate.path.IndexFilters, candidate.path.TableFilters...),
			}.Init(ds.SCtx(), ds.StatsInfo().ScaleByExpectCnt(ds.SCtx().GetSessionVars(), prop.ExpectedCnt), ds.QueryBlockOffset())
			sel.SetChildren(pointGetPlan)
			rTsk.SetPlan(sel)
		}
	}

	return rTsk
}

func convertToBatchPointGet(ds *logicalop.DataSource, prop *property.PhysicalProperty, candidate *candidatePath) base.Task {
	if !prop.IsSortItemEmpty() && !candidate.isMatchProp {
		return base.InvalidTask
	}
	if prop.TaskTp == property.CopMultiReadTaskType && candidate.path.IsSingleScan ||
		prop.TaskTp == property.CopSingleReadTaskType && !candidate.path.IsSingleScan {
		return base.InvalidTask
	}

	accessCnt := math.Min(candidate.path.CountAfterAccess, float64(len(candidate.path.Ranges)))
	batchPointGetPlan := &physicalop.BatchPointGetPlan{
		DBName:           ds.DBName.L,
		AccessConditions: candidate.path.AccessConds,
		TblInfo:          ds.TableInfo,
		KeepOrder:        !prop.IsSortItemEmpty(),
		Columns:          ds.Columns,
		PartitionNames:   ds.PartitionNames,
	}
	batchPointGetPlan.SetCtx(ds.SCtx())
	if ds.PartitionDefIdx != nil {
		batchPointGetPlan.SinglePartition = true
		batchPointGetPlan.PartitionIdxs = []int{*ds.PartitionDefIdx}
	}
	if batchPointGetPlan.KeepOrder {
		batchPointGetPlan.Desc = prop.SortItems[0].Desc
	}
	rTsk := &physicalop.RootTask{}
	if candidate.path.IsIntHandlePath {
		for _, ran := range candidate.path.Ranges {
			batchPointGetPlan.Handles = append(batchPointGetPlan.Handles, kv.IntHandle(ran.LowVal[0].GetInt64()))
		}
		batchPointGetPlan.SetAccessCols(ds.TblCols)
		found := false
		for i := range ds.Columns {
			if ds.Columns[i].ID == ds.HandleCols.GetCol(0).ID {
				batchPointGetPlan.HandleColOffset = ds.Columns[i].Offset
				found = true
				break
			}
		}
		if !found {
			return base.InvalidTask
		}

		// Add filter condition to table plan now.
		if len(candidate.path.TableFilters) > 0 {
			batchPointGetPlan.Init(ds.SCtx(), ds.TableStats.ScaleByExpectCnt(ds.SCtx().GetSessionVars(), accessCnt), ds.Schema().Clone(), ds.OutputNames(), ds.QueryBlockOffset())
			sel := physicalop.PhysicalSelection{
				Conditions: candidate.path.TableFilters,
			}.Init(ds.SCtx(), ds.StatsInfo().ScaleByExpectCnt(ds.SCtx().GetSessionVars(), prop.ExpectedCnt), ds.QueryBlockOffset())
			sel.SetChildren(batchPointGetPlan)
			rTsk.SetPlan(sel)
		}
	} else {
		batchPointGetPlan.IndexInfo = candidate.path.Index
		batchPointGetPlan.IdxCols = candidate.path.IdxCols
		batchPointGetPlan.IdxColLens = candidate.path.IdxColLens
		for _, ran := range candidate.path.Ranges {
			batchPointGetPlan.IndexValues = append(batchPointGetPlan.IndexValues, ran.LowVal)
		}
		if !prop.IsSortItemEmpty() {
			batchPointGetPlan.KeepOrder = true
			batchPointGetPlan.Desc = prop.SortItems[0].Desc
		}
		if candidate.path.IsSingleScan {
			batchPointGetPlan.SetAccessCols(candidate.path.IdxCols)
		} else {
			batchPointGetPlan.SetAccessCols(ds.TblCols)
		}
		// Add index condition to table plan now.
		if len(candidate.path.IndexFilters)+len(candidate.path.TableFilters) > 0 {
			batchPointGetPlan.Init(ds.SCtx(), ds.TableStats.ScaleByExpectCnt(ds.SCtx().GetSessionVars(), accessCnt), ds.Schema().Clone(), ds.OutputNames(), ds.QueryBlockOffset())
			sel := physicalop.PhysicalSelection{
				Conditions: append(candidate.path.IndexFilters, candidate.path.TableFilters...),
			}.Init(ds.SCtx(), ds.StatsInfo().ScaleByExpectCnt(ds.SCtx().GetSessionVars(), prop.ExpectedCnt), ds.QueryBlockOffset())
			sel.SetChildren(batchPointGetPlan)
			rTsk.SetPlan(sel)
		}
	}
	if rTsk.GetPlan() == nil {
		tmpP := batchPointGetPlan.Init(ds.SCtx(), ds.TableStats.ScaleByExpectCnt(ds.SCtx().GetSessionVars(), accessCnt), ds.Schema().Clone(), ds.OutputNames(), ds.QueryBlockOffset())
		rTsk.SetPlan(tmpP)
	}

	return rTsk
}

func addPushedDownSelectionToMppTask4PhysicalTableScan(ts *physicalop.PhysicalTableScan, mpp *physicalop.MppTask, stats *property.StatsInfo, indexHints []*ast.IndexHint) *physicalop.MppTask {
	filterCondition, rootTaskConds := physicalop.SplitSelCondsWithVirtualColumn(ts.FilterCondition)
	var newRootConds []expression.Expression
	filterCondition, newRootConds = expression.PushDownExprs(util.GetPushDownCtx(ts.SCtx()), filterCondition, ts.StoreType)
	mpp.RootTaskConds = append(rootTaskConds, newRootConds...)

	ts.FilterCondition = filterCondition
	// Add filter condition to table plan now.
	if len(ts.FilterCondition) > 0 {
		if sel := ts.BuildPushedDownSelection(stats, indexHints); sel != nil {
			sel.SetChildren(ts)
			mpp.SetPlan(sel)
		} else {
			mpp.SetPlan(ts)
		}
	}
	return mpp
}

func addPushedDownSelection4PhysicalTableScan(ts *physicalop.PhysicalTableScan, copTask *physicalop.CopTask, stats *property.StatsInfo, indexHints []*ast.IndexHint) {
	ts.FilterCondition, copTask.RootTaskConds = physicalop.SplitSelCondsWithVirtualColumn(ts.FilterCondition)
	var newRootConds []expression.Expression
	ts.FilterCondition, newRootConds = expression.PushDownExprs(util.GetPushDownCtx(ts.SCtx()), ts.FilterCondition, ts.StoreType)
	copTask.RootTaskConds = append(copTask.RootTaskConds, newRootConds...)

	// Add filter condition to table plan now.
	if len(ts.FilterCondition) > 0 {
		sel := ts.BuildPushedDownSelection(stats, indexHints)
		if sel == nil {
			copTask.TablePlan = ts
			return
		}
		if len(copTask.RootTaskConds) != 0 {
			selectivity, _, err := cardinality.Selectivity(ts.SCtx(), copTask.TblColHists, sel.Conditions, nil)
			if err != nil {
				logutil.BgLogger().Debug("calculate selectivity failed, use selection factor", zap.Error(err))
				selectivity = cost.SelectionFactor
			}
			sel.SetStats(ts.StatsInfo().Scale(ts.SCtx().GetSessionVars(), selectivity))
		}
		sel.SetChildren(ts)
		copTask.TablePlan = sel
	}
}

func findBestTask4LogicalCTE(super base.LogicalPlan, prop *property.PhysicalProperty) (t base.Task, err error) {
	if prop.IndexJoinProp != nil {
		// even enforce hint can not work with this.
		return base.InvalidTask, nil
	}
	var childLen int
	ge, p := base.GetGEAndLogicalOp[*logicalop.LogicalCTE](super)
	if ge != nil {
		childLen = ge.InputsLen()
	} else {
		childLen = p.ChildLen()
	}
	if childLen > 0 {
		// pass the super here to iterate among ge or logical plan both.
		return utilfuncp.FindBestTask4BaseLogicalPlan(super, prop)
	}
	if !checkOpSelfSatisfyPropTaskTypeRequirement(p, prop) {
		// Currently all plan cannot totally push down to TiKV.
		return base.InvalidTask, nil
	}
	if !prop.IsSortItemEmpty() && !prop.CanAddEnforcer {
		return base.InvalidTask, nil
	}
	// The physical plan has been build when derive stats.
	pcte := physicalop.PhysicalCTE{SeedPlan: p.Cte.SeedPartPhysicalPlan, RecurPlan: p.Cte.RecursivePartPhysicalPlan, CTE: p.Cte, CteAsName: p.CteAsName, CteName: p.CteName}.Init(p.SCtx(), p.StatsInfo())
	pcte.SetSchema(p.Schema())
	if prop.IsFlashProp() && prop.CTEProducerStatus == property.AllCTECanMpp {
		pcte.ReaderReceiver = physicalop.PhysicalExchangeReceiver{IsCTEReader: true}.Init(p.SCtx(), p.StatsInfo())
		if prop.MPPPartitionTp != property.AnyType {
			return base.InvalidTask, nil
		}
		t = physicalop.NewMppTask(pcte, prop.MPPPartitionTp, prop.MPPPartitionCols, p.StatsInfo().HistColl, nil)
	} else {
		rt := &physicalop.RootTask{}
		rt.SetPlan(pcte)
		t = rt
	}
	if prop.CanAddEnforcer {
		t = enforceProperty(prop, t, p.Plan.SCtx(), nil)
	}
	return t, nil
}

func findBestTask4LogicalCTETable(super base.LogicalPlan, prop *property.PhysicalProperty) (t base.Task, err error) {
	if prop.IndexJoinProp != nil {
		// even enforce hint can not work with this.
		return base.InvalidTask, nil
	}
	_, p := base.GetGEAndLogicalOp[*logicalop.LogicalCTETable](super)
	if !prop.IsSortItemEmpty() {
		return base.InvalidTask, nil
	}

	pcteTable := physicalop.PhysicalCTETable{IDForStorage: p.IDForStorage}.Init(p.SCtx(), p.StatsInfo())
	pcteTable.SetSchema(p.Schema())
	rt := &physicalop.RootTask{}
	rt.SetPlan(pcteTable)
	t = rt
	return t, nil
}

func validateTableSamplePlan(ds *logicalop.DataSource, t base.Task, err error) error {
	if err != nil {
		return err
	}
	if ds.SampleInfo != nil && !t.Invalid() {
		if _, ok := t.Plan().(*physicalop.PhysicalTableSample); !ok {
			return expression.ErrInvalidTableSample.GenWithStackByArgs("plan not supported")
		}
	}
	return nil
}

// mockLogicalPlan4Test is a LogicalPlan which is used for unit test.
// The basic assumption:
//  1. mockLogicalPlan4Test can generate tow kinds of physical plan: physicalPlan1 and
//     physicalPlan2. physicalPlan1 can pass the property only when they are the same
//     order; while physicalPlan2 cannot match any of the property(in other words, we can
//     generate it only when then property is empty).
//  2. We have a hint for physicalPlan2.
//  3. If the property is empty, we still need to check `canGeneratePlan2` to decide
//     whether it can generate physicalPlan2.
type mockLogicalPlan4Test struct {
	logicalop.BaseLogicalPlan
	// hasHintForPlan2 indicates whether this mockPlan contains hint.
	// This hint is used to generate physicalPlan2. See the implementation
	// of ExhaustPhysicalPlans().
	hasHintForPlan2 bool
	// canGeneratePlan2 indicates whether this plan can generate physicalPlan2.
	canGeneratePlan2 bool
	// costOverflow indicates whether this plan will generate physical plan whose cost is overflowed.
	costOverflow bool
}

func (p mockLogicalPlan4Test) Init(ctx base.PlanContext) *mockLogicalPlan4Test {
	p.BaseLogicalPlan = logicalop.NewBaseLogicalPlan(ctx, "mockPlan", &p, 0)
	return &p
}

func (p *mockLogicalPlan4Test) getPhysicalPlan1(prop *property.PhysicalProperty) base.PhysicalPlan {
	physicalPlan1 := mockPhysicalPlan4Test{planType: 1}.Init(p.SCtx())
	physicalPlan1.SetStats(&property.StatsInfo{RowCount: 1})
	physicalPlan1.SetChildrenReqProps(make([]*property.PhysicalProperty, 1))
	physicalPlan1.SetXthChildReqProps(0, prop.CloneEssentialFields())
	return physicalPlan1
}

func (p *mockLogicalPlan4Test) getPhysicalPlan2(prop *property.PhysicalProperty) base.PhysicalPlan {
	physicalPlan2 := mockPhysicalPlan4Test{planType: 2}.Init(p.SCtx())
	physicalPlan2.SetStats(&property.StatsInfo{RowCount: 1})
	physicalPlan2.SetChildrenReqProps(make([]*property.PhysicalProperty, 1))
	physicalPlan2.SetXthChildReqProps(0, property.NewPhysicalProperty(prop.TaskTp, nil, false, prop.ExpectedCnt, false))
	return physicalPlan2
}

// ExhaustPhysicalPlans implements LogicalPlan interface.
func (p *mockLogicalPlan4Test) ExhaustPhysicalPlans(prop *property.PhysicalProperty) ([]base.PhysicalPlan, bool, error) {
	plan1 := make([]base.PhysicalPlan, 0, 1)
	plan2 := make([]base.PhysicalPlan, 0, 1)
	if prop.IsSortItemEmpty() && p.canGeneratePlan2 {
		// Generate PhysicalPlan2 when the property is empty.
		plan2 = append(plan2, p.getPhysicalPlan2(prop))
		if p.hasHintForPlan2 {
			return plan2, true, nil
		}
	}
	if all, _ := prop.AllSameOrder(); all {
		// Generate PhysicalPlan1 when properties are the same order.
		plan1 = append(plan1, p.getPhysicalPlan1(prop))
	}
	if p.hasHintForPlan2 {
		// The hint cannot work.
		if prop.IsSortItemEmpty() {
			p.SCtx().GetSessionVars().StmtCtx.AppendWarning(fmt.Errorf("the hint is inapplicable for plan2"))
		}
		return plan1, false, nil
	}
	return append(plan1, plan2...), true, nil
}

type mockPhysicalPlan4Test struct {
	physicalop.BasePhysicalPlan
	// 1 or 2 for physicalPlan1 or physicalPlan2.
	// See the comment of mockLogicalPlan4Test.
	planType int
}

func (p mockPhysicalPlan4Test) Init(ctx base.PlanContext) *mockPhysicalPlan4Test {
	p.BasePhysicalPlan = physicalop.NewBasePhysicalPlan(ctx, "mockPlan", &p, 0)
	return &p
}

// Attach2Task implements the PhysicalPlan interface.
func (p *mockPhysicalPlan4Test) Attach2Task(tasks ...base.Task) base.Task {
	t := tasks[0].Copy()
	attachPlan2Task(p, t)
	return t
}

// MemoryUsage of mockPhysicalPlan4Test is only for testing
func (*mockPhysicalPlan4Test) MemoryUsage() (sum int64) {
	return
}<|MERGE_RESOLUTION|>--- conflicted
+++ resolved
@@ -56,51 +56,7 @@
 	"go.uber.org/zap"
 )
 
-<<<<<<< HEAD
-// GetPropByOrderByItems will check if this sort property can be pushed or not. In order to simplify the problem, we only
-// consider the case that all expression are columns.
-func GetPropByOrderByItems(items []*util.ByItems) (*property.PhysicalProperty, bool) {
-	propItems := make([]property.SortItem, 0, len(items))
-	for _, item := range items {
-		col, ok := item.Expr.(*expression.Column)
-		if !ok {
-			return nil, false
-		}
-		propItems = append(propItems, property.SortItem{Col: col, Desc: item.Desc})
-	}
-	return &property.PhysicalProperty{SortItems: propItems}, true
-}
-
-// GetPropByOrderByItemsContainScalarFunc will check if this sort property can be pushed or not. In order to simplify the
-// problem, we only consider the case that all expression are columns or some special scalar functions.
-func GetPropByOrderByItemsContainScalarFunc(items []*util.ByItems) (_ *property.PhysicalProperty, _, _ bool) {
-	propItems := make([]property.SortItem, 0, len(items))
-	onlyColumn := true
-	for _, item := range items {
-		switch expr := item.Expr.(type) {
-		case *expression.Column:
-			propItems = append(propItems, property.SortItem{Col: expr, Desc: item.Desc})
-		case *expression.ScalarFunction:
-			col, desc := expr.GetSingleColumn(item.Desc)
-			if col == nil {
-				return nil, false, false
-			}
-			propItems = append(propItems, property.SortItem{Col: col, Desc: desc})
-			onlyColumn = false
-		default:
-			return nil, false, false
-		}
-	}
-	return &property.PhysicalProperty{SortItems: propItems}, true, onlyColumn
-}
-
 func findBestTask4LogicalTableDual(super base.LogicalPlan, prop *property.PhysicalProperty) (base.Task, error) {
-=======
-// PlanCounterDisabled is the default value of PlanCounterTp, indicating that optimizer needn't force a plan.
-var PlanCounterDisabled base.PlanCounterTp = -1
-
-func findBestTask4LogicalTableDual(super base.LogicalPlan, prop *property.PhysicalProperty, planCounter *base.PlanCounterTp) (base.Task, int64, error) {
->>>>>>> 805da7ca
 	if prop.IndexJoinProp != nil {
 		// even enforce hint can not work with this.
 		return base.InvalidTask, nil
