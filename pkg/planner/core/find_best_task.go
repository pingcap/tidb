--- conflicted
+++ resolved
@@ -235,7 +235,6 @@
 	return nil
 }
 
-<<<<<<< HEAD
 func prepareIterationDownElems(super base.LogicalPlan) (*memo.GroupExpression, *logicalop.BaseLogicalPlan, int, iterFunc, base.LogicalPlan) {
 	// get the possible group expression and logical operator from common lp pointer.
 	ge, self := getGEAndSelf(super)
@@ -254,11 +253,11 @@
 		}
 	}
 	return ge, self.GetBaseLogicalPlan().(*logicalop.BaseLogicalPlan), childLen, iterFunc, iterObj
-=======
+}
+
 type enumerateState struct {
 	topNCopExist  bool
 	limitCopExist bool
->>>>>>> 6b7a0ed5
 }
 
 // @first: indicates the best task returned.
@@ -281,13 +280,8 @@
 	childCnts := make([]int64, childLen)
 	cntPlan = 0
 	var fd *funcdep.FDSet
-<<<<<<< HEAD
-	if addEnforcer {
+	if addEnforcer && len(physicalPlans) != 0 {
 		switch logicalPlan := baseLP.Self().(type) {
-=======
-	if addEnforcer && len(physicalPlans) != 0 {
-		switch logicalPlan := p.Self().(type) {
->>>>>>> 6b7a0ed5
 		case *logicalop.LogicalJoin, *logicalop.LogicalAggregation:
 			// TODO(hawkingrei): FD should be maintained as logical prop instead of constructing it in physical phase
 			fd = logicalPlan.ExtractFD()
@@ -335,11 +329,7 @@
 		// we need to check the hint is applicable before enforcing the property. otherwise
 		// what we get is Sort ot Exchanger kind of operators.
 		// todo: extend applyLogicalJoinHint to be a normal logicalOperator's interface to handle the hint related stuff.
-<<<<<<< HEAD
-		hintApplicable := applyLogicalJoinHint(baseLP.Self(), curTask.Plan())
-=======
-		hintApplicable := applyLogicalHintVarEigen(p.Self(), initState, pp, childTasks)
->>>>>>> 6b7a0ed5
+		hintApplicable := applyLogicalHintVarEigen(baseLP.Self(), initState, pp, childTasks)
 
 		// Enforce curTask property
 		if addEnforcer {
@@ -383,21 +373,40 @@
 	}
 	// if there is no valid preferred low-cost physical one, return the normal low one.
 	// if the hint is specified without any valid plan, we should also record the warnings.
-<<<<<<< HEAD
-	if warn := recordIndexJoinHintWarnings(baseLP.Self(), prop, addEnforcer); warn != nil {
-		bestTask.AppendWarning(warn)
-=======
 	if !bestTask.Invalid() {
-		if warn := recordWarnings(p.Self(), prop, addEnforcer); warn != nil {
+		if warn := recordWarnings(baseLP.Self(), prop, addEnforcer); warn != nil {
 			bestTask.AppendWarning(warn)
 		}
->>>>>>> 6b7a0ed5
 	}
 	// return the normal lowest-cost physical one.
 	return bestTask, cntPlan, false, nil
 }
 
-<<<<<<< HEAD
+// TODO: remove the taskTypeSatisfied function, it is only used to check the task type in the root, cop, mpp task.
+func taskTypeSatisfied(propRequired *property.PhysicalProperty, childTask base.Task) bool {
+	// check the root, cop, mpp task type matched the required property.
+	if childTask == nil || propRequired == nil {
+		// index join v1 may occur that propRequired is nil, and return task is nil too. Return true
+		// to make sure let it walk through the following logic.
+		return true
+	}
+	_, isRoot := childTask.(*RootTask)
+	_, isCop := childTask.(*CopTask)
+	_, isMpp := childTask.(*MppTask)
+	switch propRequired.TaskTp {
+	case property.RootTaskType:
+		// If the required property is root task type, root, cop, and mpp task are all satisfied.
+		return isRoot || isCop || isMpp
+	case property.CopSingleReadTaskType, property.CopMultiReadTaskType:
+		return isCop
+	case property.MppTaskType:
+		return isMpp
+	default:
+		// shouldn't be here
+		return false
+	}
+}
+
 // iteratePhysicalPlan4GroupExpression is used to pin current picked physical plan and try to physicalize all its children.
 func iteratePhysicalPlan4GroupExpression(
 	geLP base.LogicalPlan,
@@ -442,33 +451,6 @@
 	opt *optimizetrace.PhysicalOptimizeOp,
 ) ([]base.Task, int64, []int64, error)
 
-=======
-// TODO: remove the taskTypeSatisfied function, it is only used to check the task type in the root, cop, mpp task.
-func taskTypeSatisfied(propRequired *property.PhysicalProperty, childTask base.Task) bool {
-	// check the root, cop, mpp task type matched the required property.
-	if childTask == nil || propRequired == nil {
-		// index join v1 may occur that propRequired is nil, and return task is nil too. Return true
-		// to make sure let it walk through the following logic.
-		return true
-	}
-	_, isRoot := childTask.(*RootTask)
-	_, isCop := childTask.(*CopTask)
-	_, isMpp := childTask.(*MppTask)
-	switch propRequired.TaskTp {
-	case property.RootTaskType:
-		// If the required property is root task type, root, cop, and mpp task are all satisfied.
-		return isRoot || isCop || isMpp
-	case property.CopSingleReadTaskType, property.CopMultiReadTaskType:
-		return isCop
-	case property.MppTaskType:
-		return isMpp
-	default:
-		// shouldn't be here
-		return false
-	}
-}
-
->>>>>>> 6b7a0ed5
 // iteratePhysicalPlan4BaseLogical is used to iterate the physical plan and get all child tasks.
 func iteratePhysicalPlan4BaseLogical(
 	baseLP base.LogicalPlan,
@@ -3498,7 +3480,7 @@
 		// pass the super here to iterate among ge or logical plan both.
 		return utilfuncp.FindBestTask4BaseLogicalPlan(super, prop, counter, pop)
 	}
-	if !checkOpSelfSatisfyPropTaskTypeRequirement(lp, prop) {
+	if !checkOpSelfSatisfyPropTaskTypeRequirement(p, prop) {
 		// Currently all plan cannot totally push down to TiKV.
 		return base.InvalidTask, 0, nil
 	}
