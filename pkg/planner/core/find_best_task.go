--- conflicted
+++ resolved
@@ -1132,12 +1132,7 @@
 		tablePseudo = statsTbl.HistColl.Pseudo
 		lhsPseudo, rhsPseudo = isCandidatesPseudo(lhs, rhs, lhsFullScan, rhsFullScan, statsTbl)
 	}
-<<<<<<< HEAD
-
 	matchResult, globalResult := compareBool(lhs.isMatchProp.Matched(), rhs.isMatchProp.Matched()), compareGlobalIndex(lhs, rhs)
-=======
-	matchResult, globalResult := compareBool(lhs.isMatchProp, rhs.isMatchProp), compareGlobalIndex(lhs, rhs)
->>>>>>> d48ac386
 	accessResult, comparable1 := util.CompareCol2Len(lhs.accessCondsColMap, rhs.accessCondsColMap)
 	scanResult, comparable2 := compareIndexBack(lhs, rhs)
 	riskResult, _ := compareRiskRatio(lhs, rhs)
@@ -1215,9 +1210,6 @@
 	return 0, false // No winner (0). Do not return the pseudo result
 }
 
-<<<<<<< HEAD
-func matchProperty(ds *logicalop.DataSource, path *util.AccessPath, prop *property.PhysicalProperty) property.SortPropMatchResult {
-=======
 func isCandidatesPseudo(lhs, rhs *candidatePath, lhsFullScan, rhsFullScan bool, statsTbl *statistics.Table) (lhsPseudo, rhsPseudo bool) {
 	lhsPseudo, rhsPseudo = statsTbl.HistColl.Pseudo, statsTbl.HistColl.Pseudo
 	if len(lhs.path.PartialIndexPaths) == 0 && len(rhs.path.PartialIndexPaths) == 0 {
@@ -1243,8 +1235,7 @@
 	return candidate.path.EqOrInCondCount > 0 && len(candidate.indexCondsColMap) >= len(candidate.path.Index.Columns)
 }
 
-func isMatchProp(ds *logicalop.DataSource, path *util.AccessPath, prop *property.PhysicalProperty) bool {
->>>>>>> d48ac386
+func matchProperty(ds *logicalop.DataSource, path *util.AccessPath, prop *property.PhysicalProperty) property.SortPropMatchResult {
 	if ds.Table.Type().IsClusterTable() && !prop.IsSortItemEmpty() {
 		// TableScan with cluster table can't keep order.
 		return property.SortPropNotSatisfied
@@ -1686,12 +1677,8 @@
 			if !c.path.IsFullScanRange(ds.TableInfo) {
 				// Preference plans with equals/IN predicates or where there is more filtering in the index than against the table
 				indexFilters := c.path.EqOrInCondCount > 0 || len(c.path.TableFilters) < len(c.path.IndexFilters)
-<<<<<<< HEAD
-				if preferMerge || (indexFilters && (prop.IsSortItemEmpty() || c.isMatchProp.Matched())) {
-=======
 				isDNFOnlyEquals := c.hasOnlyEqualPredicatesInDNF()
-				if preferMerge || isDNFOnlyEquals || (indexFilters && (prop.IsSortItemEmpty() || c.isMatchProp)) {
->>>>>>> d48ac386
+				if preferMerge || isDNFOnlyEquals || (indexFilters && (prop.IsSortItemEmpty() || c.isMatchProp.Matched())) {
 					preferredPaths = append(preferredPaths, c)
 					hasRangeScanPath = true
 				}
@@ -2297,13 +2284,8 @@
 	return task, nil
 }
 
-<<<<<<< HEAD
-func convertToPartialIndexScan(ds *logicalop.DataSource, physPlanPartInfo *PhysPlanPartInfo, prop *property.PhysicalProperty, path *util.AccessPath, matchProp property.SortPropMatchResult, byItems []*util.ByItems) (base.PhysicalPlan, []expression.Expression, error) {
-	is := getOriginalPhysicalIndexScan(ds, prop, path, matchProp.Matched(), false)
-=======
-func convertToPartialIndexScan(ds *logicalop.DataSource, physPlanPartInfo *physicalop.PhysPlanPartInfo, prop *property.PhysicalProperty, path *util.AccessPath, matchProp bool, byItems []*util.ByItems) (base.PhysicalPlan, []expression.Expression, error) {
-	is := physicalop.GetOriginalPhysicalIndexScan(ds, prop, path, matchProp, false)
->>>>>>> d48ac386
+func convertToPartialIndexScan(ds *logicalop.DataSource, physPlanPartInfo *physicalop.PhysPlanPartInfo, prop *property.PhysicalProperty, path *util.AccessPath, matchProp property.SortPropMatchResult, byItems []*util.ByItems) (base.PhysicalPlan, []expression.Expression, error) {
+	is := physicalop.GetOriginalPhysicalIndexScan(ds, prop, path, matchProp.Matched(), false)
 	// TODO: Consider using isIndexCoveringColumns() to avoid another TableRead
 	indexConds := path.IndexFilters
 	if matchProp.Matched() {
@@ -2351,13 +2333,8 @@
 	return true
 }
 
-<<<<<<< HEAD
 func convertToPartialTableScan(ds *logicalop.DataSource, prop *property.PhysicalProperty, path *util.AccessPath, matchProp property.SortPropMatchResult, byItems []*util.ByItems) (tablePlan base.PhysicalPlan) {
-	ts, rowCount := getOriginalPhysicalTableScan(ds, prop, path, matchProp.Matched())
-=======
-func convertToPartialTableScan(ds *logicalop.DataSource, prop *property.PhysicalProperty, path *util.AccessPath, matchProp bool, byItems []*util.ByItems) (tablePlan base.PhysicalPlan) {
-	ts, rowCount := physicalop.GetOriginalPhysicalTableScan(ds, prop, path, matchProp)
->>>>>>> d48ac386
+	ts, rowCount := physicalop.GetOriginalPhysicalTableScan(ds, prop, path, matchProp.Matched())
 	overwritePartialTableScanSchema(ds, ts)
 	// remove ineffetive filter condition after overwriting physicalscan schema
 	newFilterConds := make([]expression.Expression, 0, len(path.TableFilters))
@@ -2367,13 +2344,8 @@
 			newFilterConds = append(newFilterConds, cond)
 		}
 	}
-<<<<<<< HEAD
-	ts.filterCondition = newFilterConds
+	ts.FilterCondition = newFilterConds
 	if matchProp.Matched() {
-=======
-	ts.FilterCondition = newFilterConds
-	if matchProp {
->>>>>>> d48ac386
 		if ts.Table.GetPartitionInfo() != nil && ts.SCtx().GetSessionVars().StmtCtx.UseDynamicPartitionPrune() {
 			tmpColumns, tmpSchema, _ := AddExtraPhysTblIDColumn(ts.SCtx(), ts.Columns, ts.Schema())
 			ts.Columns = tmpColumns
@@ -2655,8 +2627,7 @@
 		return base.InvalidTask, nil
 	}
 	path := candidate.path
-<<<<<<< HEAD
-	is := getOriginalPhysicalIndexScan(ds, prop, path, candidate.isMatchProp.Matched(), candidate.path.IsSingleScan)
+	is := physicalop.GetOriginalPhysicalIndexScan(ds, prop, path, candidate.isMatchProp.Matched(), candidate.path.IsSingleScan)
 	// merge-sort 匹配时设置 ByItems 和 GroupedRanges
 	if candidate.isMatchProp == property.SortPropSatisfiedByMergeSort {
 		byItems := make([]*util.ByItems, 0, len(prop.SortItems))
@@ -2670,9 +2641,6 @@
 		is.GroupedRanges = path.GroupedRanges
 		is.GroupByColIdxs = path.GroupByColIdxs
 	}
-=======
-	is := physicalop.GetOriginalPhysicalIndexScan(ds, prop, path, candidate.isMatchProp, candidate.path.IsSingleScan)
->>>>>>> d48ac386
 	cop := &CopTask{
 		indexPlan:   is,
 		tblColHists: ds.TblColHists,
@@ -2889,8 +2857,7 @@
 	if !prop.IsSortItemEmpty() && candidate.path.ForceNoKeepOrder {
 		return base.InvalidTask, nil
 	}
-<<<<<<< HEAD
-	ts, _ := getOriginalPhysicalTableScan(ds, prop, candidate.path, candidate.isMatchProp.Matched())
+	ts, _ := physicalop.GetOriginalPhysicalTableScan(ds, prop, candidate.path, candidate.isMatchProp.Matched())
 	// merge-sort 匹配时设置 ByItems 和 GroupedRanges
 	if candidate.isMatchProp == property.SortPropSatisfiedByMergeSort {
 		byItems := make([]*util.ByItems, 0, len(prop.SortItems))
@@ -2904,10 +2871,6 @@
 		ts.GroupedRanges = candidate.path.GroupedRanges
 		ts.GroupByColIdxs = candidate.path.GroupByColIdxs
 	}
-=======
-	ts, _ := physicalop.GetOriginalPhysicalTableScan(ds, prop, candidate.path, candidate.isMatchProp)
-
->>>>>>> d48ac386
 	// In disaggregated tiflash mode, only MPP is allowed, cop and batchCop is deprecated.
 	// So if prop.TaskTp is RootTaskType, have to use mppTask then convert to rootTask.
 	isTiFlashPath := ts.StoreType == kv.TiFlash
