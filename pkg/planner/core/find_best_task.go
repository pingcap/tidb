--- conflicted
+++ resolved
@@ -1591,11 +1591,8 @@
 		fixcontrol.Fix52869,
 		false,
 	)
-<<<<<<< HEAD
 	ds.SCtx().GetSessionVars().RecordRelevantOptFix(fixcontrol.Fix52869)
 	minIndexRows := ds.TableStats.RowCount * ds.AccessPathMinSelectivity
-=======
->>>>>>> 11cddd58
 	if preferRange {
 		// Override preferRange with the following limitations to scope
 		preferRange = (ds.MostMatchingIndex > 1 && minIndexRows < 2 && ds.AccessPathMinSelectivity < 0.1) || preferMerge || idxMissingStats || ds.TableStats.HistColl.Pseudo || ds.TableStats.RowCount < 1
@@ -1604,19 +1601,13 @@
 		// If a candidate path is TiFlash-path or forced-path or MV index or global index, we just keep them. For other
 		// candidate paths, if there exists any range scan path, we remove full scan paths and keep range scan paths.
 		preferredPaths := make([]*candidatePath, 0, len(candidates))
-<<<<<<< HEAD
 		mostMatchPath := make([]*candidatePath, 0, len(candidates))
-		var hasRangeScanPath, hasMostMatchPath bool
-		for _, c := range candidates {
-			if c.path.Forced || c.path.StoreType == kv.TiFlash || (c.path.Index != nil && c.path.Index.MVIndex) {
-=======
-		var hasRangeScanPath, hasMultiRange bool
+		var hasRangeScanPath, hasMultiRange, hasMostMatchPath bool
 		for _, c := range candidates {
 			if len(c.path.Ranges) > 1 {
 				hasMultiRange = true
 			}
 			if c.path.Forced || c.path.StoreType == kv.TiFlash || (c.path.Index != nil && (c.path.Index.Global || c.path.Index.MVIndex)) {
->>>>>>> 11cddd58
 				preferredPaths = append(preferredPaths, c)
 				continue
 			}
@@ -1639,17 +1630,13 @@
 				}
 			}
 		}
-<<<<<<< HEAD
+    if hasMultiRange {
+			// Only log the fix control if we had multiple ranges
+			ds.SCtx().GetSessionVars().RecordRelevantOptFix(fixcontrol.Fix52869)
+		}
 		if hasMostMatchPath {
 			return mostMatchPath
 		} else if hasRangeScanPath {
-=======
-		if hasMultiRange {
-			// Only log the fix control if we had multiple ranges
-			ds.SCtx().GetSessionVars().RecordRelevantOptFix(fixcontrol.Fix52869)
-		}
-		if hasRangeScanPath {
->>>>>>> 11cddd58
 			return preferredPaths
 		}
 	}
