// Copyright 2017 PingCAP, Inc.
//
// Licensed under the Apache License, Version 2.0 (the "License");
// you may not use this file except in compliance with the License.
// You may obtain a copy of the License at
//
//     http://www.apache.org/licenses/LICENSE-2.0
//
// Unless required by applicable law or agreed to in writing, software
// distributed under the License is distributed on an "AS IS" BASIS,
// WITHOUT WARRANTIES OR CONDITIONS OF ANY KIND, either express or implied.
// See the License for the specific language governing permissions and
// limitations under the License.

package core

import (
	"cmp"
	"fmt"
	"maps"
	"math"
	"slices"
	"strings"
	"time"

	"github.com/pingcap/errors"
	"github.com/pingcap/failpoint"
	"github.com/pingcap/tidb/pkg/config"
	"github.com/pingcap/tidb/pkg/expression"
	"github.com/pingcap/tidb/pkg/kv"
	"github.com/pingcap/tidb/pkg/meta/metadef"
	"github.com/pingcap/tidb/pkg/meta/model"
	"github.com/pingcap/tidb/pkg/parser/ast"
	"github.com/pingcap/tidb/pkg/parser/mysql"
	"github.com/pingcap/tidb/pkg/planner/cardinality"
	"github.com/pingcap/tidb/pkg/planner/cascades/impl"
	"github.com/pingcap/tidb/pkg/planner/cascades/memo"
	"github.com/pingcap/tidb/pkg/planner/core/base"
	"github.com/pingcap/tidb/pkg/planner/core/cost"
	"github.com/pingcap/tidb/pkg/planner/core/operator/logicalop"
	"github.com/pingcap/tidb/pkg/planner/core/operator/physicalop"
	"github.com/pingcap/tidb/pkg/planner/funcdep"
	"github.com/pingcap/tidb/pkg/planner/property"
	"github.com/pingcap/tidb/pkg/planner/util"
	"github.com/pingcap/tidb/pkg/planner/util/fixcontrol"
	"github.com/pingcap/tidb/pkg/planner/util/optimizetrace"
	"github.com/pingcap/tidb/pkg/planner/util/utilfuncp"
	"github.com/pingcap/tidb/pkg/statistics"
	"github.com/pingcap/tidb/pkg/types"
	tidbutil "github.com/pingcap/tidb/pkg/util"
	"github.com/pingcap/tidb/pkg/util/chunk"
	"github.com/pingcap/tidb/pkg/util/codec"
	"github.com/pingcap/tidb/pkg/util/collate"
	h "github.com/pingcap/tidb/pkg/util/hint"
	"github.com/pingcap/tidb/pkg/util/intest"
	"github.com/pingcap/tidb/pkg/util/logutil"
	"github.com/pingcap/tidb/pkg/util/ranger"
	"github.com/pingcap/tidb/pkg/util/tracing"
	"github.com/pingcap/tipb/go-tipb"
	"go.uber.org/zap"
)

// PlanCounterDisabled is the default value of PlanCounterTp, indicating that optimizer needn't force a plan.
var PlanCounterDisabled base.PlanCounterTp = -1

// GetPropByOrderByItems will check if this sort property can be pushed or not. In order to simplify the problem, we only
// consider the case that all expression are columns.
func GetPropByOrderByItems(items []*util.ByItems) (*property.PhysicalProperty, bool) {
	propItems := make([]property.SortItem, 0, len(items))
	for _, item := range items {
		col, ok := item.Expr.(*expression.Column)
		if !ok {
			return nil, false
		}
		propItems = append(propItems, property.SortItem{Col: col, Desc: item.Desc})
	}
	return &property.PhysicalProperty{SortItems: propItems}, true
}

// GetPropByOrderByItemsContainScalarFunc will check if this sort property can be pushed or not. In order to simplify the
// problem, we only consider the case that all expression are columns or some special scalar functions.
func GetPropByOrderByItemsContainScalarFunc(items []*util.ByItems) (_ *property.PhysicalProperty, _, _ bool) {
	propItems := make([]property.SortItem, 0, len(items))
	onlyColumn := true
	for _, item := range items {
		switch expr := item.Expr.(type) {
		case *expression.Column:
			propItems = append(propItems, property.SortItem{Col: expr, Desc: item.Desc})
		case *expression.ScalarFunction:
			col, desc := expr.GetSingleColumn(item.Desc)
			if col == nil {
				return nil, false, false
			}
			propItems = append(propItems, property.SortItem{Col: col, Desc: desc})
			onlyColumn = false
		default:
			return nil, false, false
		}
	}
	return &property.PhysicalProperty{SortItems: propItems}, true, onlyColumn
}

func findBestTask4LogicalTableDual(super base.LogicalPlan, prop *property.PhysicalProperty, planCounter *base.PlanCounterTp, opt *optimizetrace.PhysicalOptimizeOp) (base.Task, int64, error) {
	if prop.IndexJoinProp != nil {
		// even enforce hint can not work with this.
		return base.InvalidTask, 0, nil
	}
	_, p := base.GetGEAndLogical[*logicalop.LogicalTableDual](super)
	// If the required property is not empty and the row count > 1,
	// we cannot ensure this required property.
	// But if the row count is 0 or 1, we don't need to care about the property.
	if (!prop.IsSortItemEmpty() && p.RowCount > 1) || planCounter.Empty() {
		return base.InvalidTask, 0, nil
	}
	dual := physicalop.PhysicalTableDual{
		RowCount: p.RowCount,
	}.Init(p.SCtx(), p.StatsInfo(), p.QueryBlockOffset())
	dual.SetSchema(p.Schema())
	planCounter.Dec(1)
	appendCandidate4PhysicalOptimizeOp(opt, p, dual, prop)
	rt := &RootTask{}
	rt.SetPlan(dual)
	return rt, 1, nil
}

func findBestTask4LogicalShow(super base.LogicalPlan, prop *property.PhysicalProperty, planCounter *base.PlanCounterTp, _ *optimizetrace.PhysicalOptimizeOp) (base.Task, int64, error) {
	if prop.IndexJoinProp != nil {
		// even enforce hint can not work with this.
		return base.InvalidTask, 0, nil
	}
	_, p := base.GetGEAndLogical[*logicalop.LogicalShow](super)
	if !prop.IsSortItemEmpty() || planCounter.Empty() {
		return base.InvalidTask, 0, nil
	}
	pShow := physicalop.PhysicalShow{ShowContents: p.ShowContents, Extractor: p.Extractor}.Init(p.SCtx())
	pShow.SetSchema(p.Schema())
	planCounter.Dec(1)
	rt := &RootTask{}
	rt.SetPlan(pShow)
	return rt, 1, nil
}

func findBestTask4LogicalShowDDLJobs(super base.LogicalPlan, prop *property.PhysicalProperty, planCounter *base.PlanCounterTp, _ *optimizetrace.PhysicalOptimizeOp) (base.Task, int64, error) {
	if prop.IndexJoinProp != nil {
		// even enforce hint can not work with this.
		return base.InvalidTask, 0, nil
	}
	_, p := base.GetGEAndLogical[*logicalop.LogicalShowDDLJobs](super)
	if !prop.IsSortItemEmpty() || planCounter.Empty() {
		return base.InvalidTask, 0, nil
	}
	pShow := physicalop.PhysicalShowDDLJobs{JobNumber: p.JobNumber}.Init(p.SCtx())
	pShow.SetSchema(p.Schema())
	planCounter.Dec(1)
	rt := &RootTask{}
	rt.SetPlan(pShow)
	return rt, 1, nil
}

// rebuildChildTasks rebuilds the childTasks to make the clock_th combination.
func rebuildChildTasks(p *logicalop.BaseLogicalPlan, childTasks *[]base.Task, pp base.PhysicalPlan, childCnts []int64, planCounter int64, ts uint64, opt *optimizetrace.PhysicalOptimizeOp) error {
	// The taskMap of children nodes should be rolled back first.
	for _, child := range p.Children() {
		child.RollBackTaskMap(ts)
	}

	multAll := int64(1)
	var curClock base.PlanCounterTp
	for _, x := range childCnts {
		multAll *= x
	}
	*childTasks = (*childTasks)[:0]
	for j, child := range p.Children() {
		multAll /= childCnts[j]
		curClock = base.PlanCounterTp((planCounter-1)/multAll + 1)
		childTask, _, err := child.FindBestTask(pp.GetChildReqProps(j), &curClock, opt)
		planCounter = (planCounter-1)%multAll + 1
		if err != nil {
			return err
		}
		if curClock != 0 {
			return errors.Errorf("PlanCounterTp planCounter is not handled")
		}
		if childTask != nil && childTask.Invalid() {
			return errors.Errorf("The current plan is invalid, please skip this plan")
		}
		*childTasks = append(*childTasks, childTask)
	}
	return nil
}

func prepareIterationDownElems(super base.LogicalPlan) (*memo.GroupExpression, *logicalop.BaseLogicalPlan, int, iterFunc, base.LogicalPlan) {
	// get the possible group expression and logical operator from common lp pointer.
	ge, self := getGEAndSelf(super)
	childLen := len(self.Children())
	iterObj := self.GetBaseLogicalPlan()
	iterFunc := iteratePhysicalPlan4BaseLogical
	if _, ok := self.(*logicalop.LogicalSequence); ok {
		iterFunc = iterateChildPlan4LogicalSequence
	}
	if ge != nil {
		iterObj = ge
		childLen = len(ge.Inputs)
		iterFunc = iteratePhysicalPlan4GroupExpression
		if _, ok := self.(*logicalop.LogicalSequence); ok {
			iterFunc = iterateChildPlan4LogicalSequenceGE
		}
	}
	return ge, self.GetBaseLogicalPlan().(*logicalop.BaseLogicalPlan), childLen, iterFunc, iterObj
}

type enumerateState struct {
	topNCopExist  bool
	limitCopExist bool
}

// @first: indicates the best task returned.
// @second: indicates the plan cnt in this subtree.
// @third: indicates whether this plan apply the hint.
// @fourth: indicates error
func enumeratePhysicalPlans4Task(
	super base.LogicalPlan,
	physicalPlans []base.PhysicalPlan,
	prop *property.PhysicalProperty,
	addEnforcer bool,
	planCounter *base.PlanCounterTp,
	opt *optimizetrace.PhysicalOptimizeOp,
) (base.Task, int64, bool, error) {
	var bestTask, preferTask = base.InvalidTask, base.InvalidTask
	var curCntPlan, cntPlan int64
	var err error
	ge, baseLP, childLen, iteration, iterObj := prepareIterationDownElems(super)
	childTasks := make([]base.Task, 0, childLen)
	childCnts := make([]int64, childLen)
	cntPlan = 0
	var fd *funcdep.FDSet
	if addEnforcer && len(physicalPlans) != 0 {
		switch logicalPlan := baseLP.Self().(type) {
		case *logicalop.LogicalJoin, *logicalop.LogicalAggregation:
			// TODO(hawkingrei): FD should be maintained as logical prop instead of constructing it in physical phase
			fd = logicalPlan.ExtractFD()
		}
	}
	if len(physicalPlans) == 0 {
		return base.InvalidTask, 0, false, nil
	}
	initState := &enumerateState{}
	for _, pp := range physicalPlans {
		timeStampNow := baseLP.GetLogicalTS4TaskMap()
		savedPlanID := baseLP.SCtx().GetSessionVars().PlanID.Load()

		childTasks, curCntPlan, childCnts, err = iteration(iterObj, pp, childTasks, childCnts, prop, opt)
		if err != nil {
			return nil, 0, false, err
		}

		// This check makes sure that there is no invalid child task.
		if len(childTasks) != childLen {
			continue
		}

		// If the target plan can be found in this physicalPlan(pp), rebuild childTasks to build the corresponding combination.
		if planCounter.IsForce() && int64(*planCounter) <= curCntPlan && ge == nil {
			baseLP.SCtx().GetSessionVars().PlanID.Store(savedPlanID)
			curCntPlan = int64(*planCounter)
			err := rebuildChildTasks(baseLP, &childTasks, pp, childCnts, int64(*planCounter), timeStampNow, opt)
			if err != nil {
				return nil, 0, false, err
			}
		}

		// Combine the best child tasks with parent physical plan.
		curTask := pp.Attach2Task(childTasks...)
		if curTask.Invalid() {
			continue
		}

		// An optimal task could not satisfy the property, so it should be converted here.
		if _, ok := curTask.(*RootTask); !ok && prop.TaskTp == property.RootTaskType {
			curTask = curTask.ConvertToRootTask(baseLP.SCtx())
		}

		// we need to check the hint is applicable before enforcing the property. otherwise
		// what we get is Sort ot Exchanger kind of operators.
		// todo: extend applyLogicalJoinHint to be a normal logicalOperator's interface to handle the hint related stuff.
		hintApplicable := applyLogicalHintVarEigen(baseLP.Self(), initState, pp, childTasks)

		// Enforce curTask property
		if addEnforcer {
			curTask = enforceProperty(prop, curTask, baseLP.Plan.SCtx(), fd)
		}

		// Optimize by shuffle executor to running in parallel manner.
		if _, isMpp := curTask.(*MppTask); !isMpp && prop.IsSortItemEmpty() {
			// Currently, we do not regard shuffled plan as a new plan.
			curTask = optimizeByShuffle(curTask, baseLP.Plan.SCtx())
		}

		cntPlan += curCntPlan
		planCounter.Dec(curCntPlan)

		if planCounter.Empty() {
			bestTask = curTask
			break
		}
		appendCandidate4PhysicalOptimizeOp(opt, baseLP, curTask.Plan(), prop)

		// Get the most efficient one only by low-cost priority among all valid plans.
		if curIsBetter, err := compareTaskCost(curTask, bestTask, opt); err != nil {
			return nil, 0, false, err
		} else if curIsBetter {
			bestTask = curTask
		}

		if hintApplicable {
			// curTask is a preferred physic plan, compare cost with previous preferred one and cache the low-cost one.
			if curIsBetter, err := compareTaskCost(curTask, preferTask, opt); err != nil {
				return nil, 0, false, err
			} else if curIsBetter {
				preferTask = curTask
			}
		}
	}
	// there is a valid preferred low-cost physical one, return it.
	if !preferTask.Invalid() {
		return preferTask, cntPlan, true, nil
	}
	// if there is no valid preferred low-cost physical one, return the normal low one.
	// if the hint is specified without any valid plan, we should also record the warnings.
	if !bestTask.Invalid() {
		if warn := recordWarnings(baseLP.Self(), prop, addEnforcer); warn != nil {
			bestTask.AppendWarning(warn)
		}
	}
	// return the normal lowest-cost physical one.
	return bestTask, cntPlan, false, nil
}

// TODO: remove the taskTypeSatisfied function, it is only used to check the task type in the root, cop, mpp task.
func taskTypeSatisfied(propRequired *property.PhysicalProperty, childTask base.Task) bool {
	// check the root, cop, mpp task type matched the required property.
	if childTask == nil || propRequired == nil {
		// index join v1 may occur that propRequired is nil, and return task is nil too. Return true
		// to make sure let it walk through the following logic.
		return true
	}
	_, isRoot := childTask.(*RootTask)
	_, isCop := childTask.(*CopTask)
	_, isMpp := childTask.(*MppTask)
	switch propRequired.TaskTp {
	case property.RootTaskType:
		// If the required property is root task type, root, cop, and mpp task are all satisfied.
		return isRoot || isCop || isMpp
	case property.CopSingleReadTaskType, property.CopMultiReadTaskType:
		return isCop
	case property.MppTaskType:
		return isMpp
	default:
		// shouldn't be here
		return false
	}
}

// iteratePhysicalPlan4GroupExpression is used to pin current picked physical plan and try to physicalize all its children.
func iteratePhysicalPlan4GroupExpression(
	geLP base.LogicalPlan,
	selfPhysicalPlan base.PhysicalPlan,
	childTasks []base.Task,
	childCnts []int64,
	_ *property.PhysicalProperty,
	opt *optimizetrace.PhysicalOptimizeOp,
) ([]base.Task, int64, []int64, error) {
	ge := geLP.(*memo.GroupExpression)
	// Find the best child tasks firstly.
	childTasks = childTasks[:0]
	// The curCntPlan records the number of possible plans for selfPhysicalPlan
	curCntPlan := int64(1)
	for j, childG := range ge.Inputs {
		childProp := selfPhysicalPlan.GetChildReqProps(j)
		childTask, cnt, err := impl.ImplementGroupAndCost(childG, childProp, math.MaxFloat64, &PlanCounterDisabled, opt)
		childCnts[j] = cnt
		if err != nil {
			return nil, 0, childCnts, err
		}
		if !taskTypeSatisfied(childProp, childTask) {
			// If the task type is not satisfied, we should skip this plan.
			return nil, 0, childCnts, nil
		}
		curCntPlan = curCntPlan * cnt
		if childTask != nil && childTask.Invalid() {
			return nil, 0, childCnts, nil
		}
		childTasks = append(childTasks, childTask)
	}

	// This check makes sure that there is no invalid child task.
	if len(childTasks) != len(ge.Inputs) {
		return nil, 0, childCnts, nil
	}
	return childTasks, curCntPlan, childCnts, nil
}

type iterFunc func(
	baseLP base.LogicalPlan,
	selfPhysicalPlan base.PhysicalPlan,
	childTasks []base.Task,
	childCnts []int64,
	_ *property.PhysicalProperty,
	opt *optimizetrace.PhysicalOptimizeOp,
) ([]base.Task, int64, []int64, error)

// iteratePhysicalPlan4BaseLogical is used to iterate the physical plan and get all child tasks.
func iteratePhysicalPlan4BaseLogical(
	baseLP base.LogicalPlan,
	selfPhysicalPlan base.PhysicalPlan,
	childTasks []base.Task,
	childCnts []int64,
	_ *property.PhysicalProperty,
	opt *optimizetrace.PhysicalOptimizeOp,
) ([]base.Task, int64, []int64, error) {
	p := baseLP.(*logicalop.BaseLogicalPlan)
	// Find best child tasks firstly.
	childTasks = childTasks[:0]
	// The curCntPlan records the number of possible plans for selfPhysicalPlan
	curCntPlan := int64(1)
	for j, child := range p.Children() {
		childProp := selfPhysicalPlan.GetChildReqProps(j)
		childTask, cnt, err := child.FindBestTask(childProp, &PlanCounterDisabled, opt)
		childCnts[j] = cnt
		if err != nil {
			return nil, 0, childCnts, err
		}
		if !taskTypeSatisfied(childProp, childTask) {
			// If the task type is not satisfied, we should skip this plan.
			return nil, 0, childCnts, nil
		}
		curCntPlan = curCntPlan * cnt
		if childTask != nil && childTask.Invalid() {
			return nil, 0, childCnts, nil
		}
		childTasks = append(childTasks, childTask)
	}

	// This check makes sure that there is no invalid child task.
	if len(childTasks) != p.ChildLen() {
		return nil, 0, childCnts, nil
	}
	return childTasks, curCntPlan, childCnts, nil
}

// iterateChildPlan4LogicalSequenceGE does the special part for sequence. We need to iterate its child one by one to check whether the former child is a valid plan and then go to the nex
func iterateChildPlan4LogicalSequenceGE(
	geLP base.LogicalPlan,
	selfPhysicalPlan base.PhysicalPlan,
	childTasks []base.Task,
	childCnts []int64,
	prop *property.PhysicalProperty,
	opt *optimizetrace.PhysicalOptimizeOp,
) ([]base.Task, int64, []int64, error) {
	ge := geLP.(*memo.GroupExpression)
	// Find best child tasks firstly.
	childTasks = childTasks[:0]
	// The curCntPlan records the number of possible plans for selfPhysicalPlan
	curCntPlan := int64(1)
	lastIdx := len(ge.Inputs) - 1
	for j := range lastIdx {
		childG := ge.Inputs[j]
		childProp := selfPhysicalPlan.GetChildReqProps(j)
		childTask, cnt, err := impl.ImplementGroupAndCost(childG, childProp, math.MaxFloat64, &PlanCounterDisabled, opt)
		childCnts[j] = cnt
		if err != nil {
			return nil, 0, nil, err
		}
		if !taskTypeSatisfied(childProp, childTask) {
			// If the task type is not satisfied, we should skip this plan.
			return nil, 0, nil, nil
		}
		curCntPlan = curCntPlan * cnt
		if childTask != nil && childTask.Invalid() {
			return nil, 0, nil, nil
		}
		_, isMpp := childTask.(*MppTask)
		if !isMpp && prop.IsFlashProp() {
			break
		}
		childTasks = append(childTasks, childTask)
	}
	// This check makes sure that there is no invalid child task.
	if len(childTasks) != len(ge.Inputs)-1 {
		return nil, 0, nil, nil
	}

	lastChildProp := selfPhysicalPlan.GetChildReqProps(lastIdx).CloneEssentialFields()
	if lastChildProp.IsFlashProp() {
		lastChildProp.CTEProducerStatus = property.AllCTECanMpp
	}
	lastChildG := ge.Inputs[lastIdx]
	lastChildTask, cnt, err := impl.ImplementGroupAndCost(lastChildG, lastChildProp, math.MaxFloat64, &PlanCounterDisabled, opt)
	childCnts[lastIdx] = cnt
	if err != nil {
		return nil, 0, nil, err
	}
	curCntPlan = curCntPlan * cnt
	if lastChildTask != nil && lastChildTask.Invalid() {
		return nil, 0, nil, nil
	}

	if _, ok := lastChildTask.(*MppTask); !ok && lastChildProp.CTEProducerStatus == property.AllCTECanMpp {
		return nil, 0, nil, nil
	}

	childTasks = append(childTasks, lastChildTask)
	return childTasks, curCntPlan, childCnts, nil
}

// iterateChildPlan4LogicalSequence does the special part for sequence. We need to iterate its child one by one to check whether the former child is a valid plan and then go to the nex
func iterateChildPlan4LogicalSequence(
	baseLP base.LogicalPlan,
	selfPhysicalPlan base.PhysicalPlan,
	childTasks []base.Task,
	childCnts []int64,
	prop *property.PhysicalProperty,
	opt *optimizetrace.PhysicalOptimizeOp,
) ([]base.Task, int64, []int64, error) {
	p := baseLP.(*logicalop.BaseLogicalPlan)
	// Find best child tasks firstly.
	childTasks = childTasks[:0]
	// The curCntPlan records the number of possible plans for selfPhysicalPlan
	curCntPlan := int64(1)
	lastIdx := p.ChildLen() - 1
	for j := range lastIdx {
		child := p.Children()[j]
		childProp := selfPhysicalPlan.GetChildReqProps(j)
		childTask, cnt, err := child.FindBestTask(childProp, &PlanCounterDisabled, opt)
		childCnts[j] = cnt
		if err != nil {
			return nil, 0, nil, err
		}
		if !taskTypeSatisfied(childProp, childTask) {
			// If the task type is not satisfied, we should skip this plan.
			return nil, 0, nil, nil
		}
		curCntPlan = curCntPlan * cnt
		if childTask != nil && childTask.Invalid() {
			return nil, 0, nil, nil
		}
		_, isMpp := childTask.(*MppTask)
		if !isMpp && prop.IsFlashProp() {
			break
		}
		childTasks = append(childTasks, childTask)
	}
	// This check makes sure that there is no invalid child task.
	if len(childTasks) != p.ChildLen()-1 {
		return nil, 0, nil, nil
	}

	lastChildProp := selfPhysicalPlan.GetChildReqProps(lastIdx).CloneEssentialFields()
	if lastChildProp.IsFlashProp() {
		lastChildProp.CTEProducerStatus = property.AllCTECanMpp
	}
	lastChildTask, cnt, err := p.Children()[lastIdx].FindBestTask(lastChildProp, &PlanCounterDisabled, opt)
	childCnts[lastIdx] = cnt
	if err != nil {
		return nil, 0, nil, err
	}
	curCntPlan = curCntPlan * cnt
	if lastChildTask != nil && lastChildTask.Invalid() {
		return nil, 0, nil, nil
	}

	if _, ok := lastChildTask.(*MppTask); !ok && lastChildProp.CTEProducerStatus == property.AllCTECanMpp {
		return nil, 0, nil, nil
	}

	childTasks = append(childTasks, lastChildTask)
	return childTasks, curCntPlan, childCnts, nil
}

// compareTaskCost compares cost of curTask and bestTask and returns whether curTask's cost is smaller than bestTask's.
func compareTaskCost(curTask, bestTask base.Task, op *optimizetrace.PhysicalOptimizeOp) (curIsBetter bool, err error) {
	curCost, curInvalid, err := getTaskPlanCost(curTask, op)
	if err != nil {
		return false, err
	}
	bestCost, bestInvalid, err := getTaskPlanCost(bestTask, op)
	if err != nil {
		return false, err
	}
	if curInvalid {
		return false, nil
	}
	if bestInvalid {
		return true, nil
	}
	return curCost < bestCost, nil
}

// getTaskPlanCost returns the cost of this task.
// The second returned value indicates whether this task is valid.
func getTaskPlanCost(t base.Task, pop *optimizetrace.PhysicalOptimizeOp) (float64, bool, error) {
	if t.Invalid() {
		return math.MaxFloat64, true, nil
	}

	// use the new cost interface
	var (
		taskType         property.TaskType
		indexPartialCost float64
	)
	switch t.(type) {
	case *RootTask:
		taskType = property.RootTaskType
	case *CopTask: // no need to know whether the task is single-read or double-read, so both CopSingleReadTaskType and CopDoubleReadTaskType are OK
		cop := t.(*CopTask)
		if cop.indexPlan != nil && cop.tablePlan != nil { // handle IndexLookup specially
			taskType = property.CopMultiReadTaskType
			// keep compatible with the old cost interface, for CopMultiReadTask, the cost is idxCost + tblCost.
			if !cop.indexPlanFinished { // only consider index cost in this case
				idxCost, err := getPlanCost(cop.indexPlan, taskType, optimizetrace.NewDefaultPlanCostOption().WithOptimizeTracer(pop))
				return idxCost, false, err
			}
			// consider both sides
			idxCost, err := getPlanCost(cop.indexPlan, taskType, optimizetrace.NewDefaultPlanCostOption().WithOptimizeTracer(pop))
			if err != nil {
				return 0, false, err
			}
			tblCost, err := getPlanCost(cop.tablePlan, taskType, optimizetrace.NewDefaultPlanCostOption().WithOptimizeTracer(pop))
			if err != nil {
				return 0, false, err
			}
			return idxCost + tblCost, false, nil
		}

		taskType = property.CopSingleReadTaskType

		// TiFlash can run cop task as well, check whether this cop task will run on TiKV or TiFlash.
		if cop.tablePlan != nil {
			leafNode := cop.tablePlan
			for len(leafNode.Children()) > 0 {
				leafNode = leafNode.Children()[0]
			}
			if tblScan, isScan := leafNode.(*physicalop.PhysicalTableScan); isScan && tblScan.StoreType == kv.TiFlash {
				taskType = property.MppTaskType
			}
		}

		// Detail reason ref about comment in function `convertToIndexMergeScan`
		// for cop task with {indexPlan=nil, tablePlan=xxx, idxMergePartPlans=[x,x,x], indexPlanFinished=true} we should
		// plus the partial index plan cost into the final cost. Because t.plan() the below code used only calculate the
		// cost about table plan.
		if cop.indexPlanFinished && len(cop.idxMergePartPlans) != 0 {
			for _, partialScan := range cop.idxMergePartPlans {
				partialCost, err := getPlanCost(partialScan, taskType, optimizetrace.NewDefaultPlanCostOption().WithOptimizeTracer(pop))
				if err != nil {
					return 0, false, err
				}
				indexPartialCost += partialCost
			}
		}
	case *MppTask:
		taskType = property.MppTaskType
	default:
		return 0, false, errors.New("unknown task type")
	}
	if t.Plan() == nil {
		// It's a very special case for index merge case.
		// t.plan() == nil in index merge COP case, it means indexPlanFinished is false in other words.
		cost := 0.0
		copTsk := t.(*CopTask)
		for _, partialScan := range copTsk.idxMergePartPlans {
			partialCost, err := getPlanCost(partialScan, taskType, optimizetrace.NewDefaultPlanCostOption().WithOptimizeTracer(pop))
			if err != nil {
				return 0, false, err
			}
			cost += partialCost
		}
		return cost, false, nil
	}
	cost, err := getPlanCost(t.Plan(), taskType, optimizetrace.NewDefaultPlanCostOption().WithOptimizeTracer(pop))
	return cost + indexPartialCost, false, err
}

func appendCandidate4PhysicalOptimizeOp(pop *optimizetrace.PhysicalOptimizeOp, lp base.LogicalPlan, pp base.PhysicalPlan, prop *property.PhysicalProperty) {
	if pop == nil || pop.GetTracer() == nil || pp == nil {
		return
	}
	candidate := &tracing.CandidatePlanTrace{
		PlanTrace: &tracing.PlanTrace{TP: pp.TP(), ID: pp.ID(),
			ExplainInfo: pp.ExplainInfo(), ProperType: prop.String()},
		MappingLogicalPlan: tracing.CodecPlanName(lp.TP(), lp.ID())}
	pop.GetTracer().AppendCandidate(candidate)

	// for PhysicalIndexMergeJoin/PhysicalIndexHashJoin/PhysicalIndexJoin, it will use innerTask as a child instead of calling findBestTask,
	// and innerTask.plan() will be appended to planTree in appendChildCandidate using empty MappingLogicalPlan field, so it won't mapping with the logic plan,
	// that will cause no physical plan when the logic plan got selected.
	// the fix to add innerTask.plan() to planTree and mapping correct logic plan
	index := -1
	var plan base.PhysicalPlan
	switch join := pp.(type) {
	case *physicalop.PhysicalIndexMergeJoin:
		index = join.InnerChildIdx
		plan = join.InnerPlan
	case *physicalop.PhysicalIndexHashJoin:
		index = join.InnerChildIdx
		plan = join.InnerPlan
	case *physicalop.PhysicalIndexJoin:
		index = join.InnerChildIdx
		plan = join.InnerPlan
	}
	if index != -1 && plan != nil {
		child := lp.(*logicalop.BaseLogicalPlan).Children()[index]
		candidate := &tracing.CandidatePlanTrace{
			PlanTrace: &tracing.PlanTrace{TP: plan.TP(), ID: plan.ID(),
				ExplainInfo: plan.ExplainInfo(), ProperType: prop.String()},
			MappingLogicalPlan: tracing.CodecPlanName(child.TP(), child.ID())}
		pop.GetTracer().AppendCandidate(candidate)
	}
	pp.AppendChildCandidate(pop)
}

func appendPlanCostDetail4PhysicalOptimizeOp(pop *optimizetrace.PhysicalOptimizeOp, detail *tracing.PhysicalPlanCostDetail) {
	if pop == nil || pop.GetTracer() == nil {
		return
	}
	pop.GetTracer().PhysicalPlanCostDetails[fmt.Sprintf("%v_%v", detail.GetPlanType(), detail.GetPlanID())] = detail
}

// get the possible group expression and logical operator from common super pointer.
func getGEAndSelf(super base.LogicalPlan) (ge *memo.GroupExpression, self base.LogicalPlan) {
	switch x := super.(type) {
	case *logicalop.BaseLogicalPlan:
		// previously, wrapped BaseLogicalPlan serve as the common part, so we need to use self()
		// to downcast as the every specific logical operator.
		self = x.Self()
	case *memo.GroupExpression:
		// currently, since GroupExpression wrap a LogicalPlan as its first field, we GE itself is
		// naturally can be referred as a LogicalPlan, and we need to use GetWrappedLogicalPlan to
		// get the specific logical operator inside.
		ge = x
		self = ge.GetWrappedLogicalPlan()
	default:
		// x itself must be a specific logical operator.
		self = x
	}
	return ge, self
}

// findBestTask is key workflow that drive logic plan tree to generate optimal physical ones.
// The logic inside it is mainly about physical plan numeration and task encapsulation, it should
// be defined in core pkg, and be called by logic plan in their logic interface implementation.
func findBestTask(super base.LogicalPlan, prop *property.PhysicalProperty, planCounter *base.PlanCounterTp,
	opt *optimizetrace.PhysicalOptimizeOp) (bestTask base.Task, cntPlan int64, err error) {
	// get the possible group expression and logical operator from common lp pointer.
	ge, self := getGEAndSelf(super)
	p := self.GetBaseLogicalPlan().(*logicalop.BaseLogicalPlan)
	// If p is an inner plan in an IndexJoin, the IndexJoin will generate an inner plan by itself,
	// and set inner child prop nil, so here we do nothing.
	if prop == nil {
		return nil, 1, nil
	}
	// Look up the task with this prop in the task map.
	// It's used to reduce double counting.
	// only get the physical cache from logicalOp under volcano mode.
	if ge == nil {
		bestTask = p.GetTask(prop)
		if bestTask != nil {
			planCounter.Dec(1)
			return bestTask, 1, nil
		}
	}
	// if prop is require an index join's probe side, check the inner pattern admission here.
	if prop.IndexJoinProp != nil {
		pass := admitIndexJoinInnerChildPattern(self)
		if !pass {
			// even enforce hint can not work with this.
			return base.InvalidTask, 0, nil
		}
	}
	if !checkOpSelfSatisfyPropTaskTypeRequirement(p.Self(), prop) {
		// Currently all plan cannot totally push down to TiKV.
		p.StoreTask(prop, base.InvalidTask)
		return base.InvalidTask, 0, nil
	}

	canAddEnforcer := prop.CanAddEnforcer

	if prop.TaskTp != property.RootTaskType && !prop.IsFlashProp() {
		// Currently all plan cannot totally push down to TiKV.
		// only save the physical to logicalOp under volcano mode.
		if ge == nil {
			p.StoreTask(prop, base.InvalidTask)
		}
		return base.InvalidTask, 0, nil
	}

	cntPlan = 0
	// prop should be read only because its cached hashcode might be not consistent
	// when it is changed. So we clone a new one for the temporary changes.
	newProp := prop.CloneEssentialFields()
	// here newProp is used as another complete copy for enforcer, fill indexJoinProp manually.
	// for childProp := prop.CloneEssentialFields(), we do not clone indexJoinProp childProp for by default.
	// and only call admitIndexJoinProp to inherit the indexJoinProp for special pattern operators.
	newProp.IndexJoinProp = prop.IndexJoinProp
	var plansFitsProp, plansNeedEnforce []base.PhysicalPlan
	var hintWorksWithProp bool
	// Maybe the plan can satisfy the required property,
	// so we try to get the task without the enforced sort first.
	exhaustObj := self
	if ge != nil {
		exhaustObj = ge
	}
	// make sure call ExhaustPhysicalPlans over GE or Self, rather than the BaseLogicalPlan.
	plansFitsProp, hintWorksWithProp, err = exhaustPhysicalPlans(exhaustObj, newProp)
	if err != nil {
		return nil, 0, err
	}
	if !hintWorksWithProp && !newProp.IsSortItemEmpty() && newProp.IndexJoinProp == nil {
		// If there is a hint in the plan and the hint cannot satisfy the property,
		// we enforce this property and try to generate the PhysicalPlan again to
		// make sure the hint can work.
		// Since index join hint can only be known as worked or not after physic implementation,
		// once indexJoinProp is not nil, it means it can not be enforced.
		canAddEnforcer = true
	}

	if canAddEnforcer {
		// Then, we use the empty property to get physicalPlans and
		// try to get the task with an enforced sort.
		newProp.SortItems = []property.SortItem{}
		newProp.SortItemsForPartition = []property.SortItem{}
		newProp.ExpectedCnt = math.MaxFloat64
		newProp.MPPPartitionCols = nil
		newProp.MPPPartitionTp = property.AnyType
		var hintCanWork bool
		plansNeedEnforce, hintCanWork, err = exhaustPhysicalPlans(self, newProp)
		if err != nil {
			return nil, 0, err
		}
		// since index join hint can only be known as worked or not after physic implementation.
		// it means hintCanWork and hintWorksWithProp is not determined here. if we try to eliminate
		// some physical alternatives here like clean plansFitsProp or plansNeedEnforce we need to
		// guarantee that no index join is conclude in the both.
		//
		// so we need to check the plansFitsProp or plansNeedEnforce both to find the low-cost and
		// hint applicable plan.
		if !enumerationContainIndexJoin(plansFitsProp) && !enumerationContainIndexJoin(plansNeedEnforce) {
			if hintCanWork && !hintWorksWithProp {
				// If the hint can work with the empty property, but cannot work with
				// the required property, we give up `plansFitProp` to make sure the hint
				// can work.
				plansFitsProp = nil
			}
			if !hintCanWork && !hintWorksWithProp && !prop.CanAddEnforcer {
				// If the original property is not enforced and hint cannot
				// work anyway, we give up `plansNeedEnforce` for efficiency.
				//
				// for special case, once we empty the sort item here, the more possible index join can be enumerated, which
				// may lead the hint work only after child is built up under index join build mode v2. so here we tried
				plansNeedEnforce = nil
			}
		}
		newProp = prop
	}
	var cnt int64
	var prefer bool
	var curTask base.Task
	if bestTask, cnt, prefer, err = enumeratePhysicalPlans4Task(super, plansFitsProp, newProp, false, planCounter, opt); err != nil {
		return nil, 0, err
	}
	cntPlan += cnt
	if planCounter.Empty() {
		goto END
	}
	if bestTask != nil && !bestTask.Invalid() && prefer {
		goto END
	}

	curTask, cnt, prefer, err = enumeratePhysicalPlans4Task(super, plansNeedEnforce, newProp, true, planCounter, opt)
	if err != nil {
		return nil, 0, err
	}
	cntPlan += cnt
	if planCounter.Empty() {
		bestTask = curTask
		goto END
	}
	// preferred valid one should have it priority.
	if curTask != nil && !curTask.Invalid() && prefer {
		bestTask = curTask
		goto END
	}
	appendCandidate4PhysicalOptimizeOp(opt, p, curTask.Plan(), prop)
	if curIsBetter, err := compareTaskCost(curTask, bestTask, opt); err != nil {
		return nil, 0, err
	} else if curIsBetter {
		bestTask = curTask
	}

END:
	// only save the physical to logicalOp under volcano mode.
	if ge == nil {
		p.StoreTask(prop, bestTask)
	}
	return bestTask, cntPlan, nil
}

func findBestTask4LogicalMemTable(super base.LogicalPlan, prop *property.PhysicalProperty, planCounter *base.PlanCounterTp, opt *optimizetrace.PhysicalOptimizeOp) (t base.Task, cntPlan int64, err error) {
	if prop.IndexJoinProp != nil {
		// even enforce hint can not work with this.
		return base.InvalidTask, 0, nil
	}
	_, p := base.GetGEAndLogical[*logicalop.LogicalMemTable](super)
	if prop.MPPPartitionTp != property.AnyType {
		return base.InvalidTask, 0, nil
	}

	// If prop.CanAddEnforcer is true, the prop.SortItems need to be set nil for p.findBestTask.
	// Before function return, reset it for enforcing task prop.
	oldProp := prop.CloneEssentialFields()
	if prop.CanAddEnforcer {
		// First, get the bestTask without enforced prop
		prop.CanAddEnforcer = false
		cnt := int64(0)
		// still use the super.
		t, cnt, err = super.FindBestTask(prop, planCounter, opt)
		if err != nil {
			return nil, 0, err
		}
		prop.CanAddEnforcer = true
		if t != base.InvalidTask {
			cntPlan = cnt
			return
		}
		// Next, get the bestTask with enforced prop
		prop.SortItems = []property.SortItem{}
	}
	defer func() {
		if err != nil {
			return
		}
		if prop.CanAddEnforcer {
			*prop = *oldProp
			t = enforceProperty(prop, t, p.Plan.SCtx(), nil)
			prop.CanAddEnforcer = true
		}
	}()

	if !prop.IsSortItemEmpty() || planCounter.Empty() {
		return base.InvalidTask, 0, nil
	}
	memTable := physicalop.PhysicalMemTable{
		DBName:         p.DBName,
		Table:          p.TableInfo,
		Columns:        p.Columns,
		Extractor:      p.Extractor,
		QueryTimeRange: p.QueryTimeRange,
	}.Init(p.SCtx(), p.StatsInfo(), p.QueryBlockOffset())
	memTable.SetSchema(p.Schema())
	planCounter.Dec(1)
	appendCandidate4PhysicalOptimizeOp(opt, p, memTable, prop)
	rt := &RootTask{}
	rt.SetPlan(memTable)
	return rt, 1, nil
}

// tryToGetDualTask will check if the push down predicate has false constant. If so, it will return table dual.
func tryToGetDualTask(ds *logicalop.DataSource) (base.Task, error) {
	for _, cond := range ds.PushedDownConds {
		if con, ok := cond.(*expression.Constant); ok && con.DeferredExpr == nil && con.ParamMarker == nil {
			result, _, err := expression.EvalBool(ds.SCtx().GetExprCtx().GetEvalCtx(), []expression.Expression{cond}, chunk.Row{})
			if err != nil {
				return nil, err
			}
			if !result {
				dual := physicalop.PhysicalTableDual{}.Init(ds.SCtx(), ds.StatsInfo(), ds.QueryBlockOffset())
				dual.SetSchema(ds.Schema())
				rt := &RootTask{}
				rt.SetPlan(dual)
				return rt, nil
			}
		}
	}
	return nil, nil
}

// candidatePath is used to maintain required info for skyline pruning.
type candidatePath struct {
	path              *util.AccessPath
	accessCondsColMap util.Col2Len // accessCondsColMap maps Column.UniqueID to column length for the columns in AccessConds.
	indexCondsColMap  util.Col2Len // indexCondsColMap maps Column.UniqueID to column length for the columns in AccessConds and indexFilters.
	matchPropResult   property.PhysicalPropMatchResult
}

func compareBool(l, r bool) int {
	if l == r {
		return 0
	}
	if !l {
		return -1
	}
	return 1
}

func compareIndexBack(lhs, rhs *candidatePath) (int, bool) {
	result := compareBool(lhs.path.IsSingleScan, rhs.path.IsSingleScan)
	if result == 0 && !lhs.path.IsSingleScan {
		// if both lhs and rhs need to access table after IndexScan, we utilize the set of columns that occurred in AccessConds and IndexFilters
		// to compare how many table rows will be accessed.
		return util.CompareCol2Len(lhs.indexCondsColMap, rhs.indexCondsColMap)
	}
	return result, true
}

func compareGlobalIndex(lhs, rhs *candidatePath) int {
	if lhs.path.IsTablePath() || rhs.path.IsTablePath() ||
		len(lhs.path.PartialIndexPaths) != 0 || len(rhs.path.PartialIndexPaths) != 0 {
		return 0
	}
	return compareBool(lhs.path.Index.Global, rhs.path.Index.Global)
}

func compareRiskRatio(lhs, rhs *candidatePath) (int, float64) {
	lhsRiskRatio, rhsRiskRatio := 0.0, 0.0
	// MaxCountAfterAccess tracks the worst case "CountAfterAccess", accounting for scenarios that could
	// increase our row estimation, thus lhs/rhsRiskRatio represents the "risk" of the CountAfterAccess value.
	// Lower value means less risk that the actual row count is higher than the estimated one.
	if lhs.path.MaxCountAfterAccess > 0 && rhs.path.MaxCountAfterAccess > 0 {
		lhsRiskRatio = lhs.path.MaxCountAfterAccess / lhs.path.CountAfterAccess
		rhsRiskRatio = rhs.path.MaxCountAfterAccess / rhs.path.CountAfterAccess
	}
	// lhs has lower risk
	if lhsRiskRatio < rhsRiskRatio && lhs.path.CountAfterAccess < rhs.path.CountAfterAccess {
		return 1, lhsRiskRatio
	}
	// rhs has lower risk
	if rhsRiskRatio < lhsRiskRatio && rhs.path.CountAfterAccess < lhs.path.CountAfterAccess {
		return -1, rhsRiskRatio
	}
	return 0, 0
}

// compareCandidates is the core of skyline pruning, which is used to decide which candidate path is better.
// The first return value is 1 if lhs is better, -1 if rhs is better, 0 if they are equivalent or not comparable.
// The 2nd return value indicates whether the "better path" is missing statistics or not.
func compareCandidates(sctx base.PlanContext, statsTbl *statistics.Table, tableInfo *model.TableInfo, prop *property.PhysicalProperty, lhs, rhs *candidatePath, preferRange bool) (int, bool) {
	// Due to #50125, full scan on MVIndex has been disabled, so MVIndex path might lead to 'can't find a proper plan' error at the end.
	// Avoid MVIndex path to exclude all other paths and leading to 'can't find a proper plan' error, see #49438 for an example.
	if isMVIndexPath(lhs.path) || isMVIndexPath(rhs.path) {
		return 0, false
	}
	// lhsPseudo == lhs has pseudo (no) stats for the table or index for the lhs path.
	// rhsPseudo == rhs has pseudo (no) stats for the table or index for the rhs path.
	//
	// For the return value - if lhs wins (1), we return lhsPseudo. If rhs wins (-1), we return rhsPseudo.
	// If there is no winner (0), we return false.
	//
	// This return value is used later in SkyLinePruning to determine whether we should preference an index scan
	// over a table scan. Allowing indexes without statistics to survive means they can win via heuristics where
	// they otherwise would have lost on cost.
	lhsPseudo, rhsPseudo, tablePseudo := false, false, false
	lhsFullScan := lhs.path.IsFullScanRange(tableInfo)
	rhsFullScan := rhs.path.IsFullScanRange(tableInfo)
	lhsFullMatch := !lhsFullScan && isFullIndexMatch(lhs)
	rhsFullMatch := !rhsFullScan && isFullIndexMatch(rhs)
	if statsTbl != nil {
		tablePseudo = statsTbl.HistColl.Pseudo
		lhsPseudo, rhsPseudo = isCandidatesPseudo(lhs, rhs, lhsFullScan, rhsFullScan, statsTbl)
	}
	// matchResult: comparison result of whether LHS vs RHS matches the required properties (1=LHS better, -1=RHS better, 0=equal)
	// globalResult: comparison result of global index vs local index preference (1=LHS better, -1=RHS better, 0=equal)
	matchResult, globalResult := compareBool(lhs.matchPropResult.Matched(), rhs.matchPropResult.Matched()), compareGlobalIndex(lhs, rhs)
	// accessResult: comparison result of access condition coverage (1=LHS better, -1=RHS better, 0=equal)
	// comparable1: whether the access conditions are comparable between LHS and RHS
	accessResult, comparable1 := util.CompareCol2Len(lhs.accessCondsColMap, rhs.accessCondsColMap)
	// scanResult: comparison result of index back scan efficiency (1=LHS better, -1=RHS better, 0=equal)
	//             scanResult will always be true for a table scan (because it is a single scan).
	//             This has the effect of allowing the table scan plan to not be pruned.
	// comparable2: whether the index back scan characteristics are comparable between LHS and RHS
	scanResult, comparable2 := compareIndexBack(lhs, rhs)
	// riskResult: comparison result of risk factor (1=LHS better, -1=RHS better, 0=equal)
	riskResult, _ := compareRiskRatio(lhs, rhs)
	// eqOrInResult: comparison result of equal/IN predicate coverage (1=LHS better, -1=RHS better, 0=equal)
	eqOrInResult, lhsEqOrInCount, rhsEqOrInCount := compareEqOrIn(lhs, rhs)

	// totalSum is the aggregate score of all comparison metrics
	// riskResult is excluded because more work is required.
	// TODO: - extend riskResult such that risk factors can be integrated into the aggregate score. Risk should
	// consider what "type" of risk is being evaluated (eg. out of range, implied independence, data skew, whether a
	// bound was applied, etc.)
	totalSum := accessResult + scanResult + matchResult + globalResult + eqOrInResult

	pseudoResult := 0
	// Determine winner if one index doesn't have statistics and another has statistics
	if (lhsPseudo || rhsPseudo) && !tablePseudo { // At least one index doesn't have statistics
		pseudoResult = comparePseudo(lhsPseudo, rhsPseudo, lhsFullMatch, rhsFullMatch, eqOrInResult, lhsEqOrInCount, rhsEqOrInCount, preferRange)
		if pseudoResult > 0 && totalSum >= 0 {
			return pseudoResult, lhsPseudo
		}
		if pseudoResult < 0 && totalSum <= 0 {
			return pseudoResult, rhsPseudo
		}
	}

	// This rule is empirical but not always correct.
	// If x's range row count is significantly lower than y's, for example, 1000 times, we think x is better.
	if lhs.path.CountAfterAccess > 100 && rhs.path.CountAfterAccess > 100 && // to prevent some extreme cases, e.g. 0.01 : 10
		len(lhs.path.PartialIndexPaths) == 0 && len(rhs.path.PartialIndexPaths) == 0 && // not IndexMerge since its row count estimation is not accurate enough
		prop.ExpectedCnt == math.MaxFloat64 { // Limit may affect access row count
		threshold := float64(fixcontrol.GetIntWithDefault(sctx.GetSessionVars().OptimizerFixControl, fixcontrol.Fix45132, 1000))
		sctx.GetSessionVars().RecordRelevantOptFix(fixcontrol.Fix45132)
		if threshold > 0 { // set it to 0 to disable this rule
			// corrResult is included to ensure we don't preference to a higher risk plan given that
			// this rule does not check the other criteria included below.
			if lhs.path.CountAfterAccess/rhs.path.CountAfterAccess > threshold && riskResult <= 0 {
				return -1, rhsPseudo // right wins - also return whether it has statistics (pseudo) or not
			}
			if rhs.path.CountAfterAccess/lhs.path.CountAfterAccess > threshold && riskResult >= 0 {
				return 1, lhsPseudo // left wins - also return whether it has statistics (pseudo) or not
			}
		}
	}

	if !comparable1 && !comparable2 {
		return 0, false // No winner (0). Do not return the pseudo result
	}
	if accessResult >= 0 && scanResult >= 0 && matchResult >= 0 && globalResult >= 0 && eqOrInResult >= 0 && totalSum > 0 {
		return 1, lhsPseudo // left wins - also return whether it has statistics (pseudo) or not
	}
	if accessResult <= 0 && scanResult <= 0 && matchResult <= 0 && globalResult <= 0 && eqOrInResult <= 0 && totalSum < 0 {
		return -1, rhsPseudo // right wins - also return whether it has statistics (pseudo) or not
	}
	return 0, false // No winner (0). Do not return the pseudo result
}

func isCandidatesPseudo(lhs, rhs *candidatePath, lhsFullScan, rhsFullScan bool, statsTbl *statistics.Table) (lhsPseudo, rhsPseudo bool) {
	lhsPseudo, rhsPseudo = statsTbl.HistColl.Pseudo, statsTbl.HistColl.Pseudo
	if len(lhs.path.PartialIndexPaths) == 0 && len(rhs.path.PartialIndexPaths) == 0 {
		if !lhsFullScan && lhs.path.Index != nil {
			if statsTbl.ColAndIdxExistenceMap.HasAnalyzed(lhs.path.Index.ID, true) {
				lhsPseudo = false // We have statistics for the lhs index
			} else {
				lhsPseudo = true
			}
		}
		if !rhsFullScan && rhs.path.Index != nil {
			if statsTbl.ColAndIdxExistenceMap.HasAnalyzed(rhs.path.Index.ID, true) {
				rhsPseudo = false // We have statistics on the rhs index
			} else {
				rhsPseudo = true
			}
		}
	}
	return lhsPseudo, rhsPseudo
}

func comparePseudo(lhsPseudo, rhsPseudo, lhsFullMatch, rhsFullMatch bool, eqOrInResult, lhsEqOrInCount, rhsEqOrInCount int, preferRange bool) int {
	// TO-DO: Consider a separate set of rules for global indexes.
	// If one index has statistics and the other does not, choose the index with statistics if it
	// has the same or higher number of equal/IN predicates.
	if !lhsPseudo && lhsEqOrInCount > 0 && eqOrInResult >= 0 {
		return 1 // left wins
	}
	if !rhsPseudo && rhsEqOrInCount > 0 && eqOrInResult <= 0 {
		return -1 // right wins
	}
	if preferRange {
		// keep an index without statistics if that index has more equal/IN predicates, AND:
		// 1) there are at least 2 equal/INs
		// 2) OR - it's a full index match for all index predicates
		if lhsPseudo && eqOrInResult > 0 &&
			(lhsEqOrInCount > 1 || lhsFullMatch) {
			return 1 // left wins
		}
		if rhsPseudo && eqOrInResult < 0 &&
			(rhsEqOrInCount > 1 || rhsFullMatch) {
			return -1 // right wins
		}
	}
	return 0
}

// Return the index with the higher EqOrInCondCount as winner (1 for lhs, -1 for rhs, 0 for tie),
// and the count for each. For example:
//
//	where a=1 and b=1 and c=1 and d=1
//	lhs == idx(a, b, e) <-- lhsEqOrInCount == 2 (loser)
//	rhs == idx(d, c, b) <-- rhsEqOrInCount == 3 (winner)
func compareEqOrIn(lhs, rhs *candidatePath) (predCompare, lhsEqOrInCount, rhsEqOrInCount int) {
	if len(lhs.path.PartialIndexPaths) > 0 || len(rhs.path.PartialIndexPaths) > 0 {
		// If either path has partial index paths, we cannot reliably compare EqOrIn conditions.
		return 0, 0, 0
	}
	lhsEqOrInCount = lhs.equalPredicateCount()
	rhsEqOrInCount = rhs.equalPredicateCount()
	if lhsEqOrInCount > rhsEqOrInCount {
		return 1, lhsEqOrInCount, rhsEqOrInCount
	}
	if lhsEqOrInCount < rhsEqOrInCount {
		return -1, lhsEqOrInCount, rhsEqOrInCount
	}
	// We didn't find a winner, but return both counts for use by the caller
	return 0, lhsEqOrInCount, rhsEqOrInCount
}

func isFullIndexMatch(candidate *candidatePath) bool {
	// Check if the DNF condition is a full match
	if candidate.path.IsDNFCond && candidate.hasOnlyEqualPredicatesInDNF() {
		return candidate.path.MinAccessCondsForDNFCond >= len(candidate.path.Index.Columns)
	}
	// Check if the index covers all access conditions for non-DNF conditions
	return candidate.path.EqOrInCondCount > 0 && len(candidate.indexCondsColMap) >= len(candidate.path.Index.Columns)
}

func matchProperty(ds *logicalop.DataSource, path *util.AccessPath, prop *property.PhysicalProperty) property.PhysicalPropMatchResult {
	if ds.Table.Type().IsClusterTable() && !prop.IsSortItemEmpty() {
		// TableScan with cluster table can't keep order.
		return property.PropNotMatched
	}
	if prop.VectorProp.VSInfo != nil && path.Index != nil && path.Index.VectorInfo != nil {
		if path.Index == nil || path.Index.VectorInfo == nil {
			return property.PropNotMatched
		}
		if ds.TableInfo.Columns[path.Index.Columns[0].Offset].ID != prop.VectorProp.Column.ID {
			return property.PropNotMatched
		}

		if model.IndexableFnNameToDistanceMetric[prop.VectorProp.DistanceFnName.L] != path.Index.VectorInfo.DistanceMetric {
			return property.PropNotMatched
		}
		return property.PropMatched
	}
	if path.IsIntHandlePath {
		pkCol := ds.GetPKIsHandleCol()
		if len(prop.SortItems) != 1 || pkCol == nil {
			return property.PropNotMatched
		}
		item := prop.SortItems[0]
		if !item.Col.EqualColumn(pkCol) ||
			path.StoreType == kv.TiFlash && item.Desc {
			return property.PropNotMatched
		}
		return property.PropMatched
	}
	all, _ := prop.AllSameOrder()
	// When the prop is empty or `all` is false, `matchProperty` is better to be `PropNotMatched` because
	// it needs not to keep order for index scan.
	if prop.IsSortItemEmpty() || !all || len(path.IdxCols) < len(prop.SortItems) {
		return property.PropNotMatched
	}

	// Basically, if `prop.SortItems` is the prefix of `path.IdxCols`, then the property is matched.
	// However, we need to consider the situations when some columns of `path.IdxCols` are evaluated as constant.
	// For example:
	// ```
	// create table t(a int, b int, c int, d int, index idx_a_b_c(a, b, c), index idx_d_c_b_a(d, c, b, a));
	// select * from t where a = 1 order by b, c;
	// select * from t where b = 1 order by a, c;
	// select * from t where d = 1 and b = 2 order by c, a;
	// select * from t where d = 1 and b = 2 order by c, b, a;
	// ```
<<<<<<< HEAD
	// In the first two `SELECT` statements, `idx_a_b_c` matches the sort order.
	// In the last two `SELECT` statements, `idx_d_c_b_a` matches the sort order.
	// Hence, we use `path.ConstCols` to deal with the above situations. This corresponds to Case 2 in the code below.
	//
	// Moreover, we also need to consider the situation when some columns of `path.IdxCols` are a list of constant
	// values. For example, for query `SELECT * FROM t WHERE a IN (1,2,3) ORDER BY b, c`, we can use `idx_a_b_c` to
	// access 3 ranges and use a merge sort to satisfy `ORDER BY b, c`. This corresponds to Case 3 in the code below.
	matchResult := property.PropMatched
	groupByColIdxs := make([]int, 0)
=======
	// In the first two `SELECT` statements, `idx_a_b_c` matches the sort order. In the last two `SELECT` statements, `idx_d_c_b_a`
	// matches the sort order. Hence, we use `path.ConstCols` to deal with the above situations.
	matchResult := property.PropMatched
>>>>>>> 276ed0cf
	colIdx := 0
	for _, sortItem := range prop.SortItems {
		found := false
		for ; colIdx < len(path.IdxCols); colIdx++ {
<<<<<<< HEAD
			// Case 1: this sort item is satisfied by the index column, go to match the next sort item.
=======
>>>>>>> 276ed0cf
			if path.IdxColLens[colIdx] == types.UnspecifiedLength && sortItem.Col.EqualColumn(path.IdxCols[colIdx]) {
				found = true
				colIdx++
				break
<<<<<<< HEAD
			}
			// Below: this sort item is not satisfied by the index column

			// Case 2: the accessed range on this index column is a single constant value, so we can skip this
			// column and try to use the next index column to satisfy this sort item.
			if path.ConstCols != nil && colIdx < len(path.ConstCols) && path.ConstCols[colIdx] {
				continue
			}

			// Check if the accessed range on this index column is a single constant value **for each range**.
			allRangesPoint := true
			for _, ran := range path.Ranges {
				if len(ran.LowVal) <= colIdx || len(ran.HighVal) <= colIdx {
					allRangesPoint = false
					break
				}
				cmpResult, err := ran.LowVal[colIdx].Compare(
					ds.SCtx().GetSessionVars().StmtCtx.TypeCtx(),
					&ran.HighVal[colIdx],
					ran.Collators[colIdx],
				)
				if err != nil || cmpResult != 0 {
					allRangesPoint = false
					break
				}
			}
			// Case 3: the accessed range on this index column is a constant value in each range respectively,
			// we can also skip this column and try the next index column. But we need to record this column
			// as a "group by" column, because we need to do a merge sort on these ranges later.
			// So `len(groupByColIdxs) > 0` means we need to do a merge sort to satisfy the required property.
			if allRangesPoint {
				groupByColIdxs = append(groupByColIdxs, colIdx)
				continue
=======
			}
			if path.ConstCols == nil || colIdx >= len(path.ConstCols) || !path.ConstCols[colIdx] {
				break
>>>>>>> 276ed0cf
			}
			// Case 4: cannot satisfy this sort item, the path cannot match the required property.
			intest.Assert(!found)
			break
		}
		if !found {
			matchResult = property.PropNotMatched
			break
		}
		if !found {
			matchResult = property.PropNotMatched
			break
		}
	}
<<<<<<< HEAD
	if len(groupByColIdxs) > 0 && matchResult == property.PropMatched {
		groups := GroupRangesByCols(path.Ranges, groupByColIdxs)
		if len(groups) > 0 {
			path.GroupedRanges = groups
			path.GroupByColIdxs = groupByColIdxs
			return property.PropMatchedNeedMergeSort
		}
	}
	return matchResult
}

// GroupRangesByCols groups the ranges by the values of the columns specified by groupByColIdxs.
func GroupRangesByCols(ranges []*ranger.Range, groupByColIdxs []int) [][]*ranger.Range {
	groups := make(map[string][]*ranger.Range)
	for _, ran := range ranges {
		var datums []types.Datum
		for _, idx := range groupByColIdxs {
			datums = append(datums, ran.LowVal[idx])
		}
		// We just use it to group the values, so any time zone is ok.
		keyBytes, err := codec.EncodeValue(time.UTC, nil, datums...)
		intest.AssertNoError(err)
		if err != nil {
			continue
		}
		key := string(keyBytes)
		groups[key] = append(groups[key], ran)
	}

	// Convert map to slice
	result := slices.Collect(maps.Values(groups))
	return result
=======
	return matchResult
>>>>>>> 276ed0cf
}

// matchPropForIndexMergeAlternatives will match the prop with inside PartialAlternativeIndexPaths, and choose
// 1 matched alternative to be a determined index merge partial path for each dimension in PartialAlternativeIndexPaths.
// finally, after we collected the all decided index merge partial paths, we will output a concrete index merge path
// with field PartialIndexPaths is fulfilled here.
//
// as we mentioned before, after deriveStats is done, the normal index OR path will be generated like below:
//
//	    `create table t (a int, b int, c int, key a(a), key b(b), key ac(a, c), key bc(b, c))`
//		`explain format='verbose' select * from t where a=1 or b=1 order by c`
//
// like the case here:
// normal index merge OR path should be:
// for a=1, it has two partial alternative paths: [a, ac]
// for b=1, it has two partial alternative paths: [b, bc]
// and the index merge path:
//
//	indexMergePath: {
//	    PartialIndexPaths: empty                          // 1D array here, currently is not decided yet.
//	    PartialAlternativeIndexPaths: [[a, ac], [b, bc]]  // 2D array here, each for one DNF item choices.
//	}
//
// let's say we have a prop requirement like sort by [c] here, we will choose the better one [ac] (because it can keep
// order) for the first batch [a, ac] from PartialAlternativeIndexPaths; and choose the better one [bc] (because it can
// keep order too) for the second batch [b, bc] from PartialAlternativeIndexPaths. Finally we output a concrete index
// merge path as
//
//	indexMergePath: {
//	    PartialIndexPaths: [ac, bc]                       // just collected since they match the prop.
//	    ...
//	}
//
// how about the prop is empty? that means the choice to be decided from [a, ac] and [b, bc] is quite random just according
// to their countAfterAccess. That's why we use a slices.SortFunc(matchIdxes, func(a, b int){}) inside there. After sort,
// the ASC order of matchIdxes of matched paths are ordered by their countAfterAccess, choosing the first one is straight forward.
//
// there is another case shown below, just the pick the first one after matchIdxes is ordered is not always right, as shown:
// special logic for alternative paths:
//
//	index merge:
//	   matched paths-1: {pk, index1}
//	   matched paths-2: {pk}
//
// if we choose first one as we talked above, says pk here in the first matched paths, then path2 has no choice(avoiding all same
// index logic inside) but pk, this will result in all single index failure. so we need to sort the matchIdxes again according to
// their matched paths length, here mean:
//
//	index merge:
//	   matched paths-1: {pk, index1}
//	   matched paths-2: {pk}
//
// and let matched paths-2 to be the first to make their determination --- choosing pk here, then next turn is matched paths-1 to
// make their choice, since pk is occupied, avoiding-all-same-index-logic inside will try to pick index1 here, so work can be done.
//
// at last, according to determinedIndexPartialPaths to rewrite their real countAfterAccess, this part is move from deriveStats to
// here.
func matchPropForIndexMergeAlternatives(ds *logicalop.DataSource, path *util.AccessPath, prop *property.PhysicalProperty) (*util.AccessPath, property.PhysicalPropMatchResult) {
	// target:
	//	1: index merge case, try to match the every alternative partial path to the order property as long as
	//	possible, and generate that property-matched index merge path out if any.
	//	2: If the prop is empty (means no sort requirement), we will generate a random index partial combination
	//	path from all alternatives in case that no index merge path comes out.

	// Execution part doesn't support the merge operation for intersection case yet.
	if path.IndexMergeIsIntersection {
		return nil, property.PropNotMatched
	}

	noSortItem := prop.IsSortItemEmpty()
	allSame, _ := prop.AllSameOrder()
	if !allSame {
		return nil, property.PropNotMatched
	}
	// step1: match the property from all the index partial alternative paths.
	determinedIndexPartialPaths := make([]*util.AccessPath, 0, len(path.PartialAlternativeIndexPaths))
	usedIndexMap := make(map[int64]struct{}, 1)
	useMVIndex := false
	for _, oneORBranch := range path.PartialAlternativeIndexPaths {
		matchIdxes := make([]int, 0, 1)
		for i, oneAlternative := range oneORBranch {
			// if there is some sort items and this path doesn't match this prop, continue.
			match := true
			for _, oneAccessPath := range oneAlternative {
<<<<<<< HEAD
				// Satisfying the property by a merge sort is not supported for partial paths of index merge.
				if !noSortItem && matchProperty(ds, oneAccessPath, prop) != property.PropMatched {
=======
				if !noSortItem && !matchProperty(ds, oneAccessPath, prop).Matched() {
>>>>>>> 276ed0cf
					match = false
				}
			}
			if !match {
				continue
			}
			// two possibility here:
			// 1. no sort items requirement.
			// 2. matched with sorted items.
			matchIdxes = append(matchIdxes, i)
		}
		if len(matchIdxes) == 0 {
			// if all index alternative of one of the cnf item's couldn't match the sort property,
			// the entire index merge union path can be ignored for this sort property, return false.
			return nil, property.PropNotMatched
		}
		if len(matchIdxes) > 1 {
			// if matchIdxes greater than 1, we should sort this match alternative path by its CountAfterAccess.
			alternatives := oneORBranch
			slices.SortStableFunc(matchIdxes, func(a, b int) int {
				res := cmpAlternatives(ds.SCtx().GetSessionVars())(alternatives[a], alternatives[b])
				if res != 0 {
					return res
				}
				// If CountAfterAccess is same, any path is global index should be the first one.
				var lIsGlobalIndex, rIsGlobalIndex int
				if !alternatives[a][0].IsTablePath() && alternatives[a][0].Index.Global {
					lIsGlobalIndex = 1
				}
				if !alternatives[b][0].IsTablePath() && alternatives[b][0].Index.Global {
					rIsGlobalIndex = 1
				}
				return -cmp.Compare(lIsGlobalIndex, rIsGlobalIndex)
			})
		}
		lowestCountAfterAccessIdx := matchIdxes[0]
		determinedIndexPartialPaths = append(determinedIndexPartialPaths, util.SliceDeepClone(oneORBranch[lowestCountAfterAccessIdx])...)
		// record the index usage info to avoid choosing a single index for all partial paths
		var indexID int64
		if oneORBranch[lowestCountAfterAccessIdx][0].IsTablePath() {
			indexID = -1
		} else {
			indexID = oneORBranch[lowestCountAfterAccessIdx][0].Index.ID
			// record mv index because it's not affected by the all single index limitation.
			if oneORBranch[lowestCountAfterAccessIdx][0].Index.MVIndex {
				useMVIndex = true
			}
		}
		// record the lowestCountAfterAccessIdx's chosen index.
		usedIndexMap[indexID] = struct{}{}
	}
	// since all the choice is done, check the all single index limitation, skip check for mv index.
	// since ds index merge hints will prune other path ahead, lift the all single index limitation here.
	if len(usedIndexMap) == 1 && !useMVIndex && len(ds.IndexMergeHints) <= 0 {
		// if all partial path are using a same index, meaningless and fail over.
		return nil, property.PropNotMatched
	}
	// step2: gen a new **concrete** index merge path.
	indexMergePath := &util.AccessPath{
		IndexMergeAccessMVIndex:  useMVIndex,
		PartialIndexPaths:        determinedIndexPartialPaths,
		IndexMergeIsIntersection: false,
		// inherit those determined can't pushed-down table filters.
		TableFilters: path.TableFilters,
	}
	// path.ShouldBeKeptCurrentFilter record that whether there are some part of the cnf item couldn't be pushed down to tikv already.
	shouldKeepCurrentFilter := path.KeepIndexMergeORSourceFilter
	for _, p := range determinedIndexPartialPaths {
		if p.KeepIndexMergeORSourceFilter {
			shouldKeepCurrentFilter = true
			break
		}
	}
	if shouldKeepCurrentFilter {
		// add the cnf expression back as table filer.
		indexMergePath.TableFilters = append(indexMergePath.TableFilters, path.IndexMergeORSourceFilter)
	}

	// step3: after the index merge path is determined, compute the countAfterAccess as usual.
	indexMergePath.CountAfterAccess = estimateCountAfterAccessForIndexMergeOR(ds, determinedIndexPartialPaths)
	if noSortItem {
		// since there is no sort property, index merge case is generated by random combination, each alternative with the lower/lowest
		// countAfterAccess, here the returned matchProperty should be PropNotMatched.
		return indexMergePath, property.PropNotMatched
	}
	return indexMergePath, property.PropMatched
}

func isMatchPropForIndexMerge(ds *logicalop.DataSource, path *util.AccessPath, prop *property.PhysicalProperty) property.PhysicalPropMatchResult {
	// Execution part doesn't support the merge operation for intersection case yet.
	if path.IndexMergeIsIntersection {
		return property.PropNotMatched
	}
	allSame, _ := prop.AllSameOrder()
	if !allSame {
		return property.PropNotMatched
	}
	for _, partialPath := range path.PartialIndexPaths {
<<<<<<< HEAD
		// Satisfying the property by a merge sort is not supported for partial paths of index merge.
		if matchProperty(ds, partialPath, prop) != property.PropMatched {
			return property.PropNotMatched
=======
		if !matchProperty(ds, partialPath, prop).Matched() {
			return false
>>>>>>> 276ed0cf
		}
	}
	return property.PropMatched
}

func getTableCandidate(ds *logicalop.DataSource, path *util.AccessPath, prop *property.PhysicalProperty) *candidatePath {
	candidate := &candidatePath{path: path}
<<<<<<< HEAD
	candidate.matchPropResult = matchProperty(ds, path, prop)
=======
	candidate.isMatchProp = matchProperty(ds, path, prop).Matched()
>>>>>>> 276ed0cf
	candidate.accessCondsColMap = util.ExtractCol2Len(ds.SCtx().GetExprCtx().GetEvalCtx(), path.AccessConds, nil, nil)
	return candidate
}

func getIndexCandidate(ds *logicalop.DataSource, path *util.AccessPath, prop *property.PhysicalProperty) *candidatePath {
	candidate := &candidatePath{path: path}
<<<<<<< HEAD
	candidate.matchPropResult = matchProperty(ds, path, prop)
=======
	candidate.isMatchProp = matchProperty(ds, path, prop).Matched()
>>>>>>> 276ed0cf
	candidate.accessCondsColMap = util.ExtractCol2Len(ds.SCtx().GetExprCtx().GetEvalCtx(), path.AccessConds, path.IdxCols, path.IdxColLens)
	candidate.indexCondsColMap = util.ExtractCol2Len(ds.SCtx().GetExprCtx().GetEvalCtx(), append(path.AccessConds, path.IndexFilters...), path.FullIdxCols, path.FullIdxColLens)
	return candidate
}

func convergeIndexMergeCandidate(ds *logicalop.DataSource, path *util.AccessPath, prop *property.PhysicalProperty) *candidatePath {
	// since the all index path alternative paths is collected and undetermined, and we should determine a possible and concrete path for this prop.
	possiblePath, match := matchPropForIndexMergeAlternatives(ds, path, prop)
	if possiblePath == nil {
		return nil
	}
	candidate := &candidatePath{path: possiblePath, matchPropResult: match}
	return candidate
}

func getIndexMergeCandidate(ds *logicalop.DataSource, path *util.AccessPath, prop *property.PhysicalProperty) *candidatePath {
	candidate := &candidatePath{path: path}
	candidate.matchPropResult = isMatchPropForIndexMerge(ds, path, prop)
	return candidate
}

// skylinePruning prunes access paths according to different factors. An access path can be pruned only if
// there exists a path that is not worse than it at all factors and there is at least one better factor.
func skylinePruning(ds *logicalop.DataSource, prop *property.PhysicalProperty) []*candidatePath {
	candidates := make([]*candidatePath, 0, 4)
	idxMissingStats := false
	// tidb_opt_prefer_range_scan is the master switch to control index preferencing
	preferRange := ds.SCtx().GetSessionVars().GetAllowPreferRangeScan()
	for _, path := range ds.PossibleAccessPaths {
		// We should check whether the possible access path is valid first.
		if path.StoreType != kv.TiFlash && prop.IsFlashProp() {
			continue
		}
		if len(path.PartialAlternativeIndexPaths) > 0 {
			// OR normal index merge path, try to determine every index partial path for this property.
			candidate := convergeIndexMergeCandidate(ds, path, prop)
			if candidate != nil {
				candidates = append(candidates, candidate)
			}
			continue
		}
		if path.PartialIndexPaths != nil {
			candidates = append(candidates, getIndexMergeCandidate(ds, path, prop))
			continue
		}
		// if we already know the range of the scan is empty, just return a TableDual
		if len(path.Ranges) == 0 {
			return []*candidatePath{{path: path}}
		}
		var currentCandidate *candidatePath
		if path.IsTablePath() {
			currentCandidate = getTableCandidate(ds, path, prop)
		} else {
			if !(len(path.AccessConds) > 0 || !prop.IsSortItemEmpty() || path.Forced || path.IsSingleScan) {
				continue
			}
			// We will use index to generate physical plan if any of the following conditions is satisfied:
			// 1. This path's access cond is not nil.
			// 2. We have a non-empty prop to match.
			// 3. This index is forced to choose.
			// 4. The needed columns are all covered by index columns(and handleCol).
			currentCandidate = getIndexCandidate(ds, path, prop)
		}
		pruned := false
		for i := len(candidates) - 1; i >= 0; i-- {
			if candidates[i].path.StoreType == kv.TiFlash {
				continue
			}
			result, missingStats := compareCandidates(ds.SCtx(), ds.StatisticTable, ds.TableInfo, prop, candidates[i], currentCandidate, preferRange)
			if missingStats {
				idxMissingStats = true // Ensure that we track idxMissingStats across all iterations
			}
			if result == 1 {
				pruned = true
				// We can break here because the current candidate lost to another plan.
				// This means that we won't add it to the candidates below.
				break
			} else if result == -1 {
				// The current candidate is better - so remove the old one from "candidates"
				candidates = slices.Delete(candidates, i, i+1)
			}
		}
		if !pruned {
			candidates = append(candidates, currentCandidate)
		}
	}

	// If we've forced an index merge - we want to keep these plans
	preferMerge := len(ds.IndexMergeHints) > 0 || fixcontrol.GetBoolWithDefault(
		ds.SCtx().GetSessionVars().GetOptimizerFixControlMap(),
		fixcontrol.Fix52869,
		false,
	)
	if preferRange {
		// Override preferRange with the following limitations to scope
		preferRange = preferMerge || idxMissingStats || ds.TableStats.HistColl.Pseudo || ds.TableStats.RowCount < 1
	}
	if preferRange && len(candidates) > 1 {
		// If a candidate path is TiFlash-path or forced-path or MV index or global index, we just keep them. For other
		// candidate paths, if there exists any range scan path, we remove full scan paths and keep range scan paths.
		preferredPaths := make([]*candidatePath, 0, len(candidates))
		var hasRangeScanPath, hasMultiRange bool
		for _, c := range candidates {
			if len(c.path.Ranges) > 1 {
				hasMultiRange = true
			}
			if c.path.Forced || c.path.StoreType == kv.TiFlash || (c.path.Index != nil && (c.path.Index.Global || c.path.Index.MVIndex)) {
				preferredPaths = append(preferredPaths, c)
				continue
			}
			if !c.path.IsFullScanRange(ds.TableInfo) {
				// Preference plans with equals/IN predicates or where there is more filtering in the index than against the table
				indexFilters := c.equalPredicateCount() > 0 || len(c.path.TableFilters) < len(c.path.IndexFilters)
				if preferMerge || (indexFilters && (prop.IsSortItemEmpty() || c.matchPropResult.Matched())) {
					preferredPaths = append(preferredPaths, c)
					hasRangeScanPath = true
				}
			}
		}
		if hasMultiRange {
			// Only log the fix control if we had multiple ranges
			ds.SCtx().GetSessionVars().RecordRelevantOptFix(fixcontrol.Fix52869)
		}
		if hasRangeScanPath {
			return preferredPaths
		}
	}

	return candidates
}

// hasOnlyEqualPredicatesInDNF checks if all access conditions in DNF form contain at least one equal predicate
func (c *candidatePath) hasOnlyEqualPredicatesInDNF() bool {
	// Helper function to check if a condition is an equal/IN predicate or a LogicOr of equal/IN predicates
	var isEqualPredicateOrOr func(expr expression.Expression) bool
	isEqualPredicateOrOr = func(expr expression.Expression) bool {
		sf, ok := expr.(*expression.ScalarFunction)
		if !ok {
			return false
		}
		switch sf.FuncName.L {
		case ast.UnaryNot:
			// Reject NOT operators - they can make predicates non-equal
			return false
		case ast.LogicOr, ast.LogicAnd:
			for _, arg := range sf.GetArgs() {
				if !isEqualPredicateOrOr(arg) {
					return false
				}
			}
			return true
		case ast.EQ, ast.In:
			// Check if it's an equal predicate (eq) or IN predicate (in)
			// Also reject any other comparison operators that are not equal/IN
			return true
		default:
			// Reject all other comparison operators (LT, GT, LE, GE, NE, etc.)
			// and any other functions that are not equal/IN predicates
			return false
		}
	}

	// Check all access conditions
	for _, cond := range c.path.AccessConds {
		if !isEqualPredicateOrOr(cond) {
			return false
		}
	}
	return true
}

func (c *candidatePath) equalPredicateCount() int {
	// Exit if this isn't a DNF condition or has no access conditions
	if !c.path.IsDNFCond || len(c.path.AccessConds) == 0 {
		return c.path.EqOrInCondCount
	}
	if c.hasOnlyEqualPredicatesInDNF() {
		return c.path.MinAccessCondsForDNFCond
	}
	return max(0, c.path.MinAccessCondsForDNFCond-1)
}

func getPruningInfo(ds *logicalop.DataSource, candidates []*candidatePath, prop *property.PhysicalProperty) string {
	if len(candidates) == len(ds.PossibleAccessPaths) {
		return ""
	}
	if len(candidates) == 1 && len(candidates[0].path.Ranges) == 0 {
		// For TableDual, we don't need to output pruning info.
		return ""
	}
	names := make([]string, 0, len(candidates))
	var tableName string
	if ds.TableAsName.O == "" {
		tableName = ds.TableInfo.Name.O
	} else {
		tableName = ds.TableAsName.O
	}
	getSimplePathName := func(path *util.AccessPath) string {
		if path.IsTablePath() {
			if path.StoreType == kv.TiFlash {
				return tableName + "(tiflash)"
			}
			return tableName
		}
		return path.Index.Name.O
	}
	for _, cand := range candidates {
		if cand.path.PartialIndexPaths != nil {
			partialNames := make([]string, 0, len(cand.path.PartialIndexPaths))
			for _, partialPath := range cand.path.PartialIndexPaths {
				partialNames = append(partialNames, getSimplePathName(partialPath))
			}
			names = append(names, fmt.Sprintf("IndexMerge{%s}", strings.Join(partialNames, ",")))
		} else {
			names = append(names, getSimplePathName(cand.path))
		}
	}
	items := make([]string, 0, len(prop.SortItems))
	for _, item := range prop.SortItems {
		items = append(items, item.String())
	}
	return fmt.Sprintf("[%s] remain after pruning paths for %s given Prop{SortItems: [%s], TaskTp: %s}",
		strings.Join(names, ","), tableName, strings.Join(items, " "), prop.TaskTp)
}

func isPointGetConvertableSchema(ds *logicalop.DataSource) bool {
	for _, col := range ds.Columns {
		if col.Name.L == model.ExtraHandleName.L {
			continue
		}

		// Only handle tables that all columns are public.
		if col.State != model.StatePublic {
			return false
		}
	}
	return true
}

// exploreEnforcedPlan determines whether to explore enforced plans for this DataSource if it has already found an unenforced plan.
// See #46177 for more information.
func exploreEnforcedPlan(ds *logicalop.DataSource) bool {
	// default value is true which is different than original implementation.
	return fixcontrol.GetBoolWithDefault(ds.SCtx().GetSessionVars().GetOptimizerFixControlMap(), fixcontrol.Fix46177, true)
}

// getGEAndDS get the possible group expression and logical operator from common lp pointer.
func getGEAndDS(super base.LogicalPlan) (ge *memo.GroupExpression, ds *logicalop.DataSource) {
	// since base.LogicalPlan can represent GroupExpression and LogicalOperator at same time, we can use the same
	// function signature as the common portal.
	// for datasource, since it's a leaf node, we don't need GE inputs to dive its children, so almost all part of
	// the code below is shared in common, except the physical plan cache.
	switch x := super.(type) {
	case *memo.GroupExpression:
		ge = x
		ds = ge.GetWrappedLogicalPlan().(*logicalop.DataSource)
	case *logicalop.DataSource:
		ds = x
	}
	return ge, ds
}

func findBestTask4LogicalDataSource(super base.LogicalPlan, prop *property.PhysicalProperty,
	planCounter *base.PlanCounterTp, opt *optimizetrace.PhysicalOptimizeOp) (t base.Task, cntPlan int64, err error) {
	// get the possible group expression and logical operator from common lp pointer.
	ge, ds := getGEAndDS(super)
	// If ds is an inner plan in an IndexJoin, the IndexJoin will generate an inner plan by itself,
	// and set inner child prop nil, so here we do nothing.
	if prop == nil {
		planCounter.Dec(1)
		return nil, 1, nil
	}
	if ds.IsForUpdateRead && ds.SCtx().GetSessionVars().TxnCtx.IsExplicit {
		hasPointGetPath := false
		for _, path := range ds.PossibleAccessPaths {
			if isPointGetPath(ds, path) {
				hasPointGetPath = true
				break
			}
		}
		tblName := ds.TableInfo.Name
		ds.PossibleAccessPaths, err = util.FilterPathByIsolationRead(ds.SCtx(), ds.PossibleAccessPaths, tblName, ds.DBName)
		if err != nil {
			return nil, 1, err
		}
		if hasPointGetPath {
			newPaths := make([]*util.AccessPath, 0)
			for _, path := range ds.PossibleAccessPaths {
				// if the path is the point get range path with for update lock, we should forbid tiflash as it's store path (#39543)
				if path.StoreType != kv.TiFlash {
					newPaths = append(newPaths, path)
				}
			}
			ds.PossibleAccessPaths = newPaths
		}
	}
	// only get the physical cache from logicalOp under volcano mode.
	if ge == nil {
		t = ds.GetTask(prop)
		if t != nil {
			cntPlan = 1
			planCounter.Dec(1)
			return
		}
	}
	// if prop is require an index join's probe side, check the inner pattern admission here.
	if prop.IndexJoinProp != nil {
		pass := admitIndexJoinInnerChildPattern(ds)
		if !pass {
			// even enforce hint can not work with this.
			return base.InvalidTask, 0, nil
		}
		// cache the physical for indexJoinProp
		defer func() {
			ds.StoreTask(prop, t)
		}()
		// when datasource leaf is in index join's inner side, build the task out with old
		// index join build logic, we can't merge this with normal datasource's index range
		// because normal index range is built on expression EQ/IN. while index join's inner
		// has its special runtime constants detecting and filling logic.
		return getBestIndexJoinInnerTaskByProp(ds, prop, planCounter)
	}
	var cnt int64
	var unenforcedTask base.Task
	// If prop.CanAddEnforcer is true, the prop.SortItems need to be set nil for ds.findBestTask.
	// Before function return, reset it for enforcing task prop and storing map<prop,task>.
	oldProp := prop.CloneEssentialFields()
	if prop.CanAddEnforcer {
		// First, get the bestTask without enforced prop
		prop.CanAddEnforcer = false
		unenforcedTask, cnt, err = ds.FindBestTask(prop, planCounter, opt)
		if err != nil {
			return nil, 0, err
		}
		if !unenforcedTask.Invalid() && !exploreEnforcedPlan(ds) {
			// only save the physical to logicalOp under volcano mode.
			if ge == nil {
				ds.StoreTask(prop, unenforcedTask)
			}
			return unenforcedTask, cnt, nil
		}

		// Then, explore the bestTask with enforced prop
		prop.CanAddEnforcer = true
		cntPlan += cnt
		prop.SortItems = []property.SortItem{}
		prop.MPPPartitionTp = property.AnyType
	} else if prop.MPPPartitionTp != property.AnyType {
		return base.InvalidTask, 0, nil
	}
	defer func() {
		if err != nil {
			return
		}
		if prop.CanAddEnforcer {
			*prop = *oldProp
			t = enforceProperty(prop, t, ds.Plan.SCtx(), nil)
			prop.CanAddEnforcer = true
		}

		if unenforcedTask != nil && !unenforcedTask.Invalid() {
			curIsBest, cerr := compareTaskCost(unenforcedTask, t, opt)
			if cerr != nil {
				err = cerr
				return
			}
			if curIsBest {
				t = unenforcedTask
			}
		}
		// only save the physical to logicalOp under volcano mode.
		if ge == nil {
			ds.StoreTask(prop, t)
		}
		err = validateTableSamplePlan(ds, t, err)
	}()

	t, err = tryToGetDualTask(ds)
	if err != nil || t != nil {
		planCounter.Dec(1)
		if t != nil {
			appendCandidate(ds, t, prop, opt)
		}
		return t, 1, err
	}

	t = base.InvalidTask
	candidates := skylinePruning(ds, prop)
	pruningInfo := getPruningInfo(ds, candidates, prop)
	defer func() {
		if err == nil && t != nil && !t.Invalid() && pruningInfo != "" {
			warnErr := errors.NewNoStackError(pruningInfo)
			if ds.SCtx().GetSessionVars().StmtCtx.InVerboseExplain {
				ds.SCtx().GetSessionVars().StmtCtx.AppendNote(warnErr)
			} else {
				ds.SCtx().GetSessionVars().StmtCtx.AppendExtraNote(warnErr)
			}
		}
	}()

	cntPlan = 0
	for _, candidate := range candidates {
		path := candidate.path
		if path.PartialIndexPaths != nil {
			// prefer tiflash, while current table path is tikv, skip it.
			if ds.PreferStoreType&h.PreferTiFlash != 0 && path.StoreType == kv.TiKV {
				continue
			}
			// prefer tikv, while current table path is tiflash, skip it.
			if ds.PreferStoreType&h.PreferTiKV != 0 && path.StoreType == kv.TiFlash {
				continue
			}
			idxMergeTask, err := convertToIndexMergeScan(ds, prop, candidate, opt)
			if err != nil {
				return nil, 0, err
			}
			if !idxMergeTask.Invalid() {
				cntPlan++
				planCounter.Dec(1)
			}
			appendCandidate(ds, idxMergeTask, prop, opt)

			curIsBetter, err := compareTaskCost(idxMergeTask, t, opt)
			if err != nil {
				return nil, 0, err
			}
			if curIsBetter || planCounter.Empty() {
				t = idxMergeTask
			}
			if planCounter.Empty() {
				return t, cntPlan, nil
			}
			continue
		}
		// if we already know the range of the scan is empty, just return a TableDual
		if len(path.Ranges) == 0 {
			// We should uncache the tableDual plan.
			if expression.MaybeOverOptimized4PlanCache(ds.SCtx().GetExprCtx(), path.AccessConds...) {
				ds.SCtx().GetSessionVars().StmtCtx.SetSkipPlanCache("get a TableDual plan")
			}
			dual := physicalop.PhysicalTableDual{}.Init(ds.SCtx(), ds.StatsInfo(), ds.QueryBlockOffset())
			dual.SetSchema(ds.Schema())
			cntPlan++
			planCounter.Dec(1)
			t := &RootTask{}
			t.SetPlan(dual)
			appendCandidate(ds, t, prop, opt)
			return t, cntPlan, nil
		}

		canConvertPointGet := len(path.Ranges) > 0 && path.StoreType == kv.TiKV && isPointGetConvertableSchema(ds)
		if fixcontrol.GetBoolWithDefault(ds.SCtx().GetSessionVars().OptimizerFixControl, fixcontrol.Fix52592, false) {
			canConvertPointGet = false
		}

		if canConvertPointGet && path.Index != nil && path.Index.MVIndex {
			canConvertPointGet = false // cannot use PointGet upon MVIndex
		}

		if canConvertPointGet && !path.IsIntHandlePath {
			// We simply do not build [batch] point get for prefix indexes. This can be optimized.
			canConvertPointGet = path.Index.Unique && !path.Index.HasPrefixIndex()
			// If any range cannot cover all columns of the index, we cannot build [batch] point get.
			idxColsLen := len(path.Index.Columns)
			for _, ran := range path.Ranges {
				if len(ran.LowVal) != idxColsLen {
					canConvertPointGet = false
					break
				}
			}
		}
		if canConvertPointGet && ds.Table.Meta().GetPartitionInfo() != nil {
			// partition table with dynamic prune not support batchPointGet
			// Due to sorting?
			// Please make sure handle `where _tidb_rowid in (xx, xx)` correctly when delete this if statements.
			if canConvertPointGet && len(path.Ranges) > 1 && ds.SCtx().GetSessionVars().StmtCtx.UseDynamicPartitionPrune() {
				canConvertPointGet = false
			}
			if canConvertPointGet && len(path.Ranges) > 1 {
				// if LIST COLUMNS/RANGE COLUMNS partitioned, and any of the partitioning columns are string based
				// and having non-binary collations, then we currently cannot support BatchPointGet,
				// since the candidate.path.Ranges already have been converted to SortKey, meaning we cannot use it
				// for PartitionLookup/PartitionPruning currently.

				// TODO: This is now implemented, but to decrease
				// the impact of supporting plan cache for patitioning,
				// this is not yet enabled.
				// TODO: just remove this if block and update/add tests...
				// We can only build batch point get for hash partitions on a simple column now. This is
				// decided by the current implementation of `BatchPointGetExec::initialize()`, specifically,
				// the `getPhysID()` function. Once we optimize that part, we can come back and enable
				// BatchPointGet plan for more cases.
				hashPartColName := getHashOrKeyPartitionColumnName(ds.SCtx(), ds.Table.Meta())
				if hashPartColName == nil {
					canConvertPointGet = false
				}
			}
			// Partition table can't use `_tidb_rowid` to generate PointGet Plan unless one partition is explicitly specified.
			if canConvertPointGet && path.IsIntHandlePath && !ds.Table.Meta().PKIsHandle && len(ds.PartitionNames) != 1 {
				canConvertPointGet = false
			}
		}
		if canConvertPointGet {
			allRangeIsPoint := true
			tc := ds.SCtx().GetSessionVars().StmtCtx.TypeCtx()
			for _, ran := range path.Ranges {
				if !ran.IsPointNonNullable(tc) {
					// unique indexes can have duplicated NULL rows so we cannot use PointGet if there is NULL
					allRangeIsPoint = false
					break
				}
			}
			if allRangeIsPoint {
				var pointGetTask base.Task
				if len(path.Ranges) == 1 {
					pointGetTask = convertToPointGet(ds, prop, candidate)
				} else {
					pointGetTask = convertToBatchPointGet(ds, prop, candidate)
				}

				// Batch/PointGet plans may be over-optimized, like `a>=1(?) and a<=1(?)` --> `a=1` --> PointGet(a=1).
				// For safety, prevent these plans from the plan cache here.
				if !pointGetTask.Invalid() && expression.MaybeOverOptimized4PlanCache(ds.SCtx().GetExprCtx(), candidate.path.AccessConds...) && !isSafePointGetPath4PlanCache(ds.SCtx(), candidate.path) {
					ds.SCtx().GetSessionVars().StmtCtx.SetSkipPlanCache("Batch/PointGet plans may be over-optimized")
				}

				appendCandidate(ds, pointGetTask, prop, opt)
				if !pointGetTask.Invalid() {
					cntPlan++
					planCounter.Dec(1)
				}
				curIsBetter, cerr := compareTaskCost(pointGetTask, t, opt)
				if cerr != nil {
					return nil, 0, cerr
				}
				if curIsBetter || planCounter.Empty() {
					t = pointGetTask
					if planCounter.Empty() {
						return
					}
					continue
				}
			}
		}
		if path.IsTablePath() {
			// prefer tiflash, while current table path is tikv, skip it.
			if ds.PreferStoreType&h.PreferTiFlash != 0 && path.StoreType == kv.TiKV {
				continue
			}
			// prefer tikv, while current table path is tiflash, skip it.
			if ds.PreferStoreType&h.PreferTiKV != 0 && path.StoreType == kv.TiFlash {
				continue
			}
			var tblTask base.Task
			if ds.SampleInfo != nil {
				tblTask, err = convertToSampleTable(ds, prop, candidate, opt)
			} else {
				tblTask, err = convertToTableScan(ds, prop, candidate, opt)
			}
			if err != nil {
				return nil, 0, err
			}
			if !tblTask.Invalid() {
				cntPlan++
				planCounter.Dec(1)
			}
			appendCandidate(ds, tblTask, prop, opt)
			curIsBetter, err := compareTaskCost(tblTask, t, opt)
			if err != nil {
				return nil, 0, err
			}
			if curIsBetter || planCounter.Empty() {
				t = tblTask
			}
			if planCounter.Empty() {
				return t, cntPlan, nil
			}
			continue
		}
		// TiFlash storage do not support index scan.
		if ds.PreferStoreType&h.PreferTiFlash != 0 {
			continue
		}
		// TableSample do not support index scan.
		if ds.SampleInfo != nil {
			continue
		}
		idxTask, err := convertToIndexScan(ds, prop, candidate, opt)
		if err != nil {
			return nil, 0, err
		}
		if !idxTask.Invalid() {
			cntPlan++
			planCounter.Dec(1)
		}
		appendCandidate(ds, idxTask, prop, opt)
		curIsBetter, err := compareTaskCost(idxTask, t, opt)
		if err != nil {
			return nil, 0, err
		}
		if curIsBetter || planCounter.Empty() {
			t = idxTask
		}
		if planCounter.Empty() {
			return t, cntPlan, nil
		}
	}

	return
}

// convertToIndexMergeScan builds the index merge scan for intersection or union cases.
func convertToIndexMergeScan(ds *logicalop.DataSource, prop *property.PhysicalProperty, candidate *candidatePath, _ *optimizetrace.PhysicalOptimizeOp) (task base.Task, err error) {
	if prop.IsFlashProp() || prop.TaskTp == property.CopSingleReadTaskType {
		return base.InvalidTask, nil
	}
	// lift the limitation of that double read can not build index merge **COP** task with intersection.
	// that means we can output a cop task here without encapsulating it as root task, for the convenience of attaching limit to its table side.

	intest.Assert(candidate.matchPropResult != property.PropMatchedNeedMergeSort,
		"index merge path should not match property using merge sort")

	if !prop.IsSortItemEmpty() && !candidate.matchPropResult.Matched() {
		return base.InvalidTask, nil
	}
	// while for now, we still can not push the sort prop to the intersection index plan side, temporarily banned here.
	if !prop.IsSortItemEmpty() && candidate.path.IndexMergeIsIntersection {
		return base.InvalidTask, nil
	}
	failpoint.Inject("forceIndexMergeKeepOrder", func(_ failpoint.Value) {
		if len(candidate.path.PartialIndexPaths) > 0 && !candidate.path.IndexMergeIsIntersection {
			if prop.IsSortItemEmpty() {
				failpoint.Return(base.InvalidTask, nil)
			}
		}
	})
	path := candidate.path
	scans := make([]base.PhysicalPlan, 0, len(path.PartialIndexPaths))
	cop := &CopTask{
		indexPlanFinished: false,
		tblColHists:       ds.TblColHists,
	}
	cop.physPlanPartInfo = &physicalop.PhysPlanPartInfo{
		PruningConds:   ds.AllConds,
		PartitionNames: ds.PartitionNames,
		Columns:        ds.TblCols,
		ColumnNames:    ds.OutputNames(),
	}
	// Add sort items for index scan for merge-sort operation between partitions.
	byItems := make([]*util.ByItems, 0, len(prop.SortItems))
	for _, si := range prop.SortItems {
		byItems = append(byItems, &util.ByItems{
			Expr: si.Col,
			Desc: si.Desc,
		})
	}
	globalRemainingFilters := make([]expression.Expression, 0, 3)
	for _, partPath := range path.PartialIndexPaths {
		var scan base.PhysicalPlan
		if partPath.IsTablePath() {
			scan = convertToPartialTableScan(ds, prop, partPath, candidate.matchPropResult, byItems)
		} else {
			var remainingFilters []expression.Expression
			scan, remainingFilters, err = convertToPartialIndexScan(ds, cop.physPlanPartInfo, prop, partPath, candidate.matchPropResult, byItems)
			if err != nil {
				return base.InvalidTask, err
			}
			if prop.TaskTp != property.RootTaskType && len(remainingFilters) > 0 {
				return base.InvalidTask, nil
			}
			globalRemainingFilters = append(globalRemainingFilters, remainingFilters...)
		}
		scans = append(scans, scan)
	}
	totalRowCount := path.CountAfterAccess
	// Add an arbitrary tolerance factor to account for comparison with floating point
	if (prop.ExpectedCnt + cost.ToleranceFactor) < ds.StatsInfo().RowCount {
		totalRowCount *= prop.ExpectedCnt / ds.StatsInfo().RowCount
	}
	ts, remainingFilters2, moreColumn, err := buildIndexMergeTableScan(ds, path.TableFilters, totalRowCount, candidate.matchPropResult == property.PropMatched)
	if err != nil {
		return base.InvalidTask, err
	}
	if prop.TaskTp != property.RootTaskType && len(remainingFilters2) > 0 {
		return base.InvalidTask, nil
	}
	globalRemainingFilters = append(globalRemainingFilters, remainingFilters2...)
	cop.keepOrder = candidate.matchPropResult == property.PropMatched
	cop.tablePlan = ts
	cop.idxMergePartPlans = scans
	cop.idxMergeIsIntersection = path.IndexMergeIsIntersection
	cop.idxMergeAccessMVIndex = path.IndexMergeAccessMVIndex
	if moreColumn {
		cop.needExtraProj = true
		cop.originSchema = ds.Schema()
	}
	if len(globalRemainingFilters) != 0 {
		cop.rootTaskConds = globalRemainingFilters
	}
	// after we lift the limitation of intersection and cop-type task in the code in this
	// function above, we could set its index plan finished as true once we found its table
	// plan is pure table scan below.
	// And this will cause cost underestimation when we estimate the cost of the entire cop
	// task plan in function `getTaskPlanCost`.
	if prop.TaskTp == property.RootTaskType {
		cop.indexPlanFinished = true
		task = cop.ConvertToRootTask(ds.SCtx())
	} else {
		_, pureTableScan := ts.(*physicalop.PhysicalTableScan)
		if !pureTableScan {
			cop.indexPlanFinished = true
		}
		task = cop
	}
	return task, nil
}

func convertToPartialIndexScan(ds *logicalop.DataSource, physPlanPartInfo *physicalop.PhysPlanPartInfo, prop *property.PhysicalProperty, path *util.AccessPath, matchProp property.PhysicalPropMatchResult, byItems []*util.ByItems) (base.PhysicalPlan, []expression.Expression, error) {
	intest.Assert(matchProp != property.PropMatchedNeedMergeSort,
		"partial paths of index merge path should not match property using merge sort")
	is := physicalop.GetOriginalPhysicalIndexScan(ds, prop, path, matchProp.Matched(), false)
	// TODO: Consider using isIndexCoveringColumns() to avoid another TableRead
	indexConds := path.IndexFilters
	if matchProp.Matched() {
		if is.Table.GetPartitionInfo() != nil && !is.Index.Global && is.SCtx().GetSessionVars().StmtCtx.UseDynamicPartitionPrune() {
			tmpColumns, tmpSchema, _ := physicalop.AddExtraPhysTblIDColumn(is.SCtx(), is.Columns, is.Schema())
			is.Columns = tmpColumns
			is.SetSchema(tmpSchema)
		}
		// Add sort items for index scan for merge-sort operation between partitions.
		is.ByItems = byItems
	}

	// Add a `Selection` for `IndexScan` with global index.
	// It should pushdown to TiKV, DataSource schema doesn't contain partition id column.
	indexConds, err := is.AddSelectionConditionForGlobalIndex(ds, physPlanPartInfo, indexConds)
	if err != nil {
		return nil, nil, err
	}

	if len(indexConds) > 0 {
		pushedFilters, remainingFilter := extractFiltersForIndexMerge(util.GetPushDownCtx(ds.SCtx()), indexConds)
		var selectivity float64
		if path.CountAfterAccess > 0 {
			selectivity = path.CountAfterIndex / path.CountAfterAccess
		}
		rowCount := is.StatsInfo().RowCount * selectivity
		stats := &property.StatsInfo{RowCount: rowCount}
		stats.StatsVersion = ds.StatisticTable.Version
		if ds.StatisticTable.Pseudo {
			stats.StatsVersion = statistics.PseudoVersion
		}
		indexPlan := physicalop.PhysicalSelection{Conditions: pushedFilters}.Init(is.SCtx(), stats, ds.QueryBlockOffset())
		indexPlan.SetChildren(is)
		return indexPlan, remainingFilter, nil
	}
	return is, nil, nil
}

func checkColinSchema(cols []*expression.Column, schema *expression.Schema) bool {
	for _, col := range cols {
		if schema.ColumnIndex(col) == -1 {
			return false
		}
	}
	return true
}

func convertToPartialTableScan(ds *logicalop.DataSource, prop *property.PhysicalProperty, path *util.AccessPath, matchProp property.PhysicalPropMatchResult, byItems []*util.ByItems) (tablePlan base.PhysicalPlan) {
	intest.Assert(matchProp != property.PropMatchedNeedMergeSort,
		"partial paths of index merge path should not match property using merge sort")
	ts, rowCount := physicalop.GetOriginalPhysicalTableScan(ds, prop, path, matchProp.Matched())
	overwritePartialTableScanSchema(ds, ts)
	// remove ineffetive filter condition after overwriting physicalscan schema
	newFilterConds := make([]expression.Expression, 0, len(path.TableFilters))
	for _, cond := range ts.FilterCondition {
		cols := expression.ExtractColumns(cond)
		if checkColinSchema(cols, ts.Schema()) {
			newFilterConds = append(newFilterConds, cond)
		}
	}
	ts.FilterCondition = newFilterConds
	if matchProp.Matched() {
		if ts.Table.GetPartitionInfo() != nil && ts.SCtx().GetSessionVars().StmtCtx.UseDynamicPartitionPrune() {
			tmpColumns, tmpSchema, _ := physicalop.AddExtraPhysTblIDColumn(ts.SCtx(), ts.Columns, ts.Schema())
			ts.Columns = tmpColumns
			ts.SetSchema(tmpSchema)
		}
		ts.ByItems = byItems
	}
	if len(ts.FilterCondition) > 0 {
		selectivity, _, err := cardinality.Selectivity(ds.SCtx(), ds.TableStats.HistColl, ts.FilterCondition, nil)
		if err != nil {
			logutil.BgLogger().Debug("calculate selectivity failed, use selection factor", zap.Error(err))
			selectivity = cost.SelectionFactor
		}
		tablePlan = physicalop.PhysicalSelection{Conditions: ts.FilterCondition}.Init(ts.SCtx(), ts.StatsInfo().ScaleByExpectCnt(ds.SCtx().GetSessionVars(), selectivity*rowCount), ds.QueryBlockOffset())
		tablePlan.SetChildren(ts)
		return tablePlan
	}
	tablePlan = ts
	return tablePlan
}

// overwritePartialTableScanSchema change the schema of partial table scan to handle columns.
func overwritePartialTableScanSchema(ds *logicalop.DataSource, ts *physicalop.PhysicalTableScan) {
	handleCols := ds.HandleCols
	if handleCols == nil {
		handleCols = util.NewIntHandleCols(ds.NewExtraHandleSchemaCol())
	}
	hdColNum := handleCols.NumCols()
	exprCols := make([]*expression.Column, 0, hdColNum)
	infoCols := make([]*model.ColumnInfo, 0, hdColNum)
	for i := range hdColNum {
		col := handleCols.GetCol(i)
		exprCols = append(exprCols, col)
		if c := model.FindColumnInfoByID(ds.TableInfo.Columns, col.ID); c != nil {
			infoCols = append(infoCols, c)
		} else {
			infoCols = append(infoCols, col.ToInfo())
		}
	}
	ts.SetSchema(expression.NewSchema(exprCols...))
	ts.Columns = infoCols
}

// setIndexMergeTableScanHandleCols set the handle columns of the table scan.
func setIndexMergeTableScanHandleCols(ds *logicalop.DataSource, ts *physicalop.PhysicalTableScan) (err error) {
	handleCols := ds.HandleCols
	if handleCols == nil {
		handleCols = util.NewIntHandleCols(ds.NewExtraHandleSchemaCol())
	}
	hdColNum := handleCols.NumCols()
	exprCols := make([]*expression.Column, 0, hdColNum)
	for i := range hdColNum {
		col := handleCols.GetCol(i)
		exprCols = append(exprCols, col)
	}
	ts.HandleCols, err = handleCols.ResolveIndices(expression.NewSchema(exprCols...))
	return
}

// buildIndexMergeTableScan() returns Selection that will be pushed to TiKV.
// Filters that cannot be pushed to TiKV are also returned, and an extra Selection above IndexMergeReader will be constructed later.
func buildIndexMergeTableScan(ds *logicalop.DataSource, tableFilters []expression.Expression,
	totalRowCount float64, matchProp bool) (base.PhysicalPlan, []expression.Expression, bool, error) {
	ts := physicalop.PhysicalTableScan{
		Table:           ds.TableInfo,
		Columns:         slices.Clone(ds.Columns),
		TableAsName:     ds.TableAsName,
		DBName:          ds.DBName,
		PhysicalTableID: ds.PhysicalTableID,
		HandleCols:      ds.HandleCols,
		TblCols:         ds.TblCols,
		TblColHists:     ds.TblColHists,
	}.Init(ds.SCtx(), ds.QueryBlockOffset())
	ts.SetIsPartition(ds.PartitionDefIdx != nil)
	ts.SetSchema(ds.Schema().Clone())
	err := setIndexMergeTableScanHandleCols(ds, ts)
	if err != nil {
		return nil, nil, false, err
	}
	ts.SetStats(ds.TableStats.ScaleByExpectCnt(ds.SCtx().GetSessionVars(), totalRowCount))
	usedStats := ds.SCtx().GetSessionVars().StmtCtx.GetUsedStatsInfo(false)
	if usedStats != nil && usedStats.GetUsedInfo(ts.PhysicalTableID) != nil {
		ts.UsedStatsInfo = usedStats.GetUsedInfo(ts.PhysicalTableID)
	}
	if ds.StatisticTable.Pseudo {
		ts.StatsInfo().StatsVersion = statistics.PseudoVersion
	}
	var currentTopPlan base.PhysicalPlan = ts
	if len(tableFilters) > 0 {
		pushedFilters, remainingFilters := extractFiltersForIndexMerge(util.GetPushDownCtx(ds.SCtx()), tableFilters)
		pushedFilters1, remainingFilters1 := physicalop.SplitSelCondsWithVirtualColumn(pushedFilters)
		pushedFilters = pushedFilters1
		remainingFilters = append(remainingFilters, remainingFilters1...)
		if len(pushedFilters) != 0 {
			selectivity, _, err := cardinality.Selectivity(ds.SCtx(), ds.TableStats.HistColl, pushedFilters, nil)
			if err != nil {
				logutil.BgLogger().Debug("calculate selectivity failed, use selection factor", zap.Error(err))
				selectivity = cost.SelectionFactor
			}
			sel := physicalop.PhysicalSelection{Conditions: pushedFilters}.Init(ts.SCtx(), ts.StatsInfo().ScaleByExpectCnt(ts.SCtx().GetSessionVars(), selectivity*totalRowCount), ts.QueryBlockOffset())
			sel.SetChildren(ts)
			currentTopPlan = sel
		}
		if len(remainingFilters) > 0 {
			return currentTopPlan, remainingFilters, false, nil
		}
	}
	// If we don't need to use ordered scan, we don't need do the following codes for adding new columns.
	if !matchProp {
		return currentTopPlan, nil, false, nil
	}

	// Add the row handle into the schema.
	columnAdded := false
	if ts.Table.PKIsHandle {
		pk := ts.Table.GetPkColInfo()
		pkCol := expression.ColInfo2Col(ts.TblCols, pk)
		if !ts.Schema().Contains(pkCol) {
			ts.Schema().Append(pkCol)
			ts.Columns = append(ts.Columns, pk)
			columnAdded = true
		}
	} else if ts.Table.IsCommonHandle {
		idxInfo := ts.Table.GetPrimaryKey()
		for _, idxCol := range idxInfo.Columns {
			col := ts.TblCols[idxCol.Offset]
			if !ts.Schema().Contains(col) {
				columnAdded = true
				ts.Schema().Append(col)
				ts.Columns = append(ts.Columns, col.ToInfo())
			}
		}
	} else if !ts.Schema().Contains(ts.HandleCols.GetCol(0)) {
		ts.Schema().Append(ts.HandleCols.GetCol(0))
		ts.Columns = append(ts.Columns, model.NewExtraHandleColInfo())
		columnAdded = true
	}

	// For the global index of the partitioned table, we also need the PhysicalTblID to identify the rows from each partition.
	if ts.Table.GetPartitionInfo() != nil && ts.SCtx().GetSessionVars().StmtCtx.UseDynamicPartitionPrune() {
		tmpColumns, tmpSchema, newColAdded := physicalop.AddExtraPhysTblIDColumn(ts.SCtx(), ts.Columns, ts.Schema())
		ts.Columns = tmpColumns
		ts.SetSchema(tmpSchema)
		columnAdded = columnAdded || newColAdded
	}
	return currentTopPlan, nil, columnAdded, nil
}

// extractFiltersForIndexMerge returns:
// `pushed`: exprs that can be pushed to TiKV.
// `remaining`: exprs that can NOT be pushed to TiKV but can be pushed to other storage engines.
// Why do we need this func?
// IndexMerge only works on TiKV, so we need to find all exprs that cannot be pushed to TiKV, and add a new Selection above IndexMergeReader.
//
//	But the new Selection should exclude the exprs that can NOT be pushed to ALL the storage engines.
//	Because these exprs have already been put in another Selection(check rule_predicate_push_down).
func extractFiltersForIndexMerge(ctx expression.PushDownContext, filters []expression.Expression) (pushed []expression.Expression, remaining []expression.Expression) {
	for _, expr := range filters {
		if expression.CanExprsPushDown(ctx, []expression.Expression{expr}, kv.TiKV) {
			pushed = append(pushed, expr)
			continue
		}
		if expression.CanExprsPushDown(ctx, []expression.Expression{expr}, kv.UnSpecified) {
			remaining = append(remaining, expr)
		}
	}
	return
}

func isIndexColsCoveringCol(sctx expression.EvalContext, col *expression.Column, indexCols []*expression.Column, idxColLens []int, ignoreLen bool) bool {
	for i, indexCol := range indexCols {
		if indexCol == nil || !col.EqualByExprAndID(sctx, indexCol) {
			continue
		}
		if ignoreLen || idxColLens[i] == types.UnspecifiedLength || idxColLens[i] == col.RetType.GetFlen() {
			return true
		}
	}
	return false
}

func indexCoveringColumn(ds *logicalop.DataSource, column *expression.Column, indexColumns []*expression.Column, idxColLens []int, ignoreLen bool) bool {
	handleCoveringState := handleCoveringColumn(ds, column, ignoreLen)
	// Original int pk can always cover the column.
	if handleCoveringState == stateCoveredByIntHandle {
		return true
	}
	evalCtx := ds.SCtx().GetExprCtx().GetEvalCtx()
	coveredByPlainIndex := isIndexColsCoveringCol(evalCtx, column, indexColumns, idxColLens, ignoreLen)
	if !coveredByPlainIndex && handleCoveringState != stateCoveredByCommonHandle {
		return false
	}
	isClusteredNewCollationIdx := collate.NewCollationEnabled() &&
		column.GetType(evalCtx).EvalType() == types.ETString &&
		!mysql.HasBinaryFlag(column.GetType(evalCtx).GetFlag())
	if !coveredByPlainIndex && handleCoveringState == stateCoveredByCommonHandle && isClusteredNewCollationIdx && ds.Table.Meta().CommonHandleVersion == 0 {
		return false
	}
	return true
}

type handleCoverState uint8

const (
	stateNotCoveredByHandle handleCoverState = iota
	stateCoveredByIntHandle
	stateCoveredByCommonHandle
)

// handleCoveringColumn checks if the column is covered by the primary key or extra handle columns.
func handleCoveringColumn(ds *logicalop.DataSource, column *expression.Column, ignoreLen bool) handleCoverState {
	if ds.TableInfo.PKIsHandle && mysql.HasPriKeyFlag(column.RetType.GetFlag()) {
		return stateCoveredByIntHandle
	}
	if column.ID == model.ExtraHandleID || column.ID == model.ExtraPhysTblID {
		return stateCoveredByIntHandle
	}
	evalCtx := ds.SCtx().GetExprCtx().GetEvalCtx()
	coveredByClusteredIndex := isIndexColsCoveringCol(evalCtx, column, ds.CommonHandleCols, ds.CommonHandleLens, ignoreLen)
	if coveredByClusteredIndex {
		return stateCoveredByCommonHandle
	}
	return stateNotCoveredByHandle
}

func isIndexCoveringColumns(ds *logicalop.DataSource, columns, indexColumns []*expression.Column, idxColLens []int) bool {
	for _, col := range columns {
		if !indexCoveringColumn(ds, col, indexColumns, idxColLens, false) {
			return false
		}
	}
	return true
}

func isHandleCoveringColumns(ds *logicalop.DataSource, columns []*expression.Column) bool {
	for _, col := range columns {
		if pkCoveringState := handleCoveringColumn(ds, col, false); pkCoveringState == stateNotCoveredByHandle {
			return false
		}
	}
	return true
}

func isIndexCoveringCondition(ds *logicalop.DataSource, condition expression.Expression, indexColumns []*expression.Column, idxColLens []int) bool {
	switch v := condition.(type) {
	case *expression.Column:
		return indexCoveringColumn(ds, v, indexColumns, idxColLens, false)
	case *expression.ScalarFunction:
		// Even if the index only contains prefix `col`, the index can cover `col is null`.
		if v.FuncName.L == ast.IsNull {
			if col, ok := v.GetArgs()[0].(*expression.Column); ok {
				return indexCoveringColumn(ds, col, indexColumns, idxColLens, true)
			}
		}
		for _, arg := range v.GetArgs() {
			if !isIndexCoveringCondition(ds, arg, indexColumns, idxColLens) {
				return false
			}
		}
		return true
	}
	return true
}

func isSingleScan(lp base.LogicalPlan, indexColumns []*expression.Column, idxColLens []int) bool {
	ds := lp.(*logicalop.DataSource)
	if !ds.SCtx().GetSessionVars().OptPrefixIndexSingleScan || ds.ColsRequiringFullLen == nil {
		// ds.ColsRequiringFullLen is set at (*DataSource).PruneColumns. In some cases we don't reach (*DataSource).PruneColumns
		// and ds.ColsRequiringFullLen is nil, so we fall back to ds.isIndexCoveringColumns(ds.schema.Columns, indexColumns, idxColLens).
		return isIndexCoveringColumns(ds, ds.Schema().Columns, indexColumns, idxColLens)
	}
	if !isIndexCoveringColumns(ds, ds.ColsRequiringFullLen, indexColumns, idxColLens) {
		return false
	}
	for _, cond := range ds.AllConds {
		if !isIndexCoveringCondition(ds, cond, indexColumns, idxColLens) {
			return false
		}
	}
	return true
}

// convertToIndexScan converts the DataSource to index scan with idx.
func convertToIndexScan(ds *logicalop.DataSource, prop *property.PhysicalProperty,
	candidate *candidatePath, _ *optimizetrace.PhysicalOptimizeOp) (task base.Task, err error) {
	if candidate.path.Index.MVIndex {
		// MVIndex is special since different index rows may return the same _row_id and this can break some assumptions of IndexReader.
		// Currently only support using IndexMerge to access MVIndex instead of IndexReader.
		// TODO: make IndexReader support accessing MVIndex directly.
		return base.InvalidTask, nil
	}
	if !candidate.path.IsSingleScan {
		// If it's parent requires single read task, return max cost.
		if prop.TaskTp == property.CopSingleReadTaskType {
			return base.InvalidTask, nil
		}
	} else if prop.TaskTp == property.CopMultiReadTaskType {
		// If it's parent requires double read task, return max cost.
		return base.InvalidTask, nil
	}
	if !prop.IsSortItemEmpty() && !candidate.matchPropResult.Matched() {
		return base.InvalidTask, nil
	}
	// If we need to keep order for the index scan, we should forbid the non-keep-order index scan when we try to generate the path.
	if prop.IsSortItemEmpty() && candidate.path.ForceKeepOrder {
		return base.InvalidTask, nil
	}
	// If we don't need to keep order for the index scan, we should forbid the non-keep-order index scan when we try to generate the path.
	if !prop.IsSortItemEmpty() && candidate.path.ForceNoKeepOrder {
		return base.InvalidTask, nil
	}
	path := candidate.path
	is := physicalop.GetOriginalPhysicalIndexScan(ds, prop, path, candidate.matchPropResult.Matched(), candidate.path.IsSingleScan)
	cop := &CopTask{
		indexPlan:   is,
		tblColHists: ds.TblColHists,
		tblCols:     ds.TblCols,
		expectCnt:   uint64(prop.ExpectedCnt),
	}
	cop.physPlanPartInfo = &physicalop.PhysPlanPartInfo{
		PruningConds:   ds.AllConds,
		PartitionNames: ds.PartitionNames,
		Columns:        ds.TblCols,
		ColumnNames:    ds.OutputNames(),
	}
	if !candidate.path.IsSingleScan {
		// On this way, it's double read case.
		ts := physicalop.PhysicalTableScan{
			Columns:         util.CloneColInfos(ds.Columns),
			Table:           is.Table,
			TableAsName:     ds.TableAsName,
			DBName:          ds.DBName,
			PhysicalTableID: ds.PhysicalTableID,
			TblCols:         ds.TblCols,
			TblColHists:     ds.TblColHists,
		}.Init(ds.SCtx(), is.QueryBlockOffset())
		ts.SetIsPartition(ds.PartitionDefIdx != nil)
		ts.SetSchema(ds.Schema().Clone())
		// We set `StatsVersion` here and fill other fields in `(*copTask).finishIndexPlan`. Since `copTask.indexPlan` may
		// change before calling `(*copTask).finishIndexPlan`, we don't know the stats information of `ts` currently and on
		// the other hand, it may be hard to identify `StatsVersion` of `ts` in `(*copTask).finishIndexPlan`.
		ts.SetStats(&property.StatsInfo{StatsVersion: ds.TableStats.StatsVersion})
		usedStats := ds.SCtx().GetSessionVars().StmtCtx.GetUsedStatsInfo(false)
		if usedStats != nil && usedStats.GetUsedInfo(ts.PhysicalTableID) != nil {
			ts.UsedStatsInfo = usedStats.GetUsedInfo(ts.PhysicalTableID)
		}
		cop.tablePlan = ts
	}
	task = cop
	if cop.tablePlan != nil && ds.TableInfo.IsCommonHandle {
		cop.commonHandleCols = ds.CommonHandleCols
		commonHandle := ds.HandleCols.(*util.CommonHandleCols)
		for _, col := range commonHandle.GetColumns() {
			if ds.Schema().ColumnIndex(col) == -1 {
				ts := cop.tablePlan.(*physicalop.PhysicalTableScan)
				ts.Schema().Append(col)
				ts.Columns = append(ts.Columns, col.ToInfo())
				cop.needExtraProj = true
			}
		}
	}
	if candidate.matchPropResult.Matched() {
		cop.keepOrder = true
		if cop.tablePlan != nil && !ds.TableInfo.IsCommonHandle {
			col, isNew := cop.tablePlan.(*physicalop.PhysicalTableScan).AppendExtraHandleCol(ds)
			cop.extraHandleCol = col
			cop.needExtraProj = cop.needExtraProj || isNew
		}

		// Add sort items for index scan for the merge-sort operation
		// Case 1: keep order between partitions (only required for local index)
		// Case 2: keep order between range groups (see comments of PropMatchedNeedMergeSort and
		// AccessPath.GroupedRanges for details)
		// Case 3: both
		if (ds.TableInfo.GetPartitionInfo() != nil && !is.Index.Global) ||
			candidate.matchPropResult == property.PropMatchedNeedMergeSort {
			byItems := make([]*util.ByItems, 0, len(prop.SortItems))
			for _, si := range prop.SortItems {
				byItems = append(byItems, &util.ByItems{
					Expr: si.Col,
					Desc: si.Desc,
				})
			}
			cop.indexPlan.(*physicalop.PhysicalIndexScan).ByItems = byItems
		}
		if candidate.matchPropResult == property.PropMatchedNeedMergeSort {
			is.GroupedRanges = candidate.path.GroupedRanges
			is.GroupByColIdxs = candidate.path.GroupByColIdxs
		}
		if ds.TableInfo.GetPartitionInfo() != nil {
			if cop.tablePlan != nil && ds.SCtx().GetSessionVars().StmtCtx.UseDynamicPartitionPrune() {
				if !is.Index.Global {
					tmpColumns, tmpSchema, _ := physicalop.AddExtraPhysTblIDColumn(is.SCtx(), is.Columns, is.Schema())
					is.Columns = tmpColumns
					is.SetSchema(tmpSchema)
				}
				// global index for tableScan with keepOrder also need PhysicalTblID
				ts := cop.tablePlan.(*physicalop.PhysicalTableScan)
				tmpColumns, tmpSchema, succ := physicalop.AddExtraPhysTblIDColumn(ts.SCtx(), ts.Columns, ts.Schema())
				ts.Columns = tmpColumns
				ts.SetSchema(tmpSchema)
				cop.needExtraProj = cop.needExtraProj || succ
			}
		}
	}
	if cop.needExtraProj {
		cop.originSchema = ds.Schema()
	}
	// prop.IsSortItemEmpty() would always return true when coming to here,
	// so we can just use prop.ExpectedCnt as parameter of AddPushedDownSelection.
	finalStats := ds.StatsInfo().ScaleByExpectCnt(ds.SCtx().GetSessionVars(), prop.ExpectedCnt)
	if err = addPushedDownSelection4PhysicalIndexScan(is, cop, ds, path, finalStats); err != nil {
		return base.InvalidTask, err
	}
	if prop.TaskTp == property.RootTaskType {
		task = task.ConvertToRootTask(ds.SCtx())
	} else if _, ok := task.(*RootTask); ok {
		return base.InvalidTask, nil
	}
	return task, nil
}

// addPushedDownSelection is to add pushdown selection
func addPushedDownSelection4PhysicalIndexScan(is *physicalop.PhysicalIndexScan, copTask *CopTask, p *logicalop.DataSource, path *util.AccessPath, finalStats *property.StatsInfo) error {
	// Add filter condition to table plan now.
	indexConds, tableConds := path.IndexFilters, path.TableFilters
	tableConds, copTask.rootTaskConds = physicalop.SplitSelCondsWithVirtualColumn(tableConds)

	var newRootConds []expression.Expression
	pctx := util.GetPushDownCtx(is.SCtx())
	indexConds, newRootConds = expression.PushDownExprs(pctx, indexConds, kv.TiKV)
	copTask.rootTaskConds = append(copTask.rootTaskConds, newRootConds...)

	tableConds, newRootConds = expression.PushDownExprs(pctx, tableConds, kv.TiKV)
	copTask.rootTaskConds = append(copTask.rootTaskConds, newRootConds...)

	// Add a `Selection` for `IndexScan` with global index.
	// It should pushdown to TiKV, DataSource schema doesn't contain partition id column.
	indexConds, err := is.AddSelectionConditionForGlobalIndex(p, copTask.physPlanPartInfo, indexConds)
	if err != nil {
		return err
	}

	if len(indexConds) != 0 {
		var selectivity float64
		if path.CountAfterAccess > 0 {
			selectivity = path.CountAfterIndex / path.CountAfterAccess
		}
		count := is.StatsInfo().RowCount * selectivity
		stats := p.TableStats.ScaleByExpectCnt(p.SCtx().GetSessionVars(), count)
		indexSel := physicalop.PhysicalSelection{Conditions: indexConds}.Init(is.SCtx(), stats, is.QueryBlockOffset())
		indexSel.SetChildren(is)
		copTask.indexPlan = indexSel
	}
	if len(tableConds) > 0 {
		copTask.finishIndexPlan()
		tableSel := physicalop.PhysicalSelection{Conditions: tableConds}.Init(is.SCtx(), finalStats, is.QueryBlockOffset())
		if len(copTask.rootTaskConds) != 0 {
			selectivity, _, err := cardinality.Selectivity(is.SCtx(), copTask.tblColHists, tableConds, nil)
			if err != nil {
				logutil.BgLogger().Debug("calculate selectivity failed, use selection factor", zap.Error(err))
				selectivity = cost.SelectionFactor
			}
			tableSel.SetStats(copTask.Plan().StatsInfo().Scale(is.SCtx().GetSessionVars(), selectivity))
		}
		tableSel.SetChildren(copTask.tablePlan)
		copTask.tablePlan = tableSel
	}
	return nil
}

func splitIndexFilterConditions(ds *logicalop.DataSource, conditions []expression.Expression, indexColumns []*expression.Column,
	idxColLens []int) (indexConds, tableConds []expression.Expression) {
	var indexConditions, tableConditions []expression.Expression
	for _, cond := range conditions {
		var covered bool
		if ds.SCtx().GetSessionVars().OptPrefixIndexSingleScan {
			covered = isIndexCoveringCondition(ds, cond, indexColumns, idxColLens)
		} else {
			covered = isIndexCoveringColumns(ds, expression.ExtractColumns(cond), indexColumns, idxColLens)
		}
		if covered {
			indexConditions = append(indexConditions, cond)
		} else {
			tableConditions = append(tableConditions, cond)
		}
	}
	return indexConditions, tableConditions
}

// isPointGetPath indicates whether the conditions are point-get-able.
// eg: create table t(a int, b int,c int unique, primary (a,b))
// select * from t where a = 1 and b = 1 and c =1;
// the datasource can access by primary key(a,b) or unique key c which are both point-get-able
func isPointGetPath(ds *logicalop.DataSource, path *util.AccessPath) bool {
	if len(path.Ranges) < 1 {
		return false
	}
	if !path.IsIntHandlePath {
		if path.Index == nil {
			return false
		}
		if !path.Index.Unique || path.Index.HasPrefixIndex() {
			return false
		}
		idxColsLen := len(path.Index.Columns)
		for _, ran := range path.Ranges {
			if len(ran.LowVal) != idxColsLen {
				return false
			}
		}
	}
	tc := ds.SCtx().GetSessionVars().StmtCtx.TypeCtx()
	for _, ran := range path.Ranges {
		if !ran.IsPointNonNullable(tc) {
			return false
		}
	}
	return true
}

// convertToTableScan converts the DataSource to table scan.
func convertToTableScan(ds *logicalop.DataSource, prop *property.PhysicalProperty, candidate *candidatePath, _ *optimizetrace.PhysicalOptimizeOp) (base.Task, error) {
	// It will be handled in convertToIndexScan.
	if prop.TaskTp == property.CopMultiReadTaskType {
		return base.InvalidTask, nil
	}
	if !prop.IsSortItemEmpty() && !candidate.matchPropResult.Matched() {
		return base.InvalidTask, nil
	}
	// If we need to keep order for the index scan, we should forbid the non-keep-order index scan when we try to generate the path.
	if prop.IsSortItemEmpty() && candidate.path.ForceKeepOrder {
		return base.InvalidTask, nil
	}
	// If we don't need to keep order for the index scan, we should forbid the non-keep-order index scan when we try to generate the path.
	if !prop.IsSortItemEmpty() && candidate.path.ForceNoKeepOrder {
		return base.InvalidTask, nil
	}
	ts, _ := physicalop.GetOriginalPhysicalTableScan(ds, prop, candidate.path, candidate.matchPropResult.Matched())
	// In disaggregated tiflash mode, only MPP is allowed, cop and batchCop is deprecated.
	// So if prop.TaskTp is RootTaskType, have to use mppTask then convert to rootTask.
	isTiFlashPath := ts.StoreType == kv.TiFlash
	canMppConvertToRoot := prop.TaskTp == property.RootTaskType && ds.SCtx().GetSessionVars().IsMPPAllowed() && isTiFlashPath
	canMppConvertToRootForDisaggregatedTiFlash := config.GetGlobalConfig().DisaggregatedTiFlash && canMppConvertToRoot
	canMppConvertToRootForWhenTiFlashCopIsBanned := ds.SCtx().GetSessionVars().IsTiFlashCopBanned() && canMppConvertToRoot

	// Fast checks
	if isTiFlashPath && ts.KeepOrder && (ts.Desc || ds.SCtx().GetSessionVars().TiFlashFastScan) {
		// TiFlash fast mode(https://github.com/pingcap/tidb/pull/35851) does not support keep order in TableScan
		return base.InvalidTask, nil
	}
	if prop.TaskTp == property.MppTaskType || canMppConvertToRootForDisaggregatedTiFlash || canMppConvertToRootForWhenTiFlashCopIsBanned {
		if ts.KeepOrder {
			return base.InvalidTask, nil
		}
		if prop.MPPPartitionTp != property.AnyType {
			return base.InvalidTask, nil
		}
		// If it has vector property, we need to check the candidate.matchProperty.
		if candidate.path.Index != nil && candidate.path.Index.VectorInfo != nil && !candidate.matchPropResult.Matched() {
			return base.InvalidTask, nil
		}
	} else {
		if isTiFlashPath && config.GetGlobalConfig().DisaggregatedTiFlash || isTiFlashPath && ds.SCtx().GetSessionVars().IsTiFlashCopBanned() {
			// prop.TaskTp is cop related, just return base.InvalidTask.
			return base.InvalidTask, nil
		}
		if isTiFlashPath && candidate.matchPropResult.Matched() && ds.TableInfo.GetPartitionInfo() != nil {
			// TableScan on partition table on TiFlash can't keep order.
			return base.InvalidTask, nil
		}
	}

	// MPP task
	if prop.TaskTp == property.MppTaskType || canMppConvertToRootForDisaggregatedTiFlash || canMppConvertToRootForWhenTiFlashCopIsBanned {
		if candidate.path.Index != nil && candidate.path.Index.VectorInfo != nil {
			// Only the corresponding index can generate a valid task.
			intest.Assert(ts.Table.Columns[candidate.path.Index.Columns[0].Offset].ID == prop.VectorProp.Column.ID, "The passed vector column is not matched with the index")
			distanceMetric := model.IndexableFnNameToDistanceMetric[prop.VectorProp.DistanceFnName.L]
			distanceMetricPB := tipb.VectorDistanceMetric_value[string(distanceMetric)]
			intest.Assert(distanceMetricPB != 0, "unexpected distance metric")

			ts.UsedColumnarIndexes = append(ts.UsedColumnarIndexes, buildVectorIndexExtra(
				candidate.path.Index,
				tipb.ANNQueryType_OrderBy,
				tipb.VectorDistanceMetric(distanceMetricPB),
				prop.VectorProp.TopK,
				ts.Table.Columns[candidate.path.Index.Columns[0].Offset].Name.L,
				prop.VectorProp.Vec.SerializeTo(nil),
				tidbutil.ColumnToProto(prop.VectorProp.Column.ToInfo(), false, false),
			))
			ts.SetStats(util.DeriveLimitStats(ts.StatsInfo(), float64(prop.VectorProp.TopK)))
		}
		// ********************************** future deprecated start **************************/
		var hasVirtualColumn bool
		for _, col := range ts.Schema().Columns {
			if col.VirtualExpr != nil {
				ds.SCtx().GetSessionVars().RaiseWarningWhenMPPEnforced("MPP mode may be blocked because column `" + col.OrigName + "` is a virtual column which is not supported now.")
				hasVirtualColumn = true
				break
			}
		}
		// in general, since MPP has supported the Gather operator to fill the virtual column, we should full lift restrictions here.
		// we left them here, because cases like:
		// parent-----+
		//            V  (when parent require a root task type here, we need convert mpp task to root task)
		//    projection [mpp task] [a]
		//      table-scan [mpp task] [a(virtual col as: b+1), b]
		// in the process of converting mpp task to root task, the encapsulated table reader will use its first children schema [a]
		// as its schema, so when we resolve indices later, the virtual column 'a' itself couldn't resolve itself anymore.
		//
		if hasVirtualColumn && !canMppConvertToRootForDisaggregatedTiFlash && !canMppConvertToRootForWhenTiFlashCopIsBanned {
			return base.InvalidTask, nil
		}
		// ********************************** future deprecated end **************************/
		mppTask := &MppTask{
			p:           ts,
			partTp:      property.AnyType,
			tblColHists: ds.TblColHists,
		}
		ts.PlanPartInfo = &physicalop.PhysPlanPartInfo{
			PruningConds:   ds.AllConds,
			PartitionNames: ds.PartitionNames,
			Columns:        ds.TblCols,
			ColumnNames:    ds.OutputNames(),
		}
		mppTask = addPushedDownSelectionToMppTask4PhysicalTableScan(ts, mppTask, ds.StatsInfo().ScaleByExpectCnt(ts.SCtx().GetSessionVars(), prop.ExpectedCnt), ds.AstIndexHints)
		var task base.Task = mppTask
		if !mppTask.Invalid() {
			if prop.TaskTp == property.MppTaskType && len(mppTask.rootTaskConds) > 0 {
				// If got filters cannot be pushed down to tiflash, we have to make sure it will be executed in TiDB,
				// So have to return a rootTask, but prop requires mppTask, cannot meet this requirement.
				task = base.InvalidTask
			} else if prop.TaskTp == property.RootTaskType {
				// When got here, canMppConvertToRootX is true.
				// This is for situations like cannot generate mppTask for some operators.
				// Such as when the build side of HashJoin is Projection,
				// which cannot pushdown to tiflash(because TiFlash doesn't support some expr in Proj)
				// So HashJoin cannot pushdown to tiflash. But we still want TableScan to run on tiflash.
				task = mppTask
				task = task.ConvertToRootTask(ds.SCtx())
			}
		}
		return task, nil
	}
	// Cop task
	copTask := &CopTask{
		tablePlan:         ts,
		indexPlanFinished: true,
		tblColHists:       ds.TblColHists,
	}
	copTask.physPlanPartInfo = &physicalop.PhysPlanPartInfo{
		PruningConds:   ds.AllConds,
		PartitionNames: ds.PartitionNames,
		Columns:        ds.TblCols,
		ColumnNames:    ds.OutputNames(),
	}
	ts.PlanPartInfo = copTask.physPlanPartInfo
	var task base.Task = copTask
	if candidate.matchPropResult.Matched() {
		copTask.keepOrder = true
		if ds.TableInfo.GetPartitionInfo() != nil || candidate.matchPropResult == property.PropMatchedNeedMergeSort {
			// Add sort items for table scan for merge-sort operation between partitions.
			byItems := make([]*util.ByItems, 0, len(prop.SortItems))
			for _, si := range prop.SortItems {
				byItems = append(byItems, &util.ByItems{
					Expr: si.Col,
					Desc: si.Desc,
				})
			}
			ts.ByItems = byItems
		}
		if candidate.matchPropResult == property.PropMatchedNeedMergeSort {
			ts.GroupedRanges = candidate.path.GroupedRanges
			ts.GroupByColIdxs = candidate.path.GroupByColIdxs
		}
	}
	addPushedDownSelection4PhysicalTableScan(ts, copTask, ds.StatsInfo().ScaleByExpectCnt(ds.SCtx().GetSessionVars(), prop.ExpectedCnt), ds.AstIndexHints)
	if prop.IsFlashProp() && len(copTask.rootTaskConds) != 0 {
		return base.InvalidTask, nil
	}
	if prop.TaskTp == property.RootTaskType {
		task = task.ConvertToRootTask(ds.SCtx())
	} else if _, ok := task.(*RootTask); ok {
		return base.InvalidTask, nil
	}
	return task, nil
}

func convertToSampleTable(ds *logicalop.DataSource, prop *property.PhysicalProperty,
	candidate *candidatePath, _ *optimizetrace.PhysicalOptimizeOp) (base.Task, error) {
	if prop.TaskTp == property.CopMultiReadTaskType {
		return base.InvalidTask, nil
	}
	if !prop.IsSortItemEmpty() && !candidate.matchPropResult.Matched() {
		return base.InvalidTask, nil
	}
	if candidate.matchPropResult.Matched() {
		// Disable keep order property for sample table path.
		return base.InvalidTask, nil
	}
	p := physicalop.PhysicalTableSample{
		TableSampleInfo: ds.SampleInfo,
		TableInfo:       ds.Table,
		PhysicalTableID: ds.PhysicalTableID,
		Desc:            candidate.matchPropResult.Matched() && prop.SortItems[0].Desc,
	}.Init(ds.SCtx(), ds.QueryBlockOffset())
	p.SetSchema(ds.Schema())
	rt := &RootTask{}
	rt.SetPlan(p)
	return rt, nil
}

func convertToPointGet(ds *logicalop.DataSource, prop *property.PhysicalProperty, candidate *candidatePath) base.Task {
	if !prop.IsSortItemEmpty() && !candidate.matchPropResult.Matched() {
		return base.InvalidTask
	}
	if prop.TaskTp == property.CopMultiReadTaskType && candidate.path.IsSingleScan ||
		prop.TaskTp == property.CopSingleReadTaskType && !candidate.path.IsSingleScan {
		return base.InvalidTask
	}

	if metadef.IsMemDB(ds.DBName.L) {
		return base.InvalidTask
	}

	accessCnt := math.Min(candidate.path.CountAfterAccess, float64(1))
	pointGetPlan := &physicalop.PointGetPlan{
		AccessConditions: candidate.path.AccessConds,
		DBName:           ds.DBName.L,
		TblInfo:          ds.TableInfo,
		LockWaitTime:     ds.SCtx().GetSessionVars().LockWaitTimeout,
		Columns:          ds.Columns,
	}
	pointGetPlan.SetSchema(ds.Schema().Clone())
	pointGetPlan.SetOutputNames(ds.OutputNames())
	pointGetPlan = pointGetPlan.Init(ds.SCtx(), ds.TableStats.ScaleByExpectCnt(ds.SCtx().GetSessionVars(), accessCnt), ds.QueryBlockOffset())
	if ds.PartitionDefIdx != nil {
		pointGetPlan.PartitionIdx = ds.PartitionDefIdx
	}
	pointGetPlan.PartitionNames = ds.PartitionNames
	rTsk := &RootTask{}
	rTsk.SetPlan(pointGetPlan)
	if candidate.path.IsIntHandlePath {
		pointGetPlan.Handle = kv.IntHandle(candidate.path.Ranges[0].LowVal[0].GetInt64())
		pointGetPlan.UnsignedHandle = mysql.HasUnsignedFlag(ds.HandleCols.GetCol(0).RetType.GetFlag())
		pointGetPlan.SetAccessCols(ds.TblCols)
		found := false
		for i := range ds.Columns {
			if ds.Columns[i].ID == ds.HandleCols.GetCol(0).ID {
				pointGetPlan.HandleColOffset = ds.Columns[i].Offset
				found = true
				break
			}
		}
		if !found {
			return base.InvalidTask
		}
		// Add filter condition to table plan now.
		if len(candidate.path.TableFilters) > 0 {
			sel := physicalop.PhysicalSelection{
				Conditions: candidate.path.TableFilters,
			}.Init(ds.SCtx(), ds.StatsInfo().ScaleByExpectCnt(ds.SCtx().GetSessionVars(), prop.ExpectedCnt), ds.QueryBlockOffset())
			sel.SetChildren(pointGetPlan)
			rTsk.SetPlan(sel)
		}
	} else {
		pointGetPlan.IndexInfo = candidate.path.Index
		pointGetPlan.IdxCols = candidate.path.IdxCols
		pointGetPlan.IdxColLens = candidate.path.IdxColLens
		pointGetPlan.IndexValues = candidate.path.Ranges[0].LowVal
		if candidate.path.IsSingleScan {
			pointGetPlan.SetAccessCols(candidate.path.IdxCols)
		} else {
			pointGetPlan.SetAccessCols(ds.TblCols)
		}
		// Add index condition to table plan now.
		if len(candidate.path.IndexFilters)+len(candidate.path.TableFilters) > 0 {
			sel := physicalop.PhysicalSelection{
				Conditions: append(candidate.path.IndexFilters, candidate.path.TableFilters...),
			}.Init(ds.SCtx(), ds.StatsInfo().ScaleByExpectCnt(ds.SCtx().GetSessionVars(), prop.ExpectedCnt), ds.QueryBlockOffset())
			sel.SetChildren(pointGetPlan)
			rTsk.SetPlan(sel)
		}
	}

	return rTsk
}

func convertToBatchPointGet(ds *logicalop.DataSource, prop *property.PhysicalProperty, candidate *candidatePath) base.Task {
	// For batch point get, we don't try to satisfy the sort property with an extra merge sort,
	// so only PropMatched is allowed.
	if !prop.IsSortItemEmpty() && candidate.matchPropResult != property.PropMatched {
		return base.InvalidTask
	}
	if prop.TaskTp == property.CopMultiReadTaskType && candidate.path.IsSingleScan ||
		prop.TaskTp == property.CopSingleReadTaskType && !candidate.path.IsSingleScan {
		return base.InvalidTask
	}

	accessCnt := math.Min(candidate.path.CountAfterAccess, float64(len(candidate.path.Ranges)))
	batchPointGetPlan := &physicalop.BatchPointGetPlan{
		DBName:           ds.DBName.L,
		AccessConditions: candidate.path.AccessConds,
		TblInfo:          ds.TableInfo,
		KeepOrder:        !prop.IsSortItemEmpty(),
		Columns:          ds.Columns,
		PartitionNames:   ds.PartitionNames,
	}
	batchPointGetPlan.SetCtx(ds.SCtx())
	if ds.PartitionDefIdx != nil {
		batchPointGetPlan.SinglePartition = true
		batchPointGetPlan.PartitionIdxs = []int{*ds.PartitionDefIdx}
	}
	if batchPointGetPlan.KeepOrder {
		batchPointGetPlan.Desc = prop.SortItems[0].Desc
	}
	rTsk := &RootTask{}
	if candidate.path.IsIntHandlePath {
		for _, ran := range candidate.path.Ranges {
			batchPointGetPlan.Handles = append(batchPointGetPlan.Handles, kv.IntHandle(ran.LowVal[0].GetInt64()))
		}
		batchPointGetPlan.SetAccessCols(ds.TblCols)
		found := false
		for i := range ds.Columns {
			if ds.Columns[i].ID == ds.HandleCols.GetCol(0).ID {
				batchPointGetPlan.HandleColOffset = ds.Columns[i].Offset
				found = true
				break
			}
		}
		if !found {
			return base.InvalidTask
		}

		// Add filter condition to table plan now.
		if len(candidate.path.TableFilters) > 0 {
			batchPointGetPlan.Init(ds.SCtx(), ds.TableStats.ScaleByExpectCnt(ds.SCtx().GetSessionVars(), accessCnt), ds.Schema().Clone(), ds.OutputNames(), ds.QueryBlockOffset())
			sel := physicalop.PhysicalSelection{
				Conditions: candidate.path.TableFilters,
			}.Init(ds.SCtx(), ds.StatsInfo().ScaleByExpectCnt(ds.SCtx().GetSessionVars(), prop.ExpectedCnt), ds.QueryBlockOffset())
			sel.SetChildren(batchPointGetPlan)
			rTsk.SetPlan(sel)
		}
	} else {
		batchPointGetPlan.IndexInfo = candidate.path.Index
		batchPointGetPlan.IdxCols = candidate.path.IdxCols
		batchPointGetPlan.IdxColLens = candidate.path.IdxColLens
		for _, ran := range candidate.path.Ranges {
			batchPointGetPlan.IndexValues = append(batchPointGetPlan.IndexValues, ran.LowVal)
		}
		if !prop.IsSortItemEmpty() {
			batchPointGetPlan.KeepOrder = true
			batchPointGetPlan.Desc = prop.SortItems[0].Desc
		}
		if candidate.path.IsSingleScan {
			batchPointGetPlan.SetAccessCols(candidate.path.IdxCols)
		} else {
			batchPointGetPlan.SetAccessCols(ds.TblCols)
		}
		// Add index condition to table plan now.
		if len(candidate.path.IndexFilters)+len(candidate.path.TableFilters) > 0 {
			batchPointGetPlan.Init(ds.SCtx(), ds.TableStats.ScaleByExpectCnt(ds.SCtx().GetSessionVars(), accessCnt), ds.Schema().Clone(), ds.OutputNames(), ds.QueryBlockOffset())
			sel := physicalop.PhysicalSelection{
				Conditions: append(candidate.path.IndexFilters, candidate.path.TableFilters...),
			}.Init(ds.SCtx(), ds.StatsInfo().ScaleByExpectCnt(ds.SCtx().GetSessionVars(), prop.ExpectedCnt), ds.QueryBlockOffset())
			sel.SetChildren(batchPointGetPlan)
			rTsk.SetPlan(sel)
		}
	}
	if rTsk.GetPlan() == nil {
		tmpP := batchPointGetPlan.Init(ds.SCtx(), ds.TableStats.ScaleByExpectCnt(ds.SCtx().GetSessionVars(), accessCnt), ds.Schema().Clone(), ds.OutputNames(), ds.QueryBlockOffset())
		rTsk.SetPlan(tmpP)
	}

	return rTsk
}

func addPushedDownSelectionToMppTask4PhysicalTableScan(ts *physicalop.PhysicalTableScan, mpp *MppTask, stats *property.StatsInfo, indexHints []*ast.IndexHint) *MppTask {
	filterCondition, rootTaskConds := physicalop.SplitSelCondsWithVirtualColumn(ts.FilterCondition)
	var newRootConds []expression.Expression
	filterCondition, newRootConds = expression.PushDownExprs(util.GetPushDownCtx(ts.SCtx()), filterCondition, ts.StoreType)
	mpp.rootTaskConds = append(rootTaskConds, newRootConds...)

	ts.FilterCondition = filterCondition
	// Add filter condition to table plan now.
	if len(ts.FilterCondition) > 0 {
		if sel := ts.BuildPushedDownSelection(stats, indexHints); sel != nil {
			sel.SetChildren(ts)
			mpp.p = sel
		} else {
			mpp.p = ts
		}
	}
	return mpp
}

func addPushedDownSelection4PhysicalTableScan(ts *physicalop.PhysicalTableScan, copTask *CopTask, stats *property.StatsInfo, indexHints []*ast.IndexHint) {
	ts.FilterCondition, copTask.rootTaskConds = physicalop.SplitSelCondsWithVirtualColumn(ts.FilterCondition)
	var newRootConds []expression.Expression
	ts.FilterCondition, newRootConds = expression.PushDownExprs(util.GetPushDownCtx(ts.SCtx()), ts.FilterCondition, ts.StoreType)
	copTask.rootTaskConds = append(copTask.rootTaskConds, newRootConds...)

	// Add filter condition to table plan now.
	if len(ts.FilterCondition) > 0 {
		sel := ts.BuildPushedDownSelection(stats, indexHints)
		if sel == nil {
			copTask.tablePlan = ts
			return
		}
		if len(copTask.rootTaskConds) != 0 {
			selectivity, _, err := cardinality.Selectivity(ts.SCtx(), copTask.tblColHists, sel.Conditions, nil)
			if err != nil {
				logutil.BgLogger().Debug("calculate selectivity failed, use selection factor", zap.Error(err))
				selectivity = cost.SelectionFactor
			}
			sel.SetStats(ts.StatsInfo().Scale(ts.SCtx().GetSessionVars(), selectivity))
		}
		sel.SetChildren(ts)
		copTask.tablePlan = sel
	}
}

func findBestTask4LogicalCTE(super base.LogicalPlan, prop *property.PhysicalProperty, counter *base.PlanCounterTp, pop *optimizetrace.PhysicalOptimizeOp) (t base.Task, cntPlan int64, err error) {
	if prop.IndexJoinProp != nil {
		// even enforce hint can not work with this.
		return base.InvalidTask, 0, nil
	}
	var childLen int
	ge, p := base.GetGEAndLogical[*logicalop.LogicalCTE](super)
	if ge != nil {
		childLen = ge.InputsLen()
	} else {
		childLen = p.ChildLen()
	}
	if childLen > 0 {
		// pass the super here to iterate among ge or logical plan both.
		return utilfuncp.FindBestTask4BaseLogicalPlan(super, prop, counter, pop)
	}
	if !checkOpSelfSatisfyPropTaskTypeRequirement(p, prop) {
		// Currently all plan cannot totally push down to TiKV.
		return base.InvalidTask, 0, nil
	}
	if !prop.IsSortItemEmpty() && !prop.CanAddEnforcer {
		return base.InvalidTask, 1, nil
	}
	// The physical plan has been build when derive stats.
	pcte := physicalop.PhysicalCTE{SeedPlan: p.Cte.SeedPartPhysicalPlan, RecurPlan: p.Cte.RecursivePartPhysicalPlan, CTE: p.Cte, CteAsName: p.CteAsName, CteName: p.CteName}.Init(p.SCtx(), p.StatsInfo())
	pcte.SetSchema(p.Schema())
	if prop.IsFlashProp() && prop.CTEProducerStatus == property.AllCTECanMpp {
		pcte.ReaderReceiver = physicalop.PhysicalExchangeReceiver{IsCTEReader: true}.Init(p.SCtx(), p.StatsInfo())
		if prop.MPPPartitionTp != property.AnyType {
			return base.InvalidTask, 1, nil
		}
		t = &MppTask{
			p:           pcte,
			partTp:      prop.MPPPartitionTp,
			hashCols:    prop.MPPPartitionCols,
			tblColHists: p.StatsInfo().HistColl,
		}
	} else {
		rt := &RootTask{}
		rt.SetPlan(pcte)
		t = rt
	}
	if prop.CanAddEnforcer {
		t = enforceProperty(prop, t, p.Plan.SCtx(), nil)
	}
	return t, 1, nil
}

func findBestTask4LogicalCTETable(super base.LogicalPlan, prop *property.PhysicalProperty, _ *base.PlanCounterTp, _ *optimizetrace.PhysicalOptimizeOp) (t base.Task, cntPlan int64, err error) {
	if prop.IndexJoinProp != nil {
		// even enforce hint can not work with this.
		return base.InvalidTask, 0, nil
	}
	_, p := base.GetGEAndLogical[*logicalop.LogicalCTETable](super)
	if !prop.IsSortItemEmpty() {
		return base.InvalidTask, 0, nil
	}

	pcteTable := physicalop.PhysicalCTETable{IDForStorage: p.IDForStorage}.Init(p.SCtx(), p.StatsInfo())
	pcteTable.SetSchema(p.Schema())
	rt := &RootTask{}
	rt.SetPlan(pcteTable)
	t = rt
	return t, 1, nil
}

func appendCandidate(lp base.LogicalPlan, task base.Task, prop *property.PhysicalProperty, opt *optimizetrace.PhysicalOptimizeOp) {
	if task == nil || task.Invalid() {
		return
	}
	appendCandidate4PhysicalOptimizeOp(opt, lp, task.Plan(), prop)
}

func validateTableSamplePlan(ds *logicalop.DataSource, t base.Task, err error) error {
	if err != nil {
		return err
	}
	if ds.SampleInfo != nil && !t.Invalid() {
		if _, ok := t.Plan().(*physicalop.PhysicalTableSample); !ok {
			return expression.ErrInvalidTableSample.GenWithStackByArgs("plan not supported")
		}
	}
	return nil
}

// mockLogicalPlan4Test is a LogicalPlan which is used for unit test.
// The basic assumption:
//  1. mockLogicalPlan4Test can generate tow kinds of physical plan: physicalPlan1 and
//     physicalPlan2. physicalPlan1 can pass the property only when they are the same
//     order; while physicalPlan2 cannot match any of the property(in other words, we can
//     generate it only when then property is empty).
//  2. We have a hint for physicalPlan2.
//  3. If the property is empty, we still need to check `canGeneratePlan2` to decide
//     whether it can generate physicalPlan2.
type mockLogicalPlan4Test struct {
	logicalop.BaseLogicalPlan
	// hasHintForPlan2 indicates whether this mockPlan contains hint.
	// This hint is used to generate physicalPlan2. See the implementation
	// of ExhaustPhysicalPlans().
	hasHintForPlan2 bool
	// canGeneratePlan2 indicates whether this plan can generate physicalPlan2.
	canGeneratePlan2 bool
	// costOverflow indicates whether this plan will generate physical plan whose cost is overflowed.
	costOverflow bool
}

func (p mockLogicalPlan4Test) Init(ctx base.PlanContext) *mockLogicalPlan4Test {
	p.BaseLogicalPlan = logicalop.NewBaseLogicalPlan(ctx, "mockPlan", &p, 0)
	return &p
}

func (p *mockLogicalPlan4Test) getPhysicalPlan1(prop *property.PhysicalProperty) base.PhysicalPlan {
	physicalPlan1 := mockPhysicalPlan4Test{planType: 1}.Init(p.SCtx())
	physicalPlan1.SetStats(&property.StatsInfo{RowCount: 1})
	physicalPlan1.SetChildrenReqProps(make([]*property.PhysicalProperty, 1))
	physicalPlan1.SetXthChildReqProps(0, prop.CloneEssentialFields())
	return physicalPlan1
}

func (p *mockLogicalPlan4Test) getPhysicalPlan2(prop *property.PhysicalProperty) base.PhysicalPlan {
	physicalPlan2 := mockPhysicalPlan4Test{planType: 2}.Init(p.SCtx())
	physicalPlan2.SetStats(&property.StatsInfo{RowCount: 1})
	physicalPlan2.SetChildrenReqProps(make([]*property.PhysicalProperty, 1))
	physicalPlan2.SetXthChildReqProps(0, property.NewPhysicalProperty(prop.TaskTp, nil, false, prop.ExpectedCnt, false))
	return physicalPlan2
}

// ExhaustPhysicalPlans implements LogicalPlan interface.
func (p *mockLogicalPlan4Test) ExhaustPhysicalPlans(prop *property.PhysicalProperty) ([]base.PhysicalPlan, bool, error) {
	plan1 := make([]base.PhysicalPlan, 0, 1)
	plan2 := make([]base.PhysicalPlan, 0, 1)
	if prop.IsSortItemEmpty() && p.canGeneratePlan2 {
		// Generate PhysicalPlan2 when the property is empty.
		plan2 = append(plan2, p.getPhysicalPlan2(prop))
		if p.hasHintForPlan2 {
			return plan2, true, nil
		}
	}
	if all, _ := prop.AllSameOrder(); all {
		// Generate PhysicalPlan1 when properties are the same order.
		plan1 = append(plan1, p.getPhysicalPlan1(prop))
	}
	if p.hasHintForPlan2 {
		// The hint cannot work.
		if prop.IsSortItemEmpty() {
			p.SCtx().GetSessionVars().StmtCtx.AppendWarning(fmt.Errorf("the hint is inapplicable for plan2"))
		}
		return plan1, false, nil
	}
	return append(plan1, plan2...), true, nil
}

type mockPhysicalPlan4Test struct {
	physicalop.BasePhysicalPlan
	// 1 or 2 for physicalPlan1 or physicalPlan2.
	// See the comment of mockLogicalPlan4Test.
	planType int
}

func (p mockPhysicalPlan4Test) Init(ctx base.PlanContext) *mockPhysicalPlan4Test {
	p.BasePhysicalPlan = physicalop.NewBasePhysicalPlan(ctx, "mockPlan", &p, 0)
	return &p
}

// Attach2Task implements the PhysicalPlan interface.
func (p *mockPhysicalPlan4Test) Attach2Task(tasks ...base.Task) base.Task {
	t := tasks[0].Copy()
	attachPlan2Task(p, t)
	return t
}

// MemoryUsage of mockPhysicalPlan4Test is only for testing
func (*mockPhysicalPlan4Test) MemoryUsage() (sum int64) {
	return
}<|MERGE_RESOLUTION|>--- conflicted
+++ resolved
@@ -1259,7 +1259,6 @@
 	// select * from t where d = 1 and b = 2 order by c, a;
 	// select * from t where d = 1 and b = 2 order by c, b, a;
 	// ```
-<<<<<<< HEAD
 	// In the first two `SELECT` statements, `idx_a_b_c` matches the sort order.
 	// In the last two `SELECT` statements, `idx_d_c_b_a` matches the sort order.
 	// Hence, we use `path.ConstCols` to deal with the above situations. This corresponds to Case 2 in the code below.
@@ -1269,24 +1268,15 @@
 	// access 3 ranges and use a merge sort to satisfy `ORDER BY b, c`. This corresponds to Case 3 in the code below.
 	matchResult := property.PropMatched
 	groupByColIdxs := make([]int, 0)
-=======
-	// In the first two `SELECT` statements, `idx_a_b_c` matches the sort order. In the last two `SELECT` statements, `idx_d_c_b_a`
-	// matches the sort order. Hence, we use `path.ConstCols` to deal with the above situations.
-	matchResult := property.PropMatched
->>>>>>> 276ed0cf
 	colIdx := 0
 	for _, sortItem := range prop.SortItems {
 		found := false
 		for ; colIdx < len(path.IdxCols); colIdx++ {
-<<<<<<< HEAD
 			// Case 1: this sort item is satisfied by the index column, go to match the next sort item.
-=======
->>>>>>> 276ed0cf
 			if path.IdxColLens[colIdx] == types.UnspecifiedLength && sortItem.Col.EqualColumn(path.IdxCols[colIdx]) {
 				found = true
 				colIdx++
 				break
-<<<<<<< HEAD
 			}
 			// Below: this sort item is not satisfied by the index column
 
@@ -1320,11 +1310,6 @@
 			if allRangesPoint {
 				groupByColIdxs = append(groupByColIdxs, colIdx)
 				continue
-=======
-			}
-			if path.ConstCols == nil || colIdx >= len(path.ConstCols) || !path.ConstCols[colIdx] {
-				break
->>>>>>> 276ed0cf
 			}
 			// Case 4: cannot satisfy this sort item, the path cannot match the required property.
 			intest.Assert(!found)
@@ -1334,12 +1319,7 @@
 			matchResult = property.PropNotMatched
 			break
 		}
-		if !found {
-			matchResult = property.PropNotMatched
-			break
-		}
-	}
-<<<<<<< HEAD
+	}
 	if len(groupByColIdxs) > 0 && matchResult == property.PropMatched {
 		groups := GroupRangesByCols(path.Ranges, groupByColIdxs)
 		if len(groups) > 0 {
@@ -1372,9 +1352,6 @@
 	// Convert map to slice
 	result := slices.Collect(maps.Values(groups))
 	return result
-=======
-	return matchResult
->>>>>>> 276ed0cf
 }
 
 // matchPropForIndexMergeAlternatives will match the prop with inside PartialAlternativeIndexPaths, and choose
@@ -1459,12 +1436,8 @@
 			// if there is some sort items and this path doesn't match this prop, continue.
 			match := true
 			for _, oneAccessPath := range oneAlternative {
-<<<<<<< HEAD
 				// Satisfying the property by a merge sort is not supported for partial paths of index merge.
 				if !noSortItem && matchProperty(ds, oneAccessPath, prop) != property.PropMatched {
-=======
-				if !noSortItem && !matchProperty(ds, oneAccessPath, prop).Matched() {
->>>>>>> 276ed0cf
 					match = false
 				}
 			}
@@ -1563,14 +1536,9 @@
 		return property.PropNotMatched
 	}
 	for _, partialPath := range path.PartialIndexPaths {
-<<<<<<< HEAD
 		// Satisfying the property by a merge sort is not supported for partial paths of index merge.
 		if matchProperty(ds, partialPath, prop) != property.PropMatched {
 			return property.PropNotMatched
-=======
-		if !matchProperty(ds, partialPath, prop).Matched() {
-			return false
->>>>>>> 276ed0cf
 		}
 	}
 	return property.PropMatched
@@ -1578,22 +1546,14 @@
 
 func getTableCandidate(ds *logicalop.DataSource, path *util.AccessPath, prop *property.PhysicalProperty) *candidatePath {
 	candidate := &candidatePath{path: path}
-<<<<<<< HEAD
 	candidate.matchPropResult = matchProperty(ds, path, prop)
-=======
-	candidate.isMatchProp = matchProperty(ds, path, prop).Matched()
->>>>>>> 276ed0cf
 	candidate.accessCondsColMap = util.ExtractCol2Len(ds.SCtx().GetExprCtx().GetEvalCtx(), path.AccessConds, nil, nil)
 	return candidate
 }
 
 func getIndexCandidate(ds *logicalop.DataSource, path *util.AccessPath, prop *property.PhysicalProperty) *candidatePath {
 	candidate := &candidatePath{path: path}
-<<<<<<< HEAD
 	candidate.matchPropResult = matchProperty(ds, path, prop)
-=======
-	candidate.isMatchProp = matchProperty(ds, path, prop).Matched()
->>>>>>> 276ed0cf
 	candidate.accessCondsColMap = util.ExtractCol2Len(ds.SCtx().GetExprCtx().GetEvalCtx(), path.AccessConds, path.IdxCols, path.IdxColLens)
 	candidate.indexCondsColMap = util.ExtractCol2Len(ds.SCtx().GetExprCtx().GetEvalCtx(), append(path.AccessConds, path.IndexFilters...), path.FullIdxCols, path.FullIdxColLens)
 	return candidate
