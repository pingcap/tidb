--- conflicted
+++ resolved
@@ -3237,125 +3237,6 @@
 	}
 }
 
-<<<<<<< HEAD
-func (ts *PhysicalTableScan) getScanRowSize() float64 {
-	if ts.StoreType == kv.TiKV {
-		return cardinality.GetTableAvgRowSize(ts.SCtx(), ts.tblColHists, ts.tblCols, ts.StoreType, true)
-	}
-	// If `ts.handleCol` is nil, then the schema of tableScan doesn't have handle column.
-	// This logic can be ensured in column pruning.
-	return cardinality.GetTableAvgRowSize(ts.SCtx(), ts.tblColHists, ts.Schema().Columns, ts.StoreType, ts.HandleCols != nil)
-}
-
-func getOriginalPhysicalTableScan(ds *logicalop.DataSource, prop *property.PhysicalProperty, path *util.AccessPath, isMatchProp bool) (*PhysicalTableScan, float64) {
-	ts := PhysicalTableScan{
-		Table:           ds.TableInfo,
-		Columns:         slices.Clone(ds.Columns),
-		TableAsName:     ds.TableAsName,
-		DBName:          ds.DBName,
-		isPartition:     ds.PartitionDefIdx != nil,
-		physicalTableID: ds.PhysicalTableID,
-		Ranges:          path.Ranges,
-		AccessCondition: path.AccessConds,
-		StoreType:       path.StoreType,
-		HandleCols:      ds.HandleCols,
-		tblCols:         ds.TblCols,
-		tblColHists:     ds.TblColHists,
-		constColsByCond: path.ConstCols,
-		prop:            prop,
-		filterCondition: slices.Clone(path.TableFilters),
-	}.Init(ds.SCtx(), ds.QueryBlockOffset())
-	ts.SetSchema(ds.Schema().Clone())
-	rowCount := path.CountAfterAccess
-	origRowCount := ds.StatsInfo().RowCount
-	// Add an arbitrary tolerance factor to account for comparison with floating point
-	if (prop.ExpectedCnt+cost.ToleranceFactor) < origRowCount ||
-		(isMatchProp && min(origRowCount, prop.ExpectedCnt) < rowCount && len(path.AccessConds) > 0) {
-		rowCount = cardinality.AdjustRowCountForTableScanByLimit(ds.SCtx(),
-			ds.StatsInfo(), ds.TableStats, ds.StatisticTable,
-			path, prop.ExpectedCnt, isMatchProp, isMatchProp && prop.SortItems[0].Desc)
-	}
-	// We need NDV of columns since it may be used in cost estimation of join. Precisely speaking,
-	// we should track NDV of each histogram bucket, and sum up the NDV of buckets we actually need
-	// to scan, but this would only help improve accuracy of NDV for one column, for other columns,
-	// we still need to assume values are uniformly distributed. For simplicity, we use uniform-assumption
-	// for all columns now, as we do in `deriveStatsByFilter`.
-	ts.SetStats(ds.TableStats.ScaleByExpectCnt(rowCount))
-	usedStats := ds.SCtx().GetSessionVars().StmtCtx.GetUsedStatsInfo(false)
-	if usedStats != nil && usedStats.GetUsedInfo(ts.physicalTableID) != nil {
-		ts.usedStatsInfo = usedStats.GetUsedInfo(ts.physicalTableID)
-	}
-	if isMatchProp && prop.VectorProp.VSInfo == nil {
-		ts.Desc = prop.SortItems[0].Desc
-		ts.KeepOrder = true
-	}
-	return ts, rowCount
-}
-
-func getOriginalPhysicalIndexScan(ds *logicalop.DataSource, prop *property.PhysicalProperty, path *util.AccessPath, isMatchProp bool, isSingleScan bool) *PhysicalIndexScan {
-	idx := path.Index
-	is := PhysicalIndexScan{
-		Table:            ds.TableInfo,
-		TableAsName:      ds.TableAsName,
-		DBName:           ds.DBName,
-		Columns:          util.CloneColInfos(ds.Columns),
-		Index:            idx,
-		IdxCols:          path.IdxCols,
-		IdxColLens:       path.IdxColLens,
-		FullText:         idx.IsFulltextIndexOnTiCI(),
-		AccessCondition:  path.AccessConds,
-		Ranges:           path.Ranges,
-		dataSourceSchema: ds.Schema(),
-		isPartition:      ds.PartitionDefIdx != nil,
-		physicalTableID:  ds.PhysicalTableID,
-		tblColHists:      ds.TblColHists,
-		pkIsHandleCol:    ds.GetPKIsHandleCol(),
-		constColsByCond:  path.ConstCols,
-		prop:             prop,
-		StoreType:        path.StoreType,
-		FtsQueryInfo:     path.FtsQueryInfo,
-	}.Init(ds.SCtx(), ds.QueryBlockOffset())
-	if is.FtsQueryInfo != nil {
-		is.StoreType = kv.TiFlash
-	}
-	rowCount := path.CountAfterAccess
-	is.initSchema(append(path.FullIdxCols, ds.CommonHandleCols...), !isSingleScan)
-
-	// If (1) tidb_opt_ordering_index_selectivity_threshold is enabled (not 0)
-	// and (2) there exists an index whose selectivity is smaller than or equal to the threshold,
-	// and (3) there is Selection on the IndexScan, we don't use the ExpectedCnt to
-	// adjust the estimated row count of the IndexScan.
-	ignoreExpectedCnt := ds.SCtx().GetSessionVars().OptOrderingIdxSelThresh != 0 &&
-		ds.AccessPathMinSelectivity <= ds.SCtx().GetSessionVars().OptOrderingIdxSelThresh &&
-		len(path.IndexFilters)+len(path.TableFilters) > 0
-
-	if (isMatchProp || prop.IsSortItemEmpty()) && prop.ExpectedCnt < ds.StatsInfo().RowCount && !ignoreExpectedCnt {
-		rowCount = cardinality.AdjustRowCountForIndexScanByLimit(ds.SCtx(),
-			ds.StatsInfo(), ds.TableStats, ds.StatisticTable,
-			path, prop.ExpectedCnt, isMatchProp && prop.SortItems[0].Desc)
-	}
-
-	// ScaleByExpectCnt only allows to scale the row count smaller than the table total row count.
-	// But for MV index, it's possible that the IndexRangeScan row count is larger than the table total row count.
-	// Please see the Case 2 in CalcTotalSelectivityForMVIdxPath for an example.
-	if idx.MVIndex && rowCount > ds.TableStats.RowCount {
-		is.SetStats(ds.TableStats.Scale(rowCount / ds.TableStats.RowCount))
-	} else {
-		is.SetStats(ds.TableStats.ScaleByExpectCnt(rowCount))
-	}
-	usedStats := ds.SCtx().GetSessionVars().StmtCtx.GetUsedStatsInfo(false)
-	if usedStats != nil && usedStats.GetUsedInfo(is.physicalTableID) != nil {
-		is.usedStatsInfo = usedStats.GetUsedInfo(is.physicalTableID)
-	}
-	if isMatchProp {
-		is.Desc = prop.SortItems[0].Desc
-		is.KeepOrder = true
-	}
-	return is
-}
-
-=======
->>>>>>> 68d18d65
 // get the possible group expression and logical operator from common super pointer.
 func getGEAndLogicalCTE(super base.LogicalPlan) (ge *memo.GroupExpression, cte *logicalop.LogicalCTE, childLength int) {
 	switch x := super.(type) {
