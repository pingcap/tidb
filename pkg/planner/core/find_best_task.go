// Copyright 2017 PingCAP, Inc.
//
// Licensed under the Apache License, Version 2.0 (the "License");
// you may not use this file except in compliance with the License.
// You may obtain a copy of the License at
//
//     http://www.apache.org/licenses/LICENSE-2.0
//
// Unless required by applicable law or agreed to in writing, software
// distributed under the License is distributed on an "AS IS" BASIS,
// WITHOUT WARRANTIES OR CONDITIONS OF ANY KIND, either express or implied.
// See the License for the specific language governing permissions and
// limitations under the License.

package core

import (
	"cmp"
	"fmt"
	"math"
	"slices"
	"strings"

	"github.com/pingcap/errors"
	"github.com/pingcap/failpoint"
	"github.com/pingcap/tidb/pkg/config"
	"github.com/pingcap/tidb/pkg/expression"
	"github.com/pingcap/tidb/pkg/kv"
	"github.com/pingcap/tidb/pkg/meta/model"
	"github.com/pingcap/tidb/pkg/parser/ast"
	"github.com/pingcap/tidb/pkg/parser/mysql"
	"github.com/pingcap/tidb/pkg/planner/cardinality"
	"github.com/pingcap/tidb/pkg/planner/core/base"
	"github.com/pingcap/tidb/pkg/planner/core/cost"
	"github.com/pingcap/tidb/pkg/planner/core/operator/logicalop"
	"github.com/pingcap/tidb/pkg/planner/property"
	"github.com/pingcap/tidb/pkg/planner/util"
	"github.com/pingcap/tidb/pkg/planner/util/fixcontrol"
	"github.com/pingcap/tidb/pkg/planner/util/optimizetrace"
	"github.com/pingcap/tidb/pkg/statistics"
	"github.com/pingcap/tidb/pkg/types"
	tidbutil "github.com/pingcap/tidb/pkg/util"
	"github.com/pingcap/tidb/pkg/util/chunk"
	"github.com/pingcap/tidb/pkg/util/collate"
	h "github.com/pingcap/tidb/pkg/util/hint"
	"github.com/pingcap/tidb/pkg/util/intest"
	"github.com/pingcap/tidb/pkg/util/logutil"
	"github.com/pingcap/tidb/pkg/util/tracing"
	"github.com/pingcap/tipb/go-tipb"
	"go.uber.org/zap"
)

// PlanCounterDisabled is the default value of PlanCounterTp, indicating that optimizer needn't force a plan.
var PlanCounterDisabled base.PlanCounterTp = -1

// GetPropByOrderByItems will check if this sort property can be pushed or not. In order to simplify the problem, we only
// consider the case that all expression are columns.
func GetPropByOrderByItems(items []*util.ByItems) (*property.PhysicalProperty, bool) {
	propItems := make([]property.SortItem, 0, len(items))
	for _, item := range items {
		col, ok := item.Expr.(*expression.Column)
		if !ok {
			return nil, false
		}
		propItems = append(propItems, property.SortItem{Col: col, Desc: item.Desc})
	}
	return &property.PhysicalProperty{SortItems: propItems}, true
}

// GetPropByOrderByItemsContainScalarFunc will check if this sort property can be pushed or not. In order to simplify the
// problem, we only consider the case that all expression are columns or some special scalar functions.
func GetPropByOrderByItemsContainScalarFunc(items []*util.ByItems) (*property.PhysicalProperty, bool, bool) {
	propItems := make([]property.SortItem, 0, len(items))
	onlyColumn := true
	for _, item := range items {
		switch expr := item.Expr.(type) {
		case *expression.Column:
			propItems = append(propItems, property.SortItem{Col: expr, Desc: item.Desc})
		case *expression.ScalarFunction:
			col, desc := expr.GetSingleColumn(item.Desc)
			if col == nil {
				return nil, false, false
			}
			propItems = append(propItems, property.SortItem{Col: col, Desc: desc})
			onlyColumn = false
		default:
			return nil, false, false
		}
	}
	return &property.PhysicalProperty{SortItems: propItems}, true, onlyColumn
}

func findBestTask4LogicalTableDual(lp base.LogicalPlan, prop *property.PhysicalProperty, planCounter *base.PlanCounterTp, opt *optimizetrace.PhysicalOptimizeOp) (base.Task, int64, error) {
	p := lp.(*logicalop.LogicalTableDual)
	// If the required property is not empty and the row count > 1,
	// we cannot ensure this required property.
	// But if the row count is 0 or 1, we don't need to care about the property.
	if (!prop.IsSortItemEmpty() && p.RowCount > 1) || planCounter.Empty() {
		return base.InvalidTask, 0, nil
	}
	dual := PhysicalTableDual{
		RowCount: p.RowCount,
	}.Init(p.SCtx(), p.StatsInfo(), p.QueryBlockOffset())
	dual.SetSchema(p.Schema())
	planCounter.Dec(1)
	appendCandidate4PhysicalOptimizeOp(opt, p, dual, prop)
	rt := &RootTask{}
	rt.SetPlan(dual)
	rt.SetEmpty(p.RowCount == 0)
	return rt, 1, nil
}

func findBestTask4LogicalShow(lp base.LogicalPlan, prop *property.PhysicalProperty, planCounter *base.PlanCounterTp, _ *optimizetrace.PhysicalOptimizeOp) (base.Task, int64, error) {
	p := lp.(*logicalop.LogicalShow)
	if !prop.IsSortItemEmpty() || planCounter.Empty() {
		return base.InvalidTask, 0, nil
	}
	pShow := PhysicalShow{ShowContents: p.ShowContents, Extractor: p.Extractor}.Init(p.SCtx())
	pShow.SetSchema(p.Schema())
	planCounter.Dec(1)
	rt := &RootTask{}
	rt.SetPlan(pShow)
	return rt, 1, nil
}

func findBestTask4LogicalShowDDLJobs(lp base.LogicalPlan, prop *property.PhysicalProperty, planCounter *base.PlanCounterTp, _ *optimizetrace.PhysicalOptimizeOp) (base.Task, int64, error) {
	p := lp.(*logicalop.LogicalShowDDLJobs)
	if !prop.IsSortItemEmpty() || planCounter.Empty() {
		return base.InvalidTask, 0, nil
	}
	pShow := PhysicalShowDDLJobs{JobNumber: p.JobNumber}.Init(p.SCtx())
	pShow.SetSchema(p.Schema())
	planCounter.Dec(1)
	rt := &RootTask{}
	rt.SetPlan(pShow)
	return rt, 1, nil
}

// rebuildChildTasks rebuilds the childTasks to make the clock_th combination.
func rebuildChildTasks(p *logicalop.BaseLogicalPlan, childTasks *[]base.Task, pp base.PhysicalPlan, childCnts []int64, planCounter int64, ts uint64, opt *optimizetrace.PhysicalOptimizeOp) error {
	// The taskMap of children nodes should be rolled back first.
	for _, child := range p.Children() {
		child.RollBackTaskMap(ts)
	}

	multAll := int64(1)
	var curClock base.PlanCounterTp
	for _, x := range childCnts {
		multAll *= x
	}
	*childTasks = (*childTasks)[:0]
	for j, child := range p.Children() {
		multAll /= childCnts[j]
		curClock = base.PlanCounterTp((planCounter-1)/multAll + 1)
		childTask, _, err := child.FindBestTask(pp.GetChildReqProps(j), &curClock, opt)
		planCounter = (planCounter-1)%multAll + 1
		if err != nil {
			return err
		}
		if curClock != 0 {
			return errors.Errorf("PlanCounterTp planCounter is not handled")
		}
		if childTask != nil && childTask.Invalid() {
			return errors.Errorf("The current plan is invalid, please skip this plan")
		}
		*childTasks = append(*childTasks, childTask)
	}
	return nil
}

func enumeratePhysicalPlans4Task(
	p *logicalop.BaseLogicalPlan,
	physicalPlans []base.PhysicalPlan,
	prop *property.PhysicalProperty,
	addEnforcer bool,
	planCounter *base.PlanCounterTp,
	opt *optimizetrace.PhysicalOptimizeOp,
) (base.Task, int64, error) {
	var bestTask base.Task = base.InvalidTask
	var curCntPlan, cntPlan int64
	var err error
	childTasks := make([]base.Task, 0, p.ChildLen())
	childCnts := make([]int64, p.ChildLen())
	cntPlan = 0
	iteration := iteratePhysicalPlan4BaseLogical
	if _, ok := p.Self().(*logicalop.LogicalSequence); ok {
		iteration = iterateChildPlan4LogicalSequence
	}

	for _, pp := range physicalPlans {
		timeStampNow := p.GetLogicalTS4TaskMap()
		savedPlanID := p.SCtx().GetSessionVars().PlanID.Load()

		childTasks, curCntPlan, childCnts, err = iteration(p, pp, childTasks, childCnts, prop, opt)
		if err != nil {
			return nil, 0, err
		}

		// This check makes sure that there is no invalid child task.
		if len(childTasks) != p.ChildLen() {
			continue
		}

		// If the target plan can be found in this physicalPlan(pp), rebuild childTasks to build the corresponding combination.
		if planCounter.IsForce() && int64(*planCounter) <= curCntPlan {
			p.SCtx().GetSessionVars().PlanID.Store(savedPlanID)
			curCntPlan = int64(*planCounter)
			err := rebuildChildTasks(p, &childTasks, pp, childCnts, int64(*planCounter), timeStampNow, opt)
			if err != nil {
				return nil, 0, err
			}
		}

		// Combine the best child tasks with parent physical plan.
		curTask := pp.Attach2Task(childTasks...)
		if curTask.Invalid() {
			continue
		}

		// An optimal task could not satisfy the property, so it should be converted here.
		if _, ok := curTask.(*RootTask); !ok && prop.TaskTp == property.RootTaskType {
			curTask = curTask.ConvertToRootTask(p.SCtx())
		}

		// Enforce curTask property
		if addEnforcer {
			curTask = enforceProperty(prop, curTask, p.Plan.SCtx())
		}

		// Optimize by shuffle executor to running in parallel manner.
		if _, isMpp := curTask.(*MppTask); !isMpp && prop.IsSortItemEmpty() {
			// Currently, we do not regard shuffled plan as a new plan.
			curTask = optimizeByShuffle(curTask, p.Plan.SCtx())
		}

		cntPlan += curCntPlan
		planCounter.Dec(curCntPlan)

		if planCounter.Empty() {
			bestTask = curTask
			break
		}
		appendCandidate4PhysicalOptimizeOp(opt, p, curTask.Plan(), prop)
		// Get the most efficient one.
		if curIsBetter, err := compareTaskCost(curTask, bestTask, opt); err != nil {
			return nil, 0, err
		} else if curIsBetter {
			bestTask = curTask
		}
	}
	return bestTask, cntPlan, nil
}

// iteratePhysicalPlan4BaseLogical is used to iterate the physical plan and get all child tasks.
func iteratePhysicalPlan4BaseLogical(
	p *logicalop.BaseLogicalPlan,
	selfPhysicalPlan base.PhysicalPlan,
	childTasks []base.Task,
	childCnts []int64,
	_ *property.PhysicalProperty,
	opt *optimizetrace.PhysicalOptimizeOp,
) ([]base.Task, int64, []int64, error) {
	// Find best child tasks firstly.
	childTasks = childTasks[:0]
	// The curCntPlan records the number of possible plans for selfPhysicalPlan
	curCntPlan := int64(1)
	for j, child := range p.Children() {
		childProp := selfPhysicalPlan.GetChildReqProps(j)
		childTask, cnt, err := child.FindBestTask(childProp, &PlanCounterDisabled, opt)
		childCnts[j] = cnt
		if err != nil {
			return nil, 0, childCnts, err
		}
		curCntPlan = curCntPlan * cnt
		if childTask != nil && childTask.Invalid() {
			return nil, 0, childCnts, nil
		}
		childTasks = append(childTasks, childTask)
	}

	// This check makes sure that there is no invalid child task.
	if len(childTasks) != p.ChildLen() {
		return nil, 0, childCnts, nil
	}
	return childTasks, curCntPlan, childCnts, nil
}

// iterateChildPlan4LogicalSequence does the special part for sequence. We need to iterate its child one by one to check whether the former child is a valid plan and then go to the nex
func iterateChildPlan4LogicalSequence(
	p *logicalop.BaseLogicalPlan,
	selfPhysicalPlan base.PhysicalPlan,
	childTasks []base.Task,
	childCnts []int64,
	prop *property.PhysicalProperty,
	opt *optimizetrace.PhysicalOptimizeOp,
) ([]base.Task, int64, []int64, error) {
	// Find best child tasks firstly.
	childTasks = childTasks[:0]
	// The curCntPlan records the number of possible plans for selfPhysicalPlan
	curCntPlan := int64(1)
	lastIdx := p.ChildLen() - 1
	for j := 0; j < lastIdx; j++ {
		child := p.Children()[j]
		childProp := selfPhysicalPlan.GetChildReqProps(j)
		childTask, cnt, err := child.FindBestTask(childProp, &PlanCounterDisabled, opt)
		childCnts[j] = cnt
		if err != nil {
			return nil, 0, nil, err
		}
		curCntPlan = curCntPlan * cnt
		if childTask != nil && childTask.Invalid() {
			return nil, 0, nil, nil
		}
		_, isMpp := childTask.(*MppTask)
		if !isMpp && prop.IsFlashProp() {
			break
		}
		childTasks = append(childTasks, childTask)
	}
	// This check makes sure that there is no invalid child task.
	if len(childTasks) != p.ChildLen()-1 {
		return nil, 0, nil, nil
	}

	lastChildProp := selfPhysicalPlan.GetChildReqProps(lastIdx).CloneEssentialFields()
	if lastChildProp.IsFlashProp() {
		lastChildProp.CTEProducerStatus = property.AllCTECanMpp
	}
	lastChildTask, cnt, err := p.Children()[lastIdx].FindBestTask(lastChildProp, &PlanCounterDisabled, opt)
	childCnts[lastIdx] = cnt
	if err != nil {
		return nil, 0, nil, err
	}
	curCntPlan = curCntPlan * cnt
	if lastChildTask != nil && lastChildTask.Invalid() {
		return nil, 0, nil, nil
	}

	if _, ok := lastChildTask.(*MppTask); !ok && lastChildProp.CTEProducerStatus == property.AllCTECanMpp {
		return nil, 0, nil, nil
	}

	childTasks = append(childTasks, lastChildTask)
	return childTasks, curCntPlan, childCnts, nil
}

// compareTaskCost compares cost of curTask and bestTask and returns whether curTask's cost is smaller than bestTask's.
func compareTaskCost(curTask, bestTask base.Task, op *optimizetrace.PhysicalOptimizeOp) (curIsBetter bool, err error) {
	curCost, curInvalid, err := getTaskPlanCost(curTask, op)
	if err != nil {
		return false, err
	}
	bestCost, bestInvalid, err := getTaskPlanCost(bestTask, op)
	if err != nil {
		return false, err
	}
	if curInvalid {
		return false, nil
	}
	if bestInvalid {
		return true, nil
	}
	return curCost < bestCost, nil
}

// getTaskPlanCost returns the cost of this task.
// The new cost interface will be used if EnableNewCostInterface is true.
// The second returned value indicates whether this task is valid.
func getTaskPlanCost(t base.Task, pop *optimizetrace.PhysicalOptimizeOp) (float64, bool, error) {
	if t.Invalid() {
		return math.MaxFloat64, true, nil
	}

	// use the new cost interface
	var (
		taskType         property.TaskType
		indexPartialCost float64
	)
	switch t.(type) {
	case *RootTask:
		taskType = property.RootTaskType
	case *CopTask: // no need to know whether the task is single-read or double-read, so both CopSingleReadTaskType and CopDoubleReadTaskType are OK
		cop := t.(*CopTask)
		if cop.indexPlan != nil && cop.tablePlan != nil { // handle IndexLookup specially
			taskType = property.CopMultiReadTaskType
			// keep compatible with the old cost interface, for CopMultiReadTask, the cost is idxCost + tblCost.
			if !cop.indexPlanFinished { // only consider index cost in this case
				idxCost, err := getPlanCost(cop.indexPlan, taskType, optimizetrace.NewDefaultPlanCostOption().WithOptimizeTracer(pop))
				return idxCost, false, err
			}
			// consider both sides
			idxCost, err := getPlanCost(cop.indexPlan, taskType, optimizetrace.NewDefaultPlanCostOption().WithOptimizeTracer(pop))
			if err != nil {
				return 0, false, err
			}
			tblCost, err := getPlanCost(cop.tablePlan, taskType, optimizetrace.NewDefaultPlanCostOption().WithOptimizeTracer(pop))
			if err != nil {
				return 0, false, err
			}
			return idxCost + tblCost, false, nil
		}

		taskType = property.CopSingleReadTaskType

		// TiFlash can run cop task as well, check whether this cop task will run on TiKV or TiFlash.
		if cop.tablePlan != nil {
			leafNode := cop.tablePlan
			for len(leafNode.Children()) > 0 {
				leafNode = leafNode.Children()[0]
			}
			if tblScan, isScan := leafNode.(*PhysicalTableScan); isScan && tblScan.StoreType == kv.TiFlash {
				taskType = property.MppTaskType
			}
		}

		// Detail reason ref about comment in function `convertToIndexMergeScan`
		// for cop task with {indexPlan=nil, tablePlan=xxx, idxMergePartPlans=[x,x,x], indexPlanFinished=true} we should
		// plus the partial index plan cost into the final cost. Because t.plan() the below code used only calculate the
		// cost about table plan.
		if cop.indexPlanFinished && len(cop.idxMergePartPlans) != 0 {
			for _, partialScan := range cop.idxMergePartPlans {
				partialCost, err := getPlanCost(partialScan, taskType, optimizetrace.NewDefaultPlanCostOption().WithOptimizeTracer(pop))
				if err != nil {
					return 0, false, err
				}
				indexPartialCost += partialCost
			}
		}
	case *MppTask:
		taskType = property.MppTaskType
	default:
		return 0, false, errors.New("unknown task type")
	}
	if t.Plan() == nil {
		// It's a very special case for index merge case.
		// t.plan() == nil in index merge COP case, it means indexPlanFinished is false in other words.
		cost := 0.0
		copTsk := t.(*CopTask)
		for _, partialScan := range copTsk.idxMergePartPlans {
			partialCost, err := getPlanCost(partialScan, taskType, optimizetrace.NewDefaultPlanCostOption().WithOptimizeTracer(pop))
			if err != nil {
				return 0, false, err
			}
			cost += partialCost
		}
		return cost, false, nil
	}
	cost, err := getPlanCost(t.Plan(), taskType, optimizetrace.NewDefaultPlanCostOption().WithOptimizeTracer(pop))
	return cost + indexPartialCost, false, err
}

func appendCandidate4PhysicalOptimizeOp(pop *optimizetrace.PhysicalOptimizeOp, lp base.LogicalPlan, pp base.PhysicalPlan, prop *property.PhysicalProperty) {
	if pop == nil || pop.GetTracer() == nil || pp == nil {
		return
	}
	candidate := &tracing.CandidatePlanTrace{
		PlanTrace: &tracing.PlanTrace{TP: pp.TP(), ID: pp.ID(),
			ExplainInfo: pp.ExplainInfo(), ProperType: prop.String()},
		MappingLogicalPlan: tracing.CodecPlanName(lp.TP(), lp.ID())}
	pop.GetTracer().AppendCandidate(candidate)

	// for PhysicalIndexMergeJoin/PhysicalIndexHashJoin/PhysicalIndexJoin, it will use innerTask as a child instead of calling findBestTask,
	// and innerTask.plan() will be appended to planTree in appendChildCandidate using empty MappingLogicalPlan field, so it won't mapping with the logic plan,
	// that will cause no physical plan when the logic plan got selected.
	// the fix to add innerTask.plan() to planTree and mapping correct logic plan
	index := -1
	var plan base.PhysicalPlan
	switch join := pp.(type) {
	case *PhysicalIndexMergeJoin:
		index = join.InnerChildIdx
		plan = join.innerPlan
	case *PhysicalIndexHashJoin:
		index = join.InnerChildIdx
		plan = join.innerPlan
	case *PhysicalIndexJoin:
		index = join.InnerChildIdx
		plan = join.innerPlan
	}
	if index != -1 {
		child := lp.(*logicalop.BaseLogicalPlan).Children()[index]
		candidate := &tracing.CandidatePlanTrace{
			PlanTrace: &tracing.PlanTrace{TP: plan.TP(), ID: plan.ID(),
				ExplainInfo: plan.ExplainInfo(), ProperType: prop.String()},
			MappingLogicalPlan: tracing.CodecPlanName(child.TP(), child.ID())}
		pop.GetTracer().AppendCandidate(candidate)
	}
	pp.AppendChildCandidate(pop)
}

func appendPlanCostDetail4PhysicalOptimizeOp(pop *optimizetrace.PhysicalOptimizeOp, detail *tracing.PhysicalPlanCostDetail) {
	if pop == nil || pop.GetTracer() == nil {
		return
	}
	pop.GetTracer().PhysicalPlanCostDetails[fmt.Sprintf("%v_%v", detail.GetPlanType(), detail.GetPlanID())] = detail
}

// findBestTask is key workflow that drive logic plan tree to generate optimal physical ones.
// The logic inside it is mainly about physical plan numeration and task encapsulation, it should
// be defined in core pkg, and be called by logic plan in their logic interface implementation.
func findBestTask(lp base.LogicalPlan, prop *property.PhysicalProperty, planCounter *base.PlanCounterTp,
	opt *optimizetrace.PhysicalOptimizeOp) (bestTask base.Task, cntPlan int64, err error) {
	p := lp.GetBaseLogicalPlan().(*logicalop.BaseLogicalPlan)
	// If p is an inner plan in an IndexJoin, the IndexJoin will generate an inner plan by itself,
	// and set inner child prop nil, so here we do nothing.
	if prop == nil {
		return nil, 1, nil
	}
	// Look up the task with this prop in the task map.
	// It's used to reduce double counting.
	bestTask = p.GetTask(prop)
	if bestTask != nil {
		planCounter.Dec(1)
		return bestTask, 1, nil
	}

	canAddEnforcer := prop.CanAddEnforcer

	if prop.TaskTp != property.RootTaskType && !prop.IsFlashProp() {
		// Currently all plan cannot totally push down to TiKV.
		p.StoreTask(prop, base.InvalidTask)
		return base.InvalidTask, 0, nil
	}

	cntPlan = 0
	// prop should be read only because its cached hashcode might be not consistent
	// when it is changed. So we clone a new one for the temporary changes.
	newProp := prop.CloneEssentialFields()
	var plansFitsProp, plansNeedEnforce []base.PhysicalPlan
	var hintWorksWithProp bool
	// Maybe the plan can satisfy the required property,
	// so we try to get the task without the enforced sort first.
	plansFitsProp, hintWorksWithProp, err = p.Self().ExhaustPhysicalPlans(newProp)
	if err != nil {
		return nil, 0, err
	}
	if !hintWorksWithProp && !newProp.IsSortItemEmpty() {
		// If there is a hint in the plan and the hint cannot satisfy the property,
		// we enforce this property and try to generate the PhysicalPlan again to
		// make sure the hint can work.
		canAddEnforcer = true
	}

	if canAddEnforcer {
		// Then, we use the empty property to get physicalPlans and
		// try to get the task with an enforced sort.
		newProp.SortItems = []property.SortItem{}
		newProp.SortItemsForPartition = []property.SortItem{}
		newProp.ExpectedCnt = math.MaxFloat64
		newProp.MPPPartitionCols = nil
		newProp.MPPPartitionTp = property.AnyType
		var hintCanWork bool
		plansNeedEnforce, hintCanWork, err = p.Self().ExhaustPhysicalPlans(newProp)
		if err != nil {
			return nil, 0, err
		}
		if hintCanWork && !hintWorksWithProp {
			// If the hint can work with the empty property, but cannot work with
			// the required property, we give up `plansFitProp` to make sure the hint
			// can work.
			plansFitsProp = nil
		}
		if !hintCanWork && !hintWorksWithProp && !prop.CanAddEnforcer {
			// If the original property is not enforced and hint cannot
			// work anyway, we give up `plansNeedEnforce` for efficiency,
			plansNeedEnforce = nil
		}
		newProp = prop
	}

	var cnt int64
	var curTask base.Task
	if bestTask, cnt, err = enumeratePhysicalPlans4Task(p, plansFitsProp, newProp, false, planCounter, opt); err != nil {
		return nil, 0, err
	}
	cntPlan += cnt
	if planCounter.Empty() {
		goto END
	}

	curTask, cnt, err = enumeratePhysicalPlans4Task(p, plansNeedEnforce, newProp, true, planCounter, opt)
	if err != nil {
		return nil, 0, err
	}
	cntPlan += cnt
	if planCounter.Empty() {
		bestTask = curTask
		goto END
	}
	appendCandidate4PhysicalOptimizeOp(opt, p, curTask.Plan(), prop)
	if curIsBetter, err := compareTaskCost(curTask, bestTask, opt); err != nil {
		return nil, 0, err
	} else if curIsBetter {
		bestTask = curTask
	}

END:
	p.StoreTask(prop, bestTask)
	return bestTask, cntPlan, nil
}

func findBestTask4LogicalMemTable(lp base.LogicalPlan, prop *property.PhysicalProperty, planCounter *base.PlanCounterTp, opt *optimizetrace.PhysicalOptimizeOp) (t base.Task, cntPlan int64, err error) {
	p := lp.(*logicalop.LogicalMemTable)
	if prop.MPPPartitionTp != property.AnyType {
		return base.InvalidTask, 0, nil
	}

	// If prop.CanAddEnforcer is true, the prop.SortItems need to be set nil for p.findBestTask.
	// Before function return, reset it for enforcing task prop.
	oldProp := prop.CloneEssentialFields()
	if prop.CanAddEnforcer {
		// First, get the bestTask without enforced prop
		prop.CanAddEnforcer = false
		cnt := int64(0)
		t, cnt, err = p.FindBestTask(prop, planCounter, opt)
		if err != nil {
			return nil, 0, err
		}
		prop.CanAddEnforcer = true
		if t != base.InvalidTask {
			cntPlan = cnt
			return
		}
		// Next, get the bestTask with enforced prop
		prop.SortItems = []property.SortItem{}
	}
	defer func() {
		if err != nil {
			return
		}
		if prop.CanAddEnforcer {
			*prop = *oldProp
			t = enforceProperty(prop, t, p.Plan.SCtx())
			prop.CanAddEnforcer = true
		}
	}()

	if !prop.IsSortItemEmpty() || planCounter.Empty() {
		return base.InvalidTask, 0, nil
	}
	memTable := PhysicalMemTable{
		DBName:         p.DBName,
		Table:          p.TableInfo,
		Columns:        p.Columns,
		Extractor:      p.Extractor,
		QueryTimeRange: p.QueryTimeRange,
	}.Init(p.SCtx(), p.StatsInfo(), p.QueryBlockOffset())
	memTable.SetSchema(p.Schema())
	planCounter.Dec(1)
	appendCandidate4PhysicalOptimizeOp(opt, p, memTable, prop)
	rt := &RootTask{}
	rt.SetPlan(memTable)
	return rt, 1, nil
}

// tryToGetDualTask will check if the push down predicate has false constant. If so, it will return table dual.
func tryToGetDualTask(ds *logicalop.DataSource) (base.Task, error) {
	for _, cond := range ds.PushedDownConds {
		if con, ok := cond.(*expression.Constant); ok && con.DeferredExpr == nil && con.ParamMarker == nil {
			result, _, err := expression.EvalBool(ds.SCtx().GetExprCtx().GetEvalCtx(), []expression.Expression{cond}, chunk.Row{})
			if err != nil {
				return nil, err
			}
			if !result {
				dual := PhysicalTableDual{}.Init(ds.SCtx(), ds.StatsInfo(), ds.QueryBlockOffset())
				dual.SetSchema(ds.Schema())
				rt := &RootTask{}
				rt.SetPlan(dual)
				return rt, nil
			}
		}
	}
	return nil, nil
}

// candidatePath is used to maintain required info for skyline pruning.
type candidatePath struct {
	path              *util.AccessPath
	accessCondsColMap util.Col2Len // accessCondsColMap maps Column.UniqueID to column length for the columns in AccessConds.
	indexCondsColMap  util.Col2Len // indexCondsColMap maps Column.UniqueID to column length for the columns in AccessConds and indexFilters.
	isMatchProp       bool
}

func compareBool(l, r bool) int {
	if l == r {
		return 0
	}
	if !l {
		return -1
	}
	return 1
}

func compareIndexBack(lhs, rhs *candidatePath) (int, bool) {
	result := compareBool(lhs.path.IsSingleScan, rhs.path.IsSingleScan)
	if result == 0 && !lhs.path.IsSingleScan {
		// if both lhs and rhs need to access table after IndexScan, we utilize the set of columns that occurred in AccessConds and IndexFilters
		// to compare how many table rows will be accessed.
		return util.CompareCol2Len(lhs.indexCondsColMap, rhs.indexCondsColMap)
	}
	return result, true
}

func compareGlobalIndex(lhs, rhs *candidatePath) int {
	if lhs.path.IsTablePath() || rhs.path.IsTablePath() ||
		len(lhs.path.PartialIndexPaths) != 0 || len(rhs.path.PartialIndexPaths) != 0 {
		return 0
	}
	return compareBool(lhs.path.Index.Global, rhs.path.Index.Global)
}

func compareCorrRatio(lhs, rhs *candidatePath) (int, float64) {
	lhsCorrRatio, rhsCorrRatio := 0.0, 0.0
	if lhs.path.CorrCountAfterAccess > 0 || rhs.path.CorrCountAfterAccess > 0 {
		lhsCorrRatio = lhs.path.CorrCountAfterAccess / lhs.path.CountAfterAccess
		rhsCorrRatio = rhs.path.CorrCountAfterAccess / rhs.path.CountAfterAccess
	}
	if lhsCorrRatio < rhsCorrRatio {
		return 1, lhsCorrRatio
	}
	if rhsCorrRatio < lhsCorrRatio {
		return -1, rhsCorrRatio
	}
	return 0, 0
}

// compareCandidates is the core of skyline pruning, which is used to decide which candidate path is better.
// The first return value is 1 if lhs is better, -1 if rhs is better, 0 if they are equivalent or not comparable.
// The 2nd return value indicates whether the "better path" is missing statistics or not.
func compareCandidates(sctx base.PlanContext, statsTbl *statistics.Table, tableInfo *model.TableInfo, prop *property.PhysicalProperty, lhs, rhs *candidatePath, preferRange bool) (int, bool) {
	// Due to #50125, full scan on MVIndex has been disabled, so MVIndex path might lead to 'can't find a proper plan' error at the end.
	// Avoid MVIndex path to exclude all other paths and leading to 'can't find a proper plan' error, see #49438 for an example.
	if isMVIndexPath(lhs.path) || isMVIndexPath(rhs.path) {
		return 0, false
	}
	// lhsPseudo == lhs has pseudo (no) stats for the table or index for the lhs path.
	// rhsPseudo == rhs has pseudo (no) stats for the table or index for the rhs path.
	//
	// For the return value - if lhs wins (1), we return lhsPseudo. If rhs wins (-1), we return rhsPseudo.
	// If there is no winner (0), we return false.
	//
	// This return value is used later in SkyLinePruning to determine whether we should preference an index scan
	// over a table scan. Allowing indexes without statistics to survive means they can win via heuristics where
	// they otherwise would have lost on cost.
	lhsPseudo, rhsPseudo, tablePseudo := false, false, false
	lhsFullScan := lhs.path.IsFullScanRange(tableInfo)
	rhsFullScan := rhs.path.IsFullScanRange(tableInfo)
	if statsTbl != nil {
		lhsPseudo, rhsPseudo, tablePseudo = statsTbl.HistColl.Pseudo, statsTbl.HistColl.Pseudo, statsTbl.HistColl.Pseudo
		if len(lhs.path.PartialIndexPaths) == 0 && len(rhs.path.PartialIndexPaths) == 0 {
			if !lhsFullScan && lhs.path.Index != nil {
				if statsTbl.ColAndIdxExistenceMap.HasAnalyzed(lhs.path.Index.ID, true) {
					lhsPseudo = false // We have statistics for the lhs index
				} else {
					lhsPseudo = true
				}
			}
			if !rhsFullScan && rhs.path.Index != nil {
				if statsTbl.ColAndIdxExistenceMap.HasAnalyzed(rhs.path.Index.ID, true) {
					rhsPseudo = false // We have statistics on the rhs index
				} else {
					rhsPseudo = true
				}
			}
		}
	}

	matchResult, globalResult := compareBool(lhs.isMatchProp, rhs.isMatchProp), compareGlobalIndex(lhs, rhs)
	accessResult, comparable1 := util.CompareCol2Len(lhs.accessCondsColMap, rhs.accessCondsColMap)
	scanResult, comparable2 := compareIndexBack(lhs, rhs)
	corrResult := 0
	// corrResult focuses on comparing competing indexes with statistics - potentially those index estimates may have an
	// implied correlation. Thus - exclude if validity of statistics between lhs & rhs or if these are full scans
	if lhsPseudo == rhsPseudo && !lhsFullScan && !rhsFullScan {
		// corrResult returns the left vs right comparison as a boolean, but also the actual ratio - which will be used in future
		corrResult, _ = compareCorrRatio(lhs, rhs)
	}
	sum := accessResult + scanResult + matchResult + globalResult + corrResult

	// First rules apply when an index doesn't have statistics and another object (index or table) has statistics
	if (lhsPseudo || rhsPseudo) && !tablePseudo && !lhsFullScan && !rhsFullScan { // At least one index doesn't have statistics
		// If one index has statistics and the other does not, choose the index with statistics if it
		// has the same or higher number of equal/IN predicates.
		if !lhsPseudo && globalResult >= 0 && sum >= 0 &&
			lhs.path.EqOrInCondCount > 0 && lhs.path.EqOrInCondCount >= rhs.path.EqOrInCondCount {
			return 1, lhsPseudo // left wins and has statistics (lhsPseudo==false)
		}
		if !rhsPseudo && globalResult <= 0 && sum <= 0 &&
			rhs.path.EqOrInCondCount > 0 && rhs.path.EqOrInCondCount >= lhs.path.EqOrInCondCount {
			return -1, rhsPseudo // right wins and has statistics (rhsPseudo==false)
		}
		if preferRange {
			// keep an index without statistics if that index has more equal/IN predicates, AND:
			// 1) there are at least 2 equal/INs
			// 2) OR - it's a full index match for all index predicates
			if lhsPseudo && lhs.path.EqOrInCondCount > rhs.path.EqOrInCondCount && globalResult >= 0 && sum >= 0 &&
				(lhs.path.EqOrInCondCount > 1 || (lhs.path.EqOrInCondCount > 0 && len(lhs.indexCondsColMap) >= len(lhs.path.Index.Columns))) {
				return 1, lhsPseudo // left wins and does NOT have statistics (lhsPseudo==true)
			}
			if rhsPseudo && rhs.path.EqOrInCondCount > lhs.path.EqOrInCondCount && globalResult <= 0 && sum <= 0 &&
				(rhs.path.EqOrInCondCount > 1 || (rhs.path.EqOrInCondCount > 0 && len(rhs.indexCondsColMap) >= len(rhs.path.Index.Columns))) {
				return -1, rhsPseudo // right wins and does NOT have statistics (rhsPseudo==true)
			}
		}
	}

	// This rule is empirical but not always correct.
	// If x's range row count is significantly lower than y's, for example, 1000 times, we think x is better.
	if len(lhs.path.PartialIndexPaths) == 0 && len(rhs.path.PartialIndexPaths) == 0 && // not IndexMerge since its row count estimation is not accurate enough
		lhs.path.CountAfterAccess > 100 && rhs.path.CountAfterAccess > 100 && // to prevent some extreme cases, e.g. 0.01 : 10
		prop.ExpectedCnt == math.MaxFloat64 { // Limit may affect access row count
		threshold := float64(fixcontrol.GetIntWithDefault(sctx.GetSessionVars().OptimizerFixControl, fixcontrol.Fix45132, 1000))
		if threshold > 0 { // set it to 0 to disable this rule
<<<<<<< HEAD
			if lhs.path.CountAfterAccess/rhs.path.CountAfterAccess > threshold && corrResult <= 0 {
				return -1, false
			}
			if rhs.path.CountAfterAccess/lhs.path.CountAfterAccess > threshold && corrResult >= 0 {
				return 1, false
=======
			if lhs.path.CountAfterAccess/rhs.path.CountAfterAccess > threshold {
				return -1, rhsPseudo // right wins - also return whether it has statistics (pseudo) or not
			}
			if rhs.path.CountAfterAccess/lhs.path.CountAfterAccess > threshold {
				return 1, lhsPseudo // left wins - also return whether it has statistics (pseudo) or not
>>>>>>> c329b22a
			}
		}
	}

	// Below compares the two candidate paths on four dimensions:
	// (1): the set of columns that occurred in the access condition,
	// (2): does it require a double scan,
	// (3): whether or not it matches the physical property,
	// (4): it's a global index path or not.
	// If `x` is not worse than `y` at all factors,
	// and there exists one factor that `x` is better than `y`, then `x` is better than `y`.
	if !comparable1 {
		return 0, false // No winner (0). Do not return the pseudo result
	}
	if !comparable2 {
		return 0, false // No winner (0). Do not return the pseudo result
	}
	if accessResult >= 0 && scanResult >= 0 && matchResult >= 0 && globalResult >= 0 && sum > 0 {
		return 1, lhsPseudo // left wins - also return whether it has statistics (pseudo) or not
	}
	if accessResult <= 0 && scanResult <= 0 && matchResult <= 0 && globalResult <= 0 && sum < 0 {
		return -1, rhsPseudo // right wins - also return whether it has statistics (pseudo) or not
	}
	return 0, false // No winner (0). Do not return the pseudo result
}

func isMatchProp(ds *logicalop.DataSource, path *util.AccessPath, prop *property.PhysicalProperty) bool {
	if ds.Table.Type().IsClusterTable() && !prop.IsSortItemEmpty() {
		// TableScan with cluster table can't keep order.
		return false
	}
	if prop.VectorProp.VSInfo != nil && path.Index != nil && path.Index.VectorInfo != nil {
		if path.Index == nil || path.Index.VectorInfo == nil {
			return false
		}
		if ds.TableInfo.Columns[path.Index.Columns[0].Offset].ID != prop.VectorProp.Column.ID {
			return false
		}

		if model.IndexableFnNameToDistanceMetric[prop.VectorProp.DistanceFnName.L] != path.Index.VectorInfo.DistanceMetric {
			return false
		}
		return true
	}
	var isMatchProp bool
	if path.IsIntHandlePath {
		pkCol := ds.GetPKIsHandleCol()
		if len(prop.SortItems) == 1 && pkCol != nil {
			isMatchProp = prop.SortItems[0].Col.EqualColumn(pkCol)
			if path.StoreType == kv.TiFlash {
				isMatchProp = isMatchProp && !prop.SortItems[0].Desc
			}
		}
		return isMatchProp
	}
	all, _ := prop.AllSameOrder()
	// When the prop is empty or `all` is false, `isMatchProp` is better to be `false` because
	// it needs not to keep order for index scan.

	// Basically, if `prop.SortItems` is the prefix of `path.IdxCols`, then `isMatchProp` is true. However, we need to consider
	// the situations when some columns of `path.IdxCols` are evaluated as constant. For example:
	// ```
	// create table t(a int, b int, c int, d int, index idx_a_b_c(a, b, c), index idx_d_c_b_a(d, c, b, a));
	// select * from t where a = 1 order by b, c;
	// select * from t where b = 1 order by a, c;
	// select * from t where d = 1 and b = 2 order by c, a;
	// select * from t where d = 1 and b = 2 order by c, b, a;
	// ```
	// In the first two `SELECT` statements, `idx_a_b_c` matches the sort order. In the last two `SELECT` statements, `idx_d_c_b_a`
	// matches the sort order. Hence, we use `path.ConstCols` to deal with the above situations.
	if !prop.IsSortItemEmpty() && all && len(path.IdxCols) >= len(prop.SortItems) {
		isMatchProp = true
		i := 0
		for _, sortItem := range prop.SortItems {
			found := false
			for ; i < len(path.IdxCols); i++ {
				if path.IdxColLens[i] == types.UnspecifiedLength && sortItem.Col.EqualColumn(path.IdxCols[i]) {
					found = true
					i++
					break
				}
				if path.ConstCols == nil || i >= len(path.ConstCols) || !path.ConstCols[i] {
					break
				}
			}
			if !found {
				isMatchProp = false
				break
			}
		}
	}
	return isMatchProp
}

// matchPropForIndexMergeAlternatives will match the prop with inside PartialAlternativeIndexPaths, and choose
// 1 matched alternative to be a determined index merge partial path for each dimension in PartialAlternativeIndexPaths.
// finally, after we collected the all decided index merge partial paths, we will output a concrete index merge path
// with field PartialIndexPaths is fulfilled here.
//
// as we mentioned before, after deriveStats is done, the normal index OR path will be generated like below:
//
//	    `create table t (a int, b int, c int, key a(a), key b(b), key ac(a, c), key bc(b, c))`
//		`explain format='verbose' select * from t where a=1 or b=1 order by c`
//
// like the case here:
// normal index merge OR path should be:
// for a=1, it has two partial alternative paths: [a, ac]
// for b=1, it has two partial alternative paths: [b, bc]
// and the index merge path:
//
//	indexMergePath: {
//	    PartialIndexPaths: empty                          // 1D array here, currently is not decided yet.
//	    PartialAlternativeIndexPaths: [[a, ac], [b, bc]]  // 2D array here, each for one DNF item choices.
//	}
//
// let's say we have a prop requirement like sort by [c] here, we will choose the better one [ac] (because it can keep
// order) for the first batch [a, ac] from PartialAlternativeIndexPaths; and choose the better one [bc] (because it can
// keep order too) for the second batch [b, bc] from PartialAlternativeIndexPaths. Finally we output a concrete index
// merge path as
//
//	indexMergePath: {
//	    PartialIndexPaths: [ac, bc]                       // just collected since they match the prop.
//	    ...
//	}
//
// how about the prop is empty? that means the choice to be decided from [a, ac] and [b, bc] is quite random just according
// to their countAfterAccess. That's why we use a slices.SortFunc(matchIdxes, func(a, b int){}) inside there. After sort,
// the ASC order of matchIdxes of matched paths are ordered by their countAfterAccess, choosing the first one is straight forward.
//
// there is another case shown below, just the pick the first one after matchIdxes is ordered is not always right, as shown:
// special logic for alternative paths:
//
//	index merge:
//	   matched paths-1: {pk, index1}
//	   matched paths-2: {pk}
//
// if we choose first one as we talked above, says pk here in the first matched paths, then path2 has no choice(avoiding all same
// index logic inside) but pk, this will result in all single index failure. so we need to sort the matchIdxes again according to
// their matched paths length, here mean:
//
//	index merge:
//	   matched paths-1: {pk, index1}
//	   matched paths-2: {pk}
//
// and let matched paths-2 to be the first to make their determination --- choosing pk here, then next turn is matched paths-1 to
// make their choice, since pk is occupied, avoiding-all-same-index-logic inside will try to pick index1 here, so work can be done.
//
// at last, according to determinedIndexPartialPaths to rewrite their real countAfterAccess, this part is move from deriveStats to
// here.
func matchPropForIndexMergeAlternatives(ds *logicalop.DataSource, path *util.AccessPath, prop *property.PhysicalProperty) (*util.AccessPath, bool) {
	// target:
	//	1: index merge case, try to match the every alternative partial path to the order property as long as
	//	possible, and generate that property-matched index merge path out if any.
	//	2: If the prop is empty (means no sort requirement), we will generate a random index partial combination
	//	path from all alternatives in case that no index merge path comes out.

	// Execution part doesn't support the merge operation for intersection case yet.
	if path.IndexMergeIsIntersection {
		return nil, false
	}

	noSortItem := prop.IsSortItemEmpty()
	allSame, _ := prop.AllSameOrder()
	if !allSame {
		return nil, false
	}
	// step1: match the property from all the index partial alternative paths.
	determinedIndexPartialPaths := make([]*util.AccessPath, 0, len(path.PartialAlternativeIndexPaths))
	usedIndexMap := make(map[int64]struct{}, 1)
	type idxWrapper struct {
		// matchIdx is those match alternative paths from one alternative paths set.
		// like we said above, for a=1, it has two partial alternative paths: [a, ac]
		// if we met an empty property here, matchIdx from [a, ac] for a=1 will be both. = [0,1]
		// if we met an sort[c] property here, matchIdx from [a, ac] for a=1 will be both. = [1]
		matchIdx []int
		// pathIdx actually is original position offset indicates where current matchIdx is
		// computed from. eg: [[a, ac], [b, bc]] for sort[c] property:
		//     idxWrapper{[ac], 0}, 0 is the offset in first dimension of PartialAlternativeIndexPaths
		//     idxWrapper{[bc], 1}, 1 is the offset in first dimension of PartialAlternativeIndexPaths
		pathIdx int
	}
	allMatchIdxes := make([]idxWrapper, 0, len(path.PartialAlternativeIndexPaths))
	// special logic for alternative paths:
	// index merge:
	//  path1: {pk, index1}
	//  path2: {pk}
	// if we choose pk in the first path, then path2 has no choice but pk, this will result in all single index failure.
	// so we should collect all match prop paths down, stored as matchIdxes here.
	for pathIdx, oneORBranch := range path.PartialAlternativeIndexPaths {
		matchIdxes := make([]int, 0, 1)
		for i, oneAlternative := range oneORBranch {
			// if there is some sort items and this path doesn't match this prop, continue.
			match := true
			for _, oneAccessPath := range oneAlternative {
				if !noSortItem && !isMatchProp(ds, oneAccessPath, prop) {
					match = false
				}
			}
			if !match {
				continue
			}
			// two possibility here:
			// 1. no sort items requirement.
			// 2. matched with sorted items.
			matchIdxes = append(matchIdxes, i)
		}
		if len(matchIdxes) == 0 {
			// if all index alternative of one of the cnf item's couldn't match the sort property,
			// the entire index merge union path can be ignored for this sort property, return false.
			return nil, false
		}
		if len(matchIdxes) > 1 {
			// if matchIdxes greater than 1, we should sort this match alternative path by its CountAfterAccess.
			alternatives := oneORBranch
			slices.SortStableFunc(matchIdxes, func(a, b int) int {
				res := cmpAlternatives(ds.SCtx().GetSessionVars())(alternatives[a], alternatives[b])
				if res != 0 {
					return res
				}
				// If CountAfterAccess is same, any path is global index should be the first one.
				var lIsGlobalIndex, rIsGlobalIndex int
				if !alternatives[a][0].IsTablePath() && alternatives[a][0].Index.Global {
					lIsGlobalIndex = 1
				}
				if !alternatives[b][0].IsTablePath() && alternatives[b][0].Index.Global {
					rIsGlobalIndex = 1
				}
				return -cmp.Compare(lIsGlobalIndex, rIsGlobalIndex)
			})
		}
		allMatchIdxes = append(allMatchIdxes, idxWrapper{matchIdxes, pathIdx})
	}
	// sort allMatchIdxes by its element length.
	// index merge:                index merge:
	//  path1: {pk, index1}  ==>    path2: {pk}
	//  path2: {pk}                 path1: {pk, index1}
	// here for the fixed choice pk of path2, let it be the first one to choose, left choice of index1 to path1.
	slices.SortStableFunc(allMatchIdxes, func(a, b idxWrapper) int {
		lhsLen := len(a.matchIdx)
		rhsLen := len(b.matchIdx)
		return cmp.Compare(lhsLen, rhsLen)
	})
	useMVIndex := false
	for _, matchIdxes := range allMatchIdxes {
		// since matchIdxes are ordered by matchIdxes's length,
		// we should use matchIdxes.pathIdx to locate where it comes from.
		alternatives := path.PartialAlternativeIndexPaths[matchIdxes.pathIdx]
		found := false
		// pick a most suitable index partial alternative from all matched alternative paths according to asc CountAfterAccess,
		// By this way, a distinguished one is better.
		for _, oneIdx := range matchIdxes.matchIdx {
			var indexID int64
			if alternatives[oneIdx][0].IsTablePath() {
				indexID = -1
			} else {
				indexID = alternatives[oneIdx][0].Index.ID
				// For MV index, we just choose the first (best) one, and we don't need to check to avoid choosing the
				// same index.
				if alternatives[oneIdx][0].Index.MVIndex {
					useMVIndex = true
					determinedIndexPartialPaths = append(determinedIndexPartialPaths,
						util.SliceDeepClone(alternatives[oneIdx])...)
					found = true
					break
				}
			}
			if _, ok := usedIndexMap[indexID]; !ok {
				// try to avoid all index partial paths are all about a single index.
				determinedIndexPartialPaths = append(determinedIndexPartialPaths,
					util.SliceDeepClone(alternatives[oneIdx])...)
				usedIndexMap[indexID] = struct{}{}
				found = true
				break
			}
		}
		if !found {
			// just pick the same name index (just using the first one is ok), in case that there may be some other
			// picked distinctive index path for other partial paths latter.
			determinedIndexPartialPaths = append(determinedIndexPartialPaths,
				util.SliceDeepClone(alternatives[matchIdxes.matchIdx[0]])...)
			// uedIndexMap[oneORBranch[oneIdx].Index.ID] = struct{}{} must already be colored.
		}
	}
	if len(usedIndexMap) == 1 && !useMVIndex {
		// if all partial path are using a same index, meaningless and fail over.
		return nil, false
	}
	// step2: gen a new **concrete** index merge path.
	indexMergePath := &util.AccessPath{
		IndexMergeAccessMVIndex:  useMVIndex,
		PartialIndexPaths:        determinedIndexPartialPaths,
		IndexMergeIsIntersection: false,
		// inherit those determined can't pushed-down table filters.
		TableFilters: path.TableFilters,
	}
	// path.ShouldBeKeptCurrentFilter record that whether there are some part of the cnf item couldn't be pushed down to tikv already.
	shouldKeepCurrentFilter := path.KeepIndexMergeORSourceFilter
	for _, p := range determinedIndexPartialPaths {
		if p.KeepIndexMergeORSourceFilter {
			shouldKeepCurrentFilter = true
			break
		}
	}
	if shouldKeepCurrentFilter {
		// add the cnf expression back as table filer.
		indexMergePath.TableFilters = append(indexMergePath.TableFilters, path.IndexMergeORSourceFilter)
	}

	// step3: after the index merge path is determined, compute the countAfterAccess as usual.
	indexMergePath.CountAfterAccess = estimateCountAfterAccessForIndexMergeOR(ds, determinedIndexPartialPaths)
	if noSortItem {
		// since there is no sort property, index merge case is generated by random combination, each alternative with the lower/lowest
		// countAfterAccess, here the returned matchProperty should be false.
		return indexMergePath, false
	}
	return indexMergePath, true
}

func isMatchPropForIndexMerge(ds *logicalop.DataSource, path *util.AccessPath, prop *property.PhysicalProperty) bool {
	// Execution part doesn't support the merge operation for intersection case yet.
	if path.IndexMergeIsIntersection {
		return false
	}
	allSame, _ := prop.AllSameOrder()
	if !allSame {
		return false
	}
	for _, partialPath := range path.PartialIndexPaths {
		if !isMatchProp(ds, partialPath, prop) {
			return false
		}
	}
	return true
}

func getTableCandidate(ds *logicalop.DataSource, path *util.AccessPath, prop *property.PhysicalProperty) *candidatePath {
	candidate := &candidatePath{path: path}
	candidate.isMatchProp = isMatchProp(ds, path, prop)
	candidate.accessCondsColMap = util.ExtractCol2Len(ds.SCtx().GetExprCtx().GetEvalCtx(), path.AccessConds, nil, nil)
	return candidate
}

func getIndexCandidate(ds *logicalop.DataSource, path *util.AccessPath, prop *property.PhysicalProperty) *candidatePath {
	candidate := &candidatePath{path: path}
	candidate.isMatchProp = isMatchProp(ds, path, prop)
	candidate.accessCondsColMap = util.ExtractCol2Len(ds.SCtx().GetExprCtx().GetEvalCtx(), path.AccessConds, path.IdxCols, path.IdxColLens)
	candidate.indexCondsColMap = util.ExtractCol2Len(ds.SCtx().GetExprCtx().GetEvalCtx(), append(path.AccessConds, path.IndexFilters...), path.FullIdxCols, path.FullIdxColLens)
	return candidate
}

func convergeIndexMergeCandidate(ds *logicalop.DataSource, path *util.AccessPath, prop *property.PhysicalProperty) *candidatePath {
	// since the all index path alternative paths is collected and undetermined, and we should determine a possible and concrete path for this prop.
	possiblePath, match := matchPropForIndexMergeAlternatives(ds, path, prop)
	if possiblePath == nil {
		return nil
	}
	candidate := &candidatePath{path: possiblePath, isMatchProp: match}
	return candidate
}

func getIndexMergeCandidate(ds *logicalop.DataSource, path *util.AccessPath, prop *property.PhysicalProperty) *candidatePath {
	candidate := &candidatePath{path: path}
	candidate.isMatchProp = isMatchPropForIndexMerge(ds, path, prop)
	return candidate
}

// skylinePruning prunes access paths according to different factors. An access path can be pruned only if
// there exists a path that is not worse than it at all factors and there is at least one better factor.
func skylinePruning(ds *logicalop.DataSource, prop *property.PhysicalProperty) []*candidatePath {
	candidates := make([]*candidatePath, 0, 4)
	idxMissingStats := false
	// tidb_opt_prefer_range_scan is the master switch to control index preferencing
	preferRange := ds.SCtx().GetSessionVars().GetAllowPreferRangeScan()
	for _, path := range ds.PossibleAccessPaths {
		// We should check whether the possible access path is valid first.
		if path.StoreType != kv.TiFlash && prop.IsFlashProp() {
			continue
		}
		if len(path.PartialAlternativeIndexPaths) > 0 {
			// OR normal index merge path, try to determine every index partial path for this property.
			candidate := convergeIndexMergeCandidate(ds, path, prop)
			if candidate != nil {
				candidates = append(candidates, candidate)
			}
			continue
		}
		if path.PartialIndexPaths != nil {
			candidates = append(candidates, getIndexMergeCandidate(ds, path, prop))
			continue
		}
		// if we already know the range of the scan is empty, just return a TableDual
		if len(path.Ranges) == 0 {
			return []*candidatePath{{path: path}}
		}
		var currentCandidate *candidatePath
		if path.IsTablePath() {
			currentCandidate = getTableCandidate(ds, path, prop)
		} else {
			if !(len(path.AccessConds) > 0 || !prop.IsSortItemEmpty() || path.Forced || path.IsSingleScan) {
				continue
			}
			// We will use index to generate physical plan if any of the following conditions is satisfied:
			// 1. This path's access cond is not nil.
			// 2. We have a non-empty prop to match.
			// 3. This index is forced to choose.
			// 4. The needed columns are all covered by index columns(and handleCol).
			currentCandidate = getIndexCandidate(ds, path, prop)
		}
		pruned := false
		for i := len(candidates) - 1; i >= 0; i-- {
			if candidates[i].path.StoreType == kv.TiFlash {
				continue
			}
			var result int
			currentMissingStats := false
			result, currentMissingStats = compareCandidates(ds.SCtx(), ds.StatisticTable, ds.TableInfo, prop, candidates[i], currentCandidate, preferRange)
			if currentMissingStats {
				idxMissingStats = true // Ensure that we track idxMissingStats across all iterations
			}
			if result == 1 {
				pruned = true
				// We can break here because the current candidate cannot prune others anymore.
				break
			} else if result == -1 {
				candidates = append(candidates[:i], candidates[i+1:]...)
			}
		}
		if !pruned {
			candidates = append(candidates, currentCandidate)
		}
	}

	// If we've forced an index merge - we want to keep these plans
	preferMerge := len(ds.IndexMergeHints) > 0 || fixcontrol.GetBoolWithDefault(
		ds.SCtx().GetSessionVars().GetOptimizerFixControlMap(),
		fixcontrol.Fix52869,
		false,
	)
	if preferRange {
		// Override preferRange with the following limitations to scope
		preferRange = preferMerge || idxMissingStats || ds.TableStats.HistColl.Pseudo || ds.TableStats.RowCount < 1
	}
	if preferRange && len(candidates) > 1 {
		// If a candidate path is TiFlash-path or forced-path or MV index or global index, we just keep them. For other
		// candidate paths, if there exists any range scan path, we remove full scan paths and keep range scan paths.
		preferredPaths := make([]*candidatePath, 0, len(candidates))
		var hasRangeScanPath bool
		for _, c := range candidates {
			if c.path.Forced || c.path.StoreType == kv.TiFlash || (c.path.Index != nil && (c.path.Index.Global || c.path.Index.MVIndex)) {
				preferredPaths = append(preferredPaths, c)
				continue
			}
			if !c.path.IsFullScanRange(ds.TableInfo) {
				// Preference plans with equals/IN predicates or where there is more filtering in the index than against the table
				indexFilters := c.path.EqOrInCondCount > 0 || len(c.path.TableFilters) < len(c.path.IndexFilters)
				if preferMerge || (indexFilters && (prop.IsSortItemEmpty() || c.isMatchProp)) {
					preferredPaths = append(preferredPaths, c)
					hasRangeScanPath = true
				}
			}
		}
		if hasRangeScanPath {
			return preferredPaths
		}
	}

	return candidates
}

func getPruningInfo(ds *logicalop.DataSource, candidates []*candidatePath, prop *property.PhysicalProperty) string {
	if len(candidates) == len(ds.PossibleAccessPaths) {
		return ""
	}
	if len(candidates) == 1 && len(candidates[0].path.Ranges) == 0 {
		// For TableDual, we don't need to output pruning info.
		return ""
	}
	names := make([]string, 0, len(candidates))
	var tableName string
	if ds.TableAsName.O == "" {
		tableName = ds.TableInfo.Name.O
	} else {
		tableName = ds.TableAsName.O
	}
	getSimplePathName := func(path *util.AccessPath) string {
		if path.IsTablePath() {
			if path.StoreType == kv.TiFlash {
				return tableName + "(tiflash)"
			}
			return tableName
		}
		return path.Index.Name.O
	}
	for _, cand := range candidates {
		if cand.path.PartialIndexPaths != nil {
			partialNames := make([]string, 0, len(cand.path.PartialIndexPaths))
			for _, partialPath := range cand.path.PartialIndexPaths {
				partialNames = append(partialNames, getSimplePathName(partialPath))
			}
			names = append(names, fmt.Sprintf("IndexMerge{%s}", strings.Join(partialNames, ",")))
		} else {
			names = append(names, getSimplePathName(cand.path))
		}
	}
	items := make([]string, 0, len(prop.SortItems))
	for _, item := range prop.SortItems {
		items = append(items, item.String())
	}
	return fmt.Sprintf("[%s] remain after pruning paths for %s given Prop{SortItems: [%s], TaskTp: %s}",
		strings.Join(names, ","), tableName, strings.Join(items, " "), prop.TaskTp)
}

func isPointGetConvertableSchema(ds *logicalop.DataSource) bool {
	for _, col := range ds.Columns {
		if col.Name.L == model.ExtraHandleName.L {
			continue
		}

		// Only handle tables that all columns are public.
		if col.State != model.StatePublic {
			return false
		}
	}
	return true
}

// exploreEnforcedPlan determines whether to explore enforced plans for this DataSource if it has already found an unenforced plan.
// See #46177 for more information.
func exploreEnforcedPlan(ds *logicalop.DataSource) bool {
	// default value is true which is different than original implementation.
	return fixcontrol.GetBoolWithDefault(ds.SCtx().GetSessionVars().GetOptimizerFixControlMap(), fixcontrol.Fix46177, true)
}

func findBestTask4LogicalDataSource(lp base.LogicalPlan, prop *property.PhysicalProperty, planCounter *base.PlanCounterTp, opt *optimizetrace.PhysicalOptimizeOp) (t base.Task, cntPlan int64, err error) {
	ds := lp.(*logicalop.DataSource)
	// If ds is an inner plan in an IndexJoin, the IndexJoin will generate an inner plan by itself,
	// and set inner child prop nil, so here we do nothing.
	if prop == nil {
		planCounter.Dec(1)
		return nil, 1, nil
	}
	if ds.IsForUpdateRead && ds.SCtx().GetSessionVars().TxnCtx.IsExplicit {
		hasPointGetPath := false
		for _, path := range ds.PossibleAccessPaths {
			if isPointGetPath(ds, path) {
				hasPointGetPath = true
				break
			}
		}
		tblName := ds.TableInfo.Name
		ds.PossibleAccessPaths, err = filterPathByIsolationRead(ds.SCtx(), ds.PossibleAccessPaths, tblName, ds.DBName)
		if err != nil {
			return nil, 1, err
		}
		if hasPointGetPath {
			newPaths := make([]*util.AccessPath, 0)
			for _, path := range ds.PossibleAccessPaths {
				// if the path is the point get range path with for update lock, we should forbid tiflash as it's store path (#39543)
				if path.StoreType != kv.TiFlash {
					newPaths = append(newPaths, path)
				}
			}
			ds.PossibleAccessPaths = newPaths
		}
	}
	t = ds.GetTask(prop)
	if t != nil {
		cntPlan = 1
		planCounter.Dec(1)
		return
	}
	var cnt int64
	var unenforcedTask base.Task
	// If prop.CanAddEnforcer is true, the prop.SortItems need to be set nil for ds.findBestTask.
	// Before function return, reset it for enforcing task prop and storing map<prop,task>.
	oldProp := prop.CloneEssentialFields()
	if prop.CanAddEnforcer {
		// First, get the bestTask without enforced prop
		prop.CanAddEnforcer = false
		unenforcedTask, cnt, err = ds.FindBestTask(prop, planCounter, opt)
		if err != nil {
			return nil, 0, err
		}
		if !unenforcedTask.Invalid() && !exploreEnforcedPlan(ds) {
			ds.StoreTask(prop, unenforcedTask)
			return unenforcedTask, cnt, nil
		}

		// Then, explore the bestTask with enforced prop
		prop.CanAddEnforcer = true
		cntPlan += cnt
		prop.SortItems = []property.SortItem{}
		prop.MPPPartitionTp = property.AnyType
	} else if prop.MPPPartitionTp != property.AnyType {
		return base.InvalidTask, 0, nil
	}
	defer func() {
		if err != nil {
			return
		}
		if prop.CanAddEnforcer {
			*prop = *oldProp
			t = enforceProperty(prop, t, ds.Plan.SCtx())
			prop.CanAddEnforcer = true
		}

		if unenforcedTask != nil && !unenforcedTask.Invalid() {
			curIsBest, cerr := compareTaskCost(unenforcedTask, t, opt)
			if cerr != nil {
				err = cerr
				return
			}
			if curIsBest {
				t = unenforcedTask
			}
		}

		ds.StoreTask(prop, t)
		err = validateTableSamplePlan(ds, t, err)
	}()

	t, err = tryToGetDualTask(ds)
	if err != nil || t != nil {
		planCounter.Dec(1)
		if t != nil {
			appendCandidate(ds, t, prop, opt)
		}
		return t, 1, err
	}

	t = base.InvalidTask
	candidates := skylinePruning(ds, prop)
	pruningInfo := getPruningInfo(ds, candidates, prop)
	defer func() {
		if err == nil && t != nil && !t.Invalid() && pruningInfo != "" {
			warnErr := errors.NewNoStackError(pruningInfo)
			if ds.SCtx().GetSessionVars().StmtCtx.InVerboseExplain {
				ds.SCtx().GetSessionVars().StmtCtx.AppendNote(warnErr)
			} else {
				ds.SCtx().GetSessionVars().StmtCtx.AppendExtraNote(warnErr)
			}
		}
	}()

	cntPlan = 0
	for _, candidate := range candidates {
		path := candidate.path
		if path.PartialIndexPaths != nil {
			// prefer tiflash, while current table path is tikv, skip it.
			if ds.PreferStoreType&h.PreferTiFlash != 0 && path.StoreType == kv.TiKV {
				continue
			}
			// prefer tikv, while current table path is tiflash, skip it.
			if ds.PreferStoreType&h.PreferTiKV != 0 && path.StoreType == kv.TiFlash {
				continue
			}
			idxMergeTask, err := convertToIndexMergeScan(ds, prop, candidate, opt)
			if err != nil {
				return nil, 0, err
			}
			if !idxMergeTask.Invalid() {
				cntPlan++
				planCounter.Dec(1)
			}
			appendCandidate(ds, idxMergeTask, prop, opt)

			curIsBetter, err := compareTaskCost(idxMergeTask, t, opt)
			if err != nil {
				return nil, 0, err
			}
			if curIsBetter || planCounter.Empty() {
				t = idxMergeTask
			}
			if planCounter.Empty() {
				return t, cntPlan, nil
			}
			continue
		}
		// if we already know the range of the scan is empty, just return a TableDual
		if len(path.Ranges) == 0 {
			// We should uncache the tableDual plan.
			if expression.MaybeOverOptimized4PlanCache(ds.SCtx().GetExprCtx(), path.AccessConds) {
				ds.SCtx().GetSessionVars().StmtCtx.SetSkipPlanCache("get a TableDual plan")
			}
			dual := PhysicalTableDual{}.Init(ds.SCtx(), ds.StatsInfo(), ds.QueryBlockOffset())
			dual.SetSchema(ds.Schema())
			cntPlan++
			planCounter.Dec(1)
			t := &RootTask{}
			t.SetPlan(dual)
			appendCandidate(ds, t, prop, opt)
			return t, cntPlan, nil
		}

		canConvertPointGet := len(path.Ranges) > 0 && path.StoreType == kv.TiKV && isPointGetConvertableSchema(ds)
		if fixcontrol.GetBoolWithDefault(ds.SCtx().GetSessionVars().OptimizerFixControl, fixcontrol.Fix52592, false) {
			canConvertPointGet = false
		}

		if canConvertPointGet && path.Index != nil && path.Index.MVIndex {
			canConvertPointGet = false // cannot use PointGet upon MVIndex
		}

		if canConvertPointGet && !path.IsIntHandlePath {
			// We simply do not build [batch] point get for prefix indexes. This can be optimized.
			canConvertPointGet = path.Index.Unique && !path.Index.HasPrefixIndex()
			// If any range cannot cover all columns of the index, we cannot build [batch] point get.
			idxColsLen := len(path.Index.Columns)
			for _, ran := range path.Ranges {
				if len(ran.LowVal) != idxColsLen {
					canConvertPointGet = false
					break
				}
			}
		}
		if canConvertPointGet && ds.Table.Meta().GetPartitionInfo() != nil {
			// partition table with dynamic prune not support batchPointGet
			// Due to sorting?
			// Please make sure handle `where _tidb_rowid in (xx, xx)` correctly when delete this if statements.
			if canConvertPointGet && len(path.Ranges) > 1 && ds.SCtx().GetSessionVars().StmtCtx.UseDynamicPartitionPrune() {
				canConvertPointGet = false
			}
			if canConvertPointGet && len(path.Ranges) > 1 {
				// TODO: This is now implemented, but to decrease
				// the impact of supporting plan cache for patitioning,
				// this is not yet enabled.
				// TODO: just remove this if block and update/add tests...
				// We can only build batch point get for hash partitions on a simple column now. This is
				// decided by the current implementation of `BatchPointGetExec::initialize()`, specifically,
				// the `getPhysID()` function. Once we optimize that part, we can come back and enable
				// BatchPointGet plan for more cases.
				hashPartColName := getHashOrKeyPartitionColumnName(ds.SCtx(), ds.Table.Meta())
				if hashPartColName == nil {
					canConvertPointGet = false
				}
			}
			// Partition table can't use `_tidb_rowid` to generate PointGet Plan unless one partition is explicitly specified.
			if canConvertPointGet && path.IsIntHandlePath && !ds.Table.Meta().PKIsHandle && len(ds.PartitionNames) != 1 {
				canConvertPointGet = false
			}
		}
		if canConvertPointGet {
			allRangeIsPoint := true
			tc := ds.SCtx().GetSessionVars().StmtCtx.TypeCtx()
			for _, ran := range path.Ranges {
				if !ran.IsPointNonNullable(tc) {
					// unique indexes can have duplicated NULL rows so we cannot use PointGet if there is NULL
					allRangeIsPoint = false
					break
				}
			}
			if allRangeIsPoint {
				var pointGetTask base.Task
				if len(path.Ranges) == 1 {
					pointGetTask = convertToPointGet(ds, prop, candidate)
				} else {
					pointGetTask = convertToBatchPointGet(ds, prop, candidate)
				}

				// Batch/PointGet plans may be over-optimized, like `a>=1(?) and a<=1(?)` --> `a=1` --> PointGet(a=1).
				// For safety, prevent these plans from the plan cache here.
				if !pointGetTask.Invalid() && expression.MaybeOverOptimized4PlanCache(ds.SCtx().GetExprCtx(), candidate.path.AccessConds) && !isSafePointGetPath4PlanCache(ds.SCtx(), candidate.path) {
					ds.SCtx().GetSessionVars().StmtCtx.SetSkipPlanCache("Batch/PointGet plans may be over-optimized")
				}

				appendCandidate(ds, pointGetTask, prop, opt)
				if !pointGetTask.Invalid() {
					cntPlan++
					planCounter.Dec(1)
				}
				curIsBetter, cerr := compareTaskCost(pointGetTask, t, opt)
				if cerr != nil {
					return nil, 0, cerr
				}
				if curIsBetter || planCounter.Empty() {
					t = pointGetTask
					if planCounter.Empty() {
						return
					}
					continue
				}
			}
		}
		if path.IsTablePath() {
			// prefer tiflash, while current table path is tikv, skip it.
			if ds.PreferStoreType&h.PreferTiFlash != 0 && path.StoreType == kv.TiKV {
				continue
			}
			// prefer tikv, while current table path is tiflash, skip it.
			if ds.PreferStoreType&h.PreferTiKV != 0 && path.StoreType == kv.TiFlash {
				continue
			}
			var tblTask base.Task
			if ds.SampleInfo != nil {
				tblTask, err = convertToSampleTable(ds, prop, candidate, opt)
			} else {
				tblTask, err = convertToTableScan(ds, prop, candidate, opt)
			}
			if err != nil {
				return nil, 0, err
			}
			if !tblTask.Invalid() {
				cntPlan++
				planCounter.Dec(1)
			}
			appendCandidate(ds, tblTask, prop, opt)
			curIsBetter, err := compareTaskCost(tblTask, t, opt)
			if err != nil {
				return nil, 0, err
			}
			if curIsBetter || planCounter.Empty() {
				t = tblTask
			}
			if planCounter.Empty() {
				return t, cntPlan, nil
			}
			continue
		}
		// TiFlash storage do not support index scan.
		if ds.PreferStoreType&h.PreferTiFlash != 0 {
			continue
		}
		// TableSample do not support index scan.
		if ds.SampleInfo != nil {
			continue
		}
		idxTask, err := convertToIndexScan(ds, prop, candidate, opt)
		if err != nil {
			return nil, 0, err
		}
		if !idxTask.Invalid() {
			cntPlan++
			planCounter.Dec(1)
		}
		appendCandidate(ds, idxTask, prop, opt)
		curIsBetter, err := compareTaskCost(idxTask, t, opt)
		if err != nil {
			return nil, 0, err
		}
		if curIsBetter || planCounter.Empty() {
			t = idxTask
		}
		if planCounter.Empty() {
			return t, cntPlan, nil
		}
	}

	return
}

// convertToIndexMergeScan builds the index merge scan for intersection or union cases.
func convertToIndexMergeScan(ds *logicalop.DataSource, prop *property.PhysicalProperty, candidate *candidatePath, _ *optimizetrace.PhysicalOptimizeOp) (task base.Task, err error) {
	if prop.IsFlashProp() || prop.TaskTp == property.CopSingleReadTaskType {
		return base.InvalidTask, nil
	}
	// lift the limitation of that double read can not build index merge **COP** task with intersection.
	// that means we can output a cop task here without encapsulating it as root task, for the convenience of attaching limit to its table side.

	if !prop.IsSortItemEmpty() && !candidate.isMatchProp {
		return base.InvalidTask, nil
	}
	// while for now, we still can not push the sort prop to the intersection index plan side, temporarily banned here.
	if !prop.IsSortItemEmpty() && candidate.path.IndexMergeIsIntersection {
		return base.InvalidTask, nil
	}
	failpoint.Inject("forceIndexMergeKeepOrder", func(_ failpoint.Value) {
		if len(candidate.path.PartialIndexPaths) > 0 && !candidate.path.IndexMergeIsIntersection {
			if prop.IsSortItemEmpty() {
				failpoint.Return(base.InvalidTask, nil)
			}
		}
	})
	path := candidate.path
	scans := make([]base.PhysicalPlan, 0, len(path.PartialIndexPaths))
	cop := &CopTask{
		indexPlanFinished: false,
		tblColHists:       ds.TblColHists,
	}
	cop.physPlanPartInfo = &PhysPlanPartInfo{
		PruningConds:   pushDownNot(ds.SCtx().GetExprCtx(), ds.AllConds),
		PartitionNames: ds.PartitionNames,
		Columns:        ds.TblCols,
		ColumnNames:    ds.OutputNames(),
	}
	// Add sort items for index scan for merge-sort operation between partitions.
	byItems := make([]*util.ByItems, 0, len(prop.SortItems))
	for _, si := range prop.SortItems {
		byItems = append(byItems, &util.ByItems{
			Expr: si.Col,
			Desc: si.Desc,
		})
	}
	globalRemainingFilters := make([]expression.Expression, 0, 3)
	for _, partPath := range path.PartialIndexPaths {
		var scan base.PhysicalPlan
		if partPath.IsTablePath() {
			scan = convertToPartialTableScan(ds, prop, partPath, candidate.isMatchProp, byItems)
		} else {
			var remainingFilters []expression.Expression
			scan, remainingFilters, err = convertToPartialIndexScan(ds, cop.physPlanPartInfo, prop, partPath, candidate.isMatchProp, byItems)
			if err != nil {
				return base.InvalidTask, err
			}
			if prop.TaskTp != property.RootTaskType && len(remainingFilters) > 0 {
				return base.InvalidTask, nil
			}
			globalRemainingFilters = append(globalRemainingFilters, remainingFilters...)
		}
		scans = append(scans, scan)
	}
	totalRowCount := path.CountAfterAccess
	if prop.ExpectedCnt < ds.StatsInfo().RowCount {
		totalRowCount *= prop.ExpectedCnt / ds.StatsInfo().RowCount
	}
	ts, remainingFilters2, moreColumn, err := buildIndexMergeTableScan(ds, path.TableFilters, totalRowCount, candidate.isMatchProp)
	if err != nil {
		return base.InvalidTask, err
	}
	if prop.TaskTp != property.RootTaskType && len(remainingFilters2) > 0 {
		return base.InvalidTask, nil
	}
	globalRemainingFilters = append(globalRemainingFilters, remainingFilters2...)
	cop.keepOrder = candidate.isMatchProp
	cop.tablePlan = ts
	cop.idxMergePartPlans = scans
	cop.idxMergeIsIntersection = path.IndexMergeIsIntersection
	cop.idxMergeAccessMVIndex = path.IndexMergeAccessMVIndex
	if moreColumn {
		cop.needExtraProj = true
		cop.originSchema = ds.Schema()
	}
	if len(globalRemainingFilters) != 0 {
		cop.rootTaskConds = globalRemainingFilters
	}
	// after we lift the limitation of intersection and cop-type task in the code in this
	// function above, we could set its index plan finished as true once we found its table
	// plan is pure table scan below.
	// And this will cause cost underestimation when we estimate the cost of the entire cop
	// task plan in function `getTaskPlanCost`.
	if prop.TaskTp == property.RootTaskType {
		cop.indexPlanFinished = true
		task = cop.ConvertToRootTask(ds.SCtx())
	} else {
		_, pureTableScan := ts.(*PhysicalTableScan)
		if !pureTableScan {
			cop.indexPlanFinished = true
		}
		task = cop
	}
	return task, nil
}

func convertToPartialIndexScan(ds *logicalop.DataSource, physPlanPartInfo *PhysPlanPartInfo, prop *property.PhysicalProperty, path *util.AccessPath, matchProp bool, byItems []*util.ByItems) (base.PhysicalPlan, []expression.Expression, error) {
	is := getOriginalPhysicalIndexScan(ds, prop, path, matchProp, false)
	// TODO: Consider using isIndexCoveringColumns() to avoid another TableRead
	indexConds := path.IndexFilters
	if matchProp {
		if is.Table.GetPartitionInfo() != nil && !is.Index.Global && is.SCtx().GetSessionVars().StmtCtx.UseDynamicPartitionPrune() {
			is.Columns, is.schema, _ = AddExtraPhysTblIDColumn(is.SCtx(), is.Columns, is.schema)
		}
		// Add sort items for index scan for merge-sort operation between partitions.
		is.ByItems = byItems
	}

	// Add a `Selection` for `IndexScan` with global index.
	// It should pushdown to TiKV, DataSource schema doesn't contain partition id column.
	indexConds, err := is.addSelectionConditionForGlobalIndex(ds, physPlanPartInfo, indexConds)
	if err != nil {
		return nil, nil, err
	}

	if len(indexConds) > 0 {
		pushedFilters, remainingFilter := extractFiltersForIndexMerge(util.GetPushDownCtx(ds.SCtx()), indexConds)
		var selectivity float64
		if path.CountAfterAccess > 0 {
			selectivity = path.CountAfterIndex / path.CountAfterAccess
		}
		rowCount := is.StatsInfo().RowCount * selectivity
		stats := &property.StatsInfo{RowCount: rowCount}
		stats.StatsVersion = ds.StatisticTable.Version
		if ds.StatisticTable.Pseudo {
			stats.StatsVersion = statistics.PseudoVersion
		}
		indexPlan := PhysicalSelection{Conditions: pushedFilters}.Init(is.SCtx(), stats, ds.QueryBlockOffset())
		indexPlan.SetChildren(is)
		return indexPlan, remainingFilter, nil
	}
	return is, nil, nil
}

func checkColinSchema(cols []*expression.Column, schema *expression.Schema) bool {
	for _, col := range cols {
		if schema.ColumnIndex(col) == -1 {
			return false
		}
	}
	return true
}

func convertToPartialTableScan(ds *logicalop.DataSource, prop *property.PhysicalProperty, path *util.AccessPath, matchProp bool, byItems []*util.ByItems) (tablePlan base.PhysicalPlan) {
	ts, rowCount := getOriginalPhysicalTableScan(ds, prop, path, matchProp)
	overwritePartialTableScanSchema(ds, ts)
	// remove ineffetive filter condition after overwriting physicalscan schema
	newFilterConds := make([]expression.Expression, 0, len(path.TableFilters))
	for _, cond := range ts.filterCondition {
		cols := expression.ExtractColumns(cond)
		if checkColinSchema(cols, ts.schema) {
			newFilterConds = append(newFilterConds, cond)
		}
	}
	ts.filterCondition = newFilterConds
	if matchProp {
		if ts.Table.GetPartitionInfo() != nil && ts.SCtx().GetSessionVars().StmtCtx.UseDynamicPartitionPrune() {
			ts.Columns, ts.schema, _ = AddExtraPhysTblIDColumn(ts.SCtx(), ts.Columns, ts.schema)
		}
		ts.ByItems = byItems
	}
	if len(ts.filterCondition) > 0 {
		selectivity, _, err := cardinality.Selectivity(ds.SCtx(), ds.TableStats.HistColl, ts.filterCondition, nil)
		if err != nil {
			logutil.BgLogger().Debug("calculate selectivity failed, use selection factor", zap.Error(err))
			selectivity = cost.SelectionFactor
		}
		tablePlan = PhysicalSelection{Conditions: ts.filterCondition}.Init(ts.SCtx(), ts.StatsInfo().ScaleByExpectCnt(selectivity*rowCount), ds.QueryBlockOffset())
		tablePlan.SetChildren(ts)
		return tablePlan
	}
	tablePlan = ts
	return tablePlan
}

// overwritePartialTableScanSchema change the schema of partial table scan to handle columns.
func overwritePartialTableScanSchema(ds *logicalop.DataSource, ts *PhysicalTableScan) {
	handleCols := ds.HandleCols
	if handleCols == nil {
		handleCols = util.NewIntHandleCols(ds.NewExtraHandleSchemaCol())
	}
	hdColNum := handleCols.NumCols()
	exprCols := make([]*expression.Column, 0, hdColNum)
	infoCols := make([]*model.ColumnInfo, 0, hdColNum)
	for i := 0; i < hdColNum; i++ {
		col := handleCols.GetCol(i)
		exprCols = append(exprCols, col)
		if c := model.FindColumnInfoByID(ds.TableInfo.Columns, col.ID); c != nil {
			infoCols = append(infoCols, c)
		} else {
			infoCols = append(infoCols, col.ToInfo())
		}
	}
	ts.schema = expression.NewSchema(exprCols...)
	ts.Columns = infoCols
}

// setIndexMergeTableScanHandleCols set the handle columns of the table scan.
func setIndexMergeTableScanHandleCols(ds *logicalop.DataSource, ts *PhysicalTableScan) (err error) {
	handleCols := ds.HandleCols
	if handleCols == nil {
		handleCols = util.NewIntHandleCols(ds.NewExtraHandleSchemaCol())
	}
	hdColNum := handleCols.NumCols()
	exprCols := make([]*expression.Column, 0, hdColNum)
	for i := 0; i < hdColNum; i++ {
		col := handleCols.GetCol(i)
		exprCols = append(exprCols, col)
	}
	ts.HandleCols, err = handleCols.ResolveIndices(expression.NewSchema(exprCols...))
	return
}

// buildIndexMergeTableScan() returns Selection that will be pushed to TiKV.
// Filters that cannot be pushed to TiKV are also returned, and an extra Selection above IndexMergeReader will be constructed later.
func buildIndexMergeTableScan(ds *logicalop.DataSource, tableFilters []expression.Expression,
	totalRowCount float64, matchProp bool) (base.PhysicalPlan, []expression.Expression, bool, error) {
	ts := PhysicalTableScan{
		Table:           ds.TableInfo,
		Columns:         slices.Clone(ds.Columns),
		TableAsName:     ds.TableAsName,
		DBName:          ds.DBName,
		isPartition:     ds.PartitionDefIdx != nil,
		physicalTableID: ds.PhysicalTableID,
		HandleCols:      ds.HandleCols,
		tblCols:         ds.TblCols,
		tblColHists:     ds.TblColHists,
	}.Init(ds.SCtx(), ds.QueryBlockOffset())
	ts.SetSchema(ds.Schema().Clone())
	err := setIndexMergeTableScanHandleCols(ds, ts)
	if err != nil {
		return nil, nil, false, err
	}
	ts.SetStats(ds.TableStats.ScaleByExpectCnt(totalRowCount))
	usedStats := ds.SCtx().GetSessionVars().StmtCtx.GetUsedStatsInfo(false)
	if usedStats != nil && usedStats.GetUsedInfo(ts.physicalTableID) != nil {
		ts.usedStatsInfo = usedStats.GetUsedInfo(ts.physicalTableID)
	}
	if ds.StatisticTable.Pseudo {
		ts.StatsInfo().StatsVersion = statistics.PseudoVersion
	}
	var currentTopPlan base.PhysicalPlan = ts
	if len(tableFilters) > 0 {
		pushedFilters, remainingFilters := extractFiltersForIndexMerge(util.GetPushDownCtx(ds.SCtx()), tableFilters)
		pushedFilters1, remainingFilters1 := SplitSelCondsWithVirtualColumn(pushedFilters)
		pushedFilters = pushedFilters1
		remainingFilters = append(remainingFilters, remainingFilters1...)
		if len(pushedFilters) != 0 {
			selectivity, _, err := cardinality.Selectivity(ds.SCtx(), ds.TableStats.HistColl, pushedFilters, nil)
			if err != nil {
				logutil.BgLogger().Debug("calculate selectivity failed, use selection factor", zap.Error(err))
				selectivity = cost.SelectionFactor
			}
			sel := PhysicalSelection{Conditions: pushedFilters}.Init(ts.SCtx(), ts.StatsInfo().ScaleByExpectCnt(selectivity*totalRowCount), ts.QueryBlockOffset())
			sel.SetChildren(ts)
			currentTopPlan = sel
		}
		if len(remainingFilters) > 0 {
			return currentTopPlan, remainingFilters, false, nil
		}
	}
	// If we don't need to use ordered scan, we don't need do the following codes for adding new columns.
	if !matchProp {
		return currentTopPlan, nil, false, nil
	}

	// Add the row handle into the schema.
	columnAdded := false
	if ts.Table.PKIsHandle {
		pk := ts.Table.GetPkColInfo()
		pkCol := expression.ColInfo2Col(ts.tblCols, pk)
		if !ts.schema.Contains(pkCol) {
			ts.schema.Append(pkCol)
			ts.Columns = append(ts.Columns, pk)
			columnAdded = true
		}
	} else if ts.Table.IsCommonHandle {
		idxInfo := ts.Table.GetPrimaryKey()
		for _, idxCol := range idxInfo.Columns {
			col := ts.tblCols[idxCol.Offset]
			if !ts.schema.Contains(col) {
				columnAdded = true
				ts.schema.Append(col)
				ts.Columns = append(ts.Columns, col.ToInfo())
			}
		}
	} else if !ts.schema.Contains(ts.HandleCols.GetCol(0)) {
		ts.schema.Append(ts.HandleCols.GetCol(0))
		ts.Columns = append(ts.Columns, model.NewExtraHandleColInfo())
		columnAdded = true
	}

	// For the global index of the partitioned table, we also need the PhysicalTblID to identify the rows from each partition.
	if ts.Table.GetPartitionInfo() != nil && ts.SCtx().GetSessionVars().StmtCtx.UseDynamicPartitionPrune() {
		var newColAdded bool
		ts.Columns, ts.schema, newColAdded = AddExtraPhysTblIDColumn(ts.SCtx(), ts.Columns, ts.schema)
		columnAdded = columnAdded || newColAdded
	}
	return currentTopPlan, nil, columnAdded, nil
}

// extractFiltersForIndexMerge returns:
// `pushed`: exprs that can be pushed to TiKV.
// `remaining`: exprs that can NOT be pushed to TiKV but can be pushed to other storage engines.
// Why do we need this func?
// IndexMerge only works on TiKV, so we need to find all exprs that cannot be pushed to TiKV, and add a new Selection above IndexMergeReader.
//
//	But the new Selection should exclude the exprs that can NOT be pushed to ALL the storage engines.
//	Because these exprs have already been put in another Selection(check rule_predicate_push_down).
func extractFiltersForIndexMerge(ctx expression.PushDownContext, filters []expression.Expression) (pushed []expression.Expression, remaining []expression.Expression) {
	for _, expr := range filters {
		if expression.CanExprsPushDown(ctx, []expression.Expression{expr}, kv.TiKV) {
			pushed = append(pushed, expr)
			continue
		}
		if expression.CanExprsPushDown(ctx, []expression.Expression{expr}, kv.UnSpecified) {
			remaining = append(remaining, expr)
		}
	}
	return
}

func isIndexColsCoveringCol(sctx expression.EvalContext, col *expression.Column, indexCols []*expression.Column, idxColLens []int, ignoreLen bool) bool {
	for i, indexCol := range indexCols {
		if indexCol == nil || !col.EqualByExprAndID(sctx, indexCol) {
			continue
		}
		if ignoreLen || idxColLens[i] == types.UnspecifiedLength || idxColLens[i] == col.RetType.GetFlen() {
			return true
		}
	}
	return false
}

func indexCoveringColumn(ds *logicalop.DataSource, column *expression.Column, indexColumns []*expression.Column, idxColLens []int, ignoreLen bool) bool {
	if ds.TableInfo.PKIsHandle && mysql.HasPriKeyFlag(column.RetType.GetFlag()) {
		return true
	}
	if column.ID == model.ExtraHandleID || column.ID == model.ExtraPhysTblID {
		return true
	}
	evalCtx := ds.SCtx().GetExprCtx().GetEvalCtx()
	coveredByPlainIndex := isIndexColsCoveringCol(evalCtx, column, indexColumns, idxColLens, ignoreLen)
	coveredByClusteredIndex := isIndexColsCoveringCol(evalCtx, column, ds.CommonHandleCols, ds.CommonHandleLens, ignoreLen)
	if !coveredByPlainIndex && !coveredByClusteredIndex {
		return false
	}
	isClusteredNewCollationIdx := collate.NewCollationEnabled() &&
		column.GetType(evalCtx).EvalType() == types.ETString &&
		!mysql.HasBinaryFlag(column.GetType(evalCtx).GetFlag())
	if !coveredByPlainIndex && coveredByClusteredIndex && isClusteredNewCollationIdx && ds.Table.Meta().CommonHandleVersion == 0 {
		return false
	}
	return true
}

func isIndexCoveringColumns(ds *logicalop.DataSource, columns, indexColumns []*expression.Column, idxColLens []int) bool {
	for _, col := range columns {
		if !indexCoveringColumn(ds, col, indexColumns, idxColLens, false) {
			return false
		}
	}
	return true
}

func isIndexCoveringCondition(ds *logicalop.DataSource, condition expression.Expression, indexColumns []*expression.Column, idxColLens []int) bool {
	switch v := condition.(type) {
	case *expression.Column:
		return indexCoveringColumn(ds, v, indexColumns, idxColLens, false)
	case *expression.ScalarFunction:
		// Even if the index only contains prefix `col`, the index can cover `col is null`.
		if v.FuncName.L == ast.IsNull {
			if col, ok := v.GetArgs()[0].(*expression.Column); ok {
				return indexCoveringColumn(ds, col, indexColumns, idxColLens, true)
			}
		}
		for _, arg := range v.GetArgs() {
			if !isIndexCoveringCondition(ds, arg, indexColumns, idxColLens) {
				return false
			}
		}
		return true
	}
	return true
}

func isSingleScan(lp base.LogicalPlan, indexColumns []*expression.Column, idxColLens []int) bool {
	ds := lp.(*logicalop.DataSource)
	if !ds.SCtx().GetSessionVars().OptPrefixIndexSingleScan || ds.ColsRequiringFullLen == nil {
		// ds.ColsRequiringFullLen is set at (*DataSource).PruneColumns. In some cases we don't reach (*DataSource).PruneColumns
		// and ds.ColsRequiringFullLen is nil, so we fall back to ds.isIndexCoveringColumns(ds.schema.Columns, indexColumns, idxColLens).
		return isIndexCoveringColumns(ds, ds.Schema().Columns, indexColumns, idxColLens)
	}
	if !isIndexCoveringColumns(ds, ds.ColsRequiringFullLen, indexColumns, idxColLens) {
		return false
	}
	for _, cond := range ds.AllConds {
		if !isIndexCoveringCondition(ds, cond, indexColumns, idxColLens) {
			return false
		}
	}
	return true
}

// If there is a table reader which needs to keep order, we should append a pk to table scan.
func (ts *PhysicalTableScan) appendExtraHandleCol(ds *logicalop.DataSource) (*expression.Column, bool) {
	handleCols := ds.HandleCols
	if handleCols != nil {
		return handleCols.GetCol(0), false
	}
	handleCol := ds.NewExtraHandleSchemaCol()
	ts.schema.Append(handleCol)
	ts.Columns = append(ts.Columns, model.NewExtraHandleColInfo())
	return handleCol, true
}

// convertToIndexScan converts the DataSource to index scan with idx.
func convertToIndexScan(ds *logicalop.DataSource, prop *property.PhysicalProperty,
	candidate *candidatePath, _ *optimizetrace.PhysicalOptimizeOp) (task base.Task, err error) {
	if candidate.path.Index.MVIndex {
		// MVIndex is special since different index rows may return the same _row_id and this can break some assumptions of IndexReader.
		// Currently only support using IndexMerge to access MVIndex instead of IndexReader.
		// TODO: make IndexReader support accessing MVIndex directly.
		return base.InvalidTask, nil
	}
	if !candidate.path.IsSingleScan {
		// If it's parent requires single read task, return max cost.
		if prop.TaskTp == property.CopSingleReadTaskType {
			return base.InvalidTask, nil
		}
	} else if prop.TaskTp == property.CopMultiReadTaskType {
		// If it's parent requires double read task, return max cost.
		return base.InvalidTask, nil
	}
	if !prop.IsSortItemEmpty() && !candidate.isMatchProp {
		return base.InvalidTask, nil
	}
	// If we need to keep order for the index scan, we should forbid the non-keep-order index scan when we try to generate the path.
	if prop.IsSortItemEmpty() && candidate.path.ForceKeepOrder {
		return base.InvalidTask, nil
	}
	// If we don't need to keep order for the index scan, we should forbid the non-keep-order index scan when we try to generate the path.
	if !prop.IsSortItemEmpty() && candidate.path.ForceNoKeepOrder {
		return base.InvalidTask, nil
	}
	path := candidate.path
	is := getOriginalPhysicalIndexScan(ds, prop, path, candidate.isMatchProp, candidate.path.IsSingleScan)
	cop := &CopTask{
		indexPlan:   is,
		tblColHists: ds.TblColHists,
		tblCols:     ds.TblCols,
		expectCnt:   uint64(prop.ExpectedCnt),
	}
	cop.physPlanPartInfo = &PhysPlanPartInfo{
		PruningConds:   pushDownNot(ds.SCtx().GetExprCtx(), ds.AllConds),
		PartitionNames: ds.PartitionNames,
		Columns:        ds.TblCols,
		ColumnNames:    ds.OutputNames(),
	}
	if !candidate.path.IsSingleScan {
		// On this way, it's double read case.
		ts := PhysicalTableScan{
			Columns:         util.CloneColInfos(ds.Columns),
			Table:           is.Table,
			TableAsName:     ds.TableAsName,
			DBName:          ds.DBName,
			isPartition:     ds.PartitionDefIdx != nil,
			physicalTableID: ds.PhysicalTableID,
			tblCols:         ds.TblCols,
			tblColHists:     ds.TblColHists,
		}.Init(ds.SCtx(), is.QueryBlockOffset())
		ts.SetSchema(ds.Schema().Clone())
		// We set `StatsVersion` here and fill other fields in `(*copTask).finishIndexPlan`. Since `copTask.indexPlan` may
		// change before calling `(*copTask).finishIndexPlan`, we don't know the stats information of `ts` currently and on
		// the other hand, it may be hard to identify `StatsVersion` of `ts` in `(*copTask).finishIndexPlan`.
		ts.SetStats(&property.StatsInfo{StatsVersion: ds.TableStats.StatsVersion})
		usedStats := ds.SCtx().GetSessionVars().StmtCtx.GetUsedStatsInfo(false)
		if usedStats != nil && usedStats.GetUsedInfo(ts.physicalTableID) != nil {
			ts.usedStatsInfo = usedStats.GetUsedInfo(ts.physicalTableID)
		}
		cop.tablePlan = ts
	}
	task = cop
	if cop.tablePlan != nil && ds.TableInfo.IsCommonHandle {
		cop.commonHandleCols = ds.CommonHandleCols
		commonHandle := ds.HandleCols.(*util.CommonHandleCols)
		for _, col := range commonHandle.GetColumns() {
			if ds.Schema().ColumnIndex(col) == -1 {
				ts := cop.tablePlan.(*PhysicalTableScan)
				ts.Schema().Append(col)
				ts.Columns = append(ts.Columns, col.ToInfo())
				cop.needExtraProj = true
			}
		}
	}
	if candidate.isMatchProp {
		cop.keepOrder = true
		if cop.tablePlan != nil && !ds.TableInfo.IsCommonHandle {
			col, isNew := cop.tablePlan.(*PhysicalTableScan).appendExtraHandleCol(ds)
			cop.extraHandleCol = col
			cop.needExtraProj = cop.needExtraProj || isNew
		}

		if ds.TableInfo.GetPartitionInfo() != nil {
			// Add sort items for index scan for merge-sort operation between partitions, only required for local index.
			if !is.Index.Global {
				byItems := make([]*util.ByItems, 0, len(prop.SortItems))
				for _, si := range prop.SortItems {
					byItems = append(byItems, &util.ByItems{
						Expr: si.Col,
						Desc: si.Desc,
					})
				}
				cop.indexPlan.(*PhysicalIndexScan).ByItems = byItems
			}
			if cop.tablePlan != nil && ds.SCtx().GetSessionVars().StmtCtx.UseDynamicPartitionPrune() {
				if !is.Index.Global {
					is.Columns, is.schema, _ = AddExtraPhysTblIDColumn(is.SCtx(), is.Columns, is.Schema())
				}
				var succ bool
				// global index for tableScan with keepOrder also need PhysicalTblID
				ts := cop.tablePlan.(*PhysicalTableScan)
				ts.Columns, ts.schema, succ = AddExtraPhysTblIDColumn(ts.SCtx(), ts.Columns, ts.Schema())
				cop.needExtraProj = cop.needExtraProj || succ
			}
		}
	}
	if cop.needExtraProj {
		cop.originSchema = ds.Schema()
	}
	// prop.IsSortItemEmpty() would always return true when coming to here,
	// so we can just use prop.ExpectedCnt as parameter of addPushedDownSelection.
	finalStats := ds.StatsInfo().ScaleByExpectCnt(prop.ExpectedCnt)
	if err = is.addPushedDownSelection(cop, ds, path, finalStats); err != nil {
		return base.InvalidTask, err
	}
	if prop.TaskTp == property.RootTaskType {
		task = task.ConvertToRootTask(ds.SCtx())
	} else if _, ok := task.(*RootTask); ok {
		return base.InvalidTask, nil
	}
	return task, nil
}

func (is *PhysicalIndexScan) getScanRowSize() float64 {
	idx := is.Index
	scanCols := make([]*expression.Column, 0, len(idx.Columns)+1)
	// If `initSchema` has already appended the handle column in schema, just use schema columns, otherwise, add extra handle column.
	if len(idx.Columns) == len(is.schema.Columns) {
		scanCols = append(scanCols, is.schema.Columns...)
		handleCol := is.pkIsHandleCol
		if handleCol != nil {
			scanCols = append(scanCols, handleCol)
		}
	} else {
		scanCols = is.schema.Columns
	}
	return cardinality.GetIndexAvgRowSize(is.SCtx(), is.tblColHists, scanCols, is.Index.Unique)
}

// initSchema is used to set the schema of PhysicalIndexScan. Before calling this,
// make sure the following field of PhysicalIndexScan are initialized:
//
//	PhysicalIndexScan.Table         *model.TableInfo
//	PhysicalIndexScan.Index         *model.IndexInfo
//	PhysicalIndexScan.Index.Columns []*IndexColumn
//	PhysicalIndexScan.IdxCols       []*expression.Column
//	PhysicalIndexScan.Columns       []*model.ColumnInfo
func (is *PhysicalIndexScan) initSchema(idxExprCols []*expression.Column, isDoubleRead bool) {
	indexCols := make([]*expression.Column, len(is.IdxCols), len(is.Index.Columns)+1)
	copy(indexCols, is.IdxCols)

	for i := len(is.IdxCols); i < len(is.Index.Columns); i++ {
		if idxExprCols[i] != nil {
			indexCols = append(indexCols, idxExprCols[i])
		} else {
			// TODO: try to reuse the col generated when building the DataSource.
			indexCols = append(indexCols, &expression.Column{
				ID:       is.Table.Columns[is.Index.Columns[i].Offset].ID,
				RetType:  &is.Table.Columns[is.Index.Columns[i].Offset].FieldType,
				UniqueID: is.SCtx().GetSessionVars().AllocPlanColumnID(),
			})
		}
	}
	is.NeedCommonHandle = is.Table.IsCommonHandle

	if is.NeedCommonHandle {
		for i := len(is.Index.Columns); i < len(idxExprCols); i++ {
			indexCols = append(indexCols, idxExprCols[i])
		}
	}
	setHandle := len(indexCols) > len(is.Index.Columns)
	if !setHandle {
		for i, col := range is.Columns {
			if (mysql.HasPriKeyFlag(col.GetFlag()) && is.Table.PKIsHandle) || col.ID == model.ExtraHandleID {
				indexCols = append(indexCols, is.dataSourceSchema.Columns[i])
				setHandle = true
				break
			}
		}
	}

	var extraPhysTblCol *expression.Column
	// If `dataSouceSchema` contains `model.ExtraPhysTblID`, we should add it into `indexScan.schema`
	for _, col := range is.dataSourceSchema.Columns {
		if col.ID == model.ExtraPhysTblID {
			extraPhysTblCol = col.Clone().(*expression.Column)
			break
		}
	}

	if isDoubleRead || is.Index.Global {
		// If it's double read case, the first index must return handle. So we should add extra handle column
		// if there isn't a handle column.
		if !setHandle {
			if !is.Table.IsCommonHandle {
				indexCols = append(indexCols, &expression.Column{
					RetType:  types.NewFieldType(mysql.TypeLonglong),
					ID:       model.ExtraHandleID,
					UniqueID: is.SCtx().GetSessionVars().AllocPlanColumnID(),
					OrigName: model.ExtraHandleName.O,
				})
			}
		}
		// If it's global index, handle and PhysTblID columns has to be added, so that needed pids can be filtered.
		if is.Index.Global && extraPhysTblCol == nil {
			indexCols = append(indexCols, &expression.Column{
				RetType:  types.NewFieldType(mysql.TypeLonglong),
				ID:       model.ExtraPhysTblID,
				UniqueID: is.SCtx().GetSessionVars().AllocPlanColumnID(),
				OrigName: model.ExtraPhysTblIDName.O,
			})
		}
	}

	if extraPhysTblCol != nil {
		indexCols = append(indexCols, extraPhysTblCol)
	}

	is.SetSchema(expression.NewSchema(indexCols...))
}

func (is *PhysicalIndexScan) addSelectionConditionForGlobalIndex(p *logicalop.DataSource, physPlanPartInfo *PhysPlanPartInfo, conditions []expression.Expression) ([]expression.Expression, error) {
	if !is.Index.Global {
		return conditions, nil
	}
	args := make([]expression.Expression, 0, len(p.PartitionNames)+1)
	for _, col := range is.schema.Columns {
		if col.ID == model.ExtraPhysTblID {
			args = append(args, col.Clone())
			break
		}
	}

	if len(args) != 1 {
		return nil, errors.Errorf("Can't find column %s in schema %s", model.ExtraPhysTblIDName.O, is.schema)
	}

	// For SQL like 'select x from t partition(p0, p1) use index(idx)',
	// we will add a `Selection` like `in(t._tidb_pid, p0, p1)` into the plan.
	// For truncate/drop partitions, we should only return indexes where partitions still in public state.
	idxArr, err := PartitionPruning(p.SCtx(), p.Table.GetPartitionedTable(),
		physPlanPartInfo.PruningConds,
		physPlanPartInfo.PartitionNames,
		physPlanPartInfo.Columns,
		physPlanPartInfo.ColumnNames)
	if err != nil {
		return nil, err
	}
	needNot := false
	// TODO: Move all this into PartitionPruning or the PartitionProcessor!
	pInfo := p.TableInfo.GetPartitionInfo()
	if len(idxArr) == 1 && idxArr[0] == FullRange {
		// Filter away partitions that may exists in Global Index,
		// but should not be seen.
		needNot = true
		for _, id := range pInfo.IDsInDDLToIgnore() {
			args = append(args, expression.NewInt64Const(id))
		}
	} else if len(idxArr) == 0 {
		// TODO: Can we change to Table Dual somehow?
		// Add an invalid pid as param for `IN` function
		args = append(args, expression.NewInt64Const(-1))
	} else {
		// TODO: When PartitionPruning is guaranteed to not
		// return old/blocked partition ids then ignoreMap can be removed.
		ignoreMap := make(map[int64]struct{})
		for _, id := range pInfo.IDsInDDLToIgnore() {
			ignoreMap[id] = struct{}{}
		}
		for _, idx := range idxArr {
			id := pInfo.Definitions[idx].ID
			_, ok := ignoreMap[id]
			if !ok {
				args = append(args, expression.NewInt64Const(id))
			}
			intest.Assert(!ok, "PartitionPruning returns partitions which should be ignored!")
		}
	}
	if len(args) == 1 {
		return conditions, nil
	}
	condition, err := expression.NewFunction(p.SCtx().GetExprCtx(), ast.In, types.NewFieldType(mysql.TypeLonglong), args...)
	if err != nil {
		return nil, err
	}
	if needNot {
		condition, err = expression.NewFunction(p.SCtx().GetExprCtx(), ast.UnaryNot, types.NewFieldType(mysql.TypeLonglong), condition)
		if err != nil {
			return nil, err
		}
	}
	return append(conditions, condition), nil
}

func (is *PhysicalIndexScan) addPushedDownSelection(copTask *CopTask, p *logicalop.DataSource, path *util.AccessPath, finalStats *property.StatsInfo) error {
	// Add filter condition to table plan now.
	indexConds, tableConds := path.IndexFilters, path.TableFilters
	tableConds, copTask.rootTaskConds = SplitSelCondsWithVirtualColumn(tableConds)

	var newRootConds []expression.Expression
	pctx := util.GetPushDownCtx(is.SCtx())
	indexConds, newRootConds = expression.PushDownExprs(pctx, indexConds, kv.TiKV)
	copTask.rootTaskConds = append(copTask.rootTaskConds, newRootConds...)

	tableConds, newRootConds = expression.PushDownExprs(pctx, tableConds, kv.TiKV)
	copTask.rootTaskConds = append(copTask.rootTaskConds, newRootConds...)

	// Add a `Selection` for `IndexScan` with global index.
	// It should pushdown to TiKV, DataSource schema doesn't contain partition id column.
	indexConds, err := is.addSelectionConditionForGlobalIndex(p, copTask.physPlanPartInfo, indexConds)
	if err != nil {
		return err
	}

	if indexConds != nil {
		var selectivity float64
		if path.CountAfterAccess > 0 {
			selectivity = path.CountAfterIndex / path.CountAfterAccess
		}
		count := is.StatsInfo().RowCount * selectivity
		stats := p.TableStats.ScaleByExpectCnt(count)
		indexSel := PhysicalSelection{Conditions: indexConds}.Init(is.SCtx(), stats, is.QueryBlockOffset())
		indexSel.SetChildren(is)
		copTask.indexPlan = indexSel
	}
	if len(tableConds) > 0 {
		copTask.finishIndexPlan()
		tableSel := PhysicalSelection{Conditions: tableConds}.Init(is.SCtx(), finalStats, is.QueryBlockOffset())
		if len(copTask.rootTaskConds) != 0 {
			selectivity, _, err := cardinality.Selectivity(is.SCtx(), copTask.tblColHists, tableConds, nil)
			if err != nil {
				logutil.BgLogger().Debug("calculate selectivity failed, use selection factor", zap.Error(err))
				selectivity = cost.SelectionFactor
			}
			tableSel.SetStats(copTask.Plan().StatsInfo().Scale(selectivity))
		}
		tableSel.SetChildren(copTask.tablePlan)
		copTask.tablePlan = tableSel
	}
	return nil
}

// NeedExtraOutputCol is designed for check whether need an extra column for
// pid or physical table id when build indexReq.
func (is *PhysicalIndexScan) NeedExtraOutputCol() bool {
	if is.Table.Partition == nil {
		return false
	}
	// has global index, should return pid
	if is.Index.Global {
		return true
	}
	// has embedded limit, should return physical table id
	if len(is.ByItems) != 0 && is.SCtx().GetSessionVars().StmtCtx.UseDynamicPartitionPrune() {
		return true
	}
	return false
}

// SplitSelCondsWithVirtualColumn filter the select conditions which contain virtual column
func SplitSelCondsWithVirtualColumn(conds []expression.Expression) (withoutVirt []expression.Expression, withVirt []expression.Expression) {
	for i := range conds {
		if expression.ContainVirtualColumn(conds[i : i+1]) {
			withVirt = append(withVirt, conds[i])
		} else {
			withoutVirt = append(withoutVirt, conds[i])
		}
	}
	return withoutVirt, withVirt
}

func splitIndexFilterConditions(ds *logicalop.DataSource, conditions []expression.Expression, indexColumns []*expression.Column,
	idxColLens []int) (indexConds, tableConds []expression.Expression) {
	var indexConditions, tableConditions []expression.Expression
	for _, cond := range conditions {
		var covered bool
		if ds.SCtx().GetSessionVars().OptPrefixIndexSingleScan {
			covered = isIndexCoveringCondition(ds, cond, indexColumns, idxColLens)
		} else {
			covered = isIndexCoveringColumns(ds, expression.ExtractColumns(cond), indexColumns, idxColLens)
		}
		if covered {
			indexConditions = append(indexConditions, cond)
		} else {
			tableConditions = append(tableConditions, cond)
		}
	}
	return indexConditions, tableConditions
}

// GetPhysicalScan4LogicalTableScan returns PhysicalTableScan for the LogicalTableScan.
func GetPhysicalScan4LogicalTableScan(s *logicalop.LogicalTableScan, schema *expression.Schema, stats *property.StatsInfo) *PhysicalTableScan {
	ds := s.Source
	ts := PhysicalTableScan{
		Table:           ds.TableInfo,
		Columns:         ds.Columns,
		TableAsName:     ds.TableAsName,
		DBName:          ds.DBName,
		isPartition:     ds.PartitionDefIdx != nil,
		physicalTableID: ds.PhysicalTableID,
		Ranges:          s.Ranges,
		AccessCondition: s.AccessConds,
		tblCols:         ds.TblCols,
		tblColHists:     ds.TblColHists,
	}.Init(s.SCtx(), s.QueryBlockOffset())
	ts.SetStats(stats)
	ts.SetSchema(schema.Clone())
	return ts
}

// GetPhysicalIndexScan4LogicalIndexScan returns PhysicalIndexScan for the logical IndexScan.
func GetPhysicalIndexScan4LogicalIndexScan(s *logicalop.LogicalIndexScan, _ *expression.Schema, stats *property.StatsInfo) *PhysicalIndexScan {
	ds := s.Source
	is := PhysicalIndexScan{
		Table:            ds.TableInfo,
		TableAsName:      ds.TableAsName,
		DBName:           ds.DBName,
		Columns:          s.Columns,
		Index:            s.Index,
		IdxCols:          s.IdxCols,
		IdxColLens:       s.IdxColLens,
		AccessCondition:  s.AccessConds,
		Ranges:           s.Ranges,
		dataSourceSchema: ds.Schema(),
		isPartition:      ds.PartitionDefIdx != nil,
		physicalTableID:  ds.PhysicalTableID,
		tblColHists:      ds.TblColHists,
		pkIsHandleCol:    ds.GetPKIsHandleCol(),
	}.Init(ds.SCtx(), ds.QueryBlockOffset())
	is.SetStats(stats)
	is.initSchema(s.FullIdxCols, s.IsDoubleRead)
	return is
}

// isPointGetPath indicates whether the conditions are point-get-able.
// eg: create table t(a int, b int,c int unique, primary (a,b))
// select * from t where a = 1 and b = 1 and c =1;
// the datasource can access by primary key(a,b) or unique key c which are both point-get-able
func isPointGetPath(ds *logicalop.DataSource, path *util.AccessPath) bool {
	if len(path.Ranges) < 1 {
		return false
	}
	if !path.IsIntHandlePath {
		if path.Index == nil {
			return false
		}
		if !path.Index.Unique || path.Index.HasPrefixIndex() {
			return false
		}
		idxColsLen := len(path.Index.Columns)
		for _, ran := range path.Ranges {
			if len(ran.LowVal) != idxColsLen {
				return false
			}
		}
	}
	tc := ds.SCtx().GetSessionVars().StmtCtx.TypeCtx()
	for _, ran := range path.Ranges {
		if !ran.IsPointNonNullable(tc) {
			return false
		}
	}
	return true
}

// convertToTableScan converts the DataSource to table scan.
func convertToTableScan(ds *logicalop.DataSource, prop *property.PhysicalProperty, candidate *candidatePath, _ *optimizetrace.PhysicalOptimizeOp) (base.Task, error) {
	// It will be handled in convertToIndexScan.
	if prop.TaskTp == property.CopMultiReadTaskType {
		return base.InvalidTask, nil
	}
	if !prop.IsSortItemEmpty() && !candidate.isMatchProp {
		return base.InvalidTask, nil
	}
	// If we need to keep order for the index scan, we should forbid the non-keep-order index scan when we try to generate the path.
	if prop.IsSortItemEmpty() && candidate.path.ForceKeepOrder {
		return base.InvalidTask, nil
	}
	// If we don't need to keep order for the index scan, we should forbid the non-keep-order index scan when we try to generate the path.
	if !prop.IsSortItemEmpty() && candidate.path.ForceNoKeepOrder {
		return base.InvalidTask, nil
	}
	ts, _ := getOriginalPhysicalTableScan(ds, prop, candidate.path, candidate.isMatchProp)
	if ts.KeepOrder && ts.StoreType == kv.TiFlash && (ts.Desc || ds.SCtx().GetSessionVars().TiFlashFastScan) {
		// TiFlash fast mode(https://github.com/pingcap/tidb/pull/35851) does not keep order in TableScan
		return base.InvalidTask, nil
	}

	// In disaggregated tiflash mode, only MPP is allowed, cop and batchCop is deprecated.
	// So if prop.TaskTp is RootTaskType, have to use mppTask then convert to rootTask.
	isTiFlashPath := ts.StoreType == kv.TiFlash
	canMppConvertToRoot := prop.TaskTp == property.RootTaskType && ds.SCtx().GetSessionVars().IsMPPAllowed() && isTiFlashPath
	canMppConvertToRootForDisaggregatedTiFlash := config.GetGlobalConfig().DisaggregatedTiFlash && canMppConvertToRoot
	canMppConvertToRootForWhenTiFlashCopIsBanned := ds.SCtx().GetSessionVars().IsTiFlashCopBanned() && canMppConvertToRoot
	if prop.TaskTp == property.MppTaskType || canMppConvertToRootForDisaggregatedTiFlash || canMppConvertToRootForWhenTiFlashCopIsBanned {
		if ts.KeepOrder {
			return base.InvalidTask, nil
		}
		if prop.MPPPartitionTp != property.AnyType {
			return base.InvalidTask, nil
		}
		// If it has vector property, we need to check the candidate.isMatchProp.
		if candidate.path.Index != nil && candidate.path.Index.VectorInfo != nil && !candidate.isMatchProp {
			return base.InvalidTask, nil
		}
		if candidate.path.Index != nil && candidate.path.Index.VectorInfo != nil {
			// Only the corresponding index can generate a valid task.
			intest.Assert(ts.Table.Columns[candidate.path.Index.Columns[0].Offset].ID == prop.VectorProp.Column.ID, "The passed vector column is not matched with the index")
			distanceMetric := model.IndexableFnNameToDistanceMetric[prop.VectorProp.DistanceFnName.L]
			distanceMetricPB := tipb.VectorDistanceMetric_value[string(distanceMetric)]
			intest.Assert(distanceMetricPB != 0, "unexpected distance metric")

			ts.AnnIndexExtra = &VectorIndexExtra{
				IndexInfo: candidate.path.Index,
				PushDownQueryInfo: &tipb.ANNQueryInfo{
					QueryType:      tipb.ANNQueryType_OrderBy,
					DistanceMetric: tipb.VectorDistanceMetric(distanceMetricPB),
					TopK:           prop.VectorProp.TopK,
					ColumnName:     ts.Table.Columns[candidate.path.Index.Columns[0].Offset].Name.L,
					ColumnId:       prop.VectorProp.Column.ID,
					IndexId:        candidate.path.Index.ID,
					RefVecF32:      prop.VectorProp.Vec.SerializeTo(nil),
				},
			}
			ts.SetStats(util.DeriveLimitStats(ts.StatsInfo(), float64(prop.VectorProp.TopK)))
		}
		// ********************************** future deprecated start **************************/
		var hasVirtualColumn bool
		for _, col := range ts.schema.Columns {
			if col.VirtualExpr != nil {
				ds.SCtx().GetSessionVars().RaiseWarningWhenMPPEnforced("MPP mode may be blocked because column `" + col.OrigName + "` is a virtual column which is not supported now.")
				hasVirtualColumn = true
				break
			}
		}
		// in general, since MPP has supported the Gather operator to fill the virtual column, we should full lift restrictions here.
		// we left them here, because cases like:
		// parent-----+
		//            V  (when parent require a root task type here, we need convert mpp task to root task)
		//    projection [mpp task] [a]
		//      table-scan [mpp task] [a(virtual col as: b+1), b]
		// in the process of converting mpp task to root task, the encapsulated table reader will use its first children schema [a]
		// as its schema, so when we resolve indices later, the virtual column 'a' itself couldn't resolve itself anymore.
		//
		if hasVirtualColumn && !canMppConvertToRootForDisaggregatedTiFlash && !canMppConvertToRootForWhenTiFlashCopIsBanned {
			return base.InvalidTask, nil
		}
		// ********************************** future deprecated end **************************/
		mppTask := &MppTask{
			p:           ts,
			partTp:      property.AnyType,
			tblColHists: ds.TblColHists,
		}
		ts.PlanPartInfo = &PhysPlanPartInfo{
			PruningConds:   pushDownNot(ds.SCtx().GetExprCtx(), ds.AllConds),
			PartitionNames: ds.PartitionNames,
			Columns:        ds.TblCols,
			ColumnNames:    ds.OutputNames(),
		}
		mppTask = ts.addPushedDownSelectionToMppTask(mppTask, ds.StatsInfo().ScaleByExpectCnt(prop.ExpectedCnt))
		var task base.Task = mppTask
		if !mppTask.Invalid() {
			if prop.TaskTp == property.MppTaskType && len(mppTask.rootTaskConds) > 0 {
				// If got filters cannot be pushed down to tiflash, we have to make sure it will be executed in TiDB,
				// So have to return a rootTask, but prop requires mppTask, cannot meet this requirement.
				task = base.InvalidTask
			} else if prop.TaskTp == property.RootTaskType {
				// When got here, canMppConvertToRootX is true.
				// This is for situations like cannot generate mppTask for some operators.
				// Such as when the build side of HashJoin is Projection,
				// which cannot pushdown to tiflash(because TiFlash doesn't support some expr in Proj)
				// So HashJoin cannot pushdown to tiflash. But we still want TableScan to run on tiflash.
				task = mppTask
				task = task.ConvertToRootTask(ds.SCtx())
			}
		}
		return task, nil
	}
	if isTiFlashPath && config.GetGlobalConfig().DisaggregatedTiFlash || isTiFlashPath && ds.SCtx().GetSessionVars().IsTiFlashCopBanned() {
		// prop.TaskTp is cop related, just return base.InvalidTask.
		return base.InvalidTask, nil
	}
	copTask := &CopTask{
		tablePlan:         ts,
		indexPlanFinished: true,
		tblColHists:       ds.TblColHists,
	}
	copTask.physPlanPartInfo = &PhysPlanPartInfo{
		PruningConds:   pushDownNot(ds.SCtx().GetExprCtx(), ds.AllConds),
		PartitionNames: ds.PartitionNames,
		Columns:        ds.TblCols,
		ColumnNames:    ds.OutputNames(),
	}
	ts.PlanPartInfo = copTask.physPlanPartInfo
	var task base.Task = copTask
	if candidate.isMatchProp {
		copTask.keepOrder = true
		if ds.TableInfo.GetPartitionInfo() != nil {
			// TableScan on partition table on TiFlash can't keep order.
			if ts.StoreType == kv.TiFlash {
				return base.InvalidTask, nil
			}
			// Add sort items for table scan for merge-sort operation between partitions.
			byItems := make([]*util.ByItems, 0, len(prop.SortItems))
			for _, si := range prop.SortItems {
				byItems = append(byItems, &util.ByItems{
					Expr: si.Col,
					Desc: si.Desc,
				})
			}
			ts.ByItems = byItems
		}
	}
	ts.addPushedDownSelection(copTask, ds.StatsInfo().ScaleByExpectCnt(prop.ExpectedCnt))
	if prop.IsFlashProp() && len(copTask.rootTaskConds) != 0 {
		return base.InvalidTask, nil
	}
	if prop.TaskTp == property.RootTaskType {
		task = task.ConvertToRootTask(ds.SCtx())
	} else if _, ok := task.(*RootTask); ok {
		return base.InvalidTask, nil
	}
	return task, nil
}

func convertToSampleTable(ds *logicalop.DataSource, prop *property.PhysicalProperty,
	candidate *candidatePath, _ *optimizetrace.PhysicalOptimizeOp) (base.Task, error) {
	if prop.TaskTp == property.CopMultiReadTaskType {
		return base.InvalidTask, nil
	}
	if !prop.IsSortItemEmpty() && !candidate.isMatchProp {
		return base.InvalidTask, nil
	}
	if candidate.isMatchProp {
		// Disable keep order property for sample table path.
		return base.InvalidTask, nil
	}
	p := PhysicalTableSample{
		TableSampleInfo: ds.SampleInfo,
		TableInfo:       ds.Table,
		PhysicalTableID: ds.PhysicalTableID,
		Desc:            candidate.isMatchProp && prop.SortItems[0].Desc,
	}.Init(ds.SCtx(), ds.QueryBlockOffset())
	p.schema = ds.Schema()
	rt := &RootTask{}
	rt.SetPlan(p)
	return rt, nil
}

func convertToPointGet(ds *logicalop.DataSource, prop *property.PhysicalProperty, candidate *candidatePath) base.Task {
	if !prop.IsSortItemEmpty() && !candidate.isMatchProp {
		return base.InvalidTask
	}
	if prop.TaskTp == property.CopMultiReadTaskType && candidate.path.IsSingleScan ||
		prop.TaskTp == property.CopSingleReadTaskType && !candidate.path.IsSingleScan {
		return base.InvalidTask
	}

	if tidbutil.IsMemDB(ds.DBName.L) {
		return base.InvalidTask
	}

	accessCnt := math.Min(candidate.path.CountAfterAccess, float64(1))
	pointGetPlan := PointGetPlan{
		AccessConditions: candidate.path.AccessConds,
		schema:           ds.Schema().Clone(),
		dbName:           ds.DBName.L,
		TblInfo:          ds.TableInfo,
		outputNames:      ds.OutputNames(),
		LockWaitTime:     ds.SCtx().GetSessionVars().LockWaitTimeout,
		Columns:          ds.Columns,
	}.Init(ds.SCtx(), ds.TableStats.ScaleByExpectCnt(accessCnt), ds.QueryBlockOffset())
	if ds.PartitionDefIdx != nil {
		pointGetPlan.PartitionIdx = ds.PartitionDefIdx
	}
	pointGetPlan.PartitionNames = ds.PartitionNames
	rTsk := &RootTask{}
	rTsk.SetPlan(pointGetPlan)
	if candidate.path.IsIntHandlePath {
		pointGetPlan.Handle = kv.IntHandle(candidate.path.Ranges[0].LowVal[0].GetInt64())
		pointGetPlan.UnsignedHandle = mysql.HasUnsignedFlag(ds.HandleCols.GetCol(0).RetType.GetFlag())
		pointGetPlan.accessCols = ds.TblCols
		found := false
		for i := range ds.Columns {
			if ds.Columns[i].ID == ds.HandleCols.GetCol(0).ID {
				pointGetPlan.HandleColOffset = ds.Columns[i].Offset
				found = true
				break
			}
		}
		if !found {
			return base.InvalidTask
		}
		// Add filter condition to table plan now.
		if len(candidate.path.TableFilters) > 0 {
			sel := PhysicalSelection{
				Conditions: candidate.path.TableFilters,
			}.Init(ds.SCtx(), ds.StatsInfo().ScaleByExpectCnt(prop.ExpectedCnt), ds.QueryBlockOffset())
			sel.SetChildren(pointGetPlan)
			rTsk.SetPlan(sel)
		}
	} else {
		pointGetPlan.IndexInfo = candidate.path.Index
		pointGetPlan.IdxCols = candidate.path.IdxCols
		pointGetPlan.IdxColLens = candidate.path.IdxColLens
		pointGetPlan.IndexValues = candidate.path.Ranges[0].LowVal
		if candidate.path.IsSingleScan {
			pointGetPlan.accessCols = candidate.path.IdxCols
		} else {
			pointGetPlan.accessCols = ds.TblCols
		}
		// Add index condition to table plan now.
		if len(candidate.path.IndexFilters)+len(candidate.path.TableFilters) > 0 {
			sel := PhysicalSelection{
				Conditions: append(candidate.path.IndexFilters, candidate.path.TableFilters...),
			}.Init(ds.SCtx(), ds.StatsInfo().ScaleByExpectCnt(prop.ExpectedCnt), ds.QueryBlockOffset())
			sel.SetChildren(pointGetPlan)
			rTsk.SetPlan(sel)
		}
	}

	return rTsk
}

func convertToBatchPointGet(ds *logicalop.DataSource, prop *property.PhysicalProperty, candidate *candidatePath) base.Task {
	if !prop.IsSortItemEmpty() && !candidate.isMatchProp {
		return base.InvalidTask
	}
	if prop.TaskTp == property.CopMultiReadTaskType && candidate.path.IsSingleScan ||
		prop.TaskTp == property.CopSingleReadTaskType && !candidate.path.IsSingleScan {
		return base.InvalidTask
	}

	accessCnt := math.Min(candidate.path.CountAfterAccess, float64(len(candidate.path.Ranges)))
	batchPointGetPlan := &BatchPointGetPlan{
		ctx:              ds.SCtx(),
		dbName:           ds.DBName.L,
		AccessConditions: candidate.path.AccessConds,
		TblInfo:          ds.TableInfo,
		KeepOrder:        !prop.IsSortItemEmpty(),
		Columns:          ds.Columns,
		PartitionNames:   ds.PartitionNames,
	}
	if ds.PartitionDefIdx != nil {
		batchPointGetPlan.SinglePartition = true
		batchPointGetPlan.PartitionIdxs = []int{*ds.PartitionDefIdx}
	}
	if batchPointGetPlan.KeepOrder {
		batchPointGetPlan.Desc = prop.SortItems[0].Desc
	}
	rTsk := &RootTask{}
	if candidate.path.IsIntHandlePath {
		for _, ran := range candidate.path.Ranges {
			batchPointGetPlan.Handles = append(batchPointGetPlan.Handles, kv.IntHandle(ran.LowVal[0].GetInt64()))
		}
		batchPointGetPlan.accessCols = ds.TblCols
		found := false
		for i := range ds.Columns {
			if ds.Columns[i].ID == ds.HandleCols.GetCol(0).ID {
				batchPointGetPlan.HandleColOffset = ds.Columns[i].Offset
				found = true
				break
			}
		}
		if !found {
			return base.InvalidTask
		}

		// Add filter condition to table plan now.
		if len(candidate.path.TableFilters) > 0 {
			batchPointGetPlan.Init(ds.SCtx(), ds.TableStats.ScaleByExpectCnt(accessCnt), ds.Schema().Clone(), ds.OutputNames(), ds.QueryBlockOffset())
			sel := PhysicalSelection{
				Conditions: candidate.path.TableFilters,
			}.Init(ds.SCtx(), ds.StatsInfo().ScaleByExpectCnt(prop.ExpectedCnt), ds.QueryBlockOffset())
			sel.SetChildren(batchPointGetPlan)
			rTsk.SetPlan(sel)
		}
	} else {
		batchPointGetPlan.IndexInfo = candidate.path.Index
		batchPointGetPlan.IdxCols = candidate.path.IdxCols
		batchPointGetPlan.IdxColLens = candidate.path.IdxColLens
		for _, ran := range candidate.path.Ranges {
			batchPointGetPlan.IndexValues = append(batchPointGetPlan.IndexValues, ran.LowVal)
		}
		if !prop.IsSortItemEmpty() {
			batchPointGetPlan.KeepOrder = true
			batchPointGetPlan.Desc = prop.SortItems[0].Desc
		}
		if candidate.path.IsSingleScan {
			batchPointGetPlan.accessCols = candidate.path.IdxCols
		} else {
			batchPointGetPlan.accessCols = ds.TblCols
		}
		// Add index condition to table plan now.
		if len(candidate.path.IndexFilters)+len(candidate.path.TableFilters) > 0 {
			batchPointGetPlan.Init(ds.SCtx(), ds.TableStats.ScaleByExpectCnt(accessCnt), ds.Schema().Clone(), ds.OutputNames(), ds.QueryBlockOffset())
			sel := PhysicalSelection{
				Conditions: append(candidate.path.IndexFilters, candidate.path.TableFilters...),
			}.Init(ds.SCtx(), ds.StatsInfo().ScaleByExpectCnt(prop.ExpectedCnt), ds.QueryBlockOffset())
			sel.SetChildren(batchPointGetPlan)
			rTsk.SetPlan(sel)
		}
	}
	if rTsk.GetPlan() == nil {
		tmpP := batchPointGetPlan.Init(ds.SCtx(), ds.TableStats.ScaleByExpectCnt(accessCnt), ds.Schema().Clone(), ds.OutputNames(), ds.QueryBlockOffset())
		rTsk.SetPlan(tmpP)
	}

	return rTsk
}

func (ts *PhysicalTableScan) addPushedDownSelectionToMppTask(mpp *MppTask, stats *property.StatsInfo) *MppTask {
	filterCondition, rootTaskConds := SplitSelCondsWithVirtualColumn(ts.filterCondition)
	var newRootConds []expression.Expression
	filterCondition, newRootConds = expression.PushDownExprs(util.GetPushDownCtx(ts.SCtx()), filterCondition, ts.StoreType)
	mpp.rootTaskConds = append(rootTaskConds, newRootConds...)

	ts.filterCondition = filterCondition
	// Add filter condition to table plan now.
	if len(ts.filterCondition) > 0 {
		sel := PhysicalSelection{Conditions: ts.filterCondition}.Init(ts.SCtx(), stats, ts.QueryBlockOffset())
		sel.SetChildren(ts)
		mpp.p = sel
	}
	return mpp
}

func (ts *PhysicalTableScan) addPushedDownSelection(copTask *CopTask, stats *property.StatsInfo) {
	ts.filterCondition, copTask.rootTaskConds = SplitSelCondsWithVirtualColumn(ts.filterCondition)
	var newRootConds []expression.Expression
	ts.filterCondition, newRootConds = expression.PushDownExprs(util.GetPushDownCtx(ts.SCtx()), ts.filterCondition, ts.StoreType)
	copTask.rootTaskConds = append(copTask.rootTaskConds, newRootConds...)

	// Add filter condition to table plan now.
	if len(ts.filterCondition) > 0 {
		sel := PhysicalSelection{Conditions: ts.filterCondition}.Init(ts.SCtx(), stats, ts.QueryBlockOffset())
		if len(copTask.rootTaskConds) != 0 {
			selectivity, _, err := cardinality.Selectivity(ts.SCtx(), copTask.tblColHists, ts.filterCondition, nil)
			if err != nil {
				logutil.BgLogger().Debug("calculate selectivity failed, use selection factor", zap.Error(err))
				selectivity = cost.SelectionFactor
			}
			sel.SetStats(ts.StatsInfo().Scale(selectivity))
		}
		sel.SetChildren(ts)
		copTask.tablePlan = sel
	}
}

func (ts *PhysicalTableScan) getScanRowSize() float64 {
	if ts.StoreType == kv.TiKV {
		return cardinality.GetTableAvgRowSize(ts.SCtx(), ts.tblColHists, ts.tblCols, ts.StoreType, true)
	}
	// If `ts.handleCol` is nil, then the schema of tableScan doesn't have handle column.
	// This logic can be ensured in column pruning.
	return cardinality.GetTableAvgRowSize(ts.SCtx(), ts.tblColHists, ts.Schema().Columns, ts.StoreType, ts.HandleCols != nil)
}

func getOriginalPhysicalTableScan(ds *logicalop.DataSource, prop *property.PhysicalProperty, path *util.AccessPath, isMatchProp bool) (*PhysicalTableScan, float64) {
	ts := PhysicalTableScan{
		Table:           ds.TableInfo,
		Columns:         slices.Clone(ds.Columns),
		TableAsName:     ds.TableAsName,
		DBName:          ds.DBName,
		isPartition:     ds.PartitionDefIdx != nil,
		physicalTableID: ds.PhysicalTableID,
		Ranges:          path.Ranges,
		AccessCondition: path.AccessConds,
		StoreType:       path.StoreType,
		HandleCols:      ds.HandleCols,
		tblCols:         ds.TblCols,
		tblColHists:     ds.TblColHists,
		constColsByCond: path.ConstCols,
		prop:            prop,
		filterCondition: slices.Clone(path.TableFilters),
	}.Init(ds.SCtx(), ds.QueryBlockOffset())
	ts.SetSchema(ds.Schema().Clone())
	rowCount := path.CountAfterAccess
	if prop.ExpectedCnt < ds.StatsInfo().RowCount {
		rowCount = cardinality.AdjustRowCountForTableScanByLimit(ds.SCtx(),
			ds.StatsInfo(), ds.TableStats, ds.StatisticTable,
			path, prop.ExpectedCnt, isMatchProp && prop.SortItems[0].Desc)
	}
	// We need NDV of columns since it may be used in cost estimation of join. Precisely speaking,
	// we should track NDV of each histogram bucket, and sum up the NDV of buckets we actually need
	// to scan, but this would only help improve accuracy of NDV for one column, for other columns,
	// we still need to assume values are uniformly distributed. For simplicity, we use uniform-assumption
	// for all columns now, as we do in `deriveStatsByFilter`.
	ts.SetStats(ds.TableStats.ScaleByExpectCnt(rowCount))
	usedStats := ds.SCtx().GetSessionVars().StmtCtx.GetUsedStatsInfo(false)
	if usedStats != nil && usedStats.GetUsedInfo(ts.physicalTableID) != nil {
		ts.usedStatsInfo = usedStats.GetUsedInfo(ts.physicalTableID)
	}
	if isMatchProp && prop.VectorProp.VSInfo == nil {
		ts.Desc = prop.SortItems[0].Desc
		ts.KeepOrder = true
	}
	return ts, rowCount
}

func getOriginalPhysicalIndexScan(ds *logicalop.DataSource, prop *property.PhysicalProperty, path *util.AccessPath, isMatchProp bool, isSingleScan bool) *PhysicalIndexScan {
	idx := path.Index
	is := PhysicalIndexScan{
		Table:            ds.TableInfo,
		TableAsName:      ds.TableAsName,
		DBName:           ds.DBName,
		Columns:          util.CloneColInfos(ds.Columns),
		Index:            idx,
		IdxCols:          path.IdxCols,
		IdxColLens:       path.IdxColLens,
		AccessCondition:  path.AccessConds,
		Ranges:           path.Ranges,
		dataSourceSchema: ds.Schema(),
		isPartition:      ds.PartitionDefIdx != nil,
		physicalTableID:  ds.PhysicalTableID,
		tblColHists:      ds.TblColHists,
		pkIsHandleCol:    ds.GetPKIsHandleCol(),
		constColsByCond:  path.ConstCols,
		prop:             prop,
	}.Init(ds.SCtx(), ds.QueryBlockOffset())
	rowCount := path.CountAfterAccess
	is.initSchema(append(path.FullIdxCols, ds.CommonHandleCols...), !isSingleScan)

	// If (1) there exists an index whose selectivity is smaller than the threshold,
	// and (2) there is Selection on the IndexScan, we don't use the ExpectedCnt to
	// adjust the estimated row count of the IndexScan.
	ignoreExpectedCnt := ds.AccessPathMinSelectivity < ds.SCtx().GetSessionVars().OptOrderingIdxSelThresh &&
		len(path.IndexFilters)+len(path.TableFilters) > 0

	if (isMatchProp || prop.IsSortItemEmpty()) && prop.ExpectedCnt < ds.StatsInfo().RowCount && !ignoreExpectedCnt {
		rowCount = cardinality.AdjustRowCountForIndexScanByLimit(ds.SCtx(),
			ds.StatsInfo(), ds.TableStats, ds.StatisticTable,
			path, prop.ExpectedCnt, isMatchProp && prop.SortItems[0].Desc)
	}
	// ScaleByExpectCnt only allows to scale the row count smaller than the table total row count.
	// But for MV index, it's possible that the IndexRangeScan row count is larger than the table total row count.
	// Please see the Case 2 in CalcTotalSelectivityForMVIdxPath for an example.
	if idx.MVIndex && rowCount > ds.TableStats.RowCount {
		is.SetStats(ds.TableStats.Scale(rowCount / ds.TableStats.RowCount))
	} else {
		is.SetStats(ds.TableStats.ScaleByExpectCnt(rowCount))
	}
	usedStats := ds.SCtx().GetSessionVars().StmtCtx.GetUsedStatsInfo(false)
	if usedStats != nil && usedStats.GetUsedInfo(is.physicalTableID) != nil {
		is.usedStatsInfo = usedStats.GetUsedInfo(is.physicalTableID)
	}
	if isMatchProp {
		is.Desc = prop.SortItems[0].Desc
		is.KeepOrder = true
	}
	return is
}

func findBestTask4LogicalCTE(lp base.LogicalPlan, prop *property.PhysicalProperty, counter *base.PlanCounterTp, pop *optimizetrace.PhysicalOptimizeOp) (t base.Task, cntPlan int64, err error) {
	p := lp.(*logicalop.LogicalCTE)
	if p.ChildLen() > 0 {
		return p.BaseLogicalPlan.FindBestTask(prop, counter, pop)
	}
	if !prop.IsSortItemEmpty() && !prop.CanAddEnforcer {
		return base.InvalidTask, 1, nil
	}
	// The physical plan has been build when derive stats.
	pcte := PhysicalCTE{SeedPlan: p.Cte.SeedPartPhysicalPlan, RecurPlan: p.Cte.RecursivePartPhysicalPlan, CTE: p.Cte, cteAsName: p.CteAsName, cteName: p.CteName}.Init(p.SCtx(), p.StatsInfo())
	pcte.SetSchema(p.Schema())
	if prop.IsFlashProp() && prop.CTEProducerStatus == property.AllCTECanMpp {
		pcte.readerReceiver = PhysicalExchangeReceiver{IsCTEReader: true}.Init(p.SCtx(), p.StatsInfo())
		if prop.MPPPartitionTp != property.AnyType {
			return base.InvalidTask, 1, nil
		}
		t = &MppTask{
			p:           pcte,
			partTp:      prop.MPPPartitionTp,
			hashCols:    prop.MPPPartitionCols,
			tblColHists: p.StatsInfo().HistColl,
		}
	} else {
		rt := &RootTask{}
		rt.SetPlan(pcte)
		rt.SetEmpty(false)
		t = rt
	}
	if prop.CanAddEnforcer {
		t = enforceProperty(prop, t, p.Plan.SCtx())
	}
	return t, 1, nil
}

func findBestTask4LogicalCTETable(lp base.LogicalPlan, prop *property.PhysicalProperty, _ *base.PlanCounterTp, _ *optimizetrace.PhysicalOptimizeOp) (t base.Task, cntPlan int64, err error) {
	p := lp.(*logicalop.LogicalCTETable)
	if !prop.IsSortItemEmpty() {
		return base.InvalidTask, 0, nil
	}

	pcteTable := PhysicalCTETable{IDForStorage: p.IDForStorage}.Init(p.SCtx(), p.StatsInfo())
	pcteTable.SetSchema(p.Schema())
	rt := &RootTask{}
	rt.SetPlan(pcteTable)
	t = rt
	return t, 1, nil
}

func appendCandidate(lp base.LogicalPlan, task base.Task, prop *property.PhysicalProperty, opt *optimizetrace.PhysicalOptimizeOp) {
	if task == nil || task.Invalid() {
		return
	}
	appendCandidate4PhysicalOptimizeOp(opt, lp, task.Plan(), prop)
}

// PushDownNot here can convert condition 'not (a != 1)' to 'a = 1'. When we build range from conds, the condition like
// 'not (a != 1)' would not be handled so we need to convert it to 'a = 1', which can be handled when building range.
func pushDownNot(ctx expression.BuildContext, conds []expression.Expression) []expression.Expression {
	for i, cond := range conds {
		conds[i] = expression.PushDownNot(ctx, cond)
	}
	return conds
}

func validateTableSamplePlan(ds *logicalop.DataSource, t base.Task, err error) error {
	if err != nil {
		return err
	}
	if ds.SampleInfo != nil && !t.Invalid() {
		if _, ok := t.Plan().(*PhysicalTableSample); !ok {
			return expression.ErrInvalidTableSample.GenWithStackByArgs("plan not supported")
		}
	}
	return nil
}<|MERGE_RESOLUTION|>--- conflicted
+++ resolved
@@ -810,19 +810,11 @@
 		prop.ExpectedCnt == math.MaxFloat64 { // Limit may affect access row count
 		threshold := float64(fixcontrol.GetIntWithDefault(sctx.GetSessionVars().OptimizerFixControl, fixcontrol.Fix45132, 1000))
 		if threshold > 0 { // set it to 0 to disable this rule
-<<<<<<< HEAD
-			if lhs.path.CountAfterAccess/rhs.path.CountAfterAccess > threshold && corrResult <= 0 {
-				return -1, false
-			}
-			if rhs.path.CountAfterAccess/lhs.path.CountAfterAccess > threshold && corrResult >= 0 {
-				return 1, false
-=======
 			if lhs.path.CountAfterAccess/rhs.path.CountAfterAccess > threshold {
 				return -1, rhsPseudo // right wins - also return whether it has statistics (pseudo) or not
 			}
 			if rhs.path.CountAfterAccess/lhs.path.CountAfterAccess > threshold {
 				return 1, lhsPseudo // left wins - also return whether it has statistics (pseudo) or not
->>>>>>> c329b22a
 			}
 		}
 	}
