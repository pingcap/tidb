// Copyright 2017 PingCAP, Inc.
//
// Licensed under the Apache License, Version 2.0 (the "License");
// you may not use this file except in compliance with the License.
// You may obtain a copy of the License at
//
//     http://www.apache.org/licenses/LICENSE-2.0
//
// Unless required by applicable law or agreed to in writing, software
// distributed under the License is distributed on an "AS IS" BASIS,
// WITHOUT WARRANTIES OR CONDITIONS OF ANY KIND, either express or implied.
// See the License for the specific language governing permissions and
// limitations under the License.

package core

import (
	"cmp"
	"fmt"
	"math"
	"slices"
	"strings"
	"time"

	"github.com/pingcap/errors"
	"github.com/pingcap/failpoint"
	"github.com/pingcap/tidb/pkg/config"
	"github.com/pingcap/tidb/pkg/expression"
	"github.com/pingcap/tidb/pkg/kv"
	"github.com/pingcap/tidb/pkg/meta/metadef"
	"github.com/pingcap/tidb/pkg/meta/model"
	"github.com/pingcap/tidb/pkg/parser/ast"
	"github.com/pingcap/tidb/pkg/parser/mysql"
	"github.com/pingcap/tidb/pkg/planner/cardinality"
	"github.com/pingcap/tidb/pkg/planner/cascades/impl"
	"github.com/pingcap/tidb/pkg/planner/cascades/memo"
	"github.com/pingcap/tidb/pkg/planner/core/base"
	"github.com/pingcap/tidb/pkg/planner/core/cost"
	"github.com/pingcap/tidb/pkg/planner/core/operator/logicalop"
	"github.com/pingcap/tidb/pkg/planner/core/operator/physicalop"
	"github.com/pingcap/tidb/pkg/planner/funcdep"
	"github.com/pingcap/tidb/pkg/planner/property"
	"github.com/pingcap/tidb/pkg/planner/util"
	"github.com/pingcap/tidb/pkg/planner/util/fixcontrol"
	"github.com/pingcap/tidb/pkg/planner/util/optimizetrace"
	"github.com/pingcap/tidb/pkg/planner/util/utilfuncp"
	"github.com/pingcap/tidb/pkg/statistics"
	"github.com/pingcap/tidb/pkg/types"
	tidbutil "github.com/pingcap/tidb/pkg/util"
	"github.com/pingcap/tidb/pkg/util/chunk"
	"github.com/pingcap/tidb/pkg/util/codec"
	"github.com/pingcap/tidb/pkg/util/collate"
	h "github.com/pingcap/tidb/pkg/util/hint"
	"github.com/pingcap/tidb/pkg/util/intest"
	"github.com/pingcap/tidb/pkg/util/logutil"
	"github.com/pingcap/tidb/pkg/util/ranger"
	"github.com/pingcap/tidb/pkg/util/tracing"
	"github.com/pingcap/tipb/go-tipb"
	"go.uber.org/zap"
)

// PlanCounterDisabled is the default value of PlanCounterTp, indicating that optimizer needn't force a plan.
var PlanCounterDisabled base.PlanCounterTp = -1

// GetPropByOrderByItems will check if this sort property can be pushed or not. In order to simplify the problem, we only
// consider the case that all expression are columns.
func GetPropByOrderByItems(items []*util.ByItems) (*property.PhysicalProperty, bool) {
	propItems := make([]property.SortItem, 0, len(items))
	for _, item := range items {
		col, ok := item.Expr.(*expression.Column)
		if !ok {
			return nil, false
		}
		propItems = append(propItems, property.SortItem{Col: col, Desc: item.Desc})
	}
	return &property.PhysicalProperty{SortItems: propItems}, true
}

// GetPropByOrderByItemsContainScalarFunc will check if this sort property can be pushed or not. In order to simplify the
// problem, we only consider the case that all expression are columns or some special scalar functions.
func GetPropByOrderByItemsContainScalarFunc(items []*util.ByItems) (_ *property.PhysicalProperty, _, _ bool) {
	propItems := make([]property.SortItem, 0, len(items))
	onlyColumn := true
	for _, item := range items {
		switch expr := item.Expr.(type) {
		case *expression.Column:
			propItems = append(propItems, property.SortItem{Col: expr, Desc: item.Desc})
		case *expression.ScalarFunction:
			col, desc := expr.GetSingleColumn(item.Desc)
			if col == nil {
				return nil, false, false
			}
			propItems = append(propItems, property.SortItem{Col: col, Desc: desc})
			onlyColumn = false
		default:
			return nil, false, false
		}
	}
	return &property.PhysicalProperty{SortItems: propItems}, true, onlyColumn
}

// get the possible group expression and logical operator from common super pointer.
func getGEAndLogicalTableDual(super base.LogicalPlan) (ge *memo.GroupExpression, dual *logicalop.LogicalTableDual) {
	switch x := super.(type) {
	case *logicalop.LogicalTableDual:
		// previously, wrapped BaseLogicalPlan serve as the common part, so we need to use self()
		// to downcast as the every specific logical operator.
		dual = x
	case *memo.GroupExpression:
		// currently, since GroupExpression wrap a LogicalPlan as its first field, we GE itself is
		// naturally can be referred as a LogicalPlan, and we need ot use GetWrappedLogicalPlan to
		// get the specific logical operator inside.
		ge = x
		dual = ge.GetWrappedLogicalPlan().(*logicalop.LogicalTableDual)
	}
	return ge, dual
}

func findBestTask4LogicalTableDual(super base.LogicalPlan, prop *property.PhysicalProperty, planCounter *base.PlanCounterTp, opt *optimizetrace.PhysicalOptimizeOp) (base.Task, int64, error) {
	if prop.IndexJoinProp != nil {
		// even enforce hint can not work with this.
		return base.InvalidTask, 0, nil
	}
	_, p := getGEAndLogicalTableDual(super)
	// If the required property is not empty and the row count > 1,
	// we cannot ensure this required property.
	// But if the row count is 0 or 1, we don't need to care about the property.
	if (!prop.IsSortItemEmpty() && p.RowCount > 1) || planCounter.Empty() {
		return base.InvalidTask, 0, nil
	}
	dual := physicalop.PhysicalTableDual{
		RowCount: p.RowCount,
	}.Init(p.SCtx(), p.StatsInfo(), p.QueryBlockOffset())
	dual.SetSchema(p.Schema())
	planCounter.Dec(1)
	appendCandidate4PhysicalOptimizeOp(opt, p, dual, prop)
	rt := &RootTask{}
	rt.SetPlan(dual)
	return rt, 1, nil
}

// get the possible group expression and logical operator from common super pointer.
func getGEAndLogicalShow(super base.LogicalPlan) (ge *memo.GroupExpression, show *logicalop.LogicalShow) {
	switch x := super.(type) {
	case *logicalop.LogicalShow:
		// previously, wrapped BaseLogicalPlan serve as the common part, so we need to use self()
		// to downcast as the every specific logical operator.
		show = x
	case *memo.GroupExpression:
		// currently, since GroupExpression wrap a LogicalPlan as its first field, we GE itself is
		// naturally can be referred as a LogicalPlan, and we need ot use GetWrappedLogicalPlan to
		// get the specific logical operator inside.
		ge = x
		show = ge.GetWrappedLogicalPlan().(*logicalop.LogicalShow)
	}
	return ge, show
}

func findBestTask4LogicalShow(super base.LogicalPlan, prop *property.PhysicalProperty, planCounter *base.PlanCounterTp, _ *optimizetrace.PhysicalOptimizeOp) (base.Task, int64, error) {
	if prop.IndexJoinProp != nil {
		// even enforce hint can not work with this.
		return base.InvalidTask, 0, nil
	}
	_, p := getGEAndLogicalShow(super)
	if !prop.IsSortItemEmpty() || planCounter.Empty() {
		return base.InvalidTask, 0, nil
	}
	pShow := physicalop.PhysicalShow{ShowContents: p.ShowContents, Extractor: p.Extractor}.Init(p.SCtx())
	pShow.SetSchema(p.Schema())
	planCounter.Dec(1)
	rt := &RootTask{}
	rt.SetPlan(pShow)
	return rt, 1, nil
}

// get the possible group expression and logical operator from common super pointer.
func getGEAndLogicalShowDDLJobs(super base.LogicalPlan) (ge *memo.GroupExpression, ddl *logicalop.LogicalShowDDLJobs) {
	switch x := super.(type) {
	case *logicalop.LogicalShowDDLJobs:
		// previously, wrapped BaseLogicalPlan serve as the common part, so we need to use self()
		// to downcast as the every specific logical operator.
		ddl = x
	case *memo.GroupExpression:
		// currently, since GroupExpression wrap a LogicalPlan as its first field, we GE itself is
		// naturally can be referred as a LogicalPlan, and we need ot use GetWrappedLogicalPlan to
		// get the specific logical operator inside.
		ge = x
		ddl = ge.GetWrappedLogicalPlan().(*logicalop.LogicalShowDDLJobs)
	}
	return ge, ddl
}

func findBestTask4LogicalShowDDLJobs(super base.LogicalPlan, prop *property.PhysicalProperty, planCounter *base.PlanCounterTp, _ *optimizetrace.PhysicalOptimizeOp) (base.Task, int64, error) {
	if prop.IndexJoinProp != nil {
		// even enforce hint can not work with this.
		return base.InvalidTask, 0, nil
	}
	_, p := getGEAndLogicalShowDDLJobs(super)
	if !prop.IsSortItemEmpty() || planCounter.Empty() {
		return base.InvalidTask, 0, nil
	}
	pShow := physicalop.PhysicalShowDDLJobs{JobNumber: p.JobNumber}.Init(p.SCtx())
	pShow.SetSchema(p.Schema())
	planCounter.Dec(1)
	rt := &RootTask{}
	rt.SetPlan(pShow)
	return rt, 1, nil
}

// rebuildChildTasks rebuilds the childTasks to make the clock_th combination.
func rebuildChildTasks(p *logicalop.BaseLogicalPlan, childTasks *[]base.Task, pp base.PhysicalPlan, childCnts []int64, planCounter int64, ts uint64, opt *optimizetrace.PhysicalOptimizeOp) error {
	// The taskMap of children nodes should be rolled back first.
	for _, child := range p.Children() {
		child.RollBackTaskMap(ts)
	}

	multAll := int64(1)
	var curClock base.PlanCounterTp
	for _, x := range childCnts {
		multAll *= x
	}
	*childTasks = (*childTasks)[:0]
	for j, child := range p.Children() {
		multAll /= childCnts[j]
		curClock = base.PlanCounterTp((planCounter-1)/multAll + 1)
		childTask, _, err := child.FindBestTask(pp.GetChildReqProps(j), &curClock, opt)
		planCounter = (planCounter-1)%multAll + 1
		if err != nil {
			return err
		}
		if curClock != 0 {
			return errors.Errorf("PlanCounterTp planCounter is not handled")
		}
		if childTask != nil && childTask.Invalid() {
			return errors.Errorf("The current plan is invalid, please skip this plan")
		}
		*childTasks = append(*childTasks, childTask)
	}
	return nil
}

func prepareIterationDownElems(super base.LogicalPlan) (*memo.GroupExpression, *logicalop.BaseLogicalPlan, int, iterFunc, base.LogicalPlan) {
	// get the possible group expression and logical operator from common lp pointer.
	ge, self := getGEAndSelf(super)
	childLen := len(self.Children())
	iterObj := self.GetBaseLogicalPlan()
	iterFunc := iteratePhysicalPlan4BaseLogical
	if _, ok := self.(*logicalop.LogicalSequence); ok {
		iterFunc = iterateChildPlan4LogicalSequence
	}
	if ge != nil {
		iterObj = ge
		childLen = len(ge.Inputs)
		iterFunc = iteratePhysicalPlan4GroupExpression
		if _, ok := self.(*logicalop.LogicalSequence); ok {
			iterFunc = iterateChildPlan4LogicalSequenceGE
		}
	}
	return ge, self.GetBaseLogicalPlan().(*logicalop.BaseLogicalPlan), childLen, iterFunc, iterObj
}

type enumerateState struct {
	topNCopExist  bool
	limitCopExist bool
}

// @first: indicates the best task returned.
// @second: indicates the plan cnt in this subtree.
// @third: indicates whether this plan apply the hint.
// @fourth: indicates error
func enumeratePhysicalPlans4Task(
	super base.LogicalPlan,
	physicalPlans []base.PhysicalPlan,
	prop *property.PhysicalProperty,
	addEnforcer bool,
	planCounter *base.PlanCounterTp,
	opt *optimizetrace.PhysicalOptimizeOp,
) (base.Task, int64, bool, error) {
	var bestTask, preferTask = base.InvalidTask, base.InvalidTask
	var curCntPlan, cntPlan int64
	var err error
	ge, baseLP, childLen, iteration, iterObj := prepareIterationDownElems(super)
	childTasks := make([]base.Task, 0, childLen)
	childCnts := make([]int64, childLen)
	cntPlan = 0
	var fd *funcdep.FDSet
	if addEnforcer && len(physicalPlans) != 0 {
		switch logicalPlan := baseLP.Self().(type) {
		case *logicalop.LogicalJoin, *logicalop.LogicalAggregation:
			// TODO(hawkingrei): FD should be maintained as logical prop instead of constructing it in physical phase
			fd = logicalPlan.ExtractFD()
		}
	}
	if len(physicalPlans) == 0 {
		return base.InvalidTask, 0, false, nil
	}
	initState := &enumerateState{}
	for _, pp := range physicalPlans {
		timeStampNow := baseLP.GetLogicalTS4TaskMap()
		savedPlanID := baseLP.SCtx().GetSessionVars().PlanID.Load()

		childTasks, curCntPlan, childCnts, err = iteration(iterObj, pp, childTasks, childCnts, prop, opt)
		if err != nil {
			return nil, 0, false, err
		}

		// This check makes sure that there is no invalid child task.
		if len(childTasks) != childLen {
			continue
		}

		// If the target plan can be found in this physicalPlan(pp), rebuild childTasks to build the corresponding combination.
		if planCounter.IsForce() && int64(*planCounter) <= curCntPlan && ge == nil {
			baseLP.SCtx().GetSessionVars().PlanID.Store(savedPlanID)
			curCntPlan = int64(*planCounter)
			err := rebuildChildTasks(baseLP, &childTasks, pp, childCnts, int64(*planCounter), timeStampNow, opt)
			if err != nil {
				return nil, 0, false, err
			}
		}

		// Combine the best child tasks with parent physical plan.
		curTask := pp.Attach2Task(childTasks...)
		if curTask.Invalid() {
			continue
		}

		// An optimal task could not satisfy the property, so it should be converted here.
		if _, ok := curTask.(*RootTask); !ok && prop.TaskTp == property.RootTaskType {
			curTask = curTask.ConvertToRootTask(baseLP.SCtx())
		}

		// we need to check the hint is applicable before enforcing the property. otherwise
		// what we get is Sort ot Exchanger kind of operators.
		// todo: extend applyLogicalJoinHint to be a normal logicalOperator's interface to handle the hint related stuff.
		hintApplicable := applyLogicalHintVarEigen(baseLP.Self(), initState, pp, childTasks)

		// Enforce curTask property
		if addEnforcer {
			curTask = enforceProperty(prop, curTask, baseLP.Plan.SCtx(), fd)
		}

		// Optimize by shuffle executor to running in parallel manner.
		if _, isMpp := curTask.(*MppTask); !isMpp && prop.IsSortItemEmpty() {
			// Currently, we do not regard shuffled plan as a new plan.
			curTask = optimizeByShuffle(curTask, baseLP.Plan.SCtx())
		}

		cntPlan += curCntPlan
		planCounter.Dec(curCntPlan)

		if planCounter.Empty() {
			bestTask = curTask
			break
		}
		appendCandidate4PhysicalOptimizeOp(opt, baseLP, curTask.Plan(), prop)

		// Get the most efficient one only by low-cost priority among all valid plans.
		if curIsBetter, err := compareTaskCost(curTask, bestTask, opt); err != nil {
			return nil, 0, false, err
		} else if curIsBetter {
			bestTask = curTask
		}

		if hintApplicable {
			// curTask is a preferred physic plan, compare cost with previous preferred one and cache the low-cost one.
			if curIsBetter, err := compareTaskCost(curTask, preferTask, opt); err != nil {
				return nil, 0, false, err
			} else if curIsBetter {
				preferTask = curTask
			}
		}
	}
	// there is a valid preferred low-cost physical one, return it.
	if !preferTask.Invalid() {
		return preferTask, cntPlan, true, nil
	}
	// if there is no valid preferred low-cost physical one, return the normal low one.
	// if the hint is specified without any valid plan, we should also record the warnings.
	if !bestTask.Invalid() {
		if warn := recordWarnings(baseLP.Self(), prop, addEnforcer); warn != nil {
			bestTask.AppendWarning(warn)
		}
	}
	// return the normal lowest-cost physical one.
	return bestTask, cntPlan, false, nil
}

// TODO: remove the taskTypeSatisfied function, it is only used to check the task type in the root, cop, mpp task.
func taskTypeSatisfied(propRequired *property.PhysicalProperty, childTask base.Task) bool {
	// check the root, cop, mpp task type matched the required property.
	if childTask == nil || propRequired == nil {
		// index join v1 may occur that propRequired is nil, and return task is nil too. Return true
		// to make sure let it walk through the following logic.
		return true
	}
	_, isRoot := childTask.(*RootTask)
	_, isCop := childTask.(*CopTask)
	_, isMpp := childTask.(*MppTask)
	switch propRequired.TaskTp {
	case property.RootTaskType:
		// If the required property is root task type, root, cop, and mpp task are all satisfied.
		return isRoot || isCop || isMpp
	case property.CopSingleReadTaskType, property.CopMultiReadTaskType:
		return isCop
	case property.MppTaskType:
		return isMpp
	default:
		// shouldn't be here
		return false
	}
}

// iteratePhysicalPlan4GroupExpression is used to pin current picked physical plan and try to physicalize all its children.
func iteratePhysicalPlan4GroupExpression(
	geLP base.LogicalPlan,
	selfPhysicalPlan base.PhysicalPlan,
	childTasks []base.Task,
	childCnts []int64,
	_ *property.PhysicalProperty,
	opt *optimizetrace.PhysicalOptimizeOp,
) ([]base.Task, int64, []int64, error) {
	ge := geLP.(*memo.GroupExpression)
	// Find the best child tasks firstly.
	childTasks = childTasks[:0]
	// The curCntPlan records the number of possible plans for selfPhysicalPlan
	curCntPlan := int64(1)
	for j, childG := range ge.Inputs {
		childProp := selfPhysicalPlan.GetChildReqProps(j)
		childTask, cnt, err := impl.ImplementGroupAndCost(childG, childProp, math.MaxFloat64, &PlanCounterDisabled, opt)
		childCnts[j] = cnt
		if err != nil {
			return nil, 0, childCnts, err
		}
		if !taskTypeSatisfied(childProp, childTask) {
			// If the task type is not satisfied, we should skip this plan.
			return nil, 0, childCnts, nil
		}
		curCntPlan = curCntPlan * cnt
		if childTask != nil && childTask.Invalid() {
			return nil, 0, childCnts, nil
		}
		childTasks = append(childTasks, childTask)
	}

	// This check makes sure that there is no invalid child task.
	if len(childTasks) != len(ge.Inputs) {
		return nil, 0, childCnts, nil
	}
	return childTasks, curCntPlan, childCnts, nil
}

type iterFunc func(
	baseLP base.LogicalPlan,
	selfPhysicalPlan base.PhysicalPlan,
	childTasks []base.Task,
	childCnts []int64,
	_ *property.PhysicalProperty,
	opt *optimizetrace.PhysicalOptimizeOp,
) ([]base.Task, int64, []int64, error)

// iteratePhysicalPlan4BaseLogical is used to iterate the physical plan and get all child tasks.
func iteratePhysicalPlan4BaseLogical(
	baseLP base.LogicalPlan,
	selfPhysicalPlan base.PhysicalPlan,
	childTasks []base.Task,
	childCnts []int64,
	_ *property.PhysicalProperty,
	opt *optimizetrace.PhysicalOptimizeOp,
) ([]base.Task, int64, []int64, error) {
	p := baseLP.(*logicalop.BaseLogicalPlan)
	// Find best child tasks firstly.
	childTasks = childTasks[:0]
	// The curCntPlan records the number of possible plans for selfPhysicalPlan
	curCntPlan := int64(1)
	for j, child := range p.Children() {
		childProp := selfPhysicalPlan.GetChildReqProps(j)
		childTask, cnt, err := child.FindBestTask(childProp, &PlanCounterDisabled, opt)
		childCnts[j] = cnt
		if err != nil {
			return nil, 0, childCnts, err
		}
		if !taskTypeSatisfied(childProp, childTask) {
			// If the task type is not satisfied, we should skip this plan.
			return nil, 0, childCnts, nil
		}
		curCntPlan = curCntPlan * cnt
		if childTask != nil && childTask.Invalid() {
			return nil, 0, childCnts, nil
		}
		childTasks = append(childTasks, childTask)
	}

	// This check makes sure that there is no invalid child task.
	if len(childTasks) != p.ChildLen() {
		return nil, 0, childCnts, nil
	}
	return childTasks, curCntPlan, childCnts, nil
}

// iterateChildPlan4LogicalSequenceGE does the special part for sequence. We need to iterate its child one by one to check whether the former child is a valid plan and then go to the nex
func iterateChildPlan4LogicalSequenceGE(
	geLP base.LogicalPlan,
	selfPhysicalPlan base.PhysicalPlan,
	childTasks []base.Task,
	childCnts []int64,
	prop *property.PhysicalProperty,
	opt *optimizetrace.PhysicalOptimizeOp,
) ([]base.Task, int64, []int64, error) {
	ge := geLP.(*memo.GroupExpression)
	// Find best child tasks firstly.
	childTasks = childTasks[:0]
	// The curCntPlan records the number of possible plans for selfPhysicalPlan
	curCntPlan := int64(1)
	lastIdx := len(ge.Inputs) - 1
	for j := range lastIdx {
		childG := ge.Inputs[j]
		childProp := selfPhysicalPlan.GetChildReqProps(j)
		childTask, cnt, err := impl.ImplementGroupAndCost(childG, childProp, math.MaxFloat64, &PlanCounterDisabled, opt)
		childCnts[j] = cnt
		if err != nil {
			return nil, 0, nil, err
		}
		if !taskTypeSatisfied(childProp, childTask) {
			// If the task type is not satisfied, we should skip this plan.
			return nil, 0, nil, nil
		}
		curCntPlan = curCntPlan * cnt
		if childTask != nil && childTask.Invalid() {
			return nil, 0, nil, nil
		}
		_, isMpp := childTask.(*MppTask)
		if !isMpp && prop.IsFlashProp() {
			break
		}
		childTasks = append(childTasks, childTask)
	}
	// This check makes sure that there is no invalid child task.
	if len(childTasks) != len(ge.Inputs)-1 {
		return nil, 0, nil, nil
	}

	lastChildProp := selfPhysicalPlan.GetChildReqProps(lastIdx).CloneEssentialFields()
	if lastChildProp.IsFlashProp() {
		lastChildProp.CTEProducerStatus = property.AllCTECanMpp
	}
	lastChildG := ge.Inputs[lastIdx]
	lastChildTask, cnt, err := impl.ImplementGroupAndCost(lastChildG, lastChildProp, math.MaxFloat64, &PlanCounterDisabled, opt)
	childCnts[lastIdx] = cnt
	if err != nil {
		return nil, 0, nil, err
	}
	curCntPlan = curCntPlan * cnt
	if lastChildTask != nil && lastChildTask.Invalid() {
		return nil, 0, nil, nil
	}

	if _, ok := lastChildTask.(*MppTask); !ok && lastChildProp.CTEProducerStatus == property.AllCTECanMpp {
		return nil, 0, nil, nil
	}

	childTasks = append(childTasks, lastChildTask)
	return childTasks, curCntPlan, childCnts, nil
}

// iterateChildPlan4LogicalSequence does the special part for sequence. We need to iterate its child one by one to check whether the former child is a valid plan and then go to the nex
func iterateChildPlan4LogicalSequence(
	baseLP base.LogicalPlan,
	selfPhysicalPlan base.PhysicalPlan,
	childTasks []base.Task,
	childCnts []int64,
	prop *property.PhysicalProperty,
	opt *optimizetrace.PhysicalOptimizeOp,
) ([]base.Task, int64, []int64, error) {
	p := baseLP.(*logicalop.BaseLogicalPlan)
	// Find best child tasks firstly.
	childTasks = childTasks[:0]
	// The curCntPlan records the number of possible plans for selfPhysicalPlan
	curCntPlan := int64(1)
	lastIdx := p.ChildLen() - 1
	for j := range lastIdx {
		child := p.Children()[j]
		childProp := selfPhysicalPlan.GetChildReqProps(j)
		childTask, cnt, err := child.FindBestTask(childProp, &PlanCounterDisabled, opt)
		childCnts[j] = cnt
		if err != nil {
			return nil, 0, nil, err
		}
		if !taskTypeSatisfied(childProp, childTask) {
			// If the task type is not satisfied, we should skip this plan.
			return nil, 0, nil, nil
		}
		curCntPlan = curCntPlan * cnt
		if childTask != nil && childTask.Invalid() {
			return nil, 0, nil, nil
		}
		_, isMpp := childTask.(*MppTask)
		if !isMpp && prop.IsFlashProp() {
			break
		}
		childTasks = append(childTasks, childTask)
	}
	// This check makes sure that there is no invalid child task.
	if len(childTasks) != p.ChildLen()-1 {
		return nil, 0, nil, nil
	}

	lastChildProp := selfPhysicalPlan.GetChildReqProps(lastIdx).CloneEssentialFields()
	if lastChildProp.IsFlashProp() {
		lastChildProp.CTEProducerStatus = property.AllCTECanMpp
	}
	lastChildTask, cnt, err := p.Children()[lastIdx].FindBestTask(lastChildProp, &PlanCounterDisabled, opt)
	childCnts[lastIdx] = cnt
	if err != nil {
		return nil, 0, nil, err
	}
	curCntPlan = curCntPlan * cnt
	if lastChildTask != nil && lastChildTask.Invalid() {
		return nil, 0, nil, nil
	}

	if _, ok := lastChildTask.(*MppTask); !ok && lastChildProp.CTEProducerStatus == property.AllCTECanMpp {
		return nil, 0, nil, nil
	}

	childTasks = append(childTasks, lastChildTask)
	return childTasks, curCntPlan, childCnts, nil
}

// compareTaskCost compares cost of curTask and bestTask and returns whether curTask's cost is smaller than bestTask's.
func compareTaskCost(curTask, bestTask base.Task, op *optimizetrace.PhysicalOptimizeOp) (curIsBetter bool, err error) {
	curCost, curInvalid, err := getTaskPlanCost(curTask, op)
	if err != nil {
		return false, err
	}
	bestCost, bestInvalid, err := getTaskPlanCost(bestTask, op)
	if err != nil {
		return false, err
	}
	if curInvalid {
		return false, nil
	}
	if bestInvalid {
		return true, nil
	}
	return curCost < bestCost, nil
}

// getTaskPlanCost returns the cost of this task.
// The second returned value indicates whether this task is valid.
func getTaskPlanCost(t base.Task, pop *optimizetrace.PhysicalOptimizeOp) (float64, bool, error) {
	if t.Invalid() {
		return math.MaxFloat64, true, nil
	}

	// use the new cost interface
	var (
		taskType         property.TaskType
		indexPartialCost float64
	)
	switch t.(type) {
	case *RootTask:
		taskType = property.RootTaskType
	case *CopTask: // no need to know whether the task is single-read or double-read, so both CopSingleReadTaskType and CopDoubleReadTaskType are OK
		cop := t.(*CopTask)
		if cop.indexPlan != nil && cop.tablePlan != nil { // handle IndexLookup specially
			taskType = property.CopMultiReadTaskType
			// keep compatible with the old cost interface, for CopMultiReadTask, the cost is idxCost + tblCost.
			if !cop.indexPlanFinished { // only consider index cost in this case
				idxCost, err := getPlanCost(cop.indexPlan, taskType, optimizetrace.NewDefaultPlanCostOption().WithOptimizeTracer(pop))
				return idxCost, false, err
			}
			// consider both sides
			idxCost, err := getPlanCost(cop.indexPlan, taskType, optimizetrace.NewDefaultPlanCostOption().WithOptimizeTracer(pop))
			if err != nil {
				return 0, false, err
			}
			tblCost, err := getPlanCost(cop.tablePlan, taskType, optimizetrace.NewDefaultPlanCostOption().WithOptimizeTracer(pop))
			if err != nil {
				return 0, false, err
			}
			return idxCost + tblCost, false, nil
		}

		taskType = property.CopSingleReadTaskType

		// TiFlash can run cop task as well, check whether this cop task will run on TiKV or TiFlash.
		if cop.tablePlan != nil {
			leafNode := cop.tablePlan
			for len(leafNode.Children()) > 0 {
				leafNode = leafNode.Children()[0]
			}
			if tblScan, isScan := leafNode.(*physicalop.PhysicalTableScan); isScan && tblScan.StoreType == kv.TiFlash {
				taskType = property.MppTaskType
			}
		}

		// Detail reason ref about comment in function `convertToIndexMergeScan`
		// for cop task with {indexPlan=nil, tablePlan=xxx, idxMergePartPlans=[x,x,x], indexPlanFinished=true} we should
		// plus the partial index plan cost into the final cost. Because t.plan() the below code used only calculate the
		// cost about table plan.
		if cop.indexPlanFinished && len(cop.idxMergePartPlans) != 0 {
			for _, partialScan := range cop.idxMergePartPlans {
				partialCost, err := getPlanCost(partialScan, taskType, optimizetrace.NewDefaultPlanCostOption().WithOptimizeTracer(pop))
				if err != nil {
					return 0, false, err
				}
				indexPartialCost += partialCost
			}
		}
	case *MppTask:
		taskType = property.MppTaskType
	default:
		return 0, false, errors.New("unknown task type")
	}
	if t.Plan() == nil {
		// It's a very special case for index merge case.
		// t.plan() == nil in index merge COP case, it means indexPlanFinished is false in other words.
		cost := 0.0
		copTsk := t.(*CopTask)
		for _, partialScan := range copTsk.idxMergePartPlans {
			partialCost, err := getPlanCost(partialScan, taskType, optimizetrace.NewDefaultPlanCostOption().WithOptimizeTracer(pop))
			if err != nil {
				return 0, false, err
			}
			cost += partialCost
		}
		return cost, false, nil
	}
	cost, err := getPlanCost(t.Plan(), taskType, optimizetrace.NewDefaultPlanCostOption().WithOptimizeTracer(pop))
	return cost + indexPartialCost, false, err
}

func appendCandidate4PhysicalOptimizeOp(pop *optimizetrace.PhysicalOptimizeOp, lp base.LogicalPlan, pp base.PhysicalPlan, prop *property.PhysicalProperty) {
	if pop == nil || pop.GetTracer() == nil || pp == nil {
		return
	}
	candidate := &tracing.CandidatePlanTrace{
		PlanTrace: &tracing.PlanTrace{TP: pp.TP(), ID: pp.ID(),
			ExplainInfo: pp.ExplainInfo(), ProperType: prop.String()},
		MappingLogicalPlan: tracing.CodecPlanName(lp.TP(), lp.ID())}
	pop.GetTracer().AppendCandidate(candidate)

	// for PhysicalIndexMergeJoin/PhysicalIndexHashJoin/PhysicalIndexJoin, it will use innerTask as a child instead of calling findBestTask,
	// and innerTask.plan() will be appended to planTree in appendChildCandidate using empty MappingLogicalPlan field, so it won't mapping with the logic plan,
	// that will cause no physical plan when the logic plan got selected.
	// the fix to add innerTask.plan() to planTree and mapping correct logic plan
	index := -1
	var plan base.PhysicalPlan
	switch join := pp.(type) {
	case *physicalop.PhysicalIndexMergeJoin:
		index = join.InnerChildIdx
		plan = join.InnerPlan
	case *physicalop.PhysicalIndexHashJoin:
		index = join.InnerChildIdx
		plan = join.InnerPlan
	case *physicalop.PhysicalIndexJoin:
		index = join.InnerChildIdx
		plan = join.InnerPlan
	}
	if index != -1 && plan != nil {
		child := lp.(*logicalop.BaseLogicalPlan).Children()[index]
		candidate := &tracing.CandidatePlanTrace{
			PlanTrace: &tracing.PlanTrace{TP: plan.TP(), ID: plan.ID(),
				ExplainInfo: plan.ExplainInfo(), ProperType: prop.String()},
			MappingLogicalPlan: tracing.CodecPlanName(child.TP(), child.ID())}
		pop.GetTracer().AppendCandidate(candidate)
	}
	pp.AppendChildCandidate(pop)
}

func appendPlanCostDetail4PhysicalOptimizeOp(pop *optimizetrace.PhysicalOptimizeOp, detail *tracing.PhysicalPlanCostDetail) {
	if pop == nil || pop.GetTracer() == nil {
		return
	}
	pop.GetTracer().PhysicalPlanCostDetails[fmt.Sprintf("%v_%v", detail.GetPlanType(), detail.GetPlanID())] = detail
}

// get the possible group expression and logical operator from common super pointer.
func getGEAndSelf(super base.LogicalPlan) (ge *memo.GroupExpression, self base.LogicalPlan) {
	switch x := super.(type) {
	case *logicalop.BaseLogicalPlan:
		// previously, wrapped BaseLogicalPlan serve as the common part, so we need to use self()
		// to downcast as the every specific logical operator.
		self = x.Self()
	case *memo.GroupExpression:
		// currently, since GroupExpression wrap a LogicalPlan as its first field, we GE itself is
		// naturally can be referred as a LogicalPlan, and we need ot use GetWrappedLogicalPlan to
		// get the specific logical operator inside.
		ge = x
		self = ge.GetWrappedLogicalPlan()
	default:
		// x itself must be a specific logical operator.
		self = x
	}
	return ge, self
}

// findBestTask is key workflow that drive logic plan tree to generate optimal physical ones.
// The logic inside it is mainly about physical plan numeration and task encapsulation, it should
// be defined in core pkg, and be called by logic plan in their logic interface implementation.
func findBestTask(super base.LogicalPlan, prop *property.PhysicalProperty, planCounter *base.PlanCounterTp,
	opt *optimizetrace.PhysicalOptimizeOp) (bestTask base.Task, cntPlan int64, err error) {
	// get the possible group expression and logical operator from common lp pointer.
	ge, self := getGEAndSelf(super)
	p := self.GetBaseLogicalPlan().(*logicalop.BaseLogicalPlan)
	// If p is an inner plan in an IndexJoin, the IndexJoin will generate an inner plan by itself,
	// and set inner child prop nil, so here we do nothing.
	if prop == nil {
		return nil, 1, nil
	}
	// Look up the task with this prop in the task map.
	// It's used to reduce double counting.
	// only get the physical cache from logicalOp under volcano mode.
	if ge == nil {
		bestTask = p.GetTask(prop)
		if bestTask != nil {
			planCounter.Dec(1)
			return bestTask, 1, nil
		}
	}
	// if prop is require an index join's probe side, check the inner pattern admission here.
	if prop.IndexJoinProp != nil {
		pass := admitIndexJoinInnerChildPattern(self)
		if !pass {
			// even enforce hint can not work with this.
			return base.InvalidTask, 0, nil
		}
	}
	if !checkOpSelfSatisfyPropTaskTypeRequirement(p.Self(), prop) {
		// Currently all plan cannot totally push down to TiKV.
		p.StoreTask(prop, base.InvalidTask)
		return base.InvalidTask, 0, nil
	}

	canAddEnforcer := prop.CanAddEnforcer

	if prop.TaskTp != property.RootTaskType && !prop.IsFlashProp() {
		// Currently all plan cannot totally push down to TiKV.
		// only save the physical to logicalOp under volcano mode.
		if ge == nil {
			p.StoreTask(prop, base.InvalidTask)
		}
		return base.InvalidTask, 0, nil
	}

	cntPlan = 0
	// prop should be read only because its cached hashcode might be not consistent
	// when it is changed. So we clone a new one for the temporary changes.
	newProp := prop.CloneEssentialFields()
	// here newProp is used as another complete copy for enforcer, fill indexJoinProp manually.
	// for childProp := prop.CloneEssentialFields(), we do not clone indexJoinProp childProp for by default.
	// and only call admitIndexJoinProp to inherit the indexJoinProp for special pattern operators.
	newProp.IndexJoinProp = prop.IndexJoinProp
	var plansFitsProp, plansNeedEnforce []base.PhysicalPlan
	var hintWorksWithProp bool
	// Maybe the plan can satisfy the required property,
	// so we try to get the task without the enforced sort first.
	exhaustObj := self
	if ge != nil {
		exhaustObj = ge
	}
	// make sure call ExhaustPhysicalPlans over GE or Self, rather than the BaseLogicalPlan.
	plansFitsProp, hintWorksWithProp, err = exhaustObj.ExhaustPhysicalPlans(newProp)
	if err != nil {
		return nil, 0, err
	}
	if !hintWorksWithProp && !newProp.IsSortItemEmpty() && newProp.IndexJoinProp == nil {
		// If there is a hint in the plan and the hint cannot satisfy the property,
		// we enforce this property and try to generate the PhysicalPlan again to
		// make sure the hint can work.
		// Since index join hint can only be known as worked or not after physic implementation,
		// once indexJoinProp is not nil, it means it can not be enforced.
		canAddEnforcer = true
	}

	if canAddEnforcer {
		// Then, we use the empty property to get physicalPlans and
		// try to get the task with an enforced sort.
		newProp.SortItems = []property.SortItem{}
		newProp.SortItemsForPartition = []property.SortItem{}
		newProp.ExpectedCnt = math.MaxFloat64
		newProp.MPPPartitionCols = nil
		newProp.MPPPartitionTp = property.AnyType
		var hintCanWork bool
		plansNeedEnforce, hintCanWork, err = self.ExhaustPhysicalPlans(newProp)
		if err != nil {
			return nil, 0, err
		}
		// since index join hint can only be known as worked or not after physic implementation.
		// it means hintCanWork and hintWorksWithProp is not determined here. if we try to eliminate
		// some physical alternatives here like clean plansFitsProp or plansNeedEnforce we need to
		// guarantee that no index join is conclude in the both.
		//
		// so we need to check the plansFitsProp or plansNeedEnforce both to find the low-cost and
		// hint applicable plan.
		if !enumerationContainIndexJoin(plansFitsProp) && !enumerationContainIndexJoin(plansNeedEnforce) {
			if hintCanWork && !hintWorksWithProp {
				// If the hint can work with the empty property, but cannot work with
				// the required property, we give up `plansFitProp` to make sure the hint
				// can work.
				plansFitsProp = nil
			}
			if !hintCanWork && !hintWorksWithProp && !prop.CanAddEnforcer {
				// If the original property is not enforced and hint cannot
				// work anyway, we give up `plansNeedEnforce` for efficiency.
				//
				// for special case, once we empty the sort item here, the more possible index join can be enumerated, which
				// may lead the hint work only after child is built up under index join build mode v2. so here we tried
				plansNeedEnforce = nil
			}
		}
		newProp = prop
	}
	var cnt int64
	var prefer bool
	var curTask base.Task
	if bestTask, cnt, prefer, err = enumeratePhysicalPlans4Task(super, plansFitsProp, newProp, false, planCounter, opt); err != nil {
		return nil, 0, err
	}
	cntPlan += cnt
	if planCounter.Empty() {
		goto END
	}
	if bestTask != nil && !bestTask.Invalid() && prefer {
		goto END
	}

	curTask, cnt, prefer, err = enumeratePhysicalPlans4Task(super, plansNeedEnforce, newProp, true, planCounter, opt)
	if err != nil {
		return nil, 0, err
	}
	cntPlan += cnt
	if planCounter.Empty() {
		bestTask = curTask
		goto END
	}
	// preferred valid one should have it priority.
	if curTask != nil && !curTask.Invalid() && prefer {
		bestTask = curTask
		goto END
	}
	appendCandidate4PhysicalOptimizeOp(opt, p, curTask.Plan(), prop)
	if curIsBetter, err := compareTaskCost(curTask, bestTask, opt); err != nil {
		return nil, 0, err
	} else if curIsBetter {
		bestTask = curTask
	}

END:
	// only save the physical to logicalOp under volcano mode.
	if ge == nil {
		p.StoreTask(prop, bestTask)
	}
	return bestTask, cntPlan, nil
}

// get the possible group expression and logical operator from common super pointer.
func getGEAndLogicalMemTable(super base.LogicalPlan) (ge *memo.GroupExpression, mem *logicalop.LogicalMemTable) {
	switch x := super.(type) {
	case *logicalop.LogicalMemTable:
		// previously, wrapped BaseLogicalPlan serve as the common part, so we need to use self()
		// to downcast as the every specific logical operator.
		mem = x
	case *memo.GroupExpression:
		// currently, since GroupExpression wrap a LogicalPlan as its first field, we GE itself is
		// naturally can be referred as a LogicalPlan, and we need ot use GetWrappedLogicalPlan to
		// get the specific logical operator inside.
		ge = x
		mem = ge.GetWrappedLogicalPlan().(*logicalop.LogicalMemTable)
	}
	return ge, mem
}

func findBestTask4LogicalMemTable(super base.LogicalPlan, prop *property.PhysicalProperty, planCounter *base.PlanCounterTp, opt *optimizetrace.PhysicalOptimizeOp) (t base.Task, cntPlan int64, err error) {
	if prop.IndexJoinProp != nil {
		// even enforce hint can not work with this.
		return base.InvalidTask, 0, nil
	}
	_, p := getGEAndLogicalMemTable(super)
	if prop.MPPPartitionTp != property.AnyType {
		return base.InvalidTask, 0, nil
	}

	// If prop.CanAddEnforcer is true, the prop.SortItems need to be set nil for p.findBestTask.
	// Before function return, reset it for enforcing task prop.
	oldProp := prop.CloneEssentialFields()
	if prop.CanAddEnforcer {
		// First, get the bestTask without enforced prop
		prop.CanAddEnforcer = false
		cnt := int64(0)
		// still use the super.
		t, cnt, err = super.FindBestTask(prop, planCounter, opt)
		if err != nil {
			return nil, 0, err
		}
		prop.CanAddEnforcer = true
		if t != base.InvalidTask {
			cntPlan = cnt
			return
		}
		// Next, get the bestTask with enforced prop
		prop.SortItems = []property.SortItem{}
	}
	defer func() {
		if err != nil {
			return
		}
		if prop.CanAddEnforcer {
			*prop = *oldProp
			t = enforceProperty(prop, t, p.Plan.SCtx(), nil)
			prop.CanAddEnforcer = true
		}
	}()

	if !prop.IsSortItemEmpty() || planCounter.Empty() {
		return base.InvalidTask, 0, nil
	}
	memTable := physicalop.PhysicalMemTable{
		DBName:         p.DBName,
		Table:          p.TableInfo,
		Columns:        p.Columns,
		Extractor:      p.Extractor,
		QueryTimeRange: p.QueryTimeRange,
	}.Init(p.SCtx(), p.StatsInfo(), p.QueryBlockOffset())
	memTable.SetSchema(p.Schema())
	planCounter.Dec(1)
	appendCandidate4PhysicalOptimizeOp(opt, p, memTable, prop)
	rt := &RootTask{}
	rt.SetPlan(memTable)
	return rt, 1, nil
}

// tryToGetDualTask will check if the push down predicate has false constant. If so, it will return table dual.
func tryToGetDualTask(ds *logicalop.DataSource) (base.Task, error) {
	for _, cond := range ds.PushedDownConds {
		if con, ok := cond.(*expression.Constant); ok && con.DeferredExpr == nil && con.ParamMarker == nil {
			result, _, err := expression.EvalBool(ds.SCtx().GetExprCtx().GetEvalCtx(), []expression.Expression{cond}, chunk.Row{})
			if err != nil {
				return nil, err
			}
			if !result {
				dual := physicalop.PhysicalTableDual{}.Init(ds.SCtx(), ds.StatsInfo(), ds.QueryBlockOffset())
				dual.SetSchema(ds.Schema())
				rt := &RootTask{}
				rt.SetPlan(dual)
				return rt, nil
			}
		}
	}
	return nil, nil
}

// candidatePath is used to maintain required info for skyline pruning.
type candidatePath struct {
	path              *util.AccessPath
	accessCondsColMap util.Col2Len // accessCondsColMap maps Column.UniqueID to column length for the columns in AccessConds.
	indexCondsColMap  util.Col2Len // indexCondsColMap maps Column.UniqueID to column length for the columns in AccessConds and indexFilters.
	isMatchProp       property.SortPropMatchResult
}

func compareBool(l, r bool) int {
	if l == r {
		return 0
	}
	if !l {
		return -1
	}
	return 1
}

func compareIndexBack(lhs, rhs *candidatePath) (int, bool) {
	result := compareBool(lhs.path.IsSingleScan, rhs.path.IsSingleScan)
	if result == 0 && !lhs.path.IsSingleScan {
		// if both lhs and rhs need to access table after IndexScan, we utilize the set of columns that occurred in AccessConds and IndexFilters
		// to compare how many table rows will be accessed.
		return util.CompareCol2Len(lhs.indexCondsColMap, rhs.indexCondsColMap)
	}
	return result, true
}

func compareGlobalIndex(lhs, rhs *candidatePath) int {
	if lhs.path.IsTablePath() || rhs.path.IsTablePath() ||
		len(lhs.path.PartialIndexPaths) != 0 || len(rhs.path.PartialIndexPaths) != 0 {
		return 0
	}
	return compareBool(lhs.path.Index.Global, rhs.path.Index.Global)
}

func compareRiskRatio(lhs, rhs *candidatePath) (int, float64) {
	lhsRiskRatio, rhsRiskRatio := 0.0, 0.0
	// MaxCountAfterAccess tracks the worst case "CountAfterAccess", accounting for scenarios that could
	// increase our row estimation, thus lhs/rhsRiskRatio represents the "risk" of the CountAfterAccess value.
	// Lower value means less risk that the actual row count is higher than the estimated one.
	if lhs.path.MaxCountAfterAccess > 0 && rhs.path.MaxCountAfterAccess > 0 {
		lhsRiskRatio = lhs.path.MaxCountAfterAccess / lhs.path.CountAfterAccess
		rhsRiskRatio = rhs.path.MaxCountAfterAccess / rhs.path.CountAfterAccess
	}
	// lhs has lower risk
	if lhsRiskRatio < rhsRiskRatio && lhs.path.CountAfterAccess < rhs.path.CountAfterAccess {
		return 1, lhsRiskRatio
	}
	// rhs has lower risk
	if rhsRiskRatio < lhsRiskRatio && rhs.path.CountAfterAccess < lhs.path.CountAfterAccess {
		return -1, rhsRiskRatio
	}
	return 0, 0
}

// compareCandidates is the core of skyline pruning, which is used to decide which candidate path is better.
// The first return value is 1 if lhs is better, -1 if rhs is better, 0 if they are equivalent or not comparable.
// The 2nd return value indicates whether the "better path" is missing statistics or not.
func compareCandidates(sctx base.PlanContext, statsTbl *statistics.Table, tableInfo *model.TableInfo, prop *property.PhysicalProperty, lhs, rhs *candidatePath, preferRange bool) (int, bool) {
	// Due to #50125, full scan on MVIndex has been disabled, so MVIndex path might lead to 'can't find a proper plan' error at the end.
	// Avoid MVIndex path to exclude all other paths and leading to 'can't find a proper plan' error, see #49438 for an example.
	if isMVIndexPath(lhs.path) || isMVIndexPath(rhs.path) {
		return 0, false
	}
	// lhsPseudo == lhs has pseudo (no) stats for the table or index for the lhs path.
	// rhsPseudo == rhs has pseudo (no) stats for the table or index for the rhs path.
	//
	// For the return value - if lhs wins (1), we return lhsPseudo. If rhs wins (-1), we return rhsPseudo.
	// If there is no winner (0), we return false.
	//
	// This return value is used later in SkyLinePruning to determine whether we should preference an index scan
	// over a table scan. Allowing indexes without statistics to survive means they can win via heuristics where
	// they otherwise would have lost on cost.
	lhsPseudo, rhsPseudo, tablePseudo := false, false, false
	lhsFullScan := lhs.path.IsFullScanRange(tableInfo)
	rhsFullScan := rhs.path.IsFullScanRange(tableInfo)
	if statsTbl != nil {
		tablePseudo = statsTbl.HistColl.Pseudo
		lhsPseudo, rhsPseudo = isCandidatesPseudo(lhs, rhs, lhsFullScan, rhsFullScan, statsTbl)
	}
<<<<<<< HEAD
	matchResult, globalResult := compareBool(lhs.isMatchProp.Matched(), rhs.isMatchProp.Matched()), compareGlobalIndex(lhs, rhs)
=======
	// matchResult: comparison result of whether LHS vs RHS matches the required properties (1=LHS better, -1=RHS better, 0=equal)
	// globalResult: comparison result of global index vs local index preference (1=LHS better, -1=RHS better, 0=equal)
	matchResult, globalResult := compareBool(lhs.isMatchProp, rhs.isMatchProp), compareGlobalIndex(lhs, rhs)
	// accessResult: comparison result of access condition coverage (1=LHS better, -1=RHS better, 0=equal)
	// comparable1: whether the access conditions are comparable between LHS and RHS
>>>>>>> 8c65f823
	accessResult, comparable1 := util.CompareCol2Len(lhs.accessCondsColMap, rhs.accessCondsColMap)
	// scanResult: comparison result of index back scan efficiency (1=LHS better, -1=RHS better, 0=equal)
	// comparable2: whether the index back scan characteristics are comparable between LHS and RHS
	scanResult, comparable2 := compareIndexBack(lhs, rhs)
	// riskResult: comparison result of risk factor (1=LHS better, -1=RHS better, 0=equal)
	riskResult, _ := compareRiskRatio(lhs, rhs)
	// eqOrInResult: comparison result of equal/IN predicate coverage (1=LHS better, -1=RHS better, 0=equal)
	eqOrInResult, lhsEqOrInCount, rhsEqOrInCount := compareEqOrIn(lhs, rhs)

	// sum is the aggregate score of various comparison metrics between lhs and rhs. riskResult is excluded
	// because more work is required.
	// TODO: - extend riskResult such that risk factors can be integrated into the aggregate score. Risk should
	// consider what "type" of risk is being evaluated (eg. out of range, implied independence, data skew, whether a
	// bound was applied, etc.)
	sum := accessResult + scanResult + matchResult + globalResult + eqOrInResult

	// First rules apply when an index doesn't have statistics and another object (index or table) has statistics
	// TO-DO: Consider a separate set of rules for global indexes.
	if (lhsPseudo || rhsPseudo) && !tablePseudo && !lhsFullScan && !rhsFullScan { // At least one index doesn't have statistics
		// If one index has statistics and the other does not, choose the index with statistics if it
		// has the same or higher number of equal/IN predicates.
		if !lhsPseudo && sum >= 0 &&
			(eqOrInResult > 0 || (lhs.path.EqOrInCondCount > 0 && lhsEqOrInCount >= rhsEqOrInCount)) {
			return 1, lhsPseudo // left wins and has statistics (lhsPseudo==false)
		}
		if !rhsPseudo && sum <= 0 &&
			(eqOrInResult < 0 || (rhs.path.EqOrInCondCount > 0 && rhsEqOrInCount >= lhsEqOrInCount)) {
			return -1, rhsPseudo // right wins and has statistics (rhsPseudo==false)
		}
		if preferRange {
			// keep an index without statistics if that index has more equal/IN predicates, AND:
			// 1) there are at least 2 equal/INs
			// 2) OR - it's a full index match for all index predicates
			if lhsPseudo && eqOrInResult > 0 && sum >= 0 &&
				(lhsEqOrInCount > 1 || isFullIndexMatch(lhs)) {
				return 1, lhsPseudo // left wins and does NOT have statistics (lhsPseudo==true)
			}
			if rhsPseudo && eqOrInResult < 0 && sum <= 0 &&
				(rhsEqOrInCount > 1 || isFullIndexMatch(rhs)) {
				return -1, rhsPseudo // right wins and does NOT have statistics (rhsPseudo==true)
			}
		}
	}

	// This rule is empirical but not always correct.
	// If x's range row count is significantly lower than y's, for example, 1000 times, we think x is better.
	if lhs.path.CountAfterAccess > 100 && rhs.path.CountAfterAccess > 100 && // to prevent some extreme cases, e.g. 0.01 : 10
		len(lhs.path.PartialIndexPaths) == 0 && len(rhs.path.PartialIndexPaths) == 0 && // not IndexMerge since its row count estimation is not accurate enough
		prop.ExpectedCnt == math.MaxFloat64 { // Limit may affect access row count
		threshold := float64(fixcontrol.GetIntWithDefault(sctx.GetSessionVars().OptimizerFixControl, fixcontrol.Fix45132, 1000))
		sctx.GetSessionVars().RecordRelevantOptFix(fixcontrol.Fix45132)
		if threshold > 0 { // set it to 0 to disable this rule
			// corrResult is included to ensure we don't preference to a higher risk plan given that
			// this rule does not check the other criteria included below.
			if lhs.path.CountAfterAccess/rhs.path.CountAfterAccess > threshold && riskResult <= 0 {
				return -1, rhsPseudo // right wins - also return whether it has statistics (pseudo) or not
			}
			if rhs.path.CountAfterAccess/lhs.path.CountAfterAccess > threshold && riskResult >= 0 {
				return 1, lhsPseudo // left wins - also return whether it has statistics (pseudo) or not
			}
		}
	}

	// Below compares the two candidate paths on four dimensions:
	// (1): the set of columns that occurred in the access condition,
	// (2): does it require a double scan,
	// (3): whether or not it matches the physical property,
	// (4): it's a global index path or not.
	// (5): whether the path has more equal/IN predicates.
	// If `x` is not worse than `y` at all factors,
	// and there exists one factor that `x` is better than `y`, then `x` is better than `y`.
	if !comparable1 {
		return 0, false // No winner (0). Do not return the pseudo result
	}
	if !comparable2 {
		return 0, false // No winner (0). Do not return the pseudo result
	}
	if accessResult >= 0 && scanResult >= 0 && matchResult >= 0 && globalResult >= 0 && eqOrInResult >= 0 && sum > 0 {
		return 1, lhsPseudo // left wins - also return whether it has statistics (pseudo) or not
	}
	if accessResult <= 0 && scanResult <= 0 && matchResult <= 0 && globalResult <= 0 && eqOrInResult <= 0 && sum < 0 {
		return -1, rhsPseudo // right wins - also return whether it has statistics (pseudo) or not
	}
	return 0, false // No winner (0). Do not return the pseudo result
}

func isCandidatesPseudo(lhs, rhs *candidatePath, lhsFullScan, rhsFullScan bool, statsTbl *statistics.Table) (lhsPseudo, rhsPseudo bool) {
	lhsPseudo, rhsPseudo = statsTbl.HistColl.Pseudo, statsTbl.HistColl.Pseudo
	if len(lhs.path.PartialIndexPaths) == 0 && len(rhs.path.PartialIndexPaths) == 0 {
		if !lhsFullScan && lhs.path.Index != nil {
			if statsTbl.ColAndIdxExistenceMap.HasAnalyzed(lhs.path.Index.ID, true) {
				lhsPseudo = false // We have statistics for the lhs index
			} else {
				lhsPseudo = true
			}
		}
		if !rhsFullScan && rhs.path.Index != nil {
			if statsTbl.ColAndIdxExistenceMap.HasAnalyzed(rhs.path.Index.ID, true) {
				rhsPseudo = false // We have statistics on the rhs index
			} else {
				rhsPseudo = true
			}
		}
	}
	return lhsPseudo, rhsPseudo
}

// Return the index with the higher EqOrInCondCount as winner (1 for lhs, -1 for rhs, 0 for tie),
// and the count for each. For example:
//
//	where a=1 and b=1 and c=1 and d=1
//	lhs == idx(a, b, e) <-- lhsEqOrInCount == 2 (loser)
//	rhs == idx(d, c, b) <-- rhsEqOrInCount == 3 (winner)
func compareEqOrIn(lhs, rhs *candidatePath) (predCompare, lhsEqOrInCount, rhsEqOrInCount int) {
	if len(lhs.path.PartialIndexPaths) > 0 || len(rhs.path.PartialIndexPaths) > 0 {
		// If either path has partial index paths, we cannot reliably compare EqOrIn conditions.
		return 0, 0, 0
	}
	lhsEqOrInCount = lhs.equalPredicateCount()
	rhsEqOrInCount = rhs.equalPredicateCount()
	if lhsEqOrInCount > rhsEqOrInCount {
		return 1, lhsEqOrInCount, rhsEqOrInCount
	}
	if lhsEqOrInCount < rhsEqOrInCount {
		return -1, lhsEqOrInCount, rhsEqOrInCount
	}
	// We didn't find a winner, but return both counts for use by the caller
	return 0, lhsEqOrInCount, rhsEqOrInCount
}

func isFullIndexMatch(candidate *candidatePath) bool {
	// Check if the DNF condition is a full match
	if candidate.hasOnlyEqualPredicatesInDNF() {
		return true
	}
	// Return the non-DNF full index match result
	return candidate.path.EqOrInCondCount > 0 && len(candidate.indexCondsColMap) >= len(candidate.path.Index.Columns)
}

func matchProperty(ds *logicalop.DataSource, path *util.AccessPath, prop *property.PhysicalProperty) property.SortPropMatchResult {
	if ds.Table.Type().IsClusterTable() && !prop.IsSortItemEmpty() {
		// TableScan with cluster table can't keep order.
		return property.SortPropNotSatisfied
	}
	if prop.VectorProp.VSInfo != nil && path.Index != nil && path.Index.VectorInfo != nil {
		if path.Index == nil || path.Index.VectorInfo == nil {
			return property.SortPropNotSatisfied
		}
		if ds.TableInfo.Columns[path.Index.Columns[0].Offset].ID != prop.VectorProp.Column.ID {
			return property.SortPropNotSatisfied
		}

		if model.IndexableFnNameToDistanceMetric[prop.VectorProp.DistanceFnName.L] != path.Index.VectorInfo.DistanceMetric {
			return property.SortPropNotSatisfied
		}
		return property.SortPropSatisfiedUnconditionally
	}
	var matchResult property.SortPropMatchResult
	if path.IsIntHandlePath {
		pkCol := ds.GetPKIsHandleCol()
		if len(prop.SortItems) == 1 && pkCol != nil {
			if prop.SortItems[0].Col.EqualColumn(pkCol) {
				if path.StoreType == kv.TiFlash && prop.SortItems[0].Desc {
					return property.SortPropNotSatisfied
				}
				return property.SortPropSatisfiedUnconditionally
			}
		}
		return property.SortPropNotSatisfied
	}
	all, _ := prop.AllSameOrder()
	// When the prop is empty or `all` is false, `matchProperty` is better to be `false` because
	// it needs not to keep order for index scan.

	// Basically, if `prop.SortItems` is the prefix of `path.IdxCols`, then `matchProperty` is true. However, we need to consider
	// the situations when some columns of `path.IdxCols` are evaluated as constant. For example:
	// ```
	// create table t(a int, b int, c int, d int, index idx_a_b_c(a, b, c), index idx_d_c_b_a(d, c, b, a));
	// select * from t where a = 1 order by b, c;
	// select * from t where b = 1 order by a, c;
	// select * from t where d = 1 and b = 2 order by c, a;
	// select * from t where d = 1 and b = 2 order by c, b, a;
	// ```
	// In the first two `SELECT` statements, `idx_a_b_c` matches the sort order. In the last two `SELECT` statements, `idx_d_c_b_a`
	// matches the sort order. Hence, we use `path.ConstCols` to deal with the above situations.
	groupByColIdxs := make([]int, 0)
	if !prop.IsSortItemEmpty() && all && len(path.IdxCols) >= len(prop.SortItems) {
		matchResult = property.SortPropSatisfiedUnconditionally
		i := 0
		for _, sortItem := range prop.SortItems {
			found := false
			for ; i < len(path.IdxCols); i++ {
				if path.IdxColLens[i] == types.UnspecifiedLength && sortItem.Col.EqualColumn(path.IdxCols[i]) {
					// Case 1: this sort item is satisfied by the index column, go to match the next sort item.
					found = true
					i++
					break
				}
				// this sort item is not satisfied by the index column
				if path.ConstCols != nil && i < len(path.ConstCols) && path.ConstCols[i] {
					// Case 2: the accessed range on this index column is a constant value, so we can skip this column
					// and try the next index column.
					continue
				}
				colIdx := i
				if colIdx >= len(path.IdxCols) {
					break
				}
				allRangesPoint := true
				for _, ran := range path.Ranges {
					if len(ran.LowVal) <= colIdx || len(ran.HighVal) <= colIdx {
						allRangesPoint = false
						break
					}
					cmp, err := ran.LowVal[colIdx].Compare(
						ds.SCtx().GetSessionVars().StmtCtx.TypeCtx(),
						&ran.HighVal[colIdx],
						ran.Collators[colIdx],
					)
					if err != nil || cmp != 0 {
						allRangesPoint = false
						break
					}
				}
				// Case 3: the accessed range on this index column is a constant value in each range respectively,
				// we can also skip this column and try the next index column.
				if allRangesPoint {
					groupByColIdxs = append(groupByColIdxs, colIdx)
					continue
				}
				break
			}
			if !found {
				matchResult = property.SortPropNotSatisfied
				break
			}
		}
	}
	if len(groupByColIdxs) > 0 && matchResult == property.SortPropSatisfiedUnconditionally {
		groups := GroupRangesByCols(path.Ranges, groupByColIdxs)
		if len(groups) > 0 {
			path.GroupedRanges = groups
			path.GroupByColIdxs = groupByColIdxs
			return property.SortPropSatisfiedByMergeSort
		}
	}
	return matchResult
}

// GroupRangesByCols xxx
func GroupRangesByCols(ranges []*ranger.Range, groupByColIdxs []int) map[string][]*ranger.Range {
	groups := make(map[string][]*ranger.Range)
	for _, ran := range ranges {
		var datums []types.Datum
		for _, idx := range groupByColIdxs {
			datums = append(datums, ran.LowVal[idx])
		}
		// We just use it to group the values, so any time zone is ok.
		keyBytes, err := codec.EncodeValue(time.UTC, nil, datums...)
		intest.AssertNoError(err)
		if err != nil {
			// make it simple, just skip the error here.
			continue
		}
		key := string(keyBytes)
		groups[key] = append(groups[key], ran)
	}
	return groups
}

// matchPropForIndexMergeAlternatives will match the prop with inside PartialAlternativeIndexPaths, and choose
// 1 matched alternative to be a determined index merge partial path for each dimension in PartialAlternativeIndexPaths.
// finally, after we collected the all decided index merge partial paths, we will output a concrete index merge path
// with field PartialIndexPaths is fulfilled here.
//
// as we mentioned before, after deriveStats is done, the normal index OR path will be generated like below:
//
//	    `create table t (a int, b int, c int, key a(a), key b(b), key ac(a, c), key bc(b, c))`
//		`explain format='verbose' select * from t where a=1 or b=1 order by c`
//
// like the case here:
// normal index merge OR path should be:
// for a=1, it has two partial alternative paths: [a, ac]
// for b=1, it has two partial alternative paths: [b, bc]
// and the index merge path:
//
//	indexMergePath: {
//	    PartialIndexPaths: empty                          // 1D array here, currently is not decided yet.
//	    PartialAlternativeIndexPaths: [[a, ac], [b, bc]]  // 2D array here, each for one DNF item choices.
//	}
//
// let's say we have a prop requirement like sort by [c] here, we will choose the better one [ac] (because it can keep
// order) for the first batch [a, ac] from PartialAlternativeIndexPaths; and choose the better one [bc] (because it can
// keep order too) for the second batch [b, bc] from PartialAlternativeIndexPaths. Finally we output a concrete index
// merge path as
//
//	indexMergePath: {
//	    PartialIndexPaths: [ac, bc]                       // just collected since they match the prop.
//	    ...
//	}
//
// how about the prop is empty? that means the choice to be decided from [a, ac] and [b, bc] is quite random just according
// to their countAfterAccess. That's why we use a slices.SortFunc(matchIdxes, func(a, b int){}) inside there. After sort,
// the ASC order of matchIdxes of matched paths are ordered by their countAfterAccess, choosing the first one is straight forward.
//
// there is another case shown below, just the pick the first one after matchIdxes is ordered is not always right, as shown:
// special logic for alternative paths:
//
//	index merge:
//	   matched paths-1: {pk, index1}
//	   matched paths-2: {pk}
//
// if we choose first one as we talked above, says pk here in the first matched paths, then path2 has no choice(avoiding all same
// index logic inside) but pk, this will result in all single index failure. so we need to sort the matchIdxes again according to
// their matched paths length, here mean:
//
//	index merge:
//	   matched paths-1: {pk, index1}
//	   matched paths-2: {pk}
//
// and let matched paths-2 to be the first to make their determination --- choosing pk here, then next turn is matched paths-1 to
// make their choice, since pk is occupied, avoiding-all-same-index-logic inside will try to pick index1 here, so work can be done.
//
// at last, according to determinedIndexPartialPaths to rewrite their real countAfterAccess, this part is move from deriveStats to
// here.
func matchPropForIndexMergeAlternatives(ds *logicalop.DataSource, path *util.AccessPath, prop *property.PhysicalProperty) (*util.AccessPath, property.SortPropMatchResult) {
	// target:
	//	1: index merge case, try to match the every alternative partial path to the order property as long as
	//	possible, and generate that property-matched index merge path out if any.
	//	2: If the prop is empty (means no sort requirement), we will generate a random index partial combination
	//	path from all alternatives in case that no index merge path comes out.

	// Execution part doesn't support the merge operation for intersection case yet.
	if path.IndexMergeIsIntersection {
		return nil, property.SortPropNotSatisfied
	}

	noSortItem := prop.IsSortItemEmpty()
	allSame, _ := prop.AllSameOrder()
	if !allSame {
		return nil, property.SortPropNotSatisfied
	}
	// step1: match the property from all the index partial alternative paths.
	determinedIndexPartialPaths := make([]*util.AccessPath, 0, len(path.PartialAlternativeIndexPaths))
	usedIndexMap := make(map[int64]struct{}, 1)
	useMVIndex := false
	for _, oneORBranch := range path.PartialAlternativeIndexPaths {
		matchIdxes := make([]int, 0, 1)
		for i, oneAlternative := range oneORBranch {
			// if there is some sort items and this path doesn't match this prop, continue.
			match := true
			for _, oneAccessPath := range oneAlternative {
				if !noSortItem && matchProperty(ds, oneAccessPath, prop) != property.SortPropSatisfiedUnconditionally {
					match = false
				}
			}
			if !match {
				continue
			}
			// two possibility here:
			// 1. no sort items requirement.
			// 2. matched with sorted items.
			matchIdxes = append(matchIdxes, i)
		}
		if len(matchIdxes) == 0 {
			// if all index alternative of one of the cnf item's couldn't match the sort property,
			// the entire index merge union path can be ignored for this sort property, return false.
			return nil, property.SortPropNotSatisfied
		}
		if len(matchIdxes) > 1 {
			// if matchIdxes greater than 1, we should sort this match alternative path by its CountAfterAccess.
			alternatives := oneORBranch
			slices.SortStableFunc(matchIdxes, func(a, b int) int {
				res := cmpAlternatives(ds.SCtx().GetSessionVars())(alternatives[a], alternatives[b])
				if res != 0 {
					return res
				}
				// If CountAfterAccess is same, any path is global index should be the first one.
				var lIsGlobalIndex, rIsGlobalIndex int
				if !alternatives[a][0].IsTablePath() && alternatives[a][0].Index.Global {
					lIsGlobalIndex = 1
				}
				if !alternatives[b][0].IsTablePath() && alternatives[b][0].Index.Global {
					rIsGlobalIndex = 1
				}
				return -cmp.Compare(lIsGlobalIndex, rIsGlobalIndex)
			})
		}
		lowestCountAfterAccessIdx := matchIdxes[0]
		determinedIndexPartialPaths = append(determinedIndexPartialPaths, util.SliceDeepClone(oneORBranch[lowestCountAfterAccessIdx])...)
		// record the index usage info to avoid choosing a single index for all partial paths
		var indexID int64
		if oneORBranch[lowestCountAfterAccessIdx][0].IsTablePath() {
			indexID = -1
		} else {
			indexID = oneORBranch[lowestCountAfterAccessIdx][0].Index.ID
			// record mv index because it's not affected by the all single index limitation.
			if oneORBranch[lowestCountAfterAccessIdx][0].Index.MVIndex {
				useMVIndex = true
			}
		}
		// record the lowestCountAfterAccessIdx's chosen index.
		usedIndexMap[indexID] = struct{}{}
	}
	// since all the choice is done, check the all single index limitation, skip check for mv index.
	// since ds index merge hints will prune other path ahead, lift the all single index limitation here.
	if len(usedIndexMap) == 1 && !useMVIndex && len(ds.IndexMergeHints) <= 0 {
		// if all partial path are using a same index, meaningless and fail over.
		return nil, property.SortPropNotSatisfied
	}
	// step2: gen a new **concrete** index merge path.
	indexMergePath := &util.AccessPath{
		IndexMergeAccessMVIndex:  useMVIndex,
		PartialIndexPaths:        determinedIndexPartialPaths,
		IndexMergeIsIntersection: false,
		// inherit those determined can't pushed-down table filters.
		TableFilters: path.TableFilters,
	}
	// path.ShouldBeKeptCurrentFilter record that whether there are some part of the cnf item couldn't be pushed down to tikv already.
	shouldKeepCurrentFilter := path.KeepIndexMergeORSourceFilter
	for _, p := range determinedIndexPartialPaths {
		if p.KeepIndexMergeORSourceFilter {
			shouldKeepCurrentFilter = true
			break
		}
	}
	if shouldKeepCurrentFilter {
		// add the cnf expression back as table filer.
		indexMergePath.TableFilters = append(indexMergePath.TableFilters, path.IndexMergeORSourceFilter)
	}

	// step3: after the index merge path is determined, compute the countAfterAccess as usual.
	indexMergePath.CountAfterAccess = estimateCountAfterAccessForIndexMergeOR(ds, determinedIndexPartialPaths)
	if noSortItem {
		// since there is no sort property, index merge case is generated by random combination, each alternative with the lower/lowest
		// countAfterAccess, here the returned matchProperty should be SortPropNotSatisfied.
		return indexMergePath, property.SortPropNotSatisfied
	}
	return indexMergePath, property.SortPropSatisfiedUnconditionally
}

func isMatchPropForIndexMerge(ds *logicalop.DataSource, path *util.AccessPath, prop *property.PhysicalProperty) property.SortPropMatchResult {
	// Execution part doesn't support the merge operation for intersection case yet.
	if path.IndexMergeIsIntersection {
		return property.SortPropNotSatisfied
	}
	allSame, _ := prop.AllSameOrder()
	if !allSame {
		return property.SortPropNotSatisfied
	}
	for _, partialPath := range path.PartialIndexPaths {
		if matchProperty(ds, partialPath, prop) != property.SortPropSatisfiedUnconditionally {
			return property.SortPropNotSatisfied
		}
	}
	return property.SortPropSatisfiedUnconditionally
}

func getTableCandidate(ds *logicalop.DataSource, path *util.AccessPath, prop *property.PhysicalProperty) *candidatePath {
	candidate := &candidatePath{path: path}
	candidate.isMatchProp = matchProperty(ds, path, prop)
	candidate.accessCondsColMap = util.ExtractCol2Len(ds.SCtx().GetExprCtx().GetEvalCtx(), path.AccessConds, nil, nil)
	return candidate
}

func getIndexCandidate(ds *logicalop.DataSource, path *util.AccessPath, prop *property.PhysicalProperty) *candidatePath {
	candidate := &candidatePath{path: path}
	candidate.isMatchProp = matchProperty(ds, path, prop)
	candidate.accessCondsColMap = util.ExtractCol2Len(ds.SCtx().GetExprCtx().GetEvalCtx(), path.AccessConds, path.IdxCols, path.IdxColLens)
	candidate.indexCondsColMap = util.ExtractCol2Len(ds.SCtx().GetExprCtx().GetEvalCtx(), append(path.AccessConds, path.IndexFilters...), path.FullIdxCols, path.FullIdxColLens)
	return candidate
}

func convergeIndexMergeCandidate(ds *logicalop.DataSource, path *util.AccessPath, prop *property.PhysicalProperty) *candidatePath {
	// since the all index path alternative paths is collected and undetermined, and we should determine a possible and concrete path for this prop.
	possiblePath, match := matchPropForIndexMergeAlternatives(ds, path, prop)
	if possiblePath == nil {
		return nil
	}
	candidate := &candidatePath{path: possiblePath, isMatchProp: match}
	return candidate
}

func getIndexMergeCandidate(ds *logicalop.DataSource, path *util.AccessPath, prop *property.PhysicalProperty) *candidatePath {
	candidate := &candidatePath{path: path}
	candidate.isMatchProp = isMatchPropForIndexMerge(ds, path, prop)
	return candidate
}

// skylinePruning prunes access paths according to different factors. An access path can be pruned only if
// there exists a path that is not worse than it at all factors and there is at least one better factor.
func skylinePruning(ds *logicalop.DataSource, prop *property.PhysicalProperty) []*candidatePath {
	candidates := make([]*candidatePath, 0, 4)
	idxMissingStats := false
	// tidb_opt_prefer_range_scan is the master switch to control index preferencing
	preferRange := ds.SCtx().GetSessionVars().GetAllowPreferRangeScan()
	for _, path := range ds.PossibleAccessPaths {
		// We should check whether the possible access path is valid first.
		if path.StoreType != kv.TiFlash && prop.IsFlashProp() {
			continue
		}
		if len(path.PartialAlternativeIndexPaths) > 0 {
			// OR normal index merge path, try to determine every index partial path for this property.
			candidate := convergeIndexMergeCandidate(ds, path, prop)
			if candidate != nil {
				candidates = append(candidates, candidate)
			}
			continue
		}
		if path.PartialIndexPaths != nil {
			candidates = append(candidates, getIndexMergeCandidate(ds, path, prop))
			continue
		}
		// if we already know the range of the scan is empty, just return a TableDual
		if len(path.Ranges) == 0 {
			return []*candidatePath{{path: path}}
		}
		var currentCandidate *candidatePath
		if path.IsTablePath() {
			currentCandidate = getTableCandidate(ds, path, prop)
		} else {
			if !(len(path.AccessConds) > 0 || !prop.IsSortItemEmpty() || path.Forced || path.IsSingleScan) {
				continue
			}
			// We will use index to generate physical plan if any of the following conditions is satisfied:
			// 1. This path's access cond is not nil.
			// 2. We have a non-empty prop to match.
			// 3. This index is forced to choose.
			// 4. The needed columns are all covered by index columns(and handleCol).
			currentCandidate = getIndexCandidate(ds, path, prop)
		}
		pruned := false
		for i := len(candidates) - 1; i >= 0; i-- {
			if candidates[i].path.StoreType == kv.TiFlash {
				continue
			}
			var result int
			currentMissingStats := false
			result, currentMissingStats = compareCandidates(ds.SCtx(), ds.StatisticTable, ds.TableInfo, prop, candidates[i], currentCandidate, preferRange)
			if currentMissingStats {
				idxMissingStats = true // Ensure that we track idxMissingStats across all iterations
			}
			if result == 1 {
				pruned = true
				// We can break here because the current candidate cannot prune others anymore.
				break
			} else if result == -1 {
				candidates = slices.Delete(candidates, i, i+1)
			}
		}
		if !pruned {
			candidates = append(candidates, currentCandidate)
		}
	}

	// If we've forced an index merge - we want to keep these plans
	preferMerge := len(ds.IndexMergeHints) > 0 || fixcontrol.GetBoolWithDefault(
		ds.SCtx().GetSessionVars().GetOptimizerFixControlMap(),
		fixcontrol.Fix52869,
		false,
	)
	if preferRange {
		// Override preferRange with the following limitations to scope
		preferRange = preferMerge || idxMissingStats || ds.TableStats.HistColl.Pseudo || ds.TableStats.RowCount < 1
	}
	if preferRange && len(candidates) > 1 {
		// If a candidate path is TiFlash-path or forced-path or MV index or global index, we just keep them. For other
		// candidate paths, if there exists any range scan path, we remove full scan paths and keep range scan paths.
		preferredPaths := make([]*candidatePath, 0, len(candidates))
		var hasRangeScanPath, hasMultiRange bool
		for _, c := range candidates {
			if len(c.path.Ranges) > 1 {
				hasMultiRange = true
			}
			if c.path.Forced || c.path.StoreType == kv.TiFlash || (c.path.Index != nil && (c.path.Index.Global || c.path.Index.MVIndex)) {
				preferredPaths = append(preferredPaths, c)
				continue
			}
			if !c.path.IsFullScanRange(ds.TableInfo) {
				// Preference plans with equals/IN predicates or where there is more filtering in the index than against the table
<<<<<<< HEAD
				indexFilters := c.path.EqOrInCondCount > 0 || len(c.path.TableFilters) < len(c.path.IndexFilters)
				isDNFOnlyEquals := c.hasOnlyEqualPredicatesInDNF()
				if preferMerge || isDNFOnlyEquals || (indexFilters && (prop.IsSortItemEmpty() || c.isMatchProp.Matched())) {
=======
				indexFilters := c.equalPredicateCount() > 0 || len(c.path.TableFilters) < len(c.path.IndexFilters)
				if preferMerge || (indexFilters && (prop.IsSortItemEmpty() || c.isMatchProp)) {
>>>>>>> 8c65f823
					preferredPaths = append(preferredPaths, c)
					hasRangeScanPath = true
				}
			}
		}
		if hasMultiRange {
			// Only log the fix control if we had multiple ranges
			ds.SCtx().GetSessionVars().RecordRelevantOptFix(fixcontrol.Fix52869)
		}
		if hasRangeScanPath {
			return preferredPaths
		}
	}

	return candidates
}

// hasOnlyEqualPredicatesInDNF checks if all access conditions in DNF form contain at least one equal predicate
func (c *candidatePath) hasOnlyEqualPredicatesInDNF() bool {
	// Helper function to check if a condition is an equal/IN predicate or a LogicOr of equal/IN predicates
	var isEqualPredicateOrOr func(expr expression.Expression) bool
	isEqualPredicateOrOr = func(expr expression.Expression) bool {
		sf, ok := expr.(*expression.ScalarFunction)
		if !ok {
			return false
		}

		// Reject NOT operators - they can make predicates non-equal
		if sf.FuncName.L == ast.UnaryNot {
			return false
		}

		if sf.FuncName.L == ast.LogicOr {
			for _, arg := range sf.GetArgs() {
				if !isEqualPredicateOrOr(arg) {
					return false
				}
			}
			return true
		}

		// Check if it's an equal predicate (eq) or IN predicate (in)
		// Also reject any other comparison operators that are not equal/IN
		if sf.FuncName.L == ast.EQ || sf.FuncName.L == ast.In {
			return true
		}

		// Reject all other comparison operators (LT, GT, LE, GE, NE, etc.)
		// and any other functions that are not equal/IN predicates
		return false
	}

	// Check all access conditions
	for _, cond := range c.path.AccessConds {
		if !isEqualPredicateOrOr(cond) {
			return false
		}
	}
	return true
}

func (c *candidatePath) equalPredicateCount() int {
	// Exit if this isn't a DNF condition or has no access conditions
	if !c.path.IsDNFCond || len(c.path.AccessConds) == 0 {
		return c.path.EqOrInCondCount
	}
	if c.hasOnlyEqualPredicatesInDNF() {
		return c.path.MinAccessCondsForDNFCond
	}
	return max(0, c.path.MinAccessCondsForDNFCond-1)
}

func getPruningInfo(ds *logicalop.DataSource, candidates []*candidatePath, prop *property.PhysicalProperty) string {
	if len(candidates) == len(ds.PossibleAccessPaths) {
		return ""
	}
	if len(candidates) == 1 && len(candidates[0].path.Ranges) == 0 {
		// For TableDual, we don't need to output pruning info.
		return ""
	}
	names := make([]string, 0, len(candidates))
	var tableName string
	if ds.TableAsName.O == "" {
		tableName = ds.TableInfo.Name.O
	} else {
		tableName = ds.TableAsName.O
	}
	getSimplePathName := func(path *util.AccessPath) string {
		if path.IsTablePath() {
			if path.StoreType == kv.TiFlash {
				return tableName + "(tiflash)"
			}
			return tableName
		}
		return path.Index.Name.O
	}
	for _, cand := range candidates {
		if cand.path.PartialIndexPaths != nil {
			partialNames := make([]string, 0, len(cand.path.PartialIndexPaths))
			for _, partialPath := range cand.path.PartialIndexPaths {
				partialNames = append(partialNames, getSimplePathName(partialPath))
			}
			names = append(names, fmt.Sprintf("IndexMerge{%s}", strings.Join(partialNames, ",")))
		} else {
			names = append(names, getSimplePathName(cand.path))
		}
	}
	items := make([]string, 0, len(prop.SortItems))
	for _, item := range prop.SortItems {
		items = append(items, item.String())
	}
	return fmt.Sprintf("[%s] remain after pruning paths for %s given Prop{SortItems: [%s], TaskTp: %s}",
		strings.Join(names, ","), tableName, strings.Join(items, " "), prop.TaskTp)
}

func isPointGetConvertableSchema(ds *logicalop.DataSource) bool {
	for _, col := range ds.Columns {
		if col.Name.L == model.ExtraHandleName.L {
			continue
		}

		// Only handle tables that all columns are public.
		if col.State != model.StatePublic {
			return false
		}
	}
	return true
}

// exploreEnforcedPlan determines whether to explore enforced plans for this DataSource if it has already found an unenforced plan.
// See #46177 for more information.
func exploreEnforcedPlan(ds *logicalop.DataSource) bool {
	// default value is true which is different than original implementation.
	return fixcontrol.GetBoolWithDefault(ds.SCtx().GetSessionVars().GetOptimizerFixControlMap(), fixcontrol.Fix46177, true)
}

// getGEAndDS get the possible group expression and logical operator from common lp pointer.
func getGEAndDS(super base.LogicalPlan) (ge *memo.GroupExpression, ds *logicalop.DataSource) {
	// since base.LogicalPlan can represent GroupExpression and LogicalOperator at same time, we can use the same
	// function signature as the common portal.
	// for datasource, since it's a leaf node, we don't need GE inputs to dive its children, so almost all part of
	// the code below is shared in common, except the physical plan cache.
	switch x := super.(type) {
	case *memo.GroupExpression:
		ge = x
		ds = ge.GetWrappedLogicalPlan().(*logicalop.DataSource)
	case *logicalop.DataSource:
		ds = x
	}
	return ge, ds
}

func findBestTask4LogicalDataSource(super base.LogicalPlan, prop *property.PhysicalProperty,
	planCounter *base.PlanCounterTp, opt *optimizetrace.PhysicalOptimizeOp) (t base.Task, cntPlan int64, err error) {
	// get the possible group expression and logical operator from common lp pointer.
	ge, ds := getGEAndDS(super)
	// If ds is an inner plan in an IndexJoin, the IndexJoin will generate an inner plan by itself,
	// and set inner child prop nil, so here we do nothing.
	if prop == nil {
		planCounter.Dec(1)
		return nil, 1, nil
	}
	if ds.IsForUpdateRead && ds.SCtx().GetSessionVars().TxnCtx.IsExplicit {
		hasPointGetPath := false
		for _, path := range ds.PossibleAccessPaths {
			if isPointGetPath(ds, path) {
				hasPointGetPath = true
				break
			}
		}
		tblName := ds.TableInfo.Name
		ds.PossibleAccessPaths, err = util.FilterPathByIsolationRead(ds.SCtx(), ds.PossibleAccessPaths, tblName, ds.DBName)
		if err != nil {
			return nil, 1, err
		}
		if hasPointGetPath {
			newPaths := make([]*util.AccessPath, 0)
			for _, path := range ds.PossibleAccessPaths {
				// if the path is the point get range path with for update lock, we should forbid tiflash as it's store path (#39543)
				if path.StoreType != kv.TiFlash {
					newPaths = append(newPaths, path)
				}
			}
			ds.PossibleAccessPaths = newPaths
		}
	}
	// only get the physical cache from logicalOp under volcano mode.
	if ge == nil {
		t = ds.GetTask(prop)
		if t != nil {
			cntPlan = 1
			planCounter.Dec(1)
			return
		}
	}
	// if prop is require an index join's probe side, check the inner pattern admission here.
	if prop.IndexJoinProp != nil {
		pass := admitIndexJoinInnerChildPattern(ds)
		if !pass {
			// even enforce hint can not work with this.
			return base.InvalidTask, 0, nil
		}
		// cache the physical for indexJoinProp
		defer func() {
			ds.StoreTask(prop, t)
		}()
		// when datasource leaf is in index join's inner side, build the task out with old
		// index join build logic, we can't merge this with normal datasource's index range
		// because normal index range is built on expression EQ/IN. while index join's inner
		// has its special runtime constants detecting and filling logic.
		return getBestIndexJoinInnerTaskByProp(ds, prop, planCounter)
	}
	var cnt int64
	var unenforcedTask base.Task
	// If prop.CanAddEnforcer is true, the prop.SortItems need to be set nil for ds.findBestTask.
	// Before function return, reset it for enforcing task prop and storing map<prop,task>.
	oldProp := prop.CloneEssentialFields()
	if prop.CanAddEnforcer {
		// First, get the bestTask without enforced prop
		prop.CanAddEnforcer = false
		unenforcedTask, cnt, err = ds.FindBestTask(prop, planCounter, opt)
		if err != nil {
			return nil, 0, err
		}
		if !unenforcedTask.Invalid() && !exploreEnforcedPlan(ds) {
			// only save the physical to logicalOp under volcano mode.
			if ge == nil {
				ds.StoreTask(prop, unenforcedTask)
			}
			return unenforcedTask, cnt, nil
		}

		// Then, explore the bestTask with enforced prop
		prop.CanAddEnforcer = true
		cntPlan += cnt
		prop.SortItems = []property.SortItem{}
		prop.MPPPartitionTp = property.AnyType
	} else if prop.MPPPartitionTp != property.AnyType {
		return base.InvalidTask, 0, nil
	}
	defer func() {
		if err != nil {
			return
		}
		if prop.CanAddEnforcer {
			*prop = *oldProp
			t = enforceProperty(prop, t, ds.Plan.SCtx(), nil)
			prop.CanAddEnforcer = true
		}

		if unenforcedTask != nil && !unenforcedTask.Invalid() {
			curIsBest, cerr := compareTaskCost(unenforcedTask, t, opt)
			if cerr != nil {
				err = cerr
				return
			}
			if curIsBest {
				t = unenforcedTask
			}
		}
		// only save the physical to logicalOp under volcano mode.
		if ge == nil {
			ds.StoreTask(prop, t)
		}
		err = validateTableSamplePlan(ds, t, err)
	}()

	t, err = tryToGetDualTask(ds)
	if err != nil || t != nil {
		planCounter.Dec(1)
		if t != nil {
			appendCandidate(ds, t, prop, opt)
		}
		return t, 1, err
	}

	t = base.InvalidTask
	candidates := skylinePruning(ds, prop)
	pruningInfo := getPruningInfo(ds, candidates, prop)
	defer func() {
		if err == nil && t != nil && !t.Invalid() && pruningInfo != "" {
			warnErr := errors.NewNoStackError(pruningInfo)
			if ds.SCtx().GetSessionVars().StmtCtx.InVerboseExplain {
				ds.SCtx().GetSessionVars().StmtCtx.AppendNote(warnErr)
			} else {
				ds.SCtx().GetSessionVars().StmtCtx.AppendExtraNote(warnErr)
			}
		}
	}()

	cntPlan = 0
	for _, candidate := range candidates {
		path := candidate.path
		if path.PartialIndexPaths != nil {
			// prefer tiflash, while current table path is tikv, skip it.
			if ds.PreferStoreType&h.PreferTiFlash != 0 && path.StoreType == kv.TiKV {
				continue
			}
			// prefer tikv, while current table path is tiflash, skip it.
			if ds.PreferStoreType&h.PreferTiKV != 0 && path.StoreType == kv.TiFlash {
				continue
			}
			idxMergeTask, err := convertToIndexMergeScan(ds, prop, candidate, opt)
			if err != nil {
				return nil, 0, err
			}
			if !idxMergeTask.Invalid() {
				cntPlan++
				planCounter.Dec(1)
			}
			appendCandidate(ds, idxMergeTask, prop, opt)

			curIsBetter, err := compareTaskCost(idxMergeTask, t, opt)
			if err != nil {
				return nil, 0, err
			}
			if curIsBetter || planCounter.Empty() {
				t = idxMergeTask
			}
			if planCounter.Empty() {
				return t, cntPlan, nil
			}
			continue
		}
		// if we already know the range of the scan is empty, just return a TableDual
		if len(path.Ranges) == 0 {
			// We should uncache the tableDual plan.
			if expression.MaybeOverOptimized4PlanCache(ds.SCtx().GetExprCtx(), path.AccessConds...) {
				ds.SCtx().GetSessionVars().StmtCtx.SetSkipPlanCache("get a TableDual plan")
			}
			dual := physicalop.PhysicalTableDual{}.Init(ds.SCtx(), ds.StatsInfo(), ds.QueryBlockOffset())
			dual.SetSchema(ds.Schema())
			cntPlan++
			planCounter.Dec(1)
			t := &RootTask{}
			t.SetPlan(dual)
			appendCandidate(ds, t, prop, opt)
			return t, cntPlan, nil
		}

		canConvertPointGet := len(path.Ranges) > 0 && path.StoreType == kv.TiKV && isPointGetConvertableSchema(ds)
		if fixcontrol.GetBoolWithDefault(ds.SCtx().GetSessionVars().OptimizerFixControl, fixcontrol.Fix52592, false) {
			canConvertPointGet = false
		}

		if canConvertPointGet && path.Index != nil && path.Index.MVIndex {
			canConvertPointGet = false // cannot use PointGet upon MVIndex
		}

		if canConvertPointGet && !path.IsIntHandlePath {
			// We simply do not build [batch] point get for prefix indexes. This can be optimized.
			canConvertPointGet = path.Index.Unique && !path.Index.HasPrefixIndex()
			// If any range cannot cover all columns of the index, we cannot build [batch] point get.
			idxColsLen := len(path.Index.Columns)
			for _, ran := range path.Ranges {
				if len(ran.LowVal) != idxColsLen {
					canConvertPointGet = false
					break
				}
			}
		}
		if canConvertPointGet && ds.Table.Meta().GetPartitionInfo() != nil {
			// partition table with dynamic prune not support batchPointGet
			// Due to sorting?
			// Please make sure handle `where _tidb_rowid in (xx, xx)` correctly when delete this if statements.
			if canConvertPointGet && len(path.Ranges) > 1 && ds.SCtx().GetSessionVars().StmtCtx.UseDynamicPartitionPrune() {
				canConvertPointGet = false
			}
			if canConvertPointGet && len(path.Ranges) > 1 {
				// if LIST COLUMNS/RANGE COLUMNS partitioned, and any of the partitioning columns are string based
				// and having non-binary collations, then we currently cannot support BatchPointGet,
				// since the candidate.path.Ranges already have been converted to SortKey, meaning we cannot use it
				// for PartitionLookup/PartitionPruning currently.

				// TODO: This is now implemented, but to decrease
				// the impact of supporting plan cache for patitioning,
				// this is not yet enabled.
				// TODO: just remove this if block and update/add tests...
				// We can only build batch point get for hash partitions on a simple column now. This is
				// decided by the current implementation of `BatchPointGetExec::initialize()`, specifically,
				// the `getPhysID()` function. Once we optimize that part, we can come back and enable
				// BatchPointGet plan for more cases.
				hashPartColName := getHashOrKeyPartitionColumnName(ds.SCtx(), ds.Table.Meta())
				if hashPartColName == nil {
					canConvertPointGet = false
				}
			}
			// Partition table can't use `_tidb_rowid` to generate PointGet Plan unless one partition is explicitly specified.
			if canConvertPointGet && path.IsIntHandlePath && !ds.Table.Meta().PKIsHandle && len(ds.PartitionNames) != 1 {
				canConvertPointGet = false
			}
		}
		if canConvertPointGet {
			allRangeIsPoint := true
			tc := ds.SCtx().GetSessionVars().StmtCtx.TypeCtx()
			for _, ran := range path.Ranges {
				if !ran.IsPointNonNullable(tc) {
					// unique indexes can have duplicated NULL rows so we cannot use PointGet if there is NULL
					allRangeIsPoint = false
					break
				}
			}
			if allRangeIsPoint {
				var pointGetTask base.Task
				if len(path.Ranges) == 1 {
					pointGetTask = convertToPointGet(ds, prop, candidate)
				} else {
					pointGetTask = convertToBatchPointGet(ds, prop, candidate)
				}

				// Batch/PointGet plans may be over-optimized, like `a>=1(?) and a<=1(?)` --> `a=1` --> PointGet(a=1).
				// For safety, prevent these plans from the plan cache here.
				if !pointGetTask.Invalid() && expression.MaybeOverOptimized4PlanCache(ds.SCtx().GetExprCtx(), candidate.path.AccessConds...) && !isSafePointGetPath4PlanCache(ds.SCtx(), candidate.path) {
					ds.SCtx().GetSessionVars().StmtCtx.SetSkipPlanCache("Batch/PointGet plans may be over-optimized")
				}

				appendCandidate(ds, pointGetTask, prop, opt)
				if !pointGetTask.Invalid() {
					cntPlan++
					planCounter.Dec(1)
				}
				curIsBetter, cerr := compareTaskCost(pointGetTask, t, opt)
				if cerr != nil {
					return nil, 0, cerr
				}
				if curIsBetter || planCounter.Empty() {
					t = pointGetTask
					if planCounter.Empty() {
						return
					}
					continue
				}
			}
		}
		if path.IsTablePath() {
			// prefer tiflash, while current table path is tikv, skip it.
			if ds.PreferStoreType&h.PreferTiFlash != 0 && path.StoreType == kv.TiKV {
				continue
			}
			// prefer tikv, while current table path is tiflash, skip it.
			if ds.PreferStoreType&h.PreferTiKV != 0 && path.StoreType == kv.TiFlash {
				continue
			}
			var tblTask base.Task
			if ds.SampleInfo != nil {
				tblTask, err = convertToSampleTable(ds, prop, candidate, opt)
			} else {
				tblTask, err = convertToTableScan(ds, prop, candidate, opt)
			}
			if err != nil {
				return nil, 0, err
			}
			if !tblTask.Invalid() {
				cntPlan++
				planCounter.Dec(1)
			}
			appendCandidate(ds, tblTask, prop, opt)
			curIsBetter, err := compareTaskCost(tblTask, t, opt)
			if err != nil {
				return nil, 0, err
			}
			if curIsBetter || planCounter.Empty() {
				t = tblTask
			}
			if planCounter.Empty() {
				return t, cntPlan, nil
			}
			continue
		}
		// TiFlash storage do not support index scan.
		if ds.PreferStoreType&h.PreferTiFlash != 0 {
			continue
		}
		// TableSample do not support index scan.
		if ds.SampleInfo != nil {
			continue
		}
		idxTask, err := convertToIndexScan(ds, prop, candidate, opt)
		if err != nil {
			return nil, 0, err
		}
		if !idxTask.Invalid() {
			cntPlan++
			planCounter.Dec(1)
		}
		appendCandidate(ds, idxTask, prop, opt)
		curIsBetter, err := compareTaskCost(idxTask, t, opt)
		if err != nil {
			return nil, 0, err
		}
		if curIsBetter || planCounter.Empty() {
			t = idxTask
		}
		if planCounter.Empty() {
			return t, cntPlan, nil
		}
	}

	return
}

// convertToIndexMergeScan builds the index merge scan for intersection or union cases.
func convertToIndexMergeScan(ds *logicalop.DataSource, prop *property.PhysicalProperty, candidate *candidatePath, _ *optimizetrace.PhysicalOptimizeOp) (task base.Task, err error) {
	if prop.IsFlashProp() || prop.TaskTp == property.CopSingleReadTaskType {
		return base.InvalidTask, nil
	}
	// lift the limitation of that double read can not build index merge **COP** task with intersection.
	// that means we can output a cop task here without encapsulating it as root task, for the convenience of attaching limit to its table side.

	intest.Assert(candidate.isMatchProp != property.SortPropSatisfiedByMergeSort, "index merge should not match property using merge sort")

	if !prop.IsSortItemEmpty() && !candidate.isMatchProp.Matched() {
		return base.InvalidTask, nil
	}
	// while for now, we still can not push the sort prop to the intersection index plan side, temporarily banned here.
	if !prop.IsSortItemEmpty() && candidate.path.IndexMergeIsIntersection {
		return base.InvalidTask, nil
	}
	failpoint.Inject("forceIndexMergeKeepOrder", func(_ failpoint.Value) {
		if len(candidate.path.PartialIndexPaths) > 0 && !candidate.path.IndexMergeIsIntersection {
			if prop.IsSortItemEmpty() {
				failpoint.Return(base.InvalidTask, nil)
			}
		}
	})
	path := candidate.path
	scans := make([]base.PhysicalPlan, 0, len(path.PartialIndexPaths))
	cop := &CopTask{
		indexPlanFinished: false,
		tblColHists:       ds.TblColHists,
	}
	cop.physPlanPartInfo = &physicalop.PhysPlanPartInfo{
		PruningConds:   ds.AllConds,
		PartitionNames: ds.PartitionNames,
		Columns:        ds.TblCols,
		ColumnNames:    ds.OutputNames(),
	}
	// Add sort items for index scan for merge-sort operation between partitions.
	byItems := make([]*util.ByItems, 0, len(prop.SortItems))
	for _, si := range prop.SortItems {
		byItems = append(byItems, &util.ByItems{
			Expr: si.Col,
			Desc: si.Desc,
		})
	}
	globalRemainingFilters := make([]expression.Expression, 0, 3)
	for _, partPath := range path.PartialIndexPaths {
		var scan base.PhysicalPlan
		if partPath.IsTablePath() {
			scan = convertToPartialTableScan(ds, prop, partPath, candidate.isMatchProp, byItems)
		} else {
			var remainingFilters []expression.Expression
			scan, remainingFilters, err = convertToPartialIndexScan(ds, cop.physPlanPartInfo, prop, partPath, candidate.isMatchProp, byItems)
			if err != nil {
				return base.InvalidTask, err
			}
			if prop.TaskTp != property.RootTaskType && len(remainingFilters) > 0 {
				return base.InvalidTask, nil
			}
			globalRemainingFilters = append(globalRemainingFilters, remainingFilters...)
		}
		scans = append(scans, scan)
	}
	totalRowCount := path.CountAfterAccess
	// Add an arbitrary tolerance factor to account for comparison with floating point
	if (prop.ExpectedCnt + cost.ToleranceFactor) < ds.StatsInfo().RowCount {
		totalRowCount *= prop.ExpectedCnt / ds.StatsInfo().RowCount
	}
	ts, remainingFilters2, moreColumn, err := buildIndexMergeTableScan(ds, path.TableFilters, totalRowCount, candidate.isMatchProp == property.SortPropSatisfiedUnconditionally)
	if err != nil {
		return base.InvalidTask, err
	}
	if prop.TaskTp != property.RootTaskType && len(remainingFilters2) > 0 {
		return base.InvalidTask, nil
	}
	globalRemainingFilters = append(globalRemainingFilters, remainingFilters2...)
	cop.keepOrder = candidate.isMatchProp == property.SortPropSatisfiedUnconditionally || candidate.isMatchProp == property.SortPropSatisfiedByMergeSort
	cop.tablePlan = ts
	cop.idxMergePartPlans = scans
	cop.idxMergeIsIntersection = path.IndexMergeIsIntersection
	cop.idxMergeAccessMVIndex = path.IndexMergeAccessMVIndex
	if moreColumn {
		cop.needExtraProj = true
		cop.originSchema = ds.Schema()
	}
	if len(globalRemainingFilters) != 0 {
		cop.rootTaskConds = globalRemainingFilters
	}
	// after we lift the limitation of intersection and cop-type task in the code in this
	// function above, we could set its index plan finished as true once we found its table
	// plan is pure table scan below.
	// And this will cause cost underestimation when we estimate the cost of the entire cop
	// task plan in function `getTaskPlanCost`.
	if prop.TaskTp == property.RootTaskType {
		cop.indexPlanFinished = true
		task = cop.ConvertToRootTask(ds.SCtx())
	} else {
		_, pureTableScan := ts.(*physicalop.PhysicalTableScan)
		if !pureTableScan {
			cop.indexPlanFinished = true
		}
		task = cop
	}
	return task, nil
}

func convertToPartialIndexScan(ds *logicalop.DataSource, physPlanPartInfo *physicalop.PhysPlanPartInfo, prop *property.PhysicalProperty, path *util.AccessPath, matchProp property.SortPropMatchResult, byItems []*util.ByItems) (base.PhysicalPlan, []expression.Expression, error) {
	is := physicalop.GetOriginalPhysicalIndexScan(ds, prop, path, matchProp.Matched(), false)
	// TODO: Consider using isIndexCoveringColumns() to avoid another TableRead
	indexConds := path.IndexFilters
	if matchProp.Matched() {
		if is.Table.GetPartitionInfo() != nil && !is.Index.Global && is.SCtx().GetSessionVars().StmtCtx.UseDynamicPartitionPrune() {
			tmpColumns, tmpSchema, _ := AddExtraPhysTblIDColumn(is.SCtx(), is.Columns, is.Schema())
			is.Columns = tmpColumns
			is.SetSchema(tmpSchema)
		}
		// Add sort items for index scan for merge-sort operation between partitions.
		is.ByItems = byItems
	}

	// Add a `Selection` for `IndexScan` with global index.
	// It should pushdown to TiKV, DataSource schema doesn't contain partition id column.
	indexConds, err := is.AddSelectionConditionForGlobalIndex(ds, physPlanPartInfo, indexConds)
	if err != nil {
		return nil, nil, err
	}

	if len(indexConds) > 0 {
		pushedFilters, remainingFilter := extractFiltersForIndexMerge(util.GetPushDownCtx(ds.SCtx()), indexConds)
		var selectivity float64
		if path.CountAfterAccess > 0 {
			selectivity = path.CountAfterIndex / path.CountAfterAccess
		}
		rowCount := is.StatsInfo().RowCount * selectivity
		stats := &property.StatsInfo{RowCount: rowCount}
		stats.StatsVersion = ds.StatisticTable.Version
		if ds.StatisticTable.Pseudo {
			stats.StatsVersion = statistics.PseudoVersion
		}
		indexPlan := physicalop.PhysicalSelection{Conditions: pushedFilters}.Init(is.SCtx(), stats, ds.QueryBlockOffset())
		indexPlan.SetChildren(is)
		return indexPlan, remainingFilter, nil
	}
	return is, nil, nil
}

func checkColinSchema(cols []*expression.Column, schema *expression.Schema) bool {
	for _, col := range cols {
		if schema.ColumnIndex(col) == -1 {
			return false
		}
	}
	return true
}

func convertToPartialTableScan(ds *logicalop.DataSource, prop *property.PhysicalProperty, path *util.AccessPath, matchProp property.SortPropMatchResult, byItems []*util.ByItems) (tablePlan base.PhysicalPlan) {
	ts, rowCount := physicalop.GetOriginalPhysicalTableScan(ds, prop, path, matchProp.Matched())
	overwritePartialTableScanSchema(ds, ts)
	// remove ineffetive filter condition after overwriting physicalscan schema
	newFilterConds := make([]expression.Expression, 0, len(path.TableFilters))
	for _, cond := range ts.FilterCondition {
		cols := expression.ExtractColumns(cond)
		if checkColinSchema(cols, ts.Schema()) {
			newFilterConds = append(newFilterConds, cond)
		}
	}
	ts.FilterCondition = newFilterConds
	if matchProp.Matched() {
		if ts.Table.GetPartitionInfo() != nil && ts.SCtx().GetSessionVars().StmtCtx.UseDynamicPartitionPrune() {
			tmpColumns, tmpSchema, _ := AddExtraPhysTblIDColumn(ts.SCtx(), ts.Columns, ts.Schema())
			ts.Columns = tmpColumns
			ts.SetSchema(tmpSchema)
		}
		ts.ByItems = byItems
	}
	if len(ts.FilterCondition) > 0 {
		selectivity, _, err := cardinality.Selectivity(ds.SCtx(), ds.TableStats.HistColl, ts.FilterCondition, nil)
		if err != nil {
			logutil.BgLogger().Debug("calculate selectivity failed, use selection factor", zap.Error(err))
			selectivity = cost.SelectionFactor
		}
		tablePlan = physicalop.PhysicalSelection{Conditions: ts.FilterCondition}.Init(ts.SCtx(), ts.StatsInfo().ScaleByExpectCnt(ds.SCtx().GetSessionVars(), selectivity*rowCount), ds.QueryBlockOffset())
		tablePlan.SetChildren(ts)
		return tablePlan
	}
	tablePlan = ts
	return tablePlan
}

// overwritePartialTableScanSchema change the schema of partial table scan to handle columns.
func overwritePartialTableScanSchema(ds *logicalop.DataSource, ts *physicalop.PhysicalTableScan) {
	handleCols := ds.HandleCols
	if handleCols == nil {
		handleCols = util.NewIntHandleCols(ds.NewExtraHandleSchemaCol())
	}
	hdColNum := handleCols.NumCols()
	exprCols := make([]*expression.Column, 0, hdColNum)
	infoCols := make([]*model.ColumnInfo, 0, hdColNum)
	for i := range hdColNum {
		col := handleCols.GetCol(i)
		exprCols = append(exprCols, col)
		if c := model.FindColumnInfoByID(ds.TableInfo.Columns, col.ID); c != nil {
			infoCols = append(infoCols, c)
		} else {
			infoCols = append(infoCols, col.ToInfo())
		}
	}
	ts.SetSchema(expression.NewSchema(exprCols...))
	ts.Columns = infoCols
}

// setIndexMergeTableScanHandleCols set the handle columns of the table scan.
func setIndexMergeTableScanHandleCols(ds *logicalop.DataSource, ts *physicalop.PhysicalTableScan) (err error) {
	handleCols := ds.HandleCols
	if handleCols == nil {
		handleCols = util.NewIntHandleCols(ds.NewExtraHandleSchemaCol())
	}
	hdColNum := handleCols.NumCols()
	exprCols := make([]*expression.Column, 0, hdColNum)
	for i := range hdColNum {
		col := handleCols.GetCol(i)
		exprCols = append(exprCols, col)
	}
	ts.HandleCols, err = handleCols.ResolveIndices(expression.NewSchema(exprCols...))
	return
}

// buildIndexMergeTableScan() returns Selection that will be pushed to TiKV.
// Filters that cannot be pushed to TiKV are also returned, and an extra Selection above IndexMergeReader will be constructed later.
func buildIndexMergeTableScan(ds *logicalop.DataSource, tableFilters []expression.Expression,
	totalRowCount float64, matchProp bool) (base.PhysicalPlan, []expression.Expression, bool, error) {
	ts := physicalop.PhysicalTableScan{
		Table:           ds.TableInfo,
		Columns:         slices.Clone(ds.Columns),
		TableAsName:     ds.TableAsName,
		DBName:          ds.DBName,
		PhysicalTableID: ds.PhysicalTableID,
		HandleCols:      ds.HandleCols,
		TblCols:         ds.TblCols,
		TblColHists:     ds.TblColHists,
	}.Init(ds.SCtx(), ds.QueryBlockOffset())
	ts.SetIsPartition(ds.PartitionDefIdx != nil)
	ts.SetSchema(ds.Schema().Clone())
	err := setIndexMergeTableScanHandleCols(ds, ts)
	if err != nil {
		return nil, nil, false, err
	}
	ts.SetStats(ds.TableStats.ScaleByExpectCnt(ds.SCtx().GetSessionVars(), totalRowCount))
	usedStats := ds.SCtx().GetSessionVars().StmtCtx.GetUsedStatsInfo(false)
	if usedStats != nil && usedStats.GetUsedInfo(ts.PhysicalTableID) != nil {
		ts.UsedStatsInfo = usedStats.GetUsedInfo(ts.PhysicalTableID)
	}
	if ds.StatisticTable.Pseudo {
		ts.StatsInfo().StatsVersion = statistics.PseudoVersion
	}
	var currentTopPlan base.PhysicalPlan = ts
	if len(tableFilters) > 0 {
		pushedFilters, remainingFilters := extractFiltersForIndexMerge(util.GetPushDownCtx(ds.SCtx()), tableFilters)
		pushedFilters1, remainingFilters1 := physicalop.SplitSelCondsWithVirtualColumn(pushedFilters)
		pushedFilters = pushedFilters1
		remainingFilters = append(remainingFilters, remainingFilters1...)
		if len(pushedFilters) != 0 {
			selectivity, _, err := cardinality.Selectivity(ds.SCtx(), ds.TableStats.HistColl, pushedFilters, nil)
			if err != nil {
				logutil.BgLogger().Debug("calculate selectivity failed, use selection factor", zap.Error(err))
				selectivity = cost.SelectionFactor
			}
			sel := physicalop.PhysicalSelection{Conditions: pushedFilters}.Init(ts.SCtx(), ts.StatsInfo().ScaleByExpectCnt(ts.SCtx().GetSessionVars(), selectivity*totalRowCount), ts.QueryBlockOffset())
			sel.SetChildren(ts)
			currentTopPlan = sel
		}
		if len(remainingFilters) > 0 {
			return currentTopPlan, remainingFilters, false, nil
		}
	}
	// If we don't need to use ordered scan, we don't need do the following codes for adding new columns.
	if !matchProp {
		return currentTopPlan, nil, false, nil
	}

	// Add the row handle into the schema.
	columnAdded := false
	if ts.Table.PKIsHandle {
		pk := ts.Table.GetPkColInfo()
		pkCol := expression.ColInfo2Col(ts.TblCols, pk)
		if !ts.Schema().Contains(pkCol) {
			ts.Schema().Append(pkCol)
			ts.Columns = append(ts.Columns, pk)
			columnAdded = true
		}
	} else if ts.Table.IsCommonHandle {
		idxInfo := ts.Table.GetPrimaryKey()
		for _, idxCol := range idxInfo.Columns {
			col := ts.TblCols[idxCol.Offset]
			if !ts.Schema().Contains(col) {
				columnAdded = true
				ts.Schema().Append(col)
				ts.Columns = append(ts.Columns, col.ToInfo())
			}
		}
	} else if !ts.Schema().Contains(ts.HandleCols.GetCol(0)) {
		ts.Schema().Append(ts.HandleCols.GetCol(0))
		ts.Columns = append(ts.Columns, model.NewExtraHandleColInfo())
		columnAdded = true
	}

	// For the global index of the partitioned table, we also need the PhysicalTblID to identify the rows from each partition.
	if ts.Table.GetPartitionInfo() != nil && ts.SCtx().GetSessionVars().StmtCtx.UseDynamicPartitionPrune() {
		tmpColumns, tmpSchema, newColAdded := AddExtraPhysTblIDColumn(ts.SCtx(), ts.Columns, ts.Schema())
		ts.Columns = tmpColumns
		ts.SetSchema(tmpSchema)
		columnAdded = columnAdded || newColAdded
	}
	return currentTopPlan, nil, columnAdded, nil
}

// extractFiltersForIndexMerge returns:
// `pushed`: exprs that can be pushed to TiKV.
// `remaining`: exprs that can NOT be pushed to TiKV but can be pushed to other storage engines.
// Why do we need this func?
// IndexMerge only works on TiKV, so we need to find all exprs that cannot be pushed to TiKV, and add a new Selection above IndexMergeReader.
//
//	But the new Selection should exclude the exprs that can NOT be pushed to ALL the storage engines.
//	Because these exprs have already been put in another Selection(check rule_predicate_push_down).
func extractFiltersForIndexMerge(ctx expression.PushDownContext, filters []expression.Expression) (pushed []expression.Expression, remaining []expression.Expression) {
	for _, expr := range filters {
		if expression.CanExprsPushDown(ctx, []expression.Expression{expr}, kv.TiKV) {
			pushed = append(pushed, expr)
			continue
		}
		if expression.CanExprsPushDown(ctx, []expression.Expression{expr}, kv.UnSpecified) {
			remaining = append(remaining, expr)
		}
	}
	return
}

func isIndexColsCoveringCol(sctx expression.EvalContext, col *expression.Column, indexCols []*expression.Column, idxColLens []int, ignoreLen bool) bool {
	for i, indexCol := range indexCols {
		if indexCol == nil || !col.EqualByExprAndID(sctx, indexCol) {
			continue
		}
		if ignoreLen || idxColLens[i] == types.UnspecifiedLength || idxColLens[i] == col.RetType.GetFlen() {
			return true
		}
	}
	return false
}

func indexCoveringColumn(ds *logicalop.DataSource, column *expression.Column, indexColumns []*expression.Column, idxColLens []int, ignoreLen bool) bool {
	if ds.TableInfo.PKIsHandle && mysql.HasPriKeyFlag(column.RetType.GetFlag()) {
		return true
	}
	if column.ID == model.ExtraHandleID || column.ID == model.ExtraPhysTblID {
		return true
	}
	evalCtx := ds.SCtx().GetExprCtx().GetEvalCtx()
	coveredByPlainIndex := isIndexColsCoveringCol(evalCtx, column, indexColumns, idxColLens, ignoreLen)
	coveredByClusteredIndex := isIndexColsCoveringCol(evalCtx, column, ds.CommonHandleCols, ds.CommonHandleLens, ignoreLen)
	if !coveredByPlainIndex && !coveredByClusteredIndex {
		return false
	}
	isClusteredNewCollationIdx := collate.NewCollationEnabled() &&
		column.GetType(evalCtx).EvalType() == types.ETString &&
		!mysql.HasBinaryFlag(column.GetType(evalCtx).GetFlag())
	if !coveredByPlainIndex && coveredByClusteredIndex && isClusteredNewCollationIdx && ds.Table.Meta().CommonHandleVersion == 0 {
		return false
	}
	return true
}

func isIndexCoveringColumns(ds *logicalop.DataSource, columns, indexColumns []*expression.Column, idxColLens []int) bool {
	for _, col := range columns {
		if !indexCoveringColumn(ds, col, indexColumns, idxColLens, false) {
			return false
		}
	}
	return true
}

func isIndexCoveringCondition(ds *logicalop.DataSource, condition expression.Expression, indexColumns []*expression.Column, idxColLens []int) bool {
	switch v := condition.(type) {
	case *expression.Column:
		return indexCoveringColumn(ds, v, indexColumns, idxColLens, false)
	case *expression.ScalarFunction:
		// Even if the index only contains prefix `col`, the index can cover `col is null`.
		if v.FuncName.L == ast.IsNull {
			if col, ok := v.GetArgs()[0].(*expression.Column); ok {
				return indexCoveringColumn(ds, col, indexColumns, idxColLens, true)
			}
		}
		for _, arg := range v.GetArgs() {
			if !isIndexCoveringCondition(ds, arg, indexColumns, idxColLens) {
				return false
			}
		}
		return true
	}
	return true
}

func isSingleScan(lp base.LogicalPlan, indexColumns []*expression.Column, idxColLens []int) bool {
	ds := lp.(*logicalop.DataSource)
	if !ds.SCtx().GetSessionVars().OptPrefixIndexSingleScan || ds.ColsRequiringFullLen == nil {
		// ds.ColsRequiringFullLen is set at (*DataSource).PruneColumns. In some cases we don't reach (*DataSource).PruneColumns
		// and ds.ColsRequiringFullLen is nil, so we fall back to ds.isIndexCoveringColumns(ds.schema.Columns, indexColumns, idxColLens).
		return isIndexCoveringColumns(ds, ds.Schema().Columns, indexColumns, idxColLens)
	}
	if !isIndexCoveringColumns(ds, ds.ColsRequiringFullLen, indexColumns, idxColLens) {
		return false
	}
	for _, cond := range ds.AllConds {
		if !isIndexCoveringCondition(ds, cond, indexColumns, idxColLens) {
			return false
		}
	}
	return true
}

// convertToIndexScan converts the DataSource to index scan with idx.
func convertToIndexScan(ds *logicalop.DataSource, prop *property.PhysicalProperty,
	candidate *candidatePath, _ *optimizetrace.PhysicalOptimizeOp) (task base.Task, err error) {
	if candidate.path.Index.MVIndex {
		// MVIndex is special since different index rows may return the same _row_id and this can break some assumptions of IndexReader.
		// Currently only support using IndexMerge to access MVIndex instead of IndexReader.
		// TODO: make IndexReader support accessing MVIndex directly.
		return base.InvalidTask, nil
	}
	if !candidate.path.IsSingleScan {
		// If it's parent requires single read task, return max cost.
		if prop.TaskTp == property.CopSingleReadTaskType {
			return base.InvalidTask, nil
		}
	} else if prop.TaskTp == property.CopMultiReadTaskType {
		// If it's parent requires double read task, return max cost.
		return base.InvalidTask, nil
	}
	if !prop.IsSortItemEmpty() && !candidate.isMatchProp.Matched() {
		return base.InvalidTask, nil
	}
	// If we need to keep order for the index scan, we should forbid the non-keep-order index scan when we try to generate the path.
	if prop.IsSortItemEmpty() && candidate.path.ForceKeepOrder {
		return base.InvalidTask, nil
	}
	// If we don't need to keep order for the index scan, we should forbid the non-keep-order index scan when we try to generate the path.
	if !prop.IsSortItemEmpty() && candidate.path.ForceNoKeepOrder {
		return base.InvalidTask, nil
	}
	path := candidate.path
	is := physicalop.GetOriginalPhysicalIndexScan(ds, prop, path, candidate.isMatchProp.Matched(), candidate.path.IsSingleScan)
	// merge-sort 匹配时设置 ByItems 和 GroupedRanges
	if candidate.isMatchProp == property.SortPropSatisfiedByMergeSort {
		byItems := make([]*util.ByItems, 0, len(prop.SortItems))
		for _, si := range prop.SortItems {
			byItems = append(byItems, &util.ByItems{
				Expr: si.Col,
				Desc: si.Desc,
			})
		}
		is.ByItems = byItems
		is.GroupedRanges = path.GroupedRanges
		is.GroupByColIdxs = path.GroupByColIdxs
	}
	cop := &CopTask{
		indexPlan:   is,
		tblColHists: ds.TblColHists,
		tblCols:     ds.TblCols,
		expectCnt:   uint64(prop.ExpectedCnt),
	}
	cop.physPlanPartInfo = &physicalop.PhysPlanPartInfo{
		PruningConds:   ds.AllConds,
		PartitionNames: ds.PartitionNames,
		Columns:        ds.TblCols,
		ColumnNames:    ds.OutputNames(),
	}
	if !candidate.path.IsSingleScan {
		// On this way, it's double read case.
		ts := physicalop.PhysicalTableScan{
			Columns:         util.CloneColInfos(ds.Columns),
			Table:           is.Table,
			TableAsName:     ds.TableAsName,
			DBName:          ds.DBName,
			PhysicalTableID: ds.PhysicalTableID,
			TblCols:         ds.TblCols,
			TblColHists:     ds.TblColHists,
		}.Init(ds.SCtx(), is.QueryBlockOffset())
		ts.SetIsPartition(ds.PartitionDefIdx != nil)
		ts.SetSchema(ds.Schema().Clone())
		// We set `StatsVersion` here and fill other fields in `(*copTask).finishIndexPlan`. Since `copTask.indexPlan` may
		// change before calling `(*copTask).finishIndexPlan`, we don't know the stats information of `ts` currently and on
		// the other hand, it may be hard to identify `StatsVersion` of `ts` in `(*copTask).finishIndexPlan`.
		ts.SetStats(&property.StatsInfo{StatsVersion: ds.TableStats.StatsVersion})
		usedStats := ds.SCtx().GetSessionVars().StmtCtx.GetUsedStatsInfo(false)
		if usedStats != nil && usedStats.GetUsedInfo(ts.PhysicalTableID) != nil {
			ts.UsedStatsInfo = usedStats.GetUsedInfo(ts.PhysicalTableID)
		}
		cop.tablePlan = ts
	}
	task = cop
	if cop.tablePlan != nil && ds.TableInfo.IsCommonHandle {
		cop.commonHandleCols = ds.CommonHandleCols
		commonHandle := ds.HandleCols.(*util.CommonHandleCols)
		for _, col := range commonHandle.GetColumns() {
			if ds.Schema().ColumnIndex(col) == -1 {
				ts := cop.tablePlan.(*physicalop.PhysicalTableScan)
				ts.Schema().Append(col)
				ts.Columns = append(ts.Columns, col.ToInfo())
				cop.needExtraProj = true
			}
		}
	}
	if candidate.isMatchProp.Matched() {
		cop.keepOrder = true
		if cop.tablePlan != nil && !ds.TableInfo.IsCommonHandle {
			col, isNew := cop.tablePlan.(*physicalop.PhysicalTableScan).AppendExtraHandleCol(ds)
			cop.extraHandleCol = col
			cop.needExtraProj = cop.needExtraProj || isNew
		}

		if ds.TableInfo.GetPartitionInfo() != nil {
			// Add sort items for index scan for merge-sort operation between partitions, only required for local index.
			if !is.Index.Global {
				byItems := make([]*util.ByItems, 0, len(prop.SortItems))
				for _, si := range prop.SortItems {
					byItems = append(byItems, &util.ByItems{
						Expr: si.Col,
						Desc: si.Desc,
					})
				}
				cop.indexPlan.(*physicalop.PhysicalIndexScan).ByItems = byItems
			}
			if cop.tablePlan != nil && ds.SCtx().GetSessionVars().StmtCtx.UseDynamicPartitionPrune() {
				if !is.Index.Global {
					tmpColumns, tmpSchema, _ := AddExtraPhysTblIDColumn(is.SCtx(), is.Columns, is.Schema())
					is.Columns = tmpColumns
					is.SetSchema(tmpSchema)
				}
				// global index for tableScan with keepOrder also need PhysicalTblID
				ts := cop.tablePlan.(*physicalop.PhysicalTableScan)
				tmpColumns, tmpSchema, succ := AddExtraPhysTblIDColumn(ts.SCtx(), ts.Columns, ts.Schema())
				ts.Columns = tmpColumns
				ts.SetSchema(tmpSchema)
				cop.needExtraProj = cop.needExtraProj || succ
			}
		}
	}
	if cop.needExtraProj {
		cop.originSchema = ds.Schema()
	}
	// prop.IsSortItemEmpty() would always return true when coming to here,
	// so we can just use prop.ExpectedCnt as parameter of AddPushedDownSelection.
	finalStats := ds.StatsInfo().ScaleByExpectCnt(ds.SCtx().GetSessionVars(), prop.ExpectedCnt)
	if err = addPushedDownSelection4PhysicalIndexScan(is, cop, ds, path, finalStats); err != nil {
		return base.InvalidTask, err
	}
	if prop.TaskTp == property.RootTaskType {
		task = task.ConvertToRootTask(ds.SCtx())
	} else if _, ok := task.(*RootTask); ok {
		return base.InvalidTask, nil
	}
	return task, nil
}

// addPushedDownSelection is to add pushdown selection
func addPushedDownSelection4PhysicalIndexScan(is *physicalop.PhysicalIndexScan, copTask *CopTask, p *logicalop.DataSource, path *util.AccessPath, finalStats *property.StatsInfo) error {
	// Add filter condition to table plan now.
	indexConds, tableConds := path.IndexFilters, path.TableFilters
	tableConds, copTask.rootTaskConds = physicalop.SplitSelCondsWithVirtualColumn(tableConds)

	var newRootConds []expression.Expression
	pctx := util.GetPushDownCtx(is.SCtx())
	indexConds, newRootConds = expression.PushDownExprs(pctx, indexConds, kv.TiKV)
	copTask.rootTaskConds = append(copTask.rootTaskConds, newRootConds...)

	tableConds, newRootConds = expression.PushDownExprs(pctx, tableConds, kv.TiKV)
	copTask.rootTaskConds = append(copTask.rootTaskConds, newRootConds...)

	// Add a `Selection` for `IndexScan` with global index.
	// It should pushdown to TiKV, DataSource schema doesn't contain partition id column.
	indexConds, err := is.AddSelectionConditionForGlobalIndex(p, copTask.physPlanPartInfo, indexConds)
	if err != nil {
		return err
	}

	if len(indexConds) != 0 {
		var selectivity float64
		if path.CountAfterAccess > 0 {
			selectivity = path.CountAfterIndex / path.CountAfterAccess
		}
		count := is.StatsInfo().RowCount * selectivity
		stats := p.TableStats.ScaleByExpectCnt(p.SCtx().GetSessionVars(), count)
		indexSel := physicalop.PhysicalSelection{Conditions: indexConds}.Init(is.SCtx(), stats, is.QueryBlockOffset())
		indexSel.SetChildren(is)
		copTask.indexPlan = indexSel
	}
	if len(tableConds) > 0 {
		copTask.finishIndexPlan()
		tableSel := physicalop.PhysicalSelection{Conditions: tableConds}.Init(is.SCtx(), finalStats, is.QueryBlockOffset())
		if len(copTask.rootTaskConds) != 0 {
			selectivity, _, err := cardinality.Selectivity(is.SCtx(), copTask.tblColHists, tableConds, nil)
			if err != nil {
				logutil.BgLogger().Debug("calculate selectivity failed, use selection factor", zap.Error(err))
				selectivity = cost.SelectionFactor
			}
			tableSel.SetStats(copTask.Plan().StatsInfo().Scale(is.SCtx().GetSessionVars(), selectivity))
		}
		tableSel.SetChildren(copTask.tablePlan)
		copTask.tablePlan = tableSel
	}
	return nil
}

func splitIndexFilterConditions(ds *logicalop.DataSource, conditions []expression.Expression, indexColumns []*expression.Column,
	idxColLens []int) (indexConds, tableConds []expression.Expression) {
	var indexConditions, tableConditions []expression.Expression
	for _, cond := range conditions {
		var covered bool
		if ds.SCtx().GetSessionVars().OptPrefixIndexSingleScan {
			covered = isIndexCoveringCondition(ds, cond, indexColumns, idxColLens)
		} else {
			covered = isIndexCoveringColumns(ds, expression.ExtractColumns(cond), indexColumns, idxColLens)
		}
		if covered {
			indexConditions = append(indexConditions, cond)
		} else {
			tableConditions = append(tableConditions, cond)
		}
	}
	return indexConditions, tableConditions
}

// isPointGetPath indicates whether the conditions are point-get-able.
// eg: create table t(a int, b int,c int unique, primary (a,b))
// select * from t where a = 1 and b = 1 and c =1;
// the datasource can access by primary key(a,b) or unique key c which are both point-get-able
func isPointGetPath(ds *logicalop.DataSource, path *util.AccessPath) bool {
	if len(path.Ranges) < 1 {
		return false
	}
	if !path.IsIntHandlePath {
		if path.Index == nil {
			return false
		}
		if !path.Index.Unique || path.Index.HasPrefixIndex() {
			return false
		}
		idxColsLen := len(path.Index.Columns)
		for _, ran := range path.Ranges {
			if len(ran.LowVal) != idxColsLen {
				return false
			}
		}
	}
	tc := ds.SCtx().GetSessionVars().StmtCtx.TypeCtx()
	for _, ran := range path.Ranges {
		if !ran.IsPointNonNullable(tc) {
			return false
		}
	}
	return true
}

// convertToTableScan converts the DataSource to table scan.
func convertToTableScan(ds *logicalop.DataSource, prop *property.PhysicalProperty, candidate *candidatePath, _ *optimizetrace.PhysicalOptimizeOp) (base.Task, error) {
	// It will be handled in convertToIndexScan.
	if prop.TaskTp == property.CopMultiReadTaskType {
		return base.InvalidTask, nil
	}
	if !prop.IsSortItemEmpty() && !candidate.isMatchProp.Matched() {
		return base.InvalidTask, nil
	}
	// If we need to keep order for the index scan, we should forbid the non-keep-order index scan when we try to generate the path.
	if prop.IsSortItemEmpty() && candidate.path.ForceKeepOrder {
		return base.InvalidTask, nil
	}
	// If we don't need to keep order for the index scan, we should forbid the non-keep-order index scan when we try to generate the path.
	if !prop.IsSortItemEmpty() && candidate.path.ForceNoKeepOrder {
		return base.InvalidTask, nil
	}
	ts, _ := physicalop.GetOriginalPhysicalTableScan(ds, prop, candidate.path, candidate.isMatchProp.Matched())
	// merge-sort 匹配时设置 ByItems 和 GroupedRanges
	if candidate.isMatchProp == property.SortPropSatisfiedByMergeSort {
		byItems := make([]*util.ByItems, 0, len(prop.SortItems))
		for _, si := range prop.SortItems {
			byItems = append(byItems, &util.ByItems{
				Expr: si.Col,
				Desc: si.Desc,
			})
		}
		ts.ByItems = byItems
		ts.GroupedRanges = candidate.path.GroupedRanges
		ts.GroupByColIdxs = candidate.path.GroupByColIdxs
	}
	// In disaggregated tiflash mode, only MPP is allowed, cop and batchCop is deprecated.
	// So if prop.TaskTp is RootTaskType, have to use mppTask then convert to rootTask.
	isTiFlashPath := ts.StoreType == kv.TiFlash
	canMppConvertToRoot := prop.TaskTp == property.RootTaskType && ds.SCtx().GetSessionVars().IsMPPAllowed() && isTiFlashPath
	canMppConvertToRootForDisaggregatedTiFlash := config.GetGlobalConfig().DisaggregatedTiFlash && canMppConvertToRoot
	canMppConvertToRootForWhenTiFlashCopIsBanned := ds.SCtx().GetSessionVars().IsTiFlashCopBanned() && canMppConvertToRoot

	// Fast checks
	if isTiFlashPath && ts.KeepOrder && (ts.Desc || ds.SCtx().GetSessionVars().TiFlashFastScan) {
		// TiFlash fast mode(https://github.com/pingcap/tidb/pull/35851) does not support keep order in TableScan
		return base.InvalidTask, nil
	}
	if prop.TaskTp == property.MppTaskType || canMppConvertToRootForDisaggregatedTiFlash || canMppConvertToRootForWhenTiFlashCopIsBanned {
		if ts.KeepOrder {
			return base.InvalidTask, nil
		}
		if prop.MPPPartitionTp != property.AnyType {
			return base.InvalidTask, nil
		}
		// If it has vector property, we need to check the candidate.matchProperty.
		if candidate.path.Index != nil && candidate.path.Index.VectorInfo != nil && !candidate.isMatchProp.Matched() {
			return base.InvalidTask, nil
		}
	} else {
		if isTiFlashPath && config.GetGlobalConfig().DisaggregatedTiFlash || isTiFlashPath && ds.SCtx().GetSessionVars().IsTiFlashCopBanned() {
			// prop.TaskTp is cop related, just return base.InvalidTask.
			return base.InvalidTask, nil
		}
		if isTiFlashPath && candidate.isMatchProp.Matched() && ds.TableInfo.GetPartitionInfo() != nil {
			// TableScan on partition table on TiFlash can't keep order.
			return base.InvalidTask, nil
		}
	}

	// MPP task
	if prop.TaskTp == property.MppTaskType || canMppConvertToRootForDisaggregatedTiFlash || canMppConvertToRootForWhenTiFlashCopIsBanned {
		if candidate.path.Index != nil && candidate.path.Index.VectorInfo != nil {
			// Only the corresponding index can generate a valid task.
			intest.Assert(ts.Table.Columns[candidate.path.Index.Columns[0].Offset].ID == prop.VectorProp.Column.ID, "The passed vector column is not matched with the index")
			distanceMetric := model.IndexableFnNameToDistanceMetric[prop.VectorProp.DistanceFnName.L]
			distanceMetricPB := tipb.VectorDistanceMetric_value[string(distanceMetric)]
			intest.Assert(distanceMetricPB != 0, "unexpected distance metric")

			ts.UsedColumnarIndexes = append(ts.UsedColumnarIndexes, buildVectorIndexExtra(
				candidate.path.Index,
				tipb.ANNQueryType_OrderBy,
				tipb.VectorDistanceMetric(distanceMetricPB),
				prop.VectorProp.TopK,
				ts.Table.Columns[candidate.path.Index.Columns[0].Offset].Name.L,
				prop.VectorProp.Vec.SerializeTo(nil),
				tidbutil.ColumnToProto(prop.VectorProp.Column.ToInfo(), false, false),
			))
			ts.SetStats(util.DeriveLimitStats(ts.StatsInfo(), float64(prop.VectorProp.TopK)))
		}
		// ********************************** future deprecated start **************************/
		var hasVirtualColumn bool
		for _, col := range ts.Schema().Columns {
			if col.VirtualExpr != nil {
				ds.SCtx().GetSessionVars().RaiseWarningWhenMPPEnforced("MPP mode may be blocked because column `" + col.OrigName + "` is a virtual column which is not supported now.")
				hasVirtualColumn = true
				break
			}
		}
		// in general, since MPP has supported the Gather operator to fill the virtual column, we should full lift restrictions here.
		// we left them here, because cases like:
		// parent-----+
		//            V  (when parent require a root task type here, we need convert mpp task to root task)
		//    projection [mpp task] [a]
		//      table-scan [mpp task] [a(virtual col as: b+1), b]
		// in the process of converting mpp task to root task, the encapsulated table reader will use its first children schema [a]
		// as its schema, so when we resolve indices later, the virtual column 'a' itself couldn't resolve itself anymore.
		//
		if hasVirtualColumn && !canMppConvertToRootForDisaggregatedTiFlash && !canMppConvertToRootForWhenTiFlashCopIsBanned {
			return base.InvalidTask, nil
		}
		// ********************************** future deprecated end **************************/
		mppTask := &MppTask{
			p:           ts,
			partTp:      property.AnyType,
			tblColHists: ds.TblColHists,
		}
		ts.PlanPartInfo = &physicalop.PhysPlanPartInfo{
			PruningConds:   ds.AllConds,
			PartitionNames: ds.PartitionNames,
			Columns:        ds.TblCols,
			ColumnNames:    ds.OutputNames(),
		}
		mppTask = addPushedDownSelectionToMppTask4PhysicalTableScan(ts, mppTask, ds.StatsInfo().ScaleByExpectCnt(ts.SCtx().GetSessionVars(), prop.ExpectedCnt), ds.AstIndexHints)
		var task base.Task = mppTask
		if !mppTask.Invalid() {
			if prop.TaskTp == property.MppTaskType && len(mppTask.rootTaskConds) > 0 {
				// If got filters cannot be pushed down to tiflash, we have to make sure it will be executed in TiDB,
				// So have to return a rootTask, but prop requires mppTask, cannot meet this requirement.
				task = base.InvalidTask
			} else if prop.TaskTp == property.RootTaskType {
				// When got here, canMppConvertToRootX is true.
				// This is for situations like cannot generate mppTask for some operators.
				// Such as when the build side of HashJoin is Projection,
				// which cannot pushdown to tiflash(because TiFlash doesn't support some expr in Proj)
				// So HashJoin cannot pushdown to tiflash. But we still want TableScan to run on tiflash.
				task = mppTask
				task = task.ConvertToRootTask(ds.SCtx())
			}
		}
		return task, nil
	}
	// Cop task
	copTask := &CopTask{
		tablePlan:         ts,
		indexPlanFinished: true,
		tblColHists:       ds.TblColHists,
	}
	copTask.physPlanPartInfo = &physicalop.PhysPlanPartInfo{
		PruningConds:   ds.AllConds,
		PartitionNames: ds.PartitionNames,
		Columns:        ds.TblCols,
		ColumnNames:    ds.OutputNames(),
	}
	ts.PlanPartInfo = copTask.physPlanPartInfo
	var task base.Task = copTask
	if candidate.isMatchProp.Matched() {
		copTask.keepOrder = true
		if ds.TableInfo.GetPartitionInfo() != nil {
			// Add sort items for table scan for merge-sort operation between partitions.
			byItems := make([]*util.ByItems, 0, len(prop.SortItems))
			for _, si := range prop.SortItems {
				byItems = append(byItems, &util.ByItems{
					Expr: si.Col,
					Desc: si.Desc,
				})
			}
			ts.ByItems = byItems
		}
	}
	addPushedDownSelection4PhysicalTableScan(ts, copTask, ds.StatsInfo().ScaleByExpectCnt(ds.SCtx().GetSessionVars(), prop.ExpectedCnt), ds.AstIndexHints)
	if prop.IsFlashProp() && len(copTask.rootTaskConds) != 0 {
		return base.InvalidTask, nil
	}
	if prop.TaskTp == property.RootTaskType {
		task = task.ConvertToRootTask(ds.SCtx())
	} else if _, ok := task.(*RootTask); ok {
		return base.InvalidTask, nil
	}
	return task, nil
}

func convertToSampleTable(ds *logicalop.DataSource, prop *property.PhysicalProperty,
	candidate *candidatePath, _ *optimizetrace.PhysicalOptimizeOp) (base.Task, error) {
	if prop.TaskTp == property.CopMultiReadTaskType {
		return base.InvalidTask, nil
	}
	if !prop.IsSortItemEmpty() && !candidate.isMatchProp.Matched() {
		return base.InvalidTask, nil
	}
	if candidate.isMatchProp.Matched() {
		// Disable keep order property for sample table path.
		return base.InvalidTask, nil
	}
	p := physicalop.PhysicalTableSample{
		TableSampleInfo: ds.SampleInfo,
		TableInfo:       ds.Table,
		PhysicalTableID: ds.PhysicalTableID,
		Desc:            candidate.isMatchProp.Matched() && prop.SortItems[0].Desc,
	}.Init(ds.SCtx(), ds.QueryBlockOffset())
	p.SetSchema(ds.Schema())
	rt := &RootTask{}
	rt.SetPlan(p)
	return rt, nil
}

func convertToPointGet(ds *logicalop.DataSource, prop *property.PhysicalProperty, candidate *candidatePath) base.Task {
	if !prop.IsSortItemEmpty() && !candidate.isMatchProp.Matched() {
		return base.InvalidTask
	}
	if prop.TaskTp == property.CopMultiReadTaskType && candidate.path.IsSingleScan ||
		prop.TaskTp == property.CopSingleReadTaskType && !candidate.path.IsSingleScan {
		return base.InvalidTask
	}

	if metadef.IsMemDB(ds.DBName.L) {
		return base.InvalidTask
	}

	accessCnt := math.Min(candidate.path.CountAfterAccess, float64(1))
	pointGetPlan := &physicalop.PointGetPlan{
		AccessConditions: candidate.path.AccessConds,
		DBName:           ds.DBName.L,
		TblInfo:          ds.TableInfo,
		LockWaitTime:     ds.SCtx().GetSessionVars().LockWaitTimeout,
		Columns:          ds.Columns,
	}
	pointGetPlan.SetSchema(ds.Schema().Clone())
	pointGetPlan.SetOutputNames(ds.OutputNames())
	pointGetPlan = pointGetPlan.Init(ds.SCtx(), ds.TableStats.ScaleByExpectCnt(ds.SCtx().GetSessionVars(), accessCnt), ds.QueryBlockOffset())
	if ds.PartitionDefIdx != nil {
		pointGetPlan.PartitionIdx = ds.PartitionDefIdx
	}
	pointGetPlan.PartitionNames = ds.PartitionNames
	rTsk := &RootTask{}
	rTsk.SetPlan(pointGetPlan)
	if candidate.path.IsIntHandlePath {
		pointGetPlan.Handle = kv.IntHandle(candidate.path.Ranges[0].LowVal[0].GetInt64())
		pointGetPlan.UnsignedHandle = mysql.HasUnsignedFlag(ds.HandleCols.GetCol(0).RetType.GetFlag())
		pointGetPlan.SetAccessCols(ds.TblCols)
		found := false
		for i := range ds.Columns {
			if ds.Columns[i].ID == ds.HandleCols.GetCol(0).ID {
				pointGetPlan.HandleColOffset = ds.Columns[i].Offset
				found = true
				break
			}
		}
		if !found {
			return base.InvalidTask
		}
		// Add filter condition to table plan now.
		if len(candidate.path.TableFilters) > 0 {
			sel := physicalop.PhysicalSelection{
				Conditions: candidate.path.TableFilters,
			}.Init(ds.SCtx(), ds.StatsInfo().ScaleByExpectCnt(ds.SCtx().GetSessionVars(), prop.ExpectedCnt), ds.QueryBlockOffset())
			sel.SetChildren(pointGetPlan)
			rTsk.SetPlan(sel)
		}
	} else {
		pointGetPlan.IndexInfo = candidate.path.Index
		pointGetPlan.IdxCols = candidate.path.IdxCols
		pointGetPlan.IdxColLens = candidate.path.IdxColLens
		pointGetPlan.IndexValues = candidate.path.Ranges[0].LowVal
		if candidate.path.IsSingleScan {
			pointGetPlan.SetAccessCols(candidate.path.IdxCols)
		} else {
			pointGetPlan.SetAccessCols(ds.TblCols)
		}
		// Add index condition to table plan now.
		if len(candidate.path.IndexFilters)+len(candidate.path.TableFilters) > 0 {
			sel := physicalop.PhysicalSelection{
				Conditions: append(candidate.path.IndexFilters, candidate.path.TableFilters...),
			}.Init(ds.SCtx(), ds.StatsInfo().ScaleByExpectCnt(ds.SCtx().GetSessionVars(), prop.ExpectedCnt), ds.QueryBlockOffset())
			sel.SetChildren(pointGetPlan)
			rTsk.SetPlan(sel)
		}
	}

	return rTsk
}

func convertToBatchPointGet(ds *logicalop.DataSource, prop *property.PhysicalProperty, candidate *candidatePath) base.Task {
	// For batch point get, we don't try to satisfy the sort property with an extra merge sort,
	// so only SortPropSatisfiedUnconditionally is allowed.
	if !prop.IsSortItemEmpty() && candidate.isMatchProp != property.SortPropSatisfiedUnconditionally {
		return base.InvalidTask
	}
	if prop.TaskTp == property.CopMultiReadTaskType && candidate.path.IsSingleScan ||
		prop.TaskTp == property.CopSingleReadTaskType && !candidate.path.IsSingleScan {
		return base.InvalidTask
	}

	accessCnt := math.Min(candidate.path.CountAfterAccess, float64(len(candidate.path.Ranges)))
	batchPointGetPlan := &physicalop.BatchPointGetPlan{
		DBName:           ds.DBName.L,
		AccessConditions: candidate.path.AccessConds,
		TblInfo:          ds.TableInfo,
		KeepOrder:        !prop.IsSortItemEmpty(),
		Columns:          ds.Columns,
		PartitionNames:   ds.PartitionNames,
	}
	batchPointGetPlan.SetCtx(ds.SCtx())
	if ds.PartitionDefIdx != nil {
		batchPointGetPlan.SinglePartition = true
		batchPointGetPlan.PartitionIdxs = []int{*ds.PartitionDefIdx}
	}
	if batchPointGetPlan.KeepOrder {
		batchPointGetPlan.Desc = prop.SortItems[0].Desc
	}
	rTsk := &RootTask{}
	if candidate.path.IsIntHandlePath {
		for _, ran := range candidate.path.Ranges {
			batchPointGetPlan.Handles = append(batchPointGetPlan.Handles, kv.IntHandle(ran.LowVal[0].GetInt64()))
		}
		batchPointGetPlan.SetAccessCols(ds.TblCols)
		found := false
		for i := range ds.Columns {
			if ds.Columns[i].ID == ds.HandleCols.GetCol(0).ID {
				batchPointGetPlan.HandleColOffset = ds.Columns[i].Offset
				found = true
				break
			}
		}
		if !found {
			return base.InvalidTask
		}

		// Add filter condition to table plan now.
		if len(candidate.path.TableFilters) > 0 {
			batchPointGetPlan.Init(ds.SCtx(), ds.TableStats.ScaleByExpectCnt(ds.SCtx().GetSessionVars(), accessCnt), ds.Schema().Clone(), ds.OutputNames(), ds.QueryBlockOffset())
			sel := physicalop.PhysicalSelection{
				Conditions: candidate.path.TableFilters,
			}.Init(ds.SCtx(), ds.StatsInfo().ScaleByExpectCnt(ds.SCtx().GetSessionVars(), prop.ExpectedCnt), ds.QueryBlockOffset())
			sel.SetChildren(batchPointGetPlan)
			rTsk.SetPlan(sel)
		}
	} else {
		batchPointGetPlan.IndexInfo = candidate.path.Index
		batchPointGetPlan.IdxCols = candidate.path.IdxCols
		batchPointGetPlan.IdxColLens = candidate.path.IdxColLens
		for _, ran := range candidate.path.Ranges {
			batchPointGetPlan.IndexValues = append(batchPointGetPlan.IndexValues, ran.LowVal)
		}
		if !prop.IsSortItemEmpty() {
			batchPointGetPlan.KeepOrder = true
			batchPointGetPlan.Desc = prop.SortItems[0].Desc
		}
		if candidate.path.IsSingleScan {
			batchPointGetPlan.SetAccessCols(candidate.path.IdxCols)
		} else {
			batchPointGetPlan.SetAccessCols(ds.TblCols)
		}
		// Add index condition to table plan now.
		if len(candidate.path.IndexFilters)+len(candidate.path.TableFilters) > 0 {
			batchPointGetPlan.Init(ds.SCtx(), ds.TableStats.ScaleByExpectCnt(ds.SCtx().GetSessionVars(), accessCnt), ds.Schema().Clone(), ds.OutputNames(), ds.QueryBlockOffset())
			sel := physicalop.PhysicalSelection{
				Conditions: append(candidate.path.IndexFilters, candidate.path.TableFilters...),
			}.Init(ds.SCtx(), ds.StatsInfo().ScaleByExpectCnt(ds.SCtx().GetSessionVars(), prop.ExpectedCnt), ds.QueryBlockOffset())
			sel.SetChildren(batchPointGetPlan)
			rTsk.SetPlan(sel)
		}
	}
	if rTsk.GetPlan() == nil {
		tmpP := batchPointGetPlan.Init(ds.SCtx(), ds.TableStats.ScaleByExpectCnt(ds.SCtx().GetSessionVars(), accessCnt), ds.Schema().Clone(), ds.OutputNames(), ds.QueryBlockOffset())
		rTsk.SetPlan(tmpP)
	}

	return rTsk
}

func addPushedDownSelectionToMppTask4PhysicalTableScan(ts *physicalop.PhysicalTableScan, mpp *MppTask, stats *property.StatsInfo, indexHints []*ast.IndexHint) *MppTask {
	filterCondition, rootTaskConds := physicalop.SplitSelCondsWithVirtualColumn(ts.FilterCondition)
	var newRootConds []expression.Expression
	filterCondition, newRootConds = expression.PushDownExprs(util.GetPushDownCtx(ts.SCtx()), filterCondition, ts.StoreType)
	mpp.rootTaskConds = append(rootTaskConds, newRootConds...)

	ts.FilterCondition = filterCondition
	// Add filter condition to table plan now.
	if len(ts.FilterCondition) > 0 {
		if sel := ts.BuildPushedDownSelection(stats, indexHints); sel != nil {
			sel.SetChildren(ts)
			mpp.p = sel
		} else {
			mpp.p = ts
		}
	}
	return mpp
}

func addPushedDownSelection4PhysicalTableScan(ts *physicalop.PhysicalTableScan, copTask *CopTask, stats *property.StatsInfo, indexHints []*ast.IndexHint) {
	ts.FilterCondition, copTask.rootTaskConds = physicalop.SplitSelCondsWithVirtualColumn(ts.FilterCondition)
	var newRootConds []expression.Expression
	ts.FilterCondition, newRootConds = expression.PushDownExprs(util.GetPushDownCtx(ts.SCtx()), ts.FilterCondition, ts.StoreType)
	copTask.rootTaskConds = append(copTask.rootTaskConds, newRootConds...)

	// Add filter condition to table plan now.
	if len(ts.FilterCondition) > 0 {
		sel := ts.BuildPushedDownSelection(stats, indexHints)
		if sel == nil {
			copTask.tablePlan = ts
			return
		}
		if len(copTask.rootTaskConds) != 0 {
			selectivity, _, err := cardinality.Selectivity(ts.SCtx(), copTask.tblColHists, sel.Conditions, nil)
			if err != nil {
				logutil.BgLogger().Debug("calculate selectivity failed, use selection factor", zap.Error(err))
				selectivity = cost.SelectionFactor
			}
			sel.SetStats(ts.StatsInfo().Scale(ts.SCtx().GetSessionVars(), selectivity))
		}
		sel.SetChildren(ts)
		copTask.tablePlan = sel
	}
}

// get the possible group expression and logical operator from common super pointer.
func getGEAndLogicalCTE(super base.LogicalPlan) (ge *memo.GroupExpression, cte *logicalop.LogicalCTE, childLength int) {
	switch x := super.(type) {
	case *logicalop.LogicalCTE:
		// previously, wrapped BaseLogicalPlan serve as the common part, so we need to use self()
		// to downcast as the every specific logical operator.
		cte = x
		childLength = x.ChildLen()
	case *memo.GroupExpression:
		// currently, since GroupExpression wrap a LogicalPlan as its first field, we GE itself is
		// naturally can be referred as a LogicalPlan, and we need ot use GetWrappedLogicalPlan to
		// get the specific logical operator inside.
		ge = x
		cte = ge.GetWrappedLogicalPlan().(*logicalop.LogicalCTE)
		childLength = len(ge.Inputs)
	}
	return ge, cte, childLength
}

func findBestTask4LogicalCTE(super base.LogicalPlan, prop *property.PhysicalProperty, counter *base.PlanCounterTp, pop *optimizetrace.PhysicalOptimizeOp) (t base.Task, cntPlan int64, err error) {
	if prop.IndexJoinProp != nil {
		// even enforce hint can not work with this.
		return base.InvalidTask, 0, nil
	}
	_, p, childLen := getGEAndLogicalCTE(super)
	if childLen > 0 {
		// pass the super here to iterate among ge or logical plan both.
		return utilfuncp.FindBestTask4BaseLogicalPlan(super, prop, counter, pop)
	}
	if !checkOpSelfSatisfyPropTaskTypeRequirement(p, prop) {
		// Currently all plan cannot totally push down to TiKV.
		return base.InvalidTask, 0, nil
	}
	if !prop.IsSortItemEmpty() && !prop.CanAddEnforcer {
		return base.InvalidTask, 1, nil
	}
	// The physical plan has been build when derive stats.
	pcte := physicalop.PhysicalCTE{SeedPlan: p.Cte.SeedPartPhysicalPlan, RecurPlan: p.Cte.RecursivePartPhysicalPlan, CTE: p.Cte, CteAsName: p.CteAsName, CteName: p.CteName}.Init(p.SCtx(), p.StatsInfo())
	pcte.SetSchema(p.Schema())
	if prop.IsFlashProp() && prop.CTEProducerStatus == property.AllCTECanMpp {
		pcte.ReaderReceiver = physicalop.PhysicalExchangeReceiver{IsCTEReader: true}.Init(p.SCtx(), p.StatsInfo())
		if prop.MPPPartitionTp != property.AnyType {
			return base.InvalidTask, 1, nil
		}
		t = &MppTask{
			p:           pcte,
			partTp:      prop.MPPPartitionTp,
			hashCols:    prop.MPPPartitionCols,
			tblColHists: p.StatsInfo().HistColl,
		}
	} else {
		rt := &RootTask{}
		rt.SetPlan(pcte)
		t = rt
	}
	if prop.CanAddEnforcer {
		t = enforceProperty(prop, t, p.Plan.SCtx(), nil)
	}
	return t, 1, nil
}

// get the possible group expression and logical operator from common super pointer.
func getGEAndLogicalCTETable(super base.LogicalPlan) (ge *memo.GroupExpression, cteTable *logicalop.LogicalCTETable) {
	switch x := super.(type) {
	case *logicalop.LogicalCTETable:
		// previously, wrapped BaseLogicalPlan serve as the common part, so we need to use self()
		// to downcast as the every specific logical operator.
		cteTable = x
	case *memo.GroupExpression:
		// currently, since GroupExpression wrap a LogicalPlan as its first field, we GE itself is
		// naturally can be referred as a LogicalPlan, and we need ot use GetWrappedLogicalPlan to
		// get the specific logical operator inside.
		ge = x
		cteTable = ge.GetWrappedLogicalPlan().(*logicalop.LogicalCTETable)
	}
	return ge, cteTable
}

func findBestTask4LogicalCTETable(super base.LogicalPlan, prop *property.PhysicalProperty, _ *base.PlanCounterTp, _ *optimizetrace.PhysicalOptimizeOp) (t base.Task, cntPlan int64, err error) {
	if prop.IndexJoinProp != nil {
		// even enforce hint can not work with this.
		return base.InvalidTask, 0, nil
	}
	_, p := getGEAndLogicalCTETable(super)
	if !prop.IsSortItemEmpty() {
		return base.InvalidTask, 0, nil
	}

	pcteTable := physicalop.PhysicalCTETable{IDForStorage: p.IDForStorage}.Init(p.SCtx(), p.StatsInfo())
	pcteTable.SetSchema(p.Schema())
	rt := &RootTask{}
	rt.SetPlan(pcteTable)
	t = rt
	return t, 1, nil
}

func appendCandidate(lp base.LogicalPlan, task base.Task, prop *property.PhysicalProperty, opt *optimizetrace.PhysicalOptimizeOp) {
	if task == nil || task.Invalid() {
		return
	}
	appendCandidate4PhysicalOptimizeOp(opt, lp, task.Plan(), prop)
}

func validateTableSamplePlan(ds *logicalop.DataSource, t base.Task, err error) error {
	if err != nil {
		return err
	}
	if ds.SampleInfo != nil && !t.Invalid() {
		if _, ok := t.Plan().(*physicalop.PhysicalTableSample); !ok {
			return expression.ErrInvalidTableSample.GenWithStackByArgs("plan not supported")
		}
	}
	return nil
}<|MERGE_RESOLUTION|>--- conflicted
+++ resolved
@@ -1132,15 +1132,11 @@
 		tablePseudo = statsTbl.HistColl.Pseudo
 		lhsPseudo, rhsPseudo = isCandidatesPseudo(lhs, rhs, lhsFullScan, rhsFullScan, statsTbl)
 	}
-<<<<<<< HEAD
-	matchResult, globalResult := compareBool(lhs.isMatchProp.Matched(), rhs.isMatchProp.Matched()), compareGlobalIndex(lhs, rhs)
-=======
 	// matchResult: comparison result of whether LHS vs RHS matches the required properties (1=LHS better, -1=RHS better, 0=equal)
 	// globalResult: comparison result of global index vs local index preference (1=LHS better, -1=RHS better, 0=equal)
-	matchResult, globalResult := compareBool(lhs.isMatchProp, rhs.isMatchProp), compareGlobalIndex(lhs, rhs)
+	matchResult, globalResult := compareBool(lhs.isMatchProp.Matched(), rhs.isMatchProp.Matched()), compareGlobalIndex(lhs, rhs)
 	// accessResult: comparison result of access condition coverage (1=LHS better, -1=RHS better, 0=equal)
 	// comparable1: whether the access conditions are comparable between LHS and RHS
->>>>>>> 8c65f823
 	accessResult, comparable1 := util.CompareCol2Len(lhs.accessCondsColMap, rhs.accessCondsColMap)
 	// scanResult: comparison result of index back scan efficiency (1=LHS better, -1=RHS better, 0=equal)
 	// comparable2: whether the index back scan characteristics are comparable between LHS and RHS
@@ -1721,14 +1717,8 @@
 			}
 			if !c.path.IsFullScanRange(ds.TableInfo) {
 				// Preference plans with equals/IN predicates or where there is more filtering in the index than against the table
-<<<<<<< HEAD
-				indexFilters := c.path.EqOrInCondCount > 0 || len(c.path.TableFilters) < len(c.path.IndexFilters)
-				isDNFOnlyEquals := c.hasOnlyEqualPredicatesInDNF()
-				if preferMerge || isDNFOnlyEquals || (indexFilters && (prop.IsSortItemEmpty() || c.isMatchProp.Matched())) {
-=======
 				indexFilters := c.equalPredicateCount() > 0 || len(c.path.TableFilters) < len(c.path.IndexFilters)
-				if preferMerge || (indexFilters && (prop.IsSortItemEmpty() || c.isMatchProp)) {
->>>>>>> 8c65f823
+				if preferMerge || (indexFilters && (prop.IsSortItemEmpty() || c.isMatchProp.Matched())) {
 					preferredPaths = append(preferredPaths, c)
 					hasRangeScanPath = true
 				}
