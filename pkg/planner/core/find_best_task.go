// Copyright 2017 PingCAP, Inc.
//
// Licensed under the Apache License, Version 2.0 (the "License");
// you may not use this file except in compliance with the License.
// You may obtain a copy of the License at
//
//     http://www.apache.org/licenses/LICENSE-2.0
//
// Unless required by applicable law or agreed to in writing, software
// distributed under the License is distributed on an "AS IS" BASIS,
// WITHOUT WARRANTIES OR CONDITIONS OF ANY KIND, either express or implied.
// See the License for the specific language governing permissions and
// limitations under the License.

package core

import (
	"cmp"
	"fmt"
	"math"
	"slices"
	"strings"

	"github.com/pingcap/errors"
	"github.com/pingcap/failpoint"
	"github.com/pingcap/tidb/pkg/config"
	"github.com/pingcap/tidb/pkg/expression"
	"github.com/pingcap/tidb/pkg/kv"
	"github.com/pingcap/tidb/pkg/meta/model"
	"github.com/pingcap/tidb/pkg/parser/ast"
	"github.com/pingcap/tidb/pkg/parser/mysql"
	"github.com/pingcap/tidb/pkg/planner/cardinality"
	"github.com/pingcap/tidb/pkg/planner/core/base"
	"github.com/pingcap/tidb/pkg/planner/core/cost"
	"github.com/pingcap/tidb/pkg/planner/core/operator/logicalop"
	"github.com/pingcap/tidb/pkg/planner/funcdep"
	"github.com/pingcap/tidb/pkg/planner/property"
	"github.com/pingcap/tidb/pkg/planner/util"
	"github.com/pingcap/tidb/pkg/planner/util/fixcontrol"
	"github.com/pingcap/tidb/pkg/planner/util/optimizetrace"
	"github.com/pingcap/tidb/pkg/statistics"
	"github.com/pingcap/tidb/pkg/types"
	tidbutil "github.com/pingcap/tidb/pkg/util"
	"github.com/pingcap/tidb/pkg/util/chunk"
	"github.com/pingcap/tidb/pkg/util/collate"
	h "github.com/pingcap/tidb/pkg/util/hint"
	"github.com/pingcap/tidb/pkg/util/intest"
	"github.com/pingcap/tidb/pkg/util/logutil"
	"github.com/pingcap/tidb/pkg/util/tracing"
	"github.com/pingcap/tipb/go-tipb"
	"go.uber.org/zap"
)

// PlanCounterDisabled is the default value of PlanCounterTp, indicating that optimizer needn't force a plan.
var PlanCounterDisabled base.PlanCounterTp = -1

// GetPropByOrderByItems will check if this sort property can be pushed or not. In order to simplify the problem, we only
// consider the case that all expression are columns.
func GetPropByOrderByItems(items []*util.ByItems) (*property.PhysicalProperty, bool) {
	propItems := make([]property.SortItem, 0, len(items))
	for _, item := range items {
		col, ok := item.Expr.(*expression.Column)
		if !ok {
			return nil, false
		}
		propItems = append(propItems, property.SortItem{Col: col, Desc: item.Desc})
	}
	return &property.PhysicalProperty{SortItems: propItems}, true
}

// GetPropByOrderByItemsContainScalarFunc will check if this sort property can be pushed or not. In order to simplify the
// problem, we only consider the case that all expression are columns or some special scalar functions.
func GetPropByOrderByItemsContainScalarFunc(items []*util.ByItems) (_ *property.PhysicalProperty, _, _ bool) {
	propItems := make([]property.SortItem, 0, len(items))
	onlyColumn := true
	for _, item := range items {
		switch expr := item.Expr.(type) {
		case *expression.Column:
			propItems = append(propItems, property.SortItem{Col: expr, Desc: item.Desc})
		case *expression.ScalarFunction:
			col, desc := expr.GetSingleColumn(item.Desc)
			if col == nil {
				return nil, false, false
			}
			propItems = append(propItems, property.SortItem{Col: col, Desc: desc})
			onlyColumn = false
		default:
			return nil, false, false
		}
	}
	return &property.PhysicalProperty{SortItems: propItems}, true, onlyColumn
}

func findBestTask4LogicalTableDual(lp base.LogicalPlan, prop *property.PhysicalProperty, planCounter *base.PlanCounterTp, opt *optimizetrace.PhysicalOptimizeOp) (base.Task, int64, error) {
	if prop.IndexJoinProp != nil {
		// even enforce hint can not work with this.
		return base.InvalidTask, 0, nil
	}
	p := lp.(*logicalop.LogicalTableDual)
	// if prop is require an index join's probe side, check the inner pattern admission here.
	if prop.IndexJoinProp != nil {
		pass := admitIndexJoinInnerChildPattern(lp)
		if !pass {
			// even enforce hint can not work with this.
			return base.InvalidTask, 0, nil
		}
	}
	// If the required property is not empty and the row count > 1,
	// we cannot ensure this required property.
	// But if the row count is 0 or 1, we don't need to care about the property.
	if (!prop.IsSortItemEmpty() && p.RowCount > 1) || planCounter.Empty() {
		return base.InvalidTask, 0, nil
	}
	dual := PhysicalTableDual{
		RowCount: p.RowCount,
	}.Init(p.SCtx(), p.StatsInfo(), p.QueryBlockOffset())
	dual.SetSchema(p.Schema())
	planCounter.Dec(1)
	appendCandidate4PhysicalOptimizeOp(opt, p, dual, prop)
	rt := &RootTask{}
	rt.SetPlan(dual)
	rt.SetEmpty(p.RowCount == 0)
	return rt, 1, nil
}

func findBestTask4LogicalShow(lp base.LogicalPlan, prop *property.PhysicalProperty, planCounter *base.PlanCounterTp, _ *optimizetrace.PhysicalOptimizeOp) (base.Task, int64, error) {
	if prop.IndexJoinProp != nil {
		// even enforce hint can not work with this.
		return base.InvalidTask, 0, nil
	}
	p := lp.(*logicalop.LogicalShow)
	// if prop is require an index join's probe side, check the inner pattern admission here.
	if prop.IndexJoinProp != nil {
		pass := admitIndexJoinInnerChildPattern(lp)
		if !pass {
			// even enforce hint can not work with this.
			return base.InvalidTask, 0, nil
		}
	}
	if !prop.IsSortItemEmpty() || planCounter.Empty() {
		return base.InvalidTask, 0, nil
	}
	pShow := PhysicalShow{ShowContents: p.ShowContents, Extractor: p.Extractor}.Init(p.SCtx())
	pShow.SetSchema(p.Schema())
	planCounter.Dec(1)
	rt := &RootTask{}
	rt.SetPlan(pShow)
	return rt, 1, nil
}

func findBestTask4LogicalShowDDLJobs(lp base.LogicalPlan, prop *property.PhysicalProperty, planCounter *base.PlanCounterTp, _ *optimizetrace.PhysicalOptimizeOp) (base.Task, int64, error) {
	if prop.IndexJoinProp != nil {
		// even enforce hint can not work with this.
		return base.InvalidTask, 0, nil
	}
	p := lp.(*logicalop.LogicalShowDDLJobs)
	// if prop is require an index join's probe side, check the inner pattern admission here.
	if prop.IndexJoinProp != nil {
		pass := admitIndexJoinInnerChildPattern(lp)
		if !pass {
			// even enforce hint can not work with this.
			return base.InvalidTask, 0, nil
		}
	}
	if !prop.IsSortItemEmpty() || planCounter.Empty() {
		return base.InvalidTask, 0, nil
	}
	pShow := PhysicalShowDDLJobs{JobNumber: p.JobNumber}.Init(p.SCtx())
	pShow.SetSchema(p.Schema())
	planCounter.Dec(1)
	rt := &RootTask{}
	rt.SetPlan(pShow)
	return rt, 1, nil
}

// rebuildChildTasks rebuilds the childTasks to make the clock_th combination.
func rebuildChildTasks(p *logicalop.BaseLogicalPlan, childTasks *[]base.Task, pp base.PhysicalPlan, childCnts []int64, planCounter int64, ts uint64, opt *optimizetrace.PhysicalOptimizeOp) error {
	// The taskMap of children nodes should be rolled back first.
	for _, child := range p.Children() {
		child.RollBackTaskMap(ts)
	}

	multAll := int64(1)
	var curClock base.PlanCounterTp
	for _, x := range childCnts {
		multAll *= x
	}
	*childTasks = (*childTasks)[:0]
	for j, child := range p.Children() {
		multAll /= childCnts[j]
		curClock = base.PlanCounterTp((planCounter-1)/multAll + 1)
		childTask, _, err := child.FindBestTask(pp.GetChildReqProps(j), &curClock, opt)
		planCounter = (planCounter-1)%multAll + 1
		if err != nil {
			return err
		}
		if curClock != 0 {
			return errors.Errorf("PlanCounterTp planCounter is not handled")
		}
		if childTask != nil && childTask.Invalid() {
			return errors.Errorf("The current plan is invalid, please skip this plan")
		}
		*childTasks = append(*childTasks, childTask)
	}
	return nil
}

func enumeratePhysicalPlans4Task(
	p *logicalop.BaseLogicalPlan,
	physicalPlans []base.PhysicalPlan,
	prop *property.PhysicalProperty,
	addEnforcer bool,
	planCounter *base.PlanCounterTp,
	opt *optimizetrace.PhysicalOptimizeOp,
) (base.Task, int64, error) {
	var bestTask, preferTask = base.InvalidTask, base.InvalidTask
	var curCntPlan, cntPlan int64
	var err error
	childTasks := make([]base.Task, 0, p.ChildLen())
	childCnts := make([]int64, p.ChildLen())
	cntPlan = 0
	iteration := iteratePhysicalPlan4BaseLogical
	if _, ok := p.Self().(*logicalop.LogicalSequence); ok {
		iteration = iterateChildPlan4LogicalSequence
	}
	var fd *funcdep.FDSet
	if addEnforcer {
		switch logicalPlan := p.Self().(type) {
		case *logicalop.LogicalJoin, *logicalop.LogicalAggregation:
			// TODO(hawkingrei): FD should be maintained as logical prop instead of constructing it in physical phase
			fd = logicalPlan.ExtractFD()
		}
	}
	for _, pp := range physicalPlans {
		timeStampNow := p.GetLogicalTS4TaskMap()
		savedPlanID := p.SCtx().GetSessionVars().PlanID.Load()

		childTasks, curCntPlan, childCnts, err = iteration(p, pp, childTasks, childCnts, prop, opt)
		if err != nil {
			return nil, 0, err
		}

		// This check makes sure that there is no invalid child task.
		if len(childTasks) != p.ChildLen() {
			continue
		}

		// If the target plan can be found in this physicalPlan(pp), rebuild childTasks to build the corresponding combination.
		if planCounter.IsForce() && int64(*planCounter) <= curCntPlan {
			p.SCtx().GetSessionVars().PlanID.Store(savedPlanID)
			curCntPlan = int64(*planCounter)
			err := rebuildChildTasks(p, &childTasks, pp, childCnts, int64(*planCounter), timeStampNow, opt)
			if err != nil {
				return nil, 0, err
			}
		}

		// Combine the best child tasks with parent physical plan.
		curTask := pp.Attach2Task(childTasks...)
		if curTask.Invalid() {
			continue
		}

		// An optimal task could not satisfy the property, so it should be converted here.
		if _, ok := curTask.(*RootTask); !ok && prop.TaskTp == property.RootTaskType {
			curTask = curTask.ConvertToRootTask(p.SCtx())
		}

		// Enforce curTask property
		if addEnforcer {
			curTask = enforceProperty(prop, curTask, p.Plan.SCtx(), fd)
		}

		// Optimize by shuffle executor to running in parallel manner.
		if _, isMpp := curTask.(*MppTask); !isMpp && prop.IsSortItemEmpty() {
			// Currently, we do not regard shuffled plan as a new plan.
			curTask = optimizeByShuffle(curTask, p.Plan.SCtx())
		}

		cntPlan += curCntPlan
		planCounter.Dec(curCntPlan)

		if planCounter.Empty() {
			bestTask = curTask
			break
		}
		appendCandidate4PhysicalOptimizeOp(opt, p, curTask.Plan(), prop)

		// Get the most efficient one only by low-cost priority among all valid plans.
		if curIsBetter, err := compareTaskCost(curTask, bestTask, opt); err != nil {
			return nil, 0, err
		} else if curIsBetter {
			bestTask = curTask
		}

		// Get the most preferred and efficient one by hint and low-cost priority.
		// since hint applicable plan may greater than 1, like inl_join can suit for:
		// index_join, index_hash_join, index_merge_join, we should chase the most efficient
		// one among them.
		// todo: extend suitLogicalJoinHint to be a normal logicalOperator's interface to handle the hint related stuff.
		if suitLogicalJoinHint(p.Self(), curTask.Plan()) {
			// curTask is a preferred physic plan, compare cost with previous preferred one and cache the low-cost one.
			if curIsBetter, err := compareTaskCost(curTask, preferTask, opt); err != nil {
				return nil, 0, err
			} else if curIsBetter {
				preferTask = curTask
			}
		}
	}
	// there is a valid preferred low-cost physical one, return it.
	if !preferTask.Invalid() {
		return preferTask, cntPlan, nil
	}
	// return the normal lowest-cost physical one.
	return bestTask, cntPlan, nil
}

// iteratePhysicalPlan4BaseLogical is used to iterate the physical plan and get all child tasks.
func iteratePhysicalPlan4BaseLogical(
	p *logicalop.BaseLogicalPlan,
	selfPhysicalPlan base.PhysicalPlan,
	childTasks []base.Task,
	childCnts []int64,
	_ *property.PhysicalProperty,
	opt *optimizetrace.PhysicalOptimizeOp,
) ([]base.Task, int64, []int64, error) {
	// Find best child tasks firstly.
	childTasks = childTasks[:0]
	// The curCntPlan records the number of possible plans for selfPhysicalPlan
	curCntPlan := int64(1)
	for j, child := range p.Children() {
		childProp := selfPhysicalPlan.GetChildReqProps(j)
		childTask, cnt, err := child.FindBestTask(childProp, &PlanCounterDisabled, opt)
		childCnts[j] = cnt
		if err != nil {
			return nil, 0, childCnts, err
		}
		curCntPlan = curCntPlan * cnt
		if childTask != nil && childTask.Invalid() {
			return nil, 0, childCnts, nil
		}
		childTasks = append(childTasks, childTask)
	}

	// This check makes sure that there is no invalid child task.
	if len(childTasks) != p.ChildLen() {
		return nil, 0, childCnts, nil
	}
	return childTasks, curCntPlan, childCnts, nil
}

// iterateChildPlan4LogicalSequence does the special part for sequence. We need to iterate its child one by one to check whether the former child is a valid plan and then go to the nex
func iterateChildPlan4LogicalSequence(
	p *logicalop.BaseLogicalPlan,
	selfPhysicalPlan base.PhysicalPlan,
	childTasks []base.Task,
	childCnts []int64,
	prop *property.PhysicalProperty,
	opt *optimizetrace.PhysicalOptimizeOp,
) ([]base.Task, int64, []int64, error) {
	// Find best child tasks firstly.
	childTasks = childTasks[:0]
	// The curCntPlan records the number of possible plans for selfPhysicalPlan
	curCntPlan := int64(1)
	lastIdx := p.ChildLen() - 1
	for j := 0; j < lastIdx; j++ {
		child := p.Children()[j]
		childProp := selfPhysicalPlan.GetChildReqProps(j)
		childTask, cnt, err := child.FindBestTask(childProp, &PlanCounterDisabled, opt)
		childCnts[j] = cnt
		if err != nil {
			return nil, 0, nil, err
		}
		curCntPlan = curCntPlan * cnt
		if childTask != nil && childTask.Invalid() {
			return nil, 0, nil, nil
		}
		_, isMpp := childTask.(*MppTask)
		if !isMpp && prop.IsFlashProp() {
			break
		}
		childTasks = append(childTasks, childTask)
	}
	// This check makes sure that there is no invalid child task.
	if len(childTasks) != p.ChildLen()-1 {
		return nil, 0, nil, nil
	}

	lastChildProp := selfPhysicalPlan.GetChildReqProps(lastIdx).CloneEssentialFields()
	if lastChildProp.IsFlashProp() {
		lastChildProp.CTEProducerStatus = property.AllCTECanMpp
	}
	lastChildTask, cnt, err := p.Children()[lastIdx].FindBestTask(lastChildProp, &PlanCounterDisabled, opt)
	childCnts[lastIdx] = cnt
	if err != nil {
		return nil, 0, nil, err
	}
	curCntPlan = curCntPlan * cnt
	if lastChildTask != nil && lastChildTask.Invalid() {
		return nil, 0, nil, nil
	}

	if _, ok := lastChildTask.(*MppTask); !ok && lastChildProp.CTEProducerStatus == property.AllCTECanMpp {
		return nil, 0, nil, nil
	}

	childTasks = append(childTasks, lastChildTask)
	return childTasks, curCntPlan, childCnts, nil
}

// compareTaskCost compares cost of curTask and bestTask and returns whether curTask's cost is smaller than bestTask's.
func compareTaskCost(curTask, bestTask base.Task, op *optimizetrace.PhysicalOptimizeOp) (curIsBetter bool, err error) {
	curCost, curInvalid, err := getTaskPlanCost(curTask, op)
	if err != nil {
		return false, err
	}
	bestCost, bestInvalid, err := getTaskPlanCost(bestTask, op)
	if err != nil {
		return false, err
	}
	if curInvalid {
		return false, nil
	}
	if bestInvalid {
		return true, nil
	}
	return curCost < bestCost, nil
}

// getTaskPlanCost returns the cost of this task.
// The new cost interface will be used if EnableNewCostInterface is true.
// The second returned value indicates whether this task is valid.
func getTaskPlanCost(t base.Task, pop *optimizetrace.PhysicalOptimizeOp) (float64, bool, error) {
	if t.Invalid() {
		return math.MaxFloat64, true, nil
	}

	// use the new cost interface
	var (
		taskType         property.TaskType
		indexPartialCost float64
	)
	switch t.(type) {
	case *RootTask:
		taskType = property.RootTaskType
	case *CopTask: // no need to know whether the task is single-read or double-read, so both CopSingleReadTaskType and CopDoubleReadTaskType are OK
		cop := t.(*CopTask)
		if cop.indexPlan != nil && cop.tablePlan != nil { // handle IndexLookup specially
			taskType = property.CopMultiReadTaskType
			// keep compatible with the old cost interface, for CopMultiReadTask, the cost is idxCost + tblCost.
			if !cop.indexPlanFinished { // only consider index cost in this case
				idxCost, err := getPlanCost(cop.indexPlan, taskType, optimizetrace.NewDefaultPlanCostOption().WithOptimizeTracer(pop))
				return idxCost, false, err
			}
			// consider both sides
			idxCost, err := getPlanCost(cop.indexPlan, taskType, optimizetrace.NewDefaultPlanCostOption().WithOptimizeTracer(pop))
			if err != nil {
				return 0, false, err
			}
			tblCost, err := getPlanCost(cop.tablePlan, taskType, optimizetrace.NewDefaultPlanCostOption().WithOptimizeTracer(pop))
			if err != nil {
				return 0, false, err
			}
			return idxCost + tblCost, false, nil
		}

		taskType = property.CopSingleReadTaskType

		// TiFlash can run cop task as well, check whether this cop task will run on TiKV or TiFlash.
		if cop.tablePlan != nil {
			leafNode := cop.tablePlan
			for len(leafNode.Children()) > 0 {
				leafNode = leafNode.Children()[0]
			}
			if tblScan, isScan := leafNode.(*PhysicalTableScan); isScan && tblScan.StoreType == kv.TiFlash {
				taskType = property.MppTaskType
			}
		}

		// Detail reason ref about comment in function `convertToIndexMergeScan`
		// for cop task with {indexPlan=nil, tablePlan=xxx, idxMergePartPlans=[x,x,x], indexPlanFinished=true} we should
		// plus the partial index plan cost into the final cost. Because t.plan() the below code used only calculate the
		// cost about table plan.
		if cop.indexPlanFinished && len(cop.idxMergePartPlans) != 0 {
			for _, partialScan := range cop.idxMergePartPlans {
				partialCost, err := getPlanCost(partialScan, taskType, optimizetrace.NewDefaultPlanCostOption().WithOptimizeTracer(pop))
				if err != nil {
					return 0, false, err
				}
				indexPartialCost += partialCost
			}
		}
	case *MppTask:
		taskType = property.MppTaskType
	default:
		return 0, false, errors.New("unknown task type")
	}
	if t.Plan() == nil {
		// It's a very special case for index merge case.
		// t.plan() == nil in index merge COP case, it means indexPlanFinished is false in other words.
		cost := 0.0
		copTsk := t.(*CopTask)
		for _, partialScan := range copTsk.idxMergePartPlans {
			partialCost, err := getPlanCost(partialScan, taskType, optimizetrace.NewDefaultPlanCostOption().WithOptimizeTracer(pop))
			if err != nil {
				return 0, false, err
			}
			cost += partialCost
		}
		return cost, false, nil
	}
	cost, err := getPlanCost(t.Plan(), taskType, optimizetrace.NewDefaultPlanCostOption().WithOptimizeTracer(pop))
	return cost + indexPartialCost, false, err
}

func appendCandidate4PhysicalOptimizeOp(pop *optimizetrace.PhysicalOptimizeOp, lp base.LogicalPlan, pp base.PhysicalPlan, prop *property.PhysicalProperty) {
	if pop == nil || pop.GetTracer() == nil || pp == nil {
		return
	}
	candidate := &tracing.CandidatePlanTrace{
		PlanTrace: &tracing.PlanTrace{TP: pp.TP(), ID: pp.ID(),
			ExplainInfo: pp.ExplainInfo(), ProperType: prop.String()},
		MappingLogicalPlan: tracing.CodecPlanName(lp.TP(), lp.ID())}
	pop.GetTracer().AppendCandidate(candidate)

	// for PhysicalIndexMergeJoin/PhysicalIndexHashJoin/PhysicalIndexJoin, it will use innerTask as a child instead of calling findBestTask,
	// and innerTask.plan() will be appended to planTree in appendChildCandidate using empty MappingLogicalPlan field, so it won't mapping with the logic plan,
	// that will cause no physical plan when the logic plan got selected.
	// the fix to add innerTask.plan() to planTree and mapping correct logic plan
	index := -1
	var plan base.PhysicalPlan
	switch join := pp.(type) {
	case *PhysicalIndexMergeJoin:
		index = join.InnerChildIdx
		plan = join.innerPlan
	case *PhysicalIndexHashJoin:
		index = join.InnerChildIdx
		plan = join.innerPlan
	case *PhysicalIndexJoin:
		index = join.InnerChildIdx
		plan = join.innerPlan
	}
	if index != -1 {
		child := lp.(*logicalop.BaseLogicalPlan).Children()[index]
		candidate := &tracing.CandidatePlanTrace{
			PlanTrace: &tracing.PlanTrace{TP: plan.TP(), ID: plan.ID(),
				ExplainInfo: plan.ExplainInfo(), ProperType: prop.String()},
			MappingLogicalPlan: tracing.CodecPlanName(child.TP(), child.ID())}
		pop.GetTracer().AppendCandidate(candidate)
	}
	pp.AppendChildCandidate(pop)
}

func appendPlanCostDetail4PhysicalOptimizeOp(pop *optimizetrace.PhysicalOptimizeOp, detail *tracing.PhysicalPlanCostDetail) {
	if pop == nil || pop.GetTracer() == nil {
		return
	}
	pop.GetTracer().PhysicalPlanCostDetails[fmt.Sprintf("%v_%v", detail.GetPlanType(), detail.GetPlanID())] = detail
}

// findBestTask is key workflow that drive logic plan tree to generate optimal physical ones.
// The logic inside it is mainly about physical plan numeration and task encapsulation, it should
// be defined in core pkg, and be called by logic plan in their logic interface implementation.
func findBestTask(lp base.LogicalPlan, prop *property.PhysicalProperty, planCounter *base.PlanCounterTp,
	opt *optimizetrace.PhysicalOptimizeOp) (bestTask base.Task, cntPlan int64, err error) {
	p := lp.GetBaseLogicalPlan().(*logicalop.BaseLogicalPlan)
	// If p is an inner plan in an IndexJoin, the IndexJoin will generate an inner plan by itself,
	// and set inner child prop nil, so here we do nothing.
	if prop == nil {
		return nil, 1, nil
	}
	// if prop is require an index join's probe side, check the inner pattern admission here.
	if prop.IndexJoinProp != nil {
		pass := admitIndexJoinInnerChildPattern(lp)
		if !pass {
			// even enforce hint can not work with this.
			return base.InvalidTask, 0, nil
		}
		// todo: consider dirty write compatible with index merge join.
	}
	// Look up the task with this prop in the task map.
	// It's used to reduce double counting.
	bestTask = p.GetTask(prop)
	if bestTask != nil {
		planCounter.Dec(1)
		return bestTask, 1, nil
	}
	// if prop is require an index join's probe side, check the inner pattern admission here.
	if prop.IndexJoinProp != nil {
		pass := admitIndexJoinInnerChildPattern(lp)
		if !pass {
			// even enforce hint can not work with this.
			return base.InvalidTask, 0, nil
		}
	}

	canAddEnforcer := prop.CanAddEnforcer

	if prop.TaskTp != property.RootTaskType && !prop.IsFlashProp() {
		// Currently all plan cannot totally push down to TiKV.
		p.StoreTask(prop, base.InvalidTask)
		return base.InvalidTask, 0, nil
	}

	cntPlan = 0
	// prop should be read only because its cached hashcode might be not consistent
	// when it is changed. So we clone a new one for the temporary changes.
	newProp := prop.CloneEssentialFields()
<<<<<<< HEAD
=======
	// here newProp is used as another complete copy for enforcer, fill indexJoinProp manually.
	// for childProp := prop.CloneEssentialFields(), we do not clone indexJoinProp childProp for by default.
	// and only call admitIndexJoinProp to inherit the indexJoinProp for special pattern operators.
>>>>>>> 91c02e9f
	newProp.IndexJoinProp = prop.IndexJoinProp
	var plansFitsProp, plansNeedEnforce []base.PhysicalPlan
	var hintWorksWithProp bool
	// Maybe the plan can satisfy the required property,
	// so we try to get the task without the enforced sort first.
	plansFitsProp, hintWorksWithProp, err = p.Self().ExhaustPhysicalPlans(newProp)
	if err != nil {
		return nil, 0, err
	}
	if !hintWorksWithProp && !newProp.IsSortItemEmpty() {
		// If there is a hint in the plan and the hint cannot satisfy the property,
		// we enforce this property and try to generate the PhysicalPlan again to
		// make sure the hint can work.
		canAddEnforcer = true
	}

	if canAddEnforcer {
		// Then, we use the empty property to get physicalPlans and
		// try to get the task with an enforced sort.
		newProp.SortItems = []property.SortItem{}
		newProp.SortItemsForPartition = []property.SortItem{}
		newProp.ExpectedCnt = math.MaxFloat64
		newProp.MPPPartitionCols = nil
		newProp.MPPPartitionTp = property.AnyType
		var hintCanWork bool
		plansNeedEnforce, hintCanWork, err = p.Self().ExhaustPhysicalPlans(newProp)
		if err != nil {
			return nil, 0, err
		}
		if hintCanWork && !hintWorksWithProp {
			// If the hint can work with the empty property, but cannot work with
			// the required property, we give up `plansFitProp` to make sure the hint
			// can work.
			plansFitsProp = nil
		}
		if !hintCanWork && !hintWorksWithProp && !prop.CanAddEnforcer {
			// If the original property is not enforced and hint cannot
			// work anyway, we give up `plansNeedEnforce` for efficiency,
			plansNeedEnforce = nil
		}
		newProp = prop
	}
	var cnt int64
	var curTask base.Task
	if bestTask, cnt, err = enumeratePhysicalPlans4Task(p, plansFitsProp, newProp, false, planCounter, opt); err != nil {
		return nil, 0, err
	}
	cntPlan += cnt
	if planCounter.Empty() {
		goto END
	}

	curTask, cnt, err = enumeratePhysicalPlans4Task(p, plansNeedEnforce, newProp, true, planCounter, opt)
	if err != nil {
		return nil, 0, err
	}
	cntPlan += cnt
	if planCounter.Empty() {
		bestTask = curTask
		goto END
	}
	appendCandidate4PhysicalOptimizeOp(opt, p, curTask.Plan(), prop)
	if curIsBetter, err := compareTaskCost(curTask, bestTask, opt); err != nil {
		return nil, 0, err
	} else if curIsBetter {
		bestTask = curTask
	}

END:
	p.StoreTask(prop, bestTask)
	return bestTask, cntPlan, nil
}

func findBestTask4LogicalMemTable(lp base.LogicalPlan, prop *property.PhysicalProperty, planCounter *base.PlanCounterTp, opt *optimizetrace.PhysicalOptimizeOp) (t base.Task, cntPlan int64, err error) {
	if prop.IndexJoinProp != nil {
		// even enforce hint can not work with this.
		return base.InvalidTask, 0, nil
	}
	p := lp.(*logicalop.LogicalMemTable)
	// if prop is require an index join's probe side, check the inner pattern admission here.
	if prop.IndexJoinProp != nil {
		pass := admitIndexJoinInnerChildPattern(lp)
		if !pass {
			// even enforce hint can not work with this.
			return base.InvalidTask, 0, nil
		}
	}
	if prop.MPPPartitionTp != property.AnyType {
		return base.InvalidTask, 0, nil
	}

	// If prop.CanAddEnforcer is true, the prop.SortItems need to be set nil for p.findBestTask.
	// Before function return, reset it for enforcing task prop.
	oldProp := prop.CloneEssentialFields()
	if prop.CanAddEnforcer {
		// First, get the bestTask without enforced prop
		prop.CanAddEnforcer = false
		cnt := int64(0)
		t, cnt, err = p.FindBestTask(prop, planCounter, opt)
		if err != nil {
			return nil, 0, err
		}
		prop.CanAddEnforcer = true
		if t != base.InvalidTask {
			cntPlan = cnt
			return
		}
		// Next, get the bestTask with enforced prop
		prop.SortItems = []property.SortItem{}
	}
	defer func() {
		if err != nil {
			return
		}
		if prop.CanAddEnforcer {
			*prop = *oldProp
			t = enforceProperty(prop, t, p.Plan.SCtx(), nil)
			prop.CanAddEnforcer = true
		}
	}()

	if !prop.IsSortItemEmpty() || planCounter.Empty() {
		return base.InvalidTask, 0, nil
	}
	memTable := PhysicalMemTable{
		DBName:         p.DBName,
		Table:          p.TableInfo,
		Columns:        p.Columns,
		Extractor:      p.Extractor,
		QueryTimeRange: p.QueryTimeRange,
	}.Init(p.SCtx(), p.StatsInfo(), p.QueryBlockOffset())
	memTable.SetSchema(p.Schema())
	planCounter.Dec(1)
	appendCandidate4PhysicalOptimizeOp(opt, p, memTable, prop)
	rt := &RootTask{}
	rt.SetPlan(memTable)
	return rt, 1, nil
}

// tryToGetDualTask will check if the push down predicate has false constant. If so, it will return table dual.
func tryToGetDualTask(ds *logicalop.DataSource) (base.Task, error) {
	for _, cond := range ds.PushedDownConds {
		if con, ok := cond.(*expression.Constant); ok && con.DeferredExpr == nil && con.ParamMarker == nil {
			result, _, err := expression.EvalBool(ds.SCtx().GetExprCtx().GetEvalCtx(), []expression.Expression{cond}, chunk.Row{})
			if err != nil {
				return nil, err
			}
			if !result {
				dual := PhysicalTableDual{}.Init(ds.SCtx(), ds.StatsInfo(), ds.QueryBlockOffset())
				dual.SetSchema(ds.Schema())
				rt := &RootTask{}
				rt.SetPlan(dual)
				return rt, nil
			}
		}
	}
	return nil, nil
}

// candidatePath is used to maintain required info for skyline pruning.
type candidatePath struct {
	path              *util.AccessPath
	accessCondsColMap util.Col2Len // accessCondsColMap maps Column.UniqueID to column length for the columns in AccessConds.
	indexCondsColMap  util.Col2Len // indexCondsColMap maps Column.UniqueID to column length for the columns in AccessConds and indexFilters.
	isMatchProp       bool
}

func compareBool(l, r bool) int {
	if l == r {
		return 0
	}
	if !l {
		return -1
	}
	return 1
}

func compareIndexBack(lhs, rhs *candidatePath) (int, bool) {
	result := compareBool(lhs.path.IsSingleScan, rhs.path.IsSingleScan)
	if result == 0 && !lhs.path.IsSingleScan {
		// if both lhs and rhs need to access table after IndexScan, we utilize the set of columns that occurred in AccessConds and IndexFilters
		// to compare how many table rows will be accessed.
		return util.CompareCol2Len(lhs.indexCondsColMap, rhs.indexCondsColMap)
	}
	return result, true
}

func compareGlobalIndex(lhs, rhs *candidatePath) int {
	if lhs.path.IsTablePath() || rhs.path.IsTablePath() ||
		len(lhs.path.PartialIndexPaths) != 0 || len(rhs.path.PartialIndexPaths) != 0 {
		return 0
	}
	return compareBool(lhs.path.Index.Global, rhs.path.Index.Global)
}

func compareCorrRatio(lhs, rhs *candidatePath) (int, float64) {
	lhsCorrRatio, rhsCorrRatio := 0.0, 0.0
	// CorrCountAfterAccess tracks the "CountAfterAccess" only including the most selective index column, thus
	// lhs/rhsCorrRatio represents the "risk" of the CountAfterAccess value - lower value means less risk that
	// we do NOT know about actual correlation between indexed columns
	// TODO - corrCountAfterAccess is only currently used to compete 2 indexes - since they are the only paths
	// that potentially go through expBackOffEstimation
	if lhs.path.CorrCountAfterAccess > 0 && rhs.path.CorrCountAfterAccess > 0 {
		lhsCorrRatio = lhs.path.CorrCountAfterAccess / lhs.path.CountAfterAccess
		rhsCorrRatio = rhs.path.CorrCountAfterAccess / rhs.path.CountAfterAccess
	}
	// lhs has lower risk
	if lhsCorrRatio < rhsCorrRatio && lhs.path.CountAfterAccess < rhs.path.CountAfterAccess {
		return 1, lhsCorrRatio
	}
	// rhs has lower risk
	if rhsCorrRatio < lhsCorrRatio && rhs.path.CountAfterAccess < lhs.path.CountAfterAccess {
		return -1, rhsCorrRatio
	}
	return 0, 0
}

// compareCandidates is the core of skyline pruning, which is used to decide which candidate path is better.
// The first return value is 1 if lhs is better, -1 if rhs is better, 0 if they are equivalent or not comparable.
// The 2nd return value indicates whether the "better path" is missing statistics or not.
func compareCandidates(sctx base.PlanContext, statsTbl *statistics.Table, tableInfo *model.TableInfo, prop *property.PhysicalProperty, lhs, rhs *candidatePath, preferRange bool) (int, bool) {
	// Due to #50125, full scan on MVIndex has been disabled, so MVIndex path might lead to 'can't find a proper plan' error at the end.
	// Avoid MVIndex path to exclude all other paths and leading to 'can't find a proper plan' error, see #49438 for an example.
	if isMVIndexPath(lhs.path) || isMVIndexPath(rhs.path) {
		return 0, false
	}
	// lhsPseudo == lhs has pseudo (no) stats for the table or index for the lhs path.
	// rhsPseudo == rhs has pseudo (no) stats for the table or index for the rhs path.
	//
	// For the return value - if lhs wins (1), we return lhsPseudo. If rhs wins (-1), we return rhsPseudo.
	// If there is no winner (0), we return false.
	//
	// This return value is used later in SkyLinePruning to determine whether we should preference an index scan
	// over a table scan. Allowing indexes without statistics to survive means they can win via heuristics where
	// they otherwise would have lost on cost.
	lhsPseudo, rhsPseudo, tablePseudo := false, false, false
	lhsFullScan := lhs.path.IsFullScanRange(tableInfo)
	rhsFullScan := rhs.path.IsFullScanRange(tableInfo)
	if statsTbl != nil {
		lhsPseudo, rhsPseudo, tablePseudo = statsTbl.HistColl.Pseudo, statsTbl.HistColl.Pseudo, statsTbl.HistColl.Pseudo
		if len(lhs.path.PartialIndexPaths) == 0 && len(rhs.path.PartialIndexPaths) == 0 {
			if !lhsFullScan && lhs.path.Index != nil {
				if statsTbl.ColAndIdxExistenceMap.HasAnalyzed(lhs.path.Index.ID, true) {
					lhsPseudo = false // We have statistics for the lhs index
				} else {
					lhsPseudo = true
				}
			}
			if !rhsFullScan && rhs.path.Index != nil {
				if statsTbl.ColAndIdxExistenceMap.HasAnalyzed(rhs.path.Index.ID, true) {
					rhsPseudo = false // We have statistics on the rhs index
				} else {
					rhsPseudo = true
				}
			}
		}
	}

	matchResult, globalResult := compareBool(lhs.isMatchProp, rhs.isMatchProp), compareGlobalIndex(lhs, rhs)
	accessResult, comparable1 := util.CompareCol2Len(lhs.accessCondsColMap, rhs.accessCondsColMap)
	scanResult, comparable2 := compareIndexBack(lhs, rhs)
	// TODO: corrResult is not added to sum to limit change to existing logic. Further testing required.
	corrResult, _ := compareCorrRatio(lhs, rhs)
	sum := accessResult + scanResult + matchResult + globalResult

	// First rules apply when an index doesn't have statistics and another object (index or table) has statistics
	if (lhsPseudo || rhsPseudo) && !tablePseudo && !lhsFullScan && !rhsFullScan { // At least one index doesn't have statistics
		// If one index has statistics and the other does not, choose the index with statistics if it
		// has the same or higher number of equal/IN predicates.
		if !lhsPseudo && globalResult >= 0 && sum >= 0 &&
			lhs.path.EqOrInCondCount > 0 && lhs.path.EqOrInCondCount >= rhs.path.EqOrInCondCount {
			return 1, lhsPseudo // left wins and has statistics (lhsPseudo==false)
		}
		if !rhsPseudo && globalResult <= 0 && sum <= 0 &&
			rhs.path.EqOrInCondCount > 0 && rhs.path.EqOrInCondCount >= lhs.path.EqOrInCondCount {
			return -1, rhsPseudo // right wins and has statistics (rhsPseudo==false)
		}
		if preferRange {
			// keep an index without statistics if that index has more equal/IN predicates, AND:
			// 1) there are at least 2 equal/INs
			// 2) OR - it's a full index match for all index predicates
			if lhsPseudo && lhs.path.EqOrInCondCount > rhs.path.EqOrInCondCount && globalResult >= 0 && sum >= 0 &&
				(lhs.path.EqOrInCondCount > 1 || (lhs.path.EqOrInCondCount > 0 && len(lhs.indexCondsColMap) >= len(lhs.path.Index.Columns))) {
				return 1, lhsPseudo // left wins and does NOT have statistics (lhsPseudo==true)
			}
			if rhsPseudo && rhs.path.EqOrInCondCount > lhs.path.EqOrInCondCount && globalResult <= 0 && sum <= 0 &&
				(rhs.path.EqOrInCondCount > 1 || (rhs.path.EqOrInCondCount > 0 && len(rhs.indexCondsColMap) >= len(rhs.path.Index.Columns))) {
				return -1, rhsPseudo // right wins and does NOT have statistics (rhsPseudo==true)
			}
		}
	}

	// This rule is empirical but not always correct.
	// If x's range row count is significantly lower than y's, for example, 1000 times, we think x is better.
	if lhs.path.CountAfterAccess > 100 && rhs.path.CountAfterAccess > 100 && // to prevent some extreme cases, e.g. 0.01 : 10
		len(lhs.path.PartialIndexPaths) == 0 && len(rhs.path.PartialIndexPaths) == 0 && // not IndexMerge since its row count estimation is not accurate enough
		prop.ExpectedCnt == math.MaxFloat64 { // Limit may affect access row count
		threshold := float64(fixcontrol.GetIntWithDefault(sctx.GetSessionVars().OptimizerFixControl, fixcontrol.Fix45132, 1000))
		if threshold > 0 { // set it to 0 to disable this rule
			// corrResult is included to ensure we don't preference to a higher risk plan given that
			// this rule does not check the other criteria included below.
			if lhs.path.CountAfterAccess/rhs.path.CountAfterAccess > threshold && corrResult <= 0 {
				return -1, rhsPseudo // right wins - also return whether it has statistics (pseudo) or not
			}
			if rhs.path.CountAfterAccess/lhs.path.CountAfterAccess > threshold && corrResult >= 0 {
				return 1, lhsPseudo // left wins - also return whether it has statistics (pseudo) or not
			}
		}
	}

	// Below compares the two candidate paths on four dimensions:
	// (1): the set of columns that occurred in the access condition,
	// (2): does it require a double scan,
	// (3): whether or not it matches the physical property,
	// (4): it's a global index path or not.
	// If `x` is not worse than `y` at all factors,
	// and there exists one factor that `x` is better than `y`, then `x` is better than `y`.
	if !comparable1 {
		return 0, false // No winner (0). Do not return the pseudo result
	}
	if !comparable2 {
		return 0, false // No winner (0). Do not return the pseudo result
	}
	if accessResult >= 0 && scanResult >= 0 && matchResult >= 0 && globalResult >= 0 && sum > 0 {
		return 1, lhsPseudo // left wins - also return whether it has statistics (pseudo) or not
	}
	if accessResult <= 0 && scanResult <= 0 && matchResult <= 0 && globalResult <= 0 && sum < 0 {
		return -1, rhsPseudo // right wins - also return whether it has statistics (pseudo) or not
	}
	return 0, false // No winner (0). Do not return the pseudo result
}

func isMatchProp(ds *logicalop.DataSource, path *util.AccessPath, prop *property.PhysicalProperty) bool {
	if ds.Table.Type().IsClusterTable() && !prop.IsSortItemEmpty() {
		// TableScan with cluster table can't keep order.
		return false
	}
	if prop.VectorProp.VSInfo != nil && path.Index != nil && path.Index.VectorInfo != nil {
		if path.Index == nil || path.Index.VectorInfo == nil {
			return false
		}
		if ds.TableInfo.Columns[path.Index.Columns[0].Offset].ID != prop.VectorProp.Column.ID {
			return false
		}

		if model.IndexableFnNameToDistanceMetric[prop.VectorProp.DistanceFnName.L] != path.Index.VectorInfo.DistanceMetric {
			return false
		}
		return true
	}
	var isMatchProp bool
	if path.IsIntHandlePath {
		pkCol := ds.GetPKIsHandleCol()
		if len(prop.SortItems) == 1 && pkCol != nil {
			isMatchProp = prop.SortItems[0].Col.EqualColumn(pkCol)
			if path.StoreType == kv.TiFlash {
				isMatchProp = isMatchProp && !prop.SortItems[0].Desc
			}
		}
		return isMatchProp
	}
	all, _ := prop.AllSameOrder()
	// When the prop is empty or `all` is false, `isMatchProp` is better to be `false` because
	// it needs not to keep order for index scan.

	// Basically, if `prop.SortItems` is the prefix of `path.IdxCols`, then `isMatchProp` is true. However, we need to consider
	// the situations when some columns of `path.IdxCols` are evaluated as constant. For example:
	// ```
	// create table t(a int, b int, c int, d int, index idx_a_b_c(a, b, c), index idx_d_c_b_a(d, c, b, a));
	// select * from t where a = 1 order by b, c;
	// select * from t where b = 1 order by a, c;
	// select * from t where d = 1 and b = 2 order by c, a;
	// select * from t where d = 1 and b = 2 order by c, b, a;
	// ```
	// In the first two `SELECT` statements, `idx_a_b_c` matches the sort order. In the last two `SELECT` statements, `idx_d_c_b_a`
	// matches the sort order. Hence, we use `path.ConstCols` to deal with the above situations.
	if !prop.IsSortItemEmpty() && all && len(path.IdxCols) >= len(prop.SortItems) {
		isMatchProp = true
		i := 0
		for _, sortItem := range prop.SortItems {
			found := false
			for ; i < len(path.IdxCols); i++ {
				if path.IdxColLens[i] == types.UnspecifiedLength && sortItem.Col.EqualColumn(path.IdxCols[i]) {
					found = true
					i++
					break
				}
				if path.ConstCols == nil || i >= len(path.ConstCols) || !path.ConstCols[i] {
					break
				}
			}
			if !found {
				isMatchProp = false
				break
			}
		}
	}
	return isMatchProp
}

// matchPropForIndexMergeAlternatives will match the prop with inside PartialAlternativeIndexPaths, and choose
// 1 matched alternative to be a determined index merge partial path for each dimension in PartialAlternativeIndexPaths.
// finally, after we collected the all decided index merge partial paths, we will output a concrete index merge path
// with field PartialIndexPaths is fulfilled here.
//
// as we mentioned before, after deriveStats is done, the normal index OR path will be generated like below:
//
//	    `create table t (a int, b int, c int, key a(a), key b(b), key ac(a, c), key bc(b, c))`
//		`explain format='verbose' select * from t where a=1 or b=1 order by c`
//
// like the case here:
// normal index merge OR path should be:
// for a=1, it has two partial alternative paths: [a, ac]
// for b=1, it has two partial alternative paths: [b, bc]
// and the index merge path:
//
//	indexMergePath: {
//	    PartialIndexPaths: empty                          // 1D array here, currently is not decided yet.
//	    PartialAlternativeIndexPaths: [[a, ac], [b, bc]]  // 2D array here, each for one DNF item choices.
//	}
//
// let's say we have a prop requirement like sort by [c] here, we will choose the better one [ac] (because it can keep
// order) for the first batch [a, ac] from PartialAlternativeIndexPaths; and choose the better one [bc] (because it can
// keep order too) for the second batch [b, bc] from PartialAlternativeIndexPaths. Finally we output a concrete index
// merge path as
//
//	indexMergePath: {
//	    PartialIndexPaths: [ac, bc]                       // just collected since they match the prop.
//	    ...
//	}
//
// how about the prop is empty? that means the choice to be decided from [a, ac] and [b, bc] is quite random just according
// to their countAfterAccess. That's why we use a slices.SortFunc(matchIdxes, func(a, b int){}) inside there. After sort,
// the ASC order of matchIdxes of matched paths are ordered by their countAfterAccess, choosing the first one is straight forward.
//
// there is another case shown below, just the pick the first one after matchIdxes is ordered is not always right, as shown:
// special logic for alternative paths:
//
//	index merge:
//	   matched paths-1: {pk, index1}
//	   matched paths-2: {pk}
//
// if we choose first one as we talked above, says pk here in the first matched paths, then path2 has no choice(avoiding all same
// index logic inside) but pk, this will result in all single index failure. so we need to sort the matchIdxes again according to
// their matched paths length, here mean:
//
//	index merge:
//	   matched paths-1: {pk, index1}
//	   matched paths-2: {pk}
//
// and let matched paths-2 to be the first to make their determination --- choosing pk here, then next turn is matched paths-1 to
// make their choice, since pk is occupied, avoiding-all-same-index-logic inside will try to pick index1 here, so work can be done.
//
// at last, according to determinedIndexPartialPaths to rewrite their real countAfterAccess, this part is move from deriveStats to
// here.
func matchPropForIndexMergeAlternatives(ds *logicalop.DataSource, path *util.AccessPath, prop *property.PhysicalProperty) (*util.AccessPath, bool) {
	// target:
	//	1: index merge case, try to match the every alternative partial path to the order property as long as
	//	possible, and generate that property-matched index merge path out if any.
	//	2: If the prop is empty (means no sort requirement), we will generate a random index partial combination
	//	path from all alternatives in case that no index merge path comes out.

	// Execution part doesn't support the merge operation for intersection case yet.
	if path.IndexMergeIsIntersection {
		return nil, false
	}

	noSortItem := prop.IsSortItemEmpty()
	allSame, _ := prop.AllSameOrder()
	if !allSame {
		return nil, false
	}
	// step1: match the property from all the index partial alternative paths.
	determinedIndexPartialPaths := make([]*util.AccessPath, 0, len(path.PartialAlternativeIndexPaths))
	usedIndexMap := make(map[int64]struct{}, 1)
	type idxWrapper struct {
		// matchIdx is those match alternative paths from one alternative paths set.
		// like we said above, for a=1, it has two partial alternative paths: [a, ac]
		// if we met an empty property here, matchIdx from [a, ac] for a=1 will be both. = [0,1]
		// if we met an sort[c] property here, matchIdx from [a, ac] for a=1 will be both. = [1]
		matchIdx []int
		// pathIdx actually is original position offset indicates where current matchIdx is
		// computed from. eg: [[a, ac], [b, bc]] for sort[c] property:
		//     idxWrapper{[ac], 0}, 0 is the offset in first dimension of PartialAlternativeIndexPaths
		//     idxWrapper{[bc], 1}, 1 is the offset in first dimension of PartialAlternativeIndexPaths
		pathIdx int
	}
	allMatchIdxes := make([]idxWrapper, 0, len(path.PartialAlternativeIndexPaths))
	// special logic for alternative paths:
	// index merge:
	//  path1: {pk, index1}
	//  path2: {pk}
	// if we choose pk in the first path, then path2 has no choice but pk, this will result in all single index failure.
	// so we should collect all match prop paths down, stored as matchIdxes here.
	for pathIdx, oneORBranch := range path.PartialAlternativeIndexPaths {
		matchIdxes := make([]int, 0, 1)
		for i, oneAlternative := range oneORBranch {
			// if there is some sort items and this path doesn't match this prop, continue.
			match := true
			for _, oneAccessPath := range oneAlternative {
				if !noSortItem && !isMatchProp(ds, oneAccessPath, prop) {
					match = false
				}
			}
			if !match {
				continue
			}
			// two possibility here:
			// 1. no sort items requirement.
			// 2. matched with sorted items.
			matchIdxes = append(matchIdxes, i)
		}
		if len(matchIdxes) == 0 {
			// if all index alternative of one of the cnf item's couldn't match the sort property,
			// the entire index merge union path can be ignored for this sort property, return false.
			return nil, false
		}
		if len(matchIdxes) > 1 {
			// if matchIdxes greater than 1, we should sort this match alternative path by its CountAfterAccess.
			alternatives := oneORBranch
			slices.SortStableFunc(matchIdxes, func(a, b int) int {
				res := cmpAlternatives(ds.SCtx().GetSessionVars())(alternatives[a], alternatives[b])
				if res != 0 {
					return res
				}
				// If CountAfterAccess is same, any path is global index should be the first one.
				var lIsGlobalIndex, rIsGlobalIndex int
				if !alternatives[a][0].IsTablePath() && alternatives[a][0].Index.Global {
					lIsGlobalIndex = 1
				}
				if !alternatives[b][0].IsTablePath() && alternatives[b][0].Index.Global {
					rIsGlobalIndex = 1
				}
				return -cmp.Compare(lIsGlobalIndex, rIsGlobalIndex)
			})
		}
		allMatchIdxes = append(allMatchIdxes, idxWrapper{matchIdxes, pathIdx})
	}
	// sort allMatchIdxes by its element length.
	// index merge:                index merge:
	//  path1: {pk, index1}  ==>    path2: {pk}
	//  path2: {pk}                 path1: {pk, index1}
	// here for the fixed choice pk of path2, let it be the first one to choose, left choice of index1 to path1.
	slices.SortStableFunc(allMatchIdxes, func(a, b idxWrapper) int {
		lhsLen := len(a.matchIdx)
		rhsLen := len(b.matchIdx)
		return cmp.Compare(lhsLen, rhsLen)
	})
	useMVIndex := false
	for _, matchIdxes := range allMatchIdxes {
		// since matchIdxes are ordered by matchIdxes's length,
		// we should use matchIdxes.pathIdx to locate where it comes from.
		alternatives := path.PartialAlternativeIndexPaths[matchIdxes.pathIdx]
		found := false
		// pick a most suitable index partial alternative from all matched alternative paths according to asc CountAfterAccess,
		// By this way, a distinguished one is better.
		for _, oneIdx := range matchIdxes.matchIdx {
			var indexID int64
			if alternatives[oneIdx][0].IsTablePath() {
				indexID = -1
			} else {
				indexID = alternatives[oneIdx][0].Index.ID
				// For MV index, we just choose the first (best) one, and we don't need to check to avoid choosing the
				// same index.
				if alternatives[oneIdx][0].Index.MVIndex {
					useMVIndex = true
					determinedIndexPartialPaths = append(determinedIndexPartialPaths,
						util.SliceDeepClone(alternatives[oneIdx])...)
					found = true
					break
				}
			}
			if _, ok := usedIndexMap[indexID]; !ok {
				// try to avoid all index partial paths are all about a single index.
				determinedIndexPartialPaths = append(determinedIndexPartialPaths,
					util.SliceDeepClone(alternatives[oneIdx])...)
				usedIndexMap[indexID] = struct{}{}
				found = true
				break
			}
		}
		if !found {
			// just pick the same name index (just using the first one is ok), in case that there may be some other
			// picked distinctive index path for other partial paths latter.
			determinedIndexPartialPaths = append(determinedIndexPartialPaths,
				util.SliceDeepClone(alternatives[matchIdxes.matchIdx[0]])...)
			// uedIndexMap[oneORBranch[oneIdx].Index.ID] = struct{}{} must already be colored.
		}
	}
	if len(usedIndexMap) == 1 && !useMVIndex {
		// if all partial path are using a same index, meaningless and fail over.
		return nil, false
	}
	// step2: gen a new **concrete** index merge path.
	indexMergePath := &util.AccessPath{
		IndexMergeAccessMVIndex:  useMVIndex,
		PartialIndexPaths:        determinedIndexPartialPaths,
		IndexMergeIsIntersection: false,
		// inherit those determined can't pushed-down table filters.
		TableFilters: path.TableFilters,
	}
	// path.ShouldBeKeptCurrentFilter record that whether there are some part of the cnf item couldn't be pushed down to tikv already.
	shouldKeepCurrentFilter := path.KeepIndexMergeORSourceFilter
	for _, p := range determinedIndexPartialPaths {
		if p.KeepIndexMergeORSourceFilter {
			shouldKeepCurrentFilter = true
			break
		}
	}
	if shouldKeepCurrentFilter {
		// add the cnf expression back as table filer.
		indexMergePath.TableFilters = append(indexMergePath.TableFilters, path.IndexMergeORSourceFilter)
	}

	// step3: after the index merge path is determined, compute the countAfterAccess as usual.
	indexMergePath.CountAfterAccess = estimateCountAfterAccessForIndexMergeOR(ds, determinedIndexPartialPaths)
	if noSortItem {
		// since there is no sort property, index merge case is generated by random combination, each alternative with the lower/lowest
		// countAfterAccess, here the returned matchProperty should be false.
		return indexMergePath, false
	}
	return indexMergePath, true
}

func isMatchPropForIndexMerge(ds *logicalop.DataSource, path *util.AccessPath, prop *property.PhysicalProperty) bool {
	// Execution part doesn't support the merge operation for intersection case yet.
	if path.IndexMergeIsIntersection {
		return false
	}
	allSame, _ := prop.AllSameOrder()
	if !allSame {
		return false
	}
	for _, partialPath := range path.PartialIndexPaths {
		if !isMatchProp(ds, partialPath, prop) {
			return false
		}
	}
	return true
}

func getTableCandidate(ds *logicalop.DataSource, path *util.AccessPath, prop *property.PhysicalProperty) *candidatePath {
	candidate := &candidatePath{path: path}
	candidate.isMatchProp = isMatchProp(ds, path, prop)
	candidate.accessCondsColMap = util.ExtractCol2Len(ds.SCtx().GetExprCtx().GetEvalCtx(), path.AccessConds, nil, nil)
	return candidate
}

func getIndexCandidate(ds *logicalop.DataSource, path *util.AccessPath, prop *property.PhysicalProperty) *candidatePath {
	candidate := &candidatePath{path: path}
	candidate.isMatchProp = isMatchProp(ds, path, prop)
	candidate.accessCondsColMap = util.ExtractCol2Len(ds.SCtx().GetExprCtx().GetEvalCtx(), path.AccessConds, path.IdxCols, path.IdxColLens)
	candidate.indexCondsColMap = util.ExtractCol2Len(ds.SCtx().GetExprCtx().GetEvalCtx(), append(path.AccessConds, path.IndexFilters...), path.FullIdxCols, path.FullIdxColLens)
	return candidate
}

func convergeIndexMergeCandidate(ds *logicalop.DataSource, path *util.AccessPath, prop *property.PhysicalProperty) *candidatePath {
	// since the all index path alternative paths is collected and undetermined, and we should determine a possible and concrete path for this prop.
	possiblePath, match := matchPropForIndexMergeAlternatives(ds, path, prop)
	if possiblePath == nil {
		return nil
	}
	candidate := &candidatePath{path: possiblePath, isMatchProp: match}
	return candidate
}

func getIndexMergeCandidate(ds *logicalop.DataSource, path *util.AccessPath, prop *property.PhysicalProperty) *candidatePath {
	candidate := &candidatePath{path: path}
	candidate.isMatchProp = isMatchPropForIndexMerge(ds, path, prop)
	return candidate
}

// skylinePruning prunes access paths according to different factors. An access path can be pruned only if
// there exists a path that is not worse than it at all factors and there is at least one better factor.
func skylinePruning(ds *logicalop.DataSource, prop *property.PhysicalProperty) []*candidatePath {
	candidates := make([]*candidatePath, 0, 4)
	idxMissingStats := false
	// tidb_opt_prefer_range_scan is the master switch to control index preferencing
	preferRange := ds.SCtx().GetSessionVars().GetAllowPreferRangeScan()
	for _, path := range ds.PossibleAccessPaths {
		// We should check whether the possible access path is valid first.
		if path.StoreType != kv.TiFlash && prop.IsFlashProp() {
			continue
		}
		// Use Inverted Index can not be used as access path index.
		if path.Index != nil && path.Index.InvertedInfo != nil {
			continue
		}
		if len(path.PartialAlternativeIndexPaths) > 0 {
			// OR normal index merge path, try to determine every index partial path for this property.
			candidate := convergeIndexMergeCandidate(ds, path, prop)
			if candidate != nil {
				candidates = append(candidates, candidate)
			}
			continue
		}
		if path.PartialIndexPaths != nil {
			candidates = append(candidates, getIndexMergeCandidate(ds, path, prop))
			continue
		}
		// if we already know the range of the scan is empty, just return a TableDual
		if len(path.Ranges) == 0 {
			return []*candidatePath{{path: path}}
		}
		var currentCandidate *candidatePath
		if path.IsTablePath() {
			currentCandidate = getTableCandidate(ds, path, prop)
		} else {
			if !(len(path.AccessConds) > 0 || !prop.IsSortItemEmpty() || path.Forced || path.IsSingleScan) {
				continue
			}
			// We will use index to generate physical plan if any of the following conditions is satisfied:
			// 1. This path's access cond is not nil.
			// 2. We have a non-empty prop to match.
			// 3. This index is forced to choose.
			// 4. The needed columns are all covered by index columns(and handleCol).
			currentCandidate = getIndexCandidate(ds, path, prop)
		}
		pruned := false
		for i := len(candidates) - 1; i >= 0; i-- {
			if candidates[i].path.StoreType == kv.TiFlash {
				continue
			}
			var result int
			currentMissingStats := false
			result, currentMissingStats = compareCandidates(ds.SCtx(), ds.StatisticTable, ds.TableInfo, prop, candidates[i], currentCandidate, preferRange)
			if currentMissingStats {
				idxMissingStats = true // Ensure that we track idxMissingStats across all iterations
			}
			if result == 1 {
				pruned = true
				// We can break here because the current candidate cannot prune others anymore.
				break
			} else if result == -1 {
				candidates = append(candidates[:i], candidates[i+1:]...)
			}
		}
		if !pruned {
			candidates = append(candidates, currentCandidate)
		}
	}

	// If we've forced an index merge - we want to keep these plans
	preferMerge := len(ds.IndexMergeHints) > 0 || fixcontrol.GetBoolWithDefault(
		ds.SCtx().GetSessionVars().GetOptimizerFixControlMap(),
		fixcontrol.Fix52869,
		false,
	)
	if preferRange {
		// Override preferRange with the following limitations to scope
		preferRange = preferMerge || idxMissingStats || ds.TableStats.HistColl.Pseudo || ds.TableStats.RowCount < 1
	}
	if preferRange && len(candidates) > 1 {
		// If a candidate path is TiFlash-path or forced-path or MV index or global index, we just keep them. For other
		// candidate paths, if there exists any range scan path, we remove full scan paths and keep range scan paths.
		preferredPaths := make([]*candidatePath, 0, len(candidates))
		var hasRangeScanPath bool
		for _, c := range candidates {
			if c.path.Forced || c.path.StoreType == kv.TiFlash || (c.path.Index != nil && (c.path.Index.Global || c.path.Index.MVIndex)) {
				preferredPaths = append(preferredPaths, c)
				continue
			}
			if !c.path.IsFullScanRange(ds.TableInfo) {
				// Preference plans with equals/IN predicates or where there is more filtering in the index than against the table
				indexFilters := c.path.EqOrInCondCount > 0 || len(c.path.TableFilters) < len(c.path.IndexFilters)
				if preferMerge || (indexFilters && (prop.IsSortItemEmpty() || c.isMatchProp)) {
					preferredPaths = append(preferredPaths, c)
					hasRangeScanPath = true
				}
			}
		}
		if hasRangeScanPath {
			return preferredPaths
		}
	}

	return candidates
}

func getPruningInfo(ds *logicalop.DataSource, candidates []*candidatePath, prop *property.PhysicalProperty) string {
	if len(candidates) == len(ds.PossibleAccessPaths) {
		return ""
	}
	if len(candidates) == 1 && len(candidates[0].path.Ranges) == 0 {
		// For TableDual, we don't need to output pruning info.
		return ""
	}
	names := make([]string, 0, len(candidates))
	var tableName string
	if ds.TableAsName.O == "" {
		tableName = ds.TableInfo.Name.O
	} else {
		tableName = ds.TableAsName.O
	}
	getSimplePathName := func(path *util.AccessPath) string {
		if path.IsTablePath() {
			if path.StoreType == kv.TiFlash {
				return tableName + "(tiflash)"
			}
			return tableName
		}
		return path.Index.Name.O
	}
	for _, cand := range candidates {
		if cand.path.PartialIndexPaths != nil {
			partialNames := make([]string, 0, len(cand.path.PartialIndexPaths))
			for _, partialPath := range cand.path.PartialIndexPaths {
				partialNames = append(partialNames, getSimplePathName(partialPath))
			}
			names = append(names, fmt.Sprintf("IndexMerge{%s}", strings.Join(partialNames, ",")))
		} else {
			names = append(names, getSimplePathName(cand.path))
		}
	}
	items := make([]string, 0, len(prop.SortItems))
	for _, item := range prop.SortItems {
		items = append(items, item.String())
	}
	return fmt.Sprintf("[%s] remain after pruning paths for %s given Prop{SortItems: [%s], TaskTp: %s}",
		strings.Join(names, ","), tableName, strings.Join(items, " "), prop.TaskTp)
}

func isPointGetConvertableSchema(ds *logicalop.DataSource) bool {
	for _, col := range ds.Columns {
		if col.Name.L == model.ExtraHandleName.L {
			continue
		}

		// Only handle tables that all columns are public.
		if col.State != model.StatePublic {
			return false
		}
	}
	return true
}

// exploreEnforcedPlan determines whether to explore enforced plans for this DataSource if it has already found an unenforced plan.
// See #46177 for more information.
func exploreEnforcedPlan(ds *logicalop.DataSource) bool {
	// default value is true which is different than original implementation.
	return fixcontrol.GetBoolWithDefault(ds.SCtx().GetSessionVars().GetOptimizerFixControlMap(), fixcontrol.Fix46177, true)
}

func findBestTask4LogicalDataSource(lp base.LogicalPlan, prop *property.PhysicalProperty, planCounter *base.PlanCounterTp, opt *optimizetrace.PhysicalOptimizeOp) (t base.Task, cntPlan int64, err error) {
	ds := lp.(*logicalop.DataSource)
	// If ds is an inner plan in an IndexJoin, the IndexJoin will generate an inner plan by itself,
	// and set inner child prop nil, so here we do nothing.
	if prop == nil {
		planCounter.Dec(1)
		return nil, 1, nil
	}
	// if prop is require an index join's probe side, check the inner pattern admission here.
	// 这边不用特殊操作，都是看 indexJoinProp 才自动化操作的，只要在 enumerate index join 通过 variable
	// 控制是走传统的 pattern assert 的方式直接构建，还是通过 enumerate physical 配合 indexJoinProp
	// 下传就行。
	if prop.IndexJoinProp != nil {
		pass := admitIndexJoinInnerChildPattern(lp)
		if !pass {
			// even enforce hint can not work with this.
			return base.InvalidTask, 0, nil
		}
		// when datasource leaf is in index join's inner side.
		// 老得那边分 index path 和 table path 是因为底层构建的东西不一致，这里是为了兼容老的逻辑
		return getBestIndexJoinInnerTaskByProp(ds, prop, opt, planCounter)
	}
	if ds.IsForUpdateRead && ds.SCtx().GetSessionVars().TxnCtx.IsExplicit {
		hasPointGetPath := false
		for _, path := range ds.PossibleAccessPaths {
			if isPointGetPath(ds, path) {
				hasPointGetPath = true
				break
			}
		}
		tblName := ds.TableInfo.Name
		ds.PossibleAccessPaths, err = filterPathByIsolationRead(ds.SCtx(), ds.PossibleAccessPaths, tblName, ds.DBName)
		if err != nil {
			return nil, 1, err
		}
		if hasPointGetPath {
			newPaths := make([]*util.AccessPath, 0)
			for _, path := range ds.PossibleAccessPaths {
				// if the path is the point get range path with for update lock, we should forbid tiflash as it's store path (#39543)
				if path.StoreType != kv.TiFlash {
					newPaths = append(newPaths, path)
				}
			}
			ds.PossibleAccessPaths = newPaths
		}
	}
	t = ds.GetTask(prop)
	if t != nil {
		cntPlan = 1
		planCounter.Dec(1)
		return
	}
	// if prop is require an index join's probe side, check the inner pattern admission here.
	if prop.IndexJoinProp != nil {
		pass := admitIndexJoinInnerChildPattern(lp)
		if !pass {
			// even enforce hint can not work with this.
			return base.InvalidTask, 0, nil
		}
		// when datasource leaf is in index join's inner side, build the task out with old
		// index join build logic, we can't merge this with normal datasource's index range
		// because normal index range is built on expression EQ/IN. while index join's inner
		// has its special runtime constants detecting and filling logic.
		return getBestIndexJoinInnerTaskByProp(ds, prop, opt, planCounter)
	}
	var cnt int64
	var unenforcedTask base.Task
	// If prop.CanAddEnforcer is true, the prop.SortItems need to be set nil for ds.findBestTask.
	// Before function return, reset it for enforcing task prop and storing map<prop,task>.
	oldProp := prop.CloneEssentialFields()
	if prop.CanAddEnforcer {
		// First, get the bestTask without enforced prop
		prop.CanAddEnforcer = false
		unenforcedTask, cnt, err = ds.FindBestTask(prop, planCounter, opt)
		if err != nil {
			return nil, 0, err
		}
		if !unenforcedTask.Invalid() && !exploreEnforcedPlan(ds) {
			ds.StoreTask(prop, unenforcedTask)
			return unenforcedTask, cnt, nil
		}

		// Then, explore the bestTask with enforced prop
		prop.CanAddEnforcer = true
		cntPlan += cnt
		prop.SortItems = []property.SortItem{}
		prop.MPPPartitionTp = property.AnyType
	} else if prop.MPPPartitionTp != property.AnyType {
		return base.InvalidTask, 0, nil
	}
	defer func() {
		if err != nil {
			return
		}
		if prop.CanAddEnforcer {
			*prop = *oldProp
			t = enforceProperty(prop, t, ds.Plan.SCtx(), nil)
			prop.CanAddEnforcer = true
		}

		if unenforcedTask != nil && !unenforcedTask.Invalid() {
			curIsBest, cerr := compareTaskCost(unenforcedTask, t, opt)
			if cerr != nil {
				err = cerr
				return
			}
			if curIsBest {
				t = unenforcedTask
			}
		}

		ds.StoreTask(prop, t)
		err = validateTableSamplePlan(ds, t, err)
	}()

	t, err = tryToGetDualTask(ds)
	if err != nil || t != nil {
		planCounter.Dec(1)
		if t != nil {
			appendCandidate(ds, t, prop, opt)
		}
		return t, 1, err
	}

	t = base.InvalidTask
	candidates := skylinePruning(ds, prop)
	pruningInfo := getPruningInfo(ds, candidates, prop)
	defer func() {
		if err == nil && t != nil && !t.Invalid() && pruningInfo != "" {
			warnErr := errors.NewNoStackError(pruningInfo)
			if ds.SCtx().GetSessionVars().StmtCtx.InVerboseExplain {
				ds.SCtx().GetSessionVars().StmtCtx.AppendNote(warnErr)
			} else {
				ds.SCtx().GetSessionVars().StmtCtx.AppendExtraNote(warnErr)
			}
		}
	}()

	cntPlan = 0
	for _, candidate := range candidates {
		path := candidate.path
		if path.PartialIndexPaths != nil {
			// prefer tiflash, while current table path is tikv, skip it.
			if ds.PreferStoreType&h.PreferTiFlash != 0 && path.StoreType == kv.TiKV {
				continue
			}
			// prefer tikv, while current table path is tiflash, skip it.
			if ds.PreferStoreType&h.PreferTiKV != 0 && path.StoreType == kv.TiFlash {
				continue
			}
			idxMergeTask, err := convertToIndexMergeScan(ds, prop, candidate, opt)
			if err != nil {
				return nil, 0, err
			}
			if !idxMergeTask.Invalid() {
				cntPlan++
				planCounter.Dec(1)
			}
			appendCandidate(ds, idxMergeTask, prop, opt)

			curIsBetter, err := compareTaskCost(idxMergeTask, t, opt)
			if err != nil {
				return nil, 0, err
			}
			if curIsBetter || planCounter.Empty() {
				t = idxMergeTask
			}
			if planCounter.Empty() {
				return t, cntPlan, nil
			}
			continue
		}
		// if we already know the range of the scan is empty, just return a TableDual
		if len(path.Ranges) == 0 {
			// We should uncache the tableDual plan.
			if expression.MaybeOverOptimized4PlanCache(ds.SCtx().GetExprCtx(), path.AccessConds) {
				ds.SCtx().GetSessionVars().StmtCtx.SetSkipPlanCache("get a TableDual plan")
			}
			dual := PhysicalTableDual{}.Init(ds.SCtx(), ds.StatsInfo(), ds.QueryBlockOffset())
			dual.SetSchema(ds.Schema())
			cntPlan++
			planCounter.Dec(1)
			t := &RootTask{}
			t.SetPlan(dual)
			appendCandidate(ds, t, prop, opt)
			return t, cntPlan, nil
		}

		canConvertPointGet := len(path.Ranges) > 0 && path.StoreType == kv.TiKV && isPointGetConvertableSchema(ds)
		if fixcontrol.GetBoolWithDefault(ds.SCtx().GetSessionVars().OptimizerFixControl, fixcontrol.Fix52592, false) {
			canConvertPointGet = false
		}

		if canConvertPointGet && path.Index != nil && path.Index.MVIndex {
			canConvertPointGet = false // cannot use PointGet upon MVIndex
		}

		if canConvertPointGet && !path.IsIntHandlePath {
			// We simply do not build [batch] point get for prefix indexes. This can be optimized.
			canConvertPointGet = path.Index.Unique && !path.Index.HasPrefixIndex()
			// If any range cannot cover all columns of the index, we cannot build [batch] point get.
			idxColsLen := len(path.Index.Columns)
			for _, ran := range path.Ranges {
				if len(ran.LowVal) != idxColsLen {
					canConvertPointGet = false
					break
				}
			}
		}
		if canConvertPointGet && ds.Table.Meta().GetPartitionInfo() != nil {
			// partition table with dynamic prune not support batchPointGet
			// Due to sorting?
			// Please make sure handle `where _tidb_rowid in (xx, xx)` correctly when delete this if statements.
			if canConvertPointGet && len(path.Ranges) > 1 && ds.SCtx().GetSessionVars().StmtCtx.UseDynamicPartitionPrune() {
				canConvertPointGet = false
			}
			if canConvertPointGet && len(path.Ranges) > 1 {
				// if LIST COLUMNS/RANGE COLUMNS partitioned, and any of the partitioning columns are string based
				// and having non-binary collations, then we currently cannot support BatchPointGet,
				// since the candidate.path.Ranges already have been converted to SortKey, meaning we cannot use it
				// for PartitionLookup/PartitionPruning currently.

				// TODO: This is now implemented, but to decrease
				// the impact of supporting plan cache for patitioning,
				// this is not yet enabled.
				// TODO: just remove this if block and update/add tests...
				// We can only build batch point get for hash partitions on a simple column now. This is
				// decided by the current implementation of `BatchPointGetExec::initialize()`, specifically,
				// the `getPhysID()` function. Once we optimize that part, we can come back and enable
				// BatchPointGet plan for more cases.
				hashPartColName := getHashOrKeyPartitionColumnName(ds.SCtx(), ds.Table.Meta())
				if hashPartColName == nil {
					canConvertPointGet = false
				}
			}
			// Partition table can't use `_tidb_rowid` to generate PointGet Plan unless one partition is explicitly specified.
			if canConvertPointGet && path.IsIntHandlePath && !ds.Table.Meta().PKIsHandle && len(ds.PartitionNames) != 1 {
				canConvertPointGet = false
			}
		}
		if canConvertPointGet {
			allRangeIsPoint := true
			tc := ds.SCtx().GetSessionVars().StmtCtx.TypeCtx()
			for _, ran := range path.Ranges {
				if !ran.IsPointNonNullable(tc) {
					// unique indexes can have duplicated NULL rows so we cannot use PointGet if there is NULL
					allRangeIsPoint = false
					break
				}
			}
			if allRangeIsPoint {
				var pointGetTask base.Task
				if len(path.Ranges) == 1 {
					pointGetTask = convertToPointGet(ds, prop, candidate)
				} else {
					pointGetTask = convertToBatchPointGet(ds, prop, candidate)
				}

				// Batch/PointGet plans may be over-optimized, like `a>=1(?) and a<=1(?)` --> `a=1` --> PointGet(a=1).
				// For safety, prevent these plans from the plan cache here.
				if !pointGetTask.Invalid() && expression.MaybeOverOptimized4PlanCache(ds.SCtx().GetExprCtx(), candidate.path.AccessConds) && !isSafePointGetPath4PlanCache(ds.SCtx(), candidate.path) {
					ds.SCtx().GetSessionVars().StmtCtx.SetSkipPlanCache("Batch/PointGet plans may be over-optimized")
				}

				appendCandidate(ds, pointGetTask, prop, opt)
				if !pointGetTask.Invalid() {
					cntPlan++
					planCounter.Dec(1)
				}
				curIsBetter, cerr := compareTaskCost(pointGetTask, t, opt)
				if cerr != nil {
					return nil, 0, cerr
				}
				if curIsBetter || planCounter.Empty() {
					t = pointGetTask
					if planCounter.Empty() {
						return
					}
					continue
				}
			}
		}
		if path.IsTablePath() {
			// prefer tiflash, while current table path is tikv, skip it.
			if ds.PreferStoreType&h.PreferTiFlash != 0 && path.StoreType == kv.TiKV {
				continue
			}
			// prefer tikv, while current table path is tiflash, skip it.
			if ds.PreferStoreType&h.PreferTiKV != 0 && path.StoreType == kv.TiFlash {
				continue
			}
			var tblTask base.Task
			if ds.SampleInfo != nil {
				tblTask, err = convertToSampleTable(ds, prop, candidate, opt)
			} else {
				tblTask, err = convertToTableScan(ds, prop, candidate, opt)
			}
			if err != nil {
				return nil, 0, err
			}
			if !tblTask.Invalid() {
				cntPlan++
				planCounter.Dec(1)
			}
			appendCandidate(ds, tblTask, prop, opt)
			curIsBetter, err := compareTaskCost(tblTask, t, opt)
			if err != nil {
				return nil, 0, err
			}
			if curIsBetter || planCounter.Empty() {
				t = tblTask
			}
			if planCounter.Empty() {
				return t, cntPlan, nil
			}
			continue
		}
		// TiFlash storage do not support index scan.
		if ds.PreferStoreType&h.PreferTiFlash != 0 {
			continue
		}
		// TableSample do not support index scan.
		if ds.SampleInfo != nil {
			continue
		}
		idxTask, err := convertToIndexScan(ds, prop, candidate, opt)
		if err != nil {
			return nil, 0, err
		}
		if !idxTask.Invalid() {
			cntPlan++
			planCounter.Dec(1)
		}
		appendCandidate(ds, idxTask, prop, opt)
		curIsBetter, err := compareTaskCost(idxTask, t, opt)
		if err != nil {
			return nil, 0, err
		}
		if curIsBetter || planCounter.Empty() {
			t = idxTask
		}
		if planCounter.Empty() {
			return t, cntPlan, nil
		}
	}

	return
}

// convertToIndexMergeScan builds the index merge scan for intersection or union cases.
func convertToIndexMergeScan(ds *logicalop.DataSource, prop *property.PhysicalProperty, candidate *candidatePath, _ *optimizetrace.PhysicalOptimizeOp) (task base.Task, err error) {
	if prop.IsFlashProp() || prop.TaskTp == property.CopSingleReadTaskType {
		return base.InvalidTask, nil
	}
	// lift the limitation of that double read can not build index merge **COP** task with intersection.
	// that means we can output a cop task here without encapsulating it as root task, for the convenience of attaching limit to its table side.

	if !prop.IsSortItemEmpty() && !candidate.isMatchProp {
		return base.InvalidTask, nil
	}
	// while for now, we still can not push the sort prop to the intersection index plan side, temporarily banned here.
	if !prop.IsSortItemEmpty() && candidate.path.IndexMergeIsIntersection {
		return base.InvalidTask, nil
	}
	failpoint.Inject("forceIndexMergeKeepOrder", func(_ failpoint.Value) {
		if len(candidate.path.PartialIndexPaths) > 0 && !candidate.path.IndexMergeIsIntersection {
			if prop.IsSortItemEmpty() {
				failpoint.Return(base.InvalidTask, nil)
			}
		}
	})
	path := candidate.path
	scans := make([]base.PhysicalPlan, 0, len(path.PartialIndexPaths))
	cop := &CopTask{
		indexPlanFinished: false,
		tblColHists:       ds.TblColHists,
	}
	cop.physPlanPartInfo = &PhysPlanPartInfo{
		PruningConds:   pushDownNot(ds.SCtx().GetExprCtx(), ds.AllConds),
		PartitionNames: ds.PartitionNames,
		Columns:        ds.TblCols,
		ColumnNames:    ds.OutputNames(),
	}
	// Add sort items for index scan for merge-sort operation between partitions.
	byItems := make([]*util.ByItems, 0, len(prop.SortItems))
	for _, si := range prop.SortItems {
		byItems = append(byItems, &util.ByItems{
			Expr: si.Col,
			Desc: si.Desc,
		})
	}
	globalRemainingFilters := make([]expression.Expression, 0, 3)
	for _, partPath := range path.PartialIndexPaths {
		var scan base.PhysicalPlan
		if partPath.IsTablePath() {
			scan = convertToPartialTableScan(ds, prop, partPath, candidate.isMatchProp, byItems)
		} else {
			var remainingFilters []expression.Expression
			scan, remainingFilters, err = convertToPartialIndexScan(ds, cop.physPlanPartInfo, prop, partPath, candidate.isMatchProp, byItems)
			if err != nil {
				return base.InvalidTask, err
			}
			if prop.TaskTp != property.RootTaskType && len(remainingFilters) > 0 {
				return base.InvalidTask, nil
			}
			globalRemainingFilters = append(globalRemainingFilters, remainingFilters...)
		}
		scans = append(scans, scan)
	}
	totalRowCount := path.CountAfterAccess
	// Add an arbitrary tolerance factor to account for comparison with floating point
	if (prop.ExpectedCnt + cost.ToleranceFactor) < ds.StatsInfo().RowCount {
		totalRowCount *= prop.ExpectedCnt / ds.StatsInfo().RowCount
	}
	ts, remainingFilters2, moreColumn, err := buildIndexMergeTableScan(ds, path.TableFilters, totalRowCount, candidate.isMatchProp)
	if err != nil {
		return base.InvalidTask, err
	}
	if prop.TaskTp != property.RootTaskType && len(remainingFilters2) > 0 {
		return base.InvalidTask, nil
	}
	globalRemainingFilters = append(globalRemainingFilters, remainingFilters2...)
	cop.keepOrder = candidate.isMatchProp
	cop.tablePlan = ts
	cop.idxMergePartPlans = scans
	cop.idxMergeIsIntersection = path.IndexMergeIsIntersection
	cop.idxMergeAccessMVIndex = path.IndexMergeAccessMVIndex
	if moreColumn {
		cop.needExtraProj = true
		cop.originSchema = ds.Schema()
	}
	if len(globalRemainingFilters) != 0 {
		cop.rootTaskConds = globalRemainingFilters
	}
	// after we lift the limitation of intersection and cop-type task in the code in this
	// function above, we could set its index plan finished as true once we found its table
	// plan is pure table scan below.
	// And this will cause cost underestimation when we estimate the cost of the entire cop
	// task plan in function `getTaskPlanCost`.
	if prop.TaskTp == property.RootTaskType {
		cop.indexPlanFinished = true
		task = cop.ConvertToRootTask(ds.SCtx())
	} else {
		_, pureTableScan := ts.(*PhysicalTableScan)
		if !pureTableScan {
			cop.indexPlanFinished = true
		}
		task = cop
	}
	return task, nil
}

func convertToPartialIndexScan(ds *logicalop.DataSource, physPlanPartInfo *PhysPlanPartInfo, prop *property.PhysicalProperty, path *util.AccessPath, matchProp bool, byItems []*util.ByItems) (base.PhysicalPlan, []expression.Expression, error) {
	is := getOriginalPhysicalIndexScan(ds, prop, path, matchProp, false)
	// TODO: Consider using isIndexCoveringColumns() to avoid another TableRead
	indexConds := path.IndexFilters
	if matchProp {
		if is.Table.GetPartitionInfo() != nil && !is.Index.Global && is.SCtx().GetSessionVars().StmtCtx.UseDynamicPartitionPrune() {
			is.Columns, is.schema, _ = AddExtraPhysTblIDColumn(is.SCtx(), is.Columns, is.schema)
		}
		// Add sort items for index scan for merge-sort operation between partitions.
		is.ByItems = byItems
	}

	// Add a `Selection` for `IndexScan` with global index.
	// It should pushdown to TiKV, DataSource schema doesn't contain partition id column.
	indexConds, err := is.addSelectionConditionForGlobalIndex(ds, physPlanPartInfo, indexConds)
	if err != nil {
		return nil, nil, err
	}

	if len(indexConds) > 0 {
		pushedFilters, remainingFilter := extractFiltersForIndexMerge(util.GetPushDownCtx(ds.SCtx()), indexConds)
		var selectivity float64
		if path.CountAfterAccess > 0 {
			selectivity = path.CountAfterIndex / path.CountAfterAccess
		}
		rowCount := is.StatsInfo().RowCount * selectivity
		stats := &property.StatsInfo{RowCount: rowCount}
		stats.StatsVersion = ds.StatisticTable.Version
		if ds.StatisticTable.Pseudo {
			stats.StatsVersion = statistics.PseudoVersion
		}
		indexPlan := PhysicalSelection{Conditions: pushedFilters}.Init(is.SCtx(), stats, ds.QueryBlockOffset())
		indexPlan.SetChildren(is)
		return indexPlan, remainingFilter, nil
	}
	return is, nil, nil
}

func checkColinSchema(cols []*expression.Column, schema *expression.Schema) bool {
	for _, col := range cols {
		if schema.ColumnIndex(col) == -1 {
			return false
		}
	}
	return true
}

func convertToPartialTableScan(ds *logicalop.DataSource, prop *property.PhysicalProperty, path *util.AccessPath, matchProp bool, byItems []*util.ByItems) (tablePlan base.PhysicalPlan) {
	ts, rowCount := getOriginalPhysicalTableScan(ds, prop, path, matchProp)
	overwritePartialTableScanSchema(ds, ts)
	// remove ineffetive filter condition after overwriting physicalscan schema
	newFilterConds := make([]expression.Expression, 0, len(path.TableFilters))
	for _, cond := range ts.filterCondition {
		cols := expression.ExtractColumns(cond)
		if checkColinSchema(cols, ts.schema) {
			newFilterConds = append(newFilterConds, cond)
		}
	}
	ts.filterCondition = newFilterConds
	if matchProp {
		if ts.Table.GetPartitionInfo() != nil && ts.SCtx().GetSessionVars().StmtCtx.UseDynamicPartitionPrune() {
			ts.Columns, ts.schema, _ = AddExtraPhysTblIDColumn(ts.SCtx(), ts.Columns, ts.schema)
		}
		ts.ByItems = byItems
	}
	if len(ts.filterCondition) > 0 {
		selectivity, _, err := cardinality.Selectivity(ds.SCtx(), ds.TableStats.HistColl, ts.filterCondition, nil)
		if err != nil {
			logutil.BgLogger().Debug("calculate selectivity failed, use selection factor", zap.Error(err))
			selectivity = cost.SelectionFactor
		}
		tablePlan = PhysicalSelection{Conditions: ts.filterCondition}.Init(ts.SCtx(), ts.StatsInfo().ScaleByExpectCnt(selectivity*rowCount), ds.QueryBlockOffset())
		tablePlan.SetChildren(ts)
		return tablePlan
	}
	tablePlan = ts
	return tablePlan
}

// overwritePartialTableScanSchema change the schema of partial table scan to handle columns.
func overwritePartialTableScanSchema(ds *logicalop.DataSource, ts *PhysicalTableScan) {
	handleCols := ds.HandleCols
	if handleCols == nil {
		handleCols = util.NewIntHandleCols(ds.NewExtraHandleSchemaCol())
	}
	hdColNum := handleCols.NumCols()
	exprCols := make([]*expression.Column, 0, hdColNum)
	infoCols := make([]*model.ColumnInfo, 0, hdColNum)
	for i := 0; i < hdColNum; i++ {
		col := handleCols.GetCol(i)
		exprCols = append(exprCols, col)
		if c := model.FindColumnInfoByID(ds.TableInfo.Columns, col.ID); c != nil {
			infoCols = append(infoCols, c)
		} else {
			infoCols = append(infoCols, col.ToInfo())
		}
	}
	ts.schema = expression.NewSchema(exprCols...)
	ts.Columns = infoCols
}

// setIndexMergeTableScanHandleCols set the handle columns of the table scan.
func setIndexMergeTableScanHandleCols(ds *logicalop.DataSource, ts *PhysicalTableScan) (err error) {
	handleCols := ds.HandleCols
	if handleCols == nil {
		handleCols = util.NewIntHandleCols(ds.NewExtraHandleSchemaCol())
	}
	hdColNum := handleCols.NumCols()
	exprCols := make([]*expression.Column, 0, hdColNum)
	for i := 0; i < hdColNum; i++ {
		col := handleCols.GetCol(i)
		exprCols = append(exprCols, col)
	}
	ts.HandleCols, err = handleCols.ResolveIndices(expression.NewSchema(exprCols...))
	return
}

// buildIndexMergeTableScan() returns Selection that will be pushed to TiKV.
// Filters that cannot be pushed to TiKV are also returned, and an extra Selection above IndexMergeReader will be constructed later.
func buildIndexMergeTableScan(ds *logicalop.DataSource, tableFilters []expression.Expression,
	totalRowCount float64, matchProp bool) (base.PhysicalPlan, []expression.Expression, bool, error) {
	ts := PhysicalTableScan{
		Table:           ds.TableInfo,
		Columns:         slices.Clone(ds.Columns),
		TableAsName:     ds.TableAsName,
		DBName:          ds.DBName,
		isPartition:     ds.PartitionDefIdx != nil,
		physicalTableID: ds.PhysicalTableID,
		HandleCols:      ds.HandleCols,
		tblCols:         ds.TblCols,
		tblColHists:     ds.TblColHists,
	}.Init(ds.SCtx(), ds.QueryBlockOffset())
	ts.SetSchema(ds.Schema().Clone())
	err := setIndexMergeTableScanHandleCols(ds, ts)
	if err != nil {
		return nil, nil, false, err
	}
	ts.SetStats(ds.TableStats.ScaleByExpectCnt(totalRowCount))
	usedStats := ds.SCtx().GetSessionVars().StmtCtx.GetUsedStatsInfo(false)
	if usedStats != nil && usedStats.GetUsedInfo(ts.physicalTableID) != nil {
		ts.usedStatsInfo = usedStats.GetUsedInfo(ts.physicalTableID)
	}
	if ds.StatisticTable.Pseudo {
		ts.StatsInfo().StatsVersion = statistics.PseudoVersion
	}
	var currentTopPlan base.PhysicalPlan = ts
	if len(tableFilters) > 0 {
		pushedFilters, remainingFilters := extractFiltersForIndexMerge(util.GetPushDownCtx(ds.SCtx()), tableFilters)
		pushedFilters1, remainingFilters1 := SplitSelCondsWithVirtualColumn(pushedFilters)
		pushedFilters = pushedFilters1
		remainingFilters = append(remainingFilters, remainingFilters1...)
		if len(pushedFilters) != 0 {
			selectivity, _, err := cardinality.Selectivity(ds.SCtx(), ds.TableStats.HistColl, pushedFilters, nil)
			if err != nil {
				logutil.BgLogger().Debug("calculate selectivity failed, use selection factor", zap.Error(err))
				selectivity = cost.SelectionFactor
			}
			sel := PhysicalSelection{Conditions: pushedFilters}.Init(ts.SCtx(), ts.StatsInfo().ScaleByExpectCnt(selectivity*totalRowCount), ts.QueryBlockOffset())
			sel.SetChildren(ts)
			currentTopPlan = sel
		}
		if len(remainingFilters) > 0 {
			return currentTopPlan, remainingFilters, false, nil
		}
	}
	// If we don't need to use ordered scan, we don't need do the following codes for adding new columns.
	if !matchProp {
		return currentTopPlan, nil, false, nil
	}

	// Add the row handle into the schema.
	columnAdded := false
	if ts.Table.PKIsHandle {
		pk := ts.Table.GetPkColInfo()
		pkCol := expression.ColInfo2Col(ts.tblCols, pk)
		if !ts.schema.Contains(pkCol) {
			ts.schema.Append(pkCol)
			ts.Columns = append(ts.Columns, pk)
			columnAdded = true
		}
	} else if ts.Table.IsCommonHandle {
		idxInfo := ts.Table.GetPrimaryKey()
		for _, idxCol := range idxInfo.Columns {
			col := ts.tblCols[idxCol.Offset]
			if !ts.schema.Contains(col) {
				columnAdded = true
				ts.schema.Append(col)
				ts.Columns = append(ts.Columns, col.ToInfo())
			}
		}
	} else if !ts.schema.Contains(ts.HandleCols.GetCol(0)) {
		ts.schema.Append(ts.HandleCols.GetCol(0))
		ts.Columns = append(ts.Columns, model.NewExtraHandleColInfo())
		columnAdded = true
	}

	// For the global index of the partitioned table, we also need the PhysicalTblID to identify the rows from each partition.
	if ts.Table.GetPartitionInfo() != nil && ts.SCtx().GetSessionVars().StmtCtx.UseDynamicPartitionPrune() {
		var newColAdded bool
		ts.Columns, ts.schema, newColAdded = AddExtraPhysTblIDColumn(ts.SCtx(), ts.Columns, ts.schema)
		columnAdded = columnAdded || newColAdded
	}
	return currentTopPlan, nil, columnAdded, nil
}

// extractFiltersForIndexMerge returns:
// `pushed`: exprs that can be pushed to TiKV.
// `remaining`: exprs that can NOT be pushed to TiKV but can be pushed to other storage engines.
// Why do we need this func?
// IndexMerge only works on TiKV, so we need to find all exprs that cannot be pushed to TiKV, and add a new Selection above IndexMergeReader.
//
//	But the new Selection should exclude the exprs that can NOT be pushed to ALL the storage engines.
//	Because these exprs have already been put in another Selection(check rule_predicate_push_down).
func extractFiltersForIndexMerge(ctx expression.PushDownContext, filters []expression.Expression) (pushed []expression.Expression, remaining []expression.Expression) {
	for _, expr := range filters {
		if expression.CanExprsPushDown(ctx, []expression.Expression{expr}, kv.TiKV) {
			pushed = append(pushed, expr)
			continue
		}
		if expression.CanExprsPushDown(ctx, []expression.Expression{expr}, kv.UnSpecified) {
			remaining = append(remaining, expr)
		}
	}
	return
}

func isIndexColsCoveringCol(sctx expression.EvalContext, col *expression.Column, indexCols []*expression.Column, idxColLens []int, ignoreLen bool) bool {
	for i, indexCol := range indexCols {
		if indexCol == nil || !col.EqualByExprAndID(sctx, indexCol) {
			continue
		}
		if ignoreLen || idxColLens[i] == types.UnspecifiedLength || idxColLens[i] == col.RetType.GetFlen() {
			return true
		}
	}
	return false
}

func indexCoveringColumn(ds *logicalop.DataSource, column *expression.Column, indexColumns []*expression.Column, idxColLens []int, ignoreLen bool) bool {
	if ds.TableInfo.PKIsHandle && mysql.HasPriKeyFlag(column.RetType.GetFlag()) {
		return true
	}
	if column.ID == model.ExtraHandleID || column.ID == model.ExtraPhysTblID {
		return true
	}
	evalCtx := ds.SCtx().GetExprCtx().GetEvalCtx()
	coveredByPlainIndex := isIndexColsCoveringCol(evalCtx, column, indexColumns, idxColLens, ignoreLen)
	coveredByClusteredIndex := isIndexColsCoveringCol(evalCtx, column, ds.CommonHandleCols, ds.CommonHandleLens, ignoreLen)
	if !coveredByPlainIndex && !coveredByClusteredIndex {
		return false
	}
	isClusteredNewCollationIdx := collate.NewCollationEnabled() &&
		column.GetType(evalCtx).EvalType() == types.ETString &&
		!mysql.HasBinaryFlag(column.GetType(evalCtx).GetFlag())
	if !coveredByPlainIndex && coveredByClusteredIndex && isClusteredNewCollationIdx && ds.Table.Meta().CommonHandleVersion == 0 {
		return false
	}
	return true
}

func isIndexCoveringColumns(ds *logicalop.DataSource, columns, indexColumns []*expression.Column, idxColLens []int) bool {
	for _, col := range columns {
		if !indexCoveringColumn(ds, col, indexColumns, idxColLens, false) {
			return false
		}
	}
	return true
}

func isIndexCoveringCondition(ds *logicalop.DataSource, condition expression.Expression, indexColumns []*expression.Column, idxColLens []int) bool {
	switch v := condition.(type) {
	case *expression.Column:
		return indexCoveringColumn(ds, v, indexColumns, idxColLens, false)
	case *expression.ScalarFunction:
		// Even if the index only contains prefix `col`, the index can cover `col is null`.
		if v.FuncName.L == ast.IsNull {
			if col, ok := v.GetArgs()[0].(*expression.Column); ok {
				return indexCoveringColumn(ds, col, indexColumns, idxColLens, true)
			}
		}
		for _, arg := range v.GetArgs() {
			if !isIndexCoveringCondition(ds, arg, indexColumns, idxColLens) {
				return false
			}
		}
		return true
	}
	return true
}

func isSingleScan(lp base.LogicalPlan, indexColumns []*expression.Column, idxColLens []int) bool {
	ds := lp.(*logicalop.DataSource)
	if !ds.SCtx().GetSessionVars().OptPrefixIndexSingleScan || ds.ColsRequiringFullLen == nil {
		// ds.ColsRequiringFullLen is set at (*DataSource).PruneColumns. In some cases we don't reach (*DataSource).PruneColumns
		// and ds.ColsRequiringFullLen is nil, so we fall back to ds.isIndexCoveringColumns(ds.schema.Columns, indexColumns, idxColLens).
		return isIndexCoveringColumns(ds, ds.Schema().Columns, indexColumns, idxColLens)
	}
	if !isIndexCoveringColumns(ds, ds.ColsRequiringFullLen, indexColumns, idxColLens) {
		return false
	}
	for _, cond := range ds.AllConds {
		if !isIndexCoveringCondition(ds, cond, indexColumns, idxColLens) {
			return false
		}
	}
	return true
}

// If there is a table reader which needs to keep order, we should append a pk to table scan.
func (ts *PhysicalTableScan) appendExtraHandleCol(ds *logicalop.DataSource) (*expression.Column, bool) {
	handleCols := ds.HandleCols
	if handleCols != nil {
		return handleCols.GetCol(0), false
	}
	handleCol := ds.NewExtraHandleSchemaCol()
	ts.schema.Append(handleCol)
	ts.Columns = append(ts.Columns, model.NewExtraHandleColInfo())
	return handleCol, true
}

// convertToIndexScan converts the DataSource to index scan with idx.
func convertToIndexScan(ds *logicalop.DataSource, prop *property.PhysicalProperty,
	candidate *candidatePath, _ *optimizetrace.PhysicalOptimizeOp) (task base.Task, err error) {
	if candidate.path.Index.MVIndex {
		// MVIndex is special since different index rows may return the same _row_id and this can break some assumptions of IndexReader.
		// Currently only support using IndexMerge to access MVIndex instead of IndexReader.
		// TODO: make IndexReader support accessing MVIndex directly.
		return base.InvalidTask, nil
	}
	if !candidate.path.IsSingleScan {
		// If it's parent requires single read task, return max cost.
		if prop.TaskTp == property.CopSingleReadTaskType {
			return base.InvalidTask, nil
		}
	} else if prop.TaskTp == property.CopMultiReadTaskType {
		// If it's parent requires double read task, return max cost.
		return base.InvalidTask, nil
	}
	if !prop.IsSortItemEmpty() && !candidate.isMatchProp {
		return base.InvalidTask, nil
	}
	// If we need to keep order for the index scan, we should forbid the non-keep-order index scan when we try to generate the path.
	if prop.IsSortItemEmpty() && candidate.path.ForceKeepOrder {
		return base.InvalidTask, nil
	}
	// If we don't need to keep order for the index scan, we should forbid the non-keep-order index scan when we try to generate the path.
	if !prop.IsSortItemEmpty() && candidate.path.ForceNoKeepOrder {
		return base.InvalidTask, nil
	}
	path := candidate.path
	is := getOriginalPhysicalIndexScan(ds, prop, path, candidate.isMatchProp, candidate.path.IsSingleScan)
	cop := &CopTask{
		indexPlan:   is,
		tblColHists: ds.TblColHists,
		tblCols:     ds.TblCols,
		expectCnt:   uint64(prop.ExpectedCnt),
	}
	cop.physPlanPartInfo = &PhysPlanPartInfo{
		PruningConds:   pushDownNot(ds.SCtx().GetExprCtx(), ds.AllConds),
		PartitionNames: ds.PartitionNames,
		Columns:        ds.TblCols,
		ColumnNames:    ds.OutputNames(),
	}
	if !candidate.path.IsSingleScan {
		// On this way, it's double read case.
		ts := PhysicalTableScan{
			Columns:         util.CloneColInfos(ds.Columns),
			Table:           is.Table,
			TableAsName:     ds.TableAsName,
			DBName:          ds.DBName,
			isPartition:     ds.PartitionDefIdx != nil,
			physicalTableID: ds.PhysicalTableID,
			tblCols:         ds.TblCols,
			tblColHists:     ds.TblColHists,
		}.Init(ds.SCtx(), is.QueryBlockOffset())
		ts.SetSchema(ds.Schema().Clone())
		// We set `StatsVersion` here and fill other fields in `(*copTask).finishIndexPlan`. Since `copTask.indexPlan` may
		// change before calling `(*copTask).finishIndexPlan`, we don't know the stats information of `ts` currently and on
		// the other hand, it may be hard to identify `StatsVersion` of `ts` in `(*copTask).finishIndexPlan`.
		ts.SetStats(&property.StatsInfo{StatsVersion: ds.TableStats.StatsVersion})
		usedStats := ds.SCtx().GetSessionVars().StmtCtx.GetUsedStatsInfo(false)
		if usedStats != nil && usedStats.GetUsedInfo(ts.physicalTableID) != nil {
			ts.usedStatsInfo = usedStats.GetUsedInfo(ts.physicalTableID)
		}
		cop.tablePlan = ts
	}
	task = cop
	if cop.tablePlan != nil && ds.TableInfo.IsCommonHandle {
		cop.commonHandleCols = ds.CommonHandleCols
		commonHandle := ds.HandleCols.(*util.CommonHandleCols)
		for _, col := range commonHandle.GetColumns() {
			if ds.Schema().ColumnIndex(col) == -1 {
				ts := cop.tablePlan.(*PhysicalTableScan)
				ts.Schema().Append(col)
				ts.Columns = append(ts.Columns, col.ToInfo())
				cop.needExtraProj = true
			}
		}
	}
	if candidate.isMatchProp {
		cop.keepOrder = true
		if cop.tablePlan != nil && !ds.TableInfo.IsCommonHandle {
			col, isNew := cop.tablePlan.(*PhysicalTableScan).appendExtraHandleCol(ds)
			cop.extraHandleCol = col
			cop.needExtraProj = cop.needExtraProj || isNew
		}

		if ds.TableInfo.GetPartitionInfo() != nil {
			// Add sort items for index scan for merge-sort operation between partitions, only required for local index.
			if !is.Index.Global {
				byItems := make([]*util.ByItems, 0, len(prop.SortItems))
				for _, si := range prop.SortItems {
					byItems = append(byItems, &util.ByItems{
						Expr: si.Col,
						Desc: si.Desc,
					})
				}
				cop.indexPlan.(*PhysicalIndexScan).ByItems = byItems
			}
			if cop.tablePlan != nil && ds.SCtx().GetSessionVars().StmtCtx.UseDynamicPartitionPrune() {
				if !is.Index.Global {
					is.Columns, is.schema, _ = AddExtraPhysTblIDColumn(is.SCtx(), is.Columns, is.Schema())
				}
				var succ bool
				// global index for tableScan with keepOrder also need PhysicalTblID
				ts := cop.tablePlan.(*PhysicalTableScan)
				ts.Columns, ts.schema, succ = AddExtraPhysTblIDColumn(ts.SCtx(), ts.Columns, ts.Schema())
				cop.needExtraProj = cop.needExtraProj || succ
			}
		}
	}
	if cop.needExtraProj {
		cop.originSchema = ds.Schema()
	}
	// prop.IsSortItemEmpty() would always return true when coming to here,
	// so we can just use prop.ExpectedCnt as parameter of addPushedDownSelection.
	finalStats := ds.StatsInfo().ScaleByExpectCnt(prop.ExpectedCnt)
	if err = is.addPushedDownSelection(cop, ds, path, finalStats); err != nil {
		return base.InvalidTask, err
	}
	if prop.TaskTp == property.RootTaskType {
		task = task.ConvertToRootTask(ds.SCtx())
	} else if _, ok := task.(*RootTask); ok {
		return base.InvalidTask, nil
	}
	return task, nil
}

func (is *PhysicalIndexScan) getScanRowSize() float64 {
	idx := is.Index
	scanCols := make([]*expression.Column, 0, len(idx.Columns)+1)
	// If `initSchema` has already appended the handle column in schema, just use schema columns, otherwise, add extra handle column.
	if len(idx.Columns) == len(is.schema.Columns) {
		scanCols = append(scanCols, is.schema.Columns...)
		handleCol := is.pkIsHandleCol
		if handleCol != nil {
			scanCols = append(scanCols, handleCol)
		}
	} else {
		scanCols = is.schema.Columns
	}
	return cardinality.GetIndexAvgRowSize(is.SCtx(), is.tblColHists, scanCols, is.Index.Unique)
}

// initSchema is used to set the schema of PhysicalIndexScan. Before calling this,
// make sure the following field of PhysicalIndexScan are initialized:
//
//	PhysicalIndexScan.Table         *model.TableInfo
//	PhysicalIndexScan.Index         *model.IndexInfo
//	PhysicalIndexScan.Index.Columns []*IndexColumn
//	PhysicalIndexScan.IdxCols       []*expression.Column
//	PhysicalIndexScan.Columns       []*model.ColumnInfo
func (is *PhysicalIndexScan) initSchema(idxExprCols []*expression.Column, isDoubleRead bool) {
	indexCols := make([]*expression.Column, len(is.IdxCols), len(is.Index.Columns)+1)
	copy(indexCols, is.IdxCols)

	for i := len(is.IdxCols); i < len(is.Index.Columns); i++ {
		if idxExprCols[i] != nil {
			indexCols = append(indexCols, idxExprCols[i])
		} else {
			// TODO: try to reuse the col generated when building the DataSource.
			indexCols = append(indexCols, &expression.Column{
				ID:       is.Table.Columns[is.Index.Columns[i].Offset].ID,
				RetType:  &is.Table.Columns[is.Index.Columns[i].Offset].FieldType,
				UniqueID: is.SCtx().GetSessionVars().AllocPlanColumnID(),
			})
		}
	}
	is.NeedCommonHandle = is.Table.IsCommonHandle

	if is.NeedCommonHandle {
		for i := len(is.Index.Columns); i < len(idxExprCols); i++ {
			indexCols = append(indexCols, idxExprCols[i])
		}
	}
	setHandle := len(indexCols) > len(is.Index.Columns)
	if !setHandle {
		for i, col := range is.Columns {
			if (mysql.HasPriKeyFlag(col.GetFlag()) && is.Table.PKIsHandle) || col.ID == model.ExtraHandleID {
				indexCols = append(indexCols, is.dataSourceSchema.Columns[i])
				setHandle = true
				break
			}
		}
	}

	var extraPhysTblCol *expression.Column
	// If `dataSouceSchema` contains `model.ExtraPhysTblID`, we should add it into `indexScan.schema`
	for _, col := range is.dataSourceSchema.Columns {
		if col.ID == model.ExtraPhysTblID {
			extraPhysTblCol = col.Clone().(*expression.Column)
			break
		}
	}

	if isDoubleRead || is.Index.Global {
		// If it's double read case, the first index must return handle. So we should add extra handle column
		// if there isn't a handle column.
		if !setHandle {
			if !is.Table.IsCommonHandle {
				indexCols = append(indexCols, &expression.Column{
					RetType:  types.NewFieldType(mysql.TypeLonglong),
					ID:       model.ExtraHandleID,
					UniqueID: is.SCtx().GetSessionVars().AllocPlanColumnID(),
					OrigName: model.ExtraHandleName.O,
				})
			}
		}
		// If it's global index, handle and PhysTblID columns has to be added, so that needed pids can be filtered.
		if is.Index.Global && extraPhysTblCol == nil {
			indexCols = append(indexCols, &expression.Column{
				RetType:  types.NewFieldType(mysql.TypeLonglong),
				ID:       model.ExtraPhysTblID,
				UniqueID: is.SCtx().GetSessionVars().AllocPlanColumnID(),
				OrigName: model.ExtraPhysTblIDName.O,
			})
		}
	}

	if extraPhysTblCol != nil {
		indexCols = append(indexCols, extraPhysTblCol)
	}

	is.SetSchema(expression.NewSchema(indexCols...))
}

func (is *PhysicalIndexScan) addSelectionConditionForGlobalIndex(p *logicalop.DataSource, physPlanPartInfo *PhysPlanPartInfo, conditions []expression.Expression) ([]expression.Expression, error) {
	if !is.Index.Global {
		return conditions, nil
	}
	args := make([]expression.Expression, 0, len(p.PartitionNames)+1)
	for _, col := range is.schema.Columns {
		if col.ID == model.ExtraPhysTblID {
			args = append(args, col.Clone())
			break
		}
	}

	if len(args) != 1 {
		return nil, errors.Errorf("Can't find column %s in schema %s", model.ExtraPhysTblIDName.O, is.schema)
	}

	// For SQL like 'select x from t partition(p0, p1) use index(idx)',
	// we will add a `Selection` like `in(t._tidb_pid, p0, p1)` into the plan.
	// For truncate/drop partitions, we should only return indexes where partitions still in public state.
	idxArr, err := PartitionPruning(p.SCtx(), p.Table.GetPartitionedTable(),
		physPlanPartInfo.PruningConds,
		physPlanPartInfo.PartitionNames,
		physPlanPartInfo.Columns,
		physPlanPartInfo.ColumnNames)
	if err != nil {
		return nil, err
	}
	needNot := false
	// TODO: Move all this into PartitionPruning or the PartitionProcessor!
	pInfo := p.TableInfo.GetPartitionInfo()
	if len(idxArr) == 1 && idxArr[0] == FullRange {
		// Filter away partitions that may exists in Global Index,
		// but should not be seen.
		needNot = true
		for _, id := range pInfo.IDsInDDLToIgnore() {
			args = append(args, expression.NewInt64Const(id))
		}
	} else if len(idxArr) == 0 {
		// TODO: Can we change to Table Dual somehow?
		// Add an invalid pid as param for `IN` function
		args = append(args, expression.NewInt64Const(-1))
	} else {
		// TODO: When PartitionPruning is guaranteed to not
		// return old/blocked partition ids then ignoreMap can be removed.
		ignoreMap := make(map[int64]struct{})
		for _, id := range pInfo.IDsInDDLToIgnore() {
			ignoreMap[id] = struct{}{}
		}
		for _, idx := range idxArr {
			id := pInfo.Definitions[idx].ID
			_, ok := ignoreMap[id]
			if !ok {
				args = append(args, expression.NewInt64Const(id))
			}
			intest.Assert(!ok, "PartitionPruning returns partitions which should be ignored!")
		}
	}
	if len(args) == 1 {
		return conditions, nil
	}
	condition, err := expression.NewFunction(p.SCtx().GetExprCtx(), ast.In, types.NewFieldType(mysql.TypeLonglong), args...)
	if err != nil {
		return nil, err
	}
	if needNot {
		condition, err = expression.NewFunction(p.SCtx().GetExprCtx(), ast.UnaryNot, types.NewFieldType(mysql.TypeLonglong), condition)
		if err != nil {
			return nil, err
		}
	}
	return append(conditions, condition), nil
}

func (is *PhysicalIndexScan) addPushedDownSelection(copTask *CopTask, p *logicalop.DataSource, path *util.AccessPath, finalStats *property.StatsInfo) error {
	// Add filter condition to table plan now.
	indexConds, tableConds := path.IndexFilters, path.TableFilters
	tableConds, copTask.rootTaskConds = SplitSelCondsWithVirtualColumn(tableConds)

	var newRootConds []expression.Expression
	pctx := util.GetPushDownCtx(is.SCtx())
	indexConds, newRootConds = expression.PushDownExprs(pctx, indexConds, kv.TiKV)
	copTask.rootTaskConds = append(copTask.rootTaskConds, newRootConds...)

	tableConds, newRootConds = expression.PushDownExprs(pctx, tableConds, kv.TiKV)
	copTask.rootTaskConds = append(copTask.rootTaskConds, newRootConds...)

	// Add a `Selection` for `IndexScan` with global index.
	// It should pushdown to TiKV, DataSource schema doesn't contain partition id column.
	indexConds, err := is.addSelectionConditionForGlobalIndex(p, copTask.physPlanPartInfo, indexConds)
	if err != nil {
		return err
	}

	if len(indexConds) != 0 {
		var selectivity float64
		if path.CountAfterAccess > 0 {
			selectivity = path.CountAfterIndex / path.CountAfterAccess
		}
		count := is.StatsInfo().RowCount * selectivity
		stats := p.TableStats.ScaleByExpectCnt(count)
		indexSel := PhysicalSelection{Conditions: indexConds}.Init(is.SCtx(), stats, is.QueryBlockOffset())
		indexSel.SetChildren(is)
		copTask.indexPlan = indexSel
	}
	if len(tableConds) > 0 {
		copTask.finishIndexPlan()
		tableSel := PhysicalSelection{Conditions: tableConds}.Init(is.SCtx(), finalStats, is.QueryBlockOffset())
		if len(copTask.rootTaskConds) != 0 {
			selectivity, _, err := cardinality.Selectivity(is.SCtx(), copTask.tblColHists, tableConds, nil)
			if err != nil {
				logutil.BgLogger().Debug("calculate selectivity failed, use selection factor", zap.Error(err))
				selectivity = cost.SelectionFactor
			}
			tableSel.SetStats(copTask.Plan().StatsInfo().Scale(selectivity))
		}
		tableSel.SetChildren(copTask.tablePlan)
		copTask.tablePlan = tableSel
	}
	return nil
}

// NeedExtraOutputCol is designed for check whether need an extra column for
// pid or physical table id when build indexReq.
func (is *PhysicalIndexScan) NeedExtraOutputCol() bool {
	if is.Table.Partition == nil {
		return false
	}
	// has global index, should return pid
	if is.Index.Global {
		return true
	}
	// has embedded limit, should return physical table id
	if len(is.ByItems) != 0 && is.SCtx().GetSessionVars().StmtCtx.UseDynamicPartitionPrune() {
		return true
	}
	return false
}

// SplitSelCondsWithVirtualColumn filter the select conditions which contain virtual column
func SplitSelCondsWithVirtualColumn(conds []expression.Expression) (withoutVirt []expression.Expression, withVirt []expression.Expression) {
	for i := range conds {
		if expression.ContainVirtualColumn(conds[i : i+1]) {
			withVirt = append(withVirt, conds[i])
		} else {
			withoutVirt = append(withoutVirt, conds[i])
		}
	}
	return withoutVirt, withVirt
}

func splitIndexFilterConditions(ds *logicalop.DataSource, conditions []expression.Expression, indexColumns []*expression.Column,
	idxColLens []int) (indexConds, tableConds []expression.Expression) {
	var indexConditions, tableConditions []expression.Expression
	for _, cond := range conditions {
		var covered bool
		if ds.SCtx().GetSessionVars().OptPrefixIndexSingleScan {
			covered = isIndexCoveringCondition(ds, cond, indexColumns, idxColLens)
		} else {
			covered = isIndexCoveringColumns(ds, expression.ExtractColumns(cond), indexColumns, idxColLens)
		}
		if covered {
			indexConditions = append(indexConditions, cond)
		} else {
			tableConditions = append(tableConditions, cond)
		}
	}
	return indexConditions, tableConditions
}

// GetPhysicalScan4LogicalTableScan returns PhysicalTableScan for the LogicalTableScan.
func GetPhysicalScan4LogicalTableScan(s *logicalop.LogicalTableScan, schema *expression.Schema, stats *property.StatsInfo) *PhysicalTableScan {
	ds := s.Source
	ts := PhysicalTableScan{
		Table:           ds.TableInfo,
		Columns:         ds.Columns,
		TableAsName:     ds.TableAsName,
		DBName:          ds.DBName,
		isPartition:     ds.PartitionDefIdx != nil,
		physicalTableID: ds.PhysicalTableID,
		Ranges:          s.Ranges,
		AccessCondition: s.AccessConds,
		tblCols:         ds.TblCols,
		tblColHists:     ds.TblColHists,
	}.Init(s.SCtx(), s.QueryBlockOffset())
	ts.SetStats(stats)
	ts.SetSchema(schema.Clone())
	return ts
}

// GetPhysicalIndexScan4LogicalIndexScan returns PhysicalIndexScan for the logical IndexScan.
func GetPhysicalIndexScan4LogicalIndexScan(s *logicalop.LogicalIndexScan, _ *expression.Schema, stats *property.StatsInfo) *PhysicalIndexScan {
	ds := s.Source
	is := PhysicalIndexScan{
		Table:            ds.TableInfo,
		TableAsName:      ds.TableAsName,
		DBName:           ds.DBName,
		Columns:          s.Columns,
		Index:            s.Index,
		IdxCols:          s.IdxCols,
		IdxColLens:       s.IdxColLens,
		AccessCondition:  s.AccessConds,
		Ranges:           s.Ranges,
		dataSourceSchema: ds.Schema(),
		isPartition:      ds.PartitionDefIdx != nil,
		physicalTableID:  ds.PhysicalTableID,
		tblColHists:      ds.TblColHists,
		pkIsHandleCol:    ds.GetPKIsHandleCol(),
	}.Init(ds.SCtx(), ds.QueryBlockOffset())
	is.SetStats(stats)
	is.initSchema(s.FullIdxCols, s.IsDoubleRead)
	return is
}

// isPointGetPath indicates whether the conditions are point-get-able.
// eg: create table t(a int, b int,c int unique, primary (a,b))
// select * from t where a = 1 and b = 1 and c =1;
// the datasource can access by primary key(a,b) or unique key c which are both point-get-able
func isPointGetPath(ds *logicalop.DataSource, path *util.AccessPath) bool {
	if len(path.Ranges) < 1 {
		return false
	}
	if !path.IsIntHandlePath {
		if path.Index == nil {
			return false
		}
		if !path.Index.Unique || path.Index.HasPrefixIndex() {
			return false
		}
		idxColsLen := len(path.Index.Columns)
		for _, ran := range path.Ranges {
			if len(ran.LowVal) != idxColsLen {
				return false
			}
		}
	}
	tc := ds.SCtx().GetSessionVars().StmtCtx.TypeCtx()
	for _, ran := range path.Ranges {
		if !ran.IsPointNonNullable(tc) {
			return false
		}
	}
	return true
}

// convertToTableScan converts the DataSource to table scan.
func convertToTableScan(ds *logicalop.DataSource, prop *property.PhysicalProperty, candidate *candidatePath, _ *optimizetrace.PhysicalOptimizeOp) (base.Task, error) {
	// It will be handled in convertToIndexScan.
	if prop.TaskTp == property.CopMultiReadTaskType {
		return base.InvalidTask, nil
	}
	if !prop.IsSortItemEmpty() && !candidate.isMatchProp {
		return base.InvalidTask, nil
	}
	// If we need to keep order for the index scan, we should forbid the non-keep-order index scan when we try to generate the path.
	if prop.IsSortItemEmpty() && candidate.path.ForceKeepOrder {
		return base.InvalidTask, nil
	}
	// If we don't need to keep order for the index scan, we should forbid the non-keep-order index scan when we try to generate the path.
	if !prop.IsSortItemEmpty() && candidate.path.ForceNoKeepOrder {
		return base.InvalidTask, nil
	}
	ts, _ := getOriginalPhysicalTableScan(ds, prop, candidate.path, candidate.isMatchProp)
	if ts.KeepOrder && ts.StoreType == kv.TiFlash && (ts.Desc || ds.SCtx().GetSessionVars().TiFlashFastScan) {
		// TiFlash fast mode(https://github.com/pingcap/tidb/pull/35851) does not keep order in TableScan
		return base.InvalidTask, nil
	}
	// When the the store type is TiFlash, we will try to set the UsedColumnarIndexes.
	// FIXME: Now it is a naive implementation, we will refine it based on selectivity and cost in the future.
	if ts.StoreType == kv.TiFlash {
		for _, index := range ts.Table.Indices {
			if index.State == model.StatePublic && index.InvertedInfo != nil {
				ts.UsedColumnarIndexes = append(ts.UsedColumnarIndexes, &tipb.ColumnarIndexInfo{
					IndexType: tipb.ColumnarIndexType_TypeInverted,
					Index: &tipb.ColumnarIndexInfo_InvertedQueryInfo{
						InvertedQueryInfo: &tipb.InvertedQueryInfo{
							IndexId:  index.ID,
							ColumnId: index.InvertedInfo.ColumnID,
						},
					},
				})
			}
		}
	}

	// In disaggregated tiflash mode, only MPP is allowed, cop and batchCop is deprecated.
	// So if prop.TaskTp is RootTaskType, have to use mppTask then convert to rootTask.
	isTiFlashPath := ts.StoreType == kv.TiFlash
	canMppConvertToRoot := prop.TaskTp == property.RootTaskType && ds.SCtx().GetSessionVars().IsMPPAllowed() && isTiFlashPath
	canMppConvertToRootForDisaggregatedTiFlash := config.GetGlobalConfig().DisaggregatedTiFlash && canMppConvertToRoot
	canMppConvertToRootForWhenTiFlashCopIsBanned := ds.SCtx().GetSessionVars().IsTiFlashCopBanned() && canMppConvertToRoot
	if prop.TaskTp == property.MppTaskType || canMppConvertToRootForDisaggregatedTiFlash || canMppConvertToRootForWhenTiFlashCopIsBanned {
		if ts.KeepOrder {
			return base.InvalidTask, nil
		}
		if prop.MPPPartitionTp != property.AnyType {
			return base.InvalidTask, nil
		}
		// If it has vector property, we need to check the candidate.isMatchProp.
		if candidate.path.Index != nil && candidate.path.Index.VectorInfo != nil && !candidate.isMatchProp {
			return base.InvalidTask, nil
		}
		if candidate.path.Index != nil && candidate.path.Index.VectorInfo != nil {
			// Only the corresponding index can generate a valid task.
			intest.Assert(ts.Table.Columns[candidate.path.Index.Columns[0].Offset].ID == prop.VectorProp.Column.ID, "The passed vector column is not matched with the index")
			distanceMetric := model.IndexableFnNameToDistanceMetric[prop.VectorProp.DistanceFnName.L]
			distanceMetricPB := tipb.VectorDistanceMetric_value[string(distanceMetric)]
			intest.Assert(distanceMetricPB != 0, "unexpected distance metric")

			ts.AnnIndexExtra = &VectorIndexExtra{
				IndexInfo: candidate.path.Index,
				PushDownQueryInfo: &tipb.ANNQueryInfo{
					QueryType:          tipb.ANNQueryType_OrderBy,
					DistanceMetric:     tipb.VectorDistanceMetric(distanceMetricPB),
					TopK:               prop.VectorProp.TopK,
					ColumnName:         ts.Table.Columns[candidate.path.Index.Columns[0].Offset].Name.L,
					DeprecatedColumnId: &prop.VectorProp.Column.ID, // deprecated field, will be removed after TiFlash supports the new field.
					IndexId:            candidate.path.Index.ID,
					RefVecF32:          prop.VectorProp.Vec.SerializeTo(nil),
					Column:             *tidbutil.ColumnToProto(prop.VectorProp.Column.ToInfo(), false, false),
				},
			}
			ts.SetStats(util.DeriveLimitStats(ts.StatsInfo(), float64(prop.VectorProp.TopK)))
		}
		// ********************************** future deprecated start **************************/
		var hasVirtualColumn bool
		for _, col := range ts.schema.Columns {
			if col.VirtualExpr != nil {
				ds.SCtx().GetSessionVars().RaiseWarningWhenMPPEnforced("MPP mode may be blocked because column `" + col.OrigName + "` is a virtual column which is not supported now.")
				hasVirtualColumn = true
				break
			}
		}
		// in general, since MPP has supported the Gather operator to fill the virtual column, we should full lift restrictions here.
		// we left them here, because cases like:
		// parent-----+
		//            V  (when parent require a root task type here, we need convert mpp task to root task)
		//    projection [mpp task] [a]
		//      table-scan [mpp task] [a(virtual col as: b+1), b]
		// in the process of converting mpp task to root task, the encapsulated table reader will use its first children schema [a]
		// as its schema, so when we resolve indices later, the virtual column 'a' itself couldn't resolve itself anymore.
		//
		if hasVirtualColumn && !canMppConvertToRootForDisaggregatedTiFlash && !canMppConvertToRootForWhenTiFlashCopIsBanned {
			return base.InvalidTask, nil
		}
		// ********************************** future deprecated end **************************/
		mppTask := &MppTask{
			p:           ts,
			partTp:      property.AnyType,
			tblColHists: ds.TblColHists,
		}
		ts.PlanPartInfo = &PhysPlanPartInfo{
			PruningConds:   pushDownNot(ds.SCtx().GetExprCtx(), ds.AllConds),
			PartitionNames: ds.PartitionNames,
			Columns:        ds.TblCols,
			ColumnNames:    ds.OutputNames(),
		}
		mppTask = ts.addPushedDownSelectionToMppTask(mppTask, ds.StatsInfo().ScaleByExpectCnt(prop.ExpectedCnt))
		var task base.Task = mppTask
		if !mppTask.Invalid() {
			if prop.TaskTp == property.MppTaskType && len(mppTask.rootTaskConds) > 0 {
				// If got filters cannot be pushed down to tiflash, we have to make sure it will be executed in TiDB,
				// So have to return a rootTask, but prop requires mppTask, cannot meet this requirement.
				task = base.InvalidTask
			} else if prop.TaskTp == property.RootTaskType {
				// When got here, canMppConvertToRootX is true.
				// This is for situations like cannot generate mppTask for some operators.
				// Such as when the build side of HashJoin is Projection,
				// which cannot pushdown to tiflash(because TiFlash doesn't support some expr in Proj)
				// So HashJoin cannot pushdown to tiflash. But we still want TableScan to run on tiflash.
				task = mppTask
				task = task.ConvertToRootTask(ds.SCtx())
			}
		}
		return task, nil
	}
	if isTiFlashPath && config.GetGlobalConfig().DisaggregatedTiFlash || isTiFlashPath && ds.SCtx().GetSessionVars().IsTiFlashCopBanned() {
		// prop.TaskTp is cop related, just return base.InvalidTask.
		return base.InvalidTask, nil
	}
	copTask := &CopTask{
		tablePlan:         ts,
		indexPlanFinished: true,
		tblColHists:       ds.TblColHists,
	}
	copTask.physPlanPartInfo = &PhysPlanPartInfo{
		PruningConds:   pushDownNot(ds.SCtx().GetExprCtx(), ds.AllConds),
		PartitionNames: ds.PartitionNames,
		Columns:        ds.TblCols,
		ColumnNames:    ds.OutputNames(),
	}
	ts.PlanPartInfo = copTask.physPlanPartInfo
	var task base.Task = copTask
	if candidate.isMatchProp {
		copTask.keepOrder = true
		if ds.TableInfo.GetPartitionInfo() != nil {
			// TableScan on partition table on TiFlash can't keep order.
			if ts.StoreType == kv.TiFlash {
				return base.InvalidTask, nil
			}
			// Add sort items for table scan for merge-sort operation between partitions.
			byItems := make([]*util.ByItems, 0, len(prop.SortItems))
			for _, si := range prop.SortItems {
				byItems = append(byItems, &util.ByItems{
					Expr: si.Col,
					Desc: si.Desc,
				})
			}
			ts.ByItems = byItems
		}
	}
	ts.addPushedDownSelection(copTask, ds.StatsInfo().ScaleByExpectCnt(prop.ExpectedCnt))
	if prop.IsFlashProp() && len(copTask.rootTaskConds) != 0 {
		return base.InvalidTask, nil
	}
	if prop.TaskTp == property.RootTaskType {
		task = task.ConvertToRootTask(ds.SCtx())
	} else if _, ok := task.(*RootTask); ok {
		return base.InvalidTask, nil
	}
	return task, nil
}

func convertToSampleTable(ds *logicalop.DataSource, prop *property.PhysicalProperty,
	candidate *candidatePath, _ *optimizetrace.PhysicalOptimizeOp) (base.Task, error) {
	if prop.TaskTp == property.CopMultiReadTaskType {
		return base.InvalidTask, nil
	}
	if !prop.IsSortItemEmpty() && !candidate.isMatchProp {
		return base.InvalidTask, nil
	}
	if candidate.isMatchProp {
		// Disable keep order property for sample table path.
		return base.InvalidTask, nil
	}
	p := PhysicalTableSample{
		TableSampleInfo: ds.SampleInfo,
		TableInfo:       ds.Table,
		PhysicalTableID: ds.PhysicalTableID,
		Desc:            candidate.isMatchProp && prop.SortItems[0].Desc,
	}.Init(ds.SCtx(), ds.QueryBlockOffset())
	p.schema = ds.Schema()
	rt := &RootTask{}
	rt.SetPlan(p)
	return rt, nil
}

func convertToPointGet(ds *logicalop.DataSource, prop *property.PhysicalProperty, candidate *candidatePath) base.Task {
	if !prop.IsSortItemEmpty() && !candidate.isMatchProp {
		return base.InvalidTask
	}
	if prop.TaskTp == property.CopMultiReadTaskType && candidate.path.IsSingleScan ||
		prop.TaskTp == property.CopSingleReadTaskType && !candidate.path.IsSingleScan {
		return base.InvalidTask
	}

	if tidbutil.IsMemDB(ds.DBName.L) {
		return base.InvalidTask
	}

	accessCnt := math.Min(candidate.path.CountAfterAccess, float64(1))
	pointGetPlan := PointGetPlan{
		AccessConditions: candidate.path.AccessConds,
		schema:           ds.Schema().Clone(),
		dbName:           ds.DBName.L,
		TblInfo:          ds.TableInfo,
		outputNames:      ds.OutputNames(),
		LockWaitTime:     ds.SCtx().GetSessionVars().LockWaitTimeout,
		Columns:          ds.Columns,
	}.Init(ds.SCtx(), ds.TableStats.ScaleByExpectCnt(accessCnt), ds.QueryBlockOffset())
	if ds.PartitionDefIdx != nil {
		pointGetPlan.PartitionIdx = ds.PartitionDefIdx
	}
	pointGetPlan.PartitionNames = ds.PartitionNames
	rTsk := &RootTask{}
	rTsk.SetPlan(pointGetPlan)
	if candidate.path.IsIntHandlePath {
		pointGetPlan.Handle = kv.IntHandle(candidate.path.Ranges[0].LowVal[0].GetInt64())
		pointGetPlan.UnsignedHandle = mysql.HasUnsignedFlag(ds.HandleCols.GetCol(0).RetType.GetFlag())
		pointGetPlan.accessCols = ds.TblCols
		found := false
		for i := range ds.Columns {
			if ds.Columns[i].ID == ds.HandleCols.GetCol(0).ID {
				pointGetPlan.HandleColOffset = ds.Columns[i].Offset
				found = true
				break
			}
		}
		if !found {
			return base.InvalidTask
		}
		// Add filter condition to table plan now.
		if len(candidate.path.TableFilters) > 0 {
			sel := PhysicalSelection{
				Conditions: candidate.path.TableFilters,
			}.Init(ds.SCtx(), ds.StatsInfo().ScaleByExpectCnt(prop.ExpectedCnt), ds.QueryBlockOffset())
			sel.SetChildren(pointGetPlan)
			rTsk.SetPlan(sel)
		}
	} else {
		pointGetPlan.IndexInfo = candidate.path.Index
		pointGetPlan.IdxCols = candidate.path.IdxCols
		pointGetPlan.IdxColLens = candidate.path.IdxColLens
		pointGetPlan.IndexValues = candidate.path.Ranges[0].LowVal
		if candidate.path.IsSingleScan {
			pointGetPlan.accessCols = candidate.path.IdxCols
		} else {
			pointGetPlan.accessCols = ds.TblCols
		}
		// Add index condition to table plan now.
		if len(candidate.path.IndexFilters)+len(candidate.path.TableFilters) > 0 {
			sel := PhysicalSelection{
				Conditions: append(candidate.path.IndexFilters, candidate.path.TableFilters...),
			}.Init(ds.SCtx(), ds.StatsInfo().ScaleByExpectCnt(prop.ExpectedCnt), ds.QueryBlockOffset())
			sel.SetChildren(pointGetPlan)
			rTsk.SetPlan(sel)
		}
	}

	return rTsk
}

func convertToBatchPointGet(ds *logicalop.DataSource, prop *property.PhysicalProperty, candidate *candidatePath) base.Task {
	if !prop.IsSortItemEmpty() && !candidate.isMatchProp {
		return base.InvalidTask
	}
	if prop.TaskTp == property.CopMultiReadTaskType && candidate.path.IsSingleScan ||
		prop.TaskTp == property.CopSingleReadTaskType && !candidate.path.IsSingleScan {
		return base.InvalidTask
	}

	accessCnt := math.Min(candidate.path.CountAfterAccess, float64(len(candidate.path.Ranges)))
	batchPointGetPlan := &BatchPointGetPlan{
		ctx:              ds.SCtx(),
		dbName:           ds.DBName.L,
		AccessConditions: candidate.path.AccessConds,
		TblInfo:          ds.TableInfo,
		KeepOrder:        !prop.IsSortItemEmpty(),
		Columns:          ds.Columns,
		PartitionNames:   ds.PartitionNames,
	}
	if ds.PartitionDefIdx != nil {
		batchPointGetPlan.SinglePartition = true
		batchPointGetPlan.PartitionIdxs = []int{*ds.PartitionDefIdx}
	}
	if batchPointGetPlan.KeepOrder {
		batchPointGetPlan.Desc = prop.SortItems[0].Desc
	}
	rTsk := &RootTask{}
	if candidate.path.IsIntHandlePath {
		for _, ran := range candidate.path.Ranges {
			batchPointGetPlan.Handles = append(batchPointGetPlan.Handles, kv.IntHandle(ran.LowVal[0].GetInt64()))
		}
		batchPointGetPlan.accessCols = ds.TblCols
		found := false
		for i := range ds.Columns {
			if ds.Columns[i].ID == ds.HandleCols.GetCol(0).ID {
				batchPointGetPlan.HandleColOffset = ds.Columns[i].Offset
				found = true
				break
			}
		}
		if !found {
			return base.InvalidTask
		}

		// Add filter condition to table plan now.
		if len(candidate.path.TableFilters) > 0 {
			batchPointGetPlan.Init(ds.SCtx(), ds.TableStats.ScaleByExpectCnt(accessCnt), ds.Schema().Clone(), ds.OutputNames(), ds.QueryBlockOffset())
			sel := PhysicalSelection{
				Conditions: candidate.path.TableFilters,
			}.Init(ds.SCtx(), ds.StatsInfo().ScaleByExpectCnt(prop.ExpectedCnt), ds.QueryBlockOffset())
			sel.SetChildren(batchPointGetPlan)
			rTsk.SetPlan(sel)
		}
	} else {
		batchPointGetPlan.IndexInfo = candidate.path.Index
		batchPointGetPlan.IdxCols = candidate.path.IdxCols
		batchPointGetPlan.IdxColLens = candidate.path.IdxColLens
		for _, ran := range candidate.path.Ranges {
			batchPointGetPlan.IndexValues = append(batchPointGetPlan.IndexValues, ran.LowVal)
		}
		if !prop.IsSortItemEmpty() {
			batchPointGetPlan.KeepOrder = true
			batchPointGetPlan.Desc = prop.SortItems[0].Desc
		}
		if candidate.path.IsSingleScan {
			batchPointGetPlan.accessCols = candidate.path.IdxCols
		} else {
			batchPointGetPlan.accessCols = ds.TblCols
		}
		// Add index condition to table plan now.
		if len(candidate.path.IndexFilters)+len(candidate.path.TableFilters) > 0 {
			batchPointGetPlan.Init(ds.SCtx(), ds.TableStats.ScaleByExpectCnt(accessCnt), ds.Schema().Clone(), ds.OutputNames(), ds.QueryBlockOffset())
			sel := PhysicalSelection{
				Conditions: append(candidate.path.IndexFilters, candidate.path.TableFilters...),
			}.Init(ds.SCtx(), ds.StatsInfo().ScaleByExpectCnt(prop.ExpectedCnt), ds.QueryBlockOffset())
			sel.SetChildren(batchPointGetPlan)
			rTsk.SetPlan(sel)
		}
	}
	if rTsk.GetPlan() == nil {
		tmpP := batchPointGetPlan.Init(ds.SCtx(), ds.TableStats.ScaleByExpectCnt(accessCnt), ds.Schema().Clone(), ds.OutputNames(), ds.QueryBlockOffset())
		rTsk.SetPlan(tmpP)
	}

	return rTsk
}

func (ts *PhysicalTableScan) addPushedDownSelectionToMppTask(mpp *MppTask, stats *property.StatsInfo) *MppTask {
	filterCondition, rootTaskConds := SplitSelCondsWithVirtualColumn(ts.filterCondition)
	var newRootConds []expression.Expression
	filterCondition, newRootConds = expression.PushDownExprs(util.GetPushDownCtx(ts.SCtx()), filterCondition, ts.StoreType)
	mpp.rootTaskConds = append(rootTaskConds, newRootConds...)

	ts.filterCondition = filterCondition
	// Add filter condition to table plan now.
	if len(ts.filterCondition) > 0 {
		sel := PhysicalSelection{Conditions: ts.filterCondition}.Init(ts.SCtx(), stats, ts.QueryBlockOffset())
		sel.SetChildren(ts)
		mpp.p = sel
	}
	return mpp
}

func (ts *PhysicalTableScan) addPushedDownSelection(copTask *CopTask, stats *property.StatsInfo) {
	ts.filterCondition, copTask.rootTaskConds = SplitSelCondsWithVirtualColumn(ts.filterCondition)
	var newRootConds []expression.Expression
	ts.filterCondition, newRootConds = expression.PushDownExprs(util.GetPushDownCtx(ts.SCtx()), ts.filterCondition, ts.StoreType)
	copTask.rootTaskConds = append(copTask.rootTaskConds, newRootConds...)

	// Add filter condition to table plan now.
	if len(ts.filterCondition) > 0 {
		sel := PhysicalSelection{Conditions: ts.filterCondition}.Init(ts.SCtx(), stats, ts.QueryBlockOffset())
		if len(copTask.rootTaskConds) != 0 {
			selectivity, _, err := cardinality.Selectivity(ts.SCtx(), copTask.tblColHists, ts.filterCondition, nil)
			if err != nil {
				logutil.BgLogger().Debug("calculate selectivity failed, use selection factor", zap.Error(err))
				selectivity = cost.SelectionFactor
			}
			sel.SetStats(ts.StatsInfo().Scale(selectivity))
		}
		sel.SetChildren(ts)
		copTask.tablePlan = sel
	}
}

func (ts *PhysicalTableScan) getScanRowSize() float64 {
	if ts.StoreType == kv.TiKV {
		return cardinality.GetTableAvgRowSize(ts.SCtx(), ts.tblColHists, ts.tblCols, ts.StoreType, true)
	}
	// If `ts.handleCol` is nil, then the schema of tableScan doesn't have handle column.
	// This logic can be ensured in column pruning.
	return cardinality.GetTableAvgRowSize(ts.SCtx(), ts.tblColHists, ts.Schema().Columns, ts.StoreType, ts.HandleCols != nil)
}

func getOriginalPhysicalTableScan(ds *logicalop.DataSource, prop *property.PhysicalProperty, path *util.AccessPath, isMatchProp bool) (*PhysicalTableScan, float64) {
	ts := PhysicalTableScan{
		Table:           ds.TableInfo,
		Columns:         slices.Clone(ds.Columns),
		TableAsName:     ds.TableAsName,
		DBName:          ds.DBName,
		isPartition:     ds.PartitionDefIdx != nil,
		physicalTableID: ds.PhysicalTableID,
		Ranges:          path.Ranges,
		AccessCondition: path.AccessConds,
		StoreType:       path.StoreType,
		HandleCols:      ds.HandleCols,
		tblCols:         ds.TblCols,
		tblColHists:     ds.TblColHists,
		constColsByCond: path.ConstCols,
		prop:            prop,
		filterCondition: slices.Clone(path.TableFilters),
	}.Init(ds.SCtx(), ds.QueryBlockOffset())
	ts.SetSchema(ds.Schema().Clone())
	rowCount := path.CountAfterAccess
	// Add an arbitrary tolerance factor to account for comparison with floating point
	if (prop.ExpectedCnt + cost.ToleranceFactor) < ds.StatsInfo().RowCount {
		rowCount = cardinality.AdjustRowCountForTableScanByLimit(ds.SCtx(),
			ds.StatsInfo(), ds.TableStats, ds.StatisticTable,
			path, prop.ExpectedCnt, isMatchProp && prop.SortItems[0].Desc)
	}
	// We need NDV of columns since it may be used in cost estimation of join. Precisely speaking,
	// we should track NDV of each histogram bucket, and sum up the NDV of buckets we actually need
	// to scan, but this would only help improve accuracy of NDV for one column, for other columns,
	// we still need to assume values are uniformly distributed. For simplicity, we use uniform-assumption
	// for all columns now, as we do in `deriveStatsByFilter`.
	ts.SetStats(ds.TableStats.ScaleByExpectCnt(rowCount))
	usedStats := ds.SCtx().GetSessionVars().StmtCtx.GetUsedStatsInfo(false)
	if usedStats != nil && usedStats.GetUsedInfo(ts.physicalTableID) != nil {
		ts.usedStatsInfo = usedStats.GetUsedInfo(ts.physicalTableID)
	}
	if isMatchProp && prop.VectorProp.VSInfo == nil {
		ts.Desc = prop.SortItems[0].Desc
		ts.KeepOrder = true
	}
	return ts, rowCount
}

func getOriginalPhysicalIndexScan(ds *logicalop.DataSource, prop *property.PhysicalProperty, path *util.AccessPath, isMatchProp bool, isSingleScan bool) *PhysicalIndexScan {
	idx := path.Index
	is := PhysicalIndexScan{
		Table:            ds.TableInfo,
		TableAsName:      ds.TableAsName,
		DBName:           ds.DBName,
		Columns:          util.CloneColInfos(ds.Columns),
		Index:            idx,
		IdxCols:          path.IdxCols,
		IdxColLens:       path.IdxColLens,
		AccessCondition:  path.AccessConds,
		Ranges:           path.Ranges,
		dataSourceSchema: ds.Schema(),
		isPartition:      ds.PartitionDefIdx != nil,
		physicalTableID:  ds.PhysicalTableID,
		tblColHists:      ds.TblColHists,
		pkIsHandleCol:    ds.GetPKIsHandleCol(),
		constColsByCond:  path.ConstCols,
		prop:             prop,
	}.Init(ds.SCtx(), ds.QueryBlockOffset())
	rowCount := path.CountAfterAccess
	is.initSchema(append(path.FullIdxCols, ds.CommonHandleCols...), !isSingleScan)

	// If (1) tidb_opt_ordering_index_selectivity_threshold is enabled (not 0)
	// and (2) there exists an index whose selectivity is smaller than or equal to the threshold,
	// and (3) there is Selection on the IndexScan, we don't use the ExpectedCnt to
	// adjust the estimated row count of the IndexScan.
	ignoreExpectedCnt := ds.SCtx().GetSessionVars().OptOrderingIdxSelThresh != 0 &&
		ds.AccessPathMinSelectivity <= ds.SCtx().GetSessionVars().OptOrderingIdxSelThresh &&
		len(path.IndexFilters)+len(path.TableFilters) > 0

	if (isMatchProp || prop.IsSortItemEmpty()) && prop.ExpectedCnt < ds.StatsInfo().RowCount && !ignoreExpectedCnt {
		rowCount = cardinality.AdjustRowCountForIndexScanByLimit(ds.SCtx(),
			ds.StatsInfo(), ds.TableStats, ds.StatisticTable,
			path, prop.ExpectedCnt, isMatchProp && prop.SortItems[0].Desc)
	}
	// ScaleByExpectCnt only allows to scale the row count smaller than the table total row count.
	// But for MV index, it's possible that the IndexRangeScan row count is larger than the table total row count.
	// Please see the Case 2 in CalcTotalSelectivityForMVIdxPath for an example.
	if idx.MVIndex && rowCount > ds.TableStats.RowCount {
		is.SetStats(ds.TableStats.Scale(rowCount / ds.TableStats.RowCount))
	} else {
		is.SetStats(ds.TableStats.ScaleByExpectCnt(rowCount))
	}
	usedStats := ds.SCtx().GetSessionVars().StmtCtx.GetUsedStatsInfo(false)
	if usedStats != nil && usedStats.GetUsedInfo(is.physicalTableID) != nil {
		is.usedStatsInfo = usedStats.GetUsedInfo(is.physicalTableID)
	}
	if isMatchProp {
		is.Desc = prop.SortItems[0].Desc
		is.KeepOrder = true
	}
	return is
}

func findBestTask4LogicalCTE(lp base.LogicalPlan, prop *property.PhysicalProperty, counter *base.PlanCounterTp, pop *optimizetrace.PhysicalOptimizeOp) (t base.Task, cntPlan int64, err error) {
	if prop.IndexJoinProp != nil {
		// even enforce hint can not work with this.
		return base.InvalidTask, 0, nil
	}
	p := lp.(*logicalop.LogicalCTE)
	// if prop is require an index join's probe side, check the inner pattern admission here.
	if prop.IndexJoinProp != nil {
		pass := admitIndexJoinInnerChildPattern(lp)
		if !pass {
			// even enforce hint can not work with this.
			return base.InvalidTask, 0, nil
		}
	}
	if p.ChildLen() > 0 {
		return p.BaseLogicalPlan.FindBestTask(prop, counter, pop)
	}
	if !prop.IsSortItemEmpty() && !prop.CanAddEnforcer {
		return base.InvalidTask, 1, nil
	}
	// The physical plan has been build when derive stats.
	pcte := PhysicalCTE{SeedPlan: p.Cte.SeedPartPhysicalPlan, RecurPlan: p.Cte.RecursivePartPhysicalPlan, CTE: p.Cte, cteAsName: p.CteAsName, cteName: p.CteName}.Init(p.SCtx(), p.StatsInfo())
	pcte.SetSchema(p.Schema())
	if prop.IsFlashProp() && prop.CTEProducerStatus == property.AllCTECanMpp {
		pcte.readerReceiver = PhysicalExchangeReceiver{IsCTEReader: true}.Init(p.SCtx(), p.StatsInfo())
		if prop.MPPPartitionTp != property.AnyType {
			return base.InvalidTask, 1, nil
		}
		t = &MppTask{
			p:           pcte,
			partTp:      prop.MPPPartitionTp,
			hashCols:    prop.MPPPartitionCols,
			tblColHists: p.StatsInfo().HistColl,
		}
	} else {
		rt := &RootTask{}
		rt.SetPlan(pcte)
		rt.SetEmpty(false)
		t = rt
	}
	if prop.CanAddEnforcer {
		t = enforceProperty(prop, t, p.Plan.SCtx(), nil)
	}
	return t, 1, nil
}

func findBestTask4LogicalCTETable(lp base.LogicalPlan, prop *property.PhysicalProperty, _ *base.PlanCounterTp, _ *optimizetrace.PhysicalOptimizeOp) (t base.Task, cntPlan int64, err error) {
	if prop.IndexJoinProp != nil {
		// even enforce hint can not work with this.
		return base.InvalidTask, 0, nil
	}
	p := lp.(*logicalop.LogicalCTETable)
	// if prop is require an index join's probe side, check the inner pattern admission here.
	if prop.IndexJoinProp != nil {
		pass := admitIndexJoinInnerChildPattern(lp)
		if !pass {
			// even enforce hint can not work with this.
			return base.InvalidTask, 0, nil
		}
	}
	if !prop.IsSortItemEmpty() {
		return base.InvalidTask, 0, nil
	}

	pcteTable := PhysicalCTETable{IDForStorage: p.IDForStorage}.Init(p.SCtx(), p.StatsInfo())
	pcteTable.SetSchema(p.Schema())
	rt := &RootTask{}
	rt.SetPlan(pcteTable)
	t = rt
	return t, 1, nil
}

func appendCandidate(lp base.LogicalPlan, task base.Task, prop *property.PhysicalProperty, opt *optimizetrace.PhysicalOptimizeOp) {
	if task == nil || task.Invalid() {
		return
	}
	appendCandidate4PhysicalOptimizeOp(opt, lp, task.Plan(), prop)
}

// PushDownNot here can convert condition 'not (a != 1)' to 'a = 1'. When we build range from conds, the condition like
// 'not (a != 1)' would not be handled so we need to convert it to 'a = 1', which can be handled when building range.
func pushDownNot(ctx expression.BuildContext, conds []expression.Expression) []expression.Expression {
	for i, cond := range conds {
		conds[i] = expression.PushDownNot(ctx, cond)
	}
	return conds
}

func validateTableSamplePlan(ds *logicalop.DataSource, t base.Task, err error) error {
	if err != nil {
		return err
	}
	if ds.SampleInfo != nil && !t.Invalid() {
		if _, ok := t.Plan().(*PhysicalTableSample); !ok {
			return expression.ErrInvalidTableSample.GenWithStackByArgs("plan not supported")
		}
	}
	return nil
}<|MERGE_RESOLUTION|>--- conflicted
+++ resolved
@@ -606,12 +606,9 @@
 	// prop should be read only because its cached hashcode might be not consistent
 	// when it is changed. So we clone a new one for the temporary changes.
 	newProp := prop.CloneEssentialFields()
-<<<<<<< HEAD
-=======
 	// here newProp is used as another complete copy for enforcer, fill indexJoinProp manually.
 	// for childProp := prop.CloneEssentialFields(), we do not clone indexJoinProp childProp for by default.
 	// and only call admitIndexJoinProp to inherit the indexJoinProp for special pattern operators.
->>>>>>> 91c02e9f
 	newProp.IndexJoinProp = prop.IndexJoinProp
 	var plansFitsProp, plansNeedEnforce []base.PhysicalPlan
 	var hintWorksWithProp bool
