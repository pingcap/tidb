// Copyright 2017 PingCAP, Inc.
//
// Licensed under the Apache License, Version 2.0 (the "License");
// you may not use this file except in compliance with the License.
// You may obtain a copy of the License at
//
//     http://www.apache.org/licenses/LICENSE-2.0
//
// Unless required by applicable law or agreed to in writing, software
// distributed under the License is distributed on an "AS IS" BASIS,
// WITHOUT WARRANTIES OR CONDITIONS OF ANY KIND, either express or implied.
// See the License for the specific language governing permissions and
// limitations under the License.

package core

import (
	"cmp"
	"fmt"
	"math"
	"slices"
	"strings"

	"github.com/pingcap/errors"
	"github.com/pingcap/failpoint"
	"github.com/pingcap/tidb/pkg/config"
	"github.com/pingcap/tidb/pkg/expression"
	"github.com/pingcap/tidb/pkg/kv"
	"github.com/pingcap/tidb/pkg/meta/model"
	"github.com/pingcap/tidb/pkg/parser/ast"
	"github.com/pingcap/tidb/pkg/parser/mysql"
	"github.com/pingcap/tidb/pkg/planner/cardinality"
	"github.com/pingcap/tidb/pkg/planner/core/base"
	"github.com/pingcap/tidb/pkg/planner/core/cost"
	"github.com/pingcap/tidb/pkg/planner/core/operator/logicalop"
	"github.com/pingcap/tidb/pkg/planner/funcdep"
	"github.com/pingcap/tidb/pkg/planner/property"
	"github.com/pingcap/tidb/pkg/planner/util"
	"github.com/pingcap/tidb/pkg/planner/util/fixcontrol"
	"github.com/pingcap/tidb/pkg/planner/util/optimizetrace"
	"github.com/pingcap/tidb/pkg/statistics"
	"github.com/pingcap/tidb/pkg/types"
	tidbutil "github.com/pingcap/tidb/pkg/util"
	"github.com/pingcap/tidb/pkg/util/chunk"
	"github.com/pingcap/tidb/pkg/util/collate"
	h "github.com/pingcap/tidb/pkg/util/hint"
	"github.com/pingcap/tidb/pkg/util/intest"
	"github.com/pingcap/tidb/pkg/util/logutil"
	"github.com/pingcap/tidb/pkg/util/tracing"
	"github.com/pingcap/tipb/go-tipb"
	"go.uber.org/zap"
)

// PlanCounterDisabled is the default value of PlanCounterTp, indicating that optimizer needn't force a plan.
var PlanCounterDisabled base.PlanCounterTp = -1

// GetPropByOrderByItems will check if this sort property can be pushed or not. In order to simplify the problem, we only
// consider the case that all expression are columns.
func GetPropByOrderByItems(items []*util.ByItems) (*property.PhysicalProperty, bool) {
	propItems := make([]property.SortItem, 0, len(items))
	for _, item := range items {
		col, ok := item.Expr.(*expression.Column)
		if !ok {
			return nil, false
		}
		propItems = append(propItems, property.SortItem{Col: col, Desc: item.Desc})
	}
	return &property.PhysicalProperty{SortItems: propItems}, true
}

// GetPropByOrderByItemsContainScalarFunc will check if this sort property can be pushed or not. In order to simplify the
// problem, we only consider the case that all expression are columns or some special scalar functions.
func GetPropByOrderByItemsContainScalarFunc(items []*util.ByItems) (_ *property.PhysicalProperty, _, _ bool) {
	propItems := make([]property.SortItem, 0, len(items))
	onlyColumn := true
	for _, item := range items {
		switch expr := item.Expr.(type) {
		case *expression.Column:
			propItems = append(propItems, property.SortItem{Col: expr, Desc: item.Desc})
		case *expression.ScalarFunction:
			col, desc := expr.GetSingleColumn(item.Desc)
			if col == nil {
				return nil, false, false
			}
			propItems = append(propItems, property.SortItem{Col: col, Desc: desc})
			onlyColumn = false
		default:
			return nil, false, false
		}
	}
	return &property.PhysicalProperty{SortItems: propItems}, true, onlyColumn
}

func findBestTask4LogicalTableDual(lp base.LogicalPlan, prop *property.PhysicalProperty, planCounter *base.PlanCounterTp, opt *optimizetrace.PhysicalOptimizeOp) (base.Task, int64, error) {
	p := lp.(*logicalop.LogicalTableDual)
	// if prop is require an index join's probe side, check the inner pattern admission here.
	if prop.IndexJoinProp != nil {
		pass := admitIndexJoinInnerChildPattern(lp)
		if !pass {
			// even enforce hint can not work with this.
			return base.InvalidTask, 0, nil
		}
	}
	// If the required property is not empty and the row count > 1,
	// we cannot ensure this required property.
	// But if the row count is 0 or 1, we don't need to care about the property.
	if (!prop.IsSortItemEmpty() && p.RowCount > 1) || planCounter.Empty() {
		return base.InvalidTask, 0, nil
	}
	dual := PhysicalTableDual{
		RowCount: p.RowCount,
	}.Init(p.SCtx(), p.StatsInfo(), p.QueryBlockOffset())
	dual.SetSchema(p.Schema())
	planCounter.Dec(1)
	appendCandidate4PhysicalOptimizeOp(opt, p, dual, prop)
	rt := &RootTask{}
	rt.SetPlan(dual)
	rt.SetEmpty(p.RowCount == 0)
	return rt, 1, nil
}

func findBestTask4LogicalShow(lp base.LogicalPlan, prop *property.PhysicalProperty, planCounter *base.PlanCounterTp, _ *optimizetrace.PhysicalOptimizeOp) (base.Task, int64, error) {
	p := lp.(*logicalop.LogicalShow)
	// if prop is require an index join's probe side, check the inner pattern admission here.
	if prop.IndexJoinProp != nil {
		pass := admitIndexJoinInnerChildPattern(lp)
		if !pass {
			// even enforce hint can not work with this.
			return base.InvalidTask, 0, nil
		}
	}
	if !prop.IsSortItemEmpty() || planCounter.Empty() {
		return base.InvalidTask, 0, nil
	}
	pShow := PhysicalShow{ShowContents: p.ShowContents, Extractor: p.Extractor}.Init(p.SCtx())
	pShow.SetSchema(p.Schema())
	planCounter.Dec(1)
	rt := &RootTask{}
	rt.SetPlan(pShow)
	return rt, 1, nil
}

func findBestTask4LogicalShowDDLJobs(lp base.LogicalPlan, prop *property.PhysicalProperty, planCounter *base.PlanCounterTp, _ *optimizetrace.PhysicalOptimizeOp) (base.Task, int64, error) {
	p := lp.(*logicalop.LogicalShowDDLJobs)
	// if prop is require an index join's probe side, check the inner pattern admission here.
	if prop.IndexJoinProp != nil {
		pass := admitIndexJoinInnerChildPattern(lp)
		if !pass {
			// even enforce hint can not work with this.
			return base.InvalidTask, 0, nil
		}
	}
	if !prop.IsSortItemEmpty() || planCounter.Empty() {
		return base.InvalidTask, 0, nil
	}
	pShow := PhysicalShowDDLJobs{JobNumber: p.JobNumber}.Init(p.SCtx())
	pShow.SetSchema(p.Schema())
	planCounter.Dec(1)
	rt := &RootTask{}
	rt.SetPlan(pShow)
	return rt, 1, nil
}

// rebuildChildTasks rebuilds the childTasks to make the clock_th combination.
func rebuildChildTasks(p *logicalop.BaseLogicalPlan, childTasks *[]base.Task, pp base.PhysicalPlan, childCnts []int64, planCounter int64, ts uint64, opt *optimizetrace.PhysicalOptimizeOp) error {
	// The taskMap of children nodes should be rolled back first.
	for _, child := range p.Children() {
		child.RollBackTaskMap(ts)
	}

	multAll := int64(1)
	var curClock base.PlanCounterTp
	for _, x := range childCnts {
		multAll *= x
	}
	*childTasks = (*childTasks)[:0]
	for j, child := range p.Children() {
		multAll /= childCnts[j]
		curClock = base.PlanCounterTp((planCounter-1)/multAll + 1)
		childTask, _, err := child.FindBestTask(pp.GetChildReqProps(j), &curClock, opt)
		planCounter = (planCounter-1)%multAll + 1
		if err != nil {
			return err
		}
		if curClock != 0 {
			return errors.Errorf("PlanCounterTp planCounter is not handled")
		}
		if childTask != nil && childTask.Invalid() {
			return errors.Errorf("The current plan is invalid, please skip this plan")
		}
		*childTasks = append(*childTasks, childTask)
	}
	return nil
}

func enumeratePhysicalPlans4Task(
	p *logicalop.BaseLogicalPlan,
	physicalPlans []base.PhysicalPlan,
	prop *property.PhysicalProperty,
	addEnforcer bool,
	planCounter *base.PlanCounterTp,
	opt *optimizetrace.PhysicalOptimizeOp,
) (base.Task, int64, error) {
	var bestTask, preferTask = base.InvalidTask, base.InvalidTask
	var curCntPlan, cntPlan int64
	var err error
	childTasks := make([]base.Task, 0, p.ChildLen())
	childCnts := make([]int64, p.ChildLen())
	cntPlan = 0
	iteration := iteratePhysicalPlan4BaseLogical
	if _, ok := p.Self().(*logicalop.LogicalSequence); ok {
		iteration = iterateChildPlan4LogicalSequence
	}
	var fd *funcdep.FDSet
	if addEnforcer {
		switch logicalPlan := p.Self().(type) {
		case *logicalop.LogicalJoin, *logicalop.LogicalAggregation:
			// TODO(hawkingrei): FD should be maintained as logical prop instead of constructing it in physical phase
			fd = logicalPlan.ExtractFD()
		}
	}
	for _, pp := range physicalPlans {
		timeStampNow := p.GetLogicalTS4TaskMap()
		savedPlanID := p.SCtx().GetSessionVars().PlanID.Load()

		childTasks, curCntPlan, childCnts, err = iteration(p, pp, childTasks, childCnts, prop, opt)
		if err != nil {
			return nil, 0, err
		}

		// This check makes sure that there is no invalid child task.
		if len(childTasks) != p.ChildLen() {
			continue
		}

		// If the target plan can be found in this physicalPlan(pp), rebuild childTasks to build the corresponding combination.
		if planCounter.IsForce() && int64(*planCounter) <= curCntPlan {
			p.SCtx().GetSessionVars().PlanID.Store(savedPlanID)
			curCntPlan = int64(*planCounter)
			err := rebuildChildTasks(p, &childTasks, pp, childCnts, int64(*planCounter), timeStampNow, opt)
			if err != nil {
				return nil, 0, err
			}
		}

		// Combine the best child tasks with parent physical plan.
		curTask := pp.Attach2Task(childTasks...)
		if curTask.Invalid() {
			continue
		}

		// An optimal task could not satisfy the property, so it should be converted here.
		if _, ok := curTask.(*RootTask); !ok && prop.TaskTp == property.RootTaskType {
			curTask = curTask.ConvertToRootTask(p.SCtx())
		}

		// Enforce curTask property
		if addEnforcer {
			curTask = enforceProperty(prop, curTask, p.Plan.SCtx(), fd)
		}

		// Optimize by shuffle executor to running in parallel manner.
		if _, isMpp := curTask.(*MppTask); !isMpp && prop.IsSortItemEmpty() {
			// Currently, we do not regard shuffled plan as a new plan.
			curTask = optimizeByShuffle(curTask, p.Plan.SCtx())
		}

		cntPlan += curCntPlan
		planCounter.Dec(curCntPlan)

		if planCounter.Empty() {
			bestTask = curTask
			break
		}
		appendCandidate4PhysicalOptimizeOp(opt, p, curTask.Plan(), prop)

		// Get the most efficient one only by low-cost priority among all valid plans.
		if curIsBetter, err := compareTaskCost(curTask, bestTask, opt); err != nil {
			return nil, 0, err
		} else if curIsBetter {
			bestTask = curTask
		}
<<<<<<< HEAD
		// since hint applicable plan may greater than 1, like inl_join can suit for: index_join, index_hash_join, index_merge_join
		if suitLogicalJoinHint(p.Self(), prop, curTask.Plan()) {
			// curTask is a preferred physic plan, compare cost and cache the most suitable one.
=======

		// Get the most preferred and efficient one by hint and low-cost priority.
		// since hint applicable plan may greater than 1, like inl_join can suit for:
		// index_join, index_hash_join, index_merge_join, we should chase the most efficient
		// one among them.
		// todo: extend suitLogicalJoinHint to be a normal logicalOperator's interface to handle the hint related stuff.
		if suitLogicalJoinHint(p.Self(), curTask.Plan()) {
			// curTask is a preferred physic plan, compare cost with previous preferred one and cache the low-cost one.
>>>>>>> d46ecaa4
			if curIsBetter, err := compareTaskCost(curTask, preferTask, opt); err != nil {
				return nil, 0, err
			} else if curIsBetter {
				preferTask = curTask
			}
		}
	}
<<<<<<< HEAD
	// there is a valid preferred physical one, return it.
	if !preferTask.Invalid() {
		return preferTask, cntPlan, nil
	}
	// return the lowest-cost physical one.
=======
	// there is a valid preferred low-cost physical one, return it.
	if !preferTask.Invalid() {
		return preferTask, cntPlan, nil
	}
	// return the normal lowest-cost physical one.
>>>>>>> d46ecaa4
	return bestTask, cntPlan, nil
}

// iteratePhysicalPlan4BaseLogical is used to iterate the physical plan and get all child tasks.
func iteratePhysicalPlan4BaseLogical(
	p *logicalop.BaseLogicalPlan,
	selfPhysicalPlan base.PhysicalPlan,
	childTasks []base.Task,
	childCnts []int64,
	_ *property.PhysicalProperty,
	opt *optimizetrace.PhysicalOptimizeOp,
) ([]base.Task, int64, []int64, error) {
	// Find best child tasks firstly.
	childTasks = childTasks[:0]
	// The curCntPlan records the number of possible plans for selfPhysicalPlan
	curCntPlan := int64(1)
	for j, child := range p.Children() {
		childProp := selfPhysicalPlan.GetChildReqProps(j)
		childTask, cnt, err := child.FindBestTask(childProp, &PlanCounterDisabled, opt)
		childCnts[j] = cnt
		if err != nil {
			return nil, 0, childCnts, err
		}
		curCntPlan = curCntPlan * cnt
		if childTask != nil && childTask.Invalid() {
			return nil, 0, childCnts, nil
		}
		childTasks = append(childTasks, childTask)
	}

	// This check makes sure that there is no invalid child task.
	if len(childTasks) != p.ChildLen() {
		return nil, 0, childCnts, nil
	}
	return childTasks, curCntPlan, childCnts, nil
}

// iterateChildPlan4LogicalSequence does the special part for sequence. We need to iterate its child one by one to check whether the former child is a valid plan and then go to the nex
func iterateChildPlan4LogicalSequence(
	p *logicalop.BaseLogicalPlan,
	selfPhysicalPlan base.PhysicalPlan,
	childTasks []base.Task,
	childCnts []int64,
	prop *property.PhysicalProperty,
	opt *optimizetrace.PhysicalOptimizeOp,
) ([]base.Task, int64, []int64, error) {
	// Find best child tasks firstly.
	childTasks = childTasks[:0]
	// The curCntPlan records the number of possible plans for selfPhysicalPlan
	curCntPlan := int64(1)
	lastIdx := p.ChildLen() - 1
	for j := 0; j < lastIdx; j++ {
		child := p.Children()[j]
		childProp := selfPhysicalPlan.GetChildReqProps(j)
		childTask, cnt, err := child.FindBestTask(childProp, &PlanCounterDisabled, opt)
		childCnts[j] = cnt
		if err != nil {
			return nil, 0, nil, err
		}
		curCntPlan = curCntPlan * cnt
		if childTask != nil && childTask.Invalid() {
			return nil, 0, nil, nil
		}
		_, isMpp := childTask.(*MppTask)
		if !isMpp && prop.IsFlashProp() {
			break
		}
		childTasks = append(childTasks, childTask)
	}
	// This check makes sure that there is no invalid child task.
	if len(childTasks) != p.ChildLen()-1 {
		return nil, 0, nil, nil
	}

	lastChildProp := selfPhysicalPlan.GetChildReqProps(lastIdx).CloneEssentialFields()
	if lastChildProp.IsFlashProp() {
		lastChildProp.CTEProducerStatus = property.AllCTECanMpp
	}
	lastChildTask, cnt, err := p.Children()[lastIdx].FindBestTask(lastChildProp, &PlanCounterDisabled, opt)
	childCnts[lastIdx] = cnt
	if err != nil {
		return nil, 0, nil, err
	}
	curCntPlan = curCntPlan * cnt
	if lastChildTask != nil && lastChildTask.Invalid() {
		return nil, 0, nil, nil
	}

	if _, ok := lastChildTask.(*MppTask); !ok && lastChildProp.CTEProducerStatus == property.AllCTECanMpp {
		return nil, 0, nil, nil
	}

	childTasks = append(childTasks, lastChildTask)
	return childTasks, curCntPlan, childCnts, nil
}

// compareTaskCost compares cost of curTask and bestTask and returns whether curTask's cost is smaller than bestTask's.
func compareTaskCost(curTask, bestTask base.Task, op *optimizetrace.PhysicalOptimizeOp) (curIsBetter bool, err error) {
	curCost, curInvalid, err := getTaskPlanCost(curTask, op)
	if err != nil {
		return false, err
	}
	bestCost, bestInvalid, err := getTaskPlanCost(bestTask, op)
	if err != nil {
		return false, err
	}
	if curInvalid {
		return false, nil
	}
	if bestInvalid {
		return true, nil
	}
	return curCost < bestCost, nil
}

// getTaskPlanCost returns the cost of this task.
// The new cost interface will be used if EnableNewCostInterface is true.
// The second returned value indicates whether this task is valid.
func getTaskPlanCost(t base.Task, pop *optimizetrace.PhysicalOptimizeOp) (float64, bool, error) {
	if t.Invalid() {
		return math.MaxFloat64, true, nil
	}

	// use the new cost interface
	var (
		taskType         property.TaskType
		indexPartialCost float64
	)
	switch t.(type) {
	case *RootTask:
		taskType = property.RootTaskType
	case *CopTask: // no need to know whether the task is single-read or double-read, so both CopSingleReadTaskType and CopDoubleReadTaskType are OK
		cop := t.(*CopTask)
		if cop.indexPlan != nil && cop.tablePlan != nil { // handle IndexLookup specially
			taskType = property.CopMultiReadTaskType
			// keep compatible with the old cost interface, for CopMultiReadTask, the cost is idxCost + tblCost.
			if !cop.indexPlanFinished { // only consider index cost in this case
				idxCost, err := getPlanCost(cop.indexPlan, taskType, optimizetrace.NewDefaultPlanCostOption().WithOptimizeTracer(pop))
				return idxCost, false, err
			}
			// consider both sides
			idxCost, err := getPlanCost(cop.indexPlan, taskType, optimizetrace.NewDefaultPlanCostOption().WithOptimizeTracer(pop))
			if err != nil {
				return 0, false, err
			}
			tblCost, err := getPlanCost(cop.tablePlan, taskType, optimizetrace.NewDefaultPlanCostOption().WithOptimizeTracer(pop))
			if err != nil {
				return 0, false, err
			}
			return idxCost + tblCost, false, nil
		}

		taskType = property.CopSingleReadTaskType

		// TiFlash can run cop task as well, check whether this cop task will run on TiKV or TiFlash.
		if cop.tablePlan != nil {
			leafNode := cop.tablePlan
			for len(leafNode.Children()) > 0 {
				leafNode = leafNode.Children()[0]
			}
			if tblScan, isScan := leafNode.(*PhysicalTableScan); isScan && tblScan.StoreType == kv.TiFlash {
				taskType = property.MppTaskType
			}
		}

		// Detail reason ref about comment in function `convertToIndexMergeScan`
		// for cop task with {indexPlan=nil, tablePlan=xxx, idxMergePartPlans=[x,x,x], indexPlanFinished=true} we should
		// plus the partial index plan cost into the final cost. Because t.plan() the below code used only calculate the
		// cost about table plan.
		if cop.indexPlanFinished && len(cop.idxMergePartPlans) != 0 {
			for _, partialScan := range cop.idxMergePartPlans {
				partialCost, err := getPlanCost(partialScan, taskType, optimizetrace.NewDefaultPlanCostOption().WithOptimizeTracer(pop))
				if err != nil {
					return 0, false, err
				}
				indexPartialCost += partialCost
			}
		}
	case *MppTask:
		taskType = property.MppTaskType
	default:
		return 0, false, errors.New("unknown task type")
	}
	if t.Plan() == nil {
		// It's a very special case for index merge case.
		// t.plan() == nil in index merge COP case, it means indexPlanFinished is false in other words.
		cost := 0.0
		copTsk := t.(*CopTask)
		for _, partialScan := range copTsk.idxMergePartPlans {
			partialCost, err := getPlanCost(partialScan, taskType, optimizetrace.NewDefaultPlanCostOption().WithOptimizeTracer(pop))
			if err != nil {
				return 0, false, err
			}
			cost += partialCost
		}
		return cost, false, nil
	}
	cost, err := getPlanCost(t.Plan(), taskType, optimizetrace.NewDefaultPlanCostOption().WithOptimizeTracer(pop))
	return cost + indexPartialCost, false, err
}

func appendCandidate4PhysicalOptimizeOp(pop *optimizetrace.PhysicalOptimizeOp, lp base.LogicalPlan, pp base.PhysicalPlan, prop *property.PhysicalProperty) {
	if pop == nil || pop.GetTracer() == nil || pp == nil {
		return
	}
	candidate := &tracing.CandidatePlanTrace{
		PlanTrace: &tracing.PlanTrace{TP: pp.TP(), ID: pp.ID(),
			ExplainInfo: pp.ExplainInfo(), ProperType: prop.String()},
		MappingLogicalPlan: tracing.CodecPlanName(lp.TP(), lp.ID())}
	pop.GetTracer().AppendCandidate(candidate)

	// for PhysicalIndexMergeJoin/PhysicalIndexHashJoin/PhysicalIndexJoin, it will use innerTask as a child instead of calling findBestTask,
	// and innerTask.plan() will be appended to planTree in appendChildCandidate using empty MappingLogicalPlan field, so it won't mapping with the logic plan,
	// that will cause no physical plan when the logic plan got selected.
	// the fix to add innerTask.plan() to planTree and mapping correct logic plan
	index := -1
	var plan base.PhysicalPlan
	switch join := pp.(type) {
	case *PhysicalIndexMergeJoin:
		index = join.InnerChildIdx
		plan = join.innerPlan
	case *PhysicalIndexHashJoin:
		index = join.InnerChildIdx
		plan = join.innerPlan
	case *PhysicalIndexJoin:
		index = join.InnerChildIdx
		plan = join.innerPlan
	}
	if index != -1 {
		child := lp.(*logicalop.BaseLogicalPlan).Children()[index]
		candidate := &tracing.CandidatePlanTrace{
			PlanTrace: &tracing.PlanTrace{TP: plan.TP(), ID: plan.ID(),
				ExplainInfo: plan.ExplainInfo(), ProperType: prop.String()},
			MappingLogicalPlan: tracing.CodecPlanName(child.TP(), child.ID())}
		pop.GetTracer().AppendCandidate(candidate)
	}
	pp.AppendChildCandidate(pop)
}

func appendPlanCostDetail4PhysicalOptimizeOp(pop *optimizetrace.PhysicalOptimizeOp, detail *tracing.PhysicalPlanCostDetail) {
	if pop == nil || pop.GetTracer() == nil {
		return
	}
	pop.GetTracer().PhysicalPlanCostDetails[fmt.Sprintf("%v_%v", detail.GetPlanType(), detail.GetPlanID())] = detail
}

// findBestTask is key workflow that drive logic plan tree to generate optimal physical ones.
// The logic inside it is mainly about physical plan numeration and task encapsulation, it should
// be defined in core pkg, and be called by logic plan in their logic interface implementation.
func findBestTask(lp base.LogicalPlan, prop *property.PhysicalProperty, planCounter *base.PlanCounterTp,
	opt *optimizetrace.PhysicalOptimizeOp) (bestTask base.Task, cntPlan int64, err error) {
	p := lp.GetBaseLogicalPlan().(*logicalop.BaseLogicalPlan)
	// If p is an inner plan in an IndexJoin, the IndexJoin will generate an inner plan by itself,
	// and set inner child prop nil, so here we do nothing.
	if prop == nil {
		return nil, 1, nil
	}
	// if prop is require an index join's probe side, check the inner pattern admission here.
	if prop.IndexJoinProp != nil {
		pass := admitIndexJoinInnerChildPattern(lp)
		if !pass {
			// even enforce hint can not work with this.
			return base.InvalidTask, 0, nil
		}
		// todo: consider dirty write compatible with index merge join.
	}
	// Look up the task with this prop in the task map.
	// It's used to reduce double counting.
	bestTask = p.GetTask(prop)
	if bestTask != nil {
		planCounter.Dec(1)
		return bestTask, 1, nil
	}

	canAddEnforcer := prop.CanAddEnforcer

	if prop.TaskTp != property.RootTaskType && !prop.IsFlashProp() {
		// Currently all plan cannot totally push down to TiKV.
		p.StoreTask(prop, base.InvalidTask)
		return base.InvalidTask, 0, nil
	}

	cntPlan = 0
	// prop should be read only because its cached hashcode might be not consistent
	// when it is changed. So we clone a new one for the temporary changes.
	newProp := prop.CloneEssentialFields()
	newProp.IndexJoinProp = prop.IndexJoinProp
	var plansFitsProp, plansNeedEnforce []base.PhysicalPlan
	var hintWorksWithProp bool
	// Maybe the plan can satisfy the required property,
	// so we try to get the task without the enforced sort first.
	plansFitsProp, hintWorksWithProp, err = p.Self().ExhaustPhysicalPlans(newProp)
	if err != nil {
		return nil, 0, err
	}
	if !hintWorksWithProp && !newProp.IsSortItemEmpty() {
		// If there is a hint in the plan and the hint cannot satisfy the property,
		// we enforce this property and try to generate the PhysicalPlan again to
		// make sure the hint can work.
		canAddEnforcer = true
	}

	if canAddEnforcer {
		// Then, we use the empty property to get physicalPlans and
		// try to get the task with an enforced sort.
		newProp.SortItems = []property.SortItem{}
		newProp.SortItemsForPartition = []property.SortItem{}
		newProp.ExpectedCnt = math.MaxFloat64
		newProp.MPPPartitionCols = nil
		newProp.MPPPartitionTp = property.AnyType
		var hintCanWork bool
		plansNeedEnforce, hintCanWork, err = p.Self().ExhaustPhysicalPlans(newProp)
		if err != nil {
			return nil, 0, err
		}
		if hintCanWork && !hintWorksWithProp {
			// If the hint can work with the empty property, but cannot work with
			// the required property, we give up `plansFitProp` to make sure the hint
			// can work.
			plansFitsProp = nil
		}
		if !hintCanWork && !hintWorksWithProp && !prop.CanAddEnforcer {
			// If the original property is not enforced and hint cannot
			// work anyway, we give up `plansNeedEnforce` for efficiency,
			plansNeedEnforce = nil
		}
		newProp = prop
	}
	var cnt int64
	var curTask base.Task
	if bestTask, cnt, err = enumeratePhysicalPlans4Task(p, plansFitsProp, newProp, false, planCounter, opt); err != nil {
		return nil, 0, err
	}
	cntPlan += cnt
	if planCounter.Empty() {
		goto END
	}

	curTask, cnt, err = enumeratePhysicalPlans4Task(p, plansNeedEnforce, newProp, true, planCounter, opt)
	if err != nil {
		return nil, 0, err
	}
	cntPlan += cnt
	if planCounter.Empty() {
		bestTask = curTask
		goto END
	}
	appendCandidate4PhysicalOptimizeOp(opt, p, curTask.Plan(), prop)
	if curIsBetter, err := compareTaskCost(curTask, bestTask, opt); err != nil {
		return nil, 0, err
	} else if curIsBetter {
		bestTask = curTask
	}

END:
	p.StoreTask(prop, bestTask)
	return bestTask, cntPlan, nil
}

func findBestTask4LogicalMemTable(lp base.LogicalPlan, prop *property.PhysicalProperty, planCounter *base.PlanCounterTp, opt *optimizetrace.PhysicalOptimizeOp) (t base.Task, cntPlan int64, err error) {
	p := lp.(*logicalop.LogicalMemTable)
	// if prop is require an index join's probe side, check the inner pattern admission here.
	if prop.IndexJoinProp != nil {
		pass := admitIndexJoinInnerChildPattern(lp)
		if !pass {
			// even enforce hint can not work with this.
			return base.InvalidTask, 0, nil
		}
	}
	if prop.MPPPartitionTp != property.AnyType {
		return base.InvalidTask, 0, nil
	}

	// If prop.CanAddEnforcer is true, the prop.SortItems need to be set nil for p.findBestTask.
	// Before function return, reset it for enforcing task prop.
	oldProp := prop.CloneEssentialFields()
	if prop.CanAddEnforcer {
		// First, get the bestTask without enforced prop
		prop.CanAddEnforcer = false
		cnt := int64(0)
		t, cnt, err = p.FindBestTask(prop, planCounter, opt)
		if err != nil {
			return nil, 0, err
		}
		prop.CanAddEnforcer = true
		if t != base.InvalidTask {
			cntPlan = cnt
			return
		}
		// Next, get the bestTask with enforced prop
		prop.SortItems = []property.SortItem{}
	}
	defer func() {
		if err != nil {
			return
		}
		if prop.CanAddEnforcer {
			*prop = *oldProp
			t = enforceProperty(prop, t, p.Plan.SCtx(), nil)
			prop.CanAddEnforcer = true
		}
	}()

	if !prop.IsSortItemEmpty() || planCounter.Empty() {
		return base.InvalidTask, 0, nil
	}
	memTable := PhysicalMemTable{
		DBName:         p.DBName,
		Table:          p.TableInfo,
		Columns:        p.Columns,
		Extractor:      p.Extractor,
		QueryTimeRange: p.QueryTimeRange,
	}.Init(p.SCtx(), p.StatsInfo(), p.QueryBlockOffset())
	memTable.SetSchema(p.Schema())
	planCounter.Dec(1)
	appendCandidate4PhysicalOptimizeOp(opt, p, memTable, prop)
	rt := &RootTask{}
	rt.SetPlan(memTable)
	return rt, 1, nil
}

// tryToGetDualTask will check if the push down predicate has false constant. If so, it will return table dual.
func tryToGetDualTask(ds *logicalop.DataSource) (base.Task, error) {
	for _, cond := range ds.PushedDownConds {
		if con, ok := cond.(*expression.Constant); ok && con.DeferredExpr == nil && con.ParamMarker == nil {
			result, _, err := expression.EvalBool(ds.SCtx().GetExprCtx().GetEvalCtx(), []expression.Expression{cond}, chunk.Row{})
			if err != nil {
				return nil, err
			}
			if !result {
				dual := PhysicalTableDual{}.Init(ds.SCtx(), ds.StatsInfo(), ds.QueryBlockOffset())
				dual.SetSchema(ds.Schema())
				rt := &RootTask{}
				rt.SetPlan(dual)
				return rt, nil
			}
		}
	}
	return nil, nil
}

// candidatePath is used to maintain required info for skyline pruning.
type candidatePath struct {
	path              *util.AccessPath
	accessCondsColMap util.Col2Len // accessCondsColMap maps Column.UniqueID to column length for the columns in AccessConds.
	indexCondsColMap  util.Col2Len // indexCondsColMap maps Column.UniqueID to column length for the columns in AccessConds and indexFilters.
	isMatchProp       bool
}

func compareBool(l, r bool) int {
	if l == r {
		return 0
	}
	if !l {
		return -1
	}
	return 1
}

func compareIndexBack(lhs, rhs *candidatePath) (int, bool) {
	result := compareBool(lhs.path.IsSingleScan, rhs.path.IsSingleScan)
	if result == 0 && !lhs.path.IsSingleScan {
		// if both lhs and rhs need to access table after IndexScan, we utilize the set of columns that occurred in AccessConds and IndexFilters
		// to compare how many table rows will be accessed.
		return util.CompareCol2Len(lhs.indexCondsColMap, rhs.indexCondsColMap)
	}
	return result, true
}

func compareGlobalIndex(lhs, rhs *candidatePath) int {
	if lhs.path.IsTablePath() || rhs.path.IsTablePath() ||
		len(lhs.path.PartialIndexPaths) != 0 || len(rhs.path.PartialIndexPaths) != 0 {
		return 0
	}
	return compareBool(lhs.path.Index.Global, rhs.path.Index.Global)
}

func compareCorrRatio(lhs, rhs *candidatePath) (int, float64) {
	lhsCorrRatio, rhsCorrRatio := 0.0, 0.0
	// CorrCountAfterAccess tracks the "CountAfterAccess" only including the most selective index column, thus
	// lhs/rhsCorrRatio represents the "risk" of the CountAfterAccess value - lower value means less risk that
	// we do NOT know about actual correlation between indexed columns
	// TODO - corrCountAfterAccess is only currently used to compete 2 indexes - since they are the only paths
	// that potentially go through expBackOffEstimation
	if lhs.path.CorrCountAfterAccess > 0 && rhs.path.CorrCountAfterAccess > 0 {
		lhsCorrRatio = lhs.path.CorrCountAfterAccess / lhs.path.CountAfterAccess
		rhsCorrRatio = rhs.path.CorrCountAfterAccess / rhs.path.CountAfterAccess
	}
	// lhs has lower risk
	if lhsCorrRatio < rhsCorrRatio && lhs.path.CountAfterAccess < rhs.path.CountAfterAccess {
		return 1, lhsCorrRatio
	}
	// rhs has lower risk
	if rhsCorrRatio < lhsCorrRatio && rhs.path.CountAfterAccess < lhs.path.CountAfterAccess {
		return -1, rhsCorrRatio
	}
	return 0, 0
}

// compareCandidates is the core of skyline pruning, which is used to decide which candidate path is better.
// The first return value is 1 if lhs is better, -1 if rhs is better, 0 if they are equivalent or not comparable.
// The 2nd return value indicates whether the "better path" is missing statistics or not.
func compareCandidates(sctx base.PlanContext, statsTbl *statistics.Table, tableInfo *model.TableInfo, prop *property.PhysicalProperty, lhs, rhs *candidatePath, preferRange bool) (int, bool) {
	// Due to #50125, full scan on MVIndex has been disabled, so MVIndex path might lead to 'can't find a proper plan' error at the end.
	// Avoid MVIndex path to exclude all other paths and leading to 'can't find a proper plan' error, see #49438 for an example.
	if isMVIndexPath(lhs.path) || isMVIndexPath(rhs.path) {
		return 0, false
	}
	// lhsPseudo == lhs has pseudo (no) stats for the table or index for the lhs path.
	// rhsPseudo == rhs has pseudo (no) stats for the table or index for the rhs path.
	//
	// For the return value - if lhs wins (1), we return lhsPseudo. If rhs wins (-1), we return rhsPseudo.
	// If there is no winner (0), we return false.
	//
	// This return value is used later in SkyLinePruning to determine whether we should preference an index scan
	// over a table scan. Allowing indexes without statistics to survive means they can win via heuristics where
	// they otherwise would have lost on cost.
	lhsPseudo, rhsPseudo, tablePseudo := false, false, false
	lhsFullScan := lhs.path.IsFullScanRange(tableInfo)
	rhsFullScan := rhs.path.IsFullScanRange(tableInfo)
	if statsTbl != nil {
		lhsPseudo, rhsPseudo, tablePseudo = statsTbl.HistColl.Pseudo, statsTbl.HistColl.Pseudo, statsTbl.HistColl.Pseudo
		if len(lhs.path.PartialIndexPaths) == 0 && len(rhs.path.PartialIndexPaths) == 0 {
			if !lhsFullScan && lhs.path.Index != nil {
				if statsTbl.ColAndIdxExistenceMap.HasAnalyzed(lhs.path.Index.ID, true) {
					lhsPseudo = false // We have statistics for the lhs index
				} else {
					lhsPseudo = true
				}
			}
			if !rhsFullScan && rhs.path.Index != nil {
				if statsTbl.ColAndIdxExistenceMap.HasAnalyzed(rhs.path.Index.ID, true) {
					rhsPseudo = false // We have statistics on the rhs index
				} else {
					rhsPseudo = true
				}
			}
		}
	}

	matchResult, globalResult := compareBool(lhs.isMatchProp, rhs.isMatchProp), compareGlobalIndex(lhs, rhs)
	accessResult, comparable1 := util.CompareCol2Len(lhs.accessCondsColMap, rhs.accessCondsColMap)
	scanResult, comparable2 := compareIndexBack(lhs, rhs)
	// TODO: corrResult is not added to sum to limit change to existing logic. Further testing required.
	corrResult, _ := compareCorrRatio(lhs, rhs)
	sum := accessResult + scanResult + matchResult + globalResult

	// First rules apply when an index doesn't have statistics and another object (index or table) has statistics
	if (lhsPseudo || rhsPseudo) && !tablePseudo && !lhsFullScan && !rhsFullScan { // At least one index doesn't have statistics
		// If one index has statistics and the other does not, choose the index with statistics if it
		// has the same or higher number of equal/IN predicates.
		if !lhsPseudo && globalResult >= 0 && sum >= 0 &&
			lhs.path.EqOrInCondCount > 0 && lhs.path.EqOrInCondCount >= rhs.path.EqOrInCondCount {
			return 1, lhsPseudo // left wins and has statistics (lhsPseudo==false)
		}
		if !rhsPseudo && globalResult <= 0 && sum <= 0 &&
			rhs.path.EqOrInCondCount > 0 && rhs.path.EqOrInCondCount >= lhs.path.EqOrInCondCount {
			return -1, rhsPseudo // right wins and has statistics (rhsPseudo==false)
		}
		if preferRange {
			// keep an index without statistics if that index has more equal/IN predicates, AND:
			// 1) there are at least 2 equal/INs
			// 2) OR - it's a full index match for all index predicates
			if lhsPseudo && lhs.path.EqOrInCondCount > rhs.path.EqOrInCondCount && globalResult >= 0 && sum >= 0 &&
				(lhs.path.EqOrInCondCount > 1 || (lhs.path.EqOrInCondCount > 0 && len(lhs.indexCondsColMap) >= len(lhs.path.Index.Columns))) {
				return 1, lhsPseudo // left wins and does NOT have statistics (lhsPseudo==true)
			}
			if rhsPseudo && rhs.path.EqOrInCondCount > lhs.path.EqOrInCondCount && globalResult <= 0 && sum <= 0 &&
				(rhs.path.EqOrInCondCount > 1 || (rhs.path.EqOrInCondCount > 0 && len(rhs.indexCondsColMap) >= len(rhs.path.Index.Columns))) {
				return -1, rhsPseudo // right wins and does NOT have statistics (rhsPseudo==true)
			}
		}
	}

	// This rule is empirical but not always correct.
	// If x's range row count is significantly lower than y's, for example, 1000 times, we think x is better.
	if lhs.path.CountAfterAccess > 100 && rhs.path.CountAfterAccess > 100 && // to prevent some extreme cases, e.g. 0.01 : 10
		len(lhs.path.PartialIndexPaths) == 0 && len(rhs.path.PartialIndexPaths) == 0 && // not IndexMerge since its row count estimation is not accurate enough
		prop.ExpectedCnt == math.MaxFloat64 { // Limit may affect access row count
		threshold := float64(fixcontrol.GetIntWithDefault(sctx.GetSessionVars().OptimizerFixControl, fixcontrol.Fix45132, 1000))
		if threshold > 0 { // set it to 0 to disable this rule
			// corrResult is included to ensure we don't preference to a higher risk plan given that
			// this rule does not check the other criteria included below.
			if lhs.path.CountAfterAccess/rhs.path.CountAfterAccess > threshold && corrResult <= 0 {
				return -1, rhsPseudo // right wins - also return whether it has statistics (pseudo) or not
			}
			if rhs.path.CountAfterAccess/lhs.path.CountAfterAccess > threshold && corrResult >= 0 {
				return 1, lhsPseudo // left wins - also return whether it has statistics (pseudo) or not
			}
		}
	}

	// Below compares the two candidate paths on four dimensions:
	// (1): the set of columns that occurred in the access condition,
	// (2): does it require a double scan,
	// (3): whether or not it matches the physical property,
	// (4): it's a global index path or not.
	// If `x` is not worse than `y` at all factors,
	// and there exists one factor that `x` is better than `y`, then `x` is better than `y`.
	if !comparable1 {
		return 0, false // No winner (0). Do not return the pseudo result
	}
	if !comparable2 {
		return 0, false // No winner (0). Do not return the pseudo result
	}
	if accessResult >= 0 && scanResult >= 0 && matchResult >= 0 && globalResult >= 0 && sum > 0 {
		return 1, lhsPseudo // left wins - also return whether it has statistics (pseudo) or not
	}
	if accessResult <= 0 && scanResult <= 0 && matchResult <= 0 && globalResult <= 0 && sum < 0 {
		return -1, rhsPseudo // right wins - also return whether it has statistics (pseudo) or not
	}
	return 0, false // No winner (0). Do not return the pseudo result
}

func isMatchProp(ds *logicalop.DataSource, path *util.AccessPath, prop *property.PhysicalProperty) bool {
	if ds.Table.Type().IsClusterTable() && !prop.IsSortItemEmpty() {
		// TableScan with cluster table can't keep order.
		return false
	}
	if prop.VectorProp.VSInfo != nil && path.Index != nil && path.Index.VectorInfo != nil {
		if path.Index == nil || path.Index.VectorInfo == nil {
			return false
		}
		if ds.TableInfo.Columns[path.Index.Columns[0].Offset].ID != prop.VectorProp.Column.ID {
			return false
		}

		if model.IndexableFnNameToDistanceMetric[prop.VectorProp.DistanceFnName.L] != path.Index.VectorInfo.DistanceMetric {
			return false
		}
		return true
	}
	var isMatchProp bool
	if path.IsIntHandlePath {
		pkCol := ds.GetPKIsHandleCol()
		if len(prop.SortItems) == 1 && pkCol != nil {
			isMatchProp = prop.SortItems[0].Col.EqualColumn(pkCol)
			if path.StoreType == kv.TiFlash {
				isMatchProp = isMatchProp && !prop.SortItems[0].Desc
			}
		}
		return isMatchProp
	}
	all, _ := prop.AllSameOrder()
	// When the prop is empty or `all` is false, `isMatchProp` is better to be `false` because
	// it needs not to keep order for index scan.

	// Basically, if `prop.SortItems` is the prefix of `path.IdxCols`, then `isMatchProp` is true. However, we need to consider
	// the situations when some columns of `path.IdxCols` are evaluated as constant. For example:
	// ```
	// create table t(a int, b int, c int, d int, index idx_a_b_c(a, b, c), index idx_d_c_b_a(d, c, b, a));
	// select * from t where a = 1 order by b, c;
	// select * from t where b = 1 order by a, c;
	// select * from t where d = 1 and b = 2 order by c, a;
	// select * from t where d = 1 and b = 2 order by c, b, a;
	// ```
	// In the first two `SELECT` statements, `idx_a_b_c` matches the sort order. In the last two `SELECT` statements, `idx_d_c_b_a`
	// matches the sort order. Hence, we use `path.ConstCols` to deal with the above situations.
	if !prop.IsSortItemEmpty() && all && len(path.IdxCols) >= len(prop.SortItems) {
		isMatchProp = true
		i := 0
		for _, sortItem := range prop.SortItems {
			found := false
			for ; i < len(path.IdxCols); i++ {
				if path.IdxColLens[i] == types.UnspecifiedLength && sortItem.Col.EqualColumn(path.IdxCols[i]) {
					found = true
					i++
					break
				}
				if path.ConstCols == nil || i >= len(path.ConstCols) || !path.ConstCols[i] {
					break
				}
			}
			if !found {
				isMatchProp = false
				break
			}
		}
	}
	return isMatchProp
}

// matchPropForIndexMergeAlternatives will match the prop with inside PartialAlternativeIndexPaths, and choose
// 1 matched alternative to be a determined index merge partial path for each dimension in PartialAlternativeIndexPaths.
// finally, after we collected the all decided index merge partial paths, we will output a concrete index merge path
// with field PartialIndexPaths is fulfilled here.
//
// as we mentioned before, after deriveStats is done, the normal index OR path will be generated like below:
//
//	    `create table t (a int, b int, c int, key a(a), key b(b), key ac(a, c), key bc(b, c))`
//		`explain format='verbose' select * from t where a=1 or b=1 order by c`
//
// like the case here:
// normal index merge OR path should be:
// for a=1, it has two partial alternative paths: [a, ac]
// for b=1, it has two partial alternative paths: [b, bc]
// and the index merge path:
//
//	indexMergePath: {
//	    PartialIndexPaths: empty                          // 1D array here, currently is not decided yet.
//	    PartialAlternativeIndexPaths: [[a, ac], [b, bc]]  // 2D array here, each for one DNF item choices.
//	}
//
// let's say we have a prop requirement like sort by [c] here, we will choose the better one [ac] (because it can keep
// order) for the first batch [a, ac] from PartialAlternativeIndexPaths; and choose the better one [bc] (because it can
// keep order too) for the second batch [b, bc] from PartialAlternativeIndexPaths. Finally we output a concrete index
// merge path as
//
//	indexMergePath: {
//	    PartialIndexPaths: [ac, bc]                       // just collected since they match the prop.
//	    ...
//	}
//
// how about the prop is empty? that means the choice to be decided from [a, ac] and [b, bc] is quite random just according
// to their countAfterAccess. That's why we use a slices.SortFunc(matchIdxes, func(a, b int){}) inside there. After sort,
// the ASC order of matchIdxes of matched paths are ordered by their countAfterAccess, choosing the first one is straight forward.
//
// there is another case shown below, just the pick the first one after matchIdxes is ordered is not always right, as shown:
// special logic for alternative paths:
//
//	index merge:
//	   matched paths-1: {pk, index1}
//	   matched paths-2: {pk}
//
// if we choose first one as we talked above, says pk here in the first matched paths, then path2 has no choice(avoiding all same
// index logic inside) but pk, this will result in all single index failure. so we need to sort the matchIdxes again according to
// their matched paths length, here mean:
//
//	index merge:
//	   matched paths-1: {pk, index1}
//	   matched paths-2: {pk}
//
// and let matched paths-2 to be the first to make their determination --- choosing pk here, then next turn is matched paths-1 to
// make their choice, since pk is occupied, avoiding-all-same-index-logic inside will try to pick index1 here, so work can be done.
//
// at last, according to determinedIndexPartialPaths to rewrite their real countAfterAccess, this part is move from deriveStats to
// here.
func matchPropForIndexMergeAlternatives(ds *logicalop.DataSource, path *util.AccessPath, prop *property.PhysicalProperty) (*util.AccessPath, bool) {
	// target:
	//	1: index merge case, try to match the every alternative partial path to the order property as long as
	//	possible, and generate that property-matched index merge path out if any.
	//	2: If the prop is empty (means no sort requirement), we will generate a random index partial combination
	//	path from all alternatives in case that no index merge path comes out.

	// Execution part doesn't support the merge operation for intersection case yet.
	if path.IndexMergeIsIntersection {
		return nil, false
	}

	noSortItem := prop.IsSortItemEmpty()
	allSame, _ := prop.AllSameOrder()
	if !allSame {
		return nil, false
	}
	// step1: match the property from all the index partial alternative paths.
	determinedIndexPartialPaths := make([]*util.AccessPath, 0, len(path.PartialAlternativeIndexPaths))
	usedIndexMap := make(map[int64]struct{}, 1)
	type idxWrapper struct {
		// matchIdx is those match alternative paths from one alternative paths set.
		// like we said above, for a=1, it has two partial alternative paths: [a, ac]
		// if we met an empty property here, matchIdx from [a, ac] for a=1 will be both. = [0,1]
		// if we met an sort[c] property here, matchIdx from [a, ac] for a=1 will be both. = [1]
		matchIdx []int
		// pathIdx actually is original position offset indicates where current matchIdx is
		// computed from. eg: [[a, ac], [b, bc]] for sort[c] property:
		//     idxWrapper{[ac], 0}, 0 is the offset in first dimension of PartialAlternativeIndexPaths
		//     idxWrapper{[bc], 1}, 1 is the offset in first dimension of PartialAlternativeIndexPaths
		pathIdx int
	}
	allMatchIdxes := make([]idxWrapper, 0, len(path.PartialAlternativeIndexPaths))
	// special logic for alternative paths:
	// index merge:
	//  path1: {pk, index1}
	//  path2: {pk}
	// if we choose pk in the first path, then path2 has no choice but pk, this will result in all single index failure.
	// so we should collect all match prop paths down, stored as matchIdxes here.
	for pathIdx, oneORBranch := range path.PartialAlternativeIndexPaths {
		matchIdxes := make([]int, 0, 1)
		for i, oneAlternative := range oneORBranch {
			// if there is some sort items and this path doesn't match this prop, continue.
			match := true
			for _, oneAccessPath := range oneAlternative {
				if !noSortItem && !isMatchProp(ds, oneAccessPath, prop) {
					match = false
				}
			}
			if !match {
				continue
			}
			// two possibility here:
			// 1. no sort items requirement.
			// 2. matched with sorted items.
			matchIdxes = append(matchIdxes, i)
		}
		if len(matchIdxes) == 0 {
			// if all index alternative of one of the cnf item's couldn't match the sort property,
			// the entire index merge union path can be ignored for this sort property, return false.
			return nil, false
		}
		if len(matchIdxes) > 1 {
			// if matchIdxes greater than 1, we should sort this match alternative path by its CountAfterAccess.
			alternatives := oneORBranch
			slices.SortStableFunc(matchIdxes, func(a, b int) int {
				res := cmpAlternatives(ds.SCtx().GetSessionVars())(alternatives[a], alternatives[b])
				if res != 0 {
					return res
				}
				// If CountAfterAccess is same, any path is global index should be the first one.
				var lIsGlobalIndex, rIsGlobalIndex int
				if !alternatives[a][0].IsTablePath() && alternatives[a][0].Index.Global {
					lIsGlobalIndex = 1
				}
				if !alternatives[b][0].IsTablePath() && alternatives[b][0].Index.Global {
					rIsGlobalIndex = 1
				}
				return -cmp.Compare(lIsGlobalIndex, rIsGlobalIndex)
			})
		}
		allMatchIdxes = append(allMatchIdxes, idxWrapper{matchIdxes, pathIdx})
	}
	// sort allMatchIdxes by its element length.
	// index merge:                index merge:
	//  path1: {pk, index1}  ==>    path2: {pk}
	//  path2: {pk}                 path1: {pk, index1}
	// here for the fixed choice pk of path2, let it be the first one to choose, left choice of index1 to path1.
	slices.SortStableFunc(allMatchIdxes, func(a, b idxWrapper) int {
		lhsLen := len(a.matchIdx)
		rhsLen := len(b.matchIdx)
		return cmp.Compare(lhsLen, rhsLen)
	})
	useMVIndex := false
	for _, matchIdxes := range allMatchIdxes {
		// since matchIdxes are ordered by matchIdxes's length,
		// we should use matchIdxes.pathIdx to locate where it comes from.
		alternatives := path.PartialAlternativeIndexPaths[matchIdxes.pathIdx]
		found := false
		// pick a most suitable index partial alternative from all matched alternative paths according to asc CountAfterAccess,
		// By this way, a distinguished one is better.
		for _, oneIdx := range matchIdxes.matchIdx {
			var indexID int64
			if alternatives[oneIdx][0].IsTablePath() {
				indexID = -1
			} else {
				indexID = alternatives[oneIdx][0].Index.ID
				// For MV index, we just choose the first (best) one, and we don't need to check to avoid choosing the
				// same index.
				if alternatives[oneIdx][0].Index.MVIndex {
					useMVIndex = true
					determinedIndexPartialPaths = append(determinedIndexPartialPaths,
						util.SliceDeepClone(alternatives[oneIdx])...)
					found = true
					break
				}
			}
			if _, ok := usedIndexMap[indexID]; !ok {
				// try to avoid all index partial paths are all about a single index.
				determinedIndexPartialPaths = append(determinedIndexPartialPaths,
					util.SliceDeepClone(alternatives[oneIdx])...)
				usedIndexMap[indexID] = struct{}{}
				found = true
				break
			}
		}
		if !found {
			// just pick the same name index (just using the first one is ok), in case that there may be some other
			// picked distinctive index path for other partial paths latter.
			determinedIndexPartialPaths = append(determinedIndexPartialPaths,
				util.SliceDeepClone(alternatives[matchIdxes.matchIdx[0]])...)
			// uedIndexMap[oneORBranch[oneIdx].Index.ID] = struct{}{} must already be colored.
		}
	}
	if len(usedIndexMap) == 1 && !useMVIndex {
		// if all partial path are using a same index, meaningless and fail over.
		return nil, false
	}
	// step2: gen a new **concrete** index merge path.
	indexMergePath := &util.AccessPath{
		IndexMergeAccessMVIndex:  useMVIndex,
		PartialIndexPaths:        determinedIndexPartialPaths,
		IndexMergeIsIntersection: false,
		// inherit those determined can't pushed-down table filters.
		TableFilters: path.TableFilters,
	}
	// path.ShouldBeKeptCurrentFilter record that whether there are some part of the cnf item couldn't be pushed down to tikv already.
	shouldKeepCurrentFilter := path.KeepIndexMergeORSourceFilter
	for _, p := range determinedIndexPartialPaths {
		if p.KeepIndexMergeORSourceFilter {
			shouldKeepCurrentFilter = true
			break
		}
	}
	if shouldKeepCurrentFilter {
		// add the cnf expression back as table filer.
		indexMergePath.TableFilters = append(indexMergePath.TableFilters, path.IndexMergeORSourceFilter)
	}

	// step3: after the index merge path is determined, compute the countAfterAccess as usual.
	indexMergePath.CountAfterAccess = estimateCountAfterAccessForIndexMergeOR(ds, determinedIndexPartialPaths)
	if noSortItem {
		// since there is no sort property, index merge case is generated by random combination, each alternative with the lower/lowest
		// countAfterAccess, here the returned matchProperty should be false.
		return indexMergePath, false
	}
	return indexMergePath, true
}

func isMatchPropForIndexMerge(ds *logicalop.DataSource, path *util.AccessPath, prop *property.PhysicalProperty) bool {
	// Execution part doesn't support the merge operation for intersection case yet.
	if path.IndexMergeIsIntersection {
		return false
	}
	allSame, _ := prop.AllSameOrder()
	if !allSame {
		return false
	}
	for _, partialPath := range path.PartialIndexPaths {
		if !isMatchProp(ds, partialPath, prop) {
			return false
		}
	}
	return true
}

func getTableCandidate(ds *logicalop.DataSource, path *util.AccessPath, prop *property.PhysicalProperty) *candidatePath {
	candidate := &candidatePath{path: path}
	candidate.isMatchProp = isMatchProp(ds, path, prop)
	candidate.accessCondsColMap = util.ExtractCol2Len(ds.SCtx().GetExprCtx().GetEvalCtx(), path.AccessConds, nil, nil)
	return candidate
}

func getIndexCandidate(ds *logicalop.DataSource, path *util.AccessPath, prop *property.PhysicalProperty) *candidatePath {
	candidate := &candidatePath{path: path}
	candidate.isMatchProp = isMatchProp(ds, path, prop)
	candidate.accessCondsColMap = util.ExtractCol2Len(ds.SCtx().GetExprCtx().GetEvalCtx(), path.AccessConds, path.IdxCols, path.IdxColLens)
	candidate.indexCondsColMap = util.ExtractCol2Len(ds.SCtx().GetExprCtx().GetEvalCtx(), append(path.AccessConds, path.IndexFilters...), path.FullIdxCols, path.FullIdxColLens)
	return candidate
}

func convergeIndexMergeCandidate(ds *logicalop.DataSource, path *util.AccessPath, prop *property.PhysicalProperty) *candidatePath {
	// since the all index path alternative paths is collected and undetermined, and we should determine a possible and concrete path for this prop.
	possiblePath, match := matchPropForIndexMergeAlternatives(ds, path, prop)
	if possiblePath == nil {
		return nil
	}
	candidate := &candidatePath{path: possiblePath, isMatchProp: match}
	return candidate
}

func getIndexMergeCandidate(ds *logicalop.DataSource, path *util.AccessPath, prop *property.PhysicalProperty) *candidatePath {
	candidate := &candidatePath{path: path}
	candidate.isMatchProp = isMatchPropForIndexMerge(ds, path, prop)
	return candidate
}

// skylinePruning prunes access paths according to different factors. An access path can be pruned only if
// there exists a path that is not worse than it at all factors and there is at least one better factor.
func skylinePruning(ds *logicalop.DataSource, prop *property.PhysicalProperty) []*candidatePath {
	candidates := make([]*candidatePath, 0, 4)
	idxMissingStats := false
	// tidb_opt_prefer_range_scan is the master switch to control index preferencing
	preferRange := ds.SCtx().GetSessionVars().GetAllowPreferRangeScan()
	for _, path := range ds.PossibleAccessPaths {
		// We should check whether the possible access path is valid first.
		if path.StoreType != kv.TiFlash && prop.IsFlashProp() {
			continue
		}
		// Use Inverted Index can not be used as access path index.
		if path.Index != nil && path.Index.InvertedInfo != nil {
			continue
		}
		if len(path.PartialAlternativeIndexPaths) > 0 {
			// OR normal index merge path, try to determine every index partial path for this property.
			candidate := convergeIndexMergeCandidate(ds, path, prop)
			if candidate != nil {
				candidates = append(candidates, candidate)
			}
			continue
		}
		if path.PartialIndexPaths != nil {
			candidates = append(candidates, getIndexMergeCandidate(ds, path, prop))
			continue
		}
		// if we already know the range of the scan is empty, just return a TableDual
		if len(path.Ranges) == 0 {
			return []*candidatePath{{path: path}}
		}
		var currentCandidate *candidatePath
		if path.IsTablePath() {
			currentCandidate = getTableCandidate(ds, path, prop)
		} else {
			if !(len(path.AccessConds) > 0 || !prop.IsSortItemEmpty() || path.Forced || path.IsSingleScan) {
				continue
			}
			// We will use index to generate physical plan if any of the following conditions is satisfied:
			// 1. This path's access cond is not nil.
			// 2. We have a non-empty prop to match.
			// 3. This index is forced to choose.
			// 4. The needed columns are all covered by index columns(and handleCol).
			currentCandidate = getIndexCandidate(ds, path, prop)
		}
		pruned := false
		for i := len(candidates) - 1; i >= 0; i-- {
			if candidates[i].path.StoreType == kv.TiFlash {
				continue
			}
			var result int
			currentMissingStats := false
			result, currentMissingStats = compareCandidates(ds.SCtx(), ds.StatisticTable, ds.TableInfo, prop, candidates[i], currentCandidate, preferRange)
			if currentMissingStats {
				idxMissingStats = true // Ensure that we track idxMissingStats across all iterations
			}
			if result == 1 {
				pruned = true
				// We can break here because the current candidate cannot prune others anymore.
				break
			} else if result == -1 {
				candidates = append(candidates[:i], candidates[i+1:]...)
			}
		}
		if !pruned {
			candidates = append(candidates, currentCandidate)
		}
	}

	// If we've forced an index merge - we want to keep these plans
	preferMerge := len(ds.IndexMergeHints) > 0 || fixcontrol.GetBoolWithDefault(
		ds.SCtx().GetSessionVars().GetOptimizerFixControlMap(),
		fixcontrol.Fix52869,
		false,
	)
	if preferRange {
		// Override preferRange with the following limitations to scope
		preferRange = preferMerge || idxMissingStats || ds.TableStats.HistColl.Pseudo || ds.TableStats.RowCount < 1
	}
	if preferRange && len(candidates) > 1 {
		// If a candidate path is TiFlash-path or forced-path or MV index or global index, we just keep them. For other
		// candidate paths, if there exists any range scan path, we remove full scan paths and keep range scan paths.
		preferredPaths := make([]*candidatePath, 0, len(candidates))
		var hasRangeScanPath bool
		for _, c := range candidates {
			if c.path.Forced || c.path.StoreType == kv.TiFlash || (c.path.Index != nil && (c.path.Index.Global || c.path.Index.MVIndex)) {
				preferredPaths = append(preferredPaths, c)
				continue
			}
			if !c.path.IsFullScanRange(ds.TableInfo) {
				// Preference plans with equals/IN predicates or where there is more filtering in the index than against the table
				indexFilters := c.path.EqOrInCondCount > 0 || len(c.path.TableFilters) < len(c.path.IndexFilters)
				if preferMerge || (indexFilters && (prop.IsSortItemEmpty() || c.isMatchProp)) {
					preferredPaths = append(preferredPaths, c)
					hasRangeScanPath = true
				}
			}
		}
		if hasRangeScanPath {
			return preferredPaths
		}
	}

	return candidates
}

func getPruningInfo(ds *logicalop.DataSource, candidates []*candidatePath, prop *property.PhysicalProperty) string {
	if len(candidates) == len(ds.PossibleAccessPaths) {
		return ""
	}
	if len(candidates) == 1 && len(candidates[0].path.Ranges) == 0 {
		// For TableDual, we don't need to output pruning info.
		return ""
	}
	names := make([]string, 0, len(candidates))
	var tableName string
	if ds.TableAsName.O == "" {
		tableName = ds.TableInfo.Name.O
	} else {
		tableName = ds.TableAsName.O
	}
	getSimplePathName := func(path *util.AccessPath) string {
		if path.IsTablePath() {
			if path.StoreType == kv.TiFlash {
				return tableName + "(tiflash)"
			}
			return tableName
		}
		return path.Index.Name.O
	}
	for _, cand := range candidates {
		if cand.path.PartialIndexPaths != nil {
			partialNames := make([]string, 0, len(cand.path.PartialIndexPaths))
			for _, partialPath := range cand.path.PartialIndexPaths {
				partialNames = append(partialNames, getSimplePathName(partialPath))
			}
			names = append(names, fmt.Sprintf("IndexMerge{%s}", strings.Join(partialNames, ",")))
		} else {
			names = append(names, getSimplePathName(cand.path))
		}
	}
	items := make([]string, 0, len(prop.SortItems))
	for _, item := range prop.SortItems {
		items = append(items, item.String())
	}
	return fmt.Sprintf("[%s] remain after pruning paths for %s given Prop{SortItems: [%s], TaskTp: %s}",
		strings.Join(names, ","), tableName, strings.Join(items, " "), prop.TaskTp)
}

func isPointGetConvertableSchema(ds *logicalop.DataSource) bool {
	for _, col := range ds.Columns {
		if col.Name.L == model.ExtraHandleName.L {
			continue
		}

		// Only handle tables that all columns are public.
		if col.State != model.StatePublic {
			return false
		}
	}
	return true
}

// exploreEnforcedPlan determines whether to explore enforced plans for this DataSource if it has already found an unenforced plan.
// See #46177 for more information.
func exploreEnforcedPlan(ds *logicalop.DataSource) bool {
	// default value is true which is different than original implementation.
	return fixcontrol.GetBoolWithDefault(ds.SCtx().GetSessionVars().GetOptimizerFixControlMap(), fixcontrol.Fix46177, true)
}

func findBestTask4LogicalDataSource(lp base.LogicalPlan, prop *property.PhysicalProperty, planCounter *base.PlanCounterTp, opt *optimizetrace.PhysicalOptimizeOp) (t base.Task, cntPlan int64, err error) {
	ds := lp.(*logicalop.DataSource)
	// If ds is an inner plan in an IndexJoin, the IndexJoin will generate an inner plan by itself,
	// and set inner child prop nil, so here we do nothing.
	if prop == nil {
		planCounter.Dec(1)
		return nil, 1, nil
	}
	// if prop is require an index join's probe side, check the inner pattern admission here.
	// 这边不用特殊操作，都是看 indexJoinProp 才自动化操作的，只要在 enumerate index join 通过 variable
	// 控制是走传统的 pattern assert 的方式直接构建，还是通过 enumerate physical 配合 indexJoinProp
	// 下传就行。
	if prop.IndexJoinProp != nil {
		pass := admitIndexJoinInnerChildPattern(lp)
		if !pass {
			// even enforce hint can not work with this.
			return base.InvalidTask, 0, nil
		}
		// when datasource leaf is in index join's inner side.
		// 老得那边分 index path 和 table path 是因为底层构建的东西不一致，这里是为了兼容老的逻辑
		return getBestIndexJoinInnerTaskByProp(ds, prop, opt, planCounter)
	}
	if ds.IsForUpdateRead && ds.SCtx().GetSessionVars().TxnCtx.IsExplicit {
		hasPointGetPath := false
		for _, path := range ds.PossibleAccessPaths {
			if isPointGetPath(ds, path) {
				hasPointGetPath = true
				break
			}
		}
		tblName := ds.TableInfo.Name
		ds.PossibleAccessPaths, err = filterPathByIsolationRead(ds.SCtx(), ds.PossibleAccessPaths, tblName, ds.DBName)
		if err != nil {
			return nil, 1, err
		}
		if hasPointGetPath {
			newPaths := make([]*util.AccessPath, 0)
			for _, path := range ds.PossibleAccessPaths {
				// if the path is the point get range path with for update lock, we should forbid tiflash as it's store path (#39543)
				if path.StoreType != kv.TiFlash {
					newPaths = append(newPaths, path)
				}
			}
			ds.PossibleAccessPaths = newPaths
		}
	}
	t = ds.GetTask(prop)
	if t != nil {
		cntPlan = 1
		planCounter.Dec(1)
		return
	}
	var cnt int64
	var unenforcedTask base.Task
	// If prop.CanAddEnforcer is true, the prop.SortItems need to be set nil for ds.findBestTask.
	// Before function return, reset it for enforcing task prop and storing map<prop,task>.
	oldProp := prop.CloneEssentialFields()
	if prop.CanAddEnforcer {
		// First, get the bestTask without enforced prop
		prop.CanAddEnforcer = false
		unenforcedTask, cnt, err = ds.FindBestTask(prop, planCounter, opt)
		if err != nil {
			return nil, 0, err
		}
		if !unenforcedTask.Invalid() && !exploreEnforcedPlan(ds) {
			ds.StoreTask(prop, unenforcedTask)
			return unenforcedTask, cnt, nil
		}

		// Then, explore the bestTask with enforced prop
		prop.CanAddEnforcer = true
		cntPlan += cnt
		prop.SortItems = []property.SortItem{}
		prop.MPPPartitionTp = property.AnyType
	} else if prop.MPPPartitionTp != property.AnyType {
		return base.InvalidTask, 0, nil
	}
	defer func() {
		if err != nil {
			return
		}
		if prop.CanAddEnforcer {
			*prop = *oldProp
			t = enforceProperty(prop, t, ds.Plan.SCtx(), nil)
			prop.CanAddEnforcer = true
		}

		if unenforcedTask != nil && !unenforcedTask.Invalid() {
			curIsBest, cerr := compareTaskCost(unenforcedTask, t, opt)
			if cerr != nil {
				err = cerr
				return
			}
			if curIsBest {
				t = unenforcedTask
			}
		}

		ds.StoreTask(prop, t)
		err = validateTableSamplePlan(ds, t, err)
	}()

	t, err = tryToGetDualTask(ds)
	if err != nil || t != nil {
		planCounter.Dec(1)
		if t != nil {
			appendCandidate(ds, t, prop, opt)
		}
		return t, 1, err
	}

	t = base.InvalidTask
	candidates := skylinePruning(ds, prop)
	pruningInfo := getPruningInfo(ds, candidates, prop)
	defer func() {
		if err == nil && t != nil && !t.Invalid() && pruningInfo != "" {
			warnErr := errors.NewNoStackError(pruningInfo)
			if ds.SCtx().GetSessionVars().StmtCtx.InVerboseExplain {
				ds.SCtx().GetSessionVars().StmtCtx.AppendNote(warnErr)
			} else {
				ds.SCtx().GetSessionVars().StmtCtx.AppendExtraNote(warnErr)
			}
		}
	}()

	cntPlan = 0
	for _, candidate := range candidates {
		path := candidate.path
		if path.PartialIndexPaths != nil {
			// prefer tiflash, while current table path is tikv, skip it.
			if ds.PreferStoreType&h.PreferTiFlash != 0 && path.StoreType == kv.TiKV {
				continue
			}
			// prefer tikv, while current table path is tiflash, skip it.
			if ds.PreferStoreType&h.PreferTiKV != 0 && path.StoreType == kv.TiFlash {
				continue
			}
			idxMergeTask, err := convertToIndexMergeScan(ds, prop, candidate, opt)
			if err != nil {
				return nil, 0, err
			}
			if !idxMergeTask.Invalid() {
				cntPlan++
				planCounter.Dec(1)
			}
			appendCandidate(ds, idxMergeTask, prop, opt)

			curIsBetter, err := compareTaskCost(idxMergeTask, t, opt)
			if err != nil {
				return nil, 0, err
			}
			if curIsBetter || planCounter.Empty() {
				t = idxMergeTask
			}
			if planCounter.Empty() {
				return t, cntPlan, nil
			}
			continue
		}
		// if we already know the range of the scan is empty, just return a TableDual
		if len(path.Ranges) == 0 {
			// We should uncache the tableDual plan.
			if expression.MaybeOverOptimized4PlanCache(ds.SCtx().GetExprCtx(), path.AccessConds) {
				ds.SCtx().GetSessionVars().StmtCtx.SetSkipPlanCache("get a TableDual plan")
			}
			dual := PhysicalTableDual{}.Init(ds.SCtx(), ds.StatsInfo(), ds.QueryBlockOffset())
			dual.SetSchema(ds.Schema())
			cntPlan++
			planCounter.Dec(1)
			t := &RootTask{}
			t.SetPlan(dual)
			appendCandidate(ds, t, prop, opt)
			return t, cntPlan, nil
		}

		canConvertPointGet := len(path.Ranges) > 0 && path.StoreType == kv.TiKV && isPointGetConvertableSchema(ds)
		if fixcontrol.GetBoolWithDefault(ds.SCtx().GetSessionVars().OptimizerFixControl, fixcontrol.Fix52592, false) {
			canConvertPointGet = false
		}

		if canConvertPointGet && path.Index != nil && path.Index.MVIndex {
			canConvertPointGet = false // cannot use PointGet upon MVIndex
		}

		if canConvertPointGet && !path.IsIntHandlePath {
			// We simply do not build [batch] point get for prefix indexes. This can be optimized.
			canConvertPointGet = path.Index.Unique && !path.Index.HasPrefixIndex()
			// If any range cannot cover all columns of the index, we cannot build [batch] point get.
			idxColsLen := len(path.Index.Columns)
			for _, ran := range path.Ranges {
				if len(ran.LowVal) != idxColsLen {
					canConvertPointGet = false
					break
				}
			}
		}
		if canConvertPointGet && ds.Table.Meta().GetPartitionInfo() != nil {
			// partition table with dynamic prune not support batchPointGet
			// Due to sorting?
			// Please make sure handle `where _tidb_rowid in (xx, xx)` correctly when delete this if statements.
			if canConvertPointGet && len(path.Ranges) > 1 && ds.SCtx().GetSessionVars().StmtCtx.UseDynamicPartitionPrune() {
				canConvertPointGet = false
			}
			if canConvertPointGet && len(path.Ranges) > 1 {
				// if LIST COLUMNS/RANGE COLUMNS partitioned, and any of the partitioning columns are string based
				// and having non-binary collations, then we currently cannot support BatchPointGet,
				// since the candidate.path.Ranges already have been converted to SortKey, meaning we cannot use it
				// for PartitionLookup/PartitionPruning currently.

				// TODO: This is now implemented, but to decrease
				// the impact of supporting plan cache for patitioning,
				// this is not yet enabled.
				// TODO: just remove this if block and update/add tests...
				// We can only build batch point get for hash partitions on a simple column now. This is
				// decided by the current implementation of `BatchPointGetExec::initialize()`, specifically,
				// the `getPhysID()` function. Once we optimize that part, we can come back and enable
				// BatchPointGet plan for more cases.
				hashPartColName := getHashOrKeyPartitionColumnName(ds.SCtx(), ds.Table.Meta())
				if hashPartColName == nil {
					canConvertPointGet = false
				}
			}
			// Partition table can't use `_tidb_rowid` to generate PointGet Plan unless one partition is explicitly specified.
			if canConvertPointGet && path.IsIntHandlePath && !ds.Table.Meta().PKIsHandle && len(ds.PartitionNames) != 1 {
				canConvertPointGet = false
			}
		}
		if canConvertPointGet {
			allRangeIsPoint := true
			tc := ds.SCtx().GetSessionVars().StmtCtx.TypeCtx()
			for _, ran := range path.Ranges {
				if !ran.IsPointNonNullable(tc) {
					// unique indexes can have duplicated NULL rows so we cannot use PointGet if there is NULL
					allRangeIsPoint = false
					break
				}
			}
			if allRangeIsPoint {
				var pointGetTask base.Task
				if len(path.Ranges) == 1 {
					pointGetTask = convertToPointGet(ds, prop, candidate)
				} else {
					pointGetTask = convertToBatchPointGet(ds, prop, candidate)
				}

				// Batch/PointGet plans may be over-optimized, like `a>=1(?) and a<=1(?)` --> `a=1` --> PointGet(a=1).
				// For safety, prevent these plans from the plan cache here.
				if !pointGetTask.Invalid() && expression.MaybeOverOptimized4PlanCache(ds.SCtx().GetExprCtx(), candidate.path.AccessConds) && !isSafePointGetPath4PlanCache(ds.SCtx(), candidate.path) {
					ds.SCtx().GetSessionVars().StmtCtx.SetSkipPlanCache("Batch/PointGet plans may be over-optimized")
				}

				appendCandidate(ds, pointGetTask, prop, opt)
				if !pointGetTask.Invalid() {
					cntPlan++
					planCounter.Dec(1)
				}
				curIsBetter, cerr := compareTaskCost(pointGetTask, t, opt)
				if cerr != nil {
					return nil, 0, cerr
				}
				if curIsBetter || planCounter.Empty() {
					t = pointGetTask
					if planCounter.Empty() {
						return
					}
					continue
				}
			}
		}
		if path.IsTablePath() {
			// prefer tiflash, while current table path is tikv, skip it.
			if ds.PreferStoreType&h.PreferTiFlash != 0 && path.StoreType == kv.TiKV {
				continue
			}
			// prefer tikv, while current table path is tiflash, skip it.
			if ds.PreferStoreType&h.PreferTiKV != 0 && path.StoreType == kv.TiFlash {
				continue
			}
			var tblTask base.Task
			if ds.SampleInfo != nil {
				tblTask, err = convertToSampleTable(ds, prop, candidate, opt)
			} else {
				tblTask, err = convertToTableScan(ds, prop, candidate, opt)
			}
			if err != nil {
				return nil, 0, err
			}
			if !tblTask.Invalid() {
				cntPlan++
				planCounter.Dec(1)
			}
			appendCandidate(ds, tblTask, prop, opt)
			curIsBetter, err := compareTaskCost(tblTask, t, opt)
			if err != nil {
				return nil, 0, err
			}
			if curIsBetter || planCounter.Empty() {
				t = tblTask
			}
			if planCounter.Empty() {
				return t, cntPlan, nil
			}
			continue
		}
		// TiFlash storage do not support index scan.
		if ds.PreferStoreType&h.PreferTiFlash != 0 {
			continue
		}
		// TableSample do not support index scan.
		if ds.SampleInfo != nil {
			continue
		}
		idxTask, err := convertToIndexScan(ds, prop, candidate, opt)
		if err != nil {
			return nil, 0, err
		}
		if !idxTask.Invalid() {
			cntPlan++
			planCounter.Dec(1)
		}
		appendCandidate(ds, idxTask, prop, opt)
		curIsBetter, err := compareTaskCost(idxTask, t, opt)
		if err != nil {
			return nil, 0, err
		}
		if curIsBetter || planCounter.Empty() {
			t = idxTask
		}
		if planCounter.Empty() {
			return t, cntPlan, nil
		}
	}

	return
}

// convertToIndexMergeScan builds the index merge scan for intersection or union cases.
func convertToIndexMergeScan(ds *logicalop.DataSource, prop *property.PhysicalProperty, candidate *candidatePath, _ *optimizetrace.PhysicalOptimizeOp) (task base.Task, err error) {
	if prop.IsFlashProp() || prop.TaskTp == property.CopSingleReadTaskType {
		return base.InvalidTask, nil
	}
	// lift the limitation of that double read can not build index merge **COP** task with intersection.
	// that means we can output a cop task here without encapsulating it as root task, for the convenience of attaching limit to its table side.

	if !prop.IsSortItemEmpty() && !candidate.isMatchProp {
		return base.InvalidTask, nil
	}
	// while for now, we still can not push the sort prop to the intersection index plan side, temporarily banned here.
	if !prop.IsSortItemEmpty() && candidate.path.IndexMergeIsIntersection {
		return base.InvalidTask, nil
	}
	failpoint.Inject("forceIndexMergeKeepOrder", func(_ failpoint.Value) {
		if len(candidate.path.PartialIndexPaths) > 0 && !candidate.path.IndexMergeIsIntersection {
			if prop.IsSortItemEmpty() {
				failpoint.Return(base.InvalidTask, nil)
			}
		}
	})
	path := candidate.path
	scans := make([]base.PhysicalPlan, 0, len(path.PartialIndexPaths))
	cop := &CopTask{
		indexPlanFinished: false,
		tblColHists:       ds.TblColHists,
	}
	cop.physPlanPartInfo = &PhysPlanPartInfo{
		PruningConds:   pushDownNot(ds.SCtx().GetExprCtx(), ds.AllConds),
		PartitionNames: ds.PartitionNames,
		Columns:        ds.TblCols,
		ColumnNames:    ds.OutputNames(),
	}
	// Add sort items for index scan for merge-sort operation between partitions.
	byItems := make([]*util.ByItems, 0, len(prop.SortItems))
	for _, si := range prop.SortItems {
		byItems = append(byItems, &util.ByItems{
			Expr: si.Col,
			Desc: si.Desc,
		})
	}
	globalRemainingFilters := make([]expression.Expression, 0, 3)
	for _, partPath := range path.PartialIndexPaths {
		var scan base.PhysicalPlan
		if partPath.IsTablePath() {
			scan = convertToPartialTableScan(ds, prop, partPath, candidate.isMatchProp, byItems)
		} else {
			var remainingFilters []expression.Expression
			scan, remainingFilters, err = convertToPartialIndexScan(ds, cop.physPlanPartInfo, prop, partPath, candidate.isMatchProp, byItems)
			if err != nil {
				return base.InvalidTask, err
			}
			if prop.TaskTp != property.RootTaskType && len(remainingFilters) > 0 {
				return base.InvalidTask, nil
			}
			globalRemainingFilters = append(globalRemainingFilters, remainingFilters...)
		}
		scans = append(scans, scan)
	}
	totalRowCount := path.CountAfterAccess
	// Add an arbitrary tolerance factor to account for comparison with floating point
	if (prop.ExpectedCnt + cost.ToleranceFactor) < ds.StatsInfo().RowCount {
		totalRowCount *= prop.ExpectedCnt / ds.StatsInfo().RowCount
	}
	ts, remainingFilters2, moreColumn, err := buildIndexMergeTableScan(ds, path.TableFilters, totalRowCount, candidate.isMatchProp)
	if err != nil {
		return base.InvalidTask, err
	}
	if prop.TaskTp != property.RootTaskType && len(remainingFilters2) > 0 {
		return base.InvalidTask, nil
	}
	globalRemainingFilters = append(globalRemainingFilters, remainingFilters2...)
	cop.keepOrder = candidate.isMatchProp
	cop.tablePlan = ts
	cop.idxMergePartPlans = scans
	cop.idxMergeIsIntersection = path.IndexMergeIsIntersection
	cop.idxMergeAccessMVIndex = path.IndexMergeAccessMVIndex
	if moreColumn {
		cop.needExtraProj = true
		cop.originSchema = ds.Schema()
	}
	if len(globalRemainingFilters) != 0 {
		cop.rootTaskConds = globalRemainingFilters
	}
	// after we lift the limitation of intersection and cop-type task in the code in this
	// function above, we could set its index plan finished as true once we found its table
	// plan is pure table scan below.
	// And this will cause cost underestimation when we estimate the cost of the entire cop
	// task plan in function `getTaskPlanCost`.
	if prop.TaskTp == property.RootTaskType {
		cop.indexPlanFinished = true
		task = cop.ConvertToRootTask(ds.SCtx())
	} else {
		_, pureTableScan := ts.(*PhysicalTableScan)
		if !pureTableScan {
			cop.indexPlanFinished = true
		}
		task = cop
	}
	return task, nil
}

func convertToPartialIndexScan(ds *logicalop.DataSource, physPlanPartInfo *PhysPlanPartInfo, prop *property.PhysicalProperty, path *util.AccessPath, matchProp bool, byItems []*util.ByItems) (base.PhysicalPlan, []expression.Expression, error) {
	is := getOriginalPhysicalIndexScan(ds, prop, path, matchProp, false)
	// TODO: Consider using isIndexCoveringColumns() to avoid another TableRead
	indexConds := path.IndexFilters
	if matchProp {
		if is.Table.GetPartitionInfo() != nil && !is.Index.Global && is.SCtx().GetSessionVars().StmtCtx.UseDynamicPartitionPrune() {
			is.Columns, is.schema, _ = AddExtraPhysTblIDColumn(is.SCtx(), is.Columns, is.schema)
		}
		// Add sort items for index scan for merge-sort operation between partitions.
		is.ByItems = byItems
	}

	// Add a `Selection` for `IndexScan` with global index.
	// It should pushdown to TiKV, DataSource schema doesn't contain partition id column.
	indexConds, err := is.addSelectionConditionForGlobalIndex(ds, physPlanPartInfo, indexConds)
	if err != nil {
		return nil, nil, err
	}

	if len(indexConds) > 0 {
		pushedFilters, remainingFilter := extractFiltersForIndexMerge(util.GetPushDownCtx(ds.SCtx()), indexConds)
		var selectivity float64
		if path.CountAfterAccess > 0 {
			selectivity = path.CountAfterIndex / path.CountAfterAccess
		}
		rowCount := is.StatsInfo().RowCount * selectivity
		stats := &property.StatsInfo{RowCount: rowCount}
		stats.StatsVersion = ds.StatisticTable.Version
		if ds.StatisticTable.Pseudo {
			stats.StatsVersion = statistics.PseudoVersion
		}
		indexPlan := PhysicalSelection{Conditions: pushedFilters}.Init(is.SCtx(), stats, ds.QueryBlockOffset())
		indexPlan.SetChildren(is)
		return indexPlan, remainingFilter, nil
	}
	return is, nil, nil
}

func checkColinSchema(cols []*expression.Column, schema *expression.Schema) bool {
	for _, col := range cols {
		if schema.ColumnIndex(col) == -1 {
			return false
		}
	}
	return true
}

func convertToPartialTableScan(ds *logicalop.DataSource, prop *property.PhysicalProperty, path *util.AccessPath, matchProp bool, byItems []*util.ByItems) (tablePlan base.PhysicalPlan) {
	ts, rowCount := getOriginalPhysicalTableScan(ds, prop, path, matchProp)
	overwritePartialTableScanSchema(ds, ts)
	// remove ineffetive filter condition after overwriting physicalscan schema
	newFilterConds := make([]expression.Expression, 0, len(path.TableFilters))
	for _, cond := range ts.filterCondition {
		cols := expression.ExtractColumns(cond)
		if checkColinSchema(cols, ts.schema) {
			newFilterConds = append(newFilterConds, cond)
		}
	}
	ts.filterCondition = newFilterConds
	if matchProp {
		if ts.Table.GetPartitionInfo() != nil && ts.SCtx().GetSessionVars().StmtCtx.UseDynamicPartitionPrune() {
			ts.Columns, ts.schema, _ = AddExtraPhysTblIDColumn(ts.SCtx(), ts.Columns, ts.schema)
		}
		ts.ByItems = byItems
	}
	if len(ts.filterCondition) > 0 {
		selectivity, _, err := cardinality.Selectivity(ds.SCtx(), ds.TableStats.HistColl, ts.filterCondition, nil)
		if err != nil {
			logutil.BgLogger().Debug("calculate selectivity failed, use selection factor", zap.Error(err))
			selectivity = cost.SelectionFactor
		}
		tablePlan = PhysicalSelection{Conditions: ts.filterCondition}.Init(ts.SCtx(), ts.StatsInfo().ScaleByExpectCnt(selectivity*rowCount), ds.QueryBlockOffset())
		tablePlan.SetChildren(ts)
		return tablePlan
	}
	tablePlan = ts
	return tablePlan
}

// overwritePartialTableScanSchema change the schema of partial table scan to handle columns.
func overwritePartialTableScanSchema(ds *logicalop.DataSource, ts *PhysicalTableScan) {
	handleCols := ds.HandleCols
	if handleCols == nil {
		handleCols = util.NewIntHandleCols(ds.NewExtraHandleSchemaCol())
	}
	hdColNum := handleCols.NumCols()
	exprCols := make([]*expression.Column, 0, hdColNum)
	infoCols := make([]*model.ColumnInfo, 0, hdColNum)
	for i := 0; i < hdColNum; i++ {
		col := handleCols.GetCol(i)
		exprCols = append(exprCols, col)
		if c := model.FindColumnInfoByID(ds.TableInfo.Columns, col.ID); c != nil {
			infoCols = append(infoCols, c)
		} else {
			infoCols = append(infoCols, col.ToInfo())
		}
	}
	ts.schema = expression.NewSchema(exprCols...)
	ts.Columns = infoCols
}

// setIndexMergeTableScanHandleCols set the handle columns of the table scan.
func setIndexMergeTableScanHandleCols(ds *logicalop.DataSource, ts *PhysicalTableScan) (err error) {
	handleCols := ds.HandleCols
	if handleCols == nil {
		handleCols = util.NewIntHandleCols(ds.NewExtraHandleSchemaCol())
	}
	hdColNum := handleCols.NumCols()
	exprCols := make([]*expression.Column, 0, hdColNum)
	for i := 0; i < hdColNum; i++ {
		col := handleCols.GetCol(i)
		exprCols = append(exprCols, col)
	}
	ts.HandleCols, err = handleCols.ResolveIndices(expression.NewSchema(exprCols...))
	return
}

// buildIndexMergeTableScan() returns Selection that will be pushed to TiKV.
// Filters that cannot be pushed to TiKV are also returned, and an extra Selection above IndexMergeReader will be constructed later.
func buildIndexMergeTableScan(ds *logicalop.DataSource, tableFilters []expression.Expression,
	totalRowCount float64, matchProp bool) (base.PhysicalPlan, []expression.Expression, bool, error) {
	ts := PhysicalTableScan{
		Table:           ds.TableInfo,
		Columns:         slices.Clone(ds.Columns),
		TableAsName:     ds.TableAsName,
		DBName:          ds.DBName,
		isPartition:     ds.PartitionDefIdx != nil,
		physicalTableID: ds.PhysicalTableID,
		HandleCols:      ds.HandleCols,
		tblCols:         ds.TblCols,
		tblColHists:     ds.TblColHists,
	}.Init(ds.SCtx(), ds.QueryBlockOffset())
	ts.SetSchema(ds.Schema().Clone())
	err := setIndexMergeTableScanHandleCols(ds, ts)
	if err != nil {
		return nil, nil, false, err
	}
	ts.SetStats(ds.TableStats.ScaleByExpectCnt(totalRowCount))
	usedStats := ds.SCtx().GetSessionVars().StmtCtx.GetUsedStatsInfo(false)
	if usedStats != nil && usedStats.GetUsedInfo(ts.physicalTableID) != nil {
		ts.usedStatsInfo = usedStats.GetUsedInfo(ts.physicalTableID)
	}
	if ds.StatisticTable.Pseudo {
		ts.StatsInfo().StatsVersion = statistics.PseudoVersion
	}
	var currentTopPlan base.PhysicalPlan = ts
	if len(tableFilters) > 0 {
		pushedFilters, remainingFilters := extractFiltersForIndexMerge(util.GetPushDownCtx(ds.SCtx()), tableFilters)
		pushedFilters1, remainingFilters1 := SplitSelCondsWithVirtualColumn(pushedFilters)
		pushedFilters = pushedFilters1
		remainingFilters = append(remainingFilters, remainingFilters1...)
		if len(pushedFilters) != 0 {
			selectivity, _, err := cardinality.Selectivity(ds.SCtx(), ds.TableStats.HistColl, pushedFilters, nil)
			if err != nil {
				logutil.BgLogger().Debug("calculate selectivity failed, use selection factor", zap.Error(err))
				selectivity = cost.SelectionFactor
			}
			sel := PhysicalSelection{Conditions: pushedFilters}.Init(ts.SCtx(), ts.StatsInfo().ScaleByExpectCnt(selectivity*totalRowCount), ts.QueryBlockOffset())
			sel.SetChildren(ts)
			currentTopPlan = sel
		}
		if len(remainingFilters) > 0 {
			return currentTopPlan, remainingFilters, false, nil
		}
	}
	// If we don't need to use ordered scan, we don't need do the following codes for adding new columns.
	if !matchProp {
		return currentTopPlan, nil, false, nil
	}

	// Add the row handle into the schema.
	columnAdded := false
	if ts.Table.PKIsHandle {
		pk := ts.Table.GetPkColInfo()
		pkCol := expression.ColInfo2Col(ts.tblCols, pk)
		if !ts.schema.Contains(pkCol) {
			ts.schema.Append(pkCol)
			ts.Columns = append(ts.Columns, pk)
			columnAdded = true
		}
	} else if ts.Table.IsCommonHandle {
		idxInfo := ts.Table.GetPrimaryKey()
		for _, idxCol := range idxInfo.Columns {
			col := ts.tblCols[idxCol.Offset]
			if !ts.schema.Contains(col) {
				columnAdded = true
				ts.schema.Append(col)
				ts.Columns = append(ts.Columns, col.ToInfo())
			}
		}
	} else if !ts.schema.Contains(ts.HandleCols.GetCol(0)) {
		ts.schema.Append(ts.HandleCols.GetCol(0))
		ts.Columns = append(ts.Columns, model.NewExtraHandleColInfo())
		columnAdded = true
	}

	// For the global index of the partitioned table, we also need the PhysicalTblID to identify the rows from each partition.
	if ts.Table.GetPartitionInfo() != nil && ts.SCtx().GetSessionVars().StmtCtx.UseDynamicPartitionPrune() {
		var newColAdded bool
		ts.Columns, ts.schema, newColAdded = AddExtraPhysTblIDColumn(ts.SCtx(), ts.Columns, ts.schema)
		columnAdded = columnAdded || newColAdded
	}
	return currentTopPlan, nil, columnAdded, nil
}

// extractFiltersForIndexMerge returns:
// `pushed`: exprs that can be pushed to TiKV.
// `remaining`: exprs that can NOT be pushed to TiKV but can be pushed to other storage engines.
// Why do we need this func?
// IndexMerge only works on TiKV, so we need to find all exprs that cannot be pushed to TiKV, and add a new Selection above IndexMergeReader.
//
//	But the new Selection should exclude the exprs that can NOT be pushed to ALL the storage engines.
//	Because these exprs have already been put in another Selection(check rule_predicate_push_down).
func extractFiltersForIndexMerge(ctx expression.PushDownContext, filters []expression.Expression) (pushed []expression.Expression, remaining []expression.Expression) {
	for _, expr := range filters {
		if expression.CanExprsPushDown(ctx, []expression.Expression{expr}, kv.TiKV) {
			pushed = append(pushed, expr)
			continue
		}
		if expression.CanExprsPushDown(ctx, []expression.Expression{expr}, kv.UnSpecified) {
			remaining = append(remaining, expr)
		}
	}
	return
}

func isIndexColsCoveringCol(sctx expression.EvalContext, col *expression.Column, indexCols []*expression.Column, idxColLens []int, ignoreLen bool) bool {
	for i, indexCol := range indexCols {
		if indexCol == nil || !col.EqualByExprAndID(sctx, indexCol) {
			continue
		}
		if ignoreLen || idxColLens[i] == types.UnspecifiedLength || idxColLens[i] == col.RetType.GetFlen() {
			return true
		}
	}
	return false
}

func indexCoveringColumn(ds *logicalop.DataSource, column *expression.Column, indexColumns []*expression.Column, idxColLens []int, ignoreLen bool) bool {
	if ds.TableInfo.PKIsHandle && mysql.HasPriKeyFlag(column.RetType.GetFlag()) {
		return true
	}
	if column.ID == model.ExtraHandleID || column.ID == model.ExtraPhysTblID {
		return true
	}
	evalCtx := ds.SCtx().GetExprCtx().GetEvalCtx()
	coveredByPlainIndex := isIndexColsCoveringCol(evalCtx, column, indexColumns, idxColLens, ignoreLen)
	coveredByClusteredIndex := isIndexColsCoveringCol(evalCtx, column, ds.CommonHandleCols, ds.CommonHandleLens, ignoreLen)
	if !coveredByPlainIndex && !coveredByClusteredIndex {
		return false
	}
	isClusteredNewCollationIdx := collate.NewCollationEnabled() &&
		column.GetType(evalCtx).EvalType() == types.ETString &&
		!mysql.HasBinaryFlag(column.GetType(evalCtx).GetFlag())
	if !coveredByPlainIndex && coveredByClusteredIndex && isClusteredNewCollationIdx && ds.Table.Meta().CommonHandleVersion == 0 {
		return false
	}
	return true
}

func isIndexCoveringColumns(ds *logicalop.DataSource, columns, indexColumns []*expression.Column, idxColLens []int) bool {
	for _, col := range columns {
		if !indexCoveringColumn(ds, col, indexColumns, idxColLens, false) {
			return false
		}
	}
	return true
}

func isIndexCoveringCondition(ds *logicalop.DataSource, condition expression.Expression, indexColumns []*expression.Column, idxColLens []int) bool {
	switch v := condition.(type) {
	case *expression.Column:
		return indexCoveringColumn(ds, v, indexColumns, idxColLens, false)
	case *expression.ScalarFunction:
		// Even if the index only contains prefix `col`, the index can cover `col is null`.
		if v.FuncName.L == ast.IsNull {
			if col, ok := v.GetArgs()[0].(*expression.Column); ok {
				return indexCoveringColumn(ds, col, indexColumns, idxColLens, true)
			}
		}
		for _, arg := range v.GetArgs() {
			if !isIndexCoveringCondition(ds, arg, indexColumns, idxColLens) {
				return false
			}
		}
		return true
	}
	return true
}

func isSingleScan(lp base.LogicalPlan, indexColumns []*expression.Column, idxColLens []int) bool {
	ds := lp.(*logicalop.DataSource)
	if !ds.SCtx().GetSessionVars().OptPrefixIndexSingleScan || ds.ColsRequiringFullLen == nil {
		// ds.ColsRequiringFullLen is set at (*DataSource).PruneColumns. In some cases we don't reach (*DataSource).PruneColumns
		// and ds.ColsRequiringFullLen is nil, so we fall back to ds.isIndexCoveringColumns(ds.schema.Columns, indexColumns, idxColLens).
		return isIndexCoveringColumns(ds, ds.Schema().Columns, indexColumns, idxColLens)
	}
	if !isIndexCoveringColumns(ds, ds.ColsRequiringFullLen, indexColumns, idxColLens) {
		return false
	}
	for _, cond := range ds.AllConds {
		if !isIndexCoveringCondition(ds, cond, indexColumns, idxColLens) {
			return false
		}
	}
	return true
}

// If there is a table reader which needs to keep order, we should append a pk to table scan.
func (ts *PhysicalTableScan) appendExtraHandleCol(ds *logicalop.DataSource) (*expression.Column, bool) {
	handleCols := ds.HandleCols
	if handleCols != nil {
		return handleCols.GetCol(0), false
	}
	handleCol := ds.NewExtraHandleSchemaCol()
	ts.schema.Append(handleCol)
	ts.Columns = append(ts.Columns, model.NewExtraHandleColInfo())
	return handleCol, true
}

// convertToIndexScan converts the DataSource to index scan with idx.
func convertToIndexScan(ds *logicalop.DataSource, prop *property.PhysicalProperty,
	candidate *candidatePath, _ *optimizetrace.PhysicalOptimizeOp) (task base.Task, err error) {
	if candidate.path.Index.MVIndex {
		// MVIndex is special since different index rows may return the same _row_id and this can break some assumptions of IndexReader.
		// Currently only support using IndexMerge to access MVIndex instead of IndexReader.
		// TODO: make IndexReader support accessing MVIndex directly.
		return base.InvalidTask, nil
	}
	if !candidate.path.IsSingleScan {
		// If it's parent requires single read task, return max cost.
		if prop.TaskTp == property.CopSingleReadTaskType {
			return base.InvalidTask, nil
		}
	} else if prop.TaskTp == property.CopMultiReadTaskType {
		// If it's parent requires double read task, return max cost.
		return base.InvalidTask, nil
	}
	if !prop.IsSortItemEmpty() && !candidate.isMatchProp {
		return base.InvalidTask, nil
	}
	// If we need to keep order for the index scan, we should forbid the non-keep-order index scan when we try to generate the path.
	if prop.IsSortItemEmpty() && candidate.path.ForceKeepOrder {
		return base.InvalidTask, nil
	}
	// If we don't need to keep order for the index scan, we should forbid the non-keep-order index scan when we try to generate the path.
	if !prop.IsSortItemEmpty() && candidate.path.ForceNoKeepOrder {
		return base.InvalidTask, nil
	}
	path := candidate.path
	is := getOriginalPhysicalIndexScan(ds, prop, path, candidate.isMatchProp, candidate.path.IsSingleScan)
	cop := &CopTask{
		indexPlan:   is,
		tblColHists: ds.TblColHists,
		tblCols:     ds.TblCols,
		expectCnt:   uint64(prop.ExpectedCnt),
	}
	cop.physPlanPartInfo = &PhysPlanPartInfo{
		PruningConds:   pushDownNot(ds.SCtx().GetExprCtx(), ds.AllConds),
		PartitionNames: ds.PartitionNames,
		Columns:        ds.TblCols,
		ColumnNames:    ds.OutputNames(),
	}
	if !candidate.path.IsSingleScan {
		// On this way, it's double read case.
		ts := PhysicalTableScan{
			Columns:         util.CloneColInfos(ds.Columns),
			Table:           is.Table,
			TableAsName:     ds.TableAsName,
			DBName:          ds.DBName,
			isPartition:     ds.PartitionDefIdx != nil,
			physicalTableID: ds.PhysicalTableID,
			tblCols:         ds.TblCols,
			tblColHists:     ds.TblColHists,
		}.Init(ds.SCtx(), is.QueryBlockOffset())
		ts.SetSchema(ds.Schema().Clone())
		// We set `StatsVersion` here and fill other fields in `(*copTask).finishIndexPlan`. Since `copTask.indexPlan` may
		// change before calling `(*copTask).finishIndexPlan`, we don't know the stats information of `ts` currently and on
		// the other hand, it may be hard to identify `StatsVersion` of `ts` in `(*copTask).finishIndexPlan`.
		ts.SetStats(&property.StatsInfo{StatsVersion: ds.TableStats.StatsVersion})
		usedStats := ds.SCtx().GetSessionVars().StmtCtx.GetUsedStatsInfo(false)
		if usedStats != nil && usedStats.GetUsedInfo(ts.physicalTableID) != nil {
			ts.usedStatsInfo = usedStats.GetUsedInfo(ts.physicalTableID)
		}
		cop.tablePlan = ts
	}
	task = cop
	if cop.tablePlan != nil && ds.TableInfo.IsCommonHandle {
		cop.commonHandleCols = ds.CommonHandleCols
		commonHandle := ds.HandleCols.(*util.CommonHandleCols)
		for _, col := range commonHandle.GetColumns() {
			if ds.Schema().ColumnIndex(col) == -1 {
				ts := cop.tablePlan.(*PhysicalTableScan)
				ts.Schema().Append(col)
				ts.Columns = append(ts.Columns, col.ToInfo())
				cop.needExtraProj = true
			}
		}
	}
	if candidate.isMatchProp {
		cop.keepOrder = true
		if cop.tablePlan != nil && !ds.TableInfo.IsCommonHandle {
			col, isNew := cop.tablePlan.(*PhysicalTableScan).appendExtraHandleCol(ds)
			cop.extraHandleCol = col
			cop.needExtraProj = cop.needExtraProj || isNew
		}

		if ds.TableInfo.GetPartitionInfo() != nil {
			// Add sort items for index scan for merge-sort operation between partitions, only required for local index.
			if !is.Index.Global {
				byItems := make([]*util.ByItems, 0, len(prop.SortItems))
				for _, si := range prop.SortItems {
					byItems = append(byItems, &util.ByItems{
						Expr: si.Col,
						Desc: si.Desc,
					})
				}
				cop.indexPlan.(*PhysicalIndexScan).ByItems = byItems
			}
			if cop.tablePlan != nil && ds.SCtx().GetSessionVars().StmtCtx.UseDynamicPartitionPrune() {
				if !is.Index.Global {
					is.Columns, is.schema, _ = AddExtraPhysTblIDColumn(is.SCtx(), is.Columns, is.Schema())
				}
				var succ bool
				// global index for tableScan with keepOrder also need PhysicalTblID
				ts := cop.tablePlan.(*PhysicalTableScan)
				ts.Columns, ts.schema, succ = AddExtraPhysTblIDColumn(ts.SCtx(), ts.Columns, ts.Schema())
				cop.needExtraProj = cop.needExtraProj || succ
			}
		}
	}
	if cop.needExtraProj {
		cop.originSchema = ds.Schema()
	}
	// prop.IsSortItemEmpty() would always return true when coming to here,
	// so we can just use prop.ExpectedCnt as parameter of addPushedDownSelection.
	finalStats := ds.StatsInfo().ScaleByExpectCnt(prop.ExpectedCnt)
	if err = is.addPushedDownSelection(cop, ds, path, finalStats); err != nil {
		return base.InvalidTask, err
	}
	if prop.TaskTp == property.RootTaskType {
		task = task.ConvertToRootTask(ds.SCtx())
	} else if _, ok := task.(*RootTask); ok {
		return base.InvalidTask, nil
	}
	return task, nil
}

func (is *PhysicalIndexScan) getScanRowSize() float64 {
	idx := is.Index
	scanCols := make([]*expression.Column, 0, len(idx.Columns)+1)
	// If `initSchema` has already appended the handle column in schema, just use schema columns, otherwise, add extra handle column.
	if len(idx.Columns) == len(is.schema.Columns) {
		scanCols = append(scanCols, is.schema.Columns...)
		handleCol := is.pkIsHandleCol
		if handleCol != nil {
			scanCols = append(scanCols, handleCol)
		}
	} else {
		scanCols = is.schema.Columns
	}
	return cardinality.GetIndexAvgRowSize(is.SCtx(), is.tblColHists, scanCols, is.Index.Unique)
}

// initSchema is used to set the schema of PhysicalIndexScan. Before calling this,
// make sure the following field of PhysicalIndexScan are initialized:
//
//	PhysicalIndexScan.Table         *model.TableInfo
//	PhysicalIndexScan.Index         *model.IndexInfo
//	PhysicalIndexScan.Index.Columns []*IndexColumn
//	PhysicalIndexScan.IdxCols       []*expression.Column
//	PhysicalIndexScan.Columns       []*model.ColumnInfo
func (is *PhysicalIndexScan) initSchema(idxExprCols []*expression.Column, isDoubleRead bool) {
	indexCols := make([]*expression.Column, len(is.IdxCols), len(is.Index.Columns)+1)
	copy(indexCols, is.IdxCols)

	for i := len(is.IdxCols); i < len(is.Index.Columns); i++ {
		if idxExprCols[i] != nil {
			indexCols = append(indexCols, idxExprCols[i])
		} else {
			// TODO: try to reuse the col generated when building the DataSource.
			indexCols = append(indexCols, &expression.Column{
				ID:       is.Table.Columns[is.Index.Columns[i].Offset].ID,
				RetType:  &is.Table.Columns[is.Index.Columns[i].Offset].FieldType,
				UniqueID: is.SCtx().GetSessionVars().AllocPlanColumnID(),
			})
		}
	}
	is.NeedCommonHandle = is.Table.IsCommonHandle

	if is.NeedCommonHandle {
		for i := len(is.Index.Columns); i < len(idxExprCols); i++ {
			indexCols = append(indexCols, idxExprCols[i])
		}
	}
	setHandle := len(indexCols) > len(is.Index.Columns)
	if !setHandle {
		for i, col := range is.Columns {
			if (mysql.HasPriKeyFlag(col.GetFlag()) && is.Table.PKIsHandle) || col.ID == model.ExtraHandleID {
				indexCols = append(indexCols, is.dataSourceSchema.Columns[i])
				setHandle = true
				break
			}
		}
	}

	var extraPhysTblCol *expression.Column
	// If `dataSouceSchema` contains `model.ExtraPhysTblID`, we should add it into `indexScan.schema`
	for _, col := range is.dataSourceSchema.Columns {
		if col.ID == model.ExtraPhysTblID {
			extraPhysTblCol = col.Clone().(*expression.Column)
			break
		}
	}

	if isDoubleRead || is.Index.Global {
		// If it's double read case, the first index must return handle. So we should add extra handle column
		// if there isn't a handle column.
		if !setHandle {
			if !is.Table.IsCommonHandle {
				indexCols = append(indexCols, &expression.Column{
					RetType:  types.NewFieldType(mysql.TypeLonglong),
					ID:       model.ExtraHandleID,
					UniqueID: is.SCtx().GetSessionVars().AllocPlanColumnID(),
					OrigName: model.ExtraHandleName.O,
				})
			}
		}
		// If it's global index, handle and PhysTblID columns has to be added, so that needed pids can be filtered.
		if is.Index.Global && extraPhysTblCol == nil {
			indexCols = append(indexCols, &expression.Column{
				RetType:  types.NewFieldType(mysql.TypeLonglong),
				ID:       model.ExtraPhysTblID,
				UniqueID: is.SCtx().GetSessionVars().AllocPlanColumnID(),
				OrigName: model.ExtraPhysTblIDName.O,
			})
		}
	}

	if extraPhysTblCol != nil {
		indexCols = append(indexCols, extraPhysTblCol)
	}

	is.SetSchema(expression.NewSchema(indexCols...))
}

func (is *PhysicalIndexScan) addSelectionConditionForGlobalIndex(p *logicalop.DataSource, physPlanPartInfo *PhysPlanPartInfo, conditions []expression.Expression) ([]expression.Expression, error) {
	if !is.Index.Global {
		return conditions, nil
	}
	args := make([]expression.Expression, 0, len(p.PartitionNames)+1)
	for _, col := range is.schema.Columns {
		if col.ID == model.ExtraPhysTblID {
			args = append(args, col.Clone())
			break
		}
	}

	if len(args) != 1 {
		return nil, errors.Errorf("Can't find column %s in schema %s", model.ExtraPhysTblIDName.O, is.schema)
	}

	// For SQL like 'select x from t partition(p0, p1) use index(idx)',
	// we will add a `Selection` like `in(t._tidb_pid, p0, p1)` into the plan.
	// For truncate/drop partitions, we should only return indexes where partitions still in public state.
	idxArr, err := PartitionPruning(p.SCtx(), p.Table.GetPartitionedTable(),
		physPlanPartInfo.PruningConds,
		physPlanPartInfo.PartitionNames,
		physPlanPartInfo.Columns,
		physPlanPartInfo.ColumnNames)
	if err != nil {
		return nil, err
	}
	needNot := false
	// TODO: Move all this into PartitionPruning or the PartitionProcessor!
	pInfo := p.TableInfo.GetPartitionInfo()
	if len(idxArr) == 1 && idxArr[0] == FullRange {
		// Filter away partitions that may exists in Global Index,
		// but should not be seen.
		needNot = true
		for _, id := range pInfo.IDsInDDLToIgnore() {
			args = append(args, expression.NewInt64Const(id))
		}
	} else if len(idxArr) == 0 {
		// TODO: Can we change to Table Dual somehow?
		// Add an invalid pid as param for `IN` function
		args = append(args, expression.NewInt64Const(-1))
	} else {
		// TODO: When PartitionPruning is guaranteed to not
		// return old/blocked partition ids then ignoreMap can be removed.
		ignoreMap := make(map[int64]struct{})
		for _, id := range pInfo.IDsInDDLToIgnore() {
			ignoreMap[id] = struct{}{}
		}
		for _, idx := range idxArr {
			id := pInfo.Definitions[idx].ID
			_, ok := ignoreMap[id]
			if !ok {
				args = append(args, expression.NewInt64Const(id))
			}
			intest.Assert(!ok, "PartitionPruning returns partitions which should be ignored!")
		}
	}
	if len(args) == 1 {
		return conditions, nil
	}
	condition, err := expression.NewFunction(p.SCtx().GetExprCtx(), ast.In, types.NewFieldType(mysql.TypeLonglong), args...)
	if err != nil {
		return nil, err
	}
	if needNot {
		condition, err = expression.NewFunction(p.SCtx().GetExprCtx(), ast.UnaryNot, types.NewFieldType(mysql.TypeLonglong), condition)
		if err != nil {
			return nil, err
		}
	}
	return append(conditions, condition), nil
}

func (is *PhysicalIndexScan) addPushedDownSelection(copTask *CopTask, p *logicalop.DataSource, path *util.AccessPath, finalStats *property.StatsInfo) error {
	// Add filter condition to table plan now.
	indexConds, tableConds := path.IndexFilters, path.TableFilters
	tableConds, copTask.rootTaskConds = SplitSelCondsWithVirtualColumn(tableConds)

	var newRootConds []expression.Expression
	pctx := util.GetPushDownCtx(is.SCtx())
	indexConds, newRootConds = expression.PushDownExprs(pctx, indexConds, kv.TiKV)
	copTask.rootTaskConds = append(copTask.rootTaskConds, newRootConds...)

	tableConds, newRootConds = expression.PushDownExprs(pctx, tableConds, kv.TiKV)
	copTask.rootTaskConds = append(copTask.rootTaskConds, newRootConds...)

	// Add a `Selection` for `IndexScan` with global index.
	// It should pushdown to TiKV, DataSource schema doesn't contain partition id column.
	indexConds, err := is.addSelectionConditionForGlobalIndex(p, copTask.physPlanPartInfo, indexConds)
	if err != nil {
		return err
	}

	if len(indexConds) != 0 {
		var selectivity float64
		if path.CountAfterAccess > 0 {
			selectivity = path.CountAfterIndex / path.CountAfterAccess
		}
		count := is.StatsInfo().RowCount * selectivity
		stats := p.TableStats.ScaleByExpectCnt(count)
		indexSel := PhysicalSelection{Conditions: indexConds}.Init(is.SCtx(), stats, is.QueryBlockOffset())
		indexSel.SetChildren(is)
		copTask.indexPlan = indexSel
	}
	if len(tableConds) > 0 {
		copTask.finishIndexPlan()
		tableSel := PhysicalSelection{Conditions: tableConds}.Init(is.SCtx(), finalStats, is.QueryBlockOffset())
		if len(copTask.rootTaskConds) != 0 {
			selectivity, _, err := cardinality.Selectivity(is.SCtx(), copTask.tblColHists, tableConds, nil)
			if err != nil {
				logutil.BgLogger().Debug("calculate selectivity failed, use selection factor", zap.Error(err))
				selectivity = cost.SelectionFactor
			}
			tableSel.SetStats(copTask.Plan().StatsInfo().Scale(selectivity))
		}
		tableSel.SetChildren(copTask.tablePlan)
		copTask.tablePlan = tableSel
	}
	return nil
}

// NeedExtraOutputCol is designed for check whether need an extra column for
// pid or physical table id when build indexReq.
func (is *PhysicalIndexScan) NeedExtraOutputCol() bool {
	if is.Table.Partition == nil {
		return false
	}
	// has global index, should return pid
	if is.Index.Global {
		return true
	}
	// has embedded limit, should return physical table id
	if len(is.ByItems) != 0 && is.SCtx().GetSessionVars().StmtCtx.UseDynamicPartitionPrune() {
		return true
	}
	return false
}

// SplitSelCondsWithVirtualColumn filter the select conditions which contain virtual column
func SplitSelCondsWithVirtualColumn(conds []expression.Expression) (withoutVirt []expression.Expression, withVirt []expression.Expression) {
	for i := range conds {
		if expression.ContainVirtualColumn(conds[i : i+1]) {
			withVirt = append(withVirt, conds[i])
		} else {
			withoutVirt = append(withoutVirt, conds[i])
		}
	}
	return withoutVirt, withVirt
}

func splitIndexFilterConditions(ds *logicalop.DataSource, conditions []expression.Expression, indexColumns []*expression.Column,
	idxColLens []int) (indexConds, tableConds []expression.Expression) {
	var indexConditions, tableConditions []expression.Expression
	for _, cond := range conditions {
		var covered bool
		if ds.SCtx().GetSessionVars().OptPrefixIndexSingleScan {
			covered = isIndexCoveringCondition(ds, cond, indexColumns, idxColLens)
		} else {
			covered = isIndexCoveringColumns(ds, expression.ExtractColumns(cond), indexColumns, idxColLens)
		}
		if covered {
			indexConditions = append(indexConditions, cond)
		} else {
			tableConditions = append(tableConditions, cond)
		}
	}
	return indexConditions, tableConditions
}

// GetPhysicalScan4LogicalTableScan returns PhysicalTableScan for the LogicalTableScan.
func GetPhysicalScan4LogicalTableScan(s *logicalop.LogicalTableScan, schema *expression.Schema, stats *property.StatsInfo) *PhysicalTableScan {
	ds := s.Source
	ts := PhysicalTableScan{
		Table:           ds.TableInfo,
		Columns:         ds.Columns,
		TableAsName:     ds.TableAsName,
		DBName:          ds.DBName,
		isPartition:     ds.PartitionDefIdx != nil,
		physicalTableID: ds.PhysicalTableID,
		Ranges:          s.Ranges,
		AccessCondition: s.AccessConds,
		tblCols:         ds.TblCols,
		tblColHists:     ds.TblColHists,
	}.Init(s.SCtx(), s.QueryBlockOffset())
	ts.SetStats(stats)
	ts.SetSchema(schema.Clone())
	return ts
}

// GetPhysicalIndexScan4LogicalIndexScan returns PhysicalIndexScan for the logical IndexScan.
func GetPhysicalIndexScan4LogicalIndexScan(s *logicalop.LogicalIndexScan, _ *expression.Schema, stats *property.StatsInfo) *PhysicalIndexScan {
	ds := s.Source
	is := PhysicalIndexScan{
		Table:            ds.TableInfo,
		TableAsName:      ds.TableAsName,
		DBName:           ds.DBName,
		Columns:          s.Columns,
		Index:            s.Index,
		IdxCols:          s.IdxCols,
		IdxColLens:       s.IdxColLens,
		AccessCondition:  s.AccessConds,
		Ranges:           s.Ranges,
		dataSourceSchema: ds.Schema(),
		isPartition:      ds.PartitionDefIdx != nil,
		physicalTableID:  ds.PhysicalTableID,
		tblColHists:      ds.TblColHists,
		pkIsHandleCol:    ds.GetPKIsHandleCol(),
	}.Init(ds.SCtx(), ds.QueryBlockOffset())
	is.SetStats(stats)
	is.initSchema(s.FullIdxCols, s.IsDoubleRead)
	return is
}

// isPointGetPath indicates whether the conditions are point-get-able.
// eg: create table t(a int, b int,c int unique, primary (a,b))
// select * from t where a = 1 and b = 1 and c =1;
// the datasource can access by primary key(a,b) or unique key c which are both point-get-able
func isPointGetPath(ds *logicalop.DataSource, path *util.AccessPath) bool {
	if len(path.Ranges) < 1 {
		return false
	}
	if !path.IsIntHandlePath {
		if path.Index == nil {
			return false
		}
		if !path.Index.Unique || path.Index.HasPrefixIndex() {
			return false
		}
		idxColsLen := len(path.Index.Columns)
		for _, ran := range path.Ranges {
			if len(ran.LowVal) != idxColsLen {
				return false
			}
		}
	}
	tc := ds.SCtx().GetSessionVars().StmtCtx.TypeCtx()
	for _, ran := range path.Ranges {
		if !ran.IsPointNonNullable(tc) {
			return false
		}
	}
	return true
}

// convertToTableScan converts the DataSource to table scan.
func convertToTableScan(ds *logicalop.DataSource, prop *property.PhysicalProperty, candidate *candidatePath, _ *optimizetrace.PhysicalOptimizeOp) (base.Task, error) {
	// It will be handled in convertToIndexScan.
	if prop.TaskTp == property.CopMultiReadTaskType {
		return base.InvalidTask, nil
	}
	if !prop.IsSortItemEmpty() && !candidate.isMatchProp {
		return base.InvalidTask, nil
	}
	// If we need to keep order for the index scan, we should forbid the non-keep-order index scan when we try to generate the path.
	if prop.IsSortItemEmpty() && candidate.path.ForceKeepOrder {
		return base.InvalidTask, nil
	}
	// If we don't need to keep order for the index scan, we should forbid the non-keep-order index scan when we try to generate the path.
	if !prop.IsSortItemEmpty() && candidate.path.ForceNoKeepOrder {
		return base.InvalidTask, nil
	}
	ts, _ := getOriginalPhysicalTableScan(ds, prop, candidate.path, candidate.isMatchProp)
	if ts.KeepOrder && ts.StoreType == kv.TiFlash && (ts.Desc || ds.SCtx().GetSessionVars().TiFlashFastScan) {
		// TiFlash fast mode(https://github.com/pingcap/tidb/pull/35851) does not keep order in TableScan
		return base.InvalidTask, nil
	}
	// When the the store type is TiFlash, we will try to set the UsedColumnarIndexes.
	// FIXME: Now it is a naive implementation, we will refine it based on selectivity and cost in the future.
	if ts.StoreType == kv.TiFlash {
		for _, index := range ts.Table.Indices {
			if index.State == model.StatePublic && index.InvertedInfo != nil {
				ts.UsedColumnarIndexes = append(ts.UsedColumnarIndexes, &tipb.ColumnarIndexInfo{
					IndexType: tipb.ColumnarIndexType_TypeInverted,
					Index: &tipb.ColumnarIndexInfo_InvertedQueryInfo{
						InvertedQueryInfo: &tipb.InvertedQueryInfo{
							IndexId:  index.ID,
							ColumnId: index.InvertedInfo.ColumnID,
						},
					},
				})
			}
		}
	}

	// In disaggregated tiflash mode, only MPP is allowed, cop and batchCop is deprecated.
	// So if prop.TaskTp is RootTaskType, have to use mppTask then convert to rootTask.
	isTiFlashPath := ts.StoreType == kv.TiFlash
	canMppConvertToRoot := prop.TaskTp == property.RootTaskType && ds.SCtx().GetSessionVars().IsMPPAllowed() && isTiFlashPath
	canMppConvertToRootForDisaggregatedTiFlash := config.GetGlobalConfig().DisaggregatedTiFlash && canMppConvertToRoot
	canMppConvertToRootForWhenTiFlashCopIsBanned := ds.SCtx().GetSessionVars().IsTiFlashCopBanned() && canMppConvertToRoot
	if prop.TaskTp == property.MppTaskType || canMppConvertToRootForDisaggregatedTiFlash || canMppConvertToRootForWhenTiFlashCopIsBanned {
		if ts.KeepOrder {
			return base.InvalidTask, nil
		}
		if prop.MPPPartitionTp != property.AnyType {
			return base.InvalidTask, nil
		}
		// If it has vector property, we need to check the candidate.isMatchProp.
		if candidate.path.Index != nil && candidate.path.Index.VectorInfo != nil && !candidate.isMatchProp {
			return base.InvalidTask, nil
		}
		if candidate.path.Index != nil && candidate.path.Index.VectorInfo != nil {
			// Only the corresponding index can generate a valid task.
			intest.Assert(ts.Table.Columns[candidate.path.Index.Columns[0].Offset].ID == prop.VectorProp.Column.ID, "The passed vector column is not matched with the index")
			distanceMetric := model.IndexableFnNameToDistanceMetric[prop.VectorProp.DistanceFnName.L]
			distanceMetricPB := tipb.VectorDistanceMetric_value[string(distanceMetric)]
			intest.Assert(distanceMetricPB != 0, "unexpected distance metric")

			ts.AnnIndexExtra = &VectorIndexExtra{
				IndexInfo: candidate.path.Index,
				PushDownQueryInfo: &tipb.ANNQueryInfo{
					QueryType:          tipb.ANNQueryType_OrderBy,
					DistanceMetric:     tipb.VectorDistanceMetric(distanceMetricPB),
					TopK:               prop.VectorProp.TopK,
					ColumnName:         ts.Table.Columns[candidate.path.Index.Columns[0].Offset].Name.L,
					DeprecatedColumnId: &prop.VectorProp.Column.ID, // deprecated field, will be removed after TiFlash supports the new field.
					IndexId:            candidate.path.Index.ID,
					RefVecF32:          prop.VectorProp.Vec.SerializeTo(nil),
					Column:             *tidbutil.ColumnToProto(prop.VectorProp.Column.ToInfo(), false, false),
				},
			}
			ts.SetStats(util.DeriveLimitStats(ts.StatsInfo(), float64(prop.VectorProp.TopK)))
		}
		// ********************************** future deprecated start **************************/
		var hasVirtualColumn bool
		for _, col := range ts.schema.Columns {
			if col.VirtualExpr != nil {
				ds.SCtx().GetSessionVars().RaiseWarningWhenMPPEnforced("MPP mode may be blocked because column `" + col.OrigName + "` is a virtual column which is not supported now.")
				hasVirtualColumn = true
				break
			}
		}
		// in general, since MPP has supported the Gather operator to fill the virtual column, we should full lift restrictions here.
		// we left them here, because cases like:
		// parent-----+
		//            V  (when parent require a root task type here, we need convert mpp task to root task)
		//    projection [mpp task] [a]
		//      table-scan [mpp task] [a(virtual col as: b+1), b]
		// in the process of converting mpp task to root task, the encapsulated table reader will use its first children schema [a]
		// as its schema, so when we resolve indices later, the virtual column 'a' itself couldn't resolve itself anymore.
		//
		if hasVirtualColumn && !canMppConvertToRootForDisaggregatedTiFlash && !canMppConvertToRootForWhenTiFlashCopIsBanned {
			return base.InvalidTask, nil
		}
		// ********************************** future deprecated end **************************/
		mppTask := &MppTask{
			p:           ts,
			partTp:      property.AnyType,
			tblColHists: ds.TblColHists,
		}
		ts.PlanPartInfo = &PhysPlanPartInfo{
			PruningConds:   pushDownNot(ds.SCtx().GetExprCtx(), ds.AllConds),
			PartitionNames: ds.PartitionNames,
			Columns:        ds.TblCols,
			ColumnNames:    ds.OutputNames(),
		}
		mppTask = ts.addPushedDownSelectionToMppTask(mppTask, ds.StatsInfo().ScaleByExpectCnt(prop.ExpectedCnt))
		var task base.Task = mppTask
		if !mppTask.Invalid() {
			if prop.TaskTp == property.MppTaskType && len(mppTask.rootTaskConds) > 0 {
				// If got filters cannot be pushed down to tiflash, we have to make sure it will be executed in TiDB,
				// So have to return a rootTask, but prop requires mppTask, cannot meet this requirement.
				task = base.InvalidTask
			} else if prop.TaskTp == property.RootTaskType {
				// When got here, canMppConvertToRootX is true.
				// This is for situations like cannot generate mppTask for some operators.
				// Such as when the build side of HashJoin is Projection,
				// which cannot pushdown to tiflash(because TiFlash doesn't support some expr in Proj)
				// So HashJoin cannot pushdown to tiflash. But we still want TableScan to run on tiflash.
				task = mppTask
				task = task.ConvertToRootTask(ds.SCtx())
			}
		}
		return task, nil
	}
	if isTiFlashPath && config.GetGlobalConfig().DisaggregatedTiFlash || isTiFlashPath && ds.SCtx().GetSessionVars().IsTiFlashCopBanned() {
		// prop.TaskTp is cop related, just return base.InvalidTask.
		return base.InvalidTask, nil
	}
	copTask := &CopTask{
		tablePlan:         ts,
		indexPlanFinished: true,
		tblColHists:       ds.TblColHists,
	}
	copTask.physPlanPartInfo = &PhysPlanPartInfo{
		PruningConds:   pushDownNot(ds.SCtx().GetExprCtx(), ds.AllConds),
		PartitionNames: ds.PartitionNames,
		Columns:        ds.TblCols,
		ColumnNames:    ds.OutputNames(),
	}
	ts.PlanPartInfo = copTask.physPlanPartInfo
	var task base.Task = copTask
	if candidate.isMatchProp {
		copTask.keepOrder = true
		if ds.TableInfo.GetPartitionInfo() != nil {
			// TableScan on partition table on TiFlash can't keep order.
			if ts.StoreType == kv.TiFlash {
				return base.InvalidTask, nil
			}
			// Add sort items for table scan for merge-sort operation between partitions.
			byItems := make([]*util.ByItems, 0, len(prop.SortItems))
			for _, si := range prop.SortItems {
				byItems = append(byItems, &util.ByItems{
					Expr: si.Col,
					Desc: si.Desc,
				})
			}
			ts.ByItems = byItems
		}
	}
	ts.addPushedDownSelection(copTask, ds.StatsInfo().ScaleByExpectCnt(prop.ExpectedCnt))
	if prop.IsFlashProp() && len(copTask.rootTaskConds) != 0 {
		return base.InvalidTask, nil
	}
	if prop.TaskTp == property.RootTaskType {
		task = task.ConvertToRootTask(ds.SCtx())
	} else if _, ok := task.(*RootTask); ok {
		return base.InvalidTask, nil
	}
	return task, nil
}

func convertToSampleTable(ds *logicalop.DataSource, prop *property.PhysicalProperty,
	candidate *candidatePath, _ *optimizetrace.PhysicalOptimizeOp) (base.Task, error) {
	if prop.TaskTp == property.CopMultiReadTaskType {
		return base.InvalidTask, nil
	}
	if !prop.IsSortItemEmpty() && !candidate.isMatchProp {
		return base.InvalidTask, nil
	}
	if candidate.isMatchProp {
		// Disable keep order property for sample table path.
		return base.InvalidTask, nil
	}
	p := PhysicalTableSample{
		TableSampleInfo: ds.SampleInfo,
		TableInfo:       ds.Table,
		PhysicalTableID: ds.PhysicalTableID,
		Desc:            candidate.isMatchProp && prop.SortItems[0].Desc,
	}.Init(ds.SCtx(), ds.QueryBlockOffset())
	p.schema = ds.Schema()
	rt := &RootTask{}
	rt.SetPlan(p)
	return rt, nil
}

func convertToPointGet(ds *logicalop.DataSource, prop *property.PhysicalProperty, candidate *candidatePath) base.Task {
	if !prop.IsSortItemEmpty() && !candidate.isMatchProp {
		return base.InvalidTask
	}
	if prop.TaskTp == property.CopMultiReadTaskType && candidate.path.IsSingleScan ||
		prop.TaskTp == property.CopSingleReadTaskType && !candidate.path.IsSingleScan {
		return base.InvalidTask
	}

	if tidbutil.IsMemDB(ds.DBName.L) {
		return base.InvalidTask
	}

	accessCnt := math.Min(candidate.path.CountAfterAccess, float64(1))
	pointGetPlan := PointGetPlan{
		AccessConditions: candidate.path.AccessConds,
		schema:           ds.Schema().Clone(),
		dbName:           ds.DBName.L,
		TblInfo:          ds.TableInfo,
		outputNames:      ds.OutputNames(),
		LockWaitTime:     ds.SCtx().GetSessionVars().LockWaitTimeout,
		Columns:          ds.Columns,
	}.Init(ds.SCtx(), ds.TableStats.ScaleByExpectCnt(accessCnt), ds.QueryBlockOffset())
	if ds.PartitionDefIdx != nil {
		pointGetPlan.PartitionIdx = ds.PartitionDefIdx
	}
	pointGetPlan.PartitionNames = ds.PartitionNames
	rTsk := &RootTask{}
	rTsk.SetPlan(pointGetPlan)
	if candidate.path.IsIntHandlePath {
		pointGetPlan.Handle = kv.IntHandle(candidate.path.Ranges[0].LowVal[0].GetInt64())
		pointGetPlan.UnsignedHandle = mysql.HasUnsignedFlag(ds.HandleCols.GetCol(0).RetType.GetFlag())
		pointGetPlan.accessCols = ds.TblCols
		found := false
		for i := range ds.Columns {
			if ds.Columns[i].ID == ds.HandleCols.GetCol(0).ID {
				pointGetPlan.HandleColOffset = ds.Columns[i].Offset
				found = true
				break
			}
		}
		if !found {
			return base.InvalidTask
		}
		// Add filter condition to table plan now.
		if len(candidate.path.TableFilters) > 0 {
			sel := PhysicalSelection{
				Conditions: candidate.path.TableFilters,
			}.Init(ds.SCtx(), ds.StatsInfo().ScaleByExpectCnt(prop.ExpectedCnt), ds.QueryBlockOffset())
			sel.SetChildren(pointGetPlan)
			rTsk.SetPlan(sel)
		}
	} else {
		pointGetPlan.IndexInfo = candidate.path.Index
		pointGetPlan.IdxCols = candidate.path.IdxCols
		pointGetPlan.IdxColLens = candidate.path.IdxColLens
		pointGetPlan.IndexValues = candidate.path.Ranges[0].LowVal
		if candidate.path.IsSingleScan {
			pointGetPlan.accessCols = candidate.path.IdxCols
		} else {
			pointGetPlan.accessCols = ds.TblCols
		}
		// Add index condition to table plan now.
		if len(candidate.path.IndexFilters)+len(candidate.path.TableFilters) > 0 {
			sel := PhysicalSelection{
				Conditions: append(candidate.path.IndexFilters, candidate.path.TableFilters...),
			}.Init(ds.SCtx(), ds.StatsInfo().ScaleByExpectCnt(prop.ExpectedCnt), ds.QueryBlockOffset())
			sel.SetChildren(pointGetPlan)
			rTsk.SetPlan(sel)
		}
	}

	return rTsk
}

func convertToBatchPointGet(ds *logicalop.DataSource, prop *property.PhysicalProperty, candidate *candidatePath) base.Task {
	if !prop.IsSortItemEmpty() && !candidate.isMatchProp {
		return base.InvalidTask
	}
	if prop.TaskTp == property.CopMultiReadTaskType && candidate.path.IsSingleScan ||
		prop.TaskTp == property.CopSingleReadTaskType && !candidate.path.IsSingleScan {
		return base.InvalidTask
	}

	accessCnt := math.Min(candidate.path.CountAfterAccess, float64(len(candidate.path.Ranges)))
	batchPointGetPlan := &BatchPointGetPlan{
		ctx:              ds.SCtx(),
		dbName:           ds.DBName.L,
		AccessConditions: candidate.path.AccessConds,
		TblInfo:          ds.TableInfo,
		KeepOrder:        !prop.IsSortItemEmpty(),
		Columns:          ds.Columns,
		PartitionNames:   ds.PartitionNames,
	}
	if ds.PartitionDefIdx != nil {
		batchPointGetPlan.SinglePartition = true
		batchPointGetPlan.PartitionIdxs = []int{*ds.PartitionDefIdx}
	}
	if batchPointGetPlan.KeepOrder {
		batchPointGetPlan.Desc = prop.SortItems[0].Desc
	}
	rTsk := &RootTask{}
	if candidate.path.IsIntHandlePath {
		for _, ran := range candidate.path.Ranges {
			batchPointGetPlan.Handles = append(batchPointGetPlan.Handles, kv.IntHandle(ran.LowVal[0].GetInt64()))
		}
		batchPointGetPlan.accessCols = ds.TblCols
		found := false
		for i := range ds.Columns {
			if ds.Columns[i].ID == ds.HandleCols.GetCol(0).ID {
				batchPointGetPlan.HandleColOffset = ds.Columns[i].Offset
				found = true
				break
			}
		}
		if !found {
			return base.InvalidTask
		}

		// Add filter condition to table plan now.
		if len(candidate.path.TableFilters) > 0 {
			batchPointGetPlan.Init(ds.SCtx(), ds.TableStats.ScaleByExpectCnt(accessCnt), ds.Schema().Clone(), ds.OutputNames(), ds.QueryBlockOffset())
			sel := PhysicalSelection{
				Conditions: candidate.path.TableFilters,
			}.Init(ds.SCtx(), ds.StatsInfo().ScaleByExpectCnt(prop.ExpectedCnt), ds.QueryBlockOffset())
			sel.SetChildren(batchPointGetPlan)
			rTsk.SetPlan(sel)
		}
	} else {
		batchPointGetPlan.IndexInfo = candidate.path.Index
		batchPointGetPlan.IdxCols = candidate.path.IdxCols
		batchPointGetPlan.IdxColLens = candidate.path.IdxColLens
		for _, ran := range candidate.path.Ranges {
			batchPointGetPlan.IndexValues = append(batchPointGetPlan.IndexValues, ran.LowVal)
		}
		if !prop.IsSortItemEmpty() {
			batchPointGetPlan.KeepOrder = true
			batchPointGetPlan.Desc = prop.SortItems[0].Desc
		}
		if candidate.path.IsSingleScan {
			batchPointGetPlan.accessCols = candidate.path.IdxCols
		} else {
			batchPointGetPlan.accessCols = ds.TblCols
		}
		// Add index condition to table plan now.
		if len(candidate.path.IndexFilters)+len(candidate.path.TableFilters) > 0 {
			batchPointGetPlan.Init(ds.SCtx(), ds.TableStats.ScaleByExpectCnt(accessCnt), ds.Schema().Clone(), ds.OutputNames(), ds.QueryBlockOffset())
			sel := PhysicalSelection{
				Conditions: append(candidate.path.IndexFilters, candidate.path.TableFilters...),
			}.Init(ds.SCtx(), ds.StatsInfo().ScaleByExpectCnt(prop.ExpectedCnt), ds.QueryBlockOffset())
			sel.SetChildren(batchPointGetPlan)
			rTsk.SetPlan(sel)
		}
	}
	if rTsk.GetPlan() == nil {
		tmpP := batchPointGetPlan.Init(ds.SCtx(), ds.TableStats.ScaleByExpectCnt(accessCnt), ds.Schema().Clone(), ds.OutputNames(), ds.QueryBlockOffset())
		rTsk.SetPlan(tmpP)
	}

	return rTsk
}

func (ts *PhysicalTableScan) addPushedDownSelectionToMppTask(mpp *MppTask, stats *property.StatsInfo) *MppTask {
	filterCondition, rootTaskConds := SplitSelCondsWithVirtualColumn(ts.filterCondition)
	var newRootConds []expression.Expression
	filterCondition, newRootConds = expression.PushDownExprs(util.GetPushDownCtx(ts.SCtx()), filterCondition, ts.StoreType)
	mpp.rootTaskConds = append(rootTaskConds, newRootConds...)

	ts.filterCondition = filterCondition
	// Add filter condition to table plan now.
	if len(ts.filterCondition) > 0 {
		sel := PhysicalSelection{Conditions: ts.filterCondition}.Init(ts.SCtx(), stats, ts.QueryBlockOffset())
		sel.SetChildren(ts)
		mpp.p = sel
	}
	return mpp
}

func (ts *PhysicalTableScan) addPushedDownSelection(copTask *CopTask, stats *property.StatsInfo) {
	ts.filterCondition, copTask.rootTaskConds = SplitSelCondsWithVirtualColumn(ts.filterCondition)
	var newRootConds []expression.Expression
	ts.filterCondition, newRootConds = expression.PushDownExprs(util.GetPushDownCtx(ts.SCtx()), ts.filterCondition, ts.StoreType)
	copTask.rootTaskConds = append(copTask.rootTaskConds, newRootConds...)

	// Add filter condition to table plan now.
	if len(ts.filterCondition) > 0 {
		sel := PhysicalSelection{Conditions: ts.filterCondition}.Init(ts.SCtx(), stats, ts.QueryBlockOffset())
		if len(copTask.rootTaskConds) != 0 {
			selectivity, _, err := cardinality.Selectivity(ts.SCtx(), copTask.tblColHists, ts.filterCondition, nil)
			if err != nil {
				logutil.BgLogger().Debug("calculate selectivity failed, use selection factor", zap.Error(err))
				selectivity = cost.SelectionFactor
			}
			sel.SetStats(ts.StatsInfo().Scale(selectivity))
		}
		sel.SetChildren(ts)
		copTask.tablePlan = sel
	}
}

func (ts *PhysicalTableScan) getScanRowSize() float64 {
	if ts.StoreType == kv.TiKV {
		return cardinality.GetTableAvgRowSize(ts.SCtx(), ts.tblColHists, ts.tblCols, ts.StoreType, true)
	}
	// If `ts.handleCol` is nil, then the schema of tableScan doesn't have handle column.
	// This logic can be ensured in column pruning.
	return cardinality.GetTableAvgRowSize(ts.SCtx(), ts.tblColHists, ts.Schema().Columns, ts.StoreType, ts.HandleCols != nil)
}

func getOriginalPhysicalTableScan(ds *logicalop.DataSource, prop *property.PhysicalProperty, path *util.AccessPath, isMatchProp bool) (*PhysicalTableScan, float64) {
	ts := PhysicalTableScan{
		Table:           ds.TableInfo,
		Columns:         slices.Clone(ds.Columns),
		TableAsName:     ds.TableAsName,
		DBName:          ds.DBName,
		isPartition:     ds.PartitionDefIdx != nil,
		physicalTableID: ds.PhysicalTableID,
		Ranges:          path.Ranges,
		AccessCondition: path.AccessConds,
		StoreType:       path.StoreType,
		HandleCols:      ds.HandleCols,
		tblCols:         ds.TblCols,
		tblColHists:     ds.TblColHists,
		constColsByCond: path.ConstCols,
		prop:            prop,
		filterCondition: slices.Clone(path.TableFilters),
	}.Init(ds.SCtx(), ds.QueryBlockOffset())
	ts.SetSchema(ds.Schema().Clone())
	rowCount := path.CountAfterAccess
	// Add an arbitrary tolerance factor to account for comparison with floating point
	if (prop.ExpectedCnt + cost.ToleranceFactor) < ds.StatsInfo().RowCount {
		rowCount = cardinality.AdjustRowCountForTableScanByLimit(ds.SCtx(),
			ds.StatsInfo(), ds.TableStats, ds.StatisticTable,
			path, prop.ExpectedCnt, isMatchProp && prop.SortItems[0].Desc)
	}
	// We need NDV of columns since it may be used in cost estimation of join. Precisely speaking,
	// we should track NDV of each histogram bucket, and sum up the NDV of buckets we actually need
	// to scan, but this would only help improve accuracy of NDV for one column, for other columns,
	// we still need to assume values are uniformly distributed. For simplicity, we use uniform-assumption
	// for all columns now, as we do in `deriveStatsByFilter`.
	ts.SetStats(ds.TableStats.ScaleByExpectCnt(rowCount))
	usedStats := ds.SCtx().GetSessionVars().StmtCtx.GetUsedStatsInfo(false)
	if usedStats != nil && usedStats.GetUsedInfo(ts.physicalTableID) != nil {
		ts.usedStatsInfo = usedStats.GetUsedInfo(ts.physicalTableID)
	}
	if isMatchProp && prop.VectorProp.VSInfo == nil {
		ts.Desc = prop.SortItems[0].Desc
		ts.KeepOrder = true
	}
	return ts, rowCount
}

func getOriginalPhysicalIndexScan(ds *logicalop.DataSource, prop *property.PhysicalProperty, path *util.AccessPath, isMatchProp bool, isSingleScan bool) *PhysicalIndexScan {
	idx := path.Index
	is := PhysicalIndexScan{
		Table:            ds.TableInfo,
		TableAsName:      ds.TableAsName,
		DBName:           ds.DBName,
		Columns:          util.CloneColInfos(ds.Columns),
		Index:            idx,
		IdxCols:          path.IdxCols,
		IdxColLens:       path.IdxColLens,
		AccessCondition:  path.AccessConds,
		Ranges:           path.Ranges,
		dataSourceSchema: ds.Schema(),
		isPartition:      ds.PartitionDefIdx != nil,
		physicalTableID:  ds.PhysicalTableID,
		tblColHists:      ds.TblColHists,
		pkIsHandleCol:    ds.GetPKIsHandleCol(),
		constColsByCond:  path.ConstCols,
		prop:             prop,
	}.Init(ds.SCtx(), ds.QueryBlockOffset())
	rowCount := path.CountAfterAccess
	is.initSchema(append(path.FullIdxCols, ds.CommonHandleCols...), !isSingleScan)

	// If (1) tidb_opt_ordering_index_selectivity_threshold is enabled (not 0)
	// and (2) there exists an index whose selectivity is smaller than or equal to the threshold,
	// and (3) there is Selection on the IndexScan, we don't use the ExpectedCnt to
	// adjust the estimated row count of the IndexScan.
	ignoreExpectedCnt := ds.SCtx().GetSessionVars().OptOrderingIdxSelThresh != 0 &&
		ds.AccessPathMinSelectivity <= ds.SCtx().GetSessionVars().OptOrderingIdxSelThresh &&
		len(path.IndexFilters)+len(path.TableFilters) > 0

	if (isMatchProp || prop.IsSortItemEmpty()) && prop.ExpectedCnt < ds.StatsInfo().RowCount && !ignoreExpectedCnt {
		rowCount = cardinality.AdjustRowCountForIndexScanByLimit(ds.SCtx(),
			ds.StatsInfo(), ds.TableStats, ds.StatisticTable,
			path, prop.ExpectedCnt, isMatchProp && prop.SortItems[0].Desc)
	}
	// ScaleByExpectCnt only allows to scale the row count smaller than the table total row count.
	// But for MV index, it's possible that the IndexRangeScan row count is larger than the table total row count.
	// Please see the Case 2 in CalcTotalSelectivityForMVIdxPath for an example.
	if idx.MVIndex && rowCount > ds.TableStats.RowCount {
		is.SetStats(ds.TableStats.Scale(rowCount / ds.TableStats.RowCount))
	} else {
		is.SetStats(ds.TableStats.ScaleByExpectCnt(rowCount))
	}
	usedStats := ds.SCtx().GetSessionVars().StmtCtx.GetUsedStatsInfo(false)
	if usedStats != nil && usedStats.GetUsedInfo(is.physicalTableID) != nil {
		is.usedStatsInfo = usedStats.GetUsedInfo(is.physicalTableID)
	}
	if isMatchProp {
		is.Desc = prop.SortItems[0].Desc
		is.KeepOrder = true
	}
	return is
}

func findBestTask4LogicalCTE(lp base.LogicalPlan, prop *property.PhysicalProperty, counter *base.PlanCounterTp, pop *optimizetrace.PhysicalOptimizeOp) (t base.Task, cntPlan int64, err error) {
	p := lp.(*logicalop.LogicalCTE)
	// if prop is require an index join's probe side, check the inner pattern admission here.
	if prop.IndexJoinProp != nil {
		pass := admitIndexJoinInnerChildPattern(lp)
		if !pass {
			// even enforce hint can not work with this.
			return base.InvalidTask, 0, nil
		}
	}
	if p.ChildLen() > 0 {
		return p.BaseLogicalPlan.FindBestTask(prop, counter, pop)
	}
	if !prop.IsSortItemEmpty() && !prop.CanAddEnforcer {
		return base.InvalidTask, 1, nil
	}
	// The physical plan has been build when derive stats.
	pcte := PhysicalCTE{SeedPlan: p.Cte.SeedPartPhysicalPlan, RecurPlan: p.Cte.RecursivePartPhysicalPlan, CTE: p.Cte, cteAsName: p.CteAsName, cteName: p.CteName}.Init(p.SCtx(), p.StatsInfo())
	pcte.SetSchema(p.Schema())
	if prop.IsFlashProp() && prop.CTEProducerStatus == property.AllCTECanMpp {
		pcte.readerReceiver = PhysicalExchangeReceiver{IsCTEReader: true}.Init(p.SCtx(), p.StatsInfo())
		if prop.MPPPartitionTp != property.AnyType {
			return base.InvalidTask, 1, nil
		}
		t = &MppTask{
			p:           pcte,
			partTp:      prop.MPPPartitionTp,
			hashCols:    prop.MPPPartitionCols,
			tblColHists: p.StatsInfo().HistColl,
		}
	} else {
		rt := &RootTask{}
		rt.SetPlan(pcte)
		rt.SetEmpty(false)
		t = rt
	}
	if prop.CanAddEnforcer {
		t = enforceProperty(prop, t, p.Plan.SCtx(), nil)
	}
	return t, 1, nil
}

func findBestTask4LogicalCTETable(lp base.LogicalPlan, prop *property.PhysicalProperty, _ *base.PlanCounterTp, _ *optimizetrace.PhysicalOptimizeOp) (t base.Task, cntPlan int64, err error) {
	p := lp.(*logicalop.LogicalCTETable)
	// if prop is require an index join's probe side, check the inner pattern admission here.
	if prop.IndexJoinProp != nil {
		pass := admitIndexJoinInnerChildPattern(lp)
		if !pass {
			// even enforce hint can not work with this.
			return base.InvalidTask, 0, nil
		}
	}
	if !prop.IsSortItemEmpty() {
		return base.InvalidTask, 0, nil
	}

	pcteTable := PhysicalCTETable{IDForStorage: p.IDForStorage}.Init(p.SCtx(), p.StatsInfo())
	pcteTable.SetSchema(p.Schema())
	rt := &RootTask{}
	rt.SetPlan(pcteTable)
	t = rt
	return t, 1, nil
}

func appendCandidate(lp base.LogicalPlan, task base.Task, prop *property.PhysicalProperty, opt *optimizetrace.PhysicalOptimizeOp) {
	if task == nil || task.Invalid() {
		return
	}
	appendCandidate4PhysicalOptimizeOp(opt, lp, task.Plan(), prop)
}

// PushDownNot here can convert condition 'not (a != 1)' to 'a = 1'. When we build range from conds, the condition like
// 'not (a != 1)' would not be handled so we need to convert it to 'a = 1', which can be handled when building range.
func pushDownNot(ctx expression.BuildContext, conds []expression.Expression) []expression.Expression {
	for i, cond := range conds {
		conds[i] = expression.PushDownNot(ctx, cond)
	}
	return conds
}

func validateTableSamplePlan(ds *logicalop.DataSource, t base.Task, err error) error {
	if err != nil {
		return err
	}
	if ds.SampleInfo != nil && !t.Invalid() {
		if _, ok := t.Plan().(*PhysicalTableSample); !ok {
			return expression.ErrInvalidTableSample.GenWithStackByArgs("plan not supported")
		}
	}
	return nil
}<|MERGE_RESOLUTION|>--- conflicted
+++ resolved
@@ -280,11 +280,6 @@
 		} else if curIsBetter {
 			bestTask = curTask
 		}
-<<<<<<< HEAD
-		// since hint applicable plan may greater than 1, like inl_join can suit for: index_join, index_hash_join, index_merge_join
-		if suitLogicalJoinHint(p.Self(), prop, curTask.Plan()) {
-			// curTask is a preferred physic plan, compare cost and cache the most suitable one.
-=======
 
 		// Get the most preferred and efficient one by hint and low-cost priority.
 		// since hint applicable plan may greater than 1, like inl_join can suit for:
@@ -293,7 +288,6 @@
 		// todo: extend suitLogicalJoinHint to be a normal logicalOperator's interface to handle the hint related stuff.
 		if suitLogicalJoinHint(p.Self(), curTask.Plan()) {
 			// curTask is a preferred physic plan, compare cost with previous preferred one and cache the low-cost one.
->>>>>>> d46ecaa4
 			if curIsBetter, err := compareTaskCost(curTask, preferTask, opt); err != nil {
 				return nil, 0, err
 			} else if curIsBetter {
@@ -301,19 +295,11 @@
 			}
 		}
 	}
-<<<<<<< HEAD
-	// there is a valid preferred physical one, return it.
-	if !preferTask.Invalid() {
-		return preferTask, cntPlan, nil
-	}
-	// return the lowest-cost physical one.
-=======
 	// there is a valid preferred low-cost physical one, return it.
 	if !preferTask.Invalid() {
 		return preferTask, cntPlan, nil
 	}
 	// return the normal lowest-cost physical one.
->>>>>>> d46ecaa4
 	return bestTask, cntPlan, nil
 }
 
