--- conflicted
+++ resolved
@@ -2213,11 +2213,7 @@
 			scan = convertToPartialTableScan(ds, prop, partPath, candidate.matchPropResult, byItems)
 		} else {
 			var remainingFilters []expression.Expression
-<<<<<<< HEAD
-			scan, remainingFilters, err = convertToPartialIndexScan(ds, cop.physPlanPartInfo, prop, partPath, candidate.matchPropResult, byItems)
-=======
-			scan, remainingFilters, err = physicalop.ConvertToPartialIndexScan(ds, cop.PhysPlanPartInfo, prop, partPath, candidate.isMatchProp, byItems)
->>>>>>> b6144079
+			scan, remainingFilters, err = physicalop.ConvertToPartialIndexScan(ds, cop.PhysPlanPartInfo, prop, partPath, candidate.matchPropResult, byItems)
 			if err != nil {
 				return base.InvalidTask, err
 			}
@@ -2233,11 +2229,7 @@
 	if (prop.ExpectedCnt + cost.ToleranceFactor) < ds.StatsInfo().RowCount {
 		totalRowCount *= prop.ExpectedCnt / ds.StatsInfo().RowCount
 	}
-<<<<<<< HEAD
-	ts, remainingFilters2, moreColumn, err := buildIndexMergeTableScan(ds, path.TableFilters, totalRowCount, candidate.matchPropResult == property.PropMatched)
-=======
-	ts, remainingFilters2, moreColumn, err := physicalop.BuildIndexMergeTableScan(ds, path.TableFilters, totalRowCount, candidate.isMatchProp)
->>>>>>> b6144079
+	ts, remainingFilters2, moreColumn, err := physicalop.BuildIndexMergeTableScan(ds, path.TableFilters, totalRowCount, candidate.matchPropResult == property.PropMatched)
 	if err != nil {
 		return base.InvalidTask, err
 	}
@@ -2245,19 +2237,11 @@
 		return base.InvalidTask, nil
 	}
 	globalRemainingFilters = append(globalRemainingFilters, remainingFilters2...)
-<<<<<<< HEAD
-	cop.keepOrder = candidate.matchPropResult == property.PropMatched
-	cop.tablePlan = ts
-	cop.idxMergePartPlans = scans
-	cop.idxMergeIsIntersection = path.IndexMergeIsIntersection
-	cop.idxMergeAccessMVIndex = path.IndexMergeAccessMVIndex
-=======
-	cop.KeepOrder = candidate.isMatchProp
+	cop.KeepOrder = candidate.matchPropResult == property.PropMatched
 	cop.TablePlan = ts
 	cop.IdxMergePartPlans = scans
 	cop.IdxMergeIsIntersection = path.IndexMergeIsIntersection
 	cop.IdxMergeAccessMVIndex = path.IndexMergeAccessMVIndex
->>>>>>> b6144079
 	if moreColumn {
 		cop.NeedExtraProj = true
 		cop.OriginSchema = ds.Schema()
@@ -2283,51 +2267,6 @@
 	return task, nil
 }
 
-<<<<<<< HEAD
-func convertToPartialIndexScan(ds *logicalop.DataSource, physPlanPartInfo *physicalop.PhysPlanPartInfo, prop *property.PhysicalProperty, path *util.AccessPath, matchProp property.PhysicalPropMatchResult, byItems []*util.ByItems) (base.PhysicalPlan, []expression.Expression, error) {
-	intest.Assert(matchProp != property.PropMatchedNeedMergeSort,
-		"partial paths of index merge path should not match property using merge sort")
-	is := physicalop.GetOriginalPhysicalIndexScan(ds, prop, path, matchProp.Matched(), false)
-	// TODO: Consider using isIndexCoveringColumns() to avoid another TableRead
-	indexConds := path.IndexFilters
-	if matchProp.Matched() {
-		if is.Table.GetPartitionInfo() != nil && !is.Index.Global && is.SCtx().GetSessionVars().StmtCtx.UseDynamicPartitionPrune() {
-			tmpColumns, tmpSchema, _ := physicalop.AddExtraPhysTblIDColumn(is.SCtx(), is.Columns, is.Schema())
-			is.Columns = tmpColumns
-			is.SetSchema(tmpSchema)
-		}
-		// Add sort items for index scan for merge-sort operation between partitions.
-		is.ByItems = byItems
-	}
-
-	// Add a `Selection` for `IndexScan` with global index.
-	// It should pushdown to TiKV, DataSource schema doesn't contain partition id column.
-	indexConds, err := is.AddSelectionConditionForGlobalIndex(ds, physPlanPartInfo, indexConds)
-	if err != nil {
-		return nil, nil, err
-	}
-
-	if len(indexConds) > 0 {
-		pushedFilters, remainingFilter := extractFiltersForIndexMerge(util.GetPushDownCtx(ds.SCtx()), indexConds)
-		var selectivity float64
-		if path.CountAfterAccess > 0 {
-			selectivity = path.CountAfterIndex / path.CountAfterAccess
-		}
-		rowCount := is.StatsInfo().RowCount * selectivity
-		stats := &property.StatsInfo{RowCount: rowCount}
-		stats.StatsVersion = ds.StatisticTable.Version
-		if ds.StatisticTable.Pseudo {
-			stats.StatsVersion = statistics.PseudoVersion
-		}
-		indexPlan := physicalop.PhysicalSelection{Conditions: pushedFilters}.Init(is.SCtx(), stats, ds.QueryBlockOffset())
-		indexPlan.SetChildren(is)
-		return indexPlan, remainingFilter, nil
-	}
-	return is, nil, nil
-}
-
-=======
->>>>>>> b6144079
 func checkColinSchema(cols []*expression.Column, schema *expression.Schema) bool {
 	for _, col := range cols {
 		if schema.ColumnIndex(col) == -1 {
@@ -2538,21 +2477,12 @@
 		return base.InvalidTask, nil
 	}
 	path := candidate.path
-<<<<<<< HEAD
 	is := physicalop.GetOriginalPhysicalIndexScan(ds, prop, path, candidate.matchPropResult.Matched(), candidate.path.IsSingleScan)
-	cop := &CopTask{
-		indexPlan:   is,
-		tblColHists: ds.TblColHists,
-		tblCols:     ds.TblCols,
-		expectCnt:   uint64(prop.ExpectedCnt),
-=======
-	is := physicalop.GetOriginalPhysicalIndexScan(ds, prop, path, candidate.isMatchProp, candidate.path.IsSingleScan)
 	cop := &physicalop.CopTask{
 		IndexPlan:   is,
 		TblColHists: ds.TblColHists,
 		TblCols:     ds.TblCols,
 		ExpectCnt:   uint64(prop.ExpectedCnt),
->>>>>>> b6144079
 	}
 	cop.PhysPlanPartInfo = &physicalop.PhysPlanPartInfo{
 		PruningConds:   ds.AllConds,
@@ -2597,13 +2527,12 @@
 			}
 		}
 	}
-<<<<<<< HEAD
 	if candidate.matchPropResult.Matched() {
-		cop.keepOrder = true
-		if cop.tablePlan != nil && !ds.TableInfo.IsCommonHandle {
-			col, isNew := cop.tablePlan.(*physicalop.PhysicalTableScan).AppendExtraHandleCol(ds)
-			cop.extraHandleCol = col
-			cop.needExtraProj = cop.needExtraProj || isNew
+		cop.KeepOrder = true
+		if cop.TablePlan != nil && !ds.TableInfo.IsCommonHandle {
+			col, isNew := cop.TablePlan.(*physicalop.PhysicalTableScan).AppendExtraHandleCol(ds)
+			cop.ExtraHandleCol = col
+			cop.NeedExtraProj = cop.NeedExtraProj || isNew
 		}
 
 		// Add sort items for index scan for the merge-sort operation
@@ -2620,37 +2549,14 @@
 					Desc: si.Desc,
 				})
 			}
-			cop.indexPlan.(*physicalop.PhysicalIndexScan).ByItems = byItems
+			cop.IndexPlan.(*physicalop.PhysicalIndexScan).ByItems = byItems
 		}
 		if candidate.matchPropResult == property.PropMatchedNeedMergeSort {
 			is.GroupedRanges = candidate.path.GroupedRanges
 			is.GroupByColIdxs = candidate.path.GroupByColIdxs
 		}
 		if ds.TableInfo.GetPartitionInfo() != nil {
-			if cop.tablePlan != nil && ds.SCtx().GetSessionVars().StmtCtx.UseDynamicPartitionPrune() {
-=======
-	if candidate.isMatchProp {
-		cop.KeepOrder = true
-		if cop.TablePlan != nil && !ds.TableInfo.IsCommonHandle {
-			col, isNew := cop.TablePlan.(*physicalop.PhysicalTableScan).AppendExtraHandleCol(ds)
-			cop.ExtraHandleCol = col
-			cop.NeedExtraProj = cop.NeedExtraProj || isNew
-		}
-
-		if ds.TableInfo.GetPartitionInfo() != nil {
-			// Add sort items for index scan for merge-sort operation between partitions, only required for local index.
-			if !is.Index.Global {
-				byItems := make([]*util.ByItems, 0, len(prop.SortItems))
-				for _, si := range prop.SortItems {
-					byItems = append(byItems, &util.ByItems{
-						Expr: si.Col,
-						Desc: si.Desc,
-					})
-				}
-				cop.IndexPlan.(*physicalop.PhysicalIndexScan).ByItems = byItems
-			}
 			if cop.TablePlan != nil && ds.SCtx().GetSessionVars().StmtCtx.UseDynamicPartitionPrune() {
->>>>>>> b6144079
 				if !is.Index.Global {
 					tmpColumns, tmpSchema, _ := physicalop.AddExtraPhysTblIDColumn(is.SCtx(), is.Columns, is.Schema())
 					is.Columns = tmpColumns
@@ -2915,15 +2821,9 @@
 	}
 	ts.PlanPartInfo = copTask.PhysPlanPartInfo
 	var task base.Task = copTask
-<<<<<<< HEAD
 	if candidate.matchPropResult.Matched() {
-		copTask.keepOrder = true
+		copTask.KeepOrder = true
 		if ds.TableInfo.GetPartitionInfo() != nil || candidate.matchPropResult == property.PropMatchedNeedMergeSort {
-=======
-	if candidate.isMatchProp {
-		copTask.KeepOrder = true
-		if ds.TableInfo.GetPartitionInfo() != nil {
->>>>>>> b6144079
 			// Add sort items for table scan for merge-sort operation between partitions.
 			byItems := make([]*util.ByItems, 0, len(prop.SortItems))
 			for _, si := range prop.SortItems {
