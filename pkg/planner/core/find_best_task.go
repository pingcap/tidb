--- conflicted
+++ resolved
@@ -1478,17 +1478,10 @@
 				preferredPaths = append(preferredPaths, c)
 				continue
 			}
-<<<<<<< HEAD
 			// Preference plans with equals/IN predicates or where there is more filtering in the index than against the table
 			indexFilters := c.equalPredicateCount() > 0 || len(c.path.TableFilters) < len(c.path.IndexFilters)
 			if preferMerge || (indexFilters && (prop.IsSortItemEmpty() || c.isMatchProp)) {
 				if !c.path.IsFullScanRange(ds.TableInfo) {
-=======
-			if !c.path.IsFullScanRange(ds.TableInfo) {
-				// Preference plans with equals/IN predicates or where there is more filtering in the index than against the table
-				indexFilters := c.equalPredicateCount() > 0 || len(c.path.TableFilters) < len(c.path.IndexFilters)
-				if preferMerge || (indexFilters && (prop.IsSortItemEmpty() || c.matchPropResult.Matched())) {
->>>>>>> 50a3aafb
 					preferredPaths = append(preferredPaths, c)
 					hasRangeScanPath = true
 				}
