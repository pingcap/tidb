// Copyright 2018 PingCAP, Inc.
//
// Licensed under the Apache License, Version 2.0 (the "License");
// you may not use this file except in compliance with the License.
// You may obtain a copy of the License at
//
//     http://www.apache.org/licenses/LICENSE-2.0
//
// Unless required by applicable law or agreed to in writing, software
// distributed under the License is distributed on an "AS IS" BASIS,
// WITHOUT WARRANTIES OR CONDITIONS OF ANY KIND, either express or implied.
// See the License for the specific language governing permissions and
// limitations under the License.

package prepare_test

import (
	"context"
	"fmt"
	"math"
	"math/rand"
	"strconv"
	"strings"
	"testing"
	"time"

	"github.com/pingcap/tidb/pkg/errno"
	"github.com/pingcap/tidb/pkg/executor"
	"github.com/pingcap/tidb/pkg/expression"
	"github.com/pingcap/tidb/pkg/infoschema"
	"github.com/pingcap/tidb/pkg/kv"
	"github.com/pingcap/tidb/pkg/metrics"
	"github.com/pingcap/tidb/pkg/parser"
	"github.com/pingcap/tidb/pkg/parser/auth"
	"github.com/pingcap/tidb/pkg/planner/core"
	"github.com/pingcap/tidb/pkg/session"
	sessiontypes "github.com/pingcap/tidb/pkg/session/types"
	"github.com/pingcap/tidb/pkg/sessionctx/variable"
	"github.com/pingcap/tidb/pkg/testkit"
	"github.com/pingcap/tidb/pkg/util"
	"github.com/pingcap/tidb/pkg/util/hint"
	"github.com/prometheus/client_golang/prometheus"
	dto "github.com/prometheus/client_model/go"
	"github.com/stretchr/testify/require"
)

func TestPointGetPreparedPlan4PlanCache(t *testing.T) {
	store := testkit.CreateMockStore(t)
	tk1 := testkit.NewTestKit(t, store)
	tk1.MustExec(`set tidb_enable_prepared_plan_cache=1`)
	tk1.MustExec("drop database if exists ps_text")
	defer tk1.MustExec("drop database if exists ps_text")
	tk1.MustExec("create database ps_text")
	tk1.MustExec("use ps_text")

	tk1.MustExec(`create table t (a int, b int, c int,
			primary key k_a(a),
			unique key k_b(b))`)
	tk1.MustExec("insert into t values (1, 1, 1)")
	tk1.MustExec("insert into t values (2, 2, 2)")
	tk1.MustExec("insert into t values (3, 3, 3)")

	pspk1Id, _, _, err := tk1.Session().PrepareStmt("select * from t where a = ?")
	require.NoError(t, err)
	tk1.Session().GetSessionVars().PreparedStmts[pspk1Id].(*core.PlanCacheStmt).StmtCacheable = false

	ctx := context.Background()
	// first time plan generated
	_, err = tk1.Session().ExecutePreparedStmt(ctx, pspk1Id, expression.Args2Expressions4Test(0))
	require.NoError(t, err)

	// using the generated plan but with different params
	_, err = tk1.Session().ExecutePreparedStmt(ctx, pspk1Id, expression.Args2Expressions4Test(nil))
	require.NoError(t, err)
}

func TestRandomFlushPlanCache(t *testing.T) {
	store := testkit.CreateMockStore(t)
	tk := testkit.NewTestKit(t, store)
	tk.MustExec(`set tidb_enable_prepared_plan_cache=1`)
	tk2 := testkit.NewTestKit(t, store)
	var err error

	tk.MustExec("use test")
	tk.MustExec("drop table if exists t1")
	tk.MustExec("drop table if exists t2")
	tk.MustExec("create table t1(id int, a int, b int, key(a))")
	tk.MustExec("create table t2(id int, a int, b int, key(a))")
	tk.MustExec("prepare stmt1 from 'SELECT * from t1,t2 where t1.id = t2.id';")
	tk.MustExec("prepare stmt2 from 'SELECT * from t1';")
	tk.MustExec("prepare stmt3 from 'SELECT * from t1 where id = 1';")
	tk.MustExec("prepare stmt4 from 'SELECT * from t2';")
	tk.MustExec("prepare stmt5 from 'SELECT * from t2 where id = 1';")

	tk2.MustExec("use test")
	tk2.MustExec("prepare stmt1 from 'SELECT * from t1,t2 where t1.id = t2.id';")
	tk2.MustExec("prepare stmt2 from 'SELECT * from t1';")
	tk2.MustExec("prepare stmt3 from 'SELECT * from t1 where id = 1';")
	tk2.MustExec("prepare stmt4 from 'SELECT * from t2';")
	tk2.MustExec("prepare stmt5 from 'SELECT * from t2 where id = 1';")

	prepareNum := 5
	execStmts := make([]string, 0, prepareNum)
	for i := 1; i <= prepareNum; i++ {
		execStmt := fmt.Sprintf("execute stmt%d", i)
		execStmts = append(execStmts, execStmt)
	}

	for i := 0; i < 10; i++ {
		// Warm up to make sure all the plans are in the cache.
		for _, execStmt := range execStmts {
			tk.MustExec(execStmt)
			tk.MustExec(execStmt)
			tk.MustQuery("select @@last_plan_from_cache").Check(testkit.Rows("1"))

			tk2.MustExec(execStmt)
			tk2.MustExec(execStmt)
			tk2.MustQuery("select @@last_plan_from_cache").Check(testkit.Rows("1"))
		}

		for j := 0; j < 10; j++ {
			session1PC, session2PC := "1", "1"
			// random to flush the plan cache
			randNum := rand.Intn(10)
			if randNum == 0 {
				session1PC, session2PC = "0", "0"
				if j%2 == 0 {
					err = tk.ExecToErr("admin flush instance plan_cache;")
				} else {
					err = tk2.ExecToErr("admin flush instance plan_cache;")
				}
				require.NoError(t, err)
			} else if randNum == 1 {
				session1PC = "0"
				err = tk.ExecToErr("admin flush session plan_cache;")
				require.NoError(t, err)
			} else if randNum == 2 {
				session2PC = "0"
				err = tk2.ExecToErr("admin flush session plan_cache;")
				require.NoError(t, err)
			}

			for _, execStmt := range execStmts {
				tk.MustExec(execStmt)
				tk.MustQuery("select @@last_plan_from_cache").Check(testkit.Rows(session1PC))

				tk2.MustExec(execStmt)
				tk2.MustQuery("select @@last_plan_from_cache").Check(testkit.Rows(session2PC))
			}
		}

		err = tk.ExecToErr("admin flush instance plan_cache;")
		require.NoError(t, err)
	}

	err = tk.ExecToErr("admin flush global plan_cache;")
	require.EqualError(t, err, "Do not support the 'admin flush global scope.'")
}

func TestPrepareCache(t *testing.T) {
	store := testkit.CreateMockStore(t)
	tk := testkit.NewTestKit(t, store)
	tk.MustExec(`set tidb_enable_prepared_plan_cache=1`)

	tk.MustExec("use test")
	tk.MustExec("drop table if exists t")
	tk.MustExec("create table t(a int primary key, b int, c int, index idx1(b, a), index idx2(b))")
	tk.MustExec("insert into t values(1, 1, 1), (2, 2, 2), (3, 3, 3), (4, 4, 4), (5, 5, 5), (6, 1, 2)")
	tk.MustExec(`prepare stmt1 from "select * from t use index(idx1) where a = ? and b = ?"`)
	tk.MustExec(`prepare stmt2 from "select a, b from t use index(idx2) where b = ?"`)
	tk.MustExec(`prepare stmt3 from "select * from t where a = ?"`)
	tk.MustExec("set @a=1, @b=1")
	// When executing one statement at the first time, we don't use cache, so we need to execute it at least twice to test the cache.
	tk.MustQuery("execute stmt1 using @a, @b").Check(testkit.Rows("1 1 1"))
	tk.MustQuery("execute stmt1 using @a, @b").Check(testkit.Rows("1 1 1"))
	tk.MustQuery("execute stmt2 using @b").Check(testkit.Rows("1 1", "6 1"))
	tk.MustQuery("execute stmt2 using @b").Check(testkit.Rows("1 1", "6 1"))
	tk.MustQuery("execute stmt3 using @a").Check(testkit.Rows("1 1 1"))
	tk.MustQuery("execute stmt3 using @a").Check(testkit.Rows("1 1 1"))
	tk.MustExec(`prepare stmt4 from "select * from t where a > ?"`)
	tk.MustExec("set @a=3")
	tk.MustQuery("execute stmt4 using @a").Check(testkit.Rows("4 4 4", "5 5 5", "6 1 2"))
	tk.MustQuery("execute stmt4 using @a").Check(testkit.Rows("4 4 4", "5 5 5", "6 1 2"))
	tk.MustExec(`prepare stmt5 from "select c from t order by c"`)
	tk.MustQuery("execute stmt5").Check(testkit.Rows("1", "2", "2", "3", "4", "5"))
	tk.MustQuery("execute stmt5").Check(testkit.Rows("1", "2", "2", "3", "4", "5"))
	tk.MustExec(`prepare stmt6 from "select distinct a from t order by a"`)
	tk.MustQuery("execute stmt6").Check(testkit.Rows("1", "2", "3", "4", "5", "6"))
	tk.MustQuery("execute stmt6").Check(testkit.Rows("1", "2", "3", "4", "5", "6"))

	// test privilege change
	rootSe := tk.Session()
	tk.MustExec("drop table if exists tp")
	tk.MustExec(`create table tp(c1 int, c2 int, primary key (c1))`)
	tk.MustExec(`insert into tp values(1, 1), (2, 2), (3, 3)`)

	tk.MustExec(`create user 'u_tp'@'localhost'`)
	tk.MustExec(`grant select on test.tp to u_tp@'localhost';`)

	// user u_tp
	userSess := newSession(t, store, "test")
	require.NoError(t, userSess.Auth(&auth.UserIdentity{Username: "u_tp", Hostname: "localhost"}, nil, nil, nil))
	mustExec(t, userSess, `prepare ps_stp_r from 'select * from tp where c1 > ?'`)
	mustExec(t, userSess, `set @p2 = 2`)
	tk.SetSession(userSess)
	tk.MustQuery(`execute ps_stp_r using @p2`).Check(testkit.Rows("3 3"))
	tk.MustQuery(`execute ps_stp_r using @p2`).Check(testkit.Rows("3 3"))
	tk.MustQuery(`execute ps_stp_r using @p2`).Check(testkit.Rows("3 3"))

	// root revoke
	tk.SetSession(rootSe)
	tk.MustExec(`revoke all on test.tp from 'u_tp'@'localhost';`)

	// user u_tp
	tk.SetSession(userSess)
	_, err := tk.Exec(`execute ps_stp_r using @p2`)
	require.Error(t, err)

	// grant again
	tk.SetSession(rootSe)
	tk.MustExec(`grant select on test.tp to u_tp@'localhost';`)

	// user u_tp
	tk.SetSession(userSess)
	tk.MustQuery(`execute ps_stp_r using @p2`).Check(testkit.Rows("3 3"))
	tk.MustQuery(`execute ps_stp_r using @p2`).Check(testkit.Rows("3 3"))

	// restore
	tk.SetSession(rootSe)
	tk.MustExec("drop table if exists tp")
	tk.MustExec(`DROP USER 'u_tp'@'localhost';`)
}

// dtype: tinyint, unsigned, float, decimal, year
// rtype: null, valid, out-of-range, invalid, str, exists
func randValue(tk *testkit.TestKit, tbl, col, dtype, rtype string) string {
	if rtype == "" {
		rtypes := []string{"null", "valid", "out-of-range", "invalid", "str", "exists"}
		rtype = rtypes[rand.Intn(len(rtypes))]
	}
	if rtype == "null" {
		return "null"
	}
	if rtype == "exists" {
		res := tk.MustQuery(fmt.Sprintf("select %v from %v limit 1", col, tbl)).Rows()[0][0].(string)
		if res == "<nil>" {
			res = "null"
		}
		return res
	}
	switch dtype {
	case "tinyint":
		switch rtype {
		case "valid":
			return fmt.Sprintf("%v", -128+rand.Intn(256))
		case "out-of-range":
			return fmt.Sprintf("%v", 128+rand.Intn(1024))
		case "invalid":
			return "'invalid-tinyint'"
		case "str":
			return fmt.Sprintf("'%v'", -128+rand.Intn(256))
		}
	case "unsigned":
		switch rtype {
		case "valid":
			return fmt.Sprintf("%v", rand.Intn(4294967295))
		case "out-of-range":
			return fmt.Sprintf("-%v", rand.Intn(4294967295))
		case "invalid":
			return "'invalid-unsigned-int'"
		case "str":
			return fmt.Sprintf("'%v'", rand.Intn(4294967295))
		}
	case "float":
		switch rtype {
		case "valid":
			return fmt.Sprintf("%v%.4fE%v", []string{"+", "-"}[rand.Intn(2)], rand.Float32(), rand.Intn(38))
		case "out-of-range":
			return fmt.Sprintf("%v%.4fE%v", []string{"+", "-"}[rand.Intn(2)], rand.Float32(), rand.Intn(100)+38)
		case "invalid":
			return "'invalid-float'"
		case "str":
			return fmt.Sprintf("'%v%.4fE%v'", []string{"+", "-"}[rand.Intn(2)], rand.Float32(), rand.Intn(38))
		}
	case "decimal": // (10,2)
		switch rtype {
		case "valid":
			return fmt.Sprintf("%v%v.%v", []string{"+", "-"}[rand.Intn(2)], rand.Intn(99999999), rand.Intn(100))
		case "out-of-range":
			switch rand.Intn(2) {
			case 0:
				return fmt.Sprintf("%v%v.%v", []string{"+", "-"}[rand.Intn(2)], rand.Intn(99999999), rand.Intn(100000)+100000)
			case 1:
				return fmt.Sprintf("%v%v.%v", []string{"+", "-"}[rand.Intn(2)], rand.Intn(99999999)+99999999+1, rand.Intn(100))
			}
		case "invalid":
			return "'invalid-decimal'"
		case "str":
			return fmt.Sprintf("'%v%v.%v'", []string{"+", "-"}[rand.Intn(2)], rand.Intn(99999999), rand.Intn(100))
		}
	case "year":
		switch rtype {
		case "valid":
			return fmt.Sprintf("%v", 1901+rand.Intn(2155-1901))
		case "out-of-range":
			return fmt.Sprintf("%v", 2156+rand.Intn(2155-1901))
		case "invalid":
			return "'invalid-year'"
		case "str":
			return fmt.Sprintf("'%v'", 1901+rand.Intn(2155-1901))
		}
	}
	return "'invalid-type-" + dtype + "'"
}

func TestPrepareCacheChangingParamType(t *testing.T) {
	store := testkit.CreateMockStore(t)
	tk := testkit.NewTestKit(t, store)
	tk.MustExec(`set tidb_enable_prepared_plan_cache=1`)

	tk.MustExec(`use test`)
	tk.MustExec(`drop table if exists t_tinyint, t_unsigned, t_float, t_decimal, t_year`)
	tk.MustExec(`create table t_tinyint (a tinyint, b tinyint, key(a))`)
	tk.MustExec(`create table t_unsigned (a int unsigned, b int unsigned, key(a))`)
	tk.MustExec(`create table t_float(a float, b float, key(a))`)
	tk.MustExec(`create table t_decimal(a decimal(10,2), b decimal(10,2), key(a))`)
	tk.MustExec(`create table t_year(a year, b year, key(a))`)
	for _, dtype := range []string{"tinyint", "unsigned", "float", "decimal", "year"} {
		tbl := "t_" + dtype
		for i := 0; i < 10; i++ {
			tk.MustExec(fmt.Sprintf("insert into %v values (%v, %v)", tbl, randValue(nil, "", "", dtype, "valid"), randValue(nil, "", "", dtype, "valid")))
		}
		tk.MustExec(fmt.Sprintf("insert into %v values (null, null)", tbl))
		tk.MustExec(fmt.Sprintf("insert into %v values (%v, null)", tbl, randValue(nil, "", "", dtype, "valid")))
		tk.MustExec(fmt.Sprintf("insert into %v values (null, %v)", tbl, randValue(nil, "", "", dtype, "valid")))

		for round := 0; round < 10; round++ {
			tk.MustExec(fmt.Sprintf(`prepare s1 from 'select * from %v where a=?'`, tbl))
			tk.MustExec(fmt.Sprintf(`prepare s2 from 'select * from %v where b=?'`, tbl))
			tk.MustExec(fmt.Sprintf(`prepare s3 from 'select * from %v where a in (?, ?, ?)'`, tbl))
			tk.MustExec(fmt.Sprintf(`prepare s4 from 'select * from %v where b in (?, ?, ?)'`, tbl))
			tk.MustExec(fmt.Sprintf(`prepare s5 from 'select * from %v where a>?'`, tbl))
			tk.MustExec(fmt.Sprintf(`prepare s6 from 'select * from %v where b>?'`, tbl))
			tk.MustExec(fmt.Sprintf(`prepare s7 from 'select * from %v where a>? and b>?'`, tbl))

			for query := 0; query < 10; query++ {
				a1, a2, a3 := randValue(tk, tbl, "a", dtype, ""), randValue(tk, tbl, "a", dtype, ""), randValue(tk, tbl, "a", dtype, "")
				b1, b2, b3 := randValue(tk, tbl, "b", dtype, ""), randValue(tk, tbl, "b", dtype, ""), randValue(tk, tbl, "b", dtype, "")
				tk.MustExec(fmt.Sprintf(`set @a1=%v,@a2=%v,@a3=%v`, a1, a2, a3))
				tk.MustExec(fmt.Sprintf(`set @b1=%v,@b2=%v,@b3=%v`, b1, b2, b3))

				compareResult := func(sql1, sql2 string) {
					raw, err := tk.Exec(sql1)
					if err != nil {
						require.Error(t, tk.ExecToErr(sql2))
						return
					}
					rs := tk.ResultSetToResult(raw, fmt.Sprintf("sql1:%s, sql2:%v", sql1, sql2))
					rs.Sort().Check(tk.MustQuery(sql2).Sort().Rows())
				}

				compareResult(`execute s1 using @a1`, fmt.Sprintf(`select * from %v where a=%v`, tbl, a1))
				compareResult(`execute s2 using @b1`, fmt.Sprintf(`select * from %v where b=%v`, tbl, b1))
				compareResult(`execute s3 using @a1,@a2,@a3`, fmt.Sprintf(`select * from %v where a in (%v,%v,%v)`, tbl, a1, a2, a3))
				compareResult(`execute s4 using @b1,@b2,@b3`, fmt.Sprintf(`select * from %v where b in (%v,%v,%v)`, tbl, b1, b2, b3))
				compareResult(`execute s5 using @a1`, fmt.Sprintf(`select * from %v where a>%v`, tbl, a1))
				compareResult(`execute s6 using @b1`, fmt.Sprintf(`select * from %v where b>%v`, tbl, b1))
				compareResult(`execute s7 using @a1,@b1`, fmt.Sprintf(`select * from %v where a>%v and b>%v`, tbl, a1, b1))
			}
		}
	}
}

func TestPrepareCacheDeferredFunction(t *testing.T) {
	store := testkit.CreateMockStore(t)
	tk := testkit.NewTestKit(t, store)
	tk.MustExec(`set tidb_enable_prepared_plan_cache=1`)

	tk.MustExec("use test")
	tk.MustExec("drop table if exists t1")
	tk.MustExec("create table t1 (id int PRIMARY KEY, c1 TIMESTAMP(3) NOT NULL DEFAULT '2019-01-14 10:43:20', KEY idx1 (c1))")
	tk.MustExec("prepare sel1 from 'select id, c1 from t1 where c1 < now(3)'")

	sql1 := "execute sel1"
	expectedPattern := `IndexReader\(Index\(t1.idx1\)\[\[-inf,[0-9]{4}-(0[1-9]|1[0-2])-(0[1-9]|[1-2][0-9]|3[0-1]) (2[0-3]|[01][0-9]):[0-5][0-9]:[0-5][0-9].[0-9][0-9][0-9]\)\]\)`

	var cnt [2]float64
	var planStr [2]string
	metrics.ResettablePlanCacheCounterFortTest = true
	metrics.PlanCacheCounter.Reset()
	counter := metrics.PlanCacheCounter.WithLabelValues("prepare")
	ctx := context.TODO()
	p := parser.New()
	p.SetParserConfig(parser.ParserConfig{EnableWindowFunction: true, EnableStrictDoubleTypeCheck: true})
	for i := 0; i < 2; i++ {
		stmt, err := p.ParseOneStmt(sql1, "", "")
		require.NoError(t, err)
		is := tk.Session().GetInfoSchema().(infoschema.InfoSchema)
		builder, _ := core.NewPlanBuilder().Init(tk.Session(), is, hint.NewQBHintHandler(nil))
		p, err := builder.Build(ctx, stmt)
		require.NoError(t, err)
		execPlan, ok := p.(*core.Execute)
		require.True(t, ok)
		err = executor.ResetContextOfStmt(tk.Session(), stmt)
		require.NoError(t, err)
		plan, _, err := core.GetPlanFromSessionPlanCache(ctx, tk.Session(), false, is, execPlan.PrepStmt, execPlan.Params)
		require.NoError(t, err)
		planStr[i] = core.ToString(plan)
		require.Regexpf(t, expectedPattern, planStr[i], "for %dth %s", i, sql1)
		pb := &dto.Metric{}
		err = counter.Write(pb)
		require.NoError(t, err)
		cnt[i] = pb.GetCounter().GetValue()
		require.Equal(t, float64(i), cnt[i])
		time.Sleep(time.Millisecond * 10)
	}
	require.Lessf(t, planStr[0], planStr[1], "plan 1: %v, plan 2: %v", planStr[0], planStr[1])
}

func TestPrepareCacheNow(t *testing.T) {
	store := testkit.CreateMockStore(t)
	tk := testkit.NewTestKit(t, store)
	tk.MustExec(`set tidb_enable_prepared_plan_cache=1`)

	tk.MustExec("use test")
	tk.MustExec(`prepare stmt1 from "select now(), current_timestamp(), utc_timestamp(), unix_timestamp(), sleep(0.1), now(), current_timestamp(), utc_timestamp(), unix_timestamp()"`)
	// When executing one statement at the first time, we don't usTestPrepareCacheDeferredFunctione cache, so we need to execute it at least twice to test the cache.
	_ = tk.MustQuery("execute stmt1").Rows()
	rs := tk.MustQuery("execute stmt1").Rows()
	require.Equal(t, rs[0][5].(string), rs[0][0].(string))
	require.Equal(t, rs[0][6].(string), rs[0][1].(string))
	require.Equal(t, rs[0][7].(string), rs[0][2].(string))
	require.Equal(t, rs[0][8].(string), rs[0][3].(string))

	tk.MustExec("create table t (a int);")
	tk.MustExec("insert into t values(1);")
	tk.MustExec("set @@tidb_enable_prepared_plan_cache=0;")
	tk.MustExec("set global tidb_sysdate_is_now=0;")
	tk.MustExec("prepare s from 'select sleep(a), now(6), sysdate(6),sysdate(6)=now(6) from t';")
	t1 := tk.MustQuery("execute s").Rows()
	tk.MustExec("set global tidb_sysdate_is_now=1;")
	t2 := tk.MustQuery("execute s").Rows()
	require.NotEqual(t, t1, t2)
}

func TestPrepareOverMaxPreparedStmtCount(t *testing.T) {
	store := testkit.CreateMockStore(t)
	tk := testkit.NewTestKit(t, store)
	tk.MustExec("use test")

	// test prepare and deallocate.
	prePrepared := readGaugeInt(metrics.PreparedStmtGauge)
	tk.MustExec(`prepare stmt1 from "select 1"`)
	onePrepared := readGaugeInt(metrics.PreparedStmtGauge)
	require.Equal(t, onePrepared, prePrepared+1)
	tk.MustExec(`deallocate prepare stmt1`)
	deallocPrepared := readGaugeInt(metrics.PreparedStmtGauge)
	require.Equal(t, deallocPrepared, prePrepared)

	// test change global limit and make it affected in test session.
	tk.MustQuery("select @@max_prepared_stmt_count").Check(testkit.Rows("-1"))
	tk.MustExec("set @@global.max_prepared_stmt_count = 2")
	tk.MustQuery("select @@global.max_prepared_stmt_count").Check(testkit.Rows("2"))

	// test close session to give up all prepared stmt
	tk.MustExec(`prepare stmt2 from "select 1"`)
	prePrepared = readGaugeInt(metrics.PreparedStmtGauge)
	tk.Session().Close()
	drawPrepared := readGaugeInt(metrics.PreparedStmtGauge)
	require.Equal(t, drawPrepared, prePrepared-1)

	// test meet max limit.
	tk.RefreshSession()
	tk.MustQuery("select @@max_prepared_stmt_count").Check(testkit.Rows("2"))
	for i := 1; ; i++ {
		prePrepared = readGaugeInt(metrics.PreparedStmtGauge)
		if prePrepared >= 2 {
			tk.MustGetErrCode(`prepare stmt`+strconv.Itoa(i)+` from "select 1"`, errno.ErrMaxPreparedStmtCountReached)
			break
		}
		tk.MustExec(`prepare stmt` + strconv.Itoa(i) + ` from "select 1"`)
	}
}

// nolint:unused
func readGaugeInt(g prometheus.Gauge) int {
	ch := make(chan prometheus.Metric, 1)
	g.Collect(ch)
	m := <-ch
	mm := &dto.Metric{}
	err := m.Write(mm)
	if err != nil {
		panic(err)
	}

	return int(mm.GetGauge().GetValue())
}

func TestPrepareWithSnapshot(t *testing.T) {
	store := testkit.CreateMockStore(t)
	tk := testkit.NewTestKit(t, store)
	safePointName := "tikv_gc_safe_point"
	safePointValue := "20060102-15:04:05 -0700"
	safePointComment := "All versions after safe point can be accessed. (DO NOT EDIT)"
	updateSafePoint := fmt.Sprintf(`INSERT INTO mysql.tidb VALUES ('%[1]s', '%[2]s', '%[3]s')
	ON DUPLICATE KEY
	UPDATE variable_value = '%[2]s', comment = '%[3]s'`, safePointName, safePointValue, safePointComment)
	tk.MustExec(updateSafePoint)

	tk.MustExec("use test")
	tk.MustExec("drop table if exists t")
	tk.MustExec("create table t(id int primary key, v int)")
	tk.MustExec("insert into t select 1, 2")
	tk.MustExec("begin")
	ts := tk.MustQuery("select @@tidb_current_ts").Rows()[0][0].(string)
	tk.MustExec("commit")
	tk.MustExec("update t set v = 3 where id = 1")
	tk.MustExec("prepare s1 from 'select * from t where id = 1';")
	tk.MustExec("prepare s2 from 'select * from t';")
	tk.MustExec("set @@tidb_snapshot = " + ts)
	tk.MustQuery("execute s1").Check(testkit.Rows("1 2"))
	tk.MustQuery("execute s2").Check(testkit.Rows("1 2"))
}

func TestPrepareCacheForPartition(t *testing.T) {
	store := testkit.CreateMockStore(t)
	tk := testkit.NewTestKit(t, store)
	tk.MustExec(`set tidb_enable_prepared_plan_cache=1`)

	// TODO: if not already exists, include test with explicit partition selection
	// both prunable and non-prunable
	tk.MustExec("use test")
	for _, pruneMode := range []string{string(variable.Static), string(variable.Dynamic)} {
		//for _, pruneMode := range []string{ /*string(variable.Static),*/ string(variable.Dynamic)} {
		planCacheUsed := "0"
		if pruneMode == string(variable.Dynamic) {
			planCacheUsed = "1"
		}
		tk.MustExec("set @@tidb_partition_prune_mode = '" + pruneMode + "'")
		// Test for PointGet and IndexRead.
		tk.MustExec("drop table if exists t_index_read")
		tk.MustExec("create table t_index_read (id int, k int, c varchar(10), primary key (id, k)) partition by hash(id+k) partitions 10")
		tk.MustExec("insert into t_index_read values (1, 2, 'abc'), (3, 4, 'def'), (5, 6, 'xyz')")
		tk.MustExec("prepare stmt1 from 'select c from t_index_read where id = ? and k = ?;'")
		tk.MustExec("set @id=1, @k=2")
		// When executing one statement at the first time, we don't use cache, so we need to execute it at least twice to test the cache.
		tk.MustQuery("execute stmt1 using @id, @k").Check(testkit.Rows("abc"))
		tk.MustQuery("execute stmt1 using @id, @k").Check(testkit.Rows("abc"))
		tk.MustExec("set @id=5, @k=6")
		tk.MustQuery("execute stmt1 using @id, @k").Check(testkit.Rows("xyz"))
		tk.MustExec("prepare stmt2 from 'select c from t_index_read where id = ? and k = ? and 1 = 1;'")
		tk.MustExec("set @id=1, @k=2")
		tk.MustQuery("execute stmt2 using @id, @k").Check(testkit.Rows("abc"))
		tk.MustQuery("execute stmt2 using @id, @k").Check(testkit.Rows("abc"))
		tk.MustExec("set @id=5, @k=6")
		tk.MustQuery("execute stmt2 using @id, @k").Check(testkit.Rows("xyz"))
		// Test for TableScan.
		tk.MustExec("drop table if exists t_table_read")
		tk.MustExec("create table t_table_read (id int, k int, c varchar(10), primary key(id)) partition by hash(id) partitions 10")
		tk.MustExec("insert into t_table_read values (1, 2, 'abc'), (3, 4, 'def'), (5, 6, 'xyz')")
		tk.MustExec("prepare stmt3 from 'select c from t_index_read where id = ?;'")
		tk.MustExec("set @id=1")
		// When executing one statement at the first time, we don't use cache, so we need to execute it at least twice to test the cache.
		tk.MustQuery("execute stmt3 using @id").Check(testkit.Rows("abc"))
		tk.MustQuery("execute stmt3 using @id").Check(testkit.Rows("abc"))
		tk.MustExec("set @id=5")
		tk.MustQuery("execute stmt3 using @id").Check(testkit.Rows("xyz"))
		tk.MustExec("prepare stmt4 from 'select c from t_index_read where id = ? and k = ?'")
		tk.MustExec("set @id=1, @k=2")
		tk.MustQuery("execute stmt4 using @id, @k").Check(testkit.Rows("abc"))
		tk.MustQuery("execute stmt4 using @id, @k").Check(testkit.Rows("abc"))
		tk.MustExec("set @id=5, @k=6")
		tk.MustQuery("execute stmt4 using @id, @k").Check(testkit.Rows("xyz"))
		// Query on range partition tables should not raise error.
		tk.MustExec("drop table if exists t_range_index")
		tk.MustExec("create table t_range_index (id int, k int, c varchar(10), primary key(id)) partition by range(id) ( PARTITION p0 VALUES LESS THAN (4), PARTITION p1 VALUES LESS THAN (14),PARTITION p2 VALUES LESS THAN (20) )")
		tk.MustExec("insert into t_range_index values (1, 2, 'abc'), (5, 4, 'def'), (13, 6, 'xyz'), (17, 6, 'hij')")
		tk.MustExec(`analyze table t_range_index`)
		tk.MustExec("prepare stmt5 from 'select c from t_range_index where id = ?'")
		tk.MustExec("set @id=1")
		tk.MustQuery("execute stmt5 using @id").Check(testkit.Rows("abc"))
		tk.MustQuery("select @@last_plan_from_cache").Check(testkit.Rows("0"))
		tk.MustQuery("execute stmt5 using @id").Check(testkit.Rows("abc"))
		tk.MustQuery("select @@last_plan_from_cache").Check(testkit.Rows(planCacheUsed))
		tk.MustExec("set @id=5")
		tk.MustQuery("execute stmt5 using @id").Check(testkit.Rows("def"))
		tk.MustQuery("select @@last_plan_from_cache").Check(testkit.Rows(planCacheUsed))
		tk.MustQuery("execute stmt5 using @id").Check(testkit.Rows("def"))
		tk.MustQuery("select @@last_plan_from_cache").Check(testkit.Rows(planCacheUsed))
		tk.MustExec("set @id=13")
		tk.MustQuery("execute stmt5 using @id").Check(testkit.Rows("xyz"))
		tk.MustQuery("select @@last_plan_from_cache").Check(testkit.Rows(planCacheUsed))
		tk.MustExec("set @id=17")
		tk.MustQuery("execute stmt5 using @id").Check(testkit.Rows("hij"))
		tk.MustQuery("select @@last_plan_from_cache").Check(testkit.Rows(planCacheUsed))

		tk.MustExec("drop table if exists t_range_table")
		tk.MustExec("create table t_range_table (id int, k int, c varchar(10)) partition by range(id) ( PARTITION p0 VALUES LESS THAN (4), PARTITION p1 VALUES LESS THAN (14),PARTITION p2 VALUES LESS THAN (20) )")
		tk.MustExec("insert into t_range_table values (1, 2, 'abc'), (5, 4, 'def'), (13, 6, 'xyz'), (17, 6, 'hij')")
		tk.MustExec(`analyze table t_range_table`)
		tk.MustExec("prepare stmt6 from 'select c from t_range_table where id = ?'")
		tk.MustExec("set @id=1")
		tk.MustQuery("execute stmt6 using @id").Check(testkit.Rows("abc"))
		tk.MustQuery("select @@last_plan_from_cache").Check(testkit.Rows("0"))
		tk.MustExec(`set @@global.tidb_slow_log_threshold = -1`)
		tk.MustQuery(`select * from information_schema.slow_query`).Check(testkit.Rows())
		// TODO: Check pruning, seems like it did not prune!!!
		tk.MustQuery("execute stmt6 using @id").Check(testkit.Rows("abc"))
		tk.MustQuery("select @@last_plan_from_cache").Check(testkit.Rows(planCacheUsed))
		tk.MustExec("set @id=5")
		tk.MustQuery("execute stmt6 using @id").Check(testkit.Rows("def"))
		tk.MustQuery("select @@last_plan_from_cache").Check(testkit.Rows(planCacheUsed))
		tk.MustQuery("execute stmt6 using @id").Check(testkit.Rows("def"))
		tk.MustQuery("select @@last_plan_from_cache").Check(testkit.Rows(planCacheUsed))
		tk.MustExec("set @id=13")
		tk.MustQuery("execute stmt6 using @id").Check(testkit.Rows("xyz"))
		tk.MustQuery("select @@last_plan_from_cache").Check(testkit.Rows(planCacheUsed))
		tk.MustExec("set @id=17")
		tk.MustQuery("execute stmt6 using @id").Check(testkit.Rows("hij"))
		tk.MustQuery("select @@last_plan_from_cache").Check(testkit.Rows(planCacheUsed))

		// Test for list partition
		tk.MustExec("drop table if exists t_list_index")
		tk.MustExec("create table t_list_index (id int, k int, c varchar(10), primary key(id)) partition by list (id*2-id) ( PARTITION p0 VALUES IN (1,2,3,4), PARTITION p1 VALUES IN (5,6,7,8),PARTITION p2 VALUES IN (9,10,11,12))")
		tk.MustExec("insert into t_list_index values (1, 1, 'abc'), (5, 5, 'def'), (9, 9, 'xyz'), (12, 12, 'hij')")
		tk.MustExec("prepare stmt7 from 'select c from t_list_index where id = ?'")
		tk.MustExec("set @id=1")
		tk.MustQuery("execute stmt7 using @id").Check(testkit.Rows("abc"))
		tk.MustQuery("select @@last_plan_from_cache").Check(testkit.Rows("0"))
		tk.MustQuery("execute stmt7 using @id").Check(testkit.Rows("abc"))
		//tk.MustQuery("select @@last_plan_from_cache").Check(testkit.Rows(planCacheUsed))
		tk.MustExec("set @id=5")
		tk.MustQuery("execute stmt7 using @id").Check(testkit.Rows("def"))
		//tk.MustQuery("select @@last_plan_from_cache").Check(testkit.Rows(planCacheUsed))
		tk.MustQuery("execute stmt7 using @id").Check(testkit.Rows("def"))
		//tk.MustQuery("select @@last_plan_from_cache").Check(testkit.Rows(planCacheUsed))
		tk.MustExec("set @id=9")
		tk.MustQuery("execute stmt7 using @id").Check(testkit.Rows("xyz"))
		//tk.MustQuery("select @@last_plan_from_cache").Check(testkit.Rows(planCacheUsed))
		tk.MustExec("set @id=12")
		tk.MustQuery("execute stmt7 using @id").Check(testkit.Rows("hij"))
		//tk.MustQuery("select @@last_plan_from_cache").Check(testkit.Rows(planCacheUsed))
		tk.MustExec("set @id=100")
		tk.MustQuery("execute stmt7 using @id").Check(testkit.Rows())
		//tk.MustQuery("select @@last_plan_from_cache").Check(testkit.Rows(planCacheUsed))

		// Test for list columns partition
		tk.MustExec("drop table if exists t_list_index")
		tk.MustExec("create table t_list_index (id int, k int, c varchar(10), primary key(id)) partition by list columns (id) ( PARTITION p0 VALUES IN (1,2,3,4), PARTITION p1 VALUES IN (5,6,7,8),PARTITION p2 VALUES IN (9,10,11,12))")
		tk.MustExec("insert into t_list_index values (1, 1, 'abc'), (5, 5, 'def'), (9, 9, 'xyz'), (12, 12, 'hij')")
		tk.MustExec(`analyze table t_list_index`)
		tk.MustExec("prepare stmt8 from 'select c from t_list_index where id = ?'")
		tk.MustExec("set @id=1")
		tk.MustQuery("execute stmt8 using @id").Check(testkit.Rows("abc"))
		tk.MustQuery("select @@last_plan_from_cache").Check(testkit.Rows("0"))
		tk.MustQuery("execute stmt8 using @id").Check(testkit.Rows("abc"))
		tk.MustQuery("select @@last_plan_from_cache").Check(testkit.Rows(planCacheUsed))
		tk.MustExec("set @id=5")
		tk.MustQuery("execute stmt8 using @id").Check(testkit.Rows("def"))
		tk.MustQuery("select @@last_plan_from_cache").Check(testkit.Rows(planCacheUsed))
		tk.MustQuery("execute stmt8 using @id").Check(testkit.Rows("def"))
		tk.MustQuery("select @@last_plan_from_cache").Check(testkit.Rows(planCacheUsed))
		tk.MustExec("set @id=9")
		tk.MustQuery("execute stmt8 using @id").Check(testkit.Rows("xyz"))
		tk.MustQuery("select @@last_plan_from_cache").Check(testkit.Rows(planCacheUsed))
		tk.MustExec("set @id=12")
		tk.MustQuery("execute stmt8 using @id").Check(testkit.Rows("hij"))
		tk.MustQuery("select @@last_plan_from_cache").Check(testkit.Rows(planCacheUsed))
		tk.MustExec("set @id=100")
		tk.MustQuery("execute stmt8 using @id").Check(testkit.Rows())
		// TODO: Handle TableDual!
		//tk.MustQuery("select @@last_plan_from_cache").Check(testkit.Rows(planCacheUsed))
	}
}

func TestIssue33031(t *testing.T) {
	store := testkit.CreateMockStore(t)
	tk := testkit.NewTestKit(t, store)
	tk.MustExec(`set tidb_enable_prepared_plan_cache=1`)
	tk.MustExec(`use test`)
	// https://github.com/pingcap/tidb/issues/33031
	tk.MustExec(`drop table if exists Issue33031`)
	//tk.MustExec(`CREATE TABLE Issue33031 (COL1 int(16) DEFAULT '29' COMMENT 'NUMERIC UNIQUE INDEX', COL2 bigint(20) DEFAULT NULL, UNIQUE KEY UK_COL1 (COL1))`)
	tk.MustExec(`CREATE TABLE Issue33031 (COL1 int(16) DEFAULT '29' COMMENT 'NUMERIC UNIQUE INDEX', COL2 bigint(20) DEFAULT NULL, UNIQUE KEY UK_COL1 (COL1)) PARTITION BY RANGE (COL1) (PARTITION P0 VALUES LESS THAN (0))`)
	tk.MustExec(`insert into Issue33031 values(-5, 7)`)
	tk.MustExec(`set @@session.tidb_partition_prune_mode='static'`)
	tk.MustExec(`prepare stmt from 'select *,? from Issue33031 where col2 < ? and col1 in (?, ?)'`)
	tk.MustExec(`set @a=111, @b=1, @c=2, @d=22`)
	tk.MustQuery(`execute stmt using @d,@a,@b,@c`).Check(testkit.Rows())
	tk.MustExec(`set @a=112, @b=-2, @c=-5, @d=33`)
	tk.MustQuery(`execute stmt using @d,@a,@b,@c`).Check(testkit.Rows("-5 7 33"))
	tk.MustQuery("select @@last_plan_from_cache").Check(testkit.Rows("0"))
	tk.MustExec(`deallocate prepare stmt`)
	tk.MustExec(`set @@session.tidb_partition_prune_mode='dynamic'`)
	tk.MustExec(`analyze table Issue33031`)
	tk.MustExec(`prepare stmt from 'select *,? from Issue33031 where col2 < ? and col1 in (?, ?)'`)
	tk.MustExec(`set @a=111, @b=1, @c=2, @d=22`)
	tk.MustQuery(`execute stmt using @d,@a,@b,@c`).Check(testkit.Rows())
	tk.MustQuery(`show warnings`).Check(testkit.Rows())
	tk.MustExec(`set @a=112, @b=-2, @c=-5, @d=33`)
	tk.MustQuery(`execute stmt using @d,@a,@b,@c`).Check(testkit.Rows("-5 7 33"))
	// Notice that plan cache is used here, while it is not in non-partitioned case.
	// Seems to relate to DataSource.findBestTask() =>
	// canConvertPointGet and batchPointGet and partitioning
	require.True(t, tk.Session().GetSessionVars().FoundInPlanCache)
	tk.MustQuery(`show warnings`).Check(testkit.Rows())
	tk.MustExec(`alter table Issue33031 remove partitioning`)
	tk.MustQuery(`execute stmt using @d,@a,@b,@c`).Check(testkit.Rows("-5 7 33"))
	require.False(t, tk.Session().GetSessionVars().FoundInPlanCache)
	tk.MustQuery("show warnings").Check(testkit.Rows("Warning 1105 skip prepared plan-cache: Batch/PointGet plans may be over-optimized"))
	// Does not use plan cache if non-partitioned!
	tk.MustQuery(`execute stmt using @d,@a,@b,@c`).Check(testkit.Rows("-5 7 33"))
	require.False(t, tk.Session().GetSessionVars().FoundInPlanCache)
	tk.MustQuery("show warnings").Check(testkit.Rows("Warning 1105 skip prepared plan-cache: Batch/PointGet plans may be over-optimized"))
}

func newSession(t *testing.T, store kv.Storage, dbName string) sessiontypes.Session {
	se, err := session.CreateSession4Test(store)
	require.NoError(t, err)
	mustExec(t, se, "create database if not exists "+dbName)
	mustExec(t, se, "use "+dbName)
	return se
}

func mustExec(t *testing.T, se sessiontypes.Session, sql string) {
	_, err := se.Execute(context.Background(), sql)
	require.NoError(t, err)
}

func TestPlanCacheUnionScan(t *testing.T) {
	store := testkit.CreateMockStore(t)
	tk := testkit.NewTestKit(t, store)
	tk.MustExec(`set tidb_enable_prepared_plan_cache=1`)
	tk.MustExec(`set tidb_enable_non_prepared_plan_cache=0`) // insert-tmt can hit the cache and affect hit counter in this UT
	pb := &dto.Metric{}
	metrics.ResettablePlanCacheCounterFortTest = true
	metrics.PlanCacheCounter.Reset()
	counter := metrics.PlanCacheCounter.WithLabelValues("prepare")

	tk.MustExec("use test")
	tk.MustExec("drop table if exists t1")
	tk.MustExec("drop table if exists t2")
	tk.MustExec("create table t1(a int not null)")
	tk.MustExec("create table t2(a int not null)")
	tk.MustExec("prepare stmt1 from 'select * from t1 where a > ?'")
	tk.MustExec("set @p0 = 0")
	tk.MustQuery("execute stmt1 using @p0").Check(testkit.Rows())
	tk.MustExec("begin")
	tk.MustQuery("execute stmt1 using @p0").Check(testkit.Rows())
	err := counter.Write(pb)
	require.NoError(t, err)
	cnt := pb.GetCounter().GetValue()
	require.Equal(t, float64(1), cnt)
	tk.MustExec("insert into t1 values(1)")
	// Cached plan is invalid now, it is not chosen and removed.
	tk.MustQuery("execute stmt1 using @p0").Check(testkit.Rows(
		"1",
	))
	err = counter.Write(pb)
	require.NoError(t, err)
	cnt = pb.GetCounter().GetValue()
	require.Equal(t, float64(1), cnt)
	tk.MustExec("insert into t2 values(1)")
	// Cached plan is chosen, modification on t2 does not impact plan of t1.
	tk.MustQuery("execute stmt1 using @p0").Check(testkit.Rows(
		"1",
	))
	err = counter.Write(pb)
	require.NoError(t, err)
	cnt = pb.GetCounter().GetValue()
	require.Equal(t, float64(2), cnt)
	tk.MustExec("rollback")
	// Though cached plan contains UnionScan, it does not impact correctness, so it is reused.
	tk.MustQuery("execute stmt1 using @p0").Check(testkit.Rows())
	err = counter.Write(pb)
	require.NoError(t, err)
	cnt = pb.GetCounter().GetValue()
	require.Equal(t, float64(3), cnt)

	tk.MustExec("prepare stmt2 from 'select * from t1 left join t2 on true where t1.a > ?'")
	tk.MustQuery("execute stmt2 using @p0").Check(testkit.Rows())
	tk.MustExec("begin")
	tk.MustQuery("execute stmt2 using @p0").Check(testkit.Rows())
	err = counter.Write(pb)
	require.NoError(t, err)
	cnt = pb.GetCounter().GetValue()
	require.Equal(t, float64(4), cnt)
	tk.MustExec("insert into t1 values(1)")
	// Cached plan is invalid now, it is not chosen and removed.
	tk.MustQuery("execute stmt2 using @p0").Check(testkit.Rows(
		"1 <nil>",
	))
	err = counter.Write(pb)
	require.NoError(t, err)
	cnt = pb.GetCounter().GetValue()
	require.Equal(t, float64(4), cnt)
	tk.MustExec("insert into t2 values(1)")
	// Cached plan is invalid now, it is not chosen and removed.
	tk.MustQuery("execute stmt2 using @p0").Check(testkit.Rows(
		"1 1",
	))
	err = counter.Write(pb)
	require.NoError(t, err)
	cnt = pb.GetCounter().GetValue()
	require.Equal(t, float64(4), cnt)
	// Cached plan is reused.
	tk.MustQuery("execute stmt2 using @p0").Check(testkit.Rows(
		"1 1",
	))
	err = counter.Write(pb)
	require.NoError(t, err)
	cnt = pb.GetCounter().GetValue()
	require.Equal(t, float64(5), cnt)
	tk.MustExec("rollback")
	// Though cached plan contains UnionScan, it does not impact correctness, so it is reused.
	tk.MustQuery("execute stmt2 using @p0").Check(testkit.Rows())
	err = counter.Write(pb)
	require.NoError(t, err)
	cnt = pb.GetCounter().GetValue()
	require.Equal(t, float64(6), cnt)
}

func TestPlanCacheSwitchDB(t *testing.T) {
	store := testkit.CreateMockStore(t)
	tk := testkit.NewTestKit(t, store)
	tk.MustExec(`set tidb_enable_prepared_plan_cache=1`)

	// create a table in test
	tk.MustExec(`use test`)
	tk.MustExec(`drop table if exists t`)
	tk.MustExec(`create table t(a int)`)
	tk.MustExec(`insert into t values (-1)`)
	tk.MustExec(`prepare stmt from 'select * from t'`)

	// DB is not specified
	se2, err := session.CreateSession4TestWithOpt(store, &session.Opt{
		PreparedPlanCache: core.NewLRUPlanCache(100, 0.1, math.MaxUint64, tk.Session(), false),
	})
	require.NoError(t, err)
	tk2 := testkit.NewTestKitWithSession(t, store, se2)
	require.Equal(t, tk2.ExecToErr(`prepare stmt from 'select * from t'`).Error(), "[planner:1046]No database selected")
	require.Equal(t, tk2.ExecToErr(`prepare stmt from 'select * from test.t'`), nil)

	// switch to a new DB
	tk.MustExec(`drop database if exists plan_cache`)
	tk.MustExec(`create database plan_cache`)
	tk.MustExec(`use plan_cache`)
	tk.MustExec(`create table t(a int)`)
	tk.MustExec(`insert into t values (1)`)
	tk.MustQuery(`execute stmt`).Check(testkit.Rows("-1")) // read test.t
	tk.MustQuery(`select @@last_plan_from_cache`).Check(testkit.Rows("0"))
	tk.MustQuery(`execute stmt`).Check(testkit.Rows("-1")) // read test.t
	tk.MustQuery(`select @@last_plan_from_cache`).Check(testkit.Rows("1"))

	// prepare again
	tk.MustExec(`prepare stmt from 'select * from t'`)
	tk.MustQuery(`execute stmt`).Check(testkit.Rows("1")) // read plan_cache.t
	tk.MustQuery(`select @@last_plan_from_cache`).Check(testkit.Rows("0"))
	tk.MustQuery(`execute stmt`).Check(testkit.Rows("1")) // read plan_cache.t
	tk.MustQuery(`select @@last_plan_from_cache`).Check(testkit.Rows("1"))

	// specify DB in the query
	tk.MustExec(`prepare stmt from 'select * from test.t'`)
	tk.MustQuery(`execute stmt`).Check(testkit.Rows("-1")) // read test.t
	tk.MustQuery(`select @@last_plan_from_cache`).Check(testkit.Rows("0"))
	tk.MustQuery(`execute stmt`).Check(testkit.Rows("-1")) // read test.t
	tk.MustQuery(`select @@last_plan_from_cache`).Check(testkit.Rows("1"))
}

func TestInvisibleIndexPrepare(t *testing.T) {
	store := testkit.CreateMockStore(t)
	tk := testkit.NewTestKit(t, store)

	tk.MustExec("use test")
	tk.MustExec("drop table if exists t")
	tk.MustExec("create table t(a int, unique idx_a(a))")
	tk.MustExec("insert into t values(1)")
	tk.MustExec(`prepare stmt1 from "select a from t order by a"`)

	tk.MustQuery("execute stmt1").Check(testkit.Rows("1"))
	tk.MustQuery("execute stmt1").Check(testkit.Rows("1"))
	require.Len(t, tk.Session().GetSessionVars().StmtCtx.IndexNames, 1)
	require.Equal(t, "t:idx_a", tk.Session().GetSessionVars().StmtCtx.IndexNames[0])

	tk.MustExec("alter table t alter index idx_a invisible")
	tk.MustQuery("execute stmt1").Check(testkit.Rows("1"))
	tk.MustQuery("execute stmt1").Check(testkit.Rows("1"))
	require.Len(t, tk.Session().GetSessionVars().StmtCtx.IndexNames, 0)

	tk.MustExec("alter table t alter index idx_a visible")
	tk.MustQuery("execute stmt1").Check(testkit.Rows("1"))
	tk.MustQuery("execute stmt1").Check(testkit.Rows("1"))
	require.Len(t, tk.Session().GetSessionVars().StmtCtx.IndexNames, 1)
	require.Equal(t, "t:idx_a", tk.Session().GetSessionVars().StmtCtx.IndexNames[0])
}

func TestPlanCacheSnapshot(t *testing.T) {
	store := testkit.CreateMockStore(t)
	tk := testkit.NewTestKit(t, store)
	tk.MustExec(`set tidb_enable_prepared_plan_cache=1`)

	tk.MustExec("use test")
	tk.MustExec("drop table if exists t")
	tk.MustExec("create table t(id int)")
	tk.MustExec("insert into t values (1),(2),(3),(4)")

	// For mocktikv, safe point is not initialized, we manually insert it for snapshot to use.
	timeSafe := time.Now().Add(-48 * 60 * 60 * time.Second).Format("20060102-15:04:05 -0700 MST")
	safePointSQL := `INSERT HIGH_PRIORITY INTO mysql.tidb VALUES ('tikv_gc_safe_point', '%[1]s', '')
			       ON DUPLICATE KEY
			       UPDATE variable_value = '%[1]s'`
	tk.MustExec(fmt.Sprintf(safePointSQL, timeSafe))

	tk.MustExec("prepare stmt from 'select * from t where id=?'")
	tk.MustExec("set @p = 1")
	tk.MustQuery("select @@last_plan_from_cache").Check(testkit.Rows("0"))
	tk.MustQuery("execute stmt using @p").Check(testkit.Rows("1"))
	tk.MustQuery("select @@last_plan_from_cache").Check(testkit.Rows("0"))
	tk.MustQuery("execute stmt using @p").Check(testkit.Rows("1"))
	tk.MustQuery("select @@last_plan_from_cache").Check(testkit.Rows("1"))

	// Record the current tso.
	tk.MustExec("begin")
	tso := tk.Session().GetSessionVars().TxnCtx.StartTS
	tk.MustExec("rollback")
	require.True(t, tso > 0)
	// Insert one more row with id = 1.
	tk.MustExec("insert into t values (1)")

	tk.MustExec(fmt.Sprintf("set @@tidb_snapshot = '%d'", tso))
	tk.MustQuery("select * from t where id = 1").Check(testkit.Rows("1"))
	tk.MustQuery("execute stmt using @p").Check(testkit.Rows("1"))
	tk.MustQuery("select @@last_plan_from_cache").Check(testkit.Rows("1"))
}

func TestPartitionTable(t *testing.T) {
	store := testkit.CreateMockStore(t)
	tk := testkit.NewTestKit(t, store)
	tk.MustExec(`set tidb_enable_prepared_plan_cache=1`)

	// enable partition table dynamic mode
	tk.MustExec("create database test_plan_cache")
	tk.MustExec("use test_plan_cache")
	tk.MustExec("set @@tidb_partition_prune_mode = 'dynamic'")
	tk.MustExec("set @@tidb_enable_list_partition = 1")

	seed := time.Now().UnixNano()
	//seed := int64(1704191012078910000)
	t.Logf("seed: %d", seed)
	randomSeed := rand.New(rand.NewSource(seed))

	type testcase struct {
		t1Create string
		t2Create string
		rowGener func() string
		varGener func() string
		query    string
	}
	randDateTime := func() string {
		return fmt.Sprintf("%v-%v-%v %v:%v:%v",
			1950+randomSeed.Intn(100), 1+randomSeed.Intn(12), 1+randomSeed.Intn(28), // date
			randomSeed.Intn(24), randomSeed.Intn(60), randomSeed.Intn(60)) // time
	}
	randDate := func() string {
		return fmt.Sprintf("%v-%v-%v", 1950+randomSeed.Intn(100), 1+randomSeed.Intn(12), 1+randomSeed.Intn(28))
	}
	testcases := []testcase{
		{ // hash partition + int
			"create table t1(a int, b int) partition by hash(a) partitions 20",
			"create table t2(a int, b int)",
			func() string { return fmt.Sprintf("(%v, %v)", randomSeed.Intn(100000000), randomSeed.Intn(100000000)) },
			func() string { return fmt.Sprintf("%v", randomSeed.Intn(100000000)) },
			`select * from %v where a > ?`,
		},
		{ // range partition + int
			`create table t1(a int, b int) partition by range(a) (
							partition p0 values less than (20000000),
							partition p1 values less than (40000000),
							partition p2 values less than (60000000),
							partition p3 values less than (80000000),
							partition p4 values less than (100000000))`,
			`create table t2(a int, b int)`,
			func() string { return fmt.Sprintf("(%v, %v)", randomSeed.Intn(100000000), randomSeed.Intn(100000000)) },
			func() string { return fmt.Sprintf("%v", randomSeed.Intn(100000000)) },
			`select * from %v where a > ?`,
		},
		{ // range partition + varchar
			`create table t1(a varchar(10), b varchar(10)) partition by range columns(a) (
							partition p0 values less than ('200'),
							partition p1 values less than ('400'),
							partition p2 values less than ('600'),
							partition p3 values less than ('800'),
							partition p4 values less than ('9999'))`,
			`create table t2(a varchar(10), b varchar(10))`,
			func() string { return fmt.Sprintf(`("%v", "%v")`, randomSeed.Intn(1000), randomSeed.Intn(1000)) },
			func() string { return fmt.Sprintf(`"%v"`, randomSeed.Intn(1000)) },
			`select * from %v where a > ?`,
		},
		{ // range partition + datetime
			`create table t1(a datetime, b datetime) partition by range columns(a) (
							partition p0 values less than ('1970-01-01 00:00:00'),
							partition p1 values less than ('1990-01-01 00:00:00'),
							partition p2 values less than ('2010-01-01 00:00:00'),
							partition p3 values less than ('2030-01-01 00:00:00'),
							partition p4 values less than ('2060-01-01 00:00:00'))`,
			`create table t2(a datetime, b datetime)`,
			func() string { return fmt.Sprintf(`("%v", "%v")`, randDateTime(), randDateTime()) },
			func() string { return fmt.Sprintf(`"%v"`, randDateTime()) },
			`select * from %v where a > ?`,
		},
		{ // range partition + date
			`create table t1(a date, b date) partition by range columns(a) (
							partition p0 values less than ('1970-01-01'),
							partition p1 values less than ('1990-01-01'),
							partition p2 values less than ('2010-01-01'),
							partition p3 values less than ('2030-01-01'),
							partition p4 values less than ('2060-01-01'))`,
			`create table t2(a date, b date)`,
			func() string { return fmt.Sprintf(`("%v", "%v")`, randDate(), randDate()) },
			func() string { return fmt.Sprintf(`"%v"`, randDate()) },
			`select * from %v where a > ?`,
		},
		{ // list partition + int
			// This should be able to use plan cache if @a between 14-18
			`create table t1(a int, b int) partition by list(a) (
						partition p0 values in (0, 1, 2, 3, 4),
						partition p1 values in (5, 6, 7, 8, 9),
						partition p2 values in (10, 11, 12, 13, 14),
						partition p3 values in (15, 16, 17, 18, 19))`,
			`create table t2(a int, b int)`,
			func() string { return fmt.Sprintf("(%v, %v)", randomSeed.Intn(20), randomSeed.Intn(20)) },
			func() string { return fmt.Sprintf("%v", 0) },
			//func() string { return fmt.Sprintf("%v", randomSeed.Intn(20)) },
			`select * from %v where a > ?`,
		},
	}
	for _, tc := range testcases {
		// create tables and insert some records
		tk.MustExec("drop table if exists t1")
		tk.MustExec("drop table if exists t2")
		tk.MustExec(tc.t1Create)
		tk.MustExec(tc.t2Create)
		vals := make([]string, 0, 2048)
		for i := 0; i < 2048; i++ {
			vals = append(vals, tc.rowGener())
		}
		tk.MustExec(fmt.Sprintf("insert into t1 values %s", strings.Join(vals, ",")))
		tk.MustExec(fmt.Sprintf("insert into t2 values %s", strings.Join(vals, ",")))
		// if global stats are not ready, then dynamic prune mode is not used!
		// TODO: Test without these to prevent prepared plan cache to switch between dynamic
		// and static prune mode.
		tk.MustExec(`analyze table t1`)
		tk.MustExec(`analyze table t2`)

		// the first query, @last_plan_from_cache should be zero
		tk.MustExec(fmt.Sprintf(`prepare stmt1 from "%s"`, fmt.Sprintf(tc.query, "t1")))
		tk.MustExec(fmt.Sprintf(`prepare stmt2 from "%s"`, fmt.Sprintf(tc.query, "t2")))
		tk.MustExec(fmt.Sprintf("set @a=%v", tc.varGener()))
		result1 := tk.MustQuery("execute stmt1 using @a").Sort().Rows()
		tk.MustQuery("select @@last_plan_from_cache").Check(testkit.Rows("0"))
		tk.MustQuery("execute stmt2 using @a").Sort().Check(result1)
		tk.MustQuery("select @@last_plan_from_cache").Check(testkit.Rows("0"))

		commentString := fmt.Sprintf("/*\ntc.query=%s\ntc.t1Create=%s */", tc.query, tc.t1Create)
		numWarns := 0
		for i := 0; i < 100; i++ {
			val := tc.varGener()
			t.Logf("@a=%v", val)
			tk.MustExec(fmt.Sprintf("set @a=%v", val))
			result1 = tk.MustQuery("execute stmt1 using @a /* @a=" + val + " i=" + strconv.Itoa(i) + "  */ " + commentString).Sort().Rows()
			foundInPlanCache := tk.Session().GetSessionVars().FoundInPlanCache
			warnings := tk.MustQuery(`show warnings`)
			if len(warnings.Rows()) > 0 {
				// TODO: support prepared plan cache for all plans which matches multiple partitions
				// or no partition (Table Dual).
				warnings.CheckContain("skip plan-cache: plan rebuild failed, ")
				numWarns++
			} else {
				require.True(t, foundInPlanCache, "select @@last_plan_from_cache /* i=%d prepared statement: (t1) %s\n-- create table: %s*/", i, tc.query, tc.t1Create)
			}
			tk.MustQuery("execute stmt2 using @a /* @a=" + val + " i=" + strconv.Itoa(i) + " */ " + commentString).Sort().Check(result1)
			tk.MustQuery("select @@last_plan_from_cache").Check(testkit.Rows("1"))
		}
		t.Logf("Create t1: %s\nstmt: %s\nnumWarns: %d", tc.t1Create, tc.query, numWarns)
	}
}

func helperCheckPlanCache(t *testing.T, tk *testkit.TestKit, sql, expected string, arr []string) []string {
	res := tk.MustQuery(sql)
	got := res.Rows()[0][0]
	if expected == "0" {
		require.Equal(t, expected, got, sql)
	} else {
		if got != expected {
			return append(arr, sql)
		}
	}
	return arr
}

func TestPartitionWithVariedDataSources(t *testing.T) {
	store := testkit.CreateMockStore(t)
	tk := testkit.NewTestKit(t, store)
	tk.MustExec(`set tidb_enable_prepared_plan_cache=1`)

	// enable partition table dynamic mode
	tk.MustExec("create database test_plan_cache2")
	tk.MustExec("use test_plan_cache2")
	tk.MustExec("set @@tidb_partition_prune_mode = 'dynamic'")

	// prepare tables
	tk.MustExec(`create table trangePK (a int primary key, b int) partition by range (a) (
			partition p0 values less than (10000),
			partition p1 values less than (20000),
			partition p2 values less than (30000),
			partition p3 values less than (40000))`)
	tk.MustExec(`create table thashPK (a int primary key, b int) partition by hash (a) partitions 4`)
	tk.MustExec(`create table tnormalPK (a int primary key, b int)`)
	tk.MustExec(`create table trangeIdx (a int unique key, b int) partition by range (a) (
			partition p0 values less than (10000),
			partition p1 values less than (20000),
			partition p2 values less than (30000),
			partition p3 values less than (40000))`)
	tk.MustExec(`create table thashIdx (a int unique key, b int) partition by hash (a) partitions 4`)
	tk.MustExec(`create table tnormalIdx (a int unique key, b int)`)
	uniqueVals := make(map[int]struct{})
	vals := make([]string, 0, 1000)
	for len(vals) < 1000 {
		a := rand.Intn(40000)
		if _, ok := uniqueVals[a]; ok {
			continue
		}
		uniqueVals[a] = struct{}{}
		b := rand.Intn(40000)
		vals = append(vals, fmt.Sprintf("(%v, %v)", a, b))
	}
	for _, tbl := range []string{"trangePK", "thashPK", "tnormalPK", "trangeIdx", "thashIdx", "tnormalIdx"} {
		tk.MustExec(fmt.Sprintf(`insert into %v values %v`, tbl, strings.Join(vals, ", ")))
		tk.MustExec(`analyze table ` + tbl)
	}

	missedPlanCache := make([]string, 0, 4)
	// TableReader, PointGet on PK, BatchGet on PK
	for _, tbl := range []string{`trangePK`, `thashPK`, `tnormalPK`} {
		tk.MustExec(fmt.Sprintf(`prepare stmt%v_tablescan from 'select * from %v use index(primary) where a > ? and a < ?'`, tbl, tbl))
		tk.MustExec(fmt.Sprintf(`prepare stmt%v_pointget from 'select * from %v use index(primary) where a = ?'`, tbl, tbl))
		tk.MustExec(fmt.Sprintf(`prepare stmt%v_batchget from 'select * from %v use index(primary) where a in (?, ?, ?)'`, tbl, tbl))
	}
	for i := 0; i < 100; i++ {
		mina, maxa := rand.Intn(40000), rand.Intn(40000)
		pointa := mina
		a0, a1, a2 := mina, maxa, rand.Intn(40000)
		if mina > maxa {
			mina, maxa = maxa, mina
		}
		tk.MustExec(fmt.Sprintf(`set @mina=%v, @maxa=%v`, mina, maxa))
		tk.MustExec(fmt.Sprintf(`set @pointa=%v`, pointa))
		tk.MustExec(fmt.Sprintf(`set @a0=%v, @a1=%v, @a2=%v`, a0, a1, a2))

		var rscan, rpoint, rbatch [][]any
		for id, tbl := range []string{`trangePK`, `thashPK`, `tnormalPK`} {
			scan := tk.MustQuery(fmt.Sprintf(`execute stmt%v_tablescan using @mina, @maxa`, tbl)).Sort()
			if id == 0 {
				rscan = scan.Rows()
			} else {
				scan.Check(rscan)
			}
			if i > 0 {
				tblStr := ` table: ` + tbl + " i :" + strconv.FormatInt(int64(i), 10) + " */"
				missedPlanCache = helperCheckPlanCache(t, tk, `select @@last_plan_from_cache /* tablescan table: `+tblStr, "1", missedPlanCache)
			}

			point := tk.MustQuery(fmt.Sprintf(`execute stmt%v_pointget using @pointa`, tbl)).Sort()
			if id == 0 {
				rpoint = point.Rows()
			} else {
				point.Check(rpoint)
			}
			if i > 0 {
				tblStr := ` table: ` + tbl + " i :" + strconv.FormatInt(int64(i), 10) + " */"
				missedPlanCache = helperCheckPlanCache(t, tk, `select @@last_plan_from_cache /* pointget table: `+tblStr, "1", missedPlanCache)
			}

			batch := tk.MustQuery(fmt.Sprintf(`execute stmt%v_batchget using @a0, @a1, @a2`, tbl)).Sort()
			if id == 0 {
				rbatch = batch.Rows()
			} else {
				batch.Check(rbatch)
			}
			if i > 0 {
				tblStr := ` table: ` + tbl + " i :" + strconv.FormatInt(int64(i), 10) + " */"
				missedPlanCache = helperCheckPlanCache(t, tk, `select @@last_plan_from_cache /* batchget table: `+tblStr, "1", missedPlanCache)
			}
		}
	}

	// IndexReader, IndexLookUp, PointGet on Idx, BatchGet on Idx
	for _, tbl := range []string{"trangeIdx", "thashIdx", "tnormalIdx"} {
		tk.MustExec(fmt.Sprintf(`prepare stmt%v_indexscan from 'select a from %v use index(a) where a > ? and a < ?'`, tbl, tbl))
		tk.MustExec(fmt.Sprintf(`prepare stmt%v_indexlookup from 'select * from %v use index(a) where a > ? and a < ?'`, tbl, tbl))
		tk.MustExec(fmt.Sprintf(`prepare stmt%v_pointget_idx from 'select * from %v use index(a) where a = ?'`, tbl, tbl))
		tk.MustExec(fmt.Sprintf(`prepare stmt%v_batchget_idx from 'select * from %v use index(a) where a in (?, ?, ?)'`, tbl, tbl))
	}
	loops := 100
	for i := 0; i < loops; i++ {
		mina, maxa := rand.Intn(40000), rand.Intn(40000)
		if mina > maxa {
			mina, maxa = maxa, mina
		}
		tk.MustExec(fmt.Sprintf(`set @mina=%v, @maxa=%v`, mina, maxa))
		tk.MustExec(fmt.Sprintf(`set @pointa=%v`, rand.Intn(40000)))
		tk.MustExec(fmt.Sprintf(`set @a0=%v, @a1=%v, @a2=%v`, rand.Intn(40000), rand.Intn(40000), rand.Intn(40000)))

<<<<<<< HEAD
		var rscan, rlookup, rpoint, rbatch [][]interface{}
		var indexScanExpectedFromPlanCache, indexLookupExpectedFromPlanCache, pointGetExpectedFromPlanCache, batchGetExpectedFromPlanCache string
		/*
			var sameRangePart, sameHashPart string
			if (mina / 10000) == (maxa / 10000) {
				sameRangePart = "1"
			} else {
				sameRangePart = "0"
			}
			if mina == maxa {
				sameHashPart = "1"
=======
		var rscan, rlookup, rpoint, rbatch [][]any
		var expectedFromPlanCache string
		for id, tbl := range []string{"trangeIdx", "thashIdx", "tnormalIdx"} {
			scan := tk.MustQuery(fmt.Sprintf(`execute stmt%v_indexscan using @mina, @maxa`, tbl)).Sort()
			if id == 2 {
				expectedFromPlanCache = "1"
>>>>>>> 51e1e134
			} else {
				sameHashPart = "0"
			}
		*/
		for id, tbl := range []string{"trangeIdx", "thashIdx", "tnormalIdx"} {
			// TODO: Support more partitioned table queries for prepared plan cache!
			// Currently only batch get supports multiple partitions!
			switch id {
			case 0:
				indexScanExpectedFromPlanCache = "1"
				//indexScanExpectedFromPlanCache = sameRangePart
				//indexLookupExpectedFromPlanCache = sameRangePart
				indexLookupExpectedFromPlanCache = "1"
				pointGetExpectedFromPlanCache = "1"
				batchGetExpectedFromPlanCache = "1"
			case 1:
				indexScanExpectedFromPlanCache = "1"
				//indexScanExpectedFromPlanCache = sameHashPart
				//indexLookupExpectedFromPlanCache = sameHashPart
				indexLookupExpectedFromPlanCache = "1"
				pointGetExpectedFromPlanCache = "1"
				batchGetExpectedFromPlanCache = "1"
			case 2:
				indexScanExpectedFromPlanCache = "1"
				indexLookupExpectedFromPlanCache = "1"
				pointGetExpectedFromPlanCache = "1"
				batchGetExpectedFromPlanCache = "1"
			}
			scan := tk.MustQuery(fmt.Sprintf(`execute stmt%v_indexscan using @mina, @maxa`, tbl)).Sort()
			tblStr := ` table: ` + tbl + " i :" + strconv.FormatInt(int64(i), 10) + " */"
			if i > 0 {
				missedPlanCache = helperCheckPlanCache(t, tk, `select @@last_plan_from_cache /* indexscan table: `+tblStr, indexScanExpectedFromPlanCache, missedPlanCache)
			}
			if id == 0 {
				rscan = scan.Rows()
			} else {
				scan.Check(rscan)
			}

			lookup := tk.MustQuery(fmt.Sprintf(`execute stmt%v_indexlookup using @mina, @maxa`, tbl)).Sort()
			if i > 0 {
				missedPlanCache = helperCheckPlanCache(t, tk, `select @@last_plan_from_cache /* indexlookup table: `+tblStr, indexLookupExpectedFromPlanCache, missedPlanCache)
			}
			if id == 0 {
				rlookup = lookup.Rows()
			} else {
				lookup.Check(rlookup)
			}

			point := tk.MustQuery(fmt.Sprintf(`execute stmt%v_pointget_idx using @pointa`, tbl)).Sort()
			if tbl == `tnormalPK` && i > 0 {
				// PlanCache cannot support PointGet now since we haven't relocated partition after rebuilding range.
				// Please see Execute.rebuildRange for more details.
				missedPlanCache = helperCheckPlanCache(t, tk, `select @@last_plan_from_cache /* pointget table: `+tblStr, pointGetExpectedFromPlanCache, missedPlanCache)
			}
			if id == 0 {
				rpoint = point.Rows()
			} else {
				point.Check(rpoint)
			}

			batch := tk.MustQuery(fmt.Sprintf(`execute stmt%v_batchget_idx using @a0, @a1, @a2`, tbl)).Sort()
			if i > 0 {
				missedPlanCache = helperCheckPlanCache(t, tk, `select @@last_plan_from_cache /* batchget table: `+tblStr, batchGetExpectedFromPlanCache, missedPlanCache)
			}
			if id == 0 {
				rbatch = batch.Rows()
			} else {
				batch.Check(rbatch)
			}
		}
	}
	// Allow ~1% non-cached queries, due to background changes etc.
	// (Actually just 1/3 %, since there are 3 tables * 4 queries per loop :)
	if len(missedPlanCache) > (loops * 4 / 100) {
		require.Equal(t, []string{}, missedPlanCache)
	}
}

func TestCachedTable(t *testing.T) {
	store := testkit.CreateMockStore(t)
	tk := testkit.NewTestKit(t, store)
	tk.MustExec(`set tidb_enable_prepared_plan_cache=1`)

	tk.MustExec("use test")
	tk.MustExec("drop table if exists t")

	tk.MustExec("create table t (a int, b int, index i_b(b))")
	tk.MustExec("insert into t values (1, 1), (2, 2)")
	tk.MustExec("alter table t cache")

	tk.MustExec("prepare tableScan from 'select * from t where a>=?'")
	tk.MustExec("prepare indexScan from 'select b from t use index(i_b) where b>?'")
	tk.MustExec("prepare indexLookup from 'select a from t use index(i_b) where b>? and b<?'")
	tk.MustExec("prepare pointGet from 'select b from t use index(i_b) where b=?'")
	tk.MustExec("set @a=1, @b=3")

	lastReadFromCache := func(tk *testkit.TestKit) bool {
		return tk.Session().GetSessionVars().StmtCtx.ReadFromTableCache
	}

	var cacheLoaded bool
	for i := 0; i < 50; i++ {
		tk.MustQuery("select * from t").Check(testkit.Rows("1 1", "2 2"))
		if lastReadFromCache(tk) {
			cacheLoaded = true
			break
		}
	}
	require.True(t, cacheLoaded)

	// Cache the plan.
	tk.MustQuery("execute tableScan using @a").Check(testkit.Rows("1 1", "2 2"))
	tk.MustQuery("execute indexScan using @a").Check(testkit.Rows("2"))
	tk.MustQuery("execute indexLookup using @a, @b").Check(testkit.Rows("2"))
	tk.MustQuery("execute pointGet using @a").Check(testkit.Rows("1"))

	// Table Scan
	tk.MustQuery("execute tableScan using @a").Check(testkit.Rows("1 1", "2 2"))
	require.True(t, lastReadFromCache(tk))
	tk.MustQuery("select @@last_plan_from_cache").Check(testkit.Rows("1"))

	// Index Scan
	tk.MustQuery("execute indexScan using @a").Check(testkit.Rows("2"))
	require.True(t, lastReadFromCache(tk))
	tk.MustQuery("select @@last_plan_from_cache").Check(testkit.Rows("1"))

	// IndexLookup
	tk.MustQuery("execute indexLookup using @a, @b").Check(testkit.Rows("2"))
	require.True(t, lastReadFromCache(tk))
	tk.MustQuery("select @@last_plan_from_cache").Check(testkit.Rows("0")) // b>1 and b<3 --> b=2

	// PointGet
	tk.MustQuery("execute pointGet using @a").Check(testkit.Rows("1"))
	require.True(t, lastReadFromCache(tk))
	tk.MustQuery("select @@last_plan_from_cache").Check(testkit.Rows("1"))
}

func TestPlanCacheWithRCWhenInfoSchemaChange(t *testing.T) {
	ctx := context.Background()
	store := testkit.CreateMockStore(t)

	tk1 := testkit.NewTestKit(t, store)
	tk2 := testkit.NewTestKit(t, store)
	tk1.MustExec("use test")
	tk1.MustExec("set global tidb_enable_metadata_lock=0")
	tk2.MustExec("use test")
	tk1.MustExec("drop table if exists t1")
	tk1.MustExec("create table t1(id int primary key, c int, index ic (c))")
	// prepare text protocol
	tk1.MustExec("prepare s from 'select /*+use_index(t1, ic)*/ * from t1 where 1'")
	// prepare binary protocol
	stmtID, _, _, err := tk2.Session().PrepareStmt("select /*+use_index(t1, ic)*/ * from t1 where 1")
	require.Nil(t, err)
	tk1.MustExec("set tx_isolation='READ-COMMITTED'")
	tk1.MustExec("begin pessimistic")
	tk2.MustExec("set tx_isolation='READ-COMMITTED'")
	tk2.MustExec("begin pessimistic")
	tk1.MustQuery("execute s").Check(testkit.Rows())
	rs, err := tk2.Session().ExecutePreparedStmt(ctx, stmtID, expression.Args2Expressions4Test())
	require.Nil(t, err)
	tk2.ResultSetToResult(rs, fmt.Sprintf("%v", rs)).Check(testkit.Rows())

	tk3 := testkit.NewTestKit(t, store)
	tk3.MustExec("use test")
	tk3.MustExec("alter table t1 drop index ic")
	tk3.MustExec("insert into t1 values(1, 0)")

	// The execution after schema changed should not hit plan cache.
	// execute text protocol
	tk1.MustQuery("execute s").Check(testkit.Rows("1 0"))
	tk1.MustQuery("select @@last_plan_from_cache").Check(testkit.Rows("0"))
	// execute binary protocol
	rs, err = tk2.Session().ExecutePreparedStmt(ctx, stmtID, expression.Args2Expressions4Test())
	require.Nil(t, err)
	tk2.ResultSetToResult(rs, fmt.Sprintf("%v", rs)).Check(testkit.Rows("1 0"))
	tk2.MustQuery("select @@last_plan_from_cache").Check(testkit.Rows("0"))
}

func TestConsistencyBetweenPrepareExecuteAndNormalSql(t *testing.T) {
	ctx := context.Background()
	store := testkit.CreateMockStore(t)

	tk1 := testkit.NewTestKit(t, store)
	tk2 := testkit.NewTestKit(t, store)
	tk1.MustExec("set global tidb_enable_metadata_lock=0")
	tk1.MustExec(`set tidb_enable_prepared_plan_cache=1`)
	tk2.MustExec(`set tidb_enable_prepared_plan_cache=1`)
	tk1.MustExec("use test")
	tk2.MustExec("use test")
	tk1.MustExec("drop table if exists t1")
	tk1.MustExec("create table t1(id int primary key, c int)")
	tk1.MustExec("insert into t1 values(1, 1), (2, 2)")
	// prepare text protocol
	tk1.MustExec("prepare s from 'select * from t1'")
	// prepare binary protocol
	stmtID, _, _, err := tk1.Session().PrepareStmt("select * from t1")
	require.Nil(t, err)
	tk1.MustExec("set tx_isolation='READ-COMMITTED'")
	tk1.MustExec("begin pessimistic")
	tk2.MustExec("set tx_isolation='READ-COMMITTED'")
	tk2.MustExec("begin pessimistic")

	// Execute using sql
	tk1.MustQuery("execute s").Check(testkit.Rows("1 1", "2 2"))
	// Execute using binary
	rs, err := tk1.Session().ExecutePreparedStmt(ctx, stmtID, expression.Args2Expressions4Test())
	require.Nil(t, err)
	tk1.ResultSetToResult(rs, fmt.Sprintf("%v", rs)).Check(testkit.Rows("1 1", "2 2"))
	// Normal sql
	tk1.MustQuery("select * from t1").Check(testkit.Rows("1 1", "2 2"))

	// Change infoSchema
	tk2.MustExec("alter table t1 drop column c")
	tk2.MustExec("insert into t1 values (3)")
	// Execute using sql
	tk1.MustQuery("execute s").Check(testkit.Rows("1 1", "2 2", "3 <nil>"))
	// Execute using binary
	rs, err = tk1.Session().ExecutePreparedStmt(ctx, stmtID, expression.Args2Expressions4Test())
	require.Nil(t, err)
	tk1.ResultSetToResult(rs, fmt.Sprintf("%v", rs)).Check(testkit.Rows("1 1", "2 2", "3 <nil>"))
	// Normal sql
	tk1.MustQuery("select * from t1").Check(testkit.Rows("1 1", "2 2", "3 <nil>"))
	tk1.MustExec("commit")

	// After beginning a new txn, the infoSchema should be the latest
	tk1.MustExec("begin pessimistic")
	tk1.MustQuery("select * from t1").Check(testkit.Rows("1", "2", "3"))
}

func verifyCache(ctx context.Context, t *testing.T, tk1 *testkit.TestKit, tk2 *testkit.TestKit, stmtID uint32) {
	// Cache miss in the firs time.
	tk1.MustExec("execute s")
	tk1.MustQuery("select @@last_plan_from_cache").Check(testkit.Rows("0"))

	// This time, the cache will be hit.
	rs, err := tk1.Session().ExecutePreparedStmt(ctx, stmtID, expression.Args2Expressions4Test())
	require.NoError(t, err)
	require.NoError(t, rs.Close())
	tk1.MustQuery("select @@last_plan_from_cache").Check(testkit.Rows("1"))
	tk1.MustExec("execute s")
	tk1.MustQuery("select @@last_plan_from_cache").Check(testkit.Rows("1"))

	// Change infoSchema version which will make the plan cache invalid in the next execute
	tk2.MustExec("alter table t1 drop column c")
	tk1.MustExec("execute s")
	tk1.MustQuery("select @@last_plan_from_cache").Check(testkit.Rows("0"))
	// Now the plan cache will be valid
	rs, err = tk1.Session().ExecutePreparedStmt(ctx, stmtID, expression.Args2Expressions4Test())
	require.NoError(t, err)
	require.NoError(t, rs.Close())
	tk1.MustQuery("select @@last_plan_from_cache").Check(testkit.Rows("1"))
}

func TestCacheHitInRc(t *testing.T) {
	ctx := context.Background()
	store := testkit.CreateMockStore(t)

	tk1 := testkit.NewTestKit(t, store)
	tk2 := testkit.NewTestKit(t, store)
	tk1.MustExec("set global tidb_enable_metadata_lock=0")
	tk1.MustExec(`set tidb_enable_prepared_plan_cache=1`)
	tk2.MustExec(`set tidb_enable_prepared_plan_cache=1`)
	tk1.MustExec("use test")
	tk2.MustExec("use test")
	tk1.MustExec("drop table if exists t1")
	tk1.MustExec("create table t1(id int primary key, c int)")
	tk1.MustExec("insert into t1 values(1, 1), (2, 2)")
	// prepare text protocol
	tk1.MustExec("prepare s from 'select * from t1'")
	// prepare binary protocol
	stmtID, _, _, err := tk1.Session().PrepareStmt("select * from t1")
	require.Nil(t, err)

	// Test for RC
	tk1.MustExec("set tx_isolation='READ-COMMITTED'")
	tk1.MustExec("begin pessimistic")

	// Verify for the RC isolation
	verifyCache(ctx, t, tk1, tk2, stmtID)
	tk1.MustExec("rollback")
}

func TestCacheHitInForUpdateRead(t *testing.T) {
	ctx := context.Background()
	store := testkit.CreateMockStore(t)

	tk1 := testkit.NewTestKit(t, store)
	tk2 := testkit.NewTestKit(t, store)
	tk1.MustExec(`set tidb_enable_prepared_plan_cache=1`)
	tk2.MustExec(`set tidb_enable_prepared_plan_cache=1`)
	tk1.MustExec("use test")
	tk2.MustExec("use test")
	tk1.MustExec("drop table if exists t1")
	tk1.MustExec("create table t1(id int primary key, c int)")
	tk1.MustExec("insert into t1 values(1, 1), (2, 2)")

	tk1.MustExec("prepare s from 'select * from t1 where id = 1 for update'")
	stmtID, _, _, err := tk1.Session().PrepareStmt("select * from t1 where id = 1 for update")
	require.Nil(t, err)
	tk1.MustExec("begin pessimistic")

	// Verify for the for update read
	verifyCache(ctx, t, tk1, tk2, stmtID)
	tk1.MustExec("rollback")
}

func TestPointGetForUpdateAutoCommitCache(t *testing.T) {
	ctx := context.Background()
	store := testkit.CreateMockStore(t)

	tk1 := testkit.NewTestKit(t, store)
	tk2 := testkit.NewTestKit(t, store)
	tk1.MustExec(`set tidb_enable_prepared_plan_cache=1`)
	tk2.MustExec(`set tidb_enable_prepared_plan_cache=1`)
	tk1.MustExec("use test")
	tk2.MustExec("use test")
	tk1.MustExec("drop table if exists t1")
	tk1.MustExec("create table t1(id int primary key, c int)")
	tk1.MustExec("insert into t1 values(1, 1), (2, 2)")

	tk1.MustExec("prepare s from 'select * from t1 where id = 1 for update'")
	stmtID, _, _, err := tk1.Session().PrepareStmt("select * from t1 where id = 1 for update")
	require.Nil(t, err)
	rs, err := tk1.Session().ExecutePreparedStmt(ctx, stmtID, expression.Args2Expressions4Test())
	require.Nil(t, err)
	tk1.ResultSetToResult(rs, fmt.Sprintf("%v", rs)).Check(testkit.Rows("1 1"))
	tk1.MustQuery("select @@last_plan_from_cache").Check(testkit.Rows("0"))

	rs, err = tk1.Session().ExecutePreparedStmt(ctx, stmtID, expression.Args2Expressions4Test())
	require.Nil(t, err)
	tk1.ResultSetToResult(rs, fmt.Sprintf("%v", rs)).Check(testkit.Rows("1 1"))
	tk1.MustQuery("select @@last_plan_from_cache").Check(testkit.Rows("1"))

	tk2.MustExec("alter table t1 drop column c")
	tk2.MustExec("update t1 set id = 10 where id = 1")

	rs, err = tk1.Session().ExecutePreparedStmt(ctx, stmtID, expression.Args2Expressions4Test())
	require.Nil(t, err)
	tk1.ResultSetToResult(rs, fmt.Sprintf("%v", rs)).Check(testkit.Rows())
	tk1.MustQuery("select @@last_plan_from_cache").Check(testkit.Rows("0"))

	rs, err = tk1.Session().ExecutePreparedStmt(ctx, stmtID, expression.Args2Expressions4Test())
	require.Nil(t, err)
	tk1.ResultSetToResult(rs, fmt.Sprintf("%v", rs)).Check(testkit.Rows())
	tk1.MustQuery("select @@last_plan_from_cache").Check(testkit.Rows("1"))
}

func TestPrepareCacheForDynamicPartitionPruning(t *testing.T) {
	// https://github.com/pingcap/tidb/issues/33031
	store := testkit.CreateMockStore(t)
	tk := testkit.NewTestKit(t, store)
	tk.MustQuery(`select @@session.tidb_enable_prepared_plan_cache`).Check(testkit.Rows("1"))

	tk.MustExec("use test")
	for _, pruneMode := range []string{string(variable.Static), string(variable.Dynamic)} {
		tk.MustExec("set @@tidb_partition_prune_mode = '" + pruneMode + "'")

		tk.MustExec(`drop table if exists Issue33031`)
		tk.MustExec(`CREATE TABLE Issue33031 (COL1 int(16) DEFAULT '29' COMMENT 'NUMERIC UNIQUE INDEX', COL2 bigint(20) DEFAULT NULL, UNIQUE KEY UK_COL1 (COL1)) PARTITION BY RANGE (COL1) (PARTITION P0 VALUES LESS THAN (0))`)
		tk.MustExec(`insert into Issue33031 values(-5, 7)`)
		tk.MustExec(`analyze table Issue33031`)
		tk.MustExec(`prepare stmt from 'select * from Issue33031 where col2 < ? and col1 = ?'`)
		tk.MustExec(`set @a=111, @b=1`)
		tk.MustQuery(`execute stmt using @a,@b`).Check(testkit.Rows())
		require.False(t, tk.Session().GetSessionVars().FoundInPlanCache)
		tk.MustExec(`set @a=112, @b=-5`)
		tk.MustQuery(`execute stmt using @a,@b`).Check(testkit.Rows("-5 7"))
		if pruneMode == string(variable.Dynamic) {
			require.True(t, tk.Session().GetSessionVars().FoundInPlanCache)
			tk.MustQuery(`show warnings`).Check(testkit.Rows())
		} else {
			require.False(t, tk.Session().GetSessionVars().FoundInPlanCache)
			tk.MustQuery(`show warnings`).Check(testkit.Rows("Warning 1105 skip prepared plan-cache: query accesses partitioned tables is un-cacheable if tidb_partition_pruning_mode = 'static'"))
		}
	}
}

func TestHashPartitionAndPlanCache(t *testing.T) {
	store := testkit.CreateMockStore(t)
	tk := testkit.NewTestKit(t, store)
	tk.MustQuery(`select @@session.tidb_enable_prepared_plan_cache`).Check(testkit.Rows("1"))

	tk.MustExec("use test")
	tk.MustExec(`drop table if exists t`)
	tk.MustExec(`CREATE TABLE t (b varchar(255), a int primary key, key (b)) PARTITION BY HASH (a) partitions 5`)
	tk.MustExec(`insert into t values(0,0),(1,1),(2,2),(3,3),(4,4)`)
	tk.MustExec(`insert into t select b + 5, a + 5 from t`)
	tk.MustExec(`analyze table t`)

	// Point get PK
	tk.MustExec(`prepare stmt from 'select * from t where a = ?'`)
	tk.MustQuery(`show warnings`).Check(testkit.Rows())
	tk.MustExec(`set @a=1`)
	tk.MustQuery(`execute stmt using @a`).Check(testkit.Rows("1 1"))
	tk.MustQuery(`show warnings`).Check(testkit.Rows())
	require.False(t, tk.Session().GetSessionVars().FoundInPlanCache)
	tk.MustExec(`set @a=2`)
	tk.MustQuery(`execute stmt using @a`).Check(testkit.Rows("2 2"))
	require.True(t, tk.Session().GetSessionVars().FoundInPlanCache)
	tkProcess := tk.Session().ShowProcess()
	ps := []*util.ProcessInfo{tkProcess}
	tk.Session().SetSessionManager(&testkit.MockSessionManager{PS: ps})
	tk.MustQuery(fmt.Sprintf("explain for connection %d", tkProcess.ID)).CheckAt([]int{0},
		[][]interface{}{
			{"Point_Get_1"},
		})

	tk.MustExec(`drop table t`)
	tk.MustExec(`CREATE TABLE t (b varchar(255), a int, key (b), unique key (a)) PARTITION BY HASH (a) partitions 5`)
	tk.MustExec(`insert into t values(0,0),(1,1),(2,2),(3,3),(4,4)`)
	tk.MustExec(`insert into t select b + 5, a + 5 from t`)
	tk.MustExec(`analyze table t`)

	// Point get Unique Key
	tk.MustExec(`prepare stmt from 'select * from t where a = ?'`)
	tk.MustExec(`set @a=1`)
	tk.MustQuery(`execute stmt using @a`).Check(testkit.Rows("1 1"))
	require.False(t, tk.Session().GetSessionVars().FoundInPlanCache)
	tk.MustExec(`set @a=2`)
	tk.MustQuery(`execute stmt using @a`).Check(testkit.Rows("2 2"))
	require.True(t, tk.Session().GetSessionVars().FoundInPlanCache)
	tk.Session().SetSessionManager(&testkit.MockSessionManager{PS: ps})
	//tk.MustQuery(fmt.Sprintf("explain for connection %d", tkProcess.ID)).Check(testkit.Rows())
	tk.MustQuery(fmt.Sprintf("explain for connection %d", tkProcess.ID)).CheckAt([]int{0},
		[][]interface{}{
			{"Point_Get_1"},
		})

}<|MERGE_RESOLUTION|>--- conflicted
+++ resolved
@@ -1211,58 +1211,12 @@
 		tk.MustExec(fmt.Sprintf(`set @pointa=%v`, rand.Intn(40000)))
 		tk.MustExec(fmt.Sprintf(`set @a0=%v, @a1=%v, @a2=%v`, rand.Intn(40000), rand.Intn(40000), rand.Intn(40000)))
 
-<<<<<<< HEAD
 		var rscan, rlookup, rpoint, rbatch [][]interface{}
-		var indexScanExpectedFromPlanCache, indexLookupExpectedFromPlanCache, pointGetExpectedFromPlanCache, batchGetExpectedFromPlanCache string
-		/*
-			var sameRangePart, sameHashPart string
-			if (mina / 10000) == (maxa / 10000) {
-				sameRangePart = "1"
-			} else {
-				sameRangePart = "0"
-			}
-			if mina == maxa {
-				sameHashPart = "1"
-=======
-		var rscan, rlookup, rpoint, rbatch [][]any
-		var expectedFromPlanCache string
 		for id, tbl := range []string{"trangeIdx", "thashIdx", "tnormalIdx"} {
-			scan := tk.MustQuery(fmt.Sprintf(`execute stmt%v_indexscan using @mina, @maxa`, tbl)).Sort()
-			if id == 2 {
-				expectedFromPlanCache = "1"
->>>>>>> 51e1e134
-			} else {
-				sameHashPart = "0"
-			}
-		*/
-		for id, tbl := range []string{"trangeIdx", "thashIdx", "tnormalIdx"} {
-			// TODO: Support more partitioned table queries for prepared plan cache!
-			// Currently only batch get supports multiple partitions!
-			switch id {
-			case 0:
-				indexScanExpectedFromPlanCache = "1"
-				//indexScanExpectedFromPlanCache = sameRangePart
-				//indexLookupExpectedFromPlanCache = sameRangePart
-				indexLookupExpectedFromPlanCache = "1"
-				pointGetExpectedFromPlanCache = "1"
-				batchGetExpectedFromPlanCache = "1"
-			case 1:
-				indexScanExpectedFromPlanCache = "1"
-				//indexScanExpectedFromPlanCache = sameHashPart
-				//indexLookupExpectedFromPlanCache = sameHashPart
-				indexLookupExpectedFromPlanCache = "1"
-				pointGetExpectedFromPlanCache = "1"
-				batchGetExpectedFromPlanCache = "1"
-			case 2:
-				indexScanExpectedFromPlanCache = "1"
-				indexLookupExpectedFromPlanCache = "1"
-				pointGetExpectedFromPlanCache = "1"
-				batchGetExpectedFromPlanCache = "1"
-			}
 			scan := tk.MustQuery(fmt.Sprintf(`execute stmt%v_indexscan using @mina, @maxa`, tbl)).Sort()
 			tblStr := ` table: ` + tbl + " i :" + strconv.FormatInt(int64(i), 10) + " */"
 			if i > 0 {
-				missedPlanCache = helperCheckPlanCache(t, tk, `select @@last_plan_from_cache /* indexscan table: `+tblStr, indexScanExpectedFromPlanCache, missedPlanCache)
+				missedPlanCache = helperCheckPlanCache(t, tk, `select @@last_plan_from_cache /* indexscan table: `+tblStr, "1", missedPlanCache)
 			}
 			if id == 0 {
 				rscan = scan.Rows()
@@ -1272,7 +1226,7 @@
 
 			lookup := tk.MustQuery(fmt.Sprintf(`execute stmt%v_indexlookup using @mina, @maxa`, tbl)).Sort()
 			if i > 0 {
-				missedPlanCache = helperCheckPlanCache(t, tk, `select @@last_plan_from_cache /* indexlookup table: `+tblStr, indexLookupExpectedFromPlanCache, missedPlanCache)
+				missedPlanCache = helperCheckPlanCache(t, tk, `select @@last_plan_from_cache /* indexlookup table: `+tblStr, "1", missedPlanCache)
 			}
 			if id == 0 {
 				rlookup = lookup.Rows()
@@ -1284,7 +1238,7 @@
 			if tbl == `tnormalPK` && i > 0 {
 				// PlanCache cannot support PointGet now since we haven't relocated partition after rebuilding range.
 				// Please see Execute.rebuildRange for more details.
-				missedPlanCache = helperCheckPlanCache(t, tk, `select @@last_plan_from_cache /* pointget table: `+tblStr, pointGetExpectedFromPlanCache, missedPlanCache)
+				missedPlanCache = helperCheckPlanCache(t, tk, `select @@last_plan_from_cache /* pointget table: `+tblStr, "1", missedPlanCache)
 			}
 			if id == 0 {
 				rpoint = point.Rows()
@@ -1294,7 +1248,7 @@
 
 			batch := tk.MustQuery(fmt.Sprintf(`execute stmt%v_batchget_idx using @a0, @a1, @a2`, tbl)).Sort()
 			if i > 0 {
-				missedPlanCache = helperCheckPlanCache(t, tk, `select @@last_plan_from_cache /* batchget table: `+tblStr, batchGetExpectedFromPlanCache, missedPlanCache)
+				missedPlanCache = helperCheckPlanCache(t, tk, `select @@last_plan_from_cache /* batchget table: `+tblStr, "1", missedPlanCache)
 			}
 			if id == 0 {
 				rbatch = batch.Rows()
