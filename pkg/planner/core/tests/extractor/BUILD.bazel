--- conflicted
+++ resolved
@@ -2,11 +2,7 @@
 
 go_test(
     name = "extractor_test",
-<<<<<<< HEAD
-    timeout = "long",
-=======
     timeout = "moderate",
->>>>>>> 93c90afb
     srcs = [
         "main_test.go",
         "memtable_infoschema_extractor_test.go",
