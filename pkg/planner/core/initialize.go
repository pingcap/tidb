// Copyright 2017 PingCAP, Inc.
//
// Licensed under the Apache License, Version 2.0 (the "License");
// you may not use this file except in compliance with the License.
// You may obtain a copy of the License at
//
//     http://www.apache.org/licenses/LICENSE-2.0
//
// Unless required by applicable law or agreed to in writing, software
// distributed under the License is distributed on an "AS IS" BASIS,
// WITHOUT WARRANTIES OR CONDITIONS OF ANY KIND, either express or implied.
// See the License for the specific language governing permissions and
// limitations under the License.

package core

import (
	"github.com/pingcap/tidb/pkg/expression"
	"github.com/pingcap/tidb/pkg/kv"
	"github.com/pingcap/tidb/pkg/planner/core/base"
	"github.com/pingcap/tidb/pkg/planner/core/operator/baseimpl"
	"github.com/pingcap/tidb/pkg/planner/core/operator/physicalop"
	"github.com/pingcap/tidb/pkg/planner/property"
	"github.com/pingcap/tidb/pkg/types"
	"github.com/pingcap/tidb/pkg/util/plancodec"
	"github.com/pingcap/tidb/pkg/util/size"
)

// Init initializes Update.
func (p Update) Init(ctx base.PlanContext) *Update {
	p.Plan = baseimpl.NewBasePlan(ctx, plancodec.TypeUpdate, 0)
	return &p
}

// Init initializes Delete.
func (p Delete) Init(ctx base.PlanContext) *Delete {
	p.Plan = baseimpl.NewBasePlan(ctx, plancodec.TypeDelete, 0)
	return &p
}

// Init initializes Insert.
func (p Insert) Init(ctx base.PlanContext) *Insert {
	p.Plan = baseimpl.NewBasePlan(ctx, plancodec.TypeInsert, 0)
	return &p
}

// Init initializes LoadData.
func (p LoadData) Init(ctx base.PlanContext) *LoadData {
	p.Plan = baseimpl.NewBasePlan(ctx, plancodec.TypeLoadData, 0)
	return &p
}

// Init initializes ImportInto.
func (p ImportInto) Init(ctx base.PlanContext) *ImportInto {
	p.Plan = baseimpl.NewBasePlan(ctx, plancodec.TypeImportInto, 0)
	return &p
}

<<<<<<< HEAD
// Init initializes PhysicalLock.
func (p PhysicalLock) Init(ctx base.PlanContext, stats *property.StatsInfo, props ...*property.PhysicalProperty) *PhysicalLock {
	p.BasePhysicalPlan = physicalop.NewBasePhysicalPlan(ctx, plancodec.TypeLock, &p, 0)
	p.SetChildrenReqProps(props)
	p.SetStats(stats)
=======
// Init initializes PhysicalShow.
func (p PhysicalShow) Init(ctx base.PlanContext) *PhysicalShow {
	p.BasePhysicalPlan = physicalop.NewBasePhysicalPlan(ctx, plancodec.TypeShow, &p, 0)
	// Just use pseudo stats to avoid panic.
	p.SetStats(&property.StatsInfo{RowCount: 1})
	return &p
}

// Init initializes PhysicalShowDDLJobs.
func (p PhysicalShowDDLJobs) Init(ctx base.PlanContext) *PhysicalShowDDLJobs {
	p.BasePhysicalPlan = physicalop.NewBasePhysicalPlan(ctx, plancodec.TypeShowDDLJobs, &p, 0)
	// Just use pseudo stats to avoid panic.
	p.SetStats(&property.StatsInfo{RowCount: 1})
>>>>>>> 463f7a9a
	return &p
}

// Init initializes PhysicalTableScan.
func (p PhysicalTableScan) Init(ctx base.PlanContext, offset int) *PhysicalTableScan {
	p.BasePhysicalPlan = physicalop.NewBasePhysicalPlan(ctx, plancodec.TypeTableScan, &p, offset)
	return &p
}

// Init initializes PhysicalIndexScan.
func (p PhysicalIndexScan) Init(ctx base.PlanContext, offset int) *PhysicalIndexScan {
	p.BasePhysicalPlan = physicalop.NewBasePhysicalPlan(ctx, plancodec.TypeIdxScan, &p, offset)
	return &p
}

// Init initializes PhysicalHashJoin.
func (p PhysicalHashJoin) Init(ctx base.PlanContext, stats *property.StatsInfo, offset int, props ...*property.PhysicalProperty) *PhysicalHashJoin {
	tp := plancodec.TypeHashJoin
	p.BasePhysicalPlan = physicalop.NewBasePhysicalPlan(ctx, tp, &p, offset)
	p.SetChildrenReqProps(props)
	p.SetStats(stats)
	return &p
}

func initForHash(pp base.PhysicalPlan, ctx base.PlanContext, stats *property.StatsInfo, offset int,
	schema *expression.Schema, props ...*property.PhysicalProperty) base.PhysicalPlan {
	baseAgg := pp.(*physicalop.BasePhysicalAgg)
	p := &PhysicalHashAgg{*baseAgg, ""}
	p.BasePhysicalPlan = physicalop.NewBasePhysicalPlan(ctx, plancodec.TypeHashAgg, p, offset)
	p.SetChildrenReqProps(props)
	p.SetStats(stats)
	p.SetSchema(schema)
	return p
}

func initForStream(pp base.PhysicalPlan, ctx base.PlanContext, stats *property.StatsInfo, offset int,
	schema *expression.Schema, props ...*property.PhysicalProperty) base.PhysicalPlan {
	baseAgg := pp.(*physicalop.BasePhysicalAgg)
	p := &PhysicalStreamAgg{*baseAgg}
	p.BasePhysicalPlan = physicalop.NewBasePhysicalPlan(ctx, plancodec.TypeStreamAgg, p, offset)
	p.SetChildrenReqProps(props)
	p.SetStats(stats)
	p.SetSchema(schema)
	return p
}

// Init initializes PhysicalApply.
func (p PhysicalApply) Init(ctx base.PlanContext, stats *property.StatsInfo, offset int, props ...*property.PhysicalProperty) *PhysicalApply {
	p.BasePhysicalPlan = physicalop.NewBasePhysicalPlan(ctx, plancodec.TypeApply, &p, offset)
	p.SetChildrenReqProps(props)
	p.SetStats(stats)
	return &p
}

// Init initializes PhysicalIndexLookUpReader.
func (p PhysicalIndexLookUpReader) Init(ctx base.PlanContext, offset int) *PhysicalIndexLookUpReader {
	p.BasePhysicalPlan = physicalop.NewBasePhysicalPlan(ctx, plancodec.TypeIndexLookUp, &p, offset)
	p.TablePlans = flattenPushDownPlan(p.tablePlan)
	p.IndexPlans = flattenPushDownPlan(p.indexPlan)
	p.SetSchema(p.tablePlan.Schema())
	return &p
}

// Init initializes PhysicalIndexMergeReader.
func (p PhysicalIndexMergeReader) Init(ctx base.PlanContext, offset int) *PhysicalIndexMergeReader {
	p.BasePhysicalPlan = physicalop.NewBasePhysicalPlan(ctx, plancodec.TypeIndexMerge, &p, offset)
	if p.tablePlan != nil {
		p.SetStats(p.tablePlan.StatsInfo())
	} else {
		var totalRowCount float64
		for _, partPlan := range p.partialPlans {
			totalRowCount += partPlan.StatsCount()
		}
		p.SetStats(p.partialPlans[0].StatsInfo().ScaleByExpectCnt(totalRowCount))
		p.StatsInfo().StatsVersion = p.partialPlans[0].StatsInfo().StatsVersion
	}
	p.PartialPlans = make([][]base.PhysicalPlan, 0, len(p.partialPlans))
	for _, partialPlan := range p.partialPlans {
		tempPlans := flattenPushDownPlan(partialPlan)
		p.PartialPlans = append(p.PartialPlans, tempPlans)
	}
	if p.tablePlan != nil {
		p.TablePlans = flattenPushDownPlan(p.tablePlan)
		p.SetSchema(p.tablePlan.Schema())
		p.HandleCols = p.TablePlans[0].(*PhysicalTableScan).HandleCols
	} else {
		switch p.PartialPlans[0][0].(type) {
		case *PhysicalTableScan:
			p.SetSchema(p.PartialPlans[0][0].Schema())
		default:
			is := p.PartialPlans[0][0].(*PhysicalIndexScan)
			p.SetSchema(is.dataSourceSchema)
		}
	}
	if p.KeepOrder {
		switch x := p.PartialPlans[0][0].(type) {
		case *PhysicalTableScan:
			p.ByItems = x.ByItems
		case *PhysicalIndexScan:
			p.ByItems = x.ByItems
		}
	}
	return &p
}

func (p *PhysicalTableReader) adjustReadReqType(ctx base.PlanContext) {
	if p.StoreType == kv.TiFlash {
		_, ok := p.tablePlan.(*PhysicalExchangeSender)
		if ok {
			p.ReadReqType = MPP
			return
		}
		tableScans := p.GetTableScans()
		// When PhysicalTableReader's store type is tiflash, has table scan
		// and all table scans contained are not keepOrder, try to use batch cop.
		if len(tableScans) > 0 {
			for _, tableScan := range tableScans {
				if tableScan.KeepOrder {
					return
				}
			}

			// When allow batch cop is 1, only agg / topN uses batch cop.
			// When allow batch cop is 2, every query uses batch cop.
			switch ctx.GetSessionVars().AllowBatchCop {
			case 1:
				for _, plan := range p.TablePlans {
					switch plan.(type) {
					case *PhysicalHashAgg, *PhysicalStreamAgg, *physicalop.PhysicalTopN:
						p.ReadReqType = BatchCop
						return
					}
				}
			case 2:
				p.ReadReqType = BatchCop
			}
		}
	}
}

// Init initializes PhysicalTableReader.
func (p PhysicalTableReader) Init(ctx base.PlanContext, offset int) *PhysicalTableReader {
	p.BasePhysicalPlan = physicalop.NewBasePhysicalPlan(ctx, plancodec.TypeTableReader, &p, offset)
	p.ReadReqType = Cop
	if p.tablePlan == nil {
		return &p
	}
	p.TablePlans = flattenPushDownPlan(p.tablePlan)
	p.SetSchema(p.tablePlan.Schema())
	p.adjustReadReqType(ctx)
	if p.ReadReqType == BatchCop || p.ReadReqType == MPP {
		setMppOrBatchCopForTableScan(p.tablePlan)
	}
	return &p
}

// Init initializes PhysicalTableSample.
func (p PhysicalTableSample) Init(ctx base.PlanContext, offset int) *PhysicalTableSample {
	p.BasePhysicalPlan = physicalop.NewBasePhysicalPlan(ctx, plancodec.TypeTableSample, &p, offset)
	p.SetStats(&property.StatsInfo{RowCount: 1})
	return &p
}

// MemoryUsage return the memory usage of PhysicalTableSample
func (p *PhysicalTableSample) MemoryUsage() (sum int64) {
	if p == nil {
		return
	}

	sum = p.PhysicalSchemaProducer.MemoryUsage() + size.SizeOfInterface + size.SizeOfBool
	if p.TableSampleInfo != nil {
		sum += p.TableSampleInfo.MemoryUsage()
	}
	return
}

// Init initializes PhysicalIndexReader.
func (p PhysicalIndexReader) Init(ctx base.PlanContext, offset int) *PhysicalIndexReader {
	p.BasePhysicalPlan = physicalop.NewBasePhysicalPlan(ctx, plancodec.TypeIndexReader, &p, offset)
	p.SetSchema(nil)
	return &p
}

// Init initializes PhysicalIndexMergeJoin.
func (p PhysicalIndexMergeJoin) Init(ctx base.PlanContext) *PhysicalIndexMergeJoin {
	p.SetTP(plancodec.TypeIndexMergeJoin)
	p.SetID(int(ctx.GetSessionVars().PlanID.Add(1)))
	p.SetSCtx(ctx)
	p.Self = &p
	return &p
}

// Init initializes PhysicalIndexHashJoin.
func (p PhysicalIndexHashJoin) Init(ctx base.PlanContext) *PhysicalIndexHashJoin {
	p.SetTP(plancodec.TypeIndexHashJoin)
	p.SetID(int(ctx.GetSessionVars().PlanID.Add(1)))
	p.SetSCtx(ctx)
	p.Self = &p
	return &p
}

// Init initializes BatchPointGetPlan.
func (p *BatchPointGetPlan) Init(ctx base.PlanContext, stats *property.StatsInfo, schema *expression.Schema, names []*types.FieldName, offset int) *BatchPointGetPlan {
	p.Plan = baseimpl.NewBasePlan(ctx, plancodec.TypeBatchPointGet, offset)
	p.schema = schema
	p.names = names
	p.SetStats(stats)
	p.Columns = ExpandVirtualColumn(p.Columns, p.schema, p.TblInfo.Columns)

	return p
}

// Init initializes PointGetPlan.
func (p PointGetPlan) Init(ctx base.PlanContext, stats *property.StatsInfo, offset int, _ ...*property.PhysicalProperty) *PointGetPlan {
	p.Plan = baseimpl.NewBasePlan(ctx, plancodec.TypePointGet, offset)
	p.SetStats(stats)
	p.Columns = ExpandVirtualColumn(p.Columns, p.schema, p.TblInfo.Columns)
	return &p
}

// Init only assigns type and context.
func (p PhysicalExchangeSender) Init(ctx base.PlanContext, stats *property.StatsInfo) *PhysicalExchangeSender {
	p.Plan = baseimpl.NewBasePlan(ctx, plancodec.TypeExchangeSender, 0)
	p.SetStats(stats)
	return &p
}

// Init only assigns type and context.
func (p PhysicalExchangeReceiver) Init(ctx base.PlanContext, stats *property.StatsInfo) *PhysicalExchangeReceiver {
	p.Plan = baseimpl.NewBasePlan(ctx, plancodec.TypeExchangeReceiver, 0)
	p.SetStats(stats)
	return &p
}

func flattenTreePlan(plan base.PhysicalPlan, plans []base.PhysicalPlan) []base.PhysicalPlan {
	plans = append(plans, plan)
	for _, child := range plan.Children() {
		plans = flattenTreePlan(child, plans)
	}
	return plans
}

// flattenPushDownPlan converts a plan tree to a list, whose head is the leaf node like table scan.
func flattenPushDownPlan(p base.PhysicalPlan) []base.PhysicalPlan {
	plans := make([]base.PhysicalPlan, 0, 5)
	plans = flattenTreePlan(p, plans)
	for i := range len(plans) / 2 {
		j := len(plans) - i - 1
		plans[i], plans[j] = plans[j], plans[i]
	}
	return plans
}

// Init only assigns type and context.
func (p PhysicalCTE) Init(ctx base.PlanContext, stats *property.StatsInfo) *PhysicalCTE {
	p.BasePhysicalPlan = physicalop.NewBasePhysicalPlan(ctx, plancodec.TypeCTE, &p, 0)
	p.SetStats(stats)
	return &p
}

// Init only assigns type and context.
func (p PhysicalCTETable) Init(ctx base.PlanContext, stats *property.StatsInfo) *PhysicalCTETable {
	p.Plan = baseimpl.NewBasePlan(ctx, plancodec.TypeCTETable, 0)
	p.SetStats(stats)
	return &p
}

// Init initializes FKCheck.
func (p FKCheck) Init(ctx base.PlanContext) *FKCheck {
	p.BasePhysicalPlan = physicalop.NewBasePhysicalPlan(ctx, plancodec.TypeForeignKeyCheck, &p, 0)
	p.SetStats(&property.StatsInfo{})
	return &p
}

// Init initializes FKCascade
func (p FKCascade) Init(ctx base.PlanContext) *FKCascade {
	p.BasePhysicalPlan = physicalop.NewBasePhysicalPlan(ctx, plancodec.TypeForeignKeyCascade, &p, 0)
	p.SetStats(&property.StatsInfo{})
	return &p
}

// Init initializes PhysicalSequence
func (p PhysicalSequence) Init(ctx base.PlanContext, stats *property.StatsInfo, blockOffset int, props ...*property.PhysicalProperty) *PhysicalSequence {
	p.BasePhysicalPlan = physicalop.NewBasePhysicalPlan(ctx, plancodec.TypeSequence, &p, blockOffset)
	p.SetStats(stats)
	p.SetChildrenReqProps(props)
	return &p
}

// Init initializes ScalarSubqueryEvalCtx
func (p ScalarSubqueryEvalCtx) Init(ctx base.PlanContext, offset int) *ScalarSubqueryEvalCtx {
	p.Plan = baseimpl.NewBasePlan(ctx, plancodec.TypeScalarSubQuery, offset)
	return &p
}<|MERGE_RESOLUTION|>--- conflicted
+++ resolved
@@ -53,30 +53,6 @@
 // Init initializes ImportInto.
 func (p ImportInto) Init(ctx base.PlanContext) *ImportInto {
 	p.Plan = baseimpl.NewBasePlan(ctx, plancodec.TypeImportInto, 0)
-	return &p
-}
-
-<<<<<<< HEAD
-// Init initializes PhysicalLock.
-func (p PhysicalLock) Init(ctx base.PlanContext, stats *property.StatsInfo, props ...*property.PhysicalProperty) *PhysicalLock {
-	p.BasePhysicalPlan = physicalop.NewBasePhysicalPlan(ctx, plancodec.TypeLock, &p, 0)
-	p.SetChildrenReqProps(props)
-	p.SetStats(stats)
-=======
-// Init initializes PhysicalShow.
-func (p PhysicalShow) Init(ctx base.PlanContext) *PhysicalShow {
-	p.BasePhysicalPlan = physicalop.NewBasePhysicalPlan(ctx, plancodec.TypeShow, &p, 0)
-	// Just use pseudo stats to avoid panic.
-	p.SetStats(&property.StatsInfo{RowCount: 1})
-	return &p
-}
-
-// Init initializes PhysicalShowDDLJobs.
-func (p PhysicalShowDDLJobs) Init(ctx base.PlanContext) *PhysicalShowDDLJobs {
-	p.BasePhysicalPlan = physicalop.NewBasePhysicalPlan(ctx, plancodec.TypeShowDDLJobs, &p, 0)
-	// Just use pseudo stats to avoid panic.
-	p.SetStats(&property.StatsInfo{RowCount: 1})
->>>>>>> 463f7a9a
 	return &p
 }
 
