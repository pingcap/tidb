--- conflicted
+++ resolved
@@ -186,15 +186,6 @@
 	return &p
 }
 
-<<<<<<< HEAD
-// Init initializes PhysicalUnionScan.
-func (p PhysicalUnionScan) Init(ctx base.PlanContext, stats *property.StatsInfo, offset int, props ...*property.PhysicalProperty) *PhysicalUnionScan {
-	p.BasePhysicalPlan = physicalop.NewBasePhysicalPlan(ctx, plancodec.TypeUnionScan, &p, offset)
-	p.SetChildrenReqProps(props)
-	p.SetStats(stats)
-	return &p
-}
-
 func (p *PhysicalIndexLookUpReader) adjustReadReqType(_ base.PlanContext) {
 	if p.IndexStoreType == kv.TiFlash {
 		_, ok := p.indexPlan.(*PhysicalExchangeSender)
@@ -206,20 +197,13 @@
 	}
 }
 
-=======
->>>>>>> e2a9f04e
 // Init initializes PhysicalIndexLookUpReader.
 func (p PhysicalIndexLookUpReader) Init(ctx base.PlanContext, offset int) *PhysicalIndexLookUpReader {
 	p.BasePhysicalPlan = physicalop.NewBasePhysicalPlan(ctx, plancodec.TypeIndexLookUp, &p, offset)
 	p.TablePlans = flattenPushDownPlan(p.tablePlan)
 	p.IndexPlans = flattenPushDownPlan(p.indexPlan)
-<<<<<<< HEAD
-	p.schema = p.tablePlan.Schema()
 	p.IndexStoreType = p.IndexPlans[0].(*PhysicalIndexScan).StoreType
-	p.adjustReadReqType(ctx)
-=======
 	p.SetSchema(p.tablePlan.Schema())
->>>>>>> e2a9f04e
 	return &p
 }
 
