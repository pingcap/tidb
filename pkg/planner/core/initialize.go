--- conflicted
+++ resolved
@@ -182,40 +182,6 @@
 	return &p
 }
 
-<<<<<<< HEAD
-// Init only assigns type and context.
-func (p PhysicalExchangeSender) Init(ctx base.PlanContext, stats *property.StatsInfo) *PhysicalExchangeSender {
-	p.Plan = baseimpl.NewBasePlan(ctx, plancodec.TypeExchangeSender, 0)
-	p.SetStats(stats)
-	return &p
-}
-
-// Init only assigns type and context.
-func (p PhysicalExchangeReceiver) Init(ctx base.PlanContext, stats *property.StatsInfo) *PhysicalExchangeReceiver {
-	p.Plan = baseimpl.NewBasePlan(ctx, plancodec.TypeExchangeReceiver, 0)
-	p.SetStats(stats)
-	return &p
-=======
-func flattenTreePlan(plan base.PhysicalPlan, plans []base.PhysicalPlan) []base.PhysicalPlan {
-	plans = append(plans, plan)
-	for _, child := range plan.Children() {
-		plans = flattenTreePlan(child, plans)
-	}
-	return plans
-}
-
-// flattenPushDownPlan converts a plan tree to a list, whose head is the leaf node like table scan.
-func flattenPushDownPlan(p base.PhysicalPlan) []base.PhysicalPlan {
-	plans := make([]base.PhysicalPlan, 0, 5)
-	plans = flattenTreePlan(p, plans)
-	for i := range len(plans) / 2 {
-		j := len(plans) - i - 1
-		plans[i], plans[j] = plans[j], plans[i]
-	}
-	return plans
->>>>>>> c4d24241
-}
-
 // Init only assigns type and context.
 func (p PhysicalCTE) Init(ctx base.PlanContext, stats *property.StatsInfo) *PhysicalCTE {
 	p.BasePhysicalPlan = physicalop.NewBasePhysicalPlan(ctx, plancodec.TypeCTE, &p, 0)
