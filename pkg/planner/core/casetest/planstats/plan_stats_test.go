// Copyright 2021 PingCAP, Inc.
//
// Licensed under the Apache License, Version 2.0 (the "License");
// you may not use this file except in compliance with the License.
// You may obtain a copy of the License at
//
//     http://www.apache.org/licenses/LICENSE-2.0
//
// Unless required by applicable law or agreed to in writing, software
// distributed under the License is distributed on an "AS IS" BASIS,
// WITHOUT WARRANTIES OR CONDITIONS OF ANY KIND, either express or implied.
// See the License for the specific language governing permissions and
// limitations under the License.

package planstats_test

import (
	"context"
	"fmt"
	"slices"
	"testing"
	"time"

	"github.com/pingcap/failpoint"
	"github.com/pingcap/tidb/pkg/config"
	"github.com/pingcap/tidb/pkg/domain"
	"github.com/pingcap/tidb/pkg/executor"
	"github.com/pingcap/tidb/pkg/parser"
	"github.com/pingcap/tidb/pkg/parser/model"
	"github.com/pingcap/tidb/pkg/planner"
	plannercore "github.com/pingcap/tidb/pkg/planner/core"
	"github.com/pingcap/tidb/pkg/sessionctx"
	"github.com/pingcap/tidb/pkg/sessionctx/stmtctx"
	"github.com/pingcap/tidb/pkg/statistics"
	utilstats "github.com/pingcap/tidb/pkg/statistics/handle/util"
	"github.com/pingcap/tidb/pkg/table"
	"github.com/pingcap/tidb/pkg/testkit"
	"github.com/pingcap/tidb/pkg/testkit/testdata"
	"github.com/stretchr/testify/require"
)

func TestPlanStatsLoad(t *testing.T) {
	p := parser.New()
	store, dom := testkit.CreateMockStoreAndDomain(t)

	tk := testkit.NewTestKit(t, store)
	tk.MustExec("use test")
	ctx := tk.Session().(sessionctx.Context)
	tk.MustExec("drop table if exists t")
	tk.MustExec("set @@session.tidb_analyze_version=2")
	tk.MustExec("set @@session.tidb_partition_prune_mode = 'static'")
	tk.MustExec("set @@session.tidb_stats_load_sync_wait = 60000")
	tk.MustExec("create table t(a int, b int, c int, d int, primary key(a), key idx(b))")
	tk.MustExec("insert into t values (1,1,1,1),(2,2,2,2),(3,3,3,3)")
	tk.MustExec("create table pt(a int, b int, c int) partition by range(a) (partition p0 values less than (10), partition p1 values less than (20), partition p2 values less than maxvalue)")
	tk.MustExec("insert into pt values (1,1,1),(2,2,2),(13,13,13),(14,14,14),(25,25,25),(36,36,36)")

	oriLease := dom.StatsHandle().Lease()
	dom.StatsHandle().SetLease(1)
	defer func() {
		dom.StatsHandle().SetLease(oriLease)
	}()
	tk.MustExec("analyze table t")
	tk.MustExec("analyze table pt")

	testCases := []struct {
		sql   string
		skip  bool
		check func(p plannercore.Plan, tableInfo *model.TableInfo)
	}{
		{ // DataSource
			sql: "select * from t where c>1",
			check: func(p plannercore.Plan, tableInfo *model.TableInfo) {
				switch pp := p.(type) {
				case *plannercore.PhysicalTableReader:
					stats := pp.StatsInfo().HistColl
					require.Equal(t, 0, countFullStats(stats, tableInfo.Columns[1].ID))
					require.Greater(t, countFullStats(stats, tableInfo.Columns[2].ID), 0)
				default:
					t.Error("unexpected plan:", pp)
				}
			},
		},
		{ // PartitionTable
			sql: "select * from pt where a < 15 and c > 1",
			check: func(p plannercore.Plan, tableInfo *model.TableInfo) {
				pua, ok := p.(*plannercore.PhysicalUnionAll)
				require.True(t, ok)
				for _, child := range pua.Children() {
					require.Greater(t, countFullStats(child.StatsInfo().HistColl, tableInfo.Columns[2].ID), 0)
				}
			},
		},
		{ // Join
			sql: "select * from t t1 inner join t t2 on t1.b=t2.b where t1.d=3",
			check: func(p plannercore.Plan, tableInfo *model.TableInfo) {
				pp, ok := p.(plannercore.PhysicalPlan)
				require.True(t, ok)
				require.Greater(t, countFullStats(pp.Children()[0].StatsInfo().HistColl, tableInfo.Columns[3].ID), 0)
				require.Greater(t, countFullStats(pp.Children()[1].StatsInfo().HistColl, tableInfo.Columns[3].ID), 0)
			},
		},
		{ // Apply
			sql: "select * from t t1 where t1.b > (select count(*) from t t2 where t2.c > t1.a and t2.d>1) and t1.c>2",
			check: func(p plannercore.Plan, tableInfo *model.TableInfo) {
				pp, ok := p.(*plannercore.PhysicalProjection)
				require.True(t, ok)
				pa, ok := pp.Children()[0].(*plannercore.PhysicalApply)
				require.True(t, ok)
				left := pa.PhysicalHashJoin.Children()[0]
				right := pa.PhysicalHashJoin.Children()[0]
				require.Greater(t, countFullStats(left.StatsInfo().HistColl, tableInfo.Columns[2].ID), 0)
				require.Greater(t, countFullStats(right.StatsInfo().HistColl, tableInfo.Columns[3].ID), 0)
			},
		},
		{ // > Any
			sql: "select * from t where t.b > any(select d from t where t.c > 2)",
			check: func(p plannercore.Plan, tableInfo *model.TableInfo) {
				ph, ok := p.(*plannercore.PhysicalHashJoin)
				require.True(t, ok)
				ptr, ok := ph.Children()[0].(*plannercore.PhysicalTableReader)
				require.True(t, ok)
				require.Greater(t, countFullStats(ptr.StatsInfo().HistColl, tableInfo.Columns[2].ID), 0)
			},
		},
		{ // in
			sql: "select * from t where t.b in (select d from t where t.c > 2)",
			check: func(p plannercore.Plan, tableInfo *model.TableInfo) {
				ph, ok := p.(*plannercore.PhysicalHashJoin)
				require.True(t, ok)
				ptr, ok := ph.Children()[1].(*plannercore.PhysicalTableReader)
				require.True(t, ok)
				require.Greater(t, countFullStats(ptr.StatsInfo().HistColl, tableInfo.Columns[2].ID), 0)
			},
		},
		{ // not in
			sql: "select * from t where t.b not in (select d from t where t.c > 2)",
			check: func(p plannercore.Plan, tableInfo *model.TableInfo) {
				ph, ok := p.(*plannercore.PhysicalHashJoin)
				require.True(t, ok)
				ptr, ok := ph.Children()[1].(*plannercore.PhysicalTableReader)
				require.True(t, ok)
				require.Greater(t, countFullStats(ptr.StatsInfo().HistColl, tableInfo.Columns[2].ID), 0)
			},
		},
		{ // exists
			sql: "select * from t t1 where exists (select * from t t2 where t1.b > t2.d and t2.c>1)",
			check: func(p plannercore.Plan, tableInfo *model.TableInfo) {
				ph, ok := p.(*plannercore.PhysicalHashJoin)
				require.True(t, ok)
				ptr, ok := ph.Children()[1].(*plannercore.PhysicalTableReader)
				require.True(t, ok)
				require.Greater(t, countFullStats(ptr.StatsInfo().HistColl, tableInfo.Columns[2].ID), 0)
			},
		},
		{ // not exists
			sql: "select * from t t1 where not exists (select * from t t2 where t1.b > t2.d and t2.c>1)",
			check: func(p plannercore.Plan, tableInfo *model.TableInfo) {
				ph, ok := p.(*plannercore.PhysicalHashJoin)
				require.True(t, ok)
				ptr, ok := ph.Children()[1].(*plannercore.PhysicalTableReader)
				require.True(t, ok)
				require.Greater(t, countFullStats(ptr.StatsInfo().HistColl, tableInfo.Columns[2].ID), 0)
			},
		},
		{ // CTE
			sql: "with cte(x, y) as (select d + 1, b from t where c > 1) select * from cte where x < 3",
			check: func(p plannercore.Plan, tableInfo *model.TableInfo) {
				ps, ok := p.(*plannercore.PhysicalSelection)
				require.True(t, ok)
				pc, ok := ps.Children()[0].(*plannercore.PhysicalCTE)
				require.True(t, ok)
				pp, ok := pc.SeedPlan.(*plannercore.PhysicalProjection)
				require.True(t, ok)
				reader, ok := pp.Children()[0].(*plannercore.PhysicalTableReader)
				require.True(t, ok)
				require.Greater(t, countFullStats(reader.StatsInfo().HistColl, tableInfo.Columns[2].ID), 0)
			},
		},
		{ // recursive CTE
			sql: "with recursive cte(x, y) as (select a, b from t where c > 1 union select x + 1, y from cte where x < 5) select * from cte",
			check: func(p plannercore.Plan, tableInfo *model.TableInfo) {
				pc, ok := p.(*plannercore.PhysicalCTE)
				require.True(t, ok)
				pp, ok := pc.SeedPlan.(*plannercore.PhysicalProjection)
				require.True(t, ok)
				reader, ok := pp.Children()[0].(*plannercore.PhysicalTableReader)
				require.True(t, ok)
				require.Greater(t, countFullStats(reader.StatsInfo().HistColl, tableInfo.Columns[2].ID), 0)
			},
		},
		{ // check idx(b)
			sql: "select * from t USE INDEX(idx) where b >= 10",
			check: func(p plannercore.Plan, tableInfo *model.TableInfo) {
				pr, ok := p.(*plannercore.PhysicalIndexLookUpReader)
				require.True(t, ok)
				pis, ok := pr.IndexPlans[0].(*plannercore.PhysicalIndexScan)
				require.True(t, ok)
				require.True(t, pis.StatsInfo().HistColl.Indices[1].IsEssentialStatsLoaded())
			},
		},
	}
	for _, testCase := range testCases {
		if testCase.skip {
			continue
		}
		is := dom.InfoSchema()
		dom.StatsHandle().Clear() // clear statsCache
		require.NoError(t, dom.StatsHandle().Update(is))
		stmt, err := p.ParseOneStmt(testCase.sql, "", "")
		require.NoError(t, err)
		err = executor.ResetContextOfStmt(ctx, stmt)
		require.NoError(t, err)
		p, _, err := planner.Optimize(context.TODO(), ctx, stmt, is)
		require.NoError(t, err)
		tbl, err := is.TableByName(model.NewCIStr("test"), model.NewCIStr("t"))
		require.NoError(t, err)
		tableInfo := tbl.Meta()
		testCase.check(p, tableInfo)
	}
}

func countFullStats(stats *statistics.HistColl, colID int64) int {
	for _, col := range stats.Columns {
		if col.Info.ID == colID {
			return col.Histogram.Len() + col.TopN.Num()
		}
	}
	return -1
}

func TestPlanStatsLoadTimeout(t *testing.T) {
	p := parser.New()
	originConfig := config.GetGlobalConfig()
	newConfig := config.NewConfig()
	newConfig.Performance.StatsLoadConcurrency = 0 // no worker to consume channel
	newConfig.Performance.StatsLoadQueueSize = 1
	config.StoreGlobalConfig(newConfig)
	defer config.StoreGlobalConfig(originConfig)
	store, dom := testkit.CreateMockStoreAndDomain(t)

	tk := testkit.NewTestKit(t, store)
	tk.MustExec("use test")
	originalVal1 := tk.MustQuery("select @@tidb_stats_load_pseudo_timeout").Rows()[0][0].(string)
	defer func() {
		tk.MustExec(fmt.Sprintf("set global tidb_stats_load_pseudo_timeout = %v", originalVal1))
	}()

	ctx := tk.Session().(sessionctx.Context)
	tk.MustExec("drop table if exists t")
	tk.MustExec("set @@session.tidb_analyze_version=2")
	// since queue full, make sync-wait return as timeout as soon as possible
	tk.MustExec("set @@session.tidb_stats_load_sync_wait = 1")
	tk.MustExec("create table t(a int, b int, c int, primary key(a))")
	tk.MustExec("insert into t values (1,1,1),(2,2,2),(3,3,3)")

	oriLease := dom.StatsHandle().Lease()
	dom.StatsHandle().SetLease(1)
	defer func() {
		dom.StatsHandle().SetLease(oriLease)
	}()
	tk.MustExec("analyze table t")
	is := dom.InfoSchema()
	require.NoError(t, dom.StatsHandle().Update(is))
	tbl, err := is.TableByName(model.NewCIStr("test"), model.NewCIStr("t"))
	require.NoError(t, err)
	tableInfo := tbl.Meta()
	neededColumn := model.StatsLoadItem{TableItemID: model.TableItemID{TableID: tableInfo.ID, ID: tableInfo.Columns[0].ID, IsIndex: false}, FullLoad: true}
	resultCh := make(chan stmtctx.StatsLoadResult, 1)
	timeout := time.Duration(1<<63 - 1)
<<<<<<< HEAD
	task := &handle.NeededItemTask{
		Item:      neededColumn,
		ResultCh:  resultCh,
		ToTimeout: time.Now().Local().Add(timeout),
=======
	task := &utilstats.NeededItemTask{
		TableItemID: neededColumn,
		ResultCh:    resultCh,
		ToTimeout:   time.Now().Local().Add(timeout),
>>>>>>> 11695f26
	}
	dom.StatsHandle().AppendNeededItem(task, timeout) // make channel queue full
	sql := "select * from t where c>1"
	stmt, err := p.ParseOneStmt(sql, "", "")
	require.NoError(t, err)
	tk.MustExec("set global tidb_stats_load_pseudo_timeout=false")
	_, _, err = planner.Optimize(context.TODO(), ctx, stmt, is)
	require.Error(t, err) // fail sql for timeout when pseudo=false

	tk.MustExec("set global tidb_stats_load_pseudo_timeout=true")
	require.NoError(t, failpoint.Enable("github.com/pingcap/executor/assertSyncStatsFailed", `return(true)`))
	tk.MustExec(sql) // not fail sql for timeout when pseudo=true
	failpoint.Disable("github.com/pingcap/executor/assertSyncStatsFailed")

	plan, _, err := planner.Optimize(context.TODO(), ctx, stmt, is)
	require.NoError(t, err) // not fail sql for timeout when pseudo=true
	switch pp := plan.(type) {
	case *plannercore.PhysicalTableReader:
		stats := pp.StatsInfo().HistColl
		require.Equal(t, -1, countFullStats(stats, tableInfo.Columns[0].ID))
		require.Equal(t, -1, countFullStats(stats, tableInfo.Columns[2].ID)) // pseudo stats
	default:
		t.Error("unexpected plan:", pp)
	}
}

func TestPlanStatsStatusRecord(t *testing.T) {
	defer config.RestoreFunc()()
	config.UpdateGlobal(func(conf *config.Config) {
		conf.Performance.EnableStatsCacheMemQuota = true
	})
	store := testkit.CreateMockStore(t)
	tk := testkit.NewTestKit(t, store)
	tk.MustExec("use test")
	tk.MustExec(`set @@tidb_enable_non_prepared_plan_cache=0`) // affect this ut
	tk.MustExec(`create table t (b int,key b(b))`)
	tk.MustExec("insert into t (b) values (1)")
	tk.MustExec("analyze table t")
	tk.MustQuery("select * from t where b >= 1")
	require.Equal(t, tk.Session().GetSessionVars().StmtCtx.RecordedStatsLoadStatusCnt(), 0)
	// drop stats in order to change status
	domain.GetDomain(tk.Session()).StatsHandle().SetStatsCacheCapacity(1)
	tk.MustQuery("select * from t where b >= 1")
	for _, usedStatsForTbl := range tk.Session().GetSessionVars().StmtCtx.GetUsedStatsInfo(false) {
		if usedStatsForTbl == nil {
			continue
		}
		for _, status := range usedStatsForTbl.IndexStatsLoadStatus {
			require.Equal(t, status, "allEvicted")
		}
		for _, status := range usedStatsForTbl.ColumnStatsLoadStatus {
			require.Equal(t, status, "allEvicted")
		}
	}
}

func TestCollectDependingVirtualCols(t *testing.T) {
	store, dom := testkit.CreateMockStoreAndDomain(t)
	tk := testkit.NewTestKit(t, store)
	tk.MustExec("use test")
	tk.MustExec("create table t(a int, b int, c json," +
		"index ic_char((cast(c->'$' as char(32) array)))," +
		"index ic_unsigned((cast(c->'$.unsigned' as unsigned array)))," +
		"index ic_signed((cast(c->'$.signed' as unsigned array)))" +
		")")
	tk.MustExec("create table t1(a int, b int, c int," +
		"vab int as (a + b) virtual," +
		"vc int as (c - 5) virtual," +
		"vvc int as (b - vc) virtual," +
		"vvabvvc int as (vab * vvc) virtual," +
		"index ib((b + 1))," +
		"index icvab((c + vab))," +
		"index ivvcvab((vvc / vab))" +
		")")

	is := dom.InfoSchema()
	tableNames := []string{"t", "t1"}
	tblName2TblID := make(map[string]int64)
	tblID2Tbl := make(map[int64]table.Table)
	for _, tblName := range tableNames {
		tbl, err := is.TableByName(model.NewCIStr("test"), model.NewCIStr(tblName))
		require.NoError(t, err)
		tblName2TblID[tblName] = tbl.Meta().ID
		tblID2Tbl[tbl.Meta().ID] = tbl
	}

	var input []struct {
		TableName     string
		InputColNames []string
	}
	var output []struct {
		TableName      string
		InputColNames  []string
		OutputColNames []string
	}
	testData := GetPlanStatsData()
	testData.LoadTestCases(t, &input, &output)

	for i, testCase := range input {
		// prepare the input
		tbl := tblID2Tbl[tblName2TblID[testCase.TableName]]
		require.NotNil(t, tbl)
		neededItems := make([]model.StatsLoadItem, 0, len(testCase.InputColNames))
		for _, colName := range testCase.InputColNames {
			col := tbl.Meta().FindPublicColumnByName(colName)
			require.NotNil(t, col)
			neededItems = append(neededItems, model.StatsLoadItem{TableItemID: model.TableItemID{TableID: tbl.Meta().ID, ID: col.ID}, FullLoad: true})
		}

		// call the function
		res := plannercore.CollectDependingVirtualCols(tblID2Tbl, neededItems)

		// record and check the output
		cols := make([]string, 0, len(res))
		for _, tblColID := range res {
			colName := tbl.Meta().FindColumnNameByID(tblColID.ID)
			require.NotEmpty(t, colName)
			cols = append(cols, colName)
		}
		slices.Sort(cols)
		testdata.OnRecord(func() {
			output[i].TableName = testCase.TableName
			output[i].InputColNames = testCase.InputColNames
			output[i].OutputColNames = cols
		})
		require.Equal(t, output[i].OutputColNames, cols)
	}
}<|MERGE_RESOLUTION|>--- conflicted
+++ resolved
@@ -268,17 +268,10 @@
 	neededColumn := model.StatsLoadItem{TableItemID: model.TableItemID{TableID: tableInfo.ID, ID: tableInfo.Columns[0].ID, IsIndex: false}, FullLoad: true}
 	resultCh := make(chan stmtctx.StatsLoadResult, 1)
 	timeout := time.Duration(1<<63 - 1)
-<<<<<<< HEAD
-	task := &handle.NeededItemTask{
+	task := &utilstats.NeededItemTask{
 		Item:      neededColumn,
 		ResultCh:  resultCh,
 		ToTimeout: time.Now().Local().Add(timeout),
-=======
-	task := &utilstats.NeededItemTask{
-		TableItemID: neededColumn,
-		ResultCh:    resultCh,
-		ToTimeout:   time.Now().Local().Add(timeout),
->>>>>>> 11695f26
 	}
 	dom.StatsHandle().AppendNeededItem(task, timeout) // make channel queue full
 	sql := "select * from t where c>1"
