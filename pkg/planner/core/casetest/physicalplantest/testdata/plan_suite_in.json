[
  {
    "name": "TestMPPHints",
    "cases": [
      "select /*+ MPP_1PHASE_AGG() */ a, sum(b) from t group by a, c",
      "select /*+ MPP_2PHASE_AGG() */ a, sum(b) from t group by a, c",
      "select /*+ shuffle_join(t1, t2) */ * from t t1, t t2 where t1.a=t2.a",
      "select /*+ broadcast_join(t1, t2) */ * from t t1, t t2 where t1.a=t2.a",

      // READ_FROM_STORAGE hint
      "select /*+ read_from_storage(tiflash[t]), MPP_1PHASE_AGG() */ a, sum(b) from t group by a, c",
      "select /*+ read_from_storage(tiflash[t]), MPP_2PHASE_AGG() */ a, sum(b) from t group by a, c",
      "select /*+ read_from_storage(tiflash[t1, t2]), shuffle_join(t1, t2) */ * from t t1, t t2 where t1.a=t2.a",
      "select /*+ read_from_storage(tiflash[t1, t2]), broadcast_join(t1, t2) */ * from t t1, t t2 where t1.a=t2.a",

      // Join hint
      "select /*+ read_from_storage(tiflash[t1, t2]), shuffle_join(t1, t2), hash_join(t1, t2) */ * from t t1, t t2 where t1.a=t2.a",
      "select /*+ read_from_storage(tiflash[t1, t2]), broadcast_join(t1, t2), hash_join(t1, t2) */ * from t t1, t t2 where t1.a=t2.a",

      "select /*+ read_from_storage(tiflash[t1, t2]), shuffle_join(t1, t2), hash_join_build(t1) */ * from t t1, t t2 where t1.a=t2.a",
      "select /*+ read_from_storage(tiflash[t1, t2]), broadcast_join(t1, t2), hash_join_build(t2) */ * from t t1, t t2 where t1.a=t2.a",
      "select /*+ read_from_storage(tiflash[t1, t2]), broadcast_join(t1, t2), hash_join_build(t1) */ * from t t1, t t2 where t1.a=t2.a",

      "select /*+ read_from_storage(tiflash[t1, t2]), shuffle_join(t1, t2), hash_join_probe(t1) */ * from t t1, t t2 where t1.a=t2.a",
      "select /*+ read_from_storage(tiflash[t1, t2]), broadcast_join(t1, t2), hash_join_probe(t2) */ * from t t1, t t2 where t1.a=t2.a",
      "select /*+ read_from_storage(tiflash[t1, t2]), broadcast_join(t1, t2), hash_join_probe(t1) */ * from t t1, t t2 where t1.a=t2.a",

      "select /*+ read_from_storage(tiflash[t1, t2]), shuffle_join(t1, t2), merge_join(t1, t2) */ * from t t1, t t2 where t1.a=t2.a",
      "select /*+ read_from_storage(tiflash[t1, t2]), broadcast_join(t1, t2), merge_join(t1, t2) */ * from t t1, t t2 where t1.a=t2.a",

      "select /*+ read_from_storage(tiflash[t1, t2]), shuffle_join(t1, t2), INL_JOIN(t1, t2) */ * from t t1, t t2 where t1.a=t2.a",
      "select /*+ read_from_storage(tiflash[t1, t2]), broadcast_join(t1, t2), INL_JOIN(t1, t2) */ * from t t1, t t2 where t1.a=t2.a",

      // AGG hint
      "select /*+ read_from_storage(tiflash[t]), MPP_1PHASE_AGG(), hash_agg() */ a, sum(b) from t group by a, c",
      "select /*+ read_from_storage(tiflash[t]), MPP_2PHASE_AGG(), stream_agg() */ a, sum(b) from t group by a, c",

      // Index hint
      "select /*+ read_from_storage(tiflash[t]), MPP_1PHASE_AGG(), use_index(t, idx_a) */ a, sum(b) from t where a > 1 group by a, c",
      "select /*+ read_from_storage(tiflash[t]), MPP_1PHASE_AGG(), ignore_index(t, idx_a) */ a, sum(b) from t where a > 1 group by a, c",
      "select /*+ read_from_storage(tiflash[t]), MPP_2PHASE_AGG(), force_index(t, idx_b) */ a, sum(b) from t where b < 2 group by a, c",
      "select /*+ read_from_storage(tiflash[t]), MPP_2PHASE_AGG(), index_merge(t, idx_b, idx_a) */ a, sum(b) from t where b < 2 or a > 2 group by a, c",

      // Join Order hint
      "select /*+ read_from_storage(tiflash[t1, t2, t3]), shuffle_join(t1, t2, t3), straight_join() */ * from t t1, t t2, t t3 where t1.a=t2.a and t2.b=t3.b",
      "select /*+ read_from_storage(tiflash[t1, t2, t3]), shuffle_join(t1, t2, t3), leading(t3, t1) */ * from t t1, t t2, t t3 where t1.a=t2.a and t2.b=t3.b",
      "select /*+ read_from_storage(tiflash[t1, t2, t3]), broadcast_join(t1, t2, t3), straight_join() */ * from t t2, t t1, t t3 where t1.a=t2.a and t2.b=t3.b",
      "select /*+ read_from_storage(tiflash[t1, t2, t3]), broadcast_join(t1, t2, t3), leading(t2, t3) */ * from t t1, t t2, t t3 where t1.a=t2.a and t2.b=t3.b",

      // View Hint
      "select /*+ qb_name(qb, v), MPP_1PHASE_AGG(@qb) */ * from v",
      "select /*+ qb_name(qb, v), MPP_2PHASE_AGG(@qb) */ * from v",
      "select /*+ qb_name(qb, v1), shuffle_join(t1@qb, t2@qb) */ * from v1",
      "select /*+ qb_name(qb, v1), broadcast_join(t1@qb, t2@qb) */ * from v1",

      // Subquery hint
      "SELECT /*+ shuffle_join(t) */ * FROM t WHERE EXISTS (SELECT /*+ SEMI_JOIN_REWRITE() */ 1 FROM t t1 WHERE t1.b = t.b);",
      "SELECT /*+ broadcast_join(t) */ * FROM t WHERE EXISTS (SELECT /*+ SEMI_JOIN_REWRITE() */ 1 FROM t t1 WHERE t1.b = t.b);",
      "select * from t t1 where t1.a < (select /*+ MPP_1PHASE_AGG() */ sum(t2.a) from t t2 where t2.b = t1.b);",
      "select * from t t1 where t1.a < (select /*+ MPP_2PHASE_AGG() */ sum(t2.a) from t t2 where t2.b = t1.b);",

      // CTE
      "WITH CTE AS (SELECT /*+ MPP_1PHASE_AGG() */ count(*) as a, b FROM t WHERE t.a < 60 group by b) SELECT * FROM CTE WHERE CTE.a <18 union select * from cte where cte.b > 1;",
      "WITH CTE AS (SELECT /*+ MPP_2PHASE_AGG() */ count(*) as a, b FROM t WHERE t.a < 60 group by b) SELECT * FROM CTE WHERE CTE.a <18 union select * from cte where cte.b > 1;",
      "WITH CTE AS (SELECT /*+ shuffle_join(t1, t) */ t.a, t.b FROM t join t t1 where t.a = t1.a) SELECT * FROM CTE WHERE CTE.a <18 union select * from cte where cte.b > 1;",
      "WITH CTE AS (SELECT /*+ broadcast_join(t1, t) */ t.a, t.b FROM t join t t1 where t.a = t1.a) SELECT * FROM CTE WHERE CTE.a <18 union select * from cte where cte.b > 1;",
      "WITH CTE AS (SELECT /*+ MERGE(), MPP_1PHASE_AGG() */ count(*) as a, b FROM t WHERE t.a < 60 group by b) SELECT * FROM CTE WHERE CTE.a <18 union select * from cte where cte.b > 1;",
      "WITH CTE AS (SELECT /*+ MERGE(), MPP_2PHASE_AGG() */ count(*) as a, b FROM t WHERE t.a < 60 group by b) SELECT * FROM CTE WHERE CTE.a <18 union select * from cte where cte.b > 1;",
      "WITH CTE AS (SELECT /*+ MERGE(), shuffle_join(t1, t) */ t.a, t.b FROM t join t t1 where t.a = t1.a) SELECT * FROM CTE WHERE CTE.a <18 union select * from cte where cte.b > 1;",
      "WITH CTE AS (SELECT /*+ MERGE(), broadcast_join(t1, t) */ t.a, t.b FROM t join t t1 where t.a = t1.a) SELECT * FROM CTE WHERE CTE.a <18 union select * from cte where cte.b > 1;",


      // Test MPP Hints with hash_join_build and hash_join_probe hints
      // TestMPPOuterJoinBuildSideForBroadcastJoin
      "select /*+ read_from_storage(tiflash[t1, t2]), broadcast_join(t1, t2), hash_join_build(t2) */ * from t t1 left join t t2 on t1.a=t2.a",
      "select /*+ read_from_storage(tiflash[t1, t2]), broadcast_join(t1, t2), hash_join_build(t2), hash_join_probe(t2) */ * from t t1 left join t t2 on t1.a=t2.a",
      "select /*+ read_from_storage(tiflash[t1, t2]), broadcast_join(t1, t2), hash_join_build(t1) */ * from t t1 right join t t2 on t1.a=t2.a",
      "select /*+ read_from_storage(tiflash[t1, t2]), broadcast_join(t1, t2), hash_join_probe(t2) */ * from t t1 left join t t2 on t1.a=t2.a",
      "select /*+ read_from_storage(tiflash[t1, t2]), broadcast_join(t1, t2), hash_join_probe(t1) */ * from t t1 right join t t2 on t1.a=t2.a",

      // TestMPPOuterJoinBuildSideForShuffleJoinWithFixedBuildSide
      "set @@session.tidb_opt_mpp_outer_join_fixed_build_side = 1",
      "select /*+ read_from_storage(tiflash[t1, t2]), shuffle_join(t1, t2), hash_join_build(t2) */ * from t t1 left join t t2 on t1.a=t2.a",
      "select /*+ read_from_storage(tiflash[t1, t2]), shuffle_join(t1, t2), hash_join_build(t1) */ * from t t1 right join t t2 on t1.a=t2.a",
      "select /*+ read_from_storage(tiflash[t1, t2]), shuffle_join(t1, t2), hash_join_probe(t2) */ * from t t1 left join t t2 on t1.a=t2.a",
      "select /*+ read_from_storage(tiflash[t1, t2]), shuffle_join(t1, t2), hash_join_probe(t1) */ * from t t1 right join t t2 on t1.a=t2.a",

      // TestMPPOuterJoinBuildSideForShuffleJoin
      "set @@session.tidb_opt_mpp_outer_join_fixed_build_side = 0",
      "select /*+ read_from_storage(tiflash[t1, t2]), shuffle_join(t1, t2), hash_join_build(t2) */ * from t t1 left join t t2 on t1.a=t2.a",
      "select /*+ read_from_storage(tiflash[t1, t2]), shuffle_join(t1, t2), hash_join_build(t1) */ * from t t1 right join t t2 on t1.a=t2.a",
      "select /*+ read_from_storage(tiflash[t1, t2]), shuffle_join(t1, t2), hash_join_probe(t2) */ * from t t1 left join t t2 on t1.a=t2.a",
      "select /*+ read_from_storage(tiflash[t1, t2]), shuffle_join(t1, t2), hash_join_probe(t1) */ * from t t1 right join t t2 on t1.a=t2.a",

      // Semi Join
      "select /*+ shuffle_join(t1, t2@sel_2), hash_join_build(t2@sel_2) */ a from t t1 where t1.a>1 or t1.a in (select a from t t2);",
      "select /*+ shuffle_join(t1, t2@sel_2), hash_join_build(t1) */ a from t t1 where t1.a>1 or t1.a not in (select a from t t2);",
      "select /*+ shuffle_join(t1, t2@sel_2), hash_join_probe(t2@sel_2) */ a from t t1 where t1.a>1 or t1.a in (select a from t t2);",
      "select /*+ shuffle_join(t1, t2@sel_2), hash_join_probe(t1) */ a from t t1 where t1.a>1 or t1.a not in (select a from t t2);"
    ]
  },
  {
    "name": "TestMPPHintsScope",
    "cases": [
      "set @@session.tidb_allow_mpp=true",
      "explain select /*+ MPP_1PHASE_AGG() */ a, sum(b) from t group by a, c",
      "explain select /*+ MPP_2PHASE_AGG() */ a, sum(b) from t group by a, c",
      "explain select /*+ shuffle_join(t1, t2) */ * from t t1, t t2 where t1.a=t2.a",
      "explain select /*+ broadcast_join(t1, t2) */ * from t t1, t t2 where t1.a=t2.a",

      "set @@session.tidb_enforce_mpp=true",
      "explain select /*+ hash_join(t1, t2) */ * from t t1, t t2 where t1.a=t2.a",
      "explain select /*+ merge_join(t1, t2) */ * from t t1, t t2 where t1.a=t2.a",

      "set @@session.tidb_enforce_mpp=false",
      "explain select /*+ hash_join(t1, t2) */ * from t t1, t t2 where t1.a=t2.a",
      "explain select /*+ merge_join(t1, t2) */ * from t t1, t t2 where t1.a=t2.a",
      "explain select /*+ read_from_storage(tiflash[t1, t2]) hash_join(t1, t2) */ * from t t1, t t2 where t1.a=t2.a",
      "explain select /*+ read_from_storage(tiflash[t1, t2]) merge_join(t1, t2) */ * from t t1, t t2 where t1.a=t2.a",

      "set @@session.tidb_allow_mpp=false",
      "explain select /*+ MPP_1PHASE_AGG() */ a, sum(b) from t group by a, c",
      "explain select /*+ MPP_2PHASE_AGG() */ a, sum(b) from t group by a, c",
      "explain select /*+ shuffle_join(t1, t2) */ * from t t1, t t2 where t1.a=t2.a",
      "explain select /*+ broadcast_join(t1, t2) */ * from t t1, t t2 where t1.a=t2.a"
    ]
  },
  {
    "name": "TestMPPBCJModel",
    "cases": [
      "set @@session.tidb_allow_mpp=true",
      "set @@session.tidb_prefer_broadcast_join_by_exchange_data_size=0",
      "explain select * from t t1, t t2 where t1.a=t2.a",
      "set @@session.tidb_prefer_broadcast_join_by_exchange_data_size=1",
      "explain select * from t t1, t t2 where t1.a=t2.a"
    ]
  },
  {
    "name": "TestMPPPreferBCJ",
    "cases": [
      "explain select * from t1, t2 where t1.a=t2.b",
      "set @@session.tidb_prefer_broadcast_join_by_exchange_data_size=1",
      "explain select * from t1, t2 where t1.a=t2.b",
      "insert into t2 values (9); analyze table t2;",
      "explain select * from t1, t2 where t1.a=t2.b"
    ]
  },
  {
    "name": "TestMPPBCJModelOneTiFlash",
    "cases": [
      "set @@session.tidb_allow_mpp=true",
      "set @@session.tidb_prefer_broadcast_join_by_exchange_data_size=0",
      "explain select * from t t1, t t2 where t1.a=t2.a",
      "set @@session.tidb_prefer_broadcast_join_by_exchange_data_size=1",
      "explain select * from t t1, t t2 where t1.a=t2.a"
    ]
  },
  {
    "name": "TestMPPRightSemiJoin",
    "cases": [
      "set @@session.tidb_allow_mpp=true",
      "explain select * from t1 where exists (select * from t2 where t1.a=t2.b)",
      "set @@session.tidb_prefer_broadcast_join_by_exchange_data_size=0",
      "set @@session.tidb_broadcast_join_threshold_size=0",
      "set @@session.tidb_broadcast_join_threshold_count=0",
      "explain select * from t1 where exists (select * from t2 where t1.a=t2.b)"
    ]
  },
  {
    "name": "TestMPPRightOuterJoin",
    "cases": [
      "set @@session.tidb_allow_mpp=true",
      "explain select * from t1 right join t2 on t1.a=t2.b and t1.c < t2.d",
      "set @@session.tidb_prefer_broadcast_join_by_exchange_data_size=0",
      "set @@session.tidb_broadcast_join_threshold_size=0",
      "set @@session.tidb_broadcast_join_threshold_count=0",
      "explain select * from t1 right join t2 on t1.a=t2.b and t1.c < t2.d"
    ]
  },
  {
    "name": "TestIssue37520",
    "cases": [
      "select /*+ inl_join(t1@sel_2) */ a, (select b from t1 where t1.a = t2.b) from t2;",
      "select /*+ inl_join(t2) */ a, (select b from t1 where t1.a = t2.b) from t2;",
      "select /*+ inl_join(t2@sel_2) */ * from t1 where exists ( select /*+ semi_join_rewrite() */ * from t2 where t1.a = t2.a);",
      "select /*+ inl_join(t1) */ * from t1 where exists ( select /*+ semi_join_rewrite() */ * from t2 where t1.a = t2.a);"
    ]
  },
  {
    "name": "TestHintScope",
    "cases": [
      // join hints
      "select /*+ MERGE_JOIN(t1) */ t1.a, t1.b from t t1, (select /*+ INL_JOIN(t3) */ t2.a from t t2, t t3 where t2.a = t3.c) s where t1.a=s.a",
      "select /*+ MERGE_JOIN(test.t1) */ t1.a, t1.b from t t1, (select /*+ INL_JOIN(test.t3) */ t2.a from t t2, t t3 where t2.a = t3.c) s where t1.a=s.a",
      "select /*+ MERGE_JOIN(t1) */ t1.a, t1.b from t t1, (select /*+ HASH_JOIN(t2) */ t2.a from t t2, t t3 where t2.a = t3.c) s where t1.a=s.a",
      "select /*+ INL_JOIN(t1) */ t1.a, t1.b from t t1, (select /*+ HASH_JOIN(t2) */ t2.a from t t2, t t3 where t2.a = t3.c) s where t1.a=s.a",
      "select /*+ INL_JOIN(test.t1) */ t1.a, t1.b from t t1, (select /*+ HASH_JOIN(test.t2) */ t2.a from t t2, t t3 where t2.a = t3.c) s where t1.a=s.a",
      "select /*+ INL_JOIN(t1) */ t1.a, t1.b from t t1, (select /*+ MERGE_JOIN(t2) */ t2.a from t t2, t t3 where t2.a = t3.c) s where t1.a=s.a",
      "select /*+ HASH_JOIN(t1) */ t1.a, t1.b from t t1, (select /*+ MERGE_JOIN(t2) */ t2.a from t t2, t t3 where t2.a = t3.c) s where t1.a=s.a",
      "select /*+ HASH_JOIN(test.t1) */ t1.a, t1.b from t t1, (select /*+ MERGE_JOIN(test.t2) */ t2.a from t t2, t t3 where t2.a = t3.c) s where t1.a=s.a",
      "select /*+ HASH_JOIN(t1) */ t1.a, t1.b from t t1, (select /*+ INL_JOIN(t2) */ t2.a from t t2, t t3 where t2.a = t3.c) s where t1.a=s.a",
      "select /*+ MERGE_JOIN(t1) */ t1.a, t1.b from t t1, (select t2.a from t t2, t t3 where t2.a = t3.c) s where t1.a=s.a",
      "select /*+ INL_JOIN(t1) */ t1.a, t1.b from t t1, (select t2.a from t t2, t t3 where t2.a = t3.c) s where t1.a=s.a",
      "select /*+ HASH_JOIN(t1) */ t1.a, t1.b from t t1, (select t2.a from t t2, t t3 where t2.a = t3.c) s where t1.a=s.a",
      "select /*+ HASH_JOIN(@sel_2 t1@sel_2, t2@sel_2), MERGE_JOIN(@sel_1 t1@sel_1, t2@sel_1) */ * from (select t1.a, t1.b from t t1, t t2 where t1.a = t2.a) t1, t t2 where t1.b = t2.b",
      // aggregation hints
      "select /*+ STREAM_AGG() */ s, count(s) from (select /*+ HASH_AGG() */ sum(t1.a) as s from t t1, t t2 where t1.a = t2.b group by t1.a) p group by s",
      "select /*+ HASH_AGG() */ s, count(s) from (select /*+ STREAM_AGG() */ sum(t1.a) as s from t t1, t t2 where t1.a = t2.b group by t1.a) p group by s",
      "select /*+ HASH_AGG() */ s, count(s) from (select sum(t1.a) as s from t t1, t t2 where t1.a = t2.b group by t1.a) p group by s",
      "select /*+ STREAM_AGG() */ s, count(s) from (select sum(t1.a) as s from t t1, t t2 where t1.a = t2.b group by t1.a) p group by s"
    ]
  },
  {
    "name": "TestIndexHint",
    "cases": [
      // simple case
      "select /*+ USE_INDEX(t, c_d_e) */ * from t",
      "select /*+ USE_INDEX(test.t, c_d_e) */ * from t",
      "select /*+ IGNORE_INDEX(t, c_d_e) */ c from t order by c",
      "select /*+ IGNORE_INDEX(test.t, c_d_e) */ c from t order by c",
      "select /*+ FORCE_INDEX(t, c_d_e) */ * from t",
      "select /*+ FORCE_INDEX(test.t, c_d_e) */ * from t",
      "select /*+ USE_INDEX(t, c_d_e) */ * from t t1",
      "select /*+ IGNORE_INDEX(t, c_d_e) */ t1.c from t t1 order by t1.c",
      "select /*+ FORCE_INDEX(t, c_d_e) */ * from t t1",
      "select /*+ USE_INDEX(t1, c_d_e) */ * from t t1",
      "select /*+ IGNORE_INDEX(t1, c_d_e) */ t1.c from t t1 order by t1.c",
      "select /*+ FORCE_INDEX(t1, c_d_e) */ * from t t1",
      "select /*+ USE_INDEX(t1, c_d_e), USE_INDEX(t2, f) */ * from t t1, t t2 where t1.a = t2.b",
      "select /*+ IGNORE_INDEX(t1, c_d_e), IGNORE_INDEX(t2, f), HASH_JOIN(t1) */ * from t t1, t t2 where t1.a = t2.b",
      "select /*+ FORCE_INDEX(t1, c_d_e), FORCE_INDEX(t2, f) */ * from t t1, t t2 where t1.a = t2.b",
      // test multiple indexes
      "select /*+ USE_INDEX(t, c_d_e, f, g) */ * from t order by f",
      "select /*+ FORCE_INDEX(t, c_d_e, f, g) */ * from t order by f",
      // use TablePath when the hint only contains table.
      "select /*+ USE_INDEX(t) */ f from t where f > 10",
      "select /*+ FORCE_INDEX(t) */ f from t where f > 10",
      // there will be a warning instead of error when index not exist
      "select /*+ USE_INDEX(t, no_such_index) */ * from t",
      "select /*+ IGNORE_INDEX(t, no_such_index) */ * from t",
      "select /*+ FORCE_INDEX(t, no_such_index) */ * from t",
      // use both use_index and ignore_index, same as index hints in sql.
      "select /*+ USE_INDEX(t, c_d_e), IGNORE_INDEX(t, f) */ c from t order by c",
      "select /*+ USE_INDEX(t, f), IGNORE_INDEX(t, f) */ c from t order by c",
      "select /*+ USE_INDEX(t, c_d_e), IGNORE_INDEX(t, c_d_e) */ c from t order by c",
      "select /*+ USE_INDEX(t, c_d_e, f), IGNORE_INDEX(t, c_d_e) */ c from t order by c",
      // use both force_index and ignore_index, same as index hints in sql.
      "select /*+ FORCE_INDEX(t, c_d_e), IGNORE_INDEX(t, f) */ c from t order by c",
      "select /*+ FORCE_INDEX(t, f), IGNORE_INDEX(t, f) */ c from t order by c",
      "select /*+ FORCE_INDEX(t, c_d_e), IGNORE_INDEX(t, c_d_e) */ c from t order by c",
      "select /*+ FORCE_INDEX(t, c_d_e, f), IGNORE_INDEX(t, c_d_e) */ c from t order by c"
    ]
  },
  {
    "name": "TestIndexMergeHint",
    "cases": [
      "select /*+ USE_INDEX_MERGE(t, c_d_e, f_g) */ * from t where c < 1 or f > 2",
      "select /*+ USE_INDEX_MERGE(t, primary, f_g) */ * from t where a < 1 or f > 2",
      "select /*+ USE_INDEX_MERGE(t, primary, f_g, c_d_e) */ * from t where a < 1 or f > 2",
      "select /*+ NO_INDEX_MERGE(), USE_INDEX_MERGE(t, primary, f_g, c_d_e) */ * from t where a < 1 or f > 2",
      "select /*+ USE_INDEX_MERGE(t1, c_d_e, f_g) */ * from t where c < 1 or f > 2",
      "select /*+ NO_INDEX_MERGE(), USE_INDEX_MERGE(t, primary, f_g, c_d_e) */ * from t where a < 1 or f > 2",
      "select /*+ USE_INDEX_MERGE(t) USE_INDEX_MERGE(t) */ * from t where c < 1 or f > 2",
      "select /*+ USE_INDEX_MERGE(db2.t) */ * from t where c < 1 or f > 2",
      "select /*+ USE_INDEX_MERGE(db2.t, c_d_e, f_g) */ * from t where c < 1 or f > 2"
    ]
  },
  {
    "name": "TestRefine",
    "cases": [
      "select a from t where c is not null",
      "select a from t where c >= 4",
      "select a from t where c <= 4",
      "select a from t where c = 4 and d = 5 and e = 6",
      "select a from t where d = 4 and c = 5",
      "select a from t where c = 4 and e < 5",
      "select a from t where c = 4 and d <= 5 and d > 3",
      "select a from t where d <= 5 and d > 3",
      "select a from t where c between 1 and 2",
      "select a from t where c not between 1 and 2",
      "select a from t where c <= 5 and c >= 3 and d = 1",
      "select a from t where c = 1 or c = 2 or c = 3",
      "select b from t where c = 1 or c = 2 or c = 3 or c = 4 or c = 5",
      "select a from t where c = 5",
      "select a from t where c = 5 and b = 1",
      "select a from t where not a",
      "select a from t where c in (1)",
      "select a from t where c in ('1')",
      "select a from t where c = 1.0",
      "select a from t where c in (1) and d > 3",
      "select a from t where c in (1, 2, 3) and (d > 3 and d < 4 or d > 5 and d < 6)",
      "select a from t where c in (1, 2, 3) and (d > 2 and d < 4 or d > 5 and d < 7)",
      "select a from t where c in (1, 2, 3)",
      "select a from t where c in (1, 2, 3) and d in (1,2) and e = 1",
      "select a from t where d in (1, 2, 3)",
      "select a from t where c not in (1)",
      "select a from t use index(c_d_e) where c != 1",
      // test like
      "select a from t where c_str like ''",
      "select a from t where c_str like 'abc'",
      "select a from t where c_str not like 'abc'",
      "select a from t where not (c_str like 'abc' or c_str like 'abd')",
      "select a from t where c_str like '_abc'",
      "select a from t where c_str like 'abc%'",
      "select a from t where c_str like 'abc_'",
      "select a from t where c_str like 'abc%af'",
      "select a from t where c_str like 'abc\\_' escape ''",
      "select a from t where c_str like 'abc\\_'",
      "select a from t where c_str like 'abc\\\\_'",
      "select a from t where c_str like 'abc\\_%'",
      "select a from t where c_str like 'abc=_%' escape '='",
      "select a from t where c_str like 'abc\\__'",
      // Check that 123 is converted to string '123'. index can be used.
      "select a from t where c_str like 123",
      "select a from t where c = 1.9 and d > 3",
      "select a from t where c < 1.1",
      "select a from t where c <= 1.9",
      "select a from t where c >= 1.1",
      "select a from t where c > 1.9",
      "select a from t where c = 123456789098765432101234",
      "select a from t where c = 'hanfei'"
    ]
  },
  {
    "name": "TestAggEliminator",
    "cases": [
      // Max to Limit + Sort-Desc.
      "select max(a) from t;",
      // Min to Limit + Sort.
      "select min(a) from t;",
      // Min to Limit + Sort, and isnull() should be added.
      "select min(c_str) from t;",
      // Do nothing to max + firstrow.
      "select max(a), b from t;",
      // If max/min contains scalar function, we can still do transformation.
      "select max(a+1) from t;",
      // Min + Max to Limit + Sort + Join.
      "select max(a), min(a) from t;",
      // Min + Max with range condition.
      "select max(a), min(a) from t where a > 10",
      // Min + Max with unified index range condition.
      "select max(d), min(d) from t where c = 1 and d > 10",
      // Min + Max with multiple columns
      "select max(a), max(c), min(f) from t",
      // Do nothing if any column has no index.
      "select max(a), max(b) from t",
      // Do nothing if any column has a non-range condition.
      "select max(a), max(c) from t where c > 10",
      // Do nothing if the condition cannot be pushed down to range.
      "select max(a), min(a) from t where a * 3 + 10 < 100",
      // Do nothing to max with groupby.
      "select max(a) from t group by b;",
      // If inner is not a data source, we can still do transformation.
      "select max(a) from (select t1.a from t t1 join t t2 on t1.a=t2.a) t"
    ]
  },
  {
    "name": "TestRuleColumnPruningLogicalApply",
    "cases": [
      "SELECT COUNT(*) FROM (SELECT a, (SELECT t2.b FROM t t2, t t3 WHERE t2.a = t3.a AND t1.a = t2.a LIMIT 1) t FROM t t1) t",
      "SELECT COUNT(a) FROM (SELECT a, (SELECT t2.b FROM t t2, t t3 WHERE t2.a = t3.a AND t1.a = t2.a LIMIT 1) t FROM t t1) t",
      "SELECT COUNT(t) FROM (SELECT a, (SELECT t2.b FROM t t2, t t3 WHERE t2.a = t3.a AND t1.a = t2.a LIMIT 1) t FROM t t1) t",
      "SELECT COUNT(a) FROM t t1 WHERE t1.a IN (SELECT t2.a FROM t t2, t t3 WHERE t2.b = t3.b)",
      "SELECT a FROM (SELECT a, (SELECT t2.b FROM t t2, t t3 WHERE t2.a = t3.a AND t1.a = t2.a LIMIT 1) t FROM t t1) t",
      "SELECT a FROM t WHERE b IN (SELECT t2.b FROM t t2, t t3 WHERE t2.a = t3.a)",
      "SELECT a FROM t WHERE EXISTS (SELECT t2.b FROM t t2, t t3 WHERE t2.a = t3.a AND t2.b=t.b)",
      "SELECT a FROM t WHERE NOT EXISTS (SELECT t2.b FROM t t2, t t3 WHERE t2.a = t3.a AND t2.b=t.b)",
      "SELECT a FROM t WHERE b IN (SELECT b FROM t WHERE b = 1 AND a IN (SELECT a FROM t WHERE a > 0))",
      "SELECT a FROM t WHERE b IN (SELECT b FROM t WHERE b = 1 AND a IN (SELECT t2.a FROM (SELECT t1.a, (SELECT t2.b FROM t t2, t t3 WHERE t2.a = t3.a AND t1.a = t2.a LIMIT 1) t FROM t t1) t2))"
    ]
  },
  {
    "name": "TestUnmatchedTableInHint",
    "cases": [
      "SELECT /*+ TIDB_SMJ(t3, t4) */ * from t t1, t t2 where t1.a = t2.a",
      "SELECT /*+ TIDB_HJ(t3, t4) */ * from t t1, t t2 where t1.a = t2.a",
      "SELECT /*+ TIDB_INLJ(t3, t4) */ * from t t1, t t2 where t1.a = t2.a",
      "SELECT /*+ TIDB_SMJ(t1, t2) */ * from t t1, t t2 where t1.a = t2.a",
      "SELECT /*+ TIDB_SMJ(t3, t4) */ * from t t1, t t2, t t3 where t1.a = t2.a and t2.a = t3.a"
    ]
  },
  {
    "name": "TestJoinHints",
    "cases": [
      "select /*+ TIDB_INLJ(t1) */ t1.a, t2.a, t3.a from t t1, t t2, t t3 where t1.a = t2.a and t2.a = t3.a;",
      "select /*+ TIDB_INLJ(test.t1) */ t1.a, t2.a, t3.a from t t1, t t2, t t3 where t1.a = t2.a and t2.a = t3.a;",
      "select /*+ TIDB_INLJ(t1) */ t1.b, t2.a from t t1, t t2 where t1.b = t2.a;",
      "select /*+ TIDB_INLJ(t2) */ t1.b, t2.a from t2 t1, t2 t2 where t1.b=t2.b and t2.c=-1;"
    ]
  },
  {
    "name": "TestAggregationHints",
    "cases": [
      // without Aggregation hints
      {
        "SQL": "select count(*) from t t1, t t2 where t1.a = t2.b"
      },
      {
        "SQL": "select count(t1.a) from t t1, t t2 where t1.a = t2.a*2 group by t1.a"
      },
      // with Aggregation hints
      {
        "SQL": "select /*+ HASH_AGG() */ count(*) from t t1, t t2 where t1.a = t2.b"
      },
      {
        "SQL": "select /*+ STREAM_AGG() */ count(t1.a) from t t1, t t2 where t1.a = t2.a*2 group by t1.a"
      },
      // test conflict warning
      {
        "SQL": "select /*+ HASH_AGG() STREAM_AGG() */ count(*) from t t1, t t2 where t1.a = t2.b"
      },
      {
        "SQL": "select /*+ STREAM_AGG() */ distinct a from t"
      },
      // additional test
      {
        "SQL": "select /*+ HASH_AGG() */ t1.a from t t1 where t1.a < any(select t2.b from t t2)"
      },
      {
        "SQL": "select /*+ hash_agg() */ t1.a from t t1 where t1.a != any(select t2.b from t t2)"
      },
      {
        "SQL": "select /*+ hash_agg() */ t1.a from t t1 where t1.a = all(select t2.b from t t2)"
      },
      {
        "SQL": "select /*+ STREAM_AGG() */ sum(t1.a) from t t1 join t t2 on t1.b = t2.b group by t1.b",
        "AggPushDown": true
      },
      {
        "SQL": "select /*+ STREAM_AGG() */ e, sum(b) from t group by e"
      }
    ]
  },
  {
    "name": "TestQueryBlockHint",
    "cases": [
      "select /*+ MERGE_JOIN(@sel_1 t1), INL_JOIN(@sel_2 t3) */ t1.a, t1.b from t t1, (select t2.a from t t2, t t3 where t2.a = t3.c) s where t1.a=s.a",
      "select /*+ MERGE_JOIN(@sel_1 t1), INL_JOIN(@qb t3) */ t1.a, t1.b from t t1, (select /*+ QB_NAME(qb) */ t2.a from t t2, t t3 where t2.a = t3.c) s where t1.a=s.a",
      "select /*+ HASH_JOIN(@sel_1 t1), MERGE_JOIN(@sel_2 t2) */ t1.a, t1.b from t t1, (select t2.a from t t2, t t3 where t2.a = t3.c) s where t1.a=s.a",
      "select /*+ HASH_JOIN(@sel_1 t1), MERGE_JOIN(@qb t2) */ t1.a, t1.b from t t1, (select /*+ QB_NAME(qb) */ t2.a from t t2, t t3 where t2.a = t3.c) s where t1.a=s.a",
      "select /*+ INL_JOIN(@sel_1 t1), HASH_JOIN(@sel_2 t2) */ t1.a, t1.b from t t1, (select t2.a from t t2, t t3 where t2.a = t3.c) s where t1.a=s.a",
      "select /*+ INL_JOIN(@sel_1 t1), HASH_JOIN(@qb t2) */ t1.a, t1.b from t t1, (select /*+ QB_NAME(qb) */ t2.a from t t2, t t3 where t2.a = t3.c) s where t1.a=s.a",
      "select /*+ HASH_AGG(@sel_1), STREAM_AGG(@sel_2) */ count(*) from t t1 where t1.a < (select count(*) from t t2 where t1.a > t2.a)",
      "select /*+ STREAM_AGG(@sel_1), HASH_AGG(@qb) */ count(*) from t t1 where t1.a < (select /*+ QB_NAME(qb) */ count(*) from t t2 where t1.a > t2.a)",
      "select /*+ HASH_AGG(@sel_2) */ a, (select count(*) from t t1 where t1.b > t.a) from t where b > (select b from t t2 where t2.b = t.a limit 1)",
      "select /*+ HASH_JOIN(@sel_1 t1), HASH_JOIN(@sel_2 t1) */ t1.b, t2.a, t2.aa from t t1, (select t1.a as a, t2.a as aa from t t1, t t2) t2 where t1.a = t2.aa;",
      "select /*+ HASH_JOIN(@sel_2 t1@sel_2, t2@sel_2), MERGE_JOIN(@sel_1 t1@sel_1, t2@sel_1) */ * from (select t1.a, t1.b from t t1, t t2 where t1.a = t2.a) t1, t t2 where t1.b = t2.b"
    ]
  },
  {
    "name": "TestSemiJoinToInner",
    "cases": [
      "select t1.a, (select count(t2.a) from t t2 where t2.g in (select t3.d from t t3 where t3.c = t1.a)) as agg_col from t t1;"
    ]
  },
  {
    "name": "TestIndexJoinHint",
    "cases": [
      "select /*+ INL_JOIN(t1) */ * from t1 join t2 on t1.a = t2.a;",
      "select /*+ INL_HASH_JOIN(t1) */ * from t1 join t2 on t1.a = t2.a;",
      "select /*+ INL_MERGE_JOIN(t1) */ * from t1 join t2 on t1.a = t2.a;",
      // Issue 15484
      "select /*+ inl_merge_join(t2) */ t1.a, t2.a from t t1 left join t t2 use index(g_2) on t1.g=t2.g",
      "select /*+inl_merge_join(t2)*/ t1.a, t2.a from t t1 left join t t2 use index(g_2) on t1.g=t2.g order by t1.a"
    ]
  },
  {
    "name": "TestAggToCopHint",
    "cases": [
      "select /*+ AGG_TO_COP(), HASH_AGG(), USE_INDEX(t) */ sum(a) from ta group by a",
      "select /*+ AGG_TO_COP(), USE_INDEX(t) */ sum(b) from ta group by b",
      "select /*+ AGG_TO_COP(), HASH_AGG(), USE_INDEX(t) */ distinct a from ta group by a",
      "select /*+ AGG_TO_COP(), HASH_AGG(), HASH_JOIN(t1), USE_INDEX(t1), USE_INDEX(t2) */ sum(t1.a) from ta t1, ta t2 where t1.a = t2.b group by t1.a"
    ]
  },
  {
    "name": "TestGroupConcatOrderby",
    "cases": [
      "select /*+ agg_to_cop */ group_concat(name ORDER BY name desc SEPARATOR '++'), group_concat(id ORDER BY name desc, id asc SEPARATOR '--') from test;",
      "select /*+ agg_to_cop */ group_concat(name ORDER BY name desc SEPARATOR '++'), group_concat(id ORDER BY name desc, id asc SEPARATOR '--') from ptest;",
      "select /*+ agg_to_cop */ group_concat(distinct name order by name desc) from test;",
      "select /*+ agg_to_cop */ group_concat(distinct name order by name desc) from ptest;"
    ]
  },
  {
    "name": "TestInlineProjection",
    "cases":[
      "select /*+ HASH_JOIN(t1) */ t1.b, t2.b from t1, t2 where t1.a = t2.a;",
      "select /*+ HASH_JOIN(t1) */ t1.b, t2.b from t1 inner join t2 on t1.a = t2.a;",
      "select /*+ HASH_JOIN(t1) */ t1.b, t2.b from t1 left outer join t2 on t1.a = t2.a;",
      "select /*+ HASH_JOIN(t1) */ t1.b, t2.b from t1 right outer join t2 on t1.a = t2.a;",
      "select 1 from (select /*+ HASH_JOIN(t1) */ t1.a in (select t2.a from t2) from t1) x;",
      "select 1 from (select /*+ HASH_JOIN(t1) */ t1.a not in (select t2.a from t2) from t1) x;",
      "select /*+ INL_JOIN(t1) */ t1.b, t2.b from t1 inner join t2 on t1.a = t2.a;",
      "select /*+ INL_HASH_JOIN(t1) */ t1.b, t2.b from t1 inner join t2 on t1.a = t2.a;",
      "select /*+ INL_MERGE_JOIN(t1) */ t1.b, t2.b from t1 inner join t2 on t1.a = t2.a;",
      "select /*+ MERGE_JOIN(t1) */ t1.b, t2.b from t1 inner join t2 on t1.a = t2.a;"
    ]
  },
  {
    "name": "TestHintFromDiffDatabase",
    "cases": [
      "select /*+ inl_hash_join(test.t1) */ * from test.t2 join test.t1 on test.t2.a = test.t1.a"
    ]
  },
  {
<<<<<<< HEAD
    "name": "TestNthPlanHintWithExplain",
    "cases": [
      "select /*+nth_plan(1)*/ * from test.tt where a=1 and b=1",
      "select /*+nth_plan(2)*/ * from test.tt where a=1 and b=1;",
      "select /*+nth_plan(3)*/ * from test.tt where a=1 and b=1;",
      "select /*+nth_plan(2)*/ * from test.tt where a=1 and b=1;",
      "select * from test.tt where a=1 and b=1"
    ]
  },
  {
    "name": "TestINMJHint",
    "cases": [
      "select /*+ inl_merge_join(t2) */ t1.a, t2.a from t1 left join t2 on t1.a=t2.a and t1.b=t2.b",
      "select /*+ inl_hash_join(t2) */ t1.a, t2.a from t1 left join t2 on t1.a=t2.a and t1.b=t2.b",
      "select /*+ inl_join(t2) */ t1.a, t2.a from t1 left join t2 on t1.a=t2.a and t1.b=t2.b",
      "select /*+ hash_join(t2) */ t1.a, t2.a from t1 left join t2 on t1.a=t2.a and t1.b=t2.b"
    ]
  },
  {
    "name": "TestEliminateMaxOneRow",
    "cases": [
      "select a from t2 where t2.a < (select t1.a from t1 where t1.a = t2.a);",
      "select a from t2 where t2.a < (select t1.a from t1 where t1.b = t2.b and t1.a is null);",
      "select a from t2 where t2.a < (select t3.a from t3 where t3.a = t2.a);"
    ]
  },
  {
    "name": "TestEnumIndex",
    "cases": [
      "select e from t where e = 'b'",
      "select e from t where e != 'b'",
      "select e from t where e > 'b'",
      "select e from t where e >= 'b'",
      "select e from t where e < 'b'",
      "select e from t where e <= 'b'",
      "select e from t where e = 2",
      "select e from t where e != 2",
      "select e from t where e > 2",
      "select e from t where e >= 2",
      "select e from t where e < 2",
      "select e from t where e <= 2",

      // Out of range
      "select e from t where e > ''",
      "select e from t where e > 'd'",
      "select e from t where e > -1",
      "select e from t where e > 5",

      // zero-value
      "select e from t where e = ''",
      "select e from t where e != ''"
    ]
  },
  {
    "name": "TestIssue27233",
    "cases": [
      "SELECT col2 FROM PK_S_MULTI_31 AS T1 WHERE (SELECT count(DISTINCT COL1, COL2) FROM PK_S_MULTI_31 AS T2 WHERE T2.COL1>T1.COL1)>2 order by col2;"
    ]
  },
  {
    "name": "TestSelectionPartialPushDown",
    "cases": [
      // Make sure row_count(tikv_selection) == row_count(table_reader) and row_count(table_reader) > row_count(tidb_selection)
      "select * from t1 where a > 1 and b > 1",
      // Make sure row_count(tikv_selection) == row_count(index_lookup) and row_count(index_lookup) > row_count(tidb_selection)
      "select * from t2 use index(idx_a) where a > 1 and b > 1 and c > 1"
    ]
  },
  {
    "name": "TestIssue47629",
    "cases": [
      "select * from t1, t2 where t1.a=t2.a and t2.a = 'a'",
      "select * from t1, t3 where t1.a=t3.a and t3.a = 'a'",
      "select * from t1 where t1.a in (select a from t2 where a = 'a');"
    ]
  },

  {
    "name": "TestIssue28316",
    "cases": [
      "select * from t where t.a < 3 and t.a < 3"
    ]
  },
  {
    "name": "TestSkewDistinctAgg",
    "cases": [
      "select date_format(d,'%Y') as df, sum(a), count(b), count(distinct c) from t group by date_format(d,'%Y')",
      "select d, a, count(*), count(b), count(distinct c) from t group by d, a",
      "select d, sum(a), count(b), avg(distinct c) from t group by d"
    ]
  },
  {
=======
>>>>>>> 8e0a7707
    "name": "TestMPPSinglePartitionType",
    "cases": [
      "select * from employee where deptid>1",
      "select deptid+5, empid*10  from employee where deptid>1",
      // test normal aggregation, MPP2Phase.
      "select count(*) from employee group by deptid+1",
      // test normal aggregation, MPPScalar.
      "select count(distinct deptid) a from employee",
      // test normal join, Broadcast.
      "select * from employee join employee e1 using(deptid)",
      // test redundant collect exchange can be eliminated.
      "select count(distinct a) from (select count(distinct deptid) a from employee) x",
      // test mppScalar agg below mpp2Phase agg.
      "select count(a) from (select count(distinct deptid) a, count(distinct empid) b from employee) x group by b+1",
      // test mppScalar agg below mpp1Phase agg, TODO: add hint to enforce
      // test mppScalar agg below mppTiDB agg, TODO: add hint to enforce
      "select count(a) from (select count(distinct deptid) a, count(distinct empid) b from employee) x group by b",
      // test mppScalar agg below join
      "select * from employee join (select count(distinct deptid) a, count(distinct empid) b from employee) e1",
      "select * from employee e1 join (select count(distinct deptid) a from employee) e2 on e1.deptid = e2.a",
      "select * from (select count(distinct deptid) a from employee) e1 join employee e2 on e1.a = e2.deptid",
      "select * from (select count(distinct deptid) a from employee) e1 join (select count(distinct deptid) b from employee) e2 on e1.a=e2.b",
      // test mpp2Phase agg below join
      "select * from employee e1 join employee e2 on e1.deptid = e2.deptid",
      "select * from (select deptid+1 d, count(empid) a from employee group by d) e1 join employee e2 on e1.d = e2.deptid",
      "select * from employee e1 join (select deptid+1 d, count(empid) a from employee group by d) e2 on e1.deptid = e2.d",
      "select * from (select deptid+1 d, count(empid) a from employee group by d) e1 join (select deptid+1 d, count(empid) a from employee group by d) e2 on e1.d = e2.d",
      // non-broadcast join
      "set tidb_broadcast_join_threshold_count=1",
      "set tidb_broadcast_join_threshold_size=1",
      "select * from (select count(distinct deptid) a from employee) e1 join employee e2 on e1.a = e2.deptid",
      "select * from (select count(distinct deptid) a from employee) e1 join (select count(distinct deptid) b from employee) e2 on e1.a=e2.b",
      "select * from employee e1 join employee e2 on e1.deptid = e2.deptid",
      "select * from (select deptid+1 d, count(empid) a from employee group by d) e1 join employee e2 on e1.d = e2.deptid",
      "select * from employee e1 join (select deptid+1 d, count(empid) a from employee group by d) e2 on e1.deptid = e2.d",
      "select * from (select deptid+1 d, count(empid) a from employee group by d) e1 join (select deptid+1 d, count(empid) a from employee group by d) e2 on e1.d = e2.d"
    ]
  },
  {
    "name": "TestSemiJoinRewriteHints",
    "cases": [
      "select /*+ SEMI_JOIN_REWRITE() */ * from t",
      "select * from t where a > (select /*+ SEMI_JOIN_REWRITE() */ min(b) from t t1 where t1.c = t.c)",
      "select * from t where exists (select /*+ SEMI_JOIN_REWRITE() */ 1 from t t1 where t1.a=t.a)",
      "select * from t where exists (select /*+ SEMI_JOIN_REWRITE() */ t.b from t t1 where t1.a=t.a)",
      "select exists(select /*+ SEMI_JOIN_REWRITE() */ * from t t1 where t1.a=t.a) from t",
      "select * from t where exists (select /*+ SEMI_JOIN_REWRITE() */ 1 from t t1 where t1.a > t.a)"
    ]
  },
  {
    "name": "TestHJBuildAndProbeHint4DynamicPartitionTable",
    "cases": [
      "select /*+ hash_join_build(t2) */ t1.a, t2.a from t1 join t2 on t1.a=t2.a and t1.b=t2.b",
      "select /*+ hash_join_probe(t2) */ t1.a, t2.a from t1 join t2 on t1.a=t2.a and t1.b=t2.b",
      "select /*+ hash_join_build(t1) */ t1.a, t2.a from t1 join t2 on t1.a=t2.a and t1.b=t2.b",
      "select /*+ hash_join_probe(t1) */ t1.a, t2.a from t1 join t2 on t1.a=t2.a and t1.b=t2.b"
    ]
  },
  {
    "name": "TestHJBuildAndProbeHint4TiFlash",
    "cases": [
      "select /*+ hash_join_build(t2) */ t1.a, t2.a from t1 join t2 on t1.a=t2.a and t1.b=t2.b",
      "select /*+ hash_join_probe(t2) */ t1.a, t2.a from t1 join t2 on t1.a=t2.a and t1.b=t2.b",
      "select /*+ hash_join_build(t1) */ t1.a, t2.a from t1 join t2 on t1.a=t2.a and t1.b=t2.b",
      "select /*+ hash_join_probe(t1) */ t1.a, t2.a from t1 join t2 on t1.a=t2.a and t1.b=t2.b"
    ]
  },
  {
    "name": "TestCountStarForTiFlash",
    "cases": [
      "select count(*) from t",
      "select count(1), count(3.1415), count(0), count(null) from t -- every count but count(null) can be rewritten",
      "select count(*) from t where a=1",
      "select count(*) from t_pick_row_id",
      "select t.b, t.c from (select count(*) as c from t) a, t where a.c=t.a -- test recursive",
      "select * from t outTable where outTable.a > (select count(*) from t inn where inn.a = outTable.b) -- shouldn't be rewritten for correlated sub query",
      "select count(*) from t t1, t t2 where t1.a=t2.e -- shouldn't be rewritten when join under agg",
      "select count(distinct 1) from t -- shouldn't be rewritten",
      "select count(1), count(a), count(b) from t -- keep count(1)",
      "select a, count(*) from t group by a -- shouldn't be rewritten",
      "select sum(a) from t -- sum shouldn't be rewritten"
    ]
  },
  {
    "name": "TestHashAggPushdownToTiFlashCompute",
    "cases": [
      "select  /*+ agg_to_cop() hash_agg() */  avg( distinct  tbl_15.col_96 ) as r0 , min(   tbl_15.col_92 ) as r1 , sum( distinct  tbl_15.col_91 ) as r2 , max(   tbl_15.col_92 ) as r3 from tbl_15 where tbl_15.col_94 != '2033-01-09' and tbl_15.col_93 > 7623.679908049186   order by r0,r1,r2,r3 limit 79 ;",
      "select  /*+ agg_to_cop() hash_agg() */  count(1) from tbl_15 ;",
      "select  /*+ agg_to_cop() stream_agg() */  avg(   tbl_16.col_100 ) as r0 from tbl_16 where tbl_16.col_100 in ( 10672141 ) or tbl_16.col_104 in ( 'yfEG1t!*b' ,'C1*bqx_qyO' ,'vQ^yUpKHr&j#~' ) group by tbl_16.col_100  order by r0 limit 20 ;"
    ]
  },
  {
    "name": "TestIssues49377Plan",
    "cases": [
      "select 1,1,1 union all ((select * from employee where dept_id = 1)  union all ( select * from employee where dept_id = 1 order by employee_id ) order by 1 );",
      "select 1,1,1 union all ((select * from employee where dept_id = 1)  union all ( select * from employee where dept_id = 1 order by employee_id ) order by 1 limit 1);",
      "select * from employee where dept_id = 1 union all ( select * from employee where dept_id = 1 order by employee_id) union all ( select * from employee where dept_id = 1 union all ( select * from employee where dept_id = 1 order by employee_id ) limit 1);",
      "select * from employee where dept_id = 1 union all ( select * from employee where dept_id = 1 order by employee_id) union all ( select * from employee where dept_id = 1 union all ( select * from employee where dept_id = 1 order by employee_id ) order by 1 limit 1);"
    ]
  }
]<|MERGE_RESOLUTION|>--- conflicted
+++ resolved
@@ -504,7 +504,6 @@
     ]
   },
   {
-<<<<<<< HEAD
     "name": "TestNthPlanHintWithExplain",
     "cases": [
       "select /*+nth_plan(1)*/ * from test.tt where a=1 and b=1",
@@ -597,8 +596,6 @@
     ]
   },
   {
-=======
->>>>>>> 8e0a7707
     "name": "TestMPPSinglePartitionType",
     "cases": [
       "select * from employee where deptid>1",
