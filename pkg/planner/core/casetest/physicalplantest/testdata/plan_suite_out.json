[
  {
    "Name": "TestMPPHints",
    "Cases": [
      {
        "SQL": "select /*+ MPP_1PHASE_AGG() */ a, sum(b) from t group by a, c",
        "Plan": [
          "TableReader 8000.00 root  MppVersion: 2, data:ExchangeSender",
          "└─ExchangeSender 8000.00 mpp[tiflash]  ExchangeType: PassThrough",
          "  └─Projection 8000.00 mpp[tiflash]  test.t.a, Column#5",
          "    └─Projection 8000.00 mpp[tiflash]  Column#5, test.t.a",
          "      └─HashAgg 8000.00 mpp[tiflash]  group by:Column#10, Column#11, funcs:sum(Column#8)->Column#5, funcs:firstrow(Column#9)->test.t.a",
          "        └─Projection 10000.00 mpp[tiflash]  cast(test.t.b, decimal(10,0) BINARY)->Column#8, test.t.a->Column#9, test.t.a->Column#10, test.t.c->Column#11",
          "          └─ExchangeReceiver 10000.00 mpp[tiflash]  ",
          "            └─ExchangeSender 10000.00 mpp[tiflash]  ExchangeType: HashPartition, Compression: FAST, Hash Cols: [name: test.t.a, collate: binary], [name: test.t.c, collate: binary]",
          "              └─TableFullScan 10000.00 mpp[tiflash] table:t keep order:false, stats:pseudo"
        ],
        "Warn": null
      },
      {
        "SQL": "select /*+ MPP_2PHASE_AGG() */ a, sum(b) from t group by a, c",
        "Plan": [
          "TableReader 8000.00 root  MppVersion: 2, data:ExchangeSender",
          "└─ExchangeSender 8000.00 mpp[tiflash]  ExchangeType: PassThrough",
          "  └─Projection 8000.00 mpp[tiflash]  test.t.a, Column#5",
          "    └─Projection 8000.00 mpp[tiflash]  Column#5, test.t.a",
          "      └─HashAgg 8000.00 mpp[tiflash]  group by:test.t.a, test.t.c, funcs:sum(Column#10)->Column#5, funcs:firstrow(test.t.a)->test.t.a",
          "        └─ExchangeReceiver 8000.00 mpp[tiflash]  ",
          "          └─ExchangeSender 8000.00 mpp[tiflash]  ExchangeType: HashPartition, Compression: FAST, Hash Cols: [name: test.t.a, collate: binary], [name: test.t.c, collate: binary]",
          "            └─HashAgg 8000.00 mpp[tiflash]  group by:Column#13, Column#14, funcs:sum(Column#12)->Column#10",
          "              └─Projection 10000.00 mpp[tiflash]  cast(test.t.b, decimal(10,0) BINARY)->Column#12, test.t.a->Column#13, test.t.c->Column#14",
          "                └─TableFullScan 10000.00 mpp[tiflash] table:t keep order:false, stats:pseudo"
        ],
        "Warn": null
      },
      {
        "SQL": "select /*+ shuffle_join(t1, t2) */ * from t t1, t t2 where t1.a=t2.a",
        "Plan": [
          "TableReader 12487.50 root  MppVersion: 2, data:ExchangeSender",
          "└─ExchangeSender 12487.50 mpp[tiflash]  ExchangeType: PassThrough",
          "  └─HashJoin 12487.50 mpp[tiflash]  inner join, equal:[eq(test.t.a, test.t.a)]",
          "    ├─ExchangeReceiver(Build) 9990.00 mpp[tiflash]  ",
          "    │ └─ExchangeSender 9990.00 mpp[tiflash]  ExchangeType: HashPartition, Compression: FAST, Hash Cols: [name: test.t.a, collate: binary]",
          "    │   └─Selection 9990.00 mpp[tiflash]  not(isnull(test.t.a))",
          "    │     └─TableFullScan 10000.00 mpp[tiflash] table:t1 pushed down filter:empty, keep order:false, stats:pseudo",
          "    └─ExchangeReceiver(Probe) 9990.00 mpp[tiflash]  ",
          "      └─ExchangeSender 9990.00 mpp[tiflash]  ExchangeType: HashPartition, Compression: FAST, Hash Cols: [name: test.t.a, collate: binary]",
          "        └─Selection 9990.00 mpp[tiflash]  not(isnull(test.t.a))",
          "          └─TableFullScan 10000.00 mpp[tiflash] table:t2 pushed down filter:empty, keep order:false, stats:pseudo"
        ],
        "Warn": null
      },
      {
        "SQL": "select /*+ broadcast_join(t1, t2) */ * from t t1, t t2 where t1.a=t2.a",
        "Plan": [
          "TableReader 12487.50 root  MppVersion: 2, data:ExchangeSender",
          "└─ExchangeSender 12487.50 mpp[tiflash]  ExchangeType: PassThrough",
          "  └─HashJoin 12487.50 mpp[tiflash]  inner join, equal:[eq(test.t.a, test.t.a)]",
          "    ├─ExchangeReceiver(Build) 9990.00 mpp[tiflash]  ",
          "    │ └─ExchangeSender 9990.00 mpp[tiflash]  ExchangeType: Broadcast, Compression: FAST",
          "    │   └─Selection 9990.00 mpp[tiflash]  not(isnull(test.t.a))",
          "    │     └─TableFullScan 10000.00 mpp[tiflash] table:t1 pushed down filter:empty, keep order:false, stats:pseudo",
          "    └─Selection(Probe) 9990.00 mpp[tiflash]  not(isnull(test.t.a))",
          "      └─TableFullScan 10000.00 mpp[tiflash] table:t2 pushed down filter:empty, keep order:false, stats:pseudo"
        ],
        "Warn": null
      },
      {
        "SQL": "select /*+ read_from_storage(tiflash[t]), MPP_1PHASE_AGG() */ a, sum(b) from t group by a, c",
        "Plan": [
          "TableReader 8000.00 root  MppVersion: 2, data:ExchangeSender",
          "└─ExchangeSender 8000.00 mpp[tiflash]  ExchangeType: PassThrough",
          "  └─Projection 8000.00 mpp[tiflash]  test.t.a, Column#5",
          "    └─Projection 8000.00 mpp[tiflash]  Column#5, test.t.a",
          "      └─HashAgg 8000.00 mpp[tiflash]  group by:Column#8, Column#9, funcs:sum(Column#6)->Column#5, funcs:firstrow(Column#7)->test.t.a",
          "        └─Projection 10000.00 mpp[tiflash]  cast(test.t.b, decimal(10,0) BINARY)->Column#6, test.t.a->Column#7, test.t.a->Column#8, test.t.c->Column#9",
          "          └─ExchangeReceiver 10000.00 mpp[tiflash]  ",
          "            └─ExchangeSender 10000.00 mpp[tiflash]  ExchangeType: HashPartition, Compression: FAST, Hash Cols: [name: test.t.a, collate: binary], [name: test.t.c, collate: binary]",
          "              └─TableFullScan 10000.00 mpp[tiflash] table:t keep order:false, stats:pseudo"
        ],
        "Warn": null
      },
      {
        "SQL": "select /*+ read_from_storage(tiflash[t]), MPP_2PHASE_AGG() */ a, sum(b) from t group by a, c",
        "Plan": [
          "TableReader 8000.00 root  MppVersion: 2, data:ExchangeSender",
          "└─ExchangeSender 8000.00 mpp[tiflash]  ExchangeType: PassThrough",
          "  └─Projection 8000.00 mpp[tiflash]  test.t.a, Column#5",
          "    └─Projection 8000.00 mpp[tiflash]  Column#5, test.t.a",
          "      └─HashAgg 8000.00 mpp[tiflash]  group by:test.t.a, test.t.c, funcs:sum(Column#8)->Column#5, funcs:firstrow(test.t.a)->test.t.a",
          "        └─ExchangeReceiver 8000.00 mpp[tiflash]  ",
          "          └─ExchangeSender 8000.00 mpp[tiflash]  ExchangeType: HashPartition, Compression: FAST, Hash Cols: [name: test.t.a, collate: binary], [name: test.t.c, collate: binary]",
          "            └─HashAgg 8000.00 mpp[tiflash]  group by:Column#11, Column#12, funcs:sum(Column#10)->Column#8",
          "              └─Projection 10000.00 mpp[tiflash]  cast(test.t.b, decimal(10,0) BINARY)->Column#10, test.t.a->Column#11, test.t.c->Column#12",
          "                └─TableFullScan 10000.00 mpp[tiflash] table:t keep order:false, stats:pseudo"
        ],
        "Warn": null
      },
      {
        "SQL": "select /*+ read_from_storage(tiflash[t1, t2]), shuffle_join(t1, t2) */ * from t t1, t t2 where t1.a=t2.a",
        "Plan": [
          "TableReader 12487.50 root  MppVersion: 2, data:ExchangeSender",
          "└─ExchangeSender 12487.50 mpp[tiflash]  ExchangeType: PassThrough",
          "  └─HashJoin 12487.50 mpp[tiflash]  inner join, equal:[eq(test.t.a, test.t.a)]",
          "    ├─ExchangeReceiver(Build) 9990.00 mpp[tiflash]  ",
          "    │ └─ExchangeSender 9990.00 mpp[tiflash]  ExchangeType: HashPartition, Compression: FAST, Hash Cols: [name: test.t.a, collate: binary]",
          "    │   └─Selection 9990.00 mpp[tiflash]  not(isnull(test.t.a))",
          "    │     └─TableFullScan 10000.00 mpp[tiflash] table:t1 pushed down filter:empty, keep order:false, stats:pseudo",
          "    └─ExchangeReceiver(Probe) 9990.00 mpp[tiflash]  ",
          "      └─ExchangeSender 9990.00 mpp[tiflash]  ExchangeType: HashPartition, Compression: FAST, Hash Cols: [name: test.t.a, collate: binary]",
          "        └─Selection 9990.00 mpp[tiflash]  not(isnull(test.t.a))",
          "          └─TableFullScan 10000.00 mpp[tiflash] table:t2 pushed down filter:empty, keep order:false, stats:pseudo"
        ],
        "Warn": null
      },
      {
        "SQL": "select /*+ read_from_storage(tiflash[t1, t2]), broadcast_join(t1, t2) */ * from t t1, t t2 where t1.a=t2.a",
        "Plan": [
          "TableReader 12487.50 root  MppVersion: 2, data:ExchangeSender",
          "└─ExchangeSender 12487.50 mpp[tiflash]  ExchangeType: PassThrough",
          "  └─HashJoin 12487.50 mpp[tiflash]  inner join, equal:[eq(test.t.a, test.t.a)]",
          "    ├─ExchangeReceiver(Build) 9990.00 mpp[tiflash]  ",
          "    │ └─ExchangeSender 9990.00 mpp[tiflash]  ExchangeType: Broadcast, Compression: FAST",
          "    │   └─Selection 9990.00 mpp[tiflash]  not(isnull(test.t.a))",
          "    │     └─TableFullScan 10000.00 mpp[tiflash] table:t1 pushed down filter:empty, keep order:false, stats:pseudo",
          "    └─Selection(Probe) 9990.00 mpp[tiflash]  not(isnull(test.t.a))",
          "      └─TableFullScan 10000.00 mpp[tiflash] table:t2 pushed down filter:empty, keep order:false, stats:pseudo"
        ],
        "Warn": null
      },
      {
        "SQL": "select /*+ read_from_storage(tiflash[t1, t2]), shuffle_join(t1, t2), hash_join(t1, t2) */ * from t t1, t t2 where t1.a=t2.a",
        "Plan": [
          "TableReader 12487.50 root  MppVersion: 2, data:ExchangeSender",
          "└─ExchangeSender 12487.50 mpp[tiflash]  ExchangeType: PassThrough",
          "  └─HashJoin 12487.50 mpp[tiflash]  inner join, equal:[eq(test.t.a, test.t.a)]",
          "    ├─ExchangeReceiver(Build) 9990.00 mpp[tiflash]  ",
          "    │ └─ExchangeSender 9990.00 mpp[tiflash]  ExchangeType: HashPartition, Compression: FAST, Hash Cols: [name: test.t.a, collate: binary]",
          "    │   └─Selection 9990.00 mpp[tiflash]  not(isnull(test.t.a))",
          "    │     └─TableFullScan 10000.00 mpp[tiflash] table:t1 pushed down filter:empty, keep order:false, stats:pseudo",
          "    └─ExchangeReceiver(Probe) 9990.00 mpp[tiflash]  ",
          "      └─ExchangeSender 9990.00 mpp[tiflash]  ExchangeType: HashPartition, Compression: FAST, Hash Cols: [name: test.t.a, collate: binary]",
          "        └─Selection 9990.00 mpp[tiflash]  not(isnull(test.t.a))",
          "          └─TableFullScan 10000.00 mpp[tiflash] table:t2 pushed down filter:empty, keep order:false, stats:pseudo"
        ],
        "Warn": null
      },
      {
        "SQL": "select /*+ read_from_storage(tiflash[t1, t2]), broadcast_join(t1, t2), hash_join(t1, t2) */ * from t t1, t t2 where t1.a=t2.a",
        "Plan": [
          "TableReader 12487.50 root  MppVersion: 2, data:ExchangeSender",
          "└─ExchangeSender 12487.50 mpp[tiflash]  ExchangeType: PassThrough",
          "  └─HashJoin 12487.50 mpp[tiflash]  inner join, equal:[eq(test.t.a, test.t.a)]",
          "    ├─ExchangeReceiver(Build) 9990.00 mpp[tiflash]  ",
          "    │ └─ExchangeSender 9990.00 mpp[tiflash]  ExchangeType: Broadcast, Compression: FAST",
          "    │   └─Selection 9990.00 mpp[tiflash]  not(isnull(test.t.a))",
          "    │     └─TableFullScan 10000.00 mpp[tiflash] table:t1 pushed down filter:empty, keep order:false, stats:pseudo",
          "    └─Selection(Probe) 9990.00 mpp[tiflash]  not(isnull(test.t.a))",
          "      └─TableFullScan 10000.00 mpp[tiflash] table:t2 pushed down filter:empty, keep order:false, stats:pseudo"
        ],
        "Warn": null
      },
      {
        "SQL": "select /*+ read_from_storage(tiflash[t1, t2]), shuffle_join(t1, t2), hash_join_build(t1) */ * from t t1, t t2 where t1.a=t2.a",
        "Plan": [
          "TableReader 12487.50 root  MppVersion: 2, data:ExchangeSender",
          "└─ExchangeSender 12487.50 mpp[tiflash]  ExchangeType: PassThrough",
          "  └─HashJoin 12487.50 mpp[tiflash]  inner join, equal:[eq(test.t.a, test.t.a)]",
          "    ├─ExchangeReceiver(Build) 9990.00 mpp[tiflash]  ",
          "    │ └─ExchangeSender 9990.00 mpp[tiflash]  ExchangeType: HashPartition, Compression: FAST, Hash Cols: [name: test.t.a, collate: binary]",
          "    │   └─Selection 9990.00 mpp[tiflash]  not(isnull(test.t.a))",
          "    │     └─TableFullScan 10000.00 mpp[tiflash] table:t1 pushed down filter:empty, keep order:false, stats:pseudo",
          "    └─ExchangeReceiver(Probe) 9990.00 mpp[tiflash]  ",
          "      └─ExchangeSender 9990.00 mpp[tiflash]  ExchangeType: HashPartition, Compression: FAST, Hash Cols: [name: test.t.a, collate: binary]",
          "        └─Selection 9990.00 mpp[tiflash]  not(isnull(test.t.a))",
          "          └─TableFullScan 10000.00 mpp[tiflash] table:t2 pushed down filter:empty, keep order:false, stats:pseudo"
        ],
        "Warn": null
      },
      {
        "SQL": "select /*+ read_from_storage(tiflash[t1, t2]), broadcast_join(t1, t2), hash_join_build(t2) */ * from t t1, t t2 where t1.a=t2.a",
        "Plan": [
          "TableReader 12487.50 root  MppVersion: 2, data:ExchangeSender",
          "└─ExchangeSender 12487.50 mpp[tiflash]  ExchangeType: PassThrough",
          "  └─HashJoin 12487.50 mpp[tiflash]  inner join, equal:[eq(test.t.a, test.t.a)]",
          "    ├─ExchangeReceiver(Build) 9990.00 mpp[tiflash]  ",
          "    │ └─ExchangeSender 9990.00 mpp[tiflash]  ExchangeType: Broadcast, Compression: FAST",
          "    │   └─Selection 9990.00 mpp[tiflash]  not(isnull(test.t.a))",
          "    │     └─TableFullScan 10000.00 mpp[tiflash] table:t2 pushed down filter:empty, keep order:false, stats:pseudo",
          "    └─Selection(Probe) 9990.00 mpp[tiflash]  not(isnull(test.t.a))",
          "      └─TableFullScan 10000.00 mpp[tiflash] table:t1 pushed down filter:empty, keep order:false, stats:pseudo"
        ],
        "Warn": null
      },
      {
        "SQL": "select /*+ read_from_storage(tiflash[t1, t2]), broadcast_join(t1, t2), hash_join_build(t1) */ * from t t1, t t2 where t1.a=t2.a",
        "Plan": [
          "TableReader 12487.50 root  MppVersion: 2, data:ExchangeSender",
          "└─ExchangeSender 12487.50 mpp[tiflash]  ExchangeType: PassThrough",
          "  └─HashJoin 12487.50 mpp[tiflash]  inner join, equal:[eq(test.t.a, test.t.a)]",
          "    ├─ExchangeReceiver(Build) 9990.00 mpp[tiflash]  ",
          "    │ └─ExchangeSender 9990.00 mpp[tiflash]  ExchangeType: Broadcast, Compression: FAST",
          "    │   └─Selection 9990.00 mpp[tiflash]  not(isnull(test.t.a))",
          "    │     └─TableFullScan 10000.00 mpp[tiflash] table:t1 pushed down filter:empty, keep order:false, stats:pseudo",
          "    └─Selection(Probe) 9990.00 mpp[tiflash]  not(isnull(test.t.a))",
          "      └─TableFullScan 10000.00 mpp[tiflash] table:t2 pushed down filter:empty, keep order:false, stats:pseudo"
        ],
        "Warn": null
      },
      {
        "SQL": "select /*+ read_from_storage(tiflash[t1, t2]), shuffle_join(t1, t2), hash_join_probe(t1) */ * from t t1, t t2 where t1.a=t2.a",
        "Plan": [
          "TableReader 12487.50 root  MppVersion: 2, data:ExchangeSender",
          "└─ExchangeSender 12487.50 mpp[tiflash]  ExchangeType: PassThrough",
          "  └─HashJoin 12487.50 mpp[tiflash]  inner join, equal:[eq(test.t.a, test.t.a)]",
          "    ├─ExchangeReceiver(Build) 9990.00 mpp[tiflash]  ",
          "    │ └─ExchangeSender 9990.00 mpp[tiflash]  ExchangeType: HashPartition, Compression: FAST, Hash Cols: [name: test.t.a, collate: binary]",
          "    │   └─Selection 9990.00 mpp[tiflash]  not(isnull(test.t.a))",
          "    │     └─TableFullScan 10000.00 mpp[tiflash] table:t2 pushed down filter:empty, keep order:false, stats:pseudo",
          "    └─ExchangeReceiver(Probe) 9990.00 mpp[tiflash]  ",
          "      └─ExchangeSender 9990.00 mpp[tiflash]  ExchangeType: HashPartition, Compression: FAST, Hash Cols: [name: test.t.a, collate: binary]",
          "        └─Selection 9990.00 mpp[tiflash]  not(isnull(test.t.a))",
          "          └─TableFullScan 10000.00 mpp[tiflash] table:t1 pushed down filter:empty, keep order:false, stats:pseudo"
        ],
        "Warn": null
      },
      {
        "SQL": "select /*+ read_from_storage(tiflash[t1, t2]), broadcast_join(t1, t2), hash_join_probe(t2) */ * from t t1, t t2 where t1.a=t2.a",
        "Plan": [
          "TableReader 12487.50 root  MppVersion: 2, data:ExchangeSender",
          "└─ExchangeSender 12487.50 mpp[tiflash]  ExchangeType: PassThrough",
          "  └─HashJoin 12487.50 mpp[tiflash]  inner join, equal:[eq(test.t.a, test.t.a)]",
          "    ├─ExchangeReceiver(Build) 9990.00 mpp[tiflash]  ",
          "    │ └─ExchangeSender 9990.00 mpp[tiflash]  ExchangeType: Broadcast, Compression: FAST",
          "    │   └─Selection 9990.00 mpp[tiflash]  not(isnull(test.t.a))",
          "    │     └─TableFullScan 10000.00 mpp[tiflash] table:t1 pushed down filter:empty, keep order:false, stats:pseudo",
          "    └─Selection(Probe) 9990.00 mpp[tiflash]  not(isnull(test.t.a))",
          "      └─TableFullScan 10000.00 mpp[tiflash] table:t2 pushed down filter:empty, keep order:false, stats:pseudo"
        ],
        "Warn": null
      },
      {
        "SQL": "select /*+ read_from_storage(tiflash[t1, t2]), broadcast_join(t1, t2), hash_join_probe(t1) */ * from t t1, t t2 where t1.a=t2.a",
        "Plan": [
          "TableReader 12487.50 root  MppVersion: 2, data:ExchangeSender",
          "└─ExchangeSender 12487.50 mpp[tiflash]  ExchangeType: PassThrough",
          "  └─HashJoin 12487.50 mpp[tiflash]  inner join, equal:[eq(test.t.a, test.t.a)]",
          "    ├─ExchangeReceiver(Build) 9990.00 mpp[tiflash]  ",
          "    │ └─ExchangeSender 9990.00 mpp[tiflash]  ExchangeType: Broadcast, Compression: FAST",
          "    │   └─Selection 9990.00 mpp[tiflash]  not(isnull(test.t.a))",
          "    │     └─TableFullScan 10000.00 mpp[tiflash] table:t2 pushed down filter:empty, keep order:false, stats:pseudo",
          "    └─Selection(Probe) 9990.00 mpp[tiflash]  not(isnull(test.t.a))",
          "      └─TableFullScan 10000.00 mpp[tiflash] table:t1 pushed down filter:empty, keep order:false, stats:pseudo"
        ],
        "Warn": null
      },
      {
        "SQL": "select /*+ read_from_storage(tiflash[t1, t2]), shuffle_join(t1, t2), merge_join(t1, t2) */ * from t t1, t t2 where t1.a=t2.a",
        "Plan": [
          "TableReader 12487.50 root  MppVersion: 2, data:ExchangeSender",
          "└─ExchangeSender 12487.50 mpp[tiflash]  ExchangeType: PassThrough",
          "  └─HashJoin 12487.50 mpp[tiflash]  inner join, equal:[eq(test.t.a, test.t.a)]",
          "    ├─ExchangeReceiver(Build) 9990.00 mpp[tiflash]  ",
          "    │ └─ExchangeSender 9990.00 mpp[tiflash]  ExchangeType: Broadcast, Compression: FAST",
          "    │   └─Selection 9990.00 mpp[tiflash]  not(isnull(test.t.a))",
          "    │     └─TableFullScan 10000.00 mpp[tiflash] table:t1 pushed down filter:empty, keep order:false, stats:pseudo",
          "    └─Selection(Probe) 9990.00 mpp[tiflash]  not(isnull(test.t.a))",
          "      └─TableFullScan 10000.00 mpp[tiflash] table:t2 pushed down filter:empty, keep order:false, stats:pseudo"
        ],
        "Warn": [
          "[planner:1815]The MPP join hints are in conflict, and you can only specify join method hints that are currently supported by MPP mode now"
        ]
      },
      {
        "SQL": "select /*+ read_from_storage(tiflash[t1, t2]), broadcast_join(t1, t2), merge_join(t1, t2) */ * from t t1, t t2 where t1.a=t2.a",
        "Plan": [
          "TableReader 12487.50 root  MppVersion: 2, data:ExchangeSender",
          "└─ExchangeSender 12487.50 mpp[tiflash]  ExchangeType: PassThrough",
          "  └─HashJoin 12487.50 mpp[tiflash]  inner join, equal:[eq(test.t.a, test.t.a)]",
          "    ├─ExchangeReceiver(Build) 9990.00 mpp[tiflash]  ",
          "    │ └─ExchangeSender 9990.00 mpp[tiflash]  ExchangeType: Broadcast, Compression: FAST",
          "    │   └─Selection 9990.00 mpp[tiflash]  not(isnull(test.t.a))",
          "    │     └─TableFullScan 10000.00 mpp[tiflash] table:t1 pushed down filter:empty, keep order:false, stats:pseudo",
          "    └─Selection(Probe) 9990.00 mpp[tiflash]  not(isnull(test.t.a))",
          "      └─TableFullScan 10000.00 mpp[tiflash] table:t2 pushed down filter:empty, keep order:false, stats:pseudo"
        ],
        "Warn": [
          "[planner:1815]The MPP join hints are in conflict, and you can only specify join method hints that are currently supported by MPP mode now"
        ]
      },
      {
        "SQL": "select /*+ read_from_storage(tiflash[t1, t2]), shuffle_join(t1, t2), INL_JOIN(t1, t2) */ * from t t1, t t2 where t1.a=t2.a",
        "Plan": [
          "TableReader 12487.50 root  MppVersion: 2, data:ExchangeSender",
          "└─ExchangeSender 12487.50 mpp[tiflash]  ExchangeType: PassThrough",
          "  └─HashJoin 12487.50 mpp[tiflash]  inner join, equal:[eq(test.t.a, test.t.a)]",
          "    ├─ExchangeReceiver(Build) 9990.00 mpp[tiflash]  ",
          "    │ └─ExchangeSender 9990.00 mpp[tiflash]  ExchangeType: Broadcast, Compression: FAST",
          "    │   └─Selection 9990.00 mpp[tiflash]  not(isnull(test.t.a))",
          "    │     └─TableFullScan 10000.00 mpp[tiflash] table:t1 pushed down filter:empty, keep order:false, stats:pseudo",
          "    └─Selection(Probe) 9990.00 mpp[tiflash]  not(isnull(test.t.a))",
          "      └─TableFullScan 10000.00 mpp[tiflash] table:t2 pushed down filter:empty, keep order:false, stats:pseudo"
        ],
        "Warn": [
          "[planner:1815]The MPP join hints are in conflict, and you can only specify join method hints that are currently supported by MPP mode now"
        ]
      },
      {
        "SQL": "select /*+ read_from_storage(tiflash[t1, t2]), broadcast_join(t1, t2), INL_JOIN(t1, t2) */ * from t t1, t t2 where t1.a=t2.a",
        "Plan": [
          "TableReader 12487.50 root  MppVersion: 2, data:ExchangeSender",
          "└─ExchangeSender 12487.50 mpp[tiflash]  ExchangeType: PassThrough",
          "  └─HashJoin 12487.50 mpp[tiflash]  inner join, equal:[eq(test.t.a, test.t.a)]",
          "    ├─ExchangeReceiver(Build) 9990.00 mpp[tiflash]  ",
          "    │ └─ExchangeSender 9990.00 mpp[tiflash]  ExchangeType: Broadcast, Compression: FAST",
          "    │   └─Selection 9990.00 mpp[tiflash]  not(isnull(test.t.a))",
          "    │     └─TableFullScan 10000.00 mpp[tiflash] table:t1 pushed down filter:empty, keep order:false, stats:pseudo",
          "    └─Selection(Probe) 9990.00 mpp[tiflash]  not(isnull(test.t.a))",
          "      └─TableFullScan 10000.00 mpp[tiflash] table:t2 pushed down filter:empty, keep order:false, stats:pseudo"
        ],
        "Warn": [
          "[planner:1815]The MPP join hints are in conflict, and you can only specify join method hints that are currently supported by MPP mode now"
        ]
      },
      {
        "SQL": "select /*+ read_from_storage(tiflash[t]), MPP_1PHASE_AGG(), hash_agg() */ a, sum(b) from t group by a, c",
        "Plan": [
          "TableReader 8000.00 root  MppVersion: 2, data:ExchangeSender",
          "└─ExchangeSender 8000.00 mpp[tiflash]  ExchangeType: PassThrough",
          "  └─Projection 8000.00 mpp[tiflash]  test.t.a, Column#5",
          "    └─Projection 8000.00 mpp[tiflash]  Column#5, test.t.a",
          "      └─HashAgg 8000.00 mpp[tiflash]  group by:Column#8, Column#9, funcs:sum(Column#6)->Column#5, funcs:firstrow(Column#7)->test.t.a",
          "        └─Projection 10000.00 mpp[tiflash]  cast(test.t.b, decimal(10,0) BINARY)->Column#6, test.t.a->Column#7, test.t.a->Column#8, test.t.c->Column#9",
          "          └─ExchangeReceiver 10000.00 mpp[tiflash]  ",
          "            └─ExchangeSender 10000.00 mpp[tiflash]  ExchangeType: HashPartition, Compression: FAST, Hash Cols: [name: test.t.a, collate: binary], [name: test.t.c, collate: binary]",
          "              └─TableFullScan 10000.00 mpp[tiflash] table:t keep order:false, stats:pseudo"
        ],
        "Warn": null
      },
      {
        "SQL": "select /*+ read_from_storage(tiflash[t]), MPP_2PHASE_AGG(), stream_agg() */ a, sum(b) from t group by a, c",
        "Plan": [
          "TableReader 8000.00 root  MppVersion: 2, data:ExchangeSender",
          "└─ExchangeSender 8000.00 mpp[tiflash]  ExchangeType: PassThrough",
          "  └─Projection 8000.00 mpp[tiflash]  test.t.a, Column#5",
          "    └─Projection 8000.00 mpp[tiflash]  Column#5, test.t.a",
          "      └─HashAgg 8000.00 mpp[tiflash]  group by:test.t.a, test.t.c, funcs:sum(Column#6)->Column#5, funcs:firstrow(test.t.a)->test.t.a",
          "        └─ExchangeReceiver 8000.00 mpp[tiflash]  ",
          "          └─ExchangeSender 8000.00 mpp[tiflash]  ExchangeType: HashPartition, Compression: FAST, Hash Cols: [name: test.t.a, collate: binary], [name: test.t.c, collate: binary]",
          "            └─HashAgg 8000.00 mpp[tiflash]  group by:Column#10, Column#9, funcs:sum(Column#8)->Column#6",
          "              └─Projection 10000.00 mpp[tiflash]  cast(test.t.b, decimal(10,0) BINARY)->Column#8, test.t.a->Column#9, test.t.c->Column#10",
          "                └─TableFullScan 10000.00 mpp[tiflash] table:t keep order:false, stats:pseudo"
        ],
        "Warn": null
      },
      {
        "SQL": "select /*+ read_from_storage(tiflash[t]), MPP_1PHASE_AGG(), use_index(t, idx_a) */ a, sum(b) from t where a > 1 group by a, c",
        "Plan": [
          "Projection 2666.67 root  test.t.a, Column#5",
          "└─HashAgg 2666.67 root  group by:test.t.a, test.t.c, funcs:sum(Column#7)->Column#5, funcs:firstrow(test.t.a)->test.t.a",
          "  └─IndexLookUp 2666.67 root  ",
          "    ├─IndexRangeScan(Build) 3333.33 cop[tikv] table:t, index:idx_a(a) range:(1,+inf], keep order:false, stats:pseudo",
          "    └─HashAgg(Probe) 2666.67 cop[tikv]  group by:test.t.a, test.t.c, funcs:sum(test.t.b)->Column#7",
          "      └─TableRowIDScan 3333.33 cop[tikv] table:t keep order:false, stats:pseudo"
        ],
        "Warn": [
          "[planner:1815]No available path for table test.t with the store type tiflash of the hint /*+ read_from_storage */, please check the status of the table replica and variable value of tidb_isolation_read_engines(map[0:{} 1:{} 2:{}])",
          "[planner:1815]The agg can not push down to the MPP side, the MPP_1PHASE_AGG() hint is invalid"
        ]
      },
      {
        "SQL": "select /*+ read_from_storage(tiflash[t]), MPP_1PHASE_AGG(), ignore_index(t, idx_a) */ a, sum(b) from t where a > 1 group by a, c",
        "Plan": [
          "TableReader 2666.67 root  MppVersion: 2, data:ExchangeSender",
          "└─ExchangeSender 2666.67 mpp[tiflash]  ExchangeType: PassThrough",
          "  └─Projection 2666.67 mpp[tiflash]  test.t.a, Column#5",
          "    └─Projection 2666.67 mpp[tiflash]  Column#5, test.t.a",
          "      └─HashAgg 2666.67 mpp[tiflash]  group by:Column#8, Column#9, funcs:sum(Column#6)->Column#5, funcs:firstrow(Column#7)->test.t.a",
          "        └─Projection 3333.33 mpp[tiflash]  cast(test.t.b, decimal(10,0) BINARY)->Column#6, test.t.a->Column#7, test.t.a->Column#8, test.t.c->Column#9",
          "          └─ExchangeReceiver 3333.33 mpp[tiflash]  ",
          "            └─ExchangeSender 3333.33 mpp[tiflash]  ExchangeType: HashPartition, Compression: FAST, Hash Cols: [name: test.t.a, collate: binary], [name: test.t.c, collate: binary]",
          "              └─Selection 3333.33 mpp[tiflash]  gt(test.t.a, 1)",
          "                └─TableFullScan 10000.00 mpp[tiflash] table:t pushed down filter:empty, keep order:false, stats:pseudo"
        ],
        "Warn": null
      },
      {
        "SQL": "select /*+ read_from_storage(tiflash[t]), MPP_2PHASE_AGG(), force_index(t, idx_b) */ a, sum(b) from t where b < 2 group by a, c",
        "Plan": [
          "Projection 2658.67 root  test.t.a, Column#5",
          "└─HashAgg 2658.67 root  group by:test.t.a, test.t.c, funcs:sum(Column#7)->Column#5, funcs:firstrow(test.t.a)->test.t.a",
          "  └─IndexLookUp 2658.67 root  ",
          "    ├─IndexRangeScan(Build) 3323.33 cop[tikv] table:t, index:idx_b(b) range:[-inf,2), keep order:false, stats:pseudo",
          "    └─HashAgg(Probe) 2658.67 cop[tikv]  group by:test.t.a, test.t.c, funcs:sum(test.t.b)->Column#7",
          "      └─TableRowIDScan 3323.33 cop[tikv] table:t keep order:false, stats:pseudo"
        ],
        "Warn": [
          "[planner:1815]No available path for table test.t with the store type tiflash of the hint /*+ read_from_storage */, please check the status of the table replica and variable value of tidb_isolation_read_engines(map[0:{} 1:{} 2:{}])",
          "[planner:1815]The agg can not push down to the MPP side, the MPP_2PHASE_AGG() hint is invalid"
        ]
      },
      {
        "SQL": "select /*+ read_from_storage(tiflash[t]), MPP_2PHASE_AGG(), index_merge(t, idx_b, idx_a) */ a, sum(b) from t where b < 2 or a > 2 group by a, c",
        "Plan": [
          "TableReader 4439.11 root  MppVersion: 2, data:ExchangeSender",
          "└─ExchangeSender 4439.11 mpp[tiflash]  ExchangeType: PassThrough",
          "  └─Projection 4439.11 mpp[tiflash]  test.t.a, Column#5",
          "    └─Projection 4439.11 mpp[tiflash]  Column#5, test.t.a",
          "      └─HashAgg 4439.11 mpp[tiflash]  group by:test.t.a, test.t.c, funcs:sum(Column#14)->Column#5, funcs:firstrow(test.t.a)->test.t.a",
          "        └─ExchangeReceiver 4439.11 mpp[tiflash]  ",
          "          └─ExchangeSender 4439.11 mpp[tiflash]  ExchangeType: HashPartition, Compression: FAST, Hash Cols: [name: test.t.a, collate: binary], [name: test.t.c, collate: binary]",
          "            └─HashAgg 4439.11 mpp[tiflash]  group by:Column#17, Column#18, funcs:sum(Column#16)->Column#14",
          "              └─Projection 5548.89 mpp[tiflash]  cast(test.t.b, decimal(10,0) BINARY)->Column#16, test.t.a->Column#17, test.t.c->Column#18",
          "                └─Selection 5548.89 mpp[tiflash]  or(lt(test.t.b, 2), gt(test.t.a, 2))",
          "                  └─TableFullScan 10000.00 mpp[tiflash] table:t pushed down filter:empty, keep order:false, stats:pseudo"
        ],
        "Warn": [
          "[parser:8061]Optimizer hint index_merge is not supported by TiDB and is ignored"
        ]
      },
      {
        "SQL": "select /*+ read_from_storage(tiflash[t1, t2, t3]), shuffle_join(t1, t2, t3), straight_join() */ * from t t1, t t2, t t3 where t1.a=t2.a and t2.b=t3.b",
        "Plan": [
          "TableReader 15593.77 root  MppVersion: 2, data:ExchangeSender",
          "└─ExchangeSender 15593.77 mpp[tiflash]  ExchangeType: PassThrough",
          "  └─HashJoin 15593.77 mpp[tiflash]  inner join, equal:[eq(test.t.b, test.t.b)]",
          "    ├─ExchangeReceiver(Build) 9990.00 mpp[tiflash]  ",
          "    │ └─ExchangeSender 9990.00 mpp[tiflash]  ExchangeType: HashPartition, Compression: FAST, Hash Cols: [name: test.t.b, collate: binary]",
          "    │   └─Selection 9990.00 mpp[tiflash]  not(isnull(test.t.b))",
          "    │     └─TableFullScan 10000.00 mpp[tiflash] table:t3 pushed down filter:empty, keep order:false, stats:pseudo",
          "    └─ExchangeReceiver(Probe) 12475.01 mpp[tiflash]  ",
          "      └─ExchangeSender 12475.01 mpp[tiflash]  ExchangeType: HashPartition, Compression: FAST, Hash Cols: [name: test.t.b, collate: binary]",
          "        └─HashJoin 12475.01 mpp[tiflash]  inner join, equal:[eq(test.t.a, test.t.a)]",
          "          ├─ExchangeReceiver(Build) 9980.01 mpp[tiflash]  ",
          "          │ └─ExchangeSender 9980.01 mpp[tiflash]  ExchangeType: HashPartition, Compression: FAST, Hash Cols: [name: test.t.a, collate: binary]",
          "          │   └─Selection 9980.01 mpp[tiflash]  not(isnull(test.t.a)), not(isnull(test.t.b))",
          "          │     └─TableFullScan 10000.00 mpp[tiflash] table:t2 pushed down filter:empty, keep order:false, stats:pseudo",
          "          └─ExchangeReceiver(Probe) 9990.00 mpp[tiflash]  ",
          "            └─ExchangeSender 9990.00 mpp[tiflash]  ExchangeType: HashPartition, Compression: FAST, Hash Cols: [name: test.t.a, collate: binary]",
          "              └─Selection 9990.00 mpp[tiflash]  not(isnull(test.t.a))",
          "                └─TableFullScan 10000.00 mpp[tiflash] table:t1 pushed down filter:empty, keep order:false, stats:pseudo"
        ],
        "Warn": null
      },
      {
        "SQL": "select /*+ read_from_storage(tiflash[t1, t2, t3]), shuffle_join(t1, t2, t3), leading(t3, t1) */ * from t t1, t t2, t t3 where t1.a=t2.a and t2.b=t3.b",
        "Plan": [
          "TableReader 124625374.88 root  MppVersion: 2, data:ExchangeSender",
          "└─ExchangeSender 124625374.88 mpp[tiflash]  ExchangeType: PassThrough",
          "  └─Projection 124625374.88 mpp[tiflash]  test.t.a, test.t.b, test.t.c, test.t.a, test.t.b, test.t.c, test.t.a, test.t.b, test.t.c",
          "    └─HashJoin 124625374.88 mpp[tiflash]  inner join, equal:[eq(test.t.a, test.t.a) eq(test.t.b, test.t.b)]",
          "      ├─ExchangeReceiver(Build) 9980.01 mpp[tiflash]  ",
          "      │ └─ExchangeSender 9980.01 mpp[tiflash]  ExchangeType: HashPartition, Compression: FAST, Hash Cols: [name: test.t.a, collate: binary], [name: test.t.b, collate: binary]",
          "      │   └─Selection 9980.01 mpp[tiflash]  not(isnull(test.t.a)), not(isnull(test.t.b))",
          "      │     └─TableFullScan 10000.00 mpp[tiflash] table:t2 pushed down filter:empty, keep order:false, stats:pseudo",
          "      └─ExchangeReceiver(Probe) 99800100.00 mpp[tiflash]  ",
          "        └─ExchangeSender 99800100.00 mpp[tiflash]  ExchangeType: HashPartition, Compression: FAST, Hash Cols: [name: test.t.a, collate: binary], [name: test.t.b, collate: binary]",
          "          └─HashJoin 99800100.00 mpp[tiflash]  CARTESIAN inner join",
          "            ├─ExchangeReceiver(Build) 9990.00 mpp[tiflash]  ",
          "            │ └─ExchangeSender 9990.00 mpp[tiflash]  ExchangeType: Broadcast, Compression: FAST",
          "            │   └─Selection 9990.00 mpp[tiflash]  not(isnull(test.t.b))",
          "            │     └─TableFullScan 10000.00 mpp[tiflash] table:t3 pushed down filter:empty, keep order:false, stats:pseudo",
          "            └─Selection(Probe) 9990.00 mpp[tiflash]  not(isnull(test.t.a))",
          "              └─TableFullScan 10000.00 mpp[tiflash] table:t1 pushed down filter:empty, keep order:false, stats:pseudo"
        ],
        "Warn": null
      },
      {
        "SQL": "select /*+ read_from_storage(tiflash[t1, t2, t3]), broadcast_join(t1, t2, t3), straight_join() */ * from t t2, t t1, t t3 where t1.a=t2.a and t2.b=t3.b",
        "Plan": [
          "TableReader 15593.77 root  MppVersion: 2, data:ExchangeSender",
          "└─ExchangeSender 15593.77 mpp[tiflash]  ExchangeType: PassThrough",
          "  └─HashJoin 15593.77 mpp[tiflash]  inner join, equal:[eq(test.t.b, test.t.b)]",
          "    ├─ExchangeReceiver(Build) 9990.00 mpp[tiflash]  ",
          "    │ └─ExchangeSender 9990.00 mpp[tiflash]  ExchangeType: Broadcast, Compression: FAST",
          "    │   └─Selection 9990.00 mpp[tiflash]  not(isnull(test.t.b))",
          "    │     └─TableFullScan 10000.00 mpp[tiflash] table:t3 pushed down filter:empty, keep order:false, stats:pseudo",
          "    └─HashJoin(Probe) 12475.01 mpp[tiflash]  inner join, equal:[eq(test.t.a, test.t.a)]",
          "      ├─ExchangeReceiver(Build) 9980.01 mpp[tiflash]  ",
          "      │ └─ExchangeSender 9980.01 mpp[tiflash]  ExchangeType: Broadcast, Compression: FAST",
          "      │   └─Selection 9980.01 mpp[tiflash]  not(isnull(test.t.a)), not(isnull(test.t.b))",
          "      │     └─TableFullScan 10000.00 mpp[tiflash] table:t2 pushed down filter:empty, keep order:false, stats:pseudo",
          "      └─Selection(Probe) 9990.00 mpp[tiflash]  not(isnull(test.t.a))",
          "        └─TableFullScan 10000.00 mpp[tiflash] table:t1 pushed down filter:empty, keep order:false, stats:pseudo"
        ],
        "Warn": null
      },
      {
        "SQL": "select /*+ read_from_storage(tiflash[t1, t2, t3]), broadcast_join(t1, t2, t3), leading(t2, t3) */ * from t t1, t t2, t t3 where t1.a=t2.a and t2.b=t3.b",
        "Plan": [
          "TableReader 15593.77 root  MppVersion: 2, data:ExchangeSender",
          "└─ExchangeSender 15593.77 mpp[tiflash]  ExchangeType: PassThrough",
          "  └─Projection 15593.77 mpp[tiflash]  test.t.a, test.t.b, test.t.c, test.t.a, test.t.b, test.t.c, test.t.a, test.t.b, test.t.c",
          "    └─HashJoin 15593.77 mpp[tiflash]  inner join, equal:[eq(test.t.a, test.t.a)]",
          "      ├─ExchangeReceiver(Build) 9990.00 mpp[tiflash]  ",
          "      │ └─ExchangeSender 9990.00 mpp[tiflash]  ExchangeType: Broadcast, Compression: FAST",
          "      │   └─Selection 9990.00 mpp[tiflash]  not(isnull(test.t.a))",
          "      │     └─TableFullScan 10000.00 mpp[tiflash] table:t1 pushed down filter:empty, keep order:false, stats:pseudo",
          "      └─HashJoin(Probe) 12475.01 mpp[tiflash]  inner join, equal:[eq(test.t.b, test.t.b)]",
          "        ├─ExchangeReceiver(Build) 9980.01 mpp[tiflash]  ",
          "        │ └─ExchangeSender 9980.01 mpp[tiflash]  ExchangeType: Broadcast, Compression: FAST",
          "        │   └─Selection 9980.01 mpp[tiflash]  not(isnull(test.t.a)), not(isnull(test.t.b))",
          "        │     └─TableFullScan 10000.00 mpp[tiflash] table:t2 pushed down filter:empty, keep order:false, stats:pseudo",
          "        └─Selection(Probe) 9990.00 mpp[tiflash]  not(isnull(test.t.b))",
          "          └─TableFullScan 10000.00 mpp[tiflash] table:t3 pushed down filter:empty, keep order:false, stats:pseudo"
        ],
        "Warn": null
      },
      {
        "SQL": "select /*+ qb_name(qb, v), MPP_1PHASE_AGG(@qb) */ * from v",
        "Plan": [
          "TableReader 8000.00 root  MppVersion: 2, data:ExchangeSender",
          "└─ExchangeSender 8000.00 mpp[tiflash]  ExchangeType: PassThrough",
          "  └─Projection 8000.00 mpp[tiflash]  test.t.a, Column#5",
          "    └─Projection 8000.00 mpp[tiflash]  Column#5, test.t.a",
          "      └─HashAgg 8000.00 mpp[tiflash]  group by:Column#10, Column#11, funcs:sum(Column#8)->Column#5, funcs:firstrow(Column#9)->test.t.a",
          "        └─Projection 10000.00 mpp[tiflash]  cast(test.t.b, decimal(10,0) BINARY)->Column#8, test.t.a->Column#9, test.t.a->Column#10, test.t.c->Column#11",
          "          └─ExchangeReceiver 10000.00 mpp[tiflash]  ",
          "            └─ExchangeSender 10000.00 mpp[tiflash]  ExchangeType: HashPartition, Compression: FAST, Hash Cols: [name: test.t.a, collate: binary], [name: test.t.c, collate: binary]",
          "              └─TableFullScan 10000.00 mpp[tiflash] table:t keep order:false, stats:pseudo"
        ],
        "Warn": null
      },
      {
        "SQL": "select /*+ qb_name(qb, v), MPP_2PHASE_AGG(@qb) */ * from v",
        "Plan": [
          "TableReader 8000.00 root  MppVersion: 2, data:ExchangeSender",
          "└─ExchangeSender 8000.00 mpp[tiflash]  ExchangeType: PassThrough",
          "  └─Projection 8000.00 mpp[tiflash]  test.t.a, Column#5",
          "    └─Projection 8000.00 mpp[tiflash]  Column#5, test.t.a",
          "      └─HashAgg 8000.00 mpp[tiflash]  group by:test.t.a, test.t.c, funcs:sum(Column#10)->Column#5, funcs:firstrow(test.t.a)->test.t.a",
          "        └─ExchangeReceiver 8000.00 mpp[tiflash]  ",
          "          └─ExchangeSender 8000.00 mpp[tiflash]  ExchangeType: HashPartition, Compression: FAST, Hash Cols: [name: test.t.a, collate: binary], [name: test.t.c, collate: binary]",
          "            └─HashAgg 8000.00 mpp[tiflash]  group by:Column#13, Column#14, funcs:sum(Column#12)->Column#10",
          "              └─Projection 10000.00 mpp[tiflash]  cast(test.t.b, decimal(10,0) BINARY)->Column#12, test.t.a->Column#13, test.t.c->Column#14",
          "                └─TableFullScan 10000.00 mpp[tiflash] table:t keep order:false, stats:pseudo"
        ],
        "Warn": null
      },
      {
        "SQL": "select /*+ qb_name(qb, v1), shuffle_join(t1@qb, t2@qb) */ * from v1",
        "Plan": [
          "TableReader 12487.50 root  MppVersion: 2, data:ExchangeSender",
          "└─ExchangeSender 12487.50 mpp[tiflash]  ExchangeType: PassThrough",
          "  └─Projection 12487.50 mpp[tiflash]  test.t.a",
          "    └─HashJoin 12487.50 mpp[tiflash]  inner join, equal:[eq(test.t.a, test.t.a)]",
          "      ├─ExchangeReceiver(Build) 9990.00 mpp[tiflash]  ",
          "      │ └─ExchangeSender 9990.00 mpp[tiflash]  ExchangeType: HashPartition, Compression: FAST, Hash Cols: [name: test.t.a, collate: binary]",
          "      │   └─Selection 9990.00 mpp[tiflash]  not(isnull(test.t.a))",
          "      │     └─TableFullScan 10000.00 mpp[tiflash] table:t1 pushed down filter:empty, keep order:false, stats:pseudo",
          "      └─ExchangeReceiver(Probe) 9990.00 mpp[tiflash]  ",
          "        └─ExchangeSender 9990.00 mpp[tiflash]  ExchangeType: HashPartition, Compression: FAST, Hash Cols: [name: test.t.a, collate: binary]",
          "          └─Selection 9990.00 mpp[tiflash]  not(isnull(test.t.a))",
          "            └─TableFullScan 10000.00 mpp[tiflash] table:t2 pushed down filter:empty, keep order:false, stats:pseudo"
        ],
        "Warn": null
      },
      {
        "SQL": "select /*+ qb_name(qb, v1), broadcast_join(t1@qb, t2@qb) */ * from v1",
        "Plan": [
          "TableReader 12487.50 root  MppVersion: 2, data:ExchangeSender",
          "└─ExchangeSender 12487.50 mpp[tiflash]  ExchangeType: PassThrough",
          "  └─Projection 12487.50 mpp[tiflash]  test.t.a",
          "    └─HashJoin 12487.50 mpp[tiflash]  inner join, equal:[eq(test.t.a, test.t.a)]",
          "      ├─ExchangeReceiver(Build) 9990.00 mpp[tiflash]  ",
          "      │ └─ExchangeSender 9990.00 mpp[tiflash]  ExchangeType: Broadcast, Compression: FAST",
          "      │   └─Selection 9990.00 mpp[tiflash]  not(isnull(test.t.a))",
          "      │     └─TableFullScan 10000.00 mpp[tiflash] table:t1 pushed down filter:empty, keep order:false, stats:pseudo",
          "      └─Selection(Probe) 9990.00 mpp[tiflash]  not(isnull(test.t.a))",
          "        └─TableFullScan 10000.00 mpp[tiflash] table:t2 pushed down filter:empty, keep order:false, stats:pseudo"
        ],
        "Warn": null
      },
      {
        "SQL": "SELECT /*+ shuffle_join(t) */ * FROM t WHERE EXISTS (SELECT /*+ SEMI_JOIN_REWRITE() */ 1 FROM t t1 WHERE t1.b = t.b);",
        "Plan": [
          "TableReader 9990.00 root  MppVersion: 2, data:ExchangeSender",
          "└─ExchangeSender 9990.00 mpp[tiflash]  ExchangeType: PassThrough",
          "  └─Projection 9990.00 mpp[tiflash]  test.t.a, test.t.b, test.t.c",
          "    └─HashJoin 9990.00 mpp[tiflash]  inner join, equal:[eq(test.t.b, test.t.b)]",
          "      ├─Projection(Build) 7992.00 mpp[tiflash]  test.t.b",
          "      │ └─HashAgg 7992.00 mpp[tiflash]  group by:test.t.b, funcs:firstrow(test.t.b)->test.t.b",
          "      │   └─ExchangeReceiver 7992.00 mpp[tiflash]  ",
          "      │     └─ExchangeSender 7992.00 mpp[tiflash]  ExchangeType: HashPartition, Compression: FAST, Hash Cols: [name: test.t.b, collate: binary]",
          "      │       └─HashAgg 7992.00 mpp[tiflash]  group by:test.t.b, ",
          "      │         └─Selection 9990.00 mpp[tiflash]  not(isnull(test.t.b))",
          "      │           └─TableFullScan 10000.00 mpp[tiflash] table:t1 pushed down filter:empty, keep order:false, stats:pseudo",
          "      └─ExchangeReceiver(Probe) 9990.00 mpp[tiflash]  ",
          "        └─ExchangeSender 9990.00 mpp[tiflash]  ExchangeType: HashPartition, Compression: FAST, Hash Cols: [name: test.t.b, collate: binary]",
          "          └─Selection 9990.00 mpp[tiflash]  not(isnull(test.t.b))",
          "            └─TableFullScan 10000.00 mpp[tiflash] table:t pushed down filter:empty, keep order:false, stats:pseudo"
        ],
        "Warn": null
      },
      {
        "SQL": "SELECT /*+ broadcast_join(t) */ * FROM t WHERE EXISTS (SELECT /*+ SEMI_JOIN_REWRITE() */ 1 FROM t t1 WHERE t1.b = t.b);",
        "Plan": [
          "TableReader 9990.00 root  MppVersion: 2, data:ExchangeSender",
          "└─ExchangeSender 9990.00 mpp[tiflash]  ExchangeType: PassThrough",
          "  └─Projection 9990.00 mpp[tiflash]  test.t.a, test.t.b, test.t.c",
          "    └─HashJoin 9990.00 mpp[tiflash]  inner join, equal:[eq(test.t.b, test.t.b)]",
          "      ├─ExchangeReceiver(Build) 7992.00 mpp[tiflash]  ",
          "      │ └─ExchangeSender 7992.00 mpp[tiflash]  ExchangeType: Broadcast, Compression: FAST",
          "      │   └─Projection 7992.00 mpp[tiflash]  test.t.b",
          "      │     └─HashAgg 7992.00 mpp[tiflash]  group by:test.t.b, funcs:firstrow(test.t.b)->test.t.b",
          "      │       └─ExchangeReceiver 7992.00 mpp[tiflash]  ",
          "      │         └─ExchangeSender 7992.00 mpp[tiflash]  ExchangeType: HashPartition, Compression: FAST, Hash Cols: [name: test.t.b, collate: binary]",
          "      │           └─HashAgg 7992.00 mpp[tiflash]  group by:test.t.b, ",
          "      │             └─Selection 9990.00 mpp[tiflash]  not(isnull(test.t.b))",
          "      │               └─TableFullScan 10000.00 mpp[tiflash] table:t1 pushed down filter:empty, keep order:false, stats:pseudo",
          "      └─Selection(Probe) 9990.00 mpp[tiflash]  not(isnull(test.t.b))",
          "        └─TableFullScan 10000.00 mpp[tiflash] table:t pushed down filter:empty, keep order:false, stats:pseudo"
        ],
        "Warn": null
      },
      {
        "SQL": "select * from t t1 where t1.a < (select /*+ MPP_1PHASE_AGG() */ sum(t2.a) from t t2 where t2.b = t1.b);",
        "Plan": [
          "TableReader 9990.00 root  MppVersion: 2, data:ExchangeSender",
          "└─ExchangeSender 9990.00 mpp[tiflash]  ExchangeType: PassThrough",
          "  └─Projection 9990.00 mpp[tiflash]  test.t.a, test.t.b, test.t.c",
          "    └─HashJoin 9990.00 mpp[tiflash]  inner join, equal:[eq(test.t.b, test.t.b)], other cond:lt(cast(test.t.a, decimal(10,0) BINARY), Column#9)",
          "      ├─ExchangeReceiver(Build) 7992.00 mpp[tiflash]  ",
          "      │ └─ExchangeSender 7992.00 mpp[tiflash]  ExchangeType: Broadcast, Compression: FAST",
          "      │   └─Projection 7992.00 mpp[tiflash]  Column#9, test.t.b",
          "      │     └─HashAgg 7992.00 mpp[tiflash]  group by:Column#26, funcs:sum(Column#24)->Column#9, funcs:firstrow(Column#25)->test.t.b",
          "      │       └─Projection 9990.00 mpp[tiflash]  cast(test.t.a, decimal(10,0) BINARY)->Column#24, test.t.b->Column#25, test.t.b->Column#26",
          "      │         └─ExchangeReceiver 9990.00 mpp[tiflash]  ",
          "      │           └─ExchangeSender 9990.00 mpp[tiflash]  ExchangeType: HashPartition, Compression: FAST, Hash Cols: [name: test.t.b, collate: binary]",
          "      │             └─Selection 9990.00 mpp[tiflash]  not(isnull(test.t.b))",
          "      │               └─TableFullScan 10000.00 mpp[tiflash] table:t2 pushed down filter:empty, keep order:false, stats:pseudo",
          "      └─Selection(Probe) 9990.00 mpp[tiflash]  not(isnull(test.t.b))",
          "        └─TableFullScan 10000.00 mpp[tiflash] table:t1 pushed down filter:empty, keep order:false, stats:pseudo"
        ],
        "Warn": null
      },
      {
        "SQL": "select * from t t1 where t1.a < (select /*+ MPP_2PHASE_AGG() */ sum(t2.a) from t t2 where t2.b = t1.b);",
        "Plan": [
          "TableReader 9990.00 root  MppVersion: 2, data:ExchangeSender",
          "└─ExchangeSender 9990.00 mpp[tiflash]  ExchangeType: PassThrough",
          "  └─Projection 9990.00 mpp[tiflash]  test.t.a, test.t.b, test.t.c",
          "    └─HashJoin 9990.00 mpp[tiflash]  inner join, equal:[eq(test.t.b, test.t.b)], other cond:lt(cast(test.t.a, decimal(10,0) BINARY), Column#9)",
          "      ├─ExchangeReceiver(Build) 7992.00 mpp[tiflash]  ",
          "      │ └─ExchangeSender 7992.00 mpp[tiflash]  ExchangeType: Broadcast, Compression: FAST",
          "      │   └─Projection 7992.00 mpp[tiflash]  Column#9, test.t.b",
          "      │     └─HashAgg 7992.00 mpp[tiflash]  group by:test.t.b, funcs:sum(Column#13)->Column#9, funcs:firstrow(test.t.b)->test.t.b",
          "      │       └─ExchangeReceiver 7992.00 mpp[tiflash]  ",
          "      │         └─ExchangeSender 7992.00 mpp[tiflash]  ExchangeType: HashPartition, Compression: FAST, Hash Cols: [name: test.t.b, collate: binary]",
          "      │           └─HashAgg 7992.00 mpp[tiflash]  group by:Column#29, funcs:sum(Column#28)->Column#13",
          "      │             └─Projection 9990.00 mpp[tiflash]  cast(test.t.a, decimal(10,0) BINARY)->Column#28, test.t.b->Column#29",
          "      │               └─Selection 9990.00 mpp[tiflash]  not(isnull(test.t.b))",
          "      │                 └─TableFullScan 10000.00 mpp[tiflash] table:t2 pushed down filter:empty, keep order:false, stats:pseudo",
          "      └─Selection(Probe) 9990.00 mpp[tiflash]  not(isnull(test.t.b))",
          "        └─TableFullScan 10000.00 mpp[tiflash] table:t1 pushed down filter:empty, keep order:false, stats:pseudo"
        ],
        "Warn": null
      },
      {
        "SQL": "WITH CTE AS (SELECT /*+ MPP_1PHASE_AGG() */ count(*) as a, b FROM t WHERE t.a < 60 group by b) SELECT * FROM CTE WHERE CTE.a <18 union select * from cte where cte.b > 1;",
        "Plan": [
          "HashAgg 3403.09 root  group by:Column#10, Column#11, funcs:firstrow(Column#10)->Column#10, funcs:firstrow(Column#11)->Column#11",
          "└─Union 3403.09 root  ",
          "  ├─Selection 1701.55 root  lt(Column#6, 18)",
          "  │ └─CTEFullScan 2126.93 root CTE:cte data:CTE_0",
          "  └─Selection 1701.55 root  gt(test.t.b, 1)",
          "    └─CTEFullScan 2126.93 root CTE:cte data:CTE_0",
          "CTE_0 2126.93 root  Non-Recursive CTE",
          "└─TableReader(Seed Part) 2126.93 root  MppVersion: 2, data:ExchangeSender",
          "  └─ExchangeSender 2126.93 mpp[tiflash]  ExchangeType: PassThrough",
          "    └─Selection 2126.93 mpp[tiflash]  or(lt(Column#5, 18), gt(test.t.b, 1))",
          "      └─Projection 2658.67 mpp[tiflash]  Column#5, test.t.b",
          "        └─HashAgg 2658.67 mpp[tiflash]  group by:test.t.b, funcs:count(1)->Column#5, funcs:firstrow(test.t.b)->test.t.b",
          "          └─ExchangeReceiver 3323.33 mpp[tiflash]  ",
          "            └─ExchangeSender 3323.33 mpp[tiflash]  ExchangeType: HashPartition, Compression: FAST, Hash Cols: [name: test.t.b, collate: binary]",
          "              └─Selection 3323.33 mpp[tiflash]  lt(test.t.a, 60)",
          "                └─TableFullScan 10000.00 mpp[tiflash] table:t pushed down filter:empty, keep order:false, stats:pseudo"
        ],
        "Warn": null
      },
      {
        "SQL": "WITH CTE AS (SELECT /*+ MPP_2PHASE_AGG() */ count(*) as a, b FROM t WHERE t.a < 60 group by b) SELECT * FROM CTE WHERE CTE.a <18 union select * from cte where cte.b > 1;",
        "Plan": [
          "HashAgg 3403.09 root  group by:Column#10, Column#11, funcs:firstrow(Column#10)->Column#10, funcs:firstrow(Column#11)->Column#11",
          "└─Union 3403.09 root  ",
          "  ├─Selection 1701.55 root  lt(Column#6, 18)",
          "  │ └─CTEFullScan 2126.93 root CTE:cte data:CTE_0",
          "  └─Selection 1701.55 root  gt(test.t.b, 1)",
          "    └─CTEFullScan 2126.93 root CTE:cte data:CTE_0",
          "CTE_0 2126.93 root  Non-Recursive CTE",
          "└─TableReader(Seed Part) 2126.93 root  MppVersion: 2, data:ExchangeSender",
          "  └─ExchangeSender 2126.93 mpp[tiflash]  ExchangeType: PassThrough",
          "    └─Selection 2126.93 mpp[tiflash]  or(lt(Column#5, 18), gt(test.t.b, 1))",
          "      └─Projection 2658.67 mpp[tiflash]  Column#5, test.t.b",
          "        └─HashAgg 2658.67 mpp[tiflash]  group by:test.t.b, funcs:sum(Column#22)->Column#5, funcs:firstrow(test.t.b)->test.t.b",
          "          └─ExchangeReceiver 2658.67 mpp[tiflash]  ",
          "            └─ExchangeSender 2658.67 mpp[tiflash]  ExchangeType: HashPartition, Compression: FAST, Hash Cols: [name: test.t.b, collate: binary]",
          "              └─HashAgg 2658.67 mpp[tiflash]  group by:test.t.b, funcs:count(1)->Column#22",
          "                └─Selection 3323.33 mpp[tiflash]  lt(test.t.a, 60)",
          "                  └─TableFullScan 10000.00 mpp[tiflash] table:t pushed down filter:empty, keep order:false, stats:pseudo"
        ],
        "Warn": null
      },
      {
        "SQL": "WITH CTE AS (SELECT /*+ shuffle_join(t1, t) */ t.a, t.b FROM t join t t1 where t.a = t1.a) SELECT * FROM CTE WHERE CTE.a <18 union select * from cte where cte.b > 1;",
        "Plan": [
          "HashAgg 7095.48 root  group by:Column#13, Column#14, funcs:firstrow(Column#13)->Column#13, funcs:firstrow(Column#14)->Column#14",
          "└─Union 11086.68 root  ",
          "  ├─Selection 5543.34 root  lt(test.t.a, 18)",
          "  │ └─CTEFullScan 6929.18 root CTE:cte data:CTE_0",
          "  └─Selection 5543.34 root  gt(test.t.b, 1)",
          "    └─CTEFullScan 6929.18 root CTE:cte data:CTE_0",
          "CTE_0 6929.18 root  Non-Recursive CTE",
          "└─TableReader(Seed Part) 6929.18 root  MppVersion: 2, data:ExchangeSender",
          "  └─ExchangeSender 6929.18 mpp[tiflash]  ExchangeType: PassThrough",
          "    └─Projection 6929.18 mpp[tiflash]  test.t.a, test.t.b",
          "      └─HashJoin 6929.18 mpp[tiflash]  inner join, equal:[eq(test.t.a, test.t.a)], other cond:or(lt(test.t.a, 18), gt(test.t.b, 1))",
          "        ├─ExchangeReceiver(Build) 5543.34 mpp[tiflash]  ",
          "        │ └─ExchangeSender 5543.34 mpp[tiflash]  ExchangeType: HashPartition, Compression: FAST, Hash Cols: [name: test.t.a, collate: binary]",
          "        │   └─Selection 5543.34 mpp[tiflash]  not(isnull(test.t.a)), or(lt(test.t.a, 18), gt(test.t.b, 1))",
          "        │     └─TableFullScan 10000.00 mpp[tiflash] table:t pushed down filter:empty, keep order:false, stats:pseudo",
          "        └─ExchangeReceiver(Probe) 9990.00 mpp[tiflash]  ",
          "          └─ExchangeSender 9990.00 mpp[tiflash]  ExchangeType: HashPartition, Compression: FAST, Hash Cols: [name: test.t.a, collate: binary]",
          "            └─Selection 9990.00 mpp[tiflash]  not(isnull(test.t.a))",
          "              └─TableFullScan 10000.00 mpp[tiflash] table:t1 pushed down filter:empty, keep order:false, stats:pseudo"
        ],
        "Warn": null
      },
      {
        "SQL": "WITH CTE AS (SELECT /*+ broadcast_join(t1, t) */ t.a, t.b FROM t join t t1 where t.a = t1.a) SELECT * FROM CTE WHERE CTE.a <18 union select * from cte where cte.b > 1;",
        "Plan": [
          "HashAgg 7095.48 root  group by:Column#13, Column#14, funcs:firstrow(Column#13)->Column#13, funcs:firstrow(Column#14)->Column#14",
          "└─Union 11086.68 root  ",
          "  ├─Selection 5543.34 root  lt(test.t.a, 18)",
          "  │ └─CTEFullScan 6929.18 root CTE:cte data:CTE_0",
          "  └─Selection 5543.34 root  gt(test.t.b, 1)",
          "    └─CTEFullScan 6929.18 root CTE:cte data:CTE_0",
          "CTE_0 6929.18 root  Non-Recursive CTE",
          "└─TableReader(Seed Part) 6929.18 root  MppVersion: 2, data:ExchangeSender",
          "  └─ExchangeSender 6929.18 mpp[tiflash]  ExchangeType: PassThrough",
          "    └─Projection 6929.18 mpp[tiflash]  test.t.a, test.t.b",
          "      └─HashJoin 6929.18 mpp[tiflash]  inner join, equal:[eq(test.t.a, test.t.a)], other cond:or(lt(test.t.a, 18), gt(test.t.b, 1))",
          "        ├─ExchangeReceiver(Build) 5543.34 mpp[tiflash]  ",
          "        │ └─ExchangeSender 5543.34 mpp[tiflash]  ExchangeType: Broadcast, Compression: FAST",
          "        │   └─Selection 5543.34 mpp[tiflash]  not(isnull(test.t.a)), or(lt(test.t.a, 18), gt(test.t.b, 1))",
          "        │     └─TableFullScan 10000.00 mpp[tiflash] table:t pushed down filter:empty, keep order:false, stats:pseudo",
          "        └─Selection(Probe) 9990.00 mpp[tiflash]  not(isnull(test.t.a))",
          "          └─TableFullScan 10000.00 mpp[tiflash] table:t1 pushed down filter:empty, keep order:false, stats:pseudo"
        ],
        "Warn": null
      },
      {
        "SQL": "WITH CTE AS (SELECT /*+ MERGE(), MPP_1PHASE_AGG() */ count(*) as a, b FROM t WHERE t.a < 60 group by b) SELECT * FROM CTE WHERE CTE.a <18 union select * from cte where cte.b > 1;",
        "Plan": [
          "TableReader 3013.16 root  MppVersion: 2, data:ExchangeSender",
          "└─ExchangeSender 3013.16 mpp[tiflash]  ExchangeType: PassThrough",
          "  └─Projection 3013.16 mpp[tiflash]  Column#20, Column#21",
          "    └─HashAgg 3013.16 mpp[tiflash]  group by:Column#20, Column#21, funcs:firstrow(Column#20)->Column#20, funcs:firstrow(Column#21)->Column#21",
          "      └─ExchangeReceiver 3013.16 mpp[tiflash]  ",
          "        └─ExchangeSender 3013.16 mpp[tiflash]  ExchangeType: HashPartition, Compression: FAST, Hash Cols: [name: Column#20, collate: binary], [name: Column#21, collate: binary]",
          "          └─Union 3013.16 mpp[tiflash]  ",
          "            ├─Projection 2126.93 mpp[tiflash]  cast(Column#12, bigint(21) BINARY)->Column#20, test.t.b->Column#21",
          "            │ └─Selection 2126.93 mpp[tiflash]  lt(Column#12, 18)",
          "            │   └─Projection 2658.67 mpp[tiflash]  Column#12, test.t.b",
          "            │     └─HashAgg 2658.67 mpp[tiflash]  group by:test.t.b, funcs:count(1)->Column#12, funcs:firstrow(test.t.b)->test.t.b",
          "            │       └─ExchangeReceiver 3323.33 mpp[tiflash]  ",
          "            │         └─ExchangeSender 3323.33 mpp[tiflash]  ExchangeType: HashPartition, Compression: FAST, Hash Cols: [name: test.t.b, collate: binary]",
          "            │           └─Selection 3323.33 mpp[tiflash]  lt(test.t.a, 60)",
          "            │             └─TableFullScan 10000.00 mpp[tiflash] table:t pushed down filter:empty, keep order:false, stats:pseudo",
          "            └─Projection 886.22 mpp[tiflash]  cast(Column#20, bigint(21) BINARY)->Column#20, Column#21",
          "              └─Projection 886.22 mpp[tiflash]  Column#19->Column#20, test.t.b->Column#21",
          "                └─HashAgg 886.22 mpp[tiflash]  group by:test.t.b, funcs:count(1)->Column#19, funcs:firstrow(test.t.b)->test.t.b",
          "                  └─ExchangeReceiver 1107.78 mpp[tiflash]  ",
          "                    └─ExchangeSender 1107.78 mpp[tiflash]  ExchangeType: HashPartition, Compression: FAST, Hash Cols: [name: test.t.b, collate: binary]",
          "                      └─Selection 1107.78 mpp[tiflash]  gt(test.t.b, 1), lt(test.t.a, 60)",
          "                        └─TableFullScan 10000.00 mpp[tiflash] table:t pushed down filter:empty, keep order:false, stats:pseudo"
        ],
        "Warn": null
      },
      {
        "SQL": "WITH CTE AS (SELECT /*+ MERGE(), MPP_2PHASE_AGG() */ count(*) as a, b FROM t WHERE t.a < 60 group by b) SELECT * FROM CTE WHERE CTE.a <18 union select * from cte where cte.b > 1;",
        "Plan": [
          "TableReader 3013.16 root  MppVersion: 2, data:ExchangeSender",
          "└─ExchangeSender 3013.16 mpp[tiflash]  ExchangeType: PassThrough",
          "  └─Projection 3013.16 mpp[tiflash]  Column#20, Column#21",
          "    └─HashAgg 3013.16 mpp[tiflash]  group by:Column#20, Column#21, funcs:firstrow(Column#20)->Column#20, funcs:firstrow(Column#21)->Column#21",
          "      └─ExchangeReceiver 3013.16 mpp[tiflash]  ",
          "        └─ExchangeSender 3013.16 mpp[tiflash]  ExchangeType: HashPartition, Compression: FAST, Hash Cols: [name: Column#20, collate: binary], [name: Column#21, collate: binary]",
          "          └─Union 3013.16 mpp[tiflash]  ",
          "            ├─Projection 2126.93 mpp[tiflash]  cast(Column#12, bigint(21) BINARY)->Column#20, test.t.b->Column#21",
          "            │ └─Selection 2126.93 mpp[tiflash]  lt(Column#12, 18)",
          "            │   └─Projection 2658.67 mpp[tiflash]  Column#12, test.t.b",
          "            │     └─HashAgg 2658.67 mpp[tiflash]  group by:test.t.b, funcs:sum(Column#32)->Column#12, funcs:firstrow(test.t.b)->test.t.b",
          "            │       └─ExchangeReceiver 2658.67 mpp[tiflash]  ",
          "            │         └─ExchangeSender 2658.67 mpp[tiflash]  ExchangeType: HashPartition, Compression: FAST, Hash Cols: [name: test.t.b, collate: binary]",
          "            │           └─HashAgg 2658.67 mpp[tiflash]  group by:test.t.b, funcs:count(1)->Column#32",
          "            │             └─Selection 3323.33 mpp[tiflash]  lt(test.t.a, 60)",
          "            │               └─TableFullScan 10000.00 mpp[tiflash] table:t pushed down filter:empty, keep order:false, stats:pseudo",
          "            └─Projection 886.22 mpp[tiflash]  cast(Column#20, bigint(21) BINARY)->Column#20, Column#21",
          "              └─Projection 886.22 mpp[tiflash]  Column#19->Column#20, test.t.b->Column#21",
          "                └─HashAgg 886.22 mpp[tiflash]  group by:test.t.b, funcs:sum(Column#46)->Column#19, funcs:firstrow(test.t.b)->test.t.b",
          "                  └─ExchangeReceiver 886.22 mpp[tiflash]  ",
          "                    └─ExchangeSender 886.22 mpp[tiflash]  ExchangeType: HashPartition, Compression: FAST, Hash Cols: [name: test.t.b, collate: binary]",
          "                      └─HashAgg 886.22 mpp[tiflash]  group by:test.t.b, funcs:count(1)->Column#46",
          "                        └─Selection 1107.78 mpp[tiflash]  gt(test.t.b, 1), lt(test.t.a, 60)",
          "                          └─TableFullScan 10000.00 mpp[tiflash] table:t pushed down filter:empty, keep order:false, stats:pseudo"
        ],
        "Warn": null
      },
      {
        "SQL": "WITH CTE AS (SELECT /*+ MERGE(), shuffle_join(t1, t) */ t.a, t.b FROM t join t t1 where t.a = t1.a) SELECT * FROM CTE WHERE CTE.a <18 union select * from cte where cte.b > 1;",
        "Plan": [
          "TableReader 5322.67 root  MppVersion: 2, data:ExchangeSender",
          "└─ExchangeSender 5322.67 mpp[tiflash]  ExchangeType: PassThrough",
          "  └─Projection 5322.67 mpp[tiflash]  Column#29, Column#30",
          "    └─HashAgg 5322.67 mpp[tiflash]  group by:Column#29, Column#30, funcs:firstrow(Column#29)->Column#29, funcs:firstrow(Column#30)->Column#30",
          "      └─ExchangeReceiver 5322.67 mpp[tiflash]  ",
          "        └─ExchangeSender 5322.67 mpp[tiflash]  ExchangeType: HashPartition, Compression: FAST, Hash Cols: [name: Column#29, collate: binary], [name: Column#30, collate: binary]",
          "          └─HashAgg 5322.67 mpp[tiflash]  group by:Column#29, Column#30, ",
          "            └─Union 8316.67 mpp[tiflash]  ",
          "              ├─Projection 4154.17 mpp[tiflash]  test.t.a->Column#29, test.t.b->Column#30",
          "              │ └─HashJoin 4154.17 mpp[tiflash]  inner join, equal:[eq(test.t.a, test.t.a)]",
          "              │   ├─ExchangeReceiver(Build) 3323.33 mpp[tiflash]  ",
          "              │   │ └─ExchangeSender 3323.33 mpp[tiflash]  ExchangeType: HashPartition, Compression: FAST, Hash Cols: [name: test.t.a, collate: binary]",
          "              │   │   └─Selection 3323.33 mpp[tiflash]  lt(test.t.a, 18), not(isnull(test.t.a))",
          "              │   │     └─TableFullScan 10000.00 mpp[tiflash] table:t pushed down filter:empty, keep order:false, stats:pseudo",
          "              │   └─ExchangeReceiver(Probe) 3323.33 mpp[tiflash]  ",
          "              │     └─ExchangeSender 3323.33 mpp[tiflash]  ExchangeType: HashPartition, Compression: FAST, Hash Cols: [name: test.t.a, collate: binary]",
          "              │       └─Selection 3323.33 mpp[tiflash]  lt(test.t.a, 18), not(isnull(test.t.a))",
          "              │         └─TableFullScan 10000.00 mpp[tiflash] table:t1 pushed down filter:empty, keep order:false, stats:pseudo",
          "              └─Projection 4162.50 mpp[tiflash]  test.t.a->Column#29, test.t.b->Column#30",
          "                └─HashJoin 4162.50 mpp[tiflash]  inner join, equal:[eq(test.t.a, test.t.a)]",
          "                  ├─ExchangeReceiver(Build) 3330.00 mpp[tiflash]  ",
          "                  │ └─ExchangeSender 3330.00 mpp[tiflash]  ExchangeType: HashPartition, Compression: FAST, Hash Cols: [name: test.t.a, collate: binary]",
          "                  │   └─Selection 3330.00 mpp[tiflash]  gt(test.t.b, 1), not(isnull(test.t.a))",
          "                  │     └─TableFullScan 10000.00 mpp[tiflash] table:t pushed down filter:empty, keep order:false, stats:pseudo",
          "                  └─ExchangeReceiver(Probe) 9990.00 mpp[tiflash]  ",
          "                    └─ExchangeSender 9990.00 mpp[tiflash]  ExchangeType: HashPartition, Compression: FAST, Hash Cols: [name: test.t.a, collate: binary]",
          "                      └─Selection 9990.00 mpp[tiflash]  not(isnull(test.t.a))",
          "                        └─TableFullScan 10000.00 mpp[tiflash] table:t1 pushed down filter:empty, keep order:false, stats:pseudo"
        ],
        "Warn": [
          "[planner:1815]There are no matching table names for (t1, t) in optimizer hint /*+ SHUFFLE_JOIN(t1, t, t1, t) */ or /*+ SHUFFLE_JOIN(t1, t, t1, t) */. Maybe you can use the table alias name",
          "[planner:1815]There are no matching table names for (t1, t, t1, t) in optimizer hint /*+ SHUFFLE_JOIN(t1, t, t1, t, t1, t) */ or /*+ SHUFFLE_JOIN(t1, t, t1, t, t1, t) */. Maybe you can use the table alias name"
        ]
      },
      {
        "SQL": "WITH CTE AS (SELECT /*+ MERGE(), broadcast_join(t1, t) */ t.a, t.b FROM t join t t1 where t.a = t1.a) SELECT * FROM CTE WHERE CTE.a <18 union select * from cte where cte.b > 1;",
        "Plan": [
          "TableReader 5322.67 root  MppVersion: 2, data:ExchangeSender",
          "└─ExchangeSender 5322.67 mpp[tiflash]  ExchangeType: PassThrough",
          "  └─Projection 5322.67 mpp[tiflash]  Column#29, Column#30",
          "    └─HashAgg 5322.67 mpp[tiflash]  group by:Column#29, Column#30, funcs:firstrow(Column#29)->Column#29, funcs:firstrow(Column#30)->Column#30",
          "      └─ExchangeReceiver 5322.67 mpp[tiflash]  ",
          "        └─ExchangeSender 5322.67 mpp[tiflash]  ExchangeType: HashPartition, Compression: FAST, Hash Cols: [name: Column#29, collate: binary], [name: Column#30, collate: binary]",
          "          └─HashAgg 5322.67 mpp[tiflash]  group by:Column#29, Column#30, ",
          "            └─Union 8316.67 mpp[tiflash]  ",
          "              ├─Projection 4154.17 mpp[tiflash]  test.t.a->Column#29, test.t.b->Column#30",
          "              │ └─HashJoin 4154.17 mpp[tiflash]  inner join, equal:[eq(test.t.a, test.t.a)]",
          "              │   ├─ExchangeReceiver(Build) 3323.33 mpp[tiflash]  ",
          "              │   │ └─ExchangeSender 3323.33 mpp[tiflash]  ExchangeType: Broadcast, Compression: FAST",
          "              │   │   └─Selection 3323.33 mpp[tiflash]  lt(test.t.a, 18), not(isnull(test.t.a))",
          "              │   │     └─TableFullScan 10000.00 mpp[tiflash] table:t pushed down filter:empty, keep order:false, stats:pseudo",
          "              │   └─Selection(Probe) 3323.33 mpp[tiflash]  lt(test.t.a, 18), not(isnull(test.t.a))",
          "              │     └─TableFullScan 10000.00 mpp[tiflash] table:t1 pushed down filter:empty, keep order:false, stats:pseudo",
          "              └─Projection 4162.50 mpp[tiflash]  test.t.a->Column#29, test.t.b->Column#30",
          "                └─HashJoin 4162.50 mpp[tiflash]  inner join, equal:[eq(test.t.a, test.t.a)]",
          "                  ├─ExchangeReceiver(Build) 3330.00 mpp[tiflash]  ",
          "                  │ └─ExchangeSender 3330.00 mpp[tiflash]  ExchangeType: Broadcast, Compression: FAST",
          "                  │   └─Selection 3330.00 mpp[tiflash]  gt(test.t.b, 1), not(isnull(test.t.a))",
          "                  │     └─TableFullScan 10000.00 mpp[tiflash] table:t pushed down filter:empty, keep order:false, stats:pseudo",
          "                  └─Selection(Probe) 9990.00 mpp[tiflash]  not(isnull(test.t.a))",
          "                    └─TableFullScan 10000.00 mpp[tiflash] table:t1 pushed down filter:empty, keep order:false, stats:pseudo"
        ],
        "Warn": [
          "[planner:1815]There are no matching table names for (t1, t) in optimizer hint /*+ BROADCAST_JOIN(t1, t, t1, t) */ or /*+ TIDB_BCJ(t1, t, t1, t) */. Maybe you can use the table alias name",
          "[planner:1815]There are no matching table names for (t1, t, t1, t) in optimizer hint /*+ BROADCAST_JOIN(t1, t, t1, t, t1, t) */ or /*+ TIDB_BCJ(t1, t, t1, t, t1, t) */. Maybe you can use the table alias name"
        ]
      },
      {
        "SQL": "select /*+ read_from_storage(tiflash[t1, t2]), broadcast_join(t1, t2), hash_join_build(t2) */ * from t t1 left join t t2 on t1.a=t2.a",
        "Plan": [
          "TableReader 12487.50 root  MppVersion: 2, data:ExchangeSender",
          "└─ExchangeSender 12487.50 mpp[tiflash]  ExchangeType: PassThrough",
          "  └─HashJoin 12487.50 mpp[tiflash]  left outer join, equal:[eq(test.t.a, test.t.a)]",
          "    ├─ExchangeReceiver(Build) 9990.00 mpp[tiflash]  ",
          "    │ └─ExchangeSender 9990.00 mpp[tiflash]  ExchangeType: Broadcast, Compression: FAST",
          "    │   └─Selection 9990.00 mpp[tiflash]  not(isnull(test.t.a))",
          "    │     └─TableFullScan 10000.00 mpp[tiflash] table:t2 pushed down filter:empty, keep order:false, stats:pseudo",
          "    └─TableFullScan(Probe) 10000.00 mpp[tiflash] table:t1 keep order:false, stats:pseudo"
        ],
        "Warn": null
      },
      {
        "SQL": "select /*+ read_from_storage(tiflash[t1, t2]), broadcast_join(t1, t2), hash_join_build(t2), hash_join_probe(t2) */ * from t t1 left join t t2 on t1.a=t2.a",
        "Plan": [
          "TableReader 12487.50 root  MppVersion: 2, data:ExchangeSender",
          "└─ExchangeSender 12487.50 mpp[tiflash]  ExchangeType: PassThrough",
          "  └─HashJoin 12487.50 mpp[tiflash]  left outer join, equal:[eq(test.t.a, test.t.a)]",
          "    ├─ExchangeReceiver(Build) 9990.00 mpp[tiflash]  ",
          "    │ └─ExchangeSender 9990.00 mpp[tiflash]  ExchangeType: Broadcast, Compression: FAST",
          "    │   └─Selection 9990.00 mpp[tiflash]  not(isnull(test.t.a))",
          "    │     └─TableFullScan 10000.00 mpp[tiflash] table:t2 pushed down filter:empty, keep order:false, stats:pseudo",
          "    └─TableFullScan(Probe) 10000.00 mpp[tiflash] table:t1 keep order:false, stats:pseudo"
        ],
        "Warn": [
          "[planner:1815]Join hints are conflict, you can only specify one type of join"
        ]
      },
      {
        "SQL": "select /*+ read_from_storage(tiflash[t1, t2]), broadcast_join(t1, t2), hash_join_build(t1) */ * from t t1 right join t t2 on t1.a=t2.a",
        "Plan": [
          "TableReader 12487.50 root  MppVersion: 2, data:ExchangeSender",
          "└─ExchangeSender 12487.50 mpp[tiflash]  ExchangeType: PassThrough",
          "  └─HashJoin 12487.50 mpp[tiflash]  right outer join, equal:[eq(test.t.a, test.t.a)]",
          "    ├─ExchangeReceiver(Build) 9990.00 mpp[tiflash]  ",
          "    │ └─ExchangeSender 9990.00 mpp[tiflash]  ExchangeType: Broadcast, Compression: FAST",
          "    │   └─Selection 9990.00 mpp[tiflash]  not(isnull(test.t.a))",
          "    │     └─TableFullScan 10000.00 mpp[tiflash] table:t1 pushed down filter:empty, keep order:false, stats:pseudo",
          "    └─TableFullScan(Probe) 10000.00 mpp[tiflash] table:t2 keep order:false, stats:pseudo"
        ],
        "Warn": null
      },
      {
        "SQL": "select /*+ read_from_storage(tiflash[t1, t2]), broadcast_join(t1, t2), hash_join_probe(t2) */ * from t t1 left join t t2 on t1.a=t2.a",
        "Plan": [
          "TableReader 12487.50 root  MppVersion: 2, data:ExchangeSender",
          "└─ExchangeSender 12487.50 mpp[tiflash]  ExchangeType: PassThrough",
          "  └─HashJoin 12487.50 mpp[tiflash]  left outer join, equal:[eq(test.t.a, test.t.a)]",
          "    ├─ExchangeReceiver(Build) 9990.00 mpp[tiflash]  ",
          "    │ └─ExchangeSender 9990.00 mpp[tiflash]  ExchangeType: Broadcast, Compression: FAST",
          "    │   └─Selection 9990.00 mpp[tiflash]  not(isnull(test.t.a))",
          "    │     └─TableFullScan 10000.00 mpp[tiflash] table:t2 pushed down filter:empty, keep order:false, stats:pseudo",
          "    └─TableFullScan(Probe) 10000.00 mpp[tiflash] table:t1 keep order:false, stats:pseudo"
        ],
        "Warn": [
          "[planner:1815]Some HASH_JOIN_BUILD and HASH_JOIN_PROBE hints cannot be utilized for MPP joins, please check the hints",
          "[planner:1815]Some HASH_JOIN_BUILD and HASH_JOIN_PROBE hints cannot be utilized for MPP joins, please check the hints"
        ]
      },
      {
        "SQL": "select /*+ read_from_storage(tiflash[t1, t2]), broadcast_join(t1, t2), hash_join_probe(t1) */ * from t t1 right join t t2 on t1.a=t2.a",
        "Plan": [
          "TableReader 12487.50 root  MppVersion: 2, data:ExchangeSender",
          "└─ExchangeSender 12487.50 mpp[tiflash]  ExchangeType: PassThrough",
          "  └─HashJoin 12487.50 mpp[tiflash]  right outer join, equal:[eq(test.t.a, test.t.a)]",
          "    ├─ExchangeReceiver(Build) 9990.00 mpp[tiflash]  ",
          "    │ └─ExchangeSender 9990.00 mpp[tiflash]  ExchangeType: Broadcast, Compression: FAST",
          "    │   └─Selection 9990.00 mpp[tiflash]  not(isnull(test.t.a))",
          "    │     └─TableFullScan 10000.00 mpp[tiflash] table:t1 pushed down filter:empty, keep order:false, stats:pseudo",
          "    └─TableFullScan(Probe) 10000.00 mpp[tiflash] table:t2 keep order:false, stats:pseudo"
        ],
        "Warn": [
          "[planner:1815]Some HASH_JOIN_BUILD and HASH_JOIN_PROBE hints cannot be utilized for MPP joins, please check the hints",
          "[planner:1815]Some HASH_JOIN_BUILD and HASH_JOIN_PROBE hints cannot be utilized for MPP joins, please check the hints"
        ]
      },
      {
        "SQL": "set @@session.tidb_opt_mpp_outer_join_fixed_build_side = 1",
        "Plan": null,
        "Warn": null
      },
      {
        "SQL": "select /*+ read_from_storage(tiflash[t1, t2]), shuffle_join(t1, t2), hash_join_build(t2) */ * from t t1 left join t t2 on t1.a=t2.a",
        "Plan": [
          "TableReader 12487.50 root  MppVersion: 2, data:ExchangeSender",
          "└─ExchangeSender 12487.50 mpp[tiflash]  ExchangeType: PassThrough",
          "  └─HashJoin 12487.50 mpp[tiflash]  left outer join, equal:[eq(test.t.a, test.t.a)]",
          "    ├─ExchangeReceiver(Build) 9990.00 mpp[tiflash]  ",
          "    │ └─ExchangeSender 9990.00 mpp[tiflash]  ExchangeType: HashPartition, Compression: FAST, Hash Cols: [name: test.t.a, collate: binary]",
          "    │   └─Selection 9990.00 mpp[tiflash]  not(isnull(test.t.a))",
          "    │     └─TableFullScan 10000.00 mpp[tiflash] table:t2 pushed down filter:empty, keep order:false, stats:pseudo",
          "    └─ExchangeReceiver(Probe) 10000.00 mpp[tiflash]  ",
          "      └─ExchangeSender 10000.00 mpp[tiflash]  ExchangeType: HashPartition, Compression: FAST, Hash Cols: [name: test.t.a, collate: binary]",
          "        └─TableFullScan 10000.00 mpp[tiflash] table:t1 keep order:false, stats:pseudo"
        ],
        "Warn": null
      },
      {
        "SQL": "select /*+ read_from_storage(tiflash[t1, t2]), shuffle_join(t1, t2), hash_join_build(t1) */ * from t t1 right join t t2 on t1.a=t2.a",
        "Plan": [
          "TableReader 12487.50 root  MppVersion: 2, data:ExchangeSender",
          "└─ExchangeSender 12487.50 mpp[tiflash]  ExchangeType: PassThrough",
          "  └─HashJoin 12487.50 mpp[tiflash]  right outer join, equal:[eq(test.t.a, test.t.a)]",
          "    ├─ExchangeReceiver(Build) 9990.00 mpp[tiflash]  ",
          "    │ └─ExchangeSender 9990.00 mpp[tiflash]  ExchangeType: HashPartition, Compression: FAST, Hash Cols: [name: test.t.a, collate: binary]",
          "    │   └─Selection 9990.00 mpp[tiflash]  not(isnull(test.t.a))",
          "    │     └─TableFullScan 10000.00 mpp[tiflash] table:t1 pushed down filter:empty, keep order:false, stats:pseudo",
          "    └─ExchangeReceiver(Probe) 10000.00 mpp[tiflash]  ",
          "      └─ExchangeSender 10000.00 mpp[tiflash]  ExchangeType: HashPartition, Compression: FAST, Hash Cols: [name: test.t.a, collate: binary]",
          "        └─TableFullScan 10000.00 mpp[tiflash] table:t2 keep order:false, stats:pseudo"
        ],
        "Warn": null
      },
      {
        "SQL": "select /*+ read_from_storage(tiflash[t1, t2]), shuffle_join(t1, t2), hash_join_probe(t2) */ * from t t1 left join t t2 on t1.a=t2.a",
        "Plan": [
          "TableReader 12487.50 root  MppVersion: 2, data:ExchangeSender",
          "└─ExchangeSender 12487.50 mpp[tiflash]  ExchangeType: PassThrough",
          "  └─HashJoin 12487.50 mpp[tiflash]  left outer join, equal:[eq(test.t.a, test.t.a)]",
          "    ├─ExchangeReceiver(Build) 10000.00 mpp[tiflash]  ",
          "    │ └─ExchangeSender 10000.00 mpp[tiflash]  ExchangeType: HashPartition, Compression: FAST, Hash Cols: [name: test.t.a, collate: binary]",
          "    │   └─TableFullScan 10000.00 mpp[tiflash] table:t1 keep order:false, stats:pseudo",
          "    └─ExchangeReceiver(Probe) 9990.00 mpp[tiflash]  ",
          "      └─ExchangeSender 9990.00 mpp[tiflash]  ExchangeType: HashPartition, Compression: FAST, Hash Cols: [name: test.t.a, collate: binary]",
          "        └─Selection 9990.00 mpp[tiflash]  not(isnull(test.t.a))",
          "          └─TableFullScan 10000.00 mpp[tiflash] table:t2 pushed down filter:empty, keep order:false, stats:pseudo"
        ],
        "Warn": null
      },
      {
        "SQL": "select /*+ read_from_storage(tiflash[t1, t2]), shuffle_join(t1, t2), hash_join_probe(t1) */ * from t t1 right join t t2 on t1.a=t2.a",
        "Plan": [
          "TableReader 12487.50 root  MppVersion: 2, data:ExchangeSender",
          "└─ExchangeSender 12487.50 mpp[tiflash]  ExchangeType: PassThrough",
          "  └─HashJoin 12487.50 mpp[tiflash]  right outer join, equal:[eq(test.t.a, test.t.a)]",
          "    ├─ExchangeReceiver(Build) 10000.00 mpp[tiflash]  ",
          "    │ └─ExchangeSender 10000.00 mpp[tiflash]  ExchangeType: HashPartition, Compression: FAST, Hash Cols: [name: test.t.a, collate: binary]",
          "    │   └─TableFullScan 10000.00 mpp[tiflash] table:t2 keep order:false, stats:pseudo",
          "    └─ExchangeReceiver(Probe) 9990.00 mpp[tiflash]  ",
          "      └─ExchangeSender 9990.00 mpp[tiflash]  ExchangeType: HashPartition, Compression: FAST, Hash Cols: [name: test.t.a, collate: binary]",
          "        └─Selection 9990.00 mpp[tiflash]  not(isnull(test.t.a))",
          "          └─TableFullScan 10000.00 mpp[tiflash] table:t1 pushed down filter:empty, keep order:false, stats:pseudo"
        ],
        "Warn": null
      },
      {
        "SQL": "set @@session.tidb_opt_mpp_outer_join_fixed_build_side = 0",
        "Plan": null,
        "Warn": null
      },
      {
        "SQL": "select /*+ read_from_storage(tiflash[t1, t2]), shuffle_join(t1, t2), hash_join_build(t2) */ * from t t1 left join t t2 on t1.a=t2.a",
        "Plan": [
          "TableReader 12487.50 root  MppVersion: 2, data:ExchangeSender",
          "└─ExchangeSender 12487.50 mpp[tiflash]  ExchangeType: PassThrough",
          "  └─HashJoin 12487.50 mpp[tiflash]  left outer join, equal:[eq(test.t.a, test.t.a)]",
          "    ├─ExchangeReceiver(Build) 9990.00 mpp[tiflash]  ",
          "    │ └─ExchangeSender 9990.00 mpp[tiflash]  ExchangeType: HashPartition, Compression: FAST, Hash Cols: [name: test.t.a, collate: binary]",
          "    │   └─Selection 9990.00 mpp[tiflash]  not(isnull(test.t.a))",
          "    │     └─TableFullScan 10000.00 mpp[tiflash] table:t2 pushed down filter:empty, keep order:false, stats:pseudo",
          "    └─ExchangeReceiver(Probe) 10000.00 mpp[tiflash]  ",
          "      └─ExchangeSender 10000.00 mpp[tiflash]  ExchangeType: HashPartition, Compression: FAST, Hash Cols: [name: test.t.a, collate: binary]",
          "        └─TableFullScan 10000.00 mpp[tiflash] table:t1 keep order:false, stats:pseudo"
        ],
        "Warn": null
      },
      {
        "SQL": "select /*+ read_from_storage(tiflash[t1, t2]), shuffle_join(t1, t2), hash_join_build(t1) */ * from t t1 right join t t2 on t1.a=t2.a",
        "Plan": [
          "TableReader 12487.50 root  MppVersion: 2, data:ExchangeSender",
          "└─ExchangeSender 12487.50 mpp[tiflash]  ExchangeType: PassThrough",
          "  └─HashJoin 12487.50 mpp[tiflash]  right outer join, equal:[eq(test.t.a, test.t.a)]",
          "    ├─ExchangeReceiver(Build) 9990.00 mpp[tiflash]  ",
          "    │ └─ExchangeSender 9990.00 mpp[tiflash]  ExchangeType: HashPartition, Compression: FAST, Hash Cols: [name: test.t.a, collate: binary]",
          "    │   └─Selection 9990.00 mpp[tiflash]  not(isnull(test.t.a))",
          "    │     └─TableFullScan 10000.00 mpp[tiflash] table:t1 pushed down filter:empty, keep order:false, stats:pseudo",
          "    └─ExchangeReceiver(Probe) 10000.00 mpp[tiflash]  ",
          "      └─ExchangeSender 10000.00 mpp[tiflash]  ExchangeType: HashPartition, Compression: FAST, Hash Cols: [name: test.t.a, collate: binary]",
          "        └─TableFullScan 10000.00 mpp[tiflash] table:t2 keep order:false, stats:pseudo"
        ],
        "Warn": null
      },
      {
        "SQL": "select /*+ read_from_storage(tiflash[t1, t2]), shuffle_join(t1, t2), hash_join_probe(t2) */ * from t t1 left join t t2 on t1.a=t2.a",
        "Plan": [
          "TableReader 12487.50 root  MppVersion: 2, data:ExchangeSender",
          "└─ExchangeSender 12487.50 mpp[tiflash]  ExchangeType: PassThrough",
          "  └─HashJoin 12487.50 mpp[tiflash]  left outer join, equal:[eq(test.t.a, test.t.a)]",
          "    ├─ExchangeReceiver(Build) 10000.00 mpp[tiflash]  ",
          "    │ └─ExchangeSender 10000.00 mpp[tiflash]  ExchangeType: HashPartition, Compression: FAST, Hash Cols: [name: test.t.a, collate: binary]",
          "    │   └─TableFullScan 10000.00 mpp[tiflash] table:t1 keep order:false, stats:pseudo",
          "    └─ExchangeReceiver(Probe) 9990.00 mpp[tiflash]  ",
          "      └─ExchangeSender 9990.00 mpp[tiflash]  ExchangeType: HashPartition, Compression: FAST, Hash Cols: [name: test.t.a, collate: binary]",
          "        └─Selection 9990.00 mpp[tiflash]  not(isnull(test.t.a))",
          "          └─TableFullScan 10000.00 mpp[tiflash] table:t2 pushed down filter:empty, keep order:false, stats:pseudo"
        ],
        "Warn": null
      },
      {
        "SQL": "select /*+ read_from_storage(tiflash[t1, t2]), shuffle_join(t1, t2), hash_join_probe(t1) */ * from t t1 right join t t2 on t1.a=t2.a",
        "Plan": [
          "TableReader 12487.50 root  MppVersion: 2, data:ExchangeSender",
          "└─ExchangeSender 12487.50 mpp[tiflash]  ExchangeType: PassThrough",
          "  └─HashJoin 12487.50 mpp[tiflash]  right outer join, equal:[eq(test.t.a, test.t.a)]",
          "    ├─ExchangeReceiver(Build) 10000.00 mpp[tiflash]  ",
          "    │ └─ExchangeSender 10000.00 mpp[tiflash]  ExchangeType: HashPartition, Compression: FAST, Hash Cols: [name: test.t.a, collate: binary]",
          "    │   └─TableFullScan 10000.00 mpp[tiflash] table:t2 keep order:false, stats:pseudo",
          "    └─ExchangeReceiver(Probe) 9990.00 mpp[tiflash]  ",
          "      └─ExchangeSender 9990.00 mpp[tiflash]  ExchangeType: HashPartition, Compression: FAST, Hash Cols: [name: test.t.a, collate: binary]",
          "        └─Selection 9990.00 mpp[tiflash]  not(isnull(test.t.a))",
          "          └─TableFullScan 10000.00 mpp[tiflash] table:t1 pushed down filter:empty, keep order:false, stats:pseudo"
        ],
        "Warn": null
      },
      {
        "SQL": "select /*+ shuffle_join(t1, t2@sel_2), hash_join_build(t2@sel_2) */ a from t t1 where t1.a>1 or t1.a in (select a from t t2);",
        "Plan": [
          "TableReader 8000.00 root  MppVersion: 2, data:ExchangeSender",
          "└─ExchangeSender 8000.00 mpp[tiflash]  ExchangeType: PassThrough",
          "  └─Projection 8000.00 mpp[tiflash]  test.t.a",
          "    └─Selection 8000.00 mpp[tiflash]  or(gt(test.t.a, 1), Column#9)",
          "      └─HashJoin 10000.00 mpp[tiflash]  CARTESIAN left outer semi join, other cond:eq(test.t.a, test.t.a)",
          "        ├─ExchangeReceiver(Build) 10000.00 mpp[tiflash]  ",
          "        │ └─ExchangeSender 10000.00 mpp[tiflash]  ExchangeType: Broadcast, Compression: FAST",
          "        │   └─TableFullScan 10000.00 mpp[tiflash] table:t2 keep order:false, stats:pseudo",
          "        └─TableFullScan(Probe) 10000.00 mpp[tiflash] table:t1 keep order:false, stats:pseudo"
        ],
        "Warn": [
          "[planner:1815]We can't use the HASH_JOIN_BUILD or HASH_JOIN_PROBE hint for left outer semi join, please check the hint"
        ]
      },
      {
        "SQL": "select /*+ shuffle_join(t1, t2@sel_2), hash_join_build(t1) */ a from t t1 where t1.a>1 or t1.a not in (select a from t t2);",
        "Plan": [
          "TableReader 8000.00 root  MppVersion: 2, data:ExchangeSender",
          "└─ExchangeSender 8000.00 mpp[tiflash]  ExchangeType: PassThrough",
          "  └─Projection 8000.00 mpp[tiflash]  test.t.a",
          "    └─Selection 8000.00 mpp[tiflash]  or(gt(test.t.a, 1), Column#9)",
          "      └─HashJoin 10000.00 mpp[tiflash]  Null-aware anti left outer semi join, equal:[eq(test.t.a, test.t.a)]",
          "        ├─ExchangeReceiver(Build) 10000.00 mpp[tiflash]  ",
          "        │ └─ExchangeSender 10000.00 mpp[tiflash]  ExchangeType: Broadcast, Compression: FAST",
          "        │   └─TableFullScan 10000.00 mpp[tiflash] table:t2 keep order:false, stats:pseudo",
          "        └─TableFullScan(Probe) 10000.00 mpp[tiflash] table:t1 keep order:false, stats:pseudo"
        ],
        "Warn": [
          "[planner:1815]Some HASH_JOIN_BUILD and HASH_JOIN_PROBE hints cannot be utilized for MPP joins, please check the hints",
          "[planner:1815]We can't use the HASH_JOIN_BUILD or HASH_JOIN_PROBE hint for anti left outer semi join, please check the hint",
          "[planner:1815]Some HASH_JOIN_BUILD and HASH_JOIN_PROBE hints cannot be utilized for MPP joins, please check the hints"
        ]
      },
      {
        "SQL": "select /*+ shuffle_join(t1, t2@sel_2), hash_join_probe(t2@sel_2) */ a from t t1 where t1.a>1 or t1.a in (select a from t t2);",
        "Plan": [
          "TableReader 8000.00 root  MppVersion: 2, data:ExchangeSender",
          "└─ExchangeSender 8000.00 mpp[tiflash]  ExchangeType: PassThrough",
          "  └─Projection 8000.00 mpp[tiflash]  test.t.a",
          "    └─Selection 8000.00 mpp[tiflash]  or(gt(test.t.a, 1), Column#9)",
          "      └─HashJoin 10000.00 mpp[tiflash]  CARTESIAN left outer semi join, other cond:eq(test.t.a, test.t.a)",
          "        ├─ExchangeReceiver(Build) 10000.00 mpp[tiflash]  ",
          "        │ └─ExchangeSender 10000.00 mpp[tiflash]  ExchangeType: Broadcast, Compression: FAST",
          "        │   └─TableFullScan 10000.00 mpp[tiflash] table:t2 keep order:false, stats:pseudo",
          "        └─TableFullScan(Probe) 10000.00 mpp[tiflash] table:t1 keep order:false, stats:pseudo"
        ],
        "Warn": [
          "[planner:1815]Some HASH_JOIN_BUILD and HASH_JOIN_PROBE hints cannot be utilized for MPP joins, please check the hints",
          "[planner:1815]We can't use the HASH_JOIN_BUILD or HASH_JOIN_PROBE hint for left outer semi join, please check the hint",
          "[planner:1815]Some HASH_JOIN_BUILD and HASH_JOIN_PROBE hints cannot be utilized for MPP joins, please check the hints"
        ]
      },
      {
        "SQL": "select /*+ shuffle_join(t1, t2@sel_2), hash_join_probe(t1) */ a from t t1 where t1.a>1 or t1.a not in (select a from t t2);",
        "Plan": [
          "TableReader 8000.00 root  MppVersion: 2, data:ExchangeSender",
          "└─ExchangeSender 8000.00 mpp[tiflash]  ExchangeType: PassThrough",
          "  └─Projection 8000.00 mpp[tiflash]  test.t.a",
          "    └─Selection 8000.00 mpp[tiflash]  or(gt(test.t.a, 1), Column#9)",
          "      └─HashJoin 10000.00 mpp[tiflash]  Null-aware anti left outer semi join, equal:[eq(test.t.a, test.t.a)]",
          "        ├─ExchangeReceiver(Build) 10000.00 mpp[tiflash]  ",
          "        │ └─ExchangeSender 10000.00 mpp[tiflash]  ExchangeType: Broadcast, Compression: FAST",
          "        │   └─TableFullScan 10000.00 mpp[tiflash] table:t2 keep order:false, stats:pseudo",
          "        └─TableFullScan(Probe) 10000.00 mpp[tiflash] table:t1 keep order:false, stats:pseudo"
        ],
        "Warn": [
          "[planner:1815]We can't use the HASH_JOIN_BUILD or HASH_JOIN_PROBE hint for anti left outer semi join, please check the hint"
        ]
      }
    ]
  },
  {
    "Name": "TestMPPHintsScope",
    "Cases": [
      {
        "SQL": "set @@session.tidb_allow_mpp=true",
        "Plan": null,
        "Warn": null
      },
      {
        "SQL": "explain select /*+ MPP_1PHASE_AGG() */ a, sum(b) from t group by a, c",
        "Plan": [
          "TableReader_31 8000.00 root  MppVersion: 2, data:ExchangeSender_30",
          "└─ExchangeSender_30 8000.00 mpp[tiflash]  ExchangeType: PassThrough",
          "  └─Projection_5 8000.00 mpp[tiflash]  test.t.a, Column#5",
          "    └─Projection_29 8000.00 mpp[tiflash]  Column#5, test.t.a",
          "      └─HashAgg_27 8000.00 mpp[tiflash]  group by:Column#10, Column#11, funcs:sum(Column#8)->Column#5, funcs:firstrow(Column#9)->test.t.a",
          "        └─Projection_32 10000.00 mpp[tiflash]  cast(test.t.b, decimal(10,0) BINARY)->Column#8, test.t.a->Column#9, test.t.a->Column#10, test.t.c->Column#11",
          "          └─ExchangeReceiver_23 10000.00 mpp[tiflash]  ",
          "            └─ExchangeSender_22 10000.00 mpp[tiflash]  ExchangeType: HashPartition, Compression: FAST, Hash Cols: [name: test.t.a, collate: binary], [name: test.t.c, collate: binary]",
          "              └─TableFullScan_21 10000.00 mpp[tiflash] table:t keep order:false, stats:pseudo"
        ],
        "Warn": null
      },
      {
        "SQL": "explain select /*+ MPP_2PHASE_AGG() */ a, sum(b) from t group by a, c",
        "Plan": [
          "TableReader_35 8000.00 root  MppVersion: 2, data:ExchangeSender_34",
          "└─ExchangeSender_34 8000.00 mpp[tiflash]  ExchangeType: PassThrough",
          "  └─Projection_5 8000.00 mpp[tiflash]  test.t.a, Column#5",
          "    └─Projection_30 8000.00 mpp[tiflash]  Column#5, test.t.a",
          "      └─HashAgg_31 8000.00 mpp[tiflash]  group by:test.t.a, test.t.c, funcs:sum(Column#10)->Column#5, funcs:firstrow(test.t.a)->test.t.a",
          "        └─ExchangeReceiver_33 8000.00 mpp[tiflash]  ",
          "          └─ExchangeSender_32 8000.00 mpp[tiflash]  ExchangeType: HashPartition, Compression: FAST, Hash Cols: [name: test.t.a, collate: binary], [name: test.t.c, collate: binary]",
          "            └─HashAgg_29 8000.00 mpp[tiflash]  group by:Column#13, Column#14, funcs:sum(Column#12)->Column#10",
          "              └─Projection_36 10000.00 mpp[tiflash]  cast(test.t.b, decimal(10,0) BINARY)->Column#12, test.t.a->Column#13, test.t.c->Column#14",
          "                └─TableFullScan_21 10000.00 mpp[tiflash] table:t keep order:false, stats:pseudo"
        ],
        "Warn": null
      },
      {
        "SQL": "explain select /*+ shuffle_join(t1, t2) */ * from t t1, t t2 where t1.a=t2.a",
        "Plan": [
          "TableReader_22 12487.50 root  MppVersion: 2, data:ExchangeSender_21",
          "└─ExchangeSender_21 12487.50 mpp[tiflash]  ExchangeType: PassThrough",
          "  └─HashJoin_20 12487.50 mpp[tiflash]  inner join, equal:[eq(test.t.a, test.t.a)]",
          "    ├─ExchangeReceiver_13(Build) 9990.00 mpp[tiflash]  ",
          "    │ └─ExchangeSender_12 9990.00 mpp[tiflash]  ExchangeType: HashPartition, Compression: FAST, Hash Cols: [name: test.t.a, collate: binary]",
          "    │   └─Selection_11 9990.00 mpp[tiflash]  not(isnull(test.t.a))",
          "    │     └─TableFullScan_10 10000.00 mpp[tiflash] table:t1 pushed down filter:empty, keep order:false, stats:pseudo",
          "    └─ExchangeReceiver_17(Probe) 9990.00 mpp[tiflash]  ",
          "      └─ExchangeSender_16 9990.00 mpp[tiflash]  ExchangeType: HashPartition, Compression: FAST, Hash Cols: [name: test.t.a, collate: binary]",
          "        └─Selection_15 9990.00 mpp[tiflash]  not(isnull(test.t.a))",
          "          └─TableFullScan_14 10000.00 mpp[tiflash] table:t2 pushed down filter:empty, keep order:false, stats:pseudo"
        ],
        "Warn": null
      },
      {
        "SQL": "explain select /*+ broadcast_join(t1, t2) */ * from t t1, t t2 where t1.a=t2.a",
        "Plan": [
          "TableReader_20 12487.50 root  MppVersion: 2, data:ExchangeSender_19",
          "└─ExchangeSender_19 12487.50 mpp[tiflash]  ExchangeType: PassThrough",
          "  └─HashJoin_18 12487.50 mpp[tiflash]  inner join, equal:[eq(test.t.a, test.t.a)]",
          "    ├─ExchangeReceiver_13(Build) 9990.00 mpp[tiflash]  ",
          "    │ └─ExchangeSender_12 9990.00 mpp[tiflash]  ExchangeType: Broadcast, Compression: FAST",
          "    │   └─Selection_11 9990.00 mpp[tiflash]  not(isnull(test.t.a))",
          "    │     └─TableFullScan_10 10000.00 mpp[tiflash] table:t1 pushed down filter:empty, keep order:false, stats:pseudo",
          "    └─Selection_15(Probe) 9990.00 mpp[tiflash]  not(isnull(test.t.a))",
          "      └─TableFullScan_14 10000.00 mpp[tiflash] table:t2 pushed down filter:empty, keep order:false, stats:pseudo"
        ],
        "Warn": null
      },
      {
        "SQL": "set @@session.tidb_enforce_mpp=true",
        "Plan": null,
        "Warn": null
      },
      {
        "SQL": "explain select /*+ hash_join(t1, t2) */ * from t t1, t t2 where t1.a=t2.a",
        "Plan": [
          "TableReader_69 12487.50 root  MppVersion: 2, data:ExchangeSender_68",
          "└─ExchangeSender_68 12487.50 mpp[tiflash]  ExchangeType: PassThrough",
          "  └─HashJoin_61 12487.50 mpp[tiflash]  inner join, equal:[eq(test.t.a, test.t.a)]",
          "    ├─ExchangeReceiver_65(Build) 9990.00 mpp[tiflash]  ",
          "    │ └─ExchangeSender_64 9990.00 mpp[tiflash]  ExchangeType: Broadcast, Compression: FAST",
          "    │   └─Selection_63 9990.00 mpp[tiflash]  not(isnull(test.t.a))",
          "    │     └─TableFullScan_62 10000.00 mpp[tiflash] table:t1 pushed down filter:empty, keep order:false, stats:pseudo",
          "    └─Selection_67(Probe) 9990.00 mpp[tiflash]  not(isnull(test.t.a))",
          "      └─TableFullScan_66 10000.00 mpp[tiflash] table:t2 pushed down filter:empty, keep order:false, stats:pseudo"
        ],
        "Warn": null
      },
      {
        "SQL": "explain select /*+ merge_join(t1, t2) */ * from t t1, t t2 where t1.a=t2.a",
        "Plan": [
          "MergeJoin_10 12487.50 root  inner join, left key:test.t.a, right key:test.t.a",
          "├─Projection_19(Build) 9990.00 root  test.t.a, test.t.b, test.t.c",
          "│ └─IndexLookUp_18 9990.00 root  ",
          "│   ├─IndexFullScan_16(Build) 9990.00 cop[tikv] table:t2, index:idx_a(a) keep order:true, stats:pseudo",
          "│   └─TableRowIDScan_17(Probe) 9990.00 cop[tikv] table:t2 keep order:false, stats:pseudo",
          "└─Projection_15(Probe) 9990.00 root  test.t.a, test.t.b, test.t.c",
          "  └─IndexLookUp_14 9990.00 root  ",
          "    ├─IndexFullScan_12(Build) 9990.00 cop[tikv] table:t1, index:idx_a(a) keep order:true, stats:pseudo",
          "    └─TableRowIDScan_13(Probe) 9990.00 cop[tikv] table:t1 keep order:false, stats:pseudo"
        ],
        "Warn": [
          "MPP mode may be blocked because you have used hint to specify a join algorithm which is not supported by mpp now.",
          "MPP mode may be blocked because you have used hint to specify a join algorithm which is not supported by mpp now."
        ]
      },
      {
        "SQL": "set @@session.tidb_enforce_mpp=false",
        "Plan": null,
        "Warn": null
      },
      {
        "SQL": "explain select /*+ hash_join(t1, t2) */ * from t t1, t t2 where t1.a=t2.a",
        "Plan": [
          "TableReader_69 12487.50 root  MppVersion: 2, data:ExchangeSender_68",
          "└─ExchangeSender_68 12487.50 mpp[tiflash]  ExchangeType: PassThrough",
          "  └─HashJoin_61 12487.50 mpp[tiflash]  inner join, equal:[eq(test.t.a, test.t.a)]",
          "    ├─ExchangeReceiver_65(Build) 9990.00 mpp[tiflash]  ",
          "    │ └─ExchangeSender_64 9990.00 mpp[tiflash]  ExchangeType: Broadcast, Compression: FAST",
          "    │   └─Selection_63 9990.00 mpp[tiflash]  not(isnull(test.t.a))",
          "    │     └─TableFullScan_62 10000.00 mpp[tiflash] table:t1 pushed down filter:empty, keep order:false, stats:pseudo",
          "    └─Selection_67(Probe) 9990.00 mpp[tiflash]  not(isnull(test.t.a))",
          "      └─TableFullScan_66 10000.00 mpp[tiflash] table:t2 pushed down filter:empty, keep order:false, stats:pseudo"
        ],
        "Warn": null
      },
      {
        "SQL": "explain select /*+ merge_join(t1, t2) */ * from t t1, t t2 where t1.a=t2.a",
        "Plan": [
          "MergeJoin_10 12487.50 root  inner join, left key:test.t.a, right key:test.t.a",
          "├─Projection_19(Build) 9990.00 root  test.t.a, test.t.b, test.t.c",
          "│ └─IndexLookUp_18 9990.00 root  ",
          "│   ├─IndexFullScan_16(Build) 9990.00 cop[tikv] table:t2, index:idx_a(a) keep order:true, stats:pseudo",
          "│   └─TableRowIDScan_17(Probe) 9990.00 cop[tikv] table:t2 keep order:false, stats:pseudo",
          "└─Projection_15(Probe) 9990.00 root  test.t.a, test.t.b, test.t.c",
          "  └─IndexLookUp_14 9990.00 root  ",
          "    ├─IndexFullScan_12(Build) 9990.00 cop[tikv] table:t1, index:idx_a(a) keep order:true, stats:pseudo",
          "    └─TableRowIDScan_13(Probe) 9990.00 cop[tikv] table:t1 keep order:false, stats:pseudo"
        ],
        "Warn": null
      },
      {
        "SQL": "explain select /*+ read_from_storage(tiflash[t1, t2]) hash_join(t1, t2) */ * from t t1, t t2 where t1.a=t2.a",
        "Plan": [
          "TableReader_29 12487.50 root  MppVersion: 2, data:ExchangeSender_28",
          "└─ExchangeSender_28 12487.50 mpp[tiflash]  ExchangeType: PassThrough",
          "  └─HashJoin_21 12487.50 mpp[tiflash]  inner join, equal:[eq(test.t.a, test.t.a)]",
          "    ├─ExchangeReceiver_25(Build) 9990.00 mpp[tiflash]  ",
          "    │ └─ExchangeSender_24 9990.00 mpp[tiflash]  ExchangeType: Broadcast, Compression: FAST",
          "    │   └─Selection_23 9990.00 mpp[tiflash]  not(isnull(test.t.a))",
          "    │     └─TableFullScan_22 10000.00 mpp[tiflash] table:t1 pushed down filter:empty, keep order:false, stats:pseudo",
          "    └─Selection_27(Probe) 9990.00 mpp[tiflash]  not(isnull(test.t.a))",
          "      └─TableFullScan_26 10000.00 mpp[tiflash] table:t2 pushed down filter:empty, keep order:false, stats:pseudo"
        ],
        "Warn": null
      },
      {
        "SQL": "explain select /*+ read_from_storage(tiflash[t1, t2]) merge_join(t1, t2) */ * from t t1, t t2 where t1.a=t2.a",
        "Plan": [
          "MergeJoin_11 12487.50 root  inner join, left key:test.t.a, right key:test.t.a",
          "├─Sort_21(Build) 9990.00 root  test.t.a",
          "│ └─TableReader_20 9990.00 root  MppVersion: 2, data:ExchangeSender_19",
          "│   └─ExchangeSender_19 9990.00 mpp[tiflash]  ExchangeType: PassThrough",
          "│     └─Selection_18 9990.00 mpp[tiflash]  not(isnull(test.t.a))",
          "│       └─TableFullScan_17 10000.00 mpp[tiflash] table:t2 pushed down filter:empty, keep order:false, stats:pseudo",
          "└─Sort_16(Probe) 9990.00 root  test.t.a",
          "  └─TableReader_15 9990.00 root  MppVersion: 2, data:ExchangeSender_14",
          "    └─ExchangeSender_14 9990.00 mpp[tiflash]  ExchangeType: PassThrough",
          "      └─Selection_13 9990.00 mpp[tiflash]  not(isnull(test.t.a))",
          "        └─TableFullScan_12 10000.00 mpp[tiflash] table:t1 pushed down filter:empty, keep order:false, stats:pseudo"
        ],
        "Warn": null
      },
      {
        "SQL": "set @@session.tidb_allow_mpp=false",
        "Plan": null,
        "Warn": null
      },
      {
        "SQL": "explain select /*+ MPP_1PHASE_AGG() */ a, sum(b) from t group by a, c",
        "Plan": [
          "Projection_4 8000.00 root  test.t.a, Column#5",
          "└─HashAgg_10 8000.00 root  group by:test.t.a, test.t.c, funcs:sum(Column#6)->Column#5, funcs:firstrow(test.t.a)->test.t.a",
          "  └─TableReader_11 8000.00 root  data:HashAgg_5",
          "    └─HashAgg_5 8000.00 cop[tikv]  group by:test.t.a, test.t.c, funcs:sum(test.t.b)->Column#6",
          "      └─TableFullScan_8 10000.00 cop[tikv] table:t keep order:false, stats:pseudo"
        ],
        "Warn": [
          "[planner:1815]The agg can not push down to the MPP side, the MPP_1PHASE_AGG() hint is invalid"
        ]
      },
      {
        "SQL": "explain select /*+ MPP_2PHASE_AGG() */ a, sum(b) from t group by a, c",
        "Plan": [
          "Projection_4 8000.00 root  test.t.a, Column#5",
          "└─HashAgg_10 8000.00 root  group by:test.t.a, test.t.c, funcs:sum(Column#6)->Column#5, funcs:firstrow(test.t.a)->test.t.a",
          "  └─TableReader_11 8000.00 root  data:HashAgg_5",
          "    └─HashAgg_5 8000.00 cop[tikv]  group by:test.t.a, test.t.c, funcs:sum(test.t.b)->Column#6",
          "      └─TableFullScan_8 10000.00 cop[tikv] table:t keep order:false, stats:pseudo"
        ],
        "Warn": [
          "[planner:1815]The agg can not push down to the MPP side, the MPP_2PHASE_AGG() hint is invalid"
        ]
      },
      {
        "SQL": "explain select /*+ shuffle_join(t1, t2) */ * from t t1, t t2 where t1.a=t2.a",
        "Plan": [
          "HashJoin_37 12487.50 root  inner join, equal:[eq(test.t.a, test.t.a)]",
          "├─TableReader_56(Build) 9990.00 root  data:Selection_55",
          "│ └─Selection_55 9990.00 cop[tikv]  not(isnull(test.t.a))",
          "│   └─TableFullScan_54 10000.00 cop[tikv] table:t2 keep order:false, stats:pseudo",
          "└─TableReader_49(Probe) 9990.00 root  data:Selection_48",
          "  └─Selection_48 9990.00 cop[tikv]  not(isnull(test.t.a))",
          "    └─TableFullScan_47 10000.00 cop[tikv] table:t1 keep order:false, stats:pseudo"
        ],
        "Warn": [
          "[planner:1815]The join can not push down to the MPP side, the shuffle_join() hint is invalid"
        ]
      },
      {
        "SQL": "explain select /*+ broadcast_join(t1, t2) */ * from t t1, t t2 where t1.a=t2.a",
        "Plan": [
          "HashJoin_37 12487.50 root  inner join, equal:[eq(test.t.a, test.t.a)]",
          "├─TableReader_56(Build) 9990.00 root  data:Selection_55",
          "│ └─Selection_55 9990.00 cop[tikv]  not(isnull(test.t.a))",
          "│   └─TableFullScan_54 10000.00 cop[tikv] table:t2 keep order:false, stats:pseudo",
          "└─TableReader_49(Probe) 9990.00 root  data:Selection_48",
          "  └─Selection_48 9990.00 cop[tikv]  not(isnull(test.t.a))",
          "    └─TableFullScan_47 10000.00 cop[tikv] table:t1 keep order:false, stats:pseudo"
        ],
        "Warn": [
          "[planner:1815]The join can not push down to the MPP side, the broadcast_join() hint is invalid"
        ]
      }
    ]
  },
  {
    "Name": "TestMPPBCJModel",
    "Cases": [
      {
        "SQL": "set @@session.tidb_allow_mpp=true",
        "Plan": null,
        "Warn": null
      },
      {
        "SQL": "set @@session.tidb_prefer_broadcast_join_by_exchange_data_size=0",
        "Plan": null,
        "Warn": null
      },
      {
        "SQL": "explain select * from t t1, t t2 where t1.a=t2.a",
        "Plan": [
          "TableReader_79 12487.50 root  MppVersion: 2, data:ExchangeSender_78",
          "└─ExchangeSender_78 12487.50 mpp[tiflash]  ExchangeType: PassThrough",
          "  └─HashJoin_77 12487.50 mpp[tiflash]  inner join, equal:[eq(test.t.a, test.t.a)]",
          "    ├─ExchangeReceiver_44(Build) 9990.00 mpp[tiflash]  ",
          "    │ └─ExchangeSender_43 9990.00 mpp[tiflash]  ExchangeType: Broadcast, Compression: FAST",
          "    │   └─Selection_42 9990.00 mpp[tiflash]  not(isnull(test.t.a))",
          "    │     └─TableFullScan_41 10000.00 mpp[tiflash] table:t1 pushed down filter:empty, keep order:false, stats:pseudo",
          "    └─Selection_46(Probe) 9990.00 mpp[tiflash]  not(isnull(test.t.a))",
          "      └─TableFullScan_45 10000.00 mpp[tiflash] table:t2 pushed down filter:empty, keep order:false, stats:pseudo"
        ],
        "Warn": null
      },
      {
        "SQL": "set @@session.tidb_prefer_broadcast_join_by_exchange_data_size=1",
        "Plan": null,
        "Warn": null
      },
      {
        "SQL": "explain select * from t t1, t t2 where t1.a=t2.a",
        "Plan": [
          "TableReader_81 12487.50 root  MppVersion: 2, data:ExchangeSender_80",
          "└─ExchangeSender_80 12487.50 mpp[tiflash]  ExchangeType: PassThrough",
          "  └─HashJoin_79 12487.50 mpp[tiflash]  inner join, equal:[eq(test.t.a, test.t.a)]",
          "    ├─ExchangeReceiver_44(Build) 9990.00 mpp[tiflash]  ",
          "    │ └─ExchangeSender_43 9990.00 mpp[tiflash]  ExchangeType: HashPartition, Compression: FAST, Hash Cols: [name: test.t.a, collate: binary]",
          "    │   └─Selection_42 9990.00 mpp[tiflash]  not(isnull(test.t.a))",
          "    │     └─TableFullScan_41 10000.00 mpp[tiflash] table:t1 pushed down filter:empty, keep order:false, stats:pseudo",
          "    └─ExchangeReceiver_48(Probe) 9990.00 mpp[tiflash]  ",
          "      └─ExchangeSender_47 9990.00 mpp[tiflash]  ExchangeType: HashPartition, Compression: FAST, Hash Cols: [name: test.t.a, collate: binary]",
          "        └─Selection_46 9990.00 mpp[tiflash]  not(isnull(test.t.a))",
          "          └─TableFullScan_45 10000.00 mpp[tiflash] table:t2 pushed down filter:empty, keep order:false, stats:pseudo"
        ],
        "Warn": null
      }
    ]
  },
  {
    "Name": "TestMPPPreferBCJ",
    "Cases": [
      {
        "SQL": "explain select * from t1, t2 where t1.a=t2.b",
        "Plan": [
          "TableReader_36 1.00 root  MppVersion: 2, data:ExchangeSender_35",
          "└─ExchangeSender_35 1.00 mpp[tiflash]  ExchangeType: PassThrough",
          "  └─HashJoin_34 1.00 mpp[tiflash]  inner join, equal:[eq(test.t1.a, test.t2.b)]",
          "    ├─ExchangeReceiver_15(Build) 1.00 mpp[tiflash]  ",
          "    │ └─ExchangeSender_14 1.00 mpp[tiflash]  ExchangeType: Broadcast, Compression: FAST",
          "    │   └─Selection_13 1.00 mpp[tiflash]  not(isnull(test.t1.a))",
          "    │     └─TableFullScan_12 1.00 mpp[tiflash] table:t1 pushed down filter:empty, keep order:false",
          "    └─Selection_17(Probe) 8.00 mpp[tiflash]  not(isnull(test.t2.b))",
          "      └─TableFullScan_16 8.00 mpp[tiflash] table:t2 pushed down filter:empty, keep order:false"
        ],
        "Warn": null
      },
      {
        "SQL": "set @@session.tidb_prefer_broadcast_join_by_exchange_data_size=1",
        "Plan": null,
        "Warn": null
      },
      {
        "SQL": "explain select * from t1, t2 where t1.a=t2.b",
        "Plan": [
          "TableReader_38 1.00 root  MppVersion: 2, data:ExchangeSender_37",
          "└─ExchangeSender_37 1.00 mpp[tiflash]  ExchangeType: PassThrough",
          "  └─HashJoin_36 1.00 mpp[tiflash]  inner join, equal:[eq(test.t1.a, test.t2.b)]",
          "    ├─ExchangeReceiver_15(Build) 1.00 mpp[tiflash]  ",
          "    │ └─ExchangeSender_14 1.00 mpp[tiflash]  ExchangeType: HashPartition, Compression: FAST, Hash Cols: [name: test.t1.a, collate: binary]",
          "    │   └─Selection_13 1.00 mpp[tiflash]  not(isnull(test.t1.a))",
          "    │     └─TableFullScan_12 1.00 mpp[tiflash] table:t1 pushed down filter:empty, keep order:false",
          "    └─ExchangeReceiver_19(Probe) 8.00 mpp[tiflash]  ",
          "      └─ExchangeSender_18 8.00 mpp[tiflash]  ExchangeType: HashPartition, Compression: FAST, Hash Cols: [name: test.t2.b, collate: binary]",
          "        └─Selection_17 8.00 mpp[tiflash]  not(isnull(test.t2.b))",
          "          └─TableFullScan_16 8.00 mpp[tiflash] table:t2 pushed down filter:empty, keep order:false"
        ],
        "Warn": null
      },
      {
        "SQL": "insert into t2 values (9); analyze table t2;",
        "Plan": null,
        "Warn": null
      },
      {
        "SQL": "explain select * from t1, t2 where t1.a=t2.b",
        "Plan": [
          "TableReader_36 1.00 root  MppVersion: 2, data:ExchangeSender_35",
          "└─ExchangeSender_35 1.00 mpp[tiflash]  ExchangeType: PassThrough",
          "  └─HashJoin_34 1.00 mpp[tiflash]  inner join, equal:[eq(test.t1.a, test.t2.b)]",
          "    ├─ExchangeReceiver_15(Build) 1.00 mpp[tiflash]  ",
          "    │ └─ExchangeSender_14 1.00 mpp[tiflash]  ExchangeType: Broadcast, Compression: FAST",
          "    │   └─Selection_13 1.00 mpp[tiflash]  not(isnull(test.t1.a))",
          "    │     └─TableFullScan_12 1.00 mpp[tiflash] table:t1 pushed down filter:empty, keep order:false",
          "    └─Selection_17(Probe) 9.00 mpp[tiflash]  not(isnull(test.t2.b))",
          "      └─TableFullScan_16 9.00 mpp[tiflash] table:t2 pushed down filter:empty, keep order:false"
        ],
        "Warn": null
      }
    ]
  },
  {
    "Name": "TestMPPBCJModelOneTiFlash",
    "Cases": [
      {
        "SQL": "set @@session.tidb_allow_mpp=true",
        "Plan": null,
        "Warn": null
      },
      {
        "SQL": "set @@session.tidb_prefer_broadcast_join_by_exchange_data_size=0",
        "Plan": null,
        "Warn": null
      },
      {
        "SQL": "explain select * from t t1, t t2 where t1.a=t2.a",
        "Plan": [
          "TableReader_81 12487.50 root  MppVersion: 2, data:ExchangeSender_80",
          "└─ExchangeSender_80 12487.50 mpp[tiflash]  ExchangeType: PassThrough",
          "  └─HashJoin_79 12487.50 mpp[tiflash]  inner join, equal:[eq(test.t.a, test.t.a)]",
          "    ├─ExchangeReceiver_44(Build) 9990.00 mpp[tiflash]  ",
          "    │ └─ExchangeSender_43 9990.00 mpp[tiflash]  ExchangeType: HashPartition, Compression: FAST, Hash Cols: [name: test.t.a, collate: binary]",
          "    │   └─Selection_42 9990.00 mpp[tiflash]  not(isnull(test.t.a))",
          "    │     └─TableFullScan_41 10000.00 mpp[tiflash] table:t1 pushed down filter:empty, keep order:false, stats:pseudo",
          "    └─ExchangeReceiver_48(Probe) 9990.00 mpp[tiflash]  ",
          "      └─ExchangeSender_47 9990.00 mpp[tiflash]  ExchangeType: HashPartition, Compression: FAST, Hash Cols: [name: test.t.a, collate: binary]",
          "        └─Selection_46 9990.00 mpp[tiflash]  not(isnull(test.t.a))",
          "          └─TableFullScan_45 10000.00 mpp[tiflash] table:t2 pushed down filter:empty, keep order:false, stats:pseudo"
        ],
        "Warn": null
      },
      {
        "SQL": "set @@session.tidb_prefer_broadcast_join_by_exchange_data_size=1",
        "Plan": null,
        "Warn": null
      },
      {
        "SQL": "explain select * from t t1, t t2 where t1.a=t2.a",
        "Plan": [
          "TableReader_79 12487.50 root  MppVersion: 2, data:ExchangeSender_78",
          "└─ExchangeSender_78 12487.50 mpp[tiflash]  ExchangeType: PassThrough",
          "  └─HashJoin_77 12487.50 mpp[tiflash]  inner join, equal:[eq(test.t.a, test.t.a)]",
          "    ├─ExchangeReceiver_44(Build) 9990.00 mpp[tiflash]  ",
          "    │ └─ExchangeSender_43 9990.00 mpp[tiflash]  ExchangeType: Broadcast, Compression: FAST",
          "    │   └─Selection_42 9990.00 mpp[tiflash]  not(isnull(test.t.a))",
          "    │     └─TableFullScan_41 10000.00 mpp[tiflash] table:t1 pushed down filter:empty, keep order:false, stats:pseudo",
          "    └─Selection_46(Probe) 9990.00 mpp[tiflash]  not(isnull(test.t.a))",
          "      └─TableFullScan_45 10000.00 mpp[tiflash] table:t2 pushed down filter:empty, keep order:false, stats:pseudo"
        ],
        "Warn": null
      }
    ]
  },
  {
    "Name": "TestMPPRightSemiJoin",
    "Cases": [
      {
        "SQL": "set @@session.tidb_allow_mpp=true",
        "Plan": null,
        "Warn": null
      },
      {
        "SQL": "explain select * from t1 where exists (select * from t2 where t1.a=t2.b)",
        "Plan": [
          "TableReader_36 0.80 root  MppVersion: 2, data:ExchangeSender_35",
          "└─ExchangeSender_35 0.80 mpp[tiflash]  ExchangeType: PassThrough",
          "  └─HashJoin_34 0.80 mpp[tiflash]  semi join, equal:[eq(test.t1.a, test.t2.b)]",
          "    ├─ExchangeReceiver_17(Build) 8.00 mpp[tiflash]  ",
          "    │ └─ExchangeSender_16 8.00 mpp[tiflash]  ExchangeType: Broadcast, Compression: FAST",
          "    │   └─Selection_15 8.00 mpp[tiflash]  not(isnull(test.t2.b))",
          "    │     └─TableFullScan_14 8.00 mpp[tiflash] table:t2 pushed down filter:empty, keep order:false",
          "    └─Selection_13(Probe) 1.00 mpp[tiflash]  not(isnull(test.t1.a))",
          "      └─TableFullScan_12 1.00 mpp[tiflash] table:t1 pushed down filter:empty, keep order:false"
        ],
        "Warn": null
      },
      {
        "SQL": "set @@session.tidb_prefer_broadcast_join_by_exchange_data_size=0",
        "Plan": null,
        "Warn": null
      },
      {
        "SQL": "set @@session.tidb_broadcast_join_threshold_size=0",
        "Plan": null,
        "Warn": null
      },
      {
        "SQL": "set @@session.tidb_broadcast_join_threshold_count=0",
        "Plan": null,
        "Warn": null
      },
      {
        "SQL": "explain select * from t1 where exists (select * from t2 where t1.a=t2.b)",
        "Plan": [
          "TableReader_38 0.80 root  MppVersion: 2, data:ExchangeSender_37",
          "└─ExchangeSender_37 0.80 mpp[tiflash]  ExchangeType: PassThrough",
          "  └─HashJoin_36 0.80 mpp[tiflash]  semi join, equal:[eq(test.t1.a, test.t2.b)]",
          "    ├─ExchangeReceiver_15(Build) 1.00 mpp[tiflash]  ",
          "    │ └─ExchangeSender_14 1.00 mpp[tiflash]  ExchangeType: HashPartition, Compression: FAST, Hash Cols: [name: test.t1.a, collate: binary]",
          "    │   └─Selection_13 1.00 mpp[tiflash]  not(isnull(test.t1.a))",
          "    │     └─TableFullScan_12 1.00 mpp[tiflash] table:t1 pushed down filter:empty, keep order:false",
          "    └─ExchangeReceiver_19(Probe) 8.00 mpp[tiflash]  ",
          "      └─ExchangeSender_18 8.00 mpp[tiflash]  ExchangeType: HashPartition, Compression: FAST, Hash Cols: [name: test.t2.b, collate: binary]",
          "        └─Selection_17 8.00 mpp[tiflash]  not(isnull(test.t2.b))",
          "          └─TableFullScan_16 8.00 mpp[tiflash] table:t2 pushed down filter:empty, keep order:false"
        ],
        "Warn": null
      }
    ]
  },
  {
    "Name": "TestMPPRightOuterJoin",
    "Cases": [
      {
        "SQL": "set @@session.tidb_allow_mpp=true",
        "Plan": null,
        "Warn": null
      },
      {
        "SQL": "explain select * from t1 right join t2 on t1.a=t2.b and t1.c < t2.d",
        "Plan": [
          "TableReader_32 3.00 root  MppVersion: 2, data:ExchangeSender_31",
          "└─ExchangeSender_31 3.00 mpp[tiflash]  ExchangeType: PassThrough",
          "  └─HashJoin_30 3.00 mpp[tiflash]  right outer join, equal:[eq(test.t1.a, test.t2.b)], other cond:lt(test.t1.c, test.t2.d)",
          "    ├─ExchangeReceiver_14(Build) 5.00 mpp[tiflash]  ",
          "    │ └─ExchangeSender_13 5.00 mpp[tiflash]  ExchangeType: Broadcast, Compression: FAST",
          "    │   └─Selection_12 5.00 mpp[tiflash]  not(isnull(test.t1.a)), not(isnull(test.t1.c))",
          "    │     └─TableFullScan_11 5.00 mpp[tiflash] table:t1 pushed down filter:empty, keep order:false",
          "    └─TableFullScan_15(Probe) 3.00 mpp[tiflash] table:t2 keep order:false"
        ],
        "Warn": null
      },
      {
        "SQL": "set @@session.tidb_prefer_broadcast_join_by_exchange_data_size=0",
        "Plan": null,
        "Warn": null
      },
      {
        "SQL": "set @@session.tidb_broadcast_join_threshold_size=0",
        "Plan": null,
        "Warn": null
      },
      {
        "SQL": "set @@session.tidb_broadcast_join_threshold_count=0",
        "Plan": null,
        "Warn": null
      },
      {
        "SQL": "explain select * from t1 right join t2 on t1.a=t2.b and t1.c < t2.d",
        "Plan": [
          "TableReader_34 3.00 root  MppVersion: 2, data:ExchangeSender_33",
          "└─ExchangeSender_33 3.00 mpp[tiflash]  ExchangeType: PassThrough",
          "  └─HashJoin_32 3.00 mpp[tiflash]  right outer join, equal:[eq(test.t1.a, test.t2.b)], other cond:lt(test.t1.c, test.t2.d)",
          "    ├─ExchangeReceiver_17(Build) 3.00 mpp[tiflash]  ",
          "    │ └─ExchangeSender_16 3.00 mpp[tiflash]  ExchangeType: HashPartition, Compression: FAST, Hash Cols: [name: test.t2.b, collate: binary]",
          "    │   └─TableFullScan_15 3.00 mpp[tiflash] table:t2 keep order:false",
          "    └─ExchangeReceiver_14(Probe) 5.00 mpp[tiflash]  ",
          "      └─ExchangeSender_13 5.00 mpp[tiflash]  ExchangeType: HashPartition, Compression: FAST, Hash Cols: [name: test.t1.a, collate: binary]",
          "        └─Selection_12 5.00 mpp[tiflash]  not(isnull(test.t1.a)), not(isnull(test.t1.c))",
          "          └─TableFullScan_11 5.00 mpp[tiflash] table:t1 pushed down filter:empty, keep order:false"
        ],
        "Warn": null
      }
    ]
  },
  {
    "Name": "TestIssue37520",
    "Cases": [
      {
        "SQL": "select /*+ inl_join(t1@sel_2) */ a, (select b from t1 where t1.a = t2.b) from t2;",
        "Plan": [
          "IndexJoin 12500.00 root  left outer join, inner:TableReader, outer key:test.t2.b, inner key:test.t1.a, equal cond:eq(test.t2.b, test.t1.a)",
          "├─TableReader(Build) 10000.00 root  data:TableFullScan",
          "│ └─TableFullScan 10000.00 cop[tikv] table:t2 keep order:false, stats:pseudo",
          "└─TableReader(Probe) 10000.00 root  data:TableRangeScan",
          "  └─TableRangeScan 10000.00 cop[tikv] table:t1 range: decided by [test.t2.b], keep order:false, stats:pseudo"
        ],
        "Warn": null
      },
      {
        "SQL": "select /*+ inl_join(t2) */ a, (select b from t1 where t1.a = t2.b) from t2;",
        "Plan": [
          "HashJoin 12500.00 root  left outer join, equal:[eq(test.t2.b, test.t1.a)]",
          "├─TableReader(Build) 10000.00 root  data:TableFullScan",
          "│ └─TableFullScan 10000.00 cop[tikv] table:t1 keep order:false, stats:pseudo",
          "└─TableReader(Probe) 10000.00 root  data:TableFullScan",
          "  └─TableFullScan 10000.00 cop[tikv] table:t2 keep order:false, stats:pseudo"
        ],
        "Warn": [
          "[planner:1815]Optimizer Hint /*+ INL_JOIN(t2) */ or /*+ TIDB_INLJ(t2) */ is inapplicable"
        ]
      },
      {
        "SQL": "select /*+ inl_join(t2@sel_2) */ * from t1 where exists ( select /*+ semi_join_rewrite() */ * from t2 where t1.a = t2.a);",
        "Plan": [
          "MergeJoin 9990.00 root  inner join, left key:test.t1.a, right key:test.t2.a",
          "├─StreamAgg(Build) 7992.00 root  group by:test.t2.a, funcs:firstrow(test.t2.a)->test.t2.a",
          "│ └─IndexReader 7992.00 root  index:StreamAgg",
          "│   └─StreamAgg 7992.00 cop[tikv]  group by:test.t2.a, ",
          "│     └─IndexFullScan 9990.00 cop[tikv] table:t2, index:ia(a) keep order:true, stats:pseudo",
          "└─TableReader(Probe) 10000.00 root  data:TableFullScan",
          "  └─TableFullScan 10000.00 cop[tikv] table:t1 keep order:true, stats:pseudo"
        ],
        "Warn": [
          "[planner:1815]Optimizer Hint /*+ INL_JOIN(t2) */ or /*+ TIDB_INLJ(t2) */ is inapplicable"
        ]
      },
      {
        "SQL": "select /*+ inl_join(t1) */ * from t1 where exists ( select /*+ semi_join_rewrite() */ * from t2 where t1.a = t2.a);",
        "Plan": [
          "IndexJoin 9990.00 root  inner join, inner:TableReader, outer key:test.t2.a, inner key:test.t1.a, equal cond:eq(test.t2.a, test.t1.a)",
          "├─StreamAgg(Build) 7992.00 root  group by:test.t2.a, funcs:firstrow(test.t2.a)->test.t2.a",
          "│ └─IndexReader 7992.00 root  index:StreamAgg",
          "│   └─StreamAgg 7992.00 cop[tikv]  group by:test.t2.a, ",
          "│     └─IndexFullScan 9990.00 cop[tikv] table:t2, index:ia(a) keep order:true, stats:pseudo",
          "└─TableReader(Probe) 7992.00 root  data:TableRangeScan",
          "  └─TableRangeScan 7992.00 cop[tikv] table:t1 range: decided by [test.t2.a], keep order:false, stats:pseudo"
        ],
        "Warn": null
      }
    ]
  },
  {
    "Name": "TestHintScope",
    "Cases": [
      {
        "SQL": "select /*+ MERGE_JOIN(t1) */ t1.a, t1.b from t t1, (select /*+ INL_JOIN(t3) */ t2.a from t t2, t t3 where t2.a = t3.c) s where t1.a=s.a",
        "Best": "MergeInnerJoin{TableReader(Table(t))->IndexJoin{TableReader(Table(t))->IndexReader(Index(t.c_d_e)[[NULL,NULL]])}(test.t.a,test.t.c)}(test.t.a,test.t.a)"
      },
      {
        "SQL": "select /*+ MERGE_JOIN(test.t1) */ t1.a, t1.b from t t1, (select /*+ INL_JOIN(test.t3) */ t2.a from t t2, t t3 where t2.a = t3.c) s where t1.a=s.a",
        "Best": "MergeInnerJoin{TableReader(Table(t))->IndexJoin{TableReader(Table(t))->IndexReader(Index(t.c_d_e)[[NULL,NULL]])}(test.t.a,test.t.c)}(test.t.a,test.t.a)"
      },
      {
        "SQL": "select /*+ MERGE_JOIN(t1) */ t1.a, t1.b from t t1, (select /*+ HASH_JOIN(t2) */ t2.a from t t2, t t3 where t2.a = t3.c) s where t1.a=s.a",
        "Best": "MergeInnerJoin{TableReader(Table(t))->LeftHashJoin{IndexReader(Index(t.f)[[NULL,+inf]])->IndexReader(Index(t.c_d_e)[[NULL,+inf]])}(test.t.a,test.t.c)->Sort}(test.t.a,test.t.a)"
      },
      {
        "SQL": "select /*+ INL_JOIN(t1) */ t1.a, t1.b from t t1, (select /*+ HASH_JOIN(t2) */ t2.a from t t2, t t3 where t2.a = t3.c) s where t1.a=s.a",
        "Best": "IndexJoin{TableReader(Table(t))->LeftHashJoin{IndexReader(Index(t.f)[[NULL,+inf]])->IndexReader(Index(t.c_d_e)[[NULL,+inf]])}(test.t.a,test.t.c)}(test.t.a,test.t.a)"
      },
      {
        "SQL": "select /*+ INL_JOIN(test.t1) */ t1.a, t1.b from t t1, (select /*+ HASH_JOIN(test.t2) */ t2.a from t t2, t t3 where t2.a = t3.c) s where t1.a=s.a",
        "Best": "IndexJoin{TableReader(Table(t))->LeftHashJoin{IndexReader(Index(t.f)[[NULL,+inf]])->IndexReader(Index(t.c_d_e)[[NULL,+inf]])}(test.t.a,test.t.c)}(test.t.a,test.t.a)"
      },
      {
        "SQL": "select /*+ INL_JOIN(t1) */ t1.a, t1.b from t t1, (select /*+ MERGE_JOIN(t2) */ t2.a from t t2, t t3 where t2.a = t3.c) s where t1.a=s.a",
        "Best": "IndexJoin{TableReader(Table(t))->MergeInnerJoin{TableReader(Table(t))->IndexReader(Index(t.c_d_e)[[NULL,+inf]])}(test.t.a,test.t.c)}(test.t.a,test.t.a)"
      },
      {
        "SQL": "select /*+ HASH_JOIN(t1) */ t1.a, t1.b from t t1, (select /*+ MERGE_JOIN(t2) */ t2.a from t t2, t t3 where t2.a = t3.c) s where t1.a=s.a",
        "Best": "RightHashJoin{TableReader(Table(t))->MergeInnerJoin{TableReader(Table(t))->IndexReader(Index(t.c_d_e)[[NULL,+inf]])}(test.t.a,test.t.c)}(test.t.a,test.t.a)"
      },
      {
        "SQL": "select /*+ HASH_JOIN(test.t1) */ t1.a, t1.b from t t1, (select /*+ MERGE_JOIN(test.t2) */ t2.a from t t2, t t3 where t2.a = t3.c) s where t1.a=s.a",
        "Best": "RightHashJoin{TableReader(Table(t))->MergeInnerJoin{TableReader(Table(t))->IndexReader(Index(t.c_d_e)[[NULL,+inf]])}(test.t.a,test.t.c)}(test.t.a,test.t.a)"
      },
      {
        "SQL": "select /*+ HASH_JOIN(t1) */ t1.a, t1.b from t t1, (select /*+ INL_JOIN(t2) */ t2.a from t t2, t t3 where t2.a = t3.c) s where t1.a=s.a",
        "Best": "RightHashJoin{TableReader(Table(t))->IndexJoin{TableReader(Table(t))->IndexReader(Index(t.c_d_e)[[NULL,+inf]])}(test.t.c,test.t.a)}(test.t.a,test.t.a)"
      },
      {
        "SQL": "select /*+ MERGE_JOIN(t1) */ t1.a, t1.b from t t1, (select t2.a from t t2, t t3 where t2.a = t3.c) s where t1.a=s.a",
        "Best": "MergeInnerJoin{TableReader(Table(t))->MergeInnerJoin{TableReader(Table(t))->IndexReader(Index(t.c_d_e)[[NULL,+inf]])}(test.t.a,test.t.c)}(test.t.a,test.t.a)"
      },
      {
        "SQL": "select /*+ INL_JOIN(t1) */ t1.a, t1.b from t t1, (select t2.a from t t2, t t3 where t2.a = t3.c) s where t1.a=s.a",
        "Best": "IndexJoin{TableReader(Table(t))->MergeInnerJoin{TableReader(Table(t))->IndexReader(Index(t.c_d_e)[[NULL,+inf]])}(test.t.a,test.t.c)}(test.t.a,test.t.a)"
      },
      {
        "SQL": "select /*+ HASH_JOIN(t1) */ t1.a, t1.b from t t1, (select t2.a from t t2, t t3 where t2.a = t3.c) s where t1.a=s.a",
        "Best": "RightHashJoin{TableReader(Table(t))->MergeInnerJoin{TableReader(Table(t))->IndexReader(Index(t.c_d_e)[[NULL,+inf]])}(test.t.a,test.t.c)}(test.t.a,test.t.a)"
      },
      {
        "SQL": "select /*+ HASH_JOIN(@sel_2 t1@sel_2, t2@sel_2), MERGE_JOIN(@sel_1 t1@sel_1, t2@sel_1) */ * from (select t1.a, t1.b from t t1, t t2 where t1.a = t2.a) t1, t t2 where t1.b = t2.b",
        "Best": "MergeInnerJoin{LeftHashJoin{TableReader(Table(t))->IndexReader(Index(t.f)[[NULL,+inf]])}(test.t.a,test.t.a)->Sort->TableReader(Table(t))->Sort}(test.t.b,test.t.b)"
      },
      {
        "SQL": "select /*+ STREAM_AGG() */ s, count(s) from (select /*+ HASH_AGG() */ sum(t1.a) as s from t t1, t t2 where t1.a = t2.b group by t1.a) p group by s",
        "Best": "LeftHashJoin{IndexReader(Index(t.f)[[NULL,+inf]])->TableReader(Table(t))}(test.t.a,test.t.b)->Projection->HashAgg->Sort->StreamAgg->Projection"
      },
      {
        "SQL": "select /*+ HASH_AGG() */ s, count(s) from (select /*+ STREAM_AGG() */ sum(t1.a) as s from t t1, t t2 where t1.a = t2.b group by t1.a) p group by s",
        "Best": "LeftHashJoin{IndexReader(Index(t.f)[[NULL,+inf]])->TableReader(Table(t))}(test.t.a,test.t.b)->Sort->Projection->StreamAgg->HashAgg->Projection"
      },
      {
        "SQL": "select /*+ HASH_AGG() */ s, count(s) from (select sum(t1.a) as s from t t1, t t2 where t1.a = t2.b group by t1.a) p group by s",
        "Best": "LeftHashJoin{IndexReader(Index(t.f)[[NULL,+inf]])->TableReader(Table(t))}(test.t.a,test.t.b)->Projection->HashAgg->HashAgg->Projection"
      },
      {
        "SQL": "select /*+ STREAM_AGG() */ s, count(s) from (select sum(t1.a) as s from t t1, t t2 where t1.a = t2.b group by t1.a) p group by s",
        "Best": "LeftHashJoin{IndexReader(Index(t.f)[[NULL,+inf]])->TableReader(Table(t))}(test.t.a,test.t.b)->Projection->HashAgg->Sort->StreamAgg->Projection"
      }
    ]
  },
  {
    "Name": "TestIndexHint",
    "Cases": [
      {
        "SQL": "select /*+ USE_INDEX(t, c_d_e) */ * from t",
        "Best": "IndexLookUp(Index(t.c_d_e)[[NULL,+inf]], Table(t))",
        "HasWarn": false,
        "Hints": "use_index(@`sel_1` `test`.`t` `c_d_e`), no_order_index(@`sel_1` `test`.`t` `c_d_e`)"
      },
      {
        "SQL": "select /*+ USE_INDEX(test.t, c_d_e) */ * from t",
        "Best": "IndexLookUp(Index(t.c_d_e)[[NULL,+inf]], Table(t))",
        "HasWarn": false,
        "Hints": "use_index(@`sel_1` `test`.`t` `c_d_e`), no_order_index(@`sel_1` `test`.`t` `c_d_e`)"
      },
      {
        "SQL": "select /*+ IGNORE_INDEX(t, c_d_e) */ c from t order by c",
        "Best": "TableReader(Table(t))->Sort",
        "HasWarn": false,
        "Hints": "use_index(@`sel_1` `test`.`t` ), no_order_index(@`sel_1` `test`.`t` `primary`)"
      },
      {
        "SQL": "select /*+ IGNORE_INDEX(test.t, c_d_e) */ c from t order by c",
        "Best": "TableReader(Table(t))->Sort",
        "HasWarn": false,
        "Hints": "use_index(@`sel_1` `test`.`t` ), no_order_index(@`sel_1` `test`.`t` `primary`)"
      },
      {
        "SQL": "select /*+ FORCE_INDEX(t, c_d_e) */ * from t",
        "Best": "IndexLookUp(Index(t.c_d_e)[[NULL,+inf]], Table(t))",
        "HasWarn": false,
        "Hints": "use_index(@`sel_1` `test`.`t` `c_d_e`), no_order_index(@`sel_1` `test`.`t` `c_d_e`)"
      },
      {
        "SQL": "select /*+ FORCE_INDEX(test.t, c_d_e) */ * from t",
        "Best": "IndexLookUp(Index(t.c_d_e)[[NULL,+inf]], Table(t))",
        "HasWarn": false,
        "Hints": "use_index(@`sel_1` `test`.`t` `c_d_e`), no_order_index(@`sel_1` `test`.`t` `c_d_e`)"
      },
      {
        "SQL": "select /*+ USE_INDEX(t, c_d_e) */ * from t t1",
        "Best": "TableReader(Table(t))",
        "HasWarn": true,
        "Hints": "use_index(@`sel_1` `test`.`t1` ), no_order_index(@`sel_1` `test`.`t1` `primary`)"
      },
      {
        "SQL": "select /*+ IGNORE_INDEX(t, c_d_e) */ t1.c from t t1 order by t1.c",
        "Best": "IndexReader(Index(t.c_d_e)[[NULL,+inf]])",
        "HasWarn": true,
        "Hints": "use_index(@`sel_1` `test`.`t1` `c_d_e`), order_index(@`sel_1` `test`.`t1` `c_d_e`)"
      },
      {
        "SQL": "select /*+ FORCE_INDEX(t, c_d_e) */ * from t t1",
        "Best": "TableReader(Table(t))",
        "HasWarn": true,
        "Hints": "use_index(@`sel_1` `test`.`t1` ), no_order_index(@`sel_1` `test`.`t1` `primary`)"
      },
      {
        "SQL": "select /*+ USE_INDEX(t1, c_d_e) */ * from t t1",
        "Best": "IndexLookUp(Index(t.c_d_e)[[NULL,+inf]], Table(t))",
        "HasWarn": false,
        "Hints": "use_index(@`sel_1` `test`.`t1` `c_d_e`), no_order_index(@`sel_1` `test`.`t1` `c_d_e`)"
      },
      {
        "SQL": "select /*+ IGNORE_INDEX(t1, c_d_e) */ t1.c from t t1 order by t1.c",
        "Best": "TableReader(Table(t))->Sort",
        "HasWarn": false,
        "Hints": "use_index(@`sel_1` `test`.`t1` ), no_order_index(@`sel_1` `test`.`t1` `primary`)"
      },
      {
        "SQL": "select /*+ FORCE_INDEX(t1, c_d_e) */ * from t t1",
        "Best": "IndexLookUp(Index(t.c_d_e)[[NULL,+inf]], Table(t))",
        "HasWarn": false,
        "Hints": "use_index(@`sel_1` `test`.`t1` `c_d_e`), no_order_index(@`sel_1` `test`.`t1` `c_d_e`)"
      },
      {
        "SQL": "select /*+ USE_INDEX(t1, c_d_e), USE_INDEX(t2, f) */ * from t t1, t t2 where t1.a = t2.b",
        "Best": "LeftHashJoin{IndexLookUp(Index(t.c_d_e)[[NULL,+inf]], Table(t))->IndexLookUp(Index(t.f)[[NULL,+inf]], Table(t))}(test.t.a,test.t.b)",
        "HasWarn": false,
        "Hints": "hash_join(@`sel_1` `test`.`t1`), use_index(@`sel_1` `test`.`t1` `c_d_e`), no_order_index(@`sel_1` `test`.`t1` `c_d_e`), use_index(@`sel_1` `test`.`t2` `f`), no_order_index(@`sel_1` `test`.`t2` `f`)"
      },
      {
        "SQL": "select /*+ IGNORE_INDEX(t1, c_d_e), IGNORE_INDEX(t2, f), HASH_JOIN(t1) */ * from t t1, t t2 where t1.a = t2.b",
        "Best": "LeftHashJoin{TableReader(Table(t))->TableReader(Table(t))}(test.t.a,test.t.b)",
        "HasWarn": false,
        "Hints": "hash_join(@`sel_1` `test`.`t1`), use_index(@`sel_1` `test`.`t1` ), no_order_index(@`sel_1` `test`.`t1` `primary`), use_index(@`sel_1` `test`.`t2` ), no_order_index(@`sel_1` `test`.`t2` `primary`)"
      },
      {
        "SQL": "select /*+ FORCE_INDEX(t1, c_d_e), FORCE_INDEX(t2, f) */ * from t t1, t t2 where t1.a = t2.b",
        "Best": "LeftHashJoin{IndexLookUp(Index(t.c_d_e)[[NULL,+inf]], Table(t))->IndexLookUp(Index(t.f)[[NULL,+inf]], Table(t))}(test.t.a,test.t.b)",
        "HasWarn": false,
        "Hints": "hash_join(@`sel_1` `test`.`t1`), use_index(@`sel_1` `test`.`t1` `c_d_e`), no_order_index(@`sel_1` `test`.`t1` `c_d_e`), use_index(@`sel_1` `test`.`t2` `f`), no_order_index(@`sel_1` `test`.`t2` `f`)"
      },
      {
        "SQL": "select /*+ USE_INDEX(t, c_d_e, f, g) */ * from t order by f",
        "Best": "IndexLookUp(Index(t.f)[[NULL,+inf]], Table(t))",
        "HasWarn": false,
        "Hints": "use_index(@`sel_1` `test`.`t` `f`), order_index(@`sel_1` `test`.`t` `f`)"
      },
      {
        "SQL": "select /*+ FORCE_INDEX(t, c_d_e, f, g) */ * from t order by f",
        "Best": "IndexLookUp(Index(t.f)[[NULL,+inf]], Table(t))",
        "HasWarn": false,
        "Hints": "use_index(@`sel_1` `test`.`t` `f`), order_index(@`sel_1` `test`.`t` `f`)"
      },
      {
        "SQL": "select /*+ USE_INDEX(t) */ f from t where f > 10",
        "Best": "TableReader(Table(t)->Sel([gt(test.t.f, 10)]))",
        "HasWarn": false,
        "Hints": "use_index(@`sel_1` `test`.`t` ), no_order_index(@`sel_1` `test`.`t` `primary`)"
      },
      {
        "SQL": "select /*+ FORCE_INDEX(t) */ f from t where f > 10",
        "Best": "TableReader(Table(t)->Sel([gt(test.t.f, 10)]))",
        "HasWarn": false,
        "Hints": "use_index(@`sel_1` `test`.`t` ), no_order_index(@`sel_1` `test`.`t` `primary`)"
      },
      {
        "SQL": "select /*+ USE_INDEX(t, no_such_index) */ * from t",
        "Best": "TableReader(Table(t))",
        "HasWarn": true,
        "Hints": "use_index(@`sel_1` `test`.`t` ), no_order_index(@`sel_1` `test`.`t` `primary`)"
      },
      {
        "SQL": "select /*+ IGNORE_INDEX(t, no_such_index) */ * from t",
        "Best": "TableReader(Table(t))",
        "HasWarn": true,
        "Hints": "use_index(@`sel_1` `test`.`t` ), no_order_index(@`sel_1` `test`.`t` `primary`)"
      },
      {
        "SQL": "select /*+ FORCE_INDEX(t, no_such_index) */ * from t",
        "Best": "TableReader(Table(t))",
        "HasWarn": true,
        "Hints": "use_index(@`sel_1` `test`.`t` ), no_order_index(@`sel_1` `test`.`t` `primary`)"
      },
      {
        "SQL": "select /*+ USE_INDEX(t, c_d_e), IGNORE_INDEX(t, f) */ c from t order by c",
        "Best": "IndexReader(Index(t.c_d_e)[[NULL,+inf]])",
        "HasWarn": false,
        "Hints": "use_index(@`sel_1` `test`.`t` `c_d_e`), order_index(@`sel_1` `test`.`t` `c_d_e`)"
      },
      {
        "SQL": "select /*+ USE_INDEX(t, f), IGNORE_INDEX(t, f) */ c from t order by c",
        "Best": "TableReader(Table(t))->Sort",
        "HasWarn": false,
        "Hints": "use_index(@`sel_1` `test`.`t` ), no_order_index(@`sel_1` `test`.`t` `primary`)"
      },
      {
        "SQL": "select /*+ USE_INDEX(t, c_d_e), IGNORE_INDEX(t, c_d_e) */ c from t order by c",
        "Best": "TableReader(Table(t))->Sort",
        "HasWarn": false,
        "Hints": "use_index(@`sel_1` `test`.`t` ), no_order_index(@`sel_1` `test`.`t` `primary`)"
      },
      {
        "SQL": "select /*+ USE_INDEX(t, c_d_e, f), IGNORE_INDEX(t, c_d_e) */ c from t order by c",
        "Best": "IndexLookUp(Index(t.f)[[NULL,+inf]], Table(t))->Sort",
        "HasWarn": false,
        "Hints": "use_index(@`sel_1` `test`.`t` `f`), no_order_index(@`sel_1` `test`.`t` `f`)"
      },
      {
        "SQL": "select /*+ FORCE_INDEX(t, c_d_e), IGNORE_INDEX(t, f) */ c from t order by c",
        "Best": "IndexReader(Index(t.c_d_e)[[NULL,+inf]])",
        "HasWarn": false,
        "Hints": "use_index(@`sel_1` `test`.`t` `c_d_e`), order_index(@`sel_1` `test`.`t` `c_d_e`)"
      },
      {
        "SQL": "select /*+ FORCE_INDEX(t, f), IGNORE_INDEX(t, f) */ c from t order by c",
        "Best": "TableReader(Table(t))->Sort",
        "HasWarn": false,
        "Hints": "use_index(@`sel_1` `test`.`t` ), no_order_index(@`sel_1` `test`.`t` `primary`)"
      },
      {
        "SQL": "select /*+ FORCE_INDEX(t, c_d_e), IGNORE_INDEX(t, c_d_e) */ c from t order by c",
        "Best": "TableReader(Table(t))->Sort",
        "HasWarn": false,
        "Hints": "use_index(@`sel_1` `test`.`t` ), no_order_index(@`sel_1` `test`.`t` `primary`)"
      },
      {
        "SQL": "select /*+ FORCE_INDEX(t, c_d_e, f), IGNORE_INDEX(t, c_d_e) */ c from t order by c",
        "Best": "IndexLookUp(Index(t.f)[[NULL,+inf]], Table(t))->Sort",
        "HasWarn": false,
        "Hints": "use_index(@`sel_1` `test`.`t` `f`), no_order_index(@`sel_1` `test`.`t` `f`)"
      }
    ]
  },
  {
    "Name": "TestIndexMergeHint",
    "Cases": [
      {
        "SQL": "select /*+ USE_INDEX_MERGE(t, c_d_e, f_g) */ * from t where c < 1 or f > 2",
        "Best": "IndexMergeReader(PartialPlans->[Index(t.c_d_e)[[-inf,1)], Index(t.f_g)[(2,+inf]]], TablePlan->Table(t))",
        "HasWarn": false,
        "Hints": "use_index_merge(@`sel_1` `t` `c_d_e`, `f_g`)"
      },
      {
        "SQL": "select /*+ USE_INDEX_MERGE(t, primary, f_g) */ * from t where a < 1 or f > 2",
        "Best": "IndexMergeReader(PartialPlans->[Table(t), Index(t.f_g)[(2,+inf]]], TablePlan->Table(t))",
        "HasWarn": false,
        "Hints": "use_index_merge(@`sel_1` `t` `primary`, `f_g`)"
      },
      {
        "SQL": "select /*+ USE_INDEX_MERGE(t, primary, f_g, c_d_e) */ * from t where a < 1 or f > 2",
        "Best": "IndexMergeReader(PartialPlans->[Table(t), Index(t.f_g)[(2,+inf]]], TablePlan->Table(t))",
        "HasWarn": false,
        "Hints": "use_index_merge(@`sel_1` `t` `primary`, `f_g`)"
      },
      {
        "SQL": "select /*+ NO_INDEX_MERGE(), USE_INDEX_MERGE(t, primary, f_g, c_d_e) */ * from t where a < 1 or f > 2",
        "Best": "TableReader(Table(t)->Sel([or(lt(test.t.a, 1), gt(test.t.f, 2))]))",
        "HasWarn": true,
        "Hints": "use_index(@`sel_1` `test`.`t` ), no_order_index(@`sel_1` `test`.`t` `primary`)"
      },
      {
        "SQL": "select /*+ USE_INDEX_MERGE(t1, c_d_e, f_g) */ * from t where c < 1 or f > 2",
        "Best": "TableReader(Table(t)->Sel([or(lt(test.t.c, 1), gt(test.t.f, 2))]))",
        "HasWarn": true,
        "Hints": "use_index(@`sel_1` `test`.`t` ), no_order_index(@`sel_1` `test`.`t` `primary`)"
      },
      {
        "SQL": "select /*+ NO_INDEX_MERGE(), USE_INDEX_MERGE(t, primary, f_g, c_d_e) */ * from t where a < 1 or f > 2",
        "Best": "TableReader(Table(t)->Sel([or(lt(test.t.a, 1), gt(test.t.f, 2))]))",
        "HasWarn": true,
        "Hints": "use_index(@`sel_1` `test`.`t` ), no_order_index(@`sel_1` `test`.`t` `primary`)"
      },
      {
        "SQL": "select /*+ USE_INDEX_MERGE(t) USE_INDEX_MERGE(t) */ * from t where c < 1 or f > 2",
        "Best": "IndexMergeReader(PartialPlans->[Index(t.c_d_e)[[-inf,1)], Index(t.f)[(2,+inf]]], TablePlan->Table(t))",
        "HasWarn": false,
        "Hints": "use_index_merge(@`sel_1` `t` `c_d_e`, `f`)"
      },
      {
        "SQL": "select /*+ USE_INDEX_MERGE(db2.t) */ * from t where c < 1 or f > 2",
        "Best": "TableReader(Table(t)->Sel([or(lt(test.t.c, 1), gt(test.t.f, 2))]))",
        "HasWarn": true,
        "Hints": "use_index(@`sel_1` `test`.`t` ), no_order_index(@`sel_1` `test`.`t` `primary`)"
      },
      {
        "SQL": "select /*+ USE_INDEX_MERGE(db2.t, c_d_e, f_g) */ * from t where c < 1 or f > 2",
        "Best": "TableReader(Table(t)->Sel([or(lt(test.t.c, 1), gt(test.t.f, 2))]))",
        "HasWarn": true,
        "Hints": "use_index(@`sel_1` `test`.`t` ), no_order_index(@`sel_1` `test`.`t` `primary`)"
      }
    ]
  },
  {
    "Name": "TestRefine",
    "Cases": [
      {
        "SQL": "select a from t where c is not null",
        "Best": "IndexReader(Index(t.f)[[NULL,+inf]])"
      },
      {
        "SQL": "select a from t where c >= 4",
        "Best": "IndexReader(Index(t.c_d_e)[[4,+inf]])->Projection"
      },
      {
        "SQL": "select a from t where c <= 4",
        "Best": "IndexReader(Index(t.c_d_e)[[-inf,4]])->Projection"
      },
      {
        "SQL": "select a from t where c = 4 and d = 5 and e = 6",
        "Best": "PointGet(Index(t.c_d_e)[KindInt64 4 KindInt64 5 KindInt64 6])->Projection"
      },
      {
        "SQL": "select a from t where d = 4 and c = 5",
        "Best": "IndexReader(Index(t.c_d_e)[[5 4,5 4]])->Projection"
      },
      {
        "SQL": "select a from t where c = 4 and e < 5",
        "Best": "IndexReader(Index(t.c_d_e)[[4,4]]->Sel([lt(test.t.e, 5)]))->Projection"
      },
      {
        "SQL": "select a from t where c = 4 and d <= 5 and d > 3",
        "Best": "IndexReader(Index(t.c_d_e)[(4 3,4 5]])->Projection"
      },
      {
        "SQL": "select a from t where d <= 5 and d > 3",
        "Best": "IndexReader(Index(t.c_d_e)[[NULL,+inf]]->Sel([le(test.t.d, 5) gt(test.t.d, 3)]))->Projection"
      },
      {
        "SQL": "select a from t where c between 1 and 2",
        "Best": "IndexReader(Index(t.c_d_e)[[1,2]])->Projection"
      },
      {
        "SQL": "select a from t where c not between 1 and 2",
        "Best": "IndexReader(Index(t.c_d_e)[[-inf,1) (2,+inf]])->Projection"
      },
      {
        "SQL": "select a from t where c <= 5 and c >= 3 and d = 1",
        "Best": "IndexReader(Index(t.c_d_e)[[3,5]]->Sel([eq(test.t.d, 1)]))->Projection"
      },
      {
        "SQL": "select a from t where c = 1 or c = 2 or c = 3",
        "Best": "IndexReader(Index(t.c_d_e)[[1,3]])->Projection"
      },
      {
        "SQL": "select b from t where c = 1 or c = 2 or c = 3 or c = 4 or c = 5",
        "Best": "TableReader(Table(t)->Sel([or(or(eq(test.t.c, 1), eq(test.t.c, 2)), or(eq(test.t.c, 3), or(eq(test.t.c, 4), eq(test.t.c, 5))))]))->Projection"
      },
      {
        "SQL": "select a from t where c = 5",
        "Best": "IndexReader(Index(t.c_d_e)[[5,5]])->Projection"
      },
      {
        "SQL": "select a from t where c = 5 and b = 1",
        "Best": "IndexLookUp(Index(t.c_d_e)[[5,5]], Table(t)->Sel([eq(test.t.b, 1)]))->Projection"
      },
      {
        "SQL": "select a from t where not a",
        "Best": "PointGet(Handle(t.a)0)"
      },
      {
        "SQL": "select a from t where c in (1)",
        "Best": "IndexReader(Index(t.c_d_e)[[1,1]])->Projection"
      },
      {
        "SQL": "select a from t where c in ('1')",
        "Best": "IndexReader(Index(t.c_d_e)[[1,1]])->Projection"
      },
      {
        "SQL": "select a from t where c = 1.0",
        "Best": "IndexReader(Index(t.c_d_e)[[1,1]])->Projection"
      },
      {
        "SQL": "select a from t where c in (1) and d > 3",
        "Best": "IndexReader(Index(t.c_d_e)[(1 3,1 +inf]])->Projection"
      },
      {
        "SQL": "select a from t where c in (1, 2, 3) and (d > 3 and d < 4 or d > 5 and d < 6)",
        "Best": "Dual->Projection"
      },
      {
        "SQL": "select a from t where c in (1, 2, 3) and (d > 2 and d < 4 or d > 5 and d < 7)",
        "Best": "IndexReader(Index(t.c_d_e)[[1 3,1 3] [1 6,1 6] [2 3,2 3] [2 6,2 6] [3 3,3 3] [3 6,3 6]])->Projection"
      },
      {
        "SQL": "select a from t where c in (1, 2, 3)",
        "Best": "IndexReader(Index(t.c_d_e)[[1,1] [2,2] [3,3]])->Projection"
      },
      {
        "SQL": "select a from t where c in (1, 2, 3) and d in (1,2) and e = 1",
        "Best": "BatchPointGet(Index(t.c_d_e)[[KindInt64 1 KindInt64 1 KindInt64 1] [KindInt64 1 KindInt64 2 KindInt64 1] [KindInt64 2 KindInt64 1 KindInt64 1] [KindInt64 2 KindInt64 2 KindInt64 1] [KindInt64 3 KindInt64 1 KindInt64 1] [KindInt64 3 KindInt64 2 KindInt64 1]])->Projection"
      },
      {
        "SQL": "select a from t where d in (1, 2, 3)",
        "Best": "IndexReader(Index(t.c_d_e)[[NULL,+inf]]->Sel([in(test.t.d, 1, 2, 3)]))->Projection"
      },
      {
        "SQL": "select a from t where c not in (1)",
        "Best": "IndexReader(Index(t.c_d_e)[[-inf,1) (1,+inf]])->Projection"
      },
      {
        "SQL": "select a from t use index(c_d_e) where c != 1",
        "Best": "IndexReader(Index(t.c_d_e)[[-inf,1) (1,+inf]])->Projection"
      },
      {
        "SQL": "select a from t where c_str like ''",
        "Best": "IndexReader(Index(t.c_d_e_str)[[\"\",\"\"]]->Sel([like(test.t.c_str, , 92)]))->Projection"
      },
      {
        "SQL": "select a from t where c_str like 'abc'",
        "Best": "IndexReader(Index(t.c_d_e_str)[[\"abc\",\"abc\"]]->Sel([like(test.t.c_str, abc, 92)]))->Projection"
      },
      {
        "SQL": "select a from t where c_str not like 'abc'",
        "Best": "IndexReader(Index(t.c_d_e_str)[[NULL,+inf]]->Sel([not(like(test.t.c_str, abc, 92))]))->Projection"
      },
      {
        "SQL": "select a from t where not (c_str like 'abc' or c_str like 'abd')",
        "Best": "IndexReader(Index(t.c_d_e_str)[[NULL,+inf]]->Sel([and(not(like(test.t.c_str, abc, 92)), not(like(test.t.c_str, abd, 92)))]))->Projection"
      },
      {
        "SQL": "select a from t where c_str like '_abc'",
        "Best": "IndexReader(Index(t.c_d_e_str)[[NULL,+inf]]->Sel([like(test.t.c_str, _abc, 92)]))->Projection"
      },
      {
        "SQL": "select a from t where c_str like 'abc%'",
        "Best": "IndexReader(Index(t.c_d_e_str)[[\"abc\",\"abd\")]->Sel([like(test.t.c_str, abc%, 92)]))->Projection"
      },
      {
        "SQL": "select a from t where c_str like 'abc_'",
        "Best": "IndexReader(Index(t.c_d_e_str)[[\"abc\",\"abd\")]->Sel([like(test.t.c_str, abc_, 92)]))->Projection"
      },
      {
        "SQL": "select a from t where c_str like 'abc%af'",
        "Best": "IndexReader(Index(t.c_d_e_str)[[\"abc\",\"abd\")]->Sel([like(test.t.c_str, abc%af, 92)]))->Projection"
      },
      {
        "SQL": "select a from t where c_str like 'abc\\_' escape ''",
        "Best": "IndexReader(Index(t.c_d_e_str)[[\"abc_\",\"abc_\"]]->Sel([like(test.t.c_str, abc\\_, 92)]))->Projection"
      },
      {
        "SQL": "select a from t where c_str like 'abc\\_'",
        "Best": "IndexReader(Index(t.c_d_e_str)[[\"abc_\",\"abc_\"]]->Sel([like(test.t.c_str, abc\\_, 92)]))->Projection"
      },
      {
        "SQL": "select a from t where c_str like 'abc\\\\_'",
        "Best": "IndexReader(Index(t.c_d_e_str)[[\"abc_\",\"abc_\"]]->Sel([like(test.t.c_str, abc\\_, 92)]))->Projection"
      },
      {
        "SQL": "select a from t where c_str like 'abc\\_%'",
        "Best": "IndexReader(Index(t.c_d_e_str)[[\"abc_\",\"abc`\")]->Sel([like(test.t.c_str, abc\\_%, 92)]))->Projection"
      },
      {
        "SQL": "select a from t where c_str like 'abc=_%' escape '='",
        "Best": "IndexReader(Index(t.c_d_e_str)[[\"abc_\",\"abc`\")]->Sel([like(test.t.c_str, abc=_%, 61)]))->Projection"
      },
      {
        "SQL": "select a from t where c_str like 'abc\\__'",
        "Best": "IndexReader(Index(t.c_d_e_str)[[\"abc_\",\"abc`\")]->Sel([like(test.t.c_str, abc\\__, 92)]))->Projection"
      },
      {
        "SQL": "select a from t where c_str like 123",
        "Best": "IndexReader(Index(t.c_d_e_str)[[\"123\",\"123\"]]->Sel([like(test.t.c_str, 123, 92)]))->Projection"
      },
      {
        "SQL": "select a from t where c = 1.9 and d > 3",
        "Best": "Dual"
      },
      {
        "SQL": "select a from t where c < 1.1",
        "Best": "IndexReader(Index(t.c_d_e)[[-inf,2)])->Projection"
      },
      {
        "SQL": "select a from t where c <= 1.9",
        "Best": "IndexReader(Index(t.c_d_e)[[-inf,1]])->Projection"
      },
      {
        "SQL": "select a from t where c >= 1.1",
        "Best": "IndexReader(Index(t.c_d_e)[[2,+inf]])->Projection"
      },
      {
        "SQL": "select a from t where c > 1.9",
        "Best": "IndexReader(Index(t.c_d_e)[(1,+inf]])->Projection"
      },
      {
        "SQL": "select a from t where c = 123456789098765432101234",
        "Best": "Dual"
      },
      {
        "SQL": "select a from t where c = 'hanfei'",
        "Best": "IndexReader(Index(t.c_d_e)[[NULL,+inf]]->Sel([eq(cast(test.t.c, double BINARY), cast(hanfei, double BINARY))]))->Projection"
      }
    ]
  },
  {
    "Name": "TestAggEliminator",
    "Cases": [
      {
        "SQL": "select max(a) from t;",
        "Best": "TableReader(Table(t)->Limit)->Limit->StreamAgg"
      },
      {
        "SQL": "select min(a) from t;",
        "Best": "TableReader(Table(t)->Limit)->Limit->StreamAgg"
      },
      {
        "SQL": "select min(c_str) from t;",
        "Best": "IndexReader(Index(t.c_d_e_str)[[-inf,+inf]]->Limit)->Limit->StreamAgg"
      },
      {
        "SQL": "select max(a), b from t;",
        "Best": "TableReader(Table(t)->HashAgg)->HashAgg"
      },
      {
        "SQL": "select max(a+1) from t;",
        "Best": "IndexReader(Index(t.f)[[NULL,+inf]]->TopN([plus(test.t.a, 1) true],0,1))->Projection->TopN([Column#40 true],0,1)->Projection->Projection->StreamAgg"
      },
      {
        "SQL": "select max(a), min(a) from t;",
        "Best": "RightHashJoin{TableReader(Table(t)->Limit)->Limit->StreamAgg->TableReader(Table(t)->Limit)->Limit->StreamAgg}"
      },
      {
        "SQL": "select max(a), min(a) from t where a > 10",
        "Best": "RightHashJoin{TableReader(Table(t)->Limit)->Limit->StreamAgg->TableReader(Table(t)->Limit)->Limit->StreamAgg}"
      },
      {
        "SQL": "select max(d), min(d) from t where c = 1 and d > 10",
        "Best": "LeftHashJoin{IndexReader(Index(t.c_d_e)[(1 10,1 +inf]]->Limit)->Limit->StreamAgg->IndexReader(Index(t.c_d_e)[(1 10,1 +inf]]->Limit)->Limit->StreamAgg}"
      },
      {
        "SQL": "select max(a), max(c), min(f) from t",
        "Best": "LeftHashJoin{RightHashJoin{TableReader(Table(t)->Limit)->Limit->StreamAgg->IndexReader(Index(t.c_d_e)[[NULL,+inf]]->Limit)->Limit->StreamAgg}->IndexReader(Index(t.f)[[NULL,+inf]]->Limit)->Limit->StreamAgg}"
      },
      {
        "SQL": "select max(a), max(b) from t",
        "Best": "TableReader(Table(t)->HashAgg)->HashAgg"
      },
      {
        "SQL": "select max(a), max(c) from t where c > 10",
        "Best": "IndexReader(Index(t.c_d_e)[(10,+inf]]->HashAgg)->HashAgg"
      },
      {
        "SQL": "select max(a), min(a) from t where a * 3 + 10 < 100",
        "Best": "IndexReader(Index(t.f)[[NULL,+inf]]->Sel([lt(plus(mul(test.t.a, 3), 10), 100)])->HashAgg)->HashAgg"
      },
      {
        "SQL": "select max(a) from t group by b;",
        "Best": "TableReader(Table(t)->HashAgg)->HashAgg"
      },
      {
        "SQL": "select max(a) from (select t1.a from t t1 join t t2 on t1.a=t2.a) t",
        "Best": "MergeInnerJoin{TableReader(Table(t))->TableReader(Table(t))}(test.t.a,test.t.a)->Limit->StreamAgg"
      }
    ]
  },
  {
    "Name": "TestRuleColumnPruningLogicalApply",
    "Cases": [
      {
        "SQL": "SELECT COUNT(*) FROM (SELECT a, (SELECT t2.b FROM t t2, t t3 WHERE t2.a = t3.a AND t1.a = t2.a LIMIT 1) t FROM t t1) t",
        "Best": "IndexReader(Index(t.f)[[NULL,+inf]]->HashAgg)->HashAgg"
      },
      {
        "SQL": "SELECT COUNT(a) FROM (SELECT a, (SELECT t2.b FROM t t2, t t3 WHERE t2.a = t3.a AND t1.a = t2.a LIMIT 1) t FROM t t1) t",
        "Best": "IndexReader(Index(t.f)[[NULL,+inf]]->HashAgg)->HashAgg"
      },
      {
        "SQL": "SELECT COUNT(t) FROM (SELECT a, (SELECT t2.b FROM t t2, t t3 WHERE t2.a = t3.a AND t1.a = t2.a LIMIT 1) t FROM t t1) t",
        "Best": "Apply{IndexReader(Index(t.f)[[NULL,+inf]])->MergeInnerJoin{TableReader(Table(t))->TableReader(Table(t))}(test.t.a,test.t.a)->Limit}->HashAgg"
      },
      {
        "SQL": "SELECT COUNT(a) FROM t t1 WHERE t1.a IN (SELECT t2.a FROM t t2, t t3 WHERE t2.b = t3.b)",
        "Best": "LeftHashJoin{IndexReader(Index(t.f)[[NULL,+inf]])->LeftHashJoin{TableReader(Table(t))->TableReader(Table(t))}(test.t.b,test.t.b)->HashAgg}(test.t.a,test.t.a)->HashAgg"
      },
      {
        "SQL": "SELECT a FROM (SELECT a, (SELECT t2.b FROM t t2, t t3 WHERE t2.a = t3.a AND t1.a = t2.a LIMIT 1) t FROM t t1) t",
        "Best": "IndexReader(Index(t.f)[[NULL,+inf]])"
      },
      {
        "SQL": "SELECT a FROM t WHERE b IN (SELECT t2.b FROM t t2, t t3 WHERE t2.a = t3.a)",
        "Best": "LeftHashJoin{TableReader(Table(t))->MergeInnerJoin{TableReader(Table(t))->TableReader(Table(t))}(test.t.a,test.t.a)->HashAgg}(test.t.b,test.t.b)"
      },
      {
        "SQL": "SELECT a FROM t WHERE EXISTS (SELECT t2.b FROM t t2, t t3 WHERE t2.a = t3.a AND t2.b=t.b)",
        "Best": "LeftHashJoin{TableReader(Table(t))->MergeInnerJoin{TableReader(Table(t))->TableReader(Table(t))}(test.t.a,test.t.a)}(test.t.b,test.t.b)"
      },
      {
        "SQL": "SELECT a FROM t WHERE NOT EXISTS (SELECT t2.b FROM t t2, t t3 WHERE t2.a = t3.a AND t2.b=t.b)",
        "Best": "LeftHashJoin{TableReader(Table(t))->MergeInnerJoin{TableReader(Table(t))->TableReader(Table(t))}(test.t.a,test.t.a)}(test.t.b,test.t.b)"
      },
      {
        "SQL": "SELECT a FROM t WHERE b IN (SELECT b FROM t WHERE b = 1 AND a IN (SELECT a FROM t WHERE a > 0))",
        "Best": "RightHashJoin{IndexJoin{TableReader(Table(t)->Sel([eq(test.t.b, 1)]))->TableReader(Table(t)->Sel([gt(test.t.a, 0)]))}(test.t.a,test.t.a)->HashAgg->TableReader(Table(t))}(test.t.b,test.t.b)"
      },
      {
        "SQL": "SELECT a FROM t WHERE b IN (SELECT b FROM t WHERE b = 1 AND a IN (SELECT t2.a FROM (SELECT t1.a, (SELECT t2.b FROM t t2, t t3 WHERE t2.a = t3.a AND t1.a = t2.a LIMIT 1) t FROM t t1) t2))",
        "Best": "LeftHashJoin{TableReader(Table(t))->IndexJoin{TableReader(Table(t)->Sel([eq(test.t.b, 1)]))->TableReader(Table(t))}(test.t.a,test.t.a)->HashAgg}(test.t.b,test.t.b)"
      }
    ]
  },
  {
    "Name": "TestUnmatchedTableInHint",
    "Cases": [
      {
        "SQL": "SELECT /*+ TIDB_SMJ(t3, t4) */ * from t t1, t t2 where t1.a = t2.a",
        "Warning": "[planner:1815]There are no matching table names for (t3, t4) in optimizer hint /*+ MERGE_JOIN(t3, t4) */ or /*+ TIDB_SMJ(t3, t4) */. Maybe you can use the table alias name"
      },
      {
        "SQL": "SELECT /*+ TIDB_HJ(t3, t4) */ * from t t1, t t2 where t1.a = t2.a",
        "Warning": "[planner:1815]There are no matching table names for (t3, t4) in optimizer hint /*+ HASH_JOIN(t3, t4) */ or /*+ TIDB_HJ(t3, t4) */. Maybe you can use the table alias name"
      },
      {
        "SQL": "SELECT /*+ TIDB_INLJ(t3, t4) */ * from t t1, t t2 where t1.a = t2.a",
        "Warning": "[planner:1815]There are no matching table names for (t3, t4) in optimizer hint /*+ INL_JOIN(t3, t4) */ or /*+ TIDB_INLJ(t3, t4) */. Maybe you can use the table alias name"
      },
      {
        "SQL": "SELECT /*+ TIDB_SMJ(t1, t2) */ * from t t1, t t2 where t1.a = t2.a",
        "Warning": ""
      },
      {
        "SQL": "SELECT /*+ TIDB_SMJ(t3, t4) */ * from t t1, t t2, t t3 where t1.a = t2.a and t2.a = t3.a",
        "Warning": "[planner:1815]There are no matching table names for (t4) in optimizer hint /*+ MERGE_JOIN(t3, t4) */ or /*+ TIDB_SMJ(t3, t4) */. Maybe you can use the table alias name"
      }
    ]
  },
  {
    "Name": "TestJoinHints",
    "Cases": [
      {
        "SQL": "select /*+ TIDB_INLJ(t1) */ t1.a, t2.a, t3.a from t t1, t t2, t t3 where t1.a = t2.a and t2.a = t3.a;",
        "Best": "MergeInnerJoin{IndexJoin{TableReader(Table(t))->TableReader(Table(t))}(test.t.a,test.t.a)->TableReader(Table(t))}(test.t.a,test.t.a)",
        "Warning": "",
        "Hints": "merge_join(@`sel_1` `test`.`t3`), inl_join(@`sel_1` `test`.`t1`), use_index(@`sel_1` `test`.`t1` ), no_order_index(@`sel_1` `test`.`t1` `primary`), use_index(@`sel_1` `test`.`t2` ), order_index(@`sel_1` `test`.`t2` `primary`), use_index(@`sel_1` `test`.`t3` ), order_index(@`sel_1` `test`.`t3` `primary`)"
      },
      {
        "SQL": "select /*+ TIDB_INLJ(test.t1) */ t1.a, t2.a, t3.a from t t1, t t2, t t3 where t1.a = t2.a and t2.a = t3.a;",
        "Best": "MergeInnerJoin{IndexJoin{TableReader(Table(t))->TableReader(Table(t))}(test.t.a,test.t.a)->TableReader(Table(t))}(test.t.a,test.t.a)",
        "Warning": "",
        "Hints": "merge_join(@`sel_1` `test`.`t3`), inl_join(@`sel_1` `test`.`t1`), use_index(@`sel_1` `test`.`t1` ), no_order_index(@`sel_1` `test`.`t1` `primary`), use_index(@`sel_1` `test`.`t2` ), order_index(@`sel_1` `test`.`t2` `primary`), use_index(@`sel_1` `test`.`t3` ), order_index(@`sel_1` `test`.`t3` `primary`)"
      },
      {
        "SQL": "select /*+ TIDB_INLJ(t1) */ t1.b, t2.a from t t1, t t2 where t1.b = t2.a;",
        "Best": "LeftHashJoin{TableReader(Table(t))->IndexReader(Index(t.f)[[NULL,+inf]])}(test.t.b,test.t.a)",
        "Warning": "[planner:1815]Optimizer Hint /*+ INL_JOIN(t1) */ or /*+ TIDB_INLJ(t1) */ is inapplicable",
        "Hints": "hash_join(@`sel_1` `test`.`t1`), use_index(@`sel_1` `test`.`t1` ), no_order_index(@`sel_1` `test`.`t1` `primary`), use_index(@`sel_1` `test`.`t2` `f`), no_order_index(@`sel_1` `test`.`t2` `f`)"
      },
      {
        "SQL": "select /*+ TIDB_INLJ(t2) */ t1.b, t2.a from t2 t1, t2 t2 where t1.b=t2.b and t2.c=-1;",
        "Best": "IndexJoin{TableReader(Table(t2)->Sel([eq(test.t2.c, -1)]))->IndexReader(Index(t2.b)[[NULL,NULL]])}(test.t2.b,test.t2.b)->Projection",
        "Warning": "[planner:1815]Optimizer Hint /*+ INL_JOIN(t2) */ or /*+ TIDB_INLJ(t2) */ is inapplicable",
        "Hints": "inl_join(@`sel_1` `test`.`t1`), use_index(@`sel_1` `test`.`t2` ), no_order_index(@`sel_1` `test`.`t2` `primary`), use_index(@`sel_1` `test`.`t1` `b`), no_order_index(@`sel_1` `test`.`t1` `b`)"
      }
    ]
  },
  {
    "Name": "TestAggregationHints",
    "Cases": [
      {
        "SQL": "select count(*) from t t1, t t2 where t1.a = t2.b",
        "Best": "LeftHashJoin{IndexReader(Index(t.f)[[NULL,+inf]])->TableReader(Table(t))}(test.t.a,test.t.b)->StreamAgg",
        "Warning": ""
      },
      {
        "SQL": "select count(t1.a) from t t1, t t2 where t1.a = t2.a*2 group by t1.a",
        "Best": "LeftHashJoin{IndexReader(Index(t.f)[[NULL,+inf]])->IndexReader(Index(t.f)[[NULL,+inf]])->Projection}(test.t.a,Column#26)->HashAgg",
        "Warning": ""
      },
      {
        "SQL": "select /*+ HASH_AGG() */ count(*) from t t1, t t2 where t1.a = t2.b",
        "Best": "LeftHashJoin{IndexReader(Index(t.f)[[NULL,+inf]])->TableReader(Table(t))}(test.t.a,test.t.b)->HashAgg",
        "Warning": ""
      },
      {
        "SQL": "select /*+ STREAM_AGG() */ count(t1.a) from t t1, t t2 where t1.a = t2.a*2 group by t1.a",
        "Best": "LeftHashJoin{IndexReader(Index(t.f)[[NULL,+inf]])->IndexReader(Index(t.f)[[NULL,+inf]])->Projection}(test.t.a,Column#26)->Sort->StreamAgg",
        "Warning": ""
      },
      {
        "SQL": "select /*+ HASH_AGG() STREAM_AGG() */ count(*) from t t1, t t2 where t1.a = t2.b",
        "Best": "LeftHashJoin{IndexReader(Index(t.f)[[NULL,+inf]])->TableReader(Table(t))}(test.t.a,test.t.b)->StreamAgg",
        "Warning": "[planner:1815]Optimizer aggregation hints are conflicted"
      },
      {
        "SQL": "select /*+ STREAM_AGG() */ distinct a from t",
        "Best": "IndexReader(Index(t.f)[[NULL,+inf]])",
        "Warning": ""
      },
      {
        "SQL": "select /*+ HASH_AGG() */ t1.a from t t1 where t1.a < any(select t2.b from t t2)",
        "Best": "LeftHashJoin{IndexReader(Index(t.f)[[NULL,+inf]])->TableReader(Table(t)->HashAgg)->HashAgg->Sel([ne(Column#27, 0)])}",
        "Warning": ""
      },
      {
        "SQL": "select /*+ hash_agg() */ t1.a from t t1 where t1.a != any(select t2.b from t t2)",
        "Best": "LeftHashJoin{IndexReader(Index(t.f)[[NULL,+inf]])->TableReader(Table(t))->HashAgg->Sel([ne(Column#28, 0)])}",
        "Warning": ""
      },
      {
        "SQL": "select /*+ hash_agg() */ t1.a from t t1 where t1.a = all(select t2.b from t t2)",
        "Best": "LeftHashJoin{IndexReader(Index(t.f)[[NULL,+inf]])->TableReader(Table(t))->HashAgg->Sel([or(and(le(Column#26, 1), if(ne(Column#27, 0), <nil>, 1)), or(eq(Column#28, 0), 0))])}",
        "Warning": ""
      },
      {
        "SQL": "select /*+ STREAM_AGG() */ sum(t1.a) from t t1 join t t2 on t1.b = t2.b group by t1.b",
        "Best": "LeftHashJoin{TableReader(Table(t))->TableReader(Table(t))->Sort->Projection->StreamAgg}(test.t.b,test.t.b)->HashAgg",
        "Warning": ""
      },
      {
        "SQL": "select /*+ STREAM_AGG() */ e, sum(b) from t group by e",
        "Best": "TableReader(Table(t))->Sort->Projection->StreamAgg->Projection",
        "Warning": ""
      }
    ]
  },
  {
    "Name": "TestQueryBlockHint",
    "Cases": [
      {
        "SQL": "select /*+ MERGE_JOIN(@sel_1 t1), INL_JOIN(@sel_2 t3) */ t1.a, t1.b from t t1, (select t2.a from t t2, t t3 where t2.a = t3.c) s where t1.a=s.a",
        "Plan": "IndexJoin{MergeInnerJoin{TableReader(Table(t))->TableReader(Table(t))}(test.t.a,test.t.a)->IndexReader(Index(t.c_d_e)[[NULL,NULL]])}(test.t.a,test.t.c)",
        "Hints": "use_index(@`sel_1` `test`.`t1` ), order_index(@`sel_1` `test`.`t1` `primary`), use_index(@`sel_2` `test`.`t2` ), order_index(@`sel_2` `test`.`t2` `primary`), use_index(@`sel_2` `test`.`t3` `c_d_e`), no_order_index(@`sel_2` `test`.`t3` `c_d_e`)"
      },
      {
        "SQL": "select /*+ MERGE_JOIN(@sel_1 t1), INL_JOIN(@qb t3) */ t1.a, t1.b from t t1, (select /*+ QB_NAME(qb) */ t2.a from t t2, t t3 where t2.a = t3.c) s where t1.a=s.a",
        "Plan": "IndexJoin{MergeInnerJoin{TableReader(Table(t))->TableReader(Table(t))}(test.t.a,test.t.a)->IndexReader(Index(t.c_d_e)[[NULL,NULL]])}(test.t.a,test.t.c)",
        "Hints": "use_index(@`sel_1` `test`.`t1` ), order_index(@`sel_1` `test`.`t1` `primary`), use_index(@`sel_2` `test`.`t2` ), order_index(@`sel_2` `test`.`t2` `primary`), use_index(@`sel_2` `test`.`t3` `c_d_e`), no_order_index(@`sel_2` `test`.`t3` `c_d_e`)"
      },
      {
        "SQL": "select /*+ HASH_JOIN(@sel_1 t1), MERGE_JOIN(@sel_2 t2) */ t1.a, t1.b from t t1, (select t2.a from t t2, t t3 where t2.a = t3.c) s where t1.a=s.a",
        "Plan": "MergeInnerJoin{MergeInnerJoin{TableReader(Table(t))->TableReader(Table(t))}(test.t.a,test.t.a)->IndexReader(Index(t.c_d_e)[[NULL,+inf]])}(test.t.a,test.t.c)",
        "Hints": "use_index(@`sel_1` `test`.`t1` ), order_index(@`sel_1` `test`.`t1` `primary`), use_index(@`sel_2` `test`.`t2` ), order_index(@`sel_2` `test`.`t2` `primary`), use_index(@`sel_2` `test`.`t3` `c_d_e`), order_index(@`sel_2` `test`.`t3` `c_d_e`)"
      },
      {
        "SQL": "select /*+ HASH_JOIN(@sel_1 t1), MERGE_JOIN(@qb t2) */ t1.a, t1.b from t t1, (select /*+ QB_NAME(qb) */ t2.a from t t2, t t3 where t2.a = t3.c) s where t1.a=s.a",
        "Plan": "MergeInnerJoin{MergeInnerJoin{TableReader(Table(t))->TableReader(Table(t))}(test.t.a,test.t.a)->IndexReader(Index(t.c_d_e)[[NULL,+inf]])}(test.t.a,test.t.c)",
        "Hints": "use_index(@`sel_1` `test`.`t1` ), order_index(@`sel_1` `test`.`t1` `primary`), use_index(@`sel_2` `test`.`t2` ), order_index(@`sel_2` `test`.`t2` `primary`), use_index(@`sel_2` `test`.`t3` `c_d_e`), order_index(@`sel_2` `test`.`t3` `c_d_e`)"
      },
      {
        "SQL": "select /*+ INL_JOIN(@sel_1 t1), HASH_JOIN(@sel_2 t2) */ t1.a, t1.b from t t1, (select t2.a from t t2, t t3 where t2.a = t3.c) s where t1.a=s.a",
        "Plan": "MergeInnerJoin{MergeInnerJoin{TableReader(Table(t))->TableReader(Table(t))}(test.t.a,test.t.a)->IndexReader(Index(t.c_d_e)[[NULL,+inf]])}(test.t.a,test.t.c)",
        "Hints": "use_index(@`sel_1` `test`.`t1` ), order_index(@`sel_1` `test`.`t1` `primary`), use_index(@`sel_2` `test`.`t2` ), order_index(@`sel_2` `test`.`t2` `primary`), use_index(@`sel_2` `test`.`t3` `c_d_e`), order_index(@`sel_2` `test`.`t3` `c_d_e`)"
      },
      {
        "SQL": "select /*+ INL_JOIN(@sel_1 t1), HASH_JOIN(@qb t2) */ t1.a, t1.b from t t1, (select /*+ QB_NAME(qb) */ t2.a from t t2, t t3 where t2.a = t3.c) s where t1.a=s.a",
        "Plan": "MergeInnerJoin{MergeInnerJoin{TableReader(Table(t))->TableReader(Table(t))}(test.t.a,test.t.a)->IndexReader(Index(t.c_d_e)[[NULL,+inf]])}(test.t.a,test.t.c)",
        "Hints": "use_index(@`sel_1` `test`.`t1` ), order_index(@`sel_1` `test`.`t1` `primary`), use_index(@`sel_2` `test`.`t2` ), order_index(@`sel_2` `test`.`t2` `primary`), use_index(@`sel_2` `test`.`t3` `c_d_e`), order_index(@`sel_2` `test`.`t3` `c_d_e`)"
      },
      {
        "SQL": "select /*+ HASH_AGG(@sel_1), STREAM_AGG(@sel_2) */ count(*) from t t1 where t1.a < (select count(*) from t t2 where t1.a > t2.a)",
        "Plan": "Apply{IndexReader(Index(t.f)[[NULL,+inf]])->IndexReader(Index(t.f)[[NULL,+inf]]->Sel([gt(test.t.a, test.t.a)])->StreamAgg)->StreamAgg}->HashAgg",
        "Hints": "hash_agg(@`sel_1`), use_index(@`sel_1` `test`.`t1` `f`), no_order_index(@`sel_1` `test`.`t1` `f`), stream_agg(@`sel_2`), use_index(@`sel_2` `test`.`t2` `f`), no_order_index(@`sel_2` `test`.`t2` `f`), agg_to_cop(@`sel_2`)"
      },
      {
        "SQL": "select /*+ STREAM_AGG(@sel_1), HASH_AGG(@qb) */ count(*) from t t1 where t1.a < (select /*+ QB_NAME(qb) */ count(*) from t t2 where t1.a > t2.a)",
        "Plan": "Apply{IndexReader(Index(t.f)[[NULL,+inf]])->IndexReader(Index(t.f)[[NULL,+inf]]->Sel([gt(test.t.a, test.t.a)])->HashAgg)->HashAgg}->StreamAgg",
        "Hints": "stream_agg(@`sel_1`), use_index(@`sel_1` `test`.`t1` `f`), no_order_index(@`sel_1` `test`.`t1` `f`), hash_agg(@`sel_2`), use_index(@`sel_2` `test`.`t2` `f`), no_order_index(@`sel_2` `test`.`t2` `f`), agg_to_cop(@`sel_2`)"
      },
      {
        "SQL": "select /*+ HASH_AGG(@sel_2) */ a, (select count(*) from t t1 where t1.b > t.a) from t where b > (select b from t t2 where t2.b = t.a limit 1)",
        "Plan": "Apply{Apply{TableReader(Table(t))->TableReader(Table(t)->Sel([eq(test.t.b, test.t.a)])->Limit)->Limit}->TableReader(Table(t)->Sel([gt(test.t.b, test.t.a)])->HashAgg)->HashAgg}->Projection",
        "Hints": "use_index(@`sel_1` `test`.`t` ), no_order_index(@`sel_1` `test`.`t` `primary`), use_index(@`sel_3` `test`.`t2` ), no_order_index(@`sel_3` `test`.`t2` `primary`), limit_to_cop(@`sel_3`), hash_agg(@`sel_2`), use_index(@`sel_2` `test`.`t1` ), no_order_index(@`sel_2` `test`.`t1` `primary`), agg_to_cop(@`sel_2`)"
      },
      {
        "SQL": "select /*+ HASH_JOIN(@sel_1 t1), HASH_JOIN(@sel_2 t1) */ t1.b, t2.a, t2.aa from t t1, (select t1.a as a, t2.a as aa from t t1, t t2) t2 where t1.a = t2.aa;",
        "Plan": "LeftHashJoin{LeftHashJoin{TableReader(Table(t))->IndexReader(Index(t.f)[[NULL,+inf]])}(test.t.a,test.t.a)->IndexReader(Index(t.f)[[NULL,+inf]])}->Projection",
        "Hints": "use_index(@`sel_1` `test`.`t1` ), no_order_index(@`sel_1` `test`.`t1` `primary`), use_index(@`sel_2` `test`.`t2` `f`), no_order_index(@`sel_2` `test`.`t2` `f`), use_index(@`sel_2` `test`.`t1` `f`), no_order_index(@`sel_2` `test`.`t1` `f`)"
      },
      {
        "SQL": "select /*+ HASH_JOIN(@sel_2 t1@sel_2, t2@sel_2), MERGE_JOIN(@sel_1 t1@sel_1, t2@sel_1) */ * from (select t1.a, t1.b from t t1, t t2 where t1.a = t2.a) t1, t t2 where t1.b = t2.b",
        "Plan": "MergeInnerJoin{TableReader(Table(t))->Sort->LeftHashJoin{TableReader(Table(t))->IndexReader(Index(t.f)[[NULL,+inf]])}(test.t.a,test.t.a)->Sort}(test.t.b,test.t.b)->Projection",
        "Hints": "use_index(@`sel_1` `test`.`t2` ), no_order_index(@`sel_1` `test`.`t2` `primary`), hash_join(@`sel_2` `test`.`t1`), use_index(@`sel_2` `test`.`t1` ), no_order_index(@`sel_2` `test`.`t1` `primary`), use_index(@`sel_2` `test`.`t2` `f`), no_order_index(@`sel_2` `test`.`t2` `f`)"
      }
    ]
  },
  {
    "Name": "TestSemiJoinToInner",
    "Cases": [
      {
        "SQL": "select t1.a, (select count(t2.a) from t t2 where t2.g in (select t3.d from t t3 where t3.c = t1.a)) as agg_col from t t1;",
        "Best": "Apply{IndexReader(Index(t.f)[[NULL,+inf]])->IndexHashJoin{IndexReader(Index(t.c_d_e)[[NULL,+inf]]->HashAgg)->HashAgg->IndexReader(Index(t.g)[[NULL,NULL]])}(test.t.d,test.t.g)}->HashAgg"
      }
    ]
  },
  {
    "Name": "TestIndexJoinHint",
    "Cases": [
      {
        "SQL": "select /*+ INL_JOIN(t1) */ * from t1 join t2 on t1.a = t2.a;",
        "Plan": "IndexJoin{IndexLookUp(Index(t1.idx_a)[[NULL,NULL]]->Sel([not(isnull(test.t1.a))]), Table(t1))->TableReader(Table(t2)->Sel([not(isnull(test.t2.a))]))}(test.t2.a,test.t1.a)"
      },
      {
        "SQL": "select /*+ INL_HASH_JOIN(t1) */ * from t1 join t2 on t1.a = t2.a;",
        "Plan": "IndexHashJoin{IndexLookUp(Index(t1.idx_a)[[NULL,NULL]]->Sel([not(isnull(test.t1.a))]), Table(t1))->TableReader(Table(t2)->Sel([not(isnull(test.t2.a))]))}(test.t2.a,test.t1.a)"
      },
      {
        "SQL": "select /*+ INL_MERGE_JOIN(t1) */ * from t1 join t2 on t1.a = t2.a;",
        "Plan": "IndexMergeJoin{IndexLookUp(Index(t1.idx_a)[[NULL,NULL]]->Sel([not(isnull(test.t1.a))]), Table(t1))->Projection->TableReader(Table(t2)->Sel([not(isnull(test.t2.a))]))}(test.t2.a,test.t1.a)"
      },
      {
        "SQL": "select /*+ inl_merge_join(t2) */ t1.a, t2.a from t t1 left join t t2 use index(g_2) on t1.g=t2.g",
        "Plan": "IndexMergeJoin{IndexReader(Index(t.g_2)[[NULL,+inf]])->IndexReader(Index(t.g_2)[[NULL,NULL]]->Sel([not(isnull(test.t.g))]))}(test.t.g,test.t.g)"
      },
      {
        "SQL": "select /*+inl_merge_join(t2)*/ t1.a, t2.a from t t1 left join t t2 use index(g_2) on t1.g=t2.g order by t1.a",
        "Plan": "IndexMergeJoin{IndexReader(Index(t.g_2)[[NULL,+inf]])->IndexReader(Index(t.g_2)[[NULL,NULL]]->Sel([not(isnull(test.t.g))]))}(test.t.g,test.t.g)->Sort"
      }
    ]
  },
  {
    "Name": "TestAggToCopHint",
    "Cases": [
      {
        "SQL": "select /*+ AGG_TO_COP(), HASH_AGG(), USE_INDEX(t) */ sum(a) from ta group by a",
        "Best": "IndexReader(Index(ta.a)[[NULL,+inf]]->HashAgg)->HashAgg",
        "Warning": "[planner:1815]use_index(test.t) is inapplicable, check whether the table(test.t) exists"
      },
      {
        "SQL": "select /*+ AGG_TO_COP(), USE_INDEX(t) */ sum(b) from ta group by b",
        "Best": "TableReader(Table(ta)->HashAgg)->HashAgg",
        "Warning": "[planner:1815]use_index(test.t) is inapplicable, check whether the table(test.t) exists"
      },
      {
        "SQL": "select /*+ AGG_TO_COP(), HASH_AGG(), USE_INDEX(t) */ distinct a from ta group by a",
        "Best": "IndexReader(Index(ta.a)[[NULL,+inf]]->HashAgg)->HashAgg",
        "Warning": "[planner:1815]use_index(test.t) is inapplicable, check whether the table(test.t) exists"
      },
      {
        "SQL": "select /*+ AGG_TO_COP(), HASH_AGG(), HASH_JOIN(t1), USE_INDEX(t1), USE_INDEX(t2) */ sum(t1.a) from ta t1, ta t2 where t1.a = t2.b group by t1.a",
        "Best": "LeftHashJoin{TableReader(Table(ta)->Sel([not(isnull(test.ta.a))]))->TableReader(Table(ta)->Sel([not(isnull(test.ta.b))]))}(test.ta.a,test.ta.b)->Projection->HashAgg",
        "Warning": "[planner:1815]Optimizer Hint AGG_TO_COP is inapplicable"
      }
    ]
  },
  {
    "Name": "TestGroupConcatOrderby",
    "Cases": [
      {
        "SQL": "select /*+ agg_to_cop */ group_concat(name ORDER BY name desc SEPARATOR '++'), group_concat(id ORDER BY name desc, id asc SEPARATOR '--') from test;",
        "Plan": [
          "HashAgg 1.00 root  funcs:group_concat(Column#6 order by Column#7 desc separator \"++\")->Column#4, funcs:group_concat(Column#8 order by Column#9 desc, Column#10 separator \"--\")->Column#5",
          "└─Projection 10000.00 root  cast(test.test.name, var_string(20))->Column#6, test.test.name->Column#7, cast(test.test.id, var_string(20))->Column#8, test.test.name->Column#9, test.test.id->Column#10",
          "  └─TableReader 10000.00 root  data:TableFullScan",
          "    └─TableFullScan 10000.00 cop[tikv] table:test keep order:false, stats:pseudo"
        ],
        "Result": [
          "500++200++30++20++20++10 3--3--1--1--2--1"
        ]
      },
      {
        "SQL": "select /*+ agg_to_cop */ group_concat(name ORDER BY name desc SEPARATOR '++'), group_concat(id ORDER BY name desc, id asc SEPARATOR '--') from ptest;",
        "Plan": [
          "HashAgg 1.00 root  funcs:group_concat(Column#6 order by Column#7 desc separator \"++\")->Column#4, funcs:group_concat(Column#8 order by Column#9 desc, Column#10 separator \"--\")->Column#5",
          "└─Projection 10000.00 root  cast(test.ptest.name, var_string(20))->Column#6, test.ptest.name->Column#7, cast(test.ptest.id, var_string(20))->Column#8, test.ptest.name->Column#9, test.ptest.id->Column#10",
          "  └─TableReader 10000.00 root partition:all data:TableFullScan",
          "    └─TableFullScan 10000.00 cop[tikv] table:ptest keep order:false, stats:pseudo"
        ],
        "Result": [
          "500++200++30++20++20++10 3--3--1--1--2--1"
        ]
      },
      {
        "SQL": "select /*+ agg_to_cop */ group_concat(distinct name order by name desc) from test;",
        "Plan": [
          "HashAgg 1.00 root  funcs:group_concat(distinct Column#5 order by Column#6 desc separator \",\")->Column#4",
          "└─Projection 10000.00 root  cast(test.test.name, var_string(20))->Column#5, test.test.name->Column#6",
          "  └─TableReader 10000.00 root  data:TableFullScan",
          "    └─TableFullScan 10000.00 cop[tikv] table:test keep order:false, stats:pseudo"
        ],
        "Result": [
          "500,200,30,20,10"
        ]
      },
      {
        "SQL": "select /*+ agg_to_cop */ group_concat(distinct name order by name desc) from ptest;",
        "Plan": [
          "HashAgg 1.00 root  funcs:group_concat(distinct Column#5 order by Column#6 desc separator \",\")->Column#4",
          "└─Projection 10000.00 root  cast(test.ptest.name, var_string(20))->Column#5, test.ptest.name->Column#6",
          "  └─TableReader 10000.00 root partition:all data:TableFullScan",
          "    └─TableFullScan 10000.00 cop[tikv] table:ptest keep order:false, stats:pseudo"
        ],
        "Result": [
          "500,200,30,20,10"
        ]
      }
    ]
  },
  {
    "Name": "TestInlineProjection",
    "Cases": [
      {
        "SQL": "select /*+ HASH_JOIN(t1) */ t1.b, t2.b from t1, t2 where t1.a = t2.a;",
        "Plan": "LeftHashJoin{TableReader(Table(t1)->Sel([not(isnull(test.t1.a))]))->TableReader(Table(t2)->Sel([not(isnull(test.t2.a))]))}(test.t1.a,test.t2.a)",
        "Hints": "hash_join(@`sel_1` `test`.`t1`), use_index(@`sel_1` `test`.`t1` ), use_index(@`sel_1` `test`.`t2` )"
      },
      {
        "SQL": "select /*+ HASH_JOIN(t1) */ t1.b, t2.b from t1 inner join t2 on t1.a = t2.a;",
        "Plan": "LeftHashJoin{TableReader(Table(t1)->Sel([not(isnull(test.t1.a))]))->TableReader(Table(t2)->Sel([not(isnull(test.t2.a))]))}(test.t1.a,test.t2.a)",
        "Hints": "hash_join(@`sel_1` `test`.`t1`), use_index(@`sel_1` `test`.`t1` ), use_index(@`sel_1` `test`.`t2` )"
      },
      {
        "SQL": "select /*+ HASH_JOIN(t1) */ t1.b, t2.b from t1 left outer join t2 on t1.a = t2.a;",
        "Plan": "LeftHashJoin{TableReader(Table(t1))->TableReader(Table(t2)->Sel([not(isnull(test.t2.a))]))}(test.t1.a,test.t2.a)",
        "Hints": "hash_join(@`sel_1` `test`.`t1`), use_index(@`sel_1` `test`.`t1` ), use_index(@`sel_1` `test`.`t2` )"
      },
      {
        "SQL": "select /*+ HASH_JOIN(t1) */ t1.b, t2.b from t1 right outer join t2 on t1.a = t2.a;",
        "Plan": "RightHashJoin{TableReader(Table(t1)->Sel([not(isnull(test.t1.a))]))->TableReader(Table(t2))}(test.t1.a,test.t2.a)",
        "Hints": "hash_join(@`sel_1` `test`.`t1`), use_index(@`sel_1` `test`.`t1` ), use_index(@`sel_1` `test`.`t2` )"
      },
      {
        "SQL": "select 1 from (select /*+ HASH_JOIN(t1) */ t1.a in (select t2.a from t2) from t1) x;",
        "Plan": "LeftHashJoin{IndexReader(Index(t1.idx_a)[[NULL,+inf]])->IndexReader(Index(t2.idx_a)[[NULL,+inf]])}->Projection",
        "Hints": "hash_join(@`sel_2` `test`.`t1`), use_index(@`sel_2` `test`.`t1` `idx_a`), no_order_index(@`sel_2` `test`.`t1` `idx_a`), use_index(@`sel_3` `test`.`t2` `idx_a`), no_order_index(@`sel_3` `test`.`t2` `idx_a`)"
      },
      {
        "SQL": "select 1 from (select /*+ HASH_JOIN(t1) */ t1.a not in (select t2.a from t2) from t1) x;",
        "Plan": "LeftHashJoin{IndexReader(Index(t1.idx_a)[[NULL,+inf]])->IndexReader(Index(t2.idx_a)[[NULL,+inf]])}->Projection",
        "Hints": "hash_join(@`sel_2` `test`.`t1`), use_index(@`sel_2` `test`.`t1` `idx_a`), no_order_index(@`sel_2` `test`.`t1` `idx_a`), use_index(@`sel_3` `test`.`t2` `idx_a`), no_order_index(@`sel_3` `test`.`t2` `idx_a`)"
      },
      {
        "SQL": "select /*+ INL_JOIN(t1) */ t1.b, t2.b from t1 inner join t2 on t1.a = t2.a;",
        "Plan": "IndexJoin{IndexLookUp(Index(t1.idx_a)[[NULL,NULL]]->Sel([not(isnull(test.t1.a))]), Table(t1))->TableReader(Table(t2)->Sel([not(isnull(test.t2.a))]))}(test.t2.a,test.t1.a)",
        "Hints": "inl_join(@`sel_1` `test`.`t1`), use_index(@`sel_1` `test`.`t1` `idx_a`), no_order_index(@`sel_1` `test`.`t1` `idx_a`), use_index(@`sel_1` `test`.`t2` )"
      },
      {
        "SQL": "select /*+ INL_HASH_JOIN(t1) */ t1.b, t2.b from t1 inner join t2 on t1.a = t2.a;",
        "Plan": "IndexHashJoin{IndexLookUp(Index(t1.idx_a)[[NULL,NULL]]->Sel([not(isnull(test.t1.a))]), Table(t1))->TableReader(Table(t2)->Sel([not(isnull(test.t2.a))]))}(test.t2.a,test.t1.a)",
        "Hints": "inl_hash_join(@`sel_1` `test`.`t1`), use_index(@`sel_1` `test`.`t1` `idx_a`), no_order_index(@`sel_1` `test`.`t1` `idx_a`), use_index(@`sel_1` `test`.`t2` )"
      },
      {
        "SQL": "select /*+ INL_MERGE_JOIN(t1) */ t1.b, t2.b from t1 inner join t2 on t1.a = t2.a;",
        "Plan": "IndexMergeJoin{IndexLookUp(Index(t1.idx_a)[[NULL,NULL]]->Sel([not(isnull(test.t1.a))]), Table(t1))->Projection->TableReader(Table(t2)->Sel([not(isnull(test.t2.a))]))}(test.t2.a,test.t1.a)",
        "Hints": "inl_merge_join(@`sel_1` `test`.`t1`), use_index(@`sel_1` `test`.`t1` `idx_a`), order_index(@`sel_1` `test`.`t1` `idx_a`), use_index(@`sel_1` `test`.`t2` )"
      },
      {
        "SQL": "select /*+ MERGE_JOIN(t1) */ t1.b, t2.b from t1 inner join t2 on t1.a = t2.a;",
        "Plan": "MergeInnerJoin{IndexLookUp(Index(t1.idx_a)[[-inf,+inf]], Table(t1))->Projection->IndexLookUp(Index(t2.idx_a)[[-inf,+inf]], Table(t2))->Projection}(test.t1.a,test.t2.a)",
        "Hints": "merge_join(@`sel_1` `test`.`t1`), use_index(@`sel_1` `test`.`t1` `idx_a`), order_index(@`sel_1` `test`.`t1` `idx_a`), use_index(@`sel_1` `test`.`t2` `idx_a`), order_index(@`sel_1` `test`.`t2` `idx_a`)"
      }
    ]
  },
  {
    "Name": "TestHintFromDiffDatabase",
    "Cases": [
      {
        "SQL": "select /*+ inl_hash_join(test.t1) */ * from test.t2 join test.t1 on test.t2.a = test.t1.a",
        "Plan": "IndexHashJoin{IndexReader(Index(t2.idx_a)[[-inf,+inf]])->IndexReader(Index(t1.idx_a)[[NULL,NULL]]->Sel([not(isnull(test.t1.a))]))}(test.t2.a,test.t1.a)"
      }
    ]
  },
  {
    "Name": "TestMPPSinglePartitionType",
    "Cases": [
      {
        "SQL": "select * from employee where deptid>1",
        "Plan": [
          "TableReader 3333.33 root  MppVersion: 2, data:ExchangeSender",
          "└─ExchangeSender 3333.33 mpp[tiflash]  ExchangeType: PassThrough",
          "  └─Selection 3333.33 mpp[tiflash]  gt(test.employee.deptid, 1)",
          "    └─TableFullScan 10000.00 mpp[tiflash] table:employee pushed down filter:empty, keep order:false, stats:pseudo"
        ]
      },
      {
        "SQL": "select deptid+5, empid*10  from employee where deptid>1",
        "Plan": [
          "TableReader 3333.33 root  MppVersion: 2, data:ExchangeSender",
          "└─ExchangeSender 3333.33 mpp[tiflash]  ExchangeType: PassThrough",
          "  └─Projection 3333.33 mpp[tiflash]  plus(test.employee.deptid, 5)->Column#5, mul(test.employee.empid, 10)->Column#6",
          "    └─Selection 3333.33 mpp[tiflash]  gt(test.employee.deptid, 1)",
          "      └─TableFullScan 10000.00 mpp[tiflash] table:employee pushed down filter:empty, keep order:false, stats:pseudo"
        ]
      },
      {
        "SQL": "select count(*) from employee group by deptid+1",
        "Plan": [
          "TableReader 8000.00 root  MppVersion: 2, data:ExchangeSender",
          "└─ExchangeSender 8000.00 mpp[tiflash]  ExchangeType: PassThrough",
          "  └─Projection 8000.00 mpp[tiflash]  Column#5",
          "    └─HashAgg 8000.00 mpp[tiflash]  group by:Column#12, funcs:sum(Column#13)->Column#5",
          "      └─ExchangeReceiver 8000.00 mpp[tiflash]  ",
          "        └─ExchangeSender 8000.00 mpp[tiflash]  ExchangeType: HashPartition, Compression: FAST, Hash Cols: [name: Column#12, collate: binary]",
          "          └─HashAgg 8000.00 mpp[tiflash]  group by:Column#14, funcs:count(1)->Column#13",
          "            └─Projection 10000.00 mpp[tiflash]  plus(test.employee.deptid, 1)->Column#14",
          "              └─TableFullScan 10000.00 mpp[tiflash] table:employee keep order:false, stats:pseudo"
        ]
      },
      {
        "SQL": "select count(distinct deptid) a from employee",
        "Plan": [
          "TableReader 1.00 root  MppVersion: 2, data:ExchangeSender",
          "└─ExchangeSender 1.00 mpp[tiflash]  ExchangeType: PassThrough",
          "  └─Projection 1.00 mpp[tiflash]  Column#5",
          "    └─HashAgg 1.00 mpp[tiflash]  funcs:sum(Column#7)->Column#5",
          "      └─ExchangeReceiver 1.00 mpp[tiflash]  ",
          "        └─ExchangeSender 1.00 mpp[tiflash]  ExchangeType: PassThrough, Compression: FAST",
          "          └─HashAgg 1.00 mpp[tiflash]  funcs:count(distinct test.employee.deptid)->Column#7",
          "            └─ExchangeReceiver 1.00 mpp[tiflash]  ",
          "              └─ExchangeSender 1.00 mpp[tiflash]  ExchangeType: HashPartition, Compression: FAST, Hash Cols: [name: test.employee.deptid, collate: binary]",
          "                └─HashAgg 1.00 mpp[tiflash]  group by:test.employee.deptid, ",
          "                  └─TableFullScan 10000.00 mpp[tiflash] table:employee keep order:false, stats:pseudo"
        ]
      },
      {
        "SQL": "select * from employee join employee e1 using(deptid)",
        "Plan": [
          "TableReader 12487.50 root  MppVersion: 2, data:ExchangeSender",
          "└─ExchangeSender 12487.50 mpp[tiflash]  ExchangeType: PassThrough",
          "  └─Projection 12487.50 mpp[tiflash]  test.employee.deptid, test.employee.empid, test.employee.salary, test.employee.empid, test.employee.salary",
          "    └─HashJoin 12487.50 mpp[tiflash]  inner join, equal:[eq(test.employee.deptid, test.employee.deptid)]",
          "      ├─ExchangeReceiver(Build) 9990.00 mpp[tiflash]  ",
          "      │ └─ExchangeSender 9990.00 mpp[tiflash]  ExchangeType: Broadcast, Compression: FAST",
          "      │   └─Selection 9990.00 mpp[tiflash]  not(isnull(test.employee.deptid))",
          "      │     └─TableFullScan 10000.00 mpp[tiflash] table:employee pushed down filter:empty, keep order:false, stats:pseudo",
          "      └─Selection(Probe) 9990.00 mpp[tiflash]  not(isnull(test.employee.deptid))",
          "        └─TableFullScan 10000.00 mpp[tiflash] table:e1 pushed down filter:empty, keep order:false, stats:pseudo"
        ]
      },
      {
        "SQL": "select count(distinct a) from (select count(distinct deptid) a from employee) x",
        "Plan": [
          "TableReader 1.00 root  MppVersion: 2, data:ExchangeSender",
          "└─ExchangeSender 1.00 mpp[tiflash]  ExchangeType: PassThrough",
          "  └─Projection 1.00 mpp[tiflash]  Column#6",
          "    └─HashAgg 1.00 mpp[tiflash]  funcs:count(distinct Column#5)->Column#6",
          "      └─Projection 1.00 mpp[tiflash]  Column#5",
          "        └─HashAgg 1.00 mpp[tiflash]  funcs:sum(Column#8)->Column#5",
          "          └─ExchangeReceiver 1.00 mpp[tiflash]  ",
          "            └─ExchangeSender 1.00 mpp[tiflash]  ExchangeType: PassThrough, Compression: FAST",
          "              └─HashAgg 1.00 mpp[tiflash]  funcs:count(distinct test.employee.deptid)->Column#8",
          "                └─ExchangeReceiver 1.00 mpp[tiflash]  ",
          "                  └─ExchangeSender 1.00 mpp[tiflash]  ExchangeType: HashPartition, Compression: FAST, Hash Cols: [name: test.employee.deptid, collate: binary]",
          "                    └─HashAgg 1.00 mpp[tiflash]  group by:test.employee.deptid, ",
          "                      └─TableFullScan 10000.00 mpp[tiflash] table:employee keep order:false, stats:pseudo"
        ]
      },
      {
        "SQL": "select count(a) from (select count(distinct deptid) a, count(distinct empid) b from employee) x group by b+1",
        "Plan": [
          "TableReader 1.00 root  MppVersion: 2, data:ExchangeSender",
          "└─ExchangeSender 1.00 mpp[tiflash]  ExchangeType: PassThrough",
          "  └─Projection 1.00 mpp[tiflash]  Column#7",
          "    └─HashAgg 1.00 mpp[tiflash]  group by:Column#12, funcs:sum(Column#13)->Column#7",
          "      └─ExchangeReceiver 1.00 mpp[tiflash]  ",
          "        └─ExchangeSender 1.00 mpp[tiflash]  ExchangeType: HashPartition, Compression: FAST, Hash Cols: [name: Column#12, collate: binary]",
          "          └─HashAgg 1.00 mpp[tiflash]  group by:Column#15, funcs:count(Column#14)->Column#13",
          "            └─Projection 1.00 mpp[tiflash]  Column#5->Column#14, plus(Column#6, 1)->Column#15",
          "              └─Projection 1.00 mpp[tiflash]  Column#5, Column#6",
          "                └─HashAgg 1.00 mpp[tiflash]  funcs:count(distinct test.employee.deptid)->Column#5, funcs:count(distinct test.employee.empid)->Column#6",
          "                  └─ExchangeReceiver 1.00 mpp[tiflash]  ",
          "                    └─ExchangeSender 1.00 mpp[tiflash]  ExchangeType: PassThrough, Compression: FAST",
          "                      └─HashAgg 1.00 mpp[tiflash]  group by:test.employee.deptid, test.employee.empid, ",
          "                        └─TableFullScan 10000.00 mpp[tiflash] table:employee keep order:false, stats:pseudo"
        ]
      },
      {
        "SQL": "select count(a) from (select count(distinct deptid) a, count(distinct empid) b from employee) x group by b",
        "Plan": [
          "TableReader 1.00 root  MppVersion: 2, data:ExchangeSender",
          "└─ExchangeSender 1.00 mpp[tiflash]  ExchangeType: PassThrough",
          "  └─Projection 1.00 mpp[tiflash]  Column#7",
          "    └─HashAgg 1.00 mpp[tiflash]  group by:Column#6, funcs:count(Column#5)->Column#7",
          "      └─Projection 1.00 mpp[tiflash]  Column#5, Column#6",
          "        └─HashAgg 1.00 mpp[tiflash]  funcs:count(distinct test.employee.deptid)->Column#5, funcs:count(distinct test.employee.empid)->Column#6",
          "          └─ExchangeReceiver 1.00 mpp[tiflash]  ",
          "            └─ExchangeSender 1.00 mpp[tiflash]  ExchangeType: PassThrough, Compression: FAST",
          "              └─HashAgg 1.00 mpp[tiflash]  group by:test.employee.deptid, test.employee.empid, ",
          "                └─TableFullScan 10000.00 mpp[tiflash] table:employee keep order:false, stats:pseudo"
        ]
      },
      {
        "SQL": "select * from employee join (select count(distinct deptid) a, count(distinct empid) b from employee) e1",
        "Plan": [
          "TableReader 10000.00 root  MppVersion: 2, data:ExchangeSender",
          "└─ExchangeSender 10000.00 mpp[tiflash]  ExchangeType: PassThrough",
          "  └─HashJoin 10000.00 mpp[tiflash]  CARTESIAN inner join",
          "    ├─ExchangeReceiver(Build) 1.00 mpp[tiflash]  ",
          "    │ └─ExchangeSender 1.00 mpp[tiflash]  ExchangeType: Broadcast, Compression: FAST",
          "    │   └─Projection 1.00 mpp[tiflash]  Column#9, Column#10",
          "    │     └─HashAgg 1.00 mpp[tiflash]  funcs:count(distinct test.employee.deptid)->Column#9, funcs:count(distinct test.employee.empid)->Column#10",
          "    │       └─ExchangeReceiver 1.00 mpp[tiflash]  ",
          "    │         └─ExchangeSender 1.00 mpp[tiflash]  ExchangeType: PassThrough, Compression: FAST",
          "    │           └─HashAgg 1.00 mpp[tiflash]  group by:test.employee.deptid, test.employee.empid, ",
          "    │             └─TableFullScan 10000.00 mpp[tiflash] table:employee keep order:false, stats:pseudo",
          "    └─TableFullScan(Probe) 10000.00 mpp[tiflash] table:employee keep order:false, stats:pseudo"
        ]
      },
      {
        "SQL": "select * from employee e1 join (select count(distinct deptid) a from employee) e2 on e1.deptid = e2.a",
        "Plan": [
          "TableReader 1.25 root  MppVersion: 2, data:ExchangeSender",
          "└─ExchangeSender 1.25 mpp[tiflash]  ExchangeType: PassThrough",
          "  └─HashJoin 1.25 mpp[tiflash]  inner join, equal:[eq(test.employee.deptid, Column#9)]",
          "    ├─ExchangeReceiver(Build) 1.00 mpp[tiflash]  ",
          "    │ └─ExchangeSender 1.00 mpp[tiflash]  ExchangeType: Broadcast, Compression: FAST",
          "    │   └─Projection 1.00 mpp[tiflash]  Column#9",
          "    │     └─HashAgg 1.00 mpp[tiflash]  funcs:sum(Column#10)->Column#9",
          "    │       └─ExchangeReceiver 1.00 mpp[tiflash]  ",
          "    │         └─ExchangeSender 1.00 mpp[tiflash]  ExchangeType: PassThrough, Compression: FAST",
          "    │           └─HashAgg 1.00 mpp[tiflash]  funcs:count(distinct test.employee.deptid)->Column#10",
          "    │             └─ExchangeReceiver 1.00 mpp[tiflash]  ",
          "    │               └─ExchangeSender 1.00 mpp[tiflash]  ExchangeType: HashPartition, Compression: FAST, Hash Cols: [name: test.employee.deptid, collate: binary]",
          "    │                 └─HashAgg 1.00 mpp[tiflash]  group by:test.employee.deptid, ",
          "    │                   └─TableFullScan 10000.00 mpp[tiflash] table:employee keep order:false, stats:pseudo",
          "    └─Selection(Probe) 9990.00 mpp[tiflash]  not(isnull(test.employee.deptid))",
          "      └─TableFullScan 10000.00 mpp[tiflash] table:e1 pushed down filter:empty, keep order:false, stats:pseudo"
        ]
      },
      {
        "SQL": "select * from (select count(distinct deptid) a from employee) e1 join employee e2 on e1.a = e2.deptid",
        "Plan": [
          "TableReader 1.25 root  MppVersion: 2, data:ExchangeSender",
          "└─ExchangeSender 1.25 mpp[tiflash]  ExchangeType: PassThrough",
          "  └─Projection 1.25 mpp[tiflash]  Column#5, test.employee.empid, test.employee.deptid, test.employee.salary",
          "    └─HashJoin 1.25 mpp[tiflash]  inner join, equal:[eq(test.employee.deptid, Column#5)]",
          "      ├─ExchangeReceiver(Build) 1.00 mpp[tiflash]  ",
          "      │ └─ExchangeSender 1.00 mpp[tiflash]  ExchangeType: Broadcast, Compression: FAST",
          "      │   └─Projection 1.00 mpp[tiflash]  Column#5",
          "      │     └─HashAgg 1.00 mpp[tiflash]  funcs:sum(Column#10)->Column#5",
          "      │       └─ExchangeReceiver 1.00 mpp[tiflash]  ",
          "      │         └─ExchangeSender 1.00 mpp[tiflash]  ExchangeType: PassThrough, Compression: FAST",
          "      │           └─HashAgg 1.00 mpp[tiflash]  funcs:count(distinct test.employee.deptid)->Column#10",
          "      │             └─ExchangeReceiver 1.00 mpp[tiflash]  ",
          "      │               └─ExchangeSender 1.00 mpp[tiflash]  ExchangeType: HashPartition, Compression: FAST, Hash Cols: [name: test.employee.deptid, collate: binary]",
          "      │                 └─HashAgg 1.00 mpp[tiflash]  group by:test.employee.deptid, ",
          "      │                   └─TableFullScan 10000.00 mpp[tiflash] table:employee keep order:false, stats:pseudo",
          "      └─Selection(Probe) 9990.00 mpp[tiflash]  not(isnull(test.employee.deptid))",
          "        └─TableFullScan 10000.00 mpp[tiflash] table:e2 pushed down filter:empty, keep order:false, stats:pseudo"
        ]
      },
      {
        "SQL": "select * from (select count(distinct deptid) a from employee) e1 join (select count(distinct deptid) b from employee) e2 on e1.a=e2.b",
        "Plan": [
          "TableReader 1.00 root  MppVersion: 2, data:ExchangeSender",
          "└─ExchangeSender 1.00 mpp[tiflash]  ExchangeType: PassThrough",
          "  └─HashJoin 1.00 mpp[tiflash]  inner join, equal:[eq(Column#5, Column#10)]",
          "    ├─ExchangeReceiver(Build) 1.00 mpp[tiflash]  ",
          "    │ └─ExchangeSender 1.00 mpp[tiflash]  ExchangeType: Broadcast, Compression: FAST",
          "    │   └─Projection 1.00 mpp[tiflash]  Column#5",
          "    │     └─HashAgg 1.00 mpp[tiflash]  funcs:sum(Column#11)->Column#5",
          "    │       └─ExchangeReceiver 1.00 mpp[tiflash]  ",
          "    │         └─ExchangeSender 1.00 mpp[tiflash]  ExchangeType: PassThrough, Compression: FAST",
          "    │           └─HashAgg 1.00 mpp[tiflash]  funcs:count(distinct test.employee.deptid)->Column#11",
          "    │             └─ExchangeReceiver 1.00 mpp[tiflash]  ",
          "    │               └─ExchangeSender 1.00 mpp[tiflash]  ExchangeType: HashPartition, Compression: FAST, Hash Cols: [name: test.employee.deptid, collate: binary]",
          "    │                 └─HashAgg 1.00 mpp[tiflash]  group by:test.employee.deptid, ",
          "    │                   └─TableFullScan 10000.00 mpp[tiflash] table:employee keep order:false, stats:pseudo",
          "    └─Projection(Probe) 1.00 mpp[tiflash]  Column#10",
          "      └─HashAgg 1.00 mpp[tiflash]  funcs:sum(Column#12)->Column#10",
          "        └─ExchangeReceiver 1.00 mpp[tiflash]  ",
          "          └─ExchangeSender 1.00 mpp[tiflash]  ExchangeType: PassThrough, Compression: FAST",
          "            └─HashAgg 1.00 mpp[tiflash]  funcs:count(distinct test.employee.deptid)->Column#12",
          "              └─ExchangeReceiver 1.00 mpp[tiflash]  ",
          "                └─ExchangeSender 1.00 mpp[tiflash]  ExchangeType: HashPartition, Compression: FAST, Hash Cols: [name: test.employee.deptid, collate: binary]",
          "                  └─HashAgg 1.00 mpp[tiflash]  group by:test.employee.deptid, ",
          "                    └─TableFullScan 10000.00 mpp[tiflash] table:employee keep order:false, stats:pseudo"
        ]
      },
      {
        "SQL": "select * from employee e1 join employee e2 on e1.deptid = e2.deptid",
        "Plan": [
          "TableReader 12487.50 root  MppVersion: 2, data:ExchangeSender",
          "└─ExchangeSender 12487.50 mpp[tiflash]  ExchangeType: PassThrough",
          "  └─HashJoin 12487.50 mpp[tiflash]  inner join, equal:[eq(test.employee.deptid, test.employee.deptid)]",
          "    ├─ExchangeReceiver(Build) 9990.00 mpp[tiflash]  ",
          "    │ └─ExchangeSender 9990.00 mpp[tiflash]  ExchangeType: Broadcast, Compression: FAST",
          "    │   └─Selection 9990.00 mpp[tiflash]  not(isnull(test.employee.deptid))",
          "    │     └─TableFullScan 10000.00 mpp[tiflash] table:e1 pushed down filter:empty, keep order:false, stats:pseudo",
          "    └─Selection(Probe) 9990.00 mpp[tiflash]  not(isnull(test.employee.deptid))",
          "      └─TableFullScan 10000.00 mpp[tiflash] table:e2 pushed down filter:empty, keep order:false, stats:pseudo"
        ]
      },
      {
        "SQL": "select * from (select deptid+1 d, count(empid) a from employee group by d) e1 join employee e2 on e1.d = e2.deptid",
        "Plan": [
          "TableReader 8000.00 root  MppVersion: 2, data:ExchangeSender",
          "└─ExchangeSender 8000.00 mpp[tiflash]  ExchangeType: PassThrough",
          "  └─Projection 8000.00 mpp[tiflash]  Column#6, Column#5, test.employee.empid, test.employee.deptid, test.employee.salary",
          "    └─HashJoin 8000.00 mpp[tiflash]  inner join, equal:[eq(test.employee.deptid, Column#6)]",
          "      ├─ExchangeReceiver(Build) 6400.00 mpp[tiflash]  ",
          "      │ └─ExchangeSender 6400.00 mpp[tiflash]  ExchangeType: Broadcast, Compression: FAST",
          "      │   └─Projection 6400.00 mpp[tiflash]  plus(test.employee.deptid, 1)->Column#6, Column#5",
          "      │     └─Selection 6400.00 mpp[tiflash]  not(isnull(plus(test.employee.deptid, 1)))",
          "      │       └─Projection 8000.00 mpp[tiflash]  Column#5, test.employee.deptid",
          "      │         └─HashAgg 8000.00 mpp[tiflash]  group by:Column#13, funcs:sum(Column#14)->Column#5, funcs:firstrow(Column#15)->test.employee.deptid",
          "      │           └─ExchangeReceiver 8000.00 mpp[tiflash]  ",
          "      │             └─ExchangeSender 8000.00 mpp[tiflash]  ExchangeType: HashPartition, Compression: FAST, Hash Cols: [name: Column#13, collate: binary]",
          "      │               └─HashAgg 8000.00 mpp[tiflash]  group by:Column#27, funcs:count(Column#25)->Column#14, funcs:firstrow(Column#26)->Column#15",
          "      │                 └─Projection 10000.00 mpp[tiflash]  test.employee.empid->Column#25, test.employee.deptid->Column#26, plus(test.employee.deptid, 1)->Column#27",
          "      │                   └─TableFullScan 10000.00 mpp[tiflash] table:employee keep order:false, stats:pseudo",
          "      └─Selection(Probe) 9990.00 mpp[tiflash]  not(isnull(test.employee.deptid))",
          "        └─TableFullScan 10000.00 mpp[tiflash] table:e2 pushed down filter:empty, keep order:false, stats:pseudo"
        ]
      },
      {
        "SQL": "select * from employee e1 join (select deptid+1 d, count(empid) a from employee group by d) e2 on e1.deptid = e2.d",
        "Plan": [
          "TableReader 8000.00 root  MppVersion: 2, data:ExchangeSender",
          "└─ExchangeSender 8000.00 mpp[tiflash]  ExchangeType: PassThrough",
          "  └─HashJoin 8000.00 mpp[tiflash]  inner join, equal:[eq(test.employee.deptid, Column#10)]",
          "    ├─ExchangeReceiver(Build) 6400.00 mpp[tiflash]  ",
          "    │ └─ExchangeSender 6400.00 mpp[tiflash]  ExchangeType: Broadcast, Compression: FAST",
          "    │   └─Projection 6400.00 mpp[tiflash]  plus(test.employee.deptid, 1)->Column#10, Column#9",
          "    │     └─Selection 6400.00 mpp[tiflash]  not(isnull(plus(test.employee.deptid, 1)))",
          "    │       └─Projection 8000.00 mpp[tiflash]  Column#9, test.employee.deptid",
          "    │         └─HashAgg 8000.00 mpp[tiflash]  group by:Column#13, funcs:sum(Column#14)->Column#9, funcs:firstrow(Column#15)->test.employee.deptid",
          "    │           └─ExchangeReceiver 8000.00 mpp[tiflash]  ",
          "    │             └─ExchangeSender 8000.00 mpp[tiflash]  ExchangeType: HashPartition, Compression: FAST, Hash Cols: [name: Column#13, collate: binary]",
          "    │               └─HashAgg 8000.00 mpp[tiflash]  group by:Column#27, funcs:count(Column#25)->Column#14, funcs:firstrow(Column#26)->Column#15",
          "    │                 └─Projection 10000.00 mpp[tiflash]  test.employee.empid->Column#25, test.employee.deptid->Column#26, plus(test.employee.deptid, 1)->Column#27",
          "    │                   └─TableFullScan 10000.00 mpp[tiflash] table:employee keep order:false, stats:pseudo",
          "    └─Selection(Probe) 9990.00 mpp[tiflash]  not(isnull(test.employee.deptid))",
          "      └─TableFullScan 10000.00 mpp[tiflash] table:e1 pushed down filter:empty, keep order:false, stats:pseudo"
        ]
      },
      {
        "SQL": "select * from (select deptid+1 d, count(empid) a from employee group by d) e1 join (select deptid+1 d, count(empid) a from employee group by d) e2 on e1.d = e2.d",
        "Plan": [
          "TableReader 6400.00 root  MppVersion: 2, data:ExchangeSender",
          "└─ExchangeSender 6400.00 mpp[tiflash]  ExchangeType: PassThrough",
          "  └─HashJoin 6400.00 mpp[tiflash]  inner join, equal:[eq(Column#6, Column#12)]",
          "    ├─ExchangeReceiver(Build) 6400.00 mpp[tiflash]  ",
          "    │ └─ExchangeSender 6400.00 mpp[tiflash]  ExchangeType: Broadcast, Compression: FAST",
          "    │   └─Projection 6400.00 mpp[tiflash]  plus(test.employee.deptid, 1)->Column#6, Column#5",
          "    │     └─Selection 6400.00 mpp[tiflash]  not(isnull(plus(test.employee.deptid, 1)))",
          "    │       └─Projection 8000.00 mpp[tiflash]  Column#5, test.employee.deptid",
          "    │         └─HashAgg 8000.00 mpp[tiflash]  group by:Column#17, funcs:sum(Column#18)->Column#5, funcs:firstrow(Column#19)->test.employee.deptid",
          "    │           └─ExchangeReceiver 8000.00 mpp[tiflash]  ",
          "    │             └─ExchangeSender 8000.00 mpp[tiflash]  ExchangeType: HashPartition, Compression: FAST, Hash Cols: [name: Column#17, collate: binary]",
          "    │               └─HashAgg 8000.00 mpp[tiflash]  group by:Column#43, funcs:count(Column#41)->Column#18, funcs:firstrow(Column#42)->Column#19",
          "    │                 └─Projection 10000.00 mpp[tiflash]  test.employee.empid->Column#41, test.employee.deptid->Column#42, plus(test.employee.deptid, 1)->Column#43",
          "    │                   └─TableFullScan 10000.00 mpp[tiflash] table:employee keep order:false, stats:pseudo",
          "    └─Projection(Probe) 6400.00 mpp[tiflash]  plus(test.employee.deptid, 1)->Column#12, Column#11",
          "      └─Selection 6400.00 mpp[tiflash]  not(isnull(plus(test.employee.deptid, 1)))",
          "        └─Projection 8000.00 mpp[tiflash]  Column#11, test.employee.deptid",
          "          └─HashAgg 8000.00 mpp[tiflash]  group by:Column#20, funcs:sum(Column#21)->Column#11, funcs:firstrow(Column#22)->test.employee.deptid",
          "            └─ExchangeReceiver 8000.00 mpp[tiflash]  ",
          "              └─ExchangeSender 8000.00 mpp[tiflash]  ExchangeType: HashPartition, Compression: FAST, Hash Cols: [name: Column#20, collate: binary]",
          "                └─HashAgg 8000.00 mpp[tiflash]  group by:Column#46, funcs:count(Column#44)->Column#21, funcs:firstrow(Column#45)->Column#22",
          "                  └─Projection 10000.00 mpp[tiflash]  test.employee.empid->Column#44, test.employee.deptid->Column#45, plus(test.employee.deptid, 1)->Column#46",
          "                    └─TableFullScan 10000.00 mpp[tiflash] table:employee keep order:false, stats:pseudo"
        ]
      },
      {
        "SQL": "set tidb_broadcast_join_threshold_count=1",
        "Plan": null
      },
      {
        "SQL": "set tidb_broadcast_join_threshold_size=1",
        "Plan": null
      },
      {
        "SQL": "select * from (select count(distinct deptid) a from employee) e1 join employee e2 on e1.a = e2.deptid",
        "Plan": [
          "Projection 1.25 root  Column#5, test.employee.empid, test.employee.deptid, test.employee.salary",
          "└─HashJoin 1.25 root  inner join, equal:[eq(test.employee.deptid, Column#5)]",
          "  ├─TableReader(Build) 1.00 root  MppVersion: 2, data:ExchangeSender",
          "  │ └─ExchangeSender 1.00 mpp[tiflash]  ExchangeType: PassThrough",
          "  │   └─Projection 1.00 mpp[tiflash]  Column#5",
          "  │     └─HashAgg 1.00 mpp[tiflash]  funcs:sum(Column#12)->Column#5",
          "  │       └─ExchangeReceiver 1.00 mpp[tiflash]  ",
          "  │         └─ExchangeSender 1.00 mpp[tiflash]  ExchangeType: PassThrough, Compression: FAST",
          "  │           └─HashAgg 1.00 mpp[tiflash]  funcs:count(distinct test.employee.deptid)->Column#12",
          "  │             └─ExchangeReceiver 1.00 mpp[tiflash]  ",
          "  │               └─ExchangeSender 1.00 mpp[tiflash]  ExchangeType: HashPartition, Compression: FAST, Hash Cols: [name: test.employee.deptid, collate: binary]",
          "  │                 └─HashAgg 1.00 mpp[tiflash]  group by:test.employee.deptid, ",
          "  │                   └─TableFullScan 10000.00 mpp[tiflash] table:employee keep order:false, stats:pseudo",
          "  └─TableReader(Probe) 9990.00 root  MppVersion: 2, data:ExchangeSender",
          "    └─ExchangeSender 9990.00 mpp[tiflash]  ExchangeType: PassThrough",
          "      └─Selection 9990.00 mpp[tiflash]  not(isnull(test.employee.deptid))",
          "        └─TableFullScan 10000.00 mpp[tiflash] table:e2 pushed down filter:empty, keep order:false, stats:pseudo"
        ]
      },
      {
        "SQL": "select * from (select count(distinct deptid) a from employee) e1 join (select count(distinct deptid) b from employee) e2 on e1.a=e2.b",
        "Plan": [
          "HashJoin 1.00 root  inner join, equal:[eq(Column#5, Column#10)]",
          "├─TableReader(Build) 1.00 root  MppVersion: 2, data:ExchangeSender",
          "│ └─ExchangeSender 1.00 mpp[tiflash]  ExchangeType: PassThrough",
          "│   └─Projection 1.00 mpp[tiflash]  Column#10",
          "│     └─HashAgg 1.00 mpp[tiflash]  funcs:sum(Column#16)->Column#10",
          "│       └─ExchangeReceiver 1.00 mpp[tiflash]  ",
          "│         └─ExchangeSender 1.00 mpp[tiflash]  ExchangeType: PassThrough, Compression: FAST",
          "│           └─HashAgg 1.00 mpp[tiflash]  funcs:count(distinct test.employee.deptid)->Column#16",
          "│             └─ExchangeReceiver 1.00 mpp[tiflash]  ",
          "│               └─ExchangeSender 1.00 mpp[tiflash]  ExchangeType: HashPartition, Compression: FAST, Hash Cols: [name: test.employee.deptid, collate: binary]",
          "│                 └─HashAgg 1.00 mpp[tiflash]  group by:test.employee.deptid, ",
          "│                   └─TableFullScan 10000.00 mpp[tiflash] table:employee keep order:false, stats:pseudo",
          "└─TableReader(Probe) 1.00 root  MppVersion: 2, data:ExchangeSender",
          "  └─ExchangeSender 1.00 mpp[tiflash]  ExchangeType: PassThrough",
          "    └─Projection 1.00 mpp[tiflash]  Column#5",
          "      └─HashAgg 1.00 mpp[tiflash]  funcs:sum(Column#15)->Column#5",
          "        └─ExchangeReceiver 1.00 mpp[tiflash]  ",
          "          └─ExchangeSender 1.00 mpp[tiflash]  ExchangeType: PassThrough, Compression: FAST",
          "            └─HashAgg 1.00 mpp[tiflash]  funcs:count(distinct test.employee.deptid)->Column#15",
          "              └─ExchangeReceiver 1.00 mpp[tiflash]  ",
          "                └─ExchangeSender 1.00 mpp[tiflash]  ExchangeType: HashPartition, Compression: FAST, Hash Cols: [name: test.employee.deptid, collate: binary]",
          "                  └─HashAgg 1.00 mpp[tiflash]  group by:test.employee.deptid, ",
          "                    └─TableFullScan 10000.00 mpp[tiflash] table:employee keep order:false, stats:pseudo"
        ]
      },
      {
        "SQL": "select * from employee e1 join employee e2 on e1.deptid = e2.deptid",
        "Plan": [
          "TableReader 12487.50 root  MppVersion: 2, data:ExchangeSender",
          "└─ExchangeSender 12487.50 mpp[tiflash]  ExchangeType: PassThrough",
          "  └─HashJoin 12487.50 mpp[tiflash]  inner join, equal:[eq(test.employee.deptid, test.employee.deptid)]",
          "    ├─ExchangeReceiver(Build) 9990.00 mpp[tiflash]  ",
          "    │ └─ExchangeSender 9990.00 mpp[tiflash]  ExchangeType: HashPartition, Compression: FAST, Hash Cols: [name: test.employee.deptid, collate: binary]",
          "    │   └─Selection 9990.00 mpp[tiflash]  not(isnull(test.employee.deptid))",
          "    │     └─TableFullScan 10000.00 mpp[tiflash] table:e1 pushed down filter:empty, keep order:false, stats:pseudo",
          "    └─ExchangeReceiver(Probe) 9990.00 mpp[tiflash]  ",
          "      └─ExchangeSender 9990.00 mpp[tiflash]  ExchangeType: HashPartition, Compression: FAST, Hash Cols: [name: test.employee.deptid, collate: binary]",
          "        └─Selection 9990.00 mpp[tiflash]  not(isnull(test.employee.deptid))",
          "          └─TableFullScan 10000.00 mpp[tiflash] table:e2 pushed down filter:empty, keep order:false, stats:pseudo"
        ]
      },
      {
        "SQL": "select * from (select deptid+1 d, count(empid) a from employee group by d) e1 join employee e2 on e1.d = e2.deptid",
        "Plan": [
          "TableReader 8000.00 root  MppVersion: 2, data:ExchangeSender",
          "└─ExchangeSender 8000.00 mpp[tiflash]  ExchangeType: PassThrough",
          "  └─Projection 8000.00 mpp[tiflash]  Column#6, Column#5, test.employee.empid, test.employee.deptid, test.employee.salary",
          "    └─HashJoin 8000.00 mpp[tiflash]  inner join, equal:[eq(test.employee.deptid, Column#6)]",
          "      ├─ExchangeReceiver(Build) 6400.00 mpp[tiflash]  ",
          "      │ └─ExchangeSender 6400.00 mpp[tiflash]  ExchangeType: HashPartition, Compression: FAST, Hash Cols: [name: Column#6, collate: binary]",
          "      │   └─Projection 6400.00 mpp[tiflash]  plus(test.employee.deptid, 1)->Column#6, Column#5",
          "      │     └─Selection 6400.00 mpp[tiflash]  not(isnull(plus(test.employee.deptid, 1)))",
          "      │       └─Projection 8000.00 mpp[tiflash]  Column#5, test.employee.deptid",
          "      │         └─HashAgg 8000.00 mpp[tiflash]  group by:Column#13, funcs:sum(Column#14)->Column#5, funcs:firstrow(Column#15)->test.employee.deptid",
          "      │           └─ExchangeReceiver 8000.00 mpp[tiflash]  ",
          "      │             └─ExchangeSender 8000.00 mpp[tiflash]  ExchangeType: HashPartition, Compression: FAST, Hash Cols: [name: Column#13, collate: binary]",
          "      │               └─HashAgg 8000.00 mpp[tiflash]  group by:Column#29, funcs:count(Column#27)->Column#14, funcs:firstrow(Column#28)->Column#15",
          "      │                 └─Projection 10000.00 mpp[tiflash]  test.employee.empid->Column#27, test.employee.deptid->Column#28, plus(test.employee.deptid, 1)->Column#29",
          "      │                   └─TableFullScan 10000.00 mpp[tiflash] table:employee keep order:false, stats:pseudo",
          "      └─ExchangeReceiver(Probe) 9990.00 mpp[tiflash]  ",
          "        └─ExchangeSender 9990.00 mpp[tiflash]  ExchangeType: HashPartition, Compression: FAST, Hash Cols: [name: Column#26, collate: binary]",
          "          └─Projection 9990.00 mpp[tiflash]  test.employee.empid, test.employee.deptid, test.employee.salary, cast(test.employee.deptid, bigint(20))->Column#26",
          "            └─Selection 9990.00 mpp[tiflash]  not(isnull(test.employee.deptid))",
          "              └─TableFullScan 10000.00 mpp[tiflash] table:e2 pushed down filter:empty, keep order:false, stats:pseudo"
        ]
      },
      {
        "SQL": "select * from employee e1 join (select deptid+1 d, count(empid) a from employee group by d) e2 on e1.deptid = e2.d",
        "Plan": [
          "TableReader 8000.00 root  MppVersion: 2, data:ExchangeSender",
          "└─ExchangeSender 8000.00 mpp[tiflash]  ExchangeType: PassThrough",
          "  └─Projection 8000.00 mpp[tiflash]  test.employee.empid, test.employee.deptid, test.employee.salary, Column#10, Column#9",
          "    └─HashJoin 8000.00 mpp[tiflash]  inner join, equal:[eq(test.employee.deptid, Column#10)]",
          "      ├─ExchangeReceiver(Build) 6400.00 mpp[tiflash]  ",
          "      │ └─ExchangeSender 6400.00 mpp[tiflash]  ExchangeType: HashPartition, Compression: FAST, Hash Cols: [name: Column#10, collate: binary]",
          "      │   └─Projection 6400.00 mpp[tiflash]  plus(test.employee.deptid, 1)->Column#10, Column#9",
          "      │     └─Selection 6400.00 mpp[tiflash]  not(isnull(plus(test.employee.deptid, 1)))",
          "      │       └─Projection 8000.00 mpp[tiflash]  Column#9, test.employee.deptid",
          "      │         └─HashAgg 8000.00 mpp[tiflash]  group by:Column#13, funcs:sum(Column#14)->Column#9, funcs:firstrow(Column#15)->test.employee.deptid",
          "      │           └─ExchangeReceiver 8000.00 mpp[tiflash]  ",
          "      │             └─ExchangeSender 8000.00 mpp[tiflash]  ExchangeType: HashPartition, Compression: FAST, Hash Cols: [name: Column#13, collate: binary]",
          "      │               └─HashAgg 8000.00 mpp[tiflash]  group by:Column#29, funcs:count(Column#27)->Column#14, funcs:firstrow(Column#28)->Column#15",
          "      │                 └─Projection 10000.00 mpp[tiflash]  test.employee.empid->Column#27, test.employee.deptid->Column#28, plus(test.employee.deptid, 1)->Column#29",
          "      │                   └─TableFullScan 10000.00 mpp[tiflash] table:employee keep order:false, stats:pseudo",
          "      └─ExchangeReceiver(Probe) 9990.00 mpp[tiflash]  ",
          "        └─ExchangeSender 9990.00 mpp[tiflash]  ExchangeType: HashPartition, Compression: FAST, Hash Cols: [name: Column#26, collate: binary]",
          "          └─Projection 9990.00 mpp[tiflash]  test.employee.empid, test.employee.deptid, test.employee.salary, cast(test.employee.deptid, bigint(20))->Column#26",
          "            └─Selection 9990.00 mpp[tiflash]  not(isnull(test.employee.deptid))",
          "              └─TableFullScan 10000.00 mpp[tiflash] table:e1 pushed down filter:empty, keep order:false, stats:pseudo"
        ]
      },
      {
        "SQL": "select * from (select deptid+1 d, count(empid) a from employee group by d) e1 join (select deptid+1 d, count(empid) a from employee group by d) e2 on e1.d = e2.d",
        "Plan": [
          "TableReader 6400.00 root  MppVersion: 2, data:ExchangeSender",
          "└─ExchangeSender 6400.00 mpp[tiflash]  ExchangeType: PassThrough",
          "  └─HashJoin 6400.00 mpp[tiflash]  inner join, equal:[eq(Column#6, Column#12)]",
          "    ├─ExchangeReceiver(Build) 6400.00 mpp[tiflash]  ",
          "    │ └─ExchangeSender 6400.00 mpp[tiflash]  ExchangeType: HashPartition, Compression: FAST, Hash Cols: [name: Column#6, collate: binary]",
          "    │   └─Projection 6400.00 mpp[tiflash]  plus(test.employee.deptid, 1)->Column#6, Column#5",
          "    │     └─Selection 6400.00 mpp[tiflash]  not(isnull(plus(test.employee.deptid, 1)))",
          "    │       └─Projection 8000.00 mpp[tiflash]  Column#5, test.employee.deptid",
          "    │         └─HashAgg 8000.00 mpp[tiflash]  group by:Column#17, funcs:sum(Column#18)->Column#5, funcs:firstrow(Column#19)->test.employee.deptid",
          "    │           └─ExchangeReceiver 8000.00 mpp[tiflash]  ",
          "    │             └─ExchangeSender 8000.00 mpp[tiflash]  ExchangeType: HashPartition, Compression: FAST, Hash Cols: [name: Column#17, collate: binary]",
          "    │               └─HashAgg 8000.00 mpp[tiflash]  group by:Column#43, funcs:count(Column#41)->Column#18, funcs:firstrow(Column#42)->Column#19",
          "    │                 └─Projection 10000.00 mpp[tiflash]  test.employee.empid->Column#41, test.employee.deptid->Column#42, plus(test.employee.deptid, 1)->Column#43",
          "    │                   └─TableFullScan 10000.00 mpp[tiflash] table:employee keep order:false, stats:pseudo",
          "    └─ExchangeReceiver(Probe) 6400.00 mpp[tiflash]  ",
          "      └─ExchangeSender 6400.00 mpp[tiflash]  ExchangeType: HashPartition, Compression: FAST, Hash Cols: [name: Column#12, collate: binary]",
          "        └─Projection 6400.00 mpp[tiflash]  plus(test.employee.deptid, 1)->Column#12, Column#11",
          "          └─Selection 6400.00 mpp[tiflash]  not(isnull(plus(test.employee.deptid, 1)))",
          "            └─Projection 8000.00 mpp[tiflash]  Column#11, test.employee.deptid",
          "              └─HashAgg 8000.00 mpp[tiflash]  group by:Column#20, funcs:sum(Column#21)->Column#11, funcs:firstrow(Column#22)->test.employee.deptid",
          "                └─ExchangeReceiver 8000.00 mpp[tiflash]  ",
          "                  └─ExchangeSender 8000.00 mpp[tiflash]  ExchangeType: HashPartition, Compression: FAST, Hash Cols: [name: Column#20, collate: binary]",
          "                    └─HashAgg 8000.00 mpp[tiflash]  group by:Column#46, funcs:count(Column#44)->Column#21, funcs:firstrow(Column#45)->Column#22",
          "                      └─Projection 10000.00 mpp[tiflash]  test.employee.empid->Column#44, test.employee.deptid->Column#45, plus(test.employee.deptid, 1)->Column#46",
          "                        └─TableFullScan 10000.00 mpp[tiflash] table:employee keep order:false, stats:pseudo"
        ]
      }
    ]
  },
  {
    "Name": "TestSemiJoinRewriteHints",
    "Cases": [
      {
        "SQL": "select /*+ SEMI_JOIN_REWRITE() */ * from t",
        "Plan": [
          "TableReader 10000.00 root  data:TableFullScan",
          "└─TableFullScan 10000.00 cop[tikv] table:t keep order:false, stats:pseudo"
        ],
        "Warning": "[planner:1815]The SEMI_JOIN_REWRITE hint is not used correctly, maybe it's not in a subquery or the subquery is not EXISTS clause."
      },
      {
        "SQL": "select * from t where a > (select /*+ SEMI_JOIN_REWRITE() */ min(b) from t t1 where t1.c = t.c)",
        "Plan": [
          "HashJoin 7992.00 root  inner join, equal:[eq(test.t.c, test.t.c)], other cond:gt(test.t.a, Column#9)",
          "├─Selection(Build) 6393.60 root  not(isnull(Column#9))",
          "│ └─HashAgg 7992.00 root  group by:test.t.c, funcs:min(Column#10)->Column#9, funcs:firstrow(test.t.c)->test.t.c",
          "│   └─TableReader 7992.00 root  data:HashAgg",
          "│     └─HashAgg 7992.00 cop[tikv]  group by:test.t.c, funcs:min(test.t.b)->Column#10",
          "│       └─Selection 9990.00 cop[tikv]  not(isnull(test.t.c))",
          "│         └─TableFullScan 10000.00 cop[tikv] table:t1 keep order:false, stats:pseudo",
          "└─TableReader(Probe) 9980.01 root  data:Selection",
          "  └─Selection 9980.01 cop[tikv]  not(isnull(test.t.a)), not(isnull(test.t.c))",
          "    └─TableFullScan 10000.00 cop[tikv] table:t keep order:false, stats:pseudo"
        ],
        "Warning": "[planner:1815]The SEMI_JOIN_REWRITE hint is not used correctly, maybe it's not in a subquery or the subquery is not EXISTS clause."
      },
      {
        "SQL": "select * from t where exists (select /*+ SEMI_JOIN_REWRITE() */ 1 from t t1 where t1.a=t.a)",
        "Plan": [
          "HashJoin 9990.00 root  inner join, equal:[eq(test.t.a, test.t.a)]",
          "├─HashAgg(Build) 7992.00 root  group by:test.t.a, funcs:firstrow(test.t.a)->test.t.a",
          "│ └─TableReader 7992.00 root  data:HashAgg",
          "│   └─HashAgg 7992.00 cop[tikv]  group by:test.t.a, ",
          "│     └─Selection 9990.00 cop[tikv]  not(isnull(test.t.a))",
          "│       └─TableFullScan 10000.00 cop[tikv] table:t1 keep order:false, stats:pseudo",
          "└─TableReader(Probe) 9990.00 root  data:Selection",
          "  └─Selection 9990.00 cop[tikv]  not(isnull(test.t.a))",
          "    └─TableFullScan 10000.00 cop[tikv] table:t keep order:false, stats:pseudo"
        ],
        "Warning": ""
      },
      {
        "SQL": "select * from t where exists (select /*+ SEMI_JOIN_REWRITE() */ t.b from t t1 where t1.a=t.a)",
        "Plan": [
<<<<<<< HEAD
          "HashAgg 1.00 root  funcs:group_concat(distinct Column#5 order by Column#6 desc separator \",\")->Column#4",
          "└─Projection 10000.00 root  cast(test.test.name, var_string(20))->Column#5, test.test.name->Column#6",
          "  └─TableReader 10000.00 root  data:TableFullScan",
          "    └─TableFullScan 10000.00 cop[tikv] table:test keep order:false, stats:pseudo"
        ],
        "Result": [
          "500,200,30,20,10"
        ]
      },
      {
        "SQL": "select /*+ agg_to_cop */ group_concat(distinct name order by name desc) from ptest;",
        "Plan": [
          "HashAgg 1.00 root  funcs:group_concat(distinct Column#5 order by Column#6 desc separator \",\")->Column#4",
          "└─Projection 10000.00 root  cast(test.ptest.name, var_string(20))->Column#5, test.ptest.name->Column#6",
          "  └─TableReader 10000.00 root partition:all data:TableFullScan",
          "    └─TableFullScan 10000.00 cop[tikv] table:ptest keep order:false, stats:pseudo"
        ],
        "Result": [
          "500,200,30,20,10"
        ]
      }
    ]
  },
  {
    "Name": "TestNominalSort",
    "Cases": [
      {
        "SQL": "select /*+ TIDB_SMJ(t1, t2) */ t1.a from t t1, t t2 where t1.a = t2.b order by t1.a",
        "Plan": [
          "MergeJoin 12487.50 root  inner join, left key:test.t.a, right key:test.t.b",
          "├─IndexReader(Build) 9990.00 root  index:IndexFullScan",
          "│ └─IndexFullScan 9990.00 cop[tikv] table:t2, index:idx_b(b) keep order:true, stats:pseudo",
          "└─IndexReader(Probe) 9990.00 root  index:IndexFullScan",
          "  └─IndexFullScan 9990.00 cop[tikv] table:t1, index:idx_a(a) keep order:true, stats:pseudo"
        ],
        "Result": [
          "1",
          "1",
          "2"
        ]
      },
      {
        "SQL": "select /*+ TIDB_SMJ(t1, t2) */ t1.a from t t1, t t2 where t1.a = t2.b order by t1.a+1",
        "Plan": [
          "Projection 12487.50 root  test.t.a",
          "└─Projection 12487.50 root  test.t.a, plus(test.t.a, 1)->Column#7",
          "  └─MergeJoin 12487.50 root  inner join, left key:test.t.a, right key:test.t.b",
          "    ├─IndexReader(Build) 9990.00 root  index:IndexFullScan",
          "    │ └─IndexFullScan 9990.00 cop[tikv] table:t2, index:idx_b(b) keep order:true, stats:pseudo",
          "    └─IndexReader(Probe) 9990.00 root  index:IndexFullScan",
          "      └─IndexFullScan 9990.00 cop[tikv] table:t1, index:idx_a(a) keep order:true, stats:pseudo"
        ],
        "Result": [
          "1",
          "1",
          "2"
        ]
      },
      {
        "SQL": "select /*+ TIDB_SMJ(t1, t2) */ t1.a from t t1, t t2 where t1.a = t2.b order by t1.a-1",
        "Plan": [
          "Projection 12487.50 root  test.t.a",
          "└─Projection 12487.50 root  test.t.a, minus(test.t.a, 1)->Column#7",
          "  └─MergeJoin 12487.50 root  inner join, left key:test.t.a, right key:test.t.b",
          "    ├─IndexReader(Build) 9990.00 root  index:IndexFullScan",
          "    │ └─IndexFullScan 9990.00 cop[tikv] table:t2, index:idx_b(b) keep order:true, stats:pseudo",
          "    └─IndexReader(Probe) 9990.00 root  index:IndexFullScan",
          "      └─IndexFullScan 9990.00 cop[tikv] table:t1, index:idx_a(a) keep order:true, stats:pseudo"
        ],
        "Result": [
          "1",
          "1",
          "2"
        ]
      },
      {
        "SQL": "select /*+ TIDB_SMJ(t1, t2) */ t1.a from t t1, t t2 where t1.a = t2.b order by -t1.a",
        "Plan": [
          "Projection 12487.50 root  test.t.a",
          "└─Projection 12487.50 root  test.t.a, unaryminus(test.t.a)->Column#7",
          "  └─MergeJoin 12487.50 root  inner join, left key:test.t.a, right key:test.t.b",
          "    ├─IndexReader(Build) 9990.00 root  index:IndexFullScan",
          "    │ └─IndexFullScan 9990.00 cop[tikv] table:t2, index:idx_b(b) keep order:true, desc, stats:pseudo",
          "    └─IndexReader(Probe) 9990.00 root  index:IndexFullScan",
          "      └─IndexFullScan 9990.00 cop[tikv] table:t1, index:idx_a(a) keep order:true, desc, stats:pseudo"
        ],
        "Result": [
          "2",
          "1",
          "1"
        ]
      },
      {
        "SQL": "select /*+ TIDB_SMJ(t1, t2) */ t1.a from t t1, t t2 where t1.a = t2.b order by -t1.a+3",
        "Plan": [
          "Projection 12487.50 root  test.t.a",
          "└─Projection 12487.50 root  test.t.a, plus(unaryminus(test.t.a), 3)->Column#7",
          "  └─MergeJoin 12487.50 root  inner join, left key:test.t.a, right key:test.t.b",
          "    ├─IndexReader(Build) 9990.00 root  index:IndexFullScan",
          "    │ └─IndexFullScan 9990.00 cop[tikv] table:t2, index:idx_b(b) keep order:true, desc, stats:pseudo",
          "    └─IndexReader(Probe) 9990.00 root  index:IndexFullScan",
          "      └─IndexFullScan 9990.00 cop[tikv] table:t1, index:idx_a(a) keep order:true, desc, stats:pseudo"
        ],
        "Result": [
          "2",
          "1",
          "1"
        ]
      },
      {
        "SQL": "select /*+ TIDB_SMJ(t1, t2) */ t1.a from t t1, t t2 where t1.a = t2.b order by 1+t1.a",
        "Plan": [
          "Projection 12487.50 root  test.t.a",
          "└─Projection 12487.50 root  test.t.a, plus(1, test.t.a)->Column#7",
          "  └─MergeJoin 12487.50 root  inner join, left key:test.t.a, right key:test.t.b",
          "    ├─IndexReader(Build) 9990.00 root  index:IndexFullScan",
          "    │ └─IndexFullScan 9990.00 cop[tikv] table:t2, index:idx_b(b) keep order:true, stats:pseudo",
          "    └─IndexReader(Probe) 9990.00 root  index:IndexFullScan",
          "      └─IndexFullScan 9990.00 cop[tikv] table:t1, index:idx_a(a) keep order:true, stats:pseudo"
        ],
        "Result": [
          "1",
          "1",
          "2"
        ]
      },
      {
        "SQL": "select /*+ TIDB_SMJ(t1, t2) */ t1.a from t t1, t t2 where t1.a = t2.b order by 1-t1.a",
        "Plan": [
          "Projection 12487.50 root  test.t.a",
          "└─Projection 12487.50 root  test.t.a, minus(1, test.t.a)->Column#7",
          "  └─MergeJoin 12487.50 root  inner join, left key:test.t.a, right key:test.t.b",
          "    ├─IndexReader(Build) 9990.00 root  index:IndexFullScan",
          "    │ └─IndexFullScan 9990.00 cop[tikv] table:t2, index:idx_b(b) keep order:true, desc, stats:pseudo",
          "    └─IndexReader(Probe) 9990.00 root  index:IndexFullScan",
          "      └─IndexFullScan 9990.00 cop[tikv] table:t1, index:idx_a(a) keep order:true, desc, stats:pseudo"
        ],
        "Result": [
          "2",
          "1",
          "1"
        ]
      },
      {
        "SQL": "select /*+ TIDB_SMJ(t1, t2) */ t1.a from t t1, t t2 where t1.a = t2.b order by 1-t1.a+3",
        "Plan": [
          "Projection 12487.50 root  test.t.a",
          "└─Projection 12487.50 root  test.t.a, plus(minus(1, test.t.a), 3)->Column#7",
          "  └─MergeJoin 12487.50 root  inner join, left key:test.t.a, right key:test.t.b",
          "    ├─IndexReader(Build) 9990.00 root  index:IndexFullScan",
          "    │ └─IndexFullScan 9990.00 cop[tikv] table:t2, index:idx_b(b) keep order:true, desc, stats:pseudo",
          "    └─IndexReader(Probe) 9990.00 root  index:IndexFullScan",
          "      └─IndexFullScan 9990.00 cop[tikv] table:t1, index:idx_a(a) keep order:true, desc, stats:pseudo"
        ],
        "Result": [
          "2",
          "1",
          "1"
        ]
      },
      {
        "SQL": "select /*+ TIDB_SMJ(t1, t2) */ t1.a from t t1, t t2 where t1.a = t2.b order by 1+t1.a+3",
        "Plan": [
          "Projection 12487.50 root  test.t.a",
          "└─Projection 12487.50 root  test.t.a, plus(plus(1, test.t.a), 3)->Column#7",
          "  └─MergeJoin 12487.50 root  inner join, left key:test.t.a, right key:test.t.b",
          "    ├─IndexReader(Build) 9990.00 root  index:IndexFullScan",
          "    │ └─IndexFullScan 9990.00 cop[tikv] table:t2, index:idx_b(b) keep order:true, stats:pseudo",
          "    └─IndexReader(Probe) 9990.00 root  index:IndexFullScan",
          "      └─IndexFullScan 9990.00 cop[tikv] table:t1, index:idx_a(a) keep order:true, stats:pseudo"
        ],
        "Result": [
          "1",
          "1",
          "2"
        ]
      },
      {
        "SQL": "select /*+ TIDB_SMJ(t1, t2) */ t1.a from t t1, t t2 where t1.a = t2.b order by 3*t1.a",
        "Plan": [
          "Projection 12487.50 root  test.t.a",
          "└─Sort 12487.50 root  Column#7",
          "  └─Projection 12487.50 root  test.t.a, mul(3, test.t.a)->Column#7",
          "    └─MergeJoin 12487.50 root  inner join, left key:test.t.a, right key:test.t.b",
          "      ├─IndexReader(Build) 9990.00 root  index:IndexFullScan",
          "      │ └─IndexFullScan 9990.00 cop[tikv] table:t2, index:idx_b(b) keep order:true, stats:pseudo",
          "      └─IndexReader(Probe) 9990.00 root  index:IndexFullScan",
          "        └─IndexFullScan 9990.00 cop[tikv] table:t1, index:idx_a(a) keep order:true, stats:pseudo"
        ],
        "Result": [
          "1",
          "1",
          "2"
        ]
      }
    ]
  },
  {
    "Name": "TestInlineProjection",
    "Cases": [
      {
        "SQL": "select /*+ HASH_JOIN(t1) */ t1.b, t2.b from t1, t2 where t1.a = t2.a;",
        "Plan": "LeftHashJoin{TableReader(Table(t1)->Sel([not(isnull(test.t1.a))]))->TableReader(Table(t2)->Sel([not(isnull(test.t2.a))]))}(test.t1.a,test.t2.a)",
        "Hints": "hash_join(@`sel_1` `test`.`t1`), use_index(@`sel_1` `test`.`t1` ), use_index(@`sel_1` `test`.`t2` )"
      },
      {
        "SQL": "select /*+ HASH_JOIN(t1) */ t1.b, t2.b from t1 inner join t2 on t1.a = t2.a;",
        "Plan": "LeftHashJoin{TableReader(Table(t1)->Sel([not(isnull(test.t1.a))]))->TableReader(Table(t2)->Sel([not(isnull(test.t2.a))]))}(test.t1.a,test.t2.a)",
        "Hints": "hash_join(@`sel_1` `test`.`t1`), use_index(@`sel_1` `test`.`t1` ), use_index(@`sel_1` `test`.`t2` )"
      },
      {
        "SQL": "select /*+ HASH_JOIN(t1) */ t1.b, t2.b from t1 left outer join t2 on t1.a = t2.a;",
        "Plan": "LeftHashJoin{TableReader(Table(t1))->TableReader(Table(t2)->Sel([not(isnull(test.t2.a))]))}(test.t1.a,test.t2.a)",
        "Hints": "hash_join(@`sel_1` `test`.`t1`), use_index(@`sel_1` `test`.`t1` ), use_index(@`sel_1` `test`.`t2` )"
      },
      {
        "SQL": "select /*+ HASH_JOIN(t1) */ t1.b, t2.b from t1 right outer join t2 on t1.a = t2.a;",
        "Plan": "RightHashJoin{TableReader(Table(t1)->Sel([not(isnull(test.t1.a))]))->TableReader(Table(t2))}(test.t1.a,test.t2.a)",
        "Hints": "hash_join(@`sel_1` `test`.`t1`), use_index(@`sel_1` `test`.`t1` ), use_index(@`sel_1` `test`.`t2` )"
      },
      {
        "SQL": "select 1 from (select /*+ HASH_JOIN(t1) */ t1.a in (select t2.a from t2) from t1) x;",
        "Plan": "LeftHashJoin{IndexReader(Index(t1.idx_a)[[NULL,+inf]])->IndexReader(Index(t2.idx_a)[[NULL,+inf]])}->Projection",
        "Hints": "hash_join(@`sel_2` `test`.`t1`), use_index(@`sel_2` `test`.`t1` `idx_a`), no_order_index(@`sel_2` `test`.`t1` `idx_a`), use_index(@`sel_3` `test`.`t2` `idx_a`), no_order_index(@`sel_3` `test`.`t2` `idx_a`)"
      },
      {
        "SQL": "select 1 from (select /*+ HASH_JOIN(t1) */ t1.a not in (select t2.a from t2) from t1) x;",
        "Plan": "LeftHashJoin{IndexReader(Index(t1.idx_a)[[NULL,+inf]])->IndexReader(Index(t2.idx_a)[[NULL,+inf]])}->Projection",
        "Hints": "hash_join(@`sel_2` `test`.`t1`), use_index(@`sel_2` `test`.`t1` `idx_a`), no_order_index(@`sel_2` `test`.`t1` `idx_a`), use_index(@`sel_3` `test`.`t2` `idx_a`), no_order_index(@`sel_3` `test`.`t2` `idx_a`)"
      },
      {
        "SQL": "select /*+ INL_JOIN(t1) */ t1.b, t2.b from t1 inner join t2 on t1.a = t2.a;",
        "Plan": "IndexJoin{IndexLookUp(Index(t1.idx_a)[[NULL,NULL]]->Sel([not(isnull(test.t1.a))]), Table(t1))->TableReader(Table(t2)->Sel([not(isnull(test.t2.a))]))}(test.t2.a,test.t1.a)",
        "Hints": "inl_join(@`sel_1` `test`.`t1`), use_index(@`sel_1` `test`.`t1` `idx_a`), no_order_index(@`sel_1` `test`.`t1` `idx_a`), use_index(@`sel_1` `test`.`t2` )"
      },
      {
        "SQL": "select /*+ INL_HASH_JOIN(t1) */ t1.b, t2.b from t1 inner join t2 on t1.a = t2.a;",
        "Plan": "IndexHashJoin{IndexLookUp(Index(t1.idx_a)[[NULL,NULL]]->Sel([not(isnull(test.t1.a))]), Table(t1))->TableReader(Table(t2)->Sel([not(isnull(test.t2.a))]))}(test.t2.a,test.t1.a)",
        "Hints": "inl_hash_join(@`sel_1` `test`.`t1`), use_index(@`sel_1` `test`.`t1` `idx_a`), no_order_index(@`sel_1` `test`.`t1` `idx_a`), use_index(@`sel_1` `test`.`t2` )"
      },
      {
        "SQL": "select /*+ INL_MERGE_JOIN(t1) */ t1.b, t2.b from t1 inner join t2 on t1.a = t2.a;",
        "Plan": "IndexMergeJoin{IndexLookUp(Index(t1.idx_a)[[NULL,NULL]]->Sel([not(isnull(test.t1.a))]), Table(t1))->Projection->TableReader(Table(t2)->Sel([not(isnull(test.t2.a))]))}(test.t2.a,test.t1.a)",
        "Hints": "inl_merge_join(@`sel_1` `test`.`t1`), use_index(@`sel_1` `test`.`t1` `idx_a`), order_index(@`sel_1` `test`.`t1` `idx_a`), use_index(@`sel_1` `test`.`t2` )"
      },
      {
        "SQL": "select /*+ MERGE_JOIN(t1) */ t1.b, t2.b from t1 inner join t2 on t1.a = t2.a;",
        "Plan": "MergeInnerJoin{IndexLookUp(Index(t1.idx_a)[[-inf,+inf]], Table(t1))->Projection->IndexLookUp(Index(t2.idx_a)[[-inf,+inf]], Table(t2))->Projection}(test.t1.a,test.t2.a)",
        "Hints": "merge_join(@`sel_1` `test`.`t1`), use_index(@`sel_1` `test`.`t1` `idx_a`), order_index(@`sel_1` `test`.`t1` `idx_a`), use_index(@`sel_1` `test`.`t2` `idx_a`), order_index(@`sel_1` `test`.`t2` `idx_a`)"
      }
    ]
  },
  {
    "Name": "TestHintFromDiffDatabase",
    "Cases": [
      {
        "SQL": "select /*+ inl_hash_join(test.t1) */ * from test.t2 join test.t1 on test.t2.a = test.t1.a",
        "Plan": "IndexHashJoin{IndexReader(Index(t2.idx_a)[[-inf,+inf]])->IndexReader(Index(t1.idx_a)[[NULL,NULL]]->Sel([not(isnull(test.t1.a))]))}(test.t2.a,test.t1.a)"
      }
    ]
  },
  {
    "Name": "TestNthPlanHintWithExplain",
    "Cases": [
      {
        "SQL": "select /*+nth_plan(1)*/ * from test.tt where a=1 and b=1",
        "Plan": [
          "TableReader 0.01 root  data:Selection",
          "└─Selection 0.01 cop[tikv]  eq(test.tt.a, 1), eq(test.tt.b, 1)",
          "  └─TableFullScan 10000.00 cop[tikv] table:tt keep order:false, stats:pseudo"
        ]
      },
      {
        "SQL": "select /*+nth_plan(2)*/ * from test.tt where a=1 and b=1;",
        "Plan": [
          "IndexLookUp 0.01 root  ",
          "├─IndexRangeScan(Build) 10.00 cop[tikv] table:tt, index:a(a) range:[1,1], keep order:false, stats:pseudo",
          "└─Selection(Probe) 0.01 cop[tikv]  eq(test.tt.b, 1)",
          "  └─TableRowIDScan 10.00 cop[tikv] table:tt keep order:false, stats:pseudo"
        ]
      },
      {
        "SQL": "select /*+nth_plan(3)*/ * from test.tt where a=1 and b=1;",
        "Plan": [
          "IndexLookUp 0.01 root  ",
          "├─IndexRangeScan(Build) 10.00 cop[tikv] table:tt, index:b(b) range:[1,1], keep order:false, stats:pseudo",
          "└─Selection(Probe) 0.01 cop[tikv]  eq(test.tt.a, 1)",
          "  └─TableRowIDScan 10.00 cop[tikv] table:tt keep order:false, stats:pseudo"
        ]
      },
      {
        "SQL": "select /*+nth_plan(2)*/ * from test.tt where a=1 and b=1;",
        "Plan": [
          "IndexLookUp 0.01 root  ",
          "├─IndexRangeScan(Build) 10.00 cop[tikv] table:tt, index:a(a) range:[1,1], keep order:false, stats:pseudo",
          "└─Selection(Probe) 0.01 cop[tikv]  eq(test.tt.b, 1)",
          "  └─TableRowIDScan 10.00 cop[tikv] table:tt keep order:false, stats:pseudo"
        ]
      },
      {
        "SQL": "select * from test.tt where a=1 and b=1",
        "Plan": [
          "IndexLookUp 0.01 root  ",
          "├─IndexRangeScan(Build) 10.00 cop[tikv] table:tt, index:a(a) range:[1,1], keep order:false, stats:pseudo",
          "└─Selection(Probe) 0.01 cop[tikv]  eq(test.tt.b, 1)",
          "  └─TableRowIDScan 10.00 cop[tikv] table:tt keep order:false, stats:pseudo"
        ]
      }
    ]
  },
  {
    "Name": "TestINMJHint",
    "Cases": [
      {
        "SQL": "select /*+ inl_merge_join(t2) */ t1.a, t2.a from t1 left join t2 on t1.a=t2.a and t1.b=t2.b",
        "Plan": [
          "IndexMergeJoin 12500.00 root  left outer join, inner:TableReader, outer key:test.t1.a, inner key:test.t2.a, other cond:eq(test.t1.b, test.t2.b)",
          "├─TableReader(Build) 10000.00 root  data:TableFullScan",
          "│ └─TableFullScan 10000.00 cop[tikv] table:t1 keep order:false, stats:pseudo",
          "└─TableReader(Probe) 10000.00 root  data:TableRangeScan",
          "  └─TableRangeScan 10000.00 cop[tikv] table:t2 range: decided by [test.t1.a], keep order:true, stats:pseudo"
        ],
        "Result": [
          "1 1",
          "2 <nil>"
        ]
      },
      {
        "SQL": "select /*+ inl_hash_join(t2) */ t1.a, t2.a from t1 left join t2 on t1.a=t2.a and t1.b=t2.b",
        "Plan": [
          "IndexHashJoin 12500.00 root  left outer join, inner:TableReader, outer key:test.t1.a, inner key:test.t2.a, equal cond:eq(test.t1.a, test.t2.a), eq(test.t1.b, test.t2.b)",
          "├─TableReader(Build) 10000.00 root  data:TableFullScan",
          "│ └─TableFullScan 10000.00 cop[tikv] table:t1 keep order:false, stats:pseudo",
          "└─TableReader(Probe) 10000.00 root  data:TableRangeScan",
          "  └─TableRangeScan 10000.00 cop[tikv] table:t2 range: decided by [test.t1.a], keep order:false, stats:pseudo"
        ],
        "Result": [
          "1 1",
          "2 <nil>"
        ]
      },
      {
        "SQL": "select /*+ inl_join(t2) */ t1.a, t2.a from t1 left join t2 on t1.a=t2.a and t1.b=t2.b",
        "Plan": [
          "IndexJoin 12500.00 root  left outer join, inner:TableReader, outer key:test.t1.a, inner key:test.t2.a, equal cond:eq(test.t1.a, test.t2.a), eq(test.t1.b, test.t2.b)",
          "├─TableReader(Build) 10000.00 root  data:TableFullScan",
          "│ └─TableFullScan 10000.00 cop[tikv] table:t1 keep order:false, stats:pseudo",
          "└─TableReader(Probe) 10000.00 root  data:TableRangeScan",
          "  └─TableRangeScan 10000.00 cop[tikv] table:t2 range: decided by [test.t1.a], keep order:false, stats:pseudo"
        ],
        "Result": [
          "1 1",
          "2 <nil>"
        ]
      },
      {
        "SQL": "select /*+ hash_join(t2) */ t1.a, t2.a from t1 left join t2 on t1.a=t2.a and t1.b=t2.b",
        "Plan": [
          "HashJoin 12500.00 root  left outer join, equal:[eq(test.t1.a, test.t2.a) eq(test.t1.b, test.t2.b)]",
          "├─TableReader(Build) 10000.00 root  data:TableFullScan",
          "│ └─TableFullScan 10000.00 cop[tikv] table:t2 keep order:false, stats:pseudo",
          "└─TableReader(Probe) 10000.00 root  data:TableFullScan",
          "  └─TableFullScan 10000.00 cop[tikv] table:t1 keep order:false, stats:pseudo"
        ],
        "Result": [
          "1 1",
          "2 <nil>"
        ]
      }
    ]
  },
  {
    "Name": "TestEliminateMaxOneRow",
    "Cases": [
      {
        "SQL": "select a from t2 where t2.a < (select t1.a from t1 where t1.a = t2.a);",
        "Plan": [
          "HashJoin 9990.00 root  inner join, equal:[eq(test.t2.a, test.t1.a)], other cond:lt(test.t2.a, test.t1.a)",
          "├─IndexReader(Build) 7992.00 root  index:Selection",
          "│ └─Selection 7992.00 cop[tikv]  lt(test.t1.a, test.t1.a)",
          "│   └─IndexFullScan 9990.00 cop[tikv] table:t1, index:idx_a(a) keep order:false, stats:pseudo",
          "└─TableReader(Probe) 7992.00 root  data:Selection",
          "  └─Selection 7992.00 cop[tikv]  lt(test.t2.a, test.t2.a), not(isnull(test.t2.a))",
          "    └─TableFullScan 10000.00 cop[tikv] table:t2 keep order:false, stats:pseudo"
        ],
        "Result": null
      },
      {
        "SQL": "select a from t2 where t2.a < (select t1.a from t1 where t1.b = t2.b and t1.a is null);",
        "Plan": [
          "Projection 9990.00 root  test.t2.a",
          "└─Apply 9990.00 root  CARTESIAN inner join, other cond:lt(test.t2.a, test.t1.a)",
          "  ├─TableReader(Build) 9990.00 root  data:Selection",
          "  │ └─Selection 9990.00 cop[tikv]  not(isnull(test.t2.a))",
          "  │   └─TableFullScan 10000.00 cop[tikv] table:t2 keep order:false, stats:pseudo",
          "  └─Selection(Probe) 7992.00 root  not(isnull(test.t1.a))",
          "    └─MaxOneRow 9990.00 root  ",
          "      └─IndexLookUp 9.99 root  ",
          "        ├─IndexRangeScan(Build) 9990.00 cop[tikv] table:t1, index:idx_a(a) range:[NULL,NULL], keep order:false, stats:pseudo",
          "        └─Selection(Probe) 9.99 cop[tikv]  eq(test.t1.b, test.t2.b)",
          "          └─TableRowIDScan 9990.00 cop[tikv] table:t1 keep order:false, stats:pseudo"
        ],
        "Result": null
      },
      {
        "SQL": "select a from t2 where t2.a < (select t3.a from t3 where t3.a = t2.a);",
        "Plan": [
          "Projection 9990.00 root  test.t2.a",
          "└─Apply 9990.00 root  CARTESIAN inner join, other cond:lt(test.t2.a, test.t3.a)",
          "  ├─TableReader(Build) 9990.00 root  data:Selection",
          "  │ └─Selection 9990.00 cop[tikv]  not(isnull(test.t2.a))",
          "  │   └─TableFullScan 10000.00 cop[tikv] table:t2 keep order:false, stats:pseudo",
          "  └─Selection(Probe) 7992.00 root  not(isnull(test.t3.a))",
          "    └─MaxOneRow 9990.00 root  ",
          "      └─IndexReader 19980.00 root  index:IndexRangeScan",
          "        └─IndexRangeScan 19980.00 cop[tikv] table:t3, index:idx_abc(a, b, c) range: decided by [eq(test.t3.a, test.t2.a)], keep order:false, stats:pseudo"
        ],
        "Result": null
      }
    ]
  },
  {
    "Name": "TestEnumIndex",
    "Cases": [
      {
        "SQL": "select e from t where e = 'b'",
        "Plan": [
          "IndexReader 10.00 root  index:IndexRangeScan",
          "└─IndexRangeScan 10.00 cop[tikv] table:t, index:idx(e) range:[\"b\",\"b\"], keep order:false, stats:pseudo"
        ],
        "Result": [
          "b"
        ]
      },
      {
        "SQL": "select e from t where e != 'b'",
        "Plan": [
          "IndexReader 40.00 root  index:IndexRangeScan",
          "└─IndexRangeScan 40.00 cop[tikv] table:t, index:idx(e) range:[\"\",\"\"], [\"c\",\"c\"], [\"a\",\"a\"], [\"\",\"\"], keep order:false, stats:pseudo"
        ],
        "Result": [
          "",
          "",
          "a",
          "c"
        ]
      },
      {
        "SQL": "select e from t where e > 'b'",
        "Plan": [
          "IndexReader 10.00 root  index:IndexRangeScan",
          "└─IndexRangeScan 10.00 cop[tikv] table:t, index:idx(e) range:[\"c\",\"c\"], keep order:false, stats:pseudo"
        ],
        "Result": [
          "c"
        ]
      },
      {
        "SQL": "select e from t where e >= 'b'",
        "Plan": [
          "IndexReader 20.00 root  index:IndexRangeScan",
          "└─IndexRangeScan 20.00 cop[tikv] table:t, index:idx(e) range:[\"c\",\"c\"], [\"b\",\"b\"], keep order:false, stats:pseudo"
        ],
        "Result": [
          "b",
          "c"
        ]
      },
      {
        "SQL": "select e from t where e < 'b'",
        "Plan": [
          "IndexReader 30.00 root  index:IndexRangeScan",
          "└─IndexRangeScan 30.00 cop[tikv] table:t, index:idx(e) range:[\"\",\"\"], [\"a\",\"a\"], [\"\",\"\"], keep order:false, stats:pseudo"
        ],
        "Result": [
          "",
          "",
          "a"
        ]
      },
      {
        "SQL": "select e from t where e <= 'b'",
        "Plan": [
          "IndexReader 40.00 root  index:IndexRangeScan",
          "└─IndexRangeScan 40.00 cop[tikv] table:t, index:idx(e) range:[\"\",\"\"], [\"b\",\"b\"], [\"a\",\"a\"], [\"\",\"\"], keep order:false, stats:pseudo"
        ],
        "Result": [
          "",
          "",
          "a",
          "b"
        ]
      },
      {
        "SQL": "select e from t where e = 2",
        "Plan": [
          "IndexReader 10.00 root  index:IndexRangeScan",
          "└─IndexRangeScan 10.00 cop[tikv] table:t, index:idx(e) range:[\"b\",\"b\"], keep order:false, stats:pseudo"
        ],
        "Result": [
          "b"
        ]
      },
      {
        "SQL": "select e from t where e != 2",
        "Plan": [
          "IndexReader 6656.67 root  index:IndexRangeScan",
          "└─IndexRangeScan 6656.67 cop[tikv] table:t, index:idx(e) range:[-inf,\"b\"), (\"b\",+inf], keep order:false, stats:pseudo"
        ],
        "Result": [
          "",
          "",
          "a",
          "c"
        ]
      },
      {
        "SQL": "select e from t where e > 2",
        "Plan": [
          "IndexReader 3333.33 root  index:IndexRangeScan",
          "└─IndexRangeScan 3333.33 cop[tikv] table:t, index:idx(e) range:(\"b\",+inf], keep order:false, stats:pseudo"
        ],
        "Result": [
          "",
          "a"
        ]
      },
      {
        "SQL": "select e from t where e >= 2",
        "Plan": [
          "IndexReader 3333.33 root  index:IndexRangeScan",
          "└─IndexRangeScan 3333.33 cop[tikv] table:t, index:idx(e) range:[\"b\",+inf], keep order:false, stats:pseudo"
        ],
        "Result": [
          "",
          "a",
          "b"
        ]
      },
      {
        "SQL": "select e from t where e < 2",
        "Plan": [
          "IndexReader 3323.33 root  index:IndexRangeScan",
          "└─IndexRangeScan 3323.33 cop[tikv] table:t, index:idx(e) range:[-inf,\"b\"), keep order:false, stats:pseudo"
        ],
        "Result": [
          "",
          "c"
        ]
      },
      {
        "SQL": "select e from t where e <= 2",
        "Plan": [
          "IndexReader 3323.33 root  index:IndexRangeScan",
          "└─IndexRangeScan 3323.33 cop[tikv] table:t, index:idx(e) range:[-inf,\"b\"], keep order:false, stats:pseudo"
        ],
        "Result": [
          "",
          "b",
          "c"
        ]
      },
      {
        "SQL": "select e from t where e > ''",
        "Plan": [
          "IndexReader 30.00 root  index:IndexRangeScan",
          "└─IndexRangeScan 30.00 cop[tikv] table:t, index:idx(e) range:[\"c\",\"c\"], [\"b\",\"b\"], [\"a\",\"a\"], keep order:false, stats:pseudo"
        ],
        "Result": [
          "a",
          "b",
          "c"
        ]
      },
      {
        "SQL": "select e from t where e > 'd'",
        "Plan": [
          "TableDual 0.00 root  rows:0"
        ],
        "Result": null
      },
      {
        "SQL": "select e from t where e > -1",
        "Plan": [
          "IndexReader 3333.33 root  index:IndexRangeScan",
          "└─IndexRangeScan 3333.33 cop[tikv] table:t, index:idx(e) range:[\"\",+inf], keep order:false, stats:pseudo"
        ],
        "Result": [
          "",
          "",
          "a",
          "b",
          "c"
        ]
      },
      {
        "SQL": "select e from t where e > 5",
        "Plan": [
          "IndexReader 3333.33 root  index:IndexRangeScan",
          "└─IndexRangeScan 3333.33 cop[tikv] table:t, index:idx(e) range:(\"\",+inf], keep order:false, stats:pseudo"
        ],
        "Result": null
      },
      {
        "SQL": "select e from t where e = ''",
        "Plan": [
          "IndexReader 20.00 root  index:IndexRangeScan",
          "└─IndexRangeScan 20.00 cop[tikv] table:t, index:idx(e) range:[\"\",\"\"], [\"\",\"\"], keep order:false, stats:pseudo"
        ],
        "Result": [
          "",
          ""
        ]
      },
      {
        "SQL": "select e from t where e != ''",
        "Plan": [
          "IndexReader 30.00 root  index:IndexRangeScan",
          "└─IndexRangeScan 30.00 cop[tikv] table:t, index:idx(e) range:[\"c\",\"c\"], [\"b\",\"b\"], [\"a\",\"a\"], keep order:false, stats:pseudo"
        ],
        "Result": [
          "a",
          "b",
          "c"
        ]
      }
    ]
  },
  {
    "Name": "TestIssue27233",
    "Cases": [
      {
        "SQL": "SELECT col2 FROM PK_S_MULTI_31 AS T1 WHERE (SELECT count(DISTINCT COL1, COL2) FROM PK_S_MULTI_31 AS T2 WHERE T2.COL1>T1.COL1)>2 order by col2;",
        "Plan": [
          "Sort 0.80 root  test.pk_s_multi_31.col2",
          "└─Projection 0.80 root  test.pk_s_multi_31.col2",
          "  └─Selection 0.80 root  gt(Column#7, 2)",
          "    └─HashAgg 1.00 root  group by:test.pk_s_multi_31.col1, test.pk_s_multi_31.col2, funcs:firstrow(test.pk_s_multi_31.col2)->test.pk_s_multi_31.col2, funcs:count(distinct test.pk_s_multi_31.col1, test.pk_s_multi_31.col2)->Column#7",
          "      └─HashJoin 100000000.00 root  CARTESIAN left outer join, other cond:gt(test.pk_s_multi_31.col1, test.pk_s_multi_31.col1)",
          "        ├─IndexReader(Build) 10000.00 root  index:IndexFullScan",
          "        │ └─IndexFullScan 10000.00 cop[tikv] table:T2, index:PRIMARY(COL1, COL2) keep order:false, stats:pseudo",
          "        └─IndexReader(Probe) 10000.00 root  index:IndexFullScan",
          "          └─IndexFullScan 10000.00 cop[tikv] table:T1, index:PRIMARY(COL1, COL2) keep order:false, stats:pseudo"
        ],
        "Result": [
          "100"
        ]
      }
    ]
  },
  {
    "Name": "TestSelectionPartialPushDown",
    "Cases": [
      {
        "SQL": "select * from t1 where a > 1 and b > 1",
        "Plan": [
          "Selection 1111.11 root  gt(test.t1.b, 1)",
          "└─TableReader 3333.33 root  data:Selection",
          "  └─Selection 3333.33 cop[tikv]  gt(test.t1.a, 1)",
          "    └─TableFullScan 10000.00 cop[tikv] table:t1 keep order:false, stats:pseudo"
        ]
      },
      {
        "SQL": "select * from t2 use index(idx_a) where a > 1 and b > 1 and c > 1",
        "Plan": [
          "Selection 370.37 root  gt(test.t2.b, 1)",
          "└─IndexLookUp 1111.11 root  ",
          "  ├─IndexRangeScan(Build) 3333.33 cop[tikv] table:t2, index:idx_a(a) range:(1,+inf], keep order:false, stats:pseudo",
          "  └─Selection(Probe) 1111.11 cop[tikv]  gt(test.t2.c, 1)",
          "    └─TableRowIDScan 3333.33 cop[tikv] table:t2 keep order:false, stats:pseudo"
        ]
      }
    ]
  },
  {      
    "Name": "TestIssue47629",
    "Cases": [
      {
        "SQL": "select * from t1, t2 where t1.a=t2.a and t2.a = 'a'",
        "Plan": [
          "HashJoin 100.00 root  CARTESIAN inner join",
          "├─TableReader(Build) 10.00 root  data:Selection",
          "│ └─Selection 10.00 cop[tikv]  eq(test.t2.a, \"a\")",
          "│   └─TableFullScan 10000.00 cop[tikv] table:t2 keep order:false, stats:pseudo",
          "└─TableReader(Probe) 10.00 root  data:Selection",
          "  └─Selection 10.00 cop[tikv]  eq(test.t1.a, \"a\")",
          "    └─TableFullScan 10000.00 cop[tikv] table:t1 keep order:false, stats:pseudo"
        ]
      },
      {
        "SQL": "select * from t1, t3 where t1.a=t3.a and t3.a = 'a'",
        "Plan": [
          "Projection 12.50 root  test.t1.a, test.t3.a",
          "└─HashJoin 12.50 root  inner join, equal:[eq(test.t3.a, test.t1.a)]",
          "  ├─TableReader(Build) 10.00 root  data:Selection",
          "  │ └─Selection 10.00 cop[tikv]  eq(test.t3.a, \"a\"), not(isnull(test.t3.a))",
          "  │   └─TableFullScan 10000.00 cop[tikv] table:t3 keep order:false, stats:pseudo",
          "  └─TableReader(Probe) 9990.00 root  data:Selection",
          "    └─Selection 9990.00 cop[tikv]  not(isnull(test.t1.a))",
          "      └─TableFullScan 10000.00 cop[tikv] table:t1 keep order:false, stats:pseudo"
        ]
      },
      {
        "SQL": "select * from t1 where t1.a in (select a from t2 where a = 'a');",
        "Plan": [
          "HashJoin 10.00 root  inner join, equal:[eq(test.t2.a, test.t1.a)]",
          "├─HashAgg(Build) 8.00 root  group by:test.t2.a, funcs:firstrow(test.t2.a)->test.t2.a",
          "│ └─TableReader 10.00 root  data:Selection",
          "│   └─Selection 10.00 cop[tikv]  eq(test.t2.a, \"a\"), not(isnull(test.t2.a))",
          "│     └─TableFullScan 10000.00 cop[tikv] table:t2 keep order:false, stats:pseudo",
          "└─TableReader(Probe) 9990.00 root  data:Selection",
          "  └─Selection 9990.00 cop[tikv]  not(isnull(test.t1.a))",
          "    └─TableFullScan 10000.00 cop[tikv] table:t1 keep order:false, stats:pseudo"
        ]
      }
    ]
  },
  {
    "Name": "TestIssue28316",
    "Cases": [
      {
        "SQL": "select * from t where t.a < 3 and t.a < 3",
        "Plan": [
          "TableReader 3323.33 root  data:Selection",
          "└─Selection 3323.33 cop[tikv]  lt(test.t.a, 3)",
          "  └─TableFullScan 10000.00 cop[tikv] table:t keep order:false, stats:pseudo"
        ]
      }
    ]
  },
  {
    "Name": "TestSkewDistinctAgg",
    "Cases": [
      {
        "SQL": "select date_format(d,'%Y') as df, sum(a), count(b), count(distinct c) from t group by date_format(d,'%Y')",
        "Plan": [
          "Projection 8000.00 root  date_format(test.t.d, %Y)->Column#9, Column#6, cast(Column#13, bigint(21) BINARY)->Column#7, Column#8",
          "└─HashAgg 8000.00 root  group by:Column#23, funcs:sum(Column#19)->Column#6, funcs:sum(Column#20)->Column#13, funcs:count(Column#21)->Column#8, funcs:firstrow(Column#22)->test.t.d",
          "  └─Projection 8000.00 root  Column#11->Column#19, cast(Column#12, decimal(20,0) BINARY)->Column#20, test.t.c->Column#21, test.t.d->Column#22, date_format(test.t.d, %Y)->Column#23",
          "    └─HashAgg 8000.00 root  group by:Column#14, test.t.c, funcs:sum(Column#15)->Column#11, funcs:count(Column#16)->Column#12, funcs:firstrow(test.t.c)->test.t.c, funcs:firstrow(Column#18)->test.t.d",
          "      └─TableReader 8000.00 root  data:HashAgg",
          "        └─HashAgg 8000.00 cop[tikv]  group by:date_format(test.t.d, \"%Y\"), test.t.c, funcs:sum(test.t.a)->Column#15, funcs:count(test.t.b)->Column#16, funcs:firstrow(test.t.d)->Column#18",
          "          └─TableFullScan 10000.00 cop[tikv] table:t keep order:false, stats:pseudo"
        ]
      },
      {
        "SQL": "select d, a, count(*), count(b), count(distinct c) from t group by d, a",
        "Plan": [
          "Projection 8000.00 root  test.t.d, test.t.a, cast(Column#10, bigint(21) BINARY)->Column#6, cast(Column#12, bigint(21) BINARY)->Column#7, Column#8",
          "└─HashAgg 8000.00 root  group by:Column#23, Column#24, funcs:sum(Column#18)->Column#10, funcs:sum(Column#19)->Column#12, funcs:count(Column#20)->Column#8, funcs:firstrow(Column#21)->test.t.a, funcs:firstrow(Column#22)->test.t.d",
          "  └─Projection 8000.00 root  cast(Column#9, decimal(20,0) BINARY)->Column#18, cast(Column#11, decimal(20,0) BINARY)->Column#19, test.t.c->Column#20, test.t.a->Column#21, test.t.d->Column#22, test.t.d->Column#23, test.t.a->Column#24",
          "    └─HashAgg 8000.00 root  group by:test.t.a, test.t.c, test.t.d, funcs:count(Column#13)->Column#9, funcs:count(Column#14)->Column#11, funcs:firstrow(test.t.c)->test.t.c, funcs:firstrow(test.t.a)->test.t.a, funcs:firstrow(test.t.d)->test.t.d",
          "      └─TableReader 8000.00 root  data:HashAgg",
          "        └─HashAgg 8000.00 cop[tikv]  group by:test.t.a, test.t.c, test.t.d, funcs:count(1)->Column#13, funcs:count(test.t.b)->Column#14",
          "          └─TableFullScan 10000.00 cop[tikv] table:t keep order:false, stats:pseudo"
        ]
      },
      {
        "SQL": "select d, sum(a), count(b), avg(distinct c) from t group by d",
        "Plan": [
          "Projection 8000.00 root  test.t.d, Column#6, cast(Column#11, bigint(21) BINARY)->Column#7, Column#8",
          "└─HashAgg 8000.00 root  group by:Column#20, funcs:sum(Column#16)->Column#6, funcs:sum(Column#17)->Column#11, funcs:avg(Column#18)->Column#8, funcs:firstrow(Column#19)->test.t.d",
          "  └─Projection 8000.00 root  Column#9->Column#16, cast(Column#10, decimal(20,0) BINARY)->Column#17, cast(test.t.c, decimal(10,0) BINARY)->Column#18, test.t.d->Column#19, test.t.d->Column#20",
          "    └─HashAgg 8000.00 root  group by:test.t.c, test.t.d, funcs:sum(Column#12)->Column#9, funcs:count(Column#13)->Column#10, funcs:firstrow(test.t.c)->test.t.c, funcs:firstrow(test.t.d)->test.t.d",
          "      └─TableReader 8000.00 root  data:HashAgg",
          "        └─HashAgg 8000.00 cop[tikv]  group by:test.t.c, test.t.d, funcs:sum(test.t.a)->Column#12, funcs:count(test.t.b)->Column#13",
          "          └─TableFullScan 10000.00 cop[tikv] table:t keep order:false, stats:pseudo"
        ]
      }
    ]
  },
  {
    "Name": "TestMPPSinglePartitionType",
    "Cases": [
      {
        "SQL": "select * from employee where deptid>1",
        "Plan": [
          "TableReader 3333.33 root  MppVersion: 2, data:ExchangeSender",
          "└─ExchangeSender 3333.33 mpp[tiflash]  ExchangeType: PassThrough",
          "  └─Selection 3333.33 mpp[tiflash]  gt(test.employee.deptid, 1)",
          "    └─TableFullScan 10000.00 mpp[tiflash] table:employee pushed down filter:empty, keep order:false, stats:pseudo"
        ]
      },
      {
        "SQL": "select deptid+5, empid*10  from employee where deptid>1",
        "Plan": [
          "TableReader 3333.33 root  MppVersion: 2, data:ExchangeSender",
          "└─ExchangeSender 3333.33 mpp[tiflash]  ExchangeType: PassThrough",
          "  └─Projection 3333.33 mpp[tiflash]  plus(test.employee.deptid, 5)->Column#5, mul(test.employee.empid, 10)->Column#6",
          "    └─Selection 3333.33 mpp[tiflash]  gt(test.employee.deptid, 1)",
          "      └─TableFullScan 10000.00 mpp[tiflash] table:employee pushed down filter:empty, keep order:false, stats:pseudo"
        ]
      },
      {
        "SQL": "select count(*) from employee group by deptid+1",
        "Plan": [
          "TableReader 8000.00 root  MppVersion: 2, data:ExchangeSender",
          "└─ExchangeSender 8000.00 mpp[tiflash]  ExchangeType: PassThrough",
          "  └─Projection 8000.00 mpp[tiflash]  Column#5",
          "    └─HashAgg 8000.00 mpp[tiflash]  group by:Column#12, funcs:sum(Column#13)->Column#5",
          "      └─ExchangeReceiver 8000.00 mpp[tiflash]  ",
          "        └─ExchangeSender 8000.00 mpp[tiflash]  ExchangeType: HashPartition, Compression: FAST, Hash Cols: [name: Column#12, collate: binary]",
          "          └─HashAgg 8000.00 mpp[tiflash]  group by:Column#14, funcs:count(1)->Column#13",
          "            └─Projection 10000.00 mpp[tiflash]  plus(test.employee.deptid, 1)->Column#14",
          "              └─TableFullScan 10000.00 mpp[tiflash] table:employee keep order:false, stats:pseudo"
        ]
      },
      {
        "SQL": "select count(distinct deptid) a from employee",
        "Plan": [
          "TableReader 1.00 root  MppVersion: 2, data:ExchangeSender",
          "└─ExchangeSender 1.00 mpp[tiflash]  ExchangeType: PassThrough",
          "  └─Projection 1.00 mpp[tiflash]  Column#5",
          "    └─HashAgg 1.00 mpp[tiflash]  funcs:sum(Column#7)->Column#5",
          "      └─ExchangeReceiver 1.00 mpp[tiflash]  ",
          "        └─ExchangeSender 1.00 mpp[tiflash]  ExchangeType: PassThrough, Compression: FAST",
          "          └─HashAgg 1.00 mpp[tiflash]  funcs:count(distinct test.employee.deptid)->Column#7",
          "            └─ExchangeReceiver 1.00 mpp[tiflash]  ",
          "              └─ExchangeSender 1.00 mpp[tiflash]  ExchangeType: HashPartition, Compression: FAST, Hash Cols: [name: test.employee.deptid, collate: binary]",
          "                └─HashAgg 1.00 mpp[tiflash]  group by:test.employee.deptid, ",
          "                  └─TableFullScan 10000.00 mpp[tiflash] table:employee keep order:false, stats:pseudo"
        ]
      },
      {
        "SQL": "select * from employee join employee e1 using(deptid)",
        "Plan": [
          "TableReader 12487.50 root  MppVersion: 2, data:ExchangeSender",
          "└─ExchangeSender 12487.50 mpp[tiflash]  ExchangeType: PassThrough",
          "  └─Projection 12487.50 mpp[tiflash]  test.employee.deptid, test.employee.empid, test.employee.salary, test.employee.empid, test.employee.salary",
          "    └─HashJoin 12487.50 mpp[tiflash]  inner join, equal:[eq(test.employee.deptid, test.employee.deptid)]",
          "      ├─ExchangeReceiver(Build) 9990.00 mpp[tiflash]  ",
          "      │ └─ExchangeSender 9990.00 mpp[tiflash]  ExchangeType: Broadcast, Compression: FAST",
          "      │   └─Selection 9990.00 mpp[tiflash]  not(isnull(test.employee.deptid))",
          "      │     └─TableFullScan 10000.00 mpp[tiflash] table:employee pushed down filter:empty, keep order:false, stats:pseudo",
          "      └─Selection(Probe) 9990.00 mpp[tiflash]  not(isnull(test.employee.deptid))",
          "        └─TableFullScan 10000.00 mpp[tiflash] table:e1 pushed down filter:empty, keep order:false, stats:pseudo"
        ]
      },
      {
        "SQL": "select count(distinct a) from (select count(distinct deptid) a from employee) x",
        "Plan": [
          "TableReader 1.00 root  MppVersion: 2, data:ExchangeSender",
          "└─ExchangeSender 1.00 mpp[tiflash]  ExchangeType: PassThrough",
          "  └─Projection 1.00 mpp[tiflash]  Column#6",
          "    └─HashAgg 1.00 mpp[tiflash]  funcs:count(distinct Column#5)->Column#6",
          "      └─Projection 1.00 mpp[tiflash]  Column#5",
          "        └─HashAgg 1.00 mpp[tiflash]  funcs:sum(Column#8)->Column#5",
          "          └─ExchangeReceiver 1.00 mpp[tiflash]  ",
          "            └─ExchangeSender 1.00 mpp[tiflash]  ExchangeType: PassThrough, Compression: FAST",
          "              └─HashAgg 1.00 mpp[tiflash]  funcs:count(distinct test.employee.deptid)->Column#8",
          "                └─ExchangeReceiver 1.00 mpp[tiflash]  ",
          "                  └─ExchangeSender 1.00 mpp[tiflash]  ExchangeType: HashPartition, Compression: FAST, Hash Cols: [name: test.employee.deptid, collate: binary]",
          "                    └─HashAgg 1.00 mpp[tiflash]  group by:test.employee.deptid, ",
          "                      └─TableFullScan 10000.00 mpp[tiflash] table:employee keep order:false, stats:pseudo"
        ]
      },
      {
        "SQL": "select count(a) from (select count(distinct deptid) a, count(distinct empid) b from employee) x group by b+1",
        "Plan": [
          "TableReader 1.00 root  MppVersion: 2, data:ExchangeSender",
          "└─ExchangeSender 1.00 mpp[tiflash]  ExchangeType: PassThrough",
          "  └─Projection 1.00 mpp[tiflash]  Column#7",
          "    └─HashAgg 1.00 mpp[tiflash]  group by:Column#12, funcs:sum(Column#13)->Column#7",
          "      └─ExchangeReceiver 1.00 mpp[tiflash]  ",
          "        └─ExchangeSender 1.00 mpp[tiflash]  ExchangeType: HashPartition, Compression: FAST, Hash Cols: [name: Column#12, collate: binary]",
          "          └─HashAgg 1.00 mpp[tiflash]  group by:Column#15, funcs:count(Column#14)->Column#13",
          "            └─Projection 1.00 mpp[tiflash]  Column#5->Column#14, plus(Column#6, 1)->Column#15",
          "              └─Projection 1.00 mpp[tiflash]  Column#5, Column#6",
          "                └─HashAgg 1.00 mpp[tiflash]  funcs:count(distinct test.employee.deptid)->Column#5, funcs:count(distinct test.employee.empid)->Column#6",
          "                  └─ExchangeReceiver 1.00 mpp[tiflash]  ",
          "                    └─ExchangeSender 1.00 mpp[tiflash]  ExchangeType: PassThrough, Compression: FAST",
          "                      └─HashAgg 1.00 mpp[tiflash]  group by:test.employee.deptid, test.employee.empid, ",
          "                        └─TableFullScan 10000.00 mpp[tiflash] table:employee keep order:false, stats:pseudo"
        ]
      },
      {
        "SQL": "select count(a) from (select count(distinct deptid) a, count(distinct empid) b from employee) x group by b",
        "Plan": [
          "TableReader 1.00 root  MppVersion: 2, data:ExchangeSender",
          "└─ExchangeSender 1.00 mpp[tiflash]  ExchangeType: PassThrough",
          "  └─Projection 1.00 mpp[tiflash]  Column#7",
          "    └─HashAgg 1.00 mpp[tiflash]  group by:Column#6, funcs:count(Column#5)->Column#7",
          "      └─Projection 1.00 mpp[tiflash]  Column#5, Column#6",
          "        └─HashAgg 1.00 mpp[tiflash]  funcs:count(distinct test.employee.deptid)->Column#5, funcs:count(distinct test.employee.empid)->Column#6",
          "          └─ExchangeReceiver 1.00 mpp[tiflash]  ",
          "            └─ExchangeSender 1.00 mpp[tiflash]  ExchangeType: PassThrough, Compression: FAST",
          "              └─HashAgg 1.00 mpp[tiflash]  group by:test.employee.deptid, test.employee.empid, ",
          "                └─TableFullScan 10000.00 mpp[tiflash] table:employee keep order:false, stats:pseudo"
        ]
      },
      {
        "SQL": "select * from employee join (select count(distinct deptid) a, count(distinct empid) b from employee) e1",
        "Plan": [
          "TableReader 10000.00 root  MppVersion: 2, data:ExchangeSender",
          "└─ExchangeSender 10000.00 mpp[tiflash]  ExchangeType: PassThrough",
          "  └─HashJoin 10000.00 mpp[tiflash]  CARTESIAN inner join",
          "    ├─ExchangeReceiver(Build) 1.00 mpp[tiflash]  ",
          "    │ └─ExchangeSender 1.00 mpp[tiflash]  ExchangeType: Broadcast, Compression: FAST",
          "    │   └─Projection 1.00 mpp[tiflash]  Column#9, Column#10",
          "    │     └─HashAgg 1.00 mpp[tiflash]  funcs:count(distinct test.employee.deptid)->Column#9, funcs:count(distinct test.employee.empid)->Column#10",
          "    │       └─ExchangeReceiver 1.00 mpp[tiflash]  ",
          "    │         └─ExchangeSender 1.00 mpp[tiflash]  ExchangeType: PassThrough, Compression: FAST",
          "    │           └─HashAgg 1.00 mpp[tiflash]  group by:test.employee.deptid, test.employee.empid, ",
          "    │             └─TableFullScan 10000.00 mpp[tiflash] table:employee keep order:false, stats:pseudo",
          "    └─TableFullScan(Probe) 10000.00 mpp[tiflash] table:employee keep order:false, stats:pseudo"
        ]
      },
      {
        "SQL": "select * from employee e1 join (select count(distinct deptid) a from employee) e2 on e1.deptid = e2.a",
        "Plan": [
          "TableReader 1.25 root  MppVersion: 2, data:ExchangeSender",
          "└─ExchangeSender 1.25 mpp[tiflash]  ExchangeType: PassThrough",
          "  └─HashJoin 1.25 mpp[tiflash]  inner join, equal:[eq(test.employee.deptid, Column#9)]",
          "    ├─ExchangeReceiver(Build) 1.00 mpp[tiflash]  ",
          "    │ └─ExchangeSender 1.00 mpp[tiflash]  ExchangeType: Broadcast, Compression: FAST",
          "    │   └─Projection 1.00 mpp[tiflash]  Column#9",
          "    │     └─HashAgg 1.00 mpp[tiflash]  funcs:sum(Column#10)->Column#9",
          "    │       └─ExchangeReceiver 1.00 mpp[tiflash]  ",
          "    │         └─ExchangeSender 1.00 mpp[tiflash]  ExchangeType: PassThrough, Compression: FAST",
          "    │           └─HashAgg 1.00 mpp[tiflash]  funcs:count(distinct test.employee.deptid)->Column#10",
          "    │             └─ExchangeReceiver 1.00 mpp[tiflash]  ",
          "    │               └─ExchangeSender 1.00 mpp[tiflash]  ExchangeType: HashPartition, Compression: FAST, Hash Cols: [name: test.employee.deptid, collate: binary]",
          "    │                 └─HashAgg 1.00 mpp[tiflash]  group by:test.employee.deptid, ",
          "    │                   └─TableFullScan 10000.00 mpp[tiflash] table:employee keep order:false, stats:pseudo",
          "    └─Selection(Probe) 9990.00 mpp[tiflash]  not(isnull(test.employee.deptid))",
          "      └─TableFullScan 10000.00 mpp[tiflash] table:e1 pushed down filter:empty, keep order:false, stats:pseudo"
        ]
      },
      {
        "SQL": "select * from (select count(distinct deptid) a from employee) e1 join employee e2 on e1.a = e2.deptid",
        "Plan": [
          "TableReader 1.25 root  MppVersion: 2, data:ExchangeSender",
          "└─ExchangeSender 1.25 mpp[tiflash]  ExchangeType: PassThrough",
          "  └─Projection 1.25 mpp[tiflash]  Column#5, test.employee.empid, test.employee.deptid, test.employee.salary",
          "    └─HashJoin 1.25 mpp[tiflash]  inner join, equal:[eq(test.employee.deptid, Column#5)]",
          "      ├─ExchangeReceiver(Build) 1.00 mpp[tiflash]  ",
          "      │ └─ExchangeSender 1.00 mpp[tiflash]  ExchangeType: Broadcast, Compression: FAST",
          "      │   └─Projection 1.00 mpp[tiflash]  Column#5",
          "      │     └─HashAgg 1.00 mpp[tiflash]  funcs:sum(Column#10)->Column#5",
          "      │       └─ExchangeReceiver 1.00 mpp[tiflash]  ",
          "      │         └─ExchangeSender 1.00 mpp[tiflash]  ExchangeType: PassThrough, Compression: FAST",
          "      │           └─HashAgg 1.00 mpp[tiflash]  funcs:count(distinct test.employee.deptid)->Column#10",
          "      │             └─ExchangeReceiver 1.00 mpp[tiflash]  ",
          "      │               └─ExchangeSender 1.00 mpp[tiflash]  ExchangeType: HashPartition, Compression: FAST, Hash Cols: [name: test.employee.deptid, collate: binary]",
          "      │                 └─HashAgg 1.00 mpp[tiflash]  group by:test.employee.deptid, ",
          "      │                   └─TableFullScan 10000.00 mpp[tiflash] table:employee keep order:false, stats:pseudo",
          "      └─Selection(Probe) 9990.00 mpp[tiflash]  not(isnull(test.employee.deptid))",
          "        └─TableFullScan 10000.00 mpp[tiflash] table:e2 pushed down filter:empty, keep order:false, stats:pseudo"
        ]
      },
      {
        "SQL": "select * from (select count(distinct deptid) a from employee) e1 join (select count(distinct deptid) b from employee) e2 on e1.a=e2.b",
        "Plan": [
          "TableReader 1.00 root  MppVersion: 2, data:ExchangeSender",
          "└─ExchangeSender 1.00 mpp[tiflash]  ExchangeType: PassThrough",
          "  └─HashJoin 1.00 mpp[tiflash]  inner join, equal:[eq(Column#5, Column#10)]",
          "    ├─ExchangeReceiver(Build) 1.00 mpp[tiflash]  ",
          "    │ └─ExchangeSender 1.00 mpp[tiflash]  ExchangeType: Broadcast, Compression: FAST",
          "    │   └─Projection 1.00 mpp[tiflash]  Column#5",
          "    │     └─HashAgg 1.00 mpp[tiflash]  funcs:sum(Column#11)->Column#5",
          "    │       └─ExchangeReceiver 1.00 mpp[tiflash]  ",
          "    │         └─ExchangeSender 1.00 mpp[tiflash]  ExchangeType: PassThrough, Compression: FAST",
          "    │           └─HashAgg 1.00 mpp[tiflash]  funcs:count(distinct test.employee.deptid)->Column#11",
          "    │             └─ExchangeReceiver 1.00 mpp[tiflash]  ",
          "    │               └─ExchangeSender 1.00 mpp[tiflash]  ExchangeType: HashPartition, Compression: FAST, Hash Cols: [name: test.employee.deptid, collate: binary]",
          "    │                 └─HashAgg 1.00 mpp[tiflash]  group by:test.employee.deptid, ",
          "    │                   └─TableFullScan 10000.00 mpp[tiflash] table:employee keep order:false, stats:pseudo",
          "    └─Projection(Probe) 1.00 mpp[tiflash]  Column#10",
          "      └─HashAgg 1.00 mpp[tiflash]  funcs:sum(Column#12)->Column#10",
          "        └─ExchangeReceiver 1.00 mpp[tiflash]  ",
          "          └─ExchangeSender 1.00 mpp[tiflash]  ExchangeType: PassThrough, Compression: FAST",
          "            └─HashAgg 1.00 mpp[tiflash]  funcs:count(distinct test.employee.deptid)->Column#12",
          "              └─ExchangeReceiver 1.00 mpp[tiflash]  ",
          "                └─ExchangeSender 1.00 mpp[tiflash]  ExchangeType: HashPartition, Compression: FAST, Hash Cols: [name: test.employee.deptid, collate: binary]",
          "                  └─HashAgg 1.00 mpp[tiflash]  group by:test.employee.deptid, ",
          "                    └─TableFullScan 10000.00 mpp[tiflash] table:employee keep order:false, stats:pseudo"
        ]
      },
      {
        "SQL": "select * from employee e1 join employee e2 on e1.deptid = e2.deptid",
        "Plan": [
          "TableReader 12487.50 root  MppVersion: 2, data:ExchangeSender",
          "└─ExchangeSender 12487.50 mpp[tiflash]  ExchangeType: PassThrough",
          "  └─HashJoin 12487.50 mpp[tiflash]  inner join, equal:[eq(test.employee.deptid, test.employee.deptid)]",
          "    ├─ExchangeReceiver(Build) 9990.00 mpp[tiflash]  ",
          "    │ └─ExchangeSender 9990.00 mpp[tiflash]  ExchangeType: Broadcast, Compression: FAST",
          "    │   └─Selection 9990.00 mpp[tiflash]  not(isnull(test.employee.deptid))",
          "    │     └─TableFullScan 10000.00 mpp[tiflash] table:e1 pushed down filter:empty, keep order:false, stats:pseudo",
          "    └─Selection(Probe) 9990.00 mpp[tiflash]  not(isnull(test.employee.deptid))",
          "      └─TableFullScan 10000.00 mpp[tiflash] table:e2 pushed down filter:empty, keep order:false, stats:pseudo"
        ]
      },
      {
        "SQL": "select * from (select deptid+1 d, count(empid) a from employee group by d) e1 join employee e2 on e1.d = e2.deptid",
        "Plan": [
          "TableReader 8000.00 root  MppVersion: 2, data:ExchangeSender",
          "└─ExchangeSender 8000.00 mpp[tiflash]  ExchangeType: PassThrough",
          "  └─Projection 8000.00 mpp[tiflash]  Column#6, Column#5, test.employee.empid, test.employee.deptid, test.employee.salary",
          "    └─HashJoin 8000.00 mpp[tiflash]  inner join, equal:[eq(test.employee.deptid, Column#6)]",
          "      ├─ExchangeReceiver(Build) 6400.00 mpp[tiflash]  ",
          "      │ └─ExchangeSender 6400.00 mpp[tiflash]  ExchangeType: Broadcast, Compression: FAST",
          "      │   └─Projection 6400.00 mpp[tiflash]  plus(test.employee.deptid, 1)->Column#6, Column#5",
          "      │     └─Selection 6400.00 mpp[tiflash]  not(isnull(plus(test.employee.deptid, 1)))",
          "      │       └─Projection 8000.00 mpp[tiflash]  Column#5, test.employee.deptid",
          "      │         └─HashAgg 8000.00 mpp[tiflash]  group by:Column#13, funcs:sum(Column#14)->Column#5, funcs:firstrow(Column#15)->test.employee.deptid",
          "      │           └─ExchangeReceiver 8000.00 mpp[tiflash]  ",
          "      │             └─ExchangeSender 8000.00 mpp[tiflash]  ExchangeType: HashPartition, Compression: FAST, Hash Cols: [name: Column#13, collate: binary]",
          "      │               └─HashAgg 8000.00 mpp[tiflash]  group by:Column#27, funcs:count(Column#25)->Column#14, funcs:firstrow(Column#26)->Column#15",
          "      │                 └─Projection 10000.00 mpp[tiflash]  test.employee.empid->Column#25, test.employee.deptid->Column#26, plus(test.employee.deptid, 1)->Column#27",
          "      │                   └─TableFullScan 10000.00 mpp[tiflash] table:employee keep order:false, stats:pseudo",
          "      └─Selection(Probe) 9990.00 mpp[tiflash]  not(isnull(test.employee.deptid))",
          "        └─TableFullScan 10000.00 mpp[tiflash] table:e2 pushed down filter:empty, keep order:false, stats:pseudo"
        ]
      },
      {
        "SQL": "select * from employee e1 join (select deptid+1 d, count(empid) a from employee group by d) e2 on e1.deptid = e2.d",
        "Plan": [
          "TableReader 8000.00 root  MppVersion: 2, data:ExchangeSender",
          "└─ExchangeSender 8000.00 mpp[tiflash]  ExchangeType: PassThrough",
          "  └─HashJoin 8000.00 mpp[tiflash]  inner join, equal:[eq(test.employee.deptid, Column#10)]",
          "    ├─ExchangeReceiver(Build) 6400.00 mpp[tiflash]  ",
          "    │ └─ExchangeSender 6400.00 mpp[tiflash]  ExchangeType: Broadcast, Compression: FAST",
          "    │   └─Projection 6400.00 mpp[tiflash]  plus(test.employee.deptid, 1)->Column#10, Column#9",
          "    │     └─Selection 6400.00 mpp[tiflash]  not(isnull(plus(test.employee.deptid, 1)))",
          "    │       └─Projection 8000.00 mpp[tiflash]  Column#9, test.employee.deptid",
          "    │         └─HashAgg 8000.00 mpp[tiflash]  group by:Column#13, funcs:sum(Column#14)->Column#9, funcs:firstrow(Column#15)->test.employee.deptid",
          "    │           └─ExchangeReceiver 8000.00 mpp[tiflash]  ",
          "    │             └─ExchangeSender 8000.00 mpp[tiflash]  ExchangeType: HashPartition, Compression: FAST, Hash Cols: [name: Column#13, collate: binary]",
          "    │               └─HashAgg 8000.00 mpp[tiflash]  group by:Column#27, funcs:count(Column#25)->Column#14, funcs:firstrow(Column#26)->Column#15",
          "    │                 └─Projection 10000.00 mpp[tiflash]  test.employee.empid->Column#25, test.employee.deptid->Column#26, plus(test.employee.deptid, 1)->Column#27",
          "    │                   └─TableFullScan 10000.00 mpp[tiflash] table:employee keep order:false, stats:pseudo",
          "    └─Selection(Probe) 9990.00 mpp[tiflash]  not(isnull(test.employee.deptid))",
          "      └─TableFullScan 10000.00 mpp[tiflash] table:e1 pushed down filter:empty, keep order:false, stats:pseudo"
        ]
      },
      {
        "SQL": "select * from (select deptid+1 d, count(empid) a from employee group by d) e1 join (select deptid+1 d, count(empid) a from employee group by d) e2 on e1.d = e2.d",
        "Plan": [
          "TableReader 6400.00 root  MppVersion: 2, data:ExchangeSender",
          "└─ExchangeSender 6400.00 mpp[tiflash]  ExchangeType: PassThrough",
          "  └─HashJoin 6400.00 mpp[tiflash]  inner join, equal:[eq(Column#6, Column#12)]",
          "    ├─ExchangeReceiver(Build) 6400.00 mpp[tiflash]  ",
          "    │ └─ExchangeSender 6400.00 mpp[tiflash]  ExchangeType: Broadcast, Compression: FAST",
          "    │   └─Projection 6400.00 mpp[tiflash]  plus(test.employee.deptid, 1)->Column#6, Column#5",
          "    │     └─Selection 6400.00 mpp[tiflash]  not(isnull(plus(test.employee.deptid, 1)))",
          "    │       └─Projection 8000.00 mpp[tiflash]  Column#5, test.employee.deptid",
          "    │         └─HashAgg 8000.00 mpp[tiflash]  group by:Column#17, funcs:sum(Column#18)->Column#5, funcs:firstrow(Column#19)->test.employee.deptid",
          "    │           └─ExchangeReceiver 8000.00 mpp[tiflash]  ",
          "    │             └─ExchangeSender 8000.00 mpp[tiflash]  ExchangeType: HashPartition, Compression: FAST, Hash Cols: [name: Column#17, collate: binary]",
          "    │               └─HashAgg 8000.00 mpp[tiflash]  group by:Column#43, funcs:count(Column#41)->Column#18, funcs:firstrow(Column#42)->Column#19",
          "    │                 └─Projection 10000.00 mpp[tiflash]  test.employee.empid->Column#41, test.employee.deptid->Column#42, plus(test.employee.deptid, 1)->Column#43",
          "    │                   └─TableFullScan 10000.00 mpp[tiflash] table:employee keep order:false, stats:pseudo",
          "    └─Projection(Probe) 6400.00 mpp[tiflash]  plus(test.employee.deptid, 1)->Column#12, Column#11",
          "      └─Selection 6400.00 mpp[tiflash]  not(isnull(plus(test.employee.deptid, 1)))",
          "        └─Projection 8000.00 mpp[tiflash]  Column#11, test.employee.deptid",
          "          └─HashAgg 8000.00 mpp[tiflash]  group by:Column#20, funcs:sum(Column#21)->Column#11, funcs:firstrow(Column#22)->test.employee.deptid",
          "            └─ExchangeReceiver 8000.00 mpp[tiflash]  ",
          "              └─ExchangeSender 8000.00 mpp[tiflash]  ExchangeType: HashPartition, Compression: FAST, Hash Cols: [name: Column#20, collate: binary]",
          "                └─HashAgg 8000.00 mpp[tiflash]  group by:Column#46, funcs:count(Column#44)->Column#21, funcs:firstrow(Column#45)->Column#22",
          "                  └─Projection 10000.00 mpp[tiflash]  test.employee.empid->Column#44, test.employee.deptid->Column#45, plus(test.employee.deptid, 1)->Column#46",
          "                    └─TableFullScan 10000.00 mpp[tiflash] table:employee keep order:false, stats:pseudo"
        ]
      },
      {
        "SQL": "set tidb_broadcast_join_threshold_count=1",
        "Plan": null
      },
      {
        "SQL": "set tidb_broadcast_join_threshold_size=1",
        "Plan": null
      },
      {
        "SQL": "select * from (select count(distinct deptid) a from employee) e1 join employee e2 on e1.a = e2.deptid",
        "Plan": [
          "Projection 1.25 root  Column#5, test.employee.empid, test.employee.deptid, test.employee.salary",
          "└─HashJoin 1.25 root  inner join, equal:[eq(test.employee.deptid, Column#5)]",
          "  ├─TableReader(Build) 1.00 root  MppVersion: 2, data:ExchangeSender",
          "  │ └─ExchangeSender 1.00 mpp[tiflash]  ExchangeType: PassThrough",
          "  │   └─Projection 1.00 mpp[tiflash]  Column#5",
          "  │     └─HashAgg 1.00 mpp[tiflash]  funcs:sum(Column#12)->Column#5",
          "  │       └─ExchangeReceiver 1.00 mpp[tiflash]  ",
          "  │         └─ExchangeSender 1.00 mpp[tiflash]  ExchangeType: PassThrough, Compression: FAST",
          "  │           └─HashAgg 1.00 mpp[tiflash]  funcs:count(distinct test.employee.deptid)->Column#12",
          "  │             └─ExchangeReceiver 1.00 mpp[tiflash]  ",
          "  │               └─ExchangeSender 1.00 mpp[tiflash]  ExchangeType: HashPartition, Compression: FAST, Hash Cols: [name: test.employee.deptid, collate: binary]",
          "  │                 └─HashAgg 1.00 mpp[tiflash]  group by:test.employee.deptid, ",
          "  │                   └─TableFullScan 10000.00 mpp[tiflash] table:employee keep order:false, stats:pseudo",
          "  └─TableReader(Probe) 9990.00 root  MppVersion: 2, data:ExchangeSender",
          "    └─ExchangeSender 9990.00 mpp[tiflash]  ExchangeType: PassThrough",
          "      └─Selection 9990.00 mpp[tiflash]  not(isnull(test.employee.deptid))",
          "        └─TableFullScan 10000.00 mpp[tiflash] table:e2 pushed down filter:empty, keep order:false, stats:pseudo"
        ]
      },
      {
        "SQL": "select * from (select count(distinct deptid) a from employee) e1 join (select count(distinct deptid) b from employee) e2 on e1.a=e2.b",
        "Plan": [
          "HashJoin 1.00 root  inner join, equal:[eq(Column#5, Column#10)]",
          "├─TableReader(Build) 1.00 root  MppVersion: 2, data:ExchangeSender",
          "│ └─ExchangeSender 1.00 mpp[tiflash]  ExchangeType: PassThrough",
          "│   └─Projection 1.00 mpp[tiflash]  Column#10",
          "│     └─HashAgg 1.00 mpp[tiflash]  funcs:sum(Column#16)->Column#10",
          "│       └─ExchangeReceiver 1.00 mpp[tiflash]  ",
          "│         └─ExchangeSender 1.00 mpp[tiflash]  ExchangeType: PassThrough, Compression: FAST",
          "│           └─HashAgg 1.00 mpp[tiflash]  funcs:count(distinct test.employee.deptid)->Column#16",
          "│             └─ExchangeReceiver 1.00 mpp[tiflash]  ",
          "│               └─ExchangeSender 1.00 mpp[tiflash]  ExchangeType: HashPartition, Compression: FAST, Hash Cols: [name: test.employee.deptid, collate: binary]",
          "│                 └─HashAgg 1.00 mpp[tiflash]  group by:test.employee.deptid, ",
          "│                   └─TableFullScan 10000.00 mpp[tiflash] table:employee keep order:false, stats:pseudo",
          "└─TableReader(Probe) 1.00 root  MppVersion: 2, data:ExchangeSender",
          "  └─ExchangeSender 1.00 mpp[tiflash]  ExchangeType: PassThrough",
          "    └─Projection 1.00 mpp[tiflash]  Column#5",
          "      └─HashAgg 1.00 mpp[tiflash]  funcs:sum(Column#15)->Column#5",
          "        └─ExchangeReceiver 1.00 mpp[tiflash]  ",
          "          └─ExchangeSender 1.00 mpp[tiflash]  ExchangeType: PassThrough, Compression: FAST",
          "            └─HashAgg 1.00 mpp[tiflash]  funcs:count(distinct test.employee.deptid)->Column#15",
          "              └─ExchangeReceiver 1.00 mpp[tiflash]  ",
          "                └─ExchangeSender 1.00 mpp[tiflash]  ExchangeType: HashPartition, Compression: FAST, Hash Cols: [name: test.employee.deptid, collate: binary]",
          "                  └─HashAgg 1.00 mpp[tiflash]  group by:test.employee.deptid, ",
          "                    └─TableFullScan 10000.00 mpp[tiflash] table:employee keep order:false, stats:pseudo"
        ]
      },
      {
        "SQL": "select * from employee e1 join employee e2 on e1.deptid = e2.deptid",
        "Plan": [
          "TableReader 12487.50 root  MppVersion: 2, data:ExchangeSender",
          "└─ExchangeSender 12487.50 mpp[tiflash]  ExchangeType: PassThrough",
          "  └─HashJoin 12487.50 mpp[tiflash]  inner join, equal:[eq(test.employee.deptid, test.employee.deptid)]",
          "    ├─ExchangeReceiver(Build) 9990.00 mpp[tiflash]  ",
          "    │ └─ExchangeSender 9990.00 mpp[tiflash]  ExchangeType: HashPartition, Compression: FAST, Hash Cols: [name: test.employee.deptid, collate: binary]",
          "    │   └─Selection 9990.00 mpp[tiflash]  not(isnull(test.employee.deptid))",
          "    │     └─TableFullScan 10000.00 mpp[tiflash] table:e1 pushed down filter:empty, keep order:false, stats:pseudo",
          "    └─ExchangeReceiver(Probe) 9990.00 mpp[tiflash]  ",
          "      └─ExchangeSender 9990.00 mpp[tiflash]  ExchangeType: HashPartition, Compression: FAST, Hash Cols: [name: test.employee.deptid, collate: binary]",
          "        └─Selection 9990.00 mpp[tiflash]  not(isnull(test.employee.deptid))",
          "          └─TableFullScan 10000.00 mpp[tiflash] table:e2 pushed down filter:empty, keep order:false, stats:pseudo"
        ]
      },
      {
        "SQL": "select * from (select deptid+1 d, count(empid) a from employee group by d) e1 join employee e2 on e1.d = e2.deptid",
        "Plan": [
          "TableReader 8000.00 root  MppVersion: 2, data:ExchangeSender",
          "└─ExchangeSender 8000.00 mpp[tiflash]  ExchangeType: PassThrough",
          "  └─Projection 8000.00 mpp[tiflash]  Column#6, Column#5, test.employee.empid, test.employee.deptid, test.employee.salary",
          "    └─HashJoin 8000.00 mpp[tiflash]  inner join, equal:[eq(test.employee.deptid, Column#6)]",
          "      ├─ExchangeReceiver(Build) 6400.00 mpp[tiflash]  ",
          "      │ └─ExchangeSender 6400.00 mpp[tiflash]  ExchangeType: HashPartition, Compression: FAST, Hash Cols: [name: Column#6, collate: binary]",
          "      │   └─Projection 6400.00 mpp[tiflash]  plus(test.employee.deptid, 1)->Column#6, Column#5",
          "      │     └─Selection 6400.00 mpp[tiflash]  not(isnull(plus(test.employee.deptid, 1)))",
          "      │       └─Projection 8000.00 mpp[tiflash]  Column#5, test.employee.deptid",
          "      │         └─HashAgg 8000.00 mpp[tiflash]  group by:Column#13, funcs:sum(Column#14)->Column#5, funcs:firstrow(Column#15)->test.employee.deptid",
          "      │           └─ExchangeReceiver 8000.00 mpp[tiflash]  ",
          "      │             └─ExchangeSender 8000.00 mpp[tiflash]  ExchangeType: HashPartition, Compression: FAST, Hash Cols: [name: Column#13, collate: binary]",
          "      │               └─HashAgg 8000.00 mpp[tiflash]  group by:Column#29, funcs:count(Column#27)->Column#14, funcs:firstrow(Column#28)->Column#15",
          "      │                 └─Projection 10000.00 mpp[tiflash]  test.employee.empid->Column#27, test.employee.deptid->Column#28, plus(test.employee.deptid, 1)->Column#29",
          "      │                   └─TableFullScan 10000.00 mpp[tiflash] table:employee keep order:false, stats:pseudo",
          "      └─ExchangeReceiver(Probe) 9990.00 mpp[tiflash]  ",
          "        └─ExchangeSender 9990.00 mpp[tiflash]  ExchangeType: HashPartition, Compression: FAST, Hash Cols: [name: Column#26, collate: binary]",
          "          └─Projection 9990.00 mpp[tiflash]  test.employee.empid, test.employee.deptid, test.employee.salary, cast(test.employee.deptid, bigint(20))->Column#26",
          "            └─Selection 9990.00 mpp[tiflash]  not(isnull(test.employee.deptid))",
          "              └─TableFullScan 10000.00 mpp[tiflash] table:e2 pushed down filter:empty, keep order:false, stats:pseudo"
        ]
      },
      {
        "SQL": "select * from employee e1 join (select deptid+1 d, count(empid) a from employee group by d) e2 on e1.deptid = e2.d",
        "Plan": [
          "TableReader 8000.00 root  MppVersion: 2, data:ExchangeSender",
          "└─ExchangeSender 8000.00 mpp[tiflash]  ExchangeType: PassThrough",
          "  └─Projection 8000.00 mpp[tiflash]  test.employee.empid, test.employee.deptid, test.employee.salary, Column#10, Column#9",
          "    └─HashJoin 8000.00 mpp[tiflash]  inner join, equal:[eq(test.employee.deptid, Column#10)]",
          "      ├─ExchangeReceiver(Build) 6400.00 mpp[tiflash]  ",
          "      │ └─ExchangeSender 6400.00 mpp[tiflash]  ExchangeType: HashPartition, Compression: FAST, Hash Cols: [name: Column#10, collate: binary]",
          "      │   └─Projection 6400.00 mpp[tiflash]  plus(test.employee.deptid, 1)->Column#10, Column#9",
          "      │     └─Selection 6400.00 mpp[tiflash]  not(isnull(plus(test.employee.deptid, 1)))",
          "      │       └─Projection 8000.00 mpp[tiflash]  Column#9, test.employee.deptid",
          "      │         └─HashAgg 8000.00 mpp[tiflash]  group by:Column#13, funcs:sum(Column#14)->Column#9, funcs:firstrow(Column#15)->test.employee.deptid",
          "      │           └─ExchangeReceiver 8000.00 mpp[tiflash]  ",
          "      │             └─ExchangeSender 8000.00 mpp[tiflash]  ExchangeType: HashPartition, Compression: FAST, Hash Cols: [name: Column#13, collate: binary]",
          "      │               └─HashAgg 8000.00 mpp[tiflash]  group by:Column#29, funcs:count(Column#27)->Column#14, funcs:firstrow(Column#28)->Column#15",
          "      │                 └─Projection 10000.00 mpp[tiflash]  test.employee.empid->Column#27, test.employee.deptid->Column#28, plus(test.employee.deptid, 1)->Column#29",
          "      │                   └─TableFullScan 10000.00 mpp[tiflash] table:employee keep order:false, stats:pseudo",
          "      └─ExchangeReceiver(Probe) 9990.00 mpp[tiflash]  ",
          "        └─ExchangeSender 9990.00 mpp[tiflash]  ExchangeType: HashPartition, Compression: FAST, Hash Cols: [name: Column#26, collate: binary]",
          "          └─Projection 9990.00 mpp[tiflash]  test.employee.empid, test.employee.deptid, test.employee.salary, cast(test.employee.deptid, bigint(20))->Column#26",
          "            └─Selection 9990.00 mpp[tiflash]  not(isnull(test.employee.deptid))",
          "              └─TableFullScan 10000.00 mpp[tiflash] table:e1 pushed down filter:empty, keep order:false, stats:pseudo"
        ]
      },
      {
        "SQL": "select * from (select deptid+1 d, count(empid) a from employee group by d) e1 join (select deptid+1 d, count(empid) a from employee group by d) e2 on e1.d = e2.d",
        "Plan": [
          "TableReader 6400.00 root  MppVersion: 2, data:ExchangeSender",
          "└─ExchangeSender 6400.00 mpp[tiflash]  ExchangeType: PassThrough",
          "  └─HashJoin 6400.00 mpp[tiflash]  inner join, equal:[eq(Column#6, Column#12)]",
          "    ├─ExchangeReceiver(Build) 6400.00 mpp[tiflash]  ",
          "    │ └─ExchangeSender 6400.00 mpp[tiflash]  ExchangeType: HashPartition, Compression: FAST, Hash Cols: [name: Column#6, collate: binary]",
          "    │   └─Projection 6400.00 mpp[tiflash]  plus(test.employee.deptid, 1)->Column#6, Column#5",
          "    │     └─Selection 6400.00 mpp[tiflash]  not(isnull(plus(test.employee.deptid, 1)))",
          "    │       └─Projection 8000.00 mpp[tiflash]  Column#5, test.employee.deptid",
          "    │         └─HashAgg 8000.00 mpp[tiflash]  group by:Column#17, funcs:sum(Column#18)->Column#5, funcs:firstrow(Column#19)->test.employee.deptid",
          "    │           └─ExchangeReceiver 8000.00 mpp[tiflash]  ",
          "    │             └─ExchangeSender 8000.00 mpp[tiflash]  ExchangeType: HashPartition, Compression: FAST, Hash Cols: [name: Column#17, collate: binary]",
          "    │               └─HashAgg 8000.00 mpp[tiflash]  group by:Column#43, funcs:count(Column#41)->Column#18, funcs:firstrow(Column#42)->Column#19",
          "    │                 └─Projection 10000.00 mpp[tiflash]  test.employee.empid->Column#41, test.employee.deptid->Column#42, plus(test.employee.deptid, 1)->Column#43",
          "    │                   └─TableFullScan 10000.00 mpp[tiflash] table:employee keep order:false, stats:pseudo",
          "    └─ExchangeReceiver(Probe) 6400.00 mpp[tiflash]  ",
          "      └─ExchangeSender 6400.00 mpp[tiflash]  ExchangeType: HashPartition, Compression: FAST, Hash Cols: [name: Column#12, collate: binary]",
          "        └─Projection 6400.00 mpp[tiflash]  plus(test.employee.deptid, 1)->Column#12, Column#11",
          "          └─Selection 6400.00 mpp[tiflash]  not(isnull(plus(test.employee.deptid, 1)))",
          "            └─Projection 8000.00 mpp[tiflash]  Column#11, test.employee.deptid",
          "              └─HashAgg 8000.00 mpp[tiflash]  group by:Column#20, funcs:sum(Column#21)->Column#11, funcs:firstrow(Column#22)->test.employee.deptid",
          "                └─ExchangeReceiver 8000.00 mpp[tiflash]  ",
          "                  └─ExchangeSender 8000.00 mpp[tiflash]  ExchangeType: HashPartition, Compression: FAST, Hash Cols: [name: Column#20, collate: binary]",
          "                    └─HashAgg 8000.00 mpp[tiflash]  group by:Column#46, funcs:count(Column#44)->Column#21, funcs:firstrow(Column#45)->Column#22",
          "                      └─Projection 10000.00 mpp[tiflash]  test.employee.empid->Column#44, test.employee.deptid->Column#45, plus(test.employee.deptid, 1)->Column#46",
          "                        └─TableFullScan 10000.00 mpp[tiflash] table:employee keep order:false, stats:pseudo"
        ]
      }
    ]
  },
  {
    "Name": "TestSemiJoinRewriteHints",
    "Cases": [
      {
        "SQL": "select /*+ SEMI_JOIN_REWRITE() */ * from t",
        "Plan": [
          "TableReader 10000.00 root  data:TableFullScan",
          "└─TableFullScan 10000.00 cop[tikv] table:t keep order:false, stats:pseudo"
        ],
        "Warning": "[planner:1815]The SEMI_JOIN_REWRITE hint is not used correctly, maybe it's not in a subquery or the subquery is not EXISTS clause."
      },
      {
        "SQL": "select * from t where a > (select /*+ SEMI_JOIN_REWRITE() */ min(b) from t t1 where t1.c = t.c)",
        "Plan": [
          "HashJoin 7992.00 root  inner join, equal:[eq(test.t.c, test.t.c)], other cond:gt(test.t.a, Column#9)",
          "├─Selection(Build) 6393.60 root  not(isnull(Column#9))",
          "│ └─HashAgg 7992.00 root  group by:test.t.c, funcs:min(Column#10)->Column#9, funcs:firstrow(test.t.c)->test.t.c",
          "│   └─TableReader 7992.00 root  data:HashAgg",
          "│     └─HashAgg 7992.00 cop[tikv]  group by:test.t.c, funcs:min(test.t.b)->Column#10",
          "│       └─Selection 9990.00 cop[tikv]  not(isnull(test.t.c))",
          "│         └─TableFullScan 10000.00 cop[tikv] table:t1 keep order:false, stats:pseudo",
          "└─TableReader(Probe) 9980.01 root  data:Selection",
          "  └─Selection 9980.01 cop[tikv]  not(isnull(test.t.a)), not(isnull(test.t.c))",
          "    └─TableFullScan 10000.00 cop[tikv] table:t keep order:false, stats:pseudo"
        ],
        "Warning": "[planner:1815]The SEMI_JOIN_REWRITE hint is not used correctly, maybe it's not in a subquery or the subquery is not EXISTS clause."
      },
      {
        "SQL": "select * from t where exists (select /*+ SEMI_JOIN_REWRITE() */ 1 from t t1 where t1.a=t.a)",
        "Plan": [
=======
>>>>>>> 8e0a7707
          "HashJoin 9990.00 root  inner join, equal:[eq(test.t.a, test.t.a)]",
          "├─HashAgg(Build) 7992.00 root  group by:test.t.a, funcs:firstrow(test.t.a)->test.t.a",
          "│ └─TableReader 7992.00 root  data:HashAgg",
          "│   └─HashAgg 7992.00 cop[tikv]  group by:test.t.a, ",
          "│     └─Selection 9990.00 cop[tikv]  not(isnull(test.t.a))",
          "│       └─TableFullScan 10000.00 cop[tikv] table:t1 keep order:false, stats:pseudo",
          "└─TableReader(Probe) 9990.00 root  data:Selection",
          "  └─Selection 9990.00 cop[tikv]  not(isnull(test.t.a))",
          "    └─TableFullScan 10000.00 cop[tikv] table:t keep order:false, stats:pseudo"
        ],
        "Warning": ""
<<<<<<< HEAD
      },
      {
        "SQL": "select * from t where exists (select /*+ SEMI_JOIN_REWRITE() */ t.b from t t1 where t1.a=t.a)",
        "Plan": [
          "HashJoin 9990.00 root  inner join, equal:[eq(test.t.a, test.t.a)]",
          "├─HashAgg(Build) 7992.00 root  group by:test.t.a, funcs:firstrow(test.t.a)->test.t.a",
          "│ └─TableReader 7992.00 root  data:HashAgg",
          "│   └─HashAgg 7992.00 cop[tikv]  group by:test.t.a, ",
          "│     └─Selection 9990.00 cop[tikv]  not(isnull(test.t.a))",
          "│       └─TableFullScan 10000.00 cop[tikv] table:t1 keep order:false, stats:pseudo",
          "└─TableReader(Probe) 9990.00 root  data:Selection",
          "  └─Selection 9990.00 cop[tikv]  not(isnull(test.t.a))",
          "    └─TableFullScan 10000.00 cop[tikv] table:t keep order:false, stats:pseudo"
        ],
        "Warning": ""
      },
      {
        "SQL": "select exists(select /*+ SEMI_JOIN_REWRITE() */ * from t t1 where t1.a=t.a) from t",
        "Plan": [
          "HashJoin 10000.00 root  left outer semi join, equal:[eq(test.t.a, test.t.a)]",
          "├─TableReader(Build) 10000.00 root  data:TableFullScan",
          "│ └─TableFullScan 10000.00 cop[tikv] table:t1 keep order:false, stats:pseudo",
          "└─TableReader(Probe) 10000.00 root  data:TableFullScan",
          "  └─TableFullScan 10000.00 cop[tikv] table:t keep order:false, stats:pseudo"
        ],
        "Warning": "[planner:1815]SEMI_JOIN_REWRITE() is inapplicable for LeftOuterSemiJoin."
      },
      {
        "SQL": "select * from t where exists (select /*+ SEMI_JOIN_REWRITE() */ 1 from t t1 where t1.a > t.a)",
        "Plan": [
          "HashJoin 7992.00 root  CARTESIAN semi join, other cond:gt(test.t.a, test.t.a)",
          "├─TableReader(Build) 9990.00 root  data:Selection",
          "│ └─Selection 9990.00 cop[tikv]  not(isnull(test.t.a))",
          "│   └─TableFullScan 10000.00 cop[tikv] table:t1 keep order:false, stats:pseudo",
          "└─TableReader(Probe) 9990.00 root  data:Selection",
          "  └─Selection 9990.00 cop[tikv]  not(isnull(test.t.a))",
          "    └─TableFullScan 10000.00 cop[tikv] table:t keep order:false, stats:pseudo"
        ],
        "Warning": "[planner:1815]SEMI_JOIN_REWRITE() is inapplicable for SemiJoin with left conditions or other conditions."
      }
    ]
  },
  {
    "Name": "TestHJBuildAndProbeHint",
    "Cases": [
      {
        "SQL": "select /*+ hash_join_build(t2) */ t1.a, t2.a from t1 join t2 on t1.a=t2.a and t1.b=t2.b",
        "Plan": [
          "HashJoin 12500.00 root  inner join, equal:[eq(test.t1.a, test.t2.a) eq(test.t1.b, test.t2.b)]",
          "├─TableReader(Build) 10000.00 root  data:TableFullScan",
          "│ └─TableFullScan 10000.00 cop[tikv] table:t2 keep order:false, stats:pseudo",
          "└─TableReader(Probe) 10000.00 root  data:TableFullScan",
          "  └─TableFullScan 10000.00 cop[tikv] table:t1 keep order:false, stats:pseudo"
        ],
        "Result": [
          "1 1"
        ],
        "Warning": null
      },
      {
        "SQL": "select /*+ hash_join_probe(t2) */ t1.a, t2.a from t1 join t2 on t1.a=t2.a and t1.b=t2.b",
        "Plan": [
          "HashJoin 12500.00 root  inner join, equal:[eq(test.t1.a, test.t2.a) eq(test.t1.b, test.t2.b)]",
          "├─TableReader(Build) 10000.00 root  data:TableFullScan",
          "│ └─TableFullScan 10000.00 cop[tikv] table:t1 keep order:false, stats:pseudo",
          "└─TableReader(Probe) 10000.00 root  data:TableFullScan",
          "  └─TableFullScan 10000.00 cop[tikv] table:t2 keep order:false, stats:pseudo"
        ],
        "Result": [
          "1 1"
        ],
        "Warning": null
      },
      {
        "SQL": "select /*+ hash_join_build(t1) */ t1.a, t2.a from t1 join t2 on t1.a=t2.a and t1.b=t2.b",
        "Plan": [
          "HashJoin 12500.00 root  inner join, equal:[eq(test.t1.a, test.t2.a) eq(test.t1.b, test.t2.b)]",
          "├─TableReader(Build) 10000.00 root  data:TableFullScan",
          "│ └─TableFullScan 10000.00 cop[tikv] table:t1 keep order:false, stats:pseudo",
          "└─TableReader(Probe) 10000.00 root  data:TableFullScan",
          "  └─TableFullScan 10000.00 cop[tikv] table:t2 keep order:false, stats:pseudo"
        ],
        "Result": [
          "1 1"
        ],
        "Warning": null
      },
      {
        "SQL": "select /*+ hash_join_probe(t1) */ t1.a, t2.a from t1 join t2 on t1.a=t2.a and t1.b=t2.b",
        "Plan": [
          "HashJoin 12500.00 root  inner join, equal:[eq(test.t1.a, test.t2.a) eq(test.t1.b, test.t2.b)]",
          "├─TableReader(Build) 10000.00 root  data:TableFullScan",
          "│ └─TableFullScan 10000.00 cop[tikv] table:t2 keep order:false, stats:pseudo",
          "└─TableReader(Probe) 10000.00 root  data:TableFullScan",
          "  └─TableFullScan 10000.00 cop[tikv] table:t1 keep order:false, stats:pseudo"
        ],
        "Result": [
          "1 1"
        ],
        "Warning": null
      },
      {
        "SQL": "select /*+ hash_join_build(t2), hash_join_probe(t1) */ t1.a, t2.a from t1 join t2 on t1.a=t2.a and t1.b=t2.b",
        "Plan": [
          "HashJoin 12500.00 root  inner join, equal:[eq(test.t1.a, test.t2.a) eq(test.t1.b, test.t2.b)]",
          "├─TableReader(Build) 10000.00 root  data:TableFullScan",
          "│ └─TableFullScan 10000.00 cop[tikv] table:t2 keep order:false, stats:pseudo",
          "└─TableReader(Probe) 10000.00 root  data:TableFullScan",
          "  └─TableFullScan 10000.00 cop[tikv] table:t1 keep order:false, stats:pseudo"
        ],
        "Result": [
          "1 1"
        ],
        "Warning": null
      },
      {
        "SQL": "select /*+ hash_join_probe(t2), hash_join_build(t1) */ t1.a, t2.a from t1 join t2 on t1.a=t2.a and t1.b=t2.b",
        "Plan": [
          "HashJoin 12500.00 root  inner join, equal:[eq(test.t1.a, test.t2.a) eq(test.t1.b, test.t2.b)]",
          "├─TableReader(Build) 10000.00 root  data:TableFullScan",
          "│ └─TableFullScan 10000.00 cop[tikv] table:t1 keep order:false, stats:pseudo",
          "└─TableReader(Probe) 10000.00 root  data:TableFullScan",
          "  └─TableFullScan 10000.00 cop[tikv] table:t2 keep order:false, stats:pseudo"
        ],
        "Result": [
          "1 1"
        ],
        "Warning": null
      },
      {
        "SQL": "select /*+ hash_join_build(t2) */ t1.a, t2.a from t1 left join t2 on t1.a=t2.a and t1.b=t2.b",
        "Plan": [
          "HashJoin 12500.00 root  left outer join, equal:[eq(test.t1.a, test.t2.a) eq(test.t1.b, test.t2.b)]",
          "├─TableReader(Build) 10000.00 root  data:TableFullScan",
          "│ └─TableFullScan 10000.00 cop[tikv] table:t2 keep order:false, stats:pseudo",
          "└─TableReader(Probe) 10000.00 root  data:TableFullScan",
          "  └─TableFullScan 10000.00 cop[tikv] table:t1 keep order:false, stats:pseudo"
        ],
        "Result": [
          "1 1",
          "2 <nil>"
        ],
        "Warning": null
      },
      {
        "SQL": "select /*+ hash_join_probe(t2) */ t1.a, t2.a from t1 left join t2 on t1.a=t2.a and t1.b=t2.b",
        "Plan": [
          "HashJoin 12500.00 root  left outer join, equal:[eq(test.t1.a, test.t2.a) eq(test.t1.b, test.t2.b)]",
          "├─TableReader(Build) 10000.00 root  data:TableFullScan",
          "│ └─TableFullScan 10000.00 cop[tikv] table:t1 keep order:false, stats:pseudo",
          "└─TableReader(Probe) 10000.00 root  data:TableFullScan",
          "  └─TableFullScan 10000.00 cop[tikv] table:t2 keep order:false, stats:pseudo"
        ],
        "Result": [
          "1 1",
          "2 <nil>"
        ],
        "Warning": null
      },
      {
        "SQL": "select /*+ hash_join_build(t1) */ t1.a, t2.a from t1 left join t2 on t1.a=t2.a and t1.b=t2.b",
        "Plan": [
          "HashJoin 12500.00 root  left outer join, equal:[eq(test.t1.a, test.t2.a) eq(test.t1.b, test.t2.b)]",
          "├─TableReader(Build) 10000.00 root  data:TableFullScan",
          "│ └─TableFullScan 10000.00 cop[tikv] table:t1 keep order:false, stats:pseudo",
          "└─TableReader(Probe) 10000.00 root  data:TableFullScan",
          "  └─TableFullScan 10000.00 cop[tikv] table:t2 keep order:false, stats:pseudo"
        ],
        "Result": [
          "1 1",
          "2 <nil>"
        ],
        "Warning": null
      },
      {
        "SQL": "select /*+ hash_join_probe(t1) */ t1.a, t2.a from t1 left join t2 on t1.a=t2.a and t1.b=t2.b",
        "Plan": [
          "HashJoin 12500.00 root  left outer join, equal:[eq(test.t1.a, test.t2.a) eq(test.t1.b, test.t2.b)]",
          "├─TableReader(Build) 10000.00 root  data:TableFullScan",
          "│ └─TableFullScan 10000.00 cop[tikv] table:t2 keep order:false, stats:pseudo",
          "└─TableReader(Probe) 10000.00 root  data:TableFullScan",
          "  └─TableFullScan 10000.00 cop[tikv] table:t1 keep order:false, stats:pseudo"
        ],
        "Result": [
          "1 1",
          "2 <nil>"
        ],
        "Warning": null
      },
      {
        "SQL": "select /*+ hash_join_build(t2) */ t1.a, t2.a from t1 right join t2 on t1.a=t2.a and t1.b=t2.b",
        "Plan": [
          "HashJoin 12500.00 root  right outer join, equal:[eq(test.t1.a, test.t2.a) eq(test.t1.b, test.t2.b)]",
          "├─TableReader(Build) 10000.00 root  data:TableFullScan",
          "│ └─TableFullScan 10000.00 cop[tikv] table:t2 keep order:false, stats:pseudo",
          "└─TableReader(Probe) 10000.00 root  data:TableFullScan",
          "  └─TableFullScan 10000.00 cop[tikv] table:t1 keep order:false, stats:pseudo"
        ],
        "Result": [
          "1 1",
          "<nil> 2"
        ],
        "Warning": null
      },
      {
        "SQL": "select /*+ hash_join_probe(t2) */ t1.a, t2.a from t1 right join t2 on t1.a=t2.a and t1.b=t2.b",
        "Plan": [
          "HashJoin 12500.00 root  right outer join, equal:[eq(test.t1.a, test.t2.a) eq(test.t1.b, test.t2.b)]",
          "├─TableReader(Build) 10000.00 root  data:TableFullScan",
          "│ └─TableFullScan 10000.00 cop[tikv] table:t1 keep order:false, stats:pseudo",
          "└─TableReader(Probe) 10000.00 root  data:TableFullScan",
          "  └─TableFullScan 10000.00 cop[tikv] table:t2 keep order:false, stats:pseudo"
        ],
        "Result": [
          "1 1",
          "<nil> 2"
        ],
        "Warning": null
      },
      {
        "SQL": "select /*+ hash_join_build(t1) */ t1.a, t2.a from t1 right join t2 on t1.a=t2.a and t1.b=t2.b",
        "Plan": [
          "HashJoin 12500.00 root  right outer join, equal:[eq(test.t1.a, test.t2.a) eq(test.t1.b, test.t2.b)]",
          "├─TableReader(Build) 10000.00 root  data:TableFullScan",
          "│ └─TableFullScan 10000.00 cop[tikv] table:t1 keep order:false, stats:pseudo",
          "└─TableReader(Probe) 10000.00 root  data:TableFullScan",
          "  └─TableFullScan 10000.00 cop[tikv] table:t2 keep order:false, stats:pseudo"
        ],
        "Result": [
          "1 1",
          "<nil> 2"
        ],
        "Warning": null
      },
      {
        "SQL": "select /*+ hash_join_probe(t1) */ t1.a, t2.a from t1 right join t2 on t1.a=t2.a and t1.b=t2.b",
        "Plan": [
          "HashJoin 12500.00 root  right outer join, equal:[eq(test.t1.a, test.t2.a) eq(test.t1.b, test.t2.b)]",
          "├─TableReader(Build) 10000.00 root  data:TableFullScan",
          "│ └─TableFullScan 10000.00 cop[tikv] table:t2 keep order:false, stats:pseudo",
          "└─TableReader(Probe) 10000.00 root  data:TableFullScan",
          "  └─TableFullScan 10000.00 cop[tikv] table:t1 keep order:false, stats:pseudo"
        ],
        "Result": [
          "1 1",
          "<nil> 2"
        ],
        "Warning": null
      },
      {
        "SQL": "select /*+ hash_join_build(t2) */ t1.a, t2.a from t1 straight_join t2 on t1.a=t2.a and t1.b=t2.b",
        "Plan": [
          "HashJoin 12500.00 root  inner join, equal:[eq(test.t1.a, test.t2.a) eq(test.t1.b, test.t2.b)]",
          "├─TableReader(Build) 10000.00 root  data:TableFullScan",
          "│ └─TableFullScan 10000.00 cop[tikv] table:t2 keep order:false, stats:pseudo",
          "└─TableReader(Probe) 10000.00 root  data:TableFullScan",
          "  └─TableFullScan 10000.00 cop[tikv] table:t1 keep order:false, stats:pseudo"
        ],
        "Result": [
          "1 1"
        ],
        "Warning": null
      },
      {
        "SQL": "select /*+ hash_join_probe(t2) */ t1.a, t2.a from t1 straight_join t2 on t1.a=t2.a and t1.b=t2.b",
        "Plan": [
          "HashJoin 12500.00 root  inner join, equal:[eq(test.t1.a, test.t2.a) eq(test.t1.b, test.t2.b)]",
          "├─TableReader(Build) 10000.00 root  data:TableFullScan",
          "│ └─TableFullScan 10000.00 cop[tikv] table:t1 keep order:false, stats:pseudo",
          "└─TableReader(Probe) 10000.00 root  data:TableFullScan",
          "  └─TableFullScan 10000.00 cop[tikv] table:t2 keep order:false, stats:pseudo"
        ],
        "Result": [
          "1 1"
        ],
        "Warning": null
      },
      {
        "SQL": "select /*+ hash_join_build(t1) */ t1.a, t2.a from t1 straight_join t2 on t1.a=t2.a and t1.b=t2.b",
        "Plan": [
          "HashJoin 12500.00 root  inner join, equal:[eq(test.t1.a, test.t2.a) eq(test.t1.b, test.t2.b)]",
          "├─TableReader(Build) 10000.00 root  data:TableFullScan",
          "│ └─TableFullScan 10000.00 cop[tikv] table:t1 keep order:false, stats:pseudo",
          "└─TableReader(Probe) 10000.00 root  data:TableFullScan",
          "  └─TableFullScan 10000.00 cop[tikv] table:t2 keep order:false, stats:pseudo"
        ],
        "Result": [
          "1 1"
        ],
        "Warning": null
      },
      {
        "SQL": "select /*+ hash_join_probe(t1) */ t1.a, t2.a from t1 straight_join t2 on t1.a=t2.a and t1.b=t2.b",
        "Plan": [
          "HashJoin 12500.00 root  inner join, equal:[eq(test.t1.a, test.t2.a) eq(test.t1.b, test.t2.b)]",
          "├─TableReader(Build) 10000.00 root  data:TableFullScan",
          "│ └─TableFullScan 10000.00 cop[tikv] table:t2 keep order:false, stats:pseudo",
          "└─TableReader(Probe) 10000.00 root  data:TableFullScan",
          "  └─TableFullScan 10000.00 cop[tikv] table:t1 keep order:false, stats:pseudo"
        ],
        "Result": [
          "1 1"
        ],
        "Warning": null
      },
      {
        "SQL": "select /*+ hash_join_build(t2) */ t1.a, t2.a from t1 cross join t2 on t1.a=t2.a and t1.b=t2.b",
        "Plan": [
          "HashJoin 12500.00 root  inner join, equal:[eq(test.t1.a, test.t2.a) eq(test.t1.b, test.t2.b)]",
          "├─TableReader(Build) 10000.00 root  data:TableFullScan",
          "│ └─TableFullScan 10000.00 cop[tikv] table:t2 keep order:false, stats:pseudo",
          "└─TableReader(Probe) 10000.00 root  data:TableFullScan",
          "  └─TableFullScan 10000.00 cop[tikv] table:t1 keep order:false, stats:pseudo"
        ],
        "Result": [
          "1 1"
        ],
        "Warning": null
      },
      {
        "SQL": "select /*+ hash_join_probe(t2) */ t1.a, t2.a from t1 cross join t2 on t1.a=t2.a and t1.b=t2.b",
        "Plan": [
          "HashJoin 12500.00 root  inner join, equal:[eq(test.t1.a, test.t2.a) eq(test.t1.b, test.t2.b)]",
          "├─TableReader(Build) 10000.00 root  data:TableFullScan",
          "│ └─TableFullScan 10000.00 cop[tikv] table:t1 keep order:false, stats:pseudo",
          "└─TableReader(Probe) 10000.00 root  data:TableFullScan",
          "  └─TableFullScan 10000.00 cop[tikv] table:t2 keep order:false, stats:pseudo"
        ],
        "Result": [
          "1 1"
        ],
        "Warning": null
      },
      {
        "SQL": "select /*+ hash_join_build(t1) */ t1.a, t2.a from t1 cross join t2 on t1.a=t2.a and t1.b=t2.b",
        "Plan": [
          "HashJoin 12500.00 root  inner join, equal:[eq(test.t1.a, test.t2.a) eq(test.t1.b, test.t2.b)]",
          "├─TableReader(Build) 10000.00 root  data:TableFullScan",
          "│ └─TableFullScan 10000.00 cop[tikv] table:t1 keep order:false, stats:pseudo",
          "└─TableReader(Probe) 10000.00 root  data:TableFullScan",
          "  └─TableFullScan 10000.00 cop[tikv] table:t2 keep order:false, stats:pseudo"
        ],
        "Result": [
          "1 1"
        ],
        "Warning": null
      },
      {
        "SQL": "select /*+ hash_join_probe(t1) */ t1.a, t2.a from t1 cross join t2 on t1.a=t2.a and t1.b=t2.b",
        "Plan": [
          "HashJoin 12500.00 root  inner join, equal:[eq(test.t1.a, test.t2.a) eq(test.t1.b, test.t2.b)]",
          "├─TableReader(Build) 10000.00 root  data:TableFullScan",
          "│ └─TableFullScan 10000.00 cop[tikv] table:t2 keep order:false, stats:pseudo",
          "└─TableReader(Probe) 10000.00 root  data:TableFullScan",
          "  └─TableFullScan 10000.00 cop[tikv] table:t1 keep order:false, stats:pseudo"
        ],
        "Result": [
          "1 1"
        ],
        "Warning": null
      },
      {
        "SQL": "select /*+ hash_join_build(t1) */ * from t1 where t1.a in (select t2.a from t2 where t1.b = t2.b)",
        "Plan": [
          "HashJoin 8000.00 root  semi join, equal:[eq(test.t1.b, test.t2.b) eq(test.t1.a, test.t2.a)]",
          "├─TableReader(Build) 10000.00 root  data:TableFullScan",
          "│ └─TableFullScan 10000.00 cop[tikv] table:t2 keep order:false, stats:pseudo",
          "└─TableReader(Probe) 10000.00 root  data:TableFullScan",
          "  └─TableFullScan 10000.00 cop[tikv] table:t1 keep order:false, stats:pseudo"
        ],
        "Result": [
          "1 1"
        ],
        "Warning": [
          "Warning 1815 We can't use the HASH_JOIN_BUILD or HASH_JOIN_PROBE hint for semi join, please check the hint"
        ]
      },
      {
        "SQL": "select /*+ hash_join_probe(t1) */ * from t1 where t1.a in (select t2.a from t2 where t1.b = t2.b)",
        "Plan": [
          "HashJoin 8000.00 root  semi join, equal:[eq(test.t1.b, test.t2.b) eq(test.t1.a, test.t2.a)]",
          "├─TableReader(Build) 10000.00 root  data:TableFullScan",
          "│ └─TableFullScan 10000.00 cop[tikv] table:t2 keep order:false, stats:pseudo",
          "└─TableReader(Probe) 10000.00 root  data:TableFullScan",
          "  └─TableFullScan 10000.00 cop[tikv] table:t1 keep order:false, stats:pseudo"
        ],
        "Result": [
          "1 1"
        ],
        "Warning": [
          "Warning 1815 We can't use the HASH_JOIN_BUILD or HASH_JOIN_PROBE hint for semi join, please check the hint"
        ]
      },
      {
        "SQL": "select /*+ hash_join_build(t2@sel_2) */ * from t1 where t1.a in (select t2.a from t2 where t1.b = t2.b)",
        "Plan": [
          "HashJoin 8000.00 root  semi join, equal:[eq(test.t1.b, test.t2.b) eq(test.t1.a, test.t2.a)]",
          "├─TableReader(Build) 10000.00 root  data:TableFullScan",
          "│ └─TableFullScan 10000.00 cop[tikv] table:t2 keep order:false, stats:pseudo",
          "└─TableReader(Probe) 10000.00 root  data:TableFullScan",
          "  └─TableFullScan 10000.00 cop[tikv] table:t1 keep order:false, stats:pseudo"
        ],
        "Result": [
          "1 1"
        ],
        "Warning": [
          "Warning 1815 We can't use the HASH_JOIN_BUILD or HASH_JOIN_PROBE hint for semi join, please check the hint"
        ]
      },
      {
        "SQL": "select /*+ hash_join_probe(t2@sel_2) */ * from t1 where t1.a in (select t2.a from t2 where t1.b = t2.b)",
        "Plan": [
          "HashJoin 8000.00 root  semi join, equal:[eq(test.t1.b, test.t2.b) eq(test.t1.a, test.t2.a)]",
          "├─TableReader(Build) 10000.00 root  data:TableFullScan",
          "│ └─TableFullScan 10000.00 cop[tikv] table:t2 keep order:false, stats:pseudo",
          "└─TableReader(Probe) 10000.00 root  data:TableFullScan",
          "  └─TableFullScan 10000.00 cop[tikv] table:t1 keep order:false, stats:pseudo"
        ],
        "Result": [
          "1 1"
        ],
        "Warning": [
          "Warning 1815 We can't use the HASH_JOIN_BUILD or HASH_JOIN_PROBE hint for semi join, please check the hint"
        ]
      },
      {
        "SQL": "select /*+ hash_join_build(t1) */ * from t1 where t1.a not in (select t2.a from t2 where t1.b = t2.b)",
        "Plan": [
          "HashJoin 8000.00 root  anti semi join, equal:[eq(test.t1.b, test.t2.b) eq(test.t1.a, test.t2.a)]",
          "├─TableReader(Build) 10000.00 root  data:TableFullScan",
          "│ └─TableFullScan 10000.00 cop[tikv] table:t2 keep order:false, stats:pseudo",
          "└─TableReader(Probe) 10000.00 root  data:TableFullScan",
          "  └─TableFullScan 10000.00 cop[tikv] table:t1 keep order:false, stats:pseudo"
        ],
        "Result": [
          "2 2"
        ],
        "Warning": [
          "Warning 1815 We can't use the HASH_JOIN_BUILD or HASH_JOIN_PROBE hint for anti semi join, please check the hint"
        ]
      },
      {
        "SQL": "select /*+ hash_join_probe(t1) */ * from t1 where t1.a not in (select t2.a from t2 where t1.b = t2.b)",
        "Plan": [
          "HashJoin 8000.00 root  anti semi join, equal:[eq(test.t1.b, test.t2.b) eq(test.t1.a, test.t2.a)]",
          "├─TableReader(Build) 10000.00 root  data:TableFullScan",
          "│ └─TableFullScan 10000.00 cop[tikv] table:t2 keep order:false, stats:pseudo",
          "└─TableReader(Probe) 10000.00 root  data:TableFullScan",
          "  └─TableFullScan 10000.00 cop[tikv] table:t1 keep order:false, stats:pseudo"
        ],
        "Result": [
          "2 2"
        ],
        "Warning": [
          "Warning 1815 We can't use the HASH_JOIN_BUILD or HASH_JOIN_PROBE hint for anti semi join, please check the hint"
        ]
      },
      {
        "SQL": "select /*+ hash_join_build(t2@sel_2) */ * from t1 where t1.a not in (select t2.a from t2 where t1.b = t2.b)",
        "Plan": [
          "HashJoin 8000.00 root  anti semi join, equal:[eq(test.t1.b, test.t2.b) eq(test.t1.a, test.t2.a)]",
          "├─TableReader(Build) 10000.00 root  data:TableFullScan",
          "│ └─TableFullScan 10000.00 cop[tikv] table:t2 keep order:false, stats:pseudo",
          "└─TableReader(Probe) 10000.00 root  data:TableFullScan",
          "  └─TableFullScan 10000.00 cop[tikv] table:t1 keep order:false, stats:pseudo"
        ],
        "Result": [
          "2 2"
        ],
        "Warning": [
          "Warning 1815 We can't use the HASH_JOIN_BUILD or HASH_JOIN_PROBE hint for anti semi join, please check the hint"
        ]
      },
      {
        "SQL": "select /*+ hash_join_probe(t2@sel_2) */ * from t1 where t1.a not in (select t2.a from t2 where t1.b = t2.b)",
        "Plan": [
          "HashJoin 8000.00 root  anti semi join, equal:[eq(test.t1.b, test.t2.b) eq(test.t1.a, test.t2.a)]",
          "├─TableReader(Build) 10000.00 root  data:TableFullScan",
          "│ └─TableFullScan 10000.00 cop[tikv] table:t2 keep order:false, stats:pseudo",
          "└─TableReader(Probe) 10000.00 root  data:TableFullScan",
          "  └─TableFullScan 10000.00 cop[tikv] table:t1 keep order:false, stats:pseudo"
        ],
        "Result": [
          "2 2"
        ],
        "Warning": [
          "Warning 1815 We can't use the HASH_JOIN_BUILD or HASH_JOIN_PROBE hint for anti semi join, please check the hint"
        ]
      },
      {
        "SQL": "select /*+ hash_join_build(t1) */ sum(t1.a in (select a from t2)) from t1",
        "Plan": [
          "HashAgg 1.00 root  funcs:sum(Column#9)->Column#8",
          "└─Projection 10000.00 root  cast(Column#7, decimal(3,0) BINARY)->Column#9",
          "  └─MergeJoin 10000.00 root  left outer semi join, left key:test.t1.a, right key:test.t2.a",
          "    ├─TableReader(Build) 10000.00 root  data:TableFullScan",
          "    │ └─TableFullScan 10000.00 cop[tikv] table:t2 keep order:true, stats:pseudo",
          "    └─TableReader(Probe) 10000.00 root  data:TableFullScan",
          "      └─TableFullScan 10000.00 cop[tikv] table:t1 keep order:true, stats:pseudo"
        ],
        "Result": [
          "2"
        ],
        "Warning": [
          "Warning 1815 We can't use the HASH_JOIN_BUILD or HASH_JOIN_PROBE hint for left outer semi join, please check the hint",
          "Warning 1815 We can't use the HASH_JOIN_BUILD or HASH_JOIN_PROBE hint for left outer semi join, please check the hint"
        ]
      },
      {
        "SQL": "select /*+ hash_join_probe(t1) */ sum(t1.a in (select a from t2)) from t1",
        "Plan": [
          "HashAgg 1.00 root  funcs:sum(Column#9)->Column#8",
          "└─Projection 10000.00 root  cast(Column#7, decimal(3,0) BINARY)->Column#9",
          "  └─MergeJoin 10000.00 root  left outer semi join, left key:test.t1.a, right key:test.t2.a",
          "    ├─TableReader(Build) 10000.00 root  data:TableFullScan",
          "    │ └─TableFullScan 10000.00 cop[tikv] table:t2 keep order:true, stats:pseudo",
          "    └─TableReader(Probe) 10000.00 root  data:TableFullScan",
          "      └─TableFullScan 10000.00 cop[tikv] table:t1 keep order:true, stats:pseudo"
        ],
        "Result": [
          "2"
        ],
        "Warning": [
          "Warning 1815 We can't use the HASH_JOIN_BUILD or HASH_JOIN_PROBE hint for left outer semi join, please check the hint",
          "Warning 1815 We can't use the HASH_JOIN_BUILD or HASH_JOIN_PROBE hint for left outer semi join, please check the hint"
        ]
      },
      {
        "SQL": "select /*+ hash_join_build(t2@sel_2) */ sum(t1.a in (select a from t2)) from t1",
        "Plan": [
          "HashAgg 1.00 root  funcs:sum(Column#9)->Column#8",
          "└─Projection 10000.00 root  cast(Column#7, decimal(3,0) BINARY)->Column#9",
          "  └─MergeJoin 10000.00 root  left outer semi join, left key:test.t1.a, right key:test.t2.a",
          "    ├─TableReader(Build) 10000.00 root  data:TableFullScan",
          "    │ └─TableFullScan 10000.00 cop[tikv] table:t2 keep order:true, stats:pseudo",
          "    └─TableReader(Probe) 10000.00 root  data:TableFullScan",
          "      └─TableFullScan 10000.00 cop[tikv] table:t1 keep order:true, stats:pseudo"
        ],
        "Result": [
          "2"
        ],
        "Warning": [
          "Warning 1815 We can't use the HASH_JOIN_BUILD or HASH_JOIN_PROBE hint for left outer semi join, please check the hint",
          "Warning 1815 We can't use the HASH_JOIN_BUILD or HASH_JOIN_PROBE hint for left outer semi join, please check the hint"
        ]
      },
      {
        "SQL": "select /*+ hash_join_probe(t2@sel_2) */ sum(t1.a in (select a from t2)) from t1",
        "Plan": [
          "HashAgg 1.00 root  funcs:sum(Column#9)->Column#8",
          "└─Projection 10000.00 root  cast(Column#7, decimal(3,0) BINARY)->Column#9",
          "  └─MergeJoin 10000.00 root  left outer semi join, left key:test.t1.a, right key:test.t2.a",
          "    ├─TableReader(Build) 10000.00 root  data:TableFullScan",
          "    │ └─TableFullScan 10000.00 cop[tikv] table:t2 keep order:true, stats:pseudo",
          "    └─TableReader(Probe) 10000.00 root  data:TableFullScan",
          "      └─TableFullScan 10000.00 cop[tikv] table:t1 keep order:true, stats:pseudo"
        ],
        "Result": [
          "2"
        ],
        "Warning": [
          "Warning 1815 We can't use the HASH_JOIN_BUILD or HASH_JOIN_PROBE hint for left outer semi join, please check the hint",
          "Warning 1815 We can't use the HASH_JOIN_BUILD or HASH_JOIN_PROBE hint for left outer semi join, please check the hint"
        ]
      },
      {
        "SQL": "select /*+ hash_join_build(t1) */ sum(t1.a not in (select a from t2)) from t1",
        "Plan": [
          "HashAgg 1.00 root  funcs:sum(Column#9)->Column#8",
          "└─Projection 10000.00 root  cast(Column#7, decimal(3,0) BINARY)->Column#9",
          "  └─MergeJoin 10000.00 root  anti left outer semi join, left key:test.t1.a, right key:test.t2.a",
          "    ├─TableReader(Build) 10000.00 root  data:TableFullScan",
          "    │ └─TableFullScan 10000.00 cop[tikv] table:t2 keep order:true, stats:pseudo",
          "    └─TableReader(Probe) 10000.00 root  data:TableFullScan",
          "      └─TableFullScan 10000.00 cop[tikv] table:t1 keep order:true, stats:pseudo"
        ],
        "Result": [
          "0"
        ],
        "Warning": [
          "Warning 1815 We can't use the HASH_JOIN_BUILD or HASH_JOIN_PROBE hint for anti left outer semi join, please check the hint",
          "Warning 1815 We can't use the HASH_JOIN_BUILD or HASH_JOIN_PROBE hint for anti left outer semi join, please check the hint"
        ]
      },
      {
        "SQL": "select /*+ hash_join_probe(t1) */ sum(t1.a not in (select a from t2)) from t1",
        "Plan": [
          "HashAgg 1.00 root  funcs:sum(Column#9)->Column#8",
          "└─Projection 10000.00 root  cast(Column#7, decimal(3,0) BINARY)->Column#9",
          "  └─MergeJoin 10000.00 root  anti left outer semi join, left key:test.t1.a, right key:test.t2.a",
          "    ├─TableReader(Build) 10000.00 root  data:TableFullScan",
          "    │ └─TableFullScan 10000.00 cop[tikv] table:t2 keep order:true, stats:pseudo",
          "    └─TableReader(Probe) 10000.00 root  data:TableFullScan",
          "      └─TableFullScan 10000.00 cop[tikv] table:t1 keep order:true, stats:pseudo"
        ],
        "Result": [
          "0"
        ],
        "Warning": [
          "Warning 1815 We can't use the HASH_JOIN_BUILD or HASH_JOIN_PROBE hint for anti left outer semi join, please check the hint",
          "Warning 1815 We can't use the HASH_JOIN_BUILD or HASH_JOIN_PROBE hint for anti left outer semi join, please check the hint"
        ]
      },
      {
        "SQL": "select /*+ hash_join_build(t2@sel_2) */ sum(t1.a not in (select a from t2)) from t1",
        "Plan": [
          "HashAgg 1.00 root  funcs:sum(Column#9)->Column#8",
          "└─Projection 10000.00 root  cast(Column#7, decimal(3,0) BINARY)->Column#9",
          "  └─MergeJoin 10000.00 root  anti left outer semi join, left key:test.t1.a, right key:test.t2.a",
          "    ├─TableReader(Build) 10000.00 root  data:TableFullScan",
          "    │ └─TableFullScan 10000.00 cop[tikv] table:t2 keep order:true, stats:pseudo",
          "    └─TableReader(Probe) 10000.00 root  data:TableFullScan",
          "      └─TableFullScan 10000.00 cop[tikv] table:t1 keep order:true, stats:pseudo"
        ],
        "Result": [
          "0"
        ],
        "Warning": [
          "Warning 1815 We can't use the HASH_JOIN_BUILD or HASH_JOIN_PROBE hint for anti left outer semi join, please check the hint",
          "Warning 1815 We can't use the HASH_JOIN_BUILD or HASH_JOIN_PROBE hint for anti left outer semi join, please check the hint"
        ]
      },
      {
        "SQL": "select /*+ hash_join_probe(t2@sel_2) */ sum(t1.a not in (select a from t2)) from t1",
        "Plan": [
          "HashAgg 1.00 root  funcs:sum(Column#9)->Column#8",
          "└─Projection 10000.00 root  cast(Column#7, decimal(3,0) BINARY)->Column#9",
          "  └─MergeJoin 10000.00 root  anti left outer semi join, left key:test.t1.a, right key:test.t2.a",
          "    ├─TableReader(Build) 10000.00 root  data:TableFullScan",
          "    │ └─TableFullScan 10000.00 cop[tikv] table:t2 keep order:true, stats:pseudo",
          "    └─TableReader(Probe) 10000.00 root  data:TableFullScan",
          "      └─TableFullScan 10000.00 cop[tikv] table:t1 keep order:true, stats:pseudo"
        ],
        "Result": [
          "0"
        ],
        "Warning": [
          "Warning 1815 We can't use the HASH_JOIN_BUILD or HASH_JOIN_PROBE hint for anti left outer semi join, please check the hint",
          "Warning 1815 We can't use the HASH_JOIN_BUILD or HASH_JOIN_PROBE hint for anti left outer semi join, please check the hint"
        ]
      },
      {
        "SQL": "select /*+ hash_join_probe(t2, t2) */ t1.a, t2.a from t1 join t2 on t1.a=t2.a and t1.b=t2.b",
        "Plan": [
          "HashJoin 12500.00 root  inner join, equal:[eq(test.t1.a, test.t2.a) eq(test.t1.b, test.t2.b)]",
          "├─TableReader(Build) 10000.00 root  data:TableFullScan",
          "│ └─TableFullScan 10000.00 cop[tikv] table:t1 keep order:false, stats:pseudo",
          "└─TableReader(Probe) 10000.00 root  data:TableFullScan",
          "  └─TableFullScan 10000.00 cop[tikv] table:t2 keep order:false, stats:pseudo"
        ],
        "Result": [
          "1 1"
        ],
        "Warning": [
          "Warning 1815 There are no matching table names for (t2) in optimizer hint /*+ HASH_JOIN_PROBE(t2, t2) */. Maybe you can use the table alias name"
        ]
      },
      {
        "SQL": "select /*+ hash_join_build(t1, t1) */ t1.a, t2.a from t1 join t2 on t1.a=t2.a and t1.b=t2.b",
        "Plan": [
          "HashJoin 12500.00 root  inner join, equal:[eq(test.t1.a, test.t2.a) eq(test.t1.b, test.t2.b)]",
          "├─TableReader(Build) 10000.00 root  data:TableFullScan",
          "│ └─TableFullScan 10000.00 cop[tikv] table:t1 keep order:false, stats:pseudo",
          "└─TableReader(Probe) 10000.00 root  data:TableFullScan",
          "  └─TableFullScan 10000.00 cop[tikv] table:t2 keep order:false, stats:pseudo"
        ],
        "Result": [
          "1 1"
        ],
        "Warning": [
          "Warning 1815 There are no matching table names for (t1) in optimizer hint /*+ HASH_JOIN_BUILD(t1, t1) */. Maybe you can use the table alias name"
        ]
      },
      {
        "SQL": "select /*+ hash_join_probe(tt) */ t1.a, t2.a from t1 join t2 on t1.a=t2.a and t1.b=t2.b",
        "Plan": [
          "HashJoin 12500.00 root  inner join, equal:[eq(test.t1.a, test.t2.a) eq(test.t1.b, test.t2.b)]",
          "├─TableReader(Build) 10000.00 root  data:TableFullScan",
          "│ └─TableFullScan 10000.00 cop[tikv] table:t2 keep order:false, stats:pseudo",
          "└─TableReader(Probe) 10000.00 root  data:TableFullScan",
          "  └─TableFullScan 10000.00 cop[tikv] table:t1 keep order:false, stats:pseudo"
        ],
        "Result": [
          "1 1"
        ],
        "Warning": [
          "Warning 1815 There are no matching table names for (tt) in optimizer hint /*+ HASH_JOIN_PROBE(tt) */. Maybe you can use the table alias name"
        ]
      },
      {
        "SQL": "select /*+ hash_join_build(tt) */ t1.a, t2.a from t1 join t2 on t1.a=t2.a and t1.b=t2.b",
        "Plan": [
          "HashJoin 12500.00 root  inner join, equal:[eq(test.t1.a, test.t2.a) eq(test.t1.b, test.t2.b)]",
          "├─TableReader(Build) 10000.00 root  data:TableFullScan",
          "│ └─TableFullScan 10000.00 cop[tikv] table:t2 keep order:false, stats:pseudo",
          "└─TableReader(Probe) 10000.00 root  data:TableFullScan",
          "  └─TableFullScan 10000.00 cop[tikv] table:t1 keep order:false, stats:pseudo"
        ],
        "Result": [
          "1 1"
        ],
        "Warning": [
          "Warning 1815 There are no matching table names for (tt) in optimizer hint /*+ HASH_JOIN_BUILD(tt) */. Maybe you can use the table alias name"
        ]
      },
      {
        "SQL": "select /*+ hash_join_probe(tt) */ tt.a, t2.a from t1 as tt join t2 on tt.a=t2.a and tt.b=t2.b",
        "Plan": [
          "HashJoin 12500.00 root  inner join, equal:[eq(test.t1.a, test.t2.a) eq(test.t1.b, test.t2.b)]",
          "├─TableReader(Build) 10000.00 root  data:TableFullScan",
          "│ └─TableFullScan 10000.00 cop[tikv] table:t2 keep order:false, stats:pseudo",
          "└─TableReader(Probe) 10000.00 root  data:TableFullScan",
          "  └─TableFullScan 10000.00 cop[tikv] table:tt keep order:false, stats:pseudo"
        ],
        "Result": [
          "1 1"
        ],
        "Warning": null
      },
      {
        "SQL": "select /*+ hash_join_build(tt) */ tt.a, t2.a from t1 as tt join t2 on tt.a=t2.a and tt.b=t2.b",
        "Plan": [
          "HashJoin 12500.00 root  inner join, equal:[eq(test.t1.a, test.t2.a) eq(test.t1.b, test.t2.b)]",
          "├─TableReader(Build) 10000.00 root  data:TableFullScan",
          "│ └─TableFullScan 10000.00 cop[tikv] table:tt keep order:false, stats:pseudo",
          "└─TableReader(Probe) 10000.00 root  data:TableFullScan",
          "  └─TableFullScan 10000.00 cop[tikv] table:t2 keep order:false, stats:pseudo"
        ],
        "Result": [
          "1 1"
        ],
        "Warning": null
      },
      {
        "SQL": "select /*+ hash_join_probe(t2, t1) */ t1.a, t2.a from t1 join t2 on t1.a=t2.a and t1.b=t2.b",
        "Plan": [
          "HashJoin 12500.00 root  inner join, equal:[eq(test.t1.a, test.t2.a) eq(test.t1.b, test.t2.b)]",
          "├─TableReader(Build) 10000.00 root  data:TableFullScan",
          "│ └─TableFullScan 10000.00 cop[tikv] table:t2 keep order:false, stats:pseudo",
          "└─TableReader(Probe) 10000.00 root  data:TableFullScan",
          "  └─TableFullScan 10000.00 cop[tikv] table:t1 keep order:false, stats:pseudo"
        ],
        "Result": [
          "1 1"
        ],
        "Warning": [
          "Warning 1815 Join hints conflict after join reorder phase, you can only specify one type of join"
        ]
      },
      {
        "SQL": "select /*+ hash_join_build(t1, t2) */ t1.a, t2.a from t1 join t2 on t1.a=t2.a and t1.b=t2.b",
        "Plan": [
          "HashJoin 12500.00 root  inner join, equal:[eq(test.t1.a, test.t2.a) eq(test.t1.b, test.t2.b)]",
          "├─TableReader(Build) 10000.00 root  data:TableFullScan",
          "│ └─TableFullScan 10000.00 cop[tikv] table:t2 keep order:false, stats:pseudo",
          "└─TableReader(Probe) 10000.00 root  data:TableFullScan",
          "  └─TableFullScan 10000.00 cop[tikv] table:t1 keep order:false, stats:pseudo"
        ],
        "Result": [
          "1 1"
        ],
        "Warning": [
          "Warning 1815 Join hints conflict after join reorder phase, you can only specify one type of join"
        ]
      },
      {
        "SQL": "select /*+ hash_join_build(t1) hash_join_probe(t1) */ t1.a, t2.a from t1 join t2 on t1.a=t2.a and t1.b=t2.b",
        "Plan": [
          "HashJoin 12500.00 root  inner join, equal:[eq(test.t1.a, test.t2.a) eq(test.t1.b, test.t2.b)]",
          "├─TableReader(Build) 10000.00 root  data:TableFullScan",
          "│ └─TableFullScan 10000.00 cop[tikv] table:t2 keep order:false, stats:pseudo",
          "└─TableReader(Probe) 10000.00 root  data:TableFullScan",
          "  └─TableFullScan 10000.00 cop[tikv] table:t1 keep order:false, stats:pseudo"
        ],
        "Result": [
          "1 1"
        ],
        "Warning": [
          "Warning 1815 Join hints are conflict, you can only specify one type of join"
        ]
      },
      {
        "SQL": "select /*+ hash_join_build(t2) hash_join_probe(t2) */ t1.a, t2.a from t1 join t2 on t1.a=t2.a and t1.b=t2.b",
        "Plan": [
          "HashJoin 12500.00 root  inner join, equal:[eq(test.t1.a, test.t2.a) eq(test.t1.b, test.t2.b)]",
          "├─TableReader(Build) 10000.00 root  data:TableFullScan",
          "│ └─TableFullScan 10000.00 cop[tikv] table:t2 keep order:false, stats:pseudo",
          "└─TableReader(Probe) 10000.00 root  data:TableFullScan",
          "  └─TableFullScan 10000.00 cop[tikv] table:t1 keep order:false, stats:pseudo"
        ],
        "Result": [
          "1 1"
        ],
        "Warning": [
          "Warning 1815 Join hints are conflict, you can only specify one type of join"
        ]
      },
      {
        "SQL": "select /*+ hash_join_build(t1) leading(t1) */ t1.a, t2.a from t1 join t2 on t1.a=t2.a and t1.b=t2.b join t3 on t2.a = t3.a",
        "Plan": [
          "HashJoin 15625.00 root  inner join, equal:[eq(test.t2.a, test.t3.a)]",
          "├─TableReader(Build) 10000.00 root  data:TableFullScan",
          "│ └─TableFullScan 10000.00 cop[tikv] table:t3 keep order:false, stats:pseudo",
          "└─HashJoin(Probe) 12500.00 root  inner join, equal:[eq(test.t1.a, test.t2.a) eq(test.t1.b, test.t2.b)]",
          "  ├─TableReader(Build) 10000.00 root  data:TableFullScan",
          "  │ └─TableFullScan 10000.00 cop[tikv] table:t1 keep order:false, stats:pseudo",
          "  └─TableReader(Probe) 10000.00 root  data:TableFullScan",
          "    └─TableFullScan 10000.00 cop[tikv] table:t2 keep order:false, stats:pseudo"
        ],
        "Result": [
          "1 1"
        ],
        "Warning": null
      },
      {
        "SQL": "select /*+ hash_join_build(t1) leading(t2) */ t1.a, t2.a from t1 join t2 on t1.a=t2.a and t1.b=t2.b join t3 on t2.a = t3.a",
        "Plan": [
          "Projection 15625.00 root  test.t1.a, test.t2.a",
          "└─HashJoin 15625.00 root  inner join, equal:[eq(test.t2.a, test.t3.a)]",
          "  ├─TableReader(Build) 10000.00 root  data:TableFullScan",
          "  │ └─TableFullScan 10000.00 cop[tikv] table:t3 keep order:false, stats:pseudo",
          "  └─HashJoin(Probe) 12500.00 root  inner join, equal:[eq(test.t2.a, test.t1.a) eq(test.t2.b, test.t1.b)]",
          "    ├─TableReader(Build) 10000.00 root  data:TableFullScan",
          "    │ └─TableFullScan 10000.00 cop[tikv] table:t1 keep order:false, stats:pseudo",
          "    └─TableReader(Probe) 10000.00 root  data:TableFullScan",
          "      └─TableFullScan 10000.00 cop[tikv] table:t2 keep order:false, stats:pseudo"
        ],
        "Result": [
          "1 1"
        ],
        "Warning": null
      },
      {
        "SQL": "select /*+ hash_join_probe(t1) leading(t1) */ t1.a, t2.a from t1 join t2 on t1.a=t2.a and t1.b=t2.b join t3 on t2.a = t3.a",
        "Plan": [
          "HashJoin 15625.00 root  inner join, equal:[eq(test.t2.a, test.t3.a)]",
          "├─TableReader(Build) 10000.00 root  data:TableFullScan",
          "│ └─TableFullScan 10000.00 cop[tikv] table:t3 keep order:false, stats:pseudo",
          "└─HashJoin(Probe) 12500.00 root  inner join, equal:[eq(test.t1.a, test.t2.a) eq(test.t1.b, test.t2.b)]",
          "  ├─TableReader(Build) 10000.00 root  data:TableFullScan",
          "  │ └─TableFullScan 10000.00 cop[tikv] table:t2 keep order:false, stats:pseudo",
          "  └─TableReader(Probe) 10000.00 root  data:TableFullScan",
          "    └─TableFullScan 10000.00 cop[tikv] table:t1 keep order:false, stats:pseudo"
        ],
        "Result": [
          "1 1"
        ],
        "Warning": null
      },
      {
        "SQL": "select /*+ hash_join_probe(t1) leading(t2) */ t1.a, t2.a from t1 join t2 on t1.a=t2.a and t1.b=t2.b join t3 on t2.a = t3.a",
        "Plan": [
          "Projection 15625.00 root  test.t1.a, test.t2.a",
          "└─HashJoin 15625.00 root  inner join, equal:[eq(test.t2.a, test.t3.a)]",
          "  ├─TableReader(Build) 10000.00 root  data:TableFullScan",
          "  │ └─TableFullScan 10000.00 cop[tikv] table:t3 keep order:false, stats:pseudo",
          "  └─HashJoin(Probe) 12500.00 root  inner join, equal:[eq(test.t2.a, test.t1.a) eq(test.t2.b, test.t1.b)]",
          "    ├─TableReader(Build) 10000.00 root  data:TableFullScan",
          "    │ └─TableFullScan 10000.00 cop[tikv] table:t2 keep order:false, stats:pseudo",
          "    └─TableReader(Probe) 10000.00 root  data:TableFullScan",
          "      └─TableFullScan 10000.00 cop[tikv] table:t1 keep order:false, stats:pseudo"
        ],
        "Result": [
          "1 1"
        ],
        "Warning": null
      },
      {
        "SQL": "select /*+ hash_join_build(t1) straight_join() */ t1.a, t2.a from t1 join t2 on t1.a=t2.a and t1.b=t2.b join t3 on t2.a = t3.a",
        "Plan": [
          "HashJoin 15625.00 root  inner join, equal:[eq(test.t2.a, test.t3.a)]",
          "├─TableReader(Build) 10000.00 root  data:TableFullScan",
          "│ └─TableFullScan 10000.00 cop[tikv] table:t3 keep order:false, stats:pseudo",
          "└─HashJoin(Probe) 12500.00 root  inner join, equal:[eq(test.t1.a, test.t2.a) eq(test.t1.b, test.t2.b)]",
          "  ├─TableReader(Build) 10000.00 root  data:TableFullScan",
          "  │ └─TableFullScan 10000.00 cop[tikv] table:t1 keep order:false, stats:pseudo",
          "  └─TableReader(Probe) 10000.00 root  data:TableFullScan",
          "    └─TableFullScan 10000.00 cop[tikv] table:t2 keep order:false, stats:pseudo"
        ],
        "Result": [
          "1 1"
        ],
        "Warning": null
      },
      {
        "SQL": "select /*+ hash_join_build(t1) straight_join() */ t1.a, t2.a from t1 join t2 on t1.a=t2.a and t1.b=t2.b join t3 on t2.a = t3.a",
        "Plan": [
          "HashJoin 15625.00 root  inner join, equal:[eq(test.t2.a, test.t3.a)]",
          "├─TableReader(Build) 10000.00 root  data:TableFullScan",
          "│ └─TableFullScan 10000.00 cop[tikv] table:t3 keep order:false, stats:pseudo",
          "└─HashJoin(Probe) 12500.00 root  inner join, equal:[eq(test.t1.a, test.t2.a) eq(test.t1.b, test.t2.b)]",
          "  ├─TableReader(Build) 10000.00 root  data:TableFullScan",
          "  │ └─TableFullScan 10000.00 cop[tikv] table:t1 keep order:false, stats:pseudo",
          "  └─TableReader(Probe) 10000.00 root  data:TableFullScan",
          "    └─TableFullScan 10000.00 cop[tikv] table:t2 keep order:false, stats:pseudo"
        ],
        "Result": [
          "1 1"
        ],
        "Warning": null
      },
      {
        "SQL": "select /*+ hash_join_probe(t1) straight_join() */ t1.a, t2.a from t1 join t2 on t1.a=t2.a and t1.b=t2.b join t3 on t2.a = t3.a",
        "Plan": [
          "HashJoin 15625.00 root  inner join, equal:[eq(test.t2.a, test.t3.a)]",
          "├─TableReader(Build) 10000.00 root  data:TableFullScan",
          "│ └─TableFullScan 10000.00 cop[tikv] table:t3 keep order:false, stats:pseudo",
          "└─HashJoin(Probe) 12500.00 root  inner join, equal:[eq(test.t1.a, test.t2.a) eq(test.t1.b, test.t2.b)]",
          "  ├─TableReader(Build) 10000.00 root  data:TableFullScan",
          "  │ └─TableFullScan 10000.00 cop[tikv] table:t2 keep order:false, stats:pseudo",
          "  └─TableReader(Probe) 10000.00 root  data:TableFullScan",
          "    └─TableFullScan 10000.00 cop[tikv] table:t1 keep order:false, stats:pseudo"
        ],
        "Result": [
          "1 1"
        ],
        "Warning": null
      },
      {
        "SQL": "select /*+ hash_join_probe(t1) straight_join() */ t1.a, t2.a from t1 join t2 on t1.a=t2.a and t1.b=t2.b join t3 on t2.a = t3.a",
        "Plan": [
          "HashJoin 15625.00 root  inner join, equal:[eq(test.t2.a, test.t3.a)]",
          "├─TableReader(Build) 10000.00 root  data:TableFullScan",
          "│ └─TableFullScan 10000.00 cop[tikv] table:t3 keep order:false, stats:pseudo",
          "└─HashJoin(Probe) 12500.00 root  inner join, equal:[eq(test.t1.a, test.t2.a) eq(test.t1.b, test.t2.b)]",
          "  ├─TableReader(Build) 10000.00 root  data:TableFullScan",
          "  │ └─TableFullScan 10000.00 cop[tikv] table:t2 keep order:false, stats:pseudo",
          "  └─TableReader(Probe) 10000.00 root  data:TableFullScan",
          "    └─TableFullScan 10000.00 cop[tikv] table:t1 keep order:false, stats:pseudo"
        ],
        "Result": [
          "1 1"
        ],
        "Warning": null
      },
      {
        "SQL": "select /*+ hash_join_build(t2) hash_join(t2) */ t1.a, t2.a from t1 join t2 on t1.a=t2.a and t1.b=t2.b",
        "Plan": [
          "HashJoin 12500.00 root  inner join, equal:[eq(test.t1.a, test.t2.a) eq(test.t1.b, test.t2.b)]",
          "├─TableReader(Build) 10000.00 root  data:TableFullScan",
          "│ └─TableFullScan 10000.00 cop[tikv] table:t2 keep order:false, stats:pseudo",
          "└─TableReader(Probe) 10000.00 root  data:TableFullScan",
          "  └─TableFullScan 10000.00 cop[tikv] table:t1 keep order:false, stats:pseudo"
        ],
        "Result": [
          "1 1"
        ],
        "Warning": [
          "Warning 1815 Join hints are conflict, you can only specify one type of join"
        ]
      },
      {
        "SQL": "select /*+ hash_join_probe(t2) hash_join(t2) */ t1.a, t2.a from t1 join t2 on t1.a=t2.a and t1.b=t2.b",
        "Plan": [
          "HashJoin 12500.00 root  inner join, equal:[eq(test.t1.a, test.t2.a) eq(test.t1.b, test.t2.b)]",
          "├─TableReader(Build) 10000.00 root  data:TableFullScan",
          "│ └─TableFullScan 10000.00 cop[tikv] table:t2 keep order:false, stats:pseudo",
          "└─TableReader(Probe) 10000.00 root  data:TableFullScan",
          "  └─TableFullScan 10000.00 cop[tikv] table:t1 keep order:false, stats:pseudo"
        ],
        "Result": [
          "1 1"
        ],
        "Warning": [
          "Warning 1815 Join hints are conflict, you can only specify one type of join"
        ]
      },
      {
        "SQL": "select /*+ hash_join_build(t2) hash_join(t1) */ t1.a, t2.a from t1 join t2 on t1.a=t2.a and t1.b=t2.b",
        "Plan": [
          "HashJoin 12500.00 root  inner join, equal:[eq(test.t1.a, test.t2.a) eq(test.t1.b, test.t2.b)]",
          "├─TableReader(Build) 10000.00 root  data:TableFullScan",
          "│ └─TableFullScan 10000.00 cop[tikv] table:t2 keep order:false, stats:pseudo",
          "└─TableReader(Probe) 10000.00 root  data:TableFullScan",
          "  └─TableFullScan 10000.00 cop[tikv] table:t1 keep order:false, stats:pseudo"
        ],
        "Result": [
          "1 1"
        ],
        "Warning": [
          "Warning 1815 Join hints conflict after join reorder phase, you can only specify one type of join"
        ]
      },
      {
        "SQL": "select /*+ hash_join_probe(t2) hash_join(t1) */ t1.a, t2.a from t1 join t2 on t1.a=t2.a and t1.b=t2.b",
        "Plan": [
          "HashJoin 12500.00 root  inner join, equal:[eq(test.t1.a, test.t2.a) eq(test.t1.b, test.t2.b)]",
          "├─TableReader(Build) 10000.00 root  data:TableFullScan",
          "│ └─TableFullScan 10000.00 cop[tikv] table:t2 keep order:false, stats:pseudo",
          "└─TableReader(Probe) 10000.00 root  data:TableFullScan",
          "  └─TableFullScan 10000.00 cop[tikv] table:t1 keep order:false, stats:pseudo"
        ],
        "Result": [
          "1 1"
        ],
        "Warning": [
          "Warning 1815 Join hints conflict after join reorder phase, you can only specify one type of join"
        ]
      },
      {
        "SQL": "select /*+ hash_join_build(t2) hash_join(t2, t1) */ t1.a, t2.a from t1 join t2 on t1.a=t2.a and t1.b=t2.b",
        "Plan": [
          "HashJoin 12500.00 root  inner join, equal:[eq(test.t1.a, test.t2.a) eq(test.t1.b, test.t2.b)]",
          "├─TableReader(Build) 10000.00 root  data:TableFullScan",
          "│ └─TableFullScan 10000.00 cop[tikv] table:t2 keep order:false, stats:pseudo",
          "└─TableReader(Probe) 10000.00 root  data:TableFullScan",
          "  └─TableFullScan 10000.00 cop[tikv] table:t1 keep order:false, stats:pseudo"
        ],
        "Result": [
          "1 1"
        ],
        "Warning": [
          "Warning 1815 Join hints are conflict, you can only specify one type of join"
        ]
      },
      {
        "SQL": "select /*+ hash_join_probe(t2) hash_join(t2, t1) */ t1.a, t2.a from t1 join t2 on t1.a=t2.a and t1.b=t2.b",
        "Plan": [
          "HashJoin 12500.00 root  inner join, equal:[eq(test.t1.a, test.t2.a) eq(test.t1.b, test.t2.b)]",
          "├─TableReader(Build) 10000.00 root  data:TableFullScan",
          "│ └─TableFullScan 10000.00 cop[tikv] table:t2 keep order:false, stats:pseudo",
          "└─TableReader(Probe) 10000.00 root  data:TableFullScan",
          "  └─TableFullScan 10000.00 cop[tikv] table:t1 keep order:false, stats:pseudo"
        ],
        "Result": [
          "1 1"
        ],
        "Warning": [
          "Warning 1815 Join hints are conflict, you can only specify one type of join"
        ]
      },
      {
        "SQL": "select /*+ hash_join_build(t2) INL_JOIN(t1) */ t1.a, t2.a from t1 join t2 on t1.a=t2.a and t1.b=t2.b",
        "Plan": [
          "HashJoin 12500.00 root  inner join, equal:[eq(test.t1.a, test.t2.a) eq(test.t1.b, test.t2.b)]",
          "├─TableReader(Build) 10000.00 root  data:TableFullScan",
          "│ └─TableFullScan 10000.00 cop[tikv] table:t2 keep order:false, stats:pseudo",
          "└─TableReader(Probe) 10000.00 root  data:TableFullScan",
          "  └─TableFullScan 10000.00 cop[tikv] table:t1 keep order:false, stats:pseudo"
        ],
        "Result": [
          "1 1"
        ],
        "Warning": [
          "Warning 1815 Join hints conflict after join reorder phase, you can only specify one type of join"
        ]
      },
      {
        "SQL": "select /*+ hash_join_probe(t2) INL_JOIN(t1) */ t1.a, t2.a from t1 join t2 on t1.a=t2.a and t1.b=t2.b",
        "Plan": [
          "HashJoin 12500.00 root  inner join, equal:[eq(test.t1.a, test.t2.a) eq(test.t1.b, test.t2.b)]",
          "├─TableReader(Build) 10000.00 root  data:TableFullScan",
          "│ └─TableFullScan 10000.00 cop[tikv] table:t2 keep order:false, stats:pseudo",
          "└─TableReader(Probe) 10000.00 root  data:TableFullScan",
          "  └─TableFullScan 10000.00 cop[tikv] table:t1 keep order:false, stats:pseudo"
        ],
        "Result": [
          "1 1"
        ],
        "Warning": [
          "Warning 1815 Join hints conflict after join reorder phase, you can only specify one type of join"
        ]
      },
      {
        "SQL": "select /*+ hash_join_build(t1) INL_JOIN(t1) */ t1.a, t2.a from t1 join t2 on t1.a=t2.a and t1.b=t2.b",
        "Plan": [
          "HashJoin 12500.00 root  inner join, equal:[eq(test.t1.a, test.t2.a) eq(test.t1.b, test.t2.b)]",
          "├─TableReader(Build) 10000.00 root  data:TableFullScan",
          "│ └─TableFullScan 10000.00 cop[tikv] table:t2 keep order:false, stats:pseudo",
          "└─TableReader(Probe) 10000.00 root  data:TableFullScan",
          "  └─TableFullScan 10000.00 cop[tikv] table:t1 keep order:false, stats:pseudo"
        ],
        "Result": [
          "1 1"
        ],
        "Warning": [
          "Warning 1815 Join hints are conflict, you can only specify one type of join"
        ]
      },
      {
        "SQL": "select /*+ hash_join_probe(t1) INL_JOIN(t1) */ t1.a, t2.a from t1 join t2 on t1.a=t2.a and t1.b=t2.b",
        "Plan": [
          "HashJoin 12500.00 root  inner join, equal:[eq(test.t1.a, test.t2.a) eq(test.t1.b, test.t2.b)]",
          "├─TableReader(Build) 10000.00 root  data:TableFullScan",
          "│ └─TableFullScan 10000.00 cop[tikv] table:t2 keep order:false, stats:pseudo",
          "└─TableReader(Probe) 10000.00 root  data:TableFullScan",
          "  └─TableFullScan 10000.00 cop[tikv] table:t1 keep order:false, stats:pseudo"
        ],
        "Result": [
          "1 1"
        ],
        "Warning": [
          "Warning 1815 Join hints are conflict, you can only specify one type of join"
        ]
      },
      {
        "SQL": "select /*+ hash_join_build(t2) INL_HASH_JOIN(t1) */ t1.a, t2.a from t1 join t2 on t1.a=t2.a and t1.b=t2.b",
        "Plan": [
          "HashJoin 12500.00 root  inner join, equal:[eq(test.t1.a, test.t2.a) eq(test.t1.b, test.t2.b)]",
          "├─TableReader(Build) 10000.00 root  data:TableFullScan",
          "│ └─TableFullScan 10000.00 cop[tikv] table:t2 keep order:false, stats:pseudo",
          "└─TableReader(Probe) 10000.00 root  data:TableFullScan",
          "  └─TableFullScan 10000.00 cop[tikv] table:t1 keep order:false, stats:pseudo"
        ],
        "Result": [
          "1 1"
        ],
        "Warning": [
          "Warning 1815 Join hints conflict after join reorder phase, you can only specify one type of join"
        ]
      },
      {
        "SQL": "select /*+ hash_join_probe(t2) INL_HASH_JOIN(t1) */ t1.a, t2.a from t1 join t2 on t1.a=t2.a and t1.b=t2.b",
        "Plan": [
          "HashJoin 12500.00 root  inner join, equal:[eq(test.t1.a, test.t2.a) eq(test.t1.b, test.t2.b)]",
          "├─TableReader(Build) 10000.00 root  data:TableFullScan",
          "│ └─TableFullScan 10000.00 cop[tikv] table:t2 keep order:false, stats:pseudo",
          "└─TableReader(Probe) 10000.00 root  data:TableFullScan",
          "  └─TableFullScan 10000.00 cop[tikv] table:t1 keep order:false, stats:pseudo"
        ],
        "Result": [
          "1 1"
        ],
        "Warning": [
          "Warning 1815 Join hints conflict after join reorder phase, you can only specify one type of join"
        ]
      },
      {
        "SQL": "select /*+ hash_join_build(t1) INL_HASH_JOIN(t1) */ t1.a, t2.a from t1 join t2 on t1.a=t2.a and t1.b=t2.b",
        "Plan": [
          "HashJoin 12500.00 root  inner join, equal:[eq(test.t1.a, test.t2.a) eq(test.t1.b, test.t2.b)]",
          "├─TableReader(Build) 10000.00 root  data:TableFullScan",
          "│ └─TableFullScan 10000.00 cop[tikv] table:t2 keep order:false, stats:pseudo",
          "└─TableReader(Probe) 10000.00 root  data:TableFullScan",
          "  └─TableFullScan 10000.00 cop[tikv] table:t1 keep order:false, stats:pseudo"
        ],
        "Result": [
          "1 1"
        ],
        "Warning": [
          "Warning 1815 Join hints are conflict, you can only specify one type of join"
        ]
      },
      {
        "SQL": "select /*+ hash_join_probe(t1) INL_HASH_JOIN(t1) */ t1.a, t2.a from t1 join t2 on t1.a=t2.a and t1.b=t2.b",
        "Plan": [
          "HashJoin 12500.00 root  inner join, equal:[eq(test.t1.a, test.t2.a) eq(test.t1.b, test.t2.b)]",
          "├─TableReader(Build) 10000.00 root  data:TableFullScan",
          "│ └─TableFullScan 10000.00 cop[tikv] table:t2 keep order:false, stats:pseudo",
          "└─TableReader(Probe) 10000.00 root  data:TableFullScan",
          "  └─TableFullScan 10000.00 cop[tikv] table:t1 keep order:false, stats:pseudo"
        ],
        "Result": [
          "1 1"
        ],
        "Warning": [
          "Warning 1815 Join hints are conflict, you can only specify one type of join"
        ]
      },
      {
        "SQL": "select /*+ hash_join_build(t2) merge_join(t1, t2) */ t1.a, t2.a from t1 join t2 on t1.a=t2.a and t1.b=t2.b",
        "Plan": [
          "HashJoin 12500.00 root  inner join, equal:[eq(test.t1.a, test.t2.a) eq(test.t1.b, test.t2.b)]",
          "├─TableReader(Build) 10000.00 root  data:TableFullScan",
          "│ └─TableFullScan 10000.00 cop[tikv] table:t2 keep order:false, stats:pseudo",
          "└─TableReader(Probe) 10000.00 root  data:TableFullScan",
          "  └─TableFullScan 10000.00 cop[tikv] table:t1 keep order:false, stats:pseudo"
        ],
        "Result": [
          "1 1"
        ],
        "Warning": [
          "Warning 1815 Join hints are conflict, you can only specify one type of join"
        ]
      },
      {
        "SQL": "select /*+ hash_join_probe(t2) merge_join(t1, t2) */ t1.a, t2.a from t1 join t2 on t1.a=t2.a and t1.b=t2.b",
        "Plan": [
          "HashJoin 12500.00 root  inner join, equal:[eq(test.t1.a, test.t2.a) eq(test.t1.b, test.t2.b)]",
          "├─TableReader(Build) 10000.00 root  data:TableFullScan",
          "│ └─TableFullScan 10000.00 cop[tikv] table:t2 keep order:false, stats:pseudo",
          "└─TableReader(Probe) 10000.00 root  data:TableFullScan",
          "  └─TableFullScan 10000.00 cop[tikv] table:t1 keep order:false, stats:pseudo"
        ],
        "Result": [
          "1 1"
        ],
        "Warning": [
          "Warning 1815 Join hints are conflict, you can only specify one type of join"
        ]
      },
      {
        "SQL": "select /*+ hash_join_build(t1) merge_join(t1, t2) */ t1.a, t2.a from t1 join t2 on t1.a=t2.a and t1.b=t2.b",
        "Plan": [
          "HashJoin 12500.00 root  inner join, equal:[eq(test.t1.a, test.t2.a) eq(test.t1.b, test.t2.b)]",
          "├─TableReader(Build) 10000.00 root  data:TableFullScan",
          "│ └─TableFullScan 10000.00 cop[tikv] table:t2 keep order:false, stats:pseudo",
          "└─TableReader(Probe) 10000.00 root  data:TableFullScan",
          "  └─TableFullScan 10000.00 cop[tikv] table:t1 keep order:false, stats:pseudo"
        ],
        "Result": [
          "1 1"
        ],
        "Warning": [
          "Warning 1815 Join hints are conflict, you can only specify one type of join"
        ]
      },
      {
        "SQL": "select /*+ hash_join_probe(t1) merge_join(t1, t2) */ t1.a, t2.a from t1 join t2 on t1.a=t2.a and t1.b=t2.b",
        "Plan": [
          "HashJoin 12500.00 root  inner join, equal:[eq(test.t1.a, test.t2.a) eq(test.t1.b, test.t2.b)]",
          "├─TableReader(Build) 10000.00 root  data:TableFullScan",
          "│ └─TableFullScan 10000.00 cop[tikv] table:t2 keep order:false, stats:pseudo",
          "└─TableReader(Probe) 10000.00 root  data:TableFullScan",
          "  └─TableFullScan 10000.00 cop[tikv] table:t1 keep order:false, stats:pseudo"
        ],
        "Result": [
          "1 1"
        ],
        "Warning": [
          "Warning 1815 Join hints are conflict, you can only specify one type of join"
        ]
      },
      {
        "SQL": "SELECT * FROM t1 WHERE EXISTS (SELECT 1 FROM t2 WHERE t2.a = t1.a);",
        "Plan": [
          "MergeJoin 8000.00 root  semi join, left key:test.t1.a, right key:test.t2.a",
          "├─TableReader(Build) 10000.00 root  data:TableFullScan",
          "│ └─TableFullScan 10000.00 cop[tikv] table:t2 keep order:true, stats:pseudo",
          "└─TableReader(Probe) 10000.00 root  data:TableFullScan",
          "  └─TableFullScan 10000.00 cop[tikv] table:t1 keep order:true, stats:pseudo"
        ],
        "Result": [
          "1 1",
          "2 2"
        ],
        "Warning": null
      },
      {
        "SQL": "SELECT /*+ hash_join_probe(t1) */ * FROM t1 WHERE EXISTS (SELECT 1 FROM t2 WHERE t2.a = t1.a);",
        "Plan": [
          "MergeJoin 8000.00 root  semi join, left key:test.t1.a, right key:test.t2.a",
          "├─TableReader(Build) 10000.00 root  data:TableFullScan",
          "│ └─TableFullScan 10000.00 cop[tikv] table:t2 keep order:true, stats:pseudo",
          "└─TableReader(Probe) 10000.00 root  data:TableFullScan",
          "  └─TableFullScan 10000.00 cop[tikv] table:t1 keep order:true, stats:pseudo"
        ],
        "Result": [
          "1 1",
          "2 2"
        ],
        "Warning": [
          "Warning 1815 We can't use the HASH_JOIN_BUILD or HASH_JOIN_PROBE hint for semi join, please check the hint"
        ]
      },
      {
        "SQL": "SELECT /*+ hash_join_probe(t2@sel_2) */ * FROM t1 WHERE EXISTS (SELECT 1 FROM t2 WHERE t2.a = t1.a);",
        "Plan": [
          "MergeJoin 8000.00 root  semi join, left key:test.t1.a, right key:test.t2.a",
          "├─TableReader(Build) 10000.00 root  data:TableFullScan",
          "│ └─TableFullScan 10000.00 cop[tikv] table:t2 keep order:true, stats:pseudo",
          "└─TableReader(Probe) 10000.00 root  data:TableFullScan",
          "  └─TableFullScan 10000.00 cop[tikv] table:t1 keep order:true, stats:pseudo"
        ],
        "Result": [
          "1 1",
          "2 2"
        ],
        "Warning": [
          "Warning 1815 We can't use the HASH_JOIN_BUILD or HASH_JOIN_PROBE hint for semi join, please check the hint"
        ]
      },
      {
        "SQL": "SELECT /*+ hash_join_probe(t1) */ * FROM t1 WHERE EXISTS (SELECT /*+ SEMI_JOIN_REWRITE() */ 1 FROM t2 WHERE t2.a = t1.a);",
        "Plan": [
          "HashJoin 10000.00 root  inner join, equal:[eq(test.t1.a, test.t2.a)]",
          "├─StreamAgg(Build) 8000.00 root  group by:test.t2.a, funcs:firstrow(test.t2.a)->test.t2.a",
          "│ └─TableReader 8000.00 root  data:StreamAgg",
          "│   └─StreamAgg 8000.00 cop[tikv]  group by:test.t2.a, ",
          "│     └─TableFullScan 10000.00 cop[tikv] table:t2 keep order:true, stats:pseudo",
          "└─TableReader(Probe) 10000.00 root  data:TableFullScan",
          "  └─TableFullScan 10000.00 cop[tikv] table:t1 keep order:false, stats:pseudo"
        ],
        "Result": [
          "1 1",
          "2 2"
        ],
        "Warning": null
      },
      {
        "SQL": "SELECT /*+ hash_join_probe(t2@sel_2) */ * FROM t1 WHERE EXISTS (SELECT /*+ SEMI_JOIN_REWRITE() */ 1 FROM t2 WHERE t2.a = t1.a);",
        "Plan": [
          "HashJoin 10000.00 root  inner join, equal:[eq(test.t1.a, test.t2.a)]",
          "├─TableReader(Build) 10000.00 root  data:TableFullScan",
          "│ └─TableFullScan 10000.00 cop[tikv] table:t1 keep order:false, stats:pseudo",
          "└─StreamAgg(Probe) 8000.00 root  group by:test.t2.a, funcs:firstrow(test.t2.a)->test.t2.a",
          "  └─TableReader 8000.00 root  data:StreamAgg",
          "    └─StreamAgg 8000.00 cop[tikv]  group by:test.t2.a, ",
          "      └─TableFullScan 10000.00 cop[tikv] table:t2 keep order:true, stats:pseudo"
        ],
        "Result": [
          "1 1",
          "2 2"
        ],
        "Warning": null
      },
      {
        "SQL": "SELECT /*+ hash_join_build(t1) */ * FROM t1 WHERE EXISTS (SELECT 1 FROM t2 WHERE t2.a = t1.a);",
        "Plan": [
          "MergeJoin 8000.00 root  semi join, left key:test.t1.a, right key:test.t2.a",
          "├─TableReader(Build) 10000.00 root  data:TableFullScan",
          "│ └─TableFullScan 10000.00 cop[tikv] table:t2 keep order:true, stats:pseudo",
          "└─TableReader(Probe) 10000.00 root  data:TableFullScan",
          "  └─TableFullScan 10000.00 cop[tikv] table:t1 keep order:true, stats:pseudo"
        ],
        "Result": [
          "1 1",
          "2 2"
        ],
        "Warning": [
          "Warning 1815 We can't use the HASH_JOIN_BUILD or HASH_JOIN_PROBE hint for semi join, please check the hint"
        ]
      },
      {
        "SQL": "SELECT /*+ hash_join_build(t2@sel_2) */ * FROM t1 WHERE EXISTS (SELECT 1 FROM t2 WHERE t2.a = t1.a);",
        "Plan": [
          "MergeJoin 8000.00 root  semi join, left key:test.t1.a, right key:test.t2.a",
          "├─TableReader(Build) 10000.00 root  data:TableFullScan",
          "│ └─TableFullScan 10000.00 cop[tikv] table:t2 keep order:true, stats:pseudo",
          "└─TableReader(Probe) 10000.00 root  data:TableFullScan",
          "  └─TableFullScan 10000.00 cop[tikv] table:t1 keep order:true, stats:pseudo"
        ],
        "Result": [
          "1 1",
          "2 2"
        ],
        "Warning": [
          "Warning 1815 We can't use the HASH_JOIN_BUILD or HASH_JOIN_PROBE hint for semi join, please check the hint"
        ]
      },
      {
        "SQL": "SELECT /*+ hash_join_build(t1) */ * FROM t1 WHERE EXISTS (SELECT /*+ SEMI_JOIN_REWRITE() */ 1 FROM t2 WHERE t2.a = t1.a);",
        "Plan": [
          "HashJoin 10000.00 root  inner join, equal:[eq(test.t1.a, test.t2.a)]",
          "├─TableReader(Build) 10000.00 root  data:TableFullScan",
          "│ └─TableFullScan 10000.00 cop[tikv] table:t1 keep order:false, stats:pseudo",
          "└─StreamAgg(Probe) 8000.00 root  group by:test.t2.a, funcs:firstrow(test.t2.a)->test.t2.a",
          "  └─TableReader 8000.00 root  data:StreamAgg",
          "    └─StreamAgg 8000.00 cop[tikv]  group by:test.t2.a, ",
          "      └─TableFullScan 10000.00 cop[tikv] table:t2 keep order:true, stats:pseudo"
        ],
        "Result": [
          "1 1",
          "2 2"
        ],
        "Warning": null
      },
      {
        "SQL": "SELECT /*+ hash_join_build(t2@sel_2) */ * FROM t1 WHERE EXISTS (SELECT /*+ SEMI_JOIN_REWRITE() */ 1 FROM t2 WHERE t2.a = t1.a);",
        "Plan": [
          "HashJoin 10000.00 root  inner join, equal:[eq(test.t1.a, test.t2.a)]",
          "├─StreamAgg(Build) 8000.00 root  group by:test.t2.a, funcs:firstrow(test.t2.a)->test.t2.a",
          "│ └─TableReader 8000.00 root  data:StreamAgg",
          "│   └─StreamAgg 8000.00 cop[tikv]  group by:test.t2.a, ",
          "│     └─TableFullScan 10000.00 cop[tikv] table:t2 keep order:true, stats:pseudo",
          "└─TableReader(Probe) 10000.00 root  data:TableFullScan",
          "  └─TableFullScan 10000.00 cop[tikv] table:t1 keep order:false, stats:pseudo"
        ],
        "Result": [
          "1 1",
          "2 2"
        ],
        "Warning": null
      },
      {
        "SQL": "SELECT t1.a, t1.b FROM t1 WHERE t1.a in (SELECT t2.a FROM t2);",
        "Plan": [
          "MergeJoin 12500.00 root  inner join, left key:test.t1.a, right key:test.t2.a",
          "├─TableReader(Build) 10000.00 root  data:TableFullScan",
          "│ └─TableFullScan 10000.00 cop[tikv] table:t2 keep order:true, stats:pseudo",
          "└─TableReader(Probe) 10000.00 root  data:TableFullScan",
          "  └─TableFullScan 10000.00 cop[tikv] table:t1 keep order:true, stats:pseudo"
        ],
        "Result": [
          "1 1",
          "2 2"
        ],
        "Warning": null
      },
      {
        "SQL": "SELECT /*+ hash_join_build(t1) */ t1.a, t1.b FROM t1 WHERE t1.a in (SELECT t2.a FROM t2);",
        "Plan": [
          "HashJoin 12500.00 root  inner join, equal:[eq(test.t1.a, test.t2.a)]",
          "├─TableReader(Build) 10000.00 root  data:TableFullScan",
          "│ └─TableFullScan 10000.00 cop[tikv] table:t1 keep order:false, stats:pseudo",
          "└─TableReader(Probe) 10000.00 root  data:TableFullScan",
          "  └─TableFullScan 10000.00 cop[tikv] table:t2 keep order:false, stats:pseudo"
        ],
        "Result": [
          "1 1",
          "2 2"
        ],
        "Warning": null
      },
      {
        "SQL": "SELECT /*+ hash_join_probe(t1) */ t1.a, t1.b FROM t1 WHERE t1.a in (SELECT t2.a FROM t2);",
        "Plan": [
          "HashJoin 12500.00 root  inner join, equal:[eq(test.t1.a, test.t2.a)]",
          "├─TableReader(Build) 10000.00 root  data:TableFullScan",
          "│ └─TableFullScan 10000.00 cop[tikv] table:t2 keep order:false, stats:pseudo",
          "└─TableReader(Probe) 10000.00 root  data:TableFullScan",
          "  └─TableFullScan 10000.00 cop[tikv] table:t1 keep order:false, stats:pseudo"
        ],
        "Result": [
          "1 1",
          "2 2"
        ],
        "Warning": null
      },
      {
        "SQL": "SELECT /*+ hash_join_build(t2@sel_2) */ t1.a, t1.b FROM t1 WHERE t1.a in (SELECT t2.a FROM t2);",
        "Plan": [
          "HashJoin 12500.00 root  inner join, equal:[eq(test.t1.a, test.t2.a)]",
          "├─TableReader(Build) 10000.00 root  data:TableFullScan",
          "│ └─TableFullScan 10000.00 cop[tikv] table:t2 keep order:false, stats:pseudo",
          "└─TableReader(Probe) 10000.00 root  data:TableFullScan",
          "  └─TableFullScan 10000.00 cop[tikv] table:t1 keep order:false, stats:pseudo"
        ],
        "Result": [
          "1 1",
          "2 2"
        ],
        "Warning": null
      },
      {
        "SQL": "SELECT /*+ hash_join_probe(t2@sel_2) */ t1.a, t1.b FROM t1 WHERE t1.a in (SELECT t2.a FROM t2);",
        "Plan": [
          "HashJoin 12500.00 root  inner join, equal:[eq(test.t1.a, test.t2.a)]",
          "├─TableReader(Build) 10000.00 root  data:TableFullScan",
          "│ └─TableFullScan 10000.00 cop[tikv] table:t1 keep order:false, stats:pseudo",
          "└─TableReader(Probe) 10000.00 root  data:TableFullScan",
          "  └─TableFullScan 10000.00 cop[tikv] table:t2 keep order:false, stats:pseudo"
        ],
        "Result": [
          "1 1",
          "2 2"
        ],
        "Warning": null
      },
      {
        "SQL": "SELECT /*+ USE_TOJA(TRUE) */ t1.a, t1.b FROM t1 WHERE t1.a in (SELECT t2.a FROM t2);",
        "Plan": [
          "MergeJoin 12500.00 root  inner join, left key:test.t1.a, right key:test.t2.a",
          "├─TableReader(Build) 10000.00 root  data:TableFullScan",
          "│ └─TableFullScan 10000.00 cop[tikv] table:t2 keep order:true, stats:pseudo",
          "└─TableReader(Probe) 10000.00 root  data:TableFullScan",
          "  └─TableFullScan 10000.00 cop[tikv] table:t1 keep order:true, stats:pseudo"
        ],
        "Result": [
          "1 1",
          "2 2"
        ],
        "Warning": null
      },
      {
        "SQL": "SELECT /*+ USE_TOJA(TRUE) hash_join_build(t1) */ t1.a, t1.b FROM t1 WHERE t1.a in (SELECT t2.a FROM t2);",
        "Plan": [
          "HashJoin 12500.00 root  inner join, equal:[eq(test.t1.a, test.t2.a)]",
          "├─TableReader(Build) 10000.00 root  data:TableFullScan",
          "│ └─TableFullScan 10000.00 cop[tikv] table:t1 keep order:false, stats:pseudo",
          "└─TableReader(Probe) 10000.00 root  data:TableFullScan",
          "  └─TableFullScan 10000.00 cop[tikv] table:t2 keep order:false, stats:pseudo"
        ],
        "Result": [
          "1 1",
          "2 2"
        ],
        "Warning": null
      },
      {
        "SQL": "SELECT /*+ USE_TOJA(TRUE) hash_join_probe(t1) */ t1.a, t1.b FROM t1 WHERE t1.a in (SELECT t2.a FROM t2);",
        "Plan": [
          "HashJoin 12500.00 root  inner join, equal:[eq(test.t1.a, test.t2.a)]",
          "├─TableReader(Build) 10000.00 root  data:TableFullScan",
          "│ └─TableFullScan 10000.00 cop[tikv] table:t2 keep order:false, stats:pseudo",
          "└─TableReader(Probe) 10000.00 root  data:TableFullScan",
          "  └─TableFullScan 10000.00 cop[tikv] table:t1 keep order:false, stats:pseudo"
        ],
        "Result": [
          "1 1",
          "2 2"
        ],
        "Warning": null
      },
      {
        "SQL": "SELECT /*+ USE_TOJA(TRUE) hash_join_build(t2@sel_2) */ t1.a, t1.b FROM t1 WHERE t1.a in (SELECT t2.a FROM t2);",
        "Plan": [
          "HashJoin 12500.00 root  inner join, equal:[eq(test.t1.a, test.t2.a)]",
          "├─TableReader(Build) 10000.00 root  data:TableFullScan",
          "│ └─TableFullScan 10000.00 cop[tikv] table:t2 keep order:false, stats:pseudo",
          "└─TableReader(Probe) 10000.00 root  data:TableFullScan",
          "  └─TableFullScan 10000.00 cop[tikv] table:t1 keep order:false, stats:pseudo"
        ],
        "Result": [
          "1 1",
          "2 2"
        ],
        "Warning": null
      },
      {
        "SQL": "SELECT /*+ USE_TOJA(TRUE) hash_join_probe(t2@sel_2) */ t1.a, t1.b FROM t1 WHERE t1.a in (SELECT t2.a FROM t2);",
        "Plan": [
          "HashJoin 12500.00 root  inner join, equal:[eq(test.t1.a, test.t2.a)]",
          "├─TableReader(Build) 10000.00 root  data:TableFullScan",
          "│ └─TableFullScan 10000.00 cop[tikv] table:t1 keep order:false, stats:pseudo",
          "└─TableReader(Probe) 10000.00 root  data:TableFullScan",
          "  └─TableFullScan 10000.00 cop[tikv] table:t2 keep order:false, stats:pseudo"
        ],
        "Result": [
          "1 1",
          "2 2"
        ],
        "Warning": null
      },
      {
        "SQL": "SELECT /*+ USE_TOJA(false) */ t1.a, t1.b FROM t1 WHERE t1.a in (SELECT t2.a FROM t2);",
        "Plan": [
          "MergeJoin 8000.00 root  semi join, left key:test.t1.a, right key:test.t2.a",
          "├─TableReader(Build) 10000.00 root  data:TableFullScan",
          "│ └─TableFullScan 10000.00 cop[tikv] table:t2 keep order:true, stats:pseudo",
          "└─TableReader(Probe) 10000.00 root  data:TableFullScan",
          "  └─TableFullScan 10000.00 cop[tikv] table:t1 keep order:true, stats:pseudo"
        ],
        "Result": [
          "1 1",
          "2 2"
        ],
        "Warning": null
      },
      {
        "SQL": "SELECT /*+ USE_TOJA(false) hash_join_build(t1) */ t1.a, t1.b FROM t1 WHERE t1.a in (SELECT t2.a FROM t2);",
        "Plan": [
          "MergeJoin 8000.00 root  semi join, left key:test.t1.a, right key:test.t2.a",
          "├─TableReader(Build) 10000.00 root  data:TableFullScan",
          "│ └─TableFullScan 10000.00 cop[tikv] table:t2 keep order:true, stats:pseudo",
          "└─TableReader(Probe) 10000.00 root  data:TableFullScan",
          "  └─TableFullScan 10000.00 cop[tikv] table:t1 keep order:true, stats:pseudo"
        ],
        "Result": [
          "1 1",
          "2 2"
        ],
        "Warning": [
          "Warning 1815 We can't use the HASH_JOIN_BUILD or HASH_JOIN_PROBE hint for semi join, please check the hint"
        ]
      },
      {
        "SQL": "SELECT /*+ USE_TOJA(false) hash_join_probe(t1) */ t1.a, t1.b FROM t1 WHERE t1.a in (SELECT t2.a FROM t2);",
        "Plan": [
          "MergeJoin 8000.00 root  semi join, left key:test.t1.a, right key:test.t2.a",
          "├─TableReader(Build) 10000.00 root  data:TableFullScan",
          "│ └─TableFullScan 10000.00 cop[tikv] table:t2 keep order:true, stats:pseudo",
          "└─TableReader(Probe) 10000.00 root  data:TableFullScan",
          "  └─TableFullScan 10000.00 cop[tikv] table:t1 keep order:true, stats:pseudo"
        ],
        "Result": [
          "1 1",
          "2 2"
        ],
        "Warning": [
          "Warning 1815 We can't use the HASH_JOIN_BUILD or HASH_JOIN_PROBE hint for semi join, please check the hint"
        ]
      },
      {
        "SQL": "SELECT /*+ USE_TOJA(false) hash_join_build(t2@sel_2) */ t1.a, t1.b FROM t1 WHERE t1.a in (SELECT t2.a FROM t2);",
        "Plan": [
          "MergeJoin 8000.00 root  semi join, left key:test.t1.a, right key:test.t2.a",
          "├─TableReader(Build) 10000.00 root  data:TableFullScan",
          "│ └─TableFullScan 10000.00 cop[tikv] table:t2 keep order:true, stats:pseudo",
          "└─TableReader(Probe) 10000.00 root  data:TableFullScan",
          "  └─TableFullScan 10000.00 cop[tikv] table:t1 keep order:true, stats:pseudo"
        ],
        "Result": [
          "1 1",
          "2 2"
        ],
        "Warning": [
          "Warning 1815 We can't use the HASH_JOIN_BUILD or HASH_JOIN_PROBE hint for semi join, please check the hint"
        ]
      },
      {
        "SQL": "SELECT /*+ USE_TOJA(false) hash_join_probe(t2@sel_2) */ t1.a, t1.b FROM t1 WHERE t1.a in (SELECT t2.a FROM t2);",
        "Plan": [
          "MergeJoin 8000.00 root  semi join, left key:test.t1.a, right key:test.t2.a",
          "├─TableReader(Build) 10000.00 root  data:TableFullScan",
          "│ └─TableFullScan 10000.00 cop[tikv] table:t2 keep order:true, stats:pseudo",
          "└─TableReader(Probe) 10000.00 root  data:TableFullScan",
          "  └─TableFullScan 10000.00 cop[tikv] table:t1 keep order:true, stats:pseudo"
        ],
        "Result": [
          "1 1",
          "2 2"
        ],
        "Warning": [
          "Warning 1815 We can't use the HASH_JOIN_BUILD or HASH_JOIN_PROBE hint for semi join, please check the hint"
        ]
      }
    ]
  },
  {
    "Name": "TestHJBuildAndProbeHint4StaticPartitionTable",
    "Cases": [
      {
        "SQL": "select /*+ hash_join_build(t2) */ t1.a, t2.a from t1 join t2 on t1.a=t2.a and t1.b=t2.b",
        "Plan": [
          "HashJoin 49900.05 root  inner join, equal:[eq(test.t1.a, test.t2.a) eq(test.t1.b, test.t2.b)]",
          "├─PartitionUnion(Build) 49900.05 root  ",
          "│ ├─TableReader 9980.01 root  data:Selection",
          "│ │ └─Selection 9980.01 cop[tikv]  not(isnull(test.t2.a)), not(isnull(test.t2.b))",
          "│ │   └─TableFullScan 10000.00 cop[tikv] table:t2, partition:p0 keep order:false, stats:pseudo",
          "│ ├─TableReader 9980.01 root  data:Selection",
          "│ │ └─Selection 9980.01 cop[tikv]  not(isnull(test.t2.a)), not(isnull(test.t2.b))",
          "│ │   └─TableFullScan 10000.00 cop[tikv] table:t2, partition:p1 keep order:false, stats:pseudo",
          "│ ├─TableReader 9980.01 root  data:Selection",
          "│ │ └─Selection 9980.01 cop[tikv]  not(isnull(test.t2.a)), not(isnull(test.t2.b))",
          "│ │   └─TableFullScan 10000.00 cop[tikv] table:t2, partition:p2 keep order:false, stats:pseudo",
          "│ ├─TableReader 9980.01 root  data:Selection",
          "│ │ └─Selection 9980.01 cop[tikv]  not(isnull(test.t2.a)), not(isnull(test.t2.b))",
          "│ │   └─TableFullScan 10000.00 cop[tikv] table:t2, partition:p3 keep order:false, stats:pseudo",
          "│ └─TableReader 9980.01 root  data:Selection",
          "│   └─Selection 9980.01 cop[tikv]  not(isnull(test.t2.a)), not(isnull(test.t2.b))",
          "│     └─TableFullScan 10000.00 cop[tikv] table:t2, partition:p4 keep order:false, stats:pseudo",
          "└─PartitionUnion(Probe) 39920.04 root  ",
          "  ├─TableReader 9980.01 root  data:Selection",
          "  │ └─Selection 9980.01 cop[tikv]  not(isnull(test.t1.a)), not(isnull(test.t1.b))",
          "  │   └─TableFullScan 10000.00 cop[tikv] table:t1, partition:p0 keep order:false, stats:pseudo",
          "  ├─TableReader 9980.01 root  data:Selection",
          "  │ └─Selection 9980.01 cop[tikv]  not(isnull(test.t1.a)), not(isnull(test.t1.b))",
          "  │   └─TableFullScan 10000.00 cop[tikv] table:t1, partition:p1 keep order:false, stats:pseudo",
          "  ├─TableReader 9980.01 root  data:Selection",
          "  │ └─Selection 9980.01 cop[tikv]  not(isnull(test.t1.a)), not(isnull(test.t1.b))",
          "  │   └─TableFullScan 10000.00 cop[tikv] table:t1, partition:p2 keep order:false, stats:pseudo",
          "  └─TableReader 9980.01 root  data:Selection",
          "    └─Selection 9980.01 cop[tikv]  not(isnull(test.t1.a)), not(isnull(test.t1.b))",
          "      └─TableFullScan 10000.00 cop[tikv] table:t1, partition:p3 keep order:false, stats:pseudo"
        ],
        "Result": [
          "1 1"
        ],
        "Warning": null
      },
      {
        "SQL": "select /*+ hash_join_probe(t2) */ t1.a, t2.a from t1 join t2 on t1.a=t2.a and t1.b=t2.b",
        "Plan": [
          "HashJoin 49900.05 root  inner join, equal:[eq(test.t1.a, test.t2.a) eq(test.t1.b, test.t2.b)]",
          "├─PartitionUnion(Build) 39920.04 root  ",
          "│ ├─TableReader 9980.01 root  data:Selection",
          "│ │ └─Selection 9980.01 cop[tikv]  not(isnull(test.t1.a)), not(isnull(test.t1.b))",
          "│ │   └─TableFullScan 10000.00 cop[tikv] table:t1, partition:p0 keep order:false, stats:pseudo",
          "│ ├─TableReader 9980.01 root  data:Selection",
          "│ │ └─Selection 9980.01 cop[tikv]  not(isnull(test.t1.a)), not(isnull(test.t1.b))",
          "│ │   └─TableFullScan 10000.00 cop[tikv] table:t1, partition:p1 keep order:false, stats:pseudo",
          "│ ├─TableReader 9980.01 root  data:Selection",
          "│ │ └─Selection 9980.01 cop[tikv]  not(isnull(test.t1.a)), not(isnull(test.t1.b))",
          "│ │   └─TableFullScan 10000.00 cop[tikv] table:t1, partition:p2 keep order:false, stats:pseudo",
          "│ └─TableReader 9980.01 root  data:Selection",
          "│   └─Selection 9980.01 cop[tikv]  not(isnull(test.t1.a)), not(isnull(test.t1.b))",
          "│     └─TableFullScan 10000.00 cop[tikv] table:t1, partition:p3 keep order:false, stats:pseudo",
          "└─PartitionUnion(Probe) 49900.05 root  ",
          "  ├─TableReader 9980.01 root  data:Selection",
          "  │ └─Selection 9980.01 cop[tikv]  not(isnull(test.t2.a)), not(isnull(test.t2.b))",
          "  │   └─TableFullScan 10000.00 cop[tikv] table:t2, partition:p0 keep order:false, stats:pseudo",
          "  ├─TableReader 9980.01 root  data:Selection",
          "  │ └─Selection 9980.01 cop[tikv]  not(isnull(test.t2.a)), not(isnull(test.t2.b))",
          "  │   └─TableFullScan 10000.00 cop[tikv] table:t2, partition:p1 keep order:false, stats:pseudo",
          "  ├─TableReader 9980.01 root  data:Selection",
          "  │ └─Selection 9980.01 cop[tikv]  not(isnull(test.t2.a)), not(isnull(test.t2.b))",
          "  │   └─TableFullScan 10000.00 cop[tikv] table:t2, partition:p2 keep order:false, stats:pseudo",
          "  ├─TableReader 9980.01 root  data:Selection",
          "  │ └─Selection 9980.01 cop[tikv]  not(isnull(test.t2.a)), not(isnull(test.t2.b))",
          "  │   └─TableFullScan 10000.00 cop[tikv] table:t2, partition:p3 keep order:false, stats:pseudo",
          "  └─TableReader 9980.01 root  data:Selection",
          "    └─Selection 9980.01 cop[tikv]  not(isnull(test.t2.a)), not(isnull(test.t2.b))",
          "      └─TableFullScan 10000.00 cop[tikv] table:t2, partition:p4 keep order:false, stats:pseudo"
        ],
        "Result": [
          "1 1"
        ],
        "Warning": null
      },
      {
        "SQL": "select /*+ hash_join_build(t1) */ t1.a, t2.a from t1 join t2 on t1.a=t2.a and t1.b=t2.b",
        "Plan": [
          "HashJoin 49900.05 root  inner join, equal:[eq(test.t1.a, test.t2.a) eq(test.t1.b, test.t2.b)]",
          "├─PartitionUnion(Build) 39920.04 root  ",
          "│ ├─TableReader 9980.01 root  data:Selection",
          "│ │ └─Selection 9980.01 cop[tikv]  not(isnull(test.t1.a)), not(isnull(test.t1.b))",
          "│ │   └─TableFullScan 10000.00 cop[tikv] table:t1, partition:p0 keep order:false, stats:pseudo",
          "│ ├─TableReader 9980.01 root  data:Selection",
          "│ │ └─Selection 9980.01 cop[tikv]  not(isnull(test.t1.a)), not(isnull(test.t1.b))",
          "│ │   └─TableFullScan 10000.00 cop[tikv] table:t1, partition:p1 keep order:false, stats:pseudo",
          "│ ├─TableReader 9980.01 root  data:Selection",
          "│ │ └─Selection 9980.01 cop[tikv]  not(isnull(test.t1.a)), not(isnull(test.t1.b))",
          "│ │   └─TableFullScan 10000.00 cop[tikv] table:t1, partition:p2 keep order:false, stats:pseudo",
          "│ └─TableReader 9980.01 root  data:Selection",
          "│   └─Selection 9980.01 cop[tikv]  not(isnull(test.t1.a)), not(isnull(test.t1.b))",
          "│     └─TableFullScan 10000.00 cop[tikv] table:t1, partition:p3 keep order:false, stats:pseudo",
          "└─PartitionUnion(Probe) 49900.05 root  ",
          "  ├─TableReader 9980.01 root  data:Selection",
          "  │ └─Selection 9980.01 cop[tikv]  not(isnull(test.t2.a)), not(isnull(test.t2.b))",
          "  │   └─TableFullScan 10000.00 cop[tikv] table:t2, partition:p0 keep order:false, stats:pseudo",
          "  ├─TableReader 9980.01 root  data:Selection",
          "  │ └─Selection 9980.01 cop[tikv]  not(isnull(test.t2.a)), not(isnull(test.t2.b))",
          "  │   └─TableFullScan 10000.00 cop[tikv] table:t2, partition:p1 keep order:false, stats:pseudo",
          "  ├─TableReader 9980.01 root  data:Selection",
          "  │ └─Selection 9980.01 cop[tikv]  not(isnull(test.t2.a)), not(isnull(test.t2.b))",
          "  │   └─TableFullScan 10000.00 cop[tikv] table:t2, partition:p2 keep order:false, stats:pseudo",
          "  ├─TableReader 9980.01 root  data:Selection",
          "  │ └─Selection 9980.01 cop[tikv]  not(isnull(test.t2.a)), not(isnull(test.t2.b))",
          "  │   └─TableFullScan 10000.00 cop[tikv] table:t2, partition:p3 keep order:false, stats:pseudo",
          "  └─TableReader 9980.01 root  data:Selection",
          "    └─Selection 9980.01 cop[tikv]  not(isnull(test.t2.a)), not(isnull(test.t2.b))",
          "      └─TableFullScan 10000.00 cop[tikv] table:t2, partition:p4 keep order:false, stats:pseudo"
        ],
        "Result": [
          "1 1"
        ],
        "Warning": null
      },
      {
        "SQL": "select /*+ hash_join_probe(t1) */ t1.a, t2.a from t1 join t2 on t1.a=t2.a and t1.b=t2.b",
        "Plan": [
          "HashJoin 49900.05 root  inner join, equal:[eq(test.t1.a, test.t2.a) eq(test.t1.b, test.t2.b)]",
          "├─PartitionUnion(Build) 49900.05 root  ",
          "│ ├─TableReader 9980.01 root  data:Selection",
          "│ │ └─Selection 9980.01 cop[tikv]  not(isnull(test.t2.a)), not(isnull(test.t2.b))",
          "│ │   └─TableFullScan 10000.00 cop[tikv] table:t2, partition:p0 keep order:false, stats:pseudo",
          "│ ├─TableReader 9980.01 root  data:Selection",
          "│ │ └─Selection 9980.01 cop[tikv]  not(isnull(test.t2.a)), not(isnull(test.t2.b))",
          "│ │   └─TableFullScan 10000.00 cop[tikv] table:t2, partition:p1 keep order:false, stats:pseudo",
          "│ ├─TableReader 9980.01 root  data:Selection",
          "│ │ └─Selection 9980.01 cop[tikv]  not(isnull(test.t2.a)), not(isnull(test.t2.b))",
          "│ │   └─TableFullScan 10000.00 cop[tikv] table:t2, partition:p2 keep order:false, stats:pseudo",
          "│ ├─TableReader 9980.01 root  data:Selection",
          "│ │ └─Selection 9980.01 cop[tikv]  not(isnull(test.t2.a)), not(isnull(test.t2.b))",
          "│ │   └─TableFullScan 10000.00 cop[tikv] table:t2, partition:p3 keep order:false, stats:pseudo",
          "│ └─TableReader 9980.01 root  data:Selection",
          "│   └─Selection 9980.01 cop[tikv]  not(isnull(test.t2.a)), not(isnull(test.t2.b))",
          "│     └─TableFullScan 10000.00 cop[tikv] table:t2, partition:p4 keep order:false, stats:pseudo",
          "└─PartitionUnion(Probe) 39920.04 root  ",
          "  ├─TableReader 9980.01 root  data:Selection",
          "  │ └─Selection 9980.01 cop[tikv]  not(isnull(test.t1.a)), not(isnull(test.t1.b))",
          "  │   └─TableFullScan 10000.00 cop[tikv] table:t1, partition:p0 keep order:false, stats:pseudo",
          "  ├─TableReader 9980.01 root  data:Selection",
          "  │ └─Selection 9980.01 cop[tikv]  not(isnull(test.t1.a)), not(isnull(test.t1.b))",
          "  │   └─TableFullScan 10000.00 cop[tikv] table:t1, partition:p1 keep order:false, stats:pseudo",
          "  ├─TableReader 9980.01 root  data:Selection",
          "  │ └─Selection 9980.01 cop[tikv]  not(isnull(test.t1.a)), not(isnull(test.t1.b))",
          "  │   └─TableFullScan 10000.00 cop[tikv] table:t1, partition:p2 keep order:false, stats:pseudo",
          "  └─TableReader 9980.01 root  data:Selection",
          "    └─Selection 9980.01 cop[tikv]  not(isnull(test.t1.a)), not(isnull(test.t1.b))",
          "      └─TableFullScan 10000.00 cop[tikv] table:t1, partition:p3 keep order:false, stats:pseudo"
        ],
        "Result": [
          "1 1"
        ],
        "Warning": null
      }
    ]
  },
  {
    "Name": "TestHJBuildAndProbeHint4DynamicPartitionTable",
    "Cases": [
      {
        "SQL": "select /*+ hash_join_build(t2) */ t1.a, t2.a from t1 join t2 on t1.a=t2.a and t1.b=t2.b",
        "Plan": [
          "HashJoin 12475.01 root  inner join, equal:[eq(test.t1.a, test.t2.a) eq(test.t1.b, test.t2.b)]",
          "├─TableReader(Build) 9980.01 root partition:all data:Selection",
          "│ └─Selection 9980.01 cop[tikv]  not(isnull(test.t2.a)), not(isnull(test.t2.b))",
          "│   └─TableFullScan 10000.00 cop[tikv] table:t2 keep order:false, stats:pseudo",
          "└─TableReader(Probe) 9980.01 root partition:all data:Selection",
          "  └─Selection 9980.01 cop[tikv]  not(isnull(test.t1.a)), not(isnull(test.t1.b))",
          "    └─TableFullScan 10000.00 cop[tikv] table:t1 keep order:false, stats:pseudo"
        ],
        "Result": [
          "1 1"
        ],
        "Warning": null
      },
      {
        "SQL": "select /*+ hash_join_probe(t2) */ t1.a, t2.a from t1 join t2 on t1.a=t2.a and t1.b=t2.b",
        "Plan": [
          "HashJoin 12475.01 root  inner join, equal:[eq(test.t1.a, test.t2.a) eq(test.t1.b, test.t2.b)]",
          "├─TableReader(Build) 9980.01 root partition:all data:Selection",
          "│ └─Selection 9980.01 cop[tikv]  not(isnull(test.t1.a)), not(isnull(test.t1.b))",
          "│   └─TableFullScan 10000.00 cop[tikv] table:t1 keep order:false, stats:pseudo",
          "└─TableReader(Probe) 9980.01 root partition:all data:Selection",
          "  └─Selection 9980.01 cop[tikv]  not(isnull(test.t2.a)), not(isnull(test.t2.b))",
          "    └─TableFullScan 10000.00 cop[tikv] table:t2 keep order:false, stats:pseudo"
        ],
        "Result": [
          "1 1"
        ],
        "Warning": null
      },
      {
        "SQL": "select /*+ hash_join_build(t1) */ t1.a, t2.a from t1 join t2 on t1.a=t2.a and t1.b=t2.b",
        "Plan": [
          "HashJoin 12475.01 root  inner join, equal:[eq(test.t1.a, test.t2.a) eq(test.t1.b, test.t2.b)]",
          "├─TableReader(Build) 9980.01 root partition:all data:Selection",
          "│ └─Selection 9980.01 cop[tikv]  not(isnull(test.t1.a)), not(isnull(test.t1.b))",
          "│   └─TableFullScan 10000.00 cop[tikv] table:t1 keep order:false, stats:pseudo",
          "└─TableReader(Probe) 9980.01 root partition:all data:Selection",
          "  └─Selection 9980.01 cop[tikv]  not(isnull(test.t2.a)), not(isnull(test.t2.b))",
          "    └─TableFullScan 10000.00 cop[tikv] table:t2 keep order:false, stats:pseudo"
        ],
        "Result": [
          "1 1"
        ],
        "Warning": null
      },
      {
        "SQL": "select /*+ hash_join_probe(t1) */ t1.a, t2.a from t1 join t2 on t1.a=t2.a and t1.b=t2.b",
        "Plan": [
          "HashJoin 12475.01 root  inner join, equal:[eq(test.t1.a, test.t2.a) eq(test.t1.b, test.t2.b)]",
          "├─TableReader(Build) 9980.01 root partition:all data:Selection",
          "│ └─Selection 9980.01 cop[tikv]  not(isnull(test.t2.a)), not(isnull(test.t2.b))",
          "│   └─TableFullScan 10000.00 cop[tikv] table:t2 keep order:false, stats:pseudo",
          "└─TableReader(Probe) 9980.01 root partition:all data:Selection",
          "  └─Selection 9980.01 cop[tikv]  not(isnull(test.t1.a)), not(isnull(test.t1.b))",
          "    └─TableFullScan 10000.00 cop[tikv] table:t1 keep order:false, stats:pseudo"
        ],
        "Result": [
          "1 1"
        ],
        "Warning": null
      }
    ]
  },
  {
    "Name": "TestHJBuildAndProbeHint4TiFlash",
    "Cases": [
      {
        "SQL": "select /*+ hash_join_build(t2) */ t1.a, t2.a from t1 join t2 on t1.a=t2.a and t1.b=t2.b",
        "Plan": [
          "TableReader 12500.00 root  MppVersion: 2, data:ExchangeSender",
          "└─ExchangeSender 12500.00 mpp[tiflash]  ExchangeType: PassThrough",
          "  └─Projection 12500.00 mpp[tiflash]  test.t1.a, test.t2.a",
          "    └─HashJoin 12500.00 mpp[tiflash]  inner join, equal:[eq(test.t1.a, test.t2.a) eq(test.t1.b, test.t2.b)]",
          "      ├─ExchangeReceiver(Build) 10000.00 mpp[tiflash]  ",
          "      │ └─ExchangeSender 10000.00 mpp[tiflash]  ExchangeType: Broadcast, Compression: FAST",
          "      │   └─TableFullScan 10000.00 mpp[tiflash] table:t2 keep order:false, stats:pseudo",
          "      └─TableFullScan(Probe) 10000.00 mpp[tiflash] table:t1 keep order:false, stats:pseudo"
        ],
        "Warning": null
      },
      {
        "SQL": "select /*+ hash_join_probe(t2) */ t1.a, t2.a from t1 join t2 on t1.a=t2.a and t1.b=t2.b",
        "Plan": [
          "TableReader 12500.00 root  MppVersion: 2, data:ExchangeSender",
          "└─ExchangeSender 12500.00 mpp[tiflash]  ExchangeType: PassThrough",
          "  └─Projection 12500.00 mpp[tiflash]  test.t1.a, test.t2.a",
          "    └─HashJoin 12500.00 mpp[tiflash]  inner join, equal:[eq(test.t1.a, test.t2.a) eq(test.t1.b, test.t2.b)]",
          "      ├─ExchangeReceiver(Build) 10000.00 mpp[tiflash]  ",
          "      │ └─ExchangeSender 10000.00 mpp[tiflash]  ExchangeType: Broadcast, Compression: FAST",
          "      │   └─TableFullScan 10000.00 mpp[tiflash] table:t1 keep order:false, stats:pseudo",
          "      └─TableFullScan(Probe) 10000.00 mpp[tiflash] table:t2 keep order:false, stats:pseudo"
        ],
        "Warning": null
      },
      {
        "SQL": "select /*+ hash_join_build(t1) */ t1.a, t2.a from t1 join t2 on t1.a=t2.a and t1.b=t2.b",
        "Plan": [
          "TableReader 12500.00 root  MppVersion: 2, data:ExchangeSender",
          "└─ExchangeSender 12500.00 mpp[tiflash]  ExchangeType: PassThrough",
          "  └─Projection 12500.00 mpp[tiflash]  test.t1.a, test.t2.a",
          "    └─HashJoin 12500.00 mpp[tiflash]  inner join, equal:[eq(test.t1.a, test.t2.a) eq(test.t1.b, test.t2.b)]",
          "      ├─ExchangeReceiver(Build) 10000.00 mpp[tiflash]  ",
          "      │ └─ExchangeSender 10000.00 mpp[tiflash]  ExchangeType: Broadcast, Compression: FAST",
          "      │   └─TableFullScan 10000.00 mpp[tiflash] table:t1 keep order:false, stats:pseudo",
          "      └─TableFullScan(Probe) 10000.00 mpp[tiflash] table:t2 keep order:false, stats:pseudo"
        ],
        "Warning": null
      },
      {
        "SQL": "select /*+ hash_join_probe(t1) */ t1.a, t2.a from t1 join t2 on t1.a=t2.a and t1.b=t2.b",
        "Plan": [
          "TableReader 12500.00 root  MppVersion: 2, data:ExchangeSender",
          "└─ExchangeSender 12500.00 mpp[tiflash]  ExchangeType: PassThrough",
          "  └─Projection 12500.00 mpp[tiflash]  test.t1.a, test.t2.a",
          "    └─HashJoin 12500.00 mpp[tiflash]  inner join, equal:[eq(test.t1.a, test.t2.a) eq(test.t1.b, test.t2.b)]",
          "      ├─ExchangeReceiver(Build) 10000.00 mpp[tiflash]  ",
          "      │ └─ExchangeSender 10000.00 mpp[tiflash]  ExchangeType: Broadcast, Compression: FAST",
          "      │   └─TableFullScan 10000.00 mpp[tiflash] table:t2 keep order:false, stats:pseudo",
          "      └─TableFullScan(Probe) 10000.00 mpp[tiflash] table:t1 keep order:false, stats:pseudo"
        ],
        "Warning": null
      }
    ]
  },
  {
    "Name": "TestNoDecorrelateHint",
    "Cases": [
      {
        "SQL": "select /*+ no_decorrelate() */ * from t1",
        "Plan": [
          "TableReader 10000.00 root  data:TableFullScan",
          "└─TableFullScan 10000.00 cop[tikv] table:t1 keep order:false, stats:pseudo"
        ],
        "Result": [
          "1 1",
          "2 2"
        ],
        "Warning": [
          "Warning 1815 NO_DECORRELATE() is inapplicable because it's not in an IN subquery, an EXISTS subquery, an ANY/ALL/SOME subquery or a scalar subquery."
        ]
      },
      {
        "SQL": "select * from t1, (select /*+ no_decorrelate() */ * from t2) n",
        "Plan": [
          "HashJoin 100000000.00 root  CARTESIAN inner join",
          "├─TableReader(Build) 10000.00 root  data:TableFullScan",
          "│ └─TableFullScan 10000.00 cop[tikv] table:t2 keep order:false, stats:pseudo",
          "└─TableReader(Probe) 10000.00 root  data:TableFullScan",
          "  └─TableFullScan 10000.00 cop[tikv] table:t1 keep order:false, stats:pseudo"
        ],
        "Result": [
          "1 1 1 1",
          "1 1 2 1",
          "2 2 1 1",
          "2 2 2 1"
        ],
        "Warning": [
          "Warning 1815 NO_DECORRELATE() is inapplicable because it's not in an IN subquery, an EXISTS subquery, an ANY/ALL/SOME subquery or a scalar subquery."
        ]
      },
      {
        "SQL": "select a+1, b-1 from (select /*+ no_decorrelate() */ * from t1) n",
        "Plan": [
          "Projection 10000.00 root  plus(test.t1.a, 1)->Column#4, minus(test.t1.b, 1)->Column#5",
          "└─TableReader 10000.00 root  data:TableFullScan",
          "  └─TableFullScan 10000.00 cop[tikv] table:t1 keep order:false, stats:pseudo"
        ],
        "Result": [
          "2 0",
          "3 1"
        ],
        "Warning": [
          "Warning 1815 NO_DECORRELATE() is inapplicable because it's not in an IN subquery, an EXISTS subquery, an ANY/ALL/SOME subquery or a scalar subquery."
        ]
      },
      {
        "SQL": "select exists (select /*+ semi_join_rewrite(), no_decorrelate() */ * from t1 where t1.a=t3.a) from t3",
        "Plan": [
          "HashJoin 10000.00 root  left outer semi join, equal:[eq(test.t3.a, test.t1.a)]",
          "├─TableReader(Build) 10000.00 root  data:TableFullScan",
          "│ └─TableFullScan 10000.00 cop[tikv] table:t1 keep order:false, stats:pseudo",
          "└─TableReader(Probe) 10000.00 root  data:TableFullScan",
          "  └─TableFullScan 10000.00 cop[tikv] table:t3 keep order:false, stats:pseudo"
        ],
        "Result": [
          "1",
          "1"
        ],
        "Warning": [
          "Warning 1815 NO_DECORRELATE() and SEMI_JOIN_REWRITE() are in conflict. Both will be ineffective."
        ]
      },
      {
        "SQL": "select t1.a from t1 where t1.a in (select t2.b from t2 where t2.a = t1.b)",
        "Plan": [
          "HashJoin 7984.01 root  semi join, equal:[eq(test.t1.b, test.t2.a) eq(test.t1.a, test.t2.b)]",
          "├─TableReader(Build) 9990.00 root  data:Selection",
          "│ └─Selection 9990.00 cop[tikv]  not(isnull(test.t2.b))",
          "│   └─TableFullScan 10000.00 cop[tikv] table:t2 keep order:false, stats:pseudo",
          "└─TableReader(Probe) 9980.01 root  data:Selection",
          "  └─Selection 9980.01 cop[tikv]  not(isnull(test.t1.a)), not(isnull(test.t1.b))",
          "    └─TableFullScan 10000.00 cop[tikv] table:t1 keep order:false, stats:pseudo"
        ],
        "Result": [
          "1"
        ],
        "Warning": null
      },
      {
        "SQL": "select t1.a from t1 where t1.a in (select /*+ no_decorrelate() */ t2.b from t2 where t2.a = t1.b)",
        "Plan": [
          "Projection 9990.00 root  test.t1.a",
          "└─Apply 9990.00 root  semi join, equal:[eq(test.t1.a, test.t2.b)]",
          "  ├─TableReader(Build) 9990.00 root  data:Selection",
          "  │ └─Selection 9990.00 cop[tikv]  not(isnull(test.t1.a))",
          "  │   └─TableFullScan 10000.00 cop[tikv] table:t1 keep order:false, stats:pseudo",
          "  └─TableReader(Probe) 99800.10 root  data:Selection",
          "    └─Selection 99800.10 cop[tikv]  not(isnull(test.t2.b))",
          "      └─TableRangeScan 9990.00 cop[tikv] table:t2 range: decided by [eq(test.t2.a, test.t1.b)], keep order:false, stats:pseudo"
        ],
        "Result": [
          "1"
        ],
        "Warning": null
      },
      {
        "SQL": "select t1.a from t1 where t1.a = any (select t2.b from t2 where t2.a = t1.b)",
        "Plan": [
          "Projection 8000.00 root  test.t1.a",
          "└─Selection 8000.00 root  Column#6",
          "  └─HashJoin 10000.00 root  left outer semi join, equal:[eq(test.t1.b, test.t2.a)], other cond:eq(test.t1.a, test.t2.b)",
          "    ├─TableReader(Build) 10000.00 root  data:TableFullScan",
          "    │ └─TableFullScan 10000.00 cop[tikv] table:t2 keep order:false, stats:pseudo",
          "    └─TableReader(Probe) 10000.00 root  data:TableFullScan",
          "      └─TableFullScan 10000.00 cop[tikv] table:t1 keep order:false, stats:pseudo"
        ],
        "Result": [
          "1"
        ],
        "Warning": null
      },
      {
        "SQL": "select t1.a from t1 where t1.a = any (select /*+ no_decorrelate() */ t2.b from t2 where t2.a = t1.b)",
        "Plan": [
          "Projection 8000.00 root  test.t1.a",
          "└─Selection 8000.00 root  Column#6",
          "  └─Apply 10000.00 root  CARTESIAN left outer semi join, other cond:eq(test.t1.a, test.t2.b)",
          "    ├─TableReader(Build) 10000.00 root  data:TableFullScan",
          "    │ └─TableFullScan 10000.00 cop[tikv] table:t1 keep order:false, stats:pseudo",
          "    └─TableReader(Probe) 10000.00 root  data:TableRangeScan",
          "      └─TableRangeScan 10000.00 cop[tikv] table:t2 range: decided by [eq(test.t2.a, test.t1.b)], keep order:false, stats:pseudo"
        ],
        "Result": [
          "1"
        ],
        "Warning": null
      },
      {
        "SQL": "select t1.a, t1.a != any (select t2.b from t2 where t2.a = t1.b) from t1",
        "Plan": [
          "Projection 10000.00 root  test.t1.a, and(or(or(gt(Column#9, 1), ne(test.t1.a, Column#8)), if(ne(Column#10, 0), <nil>, 0)), and(ne(Column#11, 0), if(isnull(test.t1.a), <nil>, 1)))->Column#12",
          "└─Apply 10000.00 root  CARTESIAN inner join",
          "  ├─TableReader(Build) 10000.00 root  data:TableFullScan",
          "  │ └─TableFullScan 10000.00 cop[tikv] table:t1 keep order:false, stats:pseudo",
          "  └─StreamAgg(Probe) 10000.00 root  funcs:max(Column#14)->Column#8, funcs:count(distinct Column#15)->Column#9, funcs:sum(Column#16)->Column#10, funcs:count(1)->Column#11",
          "    └─Projection 10000.00 root  test.t2.b->Column#14, test.t2.b->Column#15, cast(isnull(test.t2.b), decimal(20,0) BINARY)->Column#16",
          "      └─TableReader 10000.00 root  data:TableRangeScan",
          "        └─TableRangeScan 10000.00 cop[tikv] table:t2 range: decided by [eq(test.t2.a, test.t1.b)], keep order:false, stats:pseudo"
        ],
        "Result": [
          "1 0",
          "2 1"
        ],
        "Warning": null
      },
      {
        "SQL": "select t1.a, t1.a != any (select /*+ no_decorrelate() */ t2.b from t2 where t2.a = t1.b) from t1",
        "Plan": [
          "Projection 10000.00 root  test.t1.a, and(or(or(gt(Column#9, 1), ne(test.t1.a, Column#8)), if(ne(Column#10, 0), <nil>, 0)), and(ne(Column#11, 0), if(isnull(test.t1.a), <nil>, 1)))->Column#12",
          "└─Apply 10000.00 root  CARTESIAN inner join",
          "  ├─TableReader(Build) 10000.00 root  data:TableFullScan",
          "  │ └─TableFullScan 10000.00 cop[tikv] table:t1 keep order:false, stats:pseudo",
          "  └─StreamAgg(Probe) 10000.00 root  funcs:max(Column#14)->Column#8, funcs:count(distinct Column#15)->Column#9, funcs:sum(Column#16)->Column#10, funcs:count(1)->Column#11",
          "    └─Projection 10000.00 root  test.t2.b->Column#14, test.t2.b->Column#15, cast(isnull(test.t2.b), decimal(20,0) BINARY)->Column#16",
          "      └─TableReader 10000.00 root  data:TableRangeScan",
          "        └─TableRangeScan 10000.00 cop[tikv] table:t2 range: decided by [eq(test.t2.a, test.t1.b)], keep order:false, stats:pseudo"
        ],
        "Result": [
          "1 0",
          "2 1"
        ],
        "Warning": null
      },
      {
        "SQL": "select t1.a, t1.a > all (select t2.b from t2 where t2.a = t1.b) from t1",
        "Plan": [
          "Projection 10000.00 root  test.t1.a, or(and(gt(test.t1.a, Column#8), if(ne(Column#9, 0), <nil>, 1)), or(eq(Column#10, 0), if(isnull(test.t1.a), <nil>, 0)))->Column#11",
          "└─Apply 10000.00 root  CARTESIAN inner join",
          "  ├─TableReader(Build) 10000.00 root  data:TableFullScan",
          "  │ └─TableFullScan 10000.00 cop[tikv] table:t1 keep order:false, stats:pseudo",
          "  └─StreamAgg(Probe) 10000.00 root  funcs:max(Column#19)->Column#8, funcs:sum(Column#20)->Column#9, funcs:count(1)->Column#10",
          "    └─Projection 10000.00 root  test.t2.b->Column#19, cast(isnull(test.t2.b), decimal(20,0) BINARY)->Column#20",
          "      └─TableReader 10000.00 root  data:TableRangeScan",
          "        └─TableRangeScan 10000.00 cop[tikv] table:t2 range: decided by [eq(test.t2.a, test.t1.b)], keep order:false, stats:pseudo"
        ],
        "Result": [
          "1 0",
          "2 1"
        ],
        "Warning": null
      },
      {
        "SQL": "select t1.a, t1.a > all (select /*+ no_decorrelate() */ t2.b from t2 where t2.a = t1.b) from t1",
        "Plan": [
          "Projection 10000.00 root  test.t1.a, or(and(gt(test.t1.a, Column#8), if(ne(Column#9, 0), <nil>, 1)), or(eq(Column#10, 0), if(isnull(test.t1.a), <nil>, 0)))->Column#11",
          "└─Apply 10000.00 root  CARTESIAN inner join",
          "  ├─TableReader(Build) 10000.00 root  data:TableFullScan",
          "  │ └─TableFullScan 10000.00 cop[tikv] table:t1 keep order:false, stats:pseudo",
          "  └─StreamAgg(Probe) 10000.00 root  funcs:max(Column#19)->Column#8, funcs:sum(Column#20)->Column#9, funcs:count(1)->Column#10",
          "    └─Projection 10000.00 root  test.t2.b->Column#19, cast(isnull(test.t2.b), decimal(20,0) BINARY)->Column#20",
          "      └─TableReader 10000.00 root  data:TableRangeScan",
          "        └─TableRangeScan 10000.00 cop[tikv] table:t2 range: decided by [eq(test.t2.a, test.t1.b)], keep order:false, stats:pseudo"
        ],
        "Result": [
          "1 0",
          "2 1"
        ],
        "Warning": null
      },
      {
        "SQL": "select t1.a, (select t2.b from t2 where t2.a = t1.b) from t1",
        "Plan": [
          "HashJoin 12500.00 root  left outer join, equal:[eq(test.t1.b, test.t2.a)]",
          "├─TableReader(Build) 10000.00 root  data:TableFullScan",
          "│ └─TableFullScan 10000.00 cop[tikv] table:t2 keep order:false, stats:pseudo",
          "└─TableReader(Probe) 10000.00 root  data:TableFullScan",
          "  └─TableFullScan 10000.00 cop[tikv] table:t1 keep order:false, stats:pseudo"
        ],
        "Result": [
          "1 1",
          "2 1"
        ],
        "Warning": null
      },
      {
        "SQL": "select t1.a, (select /*+ no_decorrelate() */ t2.b from t2 where t2.a = t1.b) from t1",
        "Plan": [
          "Projection 10000.00 root  test.t1.a, test.t2.b",
          "└─Apply 10000.00 root  CARTESIAN left outer join",
          "  ├─TableReader(Build) 10000.00 root  data:TableFullScan",
          "  │ └─TableFullScan 10000.00 cop[tikv] table:t1 keep order:false, stats:pseudo",
          "  └─MaxOneRow(Probe) 10000.00 root  ",
          "    └─TableReader 2000.00 root  data:TableRangeScan",
          "      └─TableRangeScan 2000.00 cop[tikv] table:t2 range: decided by [eq(test.t2.a, test.t1.b)], keep order:false, stats:pseudo"
        ],
        "Result": [
          "1 1",
          "2 1"
        ],
        "Warning": null
      },
      {
        "SQL": "select t1.a, t1.b not in (select t3.b from t3) from t1",
        "Plan": [
          "HashJoin 10000.00 root  Null-aware anti left outer semi join, equal:[eq(test.t1.b, test.t3.b)]",
          "├─TableReader(Build) 10000.00 root  data:TableFullScan",
          "│ └─TableFullScan 10000.00 cop[tikv] table:t3 keep order:false, stats:pseudo",
          "└─TableReader(Probe) 10000.00 root  data:TableFullScan",
          "  └─TableFullScan 10000.00 cop[tikv] table:t1 keep order:false, stats:pseudo"
        ],
        "Result": [
          "1 0",
          "2 1"
        ],
        "Warning": null
      },
      {
        "SQL": "select t1.a, t1.b not in (select /*+ no_decorrelate() */ t3.b from t3) from t1",
        "Plan": [
          "HashJoin 10000.00 root  Null-aware anti left outer semi join, equal:[eq(test.t1.b, test.t3.b)]",
          "├─TableReader(Build) 10000.00 root  data:TableFullScan",
          "│ └─TableFullScan 10000.00 cop[tikv] table:t3 keep order:false, stats:pseudo",
          "└─TableReader(Probe) 10000.00 root  data:TableFullScan",
          "  └─TableFullScan 10000.00 cop[tikv] table:t1 keep order:false, stats:pseudo"
        ],
        "Result": [
          "1 0",
          "2 1"
        ],
        "Warning": [
          "Warning 1815 NO_DECORRELATE() is inapplicable because there are no correlated columns."
        ]
      },
      {
        "SQL": "select exists (select t3.b from t3 where t3.a = t1.b limit 2) from t1",
        "Plan": [
          "HashJoin 10000.00 root  left outer semi join, equal:[eq(test.t1.b, test.t3.a)]",
          "├─TableReader(Build) 10000.00 root  data:TableFullScan",
          "│ └─TableFullScan 10000.00 cop[tikv] table:t3 keep order:false, stats:pseudo",
          "└─TableReader(Probe) 10000.00 root  data:TableFullScan",
          "  └─TableFullScan 10000.00 cop[tikv] table:t1 keep order:false, stats:pseudo"
        ],
        "Result": [
          "1",
          "1"
        ],
        "Warning": null
      },
      {
        "SQL": "select exists (select /*+ no_decorrelate() */ t3.b from t3 where t3.a = t1.b limit 2) from t1",
        "Plan": [
          "Projection 10000.00 root  Column#10",
          "└─Apply 10000.00 root  CARTESIAN left outer semi join",
          "  ├─TableReader(Build) 10000.00 root  data:TableFullScan",
          "  │ └─TableFullScan 10000.00 cop[tikv] table:t1 keep order:false, stats:pseudo",
          "  └─Limit(Probe) 20000.00 root  offset:0, count:2",
          "    └─TableReader 20000.00 root  data:Limit",
          "      └─Limit 20000.00 cop[tikv]  offset:0, count:2",
          "        └─Selection 20000.00 cop[tikv]  eq(test.t3.a, test.t1.b)",
          "          └─TableFullScan 20000000.00 cop[tikv] table:t3 keep order:false, stats:pseudo"
        ],
        "Result": [
          "1",
          "1"
        ],
        "Warning": null
      },
      {
        "SQL": "select t1.a, (select sum(t1.a) from t2 where t2.a = 10) from t1",
        "Plan": [
          "Projection 1.00 root  test.t1.a, Column#6->Column#11",
          "└─HashJoin 1.00 root  CARTESIAN left outer join",
          "  ├─Point_Get(Build) 1.00 root table:t2 handle:10",
          "  └─HashAgg(Probe) 1.00 root  funcs:sum(Column#13)->Column#6, funcs:firstrow(Column#14)->test.t1.a",
          "    └─TableReader 1.00 root  data:HashAgg",
          "      └─HashAgg 1.00 cop[tikv]  funcs:sum(test.t1.a)->Column#13, funcs:firstrow(test.t1.a)->Column#14",
          "        └─TableFullScan 10000.00 cop[tikv] table:t1 keep order:false, stats:pseudo"
        ],
        "Result": [
          "1 3"
        ],
        "Warning": null
      },
      {
        "SQL": "select t1.a, (select /*+ no_decorrelate() */ sum(t1.a) from t2 where t2.a = 10) from t1",
        "Plan": [
          "Projection 1.00 root  test.t1.a, Column#9->Column#11",
          "└─Apply 1.00 root  CARTESIAN left outer join",
          "  ├─HashAgg(Build) 1.00 root  funcs:sum(Column#14)->Column#6, funcs:firstrow(Column#15)->test.t1.a",
          "  │ └─Projection 10000.00 root  cast(test.t1.a, decimal(10,0) BINARY)->Column#14, test.t1.a->Column#15",
          "  │   └─TableReader 10000.00 root  data:TableFullScan",
          "  │     └─TableFullScan 10000.00 cop[tikv] table:t1 keep order:false, stats:pseudo",
          "  └─MaxOneRow(Probe) 1.00 root  ",
          "    └─Projection 1.00 root  Column#6->Column#9",
          "      └─Point_Get 1.00 root table:t2 handle:10"
        ],
        "Result": [
          "1 <nil>"
        ],
        "Warning": null
      },
      {
        "SQL": "select (select count(t3.a) from t3 where t3.b = t1.b) from t1;",
        "Plan": [
          "Projection 10000.00 root  ifnull(Column#10, 0)->Column#10",
          "└─HashJoin 10000.00 root  left outer join, equal:[eq(test.t1.b, test.t3.b)]",
          "  ├─HashAgg(Build) 7992.00 root  group by:test.t3.b, funcs:count(Column#11)->Column#10, funcs:firstrow(test.t3.b)->test.t3.b",
          "  │ └─TableReader 7992.00 root  data:HashAgg",
          "  │   └─HashAgg 7992.00 cop[tikv]  group by:test.t3.b, funcs:count(test.t3.a)->Column#11",
          "  │     └─Selection 9990.00 cop[tikv]  not(isnull(test.t3.b))",
          "  │       └─TableFullScan 10000.00 cop[tikv] table:t3 keep order:false, stats:pseudo",
          "  └─TableReader(Probe) 10000.00 root  data:TableFullScan",
          "    └─TableFullScan 10000.00 cop[tikv] table:t1 keep order:false, stats:pseudo"
        ],
        "Result": [
          "0",
          "2"
        ],
        "Warning": null
      },
      {
        "SQL": "select (select /*+ no_decorrelate() */ count(t3.a) from t3 where t3.b = t1.b) from t1;",
        "Plan": [
          "Projection 10000.00 root  Column#10",
          "└─Apply 10000.00 root  CARTESIAN left outer join",
          "  ├─TableReader(Build) 10000.00 root  data:TableFullScan",
          "  │ └─TableFullScan 10000.00 cop[tikv] table:t1 keep order:false, stats:pseudo",
          "  └─MaxOneRow(Probe) 10000.00 root  ",
          "    └─StreamAgg 10000.00 root  funcs:count(Column#12)->Column#10",
          "      └─TableReader 10000.00 root  data:StreamAgg",
          "        └─StreamAgg 10000.00 cop[tikv]  funcs:count(test.t3.a)->Column#12",
          "          └─Selection 100000.00 cop[tikv]  eq(test.t3.b, test.t1.b)",
          "            └─TableFullScan 100000000.00 cop[tikv] table:t3 keep order:false, stats:pseudo"
        ],
        "Result": [
          "0",
          "2"
        ],
        "Warning": null
      },
      {
        "SQL": "SELECT ta.NAME,(SELECT sum(tb.CODE) FROM tb WHERE ta.id = tb.id) tb_sum_code FROM ta WHERE ta.NAME LIKE 'chad999%'",
        "Plan": [
          "HashJoin 250.00 root  left outer join, equal:[eq(test.ta.id, test.tb.id)]",
          "├─TableReader(Build) 250.00 root  data:Selection",
          "│ └─Selection 250.00 cop[tikv]  like(test.ta.name, \"chad999%\", 92)",
          "│   └─TableFullScan 10000.00 cop[tikv] table:ta keep order:false, stats:pseudo",
          "└─HashAgg(Probe) 7992.00 root  group by:test.tb.id, funcs:sum(Column#19)->Column#13, funcs:firstrow(test.tb.id)->test.tb.id",
          "  └─TableReader 7992.00 root  data:HashAgg",
          "    └─HashAgg 7992.00 cop[tikv]  group by:test.tb.id, funcs:sum(test.tb.code)->Column#19",
          "      └─Selection 9990.00 cop[tikv]  not(isnull(test.tb.id))",
          "        └─TableFullScan 10000.00 cop[tikv] table:tb keep order:false, stats:pseudo"
        ],
        "Result": null,
        "Warning": null
      },
      {
        "SQL": "SELECT ta.NAME,(SELECT /*+ no_decorrelate() */ sum(tb.CODE) FROM tb WHERE ta.id = tb.id) tb_sum_code FROM ta WHERE ta.NAME LIKE 'chad999%'",
        "Plan": [
          "Projection 250.00 root  test.ta.name, Column#13",
          "└─Apply 250.00 root  CARTESIAN left outer join",
          "  ├─TableReader(Build) 250.00 root  data:Selection",
          "  │ └─Selection 250.00 cop[tikv]  like(test.ta.name, \"chad999%\", 92)",
          "  │   └─TableFullScan 10000.00 cop[tikv] table:ta keep order:false, stats:pseudo",
          "  └─MaxOneRow(Probe) 250.00 root  ",
          "    └─StreamAgg 250.00 root  funcs:sum(Column#21)->Column#13",
          "      └─Projection 2500.00 root  cast(test.tb.code, decimal(10,0) BINARY)->Column#21",
          "        └─IndexLookUp 2500.00 root  ",
          "          ├─IndexRangeScan(Build) 2500.00 cop[tikv] table:tb, index:idx_tb_id(id) range: decided by [eq(test.ta.id, test.tb.id)], keep order:false, stats:pseudo",
          "          └─TableRowIDScan(Probe) 2500.00 cop[tikv] table:tb keep order:false, stats:pseudo"
        ],
        "Result": null,
        "Warning": null
      },
      {
        "SQL": "SELECT ta.NAME,(SELECT sum(tb.CODE) FROM tb WHERE ta.id = tb.id and exists (select 1 from tc where tb.name=tc.name and tc.`code` like '999%')) tb_sum_code FROM ta WHERE ta.NAME LIKE 'chad999%'",
        "Plan": [
          "HashJoin 250.00 root  left outer join, equal:[eq(test.ta.id, test.tb.id)]",
          "├─TableReader(Build) 250.00 root  data:Selection",
          "│ └─Selection 250.00 cop[tikv]  like(test.ta.name, \"chad999%\", 92)",
          "│   └─TableFullScan 10000.00 cop[tikv] table:ta keep order:false, stats:pseudo",
          "└─HashAgg(Probe) 6387.21 root  group by:Column#39, funcs:sum(Column#37)->Column#18, funcs:firstrow(Column#38)->test.tb.id",
          "  └─Projection 7984.01 root  cast(test.tb.code, decimal(10,0) BINARY)->Column#37, test.tb.id->Column#38, test.tb.id->Column#39",
          "    └─HashJoin 7984.01 root  semi join, equal:[eq(test.tb.name, test.tc.name)]",
          "      ├─TableReader(Build) 7992.00 root  data:Selection",
          "      │ └─Selection 7992.00 cop[tikv]  like(cast(test.tc.code, var_string(20)), \"999%\", 92), not(isnull(test.tc.name))",
          "      │   └─TableFullScan 10000.00 cop[tikv] table:tc keep order:false, stats:pseudo",
          "      └─TableReader(Probe) 9980.01 root  data:Selection",
          "        └─Selection 9980.01 cop[tikv]  not(isnull(test.tb.id)), not(isnull(test.tb.name))",
          "          └─TableFullScan 10000.00 cop[tikv] table:tb keep order:false, stats:pseudo"
        ],
        "Result": null,
        "Warning": null
      },
      {
        "SQL": "SELECT ta.NAME,(SELECT /*+ no_decorrelate() */ sum(tb.CODE) FROM tb WHERE ta.id = tb.id and exists (select 1 from tc where tb.name=tc.name and tc.`code` like '999%')) tb_sum_code FROM ta WHERE ta.NAME LIKE 'chad999%'",
        "Plan": [
          "Projection 250.00 root  test.ta.name, Column#18",
          "└─Apply 250.00 root  CARTESIAN left outer join",
          "  ├─TableReader(Build) 250.00 root  data:Selection",
          "  │ └─Selection 250.00 cop[tikv]  like(test.ta.name, \"chad999%\", 92)",
          "  │   └─TableFullScan 10000.00 cop[tikv] table:ta keep order:false, stats:pseudo",
          "  └─MaxOneRow(Probe) 250.00 root  ",
          "    └─StreamAgg 250.00 root  funcs:sum(Column#33)->Column#18",
          "      └─Projection 1998.00 root  cast(test.tb.code, decimal(10,0) BINARY)->Column#33",
          "        └─IndexHashJoin 1998.00 root  semi join, inner:IndexLookUp, outer key:test.tb.name, inner key:test.tc.name, equal cond:eq(test.tb.name, test.tc.name)",
          "          ├─IndexLookUp(Build) 2497.50 root  ",
          "          │ ├─IndexRangeScan(Build) 2500.00 cop[tikv] table:tb, index:idx_tb_id(id) range: decided by [eq(test.ta.id, test.tb.id)], keep order:false, stats:pseudo",
          "          │ └─Selection(Probe) 2497.50 cop[tikv]  not(isnull(test.tb.name))",
          "          │   └─TableRowIDScan 2500.00 cop[tikv] table:tb keep order:false, stats:pseudo",
          "          └─IndexLookUp(Probe) 3121.87 root  ",
          "            ├─Selection(Build) 3902.34 cop[tikv]  not(isnull(test.tc.name))",
          "            │ └─IndexRangeScan 3906.25 cop[tikv] table:tc, index:idx_tc_name(name) range: decided by [eq(test.tc.name, test.tb.name)], keep order:false, stats:pseudo",
          "            └─Selection(Probe) 3121.87 cop[tikv]  like(cast(test.tc.code, var_string(20)), \"999%\", 92)",
          "              └─TableRowIDScan 3902.34 cop[tikv] table:tc keep order:false, stats:pseudo"
        ],
        "Result": null,
        "Warning": null
      },
      {
        "SQL": "SELECT ta.NAME,(SELECT sum(tb.CODE) FROM tb WHERE ta.id = tb.id and exists (select /*+ no_decorrelate() */ 1 from tc where tb.name=tc.name and tc.`code` like '999%')) tb_sum_code FROM ta WHERE ta.NAME LIKE 'chad999%'",
        "Plan": [
          "HashJoin 250.00 root  left outer join, equal:[eq(test.ta.id, test.tb.id)]",
          "├─TableReader(Build) 250.00 root  data:Selection",
          "│ └─Selection 250.00 cop[tikv]  like(test.ta.name, \"chad999%\", 92)",
          "│   └─TableFullScan 10000.00 cop[tikv] table:ta keep order:false, stats:pseudo",
          "└─HashAgg(Probe) 7992.00 root  group by:Column#28, funcs:sum(Column#26)->Column#18, funcs:firstrow(Column#27)->test.tb.id",
          "  └─Projection 9990.00 root  cast(test.tb.code, decimal(10,0) BINARY)->Column#26, test.tb.id->Column#27, test.tb.id->Column#28",
          "    └─Apply 9990.00 root  CARTESIAN semi join",
          "      ├─TableReader(Build) 9990.00 root  data:Selection",
          "      │ └─Selection 9990.00 cop[tikv]  not(isnull(test.tb.id))",
          "      │   └─TableFullScan 10000.00 cop[tikv] table:tb keep order:false, stats:pseudo",
          "      └─IndexLookUp(Probe) 79920.00 root  ",
          "        ├─IndexRangeScan(Build) 99900.00 cop[tikv] table:tc, index:idx_tc_name(name) range: decided by [eq(test.tb.name, test.tc.name)], keep order:false, stats:pseudo",
          "        └─Selection(Probe) 79920.00 cop[tikv]  like(cast(test.tc.code, var_string(20)), \"999%\", 92)",
          "          └─TableRowIDScan 99900.00 cop[tikv] table:tc keep order:false, stats:pseudo"
        ],
        "Result": null,
        "Warning": null
      },
      {
        "SQL": "SELECT ta.NAME,(SELECT /*+ no_decorrelate() */ sum(tb.CODE) FROM tb WHERE ta.id = tb.id and exists (select /*+ no_decorrelate() */ 1 from tc where tb.name=tc.name and tc.`code` like '999%')) tb_sum_code FROM ta WHERE ta.NAME LIKE 'chad999%'",
        "Plan": [
          "Projection 250.00 root  test.ta.name, Column#18",
          "└─Apply 250.00 root  CARTESIAN left outer join",
          "  ├─TableReader(Build) 250.00 root  data:Selection",
          "  │ └─Selection 250.00 cop[tikv]  like(test.ta.name, \"chad999%\", 92)",
          "  │   └─TableFullScan 10000.00 cop[tikv] table:ta keep order:false, stats:pseudo",
          "  └─MaxOneRow(Probe) 250.00 root  ",
          "    └─StreamAgg 250.00 root  funcs:sum(Column#22)->Column#18",
          "      └─Projection 2500.00 root  cast(test.tb.code, decimal(10,0) BINARY)->Column#22",
          "        └─Apply 2500.00 root  CARTESIAN semi join",
          "          ├─IndexLookUp(Build) 2500.00 root  ",
          "          │ ├─IndexRangeScan(Build) 2500.00 cop[tikv] table:tb, index:idx_tb_id(id) range: decided by [eq(test.ta.id, test.tb.id)], keep order:false, stats:pseudo",
          "          │ └─TableRowIDScan(Probe) 2500.00 cop[tikv] table:tb keep order:false, stats:pseudo",
          "          └─IndexLookUp(Probe) 20000.00 root  ",
          "            ├─IndexRangeScan(Build) 25000.00 cop[tikv] table:tc, index:idx_tc_name(name) range: decided by [eq(test.tb.name, test.tc.name)], keep order:false, stats:pseudo",
          "            └─Selection(Probe) 20000.00 cop[tikv]  like(cast(test.tc.code, var_string(20)), \"999%\", 92)",
          "              └─TableRowIDScan 25000.00 cop[tikv] table:tc keep order:false, stats:pseudo"
        ],
        "Result": null,
        "Warning": null
      },
      {
        "SQL": "SELECT ta.id, 'split' as flag FROM ta WHERE ta.NAME ='chad999' and (select max(tb.code) from tb where ta.id=tb.id ) > 900",
        "Plan": [
          "Projection 9.99 root  test.ta.id, split->Column#10",
          "└─HashJoin 9.99 root  inner join, equal:[eq(test.ta.id, test.tb.id)]",
          "  ├─IndexLookUp(Build) 9.99 root  ",
          "  │ ├─IndexRangeScan(Build) 10.00 cop[tikv] table:ta, index:idx_ta_name(name) range:[\"chad999\",\"chad999\"], keep order:false, stats:pseudo",
          "  │ └─Selection(Probe) 9.99 cop[tikv]  not(isnull(test.ta.id))",
          "  │   └─TableRowIDScan 10.00 cop[tikv] table:ta keep order:false, stats:pseudo",
          "  └─Selection(Probe) 6393.60 root  gt(Column#9, 900)",
          "    └─HashAgg 7992.00 root  group by:test.tb.id, funcs:max(Column#19)->Column#9, funcs:firstrow(test.tb.id)->test.tb.id",
          "      └─TableReader 7992.00 root  data:HashAgg",
          "        └─HashAgg 7992.00 cop[tikv]  group by:test.tb.id, funcs:max(test.tb.code)->Column#19",
          "          └─Selection 9990.00 cop[tikv]  not(isnull(test.tb.id))",
          "            └─TableFullScan 10000.00 cop[tikv] table:tb keep order:false, stats:pseudo"
        ],
        "Result": null,
        "Warning": null
      },
      {
        "SQL": "SELECT ta.id, 'split' as flag FROM ta WHERE ta.NAME ='chad999' and (select /*+ no_decorrelate() */ max(tb.code) from tb where ta.id=tb.id ) > 900",
        "Plan": [
          "Projection 10.00 root  test.ta.id, split->Column#10",
          "└─Apply 10.00 root  CARTESIAN inner join",
          "  ├─IndexLookUp(Build) 10.00 root  ",
          "  │ ├─IndexRangeScan(Build) 10.00 cop[tikv] table:ta, index:idx_ta_name(name) range:[\"chad999\",\"chad999\"], keep order:false, stats:pseudo",
          "  │ └─TableRowIDScan(Probe) 10.00 cop[tikv] table:ta keep order:false, stats:pseudo",
          "  └─Selection(Probe) 8.00 root  gt(Column#9, 900)",
          "    └─MaxOneRow 10.00 root  ",
          "      └─StreamAgg 10.00 root  funcs:max(test.tb.code)->Column#9",
          "        └─TopN 10.00 root  test.tb.code:desc, offset:0, count:1",
          "          └─IndexLookUp 10.00 root  ",
          "            ├─IndexRangeScan(Build) 100.00 cop[tikv] table:tb, index:idx_tb_id(id) range: decided by [eq(test.ta.id, test.tb.id)], keep order:false, stats:pseudo",
          "            └─TopN(Probe) 10.00 cop[tikv]  test.tb.code:desc, offset:0, count:1",
          "              └─Selection 99.90 cop[tikv]  not(isnull(test.tb.code))",
          "                └─TableRowIDScan 100.00 cop[tikv] table:tb keep order:false, stats:pseudo"
        ],
        "Result": null,
        "Warning": null
      },
      {
        "SQL": "SELECT ta.NAME FROM ta WHERE EXISTS (select 1 from tb where ta.code = tb.code and tb.NAME LIKE 'chad9%') AND (select max(id) from tc where ta.name=tc.name and tc.name like 'chad99%') > 100 and (select max(id) from td where ta.id=td.id and td.name like 'chad999%') > 100",
        "Plan": [
          "HashJoin 159.84 root  inner join, equal:[eq(test.ta.id, test.td.id)]",
          "├─Selection(Build) 159.84 root  gt(Column#19, 100)",
          "│ └─HashAgg 199.80 root  group by:test.td.id, funcs:max(Column#32)->Column#19, funcs:firstrow(test.td.id)->test.td.id",
          "│   └─TableReader 199.80 root  data:HashAgg",
          "│     └─HashAgg 199.80 cop[tikv]  group by:test.td.id, funcs:max(test.td.id)->Column#32",
          "│       └─Selection 249.75 cop[tikv]  like(test.td.name, \"chad999%\", 92), not(isnull(test.td.id))",
          "│         └─TableFullScan 10000.00 cop[tikv] table:td keep order:false, stats:pseudo",
          "└─HashJoin(Probe) 200.00 root  inner join, equal:[eq(test.ta.name, test.tc.name)]",
          "  ├─Selection(Build) 160.00 root  gt(Column#14, 100)",
          "  │ └─HashAgg 200.00 root  group by:test.tc.name, funcs:max(Column#24)->Column#14, funcs:firstrow(test.tc.name)->test.tc.name",
          "  │   └─TableReader 200.00 root  data:HashAgg",
          "  │     └─HashAgg 200.00 cop[tikv]  group by:test.tc.name, funcs:max(test.tc.id)->Column#24",
          "  │       └─Selection 250.00 cop[tikv]  like(test.tc.name, \"chad99%\", 92), not(isnull(test.tc.name))",
          "  │         └─TableFullScan 10000.00 cop[tikv] table:tc keep order:false, stats:pseudo",
          "  └─HashJoin(Probe) 7976.02 root  semi join, equal:[eq(test.ta.code, test.tb.code)]",
          "    ├─TableReader(Build) 249.75 root  data:Selection",
          "    │ └─Selection 249.75 cop[tikv]  like(test.tb.name, \"chad9%\", 92), not(isnull(test.tb.code))",
          "    │   └─TableFullScan 10000.00 cop[tikv] table:tb keep order:false, stats:pseudo",
          "    └─TableReader(Probe) 9970.03 root  data:Selection",
          "      └─Selection 9970.03 cop[tikv]  not(isnull(test.ta.code)), not(isnull(test.ta.id)), not(isnull(test.ta.name))",
          "        └─TableFullScan 10000.00 cop[tikv] table:ta keep order:false, stats:pseudo"
        ],
        "Result": null,
        "Warning": null
=======
>>>>>>> 8e0a7707
      },
      {
        "SQL": "select exists(select /*+ SEMI_JOIN_REWRITE() */ * from t t1 where t1.a=t.a) from t",
        "Plan": [
          "HashJoin 10000.00 root  left outer semi join, equal:[eq(test.t.a, test.t.a)]",
          "├─TableReader(Build) 10000.00 root  data:TableFullScan",
          "│ └─TableFullScan 10000.00 cop[tikv] table:t1 keep order:false, stats:pseudo",
          "└─TableReader(Probe) 10000.00 root  data:TableFullScan",
          "  └─TableFullScan 10000.00 cop[tikv] table:t keep order:false, stats:pseudo"
        ],
        "Warning": "[planner:1815]SEMI_JOIN_REWRITE() is inapplicable for LeftOuterSemiJoin."
      },
      {
        "SQL": "select * from t where exists (select /*+ SEMI_JOIN_REWRITE() */ 1 from t t1 where t1.a > t.a)",
        "Plan": [
          "HashJoin 7992.00 root  CARTESIAN semi join, other cond:gt(test.t.a, test.t.a)",
          "├─TableReader(Build) 9990.00 root  data:Selection",
          "│ └─Selection 9990.00 cop[tikv]  not(isnull(test.t.a))",
          "│   └─TableFullScan 10000.00 cop[tikv] table:t1 keep order:false, stats:pseudo",
          "└─TableReader(Probe) 9990.00 root  data:Selection",
          "  └─Selection 9990.00 cop[tikv]  not(isnull(test.t.a))",
          "    └─TableFullScan 10000.00 cop[tikv] table:t keep order:false, stats:pseudo"
        ],
        "Warning": "[planner:1815]SEMI_JOIN_REWRITE() is inapplicable for SemiJoin with left conditions or other conditions."
      }
    ]
  },
  {
    "Name": "TestHJBuildAndProbeHint4DynamicPartitionTable",
    "Cases": [
      {
        "SQL": "select /*+ hash_join_build(t2) */ t1.a, t2.a from t1 join t2 on t1.a=t2.a and t1.b=t2.b",
        "Plan": [
          "HashJoin 12475.01 root  inner join, equal:[eq(test.t1.a, test.t2.a) eq(test.t1.b, test.t2.b)]",
          "├─TableReader(Build) 9980.01 root partition:all data:Selection",
          "│ └─Selection 9980.01 cop[tikv]  not(isnull(test.t2.a)), not(isnull(test.t2.b))",
          "│   └─TableFullScan 10000.00 cop[tikv] table:t2 keep order:false, stats:pseudo",
          "└─TableReader(Probe) 9980.01 root partition:all data:Selection",
          "  └─Selection 9980.01 cop[tikv]  not(isnull(test.t1.a)), not(isnull(test.t1.b))",
          "    └─TableFullScan 10000.00 cop[tikv] table:t1 keep order:false, stats:pseudo"
        ],
        "Result": [
          "1 1"
        ],
        "Warning": null
      },
      {
        "SQL": "select /*+ hash_join_probe(t2) */ t1.a, t2.a from t1 join t2 on t1.a=t2.a and t1.b=t2.b",
        "Plan": [
          "HashJoin 12475.01 root  inner join, equal:[eq(test.t1.a, test.t2.a) eq(test.t1.b, test.t2.b)]",
          "├─TableReader(Build) 9980.01 root partition:all data:Selection",
          "│ └─Selection 9980.01 cop[tikv]  not(isnull(test.t1.a)), not(isnull(test.t1.b))",
          "│   └─TableFullScan 10000.00 cop[tikv] table:t1 keep order:false, stats:pseudo",
          "└─TableReader(Probe) 9980.01 root partition:all data:Selection",
          "  └─Selection 9980.01 cop[tikv]  not(isnull(test.t2.a)), not(isnull(test.t2.b))",
          "    └─TableFullScan 10000.00 cop[tikv] table:t2 keep order:false, stats:pseudo"
        ],
        "Result": [
          "1 1"
        ],
        "Warning": null
      },
      {
        "SQL": "select /*+ hash_join_build(t1) */ t1.a, t2.a from t1 join t2 on t1.a=t2.a and t1.b=t2.b",
        "Plan": [
          "HashJoin 12475.01 root  inner join, equal:[eq(test.t1.a, test.t2.a) eq(test.t1.b, test.t2.b)]",
          "├─TableReader(Build) 9980.01 root partition:all data:Selection",
          "│ └─Selection 9980.01 cop[tikv]  not(isnull(test.t1.a)), not(isnull(test.t1.b))",
          "│   └─TableFullScan 10000.00 cop[tikv] table:t1 keep order:false, stats:pseudo",
          "└─TableReader(Probe) 9980.01 root partition:all data:Selection",
          "  └─Selection 9980.01 cop[tikv]  not(isnull(test.t2.a)), not(isnull(test.t2.b))",
          "    └─TableFullScan 10000.00 cop[tikv] table:t2 keep order:false, stats:pseudo"
        ],
        "Result": [
          "1 1"
        ],
        "Warning": null
      },
      {
        "SQL": "select /*+ hash_join_probe(t1) */ t1.a, t2.a from t1 join t2 on t1.a=t2.a and t1.b=t2.b",
        "Plan": [
          "HashJoin 12475.01 root  inner join, equal:[eq(test.t1.a, test.t2.a) eq(test.t1.b, test.t2.b)]",
          "├─TableReader(Build) 9980.01 root partition:all data:Selection",
          "│ └─Selection 9980.01 cop[tikv]  not(isnull(test.t2.a)), not(isnull(test.t2.b))",
          "│   └─TableFullScan 10000.00 cop[tikv] table:t2 keep order:false, stats:pseudo",
          "└─TableReader(Probe) 9980.01 root partition:all data:Selection",
          "  └─Selection 9980.01 cop[tikv]  not(isnull(test.t1.a)), not(isnull(test.t1.b))",
          "    └─TableFullScan 10000.00 cop[tikv] table:t1 keep order:false, stats:pseudo"
        ],
        "Result": [
          "1 1"
        ],
        "Warning": null
      }
    ]
  },
  {
    "Name": "TestHJBuildAndProbeHint4TiFlash",
    "Cases": [
      {
        "SQL": "select /*+ hash_join_build(t2) */ t1.a, t2.a from t1 join t2 on t1.a=t2.a and t1.b=t2.b",
        "Plan": [
          "TableReader 12500.00 root  MppVersion: 2, data:ExchangeSender",
          "└─ExchangeSender 12500.00 mpp[tiflash]  ExchangeType: PassThrough",
          "  └─Projection 12500.00 mpp[tiflash]  test.t1.a, test.t2.a",
          "    └─HashJoin 12500.00 mpp[tiflash]  inner join, equal:[eq(test.t1.a, test.t2.a) eq(test.t1.b, test.t2.b)]",
          "      ├─ExchangeReceiver(Build) 10000.00 mpp[tiflash]  ",
          "      │ └─ExchangeSender 10000.00 mpp[tiflash]  ExchangeType: Broadcast, Compression: FAST",
          "      │   └─TableFullScan 10000.00 mpp[tiflash] table:t2 keep order:false, stats:pseudo",
          "      └─TableFullScan(Probe) 10000.00 mpp[tiflash] table:t1 keep order:false, stats:pseudo"
        ],
        "Warning": null
      },
      {
        "SQL": "select /*+ hash_join_probe(t2) */ t1.a, t2.a from t1 join t2 on t1.a=t2.a and t1.b=t2.b",
        "Plan": [
          "TableReader 12500.00 root  MppVersion: 2, data:ExchangeSender",
          "└─ExchangeSender 12500.00 mpp[tiflash]  ExchangeType: PassThrough",
          "  └─Projection 12500.00 mpp[tiflash]  test.t1.a, test.t2.a",
          "    └─HashJoin 12500.00 mpp[tiflash]  inner join, equal:[eq(test.t1.a, test.t2.a) eq(test.t1.b, test.t2.b)]",
          "      ├─ExchangeReceiver(Build) 10000.00 mpp[tiflash]  ",
          "      │ └─ExchangeSender 10000.00 mpp[tiflash]  ExchangeType: Broadcast, Compression: FAST",
          "      │   └─TableFullScan 10000.00 mpp[tiflash] table:t1 keep order:false, stats:pseudo",
          "      └─TableFullScan(Probe) 10000.00 mpp[tiflash] table:t2 keep order:false, stats:pseudo"
        ],
        "Warning": null
      },
      {
        "SQL": "select /*+ hash_join_build(t1) */ t1.a, t2.a from t1 join t2 on t1.a=t2.a and t1.b=t2.b",
        "Plan": [
          "TableReader 12500.00 root  MppVersion: 2, data:ExchangeSender",
          "└─ExchangeSender 12500.00 mpp[tiflash]  ExchangeType: PassThrough",
          "  └─Projection 12500.00 mpp[tiflash]  test.t1.a, test.t2.a",
          "    └─HashJoin 12500.00 mpp[tiflash]  inner join, equal:[eq(test.t1.a, test.t2.a) eq(test.t1.b, test.t2.b)]",
          "      ├─ExchangeReceiver(Build) 10000.00 mpp[tiflash]  ",
          "      │ └─ExchangeSender 10000.00 mpp[tiflash]  ExchangeType: Broadcast, Compression: FAST",
          "      │   └─TableFullScan 10000.00 mpp[tiflash] table:t1 keep order:false, stats:pseudo",
          "      └─TableFullScan(Probe) 10000.00 mpp[tiflash] table:t2 keep order:false, stats:pseudo"
        ],
        "Warning": null
      },
      {
        "SQL": "select /*+ hash_join_probe(t1) */ t1.a, t2.a from t1 join t2 on t1.a=t2.a and t1.b=t2.b",
        "Plan": [
          "TableReader 12500.00 root  MppVersion: 2, data:ExchangeSender",
          "└─ExchangeSender 12500.00 mpp[tiflash]  ExchangeType: PassThrough",
          "  └─Projection 12500.00 mpp[tiflash]  test.t1.a, test.t2.a",
          "    └─HashJoin 12500.00 mpp[tiflash]  inner join, equal:[eq(test.t1.a, test.t2.a) eq(test.t1.b, test.t2.b)]",
          "      ├─ExchangeReceiver(Build) 10000.00 mpp[tiflash]  ",
          "      │ └─ExchangeSender 10000.00 mpp[tiflash]  ExchangeType: Broadcast, Compression: FAST",
          "      │   └─TableFullScan 10000.00 mpp[tiflash] table:t2 keep order:false, stats:pseudo",
          "      └─TableFullScan(Probe) 10000.00 mpp[tiflash] table:t1 keep order:false, stats:pseudo"
        ],
        "Warning": null
      }
    ]
  },
  {
    "Name": "TestCountStarForTiFlash",
    "Cases": [
      {
        "SQL": "select count(*) from t",
        "Plan": [
          "HashAgg 1.00 root  funcs:count(Column#12)->Column#10",
          "└─TableReader 1.00 root  MppVersion: 2, data:ExchangeSender",
          "  └─ExchangeSender 1.00 mpp[tiflash]  ExchangeType: PassThrough",
          "    └─HashAgg 1.00 mpp[tiflash]  funcs:count(test.t.d)->Column#12",
          "      └─TableFullScan 10000.00 mpp[tiflash] table:t keep order:false, stats:pseudo"
        ],
        "Warning": null
      },
      {
        "SQL": "select count(1), count(3.1415), count(0), count(null) from t -- every count but count(null) can be rewritten",
        "Plan": [
          "HashAgg 1.00 root  funcs:count(Column#18)->Column#10, funcs:count(Column#19)->Column#11, funcs:count(Column#20)->Column#12, funcs:count(Column#21)->Column#13",
          "└─TableReader 1.00 root  MppVersion: 2, data:ExchangeSender",
          "  └─ExchangeSender 1.00 mpp[tiflash]  ExchangeType: PassThrough",
          "    └─HashAgg 1.00 mpp[tiflash]  funcs:count(test.t.d)->Column#18, funcs:count(test.t.d)->Column#19, funcs:count(test.t.d)->Column#20, funcs:count(NULL)->Column#21",
          "      └─TableFullScan 10000.00 mpp[tiflash] table:t keep order:false, stats:pseudo"
        ],
        "Warning": null
      },
      {
        "SQL": "select count(*) from t where a=1",
        "Plan": [
          "StreamAgg 1.00 root  funcs:count(1)->Column#10",
          "└─TableReader 10.00 root  MppVersion: 2, data:ExchangeSender",
          "  └─ExchangeSender 10.00 mpp[tiflash]  ExchangeType: PassThrough",
          "    └─Selection 10.00 mpp[tiflash]  eq(test.t.a, 1)",
          "      └─TableFullScan 10000.00 mpp[tiflash] table:t pushed down filter:empty, keep order:false, stats:pseudo"
        ],
        "Warning": null
      },
      {
        "SQL": "select count(*) from t_pick_row_id",
        "Plan": [
          "HashAgg 1.00 root  funcs:count(Column#5)->Column#3",
          "└─TableReader 1.00 root  MppVersion: 2, data:ExchangeSender",
          "  └─ExchangeSender 1.00 mpp[tiflash]  ExchangeType: PassThrough",
          "    └─HashAgg 1.00 mpp[tiflash]  funcs:count(test.t_pick_row_id._tidb_rowid)->Column#5",
          "      └─TableFullScan 10000.00 mpp[tiflash] table:t_pick_row_id keep order:false, stats:pseudo"
        ],
        "Warning": null
      },
      {
        "SQL": "select t.b, t.c from (select count(*) as c from t) a, t where a.c=t.a -- test recursive",
        "Plan": [
          "HashJoin 1.25 root  inner join, equal:[eq(test.t.a, Column#10)]",
          "├─HashAgg(Build) 1.00 root  funcs:count(Column#22)->Column#10",
          "│ └─TableReader 1.00 root  MppVersion: 2, data:ExchangeSender",
          "│   └─ExchangeSender 1.00 mpp[tiflash]  ExchangeType: PassThrough",
          "│     └─HashAgg 1.00 mpp[tiflash]  funcs:count(test.t.d)->Column#22",
          "│       └─TableFullScan 10000.00 mpp[tiflash] table:t keep order:false, stats:pseudo",
          "└─TableReader(Probe) 10000.00 root  MppVersion: 2, data:ExchangeSender",
          "  └─ExchangeSender 10000.00 mpp[tiflash]  ExchangeType: PassThrough",
          "    └─TableFullScan 10000.00 mpp[tiflash] table:t keep order:false, stats:pseudo"
        ],
        "Warning": null
      },
      {
        "SQL": "select * from t outTable where outTable.a > (select count(*) from t inn where inn.a = outTable.b) -- shouldn't be rewritten for correlated sub query",
        "Plan": [
          "Projection 10000.00 root  test.t.a, test.t.b, test.t.c, test.t.d, test.t.e, test.t.f, test.t.g, test.t.h",
          "└─Apply 10000.00 root  CARTESIAN inner join, other cond:gt(test.t.a, Column#19)",
          "  ├─TableReader(Build) 10000.00 root  MppVersion: 2, data:ExchangeSender",
          "  │ └─ExchangeSender 10000.00 mpp[tiflash]  ExchangeType: PassThrough",
          "  │   └─TableFullScan 10000.00 mpp[tiflash] table:outTable keep order:false, stats:pseudo",
          "  └─HashAgg(Probe) 10000.00 root  funcs:count(Column#21)->Column#19",
          "    └─TableReader 10000.00 root  MppVersion: 2, data:ExchangeSender",
          "      └─ExchangeSender 10000.00 mpp[tiflash]  ExchangeType: PassThrough",
          "        └─HashAgg 10000.00 mpp[tiflash]  funcs:count(1)->Column#21",
          "          └─Selection 80000000.00 mpp[tiflash]  eq(cast(test.t.a, double BINARY), cast(test.t.b, double BINARY))",
          "            └─TableFullScan 100000000.00 mpp[tiflash] table:inn pushed down filter:empty, keep order:false, stats:pseudo"
        ],
        "Warning": null
      },
      {
        "SQL": "select count(*) from t t1, t t2 where t1.a=t2.e -- shouldn't be rewritten when join under agg",
        "Plan": [
          "HashAgg 1.00 root  funcs:count(Column#20)->Column#19",
          "└─TableReader 1.00 root  MppVersion: 2, data:ExchangeSender",
          "  └─ExchangeSender 1.00 mpp[tiflash]  ExchangeType: PassThrough",
          "    └─HashAgg 1.00 mpp[tiflash]  funcs:count(1)->Column#20",
          "      └─HashJoin 12500.00 mpp[tiflash]  inner join, equal:[eq(test.t.a, test.t.e)]",
          "        ├─ExchangeReceiver(Build) 10000.00 mpp[tiflash]  ",
          "        │ └─ExchangeSender 10000.00 mpp[tiflash]  ExchangeType: Broadcast, Compression: FAST",
          "        │   └─TableFullScan 10000.00 mpp[tiflash] table:t1 keep order:false, stats:pseudo",
          "        └─TableFullScan(Probe) 10000.00 mpp[tiflash] table:t2 keep order:false, stats:pseudo"
        ],
        "Warning": null
      },
      {
        "SQL": "select count(distinct 1) from t -- shouldn't be rewritten",
        "Plan": [
          "TableReader 1.00 root  MppVersion: 2, data:ExchangeSender",
          "└─ExchangeSender 1.00 mpp[tiflash]  ExchangeType: PassThrough",
          "  └─Projection 1.00 mpp[tiflash]  Column#10",
          "    └─HashAgg 1.00 mpp[tiflash]  funcs:count(distinct Column#12)->Column#10",
          "      └─ExchangeReceiver 1.00 mpp[tiflash]  ",
          "        └─ExchangeSender 1.00 mpp[tiflash]  ExchangeType: PassThrough, Compression: FAST",
          "          └─HashAgg 1.00 mpp[tiflash]  group by:1, ",
          "            └─TableFullScan 10000.00 mpp[tiflash] table:t keep order:false, stats:pseudo"
        ],
        "Warning": null
      },
      {
        "SQL": "select count(1), count(a), count(b) from t -- keep count(1)",
        "Plan": [
          "HashAgg 1.00 root  funcs:count(Column#16)->Column#10, funcs:count(Column#17)->Column#11, funcs:count(Column#18)->Column#12",
          "└─TableReader 1.00 root  MppVersion: 2, data:ExchangeSender",
          "  └─ExchangeSender 1.00 mpp[tiflash]  ExchangeType: PassThrough",
          "    └─HashAgg 1.00 mpp[tiflash]  funcs:count(1)->Column#16, funcs:count(test.t.a)->Column#17, funcs:count(test.t.b)->Column#18",
          "      └─TableFullScan 10000.00 mpp[tiflash] table:t keep order:false, stats:pseudo"
        ],
        "Warning": null
      },
      {
        "SQL": "select a, count(*) from t group by a -- shouldn't be rewritten",
        "Plan": [
          "TableReader 8000.00 root  MppVersion: 2, data:ExchangeSender",
          "└─ExchangeSender 8000.00 mpp[tiflash]  ExchangeType: PassThrough",
          "  └─Projection 8000.00 mpp[tiflash]  test.t.a, Column#10",
          "    └─Projection 8000.00 mpp[tiflash]  Column#10, test.t.a",
          "      └─HashAgg 8000.00 mpp[tiflash]  group by:test.t.a, funcs:count(1)->Column#10, funcs:firstrow(test.t.a)->test.t.a",
          "        └─ExchangeReceiver 10000.00 mpp[tiflash]  ",
          "          └─ExchangeSender 10000.00 mpp[tiflash]  ExchangeType: HashPartition, Compression: FAST, Hash Cols: [name: test.t.a, collate: binary]",
          "            └─TableFullScan 10000.00 mpp[tiflash] table:t keep order:false, stats:pseudo"
        ],
        "Warning": null
      },
      {
        "SQL": "select sum(a) from t -- sum shouldn't be rewritten",
        "Plan": [
          "HashAgg 1.00 root  funcs:sum(Column#12)->Column#10",
          "└─TableReader 1.00 root  MppVersion: 2, data:ExchangeSender",
          "  └─ExchangeSender 1.00 mpp[tiflash]  ExchangeType: PassThrough",
          "    └─HashAgg 1.00 mpp[tiflash]  funcs:sum(Column#15)->Column#12",
          "      └─Projection 10000.00 mpp[tiflash]  cast(test.t.a, decimal(10,0) BINARY)->Column#15",
          "        └─TableFullScan 10000.00 mpp[tiflash] table:t keep order:false, stats:pseudo"
        ],
        "Warning": null
      }
    ]
  },
  {
    "Name": "TestHashAggPushdownToTiFlashCompute",
    "Cases": [
      {
        "SQL": "select  /*+ agg_to_cop() hash_agg() */  avg( distinct  tbl_15.col_96 ) as r0 , min(   tbl_15.col_92 ) as r1 , sum( distinct  tbl_15.col_91 ) as r2 , max(   tbl_15.col_92 ) as r3 from tbl_15 where tbl_15.col_94 != '2033-01-09' and tbl_15.col_93 > 7623.679908049186   order by r0,r1,r2,r3 limit 79 ;",
        "Plan": [
          "Limit 1.00 root  offset:0, count:79",
          "└─Sort 1.00 root  Column#11, Column#12, Column#13, Column#14",
          "  └─HashAgg 1.00 root  funcs:avg(distinct Column#89)->Column#11, funcs:min(Column#90)->Column#12, funcs:sum(distinct Column#91)->Column#13, funcs:max(Column#92)->Column#14",
          "    └─Projection 7100.44 root  cast(test.tbl_15.col_96, decimal(10,0) UNSIGNED BINARY)->Column#89, Column#15->Column#90, cast(test.tbl_15.col_91, decimal(3,0) UNSIGNED BINARY)->Column#91, Column#16->Column#92",
          "      └─PartitionUnion 7100.44 root  ",
          "        ├─TableReader 1775.11 root  MppVersion: 2, data:ExchangeSender",
          "        │ └─ExchangeSender 1775.11 mpp[tiflash]  ExchangeType: PassThrough",
          "        │   └─HashAgg 1775.11 mpp[tiflash]  group by:test.tbl_15.col_91, test.tbl_15.col_96, funcs:firstrow(test.tbl_15.col_96)->test.tbl_15.col_96, funcs:min(Column#18)->Column#15, funcs:firstrow(test.tbl_15.col_91)->test.tbl_15.col_91, funcs:max(Column#20)->Column#16, funcs:firstrow(test.tbl_15.col_96)->test.tbl_15.col_96, funcs:firstrow(test.tbl_15.col_91)->test.tbl_15.col_91",
          "        │     └─ExchangeReceiver 1775.11 mpp[tiflash]  ",
          "        │       └─ExchangeSender 1775.11 mpp[tiflash]  ExchangeType: HashPartition, Compression: FAST, Hash Cols: [name: test.tbl_15.col_96, collate: binary], [name: test.tbl_15.col_91, collate: binary]",
          "        │         └─HashAgg 1775.11 mpp[tiflash]  group by:test.tbl_15.col_91, test.tbl_15.col_96, funcs:min(test.tbl_15.col_92)->Column#18, funcs:max(test.tbl_15.col_92)->Column#20",
          "        │           └─Selection 2218.89 mpp[tiflash]  gt(test.tbl_15.col_93, 7623.679908049186), ne(test.tbl_15.col_94, 2033-01-09 00:00:00.000000)",
          "        │             └─TableFullScan 10000.00 mpp[tiflash] table:tbl_15, partition:p0 pushed down filter:empty, keep order:false, stats:pseudo",
          "        ├─TableReader 1775.11 root  MppVersion: 2, data:ExchangeSender",
          "        │ └─ExchangeSender 1775.11 mpp[tiflash]  ExchangeType: PassThrough",
          "        │   └─HashAgg 1775.11 mpp[tiflash]  group by:test.tbl_15.col_91, test.tbl_15.col_96, funcs:firstrow(test.tbl_15.col_96)->test.tbl_15.col_96, funcs:min(Column#30)->Column#15, funcs:firstrow(test.tbl_15.col_91)->test.tbl_15.col_91, funcs:max(Column#32)->Column#16, funcs:firstrow(test.tbl_15.col_96)->test.tbl_15.col_96, funcs:firstrow(test.tbl_15.col_91)->test.tbl_15.col_91",
          "        │     └─ExchangeReceiver 1775.11 mpp[tiflash]  ",
          "        │       └─ExchangeSender 1775.11 mpp[tiflash]  ExchangeType: HashPartition, Compression: FAST, Hash Cols: [name: test.tbl_15.col_96, collate: binary], [name: test.tbl_15.col_91, collate: binary]",
          "        │         └─HashAgg 1775.11 mpp[tiflash]  group by:test.tbl_15.col_91, test.tbl_15.col_96, funcs:min(test.tbl_15.col_92)->Column#30, funcs:max(test.tbl_15.col_92)->Column#32",
          "        │           └─Selection 2218.89 mpp[tiflash]  gt(test.tbl_15.col_93, 7623.679908049186), ne(test.tbl_15.col_94, 2033-01-09 00:00:00.000000)",
          "        │             └─TableFullScan 10000.00 mpp[tiflash] table:tbl_15, partition:p1 pushed down filter:empty, keep order:false, stats:pseudo",
          "        ├─TableReader 1775.11 root  MppVersion: 2, data:ExchangeSender",
          "        │ └─ExchangeSender 1775.11 mpp[tiflash]  ExchangeType: PassThrough",
          "        │   └─HashAgg 1775.11 mpp[tiflash]  group by:test.tbl_15.col_91, test.tbl_15.col_96, funcs:firstrow(test.tbl_15.col_96)->test.tbl_15.col_96, funcs:min(Column#42)->Column#15, funcs:firstrow(test.tbl_15.col_91)->test.tbl_15.col_91, funcs:max(Column#44)->Column#16, funcs:firstrow(test.tbl_15.col_96)->test.tbl_15.col_96, funcs:firstrow(test.tbl_15.col_91)->test.tbl_15.col_91",
          "        │     └─ExchangeReceiver 1775.11 mpp[tiflash]  ",
          "        │       └─ExchangeSender 1775.11 mpp[tiflash]  ExchangeType: HashPartition, Compression: FAST, Hash Cols: [name: test.tbl_15.col_96, collate: binary], [name: test.tbl_15.col_91, collate: binary]",
          "        │         └─HashAgg 1775.11 mpp[tiflash]  group by:test.tbl_15.col_91, test.tbl_15.col_96, funcs:min(test.tbl_15.col_92)->Column#42, funcs:max(test.tbl_15.col_92)->Column#44",
          "        │           └─Selection 2218.89 mpp[tiflash]  gt(test.tbl_15.col_93, 7623.679908049186), ne(test.tbl_15.col_94, 2033-01-09 00:00:00.000000)",
          "        │             └─TableFullScan 10000.00 mpp[tiflash] table:tbl_15, partition:p2 pushed down filter:empty, keep order:false, stats:pseudo",
          "        └─TableReader 1775.11 root  MppVersion: 2, data:ExchangeSender",
          "          └─ExchangeSender 1775.11 mpp[tiflash]  ExchangeType: PassThrough",
          "            └─HashAgg 1775.11 mpp[tiflash]  group by:test.tbl_15.col_91, test.tbl_15.col_96, funcs:firstrow(test.tbl_15.col_96)->test.tbl_15.col_96, funcs:min(Column#54)->Column#15, funcs:firstrow(test.tbl_15.col_91)->test.tbl_15.col_91, funcs:max(Column#56)->Column#16, funcs:firstrow(test.tbl_15.col_96)->test.tbl_15.col_96, funcs:firstrow(test.tbl_15.col_91)->test.tbl_15.col_91",
          "              └─ExchangeReceiver 1775.11 mpp[tiflash]  ",
          "                └─ExchangeSender 1775.11 mpp[tiflash]  ExchangeType: HashPartition, Compression: FAST, Hash Cols: [name: test.tbl_15.col_96, collate: binary], [name: test.tbl_15.col_91, collate: binary]",
          "                  └─HashAgg 1775.11 mpp[tiflash]  group by:test.tbl_15.col_91, test.tbl_15.col_96, funcs:min(test.tbl_15.col_92)->Column#54, funcs:max(test.tbl_15.col_92)->Column#56",
          "                    └─Selection 2218.89 mpp[tiflash]  gt(test.tbl_15.col_93, 7623.679908049186), ne(test.tbl_15.col_94, 2033-01-09 00:00:00.000000)",
          "                      └─TableFullScan 10000.00 mpp[tiflash] table:tbl_15, partition:p3 pushed down filter:empty, keep order:false, stats:pseudo"
        ],
        "Warning": null
      },
      {
        "SQL": "select  /*+ agg_to_cop() hash_agg() */  count(1) from tbl_15 ;",
        "Plan": [
          "HashAgg 1.00 root  funcs:count(Column#12)->Column#11",
          "└─PartitionUnion 4.00 root  ",
          "  ├─HashAgg 1.00 root  funcs:count(Column#13)->Column#12",
          "  │ └─TableReader 1.00 root  MppVersion: 2, data:ExchangeSender",
          "  │   └─ExchangeSender 1.00 mpp[tiflash]  ExchangeType: PassThrough",
          "  │     └─HashAgg 1.00 mpp[tiflash]  funcs:count(test.tbl_15.col_91)->Column#13",
          "  │       └─TableFullScan 10000.00 mpp[tiflash] table:tbl_15, partition:p0 keep order:false, stats:pseudo",
          "  ├─HashAgg 1.00 root  funcs:count(Column#14)->Column#12",
          "  │ └─TableReader 1.00 root  MppVersion: 2, data:ExchangeSender",
          "  │   └─ExchangeSender 1.00 mpp[tiflash]  ExchangeType: PassThrough",
          "  │     └─HashAgg 1.00 mpp[tiflash]  funcs:count(test.tbl_15.col_91)->Column#14",
          "  │       └─TableFullScan 10000.00 mpp[tiflash] table:tbl_15, partition:p1 keep order:false, stats:pseudo",
          "  ├─HashAgg 1.00 root  funcs:count(Column#15)->Column#12",
          "  │ └─TableReader 1.00 root  MppVersion: 2, data:ExchangeSender",
          "  │   └─ExchangeSender 1.00 mpp[tiflash]  ExchangeType: PassThrough",
          "  │     └─HashAgg 1.00 mpp[tiflash]  funcs:count(test.tbl_15.col_91)->Column#15",
          "  │       └─TableFullScan 10000.00 mpp[tiflash] table:tbl_15, partition:p2 keep order:false, stats:pseudo",
          "  └─HashAgg 1.00 root  funcs:count(Column#16)->Column#12",
          "    └─TableReader 1.00 root  MppVersion: 2, data:ExchangeSender",
          "      └─ExchangeSender 1.00 mpp[tiflash]  ExchangeType: PassThrough",
          "        └─HashAgg 1.00 mpp[tiflash]  funcs:count(test.tbl_15.col_91)->Column#16",
          "          └─TableFullScan 10000.00 mpp[tiflash] table:tbl_15, partition:p3 keep order:false, stats:pseudo"
        ],
        "Warning": null
      },
      {
        "SQL": "select  /*+ agg_to_cop() stream_agg() */  avg(   tbl_16.col_100 ) as r0 from tbl_16 where tbl_16.col_100 in ( 10672141 ) or tbl_16.col_104 in ( 'yfEG1t!*b' ,'C1*bqx_qyO' ,'vQ^yUpKHr&j#~' ) group by tbl_16.col_100  order by r0 limit 20 ;",
        "Plan": [
          "TopN 20.00 root  Column#10, offset:0, count:20",
          "└─HashAgg 63.95 root  group by:test.tbl_16.col_100, funcs:avg(Column#11, Column#12)->Column#10",
          "  └─PartitionUnion 63.95 root  ",
          "    ├─StreamAgg 31.98 root  group by:Column#22, funcs:count(Column#19)->Column#11, funcs:sum(Column#20)->Column#12, funcs:firstrow(Column#21)->test.tbl_16.col_100",
          "    │ └─Projection 39.97 root  test.tbl_16.col_100->Column#19, cast(test.tbl_16.col_100, decimal(8,0) UNSIGNED BINARY)->Column#20, test.tbl_16.col_100->Column#21, test.tbl_16.col_100->Column#22",
          "    │   └─Sort 39.97 root  test.tbl_16.col_100",
          "    │     └─TableReader 39.97 root  MppVersion: 2, data:ExchangeSender",
          "    │       └─ExchangeSender 39.97 mpp[tiflash]  ExchangeType: PassThrough",
          "    │         └─Selection 39.97 mpp[tiflash]  or(eq(test.tbl_16.col_100, 10672141), in(test.tbl_16.col_104, \"yfEG1t!*b\", \"C1*bqx_qyO\", \"vQ^yUpKHr&j#~\"))",
          "    │           └─TableFullScan 10000.00 mpp[tiflash] table:tbl_16, partition:p0 pushed down filter:empty, keep order:false, stats:pseudo",
          "    └─StreamAgg 31.98 root  group by:Column#26, funcs:count(Column#23)->Column#11, funcs:sum(Column#24)->Column#12, funcs:firstrow(Column#25)->test.tbl_16.col_100",
          "      └─Projection 39.97 root  test.tbl_16.col_100->Column#23, cast(test.tbl_16.col_100, decimal(8,0) UNSIGNED BINARY)->Column#24, test.tbl_16.col_100->Column#25, test.tbl_16.col_100->Column#26",
          "        └─Sort 39.97 root  test.tbl_16.col_100",
          "          └─TableReader 39.97 root  MppVersion: 2, data:ExchangeSender",
          "            └─ExchangeSender 39.97 mpp[tiflash]  ExchangeType: PassThrough",
          "              └─Selection 39.97 mpp[tiflash]  or(eq(test.tbl_16.col_100, 10672141), in(test.tbl_16.col_104, \"yfEG1t!*b\", \"C1*bqx_qyO\", \"vQ^yUpKHr&j#~\"))",
          "                └─TableFullScan 10000.00 mpp[tiflash] table:tbl_16, partition:p1 pushed down filter:empty, keep order:false, stats:pseudo"
        ],
        "Warning": null
      }
    ]
  },
  {
    "Name": "TestIssues49377Plan",
    "Cases": [
      {
        "SQL": "select 1,1,1 union all ((select * from employee where dept_id = 1)  union all ( select * from employee where dept_id = 1 order by employee_id ) order by 1 );",
        "Plan": [
          "Union 21.00 root  ",
          "├─Projection 1.00 root  1->Column#15, 1->Column#16, 1->Column#17",
          "│ └─TableDual 1.00 root  rows:1",
          "└─Projection 20.00 root  cast(Column#12, bigint(11) BINARY)->Column#15, Column#13->Column#16, cast(Column#14, bigint(11) BINARY)->Column#17",
          "  └─Sort 20.00 root  Column#12",
          "    └─Union 20.00 root  ",
          "      ├─TableReader 10.00 root  data:Selection",
          "      │ └─Selection 10.00 cop[tikv]  eq(test.employee.dept_id, 1)",
          "      │   └─TableFullScan 10000.00 cop[tikv] table:employee keep order:false, stats:pseudo",
          "      └─Sort 10.00 root  test.employee.employee_id",
          "        └─TableReader 10.00 root  data:Selection",
          "          └─Selection 10.00 cop[tikv]  eq(test.employee.dept_id, 1)",
          "            └─TableFullScan 10000.00 cop[tikv] table:employee keep order:false, stats:pseudo"
        ],
        "Warning": null
      },
      {
        "SQL": "select 1,1,1 union all ((select * from employee where dept_id = 1)  union all ( select * from employee where dept_id = 1 order by employee_id ) order by 1 limit 1);",
        "Plan": [
          "Union 2.00 root  ",
          "├─Projection 1.00 root  1->Column#15, 1->Column#16, 1->Column#17",
          "│ └─TableDual 1.00 root  rows:1",
          "└─Projection 1.00 root  cast(Column#12, bigint(11) BINARY)->Column#15, Column#13->Column#16, cast(Column#14, bigint(11) BINARY)->Column#17",
          "  └─TopN 1.00 root  Column#12, offset:0, count:1",
          "    └─Union 2.00 root  ",
          "      ├─TopN 1.00 root  test.employee.employee_id, offset:0, count:1",
          "      │ └─TableReader 1.00 root  data:TopN",
          "      │   └─TopN 1.00 cop[tikv]  test.employee.employee_id, offset:0, count:1",
          "      │     └─Selection 10.00 cop[tikv]  eq(test.employee.dept_id, 1)",
          "      │       └─TableFullScan 10000.00 cop[tikv] table:employee keep order:false, stats:pseudo",
          "      └─TopN 1.00 root  test.employee.employee_id, offset:0, count:1",
          "        └─TableReader 1.00 root  data:TopN",
          "          └─TopN 1.00 cop[tikv]  test.employee.employee_id, offset:0, count:1",
          "            └─Selection 10.00 cop[tikv]  eq(test.employee.dept_id, 1)",
          "              └─TableFullScan 10000.00 cop[tikv] table:employee keep order:false, stats:pseudo"
        ],
        "Warning": null
      },
      {
        "SQL": "select * from employee where dept_id = 1 union all ( select * from employee where dept_id = 1 order by employee_id) union all ( select * from employee where dept_id = 1 union all ( select * from employee where dept_id = 1 order by employee_id ) limit 1);",
        "Plan": [
          "Union 21.00 root  ",
          "├─TableReader 10.00 root  data:Selection",
          "│ └─Selection 10.00 cop[tikv]  eq(test.employee.dept_id, 1)",
          "│   └─TableFullScan 10000.00 cop[tikv] table:employee keep order:false, stats:pseudo",
          "├─Sort 10.00 root  test.employee.employee_id",
          "│ └─TableReader 10.00 root  data:Selection",
          "│   └─Selection 10.00 cop[tikv]  eq(test.employee.dept_id, 1)",
          "│     └─TableFullScan 10000.00 cop[tikv] table:employee keep order:false, stats:pseudo",
          "└─Limit 1.00 root  offset:0, count:1",
          "  └─Union 1.00 root  ",
          "    ├─Limit 1.00 root  offset:0, count:1",
          "    │ └─TableReader 1.00 root  data:Limit",
          "    │   └─Limit 1.00 cop[tikv]  offset:0, count:1",
          "    │     └─Selection 1.00 cop[tikv]  eq(test.employee.dept_id, 1)",
          "    │       └─TableFullScan 1000.00 cop[tikv] table:employee keep order:false, stats:pseudo",
          "    └─TopN 1.00 root  test.employee.employee_id, offset:0, count:1",
          "      └─TableReader 1.00 root  data:TopN",
          "        └─TopN 1.00 cop[tikv]  test.employee.employee_id, offset:0, count:1",
          "          └─Selection 10.00 cop[tikv]  eq(test.employee.dept_id, 1)",
          "            └─TableFullScan 10000.00 cop[tikv] table:employee keep order:false, stats:pseudo"
        ],
        "Warning": null
      },
      {
        "SQL": "select * from employee where dept_id = 1 union all ( select * from employee where dept_id = 1 order by employee_id) union all ( select * from employee where dept_id = 1 union all ( select * from employee where dept_id = 1 order by employee_id ) order by 1 limit 1);",
        "Plan": [
          "Union 21.00 root  ",
          "├─TableReader 10.00 root  data:Selection",
          "│ └─Selection 10.00 cop[tikv]  eq(test.employee.dept_id, 1)",
          "│   └─TableFullScan 10000.00 cop[tikv] table:employee keep order:false, stats:pseudo",
          "├─Sort 10.00 root  test.employee.employee_id",
          "│ └─TableReader 10.00 root  data:Selection",
          "│   └─Selection 10.00 cop[tikv]  eq(test.employee.dept_id, 1)",
          "│     └─TableFullScan 10000.00 cop[tikv] table:employee keep order:false, stats:pseudo",
          "└─TopN 1.00 root  Column#17, offset:0, count:1",
          "  └─Union 2.00 root  ",
          "    ├─TopN 1.00 root  test.employee.employee_id, offset:0, count:1",
          "    │ └─TableReader 1.00 root  data:TopN",
          "    │   └─TopN 1.00 cop[tikv]  test.employee.employee_id, offset:0, count:1",
          "    │     └─Selection 10.00 cop[tikv]  eq(test.employee.dept_id, 1)",
          "    │       └─TableFullScan 10000.00 cop[tikv] table:employee keep order:false, stats:pseudo",
          "    └─TopN 1.00 root  test.employee.employee_id, offset:0, count:1",
          "      └─TableReader 1.00 root  data:TopN",
          "        └─TopN 1.00 cop[tikv]  test.employee.employee_id, offset:0, count:1",
          "          └─Selection 10.00 cop[tikv]  eq(test.employee.dept_id, 1)",
          "            └─TableFullScan 10000.00 cop[tikv] table:employee keep order:false, stats:pseudo"
        ],
        "Warning": null
      }
    ]
  }
]<|MERGE_RESOLUTION|>--- conflicted
+++ resolved
@@ -3208,7 +3208,6 @@
       {
         "SQL": "select * from t where exists (select /*+ SEMI_JOIN_REWRITE() */ t.b from t t1 where t1.a=t.a)",
         "Plan": [
-<<<<<<< HEAD
           "HashAgg 1.00 root  funcs:group_concat(distinct Column#5 order by Column#6 desc separator \",\")->Column#4",
           "└─Projection 10000.00 root  cast(test.test.name, var_string(20))->Column#5, test.test.name->Column#6",
           "  └─TableReader 10000.00 root  data:TableFullScan",
@@ -4458,8 +4457,6 @@
       {
         "SQL": "select * from t where exists (select /*+ SEMI_JOIN_REWRITE() */ 1 from t t1 where t1.a=t.a)",
         "Plan": [
-=======
->>>>>>> 8e0a7707
           "HashJoin 9990.00 root  inner join, equal:[eq(test.t.a, test.t.a)]",
           "├─HashAgg(Build) 7992.00 root  group by:test.t.a, funcs:firstrow(test.t.a)->test.t.a",
           "│ └─TableReader 7992.00 root  data:HashAgg",
@@ -4471,7 +4468,6 @@
           "    └─TableFullScan 10000.00 cop[tikv] table:t keep order:false, stats:pseudo"
         ],
         "Warning": ""
-<<<<<<< HEAD
       },
       {
         "SQL": "select * from t where exists (select /*+ SEMI_JOIN_REWRITE() */ t.b from t t1 where t1.a=t.a)",
@@ -6938,8 +6934,6 @@
         ],
         "Result": null,
         "Warning": null
-=======
->>>>>>> 8e0a7707
       },
       {
         "SQL": "select exists(select /*+ SEMI_JOIN_REWRITE() */ * from t t1 where t1.a=t.a) from t",
