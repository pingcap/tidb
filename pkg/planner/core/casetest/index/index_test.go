// Copyright 2023 PingCAP, Inc.
//
// Licensed under the Apache License, Version 2.0 (the "License");
// you may not use this file except in compliance with the License.
// You may obtain a copy of the License at
//
//     http://www.apache.org/licenses/LICENSE-2.0
//
// Unless required by applicable law or agreed to in writing, software
// distributed under the License is distributed on an "AS IS" BASIS,
// WITHOUT WARRANTIES OR CONDITIONS OF ANY KIND, either express or implied.
// See the License for the specific language governing permissions and
// limitations under the License.

package index

import (
	"fmt"
	"testing"

	"github.com/pingcap/tidb/pkg/testkit"
	"github.com/pingcap/tidb/pkg/testkit/testdata"
	"github.com/pingcap/tidb/pkg/util"
)

func TestNullConditionForPrefixIndex(t *testing.T) {
	store := testkit.CreateMockStore(t)
	tk := testkit.NewTestKit(t, store)
	tk.MustExec("use test")
	tk.MustExec(`CREATE TABLE t1 (
  id char(1) DEFAULT NULL,
  c1 varchar(255) DEFAULT NULL,
  c2 text DEFAULT NULL,
  KEY idx1 (c1),
  KEY idx2 (c1,c2(5))
) ENGINE=InnoDB DEFAULT CHARSET=utf8mb4 COLLATE=utf8mb4_bin`)
	tk.MustExec("set tidb_cost_model_version=2")
	tk.MustExec("create table t2(a int, b varchar(10), index idx(b(5)))")
	tk.MustExec("create table t3(a int, b varchar(10), c int, primary key (a, b(5)) clustered)")
	tk.MustExec("set tidb_opt_prefix_index_single_scan = 1")
	tk.MustExec("insert into t1 values ('a', '0xfff', '111111'), ('b', '0xfff', '22    '), ('c', '0xfff', ''), ('d', '0xfff', null)")
	tk.MustExec("insert into t2 values (1, 'aaaaaa'), (2, 'bb    '), (3, ''), (4, null)")
	tk.MustExec("insert into t3 values (1, 'aaaaaa', 2), (1, 'bb    ', 3), (1, '', 4)")

	var input []string
	var output []struct {
		SQL    string
		Plan   []string
		Result []string
	}
	integrationSuiteData := GetIntegrationSuiteData()
	integrationSuiteData.LoadTestCases(t, &input, &output)
	for i, tt := range input {
		testdata.OnRecord(func() {
			output[i].SQL = tt
			output[i].Plan = testdata.ConvertRowsToStrings(tk.MustQuery("explain format='brief' " + tt).Rows())
			output[i].Result = testdata.ConvertRowsToStrings(tk.MustQuery(tt).Sort().Rows())
		})
		tk.MustQuery("explain format='brief' " + tt).Check(testkit.Rows(output[i].Plan...))
		tk.MustQuery(tt).Sort().Check(testkit.Rows(output[i].Result...))
	}

	// test plan cache
	tk.MustExec(`set tidb_enable_prepared_plan_cache=1`)
	tk.MustExec("set @@tidb_enable_collect_execution_info=0")
	tk.MustExec("prepare stmt from 'select count(1) from t1 where c1 = ? and c2 is not null'")
	tk.MustExec("set @a = '0xfff'")
	tk.MustQuery("execute stmt using @a").Check(testkit.Rows("3"))
	tk.MustQuery("execute stmt using @a").Check(testkit.Rows("3"))
	tk.MustQuery(`select @@last_plan_from_cache`).Check(testkit.Rows("1"))
	tk.MustQuery("execute stmt using @a").Check(testkit.Rows("3"))
	tkProcess := tk.Session().ShowProcess()
	ps := []*util.ProcessInfo{tkProcess}
	tk.Session().SetSessionManager(&testkit.MockSessionManager{PS: ps})
	tk.MustQuery(fmt.Sprintf("explain for connection %d", tkProcess.ID)).Check(testkit.Rows(
		"StreamAgg_17 1.00 root  funcs:count(Column#7)->Column#5",
		"└─IndexReader_18 1.00 root  index:StreamAgg_9",
		"  └─StreamAgg_9 1.00 cop[tikv]  funcs:count(1)->Column#7",
		"    └─IndexRangeScan_16 99.90 cop[tikv] table:t1, index:idx2(c1, c2) range:[\"0xfff\" -inf,\"0xfff\" +inf], keep order:false, stats:pseudo"))
}

func TestInvisibleIndex(t *testing.T) {
	store := testkit.CreateMockStore(t)
	tk := testkit.NewTestKit(t, store)
	tk.MustExec("use test")
	tk.MustExec("CREATE TABLE t1 ( a INT, KEY( a ) INVISIBLE );")
	tk.MustExec("INSERT INTO t1 VALUES (1), (2), (3), (4), (5), (6), (7), (8), (9), (10);")
	tk.MustQuery(`EXPLAIN SELECT a FROM t1;`).Check(
		testkit.Rows(
			`TableReader_5 10000.00 root  data:TableFullScan_4`,
			`└─TableFullScan_4 10000.00 cop[tikv] table:t1 keep order:false, stats:pseudo`))
	tk.MustExec("set session tidb_opt_use_invisible_indexes=on;")
	tk.MustQuery(`EXPLAIN SELECT a FROM t1;`).Check(
		testkit.Rows(
			`IndexReader_7 10000.00 root  index:IndexFullScan_6`,
			`└─IndexFullScan_6 10000.00 cop[tikv] table:t1, index:a(a) keep order:false, stats:pseudo`))
}

func TestRangeDerivation(t *testing.T) {
	store := testkit.CreateMockStore(t)
	tk := testkit.NewTestKit(t, store)
	tk.MustExec("use test")
	tk.MustExec("create table t1 (a1 int, b1 int, c1 int, primary key pkx (a1,b1));")
	tk.MustExec("create table t1char (a1 char(5), b1 char(5), c1 int, primary key pkx (a1,b1));")
	tk.MustExec("create table t(a int, b int, c int, primary key(a,b));")
	tk.MustExec("create table tuk (a int, b int, c int, unique key (a, b, c));")
	tk.MustExec("set @@session.tidb_regard_null_as_point=false;")

	var input []string
	var output []struct {
		SQL  string
		Plan []string
	}
	indexRangeSuiteData := GetIndexRangeSuiteData()
	indexRangeSuiteData.LoadTestCases(t, &input, &output)
	indexRangeSuiteData.LoadTestCases(t, &input, &output)
	for i, sql := range input {
		plan := tk.MustQuery("explain format = 'brief' " + sql)
		testdata.OnRecord(func() {
			output[i].SQL = sql
			output[i].Plan = testdata.ConvertRowsToStrings(plan.Rows())
		})
		plan.Check(testkit.Rows(output[i].Plan...))
	}
}
<<<<<<< HEAD
func TestRangeIntersection(t *testing.T) {
	store := testkit.CreateMockStore(t)
	tk := testkit.NewTestKit(t, store)
	tk.MustExec("use test")
	tk.MustExec("create table t1 (a1 int, b1 int, c1 int, key pkx (a1,b1));")
	tk.MustExec("insert into t1 values (1,1,1);")
	tk.MustExec("insert into t1 values (null,1,1);")
	tk.MustExec("insert into t1 values (1,null,1);")
	tk.MustExec("insert into t1 values (1,1,null);")
	tk.MustExec("insert into t1 values (1,10,1);")
	tk.MustExec("insert into t1 values (10,20,1);")
	tk.MustExec("insert into t1 select a1+1,b1,c1+1 from t1;")
	tk.MustExec("insert into t1 select a1,b1+1,c1+1 from t1;")
	tk.MustExec("insert into t1 select a1-1,b1+1,c1+1 from t1;")
	tk.MustExec("insert into t1 select a1+2,b1+2,c1+2 from t1;")
	tk.MustExec("insert into t1 select a1+2,b1-2,c1+2 from t1;")
	tk.MustExec("insert into t1 select a1+2,b1-1,c1+2 from t1;")
	tk.MustExec("insert into t1 select null,b1,c1+1 from t1;")
	tk.MustExec("insert into t1 select a1,null,c1+1 from t1;")

	tk.MustExec("create table t11 (a1 int, b1 int, c1 int);")
	tk.MustExec("insert into t11 select * from t1;")

	tk.MustExec("CREATE TABLE `tablename` (`primary_key` varbinary(1024) NOT NULL,`secondary_key` varbinary(1024) NOT NULL,`timestamp` bigint(20) NOT NULL,`value` mediumblob DEFAULT NULL,PRIMARY KEY PKK (`primary_key`,`secondary_key`,`timestamp`));")

	tk.MustExec("create table t(a int, b int, c int, key PKK(a,b,c));")
	tk.MustExec("create table tt(a int, b int, c int, primary key PKK(a,b,c));")
	tk.MustExec("insert into t select * from t1;")
	tk.MustExec("insert into tt select * from t1 where a1 is not null and b1 is not null and c1 is not null;")

=======

func TestRowFunctionMatchTheIndexRangeScan(t *testing.T) {
	store := testkit.CreateMockStore(t)
	tk := testkit.NewTestKit(t, store)
	tk.MustExec("use test")
	tk.MustExec(`CREATE TABLE t1 (k1 int , k2 int, k3 int, index pk1(k1, k2))`)
	tk.MustExec(`create table t2 (k1 int, k2 int)`)
>>>>>>> bcd797e9
	var input []string
	var output []struct {
		SQL    string
		Plan   []string
		Result []string
	}
<<<<<<< HEAD
	indexRangeSuiteData := GetIndexRangeSuiteData()
	indexRangeSuiteData.LoadTestCases(t, &input, &output)
	indexRangeSuiteData.LoadTestCases(t, &input, &output)
	for i, sql := range input {
		plan := tk.MustQuery("explain format = 'brief' " + sql)
		testdata.OnRecord(func() {
			output[i].SQL = sql
			output[i].Plan = testdata.ConvertRowsToStrings(plan.Rows())
			output[i].Result = testdata.ConvertRowsToStrings(tk.MustQuery(sql).Sort().Rows())
		})
		plan.Check(testkit.Rows(output[i].Plan...))
		tk.MustQuery(sql).Sort().Check(testkit.Rows(output[i].Result...))
=======
	integrationSuiteData := GetIntegrationSuiteData()
	integrationSuiteData.LoadTestCases(t, &input, &output)
	for i, tt := range input {
		testdata.OnRecord(func() {
			output[i].SQL = tt
			output[i].Plan = testdata.ConvertRowsToStrings(tk.MustQuery("explain format='brief' " + tt).Rows())
			output[i].Result = testdata.ConvertRowsToStrings(tk.MustQuery(tt).Sort().Rows())
		})
		tk.MustQuery("explain format='brief' " + tt).Check(testkit.Rows(output[i].Plan...))
		tk.MustQuery(tt).Sort().Check(testkit.Rows(output[i].Result...))
>>>>>>> bcd797e9
	}
}<|MERGE_RESOLUTION|>--- conflicted
+++ resolved
@@ -100,6 +100,7 @@
 	store := testkit.CreateMockStore(t)
 	tk := testkit.NewTestKit(t, store)
 	tk.MustExec("use test")
+	tk.MustExec(`set @@tidb_opt_fix_control = "54337:ON"`)
 	tk.MustExec("create table t1 (a1 int, b1 int, c1 int, primary key pkx (a1,b1));")
 	tk.MustExec("create table t1char (a1 char(5), b1 char(5), c1 int, primary key pkx (a1,b1));")
 	tk.MustExec("create table t(a int, b int, c int, primary key(a,b));")
@@ -123,11 +124,38 @@
 		plan.Check(testkit.Rows(output[i].Plan...))
 	}
 }
-<<<<<<< HEAD
+
+func TestRowFunctionMatchTheIndexRangeScan(t *testing.T) {
+	store := testkit.CreateMockStore(t)
+	tk := testkit.NewTestKit(t, store)
+	tk.MustExec("use test")
+	tk.MustExec(`set @@tidb_opt_fix_control = "54337:ON"`)
+	tk.MustExec(`CREATE TABLE t1 (k1 int , k2 int, k3 int, index pk1(k1, k2))`)
+	tk.MustExec(`create table t2 (k1 int, k2 int)`)
+	var input []string
+	var output []struct {
+		SQL    string
+		Plan   []string
+		Result []string
+	}
+	integrationSuiteData := GetIntegrationSuiteData()
+	integrationSuiteData.LoadTestCases(t, &input, &output)
+	for i, tt := range input {
+		testdata.OnRecord(func() {
+			output[i].SQL = tt
+			output[i].Plan = testdata.ConvertRowsToStrings(tk.MustQuery("explain format='brief' " + tt).Rows())
+			output[i].Result = testdata.ConvertRowsToStrings(tk.MustQuery(tt).Sort().Rows())
+		})
+		tk.MustQuery("explain format='brief' " + tt).Check(testkit.Rows(output[i].Plan...))
+		tk.MustQuery(tt).Sort().Check(testkit.Rows(output[i].Result...))
+	}
+}
+
 func TestRangeIntersection(t *testing.T) {
 	store := testkit.CreateMockStore(t)
 	tk := testkit.NewTestKit(t, store)
 	tk.MustExec("use test")
+	tk.MustExec(`set @@tidb_opt_fix_control = "54337:ON"`)
 	tk.MustExec("create table t1 (a1 int, b1 int, c1 int, key pkx (a1,b1));")
 	tk.MustExec("insert into t1 values (1,1,1);")
 	tk.MustExec("insert into t1 values (null,1,1);")
@@ -153,23 +181,20 @@
 	tk.MustExec("create table tt(a int, b int, c int, primary key PKK(a,b,c));")
 	tk.MustExec("insert into t select * from t1;")
 	tk.MustExec("insert into tt select * from t1 where a1 is not null and b1 is not null and c1 is not null;")
-
-=======
-
-func TestRowFunctionMatchTheIndexRangeScan(t *testing.T) {
-	store := testkit.CreateMockStore(t)
-	tk := testkit.NewTestKit(t, store)
-	tk.MustExec("use test")
-	tk.MustExec(`CREATE TABLE t1 (k1 int , k2 int, k3 int, index pk1(k1, k2))`)
-	tk.MustExec(`create table t2 (k1 int, k2 int)`)
->>>>>>> bcd797e9
+	tk.MustExec("CREATE TABLE tnull (a INT, KEY PK(a));")
+	tk.MustExec("create table tkey_string(id1 CHAR(16) not null, id2 VARCHAR(16) not null, id3 BINARY(16) not null, id4 VARBINARY(16) not null, id5 BLOB not null, id6 TEXT not null, id7 ENUM('x-small', 'small', 'medium', 'large', 'x-large') not null, id8 SET ('a', 'b', 'c', 'd') not null, name varchar(16), primary key(id1, id2, id3, id4, id7, id8)) PARTITION BY KEY(id7) partitions 4;")
+	tk.MustExec("INSERT INTO tkey_string VALUES('huaian','huaian','huaian','huaian','huaian','huaian','x-small','a','linpin');")
+	tk.MustExec("INSERT INTO tkey_string VALUES('nanjing','nanjing','nanjing','nanjing','nanjing','nanjing','small','b','linpin');")
+	tk.MustExec("INSERT INTO tkey_string VALUES('zhenjiang','zhenjiang','zhenjiang','zhenjiang','zhenjiang','zhenjiang','medium','c','linpin');")
+	tk.MustExec("INSERT INTO tkey_string VALUES('suzhou','suzhou','suzhou','suzhou','suzhou','suzhou','large','d','linpin');")
+	tk.MustExec("INSERT INTO tkey_string VALUES('wuxi','wuxi','wuxi','wuxi','wuxi','wuxi','x-large','a','linpin');")
+
 	var input []string
 	var output []struct {
 		SQL    string
 		Plan   []string
 		Result []string
 	}
-<<<<<<< HEAD
 	indexRangeSuiteData := GetIndexRangeSuiteData()
 	indexRangeSuiteData.LoadTestCases(t, &input, &output)
 	indexRangeSuiteData.LoadTestCases(t, &input, &output)
@@ -182,17 +207,5 @@
 		})
 		plan.Check(testkit.Rows(output[i].Plan...))
 		tk.MustQuery(sql).Sort().Check(testkit.Rows(output[i].Result...))
-=======
-	integrationSuiteData := GetIntegrationSuiteData()
-	integrationSuiteData.LoadTestCases(t, &input, &output)
-	for i, tt := range input {
-		testdata.OnRecord(func() {
-			output[i].SQL = tt
-			output[i].Plan = testdata.ConvertRowsToStrings(tk.MustQuery("explain format='brief' " + tt).Rows())
-			output[i].Result = testdata.ConvertRowsToStrings(tk.MustQuery(tt).Sort().Rows())
-		})
-		tk.MustQuery("explain format='brief' " + tt).Check(testkit.Rows(output[i].Plan...))
-		tk.MustQuery(tt).Sort().Check(testkit.Rows(output[i].Result...))
->>>>>>> bcd797e9
 	}
 }