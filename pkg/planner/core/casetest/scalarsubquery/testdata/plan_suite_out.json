--- conflicted
+++ resolved
@@ -117,27 +117,15 @@
       {
         "SQL": "explain format = 'plan_tree' select * from t1 where (a, b) = (select a, b from t2 limit 1)",
         "Plan": [
-<<<<<<< HEAD
-          "Selection 8000.00 root  eq(test.t1.a, ScalarQueryCol#9), eq(test.t1.b, ScalarQueryCol#10)",
-          "└─TableReader 10000.00 root  data:TableFullScan",
-          "  └─TableFullScan 10000.00 cop[tikv] table:t1 keep order:false, stats:pseudo",
-          "ScalarSubQuery N/A root  Output: ScalarQueryCol#9, ScalarQueryCol#10",
-          "└─MaxOneRow 1.00 root  ",
-          "  └─Limit 1.00 root  offset:0, count:1",
-          "    └─TableReader 1.00 root  data:Limit",
-          "      └─Limit 1.00 cop[tikv]  offset:0, count:1",
-          "        └─TableFullScan 1.00 cop[tikv] table:t2 keep order:false, stats:pseudo"
-=======
           "Selection root  eq(test.t1.a, ScalarQueryCol#9), eq(test.t1.b, ScalarQueryCol#10)",
           "└─TableReader root  data:TableFullScan",
           "  └─TableFullScan cop[tikv] table:t1 keep order:false, stats:pseudo",
-          "ScalarSubQuery root  Output: ScalarQueryCol#9,ScalarQueryCol#10",
+          "ScalarSubQuery root  Output: ScalarQueryCol#9, ScalarQueryCol#10",
           "└─MaxOneRow root  ",
           "  └─Limit root  offset:0, count:1",
           "    └─TableReader root  data:Limit",
           "      └─Limit cop[tikv]  offset:0, count:1",
           "        └─TableFullScan cop[tikv] table:t2 keep order:false, stats:pseudo"
->>>>>>> de48c81a
         ],
         "Error": ""
       },
