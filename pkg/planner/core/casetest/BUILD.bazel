load("@io_bazel_rules_go//go:def.bzl", "go_test")

go_test(
    name = "casetest_test",
    timeout = "moderate",
    srcs = [
        "integration_test.go",
        "main_test.go",
        "plan_test.go",
        "stats_test.go",
        "tiflash_selection_late_materialization_test.go",
    ],
    data = glob(["testdata/**"]),
    flaky = True,
<<<<<<< HEAD
    shard_count = 21,
=======
    shard_count = 20,
>>>>>>> 40587404
    deps = [
        "//pkg/domain",
        "//pkg/parser",
        "//pkg/parser/model",
        "//pkg/planner/core",
        "//pkg/planner/property",
        "//pkg/testkit",
        "//pkg/testkit/testdata",
        "//pkg/testkit/testmain",
        "//pkg/testkit/testsetup",
        "//pkg/util/hint",
        "//pkg/util/plancodec",
        "@com_github_pingcap_failpoint//:failpoint",
        "@com_github_stretchr_testify//require",
        "@org_uber_go_goleak//:goleak",
    ],
)<|MERGE_RESOLUTION|>--- conflicted
+++ resolved
@@ -12,11 +12,7 @@
     ],
     data = glob(["testdata/**"]),
     flaky = True,
-<<<<<<< HEAD
-    shard_count = 21,
-=======
     shard_count = 20,
->>>>>>> 40587404
     deps = [
         "//pkg/domain",
         "//pkg/parser",
