--- conflicted
+++ resolved
@@ -281,18 +281,6 @@
         "Warn": null
       },
       {
-<<<<<<< HEAD
-=======
-        "SQL": "explain format='brief' select * from t4 where i > 1 and ts < '2025-11-30 00:00:00'",
-        "Plan": [
-          "IndexLookUp 1000.00 root  ",
-          "├─IndexRangeScan(Build) 1000.00 cop[tici] table:t4, index:idx1(i, ts, d, t) range:(1,+inf], search func:gt(test.t4.i, 1), lt(test.t4.ts, 2025-11-30 00:00:00.000000), keep order:false, stats:pseudo",
-          "└─TableRowIDScan(Probe) 1000.00 cop[tikv] table:t4 keep order:false, stats:pseudo"
-        ],
-        "Warn": null
-      },
-      {
->>>>>>> dc593c51
         "SQL": "explain format='brief' select * from t4 where i > 1 and ts < '2025-11-30 00:00:00' limit 10 offset 15",
         "Plan": [
           "IndexLookUp 10.00 root  limit embedded(offset:15, count:10)",
@@ -350,7 +338,7 @@
         "Plan": [
           "TopN 10.00 root  test.t4.i, test.t4.ts:desc, test.t4.d, offset:5, count:10",
           "└─IndexLookUp 15.00 root  ",
-          "  ├─IndexRangeScan(Build) 1000.00 cop[tici] table:t4, index:idx1(i, ts, d, t) range:[NULL,+inf], search func:eq(test.t4.t, \"apple\"), in(test.t4.i, 1, 2, 3), topK: 15, keep order:false, stats:pseudo",
+          "  ├─IndexRangeScan(Build) 1000.00 cop[tici] table:t4, index:idx1(i, ts, d, t) range:[1,1], [2,2], [3,3], search func:eq(test.t4.t, \"apple\"), in(test.t4.i, 1, 2, 3), topK: 15, keep order:false, stats:pseudo",
           "  └─TopN(Probe) 15.00 cop[tikv]  test.t4.i, test.t4.ts:desc, test.t4.d, offset:0, count:15",
           "    └─TableRowIDScan 1000.00 cop[tikv] table:t4 keep order:false, stats:pseudo"
         ],
@@ -361,7 +349,7 @@
         "Plan": [
           "TopN 10.00 root  test.t4.i, test.t4.ts:desc, test.t4.d, test.t4.t, offset:5, count:10",
           "└─IndexLookUp 15.00 root  ",
-          "  ├─IndexRangeScan(Build) 1000.00 cop[tici] table:t4, index:idx1(i, ts, d, t) range:[NULL,+inf], search func:eq(test.t4.t, \"apple\"), in(test.t4.i, 1, 2, 3), keep order:false, stats:pseudo",
+          "  ├─IndexRangeScan(Build) 1000.00 cop[tici] table:t4, index:idx1(i, ts, d, t) range:[1,1], [2,2], [3,3], search func:eq(test.t4.t, \"apple\"), in(test.t4.i, 1, 2, 3), keep order:false, stats:pseudo",
           "  └─TopN(Probe) 15.00 cop[tikv]  test.t4.i, test.t4.ts:desc, test.t4.d, test.t4.t, offset:0, count:15",
           "    └─TableRowIDScan 1000.00 cop[tikv] table:t4 keep order:false, stats:pseudo"
         ],
@@ -372,7 +360,7 @@
         "Plan": [
           "TopN 10.00 root  test.t4.i, test.t4.ts:desc, test.t4.t, test.t4.d, offset:5, count:10",
           "└─IndexLookUp 15.00 root  ",
-          "  ├─IndexRangeScan(Build) 1000.00 cop[tici] table:t4, index:idx1(i, ts, d, t) range:[NULL,+inf], search func:eq(test.t4.t, \"apple\"), in(test.t4.i, 1, 2, 3), keep order:false, stats:pseudo",
+          "  ├─IndexRangeScan(Build) 1000.00 cop[tici] table:t4, index:idx1(i, ts, d, t) range:[1,1], [2,2], [3,3], search func:eq(test.t4.t, \"apple\"), in(test.t4.i, 1, 2, 3), keep order:false, stats:pseudo",
           "  └─TopN(Probe) 15.00 cop[tikv]  test.t4.i, test.t4.ts:desc, test.t4.t, test.t4.d, offset:0, count:15",
           "    └─TableRowIDScan 1000.00 cop[tikv] table:t4 keep order:false, stats:pseudo"
         ],
