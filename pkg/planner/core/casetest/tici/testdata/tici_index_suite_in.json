[
  {
    "name": "TestTiCISearchExplain",
    "cases": [
      "explain format='brief' select * from t1 where fts_match_word('hello', title)",
      "explain format='brief' select * from t1 where fts_match_prefix('hello', title)",
      "explain format='brief' select id from t1 where fts_match_word('hello', title)",
      "explain format='brief' select * from t1 where fts_match_word('hello', title) AND id > 10",
      "explain format='brief' select * from t1 where fts_match_word('hello', title) AND id > 10 AND LENGTH(title) > 1",
      "explain format='brief' select title from t1 where fts_match_word('hello', title) AND id > 10 AND LENGTH(title) > 1",
      "explain format='brief' select count(id) from t1 where fts_match_word('hello', title)",
      "explain format='brief' select count(*) from t1 where fts_match_word('hello', title)",
      "explain format='brief' select id from t1 where fts_match_word('hello', title)",
      "explain format='brief' select id from t1 where fts_match_word('hello', title) AND id > 10",
      "explain format='brief' select id from t1 where fts_match_word('hello', title) AND LENGTH(body) > 10",
      "explain format='brief' select * from t1 where fts_match_word('hello', title) limit 1",
<<<<<<< HEAD
      "explain format='brief' select /*+ inl_join(t1) */ * from t1, t2 where t2.col=t1.title",
      "explain format='brief' select a from t3 where fts_match_word('hello', title)",
      "explain format='brief' select /*+ LIMIT_TO_COP() */ a from t3 where fts_match_word('hello', title) limit 1",
      "explain format='brief' select count(a) from t3 where fts_match_word('hello', title)",
      "explain format='brief' select b from t3 where fts_match_word('hello', title)",
      "explain format='brief' select a, b from t3 where fts_match_word('hello', title)",
      "explain format='brief' select b, a from t3 where fts_match_word('hello', title)"
=======
      "explain format='brief' select id from t1 where fts_match_word('hello', title) and fts_match_word('world', title)",
      "explain format='brief' select id from t1 where (fts_match_word('apple', title) and fts_match_word('boy', title)) or (fts_match_word('banana', title) and fts_match_word('girl', title))",
      "explain format='brief' select id from t1 where (fts_match_prefix('apple', title) and fts_match_word('boy', title)) or (fts_match_word('banana', title) and fts_match_word('girl', title))",
      "explain format='brief' select /*+ inl_join(t1) */ * from t1, t2 where t2.col=t1.title"
>>>>>>> fb57a3ce
    ]
  }
]<|MERGE_RESOLUTION|>--- conflicted
+++ resolved
@@ -14,7 +14,9 @@
       "explain format='brief' select id from t1 where fts_match_word('hello', title) AND id > 10",
       "explain format='brief' select id from t1 where fts_match_word('hello', title) AND LENGTH(body) > 10",
       "explain format='brief' select * from t1 where fts_match_word('hello', title) limit 1",
-<<<<<<< HEAD
+      "explain format='brief' select id from t1 where fts_match_word('hello', title) and fts_match_word('world', title)",
+      "explain format='brief' select id from t1 where (fts_match_word('apple', title) and fts_match_word('boy', title)) or (fts_match_word('banana', title) and fts_match_word('girl', title))",
+      "explain format='brief' select id from t1 where (fts_match_prefix('apple', title) and fts_match_word('boy', title)) or (fts_match_word('banana', title) and fts_match_word('girl', title))",
       "explain format='brief' select /*+ inl_join(t1) */ * from t1, t2 where t2.col=t1.title",
       "explain format='brief' select a from t3 where fts_match_word('hello', title)",
       "explain format='brief' select /*+ LIMIT_TO_COP() */ a from t3 where fts_match_word('hello', title) limit 1",
@@ -22,12 +24,6 @@
       "explain format='brief' select b from t3 where fts_match_word('hello', title)",
       "explain format='brief' select a, b from t3 where fts_match_word('hello', title)",
       "explain format='brief' select b, a from t3 where fts_match_word('hello', title)"
-=======
-      "explain format='brief' select id from t1 where fts_match_word('hello', title) and fts_match_word('world', title)",
-      "explain format='brief' select id from t1 where (fts_match_word('apple', title) and fts_match_word('boy', title)) or (fts_match_word('banana', title) and fts_match_word('girl', title))",
-      "explain format='brief' select id from t1 where (fts_match_prefix('apple', title) and fts_match_word('boy', title)) or (fts_match_word('banana', title) and fts_match_word('girl', title))",
-      "explain format='brief' select /*+ inl_join(t1) */ * from t1, t2 where t2.col=t1.title"
->>>>>>> fb57a3ce
     ]
   }
 ]