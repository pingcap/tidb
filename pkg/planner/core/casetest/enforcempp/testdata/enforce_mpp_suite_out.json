[
  {
    "Name": "TestEnforceMPP",
    "Cases": [
      {
        "SQL": "select @@tidb_allow_mpp",
        "Plan": [
          "1"
        ],
        "Warn": null
      },
      {
        "SQL": "select @@tidb_enforce_mpp",
        "Plan": [
          "0"
        ],
        "Warn": null
      },
      {
        "SQL": "select @@tidb_opt_tiflash_concurrency_factor",
        "Plan": [
          "24"
        ],
        "Warn": null
      },
      {
        "SQL": "set @@tidb_allow_mpp=0",
        "Plan": null,
        "Warn": null
      },
      {
        "SQL": "explain format='verbose' select count(*) from t where a=1",
        "Plan": [
          "StreamAgg_24 1.00 193.81 root  funcs:count(Column#6)->Column#4",
          "└─IndexReader_25 1.00 143.91 root  index:StreamAgg_9",
          "  └─StreamAgg_9 1.00 2127.00 cop[tikv]  funcs:count(1)->Column#6",
          "    └─IndexRangeScan_23 10.00 1628.00 cop[tikv] table:t, index:idx(a) range:[1,1], keep order:false, stats:pseudo"
        ],
        "Warn": null
      },
      {
        "SQL": "explain format='verbose' select /*+ read_from_storage(tikv[t]) */ count(*) from t where a=1",
        "Plan": [
          "StreamAgg_17 1.00 193.81 root  funcs:count(Column#6)->Column#4",
          "└─IndexReader_18 1.00 143.91 root  index:StreamAgg_9",
          "  └─StreamAgg_9 1.00 2127.00 cop[tikv]  funcs:count(1)->Column#6",
          "    └─IndexRangeScan_16 10.00 1628.00 cop[tikv] table:t, index:idx(a) range:[1,1], keep order:false, stats:pseudo"
        ],
        "Warn": null
      },
      {
        "SQL": "explain format='verbose' select /*+ read_from_storage(tiflash[t]) */ count(*) from t where a=1",
        "Plan": [
          "StreamAgg_20 1.00 63520.28 root  funcs:count(Column#6)->Column#4",
          "└─TableReader_21 1.00 63470.38 root  data:StreamAgg_9",
          "  └─StreamAgg_9 1.00 952024.00 batchCop[tiflash]  funcs:count(1)->Column#6",
          "    └─Selection_19 10.00 952000.00 batchCop[tiflash]  eq(test.t.a, 1)",
          "      └─TableFullScan_18 10000.00 928000.00 batchCop[tiflash] table:t pushed down filter:empty, keep order:false, stats:pseudo"
        ],
        "Warn": null
      },
      {
        "SQL": "set @@tidb_allow_mpp=1;",
        "Plan": null,
        "Warn": null
      },
      {
        "SQL": "set @@tidb_enforce_mpp=0;",
        "Plan": null,
        "Warn": null
      },
      {
        "SQL": "explain format='verbose' select count(*) from t where a=1",
        "Plan": [
          "StreamAgg_31 1.00 193.81 root  funcs:count(Column#7)->Column#4",
          "└─IndexReader_32 1.00 143.91 root  index:StreamAgg_11",
          "  └─StreamAgg_11 1.00 2127.00 cop[tikv]  funcs:count(1)->Column#7",
          "    └─IndexRangeScan_30 10.00 1628.00 cop[tikv] table:t, index:idx(a) range:[1,1], keep order:false, stats:pseudo"
        ],
        "Warn": null
      },
      {
        "SQL": "explain format='verbose' select /*+ read_from_storage(tikv[t]) */ count(*) from t where a=1",
        "Plan": [
          "StreamAgg_19 1.00 193.81 root  funcs:count(Column#6)->Column#4",
          "└─IndexReader_20 1.00 143.91 root  index:StreamAgg_11",
          "  └─StreamAgg_11 1.00 2127.00 cop[tikv]  funcs:count(1)->Column#6",
          "    └─IndexRangeScan_18 10.00 1628.00 cop[tikv] table:t, index:idx(a) range:[1,1], keep order:false, stats:pseudo"
        ],
        "Warn": null
      },
      {
        "SQL": "explain format='verbose' select /*+ read_from_storage(tiflash[t]) */ count(*) from t where a=1",
        "Plan": [
          "StreamAgg_27 1.00 63520.28 root  funcs:count(Column#7)->Column#4",
          "└─TableReader_28 1.00 63470.38 root  data:StreamAgg_11",
          "  └─StreamAgg_11 1.00 952024.00 batchCop[tiflash]  funcs:count(1)->Column#7",
          "    └─Selection_26 10.00 952000.00 batchCop[tiflash]  eq(test.t.a, 1)",
          "      └─TableFullScan_25 10000.00 928000.00 batchCop[tiflash] table:t pushed down filter:empty, keep order:false, stats:pseudo"
        ],
        "Warn": null
      },
      {
        "SQL": "set @@tidb_opt_tiflash_concurrency_factor = 1000000",
        "Plan": null,
        "Warn": null
      },
      {
        "SQL": "explain format='verbose' select count(*) from t where a=1",
        "Plan": [
          "StreamAgg_31 1.00 193.81 root  funcs:count(Column#7)->Column#4",
          "└─IndexReader_32 1.00 143.91 root  index:StreamAgg_11",
          "  └─StreamAgg_11 1.00 2127.00 cop[tikv]  funcs:count(1)->Column#7",
          "    └─IndexRangeScan_30 10.00 1628.00 cop[tikv] table:t, index:idx(a) range:[1,1], keep order:false, stats:pseudo"
        ],
        "Warn": null
      },
      {
        "SQL": "explain format='verbose' select /*+ read_from_storage(tikv[t]) */ count(*) from t where a=1",
        "Plan": [
          "StreamAgg_19 1.00 193.81 root  funcs:count(Column#6)->Column#4",
          "└─IndexReader_20 1.00 143.91 root  index:StreamAgg_11",
          "  └─StreamAgg_11 1.00 2127.00 cop[tikv]  funcs:count(1)->Column#6",
          "    └─IndexRangeScan_18 10.00 1628.00 cop[tikv] table:t, index:idx(a) range:[1,1], keep order:false, stats:pseudo"
        ],
        "Warn": null
      },
      {
        "SQL": "explain format='verbose' select /*+ read_from_storage(tiflash[t]) */ count(*) from t where a=1",
        "Plan": [
          "StreamAgg_27 1.00 63520.28 root  funcs:count(Column#7)->Column#4",
          "└─TableReader_28 1.00 63470.38 root  data:StreamAgg_11",
          "  └─StreamAgg_11 1.00 952024.00 batchCop[tiflash]  funcs:count(1)->Column#7",
          "    └─Selection_26 10.00 952000.00 batchCop[tiflash]  eq(test.t.a, 1)",
          "      └─TableFullScan_25 10000.00 928000.00 batchCop[tiflash] table:t pushed down filter:empty, keep order:false, stats:pseudo"
        ],
        "Warn": null
      },
      {
        "SQL": "set @@tidb_enforce_mpp=1;",
        "Plan": null,
        "Warn": null
      },
      {
        "SQL": "explain format='verbose' select count(*) from t where a=1",
        "Plan": [
          "StreamAgg_31 1.00 193.81 root  funcs:count(Column#7)->Column#4",
          "└─IndexReader_32 1.00 143.91 root  index:StreamAgg_11",
          "  └─StreamAgg_11 1.00 2127.00 cop[tikv]  funcs:count(1)->Column#7",
          "    └─IndexRangeScan_30 10.00 1628.00 cop[tikv] table:t, index:idx(a) range:[1,1], keep order:false, stats:pseudo"
        ],
        "Warn": null
      },
      {
        "SQL": "explain format='verbose' select /*+ read_from_storage(tikv[t]) */ count(*) from t where a=1",
        "Plan": [
          "StreamAgg_19 1.00 193.81 root  funcs:count(Column#6)->Column#4",
          "└─IndexReader_20 1.00 143.91 root  index:StreamAgg_11",
          "  └─StreamAgg_11 1.00 2127.00 cop[tikv]  funcs:count(1)->Column#6",
          "    └─IndexRangeScan_18 10.00 1628.00 cop[tikv] table:t, index:idx(a) range:[1,1], keep order:false, stats:pseudo"
        ],
        "Warn": [
          "MPP mode may be blocked because you have set a hint to read table `t` from TiKV."
        ]
      },
      {
        "SQL": "explain format='verbose' select /*+ read_from_storage(tiflash[t]) */ count(*) from t where a=1",
        "Plan": [
          "StreamAgg_27 1.00 49.90 root  funcs:count(Column#7)->Column#4",
          "└─TableReader_28 1.00 0.00 root  data:StreamAgg_11",
          "  └─StreamAgg_11 1.00 952024.00 batchCop[tiflash]  funcs:count(1)->Column#7",
          "    └─Selection_26 10.00 952000.00 batchCop[tiflash]  eq(test.t.a, 1)",
          "      └─TableFullScan_25 10000.00 928000.00 batchCop[tiflash] table:t pushed down filter:empty, keep order:false, stats:pseudo"
        ],
        "Warn": null
      },
      {
        "SQL": "explain select  /*+ READ_FROM_STORAGE(TIFLASH[s]) */ a from s where a = 10 and b is null; -- index path huristic rule will prune tiflash path",
        "Plan": [
          "TableReader_17 0.10 root  MppVersion: 3, data:ExchangeSender_16",
          "└─ExchangeSender_16 0.10 mpp[tiflash]  ExchangeType: PassThrough",
          "  └─Projection_14 0.10 mpp[tiflash]  test.s.a",
          "    └─Selection_11 0.10 mpp[tiflash]  isnull(test.s.b)",
          "      └─TableFullScan_10 10.00 mpp[tiflash] table:s pushed down filter:eq(test.s.a, 10), keep order:false, stats:pseudo"
        ],
        "Warn": null
      },
      {
        "SQL": "explain select /*+ read_from_storage(tiflash[t3]) */ * from t3 where sala='a' and id =1; -- once hinted, walk with tiflash range scan",
        "Plan": [
          "Point_Get_1 1.00 root table:t3, partition:p1, clustered index:PRIMARY(id, sala) "
        ],
        "Warn": null
      },
      {
        "SQL": "explain select * from t3 where sala='a' and id =1; -- once not hinted, walk with tikv point get",
        "Plan": [
          "Point_Get_1 1.00 root table:t3, partition:p1, clustered index:PRIMARY(id, sala) "
        ],
        "Warn": null
      }
    ]
  },
  {
    "Name": "TestEnforceMPPWarning1",
    "Cases": [
      {
        "SQL": "set @@tidb_allow_mpp=1;set @@tidb_enforce_mpp=1;",
        "Plan": null,
        "Warn": null
      },
      {
        "SQL": "explain format = 'brief' select count(*) from t where a=1 -- 1. no replica",
        "Plan": [
          "StreamAgg 1.00 root  funcs:count(Column#8)->Column#6",
          "└─IndexReader 1.00 root  index:StreamAgg",
          "  └─StreamAgg 1.00 cop[tikv]  funcs:count(1)->Column#8",
          "    └─IndexRangeScan 10.00 cop[tikv] table:t, index:idx(a) range:[1,1], keep order:false, stats:pseudo"
        ],
        "Warn": [
          "MPP mode may be blocked because there aren't tiflash replicas of table `t`."
        ]
      },
      {
        "SQL": "cmd: create-replica",
        "Plan": null,
        "Warn": null
      },
      {
        "SQL": "explain select count(*) from t where a=1 -- 2. replica not ready",
        "Plan": [
          "StreamAgg_17 1.00 root  funcs:count(Column#8)->Column#6",
          "└─IndexReader_18 1.00 root  index:StreamAgg_9",
          "  └─StreamAgg_9 1.00 cop[tikv]  funcs:count(1)->Column#8",
          "    └─IndexRangeScan_16 10.00 cop[tikv] table:t, index:idx(a) range:[1,1], keep order:false, stats:pseudo"
        ],
        "Warn": [
          "MPP mode may be blocked because tiflash replicas of table `t` not ready."
        ]
      },
      {
        "SQL": "cmd: enable-replica",
        "Plan": null,
        "Warn": null
      },
      {
        "SQL": "set @@session.tidb_isolation_read_engines = 'tikv';",
        "Plan": null,
        "Warn": null
      },
      {
        "SQL": "explain select count(*) from t where a=1 -- 3. isolation_engine not match",
        "Plan": [
          "StreamAgg_17 1.00 root  funcs:count(Column#8)->Column#6",
          "└─IndexReader_18 1.00 root  index:StreamAgg_9",
          "  └─StreamAgg_9 1.00 cop[tikv]  funcs:count(1)->Column#8",
          "    └─IndexRangeScan_16 10.00 cop[tikv] table:t, index:idx(a) range:[1,1], keep order:false, stats:pseudo"
        ],
        "Warn": [
          "MPP mode may be blocked because 'tidb_isolation_read_engines'(value: 'tikv') not match, need 'tiflash'."
        ]
      },
      {
        "SQL": "set @@session.tidb_isolation_read_engines = 'tikv, tiflash';",
        "Plan": null,
        "Warn": null
      },
      {
        "SQL": "explain format = 'brief' select /*+ read_from_storage(tikv[t]) */ count(*) from t where a=1 -- 4. hint use tikv",
        "Plan": [
          "StreamAgg 1.00 root  funcs:count(Column#8)->Column#6",
          "└─IndexReader 1.00 root  index:StreamAgg",
          "  └─StreamAgg 1.00 cop[tikv]  funcs:count(1)->Column#8",
          "    └─IndexRangeScan 10.00 cop[tikv] table:t, index:idx(a) range:[1,1], keep order:false, stats:pseudo"
        ],
        "Warn": [
          "MPP mode may be blocked because you have set a hint to read table `t` from TiKV."
        ]
      },
      {
        "SQL": "explain format = 'brief' SELECT a, ROW_NUMBER() OVER (ORDER BY a) FROM t; -- 5. window unsupported",
        "Plan": [
          "TableReader 10000.00 root  MppVersion: 3, data:ExchangeSender",
          "└─ExchangeSender 10000.00 mpp[tiflash]  ExchangeType: PassThrough",
          "  └─Window 10000.00 mpp[tiflash]  row_number()->Column#7 over(order by test.t.a rows between current row and current row)",
          "    └─Sort 10000.00 mpp[tiflash]  test.t.a",
          "      └─ExchangeReceiver 10000.00 mpp[tiflash]  ",
          "        └─ExchangeSender 10000.00 mpp[tiflash]  ExchangeType: PassThrough, Compression: FAST",
          "          └─TableFullScan 10000.00 mpp[tiflash] table:t keep order:false, stats:pseudo"
        ],
        "Warn": null
      },
      {
        "SQL": "EXPLAIN format = 'brief' SELECT t1.b FROM t t1 join t t2 where t1.a=t2.a; -- 6. virtual column",
        "Plan": [
          "HashJoin 12487.50 root  inner join, equal:[eq(test.t.a, test.t.a)]",
          "├─TableReader(Build) 9990.00 root  MppVersion: 3, data:ExchangeSender",
          "│ └─ExchangeSender 9990.00 mpp[tiflash]  ExchangeType: PassThrough",
          "│   └─Selection 9990.00 mpp[tiflash]  not(isnull(test.t.a))",
          "│     └─TableFullScan 10000.00 mpp[tiflash] table:t2 pushed down filter:empty, keep order:false, stats:pseudo",
          "└─TableReader(Probe) 9990.00 root  MppVersion: 3, data:ExchangeSender",
          "  └─ExchangeSender 9990.00 mpp[tiflash]  ExchangeType: PassThrough",
          "    └─Selection 9990.00 mpp[tiflash]  not(isnull(test.t.a))",
          "      └─TableFullScan 10000.00 mpp[tiflash] table:t1 pushed down filter:empty, keep order:false, stats:pseudo"
        ],
        "Warn": [
          "MPP mode may be blocked because column `test.t.b` is a virtual column which is not supported now.",
          "MPP mode may be blocked because column `test.t.b` is a virtual column which is not supported now."
        ]
      },
      {
        "SQL": "EXPLAIN format = 'brief' SELECT count(b) from t where a=1; -- 7. agg func has virtual column",
        "Plan": [
          "StreamAgg 1.00 root  funcs:count(test.t.b)->Column#6",
          "└─Projection 10.00 root  test.t.b",
          "  └─TableReader 10.00 root  MppVersion: 3, data:ExchangeSender",
          "    └─ExchangeSender 10.00 mpp[tiflash]  ExchangeType: PassThrough",
          "      └─TableFullScan 10.00 mpp[tiflash] table:t pushed down filter:eq(test.t.a, 1), keep order:false, stats:pseudo"
        ],
        "Warn": [
          "Aggregation can not be pushed to tiflash because expressions of AggFunc `count` contain virtual column or correlated column, which is not supported now",
          "MPP mode may be blocked because column `test.t.b` is a virtual column which is not supported now.",
          "MPP mode may be blocked because column `test.t.b` is a virtual column which is not supported now.",
          "MPP mode may be blocked because column `test.t.b` is a virtual column which is not supported now.",
          "MPP mode may be blocked because column `test.t.b` is a virtual column which is not supported now.",
          "Aggregation can not be pushed to tiflash because expressions of AggFunc `count` contain virtual column or correlated column, which is not supported now"
        ]
      },
      {
        "SQL": "EXPLAIN format = 'brief' SELECT count(*) from t group by b; -- 8. group by virtual column",
        "Plan": [
          "HashAgg 8000.00 root  group by:test.t.b, funcs:count(1)->Column#6",
          "└─TableReader 10000.00 root  MppVersion: 3, data:ExchangeSender",
          "  └─ExchangeSender 10000.00 mpp[tiflash]  ExchangeType: PassThrough",
          "    └─TableFullScan 10000.00 mpp[tiflash] table:t keep order:false, stats:pseudo"
        ],
        "Warn": [
          "Aggregation can not be pushed to tiflash because groupByItems contain virtual columns, which is not supported now",
          "Aggregation can not be pushed to tikv because groupByItems contain virtual columns, which is not supported now",
          "MPP mode may be blocked because column `test.t.b` is a virtual column which is not supported now.",
          "Aggregation can not be pushed to tiflash because groupByItems contain virtual columns, which is not supported now"
        ]
      },
      {
        "SQL": "EXPLAIN format = 'brief' SELECT count(a) from t group by md5(a); -- 10. scalar func not supported",
        "Plan": [
          "HashAgg 8000.00 root  group by:Column#11, funcs:count(Column#10)->Column#6",
          "└─Projection 10000.00 root  test.t.a->Column#10, md5(cast(test.t.a, var_string(20)))->Column#11",
          "  └─TableReader 10000.00 root  MppVersion: 3, data:ExchangeSender",
          "    └─ExchangeSender 10000.00 mpp[tiflash]  ExchangeType: PassThrough",
          "      └─TableFullScan 10000.00 mpp[tiflash] table:t keep order:false, stats:pseudo"
        ],
        "Warn": [
          "Scalar function 'md5'(signature: MD5, return type: var_string(32)) is not supported to push down to tiflash now.",
          "Aggregation can not be pushed to tiflash because groupByItems contain unsupported exprs",
          "Scalar function 'md5'(signature: MD5, return type: var_string(32)) is not supported to push down to tiflash now.",
          "Aggregation can not be pushed to tiflash because groupByItems contain unsupported exprs"
        ]
      },
      {
        "SQL": "EXPLAIN format = 'brief' SELECT count(a) from t where c=1; -- 11. type not supported",
        "Plan": [
          "StreamAgg 1.00 root  funcs:count(test.t.a)->Column#6",
          "└─TableReader 10.00 root  data:Projection",
          "  └─Projection 10.00 cop[tikv]  test.t.a",
          "    └─Selection 10.00 cop[tikv]  eq(test.t.c, 1)",
          "      └─TableFullScan 10000.00 cop[tikv] table:t keep order:false, stats:pseudo"
        ],
        "Warn": [
          "Expression about 'test.t.c' can not be pushed to TiFlash because it contains unsupported calculation of type 'enum'.",
          "Expression about 'test.t.c' can not be pushed to TiFlash because it contains unsupported calculation of type 'enum'.",
          "Expression about 'test.t.c' can not be pushed to TiFlash because it contains unsupported calculation of type 'enum'.",
          "Expression about 'test.t.c' can not be pushed to TiFlash because it contains unsupported calculation of type 'enum'."
        ]
      },
      {
        "SQL": "EXPLAIN format = 'brief' SELECT count(a) from t where d=1; -- 11.1. type not supported",
        "Plan": [
          "StreamAgg 1.00 root  funcs:count(test.t.a)->Column#6",
          "└─TableReader 10.00 root  data:Projection",
          "  └─Projection 10.00 cop[tikv]  test.t.a",
          "    └─Selection 10.00 cop[tikv]  eq(test.t.d, 1)",
          "      └─TableFullScan 10000.00 cop[tikv] table:t keep order:false, stats:pseudo"
        ],
        "Warn": [
          "Expression about 'test.t.d' can not be pushed to TiFlash because it contains unsupported calculation of type 'bit'.",
          "Expression about 'test.t.d' can not be pushed to TiFlash because it contains unsupported calculation of type 'bit'.",
          "Expression about 'test.t.d' can not be pushed to TiFlash because it contains unsupported calculation of type 'bit'.",
          "Expression about 'test.t.d' can not be pushed to TiFlash because it contains unsupported calculation of type 'bit'."
        ]
      }
    ]
  },
  {
    "Name": "TestEnforceMPPWarning2",
    "Cases": [
      {
        "SQL": "set @@tidb_allow_mpp=1;set @@tidb_enforce_mpp=1;",
        "Plan": null,
        "Warn": null
      },
      {
        "SQL": "set @@tidb_partition_prune_mode=static;",
        "Plan": null,
        "Warn": null
      },
      {
        "SQL": "EXPLAIN SELECT count(*) from t where a=1; -- 1. static partition prune",
        "Plan": [
          "StreamAgg_14 1.00 root  funcs:count(1)->Column#4",
          "└─TableReader_43 10.00 root  MppVersion: 3, data:ExchangeSender_42",
          "  └─ExchangeSender_42 10.00 mpp[tiflash]  ExchangeType: PassThrough",
          "    └─Selection_41 10.00 mpp[tiflash]  eq(test.t.a, 1)",
          "      └─TableFullScan_40 10000.00 mpp[tiflash] table:t, partition:p0 pushed down filter:empty, keep order:false, stats:pseudo"
        ],
        "Warn": null
      },
      {
        "SQL": "set @@tidb_partition_prune_mode=dynamic;",
        "Plan": null,
        "Warn": null
      }
    ]
  },
  {
    "Name": "TestEnforceMPPWarning3",
    "Cases": [
      {
        "SQL": "set @@tidb_allow_mpp=1;set @@tidb_enforce_mpp=1;set @@tidb_hash_exchange_with_new_collation=0;",
        "Plan": null,
        "Warn": null
      },
      {
        "SQL": "cmd: enable-new-collation",
        "Plan": null,
        "Warn": null
      },
      {
        "SQL": "EXPLAIN format='brief' SELECT count(*) from t group by b; -- 1. new collation FIXME",
        "Plan": [
          "HashAgg 8000.00 root  group by:test.t.b, funcs:count(Column#7)->Column#4",
          "└─TableReader 8000.00 root  MppVersion: 3, data:ExchangeSender",
          "  └─ExchangeSender 8000.00 mpp[tiflash]  ExchangeType: PassThrough",
          "    └─HashAgg 8000.00 mpp[tiflash]  group by:test.t.b, funcs:count(1)->Column#7",
          "      └─TableFullScan 10000.00 mpp[tiflash] table:t keep order:false, stats:pseudo"
        ],
        "Warn": [
          "MPP mode may be blocked because when `new_collation_enabled` is true, HashJoin or HashAgg with string key is not supported now.",
          "MPP mode may be blocked because when `new_collation_enabled` is true, HashJoin or HashAgg with string key is not supported now.",
          "MPP mode may be blocked because when `new_collation_enabled` is true, HashJoin or HashAgg with string key is not supported now."
        ]
      },
      {
        "SQL": "EXPLAIN format='brief' SELECT * from t t1 join t t2 on t1.b=t2.b; -- 2. new collation FIXME",
        "Plan": [
<<<<<<< HEAD
          "TableReader_48 12487.50 root  MppVersion: 3, data:ExchangeSender_47",
          "└─ExchangeSender_47 12487.50 mpp[tiflash]  ExchangeType: PassThrough",
          "  └─HashJoin_46 12487.50 mpp[tiflash]  inner join, equal:[eq(test.t.b, test.t.b)]",
          "    ├─ExchangeReceiver_27(Build) 9990.00 mpp[tiflash]  ",
          "    │ └─ExchangeSender_26 9990.00 mpp[tiflash]  ExchangeType: Broadcast, Compression: FAST",
          "    │   └─Selection_25 9990.00 mpp[tiflash]  not(isnull(test.t.b))",
          "    │     └─TableFullScan_24 10000.00 mpp[tiflash] table:t1 pushed down filter:empty, keep order:false, stats:pseudo",
          "    └─Selection_29(Probe) 9990.00 mpp[tiflash]  not(isnull(test.t.b))",
          "      └─TableFullScan_28 10000.00 mpp[tiflash] table:t2 pushed down filter:empty, keep order:false, stats:pseudo"
=======
          "TableReader 12487.50 root  MppVersion: 3, data:ExchangeSender",
          "└─ExchangeSender 12487.50 mpp[tiflash]  ExchangeType: PassThrough",
          "  └─HashJoin 12487.50 mpp[tiflash]  inner join, equal:[eq(test.t.b, test.t.b)]",
          "    ├─ExchangeReceiver(Build) 9990.00 mpp[tiflash]  ",
          "    │ └─ExchangeSender 9990.00 mpp[tiflash]  ExchangeType: Broadcast, Compression: FAST",
          "    │   └─Selection 9990.00 mpp[tiflash]  not(isnull(test.t.b))",
          "    │     └─TableFullScan 10000.00 mpp[tiflash] table:t1 pushed down filter:empty, keep order:false, stats:pseudo",
          "    └─Selection(Probe) 9990.00 mpp[tiflash]  not(isnull(test.t.b))",
          "      └─TableFullScan 10000.00 mpp[tiflash] table:t2 pushed down filter:empty, keep order:false, stats:pseudo"
>>>>>>> a0293bff
        ],
        "Warn": null
      }
    ]
  },
  {
    "Name": "TestEnforceMPPWarning4",
    "Cases": [
      {
        "SQL": "set @@tidb_allow_mpp=1;set @@tidb_enforce_mpp=1; -- test joins",
        "Plan": null,
        "Warn": null
      },
      {
        "SQL": "EXPLAIN format='brief' SELECT /*+ MERGE_JOIN(t,s) */ * from t join s using(a); -- 1. hint use MERGE_JOIN",
        "Plan": [
          "MergeJoin 12500.00 root  inner join, left key:test.t.a, right key:test.s.a",
          "├─TableReader(Build) 10000.00 root  data:TableFullScan",
          "│ └─TableFullScan 10000.00 cop[tikv] table:s keep order:true, stats:pseudo",
          "└─TableReader(Probe) 10000.00 root  data:TableFullScan",
          "  └─TableFullScan 10000.00 cop[tikv] table:t keep order:true, stats:pseudo"
        ],
        "Warn": [
          "MPP mode may be blocked because you have used hint to specify a join algorithm which is not supported by mpp now.",
          "MPP mode may be blocked because you have used hint to specify a join algorithm which is not supported by mpp now."
        ]
      },
      {
        "SQL": "EXPLAIN format='brief' SELECT /*+ INL_JOIN(t,s) */ * from t, s where t.a=s.a; -- 2. hint use INL_JOIN",
        "Plan": [
<<<<<<< HEAD
          "IndexJoin_12 12500.00 root  inner join, inner:TableReader_44, outer key:test.t.a, inner key:test.s.a, equal cond:eq(test.t.a, test.s.a)",
          "├─TableReader_42(Build) 10000.00 root  MppVersion: 3, data:ExchangeSender_41",
          "│ └─ExchangeSender_41 10000.00 mpp[tiflash]  ExchangeType: PassThrough",
          "│   └─TableFullScan_40 10000.00 mpp[tiflash] table:t keep order:false, stats:pseudo",
          "└─TableReader_44(Probe) 10000.00 root  data:TableRangeScan_43",
          "  └─TableRangeScan_43 10000.00 cop[tikv] table:s range: decided by [test.t.a], keep order:false, stats:pseudo"
=======
          "IndexJoin 12500.00 root  inner join, inner:TableReader, outer key:test.t.a, inner key:test.s.a, equal cond:eq(test.t.a, test.s.a)",
          "├─TableReader(Build) 10000.00 root  MppVersion: 3, data:ExchangeSender",
          "│ └─ExchangeSender 10000.00 mpp[tiflash]  ExchangeType: PassThrough",
          "│   └─TableFullScan 10000.00 mpp[tiflash] table:t keep order:false, stats:pseudo",
          "└─TableReader(Probe) 10000.00 root  data:TableRangeScan",
          "  └─TableRangeScan 10000.00 cop[tikv] table:s range: decided by [test.t.a], keep order:false, stats:pseudo"
>>>>>>> a0293bff
        ],
        "Warn": [
          "MPP mode may be blocked because you have used hint to specify a join algorithm which is not supported by mpp now.",
          "MPP mode may be blocked because you have used hint to specify a join algorithm which is not supported by mpp now."
        ]
      },
      {
        "SQL": "EXPLAIN format='brief' SELECT /*+ INL_HASH_JOIN(t,s) */ * from t join s using(a); -- 3. hint use INL_HASH_JOIN",
        "Plan": [
<<<<<<< HEAD
          "IndexHashJoin_14 12500.00 root  inner join, inner:TableReader_45, outer key:test.t.a, inner key:test.s.a, equal cond:eq(test.t.a, test.s.a)",
          "├─TableReader_42(Build) 10000.00 root  MppVersion: 3, data:ExchangeSender_41",
          "│ └─ExchangeSender_41 10000.00 mpp[tiflash]  ExchangeType: PassThrough",
          "│   └─TableFullScan_40 10000.00 mpp[tiflash] table:t keep order:false, stats:pseudo",
          "└─TableReader_45(Probe) 10000.00 root  data:TableRangeScan_43",
          "  └─TableRangeScan_43 10000.00 cop[tikv] table:s range: decided by [test.t.a], keep order:false, stats:pseudo"
=======
          "IndexHashJoin 12500.00 root  inner join, inner:TableReader, outer key:test.t.a, inner key:test.s.a, equal cond:eq(test.t.a, test.s.a)",
          "├─TableReader(Build) 10000.00 root  MppVersion: 3, data:ExchangeSender",
          "│ └─ExchangeSender 10000.00 mpp[tiflash]  ExchangeType: PassThrough",
          "│   └─TableFullScan 10000.00 mpp[tiflash] table:t keep order:false, stats:pseudo",
          "└─TableReader(Probe) 10000.00 root  data:TableRangeScan",
          "  └─TableRangeScan 10000.00 cop[tikv] table:s range: decided by [test.t.a], keep order:false, stats:pseudo"
>>>>>>> a0293bff
        ],
        "Warn": [
          "MPP mode may be blocked because you have used hint to specify a join algorithm which is not supported by mpp now.",
          "MPP mode may be blocked because you have used hint to specify a join algorithm which is not supported by mpp now."
        ]
      },
      {
        "SQL": "EXPLAIN format='brief' SELECT /*+ HASH_JOIN(t,s) */ * from t join s using(a); -- 4. hint use INL_JOIN",
        "Plan": [
<<<<<<< HEAD
          "TableReader_42 12500.00 root  MppVersion: 3, data:ExchangeSender_41",
          "└─ExchangeSender_41 12500.00 mpp[tiflash]  ExchangeType: PassThrough",
          "  └─Projection_40 12500.00 mpp[tiflash]  test.t.a",
          "    └─HashJoin_35 12500.00 mpp[tiflash]  inner join, equal:[eq(test.t.a, test.s.a)]",
          "      ├─ExchangeReceiver_38(Build) 10000.00 mpp[tiflash]  ",
          "      │ └─ExchangeSender_37 10000.00 mpp[tiflash]  ExchangeType: Broadcast, Compression: FAST",
          "      │   └─TableFullScan_36 10000.00 mpp[tiflash] table:t keep order:false, stats:pseudo",
          "      └─TableFullScan_39(Probe) 10000.00 mpp[tiflash] table:s keep order:false, stats:pseudo"
=======
          "TableReader 12500.00 root  MppVersion: 3, data:ExchangeSender",
          "└─ExchangeSender 12500.00 mpp[tiflash]  ExchangeType: PassThrough",
          "  └─Projection 12500.00 mpp[tiflash]  test.t.a",
          "    └─HashJoin 12500.00 mpp[tiflash]  inner join, equal:[eq(test.t.a, test.s.a)]",
          "      ├─ExchangeReceiver(Build) 10000.00 mpp[tiflash]  ",
          "      │ └─ExchangeSender 10000.00 mpp[tiflash]  ExchangeType: Broadcast, Compression: FAST",
          "      │   └─TableFullScan 10000.00 mpp[tiflash] table:t keep order:false, stats:pseudo",
          "      └─TableFullScan(Probe) 10000.00 mpp[tiflash] table:s keep order:false, stats:pseudo"
>>>>>>> a0293bff
        ],
        "Warn": null
      },
      {
        "SQL": "set @@tidb_opt_broadcast_cartesian_join = 0",
        "Plan": null,
        "Warn": null
      },
      {
        "SQL": "EXPLAIN format='brief' SELECT * from t join s; -- 5. cartesian join, cartesian banned.",
        "Plan": [
<<<<<<< HEAD
          "HashJoin_20 100000000.00 root  CARTESIAN inner join",
          "├─TableReader_31(Build) 10000.00 root  MppVersion: 3, data:ExchangeSender_30",
          "│ └─ExchangeSender_30 10000.00 mpp[tiflash]  ExchangeType: PassThrough",
          "│   └─TableFullScan_29 10000.00 mpp[tiflash] table:s keep order:false, stats:pseudo",
          "└─TableReader_26(Probe) 10000.00 root  MppVersion: 3, data:ExchangeSender_25",
          "  └─ExchangeSender_25 10000.00 mpp[tiflash]  ExchangeType: PassThrough",
          "    └─TableFullScan_24 10000.00 mpp[tiflash] table:t keep order:false, stats:pseudo"
=======
          "HashJoin 100000000.00 root  CARTESIAN inner join",
          "├─TableReader(Build) 10000.00 root  MppVersion: 3, data:ExchangeSender",
          "│ └─ExchangeSender 10000.00 mpp[tiflash]  ExchangeType: PassThrough",
          "│   └─TableFullScan 10000.00 mpp[tiflash] table:s keep order:false, stats:pseudo",
          "└─TableReader(Probe) 10000.00 root  MppVersion: 3, data:ExchangeSender",
          "  └─ExchangeSender 10000.00 mpp[tiflash]  ExchangeType: PassThrough",
          "    └─TableFullScan 10000.00 mpp[tiflash] table:t keep order:false, stats:pseudo"
>>>>>>> a0293bff
        ],
        "Warn": [
          "MPP mode may be blocked because `Cartesian Product` is only supported by broadcast join, check value and documents of variable `tidb_opt_broadcast_cartesian_join`.",
          "MPP mode may be blocked because `Cartesian Product` is only supported by broadcast join, check value and documents of variable `tidb_opt_broadcast_cartesian_join`."
        ]
      },
      {
        "SQL": "set @@tidb_broadcast_join_threshold_size = 0; set @@tidb_opt_broadcast_cartesian_join = 1",
        "Plan": null,
        "Warn": null
      },
      {
        "SQL": "EXPLAIN format='brief' SELECT * from t join s; -- 6. cartesian join, broadcast banned.",
        "Plan": [
<<<<<<< HEAD
          "HashJoin_20 100000000.00 root  CARTESIAN inner join",
          "├─TableReader_31(Build) 10000.00 root  MppVersion: 3, data:ExchangeSender_30",
          "│ └─ExchangeSender_30 10000.00 mpp[tiflash]  ExchangeType: PassThrough",
          "│   └─TableFullScan_29 10000.00 mpp[tiflash] table:s keep order:false, stats:pseudo",
          "└─TableReader_26(Probe) 10000.00 root  MppVersion: 3, data:ExchangeSender_25",
          "  └─ExchangeSender_25 10000.00 mpp[tiflash]  ExchangeType: PassThrough",
          "    └─TableFullScan_24 10000.00 mpp[tiflash] table:t keep order:false, stats:pseudo"
=======
          "HashJoin 100000000.00 root  CARTESIAN inner join",
          "├─TableReader(Build) 10000.00 root  MppVersion: 3, data:ExchangeSender",
          "│ └─ExchangeSender 10000.00 mpp[tiflash]  ExchangeType: PassThrough",
          "│   └─TableFullScan 10000.00 mpp[tiflash] table:s keep order:false, stats:pseudo",
          "└─TableReader(Probe) 10000.00 root  MppVersion: 3, data:ExchangeSender",
          "  └─ExchangeSender 10000.00 mpp[tiflash]  ExchangeType: PassThrough",
          "    └─TableFullScan 10000.00 mpp[tiflash] table:t keep order:false, stats:pseudo"
>>>>>>> a0293bff
        ],
        "Warn": [
          "MPP mode may be blocked because `Cartesian Product` is only supported by broadcast join, check value and documents of variables `tidb_broadcast_join_threshold_size` and `tidb_broadcast_join_threshold_count`.",
          "MPP mode may be blocked because `Cartesian Product` is only supported by broadcast join, check value and documents of variables `tidb_broadcast_join_threshold_size` and `tidb_broadcast_join_threshold_count`."
        ]
      },
      {
        "SQL": "set @@tidb_broadcast_join_threshold_size = 104857600; set @@tidb_opt_broadcast_cartesian_join = 1",
        "Plan": null,
        "Warn": null
      },
      {
        "SQL": "EXPLAIN format='brief' SELECT * from t join s; -- can use mpp",
        "Plan": [
<<<<<<< HEAD
          "TableReader_41 100000000.00 root  MppVersion: 3, data:ExchangeSender_40",
          "└─ExchangeSender_40 100000000.00 mpp[tiflash]  ExchangeType: PassThrough",
          "  └─HashJoin_39 100000000.00 mpp[tiflash]  CARTESIAN inner join",
          "    ├─ExchangeReceiver_25(Build) 10000.00 mpp[tiflash]  ",
          "    │ └─ExchangeSender_24 10000.00 mpp[tiflash]  ExchangeType: Broadcast, Compression: FAST",
          "    │   └─TableFullScan_23 10000.00 mpp[tiflash] table:t keep order:false, stats:pseudo",
          "    └─TableFullScan_26(Probe) 10000.00 mpp[tiflash] table:s keep order:false, stats:pseudo"
=======
          "TableReader 100000000.00 root  MppVersion: 3, data:ExchangeSender",
          "└─ExchangeSender 100000000.00 mpp[tiflash]  ExchangeType: PassThrough",
          "  └─HashJoin 100000000.00 mpp[tiflash]  CARTESIAN inner join",
          "    ├─ExchangeReceiver(Build) 10000.00 mpp[tiflash]  ",
          "    │ └─ExchangeSender 10000.00 mpp[tiflash]  ExchangeType: Broadcast, Compression: FAST",
          "    │   └─TableFullScan 10000.00 mpp[tiflash] table:t keep order:false, stats:pseudo",
          "    └─TableFullScan(Probe) 10000.00 mpp[tiflash] table:s keep order:false, stats:pseudo"
>>>>>>> a0293bff
        ],
        "Warn": null
      },
      {
        "SQL": "set @@tidb_broadcast_join_threshold_size = 0; set @@tidb_opt_broadcast_cartesian_join = 2",
        "Plan": null,
        "Warn": null
      },
      {
        "SQL": "EXPLAIN format='brief' SELECT * from t join s; -- can use mpp",
        "Plan": [
<<<<<<< HEAD
          "TableReader_41 100000000.00 root  MppVersion: 3, data:ExchangeSender_40",
          "└─ExchangeSender_40 100000000.00 mpp[tiflash]  ExchangeType: PassThrough",
          "  └─HashJoin_39 100000000.00 mpp[tiflash]  CARTESIAN inner join",
          "    ├─ExchangeReceiver_25(Build) 10000.00 mpp[tiflash]  ",
          "    │ └─ExchangeSender_24 10000.00 mpp[tiflash]  ExchangeType: Broadcast, Compression: FAST",
          "    │   └─TableFullScan_23 10000.00 mpp[tiflash] table:t keep order:false, stats:pseudo",
          "    └─TableFullScan_26(Probe) 10000.00 mpp[tiflash] table:s keep order:false, stats:pseudo"
=======
          "TableReader 100000000.00 root  MppVersion: 3, data:ExchangeSender",
          "└─ExchangeSender 100000000.00 mpp[tiflash]  ExchangeType: PassThrough",
          "  └─HashJoin 100000000.00 mpp[tiflash]  CARTESIAN inner join",
          "    ├─ExchangeReceiver(Build) 10000.00 mpp[tiflash]  ",
          "    │ └─ExchangeSender 10000.00 mpp[tiflash]  ExchangeType: Broadcast, Compression: FAST",
          "    │   └─TableFullScan 10000.00 mpp[tiflash] table:t keep order:false, stats:pseudo",
          "    └─TableFullScan(Probe) 10000.00 mpp[tiflash] table:s keep order:false, stats:pseudo"
>>>>>>> a0293bff
        ],
        "Warn": null
      },
      {
        "SQL": "set @@tidb_broadcast_join_threshold_size = 104857600; set @@tidb_opt_broadcast_cartesian_join = 1;",
        "Plan": null,
        "Warn": null
      },
      {
        "SQL": "explain format='brief' select a from t where t.a>1 or t.a in (select a from t); -- 7. left outer semi join",
        "Plan": [
<<<<<<< HEAD
          "TableReader_51 8000.00 root  MppVersion: 3, data:ExchangeSender_50",
          "└─ExchangeSender_50 8000.00 mpp[tiflash]  ExchangeType: PassThrough",
          "  └─Projection_8 8000.00 mpp[tiflash]  test.t.a",
          "    └─Selection_49 8000.00 mpp[tiflash]  or(gt(test.t.a, 1), Column#3)",
          "      └─HashJoin_46 10000.00 mpp[tiflash]  left outer semi join, left side:TableFullScan_21, equal:[eq(test.t.a, test.t.a)]",
          "        ├─ExchangeReceiver_24(Build) 10000.00 mpp[tiflash]  ",
          "        │ └─ExchangeSender_23 10000.00 mpp[tiflash]  ExchangeType: Broadcast, Compression: FAST",
          "        │   └─TableFullScan_22 10000.00 mpp[tiflash] table:t keep order:false, stats:pseudo",
          "        └─TableFullScan_21(Probe) 10000.00 mpp[tiflash] table:t keep order:false, stats:pseudo"
=======
          "TableReader 8000.00 root  MppVersion: 3, data:ExchangeSender",
          "└─ExchangeSender 8000.00 mpp[tiflash]  ExchangeType: PassThrough",
          "  └─Projection 8000.00 mpp[tiflash]  test.t.a",
          "    └─Selection 8000.00 mpp[tiflash]  or(gt(test.t.a, 1), Column#3)",
          "      └─HashJoin 10000.00 mpp[tiflash]  left outer semi join, left side:TableFullScan, equal:[eq(test.t.a, test.t.a)]",
          "        ├─ExchangeReceiver(Build) 10000.00 mpp[tiflash]  ",
          "        │ └─ExchangeSender 10000.00 mpp[tiflash]  ExchangeType: Broadcast, Compression: FAST",
          "        │   └─TableFullScan 10000.00 mpp[tiflash] table:t keep order:false, stats:pseudo",
          "        └─TableFullScan(Probe) 10000.00 mpp[tiflash] table:t keep order:false, stats:pseudo"
>>>>>>> a0293bff
        ],
        "Warn": null
      },
      {
        "SQL": "explain format='brief' select a from t where t.a>1 or t.a not in (select a from t); -- now it's supported -- 8. anti left outer semi join",
        "Plan": [
<<<<<<< HEAD
          "TableReader_51 8000.00 root  MppVersion: 3, data:ExchangeSender_50",
          "└─ExchangeSender_50 8000.00 mpp[tiflash]  ExchangeType: PassThrough",
          "  └─Projection_8 8000.00 mpp[tiflash]  test.t.a",
          "    └─Selection_49 8000.00 mpp[tiflash]  or(gt(test.t.a, 1), Column#3)",
          "      └─HashJoin_46 10000.00 mpp[tiflash]  anti left outer semi join, left side:TableFullScan_21, equal:[eq(test.t.a, test.t.a)]",
          "        ├─ExchangeReceiver_24(Build) 10000.00 mpp[tiflash]  ",
          "        │ └─ExchangeSender_23 10000.00 mpp[tiflash]  ExchangeType: Broadcast, Compression: FAST",
          "        │   └─TableFullScan_22 10000.00 mpp[tiflash] table:t keep order:false, stats:pseudo",
          "        └─TableFullScan_21(Probe) 10000.00 mpp[tiflash] table:t keep order:false, stats:pseudo"
=======
          "TableReader 8000.00 root  MppVersion: 3, data:ExchangeSender",
          "└─ExchangeSender 8000.00 mpp[tiflash]  ExchangeType: PassThrough",
          "  └─Projection 8000.00 mpp[tiflash]  test.t.a",
          "    └─Selection 8000.00 mpp[tiflash]  or(gt(test.t.a, 1), Column#3)",
          "      └─HashJoin 10000.00 mpp[tiflash]  anti left outer semi join, left side:TableFullScan, equal:[eq(test.t.a, test.t.a)]",
          "        ├─ExchangeReceiver(Build) 10000.00 mpp[tiflash]  ",
          "        │ └─ExchangeSender 10000.00 mpp[tiflash]  ExchangeType: Broadcast, Compression: FAST",
          "        │   └─TableFullScan 10000.00 mpp[tiflash] table:t keep order:false, stats:pseudo",
          "        └─TableFullScan(Probe) 10000.00 mpp[tiflash] table:t keep order:false, stats:pseudo"
>>>>>>> a0293bff
        ],
        "Warn": null
      },
      {
        "SQL": "explain format='brief' select a from t where t.a not in (select a from s where t.a<1); -- 9. non left join has left conditions",
        "Plan": [
<<<<<<< HEAD
          "MergeJoin_10 8000.00 root  anti semi join, left side:TableReader_21, left key:test.t.a, right key:test.s.a, left cond:lt(test.t.a, 1)",
          "├─TableReader_24(Build) 10000.00 root  data:TableFullScan_23",
          "│ └─TableFullScan_23 10000.00 cop[tikv] table:s keep order:true, stats:pseudo",
          "└─TableReader_21(Probe) 10000.00 root  data:TableFullScan_20",
          "  └─TableFullScan_20 10000.00 cop[tikv] table:t keep order:true, stats:pseudo"
=======
          "MergeJoin 8000.00 root  anti semi join, left side:TableReader, left key:test.t.a, right key:test.s.a, left cond:lt(test.t.a, 1)",
          "├─TableReader(Build) 10000.00 root  data:TableFullScan",
          "│ └─TableFullScan 10000.00 cop[tikv] table:s keep order:true, stats:pseudo",
          "└─TableReader(Probe) 10000.00 root  data:TableFullScan",
          "  └─TableFullScan 10000.00 cop[tikv] table:t keep order:true, stats:pseudo"
>>>>>>> a0293bff
        ],
        "Warn": [
          "MPP mode may be blocked because there is a join that is not `left join` but has left conditions, which is not supported by mpp now, see github.com/pingcap/tidb/issues/26090 for more information.",
          "MPP mode may be blocked because there is a join that is not `left join` but has left conditions, which is not supported by mpp now, see github.com/pingcap/tidb/issues/26090 for more information."
        ]
      }
    ]
  },
  {
    "Name": "TestMPP2PhaseAggPushDown",
    "Cases": [
      {
        "SQL": "set @@tidb_allow_mpp=1;set @@tidb_enforce_mpp=1;set @@tidb_opt_agg_push_down=1;",
        "Plan": null,
        "Warn": null
      },
      {
<<<<<<< HEAD
        "SQL": "EXPLAIN select count(*) from c, o where c.c_id=o.c_id; -- 1. test agg push down, scalar aggregate",
        "Plan": [
          "HashAgg_13 1.00 root  funcs:count(Column#7)->Column#6",
          "└─TableReader_48 9990.00 root  MppVersion: 3, data:ExchangeSender_47",
          "  └─ExchangeSender_47 9990.00 mpp[tiflash]  ExchangeType: PassThrough",
          "    └─Projection_46 9990.00 mpp[tiflash]  Column#7",
          "      └─HashJoin_14 9990.00 mpp[tiflash]  inner join, equal:[eq(test.c.c_id, test.o.c_id)]",
          "        ├─ExchangeReceiver_45(Build) 8000.00 mpp[tiflash]  ",
          "        │ └─ExchangeSender_44 8000.00 mpp[tiflash]  ExchangeType: Broadcast, Compression: FAST",
          "        │   └─Projection_40 8000.00 mpp[tiflash]  Column#7, test.o.c_id",
          "        │     └─HashAgg_41 8000.00 mpp[tiflash]  group by:test.o.c_id, funcs:sum(Column#8)->Column#7, funcs:firstrow(test.o.c_id)->test.o.c_id",
          "        │       └─ExchangeReceiver_43 8000.00 mpp[tiflash]  ",
          "        │         └─ExchangeSender_42 8000.00 mpp[tiflash]  ExchangeType: HashPartition, Compression: FAST, Hash Cols: [name: test.o.c_id, collate: binary]",
          "        │           └─HashAgg_32 8000.00 mpp[tiflash]  group by:test.o.c_id, funcs:count(1)->Column#8",
          "        │             └─TableFullScan_39 10000.00 mpp[tiflash] table:o keep order:false, stats:pseudo",
          "        └─Selection_30(Probe) 9990.00 mpp[tiflash]  not(isnull(test.c.c_id))",
          "          └─TableFullScan_29 10000.00 mpp[tiflash] table:c pushed down filter:empty, keep order:false, stats:pseudo"
=======
        "SQL": "EXPLAIN format='brief' select count(*) from c, o where c.c_id=o.c_id; -- 1. test agg push down, scalar aggregate",
        "Plan": [
          "HashAgg 1.00 root  funcs:count(Column#7)->Column#6",
          "└─TableReader 9990.00 root  MppVersion: 3, data:ExchangeSender",
          "  └─ExchangeSender 9990.00 mpp[tiflash]  ExchangeType: PassThrough",
          "    └─Projection 9990.00 mpp[tiflash]  Column#7",
          "      └─HashJoin 9990.00 mpp[tiflash]  inner join, equal:[eq(test.c.c_id, test.o.c_id)]",
          "        ├─ExchangeReceiver(Build) 8000.00 mpp[tiflash]  ",
          "        │ └─ExchangeSender 8000.00 mpp[tiflash]  ExchangeType: Broadcast, Compression: FAST",
          "        │   └─Projection 8000.00 mpp[tiflash]  Column#7, test.o.c_id",
          "        │     └─HashAgg 8000.00 mpp[tiflash]  group by:test.o.c_id, funcs:sum(Column#8)->Column#7, funcs:firstrow(test.o.c_id)->test.o.c_id",
          "        │       └─ExchangeReceiver 8000.00 mpp[tiflash]  ",
          "        │         └─ExchangeSender 8000.00 mpp[tiflash]  ExchangeType: HashPartition, Compression: FAST, Hash Cols: [name: test.o.c_id, collate: binary]",
          "        │           └─HashAgg 8000.00 mpp[tiflash]  group by:test.o.c_id, funcs:count(1)->Column#8",
          "        │             └─TableFullScan 10000.00 mpp[tiflash] table:o keep order:false, stats:pseudo",
          "        └─Selection(Probe) 9990.00 mpp[tiflash]  not(isnull(test.c.c_id))",
          "          └─TableFullScan 10000.00 mpp[tiflash] table:c pushed down filter:empty, keep order:false, stats:pseudo"
>>>>>>> a0293bff
        ],
        "Warn": null
      },
      {
<<<<<<< HEAD
        "SQL": "EXPLAIN select o.o_id, count(*) from c, o where c.c_id=o.c_id group by o.o_id; -- 2. test agg push down, group by non-join column",
        "Plan": [
          "TableReader_100 8000.00 root  MppVersion: 3, data:ExchangeSender_99",
          "└─ExchangeSender_99 8000.00 mpp[tiflash]  ExchangeType: PassThrough",
          "  └─Projection_10 8000.00 mpp[tiflash]  test.o.o_id, Column#6",
          "    └─Projection_98 8000.00 mpp[tiflash]  Column#6, test.o.o_id",
          "      └─HashAgg_97 8000.00 mpp[tiflash]  group by:test.o.o_id, funcs:sum(Column#7)->Column#6, funcs:firstrow(Column#8)->test.o.o_id",
          "        └─ExchangeReceiver_93 9990.00 mpp[tiflash]  ",
          "          └─ExchangeSender_92 9990.00 mpp[tiflash]  ExchangeType: HashPartition, Compression: FAST, Hash Cols: [name: test.o.o_id, collate: binary]",
          "            └─Projection_91 9990.00 mpp[tiflash]  Column#7, Column#8, test.o.o_id",
          "              └─HashJoin_90 9990.00 mpp[tiflash]  inner join, equal:[eq(test.c.c_id, test.o.c_id)]",
          "                ├─ExchangeReceiver_46(Build) 8000.00 mpp[tiflash]  ",
          "                │ └─ExchangeSender_45 8000.00 mpp[tiflash]  ExchangeType: Broadcast, Compression: FAST",
          "                │   └─Projection_41 8000.00 mpp[tiflash]  Column#7, Column#8, test.o.o_id, test.o.c_id",
          "                │     └─HashAgg_42 8000.00 mpp[tiflash]  group by:test.o.c_id, test.o.o_id, funcs:sum(Column#9)->Column#7, funcs:firstrow(test.o.o_id)->Column#8, funcs:firstrow(test.o.o_id)->test.o.o_id, funcs:firstrow(test.o.c_id)->test.o.c_id",
          "                │       └─ExchangeReceiver_44 8000.00 mpp[tiflash]  ",
          "                │         └─ExchangeSender_43 8000.00 mpp[tiflash]  ExchangeType: HashPartition, Compression: FAST, Hash Cols: [name: test.o.o_id, collate: binary], [name: test.o.c_id, collate: binary]",
          "                │           └─HashAgg_33 8000.00 mpp[tiflash]  group by:test.o.c_id, test.o.o_id, funcs:count(1)->Column#9",
          "                │             └─TableFullScan_40 10000.00 mpp[tiflash] table:o keep order:false, stats:pseudo",
          "                └─Selection_31(Probe) 9990.00 mpp[tiflash]  not(isnull(test.c.c_id))",
          "                  └─TableFullScan_30 10000.00 mpp[tiflash] table:c pushed down filter:empty, keep order:false, stats:pseudo"
=======
        "SQL": "EXPLAIN format='brief' select o.o_id, count(*) from c, o where c.c_id=o.c_id group by o.o_id; -- 2. test agg push down, group by non-join column",
        "Plan": [
          "TableReader 8000.00 root  MppVersion: 3, data:ExchangeSender",
          "└─ExchangeSender 8000.00 mpp[tiflash]  ExchangeType: PassThrough",
          "  └─Projection 8000.00 mpp[tiflash]  test.o.o_id, Column#6",
          "    └─Projection 8000.00 mpp[tiflash]  Column#6, test.o.o_id",
          "      └─HashAgg 8000.00 mpp[tiflash]  group by:test.o.o_id, funcs:sum(Column#7)->Column#6, funcs:firstrow(Column#8)->test.o.o_id",
          "        └─ExchangeReceiver 9990.00 mpp[tiflash]  ",
          "          └─ExchangeSender 9990.00 mpp[tiflash]  ExchangeType: HashPartition, Compression: FAST, Hash Cols: [name: test.o.o_id, collate: binary]",
          "            └─Projection 9990.00 mpp[tiflash]  Column#7, Column#8, test.o.o_id",
          "              └─HashJoin 9990.00 mpp[tiflash]  inner join, equal:[eq(test.c.c_id, test.o.c_id)]",
          "                ├─ExchangeReceiver(Build) 8000.00 mpp[tiflash]  ",
          "                │ └─ExchangeSender 8000.00 mpp[tiflash]  ExchangeType: Broadcast, Compression: FAST",
          "                │   └─Projection 8000.00 mpp[tiflash]  Column#7, Column#8, test.o.o_id, test.o.c_id",
          "                │     └─HashAgg 8000.00 mpp[tiflash]  group by:test.o.c_id, test.o.o_id, funcs:sum(Column#9)->Column#7, funcs:firstrow(test.o.o_id)->Column#8, funcs:firstrow(test.o.o_id)->test.o.o_id, funcs:firstrow(test.o.c_id)->test.o.c_id",
          "                │       └─ExchangeReceiver 8000.00 mpp[tiflash]  ",
          "                │         └─ExchangeSender 8000.00 mpp[tiflash]  ExchangeType: HashPartition, Compression: FAST, Hash Cols: [name: test.o.o_id, collate: binary], [name: test.o.c_id, collate: binary]",
          "                │           └─HashAgg 8000.00 mpp[tiflash]  group by:test.o.c_id, test.o.o_id, funcs:count(1)->Column#9",
          "                │             └─TableFullScan 10000.00 mpp[tiflash] table:o keep order:false, stats:pseudo",
          "                └─Selection(Probe) 9990.00 mpp[tiflash]  not(isnull(test.c.c_id))",
          "                  └─TableFullScan 10000.00 mpp[tiflash] table:c pushed down filter:empty, keep order:false, stats:pseudo"
>>>>>>> a0293bff
        ],
        "Warn": null
      },
      {
<<<<<<< HEAD
        "SQL": "EXPLAIN select o.c_id, count(*) from c, o where c.c_id=o.c_id group by o.c_id; -- 3. test agg push down, group by join column",
        "Plan": [
          "TableReader_100 8000.00 root  MppVersion: 3, data:ExchangeSender_99",
          "└─ExchangeSender_99 8000.00 mpp[tiflash]  ExchangeType: PassThrough",
          "  └─Projection_10 8000.00 mpp[tiflash]  test.o.c_id, Column#6",
          "    └─Projection_98 8000.00 mpp[tiflash]  Column#6, test.o.c_id",
          "      └─HashAgg_97 8000.00 mpp[tiflash]  group by:test.o.c_id, funcs:sum(Column#7)->Column#6, funcs:firstrow(Column#8)->test.o.c_id",
          "        └─ExchangeReceiver_93 9990.00 mpp[tiflash]  ",
          "          └─ExchangeSender_92 9990.00 mpp[tiflash]  ExchangeType: HashPartition, Compression: FAST, Hash Cols: [name: test.o.c_id, collate: binary]",
          "            └─Projection_91 9990.00 mpp[tiflash]  Column#7, Column#8, test.o.c_id",
          "              └─HashJoin_90 9990.00 mpp[tiflash]  inner join, equal:[eq(test.c.c_id, test.o.c_id)]",
          "                ├─ExchangeReceiver_46(Build) 8000.00 mpp[tiflash]  ",
          "                │ └─ExchangeSender_45 8000.00 mpp[tiflash]  ExchangeType: Broadcast, Compression: FAST",
          "                │   └─Projection_41 8000.00 mpp[tiflash]  Column#7, Column#8, test.o.c_id",
          "                │     └─HashAgg_42 8000.00 mpp[tiflash]  group by:test.o.c_id, funcs:sum(Column#9)->Column#7, funcs:firstrow(test.o.c_id)->Column#8, funcs:firstrow(test.o.c_id)->test.o.c_id",
          "                │       └─ExchangeReceiver_44 8000.00 mpp[tiflash]  ",
          "                │         └─ExchangeSender_43 8000.00 mpp[tiflash]  ExchangeType: HashPartition, Compression: FAST, Hash Cols: [name: test.o.c_id, collate: binary]",
          "                │           └─HashAgg_33 8000.00 mpp[tiflash]  group by:test.o.c_id, funcs:count(1)->Column#9",
          "                │             └─TableFullScan_40 10000.00 mpp[tiflash] table:o keep order:false, stats:pseudo",
          "                └─Selection_31(Probe) 9990.00 mpp[tiflash]  not(isnull(test.c.c_id))",
          "                  └─TableFullScan_30 10000.00 mpp[tiflash] table:c pushed down filter:empty, keep order:false, stats:pseudo"
=======
        "SQL": "EXPLAIN format='brief' select o.c_id, count(*) from c, o where c.c_id=o.c_id group by o.c_id; -- 3. test agg push down, group by join column",
        "Plan": [
          "TableReader 8000.00 root  MppVersion: 3, data:ExchangeSender",
          "└─ExchangeSender 8000.00 mpp[tiflash]  ExchangeType: PassThrough",
          "  └─Projection 8000.00 mpp[tiflash]  test.o.c_id, Column#6",
          "    └─Projection 8000.00 mpp[tiflash]  Column#6, test.o.c_id",
          "      └─HashAgg 8000.00 mpp[tiflash]  group by:test.o.c_id, funcs:sum(Column#7)->Column#6, funcs:firstrow(Column#8)->test.o.c_id",
          "        └─ExchangeReceiver 9990.00 mpp[tiflash]  ",
          "          └─ExchangeSender 9990.00 mpp[tiflash]  ExchangeType: HashPartition, Compression: FAST, Hash Cols: [name: test.o.c_id, collate: binary]",
          "            └─Projection 9990.00 mpp[tiflash]  Column#7, Column#8, test.o.c_id",
          "              └─HashJoin 9990.00 mpp[tiflash]  inner join, equal:[eq(test.c.c_id, test.o.c_id)]",
          "                ├─ExchangeReceiver(Build) 8000.00 mpp[tiflash]  ",
          "                │ └─ExchangeSender 8000.00 mpp[tiflash]  ExchangeType: Broadcast, Compression: FAST",
          "                │   └─Projection 8000.00 mpp[tiflash]  Column#7, Column#8, test.o.c_id",
          "                │     └─HashAgg 8000.00 mpp[tiflash]  group by:test.o.c_id, funcs:sum(Column#9)->Column#7, funcs:firstrow(test.o.c_id)->Column#8, funcs:firstrow(test.o.c_id)->test.o.c_id",
          "                │       └─ExchangeReceiver 8000.00 mpp[tiflash]  ",
          "                │         └─ExchangeSender 8000.00 mpp[tiflash]  ExchangeType: HashPartition, Compression: FAST, Hash Cols: [name: test.o.c_id, collate: binary]",
          "                │           └─HashAgg 8000.00 mpp[tiflash]  group by:test.o.c_id, funcs:count(1)->Column#9",
          "                │             └─TableFullScan 10000.00 mpp[tiflash] table:o keep order:false, stats:pseudo",
          "                └─Selection(Probe) 9990.00 mpp[tiflash]  not(isnull(test.c.c_id))",
          "                  └─TableFullScan 10000.00 mpp[tiflash] table:c pushed down filter:empty, keep order:false, stats:pseudo"
>>>>>>> a0293bff
        ],
        "Warn": null
      },
      {
        "SQL": "EXPLAIN format='brief' select a, count(*) from (select a, b from t union all select a, b from t) t group by a order by a limit 10",
        "Plan": [
          "Projection 10.00 root  Column#7, Column#9",
          "└─TopN 10.00 root  Column#7, offset:0, count:10",
          "  └─TableReader 10.00 root  MppVersion: 3, data:ExchangeSender",
          "    └─ExchangeSender 10.00 mpp[tiflash]  ExchangeType: PassThrough",
          "      └─TopN 10.00 mpp[tiflash]  Column#7, offset:0, count:10",
          "        └─Projection 16000.00 mpp[tiflash]  Column#9, Column#7",
          "          └─HashAgg 16000.00 mpp[tiflash]  group by:Column#7, funcs:sum(Column#10)->Column#9, funcs:firstrow(Column#11)->Column#7",
          "            └─ExchangeReceiver 16000.00 mpp[tiflash]  ",
          "              └─ExchangeSender 16000.00 mpp[tiflash]  ExchangeType: HashPartition, Compression: FAST, Hash Cols: [name: Column#7, collate: binary]",
          "                └─Union 16000.00 mpp[tiflash]  ",
          "                  ├─HashAgg 8000.00 mpp[tiflash]  group by:test.t.a, funcs:sum(Column#30)->Column#10, funcs:firstrow(test.t.a)->Column#11, funcs:firstrow(test.t.a)->Column#7",
          "                  │ └─ExchangeReceiver 8000.00 mpp[tiflash]  ",
          "                  │   └─ExchangeSender 8000.00 mpp[tiflash]  ExchangeType: HashPartition, Compression: FAST, Hash Cols: [name: test.t.a, collate: binary]",
          "                  │     └─HashAgg 8000.00 mpp[tiflash]  group by:test.t.a, funcs:count(1)->Column#30",
          "                  │       └─TableFullScan 10000.00 mpp[tiflash] table:t keep order:false, stats:pseudo",
          "                  └─HashAgg 8000.00 mpp[tiflash]  group by:test.t.a, funcs:sum(Column#33)->Column#10, funcs:firstrow(test.t.a)->Column#11, funcs:firstrow(test.t.a)->Column#7",
          "                    └─ExchangeReceiver 8000.00 mpp[tiflash]  ",
          "                      └─ExchangeSender 8000.00 mpp[tiflash]  ExchangeType: HashPartition, Compression: FAST, Hash Cols: [name: test.t.a, collate: binary]",
          "                        └─HashAgg 8000.00 mpp[tiflash]  group by:test.t.a, funcs:count(1)->Column#33",
          "                          └─TableFullScan 10000.00 mpp[tiflash] table:t keep order:false, stats:pseudo"
        ],
        "Warn": null
      }
    ]
  },
  {
    "Name": "TestMPPSkewedGroupDistinctRewrite",
    "Cases": [
      {
        "SQL": "set @@tidb_allow_mpp=1;set @@tidb_enforce_mpp=1;set @@tidb_opt_skew_distinct_agg=1;",
        "Plan": null,
        "Warn": null
      },
      {
        "SQL": "EXPLAIN select count(distinct c) from t group by d;",
        "Plan": [
          "TableReader_56 8000.00 root  MppVersion: 3, data:ExchangeSender_55",
          "└─ExchangeSender_55 8000.00 mpp[tiflash]  ExchangeType: PassThrough",
          "  └─Projection_51 8000.00 mpp[tiflash]  Column#7",
          "    └─HashAgg_52 8000.00 mpp[tiflash]  group by:test.t.d, funcs:sum(Column#18)->Column#7",
          "      └─ExchangeReceiver_54 8000.00 mpp[tiflash]  ",
          "        └─ExchangeSender_53 8000.00 mpp[tiflash]  ExchangeType: HashPartition, Compression: FAST, Hash Cols: [name: test.t.d, collate: binary]",
          "          └─HashAgg_50 8000.00 mpp[tiflash]  group by:test.t.d, funcs:count(test.t.c)->Column#18",
          "            └─Projection_37 8000.00 mpp[tiflash]  test.t.c, test.t.d",
          "              └─HashAgg_38 8000.00 mpp[tiflash]  group by:test.t.c, test.t.d, funcs:firstrow(test.t.c)->test.t.c, funcs:firstrow(test.t.d)->test.t.d",
          "                └─ExchangeReceiver_40 8000.00 mpp[tiflash]  ",
          "                  └─ExchangeSender_39 8000.00 mpp[tiflash]  ExchangeType: HashPartition, Compression: FAST, Hash Cols: [name: test.t.d, collate: binary], [name: test.t.c, collate: binary]",
          "                    └─HashAgg_36 8000.00 mpp[tiflash]  group by:test.t.c, test.t.d, ",
          "                      └─TableFullScan_26 10000.00 mpp[tiflash] table:t keep order:false, stats:pseudo"
        ],
        "Warn": null
      },
      {
        "SQL": "EXPLAIN select count(distinct c), count(a) from t group by d;",
        "Plan": [
          "TableReader_57 8000.00 root  MppVersion: 3, data:ExchangeSender_56",
          "└─ExchangeSender_56 8000.00 mpp[tiflash]  ExchangeType: PassThrough",
          "  └─Projection_8 8000.00 mpp[tiflash]  Column#7, cast(Column#10, bigint(21) BINARY)->Column#8",
          "    └─Projection_52 8000.00 mpp[tiflash]  Column#7, Column#10",
          "      └─HashAgg_53 8000.00 mpp[tiflash]  group by:test.t.d, funcs:sum(Column#27)->Column#7, funcs:sum(Column#28)->Column#10",
          "        └─ExchangeReceiver_55 8000.00 mpp[tiflash]  ",
          "          └─ExchangeSender_54 8000.00 mpp[tiflash]  ExchangeType: HashPartition, Compression: FAST, Hash Cols: [name: test.t.d, collate: binary]",
          "            └─HashAgg_51 8000.00 mpp[tiflash]  group by:Column#31, funcs:count(Column#29)->Column#27, funcs:sum(Column#30)->Column#28",
          "              └─Projection_58 8000.00 mpp[tiflash]  test.t.c->Column#29, cast(Column#9, decimal(20,0) BINARY)->Column#30, test.t.d->Column#31",
          "                └─Projection_38 8000.00 mpp[tiflash]  test.t.c, Column#9, test.t.d",
          "                  └─HashAgg_39 8000.00 mpp[tiflash]  group by:test.t.c, test.t.d, funcs:firstrow(test.t.c)->test.t.c, funcs:sum(Column#21)->Column#9, funcs:firstrow(test.t.d)->test.t.d",
          "                    └─ExchangeReceiver_41 8000.00 mpp[tiflash]  ",
          "                      └─ExchangeSender_40 8000.00 mpp[tiflash]  ExchangeType: HashPartition, Compression: FAST, Hash Cols: [name: test.t.d, collate: binary], [name: test.t.c, collate: binary]",
          "                        └─HashAgg_37 8000.00 mpp[tiflash]  group by:test.t.c, test.t.d, funcs:count(test.t.a)->Column#21",
          "                          └─TableFullScan_27 10000.00 mpp[tiflash] table:t keep order:false, stats:pseudo"
        ],
        "Warn": null
      },
      {
        "SQL": "EXPLAIN select count(distinct c) from t group by b+d;",
        "Plan": [
          "TableReader_56 8000.00 root  MppVersion: 3, data:ExchangeSender_55",
          "└─ExchangeSender_55 8000.00 mpp[tiflash]  ExchangeType: PassThrough",
          "  └─Projection_51 8000.00 mpp[tiflash]  Column#7",
          "    └─HashAgg_52 8000.00 mpp[tiflash]  group by:Column#29, funcs:sum(Column#30)->Column#7",
          "      └─ExchangeReceiver_54 8000.00 mpp[tiflash]  ",
          "        └─ExchangeSender_53 8000.00 mpp[tiflash]  ExchangeType: HashPartition, Compression: FAST, Hash Cols: [name: Column#29, collate: binary]",
          "          └─HashAgg_50 8000.00 mpp[tiflash]  group by:Column#36, funcs:count(Column#35)->Column#30",
          "            └─Projection_58 8000.00 mpp[tiflash]  test.t.c->Column#35, plus(test.t.b, cast(test.t.d, bigint(10) BINARY))->Column#36",
          "              └─Projection_37 8000.00 mpp[tiflash]  test.t.c, test.t.b, test.t.d",
          "                └─HashAgg_38 8000.00 mpp[tiflash]  group by:Column#21, test.t.c, funcs:firstrow(test.t.c)->test.t.c, funcs:firstrow(Column#23)->test.t.b, funcs:firstrow(Column#24)->test.t.d",
          "                  └─ExchangeReceiver_40 8000.00 mpp[tiflash]  ",
          "                    └─ExchangeSender_39 8000.00 mpp[tiflash]  ExchangeType: HashPartition, Compression: FAST, Hash Cols: [name: test.t.c, collate: binary]",
          "                      └─HashAgg_36 8000.00 mpp[tiflash]  group by:Column#33, Column#34, funcs:firstrow(Column#31)->Column#23, funcs:firstrow(Column#32)->Column#24",
          "                        └─Projection_57 10000.00 mpp[tiflash]  test.t.b->Column#31, test.t.d->Column#32, plus(test.t.b, cast(test.t.d, bigint(10) BINARY))->Column#33, test.t.c->Column#34",
          "                          └─TableFullScan_26 10000.00 mpp[tiflash] table:t keep order:false, stats:pseudo"
        ],
        "Warn": null
      },
      {
        "SQL": "EXPLAIN select count(distinct c) from t group by b+d, a+b;",
        "Plan": [
          "TableReader_56 8000.00 root  MppVersion: 3, data:ExchangeSender_55",
          "└─ExchangeSender_55 8000.00 mpp[tiflash]  ExchangeType: PassThrough",
          "  └─Projection_51 8000.00 mpp[tiflash]  Column#7",
          "    └─HashAgg_52 8000.00 mpp[tiflash]  group by:Column#44, Column#45, funcs:sum(Column#46)->Column#7",
          "      └─ExchangeReceiver_54 8000.00 mpp[tiflash]  ",
          "        └─ExchangeSender_53 8000.00 mpp[tiflash]  ExchangeType: HashPartition, Compression: FAST, Hash Cols: [name: Column#44, collate: binary], [name: Column#45, collate: binary]",
          "          └─HashAgg_50 8000.00 mpp[tiflash]  group by:Column#55, Column#56, funcs:count(Column#54)->Column#46",
          "            └─Projection_58 8000.00 mpp[tiflash]  test.t.c->Column#54, plus(test.t.b, cast(test.t.d, bigint(10) BINARY))->Column#55, plus(test.t.a, test.t.b)->Column#56",
          "              └─Projection_37 8000.00 mpp[tiflash]  test.t.c, test.t.b, test.t.d, test.t.a, test.t.b",
          "                └─HashAgg_38 8000.00 mpp[tiflash]  group by:Column#31, Column#32, test.t.c, funcs:firstrow(test.t.c)->test.t.c, funcs:firstrow(Column#34)->test.t.b, funcs:firstrow(Column#35)->test.t.d, funcs:firstrow(Column#36)->test.t.a, funcs:firstrow(Column#37)->test.t.b",
          "                  └─ExchangeReceiver_40 8000.00 mpp[tiflash]  ",
          "                    └─ExchangeSender_39 8000.00 mpp[tiflash]  ExchangeType: HashPartition, Compression: FAST, Hash Cols: [name: test.t.c, collate: binary]",
          "                      └─HashAgg_36 8000.00 mpp[tiflash]  group by:Column#51, Column#52, Column#53, funcs:firstrow(Column#47)->Column#34, funcs:firstrow(Column#48)->Column#35, funcs:firstrow(Column#49)->Column#36, funcs:firstrow(Column#50)->Column#37",
          "                        └─Projection_57 10000.00 mpp[tiflash]  test.t.b->Column#47, test.t.d->Column#48, test.t.a->Column#49, test.t.b->Column#50, plus(test.t.b, cast(test.t.d, bigint(10) BINARY))->Column#51, plus(test.t.a, test.t.b)->Column#52, test.t.c->Column#53",
          "                          └─TableFullScan_26 10000.00 mpp[tiflash] table:t keep order:false, stats:pseudo"
        ],
        "Warn": null
      },
      {
        "SQL": "EXPLAIN select count(distinct c), count(*) from t group by date_format(d,'%Y');",
        "Plan": [
          "TableReader_57 8000.00 root  MppVersion: 3, data:ExchangeSender_56",
          "└─ExchangeSender_56 8000.00 mpp[tiflash]  ExchangeType: PassThrough",
          "  └─Projection_8 8000.00 mpp[tiflash]  Column#7, cast(Column#10, bigint(21) BINARY)->Column#8",
          "    └─Projection_52 8000.00 mpp[tiflash]  Column#7, Column#10",
          "      └─HashAgg_53 8000.00 mpp[tiflash]  group by:Column#34, funcs:sum(Column#35)->Column#7, funcs:sum(Column#36)->Column#10",
          "        └─ExchangeReceiver_55 8000.00 mpp[tiflash]  ",
          "          └─ExchangeSender_54 8000.00 mpp[tiflash]  ExchangeType: HashPartition, Compression: FAST, Hash Cols: [name: Column#34, collate: utf8mb4_bin]",
          "            └─HashAgg_51 8000.00 mpp[tiflash]  group by:Column#42, funcs:count(Column#40)->Column#35, funcs:sum(Column#41)->Column#36",
          "              └─Projection_59 8000.00 mpp[tiflash]  test.t.c->Column#40, cast(Column#9, decimal(20,0) BINARY)->Column#41, date_format(test.t.d, %Y)->Column#42",
          "                └─Projection_38 8000.00 mpp[tiflash]  test.t.c, Column#9, test.t.d",
          "                  └─HashAgg_39 8000.00 mpp[tiflash]  group by:Column#24, test.t.c, funcs:firstrow(test.t.c)->test.t.c, funcs:sum(Column#26)->Column#9, funcs:firstrow(Column#27)->test.t.d",
          "                    └─ExchangeReceiver_41 8000.00 mpp[tiflash]  ",
          "                      └─ExchangeSender_40 8000.00 mpp[tiflash]  ExchangeType: HashPartition, Compression: FAST, Hash Cols: [name: test.t.c, collate: binary]",
          "                        └─HashAgg_37 8000.00 mpp[tiflash]  group by:Column#38, Column#39, funcs:count(1)->Column#26, funcs:firstrow(Column#37)->Column#27",
          "                          └─Projection_58 10000.00 mpp[tiflash]  test.t.d->Column#37, date_format(test.t.d, %Y)->Column#38, test.t.c->Column#39",
          "                            └─TableFullScan_27 10000.00 mpp[tiflash] table:t keep order:false, stats:pseudo"
        ],
        "Warn": null
      },
      {
        "SQL": "EXPLAIN select date_format(d,'%Y') as df, sum(a), count(b), count(distinct c) from t group by date_format(d,'%Y');",
        "Plan": [
          "TableReader_57 8000.00 root  MppVersion: 3, data:ExchangeSender_56",
          "└─ExchangeSender_56 8000.00 mpp[tiflash]  ExchangeType: PassThrough",
          "  └─Projection_8 8000.00 mpp[tiflash]  date_format(test.t.d, %Y)->Column#10, Column#7, cast(Column#14, bigint(21) BINARY)->Column#8, Column#9",
          "    └─Projection_52 8000.00 mpp[tiflash]  Column#7, Column#14, Column#9, test.t.d",
          "      └─HashAgg_53 8000.00 mpp[tiflash]  group by:Column#46, funcs:sum(Column#47)->Column#7, funcs:sum(Column#48)->Column#14, funcs:sum(Column#49)->Column#9, funcs:firstrow(Column#50)->test.t.d",
          "        └─ExchangeReceiver_55 8000.00 mpp[tiflash]  ",
          "          └─ExchangeSender_54 8000.00 mpp[tiflash]  ExchangeType: HashPartition, Compression: FAST, Hash Cols: [name: Column#46, collate: utf8mb4_bin]",
          "            └─HashAgg_51 8000.00 mpp[tiflash]  group by:Column#60, funcs:sum(Column#56)->Column#47, funcs:sum(Column#57)->Column#48, funcs:count(Column#58)->Column#49, funcs:firstrow(Column#59)->Column#50",
          "              └─Projection_59 8000.00 mpp[tiflash]  Column#12->Column#56, cast(Column#13, decimal(20,0) BINARY)->Column#57, test.t.c->Column#58, test.t.d->Column#59, date_format(test.t.d, %Y)->Column#60",
          "                └─Projection_38 8000.00 mpp[tiflash]  Column#12, Column#13, test.t.c, test.t.d",
          "                  └─HashAgg_39 8000.00 mpp[tiflash]  group by:Column#31, test.t.c, funcs:sum(Column#32)->Column#12, funcs:sum(Column#33)->Column#13, funcs:firstrow(test.t.c)->test.t.c, funcs:firstrow(Column#35)->test.t.d",
          "                    └─ExchangeReceiver_41 8000.00 mpp[tiflash]  ",
          "                      └─ExchangeSender_40 8000.00 mpp[tiflash]  ExchangeType: HashPartition, Compression: FAST, Hash Cols: [name: test.t.c, collate: binary]",
          "                        └─HashAgg_37 8000.00 mpp[tiflash]  group by:Column#54, Column#55, funcs:sum(Column#51)->Column#32, funcs:count(Column#52)->Column#33, funcs:firstrow(Column#53)->Column#35",
          "                          └─Projection_58 10000.00 mpp[tiflash]  cast(test.t.a, decimal(10,0) BINARY)->Column#51, test.t.b->Column#52, test.t.d->Column#53, date_format(test.t.d, %Y)->Column#54, test.t.c->Column#55",
          "                            └─TableFullScan_27 10000.00 mpp[tiflash] table:t keep order:false, stats:pseudo"
        ],
        "Warn": null
      },
      {
        "SQL": "EXPLAIN select d, count(distinct c), sum(a), max(b), count(*) from t group by d;",
        "Plan": [
          "TableReader_57 8000.00 root  MppVersion: 3, data:ExchangeSender_56",
          "└─ExchangeSender_56 8000.00 mpp[tiflash]  ExchangeType: PassThrough",
          "  └─Projection_8 8000.00 mpp[tiflash]  test.t.d, Column#7, Column#8, Column#9, cast(Column#14, bigint(21) BINARY)->Column#10",
          "    └─Projection_52 8000.00 mpp[tiflash]  Column#7, Column#8, Column#9, Column#14, test.t.d",
          "      └─HashAgg_53 8000.00 mpp[tiflash]  group by:test.t.d, funcs:sum(Column#45)->Column#7, funcs:sum(Column#46)->Column#8, funcs:max(Column#47)->Column#9, funcs:sum(Column#48)->Column#14, funcs:firstrow(test.t.d)->test.t.d",
          "        └─ExchangeReceiver_55 8000.00 mpp[tiflash]  ",
          "          └─ExchangeSender_54 8000.00 mpp[tiflash]  ExchangeType: HashPartition, Compression: FAST, Hash Cols: [name: test.t.d, collate: binary]",
          "            └─HashAgg_51 8000.00 mpp[tiflash]  group by:Column#58, funcs:count(Column#54)->Column#45, funcs:sum(Column#55)->Column#46, funcs:max(Column#56)->Column#47, funcs:sum(Column#57)->Column#48",
          "              └─Projection_59 8000.00 mpp[tiflash]  test.t.c->Column#54, Column#11->Column#55, Column#12->Column#56, cast(Column#13, decimal(20,0) BINARY)->Column#57, test.t.d->Column#58",
          "                └─Projection_38 8000.00 mpp[tiflash]  test.t.c, Column#11, Column#12, Column#13, test.t.d",
          "                  └─HashAgg_39 8000.00 mpp[tiflash]  group by:test.t.c, test.t.d, funcs:firstrow(test.t.c)->test.t.c, funcs:sum(Column#31)->Column#11, funcs:max(Column#32)->Column#12, funcs:sum(Column#33)->Column#13, funcs:firstrow(test.t.d)->test.t.d",
          "                    └─ExchangeReceiver_41 8000.00 mpp[tiflash]  ",
          "                      └─ExchangeSender_40 8000.00 mpp[tiflash]  ExchangeType: HashPartition, Compression: FAST, Hash Cols: [name: test.t.d, collate: binary], [name: test.t.c, collate: binary]",
          "                        └─HashAgg_37 8000.00 mpp[tiflash]  group by:Column#52, Column#53, funcs:sum(Column#50)->Column#31, funcs:max(Column#51)->Column#32, funcs:count(1)->Column#33",
          "                          └─Projection_58 10000.00 mpp[tiflash]  cast(test.t.a, decimal(10,0) BINARY)->Column#50, test.t.b->Column#51, test.t.d->Column#52, test.t.c->Column#53",
          "                            └─TableFullScan_27 10000.00 mpp[tiflash] table:t keep order:false, stats:pseudo"
        ],
        "Warn": null
      },
      {
        "SQL": "EXPLAIN select date_format(d,'%Y') as df, count(distinct c) from t group by date_format(d,'%Y');",
        "Plan": [
          "TableReader_56 8000.00 root  MppVersion: 3, data:ExchangeSender_55",
          "└─ExchangeSender_55 8000.00 mpp[tiflash]  ExchangeType: PassThrough",
          "  └─Projection_7 8000.00 mpp[tiflash]  date_format(test.t.d, %Y)->Column#8, Column#7",
          "    └─Projection_51 8000.00 mpp[tiflash]  Column#7, test.t.d",
          "      └─HashAgg_52 8000.00 mpp[tiflash]  group by:Column#29, funcs:sum(Column#30)->Column#7, funcs:firstrow(Column#31)->test.t.d",
          "        └─ExchangeReceiver_54 8000.00 mpp[tiflash]  ",
          "          └─ExchangeSender_53 8000.00 mpp[tiflash]  ExchangeType: HashPartition, Compression: FAST, Hash Cols: [name: Column#29, collate: utf8mb4_bin]",
          "            └─HashAgg_50 8000.00 mpp[tiflash]  group by:Column#37, funcs:count(Column#35)->Column#30, funcs:firstrow(Column#36)->Column#31",
          "              └─Projection_58 8000.00 mpp[tiflash]  test.t.c->Column#35, test.t.d->Column#36, date_format(test.t.d, %Y)->Column#37",
          "                └─Projection_37 8000.00 mpp[tiflash]  test.t.c, test.t.d",
          "                  └─HashAgg_38 8000.00 mpp[tiflash]  group by:Column#20, test.t.c, funcs:firstrow(test.t.c)->test.t.c, funcs:firstrow(Column#22)->test.t.d",
          "                    └─ExchangeReceiver_40 8000.00 mpp[tiflash]  ",
          "                      └─ExchangeSender_39 8000.00 mpp[tiflash]  ExchangeType: HashPartition, Compression: FAST, Hash Cols: [name: test.t.c, collate: binary]",
          "                        └─HashAgg_36 8000.00 mpp[tiflash]  group by:Column#33, Column#34, funcs:firstrow(Column#32)->Column#22",
          "                          └─Projection_57 10000.00 mpp[tiflash]  test.t.d->Column#32, date_format(test.t.d, %Y)->Column#33, test.t.c->Column#34",
          "                            └─TableFullScan_26 10000.00 mpp[tiflash] table:t keep order:false, stats:pseudo"
        ],
        "Warn": null
      },
      {
        "SQL": "EXPLAIN select date_format(d,'%Y') as df, a, count(b), count(distinct c) from t group by date_format(d,'%Y'), a;",
        "Plan": [
          "TableReader_57 8000.00 root  MppVersion: 3, data:ExchangeSender_56",
          "└─ExchangeSender_56 8000.00 mpp[tiflash]  ExchangeType: PassThrough",
          "  └─Projection_8 8000.00 mpp[tiflash]  date_format(test.t.d, %Y)->Column#9, test.t.a, cast(Column#12, bigint(21) BINARY)->Column#7, Column#8",
          "    └─Projection_52 8000.00 mpp[tiflash]  Column#12, Column#8, test.t.a, test.t.d",
          "      └─HashAgg_53 8000.00 mpp[tiflash]  group by:Column#44, test.t.a, funcs:sum(Column#45)->Column#12, funcs:sum(Column#46)->Column#8, funcs:firstrow(test.t.a)->test.t.a, funcs:firstrow(Column#48)->test.t.d",
          "        └─ExchangeReceiver_55 8000.00 mpp[tiflash]  ",
          "          └─ExchangeSender_54 8000.00 mpp[tiflash]  ExchangeType: HashPartition, Compression: FAST, Hash Cols: [name: test.t.a, collate: binary]",
          "            └─HashAgg_51 8000.00 mpp[tiflash]  group by:Column#57, Column#58, funcs:sum(Column#54)->Column#45, funcs:count(Column#55)->Column#46, funcs:firstrow(Column#56)->Column#48",
          "              └─Projection_59 8000.00 mpp[tiflash]  cast(Column#11, decimal(20,0) BINARY)->Column#54, test.t.c->Column#55, test.t.d->Column#56, date_format(test.t.d, %Y)->Column#57, test.t.a->Column#58",
          "                └─Projection_38 8000.00 mpp[tiflash]  Column#11, test.t.c, test.t.a, test.t.d",
          "                  └─HashAgg_39 8000.00 mpp[tiflash]  group by:Column#29, test.t.a, test.t.c, funcs:sum(Column#30)->Column#11, funcs:firstrow(test.t.c)->test.t.c, funcs:firstrow(test.t.a)->test.t.a, funcs:firstrow(Column#33)->test.t.d",
          "                    └─ExchangeReceiver_41 8000.00 mpp[tiflash]  ",
          "                      └─ExchangeSender_40 8000.00 mpp[tiflash]  ExchangeType: HashPartition, Compression: FAST, Hash Cols: [name: test.t.a, collate: binary], [name: test.t.c, collate: binary]",
          "                        └─HashAgg_37 8000.00 mpp[tiflash]  group by:Column#51, Column#52, Column#53, funcs:count(Column#49)->Column#30, funcs:firstrow(Column#50)->Column#33",
          "                          └─Projection_58 10000.00 mpp[tiflash]  test.t.b->Column#49, test.t.d->Column#50, date_format(test.t.d, %Y)->Column#51, test.t.a->Column#52, test.t.c->Column#53",
          "                            └─TableFullScan_27 10000.00 mpp[tiflash] table:t keep order:false, stats:pseudo"
        ],
        "Warn": null
      },
      {
        "SQL": "EXPLAIN select date_format(d,'%Y') as df, a, count(b), avg(distinct c) from t group by date_format(d,'%Y'), a;",
        "Plan": [
          "TableReader_57 8000.00 root  MppVersion: 3, data:ExchangeSender_56",
          "└─ExchangeSender_56 8000.00 mpp[tiflash]  ExchangeType: PassThrough",
          "  └─Projection_8 8000.00 mpp[tiflash]  date_format(test.t.d, %Y)->Column#9, test.t.a, cast(Column#12, bigint(21) BINARY)->Column#7, Column#8",
          "    └─Projection_52 8000.00 mpp[tiflash]  Column#12, div(Column#8, cast(case(eq(Column#47, 0), 1, Column#47), decimal(20,0) BINARY))->Column#8, test.t.a, test.t.d",
          "      └─HashAgg_53 8000.00 mpp[tiflash]  group by:Column#48, test.t.a, funcs:sum(Column#49)->Column#12, funcs:sum(Column#50)->Column#47, funcs:sum(Column#51)->Column#8, funcs:firstrow(test.t.a)->test.t.a, funcs:firstrow(Column#53)->test.t.d",
          "        └─ExchangeReceiver_55 8000.00 mpp[tiflash]  ",
          "          └─ExchangeSender_54 8000.00 mpp[tiflash]  ExchangeType: HashPartition, Compression: FAST, Hash Cols: [name: test.t.a, collate: binary]",
          "            └─HashAgg_51 8000.00 mpp[tiflash]  group by:Column#63, Column#64, funcs:sum(Column#59)->Column#49, funcs:count(Column#60)->Column#50, funcs:sum(Column#61)->Column#51, funcs:firstrow(Column#62)->Column#53",
          "              └─Projection_59 8000.00 mpp[tiflash]  cast(Column#11, decimal(20,0) BINARY)->Column#59, test.t.c->Column#60, cast(test.t.c, decimal(20,0) BINARY)->Column#61, test.t.d->Column#62, date_format(test.t.d, %Y)->Column#63, test.t.a->Column#64",
          "                └─Projection_38 8000.00 mpp[tiflash]  Column#11, test.t.c, test.t.a, test.t.d",
          "                  └─HashAgg_39 8000.00 mpp[tiflash]  group by:Column#29, test.t.a, test.t.c, funcs:sum(Column#30)->Column#11, funcs:firstrow(test.t.c)->test.t.c, funcs:firstrow(test.t.a)->test.t.a, funcs:firstrow(Column#33)->test.t.d",
          "                    └─ExchangeReceiver_41 8000.00 mpp[tiflash]  ",
          "                      └─ExchangeSender_40 8000.00 mpp[tiflash]  ExchangeType: HashPartition, Compression: FAST, Hash Cols: [name: test.t.a, collate: binary], [name: test.t.c, collate: binary]",
          "                        └─HashAgg_37 8000.00 mpp[tiflash]  group by:Column#56, Column#57, Column#58, funcs:count(Column#54)->Column#30, funcs:firstrow(Column#55)->Column#33",
          "                          └─Projection_58 10000.00 mpp[tiflash]  test.t.b->Column#54, test.t.d->Column#55, date_format(test.t.d, %Y)->Column#56, test.t.a->Column#57, test.t.c->Column#58",
          "                            └─TableFullScan_27 10000.00 mpp[tiflash] table:t keep order:false, stats:pseudo"
        ],
        "Warn": null
      },
      {
        "SQL": "EXPLAIN select d,e, min(b), count(distinct c), bit_or(a) from t group by e,d; -- bit agg func can't be pushed to TiFlash",
        "Plan": [
          "Projection_4 8000.00 root  test.t.d, test.t.e, Column#7, Column#8, Column#9",
          "└─HashAgg_6 8000.00 root  group by:test.t.d, test.t.e, funcs:min(test.t.b)->Column#7, funcs:count(distinct test.t.c)->Column#8, funcs:bit_or(test.t.a)->Column#9, funcs:firstrow(test.t.d)->test.t.d, funcs:firstrow(test.t.e)->test.t.e",
          "  └─TableReader_10 10000.00 root  data:TableFullScan_9",
          "    └─TableFullScan_9 10000.00 cop[tiflash] table:t keep order:false, stats:pseudo"
        ],
        "Warn": [
          "Aggregation can not be pushed to tiflash because AggFunc `bit_or` is not supported now",
          "Aggregation can not be pushed to tiflash because AggFunc `bit_or` is not supported now"
        ]
      },
      {
        "SQL": "EXPLAIN select a, count(b), avg(distinct c), count(distinct c) from t group by a; -- multi distinct funcs, bail out",
        "Plan": [
          "Projection_4 8000.00 root  test.t.a, Column#7, Column#8, Column#9",
          "└─HashAgg_6 8000.00 root  group by:Column#13, funcs:count(Column#10)->Column#7, funcs:avg(distinct Column#11)->Column#8, funcs:count(distinct Column#12)->Column#9, funcs:firstrow(Column#13)->test.t.a",
          "  └─Projection_11 10000.00 root  test.t.b->Column#10, cast(test.t.c, decimal(20,0) BINARY)->Column#11, test.t.c->Column#12, test.t.a->Column#13",
          "    └─TableReader_10 10000.00 root  data:TableFullScan_9",
          "      └─TableFullScan_9 10000.00 cop[tiflash] table:t keep order:false, stats:pseudo"
        ],
        "Warn": [
          "Aggregation can not be pushed to storage layer in mpp mode because it contains agg function with distinct",
          "Aggregation can not be pushed to storage layer in mpp mode because it contains agg function with distinct"
        ]
      },
      {
        "SQL": "EXPLAIN select count(b), count(distinct c) from t; -- single distinct func but no group key, bail out",
        "Plan": [
          "TableReader_34 1.00 root  MppVersion: 3, data:ExchangeSender_33",
          "└─ExchangeSender_33 1.00 mpp[tiflash]  ExchangeType: PassThrough",
          "  └─Projection_27 1.00 mpp[tiflash]  Column#7, Column#8",
          "    └─HashAgg_28 1.00 mpp[tiflash]  funcs:sum(Column#13)->Column#7, funcs:sum(Column#14)->Column#8",
          "      └─ExchangeReceiver_32 1.00 mpp[tiflash]  ",
          "        └─ExchangeSender_31 1.00 mpp[tiflash]  ExchangeType: PassThrough, Compression: FAST",
          "          └─HashAgg_28 1.00 mpp[tiflash]  funcs:sum(Column#12)->Column#13, funcs:count(distinct test.t.c)->Column#14",
          "            └─ExchangeReceiver_30 1.00 mpp[tiflash]  ",
          "              └─ExchangeSender_29 1.00 mpp[tiflash]  ExchangeType: HashPartition, Compression: FAST, Hash Cols: [name: test.t.c, collate: binary]",
          "                └─HashAgg_26 1.00 mpp[tiflash]  group by:test.t.c, funcs:count(test.t.b)->Column#12",
          "                  └─TableFullScan_13 10000.00 mpp[tiflash] table:t keep order:false, stats:pseudo"
        ],
        "Warn": null
      }
    ]
  },
  {
    "Name": "TestMPPSingleDistinct3Stage",
    "Cases": [
      {
        "SQL": "set @@tidb_allow_mpp=1;set @@tidb_enforce_mpp=1;",
        "Plan": null,
        "Warn": null
      },
      {
        "SQL": "EXPLAIN select count(distinct b) from t;",
        "Plan": [
          "TableReader_36 1.00 root  MppVersion: 3, data:ExchangeSender_35",
          "└─ExchangeSender_35 1.00 mpp[tiflash]  ExchangeType: PassThrough",
          "  └─Projection_29 1.00 mpp[tiflash]  Column#7",
          "    └─HashAgg_30 1.00 mpp[tiflash]  funcs:sum(Column#9)->Column#7",
          "      └─ExchangeReceiver_34 1.00 mpp[tiflash]  ",
          "        └─ExchangeSender_33 1.00 mpp[tiflash]  ExchangeType: PassThrough, Compression: FAST",
          "          └─HashAgg_30 1.00 mpp[tiflash]  funcs:count(distinct test.t.b)->Column#9",
          "            └─ExchangeReceiver_32 1.00 mpp[tiflash]  ",
          "              └─ExchangeSender_31 1.00 mpp[tiflash]  ExchangeType: HashPartition, Compression: FAST, Hash Cols: [name: test.t.b, collate: binary]",
          "                └─HashAgg_28 1.00 mpp[tiflash]  group by:test.t.b, ",
          "                  └─TableFullScan_14 10000.00 mpp[tiflash] table:t keep order:false, stats:pseudo"
        ],
        "Warn": null
      },
      {
        "SQL": "EXPLAIN select count(distinct c) from t;",
        "Plan": [
          "TableReader_36 1.00 root  MppVersion: 3, data:ExchangeSender_35",
          "└─ExchangeSender_35 1.00 mpp[tiflash]  ExchangeType: PassThrough",
          "  └─Projection_29 1.00 mpp[tiflash]  Column#7",
          "    └─HashAgg_30 1.00 mpp[tiflash]  funcs:sum(Column#9)->Column#7",
          "      └─ExchangeReceiver_34 1.00 mpp[tiflash]  ",
          "        └─ExchangeSender_33 1.00 mpp[tiflash]  ExchangeType: PassThrough, Compression: FAST",
          "          └─HashAgg_30 1.00 mpp[tiflash]  funcs:count(distinct test.t.c)->Column#9",
          "            └─ExchangeReceiver_32 1.00 mpp[tiflash]  ",
          "              └─ExchangeSender_31 1.00 mpp[tiflash]  ExchangeType: HashPartition, Compression: FAST, Hash Cols: [name: test.t.c, collate: binary]",
          "                └─HashAgg_28 1.00 mpp[tiflash]  group by:test.t.c, ",
          "                  └─TableFullScan_14 10000.00 mpp[tiflash] table:t keep order:false, stats:pseudo"
        ],
        "Warn": null
      },
      {
        "SQL": "EXPLAIN select count(distinct e) from t;",
        "Plan": [
          "TableReader_36 1.00 root  MppVersion: 3, data:ExchangeSender_35",
          "└─ExchangeSender_35 1.00 mpp[tiflash]  ExchangeType: PassThrough",
          "  └─Projection_29 1.00 mpp[tiflash]  Column#7",
          "    └─HashAgg_30 1.00 mpp[tiflash]  funcs:sum(Column#9)->Column#7",
          "      └─ExchangeReceiver_34 1.00 mpp[tiflash]  ",
          "        └─ExchangeSender_33 1.00 mpp[tiflash]  ExchangeType: PassThrough, Compression: FAST",
          "          └─HashAgg_30 1.00 mpp[tiflash]  funcs:count(distinct test.t.e)->Column#9",
          "            └─ExchangeReceiver_32 1.00 mpp[tiflash]  ",
          "              └─ExchangeSender_31 1.00 mpp[tiflash]  ExchangeType: HashPartition, Compression: FAST, Hash Cols: [name: test.t.e, collate: utf8mb4_general_ci]",
          "                └─HashAgg_28 1.00 mpp[tiflash]  group by:test.t.e, ",
          "                  └─TableFullScan_14 10000.00 mpp[tiflash] table:t keep order:false, stats:pseudo"
        ],
        "Warn": null
      },
      {
        "SQL": "EXPLAIN select count(distinct a,b,c,e) from t;",
        "Plan": [
          "TableReader_36 1.00 root  MppVersion: 3, data:ExchangeSender_35",
          "└─ExchangeSender_35 1.00 mpp[tiflash]  ExchangeType: PassThrough",
          "  └─Projection_29 1.00 mpp[tiflash]  Column#7",
          "    └─HashAgg_30 1.00 mpp[tiflash]  funcs:sum(Column#9)->Column#7",
          "      └─ExchangeReceiver_34 1.00 mpp[tiflash]  ",
          "        └─ExchangeSender_33 1.00 mpp[tiflash]  ExchangeType: PassThrough, Compression: FAST",
          "          └─HashAgg_30 1.00 mpp[tiflash]  funcs:count(distinct test.t.a, test.t.b, test.t.c, test.t.e)->Column#9",
          "            └─ExchangeReceiver_32 1.00 mpp[tiflash]  ",
          "              └─ExchangeSender_31 1.00 mpp[tiflash]  ExchangeType: HashPartition, Compression: FAST, Hash Cols: [name: test.t.a, collate: binary], [name: test.t.b, collate: binary], [name: test.t.c, collate: binary], [name: test.t.e, collate: utf8mb4_general_ci]",
          "                └─HashAgg_28 1.00 mpp[tiflash]  group by:test.t.a, test.t.b, test.t.c, test.t.e, ",
          "                  └─TableFullScan_14 10000.00 mpp[tiflash] table:t keep order:false, stats:pseudo"
        ],
        "Warn": null
      },
      {
        "SQL": "EXPLAIN select count(distinct c), count(a), count(*) from t;",
        "Plan": [
          "TableReader_36 1.00 root  MppVersion: 3, data:ExchangeSender_35",
          "└─ExchangeSender_35 1.00 mpp[tiflash]  ExchangeType: PassThrough",
          "  └─Projection_29 1.00 mpp[tiflash]  Column#7, Column#8, Column#9",
          "    └─HashAgg_30 1.00 mpp[tiflash]  funcs:sum(Column#17)->Column#7, funcs:sum(Column#18)->Column#8, funcs:sum(Column#19)->Column#9",
          "      └─ExchangeReceiver_34 1.00 mpp[tiflash]  ",
          "        └─ExchangeSender_33 1.00 mpp[tiflash]  ExchangeType: PassThrough, Compression: FAST",
          "          └─HashAgg_30 1.00 mpp[tiflash]  funcs:count(distinct test.t.c)->Column#17, funcs:sum(Column#15)->Column#18, funcs:sum(Column#16)->Column#19",
          "            └─ExchangeReceiver_32 1.00 mpp[tiflash]  ",
          "              └─ExchangeSender_31 1.00 mpp[tiflash]  ExchangeType: HashPartition, Compression: FAST, Hash Cols: [name: test.t.c, collate: binary]",
          "                └─HashAgg_28 1.00 mpp[tiflash]  group by:test.t.c, funcs:count(test.t.a)->Column#15, funcs:count(1)->Column#16",
          "                  └─TableFullScan_14 10000.00 mpp[tiflash] table:t keep order:false, stats:pseudo"
        ],
        "Warn": null
      },
      {
        "SQL": "EXPLAIN select sum(b), count(a), count(*), count(distinct c) from t;",
        "Plan": [
          "TableReader_36 1.00 root  MppVersion: 3, data:ExchangeSender_35",
          "└─ExchangeSender_35 1.00 mpp[tiflash]  ExchangeType: PassThrough",
          "  └─Projection_29 1.00 mpp[tiflash]  Column#7, Column#8, Column#9, Column#10",
          "    └─HashAgg_30 1.00 mpp[tiflash]  funcs:sum(Column#21)->Column#7, funcs:sum(Column#22)->Column#8, funcs:sum(Column#23)->Column#9, funcs:sum(Column#24)->Column#10",
          "      └─ExchangeReceiver_34 1.00 mpp[tiflash]  ",
          "        └─ExchangeSender_33 1.00 mpp[tiflash]  ExchangeType: PassThrough, Compression: FAST",
          "          └─HashAgg_30 1.00 mpp[tiflash]  funcs:sum(Column#18)->Column#21, funcs:sum(Column#19)->Column#22, funcs:sum(Column#20)->Column#23, funcs:count(distinct test.t.c)->Column#24",
          "            └─ExchangeReceiver_32 1.00 mpp[tiflash]  ",
          "              └─ExchangeSender_31 1.00 mpp[tiflash]  ExchangeType: HashPartition, Compression: FAST, Hash Cols: [name: test.t.c, collate: binary]",
          "                └─HashAgg_28 1.00 mpp[tiflash]  group by:Column#27, funcs:sum(Column#25)->Column#18, funcs:count(Column#26)->Column#19, funcs:count(1)->Column#20",
          "                  └─Projection_37 10000.00 mpp[tiflash]  cast(test.t.b, decimal(20,0) BINARY)->Column#25, test.t.a->Column#26, test.t.c->Column#27",
          "                    └─TableFullScan_14 10000.00 mpp[tiflash] table:t keep order:false, stats:pseudo"
        ],
        "Warn": null
      },
      {
        "SQL": "EXPLAIN select sum(b+a), count(*), count(distinct c), count(a) from t having count(distinct c) > 2;",
        "Plan": [
          "TableReader_43 0.80 root  MppVersion: 3, data:ExchangeSender_42",
          "└─ExchangeSender_42 0.80 mpp[tiflash]  ExchangeType: PassThrough",
          "  └─Selection_41 0.80 mpp[tiflash]  gt(Column#9, 2)",
          "    └─Projection_33 1.00 mpp[tiflash]  Column#7, Column#8, Column#9, Column#10",
          "      └─HashAgg_34 1.00 mpp[tiflash]  funcs:sum(Column#25)->Column#7, funcs:sum(Column#26)->Column#8, funcs:sum(Column#27)->Column#9, funcs:sum(Column#28)->Column#10",
          "        └─ExchangeReceiver_38 1.00 mpp[tiflash]  ",
          "          └─ExchangeSender_37 1.00 mpp[tiflash]  ExchangeType: PassThrough, Compression: FAST",
          "            └─HashAgg_34 1.00 mpp[tiflash]  funcs:sum(Column#22)->Column#25, funcs:sum(Column#23)->Column#26, funcs:count(distinct test.t.c)->Column#27, funcs:sum(Column#24)->Column#28",
          "              └─ExchangeReceiver_36 1.00 mpp[tiflash]  ",
          "                └─ExchangeSender_35 1.00 mpp[tiflash]  ExchangeType: HashPartition, Compression: FAST, Hash Cols: [name: test.t.c, collate: binary]",
          "                  └─HashAgg_32 1.00 mpp[tiflash]  group by:Column#31, funcs:sum(Column#29)->Column#22, funcs:count(1)->Column#23, funcs:count(Column#30)->Column#24",
          "                    └─Projection_44 10000.00 mpp[tiflash]  cast(plus(test.t.b, test.t.a), decimal(20,0) BINARY)->Column#29, test.t.a->Column#30, test.t.c->Column#31",
          "                      └─TableFullScan_18 10000.00 mpp[tiflash] table:t keep order:false, stats:pseudo"
        ],
        "Warn": null
      },
      {
        "SQL": "EXPLAIN select sum(b+a), count(*), count(a) from t having count(distinct c) > 2;",
        "Plan": [
          "TableReader_43 0.80 root  MppVersion: 3, data:ExchangeSender_42",
          "└─ExchangeSender_42 0.80 mpp[tiflash]  ExchangeType: PassThrough",
          "  └─Projection_7 0.80 mpp[tiflash]  Column#7->Column#11, Column#8->Column#12, Column#9->Column#13",
          "    └─Selection_41 0.80 mpp[tiflash]  gt(Column#10, 2)",
          "      └─Projection_33 1.00 mpp[tiflash]  Column#7, Column#8, Column#9, Column#10",
          "        └─HashAgg_34 1.00 mpp[tiflash]  funcs:sum(Column#24)->Column#7, funcs:sum(Column#25)->Column#8, funcs:sum(Column#26)->Column#9, funcs:sum(Column#27)->Column#10",
          "          └─ExchangeReceiver_38 1.00 mpp[tiflash]  ",
          "            └─ExchangeSender_37 1.00 mpp[tiflash]  ExchangeType: PassThrough, Compression: FAST",
          "              └─HashAgg_34 1.00 mpp[tiflash]  funcs:sum(Column#21)->Column#24, funcs:sum(Column#22)->Column#25, funcs:sum(Column#23)->Column#26, funcs:count(distinct test.t.c)->Column#27",
          "                └─ExchangeReceiver_36 1.00 mpp[tiflash]  ",
          "                  └─ExchangeSender_35 1.00 mpp[tiflash]  ExchangeType: HashPartition, Compression: FAST, Hash Cols: [name: test.t.c, collate: binary]",
          "                    └─HashAgg_32 1.00 mpp[tiflash]  group by:Column#30, funcs:sum(Column#28)->Column#21, funcs:count(1)->Column#22, funcs:count(Column#29)->Column#23",
          "                      └─Projection_44 10000.00 mpp[tiflash]  cast(plus(test.t.b, test.t.a), decimal(20,0) BINARY)->Column#28, test.t.a->Column#29, test.t.c->Column#30",
          "                        └─TableFullScan_18 10000.00 mpp[tiflash] table:t keep order:false, stats:pseudo"
        ],
        "Warn": null
      },
      {
        "SQL": "EXPLAIN select sum(b+a), max(b), count(distinct c), count(*) from t having count(a) > 2;",
        "Plan": [
          "TableReader_43 0.80 root  MppVersion: 3, data:ExchangeSender_42",
          "└─ExchangeSender_42 0.80 mpp[tiflash]  ExchangeType: PassThrough",
          "  └─Projection_7 0.80 mpp[tiflash]  Column#7->Column#12, Column#8->Column#13, Column#9->Column#14, Column#10->Column#15",
          "    └─Selection_41 0.80 mpp[tiflash]  gt(Column#11, 2)",
          "      └─Projection_33 1.00 mpp[tiflash]  Column#7, Column#8, Column#9, Column#10, Column#11",
          "        └─HashAgg_34 1.00 mpp[tiflash]  funcs:sum(Column#29)->Column#7, funcs:max(Column#30)->Column#8, funcs:sum(Column#31)->Column#9, funcs:sum(Column#32)->Column#10, funcs:sum(Column#33)->Column#11",
          "          └─ExchangeReceiver_38 1.00 mpp[tiflash]  ",
          "            └─ExchangeSender_37 1.00 mpp[tiflash]  ExchangeType: PassThrough, Compression: FAST",
          "              └─HashAgg_34 1.00 mpp[tiflash]  funcs:sum(Column#25)->Column#29, funcs:max(Column#26)->Column#30, funcs:count(distinct test.t.c)->Column#31, funcs:sum(Column#27)->Column#32, funcs:sum(Column#28)->Column#33",
          "                └─ExchangeReceiver_36 1.00 mpp[tiflash]  ",
          "                  └─ExchangeSender_35 1.00 mpp[tiflash]  ExchangeType: HashPartition, Compression: FAST, Hash Cols: [name: test.t.c, collate: binary]",
          "                    └─HashAgg_32 1.00 mpp[tiflash]  group by:Column#37, funcs:sum(Column#34)->Column#25, funcs:max(Column#35)->Column#26, funcs:count(1)->Column#27, funcs:count(Column#36)->Column#28",
          "                      └─Projection_44 10000.00 mpp[tiflash]  cast(plus(test.t.b, test.t.a), decimal(20,0) BINARY)->Column#34, test.t.b->Column#35, test.t.a->Column#36, test.t.c->Column#37",
          "                        └─TableFullScan_18 10000.00 mpp[tiflash] table:t keep order:false, stats:pseudo"
        ],
        "Warn": null
      },
      {
        "SQL": "EXPLAIN select sum(b), count(distinct a, b, e), count(a+b) from t;",
        "Plan": [
          "TableReader_36 1.00 root  MppVersion: 3, data:ExchangeSender_35",
          "└─ExchangeSender_35 1.00 mpp[tiflash]  ExchangeType: PassThrough",
          "  └─Projection_29 1.00 mpp[tiflash]  Column#7, Column#8, Column#9",
          "    └─HashAgg_30 1.00 mpp[tiflash]  funcs:sum(Column#17)->Column#7, funcs:sum(Column#18)->Column#8, funcs:sum(Column#19)->Column#9",
          "      └─ExchangeReceiver_34 1.00 mpp[tiflash]  ",
          "        └─ExchangeSender_33 1.00 mpp[tiflash]  ExchangeType: PassThrough, Compression: FAST",
          "          └─HashAgg_30 1.00 mpp[tiflash]  funcs:sum(Column#15)->Column#17, funcs:count(distinct test.t.a, test.t.b, test.t.e)->Column#18, funcs:sum(Column#16)->Column#19",
          "            └─ExchangeReceiver_32 1.00 mpp[tiflash]  ",
          "              └─ExchangeSender_31 1.00 mpp[tiflash]  ExchangeType: HashPartition, Compression: FAST, Hash Cols: [name: test.t.a, collate: binary], [name: test.t.b, collate: binary], [name: test.t.e, collate: utf8mb4_general_ci]",
          "                └─HashAgg_28 1.00 mpp[tiflash]  group by:Column#22, Column#23, Column#24, funcs:sum(Column#20)->Column#15, funcs:count(Column#21)->Column#16",
          "                  └─Projection_37 10000.00 mpp[tiflash]  cast(test.t.b, decimal(20,0) BINARY)->Column#20, plus(test.t.a, test.t.b)->Column#21, test.t.a->Column#22, test.t.b->Column#23, test.t.e->Column#24",
          "                    └─TableFullScan_14 10000.00 mpp[tiflash] table:t keep order:false, stats:pseudo"
        ],
        "Warn": null
      },
      {
        "SQL": "EXPLAIN select count(distinct b), json_objectagg(d,c) from t;",
        "Plan": [
          "HashAgg_6 1.00 root  funcs:count(distinct Column#9)->Column#7, funcs:json_objectagg(Column#10, Column#11)->Column#8",
          "└─Projection_18 10000.00 root  test.t.b->Column#9, cast(test.t.d, var_string(10))->Column#10, test.t.c->Column#11",
          "  └─TableReader_12 10000.00 root  MppVersion: 3, data:ExchangeSender_11",
          "    └─ExchangeSender_11 10000.00 mpp[tiflash]  ExchangeType: PassThrough",
          "      └─TableFullScan_10 10000.00 mpp[tiflash] table:t keep order:false, stats:pseudo"
        ],
        "Warn": [
          "Aggregation can not be pushed to tiflash because AggFunc `json_objectagg` is not supported now",
          "Aggregation can not be pushed to tiflash because AggFunc `json_objectagg` is not supported now"
        ]
      },
      {
        "SQL": "EXPLAIN select count(distinct c+a), count(a) from t;",
        "Plan": [
          "TableReader_32 1.00 root  MppVersion: 3, data:ExchangeSender_31",
          "└─ExchangeSender_31 1.00 mpp[tiflash]  ExchangeType: PassThrough",
          "  └─Projection_27 1.00 mpp[tiflash]  Column#7, Column#8",
          "    └─HashAgg_28 1.00 mpp[tiflash]  funcs:count(distinct Column#11)->Column#7, funcs:sum(Column#12)->Column#8",
          "      └─ExchangeReceiver_30 1.00 mpp[tiflash]  ",
          "        └─ExchangeSender_29 1.00 mpp[tiflash]  ExchangeType: PassThrough, Compression: FAST",
          "          └─HashAgg_26 1.00 mpp[tiflash]  group by:Column#14, funcs:count(Column#13)->Column#12",
          "            └─Projection_33 10000.00 mpp[tiflash]  test.t.a->Column#13, plus(test.t.c, test.t.a)->Column#14",
          "              └─TableFullScan_14 10000.00 mpp[tiflash] table:t keep order:false, stats:pseudo"
        ],
        "Warn": null
      },
      {
        "SQL": "EXPLAIN select sum(b), count(distinct c+a, b, e), count(a+b) from t;",
        "Plan": [
          "TableReader_32 1.00 root  MppVersion: 3, data:ExchangeSender_31",
          "└─ExchangeSender_31 1.00 mpp[tiflash]  ExchangeType: PassThrough",
          "  └─Projection_27 1.00 mpp[tiflash]  Column#7, Column#8, Column#9",
          "    └─HashAgg_28 1.00 mpp[tiflash]  funcs:sum(Column#13)->Column#7, funcs:count(distinct Column#14, test.t.b, test.t.e)->Column#8, funcs:sum(Column#15)->Column#9",
          "      └─ExchangeReceiver_30 1.00 mpp[tiflash]  ",
          "        └─ExchangeSender_29 1.00 mpp[tiflash]  ExchangeType: PassThrough, Compression: FAST",
          "          └─HashAgg_26 1.00 mpp[tiflash]  group by:Column#18, Column#19, Column#20, funcs:sum(Column#16)->Column#13, funcs:count(Column#17)->Column#15",
          "            └─Projection_33 10000.00 mpp[tiflash]  cast(test.t.b, decimal(20,0) BINARY)->Column#16, plus(test.t.a, test.t.b)->Column#17, plus(test.t.c, test.t.a)->Column#18, test.t.b->Column#19, test.t.e->Column#20",
          "              └─TableFullScan_14 10000.00 mpp[tiflash] table:t keep order:false, stats:pseudo"
        ],
        "Warn": null
      }
    ]
  },
  {
    "Name": "TestMPPMultiDistinct3Stage",
    "Cases": [
      {
        "SQL": "EXPLAIN select count(distinct a) from t",
        "Plan": [
          "TableReader_32 1.00 root  MppVersion: 3, data:ExchangeSender_31",
          "└─ExchangeSender_31 1.00 mpp[tiflash]  ExchangeType: PassThrough",
          "  └─Projection_25 1.00 mpp[tiflash]  Column#6",
          "    └─HashAgg_26 1.00 mpp[tiflash]  funcs:sum(Column#8)->Column#6",
          "      └─ExchangeReceiver_30 1.00 mpp[tiflash]  ",
          "        └─ExchangeSender_29 1.00 mpp[tiflash]  ExchangeType: PassThrough, Compression: FAST",
          "          └─HashAgg_26 1.00 mpp[tiflash]  funcs:count(distinct test.t.a)->Column#8",
          "            └─ExchangeReceiver_28 1.00 mpp[tiflash]  ",
          "              └─ExchangeSender_27 1.00 mpp[tiflash]  ExchangeType: HashPartition, Compression: FAST, Hash Cols: [name: test.t.a, collate: binary]",
          "                └─HashAgg_24 1.00 mpp[tiflash]  group by:test.t.a, ",
          "                  └─TableFullScan_12 10000.00 mpp[tiflash] table:t keep order:false, stats:pseudo"
        ],
        "Warn": null
      },
      {
        "SQL": "select count(distinct a) from t",
        "Plan": [
          "5"
        ],
        "Warn": null
      },
      {
        "SQL": "EXPLAIN select count(distinct a), count(distinct b) from t",
        "Plan": [
          "TableReader_38 1.00 root  MppVersion: 3, data:ExchangeSender_37",
          "└─ExchangeSender_37 1.00 mpp[tiflash]  ExchangeType: PassThrough",
          "  └─Projection_28 1.00 mpp[tiflash]  Column#6, Column#7",
          "    └─HashAgg_29 1.00 mpp[tiflash]  funcs:sum(Column#12)->Column#6, funcs:sum(Column#13)->Column#7",
          "      └─ExchangeReceiver_36 1.00 mpp[tiflash]  ",
          "        └─ExchangeSender_35 1.00 mpp[tiflash]  ExchangeType: PassThrough, Compression: FAST",
          "          └─HashAgg_31 1.00 mpp[tiflash]  funcs:count(distinct test.t.a)->Column#12, funcs:count(distinct test.t.b)->Column#13",
          "            └─ExchangeReceiver_34 16000.00 mpp[tiflash]  ",
          "              └─ExchangeSender_33 16000.00 mpp[tiflash]  ExchangeType: HashPartition, Compression: FAST, Hash Cols: [name: test.t.a, collate: binary], [name: test.t.b, collate: binary], [name: Column#11, collate: binary]",
          "                └─HashAgg_27 16000.00 mpp[tiflash]  group by:Column#11, test.t.a, test.t.b, ",
          "                  └─Expand_30 20000.00 mpp[tiflash]  group set num:2, groupingID:Column#11, [{<test.t.a>},{<test.t.b>}]",
          "                    └─TableFullScan_12 10000.00 mpp[tiflash] table:t keep order:false, stats:pseudo"
        ],
        "Warn": null
      },
      {
        "SQL": "select count(distinct a), count(distinct b) from t",
        "Plan": [
          "5 5"
        ],
        "Warn": null
      },
      {
        "SQL": "EXPLAIN select count(distinct a), count(distinct b), count(c) from t",
        "Plan": [
          "TableReader_38 1.00 root  MppVersion: 3, data:ExchangeSender_37",
          "└─ExchangeSender_37 1.00 mpp[tiflash]  ExchangeType: PassThrough",
          "  └─Projection_28 1.00 mpp[tiflash]  Column#6, Column#7, Column#8",
          "    └─HashAgg_29 1.00 mpp[tiflash]  funcs:sum(Column#18)->Column#6, funcs:sum(Column#19)->Column#7, funcs:sum(Column#20)->Column#8",
          "      └─ExchangeReceiver_36 1.00 mpp[tiflash]  ",
          "        └─ExchangeSender_35 1.00 mpp[tiflash]  ExchangeType: PassThrough, Compression: FAST",
          "          └─HashAgg_31 1.00 mpp[tiflash]  funcs:count(distinct test.t.a)->Column#18, funcs:count(distinct test.t.b)->Column#19, funcs:sum(Column#15)->Column#20",
          "            └─ExchangeReceiver_34 16000.00 mpp[tiflash]  ",
          "              └─ExchangeSender_33 16000.00 mpp[tiflash]  ExchangeType: HashPartition, Compression: FAST, Hash Cols: [name: test.t.a, collate: binary], [name: test.t.b, collate: binary], [name: Column#16, collate: binary]",
          "                └─HashAgg_27 16000.00 mpp[tiflash]  group by:Column#16, test.t.a, test.t.b, funcs:count(Column#17)->Column#15",
          "                  └─Projection_32 20000.00 mpp[tiflash]  test.t.a, test.t.b, test.t.c, Column#16, case(eq(Column#16, 1), test.t.c, <nil>)->Column#17",
          "                    └─Expand_30 20000.00 mpp[tiflash]  group set num:2, groupingID:Column#16, [{<test.t.a>},{<test.t.b>}]",
          "                      └─TableFullScan_12 10000.00 mpp[tiflash] table:t keep order:false, stats:pseudo"
        ],
        "Warn": null
      },
      {
        "SQL": "select count(distinct a), count(distinct b), count(c) from t",
        "Plan": [
          "5 5 10"
        ],
        "Warn": null
      },
      {
        "SQL": "EXPLAIN select count(distinct a), count(distinct b), count(c+1) from t",
        "Plan": [
          "TableReader_38 1.00 root  MppVersion: 3, data:ExchangeSender_37",
          "└─ExchangeSender_37 1.00 mpp[tiflash]  ExchangeType: PassThrough",
          "  └─Projection_28 1.00 mpp[tiflash]  Column#6, Column#7, Column#8",
          "    └─HashAgg_29 1.00 mpp[tiflash]  funcs:sum(Column#18)->Column#6, funcs:sum(Column#19)->Column#7, funcs:sum(Column#20)->Column#8",
          "      └─ExchangeReceiver_36 1.00 mpp[tiflash]  ",
          "        └─ExchangeSender_35 1.00 mpp[tiflash]  ExchangeType: PassThrough, Compression: FAST",
          "          └─HashAgg_31 1.00 mpp[tiflash]  funcs:count(distinct test.t.a)->Column#18, funcs:count(distinct test.t.b)->Column#19, funcs:sum(Column#15)->Column#20",
          "            └─ExchangeReceiver_34 16000.00 mpp[tiflash]  ",
          "              └─ExchangeSender_33 16000.00 mpp[tiflash]  ExchangeType: HashPartition, Compression: FAST, Hash Cols: [name: test.t.a, collate: binary], [name: test.t.b, collate: binary], [name: Column#16, collate: binary]",
          "                └─HashAgg_27 16000.00 mpp[tiflash]  group by:Column#16, test.t.a, test.t.b, funcs:count(Column#17)->Column#15",
          "                  └─Projection_32 20000.00 mpp[tiflash]  test.t.a, test.t.b, test.t.c, Column#16, case(eq(Column#16, 1), plus(test.t.c, 1), <nil>)->Column#17",
          "                    └─Expand_30 20000.00 mpp[tiflash]  group set num:2, groupingID:Column#16, [{<test.t.a>},{<test.t.b>}]",
          "                      └─TableFullScan_12 10000.00 mpp[tiflash] table:t keep order:false, stats:pseudo"
        ],
        "Warn": null
      },
      {
        "SQL": "select count(distinct a), count(distinct b), count(c+1) from t",
        "Plan": [
          "5 5 10"
        ],
        "Warn": null
      },
      {
        "SQL": "EXPLAIN select count(distinct a), count(distinct b), sum(c) from t",
        "Plan": [
          "TableReader_38 1.00 root  MppVersion: 3, data:ExchangeSender_37",
          "└─ExchangeSender_37 1.00 mpp[tiflash]  ExchangeType: PassThrough",
          "  └─Projection_28 1.00 mpp[tiflash]  Column#6, Column#7, Column#8",
          "    └─HashAgg_29 1.00 mpp[tiflash]  funcs:sum(Column#18)->Column#6, funcs:sum(Column#19)->Column#7, funcs:sum(Column#20)->Column#8",
          "      └─ExchangeReceiver_36 1.00 mpp[tiflash]  ",
          "        └─ExchangeSender_35 1.00 mpp[tiflash]  ExchangeType: PassThrough, Compression: FAST",
          "          └─HashAgg_31 1.00 mpp[tiflash]  funcs:count(distinct test.t.a)->Column#18, funcs:count(distinct test.t.b)->Column#19, funcs:sum(Column#15)->Column#20",
          "            └─ExchangeReceiver_34 16000.00 mpp[tiflash]  ",
          "              └─ExchangeSender_33 16000.00 mpp[tiflash]  ExchangeType: HashPartition, Compression: FAST, Hash Cols: [name: test.t.a, collate: binary], [name: test.t.b, collate: binary], [name: Column#16, collate: binary]",
          "                └─HashAgg_27 16000.00 mpp[tiflash]  group by:Column#22, Column#23, Column#24, funcs:sum(Column#21)->Column#15",
          "                  └─Projection_39 20000.00 mpp[tiflash]  cast(Column#17, decimal(10,0) BINARY)->Column#21, test.t.a->Column#22, test.t.b->Column#23, Column#16->Column#24",
          "                    └─Projection_32 20000.00 mpp[tiflash]  test.t.a, test.t.b, test.t.c, Column#16, case(eq(Column#16, 1), test.t.c, <nil>)->Column#17",
          "                      └─Expand_30 20000.00 mpp[tiflash]  group set num:2, groupingID:Column#16, [{<test.t.a>},{<test.t.b>}]",
          "                        └─TableFullScan_12 10000.00 mpp[tiflash] table:t keep order:false, stats:pseudo"
        ],
        "Warn": null
      },
      {
        "SQL": "select count(distinct a), count(distinct b), sum(c) from t",
        "Plan": [
          "5 5 30000"
        ],
        "Warn": null
      },
      {
        "SQL": "EXPLAIN select count(distinct a, b), count(distinct b), count(c), sum(d) from t",
        "Plan": [
          "TableReader_28 1.00 root  MppVersion: 3, data:ExchangeSender_27",
          "└─ExchangeSender_27 1.00 mpp[tiflash]  ExchangeType: PassThrough",
          "  └─Projection_23 1.00 mpp[tiflash]  Column#6, Column#7, Column#8, Column#9",
          "    └─HashAgg_24 1.00 mpp[tiflash]  funcs:count(distinct test.t.a, test.t.b)->Column#6, funcs:count(distinct test.t.b)->Column#7, funcs:sum(Column#12)->Column#8, funcs:sum(Column#13)->Column#9",
          "      └─ExchangeReceiver_26 1.00 mpp[tiflash]  ",
          "        └─ExchangeSender_25 1.00 mpp[tiflash]  ExchangeType: PassThrough, Compression: FAST",
          "          └─HashAgg_22 1.00 mpp[tiflash]  group by:Column#16, Column#17, funcs:count(Column#14)->Column#12, funcs:sum(Column#15)->Column#13",
          "            └─Projection_29 10000.00 mpp[tiflash]  test.t.c->Column#14, cast(test.t.d, decimal(10,0) BINARY)->Column#15, test.t.a->Column#16, test.t.b->Column#17",
          "              └─TableFullScan_12 10000.00 mpp[tiflash] table:t keep order:false, stats:pseudo"
        ],
        "Warn": [
          "Some grouping sets should be merged",
          "Some grouping sets should be merged"
        ]
      },
      {
        "SQL": "select count(distinct a, b), count(distinct b), count(c), sum(d) from t",
        "Plan": [
          "5 5 10 10"
        ],
        "Warn": [
          "Some grouping sets should be merged",
          "Some grouping sets should be merged"
        ]
      },
      {
        "SQL": "EXPLAIN select count(distinct a+b), sum(c) from t",
        "Plan": [
          "TableReader_28 1.00 root  MppVersion: 3, data:ExchangeSender_27",
          "└─ExchangeSender_27 1.00 mpp[tiflash]  ExchangeType: PassThrough",
          "  └─Projection_23 1.00 mpp[tiflash]  Column#6, Column#7",
          "    └─HashAgg_24 1.00 mpp[tiflash]  funcs:count(distinct Column#10)->Column#6, funcs:sum(Column#11)->Column#7",
          "      └─ExchangeReceiver_26 1.00 mpp[tiflash]  ",
          "        └─ExchangeSender_25 1.00 mpp[tiflash]  ExchangeType: PassThrough, Compression: FAST",
          "          └─HashAgg_22 1.00 mpp[tiflash]  group by:Column#13, funcs:sum(Column#12)->Column#11",
          "            └─Projection_29 10000.00 mpp[tiflash]  cast(test.t.c, decimal(10,0) BINARY)->Column#12, plus(test.t.a, test.t.b)->Column#13",
          "              └─TableFullScan_12 10000.00 mpp[tiflash] table:t keep order:false, stats:pseudo"
        ],
        "Warn": null
      },
      {
        "SQL": "select count(distinct a+b), sum(c) from t",
        "Plan": [
          "5 30000"
        ],
        "Warn": null
      },
      {
        "SQL": "EXPLAIN select count(distinct a+b), count(distinct b+c), count(c) from t",
        "Plan": [
          "TableReader_28 1.00 root  MppVersion: 3, data:ExchangeSender_27",
          "└─ExchangeSender_27 1.00 mpp[tiflash]  ExchangeType: PassThrough",
          "  └─Projection_23 1.00 mpp[tiflash]  Column#6, Column#7, Column#8",
          "    └─HashAgg_24 1.00 mpp[tiflash]  funcs:count(distinct Column#12)->Column#6, funcs:count(distinct Column#13)->Column#7, funcs:sum(Column#14)->Column#8",
          "      └─ExchangeReceiver_26 1.00 mpp[tiflash]  ",
          "        └─ExchangeSender_25 1.00 mpp[tiflash]  ExchangeType: PassThrough, Compression: FAST",
          "          └─HashAgg_22 1.00 mpp[tiflash]  group by:Column#16, Column#17, funcs:count(Column#15)->Column#14",
          "            └─Projection_29 10000.00 mpp[tiflash]  test.t.c->Column#15, plus(test.t.a, test.t.b)->Column#16, plus(test.t.b, test.t.c)->Column#17",
          "              └─TableFullScan_12 10000.00 mpp[tiflash] table:t keep order:false, stats:pseudo"
        ],
        "Warn": null
      },
      {
        "SQL": "select count(distinct a+b), count(distinct b+c), count(c) from t",
        "Plan": [
          "5 5 10"
        ],
        "Warn": null
      },
      {
        "SQL": "explain select count(distinct a,c), count(distinct b,c), count(c) from t",
        "Plan": [
          "TableReader_28 1.00 root  MppVersion: 3, data:ExchangeSender_27",
          "└─ExchangeSender_27 1.00 mpp[tiflash]  ExchangeType: PassThrough",
          "  └─Projection_23 1.00 mpp[tiflash]  Column#6, Column#7, Column#8",
          "    └─HashAgg_24 1.00 mpp[tiflash]  funcs:count(distinct test.t.a, test.t.c)->Column#6, funcs:count(distinct test.t.b, test.t.c)->Column#7, funcs:sum(Column#10)->Column#8",
          "      └─ExchangeReceiver_26 1.00 mpp[tiflash]  ",
          "        └─ExchangeSender_25 1.00 mpp[tiflash]  ExchangeType: PassThrough, Compression: FAST",
          "          └─HashAgg_22 1.00 mpp[tiflash]  group by:test.t.a, test.t.b, test.t.c, funcs:count(test.t.c)->Column#10",
          "            └─TableFullScan_12 10000.00 mpp[tiflash] table:t keep order:false, stats:pseudo"
        ],
        "Warn": null
      },
      {
        "SQL": "select count(distinct a), count(distinct b), count(*) from t",
        "Plan": [
          "5 5 10"
        ],
        "Warn": null
      },
      {
        "SQL": "explain select count(distinct a), count(distinct b), count(*) from t",
        "Plan": [
          "TableReader_38 1.00 root  MppVersion: 3, data:ExchangeSender_37",
          "└─ExchangeSender_37 1.00 mpp[tiflash]  ExchangeType: PassThrough",
          "  └─Projection_28 1.00 mpp[tiflash]  Column#6, Column#7, Column#8",
          "    └─HashAgg_29 1.00 mpp[tiflash]  funcs:sum(Column#18)->Column#6, funcs:sum(Column#19)->Column#7, funcs:sum(Column#20)->Column#8",
          "      └─ExchangeReceiver_36 1.00 mpp[tiflash]  ",
          "        └─ExchangeSender_35 1.00 mpp[tiflash]  ExchangeType: PassThrough, Compression: FAST",
          "          └─HashAgg_31 1.00 mpp[tiflash]  funcs:count(distinct test.t.a)->Column#18, funcs:count(distinct test.t.b)->Column#19, funcs:sum(Column#15)->Column#20",
          "            └─ExchangeReceiver_34 16000.00 mpp[tiflash]  ",
          "              └─ExchangeSender_33 16000.00 mpp[tiflash]  ExchangeType: HashPartition, Compression: FAST, Hash Cols: [name: test.t.a, collate: binary], [name: test.t.b, collate: binary], [name: Column#16, collate: binary]",
          "                └─HashAgg_27 16000.00 mpp[tiflash]  group by:Column#16, test.t.a, test.t.b, funcs:count(Column#17)->Column#15",
          "                  └─Projection_32 20000.00 mpp[tiflash]  test.t.a, test.t.b, Column#16, case(eq(Column#16, 1), 1, <nil>)->Column#17",
          "                    └─Expand_30 20000.00 mpp[tiflash]  group set num:2, groupingID:Column#16, [{<test.t.a>},{<test.t.b>}]",
          "                      └─TableFullScan_12 10000.00 mpp[tiflash] table:t keep order:false, stats:pseudo"
        ],
        "Warn": null
      },
      {
        "SQL": "select count(distinct a), count(distinct b), avg(c+d) from t",
        "Plan": [
          "5 5 3001.0000"
        ],
        "Warn": null
      },
      {
        "SQL": "explain select count(distinct a), count(distinct b), avg(c+d) from t",
        "Plan": [
          "TableReader_38 1.00 root  MppVersion: 3, data:ExchangeSender_37",
          "└─ExchangeSender_37 1.00 mpp[tiflash]  ExchangeType: PassThrough",
          "  └─Projection_28 1.00 mpp[tiflash]  Column#6, Column#7, div(Column#8, cast(case(eq(Column#19, 0), 1, Column#19), decimal(20,0) BINARY))->Column#8",
          "    └─HashAgg_29 1.00 mpp[tiflash]  funcs:sum(Column#25)->Column#6, funcs:sum(Column#26)->Column#7, funcs:sum(Column#27)->Column#19, funcs:sum(Column#28)->Column#8",
          "      └─ExchangeReceiver_36 1.00 mpp[tiflash]  ",
          "        └─ExchangeSender_35 1.00 mpp[tiflash]  ExchangeType: PassThrough, Compression: FAST",
          "          └─HashAgg_31 1.00 mpp[tiflash]  funcs:count(distinct test.t.a)->Column#25, funcs:count(distinct test.t.b)->Column#26, funcs:sum(Column#20)->Column#27, funcs:sum(Column#21)->Column#28",
          "            └─ExchangeReceiver_34 16000.00 mpp[tiflash]  ",
          "              └─ExchangeSender_33 16000.00 mpp[tiflash]  ExchangeType: HashPartition, Compression: FAST, Hash Cols: [name: test.t.a, collate: binary], [name: test.t.b, collate: binary], [name: Column#22, collate: binary]",
          "                └─HashAgg_27 16000.00 mpp[tiflash]  group by:Column#31, Column#32, Column#33, funcs:count(Column#29)->Column#20, funcs:sum(Column#30)->Column#21",
          "                  └─Projection_39 20000.00 mpp[tiflash]  Column#23->Column#29, cast(Column#24, decimal(20,0) BINARY)->Column#30, test.t.a->Column#31, test.t.b->Column#32, Column#22->Column#33",
          "                    └─Projection_32 20000.00 mpp[tiflash]  test.t.a, test.t.b, test.t.c, test.t.d, Column#22, case(eq(Column#22, 1), plus(test.t.c, test.t.d), <nil>)->Column#23, case(eq(Column#22, 1), plus(test.t.c, test.t.d), <nil>)->Column#24",
          "                      └─Expand_30 20000.00 mpp[tiflash]  group set num:2, groupingID:Column#22, [{<test.t.a>},{<test.t.b>}]",
          "                        └─TableFullScan_12 10000.00 mpp[tiflash] table:t keep order:false, stats:pseudo"
        ],
        "Warn": null
      }
    ]
  },
  {
    "Name": "TestMPPNullAwareSemiJoinPushDown",
    "Cases": [
      {
        "SQL": "set @@tidb_allow_mpp=1;set @@tidb_enforce_mpp=1;set @@tidb_enable_null_aware_anti_join=on;",
        "Plan": null,
        "Warn": null
      },
      {
        "SQL": "EXPLAIN select * from t where t.a not in (select s.a from s); -- 1. anti semi join, one join key",
        "Plan": [
          "TableReader_29 8000.00 root  MppVersion: 3, data:ExchangeSender_28",
          "└─ExchangeSender_28 8000.00 mpp[tiflash]  ExchangeType: PassThrough",
          "  └─HashJoin_27 8000.00 mpp[tiflash]  Null-aware anti semi join, left side:TableFullScan_11, equal:[eq(test.t.a, test.s.a)]",
          "    ├─ExchangeReceiver_14(Build) 10000.00 mpp[tiflash]  ",
          "    │ └─ExchangeSender_13 10000.00 mpp[tiflash]  ExchangeType: Broadcast, Compression: FAST",
          "    │   └─TableFullScan_12 10000.00 mpp[tiflash] table:s keep order:false, stats:pseudo",
          "    └─TableFullScan_11(Probe) 10000.00 mpp[tiflash] table:t keep order:false, stats:pseudo"
        ],
        "Warn": null
      },
      {
        "SQL": "EXPLAIN select * from t where t.a not in (select s.a from s where t.c > s.c); -- 2. anti semi join, one join key + other condition",
        "Plan": [
          "TableReader_30 8000.00 root  MppVersion: 3, data:ExchangeSender_29",
          "└─ExchangeSender_29 8000.00 mpp[tiflash]  ExchangeType: PassThrough",
          "  └─HashJoin_28 8000.00 mpp[tiflash]  Null-aware anti semi join, left side:TableFullScan_12, equal:[eq(test.t.a, test.s.a)], other cond:gt(test.t.c, test.s.c)",
          "    ├─ExchangeReceiver_15(Build) 10000.00 mpp[tiflash]  ",
          "    │ └─ExchangeSender_14 10000.00 mpp[tiflash]  ExchangeType: Broadcast, Compression: FAST",
          "    │   └─TableFullScan_13 10000.00 mpp[tiflash] table:s keep order:false, stats:pseudo",
          "    └─TableFullScan_12(Probe) 10000.00 mpp[tiflash] table:t keep order:false, stats:pseudo"
        ],
        "Warn": null
      },
      {
        "SQL": "EXPLAIN select * from t where (t.a, t.b) not in (select s.a, s.b from s); -- 3. anti semi join, two join key",
        "Plan": [
          "TableReader_29 8000.00 root  MppVersion: 3, data:ExchangeSender_28",
          "└─ExchangeSender_28 8000.00 mpp[tiflash]  ExchangeType: PassThrough",
          "  └─HashJoin_27 8000.00 mpp[tiflash]  Null-aware anti semi join, left side:TableFullScan_11, equal:[eq(test.t.a, test.s.a) eq(test.t.b, test.s.b)]",
          "    ├─ExchangeReceiver_14(Build) 10000.00 mpp[tiflash]  ",
          "    │ └─ExchangeSender_13 10000.00 mpp[tiflash]  ExchangeType: Broadcast, Compression: FAST",
          "    │   └─TableFullScan_12 10000.00 mpp[tiflash] table:s keep order:false, stats:pseudo",
          "    └─TableFullScan_11(Probe) 10000.00 mpp[tiflash] table:t keep order:false, stats:pseudo"
        ],
        "Warn": null
      },
      {
        "SQL": "EXPLAIN select * from t where (t.a, t.b) not in (select s.a, s.b from s where t.c < s.c); -- 4. anti semi join, two join key + other condition",
        "Plan": [
          "TableReader_30 8000.00 root  MppVersion: 3, data:ExchangeSender_29",
          "└─ExchangeSender_29 8000.00 mpp[tiflash]  ExchangeType: PassThrough",
          "  └─HashJoin_28 8000.00 mpp[tiflash]  Null-aware anti semi join, left side:TableFullScan_12, equal:[eq(test.t.a, test.s.a) eq(test.t.b, test.s.b)], other cond:lt(test.t.c, test.s.c)",
          "    ├─ExchangeReceiver_15(Build) 10000.00 mpp[tiflash]  ",
          "    │ └─ExchangeSender_14 10000.00 mpp[tiflash]  ExchangeType: Broadcast, Compression: FAST",
          "    │   └─TableFullScan_13 10000.00 mpp[tiflash] table:s keep order:false, stats:pseudo",
          "    └─TableFullScan_12(Probe) 10000.00 mpp[tiflash] table:t keep order:false, stats:pseudo"
        ],
        "Warn": null
      },
      {
        "SQL": "EXPLAIN select *, t.a not in (select s.a from s) from t; -- 5. left anti semi join, one join key",
        "Plan": [
          "TableReader_29 10000.00 root  MppVersion: 3, data:ExchangeSender_28",
          "└─ExchangeSender_28 10000.00 mpp[tiflash]  ExchangeType: PassThrough",
          "  └─HashJoin_27 10000.00 mpp[tiflash]  Null-aware anti left outer semi join, left side:TableFullScan_11, equal:[eq(test.t.a, test.s.a)]",
          "    ├─ExchangeReceiver_14(Build) 10000.00 mpp[tiflash]  ",
          "    │ └─ExchangeSender_13 10000.00 mpp[tiflash]  ExchangeType: Broadcast, Compression: FAST",
          "    │   └─TableFullScan_12 10000.00 mpp[tiflash] table:s keep order:false, stats:pseudo",
          "    └─TableFullScan_11(Probe) 10000.00 mpp[tiflash] table:t keep order:false, stats:pseudo"
        ],
        "Warn": null
      },
      {
        "SQL": "EXPLAIN select *, t.a not in (select s.a from s where t.c > s.c) from t; -- 6. left anti semi join, one join key + other condition",
        "Plan": [
          "TableReader_30 10000.00 root  MppVersion: 3, data:ExchangeSender_29",
          "└─ExchangeSender_29 10000.00 mpp[tiflash]  ExchangeType: PassThrough",
          "  └─HashJoin_28 10000.00 mpp[tiflash]  Null-aware anti left outer semi join, left side:TableFullScan_12, equal:[eq(test.t.a, test.s.a)], other cond:gt(test.t.c, test.s.c)",
          "    ├─ExchangeReceiver_15(Build) 10000.00 mpp[tiflash]  ",
          "    │ └─ExchangeSender_14 10000.00 mpp[tiflash]  ExchangeType: Broadcast, Compression: FAST",
          "    │   └─TableFullScan_13 10000.00 mpp[tiflash] table:s keep order:false, stats:pseudo",
          "    └─TableFullScan_12(Probe) 10000.00 mpp[tiflash] table:t keep order:false, stats:pseudo"
        ],
        "Warn": null
      },
      {
        "SQL": "EXPLAIN select *, (t.a, t.b) not in (select s.a, s.b from s) from t; -- 7. left anti semi join, two join key",
        "Plan": [
          "TableReader_29 10000.00 root  MppVersion: 3, data:ExchangeSender_28",
          "└─ExchangeSender_28 10000.00 mpp[tiflash]  ExchangeType: PassThrough",
          "  └─HashJoin_27 10000.00 mpp[tiflash]  Null-aware anti left outer semi join, left side:TableFullScan_11, equal:[eq(test.t.a, test.s.a) eq(test.t.b, test.s.b)]",
          "    ├─ExchangeReceiver_14(Build) 10000.00 mpp[tiflash]  ",
          "    │ └─ExchangeSender_13 10000.00 mpp[tiflash]  ExchangeType: Broadcast, Compression: FAST",
          "    │   └─TableFullScan_12 10000.00 mpp[tiflash] table:s keep order:false, stats:pseudo",
          "    └─TableFullScan_11(Probe) 10000.00 mpp[tiflash] table:t keep order:false, stats:pseudo"
        ],
        "Warn": null
      },
      {
        "SQL": "EXPLAIN select *, (t.a, t.b) not in (select s.a, s.b from s where t.c < s.c) from t; -- 8. left anti semi join, two join key + other condition",
        "Plan": [
          "TableReader_30 10000.00 root  MppVersion: 3, data:ExchangeSender_29",
          "└─ExchangeSender_29 10000.00 mpp[tiflash]  ExchangeType: PassThrough",
          "  └─HashJoin_28 10000.00 mpp[tiflash]  Null-aware anti left outer semi join, left side:TableFullScan_12, equal:[eq(test.t.a, test.s.a) eq(test.t.b, test.s.b)], other cond:lt(test.t.c, test.s.c)",
          "    ├─ExchangeReceiver_15(Build) 10000.00 mpp[tiflash]  ",
          "    │ └─ExchangeSender_14 10000.00 mpp[tiflash]  ExchangeType: Broadcast, Compression: FAST",
          "    │   └─TableFullScan_13 10000.00 mpp[tiflash] table:s keep order:false, stats:pseudo",
          "    └─TableFullScan_12(Probe) 10000.00 mpp[tiflash] table:t keep order:false, stats:pseudo"
        ],
        "Warn": null
      },
      {
        "SQL": "EXPLAIN select /*+ HASH_JOIN_BUILD(s@sel_2) */  * from t where t.a not in (select s.a from s where t.c > s.c); -- 9. anti semi join, one join key + other condition + hint",
        "Plan": [
          "TableReader_30 8000.00 root  MppVersion: 3, data:ExchangeSender_29",
          "└─ExchangeSender_29 8000.00 mpp[tiflash]  ExchangeType: PassThrough",
          "  └─HashJoin_28 8000.00 mpp[tiflash]  Null-aware anti semi join, left side:TableFullScan_12, equal:[eq(test.t.a, test.s.a)], other cond:gt(test.t.c, test.s.c)",
          "    ├─ExchangeReceiver_15(Build) 10000.00 mpp[tiflash]  ",
          "    │ └─ExchangeSender_14 10000.00 mpp[tiflash]  ExchangeType: Broadcast, Compression: FAST",
          "    │   └─TableFullScan_13 10000.00 mpp[tiflash] table:s keep order:false, stats:pseudo",
          "    └─TableFullScan_12(Probe) 10000.00 mpp[tiflash] table:t keep order:false, stats:pseudo"
        ],
        "Warn": [
          "[planner:1815]The HASH_JOIN_BUILD and HASH_JOIN_PROBE hints are not supported for anti semi join with hash join version 1. Please remove these hints"
        ]
      },
      {
        "SQL": "EXPLAIN select /*+ HASH_JOIN_BUILD(t@sel_1) */  * from t where t.a not in (select s.a from s where t.c > s.c); -- 10. anti semi join, one join key + other condition + hint",
        "Plan": [
          "TableReader_30 8000.00 root  MppVersion: 3, data:ExchangeSender_29",
          "└─ExchangeSender_29 8000.00 mpp[tiflash]  ExchangeType: PassThrough",
          "  └─HashJoin_28 8000.00 mpp[tiflash]  Null-aware anti semi join, left side:TableFullScan_12, equal:[eq(test.t.a, test.s.a)], other cond:gt(test.t.c, test.s.c)",
          "    ├─ExchangeReceiver_15(Build) 10000.00 mpp[tiflash]  ",
          "    │ └─ExchangeSender_14 10000.00 mpp[tiflash]  ExchangeType: Broadcast, Compression: FAST",
          "    │   └─TableFullScan_13 10000.00 mpp[tiflash] table:s keep order:false, stats:pseudo",
          "    └─TableFullScan_12(Probe) 10000.00 mpp[tiflash] table:t keep order:false, stats:pseudo"
        ],
        "Warn": [
          "[planner:1815]Some HASH_JOIN_BUILD and HASH_JOIN_PROBE hints cannot be utilized for MPP joins, please check the hints",
          "[planner:1815]The HASH_JOIN_BUILD and HASH_JOIN_PROBE hints are not supported for anti semi join with hash join version 1. Please remove these hints",
          "[planner:1815]Some HASH_JOIN_BUILD and HASH_JOIN_PROBE hints cannot be utilized for MPP joins, please check the hints"
        ]
      }
    ]
  },
  {
    "Name": "TestMPPSharedCTEScan",
    "Cases": [
      {
        "SQL": "explain format = 'brief' with c1 as (select * from t) select * from c1, c1 c2 where c1.a=c2.b ",
        "Plan": [
          "TableReader 9999.99 root  MppVersion: 3, data:ExchangeSender",
          "└─ExchangeSender 9999.99 mpp[tiflash]  ExchangeType: PassThrough",
          "  └─Sequence 9999.99 mpp[tiflash]  Sequence Node",
          "    ├─CTE_0 9999.99 mpp[tiflash]  Non-Recursive CTE Storage",
          "    │ └─Selection 9999.99 mpp[tiflash]  or(not(isnull(test.t.a)), not(isnull(test.t.b)))",
          "    │   └─TableFullScan 10000.00 mpp[tiflash] table:t pushed down filter:empty, keep order:false, stats:pseudo",
          "    └─HashJoin 9999.99 mpp[tiflash]  inner join, equal:[eq(test.t.a, test.t.b)]",
          "      ├─ExchangeReceiver(Build) 7999.99 mpp[tiflash]  ",
          "      │ └─ExchangeSender 7999.99 mpp[tiflash]  ExchangeType: Broadcast, Compression: FAST",
          "      │   └─Selection 7999.99 mpp[tiflash]  not(isnull(test.t.a))",
          "      │     └─CTEFullScan 9999.99 mpp[tiflash] CTE:c1 data:CTE_0",
          "      └─Selection(Probe) 7999.99 mpp[tiflash]  not(isnull(test.t.b))",
          "        └─CTEFullScan 9999.99 mpp[tiflash] CTE:c1 AS c2 data:CTE_0"
        ],
        "Warn": null
      },
      {
        "SQL": "explain format = 'brief' with c1 as (select /*+ read_from_storage(tikv[t]) */ * from t) select * from c1, c1 c2 where c1.a=c2.b ",
        "Plan": [
          "HashJoin 9999.99 root  inner join, equal:[eq(test.t.a, test.t.b)]",
          "├─Selection(Build) 7999.99 root  not(isnull(test.t.b))",
          "│ └─CTEFullScan 9999.99 root CTE:c1 AS c2 data:CTE_0",
          "└─Selection(Probe) 7999.99 root  not(isnull(test.t.a))",
          "  └─CTEFullScan 9999.99 root CTE:c1 data:CTE_0",
          "CTE_0 9999.99 root  Non-Recursive CTE",
          "└─TableReader(Seed Part) 9999.99 root  data:Selection",
          "  └─Selection 9999.99 cop[tikv]  or(not(isnull(test.t.a)), not(isnull(test.t.b)))",
          "    └─TableFullScan 10000.00 cop[tikv] table:t keep order:false, stats:pseudo"
        ],
        "Warn": [
          "MPP mode may be blocked because you have set a hint to read table `t` from TiKV."
        ]
      },
      {
        "SQL": "explain format = 'brief' with c1 as (select * from t) select c1.* from c1, c1 c2 where c1.b=c2.c",
        "Plan": [
          "TableReader 9999.99 root  MppVersion: 3, data:ExchangeSender",
          "└─ExchangeSender 9999.99 mpp[tiflash]  ExchangeType: PassThrough",
          "  └─Sequence 9999.99 mpp[tiflash]  Sequence Node",
          "    ├─CTE_0 9999.99 mpp[tiflash]  Non-Recursive CTE Storage",
          "    │ └─Selection 9999.99 mpp[tiflash]  or(not(isnull(test.t.b)), not(isnull(test.t.c)))",
          "    │   └─TableFullScan 10000.00 mpp[tiflash] table:t pushed down filter:empty, keep order:false, stats:pseudo",
          "    └─Projection 9999.99 mpp[tiflash]  test.t.a, test.t.b, test.t.c",
          "      └─HashJoin 9999.99 mpp[tiflash]  inner join, equal:[eq(test.t.b, test.t.c)]",
          "        ├─ExchangeReceiver(Build) 7999.99 mpp[tiflash]  ",
          "        │ └─ExchangeSender 7999.99 mpp[tiflash]  ExchangeType: Broadcast, Compression: FAST",
          "        │   └─Selection 7999.99 mpp[tiflash]  not(isnull(test.t.b))",
          "        │     └─CTEFullScan 9999.99 mpp[tiflash] CTE:c1 data:CTE_0",
          "        └─Selection(Probe) 7999.99 mpp[tiflash]  not(isnull(test.t.c))",
          "          └─CTEFullScan 9999.99 mpp[tiflash] CTE:c1 AS c2 data:CTE_0"
        ],
        "Warn": null
      },
      {
        "SQL": "explain format = 'brief' with c1 as (select * from t) select * from c1, c1 c2 where c1.a=c2.b limit 10",
        "Plan": [
          "Limit 10.00 root  offset:0, count:10",
          "└─TableReader 10.00 root  MppVersion: 3, data:ExchangeSender",
          "  └─ExchangeSender 10.00 mpp[tiflash]  ExchangeType: PassThrough",
          "    └─Limit 10.00 mpp[tiflash]  offset:0, count:10",
          "      └─Sequence 9999.99 mpp[tiflash]  Sequence Node",
          "        ├─CTE_0 9999.99 mpp[tiflash]  Non-Recursive CTE Storage",
          "        │ └─Selection 9999.99 mpp[tiflash]  or(not(isnull(test.t.a)), not(isnull(test.t.b)))",
          "        │   └─TableFullScan 10000.00 mpp[tiflash] table:t pushed down filter:empty, keep order:false, stats:pseudo",
          "        └─HashJoin 9999.99 mpp[tiflash]  inner join, equal:[eq(test.t.a, test.t.b)]",
          "          ├─ExchangeReceiver(Build) 7999.99 mpp[tiflash]  ",
          "          │ └─ExchangeSender 7999.99 mpp[tiflash]  ExchangeType: Broadcast, Compression: FAST",
          "          │   └─Selection 7999.99 mpp[tiflash]  not(isnull(test.t.a))",
          "          │     └─CTEFullScan 9999.99 mpp[tiflash] CTE:c1 data:CTE_0",
          "          └─Selection(Probe) 8.00 mpp[tiflash]  not(isnull(test.t.b))",
          "            └─CTEFullScan 9999.99 mpp[tiflash] CTE:c1 AS c2 data:CTE_0"
        ],
        "Warn": null
      },
      {
        "SQL": "explain format = 'brief' with c1 as (select * from t) select * from c1, c1 c2 where c1.a=c2.b order by c1.a limit 10",
        "Plan": [
          "TopN 10.00 root  test.t.a, offset:0, count:10",
          "└─TableReader 10.00 root  MppVersion: 3, data:ExchangeSender",
          "  └─ExchangeSender 10.00 mpp[tiflash]  ExchangeType: PassThrough",
          "    └─TopN 10.00 mpp[tiflash]  test.t.a, offset:0, count:10",
          "      └─Sequence 9999.99 mpp[tiflash]  Sequence Node",
          "        ├─CTE_0 9999.99 mpp[tiflash]  Non-Recursive CTE Storage",
          "        │ └─Selection 9999.99 mpp[tiflash]  or(not(isnull(test.t.a)), not(isnull(test.t.b)))",
          "        │   └─TableFullScan 10000.00 mpp[tiflash] table:t pushed down filter:empty, keep order:false, stats:pseudo",
          "        └─HashJoin 9999.99 mpp[tiflash]  inner join, equal:[eq(test.t.a, test.t.b)]",
          "          ├─ExchangeReceiver(Build) 7999.99 mpp[tiflash]  ",
          "          │ └─ExchangeSender 7999.99 mpp[tiflash]  ExchangeType: Broadcast, Compression: FAST",
          "          │   └─Selection 7999.99 mpp[tiflash]  not(isnull(test.t.a))",
          "          │     └─CTEFullScan 9999.99 mpp[tiflash] CTE:c1 data:CTE_0",
          "          └─Selection(Probe) 7999.99 mpp[tiflash]  not(isnull(test.t.b))",
          "            └─CTEFullScan 9999.99 mpp[tiflash] CTE:c1 AS c2 data:CTE_0"
        ],
        "Warn": null
      },
      {
        "SQL": "explain format = 'brief' with c1 as (select * from t), c2 as (select c1.* from c1, c1 c2 where c1.b=c2.c) select * from c2 c1, c2 where c1.a=c2.b",
        "Plan": [
          "TableReader 12500.00 root  MppVersion: 3, data:ExchangeSender",
          "└─ExchangeSender 12500.00 mpp[tiflash]  ExchangeType: PassThrough",
          "  └─Sequence 12500.00 mpp[tiflash]  Sequence Node",
          "    ├─CTE_0 10000.00 mpp[tiflash]  Non-Recursive CTE Storage",
          "    │ └─TableFullScan 10000.00 mpp[tiflash] table:t keep order:false, stats:pseudo",
          "    ├─CTE_1 10000.00 mpp[tiflash]  Non-Recursive CTE Storage",
          "    │ └─Projection 10000.00 mpp[tiflash]  test.t.a, test.t.b, test.t.c",
          "    │   └─HashJoin 10000.00 mpp[tiflash]  inner join, equal:[eq(test.t.b, test.t.c)]",
          "    │     ├─ExchangeReceiver(Build) 8000.00 mpp[tiflash]  ",
          "    │     │ └─ExchangeSender 8000.00 mpp[tiflash]  ExchangeType: Broadcast, Compression: FAST",
          "    │     │   └─Selection 8000.00 mpp[tiflash]  not(isnull(test.t.b)), or(not(isnull(test.t.a)), not(isnull(test.t.b)))",
          "    │     │     └─CTEFullScan 10000.00 mpp[tiflash] CTE:c1 data:CTE_0",
          "    │     └─Selection(Probe) 8000.00 mpp[tiflash]  not(isnull(test.t.c))",
          "    │       └─CTEFullScan 10000.00 mpp[tiflash] CTE:c1 AS c2 data:CTE_0",
          "    └─HashJoin 12500.00 mpp[tiflash]  inner join, equal:[eq(test.t.a, test.t.b)]",
          "      ├─ExchangeReceiver(Build) 8000.00 mpp[tiflash]  ",
          "      │ └─ExchangeSender 8000.00 mpp[tiflash]  ExchangeType: Broadcast, Compression: FAST",
          "      │   └─Selection 8000.00 mpp[tiflash]  not(isnull(test.t.a))",
          "      │     └─CTEFullScan 10000.00 mpp[tiflash] CTE:c2 AS c1 data:CTE_1",
          "      └─Selection(Probe) 8000.00 mpp[tiflash]  not(isnull(test.t.b))",
          "        └─CTEFullScan 10000.00 mpp[tiflash] CTE:c2 data:CTE_1"
        ],
        "Warn": null
      },
      {
        "SQL": "explain format = 'brief' with c1 as (select /*+ read_from_storage(tikv[t]) */ * from t), c2 as (select c1.* from c1, c1 c2 where c1.b=c2.c) select * from c2 c1, c2 where c1.a=c2.b",
        "Plan": [
          "HashJoin 12500.00 root  inner join, equal:[eq(test.t.a, test.t.b)]",
          "├─Selection(Build) 8000.00 root  not(isnull(test.t.b))",
          "│ └─CTEFullScan 10000.00 root CTE:c2 data:CTE_1",
          "└─Selection(Probe) 8000.00 root  not(isnull(test.t.a))",
          "  └─CTEFullScan 10000.00 root CTE:c2 AS c1 data:CTE_1",
          "CTE_1 10000.00 root  Non-Recursive CTE",
          "└─HashJoin(Seed Part) 10000.00 root  inner join, equal:[eq(test.t.b, test.t.c)]",
          "  ├─Selection(Build) 8000.00 root  not(isnull(test.t.c))",
          "  │ └─CTEFullScan 10000.00 root CTE:c1 AS c2 data:CTE_0",
          "  └─Selection(Probe) 8000.00 root  not(isnull(test.t.b)), or(not(isnull(test.t.a)), not(isnull(test.t.b)))",
          "    └─CTEFullScan 10000.00 root CTE:c1 data:CTE_0",
          "CTE_0 10000.00 root  Non-Recursive CTE",
          "└─TableReader(Seed Part) 10000.00 root  data:TableFullScan",
          "  └─TableFullScan 10000.00 cop[tikv] table:t keep order:false, stats:pseudo"
        ],
        "Warn": [
          "MPP mode may be blocked because you have set a hint to read table `t` from TiKV."
        ]
      },
      {
        "SQL": "explain format = 'brief' with c1 as (select * from t), c2 as (select c1.* from c1, c1 c2 where c1.b=c2.c) select * from c2 c1, c2, (with c3 as (select * from t) select c3.* from c3, c3 c4 where c3.c=c4.b) c3 where c1.a=c2.b and c1.a=c3.a",
        "Plan": [
          "TableReader 19531.25 root  MppVersion: 3, data:ExchangeSender",
          "└─ExchangeSender 19531.25 mpp[tiflash]  ExchangeType: PassThrough",
          "  └─Sequence 19531.25 mpp[tiflash]  Sequence Node",
          "    ├─CTE_0 10000.00 mpp[tiflash]  Non-Recursive CTE Storage",
          "    │ └─TableFullScan 10000.00 mpp[tiflash] table:t keep order:false, stats:pseudo",
          "    ├─CTE_1 10000.00 mpp[tiflash]  Non-Recursive CTE Storage",
          "    │ └─Projection 10000.00 mpp[tiflash]  test.t.a, test.t.b, test.t.c",
          "    │   └─HashJoin 10000.00 mpp[tiflash]  inner join, equal:[eq(test.t.b, test.t.c)]",
          "    │     ├─ExchangeReceiver(Build) 8000.00 mpp[tiflash]  ",
          "    │     │ └─ExchangeSender 8000.00 mpp[tiflash]  ExchangeType: Broadcast, Compression: FAST",
          "    │     │   └─Selection 8000.00 mpp[tiflash]  not(isnull(test.t.b)), or(not(isnull(test.t.a)), not(isnull(test.t.b)))",
          "    │     │     └─CTEFullScan 10000.00 mpp[tiflash] CTE:c1 data:CTE_0",
          "    │     └─Selection(Probe) 8000.00 mpp[tiflash]  not(isnull(test.t.c))",
          "    │       └─CTEFullScan 10000.00 mpp[tiflash] CTE:c1 AS c2 data:CTE_0",
          "    └─HashJoin 19531.25 mpp[tiflash]  inner join, equal:[eq(test.t.a, test.t.a)]",
          "      ├─ExchangeReceiver(Build) 9999.98 mpp[tiflash]  ",
          "      │ └─ExchangeSender 9999.98 mpp[tiflash]  ExchangeType: Broadcast, Compression: FAST",
          "      │   └─Sequence 9999.98 mpp[tiflash]  Sequence Node",
          "      │     ├─CTE_2 9999.98 mpp[tiflash]  Non-Recursive CTE Storage",
          "      │     │ └─Selection 9999.98 mpp[tiflash]  or(and(not(isnull(test.t.c)), not(isnull(test.t.a))), not(isnull(test.t.b)))",
          "      │     │   └─TableFullScan 10000.00 mpp[tiflash] table:t pushed down filter:empty, keep order:false, stats:pseudo",
          "      │     └─Projection 9999.98 mpp[tiflash]  test.t.a, test.t.b, test.t.c",
          "      │       └─HashJoin 9999.98 mpp[tiflash]  inner join, equal:[eq(test.t.c, test.t.b)]",
          "      │         ├─ExchangeReceiver(Build) 7999.98 mpp[tiflash]  ",
          "      │         │ └─ExchangeSender 7999.98 mpp[tiflash]  ExchangeType: Broadcast, Compression: FAST",
          "      │         │   └─Selection 7999.98 mpp[tiflash]  not(isnull(test.t.a)), not(isnull(test.t.c))",
          "      │         │     └─CTEFullScan 9999.98 mpp[tiflash] CTE:c3 data:CTE_2",
          "      │         └─Selection(Probe) 7999.98 mpp[tiflash]  not(isnull(test.t.b))",
          "      │           └─CTEFullScan 9999.98 mpp[tiflash] CTE:c3 AS c4 data:CTE_2",
          "      └─HashJoin(Probe) 12500.00 mpp[tiflash]  inner join, equal:[eq(test.t.a, test.t.b)]",
          "        ├─ExchangeReceiver(Build) 8000.00 mpp[tiflash]  ",
          "        │ └─ExchangeSender 8000.00 mpp[tiflash]  ExchangeType: Broadcast, Compression: FAST",
          "        │   └─Selection 8000.00 mpp[tiflash]  not(isnull(test.t.a))",
          "        │     └─CTEFullScan 10000.00 mpp[tiflash] CTE:c2 AS c1 data:CTE_1",
          "        └─Selection(Probe) 8000.00 mpp[tiflash]  not(isnull(test.t.b))",
          "          └─CTEFullScan 10000.00 mpp[tiflash] CTE:c2 data:CTE_1"
        ],
        "Warn": null
      },
      {
        "SQL": "explain format = 'brief' with c1 as (select /*+ read_from_storage(tikv[t]) */ * from t), c2 as (select c1.* from c1, c1 c2 where c1.b=c2.c) select * from c2 c1, c2, (with c3 as (select * from t) select c3.* from c3, c3 c4 where c3.c=c4.b) c3 where c1.a=c2.b and c1.a=c3.a",
        "Plan": [
          "HashJoin 19531.25 root  inner join, equal:[eq(test.t.a, test.t.a)]",
          "├─HashJoin(Build) 9999.98 root  inner join, equal:[eq(test.t.c, test.t.b)]",
          "│ ├─Selection(Build) 7999.98 root  not(isnull(test.t.b))",
          "│ │ └─CTEFullScan 9999.98 root CTE:c3 AS c4 data:CTE_2",
          "│ └─Selection(Probe) 7999.98 root  not(isnull(test.t.a)), not(isnull(test.t.c))",
          "│   └─CTEFullScan 9999.98 root CTE:c3 data:CTE_2",
          "└─HashJoin(Probe) 12500.00 root  inner join, equal:[eq(test.t.a, test.t.b)]",
          "  ├─Selection(Build) 8000.00 root  not(isnull(test.t.b))",
          "  │ └─CTEFullScan 10000.00 root CTE:c2 data:CTE_1",
          "  └─Selection(Probe) 8000.00 root  not(isnull(test.t.a))",
          "    └─CTEFullScan 10000.00 root CTE:c2 AS c1 data:CTE_1",
          "CTE_2 9999.98 root  Non-Recursive CTE",
          "└─TableReader(Seed Part) 9999.98 root  MppVersion: 3, data:ExchangeSender",
          "  └─ExchangeSender 9999.98 mpp[tiflash]  ExchangeType: PassThrough",
          "    └─Selection 9999.98 mpp[tiflash]  or(and(not(isnull(test.t.c)), not(isnull(test.t.a))), not(isnull(test.t.b)))",
          "      └─TableFullScan 10000.00 mpp[tiflash] table:t pushed down filter:empty, keep order:false, stats:pseudo",
          "CTE_1 10000.00 root  Non-Recursive CTE",
          "└─HashJoin(Seed Part) 10000.00 root  inner join, equal:[eq(test.t.b, test.t.c)]",
          "  ├─Selection(Build) 8000.00 root  not(isnull(test.t.c))",
          "  │ └─CTEFullScan 10000.00 root CTE:c1 AS c2 data:CTE_0",
          "  └─Selection(Probe) 8000.00 root  not(isnull(test.t.b)), or(not(isnull(test.t.a)), not(isnull(test.t.b)))",
          "    └─CTEFullScan 10000.00 root CTE:c1 data:CTE_0",
          "CTE_0 10000.00 root  Non-Recursive CTE",
          "└─TableReader(Seed Part) 10000.00 root  data:TableFullScan",
          "  └─TableFullScan 10000.00 cop[tikv] table:t keep order:false, stats:pseudo"
        ],
        "Warn": [
          "MPP mode may be blocked because you have set a hint to read table `t` from TiKV."
        ]
      },
      {
        "SQL": "explain format = 'brief' with c1 as (select * from t), c2 as (select c1.* from c1, c1 c2 where c1.b=c2.c) select * from c2 c1, c2, (with c3 as (select /*+ read_from_storage(tikv[t]) */ * from t) select c3.* from c3, c3 c4 where c3.c=c4.b) c3 where c1.a=c2.b and c1.a=c3.a",
        "Plan": [
          "HashJoin 19531.25 root  inner join, equal:[eq(test.t.a, test.t.a)]",
          "├─HashJoin(Build) 9999.98 root  inner join, equal:[eq(test.t.c, test.t.b)]",
          "│ ├─Selection(Build) 7999.98 root  not(isnull(test.t.b))",
          "│ │ └─CTEFullScan 9999.98 root CTE:c3 AS c4 data:CTE_2",
          "│ └─Selection(Probe) 7999.98 root  not(isnull(test.t.a)), not(isnull(test.t.c))",
          "│   └─CTEFullScan 9999.98 root CTE:c3 data:CTE_2",
          "└─HashJoin(Probe) 12500.00 root  inner join, equal:[eq(test.t.a, test.t.b)]",
          "  ├─Selection(Build) 8000.00 root  not(isnull(test.t.b))",
          "  │ └─CTEFullScan 10000.00 root CTE:c2 data:CTE_1",
          "  └─Selection(Probe) 8000.00 root  not(isnull(test.t.a))",
          "    └─CTEFullScan 10000.00 root CTE:c2 AS c1 data:CTE_1",
          "CTE_2 9999.98 root  Non-Recursive CTE",
          "└─TableReader(Seed Part) 9999.98 root  data:Selection",
          "  └─Selection 9999.98 cop[tikv]  or(and(not(isnull(test.t.c)), not(isnull(test.t.a))), not(isnull(test.t.b)))",
          "    └─TableFullScan 10000.00 cop[tikv] table:t keep order:false, stats:pseudo",
          "CTE_1 10000.00 root  Non-Recursive CTE",
          "└─HashJoin(Seed Part) 10000.00 root  inner join, equal:[eq(test.t.b, test.t.c)]",
          "  ├─Selection(Build) 8000.00 root  not(isnull(test.t.c))",
          "  │ └─CTEFullScan 10000.00 root CTE:c1 AS c2 data:CTE_0",
          "  └─Selection(Probe) 8000.00 root  not(isnull(test.t.b)), or(not(isnull(test.t.a)), not(isnull(test.t.b)))",
          "    └─CTEFullScan 10000.00 root CTE:c1 data:CTE_0",
          "CTE_0 10000.00 root  Non-Recursive CTE",
          "└─TableReader(Seed Part) 10000.00 root  MppVersion: 3, data:ExchangeSender",
          "  └─ExchangeSender 10000.00 mpp[tiflash]  ExchangeType: PassThrough",
          "    └─TableFullScan 10000.00 mpp[tiflash] table:t keep order:false, stats:pseudo"
        ],
        "Warn": [
          "MPP mode may be blocked because you have set a hint to read table `t` from TiKV."
        ]
      },
      {
        "SQL": "explain format = 'brief' with c1 as (select * from t), c2 as (select c1.* from c1, c1 c2 where c1.b=c2.c) select * from c2 c1, c2, (with c3 as (select * from c1) select c3.* from c3, c3 c4 where c3.c=c4.b) c3 where c1.a=c2.b and c1.a=c3.a",
        "Plan": [
          "TableReader 19531.25 root  MppVersion: 3, data:ExchangeSender",
          "└─ExchangeSender 19531.25 mpp[tiflash]  ExchangeType: PassThrough",
          "  └─Sequence 19531.25 mpp[tiflash]  Sequence Node",
          "    ├─CTE_0 10000.00 mpp[tiflash]  Non-Recursive CTE Storage",
          "    │ └─TableFullScan 10000.00 mpp[tiflash] table:t keep order:false, stats:pseudo",
          "    ├─CTE_1 10000.00 mpp[tiflash]  Non-Recursive CTE Storage",
          "    │ └─Projection 10000.00 mpp[tiflash]  test.t.a, test.t.b, test.t.c",
          "    │   └─HashJoin 10000.00 mpp[tiflash]  inner join, equal:[eq(test.t.b, test.t.c)]",
          "    │     ├─ExchangeReceiver(Build) 8000.00 mpp[tiflash]  ",
          "    │     │ └─ExchangeSender 8000.00 mpp[tiflash]  ExchangeType: Broadcast, Compression: FAST",
          "    │     │   └─Selection 8000.00 mpp[tiflash]  not(isnull(test.t.b)), or(not(isnull(test.t.a)), not(isnull(test.t.b)))",
          "    │     │     └─CTEFullScan 10000.00 mpp[tiflash] CTE:c1 data:CTE_0",
          "    │     └─Selection(Probe) 8000.00 mpp[tiflash]  not(isnull(test.t.c))",
          "    │       └─CTEFullScan 10000.00 mpp[tiflash] CTE:c1 AS c2 data:CTE_0",
          "    └─HashJoin 19531.25 mpp[tiflash]  inner join, equal:[eq(test.t.a, test.t.a)]",
          "      ├─ExchangeReceiver(Build) 8000.00 mpp[tiflash]  ",
          "      │ └─ExchangeSender 8000.00 mpp[tiflash]  ExchangeType: Broadcast, Compression: FAST",
          "      │   └─Sequence 8000.00 mpp[tiflash]  Sequence Node",
          "      │     ├─CTE_2 8000.00 mpp[tiflash]  Non-Recursive CTE Storage",
          "      │     │ └─Selection 8000.00 mpp[tiflash]  or(and(not(isnull(test.t.c)), not(isnull(test.t.a))), not(isnull(test.t.b)))",
          "      │     │   └─CTEFullScan 10000.00 mpp[tiflash] CTE:c1 data:CTE_0",
          "      │     └─Projection 8000.00 mpp[tiflash]  test.t.a, test.t.b, test.t.c",
          "      │       └─HashJoin 8000.00 mpp[tiflash]  inner join, equal:[eq(test.t.c, test.t.b)]",
          "      │         ├─ExchangeReceiver(Build) 6400.00 mpp[tiflash]  ",
          "      │         │ └─ExchangeSender 6400.00 mpp[tiflash]  ExchangeType: Broadcast, Compression: FAST",
          "      │         │   └─Selection 6400.00 mpp[tiflash]  not(isnull(test.t.a)), not(isnull(test.t.c))",
          "      │         │     └─CTEFullScan 8000.00 mpp[tiflash] CTE:c3 data:CTE_2",
          "      │         └─Selection(Probe) 6400.00 mpp[tiflash]  not(isnull(test.t.b))",
          "      │           └─CTEFullScan 8000.00 mpp[tiflash] CTE:c3 AS c4 data:CTE_2",
          "      └─HashJoin(Probe) 12500.00 mpp[tiflash]  inner join, equal:[eq(test.t.a, test.t.b)]",
          "        ├─ExchangeReceiver(Build) 8000.00 mpp[tiflash]  ",
          "        │ └─ExchangeSender 8000.00 mpp[tiflash]  ExchangeType: Broadcast, Compression: FAST",
          "        │   └─Selection 8000.00 mpp[tiflash]  not(isnull(test.t.a))",
          "        │     └─CTEFullScan 10000.00 mpp[tiflash] CTE:c2 AS c1 data:CTE_1",
          "        └─Selection(Probe) 8000.00 mpp[tiflash]  not(isnull(test.t.b))",
          "          └─CTEFullScan 10000.00 mpp[tiflash] CTE:c2 data:CTE_1"
        ],
        "Warn": null
      },
      {
        "SQL": "explain format = 'brief' with c1 as (select /*+ read_from_storage(tikv[t]) */ * from t), c2 as (select c1.* from c1, c1 c2 where c1.b=c2.c) select * from c2 c1, c2, (with c3 as (select * from c1) select c3.* from c3, c3 c4 where c3.c=c4.b) c3 where c1.a=c2.b and c1.a=c3.a",
        "Plan": [
          "HashJoin 19531.25 root  inner join, equal:[eq(test.t.a, test.t.a)]",
          "├─HashJoin(Build) 8000.00 root  inner join, equal:[eq(test.t.c, test.t.b)]",
          "│ ├─Selection(Build) 6400.00 root  not(isnull(test.t.b))",
          "│ │ └─CTEFullScan 8000.00 root CTE:c3 AS c4 data:CTE_2",
          "│ └─Selection(Probe) 6400.00 root  not(isnull(test.t.a)), not(isnull(test.t.c))",
          "│   └─CTEFullScan 8000.00 root CTE:c3 data:CTE_2",
          "└─HashJoin(Probe) 12500.00 root  inner join, equal:[eq(test.t.a, test.t.b)]",
          "  ├─Selection(Build) 8000.00 root  not(isnull(test.t.b))",
          "  │ └─CTEFullScan 10000.00 root CTE:c2 data:CTE_1",
          "  └─Selection(Probe) 8000.00 root  not(isnull(test.t.a))",
          "    └─CTEFullScan 10000.00 root CTE:c2 AS c1 data:CTE_1",
          "CTE_2 8000.00 root  Non-Recursive CTE",
          "└─Selection(Seed Part) 8000.00 root  or(and(not(isnull(test.t.c)), not(isnull(test.t.a))), not(isnull(test.t.b)))",
          "  └─CTEFullScan 10000.00 root CTE:c1 data:CTE_0",
          "CTE_1 10000.00 root  Non-Recursive CTE",
          "└─HashJoin(Seed Part) 10000.00 root  inner join, equal:[eq(test.t.b, test.t.c)]",
          "  ├─Selection(Build) 8000.00 root  not(isnull(test.t.c))",
          "  │ └─CTEFullScan 10000.00 root CTE:c1 AS c2 data:CTE_0",
          "  └─Selection(Probe) 8000.00 root  not(isnull(test.t.b)), or(not(isnull(test.t.a)), not(isnull(test.t.b)))",
          "    └─CTEFullScan 10000.00 root CTE:c1 data:CTE_0",
          "CTE_0 10000.00 root  Non-Recursive CTE",
          "└─TableReader(Seed Part) 10000.00 root  data:TableFullScan",
          "  └─TableFullScan 10000.00 cop[tikv] table:t keep order:false, stats:pseudo"
        ],
        "Warn": [
          "MPP mode may be blocked because you have set a hint to read table `t` from TiKV."
        ]
      }
    ]
  },
  {
    "Name": "TestRollupMPP",
    "Cases": [
      {
        "SQL": "explain format = 'brief' select count(1) from t group by a, b with rollup; -- 1. simple agg",
        "Plan": [
          "TableReader 8000.00 root  MppVersion: 3, data:ExchangeSender",
          "└─ExchangeSender 8000.00 mpp[tiflash]  ExchangeType: PassThrough",
          "  └─Projection 8000.00 mpp[tiflash]  Column#8",
          "    └─HashAgg 8000.00 mpp[tiflash]  group by:Column#5, Column#6, gid, funcs:count(1)->Column#8",
          "      └─ExchangeReceiver 10000.00 mpp[tiflash]  ",
          "        └─ExchangeSender 10000.00 mpp[tiflash]  ExchangeType: HashPartition, Compression: FAST, Hash Cols: [name: Column#5, collate: binary], [name: Column#6, collate: binary], [name: gid, collate: binary]",
          "          └─Expand 10000.00 mpp[tiflash]  level-projection:[<nil>->Column#5, <nil>->Column#6, 0->gid],[Column#5, <nil>->Column#6, 1->gid],[Column#5, Column#6, 3->gid]; schema: [Column#5,Column#6,gid]",
          "            └─TableFullScan 10000.00 mpp[tiflash] table:t keep order:false, stats:pseudo"
        ],
        "Warn": null
      },
      {
        "SQL": "explain format = 'brief' select sum(c), count(1) from t group by a, b with rollup; -- 2. non-grouping set col c",
        "Plan": [
          "TableReader 8000.00 root  MppVersion: 3, data:ExchangeSender",
          "└─ExchangeSender 8000.00 mpp[tiflash]  ExchangeType: PassThrough",
          "  └─Projection 8000.00 mpp[tiflash]  Column#8, Column#9",
          "    └─HashAgg 8000.00 mpp[tiflash]  group by:Column#19, Column#20, Column#21, funcs:sum(Column#18)->Column#8, funcs:count(1)->Column#9",
          "      └─Projection 10000.00 mpp[tiflash]  cast(test.t.c, decimal(10,0) BINARY)->Column#18, Column#5->Column#19, Column#6->Column#20, gid->Column#21",
          "        └─ExchangeReceiver 10000.00 mpp[tiflash]  ",
          "          └─ExchangeSender 10000.00 mpp[tiflash]  ExchangeType: HashPartition, Compression: FAST, Hash Cols: [name: Column#5, collate: binary], [name: Column#6, collate: binary], [name: gid, collate: binary]",
          "            └─Expand 10000.00 mpp[tiflash]  level-projection:[test.t.c, <nil>->Column#5, <nil>->Column#6, 0->gid],[test.t.c, Column#5, <nil>->Column#6, 1->gid],[test.t.c, Column#5, Column#6, 3->gid]; schema: [test.t.c,Column#5,Column#6,gid]",
          "              └─Projection 10000.00 mpp[tiflash]  test.t.c, test.t.a->Column#5, test.t.b->Column#6",
          "                └─TableFullScan 10000.00 mpp[tiflash] table:t keep order:false, stats:pseudo"
        ],
        "Warn": null
      },
      {
        "SQL": "explain format = 'brief' select count(a) from t group by a, b with rollup; -- 3. should keep the original col a",
        "Plan": [
          "TableReader 8000.00 root  MppVersion: 3, data:ExchangeSender",
          "└─ExchangeSender 8000.00 mpp[tiflash]  ExchangeType: PassThrough",
          "  └─Projection 8000.00 mpp[tiflash]  Column#8",
          "    └─HashAgg 8000.00 mpp[tiflash]  group by:Column#5, Column#6, gid, funcs:sum(Column#12)->Column#8",
          "      └─ExchangeReceiver 8000.00 mpp[tiflash]  ",
          "        └─ExchangeSender 8000.00 mpp[tiflash]  ExchangeType: HashPartition, Compression: FAST, Hash Cols: [name: Column#5, collate: binary], [name: Column#6, collate: binary], [name: gid, collate: binary]",
          "          └─HashAgg 8000.00 mpp[tiflash]  group by:Column#5, Column#6, gid, funcs:count(test.t.a)->Column#12",
          "            └─Expand 10000.00 mpp[tiflash]  level-projection:[test.t.a, <nil>->Column#5, <nil>->Column#6, 0->gid],[test.t.a, Column#5, <nil>->Column#6, 1->gid],[test.t.a, Column#5, Column#6, 3->gid]; schema: [test.t.a,Column#5,Column#6,gid]",
          "              └─Projection 10000.00 mpp[tiflash]  test.t.a, test.t.a->Column#5, test.t.b->Column#6",
          "                └─TableFullScan 10000.00 mpp[tiflash] table:t keep order:false, stats:pseudo"
        ],
        "Warn": null
      },
      {
        "SQL": "explain format = 'brief' select grouping(a) from t group by a, b with rollup; -- 4. contain grouping function ref to grouping set column a",
        "Plan": [
          "TableReader 8000.00 root  MppVersion: 3, data:ExchangeSender",
          "└─ExchangeSender 8000.00 mpp[tiflash]  ExchangeType: PassThrough",
          "  └─Projection 8000.00 mpp[tiflash]  grouping(gid)->Column#9",
          "    └─Projection 8000.00 mpp[tiflash]  gid",
          "      └─HashAgg 8000.00 mpp[tiflash]  group by:Column#5, Column#6, gid, funcs:firstrow(gid)->gid",
          "        └─ExchangeReceiver 8000.00 mpp[tiflash]  ",
          "          └─ExchangeSender 8000.00 mpp[tiflash]  ExchangeType: HashPartition, Compression: FAST, Hash Cols: [name: Column#5, collate: binary], [name: Column#6, collate: binary], [name: gid, collate: binary]",
          "            └─HashAgg 8000.00 mpp[tiflash]  group by:Column#5, Column#6, gid, ",
          "              └─Expand 10000.00 mpp[tiflash]  level-projection:[<nil>->Column#5, <nil>->Column#6, 0->gid],[Column#5, <nil>->Column#6, 1->gid],[Column#5, Column#6, 3->gid]; schema: [Column#5,Column#6,gid]",
          "                └─TableFullScan 10000.00 mpp[tiflash] table:t keep order:false, stats:pseudo"
        ],
        "Warn": null
      },
      {
        "SQL": "explain format = 'brief' select grouping(a,b) from t group by a, b with rollup; -- 5. grouping function contains grouping set column a,c",
        "Plan": [
          "TableReader 8000.00 root  MppVersion: 3, data:ExchangeSender",
          "└─ExchangeSender 8000.00 mpp[tiflash]  ExchangeType: PassThrough",
          "  └─Projection 8000.00 mpp[tiflash]  grouping(gid)->Column#9",
          "    └─Projection 8000.00 mpp[tiflash]  gid",
          "      └─HashAgg 8000.00 mpp[tiflash]  group by:Column#5, Column#6, gid, funcs:firstrow(gid)->gid",
          "        └─ExchangeReceiver 8000.00 mpp[tiflash]  ",
          "          └─ExchangeSender 8000.00 mpp[tiflash]  ExchangeType: HashPartition, Compression: FAST, Hash Cols: [name: Column#5, collate: binary], [name: Column#6, collate: binary], [name: gid, collate: binary]",
          "            └─HashAgg 8000.00 mpp[tiflash]  group by:Column#5, Column#6, gid, ",
          "              └─Expand 10000.00 mpp[tiflash]  level-projection:[<nil>->Column#5, <nil>->Column#6, 0->gid],[Column#5, <nil>->Column#6, 1->gid],[Column#5, Column#6, 3->gid]; schema: [Column#5,Column#6,gid]",
          "                └─TableFullScan 10000.00 mpp[tiflash] table:t keep order:false, stats:pseudo"
        ],
        "Warn": null
      },
      {
        "SQL": "explain format = 'brief' select a, grouping(b,a) from t group by a,b with rollup; -- 6. resolve normal column a to grouping set column a'",
        "Plan": [
          "TableReader 8000.00 root  MppVersion: 3, data:ExchangeSender",
          "└─ExchangeSender 8000.00 mpp[tiflash]  ExchangeType: PassThrough",
          "  └─Projection 8000.00 mpp[tiflash]  Column#5->Column#9, grouping(gid)->Column#10",
          "    └─Projection 8000.00 mpp[tiflash]  Column#5, gid",
          "      └─HashAgg 8000.00 mpp[tiflash]  group by:Column#5, Column#6, gid, funcs:firstrow(Column#5)->Column#5, funcs:firstrow(gid)->gid",
          "        └─ExchangeReceiver 8000.00 mpp[tiflash]  ",
          "          └─ExchangeSender 8000.00 mpp[tiflash]  ExchangeType: HashPartition, Compression: FAST, Hash Cols: [name: Column#5, collate: binary], [name: Column#6, collate: binary], [name: gid, collate: binary]",
          "            └─HashAgg 8000.00 mpp[tiflash]  group by:Column#5, Column#6, gid, ",
          "              └─Expand 10000.00 mpp[tiflash]  level-projection:[<nil>->Column#5, <nil>->Column#6, 0->gid],[Column#5, <nil>->Column#6, 1->gid],[Column#5, Column#6, 3->gid]; schema: [Column#5,Column#6,gid]",
          "                └─TableFullScan 10000.00 mpp[tiflash] table:t keep order:false, stats:pseudo"
        ],
        "Warn": null
      },
      {
        "SQL": "explain format = 'brief' select a+1, grouping(b) from t group by a+1, b with rollup; -- 7. resolve field list a+1 to grouping set column a+1",
        "Plan": [
          "TableReader 8000.00 root  MppVersion: 3, data:ExchangeSender",
          "└─ExchangeSender 8000.00 mpp[tiflash]  ExchangeType: PassThrough",
          "  └─Projection 8000.00 mpp[tiflash]  Column#5->Column#9, grouping(gid)->Column#10",
          "    └─Projection 8000.00 mpp[tiflash]  Column#5, gid",
          "      └─HashAgg 8000.00 mpp[tiflash]  group by:Column#5, Column#6, gid, funcs:firstrow(Column#5)->Column#5, funcs:firstrow(gid)->gid",
          "        └─ExchangeReceiver 8000.00 mpp[tiflash]  ",
          "          └─ExchangeSender 8000.00 mpp[tiflash]  ExchangeType: HashPartition, Compression: FAST, Hash Cols: [name: Column#5, collate: binary], [name: Column#6, collate: binary], [name: gid, collate: binary]",
          "            └─HashAgg 8000.00 mpp[tiflash]  group by:Column#5, Column#6, gid, ",
          "              └─Expand 10000.00 mpp[tiflash]  level-projection:[<nil>->Column#5, <nil>->Column#6, 0->gid],[Column#5, <nil>->Column#6, 1->gid],[Column#5, Column#6, 3->gid]; schema: [Column#5,Column#6,gid]",
          "                └─Projection 10000.00 mpp[tiflash]  plus(test.t.a, 1)->Column#5, test.t.b->Column#6",
          "                  └─TableFullScan 10000.00 mpp[tiflash] table:t keep order:false, stats:pseudo"
        ],
        "Warn": null
      },
      {
        "SQL": "explain format = 'brief' SELECT SUM(profit) AS profit FROM sales GROUP BY year+2, year+profit WITH ROLLUP order by year+2; -- 8. order by item year+2 resolve to gby grouping expression",
        "Plan": [
          "Projection 8000.00 root  Column#9",
          "└─Sort 8000.00 root  Column#6",
          "  └─TableReader 8000.00 root  MppVersion: 3, data:ExchangeSender",
          "    └─ExchangeSender 8000.00 mpp[tiflash]  ExchangeType: PassThrough",
          "      └─Projection 8000.00 mpp[tiflash]  Column#9, Column#6",
          "        └─HashAgg 8000.00 mpp[tiflash]  group by:Column#18, Column#19, Column#20, funcs:sum(Column#17)->Column#9, funcs:firstrow(Column#18)->Column#6",
          "          └─Projection 10000.00 mpp[tiflash]  cast(test.sales.profit, decimal(10,0) BINARY)->Column#17, Column#6->Column#18, Column#7->Column#19, gid->Column#20",
          "            └─ExchangeReceiver 10000.00 mpp[tiflash]  ",
          "              └─ExchangeSender 10000.00 mpp[tiflash]  ExchangeType: HashPartition, Compression: FAST, Hash Cols: [name: Column#6, collate: binary], [name: Column#7, collate: binary], [name: gid, collate: binary]",
          "                └─Expand 10000.00 mpp[tiflash]  level-projection:[test.sales.profit, <nil>->Column#6, <nil>->Column#7, 0->gid],[test.sales.profit, Column#6, <nil>->Column#7, 1->gid],[test.sales.profit, Column#6, Column#7, 3->gid]; schema: [test.sales.profit,Column#6,Column#7,gid]",
          "                  └─Projection 10000.00 mpp[tiflash]  test.sales.profit, plus(test.sales.year, 2)->Column#6, plus(test.sales.year, test.sales.profit)->Column#7",
          "                    └─TableFullScan 10000.00 mpp[tiflash] table:sales keep order:false, stats:pseudo"
        ],
        "Warn": null
      },
      {
        "SQL": "explain format = 'brief' SELECT year+2, SUM(profit) AS profit FROM sales GROUP BY year+2, year+profit WITH ROLLUP order by year+2; -- 9. order by item year+2 resolve to select field",
        "Plan": [
          "Projection 8000.00 root  Column#6->Column#10, Column#9",
          "└─Sort 8000.00 root  Column#6",
          "  └─TableReader 8000.00 root  MppVersion: 3, data:ExchangeSender",
          "    └─ExchangeSender 8000.00 mpp[tiflash]  ExchangeType: PassThrough",
          "      └─Projection 8000.00 mpp[tiflash]  Column#9, Column#6",
          "        └─HashAgg 8000.00 mpp[tiflash]  group by:Column#19, Column#20, Column#21, funcs:sum(Column#18)->Column#9, funcs:firstrow(Column#19)->Column#6",
          "          └─Projection 10000.00 mpp[tiflash]  cast(test.sales.profit, decimal(10,0) BINARY)->Column#18, Column#6->Column#19, Column#7->Column#20, gid->Column#21",
          "            └─ExchangeReceiver 10000.00 mpp[tiflash]  ",
          "              └─ExchangeSender 10000.00 mpp[tiflash]  ExchangeType: HashPartition, Compression: FAST, Hash Cols: [name: Column#6, collate: binary], [name: Column#7, collate: binary], [name: gid, collate: binary]",
          "                └─Expand 10000.00 mpp[tiflash]  level-projection:[test.sales.profit, <nil>->Column#6, <nil>->Column#7, 0->gid],[test.sales.profit, Column#6, <nil>->Column#7, 1->gid],[test.sales.profit, Column#6, Column#7, 3->gid]; schema: [test.sales.profit,Column#6,Column#7,gid]",
          "                  └─Projection 10000.00 mpp[tiflash]  test.sales.profit, plus(test.sales.year, 2)->Column#6, plus(test.sales.year, test.sales.profit)->Column#7",
          "                    └─TableFullScan 10000.00 mpp[tiflash] table:sales keep order:false, stats:pseudo"
        ],
        "Warn": null
      },
      {
        "SQL": "explain format = 'brief' SELECT year+2 as y, SUM(profit) as profit FROM sales GROUP BY year+2, year+profit WITH ROLLUP having y > 2002 order by year+2, profit; -- 10. having (year+2) shouldn't be pushed down",
        "Plan": [
          "Projection 6400.00 root  Column#6, Column#9",
          "└─Sort 6400.00 root  Column#6, Column#9",
          "  └─TableReader 6400.00 root  MppVersion: 3, data:ExchangeSender",
          "    └─ExchangeSender 6400.00 mpp[tiflash]  ExchangeType: PassThrough",
          "      └─Projection 6400.00 mpp[tiflash]  Column#9, Column#6",
          "        └─HashAgg 6400.00 mpp[tiflash]  group by:Column#19, Column#20, Column#21, funcs:sum(Column#18)->Column#9, funcs:firstrow(Column#19)->Column#6",
          "          └─Projection 8000.00 mpp[tiflash]  cast(test.sales.profit, decimal(10,0) BINARY)->Column#18, Column#6->Column#19, Column#7->Column#20, gid->Column#21",
          "            └─ExchangeReceiver 8000.00 mpp[tiflash]  ",
          "              └─ExchangeSender 8000.00 mpp[tiflash]  ExchangeType: HashPartition, Compression: FAST, Hash Cols: [name: Column#6, collate: binary], [name: Column#7, collate: binary], [name: gid, collate: binary]",
          "                └─Selection 8000.00 mpp[tiflash]  gt(Column#6, 2002)",
          "                  └─Expand 10000.00 mpp[tiflash]  level-projection:[test.sales.profit, <nil>->Column#6, <nil>->Column#7, 0->gid],[test.sales.profit, Column#6, <nil>->Column#7, 1->gid],[test.sales.profit, Column#6, Column#7, 3->gid]; schema: [test.sales.profit,Column#6,Column#7,gid]",
          "                    └─Projection 10000.00 mpp[tiflash]  test.sales.profit, plus(test.sales.year, 2)->Column#6, plus(test.sales.year, test.sales.profit)->Column#7",
          "                      └─TableFullScan 10000.00 mpp[tiflash] table:sales keep order:false, stats:pseudo"
        ],
        "Warn": null
      },
      {
        "SQL": "explain format = 'brief' SELECT year+2 as y, SUM(profit) AS profit, grouping(year+2) FROM sales GROUP BY year+2, year+profit WITH ROLLUP having y > 2002 order by year+2, profit; -- 11. grouping function validation",
        "Plan": [
          "Sort 6400.00 root  Column#6, Column#9",
          "└─TableReader 6400.00 root  MppVersion: 3, data:ExchangeSender",
          "  └─ExchangeSender 6400.00 mpp[tiflash]  ExchangeType: PassThrough",
          "    └─Projection 6400.00 mpp[tiflash]  Column#6, Column#9, grouping(gid)->Column#10",
          "      └─Projection 6400.00 mpp[tiflash]  Column#9, Column#6, gid",
          "        └─HashAgg 6400.00 mpp[tiflash]  group by:Column#27, Column#28, Column#29, funcs:sum(Column#26)->Column#9, funcs:firstrow(Column#27)->Column#6, funcs:firstrow(Column#28)->gid",
          "          └─Projection 8000.00 mpp[tiflash]  cast(test.sales.profit, decimal(10,0) BINARY)->Column#26, Column#6->Column#27, gid->Column#28, Column#7->Column#29",
          "            └─ExchangeReceiver 8000.00 mpp[tiflash]  ",
          "              └─ExchangeSender 8000.00 mpp[tiflash]  ExchangeType: HashPartition, Compression: FAST, Hash Cols: [name: Column#6, collate: binary], [name: Column#7, collate: binary], [name: gid, collate: binary]",
          "                └─Selection 8000.00 mpp[tiflash]  gt(Column#6, 2002)",
          "                  └─Expand 10000.00 mpp[tiflash]  level-projection:[test.sales.profit, <nil>->Column#6, <nil>->Column#7, 0->gid],[test.sales.profit, Column#6, <nil>->Column#7, 1->gid],[test.sales.profit, Column#6, Column#7, 3->gid]; schema: [test.sales.profit,Column#6,Column#7,gid]",
          "                    └─Projection 10000.00 mpp[tiflash]  test.sales.profit, plus(test.sales.year, 2)->Column#6, plus(test.sales.year, test.sales.profit)->Column#7",
          "                      └─TableFullScan 10000.00 mpp[tiflash] table:sales keep order:false, stats:pseudo"
        ],
        "Warn": null
      },
      {
        "SQL": "explain format = 'brief' SELECT year, country, product, SUM(profit) AS profit FROM sales GROUP BY year, country, product with rollup order by grouping(year); -- 12. grouping function in order by clause",
        "Plan": [
          "Projection 8000.00 root  Column#6, Column#7->Column#12, Column#8->Column#13, Column#10",
          "└─Projection 8000.00 root  Column#10, Column#6, Column#7, Column#8, gid",
          "  └─Sort 8000.00 root  Column#30",
          "    └─Projection 8000.00 root  Column#10, Column#6, Column#7, Column#8, gid, grouping(gid)->Column#30",
          "      └─TableReader 8000.00 root  MppVersion: 3, data:ExchangeSender",
          "        └─ExchangeSender 8000.00 mpp[tiflash]  ExchangeType: PassThrough",
          "          └─Projection 8000.00 mpp[tiflash]  Column#10, Column#6, Column#7, Column#8, gid",
          "            └─HashAgg 8000.00 mpp[tiflash]  group by:Column#26, Column#27, Column#28, Column#29, funcs:sum(Column#25)->Column#10, funcs:firstrow(Column#26)->Column#6, funcs:firstrow(Column#27)->Column#7, funcs:firstrow(Column#28)->Column#8, funcs:firstrow(Column#29)->gid",
          "              └─Projection 10000.00 mpp[tiflash]  cast(test.sales.profit, decimal(10,0) BINARY)->Column#25, Column#6->Column#26, Column#7->Column#27, Column#8->Column#28, gid->Column#29",
          "                └─ExchangeReceiver 10000.00 mpp[tiflash]  ",
          "                  └─ExchangeSender 10000.00 mpp[tiflash]  ExchangeType: HashPartition, Compression: FAST, Hash Cols: [name: Column#6, collate: binary], [name: Column#7, collate: utf8mb4_bin], [name: Column#8, collate: utf8mb4_bin], [name: gid, collate: binary]",
          "                    └─Expand 10000.00 mpp[tiflash]  level-projection:[test.sales.profit, <nil>->Column#6, <nil>->Column#7, <nil>->Column#8, 0->gid],[test.sales.profit, Column#6, <nil>->Column#7, <nil>->Column#8, 1->gid],[test.sales.profit, Column#6, Column#7, <nil>->Column#8, 3->gid],[test.sales.profit, Column#6, Column#7, Column#8, 7->gid]; schema: [test.sales.profit,Column#6,Column#7,Column#8,gid]",
          "                      └─Projection 10000.00 mpp[tiflash]  test.sales.profit, test.sales.year->Column#6, test.sales.country->Column#7, test.sales.product->Column#8",
          "                        └─TableFullScan 10000.00 mpp[tiflash] table:sales keep order:false, stats:pseudo"
        ],
        "Warn": null
      },
      {
        "SQL": "explain format = 'brief' SELECT country, product, SUM(profit) AS profit FROM sales GROUP BY country, country, product with rollup order by grouping(country); -- 13. 12 under gpos case",
        "Plan": [
          "Projection 8000.00 root  Column#6, Column#7->Column#12, Column#10",
          "└─Projection 8000.00 root  Column#10, Column#6, Column#7, gid",
          "  └─Sort 8000.00 root  Column#27",
          "    └─Projection 8000.00 root  Column#10, Column#6, Column#7, gid, grouping(gid)->Column#27",
          "      └─TableReader 8000.00 root  MppVersion: 3, data:ExchangeSender",
          "        └─ExchangeSender 8000.00 mpp[tiflash]  ExchangeType: PassThrough",
          "          └─Projection 8000.00 mpp[tiflash]  Column#10, Column#6, Column#7, gid",
          "            └─HashAgg 8000.00 mpp[tiflash]  group by:Column#23, Column#23, Column#24, Column#25, Column#26, funcs:sum(Column#22)->Column#10, funcs:firstrow(Column#23)->Column#6, funcs:firstrow(Column#24)->Column#7, funcs:firstrow(Column#25)->gid",
          "              └─Projection 10000.00 mpp[tiflash]  cast(test.sales.profit, decimal(10,0) BINARY)->Column#22, Column#6->Column#23, Column#7->Column#24, gid->Column#25, gpos->Column#26",
          "                └─ExchangeReceiver 10000.00 mpp[tiflash]  ",
          "                  └─ExchangeSender 10000.00 mpp[tiflash]  ExchangeType: HashPartition, Compression: FAST, Hash Cols: [name: Column#6, collate: utf8mb4_bin], [name: Column#6, collate: utf8mb4_bin], [name: Column#7, collate: utf8mb4_bin], [name: gid, collate: binary], [name: gpos, collate: binary]",
          "                    └─Expand 10000.00 mpp[tiflash]  level-projection:[test.sales.profit, <nil>->Column#6, <nil>->Column#7, 0->gid, 0->gpos],[test.sales.profit, Column#6, <nil>->Column#7, 1->gid, 1->gpos],[test.sales.profit, Column#6, <nil>->Column#7, 1->gid, 2->gpos],[test.sales.profit, Column#6, Column#7, 3->gid, 3->gpos]; schema: [test.sales.profit,Column#6,Column#7,gid,gpos]",
          "                      └─Projection 10000.00 mpp[tiflash]  test.sales.profit, test.sales.country->Column#6, test.sales.product->Column#7",
          "                        └─TableFullScan 10000.00 mpp[tiflash] table:sales keep order:false, stats:pseudo"
        ],
        "Warn": null
      },
      {
        "SQL": "explain format = 'brief' SELECT year, country, product, SUM(profit) AS profit FROM sales GROUP BY year, country, product with rollup having grouping(year) > 0 order by grouping(year); -- 14. grouping function in having clause",
        "Plan": [
          "Projection 6400.00 root  Column#6, Column#7->Column#12, Column#8->Column#13, Column#10",
          "└─Projection 6400.00 root  Column#10, Column#6, Column#7, Column#8, gid",
          "  └─Sort 6400.00 root  Column#30",
          "    └─Projection 6400.00 root  Column#10, Column#6, Column#7, Column#8, gid, grouping(gid)->Column#30",
          "      └─TableReader 6400.00 root  MppVersion: 3, data:ExchangeSender",
          "        └─ExchangeSender 6400.00 mpp[tiflash]  ExchangeType: PassThrough",
          "          └─Projection 6400.00 mpp[tiflash]  Column#10, Column#6, Column#7, Column#8, gid",
          "            └─HashAgg 6400.00 mpp[tiflash]  group by:Column#26, Column#27, Column#28, Column#29, funcs:sum(Column#25)->Column#10, funcs:firstrow(Column#26)->Column#6, funcs:firstrow(Column#27)->Column#7, funcs:firstrow(Column#28)->Column#8, funcs:firstrow(Column#29)->gid",
          "              └─Projection 8000.00 mpp[tiflash]  cast(test.sales.profit, decimal(10,0) BINARY)->Column#25, Column#6->Column#26, Column#7->Column#27, Column#8->Column#28, gid->Column#29",
          "                └─ExchangeReceiver 8000.00 mpp[tiflash]  ",
          "                  └─ExchangeSender 8000.00 mpp[tiflash]  ExchangeType: HashPartition, Compression: FAST, Hash Cols: [name: Column#6, collate: binary], [name: Column#7, collate: utf8mb4_bin], [name: Column#8, collate: utf8mb4_bin], [name: gid, collate: binary]",
          "                    └─Selection 8000.00 mpp[tiflash]  gt(grouping(gid), 0)",
          "                      └─Expand 10000.00 mpp[tiflash]  level-projection:[test.sales.profit, <nil>->Column#6, <nil>->Column#7, <nil>->Column#8, 0->gid],[test.sales.profit, Column#6, <nil>->Column#7, <nil>->Column#8, 1->gid],[test.sales.profit, Column#6, Column#7, <nil>->Column#8, 3->gid],[test.sales.profit, Column#6, Column#7, Column#8, 7->gid]; schema: [test.sales.profit,Column#6,Column#7,Column#8,gid]",
          "                        └─Projection 10000.00 mpp[tiflash]  test.sales.profit, test.sales.year->Column#6, test.sales.country->Column#7, test.sales.product->Column#8",
          "                          └─TableFullScan 10000.00 mpp[tiflash] table:sales keep order:false, stats:pseudo"
        ],
        "Warn": null
      },
      {
        "SQL": "explain format = 'brief' SELECT country, product, SUM(profit) AS profit FROM sales GROUP BY country, country, product with rollup having grouping(country) > 0 order by grouping(country); -- 15. 14 under gpos case",
        "Plan": [
          "Projection 6400.00 root  Column#6, Column#7->Column#12, Column#10",
          "└─Projection 6400.00 root  Column#10, Column#6, Column#7, gid",
          "  └─Sort 6400.00 root  Column#27",
          "    └─Projection 6400.00 root  Column#10, Column#6, Column#7, gid, grouping(gid)->Column#27",
          "      └─TableReader 6400.00 root  MppVersion: 3, data:ExchangeSender",
          "        └─ExchangeSender 6400.00 mpp[tiflash]  ExchangeType: PassThrough",
          "          └─Projection 6400.00 mpp[tiflash]  Column#10, Column#6, Column#7, gid",
          "            └─HashAgg 6400.00 mpp[tiflash]  group by:Column#23, Column#23, Column#24, Column#25, Column#26, funcs:sum(Column#22)->Column#10, funcs:firstrow(Column#23)->Column#6, funcs:firstrow(Column#24)->Column#7, funcs:firstrow(Column#25)->gid",
          "              └─Projection 8000.00 mpp[tiflash]  cast(test.sales.profit, decimal(10,0) BINARY)->Column#22, Column#6->Column#23, Column#7->Column#24, gid->Column#25, gpos->Column#26",
          "                └─ExchangeReceiver 8000.00 mpp[tiflash]  ",
          "                  └─ExchangeSender 8000.00 mpp[tiflash]  ExchangeType: HashPartition, Compression: FAST, Hash Cols: [name: Column#6, collate: utf8mb4_bin], [name: Column#6, collate: utf8mb4_bin], [name: Column#7, collate: utf8mb4_bin], [name: gid, collate: binary], [name: gpos, collate: binary]",
          "                    └─Selection 8000.00 mpp[tiflash]  gt(grouping(gid), 0)",
          "                      └─Expand 10000.00 mpp[tiflash]  level-projection:[test.sales.profit, <nil>->Column#6, <nil>->Column#7, 0->gid, 0->gpos],[test.sales.profit, Column#6, <nil>->Column#7, 1->gid, 1->gpos],[test.sales.profit, Column#6, <nil>->Column#7, 1->gid, 2->gpos],[test.sales.profit, Column#6, Column#7, 3->gid, 3->gpos]; schema: [test.sales.profit,Column#6,Column#7,gid,gpos]",
          "                        └─Projection 10000.00 mpp[tiflash]  test.sales.profit, test.sales.country->Column#6, test.sales.product->Column#7",
          "                          └─TableFullScan 10000.00 mpp[tiflash] table:sales keep order:false, stats:pseudo"
        ],
        "Warn": null
      },
      {
        "SQL": "explain format = 'brief' SELECT year, country, product, grouping(year, country, product) from sales group by year, country, product with rollup having grouping(year, country, product) <> 0; -- 16. grouping function recreating fix",
        "Plan": [
          "TableReader 6400.00 root  MppVersion: 3, data:ExchangeSender",
          "└─ExchangeSender 6400.00 mpp[tiflash]  ExchangeType: PassThrough",
          "  └─Projection 6400.00 mpp[tiflash]  Column#6->Column#11, Column#7->Column#12, Column#8->Column#13, grouping(gid)->Column#14",
          "    └─Projection 6400.00 mpp[tiflash]  Column#6, Column#7, Column#8, gid",
          "      └─HashAgg 6400.00 mpp[tiflash]  group by:Column#6, Column#7, Column#8, gid, funcs:firstrow(Column#6)->Column#6, funcs:firstrow(Column#7)->Column#7, funcs:firstrow(Column#8)->Column#8, funcs:firstrow(gid)->gid",
          "        └─ExchangeReceiver 6400.00 mpp[tiflash]  ",
          "          └─ExchangeSender 6400.00 mpp[tiflash]  ExchangeType: HashPartition, Compression: FAST, Hash Cols: [name: Column#6, collate: binary], [name: Column#7, collate: utf8mb4_bin], [name: Column#8, collate: utf8mb4_bin], [name: gid, collate: binary]",
          "            └─HashAgg 6400.00 mpp[tiflash]  group by:Column#6, Column#7, Column#8, gid, ",
          "              └─Selection 8000.00 mpp[tiflash]  ne(grouping(gid), 0)",
          "                └─Expand 10000.00 mpp[tiflash]  level-projection:[<nil>->Column#6, <nil>->Column#7, <nil>->Column#8, 0->gid],[Column#6, <nil>->Column#7, <nil>->Column#8, 1->gid],[Column#6, Column#7, <nil>->Column#8, 3->gid],[Column#6, Column#7, Column#8, 7->gid]; schema: [Column#6,Column#7,Column#8,gid]",
          "                  └─TableFullScan 10000.00 mpp[tiflash] table:sales keep order:false, stats:pseudo"
        ],
        "Warn": null
      }
    ]
  }
]<|MERGE_RESOLUTION|>--- conflicted
+++ resolved
@@ -453,17 +453,6 @@
       {
         "SQL": "EXPLAIN format='brief' SELECT * from t t1 join t t2 on t1.b=t2.b; -- 2. new collation FIXME",
         "Plan": [
-<<<<<<< HEAD
-          "TableReader_48 12487.50 root  MppVersion: 3, data:ExchangeSender_47",
-          "└─ExchangeSender_47 12487.50 mpp[tiflash]  ExchangeType: PassThrough",
-          "  └─HashJoin_46 12487.50 mpp[tiflash]  inner join, equal:[eq(test.t.b, test.t.b)]",
-          "    ├─ExchangeReceiver_27(Build) 9990.00 mpp[tiflash]  ",
-          "    │ └─ExchangeSender_26 9990.00 mpp[tiflash]  ExchangeType: Broadcast, Compression: FAST",
-          "    │   └─Selection_25 9990.00 mpp[tiflash]  not(isnull(test.t.b))",
-          "    │     └─TableFullScan_24 10000.00 mpp[tiflash] table:t1 pushed down filter:empty, keep order:false, stats:pseudo",
-          "    └─Selection_29(Probe) 9990.00 mpp[tiflash]  not(isnull(test.t.b))",
-          "      └─TableFullScan_28 10000.00 mpp[tiflash] table:t2 pushed down filter:empty, keep order:false, stats:pseudo"
-=======
           "TableReader 12487.50 root  MppVersion: 3, data:ExchangeSender",
           "└─ExchangeSender 12487.50 mpp[tiflash]  ExchangeType: PassThrough",
           "  └─HashJoin 12487.50 mpp[tiflash]  inner join, equal:[eq(test.t.b, test.t.b)]",
@@ -473,7 +462,6 @@
           "    │     └─TableFullScan 10000.00 mpp[tiflash] table:t1 pushed down filter:empty, keep order:false, stats:pseudo",
           "    └─Selection(Probe) 9990.00 mpp[tiflash]  not(isnull(test.t.b))",
           "      └─TableFullScan 10000.00 mpp[tiflash] table:t2 pushed down filter:empty, keep order:false, stats:pseudo"
->>>>>>> a0293bff
         ],
         "Warn": null
       }
@@ -504,21 +492,12 @@
       {
         "SQL": "EXPLAIN format='brief' SELECT /*+ INL_JOIN(t,s) */ * from t, s where t.a=s.a; -- 2. hint use INL_JOIN",
         "Plan": [
-<<<<<<< HEAD
-          "IndexJoin_12 12500.00 root  inner join, inner:TableReader_44, outer key:test.t.a, inner key:test.s.a, equal cond:eq(test.t.a, test.s.a)",
-          "├─TableReader_42(Build) 10000.00 root  MppVersion: 3, data:ExchangeSender_41",
-          "│ └─ExchangeSender_41 10000.00 mpp[tiflash]  ExchangeType: PassThrough",
-          "│   └─TableFullScan_40 10000.00 mpp[tiflash] table:t keep order:false, stats:pseudo",
-          "└─TableReader_44(Probe) 10000.00 root  data:TableRangeScan_43",
-          "  └─TableRangeScan_43 10000.00 cop[tikv] table:s range: decided by [test.t.a], keep order:false, stats:pseudo"
-=======
           "IndexJoin 12500.00 root  inner join, inner:TableReader, outer key:test.t.a, inner key:test.s.a, equal cond:eq(test.t.a, test.s.a)",
           "├─TableReader(Build) 10000.00 root  MppVersion: 3, data:ExchangeSender",
           "│ └─ExchangeSender 10000.00 mpp[tiflash]  ExchangeType: PassThrough",
           "│   └─TableFullScan 10000.00 mpp[tiflash] table:t keep order:false, stats:pseudo",
           "└─TableReader(Probe) 10000.00 root  data:TableRangeScan",
           "  └─TableRangeScan 10000.00 cop[tikv] table:s range: decided by [test.t.a], keep order:false, stats:pseudo"
->>>>>>> a0293bff
         ],
         "Warn": [
           "MPP mode may be blocked because you have used hint to specify a join algorithm which is not supported by mpp now.",
@@ -528,21 +507,12 @@
       {
         "SQL": "EXPLAIN format='brief' SELECT /*+ INL_HASH_JOIN(t,s) */ * from t join s using(a); -- 3. hint use INL_HASH_JOIN",
         "Plan": [
-<<<<<<< HEAD
-          "IndexHashJoin_14 12500.00 root  inner join, inner:TableReader_45, outer key:test.t.a, inner key:test.s.a, equal cond:eq(test.t.a, test.s.a)",
-          "├─TableReader_42(Build) 10000.00 root  MppVersion: 3, data:ExchangeSender_41",
-          "│ └─ExchangeSender_41 10000.00 mpp[tiflash]  ExchangeType: PassThrough",
-          "│   └─TableFullScan_40 10000.00 mpp[tiflash] table:t keep order:false, stats:pseudo",
-          "└─TableReader_45(Probe) 10000.00 root  data:TableRangeScan_43",
-          "  └─TableRangeScan_43 10000.00 cop[tikv] table:s range: decided by [test.t.a], keep order:false, stats:pseudo"
-=======
           "IndexHashJoin 12500.00 root  inner join, inner:TableReader, outer key:test.t.a, inner key:test.s.a, equal cond:eq(test.t.a, test.s.a)",
           "├─TableReader(Build) 10000.00 root  MppVersion: 3, data:ExchangeSender",
           "│ └─ExchangeSender 10000.00 mpp[tiflash]  ExchangeType: PassThrough",
           "│   └─TableFullScan 10000.00 mpp[tiflash] table:t keep order:false, stats:pseudo",
           "└─TableReader(Probe) 10000.00 root  data:TableRangeScan",
           "  └─TableRangeScan 10000.00 cop[tikv] table:s range: decided by [test.t.a], keep order:false, stats:pseudo"
->>>>>>> a0293bff
         ],
         "Warn": [
           "MPP mode may be blocked because you have used hint to specify a join algorithm which is not supported by mpp now.",
@@ -552,16 +522,6 @@
       {
         "SQL": "EXPLAIN format='brief' SELECT /*+ HASH_JOIN(t,s) */ * from t join s using(a); -- 4. hint use INL_JOIN",
         "Plan": [
-<<<<<<< HEAD
-          "TableReader_42 12500.00 root  MppVersion: 3, data:ExchangeSender_41",
-          "└─ExchangeSender_41 12500.00 mpp[tiflash]  ExchangeType: PassThrough",
-          "  └─Projection_40 12500.00 mpp[tiflash]  test.t.a",
-          "    └─HashJoin_35 12500.00 mpp[tiflash]  inner join, equal:[eq(test.t.a, test.s.a)]",
-          "      ├─ExchangeReceiver_38(Build) 10000.00 mpp[tiflash]  ",
-          "      │ └─ExchangeSender_37 10000.00 mpp[tiflash]  ExchangeType: Broadcast, Compression: FAST",
-          "      │   └─TableFullScan_36 10000.00 mpp[tiflash] table:t keep order:false, stats:pseudo",
-          "      └─TableFullScan_39(Probe) 10000.00 mpp[tiflash] table:s keep order:false, stats:pseudo"
-=======
           "TableReader 12500.00 root  MppVersion: 3, data:ExchangeSender",
           "└─ExchangeSender 12500.00 mpp[tiflash]  ExchangeType: PassThrough",
           "  └─Projection 12500.00 mpp[tiflash]  test.t.a",
@@ -570,7 +530,6 @@
           "      │ └─ExchangeSender 10000.00 mpp[tiflash]  ExchangeType: Broadcast, Compression: FAST",
           "      │   └─TableFullScan 10000.00 mpp[tiflash] table:t keep order:false, stats:pseudo",
           "      └─TableFullScan(Probe) 10000.00 mpp[tiflash] table:s keep order:false, stats:pseudo"
->>>>>>> a0293bff
         ],
         "Warn": null
       },
@@ -582,15 +541,6 @@
       {
         "SQL": "EXPLAIN format='brief' SELECT * from t join s; -- 5. cartesian join, cartesian banned.",
         "Plan": [
-<<<<<<< HEAD
-          "HashJoin_20 100000000.00 root  CARTESIAN inner join",
-          "├─TableReader_31(Build) 10000.00 root  MppVersion: 3, data:ExchangeSender_30",
-          "│ └─ExchangeSender_30 10000.00 mpp[tiflash]  ExchangeType: PassThrough",
-          "│   └─TableFullScan_29 10000.00 mpp[tiflash] table:s keep order:false, stats:pseudo",
-          "└─TableReader_26(Probe) 10000.00 root  MppVersion: 3, data:ExchangeSender_25",
-          "  └─ExchangeSender_25 10000.00 mpp[tiflash]  ExchangeType: PassThrough",
-          "    └─TableFullScan_24 10000.00 mpp[tiflash] table:t keep order:false, stats:pseudo"
-=======
           "HashJoin 100000000.00 root  CARTESIAN inner join",
           "├─TableReader(Build) 10000.00 root  MppVersion: 3, data:ExchangeSender",
           "│ └─ExchangeSender 10000.00 mpp[tiflash]  ExchangeType: PassThrough",
@@ -598,7 +548,6 @@
           "└─TableReader(Probe) 10000.00 root  MppVersion: 3, data:ExchangeSender",
           "  └─ExchangeSender 10000.00 mpp[tiflash]  ExchangeType: PassThrough",
           "    └─TableFullScan 10000.00 mpp[tiflash] table:t keep order:false, stats:pseudo"
->>>>>>> a0293bff
         ],
         "Warn": [
           "MPP mode may be blocked because `Cartesian Product` is only supported by broadcast join, check value and documents of variable `tidb_opt_broadcast_cartesian_join`.",
@@ -613,15 +562,6 @@
       {
         "SQL": "EXPLAIN format='brief' SELECT * from t join s; -- 6. cartesian join, broadcast banned.",
         "Plan": [
-<<<<<<< HEAD
-          "HashJoin_20 100000000.00 root  CARTESIAN inner join",
-          "├─TableReader_31(Build) 10000.00 root  MppVersion: 3, data:ExchangeSender_30",
-          "│ └─ExchangeSender_30 10000.00 mpp[tiflash]  ExchangeType: PassThrough",
-          "│   └─TableFullScan_29 10000.00 mpp[tiflash] table:s keep order:false, stats:pseudo",
-          "└─TableReader_26(Probe) 10000.00 root  MppVersion: 3, data:ExchangeSender_25",
-          "  └─ExchangeSender_25 10000.00 mpp[tiflash]  ExchangeType: PassThrough",
-          "    └─TableFullScan_24 10000.00 mpp[tiflash] table:t keep order:false, stats:pseudo"
-=======
           "HashJoin 100000000.00 root  CARTESIAN inner join",
           "├─TableReader(Build) 10000.00 root  MppVersion: 3, data:ExchangeSender",
           "│ └─ExchangeSender 10000.00 mpp[tiflash]  ExchangeType: PassThrough",
@@ -629,7 +569,6 @@
           "└─TableReader(Probe) 10000.00 root  MppVersion: 3, data:ExchangeSender",
           "  └─ExchangeSender 10000.00 mpp[tiflash]  ExchangeType: PassThrough",
           "    └─TableFullScan 10000.00 mpp[tiflash] table:t keep order:false, stats:pseudo"
->>>>>>> a0293bff
         ],
         "Warn": [
           "MPP mode may be blocked because `Cartesian Product` is only supported by broadcast join, check value and documents of variables `tidb_broadcast_join_threshold_size` and `tidb_broadcast_join_threshold_count`.",
@@ -644,15 +583,6 @@
       {
         "SQL": "EXPLAIN format='brief' SELECT * from t join s; -- can use mpp",
         "Plan": [
-<<<<<<< HEAD
-          "TableReader_41 100000000.00 root  MppVersion: 3, data:ExchangeSender_40",
-          "└─ExchangeSender_40 100000000.00 mpp[tiflash]  ExchangeType: PassThrough",
-          "  └─HashJoin_39 100000000.00 mpp[tiflash]  CARTESIAN inner join",
-          "    ├─ExchangeReceiver_25(Build) 10000.00 mpp[tiflash]  ",
-          "    │ └─ExchangeSender_24 10000.00 mpp[tiflash]  ExchangeType: Broadcast, Compression: FAST",
-          "    │   └─TableFullScan_23 10000.00 mpp[tiflash] table:t keep order:false, stats:pseudo",
-          "    └─TableFullScan_26(Probe) 10000.00 mpp[tiflash] table:s keep order:false, stats:pseudo"
-=======
           "TableReader 100000000.00 root  MppVersion: 3, data:ExchangeSender",
           "└─ExchangeSender 100000000.00 mpp[tiflash]  ExchangeType: PassThrough",
           "  └─HashJoin 100000000.00 mpp[tiflash]  CARTESIAN inner join",
@@ -660,7 +590,6 @@
           "    │ └─ExchangeSender 10000.00 mpp[tiflash]  ExchangeType: Broadcast, Compression: FAST",
           "    │   └─TableFullScan 10000.00 mpp[tiflash] table:t keep order:false, stats:pseudo",
           "    └─TableFullScan(Probe) 10000.00 mpp[tiflash] table:s keep order:false, stats:pseudo"
->>>>>>> a0293bff
         ],
         "Warn": null
       },
@@ -672,15 +601,6 @@
       {
         "SQL": "EXPLAIN format='brief' SELECT * from t join s; -- can use mpp",
         "Plan": [
-<<<<<<< HEAD
-          "TableReader_41 100000000.00 root  MppVersion: 3, data:ExchangeSender_40",
-          "└─ExchangeSender_40 100000000.00 mpp[tiflash]  ExchangeType: PassThrough",
-          "  └─HashJoin_39 100000000.00 mpp[tiflash]  CARTESIAN inner join",
-          "    ├─ExchangeReceiver_25(Build) 10000.00 mpp[tiflash]  ",
-          "    │ └─ExchangeSender_24 10000.00 mpp[tiflash]  ExchangeType: Broadcast, Compression: FAST",
-          "    │   └─TableFullScan_23 10000.00 mpp[tiflash] table:t keep order:false, stats:pseudo",
-          "    └─TableFullScan_26(Probe) 10000.00 mpp[tiflash] table:s keep order:false, stats:pseudo"
-=======
           "TableReader 100000000.00 root  MppVersion: 3, data:ExchangeSender",
           "└─ExchangeSender 100000000.00 mpp[tiflash]  ExchangeType: PassThrough",
           "  └─HashJoin 100000000.00 mpp[tiflash]  CARTESIAN inner join",
@@ -688,7 +608,6 @@
           "    │ └─ExchangeSender 10000.00 mpp[tiflash]  ExchangeType: Broadcast, Compression: FAST",
           "    │   └─TableFullScan 10000.00 mpp[tiflash] table:t keep order:false, stats:pseudo",
           "    └─TableFullScan(Probe) 10000.00 mpp[tiflash] table:s keep order:false, stats:pseudo"
->>>>>>> a0293bff
         ],
         "Warn": null
       },
@@ -700,17 +619,6 @@
       {
         "SQL": "explain format='brief' select a from t where t.a>1 or t.a in (select a from t); -- 7. left outer semi join",
         "Plan": [
-<<<<<<< HEAD
-          "TableReader_51 8000.00 root  MppVersion: 3, data:ExchangeSender_50",
-          "└─ExchangeSender_50 8000.00 mpp[tiflash]  ExchangeType: PassThrough",
-          "  └─Projection_8 8000.00 mpp[tiflash]  test.t.a",
-          "    └─Selection_49 8000.00 mpp[tiflash]  or(gt(test.t.a, 1), Column#3)",
-          "      └─HashJoin_46 10000.00 mpp[tiflash]  left outer semi join, left side:TableFullScan_21, equal:[eq(test.t.a, test.t.a)]",
-          "        ├─ExchangeReceiver_24(Build) 10000.00 mpp[tiflash]  ",
-          "        │ └─ExchangeSender_23 10000.00 mpp[tiflash]  ExchangeType: Broadcast, Compression: FAST",
-          "        │   └─TableFullScan_22 10000.00 mpp[tiflash] table:t keep order:false, stats:pseudo",
-          "        └─TableFullScan_21(Probe) 10000.00 mpp[tiflash] table:t keep order:false, stats:pseudo"
-=======
           "TableReader 8000.00 root  MppVersion: 3, data:ExchangeSender",
           "└─ExchangeSender 8000.00 mpp[tiflash]  ExchangeType: PassThrough",
           "  └─Projection 8000.00 mpp[tiflash]  test.t.a",
@@ -720,24 +628,12 @@
           "        │ └─ExchangeSender 10000.00 mpp[tiflash]  ExchangeType: Broadcast, Compression: FAST",
           "        │   └─TableFullScan 10000.00 mpp[tiflash] table:t keep order:false, stats:pseudo",
           "        └─TableFullScan(Probe) 10000.00 mpp[tiflash] table:t keep order:false, stats:pseudo"
->>>>>>> a0293bff
         ],
         "Warn": null
       },
       {
         "SQL": "explain format='brief' select a from t where t.a>1 or t.a not in (select a from t); -- now it's supported -- 8. anti left outer semi join",
         "Plan": [
-<<<<<<< HEAD
-          "TableReader_51 8000.00 root  MppVersion: 3, data:ExchangeSender_50",
-          "└─ExchangeSender_50 8000.00 mpp[tiflash]  ExchangeType: PassThrough",
-          "  └─Projection_8 8000.00 mpp[tiflash]  test.t.a",
-          "    └─Selection_49 8000.00 mpp[tiflash]  or(gt(test.t.a, 1), Column#3)",
-          "      └─HashJoin_46 10000.00 mpp[tiflash]  anti left outer semi join, left side:TableFullScan_21, equal:[eq(test.t.a, test.t.a)]",
-          "        ├─ExchangeReceiver_24(Build) 10000.00 mpp[tiflash]  ",
-          "        │ └─ExchangeSender_23 10000.00 mpp[tiflash]  ExchangeType: Broadcast, Compression: FAST",
-          "        │   └─TableFullScan_22 10000.00 mpp[tiflash] table:t keep order:false, stats:pseudo",
-          "        └─TableFullScan_21(Probe) 10000.00 mpp[tiflash] table:t keep order:false, stats:pseudo"
-=======
           "TableReader 8000.00 root  MppVersion: 3, data:ExchangeSender",
           "└─ExchangeSender 8000.00 mpp[tiflash]  ExchangeType: PassThrough",
           "  └─Projection 8000.00 mpp[tiflash]  test.t.a",
@@ -747,26 +643,17 @@
           "        │ └─ExchangeSender 10000.00 mpp[tiflash]  ExchangeType: Broadcast, Compression: FAST",
           "        │   └─TableFullScan 10000.00 mpp[tiflash] table:t keep order:false, stats:pseudo",
           "        └─TableFullScan(Probe) 10000.00 mpp[tiflash] table:t keep order:false, stats:pseudo"
->>>>>>> a0293bff
         ],
         "Warn": null
       },
       {
         "SQL": "explain format='brief' select a from t where t.a not in (select a from s where t.a<1); -- 9. non left join has left conditions",
         "Plan": [
-<<<<<<< HEAD
-          "MergeJoin_10 8000.00 root  anti semi join, left side:TableReader_21, left key:test.t.a, right key:test.s.a, left cond:lt(test.t.a, 1)",
-          "├─TableReader_24(Build) 10000.00 root  data:TableFullScan_23",
-          "│ └─TableFullScan_23 10000.00 cop[tikv] table:s keep order:true, stats:pseudo",
-          "└─TableReader_21(Probe) 10000.00 root  data:TableFullScan_20",
-          "  └─TableFullScan_20 10000.00 cop[tikv] table:t keep order:true, stats:pseudo"
-=======
           "MergeJoin 8000.00 root  anti semi join, left side:TableReader, left key:test.t.a, right key:test.s.a, left cond:lt(test.t.a, 1)",
           "├─TableReader(Build) 10000.00 root  data:TableFullScan",
           "│ └─TableFullScan 10000.00 cop[tikv] table:s keep order:true, stats:pseudo",
           "└─TableReader(Probe) 10000.00 root  data:TableFullScan",
           "  └─TableFullScan 10000.00 cop[tikv] table:t keep order:true, stats:pseudo"
->>>>>>> a0293bff
         ],
         "Warn": [
           "MPP mode may be blocked because there is a join that is not `left join` but has left conditions, which is not supported by mpp now, see github.com/pingcap/tidb/issues/26090 for more information.",
@@ -784,25 +671,6 @@
         "Warn": null
       },
       {
-<<<<<<< HEAD
-        "SQL": "EXPLAIN select count(*) from c, o where c.c_id=o.c_id; -- 1. test agg push down, scalar aggregate",
-        "Plan": [
-          "HashAgg_13 1.00 root  funcs:count(Column#7)->Column#6",
-          "└─TableReader_48 9990.00 root  MppVersion: 3, data:ExchangeSender_47",
-          "  └─ExchangeSender_47 9990.00 mpp[tiflash]  ExchangeType: PassThrough",
-          "    └─Projection_46 9990.00 mpp[tiflash]  Column#7",
-          "      └─HashJoin_14 9990.00 mpp[tiflash]  inner join, equal:[eq(test.c.c_id, test.o.c_id)]",
-          "        ├─ExchangeReceiver_45(Build) 8000.00 mpp[tiflash]  ",
-          "        │ └─ExchangeSender_44 8000.00 mpp[tiflash]  ExchangeType: Broadcast, Compression: FAST",
-          "        │   └─Projection_40 8000.00 mpp[tiflash]  Column#7, test.o.c_id",
-          "        │     └─HashAgg_41 8000.00 mpp[tiflash]  group by:test.o.c_id, funcs:sum(Column#8)->Column#7, funcs:firstrow(test.o.c_id)->test.o.c_id",
-          "        │       └─ExchangeReceiver_43 8000.00 mpp[tiflash]  ",
-          "        │         └─ExchangeSender_42 8000.00 mpp[tiflash]  ExchangeType: HashPartition, Compression: FAST, Hash Cols: [name: test.o.c_id, collate: binary]",
-          "        │           └─HashAgg_32 8000.00 mpp[tiflash]  group by:test.o.c_id, funcs:count(1)->Column#8",
-          "        │             └─TableFullScan_39 10000.00 mpp[tiflash] table:o keep order:false, stats:pseudo",
-          "        └─Selection_30(Probe) 9990.00 mpp[tiflash]  not(isnull(test.c.c_id))",
-          "          └─TableFullScan_29 10000.00 mpp[tiflash] table:c pushed down filter:empty, keep order:false, stats:pseudo"
-=======
         "SQL": "EXPLAIN format='brief' select count(*) from c, o where c.c_id=o.c_id; -- 1. test agg push down, scalar aggregate",
         "Plan": [
           "HashAgg 1.00 root  funcs:count(Column#7)->Column#6",
@@ -820,34 +688,10 @@
           "        │             └─TableFullScan 10000.00 mpp[tiflash] table:o keep order:false, stats:pseudo",
           "        └─Selection(Probe) 9990.00 mpp[tiflash]  not(isnull(test.c.c_id))",
           "          └─TableFullScan 10000.00 mpp[tiflash] table:c pushed down filter:empty, keep order:false, stats:pseudo"
->>>>>>> a0293bff
-        ],
-        "Warn": null
-      },
-      {
-<<<<<<< HEAD
-        "SQL": "EXPLAIN select o.o_id, count(*) from c, o where c.c_id=o.c_id group by o.o_id; -- 2. test agg push down, group by non-join column",
-        "Plan": [
-          "TableReader_100 8000.00 root  MppVersion: 3, data:ExchangeSender_99",
-          "└─ExchangeSender_99 8000.00 mpp[tiflash]  ExchangeType: PassThrough",
-          "  └─Projection_10 8000.00 mpp[tiflash]  test.o.o_id, Column#6",
-          "    └─Projection_98 8000.00 mpp[tiflash]  Column#6, test.o.o_id",
-          "      └─HashAgg_97 8000.00 mpp[tiflash]  group by:test.o.o_id, funcs:sum(Column#7)->Column#6, funcs:firstrow(Column#8)->test.o.o_id",
-          "        └─ExchangeReceiver_93 9990.00 mpp[tiflash]  ",
-          "          └─ExchangeSender_92 9990.00 mpp[tiflash]  ExchangeType: HashPartition, Compression: FAST, Hash Cols: [name: test.o.o_id, collate: binary]",
-          "            └─Projection_91 9990.00 mpp[tiflash]  Column#7, Column#8, test.o.o_id",
-          "              └─HashJoin_90 9990.00 mpp[tiflash]  inner join, equal:[eq(test.c.c_id, test.o.c_id)]",
-          "                ├─ExchangeReceiver_46(Build) 8000.00 mpp[tiflash]  ",
-          "                │ └─ExchangeSender_45 8000.00 mpp[tiflash]  ExchangeType: Broadcast, Compression: FAST",
-          "                │   └─Projection_41 8000.00 mpp[tiflash]  Column#7, Column#8, test.o.o_id, test.o.c_id",
-          "                │     └─HashAgg_42 8000.00 mpp[tiflash]  group by:test.o.c_id, test.o.o_id, funcs:sum(Column#9)->Column#7, funcs:firstrow(test.o.o_id)->Column#8, funcs:firstrow(test.o.o_id)->test.o.o_id, funcs:firstrow(test.o.c_id)->test.o.c_id",
-          "                │       └─ExchangeReceiver_44 8000.00 mpp[tiflash]  ",
-          "                │         └─ExchangeSender_43 8000.00 mpp[tiflash]  ExchangeType: HashPartition, Compression: FAST, Hash Cols: [name: test.o.o_id, collate: binary], [name: test.o.c_id, collate: binary]",
-          "                │           └─HashAgg_33 8000.00 mpp[tiflash]  group by:test.o.c_id, test.o.o_id, funcs:count(1)->Column#9",
-          "                │             └─TableFullScan_40 10000.00 mpp[tiflash] table:o keep order:false, stats:pseudo",
-          "                └─Selection_31(Probe) 9990.00 mpp[tiflash]  not(isnull(test.c.c_id))",
-          "                  └─TableFullScan_30 10000.00 mpp[tiflash] table:c pushed down filter:empty, keep order:false, stats:pseudo"
-=======
+        ],
+        "Warn": null
+      },
+      {
         "SQL": "EXPLAIN format='brief' select o.o_id, count(*) from c, o where c.c_id=o.c_id group by o.o_id; -- 2. test agg push down, group by non-join column",
         "Plan": [
           "TableReader 8000.00 root  MppVersion: 3, data:ExchangeSender",
@@ -869,34 +713,10 @@
           "                │             └─TableFullScan 10000.00 mpp[tiflash] table:o keep order:false, stats:pseudo",
           "                └─Selection(Probe) 9990.00 mpp[tiflash]  not(isnull(test.c.c_id))",
           "                  └─TableFullScan 10000.00 mpp[tiflash] table:c pushed down filter:empty, keep order:false, stats:pseudo"
->>>>>>> a0293bff
-        ],
-        "Warn": null
-      },
-      {
-<<<<<<< HEAD
-        "SQL": "EXPLAIN select o.c_id, count(*) from c, o where c.c_id=o.c_id group by o.c_id; -- 3. test agg push down, group by join column",
-        "Plan": [
-          "TableReader_100 8000.00 root  MppVersion: 3, data:ExchangeSender_99",
-          "└─ExchangeSender_99 8000.00 mpp[tiflash]  ExchangeType: PassThrough",
-          "  └─Projection_10 8000.00 mpp[tiflash]  test.o.c_id, Column#6",
-          "    └─Projection_98 8000.00 mpp[tiflash]  Column#6, test.o.c_id",
-          "      └─HashAgg_97 8000.00 mpp[tiflash]  group by:test.o.c_id, funcs:sum(Column#7)->Column#6, funcs:firstrow(Column#8)->test.o.c_id",
-          "        └─ExchangeReceiver_93 9990.00 mpp[tiflash]  ",
-          "          └─ExchangeSender_92 9990.00 mpp[tiflash]  ExchangeType: HashPartition, Compression: FAST, Hash Cols: [name: test.o.c_id, collate: binary]",
-          "            └─Projection_91 9990.00 mpp[tiflash]  Column#7, Column#8, test.o.c_id",
-          "              └─HashJoin_90 9990.00 mpp[tiflash]  inner join, equal:[eq(test.c.c_id, test.o.c_id)]",
-          "                ├─ExchangeReceiver_46(Build) 8000.00 mpp[tiflash]  ",
-          "                │ └─ExchangeSender_45 8000.00 mpp[tiflash]  ExchangeType: Broadcast, Compression: FAST",
-          "                │   └─Projection_41 8000.00 mpp[tiflash]  Column#7, Column#8, test.o.c_id",
-          "                │     └─HashAgg_42 8000.00 mpp[tiflash]  group by:test.o.c_id, funcs:sum(Column#9)->Column#7, funcs:firstrow(test.o.c_id)->Column#8, funcs:firstrow(test.o.c_id)->test.o.c_id",
-          "                │       └─ExchangeReceiver_44 8000.00 mpp[tiflash]  ",
-          "                │         └─ExchangeSender_43 8000.00 mpp[tiflash]  ExchangeType: HashPartition, Compression: FAST, Hash Cols: [name: test.o.c_id, collate: binary]",
-          "                │           └─HashAgg_33 8000.00 mpp[tiflash]  group by:test.o.c_id, funcs:count(1)->Column#9",
-          "                │             └─TableFullScan_40 10000.00 mpp[tiflash] table:o keep order:false, stats:pseudo",
-          "                └─Selection_31(Probe) 9990.00 mpp[tiflash]  not(isnull(test.c.c_id))",
-          "                  └─TableFullScan_30 10000.00 mpp[tiflash] table:c pushed down filter:empty, keep order:false, stats:pseudo"
-=======
+        ],
+        "Warn": null
+      },
+      {
         "SQL": "EXPLAIN format='brief' select o.c_id, count(*) from c, o where c.c_id=o.c_id group by o.c_id; -- 3. test agg push down, group by join column",
         "Plan": [
           "TableReader 8000.00 root  MppVersion: 3, data:ExchangeSender",
@@ -918,7 +738,6 @@
           "                │             └─TableFullScan 10000.00 mpp[tiflash] table:o keep order:false, stats:pseudo",
           "                └─Selection(Probe) 9990.00 mpp[tiflash]  not(isnull(test.c.c_id))",
           "                  └─TableFullScan 10000.00 mpp[tiflash] table:c pushed down filter:empty, keep order:false, stats:pseudo"
->>>>>>> a0293bff
         ],
         "Warn": null
       },
