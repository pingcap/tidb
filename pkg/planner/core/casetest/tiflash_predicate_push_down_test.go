--- conflicted
+++ resolved
@@ -70,17 +70,6 @@
 			require.Equal(t, normalized, newNormalized)
 			require.Equal(t, digest, newDigest)
 
-<<<<<<< HEAD
-		normalizedPlan, err := plancodec.DecodeNormalizedPlan(normalized)
-		normalizedPlanRows := getPlanRows(normalizedPlan)
-		require.NoError(t, err)
-		testdata.OnRecord(func() {
-			output[i].SQL = tt
-			output[i].Plan = normalizedPlanRows
-		})
-		require.Equal(t, output[i].Plan, normalizedPlanRows, tt)
-	}
-=======
 			normalizedPlan, err := plancodec.DecodeNormalizedPlan(normalized)
 			normalizedPlanRows := getPlanRows(normalizedPlan)
 			require.NoError(t, err)
@@ -88,10 +77,9 @@
 				output[i].SQL = tt
 				output[i].Plan = normalizedPlanRows
 			})
-			require.Equal(t, normalizedPlanRows, output[i].Plan, tt)
+			require.Equal(t, output[i].Plan, normalizedPlanRows, tt)
 		}
 	})
->>>>>>> ae50e339
 }
 
 func TestInvertedIndex(t *testing.T) {
