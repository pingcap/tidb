--- conflicted
+++ resolved
@@ -296,30 +296,17 @@
       {
         "SQL": "with cte as (select count(a2) as cnt,b2-5 as b3 from t1 left outer join t2 on a1=a2 group by b3) select * from cte where b3 > 1 -- aggregate case.",
         "Plan": [
-<<<<<<< HEAD
           "Projection 6393.60 root  Column#21, minus(test.t2.b2, 5)->Column#22",
-          "└─HashAgg 6393.60 root  group by:Column#27, funcs:count(Column#25)->Column#21, funcs:firstrow(Column#26)->test.t2.b2",
-          "  └─Projection 9990.00 root  test.t2.a2->Column#25, test.t2.b2->Column#26, minus(test.t2.b2, 5)->Column#27",
-          "    └─HashJoin 9990.00 root  inner join, equal:[eq(test.t2.a2, test.t1.a1)]",
-          "      ├─TableReader(Build) 7992.00 root  data:Selection",
-          "      │ └─Selection 7992.00 cop[tikv]  gt(minus(test.t2.b2, 5), 1), not(isnull(test.t2.a2))",
-          "      │   └─TableFullScan 10000.00 cop[tikv] table:t2 keep order:false, stats:pseudo",
-          "      └─TableReader(Probe) 9990.00 root  data:Selection",
-          "        └─Selection 9990.00 cop[tikv]  not(isnull(test.t1.a1))",
-          "          └─TableFullScan 10000.00 cop[tikv] table:t1 keep order:false, stats:pseudo"
-=======
-          "Projection 5114.88 root  Column#21, minus(test.t2.b2, 5)->Column#22",
-          "└─Selection 5114.88 root  not(isnull(test.t2.b2))",
-          "  └─HashAgg 6393.60 root  group by:Column#27, funcs:count(Column#25)->Column#21, funcs:firstrow(Column#26)->test.t2.b2",
-          "    └─Projection 9990.00 root  test.t2.a2->Column#25, test.t2.b2->Column#26, minus(test.t2.b2, 5)->Column#27",
-          "      └─HashJoin 9990.00 root  inner join, equal:[eq(test.t2.a2, test.t1.a1)]",
-          "        ├─TableReader(Build) 7992.00 root  data:Selection",
-          "        │ └─Selection 7992.00 cop[tikv]  gt(minus(test.t2.b2, 5), 1), not(isnull(test.t2.a2))",
-          "        │   └─TableFullScan 10000.00 cop[tikv] table:t2 keep order:false, stats:pseudo",
+          "└─Selection 6393.60 root  gt(minus(test.t2.b2, 5), 1)",
+          "  └─HashAgg 7992.00 root  group by:Column#27, funcs:count(Column#25)->Column#21, funcs:firstrow(Column#26)->test.t2.b2",
+          "    └─Projection 12487.50 root  test.t2.a2->Column#25, test.t2.b2->Column#26, minus(test.t2.b2, 5)->Column#27",
+          "      └─HashJoin 12487.50 root  inner join, equal:[eq(test.t1.a1, test.t2.a2)]",
+          "        ├─TableReader(Build) 9990.00 root  data:Selection",
+          "        │ └─Selection 9990.00 cop[tikv]  not(isnull(test.t1.a1))",
+          "        │   └─TableFullScan 10000.00 cop[tikv] table:t1 keep order:false, stats:pseudo",
           "        └─TableReader(Probe) 9990.00 root  data:Selection",
-          "          └─Selection 9990.00 cop[tikv]  not(isnull(test.t1.a1))",
-          "            └─TableFullScan 10000.00 cop[tikv] table:t1 keep order:false, stats:pseudo"
->>>>>>> d2f3f4f5
+          "          └─Selection 9990.00 cop[tikv]  not(isnull(test.t2.a2))",
+          "            └─TableFullScan 10000.00 cop[tikv] table:t2 keep order:false, stats:pseudo"
         ]
       },
       {
