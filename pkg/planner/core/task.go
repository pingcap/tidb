--- conflicted
+++ resolved
@@ -133,11 +133,7 @@
 			sel.SetChildren(pj.Children()...)
 			p.SetChildren(sel)
 			p.SetStats(task.Plan().StatsInfo())
-<<<<<<< HEAD
-			rt, _ := task.(*RootTask)
-=======
 			rt := task.(*RootTask)
->>>>>>> 0d948432
 			rt.SetPlan(p) // root task plan current is p headed.
 			pj.SetChildren(p)
 			return pj.Attach2Task(task)
@@ -167,10 +163,7 @@
 	p.schema = BuildPhysicalJoinSchema(p.JoinType, p)
 	t := &RootTask{}
 	t.SetPlan(p)
-<<<<<<< HEAD
-=======
 	// inherit left and right child's warnings.
->>>>>>> 0d948432
 	t.warnings.CopyFrom(&lTask.(*RootTask).warnings, &rTask.(*RootTask).warnings)
 	return t
 }
@@ -1526,30 +1519,6 @@
 }
 
 func inheritStatsFromBottomElemForIndexJoinInner(p base.PhysicalPlan, indexJoinInfo *IndexJoinInfo, stats *property.StatsInfo) {
-<<<<<<< HEAD
-	var isIndexJoinOrApply bool
-	switch p.(type) {
-	case *PhysicalIndexJoin, *PhysicalIndexHashJoin, *PhysicalIndexMergeJoin, *PhysicalApply:
-		isIndexJoinOrApply = true
-	default:
-	}
-	if !isIndexJoinOrApply && indexJoinInfo != nil {
-		switch p.(type) {
-		case *PhysicalSelection:
-			// todo: for simplicity, we can just inherit it from child.
-			p.SetStats(stats)
-		case *PhysicalProjection:
-			// mainly about the rowEst, proj doesn't change that.
-			p.SetStats(stats)
-		case *PhysicalHashAgg, *PhysicalStreamAgg:
-			// todo: for simplicity, we can just inherit it from child.
-			p.SetStats(stats)
-		case *PhysicalUnionScan:
-			// todo: for simplicity, we can just inherit it from child.
-			p.SetStats(stats)
-		default:
-			p.SetStats(stats)
-=======
 	var isIndexJoin bool
 	switch p.(type) {
 	case *PhysicalIndexJoin, *PhysicalIndexHashJoin, *PhysicalIndexMergeJoin:
@@ -1574,7 +1543,6 @@
 			p.StatsInfo().ScaleByExpectCnt(stats.RowCount)
 		default:
 			p.StatsInfo().ScaleByExpectCnt(stats.RowCount)
->>>>>>> 0d948432
 		}
 	}
 }
@@ -1587,10 +1555,7 @@
 	case *RootTask:
 		indexJoinInfo = v.IndexJoinInfo
 	default:
-<<<<<<< HEAD
-=======
 		// index join's inner side couldn't be a mppTask, leave it.
->>>>>>> 0d948432
 	}
 	inheritStatsFromBottomElemForIndexJoinInner(p, indexJoinInfo, t.Plan().StatsInfo())
 }
@@ -2894,21 +2859,6 @@
 		hashCols:    lastTask.hashCols,
 		tblColHists: lastTask.tblColHists,
 	}
-<<<<<<< HEAD
-	for _, t := range tasks {
-		if mpp, ok := t.(*MppTask); ok {
-			mppTask.warnings.CopyFrom(&mpp.warnings)
-			continue
-		}
-		if root, ok := t.(*RootTask); ok {
-			mppTask.warnings.CopyFrom(&root.warnings)
-			continue
-		}
-		if cop, ok := t.(*CopTask); ok {
-			mppTask.warnings.CopyFrom(&cop.warnings)
-		}
-	}
-=======
 	tmpWarnings := make([]*simpleWarnings, 0, len(tasks))
 	for _, t := range tasks {
 		if mpp, ok := t.(*MppTask); ok {
@@ -2924,7 +2874,6 @@
 		}
 	}
 	mppTask.warnings.CopyFrom(tmpWarnings...)
->>>>>>> 0d948432
 	return mppTask
 }
 
