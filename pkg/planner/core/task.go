// Copyright 2017 PingCAP, Inc.
//
// Licensed under the Apache License, Version 2.0 (the "License");
// you may not use this file except in compliance with the License.
// You may obtain a copy of the License at
//
//     http://www.apache.org/licenses/LICENSE-2.0
//
// Unless required by applicable law or agreed to in writing, software
// distributed under the License is distributed on an "AS IS" BASIS,
// WITHOUT WARRANTIES OR CONDITIONS OF ANY KIND, either express or implied.
// See the License for the specific language governing permissions and
// limitations under the License.

package core

import (
	"math"
	"slices"

	"github.com/pingcap/failpoint"
	"github.com/pingcap/tidb/pkg/expression"
	"github.com/pingcap/tidb/pkg/expression/aggregation"
	"github.com/pingcap/tidb/pkg/infoschema"
	"github.com/pingcap/tidb/pkg/kv"
	"github.com/pingcap/tidb/pkg/meta/model"
	"github.com/pingcap/tidb/pkg/parser/ast"
	"github.com/pingcap/tidb/pkg/parser/mysql"
	"github.com/pingcap/tidb/pkg/planner/cardinality"
	"github.com/pingcap/tidb/pkg/planner/core/base"
	"github.com/pingcap/tidb/pkg/planner/core/operator/baseimpl"
	"github.com/pingcap/tidb/pkg/planner/core/operator/physicalop"
	"github.com/pingcap/tidb/pkg/planner/property"
	"github.com/pingcap/tidb/pkg/planner/util"
	"github.com/pingcap/tidb/pkg/planner/util/fixcontrol"
	"github.com/pingcap/tidb/pkg/types"
	"github.com/pingcap/tidb/pkg/util/chunk"
	"github.com/pingcap/tidb/pkg/util/intest"
	"github.com/pingcap/tidb/pkg/util/paging"
	"github.com/pingcap/tidb/pkg/util/plancodec"
	"github.com/pingcap/tipb/go-tipb"
)

// HeavyFunctionNameMap stores function names that is worth to do HeavyFunctionOptimize.
// Currently this only applies to Vector data types and their functions. The HeavyFunctionOptimize
// eliminate the usage of the function in TopN operators to avoid vector distance re-calculation
// of TopN in the root task.
var HeavyFunctionNameMap = map[string]struct{}{
	"vec_cosine_distance":        {},
	"vec_l1_distance":            {},
	"vec_l2_distance":            {},
	"vec_negative_inner_product": {},
	"vec_dims":                   {},
	"vec_l2_norm":                {},
}

func attachPlan2Task(p base.PhysicalPlan, t base.Task) base.Task {
	// since almost all current physical plan will be attached to bottom encapsulated task.
	// we do the stats inheritance here for all the index join inner task.
	inheritStatsFromBottomTaskForIndexJoinInner(p, t)
	switch v := t.(type) {
	case *physicalop.CopTask:
		if v.IndexPlanFinished {
			p.SetChildren(v.TablePlan)
			v.TablePlan = p
		} else {
			p.SetChildren(v.IndexPlan)
			v.IndexPlan = p
		}
	case *physicalop.RootTask:
		p.SetChildren(v.GetPlan())
		v.SetPlan(p)
	case *physicalop.MppTask:
		p.SetChildren(v.Plan())
		v.SetPlan(p)
	}
	return t
}

// attach2Task4PhysicalUnionScan implements PhysicalPlan interface.
func attach2Task4PhysicalUnionScan(pp base.PhysicalPlan, tasks ...base.Task) base.Task {
	p := pp.(*physicalop.PhysicalUnionScan)
	// when it arrives here, physical union scan will absolutely require a root task type,
	// so convert child to root task type first.
	task := tasks[0].ConvertToRootTask(p.SCtx())
	// We need to pull the projection under unionScan upon unionScan.
	// Since the projection only prunes columns, it's ok the put it upon unionScan.
	if sel, ok := task.Plan().(*physicalop.PhysicalSelection); ok {
		if pj, ok := sel.Children()[0].(*physicalop.PhysicalProjection); ok {
			// Convert unionScan->selection->projection to projection->unionScan->selection.
			// shallow clone sel
			clonedSel := *sel
			clonedSel.SetChildren(pj.Children()...)
			// set child will substitute original child slices, not an in-place change.
			p.SetChildren(&clonedSel)
			p.SetStats(task.Plan().StatsInfo())
			rt := task.(*physicalop.RootTask)
			rt.SetPlan(p) // root task plan current is p headed.
			// shallow clone proj.
			clonedProj := *pj
			// set child will substitute original child slices, not an in-place change.
			clonedProj.SetChildren(p)
			return clonedProj.Attach2Task(task)
		}
	}
	if pj, ok := task.Plan().(*physicalop.PhysicalProjection); ok {
		// Convert unionScan->projection to projection->unionScan, because unionScan can't handle projection as its children.
		p.SetChildren(pj.Children()...)
		p.SetStats(task.Plan().StatsInfo())
		rt, _ := task.(*physicalop.RootTask)
		rt.SetPlan(pj.Children()[0])
		// shallow clone proj.
		clonedProj := *pj
		// set child will substitute original child slices, not an in-place change.
		clonedProj.SetChildren(p)
		return clonedProj.Attach2Task(p.BasePhysicalPlan.Attach2Task(task))
	}
	p.SetStats(task.Plan().StatsInfo())
	// once task is copTask type here, it may be converted proj + tablePlan here.
	// then when it's connected with union-scan here, we may get as: union-scan + proj + tablePlan
	// while proj is not allowed to be built under union-scan in execution layer currently.
	return p.BasePhysicalPlan.Attach2Task(task)
}

// attach2Task4PhysicalApply implements PhysicalPlan interface.
func attach2Task4PhysicalApply(pp base.PhysicalPlan, tasks ...base.Task) base.Task {
	p := pp.(*physicalop.PhysicalApply)
	lTask := tasks[0].ConvertToRootTask(p.SCtx())
	rTask := tasks[1].ConvertToRootTask(p.SCtx())
	p.SetChildren(lTask.Plan(), rTask.Plan())
	p.SetSchema(physicalop.BuildPhysicalJoinSchema(p.JoinType, p))
	t := &physicalop.RootTask{}
	t.SetPlan(p)
	// inherit left and right child's warnings.
	t.Warnings.CopyFrom(&lTask.(*physicalop.RootTask).Warnings, &rTask.(*physicalop.RootTask).Warnings)
	return t
}

// attach2Task4PhysicalIndexMergeJoin implements PhysicalPlan interface.
func attach2Task4PhysicalIndexMergeJoin(pp base.PhysicalPlan, tasks ...base.Task) base.Task {
	p := pp.(*physicalop.PhysicalIndexMergeJoin)
	outerTask := tasks[1-p.InnerChildIdx].ConvertToRootTask(p.SCtx())
	if p.InnerChildIdx == 1 {
		p.SetChildren(outerTask.Plan(), p.InnerPlan)
	} else {
		p.SetChildren(p.InnerPlan, outerTask.Plan())
	}
	t := &physicalop.RootTask{}
	t.SetPlan(p)
	return t
}

func indexHashJoinAttach2TaskV1(p *physicalop.PhysicalIndexHashJoin, tasks ...base.Task) base.Task {
	outerTask := tasks[1-p.InnerChildIdx].ConvertToRootTask(p.SCtx())
	if p.InnerChildIdx == 1 {
		p.SetChildren(outerTask.Plan(), p.InnerPlan)
	} else {
		p.SetChildren(p.InnerPlan, outerTask.Plan())
	}
	t := &physicalop.RootTask{}
	t.SetPlan(p)
	return t
}

func indexHashJoinAttach2TaskV2(p *physicalop.PhysicalIndexHashJoin, tasks ...base.Task) base.Task {
	outerTask := tasks[1-p.InnerChildIdx].ConvertToRootTask(p.SCtx())
	innerTask := tasks[p.InnerChildIdx].ConvertToRootTask(p.SCtx())
	// only fill the wrapped physical index join is ok.
	completePhysicalIndexJoin(&p.PhysicalIndexJoin, innerTask.(*physicalop.RootTask), innerTask.Plan().Schema(), outerTask.Plan().Schema(), true)
	if p.InnerChildIdx == 1 {
		p.SetChildren(outerTask.Plan(), innerTask.Plan())
	} else {
		p.SetChildren(innerTask.Plan(), outerTask.Plan())
	}
	t := &physicalop.RootTask{}
	t.SetPlan(p)
	t.Warnings.CopyFrom(&outerTask.(*physicalop.RootTask).Warnings, &innerTask.(*physicalop.RootTask).Warnings)
	return t
}

// attach2Task4PhysicalIndexHashJoin implements PhysicalPlan interface.
func attach2Task4PhysicalIndexHashJoin(pp base.PhysicalPlan, tasks ...base.Task) base.Task {
	p := pp.(*physicalop.PhysicalIndexHashJoin)
	if p.SCtx().GetSessionVars().EnhanceIndexJoinBuildV2 {
		return indexHashJoinAttach2TaskV2(p, tasks...)
	}
	return indexHashJoinAttach2TaskV1(p, tasks...)
}

func indexJoinAttach2TaskV1(p *physicalop.PhysicalIndexJoin, tasks ...base.Task) base.Task {
	outerTask := tasks[1-p.InnerChildIdx].ConvertToRootTask(p.SCtx())
	if p.InnerChildIdx == 1 {
		p.SetChildren(outerTask.Plan(), p.InnerPlan)
	} else {
		p.SetChildren(p.InnerPlan, outerTask.Plan())
	}
	t := &physicalop.RootTask{}
	t.SetPlan(p)
	return t
}

func indexJoinAttach2TaskV2(p *physicalop.PhysicalIndexJoin, tasks ...base.Task) base.Task {
	outerTask := tasks[1-p.InnerChildIdx].ConvertToRootTask(p.SCtx())
	innerTask := tasks[p.InnerChildIdx].ConvertToRootTask(p.SCtx())
	completePhysicalIndexJoin(p, innerTask.(*physicalop.RootTask), innerTask.Plan().Schema(), outerTask.Plan().Schema(), true)
	if p.InnerChildIdx == 1 {
		p.SetChildren(outerTask.Plan(), innerTask.Plan())
	} else {
		p.SetChildren(innerTask.Plan(), outerTask.Plan())
	}
	t := &physicalop.RootTask{}
	t.SetPlan(p)
	t.Warnings.CopyFrom(&outerTask.(*physicalop.RootTask).Warnings, &innerTask.(*physicalop.RootTask).Warnings)
	return t
}

func attach2Task4PhysicalIndexJoin(pp base.PhysicalPlan, tasks ...base.Task) base.Task {
	p := pp.(*physicalop.PhysicalIndexJoin)
	if p.SCtx().GetSessionVars().EnhanceIndexJoinBuildV2 {
		return indexJoinAttach2TaskV2(p, tasks...)
	}
	return indexJoinAttach2TaskV1(p, tasks...)
}

// RowSize for cost model ver2 is simplified, always use this function to calculate row size.
func getAvgRowSize(stats *property.StatsInfo, cols []*expression.Column) (size float64) {
	if stats.HistColl != nil {
		size = max(cardinality.GetAvgRowSizeDataInDiskByRows(stats.HistColl, cols), 0)
	} else {
		// Estimate using just the type info.
		for _, col := range cols {
			size += max(float64(chunk.EstimateTypeWidth(col.GetStaticType())), 0)
		}
	}
	return
}

// attach2Task4PhysicalHashJoin implements PhysicalPlan interface.
func attach2Task4PhysicalHashJoin(pp base.PhysicalPlan, tasks ...base.Task) base.Task {
	p := pp.(*physicalop.PhysicalHashJoin)
	if p.StoreTp == kv.TiFlash {
		return attach2TaskForTiFlash4PhysicalHashJoin(p, tasks...)
	}
	rTask := tasks[1].ConvertToRootTask(p.SCtx())
	lTask := tasks[0].ConvertToRootTask(p.SCtx())
	p.SetChildren(lTask.Plan(), rTask.Plan())
	task := &physicalop.RootTask{}
	task.SetPlan(p)
	task.Warnings.CopyFrom(&rTask.(*physicalop.RootTask).Warnings, &lTask.(*physicalop.RootTask).Warnings)
	return task
}

func attach2TaskForTiFlash4PhysicalHashJoin(pp base.PhysicalPlan, tasks ...base.Task) base.Task {
	p := pp.(*physicalop.PhysicalHashJoin)
	rTask, rok := tasks[1].(*physicalop.CopTask)
	lTask, lok := tasks[0].(*physicalop.CopTask)
	if !lok || !rok {
		return attach2TaskForMpp4PhysicalHashJoin(p, tasks...)
	}
	rRoot := rTask.ConvertToRootTask(p.SCtx())
	lRoot := lTask.ConvertToRootTask(p.SCtx())
	p.SetChildren(lRoot.Plan(), rRoot.Plan())
	p.SetSchema(physicalop.BuildPhysicalJoinSchema(p.JoinType, p))
	task := &physicalop.RootTask{}
	task.SetPlan(p)
	task.Warnings.CopyFrom(&rTask.Warnings, &lTask.Warnings)
	return task
}

// TiDB only require that the types fall into the same catalog but TiFlash require the type to be exactly the same, so
// need to check if the conversion is a must
func needConvert(tp *types.FieldType, rtp *types.FieldType) bool {
	// all the string type are mapped to the same type in TiFlash, so
	// do not need convert for string types
	if types.IsString(tp.GetType()) && types.IsString(rtp.GetType()) {
		return false
	}
	if tp.GetType() != rtp.GetType() {
		return true
	}
	if tp.GetType() != mysql.TypeNewDecimal {
		return false
	}
	if tp.GetDecimal() != rtp.GetDecimal() {
		return true
	}
	// for decimal type, TiFlash have 4 different impl based on the required precision
	if tp.GetFlen() >= 0 && tp.GetFlen() <= 9 && rtp.GetFlen() >= 0 && rtp.GetFlen() <= 9 {
		return false
	}
	if tp.GetFlen() > 9 && tp.GetFlen() <= 18 && rtp.GetFlen() > 9 && rtp.GetFlen() <= 18 {
		return false
	}
	if tp.GetFlen() > 18 && tp.GetFlen() <= 38 && rtp.GetFlen() > 18 && rtp.GetFlen() <= 38 {
		return false
	}
	if tp.GetFlen() > 38 && tp.GetFlen() <= 65 && rtp.GetFlen() > 38 && rtp.GetFlen() <= 65 {
		return false
	}
	return true
}

func negotiateCommonType(lType, rType *types.FieldType) (_ *types.FieldType, _, _ bool) {
	commonType := types.AggFieldType([]*types.FieldType{lType, rType})
	if commonType.GetType() == mysql.TypeNewDecimal {
		lExtend := 0
		rExtend := 0
		cDec := rType.GetDecimal()
		if lType.GetDecimal() < rType.GetDecimal() {
			lExtend = rType.GetDecimal() - lType.GetDecimal()
		} else if lType.GetDecimal() > rType.GetDecimal() {
			rExtend = lType.GetDecimal() - rType.GetDecimal()
			cDec = lType.GetDecimal()
		}
		lLen, rLen := lType.GetFlen()+lExtend, rType.GetFlen()+rExtend
		cLen := max(lLen, rLen)
		commonType.SetDecimalUnderLimit(cDec)
		commonType.SetFlenUnderLimit(cLen)
	} else if needConvert(lType, commonType) || needConvert(rType, commonType) {
		if mysql.IsIntegerType(commonType.GetType()) {
			// If the target type is int, both TiFlash and Mysql only support cast to Int64
			// so we need to promote the type to Int64
			commonType.SetType(mysql.TypeLonglong)
			commonType.SetFlen(mysql.MaxIntWidth)
		}
	}
	return commonType, needConvert(lType, commonType), needConvert(rType, commonType)
}

func getProj(ctx base.PlanContext, p base.PhysicalPlan) *physicalop.PhysicalProjection {
	proj := physicalop.PhysicalProjection{
		Exprs: make([]expression.Expression, 0, len(p.Schema().Columns)),
	}.Init(ctx, p.StatsInfo(), p.QueryBlockOffset())
	for _, col := range p.Schema().Columns {
		proj.Exprs = append(proj.Exprs, col)
	}
	proj.SetSchema(p.Schema().Clone())
	proj.SetChildren(p)
	return proj
}

func appendExpr(p *physicalop.PhysicalProjection, expr expression.Expression) *expression.Column {
	p.Exprs = append(p.Exprs, expr)

	col := &expression.Column{
		UniqueID: p.SCtx().GetSessionVars().AllocPlanColumnID(),
		RetType:  expr.GetType(p.SCtx().GetExprCtx().GetEvalCtx()),
	}
	col.SetCoercibility(expr.Coercibility())
	p.Schema().Append(col)
	return col
}

// TiFlash join require that partition key has exactly the same type, while TiDB only guarantee the partition key is the same catalog,
// so if the partition key type is not exactly the same, we need add a projection below the join or exchanger if exists.
func convertPartitionKeysIfNeed4PhysicalHashJoin(pp base.PhysicalPlan, lTask, rTask *physicalop.MppTask) (_, _ *physicalop.MppTask) {
	p := pp.(*physicalop.PhysicalHashJoin)
	lp := lTask.Plan()
	if _, ok := lp.(*physicalop.PhysicalExchangeReceiver); ok {
		lp = lp.Children()[0].Children()[0]
	}
	rp := rTask.Plan()
	if _, ok := rp.(*physicalop.PhysicalExchangeReceiver); ok {
		rp = rp.Children()[0].Children()[0]
	}
	// to mark if any partition key needs to convert
	lMask := make([]bool, len(lTask.HashCols))
	rMask := make([]bool, len(rTask.HashCols))
	cTypes := make([]*types.FieldType, len(lTask.HashCols))
	lChanged := false
	rChanged := false
	for i := range lTask.HashCols {
		lKey := lTask.HashCols[i]
		rKey := rTask.HashCols[i]
		cType, lConvert, rConvert := negotiateCommonType(lKey.Col.RetType, rKey.Col.RetType)
		if lConvert {
			lMask[i] = true
			cTypes[i] = cType
			lChanged = true
		}
		if rConvert {
			rMask[i] = true
			cTypes[i] = cType
			rChanged = true
		}
	}
	if !lChanged && !rChanged {
		return lTask, rTask
	}
	var lProj, rProj *physicalop.PhysicalProjection
	if lChanged {
		lProj = getProj(p.SCtx(), lp)
		lp = lProj
	}
	if rChanged {
		rProj = getProj(p.SCtx(), rp)
		rp = rProj
	}

	lPartKeys := make([]*property.MPPPartitionColumn, 0, len(rTask.HashCols))
	rPartKeys := make([]*property.MPPPartitionColumn, 0, len(lTask.HashCols))
	for i := range lTask.HashCols {
		lKey := lTask.HashCols[i]
		rKey := rTask.HashCols[i]
		if lMask[i] {
			cType := cTypes[i].Clone()
			cType.SetFlag(lKey.Col.RetType.GetFlag())
			lCast := expression.BuildCastFunction(p.SCtx().GetExprCtx(), lKey.Col, cType)
			lKey = &property.MPPPartitionColumn{Col: appendExpr(lProj, lCast), CollateID: lKey.CollateID}
		}
		if rMask[i] {
			cType := cTypes[i].Clone()
			cType.SetFlag(rKey.Col.RetType.GetFlag())
			rCast := expression.BuildCastFunction(p.SCtx().GetExprCtx(), rKey.Col, cType)
			rKey = &property.MPPPartitionColumn{Col: appendExpr(rProj, rCast), CollateID: rKey.CollateID}
		}
		lPartKeys = append(lPartKeys, lKey)
		rPartKeys = append(rPartKeys, rKey)
	}
	// if left or right child changes, we need to add enforcer.
	if lChanged {
		nlTask := lTask.Copy().(*physicalop.MppTask)
		nlTask.SetPlan(lProj)
		nlTask = nlTask.EnforceExchanger(&property.PhysicalProperty{
			TaskTp:           property.MppTaskType,
			MPPPartitionTp:   property.HashType,
			MPPPartitionCols: lPartKeys,
		}, nil)
		lTask = nlTask
	}
	if rChanged {
		nrTask := rTask.Copy().(*physicalop.MppTask)
		nrTask.SetPlan(rProj)
		nrTask = nrTask.EnforceExchanger(&property.PhysicalProperty{
			TaskTp:           property.MppTaskType,
			MPPPartitionTp:   property.HashType,
			MPPPartitionCols: rPartKeys,
		}, nil)
		rTask = nrTask
	}
	return lTask, rTask
}

func enforceExchangerByBackup4PhysicalHashJoin(pp base.PhysicalPlan, task *physicalop.MppTask, idx int, expectedCols int) *physicalop.MppTask {
	p := pp.(*physicalop.PhysicalHashJoin)
	if backupHashProp := p.GetChildReqProps(idx); backupHashProp != nil {
		if len(backupHashProp.MPPPartitionCols) == expectedCols {
			return task.EnforceExchangerImpl(backupHashProp)
		}
	}
	return nil
}

func attach2TaskForMpp4PhysicalHashJoin(pp base.PhysicalPlan, tasks ...base.Task) base.Task {
	const (
		left  = 0
		right = 1
	)
	rTask, rok := tasks[right].(*physicalop.MppTask)
	lTask, lok := tasks[left].(*physicalop.MppTask)
	if !lok || !rok {
		return base.InvalidTask
	}
	p := pp.(*physicalop.PhysicalHashJoin)
	if p.MppShuffleJoin {
		if len(lTask.HashCols) == 0 || len(rTask.HashCols) == 0 {
			// if the hash columns are empty, this is very likely a bug.
			return base.InvalidTask
		}
		if len(lTask.HashCols) != len(rTask.HashCols) {
			// if the hash columns are not the same, The most likely scenario is that
			// they have undergone exchange optimization, removing some hash columns.
			// In this case, we need to restore them on the side that is missing.
			if len(lTask.HashCols) < len(rTask.HashCols) {
				lTask = enforceExchangerByBackup4PhysicalHashJoin(p, lTask, left, len(rTask.HashCols))
			} else {
				rTask = enforceExchangerByBackup4PhysicalHashJoin(p, rTask, right, len(lTask.HashCols))
			}
			if lTask == nil || rTask == nil {
				return base.InvalidTask
			}
		}
		lTask, rTask = convertPartitionKeysIfNeed4PhysicalHashJoin(p, lTask, rTask)
	}
	p.SetChildren(lTask.Plan(), rTask.Plan())
	// outer task is the task that will pass its MPPPartitionType to the join result
	// for broadcast inner join, it should be the non-broadcast side, since broadcast side is always the build side, so
	// just use the probe side is ok.
	// for hash inner join, both side is ok, by default, we use the probe side
	// for outer join, it should always be the outer side of the join
	// for semi join, it should be the left side(the same as left out join)
	outerTaskIndex := 1 - p.InnerChildIdx
	if p.JoinType != base.InnerJoin {
		if p.JoinType == base.RightOuterJoin {
			outerTaskIndex = 1
		} else {
			outerTaskIndex = 0
		}
	}
	// can not use the task from tasks because it maybe updated.
	outerTask := lTask
	if outerTaskIndex == 1 {
		outerTask = rTask
	}
	task := physicalop.NewMppTask(p,
		outerTask.GetPartitionType(),
		outerTask.GetHashCols(),
		nil, rTask.GetWarnings(), lTask.GetWarnings())
	// Current TiFlash doesn't support receive Join executors' schema info directly from TiDB.
	// Instead, it calculates Join executors' output schema using algorithm like BuildPhysicalJoinSchema which
	// produces full semantic schema.
	// Thus, the column prune optimization achievements will be abandoned here.
	// To avoid the performance issue, add a projection here above the Join operator to prune useless columns explicitly.
	// TODO(hyb): transfer Join executors' schema to TiFlash through DagRequest, and use it directly in TiFlash.
	defaultSchema := physicalop.BuildPhysicalJoinSchema(p.JoinType, p)
	hashColArray := make([]*expression.Column, 0, len(task.HashCols))
	// For task.hashCols, these columns may not be contained in pruned columns:
	// select A.id from A join B on A.id = B.id; Suppose B is probe side, and it's hash inner join.
	// After column prune, the output schema of A join B will be A.id only; while the task's hashCols will be B.id.
	// To make matters worse, the hashCols may be used to check if extra cast projection needs to be added, then the newly
	// added projection will expect B.id as input schema. So make sure hashCols are included in task.p's schema.
	// TODO: planner should takes the hashCols attribute into consideration when perform column pruning; Or provide mechanism
	// to constraint hashCols are always chosen inside Join's pruned schema
	for _, hashCol := range task.HashCols {
		hashColArray = append(hashColArray, hashCol.Col)
	}
	if p.Schema().Len() < defaultSchema.Len() {
		if p.Schema().Len() > 0 {
			proj := physicalop.PhysicalProjection{
				Exprs: expression.Column2Exprs(p.Schema().Columns),
			}.Init(p.SCtx(), p.StatsInfo(), p.QueryBlockOffset())

			proj.SetSchema(p.Schema().Clone())
			for _, hashCol := range hashColArray {
				if !proj.Schema().Contains(hashCol) && defaultSchema.Contains(hashCol) {
					joinCol := defaultSchema.Columns[defaultSchema.ColumnIndex(hashCol)]
					proj.Exprs = append(proj.Exprs, joinCol)
					proj.Schema().Append(joinCol.Clone().(*expression.Column))
				}
			}
			attachPlan2Task(proj, task)
		} else {
			if len(hashColArray) == 0 {
				constOne := expression.NewOne()
				expr := make([]expression.Expression, 0, 1)
				expr = append(expr, constOne)
				proj := physicalop.PhysicalProjection{
					Exprs: expr,
				}.Init(p.SCtx(), p.StatsInfo(), p.QueryBlockOffset())

				proj.SetSchema(expression.NewSchema(&expression.Column{
					UniqueID: proj.SCtx().GetSessionVars().AllocPlanColumnID(),
					RetType:  constOne.GetType(p.SCtx().GetExprCtx().GetEvalCtx()),
				}))
				attachPlan2Task(proj, task)
			} else {
				proj := physicalop.PhysicalProjection{
					Exprs: make([]expression.Expression, 0, len(hashColArray)),
				}.Init(p.SCtx(), p.StatsInfo(), p.QueryBlockOffset())

				clonedHashColArray := make([]*expression.Column, 0, len(task.HashCols))
				for _, hashCol := range hashColArray {
					if defaultSchema.Contains(hashCol) {
						joinCol := defaultSchema.Columns[defaultSchema.ColumnIndex(hashCol)]
						proj.Exprs = append(proj.Exprs, joinCol)
						clonedHashColArray = append(clonedHashColArray, joinCol.Clone().(*expression.Column))
					}
				}

				proj.SetSchema(expression.NewSchema(clonedHashColArray...))
				attachPlan2Task(proj, task)
			}
		}
	}
	p.SetSchema(defaultSchema)
	return task
}

// attach2Task4PhysicalMergeJoin implements PhysicalPlan interface.
func attach2Task4PhysicalMergeJoin(pp base.PhysicalPlan, tasks ...base.Task) base.Task {
	p := pp.(*physicalop.PhysicalMergeJoin)
	lTask := tasks[0].ConvertToRootTask(p.SCtx())
	rTask := tasks[1].ConvertToRootTask(p.SCtx())
	p.SetChildren(lTask.Plan(), rTask.Plan())
	t := &physicalop.RootTask{}
	t.SetPlan(p)
	t.Warnings.CopyFrom(&rTask.(*physicalop.RootTask).Warnings, &lTask.(*physicalop.RootTask).Warnings)
	return t
}

func extractRows(p base.PhysicalPlan) float64 {
	f := float64(0)
	for _, c := range p.Children() {
		if len(c.Children()) != 0 {
			f += extractRows(c)
		} else {
			f += c.StatsInfo().RowCount
		}
	}
	return f
}

// calcPagingCost calculates the cost for paging processing which may increase the seekCnt and reduce scanned rows.
func calcPagingCost(ctx base.PlanContext, indexPlan base.PhysicalPlan, expectCnt uint64) float64 {
	sessVars := ctx.GetSessionVars()
	indexRows := indexPlan.StatsCount()
	sourceRows := extractRows(indexPlan)
	// with paging, the scanned rows is always less than or equal to source rows.
	if uint64(sourceRows) < expectCnt {
		expectCnt = uint64(sourceRows)
	}
	seekCnt := paging.CalculateSeekCnt(expectCnt)
	indexSelectivity := float64(1)
	if sourceRows > indexRows {
		indexSelectivity = indexRows / sourceRows
	}
	pagingCst := seekCnt*sessVars.GetSeekFactor(nil) + float64(expectCnt)*sessVars.GetCPUFactor()
	pagingCst *= indexSelectivity

	// we want the diff between idxCst and pagingCst here,
	// however, the idxCst does not contain seekFactor, so a seekFactor needs to be removed
	return math.Max(pagingCst-sessVars.GetSeekFactor(nil), 0)
}

// attach2Task4PhysicalLimit attach limit to different cases.
// For Normal Index Lookup
// 1: attach the limit to table side or index side of normal index lookup cop task. (normal case, old code, no more
// explanation here)
//
// For Index Merge:
// 2: attach the limit to **table** side for index merge intersection case, cause intersection will invalidate the
// fetched limit+offset rows from each partial index plan, you can not decide how many you want in advance for partial
// index path, actually. After we sink limit to table side, we still need an upper root limit to control the real limit
// count admission.
//
// 3: attach the limit to **index** side for index merge union case, because each index plan will output the fetched
// limit+offset (* N path) rows, you still need an embedded pushedLimit inside index merge reader to cut it down.
//
// 4: attach the limit to the TOP of root index merge operator if there is some root condition exists for index merge
// intersection/union case.
func attach2Task4PhysicalLimit(pp base.PhysicalPlan, tasks ...base.Task) base.Task {
	p := pp.(*physicalop.PhysicalLimit)
	t := tasks[0].Copy()
	newPartitionBy := make([]property.SortItem, 0, len(p.GetPartitionBy()))
	for _, expr := range p.GetPartitionBy() {
		newPartitionBy = append(newPartitionBy, expr.Clone())
	}

	sunk := false
	if cop, ok := t.(*physicalop.CopTask); ok {
		suspendLimitAboveTablePlan := func() {
			newCount := p.Offset + p.Count
			childProfile := cop.TablePlan.StatsInfo()
			// but "regionNum" is unknown since the copTask can be a double read, so we ignore it now.
			stats := property.DeriveLimitStats(childProfile, float64(newCount))
			pushedDownLimit := physicalop.PhysicalLimit{PartitionBy: newPartitionBy, Count: newCount}.Init(p.SCtx(), stats, p.QueryBlockOffset())
			pushedDownLimit.SetChildren(cop.TablePlan)
			cop.TablePlan = pushedDownLimit
			// Don't use clone() so that Limit and its children share the same schema. Otherwise, the virtual generated column may not be resolved right.
			pushedDownLimit.SetSchema(pushedDownLimit.Children()[0].Schema())
			t = cop.ConvertToRootTask(p.SCtx())
		}
		if len(cop.IdxMergePartPlans) == 0 {
			// For double read which requires order being kept, the limit cannot be pushed down to the table side,
			// because handles would be reordered before being sent to table scan.
			if (!cop.KeepOrder || !cop.IndexPlanFinished || cop.IndexPlan == nil) && len(cop.RootTaskConds) == 0 && cop.GetStoreType() != kv.TiCI {
				// When limit is pushed down, we should remove its offset.
				newCount := p.Offset + p.Count
				childProfile := cop.Plan().StatsInfo()
				// Strictly speaking, for the row count of stats, we should multiply newCount with "regionNum",
				// but "regionNum" is unknown since the copTask can be a double read, so we ignore it now.
				stats := property.DeriveLimitStats(childProfile, float64(newCount))
				pushedDownLimit := physicalop.PhysicalLimit{PartitionBy: newPartitionBy, Count: newCount}.Init(p.SCtx(), stats, p.QueryBlockOffset())
				cop = attachPlan2Task(pushedDownLimit, cop).(*physicalop.CopTask)
				// Don't use clone() so that Limit and its children share the same schema. Otherwise the virtual generated column may not be resolved right.
				pushedDownLimit.SetSchema(pushedDownLimit.Children()[0].Schema())
			}
			t = cop.ConvertToRootTask(p.SCtx())
			sunk = sinkIntoIndexLookUp(p, t)
		} else if !cop.IdxMergeIsIntersection {
			// We only support push part of the order prop down to index merge build case.
			if len(cop.RootTaskConds) == 0 {
				// For double read which requires order being kept, the limit cannot be pushed down to the table side,
				// because handles would be reordered before being sent to table scan.
				if cop.IndexPlanFinished && !cop.KeepOrder {
					// when the index plan is finished and index plan is not ordered, sink the limit to the index merge table side.
					suspendLimitAboveTablePlan()
				} else if !cop.IndexPlanFinished {
					// cop.IndexPlanFinished = false indicates the table side is a pure table-scan, sink the limit to the index merge index side.
					newCount := p.Offset + p.Count
					limitChildren := make([]base.PhysicalPlan, 0, len(cop.IdxMergePartPlans))
					for _, partialScan := range cop.IdxMergePartPlans {
						childProfile := partialScan.StatsInfo()
						stats := property.DeriveLimitStats(childProfile, float64(newCount))
						pushedDownLimit := physicalop.PhysicalLimit{PartitionBy: newPartitionBy, Count: newCount}.Init(p.SCtx(), stats, p.QueryBlockOffset())
						pushedDownLimit.SetChildren(partialScan)
						pushedDownLimit.SetSchema(pushedDownLimit.Children()[0].Schema())
						limitChildren = append(limitChildren, pushedDownLimit)
					}
					cop.IdxMergePartPlans = limitChildren
					t = cop.ConvertToRootTask(p.SCtx())
					sunk = sinkIntoIndexMerge(p, t)
				} else {
					// when there are some limitations, just sink the limit upon the index merge reader.
					t = cop.ConvertToRootTask(p.SCtx())
					sunk = sinkIntoIndexMerge(p, t)
				}
			} else {
				// when there are some root conditions, just sink the limit upon the index merge reader.
				t = cop.ConvertToRootTask(p.SCtx())
				sunk = sinkIntoIndexMerge(p, t)
			}
		} else if cop.IdxMergeIsIntersection {
			// In the index merge with intersection case, only the limit can be pushed down to the index merge table side.
			// Note Difference:
			// IndexMerge.PushedLimit is applied before table scan fetching, limiting the indexPartialPlan rows returned (it maybe ordered if orderBy items not empty)
			// TableProbeSide sink limit is applied on the top of table plan, which will quickly shut down the both fetch-back and read-back process.
			if len(cop.RootTaskConds) == 0 {
				if cop.IndexPlanFinished {
					// indicates the table side is not a pure table-scan, so we could only append the limit upon the table plan.
					suspendLimitAboveTablePlan()
				} else {
					t = cop.ConvertToRootTask(p.SCtx())
					sunk = sinkIntoIndexMerge(p, t)
				}
			} else {
				// Otherwise, suspend the limit out of index merge reader.
				t = cop.ConvertToRootTask(p.SCtx())
				sunk = sinkIntoIndexMerge(p, t)
			}
		} else {
			// Whatever the remained case is, we directly convert to it to root task.
			t = cop.ConvertToRootTask(p.SCtx())
		}
	} else if mpp, ok := t.(*physicalop.MppTask); ok {
		newCount := p.Offset + p.Count
		childProfile := mpp.Plan().StatsInfo()
		stats := property.DeriveLimitStats(childProfile, float64(newCount))
		pushedDownLimit := physicalop.PhysicalLimit{Count: newCount, PartitionBy: newPartitionBy}.Init(p.SCtx(), stats, p.QueryBlockOffset())
		mpp = attachPlan2Task(pushedDownLimit, mpp).(*physicalop.MppTask)
		pushedDownLimit.SetSchema(pushedDownLimit.Children()[0].Schema())
		t = mpp.ConvertToRootTask(p.SCtx())
	}
	if sunk {
		return t
	}
	// Skip limit with partition on the root. This is a derived topN and window function
	// will take care of the filter.
	if len(p.GetPartitionBy()) > 0 {
		return t
	}
	return attachPlan2Task(p, t)
}

func sinkIntoIndexLookUp(p *physicalop.PhysicalLimit, t base.Task) bool {
	root := t.(*physicalop.RootTask)
	reader, isDoubleRead := root.GetPlan().(*physicalop.PhysicalIndexLookUpReader)
	proj, isProj := root.GetPlan().(*physicalop.PhysicalProjection)
	if !isDoubleRead && !isProj {
		return false
	}
	if isProj {
		reader, isDoubleRead = proj.Children()[0].(*physicalop.PhysicalIndexLookUpReader)
		if !isDoubleRead {
			return false
		}
	}

	// We can sink Limit into IndexLookUpReader only if tablePlan contains no Selection.
	ts, isTableScan := reader.TablePlan.(*physicalop.PhysicalTableScan)
	if !isTableScan {
		return false
	}

	// If this happens, some Projection Operator must be inlined into this Limit. (issues/14428)
	// For example, if the original plan is `IndexLookUp(col1, col2) -> Limit(col1, col2) -> Project(col1)`,
	//  then after inlining the Project, it will be `IndexLookUp(col1, col2) -> Limit(col1)` here.
	// If the Limit is sunk into the IndexLookUp, the IndexLookUp's schema needs to be updated as well,
	// So we add an extra projection to solve the problem.
	if p.Schema().Len() != reader.Schema().Len() {
		extraProj := physicalop.PhysicalProjection{
			Exprs: expression.Column2Exprs(p.Schema().Columns),
		}.Init(p.SCtx(), p.StatsInfo(), p.QueryBlockOffset(), nil)
		extraProj.SetSchema(p.Schema())
		// If the root.p is already a Projection. We left the optimization for the later Projection Elimination.
		extraProj.SetChildren(root.GetPlan())
		root.SetPlan(extraProj)
	}

	reader.PushedLimit = &physicalop.PushedDownLimit{
		Offset: p.Offset,
		Count:  p.Count,
	}
	if originStats := ts.StatsInfo(); originStats.RowCount >= p.StatsInfo().RowCount {
		// Only reset the table scan stats when its row estimation is larger than the limit count.
		// When indexLookUp push down is enabled, some rows have been looked up in TiKV side,
		// and the rows processed by the TiDB table scan may be less than the limit count.
		ts.SetStats(p.StatsInfo())
		if originStats != nil {
			// keep the original stats version
			ts.StatsInfo().StatsVersion = originStats.StatsVersion
		}
	}
	reader.SetStats(p.StatsInfo())
	if isProj {
		proj.SetStats(p.StatsInfo())
	}
	return true
}

func sinkIntoIndexMerge(p *physicalop.PhysicalLimit, t base.Task) bool {
	root := t.(*physicalop.RootTask)
	imReader, isIm := root.GetPlan().(*physicalop.PhysicalIndexMergeReader)
	proj, isProj := root.GetPlan().(*physicalop.PhysicalProjection)
	if !isIm && !isProj {
		return false
	}
	if isProj {
		imReader, isIm = proj.Children()[0].(*physicalop.PhysicalIndexMergeReader)
		if !isIm {
			return false
		}
	}
	ts, ok := imReader.TablePlan.(*physicalop.PhysicalTableScan)
	if !ok {
		return false
	}
	imReader.PushedLimit = &physicalop.PushedDownLimit{
		Count:  p.Count,
		Offset: p.Offset,
	}
	// since ts.statsInfo.rowcount may dramatically smaller than limit.statsInfo.
	// like limit: rowcount=1
	//      ts:    rowcount=0.0025
	originStats := ts.StatsInfo()
	if originStats != nil {
		// keep the original stats version
		ts.StatsInfo().StatsVersion = originStats.StatsVersion
		if originStats.RowCount < p.StatsInfo().RowCount {
			ts.StatsInfo().RowCount = originStats.RowCount
		}
	}
	needProj := p.Schema().Len() != root.GetPlan().Schema().Len()
	if !needProj {
		for i := range p.Schema().Len() {
			if !p.Schema().Columns[i].EqualColumn(root.GetPlan().Schema().Columns[i]) {
				needProj = true
				break
			}
		}
	}
	if needProj {
		extraProj := physicalop.PhysicalProjection{
			Exprs: expression.Column2Exprs(p.Schema().Columns),
		}.Init(p.SCtx(), p.StatsInfo(), p.QueryBlockOffset(), nil)
		extraProj.SetSchema(p.Schema())
		// If the root.p is already a Projection. We left the optimization for the later Projection Elimination.
		extraProj.SetChildren(root.GetPlan())
		root.SetPlan(extraProj)
	}
	return true
}

// attach2Task4PhysicalSort is basic logic of Attach2Task which implements PhysicalPlan interface.
func attach2Task4PhysicalSort(p base.PhysicalPlan, tasks ...base.Task) base.Task {
	intest.Assert(p.(*physicalop.PhysicalSort) != nil)
	t := tasks[0].Copy()
	t = attachPlan2Task(p, t)
	return t
}

// attach2Task4NominalSort implements PhysicalPlan interface.
func attach2Task4NominalSort(pp base.PhysicalPlan, tasks ...base.Task) base.Task {
	p := pp.(*physicalop.NominalSort)
	if p.OnlyColumn {
		return tasks[0]
	}
	t := tasks[0].Copy()
	t = attachPlan2Task(p, t)
	return t
}

func getPushedDownTopN(p *physicalop.PhysicalTopN, childPlan base.PhysicalPlan, storeTp kv.StoreType) (topN, newGlobalTopN *physicalop.PhysicalTopN) {
	fixValue := fixcontrol.GetBoolWithDefault(p.SCtx().GetSessionVars().GetOptimizerFixControlMap(), fixcontrol.Fix56318, true)
	// HeavyFunctionOptimize: if TopN's ByItems is a HeavyFunction (currently mainly for Vector Search), we will change
	// the ByItems in order to reuse the function result.
	byItemIndex := make([]int, 0)
	for i, byItem := range p.ByItems {
		if ContainHeavyFunction(byItem.Expr) {
			byItemIndex = append(byItemIndex, i)
		}
	}
	if fixValue && len(byItemIndex) > 0 {
		x, err := p.Clone(p.SCtx())
		if err != nil {
			return nil, nil
		}
		newGlobalTopN = x.(*physicalop.PhysicalTopN)
		// the projecton's construction cannot be create if the AllowProjectionPushDown is disable.
		if storeTp == kv.TiKV && !p.SCtx().GetSessionVars().AllowProjectionPushDown {
			newGlobalTopN = nil
		}
	}
	newByItems := make([]*util.ByItems, 0, len(p.ByItems))
	for _, expr := range p.ByItems {
		newByItems = append(newByItems, expr.Clone())
	}
	newPartitionBy := make([]property.SortItem, 0, len(p.GetPartitionBy()))
	for _, expr := range p.GetPartitionBy() {
		newPartitionBy = append(newPartitionBy, expr.Clone())
	}
	newCount := p.Offset + p.Count
	childProfile := childPlan.StatsInfo()
	// Strictly speaking, for the row count of pushed down TopN, we should multiply newCount with "regionNum",
	// but "regionNum" is unknown since the copTask can be a double read, so we ignore it now.
	stats := property.DeriveLimitStats(childProfile, float64(newCount))

	// Add a extra physicalProjection to save the distance column, a example like :
	// select id from t order by vec_distance(vec, '[1,2,3]') limit x
	// The Plan will be modified like:
	//
	// Original: DataSource(id, vec) -> TopN(by vec->dis) -> Projection(id)
	//                                  └─Byitem: vec_distance(vec, '[1,2,3]')
	//
	// New:      DataSource(id, vec) -> Projection(id, vec->dis) -> TopN(by dis) -> Projection(id)
	//                                  └─Byitem: dis
	//
	// Note that for plan now, TopN has its own schema and does not use the schema of children.
	if newGlobalTopN != nil {
		// create a new PhysicalProjection to calculate the distance columns, and add it into plan route
		bottomProjSchemaCols := make([]*expression.Column, 0, len(childPlan.Schema().Columns))
		bottomProjExprs := make([]expression.Expression, 0, len(childPlan.Schema().Columns))
		for _, col := range newGlobalTopN.Schema().Columns {
			newCol := col.Clone().(*expression.Column)
			bottomProjSchemaCols = append(bottomProjSchemaCols, newCol)
			bottomProjExprs = append(bottomProjExprs, newCol)
		}
		type DistanceColItem struct {
			Index       int
			DistanceCol *expression.Column
		}
		distanceCols := make([]DistanceColItem, 0)
		for _, idx := range byItemIndex {
			bottomProjExprs = append(bottomProjExprs, newGlobalTopN.ByItems[idx].Expr)
			distanceCol := &expression.Column{
				UniqueID: newGlobalTopN.SCtx().GetSessionVars().AllocPlanColumnID(),
				RetType:  newGlobalTopN.ByItems[idx].Expr.GetType(p.SCtx().GetExprCtx().GetEvalCtx()),
			}
			distanceCols = append(distanceCols, DistanceColItem{
				Index:       idx,
				DistanceCol: distanceCol,
			})
		}
		for _, dis := range distanceCols {
			bottomProjSchemaCols = append(bottomProjSchemaCols, dis.DistanceCol)
		}

		bottomProj := physicalop.PhysicalProjection{
			Exprs: bottomProjExprs,
		}.Init(p.SCtx(), stats, p.QueryBlockOffset(), p.GetChildReqProps(0))
		bottomProj.SetSchema(expression.NewSchema(bottomProjSchemaCols...))
		bottomProj.SetChildren(childPlan)

		topN := physicalop.PhysicalTopN{
			ByItems:     newByItems,
			PartitionBy: newPartitionBy,
			Count:       newCount,
		}.Init(p.SCtx(), stats, p.QueryBlockOffset(), p.GetChildReqProps(0))
		// mppTask's topN
		for _, item := range distanceCols {
			topN.ByItems[item.Index].Expr = item.DistanceCol
		}

		// rootTask's topn, need reuse the distance col
		for _, expr := range distanceCols {
			newGlobalTopN.ByItems[expr.Index].Expr = expr.DistanceCol
		}
		topN.SetChildren(bottomProj)

		// orderByCol is the column `distanceCol`, so this explain always success.
		orderByCol, _ := topN.ByItems[0].Expr.(*expression.Column)
		orderByCol.Index = len(bottomProj.Exprs) - 1

		// try to Check and modify plan when it is possible to not scanning vector column at all.
		tryReturnDistanceFromIndex(topN, newGlobalTopN, childPlan, bottomProj)

		return topN, newGlobalTopN
	}

	topN = physicalop.PhysicalTopN{
		ByItems:     newByItems,
		PartitionBy: newPartitionBy,
		Count:       newCount,
	}.Init(p.SCtx(), stats, p.QueryBlockOffset(), p.GetChildReqProps(0))
	topN.SetChildren(childPlan)
	return topN, newGlobalTopN
}

// tryReturnDistanceFromIndex checks whether the vector in the plan can be removed and a distance column will be added.
// Consider this situation sql statement: select id from t order by vec_distance(vec, '[1,2,3]') limit x
// The plan like:
//
// DataSource(id, vec) -> Projection1(id, vec->dis) -> TopN(by dis) -> Projection2(id)
// └─Schema: id, vec
//
// In vector index, the distance result already exists, so there is no need to calculate it again in projection1.
// We can directly read the distance result. After this Optimization, the plan will be modified to:
//
// DataSource(id, dis) -> TopN(by dis) -> Projection2(id)
// └─Schema: id, dis
func tryReturnDistanceFromIndex(local, global *physicalop.PhysicalTopN, childPlan base.PhysicalPlan, proj *physicalop.PhysicalProjection) bool {
	tableScan, ok := childPlan.(*physicalop.PhysicalTableScan)
	if !ok {
		return false
	}

	orderByCol, _ := local.ByItems[0].Expr.(*expression.Column)
	var annQueryInfo *physicalop.ColumnarIndexExtra
	for _, idx := range tableScan.UsedColumnarIndexes {
		if idx != nil && idx.QueryInfo.IndexType == tipb.ColumnarIndexType_TypeVector && idx.QueryInfo != nil {
			annQueryInfo = idx
			break
		}
	}
	if annQueryInfo == nil {
		return false
	}

	// If the vector column is only used in the VectorSearch and no where
	// else, then it can be eliminated in TableScan.
	if orderByCol.Index < 0 || orderByCol.Index >= len(proj.Exprs) {
		return false
	}

	isVecColumnInUse := false
	for idx, projExpr := range proj.Exprs {
		if idx == orderByCol.Index {
			// Skip the distance function projection itself.
			continue
		}
		flag := expression.HasColumnWithCondition(projExpr, func(col *expression.Column) bool {
			return col.ID == annQueryInfo.QueryInfo.GetAnnQueryInfo().GetColumn().ColumnId
		})
		if flag {
			isVecColumnInUse = true
			break
		}
	}

	if isVecColumnInUse {
		return false
	}

	// append distance column to the table scan
	virtualDistanceColInfo := &model.ColumnInfo{
		ID:        model.VirtualColVecSearchDistanceID,
		FieldType: *types.NewFieldType(mysql.TypeFloat),
		Offset:    len(tableScan.Columns) - 1,
	}

	virtualDistanceCol := &expression.Column{
		UniqueID: tableScan.SCtx().GetSessionVars().AllocPlanColumnID(),
		RetType:  types.NewFieldType(mysql.TypeFloat),
	}

	// remove the vector column in order to read distance directly by virtualDistanceCol
	vectorIdx := -1
	for i, col := range tableScan.Columns {
		if col.ID == annQueryInfo.QueryInfo.GetAnnQueryInfo().GetColumn().ColumnId {
			vectorIdx = i
			break
		}
	}
	if vectorIdx == -1 {
		return false
	}

	// set the EnableDistanceProj to modify the read process of tiflash.
	annQueryInfo.QueryInfo.GetAnnQueryInfo().EnableDistanceProj = true

	// append the distance column to the last position in columns and schema.
	tableScan.Columns = slices.Delete(tableScan.Columns, vectorIdx, vectorIdx+1)
	tableScan.Columns = append(tableScan.Columns, virtualDistanceColInfo)

	tableScan.Schema().Columns = slices.Delete(tableScan.Schema().Columns, vectorIdx, vectorIdx+1)
	tableScan.Schema().Append(virtualDistanceCol)

	// The children of topN are currently projections. After optimization, we no longer
	// need the projection and directly set the children to tablescan.
	local.SetChildren(tableScan)

	// modify the topN's ByItem
	local.ByItems[0].Expr = virtualDistanceCol
	global.ByItems[0].Expr = virtualDistanceCol
	local.ByItems[0].Expr.(*expression.Column).Index = tableScan.Schema().Len() - 1

	return true
}

// ContainHeavyFunction check if the expr contains a function that need to do HeavyFunctionOptimize. Currently this only applies
// to Vector data types and their functions. The HeavyFunctionOptimize eliminate the usage of the function in TopN operators
// to avoid vector distance re-calculation of TopN in the root task.
func ContainHeavyFunction(expr expression.Expression) bool {
	sf, ok := expr.(*expression.ScalarFunction)
	if !ok {
		return false
	}
	if _, ok := HeavyFunctionNameMap[sf.FuncName.L]; ok {
		return true
	}
	return slices.ContainsFunc(sf.GetArgs(), ContainHeavyFunction)
}

// canPushToIndexPlan checks if this TopN can be pushed to the index side of copTask.
// It can be pushed to the index side when all columns used by ByItems are available from the index side and there's no prefix index column.
func canPushToIndexPlan(indexPlan base.PhysicalPlan, byItemCols []*expression.Column) bool {
	// If we call canPushToIndexPlan and there's no index plan, we should go into the index merge case.
	// Index merge case is specially handled for now. So we directly return false here.
	// So we directly return false.
	if indexPlan == nil {
		return false
	}
	schema := indexPlan.Schema()
	for _, col := range byItemCols {
		pos := schema.ColumnIndex(col)
		if pos == -1 {
			return false
		}
		if schema.Columns[pos].IsPrefix {
			return false
		}
	}
	return true
}

// canExpressionConvertedToPB checks whether each of the the expression in TopN can be converted to pb.
func canExpressionConvertedToPB(p *physicalop.PhysicalTopN, storeTp kv.StoreType) bool {
	exprs := make([]expression.Expression, 0, len(p.ByItems))
	for _, item := range p.ByItems {
		exprs = append(exprs, item.Expr)
	}
	return expression.CanExprsPushDown(util.GetPushDownCtx(p.SCtx()), exprs, storeTp)
}

// containVirtualColumn checks whether TopN.ByItems contains virtual generated columns.
func containVirtualColumn(p *physicalop.PhysicalTopN, tCols []*expression.Column) bool {
	tColSet := make(map[int64]struct{}, len(tCols))
	for _, tCol := range tCols {
		if tCol.ID > 0 && tCol.VirtualExpr != nil {
			tColSet[tCol.ID] = struct{}{}
		}
	}
	for _, by := range p.ByItems {
		cols := expression.ExtractColumns(by.Expr)
		for _, col := range cols {
			if _, ok := tColSet[col.ID]; ok {
				// A column with ID > 0 indicates that the column can be resolved by data source.
				return true
			}
		}
	}
	return false
}

func checkTopNPushDownByCopType(p *physicalop.PhysicalTopN, task base.Task, taskType kv.StoreType) bool {
	if !canExpressionConvertedToPB(p, taskType) {
		return false
	}
	copTask, ok := task.(*physicalop.CopTask)
	if ok {
		if len(copTask.RootTaskConds) != 0 {
			return false
		}
		// Check for index merge because it has multiple partial plans.
		if !copTask.IndexPlanFinished && len(copTask.IdxMergePartPlans) > 0 {
			for _, partialPlan := range copTask.IdxMergePartPlans {
				if containVirtualColumn(p, partialPlan.Schema().Columns) {
					return false
				}
			}
			return true
		}
	}
	if containVirtualColumn(p, task.Plan().Schema().Columns) {
		return false
	}
	return true
}

// canPushDownToTiKV checks whether this topN can be pushed down to TiKV.
func canPushDownToTiKV(p *physicalop.PhysicalTopN, copTask *physicalop.CopTask) bool {
	if !canExpressionConvertedToPB(p, kv.TiKV) {
		return false
	}
	if len(copTask.RootTaskConds) != 0 {
		return false
	}
	if !copTask.IndexPlanFinished && len(copTask.IdxMergePartPlans) > 0 {
		for _, partialPlan := range copTask.IdxMergePartPlans {
			if containVirtualColumn(p, partialPlan.Schema().Columns) {
				return false
			}
		}
	} else if containVirtualColumn(p, copTask.Plan().Schema().Columns) {
		return false
	}
	return true
}

// canPushDownToTiFlash checks whether this topN can be pushed down to TiFlash.
func canPushDownToTiFlash(p *physicalop.PhysicalTopN, mppTask *physicalop.MppTask) bool {
	if !canExpressionConvertedToPB(p, kv.TiFlash) {
		return false
	}
	if containVirtualColumn(p, mppTask.Plan().Schema().Columns) {
		return false
	}
	return true
}

// For https://github.com/pingcap/tidb/issues/51723,
// This function only supports `CLUSTER_SLOW_QUERY`,
// it will change plan from
// TopN -> TableReader -> TableFullScan[cop] to
// TopN -> TableReader -> Limit[cop] -> TableFullScan[cop] + keepOrder
func pushLimitDownToTiDBCop(p *physicalop.PhysicalTopN, copTsk *physicalop.CopTask) (base.Task, bool) {
	if copTsk.IndexPlan != nil || copTsk.TablePlan == nil {
		return nil, false
	}

	var (
		selOnTblScan   *physicalop.PhysicalSelection
		selSelectivity float64
		tblScan        *physicalop.PhysicalTableScan
		err            error
		ok             bool
	)

	copTsk.TablePlan, err = copTsk.TablePlan.Clone(p.SCtx())
	if err != nil {
		return nil, false
	}
	finalTblScanPlan := copTsk.TablePlan
	for len(finalTblScanPlan.Children()) > 0 {
		selOnTblScan, _ = finalTblScanPlan.(*physicalop.PhysicalSelection)
		finalTblScanPlan = finalTblScanPlan.Children()[0]
	}

	if tblScan, ok = finalTblScanPlan.(*physicalop.PhysicalTableScan); !ok {
		return nil, false
	}

	// Check the table is `CLUSTER_SLOW_QUERY` or not.
	if tblScan.Table.Name.O != infoschema.ClusterTableSlowLog {
		return nil, false
	}

	colsProp, ok := physicalop.GetPropByOrderByItems(p.ByItems)
	if !ok {
		return nil, false
	}
	if len(colsProp.SortItems) != 1 || !colsProp.SortItems[0].Col.Equal(p.SCtx().GetExprCtx().GetEvalCtx(), tblScan.HandleCols.GetCol(0)) {
		return nil, false
	}
	if selOnTblScan != nil && tblScan.StatsInfo().RowCount > 0 {
		selSelectivity = selOnTblScan.StatsInfo().RowCount / tblScan.StatsInfo().RowCount
	}
	tblScan.Desc = colsProp.SortItems[0].Desc
	tblScan.KeepOrder = true

	childProfile := copTsk.Plan().StatsInfo()
	newCount := p.Offset + p.Count
	stats := property.DeriveLimitStats(childProfile, float64(newCount))
	pushedLimit := physicalop.PhysicalLimit{
		Count: newCount,
	}.Init(p.SCtx(), stats, p.QueryBlockOffset())
	pushedLimit.SetSchema(copTsk.TablePlan.Schema())
	copTsk = attachPlan2Task(pushedLimit, copTsk).(*physicalop.CopTask)
	child := pushedLimit.Children()[0]
	child.SetStats(child.StatsInfo().ScaleByExpectCnt(p.SCtx().GetSessionVars(), float64(newCount)))
	if selSelectivity > 0 && selSelectivity < 1 {
		scaledRowCount := child.StatsInfo().RowCount / selSelectivity
		tblScan.SetStats(tblScan.StatsInfo().ScaleByExpectCnt(p.SCtx().GetSessionVars(), scaledRowCount))
	}
	rootTask := copTsk.ConvertToRootTask(p.SCtx())
	return attachPlan2Task(p, rootTask), true
}

// Attach2Task implements the PhysicalPlan interface.
func attach2Task4PhysicalTopN(pp base.PhysicalPlan, tasks ...base.Task) base.Task {
	p := pp.(*physicalop.PhysicalTopN)
	t := tasks[0].Copy()
	cols := make([]*expression.Column, 0, len(p.ByItems))
	for _, item := range p.ByItems {
		cols = append(cols, expression.ExtractColumns(item.Expr)...)
	}
	needPushDown := len(cols) > 0
	if copTask, ok := t.(*physicalop.CopTask); ok && needPushDown && copTask.GetStoreType() == kv.TiDB && len(copTask.RootTaskConds) == 0 {
		newTask, changed := pushLimitDownToTiDBCop(p, copTask)
		if changed {
			return newTask
		}
	}
	if copTask, ok := t.(*physicalop.CopTask); ok && needPushDown && checkTopNPushDownByCopType(p, copTask, copTask.GetStoreType()) && len(copTask.RootTaskConds) == 0 {
		// If all columns in topN are from index plan, we push it to index plan, otherwise we finish the index plan and
		// push it to table plan.
		var pushedDownTopN *physicalop.PhysicalTopN
		var newGlobalTopN *physicalop.PhysicalTopN
		if !copTask.IndexPlanFinished && canPushToIndexPlan(copTask.IndexPlan, cols) {
<<<<<<< HEAD
			indexStoreTp := copTask.GetStoreType()
			pushedDownTopN, newGlobalTopN = getPushedDownTopN(p, copTask.IndexPlan, indexStoreTp)
			if indexStoreTp == kv.TiCI {
				indexScanPlan := copTask.IndexPlan
				for len(indexScanPlan.Children()) > 0 {
					indexScanPlan = indexScanPlan.Children()[0]
				}
				indexScan := indexScanPlan.(*physicalop.PhysicalIndexScan)
				hybridSearchInfo := indexScan.Index.HybridInfo
				if hybridSearchInfo != nil && hybridSearchInfo.Sort != nil {
					orderMatched := true
					orderPos := 0
				checkLoop:
					for _, byItem := range pushedDownTopN.ByItems {
						if orderPos >= len(hybridSearchInfo.Sort.Columns) || !orderMatched {
							break
						}
						switch x := byItem.Expr.(type) {
						case *expression.Column:
							if byItem.Desc != !hybridSearchInfo.Sort.IsAsc[orderPos] {
								orderMatched = false
								break checkLoop
							}
							colID := indexScan.Table.Columns[hybridSearchInfo.Sort.Columns[orderPos].Offset].ID
							if colID != x.ID {
								orderMatched = false
								break checkLoop
							}
							orderPos++
						case *expression.ScalarFunction:
							orderMatched = false
							break checkLoop
						}
					}
					if orderMatched {
						indexScan.FtsQueryInfo.TopK = new(uint32)
						*indexScan.FtsQueryInfo.TopK = uint32(pushedDownTopN.Count)
					}
				}
=======
			indexScanPlan := copTask.IndexPlan
			for len(indexScanPlan.Children()) > 0 {
				indexScanPlan = indexScanPlan.Children()[0]
			}
			indexScan := indexScanPlan.(*physicalop.PhysicalIndexScan)
			pushedDownTopN, newGlobalTopN = getPushedDownTopN(p, copTask.IndexPlan, indexScan.StoreType)
			if indexScan.StoreType == kv.TiCI {
				indexScan.TryToPassTiCITopN(pushedDownTopN)
>>>>>>> 617e5e5a
			}
			copTask.IndexPlan = pushedDownTopN
			if newGlobalTopN != nil {
				rootTask := t.ConvertToRootTask(newGlobalTopN.SCtx())
				// Skip TopN with partition on the root. This is a derived topN and window function
				// will take care of the filter.
				if len(p.GetPartitionBy()) > 0 {
					return t
				}
				return attachPlan2Task(newGlobalTopN, rootTask)
			}
		} else {
			if !copTask.IndexPlanFinished {
				indexScanPlan := copTask.IndexPlan
				for len(indexScanPlan.Children()) > 0 {
					indexScanPlan = indexScanPlan.Children()[0]
				}
				indexScan := indexScanPlan.(*physicalop.PhysicalIndexScan)
				pushedDownTopN, newGlobalTopN = getPushedDownTopN(p, copTask.IndexPlan, indexScan.StoreType)
				if indexScan.StoreType == kv.TiCI {
					indexScan.TryToPassTiCITopN(pushedDownTopN)
				}
			}
			// It works for both normal index scan and index merge scan.
			copTask.FinishIndexPlan()
			pushedDownTopN, newGlobalTopN = getPushedDownTopN(p, copTask.TablePlan, copTask.GetStoreType())
			copTask.TablePlan = pushedDownTopN
			if newGlobalTopN != nil {
				rootTask := t.ConvertToRootTask(newGlobalTopN.SCtx())
				// Skip TopN with partition on the root. This is a derived topN and window function
				// will take care of the filter.
				if len(p.GetPartitionBy()) > 0 {
					return t
				}
				return attachPlan2Task(newGlobalTopN, rootTask)
			}
		}
	} else if mppTask, ok := t.(*physicalop.MppTask); ok && needPushDown && canPushDownToTiFlash(p, mppTask) {
		pushedDownTopN, newGlobalTopN := getPushedDownTopN(p, mppTask.Plan(), kv.TiFlash)
		mppTask.SetPlan(pushedDownTopN)
		if newGlobalTopN != nil {
			rootTask := t.ConvertToRootTask(newGlobalTopN.SCtx())
			// Skip TopN with partition on the root. This is a derived topN and window function
			// will take care of the filter.
			if len(p.GetPartitionBy()) > 0 {
				return t
			}
			return attachPlan2Task(newGlobalTopN, rootTask)
		}
	}
	rootTask := t.ConvertToRootTask(p.SCtx())
	// Skip TopN with partition on the root. This is a derived topN and window function
	// will take care of the filter.
	if len(p.GetPartitionBy()) > 0 {
		return t
	}
	return attachPlan2Task(p, rootTask)
}

// attach2Task4PhysicalProjection implements PhysicalPlan interface.
func attach2Task4PhysicalProjection(pp base.PhysicalPlan, tasks ...base.Task) base.Task {
	p := pp.(*physicalop.PhysicalProjection)
	t := tasks[0].Copy()
	if cop, ok := t.(*physicalop.CopTask); ok {
		if (len(cop.RootTaskConds) == 0 && len(cop.IdxMergePartPlans) == 0) && expression.CanExprsPushDown(util.GetPushDownCtx(p.SCtx()), p.Exprs, cop.GetStoreType()) {
			copTask := attachPlan2Task(p, cop)
			return copTask
		}
	} else if mpp, ok := t.(*physicalop.MppTask); ok {
		if expression.CanExprsPushDown(util.GetPushDownCtx(p.SCtx()), p.Exprs, kv.TiFlash) {
			p.SetChildren(mpp.Plan())
			mpp.SetPlan(p)
			return mpp
		}
	}
	t = t.ConvertToRootTask(p.SCtx())
	t = attachPlan2Task(p, t)
	return t
}

// attach2Task4PhysicalExpand implements PhysicalPlan interface.
func attach2Task4PhysicalExpand(pp base.PhysicalPlan, tasks ...base.Task) base.Task {
	p := pp.(*physicalop.PhysicalExpand)
	t := tasks[0].Copy()
	// current expand can only be run in MPP TiFlash mode or Root Tidb mode.
	// if expr inside could not be pushed down to tiFlash, it will error in converting to pb side.
	if mpp, ok := t.(*physicalop.MppTask); ok {
		p.SetChildren(mpp.Plan())
		mpp.SetPlan(p)
		return mpp
	}
	// For root task
	// since expand should be in root side accordingly, convert to root task now.
	root := t.ConvertToRootTask(p.SCtx())
	t = attachPlan2Task(p, root)
	return t
}

func attach2MppTasks4PhysicalUnionAll(p *physicalop.PhysicalUnionAll, tasks ...base.Task) base.Task {
	t := physicalop.NewMppTask(p, property.AnyType, nil, nil, nil)
	childPlans := make([]base.PhysicalPlan, 0, len(tasks))
	for _, tk := range tasks {
		if mpp, ok := tk.(*physicalop.MppTask); ok && !tk.Invalid() {
			childPlans = append(childPlans, mpp.Plan())
			continue
		}
		return base.InvalidTask
	}
	if len(childPlans) == 0 {
		return base.InvalidTask
	}
	p.SetChildren(childPlans...)
	return t
}

// attach2Task4PhysicalUnionAll implements PhysicalPlan interface logic.
func attach2Task4PhysicalUnionAll(pp base.PhysicalPlan, tasks ...base.Task) base.Task {
	p := pp.(*physicalop.PhysicalUnionAll)
	for _, t := range tasks {
		if _, ok := t.(*physicalop.MppTask); ok {
			if p.TP() == plancodec.TypePartitionUnion {
				// In attach2MppTasks(), will attach PhysicalUnion to mppTask directly.
				// But PartitionUnion cannot pushdown to tiflash, so here disable PartitionUnion pushdown to tiflash explicitly.
				// For now, return base.InvalidTask immediately, we can refine this by letting childTask of PartitionUnion convert to rootTask.
				return base.InvalidTask
			}
			return attach2MppTasks4PhysicalUnionAll(p, tasks...)
		}
	}
	t := &physicalop.RootTask{}
	t.SetPlan(p)
	childPlans := make([]base.PhysicalPlan, 0, len(tasks))
	for _, task := range tasks {
		task = task.ConvertToRootTask(p.SCtx())
		childPlans = append(childPlans, task.Plan())
	}
	p.SetChildren(childPlans...)
	return t
}

// attach2Task4PhysicalSelection implements PhysicalPlan interface.
func attach2Task4PhysicalSelection(pp base.PhysicalPlan, tasks ...base.Task) base.Task {
	sel := pp.(*physicalop.PhysicalSelection)
	if mppTask, _ := tasks[0].(*physicalop.MppTask); mppTask != nil { // always push to mpp task.
		if expression.CanExprsPushDown(util.GetPushDownCtx(sel.SCtx()), sel.Conditions, kv.TiFlash) {
			return attachPlan2Task(sel, mppTask.Copy())
		}
	}
	t := tasks[0].ConvertToRootTask(sel.SCtx())
	return attachPlan2Task(sel, t)
}

func inheritStatsFromBottomElemForIndexJoinInner(p base.PhysicalPlan, indexJoinInfo *physicalop.IndexJoinInfo, stats *property.StatsInfo) {
	var isIndexJoin bool
	switch p.(type) {
	case *physicalop.PhysicalIndexJoin, *physicalop.PhysicalIndexHashJoin, *physicalop.PhysicalIndexMergeJoin:
		isIndexJoin = true
	default:
	}
	// indexJoinInfo != nil means the child Task comes from an index join inner side.
	// !isIndexJoin means the childTask only be passed through to indexJoin as an END.
	if !isIndexJoin && indexJoinInfo != nil {
		switch p.(type) {
		case *physicalop.PhysicalSelection:
			// todo: for simplicity, we can just inherit it from child.
			// scale(1) means a cloned stats information same as the input stats.
			p.SetStats(stats.Scale(p.SCtx().GetSessionVars(), 1))
		case *physicalop.PhysicalProjection:
			// mainly about the rowEst, proj doesn't change that.
			p.SetStats(stats.Scale(p.SCtx().GetSessionVars(), 1))
		case *physicalop.PhysicalHashAgg, *physicalop.PhysicalStreamAgg:
			// todo: for simplicity, we can just inherit it from child.
			p.SetStats(stats.Scale(p.SCtx().GetSessionVars(), 1))
		case *physicalop.PhysicalUnionScan:
			// todo: for simplicity, we can just inherit it from child.
			p.SetStats(stats.Scale(p.SCtx().GetSessionVars(), 1))
		default:
			p.SetStats(stats.Scale(p.SCtx().GetSessionVars(), 1))
		}
	}
}

func inheritStatsFromBottomTaskForIndexJoinInner(p base.PhysicalPlan, t base.Task) {
	var indexJoinInfo *physicalop.IndexJoinInfo
	switch v := t.(type) {
	case *physicalop.CopTask:
		indexJoinInfo = v.IndexJoinInfo
	case *physicalop.RootTask:
		indexJoinInfo = v.IndexJoinInfo
	default:
		// index join's inner side couldn't be a mppTask, leave it.
	}
	inheritStatsFromBottomElemForIndexJoinInner(p, indexJoinInfo, t.Plan().StatsInfo())
}

// attach2Task4PhysicalStreamAgg implements PhysicalPlan interface.
func attach2Task4PhysicalStreamAgg(pp base.PhysicalPlan, tasks ...base.Task) base.Task {
	p := pp.(*physicalop.PhysicalStreamAgg)
	t := tasks[0].Copy()
	if cop, ok := t.(*physicalop.CopTask); ok {
		// We should not push agg down across
		//  1. double read, since the data of second read is ordered by handle instead of index. The `extraHandleCol` is added
		//     if the double read needs to keep order. So we just use it to decided
		//     whether the following plan is double read with order reserved.
		//  2. the case that there's filters should be calculated on TiDB side.
		//  3. the case of index merge
		if (cop.IndexPlan != nil && cop.TablePlan != nil && cop.KeepOrder) || len(cop.RootTaskConds) > 0 || len(cop.IdxMergePartPlans) > 0 {
			t = cop.ConvertToRootTask(p.SCtx())
			attachPlan2Task(p, t)
		} else {
			storeType := cop.GetStoreType()
			// TiFlash doesn't support Stream Aggregation
			if storeType == kv.TiFlash && len(p.GroupByItems) > 0 {
				return base.InvalidTask
			}
			partialAgg, finalAgg := p.NewPartialAggregate(storeType, false)
			if partialAgg != nil {
				if cop.TablePlan != nil {
					cop.FinishIndexPlan()
					// the partialAgg attachment didn't follow the attachPlan2Task function, so here we actively call
					// inheritStatsFromBottomForIndexJoinInner(p, t) to inherit stats from the bottom plan for index
					// join inner side. note: partialAgg will share stats with finalAgg.
					inheritStatsFromBottomElemForIndexJoinInner(partialAgg, cop.IndexJoinInfo, cop.TablePlan.StatsInfo())
					partialAgg.SetChildren(cop.TablePlan)
					cop.TablePlan = partialAgg
					// If needExtraProj is true, a projection will be created above the PhysicalIndexLookUpReader to make sure
					// the schema is the same as the original DataSource schema.
					// However, we pushed down the agg here, the partial agg was placed on the top of tablePlan, and the final
					// agg will be placed above the PhysicalIndexLookUpReader, and the schema will be set correctly for them.
					// If we add the projection again, the projection will be between the PhysicalIndexLookUpReader and
					// the partial agg, and the schema will be broken.
					cop.NeedExtraProj = false
				} else {
					// the partialAgg attachment didn't follow the attachPlan2Task function, so here we actively call
					// inheritStatsFromBottomForIndexJoinInner(p, t) to inherit stats from the bottom plan for index
					// join inner side. note: partialAgg will share stats with finalAgg.
					inheritStatsFromBottomElemForIndexJoinInner(partialAgg, cop.IndexJoinInfo, cop.IndexPlan.StatsInfo())
					partialAgg.SetChildren(cop.IndexPlan)
					cop.IndexPlan = partialAgg
				}
			}
			// COP Task -> Root Task, warnings inherited inside.
			t = cop.ConvertToRootTask(p.SCtx())
			attachPlan2Task(finalAgg, t)
		}
	} else if mpp, ok := t.(*physicalop.MppTask); ok {
		t = mpp.ConvertToRootTask(p.SCtx())
		attachPlan2Task(p, t)
	} else {
		attachPlan2Task(p, t)
	}
	return t
}

func attach2TaskForMpp1Phase(p *physicalop.PhysicalHashAgg, mpp *physicalop.MppTask) base.Task {
	// 1-phase agg: when the partition columns can be satisfied, where the plan does not need to enforce Exchange
	// only push down the original agg
	proj := p.ConvertAvgForMPP()
	attachPlan2Task(p.Self, mpp)
	if proj != nil {
		attachPlan2Task(proj, mpp)
	}
	return mpp
}

// scaleStats4GroupingSets scale the derived stats because the lower source has been expanded.
//
//	 parent OP   <- logicalAgg   <- children OP    (derived stats)
//	                    ｜
//	                    v
//	parent OP   <-  physicalAgg  <- children OP    (stats  used)
//	                    |
//	         +----------+----------+----------+
//	       Final       Mid     Partial    Expand
//
// physical agg stats is reasonable from the whole, because expand operator is designed to facilitate
// the Mid and Partial Agg, which means when leaving the Final, its output rowcount could be exactly
// the same as what it derived(estimated) before entering physical optimization phase.
//
// From the cost model correctness, for these inserted sub-agg and even expand operator, we should
// recompute the stats for them particularly.
//
// for example: grouping sets {<a>},{<b>}, group by items {a,b,c,groupingID}
// after expand:
//
//	 a,   b,   c,  groupingID
//	...  null  c    1   ---+
//	...  null  c    1      +------- replica group 1
//	...  null  c    1   ---+
//	null  ...  c    2   ---+
//	null  ...  c    2      +------- replica group 2
//	null  ...  c    2   ---+
//
// since null value is seen the same when grouping data (groupingID in one replica is always the same):
//   - so the num of group in replica 1 is equal to NDV(a,c)
//   - so the num of group in replica 2 is equal to NDV(b,c)
//
// in a summary, the total num of group of all replica is equal to = Σ:NDV(each-grouping-set-cols, normal-group-cols)
func scaleStats4GroupingSets(p *physicalop.PhysicalHashAgg, groupingSets expression.GroupingSets, groupingIDCol *expression.Column,
	childSchema *expression.Schema, childStats *property.StatsInfo) {
	idSets := groupingSets.AllSetsColIDs()
	normalGbyCols := make([]*expression.Column, 0, len(p.GroupByItems))
	for _, gbyExpr := range p.GroupByItems {
		cols := expression.ExtractColumns(gbyExpr)
		for _, col := range cols {
			if !idSets.Has(int(col.UniqueID)) && col.UniqueID != groupingIDCol.UniqueID {
				normalGbyCols = append(normalGbyCols, col)
			}
		}
	}
	sumNDV := float64(0)
	groupingSetCols := make([]*expression.Column, 0, 4)
	for _, groupingSet := range groupingSets {
		// for every grouping set, pick its cols out, and combine with normal group cols to get the ndv.
		groupingSetCols = groupingSet.ExtractCols(groupingSetCols)
		groupingSetCols = append(groupingSetCols, normalGbyCols...)
		ndv, _ := cardinality.EstimateColsNDVWithMatchedLen(p.SCtx(), groupingSetCols, childSchema, childStats)
		groupingSetCols = groupingSetCols[:0]
		sumNDV += ndv
	}
	// After group operator, all same rows are grouped into one row, that means all
	// change the sub-agg's stats
	if p.StatsInfo() != nil {
		// equivalence to a new cloned one. (cause finalAgg and partialAgg may share a same copy of stats)
		cpStats := p.StatsInfo().Scale(p.SCtx().GetSessionVars(), 1)
		cpStats.RowCount = sumNDV
		// We cannot estimate the ColNDVs for every output, so we use a conservative strategy.
		for k := range cpStats.ColNDVs {
			cpStats.ColNDVs[k] = sumNDV
		}
		// for old groupNDV, if it's containing one more grouping set cols, just plus the NDV where the col is excluded.
		// for example: old grouping NDV(b,c), where b is in grouping sets {<a>},{<b>}. so when countering the new NDV:
		// cases:
		// new grouping NDV(b,c) := old NDV(b,c) + NDV(null, c) = old NDV(b,c) + DNV(c).
		// new grouping NDV(a,b,c) := old NDV(a,b,c) + NDV(null,b,c) + NDV(a,null,c) = old NDV(a,b,c) + NDV(b,c) + NDV(a,c)
		allGroupingSetsIDs := groupingSets.AllSetsColIDs()
		for _, oneGNDV := range cpStats.GroupNDVs {
			newGNDV := oneGNDV.NDV
			intersectionIDs := make([]int64, 0, len(oneGNDV.Cols))
			for i, id := range oneGNDV.Cols {
				if allGroupingSetsIDs.Has(int(id)) {
					// when meet an id in grouping sets, skip it (cause its null) and append the rest ids to count the incrementNDV.
					beforeLen := len(intersectionIDs)
					intersectionIDs = append(intersectionIDs, oneGNDV.Cols[i:]...)
					incrementNDV, _ := cardinality.EstimateColsDNVWithMatchedLenFromUniqueIDs(
						p.SCtx(), intersectionIDs, childSchema, childStats)
					newGNDV += incrementNDV
					// restore the before intersectionIDs slice.
					intersectionIDs = intersectionIDs[:beforeLen]
				}
				// insert ids one by one.
				intersectionIDs = append(intersectionIDs, id)
			}
			oneGNDV.NDV = newGNDV
		}
		p.SetStats(cpStats)
	}
}

// adjust3StagePhaseAgg generate 3 stage aggregation for single/multi count distinct if applicable.
//
//	select count(distinct a), count(b) from foo
//
// will generate plan:
//
//	HashAgg sum(#1), sum(#2)                              -> final agg
//	 +- Exchange Passthrough
//	     +- HashAgg count(distinct a) #1, sum(#3) #2      -> middle agg
//	         +- Exchange HashPartition by a
//	             +- HashAgg count(b) #3, group by a       -> partial agg
//	                 +- TableScan foo
//
//	select count(distinct a), count(distinct b), count(c) from foo
//
// will generate plan:
//
//	HashAgg sum(#1), sum(#2), sum(#3)                                           -> final agg
//	 +- Exchange Passthrough
//	     +- HashAgg count(distinct a) #1, count(distinct b) #2, sum(#4) #3      -> middle agg
//	         +- Exchange HashPartition by a,b,groupingID
//	             +- HashAgg count(c) #4, group by a,b,groupingID                -> partial agg
//	                 +- Expand {<a>}, {<b>}                                     -> expand
//	                     +- TableScan foo
func adjust3StagePhaseAgg(p *physicalop.PhysicalHashAgg, partialAgg, finalAgg base.PhysicalPlan, canUse3StageAgg bool,
	groupingSets expression.GroupingSets, mpp *physicalop.MppTask) (final, mid, part, proj4Part base.PhysicalPlan, _ error) {
	ectx := p.SCtx().GetExprCtx().GetEvalCtx()

	if !(partialAgg != nil && canUse3StageAgg) {
		// quick path: return the original finalAgg and partiAgg.
		return finalAgg, nil, partialAgg, nil, nil
	}
	if len(groupingSets) == 0 {
		// single distinct agg mode.
		clonedAgg, err := finalAgg.Clone(p.SCtx())
		if err != nil {
			return nil, nil, nil, nil, err
		}

		// step1: adjust middle agg.
		middleHashAgg := clonedAgg.(*physicalop.PhysicalHashAgg)
		distinctPos := 0
		middleSchema := expression.NewSchema()
		schemaMap := make(map[int64]*expression.Column, len(middleHashAgg.AggFuncs))
		for i, fun := range middleHashAgg.AggFuncs {
			col := &expression.Column{
				UniqueID: p.SCtx().GetSessionVars().AllocPlanColumnID(),
				RetType:  fun.RetTp,
			}
			if fun.HasDistinct {
				distinctPos = i
				fun.Mode = aggregation.Partial1Mode
			} else {
				fun.Mode = aggregation.Partial2Mode
				originalCol := fun.Args[0].(*expression.Column)
				// mapping the current partial output column with the agg origin arg column. (final agg arg should use this one)
				schemaMap[originalCol.UniqueID] = col
			}
			middleSchema.Append(col)
		}
		middleHashAgg.SetSchema(middleSchema)

		// step2: adjust final agg.
		finalHashAgg := finalAgg.(*physicalop.PhysicalHashAgg)
		finalAggDescs := make([]*aggregation.AggFuncDesc, 0, len(finalHashAgg.AggFuncs))
		for i, fun := range finalHashAgg.AggFuncs {
			newArgs := make([]expression.Expression, 0, 1)
			if distinctPos == i {
				// change count(distinct) to sum()
				fun.Name = ast.AggFuncSum
				fun.HasDistinct = false
				newArgs = append(newArgs, middleSchema.Columns[i])
			} else {
				for _, arg := range fun.Args {
					newCol, err := arg.RemapColumn(schemaMap)
					if err != nil {
						return nil, nil, nil, nil, err
					}
					newArgs = append(newArgs, newCol)
				}
			}
			fun.Mode = aggregation.FinalMode
			fun.Args = newArgs
			finalAggDescs = append(finalAggDescs, fun)
		}
		finalHashAgg.AggFuncs = finalAggDescs
		// partialAgg is im-mutated from args.
		return finalHashAgg, middleHashAgg, partialAgg, nil, nil
	}
	// multi distinct agg mode, having grouping sets.
	// set the default expression to constant 1 for the convenience to choose default group set data.
	var groupingIDCol expression.Expression
	// enforce Expand operator above the children.
	// physical plan is enumerated without children from itself, use mpp subtree instead p.children.
	// scale(len(groupingSets)) will change the NDV, while Expand doesn't change the NDV and groupNDV.
	stats := mpp.Plan().StatsInfo().Scale(p.SCtx().GetSessionVars(), float64(1))
	stats.RowCount = stats.RowCount * float64(len(groupingSets))
	physicalExpand := physicalop.PhysicalExpand{
		GroupingSets: groupingSets,
	}.Init(p.SCtx(), stats, mpp.Plan().QueryBlockOffset())
	// generate a new column as groupingID to identify which this row is targeting for.
	tp := types.NewFieldType(mysql.TypeLonglong)
	tp.SetFlag(mysql.UnsignedFlag | mysql.NotNullFlag)
	groupingIDCol = &expression.Column{
		UniqueID: p.SCtx().GetSessionVars().AllocPlanColumnID(),
		RetType:  tp,
	}
	// append the physical expand op with groupingID column.
	physicalExpand.SetSchema(mpp.Plan().Schema().Clone())
	physicalExpand.Schema().Append(groupingIDCol.(*expression.Column))
	physicalExpand.GroupingIDCol = groupingIDCol.(*expression.Column)
	// attach PhysicalExpand to mpp
	attachPlan2Task(physicalExpand, mpp)

	// having group sets
	clonedAgg, err := finalAgg.Clone(p.SCtx())
	if err != nil {
		return nil, nil, nil, nil, err
	}
	cloneHashAgg := clonedAgg.(*physicalop.PhysicalHashAgg)
	// Clone(), it will share same base-plan elements from the finalAgg, including id,tp,stats. Make a new one here.
	cloneHashAgg.Plan = baseimpl.NewBasePlan(cloneHashAgg.SCtx(), cloneHashAgg.TP(), cloneHashAgg.QueryBlockOffset())
	cloneHashAgg.SetStats(finalAgg.StatsInfo()) // reuse the final agg stats here.

	// step1: adjust partial agg, for normal agg here, adjust it to target for specified group data.
	// Since we may substitute the first arg of normal agg with case-when expression here, append a
	// customized proj here rather than depending on postOptimize to insert a blunt one for us.
	//
	// proj4Partial output all the base col from lower op + caseWhen proj cols.
	proj4Partial := new(physicalop.PhysicalProjection).Init(p.SCtx(), mpp.Plan().StatsInfo(), mpp.Plan().QueryBlockOffset())
	for _, col := range mpp.Plan().Schema().Columns {
		proj4Partial.Exprs = append(proj4Partial.Exprs, col)
	}
	proj4Partial.SetSchema(mpp.Plan().Schema().Clone())

	partialHashAgg := partialAgg.(*physicalop.PhysicalHashAgg)
	partialHashAgg.GroupByItems = append(partialHashAgg.GroupByItems, groupingIDCol)
	partialHashAgg.Schema().Append(groupingIDCol.(*expression.Column))
	// it will create a new stats for partial agg.
	scaleStats4GroupingSets(partialHashAgg, groupingSets, groupingIDCol.(*expression.Column), proj4Partial.Schema(), proj4Partial.StatsInfo())
	for _, fun := range partialHashAgg.AggFuncs {
		if !fun.HasDistinct {
			// for normal agg phase1, we should also modify them to target for specified group data.
			// Expr = (case when groupingID = targeted_groupingID then arg else null end)
			eqExpr := expression.NewFunctionInternal(p.SCtx().GetExprCtx(), ast.EQ, types.NewFieldType(mysql.TypeTiny), groupingIDCol, expression.NewUInt64Const(fun.GroupingID))
			caseWhen := expression.NewFunctionInternal(p.SCtx().GetExprCtx(), ast.Case, fun.Args[0].GetType(ectx), eqExpr, fun.Args[0], expression.NewNull())
			caseWhenProjCol := &expression.Column{
				UniqueID: p.SCtx().GetSessionVars().AllocPlanColumnID(),
				RetType:  fun.Args[0].GetType(ectx),
			}
			proj4Partial.Exprs = append(proj4Partial.Exprs, caseWhen)
			proj4Partial.Schema().Append(caseWhenProjCol)
			fun.Args[0] = caseWhenProjCol
		}
	}

	// step2: adjust middle agg
	// middleHashAgg shared the same stats with the final agg does.
	middleHashAgg := cloneHashAgg
	middleSchema := expression.NewSchema()
	schemaMap := make(map[int64]*expression.Column, len(middleHashAgg.AggFuncs))
	for _, fun := range middleHashAgg.AggFuncs {
		col := &expression.Column{
			UniqueID: p.SCtx().GetSessionVars().AllocPlanColumnID(),
			RetType:  fun.RetTp,
		}
		if fun.HasDistinct {
			// let count distinct agg aggregate on whole-scope data rather using case-when expr to target on specified group. (agg null strict attribute)
			fun.Mode = aggregation.Partial1Mode
		} else {
			fun.Mode = aggregation.Partial2Mode
			originalCol := fun.Args[0].(*expression.Column)
			// record the origin column unique id down before change it to be case when expr.
			// mapping the current partial output column with the agg origin arg column. (final agg arg should use this one)
			schemaMap[originalCol.UniqueID] = col
		}
		middleSchema.Append(col)
	}
	middleHashAgg.SetSchema(middleSchema)

	// step3: adjust final agg
	finalHashAgg := finalAgg.(*physicalop.PhysicalHashAgg)
	finalAggDescs := make([]*aggregation.AggFuncDesc, 0, len(finalHashAgg.AggFuncs))
	for i, fun := range finalHashAgg.AggFuncs {
		newArgs := make([]expression.Expression, 0, 1)
		if fun.HasDistinct {
			// change count(distinct) agg to sum()
			fun.Name = ast.AggFuncSum
			fun.HasDistinct = false
			// count(distinct a,b) -> become a single partial result col.
			newArgs = append(newArgs, middleSchema.Columns[i])
		} else {
			// remap final normal agg args to be output schema of middle normal agg.
			for _, arg := range fun.Args {
				newCol, err := arg.RemapColumn(schemaMap)
				if err != nil {
					return nil, nil, nil, nil, err
				}
				newArgs = append(newArgs, newCol)
			}
		}
		fun.Mode = aggregation.FinalMode
		fun.Args = newArgs
		fun.GroupingID = 0
		finalAggDescs = append(finalAggDescs, fun)
	}
	finalHashAgg.AggFuncs = finalAggDescs
	return finalHashAgg, middleHashAgg, partialHashAgg, proj4Partial, nil
}

func attach2TaskForMpp(p *physicalop.PhysicalHashAgg, tasks ...base.Task) base.Task {
	ectx := p.SCtx().GetExprCtx().GetEvalCtx()

	t := tasks[0].Copy()
	mpp, ok := t.(*physicalop.MppTask)
	if !ok {
		return base.InvalidTask
	}
	switch p.MppRunMode {
	case physicalop.Mpp1Phase:
		// 1-phase agg: when the partition columns can be satisfied, where the plan does not need to enforce Exchange
		// only push down the original agg
		proj := p.ConvertAvgForMPP()
		attachPlan2Task(p, mpp)
		if proj != nil {
			attachPlan2Task(proj, mpp)
		}
		return mpp
	case physicalop.Mpp2Phase:
		// TODO: when partition property is matched by sub-plan, we actually needn't do extra an exchange and final agg.
		proj := p.ConvertAvgForMPP()
		partialAgg, finalAgg := p.NewPartialAggregate(kv.TiFlash, true)
		if partialAgg == nil {
			return base.InvalidTask
		}
		attachPlan2Task(partialAgg, mpp)
		partitionCols := p.MppPartitionCols
		if len(partitionCols) == 0 {
			items := finalAgg.(*physicalop.PhysicalHashAgg).GroupByItems
			partitionCols = make([]*property.MPPPartitionColumn, 0, len(items))
			for _, expr := range items {
				col, ok := expr.(*expression.Column)
				if !ok {
					return base.InvalidTask
				}
				partitionCols = append(partitionCols, &property.MPPPartitionColumn{
					Col:       col,
					CollateID: property.GetCollateIDByNameForPartition(col.GetType(ectx).GetCollate()),
				})
			}
		}
		if partialHashAgg, ok := partialAgg.(*physicalop.PhysicalHashAgg); ok && len(partitionCols) != 0 {
			partialHashAgg.TiflashPreAggMode = p.SCtx().GetSessionVars().TiFlashPreAggMode
		}
		prop := &property.PhysicalProperty{TaskTp: property.MppTaskType, ExpectedCnt: math.MaxFloat64, MPPPartitionTp: property.HashType, MPPPartitionCols: partitionCols}
		newMpp := mpp.EnforceExchangerImpl(prop)
		if newMpp.Invalid() {
			return newMpp
		}
		attachPlan2Task(finalAgg, newMpp)
		// TODO: how to set 2-phase cost?
		if proj != nil {
			attachPlan2Task(proj, newMpp)
		}
		return newMpp
	case physicalop.MppTiDB:
		partialAgg, finalAgg := p.NewPartialAggregate(kv.TiFlash, false)
		if partialAgg != nil {
			attachPlan2Task(partialAgg, mpp)
		}
		t = mpp.ConvertToRootTask(p.SCtx())
		attachPlan2Task(finalAgg, t)
		return t
	case physicalop.MppScalar:
		prop := &property.PhysicalProperty{TaskTp: property.MppTaskType, ExpectedCnt: math.MaxFloat64, MPPPartitionTp: property.SinglePartitionType}
		if !property.NeedEnforceExchanger(mpp.GetPartitionType(), mpp.HashCols, prop, nil) {
			// On the one hand: when the low layer already satisfied the single partition layout, just do the all agg computation in the single node.
			return attach2TaskForMpp1Phase(p, mpp)
		}
		// On the other hand: try to split the mppScalar agg into multi phases agg **down** to multi nodes since data already distributed across nodes.
		// we have to check it before the content of p has been modified
		canUse3StageAgg, groupingSets := p.Scale3StageForDistinctAgg()
		proj := p.ConvertAvgForMPP()
		partialAgg, finalAgg := p.NewPartialAggregate(kv.TiFlash, true)
		if finalAgg == nil {
			return base.InvalidTask
		}

		final, middle, partial, proj4Partial, err := adjust3StagePhaseAgg(p, partialAgg, finalAgg, canUse3StageAgg, groupingSets, mpp)
		if err != nil {
			return base.InvalidTask
		}

		// partial agg proj would be null if one scalar agg cannot run in two-phase mode
		if proj4Partial != nil {
			attachPlan2Task(proj4Partial, mpp)
		}

		// partial agg would be null if one scalar agg cannot run in two-phase mode
		if partial != nil {
			attachPlan2Task(partial, mpp)
		}

		if middle != nil && canUse3StageAgg {
			items := partial.(*physicalop.PhysicalHashAgg).GroupByItems
			partitionCols := make([]*property.MPPPartitionColumn, 0, len(items))
			for _, expr := range items {
				col, ok := expr.(*expression.Column)
				if !ok {
					continue
				}
				partitionCols = append(partitionCols, &property.MPPPartitionColumn{
					Col:       col,
					CollateID: property.GetCollateIDByNameForPartition(col.GetType(ectx).GetCollate()),
				})
			}

			exProp := &property.PhysicalProperty{TaskTp: property.MppTaskType, ExpectedCnt: math.MaxFloat64, MPPPartitionTp: property.HashType, MPPPartitionCols: partitionCols}
			newMpp := mpp.EnforceExchanger(exProp, nil)
			attachPlan2Task(middle, newMpp)
			mpp = newMpp
			if partialHashAgg, ok := partial.(*physicalop.PhysicalHashAgg); ok && len(partitionCols) != 0 {
				partialHashAgg.TiflashPreAggMode = p.SCtx().GetSessionVars().TiFlashPreAggMode
			}
		}

		// prop here still be the first generated single-partition requirement.
		newMpp := mpp.EnforceExchanger(prop, nil)
		attachPlan2Task(final, newMpp)
		if proj == nil {
			proj = physicalop.PhysicalProjection{
				Exprs: make([]expression.Expression, 0, len(p.Schema().Columns)),
			}.Init(p.SCtx(), p.StatsInfo(), p.QueryBlockOffset())
			for _, col := range p.Schema().Columns {
				proj.Exprs = append(proj.Exprs, col)
			}
			proj.SetSchema(p.Schema())
		}
		attachPlan2Task(proj, newMpp)
		return newMpp
	default:
		return base.InvalidTask
	}
}

// attach2Task4PhysicalHashAgg implements the PhysicalPlan interface.
func attach2Task4PhysicalHashAgg(pp base.PhysicalPlan, tasks ...base.Task) base.Task {
	p := pp.(*physicalop.PhysicalHashAgg)
	t := tasks[0].Copy()
	if cop, ok := t.(*physicalop.CopTask); ok {
		if len(cop.RootTaskConds) == 0 && len(cop.IdxMergePartPlans) == 0 {
			copTaskType := cop.GetStoreType()
			partialAgg, finalAgg := p.NewPartialAggregate(copTaskType, false)
			if partialAgg != nil {
				if cop.TablePlan != nil {
					cop.FinishIndexPlan()
					// the partialAgg attachment didn't follow the attachPlan2Task function, so here we actively call
					// inheritStatsFromBottomForIndexJoinInner(p, t) to inherit stats from the bottom plan for index
					// join inner side. note: partialAgg will share stats with finalAgg.
					inheritStatsFromBottomElemForIndexJoinInner(partialAgg, cop.IndexJoinInfo, cop.TablePlan.StatsInfo())
					partialAgg.SetChildren(cop.TablePlan)
					cop.TablePlan = partialAgg
					// If needExtraProj is true, a projection will be created above the PhysicalIndexLookUpReader to make sure
					// the schema is the same as the original DataSource schema.
					// However, we pushed down the agg here, the partial agg was placed on the top of tablePlan, and the final
					// agg will be placed above the PhysicalIndexLookUpReader, and the schema will be set correctly for them.
					// If we add the projection again, the projection will be between the PhysicalIndexLookUpReader and
					// the partial agg, and the schema will be broken.
					cop.NeedExtraProj = false
				} else {
					// the partialAgg attachment didn't follow the attachPlan2Task function, so here we actively call
					// inheritStatsFromBottomForIndexJoinInner(p, t) to inherit stats from the bottom plan for index
					// join inner side. note: partialAgg will share stats with finalAgg.
					inheritStatsFromBottomElemForIndexJoinInner(partialAgg, cop.IndexJoinInfo, cop.IndexPlan.StatsInfo())
					partialAgg.SetChildren(cop.IndexPlan)
					cop.IndexPlan = partialAgg
				}
			}
			// In `newPartialAggregate`, we are using stats of final aggregation as stats
			// of `partialAgg`, so the network cost of transferring result rows of `partialAgg`
			// to TiDB is normally under-estimated for hash aggregation, since the group-by
			// column may be independent of the column used for region distribution, so a closer
			// estimation of network cost for hash aggregation may multiply the number of
			// regions involved in the `partialAgg`, which is unknown however.
			t = cop.ConvertToRootTask(p.SCtx())
			attachPlan2Task(finalAgg, t)
		} else {
			t = cop.ConvertToRootTask(p.SCtx())
			attachPlan2Task(p, t)
		}
	} else if _, ok := t.(*physicalop.MppTask); ok {
		return attach2TaskForMpp(p, tasks...)
	} else {
		attachPlan2Task(p, t)
	}
	return t
}

func attach2TaskForMPP4PhysicalWindow(p *physicalop.PhysicalWindow, mpp *physicalop.MppTask) base.Task {
	// FIXME: currently, tiflash's join has different schema with TiDB,
	// so we have to rebuild the schema of join and operators which may inherit schema from join.
	// for window, we take the sub-plan's schema, and the schema generated by windowDescs.
	columns := p.Schema().Clone().Columns[len(p.Schema().Columns)-len(p.WindowFuncDescs):]
	p.SetSchema(expression.MergeSchema(mpp.Plan().Schema(), expression.NewSchema(columns...)))

	failpoint.Inject("CheckMPPWindowSchemaLength", func() {
		if len(p.Schema().Columns) != len(mpp.Plan().Schema().Columns)+len(p.WindowFuncDescs) {
			panic("mpp physical window has incorrect schema length")
		}
	})

	return attachPlan2Task(p, mpp)
}

func attach2Task4PhysicalWindow(pp base.PhysicalPlan, tasks ...base.Task) base.Task {
	p := pp.(*physicalop.PhysicalWindow)
	if mpp, ok := tasks[0].Copy().(*physicalop.MppTask); ok && p.StoreTp == kv.TiFlash {
		return attach2TaskForMPP4PhysicalWindow(p, mpp)
	}
	t := tasks[0].ConvertToRootTask(p.SCtx())
	return attachPlan2Task(p.Self, t)
}

// attach2Task4PhysicalCTEStorage implements the PhysicalPlan interface.
func attach2Task4PhysicalCTEStorage(pp base.PhysicalPlan, tasks ...base.Task) base.Task {
	p := pp.(*physicalop.PhysicalCTEStorage)
	t := tasks[0].Copy()
	if mpp, ok := t.(*physicalop.MppTask); ok {
		p.SetChildren(t.Plan())
		nt := physicalop.NewMppTask(p,
			mpp.GetPartitionType(), mpp.GetHashCols(),
			mpp.GetTblColHists(), mpp.GetWarnings())
		return nt
	}
	t.ConvertToRootTask(p.SCtx())
	p.SetChildren(t.Plan())
	ta := &physicalop.RootTask{}
	ta.SetPlan(p)
	ta.Warnings.CopyFrom(&t.(*physicalop.RootTask).Warnings)
	return ta
}

// attach2Task4PhysicalSequence implements PhysicalSequence.Attach2Task.
func attach2Task4PhysicalSequence(pp base.PhysicalPlan, tasks ...base.Task) base.Task {
	p := pp.(*physicalop.PhysicalSequence)

	for _, t := range tasks {
		_, isMpp := t.(*physicalop.MppTask)
		if !isMpp {
			return tasks[len(tasks)-1]
		}
	}

	lastTask := tasks[len(tasks)-1].(*physicalop.MppTask)

	children := make([]base.PhysicalPlan, 0, len(tasks))
	for _, t := range tasks {
		children = append(children, t.Plan())
	}

	p.SetChildren(children...)

	mppTask := physicalop.NewMppTask(p, lastTask.GetPartitionType(), lastTask.GetHashCols(), lastTask.GetTblColHists(), nil)
	tmpWarnings := make([]*physicalop.SimpleWarnings, 0, len(tasks))
	for _, t := range tasks {
		if mpp, ok := t.(*physicalop.MppTask); ok {
			tmpWarnings = append(tmpWarnings, &mpp.Warnings)
			continue
		}
		if root, ok := t.(*physicalop.RootTask); ok {
			tmpWarnings = append(tmpWarnings, &root.Warnings)
			continue
		}
		if cop, ok := t.(*physicalop.CopTask); ok {
			tmpWarnings = append(tmpWarnings, &cop.Warnings)
		}
	}
	mppTask.Warnings.CopyFrom(tmpWarnings...)
	return mppTask
}

func collectRowSizeFromMPPPlan(mppPlan base.PhysicalPlan) (rowSize float64) {
	if mppPlan != nil && mppPlan.StatsInfo() != nil && mppPlan.StatsInfo().HistColl != nil {
		return cardinality.GetAvgRowSize(mppPlan.SCtx(), mppPlan.StatsInfo().HistColl, mppPlan.Schema().Columns, false, false)
	}
	return 1 // use 1 as lower-bound for safety
}

func accumulateNetSeekCost4MPP(p base.PhysicalPlan) (cost float64) {
	if ts, ok := p.(*physicalop.PhysicalTableScan); ok {
		return float64(len(ts.Ranges)) * float64(len(ts.Columns)) * ts.SCtx().GetSessionVars().GetSeekFactor(ts.Table)
	}
	for _, c := range p.Children() {
		cost += accumulateNetSeekCost4MPP(c)
	}
	return
}<|MERGE_RESOLUTION|>--- conflicted
+++ resolved
@@ -1307,47 +1307,6 @@
 		var pushedDownTopN *physicalop.PhysicalTopN
 		var newGlobalTopN *physicalop.PhysicalTopN
 		if !copTask.IndexPlanFinished && canPushToIndexPlan(copTask.IndexPlan, cols) {
-<<<<<<< HEAD
-			indexStoreTp := copTask.GetStoreType()
-			pushedDownTopN, newGlobalTopN = getPushedDownTopN(p, copTask.IndexPlan, indexStoreTp)
-			if indexStoreTp == kv.TiCI {
-				indexScanPlan := copTask.IndexPlan
-				for len(indexScanPlan.Children()) > 0 {
-					indexScanPlan = indexScanPlan.Children()[0]
-				}
-				indexScan := indexScanPlan.(*physicalop.PhysicalIndexScan)
-				hybridSearchInfo := indexScan.Index.HybridInfo
-				if hybridSearchInfo != nil && hybridSearchInfo.Sort != nil {
-					orderMatched := true
-					orderPos := 0
-				checkLoop:
-					for _, byItem := range pushedDownTopN.ByItems {
-						if orderPos >= len(hybridSearchInfo.Sort.Columns) || !orderMatched {
-							break
-						}
-						switch x := byItem.Expr.(type) {
-						case *expression.Column:
-							if byItem.Desc != !hybridSearchInfo.Sort.IsAsc[orderPos] {
-								orderMatched = false
-								break checkLoop
-							}
-							colID := indexScan.Table.Columns[hybridSearchInfo.Sort.Columns[orderPos].Offset].ID
-							if colID != x.ID {
-								orderMatched = false
-								break checkLoop
-							}
-							orderPos++
-						case *expression.ScalarFunction:
-							orderMatched = false
-							break checkLoop
-						}
-					}
-					if orderMatched {
-						indexScan.FtsQueryInfo.TopK = new(uint32)
-						*indexScan.FtsQueryInfo.TopK = uint32(pushedDownTopN.Count)
-					}
-				}
-=======
 			indexScanPlan := copTask.IndexPlan
 			for len(indexScanPlan.Children()) > 0 {
 				indexScanPlan = indexScanPlan.Children()[0]
@@ -1356,7 +1315,6 @@
 			pushedDownTopN, newGlobalTopN = getPushedDownTopN(p, copTask.IndexPlan, indexScan.StoreType)
 			if indexScan.StoreType == kv.TiCI {
 				indexScan.TryToPassTiCITopN(pushedDownTopN)
->>>>>>> 617e5e5a
 			}
 			copTask.IndexPlan = pushedDownTopN
 			if newGlobalTopN != nil {
