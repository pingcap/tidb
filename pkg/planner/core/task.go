--- conflicted
+++ resolved
@@ -1557,670 +1557,9 @@
 	inheritStatsFromBottomElemForIndexJoinInner(p, indexJoinInfo, t.Plan().StatsInfo())
 }
 
-<<<<<<< HEAD
-// CheckAggCanPushCop checks whether the aggFuncs and groupByItems can
-// be pushed down to coprocessor.
-func CheckAggCanPushCop(sctx base.PlanContext, aggFuncs []*aggregation.AggFuncDesc, groupByItems []expression.Expression, storeType kv.StoreType) bool {
-	sc := sctx.GetSessionVars().StmtCtx
-	ret := true
-	reason := ""
-	pushDownCtx := util.GetPushDownCtx(sctx)
-	for _, aggFunc := range aggFuncs {
-		// if the aggFunc contain VirtualColumn or CorrelatedColumn, it can not be pushed down.
-		if expression.ContainVirtualColumn(aggFunc.Args) || expression.ContainCorrelatedColumn(aggFunc.Args) {
-			reason = "expressions of AggFunc `" + aggFunc.Name + "` contain virtual column or correlated column, which is not supported now"
-			ret = false
-			break
-		}
-		if !aggregation.CheckAggPushDown(sctx.GetExprCtx().GetEvalCtx(), aggFunc, storeType) {
-			reason = "AggFunc `" + aggFunc.Name + "` is not supported now"
-			ret = false
-			break
-		}
-		if !expression.CanExprsPushDownWithExtraInfo(util.GetPushDownCtx(sctx), aggFunc.Args, storeType, aggFunc.Name == ast.AggFuncSum) {
-			reason = "arguments of AggFunc `" + aggFunc.Name + "` contains unsupported exprs"
-			ret = false
-			break
-		}
-		orderBySize := len(aggFunc.OrderByItems)
-		if orderBySize > 0 {
-			exprs := make([]expression.Expression, 0, orderBySize)
-			for _, item := range aggFunc.OrderByItems {
-				exprs = append(exprs, item.Expr)
-			}
-			if !expression.CanExprsPushDownWithExtraInfo(util.GetPushDownCtx(sctx), exprs, storeType, false) {
-				reason = "arguments of AggFunc `" + aggFunc.Name + "` contains unsupported exprs in order-by clause"
-				ret = false
-				break
-			}
-		}
-		pb, _ := aggregation.AggFuncToPBExpr(pushDownCtx, aggFunc, storeType)
-		if pb == nil {
-			reason = "AggFunc `" + aggFunc.Name + "` can not be converted to pb expr"
-			ret = false
-			break
-		}
-	}
-	if ret && expression.ContainVirtualColumn(groupByItems) {
-		reason = "groupByItems contain virtual columns, which is not supported now"
-		ret = false
-	}
-	if ret && len(groupByItems) > 0 && storeType == kv.TiCI {
-		ret = false
-	}
-	if ret && !expression.CanExprsPushDown(util.GetPushDownCtx(sctx), groupByItems, storeType) {
-		reason = "groupByItems contain unsupported exprs"
-		ret = false
-	}
-
-	if !ret {
-		storageName := storeType.Name()
-		if storeType == kv.UnSpecified {
-			storageName = "storage layer"
-		}
-		warnErr := errors.NewNoStackError("Aggregation can not be pushed to " + storageName + " because " + reason)
-		if sc.InExplainStmt {
-			sc.AppendWarning(warnErr)
-		} else {
-			sc.AppendExtraWarning(warnErr)
-		}
-	}
-	return ret
-}
-
-// AggInfo stores the information of an Aggregation.
-type AggInfo struct {
-	AggFuncs     []*aggregation.AggFuncDesc
-	GroupByItems []expression.Expression
-	Schema       *expression.Schema
-}
-
-// BuildFinalModeAggregation splits either LogicalAggregation or PhysicalAggregation to finalAgg and partial1Agg,
-// returns the information of partial and final agg.
-// partialIsCop means whether partial agg is a cop task. When partialIsCop is false,
-// we do not set the AggMode for partialAgg cause it may be split further when
-// building the aggregate executor(e.g. buildHashAgg will split the AggDesc further for parallel executing).
-// firstRowFuncMap is a map between partial first_row to final first_row, will be used in RemoveUnnecessaryFirstRow
-func BuildFinalModeAggregation(
-	sctx base.PlanContext, original *AggInfo, partialIsCop bool, isMPPTask bool) (partial, final *AggInfo, firstRowFuncMap map[*aggregation.AggFuncDesc]*aggregation.AggFuncDesc) {
-	ectx := sctx.GetExprCtx().GetEvalCtx()
-
-	firstRowFuncMap = make(map[*aggregation.AggFuncDesc]*aggregation.AggFuncDesc, len(original.AggFuncs))
-	partial = &AggInfo{
-		AggFuncs:     make([]*aggregation.AggFuncDesc, 0, len(original.AggFuncs)),
-		GroupByItems: original.GroupByItems,
-		Schema:       expression.NewSchema(),
-	}
-	partialCursor := 0
-	final = &AggInfo{
-		AggFuncs:     make([]*aggregation.AggFuncDesc, len(original.AggFuncs)),
-		GroupByItems: make([]expression.Expression, 0, len(original.GroupByItems)),
-		Schema:       original.Schema,
-	}
-
-	partialGbySchema := expression.NewSchema()
-	// add group by columns
-	for _, gbyExpr := range partial.GroupByItems {
-		var gbyCol *expression.Column
-		if col, ok := gbyExpr.(*expression.Column); ok {
-			gbyCol = col
-		} else {
-			gbyCol = &expression.Column{
-				UniqueID: sctx.GetSessionVars().AllocPlanColumnID(),
-				RetType:  gbyExpr.GetType(ectx),
-			}
-		}
-		partialGbySchema.Append(gbyCol)
-		final.GroupByItems = append(final.GroupByItems, gbyCol)
-	}
-
-	// TODO: Refactor the way of constructing aggregation functions.
-	// This for loop is ugly, but I do not find a proper way to reconstruct
-	// it right away.
-
-	// group_concat is special when pushing down, it cannot take the two phase execution if no distinct but with orderBy, and other cases are also different:
-	// for example: group_concat([distinct] expr0, expr1[, order by expr2] separator ‘,’)
-	// no distinct, no orderBy: can two phase
-	// 		[final agg] group_concat(col#1,’,’)
-	// 		[part  agg] group_concat(expr0, expr1,’,’) -> col#1
-	// no distinct,  orderBy: only one phase
-	// distinct, no orderBy: can two phase
-	// 		[final agg] group_concat(distinct col#0, col#1,’,’)
-	// 		[part  agg] group by expr0 ->col#0, expr1 -> col#1
-	// distinct,  orderBy: can two phase
-	// 		[final agg] group_concat(distinct col#0, col#1, order by col#2,’,’)
-	// 		[part  agg] group by expr0 ->col#0, expr1 -> col#1; agg function: firstrow(expr2)-> col#2
-
-	for i, aggFunc := range original.AggFuncs {
-		finalAggFunc := &aggregation.AggFuncDesc{HasDistinct: false}
-		finalAggFunc.Name = aggFunc.Name
-		finalAggFunc.OrderByItems = aggFunc.OrderByItems
-		args := make([]expression.Expression, 0, len(aggFunc.Args))
-		if aggFunc.HasDistinct {
-			/*
-				eg: SELECT COUNT(DISTINCT a), SUM(b) FROM t GROUP BY c
-
-				change from
-					[root] group by: c, funcs:count(distinct a), funcs:sum(b)
-				to
-					[root] group by: c, funcs:count(distinct a), funcs:sum(b)
-						[cop]: group by: c, a
-			*/
-			// onlyAddFirstRow means if the distinctArg does not occur in group by items,
-			// it should be replaced with a firstrow() agg function, needed for the order by items of group_concat()
-			getDistinctExpr := func(distinctArg expression.Expression, onlyAddFirstRow bool) (ret expression.Expression) {
-				// 1. add all args to partial.GroupByItems
-				foundInGroupBy := false
-				for j, gbyExpr := range partial.GroupByItems {
-					if gbyExpr.Equal(ectx, distinctArg) && gbyExpr.GetType(ectx).Equal(distinctArg.GetType(ectx)) {
-						// if the two expressions exactly the same in terms of data types and collation, then can avoid it.
-						foundInGroupBy = true
-						ret = partialGbySchema.Columns[j]
-						break
-					}
-				}
-				if !foundInGroupBy {
-					var gbyCol *expression.Column
-					if col, ok := distinctArg.(*expression.Column); ok {
-						gbyCol = col
-					} else {
-						gbyCol = &expression.Column{
-							UniqueID: sctx.GetSessionVars().AllocPlanColumnID(),
-							RetType:  distinctArg.GetType(ectx),
-						}
-					}
-					// 2. add group by items if needed
-					if !onlyAddFirstRow {
-						partial.GroupByItems = append(partial.GroupByItems, distinctArg)
-						partialGbySchema.Append(gbyCol)
-						ret = gbyCol
-					}
-					// 3. add firstrow() if needed
-					if !partialIsCop || onlyAddFirstRow {
-						// if partial is a cop task, firstrow function is redundant since group by items are outputted
-						// by group by schema, and final functions use group by schema as their arguments.
-						// if partial agg is not cop, we must append firstrow function & schema, to output the group by
-						// items.
-						// maybe we can unify them sometime.
-						// only add firstrow for order by items of group_concat()
-						firstRow, err := aggregation.NewAggFuncDesc(sctx.GetExprCtx(), ast.AggFuncFirstRow, []expression.Expression{distinctArg}, false)
-						if err != nil {
-							panic("NewAggFuncDesc FirstRow meets error: " + err.Error())
-						}
-						partial.AggFuncs = append(partial.AggFuncs, firstRow)
-						newCol, _ := gbyCol.Clone().(*expression.Column)
-						newCol.RetType = firstRow.RetTp
-						partial.Schema.Append(newCol)
-						if onlyAddFirstRow {
-							ret = newCol
-						}
-						partialCursor++
-					}
-				}
-				return ret
-			}
-
-			for j, distinctArg := range aggFunc.Args {
-				// the last arg of ast.AggFuncGroupConcat is the separator, so just put it into the final agg
-				if aggFunc.Name == ast.AggFuncGroupConcat && j+1 == len(aggFunc.Args) {
-					args = append(args, distinctArg)
-					continue
-				}
-				args = append(args, getDistinctExpr(distinctArg, false))
-			}
-
-			byItems := make([]*util.ByItems, 0, len(aggFunc.OrderByItems))
-			for _, byItem := range aggFunc.OrderByItems {
-				byItems = append(byItems, &util.ByItems{Expr: getDistinctExpr(byItem.Expr, true), Desc: byItem.Desc})
-			}
-
-			if aggFunc.HasDistinct && isMPPTask && aggFunc.GroupingID > 0 {
-				// keep the groupingID as it was, otherwise the new split final aggregate's ganna lost its groupingID info.
-				finalAggFunc.GroupingID = aggFunc.GroupingID
-			}
-
-			finalAggFunc.OrderByItems = byItems
-			finalAggFunc.HasDistinct = aggFunc.HasDistinct
-			// In logical optimize phase, the Agg->PartitionUnion->TableReader may become
-			// Agg1->PartitionUnion->Agg2->TableReader, and the Agg2 is a partial aggregation.
-			// So in the push down here, we need to add a new if-condition check:
-			// If the original agg mode is partial already, the finalAggFunc's mode become Partial2.
-			if aggFunc.Mode == aggregation.CompleteMode {
-				finalAggFunc.Mode = aggregation.CompleteMode
-			} else if aggFunc.Mode == aggregation.Partial1Mode || aggFunc.Mode == aggregation.Partial2Mode {
-				finalAggFunc.Mode = aggregation.Partial2Mode
-			}
-		} else {
-			if aggFunc.Name == ast.AggFuncGroupConcat && len(aggFunc.OrderByItems) > 0 {
-				// group_concat can only run in one phase if it has order by items but without distinct property
-				partial = nil
-				final = original
-				return
-			}
-			if aggregation.NeedCount(finalAggFunc.Name) {
-				// only Avg and Count need count
-				if isMPPTask && finalAggFunc.Name == ast.AggFuncCount {
-					// For MPP base.Task, the final count() is changed to sum().
-					// Note: MPP mode does not run avg() directly, instead, avg() -> sum()/(case when count() = 0 then 1 else count() end),
-					// so we do not process it here.
-					finalAggFunc.Name = ast.AggFuncSum
-				} else {
-					// avg branch
-					ft := types.NewFieldType(mysql.TypeLonglong)
-					ft.SetFlen(21)
-					ft.SetCharset(charset.CharsetBin)
-					ft.SetCollate(charset.CollationBin)
-					partial.Schema.Append(&expression.Column{
-						UniqueID: sctx.GetSessionVars().AllocPlanColumnID(),
-						RetType:  ft,
-					})
-					args = append(args, partial.Schema.Columns[partialCursor])
-					partialCursor++
-				}
-			}
-			if finalAggFunc.Name == ast.AggFuncApproxCountDistinct {
-				ft := types.NewFieldType(mysql.TypeString)
-				ft.SetCharset(charset.CharsetBin)
-				ft.SetCollate(charset.CollationBin)
-				ft.AddFlag(mysql.NotNullFlag)
-				partial.Schema.Append(&expression.Column{
-					UniqueID: sctx.GetSessionVars().AllocPlanColumnID(),
-					RetType:  ft,
-				})
-				args = append(args, partial.Schema.Columns[partialCursor])
-				partialCursor++
-			}
-			if aggregation.NeedValue(finalAggFunc.Name) {
-				partial.Schema.Append(&expression.Column{
-					UniqueID: sctx.GetSessionVars().AllocPlanColumnID(),
-					RetType:  original.Schema.Columns[i].GetType(ectx),
-				})
-				args = append(args, partial.Schema.Columns[partialCursor])
-				partialCursor++
-			}
-			if aggFunc.Name == ast.AggFuncAvg {
-				cntAgg := aggFunc.Clone()
-				cntAgg.Name = ast.AggFuncCount
-				exprCtx := sctx.GetExprCtx()
-				err := cntAgg.TypeInfer(exprCtx)
-				if err != nil { // must not happen
-					partial = nil
-					final = original
-					return
-				}
-				partial.Schema.Columns[partialCursor-2].RetType = cntAgg.RetTp
-				// we must call deep clone in this case, to avoid sharing the arguments.
-				sumAgg := aggFunc.Clone()
-				sumAgg.Name = ast.AggFuncSum
-				if err = sumAgg.TypeInfer4AvgSum(exprCtx.GetEvalCtx(), aggFunc.RetTp); err != nil {
-					partial = nil
-					final = original
-					return
-				}
-				partial.Schema.Columns[partialCursor-1].RetType = sumAgg.RetTp
-				partial.AggFuncs = append(partial.AggFuncs, cntAgg, sumAgg)
-			} else if aggFunc.Name == ast.AggFuncApproxCountDistinct || aggFunc.Name == ast.AggFuncGroupConcat {
-				newAggFunc := aggFunc.Clone()
-				newAggFunc.Name = aggFunc.Name
-				newAggFunc.RetTp = partial.Schema.Columns[partialCursor-1].GetType(ectx)
-				partial.AggFuncs = append(partial.AggFuncs, newAggFunc)
-				if aggFunc.Name == ast.AggFuncGroupConcat {
-					// append the last separator arg
-					args = append(args, aggFunc.Args[len(aggFunc.Args)-1])
-				}
-			} else {
-				// other agg desc just split into two parts
-				partialFuncDesc := aggFunc.Clone()
-				partial.AggFuncs = append(partial.AggFuncs, partialFuncDesc)
-				if aggFunc.Name == ast.AggFuncFirstRow {
-					firstRowFuncMap[partialFuncDesc] = finalAggFunc
-				}
-			}
-
-			// In logical optimize phase, the Agg->PartitionUnion->TableReader may become
-			// Agg1->PartitionUnion->Agg2->TableReader, and the Agg2 is a partial aggregation.
-			// So in the push down here, we need to add a new if-condition check:
-			// If the original agg mode is partial already, the finalAggFunc's mode become Partial2.
-			if aggFunc.Mode == aggregation.CompleteMode {
-				finalAggFunc.Mode = aggregation.FinalMode
-			} else if aggFunc.Mode == aggregation.Partial1Mode || aggFunc.Mode == aggregation.Partial2Mode {
-				finalAggFunc.Mode = aggregation.Partial2Mode
-			}
-		}
-
-		finalAggFunc.Args = args
-		finalAggFunc.RetTp = aggFunc.RetTp
-		final.AggFuncs[i] = finalAggFunc
-	}
-	partial.Schema.Append(partialGbySchema.Columns...)
-	if partialIsCop {
-		for _, f := range partial.AggFuncs {
-			f.Mode = aggregation.Partial1Mode
-		}
-	}
-	return
-}
-
-// convertAvgForMPP converts avg(arg) to sum(arg)/(case when count(arg)=0 then 1 else count(arg) end), in detail:
-// 1.rewrite avg() in the final aggregation to count() and sum(), and reconstruct its schema.
-// 2.replace avg() with sum(arg)/(case when count(arg)=0 then 1 else count(arg) end) and reuse the original schema of the final aggregation.
-// If there is no avg, nothing is changed and return nil.
-func (p *basePhysicalAgg) convertAvgForMPP() *physicalop.PhysicalProjection {
-	newSchema := expression.NewSchema()
-	newSchema.PKOrUK = p.Schema().PKOrUK
-	newSchema.NullableUK = p.Schema().NullableUK
-	newAggFuncs := make([]*aggregation.AggFuncDesc, 0, 2*len(p.AggFuncs))
-	exprs := make([]expression.Expression, 0, 2*len(p.Schema().Columns))
-	exprCtx := p.SCtx().GetExprCtx()
-	// add agg functions schema
-	for i, aggFunc := range p.AggFuncs {
-		if aggFunc.Name == ast.AggFuncAvg {
-			// inset a count(column)
-			avgCount := aggFunc.Clone()
-			avgCount.Name = ast.AggFuncCount
-			err := avgCount.TypeInfer(exprCtx)
-			if err != nil { // must not happen
-				return nil
-			}
-			newAggFuncs = append(newAggFuncs, avgCount)
-			avgCountCol := &expression.Column{
-				UniqueID: p.SCtx().GetSessionVars().AllocPlanColumnID(),
-				RetType:  avgCount.RetTp,
-			}
-			newSchema.Append(avgCountCol)
-			// insert a sum(column)
-			avgSum := aggFunc.Clone()
-			avgSum.Name = ast.AggFuncSum
-			if err = avgSum.TypeInfer4AvgSum(exprCtx.GetEvalCtx(), aggFunc.RetTp); err != nil {
-				return nil
-			}
-			newAggFuncs = append(newAggFuncs, avgSum)
-			avgSumCol := &expression.Column{
-				UniqueID: p.Schema().Columns[i].UniqueID,
-				RetType:  avgSum.RetTp,
-			}
-			newSchema.Append(avgSumCol)
-			// avgSumCol/(case when avgCountCol=0 then 1 else avgCountCol end)
-			eq := expression.NewFunctionInternal(exprCtx, ast.EQ, types.NewFieldType(mysql.TypeTiny), avgCountCol, expression.NewZero())
-			caseWhen := expression.NewFunctionInternal(exprCtx, ast.Case, avgCountCol.RetType, eq, expression.NewOne(), avgCountCol)
-			divide := expression.NewFunctionInternal(exprCtx, ast.Div, avgSumCol.RetType, avgSumCol, caseWhen)
-			divide.(*expression.ScalarFunction).RetType = p.Schema().Columns[i].RetType
-			exprs = append(exprs, divide)
-		} else {
-			// other non-avg agg use the old schema as it did.
-			newAggFuncs = append(newAggFuncs, aggFunc)
-			newSchema.Append(p.Schema().Columns[i])
-			exprs = append(exprs, p.Schema().Columns[i])
-		}
-	}
-	// no avgs
-	// for final agg, always add project due to in-compatibility between TiDB and TiFlash
-	if len(p.Schema().Columns) == len(newSchema.Columns) && !p.IsFinalAgg() {
-		return nil
-	}
-	// add remaining columns to exprs
-	for i := len(p.AggFuncs); i < len(p.Schema().Columns); i++ {
-		exprs = append(exprs, p.Schema().Columns[i])
-	}
-	proj := physicalop.PhysicalProjection{
-		Exprs:            exprs,
-		CalculateNoDelay: false,
-	}.Init(p.SCtx(), p.StatsInfo(), p.QueryBlockOffset(), p.GetChildReqProps(0).CloneEssentialFields())
-	proj.SetSchema(p.Schema())
-
-	p.AggFuncs = newAggFuncs
-	p.SetSchema(newSchema)
-
-	return proj
-}
-
-func (p *basePhysicalAgg) newPartialAggregate(copTaskType kv.StoreType, isMPPTask bool) (partial, final base.PhysicalPlan) {
-	// Check if this aggregation can push down.
-	if !CheckAggCanPushCop(p.SCtx(), p.AggFuncs, p.GroupByItems, copTaskType) {
-		return nil, p.Self
-	}
-	partialPref, finalPref, firstRowFuncMap := BuildFinalModeAggregation(p.SCtx(), &AggInfo{
-		AggFuncs:     p.AggFuncs,
-		GroupByItems: p.GroupByItems,
-		Schema:       p.Schema().Clone(),
-	}, true, isMPPTask)
-	if partialPref == nil {
-		return nil, p.Self
-	}
-	if p.TP() == plancodec.TypeStreamAgg && len(partialPref.GroupByItems) != len(finalPref.GroupByItems) {
-		return nil, p.Self
-	}
-	// Remove unnecessary FirstRow.
-	partialPref.AggFuncs = RemoveUnnecessaryFirstRow(p.SCtx(),
-		finalPref.GroupByItems, partialPref.AggFuncs, partialPref.GroupByItems, partialPref.Schema, firstRowFuncMap)
-	if copTaskType == kv.TiDB {
-		// For partial agg of TiDB cop task, since TiDB coprocessor reuse the TiDB executor,
-		// and TiDB aggregation executor won't output the group by value,
-		// so we need add `firstrow` aggregation function to output the group by value.
-		aggFuncs, err := genFirstRowAggForGroupBy(p.SCtx(), partialPref.GroupByItems)
-		if err != nil {
-			return nil, p.Self
-		}
-		partialPref.AggFuncs = append(partialPref.AggFuncs, aggFuncs...)
-	}
-	p.AggFuncs = partialPref.AggFuncs
-	p.GroupByItems = partialPref.GroupByItems
-	p.SetSchema(partialPref.Schema)
-	partialAgg := p.Self
-	// Create physical "final" aggregation.
-	prop := &property.PhysicalProperty{ExpectedCnt: math.MaxFloat64}
-	if p.TP() == plancodec.TypeStreamAgg {
-		finalAgg := basePhysicalAgg{
-			AggFuncs:     finalPref.AggFuncs,
-			GroupByItems: finalPref.GroupByItems,
-			MppRunMode:   p.MppRunMode,
-		}.initForStream(p.SCtx(), p.StatsInfo(), p.QueryBlockOffset(), prop)
-		finalAgg.SetSchema(finalPref.Schema)
-		return partialAgg, finalAgg
-	}
-
-	finalAgg := basePhysicalAgg{
-		AggFuncs:     finalPref.AggFuncs,
-		GroupByItems: finalPref.GroupByItems,
-		MppRunMode:   p.MppRunMode,
-	}.initForHash(p.SCtx(), p.StatsInfo(), p.QueryBlockOffset(), prop)
-	finalAgg.SetSchema(finalPref.Schema)
-	// partialAgg and finalAgg use the same ref of stats
-	return partialAgg, finalAgg
-}
-
-func (p *basePhysicalAgg) scale3StageForDistinctAgg() (bool, expression.GroupingSets) {
-	if p.canUse3Stage4SingleDistinctAgg() {
-		return true, nil
-	}
-	return p.canUse3Stage4MultiDistinctAgg()
-}
-
-// canUse3Stage4MultiDistinctAgg returns true if this agg can use 3 stage for multi distinct aggregation
-func (p *basePhysicalAgg) canUse3Stage4MultiDistinctAgg() (can bool, gss expression.GroupingSets) {
-	if !p.SCtx().GetSessionVars().Enable3StageDistinctAgg || !p.SCtx().GetSessionVars().Enable3StageMultiDistinctAgg || len(p.GroupByItems) > 0 {
-		return false, nil
-	}
-	defer func() {
-		// some clean work.
-		if !can {
-			for _, fun := range p.AggFuncs {
-				fun.GroupingID = 0
-			}
-		}
-	}()
-	// groupingSets is alias of []GroupingSet, the below equal to = make([]GroupingSet, 0, 2)
-	groupingSets := make(expression.GroupingSets, 0, 2)
-	for _, fun := range p.AggFuncs {
-		if fun.HasDistinct {
-			if fun.Name != ast.AggFuncCount {
-				// now only for multi count(distinct x)
-				return false, nil
-			}
-			for _, arg := range fun.Args {
-				// bail out when args are not simple column, see GitHub issue #35417
-				if _, ok := arg.(*expression.Column); !ok {
-					return false, nil
-				}
-			}
-			// here it's a valid count distinct agg with normal column args, collecting its distinct expr.
-			groupingSets = append(groupingSets, expression.GroupingSet{fun.Args})
-			// groupingID now is the offset of target grouping in GroupingSets.
-			// todo: it may be changed after grouping set merge in the future.
-			fun.GroupingID = len(groupingSets)
-		} else if len(fun.Args) > 1 {
-			return false, nil
-		}
-		// banned group_concat(x order by y)
-		if len(fun.OrderByItems) > 0 || fun.Mode != aggregation.CompleteMode {
-			return false, nil
-		}
-	}
-	compressed := groupingSets.Merge()
-	if len(compressed) != len(groupingSets) {
-		p.SCtx().GetSessionVars().StmtCtx.AppendWarning(errors.NewNoStackErrorf("Some grouping sets should be merged"))
-		// todo arenatlx: some grouping set should be merged which is not supported by now temporarily.
-		return false, nil
-	}
-	if groupingSets.NeedCloneColumn() {
-		// todo: column clone haven't implemented.
-		return false, nil
-	}
-	if len(groupingSets) > 1 {
-		// fill the grouping ID for normal agg.
-		for _, fun := range p.AggFuncs {
-			if fun.GroupingID == 0 {
-				// the grouping ID hasn't set. find the targeting grouping set.
-				groupingSetOffset := groupingSets.TargetOne(fun.Args)
-				if groupingSetOffset == -1 {
-					// todo: if we couldn't find a existed current valid group layout, we need to copy the column out from being filled with null value.
-					p.SCtx().GetSessionVars().StmtCtx.AppendWarning(errors.NewNoStackErrorf("couldn't find a proper group set for normal agg"))
-					return false, nil
-				}
-				// starting with 1
-				fun.GroupingID = groupingSetOffset + 1
-			}
-		}
-		return true, groupingSets
-	}
-	return false, nil
-}
-
-// canUse3Stage4SingleDistinctAgg returns true if this agg can use 3 stage for distinct aggregation
-func (p *basePhysicalAgg) canUse3Stage4SingleDistinctAgg() bool {
-	num := 0
-	if !p.SCtx().GetSessionVars().Enable3StageDistinctAgg || len(p.GroupByItems) > 0 {
-		return false
-	}
-	for _, fun := range p.AggFuncs {
-		if fun.HasDistinct {
-			num++
-			if num > 1 || fun.Name != ast.AggFuncCount {
-				return false
-			}
-			for _, arg := range fun.Args {
-				// bail out when args are not simple column, see GitHub issue #35417
-				if _, ok := arg.(*expression.Column); !ok {
-					return false
-				}
-			}
-		} else if len(fun.Args) > 1 {
-			return false
-		}
-
-		if len(fun.OrderByItems) > 0 || fun.Mode != aggregation.CompleteMode {
-			return false
-		}
-	}
-	return num == 1
-}
-
-func genFirstRowAggForGroupBy(ctx base.PlanContext, groupByItems []expression.Expression) ([]*aggregation.AggFuncDesc, error) {
-	aggFuncs := make([]*aggregation.AggFuncDesc, 0, len(groupByItems))
-	for _, groupBy := range groupByItems {
-		agg, err := aggregation.NewAggFuncDesc(ctx.GetExprCtx(), ast.AggFuncFirstRow, []expression.Expression{groupBy}, false)
-		if err != nil {
-			return nil, err
-		}
-		aggFuncs = append(aggFuncs, agg)
-	}
-	return aggFuncs, nil
-}
-
-// RemoveUnnecessaryFirstRow removes unnecessary FirstRow of the aggregation. This function can be
-// used for both LogicalAggregation and PhysicalAggregation.
-// When the select column is same with the group by key, the column can be removed and gets value from the group by key.
-// e.g
-// select a, count(b) from t group by a;
-// The schema is [firstrow(a), count(b), a]. The column firstrow(a) is unnecessary.
-// Can optimize the schema to [count(b), a] , and change the index to get value.
-func RemoveUnnecessaryFirstRow(
-	sctx base.PlanContext,
-	finalGbyItems []expression.Expression,
-	partialAggFuncs []*aggregation.AggFuncDesc,
-	partialGbyItems []expression.Expression,
-	partialSchema *expression.Schema,
-	firstRowFuncMap map[*aggregation.AggFuncDesc]*aggregation.AggFuncDesc) []*aggregation.AggFuncDesc {
-	partialCursor := 0
-	newAggFuncs := make([]*aggregation.AggFuncDesc, 0, len(partialAggFuncs))
-	for _, aggFunc := range partialAggFuncs {
-		if aggFunc.Name == ast.AggFuncFirstRow {
-			canOptimize := false
-			for j, gbyExpr := range partialGbyItems {
-				if j >= len(finalGbyItems) {
-					// after distinct push, len(partialGbyItems) may larger than len(finalGbyItems)
-					// for example,
-					// select /*+ HASH_AGG() */ a, count(distinct a) from t;
-					// will generate to,
-					//   HashAgg root  funcs:count(distinct a), funcs:firstrow(a)"
-					//     HashAgg cop  group by:a, funcs:firstrow(a)->Column#6"
-					// the firstrow in root task can not be removed.
-					break
-				}
-				// Skip if it's a constant.
-				// For SELECT DISTINCT SQRT(1) FROM t.
-				// We shouldn't remove the firstrow(SQRT(1)).
-				if _, ok := gbyExpr.(*expression.Constant); ok {
-					continue
-				}
-				if gbyExpr.Equal(sctx.GetExprCtx().GetEvalCtx(), aggFunc.Args[0]) {
-					canOptimize = true
-					firstRowFuncMap[aggFunc].Args[0] = finalGbyItems[j]
-					break
-				}
-			}
-			if canOptimize {
-				partialSchema.Columns = slices.Delete(partialSchema.Columns, partialCursor, partialCursor+1)
-				continue
-			}
-		}
-		partialCursor += computePartialCursorOffset(aggFunc.Name)
-		newAggFuncs = append(newAggFuncs, aggFunc)
-	}
-	return newAggFuncs
-}
-
-func computePartialCursorOffset(name string) int {
-	offset := 0
-	if aggregation.NeedCount(name) {
-		offset++
-	}
-	if aggregation.NeedValue(name) {
-		offset++
-	}
-	if name == ast.AggFuncApproxCountDistinct {
-		offset++
-	}
-	return offset
-}
-
-// Attach2Task implements PhysicalPlan interface.
-func (p *PhysicalStreamAgg) Attach2Task(tasks ...base.Task) base.Task {
-=======
 // attach2Task4PhysicalStreamAgg implements PhysicalPlan interface.
 func attach2Task4PhysicalStreamAgg(pp base.PhysicalPlan, tasks ...base.Task) base.Task {
 	p := pp.(*physicalop.PhysicalStreamAgg)
->>>>>>> 10029dae
 	t := tasks[0].Copy()
 	if cop, ok := t.(*CopTask); ok {
 		// We should not push agg down across
