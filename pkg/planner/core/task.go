--- conflicted
+++ resolved
@@ -197,13 +197,10 @@
 
 // Attach2Task implements PhysicalPlan interface.
 func (p *PhysicalIndexHashJoin) Attach2Task(tasks ...base.Task) base.Task {
-<<<<<<< HEAD
 	if p.SCtx().GetSessionVars().EnhanceIndexJoinBuildV2 {
 		return indexHashJoinAttach2TaskV2(p, tasks...)
 	}
-=======
 	// todo: feel index jon build v2
->>>>>>> fe3f47b1
 	return indexHashJoinAttach2TaskV1(p, tasks...)
 }
 
@@ -235,13 +232,10 @@
 
 // Attach2Task implements PhysicalPlan interface.
 func (p *PhysicalIndexJoin) Attach2Task(tasks ...base.Task) base.Task {
-<<<<<<< HEAD
 	if p.SCtx().GetSessionVars().EnhanceIndexJoinBuildV2 {
 		return indexJoinAttach2TaskV2(p, tasks...)
 	}
-=======
 	// todo: feel index jon build v2
->>>>>>> fe3f47b1
 	return indexJoinAttach2TaskV1(p, tasks...)
 }
 
