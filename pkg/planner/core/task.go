--- conflicted
+++ resolved
@@ -77,48 +77,6 @@
 	return t
 }
 
-<<<<<<< HEAD
-// finishIndexPlan means we no longer add plan to index plan, and compute the network cost for it.
-func (t *CopTask) finishIndexPlan() {
-	if t.indexPlanFinished {
-		return
-	}
-	t.indexPlanFinished = true
-	// index merge case is specially handled for now.
-	// We need a elegant way to solve the stats of index merge in this case.
-	if t.tablePlan != nil && t.indexPlan != nil {
-		ts := t.tablePlan.(*physicalop.PhysicalTableScan)
-		originStats := ts.StatsInfo()
-		ts.SetStats(t.indexPlan.StatsInfo())
-		if originStats != nil {
-			// keep the original stats version
-			ts.StatsInfo().StatsVersion = originStats.StatsVersion
-		}
-	}
-}
-
-func (t *CopTask) getStoreType() kv.StoreType {
-	p := t.indexPlan
-	if t.tablePlan != nil && t.indexPlanFinished {
-		p = t.tablePlan
-	}
-	for len(p.Children()) > 0 {
-		if len(p.Children()) > 1 {
-			return kv.TiFlash
-		}
-		p = p.Children()[0]
-	}
-	switch x := p.(type) {
-	case *physicalop.PhysicalTableScan:
-		return x.StoreType
-	case *physicalop.PhysicalIndexScan:
-		return x.StoreType
-	}
-	return kv.TiKV
-}
-
-=======
->>>>>>> 29251e06
 // attach2Task4PhysicalUnionScan implements PhysicalPlan interface.
 func attach2Task4PhysicalUnionScan(pp base.PhysicalPlan, tasks ...base.Task) base.Task {
 	p := pp.(*physicalop.PhysicalUnionScan)
@@ -1208,14 +1166,14 @@
 	if !canExpressionConvertedToPB(p, taskType) {
 		return false
 	}
-	copTask, ok := task.(*CopTask)
+	copTask, ok := task.(*physicalop.CopTask)
 	if ok {
-		if len(copTask.rootTaskConds) != 0 {
+		if len(copTask.RootTaskConds) != 0 {
 			return false
 		}
 		// Check for index merge because it has multiple partial plans.
-		if !copTask.indexPlanFinished && len(copTask.idxMergePartPlans) > 0 {
-			for _, partialPlan := range copTask.idxMergePartPlans {
+		if !copTask.IndexPlanFinished && len(copTask.IdxMergePartPlans) > 0 {
+			for _, partialPlan := range copTask.IdxMergePartPlans {
 				if containVirtualColumn(p, partialPlan.Schema().Columns) {
 					return false
 				}
@@ -1343,21 +1301,16 @@
 			return newTask
 		}
 	}
-<<<<<<< HEAD
-	if copTask, ok := t.(*CopTask); ok && needPushDown && checkTopNPushDownByCopType(p, copTask, copTask.getStoreType()) && len(copTask.rootTaskConds) == 0 {
-=======
-	if copTask, ok := t.(*physicalop.CopTask); ok && needPushDown && canPushDownToTiKV(p, copTask) && len(copTask.RootTaskConds) == 0 {
->>>>>>> 29251e06
+	if copTask, ok := t.(*physicalop.CopTask); ok && needPushDown && checkTopNPushDownByCopType(p, copTask, copTask.GetStoreType()) && len(copTask.RootTaskConds) == 0 {
 		// If all columns in topN are from index plan, we push it to index plan, otherwise we finish the index plan and
 		// push it to table plan.
 		var pushedDownTopN *physicalop.PhysicalTopN
 		var newGlobalTopN *physicalop.PhysicalTopN
-<<<<<<< HEAD
-		if !copTask.indexPlanFinished && canPushToIndexPlan(copTask.indexPlan, cols) {
-			indexStoreTp := copTask.getStoreType()
-			pushedDownTopN, newGlobalTopN = getPushedDownTopN(p, copTask.indexPlan, indexStoreTp)
+		if !copTask.IndexPlanFinished && canPushToIndexPlan(copTask.IndexPlan, cols) {
+			indexStoreTp := copTask.GetStoreType()
+			pushedDownTopN, newGlobalTopN = getPushedDownTopN(p, copTask.IndexPlan, indexStoreTp)
 			if indexStoreTp == kv.TiCI {
-				indexScanPlan := copTask.indexPlan
+				indexScanPlan := copTask.IndexPlan
 				for len(indexScanPlan.Children()) > 0 {
 					indexScanPlan = indexScanPlan.Children()[0]
 				}
@@ -1394,12 +1347,7 @@
 					}
 				}
 			}
-			copTask.indexPlan = pushedDownTopN
-=======
-		if !copTask.IndexPlanFinished && canPushToIndexPlan(copTask.IndexPlan, cols) {
-			pushedDownTopN, newGlobalTopN = getPushedDownTopN(p, copTask.IndexPlan, copTask.GetStoreType())
 			copTask.IndexPlan = pushedDownTopN
->>>>>>> 29251e06
 			if newGlobalTopN != nil {
 				rootTask := t.ConvertToRootTask(newGlobalTopN.SCtx())
 				// Skip TopN with partition on the root. This is a derived topN and window function
