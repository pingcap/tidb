--- conflicted
+++ resolved
@@ -4267,13 +4267,8 @@
 // buildSoftDeleteReplaceExpr builds the ReplaceConflictIfExpr for soft delete enabled tables.
 // It creates an expression: NOT(ISNULL(_tidb_softdelete_time)) to check if a row is soft-deleted.
 func (b *PlanBuilder) buildSoftDeleteReplaceExpr(insertPlan *physicalop.Insert, tableInfo *model.TableInfo) {
-<<<<<<< HEAD
 	if tableInfo.SoftdeleteInfo == nil ||
-		!tableInfo.SoftdeleteInfo.Enable ||
 		!insertPlan.SCtx().GetSessionVars().SoftDeleteRewrite {
-=======
-	if tableInfo.SoftdeleteInfo == nil {
->>>>>>> db93e0f5
 		return
 	}
 
