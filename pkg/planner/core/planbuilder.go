// Copyright 2015 PingCAP, Inc.
//
// Licensed under the Apache License, Version 2.0 (the "License");
// you may not use this file except in compliance with the License.
// You may obtain a copy of the License at
//
//     http://www.apache.org/licenses/LICENSE-2.0
//
// Unless required by applicable law or agreed to in writing, software
// distributed under the License is distributed on an "AS IS" BASIS,
// WITHOUT WARRANTIES OR CONDITIONS OF ANY KIND, either express or implied.
// See the License for the specific language governing permissions and
// limitations under the License.

package core

import (
	"context"
	"encoding/binary"
	"fmt"
	"math"
	"strconv"
	"strings"
	"time"
	"unsafe"

	"github.com/pingcap/errors"
	"github.com/pingcap/tidb/br/pkg/storage"
	"github.com/pingcap/tidb/pkg/bindinfo"
	"github.com/pingcap/tidb/pkg/bindinfo/norm"
	"github.com/pingcap/tidb/pkg/config"
	"github.com/pingcap/tidb/pkg/domain"
	"github.com/pingcap/tidb/pkg/expression"
	"github.com/pingcap/tidb/pkg/infoschema"
	"github.com/pingcap/tidb/pkg/kv"
	"github.com/pingcap/tidb/pkg/parser"
	"github.com/pingcap/tidb/pkg/parser/ast"
	"github.com/pingcap/tidb/pkg/parser/auth"
	"github.com/pingcap/tidb/pkg/parser/charset"
	"github.com/pingcap/tidb/pkg/parser/model"
	"github.com/pingcap/tidb/pkg/parser/mysql"
	"github.com/pingcap/tidb/pkg/parser/opcode"
	"github.com/pingcap/tidb/pkg/parser/terror"
	"github.com/pingcap/tidb/pkg/planner/property"
	"github.com/pingcap/tidb/pkg/planner/util"
	"github.com/pingcap/tidb/pkg/privilege"
	"github.com/pingcap/tidb/pkg/sessionctx"
	"github.com/pingcap/tidb/pkg/sessionctx/stmtctx"
	"github.com/pingcap/tidb/pkg/sessionctx/variable"
	"github.com/pingcap/tidb/pkg/sessiontxn/staleread"
	"github.com/pingcap/tidb/pkg/statistics"
	"github.com/pingcap/tidb/pkg/table"
	"github.com/pingcap/tidb/pkg/table/tables"
	"github.com/pingcap/tidb/pkg/table/temptable"
	"github.com/pingcap/tidb/pkg/types"
	driver "github.com/pingcap/tidb/pkg/types/parser_driver"
	util2 "github.com/pingcap/tidb/pkg/util"
	"github.com/pingcap/tidb/pkg/util/chunk"
	"github.com/pingcap/tidb/pkg/util/dbterror"
	"github.com/pingcap/tidb/pkg/util/dbterror/exeerrors"
	"github.com/pingcap/tidb/pkg/util/dbterror/plannererrors"
	"github.com/pingcap/tidb/pkg/util/execdetails"
	"github.com/pingcap/tidb/pkg/util/hint"
	"github.com/pingcap/tidb/pkg/util/logutil"
	utilparser "github.com/pingcap/tidb/pkg/util/parser"
	"github.com/pingcap/tidb/pkg/util/ranger"
	"github.com/pingcap/tidb/pkg/util/sem"
	"github.com/pingcap/tidb/pkg/util/set"
	"github.com/pingcap/tidb/pkg/util/sqlexec"
	"github.com/pingcap/tidb/pkg/util/stmtsummary"
	"github.com/tikv/client-go/v2/oracle"
	"go.uber.org/zap"
)

type visitInfo struct {
	privilege        mysql.PrivilegeType
	db               string
	table            string
	column           string
	err              error
	alterWritable    bool
	dynamicPriv      string
	dynamicWithGrant bool
}

// QueryTimeRange represents a time range specified by TIME_RANGE hint
type QueryTimeRange struct {
	From time.Time
	To   time.Time
}

// Condition returns a WHERE clause base on it's value
func (tr *QueryTimeRange) Condition() string {
	return fmt.Sprintf("where time>='%s' and time<='%s'", tr.From.Format(MetricTableTimeFormat), tr.To.Format(MetricTableTimeFormat))
}

const emptyQueryTimeRangeSize = int64(unsafe.Sizeof(QueryTimeRange{}))

// MemoryUsage return the memory usage of QueryTimeRange
func (tr *QueryTimeRange) MemoryUsage() (sum int64) {
	if tr == nil {
		return
	}

	return emptyQueryTimeRangeSize
}

// clauseCode indicates in which clause the column is currently.
type clauseCode int

const (
	unknowClause clauseCode = iota
	fieldList
	havingClause
	onClause
	orderByClause
	whereClause
	groupByClause
	showStatement
	globalOrderByClause
	expressionClause
	windowOrderByClause
	partitionByClause
)

var clauseMsg = map[clauseCode]string{
	unknowClause:        "",
	fieldList:           "field list",
	havingClause:        "having clause",
	onClause:            "on clause",
	orderByClause:       "order clause",
	whereClause:         "where clause",
	groupByClause:       "group statement",
	showStatement:       "show statement",
	globalOrderByClause: "global ORDER clause",
	expressionClause:    "expression",
	windowOrderByClause: "window order by",
	partitionByClause:   "window partition by",
}

type capFlagType = uint64

const (
	_ capFlagType = iota
	// canExpandAST indicates whether the origin AST can be expanded during plan
	// building. ONLY used for `CreateViewStmt` now.
	canExpandAST
	// renameView indicates a view is being renamed, so we cannot use the origin
	// definition of that view.
	renameView
)

type cteInfo struct {
	def *ast.CommonTableExpression
	// nonRecursive is used to decide if a CTE is visible. If a CTE start with `WITH RECURSIVE`, then nonRecursive is false,
	// so it is visible in its definition.
	nonRecursive bool
	// useRecursive is used to record if a subSelect in CTE's definition refer to itself. This help us to identify the seed part and recursive part.
	useRecursive bool
	isBuilding   bool
	// isDistinct indicates if the union between seed part and recursive part is distinct or not.
	isDistinct bool
	// seedLP is the seed part's logical plan.
	seedLP LogicalPlan
	// recurLP is the recursive part's logical plan.
	recurLP LogicalPlan
	// storageID for this CTE.
	storageID int
	// optFlag is the optFlag for the whole CTE.
	optFlag uint64
	// enterSubquery and recursiveRef are used to check "recursive table must be referenced only once, and not in any subquery".
	enterSubquery bool
	recursiveRef  bool
	limitLP       LogicalPlan
	// seedStat is shared between logicalCTE and logicalCTETable.
	seedStat *property.StatsInfo
	// The LogicalCTEs that reference the same table should share the same CteClass.
	cteClass *CTEClass

	// isInline will determine whether it can be inlined when **CTE is used**
	isInline bool
	// forceInlineByHintOrVar will be true when CTE is hint by merge() or session variable "tidb_opt_force_inline_cte=true"
	forceInlineByHintOrVar bool
	// If CTE contain aggregation or window function in query (Indirect references to other cte containing agg or window in the query are also counted.)
	containAggOrWindow bool
	// Compute in preprocess phase. Record how many consumers the current CTE has
	consumerCount int
}

type subQueryCtx = uint64

const (
	notHandlingSubquery subQueryCtx = iota
	handlingExistsSubquery
	handlingCompareSubquery
	handlingInSubquery
	handlingScalarSubquery
)

// PlanBuilder builds Plan from an ast.Node.
// It just builds the ast node straightforwardly.
type PlanBuilder struct {
	ctx          PlanContext
	is           infoschema.InfoSchema
	outerSchemas []*expression.Schema
	outerNames   [][]*types.FieldName
	outerCTEs    []*cteInfo
	// outerBlockExpand register current Expand OP for rollup syntax in every select query block.
	outerBlockExpand   []*LogicalExpand
	currentBlockExpand *LogicalExpand
	// colMapper stores the column that must be pre-resolved.
	colMapper map[*ast.ColumnNameExpr]int
	// visitInfo is used for privilege check.
	visitInfo     []visitInfo
	tableHintInfo []*hint.PlanHints
	// optFlag indicates the flags of the optimizer rules.
	optFlag uint64
	// capFlag indicates the capability flags.
	capFlag capFlagType

	curClause clauseCode

	// rewriterPool stores the expressionRewriter we have created to reuse it if it has been released.
	// rewriterCounter counts how many rewriter is being used.
	rewriterPool    []*expressionRewriter
	rewriterCounter int

	windowSpecs  map[string]*ast.WindowSpec
	inUpdateStmt bool
	inDeleteStmt bool
	// inStraightJoin represents whether the current "SELECT" statement has
	// "STRAIGHT_JOIN" option.
	inStraightJoin bool

	// handleHelper records the handle column position for tables. Delete/Update/SelectLock/UnionScan may need this information.
	// It collects the information by the following procedure:
	//   Since we build the plan tree from bottom to top, we maintain a stack to record the current handle information.
	//   If it's a dataSource/tableDual node, we create a new map.
	//   If it's a aggregation, we pop the map and push a nil map since no handle information left.
	//   If it's a union, we pop all children's and push a nil map.
	//   If it's a join, we pop its children's out then merge them and push the new map to stack.
	//   If we meet a subquery, it's clearly that it's a independent problem so we just pop one map out when we finish building the subquery.
	handleHelper *handleColHelper

	hintProcessor *hint.QBHintHandler
	// qbOffset is the offsets of current processing select stmts.
	qbOffset []int

	// SelectLock need this information to locate the lock on partitions.
	partitionedTable []table.PartitionedTable
	// buildingViewStack is used to check whether there is a recursive view.
	buildingViewStack set.StringSet
	// renamingViewName is the name of the view which is being renamed.
	renamingViewName string
	// isCreateView indicates whether the query is create view.
	isCreateView bool

	// evalDefaultExpr needs this information to find the corresponding column.
	// It stores the OutputNames before buildProjection.
	allNames [][]*types.FieldName

	// isSampling indicates whether the query is sampling.
	isSampling bool

	// correlatedAggMapper stores columns for correlated aggregates which should be evaluated in outer query.
	correlatedAggMapper map[*ast.AggregateFuncExpr]*expression.CorrelatedColumn

	// isForUpdateRead should be true in either of the following situations
	// 1. use `inside insert`, `update`, `delete` or `select for update` statement
	// 2. isolation level is RC
	isForUpdateRead             bool
	allocIDForCTEStorage        int
	buildingRecursivePartForCTE bool
	buildingCTE                 bool
	//Check whether the current building query is a CTE
	isCTE bool

	// subQueryCtx and subQueryHintFlags are for handling subquery related hints.
	// Note: "subquery" here only contains subqueries that are handled by the expression rewriter, i.e., [NOT] IN,
	// [NOT] EXISTS, compare + ANY/ALL and scalar subquery. Derived table doesn't belong to this.
	// We need these fields to passing information because:
	//   1. We know what kind of subquery is this only when we're in the outer query block.
	//   2. We know if there are such hints only when we're in the subquery block.
	//   3. These hints are only applicable when they are in a subquery block. And for some hints, they are only
	//     applicable for some kinds of subquery.
	//   4. If a hint is set and is applicable, the corresponding logic is handled in the outer query block.
	// Example SQL: select * from t where exists(select /*+ SEMI_JOIN_REWRITE() */ 1 from t1 where t.a=t1.a)

	// subQueryCtx indicates if we are handling a subquery, and what kind of subquery is it.
	subQueryCtx subQueryCtx
	// subQueryHintFlags stores subquery related hints that are set and applicable in the query block.
	// It's for returning information to buildSubquery().
	subQueryHintFlags uint64 // TODO: move this field to hint.PlanHints

	// disableSubQueryPreprocessing indicates whether to pre-process uncorrelated sub-queries in rewriting stage.
	disableSubQueryPreprocessing bool

	// allowBuildCastArray indicates whether allow cast(... as ... array).
	allowBuildCastArray bool
}

type handleColHelper struct {
	id2HandleMapStack []map[int64][]HandleCols
	stackTail         int
}

func (hch *handleColHelper) resetForReuse() {
	*hch = handleColHelper{
		id2HandleMapStack: hch.id2HandleMapStack[:0],
	}
}

func (hch *handleColHelper) popMap() map[int64][]HandleCols {
	ret := hch.id2HandleMapStack[hch.stackTail-1]
	hch.stackTail--
	hch.id2HandleMapStack = hch.id2HandleMapStack[:hch.stackTail]
	return ret
}

func (hch *handleColHelper) pushMap(m map[int64][]HandleCols) {
	hch.id2HandleMapStack = append(hch.id2HandleMapStack, m)
	hch.stackTail++
}

func (hch *handleColHelper) mergeAndPush(m1, m2 map[int64][]HandleCols) {
	newMap := make(map[int64][]HandleCols, max(len(m1), len(m2)))
	for k, v := range m1 {
		newMap[k] = make([]HandleCols, len(v))
		copy(newMap[k], v)
	}
	for k, v := range m2 {
		if _, ok := newMap[k]; ok {
			newMap[k] = append(newMap[k], v...)
		} else {
			newMap[k] = make([]HandleCols, len(v))
			copy(newMap[k], v)
		}
	}
	hch.pushMap(newMap)
}

func (hch *handleColHelper) tailMap() map[int64][]HandleCols {
	return hch.id2HandleMapStack[hch.stackTail-1]
}

// GetVisitInfo gets the visitInfo of the PlanBuilder.
func (b *PlanBuilder) GetVisitInfo() []visitInfo {
	return b.visitInfo
}

// GetIsForUpdateRead gets if the PlanBuilder use forUpdateRead
func (b *PlanBuilder) GetIsForUpdateRead() bool {
	return b.isForUpdateRead
}

// GetDBTableInfo gets the accessed dbs and tables info.
func GetDBTableInfo(visitInfo []visitInfo) []stmtctx.TableEntry {
	var tables []stmtctx.TableEntry
	existsFunc := func(tbls []stmtctx.TableEntry, tbl *stmtctx.TableEntry) bool {
		for _, t := range tbls {
			if t == *tbl {
				return true
			}
		}
		return false
	}
	for _, v := range visitInfo {
		if v.db == "" && v.table == "" {
			// when v.db == "" and v.table == "", it means this visitInfo is for dynamic privilege,
			// so it is not related to any database or table.
			continue
		}

		tbl := &stmtctx.TableEntry{DB: v.db, Table: v.table}
		if !existsFunc(tables, tbl) {
			tables = append(tables, *tbl)
		}
	}
	return tables
}

// GetOptFlag gets the optFlag of the PlanBuilder.
func (b *PlanBuilder) GetOptFlag() uint64 {
	if b.isSampling {
		// Disable logical optimization to avoid the optimizer
		// push down/eliminate operands like Selection, Limit or Sort.
		return 0
	}
	return b.optFlag
}

func (b *PlanBuilder) getSelectOffset() int {
	if len(b.qbOffset) > 0 {
		return b.qbOffset[len(b.qbOffset)-1]
	}
	return -1
}

func (b *PlanBuilder) pushSelectOffset(offset int) {
	b.qbOffset = append(b.qbOffset, offset)
}

func (b *PlanBuilder) popSelectOffset() {
	b.qbOffset = b.qbOffset[:len(b.qbOffset)-1]
}

// PlanBuilderOpt is used to adjust the plan builder.
type PlanBuilderOpt interface {
	Apply(builder *PlanBuilder)
}

// PlanBuilderOptNoExecution means the plan builder should not run any executor during Build().
type PlanBuilderOptNoExecution struct{}

// Apply implements the interface PlanBuilderOpt.
func (PlanBuilderOptNoExecution) Apply(builder *PlanBuilder) {
	builder.disableSubQueryPreprocessing = true
}

// PlanBuilderOptAllowCastArray means the plan builder should allow build cast(... as ... array).
type PlanBuilderOptAllowCastArray struct{}

// Apply implements the interface PlanBuilderOpt.
func (PlanBuilderOptAllowCastArray) Apply(builder *PlanBuilder) {
	builder.allowBuildCastArray = true
}

// NewPlanBuilder creates a new PlanBuilder.
func NewPlanBuilder(opts ...PlanBuilderOpt) *PlanBuilder {
	builder := &PlanBuilder{
		outerCTEs:           make([]*cteInfo, 0),
		colMapper:           make(map[*ast.ColumnNameExpr]int),
		handleHelper:        &handleColHelper{id2HandleMapStack: make([]map[int64][]HandleCols, 0)},
		correlatedAggMapper: make(map[*ast.AggregateFuncExpr]*expression.CorrelatedColumn),
	}
	for _, opt := range opts {
		opt.Apply(builder)
	}
	return builder
}

// Init initialize a PlanBuilder.
// Return the original PlannerSelectBlockAsName as well, callers decide if
// PlannerSelectBlockAsName should be restored after using this builder.
// This is The comman code pattern to use it:
// NewPlanBuilder().Init(sctx, is, processor)
func (b *PlanBuilder) Init(sctx PlanContext, is infoschema.InfoSchema, processor *hint.QBHintHandler) (*PlanBuilder, []ast.HintTable) {
	savedBlockNames := sctx.GetSessionVars().PlannerSelectBlockAsName.Load()
	if processor == nil {
		sctx.GetSessionVars().PlannerSelectBlockAsName.Store(&[]ast.HintTable{})
	} else {
		newPlannerSelectBlockAsName := make([]ast.HintTable, processor.MaxSelectStmtOffset()+1)
		sctx.GetSessionVars().PlannerSelectBlockAsName.Store(&newPlannerSelectBlockAsName)
	}

	b.ctx = sctx
	b.is = is
	b.hintProcessor = processor
	b.isForUpdateRead = sctx.GetSessionVars().IsPessimisticReadConsistency()
	if savedBlockNames == nil {
		return b, nil
	}
	return b, *savedBlockNames
}

// ResetForReuse reset the plan builder, put it into pool for reuse.
// After reset for reuse, the object should be equal to a object returned by NewPlanBuilder().
func (b *PlanBuilder) ResetForReuse() *PlanBuilder {
	// Save some fields for reuse.
	saveOuterCTEs := b.outerCTEs[:0]
	saveColMapper := b.colMapper
	for k := range saveColMapper {
		delete(saveColMapper, k)
	}
	saveHandleHelper := b.handleHelper
	saveHandleHelper.resetForReuse()

	saveCorrelateAggMapper := b.correlatedAggMapper
	for k := range saveCorrelateAggMapper {
		delete(saveCorrelateAggMapper, k)
	}

	// Reset ALL the fields.
	*b = PlanBuilder{}

	// Reuse part of the fields.
	// It's a bit conservative but easier to get right.
	b.outerCTEs = saveOuterCTEs
	b.colMapper = saveColMapper
	b.handleHelper = saveHandleHelper
	b.correlatedAggMapper = saveCorrelateAggMapper

	// Add more fields if they are safe to be reused.

	return b
}

// Build builds the ast node to a Plan.
func (b *PlanBuilder) Build(ctx context.Context, node ast.Node) (Plan, error) {
	b.optFlag |= flagPrunColumns
	switch x := node.(type) {
	case *ast.AdminStmt:
		return b.buildAdmin(ctx, x)
	case *ast.DeallocateStmt:
		return &Deallocate{Name: x.Name}, nil
	case *ast.DeleteStmt:
		return b.buildDelete(ctx, x)
	case *ast.ExecuteStmt:
		return b.buildExecute(ctx, x)
	case *ast.ExplainStmt:
		return b.buildExplain(ctx, x)
	case *ast.ExplainForStmt:
		return b.buildExplainFor(x)
	case *ast.TraceStmt:
		return b.buildTrace(x)
	case *ast.InsertStmt:
		return b.buildInsert(ctx, x)
	case *ast.ImportIntoStmt:
		return b.buildImportInto(ctx, x)
	case *ast.LoadDataStmt:
		return b.buildLoadData(ctx, x)
	case *ast.LoadStatsStmt:
		return b.buildLoadStats(x), nil
	case *ast.LockStatsStmt:
		return b.buildLockStats(x), nil
	case *ast.UnlockStatsStmt:
		return b.buildUnlockStats(x), nil
	case *ast.IndexAdviseStmt:
		return b.buildIndexAdvise(x), nil
	case *ast.PlanReplayerStmt:
		return b.buildPlanReplayer(x), nil
	case *ast.PrepareStmt:
		return b.buildPrepare(x), nil
	case *ast.SelectStmt:
		if x.SelectIntoOpt != nil {
			return b.buildSelectInto(ctx, x)
		}
		return b.buildSelect(ctx, x)
	case *ast.SetOprStmt:
		return b.buildSetOpr(ctx, x)
	case *ast.UpdateStmt:
		return b.buildUpdate(ctx, x)
	case *ast.ShowStmt:
		return b.buildShow(ctx, x)
	case *ast.DoStmt:
		return b.buildDo(ctx, x)
	case *ast.SetStmt:
		return b.buildSet(ctx, x)
	case *ast.SetConfigStmt:
		return b.buildSetConfig(ctx, x)
	case *ast.AnalyzeTableStmt:
		return b.buildAnalyze(x)
	case *ast.BinlogStmt, *ast.FlushStmt, *ast.UseStmt, *ast.BRIEStmt,
		*ast.BeginStmt, *ast.CommitStmt, *ast.SavepointStmt, *ast.ReleaseSavepointStmt, *ast.RollbackStmt, *ast.CreateUserStmt, *ast.SetPwdStmt, *ast.AlterInstanceStmt,
		*ast.GrantStmt, *ast.DropUserStmt, *ast.AlterUserStmt, *ast.AlterRangeStmt, *ast.RevokeStmt, *ast.KillStmt, *ast.DropStatsStmt,
		*ast.GrantRoleStmt, *ast.RevokeRoleStmt, *ast.SetRoleStmt, *ast.SetDefaultRoleStmt, *ast.ShutdownStmt,
		*ast.RenameUserStmt, *ast.NonTransactionalDMLStmt, *ast.SetSessionStatesStmt, *ast.SetResourceGroupStmt,
		*ast.ImportIntoActionStmt, *ast.CalibrateResourceStmt, *ast.AddQueryWatchStmt, *ast.DropQueryWatchStmt:
		return b.buildSimple(ctx, node.(ast.StmtNode))
	case ast.DDLNode:
		return b.buildDDL(ctx, x)
	case *ast.CreateBindingStmt:
		return b.buildCreateBindPlan(x)
	case *ast.DropBindingStmt:
		return b.buildDropBindPlan(x)
	case *ast.SetBindingStmt:
		return b.buildSetBindingStatusPlan(x)
	case *ast.ChangeStmt:
		return b.buildChange(x)
	case *ast.SplitRegionStmt:
		return b.buildSplitRegion(x)
	case *ast.CompactTableStmt:
		return b.buildCompactTable(x)
	}
	return nil, plannererrors.ErrUnsupportedType.GenWithStack("Unsupported type %T", node)
}

func (b *PlanBuilder) buildSetConfig(ctx context.Context, v *ast.SetConfigStmt) (Plan, error) {
	privErr := plannererrors.ErrSpecificAccessDenied.GenWithStackByArgs("CONFIG")
	b.visitInfo = appendVisitInfo(b.visitInfo, mysql.ConfigPriv, "", "", "", privErr)
	mockTablePlan := LogicalTableDual{}.Init(b.ctx, b.getSelectOffset())
	if _, ok := v.Value.(*ast.DefaultExpr); ok {
		return nil, errors.New("Unknown DEFAULT for SET CONFIG")
	}
	expr, _, err := b.rewrite(ctx, v.Value, mockTablePlan, nil, true)
	return &SetConfig{Name: v.Name, Type: v.Type, Instance: v.Instance, Value: expr}, err
}

func (*PlanBuilder) buildChange(v *ast.ChangeStmt) (Plan, error) {
	exe := &Change{
		ChangeStmt: v,
	}
	return exe, nil
}

func (b *PlanBuilder) buildExecute(ctx context.Context, v *ast.ExecuteStmt) (Plan, error) {
	vars := make([]expression.Expression, 0, len(v.UsingVars))
	for _, expr := range v.UsingVars {
		newExpr, _, err := b.rewrite(ctx, expr, nil, nil, true)
		if err != nil {
			return nil, err
		}
		vars = append(vars, newExpr)
	}

	prepStmt, err := GetPreparedStmt(v, b.ctx.GetSessionVars())
	if err != nil {
		return nil, err
	}
	exe := &Execute{Name: v.Name, Params: vars, PrepStmt: prepStmt}
	if v.BinaryArgs != nil {
		exe.Params = v.BinaryArgs.([]expression.Expression)
	}
	return exe, nil
}

func (b *PlanBuilder) buildDo(ctx context.Context, v *ast.DoStmt) (Plan, error) {
	var p LogicalPlan
	dual := LogicalTableDual{RowCount: 1}.Init(b.ctx, b.getSelectOffset())
	dual.SetSchema(expression.NewSchema())
	p = dual
	proj := LogicalProjection{Exprs: make([]expression.Expression, 0, len(v.Exprs))}.Init(b.ctx, b.getSelectOffset())
	proj.names = make([]*types.FieldName, len(v.Exprs))
	schema := expression.NewSchema(make([]*expression.Column, 0, len(v.Exprs))...)

	// Since do statement only contain expression list, and it may contain aggFunc, detecting to build the aggMapper firstly.
	var (
		err      error
		aggFuncs []*ast.AggregateFuncExpr
		totalMap map[*ast.AggregateFuncExpr]int
	)
	hasAgg := b.detectAggInExprNode(v.Exprs)
	needBuildAgg := hasAgg
	if hasAgg {
		if b.buildingRecursivePartForCTE {
			return nil, plannererrors.ErrCTERecursiveForbidsAggregation.GenWithStackByArgs(b.genCTETableNameForError())
		}

		aggFuncs, totalMap = b.extractAggFuncsInExprs(v.Exprs)

		if len(aggFuncs) == 0 {
			needBuildAgg = false
		}
	}
	if needBuildAgg {
		var aggIndexMap map[int]int
		p, aggIndexMap, err = b.buildAggregation(ctx, p, aggFuncs, nil, nil)
		if err != nil {
			return nil, err
		}
		for agg, idx := range totalMap {
			totalMap[agg] = aggIndexMap[idx]
		}
	}

	for _, astExpr := range v.Exprs {
		expr, np, err := b.rewrite(ctx, astExpr, p, totalMap, true)
		if err != nil {
			return nil, err
		}
		p = np
		proj.Exprs = append(proj.Exprs, expr)
		schema.Append(&expression.Column{
			UniqueID: b.ctx.GetSessionVars().AllocPlanColumnID(),
			RetType:  expr.GetType(),
		})
	}
	proj.SetChildren(p)
	proj.self = proj
	proj.SetSchema(schema)
	proj.CalculateNoDelay = true
	return proj, nil
}

func (b *PlanBuilder) buildSet(ctx context.Context, v *ast.SetStmt) (Plan, error) {
	p := &Set{}
	for _, vars := range v.Variables {
		if vars.IsGlobal {
			err := plannererrors.ErrSpecificAccessDenied.GenWithStackByArgs("SUPER or SYSTEM_VARIABLES_ADMIN")
			b.visitInfo = appendDynamicVisitInfo(b.visitInfo, "SYSTEM_VARIABLES_ADMIN", false, err)
		}
		if sem.IsEnabled() && sem.IsInvisibleSysVar(strings.ToLower(vars.Name)) {
			err := plannererrors.ErrSpecificAccessDenied.GenWithStackByArgs("RESTRICTED_VARIABLES_ADMIN")
			b.visitInfo = appendDynamicVisitInfo(b.visitInfo, "RESTRICTED_VARIABLES_ADMIN", false, err)
		}
		assign := &expression.VarAssignment{
			Name:     vars.Name,
			IsGlobal: vars.IsGlobal,
			IsSystem: vars.IsSystem,
		}
		if _, ok := vars.Value.(*ast.DefaultExpr); !ok {
			if cn, ok2 := vars.Value.(*ast.ColumnNameExpr); ok2 && cn.Name.Table.L == "" {
				// Convert column name expression to string value expression.
				char, col := b.ctx.GetSessionVars().GetCharsetInfo()
				vars.Value = ast.NewValueExpr(cn.Name.Name.O, char, col)
			}
			// The mocked plan need one output for the complex cases.
			// See the following IF branch.
			mockTablePlan := LogicalTableDual{RowCount: 1}.Init(b.ctx, b.getSelectOffset())
			var err error
			var possiblePlan LogicalPlan
			assign.Expr, possiblePlan, err = b.rewrite(ctx, vars.Value, mockTablePlan, nil, true)
			if err != nil {
				return nil, err
			}
			// It's possible that the subquery of the SET_VAR is a complex one so we need to get the result by evaluating the plan.
			if _, ok := possiblePlan.(*LogicalTableDual); !ok {
				physicalPlan, _, err := DoOptimize(ctx, b.ctx, b.optFlag, possiblePlan)
				if err != nil {
					return nil, err
				}
				row, err := EvalSubqueryFirstRow(ctx, physicalPlan, b.is, b.ctx)
				if err != nil {
					return nil, err
				}
				constant := &expression.Constant{
					Value:   row[0],
					RetType: assign.Expr.GetType(),
				}
				assign.Expr = constant
			}
		} else {
			assign.IsDefault = true
		}
		if vars.ExtendValue != nil {
			assign.ExtendValue = &expression.Constant{
				Value:   vars.ExtendValue.(*driver.ValueExpr).Datum,
				RetType: &vars.ExtendValue.(*driver.ValueExpr).Type,
			}
		}
		p.VarAssigns = append(p.VarAssigns, assign)
	}
	return p, nil
}

func (b *PlanBuilder) buildDropBindPlan(v *ast.DropBindingStmt) (Plan, error) {
	var p *SQLBindPlan
	if v.OriginNode != nil {
		normdOrigSQL, sqlDigestWithDB := norm.NormalizeStmtForBinding(v.OriginNode, norm.WithSpecifiedDB(b.ctx.GetSessionVars().CurrentDB))
		p = &SQLBindPlan{
			SQLBindOp:    OpSQLBindDrop,
			NormdOrigSQL: normdOrigSQL,
			IsGlobal:     v.GlobalScope,
			Db:           utilparser.GetDefaultDB(v.OriginNode, b.ctx.GetSessionVars().CurrentDB),
			SQLDigest:    sqlDigestWithDB,
		}
		if v.HintedNode != nil {
			p.BindSQL = utilparser.RestoreWithDefaultDB(v.HintedNode, b.ctx.GetSessionVars().CurrentDB, v.HintedNode.Text())
		}
	} else {
		p = &SQLBindPlan{
			SQLBindOp: OpSQLBindDropByDigest,
			IsGlobal:  v.GlobalScope,
			SQLDigest: v.SQLDigest,
		}
	}
	b.visitInfo = appendVisitInfo(b.visitInfo, mysql.SuperPriv, "", "", "", nil)
	return p, nil
}

func (b *PlanBuilder) buildSetBindingStatusPlan(v *ast.SetBindingStmt) (Plan, error) {
	var p *SQLBindPlan
	if v.OriginNode != nil {
		p = &SQLBindPlan{
			SQLBindOp:    OpSetBindingStatus,
			NormdOrigSQL: parser.NormalizeForBinding(utilparser.RestoreWithDefaultDB(v.OriginNode, b.ctx.GetSessionVars().CurrentDB, v.OriginNode.Text()), false),
			Db:           utilparser.GetDefaultDB(v.OriginNode, b.ctx.GetSessionVars().CurrentDB),
		}
	} else if v.SQLDigest != "" {
		p = &SQLBindPlan{
			SQLBindOp: OpSetBindingStatusByDigest,
			SQLDigest: v.SQLDigest,
		}
	} else {
		return nil, errors.New("sql digest is empty")
	}
	switch v.BindingStatusType {
	case ast.BindingStatusTypeEnabled:
		p.NewStatus = bindinfo.Enabled
	case ast.BindingStatusTypeDisabled:
		p.NewStatus = bindinfo.Disabled
	}
	if v.HintedNode != nil {
		p.BindSQL = utilparser.RestoreWithDefaultDB(v.HintedNode, b.ctx.GetSessionVars().CurrentDB, v.HintedNode.Text())
	}
	b.visitInfo = appendVisitInfo(b.visitInfo, mysql.SuperPriv, "", "", "", nil)
	return p, nil
}

func checkHintedSQL(sql, charset, collation, db string) error {
	p := parser.New()
	hintsSet, _, warns, err := hint.ParseHintsSet(p, sql, charset, collation, db)
	if err != nil {
		return err
	}
	hintsStr, err := hintsSet.Restore()
	if err != nil {
		return err
	}
	// For `create global binding for select * from t using select * from t`, we allow it though hintsStr is empty.
	// For `create global binding for select * from t using select /*+ non_exist_hint() */ * from t`,
	// the hint is totally invalid, we escalate warning to error.
	if hintsStr == "" && len(warns) > 0 {
		return warns[0]
	}
	return nil
}

func fetchRecordFromClusterStmtSummary(sctx PlanContext, planDigest string) ([]chunk.Row, error) {
	ctx := kv.WithInternalSourceType(context.Background(), kv.InternalTxnBindInfo)
	exec, _ := sctx.(sqlexec.SQLExecutor)
	fields := "stmt_type, schema_name, digest_text, sample_user, prepared, query_sample_text, charset, collation, plan_hint, plan_digest"
	sql := fmt.Sprintf("select %s from information_schema.cluster_statements_summary where plan_digest = '%s' union distinct ", fields, planDigest) +
		fmt.Sprintf("select %s from information_schema.cluster_statements_summary_history where plan_digest = '%s' ", fields, planDigest) +
		"order by length(plan_digest) desc"
	rs, err := exec.ExecuteInternal(ctx, sql)
	if rs == nil {
		return nil, errors.New("can't find any records for '" + planDigest + "' in statement summary")
	}
	if err != nil {
		return nil, err
	}

	var rows []chunk.Row
	defer terror.Call(rs.Close)
	if rows, err = sqlexec.DrainRecordSet(ctx, rs, 8); err != nil {
		return nil, err
	}
	return rows, nil
}

func (b *PlanBuilder) buildCreateBindPlanFromPlanDigest(v *ast.CreateBindingStmt) (Plan, error) {
	if v.PlanDigest == "" {
		return nil, errors.New("plan digest is empty")
	}
	rows, err := fetchRecordFromClusterStmtSummary(b.ctx, v.PlanDigest)
	if err != nil {
		return nil, err
	}
	bindableStmt := stmtsummary.GetBindableStmtFromCluster(rows)
	if bindableStmt == nil {
		return nil, errors.New("can't find any plans for '" + v.PlanDigest + "'")
	}

	parser4binding := parser.New()
	originNode, err := parser4binding.ParseOneStmt(bindableStmt.Query, bindableStmt.Charset, bindableStmt.Collation)
	if err != nil {
		return nil, errors.Errorf("binding failed: %v", err)
	}
	if err = hint.CheckBindingFromHistoryBindable(originNode, bindableStmt.PlanHint); err != nil {
		return nil, err
	}
	bindSQL := bindinfo.GenerateBindingSQL(context.TODO(), originNode, bindableStmt.PlanHint, true, bindableStmt.Schema)
	var hintNode ast.StmtNode
	hintNode, err = parser4binding.ParseOneStmt(bindSQL, bindableStmt.Charset, bindableStmt.Collation)
	if err != nil {
		return nil, errors.Errorf("binding failed: %v", err)
	}

	restoredSQL := utilparser.RestoreWithDefaultDB(originNode, bindableStmt.Schema, bindableStmt.Query)
	bindSQL = utilparser.RestoreWithDefaultDB(hintNode, bindableStmt.Schema, hintNode.Text())
	db := utilparser.GetDefaultDB(originNode, bindableStmt.Schema)
	normdOrigSQL, sqlDigestWithDB := parser.NormalizeDigestForBinding(restoredSQL)

	p := &SQLBindPlan{
		SQLBindOp:    OpSQLBindCreate,
		NormdOrigSQL: normdOrigSQL,
		BindSQL:      bindSQL,
		IsGlobal:     v.GlobalScope,
		BindStmt:     hintNode,
		Db:           db,
		Charset:      bindableStmt.Charset,
		Collation:    bindableStmt.Collation,
		Source:       bindinfo.History,
		SQLDigest:    sqlDigestWithDB.String(),
		PlanDigest:   v.PlanDigest,
	}
	b.visitInfo = appendVisitInfo(b.visitInfo, mysql.SuperPriv, "", "", "", nil)
	return p, nil
}

func (b *PlanBuilder) buildCreateBindPlan(v *ast.CreateBindingStmt) (Plan, error) {
	if v.OriginNode == nil {
		return b.buildCreateBindPlanFromPlanDigest(v)
	}
	charSet, collation := b.ctx.GetSessionVars().GetCharsetInfo()

	// Because we use HintedNode.Restore instead of HintedNode.Text, so we need do some check here
	// For example, if HintedNode.Text is `select /*+ non_exist_hint() */ * from t` and the current DB is `test`,
	// the HintedNode.Restore will be `select * from test . t`.
	// In other words, illegal hints will be deleted during restore. We can't check hinted SQL after restore.
	// So we need check here.
	if err := checkHintedSQL(v.HintedNode.Text(), charSet, collation, b.ctx.GetSessionVars().CurrentDB); err != nil {
		return nil, err
	}

	restoredSQL := utilparser.RestoreWithDefaultDB(v.OriginNode, b.ctx.GetSessionVars().CurrentDB, v.OriginNode.Text())
	bindSQL := utilparser.RestoreWithDefaultDB(v.HintedNode, b.ctx.GetSessionVars().CurrentDB, v.HintedNode.Text())
	db := utilparser.GetDefaultDB(v.OriginNode, b.ctx.GetSessionVars().CurrentDB)
	normdOrigSQL, sqlDigestWithDB := parser.NormalizeDigestForBinding(restoredSQL)
	p := &SQLBindPlan{
		SQLBindOp:    OpSQLBindCreate,
		NormdOrigSQL: normdOrigSQL,
		BindSQL:      bindSQL,
		IsGlobal:     v.GlobalScope,
		BindStmt:     v.HintedNode,
		Db:           db,
		Charset:      charSet,
		Collation:    collation,
		Source:       bindinfo.Manual,
		SQLDigest:    sqlDigestWithDB.String(),
	}
	b.visitInfo = appendVisitInfo(b.visitInfo, mysql.SuperPriv, "", "", "", nil)
	return p, nil
}

// detectAggInExprNode detects an aggregate function in its exprs.
func (*PlanBuilder) detectAggInExprNode(exprs []ast.ExprNode) bool {
	for _, expr := range exprs {
		if ast.HasAggFlag(expr) {
			return true
		}
	}
	return false
}

// detectSelectAgg detects an aggregate function or GROUP BY clause.
func (*PlanBuilder) detectSelectAgg(sel *ast.SelectStmt) bool {
	if sel.GroupBy != nil {
		return true
	}
	for _, f := range sel.Fields.Fields {
		if f.WildCard != nil {
			continue
		}
		if ast.HasAggFlag(f.Expr) {
			return true
		}
	}
	if sel.Having != nil {
		if ast.HasAggFlag(sel.Having.Expr) {
			return true
		}
	}
	if sel.OrderBy != nil {
		for _, item := range sel.OrderBy.Items {
			if ast.HasAggFlag(item.Expr) {
				return true
			}
		}
	}
	return false
}

func (*PlanBuilder) detectSelectWindow(sel *ast.SelectStmt) bool {
	for _, f := range sel.Fields.Fields {
		if ast.HasWindowFlag(f.Expr) {
			return true
		}
	}
	if sel.OrderBy != nil {
		for _, item := range sel.OrderBy.Items {
			if ast.HasWindowFlag(item.Expr) {
				return true
			}
		}
	}
	return false
}

func getPathByIndexName(paths []*util.AccessPath, idxName model.CIStr, tblInfo *model.TableInfo) *util.AccessPath {
	var primaryIdxPath, indexPrefixPath *util.AccessPath
	prefixMatches := 0
	for _, path := range paths {
		if path.StoreType == kv.TiFlash {
			continue
		}
		if path.IsTablePath() {
			primaryIdxPath = path
			continue
		}
		if path.Index.Name.L == idxName.L {
			return path
		}
		if strings.HasPrefix(path.Index.Name.L, idxName.L) {
			indexPrefixPath = path
			prefixMatches++
		}
	}
	if isPrimaryIndex(idxName) && tblInfo.HasClusteredIndex() {
		return primaryIdxPath
	}

	// Return only unique prefix matches
	if prefixMatches == 1 {
		return indexPrefixPath
	}
	return nil
}

func isPrimaryIndex(indexName model.CIStr) bool {
	return indexName.L == "primary"
}

func genTiFlashPath(tblInfo *model.TableInfo) *util.AccessPath {
	tiFlashPath := &util.AccessPath{StoreType: kv.TiFlash}
	fillContentForTablePath(tiFlashPath, tblInfo)
	return tiFlashPath
}

func fillContentForTablePath(tablePath *util.AccessPath, tblInfo *model.TableInfo) {
	if tblInfo.IsCommonHandle {
		tablePath.IsCommonHandlePath = true
		for _, index := range tblInfo.Indices {
			if index.Primary {
				tablePath.Index = index
				break
			}
		}
	} else {
		tablePath.IsIntHandlePath = true
	}
}

// isForUpdateReadSelectLock checks if the lock type need to use forUpdateRead
func isForUpdateReadSelectLock(lock *ast.SelectLockInfo) bool {
	if lock == nil {
		return false
	}
	return lock.LockType == ast.SelectLockForUpdate ||
		lock.LockType == ast.SelectLockForUpdateNoWait ||
		lock.LockType == ast.SelectLockForUpdateWaitN
}

// getLatestIndexInfo gets the index info of latest schema version from given table id,
// it returns nil if the schema version is not changed
func getLatestIndexInfo(ctx PlanContext, id int64, startVer int64) (map[int64]*model.IndexInfo, bool, error) {
	dom := domain.GetDomain(ctx)
	if dom == nil {
		return nil, false, errors.New("domain not found for ctx")
	}
	is := temptable.AttachLocalTemporaryTableInfoSchema(ctx, dom.InfoSchema())
	if is.SchemaMetaVersion() == startVer {
		return nil, false, nil
	}
	latestIndexes := make(map[int64]*model.IndexInfo)

	latestTbl, latestTblExist := is.TableByID(id)
	if latestTblExist {
		latestTblInfo := latestTbl.Meta()
		for _, index := range latestTblInfo.Indices {
			latestIndexes[index.ID] = index
		}
	}
	return latestIndexes, true, nil
}

func getPossibleAccessPaths(ctx PlanContext, tableHints *hint.PlanHints, indexHints []*ast.IndexHint, tbl table.Table, dbName, tblName model.CIStr, check bool, hasFlagPartitionProcessor bool) ([]*util.AccessPath, error) {
	tblInfo := tbl.Meta()
	publicPaths := make([]*util.AccessPath, 0, len(tblInfo.Indices)+2)
	tp := kv.TiKV
	if tbl.Type().IsClusterTable() {
		tp = kv.TiDB
	}
	tablePath := &util.AccessPath{StoreType: tp}
	fillContentForTablePath(tablePath, tblInfo)
	publicPaths = append(publicPaths, tablePath)

	if tblInfo.TiFlashReplica == nil {
		ctx.GetSessionVars().RaiseWarningWhenMPPEnforced("MPP mode may be blocked because there aren't tiflash replicas of table `" + tblInfo.Name.O + "`.")
	} else if !tblInfo.TiFlashReplica.Available {
		ctx.GetSessionVars().RaiseWarningWhenMPPEnforced("MPP mode may be blocked because tiflash replicas of table `" + tblInfo.Name.O + "` not ready.")
	} else {
		publicPaths = append(publicPaths, genTiFlashPath(tblInfo))
	}

	// consider hypo TiFlash replicas
	if ctx.GetSessionVars().StmtCtx.InExplainStmt && ctx.GetSessionVars().HypoTiFlashReplicas != nil {
		hypoReplicas := ctx.GetSessionVars().HypoTiFlashReplicas
		originalTableName := tblInfo.Name.L
		if hypoReplicas[dbName.L] != nil {
			if _, ok := hypoReplicas[dbName.L][originalTableName]; ok {
				publicPaths = append(publicPaths, genTiFlashPath(tblInfo))
			}
		}
	}

	optimizerUseInvisibleIndexes := ctx.GetSessionVars().OptimizerUseInvisibleIndexes

	check = check || ctx.GetSessionVars().IsIsolation(ast.ReadCommitted)
	check = check && ctx.GetSessionVars().ConnectionID > 0
	var latestIndexes map[int64]*model.IndexInfo
	var err error

	for _, index := range tblInfo.Indices {
		if index.State == model.StatePublic {
			// Filter out invisible index, because they are not visible for optimizer
			if !optimizerUseInvisibleIndexes && index.Invisible {
				continue
			}
			if tblInfo.IsCommonHandle && index.Primary {
				continue
			}
			if check && latestIndexes == nil {
				latestIndexes, check, err = getLatestIndexInfo(ctx, tblInfo.ID, 0)
				if err != nil {
					return nil, err
				}
			}
			if check {
				if latestIndex, ok := latestIndexes[index.ID]; !ok || latestIndex.State != model.StatePublic {
					continue
				}
			}
			publicPaths = append(publicPaths, &util.AccessPath{Index: index})
		}
	}

	// consider hypo-indexes
	hypoIndexes := ctx.GetSessionVars().HypoIndexes
	if ctx.GetSessionVars().StmtCtx.InExplainStmt && hypoIndexes != nil {
		originalTableName := tblInfo.Name.L
		if hypoIndexes[dbName.L] != nil && hypoIndexes[dbName.L][originalTableName] != nil {
			for _, index := range hypoIndexes[dbName.L][originalTableName] {
				publicPaths = append(publicPaths, &util.AccessPath{Index: index})
			}
		}
	}

	hasScanHint, hasUseOrForce := false, false
	available := make([]*util.AccessPath, 0, len(publicPaths))
	ignored := make([]*util.AccessPath, 0, len(publicPaths))

	// Extract comment-style index hint like /*+ INDEX(t, idx1, idx2) */.
	indexHintsLen := len(indexHints)
	if tableHints != nil {
		for i, hint := range tableHints.IndexHintList {
			if hint.Match(dbName, tblName) {
				indexHints = append(indexHints, hint.IndexHint)
				tableHints.IndexHintList[i].Matched = true
			}
		}
	}

	_, isolationReadEnginesHasTiKV := ctx.GetSessionVars().GetIsolationReadEngines()[kv.TiKV]
	for i, hint := range indexHints {
		if hint.HintScope != ast.HintForScan {
			continue
		}

		hasScanHint = true

		if !isolationReadEnginesHasTiKV {
			if hint.IndexNames != nil {
				engineVals, _ := ctx.GetSessionVars().GetSystemVar(variable.TiDBIsolationReadEngines)
				err := fmt.Errorf("TiDB doesn't support index in the isolation read engines(value: '%v')", engineVals)
				if i < indexHintsLen {
					return nil, err
				}
				ctx.GetSessionVars().StmtCtx.AppendWarning(err)
			}
			continue
		}
		// It is syntactically valid to omit index_list for USE INDEX, which means “use no indexes”.
		// Omitting index_list for FORCE INDEX or IGNORE INDEX is a syntax error.
		// See https://dev.mysql.com/doc/refman/8.0/en/index-hints.html.
		if hint.IndexNames == nil && hint.HintType != ast.HintIgnore {
			if path := getTablePath(publicPaths); path != nil {
				hasUseOrForce = true
				path.Forced = true
				available = append(available, path)
			}
		}
		for _, idxName := range hint.IndexNames {
			path := getPathByIndexName(publicPaths, idxName, tblInfo)
			if path == nil {
				err := plannererrors.ErrKeyDoesNotExist.FastGenByArgs(idxName, tblInfo.Name)
				// if hint is from comment-style sql hints, we should throw a warning instead of error.
				if i < indexHintsLen {
					return nil, err
				}
				ctx.GetSessionVars().StmtCtx.AppendWarning(err)
				continue
			}
			if hint.HintType == ast.HintIgnore {
				// Collect all the ignored index hints.
				ignored = append(ignored, path)
				continue
			}
			// Currently we don't distinguish between "FORCE" and "USE" because
			// our cost estimation is not reliable.
			hasUseOrForce = true
			path.Forced = true
			if hint.HintType == ast.HintOrderIndex {
				path.ForceKeepOrder = true
			}
			if hint.HintType == ast.HintNoOrderIndex {
				path.ForceNoKeepOrder = true
			}
			available = append(available, path)
		}
	}

	if !hasScanHint || !hasUseOrForce {
		available = publicPaths
	}

	available = removeIgnoredPaths(available, ignored, tblInfo)

	// global index must not use partition pruning optimization, as LogicalPartitionAll not suitable for global index.
	// ignore global index if flagPartitionProcessor exists.
	if hasFlagPartitionProcessor {
		available = removeGlobalIndexPaths(available)
	}

	// If we have got "FORCE" or "USE" index hint but got no available index,
	// we have to use table scan.
	if len(available) == 0 {
		available = append(available, tablePath)
	}

	// If all available paths are Multi-Valued Index, it's possible that the only multi-valued index is inapplicable,
	// so that the table paths are still added here to avoid failing to find any physical plan.
	allMVIIndexPath := true
	for _, availablePath := range available {
		if !isMVIndexPath(availablePath) {
			allMVIIndexPath = false
		}
	}
	if allMVIIndexPath {
		available = append(available, tablePath)
	}

	return available, nil
}

func filterPathByIsolationRead(ctx PlanContext, paths []*util.AccessPath, tblName model.CIStr, dbName model.CIStr) ([]*util.AccessPath, error) {
	// TODO: filter paths with isolation read locations.
	if util2.IsSysDB(dbName.L) {
		return paths, nil
	}
	isolationReadEngines := ctx.GetSessionVars().GetIsolationReadEngines()
	availableEngine := map[kv.StoreType]struct{}{}
	var availableEngineStr string
	for i := len(paths) - 1; i >= 0; i-- {
		// availableEngineStr is for warning message.
		if _, ok := availableEngine[paths[i].StoreType]; !ok {
			availableEngine[paths[i].StoreType] = struct{}{}
			if availableEngineStr != "" {
				availableEngineStr += ", "
			}
			availableEngineStr += paths[i].StoreType.Name()
		}
		if _, ok := isolationReadEngines[paths[i].StoreType]; !ok && paths[i].StoreType != kv.TiDB {
			paths = append(paths[:i], paths[i+1:]...)
		}
	}
	var err error
	engineVals, _ := ctx.GetSessionVars().GetSystemVar(variable.TiDBIsolationReadEngines)
	if len(paths) == 0 {
		helpMsg := ""
		if engineVals == "tiflash" {
			helpMsg = ". Please check tiflash replica"
			if ctx.GetSessionVars().StmtCtx.TiFlashEngineRemovedDueToStrictSQLMode {
				helpMsg += " or check if the query is not readonly and sql mode is strict"
			}
		}
		err = plannererrors.ErrInternal.GenWithStackByArgs(fmt.Sprintf("No access path for table '%s' is found with '%v' = '%v', valid values can be '%s'%s.", tblName.String(),
			variable.TiDBIsolationReadEngines, engineVals, availableEngineStr, helpMsg))
	}
	if _, ok := isolationReadEngines[kv.TiFlash]; !ok {
		if ctx.GetSessionVars().StmtCtx.TiFlashEngineRemovedDueToStrictSQLMode {
			ctx.GetSessionVars().RaiseWarningWhenMPPEnforced(
				"MPP mode may be blocked because the query is not readonly and sql mode is strict.")
		} else {
			ctx.GetSessionVars().RaiseWarningWhenMPPEnforced(
				fmt.Sprintf("MPP mode may be blocked because '%v'(value: '%v') not match, need 'tiflash'.", variable.TiDBIsolationReadEngines, engineVals))
		}
	}
	return paths, err
}

func removeIgnoredPaths(paths, ignoredPaths []*util.AccessPath, tblInfo *model.TableInfo) []*util.AccessPath {
	if len(ignoredPaths) == 0 {
		return paths
	}
	remainedPaths := make([]*util.AccessPath, 0, len(paths))
	for _, path := range paths {
		if path.IsTablePath() || getPathByIndexName(ignoredPaths, path.Index.Name, tblInfo) == nil {
			remainedPaths = append(remainedPaths, path)
		}
	}
	return remainedPaths
}

func removeGlobalIndexPaths(paths []*util.AccessPath) []*util.AccessPath {
	i := 0
	for _, path := range paths {
		if path.Index != nil && path.Index.Global {
			continue
		}
		paths[i] = path
		i++
	}
	return paths[:i]
}

func (b *PlanBuilder) buildSelectLock(src LogicalPlan, lock *ast.SelectLockInfo) (*LogicalLock, error) {
	var tblID2PhysTblIDCol map[int64]*expression.Column
	if len(b.partitionedTable) > 0 {
		tblID2PhysTblIDCol = make(map[int64]*expression.Column)
		// If a chunk row is read from a partitioned table, which partition the row
		// comes from is unknown. With the existence of Join, the situation could be
		// even worse: SelectLock have to know the `pid` to construct the lock key.
		// To solve the problem, an extra `pid` column is added to the schema, and the
		// DataSource need to return the `pid` information in the chunk row.
		// For dynamic prune mode, it is filled in from the tableID in the key by storage.
		// For static prune mode it is also filled in from the tableID in the key by storage.
		// since it would otherwise be lost in the PartitionUnion executor.
		setExtraPhysTblIDColsOnDataSource(src, tblID2PhysTblIDCol)
	}
	selectLock := LogicalLock{
		Lock:               lock,
		tblID2Handle:       b.handleHelper.tailMap(),
		tblID2PhysTblIDCol: tblID2PhysTblIDCol,
	}.Init(b.ctx)
	selectLock.SetChildren(src)
	return selectLock, nil
}

func setExtraPhysTblIDColsOnDataSource(p LogicalPlan, tblID2PhysTblIDCol map[int64]*expression.Column) {
	switch ds := p.(type) {
	case *DataSource:
		if ds.tableInfo.GetPartitionInfo() == nil {
			return
		}
		tblID2PhysTblIDCol[ds.tableInfo.ID] = ds.AddExtraPhysTblIDColumn()
	default:
		for _, child := range p.Children() {
			setExtraPhysTblIDColsOnDataSource(child, tblID2PhysTblIDCol)
		}
	}
}

func (b *PlanBuilder) buildPrepare(x *ast.PrepareStmt) Plan {
	p := &Prepare{
		Name: x.Name,
	}
	if x.SQLVar != nil {
		if v, ok := b.ctx.GetSessionVars().GetUserVarVal(strings.ToLower(x.SQLVar.Name)); ok {
			var err error
			p.SQLText, err = v.ToString()
			if err != nil {
				b.ctx.GetSessionVars().StmtCtx.AppendWarning(err)
				p.SQLText = "NULL"
			}
		} else {
			p.SQLText = "NULL"
		}
	} else {
		p.SQLText = x.SQLText
	}
	return p
}

func (b *PlanBuilder) buildAdmin(ctx context.Context, as *ast.AdminStmt) (Plan, error) {
	var ret Plan
	var err error
	switch as.Tp {
	case ast.AdminCheckTable, ast.AdminCheckIndex:
		ret, err = b.buildAdminCheckTable(ctx, as)
		if err != nil {
			return ret, err
		}
	case ast.AdminRecoverIndex:
		p := &RecoverIndex{Table: as.Tables[0], IndexName: as.Index}
		p.setSchemaAndNames(buildRecoverIndexFields())
		ret = p
	case ast.AdminCleanupIndex:
		p := &CleanupIndex{Table: as.Tables[0], IndexName: as.Index}
		p.setSchemaAndNames(buildCleanupIndexFields())
		ret = p
	case ast.AdminChecksumTable:
		p := &ChecksumTable{Tables: as.Tables}
		p.setSchemaAndNames(buildChecksumTableSchema())
		ret = p
	case ast.AdminShowNextRowID:
		p := &ShowNextRowID{TableName: as.Tables[0]}
		p.setSchemaAndNames(buildShowNextRowID())
		ret = p
	case ast.AdminShowDDL:
		p := &ShowDDL{}
		p.setSchemaAndNames(buildShowDDLFields())
		ret = p
	case ast.AdminShowDDLJobs:
		p := LogicalShowDDLJobs{JobNumber: as.JobNumber}.Init(b.ctx)
		p.setSchemaAndNames(buildShowDDLJobsFields())
		for _, col := range p.schema.Columns {
			col.UniqueID = b.ctx.GetSessionVars().AllocPlanColumnID()
		}
		ret = p
		if as.Where != nil {
			ret, err = b.buildSelection(ctx, p, as.Where, nil)
			if err != nil {
				return nil, err
			}
		}
	case ast.AdminCancelDDLJobs:
		p := &CancelDDLJobs{JobIDs: as.JobIDs}
		p.setSchemaAndNames(buildCancelDDLJobsFields())
		ret = p
	case ast.AdminPauseDDLJobs:
		p := &PauseDDLJobs{JobIDs: as.JobIDs}
		p.setSchemaAndNames(buildPauseDDLJobsFields())
		ret = p
	case ast.AdminResumeDDLJobs:
		p := &ResumeDDLJobs{JobIDs: as.JobIDs}
		p.setSchemaAndNames(buildResumeDDLJobsFields())
		ret = p
	case ast.AdminCheckIndexRange:
		schema, names, err := b.buildCheckIndexSchema(as.Tables[0], as.Index)
		if err != nil {
			return nil, err
		}

		p := &CheckIndexRange{Table: as.Tables[0], IndexName: as.Index, HandleRanges: as.HandleRanges}
		p.setSchemaAndNames(schema, names)
		ret = p
	case ast.AdminShowDDLJobQueries:
		p := &ShowDDLJobQueries{JobIDs: as.JobIDs}
		p.setSchemaAndNames(buildShowDDLJobQueriesFields())
		ret = p
	case ast.AdminShowDDLJobQueriesWithRange:
		p := &ShowDDLJobQueriesWithRange{Limit: as.LimitSimple.Count, Offset: as.LimitSimple.Offset}
		p.setSchemaAndNames(buildShowDDLJobQueriesWithRangeFields())
		ret = p
	case ast.AdminShowSlow:
		p := &ShowSlow{ShowSlow: as.ShowSlow}
		p.setSchemaAndNames(buildShowSlowSchema())
		ret = p
	case ast.AdminReloadExprPushdownBlacklist:
		return &ReloadExprPushdownBlacklist{}, nil
	case ast.AdminReloadOptRuleBlacklist:
		return &ReloadOptRuleBlacklist{}, nil
	case ast.AdminPluginEnable:
		return &AdminPlugins{Action: Enable, Plugins: as.Plugins}, nil
	case ast.AdminPluginDisable:
		return &AdminPlugins{Action: Disable, Plugins: as.Plugins}, nil
	case ast.AdminFlushBindings:
		return &SQLBindPlan{SQLBindOp: OpFlushBindings}, nil
	case ast.AdminCaptureBindings:
		return &SQLBindPlan{SQLBindOp: OpCaptureBindings}, nil
	case ast.AdminEvolveBindings:
		var err error
		// The 'baseline evolution' only work in the test environment before the feature is GA.
		if !config.CheckTableBeforeDrop {
			err = errors.Errorf("Cannot enable baseline evolution feature, it is not generally available now")
		}
		return &SQLBindPlan{SQLBindOp: OpEvolveBindings}, err
	case ast.AdminReloadBindings:
		return &SQLBindPlan{SQLBindOp: OpReloadBindings}, nil
	case ast.AdminReloadStatistics:
		return &Simple{Statement: as}, nil
	case ast.AdminFlushPlanCache:
		return &Simple{Statement: as}, nil
	case ast.AdminSetBDRRole, ast.AdminUnsetBDRRole:
		ret = &Simple{Statement: as}
	case ast.AdminShowBDRRole:
		p := &AdminShowBDRRole{}
		p.setSchemaAndNames(buildAdminShowBDRRoleFields())
		ret = p
	default:
		return nil, plannererrors.ErrUnsupportedType.GenWithStack("Unsupported ast.AdminStmt(%T) for buildAdmin", as)
	}

	// Admin command can only be executed by administrator.
	b.visitInfo = appendVisitInfo(b.visitInfo, mysql.SuperPriv, "", "", "", nil)
	return ret, nil
}

func (b *PlanBuilder) buildPhysicalIndexLookUpReader(_ context.Context, dbName model.CIStr, tbl table.Table, idx *model.IndexInfo) (Plan, error) {
	tblInfo := tbl.Meta()
	physicalID, isPartition := getPhysicalID(tbl)
	fullExprCols, _, err := expression.TableInfo2SchemaAndNames(b.ctx.GetExprCtx(), dbName, tblInfo)
	if err != nil {
		return nil, err
	}
	extraInfo, extraCol, hasExtraCol := tryGetPkExtraColumn(b.ctx.GetSessionVars(), tblInfo)
	pkHandleInfo, pkHandleCol, hasPkIsHandle := tryGetPkHandleCol(tblInfo, fullExprCols)
	commonInfos, commonCols, hasCommonCols := tryGetCommonHandleCols(tbl, fullExprCols)
	idxColInfos := getIndexColumnInfos(tblInfo, idx)
	idxColSchema := getIndexColsSchema(tblInfo, idx, fullExprCols)
	idxCols, idxColLens := expression.IndexInfo2PrefixCols(idxColInfos, idxColSchema.Columns, idx)

	is := PhysicalIndexScan{
		Table:            tblInfo,
		TableAsName:      &tblInfo.Name,
		DBName:           dbName,
		Columns:          idxColInfos,
		Index:            idx,
		IdxCols:          idxCols,
		IdxColLens:       idxColLens,
		dataSourceSchema: idxColSchema.Clone(),
		Ranges:           ranger.FullRange(),
		physicalTableID:  physicalID,
		isPartition:      isPartition,
		tblColHists:      &(statistics.PseudoTable(tblInfo, false)).HistColl,
	}.Init(b.ctx, b.getSelectOffset())
	// There is no alternative plan choices, so just use pseudo stats to avoid panic.
	is.SetStats(&property.StatsInfo{HistColl: &(statistics.PseudoTable(tblInfo, false)).HistColl})
	if hasCommonCols {
		for _, c := range commonInfos {
			is.Columns = append(is.Columns, c.ColumnInfo)
		}
	}
	is.initSchema(append(is.IdxCols, commonCols...), true)

	// It's double read case.
	ts := PhysicalTableScan{
		Columns:         idxColInfos,
		Table:           tblInfo,
		TableAsName:     &tblInfo.Name,
		DBName:          dbName,
		physicalTableID: physicalID,
		isPartition:     isPartition,
		tblColHists:     &(statistics.PseudoTable(tblInfo, false)).HistColl,
	}.Init(b.ctx, b.getSelectOffset())
	ts.SetSchema(idxColSchema)
	ts.Columns = ExpandVirtualColumn(ts.Columns, ts.schema, ts.Table.Columns)
	switch {
	case hasExtraCol:
		ts.Columns = append(ts.Columns, extraInfo)
		ts.schema.Append(extraCol)
		ts.HandleIdx = []int{len(ts.Columns) - 1}
	case hasPkIsHandle:
		ts.Columns = append(ts.Columns, pkHandleInfo)
		ts.schema.Append(pkHandleCol)
		ts.HandleIdx = []int{len(ts.Columns) - 1}
	case hasCommonCols:
		ts.HandleIdx = make([]int, 0, len(commonCols))
		for pkOffset, cInfo := range commonInfos {
			found := false
			for i, c := range ts.Columns {
				if c.ID == cInfo.ID {
					found = true
					ts.HandleIdx = append(ts.HandleIdx, i)
					break
				}
			}
			if !found {
				ts.Columns = append(ts.Columns, cInfo.ColumnInfo)
				ts.schema.Append(commonCols[pkOffset])
				ts.HandleIdx = append(ts.HandleIdx, len(ts.Columns)-1)
			}
		}
	}

	cop := &copTask{
		indexPlan:        is,
		tablePlan:        ts,
		tblColHists:      is.StatsInfo().HistColl,
		extraHandleCol:   extraCol,
		commonHandleCols: commonCols,
	}
	rootT := cop.convertToRootTask(b.ctx)
	if err := rootT.p.ResolveIndices(); err != nil {
		return nil, err
	}
	return rootT.p, nil
}

func getIndexColumnInfos(tblInfo *model.TableInfo, idx *model.IndexInfo) []*model.ColumnInfo {
	ret := make([]*model.ColumnInfo, len(idx.Columns))
	for i, idxCol := range idx.Columns {
		ret[i] = tblInfo.Columns[idxCol.Offset]
	}
	return ret
}

func getIndexColsSchema(tblInfo *model.TableInfo, idx *model.IndexInfo, allColSchema *expression.Schema) *expression.Schema {
	schema := expression.NewSchema(make([]*expression.Column, 0, len(idx.Columns))...)
	for _, idxCol := range idx.Columns {
		for i, colInfo := range tblInfo.Columns {
			if colInfo.Name.L == idxCol.Name.L {
				schema.Append(allColSchema.Columns[i])
				break
			}
		}
	}
	return schema
}

func getPhysicalID(t table.Table) (physicalID int64, isPartition bool) {
	tblInfo := t.Meta()
	if tblInfo.GetPartitionInfo() != nil {
		pid := t.(table.PhysicalTable).GetPhysicalID()
		return pid, true
	}
	return tblInfo.ID, false
}

func tryGetPkExtraColumn(sv *variable.SessionVars, tblInfo *model.TableInfo) (*model.ColumnInfo, *expression.Column, bool) {
	if tblInfo.IsCommonHandle || tblInfo.PKIsHandle {
		return nil, nil, false
	}
	info := model.NewExtraHandleColInfo()
	expCol := &expression.Column{
		RetType:  types.NewFieldType(mysql.TypeLonglong),
		UniqueID: sv.AllocPlanColumnID(),
		ID:       model.ExtraHandleID,
	}
	return info, expCol, true
}

func tryGetCommonHandleCols(t table.Table, allColSchema *expression.Schema) ([]*table.Column, []*expression.Column, bool) {
	tblInfo := t.Meta()
	if !tblInfo.IsCommonHandle {
		return nil, nil, false
	}
	pk := tables.FindPrimaryIndex(tblInfo)
	commonHandleCols, _ := expression.IndexInfo2Cols(tblInfo.Columns, allColSchema.Columns, pk)
	commonHandelColInfos := tables.TryGetCommonPkColumns(t)
	return commonHandelColInfos, commonHandleCols, true
}

func tryGetPkHandleCol(tblInfo *model.TableInfo, allColSchema *expression.Schema) (*model.ColumnInfo, *expression.Column, bool) {
	if !tblInfo.PKIsHandle {
		return nil, nil, false
	}
	for i, c := range tblInfo.Columns {
		if mysql.HasPriKeyFlag(c.GetFlag()) {
			return c, allColSchema.Columns[i], true
		}
	}
	return nil, nil, false
}

func (b *PlanBuilder) buildPhysicalIndexLookUpReaders(ctx context.Context, dbName model.CIStr, tbl table.Table, indices []table.Index) ([]Plan, []*model.IndexInfo, error) {
	tblInfo := tbl.Meta()
	// get index information
	indexInfos := make([]*model.IndexInfo, 0, len(tblInfo.Indices))
	indexLookUpReaders := make([]Plan, 0, len(tblInfo.Indices))

	check := b.isForUpdateRead || b.ctx.GetSessionVars().IsIsolation(ast.ReadCommitted)
	check = check && b.ctx.GetSessionVars().ConnectionID > 0
	var latestIndexes map[int64]*model.IndexInfo
	var err error

	for _, idx := range indices {
		idxInfo := idx.Meta()
		if tblInfo.IsCommonHandle && idxInfo.Primary {
			// Skip checking clustered index.
			continue
		}
		if idxInfo.State != model.StatePublic {
			logutil.Logger(ctx).Info("build physical index lookup reader, the index isn't public",
				zap.String("index", idxInfo.Name.O),
				zap.Stringer("state", idxInfo.State),
				zap.String("table", tblInfo.Name.O))
			continue
		}
		if check && latestIndexes == nil {
			latestIndexes, check, err = getLatestIndexInfo(b.ctx, tblInfo.ID, b.is.SchemaMetaVersion())
			if err != nil {
				return nil, nil, err
			}
		}
		if check {
			if latestIndex, ok := latestIndexes[idxInfo.ID]; !ok || latestIndex.State != model.StatePublic {
				forUpdateState := model.StateNone
				if ok {
					forUpdateState = latestIndex.State
				}
				logutil.Logger(ctx).Info("build physical index lookup reader, the index isn't public in forUpdateRead",
					zap.String("index", idxInfo.Name.O),
					zap.Stringer("state", idxInfo.State),
					zap.Stringer("forUpdateRead state", forUpdateState),
					zap.String("table", tblInfo.Name.O))
				continue
			}
		}
		indexInfos = append(indexInfos, idxInfo)
		// For partition tables.
		if pi := tbl.Meta().GetPartitionInfo(); pi != nil {
			for _, def := range pi.Definitions {
				t := tbl.(table.PartitionedTable).GetPartition(def.ID)
				reader, err := b.buildPhysicalIndexLookUpReader(ctx, dbName, t, idxInfo)
				if err != nil {
					return nil, nil, err
				}
				indexLookUpReaders = append(indexLookUpReaders, reader)
			}
			continue
		}
		// For non-partition tables.
		reader, err := b.buildPhysicalIndexLookUpReader(ctx, dbName, tbl, idxInfo)
		if err != nil {
			return nil, nil, err
		}
		indexLookUpReaders = append(indexLookUpReaders, reader)
	}
	if len(indexLookUpReaders) == 0 {
		return nil, nil, nil
	}
	return indexLookUpReaders, indexInfos, nil
}

func (b *PlanBuilder) buildAdminCheckTable(ctx context.Context, as *ast.AdminStmt) (*CheckTable, error) {
	tblName := as.Tables[0]
	tableInfo := as.Tables[0].TableInfo
	tbl, ok := b.is.TableByID(tableInfo.ID)
	if !ok {
		return nil, infoschema.ErrTableNotExists.GenWithStackByArgs(tblName.DBInfo.Name.O, tableInfo.Name.O)
	}
	p := &CheckTable{
		DBName: tblName.Schema.O,
		Table:  tbl,
	}
	var readerPlans []Plan
	var indexInfos []*model.IndexInfo
	var err error
	if as.Tp == ast.AdminCheckIndex {
		// get index information
		var idx table.Index
		idxName := strings.ToLower(as.Index)
		for _, index := range tbl.Indices() {
			if index.Meta().Name.L == idxName {
				idx = index
				break
			}
		}
		if idx == nil {
			return nil, errors.Errorf("secondary index %s does not exist", as.Index)
		}
		if idx.Meta().State != model.StatePublic {
			return nil, errors.Errorf("index %s state %s isn't public", as.Index, idx.Meta().State)
		}
		p.CheckIndex = true
		readerPlans, indexInfos, err = b.buildPhysicalIndexLookUpReaders(ctx, tblName.Schema, tbl, []table.Index{idx})
	} else {
		readerPlans, indexInfos, err = b.buildPhysicalIndexLookUpReaders(ctx, tblName.Schema, tbl, tbl.Indices())
	}
	if err != nil {
		return nil, errors.Trace(err)
	}
	readers := make([]*PhysicalIndexLookUpReader, 0, len(readerPlans))
	for _, plan := range readerPlans {
		readers = append(readers, plan.(*PhysicalIndexLookUpReader))
	}
	p.IndexInfos = indexInfos
	p.IndexLookUpReaders = readers
	return p, nil
}

func (b *PlanBuilder) buildCheckIndexSchema(tn *ast.TableName, indexName string) (*expression.Schema, types.NameSlice, error) {
	schema := expression.NewSchema()
	var names types.NameSlice
	indexName = strings.ToLower(indexName)
	indicesInfo := tn.TableInfo.Indices
	cols := tn.TableInfo.Cols()
	for _, idxInfo := range indicesInfo {
		if idxInfo.Name.L != indexName {
			continue
		}
		for _, idxCol := range idxInfo.Columns {
			col := cols[idxCol.Offset]
			names = append(names, &types.FieldName{
				ColName: idxCol.Name,
				TblName: tn.Name,
				DBName:  tn.Schema,
			})
			schema.Append(&expression.Column{
				RetType:  &col.FieldType,
				UniqueID: b.ctx.GetSessionVars().AllocPlanColumnID(),
				ID:       col.ID})
		}
		names = append(names, &types.FieldName{
			ColName: model.NewCIStr("extra_handle"),
			TblName: tn.Name,
			DBName:  tn.Schema,
		})
		schema.Append(&expression.Column{
			RetType:  types.NewFieldType(mysql.TypeLonglong),
			UniqueID: b.ctx.GetSessionVars().AllocPlanColumnID(),
			ID:       -1,
		})
	}
	if schema.Len() == 0 {
		return nil, nil, errors.Errorf("index %s not found", indexName)
	}
	return schema, names, nil
}

// getColsInfo returns the info of index columns, normal columns and primary key.
func getColsInfo(tn *ast.TableName) (indicesInfo []*model.IndexInfo, colsInfo []*model.ColumnInfo) {
	tbl := tn.TableInfo
	for _, col := range tbl.Columns {
		// The virtual column will not store any data in TiKV, so it should be ignored when collect statistics
		if col.IsVirtualGenerated() {
			continue
		}
		if mysql.HasPriKeyFlag(col.GetFlag()) && tbl.HasClusteredIndex() {
			continue
		}
		colsInfo = append(colsInfo, col)
	}
	for _, idx := range tn.TableInfo.Indices {
		if idx.State == model.StatePublic {
			indicesInfo = append(indicesInfo, idx)
		}
	}
	return
}

// BuildHandleColsForAnalyze returns HandleCols for ANALYZE.
func BuildHandleColsForAnalyze(ctx PlanContext, tblInfo *model.TableInfo, allColumns bool, colsInfo []*model.ColumnInfo) HandleCols {
	var handleCols HandleCols
	switch {
	case tblInfo.PKIsHandle:
		pkCol := tblInfo.GetPkColInfo()
		var index int
		if allColumns {
			// If all the columns need to be analyzed, we just set index to pkCol.Offset.
			index = pkCol.Offset
		} else {
			// If only a part of the columns need to be analyzed, we need to set index according to colsInfo.
			index = getColOffsetForAnalyze(colsInfo, pkCol.ID)
		}
		handleCols = &IntHandleCols{col: &expression.Column{
			ID:      pkCol.ID,
			RetType: &pkCol.FieldType,
			Index:   index,
		}}
	case tblInfo.IsCommonHandle:
		pkIdx := tables.FindPrimaryIndex(tblInfo)
		pkColLen := len(pkIdx.Columns)
		columns := make([]*expression.Column, pkColLen)
		for i := 0; i < pkColLen; i++ {
			colInfo := tblInfo.Columns[pkIdx.Columns[i].Offset]
			var index int
			if allColumns {
				// If all the columns need to be analyzed, we just set index to colInfo.Offset.
				index = colInfo.Offset
			} else {
				// If only a part of the columns need to be analyzed, we need to set index according to colsInfo.
				index = getColOffsetForAnalyze(colsInfo, colInfo.ID)
			}
			columns[i] = &expression.Column{
				ID:      colInfo.ID,
				RetType: &colInfo.FieldType,
				Index:   index,
			}
		}
		// We don't modify IndexColumn.Offset for CommonHandleCols.idxInfo according to colsInfo. There are two reasons.
		// The first reason is that we use Column.Index of CommonHandleCols.columns, rather than IndexColumn.Offset, to get
		// column value from row samples when calling (*CommonHandleCols).BuildHandleByDatums in (*AnalyzeColumnsExec).buildSamplingStats.
		// The second reason is that in (cb *CommonHandleCols).BuildHandleByDatums, tablecodec.TruncateIndexValues(cb.tblInfo, cb.idxInfo, datumBuf)
		// is called, which asks that IndexColumn.Offset of cb.idxInfo must be according to cb,tblInfo.
		// TODO: find a better way to find handle columns in ANALYZE rather than use Column.Index
		handleCols = &CommonHandleCols{
			tblInfo: tblInfo,
			idxInfo: pkIdx,
			columns: columns,
			sc:      ctx.GetSessionVars().StmtCtx,
		}
	}
	return handleCols
}

// GetPhysicalIDsAndPartitionNames returns physical IDs and names of these partitions.
func GetPhysicalIDsAndPartitionNames(tblInfo *model.TableInfo, partitionNames []model.CIStr) ([]int64, []string, error) {
	pi := tblInfo.GetPartitionInfo()
	if pi == nil {
		if len(partitionNames) != 0 {
			return nil, nil, errors.Trace(dbterror.ErrPartitionMgmtOnNonpartitioned)
		}
		return []int64{tblInfo.ID}, []string{""}, nil
	}

	// If the partitionNames is empty, we will return all partitions.
	if len(partitionNames) == 0 {
		ids := make([]int64, 0, len(pi.Definitions))
		names := make([]string, 0, len(pi.Definitions))
		for _, def := range pi.Definitions {
			ids = append(ids, def.ID)
			names = append(names, def.Name.O)
		}
		return ids, names, nil
	}
	ids := make([]int64, 0, len(partitionNames))
	names := make([]string, 0, len(partitionNames))
	for _, name := range partitionNames {
		found := false
		for _, def := range pi.Definitions {
			if def.Name.L == name.L {
				found = true
				ids = append(ids, def.ID)
				names = append(names, def.Name.O)
				break
			}
		}
		if !found {
			return nil, nil, fmt.Errorf("can not found the specified partition name %s in the table definition", name.O)
		}
	}

	return ids, names, nil
}

type calcOnceMap struct {
	data       map[int64]struct{}
	calculated bool
}

// getMustAnalyzedColumns puts the columns whose statistics must be collected into `cols` if `cols` has not been calculated.
func (b *PlanBuilder) getMustAnalyzedColumns(tbl *ast.TableName, cols *calcOnceMap) (map[int64]struct{}, error) {
	if cols.calculated {
		return cols.data, nil
	}
	tblInfo := tbl.TableInfo
	cols.data = make(map[int64]struct{}, len(tblInfo.Columns))
	if len(tblInfo.Indices) > 0 {
		// Add indexed columns.
		// Some indexed columns are generated columns so we also need to add the columns that make up those generated columns.
		columns, _, err := expression.ColumnInfos2ColumnsAndNames(b.ctx.GetExprCtx(), tbl.Schema, tbl.Name, tblInfo.Columns, tblInfo)
		if err != nil {
			return nil, err
		}
		virtualExprs := make([]expression.Expression, 0, len(tblInfo.Columns))
		for _, idx := range tblInfo.Indices {
			if idx.State != model.StatePublic || idx.MVIndex {
				continue
			}
			for _, idxCol := range idx.Columns {
				colInfo := tblInfo.Columns[idxCol.Offset]
				cols.data[colInfo.ID] = struct{}{}
				if expr := columns[idxCol.Offset].VirtualExpr; expr != nil {
					virtualExprs = append(virtualExprs, expr)
				}
			}
		}
		relatedCols := make([]*expression.Column, 0, len(tblInfo.Columns))
		for len(virtualExprs) > 0 {
			relatedCols = expression.ExtractColumnsFromExpressions(relatedCols, virtualExprs, nil)
			virtualExprs = virtualExprs[:0]
			for _, col := range relatedCols {
				cols.data[col.ID] = struct{}{}
				if col.VirtualExpr != nil {
					virtualExprs = append(virtualExprs, col.VirtualExpr)
				}
			}
			relatedCols = relatedCols[:0]
		}
	}
	if tblInfo.PKIsHandle {
		pkCol := tblInfo.GetPkColInfo()
		cols.data[pkCol.ID] = struct{}{}
	}
	if b.ctx.GetSessionVars().EnableExtendedStats {
		// Add the columns related to extended stats.
		// TODO: column_ids read from mysql.stats_extended in optimization phase may be different from that in execution phase((*Handle).BuildExtendedStats)
		// if someone inserts data into mysql.stats_extended between the two time points, the new added extended stats may not be computed.
		statsHandle := domain.GetDomain(b.ctx).StatsHandle()
		extendedStatsColIDs, err := statsHandle.CollectColumnsInExtendedStats(tblInfo.ID)
		if err != nil {
			return nil, err
		}
		for _, colID := range extendedStatsColIDs {
			cols.data[colID] = struct{}{}
		}
	}
	cols.calculated = true
	return cols.data, nil
}

func (b *PlanBuilder) getPredicateColumns(tbl *ast.TableName, cols *calcOnceMap) (map[int64]struct{}, error) {
	if cols.calculated {
		return cols.data, nil
	}
	tblInfo := tbl.TableInfo
	cols.data = make(map[int64]struct{}, len(tblInfo.Columns))
	do := domain.GetDomain(b.ctx)
	h := do.StatsHandle()
	colList, err := h.GetPredicateColumns(tblInfo.ID)
	if err != nil {
		return nil, err
	}
	if len(colList) == 0 {
		b.ctx.GetSessionVars().StmtCtx.AppendWarning(errors.NewNoStackErrorf("No predicate column has been collected yet for table %s.%s so all columns are analyzed", tbl.Schema.L, tbl.Name.L))
		for _, colInfo := range tblInfo.Columns {
			cols.data[colInfo.ID] = struct{}{}
		}
	} else {
		for _, id := range colList {
			cols.data[id] = struct{}{}
		}
	}
	cols.calculated = true
	return cols.data, nil
}

func getAnalyzeColumnList(specifiedColumns []model.CIStr, tbl *ast.TableName) ([]*model.ColumnInfo, error) {
	colList := make([]*model.ColumnInfo, 0, len(specifiedColumns))
	for _, colName := range specifiedColumns {
		colInfo := model.FindColumnInfo(tbl.TableInfo.Columns, colName.L)
		if colInfo == nil {
			return nil, plannererrors.ErrAnalyzeMissColumn.GenWithStackByArgs(colName.O, tbl.TableInfo.Name.O)
		}
		colList = append(colList, colInfo)
	}
	return colList, nil
}

// getFullAnalyzeColumnsInfo decides which columns need to be analyzed.
// The first return value is the columns which need to be analyzed and the second return value is the columns which need to
// be record in mysql.analyze_options(only for the case of analyze table t columns c1, .., cn).
func (b *PlanBuilder) getFullAnalyzeColumnsInfo(
	tbl *ast.TableName,
	columnChoice model.ColumnChoice,
	specifiedCols []*model.ColumnInfo,
	predicateCols, mustAnalyzedCols *calcOnceMap,
	mustAllColumns bool,
	warning bool,
) ([]*model.ColumnInfo, []*model.ColumnInfo, error) {
	if mustAllColumns && warning && (columnChoice == model.PredicateColumns || columnChoice == model.ColumnList) {
		b.ctx.GetSessionVars().StmtCtx.AppendWarning(errors.NewNoStackErrorf("Table %s.%s has version 1 statistics so all the columns must be analyzed to overwrite the current statistics", tbl.Schema.L, tbl.Name.L))
	}

	switch columnChoice {
	case model.DefaultChoice, model.AllColumns:
		return tbl.TableInfo.Columns, nil, nil
	case model.PredicateColumns:
		if mustAllColumns {
			return tbl.TableInfo.Columns, nil, nil
		}
		predicate, err := b.getPredicateColumns(tbl, predicateCols)
		if err != nil {
			return nil, nil, err
		}
		mustAnalyzed, err := b.getMustAnalyzedColumns(tbl, mustAnalyzedCols)
		if err != nil {
			return nil, nil, err
		}
		colSet := combineColumnSets(predicate, mustAnalyzed)
		return getColumnListFromSet(tbl.TableInfo.Columns, colSet), nil, nil
	case model.ColumnList:
		colSet := getColumnSetFromSpecifiedCols(specifiedCols)
		mustAnalyzed, err := b.getMustAnalyzedColumns(tbl, mustAnalyzedCols)
		if err != nil {
			return nil, nil, err
		}
		if warning {
			missing := getMissingColumns(colSet, mustAnalyzed)
			if len(missing) > 0 {
				missingNames := getColumnNamesFromIDs(tbl.TableInfo.Columns, missing)
				warningMsg := fmt.Sprintf("Columns %s are missing in ANALYZE but their stats are needed for calculating stats for indexes/primary key/extended stats", strings.Join(missingNames, ","))
				b.ctx.GetSessionVars().StmtCtx.AppendWarning(errors.NewNoStackError(warningMsg))
			}
		}
		colSet = combineColumnSets(colSet, mustAnalyzed)
		colList := getColumnListFromSet(tbl.TableInfo.Columns, colSet)
		if mustAllColumns {
			return tbl.TableInfo.Columns, colList, nil
		}
		return colList, colList, nil
	}

	return nil, nil, nil
}

// Helper function to combine two column sets.
func combineColumnSets(sets ...map[int64]struct{}) map[int64]struct{} {
	result := make(map[int64]struct{})
	for _, set := range sets {
		for colID := range set {
			result[colID] = struct{}{}
		}
	}
	return result
}

// Helper function to extract column IDs from specified columns.
func getColumnSetFromSpecifiedCols(cols []*model.ColumnInfo) map[int64]struct{} {
	colSet := make(map[int64]struct{}, len(cols))
	for _, colInfo := range cols {
		colSet[colInfo.ID] = struct{}{}
	}
	return colSet
}

// Helper function to get missing columns from a set.
func getMissingColumns(colSet, mustAnalyzed map[int64]struct{}) map[int64]struct{} {
	missing := make(map[int64]struct{})
	for colID := range mustAnalyzed {
		if _, ok := colSet[colID]; !ok {
			missing[colID] = struct{}{}
		}
	}
	return missing
}

// Helper function to get column names from IDs.
func getColumnNamesFromIDs(columns []*model.ColumnInfo, colIDs map[int64]struct{}) []string {
	var missingNames []string
	for _, col := range columns {
		if _, ok := colIDs[col.ID]; ok {
			missingNames = append(missingNames, col.Name.O)
		}
	}
	return missingNames
}

// Helper function to get a list of column infos from a set of column IDs.
func getColumnListFromSet(columns []*model.ColumnInfo, colSet map[int64]struct{}) []*model.ColumnInfo {
	colList := make([]*model.ColumnInfo, 0, len(colSet))
	for _, colInfo := range columns {
		if _, ok := colSet[colInfo.ID]; ok {
			colList = append(colList, colInfo)
		}
	}
	return colList
}

func getColOffsetForAnalyze(colsInfo []*model.ColumnInfo, colID int64) int {
	for i, col := range colsInfo {
		if colID == col.ID {
			return i
		}
	}
	return -1
}

// getModifiedIndexesInfoForAnalyze returns indexesInfo for ANALYZE.
// 1. If allColumns is true, we just return public indexes in tblInfo.Indices.
// 2. If allColumns is false, colsInfo indicate the columns whose stats need to be collected. colsInfo is a subset of tbl.Columns. For each public index
// in tblInfo.Indices, index.Columns[i].Offset is set according to tblInfo.Columns. Since we decode row samples according to colsInfo rather than tbl.Columns
// in the execution phase of ANALYZE, we need to modify index.Columns[i].Offset according to colInfos.
// TODO: find a better way to find indexed columns in ANALYZE rather than use IndexColumn.Offset
// For multi-valued index, we need to collect it separately here and analyze it as independent index analyze task.
// See comments for AnalyzeResults.ForMVIndex for more details.
func getModifiedIndexesInfoForAnalyze(
	tblInfo *model.TableInfo,
	allColumns bool,
	colsInfo []*model.ColumnInfo,
) ([]*model.IndexInfo, []*model.IndexInfo) {
	idxsInfo := make([]*model.IndexInfo, 0, len(tblInfo.Indices))
	independentIdxsInfo := make([]*model.IndexInfo, 0)
	for _, originIdx := range tblInfo.Indices {
		if originIdx.State != model.StatePublic {
			continue
		}
		if originIdx.MVIndex {
			independentIdxsInfo = append(independentIdxsInfo, originIdx)
			continue
		}
		if allColumns {
			// If all the columns need to be analyzed, we don't need to modify IndexColumn.Offset.
			idxsInfo = append(idxsInfo, originIdx)
			continue
		}
		// If only a part of the columns need to be analyzed, we need to set IndexColumn.Offset according to colsInfo.
		idx := originIdx.Clone()
		for i, idxCol := range idx.Columns {
			colID := tblInfo.Columns[idxCol.Offset].ID
			idx.Columns[i].Offset = getColOffsetForAnalyze(colsInfo, colID)
		}
		idxsInfo = append(idxsInfo, idx)
	}
	return idxsInfo, independentIdxsInfo
}

// filterSkipColumnTypes filters out columns whose types are in the skipTypes list.
func (b *PlanBuilder) filterSkipColumnTypes(origin []*model.ColumnInfo, tbl *ast.TableName, mustAnalyzedCols *calcOnceMap) (result []*model.ColumnInfo) {
	// If the session is in restricted SQL mode, it uses @@global.tidb_analyze_skip_column_types to get the skipTypes list.
	skipTypes := b.ctx.GetSessionVars().AnalyzeSkipColumnTypes
	if b.ctx.GetSessionVars().InRestrictedSQL {
		// For auto analyze, we need to use @@global.tidb_analyze_skip_column_types.
		val, err1 := b.ctx.GetSessionVars().GlobalVarsAccessor.GetGlobalSysVar(variable.TiDBAnalyzeSkipColumnTypes)
		if err1 != nil {
			logutil.BgLogger().Error("loading tidb_analyze_skip_column_types failed", zap.Error(err1))
			result = origin
			return
		}
		skipTypes = variable.ParseAnalyzeSkipColumnTypes(val)
	}
	mustAnalyze, err1 := b.getMustAnalyzedColumns(tbl, mustAnalyzedCols)
	if err1 != nil {
		logutil.BgLogger().Error("getting must-analyzed columns failed", zap.Error(err1))
		result = origin
		return
	}
	// If one column's type is in the skipTypes list and it doesn't exist in mustAnalyzedCols, we will skip it.
	for _, colInfo := range origin {
		_, skip := skipTypes[types.TypeToStr(colInfo.FieldType.GetType(), colInfo.FieldType.GetCharset())]
		// Currently, if the column exists in some index(except MV Index), we need to bring the column's sample values
		// into TiDB to build the index statistics.
		_, keep := mustAnalyze[colInfo.ID]
		if skip && !keep {
			continue
		}
		result = append(result, colInfo)
	}
	return
}

func (b *PlanBuilder) buildAnalyzeFullSamplingTask(
	as *ast.AnalyzeTableStmt,
	analyzePlan *Analyze,
	physicalIDs []int64,
	partitionNames []string,
	tbl *ast.TableName,
	version int,
	persistOpts bool,
) error {
	// Version 2 doesn't support incremental analyze.
	// And incremental analyze will be deprecated in the future.
	if as.Incremental {
		b.ctx.GetSessionVars().StmtCtx.AppendWarning(errors.NewNoStackErrorf("The version 2 stats would ignore the INCREMENTAL keyword and do full sampling"))
	}

	astOpts, err := handleAnalyzeOptionsV2(as.AnalyzeOpts)
	if err != nil {
		return err
	}
	// Get all column info which need to be analyzed.
	astColList, err := getAnalyzeColumnList(as.ColumnNames, tbl)
	if err != nil {
		return err
	}

	var predicateCols, mustAnalyzedCols calcOnceMap
	ver := version
	statsHandle := domain.GetDomain(b.ctx).StatsHandle()
	// If the statistics of the table is version 1, we must analyze all columns to overwrites all of old statistics.
	mustAllColumns := !statsHandle.CheckAnalyzeVersion(tbl.TableInfo, physicalIDs, &ver)

	astColsInfo, _, err := b.getFullAnalyzeColumnsInfo(tbl, as.ColumnChoice, astColList, &predicateCols, &mustAnalyzedCols, mustAllColumns, true)
	if err != nil {
		return err
	}
	isAnalyzeTable := len(as.PartitionNames) == 0
	optionsMap, colsInfoMap, err := b.genV2AnalyzeOptions(persistOpts, tbl, isAnalyzeTable, physicalIDs, astOpts, as.ColumnChoice, astColList, &predicateCols, &mustAnalyzedCols, mustAllColumns)
	if err != nil {
		return err
	}
	for physicalID, opts := range optionsMap {
		analyzePlan.OptionsMap[physicalID] = opts
	}

	// Build tasks for each partition.
	for i, id := range physicalIDs {
		physicalID := id
		if id == tbl.TableInfo.ID {
			id = statistics.NonPartitionTableID
		}
		info := AnalyzeInfo{
			DBName:        tbl.Schema.O,
			TableName:     tbl.Name.O,
			PartitionName: partitionNames[i],
			TableID:       statistics.AnalyzeTableID{TableID: tbl.TableInfo.ID, PartitionID: id},
			StatsVersion:  version,
		}
		if optsV2, ok := optionsMap[physicalID]; ok {
			info.V2Options = &optsV2
		}
		execColsInfo := astColsInfo
		if colsInfo, ok := colsInfoMap[physicalID]; ok {
			execColsInfo = colsInfo
		}
		execColsInfo = b.filterSkipColumnTypes(execColsInfo, tbl, &mustAnalyzedCols)
		allColumns := len(tbl.TableInfo.Columns) == len(execColsInfo)
		indexes, independentIndexes := getModifiedIndexesInfoForAnalyze(tbl.TableInfo, allColumns, execColsInfo)
		handleCols := BuildHandleColsForAnalyze(b.ctx, tbl.TableInfo, allColumns, execColsInfo)
		newTask := AnalyzeColumnsTask{
			HandleCols:  handleCols,
			ColsInfo:    execColsInfo,
			AnalyzeInfo: info,
			TblInfo:     tbl.TableInfo,
			Indexes:     indexes,
		}
		if newTask.HandleCols == nil {
			extraCol := model.NewExtraHandleColInfo()
			// Always place _tidb_rowid at the end of colsInfo, this is corresponding to logics in `analyzeColumnsPushdown`.
			newTask.ColsInfo = append(newTask.ColsInfo, extraCol)
			newTask.HandleCols = &IntHandleCols{col: colInfoToColumn(extraCol, len(newTask.ColsInfo)-1)}
		}
		analyzePlan.ColTasks = append(analyzePlan.ColTasks, newTask)
		for _, indexInfo := range independentIndexes {
			newIdxTask := AnalyzeIndexTask{
				IndexInfo:   indexInfo,
				TblInfo:     tbl.TableInfo,
				AnalyzeInfo: info,
			}
			analyzePlan.IdxTasks = append(analyzePlan.IdxTasks, newIdxTask)
		}
	}

	return nil
}

func (b *PlanBuilder) genV2AnalyzeOptions(
	persist bool,
	tbl *ast.TableName,
	isAnalyzeTable bool,
	physicalIDs []int64,
	astOpts map[ast.AnalyzeOptionType]uint64,
	astColChoice model.ColumnChoice,
	astColList []*model.ColumnInfo,
	predicateCols, mustAnalyzedCols *calcOnceMap,
	mustAllColumns bool,
) (map[int64]V2AnalyzeOptions, map[int64][]*model.ColumnInfo, error) {
	optionsMap := make(map[int64]V2AnalyzeOptions, len(physicalIDs))
	colsInfoMap := make(map[int64][]*model.ColumnInfo, len(physicalIDs))
	if !persist {
		return optionsMap, colsInfoMap, nil
	}

	// In dynamic mode, we collect statistics for all partitions of the table as a global statistics.
	// In static mode, each partition generates its own execution plan, which is then combined with PartitionUnion.
	// Because the plan is generated for each partition individually, each partition uses its own statistics;
	// In dynamic mode, there is no partitioning, and a global plan is generated for the whole table, so a global statistic is needed;
	dynamicPrune := variable.PartitionPruneMode(b.ctx.GetSessionVars().PartitionPruneMode.Load()) == variable.Dynamic
	if !isAnalyzeTable && dynamicPrune && (len(astOpts) > 0 || astColChoice != model.DefaultChoice) {
		astOpts = make(map[ast.AnalyzeOptionType]uint64, 0)
		astColChoice = model.DefaultChoice
		astColList = make([]*model.ColumnInfo, 0)
		b.ctx.GetSessionVars().StmtCtx.AppendWarning(errors.NewNoStackError("Ignore columns and options when analyze partition in dynamic mode"))
	}

	// Get the analyze options which are saved in mysql.analyze_options.
	tblSavedOpts, tblSavedColChoice, tblSavedColList, err := b.getSavedAnalyzeOpts(tbl.TableInfo.ID, tbl.TableInfo)
	if err != nil {
		return nil, nil, err
	}
	tblOpts := tblSavedOpts
	tblColChoice := tblSavedColChoice
	tblColList := tblSavedColList
	if isAnalyzeTable {
		tblOpts = mergeAnalyzeOptions(astOpts, tblSavedOpts)
		tblColChoice, tblColList = pickColumnList(astColChoice, astColList, tblSavedColChoice, tblSavedColList)
	}

	tblFilledOpts := fillAnalyzeOptionsV2(tblOpts)

	tblColsInfo, tblColList, err := b.getFullAnalyzeColumnsInfo(tbl, tblColChoice, tblColList, predicateCols, mustAnalyzedCols, mustAllColumns, false)
	if err != nil {
		return nil, nil, err
	}

	tblAnalyzeOptions := V2AnalyzeOptions{
		PhyTableID:  tbl.TableInfo.ID,
		RawOpts:     tblOpts,
		FilledOpts:  tblFilledOpts,
		ColChoice:   tblColChoice,
		ColumnList:  tblColList,
		IsPartition: false,
	}
	optionsMap[tbl.TableInfo.ID] = tblAnalyzeOptions
	colsInfoMap[tbl.TableInfo.ID] = tblColsInfo

	for _, physicalID := range physicalIDs {
		// This is a partitioned table, we need to collect statistics for each partition.
		if physicalID != tbl.TableInfo.ID {
			// In dynamic mode, we collect statistics for all partitions of the table as a global statistics.
			// So we use the same options as the table level.
			if dynamicPrune {
				parV2Options := V2AnalyzeOptions{
					PhyTableID:  physicalID,
					RawOpts:     tblOpts,
					FilledOpts:  tblFilledOpts,
					ColChoice:   tblColChoice,
					ColumnList:  tblColList,
					IsPartition: true,
				}
				optionsMap[physicalID] = parV2Options
				colsInfoMap[physicalID] = tblColsInfo
				continue
			}
			parSavedOpts, parSavedColChoice, parSavedColList, err := b.getSavedAnalyzeOpts(physicalID, tbl.TableInfo)
			if err != nil {
				return nil, nil, err
			}
			// merge partition level options with table level options firstly
			savedOpts := mergeAnalyzeOptions(parSavedOpts, tblSavedOpts)
			savedColChoice, savedColList := pickColumnList(parSavedColChoice, parSavedColList, tblSavedColChoice, tblSavedColList)
			// then merge statement level options
			mergedOpts := mergeAnalyzeOptions(astOpts, savedOpts)
			filledMergedOpts := fillAnalyzeOptionsV2(mergedOpts)
			finalColChoice, mergedColList := pickColumnList(astColChoice, astColList, savedColChoice, savedColList)
			finalColsInfo, finalColList, err := b.getFullAnalyzeColumnsInfo(tbl, finalColChoice, mergedColList, predicateCols, mustAnalyzedCols, mustAllColumns, false)
			if err != nil {
				return nil, nil, err
			}
			parV2Options := V2AnalyzeOptions{
				PhyTableID: physicalID,
				RawOpts:    mergedOpts,
				FilledOpts: filledMergedOpts,
				ColChoice:  finalColChoice,
				ColumnList: finalColList,
			}
			optionsMap[physicalID] = parV2Options
			colsInfoMap[physicalID] = finalColsInfo
		}
	}

	return optionsMap, colsInfoMap, nil
}

// getSavedAnalyzeOpts gets the analyze options which are saved in mysql.analyze_options.
func (b *PlanBuilder) getSavedAnalyzeOpts(physicalID int64, tblInfo *model.TableInfo) (map[ast.AnalyzeOptionType]uint64, model.ColumnChoice, []*model.ColumnInfo, error) {
	analyzeOptions := map[ast.AnalyzeOptionType]uint64{}
	exec := b.ctx.(sqlexec.RestrictedSQLExecutor)
	ctx := kv.WithInternalSourceType(context.Background(), kv.InternalTxnStats)
	rows, _, err := exec.ExecRestrictedSQL(ctx, nil, "select sample_num,sample_rate,buckets,topn,column_choice,column_ids from mysql.analyze_options where table_id = %?", physicalID)
	if err != nil {
		return nil, model.DefaultChoice, nil, err
	}
	if len(rows) <= 0 {
		return analyzeOptions, model.DefaultChoice, nil, nil
	}

	row := rows[0]
	sampleNum := row.GetInt64(0)
	if sampleNum > 0 {
		analyzeOptions[ast.AnalyzeOptNumSamples] = uint64(sampleNum)
	}
	sampleRate := row.GetFloat64(1)
	if sampleRate > 0 {
		analyzeOptions[ast.AnalyzeOptSampleRate] = math.Float64bits(sampleRate)
	}
	buckets := row.GetInt64(2)
	if buckets > 0 {
		analyzeOptions[ast.AnalyzeOptNumBuckets] = uint64(buckets)
	}
	topn := row.GetInt64(3)
	if topn >= 0 {
		analyzeOptions[ast.AnalyzeOptNumTopN] = uint64(topn)
	}
	colType := row.GetEnum(4)
	switch colType.Name {
	case "ALL":
		return analyzeOptions, model.AllColumns, tblInfo.Columns, nil
	case "LIST":
		colIDStrs := strings.Split(row.GetString(5), ",")
		colList := make([]*model.ColumnInfo, 0, len(colIDStrs))
		for _, colIDStr := range colIDStrs {
			colID, _ := strconv.ParseInt(colIDStr, 10, 64)
			colInfo := model.FindColumnInfoByID(tblInfo.Columns, colID)
			if colInfo != nil {
				colList = append(colList, colInfo)
			}
		}
		return analyzeOptions, model.ColumnList, colList, nil
	case "PREDICATE":
		return analyzeOptions, model.PredicateColumns, nil, nil
	default:
		return analyzeOptions, model.DefaultChoice, nil, nil
	}
}

func mergeAnalyzeOptions(stmtOpts map[ast.AnalyzeOptionType]uint64, savedOpts map[ast.AnalyzeOptionType]uint64) map[ast.AnalyzeOptionType]uint64 {
	merged := map[ast.AnalyzeOptionType]uint64{}
	for optType := range ast.AnalyzeOptionString {
		if stmtOpt, ok := stmtOpts[optType]; ok {
			merged[optType] = stmtOpt
		} else if savedOpt, ok := savedOpts[optType]; ok {
			merged[optType] = savedOpt
		}
	}
	return merged
}

// pickColumnList picks the column list to be analyzed.
// If the column list is specified in the statement, we will use it.
func pickColumnList(astColChoice model.ColumnChoice, astColList []*model.ColumnInfo, tblSavedColChoice model.ColumnChoice, tblSavedColList []*model.ColumnInfo) (model.ColumnChoice, []*model.ColumnInfo) {
	if astColChoice != model.DefaultChoice {
		return astColChoice, astColList
	}
	return tblSavedColChoice, tblSavedColList
}

// buildAnalyzeTable constructs analyze tasks for each table.
func (b *PlanBuilder) buildAnalyzeTable(as *ast.AnalyzeTableStmt, opts map[ast.AnalyzeOptionType]uint64, version int) (Plan, error) {
	p := &Analyze{Opts: opts}
	p.OptionsMap = make(map[int64]V2AnalyzeOptions)
	usePersistedOptions := variable.PersistAnalyzeOptions.Load()

	// Construct tasks for each table.
	for _, tbl := range as.TableNames {
		if tbl.TableInfo.IsView() {
			return nil, errors.Errorf("analyze view %s is not supported now", tbl.Name.O)
		}
		if tbl.TableInfo.IsSequence() {
			return nil, errors.Errorf("analyze sequence %s is not supported now", tbl.Name.O)
		}

		idxInfo, colInfo := getColsInfo(tbl)
		physicalIDs, partitionNames, err := GetPhysicalIDsAndPartitionNames(tbl.TableInfo, as.PartitionNames)
		if err != nil {
			return nil, err
		}
		var commonHandleInfo *model.IndexInfo
		if version == statistics.Version2 {
			err = b.buildAnalyzeFullSamplingTask(as, p, physicalIDs, partitionNames, tbl, version, usePersistedOptions)
			if err != nil {
				return nil, err
			}
			continue
		}

		// Version 1 analyze.
		if as.ColumnChoice == model.PredicateColumns {
			return nil, errors.Errorf("Only the version 2 of analyze supports analyzing predicate columns")
		}
		if as.ColumnChoice == model.ColumnList {
			return nil, errors.Errorf("Only the version 2 of analyze supports analyzing the specified columns")
		}
		for _, idx := range idxInfo {
			// For prefix common handle. We don't use analyze mixed to handle it with columns. Because the full value
			// is read by coprocessor, the prefix index would get wrong stats in this case.
			if idx.Primary && tbl.TableInfo.IsCommonHandle && !idx.HasPrefixIndex() {
				commonHandleInfo = idx
				continue
			}
			if idx.MVIndex {
				b.ctx.GetSessionVars().StmtCtx.AppendWarning(errors.NewNoStackErrorf("analyzing multi-valued indexes is not supported, skip %s", idx.Name.L))
				continue
			}
			p.IdxTasks = append(p.IdxTasks, generateIndexTasks(idx, as, tbl.TableInfo, partitionNames, physicalIDs, version)...)
		}
		handleCols := BuildHandleColsForAnalyze(b.ctx, tbl.TableInfo, true, nil)
		if len(colInfo) > 0 || handleCols != nil {
			for i, id := range physicalIDs {
				if id == tbl.TableInfo.ID {
					id = -1
				}
				info := AnalyzeInfo{
					DBName:        tbl.Schema.O,
					TableName:     tbl.Name.O,
					PartitionName: partitionNames[i],
					TableID:       statistics.AnalyzeTableID{TableID: tbl.TableInfo.ID, PartitionID: id},
					StatsVersion:  version,
				}
				p.ColTasks = append(p.ColTasks, AnalyzeColumnsTask{
					HandleCols:       handleCols,
					CommonHandleInfo: commonHandleInfo,
					ColsInfo:         colInfo,
					AnalyzeInfo:      info,
					TblInfo:          tbl.TableInfo,
				})
			}
		}
	}

	return p, nil
}

func (b *PlanBuilder) buildAnalyzeIndex(as *ast.AnalyzeTableStmt, opts map[ast.AnalyzeOptionType]uint64, version int) (Plan, error) {
	p := &Analyze{Opts: opts}
	statsHandle := domain.GetDomain(b.ctx).StatsHandle()
	if statsHandle == nil {
		return nil, errors.Errorf("statistics hasn't been initialized, please try again later")
	}
	tblInfo := as.TableNames[0].TableInfo
	physicalIDs, names, err := GetPhysicalIDsAndPartitionNames(tblInfo, as.PartitionNames)
	if err != nil {
		return nil, err
	}
	versionIsSame := statsHandle.CheckAnalyzeVersion(tblInfo, physicalIDs, &version)
	if !versionIsSame {
		b.ctx.GetSessionVars().StmtCtx.AppendWarning(errors.NewNoStackErrorf("The analyze version from the session is not compatible with the existing statistics of the table. Use the existing version instead"))
	}
	if version == statistics.Version2 {
		b.ctx.GetSessionVars().StmtCtx.AppendWarning(errors.NewNoStackErrorf("The version 2 would collect all statistics not only the selected indexes"))
		return b.buildAnalyzeTable(as, opts, version)
	}
	for _, idxName := range as.IndexNames {
		if isPrimaryIndex(idxName) {
			handleCols := BuildHandleColsForAnalyze(b.ctx, tblInfo, true, nil)
			// FIXME: How about non-int primary key?
			if handleCols != nil && handleCols.IsInt() {
				for i, id := range physicalIDs {
					if id == tblInfo.ID {
						id = -1
					}
					info := AnalyzeInfo{
						DBName:        as.TableNames[0].Schema.O,
						TableName:     as.TableNames[0].Name.O,
						PartitionName: names[i], TableID: statistics.AnalyzeTableID{TableID: tblInfo.ID, PartitionID: id},
						StatsVersion: version,
					}
					p.ColTasks = append(p.ColTasks, AnalyzeColumnsTask{HandleCols: handleCols, AnalyzeInfo: info, TblInfo: tblInfo})
				}
				continue
			}
		}
		idx := tblInfo.FindIndexByName(idxName.L)
		if idx == nil || idx.State != model.StatePublic {
			return nil, plannererrors.ErrAnalyzeMissIndex.GenWithStackByArgs(idxName.O, tblInfo.Name.O)
		}
		if idx.MVIndex {
			b.ctx.GetSessionVars().StmtCtx.AppendWarning(errors.NewNoStackErrorf("analyzing multi-valued indexes is not supported, skip %s", idx.Name.L))
			continue
		}
		p.IdxTasks = append(p.IdxTasks, generateIndexTasks(idx, as, tblInfo, names, physicalIDs, version)...)
	}
	return p, nil
}

func (b *PlanBuilder) buildAnalyzeAllIndex(as *ast.AnalyzeTableStmt, opts map[ast.AnalyzeOptionType]uint64, version int) (Plan, error) {
	p := &Analyze{Opts: opts}
	statsHandle := domain.GetDomain(b.ctx).StatsHandle()
	if statsHandle == nil {
		return nil, errors.Errorf("statistics hasn't been initialized, please try again later")
	}
	tblInfo := as.TableNames[0].TableInfo
	physicalIDs, names, err := GetPhysicalIDsAndPartitionNames(tblInfo, as.PartitionNames)
	if err != nil {
		return nil, err
	}
	versionIsSame := statsHandle.CheckAnalyzeVersion(tblInfo, physicalIDs, &version)
	if !versionIsSame {
		b.ctx.GetSessionVars().StmtCtx.AppendWarning(errors.NewNoStackErrorf("The analyze version from the session is not compatible with the existing statistics of the table. Use the existing version instead"))
	}
	if version == statistics.Version2 {
		b.ctx.GetSessionVars().StmtCtx.AppendWarning(errors.NewNoStackErrorf("The version 2 would collect all statistics not only the selected indexes"))
		return b.buildAnalyzeTable(as, opts, version)
	}
	for _, idx := range tblInfo.Indices {
		if idx.State == model.StatePublic {
			if idx.MVIndex {
				b.ctx.GetSessionVars().StmtCtx.AppendWarning(errors.NewNoStackErrorf("analyzing multi-valued indexes is not supported, skip %s", idx.Name.L))
				continue
			}

			p.IdxTasks = append(p.IdxTasks, generateIndexTasks(idx, as, tblInfo, names, physicalIDs, version)...)
		}
	}
	handleCols := BuildHandleColsForAnalyze(b.ctx, tblInfo, true, nil)
	if handleCols != nil {
		for i, id := range physicalIDs {
			if id == tblInfo.ID {
				id = -1
			}
			info := AnalyzeInfo{
				DBName:        as.TableNames[0].Schema.O,
				TableName:     as.TableNames[0].Name.O,
				PartitionName: names[i],
				TableID:       statistics.AnalyzeTableID{TableID: tblInfo.ID, PartitionID: id},
				StatsVersion:  version,
			}
			p.ColTasks = append(p.ColTasks, AnalyzeColumnsTask{HandleCols: handleCols, AnalyzeInfo: info, TblInfo: tblInfo})
		}
	}
	return p, nil
}

func generateIndexTasks(idx *model.IndexInfo, as *ast.AnalyzeTableStmt, tblInfo *model.TableInfo, names []string, physicalIDs []int64, version int) []AnalyzeIndexTask {
	if idx.Global {
		info := AnalyzeInfo{
			DBName:        as.TableNames[0].Schema.O,
			TableName:     as.TableNames[0].Name.O,
			PartitionName: "",
			TableID:       statistics.AnalyzeTableID{TableID: tblInfo.ID, PartitionID: -1},
			StatsVersion:  version,
		}
		return []AnalyzeIndexTask{{IndexInfo: idx, AnalyzeInfo: info, TblInfo: tblInfo}}
	}

	indexTasks := make([]AnalyzeIndexTask, 0, len(physicalIDs))
	for i, id := range physicalIDs {
		if id == tblInfo.ID {
			id = -1
		}
		info := AnalyzeInfo{
			DBName:        as.TableNames[0].Schema.O,
			TableName:     as.TableNames[0].Name.O,
			PartitionName: names[i],
			TableID:       statistics.AnalyzeTableID{TableID: tblInfo.ID, PartitionID: id},
			StatsVersion:  version,
		}
		indexTasks = append(indexTasks, AnalyzeIndexTask{IndexInfo: idx, AnalyzeInfo: info, TblInfo: tblInfo})
	}
	return indexTasks
}

// CMSketchSizeLimit indicates the size limit of CMSketch.
var CMSketchSizeLimit = kv.TxnEntrySizeLimit.Load() / binary.MaxVarintLen32

var analyzeOptionLimit = map[ast.AnalyzeOptionType]uint64{
	ast.AnalyzeOptNumBuckets:    100000,
	ast.AnalyzeOptNumTopN:       100000,
	ast.AnalyzeOptCMSketchWidth: CMSketchSizeLimit,
	ast.AnalyzeOptCMSketchDepth: CMSketchSizeLimit,
	ast.AnalyzeOptNumSamples:    5000000,
	ast.AnalyzeOptSampleRate:    math.Float64bits(1),
}

// TODO(hi-rustin): give some explanation about the default value.
var analyzeOptionDefault = map[ast.AnalyzeOptionType]uint64{
	ast.AnalyzeOptNumBuckets:    256,
	ast.AnalyzeOptNumTopN:       20,
	ast.AnalyzeOptCMSketchWidth: 2048,
	ast.AnalyzeOptCMSketchDepth: 5,
	ast.AnalyzeOptNumSamples:    10000,
	ast.AnalyzeOptSampleRate:    math.Float64bits(0),
}

var analyzeOptionDefaultV2 = map[ast.AnalyzeOptionType]uint64{
	ast.AnalyzeOptNumBuckets:    256,
	ast.AnalyzeOptNumTopN:       500,
	ast.AnalyzeOptCMSketchWidth: 2048,
	ast.AnalyzeOptCMSketchDepth: 5,
	ast.AnalyzeOptNumSamples:    0,
	ast.AnalyzeOptSampleRate:    math.Float64bits(-1),
}

// This function very similar to handleAnalyzeOptions, but it's used for analyze version 2.
// Remove this function after we remove the support of analyze version 1.
func handleAnalyzeOptionsV2(opts []ast.AnalyzeOpt) (map[ast.AnalyzeOptionType]uint64, error) {
	optMap := make(map[ast.AnalyzeOptionType]uint64, len(analyzeOptionDefault))
	sampleNum, sampleRate := uint64(0), 0.0
	for _, opt := range opts {
		datumValue := opt.Value.(*driver.ValueExpr).Datum
		switch opt.Type {
		case ast.AnalyzeOptNumTopN:
			v := datumValue.GetUint64()
			if v > analyzeOptionLimit[opt.Type] {
				return nil, errors.Errorf("Value of analyze option %s should not be larger than %d", ast.AnalyzeOptionString[opt.Type], analyzeOptionLimit[opt.Type])
			}
			optMap[opt.Type] = v
		case ast.AnalyzeOptSampleRate:
			// Only Int/Float/decimal is accepted, so pass nil here is safe.
			fVal, err := datumValue.ToFloat64(types.DefaultStmtNoWarningContext)
			if err != nil {
				return nil, err
			}
			limit := math.Float64frombits(analyzeOptionLimit[opt.Type])
			if fVal <= 0 || fVal > limit {
				return nil, errors.Errorf("Value of analyze option %s should not larger than %f, and should be greater than 0", ast.AnalyzeOptionString[opt.Type], limit)
			}
			sampleRate = fVal
			optMap[opt.Type] = math.Float64bits(fVal)
		default:
			v := datumValue.GetUint64()
			if opt.Type == ast.AnalyzeOptNumSamples {
				sampleNum = v
			}
			if v == 0 || v > analyzeOptionLimit[opt.Type] {
				return nil, errors.Errorf("Value of analyze option %s should be positive and not larger than %d", ast.AnalyzeOptionString[opt.Type], analyzeOptionLimit[opt.Type])
			}
			optMap[opt.Type] = v
		}
	}
	if sampleNum > 0 && sampleRate > 0 {
		return nil, errors.Errorf("You can only either set the value of the sample num or set the value of the sample rate. Don't set both of them")
	}

	return optMap, nil
}

func fillAnalyzeOptionsV2(optMap map[ast.AnalyzeOptionType]uint64) map[ast.AnalyzeOptionType]uint64 {
	filledMap := make(map[ast.AnalyzeOptionType]uint64, len(analyzeOptionDefault))
	for key, defaultVal := range analyzeOptionDefaultV2 {
		if val, ok := optMap[key]; ok {
			filledMap[key] = val
		} else {
			filledMap[key] = defaultVal
		}
	}
	return filledMap
}

func handleAnalyzeOptions(opts []ast.AnalyzeOpt, statsVer int) (map[ast.AnalyzeOptionType]uint64, error) {
	optMap := make(map[ast.AnalyzeOptionType]uint64, len(analyzeOptionDefault))
	if statsVer == statistics.Version1 {
		for key, val := range analyzeOptionDefault {
			optMap[key] = val
		}
	} else {
		for key, val := range analyzeOptionDefaultV2 {
			optMap[key] = val
		}
	}
	sampleNum, sampleRate := uint64(0), 0.0
	for _, opt := range opts {
		datumValue := opt.Value.(*driver.ValueExpr).Datum
		switch opt.Type {
		case ast.AnalyzeOptNumTopN:
			v := datumValue.GetUint64()
			if v > analyzeOptionLimit[opt.Type] {
				return nil, errors.Errorf("Value of analyze option %s should not be larger than %d", ast.AnalyzeOptionString[opt.Type], analyzeOptionLimit[opt.Type])
			}
			optMap[opt.Type] = v
		case ast.AnalyzeOptSampleRate:
			// Only Int/Float/decimal is accepted, so pass nil here is safe.
			fVal, err := datumValue.ToFloat64(types.DefaultStmtNoWarningContext)
			if err != nil {
				return nil, err
			}
			if fVal > 0 && statsVer == statistics.Version1 {
				return nil, errors.Errorf("Version 1's statistics doesn't support the SAMPLERATE option, please set tidb_analyze_version to 2")
			}
			limit := math.Float64frombits(analyzeOptionLimit[opt.Type])
			if fVal <= 0 || fVal > limit {
				return nil, errors.Errorf("Value of analyze option %s should not larger than %f, and should be greater than 0", ast.AnalyzeOptionString[opt.Type], limit)
			}
			sampleRate = fVal
			optMap[opt.Type] = math.Float64bits(fVal)
		default:
			v := datumValue.GetUint64()
			if opt.Type == ast.AnalyzeOptNumSamples {
				sampleNum = v
			}
			if v == 0 || v > analyzeOptionLimit[opt.Type] {
				return nil, errors.Errorf("Value of analyze option %s should be positive and not larger than %d", ast.AnalyzeOptionString[opt.Type], analyzeOptionLimit[opt.Type])
			}
			optMap[opt.Type] = v
		}
	}
	if sampleNum > 0 && sampleRate > 0 {
		return nil, errors.Errorf("You can only either set the value of the sample num or set the value of the sample rate. Don't set both of them")
	}
	// Only version 1 has cmsketch.
	if statsVer == statistics.Version1 && optMap[ast.AnalyzeOptCMSketchWidth]*optMap[ast.AnalyzeOptCMSketchDepth] > CMSketchSizeLimit {
		return nil, errors.Errorf("cm sketch size(depth * width) should not larger than %d", CMSketchSizeLimit)
	}
	return optMap, nil
}

func (b *PlanBuilder) buildAnalyze(as *ast.AnalyzeTableStmt) (Plan, error) {
	if as.NoWriteToBinLog {
		return nil, dbterror.ErrNotSupportedYet.GenWithStackByArgs("[NO_WRITE_TO_BINLOG | LOCAL]")
	}
	if as.Incremental {
		return nil, errors.Errorf("the incremental analyze feature has already been removed in TiDB v7.5.0, so this will have no effect")
	}
	statsVersion := b.ctx.GetSessionVars().AnalyzeVersion
	// Require INSERT and SELECT privilege for tables.
	b.requireInsertAndSelectPriv(as.TableNames)

	opts, err := handleAnalyzeOptions(as.AnalyzeOpts, statsVersion)
	if err != nil {
		return nil, err
	}

	if as.IndexFlag {
		if len(as.IndexNames) == 0 {
			return b.buildAnalyzeAllIndex(as, opts, statsVersion)
		}
		return b.buildAnalyzeIndex(as, opts, statsVersion)
	}
	return b.buildAnalyzeTable(as, opts, statsVersion)
}

func buildShowNextRowID() (*expression.Schema, types.NameSlice) {
	schema := newColumnsWithNames(4)
	schema.Append(buildColumnWithName("", "DB_NAME", mysql.TypeVarchar, mysql.MaxDatabaseNameLength))
	schema.Append(buildColumnWithName("", "TABLE_NAME", mysql.TypeVarchar, mysql.MaxTableNameLength))
	schema.Append(buildColumnWithName("", "COLUMN_NAME", mysql.TypeVarchar, mysql.MaxColumnNameLength))
	schema.Append(buildColumnWithName("", "NEXT_GLOBAL_ROW_ID", mysql.TypeLonglong, 4))
	schema.Append(buildColumnWithName("", "ID_TYPE", mysql.TypeVarchar, 15))
	return schema.col2Schema(), schema.names
}

func buildShowDDLFields() (*expression.Schema, types.NameSlice) {
	schema := newColumnsWithNames(6)
	schema.Append(buildColumnWithName("", "SCHEMA_VER", mysql.TypeLonglong, 4))
	schema.Append(buildColumnWithName("", "OWNER_ID", mysql.TypeVarchar, 64))
	schema.Append(buildColumnWithName("", "OWNER_ADDRESS", mysql.TypeVarchar, 32))
	schema.Append(buildColumnWithName("", "RUNNING_JOBS", mysql.TypeVarchar, 256))
	schema.Append(buildColumnWithName("", "SELF_ID", mysql.TypeVarchar, 64))
	schema.Append(buildColumnWithName("", "QUERY", mysql.TypeVarchar, 256))

	return schema.col2Schema(), schema.names
}

func buildRecoverIndexFields() (*expression.Schema, types.NameSlice) {
	schema := newColumnsWithNames(2)
	schema.Append(buildColumnWithName("", "ADDED_COUNT", mysql.TypeLonglong, 4))
	schema.Append(buildColumnWithName("", "SCAN_COUNT", mysql.TypeLonglong, 4))
	return schema.col2Schema(), schema.names
}

func buildCleanupIndexFields() (*expression.Schema, types.NameSlice) {
	schema := newColumnsWithNames(1)
	schema.Append(buildColumnWithName("", "REMOVED_COUNT", mysql.TypeLonglong, 4))
	return schema.col2Schema(), schema.names
}

func buildShowDDLJobsFields() (*expression.Schema, types.NameSlice) {
	schema := newColumnsWithNames(12)
	schema.Append(buildColumnWithName("", "JOB_ID", mysql.TypeLonglong, 4))
	schema.Append(buildColumnWithName("", "DB_NAME", mysql.TypeVarchar, 64))
	schema.Append(buildColumnWithName("", "TABLE_NAME", mysql.TypeVarchar, 64))
	schema.Append(buildColumnWithName("", "JOB_TYPE", mysql.TypeVarchar, 64))
	schema.Append(buildColumnWithName("", "SCHEMA_STATE", mysql.TypeVarchar, 64))
	schema.Append(buildColumnWithName("", "SCHEMA_ID", mysql.TypeLonglong, 4))
	schema.Append(buildColumnWithName("", "TABLE_ID", mysql.TypeLonglong, 4))
	schema.Append(buildColumnWithName("", "ROW_COUNT", mysql.TypeLonglong, 4))
	schema.Append(buildColumnWithName("", "CREATE_TIME", mysql.TypeDatetime, 19))
	schema.Append(buildColumnWithName("", "START_TIME", mysql.TypeDatetime, 19))
	schema.Append(buildColumnWithName("", "END_TIME", mysql.TypeDatetime, 19))
	schema.Append(buildColumnWithName("", "STATE", mysql.TypeVarchar, 64))
	return schema.col2Schema(), schema.names
}

func buildTableRegionsSchema() (*expression.Schema, types.NameSlice) {
	schema := newColumnsWithNames(13)
	schema.Append(buildColumnWithName("", "REGION_ID", mysql.TypeLonglong, 4))
	schema.Append(buildColumnWithName("", "START_KEY", mysql.TypeVarchar, 64))
	schema.Append(buildColumnWithName("", "END_KEY", mysql.TypeVarchar, 64))
	schema.Append(buildColumnWithName("", "LEADER_ID", mysql.TypeLonglong, 4))
	schema.Append(buildColumnWithName("", "LEADER_STORE_ID", mysql.TypeLonglong, 4))
	schema.Append(buildColumnWithName("", "PEERS", mysql.TypeVarchar, 64))
	schema.Append(buildColumnWithName("", "SCATTERING", mysql.TypeTiny, 1))
	schema.Append(buildColumnWithName("", "WRITTEN_BYTES", mysql.TypeLonglong, 4))
	schema.Append(buildColumnWithName("", "READ_BYTES", mysql.TypeLonglong, 4))
	schema.Append(buildColumnWithName("", "APPROXIMATE_SIZE(MB)", mysql.TypeLonglong, 4))
	schema.Append(buildColumnWithName("", "APPROXIMATE_KEYS", mysql.TypeLonglong, 4))
	schema.Append(buildColumnWithName("", "SCHEDULING_CONSTRAINTS", mysql.TypeVarchar, 256))
	schema.Append(buildColumnWithName("", "SCHEDULING_STATE", mysql.TypeVarchar, 16))
	return schema.col2Schema(), schema.names
}

func buildSplitRegionsSchema() (*expression.Schema, types.NameSlice) {
	schema := newColumnsWithNames(2)
	schema.Append(buildColumnWithName("", "TOTAL_SPLIT_REGION", mysql.TypeLonglong, 4))
	schema.Append(buildColumnWithName("", "SCATTER_FINISH_RATIO", mysql.TypeDouble, 8))
	return schema.col2Schema(), schema.names
}

func buildShowDDLJobQueriesFields() (*expression.Schema, types.NameSlice) {
	schema := newColumnsWithNames(1)
	schema.Append(buildColumnWithName("", "QUERY", mysql.TypeVarchar, 256))
	return schema.col2Schema(), schema.names
}

func buildShowDDLJobQueriesWithRangeFields() (*expression.Schema, types.NameSlice) {
	schema := newColumnsWithNames(2)
	schema.Append(buildColumnWithName("", "JOB_ID", mysql.TypeVarchar, 64))
	schema.Append(buildColumnWithName("", "QUERY", mysql.TypeVarchar, 256))
	return schema.col2Schema(), schema.names
}

func buildShowSlowSchema() (*expression.Schema, types.NameSlice) {
	longlongSize, _ := mysql.GetDefaultFieldLengthAndDecimal(mysql.TypeLonglong)
	tinySize, _ := mysql.GetDefaultFieldLengthAndDecimal(mysql.TypeTiny)
	timestampSize, _ := mysql.GetDefaultFieldLengthAndDecimal(mysql.TypeTimestamp)
	durationSize, _ := mysql.GetDefaultFieldLengthAndDecimal(mysql.TypeDuration)

	schema := newColumnsWithNames(11)
	schema.Append(buildColumnWithName("", "SQL", mysql.TypeVarchar, 4096))
	schema.Append(buildColumnWithName("", "START", mysql.TypeTimestamp, timestampSize))
	schema.Append(buildColumnWithName("", "DURATION", mysql.TypeDuration, durationSize))
	schema.Append(buildColumnWithName("", "DETAILS", mysql.TypeVarchar, 256))
	schema.Append(buildColumnWithName("", "SUCC", mysql.TypeTiny, tinySize))
	schema.Append(buildColumnWithName("", "CONN_ID", mysql.TypeLonglong, longlongSize))
	schema.Append(buildColumnWithName("", "TRANSACTION_TS", mysql.TypeLonglong, longlongSize))
	schema.Append(buildColumnWithName("", "USER", mysql.TypeVarchar, 32))
	schema.Append(buildColumnWithName("", "DB", mysql.TypeVarchar, 64))
	schema.Append(buildColumnWithName("", "TABLE_IDS", mysql.TypeVarchar, 256))
	schema.Append(buildColumnWithName("", "INDEX_IDS", mysql.TypeVarchar, 256))
	schema.Append(buildColumnWithName("", "INTERNAL", mysql.TypeTiny, tinySize))
	schema.Append(buildColumnWithName("", "DIGEST", mysql.TypeVarchar, 64))
	schema.Append(buildColumnWithName("", "SESSION_ALIAS", mysql.TypeVarchar, 64))
	return schema.col2Schema(), schema.names
}

func buildCommandOnDDLJobsFields() (*expression.Schema, types.NameSlice) {
	schema := newColumnsWithNames(2)
	schema.Append(buildColumnWithName("", "JOB_ID", mysql.TypeVarchar, 64))
	schema.Append(buildColumnWithName("", "RESULT", mysql.TypeVarchar, 128))

	return schema.col2Schema(), schema.names
}

func buildCancelDDLJobsFields() (*expression.Schema, types.NameSlice) {
	return buildCommandOnDDLJobsFields()
}

func buildPauseDDLJobsFields() (*expression.Schema, types.NameSlice) {
	return buildCommandOnDDLJobsFields()
}

func buildResumeDDLJobsFields() (*expression.Schema, types.NameSlice) {
	return buildCommandOnDDLJobsFields()
}

func buildAdminShowBDRRoleFields() (*expression.Schema, types.NameSlice) {
	schema := newColumnsWithNames(1)
	schema.Append(buildColumnWithName("", "BDR_ROLE", mysql.TypeString, 1))
	return schema.col2Schema(), schema.names
}

func buildShowBackupMetaSchema() (*expression.Schema, types.NameSlice) {
	names := []string{"Database", "Table", "Total_kvs", "Total_bytes", "Time_range_start", "Time_range_end"}
	ftypes := []byte{mysql.TypeVarchar, mysql.TypeVarchar, mysql.TypeLonglong, mysql.TypeLonglong, mysql.TypeDatetime, mysql.TypeDatetime}
	schema := newColumnsWithNames(len(names))
	for i := range names {
		fLen, _ := mysql.GetDefaultFieldLengthAndDecimal(ftypes[i])
		if ftypes[i] == mysql.TypeVarchar {
			// the default varchar length is `5`, which might be too short for us.
			fLen = 255
		}
		schema.Append(buildColumnWithName("", names[i], ftypes[i], fLen))
	}
	return schema.col2Schema(), schema.names
}

func buildShowBackupQuerySchema() (*expression.Schema, types.NameSlice) {
	schema := newColumnsWithNames(1)
	schema.Append(buildColumnWithName("", "Query", mysql.TypeVarchar, 4096))
	return schema.col2Schema(), schema.names
}

func buildBackupRestoreSchema(kind ast.BRIEKind) (*expression.Schema, types.NameSlice) {
	longlongSize, _ := mysql.GetDefaultFieldLengthAndDecimal(mysql.TypeLonglong)
	datetimeSize, _ := mysql.GetDefaultFieldLengthAndDecimal(mysql.TypeDatetime)

	schema := newColumnsWithNames(5)
	schema.Append(buildColumnWithName("", "Destination", mysql.TypeVarchar, 255))
	schema.Append(buildColumnWithName("", "Size", mysql.TypeLonglong, longlongSize))
	schema.Append(buildColumnWithName("", "BackupTS", mysql.TypeLonglong, longlongSize))
	if kind == ast.BRIEKindRestore {
		schema.Append(buildColumnWithName("", "Cluster TS", mysql.TypeLonglong, longlongSize))
	}
	schema.Append(buildColumnWithName("", "Queue Time", mysql.TypeDatetime, datetimeSize))
	schema.Append(buildColumnWithName("", "Execution Time", mysql.TypeDatetime, datetimeSize))
	return schema.col2Schema(), schema.names
}

func buildBRIESchema(kind ast.BRIEKind) (*expression.Schema, types.NameSlice) {
	switch kind {
	case ast.BRIEKindShowBackupMeta:
		return buildShowBackupMetaSchema()
	case ast.BRIEKindShowQuery:
		return buildShowBackupQuerySchema()
	case ast.BRIEKindBackup, ast.BRIEKindRestore:
		return buildBackupRestoreSchema(kind)
	default:
		s := newColumnsWithNames(0)
		return s.col2Schema(), s.names
	}
}

func buildCalibrateResourceSchema() (*expression.Schema, types.NameSlice) {
	longlongSize, _ := mysql.GetDefaultFieldLengthAndDecimal(mysql.TypeLonglong)
	schema := newColumnsWithNames(1)
	schema.Append(buildColumnWithName("", "QUOTA", mysql.TypeLonglong, longlongSize))

	return schema.col2Schema(), schema.names
}

func buildAddQueryWatchSchema() (*expression.Schema, types.NameSlice) {
	longlongSize, _ := mysql.GetDefaultFieldLengthAndDecimal(mysql.TypeLonglong)
	cols := newColumnsWithNames(1)
	cols.Append(buildColumnWithName("", "WATCH_ID", mysql.TypeLonglong, longlongSize))

	return cols.col2Schema(), cols.names
}

func buildColumnWithName(tableName, name string, tp byte, size int) (*expression.Column, *types.FieldName) {
	cs, cl := types.DefaultCharsetForType(tp)
	flag := mysql.UnsignedFlag
	if tp == mysql.TypeVarchar || tp == mysql.TypeBlob {
		cs = charset.CharsetUTF8MB4
		cl = charset.CollationUTF8MB4
		flag = 0
	}

	fieldType := &types.FieldType{}
	fieldType.SetType(tp)
	fieldType.SetCharset(cs)
	fieldType.SetCollate(cl)
	fieldType.SetFlen(size)
	fieldType.SetFlag(flag)
	return &expression.Column{
		RetType: fieldType,
	}, &types.FieldName{DBName: util2.InformationSchemaName, TblName: model.NewCIStr(tableName), ColName: model.NewCIStr(name)}
}

type columnsWithNames struct {
	cols  []*expression.Column
	names types.NameSlice
}

func newColumnsWithNames(_ int) *columnsWithNames {
	return &columnsWithNames{
		cols:  make([]*expression.Column, 0, 2),
		names: make(types.NameSlice, 0, 2),
	}
}

func (cwn *columnsWithNames) Append(col *expression.Column, name *types.FieldName) {
	cwn.cols = append(cwn.cols, col)
	cwn.names = append(cwn.names, name)
}

func (cwn *columnsWithNames) col2Schema() *expression.Schema {
	return expression.NewSchema(cwn.cols...)
}

// splitWhere split a where expression to a list of AND conditions.
func splitWhere(where ast.ExprNode) []ast.ExprNode {
	var conditions []ast.ExprNode
	switch x := where.(type) {
	case nil:
	case *ast.BinaryOperationExpr:
		if x.Op == opcode.LogicAnd {
			conditions = append(conditions, splitWhere(x.L)...)
			conditions = append(conditions, splitWhere(x.R)...)
		} else {
			conditions = append(conditions, x)
		}
	case *ast.ParenthesesExpr:
		conditions = append(conditions, splitWhere(x.Expr)...)
	default:
		conditions = append(conditions, where)
	}
	return conditions
}

func (b *PlanBuilder) buildShow(ctx context.Context, show *ast.ShowStmt) (Plan, error) {
	p := LogicalShow{
		ShowContents: ShowContents{
			Tp:                    show.Tp,
			CountWarningsOrErrors: show.CountWarningsOrErrors,
			DBName:                show.DBName,
			Table:                 show.Table,
			Partition:             show.Partition,
			Column:                show.Column,
			IndexName:             show.IndexName,
			ResourceGroupName:     show.ResourceGroupName,
			Flag:                  show.Flag,
			User:                  show.User,
			Roles:                 show.Roles,
			Full:                  show.Full,
			IfNotExists:           show.IfNotExists,
			GlobalScope:           show.GlobalScope,
			Extended:              show.Extended,
			Limit:                 show.Limit,
			ImportJobID:           show.ImportJobID,
		},
	}.Init(b.ctx)
	isView := false
	isSequence := false
	// It depends on ShowPredicateExtractor now
	buildPattern := true

	switch show.Tp {
	case ast.ShowDatabases, ast.ShowVariables, ast.ShowTables, ast.ShowColumns, ast.ShowTableStatus, ast.ShowCollation:
		if (show.Tp == ast.ShowTables || show.Tp == ast.ShowTableStatus) && p.DBName == "" {
			return nil, plannererrors.ErrNoDB
		}
		if extractor := newShowBaseExtractor(*show); extractor.Extract() {
			p.Extractor = extractor
			buildPattern = false
		}
	case ast.ShowCreateTable, ast.ShowCreateSequence, ast.ShowPlacementForTable, ast.ShowPlacementForPartition:
		var err error
		if table, err := b.is.TableByName(show.Table.Schema, show.Table.Name); err == nil {
			isView = table.Meta().IsView()
			isSequence = table.Meta().IsSequence()
		}
		user := b.ctx.GetSessionVars().User
		if isView {
			if user != nil {
				err = plannererrors.ErrTableaccessDenied.GenWithStackByArgs("SHOW VIEW", user.AuthUsername, user.AuthHostname, show.Table.Name.L)
			}
			b.visitInfo = appendVisitInfo(b.visitInfo, mysql.ShowViewPriv, show.Table.Schema.L, show.Table.Name.L, "", err)
		} else {
			if user != nil {
				err = plannererrors.ErrTableaccessDenied.GenWithStackByArgs("SHOW", user.AuthUsername, user.AuthHostname, show.Table.Name.L)
			}
			b.visitInfo = appendVisitInfo(b.visitInfo, mysql.AllPrivMask, show.Table.Schema.L, show.Table.Name.L, "", err)
		}
	case ast.ShowConfig:
		privErr := plannererrors.ErrSpecificAccessDenied.GenWithStackByArgs("CONFIG")
		b.visitInfo = appendVisitInfo(b.visitInfo, mysql.ConfigPriv, "", "", "", privErr)
	case ast.ShowCreateView:
		var err error
		user := b.ctx.GetSessionVars().User
		if user != nil {
			err = plannererrors.ErrTableaccessDenied.GenWithStackByArgs("SELECT", user.AuthUsername, user.AuthHostname, show.Table.Name.L)
		}
		b.visitInfo = appendVisitInfo(b.visitInfo, mysql.SelectPriv, show.Table.Schema.L, show.Table.Name.L, "", err)
		if user != nil {
			err = plannererrors.ErrTableaccessDenied.GenWithStackByArgs("SHOW VIEW", user.AuthUsername, user.AuthHostname, show.Table.Name.L)
		}
		b.visitInfo = appendVisitInfo(b.visitInfo, mysql.ShowViewPriv, show.Table.Schema.L, show.Table.Name.L, "", err)
	case ast.ShowBackups:
		err := plannererrors.ErrSpecificAccessDenied.GenWithStackByArgs("SUPER or BACKUP_ADMIN")
		b.visitInfo = appendDynamicVisitInfo(b.visitInfo, "BACKUP_ADMIN", false, err)
	case ast.ShowRestores:
		err := plannererrors.ErrSpecificAccessDenied.GenWithStackByArgs("SUPER or RESTORE_ADMIN")
		b.visitInfo = appendDynamicVisitInfo(b.visitInfo, "RESTORE_ADMIN", false, err)
	case ast.ShowTableNextRowId:
		p := &ShowNextRowID{TableName: show.Table}
		p.setSchemaAndNames(buildShowNextRowID())
		b.visitInfo = appendVisitInfo(b.visitInfo, mysql.SelectPriv, show.Table.Schema.L, show.Table.Name.L, "", plannererrors.ErrPrivilegeCheckFail)
		return p, nil
	case ast.ShowStatsExtended, ast.ShowStatsHealthy, ast.ShowStatsTopN, ast.ShowHistogramsInFlight, ast.ShowColumnStatsUsage:
		var err error
		if user := b.ctx.GetSessionVars().User; user != nil {
			err = plannererrors.ErrDBaccessDenied.GenWithStackByArgs(user.AuthUsername, user.AuthHostname, mysql.SystemDB)
		}
		b.visitInfo = appendVisitInfo(b.visitInfo, mysql.SelectPriv, mysql.SystemDB, "", "", err)
		if show.Tp == ast.ShowStatsHealthy {
			if extractor := newShowBaseExtractor(*show); extractor.Extract() {
				p.Extractor = extractor
				buildPattern = false
			}
		}
	case ast.ShowStatsBuckets, ast.ShowStatsHistograms, ast.ShowStatsMeta, ast.ShowStatsLocked:
		var err error
		if user := b.ctx.GetSessionVars().User; user != nil {
			err = plannererrors.ErrTableaccessDenied.GenWithStackByArgs("SHOW", user.AuthUsername, user.AuthHostname, show.Table.Name.L)
		}
		b.visitInfo = appendVisitInfo(b.visitInfo, mysql.SelectPriv, show.Table.Schema.L, show.Table.Name.L, "", err)
	case ast.ShowRegions:
		tableInfo, err := b.is.TableByName(show.Table.Schema, show.Table.Name)
		if err != nil {
			return nil, err
		}
		if tableInfo.Meta().TempTableType != model.TempTableNone {
			return nil, plannererrors.ErrOptOnTemporaryTable.GenWithStackByArgs("show table regions")
		}
	case ast.ShowReplicaStatus:
		return nil, dbterror.ErrNotSupportedYet.GenWithStackByArgs("SHOW {REPLICA | SLAVE} STATUS")
	}

	schema, names := buildShowSchema(show, isView, isSequence)
	p.SetSchema(schema)
	p.names = names
	for _, col := range p.schema.Columns {
		col.UniqueID = b.ctx.GetSessionVars().AllocPlanColumnID()
	}
	var err error
	var np LogicalPlan
	np = p
	// If we have ShowPredicateExtractor, we do not buildSelection with Pattern
	if show.Pattern != nil && buildPattern {
		show.Pattern.Expr = &ast.ColumnNameExpr{
			Name: &ast.ColumnName{Name: p.OutputNames()[0].ColName},
		}
		np, err = b.buildSelection(ctx, np, show.Pattern, nil)
		if err != nil {
			return nil, err
		}
	}
	if show.Where != nil {
		np, err = b.buildSelection(ctx, np, show.Where, nil)
		if err != nil {
			return nil, err
		}
	}
	if show.Limit != nil {
		np, err = b.buildLimit(np, show.Limit)
		if err != nil {
			return nil, err
		}
	}
	if np != p {
		b.optFlag |= flagEliminateProjection
		fieldsLen := len(p.schema.Columns)
		proj := LogicalProjection{Exprs: make([]expression.Expression, 0, fieldsLen)}.Init(b.ctx, 0)
		schema := expression.NewSchema(make([]*expression.Column, 0, fieldsLen)...)
		for _, col := range p.schema.Columns {
			proj.Exprs = append(proj.Exprs, col)
			newCol := col.Clone().(*expression.Column)
			newCol.UniqueID = b.ctx.GetSessionVars().AllocPlanColumnID()
			schema.Append(newCol)
		}
		proj.SetSchema(schema)
		proj.SetChildren(np)
		proj.SetOutputNames(np.OutputNames())
		np = proj
	}
	if show.Tp == ast.ShowVariables || show.Tp == ast.ShowStatus {
		b.curClause = orderByClause
		orderByCol := np.Schema().Columns[0].Clone().(*expression.Column)
		sort := LogicalSort{
			ByItems: []*util.ByItems{{Expr: orderByCol}},
		}.Init(b.ctx, b.getSelectOffset())
		sort.SetChildren(np)
		np = sort
	}
	return np, nil
}

func (b *PlanBuilder) buildSimple(ctx context.Context, node ast.StmtNode) (Plan, error) {
	p := &Simple{Statement: node}

	switch raw := node.(type) {
	case *ast.FlushStmt:
		err := plannererrors.ErrSpecificAccessDenied.GenWithStackByArgs("RELOAD")
		b.visitInfo = appendVisitInfo(b.visitInfo, mysql.ReloadPriv, "", "", "", err)
	case *ast.AlterInstanceStmt:
		err := plannererrors.ErrSpecificAccessDenied.GenWithStackByArgs("SUPER")
		b.visitInfo = appendVisitInfo(b.visitInfo, mysql.SuperPriv, "", "", "", err)
	case *ast.RenameUserStmt:
		err := plannererrors.ErrSpecificAccessDenied.GenWithStackByArgs("CREATE USER")
		b.visitInfo = appendVisitInfo(b.visitInfo, mysql.CreateUserPriv, "", "", "", err)
	case *ast.GrantStmt:
		var err error
		b.visitInfo, err = collectVisitInfoFromGrantStmt(b.ctx, b.visitInfo, raw)
		if err != nil {
			return nil, err
		}
	case *ast.BRIEStmt:
		p.setSchemaAndNames(buildBRIESchema(raw.Kind))
		if raw.Kind == ast.BRIEKindRestore {
			err := plannererrors.ErrSpecificAccessDenied.GenWithStackByArgs("SUPER or RESTORE_ADMIN")
			b.visitInfo = appendDynamicVisitInfo(b.visitInfo, "RESTORE_ADMIN", false, err)
		} else {
			err := plannererrors.ErrSpecificAccessDenied.GenWithStackByArgs("SUPER or BACKUP_ADMIN")
			b.visitInfo = appendDynamicVisitInfo(b.visitInfo, "BACKUP_ADMIN", false, err)
		}
	case *ast.CalibrateResourceStmt:
		err := plannererrors.ErrSpecificAccessDenied.GenWithStackByArgs("SUPER or RESOURCE_GROUP_ADMIN")
		b.visitInfo = appendDynamicVisitInfo(b.visitInfo, "RESOURCE_GROUP_ADMIN", false, err)
		p.setSchemaAndNames(buildCalibrateResourceSchema())
	case *ast.AddQueryWatchStmt:
		err := plannererrors.ErrSpecificAccessDenied.GenWithStackByArgs("SUPER or RESOURCE_GROUP_ADMIN")
		b.visitInfo = appendDynamicVisitInfo(b.visitInfo, "RESOURCE_GROUP_ADMIN", false, err)
		p.setSchemaAndNames(buildAddQueryWatchSchema())
	case *ast.DropQueryWatchStmt:
		err := plannererrors.ErrSpecificAccessDenied.GenWithStackByArgs("SUPER or RESOURCE_GROUP_ADMIN")
		b.visitInfo = appendDynamicVisitInfo(b.visitInfo, "RESOURCE_GROUP_ADMIN", false, err)
	case *ast.GrantRoleStmt:
		err := plannererrors.ErrSpecificAccessDenied.GenWithStackByArgs("SUPER or ROLE_ADMIN")
		b.visitInfo = appendDynamicVisitInfo(b.visitInfo, "ROLE_ADMIN", false, err)
	case *ast.RevokeRoleStmt:
		err := plannererrors.ErrSpecificAccessDenied.GenWithStackByArgs("SUPER or ROLE_ADMIN")
		b.visitInfo = appendDynamicVisitInfo(b.visitInfo, "ROLE_ADMIN", false, err)
		// Check if any of the users are RESTRICTED
		for _, user := range raw.Users {
			b.visitInfo = appendVisitInfoIsRestrictedUser(b.visitInfo, b.ctx, user, "RESTRICTED_USER_ADMIN")
		}
	case *ast.RevokeStmt:
		var err error
		b.visitInfo, err = collectVisitInfoFromRevokeStmt(b.ctx, b.visitInfo, raw)
		if err != nil {
			return nil, err
		}
	case *ast.KillStmt:
		// All users can kill their own connections regardless.
		// If you have the SUPER privilege, you can kill all threads and statements unless SEM is enabled.
		// In which case you require RESTRICTED_CONNECTION_ADMIN to kill connections that belong to RESTRICTED_USER_ADMIN users.
		sm := b.ctx.GetSessionManager()
		if sm != nil {
			if pi, ok := sm.GetProcessInfo(raw.ConnectionID); ok {
				loginUser := b.ctx.GetSessionVars().User
				if pi.User != loginUser.Username {
					err := plannererrors.ErrSpecificAccessDenied.GenWithStackByArgs("SUPER or CONNECTION_ADMIN")
					b.visitInfo = appendDynamicVisitInfo(b.visitInfo, "CONNECTION_ADMIN", false, err)
					b.visitInfo = appendVisitInfoIsRestrictedUser(b.visitInfo, b.ctx, &auth.UserIdentity{Username: pi.User, Hostname: pi.Host}, "RESTRICTED_CONNECTION_ADMIN")
				}
			} else if raw.ConnectionID == domain.GetDomain(b.ctx).GetAutoAnalyzeProcID() {
				// Only the users with SUPER or CONNECTION_ADMIN privilege can kill auto analyze.
				err := plannererrors.ErrSpecificAccessDenied.GenWithStackByArgs("SUPER or CONNECTION_ADMIN")
				b.visitInfo = appendDynamicVisitInfo(b.visitInfo, "CONNECTION_ADMIN", false, err)
			}
		}
	case *ast.UseStmt:
		if raw.DBName == "" {
			return nil, plannererrors.ErrNoDB
		}
	case *ast.DropUserStmt:
		// The main privilege checks for DROP USER are currently performed in executor/simple.go
		// because they use complex OR conditions (not supported by visitInfo).
		for _, user := range raw.UserList {
			b.visitInfo = appendVisitInfoIsRestrictedUser(b.visitInfo, b.ctx, user, "RESTRICTED_USER_ADMIN")
		}
	case *ast.SetPwdStmt:
		if raw.User != nil {
			b.visitInfo = appendVisitInfoIsRestrictedUser(b.visitInfo, b.ctx, raw.User, "RESTRICTED_USER_ADMIN")
		}
	case *ast.ShutdownStmt:
		b.visitInfo = appendVisitInfo(b.visitInfo, mysql.ShutdownPriv, "", "", "", nil)
	case *ast.BeginStmt:
		readTS := b.ctx.GetSessionVars().TxnReadTS.PeakTxnReadTS()
		if raw.AsOf != nil {
			startTS, err := staleread.CalculateAsOfTsExpr(ctx, b.ctx, raw.AsOf.TsExpr)
			if err != nil {
				return nil, err
			}
			if err := sessionctx.ValidateStaleReadTS(ctx, b.ctx.GetSessionVars().StmtCtx, b.ctx.GetStore(), startTS); err != nil {
				return nil, err
			}
			p.StaleTxnStartTS = startTS
		} else if readTS > 0 {
			p.StaleTxnStartTS = readTS
			// consume read ts here
			b.ctx.GetSessionVars().TxnReadTS.UseTxnReadTS()
		} else if b.ctx.GetSessionVars().EnableExternalTSRead && !b.ctx.GetSessionVars().InRestrictedSQL {
			// try to get the stale ts from external timestamp
			startTS, err := staleread.GetExternalTimestamp(ctx, b.ctx.GetSessionVars().StmtCtx)
			if err != nil {
				return nil, err
			}
			if err := sessionctx.ValidateStaleReadTS(ctx, b.ctx.GetSessionVars().StmtCtx, b.ctx.GetStore(), startTS); err != nil {
				return nil, err
			}
			p.StaleTxnStartTS = startTS
		}
	}
	return p, nil
}

func collectVisitInfoFromRevokeStmt(sctx PlanContext, vi []visitInfo, stmt *ast.RevokeStmt) ([]visitInfo, error) {
	// To use REVOKE, you must have the GRANT OPTION privilege,
	// and you must have the privileges that you are granting.
	dbName := stmt.Level.DBName
	tableName := stmt.Level.TableName
	// This supports a local revoke SELECT on tablename, but does
	// not add dbName to the visitInfo of a *.* grant.
	if dbName == "" && stmt.Level.Level != ast.GrantLevelGlobal {
		if sctx.GetSessionVars().CurrentDB == "" {
			return nil, plannererrors.ErrNoDB
		}
		dbName = sctx.GetSessionVars().CurrentDB
	}
	var nonDynamicPrivilege bool
	var allPrivs []mysql.PrivilegeType
	for _, item := range stmt.Privs {
		if item.Priv == mysql.ExtendedPriv {
			vi = appendDynamicVisitInfo(vi, strings.ToUpper(item.Name), true, nil) // verified in MySQL: requires the dynamic grant option to revoke.
			continue
		}
		nonDynamicPrivilege = true
		if item.Priv == mysql.AllPriv {
			switch stmt.Level.Level {
			case ast.GrantLevelGlobal:
				allPrivs = mysql.AllGlobalPrivs
			case ast.GrantLevelDB:
				allPrivs = mysql.AllDBPrivs
			case ast.GrantLevelTable:
				allPrivs = mysql.AllTablePrivs
			}
			break
		}
		vi = appendVisitInfo(vi, item.Priv, dbName, tableName, "", nil)
	}

	for _, priv := range allPrivs {
		vi = appendVisitInfo(vi, priv, dbName, tableName, "", nil)
	}
	for _, u := range stmt.Users {
		// For SEM, make sure the users are not restricted
		vi = appendVisitInfoIsRestrictedUser(vi, sctx, u.User, "RESTRICTED_USER_ADMIN")
	}
	if nonDynamicPrivilege {
		// Dynamic privileges use their own GRANT OPTION. If there were any non-dynamic privilege requests,
		// we need to attach the "GLOBAL" version of the GRANT OPTION.
		vi = appendVisitInfo(vi, mysql.GrantPriv, dbName, tableName, "", nil)
	}
	return vi, nil
}

// appendVisitInfoIsRestrictedUser appends additional visitInfo if the user has a
// special privilege called "RESTRICTED_USER_ADMIN". It only applies when SEM is enabled.
func appendVisitInfoIsRestrictedUser(visitInfo []visitInfo, sctx PlanContext, user *auth.UserIdentity, priv string) []visitInfo {
	if !sem.IsEnabled() {
		return visitInfo
	}
	checker := privilege.GetPrivilegeManager(sctx)
	if checker != nil && checker.RequestDynamicVerificationWithUser("RESTRICTED_USER_ADMIN", false, user) {
		err := plannererrors.ErrSpecificAccessDenied.GenWithStackByArgs(priv)
		visitInfo = appendDynamicVisitInfo(visitInfo, priv, false, err)
	}
	return visitInfo
}

func collectVisitInfoFromGrantStmt(sctx PlanContext, vi []visitInfo, stmt *ast.GrantStmt) ([]visitInfo, error) {
	// To use GRANT, you must have the GRANT OPTION privilege,
	// and you must have the privileges that you are granting.
	dbName := stmt.Level.DBName
	tableName := stmt.Level.TableName
	// This supports a local revoke SELECT on tablename, but does
	// not add dbName to the visitInfo of a *.* grant.
	if dbName == "" && stmt.Level.Level != ast.GrantLevelGlobal {
		if sctx.GetSessionVars().CurrentDB == "" {
			return nil, plannererrors.ErrNoDB
		}
		dbName = sctx.GetSessionVars().CurrentDB
	}
	var nonDynamicPrivilege bool
	var allPrivs []mysql.PrivilegeType
	authErr := genAuthErrForGrantStmt(sctx, dbName)
	for _, item := range stmt.Privs {
		if item.Priv == mysql.ExtendedPriv {
			// The observed MySQL behavior is that the error is:
			// ERROR 1227 (42000): Access denied; you need (at least one of) the GRANT OPTION privilege(s) for this operation
			// This is ambiguous, because it doesn't say the GRANT OPTION for which dynamic privilege.

			// In privilege/privileges/cache.go:RequestDynamicVerification SUPER+Grant_Priv will also be accepted here by TiDB, but it is *not* by MySQL.
			// This extension is currently required because:
			// - The visitInfo system does not accept OR conditions. There are many scenarios where SUPER or a DYNAMIC privilege are supported,
			//   this is the one case where SUPER is not intended to be an alternative.
			// - The "ALL" privilege for TiDB does not include all dynamic privileges. This could be fixed by a bootstrap task to assign all SUPER users
			//   with dynamic privileges.

			err := plannererrors.ErrSpecificAccessDenied.GenWithStackByArgs("GRANT OPTION")
			vi = appendDynamicVisitInfo(vi, item.Name, true, err)
			continue
		}
		nonDynamicPrivilege = true
		if item.Priv == mysql.AllPriv {
			switch stmt.Level.Level {
			case ast.GrantLevelGlobal:
				allPrivs = mysql.AllGlobalPrivs
			case ast.GrantLevelDB:
				allPrivs = mysql.AllDBPrivs
			case ast.GrantLevelTable:
				allPrivs = mysql.AllTablePrivs
			}
			break
		}
		vi = appendVisitInfo(vi, item.Priv, dbName, tableName, "", authErr)
	}

	for _, priv := range allPrivs {
		vi = appendVisitInfo(vi, priv, dbName, tableName, "", authErr)
	}
	if nonDynamicPrivilege {
		// Dynamic privileges use their own GRANT OPTION. If there were any non-dynamic privilege requests,
		// we need to attach the "GLOBAL" version of the GRANT OPTION.
		vi = appendVisitInfo(vi, mysql.GrantPriv, dbName, tableName, "", authErr)
	}
	return vi, nil
}

func genAuthErrForGrantStmt(sctx PlanContext, dbName string) error {
	if !strings.EqualFold(dbName, variable.PerformanceSchema) {
		return nil
	}
	user := sctx.GetSessionVars().User
	if user == nil {
		return nil
	}
	u := user.Username
	h := user.Hostname
	if len(user.AuthUsername) > 0 && len(user.AuthHostname) > 0 {
		u = user.AuthUsername
		h = user.AuthHostname
	}
	return plannererrors.ErrDBaccessDenied.FastGenByArgs(u, h, dbName)
}

func (b *PlanBuilder) getDefaultValueForInsert(col *table.Column) (*expression.Constant, error) {
	var (
		value types.Datum
		err   error
	)
	if col.DefaultIsExpr && col.DefaultExpr != nil {
		value, err = table.EvalColDefaultExpr(b.ctx.GetExprCtx(), col.ToInfo(), col.DefaultExpr)
	} else {
<<<<<<< HEAD
		value, err = table.GetColDefaultValue(b.ctx.GetExprCtx(), col.ToInfo())
=======
		if err := table.CheckNoDefaultValueForInsert(b.ctx.GetSessionVars().StmtCtx, col.ToInfo()); err != nil {
			return nil, err
		}
		value, err = table.GetColDefaultValue(b.ctx, col.ToInfo())
>>>>>>> e5869600
	}
	if err != nil {
		return nil, err
	}
	return &expression.Constant{Value: value, RetType: col.FieldType.Clone()}, nil
}

// resolveGeneratedColumns resolves generated columns with their generation
// expressions respectively. onDups indicates which columns are in on-duplicate list.
func (b *PlanBuilder) resolveGeneratedColumns(ctx context.Context, columns []*table.Column, onDups map[string]struct{}, mockPlan LogicalPlan) (igc InsertGeneratedColumns, err error) {
	for _, column := range columns {
		if !column.IsGenerated() {
			continue
		}
		columnName := &ast.ColumnName{Name: column.Name}
		columnName.SetText(nil, column.Name.O)

		idx, err := expression.FindFieldName(mockPlan.OutputNames(), columnName)
		if err != nil {
			return igc, err
		}
		colExpr := mockPlan.Schema().Columns[idx]

		originalVal := b.allowBuildCastArray
		b.allowBuildCastArray = true
		expr, _, err := b.rewrite(ctx, column.GeneratedExpr.Clone(), mockPlan, nil, true)
		b.allowBuildCastArray = originalVal
		if err != nil {
			return igc, err
		}

		igc.Columns = append(igc.Columns, columnName)
		igc.Exprs = append(igc.Exprs, expr)
		if onDups == nil {
			continue
		}
		for dep := range column.Dependences {
			if _, ok := onDups[dep]; ok {
				assign := &expression.Assignment{Col: colExpr, ColName: column.Name, Expr: expr}
				igc.OnDuplicates = append(igc.OnDuplicates, assign)
				break
			}
		}
	}
	return igc, nil
}

func (b *PlanBuilder) buildInsert(ctx context.Context, insert *ast.InsertStmt) (Plan, error) {
	ts, ok := insert.Table.TableRefs.Left.(*ast.TableSource)
	if !ok {
		return nil, infoschema.ErrTableNotExists.GenWithStackByArgs()
	}
	tn, ok := ts.Source.(*ast.TableName)
	if !ok {
		return nil, infoschema.ErrTableNotExists.GenWithStackByArgs()
	}
	tableInfo := tn.TableInfo
	if tableInfo.IsView() {
		err := errors.Errorf("insert into view %s is not supported now", tableInfo.Name.O)
		if insert.IsReplace {
			err = errors.Errorf("replace into view %s is not supported now", tableInfo.Name.O)
		}
		return nil, err
	}
	if tableInfo.IsSequence() {
		err := errors.Errorf("insert into sequence %s is not supported now", tableInfo.Name.O)
		if insert.IsReplace {
			err = errors.Errorf("replace into sequence %s is not supported now", tableInfo.Name.O)
		}
		return nil, err
	}
	// Build Schema with DBName otherwise ColumnRef with DBName cannot match any Column in Schema.
	schema, names, err := expression.TableInfo2SchemaAndNames(b.ctx.GetExprCtx(), tn.Schema, tableInfo)
	if err != nil {
		return nil, err
	}
	tableInPlan, ok := b.is.TableByID(tableInfo.ID)
	if !ok {
		return nil, errors.Errorf("Can't get table %s", tableInfo.Name.O)
	}

	insertPlan := Insert{
		Table:         tableInPlan,
		Columns:       insert.Columns,
		tableSchema:   schema,
		tableColNames: names,
		IsReplace:     insert.IsReplace,
	}.Init(b.ctx)

	if tableInfo.GetPartitionInfo() != nil && len(insert.PartitionNames) != 0 {
		givenPartitionSets := make(map[int64]struct{}, len(insert.PartitionNames))
		// check partition by name.
		for _, name := range insert.PartitionNames {
			id, err := tables.FindPartitionByName(tableInfo, name.L)
			if err != nil {
				return nil, err
			}
			givenPartitionSets[id] = struct{}{}
		}
		pt := tableInPlan.(table.PartitionedTable)
		insertPlan.Table = tables.NewPartitionTableWithGivenSets(pt, givenPartitionSets)
	} else if len(insert.PartitionNames) != 0 {
		return nil, plannererrors.ErrPartitionClauseOnNonpartitioned
	}

	user := b.ctx.GetSessionVars().User
	var authErr error
	if user != nil {
		authErr = plannererrors.ErrTableaccessDenied.FastGenByArgs("INSERT", user.AuthUsername, user.AuthHostname, tableInfo.Name.L)
	}

	b.visitInfo = appendVisitInfo(b.visitInfo, mysql.InsertPriv, tn.DBInfo.Name.L,
		tableInfo.Name.L, "", authErr)

	// `REPLACE INTO` requires both INSERT + DELETE privilege
	// `ON DUPLICATE KEY UPDATE` requires both INSERT + UPDATE privilege
	var extraPriv mysql.PrivilegeType
	if insert.IsReplace {
		extraPriv = mysql.DeletePriv
	} else if insert.OnDuplicate != nil {
		extraPriv = mysql.UpdatePriv
	}
	if extraPriv != 0 {
		if user != nil {
			cmd := strings.ToUpper(mysql.Priv2Str[extraPriv])
			authErr = plannererrors.ErrTableaccessDenied.FastGenByArgs(cmd, user.AuthUsername, user.AuthHostname, tableInfo.Name.L)
		}
		b.visitInfo = appendVisitInfo(b.visitInfo, extraPriv, tn.DBInfo.Name.L, tableInfo.Name.L, "", authErr)
	}

	mockTablePlan := LogicalTableDual{}.Init(b.ctx, b.getSelectOffset())
	mockTablePlan.SetSchema(insertPlan.tableSchema)
	mockTablePlan.names = insertPlan.tableColNames

	checkRefColumn := func(n ast.Node) ast.Node {
		if insertPlan.NeedFillDefaultValue {
			return n
		}
		switch n.(type) {
		case *ast.ColumnName, *ast.ColumnNameExpr:
			insertPlan.NeedFillDefaultValue = true
		}
		return n
	}

	if len(insert.Lists) > 0 {
		// Branch for `INSERT ... VALUES ...`.
		// Branch for `INSERT ... SET ...`.
		err := b.buildValuesListOfInsert(ctx, insert, insertPlan, mockTablePlan, checkRefColumn)
		if err != nil {
			return nil, err
		}
	} else {
		// Branch for `INSERT ... SELECT ...`.
		err := b.buildSelectPlanOfInsert(ctx, insert, insertPlan)
		if err != nil {
			return nil, err
		}
	}

	mockTablePlan.SetSchema(insertPlan.Schema4OnDuplicate)
	mockTablePlan.names = insertPlan.names4OnDuplicate

	onDupColSet, err := insertPlan.resolveOnDuplicate(insert.OnDuplicate, tableInfo, func(node ast.ExprNode) (expression.Expression, error) {
		return b.rewriteInsertOnDuplicateUpdate(ctx, node, mockTablePlan, insertPlan)
	})
	if err != nil {
		return nil, err
	}

	// Calculate generated columns.
	mockTablePlan.schema = insertPlan.tableSchema
	mockTablePlan.names = insertPlan.tableColNames
	insertPlan.GenCols, err = b.resolveGeneratedColumns(ctx, insertPlan.Table.Cols(), onDupColSet, mockTablePlan)
	if err != nil {
		return nil, err
	}

	err = insertPlan.ResolveIndices()
	if err != nil {
		return nil, err
	}
	err = insertPlan.buildOnInsertFKTriggers(b.ctx, b.is, tn.DBInfo.Name.L)
	return insertPlan, err
}

func (p *Insert) resolveOnDuplicate(onDup []*ast.Assignment, tblInfo *model.TableInfo, yield func(ast.ExprNode) (expression.Expression, error)) (map[string]struct{}, error) {
	onDupColSet := make(map[string]struct{}, len(onDup))
	colMap := make(map[string]*table.Column, len(p.Table.Cols()))
	for _, col := range p.Table.Cols() {
		colMap[col.Name.L] = col
	}
	for _, assign := range onDup {
		// Check whether the column to be updated exists in the source table.
		idx, err := expression.FindFieldName(p.tableColNames, assign.Column)
		if err != nil {
			return nil, err
		} else if idx < 0 {
			return nil, plannererrors.ErrUnknownColumn.GenWithStackByArgs(assign.Column.OrigColName(), clauseMsg[fieldList])
		}

		column := colMap[assign.Column.Name.L]
		if column.Hidden {
			return nil, plannererrors.ErrUnknownColumn.GenWithStackByArgs(column.Name, clauseMsg[fieldList])
		}
		// Check whether the column to be updated is the generated column.
		// Note: For INSERT, REPLACE, and UPDATE, if a generated column is inserted into, replaced, or updated explicitly, the only permitted value is DEFAULT.
		// see https://dev.mysql.com/doc/refman/8.0/en/create-table-generated-columns.html
		if column.IsGenerated() {
			if IsDefaultExprSameColumn(p.tableColNames[idx:idx+1], assign.Expr) {
				continue
			}
			return nil, plannererrors.ErrBadGeneratedColumn.GenWithStackByArgs(assign.Column.Name.O, tblInfo.Name.O)
		}
		defaultExpr := extractDefaultExpr(assign.Expr)
		if defaultExpr != nil {
			defaultExpr.Name = assign.Column
		}

		onDupColSet[column.Name.L] = struct{}{}

		expr, err := yield(assign.Expr)
		if err != nil {
			// Throw other error as soon as possible exceptplannererrors.ErrSubqueryMoreThan1Row which need duplicate in insert in triggered.
			// Refer to https://github.com/pingcap/tidb/issues/29260 for more information.
			if terr, ok := errors.Cause(err).(*terror.Error); !(ok && plannererrors.ErrSubqueryMoreThan1Row.Code() == terr.Code()) {
				return nil, err
			}
		}

		p.OnDuplicate = append(p.OnDuplicate, &expression.Assignment{
			Col:     p.tableSchema.Columns[idx],
			ColName: p.tableColNames[idx].ColName,
			Expr:    expr,
			LazyErr: err,
		})
	}
	return onDupColSet, nil
}

func (*PlanBuilder) getAffectCols(insertStmt *ast.InsertStmt, insertPlan *Insert) (affectedValuesCols []*table.Column, err error) {
	if len(insertStmt.Columns) > 0 {
		// This branch is for the following scenarios:
		// 1. `INSERT INTO tbl_name (col_name [, col_name] ...) {VALUES | VALUE} (value_list) [, (value_list)] ...`,
		// 2. `INSERT INTO tbl_name (col_name [, col_name] ...) SELECT ...`.
		// 3. `INSERT INTO tbl_name SET col1=x1, ... colM=xM...`.
		colName := make([]string, 0, len(insertStmt.Columns))
		for _, col := range insertStmt.Columns {
			colName = append(colName, col.Name.L)
		}
		var missingColIdx int
		affectedValuesCols, missingColIdx = table.FindColumns(insertPlan.Table.VisibleCols(), colName, insertPlan.Table.Meta().PKIsHandle)
		if missingColIdx >= 0 {
			return nil, plannererrors.ErrUnknownColumn.GenWithStackByArgs(
				insertStmt.Columns[missingColIdx].Name.O, clauseMsg[fieldList])
		}
	} else {
		// This branch is for the following scenarios:
		// 1. `INSERT INTO tbl_name {VALUES | VALUE} (value_list) [, (value_list)] ...`,
		// 2. `INSERT INTO tbl_name SELECT ...`.
		affectedValuesCols = insertPlan.Table.VisibleCols()
	}
	return affectedValuesCols, nil
}

func (b PlanBuilder) getInsertColExpr(ctx context.Context, insertPlan *Insert, mockTablePlan *LogicalTableDual, col *table.Column, expr ast.ExprNode, checkRefColumn func(n ast.Node) ast.Node) (outExpr expression.Expression, err error) {
	if col.Hidden {
		return nil, plannererrors.ErrUnknownColumn.GenWithStackByArgs(col.Name, clauseMsg[fieldList])
	}
	switch x := expr.(type) {
	case *ast.DefaultExpr:
		refCol := col
		if x.Name != nil {
			refCol = table.FindColLowerCase(insertPlan.Table.Cols(), x.Name.Name.L)
			if refCol == nil {
				return nil, plannererrors.ErrUnknownColumn.GenWithStackByArgs(x.Name.OrigColName(), clauseMsg[fieldList])
			}
			// Cannot use DEFAULT(generated column) except for the same column
			if col != refCol && (col.IsGenerated() || refCol.IsGenerated()) {
				return nil, plannererrors.ErrBadGeneratedColumn.GenWithStackByArgs(col.Name.O, insertPlan.Table.Meta().Name.O)
			} else if col == refCol && col.IsGenerated() {
				return nil, nil
			}
		} else if col.IsGenerated() {
			// See note in the end of the function. Only default for generated columns are OK.
			return nil, nil
		}
		outExpr, err = b.getDefaultValueForInsert(refCol)
	case *driver.ValueExpr:
		outExpr = &expression.Constant{
			Value:   x.Datum,
			RetType: &x.Type,
		}
	case *driver.ParamMarkerExpr:
		outExpr, err = expression.ParamMarkerExpression(b.ctx, x, false)
	default:
		b.curClause = fieldList
		// subquery in insert values should not reference upper scope
		usingPlan := mockTablePlan
		if _, ok := expr.(*ast.SubqueryExpr); ok {
			usingPlan = LogicalTableDual{}.Init(b.ctx, b.getSelectOffset())
		}
		var np LogicalPlan
		outExpr, np, err = b.rewriteWithPreprocess(ctx, expr, usingPlan, nil, nil, true, checkRefColumn)
		if np != nil {
			if _, ok := np.(*LogicalTableDual); !ok {
				// See issue#30626 and the related tests in function TestInsertValuesWithSubQuery for more details.
				// This is a TODO and we will support it later.
				return nil, errors.New("Insert's SET operation or VALUES_LIST doesn't support complex subqueries now")
			}
		}
	}
	if err != nil {
		return nil, err
	}
	if insertPlan.AllAssignmentsAreConstant {
		_, isConstant := outExpr.(*expression.Constant)
		insertPlan.AllAssignmentsAreConstant = isConstant
	}
	// Note: For INSERT, REPLACE, and UPDATE, if a generated column is inserted into, replaced, or updated explicitly, the only permitted value is DEFAULT.
	// see https://dev.mysql.com/doc/refman/8.0/en/create-table-generated-columns.html
	if col.IsGenerated() {
		return nil, plannererrors.ErrBadGeneratedColumn.GenWithStackByArgs(col.Name.O, insertPlan.Table.Meta().Name.O)
	}
	return outExpr, nil
}

func (b *PlanBuilder) buildValuesListOfInsert(ctx context.Context, insert *ast.InsertStmt, insertPlan *Insert, mockTablePlan *LogicalTableDual, checkRefColumn func(n ast.Node) ast.Node) error {
	affectedValuesCols, err := b.getAffectCols(insert, insertPlan)
	if err != nil {
		return err
	}

	// If value_list and col_list are empty and we have a generated column, we can still write data to this table.
	// For example, insert into t values(); can be executed successfully if t has a generated column.
	if len(insert.Columns) > 0 || len(insert.Lists[0]) > 0 {
		// If value_list or col_list is not empty, the length of value_list should be the same with that of col_list.
		if len(insert.Lists[0]) != len(affectedValuesCols) {
			return plannererrors.ErrWrongValueCountOnRow.GenWithStackByArgs(1)
		}
	}

	insertPlan.AllAssignmentsAreConstant = true
	for i, valuesItem := range insert.Lists {
		// The length of all the value_list should be the same.
		// "insert into t values (), ()" is valid.
		// "insert into t values (), (1)" is not valid.
		// "insert into t values (1), ()" is not valid.
		// "insert into t values (1,2), (1)" is not valid.
		if i > 0 && len(insert.Lists[i-1]) != len(insert.Lists[i]) {
			return plannererrors.ErrWrongValueCountOnRow.GenWithStackByArgs(i + 1)
		}
		exprList := make([]expression.Expression, 0, len(valuesItem))
		for j, valueItem := range valuesItem {
			expr, err := b.getInsertColExpr(ctx, insertPlan, mockTablePlan, affectedValuesCols[j], valueItem, checkRefColumn)
			if err != nil {
				return err
			}
			if expr == nil {
				continue
			}
			exprList = append(exprList, expr)
		}
		insertPlan.Lists = append(insertPlan.Lists, exprList)
	}
	insertPlan.Schema4OnDuplicate = insertPlan.tableSchema
	insertPlan.names4OnDuplicate = insertPlan.tableColNames
	return nil
}

type colNameInOnDupExtractor struct {
	colNameMap map[types.FieldName]*ast.ColumnNameExpr
}

func (c *colNameInOnDupExtractor) Enter(node ast.Node) (ast.Node, bool) {
	switch x := node.(type) {
	case *ast.ColumnNameExpr:
		fieldName := types.FieldName{
			DBName:  x.Name.Schema,
			TblName: x.Name.Table,
			ColName: x.Name.Name,
		}
		c.colNameMap[fieldName] = x
		return node, true
	// We don't extract the column names from the sub select.
	case *ast.SelectStmt, *ast.SetOprStmt:
		return node, true
	default:
		return node, false
	}
}

func (*colNameInOnDupExtractor) Leave(node ast.Node) (ast.Node, bool) {
	return node, true
}

func (b *PlanBuilder) buildSelectPlanOfInsert(ctx context.Context, insert *ast.InsertStmt, insertPlan *Insert) error {
	b.isForUpdateRead = true
	affectedValuesCols, err := b.getAffectCols(insert, insertPlan)
	if err != nil {
		return err
	}
	actualColLen := -1
	// For MYSQL, it handles the case that the columns in ON DUPLICATE UPDATE is not the project column of the SELECT clause
	// but just in the table occurs in the SELECT CLAUSE.
	//   e.g. insert into a select x from b ON DUPLICATE KEY UPDATE  a.x=b.y; the `y` is not a column of select's output.
	//        MySQL won't throw error and will execute this SQL successfully.
	// To make compatible with this strange feature, we add the variable `actualColLen` and the following IF branch.
	if len(insert.OnDuplicate) > 0 {
		// If the select has aggregation, it cannot see the columns not in the select field.
		//   e.g. insert into a select x from b ON DUPLICATE KEY UPDATE  a.x=b.y; can be executed successfully.
		//        insert into a select x from b group by x ON DUPLICATE KEY UPDATE  a.x=b.y; will report b.y not found.
		if sel, ok := insert.Select.(*ast.SelectStmt); ok && !b.detectSelectAgg(sel) {
			hasWildCard := false
			for _, field := range sel.Fields.Fields {
				if field.WildCard != nil {
					hasWildCard = true
					break
				}
			}
			if !hasWildCard {
				colExtractor := &colNameInOnDupExtractor{colNameMap: make(map[types.FieldName]*ast.ColumnNameExpr)}
				for _, assign := range insert.OnDuplicate {
					assign.Expr.Accept(colExtractor)
				}
				actualColLen = len(sel.Fields.Fields)
				for _, colName := range colExtractor.colNameMap {
					// If we found the name from the INSERT's table columns, we don't try to find it in select field anymore.
					if insertPlan.tableColNames.FindAstColName(colName.Name) {
						continue
					}
					found := false
					for _, field := range sel.Fields.Fields {
						if colField, ok := field.Expr.(*ast.ColumnNameExpr); ok &&
							(colName.Name.Schema.L == "" || colField.Name.Schema.L == "" || colName.Name.Schema.L == colField.Name.Schema.L) &&
							(colName.Name.Table.L == "" || colField.Name.Table.L == "" || colName.Name.Table.L == colField.Name.Table.L) &&
							colName.Name.Name.L == colField.Name.Name.L {
							found = true
							break
						}
					}
					if found {
						continue
					}
					sel.Fields.Fields = append(sel.Fields.Fields, &ast.SelectField{Expr: colName, Offset: len(sel.Fields.Fields)})
				}
				defer func(originSelFieldLen int) {
					// Revert the change for ast. Because when we use the 'prepare' and 'execute' statement it will both build plan which will cause problem.
					// You can see the issue #37187 for more details.
					sel.Fields.Fields = sel.Fields.Fields[:originSelFieldLen]
				}(actualColLen)
			}
		}
	}
	selectPlan, err := b.Build(ctx, insert.Select)
	if err != nil {
		return err
	}

	// Check to guarantee that the length of the row returned by select is equal to that of affectedValuesCols.
	if (actualColLen == -1 && selectPlan.Schema().Len() != len(affectedValuesCols)) || (actualColLen != -1 && actualColLen != len(affectedValuesCols)) {
		return plannererrors.ErrWrongValueCountOnRow.GenWithStackByArgs(1)
	}

	// Check to guarantee that there's no generated column.
	// This check should be done after the above one to make its behavior compatible with MySQL.
	// For example, table t has two columns, namely a and b, and b is a generated column.
	// "insert into t (b) select * from t" will raise an error that the column count is not matched.
	// "insert into t select * from t" will raise an error that there's a generated column in the column list.
	// If we do this check before the above one, "insert into t (b) select * from t" will raise an error
	// that there's a generated column in the column list.
	for _, col := range affectedValuesCols {
		if col.IsGenerated() {
			return plannererrors.ErrBadGeneratedColumn.GenWithStackByArgs(col.Name.O, insertPlan.Table.Meta().Name.O)
		}
	}

	names := selectPlan.OutputNames()
	insertPlan.SelectPlan, _, err = DoOptimize(ctx, b.ctx, b.optFlag, selectPlan.(LogicalPlan))
	if err != nil {
		return err
	}

	if actualColLen == -1 {
		actualColLen = selectPlan.Schema().Len()
	}
	insertPlan.RowLen = actualColLen
	// schema4NewRow is the schema for the newly created data record based on
	// the result of the select statement.
	schema4NewRow := expression.NewSchema(make([]*expression.Column, len(insertPlan.Table.Cols()))...)
	names4NewRow := make(types.NameSlice, len(insertPlan.Table.Cols()))
	// TODO: don't clone it.
	for i := 0; i < actualColLen; i++ {
		selCol := insertPlan.SelectPlan.Schema().Columns[i]
		ordinal := affectedValuesCols[i].Offset
		schema4NewRow.Columns[ordinal] = &expression.Column{}
		*schema4NewRow.Columns[ordinal] = *selCol

		schema4NewRow.Columns[ordinal].RetType = &types.FieldType{}
		*schema4NewRow.Columns[ordinal].RetType = affectedValuesCols[i].FieldType

		names4NewRow[ordinal] = names[i]
	}
	for i := range schema4NewRow.Columns {
		if schema4NewRow.Columns[i] == nil {
			schema4NewRow.Columns[i] = &expression.Column{UniqueID: insertPlan.SCtx().GetSessionVars().AllocPlanColumnID()}
			names4NewRow[i] = types.EmptyName
		}
	}
	insertPlan.Schema4OnDuplicate = expression.NewSchema(insertPlan.tableSchema.Columns...)
	insertPlan.Schema4OnDuplicate.Append(insertPlan.SelectPlan.Schema().Columns[actualColLen:]...)
	insertPlan.Schema4OnDuplicate.Append(schema4NewRow.Columns...)
	insertPlan.names4OnDuplicate = append(insertPlan.tableColNames.Shallow(), names[actualColLen:]...)
	insertPlan.names4OnDuplicate = append(insertPlan.names4OnDuplicate, names4NewRow...)
	return nil
}

func (b *PlanBuilder) buildLoadData(ctx context.Context, ld *ast.LoadDataStmt) (Plan, error) {
	mockTablePlan := LogicalTableDual{}.Init(b.ctx, b.getSelectOffset())
	var (
		err     error
		options = make([]*LoadDataOpt, 0, len(ld.Options))
	)
	for _, opt := range ld.Options {
		loadDataOpt := LoadDataOpt{Name: opt.Name}
		if opt.Value != nil {
			loadDataOpt.Value, _, err = b.rewrite(ctx, opt.Value, mockTablePlan, nil, true)
			if err != nil {
				return nil, err
			}
		}
		options = append(options, &loadDataOpt)
	}
	p := LoadData{
		FileLocRef:         ld.FileLocRef,
		OnDuplicate:        ld.OnDuplicate,
		Path:               ld.Path,
		Format:             ld.Format,
		Table:              ld.Table,
		Charset:            ld.Charset,
		Columns:            ld.Columns,
		FieldsInfo:         ld.FieldsInfo,
		LinesInfo:          ld.LinesInfo,
		IgnoreLines:        ld.IgnoreLines,
		ColumnAssignments:  ld.ColumnAssignments,
		ColumnsAndUserVars: ld.ColumnsAndUserVars,
		Options:            options,
	}.Init(b.ctx)
	user := b.ctx.GetSessionVars().User
	var insertErr, deleteErr error
	if user != nil {
		insertErr = plannererrors.ErrTableaccessDenied.GenWithStackByArgs("INSERT", user.AuthUsername, user.AuthHostname, p.Table.Name.O)
		deleteErr = plannererrors.ErrTableaccessDenied.GenWithStackByArgs("DELETE", user.AuthUsername, user.AuthHostname, p.Table.Name.O)
	}
	b.visitInfo = appendVisitInfo(b.visitInfo, mysql.InsertPriv, p.Table.Schema.O, p.Table.Name.O, "", insertErr)
	if p.OnDuplicate == ast.OnDuplicateKeyHandlingReplace {
		b.visitInfo = appendVisitInfo(b.visitInfo, mysql.DeletePriv, p.Table.Schema.O, p.Table.Name.O, "", deleteErr)
	}
	tableInfo := p.Table.TableInfo
	tableInPlan, ok := b.is.TableByID(tableInfo.ID)
	if !ok {
		db := b.ctx.GetSessionVars().CurrentDB
		return nil, infoschema.ErrTableNotExists.GenWithStackByArgs(db, tableInfo.Name.O)
	}
	schema, names, err := expression.TableInfo2SchemaAndNames(b.ctx.GetExprCtx(), model.NewCIStr(""), tableInfo)
	if err != nil {
		return nil, err
	}
	mockTablePlan.SetSchema(schema)
	mockTablePlan.names = names

	p.GenCols, err = b.resolveGeneratedColumns(ctx, tableInPlan.Cols(), nil, mockTablePlan)
	return p, err
}

var (
	importIntoSchemaNames = []string{"Job_ID", "Data_Source", "Target_Table", "Table_ID",
		"Phase", "Status", "Source_File_Size", "Imported_Rows",
		"Result_Message", "Create_Time", "Start_Time", "End_Time", "Created_By"}
	importIntoSchemaFTypes = []byte{mysql.TypeLonglong, mysql.TypeString, mysql.TypeString, mysql.TypeLonglong,
		mysql.TypeString, mysql.TypeString, mysql.TypeString, mysql.TypeLonglong,
		mysql.TypeString, mysql.TypeTimestamp, mysql.TypeTimestamp, mysql.TypeTimestamp, mysql.TypeString}

	// ImportIntoDataSource used inplannererrors.ErrLoadDataInvalidURI.
	ImportIntoDataSource = "data source"
)

func (b *PlanBuilder) buildImportInto(ctx context.Context, ld *ast.ImportIntoStmt) (Plan, error) {
	mockTablePlan := LogicalTableDual{}.Init(b.ctx, b.getSelectOffset())
	var (
		err              error
		options          = make([]*LoadDataOpt, 0, len(ld.Options))
		importFromServer bool
	)

	if ld.Select == nil {
		importFromServer, err = storage.IsLocalPath(ld.Path)
		if err != nil {
			return nil, exeerrors.ErrLoadDataInvalidURI.FastGenByArgs(ImportIntoDataSource, err.Error())
		}
	}

	if importFromServer && sem.IsEnabled() {
		return nil, plannererrors.ErrNotSupportedWithSem.GenWithStackByArgs("IMPORT INTO from server disk")
	}

	for _, opt := range ld.Options {
		loadDataOpt := LoadDataOpt{Name: opt.Name}
		if opt.Value != nil {
			loadDataOpt.Value, _, err = b.rewrite(ctx, opt.Value, mockTablePlan, nil, true)
			if err != nil {
				return nil, err
			}
		}
		options = append(options, &loadDataOpt)
	}
	p := ImportInto{
		Path:               ld.Path,
		Format:             ld.Format,
		Table:              ld.Table,
		ColumnAssignments:  ld.ColumnAssignments,
		ColumnsAndUserVars: ld.ColumnsAndUserVars,
		Options:            options,
		Stmt:               ld.Text(),
	}.Init(b.ctx)
	user := b.ctx.GetSessionVars().User
	// IMPORT INTO need full DML privilege of the target table
	// to support add-index by SQL, we need ALTER privilege
	var selectErr, updateErr, insertErr, deleteErr, alterErr error
	if user != nil {
		selectErr = plannererrors.ErrTableaccessDenied.GenWithStackByArgs("SELECT", user.AuthUsername, user.AuthHostname, p.Table.Name.O)
		updateErr = plannererrors.ErrTableaccessDenied.GenWithStackByArgs("UPDATE", user.AuthUsername, user.AuthHostname, p.Table.Name.O)
		insertErr = plannererrors.ErrTableaccessDenied.GenWithStackByArgs("INSERT", user.AuthUsername, user.AuthHostname, p.Table.Name.O)
		deleteErr = plannererrors.ErrTableaccessDenied.GenWithStackByArgs("DELETE", user.AuthUsername, user.AuthHostname, p.Table.Name.O)
		alterErr = plannererrors.ErrTableaccessDenied.GenWithStackByArgs("ALTER", user.AuthUsername, user.AuthHostname, p.Table.Name.O)
	}
	b.visitInfo = appendVisitInfo(b.visitInfo, mysql.SelectPriv, p.Table.Schema.O, p.Table.Name.O, "", selectErr)
	b.visitInfo = appendVisitInfo(b.visitInfo, mysql.UpdatePriv, p.Table.Schema.O, p.Table.Name.O, "", updateErr)
	b.visitInfo = appendVisitInfo(b.visitInfo, mysql.InsertPriv, p.Table.Schema.O, p.Table.Name.O, "", insertErr)
	b.visitInfo = appendVisitInfo(b.visitInfo, mysql.DeletePriv, p.Table.Schema.O, p.Table.Name.O, "", deleteErr)
	b.visitInfo = appendVisitInfo(b.visitInfo, mysql.AlterPriv, p.Table.Schema.O, p.Table.Name.O, "", alterErr)
	if importFromServer {
		b.visitInfo = appendVisitInfo(b.visitInfo, mysql.FilePriv, "", "", "", plannererrors.ErrSpecificAccessDenied.GenWithStackByArgs("FILE"))
	}
	tableInfo := p.Table.TableInfo
	// we use the latest IS to support IMPORT INTO dst FROM SELECT * FROM src AS OF TIMESTAMP '2020-01-01 00:00:00'
	// Note: we need to get p.Table when preprocessing, at that time, IS of session
	// transaction is used, if the session ctx is already in snapshot read using tidb_snapshot, we might
	// not get the schema or get a stale schema of the target table, so we don't
	// support set 'tidb_snapshot' first and then import into the target table.
	//
	// tidb_read_staleness can be used to do stale read too, it's allowed as long as
	// tableInfo.ID matches with the latest schema.
	latestIS := b.ctx.GetDomainInfoSchema().(infoschema.InfoSchema)
	tableInPlan, ok := latestIS.TableByID(tableInfo.ID)
	if !ok {
		// adaptor.handleNoDelayExecutor has a similar check, but we want to give
		// a more specific error message here.
		if b.ctx.GetSessionVars().SnapshotTS != 0 {
			return nil, errors.New("can not execute IMPORT statement when 'tidb_snapshot' is set")
		}
		db := b.ctx.GetSessionVars().CurrentDB
		return nil, infoschema.ErrTableNotExists.GenWithStackByArgs(db, tableInfo.Name.O)
	}
	schema, names, err := expression.TableInfo2SchemaAndNames(b.ctx.GetExprCtx(), model.NewCIStr(""), tableInfo)
	if err != nil {
		return nil, err
	}
	mockTablePlan.SetSchema(schema)
	mockTablePlan.names = names

	p.GenCols, err = b.resolveGeneratedColumns(ctx, tableInPlan.Cols(), nil, mockTablePlan)
	if err != nil {
		return nil, err
	}

	if ld.Select != nil {
		// privilege of tables in select will be checked here
		selectPlan, err2 := b.Build(ctx, ld.Select)
		if err2 != nil {
			return nil, err2
		}
		// it's allowed to use IMPORT INTO t FROM SELECT * FROM t
		// as we pre-check that the target table must be empty.
		if (len(ld.ColumnsAndUserVars) > 0 && len(selectPlan.Schema().Columns) != len(ld.ColumnsAndUserVars)) ||
			(len(ld.ColumnsAndUserVars) == 0 && len(selectPlan.Schema().Columns) != len(tableInPlan.VisibleCols())) {
			return nil, plannererrors.ErrWrongValueCountOnRow.GenWithStackByArgs(1)
		}
		p.SelectPlan, _, err2 = DoOptimize(ctx, b.ctx, b.optFlag, selectPlan.(LogicalPlan))
		if err2 != nil {
			return nil, err2
		}
	} else {
		outputSchema, outputFields := convert2OutputSchemasAndNames(importIntoSchemaNames, importIntoSchemaFTypes)
		p.setSchemaAndNames(outputSchema, outputFields)
	}
	return p, nil
}

func (*PlanBuilder) buildLoadStats(ld *ast.LoadStatsStmt) Plan {
	p := &LoadStats{Path: ld.Path}
	return p
}

// buildLockStats requires INSERT and SELECT privilege for the tables same as buildAnalyze.
func (b *PlanBuilder) buildLockStats(ld *ast.LockStatsStmt) Plan {
	p := &LockStats{
		Tables: ld.Tables,
	}

	b.requireInsertAndSelectPriv(ld.Tables)

	return p
}

// buildUnlockStats requires INSERT and SELECT privilege for the tables same as buildAnalyze.
func (b *PlanBuilder) buildUnlockStats(ld *ast.UnlockStatsStmt) Plan {
	p := &UnlockStats{
		Tables: ld.Tables,
	}
	b.requireInsertAndSelectPriv(ld.Tables)

	return p
}

// requireInsertAndSelectPriv requires INSERT and SELECT privilege for the tables.
func (b *PlanBuilder) requireInsertAndSelectPriv(tables []*ast.TableName) {
	for _, tbl := range tables {
		user := b.ctx.GetSessionVars().User
		var insertErr, selectErr error
		if user != nil {
			insertErr = plannererrors.ErrTableaccessDenied.GenWithStackByArgs("INSERT", user.AuthUsername, user.AuthHostname, tbl.Name.O)
			selectErr = plannererrors.ErrTableaccessDenied.GenWithStackByArgs("SELECT", user.AuthUsername, user.AuthHostname, tbl.Name.O)
		}
		b.visitInfo = appendVisitInfo(b.visitInfo, mysql.InsertPriv, tbl.Schema.O, tbl.Name.O, "", insertErr)
		b.visitInfo = appendVisitInfo(b.visitInfo, mysql.SelectPriv, tbl.Schema.O, tbl.Name.O, "", selectErr)
	}
}

func (*PlanBuilder) buildIndexAdvise(node *ast.IndexAdviseStmt) Plan {
	p := &IndexAdvise{
		IsLocal:        node.IsLocal,
		Path:           node.Path,
		MaxMinutes:     node.MaxMinutes,
		MaxIndexNum:    node.MaxIndexNum,
		LineFieldsInfo: NewLineFieldsInfo(nil, node.LinesInfo),
	}
	return p
}

func (b *PlanBuilder) buildSplitRegion(node *ast.SplitRegionStmt) (Plan, error) {
	if node.Table.TableInfo.TempTableType != model.TempTableNone {
		return nil, plannererrors.ErrOptOnTemporaryTable.GenWithStackByArgs("split table")
	}
	if node.SplitSyntaxOpt != nil && node.SplitSyntaxOpt.HasPartition && node.Table.TableInfo.Partition == nil {
		return nil, plannererrors.ErrPartitionClauseOnNonpartitioned
	}
	if len(node.IndexName.L) != 0 {
		return b.buildSplitIndexRegion(node)
	}
	return b.buildSplitTableRegion(node)
}

func (b *PlanBuilder) buildSplitIndexRegion(node *ast.SplitRegionStmt) (Plan, error) {
	tblInfo := node.Table.TableInfo
	if node.IndexName.L == strings.ToLower(mysql.PrimaryKeyName) &&
		(tblInfo.IsCommonHandle || tblInfo.PKIsHandle) {
		return nil, plannererrors.ErrKeyDoesNotExist.FastGen("unable to split clustered index, please split table instead.")
	}

	indexInfo := tblInfo.FindIndexByName(node.IndexName.L)
	if indexInfo == nil {
		return nil, plannererrors.ErrKeyDoesNotExist.GenWithStackByArgs(node.IndexName, tblInfo.Name)
	}
	mockTablePlan := LogicalTableDual{}.Init(b.ctx, b.getSelectOffset())
	schema, names, err := expression.TableInfo2SchemaAndNames(b.ctx.GetExprCtx(), node.Table.Schema, tblInfo)
	if err != nil {
		return nil, err
	}
	mockTablePlan.SetSchema(schema)
	mockTablePlan.names = names

	p := &SplitRegion{
		TableInfo:      tblInfo,
		PartitionNames: node.PartitionNames,
		IndexInfo:      indexInfo,
	}
	p.names = names
	p.setSchemaAndNames(buildSplitRegionsSchema())
	// Split index regions by user specified value lists.
	if len(node.SplitOpt.ValueLists) > 0 {
		indexValues := make([][]types.Datum, 0, len(node.SplitOpt.ValueLists))
		for i, valuesItem := range node.SplitOpt.ValueLists {
			if len(valuesItem) > len(indexInfo.Columns) {
				return nil, plannererrors.ErrWrongValueCountOnRow.GenWithStackByArgs(i + 1)
			}
			values, err := b.convertValue2ColumnType(valuesItem, mockTablePlan, indexInfo, tblInfo)
			if err != nil {
				return nil, err
			}
			indexValues = append(indexValues, values)
		}
		p.ValueLists = indexValues
		return p, nil
	}

	// Split index regions by lower, upper value.
	checkLowerUpperValue := func(valuesItem []ast.ExprNode, name string) ([]types.Datum, error) {
		if len(valuesItem) == 0 {
			return nil, errors.Errorf("Split index `%v` region %s value count should more than 0", indexInfo.Name, name)
		}
		if len(valuesItem) > len(indexInfo.Columns) {
			return nil, errors.Errorf("Split index `%v` region column count doesn't match value count at %v", indexInfo.Name, name)
		}
		return b.convertValue2ColumnType(valuesItem, mockTablePlan, indexInfo, tblInfo)
	}
	lowerValues, err := checkLowerUpperValue(node.SplitOpt.Lower, "lower")
	if err != nil {
		return nil, err
	}
	upperValues, err := checkLowerUpperValue(node.SplitOpt.Upper, "upper")
	if err != nil {
		return nil, err
	}
	p.Lower = lowerValues
	p.Upper = upperValues

	maxSplitRegionNum := int64(config.GetGlobalConfig().SplitRegionMaxNum)
	if node.SplitOpt.Num > maxSplitRegionNum {
		return nil, errors.Errorf("Split index region num exceeded the limit %v", maxSplitRegionNum)
	} else if node.SplitOpt.Num < 1 {
		return nil, errors.Errorf("Split index region num should more than 0")
	}
	p.Num = int(node.SplitOpt.Num)
	return p, nil
}

func (b *PlanBuilder) convertValue2ColumnType(valuesItem []ast.ExprNode, mockTablePlan LogicalPlan, indexInfo *model.IndexInfo, tblInfo *model.TableInfo) ([]types.Datum, error) {
	values := make([]types.Datum, 0, len(valuesItem))
	for j, valueItem := range valuesItem {
		colOffset := indexInfo.Columns[j].Offset
		value, err := b.convertValue(valueItem, mockTablePlan, tblInfo.Columns[colOffset])
		if err != nil {
			return nil, err
		}
		values = append(values, value)
	}
	return values, nil
}

func (b *PlanBuilder) convertValue(valueItem ast.ExprNode, mockTablePlan LogicalPlan, col *model.ColumnInfo) (d types.Datum, err error) {
	var expr expression.Expression
	switch x := valueItem.(type) {
	case *driver.ValueExpr:
		expr = &expression.Constant{
			Value:   x.Datum,
			RetType: &x.Type,
		}
	default:
		expr, _, err = b.rewrite(context.TODO(), valueItem, mockTablePlan, nil, true)
		if err != nil {
			return d, err
		}
	}
	constant, ok := expr.(*expression.Constant)
	if !ok {
		return d, errors.New("Expect constant values")
	}
	value, err := constant.Eval(b.ctx.GetExprCtx(), chunk.Row{})
	if err != nil {
		return d, err
	}
	d, err = value.ConvertTo(b.ctx.GetSessionVars().StmtCtx.TypeCtx(), &col.FieldType)
	if err != nil {
		if !types.ErrTruncated.Equal(err) && !types.ErrTruncatedWrongVal.Equal(err) && !types.ErrBadNumber.Equal(err) {
			return d, err
		}
		valStr, err1 := value.ToString()
		if err1 != nil {
			return d, err
		}
		return d, types.ErrTruncated.GenWithStack("Incorrect value: '%-.128s' for column '%.192s'", valStr, col.Name.O)
	}
	return d, nil
}

func (b *PlanBuilder) buildSplitTableRegion(node *ast.SplitRegionStmt) (Plan, error) {
	tblInfo := node.Table.TableInfo
	handleColInfos := buildHandleColumnInfos(tblInfo)
	mockTablePlan := LogicalTableDual{}.Init(b.ctx, b.getSelectOffset())
	schema, names, err := expression.TableInfo2SchemaAndNames(b.ctx.GetExprCtx(), node.Table.Schema, tblInfo)
	if err != nil {
		return nil, err
	}
	mockTablePlan.SetSchema(schema)
	mockTablePlan.names = names

	p := &SplitRegion{
		TableInfo:      tblInfo,
		PartitionNames: node.PartitionNames,
	}
	p.setSchemaAndNames(buildSplitRegionsSchema())
	if len(node.SplitOpt.ValueLists) > 0 {
		values := make([][]types.Datum, 0, len(node.SplitOpt.ValueLists))
		for i, valuesItem := range node.SplitOpt.ValueLists {
			data, err := convertValueListToData(valuesItem, handleColInfos, i, b, mockTablePlan)
			if err != nil {
				return nil, err
			}
			values = append(values, data)
		}
		p.ValueLists = values
		return p, nil
	}

	p.Lower, err = convertValueListToData(node.SplitOpt.Lower, handleColInfos, lowerBound, b, mockTablePlan)
	if err != nil {
		return nil, err
	}
	p.Upper, err = convertValueListToData(node.SplitOpt.Upper, handleColInfos, upperBound, b, mockTablePlan)
	if err != nil {
		return nil, err
	}

	maxSplitRegionNum := int64(config.GetGlobalConfig().SplitRegionMaxNum)
	if node.SplitOpt.Num > maxSplitRegionNum {
		return nil, errors.Errorf("Split table region num exceeded the limit %v", maxSplitRegionNum)
	} else if node.SplitOpt.Num < 1 {
		return nil, errors.Errorf("Split table region num should more than 0")
	}
	p.Num = int(node.SplitOpt.Num)
	return p, nil
}

func buildHandleColumnInfos(tblInfo *model.TableInfo) []*model.ColumnInfo {
	switch {
	case tblInfo.PKIsHandle:
		if col := tblInfo.GetPkColInfo(); col != nil {
			return []*model.ColumnInfo{col}
		}
	case tblInfo.IsCommonHandle:
		pkIdx := tables.FindPrimaryIndex(tblInfo)
		pkCols := make([]*model.ColumnInfo, 0, len(pkIdx.Columns))
		cols := tblInfo.Columns
		for _, idxCol := range pkIdx.Columns {
			pkCols = append(pkCols, cols[idxCol.Offset])
		}
		return pkCols
	default:
		return []*model.ColumnInfo{model.NewExtraHandleColInfo()}
	}
	return nil
}

const (
	lowerBound int = -1
	upperBound int = -2
)

func convertValueListToData(valueList []ast.ExprNode, handleColInfos []*model.ColumnInfo, rowIdx int,
	b *PlanBuilder, mockTablePlan *LogicalTableDual) ([]types.Datum, error) {
	if len(valueList) != len(handleColInfos) {
		var err error
		switch rowIdx {
		case lowerBound:
			err = errors.Errorf("Split table region lower value count should be %d", len(handleColInfos))
		case upperBound:
			err = errors.Errorf("Split table region upper value count should be %d", len(handleColInfos))
		default:
			err = plannererrors.ErrWrongValueCountOnRow.GenWithStackByArgs(rowIdx)
		}
		return nil, err
	}
	data := make([]types.Datum, 0, len(handleColInfos))
	for i, v := range valueList {
		convertedDatum, err := b.convertValue(v, mockTablePlan, handleColInfos[i])
		if err != nil {
			return nil, err
		}
		if convertedDatum.IsNull() {
			return nil, plannererrors.ErrBadNull.GenWithStackByArgs(handleColInfos[i].Name.O)
		}
		data = append(data, convertedDatum)
	}
	return data, nil
}

func (b *PlanBuilder) buildDDL(ctx context.Context, node ast.DDLNode) (Plan, error) {
	var authErr error
	switch v := node.(type) {
	case *ast.AlterDatabaseStmt:
		if v.AlterDefaultDatabase {
			v.Name = model.NewCIStr(b.ctx.GetSessionVars().CurrentDB)
		}
		if v.Name.O == "" {
			return nil, plannererrors.ErrNoDB
		}
		if b.ctx.GetSessionVars().User != nil {
			authErr = plannererrors.ErrDBaccessDenied.GenWithStackByArgs(b.ctx.GetSessionVars().User.AuthUsername,
				b.ctx.GetSessionVars().User.AuthHostname, v.Name.O)
		}
		b.visitInfo = appendVisitInfo(b.visitInfo, mysql.AlterPriv, v.Name.L, "", "", authErr)
	case *ast.AlterTableStmt:
		if b.ctx.GetSessionVars().User != nil {
			authErr = plannererrors.ErrTableaccessDenied.GenWithStackByArgs("ALTER", b.ctx.GetSessionVars().User.AuthUsername,
				b.ctx.GetSessionVars().User.AuthHostname, v.Table.Name.L)
		}
		dbName := v.Table.Schema.L
		if dbName == "" {
			dbName = b.ctx.GetSessionVars().CurrentDB
		}
		b.visitInfo = appendVisitInfo(b.visitInfo, mysql.AlterPriv, dbName,
			v.Table.Name.L, "", authErr)
		for _, spec := range v.Specs {
			if spec.Tp == ast.AlterTableRenameTable || spec.Tp == ast.AlterTableExchangePartition {
				if b.ctx.GetSessionVars().User != nil {
					authErr = plannererrors.ErrTableaccessDenied.GenWithStackByArgs("DROP", b.ctx.GetSessionVars().User.AuthUsername,
						b.ctx.GetSessionVars().User.AuthHostname, v.Table.Name.L)
				}
				b.visitInfo = appendVisitInfo(b.visitInfo, mysql.DropPriv, dbName,
					v.Table.Name.L, "", authErr)

				if b.ctx.GetSessionVars().User != nil {
					authErr = plannererrors.ErrTableaccessDenied.GenWithStackByArgs("CREATE", b.ctx.GetSessionVars().User.AuthUsername,
						b.ctx.GetSessionVars().User.AuthHostname, spec.NewTable.Name.L)
				}
				b.visitInfo = appendVisitInfo(b.visitInfo, mysql.CreatePriv, dbName,
					spec.NewTable.Name.L, "", authErr)

				if b.ctx.GetSessionVars().User != nil {
					authErr = plannererrors.ErrTableaccessDenied.GenWithStackByArgs("INSERT", b.ctx.GetSessionVars().User.AuthUsername,
						b.ctx.GetSessionVars().User.AuthHostname, spec.NewTable.Name.L)
				}
				b.visitInfo = appendVisitInfo(b.visitInfo, mysql.InsertPriv, dbName,
					spec.NewTable.Name.L, "", authErr)
			} else if spec.Tp == ast.AlterTableDropPartition {
				if b.ctx.GetSessionVars().User != nil {
					authErr = plannererrors.ErrTableaccessDenied.GenWithStackByArgs("DROP", b.ctx.GetSessionVars().User.AuthUsername,
						b.ctx.GetSessionVars().User.AuthHostname, v.Table.Name.L)
				}
				b.visitInfo = appendVisitInfo(b.visitInfo, mysql.DropPriv, v.Table.Schema.L,
					v.Table.Name.L, "", authErr)
			} else if spec.Tp == ast.AlterTableWriteable {
				b.visitInfo[0].alterWritable = true
			} else if spec.Tp == ast.AlterTableAddStatistics {
				var selectErr, insertErr error
				user := b.ctx.GetSessionVars().User
				if user != nil {
					selectErr = plannererrors.ErrTableaccessDenied.GenWithStackByArgs("ADD STATS_EXTENDED", user.AuthUsername,
						user.AuthHostname, v.Table.Name.L)
					insertErr = plannererrors.ErrTableaccessDenied.GenWithStackByArgs("ADD STATS_EXTENDED", user.AuthUsername,
						user.AuthHostname, "stats_extended")
				}
				b.visitInfo = appendVisitInfo(b.visitInfo, mysql.SelectPriv, v.Table.Schema.L,
					v.Table.Name.L, "", selectErr)
				b.visitInfo = appendVisitInfo(b.visitInfo, mysql.InsertPriv, mysql.SystemDB,
					"stats_extended", "", insertErr)
			} else if spec.Tp == ast.AlterTableDropStatistics {
				user := b.ctx.GetSessionVars().User
				if user != nil {
					authErr = plannererrors.ErrTableaccessDenied.GenWithStackByArgs("DROP STATS_EXTENDED", user.AuthUsername,
						user.AuthHostname, "stats_extended")
				}
				b.visitInfo = appendVisitInfo(b.visitInfo, mysql.UpdatePriv, mysql.SystemDB,
					"stats_extended", "", authErr)
			} else if spec.Tp == ast.AlterTableAddConstraint {
				if b.ctx.GetSessionVars().User != nil && spec.Constraint != nil &&
					spec.Constraint.Tp == ast.ConstraintForeignKey && spec.Constraint.Refer != nil {
					authErr = plannererrors.ErrTableaccessDenied.GenWithStackByArgs("REFERENCES", b.ctx.GetSessionVars().User.AuthUsername,
						b.ctx.GetSessionVars().User.AuthHostname, spec.Constraint.Refer.Table.Name.L)
					b.visitInfo = appendVisitInfo(b.visitInfo, mysql.ReferencesPriv, spec.Constraint.Refer.Table.Schema.L,
						spec.Constraint.Refer.Table.Name.L, "", authErr)
				}
			}
		}
	case *ast.AlterSequenceStmt:
		if b.ctx.GetSessionVars().User != nil {
			authErr = plannererrors.ErrTableaccessDenied.GenWithStackByArgs("ALTER", b.ctx.GetSessionVars().User.AuthUsername,
				b.ctx.GetSessionVars().User.AuthHostname, v.Name.Name.L)
		}
		b.visitInfo = appendVisitInfo(b.visitInfo, mysql.AlterPriv, v.Name.Schema.L,
			v.Name.Name.L, "", authErr)
	case *ast.CreateDatabaseStmt:
		if b.ctx.GetSessionVars().User != nil {
			authErr = plannererrors.ErrDBaccessDenied.GenWithStackByArgs(b.ctx.GetSessionVars().User.AuthUsername,
				b.ctx.GetSessionVars().User.AuthHostname, v.Name)
		}
		b.visitInfo = appendVisitInfo(b.visitInfo, mysql.CreatePriv, v.Name.L,
			"", "", authErr)
	case *ast.CreateIndexStmt:
		if b.ctx.GetSessionVars().User != nil {
			authErr = plannererrors.ErrTableaccessDenied.GenWithStackByArgs("INDEX", b.ctx.GetSessionVars().User.AuthUsername,
				b.ctx.GetSessionVars().User.AuthHostname, v.Table.Name.L)
		}
		b.visitInfo = appendVisitInfo(b.visitInfo, mysql.IndexPriv, v.Table.Schema.L,
			v.Table.Name.L, "", authErr)
	case *ast.CreateTableStmt:
		if v.TemporaryKeyword != ast.TemporaryNone {
			for _, cons := range v.Constraints {
				if cons.Tp == ast.ConstraintForeignKey {
					return nil, infoschema.ErrCannotAddForeign
				}
			}
		}
		if b.ctx.GetSessionVars().User != nil {
			// This is tricky here: we always need the visitInfo because it's not only used in privilege checks, and we
			// must pass the table name. However, the privilege check is towards the database. We'll deal with it later.
			if v.TemporaryKeyword == ast.TemporaryLocal {
				authErr = plannererrors.ErrDBaccessDenied.GenWithStackByArgs(b.ctx.GetSessionVars().User.AuthUsername,
					b.ctx.GetSessionVars().User.AuthHostname, v.Table.Schema.L)
			} else {
				authErr = plannererrors.ErrTableaccessDenied.GenWithStackByArgs("CREATE", b.ctx.GetSessionVars().User.AuthUsername,
					b.ctx.GetSessionVars().User.AuthHostname, v.Table.Name.L)
			}
			for _, cons := range v.Constraints {
				if cons.Tp == ast.ConstraintForeignKey && cons.Refer != nil {
					authErr = plannererrors.ErrTableaccessDenied.GenWithStackByArgs("REFERENCES", b.ctx.GetSessionVars().User.AuthUsername,
						b.ctx.GetSessionVars().User.AuthHostname, cons.Refer.Table.Name.L)
					b.visitInfo = appendVisitInfo(b.visitInfo, mysql.ReferencesPriv, cons.Refer.Table.Schema.L,
						cons.Refer.Table.Name.L, "", authErr)
				}
			}
		}
		b.visitInfo = appendVisitInfo(b.visitInfo, mysql.CreatePriv, v.Table.Schema.L,
			v.Table.Name.L, "", authErr)
		if v.ReferTable != nil {
			if b.ctx.GetSessionVars().User != nil {
				authErr = plannererrors.ErrTableaccessDenied.GenWithStackByArgs("CREATE", b.ctx.GetSessionVars().User.AuthUsername,
					b.ctx.GetSessionVars().User.AuthHostname, v.ReferTable.Name.L)
			}
			b.visitInfo = appendVisitInfo(b.visitInfo, mysql.SelectPriv, v.ReferTable.Schema.L,
				v.ReferTable.Name.L, "", authErr)
		}
	case *ast.CreateViewStmt:
		b.isCreateView = true
		b.capFlag |= canExpandAST | renameView
		b.renamingViewName = v.ViewName.Schema.L + "." + v.ViewName.Name.L
		defer func() {
			b.capFlag &= ^canExpandAST
			b.capFlag &= ^renameView
			b.isCreateView = false
		}()

		if stmt := findStmtAsViewSchema(v); stmt != nil {
			stmt.AsViewSchema = true
		}

		plan, err := b.Build(ctx, v.Select)
		if err != nil {
			return nil, err
		}
		schema := plan.Schema()
		names := plan.OutputNames()
		if v.Cols == nil {
			adjustOverlongViewColname(plan.(LogicalPlan))
			v.Cols = make([]model.CIStr, len(schema.Columns))
			for i, name := range names {
				v.Cols[i] = name.ColName
			}
		}
		if len(v.Cols) != schema.Len() {
			return nil, dbterror.ErrViewWrongList
		}
		if user := b.ctx.GetSessionVars().User; user != nil {
			authErr = plannererrors.ErrTableaccessDenied.GenWithStackByArgs("CREATE VIEW", user.AuthUsername,
				user.AuthHostname, v.ViewName.Name.L)
		}
		b.visitInfo = appendVisitInfo(b.visitInfo, mysql.CreateViewPriv, v.ViewName.Schema.L,
			v.ViewName.Name.L, "", authErr)
		if v.Definer.CurrentUser && b.ctx.GetSessionVars().User != nil {
			v.Definer = b.ctx.GetSessionVars().User
		}
		if b.ctx.GetSessionVars().User != nil && v.Definer.String() != b.ctx.GetSessionVars().User.String() {
			err = plannererrors.ErrSpecificAccessDenied.GenWithStackByArgs("SUPER")
			b.visitInfo = appendVisitInfo(b.visitInfo, mysql.SuperPriv, "",
				"", "", err)
		}
	case *ast.CreateSequenceStmt:
		if b.ctx.GetSessionVars().User != nil {
			authErr = plannererrors.ErrTableaccessDenied.GenWithStackByArgs("CREATE", b.ctx.GetSessionVars().User.AuthUsername,
				b.ctx.GetSessionVars().User.AuthHostname, v.Name.Name.L)
		}
		b.visitInfo = appendVisitInfo(b.visitInfo, mysql.CreatePriv, v.Name.Schema.L,
			v.Name.Name.L, "", authErr)
	case *ast.DropDatabaseStmt:
		if b.ctx.GetSessionVars().User != nil {
			authErr = plannererrors.ErrDBaccessDenied.GenWithStackByArgs(b.ctx.GetSessionVars().User.AuthUsername,
				b.ctx.GetSessionVars().User.AuthHostname, v.Name)
		}
		b.visitInfo = appendVisitInfo(b.visitInfo, mysql.DropPriv, v.Name.L,
			"", "", authErr)
	case *ast.DropIndexStmt:
		if b.ctx.GetSessionVars().User != nil {
			authErr = plannererrors.ErrTableaccessDenied.GenWithStackByArgs("INDEX", b.ctx.GetSessionVars().User.AuthUsername,
				b.ctx.GetSessionVars().User.AuthHostname, v.Table.Name.L)
		}
		b.visitInfo = appendVisitInfo(b.visitInfo, mysql.IndexPriv, v.Table.Schema.L,
			v.Table.Name.L, "", authErr)
	case *ast.DropTableStmt:
		for _, tableVal := range v.Tables {
			if b.ctx.GetSessionVars().User != nil {
				authErr = plannererrors.ErrTableaccessDenied.GenWithStackByArgs("DROP", b.ctx.GetSessionVars().User.AuthUsername,
					b.ctx.GetSessionVars().User.AuthHostname, tableVal.Name.L)
			}
			b.visitInfo = appendVisitInfo(b.visitInfo, mysql.DropPriv, tableVal.Schema.L,
				tableVal.Name.L, "", authErr)
		}
	case *ast.DropSequenceStmt:
		for _, sequence := range v.Sequences {
			if b.ctx.GetSessionVars().User != nil {
				authErr = plannererrors.ErrTableaccessDenied.GenWithStackByArgs("DROP", b.ctx.GetSessionVars().User.AuthUsername,
					b.ctx.GetSessionVars().User.AuthHostname, sequence.Name.L)
			}
			b.visitInfo = appendVisitInfo(b.visitInfo, mysql.DropPriv, sequence.Schema.L,
				sequence.Name.L, "", authErr)
		}
	case *ast.TruncateTableStmt:
		if b.ctx.GetSessionVars().User != nil {
			authErr = plannererrors.ErrTableaccessDenied.GenWithStackByArgs("DROP", b.ctx.GetSessionVars().User.AuthUsername,
				b.ctx.GetSessionVars().User.AuthHostname, v.Table.Name.L)
		}
		b.visitInfo = appendVisitInfo(b.visitInfo, mysql.DropPriv, v.Table.Schema.L,
			v.Table.Name.L, "", authErr)
	case *ast.RenameTableStmt:
		if b.ctx.GetSessionVars().User != nil {
			authErr = plannererrors.ErrTableaccessDenied.GenWithStackByArgs("ALTER", b.ctx.GetSessionVars().User.AuthUsername,
				b.ctx.GetSessionVars().User.AuthHostname, v.TableToTables[0].OldTable.Name.L)
		}
		b.visitInfo = appendVisitInfo(b.visitInfo, mysql.AlterPriv, v.TableToTables[0].OldTable.Schema.L,
			v.TableToTables[0].OldTable.Name.L, "", authErr)

		if b.ctx.GetSessionVars().User != nil {
			authErr = plannererrors.ErrTableaccessDenied.GenWithStackByArgs("DROP", b.ctx.GetSessionVars().User.AuthUsername,
				b.ctx.GetSessionVars().User.AuthHostname, v.TableToTables[0].OldTable.Name.L)
		}
		b.visitInfo = appendVisitInfo(b.visitInfo, mysql.DropPriv, v.TableToTables[0].OldTable.Schema.L,
			v.TableToTables[0].OldTable.Name.L, "", authErr)

		if b.ctx.GetSessionVars().User != nil {
			authErr = plannererrors.ErrTableaccessDenied.GenWithStackByArgs("CREATE", b.ctx.GetSessionVars().User.AuthUsername,
				b.ctx.GetSessionVars().User.AuthHostname, v.TableToTables[0].NewTable.Name.L)
		}
		b.visitInfo = appendVisitInfo(b.visitInfo, mysql.CreatePriv, v.TableToTables[0].NewTable.Schema.L,
			v.TableToTables[0].NewTable.Name.L, "", authErr)

		if b.ctx.GetSessionVars().User != nil {
			authErr = plannererrors.ErrTableaccessDenied.GenWithStackByArgs("INSERT", b.ctx.GetSessionVars().User.AuthUsername,
				b.ctx.GetSessionVars().User.AuthHostname, v.TableToTables[0].NewTable.Name.L)
		}
		b.visitInfo = appendVisitInfo(b.visitInfo, mysql.InsertPriv, v.TableToTables[0].NewTable.Schema.L,
			v.TableToTables[0].NewTable.Name.L, "", authErr)
	case *ast.RecoverTableStmt:
		if v.Table == nil {
			b.visitInfo = appendVisitInfo(b.visitInfo, mysql.SuperPriv, "", "", "", nil)
		} else {
			if b.ctx.GetSessionVars().User != nil {
				authErr = plannererrors.ErrTableaccessDenied.GenWithStackByArgs("CREATE", b.ctx.GetSessionVars().User.AuthUsername,
					b.ctx.GetSessionVars().User.AuthHostname, v.Table.Name.L)
			}
			b.visitInfo = appendVisitInfo(b.visitInfo, mysql.CreatePriv, v.Table.Schema.L, v.Table.Name.L, "", authErr)
			if b.ctx.GetSessionVars().User != nil {
				authErr = plannererrors.ErrTableaccessDenied.GenWithStackByArgs("DROP", b.ctx.GetSessionVars().User.AuthUsername,
					b.ctx.GetSessionVars().User.AuthHostname, v.Table.Name.L)
			}
			b.visitInfo = appendVisitInfo(b.visitInfo, mysql.DropPriv, v.Table.Schema.L, v.Table.Name.L, "", authErr)
		}
	case *ast.FlashBackTableStmt:
		if b.ctx.GetSessionVars().User != nil {
			authErr = plannererrors.ErrTableaccessDenied.GenWithStackByArgs("CREATE", b.ctx.GetSessionVars().User.AuthUsername,
				b.ctx.GetSessionVars().User.AuthHostname, v.Table.Name.L)
		}
		b.visitInfo = appendVisitInfo(b.visitInfo, mysql.CreatePriv, v.Table.Schema.L, v.Table.Name.L, "", authErr)
		if b.ctx.GetSessionVars().User != nil {
			authErr = plannererrors.ErrTableaccessDenied.GenWithStackByArgs("DROP", b.ctx.GetSessionVars().User.AuthUsername,
				b.ctx.GetSessionVars().User.AuthHostname, v.Table.Name.L)
		}
		b.visitInfo = appendVisitInfo(b.visitInfo, mysql.DropPriv, v.Table.Schema.L, v.Table.Name.L, "", authErr)
	case *ast.FlashBackDatabaseStmt:
		if b.ctx.GetSessionVars().User != nil {
			authErr = plannererrors.ErrDBaccessDenied.GenWithStackByArgs(b.ctx.GetSessionVars().User.AuthUsername,
				b.ctx.GetSessionVars().User.AuthHostname, v.DBName.L)
		}
		b.visitInfo = appendVisitInfo(b.visitInfo, mysql.CreatePriv, v.DBName.L, "", "", authErr)
		b.visitInfo = appendVisitInfo(b.visitInfo, mysql.DropPriv, v.DBName.L, "", "", authErr)
	case *ast.FlashBackToTimestampStmt:
		// Flashback cluster can only be executed by user with `super` privilege.
		b.visitInfo = appendVisitInfo(b.visitInfo, mysql.SuperPriv, "", "", "", nil)
	case *ast.LockTablesStmt:
		user := b.ctx.GetSessionVars().User
		for _, lock := range v.TableLocks {
			var lockAuthErr, selectAuthErr error
			if user != nil {
				lockAuthErr = plannererrors.ErrDBaccessDenied.FastGenByArgs(user.AuthUsername, user.AuthHostname, lock.Table.Schema.L)
				selectAuthErr = plannererrors.ErrTableaccessDenied.FastGenByArgs("SELECT", user.AuthUsername, user.AuthHostname, lock.Table.Name.L)
			}
			b.visitInfo = appendVisitInfo(b.visitInfo, mysql.LockTablesPriv, lock.Table.Schema.L, lock.Table.Name.L, "", lockAuthErr)
			b.visitInfo = appendVisitInfo(b.visitInfo, mysql.SelectPriv, lock.Table.Schema.L, lock.Table.Name.L, "", selectAuthErr)
		}
	case *ast.CleanupTableLockStmt:
		// This command can only be executed by administrator.
		b.visitInfo = appendVisitInfo(b.visitInfo, mysql.SuperPriv, "", "", "", nil)
	case *ast.RepairTableStmt:
		// Repair table command can only be executed by administrator.
		b.visitInfo = appendVisitInfo(b.visitInfo, mysql.SuperPriv, "", "", "", nil)
	case *ast.DropPlacementPolicyStmt, *ast.CreatePlacementPolicyStmt, *ast.AlterPlacementPolicyStmt:
		err := plannererrors.ErrSpecificAccessDenied.GenWithStackByArgs("SUPER or PLACEMENT_ADMIN")
		b.visitInfo = appendDynamicVisitInfo(b.visitInfo, "PLACEMENT_ADMIN", false, err)
	case *ast.CreateResourceGroupStmt, *ast.DropResourceGroupStmt, *ast.AlterResourceGroupStmt:
		err := plannererrors.ErrSpecificAccessDenied.GenWithStackByArgs("SUPER or RESOURCE_GROUP_ADMIN")
		b.visitInfo = appendDynamicVisitInfo(b.visitInfo, "RESOURCE_GROUP_ADMIN", false, err)
	case *ast.OptimizeTableStmt:
		return nil, dbterror.ErrGeneralUnsupportedDDL.GenWithStack("OPTIMIZE TABLE is not supported")
	}
	p := &DDL{Statement: node}
	return p, nil
}

const (
	// TraceFormatRow indicates row tracing format.
	TraceFormatRow = "row"
	// TraceFormatJSON indicates json tracing format.
	TraceFormatJSON = "json"
	// TraceFormatLog indicates log tracing format.
	TraceFormatLog = "log"

	// TracePlanTargetEstimation indicates CE trace target for optimizer trace.
	TracePlanTargetEstimation = "estimation"
	// TracePlanTargetDebug indicates debug trace target for optimizer trace.
	TracePlanTargetDebug = "debug"
)

// buildTrace builds a trace plan. Inside this method, it first optimize the
// underlying query and then constructs a schema, which will be used to constructs
// rows result.
func (*PlanBuilder) buildTrace(trace *ast.TraceStmt) (Plan, error) {
	p := &Trace{
		StmtNode:             trace.Stmt,
		Format:               trace.Format,
		OptimizerTrace:       trace.TracePlan,
		OptimizerTraceTarget: trace.TracePlanTarget,
	}
	// TODO: forbid trace plan if the statement isn't select read-only statement
	if trace.TracePlan {
		switch trace.TracePlanTarget {
		case "":
			schema := newColumnsWithNames(1)
			schema.Append(buildColumnWithName("", "Dump_link", mysql.TypeVarchar, 128))
			p.SetSchema(schema.col2Schema())
			p.names = schema.names
		case TracePlanTargetEstimation:
			schema := newColumnsWithNames(1)
			schema.Append(buildColumnWithName("", "CE_trace", mysql.TypeVarchar, mysql.MaxBlobWidth))
			p.SetSchema(schema.col2Schema())
			p.names = schema.names
		case TracePlanTargetDebug:
			schema := newColumnsWithNames(1)
			schema.Append(buildColumnWithName("", "Debug_trace", mysql.TypeVarchar, mysql.MaxBlobWidth))
			p.SetSchema(schema.col2Schema())
			p.names = schema.names
		default:
			return nil, errors.New("trace plan target should only be 'estimation'")
		}
		return p, nil
	}
	switch trace.Format {
	case TraceFormatRow:
		schema := newColumnsWithNames(3)
		schema.Append(buildColumnWithName("", "operation", mysql.TypeString, mysql.MaxBlobWidth))
		schema.Append(buildColumnWithName("", "startTS", mysql.TypeString, mysql.MaxBlobWidth))
		schema.Append(buildColumnWithName("", "duration", mysql.TypeString, mysql.MaxBlobWidth))
		p.SetSchema(schema.col2Schema())
		p.names = schema.names
	case TraceFormatJSON:
		schema := newColumnsWithNames(1)
		schema.Append(buildColumnWithName("", "operation", mysql.TypeString, mysql.MaxBlobWidth))
		p.SetSchema(schema.col2Schema())
		p.names = schema.names
	case TraceFormatLog:
		schema := newColumnsWithNames(4)
		schema.Append(buildColumnWithName("", "time", mysql.TypeTimestamp, mysql.MaxBlobWidth))
		schema.Append(buildColumnWithName("", "event", mysql.TypeString, mysql.MaxBlobWidth))
		schema.Append(buildColumnWithName("", "tags", mysql.TypeString, mysql.MaxBlobWidth))
		schema.Append(buildColumnWithName("", "spanName", mysql.TypeString, mysql.MaxBlobWidth))
		p.SetSchema(schema.col2Schema())
		p.names = schema.names
	default:
		return nil, errors.New("trace format should be one of 'row', 'log' or 'json'")
	}
	return p, nil
}

func (b *PlanBuilder) buildExplainPlan(targetPlan Plan, format string, explainRows [][]string, analyze bool, execStmt ast.StmtNode, runtimeStats *execdetails.RuntimeStatsColl) (Plan, error) {
	if strings.ToLower(format) == types.ExplainFormatTrueCardCost && !analyze {
		return nil, errors.Errorf("'explain format=%v' cannot work without 'analyze', please use 'explain analyze format=%v'", format, format)
	}

	p := &Explain{
		TargetPlan:       targetPlan,
		Format:           format,
		Analyze:          analyze,
		ExecStmt:         execStmt,
		ExplainRows:      explainRows,
		RuntimeStatsColl: runtimeStats,
	}
	p.SetSCtx(b.ctx)
	return p, p.prepareSchema()
}

// buildExplainFor gets *last* (maybe running or finished) query plan from connection #connection id.
// See https://dev.mysql.com/doc/refman/8.0/en/explain-for-connection.html.
func (b *PlanBuilder) buildExplainFor(explainFor *ast.ExplainForStmt) (Plan, error) {
	processInfo, ok := b.ctx.GetSessionManager().GetProcessInfo(explainFor.ConnectionID)
	if !ok {
		return nil, plannererrors.ErrNoSuchThread.GenWithStackByArgs(explainFor.ConnectionID)
	}
	if b.ctx.GetSessionVars() != nil && b.ctx.GetSessionVars().User != nil {
		if b.ctx.GetSessionVars().User.Username != processInfo.User {
			err := plannererrors.ErrAccessDenied.GenWithStackByArgs(b.ctx.GetSessionVars().User.Username, b.ctx.GetSessionVars().User.Hostname)
			// Different from MySQL's behavior and document.
			b.visitInfo = appendVisitInfo(b.visitInfo, mysql.SuperPriv, "", "", "", err)
		}
	}

	targetPlan, ok := processInfo.Plan.(Plan)
	if !ok || targetPlan == nil {
		return &Explain{Format: explainFor.Format}, nil
	}
	var explainRows [][]string
	if explainFor.Format == types.ExplainFormatROW {
		explainRows = processInfo.PlanExplainRows
	}
	return b.buildExplainPlan(targetPlan, explainFor.Format, explainRows, false, nil, processInfo.RuntimeStatsColl)
}

func (b *PlanBuilder) buildExplain(ctx context.Context, explain *ast.ExplainStmt) (Plan, error) {
	if show, ok := explain.Stmt.(*ast.ShowStmt); ok {
		return b.buildShow(ctx, show)
	}

	sctx, err := AsSctx(b.ctx)
	if err != nil {
		return nil, err
	}

	targetPlan, _, err := OptimizeAstNode(ctx, sctx, explain.Stmt, b.is)
	if err != nil {
		return nil, err
	}

	return b.buildExplainPlan(targetPlan, explain.Format, nil, explain.Analyze, explain.Stmt, nil)
}

func (b *PlanBuilder) buildSelectInto(ctx context.Context, sel *ast.SelectStmt) (Plan, error) {
	if sem.IsEnabled() {
		return nil, plannererrors.ErrNotSupportedWithSem.GenWithStackByArgs("SELECT INTO")
	}
	selectIntoInfo := sel.SelectIntoOpt
	sel.SelectIntoOpt = nil
	sctx, err := AsSctx(b.ctx)
	if err != nil {
		return nil, err
	}
	targetPlan, _, err := OptimizeAstNode(ctx, sctx, sel, b.is)
	if err != nil {
		return nil, err
	}
	b.visitInfo = appendVisitInfo(b.visitInfo, mysql.FilePriv, "", "", "", plannererrors.ErrSpecificAccessDenied.GenWithStackByArgs("FILE"))
	return &SelectInto{
		TargetPlan:     targetPlan,
		IntoOpt:        selectIntoInfo,
		LineFieldsInfo: NewLineFieldsInfo(selectIntoInfo.FieldsInfo, selectIntoInfo.LinesInfo),
	}, nil
}

func buildShowProcedureSchema() (*expression.Schema, []*types.FieldName) {
	tblName := "ROUTINES"
	schema := newColumnsWithNames(11)
	schema.Append(buildColumnWithName(tblName, "Db", mysql.TypeVarchar, 128))
	schema.Append(buildColumnWithName(tblName, "Name", mysql.TypeVarchar, 128))
	schema.Append(buildColumnWithName(tblName, "Type", mysql.TypeVarchar, 128))
	schema.Append(buildColumnWithName(tblName, "Definer", mysql.TypeVarchar, 128))
	schema.Append(buildColumnWithName(tblName, "Modified", mysql.TypeDatetime, 19))
	schema.Append(buildColumnWithName(tblName, "Created", mysql.TypeDatetime, 19))
	schema.Append(buildColumnWithName(tblName, "Security_type", mysql.TypeVarchar, 128))
	schema.Append(buildColumnWithName(tblName, "Comment", mysql.TypeBlob, 196605))
	schema.Append(buildColumnWithName(tblName, "character_set_client", mysql.TypeVarchar, 32))
	schema.Append(buildColumnWithName(tblName, "collation_connection", mysql.TypeVarchar, 32))
	schema.Append(buildColumnWithName(tblName, "Database Collation", mysql.TypeVarchar, 32))
	return schema.col2Schema(), schema.names
}

func buildShowTriggerSchema() (*expression.Schema, []*types.FieldName) {
	tblName := "TRIGGERS"
	schema := newColumnsWithNames(11)
	schema.Append(buildColumnWithName(tblName, "Trigger", mysql.TypeVarchar, 128))
	schema.Append(buildColumnWithName(tblName, "Event", mysql.TypeVarchar, 128))
	schema.Append(buildColumnWithName(tblName, "Table", mysql.TypeVarchar, 128))
	schema.Append(buildColumnWithName(tblName, "Statement", mysql.TypeBlob, 196605))
	schema.Append(buildColumnWithName(tblName, "Timing", mysql.TypeVarchar, 128))
	schema.Append(buildColumnWithName(tblName, "Created", mysql.TypeDatetime, 19))
	schema.Append(buildColumnWithName(tblName, "sql_mode", mysql.TypeBlob, 8192))
	schema.Append(buildColumnWithName(tblName, "Definer", mysql.TypeVarchar, 128))
	schema.Append(buildColumnWithName(tblName, "character_set_client", mysql.TypeVarchar, 32))
	schema.Append(buildColumnWithName(tblName, "collation_connection", mysql.TypeVarchar, 32))
	schema.Append(buildColumnWithName(tblName, "Database Collation", mysql.TypeVarchar, 32))
	return schema.col2Schema(), schema.names
}

func buildShowEventsSchema() (*expression.Schema, []*types.FieldName) {
	tblName := "EVENTS"
	schema := newColumnsWithNames(15)
	schema.Append(buildColumnWithName(tblName, "Db", mysql.TypeVarchar, 128))
	schema.Append(buildColumnWithName(tblName, "Name", mysql.TypeVarchar, 128))
	schema.Append(buildColumnWithName(tblName, "Time zone", mysql.TypeVarchar, 32))
	schema.Append(buildColumnWithName(tblName, "Definer", mysql.TypeVarchar, 128))
	schema.Append(buildColumnWithName(tblName, "Type", mysql.TypeVarchar, 128))
	schema.Append(buildColumnWithName(tblName, "Execute At", mysql.TypeDatetime, 19))
	schema.Append(buildColumnWithName(tblName, "Interval Value", mysql.TypeVarchar, 128))
	schema.Append(buildColumnWithName(tblName, "Interval Field", mysql.TypeVarchar, 128))
	schema.Append(buildColumnWithName(tblName, "Starts", mysql.TypeDatetime, 19))
	schema.Append(buildColumnWithName(tblName, "Ends", mysql.TypeDatetime, 19))
	schema.Append(buildColumnWithName(tblName, "Status", mysql.TypeVarchar, 32))
	schema.Append(buildColumnWithName(tblName, "Originator", mysql.TypeInt24, 4))
	schema.Append(buildColumnWithName(tblName, "character_set_client", mysql.TypeVarchar, 32))
	schema.Append(buildColumnWithName(tblName, "collation_connection", mysql.TypeVarchar, 32))
	schema.Append(buildColumnWithName(tblName, "Database Collation", mysql.TypeVarchar, 32))
	return schema.col2Schema(), schema.names
}

func buildShowWarningsSchema() (*expression.Schema, types.NameSlice) {
	tblName := "WARNINGS"
	schema := newColumnsWithNames(3)
	schema.Append(buildColumnWithName(tblName, "Level", mysql.TypeVarchar, 64))
	schema.Append(buildColumnWithName(tblName, "Code", mysql.TypeLong, 19))
	schema.Append(buildColumnWithName(tblName, "Message", mysql.TypeVarchar, 64))
	return schema.col2Schema(), schema.names
}

// buildShowSchema builds column info for ShowStmt including column name and type.
func buildShowSchema(s *ast.ShowStmt, isView bool, isSequence bool) (schema *expression.Schema, outputNames []*types.FieldName) {
	var names []string
	var ftypes []byte
	switch s.Tp {
	case ast.ShowBinlogStatus:
		names = []string{"File", "Position", "Binlog_Do_DB", "Binlog_Ignore_DB", "Executed_Gtid_Set"}
		ftypes = []byte{mysql.TypeVarchar, mysql.TypeLonglong, mysql.TypeVarchar, mysql.TypeVarchar, mysql.TypeVarchar}
	case ast.ShowProcedureStatus, ast.ShowFunctionStatus:
		return buildShowProcedureSchema()
	case ast.ShowTriggers:
		return buildShowTriggerSchema()
	case ast.ShowEvents:
		return buildShowEventsSchema()
	case ast.ShowWarnings, ast.ShowErrors:
		if s.CountWarningsOrErrors {
			names = []string{"Count"}
			ftypes = []byte{mysql.TypeLong}
			break
		}
		return buildShowWarningsSchema()
	case ast.ShowRegions:
		return buildTableRegionsSchema()
	case ast.ShowEngines:
		names = []string{"Engine", "Support", "Comment", "Transactions", "XA", "Savepoints"}
	case ast.ShowConfig:
		names = []string{"Type", "Instance", "Name", "Value"}
	case ast.ShowDatabases:
		fieldDB := "Database"
		if patternName := extractPatternLikeOrIlikeName(s.Pattern); patternName != "" {
			fieldDB = fmt.Sprintf("%s (%s)", fieldDB, patternName)
		}
		names = []string{fieldDB}
	case ast.ShowOpenTables:
		names = []string{"Database", "Table", "In_use", "Name_locked"}
		ftypes = []byte{mysql.TypeVarchar, mysql.TypeVarchar, mysql.TypeLong, mysql.TypeLong}
	case ast.ShowTables:
		fieldTable := fmt.Sprintf("Tables_in_%s", s.DBName)
		if patternName := extractPatternLikeOrIlikeName(s.Pattern); patternName != "" {
			fieldTable = fmt.Sprintf("%s (%s)", fieldTable, patternName)
		}
		names = []string{fieldTable}
		if s.Full {
			names = append(names, "Table_type")
		}
	case ast.ShowTableStatus:
		names = []string{"Name", "Engine", "Version", "Row_format", "Rows", "Avg_row_length",
			"Data_length", "Max_data_length", "Index_length", "Data_free", "Auto_increment",
			"Create_time", "Update_time", "Check_time", "Collation", "Checksum",
			"Create_options", "Comment"}
		ftypes = []byte{mysql.TypeVarchar, mysql.TypeVarchar, mysql.TypeLonglong, mysql.TypeVarchar, mysql.TypeLonglong, mysql.TypeLonglong,
			mysql.TypeLonglong, mysql.TypeLonglong, mysql.TypeLonglong, mysql.TypeLonglong, mysql.TypeLonglong,
			mysql.TypeDatetime, mysql.TypeDatetime, mysql.TypeDatetime, mysql.TypeVarchar, mysql.TypeVarchar,
			mysql.TypeVarchar, mysql.TypeVarchar}
	case ast.ShowColumns:
		names = table.ColDescFieldNames(s.Full)
	case ast.ShowCharset:
		names = []string{"Charset", "Description", "Default collation", "Maxlen"}
		ftypes = []byte{mysql.TypeVarchar, mysql.TypeVarchar, mysql.TypeVarchar, mysql.TypeLonglong}
	case ast.ShowVariables, ast.ShowStatus:
		names = []string{"Variable_name", "Value"}
	case ast.ShowCollation:
		names = []string{"Collation", "Charset", "Id", "Default", "Compiled", "Sortlen"}
		ftypes = []byte{mysql.TypeVarchar, mysql.TypeVarchar, mysql.TypeLonglong,
			mysql.TypeVarchar, mysql.TypeVarchar, mysql.TypeLonglong}
	case ast.ShowCreateTable, ast.ShowCreateSequence:
		if isSequence {
			names = []string{"Sequence", "Create Sequence"}
		} else if isView {
			names = []string{"View", "Create View", "character_set_client", "collation_connection"}
		} else {
			names = []string{"Table", "Create Table"}
		}
	case ast.ShowCreatePlacementPolicy:
		names = []string{"Policy", "Create Policy"}
	case ast.ShowCreateResourceGroup:
		names = []string{"Resource_Group", "Create Resource Group"}
	case ast.ShowCreateUser:
		if s.User != nil {
			names = []string{fmt.Sprintf("CREATE USER for %s", s.User)}
		}
	case ast.ShowCreateView:
		names = []string{"View", "Create View", "character_set_client", "collation_connection"}
	case ast.ShowCreateDatabase:
		names = []string{"Database", "Create Database"}
	case ast.ShowDrainerStatus:
		names = []string{"NodeID", "Address", "State", "Max_Commit_Ts", "Update_Time"}
		ftypes = []byte{mysql.TypeVarchar, mysql.TypeVarchar, mysql.TypeVarchar, mysql.TypeLonglong, mysql.TypeVarchar}
	case ast.ShowGrants:
		if s.User != nil {
			names = []string{fmt.Sprintf("Grants for %s", s.User)}
		} else {
			// Don't know the name yet, so just say "user"
			names = []string{"Grants for User"}
		}
	case ast.ShowIndex:
		names = []string{"Table", "Non_unique", "Key_name", "Seq_in_index",
			"Column_name", "Collation", "Cardinality", "Sub_part", "Packed",
			"Null", "Index_type", "Comment", "Index_comment", "Visible", "Expression", "Clustered"}
		ftypes = []byte{mysql.TypeVarchar, mysql.TypeLonglong, mysql.TypeVarchar, mysql.TypeLonglong,
			mysql.TypeVarchar, mysql.TypeVarchar, mysql.TypeLonglong, mysql.TypeLonglong,
			mysql.TypeVarchar, mysql.TypeVarchar, mysql.TypeVarchar, mysql.TypeVarchar,
			mysql.TypeVarchar, mysql.TypeVarchar, mysql.TypeVarchar, mysql.TypeVarchar}
	case ast.ShowPlugins:
		names = []string{"Name", "Status", "Type", "Library", "License", "Version"}
		ftypes = []byte{
			mysql.TypeVarchar, mysql.TypeVarchar, mysql.TypeVarchar, mysql.TypeVarchar, mysql.TypeVarchar, mysql.TypeVarchar,
		}
	case ast.ShowProcessList:
		names = []string{"Id", "User", "Host", "db", "Command", "Time", "State", "Info"}
		ftypes = []byte{mysql.TypeLonglong, mysql.TypeVarchar, mysql.TypeVarchar,
			mysql.TypeVarchar, mysql.TypeVarchar, mysql.TypeLong, mysql.TypeVarchar, mysql.TypeString}
	case ast.ShowPumpStatus:
		names = []string{"NodeID", "Address", "State", "Max_Commit_Ts", "Update_Time"}
		ftypes = []byte{mysql.TypeVarchar, mysql.TypeVarchar, mysql.TypeVarchar, mysql.TypeLonglong, mysql.TypeVarchar}
	case ast.ShowStatsMeta:
		names = []string{"Db_name", "Table_name", "Partition_name", "Update_time", "Modify_count", "Row_count"}
		ftypes = []byte{mysql.TypeVarchar, mysql.TypeVarchar, mysql.TypeVarchar, mysql.TypeDatetime, mysql.TypeLonglong, mysql.TypeLonglong}
	case ast.ShowStatsExtended:
		names = []string{"Db_name", "Table_name", "Stats_name", "Column_names", "Stats_type", "Stats_val", "Last_update_version"}
		ftypes = []byte{mysql.TypeVarchar, mysql.TypeVarchar, mysql.TypeVarchar, mysql.TypeVarchar, mysql.TypeVarchar, mysql.TypeVarchar, mysql.TypeLonglong}
	case ast.ShowStatsHistograms:
		names = []string{"Db_name", "Table_name", "Partition_name", "Column_name", "Is_index", "Update_time", "Distinct_count", "Null_count", "Avg_col_size", "Correlation",
			"Load_status", "Total_mem_usage", "Hist_mem_usage", "Topn_mem_usage", "Cms_mem_usage"}
		ftypes = []byte{mysql.TypeVarchar, mysql.TypeVarchar, mysql.TypeVarchar, mysql.TypeVarchar, mysql.TypeTiny, mysql.TypeDatetime,
			mysql.TypeLonglong, mysql.TypeLonglong, mysql.TypeDouble, mysql.TypeDouble,
			mysql.TypeVarchar, mysql.TypeLonglong, mysql.TypeLonglong, mysql.TypeLonglong, mysql.TypeLonglong}
	case ast.ShowStatsBuckets:
		names = []string{"Db_name", "Table_name", "Partition_name", "Column_name", "Is_index", "Bucket_id", "Count",
			"Repeats", "Lower_Bound", "Upper_Bound", "Ndv"}
		ftypes = []byte{mysql.TypeVarchar, mysql.TypeVarchar, mysql.TypeVarchar, mysql.TypeVarchar, mysql.TypeTiny, mysql.TypeLonglong,
			mysql.TypeLonglong, mysql.TypeLonglong, mysql.TypeVarchar, mysql.TypeVarchar, mysql.TypeLonglong}
	case ast.ShowStatsTopN:
		names = []string{"Db_name", "Table_name", "Partition_name", "Column_name", "Is_index", "Value", "Count"}
		ftypes = []byte{mysql.TypeVarchar, mysql.TypeVarchar, mysql.TypeVarchar, mysql.TypeVarchar, mysql.TypeTiny, mysql.TypeVarchar, mysql.TypeLonglong}
	case ast.ShowStatsHealthy:
		names = []string{"Db_name", "Table_name", "Partition_name", "Healthy"}
		ftypes = []byte{mysql.TypeVarchar, mysql.TypeVarchar, mysql.TypeVarchar, mysql.TypeLonglong}
	case ast.ShowHistogramsInFlight:
		names = []string{"HistogramsInFlight"}
		ftypes = []byte{mysql.TypeLonglong}
	case ast.ShowColumnStatsUsage:
		names = []string{"Db_name", "Table_name", "Partition_name", "Column_name", "Last_used_at", "Last_analyzed_at"}
		ftypes = []byte{mysql.TypeVarchar, mysql.TypeVarchar, mysql.TypeVarchar, mysql.TypeVarchar, mysql.TypeDatetime, mysql.TypeDatetime}
	case ast.ShowStatsLocked:
		names = []string{"Db_name", "Table_name", "Partition_name", "Status"}
		ftypes = []byte{mysql.TypeVarchar, mysql.TypeVarchar, mysql.TypeVarchar, mysql.TypeVarchar}
	case ast.ShowProfiles: // ShowProfiles is deprecated.
		names = []string{"Query_ID", "Duration", "Query"}
		ftypes = []byte{mysql.TypeLong, mysql.TypeDouble, mysql.TypeVarchar}
	case ast.ShowMasterStatus:
		names = []string{"File", "Position", "Binlog_Do_DB", "Binlog_Ignore_DB", "Executed_Gtid_Set"}
		ftypes = []byte{mysql.TypeVarchar, mysql.TypeLonglong, mysql.TypeVarchar, mysql.TypeVarchar, mysql.TypeVarchar}
	case ast.ShowPrivileges:
		names = []string{"Privilege", "Context", "Comment"}
		ftypes = []byte{mysql.TypeVarchar, mysql.TypeVarchar, mysql.TypeVarchar}
	case ast.ShowBindings:
		names = []string{"Original_sql", "Bind_sql", "Default_db", "Status", "Create_time", "Update_time", "Charset", "Collation", "Source", "Sql_digest", "Plan_digest"}
		ftypes = []byte{mysql.TypeVarchar, mysql.TypeVarchar, mysql.TypeVarchar, mysql.TypeVarchar, mysql.TypeDatetime, mysql.TypeDatetime, mysql.TypeVarchar, mysql.TypeVarchar, mysql.TypeVarchar, mysql.TypeVarchar, mysql.TypeVarchar}
	case ast.ShowBindingCacheStatus:
		names = []string{"bindings_in_cache", "bindings_in_table", "memory_usage", "memory_quota"}
		ftypes = []byte{mysql.TypeLonglong, mysql.TypeLonglong, mysql.TypeVarchar, mysql.TypeVarchar}
	case ast.ShowAnalyzeStatus:
		names = []string{"Table_schema", "Table_name", "Partition_name", "Job_info", "Processed_rows", "Start_time",
			"End_time", "State", "Fail_reason", "Instance", "Process_ID", "Remaining_seconds", "Progress", "Estimated_total_rows"}
		ftypes = []byte{mysql.TypeVarchar, mysql.TypeVarchar, mysql.TypeVarchar, mysql.TypeVarchar, mysql.TypeLonglong,
			mysql.TypeDatetime, mysql.TypeDatetime, mysql.TypeVarchar, mysql.TypeVarchar, mysql.TypeVarchar, mysql.TypeLonglong, mysql.TypeVarchar, mysql.TypeDouble, mysql.TypeLonglong}
	case ast.ShowBuiltins:
		names = []string{"Supported_builtin_functions"}
		ftypes = []byte{mysql.TypeVarchar}
	case ast.ShowBackups, ast.ShowRestores:
		names = []string{"Id", "Destination", "State", "Progress", "Queue_time", "Execution_time", "Finish_time", "Connection", "Message"}
		ftypes = []byte{mysql.TypeLonglong, mysql.TypeVarchar, mysql.TypeVarchar, mysql.TypeDouble, mysql.TypeDatetime, mysql.TypeDatetime, mysql.TypeDatetime, mysql.TypeLonglong, mysql.TypeVarchar}
	case ast.ShowPlacementLabels:
		names = []string{"Key", "Values"}
		ftypes = []byte{mysql.TypeVarchar, mysql.TypeJSON}
	case ast.ShowPlacement, ast.ShowPlacementForDatabase, ast.ShowPlacementForTable, ast.ShowPlacementForPartition:
		names = []string{"Target", "Placement", "Scheduling_State"}
		ftypes = []byte{mysql.TypeVarchar, mysql.TypeVarchar, mysql.TypeVarchar}
	case ast.ShowSessionStates:
		names = []string{"Session_states", "Session_token"}
		ftypes = []byte{mysql.TypeJSON, mysql.TypeJSON}
	case ast.ShowImportJobs:
		names = importIntoSchemaNames
		ftypes = importIntoSchemaFTypes
	}
	return convert2OutputSchemasAndNames(names, ftypes)
}

func convert2OutputSchemasAndNames(names []string, ftypes []byte) (schema *expression.Schema, outputNames []*types.FieldName) {
	schema = expression.NewSchema(make([]*expression.Column, 0, len(names))...)
	outputNames = make([]*types.FieldName, 0, len(names))
	for i := range names {
		col := &expression.Column{}
		outputNames = append(outputNames, &types.FieldName{ColName: model.NewCIStr(names[i])})
		// User varchar as the default return column type.
		tp := mysql.TypeVarchar
		if len(ftypes) != 0 && ftypes[i] != mysql.TypeUnspecified {
			tp = ftypes[i]
		}
		fieldType := types.NewFieldType(tp)
		flen, decimal := mysql.GetDefaultFieldLengthAndDecimal(tp)
		fieldType.SetFlen(flen)
		fieldType.SetDecimal(decimal)
		charset, collate := types.DefaultCharsetForType(tp)
		fieldType.SetCharset(charset)
		fieldType.SetCollate(collate)
		col.RetType = fieldType
		schema.Append(col)
	}
	return
}

func (b *PlanBuilder) buildPlanReplayer(pc *ast.PlanReplayerStmt) Plan {
	p := &PlanReplayer{ExecStmt: pc.Stmt, Analyze: pc.Analyze, Load: pc.Load, File: pc.File,
		Capture: pc.Capture, Remove: pc.Remove, SQLDigest: pc.SQLDigest, PlanDigest: pc.PlanDigest}

	if pc.HistoricalStatsInfo != nil {
		p.HistoricalStatsTS = calcTSForPlanReplayer(b.ctx, pc.HistoricalStatsInfo.TsExpr)
	}

	schema := newColumnsWithNames(1)
	schema.Append(buildColumnWithName("", "File_token", mysql.TypeVarchar, 128))
	p.SetSchema(schema.col2Schema())
	p.names = schema.names
	return p
}

func calcTSForPlanReplayer(sctx PlanContext, tsExpr ast.ExprNode) uint64 {
	tsVal, err := evalAstExprWithPlanCtx(sctx, tsExpr)
	if err != nil {
		sctx.GetSessionVars().StmtCtx.AppendWarning(err)
		return 0
	}
	// mustn't be NULL
	if tsVal.IsNull() {
		return 0
	}

	// first, treat it as a TSO
	tpLonglong := types.NewFieldType(mysql.TypeLonglong)
	tpLonglong.SetFlag(mysql.UnsignedFlag)
	// We need a strict check, which means no truncate or any other warnings/errors, or it will wrongly try to parse
	// a date/time string into a TSO.
	// To achieve this, we create a new type context without re-using the one in statement context.
	tso, err := tsVal.ConvertTo(types.DefaultStmtNoWarningContext.WithLocation(sctx.GetSessionVars().Location()), tpLonglong)
	if err == nil {
		return tso.GetUint64()
	}

	// if failed, treat it as a date/time
	// this part is similar to CalculateAsOfTsExpr
	tpDateTime := types.NewFieldType(mysql.TypeDatetime)
	tpDateTime.SetDecimal(6)
	timestamp, err := tsVal.ConvertTo(sctx.GetSessionVars().StmtCtx.TypeCtx(), tpDateTime)
	if err != nil {
		sctx.GetSessionVars().StmtCtx.AppendWarning(err)
		return 0
	}
	goTime, err := timestamp.GetMysqlTime().GoTime(sctx.GetSessionVars().Location())
	if err != nil {
		sctx.GetSessionVars().StmtCtx.AppendWarning(err)
		return 0
	}
	return oracle.GoTimeToTS(goTime)
}

func buildChecksumTableSchema() (*expression.Schema, []*types.FieldName) {
	schema := newColumnsWithNames(5)
	schema.Append(buildColumnWithName("", "Db_name", mysql.TypeVarchar, 128))
	schema.Append(buildColumnWithName("", "Table_name", mysql.TypeVarchar, 128))
	schema.Append(buildColumnWithName("", "Checksum_crc64_xor", mysql.TypeLonglong, 22))
	schema.Append(buildColumnWithName("", "Total_kvs", mysql.TypeLonglong, 22))
	schema.Append(buildColumnWithName("", "Total_bytes", mysql.TypeLonglong, 22))
	return schema.col2Schema(), schema.names
}

// adjustOverlongViewColname adjusts the overlong outputNames of a view to
// `new_exp_$off` where `$off` is the offset of the output column, $off starts from 1.
// There is still some MySQL compatible problems.
func adjustOverlongViewColname(plan LogicalPlan) {
	outputNames := plan.OutputNames()
	for i := range outputNames {
		if outputName := outputNames[i].ColName.L; len(outputName) > mysql.MaxColumnNameLength {
			outputNames[i].ColName = model.NewCIStr(fmt.Sprintf("name_exp_%d", i+1))
		}
	}
}

// findStmtAsViewSchema finds the first SelectStmt as the schema for the view
func findStmtAsViewSchema(stmt ast.Node) *ast.SelectStmt {
	switch x := stmt.(type) {
	case *ast.CreateViewStmt:
		return findStmtAsViewSchema(x.Select)
	case *ast.SetOprStmt:
		return findStmtAsViewSchema(x.SelectList)
	case *ast.SetOprSelectList:
		return findStmtAsViewSchema(x.Selects[0])
	case *ast.SelectStmt:
		return x
	}
	return nil
}

// buildCompactTable builds a plan for the "ALTER TABLE [NAME] COMPACT ..." statement.
func (b *PlanBuilder) buildCompactTable(node *ast.CompactTableStmt) (Plan, error) {
	var authErr error
	if b.ctx.GetSessionVars().User != nil {
		authErr = plannererrors.ErrTableaccessDenied.GenWithStackByArgs("ALTER", b.ctx.GetSessionVars().User.AuthUsername,
			b.ctx.GetSessionVars().User.AuthHostname, node.Table.Name.L)
	}
	b.visitInfo = appendVisitInfo(b.visitInfo, mysql.AlterPriv, node.Table.Schema.L,
		node.Table.Name.L, "", authErr)

	tblInfo := node.Table.TableInfo
	p := &CompactTable{
		ReplicaKind:    node.ReplicaKind,
		TableInfo:      tblInfo,
		PartitionNames: node.PartitionNames,
	}
	return p, nil
}

func extractPatternLikeOrIlikeName(patternLike *ast.PatternLikeOrIlikeExpr) string {
	if patternLike == nil {
		return ""
	}
	if v, ok := patternLike.Pattern.(*driver.ValueExpr); ok {
		return v.GetString()
	}
	return ""
}<|MERGE_RESOLUTION|>--- conflicted
+++ resolved
@@ -3557,14 +3557,10 @@
 	if col.DefaultIsExpr && col.DefaultExpr != nil {
 		value, err = table.EvalColDefaultExpr(b.ctx.GetExprCtx(), col.ToInfo(), col.DefaultExpr)
 	} else {
-<<<<<<< HEAD
-		value, err = table.GetColDefaultValue(b.ctx.GetExprCtx(), col.ToInfo())
-=======
 		if err := table.CheckNoDefaultValueForInsert(b.ctx.GetSessionVars().StmtCtx, col.ToInfo()); err != nil {
 			return nil, err
 		}
-		value, err = table.GetColDefaultValue(b.ctx, col.ToInfo())
->>>>>>> e5869600
+		value, err = table.GetColDefaultValue(b.ctx.GetExprCtx(), col.ToInfo())
 	}
 	if err != nil {
 		return nil, err
