--- conflicted
+++ resolved
@@ -54,16 +54,13 @@
 		return nil, true, nil
 	}
 	childProp := prop.CloneEssentialFields()
-<<<<<<< HEAD
 	childProp = admitIndexJoinProp(childProp, prop)
 	if childProp == nil {
 		// even hint can not work with this. index join prop is not satisfied in mpp task type.
 		return nil, false, nil
 	}
-=======
 	// here we just pass down the keep order property to the child.
 	// cuz, in union scan exec, it will feel the underlying tableReader or indexReader to get the keepOrder.
->>>>>>> ac5f31fd
 	us := PhysicalUnionScan{
 		Conditions: p.Conditions,
 		HandleCols: p.HandleCols,
@@ -1155,10 +1152,6 @@
 	return wrapper
 }
 
-<<<<<<< HEAD
-// buildDataSource2TableScanByIndexJoinProp builds an IndexScan as the inner child for an
-// IndexJoin if possible.
-=======
 // buildDataSource2IndexScanByIndexJoinProp builds an IndexScan as the inner child for an
 // IndexJoin based on IndexJoinProp included in prop if possible.
 //
@@ -1172,7 +1165,6 @@
 // zipped inner patterns with calling constructInnerIndexScanTask. That's not done yet, it also
 // tries to enumerate kinds of index join operators based on the finished innerTask and un-decided
 // outer child which will be physical-ed in the future.
->>>>>>> ac5f31fd
 func buildDataSource2IndexScanByIndexJoinProp(
 	ds *logicalop.DataSource,
 	prop *property.PhysicalProperty) base.Task {
@@ -1211,53 +1203,25 @@
 	} else {
 		innerTask = constructDS2IndexScanTask(ds, indexJoinResult.chosenPath, indexJoinResult.chosenRanges.Range(), indexJoinResult.chosenRemained, indexJoinResult.idxOff2KeyOff, rangeInfo, false, false, prop.IndexJoinProp.AvgInnerRowCnt, maxOneRow)
 	}
-<<<<<<< HEAD
-	// todo: 构建 Index join 和 Index Hash Join
-	//if innerTask != nil {
-	//	joins = append(joins, constructIndexJoin(ds, prop, outerIdx, innerTask, indexJoinResult.chosenRanges, keyOff2IdxOff, indexJoinResult.chosenPath, indexJoinResult.lastColManager, true)...)
-	//	// We can reuse the `innerTask` here since index nested loop hash join
-	//	// do not need the inner child to promise the order.
-	//	joins = append(joins, constructIndexHashJoin(ds, prop, outerIdx, innerTask, indexJoinResult.chosenRanges, keyOff2IdxOff, indexJoinResult.chosenPath, indexJoinResult.lastColManager)...)
-	//}
-	completeIndexJoinFeedBackInfo(innerTask.(*CopTask), indexJoinResult, indexJoinResult.chosenRanges.Range(), keyOff2IdxOff)
-	// here we don't need to construct physical index join here anymore, because we will encapsulate it bottom-up.
-	// chosenPath and lastColManager of indexJoinResult should be returned to the caller (seen by index join to keep
-	// index join aware of indexColLens and compareFilters).
-=======
 	// prepare the index path chosen information and wrap them as IndexJoinInfo and fill back to CopTask.
 	// here we don't need to construct physical index join here anymore, because we will encapsulate it bottom-up.
 	// chosenPath and lastColManager of indexJoinResult should be returned to the caller (seen by index join to keep
 	// index join aware of indexColLens and compareFilters).
 	completeIndexJoinFeedBackInfo(innerTask.(*CopTask), indexJoinResult, indexJoinResult.chosenRanges.Range(), keyOff2IdxOff)
->>>>>>> ac5f31fd
 	return innerTask
 }
 
 // buildDataSource2TableScanByIndexJoinProp builds a TableScan as the inner child for an
 // IndexJoin if possible.
-<<<<<<< HEAD
-// If the inner side of a index join is a TableScan, only one tuple will be
-=======
 // If the inner side of an index join is a TableScan, only one tuple will be
->>>>>>> ac5f31fd
 // fetched from the inner side for every tuple from the outer side. This will be
 // promised to be no worse than building IndexScan as the inner child.
 func buildDataSource2TableScanByIndexJoinProp(
 	ds *logicalop.DataSource,
-<<<<<<< HEAD
-	prop *property.PhysicalProperty,
-	// hasDitryWrite bool,
-	// outerIdx can be identify by index join itself, when it compares the inner key.
-) base.Task {
-	var tblPath *util.AccessPath
-	for _, path := range ds.PossibleAccessPaths {
-		if path.IsTablePath() && path.StoreType == kv.TiKV { // ds 里面找一个 tikv 的 table path
-=======
 	prop *property.PhysicalProperty) base.Task {
 	var tblPath *util.AccessPath
 	for _, path := range ds.PossibleAccessPaths {
 		if path.IsTablePath() && path.StoreType == kv.TiKV { // old logic
->>>>>>> ac5f31fd
 			tblPath = path
 			break
 		}
@@ -1265,25 +1229,11 @@
 	if tblPath == nil {
 		return base.InvalidTask
 	}
-<<<<<<< HEAD
-	keyOff2IdxOff := make([]int, len(prop.IndexJoinProp.InnerJoinKeys))
-=======
 	var keyOff2IdxOff []int
->>>>>>> ac5f31fd
 	var ranges ranger.MutableRanges = ranger.Ranges{}
 	var innerTask base.Task
 	var indexJoinResult *indexJoinPathResult
 	if ds.TableInfo.IsCommonHandle {
-<<<<<<< HEAD
-		// 拿到 index join res 和 innerKeyOffset 到 index col 的映射
-		indexJoinResult, keyOff2IdxOff = getBestIndexJoinPathResultByProp(ds, prop.IndexJoinProp, func(path *util.AccessPath) bool { return path.IsCommonHandlePath })
-		if indexJoinResult == nil {
-			return base.InvalidTask
-		}
-		// 这里需要 outer join keys，因为要打印 range 信息，就是那个 decided by:
-		rangeInfo := indexJoinPathRangeInfo(ds.SCtx(), prop.IndexJoinProp.OuterJoinKeys, indexJoinResult)
-		// 这里构建 inner task
-=======
 		// for the leaf datasource, we use old logic to get the indexJoinResult, which contain the chosen path and ranges.
 		indexJoinResult, keyOff2IdxOff = getBestIndexJoinPathResultByProp(ds, prop.IndexJoinProp, func(path *util.AccessPath) bool { return path.IsCommonHandlePath })
 		// if there is no chosen info, it means the leaf datasource couldn't even leverage this indexJoinProp, return InvalidTask.
@@ -1294,24 +1244,11 @@
 		rangeInfo := indexJoinPathRangeInfo(ds.SCtx(), prop.IndexJoinProp.OuterJoinKeys, indexJoinResult)
 		// construct the inner task with chosen path and ranges, note: it only for this leaf datasource.
 		// like the normal way, we need to check whether the chosen path is matched with the prop, if so, we will set the `keepOrder` to true.
->>>>>>> ac5f31fd
 		if isMatchProp(ds, indexJoinResult.chosenPath, prop) {
 			innerTask = constructDS2TableScanTask(ds, indexJoinResult.chosenRanges.Range(), rangeInfo, true, !prop.IsSortItemEmpty() && prop.SortItems[0].Desc, prop.IndexJoinProp.AvgInnerRowCnt)
 		} else {
 			innerTask = constructDS2TableScanTask(ds, indexJoinResult.chosenRanges.Range(), rangeInfo, false, false, prop.IndexJoinProp.AvgInnerRowCnt)
 		}
-<<<<<<< HEAD
-
-		// The index merge join's inner plan is different from index join, so we
-		// should construct another inner plan for it.
-		// Because we can't keep order for union scan, if there is a union scan in inner task,
-		// we can't construct index merge join.
-		// if !hasDitryWrite {
-		// 	// 因为 index join 要保持 outer join key 的顺序，所以这里要保持 inner join key 的顺序
-		// 	innerTask2 = constructDS2TableScanTask(ds, indexJoinResult.chosenRanges.Range(), rangeInfo, true, !prop.IsSortItemEmpty() && prop.SortItems[0].Desc, avgInnerRowCnt)
-		// }
-=======
->>>>>>> ac5f31fd
 		ranges = indexJoinResult.chosenRanges
 	} else {
 		var (
@@ -1331,24 +1268,6 @@
 		} else {
 			innerTask = constructDS2TableScanTask(ds, localRanges, rangeInfo, false, false, prop.IndexJoinProp.AvgInnerRowCnt)
 		}
-<<<<<<< HEAD
-		// The index merge join's inner plan is different from index join, so we
-		// should construct another inner plan for it.
-		// Because we can't keep order for union scan, if there is a union scan in inner task,
-		// we can't construct index merge join.
-		// if !hasDitryWrite {
-		// 	innerTask2 = constructDS2TableScanTask(ds, localRanges, rangeInfo, true, !prop.IsSortItemEmpty() && prop.SortItems[0].Desc, avgInnerRowCnt)
-		// }
-	}
-	// 下面才是正经构造 index join 的代码
-	completeIndexJoinFeedBackInfo(innerTask.(*CopTask), indexJoinResult, ranges, keyOff2IdxOff)
-	// here we don't need to construct physical index join here anymore, because we will encapsulate it bottom-up.
-	// chosenPath and lastColManager of indexJoinResult should be returned to the caller (seen by index join to keep
-	// index join aware of indexColLens and compareFilters).
-	return innerTask
-}
-
-=======
 	}
 	// prepare the index path chosen information and wrap them as IndexJoinInfo and fill back to CopTask.
 	// here we don't need to construct physical index join here anymore, because we will encapsulate it bottom-up.
@@ -1372,7 +1291,6 @@
 // the indexJoinInfo will be filled back to the innerTask, passed upward to RootTask
 // once this copTask is converted to RootTask type, and finally end up usage in the
 // indexJoin's attach2Task with calling completePhysicalIndexJoin.
->>>>>>> ac5f31fd
 func completeIndexJoinFeedBackInfo(innerTask *CopTask, indexJoinResult *indexJoinPathResult, ranges ranger.MutableRanges, keyOff2IdxOff []int) {
 	info := innerTask.IndexJoinInfo
 	if info == nil {
