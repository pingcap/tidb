--- conflicted
+++ resolved
@@ -1403,16 +1403,9 @@
 		is.usedStatsInfo = usedStats.GetUsedInfo(is.physicalTableID)
 	}
 	finalStats := ds.tableStats.ScaleByExpectCnt(rowCount)
-<<<<<<< HEAD
 	if err := is.addPushedDownSelection(cop, ds, tmpPath, finalStats); err != nil {
 		return nil
 	}
-	t := cop.ConvertToRootTask(ds.SCtx()).(*RootTask)
-	reader := t.GetPlan()
-	t.SetPlan(p.constructInnerByWrapper(wrapper, reader))
-	return t
-=======
-	is.addPushedDownSelection(cop, ds, tmpPath, finalStats)
 	return p.constructIndexJoinInnerSideTask(cop, ds, path, wrapper)
 }
 
@@ -1522,7 +1515,6 @@
 	result := dsCopTask.ConvertToRootTask(ds.SCtx()).(*RootTask)
 	result.SetPlan(p.constructInnerByZippedChildren(wrapper.zippedChildren, result.GetPlan()))
 	return result
->>>>>>> 42d58b5b
 }
 
 var symmetricOp = map[string]string{
