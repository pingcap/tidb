--- conflicted
+++ resolved
@@ -1518,11 +1518,7 @@
 	if cop.TablePlan != nil && ds.TableInfo.IsCommonHandle {
 		cop.CommonHandleCols = ds.CommonHandleCols
 	}
-<<<<<<< HEAD
-	is.InitSchemaForTiKVIndex(append(path.FullIdxCols, ds.CommonHandleCols...), cop.tablePlan != nil)
-=======
-	is.InitSchema(append(path.FullIdxCols, ds.CommonHandleCols...), cop.TablePlan != nil)
->>>>>>> 29251e06
+	is.InitSchemaForTiKVIndex(append(path.FullIdxCols, ds.CommonHandleCols...), cop.TablePlan != nil)
 	indexConds, tblConds := splitIndexFilterConditions(ds, filterConds, path.FullIdxCols, path.FullIdxColLens)
 
 	// Note: due to a regression in JOB workload, we use the optimizer fix control to enable this for now.
