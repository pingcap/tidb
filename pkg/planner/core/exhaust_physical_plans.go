// Copyright 2017 PingCAP, Inc.
//
// Licensed under the Apache License, Version 2.0 (the "License");
// you may not use this file except in compliance with the License.
// You may obtain a copy of the License at
//
//     http://www.apache.org/licenses/LICENSE-2.0
//
// Unless required by applicable law or agreed to in writing, software
// distributed under the License is distributed on an "AS IS" BASIS,
// WITHOUT WARRANTIES OR CONDITIONS OF ANY KIND, either express or implied.
// See the License for the specific language governing permissions and
// limitations under the License.

package core

import (
	"fmt"
	"math"
	"slices"
	"strings"

	"github.com/pingcap/errors"
	"github.com/pingcap/failpoint"
	"github.com/pingcap/tidb/pkg/executor/join/joinversion"
	"github.com/pingcap/tidb/pkg/expression"
	"github.com/pingcap/tidb/pkg/expression/aggregation"
	"github.com/pingcap/tidb/pkg/kv"
	"github.com/pingcap/tidb/pkg/parser/ast"
	"github.com/pingcap/tidb/pkg/parser/mysql"
	"github.com/pingcap/tidb/pkg/planner/cardinality"
	"github.com/pingcap/tidb/pkg/planner/core/base"
	"github.com/pingcap/tidb/pkg/planner/core/cost"
	"github.com/pingcap/tidb/pkg/planner/core/operator/logicalop"
	"github.com/pingcap/tidb/pkg/planner/property"
	"github.com/pingcap/tidb/pkg/planner/util"
	"github.com/pingcap/tidb/pkg/planner/util/fixcontrol"
	"github.com/pingcap/tidb/pkg/statistics"
	"github.com/pingcap/tidb/pkg/types"
	"github.com/pingcap/tidb/pkg/util/dbterror/plannererrors"
	h "github.com/pingcap/tidb/pkg/util/hint"
	"github.com/pingcap/tidb/pkg/util/logutil"
	"github.com/pingcap/tidb/pkg/util/plancodec"
	"github.com/pingcap/tidb/pkg/util/ranger"
	"github.com/pingcap/tidb/pkg/util/set"
	"github.com/pingcap/tipb/go-tipb"
	"go.uber.org/zap"
)

func exhaustPhysicalPlans4LogicalUnionScan(lp base.LogicalPlan, prop *property.PhysicalProperty) ([]base.PhysicalPlan, bool, error) {
	p := lp.(*logicalop.LogicalUnionScan)
	if prop.IsFlashProp() {
		p.SCtx().GetSessionVars().RaiseWarningWhenMPPEnforced(
			"MPP mode may be blocked because operator `UnionScan` is not supported now.")
		return nil, true, nil
	}
	childProp := prop.CloneEssentialFields()
	childProp = admitIndexJoinProp(childProp, prop)
	if childProp == nil {
		// even hint can not work with this. index join prop is not satisfied in mpp task type.
		return nil, false, nil
	}
	// here we just pass down the keep order property to the child.
	// cuz, in union scan exec, it will feel the underlying tableReader or indexReader to get the keepOrder.
	us := PhysicalUnionScan{
		Conditions: p.Conditions,
		HandleCols: p.HandleCols,
	}.Init(p.SCtx(), p.StatsInfo(), p.QueryBlockOffset(), childProp)
	return []base.PhysicalPlan{us}, true, nil
}

func findMaxPrefixLen(candidates [][]*expression.Column, keys []*expression.Column) int {
	maxLen := 0
	for _, candidateKeys := range candidates {
		matchedLen := 0
		for i := range keys {
			if !(i < len(candidateKeys) && keys[i].EqualColumn(candidateKeys[i])) {
				break
			}
			matchedLen++
		}
		if matchedLen > maxLen {
			maxLen = matchedLen
		}
	}
	return maxLen
}

func moveEqualToOtherConditions(p *logicalop.LogicalJoin, offsets []int) []expression.Expression {
	// Construct used equal condition set based on the equal condition offsets.
	usedEqConds := set.NewIntSet()
	for _, eqCondIdx := range offsets {
		usedEqConds.Insert(eqCondIdx)
	}

	// Construct otherConds, which is composed of the original other conditions
	// and the remained unused equal conditions.
	numOtherConds := len(p.OtherConditions) + len(p.EqualConditions) - len(usedEqConds)
	otherConds := make([]expression.Expression, len(p.OtherConditions), numOtherConds)
	copy(otherConds, p.OtherConditions)
	for eqCondIdx := range p.EqualConditions {
		if !usedEqConds.Exist(eqCondIdx) {
			otherConds = append(otherConds, p.EqualConditions[eqCondIdx])
		}
	}

	return otherConds
}

// Only if the input required prop is the prefix fo join keys, we can pass through this property.
func (p *PhysicalMergeJoin) tryToGetChildReqProp(prop *property.PhysicalProperty) ([]*property.PhysicalProperty, bool) {
	all, desc := prop.AllSameOrder()
	lProp := property.NewPhysicalProperty(property.RootTaskType, p.LeftJoinKeys, desc, math.MaxFloat64, false)
	rProp := property.NewPhysicalProperty(property.RootTaskType, p.RightJoinKeys, desc, math.MaxFloat64, false)
	lProp.CTEProducerStatus = prop.CTEProducerStatus
	rProp.CTEProducerStatus = prop.CTEProducerStatus
	if !prop.IsSortItemEmpty() {
		// sort merge join fits the cases of massive ordered data, so desc scan is always expensive.
		if !all {
			return nil, false
		}
		if !prop.IsPrefix(lProp) && !prop.IsPrefix(rProp) {
			return nil, false
		}
		if prop.IsPrefix(rProp) && p.JoinType == logicalop.LeftOuterJoin {
			return nil, false
		}
		if prop.IsPrefix(lProp) && p.JoinType == logicalop.RightOuterJoin {
			return nil, false
		}
	}

	return []*property.PhysicalProperty{lProp, rProp}, true
}

func checkJoinKeyCollation(leftKeys, rightKeys []*expression.Column) bool {
	// if a left key and its corresponding right key have different collation, don't use MergeJoin since
	// the their children may sort their records in different ways
	for i := range leftKeys {
		lt := leftKeys[i].RetType
		rt := rightKeys[i].RetType
		if (lt.EvalType() == types.ETString && rt.EvalType() == types.ETString) &&
			(leftKeys[i].RetType.GetCharset() != rightKeys[i].RetType.GetCharset() ||
				leftKeys[i].RetType.GetCollate() != rightKeys[i].RetType.GetCollate()) {
			return false
		}
	}
	return true
}

// GetMergeJoin convert the logical join to physical merge join based on the physical property.
func GetMergeJoin(p *logicalop.LogicalJoin, prop *property.PhysicalProperty, schema *expression.Schema, statsInfo *property.StatsInfo, leftStatsInfo *property.StatsInfo, rightStatsInfo *property.StatsInfo) []base.PhysicalPlan {
	joins := make([]base.PhysicalPlan, 0, len(p.LeftProperties)+1)
	// The LeftProperties caches all the possible properties that are provided by its children.
	leftJoinKeys, rightJoinKeys, isNullEQ, hasNullEQ := p.GetJoinKeys()

	// EnumType/SetType Unsupported: merge join conflicts with index order.
	// ref: https://github.com/pingcap/tidb/issues/24473, https://github.com/pingcap/tidb/issues/25669
	for _, leftKey := range leftJoinKeys {
		if leftKey.RetType.GetType() == mysql.TypeEnum || leftKey.RetType.GetType() == mysql.TypeSet {
			return nil
		}
	}
	for _, rightKey := range rightJoinKeys {
		if rightKey.RetType.GetType() == mysql.TypeEnum || rightKey.RetType.GetType() == mysql.TypeSet {
			return nil
		}
	}

	// TODO: support null equal join keys for merge join
	if hasNullEQ {
		return nil
	}
	for _, lhsChildProperty := range p.LeftProperties {
		offsets := util.GetMaxSortPrefix(lhsChildProperty, leftJoinKeys)
		// If not all equal conditions hit properties. We ban merge join heuristically. Because in this case, merge join
		// may get a very low performance. In executor, executes join results before other conditions filter it.
		// And skip the cartesian join case, unless we force to use merge join.
		if len(offsets) < len(leftJoinKeys) || len(leftJoinKeys) == 0 {
			continue
		}

		leftKeys := lhsChildProperty[:len(offsets)]
		rightKeys := expression.NewSchema(rightJoinKeys...).ColumnsByIndices(offsets)
		newIsNullEQ := make([]bool, 0, len(offsets))
		for _, offset := range offsets {
			newIsNullEQ = append(newIsNullEQ, isNullEQ[offset])
		}

		prefixLen := findMaxPrefixLen(p.RightProperties, rightKeys)
		// right side should also be full match.
		if prefixLen < len(offsets) || prefixLen == 0 {
			continue
		}

		leftKeys = leftKeys[:prefixLen]
		rightKeys = rightKeys[:prefixLen]
		newIsNullEQ = newIsNullEQ[:prefixLen]
		if !checkJoinKeyCollation(leftKeys, rightKeys) {
			continue
		}
		offsets = offsets[:prefixLen]
		baseJoin := basePhysicalJoin{
			JoinType:        p.JoinType,
			LeftConditions:  p.LeftConditions,
			RightConditions: p.RightConditions,
			DefaultValues:   p.DefaultValues,
			LeftJoinKeys:    leftKeys,
			RightJoinKeys:   rightKeys,
			IsNullEQ:        newIsNullEQ,
		}
		mergeJoin := PhysicalMergeJoin{basePhysicalJoin: baseJoin}.Init(p.SCtx(), statsInfo.ScaleByExpectCnt(prop.ExpectedCnt), p.QueryBlockOffset())
		mergeJoin.SetSchema(schema)
		mergeJoin.OtherConditions = moveEqualToOtherConditions(p, offsets)
		mergeJoin.initCompareFuncs()
		if reqProps, ok := mergeJoin.tryToGetChildReqProp(prop); ok {
			// Adjust expected count for children nodes.
			if prop.ExpectedCnt < statsInfo.RowCount {
				expCntScale := prop.ExpectedCnt / statsInfo.RowCount
				reqProps[0].ExpectedCnt = leftStatsInfo.RowCount * expCntScale
				reqProps[1].ExpectedCnt = rightStatsInfo.RowCount * expCntScale
			}
			mergeJoin.SetChildrenReqProps(reqProps)
			_, desc := prop.AllSameOrder()
			mergeJoin.Desc = desc
			joins = append(joins, mergeJoin)
		}
	}

	if p.PreferJoinType&h.PreferNoMergeJoin > 0 {
		if p.PreferJoinType&h.PreferMergeJoin == 0 {
			return nil
		}
		p.SCtx().GetSessionVars().StmtCtx.SetHintWarning(
			"Some MERGE_JOIN and NO_MERGE_JOIN hints conflict, NO_MERGE_JOIN is ignored")
	}

	// If TiDB_SMJ hint is existed, it should consider enforce merge join,
	// because we can't trust lhsChildProperty completely.
	if (p.PreferJoinType&h.PreferMergeJoin) > 0 ||
		shouldSkipHashJoin(p) { // if hash join is not allowed, generate as many other types of join as possible to avoid 'cant-find-plan' error.
		joins = append(joins, getEnforcedMergeJoin(p, prop, schema, statsInfo)...)
	}

	return joins
}

// Change JoinKeys order, by offsets array
// offsets array is generate by prop check
func getNewJoinKeysByOffsets(oldJoinKeys []*expression.Column, offsets []int) []*expression.Column {
	newKeys := make([]*expression.Column, 0, len(oldJoinKeys))
	for _, offset := range offsets {
		newKeys = append(newKeys, oldJoinKeys[offset])
	}
	for pos, key := range oldJoinKeys {
		isExist := false
		for _, p := range offsets {
			if p == pos {
				isExist = true
				break
			}
		}
		if !isExist {
			newKeys = append(newKeys, key)
		}
	}
	return newKeys
}

func getNewNullEQByOffsets(oldNullEQ []bool, offsets []int) []bool {
	newNullEQ := make([]bool, 0, len(oldNullEQ))
	for _, offset := range offsets {
		newNullEQ = append(newNullEQ, oldNullEQ[offset])
	}
	for pos, key := range oldNullEQ {
		isExist := false
		for _, p := range offsets {
			if p == pos {
				isExist = true
				break
			}
		}
		if !isExist {
			newNullEQ = append(newNullEQ, key)
		}
	}
	return newNullEQ
}

func getEnforcedMergeJoin(p *logicalop.LogicalJoin, prop *property.PhysicalProperty, schema *expression.Schema, statsInfo *property.StatsInfo) []base.PhysicalPlan {
	// Check whether SMJ can satisfy the required property
	leftJoinKeys, rightJoinKeys, isNullEQ, hasNullEQ := p.GetJoinKeys()
	// TODO: support null equal join keys for merge join
	if hasNullEQ {
		return nil
	}
	offsets := make([]int, 0, len(leftJoinKeys))
	all, desc := prop.AllSameOrder()
	if !all {
		return nil
	}
	evalCtx := p.SCtx().GetExprCtx().GetEvalCtx()
	for _, item := range prop.SortItems {
		isExist, hasLeftColInProp, hasRightColInProp := false, false, false
		for joinKeyPos := 0; joinKeyPos < len(leftJoinKeys); joinKeyPos++ {
			var key *expression.Column
			if item.Col.Equal(evalCtx, leftJoinKeys[joinKeyPos]) {
				key = leftJoinKeys[joinKeyPos]
				hasLeftColInProp = true
			}
			if item.Col.Equal(evalCtx, rightJoinKeys[joinKeyPos]) {
				key = rightJoinKeys[joinKeyPos]
				hasRightColInProp = true
			}
			if key == nil {
				continue
			}
			for i := 0; i < len(offsets); i++ {
				if offsets[i] == joinKeyPos {
					isExist = true
					break
				}
			}
			if !isExist {
				offsets = append(offsets, joinKeyPos)
			}
			isExist = true
			break
		}
		if !isExist {
			return nil
		}
		// If the output wants the order of the inner side. We should reject it since we might add null-extend rows of that side.
		if p.JoinType == logicalop.LeftOuterJoin && hasRightColInProp {
			return nil
		}
		if p.JoinType == logicalop.RightOuterJoin && hasLeftColInProp {
			return nil
		}
	}
	// Generate the enforced sort merge join
	leftKeys := getNewJoinKeysByOffsets(leftJoinKeys, offsets)
	rightKeys := getNewJoinKeysByOffsets(rightJoinKeys, offsets)
	newNullEQ := getNewNullEQByOffsets(isNullEQ, offsets)
	otherConditions := make([]expression.Expression, len(p.OtherConditions), len(p.OtherConditions)+len(p.EqualConditions))
	copy(otherConditions, p.OtherConditions)
	if !checkJoinKeyCollation(leftKeys, rightKeys) {
		// if the join keys' collation are conflicted, we use the empty join key
		// and move EqualConditions to OtherConditions.
		leftKeys = nil
		rightKeys = nil
		newNullEQ = nil
		otherConditions = append(otherConditions, expression.ScalarFuncs2Exprs(p.EqualConditions)...)
	}
	lProp := property.NewPhysicalProperty(property.RootTaskType, leftKeys, desc, math.MaxFloat64, true)
	rProp := property.NewPhysicalProperty(property.RootTaskType, rightKeys, desc, math.MaxFloat64, true)
	baseJoin := basePhysicalJoin{
		JoinType:        p.JoinType,
		LeftConditions:  p.LeftConditions,
		RightConditions: p.RightConditions,
		DefaultValues:   p.DefaultValues,
		LeftJoinKeys:    leftKeys,
		RightJoinKeys:   rightKeys,
		IsNullEQ:        newNullEQ,
		OtherConditions: otherConditions,
	}
	enforcedPhysicalMergeJoin := PhysicalMergeJoin{basePhysicalJoin: baseJoin, Desc: desc}.Init(p.SCtx(), statsInfo.ScaleByExpectCnt(prop.ExpectedCnt), p.QueryBlockOffset())
	enforcedPhysicalMergeJoin.SetSchema(schema)
	enforcedPhysicalMergeJoin.SetChildrenReqProps([]*property.PhysicalProperty{lProp, rProp})
	enforcedPhysicalMergeJoin.initCompareFuncs()
	return []base.PhysicalPlan{enforcedPhysicalMergeJoin}
}

func (p *PhysicalMergeJoin) initCompareFuncs() {
	p.CompareFuncs = make([]expression.CompareFunc, 0, len(p.LeftJoinKeys))
	for i := range p.LeftJoinKeys {
		p.CompareFuncs = append(p.CompareFuncs, expression.GetCmpFunction(p.SCtx().GetExprCtx(), p.LeftJoinKeys[i], p.RightJoinKeys[i]))
	}
}

func shouldSkipHashJoin(p *logicalop.LogicalJoin) bool {
	return (p.PreferJoinType&h.PreferNoHashJoin) > 0 || (p.SCtx().GetSessionVars().DisableHashJoin)
}

// IsGAForHashJoinV2 judges if this hash join is GA
func IsGAForHashJoinV2(joinType logicalop.JoinType, leftJoinKeys []*expression.Column, isNullEQ []bool, leftNAJoinKeys []*expression.Column) bool {
	// nullaware join
	if len(leftNAJoinKeys) > 0 {
		return false
	}
	// cross join
	if len(leftJoinKeys) == 0 {
		return false
	}
	// join with null equal condition
	for _, value := range isNullEQ {
		if value {
			return false
		}
	}
	switch joinType {
	case logicalop.LeftOuterJoin, logicalop.RightOuterJoin, logicalop.InnerJoin, logicalop.AntiSemiJoin, logicalop.SemiJoin:
		return true
	default:
		return false
	}
}

// CanUseHashJoinV2 returns true if current join is supported by hash join v2
func canUseHashJoinV2(joinType logicalop.JoinType, leftJoinKeys []*expression.Column, isNullEQ []bool, leftNAJoinKeys []*expression.Column) bool {
	if !IsGAForHashJoinV2(joinType, leftJoinKeys, isNullEQ, leftNAJoinKeys) && !joinversion.UseHashJoinV2ForNonGAJoin {
		return false
	}
	switch joinType {
	case logicalop.LeftOuterJoin, logicalop.RightOuterJoin, logicalop.InnerJoin, logicalop.LeftOuterSemiJoin,
		logicalop.SemiJoin, logicalop.AntiSemiJoin, logicalop.AntiLeftOuterSemiJoin:
		// null aware join is not supported yet
		if len(leftNAJoinKeys) > 0 {
			return false
		}
		// cross join is not supported
		if len(leftJoinKeys) == 0 {
			return false
		}
		// NullEQ is not supported yet
		for _, value := range isNullEQ {
			if value {
				return false
			}
		}
		return true
	default:
		return false
	}
}

func getHashJoins(p *logicalop.LogicalJoin, prop *property.PhysicalProperty) (joins []base.PhysicalPlan, forced bool) {
	if !prop.IsSortItemEmpty() { // hash join doesn't promise any orders
		return
	}

	forceLeftToBuild := ((p.PreferJoinType & h.PreferLeftAsHJBuild) > 0) || ((p.PreferJoinType & h.PreferRightAsHJProbe) > 0)
	forceRightToBuild := ((p.PreferJoinType & h.PreferRightAsHJBuild) > 0) || ((p.PreferJoinType & h.PreferLeftAsHJProbe) > 0)
	if forceLeftToBuild && forceRightToBuild {
		p.SCtx().GetSessionVars().StmtCtx.SetHintWarning("Conflicting HASH_JOIN_BUILD and HASH_JOIN_PROBE hints detected. " +
			"Both sides cannot be specified to use the same table. Please review the hints")
		forceLeftToBuild = false
		forceRightToBuild = false
	}
	joins = make([]base.PhysicalPlan, 0, 2)
	switch p.JoinType {
	case logicalop.SemiJoin, logicalop.AntiSemiJoin:
		leftJoinKeys, _, isNullEQ, _ := p.GetJoinKeys()
		leftNAJoinKeys, _ := p.GetNAJoinKeys()
		if p.SCtx().GetSessionVars().UseHashJoinV2 && joinversion.IsHashJoinV2Supported() && canUseHashJoinV2(p.JoinType, leftJoinKeys, isNullEQ, leftNAJoinKeys) {
			if !forceLeftToBuild {
				joins = append(joins, getHashJoin(p, prop, 1, false))
			}
			if !forceRightToBuild {
				joins = append(joins, getHashJoin(p, prop, 1, true))
			}
		} else {
			joins = append(joins, getHashJoin(p, prop, 1, false))
			if forceLeftToBuild || forceRightToBuild {
				p.SCtx().GetSessionVars().StmtCtx.SetHintWarning(fmt.Sprintf(
					"The HASH_JOIN_BUILD and HASH_JOIN_PROBE hints are not supported for %s with hash join version 1. "+
						"Please remove these hints",
					p.JoinType))
				forceLeftToBuild = false
				forceRightToBuild = false
			}
		}
	case logicalop.LeftOuterSemiJoin, logicalop.AntiLeftOuterSemiJoin:
		joins = append(joins, getHashJoin(p, prop, 1, false))
		if forceLeftToBuild || forceRightToBuild {
			p.SCtx().GetSessionVars().StmtCtx.SetHintWarning(fmt.Sprintf(
				"HASH_JOIN_BUILD and HASH_JOIN_PROBE hints are not supported for %s because the build side is fixed. "+
					"Please remove these hints",
				p.JoinType))
			forceLeftToBuild = false
			forceRightToBuild = false
		}
	case logicalop.LeftOuterJoin:
		if !forceLeftToBuild {
			joins = append(joins, getHashJoin(p, prop, 1, false))
		}
		if !forceRightToBuild {
			joins = append(joins, getHashJoin(p, prop, 1, true))
		}
	case logicalop.RightOuterJoin:
		if !forceLeftToBuild {
			joins = append(joins, getHashJoin(p, prop, 0, true))
		}
		if !forceRightToBuild {
			joins = append(joins, getHashJoin(p, prop, 0, false))
		}
	case logicalop.InnerJoin:
		if forceLeftToBuild {
			joins = append(joins, getHashJoin(p, prop, 0, false))
		} else if forceRightToBuild {
			joins = append(joins, getHashJoin(p, prop, 1, false))
		} else {
			joins = append(joins, getHashJoin(p, prop, 1, false))
			joins = append(joins, getHashJoin(p, prop, 0, false))
		}
	}

	forced = (p.PreferJoinType&h.PreferHashJoin > 0) || forceLeftToBuild || forceRightToBuild
	shouldSkipHashJoin := shouldSkipHashJoin(p)
	if !forced && shouldSkipHashJoin {
		return nil, false
	} else if forced && shouldSkipHashJoin {
		p.SCtx().GetSessionVars().StmtCtx.SetHintWarning(
			"A conflict between the HASH_JOIN hint and the NO_HASH_JOIN hint, " +
				"or the tidb_opt_enable_hash_join system variable, the HASH_JOIN hint will take precedence.")
	}
	return
}

func getHashJoin(p *logicalop.LogicalJoin, prop *property.PhysicalProperty, innerIdx int, useOuterToBuild bool) *PhysicalHashJoin {
	chReqProps := make([]*property.PhysicalProperty, 2)
	chReqProps[innerIdx] = &property.PhysicalProperty{ExpectedCnt: math.MaxFloat64, CTEProducerStatus: prop.CTEProducerStatus}
	chReqProps[1-innerIdx] = &property.PhysicalProperty{ExpectedCnt: math.MaxFloat64, CTEProducerStatus: prop.CTEProducerStatus}
	if prop.ExpectedCnt < p.StatsInfo().RowCount {
		expCntScale := prop.ExpectedCnt / p.StatsInfo().RowCount
		chReqProps[1-innerIdx].ExpectedCnt = p.Children()[1-innerIdx].StatsInfo().RowCount * expCntScale
	}
	hashJoin := NewPhysicalHashJoin(p, innerIdx, useOuterToBuild, p.StatsInfo().ScaleByExpectCnt(prop.ExpectedCnt), chReqProps...)
	hashJoin.SetSchema(p.Schema())
	return hashJoin
}

// constructIndexHashJoinStatic is used to enumerate current a physical index hash join with undecided inner plan. Via index join prop
// pushed down to the inner side, the inner plans will check the admission of valid indexJoinProp and enumerate admitted inner
// operator. This function is quite similar with constructIndexJoinStatic.
func constructIndexHashJoinStatic(
	p *logicalop.LogicalJoin,
	prop *property.PhysicalProperty,
	outerIdx int,
	indexJoinProp *property.IndexJoinRuntimeProp,
) []base.PhysicalPlan {
	// new one index join with the same index join prop pushed down.
	indexJoins := constructIndexJoinStatic(p, prop, outerIdx, indexJoinProp)
	indexHashJoins := make([]base.PhysicalPlan, 0, len(indexJoins))
	for _, plan := range indexJoins {
		join := plan.(*PhysicalIndexJoin)
		indexHashJoin := PhysicalIndexHashJoin{
			PhysicalIndexJoin: *join,
			// Prop is empty means that the parent operator does not need the
			// join operator to provide any promise of the output order.
			KeepOuterOrder: !prop.IsSortItemEmpty(),
		}.Init(p.SCtx())
		indexHashJoins = append(indexHashJoins, indexHashJoin)
	}
	return indexHashJoins
}

// constructIndexJoinStatic is used to enumerate current a physical index join with undecided inner plan. Via index join prop
// pushed down to the inner side, the inner plans will check the admission of valid indexJoinProp and enumerate admitted inner
// operator. This function is quite similar with constructIndexJoin. While differing in following part:
//
// Since constructIndexJoin will fill the physicalIndexJoin some runtime detail even for adjusting the keys, hash-keys, move
// eq condition into other conditions because the underlying ds couldn't use it or something. This is because previously the
// index join enumeration can see the complete index chosen result after inner task is built. But for the refactored one, the
// enumerated physical index here can only see the info it owns. That's why we call the function constructIndexJoinStatic.
//
// The indexJoinProp is passed down to the inner side, which contains the runtime constant inner key, which is used to build the
// underlying index/pk range. When the inner side is built bottom up, it will return the indexJoinInfo, which contains the runtime
// information that this physical index join wants. That's introduce second function called completePhysicalIndexJoin, which will
// fill physicalIndexJoin about all the runtime information it lacks in static enumeration phase.
func constructIndexJoinStatic(
	p *logicalop.LogicalJoin,
	prop *property.PhysicalProperty,
	outerIdx int,
	indexJoinProp *property.IndexJoinRuntimeProp,
) []base.PhysicalPlan {
	joinType := p.JoinType
	var (
		innerJoinKeys []*expression.Column
		outerJoinKeys []*expression.Column
		isNullEQ      []bool
		hasNullEQ     bool
	)
	if outerIdx == 0 {
		outerJoinKeys, innerJoinKeys, isNullEQ, hasNullEQ = p.GetJoinKeys()
	} else {
		innerJoinKeys, outerJoinKeys, isNullEQ, hasNullEQ = p.GetJoinKeys()
	}
	// TODO: support null equal join keys for index join
	if hasNullEQ {
		return nil
	}
	chReqProps := make([]*property.PhysicalProperty, 2)
	// outer side expected cnt will be amplified by the prop.ExpectedCnt / p.StatsInfo().RowCount with same ratio.
	chReqProps[outerIdx] = &property.PhysicalProperty{TaskTp: property.RootTaskType, ExpectedCnt: math.MaxFloat64, SortItems: prop.SortItems, CTEProducerStatus: prop.CTEProducerStatus}
	if prop.ExpectedCnt < p.StatsInfo().RowCount {
		expCntScale := prop.ExpectedCnt / p.StatsInfo().RowCount
		chReqProps[outerIdx].ExpectedCnt = p.Children()[outerIdx].StatsInfo().RowCount * expCntScale
	}
	// inner side should pass down the indexJoinProp, which contains the runtime constant inner key, which is used to build the underlying index/pk range.
	chReqProps[1-outerIdx] = &property.PhysicalProperty{TaskTp: property.RootTaskType, ExpectedCnt: math.MaxFloat64, CTEProducerStatus: prop.CTEProducerStatus, IndexJoinProp: indexJoinProp}

	// for old logic from constructIndexJoin like
	// 1. feeling the keyOff2IdxOffs' -1 and refill the eq condition back to other conditions and adjust inner or outer keys, we
	// move it to completeIndexJoin because it requires the indexJoinInfo which is generated by underlying ds and passed bottom-up
	// within the Task to be filled.
	// 2. extract the eq condition from new other conditions to build the hash join keys, this kind of eq can be used by hash key
	// mapping, we move it to completePhysicalIndexJoin because it requires the indexJoinInfo which is generated by underlying ds
	// and passed bottom-up within the Task to be filled as well.

	baseJoin := basePhysicalJoin{
		InnerChildIdx:   1 - outerIdx,
		LeftConditions:  p.LeftConditions,
		RightConditions: p.RightConditions,
		// for static enumeration here, we just pass down the original other conditions
		OtherConditions: p.OtherConditions,
		JoinType:        joinType,
		// for static enumeration here, we just pass down the original outerJoinKeys, innerJoinKeys, isNullEQ
		OuterJoinKeys: outerJoinKeys,
		InnerJoinKeys: innerJoinKeys,
		IsNullEQ:      isNullEQ,
		DefaultValues: p.DefaultValues,
	}

	join := PhysicalIndexJoin{
		basePhysicalJoin: baseJoin,
		// for static enumeration here, we don't need to fill inner plan anymore.
		// for static enumeration here, the KeyOff2IdxOff, Ranges, CompareFilters, OuterHashKeys, InnerHashKeys are
		// waiting for attach2Task's complement after see the inner plan's indexJoinInfo returned by underlying ds.
		//
		// for static enumeration here, we just pass down the original equal condition for condition adjustment rather
		// depend on the original logical join node.
		EqualConditions: p.EqualConditions,
	}.Init(p.SCtx(), p.StatsInfo().ScaleByExpectCnt(prop.ExpectedCnt), p.QueryBlockOffset(), chReqProps...)
	join.SetSchema(p.Schema())
	return []base.PhysicalPlan{join}
}

// completePhysicalIndexJoin
// as you see, completePhysicalIndexJoin is called in attach2Task, when the inner plan of a physical index join or a
// physical index hash join is built bottom-up. Then indexJoin info is passed bottom-up within the Task to be filled.
// completePhysicalIndexJoin will fill physicalIndexJoin about all the runtime information it lacks in static enumeration
// phase.
// There are several things to be filled:
// 1. ranges:
// as the old comment said: when inner plan is TableReader, the parameter `ranges` will be nil. Because pk
// only have one column. So all of its range is generated during execution time. So set a new ranges{} when it is nil.
//
// 2. KeyOff2IdxOffs: fill the keyOff2IdxOffs' -1 and refill the eq condition back to other conditions and adjust inner
// or outer keys and info.KeyOff2IdxOff has been used above to re-derive newInnerKeys, newOuterKeys, newIsNullEQ,
// newOtherConds, newKeyOff.
//
//	physic.IsNullEQ = newIsNullEQ
//	physic.InnerJoinKeys = newInnerKeys
//	physic.OuterJoinKeys = newOuterKeys
//	physic.OtherConditions = newOtherConds
//	physic.KeyOff2IdxOff = newKeyOff
//
// 3. OuterHashKeys, InnerHashKeys:
// for indexHashJoin, those not used EQ condition which has been moved into the new other-conditions can be extracted out
// to build the hash table to avoid lazy evaluation as other conditions.
//
//  4. Info's Ranges, IdxColLens, CompareFilters:
//     the underlying ds chosen path's ranges, idxColLens, and compareFilters.
//     physic.Ranges = info.Ranges
//     physic.IdxColLens = info.IdxColLens
//     physic.CompareFilters = info.CompareFilters
func completePhysicalIndexJoin(physic *PhysicalIndexJoin, rt *RootTask, innerS, outerS *expression.Schema, extractOtherEQ bool) base.PhysicalPlan {
	info := rt.IndexJoinInfo
	// runtime fill back ranges
	if info.Ranges == nil {
		info.Ranges = ranger.Ranges{} // empty range
	}
	// set the new key off according to the index join info's keyOff2IdxOff
	newKeyOff := make([]int, 0, len(info.KeyOff2IdxOff))
	// IsNullEQ & InnerJoinKeys & OuterJoinKeys in physic may change.
	newIsNullEQ := make([]bool, 0, len(physic.IsNullEQ))
	newInnerKeys := make([]*expression.Column, 0, len(physic.InnerJoinKeys))
	newOuterKeys := make([]*expression.Column, 0, len(physic.OuterJoinKeys))
	// OtherCondition may change because EQ can be leveraged in hash table retrieve.
	newOtherConds := make([]expression.Expression, len(physic.OtherConditions), len(physic.OtherConditions)+len(physic.EqualConditions))
	copy(newOtherConds, physic.OtherConditions)
	for keyOff, idxOff := range info.KeyOff2IdxOff {
		// if the keyOff is not used in the index join, we need to move the equal condition back to other conditions to eval them.
		if info.KeyOff2IdxOff[keyOff] < 0 {
			newOtherConds = append(newOtherConds, physic.EqualConditions[keyOff])
			continue
		}
		// collecting the really used inner keys, outer keys, isNullEQ, and keyOff2IdxOff.
		newInnerKeys = append(newInnerKeys, physic.InnerJoinKeys[keyOff])
		newOuterKeys = append(newOuterKeys, physic.OuterJoinKeys[keyOff])
		newIsNullEQ = append(newIsNullEQ, physic.IsNullEQ[keyOff])
		newKeyOff = append(newKeyOff, idxOff)
	}

	// we can use the `col <eq> col` in new `OtherCondition` to build the hashtable to avoid the unnecessary calculating.
	// for indexHashJoin, those not used EQ condition which has been moved into new other-conditions can be extracted out
	// to build the hash table.
	var outerHashKeys, innerHashKeys []*expression.Column
	outerHashKeys, innerHashKeys = make([]*expression.Column, len(newOuterKeys)), make([]*expression.Column, len(newInnerKeys))
	// used innerKeys and outerKeys can surely be the hashKeys, besides that, the EQ in otherConds can also be used as hashKeys.
	copy(outerHashKeys, newOuterKeys)
	copy(innerHashKeys, newInnerKeys)
	for i := len(newOtherConds) - 1; extractOtherEQ && i >= 0; i = i - 1 {
		switch c := newOtherConds[i].(type) {
		case *expression.ScalarFunction:
			if c.FuncName.L == ast.EQ {
				lhs, ok1 := c.GetArgs()[0].(*expression.Column)
				rhs, ok2 := c.GetArgs()[1].(*expression.Column)
				if ok1 && ok2 {
					if lhs.InOperand || rhs.InOperand {
						// if this other-cond is from a `[not] in` sub-query, do not convert it into eq-cond since
						// IndexJoin cannot deal with NULL correctly in this case; please see #25799 for more details.
						continue
					}
					// when it arrives here, we can sure that we got a EQ conditions and each side of them is a bare
					// column, while we don't know whether each of them comes from the inner or outer, so check it.
					outerSchema, innerSchema := outerS, innerS
					if outerSchema.Contains(lhs) && innerSchema.Contains(rhs) {
						outerHashKeys = append(outerHashKeys, lhs) // nozero
						innerHashKeys = append(innerHashKeys, rhs) // nozero
					} else if innerSchema.Contains(lhs) && outerSchema.Contains(rhs) {
						outerHashKeys = append(outerHashKeys, rhs) // nozero
						innerHashKeys = append(innerHashKeys, lhs) // nozero
					}
					// if not, this EQ function is useless, keep it in new other conditions.
					newOtherConds = append(newOtherConds[:i], newOtherConds[i+1:]...)
				}
			}
		default:
			continue
		}
	}
	// then, fill all newXXX runtime info back to the physic indexJoin.
	// info.KeyOff2IdxOff has been used above to derive newInnerKeys, newOuterKeys, newIsNullEQ, newOtherConds, newKeyOff.
	physic.IsNullEQ = newIsNullEQ
	physic.InnerJoinKeys = newInnerKeys
	physic.OuterJoinKeys = newOuterKeys
	physic.OtherConditions = newOtherConds
	physic.KeyOff2IdxOff = newKeyOff
	// the underlying ds chosen path's ranges, idxColLens, and compareFilters.
	physic.Ranges = info.Ranges
	physic.IdxColLens = info.IdxColLens
	physic.CompareFilters = info.CompareFilters
	// fill executing hashKeys, which containing inner/outer keys, and extracted EQ keys from otherConds if any.
	physic.OuterHashKeys = outerHashKeys
	physic.InnerHashKeys = innerHashKeys
	// the logical EqualConditions is not used anymore in later phase.
	physic.EqualConditions = nil
	// clear rootTask's indexJoinInfo in case of pushing upward, because physical index join is indexJoinInfo's consumer.
	rt.IndexJoinInfo = nil
	return physic
}

// When inner plan is TableReader, the parameter `ranges` will be nil. Because pk only have one column. So all of its range
// is generated during execution time.
func constructIndexJoin(
	p *logicalop.LogicalJoin,
	prop *property.PhysicalProperty,
	outerIdx int,
	innerTask base.Task,
	ranges ranger.MutableRanges,
	keyOff2IdxOff []int,
	path *util.AccessPath,
	compareFilters *ColWithCmpFuncManager,
	extractOtherEQ bool,
) []base.PhysicalPlan {
	if ranges == nil {
		ranges = ranger.Ranges{} // empty range
	}

	joinType := p.JoinType
	var (
		innerJoinKeys []*expression.Column
		outerJoinKeys []*expression.Column
		isNullEQ      []bool
		hasNullEQ     bool
	)
	if outerIdx == 0 {
		outerJoinKeys, innerJoinKeys, isNullEQ, hasNullEQ = p.GetJoinKeys()
	} else {
		innerJoinKeys, outerJoinKeys, isNullEQ, hasNullEQ = p.GetJoinKeys()
	}
	// TODO: support null equal join keys for index join
	if hasNullEQ {
		return nil
	}
	chReqProps := make([]*property.PhysicalProperty, 2)
	chReqProps[outerIdx] = &property.PhysicalProperty{TaskTp: property.RootTaskType, ExpectedCnt: math.MaxFloat64, SortItems: prop.SortItems, CTEProducerStatus: prop.CTEProducerStatus}
	if prop.ExpectedCnt < p.StatsInfo().RowCount {
		expCntScale := prop.ExpectedCnt / p.StatsInfo().RowCount
		chReqProps[outerIdx].ExpectedCnt = p.Children()[outerIdx].StatsInfo().RowCount * expCntScale
	}
	newInnerKeys := make([]*expression.Column, 0, len(innerJoinKeys))
	newOuterKeys := make([]*expression.Column, 0, len(outerJoinKeys))
	newIsNullEQ := make([]bool, 0, len(isNullEQ))
	newKeyOff := make([]int, 0, len(keyOff2IdxOff))
	newOtherConds := make([]expression.Expression, len(p.OtherConditions), len(p.OtherConditions)+len(p.EqualConditions))
	copy(newOtherConds, p.OtherConditions)
	for keyOff, idxOff := range keyOff2IdxOff {
		if keyOff2IdxOff[keyOff] < 0 {
			newOtherConds = append(newOtherConds, p.EqualConditions[keyOff])
			continue
		}
		newInnerKeys = append(newInnerKeys, innerJoinKeys[keyOff])
		newOuterKeys = append(newOuterKeys, outerJoinKeys[keyOff])
		newIsNullEQ = append(newIsNullEQ, isNullEQ[keyOff])
		newKeyOff = append(newKeyOff, idxOff)
	}

	var outerHashKeys, innerHashKeys []*expression.Column
	outerHashKeys, innerHashKeys = make([]*expression.Column, len(newOuterKeys)), make([]*expression.Column, len(newInnerKeys))
	copy(outerHashKeys, newOuterKeys)
	copy(innerHashKeys, newInnerKeys)
	// we can use the `col <eq> col` in `OtherCondition` to build the hashtable to avoid the unnecessary calculating.
	for i := len(newOtherConds) - 1; extractOtherEQ && i >= 0; i = i - 1 {
		switch c := newOtherConds[i].(type) {
		case *expression.ScalarFunction:
			if c.FuncName.L == ast.EQ {
				lhs, ok1 := c.GetArgs()[0].(*expression.Column)
				rhs, ok2 := c.GetArgs()[1].(*expression.Column)
				if ok1 && ok2 {
					if lhs.InOperand || rhs.InOperand {
						// if this other-cond is from a `[not] in` sub-query, do not convert it into eq-cond since
						// IndexJoin cannot deal with NULL correctly in this case; please see #25799 for more details.
						continue
					}
					outerSchema, innerSchema := p.Children()[outerIdx].Schema(), p.Children()[1-outerIdx].Schema()
					if outerSchema.Contains(lhs) && innerSchema.Contains(rhs) {
						outerHashKeys = append(outerHashKeys, lhs) // nozero
						innerHashKeys = append(innerHashKeys, rhs) // nozero
					} else if innerSchema.Contains(lhs) && outerSchema.Contains(rhs) {
						outerHashKeys = append(outerHashKeys, rhs) // nozero
						innerHashKeys = append(innerHashKeys, lhs) // nozero
					}
					newOtherConds = append(newOtherConds[:i], newOtherConds[i+1:]...)
				}
			}
		default:
			continue
		}
	}

	baseJoin := basePhysicalJoin{
		InnerChildIdx:   1 - outerIdx,
		LeftConditions:  p.LeftConditions,
		RightConditions: p.RightConditions,
		OtherConditions: newOtherConds,
		JoinType:        joinType,
		OuterJoinKeys:   newOuterKeys,
		InnerJoinKeys:   newInnerKeys,
		IsNullEQ:        newIsNullEQ,
		DefaultValues:   p.DefaultValues,
	}

	join := PhysicalIndexJoin{
		basePhysicalJoin: baseJoin,
		innerPlan:        innerTask.Plan(),
		KeyOff2IdxOff:    newKeyOff,
		Ranges:           ranges,
		CompareFilters:   compareFilters,
		OuterHashKeys:    outerHashKeys,
		InnerHashKeys:    innerHashKeys,
	}.Init(p.SCtx(), p.StatsInfo().ScaleByExpectCnt(prop.ExpectedCnt), p.QueryBlockOffset(), chReqProps...)
	// 这里为什么要感知孩子选什么样的 path 呢？
	if path != nil {
		join.IdxColLens = path.IdxColLens
	}
	join.SetSchema(p.Schema())
	return []base.PhysicalPlan{join}
}

func constructIndexMergeJoin(
	p *logicalop.LogicalJoin,
	prop *property.PhysicalProperty,
	outerIdx int,
	innerTask base.Task,
	ranges ranger.MutableRanges,
	keyOff2IdxOff []int,
	path *util.AccessPath,
	compareFilters *ColWithCmpFuncManager,
) []base.PhysicalPlan {
	hintExists := false
	if (outerIdx == 1 && (p.PreferJoinType&h.PreferLeftAsINLMJInner) > 0) || (outerIdx == 0 && (p.PreferJoinType&h.PreferRightAsINLMJInner) > 0) {
		hintExists = true
	}
	indexJoins := constructIndexJoin(p, prop, outerIdx, innerTask, ranges, keyOff2IdxOff, path, compareFilters, !hintExists)
	indexMergeJoins := make([]base.PhysicalPlan, 0, len(indexJoins))
	for _, plan := range indexJoins {
		join := plan.(*PhysicalIndexJoin)
		// Index merge join can't handle hash keys. So we ban it heuristically.
		if len(join.InnerHashKeys) > len(join.InnerJoinKeys) {
			return nil
		}

		// EnumType/SetType Unsupported: merge join conflicts with index order.
		// ref: https://github.com/pingcap/tidb/issues/24473, https://github.com/pingcap/tidb/issues/25669
		for _, innerKey := range join.InnerJoinKeys {
			if innerKey.RetType.GetType() == mysql.TypeEnum || innerKey.RetType.GetType() == mysql.TypeSet {
				return nil
			}
		}
		for _, outerKey := range join.OuterJoinKeys {
			if outerKey.RetType.GetType() == mysql.TypeEnum || outerKey.RetType.GetType() == mysql.TypeSet {
				return nil
			}
		}

		hasPrefixCol := false
		for _, l := range join.IdxColLens {
			if l != types.UnspecifiedLength {
				hasPrefixCol = true
				break
			}
		}
		// If index column has prefix length, the merge join can not guarantee the relevance
		// between index and join keys. So we should skip this case.
		// For more details, please check the following code and comments.
		if hasPrefixCol {
			continue
		}

		// keyOff2KeyOffOrderByIdx is map the join keys offsets to [0, len(joinKeys)) ordered by the
		// join key position in inner index.
		keyOff2KeyOffOrderByIdx := make([]int, len(join.OuterJoinKeys))
		keyOffMapList := make([]int, len(join.KeyOff2IdxOff))
		copy(keyOffMapList, join.KeyOff2IdxOff)
		keyOffMap := make(map[int]int, len(keyOffMapList))
		for i, idxOff := range keyOffMapList {
			keyOffMap[idxOff] = i
		}
		slices.Sort(keyOffMapList)
		keyIsIndexPrefix := true
		for keyOff, idxOff := range keyOffMapList {
			if keyOff != idxOff {
				keyIsIndexPrefix = false
				break
			}
			keyOff2KeyOffOrderByIdx[keyOffMap[idxOff]] = keyOff
		}
		if !keyIsIndexPrefix {
			continue
		}
		// isOuterKeysPrefix means whether the outer join keys are the prefix of the prop items.
		isOuterKeysPrefix := len(join.OuterJoinKeys) <= len(prop.SortItems)
		compareFuncs := make([]expression.CompareFunc, 0, len(join.OuterJoinKeys))
		outerCompareFuncs := make([]expression.CompareFunc, 0, len(join.OuterJoinKeys))

		for i := range join.KeyOff2IdxOff {
			if isOuterKeysPrefix && !prop.SortItems[i].Col.EqualColumn(join.OuterJoinKeys[keyOff2KeyOffOrderByIdx[i]]) {
				isOuterKeysPrefix = false
			}
			compareFuncs = append(compareFuncs, expression.GetCmpFunction(p.SCtx().GetExprCtx(), join.OuterJoinKeys[i], join.InnerJoinKeys[i]))
			outerCompareFuncs = append(outerCompareFuncs, expression.GetCmpFunction(p.SCtx().GetExprCtx(), join.OuterJoinKeys[i], join.OuterJoinKeys[i]))
		}
		// canKeepOuterOrder means whether the prop items are the prefix of the outer join keys.
		canKeepOuterOrder := len(prop.SortItems) <= len(join.OuterJoinKeys)
		for i := 0; canKeepOuterOrder && i < len(prop.SortItems); i++ {
			if !prop.SortItems[i].Col.EqualColumn(join.OuterJoinKeys[keyOff2KeyOffOrderByIdx[i]]) {
				canKeepOuterOrder = false
			}
		}
		// Since index merge join requires prop items the prefix of outer join keys
		// or outer join keys the prefix of the prop items. So we need `canKeepOuterOrder` or
		// `isOuterKeysPrefix` to be true.
		if canKeepOuterOrder || isOuterKeysPrefix {
			indexMergeJoin := PhysicalIndexMergeJoin{
				PhysicalIndexJoin:       *join,
				KeyOff2KeyOffOrderByIdx: keyOff2KeyOffOrderByIdx,
				NeedOuterSort:           !isOuterKeysPrefix,
				CompareFuncs:            compareFuncs,
				OuterCompareFuncs:       outerCompareFuncs,
				Desc:                    !prop.IsSortItemEmpty() && prop.SortItems[0].Desc,
			}.Init(p.SCtx())
			indexMergeJoins = append(indexMergeJoins, indexMergeJoin)
		}
	}
	return indexMergeJoins
}

func constructIndexHashJoin(
	p *logicalop.LogicalJoin,
	prop *property.PhysicalProperty,
	outerIdx int,
	innerTask base.Task,
	ranges ranger.MutableRanges,
	keyOff2IdxOff []int,
	path *util.AccessPath,
	compareFilters *ColWithCmpFuncManager,
) []base.PhysicalPlan {
	indexJoins := constructIndexJoin(p, prop, outerIdx, innerTask, ranges, keyOff2IdxOff, path, compareFilters, true)
	indexHashJoins := make([]base.PhysicalPlan, 0, len(indexJoins))
	for _, plan := range indexJoins {
		join := plan.(*PhysicalIndexJoin)
		indexHashJoin := PhysicalIndexHashJoin{
			PhysicalIndexJoin: *join,
			// Prop is empty means that the parent operator does not need the
			// join operator to provide any promise of the output order.
			KeepOuterOrder: !prop.IsSortItemEmpty(),
		}.Init(p.SCtx())
		indexHashJoins = append(indexHashJoins, indexHashJoin)
	}
	return indexHashJoins
}

<<<<<<< HEAD
func enumerateIndexJoinByOuterIdx(p *logicalop.LogicalJoin, prop *property.PhysicalProperty, outerIdx int) (joins []base.PhysicalPlan) {
	outerChild, _ := p.Children()[outerIdx], p.Children()[1-outerIdx]
	// 需要 same order
=======
// enumerateIndexJoinByOuterIdx will enumerate temporary index joins by index join prop required for its inner child.
func enumerateIndexJoinByOuterIdx(p *logicalop.LogicalJoin, prop *property.PhysicalProperty, outerIdx int) (joins []base.PhysicalPlan) {
	outerChild, _ := p.Children()[outerIdx], p.Children()[1-outerIdx]
	// need same order
>>>>>>> d46ecaa4
	all, _ := prop.AllSameOrder()
	// If the order by columns are not all from outer child, index join cannot promise the order.
	if !prop.AllColsFromSchema(outerChild.Schema()) || !all {
		return nil
	}
	var (
		innerJoinKeys []*expression.Column
		outerJoinKeys []*expression.Column
	)
	if outerIdx == 0 {
		outerJoinKeys, innerJoinKeys, _, _ = p.GetJoinKeys()
	} else {
		innerJoinKeys, outerJoinKeys, _, _ = p.GetJoinKeys()
	}
	// computed the avgInnerRowCnt
	var avgInnerRowCnt float64
<<<<<<< HEAD
	if outerChild.StatsInfo().RowCount > 0 {
		avgInnerRowCnt = p.EqualCondOutCnt / outerChild.StatsInfo().RowCount
=======
	if count := outerChild.StatsInfo().RowCount; count > 0 {
		avgInnerRowCnt = p.EqualCondOutCnt / count
>>>>>>> d46ecaa4
	}
	indexJoinProp := &property.IndexJoinRuntimeProp{
		OtherConditions: p.OtherConditions,
		InnerJoinKeys:   innerJoinKeys,
		OuterJoinKeys:   outerJoinKeys,
		AvgInnerRowCnt:  avgInnerRowCnt,
	}
	indexJoins := constructIndexJoinStatic(p, prop, outerIdx, indexJoinProp)
	indexJoins = append(indexJoins, constructIndexHashJoinStatic(p, prop, outerIdx, indexJoinProp)...)
	return indexJoins
}

// getIndexJoinByOuterIdx will generate index join by outerIndex. OuterIdx points out the outer child.
// First of all, we'll check whether the inner child is DataSource.
// Then, we will extract the join keys of p's equal conditions. Then check whether all of them are just the primary key
// or match some part of on index. If so we will choose the best one and construct a index join.
func getIndexJoinByOuterIdx(p *logicalop.LogicalJoin, prop *property.PhysicalProperty, outerIdx int) (joins []base.PhysicalPlan) {
	outerChild, innerChild := p.Children()[outerIdx], p.Children()[1-outerIdx]
	// 需要 same order
	all, _ := prop.AllSameOrder()
	// If the order by columns are not all from outer child, index join cannot promise the order.
	if !prop.AllColsFromSchema(outerChild.Schema()) || !all {
		return nil
	}
	var (
		innerJoinKeys []*expression.Column
		outerJoinKeys []*expression.Column
	)
	if outerIdx == 0 {
		outerJoinKeys, innerJoinKeys, _, _ = p.GetJoinKeys()
	} else {
		innerJoinKeys, outerJoinKeys, _, _ = p.GetJoinKeys()
	}
	innerChildWrapper := extractIndexJoinInnerChildPattern(p, innerChild)
	if innerChildWrapper == nil {
		return nil
	}

	var avgInnerRowCnt float64
	if outerChild.StatsInfo().RowCount > 0 {
		avgInnerRowCnt = p.EqualCondOutCnt / outerChild.StatsInfo().RowCount
	}
	joins = buildIndexJoinInner2TableScan(p, prop, innerChildWrapper, innerJoinKeys, outerJoinKeys, outerIdx, avgInnerRowCnt)
	if joins != nil {
		return
	}
	return buildIndexJoinInner2IndexScan(p, prop, innerChildWrapper, innerJoinKeys, outerJoinKeys, outerIdx, avgInnerRowCnt)
}

// indexJoinInnerChildWrapper is a wrapper for the inner child of an index join.
// It contains the lowest DataSource operator and other inner child operator
// which is flattened into a list structure from tree structure .
// For example, the inner child of an index join is a tree structure like:
//
//	Projection
//	       Aggregation
//				Selection
//					DataSource
//
// The inner child wrapper will be:
// DataSource: the lowest DataSource operator.
// hasDitryWrite: whether the inner child contains dirty data.
// zippedChildren: [Projection, Aggregation, Selection]
type indexJoinInnerChildWrapper struct {
	ds             *logicalop.DataSource
	hasDitryWrite  bool
	zippedChildren []base.LogicalPlan
}

// admitIndexJoinInnerChildPattern is used to check whether current physical choosing is under an index join's
// probe side. If it is, and we ganna check the original inner pattern check here to keep compatible with the old.
// the @first bool indicate whether current logical plan is valid of index join inner side.
func admitIndexJoinInnerChildPattern(p base.LogicalPlan) bool {
	switch x := p.GetBaseLogicalPlan().(*logicalop.BaseLogicalPlan).Self().(type) {
	case *logicalop.DataSource:
		// DS that prefer tiFlash reading couldn't walk into index join.
		if x.PreferStoreType&h.PreferTiFlash != 0 {
			return false
		}
		return true
	case *logicalop.LogicalProjection, *logicalop.LogicalSelection, *logicalop.LogicalAggregation:
		if !p.SCtx().GetSessionVars().EnableINLJoinInnerMultiPattern {
			return false
		}
		return true
	case *logicalop.LogicalUnionScan:
		return true
	default: // index join inner side couldn't allow join, sort, limit, etc. todo @Arenatlx: open it.
		return false
	}
}

func extractIndexJoinInnerChildPattern(p *logicalop.LogicalJoin, innerChild base.LogicalPlan) *indexJoinInnerChildWrapper {
	wrapper := &indexJoinInnerChildWrapper{}
	nextChild := func(pp base.LogicalPlan) base.LogicalPlan {
		if len(pp.Children()) != 1 {
			return nil
		}
		return pp.Children()[0]
	}
childLoop:
	for curChild := innerChild; curChild != nil; curChild = nextChild(curChild) {
		switch child := curChild.(type) {
		case *logicalop.DataSource:
			// 这里要看到 ds，因为需要 assert 到 ds 的 range scan 才能算有效的 index join
			wrapper.ds = child
			break childLoop
		case *logicalop.LogicalProjection, *logicalop.LogicalSelection, *logicalop.LogicalAggregation:
			if !p.SCtx().GetSessionVars().EnableINLJoinInnerMultiPattern {
				return nil
			}
			wrapper.zippedChildren = append(wrapper.zippedChildren, child)
		case *logicalop.LogicalUnionScan:
			wrapper.hasDitryWrite = true
			wrapper.zippedChildren = append(wrapper.zippedChildren, child)
		default:
			return nil
		}
	}
	if wrapper.ds == nil || wrapper.ds.PreferStoreType&h.PreferTiFlash != 0 {
		return nil
	}
	return wrapper
}

// buildDataSource2IndexScanByIndexJoinProp builds an IndexScan as the inner child for an
// IndexJoin based on IndexJoinProp included in prop if possible.
//
// buildDataSource2IndexScanByIndexJoinProp differs with buildIndexJoinInner2IndexScan in that
// the first one is try to build a single table scan as the inner child of an index join then return
// this inner task(raw table scan) bottom-up, which will be attached with other inner parents of an
// index join in attach2Task when bottom-up of enumerating the physical plans;
//
// while the second is try to build a table scan as the inner child of an index join, then build
// entire inner subtree of a index join out as innerTask instantly according those validated and
// zipped inner patterns with calling constructInnerIndexScanTask. That's not done yet, it also
// tries to enumerate kinds of index join operators based on the finished innerTask and un-decided
// outer child which will be physical-ed in the future.
func buildDataSource2IndexScanByIndexJoinProp(
	ds *logicalop.DataSource,
	prop *property.PhysicalProperty) base.Task {
	indexValid := func(path *util.AccessPath) bool {
		if path.IsTablePath() {
			return false
		}
		// if path is index path. index path currently include two kind of, one is normal, and the other is mv index.
		// for mv index like mvi(a, json, b), if driving condition is a=1, and we build a prefix scan with range [1,1]
		// on mvi, it will return many index rows which breaks handle-unique attribute here.
		//
		// the basic rule is that: mv index can be and can only be accessed by indexMerge operator. (embedded handle duplication)
		if !isMVIndexPath(path) {
			return true // not a MVIndex path, it can successfully be index join probe side.
		}
		return false
	}
	indexJoinResult, keyOff2IdxOff := getBestIndexJoinPathResultByProp(ds, prop.IndexJoinProp, indexValid)
	if indexJoinResult == nil {
		return base.InvalidTask
	}
	rangeInfo := indexJoinPathRangeInfo(ds.SCtx(), prop.IndexJoinProp.OuterJoinKeys, indexJoinResult)
	maxOneRow := false
	if indexJoinResult.chosenPath.Index.Unique && indexJoinResult.usedColsLen == len(indexJoinResult.chosenPath.FullIdxCols) {
		l := len(indexJoinResult.chosenAccess)
		if l == 0 {
			maxOneRow = true
		} else {
			sf, ok := indexJoinResult.chosenAccess[l-1].(*expression.ScalarFunction)
			maxOneRow = ok && (sf.FuncName.L == ast.EQ)
		}
	}
	var innerTask base.Task
	if isMatchProp(ds, indexJoinResult.chosenPath, prop) {
		innerTask = constructDS2IndexScanTask(ds, indexJoinResult.chosenPath, indexJoinResult.chosenRanges.Range(), indexJoinResult.chosenRemained, indexJoinResult.idxOff2KeyOff, rangeInfo, true, !prop.IsSortItemEmpty() && prop.SortItems[0].Desc, prop.IndexJoinProp.AvgInnerRowCnt, maxOneRow)
	} else {
		innerTask = constructDS2IndexScanTask(ds, indexJoinResult.chosenPath, indexJoinResult.chosenRanges.Range(), indexJoinResult.chosenRemained, indexJoinResult.idxOff2KeyOff, rangeInfo, false, false, prop.IndexJoinProp.AvgInnerRowCnt, maxOneRow)
	}
	// prepare the index path chosen information and wrap them as IndexJoinInfo and fill back to CopTask.
	// here we don't need to construct physical index join here anymore, because we will encapsulate it bottom-up.
	// chosenPath and lastColManager of indexJoinResult should be returned to the caller (seen by index join to keep
	// index join aware of indexColLens and compareFilters).
	completeIndexJoinFeedBackInfo(innerTask.(*CopTask), indexJoinResult, indexJoinResult.chosenRanges.Range(), keyOff2IdxOff)
	return innerTask
}

// buildDataSource2TableScanByIndexJoinProp builds a TableScan as the inner child for an
// IndexJoin if possible.
// If the inner side of an index join is a TableScan, only one tuple will be
// fetched from the inner side for every tuple from the outer side. This will be
// promised to be no worse than building IndexScan as the inner child.
func buildDataSource2TableScanByIndexJoinProp(
	ds *logicalop.DataSource,
	prop *property.PhysicalProperty) base.Task {
	var tblPath *util.AccessPath
	for _, path := range ds.PossibleAccessPaths {
		if path.IsTablePath() && path.StoreType == kv.TiKV { // old logic
			tblPath = path
			break
		}
	}
	if tblPath == nil {
		return base.InvalidTask
	}
	var keyOff2IdxOff []int
	var ranges ranger.MutableRanges = ranger.Ranges{}
	var innerTask base.Task
	var indexJoinResult *indexJoinPathResult
	if ds.TableInfo.IsCommonHandle {
		// for the leaf datasource, we use old logic to get the indexJoinResult, which contain the chosen path and ranges.
		indexJoinResult, keyOff2IdxOff = getBestIndexJoinPathResultByProp(ds, prop.IndexJoinProp, func(path *util.AccessPath) bool { return path.IsCommonHandlePath })
		// if there is no chosen info, it means the leaf datasource couldn't even leverage this indexJoinProp, return InvalidTask.
		if indexJoinResult == nil {
			return base.InvalidTask
		}
		// prepare the range info with outer join keys, it shows like: [xxx] decided by:
		rangeInfo := indexJoinPathRangeInfo(ds.SCtx(), prop.IndexJoinProp.OuterJoinKeys, indexJoinResult)
		// construct the inner task with chosen path and ranges, note: it only for this leaf datasource.
		// like the normal way, we need to check whether the chosen path is matched with the prop, if so, we will set the `keepOrder` to true.
		if isMatchProp(ds, indexJoinResult.chosenPath, prop) {
			innerTask = constructDS2TableScanTask(ds, indexJoinResult.chosenRanges.Range(), rangeInfo, true, !prop.IsSortItemEmpty() && prop.SortItems[0].Desc, prop.IndexJoinProp.AvgInnerRowCnt)
		} else {
			innerTask = constructDS2TableScanTask(ds, indexJoinResult.chosenRanges.Range(), rangeInfo, false, false, prop.IndexJoinProp.AvgInnerRowCnt)
		}
		ranges = indexJoinResult.chosenRanges
	} else {
		var (
			ok               bool
			chosenPath       *util.AccessPath
			newOuterJoinKeys []*expression.Column
			// note: pk col doesn't have mutableRanges, the global var(ranges) which will be handled as empty range in constructIndexJoin.
			localRanges ranger.Ranges
		)
		keyOff2IdxOff, newOuterJoinKeys, localRanges, chosenPath, ok = getIndexJoinIntPKPathInfo(ds, prop.IndexJoinProp.InnerJoinKeys, prop.IndexJoinProp.OuterJoinKeys, func(path *util.AccessPath) bool { return path.IsIntHandlePath })
		if !ok {
			return base.InvalidTask
		}
		rangeInfo := indexJoinIntPKRangeInfo(ds.SCtx().GetExprCtx().GetEvalCtx(), newOuterJoinKeys)
		if isMatchProp(ds, chosenPath, prop) {
			innerTask = constructDS2TableScanTask(ds, localRanges, rangeInfo, true, !prop.IsSortItemEmpty() && prop.SortItems[0].Desc, prop.IndexJoinProp.AvgInnerRowCnt)
		} else {
			innerTask = constructDS2TableScanTask(ds, localRanges, rangeInfo, false, false, prop.IndexJoinProp.AvgInnerRowCnt)
		}
	}
	// prepare the index path chosen information and wrap them as IndexJoinInfo and fill back to CopTask.
	// here we don't need to construct physical index join here anymore, because we will encapsulate it bottom-up.
	// chosenPath and lastColManager of indexJoinResult should be returned to the caller (seen by index join to keep
	// index join aware of indexColLens and compareFilters).
	completeIndexJoinFeedBackInfo(innerTask.(*CopTask), indexJoinResult, ranges, keyOff2IdxOff)
	return innerTask
}

// completeIndexJoinFeedBackInfo completes the IndexJoinInfo for the innerTask.
// indexJoin
//
//	+--- outer child
//	+--- inner child (say: projection ------------> unionScan -------------> ds)
//	        <-------RootTask(IndexJoinInfo) <--RootTask(IndexJoinInfo) <--copTask(IndexJoinInfo)
//
// when we build the underlying datasource as table-scan, we will return wrap it and
// return as a CopTask, inside which the index join contains some index path chosen
// information which will be used in indexJoin execution runtime: ref IndexJoinInfo
// declaration for more information.
// the indexJoinInfo will be filled back to the innerTask, passed upward to RootTask
// once this copTask is converted to RootTask type, and finally end up usage in the
// indexJoin's attach2Task with calling completePhysicalIndexJoin.
func completeIndexJoinFeedBackInfo(innerTask *CopTask, indexJoinResult *indexJoinPathResult, ranges ranger.MutableRanges, keyOff2IdxOff []int) {
	info := innerTask.IndexJoinInfo
	if info == nil {
		info = &IndexJoinInfo{}
	}
	if indexJoinResult != nil {
		if indexJoinResult.chosenPath != nil {
			info.IdxColLens = indexJoinResult.chosenPath.IdxColLens
		}
		info.CompareFilters = indexJoinResult.lastColManager
	}
	info.Ranges = ranges
	info.KeyOff2IdxOff = keyOff2IdxOff
	// fill it back to the bottom-up Task.
	innerTask.IndexJoinInfo = info
}

// buildIndexJoinInner2TableScan builds a TableScan as the inner child for an
// IndexJoin if possible.
// If the inner side of an index join is a TableScan, only one tuple will be
// fetched from the inner side for every tuple from the outer side. This will be
// promised to be no worse than building IndexScan as the inner child.
func buildIndexJoinInner2TableScan(
	p *logicalop.LogicalJoin,
	prop *property.PhysicalProperty, wrapper *indexJoinInnerChildWrapper,
	innerJoinKeys, outerJoinKeys []*expression.Column,
	outerIdx int, avgInnerRowCnt float64) (joins []base.PhysicalPlan) {
	ds := wrapper.ds
	var tblPath *util.AccessPath
	for _, path := range ds.PossibleAccessPaths {
		if path.IsTablePath() && path.StoreType == kv.TiKV { // ds 里面找一个 tikv 的 table path
			tblPath = path
			break
		}
	}
	if tblPath == nil {
		return nil
	}
	var keyOff2IdxOff []int
	var ranges ranger.MutableRanges = ranger.Ranges{}
	var innerTask, innerTask2 base.Task
	var indexJoinResult *indexJoinPathResult
	if ds.TableInfo.IsCommonHandle {
		// 拿到 index join res 和 innerKeyOffset 到 index col 的映射
		indexJoinResult, keyOff2IdxOff = getBestIndexJoinPathResult(p, ds, innerJoinKeys, outerJoinKeys, func(path *util.AccessPath) bool { return path.IsCommonHandlePath })
		if indexJoinResult == nil {
			return nil
		}
		// 这里需要 outer join keys，因为要打印 range 信息，就是那个 decided by:
		rangeInfo := indexJoinPathRangeInfo(p.SCtx(), outerJoinKeys, indexJoinResult)
		// 这里构建 inner task
		innerTask = constructInnerTableScanTask(p, prop, wrapper, indexJoinResult.chosenRanges.Range(), rangeInfo, false, false, avgInnerRowCnt)
		// The index merge join's inner plan is different from index join, so we
		// should construct another inner plan for it.
		// Because we can't keep order for union scan, if there is a union scan in inner task,
		// we can't construct index merge join.
		if !wrapper.hasDitryWrite {
			// 因为 index join 要保持 outer join key 的顺序，所以这里要保持 inner join key 的顺序
			innerTask2 = constructInnerTableScanTask(p, prop, wrapper, indexJoinResult.chosenRanges.Range(), rangeInfo, true, !prop.IsSortItemEmpty() && prop.SortItems[0].Desc, avgInnerRowCnt)
		}
		ranges = indexJoinResult.chosenRanges
	} else {
		var (
			ok bool
			// note: pk col doesn't have mutableRanges, the global var(ranges) which will be handled as empty range in constructIndexJoin.
			localRanges ranger.Ranges
		)
		keyOff2IdxOff, outerJoinKeys, localRanges, _, ok = getIndexJoinIntPKPathInfo(ds, innerJoinKeys, outerJoinKeys, func(path *util.AccessPath) bool { return path.IsIntHandlePath })
		if !ok {
			return nil
		}
		rangeInfo := indexJoinIntPKRangeInfo(p.SCtx().GetExprCtx().GetEvalCtx(), outerJoinKeys)
		innerTask = constructInnerTableScanTask(p, prop, wrapper, localRanges, rangeInfo, false, false, avgInnerRowCnt)
		// The index merge join's inner plan is different from index join, so we
		// should construct another inner plan for it.
		// Because we can't keep order for union scan, if there is a union scan in inner task,
		// we can't construct index merge join.
		if !wrapper.hasDitryWrite {
			innerTask2 = constructInnerTableScanTask(p, prop, wrapper, localRanges, rangeInfo, true, !prop.IsSortItemEmpty() && prop.SortItems[0].Desc, avgInnerRowCnt)
		}
	}
	var (
		path       *util.AccessPath
		lastColMng *ColWithCmpFuncManager
	)
	if indexJoinResult != nil {
		path = indexJoinResult.chosenPath
		lastColMng = indexJoinResult.lastColManager
	}
	joins = make([]base.PhysicalPlan, 0, 3)
	failpoint.Inject("MockOnlyEnableIndexHashJoin", func(val failpoint.Value) {
		if val.(bool) && !p.SCtx().GetSessionVars().InRestrictedSQL {
			failpoint.Return(constructIndexHashJoin(p, prop, outerIdx, innerTask, nil, keyOff2IdxOff, path, lastColMng))
		}
	})
	joins = append(joins, constructIndexJoin(p, prop, outerIdx, innerTask, ranges, keyOff2IdxOff, path, lastColMng, true)...)
	// We can reuse the `innerTask` here since index nested loop hash join
	// do not need the inner child to promise the order.
	joins = append(joins, constructIndexHashJoin(p, prop, outerIdx, innerTask, ranges, keyOff2IdxOff, path, lastColMng)...)
	if innerTask2 != nil {
		joins = append(joins, constructIndexMergeJoin(p, prop, outerIdx, innerTask2, ranges, keyOff2IdxOff, path, lastColMng)...)
	}
	return joins
}

func buildIndexJoinInner2IndexScan(
	p *logicalop.LogicalJoin,
	prop *property.PhysicalProperty, wrapper *indexJoinInnerChildWrapper, innerJoinKeys, outerJoinKeys []*expression.Column,
	outerIdx int, avgInnerRowCnt float64) (joins []base.PhysicalPlan) {
	ds := wrapper.ds
	indexValid := func(path *util.AccessPath) bool {
		if path.IsTablePath() {
			return false
		}
		// if path is index path. index path currently include two kind of, one is normal, and the other is mv index.
		// for mv index like mvi(a, json, b), if driving condition is a=1, and we build a prefix scan with range [1,1]
		// on mvi, it will return many index rows which breaks handle-unique attribute here.
		//
		// the basic rule is that: mv index can be and can only be accessed by indexMerge operator. (embedded handle duplication)
		if !isMVIndexPath(path) {
			return true // not a MVIndex path, it can successfully be index join probe side.
		}
		return false
	}
	indexJoinResult, keyOff2IdxOff := getBestIndexJoinPathResult(p, ds, innerJoinKeys, outerJoinKeys, indexValid)
	if indexJoinResult == nil {
		return nil
	}
	joins = make([]base.PhysicalPlan, 0, 3)
	rangeInfo := indexJoinPathRangeInfo(p.SCtx(), outerJoinKeys, indexJoinResult)
	maxOneRow := false
	if indexJoinResult.chosenPath.Index.Unique && indexJoinResult.usedColsLen == len(indexJoinResult.chosenPath.FullIdxCols) {
		l := len(indexJoinResult.chosenAccess)
		if l == 0 {
			maxOneRow = true
		} else {
			sf, ok := indexJoinResult.chosenAccess[l-1].(*expression.ScalarFunction)
			maxOneRow = ok && (sf.FuncName.L == ast.EQ)
		}
	}
	innerTask := constructInnerIndexScanTask(p, prop, wrapper, indexJoinResult.chosenPath, indexJoinResult.chosenRanges.Range(), indexJoinResult.chosenRemained, indexJoinResult.idxOff2KeyOff, rangeInfo, false, false, avgInnerRowCnt, maxOneRow)
	failpoint.Inject("MockOnlyEnableIndexHashJoin", func(val failpoint.Value) {
		if val.(bool) && !p.SCtx().GetSessionVars().InRestrictedSQL && innerTask != nil {
			failpoint.Return(constructIndexHashJoin(p, prop, outerIdx, innerTask, indexJoinResult.chosenRanges, keyOff2IdxOff, indexJoinResult.chosenPath, indexJoinResult.lastColManager))
		}
	})
	if innerTask != nil {
		joins = append(joins, constructIndexJoin(p, prop, outerIdx, innerTask, indexJoinResult.chosenRanges, keyOff2IdxOff, indexJoinResult.chosenPath, indexJoinResult.lastColManager, true)...)
		// We can reuse the `innerTask` here since index nested loop hash join
		// do not need the inner child to promise the order.
		joins = append(joins, constructIndexHashJoin(p, prop, outerIdx, innerTask, indexJoinResult.chosenRanges, keyOff2IdxOff, indexJoinResult.chosenPath, indexJoinResult.lastColManager)...)
	}
	// The index merge join's inner plan is different from index join, so we
	// should construct another inner plan for it.
	// Because we can't keep order for union scan, if there is a union scan in inner task,
	// we can't construct index merge join.
	if !wrapper.hasDitryWrite {
		innerTask2 := constructInnerIndexScanTask(p, prop, wrapper, indexJoinResult.chosenPath, indexJoinResult.chosenRanges.Range(), indexJoinResult.chosenRemained, indexJoinResult.idxOff2KeyOff, rangeInfo, true, !prop.IsSortItemEmpty() && prop.SortItems[0].Desc, avgInnerRowCnt, maxOneRow)
		if innerTask2 != nil {
			joins = append(joins, constructIndexMergeJoin(p, prop, outerIdx, innerTask2, indexJoinResult.chosenRanges, keyOff2IdxOff, indexJoinResult.chosenPath, indexJoinResult.lastColManager)...)
		}
	}
	return joins
}

// constructInnerTableScanTask is specially used to construct the inner plan for PhysicalIndexJoin.
func constructInnerTableScanTask(
	p *logicalop.LogicalJoin,
	prop *property.PhysicalProperty,
	wrapper *indexJoinInnerChildWrapper,
	ranges ranger.Ranges,
	rangeInfo string,
	keepOrder bool,
	desc bool,
	rowCount float64,
) base.Task {
	copTask := constructDS2TableScanTask(wrapper.ds, ranges, rangeInfo, keepOrder, desc, rowCount)
	if copTask == nil {
		return nil
	}
	return constructIndexJoinInnerSideTaskWithAggCheck(p, prop, copTask.(*CopTask), wrapper.ds, nil, wrapper)
}

// constructInnerTableScanTask is specially used to construct the inner plan for PhysicalIndexJoin.
func constructDS2TableScanTask(
	ds *logicalop.DataSource,
	ranges ranger.Ranges,
	rangeInfo string,
	keepOrder bool,
	desc bool,
	rowCount float64,
) base.Task {
	// If `ds.TableInfo.GetPartitionInfo() != nil`,
	// it means the data source is a partition table reader.
	// If the inner task need to keep order, the partition table reader can't satisfy it.
	if keepOrder && ds.TableInfo.GetPartitionInfo() != nil {
		return nil
	}
	ts := PhysicalTableScan{
		Table:           ds.TableInfo,
		Columns:         ds.Columns,
		TableAsName:     ds.TableAsName,
		DBName:          ds.DBName,
		filterCondition: ds.PushedDownConds,
		Ranges:          ranges,
		rangeInfo:       rangeInfo,
		KeepOrder:       keepOrder,
		Desc:            desc,
		physicalTableID: ds.PhysicalTableID,
		isPartition:     ds.PartitionDefIdx != nil,
		tblCols:         ds.TblCols,
		tblColHists:     ds.TblColHists,
	}.Init(ds.SCtx(), ds.QueryBlockOffset())
	ts.SetSchema(ds.Schema().Clone())
	if rowCount <= 0 {
		rowCount = float64(1)
	}
	selectivity := float64(1)
	countAfterAccess := rowCount
	if len(ts.filterCondition) > 0 {
		var err error
		selectivity, _, err = cardinality.Selectivity(ds.SCtx(), ds.TableStats.HistColl, ts.filterCondition, ds.PossibleAccessPaths)
		if err != nil || selectivity <= 0 {
			logutil.BgLogger().Debug("unexpected selectivity, use selection factor", zap.Float64("selectivity", selectivity), zap.String("table", ts.TableAsName.L))
			selectivity = cost.SelectionFactor
		}
		// rowCount is computed from result row count of join, which has already accounted the filters on DataSource,
		// i.e, rowCount equals to `countAfterAccess * selectivity`.
		countAfterAccess = rowCount / selectivity
	}
	ts.SetStats(&property.StatsInfo{
		// TableScan as inner child of IndexJoin can return at most 1 tuple for each outer row.
		RowCount:     math.Min(1.0, countAfterAccess),
		StatsVersion: ds.StatsInfo().StatsVersion,
		// NDV would not be used in cost computation of IndexJoin, set leave it as default nil.
	})
	usedStats := ds.SCtx().GetSessionVars().StmtCtx.GetUsedStatsInfo(false)
	if usedStats != nil && usedStats.GetUsedInfo(ts.physicalTableID) != nil {
		ts.usedStatsInfo = usedStats.GetUsedInfo(ts.physicalTableID)
	}
	copTask := &CopTask{
		tablePlan:         ts,
		indexPlanFinished: true,
		tblColHists:       ds.TblColHists,
		keepOrder:         ts.KeepOrder,
	}
	copTask.physPlanPartInfo = &PhysPlanPartInfo{
		PruningConds:   ds.AllConds,
		PartitionNames: ds.PartitionNames,
		Columns:        ds.TblCols,
		ColumnNames:    ds.OutputNames(),
	}
	ts.PlanPartInfo = copTask.physPlanPartInfo
	selStats := ts.StatsInfo().Scale(selectivity)
	ts.addPushedDownSelection(copTask, selStats)
	return copTask
}

func constructIndexJoinInnerSideTask(curTask base.Task, prop *property.PhysicalProperty, zippedChildren []base.LogicalPlan, skipAgg bool) base.Task {
	for i := len(zippedChildren) - 1; i >= 0; i-- {
		switch x := zippedChildren[i].(type) {
		case *logicalop.LogicalUnionScan:
			curTask = constructInnerUnionScan(prop, x, curTask.Plan()).Attach2Task(curTask)
		case *logicalop.LogicalProjection:
			curTask = constructInnerProj(prop, x, curTask.Plan()).Attach2Task(curTask)
		case *logicalop.LogicalSelection:
			curTask = constructInnerSel(prop, x, curTask.Plan()).Attach2Task(curTask)
		case *logicalop.LogicalAggregation:
			if skipAgg {
				continue
			}
			curTask = constructInnerAgg(prop, x, curTask.Plan()).Attach2Task(curTask)
		}
		if curTask.Invalid() {
			return nil
		}
	}
	return curTask
}

func constructInnerAgg(prop *property.PhysicalProperty, logicalAgg *logicalop.LogicalAggregation, child base.PhysicalPlan) base.PhysicalPlan {
	if logicalAgg == nil {
		return child
	}
	physicalHashAgg := NewPhysicalHashAgg(logicalAgg, logicalAgg.StatsInfo(), prop)
	physicalHashAgg.SetSchema(logicalAgg.Schema().Clone())
	return physicalHashAgg
}

func constructInnerSel(prop *property.PhysicalProperty, sel *logicalop.LogicalSelection, child base.PhysicalPlan) base.PhysicalPlan {
	if sel == nil {
		return child
	}
	physicalSel := PhysicalSelection{
		Conditions: sel.Conditions,
	}.Init(sel.SCtx(), sel.StatsInfo(), sel.QueryBlockOffset(), prop)
	return physicalSel
}

func constructInnerProj(prop *property.PhysicalProperty, proj *logicalop.LogicalProjection, child base.PhysicalPlan) base.PhysicalPlan {
	if proj == nil {
		return child
	}
	physicalProj := PhysicalProjection{
		Exprs:            proj.Exprs,
		CalculateNoDelay: proj.CalculateNoDelay,
	}.Init(proj.SCtx(), proj.StatsInfo(), proj.QueryBlockOffset(), prop)
	physicalProj.SetSchema(proj.Schema())
	return physicalProj
}

func constructInnerUnionScan(prop *property.PhysicalProperty, us *logicalop.LogicalUnionScan, childPlan base.PhysicalPlan) base.PhysicalPlan {
	if us == nil {
		return childPlan
	}
	// Use `reader.StatsInfo()` instead of `us.StatsInfo()` because it should be more accurate. No need to specify
	// childrenReqProps now since we have got reader already.
	physicalUnionScan := PhysicalUnionScan{
		Conditions: us.Conditions,
		HandleCols: us.HandleCols,
	}.Init(us.SCtx(), childPlan.StatsInfo(), us.QueryBlockOffset(), prop)
	return physicalUnionScan
}

// getColsNDVLowerBoundFromHistColl tries to get a lower bound of the NDV of columns (whose uniqueIDs are colUIDs).
func getColsNDVLowerBoundFromHistColl(colUIDs []int64, histColl *statistics.HistColl) int64 {
	if len(colUIDs) == 0 || histColl == nil {
		return -1
	}

	// 1. Try to get NDV from column stats if it's a single column.
	if len(colUIDs) == 1 && histColl.ColNum() > 0 {
		uid := colUIDs[0]
		if colStats := histColl.GetCol(uid); colStats != nil && colStats.IsStatsInitialized() {
			return colStats.NDV
		}
	}

	slices.Sort(colUIDs)

	// 2. Try to get NDV from index stats.
	// Note that we don't need to specially handle prefix index here, because the NDV of a prefix index is
	// equal or less than the corresponding normal index, and that's safe here since we want a lower bound.
	for idxID, idxCols := range histColl.Idx2ColUniqueIDs {
		if len(idxCols) != len(colUIDs) {
			continue
		}
		orderedIdxCols := make([]int64, len(idxCols))
		copy(orderedIdxCols, idxCols)
		slices.Sort(orderedIdxCols)
		if !slices.Equal(orderedIdxCols, colUIDs) {
			continue
		}
		if idxStats := histColl.GetIdx(idxID); idxStats != nil && idxStats.IsStatsInitialized() {
			return idxStats.NDV
		}
	}

	// TODO: if there's an index that contains the expected columns, we can also make use of its NDV.
	// For example, NDV(a,b,c) / NDV(c) is a safe lower bound of NDV(a,b).

	// 3. If we still haven't got an NDV, we use the maximum NDV in the column stats as a lower bound.
	maxNDV := int64(-1)
	for _, uid := range colUIDs {
		colStats := histColl.GetCol(uid)
		if colStats == nil || !colStats.IsStatsInitialized() {
			continue
		}
		maxNDV = max(maxNDV, colStats.NDV)
	}
	return maxNDV
}

// constructInnerIndexScanTask is specially used to construct the inner plan for PhysicalIndexJoin.
func constructInnerIndexScanTask(
	p *logicalop.LogicalJoin,
	prop *property.PhysicalProperty,
	wrapper *indexJoinInnerChildWrapper,
	path *util.AccessPath,
	ranges ranger.Ranges,
	filterConds []expression.Expression,
	idxOffset2joinKeyOffset []int,
	rangeInfo string,
	keepOrder bool,
	desc bool,
	rowCount float64,
	maxOneRow bool,
) base.Task {
	copTask := constructDS2IndexScanTask(wrapper.ds, path, ranges, filterConds, idxOffset2joinKeyOffset, rangeInfo, keepOrder, desc, rowCount, maxOneRow)
	if copTask == nil {
		return nil
	}
	return constructIndexJoinInnerSideTaskWithAggCheck(p, prop, copTask.(*CopTask), wrapper.ds, path, wrapper)
}

// constructDS2IndexScanTask is specially used to construct the inner plan for PhysicalIndexJoin.
func constructDS2IndexScanTask(
	ds *logicalop.DataSource,
	path *util.AccessPath,
	ranges ranger.Ranges,
	filterConds []expression.Expression,
	idxOffset2joinKeyOffset []int,
	rangeInfo string,
	keepOrder bool,
	desc bool,
	rowCount float64,
	maxOneRow bool,
) base.Task {
	// If `ds.TableInfo.GetPartitionInfo() != nil`,
	// it means the data source is a partition table reader.
	// If the inner task need to keep order, the partition table reader can't satisfy it.
	if keepOrder && ds.TableInfo.GetPartitionInfo() != nil {
		return nil
	}
	is := PhysicalIndexScan{
		Table:            ds.TableInfo,
		TableAsName:      ds.TableAsName,
		DBName:           ds.DBName,
		Columns:          ds.Columns,
		Index:            path.Index,
		IdxCols:          path.IdxCols,
		IdxColLens:       path.IdxColLens,
		dataSourceSchema: ds.Schema(),
		KeepOrder:        keepOrder,
		Ranges:           ranges,
		rangeInfo:        rangeInfo,
		Desc:             desc,
		isPartition:      ds.PartitionDefIdx != nil,
		physicalTableID:  ds.PhysicalTableID,
		tblColHists:      ds.TblColHists,
		pkIsHandleCol:    ds.GetPKIsHandleCol(),
	}.Init(ds.SCtx(), ds.QueryBlockOffset())
	cop := &CopTask{
		indexPlan:   is,
		tblColHists: ds.TblColHists,
		tblCols:     ds.TblCols,
		keepOrder:   is.KeepOrder,
	}
	cop.physPlanPartInfo = &PhysPlanPartInfo{
		PruningConds:   ds.AllConds,
		PartitionNames: ds.PartitionNames,
		Columns:        ds.TblCols,
		ColumnNames:    ds.OutputNames(),
	}
	if !path.IsSingleScan {
		// On this way, it's double read case.
		ts := PhysicalTableScan{
			Columns:         ds.Columns,
			Table:           is.Table,
			TableAsName:     ds.TableAsName,
			DBName:          ds.DBName,
			isPartition:     ds.PartitionDefIdx != nil,
			physicalTableID: ds.PhysicalTableID,
			tblCols:         ds.TblCols,
			tblColHists:     ds.TblColHists,
		}.Init(ds.SCtx(), ds.QueryBlockOffset())
		ts.schema = is.dataSourceSchema.Clone()
		if ds.TableInfo.IsCommonHandle {
			commonHandle := ds.HandleCols.(*util.CommonHandleCols)
			for _, col := range commonHandle.GetColumns() {
				if ts.schema.ColumnIndex(col) == -1 {
					ts.Schema().Append(col)
					ts.Columns = append(ts.Columns, col.ToInfo())
					cop.needExtraProj = true
				}
			}
		}
		// We set `StatsVersion` here and fill other fields in `(*copTask).finishIndexPlan`. Since `copTask.indexPlan` may
		// change before calling `(*copTask).finishIndexPlan`, we don't know the stats information of `ts` currently and on
		// the other hand, it may be hard to identify `StatsVersion` of `ts` in `(*copTask).finishIndexPlan`.
		ts.SetStats(&property.StatsInfo{StatsVersion: ds.TableStats.StatsVersion})
		usedStats := ds.SCtx().GetSessionVars().StmtCtx.GetUsedStatsInfo(false)
		if usedStats != nil && usedStats.GetUsedInfo(ts.physicalTableID) != nil {
			ts.usedStatsInfo = usedStats.GetUsedInfo(ts.physicalTableID)
		}
		// If inner cop task need keep order, the extraHandleCol should be set.
		if cop.keepOrder && !ds.TableInfo.IsCommonHandle {
			var needExtraProj bool
			cop.extraHandleCol, needExtraProj = ts.appendExtraHandleCol(ds)
			cop.needExtraProj = cop.needExtraProj || needExtraProj
		}
		if cop.needExtraProj {
			cop.originSchema = ds.Schema()
		}
		cop.tablePlan = ts
	}
	if cop.tablePlan != nil && ds.TableInfo.IsCommonHandle {
		cop.commonHandleCols = ds.CommonHandleCols
	}
	is.initSchema(append(path.FullIdxCols, ds.CommonHandleCols...), cop.tablePlan != nil)
	indexConds, tblConds := splitIndexFilterConditions(ds, filterConds, path.FullIdxCols, path.FullIdxColLens)

	// Note: due to a regression in JOB workload, we use the optimizer fix control to enable this for now.
	//
	// Because we are estimating an average row count of the inner side corresponding to each row from the outer side,
	// the estimated row count of the IndexScan should be no larger than (total row count / NDV of join key columns).
	// We can calculate the lower bound of the NDV therefore we can get an upper bound of the row count here.
	rowCountUpperBound := -1.0
	fixControlOK := fixcontrol.GetBoolWithDefault(ds.SCtx().GetSessionVars().GetOptimizerFixControlMap(), fixcontrol.Fix44855, false)
	if fixControlOK && ds.TableStats != nil {
		usedColIDs := make([]int64, 0)
		// We only consider columns in this index that (1) are used to probe as join key,
		// and (2) are not prefix column in the index (for which we can't easily get a lower bound)
		for idxOffset, joinKeyOffset := range idxOffset2joinKeyOffset {
			if joinKeyOffset < 0 ||
				path.FullIdxColLens[idxOffset] != types.UnspecifiedLength ||
				path.FullIdxCols[idxOffset] == nil {
				continue
			}
			usedColIDs = append(usedColIDs, path.FullIdxCols[idxOffset].UniqueID)
		}
		joinKeyNDV := getColsNDVLowerBoundFromHistColl(usedColIDs, ds.TableStats.HistColl)
		if joinKeyNDV > 0 {
			rowCountUpperBound = ds.TableStats.RowCount / float64(joinKeyNDV)
		}
	}

	if rowCountUpperBound > 0 {
		rowCount = math.Min(rowCount, rowCountUpperBound)
	}
	if maxOneRow {
		// Theoretically, this line is unnecessary because row count estimation of join should guarantee rowCount is not larger
		// than 1.0; however, there may be rowCount larger than 1.0 in reality, e.g, pseudo statistics cases, which does not reflect
		// unique constraint in NDV.
		rowCount = math.Min(rowCount, 1.0)
	}
	tmpPath := &util.AccessPath{
		IndexFilters:         indexConds,
		TableFilters:         tblConds,
		CountAfterIndex:      rowCount,
		CountAfterAccess:     rowCount,
		CorrCountAfterAccess: 0,
	}
	// Assume equal conditions used by index join and other conditions are independent.
	if len(tblConds) > 0 {
		selectivity, _, err := cardinality.Selectivity(ds.SCtx(), ds.TableStats.HistColl, tblConds, ds.PossibleAccessPaths)
		if err != nil || selectivity <= 0 {
			logutil.BgLogger().Debug("unexpected selectivity, use selection factor", zap.Float64("selectivity", selectivity), zap.String("table", ds.TableAsName.L))
			selectivity = cost.SelectionFactor
		}
		// rowCount is computed from result row count of join, which has already accounted the filters on DataSource,
		// i.e, rowCount equals to `countAfterIndex * selectivity`.
		cnt := rowCount / selectivity
		if rowCountUpperBound > 0 {
			cnt = math.Min(cnt, rowCountUpperBound)
		}
		if maxOneRow {
			cnt = math.Min(cnt, 1.0)
		}
		tmpPath.CountAfterIndex = cnt
		tmpPath.CountAfterAccess = cnt
	}
	if len(indexConds) > 0 {
		selectivity, _, err := cardinality.Selectivity(ds.SCtx(), ds.TableStats.HistColl, indexConds, ds.PossibleAccessPaths)
		if err != nil || selectivity <= 0 {
			logutil.BgLogger().Debug("unexpected selectivity, use selection factor", zap.Float64("selectivity", selectivity), zap.String("table", ds.TableAsName.L))
			selectivity = cost.SelectionFactor
		}
		cnt := tmpPath.CountAfterIndex / selectivity
		if rowCountUpperBound > 0 {
			cnt = math.Min(cnt, rowCountUpperBound)
		}
		if maxOneRow {
			cnt = math.Min(cnt, 1.0)
		}
		tmpPath.CountAfterAccess = cnt
	}
	is.SetStats(ds.TableStats.ScaleByExpectCnt(tmpPath.CountAfterAccess))
	usedStats := ds.SCtx().GetSessionVars().StmtCtx.GetUsedStatsInfo(false)
	if usedStats != nil && usedStats.GetUsedInfo(is.physicalTableID) != nil {
		is.usedStatsInfo = usedStats.GetUsedInfo(is.physicalTableID)
	}
	finalStats := ds.TableStats.ScaleByExpectCnt(rowCount)
	if err := is.addPushedDownSelection(cop, ds, tmpPath, finalStats); err != nil {
		logutil.BgLogger().Warn("unexpected error happened during addPushedDownSelection function", zap.Error(err))
		return nil
	}
	return cop
}

// construct the inner join task by inner child plan tree
// The Logical include two parts: logicalplan->physicalplan, physicalplan->task
// Step1: whether agg can be pushed down to coprocessor
//
//	Step1.1: If the agg can be pushded down to coprocessor, we will build a copTask and attach the agg to the copTask
//	There are two kinds of agg: stream agg and hash agg. Stream agg depends on some conditions, such as the group by cols
//
// Step2: build other inner plan node to task
func constructIndexJoinInnerSideTaskWithAggCheck(p *logicalop.LogicalJoin, prop *property.PhysicalProperty, dsCopTask *CopTask, ds *logicalop.DataSource, path *util.AccessPath, wrapper *indexJoinInnerChildWrapper) base.Task {
	var la *logicalop.LogicalAggregation
	var canPushAggToCop bool
	if len(wrapper.zippedChildren) > 0 {
		la, canPushAggToCop = wrapper.zippedChildren[len(wrapper.zippedChildren)-1].(*logicalop.LogicalAggregation)
		if la != nil && la.HasDistinct() {
			// TODO: remove AllowDistinctAggPushDown after the cost estimation of distinct pushdown is implemented.
			// If AllowDistinctAggPushDown is set to true, we should not consider RootTask.
			if !la.SCtx().GetSessionVars().AllowDistinctAggPushDown {
				canPushAggToCop = false
			}
		}
	}

	// If the bottom plan is not aggregation or the aggregation can't be pushed to coprocessor, we will construct a root task directly.
	if !canPushAggToCop {
		result := dsCopTask.ConvertToRootTask(ds.SCtx()).(*RootTask)
		return constructIndexJoinInnerSideTask(result, prop, wrapper.zippedChildren, false)
	}

	// Try stream aggregation first.
	// We will choose the stream aggregation if the following conditions are met:
	// 1. Force hint stream agg by /*+ stream_agg() */
	// 2. Other conditions copy from getStreamAggs() in exhaust_physical_plans.go
	_, preferStream := la.ResetHintIfConflicted()
	for _, aggFunc := range la.AggFuncs {
		if aggFunc.Mode == aggregation.FinalMode {
			preferStream = false
			break
		}
	}
	// group by a + b is not interested in any order.
	groupByCols := la.GetGroupByCols()
	if len(groupByCols) != len(la.GroupByItems) {
		preferStream = false
	}
	if la.HasDistinct() && !la.DistinctArgsMeetsProperty() {
		preferStream = false
	}
	// sort items must be the super set of group by items
	if path != nil && path.Index != nil && !path.Index.MVIndex &&
		ds.TableInfo.GetPartitionInfo() == nil {
		if len(path.IdxCols) < len(groupByCols) {
			preferStream = false
		} else {
			sctx := p.SCtx()
			for i, groupbyCol := range groupByCols {
				if path.IdxColLens[i] != types.UnspecifiedLength ||
					!groupbyCol.EqualByExprAndID(sctx.GetExprCtx().GetEvalCtx(), path.IdxCols[i]) {
					preferStream = false
				}
			}
		}
	} else {
		preferStream = false
	}

	// build physical agg and attach to task
	var aggTask base.Task
	// build stream agg and change ds keep order to true
	stats := la.StatsInfo()
	if dsCopTask.indexPlan != nil {
		stats = stats.ScaleByExpectCnt(dsCopTask.indexPlan.StatsInfo().RowCount)
	} else if dsCopTask.tablePlan != nil {
		stats = stats.ScaleByExpectCnt(dsCopTask.tablePlan.StatsInfo().RowCount)
	}
	if preferStream {
		newGbyItems := make([]expression.Expression, len(la.GroupByItems))
		copy(newGbyItems, la.GroupByItems)
		newAggFuncs := make([]*aggregation.AggFuncDesc, len(la.AggFuncs))
		copy(newAggFuncs, la.AggFuncs)
		streamAgg := basePhysicalAgg{
			GroupByItems: newGbyItems,
			AggFuncs:     newAggFuncs,
		}.initForStream(la.SCtx(), la.StatsInfo(), la.QueryBlockOffset(), prop)
		streamAgg.SetSchema(la.Schema().Clone())
		// change to keep order for index scan and dsCopTask
		if dsCopTask.indexPlan != nil {
			// get the index scan from dsCopTask.indexPlan
			physicalIndexScan, _ := dsCopTask.indexPlan.(*PhysicalIndexScan)
			if physicalIndexScan == nil && len(dsCopTask.indexPlan.Children()) == 1 {
				physicalIndexScan, _ = dsCopTask.indexPlan.Children()[0].(*PhysicalIndexScan)
			}
			if physicalIndexScan != nil {
				physicalIndexScan.KeepOrder = true
				dsCopTask.keepOrder = true
				streamAgg.SetStats(stats)
				aggTask = streamAgg.Attach2Task(dsCopTask)
			}
		}
	}

	// build hash agg, when the stream agg is illegal such as the order by prop is not matched
	if aggTask == nil {
		physicalHashAgg := NewPhysicalHashAgg(la, stats, prop)
		physicalHashAgg.SetSchema(la.Schema().Clone())
		aggTask = physicalHashAgg.Attach2Task(dsCopTask)
	}

	// build other inner plan node to task
	result, ok := aggTask.(*RootTask)
	if !ok {
		return nil
	}
	return constructIndexJoinInnerSideTask(result, prop, wrapper.zippedChildren, true)
}

func filterIndexJoinBySessionVars(sc base.PlanContext, indexJoins []base.PhysicalPlan) []base.PhysicalPlan {
	if sc.GetSessionVars().EnableIndexMergeJoin {
		return indexJoins
	}
	// 太 hack 了吧，卧槽
	for i := len(indexJoins) - 1; i >= 0; i-- {
		if _, ok := indexJoins[i].(*PhysicalIndexMergeJoin); ok {
			indexJoins = append(indexJoins[:i], indexJoins[i+1:]...)
		}
	}
	return indexJoins
}

const (
	joinLeft             = 0
	joinRight            = 1
	indexJoinMethod      = 0
	indexHashJoinMethod  = 1
	indexMergeJoinMethod = 2
)

func getIndexJoinSideAndMethod(join base.PhysicalPlan) (innerSide, joinMethod int, ok bool) {
	var innerIdx int
	switch ij := join.(type) {
	case *PhysicalIndexJoin:
		innerIdx = ij.getInnerChildIdx()
		joinMethod = indexJoinMethod
	case *PhysicalIndexHashJoin:
		innerIdx = ij.getInnerChildIdx()
		joinMethod = indexHashJoinMethod
	case *PhysicalIndexMergeJoin:
		innerIdx = ij.getInnerChildIdx()
		joinMethod = indexMergeJoinMethod
	default:
		return 0, 0, false
	}
	ok = true
	innerSide = joinLeft
	if innerIdx == 1 {
		innerSide = joinRight
	}
	return
}

<<<<<<< HEAD
// tryToEnumerateIndexJoin returns all available index join plans, which will require inner indexJoinProp downside.
=======
// tryToEnumerateIndexJoin returns all available index join plans, which will require inner indexJoinProp downside
// compared with original tryToGetIndexJoin.
>>>>>>> d46ecaa4
func tryToEnumerateIndexJoin(p *logicalop.LogicalJoin, prop *property.PhysicalProperty) []base.PhysicalPlan {
	// supportLeftOuter and supportRightOuter indicates whether this type of join
	// supports the left side or right side to be the outer side.
	var supportLeftOuter, supportRightOuter bool
	switch p.JoinType {
	case logicalop.SemiJoin, logicalop.AntiSemiJoin, logicalop.LeftOuterSemiJoin, logicalop.AntiLeftOuterSemiJoin, logicalop.LeftOuterJoin:
		supportLeftOuter = true
	case logicalop.RightOuterJoin:
		supportRightOuter = true
	case logicalop.InnerJoin:
		supportLeftOuter, supportRightOuter = true, true
	}
	// according join type to enumerate index join with inner children's indexJoinProp.
	candidates := make([]base.PhysicalPlan, 0, 2)
	if supportLeftOuter {
		candidates = append(candidates, enumerateIndexJoinByOuterIdx(p, prop, 0)...)
	}
	if supportRightOuter {
		candidates = append(candidates, enumerateIndexJoinByOuterIdx(p, prop, 1)...)
	}
<<<<<<< HEAD
	// Handle hints and variables about index join.
	// The priority is: force hints like TIDB_INLJ > filter hints like NO_INDEX_JOIN > variables.
	// Handle hints conflict first.
=======
	// Pre-Handle hints and variables about index join, which try to detect the contradictory hint and variables
	// The priority is: force hints like TIDB_INLJ > filter hints like NO_INDEX_JOIN > variables and rec warns.
>>>>>>> d46ecaa4
	stmtCtx := p.SCtx().GetSessionVars().StmtCtx
	if p.PreferAny(h.PreferLeftAsINLJInner, h.PreferRightAsINLJInner) && p.PreferAny(h.PreferNoIndexJoin) {
		stmtCtx.SetHintWarning("Some INL_JOIN and NO_INDEX_JOIN hints conflict, NO_INDEX_JOIN may be ignored")
	}
	if p.PreferAny(h.PreferLeftAsINLHJInner, h.PreferRightAsINLHJInner) && p.PreferAny(h.PreferNoIndexHashJoin) {
		stmtCtx.SetHintWarning("Some INL_HASH_JOIN and NO_INDEX_HASH_JOIN hints conflict, NO_INDEX_HASH_JOIN may be ignored")
	}
	if p.PreferAny(h.PreferLeftAsINLMJInner, h.PreferRightAsINLMJInner) && p.PreferAny(h.PreferNoIndexMergeJoin) {
		stmtCtx.SetHintWarning("Some INL_MERGE_JOIN and NO_INDEX_MERGE_JOIN hints conflict, NO_INDEX_MERGE_JOIN may be ignored")
	}
<<<<<<< HEAD
	// 因为我们 index join inner 侧往下的 indexJoinProp 还没有被 inner 孩子给 physicalize, 所以 forceIndexJoin 的 hint 在这里我们不太好说
	// todo: 只能等到 index join 在 alterntive 之间比较代价的时候，再去考虑这个。
	//candidates, canForced = handleForceIndexJoinHints(p, prop, candidates)
	//if canForced {
	//	return candidates, canForced
	//}
	candidates = handleFilterIndexJoinHints(p, candidates)
	// todo: if any variables banned it, why bother to generate it first?
	// 最后才把 index merge 给 filter 掉的，不要生成不就完了吗
	return filterIndexJoinBySessionVars(p.SCtx(), candidates)
=======
	// previously we will think about force index join hints here, but we have to wait the inner plans to be a valid
	// physical one/ones. Because indexJoinProp may not be admitted by its inner patterns, so we innovatively move all
	// hint related handling to the findBestTask function when we see the entire inner physicalized plan tree. See xxx
	// for details.
	//
	// handleFilterIndexJoinHints is trying to avoid generating index join or index hash join when no-index-join related
	// hint is specified in the query. So we can do it in physic enumeration phase here.
	return handleFilterIndexJoinHints(p, candidates)
>>>>>>> d46ecaa4
}

// tryToGetIndexJoin returns all available index join plans, and the second returned value indicates whether this plan is enforced by hints.
func tryToGetIndexJoin(p *logicalop.LogicalJoin, prop *property.PhysicalProperty) (indexJoins []base.PhysicalPlan, canForced bool) {
	// supportLeftOuter and supportRightOuter indicates whether this type of join
	// supports the left side or right side to be the outer side.
	var supportLeftOuter, supportRightOuter bool
	switch p.JoinType {
	case logicalop.SemiJoin, logicalop.AntiSemiJoin, logicalop.LeftOuterSemiJoin, logicalop.AntiLeftOuterSemiJoin, logicalop.LeftOuterJoin:
		supportLeftOuter = true
	case logicalop.RightOuterJoin:
		supportRightOuter = true
	case logicalop.InnerJoin:
		supportLeftOuter, supportRightOuter = true, true
	}
	candidates := make([]base.PhysicalPlan, 0, 2)
	if supportLeftOuter {
		candidates = append(candidates, getIndexJoinByOuterIdx(p, prop, 0)...)
	}
	if supportRightOuter {
		candidates = append(candidates, getIndexJoinByOuterIdx(p, prop, 1)...)
	}

	// Handle hints and variables about index join.
	// The priority is: force hints like TIDB_INLJ > filter hints like NO_INDEX_JOIN > variables.
	// Handle hints conflict first.
	stmtCtx := p.SCtx().GetSessionVars().StmtCtx
	if p.PreferAny(h.PreferLeftAsINLJInner, h.PreferRightAsINLJInner) && p.PreferAny(h.PreferNoIndexJoin) {
		stmtCtx.SetHintWarning("Some INL_JOIN and NO_INDEX_JOIN hints conflict, NO_INDEX_JOIN may be ignored")
	}
	if p.PreferAny(h.PreferLeftAsINLHJInner, h.PreferRightAsINLHJInner) && p.PreferAny(h.PreferNoIndexHashJoin) {
		stmtCtx.SetHintWarning("Some INL_HASH_JOIN and NO_INDEX_HASH_JOIN hints conflict, NO_INDEX_HASH_JOIN may be ignored")
	}
	if p.PreferAny(h.PreferLeftAsINLMJInner, h.PreferRightAsINLMJInner) && p.PreferAny(h.PreferNoIndexMergeJoin) {
		stmtCtx.SetHintWarning("Some INL_MERGE_JOIN and NO_INDEX_MERGE_JOIN hints conflict, NO_INDEX_MERGE_JOIN may be ignored")
	}

	// 这里只要 index join 枚举出来了，就会直接 return 符合 hint 的，但是 v2 里面枚举出来的只是空壳 index join
	candidates, canForced = handleForceIndexJoinHints(p, prop, candidates)
	if canForced {
		return candidates, canForced
	}
	candidates = handleFilterIndexJoinHints(p, candidates)
	// todo: if any variables banned it, why bother to generate it first?
	// 最后才把 index merge 给 filter 掉的，不要生成不就完了吗
	return filterIndexJoinBySessionVars(p.SCtx(), candidates), false
}

// handleFilterIndexJoinHints is trying to avoid generating index join or index hash join when no-index-join related
// hint is specified in the query. So we can do it in physic enumeration phase.
func handleFilterIndexJoinHints(p *logicalop.LogicalJoin, candidates []base.PhysicalPlan) []base.PhysicalPlan {
	if !p.PreferAny(h.PreferNoIndexJoin, h.PreferNoIndexHashJoin, h.PreferNoIndexMergeJoin) {
		return candidates // no filter index join hints
	}
	filtered := make([]base.PhysicalPlan, 0, len(candidates))
	for _, candidate := range candidates {
		_, joinMethod, ok := getIndexJoinSideAndMethod(candidate)
		if !ok {
			continue
		}
		if (p.PreferAny(h.PreferNoIndexJoin) && joinMethod == indexJoinMethod) ||
			(p.PreferAny(h.PreferNoIndexHashJoin) && joinMethod == indexHashJoinMethod) ||
			(p.PreferAny(h.PreferNoIndexMergeJoin) && joinMethod == indexMergeJoinMethod) {
			continue
		}
		filtered = append(filtered, candidate)
	}
	return filtered
}

<<<<<<< HEAD
// suitLogicalJoinHint is used to handle logic hint/prefer/variable, which is not a strong guide for optimization phase.
// it will return true if the hint can be applied when saw a real physic plan is successfully built and returned from child.
// then for this level's physics, we can directly return this physic plan. If there is no physic applicable for the logic
// hint, we will return false and the optimizer will continue to use cost compare to get the low-cost one.
func suitLogicalJoinHint(lp base.LogicalPlan, prop *property.PhysicalProperty, physic base.PhysicalPlan) (forced bool) {
	p, ok := lp.(*logicalop.LogicalJoin)
	if !ok {
		return false
	}
	if physic == nil {
		return false
	}
	if !p.PreferAny(h.PreferRightAsINLJInner, h.PreferRightAsINLHJInner, h.PreferRightAsINLMJInner,
		h.PreferLeftAsINLJInner, h.PreferLeftAsINLHJInner, h.PreferLeftAsINLMJInner) {
		return false // no force index join hints
	}
	innerSide, joinMethod, ok := getIndexJoinSideAndMethod(physic)
	if !ok {
		return false
	}
	if (p.PreferAny(h.PreferLeftAsINLJInner) && innerSide == joinLeft && joinMethod == indexJoinMethod) ||
		(p.PreferAny(h.PreferRightAsINLJInner) && innerSide == joinRight && joinMethod == indexJoinMethod) ||
		(p.PreferAny(h.PreferLeftAsINLHJInner) && innerSide == joinLeft && joinMethod == indexHashJoinMethod) ||
		(p.PreferAny(h.PreferRightAsINLHJInner) && innerSide == joinRight && joinMethod == indexHashJoinMethod) ||
		(p.PreferAny(h.PreferLeftAsINLMJInner) && innerSide == joinLeft && joinMethod == indexMergeJoinMethod) ||
		(p.PreferAny(h.PreferRightAsINLMJInner) && innerSide == joinRight && joinMethod == indexMergeJoinMethod) {
		// valid physic for the hint
		return true
=======
// recordIndexJoinHintWarnings records the warnings msg if no valid preferred physic are picked.
// todo: extend recordIndexJoinHintWarnings to support all kind of operator's warnings handling.
func recordIndexJoinHintWarnings(lp base.LogicalPlan, prop *property.PhysicalProperty) error {
	p, ok := lp.(*logicalop.LogicalJoin)
	if !ok {
		return nil
>>>>>>> d46ecaa4
	}
	// Cannot find any valid index join plan with these force hints.
	// Print warning message if any hints cannot work.
	// If the required property is not empty, we will enforce it and try the hint again.
	// So we only need to generate warning message when the property is empty.
	if prop.IsSortItemEmpty() {
		var indexJoinTables, indexHashJoinTables, indexMergeJoinTables []h.HintedTable
		if p.HintInfo != nil {
			t := p.HintInfo.IndexJoin
			indexJoinTables, indexHashJoinTables, indexMergeJoinTables = t.INLJTables, t.INLHJTables, t.INLMJTables
		}
		var errMsg string
		switch {
		case p.PreferAny(h.PreferLeftAsINLJInner, h.PreferRightAsINLJInner): // prefer index join
			errMsg = fmt.Sprintf("Optimizer Hint %s or %s is inapplicable", h.Restore2JoinHint(h.HintINLJ, indexJoinTables), h.Restore2JoinHint(h.TiDBIndexNestedLoopJoin, indexJoinTables))
		case p.PreferAny(h.PreferLeftAsINLHJInner, h.PreferRightAsINLHJInner): // prefer index hash join
			errMsg = fmt.Sprintf("Optimizer Hint %s is inapplicable", h.Restore2JoinHint(h.HintINLHJ, indexHashJoinTables))
		case p.PreferAny(h.PreferLeftAsINLMJInner, h.PreferRightAsINLMJInner): // prefer index merge join
			errMsg = fmt.Sprintf("Optimizer Hint %s is inapplicable", h.Restore2JoinHint(h.HintINLMJ, indexMergeJoinTables))
<<<<<<< HEAD
=======
		default:
			// only record warnings for index join hint not working now.
			return nil
>>>>>>> d46ecaa4
		}
		// Append inapplicable reason.
		if len(p.EqualConditions) == 0 {
			errMsg += " without column equal ON condition"
		}
		// Generate warning message to client.
<<<<<<< HEAD
		p.SCtx().GetSessionVars().StmtCtx.SetHintWarning(errMsg)
=======
		return plannererrors.ErrInternal.FastGen(errMsg)
	}
	return nil
}

// suitLogicalJoinHint is used to handle logic hint/prefer/variable, which is not a strong guide for optimization phase.
// It is changed from handleForceIndexJoinHints to handle the preferred join hint among several valid physical plan choices.
// It will return true if the hint can be applied when saw a real physic plan successfully built and returned up from child.
// we cache the most preferred one among this valid and preferred physic plans. If there is no preferred physic applicable
// for the logic hint, we will return false and the optimizer will continue to return the normal low-cost one.
func suitLogicalJoinHint(lp base.LogicalPlan, physic base.PhysicalPlan) (preferred bool) {
	p, ok := lp.(*logicalop.LogicalJoin)
	if !ok {
		return false
	}
	if physic == nil {
		return false
	}
	if !p.PreferAny(h.PreferRightAsINLJInner, h.PreferRightAsINLHJInner, h.PreferRightAsINLMJInner,
		h.PreferLeftAsINLJInner, h.PreferLeftAsINLHJInner, h.PreferLeftAsINLMJInner) {
		return false // no force index join hints
	}
	innerSide, joinMethod, ok := getIndexJoinSideAndMethod(physic)
	if !ok {
		return false
	}
	if (p.PreferAny(h.PreferLeftAsINLJInner) && innerSide == joinLeft && joinMethod == indexJoinMethod) ||
		(p.PreferAny(h.PreferRightAsINLJInner) && innerSide == joinRight && joinMethod == indexJoinMethod) ||
		(p.PreferAny(h.PreferLeftAsINLHJInner) && innerSide == joinLeft && joinMethod == indexHashJoinMethod) ||
		(p.PreferAny(h.PreferRightAsINLHJInner) && innerSide == joinRight && joinMethod == indexHashJoinMethod) ||
		(p.PreferAny(h.PreferLeftAsINLMJInner) && innerSide == joinLeft && joinMethod == indexMergeJoinMethod) ||
		(p.PreferAny(h.PreferRightAsINLMJInner) && innerSide == joinRight && joinMethod == indexMergeJoinMethod) {
		// valid physic for the hint
		return true
>>>>>>> d46ecaa4
	}
	return false
}

// handleForceIndexJoinHints handles the force index join hints and returns all plans that can satisfy the hints.
func handleForceIndexJoinHints(p *logicalop.LogicalJoin, prop *property.PhysicalProperty, candidates []base.PhysicalPlan) (indexJoins []base.PhysicalPlan, canForced bool) {
	if !p.PreferAny(h.PreferRightAsINLJInner, h.PreferRightAsINLHJInner, h.PreferRightAsINLMJInner,
		h.PreferLeftAsINLJInner, h.PreferLeftAsINLHJInner, h.PreferLeftAsINLMJInner) {
		return candidates, false // no force index join hints
	}
	forced := make([]base.PhysicalPlan, 0, len(candidates))
	for _, candidate := range candidates {
		innerSide, joinMethod, ok := getIndexJoinSideAndMethod(candidate)
		if !ok {
			continue
		}
		if (p.PreferAny(h.PreferLeftAsINLJInner) && innerSide == joinLeft && joinMethod == indexJoinMethod) ||
			(p.PreferAny(h.PreferRightAsINLJInner) && innerSide == joinRight && joinMethod == indexJoinMethod) ||
			(p.PreferAny(h.PreferLeftAsINLHJInner) && innerSide == joinLeft && joinMethod == indexHashJoinMethod) ||
			(p.PreferAny(h.PreferRightAsINLHJInner) && innerSide == joinRight && joinMethod == indexHashJoinMethod) ||
			(p.PreferAny(h.PreferLeftAsINLMJInner) && innerSide == joinLeft && joinMethod == indexMergeJoinMethod) ||
			(p.PreferAny(h.PreferRightAsINLMJInner) && innerSide == joinRight && joinMethod == indexMergeJoinMethod) {
			forced = append(forced, candidate)
		}
	}

	if len(forced) > 0 {
		return forced, true
	}
	// Cannot find any valid index join plan with these force hints.
	// Print warning message if any hints cannot work.
	// If the required property is not empty, we will enforce it and try the hint again.
	// So we only need to generate warning message when the property is empty.
	if prop.IsSortItemEmpty() {
		var indexJoinTables, indexHashJoinTables, indexMergeJoinTables []h.HintedTable
		if p.HintInfo != nil {
			t := p.HintInfo.IndexJoin
			indexJoinTables, indexHashJoinTables, indexMergeJoinTables = t.INLJTables, t.INLHJTables, t.INLMJTables
		}
		var errMsg string
		switch {
		case p.PreferAny(h.PreferLeftAsINLJInner, h.PreferRightAsINLJInner): // prefer index join
			errMsg = fmt.Sprintf("Optimizer Hint %s or %s is inapplicable", h.Restore2JoinHint(h.HintINLJ, indexJoinTables), h.Restore2JoinHint(h.TiDBIndexNestedLoopJoin, indexJoinTables))
		case p.PreferAny(h.PreferLeftAsINLHJInner, h.PreferRightAsINLHJInner): // prefer index hash join
			errMsg = fmt.Sprintf("Optimizer Hint %s is inapplicable", h.Restore2JoinHint(h.HintINLHJ, indexHashJoinTables))
		case p.PreferAny(h.PreferLeftAsINLMJInner, h.PreferRightAsINLMJInner): // prefer index merge join
			errMsg = fmt.Sprintf("Optimizer Hint %s is inapplicable", h.Restore2JoinHint(h.HintINLMJ, indexMergeJoinTables))
		}
		// Append inapplicable reason.
		if len(p.EqualConditions) == 0 {
			errMsg += " without column equal ON condition"
		}
		// Generate warning message to client.
		p.SCtx().GetSessionVars().StmtCtx.SetHintWarning(errMsg)
	}
	return candidates, false
}

func checkChildFitBC(p base.Plan) bool {
	if p.StatsInfo().HistColl == nil {
		return p.SCtx().GetSessionVars().BroadcastJoinThresholdCount == -1 || p.StatsInfo().Count() < p.SCtx().GetSessionVars().BroadcastJoinThresholdCount
	}
	avg := cardinality.GetAvgRowSize(p.SCtx(), p.StatsInfo().HistColl, p.Schema().Columns, false, false)
	sz := avg * float64(p.StatsInfo().Count())
	return p.SCtx().GetSessionVars().BroadcastJoinThresholdSize == -1 || sz < float64(p.SCtx().GetSessionVars().BroadcastJoinThresholdSize)
}

func calcBroadcastExchangeSize(p base.Plan, mppStoreCnt int) (row float64, size float64, hasSize bool) {
	s := p.StatsInfo()
	row = float64(s.Count()) * float64(mppStoreCnt-1)
	if s.HistColl == nil {
		return row, 0, false
	}
	avg := cardinality.GetAvgRowSize(p.SCtx(), s.HistColl, p.Schema().Columns, false, false)
	size = avg * row
	return row, size, true
}

func calcBroadcastExchangeSizeByChild(p1 base.Plan, p2 base.Plan, mppStoreCnt int) (row float64, size float64, hasSize bool) {
	row1, size1, hasSize1 := calcBroadcastExchangeSize(p1, mppStoreCnt)
	row2, size2, hasSize2 := calcBroadcastExchangeSize(p2, mppStoreCnt)

	// broadcast exchange size:
	//   Build: (mppStoreCnt - 1) * sizeof(BuildTable)
	//   Probe: 0
	// choose the child plan with the maximum approximate value as Probe

	if hasSize1 && hasSize2 {
		return math.Min(row1, row2), math.Min(size1, size2), true
	}

	return math.Min(row1, row2), 0, false
}

func calcHashExchangeSize(p base.Plan, mppStoreCnt int) (row float64, sz float64, hasSize bool) {
	s := p.StatsInfo()
	row = float64(s.Count()) * float64(mppStoreCnt-1) / float64(mppStoreCnt)
	if s.HistColl == nil {
		return row, 0, false
	}
	avg := cardinality.GetAvgRowSize(p.SCtx(), s.HistColl, p.Schema().Columns, false, false)
	sz = avg * row
	return row, sz, true
}

func calcHashExchangeSizeByChild(p1 base.Plan, p2 base.Plan, mppStoreCnt int) (row float64, size float64, hasSize bool) {
	row1, size1, hasSize1 := calcHashExchangeSize(p1, mppStoreCnt)
	row2, size2, hasSize2 := calcHashExchangeSize(p2, mppStoreCnt)

	// hash exchange size:
	//   Build: sizeof(BuildTable) * (mppStoreCnt - 1) / mppStoreCnt
	//   Probe: sizeof(ProbeTable) * (mppStoreCnt - 1) / mppStoreCnt

	if hasSize1 && hasSize2 {
		return row1 + row2, size1 + size2, true
	}
	return row1 + row2, 0, false
}

// The size of `Build` hash table when using broadcast join is about `X`.
// The size of `Build` hash table when using shuffle join is about `X / (mppStoreCnt)`.
// It will cost more time to construct `Build` hash table and search `Probe` while using broadcast join.
// Set a scale factor (`mppStoreCnt^*`) when estimating broadcast join in `isJoinFitMPPBCJ` and `isJoinChildFitMPPBCJ` (based on TPCH benchmark, it has been verified in Q9).

func isJoinFitMPPBCJ(p *logicalop.LogicalJoin, mppStoreCnt int) bool {
	rowBC, szBC, hasSizeBC := calcBroadcastExchangeSizeByChild(p.Children()[0], p.Children()[1], mppStoreCnt)
	rowHash, szHash, hasSizeHash := calcHashExchangeSizeByChild(p.Children()[0], p.Children()[1], mppStoreCnt)
	if hasSizeBC && hasSizeHash {
		return szBC*float64(mppStoreCnt) <= szHash
	}
	return rowBC*float64(mppStoreCnt) <= rowHash
}

func isJoinChildFitMPPBCJ(p *logicalop.LogicalJoin, childIndexToBC int, mppStoreCnt int) bool {
	rowBC, szBC, hasSizeBC := calcBroadcastExchangeSize(p.Children()[childIndexToBC], mppStoreCnt)
	rowHash, szHash, hasSizeHash := calcHashExchangeSizeByChild(p.Children()[0], p.Children()[1], mppStoreCnt)

	if hasSizeBC && hasSizeHash {
		return szBC*float64(mppStoreCnt) <= szHash
	}
	return rowBC*float64(mppStoreCnt) <= rowHash
}

// If we can use mpp broadcast join, that's our first choice.
func preferMppBCJ(p *logicalop.LogicalJoin) bool {
	if len(p.EqualConditions) == 0 && p.SCtx().GetSessionVars().AllowCartesianBCJ == 2 {
		return true
	}

	onlyCheckChild1 := p.JoinType == logicalop.LeftOuterJoin || p.JoinType == logicalop.SemiJoin || p.JoinType == logicalop.AntiSemiJoin
	onlyCheckChild0 := p.JoinType == logicalop.RightOuterJoin

	if p.SCtx().GetSessionVars().PreferBCJByExchangeDataSize {
		mppStoreCnt, err := p.SCtx().GetMPPClient().GetMPPStoreCount()

		// No need to exchange data if there is only ONE mpp store. But the behavior of optimizer is unexpected if use broadcast way forcibly, such as tpch q4.
		// TODO: always use broadcast way to exchange data if there is only ONE mpp store.

		if err == nil && mppStoreCnt > 0 {
			if !(onlyCheckChild1 || onlyCheckChild0) {
				return isJoinFitMPPBCJ(p, mppStoreCnt)
			}
			if mppStoreCnt > 1 {
				if onlyCheckChild1 {
					return isJoinChildFitMPPBCJ(p, 1, mppStoreCnt)
				} else if onlyCheckChild0 {
					return isJoinChildFitMPPBCJ(p, 0, mppStoreCnt)
				}
			}
			// If mppStoreCnt is ONE and only need to check one child plan, rollback to original way.
			// Otherwise, the plan of tpch q4 may be unexpected.
		}
	}

	if onlyCheckChild1 {
		return checkChildFitBC(p.Children()[1])
	} else if onlyCheckChild0 {
		return checkChildFitBC(p.Children()[0])
	}
	return checkChildFitBC(p.Children()[0]) || checkChildFitBC(p.Children()[1])
}

func canExprsInJoinPushdown(p *logicalop.LogicalJoin, storeType kv.StoreType) bool {
	equalExprs := make([]expression.Expression, 0, len(p.EqualConditions))
	for _, eqCondition := range p.EqualConditions {
		if eqCondition.FuncName.L == ast.NullEQ {
			return false
		}
		equalExprs = append(equalExprs, eqCondition)
	}
	pushDownCtx := util.GetPushDownCtx(p.SCtx())
	if !expression.CanExprsPushDown(pushDownCtx, equalExprs, storeType) {
		return false
	}
	if !expression.CanExprsPushDown(pushDownCtx, p.LeftConditions, storeType) {
		return false
	}
	if !expression.CanExprsPushDown(pushDownCtx, p.RightConditions, storeType) {
		return false
	}
	if !expression.CanExprsPushDown(pushDownCtx, p.OtherConditions, storeType) {
		return false
	}
	return true
}

func tryToGetMppHashJoin(p *logicalop.LogicalJoin, prop *property.PhysicalProperty, useBCJ bool) []base.PhysicalPlan {
	if !prop.IsSortItemEmpty() {
		return nil
	}
	if prop.TaskTp != property.RootTaskType && prop.TaskTp != property.MppTaskType {
		return nil
	}

	if !expression.IsPushDownEnabled(p.JoinType.String(), kv.TiFlash) {
		p.SCtx().GetSessionVars().RaiseWarningWhenMPPEnforced("MPP mode may be blocked because join type `" + p.JoinType.String() + "` is blocked by blacklist, check `table mysql.expr_pushdown_blacklist;` for more information.")
		return nil
	}

	if p.JoinType != logicalop.InnerJoin && p.JoinType != logicalop.LeftOuterJoin && p.JoinType != logicalop.RightOuterJoin && p.JoinType != logicalop.SemiJoin && p.JoinType != logicalop.AntiSemiJoin && p.JoinType != logicalop.LeftOuterSemiJoin && p.JoinType != logicalop.AntiLeftOuterSemiJoin {
		p.SCtx().GetSessionVars().RaiseWarningWhenMPPEnforced("MPP mode may be blocked because join type `" + p.JoinType.String() + "` is not supported now.")
		return nil
	}

	if len(p.EqualConditions) == 0 {
		if !useBCJ {
			p.SCtx().GetSessionVars().RaiseWarningWhenMPPEnforced("MPP mode may be blocked because `Cartesian Product` is only supported by broadcast join, check value and documents of variables `tidb_broadcast_join_threshold_size` and `tidb_broadcast_join_threshold_count`.")
			return nil
		}
		if p.SCtx().GetSessionVars().AllowCartesianBCJ == 0 {
			p.SCtx().GetSessionVars().RaiseWarningWhenMPPEnforced("MPP mode may be blocked because `Cartesian Product` is only supported by broadcast join, check value and documents of variable `tidb_opt_broadcast_cartesian_join`.")
			return nil
		}
	}
	if len(p.LeftConditions) != 0 && p.JoinType != logicalop.LeftOuterJoin {
		p.SCtx().GetSessionVars().RaiseWarningWhenMPPEnforced("MPP mode may be blocked because there is a join that is not `left join` but has left conditions, which is not supported by mpp now, see github.com/pingcap/tidb/issues/26090 for more information.")
		return nil
	}
	if len(p.RightConditions) != 0 && p.JoinType != logicalop.RightOuterJoin {
		p.SCtx().GetSessionVars().RaiseWarningWhenMPPEnforced("MPP mode may be blocked because there is a join that is not `right join` but has right conditions, which is not supported by mpp now.")
		return nil
	}

	if prop.MPPPartitionTp == property.BroadcastType {
		return nil
	}
	if !canExprsInJoinPushdown(p, kv.TiFlash) {
		return nil
	}
	lkeys, rkeys, _, _ := p.GetJoinKeys()
	lNAkeys, rNAKeys := p.GetNAJoinKeys()
	// check match property
	baseJoin := basePhysicalJoin{
		JoinType:        p.JoinType,
		LeftConditions:  p.LeftConditions,
		RightConditions: p.RightConditions,
		OtherConditions: p.OtherConditions,
		DefaultValues:   p.DefaultValues,
		LeftJoinKeys:    lkeys,
		RightJoinKeys:   rkeys,
		LeftNAJoinKeys:  lNAkeys,
		RightNAJoinKeys: rNAKeys,
	}
	// It indicates which side is the build side.
	forceLeftToBuild := ((p.PreferJoinType & h.PreferLeftAsHJBuild) > 0) || ((p.PreferJoinType & h.PreferRightAsHJProbe) > 0)
	forceRightToBuild := ((p.PreferJoinType & h.PreferRightAsHJBuild) > 0) || ((p.PreferJoinType & h.PreferLeftAsHJProbe) > 0)
	if forceLeftToBuild && forceRightToBuild {
		p.SCtx().GetSessionVars().StmtCtx.SetHintWarning(
			"Some HASH_JOIN_BUILD and HASH_JOIN_PROBE hints are conflicts, please check the hints")
		forceLeftToBuild = false
		forceRightToBuild = false
	}
	preferredBuildIndex := 0
	fixedBuildSide := false // Used to indicate whether the build side for the MPP join is fixed or not.
	if p.JoinType == logicalop.InnerJoin {
		if p.Children()[0].StatsInfo().Count() > p.Children()[1].StatsInfo().Count() {
			preferredBuildIndex = 1
		}
	} else if p.JoinType.IsSemiJoin() {
		if !useBCJ && !p.IsNAAJ() && len(p.EqualConditions) > 0 && (p.JoinType == logicalop.SemiJoin || p.JoinType == logicalop.AntiSemiJoin) {
			// TiFlash only supports Non-null_aware non-cross semi/anti_semi join to use both sides as build side
			preferredBuildIndex = 1
			// MPPOuterJoinFixedBuildSide default value is false
			// use MPPOuterJoinFixedBuildSide here as a way to disable using left table as build side
			if !p.SCtx().GetSessionVars().MPPOuterJoinFixedBuildSide && p.Children()[1].StatsInfo().Count() > p.Children()[0].StatsInfo().Count() {
				preferredBuildIndex = 0
			}
		} else {
			preferredBuildIndex = 1
			fixedBuildSide = true
		}
	}
	if p.JoinType == logicalop.LeftOuterJoin || p.JoinType == logicalop.RightOuterJoin {
		// TiFlash does not require that the build side must be the inner table for outer join.
		// so we can choose the build side based on the row count, except that:
		// 1. it is a broadcast join(for broadcast join, it makes sense to use the broadcast side as the build side)
		// 2. or session variable MPPOuterJoinFixedBuildSide is set to true
		// 3. or nullAware/cross joins
		if useBCJ || p.IsNAAJ() || len(p.EqualConditions) == 0 || p.SCtx().GetSessionVars().MPPOuterJoinFixedBuildSide {
			if !p.SCtx().GetSessionVars().MPPOuterJoinFixedBuildSide {
				// The hint has higher priority than variable.
				fixedBuildSide = true
			}
			if p.JoinType == logicalop.LeftOuterJoin {
				preferredBuildIndex = 1
			}
		} else if p.Children()[0].StatsInfo().Count() > p.Children()[1].StatsInfo().Count() {
			preferredBuildIndex = 1
		}
	}

	if forceLeftToBuild || forceRightToBuild {
		match := (forceLeftToBuild && preferredBuildIndex == 0) || (forceRightToBuild && preferredBuildIndex == 1)
		if !match {
			if fixedBuildSide {
				// A warning will be generated if the build side is fixed, but we attempt to change it using the hint.
				p.SCtx().GetSessionVars().StmtCtx.SetHintWarning(
					"Some HASH_JOIN_BUILD and HASH_JOIN_PROBE hints cannot be utilized for MPP joins, please check the hints")
			} else {
				// The HASH_JOIN_BUILD OR HASH_JOIN_PROBE hints can take effective.
				preferredBuildIndex = 1 - preferredBuildIndex
			}
		}
	}

	// set preferredBuildIndex for test
	failpoint.Inject("mockPreferredBuildIndex", func(val failpoint.Value) {
		if !p.SCtx().GetSessionVars().InRestrictedSQL {
			preferredBuildIndex = val.(int)
		}
	})

	baseJoin.InnerChildIdx = preferredBuildIndex
	childrenProps := make([]*property.PhysicalProperty, 2)
	if useBCJ {
		childrenProps[preferredBuildIndex] = &property.PhysicalProperty{TaskTp: property.MppTaskType, ExpectedCnt: math.MaxFloat64, MPPPartitionTp: property.BroadcastType, CanAddEnforcer: true, RejectSort: true, CTEProducerStatus: prop.CTEProducerStatus}
		expCnt := math.MaxFloat64
		if prop.ExpectedCnt < p.StatsInfo().RowCount {
			expCntScale := prop.ExpectedCnt / p.StatsInfo().RowCount
			expCnt = p.Children()[1-preferredBuildIndex].StatsInfo().RowCount * expCntScale
		}
		if prop.MPPPartitionTp == property.HashType {
			lPartitionKeys, rPartitionKeys := p.GetPotentialPartitionKeys()
			hashKeys := rPartitionKeys
			if preferredBuildIndex == 1 {
				hashKeys = lPartitionKeys
			}
			matches := prop.IsSubsetOf(hashKeys)
			if len(matches) == 0 {
				return nil
			}
			childrenProps[1-preferredBuildIndex] = &property.PhysicalProperty{TaskTp: property.MppTaskType, ExpectedCnt: expCnt, MPPPartitionTp: property.HashType, MPPPartitionCols: prop.MPPPartitionCols, RejectSort: true, CTEProducerStatus: prop.CTEProducerStatus}
		} else {
			childrenProps[1-preferredBuildIndex] = &property.PhysicalProperty{TaskTp: property.MppTaskType, ExpectedCnt: expCnt, MPPPartitionTp: property.AnyType, RejectSort: true, CTEProducerStatus: prop.CTEProducerStatus}
		}
	} else {
		lPartitionKeys, rPartitionKeys := p.GetPotentialPartitionKeys()
		if prop.MPPPartitionTp == property.HashType {
			var matches []int
			if p.JoinType == logicalop.InnerJoin {
				if matches = prop.IsSubsetOf(lPartitionKeys); len(matches) == 0 {
					matches = prop.IsSubsetOf(rPartitionKeys)
				}
			} else if p.JoinType == logicalop.RightOuterJoin {
				// for right out join, only the right partition keys can possibly matches the prop, because
				// the left partition keys will generate NULL values randomly
				// todo maybe we can add a null-sensitive flag in the MPPPartitionColumn to indicate whether the partition column is
				//  null-sensitive(used in aggregation) or null-insensitive(used in join)
				matches = prop.IsSubsetOf(rPartitionKeys)
			} else {
				// for left out join, only the left partition keys can possibly matches the prop, because
				// the right partition keys will generate NULL values randomly
				// for semi/anti semi/left out semi/anti left out semi join, only left partition keys are returned,
				// so just check the left partition keys
				matches = prop.IsSubsetOf(lPartitionKeys)
			}
			if len(matches) == 0 {
				return nil
			}
			lPartitionKeys = choosePartitionKeys(lPartitionKeys, matches)
			rPartitionKeys = choosePartitionKeys(rPartitionKeys, matches)
		}
		childrenProps[0] = &property.PhysicalProperty{TaskTp: property.MppTaskType, ExpectedCnt: math.MaxFloat64, MPPPartitionTp: property.HashType, MPPPartitionCols: lPartitionKeys, CanAddEnforcer: true, RejectSort: true, CTEProducerStatus: prop.CTEProducerStatus}
		childrenProps[1] = &property.PhysicalProperty{TaskTp: property.MppTaskType, ExpectedCnt: math.MaxFloat64, MPPPartitionTp: property.HashType, MPPPartitionCols: rPartitionKeys, CanAddEnforcer: true, RejectSort: true, CTEProducerStatus: prop.CTEProducerStatus}
	}
	join := PhysicalHashJoin{
		basePhysicalJoin:  baseJoin,
		Concurrency:       uint(p.SCtx().GetSessionVars().CopTiFlashConcurrencyFactor),
		EqualConditions:   p.EqualConditions,
		NAEqualConditions: p.NAEQConditions,
		storeTp:           kv.TiFlash,
		mppShuffleJoin:    !useBCJ,
		// Mpp Join has quite heavy cost. Even limit might not suspend it in time, so we don't scale the count.
	}.Init(p.SCtx(), p.StatsInfo(), p.QueryBlockOffset(), childrenProps...)
	join.SetSchema(p.Schema())
	return []base.PhysicalPlan{join}
}

func choosePartitionKeys(keys []*property.MPPPartitionColumn, matches []int) []*property.MPPPartitionColumn {
	newKeys := make([]*property.MPPPartitionColumn, 0, len(matches))
	for _, id := range matches {
		newKeys = append(newKeys, keys[id])
	}
	return newKeys
}

// it can generates hash join, index join and sort merge join.
// Firstly we check the hint, if hint is figured by user, we force to choose the corresponding physical plan.
// If the hint is not matched, it will get other candidates.
// If the hint is not figured, we will pick all candidates.
func exhaustPhysicalPlans4LogicalJoin(lp base.LogicalPlan, prop *property.PhysicalProperty) ([]base.PhysicalPlan, bool, error) {
	p := lp.(*logicalop.LogicalJoin)
	failpoint.Inject("MockOnlyEnableIndexHashJoin", func(val failpoint.Value) {
		if val.(bool) && !p.SCtx().GetSessionVars().InRestrictedSQL {
			indexJoins, _ := tryToGetIndexJoin(p, prop)
			failpoint.Return(indexJoins, true, nil)
		}
	})

	if !isJoinHintSupportedInMPPMode(p.PreferJoinType) {
		if hasMPPJoinHints(p.PreferJoinType) {
			// If there are MPP hints but has some conflicts join method hints, all the join hints are invalid.
			p.SCtx().GetSessionVars().StmtCtx.SetHintWarning("The MPP join hints are in conflict, and you can only specify join method hints that are currently supported by MPP mode now")
			p.PreferJoinType = 0
		} else {
			// If there are no MPP hints but has some conflicts join method hints, the MPP mode will be blocked.
			p.SCtx().GetSessionVars().RaiseWarningWhenMPPEnforced("MPP mode may be blocked because you have used hint to specify a join algorithm which is not supported by mpp now.")
			if prop.IsFlashProp() {
				return nil, false, nil
			}
		}
	}
	if prop.MPPPartitionTp == property.BroadcastType {
		return nil, false, nil
	}
	joins := make([]base.PhysicalPlan, 0, 8)
	canPushToTiFlash := p.CanPushToCop(kv.TiFlash)
	if p.SCtx().GetSessionVars().IsMPPAllowed() && canPushToTiFlash {
		if (p.PreferJoinType & h.PreferShuffleJoin) > 0 {
			if shuffleJoins := tryToGetMppHashJoin(p, prop, false); len(shuffleJoins) > 0 {
				return shuffleJoins, true, nil
			}
		}
		if (p.PreferJoinType & h.PreferBCJoin) > 0 {
			if bcastJoins := tryToGetMppHashJoin(p, prop, true); len(bcastJoins) > 0 {
				return bcastJoins, true, nil
			}
		}
		if preferMppBCJ(p) {
			mppJoins := tryToGetMppHashJoin(p, prop, true)
			joins = append(joins, mppJoins...)
		} else {
			mppJoins := tryToGetMppHashJoin(p, prop, false)
			joins = append(joins, mppJoins...)
		}
	} else {
		hasMppHints := false
		var errMsg string
		if (p.PreferJoinType & h.PreferShuffleJoin) > 0 {
			errMsg = "The join can not push down to the MPP side, the shuffle_join() hint is invalid"
			hasMppHints = true
		}
		if (p.PreferJoinType & h.PreferBCJoin) > 0 {
			errMsg = "The join can not push down to the MPP side, the broadcast_join() hint is invalid"
			hasMppHints = true
		}
		if hasMppHints {
			p.SCtx().GetSessionVars().StmtCtx.SetHintWarning(errMsg)
		}
	}
	if prop.IsFlashProp() {
		return joins, true, nil
	}

	if !p.IsNAAJ() {
		// naaj refuse merge join and index join.
		mergeJoins := GetMergeJoin(p, prop, p.Schema(), p.StatsInfo(), p.Children()[0].StatsInfo(), p.Children()[1].StatsInfo())
		if (p.PreferJoinType&h.PreferMergeJoin) > 0 && len(mergeJoins) > 0 {
			return mergeJoins, true, nil
		}
		joins = append(joins, mergeJoins...)

<<<<<<< HEAD
		if p.SCtx().GetSessionVars().EnhanceIndexJoinBuildV2 {
			indexJoins := tryToEnumerateIndexJoin(p, prop)
			joins = append(joins, indexJoins...)
		} else {
			indexJoins, forced := tryToGetIndexJoin(p, prop)
			if forced {
				return indexJoins, true, nil
			}
			joins = append(joins, indexJoins...)
=======
		// todo: feel vars.EnhanceIndexJoinBuildV2 and tryToEnumerateIndexJoin(p, prop)
		indexJoins, forced := tryToGetIndexJoin(p, prop)
		if forced {
			return indexJoins, true, nil
>>>>>>> d46ecaa4
		}
	}

	hashJoins, forced := getHashJoins(p, prop)
	if forced && len(hashJoins) > 0 {
		return hashJoins, true, nil
	}
	joins = append(joins, hashJoins...)

	if p.PreferJoinType > 0 {
		// If we reach here, it means we have a hint that doesn't work.
		// It might be affected by the required property, so we enforce
		// this property and try the hint again.
		return joins, false, nil
	}
	return joins, true, nil
}

func exhaustPhysicalPlans4LogicalExpand(lp base.LogicalPlan, prop *property.PhysicalProperty) ([]base.PhysicalPlan, bool, error) {
	p := lp.(*logicalop.LogicalExpand)
	// under the mpp task type, if the sort item is not empty, refuse it, cause expanded data doesn't support any sort items.
	if !prop.IsSortItemEmpty() {
		// false, meaning we can add a sort enforcer.
		return nil, false, nil
	}
	// when TiDB Expand execution is introduced: we can deal with two kind of physical plans.
	// RootTaskType means expand should be run at TiDB node.
	//	(RootTaskType is the default option, we can also generate a mpp candidate for it)
	// MPPTaskType means expand should be run at TiFlash node.
	if prop.TaskTp != property.RootTaskType && prop.TaskTp != property.MppTaskType {
		return nil, true, nil
	}
	// now Expand mode can only be executed on TiFlash node.
	// Upper layer shouldn't expect any mpp partition from an Expand operator.
	// todo: data output from Expand operator should keep the origin data mpp partition.
	if prop.TaskTp == property.MppTaskType && prop.MPPPartitionTp != property.AnyType {
		return nil, true, nil
	}
	var physicalExpands []base.PhysicalPlan
	// for property.RootTaskType and property.MppTaskType with no partition option, we can give an MPP Expand.
	canPushToTiFlash := p.CanPushToCop(kv.TiFlash)
	if p.SCtx().GetSessionVars().IsMPPAllowed() && canPushToTiFlash {
		mppProp := prop.CloneEssentialFields()
		mppProp.TaskTp = property.MppTaskType
		expand := PhysicalExpand{
			GroupingSets:          p.RollupGroupingSets,
			LevelExprs:            p.LevelExprs,
			ExtraGroupingColNames: p.ExtraGroupingColNames,
		}.Init(p.SCtx(), p.StatsInfo().ScaleByExpectCnt(prop.ExpectedCnt), p.QueryBlockOffset(), mppProp)
		expand.SetSchema(p.Schema())
		physicalExpands = append(physicalExpands, expand)
		// when the MppTaskType is required, we can return the physical plan directly.
		if prop.TaskTp == property.MppTaskType {
			return physicalExpands, true, nil
		}
	}
	// for property.RootTaskType, we can give a TiDB Expand.
	{
		taskTypes := []property.TaskType{property.CopSingleReadTaskType, property.CopMultiReadTaskType, property.MppTaskType, property.RootTaskType}
		for _, taskType := range taskTypes {
			// require cop task type for children.F
			tidbProp := prop.CloneEssentialFields()
			tidbProp.TaskTp = taskType
			expand := PhysicalExpand{
				GroupingSets:          p.RollupGroupingSets,
				LevelExprs:            p.LevelExprs,
				ExtraGroupingColNames: p.ExtraGroupingColNames,
			}.Init(p.SCtx(), p.StatsInfo().ScaleByExpectCnt(prop.ExpectedCnt), p.QueryBlockOffset(), tidbProp)
			expand.SetSchema(p.Schema())
			physicalExpands = append(physicalExpands, expand)
		}
	}
	return physicalExpands, true, nil
}

func exhaustPhysicalPlans4LogicalProjection(lp base.LogicalPlan, prop *property.PhysicalProperty) ([]base.PhysicalPlan, bool, error) {
	p := lp.(*logicalop.LogicalProjection)
	newProp, ok := p.TryToGetChildProp(prop)
	if !ok {
		return nil, true, nil
	}
	newProps := []*property.PhysicalProperty{newProp}
	// generate a mpp task candidate if mpp mode is allowed
	ctx := p.SCtx()
	pushDownCtx := util.GetPushDownCtx(ctx)
	if newProp.TaskTp != property.MppTaskType && ctx.GetSessionVars().IsMPPAllowed() && p.CanPushToCop(kv.TiFlash) &&
		expression.CanExprsPushDown(pushDownCtx, p.Exprs, kv.TiFlash) {
		mppProp := newProp.CloneEssentialFields()
		mppProp.TaskTp = property.MppTaskType
		newProps = append(newProps, mppProp)
	}
	if newProp.TaskTp != property.CopSingleReadTaskType && ctx.GetSessionVars().AllowProjectionPushDown && p.CanPushToCop(kv.TiKV) &&
		expression.CanExprsPushDown(pushDownCtx, p.Exprs, kv.TiKV) && !expression.ContainVirtualColumn(p.Exprs) &&
		expression.ProjectionBenefitsFromPushedDown(p.Exprs, p.Children()[0].Schema().Len()) {
		copProp := newProp.CloneEssentialFields()
		copProp.TaskTp = property.CopSingleReadTaskType
		newProps = append(newProps, copProp)
	}

	ret := make([]base.PhysicalPlan, 0, len(newProps))
	newProps = admitIndexJoinProps(newProps, prop)
	for _, newProp := range newProps {
		proj := PhysicalProjection{
			Exprs:            p.Exprs,
			CalculateNoDelay: p.CalculateNoDelay,
		}.Init(ctx, p.StatsInfo().ScaleByExpectCnt(prop.ExpectedCnt), p.QueryBlockOffset(), newProp)
		proj.SetSchema(p.Schema())
		ret = append(ret, proj)
	}
	return ret, true, nil
}

func pushLimitOrTopNForcibly(p base.LogicalPlan) bool {
	var meetThreshold bool
	var preferPushDown *bool
	switch lp := p.(type) {
	case *logicalop.LogicalTopN:
		preferPushDown = &lp.PreferLimitToCop
		meetThreshold = lp.Count+lp.Offset <= uint64(lp.SCtx().GetSessionVars().LimitPushDownThreshold)
	case *logicalop.LogicalLimit:
		preferPushDown = &lp.PreferLimitToCop
		meetThreshold = true // always push Limit down in this case since it has no side effect
	default:
		return false
	}

	if *preferPushDown || meetThreshold {
		if p.CanPushToCop(kv.TiKV) {
			return true
		}
		if *preferPushDown {
			p.SCtx().GetSessionVars().StmtCtx.SetHintWarning("Optimizer Hint LIMIT_TO_COP is inapplicable")
			*preferPushDown = false
		}
	}

	return false
}

func getPhysTopN(lt *logicalop.LogicalTopN, prop *property.PhysicalProperty) []base.PhysicalPlan {
	allTaskTypes := []property.TaskType{property.CopSingleReadTaskType, property.CopMultiReadTaskType}
	if !pushLimitOrTopNForcibly(lt) {
		allTaskTypes = append(allTaskTypes, property.RootTaskType)
	}
	mppAllowed := lt.SCtx().GetSessionVars().IsMPPAllowed()
	if mppAllowed {
		allTaskTypes = append(allTaskTypes, property.MppTaskType)
	}
	ret := make([]base.PhysicalPlan, 0, len(allTaskTypes))
	for _, tp := range allTaskTypes {
		resultProp := &property.PhysicalProperty{TaskTp: tp, ExpectedCnt: math.MaxFloat64, CTEProducerStatus: prop.CTEProducerStatus}
		topN := PhysicalTopN{
			ByItems:     lt.ByItems,
			PartitionBy: lt.PartitionBy,
			Count:       lt.Count,
			Offset:      lt.Offset,
		}.Init(lt.SCtx(), lt.StatsInfo(), lt.QueryBlockOffset(), resultProp)
		topN.SetSchema(lt.Schema())
		ret = append(ret, topN)
	}
	// If we can generate MPP task and there's vector distance function in the order by column.
	// We will try to generate a property for possible vector indexes.
	if mppAllowed {
		if len(lt.ByItems) != 1 {
			return ret
		}
		vs := expression.InterpretVectorSearchExpr(lt.ByItems[0].Expr)
		if vs == nil {
			return ret
		}
		// Currently vector index only accept ascending order.
		if lt.ByItems[0].Desc {
			return ret
		}
		// Currently, we only deal with the case the TopN is directly above a DataSource.
		ds, ok := lt.Children()[0].(*logicalop.DataSource)
		if !ok {
			return ret
		}
		// Reject any filters.
		if len(ds.PushedDownConds) > 0 {
			return ret
		}
		resultProp := &property.PhysicalProperty{
			TaskTp:            property.MppTaskType,
			ExpectedCnt:       math.MaxFloat64,
			CTEProducerStatus: prop.CTEProducerStatus,
		}
		resultProp.VectorProp.VSInfo = vs
		resultProp.VectorProp.TopK = uint32(lt.Count + lt.Offset)
		topN := PhysicalTopN{
			ByItems:     lt.ByItems,
			PartitionBy: lt.PartitionBy,
			Count:       lt.Count,
			Offset:      lt.Offset,
		}.Init(lt.SCtx(), lt.StatsInfo(), lt.QueryBlockOffset(), resultProp)
		topN.SetSchema(lt.Schema())
		ret = append(ret, topN)
	}
	return ret
}

func getPhysLimits(lt *logicalop.LogicalTopN, prop *property.PhysicalProperty) []base.PhysicalPlan {
	p, canPass := GetPropByOrderByItems(lt.ByItems)
	if !canPass {
		return nil
	}

	allTaskTypes := []property.TaskType{property.CopSingleReadTaskType, property.CopMultiReadTaskType}
	if !pushLimitOrTopNForcibly(lt) {
		allTaskTypes = append(allTaskTypes, property.RootTaskType)
	}
	ret := make([]base.PhysicalPlan, 0, len(allTaskTypes))
	for _, tp := range allTaskTypes {
		resultProp := &property.PhysicalProperty{TaskTp: tp, ExpectedCnt: float64(lt.Count + lt.Offset), SortItems: p.SortItems, CTEProducerStatus: prop.CTEProducerStatus}
		limit := PhysicalLimit{
			Count:       lt.Count,
			Offset:      lt.Offset,
			PartitionBy: lt.GetPartitionBy(),
		}.Init(lt.SCtx(), lt.StatsInfo(), lt.QueryBlockOffset(), resultProp)
		limit.SetSchema(lt.Schema())
		ret = append(ret, limit)
	}
	return ret
}

// MatchItems checks if this prop's columns can match by items totally.
func MatchItems(p *property.PhysicalProperty, items []*util.ByItems) bool {
	if len(items) < len(p.SortItems) {
		return false
	}
	for i, col := range p.SortItems {
		sortItem := items[i]
		if sortItem.Desc != col.Desc || !col.Col.EqualColumn(sortItem.Expr) {
			return false
		}
	}
	return true
}

// GetHashJoin is public for cascades planner.
func GetHashJoin(la *logicalop.LogicalApply, prop *property.PhysicalProperty) *PhysicalHashJoin {
	return getHashJoin(&la.LogicalJoin, prop, 1, false)
}

// exhaustPhysicalPlans4LogicalApply generates the physical plan for a logical apply.
func exhaustPhysicalPlans4LogicalApply(lp base.LogicalPlan, prop *property.PhysicalProperty) ([]base.PhysicalPlan, bool, error) {
	la := lp.(*logicalop.LogicalApply)
	if !prop.AllColsFromSchema(la.Children()[0].Schema()) || prop.IsFlashProp() { // for convenient, we don't pass through any prop
		la.SCtx().GetSessionVars().RaiseWarningWhenMPPEnforced(
			"MPP mode may be blocked because operator `Apply` is not supported now.")
		return nil, true, nil
	}
	if !prop.IsSortItemEmpty() && la.SCtx().GetSessionVars().EnableParallelApply {
		la.SCtx().GetSessionVars().StmtCtx.AppendWarning(errors.NewNoStackError("Parallel Apply rejects the possible order properties of its outer child currently"))
		return nil, true, nil
	}
	disableAggPushDownToCop(la.Children()[0])
	join := GetHashJoin(la, prop)
	var columns = make([]*expression.Column, 0, len(la.CorCols))
	for _, colColumn := range la.CorCols {
		// fix the liner warning.
		tmp := colColumn
		columns = append(columns, &tmp.Column)
	}
	cacheHitRatio := 0.0
	if la.StatsInfo().RowCount != 0 {
		ndv, _ := cardinality.EstimateColsNDVWithMatchedLen(columns, la.Schema(), la.StatsInfo())
		// for example, if there are 100 rows and the number of distinct values of these correlated columns
		// are 70, then we can assume 30 rows can hit the cache so the cache hit ratio is 1 - (70/100) = 0.3
		cacheHitRatio = 1 - (ndv / la.StatsInfo().RowCount)
	}

	var canUseCache bool
	if cacheHitRatio > 0.1 && la.SCtx().GetSessionVars().MemQuotaApplyCache > 0 {
		canUseCache = true
	} else {
		canUseCache = false
	}

	apply := PhysicalApply{
		PhysicalHashJoin: *join,
		OuterSchema:      la.CorCols,
		CanUseCache:      canUseCache,
	}.Init(la.SCtx(),
		la.StatsInfo().ScaleByExpectCnt(prop.ExpectedCnt),
		la.QueryBlockOffset(),
		&property.PhysicalProperty{ExpectedCnt: math.MaxFloat64, SortItems: prop.SortItems, CTEProducerStatus: prop.CTEProducerStatus},
		&property.PhysicalProperty{ExpectedCnt: math.MaxFloat64, CTEProducerStatus: prop.CTEProducerStatus})
	apply.SetSchema(la.Schema())
	return []base.PhysicalPlan{apply}, true, nil
}

func disableAggPushDownToCop(p base.LogicalPlan) {
	for _, child := range p.Children() {
		disableAggPushDownToCop(child)
	}
	if agg, ok := p.(*logicalop.LogicalAggregation); ok {
		agg.NoCopPushDown = true
	}
}

func tryToGetMppWindows(lw *logicalop.LogicalWindow, prop *property.PhysicalProperty) []base.PhysicalPlan {
	if !prop.IsSortItemAllForPartition() {
		return nil
	}
	if prop.TaskTp != property.RootTaskType && prop.TaskTp != property.MppTaskType {
		return nil
	}
	if prop.MPPPartitionTp == property.BroadcastType {
		return nil
	}

	{
		allSupported := true
		sctx := lw.SCtx()
		for _, windowFunc := range lw.WindowFuncDescs {
			if !windowFunc.CanPushDownToTiFlash(util.GetPushDownCtx(sctx)) {
				lw.SCtx().GetSessionVars().RaiseWarningWhenMPPEnforced(
					"MPP mode may be blocked because window function `" + windowFunc.Name + "` or its arguments are not supported now.")
				allSupported = false
			} else if !expression.IsPushDownEnabled(windowFunc.Name, kv.TiFlash) {
				lw.SCtx().GetSessionVars().RaiseWarningWhenMPPEnforced("MPP mode may be blocked because window function `" + windowFunc.Name + "` is blocked by blacklist, check `table mysql.expr_pushdown_blacklist;` for more information.")
				return nil
			}
		}
		if !allSupported {
			return nil
		}

		if lw.Frame != nil && lw.Frame.Type == ast.Ranges {
			ctx := lw.SCtx().GetExprCtx()
			if _, err := expression.ExpressionsToPBList(ctx.GetEvalCtx(), lw.Frame.Start.CalcFuncs, lw.SCtx().GetClient()); err != nil {
				lw.SCtx().GetSessionVars().RaiseWarningWhenMPPEnforced(
					"MPP mode may be blocked because window function frame can't be pushed down, because " + err.Error())
				return nil
			}
			if !expression.CanExprsPushDown(util.GetPushDownCtx(sctx), lw.Frame.Start.CalcFuncs, kv.TiFlash) {
				lw.SCtx().GetSessionVars().RaiseWarningWhenMPPEnforced(
					"MPP mode may be blocked because window function frame can't be pushed down")
				return nil
			}
			if _, err := expression.ExpressionsToPBList(ctx.GetEvalCtx(), lw.Frame.End.CalcFuncs, lw.SCtx().GetClient()); err != nil {
				lw.SCtx().GetSessionVars().RaiseWarningWhenMPPEnforced(
					"MPP mode may be blocked because window function frame can't be pushed down, because " + err.Error())
				return nil
			}
			if !expression.CanExprsPushDown(util.GetPushDownCtx(sctx), lw.Frame.End.CalcFuncs, kv.TiFlash) {
				lw.SCtx().GetSessionVars().RaiseWarningWhenMPPEnforced(
					"MPP mode may be blocked because window function frame can't be pushed down")
				return nil
			}

			if !lw.CheckComparisonForTiFlash(lw.Frame.Start) || !lw.CheckComparisonForTiFlash(lw.Frame.End) {
				lw.SCtx().GetSessionVars().RaiseWarningWhenMPPEnforced(
					"MPP mode may be blocked because window function frame can't be pushed down, because Duration vs Datetime is invalid comparison as TiFlash can't handle it so far.")
				return nil
			}
		}
	}

	var byItems []property.SortItem
	byItems = append(byItems, lw.PartitionBy...)
	byItems = append(byItems, lw.OrderBy...)
	childProperty := &property.PhysicalProperty{
		ExpectedCnt:           math.MaxFloat64,
		CanAddEnforcer:        true,
		SortItems:             byItems,
		TaskTp:                property.MppTaskType,
		SortItemsForPartition: byItems,
		CTEProducerStatus:     prop.CTEProducerStatus,
	}
	if !prop.IsPrefix(childProperty) {
		return nil
	}

	if len(lw.PartitionBy) > 0 {
		partitionCols := lw.GetPartitionKeys()
		// trying to match the required partitions.
		if prop.MPPPartitionTp == property.HashType {
			matches := prop.IsSubsetOf(partitionCols)
			if len(matches) == 0 {
				// do not satisfy the property of its parent, so return empty
				return nil
			}
			partitionCols = choosePartitionKeys(partitionCols, matches)
		}
		childProperty.MPPPartitionTp = property.HashType
		childProperty.MPPPartitionCols = partitionCols
	} else {
		childProperty.MPPPartitionTp = property.SinglePartitionType
	}

	if prop.MPPPartitionTp == property.SinglePartitionType && childProperty.MPPPartitionTp != property.SinglePartitionType {
		return nil
	}

	window := PhysicalWindow{
		WindowFuncDescs: lw.WindowFuncDescs,
		PartitionBy:     lw.PartitionBy,
		OrderBy:         lw.OrderBy,
		Frame:           lw.Frame,
		storeTp:         kv.TiFlash,
	}.Init(lw.SCtx(), lw.StatsInfo().ScaleByExpectCnt(prop.ExpectedCnt), lw.QueryBlockOffset(), childProperty)
	window.SetSchema(lw.Schema())

	return []base.PhysicalPlan{window}
}

func exhaustPhysicalPlans4LogicalWindow(lp base.LogicalPlan, prop *property.PhysicalProperty) ([]base.PhysicalPlan, bool, error) {
	lw := lp.(*logicalop.LogicalWindow)
	windows := make([]base.PhysicalPlan, 0, 2)

	canPushToTiFlash := lw.CanPushToCop(kv.TiFlash)
	if lw.SCtx().GetSessionVars().IsMPPAllowed() && canPushToTiFlash {
		mppWindows := tryToGetMppWindows(lw, prop)
		windows = append(windows, mppWindows...)
	}

	// if there needs a mpp task, we don't generate tidb window function.
	if prop.TaskTp == property.MppTaskType {
		return windows, true, nil
	}
	var byItems []property.SortItem
	byItems = append(byItems, lw.PartitionBy...)
	byItems = append(byItems, lw.OrderBy...)
	childProperty := &property.PhysicalProperty{ExpectedCnt: math.MaxFloat64, SortItems: byItems, CanAddEnforcer: true, CTEProducerStatus: prop.CTEProducerStatus}
	if !prop.IsPrefix(childProperty) {
		return nil, true, nil
	}
	window := PhysicalWindow{
		WindowFuncDescs: lw.WindowFuncDescs,
		PartitionBy:     lw.PartitionBy,
		OrderBy:         lw.OrderBy,
		Frame:           lw.Frame,
	}.Init(lw.SCtx(), lw.StatsInfo().ScaleByExpectCnt(prop.ExpectedCnt), lw.QueryBlockOffset(), childProperty)
	window.SetSchema(lw.Schema())

	windows = append(windows, window)
	return windows, true, nil
}

func getEnforcedStreamAggs(la *logicalop.LogicalAggregation, prop *property.PhysicalProperty) []base.PhysicalPlan {
	if prop.IsFlashProp() {
		return nil
	}
	_, desc := prop.AllSameOrder()
	allTaskTypes := prop.GetAllPossibleChildTaskTypes()
	enforcedAggs := make([]base.PhysicalPlan, 0, len(allTaskTypes))
	childProp := &property.PhysicalProperty{
		ExpectedCnt:    math.Max(prop.ExpectedCnt*la.InputCount/la.StatsInfo().RowCount, prop.ExpectedCnt),
		CanAddEnforcer: true,
		SortItems:      property.SortItemsFromCols(la.GetGroupByCols(), desc),
	}
	childProp = admitIndexJoinProp(childProp, prop)
	if childProp == nil {
		return nil
	}
	if !prop.IsPrefix(childProp) {
		return enforcedAggs
	}
	taskTypes := []property.TaskType{property.CopSingleReadTaskType, property.CopMultiReadTaskType}
	if la.HasDistinct() {
		// TODO: remove AllowDistinctAggPushDown after the cost estimation of distinct pushdown is implemented.
		// If AllowDistinctAggPushDown is set to true, we should not consider RootTask.
		if !la.CanPushToCop(kv.TiKV) || !la.SCtx().GetSessionVars().AllowDistinctAggPushDown {
			taskTypes = []property.TaskType{property.RootTaskType}
		}
	} else if !la.PreferAggToCop {
		taskTypes = append(taskTypes, property.RootTaskType)
	}
	taskTypes = admitIndexJoinTypes(taskTypes, prop)
	for _, taskTp := range taskTypes {
		copiedChildProperty := new(property.PhysicalProperty)
		*copiedChildProperty = *childProp // It's ok to not deep copy the "cols" field.
		copiedChildProperty.TaskTp = taskTp

		newGbyItems := make([]expression.Expression, len(la.GroupByItems))
		copy(newGbyItems, la.GroupByItems)
		newAggFuncs := make([]*aggregation.AggFuncDesc, len(la.AggFuncs))
		copy(newAggFuncs, la.AggFuncs)

		agg := basePhysicalAgg{
			GroupByItems: newGbyItems,
			AggFuncs:     newAggFuncs,
		}.initForStream(la.SCtx(), la.StatsInfo().ScaleByExpectCnt(prop.ExpectedCnt), la.QueryBlockOffset(), copiedChildProperty)
		agg.SetSchema(la.Schema().Clone())
		enforcedAggs = append(enforcedAggs, agg)
	}
	return enforcedAggs
}

func getStreamAggs(lp base.LogicalPlan, prop *property.PhysicalProperty) []base.PhysicalPlan {
	la := lp.(*logicalop.LogicalAggregation)
	// TODO: support CopTiFlash task type in stream agg
	if prop.IsFlashProp() {
		return nil
	}
	all, desc := prop.AllSameOrder()
	if !all {
		return nil
	}

	for _, aggFunc := range la.AggFuncs {
		if aggFunc.Mode == aggregation.FinalMode {
			return nil
		}
	}
	// group by a + b is not interested in any order.
	groupByCols := la.GetGroupByCols()
	if len(groupByCols) != len(la.GroupByItems) {
		return nil
	}

	allTaskTypes := prop.GetAllPossibleChildTaskTypes()
	streamAggs := make([]base.PhysicalPlan, 0, len(la.PossibleProperties)*(len(allTaskTypes)-1)+len(allTaskTypes))
	childProp := &property.PhysicalProperty{
		ExpectedCnt: math.Max(prop.ExpectedCnt*la.InputCount/la.StatsInfo().RowCount, prop.ExpectedCnt),
	}
	childProp = admitIndexJoinProp(childProp, prop)
	if childProp == nil {
		return nil
	}
	if strings.HasPrefix(lp.SCtx().GetSessionVars().StmtCtx.OriginalSQL, "explain format='brief' select /*+ INL_JOIN(tmp) */ * from (select /*+ stream_agg() */ a, count(b) from t group by a) tmp, t1 where tmp.a=t1.a") {
		fmt.Println(1)
	}
	for _, possibleChildProperty := range la.PossibleProperties {
		childProp.SortItems = property.SortItemsFromCols(possibleChildProperty[:len(groupByCols)], desc)
		if !prop.IsPrefix(childProp) {
			continue
		}
		// The table read of "CopDoubleReadTaskType" can't promises the sort
		// property that the stream aggregation required, no need to consider.
		taskTypes := []property.TaskType{property.CopSingleReadTaskType}
		if la.HasDistinct() {
			// TODO: remove AllowDistinctAggPushDown after the cost estimation of distinct pushdown is implemented.
			// If AllowDistinctAggPushDown is set to true, we should not consider RootTask.
			if !la.SCtx().GetSessionVars().AllowDistinctAggPushDown || !la.CanPushToCop(kv.TiKV) {
				// if variable doesn't allow DistinctAggPushDown, just produce root task type.
				// if variable does allow DistinctAggPushDown, but OP itself can't be pushed down to tikv, just produce root task type.
				taskTypes = []property.TaskType{property.RootTaskType}
			} else if !la.DistinctArgsMeetsProperty() {
				continue
			}
		} else if !la.PreferAggToCop {
			taskTypes = append(taskTypes, property.RootTaskType)
		}
		if !la.CanPushToCop(kv.TiKV) && !la.CanPushToCop(kv.TiFlash) {
			taskTypes = []property.TaskType{property.RootTaskType}
		}
		taskTypes = admitIndexJoinTypes(taskTypes, prop)
		for _, taskTp := range taskTypes {
			copiedChildProperty := new(property.PhysicalProperty)
			*copiedChildProperty = *childProp // It's ok to not deep copy the "cols" field.
			copiedChildProperty.TaskTp = taskTp

			newGbyItems := make([]expression.Expression, len(la.GroupByItems))
			copy(newGbyItems, la.GroupByItems)
			newAggFuncs := make([]*aggregation.AggFuncDesc, len(la.AggFuncs))
			copy(newAggFuncs, la.AggFuncs)

			agg := basePhysicalAgg{
				GroupByItems: newGbyItems,
				AggFuncs:     newAggFuncs,
			}.initForStream(la.SCtx(), la.StatsInfo().ScaleByExpectCnt(prop.ExpectedCnt), la.QueryBlockOffset(), copiedChildProperty)
			agg.SetSchema(la.Schema().Clone())
			streamAggs = append(streamAggs, agg)
		}
	}
	// If STREAM_AGG hint is existed, it should consider enforce stream aggregation,
	// because we can't trust possibleChildProperty completely.
	if (la.PreferAggType & h.PreferStreamAgg) > 0 {
		streamAggs = append(streamAggs, getEnforcedStreamAggs(la, prop)...)
	}
	return streamAggs
}

// TODO: support more operators and distinct later
func checkCanPushDownToMPP(la *logicalop.LogicalAggregation) bool {
	hasUnsupportedDistinct := false
	for _, agg := range la.AggFuncs {
		// MPP does not support distinct except count distinct now
		if agg.HasDistinct {
			if agg.Name != ast.AggFuncCount && agg.Name != ast.AggFuncGroupConcat {
				hasUnsupportedDistinct = true
			}
		}
		// MPP does not support AggFuncApproxCountDistinct now
		if agg.Name == ast.AggFuncApproxCountDistinct {
			hasUnsupportedDistinct = true
		}
	}
	if hasUnsupportedDistinct {
		warnErr := errors.NewNoStackError("Aggregation can not be pushed to storage layer in mpp mode because it contains agg function with distinct")
		if la.SCtx().GetSessionVars().StmtCtx.InExplainStmt {
			la.SCtx().GetSessionVars().StmtCtx.AppendWarning(warnErr)
		} else {
			la.SCtx().GetSessionVars().StmtCtx.AppendExtraWarning(warnErr)
		}
		return false
	}
	return CheckAggCanPushCop(la.SCtx(), la.AggFuncs, la.GroupByItems, kv.TiFlash)
}

func tryToGetMppHashAggs(la *logicalop.LogicalAggregation, prop *property.PhysicalProperty) (hashAggs []base.PhysicalPlan) {
	if !prop.IsSortItemEmpty() {
		return nil
	}
	if prop.TaskTp != property.RootTaskType && prop.TaskTp != property.MppTaskType {
		return nil
	}
	if prop.MPPPartitionTp == property.BroadcastType {
		return nil
	}

	// Is this aggregate a final stage aggregate?
	// Final agg can't be split into multi-stage aggregate
	hasFinalAgg := len(la.AggFuncs) > 0 && la.AggFuncs[0].Mode == aggregation.FinalMode
	// count final agg should become sum for MPP execution path.
	// In the traditional case, TiDB take up the final agg role and push partial agg to TiKV,
	// while TiDB can tell the partialMode and do the sum computation rather than counting but MPP doesn't
	finalAggAdjust := func(aggFuncs []*aggregation.AggFuncDesc) {
		for i, agg := range aggFuncs {
			if agg.Mode == aggregation.FinalMode && agg.Name == ast.AggFuncCount {
				oldFT := agg.RetTp
				aggFuncs[i], _ = aggregation.NewAggFuncDesc(la.SCtx().GetExprCtx(), ast.AggFuncSum, agg.Args, false)
				aggFuncs[i].TypeInfer4FinalCount(oldFT)
			}
		}
	}
	// ref: https://github.com/pingcap/tiflash/blob/3ebb102fba17dce3d990d824a9df93d93f1ab
	// 766/dbms/src/Flash/Coprocessor/AggregationInterpreterHelper.cpp#L26
	validMppAgg := func(mppAgg *PhysicalHashAgg) bool {
		isFinalAgg := true
		if mppAgg.AggFuncs[0].Mode != aggregation.FinalMode && mppAgg.AggFuncs[0].Mode != aggregation.CompleteMode {
			isFinalAgg = false
		}
		for _, one := range mppAgg.AggFuncs[1:] {
			otherIsFinalAgg := one.Mode == aggregation.FinalMode || one.Mode == aggregation.CompleteMode
			if isFinalAgg != otherIsFinalAgg {
				// different agg mode detected in mpp side.
				return false
			}
		}
		return true
	}

	if len(la.GroupByItems) > 0 {
		partitionCols := la.GetPotentialPartitionKeys()
		// trying to match the required partitions.
		if prop.MPPPartitionTp == property.HashType {
			// partition key required by upper layer is subset of current layout.
			matches := prop.IsSubsetOf(partitionCols)
			if len(matches) == 0 {
				// do not satisfy the property of its parent, so return empty
				return nil
			}
			partitionCols = choosePartitionKeys(partitionCols, matches)
		} else if prop.MPPPartitionTp != property.AnyType {
			return nil
		}
		// TODO: permute various partition columns from group-by columns
		// 1-phase agg
		// If there are no available partition cols, but still have group by items, that means group by items are all expressions or constants.
		// To avoid mess, we don't do any one-phase aggregation in this case.
		// If this is a skew distinct group agg, skip generating 1-phase agg, because skew data will cause performance issue
		//
		// Rollup can't be 1-phase agg: cause it will append grouping_id to the schema, and expand each row as multi rows with different grouping_id.
		// In a general, group items should also append grouping_id as its group layout, let's say 1-phase agg has grouping items as <a,b,c>, and
		// lower OP can supply <a,b> as original partition layout, when we insert Expand logic between them:
		// <a,b>             -->    after fill null in Expand    --> and this shown two rows should be shuffled to the same node (the underlying partition is not satisfied yet)
		// <1,1> in node A           <1,null,gid=1> in node A
		// <1,2> in node B           <1,null,gid=1> in node B
		if len(partitionCols) != 0 && !la.SCtx().GetSessionVars().EnableSkewDistinctAgg {
			childProp := &property.PhysicalProperty{
				TaskTp:            property.MppTaskType,
				ExpectedCnt:       math.MaxFloat64,
				MPPPartitionTp:    property.HashType,
				MPPPartitionCols:  partitionCols,
				CanAddEnforcer:    true,
				RejectSort:        true,
				CTEProducerStatus: prop.CTEProducerStatus,
			}
			agg := NewPhysicalHashAgg(la, la.StatsInfo().ScaleByExpectCnt(prop.ExpectedCnt), childProp)
			agg.SetSchema(la.Schema().Clone())
			agg.MppRunMode = Mpp1Phase
			finalAggAdjust(agg.AggFuncs)
			if validMppAgg(agg) {
				hashAggs = append(hashAggs, agg)
			}
		}

		// Final agg can't be split into multi-stage aggregate, so exit early
		if hasFinalAgg {
			return
		}

		// 2-phase agg
		// no partition property down，record partition cols inside agg itself, enforce shuffler latter.
		childProp := &property.PhysicalProperty{TaskTp: property.MppTaskType,
			ExpectedCnt:       math.MaxFloat64,
			MPPPartitionTp:    property.AnyType,
			RejectSort:        true,
			CTEProducerStatus: prop.CTEProducerStatus,
		}
		agg := NewPhysicalHashAgg(la, la.StatsInfo().ScaleByExpectCnt(prop.ExpectedCnt), childProp)
		agg.SetSchema(la.Schema().Clone())
		agg.MppRunMode = Mpp2Phase
		agg.MppPartitionCols = partitionCols
		if validMppAgg(agg) {
			hashAggs = append(hashAggs, agg)
		}

		// agg runs on TiDB with a partial agg on TiFlash if possible
		if prop.TaskTp == property.RootTaskType {
			childProp := &property.PhysicalProperty{
				TaskTp:            property.MppTaskType,
				ExpectedCnt:       math.MaxFloat64,
				RejectSort:        true,
				CTEProducerStatus: prop.CTEProducerStatus,
			}
			agg := NewPhysicalHashAgg(la, la.StatsInfo().ScaleByExpectCnt(prop.ExpectedCnt), childProp)
			agg.SetSchema(la.Schema().Clone())
			agg.MppRunMode = MppTiDB
			hashAggs = append(hashAggs, agg)
		}
	} else if !hasFinalAgg {
		// TODO: support scalar agg in MPP, merge the final result to one node
		childProp := &property.PhysicalProperty{TaskTp: property.MppTaskType,
			ExpectedCnt:       math.MaxFloat64,
			RejectSort:        true,
			CTEProducerStatus: prop.CTEProducerStatus,
		}

		agg := NewPhysicalHashAgg(la, la.StatsInfo().ScaleByExpectCnt(prop.ExpectedCnt), childProp)
		agg.SetSchema(la.Schema().Clone())
		if la.HasDistinct() || la.HasOrderBy() {
			// mpp scalar mode means the data will be pass through to only one tiFlash node at last.
			agg.MppRunMode = MppScalar
		} else {
			agg.MppRunMode = MppTiDB
		}
		hashAggs = append(hashAggs, agg)
	}

	// handle MPP Agg hints
	var preferMode AggMppRunMode
	var prefer bool
	if la.PreferAggType&h.PreferMPP1PhaseAgg > 0 {
		preferMode, prefer = Mpp1Phase, true
	} else if la.PreferAggType&h.PreferMPP2PhaseAgg > 0 {
		preferMode, prefer = Mpp2Phase, true
	}
	if prefer {
		var preferPlans []base.PhysicalPlan
		for _, agg := range hashAggs {
			if hg, ok := agg.(*PhysicalHashAgg); ok && hg.MppRunMode == preferMode {
				preferPlans = append(preferPlans, hg)
			}
		}
		hashAggs = preferPlans
	}
	return
}

// getHashAggs will generate some kinds of taskType here, which finally converted to different task plan.
// when deciding whether to add a kind of taskType, there is a rule here. [Not is Not, Yes is not Sure]
// eg: which means
//
//	1: when you find something here that block hashAgg to be pushed down to XXX, just skip adding the XXXTaskType.
//	2: when you find nothing here to block hashAgg to be pushed down to XXX, just add the XXXTaskType here.
//	for 2, the final result for this physical operator enumeration is chosen or rejected is according to more factors later (hint/variable/partition/virtual-col/cost)
//
// That is to say, the non-complete positive judgement of canPushDownToMPP/canPushDownToTiFlash/canPushDownToTiKV is not that for sure here.
func getHashAggs(lp base.LogicalPlan, prop *property.PhysicalProperty) []base.PhysicalPlan {
	la := lp.(*logicalop.LogicalAggregation)
	if !prop.IsSortItemEmpty() {
		return nil
	}
	if prop.TaskTp == property.MppTaskType && !checkCanPushDownToMPP(la) {
		return nil
	}
	hashAggs := make([]base.PhysicalPlan, 0, len(prop.GetAllPossibleChildTaskTypes()))
	taskTypes := []property.TaskType{property.CopSingleReadTaskType, property.CopMultiReadTaskType}
	canPushDownToTiFlash := la.CanPushToCop(kv.TiFlash)
	canPushDownToMPP := canPushDownToTiFlash && la.SCtx().GetSessionVars().IsMPPAllowed() && checkCanPushDownToMPP(la)
	if la.HasDistinct() {
		// TODO: remove after the cost estimation of distinct pushdown is implemented.
		if !la.SCtx().GetSessionVars().AllowDistinctAggPushDown || !la.CanPushToCop(kv.TiKV) {
			// if variable doesn't allow DistinctAggPushDown, just produce root task type.
			// if variable does allow DistinctAggPushDown, but OP itself can't be pushed down to tikv, just produce root task type.
			taskTypes = []property.TaskType{property.RootTaskType}
		}
	} else if !la.PreferAggToCop {
		taskTypes = append(taskTypes, property.RootTaskType)
	}
	if !la.CanPushToCop(kv.TiKV) && !canPushDownToTiFlash {
		taskTypes = []property.TaskType{property.RootTaskType}
	}
	if canPushDownToMPP {
		taskTypes = append(taskTypes, property.MppTaskType)
	} else {
		hasMppHints := false
		var errMsg string
		if la.PreferAggType&h.PreferMPP1PhaseAgg > 0 {
			errMsg = "The agg can not push down to the MPP side, the MPP_1PHASE_AGG() hint is invalid"
			hasMppHints = true
		}
		if la.PreferAggType&h.PreferMPP2PhaseAgg > 0 {
			errMsg = "The agg can not push down to the MPP side, the MPP_2PHASE_AGG() hint is invalid"
			hasMppHints = true
		}
		if hasMppHints {
			la.SCtx().GetSessionVars().StmtCtx.SetHintWarning(errMsg)
		}
	}
	if prop.IsFlashProp() {
		taskTypes = []property.TaskType{prop.TaskTp}
	}

	taskTypes = admitIndexJoinTypes(taskTypes, prop)
	for _, taskTp := range taskTypes {
		if taskTp == property.MppTaskType {
			mppAggs := tryToGetMppHashAggs(la, prop)
			if len(mppAggs) > 0 {
				hashAggs = append(hashAggs, mppAggs...)
			}
		} else {
			childProp := &property.PhysicalProperty{ExpectedCnt: math.MaxFloat64, TaskTp: taskTp, CTEProducerStatus: prop.CTEProducerStatus}
			// mainly to fill indexJoinProp to childProp.
			childProp = admitIndexJoinProp(childProp, prop)
			if childProp == nil {
				continue
			}
			agg := NewPhysicalHashAgg(la, la.StatsInfo().ScaleByExpectCnt(prop.ExpectedCnt), childProp)
			agg.SetSchema(la.Schema().Clone())
			hashAggs = append(hashAggs, agg)
		}
	}
	return hashAggs
}

func exhaustPhysicalPlans4LogicalAggregation(lp base.LogicalPlan, prop *property.PhysicalProperty) ([]base.PhysicalPlan, bool, error) {
	la := lp.(*logicalop.LogicalAggregation)
	if la.PreferAggToCop {
		if !la.CanPushToCop(kv.TiKV) {
			la.SCtx().GetSessionVars().StmtCtx.SetHintWarning(
				"Optimizer Hint AGG_TO_COP is inapplicable")
			la.PreferAggToCop = false
		}
	}
	preferHash, preferStream := la.ResetHintIfConflicted()
	hashAggs := getHashAggs(la, prop)
	if hashAggs != nil && preferHash {
		return hashAggs, true, nil
	}
	streamAggs := getStreamAggs(la, prop)
	if streamAggs != nil && preferStream {
		return streamAggs, true, nil
	}
	aggs := append(hashAggs, streamAggs...)

	if streamAggs == nil && preferStream && !prop.IsSortItemEmpty() {
		la.SCtx().GetSessionVars().StmtCtx.SetHintWarning("Optimizer Hint STREAM_AGG is inapplicable")
	}
	return aggs, !(preferStream || preferHash), nil
}

func admitIndexJoinTypes(types []property.TaskType, prop *property.PhysicalProperty) []property.TaskType {
	if prop.TaskTp == property.MppTaskType {
		// if the parent prop is mppTask, we assume it couldn't contain indexJoinProp by default,
		// which is guaranteed by the parent physical plans enumeration.
		return types
	}
	// only admit root & cop task type to push down indexJoinProp.
	if prop.IndexJoinProp != nil {
		newTypes := types[:0]
		for _, tp := range types {
			if tp != property.MppTaskType {
				newTypes = append(newTypes, tp)
			}
		}
		types = newTypes
	}
	return types
}

func admitIndexJoinProps(children []*property.PhysicalProperty, prop *property.PhysicalProperty) []*property.PhysicalProperty {
	if prop.TaskTp == property.MppTaskType {
		// if the parent prop is mppTask, we assume it couldn't contain indexJoinProp by default,
		// which is guaranteed by the parent physical plans enumeration.
		return children
	}
	// only admit root & cop task type to push down indexJoinProp.
	if prop.IndexJoinProp != nil {
		newChildren := children[:0]
		for _, child := range children {
			if child.TaskTp != property.MppTaskType {
				child.IndexJoinProp = prop.IndexJoinProp
				// only admit non-mpp task prop.
				newChildren = append(newChildren, child)
			}
		}
		children = newChildren
	}
	return children
}

func admitIndexJoinProp(child, prop *property.PhysicalProperty) *property.PhysicalProperty {
	if prop.TaskTp == property.MppTaskType {
		// if the parent prop is mppTask, we assume it couldn't contain indexJoinProp by default,
		// which is guaranteed by the parent physical plans enumeration.
		return child
	}
	// only admit root & cop task type to push down indexJoinProp.
	if prop.IndexJoinProp != nil {
		if child.TaskTp != property.MppTaskType {
			child.IndexJoinProp = prop.IndexJoinProp
		} else {
			// only admit non-mpp task prop.
			child = nil
		}
	}
	return child
}

func exhaustPhysicalPlans4LogicalSelection(lp base.LogicalPlan, prop *property.PhysicalProperty) ([]base.PhysicalPlan, bool, error) {
	p := lp.(*logicalop.LogicalSelection)
	newProps := make([]*property.PhysicalProperty, 0, 2)
	childProp := prop.CloneEssentialFields()
	newProps = append(newProps, childProp)

	if prop.TaskTp != property.MppTaskType &&
		p.SCtx().GetSessionVars().IsMPPAllowed() &&
		p.CanPushDown(kv.TiFlash) {
		childPropMpp := prop.CloneEssentialFields()
		childPropMpp.TaskTp = property.MppTaskType
		newProps = append(newProps, childPropMpp)
	}

	ret := make([]base.PhysicalPlan, 0, len(newProps))
	newProps = admitIndexJoinProps(newProps, prop)
	for _, newProp := range newProps {
		sel := PhysicalSelection{
			Conditions: p.Conditions,
		}.Init(p.SCtx(), p.StatsInfo().ScaleByExpectCnt(prop.ExpectedCnt), p.QueryBlockOffset(), newProp)
		ret = append(ret, sel)
	}
	return ret, true, nil
}

func exhaustPhysicalPlans4LogicalLimit(lp base.LogicalPlan, prop *property.PhysicalProperty) ([]base.PhysicalPlan, bool, error) {
	p := lp.(*logicalop.LogicalLimit)
	return getLimitPhysicalPlans(p, prop)
}

func getLimitPhysicalPlans(p *logicalop.LogicalLimit, prop *property.PhysicalProperty) ([]base.PhysicalPlan, bool, error) {
	if !prop.IsSortItemEmpty() {
		return nil, true, nil
	}

	allTaskTypes := []property.TaskType{property.CopSingleReadTaskType, property.CopMultiReadTaskType}
	if !pushLimitOrTopNForcibly(p) {
		allTaskTypes = append(allTaskTypes, property.RootTaskType)
	}
	if p.CanPushToCop(kv.TiFlash) && p.SCtx().GetSessionVars().IsMPPAllowed() {
		allTaskTypes = append(allTaskTypes, property.MppTaskType)
	}
	ret := make([]base.PhysicalPlan, 0, len(allTaskTypes))
	for _, tp := range allTaskTypes {
		resultProp := &property.PhysicalProperty{TaskTp: tp, ExpectedCnt: float64(p.Count + p.Offset), CTEProducerStatus: prop.CTEProducerStatus}
		limit := PhysicalLimit{
			Offset:      p.Offset,
			Count:       p.Count,
			PartitionBy: p.GetPartitionBy(),
		}.Init(p.SCtx(), p.StatsInfo(), p.QueryBlockOffset(), resultProp)
		limit.SetSchema(p.Schema())
		ret = append(ret, limit)
	}
	return ret, true, nil
}

func exhaustPhysicalPlans4LogicalLock(lp base.LogicalPlan, prop *property.PhysicalProperty) ([]base.PhysicalPlan, bool, error) {
	p := lp.(*logicalop.LogicalLock)
	if prop.IsFlashProp() {
		p.SCtx().GetSessionVars().RaiseWarningWhenMPPEnforced(
			"MPP mode may be blocked because operator `Lock` is not supported now.")
		return nil, true, nil
	}
	childProp := prop.CloneEssentialFields()
	lock := PhysicalLock{
		Lock:               p.Lock,
		TblID2Handle:       p.TblID2Handle,
		TblID2PhysTblIDCol: p.TblID2PhysTblIDCol,
	}.Init(p.SCtx(), p.StatsInfo().ScaleByExpectCnt(prop.ExpectedCnt), childProp)
	return []base.PhysicalPlan{lock}, true, nil
}

func exhaustPhysicalPlans4LogicalUnionAll(lp base.LogicalPlan, prop *property.PhysicalProperty) ([]base.PhysicalPlan, bool, error) {
	p := lp.(*logicalop.LogicalUnionAll)
	// TODO: UnionAll can not pass any order, but we can change it to sort merge to keep order.
	if !prop.IsSortItemEmpty() || (prop.IsFlashProp() && prop.TaskTp != property.MppTaskType) {
		return nil, true, nil
	}
	// TODO: UnionAll can pass partition info, but for briefness, we prevent it from pushing down.
	if prop.TaskTp == property.MppTaskType && prop.MPPPartitionTp != property.AnyType {
		return nil, true, nil
	}
	canUseMpp := p.SCtx().GetSessionVars().IsMPPAllowed() && logicalop.CanPushToCopImpl(&p.BaseLogicalPlan, kv.TiFlash, true)
	chReqProps := make([]*property.PhysicalProperty, 0, p.ChildLen())
	for range p.Children() {
		if canUseMpp && prop.TaskTp == property.MppTaskType {
			chReqProps = append(chReqProps, &property.PhysicalProperty{
				ExpectedCnt:       prop.ExpectedCnt,
				TaskTp:            property.MppTaskType,
				RejectSort:        true,
				CTEProducerStatus: prop.CTEProducerStatus,
			})
		} else {
			chReqProps = append(chReqProps, &property.PhysicalProperty{ExpectedCnt: prop.ExpectedCnt, RejectSort: true, CTEProducerStatus: prop.CTEProducerStatus})
		}
	}
	ua := PhysicalUnionAll{
		mpp: canUseMpp && prop.TaskTp == property.MppTaskType,
	}.Init(p.SCtx(), p.StatsInfo().ScaleByExpectCnt(prop.ExpectedCnt), p.QueryBlockOffset(), chReqProps...)
	ua.SetSchema(p.Schema())
	if canUseMpp && prop.TaskTp == property.RootTaskType {
		chReqProps = make([]*property.PhysicalProperty, 0, p.ChildLen())
		for range p.Children() {
			chReqProps = append(chReqProps, &property.PhysicalProperty{
				ExpectedCnt:       prop.ExpectedCnt,
				TaskTp:            property.MppTaskType,
				RejectSort:        true,
				CTEProducerStatus: prop.CTEProducerStatus,
			})
		}
		mppUA := PhysicalUnionAll{mpp: true}.Init(p.SCtx(), p.StatsInfo().ScaleByExpectCnt(prop.ExpectedCnt), p.QueryBlockOffset(), chReqProps...)
		mppUA.SetSchema(p.Schema())
		return []base.PhysicalPlan{ua, mppUA}, true, nil
	}
	return []base.PhysicalPlan{ua}, true, nil
}

func exhaustPhysicalPlans4LogicalPartitionUnionAll(lp base.LogicalPlan, prop *property.PhysicalProperty) ([]base.PhysicalPlan, bool, error) {
	p := lp.(*logicalop.LogicalPartitionUnionAll)
	uas, flagHint, err := p.LogicalUnionAll.ExhaustPhysicalPlans(prop)
	if err != nil {
		return nil, false, err
	}
	for _, ua := range uas {
		ua.(*PhysicalUnionAll).SetTP(plancodec.TypePartitionUnion)
	}
	return uas, flagHint, nil
}

func exhaustPhysicalPlans4LogicalTopN(lp base.LogicalPlan, prop *property.PhysicalProperty) ([]base.PhysicalPlan, bool, error) {
	lt := lp.(*logicalop.LogicalTopN)
	if MatchItems(prop, lt.ByItems) {
		return append(getPhysTopN(lt, prop), getPhysLimits(lt, prop)...), true, nil
	}
	return nil, true, nil
}

func exhaustPhysicalPlans4LogicalSort(lp base.LogicalPlan, prop *property.PhysicalProperty) ([]base.PhysicalPlan, bool, error) {
	ls := lp.(*logicalop.LogicalSort)
	if prop.TaskTp == property.RootTaskType {
		if MatchItems(prop, ls.ByItems) {
			ret := make([]base.PhysicalPlan, 0, 2)
			ret = append(ret, getPhysicalSort(ls, prop))
			ns := getNominalSort(ls, prop)
			if ns != nil {
				ret = append(ret, ns)
			}
			return ret, true, nil
		}
	} else if prop.TaskTp == property.MppTaskType && prop.RejectSort {
		if logicalop.CanPushToCopImpl(&ls.BaseLogicalPlan, kv.TiFlash, true) {
			ps := getNominalSortSimple(ls, prop)
			return []base.PhysicalPlan{ps}, true, nil
		}
	}
	return nil, true, nil
}

func getPhysicalSort(ls *logicalop.LogicalSort, prop *property.PhysicalProperty) base.PhysicalPlan {
	ps := PhysicalSort{ByItems: ls.ByItems}.Init(ls.SCtx(), ls.StatsInfo().ScaleByExpectCnt(prop.ExpectedCnt), ls.QueryBlockOffset(), &property.PhysicalProperty{TaskTp: prop.TaskTp, ExpectedCnt: math.MaxFloat64, RejectSort: true, CTEProducerStatus: prop.CTEProducerStatus})
	return ps
}

func getNominalSort(ls *logicalop.LogicalSort, reqProp *property.PhysicalProperty) *NominalSort {
	prop, canPass, onlyColumn := GetPropByOrderByItemsContainScalarFunc(ls.ByItems)
	if !canPass {
		return nil
	}
	prop.RejectSort = true
	prop.ExpectedCnt = reqProp.ExpectedCnt
	ps := NominalSort{OnlyColumn: onlyColumn, ByItems: ls.ByItems}.Init(
		ls.SCtx(), ls.StatsInfo().ScaleByExpectCnt(prop.ExpectedCnt), ls.QueryBlockOffset(), prop)
	return ps
}

func getNominalSortSimple(ls *logicalop.LogicalSort, reqProp *property.PhysicalProperty) *NominalSort {
	newProp := reqProp.CloneEssentialFields()
	newProp.RejectSort = true
	ps := NominalSort{OnlyColumn: true, ByItems: ls.ByItems}.Init(
		ls.SCtx(), ls.StatsInfo().ScaleByExpectCnt(reqProp.ExpectedCnt), ls.QueryBlockOffset(), newProp)
	return ps
}

func exhaustPhysicalPlans4LogicalMaxOneRow(lp base.LogicalPlan, prop *property.PhysicalProperty) ([]base.PhysicalPlan, bool, error) {
	p := lp.(*logicalop.LogicalMaxOneRow)
	if !prop.IsSortItemEmpty() || prop.IsFlashProp() {
		p.SCtx().GetSessionVars().RaiseWarningWhenMPPEnforced("MPP mode may be blocked because operator `MaxOneRow` is not supported now.")
		return nil, true, nil
	}
	mor := PhysicalMaxOneRow{}.Init(p.SCtx(), p.StatsInfo(), p.QueryBlockOffset(), &property.PhysicalProperty{ExpectedCnt: 2, CTEProducerStatus: prop.CTEProducerStatus})
	return []base.PhysicalPlan{mor}, true, nil
}

func exhaustPhysicalPlans4LogicalCTE(lp base.LogicalPlan, prop *property.PhysicalProperty) ([]base.PhysicalPlan, bool, error) {
	p := lp.(*logicalop.LogicalCTE)
	pcte := PhysicalCTE{CTE: p.Cte}.Init(p.SCtx(), p.StatsInfo())
	if prop.IsFlashProp() {
		pcte.storageSender = PhysicalExchangeSender{
			ExchangeType: tipb.ExchangeType_Broadcast,
		}.Init(p.SCtx(), p.StatsInfo())
	}
	pcte.SetSchema(p.Schema())
	pcte.SetChildrenReqProps([]*property.PhysicalProperty{prop.CloneEssentialFields()})
	return []base.PhysicalPlan{(*PhysicalCTEStorage)(pcte)}, true, nil
}

func exhaustPhysicalPlans4LogicalSequence(lp base.LogicalPlan, prop *property.PhysicalProperty) ([]base.PhysicalPlan, bool, error) {
	p := lp.(*logicalop.LogicalSequence)
	possibleChildrenProps := make([][]*property.PhysicalProperty, 0, 2)
	anyType := &property.PhysicalProperty{TaskTp: property.MppTaskType, ExpectedCnt: math.MaxFloat64, MPPPartitionTp: property.AnyType, CanAddEnforcer: true, RejectSort: true, CTEProducerStatus: prop.CTEProducerStatus}
	if prop.TaskTp == property.MppTaskType {
		if prop.CTEProducerStatus == property.SomeCTEFailedMpp {
			return nil, true, nil
		}
		anyType.CTEProducerStatus = property.AllCTECanMpp
		possibleChildrenProps = append(possibleChildrenProps, []*property.PhysicalProperty{anyType, prop.CloneEssentialFields()})
	} else {
		copied := prop.CloneEssentialFields()
		copied.CTEProducerStatus = property.SomeCTEFailedMpp
		possibleChildrenProps = append(possibleChildrenProps, []*property.PhysicalProperty{{TaskTp: property.RootTaskType, ExpectedCnt: math.MaxFloat64, CTEProducerStatus: property.SomeCTEFailedMpp}, copied})
	}

	if prop.TaskTp != property.MppTaskType && prop.CTEProducerStatus != property.SomeCTEFailedMpp &&
		p.SCtx().GetSessionVars().IsMPPAllowed() && prop.IsSortItemEmpty() {
		possibleChildrenProps = append(possibleChildrenProps, []*property.PhysicalProperty{anyType, anyType.CloneEssentialFields()})
	}
	seqs := make([]base.PhysicalPlan, 0, 2)
	for _, propChoice := range possibleChildrenProps {
		childReqs := make([]*property.PhysicalProperty, 0, p.ChildLen())
		for i := 0; i < p.ChildLen()-1; i++ {
			childReqs = append(childReqs, propChoice[0].CloneEssentialFields())
		}
		childReqs = append(childReqs, propChoice[1])
		seq := PhysicalSequence{}.Init(p.SCtx(), p.StatsInfo(), p.QueryBlockOffset(), childReqs...)
		seq.SetSchema(p.Children()[p.ChildLen()-1].Schema())
		seqs = append(seqs, seq)
	}
	return seqs, true, nil
}<|MERGE_RESOLUTION|>--- conflicted
+++ resolved
@@ -1003,16 +1003,10 @@
 	return indexHashJoins
 }
 
-<<<<<<< HEAD
-func enumerateIndexJoinByOuterIdx(p *logicalop.LogicalJoin, prop *property.PhysicalProperty, outerIdx int) (joins []base.PhysicalPlan) {
-	outerChild, _ := p.Children()[outerIdx], p.Children()[1-outerIdx]
-	// 需要 same order
-=======
 // enumerateIndexJoinByOuterIdx will enumerate temporary index joins by index join prop required for its inner child.
 func enumerateIndexJoinByOuterIdx(p *logicalop.LogicalJoin, prop *property.PhysicalProperty, outerIdx int) (joins []base.PhysicalPlan) {
 	outerChild, _ := p.Children()[outerIdx], p.Children()[1-outerIdx]
 	// need same order
->>>>>>> d46ecaa4
 	all, _ := prop.AllSameOrder()
 	// If the order by columns are not all from outer child, index join cannot promise the order.
 	if !prop.AllColsFromSchema(outerChild.Schema()) || !all {
@@ -1029,13 +1023,8 @@
 	}
 	// computed the avgInnerRowCnt
 	var avgInnerRowCnt float64
-<<<<<<< HEAD
-	if outerChild.StatsInfo().RowCount > 0 {
-		avgInnerRowCnt = p.EqualCondOutCnt / outerChild.StatsInfo().RowCount
-=======
 	if count := outerChild.StatsInfo().RowCount; count > 0 {
 		avgInnerRowCnt = p.EqualCondOutCnt / count
->>>>>>> d46ecaa4
 	}
 	indexJoinProp := &property.IndexJoinRuntimeProp{
 		OtherConditions: p.OtherConditions,
@@ -2039,12 +2028,8 @@
 	return
 }
 
-<<<<<<< HEAD
-// tryToEnumerateIndexJoin returns all available index join plans, which will require inner indexJoinProp downside.
-=======
 // tryToEnumerateIndexJoin returns all available index join plans, which will require inner indexJoinProp downside
 // compared with original tryToGetIndexJoin.
->>>>>>> d46ecaa4
 func tryToEnumerateIndexJoin(p *logicalop.LogicalJoin, prop *property.PhysicalProperty) []base.PhysicalPlan {
 	// supportLeftOuter and supportRightOuter indicates whether this type of join
 	// supports the left side or right side to be the outer side.
@@ -2065,14 +2050,8 @@
 	if supportRightOuter {
 		candidates = append(candidates, enumerateIndexJoinByOuterIdx(p, prop, 1)...)
 	}
-<<<<<<< HEAD
-	// Handle hints and variables about index join.
-	// The priority is: force hints like TIDB_INLJ > filter hints like NO_INDEX_JOIN > variables.
-	// Handle hints conflict first.
-=======
 	// Pre-Handle hints and variables about index join, which try to detect the contradictory hint and variables
 	// The priority is: force hints like TIDB_INLJ > filter hints like NO_INDEX_JOIN > variables and rec warns.
->>>>>>> d46ecaa4
 	stmtCtx := p.SCtx().GetSessionVars().StmtCtx
 	if p.PreferAny(h.PreferLeftAsINLJInner, h.PreferRightAsINLJInner) && p.PreferAny(h.PreferNoIndexJoin) {
 		stmtCtx.SetHintWarning("Some INL_JOIN and NO_INDEX_JOIN hints conflict, NO_INDEX_JOIN may be ignored")
@@ -2083,18 +2062,6 @@
 	if p.PreferAny(h.PreferLeftAsINLMJInner, h.PreferRightAsINLMJInner) && p.PreferAny(h.PreferNoIndexMergeJoin) {
 		stmtCtx.SetHintWarning("Some INL_MERGE_JOIN and NO_INDEX_MERGE_JOIN hints conflict, NO_INDEX_MERGE_JOIN may be ignored")
 	}
-<<<<<<< HEAD
-	// 因为我们 index join inner 侧往下的 indexJoinProp 还没有被 inner 孩子给 physicalize, 所以 forceIndexJoin 的 hint 在这里我们不太好说
-	// todo: 只能等到 index join 在 alterntive 之间比较代价的时候，再去考虑这个。
-	//candidates, canForced = handleForceIndexJoinHints(p, prop, candidates)
-	//if canForced {
-	//	return candidates, canForced
-	//}
-	candidates = handleFilterIndexJoinHints(p, candidates)
-	// todo: if any variables banned it, why bother to generate it first?
-	// 最后才把 index merge 给 filter 掉的，不要生成不就完了吗
-	return filterIndexJoinBySessionVars(p.SCtx(), candidates)
-=======
 	// previously we will think about force index join hints here, but we have to wait the inner plans to be a valid
 	// physical one/ones. Because indexJoinProp may not be admitted by its inner patterns, so we innovatively move all
 	// hint related handling to the findBestTask function when we see the entire inner physicalized plan tree. See xxx
@@ -2103,7 +2070,6 @@
 	// handleFilterIndexJoinHints is trying to avoid generating index join or index hash join when no-index-join related
 	// hint is specified in the query. So we can do it in physic enumeration phase here.
 	return handleFilterIndexJoinHints(p, candidates)
->>>>>>> d46ecaa4
 }
 
 // tryToGetIndexJoin returns all available index join plans, and the second returned value indicates whether this plan is enforced by hints.
@@ -2174,43 +2140,12 @@
 	return filtered
 }
 
-<<<<<<< HEAD
-// suitLogicalJoinHint is used to handle logic hint/prefer/variable, which is not a strong guide for optimization phase.
-// it will return true if the hint can be applied when saw a real physic plan is successfully built and returned from child.
-// then for this level's physics, we can directly return this physic plan. If there is no physic applicable for the logic
-// hint, we will return false and the optimizer will continue to use cost compare to get the low-cost one.
-func suitLogicalJoinHint(lp base.LogicalPlan, prop *property.PhysicalProperty, physic base.PhysicalPlan) (forced bool) {
-	p, ok := lp.(*logicalop.LogicalJoin)
-	if !ok {
-		return false
-	}
-	if physic == nil {
-		return false
-	}
-	if !p.PreferAny(h.PreferRightAsINLJInner, h.PreferRightAsINLHJInner, h.PreferRightAsINLMJInner,
-		h.PreferLeftAsINLJInner, h.PreferLeftAsINLHJInner, h.PreferLeftAsINLMJInner) {
-		return false // no force index join hints
-	}
-	innerSide, joinMethod, ok := getIndexJoinSideAndMethod(physic)
-	if !ok {
-		return false
-	}
-	if (p.PreferAny(h.PreferLeftAsINLJInner) && innerSide == joinLeft && joinMethod == indexJoinMethod) ||
-		(p.PreferAny(h.PreferRightAsINLJInner) && innerSide == joinRight && joinMethod == indexJoinMethod) ||
-		(p.PreferAny(h.PreferLeftAsINLHJInner) && innerSide == joinLeft && joinMethod == indexHashJoinMethod) ||
-		(p.PreferAny(h.PreferRightAsINLHJInner) && innerSide == joinRight && joinMethod == indexHashJoinMethod) ||
-		(p.PreferAny(h.PreferLeftAsINLMJInner) && innerSide == joinLeft && joinMethod == indexMergeJoinMethod) ||
-		(p.PreferAny(h.PreferRightAsINLMJInner) && innerSide == joinRight && joinMethod == indexMergeJoinMethod) {
-		// valid physic for the hint
-		return true
-=======
 // recordIndexJoinHintWarnings records the warnings msg if no valid preferred physic are picked.
 // todo: extend recordIndexJoinHintWarnings to support all kind of operator's warnings handling.
 func recordIndexJoinHintWarnings(lp base.LogicalPlan, prop *property.PhysicalProperty) error {
 	p, ok := lp.(*logicalop.LogicalJoin)
 	if !ok {
 		return nil
->>>>>>> d46ecaa4
 	}
 	// Cannot find any valid index join plan with these force hints.
 	// Print warning message if any hints cannot work.
@@ -2230,21 +2165,15 @@
 			errMsg = fmt.Sprintf("Optimizer Hint %s is inapplicable", h.Restore2JoinHint(h.HintINLHJ, indexHashJoinTables))
 		case p.PreferAny(h.PreferLeftAsINLMJInner, h.PreferRightAsINLMJInner): // prefer index merge join
 			errMsg = fmt.Sprintf("Optimizer Hint %s is inapplicable", h.Restore2JoinHint(h.HintINLMJ, indexMergeJoinTables))
-<<<<<<< HEAD
-=======
 		default:
 			// only record warnings for index join hint not working now.
 			return nil
->>>>>>> d46ecaa4
 		}
 		// Append inapplicable reason.
 		if len(p.EqualConditions) == 0 {
 			errMsg += " without column equal ON condition"
 		}
 		// Generate warning message to client.
-<<<<<<< HEAD
-		p.SCtx().GetSessionVars().StmtCtx.SetHintWarning(errMsg)
-=======
 		return plannererrors.ErrInternal.FastGen(errMsg)
 	}
 	return nil
@@ -2279,7 +2208,6 @@
 		(p.PreferAny(h.PreferRightAsINLMJInner) && innerSide == joinRight && joinMethod == indexMergeJoinMethod) {
 		// valid physic for the hint
 		return true
->>>>>>> d46ecaa4
 	}
 	return false
 }
@@ -2762,7 +2690,6 @@
 		}
 		joins = append(joins, mergeJoins...)
 
-<<<<<<< HEAD
 		if p.SCtx().GetSessionVars().EnhanceIndexJoinBuildV2 {
 			indexJoins := tryToEnumerateIndexJoin(p, prop)
 			joins = append(joins, indexJoins...)
@@ -2772,12 +2699,6 @@
 				return indexJoins, true, nil
 			}
 			joins = append(joins, indexJoins...)
-=======
-		// todo: feel vars.EnhanceIndexJoinBuildV2 and tryToEnumerateIndexJoin(p, prop)
-		indexJoins, forced := tryToGetIndexJoin(p, prop)
-		if forced {
-			return indexJoins, true, nil
->>>>>>> d46ecaa4
 		}
 	}
 
