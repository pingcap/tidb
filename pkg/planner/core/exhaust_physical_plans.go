--- conflicted
+++ resolved
@@ -2158,21 +2158,10 @@
 }
 
 func enumerationContainIndexJoin(candidates []base.PhysicalPlan) bool {
-<<<<<<< HEAD
-	for _, candidate := range candidates {
-		_, _, ok := getIndexJoinSideAndMethod(candidate)
-		if ok {
-			// contain index join type
-			return ok
-		}
-	}
-	return false
-=======
 	return slices.ContainsFunc(candidates, func(candidate base.PhysicalPlan) bool {
 		_, _, ok := getIndexJoinSideAndMethod(candidate)
 		return ok
 	})
->>>>>>> 0d948432
 }
 
 // handleFilterIndexJoinHints is trying to avoid generating index join or index hash join when no-index-join related
