--- conflicted
+++ resolved
@@ -529,8 +529,6 @@
 	return hashJoin
 }
 
-<<<<<<< HEAD
-=======
 // constructIndexJoinStatic is used to enumerate current a physical index join with undecided inner plan. Via index join prop
 // pushed down to the inner side, the inner plans will check the admission of valid indexJoinProp and enumerate admitted inner
 // operator. This function is quite similar with constructIndexJoin. While differing in following part:
@@ -641,7 +639,6 @@
 //     physic.Ranges = info.Ranges
 //     physic.IdxColLens = info.IdxColLens
 //     physic.CompareFilters = info.CompareFilters
->>>>>>> fe3f47b1
 func completePhysicalIndexJoin(physic *PhysicalIndexJoin, rt *RootTask, innerS, outerS *expression.Schema, extractOtherEQ bool) base.PhysicalPlan {
 	info := rt.IndexJoinInfo
 	// runtime fill back ranges
@@ -654,45 +651,28 @@
 	newIsNullEQ := make([]bool, 0, len(physic.IsNullEQ))
 	newInnerKeys := make([]*expression.Column, 0, len(physic.InnerJoinKeys))
 	newOuterKeys := make([]*expression.Column, 0, len(physic.OuterJoinKeys))
-<<<<<<< HEAD
-	// OtherCondition may change because EQ can be leverage in hash table retrieve.
-	newOtherConds := make([]expression.Expression, len(physic.OtherConditions), len(physic.OtherConditions)+len(physic.EqualConditions))
-	copy(newOtherConds, physic.OtherConditions)
-	for keyOff, idxOff := range info.KeyOff2IdxOff {
-		// 如果有个 index key < 0, 说明该 key 位置空洞了，需要早 OtherConditions 中重新来 eval 他，不然 EQ 这关就算过了
-=======
 	// OtherCondition may change because EQ can be leveraged in hash table retrieve.
 	newOtherConds := make([]expression.Expression, len(physic.OtherConditions), len(physic.OtherConditions)+len(physic.EqualConditions))
 	copy(newOtherConds, physic.OtherConditions)
 	for keyOff, idxOff := range info.KeyOff2IdxOff {
 		// if the keyOff is not used in the index join, we need to move the equal condition back to other conditions to eval them.
->>>>>>> fe3f47b1
 		if info.KeyOff2IdxOff[keyOff] < 0 {
 			newOtherConds = append(newOtherConds, physic.EqualConditions[keyOff])
 			continue
 		}
-<<<<<<< HEAD
-=======
 		// collecting the really used inner keys, outer keys, isNullEQ, and keyOff2IdxOff.
->>>>>>> fe3f47b1
 		newInnerKeys = append(newInnerKeys, physic.InnerJoinKeys[keyOff])
 		newOuterKeys = append(newOuterKeys, physic.OuterJoinKeys[keyOff])
 		newIsNullEQ = append(newIsNullEQ, physic.IsNullEQ[keyOff])
 		newKeyOff = append(newKeyOff, idxOff)
 	}
 
-<<<<<<< HEAD
-	// we can use the `col <eq> col` in `OtherCondition` to build the hashtable to avoid the unnecessary calculating.
-	var outerHashKeys, innerHashKeys []*expression.Column
-	outerHashKeys, innerHashKeys = make([]*expression.Column, len(newOuterKeys)), make([]*expression.Column, len(newInnerKeys))
-=======
 	// we can use the `col <eq> col` in new `OtherCondition` to build the hashtable to avoid the unnecessary calculating.
 	// for indexHashJoin, those not used EQ condition which has been moved into new other-conditions can be extracted out
 	// to build the hash table.
 	var outerHashKeys, innerHashKeys []*expression.Column
 	outerHashKeys, innerHashKeys = make([]*expression.Column, len(newOuterKeys)), make([]*expression.Column, len(newInnerKeys))
 	// used innerKeys and outerKeys can surely be the hashKeys, besides that, the EQ in otherConds can also be used as hashKeys.
->>>>>>> fe3f47b1
 	copy(outerHashKeys, newOuterKeys)
 	copy(innerHashKeys, newInnerKeys)
 	for i := len(newOtherConds) - 1; extractOtherEQ && i >= 0; i = i - 1 {
@@ -707,12 +687,8 @@
 						// IndexJoin cannot deal with NULL correctly in this case; please see #25799 for more details.
 						continue
 					}
-<<<<<<< HEAD
-					// 这里需要 physical 能够看到物理孩子的 attach。
-=======
 					// when it arrives here, we can sure that we got a EQ conditions and each side of them is a bare
 					// column, while we don't know whether each of them comes from the inner or outer, so check it.
->>>>>>> fe3f47b1
 					outerSchema, innerSchema := outerS, innerS
 					if outerSchema.Contains(lhs) && innerSchema.Contains(rhs) {
 						outerHashKeys = append(outerHashKeys, lhs) // nozero
@@ -721,10 +697,7 @@
 						outerHashKeys = append(outerHashKeys, rhs) // nozero
 						innerHashKeys = append(innerHashKeys, lhs) // nozero
 					}
-<<<<<<< HEAD
-=======
 					// if not, this EQ function is useless, keep it in new other conditions.
->>>>>>> fe3f47b1
 					newOtherConds = append(newOtherConds[:i], newOtherConds[i+1:]...)
 				}
 			}
@@ -732,192 +705,27 @@
 			continue
 		}
 	}
-<<<<<<< HEAD
-	// then, fill back the physic.
-=======
 	// then, fill all newXXX runtime info back to the physic indexJoin.
 	// info.KeyOff2IdxOff has been used above to derive newInnerKeys, newOuterKeys, newIsNullEQ, newOtherConds, newKeyOff.
->>>>>>> fe3f47b1
 	physic.IsNullEQ = newIsNullEQ
 	physic.InnerJoinKeys = newInnerKeys
 	physic.OuterJoinKeys = newOuterKeys
 	physic.OtherConditions = newOtherConds
 	physic.KeyOff2IdxOff = newKeyOff
-<<<<<<< HEAD
-	// info.KeyOff2IdxOff has been used above to derive newInnerKeys, newOuterKeys, newIsNullEQ, newOtherConds, newKeyOff.
-	physic.Ranges = info.Ranges
-	physic.IdxColLens = info.IdxColLens
-	physic.CompareFilters = info.CompareFilters
-	// fill executing hashKeys.
-=======
 	// the underlying ds chosen path's ranges, idxColLens, and compareFilters.
 	physic.Ranges = info.Ranges
 	physic.IdxColLens = info.IdxColLens
 	physic.CompareFilters = info.CompareFilters
 	// fill executing hashKeys, which containing inner/outer keys, and extracted EQ keys from otherConds if any.
->>>>>>> fe3f47b1
 	physic.OuterHashKeys = outerHashKeys
 	physic.InnerHashKeys = innerHashKeys
 	// the logical EqualConditions is not used anymore in later phase.
 	physic.EqualConditions = nil
-<<<<<<< HEAD
-	// clear rootTask's indexJoinInfo in case of pushing upward.
-=======
 	// clear rootTask's indexJoinInfo in case of pushing upward, because physical index join is indexJoinInfo's consumer.
->>>>>>> fe3f47b1
 	rt.IndexJoinInfo = nil
 	return physic
 }
 
-<<<<<<< HEAD
-func constructIndexHashJoinStatic(
-	p *logicalop.LogicalJoin,
-	prop *property.PhysicalProperty,
-	outerIdx int,
-	indexJoinProp *property.IndexJoinRuntimeProp,
-) []base.PhysicalPlan {
-	// new one index join with the same index join prop pushed down.
-	indexJoins := constructIndexJoinStatic(p, prop, outerIdx, indexJoinProp)
-	indexHashJoins := make([]base.PhysicalPlan, 0, len(indexJoins))
-	for _, plan := range indexJoins {
-		join := plan.(*PhysicalIndexJoin)
-		indexHashJoin := PhysicalIndexHashJoin{
-			PhysicalIndexJoin: *join,
-			// Prop is empty means that the parent operator does not need the
-			// join operator to provide any promise of the output order.
-			KeepOuterOrder: !prop.IsSortItemEmpty(),
-		}.Init(p.SCtx())
-		indexHashJoins = append(indexHashJoins, indexHashJoin)
-	}
-	return indexHashJoins
-}
-
-// When inner plan is TableReader, the parameter `ranges` will be nil. Because pk only have one column. So all of its range
-// is generated during execution time.
-func constructIndexJoinStatic(
-	p *logicalop.LogicalJoin,
-	prop *property.PhysicalProperty,
-	outerIdx int,
-	indexJoinProp *property.IndexJoinRuntimeProp,
-) []base.PhysicalPlan {
-	// runtime fill back
-	//if ranges == nil {
-	//	ranges = ranger.Ranges{} // empty range
-	//}
-
-	joinType := p.JoinType
-	var (
-		innerJoinKeys []*expression.Column
-		outerJoinKeys []*expression.Column
-		isNullEQ      []bool
-		hasNullEQ     bool
-	)
-	if outerIdx == 0 {
-		outerJoinKeys, innerJoinKeys, isNullEQ, hasNullEQ = p.GetJoinKeys()
-	} else {
-		innerJoinKeys, outerJoinKeys, isNullEQ, hasNullEQ = p.GetJoinKeys()
-	}
-	// TODO: support null equal join keys for index join
-	if hasNullEQ {
-		return nil
-	}
-	chReqProps := make([]*property.PhysicalProperty, 2)
-	// outer 侧限制了 limit 穿透的估算
-	chReqProps[outerIdx] = &property.PhysicalProperty{TaskTp: property.RootTaskType, ExpectedCnt: math.MaxFloat64, SortItems: prop.SortItems, CTEProducerStatus: prop.CTEProducerStatus}
-	if prop.ExpectedCnt < p.StatsInfo().RowCount {
-		expCntScale := prop.ExpectedCnt / p.StatsInfo().RowCount
-		chReqProps[outerIdx].ExpectedCnt = p.Children()[outerIdx].StatsInfo().RowCount * expCntScale
-	}
-	// inner 侧我们可以给 indexJoinProp
-	chReqProps[1-outerIdx] = &property.PhysicalProperty{TaskTp: property.RootTaskType, ExpectedCnt: math.MaxFloat64, CTEProducerStatus: prop.CTEProducerStatus, IndexJoinProp: indexJoinProp}
-
-	//newInnerKeys := make([]*expression.Column, 0, len(innerJoinKeys))
-	//newOuterKeys := make([]*expression.Column, 0, len(outerJoinKeys))
-	//newIsNullEQ := make([]bool, 0, len(isNullEQ))
-	// newKeyOff := make([]int, 0, len(keyOff2IdxOff))
-	// newOtherConds := make([]expression.Expression, len(p.OtherConditions), len(p.OtherConditions)+len(p.EqualConditions))
-	// copy(newOtherConds, p.OtherConditions)
-	// for keyOff, idxOff := range keyOff2IdxOff {
-	// 如果有个 index key < 0, 说明该 key 位置空洞了，需要早 OtherConditions 中重新来 eval 他，不然 EQ 这关就算过了
-	//	if keyOff2IdxOff[keyOff] < 0 {
-	//		newOtherConds = append(newOtherConds, p.EqualConditions[keyOff])
-	//		continue
-	//	}
-	//	newInnerKeys = append(newInnerKeys, innerJoinKeys[keyOff])
-	//	newOuterKeys = append(newOuterKeys, outerJoinKeys[keyOff])
-	//	newIsNullEQ = append(newIsNullEQ, isNullEQ[keyOff])
-	//	newKeyOff = append(newKeyOff, idxOff)
-	//}
-
-	//var outerHashKeys, innerHashKeys []*expression.Column
-	//outerHashKeys, innerHashKeys = make([]*expression.Column, len(newOuterKeys)), make([]*expression.Column, len(newInnerKeys))
-	//copy(outerHashKeys, newOuterKeys)
-	//copy(innerHashKeys, newInnerKeys)
-	// we can use the `col <eq> col` in `OtherCondition` to build the hashtable to avoid the unnecessary calculating.
-	//for i := len(newOtherConds) - 1; extractOtherEQ && i >= 0; i = i - 1 {
-	//	switch c := newOtherConds[i].(type) {
-	//	case *expression.ScalarFunction:
-	//		if c.FuncName.L == ast.EQ {
-	//			lhs, ok1 := c.GetArgs()[0].(*expression.Column)
-	//			rhs, ok2 := c.GetArgs()[1].(*expression.Column)
-	//			if ok1 && ok2 {
-	//				if lhs.InOperand || rhs.InOperand {
-	//					// if this other-cond is from a `[not] in` sub-query, do not convert it into eq-cond since
-	//					// IndexJoin cannot deal with NULL correctly in this case; please see #25799 for more details.
-	//					continue
-	//				}
-	//				outerSchema, innerSchema := p.Children()[outerIdx].Schema(), p.Children()[1-outerIdx].Schema()
-	//				if outerSchema.Contains(lhs) && innerSchema.Contains(rhs) {
-	//					outerHashKeys = append(outerHashKeys, lhs) // nozero
-	//					innerHashKeys = append(innerHashKeys, rhs) // nozero
-	//				} else if innerSchema.Contains(lhs) && outerSchema.Contains(rhs) {
-	//					outerHashKeys = append(outerHashKeys, rhs) // nozero
-	//					innerHashKeys = append(innerHashKeys, lhs) // nozero
-	//				}
-	//				newOtherConds = append(newOtherConds[:i], newOtherConds[i+1:]...)
-	//			}
-	//		}
-	//	default:
-	//		continue
-	//	}
-	//}
-
-	baseJoin := basePhysicalJoin{
-		InnerChildIdx:   1 - outerIdx,
-		LeftConditions:  p.LeftConditions,
-		RightConditions: p.RightConditions,
-		OtherConditions: p.OtherConditions,
-		// OtherConditions: newOtherConds,
-		JoinType: joinType,
-		// 这三个先填原来的，indexInfo 后面上来之后再调整
-		OuterJoinKeys: outerJoinKeys,
-		InnerJoinKeys: innerJoinKeys,
-		IsNullEQ:      isNullEQ,
-		DefaultValues: p.DefaultValues,
-	}
-
-	join := PhysicalIndexJoin{
-		basePhysicalJoin: baseJoin,
-		//innerPlan:        innerTask.Plan(),
-		// KeyOff2IdxOff: newKeyOff,
-		//Ranges:           ranges,
-		//CompareFilters:   compareFilters,
-		// 两个运行时的 hash keys 可以先不填充
-		// OuterHashKeys: outerHashKeys,
-		// InnerHashKeys: innerHashKeys,
-		// 这里给到全量的 logical equal conditions
-		EqualConditions: p.EqualConditions,
-	}.Init(p.SCtx(), p.StatsInfo().ScaleByExpectCnt(prop.ExpectedCnt), p.QueryBlockOffset(), chReqProps...)
-	// 这里为什么要感知孩子选什么样的 path 呢？
-	//if path != nil {
-	//	join.IdxColLens = path.IdxColLens
-	//}
-	join.SetSchema(p.Schema())
-	return []base.PhysicalPlan{join}
-}
-
-=======
->>>>>>> fe3f47b1
 // When inner plan is TableReader, the parameter `ranges` will be nil. Because pk only have one column. So all of its range
 // is generated during execution time.
 func constructIndexJoin(
