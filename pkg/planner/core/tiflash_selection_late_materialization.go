// Copyright 2023 PingCAP, Inc.
//
// Licensed under the Apache License, Version 2.0 (the "License");
// you may not use this file except in compliance with the License.
// You may obtain a copy of the License at
//
//     http://www.apache.org/licenses/LICENSE-2.0
//
// Unless required by applicable law or agreed to in writing, software
// distributed under the License is distributed on an "AS IS" BASIS,
// WITHOUT WARRANTIES OR CONDITIONS OF ANY KIND, either express or implied.
// See the License for the specific language governing permissions and
// limitations under the License.

package core

import (
	"cmp"
	"slices"

	"github.com/pingcap/tidb/pkg/expression"
	"github.com/pingcap/tidb/pkg/kv"
	"github.com/pingcap/tidb/pkg/parser/ast"
	"github.com/pingcap/tidb/pkg/planner/cardinality"
	"github.com/pingcap/tidb/pkg/planner/core/base"
	"github.com/pingcap/tidb/pkg/util/logutil"
	"go.uber.org/zap"
)

// selectivity = (row count after filter) / (row count before filter), smaller is better
// income = (1 - selectivity) * restColumnCount * tableRowCount, greater is better

const (
	selectivityThreshold = 0.7
	// The default now of number of rows in a pack of TiFlash
	tiflashDataPackSize  = 8192
	columnCountThreshold = 3
)

// expressionGroup is used to store
// 1. a group of expressions
// 2. the selectivity of the expressions
type expressionGroup struct {
	exprs       []expression.Expression
	selectivity float64
}

// predicatePushDownToTableScan is used find the selection just above the table scan
// and try to push down the predicates to the table scan.
// Used for TiFlash late materialization.
func predicatePushDownToTableScan(sctx base.PlanContext, plan base.PhysicalPlan) base.PhysicalPlan {
	switch p := plan.(type) {
	case *PhysicalSelection:
		if physicalTableScan, ok := plan.Children()[0].(*PhysicalTableScan); ok && physicalTableScan.StoreType == kv.TiFlash {
			// Only when the the store type is TiFlash, we will try to push down predicates.
			predicatePushDownToTableScanImpl(sctx, p, physicalTableScan)
			if len(p.Conditions) == 0 {
				return p.Children()[0]
			}
		} else if !ok {
			newChildren := make([]base.PhysicalPlan, 0, len(plan.Children()))
			for _, child := range plan.Children() {
				newChildren = append(newChildren, predicatePushDownToTableScan(sctx, child))
			}
			plan.SetChildren(newChildren...)
		}
	case *PhysicalTableReader:
		p.tablePlan = predicatePushDownToTableScan(sctx, p.tablePlan)
	default:
		if len(plan.Children()) > 0 {
			newChildren := make([]base.PhysicalPlan, 0, len(plan.Children()))
			for _, child := range plan.Children() {
				newChildren = append(newChildren, predicatePushDownToTableScan(sctx, child))
			}
			plan.SetChildren(newChildren...)
		}
	}
	return plan
}

// transformColumnsToCode is used to transform the columns to a string of "0" and "1".
// @param: cols: the columns of a Expression
// @param: totalColumnCount: the total number of columns in the tablescan
// @example:
//
//			  the columns of tablescan are [a, b, c, d, e, f, g, h]
//			  the expression are ["a > 1", "c > 1", "e > 1 or g > 1"]
//	          so the columns of the expression are [a, c, e, g] and the totalColumnCount is 8
//	          the return value is "10101010"
//
// @return: the string of "0" and "1"
func transformColumnsToCode(cols []*expression.Column, totalColumnCount int) string {
	code := make([]byte, totalColumnCount)
	for _, col := range cols {
		code[col.Index] = '1'
	}
	return string(code)
}

// groupByColumnsSortBySelectivity is used to group the conditions by the column they use
// and sort the groups by the selectivity of the conditions in the group.
// @param: conds: the conditions to be grouped
// @return: the groups of conditions sorted by the selectivity of the conditions in the group
// @example: conds = [a > 1, b > 1, a > 2, c > 1, a > 3, b > 2], return = [[a > 3, a > 2, a > 1], [b > 2, b > 1], [c > 1]]
// @note: when the selectivity of one group is larger than the threshold, we will remove it from the returned result.
// @note: when the number of columns of one group is larger than the threshold, we will remove it from the returned result.
func groupByColumnsSortBySelectivity(sctx base.PlanContext, conds []expression.Expression, physicalTableScan *PhysicalTableScan) []expressionGroup {
	// Create a map to store the groupMap of conditions keyed by the columns
	groupMap := make(map[string][]expression.Expression)

	// Iterate through the conditions and group them by columns
	for _, cond := range conds {
		// If excuting light cost condition first,
		// the rows needed to be exucuted by the heavy cost condition will be reduced.
		// So if the cond contains heavy cost functions, skip it.
		if withHeavyCostFunctionForTiFlashPrefetch(cond) {
			continue
		}

		columns := expression.ExtractColumns(cond)

		var code string
		if len(columns) == 0 {
			code = "0"
		} else if len(columns) <= columnCountThreshold {
			code = transformColumnsToCode(columns, len(physicalTableScan.Columns))
		} else {
			// If the number of columns is larger than columnCountThreshold,
			// the possibility of the selectivity of the condition is larger than the threshold is very small.
			// So we skip it to reduce the cost of calculating the selectivity.
			continue
		}
		groupMap[code] = append(groupMap[code], cond)
	}

	// Estimate the selectivity of each group and check if it is larger than the selectivityThreshold
	var exprGroups []expressionGroup
	for _, group := range groupMap {
		selectivity, _, err := cardinality.Selectivity(sctx, physicalTableScan.tblColHists, group, nil)
		if err != nil {
			logutil.BgLogger().Warn("calculate selectivity failed, do not push down the conditions group", zap.Error(err))
			continue
		}
		if selectivity <= selectivityThreshold {
			exprGroups = append(exprGroups, expressionGroup{exprs: group, selectivity: selectivity})
		}
	}

	// Sort exprGroups by selectivity in ascending order
	slices.SortStableFunc(exprGroups, func(x, y expressionGroup) int {
		if x.selectivity == y.selectivity && len(x.exprs) < len(y.exprs) {
			return -1
		}
		return cmp.Compare(x.selectivity, y.selectivity)
	})

	return exprGroups
}

// withHeavyCostFunctionForTiFlashPrefetch is used to check if the condition contain heavy cost functions.
// @param: cond: condition of PhysicalSelection to be checked
// @note: heavy cost functions are functions that may cause a lot of memory allocation or disk IO.
func withHeavyCostFunctionForTiFlashPrefetch(cond expression.Expression) bool {
	if binop, ok := cond.(*expression.ScalarFunction); ok {
		switch binop.FuncName.L {
		// JSON functions
		case ast.JSONArray,
			ast.JSONArrayAppend,
			ast.JSONArrayInsert,
			ast.JSONContains,
			ast.JSONContainsPath,
			ast.JSONDepth,
			ast.JSONExtract,
			ast.JSONInsert,
			ast.JSONKeys,
			ast.JSONLength,
			ast.JSONMemberOf,
			ast.JSONMerge,
			ast.JSONMergePatch,
			ast.JSONMergePreserve,
			ast.JSONObject,
			ast.JSONOverlaps,
			ast.JSONPretty,
			ast.JSONQuote,
			ast.JSONRemove,
			ast.JSONReplace,
			ast.JSONSchemaValid,
			ast.JSONSearch,
			ast.JSONSet,
			ast.JSONStorageFree,
			ast.JSONStorageSize,
			ast.JSONType,
			ast.JSONUnquote,
			ast.JSONValid:
			return true
		// some time functions
		case ast.AddDate, ast.AddTime, ast.ConvertTz, ast.DateLiteral, ast.DateAdd, ast.DateFormat, ast.FromUnixTime, ast.GetFormat, ast.UTCTimestamp:
			return true
		case ast.DateSub, ast.DateDiff, ast.DayOfYear, ast.Extract, ast.FromDays, ast.TimestampLiteral, ast.TimestampAdd, ast.UnixTimestamp:
			return true
		case ast.LocalTimestamp, ast.MakeDate, ast.MakeTime, ast.MonthName, ast.PeriodAdd, ast.PeriodDiff, ast.Quarter, ast.SecToTime, ast.ToSeconds:
			return true
		case ast.StrToDate, ast.SubDate, ast.SubTime, ast.TimeLiteral, ast.TimeFormat, ast.TimeToSec, ast.TimeDiff, ast.TimestampDiff:
			return true
		// regexp functions
		case ast.Regexp, ast.RegexpLike, ast.RegexpReplace, ast.RegexpSubstr, ast.RegexpInStr:
			return true
			// TODO: add more heavy cost functions
		}
	}
	return false
}

// removeSpecificExprsFromSelection is used to remove the conditions that needed to be pushed down.
// @param: physicalSelection: the PhysicalSelection to be modified
// @param: exprs: the conditions to be removed
func removeSpecificExprsFromSelection(physicalSelection *PhysicalSelection, exprs []expression.Expression) {
	conditions := physicalSelection.Conditions
	for i := len(conditions) - 1; i >= 0; i-- {
		if expression.Contains(physicalSelection.SCtx().GetExprCtx().GetEvalCtx(), exprs, conditions[i]) {
<<<<<<< HEAD
			conditions = slices.Delete(conditions, i, i+1)
=======
			// TODO: Investigate why we cannot replace this with slices.Delete(conditions, i, i+1)
			conditions = append(conditions[:i], conditions[i+1:]...)
>>>>>>> db0016f7
		}
	}
	physicalSelection.Conditions = conditions
}

// predicatePushDownToTableScanImpl is used to push down the some filter conditions of the selection to the tablescan.
// @param: sctx: the session context
// @param: physicalSelection: the PhysicalSelection containing the conditions to be pushed down
// @param: physicalTableScan: the PhysicalTableScan to be pushed down to
func predicatePushDownToTableScanImpl(sctx base.PlanContext, physicalSelection *PhysicalSelection, physicalTableScan *PhysicalTableScan) {
	// When the table is small, there is no need to push down the conditions.
	if physicalTableScan.tblColHists.RealtimeCount <= tiflashDataPackSize || physicalTableScan.KeepOrder {
		return
	}
	conds := physicalSelection.Conditions
	if len(conds) == 0 {
		return
	}

	// group the conditions by columns and sort them by selectivity
	sortedConds := groupByColumnsSortBySelectivity(sctx, conds, physicalTableScan)

	selectedConds := make([]expression.Expression, 0, len(conds))
	selectedIncome := 0.0
	selectedColumnCount := 0
	selectedSelectivity := 1.0
	totalColumnCount := len(physicalTableScan.Columns)
	tableRowCount := physicalTableScan.StatsInfo().RowCount

	for _, exprGroup := range sortedConds {
		mergedConds := append(selectedConds, exprGroup.exprs...)
		selectivity, _, err := cardinality.Selectivity(sctx, physicalTableScan.tblColHists, mergedConds, nil)
		if err != nil {
			logutil.BgLogger().Warn("calculate selectivity failed, do not push down the conditions group", zap.Error(err))
			continue
		}
		colCnt := expression.ExtractColumnSet(mergedConds...).Len()
		income := (1 - selectivity) * tableRowCount
		// If selectedColumnCount does not change,
		// or the increase of the number of filtered rows is greater than tiflashDataPackSize and the income increases, push down the conditions.
		if colCnt == selectedColumnCount || (income > tiflashDataPackSize && income*(float64(totalColumnCount)-float64(colCnt)) > selectedIncome) {
			selectedConds = mergedConds
			selectedColumnCount = colCnt
			selectedIncome = income * (float64(totalColumnCount) - float64(colCnt))
			selectedSelectivity = selectivity
		} else if income < tiflashDataPackSize {
			// If the increase of the number of filtered rows is less than tiflashDataPackSize,
			// break the loop to reduce the cost of calculating selectivity.
			break
		}
	}

	if len(selectedConds) == 0 {
		return
	}
	logutil.BgLogger().Debug("planner: push down conditions to table scan", zap.String("table", physicalTableScan.Table.Name.L), zap.String("conditions", string(expression.SortedExplainExpressionList(sctx.GetExprCtx().GetEvalCtx(), selectedConds))))
	PushedDown(physicalSelection, physicalTableScan, selectedConds, selectedSelectivity)
}

// PushedDown is used to push down the selected conditions from PhysicalSelection to PhysicalTableScan.
// Used in unit test, so it is exported.
func PushedDown(sel *PhysicalSelection, ts *PhysicalTableScan, selectedConds []expression.Expression, selectedSelectivity float64) {
	// remove the pushed down conditions from selection
	removeSpecificExprsFromSelection(sel, selectedConds)
	// add the pushed down conditions to table scan
	ts.LateMaterializationFilterCondition = selectedConds
	// Update the row count of table scan after pushing down the conditions.
	ts.StatsInfo().RowCount *= selectedSelectivity
}<|MERGE_RESOLUTION|>--- conflicted
+++ resolved
@@ -218,12 +218,8 @@
 	conditions := physicalSelection.Conditions
 	for i := len(conditions) - 1; i >= 0; i-- {
 		if expression.Contains(physicalSelection.SCtx().GetExprCtx().GetEvalCtx(), exprs, conditions[i]) {
-<<<<<<< HEAD
-			conditions = slices.Delete(conditions, i, i+1)
-=======
 			// TODO: Investigate why we cannot replace this with slices.Delete(conditions, i, i+1)
 			conditions = append(conditions[:i], conditions[i+1:]...)
->>>>>>> db0016f7
 		}
 	}
 	physicalSelection.Conditions = conditions
