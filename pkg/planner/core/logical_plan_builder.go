// Copyright 2016 PingCAP, Inc.
//
// Licensed under the Apache License, Version 2.0 (the "License");
// you may not use this file except in compliance with the License.
// You may obtain a copy of the License at
//
//     http://www.apache.org/licenses/LICENSE-2.0
//
// Unless required by applicable law or agreed to in writing, software
// distributed under the License is distributed on an "AS IS" BASIS,
// WITHOUT WARRANTIES OR CONDITIONS OF ANY KIND, either express or implied.
// See the License for the specific language governing permissions and
// limitations under the License.

package core

import (
	"context"
	"fmt"
	"math"
	"math/bits"
	"sort"
	"strconv"
	"strings"
	"time"
	"unicode"

	"github.com/pingcap/errors"
	"github.com/pingcap/failpoint"
	"github.com/pingcap/tidb/pkg/domain"
	"github.com/pingcap/tidb/pkg/errctx"
	"github.com/pingcap/tidb/pkg/expression"
	"github.com/pingcap/tidb/pkg/expression/aggregation"
	exprctx "github.com/pingcap/tidb/pkg/expression/context"
	"github.com/pingcap/tidb/pkg/infoschema"
	"github.com/pingcap/tidb/pkg/kv"
	"github.com/pingcap/tidb/pkg/parser"
	"github.com/pingcap/tidb/pkg/parser/ast"
	"github.com/pingcap/tidb/pkg/parser/charset"
	"github.com/pingcap/tidb/pkg/parser/format"
	"github.com/pingcap/tidb/pkg/parser/model"
	"github.com/pingcap/tidb/pkg/parser/mysql"
	"github.com/pingcap/tidb/pkg/parser/opcode"
	"github.com/pingcap/tidb/pkg/parser/terror"
	"github.com/pingcap/tidb/pkg/planner/core/base"
	core_metrics "github.com/pingcap/tidb/pkg/planner/core/metrics"
	"github.com/pingcap/tidb/pkg/planner/core/operator/logicalop"
	"github.com/pingcap/tidb/pkg/planner/property"
	"github.com/pingcap/tidb/pkg/planner/util"
	"github.com/pingcap/tidb/pkg/planner/util/coreusage"
	"github.com/pingcap/tidb/pkg/planner/util/debugtrace"
	"github.com/pingcap/tidb/pkg/planner/util/fixcontrol"
	"github.com/pingcap/tidb/pkg/planner/util/tablesampler"
	"github.com/pingcap/tidb/pkg/privilege"
	"github.com/pingcap/tidb/pkg/sessionctx"
	"github.com/pingcap/tidb/pkg/sessionctx/variable"
	"github.com/pingcap/tidb/pkg/statistics"
	"github.com/pingcap/tidb/pkg/table"
	"github.com/pingcap/tidb/pkg/table/tables"
	"github.com/pingcap/tidb/pkg/table/temptable"
	"github.com/pingcap/tidb/pkg/types"
	driver "github.com/pingcap/tidb/pkg/types/parser_driver"
	util2 "github.com/pingcap/tidb/pkg/util"
	"github.com/pingcap/tidb/pkg/util/chunk"
	"github.com/pingcap/tidb/pkg/util/collate"
	"github.com/pingcap/tidb/pkg/util/dbterror"
	"github.com/pingcap/tidb/pkg/util/dbterror/plannererrors"
	"github.com/pingcap/tidb/pkg/util/hack"
	h "github.com/pingcap/tidb/pkg/util/hint"
	"github.com/pingcap/tidb/pkg/util/intest"
	"github.com/pingcap/tidb/pkg/util/intset"
	"github.com/pingcap/tidb/pkg/util/logutil"
	"github.com/pingcap/tidb/pkg/util/plancodec"
	"github.com/pingcap/tidb/pkg/util/set"
	"github.com/pingcap/tidb/pkg/util/size"
	"github.com/pingcap/tipb/go-tipb"
	"go.uber.org/zap"
)

const (
	// ErrExprInSelect  is in select fields for the error of ErrFieldNotInGroupBy
	ErrExprInSelect = "SELECT list"
	// ErrExprInOrderBy  is in order by items for the error of ErrFieldNotInGroupBy
	ErrExprInOrderBy = "ORDER BY"
)

// aggOrderByResolver is currently resolving expressions of order by clause
// in aggregate function GROUP_CONCAT.
type aggOrderByResolver struct {
	ctx       base.PlanContext
	err       error
	args      []ast.ExprNode
	exprDepth int // exprDepth is the depth of current expression in expression tree.
}

func (a *aggOrderByResolver) Enter(inNode ast.Node) (ast.Node, bool) {
	a.exprDepth++
	if n, ok := inNode.(*driver.ParamMarkerExpr); ok {
		if a.exprDepth == 1 {
			_, isNull, isExpectedType := getUintFromNode(a.ctx, n, false)
			// For constant uint expression in top level, it should be treated as position expression.
			if !isNull && isExpectedType {
				return expression.ConstructPositionExpr(n), true
			}
		}
	}
	return inNode, false
}

func (a *aggOrderByResolver) Leave(inNode ast.Node) (ast.Node, bool) {
	if v, ok := inNode.(*ast.PositionExpr); ok {
		pos, isNull, err := expression.PosFromPositionExpr(a.ctx.GetExprCtx(), a.ctx, v)
		if err != nil {
			a.err = err
		}
		if err != nil || isNull {
			return inNode, false
		}
		if pos < 1 || pos > len(a.args) {
			errPos := strconv.Itoa(pos)
			if v.P != nil {
				errPos = "?"
			}
			a.err = plannererrors.ErrUnknownColumn.FastGenByArgs(errPos, "order clause")
			return inNode, false
		}
		ret := a.args[pos-1]
		return ret, true
	}
	return inNode, true
}

func (b *PlanBuilder) buildExpand(p base.LogicalPlan, gbyItems []expression.Expression) (base.LogicalPlan, []expression.Expression, error) {
	ectx := p.SCtx().GetExprCtx().GetEvalCtx()
	b.optFlag |= flagResolveExpand

	// Rollup syntax require expand OP to do the data expansion, different data replica supply the different grouping layout.
	distinctGbyExprs, gbyExprsRefPos := expression.DeduplicateGbyExpression(gbyItems)
	// build another projection below.
	proj := logicalop.LogicalProjection{Exprs: make([]expression.Expression, 0, p.Schema().Len()+len(distinctGbyExprs))}.Init(b.ctx, b.getSelectOffset())
	// project: child's output and distinct GbyExprs in advance. (make every group-by item to be a column)
	projSchema := p.Schema().Clone()
	names := p.OutputNames()
	for _, col := range projSchema.Columns {
		proj.Exprs = append(proj.Exprs, col)
	}
	distinctGbyColNames := make(types.NameSlice, 0, len(distinctGbyExprs))
	distinctGbyCols := make([]*expression.Column, 0, len(distinctGbyExprs))
	for _, expr := range distinctGbyExprs {
		// distinct group expr has been resolved in resolveGby.
		proj.Exprs = append(proj.Exprs, expr)

		// add the newly appended names.
		var name *types.FieldName
		if c, ok := expr.(*expression.Column); ok {
			name = buildExpandFieldName(ectx, c, names[p.Schema().ColumnIndex(c)], "")
		} else {
			name = buildExpandFieldName(ectx, expr, nil, "")
		}
		names = append(names, name)
		distinctGbyColNames = append(distinctGbyColNames, name)

		// since we will change the nullability of source col, proj it with a new col id.
		col := &expression.Column{
			UniqueID: b.ctx.GetSessionVars().AllocPlanColumnID(),
			// clone it rather than using it directly,
			RetType: expr.GetType(b.ctx.GetExprCtx().GetEvalCtx()).Clone(),
		}

		projSchema.Append(col)
		distinctGbyCols = append(distinctGbyCols, col)
	}
	proj.SetSchema(projSchema)
	proj.SetChildren(p)
	proj.Proj4Expand = true
	newGbyItems := expression.RestoreGbyExpression(distinctGbyCols, gbyExprsRefPos)

	// build expand.
	rollupGroupingSets := expression.RollupGroupingSets(newGbyItems)
	// eg: <a,b,c> with rollup => {},{a},{a,b},{a,b,c}
	// for every grouping set above, we should individually set those not-needed grouping-set col as null value.
	// eg: let's say base schema is <a,b,c,d>, d is unrelated col, keep it real in every grouping set projection.
	// 		for grouping set {a,b,c}, project it as: [a,    b,    c,    d,   gid]
	//      for grouping set {a,b},   project it as: [a,    b,    null, d,   gid]
	//      for grouping set {a},     project it as: [a,    null, null, d,   gid]
	// 		for grouping set {},      project it as: [null, null, null, d,   gid]
	expandSchema := proj.Schema().Clone()
	expression.AdjustNullabilityFromGroupingSets(rollupGroupingSets, expandSchema)
	expand := LogicalExpand{
		RollupGroupingSets:  rollupGroupingSets,
		DistinctGroupByCol:  distinctGbyCols,
		DistinctGbyColNames: distinctGbyColNames,
		// for resolving grouping function args.
		DistinctGbyExprs: distinctGbyExprs,

		// fill the gen col names when building level projections.
	}.Init(b.ctx, b.getSelectOffset())

	// if we want to use bitAnd for the quick computation of grouping function, then the maximum capacity of num of grouping is about 64.
	expand.GroupingMode = tipb.GroupingMode_ModeBitAnd
	if len(expand.RollupGroupingSets) > 64 {
		expand.GroupingMode = tipb.GroupingMode_ModeNumericSet
	}

	expand.DistinctSize, expand.RollupGroupingIDs, expand.RollupID2GIDS = expand.RollupGroupingSets.DistinctSize()
	hasDuplicateGroupingSet := len(expand.RollupGroupingSets) != expand.DistinctSize
	// append the generated column for logical Expand.
	tp := types.NewFieldType(mysql.TypeLonglong)
	tp.SetFlag(mysql.UnsignedFlag | mysql.NotNullFlag)
	gid := &expression.Column{
		UniqueID: b.ctx.GetSessionVars().AllocPlanColumnID(),
		RetType:  tp,
		OrigName: "gid",
	}
	expand.GID = gid
	expandSchema.Append(gid)
	expand.ExtraGroupingColNames = append(expand.ExtraGroupingColNames, gid.OrigName)
	names = append(names, buildExpandFieldName(ectx, gid, nil, "gid_"))
	expand.GIDName = names[len(names)-1]
	if hasDuplicateGroupingSet {
		// the last two col of the schema should be gid & gpos
		gpos := &expression.Column{
			UniqueID: b.ctx.GetSessionVars().AllocPlanColumnID(),
			RetType:  tp.Clone(),
			OrigName: "gpos",
		}
		expand.GPos = gpos
		expandSchema.Append(gpos)
		expand.ExtraGroupingColNames = append(expand.ExtraGroupingColNames, gpos.OrigName)
		names = append(names, buildExpandFieldName(ectx, gpos, nil, "gpos_"))
		expand.GPosName = names[len(names)-1]
	}
	expand.SetChildren(proj)
	expand.SetSchema(expandSchema)
	expand.SetOutputNames(names)

	// register current rollup Expand operator in current select block.
	b.currentBlockExpand = expand

	// defer generating level-projection as last logical optimization rule.
	return expand, newGbyItems, nil
}

func (b *PlanBuilder) buildAggregation(ctx context.Context, p base.LogicalPlan, aggFuncList []*ast.AggregateFuncExpr, gbyItems []expression.Expression,
	correlatedAggMap map[*ast.AggregateFuncExpr]int) (base.LogicalPlan, map[int]int, error) {
	b.optFlag |= flagBuildKeyInfo
	b.optFlag |= flagPushDownAgg
	// We may apply aggregation eliminate optimization.
	// So we add the flagMaxMinEliminate to try to convert max/min to topn and flagPushDownTopN to handle the newly added topn operator.
	b.optFlag |= flagMaxMinEliminate
	b.optFlag |= flagPushDownTopN
	// when we eliminate the max and min we may add `is not null` filter.
	b.optFlag |= flagPredicatePushDown
	b.optFlag |= flagEliminateAgg
	b.optFlag |= flagEliminateProjection

	if b.ctx.GetSessionVars().EnableSkewDistinctAgg {
		b.optFlag |= flagSkewDistinctAgg
	}
	// flag it if cte contain aggregation
	if b.buildingCTE {
		b.outerCTEs[len(b.outerCTEs)-1].containAggOrWindow = true
	}
	var rollupExpand *LogicalExpand
	if expand, ok := p.(*LogicalExpand); ok {
		rollupExpand = expand
	}

	plan4Agg := logicalop.LogicalAggregation{AggFuncs: make([]*aggregation.AggFuncDesc, 0, len(aggFuncList))}.Init(b.ctx, b.getSelectOffset())
	if hintinfo := b.TableHints(); hintinfo != nil {
		plan4Agg.PreferAggType = hintinfo.PreferAggType
		plan4Agg.PreferAggToCop = hintinfo.PreferAggToCop
	}
	schema4Agg := expression.NewSchema(make([]*expression.Column, 0, len(aggFuncList)+p.Schema().Len())...)
	names := make(types.NameSlice, 0, len(aggFuncList)+p.Schema().Len())
	// aggIdxMap maps the old index to new index after applying common aggregation functions elimination.
	aggIndexMap := make(map[int]int)

	allAggsFirstRow := true
	for i, aggFunc := range aggFuncList {
		newArgList := make([]expression.Expression, 0, len(aggFunc.Args))
		for _, arg := range aggFunc.Args {
			newArg, np, err := b.rewrite(ctx, arg, p, nil, true)
			if err != nil {
				return nil, nil, err
			}
			p = np
			newArgList = append(newArgList, newArg)
		}
		newFunc, err := aggregation.NewAggFuncDesc(b.ctx.GetExprCtx(), aggFunc.F, newArgList, aggFunc.Distinct)
		if err != nil {
			return nil, nil, err
		}
		if newFunc.Name != ast.AggFuncFirstRow {
			allAggsFirstRow = false
		}
		if aggFunc.Order != nil {
			trueArgs := aggFunc.Args[:len(aggFunc.Args)-1] // the last argument is SEPARATOR, remote it.
			resolver := &aggOrderByResolver{
				ctx:  b.ctx,
				args: trueArgs,
			}
			for _, byItem := range aggFunc.Order.Items {
				resolver.exprDepth = 0
				resolver.err = nil
				retExpr, _ := byItem.Expr.Accept(resolver)
				if resolver.err != nil {
					return nil, nil, errors.Trace(resolver.err)
				}
				newByItem, np, err := b.rewrite(ctx, retExpr.(ast.ExprNode), p, nil, true)
				if err != nil {
					return nil, nil, err
				}
				p = np
				newFunc.OrderByItems = append(newFunc.OrderByItems, &util.ByItems{Expr: newByItem, Desc: byItem.Desc})
			}
		}
		// combine identical aggregate functions
		combined := false
		for j := 0; j < i; j++ {
			oldFunc := plan4Agg.AggFuncs[aggIndexMap[j]]
			if oldFunc.Equal(b.ctx.GetExprCtx().GetEvalCtx(), newFunc) {
				aggIndexMap[i] = aggIndexMap[j]
				combined = true
				if _, ok := correlatedAggMap[aggFunc]; ok {
					if _, ok = b.correlatedAggMapper[aggFuncList[j]]; !ok {
						b.correlatedAggMapper[aggFuncList[j]] = &expression.CorrelatedColumn{
							Column: *schema4Agg.Columns[aggIndexMap[j]],
							Data:   new(types.Datum),
						}
					}
					b.correlatedAggMapper[aggFunc] = b.correlatedAggMapper[aggFuncList[j]]
				}
				break
			}
		}
		// create new columns for aggregate functions which show up first
		if !combined {
			position := len(plan4Agg.AggFuncs)
			aggIndexMap[i] = position
			plan4Agg.AggFuncs = append(plan4Agg.AggFuncs, newFunc)
			column := expression.Column{
				UniqueID: b.ctx.GetSessionVars().AllocPlanColumnID(),
				RetType:  newFunc.RetTp,
			}
			schema4Agg.Append(&column)
			names = append(names, types.EmptyName)
			if _, ok := correlatedAggMap[aggFunc]; ok {
				b.correlatedAggMapper[aggFunc] = &expression.CorrelatedColumn{
					Column: column,
					Data:   new(types.Datum),
				}
			}
		}
	}
	for i, col := range p.Schema().Columns {
		newFunc, err := aggregation.NewAggFuncDesc(b.ctx.GetExprCtx(), ast.AggFuncFirstRow, []expression.Expression{col}, false)
		if err != nil {
			return nil, nil, err
		}
		plan4Agg.AggFuncs = append(plan4Agg.AggFuncs, newFunc)
		newCol, _ := col.Clone().(*expression.Column)
		newCol.RetType = newFunc.RetTp
		schema4Agg.Append(newCol)
		names = append(names, p.OutputNames()[i])
	}
	var (
		join            *logicalop.LogicalJoin
		isJoin          bool
		isSelectionJoin bool
	)
	join, isJoin = p.(*logicalop.LogicalJoin)
	selection, isSelection := p.(*logicalop.LogicalSelection)
	if isSelection {
		join, isSelectionJoin = selection.Children()[0].(*logicalop.LogicalJoin)
	}
	if (isJoin && join.FullSchema != nil) || (isSelectionJoin && join.FullSchema != nil) {
		for i, col := range join.FullSchema.Columns {
			if p.Schema().Contains(col) {
				continue
			}
			newFunc, err := aggregation.NewAggFuncDesc(b.ctx.GetExprCtx(), ast.AggFuncFirstRow, []expression.Expression{col}, false)
			if err != nil {
				return nil, nil, err
			}
			plan4Agg.AggFuncs = append(plan4Agg.AggFuncs, newFunc)
			newCol, _ := col.Clone().(*expression.Column)
			newCol.RetType = newFunc.RetTp
			schema4Agg.Append(newCol)
			names = append(names, join.FullNames[i])
		}
	}
	hasGroupBy := len(gbyItems) > 0
	for i, aggFunc := range plan4Agg.AggFuncs {
		err := aggFunc.UpdateNotNullFlag4RetType(hasGroupBy, allAggsFirstRow)
		if err != nil {
			return nil, nil, err
		}
		schema4Agg.Columns[i].RetType = aggFunc.RetTp
	}
	plan4Agg.SetOutputNames(names)
	plan4Agg.SetChildren(p)
	if rollupExpand != nil {
		// append gid and gpos as the group keys if any.
		plan4Agg.GroupByItems = append(gbyItems, rollupExpand.GID)
		if rollupExpand.GPos != nil {
			plan4Agg.GroupByItems = append(plan4Agg.GroupByItems, rollupExpand.GPos)
		}
	} else {
		plan4Agg.GroupByItems = gbyItems
	}
	plan4Agg.SetSchema(schema4Agg)
	return plan4Agg, aggIndexMap, nil
}

func (b *PlanBuilder) buildTableRefs(ctx context.Context, from *ast.TableRefsClause) (p base.LogicalPlan, err error) {
	if from == nil {
		p = b.buildTableDual()
		return
	}
	defer func() {
		// After build the resultSetNode, need to reset it so that it can be referenced by outer level.
		for _, cte := range b.outerCTEs {
			cte.recursiveRef = false
		}
	}()
	return b.buildResultSetNode(ctx, from.TableRefs, false)
}

func (b *PlanBuilder) buildResultSetNode(ctx context.Context, node ast.ResultSetNode, isCTE bool) (p base.LogicalPlan, err error) {
	//If it is building the CTE queries, we will mark them.
	b.isCTE = isCTE
	switch x := node.(type) {
	case *ast.Join:
		return b.buildJoin(ctx, x)
	case *ast.TableSource:
		var isTableName bool
		switch v := x.Source.(type) {
		case *ast.SelectStmt:
			ci := b.prepareCTECheckForSubQuery()
			defer resetCTECheckForSubQuery(ci)
			b.optFlag = b.optFlag | flagConstantPropagation
			p, err = b.buildSelect(ctx, v)
		case *ast.SetOprStmt:
			ci := b.prepareCTECheckForSubQuery()
			defer resetCTECheckForSubQuery(ci)
			p, err = b.buildSetOpr(ctx, v)
		case *ast.TableName:
			p, err = b.buildDataSource(ctx, v, &x.AsName)
			isTableName = true
		default:
			err = plannererrors.ErrUnsupportedType.GenWithStackByArgs(v)
		}
		if err != nil {
			return nil, err
		}

		for _, name := range p.OutputNames() {
			if name.Hidden {
				continue
			}
			if x.AsName.L != "" {
				name.TblName = x.AsName
			}
		}
		// `TableName` is not a select block, so we do not need to handle it.
		var plannerSelectBlockAsName []ast.HintTable
		if p := b.ctx.GetSessionVars().PlannerSelectBlockAsName.Load(); p != nil {
			plannerSelectBlockAsName = *p
		}
		if len(plannerSelectBlockAsName) > 0 && !isTableName {
			plannerSelectBlockAsName[p.QueryBlockOffset()] = ast.HintTable{DBName: p.OutputNames()[0].DBName, TableName: p.OutputNames()[0].TblName}
		}
		// Duplicate column name in one table is not allowed.
		// "select * from (select 1, 1) as a;" is duplicate
		dupNames := make(map[string]struct{}, len(p.Schema().Columns))
		for _, name := range p.OutputNames() {
			colName := name.ColName.O
			if _, ok := dupNames[colName]; ok {
				return nil, plannererrors.ErrDupFieldName.GenWithStackByArgs(colName)
			}
			dupNames[colName] = struct{}{}
		}
		return p, nil
	case *ast.SelectStmt:
		return b.buildSelect(ctx, x)
	case *ast.SetOprStmt:
		return b.buildSetOpr(ctx, x)
	default:
		return nil, plannererrors.ErrUnsupportedType.GenWithStack("Unsupported ast.ResultSetNode(%T) for buildResultSetNode()", x)
	}
}

func (ds *DataSource) setPreferredStoreType(hintInfo *h.PlanHints) {
	if hintInfo == nil {
		return
	}

	var alias *h.HintedTable
	if len(ds.TableAsName.L) != 0 {
		alias = &h.HintedTable{DBName: ds.DBName, TblName: *ds.TableAsName, SelectOffset: ds.QueryBlockOffset()}
	} else {
		alias = &h.HintedTable{DBName: ds.DBName, TblName: ds.TableInfo.Name, SelectOffset: ds.QueryBlockOffset()}
	}
	if hintTbl := hintInfo.IfPreferTiKV(alias); hintTbl != nil {
		for _, path := range ds.PossibleAccessPaths {
			if path.StoreType == kv.TiKV {
				ds.PreferStoreType |= h.PreferTiKV
				ds.PreferPartitions[h.PreferTiKV] = hintTbl.Partitions
				break
			}
		}
		if ds.PreferStoreType&h.PreferTiKV == 0 {
			errMsg := fmt.Sprintf("No available path for table %s.%s with the store type %s of the hint /*+ read_from_storage */, "+
				"please check the status of the table replica and variable value of tidb_isolation_read_engines(%v)",
				ds.DBName.O, ds.table.Meta().Name.O, kv.TiKV.Name(), ds.SCtx().GetSessionVars().GetIsolationReadEngines())
			ds.SCtx().GetSessionVars().StmtCtx.SetHintWarning(errMsg)
		} else {
			ds.SCtx().GetSessionVars().RaiseWarningWhenMPPEnforced("MPP mode may be blocked because you have set a hint to read table `" + hintTbl.TblName.O + "` from TiKV.")
		}
	}
	if hintTbl := hintInfo.IfPreferTiFlash(alias); hintTbl != nil {
		// `ds.PreferStoreType != 0`, which means there's a hint hit the both TiKV value and TiFlash value for table.
		// We can't support read a table from two different storages, even partition table.
		if ds.PreferStoreType != 0 {
			ds.SCtx().GetSessionVars().StmtCtx.SetHintWarning(
				fmt.Sprintf("Storage hints are conflict, you can only specify one storage type of table %s.%s",
					alias.DBName.L, alias.TblName.L))
			ds.PreferStoreType = 0
			return
		}
		for _, path := range ds.PossibleAccessPaths {
			if path.StoreType == kv.TiFlash {
				ds.PreferStoreType |= h.PreferTiFlash
				ds.PreferPartitions[h.PreferTiFlash] = hintTbl.Partitions
				break
			}
		}
		if ds.PreferStoreType&h.PreferTiFlash == 0 {
			errMsg := fmt.Sprintf("No available path for table %s.%s with the store type %s of the hint /*+ read_from_storage */, "+
				"please check the status of the table replica and variable value of tidb_isolation_read_engines(%v)",
				ds.DBName.O, ds.table.Meta().Name.O, kv.TiFlash.Name(), ds.SCtx().GetSessionVars().GetIsolationReadEngines())
			ds.SCtx().GetSessionVars().StmtCtx.SetHintWarning(errMsg)
		}
	}
}

func (b *PlanBuilder) buildJoin(ctx context.Context, joinNode *ast.Join) (base.LogicalPlan, error) {
	// We will construct a "Join" node for some statements like "INSERT",
	// "DELETE", "UPDATE", "REPLACE". For this scenario "joinNode.Right" is nil
	// and we only build the left "ResultSetNode".
	if joinNode.Right == nil {
		return b.buildResultSetNode(ctx, joinNode.Left, false)
	}

	b.optFlag = b.optFlag | flagPredicatePushDown
	// Add join reorder flag regardless of inner join or outer join.
	b.optFlag = b.optFlag | flagJoinReOrder
	b.optFlag |= flagPredicateSimplification
	b.optFlag |= flagConvertOuterToInnerJoin

	leftPlan, err := b.buildResultSetNode(ctx, joinNode.Left, false)
	if err != nil {
		return nil, err
	}

	rightPlan, err := b.buildResultSetNode(ctx, joinNode.Right, false)
	if err != nil {
		return nil, err
	}

	// The recursive part in CTE must not be on the right side of a LEFT JOIN.
	if lc, ok := rightPlan.(*logicalop.LogicalCTETable); ok && joinNode.Tp == ast.LeftJoin {
		return nil, plannererrors.ErrCTERecursiveForbiddenJoinOrder.GenWithStackByArgs(lc.Name)
	}

	handleMap1 := b.handleHelper.popMap()
	handleMap2 := b.handleHelper.popMap()
	b.handleHelper.mergeAndPush(handleMap1, handleMap2)

	joinPlan := logicalop.LogicalJoin{StraightJoin: joinNode.StraightJoin || b.inStraightJoin}.Init(b.ctx, b.getSelectOffset())
	joinPlan.SetChildren(leftPlan, rightPlan)
	joinPlan.SetSchema(expression.MergeSchema(leftPlan.Schema(), rightPlan.Schema()))
	joinPlan.SetOutputNames(make([]*types.FieldName, leftPlan.Schema().Len()+rightPlan.Schema().Len()))
	copy(joinPlan.OutputNames(), leftPlan.OutputNames())
	copy(joinPlan.OutputNames()[leftPlan.Schema().Len():], rightPlan.OutputNames())

	// Set join type.
	switch joinNode.Tp {
	case ast.LeftJoin:
		// left outer join need to be checked elimination
		b.optFlag = b.optFlag | flagEliminateOuterJoin
		joinPlan.JoinType = logicalop.LeftOuterJoin
		util.ResetNotNullFlag(joinPlan.Schema(), leftPlan.Schema().Len(), joinPlan.Schema().Len())
	case ast.RightJoin:
		// right outer join need to be checked elimination
		b.optFlag = b.optFlag | flagEliminateOuterJoin
		joinPlan.JoinType = logicalop.RightOuterJoin
		util.ResetNotNullFlag(joinPlan.Schema(), 0, leftPlan.Schema().Len())
	default:
		joinPlan.JoinType = logicalop.InnerJoin
	}

	// Merge sub-plan's FullSchema into this join plan.
	// Please read the comment of LogicalJoin.FullSchema for the details.
	var (
		lFullSchema, rFullSchema *expression.Schema
		lFullNames, rFullNames   types.NameSlice
	)
	if left, ok := leftPlan.(*logicalop.LogicalJoin); ok && left.FullSchema != nil {
		lFullSchema = left.FullSchema
		lFullNames = left.FullNames
	} else {
		lFullSchema = leftPlan.Schema()
		lFullNames = leftPlan.OutputNames()
	}
	if right, ok := rightPlan.(*logicalop.LogicalJoin); ok && right.FullSchema != nil {
		rFullSchema = right.FullSchema
		rFullNames = right.FullNames
	} else {
		rFullSchema = rightPlan.Schema()
		rFullNames = rightPlan.OutputNames()
	}
	if joinNode.Tp == ast.RightJoin {
		// Make sure lFullSchema means outer full schema and rFullSchema means inner full schema.
		lFullSchema, rFullSchema = rFullSchema, lFullSchema
		lFullNames, rFullNames = rFullNames, lFullNames
	}
	joinPlan.FullSchema = expression.MergeSchema(lFullSchema, rFullSchema)

	// Clear NotNull flag for the inner side schema if it's an outer join.
	if joinNode.Tp == ast.LeftJoin || joinNode.Tp == ast.RightJoin {
		util.ResetNotNullFlag(joinPlan.FullSchema, lFullSchema.Len(), joinPlan.FullSchema.Len())
	}

	// Merge sub-plan's FullNames into this join plan, similar to the FullSchema logic above.
	joinPlan.FullNames = make([]*types.FieldName, 0, len(lFullNames)+len(rFullNames))
	for _, lName := range lFullNames {
		name := *lName
		joinPlan.FullNames = append(joinPlan.FullNames, &name)
	}
	for _, rName := range rFullNames {
		name := *rName
		joinPlan.FullNames = append(joinPlan.FullNames, &name)
	}

	// Set preferred join algorithm if some join hints is specified by user.
	joinPlan.SetPreferredJoinTypeAndOrder(b.TableHints())

	// "NATURAL JOIN" doesn't have "ON" or "USING" conditions.
	//
	// The "NATURAL [LEFT] JOIN" of two tables is defined to be semantically
	// equivalent to an "INNER JOIN" or a "LEFT JOIN" with a "USING" clause
	// that names all columns that exist in both tables.
	//
	// See https://dev.mysql.com/doc/refman/5.7/en/join.html for more detail.
	if joinNode.NaturalJoin {
		err = b.buildNaturalJoin(joinPlan, leftPlan, rightPlan, joinNode)
		if err != nil {
			return nil, err
		}
	} else if joinNode.Using != nil {
		err = b.buildUsingClause(joinPlan, leftPlan, rightPlan, joinNode)
		if err != nil {
			return nil, err
		}
	} else if joinNode.On != nil {
		b.curClause = onClause
		onExpr, newPlan, err := b.rewrite(ctx, joinNode.On.Expr, joinPlan, nil, false)
		if err != nil {
			return nil, err
		}
		if newPlan != joinPlan {
			return nil, errors.New("ON condition doesn't support subqueries yet")
		}
		onCondition := expression.SplitCNFItems(onExpr)
		// Keep these expressions as a LogicalSelection upon the inner join, in order to apply
		// possible decorrelate optimizations. The ON clause is actually treated as a WHERE clause now.
		if joinPlan.JoinType == logicalop.InnerJoin {
			sel := logicalop.LogicalSelection{Conditions: onCondition}.Init(b.ctx, b.getSelectOffset())
			sel.SetChildren(joinPlan)
			return sel, nil
		}
		joinPlan.AttachOnConds(onCondition)
	} else if joinPlan.JoinType == logicalop.InnerJoin {
		// If a inner join without "ON" or "USING" clause, it's a cartesian
		// product over the join tables.
		joinPlan.CartesianJoin = true
	}

	return joinPlan, nil
}

// buildUsingClause eliminate the redundant columns and ordering columns based
// on the "USING" clause.
//
// According to the standard SQL, columns are ordered in the following way:
//  1. coalesced common columns of "leftPlan" and "rightPlan", in the order they
//     appears in "leftPlan".
//  2. the rest columns in "leftPlan", in the order they appears in "leftPlan".
//  3. the rest columns in "rightPlan", in the order they appears in "rightPlan".
func (b *PlanBuilder) buildUsingClause(p *logicalop.LogicalJoin, leftPlan, rightPlan base.LogicalPlan, join *ast.Join) error {
	filter := make(map[string]bool, len(join.Using))
	for _, col := range join.Using {
		filter[col.Name.L] = true
	}
	err := b.coalesceCommonColumns(p, leftPlan, rightPlan, join.Tp, filter)
	if err != nil {
		return err
	}
	// We do not need to coalesce columns for update and delete.
	if b.inUpdateStmt || b.inDeleteStmt {
		p.SetSchemaAndNames(expression.MergeSchema(p.Children()[0].Schema(), p.Children()[1].Schema()),
			append(p.Children()[0].OutputNames(), p.Children()[1].OutputNames()...))
	}
	return nil
}

// buildNaturalJoin builds natural join output schema. It finds out all the common columns
// then using the same mechanism as buildUsingClause to eliminate redundant columns and build join conditions.
// According to standard SQL, producing this display order:
//
//	All the common columns
//	Every column in the first (left) table that is not a common column
//	Every column in the second (right) table that is not a common column
func (b *PlanBuilder) buildNaturalJoin(p *logicalop.LogicalJoin, leftPlan, rightPlan base.LogicalPlan, join *ast.Join) error {
	err := b.coalesceCommonColumns(p, leftPlan, rightPlan, join.Tp, nil)
	if err != nil {
		return err
	}
	// We do not need to coalesce columns for update and delete.
	if b.inUpdateStmt || b.inDeleteStmt {
		p.SetSchemaAndNames(expression.MergeSchema(p.Children()[0].Schema(), p.Children()[1].Schema()),
			append(p.Children()[0].OutputNames(), p.Children()[1].OutputNames()...))
	}
	return nil
}

// coalesceCommonColumns is used by buildUsingClause and buildNaturalJoin. The filter is used by buildUsingClause.
func (b *PlanBuilder) coalesceCommonColumns(p *logicalop.LogicalJoin, leftPlan, rightPlan base.LogicalPlan, joinTp ast.JoinType, filter map[string]bool) error {
	lsc := leftPlan.Schema().Clone()
	rsc := rightPlan.Schema().Clone()
	if joinTp == ast.LeftJoin {
		util.ResetNotNullFlag(rsc, 0, rsc.Len())
	} else if joinTp == ast.RightJoin {
		util.ResetNotNullFlag(lsc, 0, lsc.Len())
	}
	lColumns, rColumns := lsc.Columns, rsc.Columns
	lNames, rNames := leftPlan.OutputNames().Shallow(), rightPlan.OutputNames().Shallow()
	if joinTp == ast.RightJoin {
		leftPlan, rightPlan = rightPlan, leftPlan
		lNames, rNames = rNames, lNames
		lColumns, rColumns = rsc.Columns, lsc.Columns
	}

	// Check using clause with ambiguous columns.
	if filter != nil {
		checkAmbiguous := func(names types.NameSlice) error {
			columnNameInFilter := set.StringSet{}
			for _, name := range names {
				if _, ok := filter[name.ColName.L]; !ok {
					continue
				}
				if columnNameInFilter.Exist(name.ColName.L) {
					return plannererrors.ErrAmbiguous.GenWithStackByArgs(name.ColName.L, "from clause")
				}
				columnNameInFilter.Insert(name.ColName.L)
			}
			return nil
		}
		err := checkAmbiguous(lNames)
		if err != nil {
			return err
		}
		err = checkAmbiguous(rNames)
		if err != nil {
			return err
		}
	} else {
		// Even with no using filter, we still should check the checkAmbiguous name before we try to find the common column from both side.
		// (t3 cross join t4) natural join t1
		//  t1 natural join (t3 cross join t4)
		// t3 and t4 may generate the same name column from cross join.
		// for every common column of natural join, the name from right or left should be exactly one.
		commonNames := make([]string, 0, len(lNames))
		lNameMap := make(map[string]int, len(lNames))
		rNameMap := make(map[string]int, len(rNames))
		for _, name := range lNames {
			// Natural join should ignore _tidb_rowid
			if name.ColName.L == "_tidb_rowid" {
				continue
			}
			// record left map
			if cnt, ok := lNameMap[name.ColName.L]; ok {
				lNameMap[name.ColName.L] = cnt + 1
			} else {
				lNameMap[name.ColName.L] = 1
			}
		}
		for _, name := range rNames {
			// Natural join should ignore _tidb_rowid
			if name.ColName.L == "_tidb_rowid" {
				continue
			}
			// record right map
			if cnt, ok := rNameMap[name.ColName.L]; ok {
				rNameMap[name.ColName.L] = cnt + 1
			} else {
				rNameMap[name.ColName.L] = 1
			}
			// check left map
			if cnt, ok := lNameMap[name.ColName.L]; ok {
				if cnt > 1 {
					return plannererrors.ErrAmbiguous.GenWithStackByArgs(name.ColName.L, "from clause")
				}
				commonNames = append(commonNames, name.ColName.L)
			}
		}
		// check right map
		for _, commonName := range commonNames {
			if rNameMap[commonName] > 1 {
				return plannererrors.ErrAmbiguous.GenWithStackByArgs(commonName, "from clause")
			}
		}
	}

	// Find out all the common columns and put them ahead.
	commonLen := 0
	for i, lName := range lNames {
		// Natural join should ignore _tidb_rowid
		if lName.ColName.L == "_tidb_rowid" {
			continue
		}
		for j := commonLen; j < len(rNames); j++ {
			if lName.ColName.L != rNames[j].ColName.L {
				continue
			}

			if len(filter) > 0 {
				if !filter[lName.ColName.L] {
					break
				}
				// Mark this column exist.
				filter[lName.ColName.L] = false
			}

			col := lColumns[i]
			copy(lColumns[commonLen+1:i+1], lColumns[commonLen:i])
			lColumns[commonLen] = col

			name := lNames[i]
			copy(lNames[commonLen+1:i+1], lNames[commonLen:i])
			lNames[commonLen] = name

			col = rColumns[j]
			copy(rColumns[commonLen+1:j+1], rColumns[commonLen:j])
			rColumns[commonLen] = col

			name = rNames[j]
			copy(rNames[commonLen+1:j+1], rNames[commonLen:j])
			rNames[commonLen] = name

			commonLen++
			break
		}
	}

	if len(filter) > 0 && len(filter) != commonLen {
		for col, notExist := range filter {
			if notExist {
				return plannererrors.ErrUnknownColumn.GenWithStackByArgs(col, "from clause")
			}
		}
	}

	schemaCols := make([]*expression.Column, len(lColumns)+len(rColumns)-commonLen)
	copy(schemaCols[:len(lColumns)], lColumns)
	copy(schemaCols[len(lColumns):], rColumns[commonLen:])
	names := make(types.NameSlice, len(schemaCols))
	copy(names, lNames)
	copy(names[len(lNames):], rNames[commonLen:])

	conds := make([]expression.Expression, 0, commonLen)
	for i := 0; i < commonLen; i++ {
		lc, rc := lsc.Columns[i], rsc.Columns[i]
		cond, err := expression.NewFunction(b.ctx.GetExprCtx(), ast.EQ, types.NewFieldType(mysql.TypeTiny), lc, rc)
		if err != nil {
			return err
		}
		conds = append(conds, cond)
		if p.FullSchema != nil {
			// since FullSchema is derived from left and right schema in upper layer, so rc/lc must be in FullSchema.
			if joinTp == ast.RightJoin {
				p.FullNames[p.FullSchema.ColumnIndex(lc)].Redundant = true
			} else {
				p.FullNames[p.FullSchema.ColumnIndex(rc)].Redundant = true
			}
		}
	}

	p.SetSchema(expression.NewSchema(schemaCols...))
	p.SetOutputNames(names)

	p.OtherConditions = append(conds, p.OtherConditions...)

	return nil
}

func (b *PlanBuilder) buildSelection(ctx context.Context, p base.LogicalPlan, where ast.ExprNode, aggMapper map[*ast.AggregateFuncExpr]int) (base.LogicalPlan, error) {
	b.optFlag |= flagPredicatePushDown
	b.optFlag |= flagDeriveTopNFromWindow
	b.optFlag |= flagPredicateSimplification
	if b.curClause != havingClause {
		b.curClause = whereClause
	}

	conditions := splitWhere(where)
	expressions := make([]expression.Expression, 0, len(conditions))
	selection := logicalop.LogicalSelection{}.Init(b.ctx, b.getSelectOffset())
	for _, cond := range conditions {
		expr, np, err := b.rewrite(ctx, cond, p, aggMapper, false)
		if err != nil {
			return nil, err
		}
		// for case: explain SELECT year+2 as y, SUM(profit) AS profit FROM sales GROUP BY year+2, year+profit WITH ROLLUP having y > 2002;
		// currently, we succeed to resolve y to (year+2), but fail to resolve (year+2) to grouping col, and to base column function: plus(year, 2) instead.
		// which will cause this selection being pushed down through Expand OP itself.
		//
		// In expand, we will additionally project (year+2) out as a new column, let's say grouping_col here, and we wanna it can substitute any upper layer's (year+2)
		expr = b.replaceGroupingFunc(expr)

		p = np
		if expr == nil {
			continue
		}
		expressions = append(expressions, expr)
	}
	cnfExpres := make([]expression.Expression, 0)
	useCache := b.ctx.GetSessionVars().StmtCtx.UseCache()
	for _, expr := range expressions {
		cnfItems := expression.SplitCNFItems(expr)
		for _, item := range cnfItems {
			if con, ok := item.(*expression.Constant); ok && expression.ConstExprConsiderPlanCache(con, useCache) {
				ret, _, err := expression.EvalBool(b.ctx.GetExprCtx().GetEvalCtx(), expression.CNFExprs{con}, chunk.Row{})
				if err != nil {
					return nil, errors.Trace(err)
				}
				if ret {
					continue
				}
				// If there is condition which is always false, return dual plan directly.
				dual := logicalop.LogicalTableDual{}.Init(b.ctx, b.getSelectOffset())
				dual.SetOutputNames(p.OutputNames())
				dual.SetSchema(p.Schema())
				return dual, nil
			}
			cnfExpres = append(cnfExpres, item)
		}
	}
	if len(cnfExpres) == 0 {
		return p, nil
	}
	evalCtx := b.ctx.GetExprCtx().GetEvalCtx()
	// check expr field types.
	for i, expr := range cnfExpres {
		if expr.GetType(evalCtx).EvalType() == types.ETString {
			tp := &types.FieldType{}
			tp.SetType(mysql.TypeDouble)
			tp.SetFlag(expr.GetType(evalCtx).GetFlag())
			tp.SetFlen(mysql.MaxRealWidth)
			tp.SetDecimal(types.UnspecifiedLength)
			types.SetBinChsClnFlag(tp)
			cnfExpres[i] = expression.TryPushCastIntoControlFunctionForHybridType(b.ctx.GetExprCtx(), expr, tp)
		}
	}
	selection.Conditions = cnfExpres
	selection.SetChildren(p)
	return selection, nil
}

// buildProjectionFieldNameFromColumns builds the field name, table name and database name when field expression is a column reference.
func (*PlanBuilder) buildProjectionFieldNameFromColumns(origField *ast.SelectField, colNameField *ast.ColumnNameExpr, name *types.FieldName) (colName, origColName, tblName, origTblName, dbName model.CIStr) {
	origTblName, origColName, dbName = name.OrigTblName, name.OrigColName, name.DBName
	if origField.AsName.L == "" {
		colName = colNameField.Name.Name
	} else {
		colName = origField.AsName
	}
	if tblName.L == "" {
		tblName = name.TblName
	} else {
		tblName = colNameField.Name.Table
	}
	return
}

// buildProjectionFieldNameFromExpressions builds the field name when field expression is a normal expression.
func (b *PlanBuilder) buildProjectionFieldNameFromExpressions(_ context.Context, field *ast.SelectField) (model.CIStr, error) {
	if agg, ok := field.Expr.(*ast.AggregateFuncExpr); ok && agg.F == ast.AggFuncFirstRow {
		// When the query is select t.a from t group by a; The Column Name should be a but not t.a;
		return agg.Args[0].(*ast.ColumnNameExpr).Name.Name, nil
	}

	innerExpr := getInnerFromParenthesesAndUnaryPlus(field.Expr)
	funcCall, isFuncCall := innerExpr.(*ast.FuncCallExpr)
	// When used to produce a result set column, NAME_CONST() causes the column to have the given name.
	// See https://dev.mysql.com/doc/refman/5.7/en/miscellaneous-functions.html#function_name-const for details
	if isFuncCall && funcCall.FnName.L == ast.NameConst {
		if v, err := evalAstExpr(b.ctx.GetExprCtx(), funcCall.Args[0]); err == nil {
			if s, err := v.ToString(); err == nil {
				return model.NewCIStr(s), nil
			}
		}
		return model.NewCIStr(""), plannererrors.ErrWrongArguments.GenWithStackByArgs("NAME_CONST")
	}
	valueExpr, isValueExpr := innerExpr.(*driver.ValueExpr)

	// Non-literal: Output as inputed, except that comments need to be removed.
	if !isValueExpr {
		return model.NewCIStr(parser.SpecFieldPattern.ReplaceAllStringFunc(field.Text(), parser.TrimComment)), nil
	}

	// Literal: Need special processing
	switch valueExpr.Kind() {
	case types.KindString:
		projName := valueExpr.GetString()
		projOffset := valueExpr.GetProjectionOffset()
		if projOffset >= 0 {
			projName = projName[:projOffset]
		}
		// See #3686, #3994:
		// For string literals, string content is used as column name. Non-graph initial characters are trimmed.
		fieldName := strings.TrimLeftFunc(projName, func(r rune) bool {
			return !unicode.IsOneOf(mysql.RangeGraph, r)
		})
		return model.NewCIStr(fieldName), nil
	case types.KindNull:
		// See #4053, #3685
		return model.NewCIStr("NULL"), nil
	case types.KindBinaryLiteral:
		// Don't rewrite BIT literal or HEX literals
		return model.NewCIStr(field.Text()), nil
	case types.KindInt64:
		// See #9683
		// TRUE or FALSE can be a int64
		if mysql.HasIsBooleanFlag(valueExpr.Type.GetFlag()) {
			if i := valueExpr.GetValue().(int64); i == 0 {
				return model.NewCIStr("FALSE"), nil
			}
			return model.NewCIStr("TRUE"), nil
		}
		fallthrough

	default:
		fieldName := field.Text()
		fieldName = strings.TrimLeft(fieldName, "\t\n +(")
		fieldName = strings.TrimRight(fieldName, "\t\n )")
		return model.NewCIStr(fieldName), nil
	}
}

func buildExpandFieldName(ctx expression.EvalContext, expr expression.Expression, name *types.FieldName, genName string) *types.FieldName {
	_, isCol := expr.(*expression.Column)
	var origTblName, origColName, dbName, colName, tblName model.CIStr
	if genName != "" {
		// for case like: gid_, gpos_
		colName = model.NewCIStr(expr.StringWithCtx(ctx, errors.RedactLogDisable))
	} else if isCol {
		// col ref to original col, while its nullability may be changed.
		origTblName, origColName, dbName = name.OrigTblName, name.OrigColName, name.DBName
		colName = model.NewCIStr("ex_" + name.ColName.O)
		tblName = model.NewCIStr("ex_" + name.TblName.O)
	} else {
		// Other: complicated expression.
		colName = model.NewCIStr("ex_" + expr.StringWithCtx(ctx, errors.RedactLogDisable))
	}
	newName := &types.FieldName{
		TblName:     tblName,
		OrigTblName: origTblName,
		ColName:     colName,
		OrigColName: origColName,
		DBName:      dbName,
	}
	return newName
}

// buildProjectionField builds the field object according to SelectField in projection.
func (b *PlanBuilder) buildProjectionField(ctx context.Context, p base.LogicalPlan, field *ast.SelectField, expr expression.Expression) (*expression.Column, *types.FieldName, error) {
	var origTblName, tblName, origColName, colName, dbName model.CIStr
	innerNode := getInnerFromParenthesesAndUnaryPlus(field.Expr)
	col, isCol := expr.(*expression.Column)
	// Correlated column won't affect the final output names. So we can put it in any of the three logic block.
	// Don't put it into the first block just for simplifying the codes.
	if colNameField, ok := innerNode.(*ast.ColumnNameExpr); ok && isCol {
		// Field is a column reference.
		idx := p.Schema().ColumnIndex(col)
		var name *types.FieldName
		// The column maybe the one from join's redundant part.
		if idx == -1 {
			name = findColFromNaturalUsingJoin(p, col)
		} else {
			name = p.OutputNames()[idx]
		}
		colName, origColName, tblName, origTblName, dbName = b.buildProjectionFieldNameFromColumns(field, colNameField, name)
	} else if field.AsName.L != "" {
		// Field has alias.
		colName = field.AsName
	} else {
		// Other: field is an expression.
		var err error
		if colName, err = b.buildProjectionFieldNameFromExpressions(ctx, field); err != nil {
			return nil, nil, err
		}
	}
	name := &types.FieldName{
		TblName:     tblName,
		OrigTblName: origTblName,
		ColName:     colName,
		OrigColName: origColName,
		DBName:      dbName,
	}
	if isCol {
		return col, name, nil
	}
	if expr == nil {
		return nil, name, nil
	}
	// invalid unique id
	correlatedColUniqueID := int64(0)
	if cc, ok := expr.(*expression.CorrelatedColumn); ok {
		correlatedColUniqueID = cc.UniqueID
	}
	// for expr projection, we should record the map relationship <hashcode, uniqueID> down.
	newCol := &expression.Column{
		UniqueID:              b.ctx.GetSessionVars().AllocPlanColumnID(),
		RetType:               expr.GetType(b.ctx.GetExprCtx().GetEvalCtx()),
		CorrelatedColUniqueID: correlatedColUniqueID,
	}
	if b.ctx.GetSessionVars().OptimizerEnableNewOnlyFullGroupByCheck {
		if b.ctx.GetSessionVars().MapHashCode2UniqueID4ExtendedCol == nil {
			b.ctx.GetSessionVars().MapHashCode2UniqueID4ExtendedCol = make(map[string]int, 1)
		}
		b.ctx.GetSessionVars().MapHashCode2UniqueID4ExtendedCol[string(expr.HashCode())] = int(newCol.UniqueID)
	}
	newCol.SetCoercibility(expr.Coercibility())
	return newCol, name, nil
}

type userVarTypeProcessor struct {
	ctx     context.Context
	plan    base.LogicalPlan
	builder *PlanBuilder
	mapper  map[*ast.AggregateFuncExpr]int
	err     error
}

func (p *userVarTypeProcessor) Enter(in ast.Node) (ast.Node, bool) {
	v, ok := in.(*ast.VariableExpr)
	if !ok {
		return in, false
	}
	if v.IsSystem || v.Value == nil {
		return in, true
	}
	_, p.plan, p.err = p.builder.rewrite(p.ctx, v, p.plan, p.mapper, true)
	return in, true
}

func (p *userVarTypeProcessor) Leave(in ast.Node) (ast.Node, bool) {
	return in, p.err == nil
}

func (b *PlanBuilder) preprocessUserVarTypes(ctx context.Context, p base.LogicalPlan, fields []*ast.SelectField, mapper map[*ast.AggregateFuncExpr]int) error {
	aggMapper := make(map[*ast.AggregateFuncExpr]int)
	for agg, i := range mapper {
		aggMapper[agg] = i
	}
	processor := userVarTypeProcessor{
		ctx:     ctx,
		plan:    p,
		builder: b,
		mapper:  aggMapper,
	}
	for _, field := range fields {
		field.Expr.Accept(&processor)
		if processor.err != nil {
			return processor.err
		}
	}
	return nil
}

// findColFromNaturalUsingJoin is used to recursively find the column from the
// underlying natural-using-join.
// e.g. For SQL like `select t2.a from t1 join t2 using(a) where t2.a > 0`, the
// plan will be `join->selection->projection`. The schema of the `selection`
// will be `[t1.a]`, thus we need to recursively retrieve the `t2.a` from the
// underlying join.
func findColFromNaturalUsingJoin(p base.LogicalPlan, col *expression.Column) (name *types.FieldName) {
	switch x := p.(type) {
	case *logicalop.LogicalLimit, *logicalop.LogicalSelection, *logicalop.LogicalTopN, *logicalop.LogicalSort, *logicalop.LogicalMaxOneRow:
		return findColFromNaturalUsingJoin(p.Children()[0], col)
	case *logicalop.LogicalJoin:
		if x.FullSchema != nil {
			idx := x.FullSchema.ColumnIndex(col)
			return x.FullNames[idx]
		}
	}
	return nil
}

type resolveGroupingTraverseAction struct {
	CurrentBlockExpand *LogicalExpand
}

func (r resolveGroupingTraverseAction) Transform(expr expression.Expression) (res expression.Expression) {
	switch x := expr.(type) {
	case *expression.Column:
		// when meeting a column, judge whether it's a relate grouping set col.
		// eg: select a, b from t group by a, c with rollup, here a is, while b is not.
		// in underlying Expand schema (a,b,c,a',c'), a select list should be resolved to a'.
		res, _ = r.CurrentBlockExpand.trySubstituteExprWithGroupingSetCol(x)
	case *expression.CorrelatedColumn:
		// select 1 in (select t2.a from t group by t2.a, b with rollup) from t2;
		// in this case: group by item has correlated column t2.a, and it's select list contains t2.a as well.
		res, _ = r.CurrentBlockExpand.trySubstituteExprWithGroupingSetCol(x)
	case *expression.Constant:
		// constant just keep it real: select 1 from t group by a, b with rollup.
		res = x
	case *expression.ScalarFunction:
		// scalar function just try to resolve itself first, then if not changed, trying resolve its children.
		var substituted bool
		res, substituted = r.CurrentBlockExpand.trySubstituteExprWithGroupingSetCol(x)
		if !substituted {
			// if not changed, try to resolve it children.
			// select a+1, grouping(b) from t group by a+1 (projected as c), b with rollup: in this case, a+1 is resolved as c as a whole.
			// select a+1, grouping(b) from t group by a(projected as a'), b with rollup  : in this case, a+1 is resolved as a'+ 1.
			newArgs := x.GetArgs()
			for i, arg := range newArgs {
				newArgs[i] = r.Transform(arg)
			}
			res = x
		}
	default:
		res = expr
	}
	return res
}

func (b *PlanBuilder) replaceGroupingFunc(expr expression.Expression) expression.Expression {
	// current block doesn't have an expand OP, just return it.
	if b.currentBlockExpand == nil {
		return expr
	}
	// curExpand can supply the DistinctGbyExprs and gid col.
	traverseAction := resolveGroupingTraverseAction{CurrentBlockExpand: b.currentBlockExpand}
	return expr.Traverse(traverseAction)
}

func (b *PlanBuilder) implicitProjectGroupingSetCols(projSchema *expression.Schema, projNames []*types.FieldName, projExprs []expression.Expression) (*expression.Schema, []*types.FieldName, []expression.Expression) {
	if b.currentBlockExpand == nil {
		return projSchema, projNames, projExprs
	}
	m := make(map[int64]struct{}, len(b.currentBlockExpand.DistinctGroupByCol))
	for _, col := range projSchema.Columns {
		m[col.UniqueID] = struct{}{}
	}
	for idx, gCol := range b.currentBlockExpand.DistinctGroupByCol {
		if _, ok := m[gCol.UniqueID]; ok {
			// grouping col has been explicitly projected, not need to reserve it here for later order-by item (a+1)
			// like: select a+1, b from t group by a+1 order by a+1.
			continue
		}
		// project the grouping col out implicitly here. If it's not used by later OP, it will be cleaned in column pruner.
		projSchema.Append(gCol)
		projExprs = append(projExprs, gCol)
		projNames = append(projNames, b.currentBlockExpand.DistinctGbyColNames[idx])
	}
	// project GID.
	projSchema.Append(b.currentBlockExpand.GID)
	projExprs = append(projExprs, b.currentBlockExpand.GID)
	projNames = append(projNames, b.currentBlockExpand.GIDName)
	// project GPos if any.
	if b.currentBlockExpand.GPos != nil {
		projSchema.Append(b.currentBlockExpand.GPos)
		projExprs = append(projExprs, b.currentBlockExpand.GPos)
		projNames = append(projNames, b.currentBlockExpand.GPosName)
	}
	return projSchema, projNames, projExprs
}

// buildProjection returns a Projection plan and non-aux columns length.
func (b *PlanBuilder) buildProjection(ctx context.Context, p base.LogicalPlan, fields []*ast.SelectField, mapper map[*ast.AggregateFuncExpr]int,
	windowMapper map[*ast.WindowFuncExpr]int, considerWindow bool, expandGenerateColumn bool) (base.LogicalPlan, []expression.Expression, int, error) {
	err := b.preprocessUserVarTypes(ctx, p, fields, mapper)
	if err != nil {
		return nil, nil, 0, err
	}
	b.optFlag |= flagEliminateProjection
	b.curClause = fieldList
	proj := logicalop.LogicalProjection{Exprs: make([]expression.Expression, 0, len(fields))}.Init(b.ctx, b.getSelectOffset())
	schema := expression.NewSchema(make([]*expression.Column, 0, len(fields))...)
	oldLen := 0
	newNames := make([]*types.FieldName, 0, len(fields))
	for i, field := range fields {
		if !field.Auxiliary {
			oldLen++
		}

		isWindowFuncField := ast.HasWindowFlag(field.Expr)
		// Although window functions occurs in the select fields, but it has to be processed after having clause.
		// So when we build the projection for select fields, we need to skip the window function.
		// When `considerWindow` is false, we will only build fields for non-window functions, so we add fake placeholders.
		// for window functions. These fake placeholders will be erased in column pruning.
		// When `considerWindow` is true, all the non-window fields have been built, so we just use the schema columns.
		if considerWindow && !isWindowFuncField {
			col := p.Schema().Columns[i]
			proj.Exprs = append(proj.Exprs, col)
			schema.Append(col)
			newNames = append(newNames, p.OutputNames()[i])
			continue
		} else if !considerWindow && isWindowFuncField {
			expr := expression.NewZero()
			proj.Exprs = append(proj.Exprs, expr)
			col, name, err := b.buildProjectionField(ctx, p, field, expr)
			if err != nil {
				return nil, nil, 0, err
			}
			schema.Append(col)
			newNames = append(newNames, name)
			continue
		}
		newExpr, np, err := b.rewriteWithPreprocess(ctx, field.Expr, p, mapper, windowMapper, true, nil)
		if err != nil {
			return nil, nil, 0, err
		}

		// for case: select a+1, b, sum(b), grouping(a) from t group by a, b with rollup.
		// the column inside aggregate (only sum(b) here) should be resolved to original source column,
		// while for others, just use expanded columns if exists: a'+ 1, b', group(gid)
		newExpr = b.replaceGroupingFunc(newExpr)

		// For window functions in the order by clause, we will append an field for it.
		// We need rewrite the window mapper here so order by clause could find the added field.
		if considerWindow && isWindowFuncField && field.Auxiliary {
			if windowExpr, ok := field.Expr.(*ast.WindowFuncExpr); ok {
				windowMapper[windowExpr] = i
			}
		}

		p = np
		proj.Exprs = append(proj.Exprs, newExpr)

		col, name, err := b.buildProjectionField(ctx, p, field, newExpr)
		if err != nil {
			return nil, nil, 0, err
		}
		schema.Append(col)
		newNames = append(newNames, name)
	}
	// implicitly project expand grouping set cols, if not used later, it will being pruned out in logical column pruner.
	schema, newNames, proj.Exprs = b.implicitProjectGroupingSetCols(schema, newNames, proj.Exprs)

	proj.SetSchema(schema)
	proj.SetOutputNames(newNames)
	if expandGenerateColumn {
		// Sometimes we need to add some fields to the projection so that we can use generate column substitute
		// optimization. For example: select a+1 from t order by a+1, with a virtual generate column c as (a+1) and
		// an index on c. We need to add c into the projection so that we can replace a+1 with c.
		exprToColumn := make(ExprColumnMap)
		collectGenerateColumn(p, exprToColumn)
		for expr, col := range exprToColumn {
			idx := p.Schema().ColumnIndex(col)
			if idx == -1 {
				continue
			}
			if proj.Schema().Contains(col) {
				continue
			}
			proj.Schema().Columns = append(proj.Schema().Columns, col)
			proj.Exprs = append(proj.Exprs, expr)
			proj.SetOutputNames(append(proj.OutputNames(), p.OutputNames()[idx]))
		}
	}
	proj.SetChildren(p)
	// delay the only-full-group-by-check in create view statement to later query.
	if !b.isCreateView && b.ctx.GetSessionVars().OptimizerEnableNewOnlyFullGroupByCheck && b.ctx.GetSessionVars().SQLMode.HasOnlyFullGroupBy() {
		fds := proj.ExtractFD()
		// Projection -> Children -> ...
		// Let the projection itself to evaluate the whole FD, which will build the connection
		// 1: from select-expr to registered-expr
		// 2: from base-column to select-expr
		// After that
		if fds.HasAggBuilt {
			for offset, expr := range proj.Exprs[:len(fields)] {
				// skip the auxiliary column in agg appended to select fields, which mainly comes from two kind of cases:
				// 1: having agg(t.a), this will append t.a to the select fields, if it isn't here.
				// 2: order by agg(t.a), this will append t.a to the select fields, if it isn't here.
				if fields[offset].AuxiliaryColInAgg {
					continue
				}
				item := intset.NewFastIntSet()
				switch x := expr.(type) {
				case *expression.Column:
					item.Insert(int(x.UniqueID))
				case *expression.ScalarFunction:
					if expression.CheckFuncInExpr(x, ast.AnyValue) {
						continue
					}
					scalarUniqueID, ok := fds.IsHashCodeRegistered(string(hack.String(x.HashCode())))
					if !ok {
						logutil.BgLogger().Warn("Error occurred while maintaining the functional dependency")
						continue
					}
					item.Insert(scalarUniqueID)
				default:
				}
				// Rule #1, if there are no group cols, the col in the order by shouldn't be limited.
				if fds.GroupByCols.Only1Zero() && fields[offset].AuxiliaryColInOrderBy {
					continue
				}

				// Rule #2, if select fields are constant, it's ok.
				if item.SubsetOf(fds.ConstantCols()) {
					continue
				}

				// Rule #3, if select fields are subset of group by items, it's ok.
				if item.SubsetOf(fds.GroupByCols) {
					continue
				}

				// Rule #4, if select fields are dependencies of Strict FD with determinants in group-by items, it's ok.
				// lax FD couldn't be done here, eg: for unique key (b), index key NULL & NULL are different rows with
				// uncertain other column values.
				strictClosure := fds.ClosureOfStrict(fds.GroupByCols)
				if item.SubsetOf(strictClosure) {
					continue
				}
				// locate the base col that are not in (constant list / group by list / strict fd closure) for error show.
				baseCols := expression.ExtractColumns(expr)
				errShowCol := baseCols[0]
				for _, col := range baseCols {
					colSet := intset.NewFastIntSet(int(col.UniqueID))
					if !colSet.SubsetOf(strictClosure) {
						errShowCol = col
						break
					}
				}
				// better use the schema alias name firstly if any.
				name := ""
				for idx, schemaCol := range proj.Schema().Columns {
					if schemaCol.UniqueID == errShowCol.UniqueID {
						name = proj.OutputNames()[idx].String()
						break
					}
				}
				if name == "" {
					name = errShowCol.OrigName
				}
				// Only1Zero is to judge whether it's no-group-by-items case.
				if !fds.GroupByCols.Only1Zero() {
					return nil, nil, 0, plannererrors.ErrFieldNotInGroupBy.GenWithStackByArgs(offset+1, ErrExprInSelect, name)
				}
				return nil, nil, 0, plannererrors.ErrMixOfGroupFuncAndFields.GenWithStackByArgs(offset+1, name)
			}
			if fds.GroupByCols.Only1Zero() {
				// maxOneRow is delayed from agg's ExtractFD logic since some details listed in it.
				projectionUniqueIDs := intset.NewFastIntSet()
				for _, expr := range proj.Exprs {
					switch x := expr.(type) {
					case *expression.Column:
						projectionUniqueIDs.Insert(int(x.UniqueID))
					case *expression.ScalarFunction:
						scalarUniqueID, ok := fds.IsHashCodeRegistered(string(hack.String(x.HashCode())))
						if !ok {
							logutil.BgLogger().Warn("Error occurred while maintaining the functional dependency")
							continue
						}
						projectionUniqueIDs.Insert(scalarUniqueID)
					}
				}
				fds.MaxOneRow(projectionUniqueIDs)
			}
			// for select * from view (include agg), outer projection don't have to check select list with the inner group-by flag.
			fds.HasAggBuilt = false
		}
	}
	return proj, proj.Exprs, oldLen, nil
}

func (b *PlanBuilder) buildDistinct(child base.LogicalPlan, length int) (*logicalop.LogicalAggregation, error) {
	b.optFlag = b.optFlag | flagBuildKeyInfo
	b.optFlag = b.optFlag | flagPushDownAgg
	plan4Agg := logicalop.LogicalAggregation{
		AggFuncs:     make([]*aggregation.AggFuncDesc, 0, child.Schema().Len()),
		GroupByItems: expression.Column2Exprs(child.Schema().Clone().Columns[:length]),
	}.Init(b.ctx, child.QueryBlockOffset())
	if hintinfo := b.TableHints(); hintinfo != nil {
		plan4Agg.PreferAggType = hintinfo.PreferAggType
		plan4Agg.PreferAggToCop = hintinfo.PreferAggToCop
	}
	for _, col := range child.Schema().Columns {
		aggDesc, err := aggregation.NewAggFuncDesc(b.ctx.GetExprCtx(), ast.AggFuncFirstRow, []expression.Expression{col}, false)
		if err != nil {
			return nil, err
		}
		plan4Agg.AggFuncs = append(plan4Agg.AggFuncs, aggDesc)
	}
	plan4Agg.SetChildren(child)
	plan4Agg.SetSchema(child.Schema().Clone())
	plan4Agg.SetOutputNames(child.OutputNames())
	// Distinct will be rewritten as first_row, we reset the type here since the return type
	// of first_row is not always the same as the column arg of first_row.
	for i, col := range plan4Agg.Schema().Columns {
		col.RetType = plan4Agg.AggFuncs[i].RetTp
	}
	return plan4Agg, nil
}

// unionJoinFieldType finds the type which can carry the given types in Union.
// Note that unionJoinFieldType doesn't handle charset and collation, caller need to handle it by itself.
func unionJoinFieldType(a, b *types.FieldType) *types.FieldType {
	// We ignore the pure NULL type.
	if a.GetType() == mysql.TypeNull {
		return b
	} else if b.GetType() == mysql.TypeNull {
		return a
	}
	resultTp := types.AggFieldType([]*types.FieldType{a, b})
	// This logic will be intelligible when it is associated with the buildProjection4Union logic.
	if resultTp.GetType() == mysql.TypeNewDecimal {
		// The decimal result type will be unsigned only when all the decimals to be united are unsigned.
		resultTp.AndFlag(b.GetFlag() & mysql.UnsignedFlag)
	} else {
		// Non-decimal results will be unsigned when a,b both unsigned.
		// ref1: https://dev.mysql.com/doc/refman/5.7/en/union.html#union-result-set
		// ref2: https://github.com/pingcap/tidb/issues/24953
		resultTp.AddFlag((a.GetFlag() & mysql.UnsignedFlag) & (b.GetFlag() & mysql.UnsignedFlag))
	}
	resultTp.SetDecimalUnderLimit(max(a.GetDecimal(), b.GetDecimal()))
	// `flen - decimal` is the fraction before '.'
	if a.GetFlen() == -1 || b.GetFlen() == -1 {
		resultTp.SetFlenUnderLimit(-1)
	} else {
		resultTp.SetFlenUnderLimit(max(a.GetFlen()-a.GetDecimal(), b.GetFlen()-b.GetDecimal()) + resultTp.GetDecimal())
	}
	types.TryToFixFlenOfDatetime(resultTp)
	if resultTp.EvalType() != types.ETInt && (a.EvalType() == types.ETInt || b.EvalType() == types.ETInt) && resultTp.GetFlen() < mysql.MaxIntWidth {
		resultTp.SetFlen(mysql.MaxIntWidth)
	}
	expression.SetBinFlagOrBinStr(b, resultTp)
	return resultTp
}

// Set the flen of the union column using the max flen in children.
func (b *PlanBuilder) setUnionFlen(resultTp *types.FieldType, cols []expression.Expression) {
	if resultTp.GetFlen() == -1 {
		return
	}
	isBinary := resultTp.GetCharset() == charset.CharsetBin
	for i := 0; i < len(cols); i++ {
		childTp := cols[i].GetType(b.ctx.GetExprCtx().GetEvalCtx())
		childTpCharLen := 1
		if isBinary {
			if charsetInfo, ok := charset.CharacterSetInfos[childTp.GetCharset()]; ok {
				childTpCharLen = charsetInfo.Maxlen
			}
		}
		resultTp.SetFlen(max(resultTp.GetFlen(), childTpCharLen*childTp.GetFlen()))
	}
}

func (b *PlanBuilder) buildProjection4Union(_ context.Context, u *LogicalUnionAll) error {
	unionCols := make([]*expression.Column, 0, u.Children()[0].Schema().Len())
	names := make([]*types.FieldName, 0, u.Children()[0].Schema().Len())

	// Infer union result types by its children's schema.
	for i, col := range u.Children()[0].Schema().Columns {
		tmpExprs := make([]expression.Expression, 0, len(u.Children()))
		tmpExprs = append(tmpExprs, col)
		resultTp := col.RetType
		for j := 1; j < len(u.Children()); j++ {
			tmpExprs = append(tmpExprs, u.Children()[j].Schema().Columns[i])
			childTp := u.Children()[j].Schema().Columns[i].RetType
			resultTp = unionJoinFieldType(resultTp, childTp)
		}
		collation, err := expression.CheckAndDeriveCollationFromExprs(b.ctx.GetExprCtx(), "UNION", resultTp.EvalType(), tmpExprs...)
		if err != nil || collation.Coer == expression.CoercibilityNone {
			return collate.ErrIllegalMixCollation.GenWithStackByArgs("UNION")
		}
		resultTp.SetCharset(collation.Charset)
		resultTp.SetCollate(collation.Collation)
		b.setUnionFlen(resultTp, tmpExprs)
		names = append(names, &types.FieldName{ColName: u.Children()[0].OutputNames()[i].ColName})
		unionCols = append(unionCols, &expression.Column{
			RetType:  resultTp,
			UniqueID: b.ctx.GetSessionVars().AllocPlanColumnID(),
		})
	}
	u.SetSchema(expression.NewSchema(unionCols...))
	u.SetOutputNames(names)
	// Process each child and add a projection above original child.
	// So the schema of `UnionAll` can be the same with its children's.
	for childID, child := range u.Children() {
		exprs := make([]expression.Expression, len(child.Schema().Columns))
		for i, srcCol := range child.Schema().Columns {
			dstType := unionCols[i].RetType
			srcType := srcCol.RetType
			if !srcType.Equal(dstType) {
				exprs[i] = expression.BuildCastFunction4Union(b.ctx.GetExprCtx(), srcCol, dstType)
			} else {
				exprs[i] = srcCol
			}
		}
		b.optFlag |= flagEliminateProjection
		proj := logicalop.LogicalProjection{Exprs: exprs}.Init(b.ctx, b.getSelectOffset())
		proj.SetSchema(u.Schema().Clone())
		// reset the schema type to make the "not null" flag right.
		for i, expr := range exprs {
			proj.Schema().Columns[i].RetType = expr.GetType(b.ctx.GetExprCtx().GetEvalCtx())
		}
		proj.SetChildren(child)
		u.Children()[childID] = proj
	}
	return nil
}

func (b *PlanBuilder) buildSetOpr(ctx context.Context, setOpr *ast.SetOprStmt) (base.LogicalPlan, error) {
	if setOpr.With != nil {
		l := len(b.outerCTEs)
		defer func() {
			b.outerCTEs = b.outerCTEs[:l]
		}()
		_, err := b.buildWith(ctx, setOpr.With)
		if err != nil {
			return nil, err
		}
	}

	// Because INTERSECT has higher precedence than UNION and EXCEPT. We build it first.
	selectPlans := make([]base.LogicalPlan, 0, len(setOpr.SelectList.Selects))
	afterSetOprs := make([]*ast.SetOprType, 0, len(setOpr.SelectList.Selects))
	selects := setOpr.SelectList.Selects
	for i := 0; i < len(selects); i++ {
		intersects := []ast.Node{selects[i]}
		for i+1 < len(selects) {
			breakIteration := false
			switch x := selects[i+1].(type) {
			case *ast.SelectStmt:
				if *x.AfterSetOperator != ast.Intersect && *x.AfterSetOperator != ast.IntersectAll {
					breakIteration = true
				}
			case *ast.SetOprSelectList:
				if *x.AfterSetOperator != ast.Intersect && *x.AfterSetOperator != ast.IntersectAll {
					breakIteration = true
				}
				if x.Limit != nil || x.OrderBy != nil {
					// when SetOprSelectList's limit and order-by is not nil, it means itself is converted from
					// an independent ast.SetOprStmt in parser, its data should be evaluated first, and ordered
					// by given items and conduct a limit on it, then it can only be integrated with other brothers.
					breakIteration = true
				}
			}
			if breakIteration {
				break
			}
			intersects = append(intersects, selects[i+1])
			i++
		}
		selectPlan, afterSetOpr, err := b.buildIntersect(ctx, intersects)
		if err != nil {
			return nil, err
		}
		selectPlans = append(selectPlans, selectPlan)
		afterSetOprs = append(afterSetOprs, afterSetOpr)
	}
	setOprPlan, err := b.buildExcept(ctx, selectPlans, afterSetOprs)
	if err != nil {
		return nil, err
	}

	oldLen := setOprPlan.Schema().Len()

	for i := 0; i < len(setOpr.SelectList.Selects); i++ {
		b.handleHelper.popMap()
	}
	b.handleHelper.pushMap(nil)

	if setOpr.OrderBy != nil {
		setOprPlan, err = b.buildSort(ctx, setOprPlan, setOpr.OrderBy.Items, nil, nil)
		if err != nil {
			return nil, err
		}
	}

	if setOpr.Limit != nil {
		setOprPlan, err = b.buildLimit(setOprPlan, setOpr.Limit)
		if err != nil {
			return nil, err
		}
	}

	// Fix issue #8189 (https://github.com/pingcap/tidb/issues/8189).
	// If there are extra expressions generated from `ORDER BY` clause, generate a `Projection` to remove them.
	if oldLen != setOprPlan.Schema().Len() {
		proj := logicalop.LogicalProjection{Exprs: expression.Column2Exprs(setOprPlan.Schema().Columns[:oldLen])}.Init(b.ctx, b.getSelectOffset())
		proj.SetChildren(setOprPlan)
		schema := expression.NewSchema(setOprPlan.Schema().Clone().Columns[:oldLen]...)
		for _, col := range schema.Columns {
			col.UniqueID = b.ctx.GetSessionVars().AllocPlanColumnID()
		}
		proj.SetOutputNames(setOprPlan.OutputNames()[:oldLen])
		proj.SetSchema(schema)
		return proj, nil
	}
	return setOprPlan, nil
}

func (b *PlanBuilder) buildSemiJoinForSetOperator(
	leftOriginPlan base.LogicalPlan,
	rightPlan base.LogicalPlan,
	joinType logicalop.JoinType) (leftPlan base.LogicalPlan, err error) {
	leftPlan, err = b.buildDistinct(leftOriginPlan, leftOriginPlan.Schema().Len())
	if err != nil {
		return nil, err
	}
	b.optFlag |= flagConvertOuterToInnerJoin

	joinPlan := logicalop.LogicalJoin{JoinType: joinType}.Init(b.ctx, b.getSelectOffset())
	joinPlan.SetChildren(leftPlan, rightPlan)
	joinPlan.SetSchema(leftPlan.Schema())
	joinPlan.SetOutputNames(make([]*types.FieldName, leftPlan.Schema().Len()))
	copy(joinPlan.OutputNames(), leftPlan.OutputNames())
	for j := 0; j < len(rightPlan.Schema().Columns); j++ {
		leftCol, rightCol := leftPlan.Schema().Columns[j], rightPlan.Schema().Columns[j]
		eqCond, err := expression.NewFunction(b.ctx.GetExprCtx(), ast.NullEQ, types.NewFieldType(mysql.TypeTiny), leftCol, rightCol)
		if err != nil {
			return nil, err
		}
		_, leftArgIsColumn := eqCond.(*expression.ScalarFunction).GetArgs()[0].(*expression.Column)
		_, rightArgIsColumn := eqCond.(*expression.ScalarFunction).GetArgs()[1].(*expression.Column)
		if leftCol.RetType.GetType() != rightCol.RetType.GetType() || !leftArgIsColumn || !rightArgIsColumn {
			joinPlan.OtherConditions = append(joinPlan.OtherConditions, eqCond)
		} else {
			joinPlan.EqualConditions = append(joinPlan.EqualConditions, eqCond.(*expression.ScalarFunction))
		}
	}
	return joinPlan, nil
}

// buildIntersect build the set operator for 'intersect'. It is called before buildExcept and buildUnion because of its
// higher precedence.
func (b *PlanBuilder) buildIntersect(ctx context.Context, selects []ast.Node) (base.LogicalPlan, *ast.SetOprType, error) {
	var leftPlan base.LogicalPlan
	var err error
	var afterSetOperator *ast.SetOprType
	switch x := selects[0].(type) {
	case *ast.SelectStmt:
		afterSetOperator = x.AfterSetOperator
		leftPlan, err = b.buildSelect(ctx, x)
	case *ast.SetOprSelectList:
		afterSetOperator = x.AfterSetOperator
		leftPlan, err = b.buildSetOpr(ctx, &ast.SetOprStmt{SelectList: x, With: x.With, Limit: x.Limit, OrderBy: x.OrderBy})
	}
	if err != nil {
		return nil, nil, err
	}
	if len(selects) == 1 {
		return leftPlan, afterSetOperator, nil
	}

	columnNums := leftPlan.Schema().Len()
	for i := 1; i < len(selects); i++ {
		var rightPlan base.LogicalPlan
		switch x := selects[i].(type) {
		case *ast.SelectStmt:
			if *x.AfterSetOperator == ast.IntersectAll {
				// TODO: support intersect all
				return nil, nil, errors.Errorf("TiDB do not support intersect all")
			}
			rightPlan, err = b.buildSelect(ctx, x)
		case *ast.SetOprSelectList:
			if *x.AfterSetOperator == ast.IntersectAll {
				// TODO: support intersect all
				return nil, nil, errors.Errorf("TiDB do not support intersect all")
			}
			rightPlan, err = b.buildSetOpr(ctx, &ast.SetOprStmt{SelectList: x, With: x.With, Limit: x.Limit, OrderBy: x.OrderBy})
		}
		if err != nil {
			return nil, nil, err
		}
		if rightPlan.Schema().Len() != columnNums {
			return nil, nil, plannererrors.ErrWrongNumberOfColumnsInSelect.GenWithStackByArgs()
		}
		leftPlan, err = b.buildSemiJoinForSetOperator(leftPlan, rightPlan, logicalop.SemiJoin)
		if err != nil {
			return nil, nil, err
		}
	}
	return leftPlan, afterSetOperator, nil
}

// buildExcept build the set operators for 'except', and in this function, it calls buildUnion at the same time. Because
// Union and except has the same precedence.
func (b *PlanBuilder) buildExcept(ctx context.Context, selects []base.LogicalPlan, afterSetOpts []*ast.SetOprType) (base.LogicalPlan, error) {
	unionPlans := []base.LogicalPlan{selects[0]}
	tmpAfterSetOpts := []*ast.SetOprType{nil}
	columnNums := selects[0].Schema().Len()
	for i := 1; i < len(selects); i++ {
		rightPlan := selects[i]
		if rightPlan.Schema().Len() != columnNums {
			return nil, plannererrors.ErrWrongNumberOfColumnsInSelect.GenWithStackByArgs()
		}
		if *afterSetOpts[i] == ast.Except {
			leftPlan, err := b.buildUnion(ctx, unionPlans, tmpAfterSetOpts)
			if err != nil {
				return nil, err
			}
			leftPlan, err = b.buildSemiJoinForSetOperator(leftPlan, rightPlan, logicalop.AntiSemiJoin)
			if err != nil {
				return nil, err
			}
			unionPlans = []base.LogicalPlan{leftPlan}
			tmpAfterSetOpts = []*ast.SetOprType{nil}
		} else if *afterSetOpts[i] == ast.ExceptAll {
			// TODO: support except all.
			return nil, errors.Errorf("TiDB do not support except all")
		} else {
			unionPlans = append(unionPlans, rightPlan)
			tmpAfterSetOpts = append(tmpAfterSetOpts, afterSetOpts[i])
		}
	}
	return b.buildUnion(ctx, unionPlans, tmpAfterSetOpts)
}

func (b *PlanBuilder) buildUnion(ctx context.Context, selects []base.LogicalPlan, afterSetOpts []*ast.SetOprType) (base.LogicalPlan, error) {
	if len(selects) == 1 {
		return selects[0], nil
	}
	distinctSelectPlans, allSelectPlans, err := b.divideUnionSelectPlans(ctx, selects, afterSetOpts)
	if err != nil {
		return nil, err
	}
	unionDistinctPlan, err := b.buildUnionAll(ctx, distinctSelectPlans)
	if err != nil {
		return nil, err
	}
	if unionDistinctPlan != nil {
		unionDistinctPlan, err = b.buildDistinct(unionDistinctPlan, unionDistinctPlan.Schema().Len())
		if err != nil {
			return nil, err
		}
		if len(allSelectPlans) > 0 {
			// Can't change the statements order in order to get the correct column info.
			allSelectPlans = append([]base.LogicalPlan{unionDistinctPlan}, allSelectPlans...)
		}
	}

	unionAllPlan, err := b.buildUnionAll(ctx, allSelectPlans)
	if err != nil {
		return nil, err
	}
	unionPlan := unionDistinctPlan
	if unionAllPlan != nil {
		unionPlan = unionAllPlan
	}

	return unionPlan, nil
}

// divideUnionSelectPlans resolves union's select stmts to logical plans.
// and divide result plans into "union-distinct" and "union-all" parts.
// divide rule ref:
//
//	https://dev.mysql.com/doc/refman/5.7/en/union.html
//
// "Mixed UNION types are treated such that a DISTINCT union overrides any ALL union to its left."
func (*PlanBuilder) divideUnionSelectPlans(_ context.Context, selects []base.LogicalPlan, setOprTypes []*ast.SetOprType) (distinctSelects []base.LogicalPlan, allSelects []base.LogicalPlan, err error) {
	firstUnionAllIdx := 0
	columnNums := selects[0].Schema().Len()
	for i := len(selects) - 1; i > 0; i-- {
		if firstUnionAllIdx == 0 && *setOprTypes[i] != ast.UnionAll {
			firstUnionAllIdx = i + 1
		}
		if selects[i].Schema().Len() != columnNums {
			return nil, nil, plannererrors.ErrWrongNumberOfColumnsInSelect.GenWithStackByArgs()
		}
	}
	return selects[:firstUnionAllIdx], selects[firstUnionAllIdx:], nil
}

func (b *PlanBuilder) buildUnionAll(ctx context.Context, subPlan []base.LogicalPlan) (base.LogicalPlan, error) {
	if len(subPlan) == 0 {
		return nil, nil
	}
	u := LogicalUnionAll{}.Init(b.ctx, b.getSelectOffset())
	u.SetChildren(subPlan...)
	err := b.buildProjection4Union(ctx, u)
	return u, err
}

// itemTransformer transforms ParamMarkerExpr to PositionExpr in the context of ByItem
type itemTransformer struct{}

func (*itemTransformer) Enter(inNode ast.Node) (ast.Node, bool) {
	if n, ok := inNode.(*driver.ParamMarkerExpr); ok {
		newNode := expression.ConstructPositionExpr(n)
		return newNode, true
	}
	return inNode, false
}

func (*itemTransformer) Leave(inNode ast.Node) (ast.Node, bool) {
	return inNode, false
}

func (b *PlanBuilder) buildSort(ctx context.Context, p base.LogicalPlan, byItems []*ast.ByItem, aggMapper map[*ast.AggregateFuncExpr]int, windowMapper map[*ast.WindowFuncExpr]int) (*logicalop.LogicalSort, error) {
	return b.buildSortWithCheck(ctx, p, byItems, aggMapper, windowMapper, nil, 0, false)
}

func (b *PlanBuilder) buildSortWithCheck(ctx context.Context, p base.LogicalPlan, byItems []*ast.ByItem, aggMapper map[*ast.AggregateFuncExpr]int, windowMapper map[*ast.WindowFuncExpr]int,
	projExprs []expression.Expression, oldLen int, hasDistinct bool) (*logicalop.LogicalSort, error) {
	if _, isUnion := p.(*LogicalUnionAll); isUnion {
		b.curClause = globalOrderByClause
	} else {
		b.curClause = orderByClause
	}
	sort := logicalop.LogicalSort{}.Init(b.ctx, b.getSelectOffset())
	exprs := make([]*util.ByItems, 0, len(byItems))
	transformer := &itemTransformer{}
	for i, item := range byItems {
		newExpr, _ := item.Expr.Accept(transformer)
		item.Expr = newExpr.(ast.ExprNode)
		it, np, err := b.rewriteWithPreprocess(ctx, item.Expr, p, aggMapper, windowMapper, true, nil)
		if err != nil {
			return nil, err
		}
		// for case: select a+1, b, sum(b) from t group by a+1, b with rollup order by a+1.
		// currently, we fail to resolve (a+1) in order-by to projection item (a+1), and adding
		// another a' in the select fields instead, leading finally resolved expr is a'+1 here.
		//
		// Anyway, a and a' has the same column unique id, so we can do the replacement work like
		// we did in build projection phase.
		it = b.replaceGroupingFunc(it)

		// check whether ORDER BY items show up in SELECT DISTINCT fields, see #12442
		if hasDistinct && projExprs != nil {
			err = b.checkOrderByInDistinct(item, i, it, p, projExprs, oldLen)
			if err != nil {
				return nil, err
			}
		}

		p = np
		exprs = append(exprs, &util.ByItems{Expr: it, Desc: item.Desc})
	}
	sort.ByItems = exprs
	sort.SetChildren(p)
	return sort, nil
}

// checkOrderByInDistinct checks whether ORDER BY has conflicts with DISTINCT, see #12442
func (b *PlanBuilder) checkOrderByInDistinct(byItem *ast.ByItem, idx int, expr expression.Expression, p base.LogicalPlan, originalExprs []expression.Expression, length int) error {
	// Check if expressions in ORDER BY whole match some fields in DISTINCT.
	// e.g.
	// select distinct count(a) from t group by b order by count(a);  ✔
	// select distinct a+1 from t order by a+1;                       ✔
	// select distinct a+1 from t order by a+2;                       ✗
	evalCtx := b.ctx.GetExprCtx().GetEvalCtx()
	for j := 0; j < length; j++ {
		// both check original expression & as name
		if expr.Equal(evalCtx, originalExprs[j]) || expr.Equal(evalCtx, p.Schema().Columns[j]) {
			return nil
		}
	}

	// Check if referenced columns of expressions in ORDER BY whole match some fields in DISTINCT,
	// both original expression and alias can be referenced.
	// e.g.
	// select distinct a from t order by sin(a);                            ✔
	// select distinct a, b from t order by a+b;                            ✔
	// select distinct count(a), sum(a) from t group by b order by sum(a);  ✔
	cols := expression.ExtractColumns(expr)
CheckReferenced:
	for _, col := range cols {
		for j := 0; j < length; j++ {
			if col.Equal(evalCtx, originalExprs[j]) || col.Equal(evalCtx, p.Schema().Columns[j]) {
				continue CheckReferenced
			}
		}

		// Failed cases
		// e.g.
		// select distinct sin(a) from t order by a;                            ✗
		// select distinct a from t order by a+b;                               ✗
		if _, ok := byItem.Expr.(*ast.AggregateFuncExpr); ok {
			return plannererrors.ErrAggregateInOrderNotSelect.GenWithStackByArgs(idx+1, "DISTINCT")
		}
		// select distinct count(a) from t group by b order by sum(a);          ✗
		return plannererrors.ErrFieldInOrderNotSelect.GenWithStackByArgs(idx+1, col.OrigName, "DISTINCT")
	}
	return nil
}

// getUintFromNode gets uint64 value from ast.Node.
// For ordinary statement, node should be uint64 constant value.
// For prepared statement, node is string. We should convert it to uint64.
func getUintFromNode(ctx base.PlanContext, n ast.Node, mustInt64orUint64 bool) (uVal uint64, isNull bool, isExpectedType bool) {
	var val any
	switch v := n.(type) {
	case *driver.ValueExpr:
		val = v.GetValue()
	case *driver.ParamMarkerExpr:
		if !v.InExecute {
			return 0, false, true
		}
		if mustInt64orUint64 {
			if expected, _ := CheckParamTypeInt64orUint64(v); !expected {
				return 0, false, false
			}
		}
		param, err := expression.ParamMarkerExpression(ctx, v, false)
		if err != nil {
			return 0, false, false
		}
		str, isNull, err := expression.GetStringFromConstant(ctx.GetExprCtx().GetEvalCtx(), param)
		if err != nil {
			return 0, false, false
		}
		if isNull {
			return 0, true, true
		}
		val = str
	default:
		return 0, false, false
	}
	switch v := val.(type) {
	case uint64:
		return v, false, true
	case int64:
		if v >= 0 {
			return uint64(v), false, true
		}
	case string:
		ctx := ctx.GetSessionVars().StmtCtx.TypeCtx()
		uVal, err := types.StrToUint(ctx, v, false)
		if err != nil {
			return 0, false, false
		}
		return uVal, false, true
	}
	return 0, false, false
}

// CheckParamTypeInt64orUint64 check param type for plan cache limit, only allow int64 and uint64 now
// eg: set @a = 1;
func CheckParamTypeInt64orUint64(param *driver.ParamMarkerExpr) (bool, uint64) {
	val := param.GetValue()
	switch v := val.(type) {
	case int64:
		if v >= 0 {
			return true, uint64(v)
		}
	case uint64:
		return true, v
	}
	return false, 0
}

func extractLimitCountOffset(ctx base.PlanContext, limit *ast.Limit) (count uint64,
	offset uint64, err error) {
	var isExpectedType bool
	if limit.Count != nil {
		count, _, isExpectedType = getUintFromNode(ctx, limit.Count, true)
		if !isExpectedType {
			return 0, 0, plannererrors.ErrWrongArguments.GenWithStackByArgs("LIMIT")
		}
	}
	if limit.Offset != nil {
		offset, _, isExpectedType = getUintFromNode(ctx, limit.Offset, true)
		if !isExpectedType {
			return 0, 0, plannererrors.ErrWrongArguments.GenWithStackByArgs("LIMIT")
		}
	}
	return count, offset, nil
}

func (b *PlanBuilder) buildLimit(src base.LogicalPlan, limit *ast.Limit) (base.LogicalPlan, error) {
	b.optFlag = b.optFlag | flagPushDownTopN
	var (
		offset, count uint64
		err           error
	)
	if count, offset, err = extractLimitCountOffset(b.ctx, limit); err != nil {
		return nil, err
	}

	if count > math.MaxUint64-offset {
		count = math.MaxUint64 - offset
	}
	if offset+count == 0 {
		tableDual := logicalop.LogicalTableDual{RowCount: 0}.Init(b.ctx, b.getSelectOffset())
		tableDual.SetSchema(src.Schema())
		tableDual.SetOutputNames(src.OutputNames())
		return tableDual, nil
	}
	li := logicalop.LogicalLimit{
		Offset: offset,
		Count:  count,
	}.Init(b.ctx, b.getSelectOffset())
	if hint := b.TableHints(); hint != nil {
		li.PreferLimitToCop = hint.PreferLimitToCop
	}
	li.SetChildren(src)
	return li, nil
}

func resolveFromSelectFields(v *ast.ColumnNameExpr, fields []*ast.SelectField, ignoreAsName bool) (index int, err error) {
	var matchedExpr ast.ExprNode
	index = -1
	for i, field := range fields {
		if field.Auxiliary {
			continue
		}
		if field.Match(v, ignoreAsName) {
			curCol, isCol := field.Expr.(*ast.ColumnNameExpr)
			if !isCol {
				return i, nil
			}
			if matchedExpr == nil {
				matchedExpr = curCol
				index = i
			} else if !matchedExpr.(*ast.ColumnNameExpr).Name.Match(curCol.Name) &&
				!curCol.Name.Match(matchedExpr.(*ast.ColumnNameExpr).Name) {
				return -1, plannererrors.ErrAmbiguous.GenWithStackByArgs(curCol.Name.Name.L, clauseMsg[fieldList])
			}
		}
	}
	return
}

// havingWindowAndOrderbyExprResolver visits Expr tree.
// It converts ColumnNameExpr to AggregateFuncExpr and collects AggregateFuncExpr.
type havingWindowAndOrderbyExprResolver struct {
	inAggFunc    bool
	inWindowFunc bool
	inWindowSpec bool
	inExpr       bool
	err          error
	p            base.LogicalPlan
	selectFields []*ast.SelectField
	aggMapper    map[*ast.AggregateFuncExpr]int
	colMapper    map[*ast.ColumnNameExpr]int
	gbyItems     []*ast.ByItem
	outerSchemas []*expression.Schema
	outerNames   [][]*types.FieldName
	curClause    clauseCode
	prevClause   []clauseCode
}

func (a *havingWindowAndOrderbyExprResolver) pushCurClause(newClause clauseCode) {
	a.prevClause = append(a.prevClause, a.curClause)
	a.curClause = newClause
}

func (a *havingWindowAndOrderbyExprResolver) popCurClause() {
	a.curClause = a.prevClause[len(a.prevClause)-1]
	a.prevClause = a.prevClause[:len(a.prevClause)-1]
}

// Enter implements Visitor interface.
func (a *havingWindowAndOrderbyExprResolver) Enter(n ast.Node) (node ast.Node, skipChildren bool) {
	switch n.(type) {
	case *ast.AggregateFuncExpr:
		a.inAggFunc = true
	case *ast.WindowFuncExpr:
		a.inWindowFunc = true
	case *ast.WindowSpec:
		a.inWindowSpec = true
	case *driver.ParamMarkerExpr, *ast.ColumnNameExpr, *ast.ColumnName:
	case *ast.SubqueryExpr, *ast.ExistsSubqueryExpr:
		// Enter a new context, skip it.
		// For example: select sum(c) + c + exists(select c from t) from t;
		return n, true
	case *ast.PartitionByClause:
		a.pushCurClause(partitionByClause)
	case *ast.OrderByClause:
		if a.inWindowSpec {
			a.pushCurClause(windowOrderByClause)
		}
	default:
		a.inExpr = true
	}
	return n, false
}

func (a *havingWindowAndOrderbyExprResolver) resolveFromPlan(v *ast.ColumnNameExpr, p base.LogicalPlan, resolveFieldsFirst bool) (int, error) {
	idx, err := expression.FindFieldName(p.OutputNames(), v.Name)
	if err != nil {
		return -1, err
	}
	schemaCols, outputNames := p.Schema().Columns, p.OutputNames()
	if idx < 0 {
		// For SQL like `select t2.a from t1 join t2 using(a) where t2.a > 0
		// order by t2.a`, the query plan will be `join->selection->sort`. The
		// schema of selection will be `[t1.a]`, thus we need to recursively
		// retrieve the `t2.a` from the underlying join.
		switch x := p.(type) {
		case *logicalop.LogicalLimit, *logicalop.LogicalSelection, *logicalop.LogicalTopN, *logicalop.LogicalSort, *logicalop.LogicalMaxOneRow:
			return a.resolveFromPlan(v, p.Children()[0], resolveFieldsFirst)
		case *logicalop.LogicalJoin:
			if len(x.FullNames) != 0 {
				idx, err = expression.FindFieldName(x.FullNames, v.Name)
				schemaCols, outputNames = x.FullSchema.Columns, x.FullNames
			}
		}
		if err != nil || idx < 0 {
			// nowhere to be found.
			return -1, err
		}
	}
	col := schemaCols[idx]
	if col.IsHidden {
		return -1, plannererrors.ErrUnknownColumn.GenWithStackByArgs(v.Name, clauseMsg[a.curClause])
	}
	name := outputNames[idx]
	newColName := &ast.ColumnName{
		Schema: name.DBName,
		Table:  name.TblName,
		Name:   name.ColName,
	}
	for i, field := range a.selectFields {
		if c, ok := field.Expr.(*ast.ColumnNameExpr); ok && c.Name.Match(newColName) {
			return i, nil
		}
	}
	// From https://github.com/pingcap/tidb/issues/51107
	// You should make the column in the having clause as the correlated column
	// which is not relation with select's fields and GroupBy's fields.
	// For SQLs like:
	//     SELECT * FROM `t1` WHERE NOT (`t1`.`col_1`>= (
	//          SELECT `t2`.`col_7`
	//             FROM (`t1`)
	//             JOIN `t2`
	//             WHERE ISNULL(`t2`.`col_3`) HAVING `t1`.`col_6`>1951988)
	//     ) ;
	//
	// if resolveFieldsFirst is false, the groupby is not nil.
	if resolveFieldsFirst && a.curClause == havingClause {
		return -1, nil
	}
	sf := &ast.SelectField{
		Expr:      &ast.ColumnNameExpr{Name: newColName},
		Auxiliary: true,
	}
	// appended with new select fields. set them with flag.
	if a.inAggFunc {
		// should skip check in FD for only full group by.
		sf.AuxiliaryColInAgg = true
	} else if a.curClause == orderByClause {
		// should skip check in FD for only full group by only when group by item are empty.
		sf.AuxiliaryColInOrderBy = true
	}
	sf.Expr.SetType(col.GetStaticType())
	a.selectFields = append(a.selectFields, sf)
	return len(a.selectFields) - 1, nil
}

// Leave implements Visitor interface.
func (a *havingWindowAndOrderbyExprResolver) Leave(n ast.Node) (node ast.Node, ok bool) {
	switch v := n.(type) {
	case *ast.AggregateFuncExpr:
		a.inAggFunc = false
		a.aggMapper[v] = len(a.selectFields)
		a.selectFields = append(a.selectFields, &ast.SelectField{
			Auxiliary: true,
			Expr:      v,
			AsName:    model.NewCIStr(fmt.Sprintf("sel_agg_%d", len(a.selectFields))),
		})
	case *ast.WindowFuncExpr:
		a.inWindowFunc = false
		if a.curClause == havingClause {
			a.err = plannererrors.ErrWindowInvalidWindowFuncUse.GenWithStackByArgs(strings.ToLower(v.Name))
			return node, false
		}
		if a.curClause == orderByClause {
			a.selectFields = append(a.selectFields, &ast.SelectField{
				Auxiliary: true,
				Expr:      v,
				AsName:    model.NewCIStr(fmt.Sprintf("sel_window_%d", len(a.selectFields))),
			})
		}
	case *ast.WindowSpec:
		a.inWindowSpec = false
	case *ast.PartitionByClause:
		a.popCurClause()
	case *ast.OrderByClause:
		if a.inWindowSpec {
			a.popCurClause()
		}
	case *ast.ColumnNameExpr:
		resolveFieldsFirst := true
		if a.inAggFunc || a.inWindowFunc || a.inWindowSpec || (a.curClause == orderByClause && a.inExpr) || a.curClause == fieldList {
			resolveFieldsFirst = false
		}
		if !a.inAggFunc && a.curClause != orderByClause {
			for _, item := range a.gbyItems {
				if col, ok := item.Expr.(*ast.ColumnNameExpr); ok &&
					(v.Name.Match(col.Name) || col.Name.Match(v.Name)) {
					resolveFieldsFirst = false
					break
				}
			}
		}
		var index int
		if resolveFieldsFirst {
			index, a.err = resolveFromSelectFields(v, a.selectFields, false)
			if a.err != nil {
				return node, false
			}
			if index != -1 && a.curClause == havingClause && ast.HasWindowFlag(a.selectFields[index].Expr) {
				a.err = plannererrors.ErrWindowInvalidWindowFuncAliasUse.GenWithStackByArgs(v.Name.Name.O)
				return node, false
			}
			if index == -1 {
				if a.curClause == orderByClause {
					index, a.err = a.resolveFromPlan(v, a.p, resolveFieldsFirst)
				} else if a.curClause == havingClause && v.Name.Table.L != "" {
					// For SQLs like:
					//   select a from t b having b.a;
					index, a.err = a.resolveFromPlan(v, a.p, resolveFieldsFirst)
					if a.err != nil {
						return node, false
					}
					if index != -1 {
						// For SQLs like:
						//   select a+1 from t having t.a;
						field := a.selectFields[index]
						if field.Auxiliary { // having can't use auxiliary field
							index = -1
						}
					}
				} else {
					index, a.err = resolveFromSelectFields(v, a.selectFields, true)
				}
			}
		} else {
			// We should ignore the err when resolving from schema. Because we could resolve successfully
			// when considering select fields.
			var err error
			index, err = a.resolveFromPlan(v, a.p, resolveFieldsFirst)
			_ = err
			if index == -1 && a.curClause != fieldList &&
				a.curClause != windowOrderByClause && a.curClause != partitionByClause {
				index, a.err = resolveFromSelectFields(v, a.selectFields, false)
				if index != -1 && a.curClause == havingClause && ast.HasWindowFlag(a.selectFields[index].Expr) {
					a.err = plannererrors.ErrWindowInvalidWindowFuncAliasUse.GenWithStackByArgs(v.Name.Name.O)
					return node, false
				}
			}
		}
		if a.err != nil {
			return node, false
		}
		if index == -1 {
			// If we can't find it any where, it may be a correlated columns.
			for _, names := range a.outerNames {
				idx, err1 := expression.FindFieldName(names, v.Name)
				if err1 != nil {
					a.err = err1
					return node, false
				}
				if idx >= 0 {
					return n, true
				}
			}
			a.err = plannererrors.ErrUnknownColumn.GenWithStackByArgs(v.Name.OrigColName(), clauseMsg[a.curClause])
			return node, false
		}
		if a.inAggFunc {
			return a.selectFields[index].Expr, true
		}
		a.colMapper[v] = index
	}
	return n, true
}

// resolveHavingAndOrderBy will process aggregate functions and resolve the columns that don't exist in select fields.
// If we found some columns that are not in select fields, we will append it to select fields and update the colMapper.
// When we rewrite the order by / having expression, we will find column in map at first.
func (b *PlanBuilder) resolveHavingAndOrderBy(ctx context.Context, sel *ast.SelectStmt, p base.LogicalPlan) (
	map[*ast.AggregateFuncExpr]int, map[*ast.AggregateFuncExpr]int, error) {
	extractor := &havingWindowAndOrderbyExprResolver{
		p:            p,
		selectFields: sel.Fields.Fields,
		aggMapper:    make(map[*ast.AggregateFuncExpr]int),
		colMapper:    b.colMapper,
		outerSchemas: b.outerSchemas,
		outerNames:   b.outerNames,
	}
	if sel.GroupBy != nil {
		extractor.gbyItems = sel.GroupBy.Items
	}
	// Extract agg funcs from having clause.
	if sel.Having != nil {
		extractor.curClause = havingClause
		n, ok := sel.Having.Expr.Accept(extractor)
		if !ok {
			return nil, nil, errors.Trace(extractor.err)
		}
		sel.Having.Expr = n.(ast.ExprNode)
	}
	havingAggMapper := extractor.aggMapper
	extractor.aggMapper = make(map[*ast.AggregateFuncExpr]int)
	// Extract agg funcs from order by clause.
	if sel.OrderBy != nil {
		extractor.curClause = orderByClause
		for _, item := range sel.OrderBy.Items {
			extractor.inExpr = false
			if ast.HasWindowFlag(item.Expr) {
				continue
			}
			n, ok := item.Expr.Accept(extractor)
			if !ok {
				return nil, nil, errors.Trace(extractor.err)
			}
			item.Expr = n.(ast.ExprNode)
		}
	}
	sel.Fields.Fields = extractor.selectFields
	// this part is used to fetch correlated column from sub-query item in order-by clause, and append the origin
	// auxiliary select filed in select list, otherwise, sub-query itself won't get the name resolved in outer schema.
	if sel.OrderBy != nil {
		for _, byItem := range sel.OrderBy.Items {
			if _, ok := byItem.Expr.(*ast.SubqueryExpr); ok {
				// correlated agg will be extracted completely latter.
				_, np, err := b.rewrite(ctx, byItem.Expr, p, nil, true)
				if err != nil {
					return nil, nil, errors.Trace(err)
				}
				correlatedCols := coreusage.ExtractCorrelatedCols4LogicalPlan(np)
				for _, cone := range correlatedCols {
					var colName *ast.ColumnName
					for idx, pone := range p.Schema().Columns {
						if cone.UniqueID == pone.UniqueID {
							pname := p.OutputNames()[idx]
							colName = &ast.ColumnName{
								Schema: pname.DBName,
								Table:  pname.TblName,
								Name:   pname.ColName,
							}
							break
						}
					}
					if colName != nil {
						columnNameExpr := &ast.ColumnNameExpr{Name: colName}
						for _, field := range sel.Fields.Fields {
							if c, ok := field.Expr.(*ast.ColumnNameExpr); ok && c.Name.Match(columnNameExpr.Name) && field.AsName.L == "" {
								// deduplicate select fields: don't append it once it already has one.
								// TODO: we add the field if it has alias, but actually they are the same column. We should not have two duplicate one.
								columnNameExpr = nil
								break
							}
						}
						if columnNameExpr != nil {
							sel.Fields.Fields = append(sel.Fields.Fields, &ast.SelectField{
								Auxiliary: true,
								Expr:      columnNameExpr,
							})
						}
					}
				}
			}
		}
	}
	return havingAggMapper, extractor.aggMapper, nil
}

func (b *PlanBuilder) extractAggFuncsInExprs(exprs []ast.ExprNode) ([]*ast.AggregateFuncExpr, map[*ast.AggregateFuncExpr]int) {
	extractor := &AggregateFuncExtractor{skipAggMap: b.correlatedAggMapper}
	for _, expr := range exprs {
		expr.Accept(extractor)
	}
	aggList := extractor.AggFuncs
	totalAggMapper := make(map[*ast.AggregateFuncExpr]int, len(aggList))

	for i, agg := range aggList {
		totalAggMapper[agg] = i
	}
	return aggList, totalAggMapper
}

func (b *PlanBuilder) extractAggFuncsInSelectFields(fields []*ast.SelectField) ([]*ast.AggregateFuncExpr, map[*ast.AggregateFuncExpr]int) {
	extractor := &AggregateFuncExtractor{skipAggMap: b.correlatedAggMapper}
	for _, f := range fields {
		n, _ := f.Expr.Accept(extractor)
		f.Expr = n.(ast.ExprNode)
	}
	aggList := extractor.AggFuncs
	totalAggMapper := make(map[*ast.AggregateFuncExpr]int, len(aggList))

	for i, agg := range aggList {
		totalAggMapper[agg] = i
	}
	return aggList, totalAggMapper
}

func (b *PlanBuilder) extractAggFuncsInByItems(byItems []*ast.ByItem) []*ast.AggregateFuncExpr {
	extractor := &AggregateFuncExtractor{skipAggMap: b.correlatedAggMapper}
	for _, f := range byItems {
		n, _ := f.Expr.Accept(extractor)
		f.Expr = n.(ast.ExprNode)
	}
	return extractor.AggFuncs
}

// extractCorrelatedAggFuncs extracts correlated aggregates which belong to outer query from aggregate function list.
func (b *PlanBuilder) extractCorrelatedAggFuncs(ctx context.Context, p base.LogicalPlan, aggFuncs []*ast.AggregateFuncExpr) (outer []*ast.AggregateFuncExpr, err error) {
	corCols := make([]*expression.CorrelatedColumn, 0, len(aggFuncs))
	cols := make([]*expression.Column, 0, len(aggFuncs))
	aggMapper := make(map[*ast.AggregateFuncExpr]int)
	for _, agg := range aggFuncs {
		for _, arg := range agg.Args {
			expr, _, err := b.rewrite(ctx, arg, p, aggMapper, true)
			if err != nil {
				return nil, err
			}
			corCols = append(corCols, expression.ExtractCorColumns(expr)...)
			cols = append(cols, expression.ExtractColumns(expr)...)
		}
		if len(corCols) > 0 && len(cols) == 0 {
			outer = append(outer, agg)
		}
		aggMapper[agg] = -1
		corCols, cols = corCols[:0], cols[:0]
	}
	return
}

// resolveWindowFunction will process window functions and resolve the columns that don't exist in select fields.
func (b *PlanBuilder) resolveWindowFunction(sel *ast.SelectStmt, p base.LogicalPlan) (
	map[*ast.AggregateFuncExpr]int, error) {
	extractor := &havingWindowAndOrderbyExprResolver{
		p:            p,
		selectFields: sel.Fields.Fields,
		aggMapper:    make(map[*ast.AggregateFuncExpr]int),
		colMapper:    b.colMapper,
		outerSchemas: b.outerSchemas,
		outerNames:   b.outerNames,
	}
	extractor.curClause = fieldList
	for _, field := range sel.Fields.Fields {
		if !ast.HasWindowFlag(field.Expr) {
			continue
		}
		n, ok := field.Expr.Accept(extractor)
		if !ok {
			return nil, extractor.err
		}
		field.Expr = n.(ast.ExprNode)
	}
	for _, spec := range sel.WindowSpecs {
		_, ok := spec.Accept(extractor)
		if !ok {
			return nil, extractor.err
		}
	}
	if sel.OrderBy != nil {
		extractor.curClause = orderByClause
		for _, item := range sel.OrderBy.Items {
			if !ast.HasWindowFlag(item.Expr) {
				continue
			}
			n, ok := item.Expr.Accept(extractor)
			if !ok {
				return nil, extractor.err
			}
			item.Expr = n.(ast.ExprNode)
		}
	}
	sel.Fields.Fields = extractor.selectFields
	return extractor.aggMapper, nil
}

// correlatedAggregateResolver visits Expr tree.
// It finds and collects all correlated aggregates which should be evaluated in the outer query.
type correlatedAggregateResolver struct {
	ctx       context.Context
	err       error
	b         *PlanBuilder
	outerPlan base.LogicalPlan

	// correlatedAggFuncs stores aggregate functions which belong to outer query
	correlatedAggFuncs []*ast.AggregateFuncExpr
}

// Enter implements Visitor interface.
func (r *correlatedAggregateResolver) Enter(n ast.Node) (ast.Node, bool) {
	if v, ok := n.(*ast.SelectStmt); ok {
		if r.outerPlan != nil {
			outerSchema := r.outerPlan.Schema()
			r.b.outerSchemas = append(r.b.outerSchemas, outerSchema)
			r.b.outerNames = append(r.b.outerNames, r.outerPlan.OutputNames())
			r.b.outerBlockExpand = append(r.b.outerBlockExpand, r.b.currentBlockExpand)
		}
		r.err = r.resolveSelect(v)
		return n, true
	}
	return n, false
}

// resolveSelect finds and collects correlated aggregates within the SELECT stmt.
// It resolves and builds FROM clause first to get a source plan, from which we can decide
// whether a column is correlated or not.
// Then it collects correlated aggregate from SELECT fields (including sub-queries), HAVING,
// ORDER BY, WHERE & GROUP BY.
// Finally it restore the original SELECT stmt.
func (r *correlatedAggregateResolver) resolveSelect(sel *ast.SelectStmt) (err error) {
	if sel.With != nil {
		l := len(r.b.outerCTEs)
		defer func() {
			r.b.outerCTEs = r.b.outerCTEs[:l]
		}()
		_, err := r.b.buildWith(r.ctx, sel.With)
		if err != nil {
			return err
		}
	}
	// collect correlated aggregate from sub-queries inside FROM clause.
	if err := r.collectFromTableRefs(sel.From); err != nil {
		return err
	}
	p, err := r.b.buildTableRefs(r.ctx, sel.From)
	if err != nil {
		return err
	}

	// similar to process in PlanBuilder.buildSelect
	originalFields := sel.Fields.Fields
	sel.Fields.Fields, err = r.b.unfoldWildStar(p, sel.Fields.Fields)
	if err != nil {
		return err
	}
	if r.b.capFlag&canExpandAST != 0 {
		originalFields = sel.Fields.Fields
	}

	hasWindowFuncField := r.b.detectSelectWindow(sel)
	if hasWindowFuncField {
		_, err = r.b.resolveWindowFunction(sel, p)
		if err != nil {
			return err
		}
	}

	_, _, err = r.b.resolveHavingAndOrderBy(r.ctx, sel, p)
	if err != nil {
		return err
	}

	// find and collect correlated aggregates recursively in sub-queries
	_, err = r.b.resolveCorrelatedAggregates(r.ctx, sel, p)
	if err != nil {
		return err
	}

	// collect from SELECT fields, HAVING, ORDER BY and window functions
	if r.b.detectSelectAgg(sel) {
		err = r.collectFromSelectFields(p, sel.Fields.Fields)
		if err != nil {
			return err
		}
	}

	// collect from WHERE
	err = r.collectFromWhere(p, sel.Where)
	if err != nil {
		return err
	}

	// collect from GROUP BY
	err = r.collectFromGroupBy(p, sel.GroupBy)
	if err != nil {
		return err
	}

	// restore the sub-query
	sel.Fields.Fields = originalFields
	r.b.handleHelper.popMap()
	return nil
}

func (r *correlatedAggregateResolver) collectFromTableRefs(from *ast.TableRefsClause) error {
	if from == nil {
		return nil
	}
	subResolver := &correlatedAggregateResolver{
		ctx: r.ctx,
		b:   r.b,
	}
	_, ok := from.TableRefs.Accept(subResolver)
	if !ok {
		return subResolver.err
	}
	if len(subResolver.correlatedAggFuncs) == 0 {
		return nil
	}
	r.correlatedAggFuncs = append(r.correlatedAggFuncs, subResolver.correlatedAggFuncs...)
	return nil
}

func (r *correlatedAggregateResolver) collectFromSelectFields(p base.LogicalPlan, fields []*ast.SelectField) error {
	aggList, _ := r.b.extractAggFuncsInSelectFields(fields)
	r.b.curClause = fieldList
	outerAggFuncs, err := r.b.extractCorrelatedAggFuncs(r.ctx, p, aggList)
	if err != nil {
		return nil
	}
	r.correlatedAggFuncs = append(r.correlatedAggFuncs, outerAggFuncs...)
	return nil
}

func (r *correlatedAggregateResolver) collectFromGroupBy(p base.LogicalPlan, groupBy *ast.GroupByClause) error {
	if groupBy == nil {
		return nil
	}
	aggList := r.b.extractAggFuncsInByItems(groupBy.Items)
	r.b.curClause = groupByClause
	outerAggFuncs, err := r.b.extractCorrelatedAggFuncs(r.ctx, p, aggList)
	if err != nil {
		return nil
	}
	r.correlatedAggFuncs = append(r.correlatedAggFuncs, outerAggFuncs...)
	return nil
}

func (r *correlatedAggregateResolver) collectFromWhere(p base.LogicalPlan, where ast.ExprNode) error {
	if where == nil {
		return nil
	}
	extractor := &AggregateFuncExtractor{skipAggMap: r.b.correlatedAggMapper}
	_, _ = where.Accept(extractor)
	r.b.curClause = whereClause
	outerAggFuncs, err := r.b.extractCorrelatedAggFuncs(r.ctx, p, extractor.AggFuncs)
	if err != nil {
		return err
	}
	r.correlatedAggFuncs = append(r.correlatedAggFuncs, outerAggFuncs...)
	return nil
}

// Leave implements Visitor interface.
func (r *correlatedAggregateResolver) Leave(n ast.Node) (ast.Node, bool) {
	if _, ok := n.(*ast.SelectStmt); ok {
		if r.outerPlan != nil {
			r.b.outerSchemas = r.b.outerSchemas[0 : len(r.b.outerSchemas)-1]
			r.b.outerNames = r.b.outerNames[0 : len(r.b.outerNames)-1]
			r.b.currentBlockExpand = r.b.outerBlockExpand[len(r.b.outerBlockExpand)-1]
			r.b.outerBlockExpand = r.b.outerBlockExpand[0 : len(r.b.outerBlockExpand)-1]
		}
	}
	return n, r.err == nil
}

// resolveCorrelatedAggregates finds and collects all correlated aggregates which should be evaluated
// in the outer query from all the sub-queries inside SELECT fields.
func (b *PlanBuilder) resolveCorrelatedAggregates(ctx context.Context, sel *ast.SelectStmt, p base.LogicalPlan) (map[*ast.AggregateFuncExpr]int, error) {
	resolver := &correlatedAggregateResolver{
		ctx:       ctx,
		b:         b,
		outerPlan: p,
	}
	correlatedAggList := make([]*ast.AggregateFuncExpr, 0)
	for _, field := range sel.Fields.Fields {
		_, ok := field.Expr.Accept(resolver)
		if !ok {
			return nil, resolver.err
		}
		correlatedAggList = append(correlatedAggList, resolver.correlatedAggFuncs...)
	}
	if sel.Having != nil {
		_, ok := sel.Having.Expr.Accept(resolver)
		if !ok {
			return nil, resolver.err
		}
		correlatedAggList = append(correlatedAggList, resolver.correlatedAggFuncs...)
	}
	if sel.OrderBy != nil {
		for _, item := range sel.OrderBy.Items {
			_, ok := item.Expr.Accept(resolver)
			if !ok {
				return nil, resolver.err
			}
			correlatedAggList = append(correlatedAggList, resolver.correlatedAggFuncs...)
		}
	}
	correlatedAggMap := make(map[*ast.AggregateFuncExpr]int)
	for _, aggFunc := range correlatedAggList {
		colMap := make(map[*types.FieldName]struct{}, len(p.Schema().Columns))
		allColFromAggExprNode(p, aggFunc, colMap)
		for k := range colMap {
			colName := &ast.ColumnName{
				Schema: k.DBName,
				Table:  k.TblName,
				Name:   k.ColName,
			}
			// Add the column referred in the agg func into the select list. So that we can resolve the agg func correctly.
			// And we need set the AuxiliaryColInAgg to true to help our only_full_group_by checker work correctly.
			sel.Fields.Fields = append(sel.Fields.Fields, &ast.SelectField{
				Auxiliary:         true,
				AuxiliaryColInAgg: true,
				Expr:              &ast.ColumnNameExpr{Name: colName},
			})
		}
		correlatedAggMap[aggFunc] = len(sel.Fields.Fields)
		sel.Fields.Fields = append(sel.Fields.Fields, &ast.SelectField{
			Auxiliary: true,
			Expr:      aggFunc,
			AsName:    model.NewCIStr(fmt.Sprintf("sel_subq_agg_%d", len(sel.Fields.Fields))),
		})
	}
	return correlatedAggMap, nil
}

// gbyResolver resolves group by items from select fields.
type gbyResolver struct {
	ctx        base.PlanContext
	fields     []*ast.SelectField
	schema     *expression.Schema
	names      []*types.FieldName
	err        error
	inExpr     bool
	isParam    bool
	skipAggMap map[*ast.AggregateFuncExpr]*expression.CorrelatedColumn

	exprDepth int // exprDepth is the depth of current expression in expression tree.
}

func (g *gbyResolver) Enter(inNode ast.Node) (ast.Node, bool) {
	g.exprDepth++
	switch n := inNode.(type) {
	case *ast.SubqueryExpr, *ast.CompareSubqueryExpr, *ast.ExistsSubqueryExpr:
		return inNode, true
	case *driver.ParamMarkerExpr:
		g.isParam = true
		if g.exprDepth == 1 && !n.UseAsValueInGbyByClause {
			_, isNull, isExpectedType := getUintFromNode(g.ctx, n, false)
			// For constant uint expression in top level, it should be treated as position expression.
			if !isNull && isExpectedType {
				return expression.ConstructPositionExpr(n), true
			}
		}
		return n, true
	case *driver.ValueExpr, *ast.ColumnNameExpr, *ast.ParenthesesExpr, *ast.ColumnName:
	default:
		g.inExpr = true
	}
	return inNode, false
}

func (g *gbyResolver) Leave(inNode ast.Node) (ast.Node, bool) {
	extractor := &AggregateFuncExtractor{skipAggMap: g.skipAggMap}
	switch v := inNode.(type) {
	case *ast.ColumnNameExpr:
		idx, err := expression.FindFieldName(g.names, v.Name)
		if idx < 0 || !g.inExpr {
			var index int
			index, g.err = resolveFromSelectFields(v, g.fields, false)
			if g.err != nil {
				g.err = plannererrors.ErrAmbiguous.GenWithStackByArgs(v.Name.Name.L, clauseMsg[groupByClause])
				return inNode, false
			}
			if idx >= 0 {
				return inNode, true
			}
			if index != -1 {
				ret := g.fields[index].Expr
				ret.Accept(extractor)
				if len(extractor.AggFuncs) != 0 {
					err = plannererrors.ErrIllegalReference.GenWithStackByArgs(v.Name.OrigColName(), "reference to group function")
				} else if ast.HasWindowFlag(ret) {
					err = plannererrors.ErrIllegalReference.GenWithStackByArgs(v.Name.OrigColName(), "reference to window function")
				} else {
					if isParam, ok := ret.(*driver.ParamMarkerExpr); ok {
						isParam.UseAsValueInGbyByClause = true
					}
					return ret, true
				}
			}
			g.err = err
			return inNode, false
		}
	case *ast.PositionExpr:
		pos, isNull, err := expression.PosFromPositionExpr(g.ctx.GetExprCtx(), g.ctx, v)
		if err != nil {
			g.err = plannererrors.ErrUnknown.GenWithStackByArgs()
		}
		if err != nil || isNull {
			return inNode, false
		}
		if pos < 1 || pos > len(g.fields) {
			g.err = errors.Errorf("Unknown column '%d' in 'group statement'", pos)
			return inNode, false
		}
		ret := g.fields[pos-1].Expr
		ret.Accept(extractor)
		if len(extractor.AggFuncs) != 0 || ast.HasWindowFlag(ret) {
			fieldName := g.fields[pos-1].AsName.String()
			if fieldName == "" {
				fieldName = g.fields[pos-1].Text()
			}
			g.err = plannererrors.ErrWrongGroupField.GenWithStackByArgs(fieldName)
			return inNode, false
		}
		return ret, true
	case *ast.ValuesExpr:
		if v.Column == nil {
			g.err = plannererrors.ErrUnknownColumn.GenWithStackByArgs("", "VALUES() function")
		}
	}
	return inNode, true
}

func tblInfoFromCol(from ast.ResultSetNode, name *types.FieldName) *model.TableInfo {
	tableList := ExtractTableList(from, true)
	for _, field := range tableList {
		if field.Name.L == name.TblName.L {
			return field.TableInfo
		}
	}
	return nil
}

func buildFuncDependCol(p base.LogicalPlan, cond ast.ExprNode) (*types.FieldName, *types.FieldName, error) {
	binOpExpr, ok := cond.(*ast.BinaryOperationExpr)
	if !ok {
		return nil, nil, nil
	}
	if binOpExpr.Op != opcode.EQ {
		return nil, nil, nil
	}
	lColExpr, ok := binOpExpr.L.(*ast.ColumnNameExpr)
	if !ok {
		return nil, nil, nil
	}
	rColExpr, ok := binOpExpr.R.(*ast.ColumnNameExpr)
	if !ok {
		return nil, nil, nil
	}
	lIdx, err := expression.FindFieldName(p.OutputNames(), lColExpr.Name)
	if err != nil {
		return nil, nil, err
	}
	rIdx, err := expression.FindFieldName(p.OutputNames(), rColExpr.Name)
	if err != nil {
		return nil, nil, err
	}
	if lIdx == -1 {
		return nil, nil, plannererrors.ErrUnknownColumn.GenWithStackByArgs(lColExpr.Name, "where clause")
	}
	if rIdx == -1 {
		return nil, nil, plannererrors.ErrUnknownColumn.GenWithStackByArgs(rColExpr.Name, "where clause")
	}
	return p.OutputNames()[lIdx], p.OutputNames()[rIdx], nil
}

func buildWhereFuncDepend(p base.LogicalPlan, where ast.ExprNode) (map[*types.FieldName]*types.FieldName, error) {
	whereConditions := splitWhere(where)
	colDependMap := make(map[*types.FieldName]*types.FieldName, 2*len(whereConditions))
	for _, cond := range whereConditions {
		lCol, rCol, err := buildFuncDependCol(p, cond)
		if err != nil {
			return nil, err
		}
		if lCol == nil || rCol == nil {
			continue
		}
		colDependMap[lCol] = rCol
		colDependMap[rCol] = lCol
	}
	return colDependMap, nil
}

func buildJoinFuncDepend(p base.LogicalPlan, from ast.ResultSetNode) (map[*types.FieldName]*types.FieldName, error) {
	switch x := from.(type) {
	case *ast.Join:
		if x.On == nil {
			return nil, nil
		}
		onConditions := splitWhere(x.On.Expr)
		colDependMap := make(map[*types.FieldName]*types.FieldName, len(onConditions))
		for _, cond := range onConditions {
			lCol, rCol, err := buildFuncDependCol(p, cond)
			if err != nil {
				return nil, err
			}
			if lCol == nil || rCol == nil {
				continue
			}
			lTbl := tblInfoFromCol(x.Left, lCol)
			if lTbl == nil {
				lCol, rCol = rCol, lCol
			}
			switch x.Tp {
			case ast.CrossJoin:
				colDependMap[lCol] = rCol
				colDependMap[rCol] = lCol
			case ast.LeftJoin:
				colDependMap[rCol] = lCol
			case ast.RightJoin:
				colDependMap[lCol] = rCol
			}
		}
		return colDependMap, nil
	default:
		return nil, nil
	}
}

func checkColFuncDepend(
	p base.LogicalPlan,
	name *types.FieldName,
	tblInfo *model.TableInfo,
	gbyOrSingleValueColNames map[*types.FieldName]struct{},
	whereDependNames, joinDependNames map[*types.FieldName]*types.FieldName,
) bool {
	for _, index := range tblInfo.Indices {
		if !index.Unique {
			continue
		}
		funcDepend := true
		// if all columns of some unique/pri indexes are determined, all columns left are check-passed.
		for _, indexCol := range index.Columns {
			iColInfo := tblInfo.Columns[indexCol.Offset]
			if !mysql.HasNotNullFlag(iColInfo.GetFlag()) {
				funcDepend = false
				break
			}
			cn := &ast.ColumnName{
				Schema: name.DBName,
				Table:  name.TblName,
				Name:   iColInfo.Name,
			}
			iIdx, err := expression.FindFieldName(p.OutputNames(), cn)
			if err != nil || iIdx < 0 {
				funcDepend = false
				break
			}
			iName := p.OutputNames()[iIdx]
			if _, ok := gbyOrSingleValueColNames[iName]; ok {
				continue
			}
			if wCol, ok := whereDependNames[iName]; ok {
				if _, ok = gbyOrSingleValueColNames[wCol]; ok {
					continue
				}
			}
			if jCol, ok := joinDependNames[iName]; ok {
				if _, ok = gbyOrSingleValueColNames[jCol]; ok {
					continue
				}
			}
			funcDepend = false
			break
		}
		if funcDepend {
			return true
		}
	}
	primaryFuncDepend := true
	hasPrimaryField := false
	for _, colInfo := range tblInfo.Columns {
		if !mysql.HasPriKeyFlag(colInfo.GetFlag()) {
			continue
		}
		hasPrimaryField = true
		pkName := &ast.ColumnName{
			Schema: name.DBName,
			Table:  name.TblName,
			Name:   colInfo.Name,
		}
		pIdx, err := expression.FindFieldName(p.OutputNames(), pkName)
		// It is possible that `pIdx < 0` and here is a case.
		// ```
		// CREATE TABLE `BB` (
		//   `pk` int(11) NOT NULL AUTO_INCREMENT,
		//   `col_int_not_null` int NOT NULL,
		//   PRIMARY KEY (`pk`)
		// );
		//
		// SELECT OUTR . col2 AS X
		// FROM
		//   BB AS OUTR2
		// INNER JOIN
		//   (SELECT col_int_not_null AS col1,
		//     pk AS col2
		//   FROM BB) AS OUTR ON OUTR2.col_int_not_null = OUTR.col1
		// GROUP BY OUTR2.col_int_not_null;
		// ```
		// When we enter `checkColFuncDepend`, `pkName.Table` is `OUTR` which is an alias, while `pkName.Name` is `pk`
		// which is a original name. Hence `expression.FindFieldName` will fail and `pIdx` will be less than 0.
		// Currently, when we meet `pIdx < 0`, we directly regard `primaryFuncDepend` as false and jump out. This way is
		// easy to implement but makes only-full-group-by checker not smart enough. Later we will refactor only-full-group-by
		// checker and resolve the inconsistency between the alias table name and the original column name.
		if err != nil || pIdx < 0 {
			primaryFuncDepend = false
			break
		}
		pCol := p.OutputNames()[pIdx]
		if _, ok := gbyOrSingleValueColNames[pCol]; ok {
			continue
		}
		if wCol, ok := whereDependNames[pCol]; ok {
			if _, ok = gbyOrSingleValueColNames[wCol]; ok {
				continue
			}
		}
		if jCol, ok := joinDependNames[pCol]; ok {
			if _, ok = gbyOrSingleValueColNames[jCol]; ok {
				continue
			}
		}
		primaryFuncDepend = false
		break
	}
	return primaryFuncDepend && hasPrimaryField
}

// ErrExprLoc is for generate the ErrFieldNotInGroupBy error info
type ErrExprLoc struct {
	Offset int
	Loc    string
}

func checkExprInGroupByOrIsSingleValue(
	p base.LogicalPlan,
	expr ast.ExprNode,
	offset int,
	loc string,
	gbyOrSingleValueColNames map[*types.FieldName]struct{},
	gbyExprs []ast.ExprNode,
	notInGbyOrSingleValueColNames map[*types.FieldName]ErrExprLoc,
) {
	if _, ok := expr.(*ast.AggregateFuncExpr); ok {
		return
	}
	if f, ok := expr.(*ast.FuncCallExpr); ok {
		if f.FnName.L == ast.Grouping {
			// just skip grouping function check here, because later in building plan phase, we
			// will do the grouping function valid check.
			return
		}
	}
	if _, ok := expr.(*ast.ColumnNameExpr); !ok {
		for _, gbyExpr := range gbyExprs {
			if ast.ExpressionDeepEqual(gbyExpr, expr) {
				return
			}
		}
	}
	// Function `any_value` can be used in aggregation, even `ONLY_FULL_GROUP_BY` is set.
	// See https://dev.mysql.com/doc/refman/5.7/en/miscellaneous-functions.html#function_any-value for details
	if f, ok := expr.(*ast.FuncCallExpr); ok {
		if f.FnName.L == ast.AnyValue {
			return
		}
	}
	colMap := make(map[*types.FieldName]struct{}, len(p.Schema().Columns))
	allColFromExprNode(p, expr, colMap)
	for col := range colMap {
		if _, ok := gbyOrSingleValueColNames[col]; !ok {
			notInGbyOrSingleValueColNames[col] = ErrExprLoc{Offset: offset, Loc: loc}
		}
	}
}

func (b *PlanBuilder) checkOnlyFullGroupBy(p base.LogicalPlan, sel *ast.SelectStmt) (err error) {
	if sel.GroupBy != nil {
		err = b.checkOnlyFullGroupByWithGroupClause(p, sel)
	} else {
		err = b.checkOnlyFullGroupByWithOutGroupClause(p, sel)
	}
	return err
}

func addGbyOrSingleValueColName(p base.LogicalPlan, colName *ast.ColumnName, gbyOrSingleValueColNames map[*types.FieldName]struct{}) {
	idx, err := expression.FindFieldName(p.OutputNames(), colName)
	if err != nil || idx < 0 {
		return
	}
	gbyOrSingleValueColNames[p.OutputNames()[idx]] = struct{}{}
}

func extractSingeValueColNamesFromWhere(p base.LogicalPlan, where ast.ExprNode, gbyOrSingleValueColNames map[*types.FieldName]struct{}) {
	whereConditions := splitWhere(where)
	for _, cond := range whereConditions {
		binOpExpr, ok := cond.(*ast.BinaryOperationExpr)
		if !ok || binOpExpr.Op != opcode.EQ {
			continue
		}
		if colExpr, ok := binOpExpr.L.(*ast.ColumnNameExpr); ok {
			if _, ok := binOpExpr.R.(ast.ValueExpr); ok {
				addGbyOrSingleValueColName(p, colExpr.Name, gbyOrSingleValueColNames)
			}
		} else if colExpr, ok := binOpExpr.R.(*ast.ColumnNameExpr); ok {
			if _, ok := binOpExpr.L.(ast.ValueExpr); ok {
				addGbyOrSingleValueColName(p, colExpr.Name, gbyOrSingleValueColNames)
			}
		}
	}
}

func (*PlanBuilder) checkOnlyFullGroupByWithGroupClause(p base.LogicalPlan, sel *ast.SelectStmt) error {
	gbyOrSingleValueColNames := make(map[*types.FieldName]struct{}, len(sel.Fields.Fields))
	gbyExprs := make([]ast.ExprNode, 0, len(sel.Fields.Fields))
	for _, byItem := range sel.GroupBy.Items {
		expr := getInnerFromParenthesesAndUnaryPlus(byItem.Expr)
		if colExpr, ok := expr.(*ast.ColumnNameExpr); ok {
			addGbyOrSingleValueColName(p, colExpr.Name, gbyOrSingleValueColNames)
		} else {
			gbyExprs = append(gbyExprs, expr)
		}
	}
	// MySQL permits a nonaggregate column not named in a GROUP BY clause when ONLY_FULL_GROUP_BY SQL mode is enabled,
	// provided that this column is limited to a single value.
	// See https://dev.mysql.com/doc/refman/5.7/en/group-by-handling.html for details.
	extractSingeValueColNamesFromWhere(p, sel.Where, gbyOrSingleValueColNames)

	notInGbyOrSingleValueColNames := make(map[*types.FieldName]ErrExprLoc, len(sel.Fields.Fields))
	for offset, field := range sel.Fields.Fields {
		if field.Auxiliary {
			continue
		}
		checkExprInGroupByOrIsSingleValue(p, getInnerFromParenthesesAndUnaryPlus(field.Expr), offset, ErrExprInSelect, gbyOrSingleValueColNames, gbyExprs, notInGbyOrSingleValueColNames)
	}

	if sel.OrderBy != nil {
		for offset, item := range sel.OrderBy.Items {
			if colName, ok := item.Expr.(*ast.ColumnNameExpr); ok {
				index, err := resolveFromSelectFields(colName, sel.Fields.Fields, false)
				if err != nil {
					return err
				}
				// If the ByItem is in fields list, it has been checked already in above.
				if index >= 0 {
					continue
				}
			}
			checkExprInGroupByOrIsSingleValue(p, getInnerFromParenthesesAndUnaryPlus(item.Expr), offset, ErrExprInOrderBy, gbyOrSingleValueColNames, gbyExprs, notInGbyOrSingleValueColNames)
		}
	}
	if len(notInGbyOrSingleValueColNames) == 0 {
		return nil
	}

	whereDepends, err := buildWhereFuncDepend(p, sel.Where)
	if err != nil {
		return err
	}
	joinDepends, err := buildJoinFuncDepend(p, sel.From.TableRefs)
	if err != nil {
		return err
	}
	tblMap := make(map[*model.TableInfo]struct{}, len(notInGbyOrSingleValueColNames))
	for name, errExprLoc := range notInGbyOrSingleValueColNames {
		tblInfo := tblInfoFromCol(sel.From.TableRefs, name)
		if tblInfo == nil {
			continue
		}
		if _, ok := tblMap[tblInfo]; ok {
			continue
		}
		if checkColFuncDepend(p, name, tblInfo, gbyOrSingleValueColNames, whereDepends, joinDepends) {
			tblMap[tblInfo] = struct{}{}
			continue
		}
		switch errExprLoc.Loc {
		case ErrExprInSelect:
			if sel.GroupBy.Rollup {
				return plannererrors.ErrFieldInGroupingNotGroupBy.GenWithStackByArgs(strconv.Itoa(errExprLoc.Offset + 1))
			}
			return plannererrors.ErrFieldNotInGroupBy.GenWithStackByArgs(errExprLoc.Offset+1, errExprLoc.Loc, name.DBName.O+"."+name.TblName.O+"."+name.OrigColName.O)
		case ErrExprInOrderBy:
			return plannererrors.ErrFieldNotInGroupBy.GenWithStackByArgs(errExprLoc.Offset+1, errExprLoc.Loc, sel.OrderBy.Items[errExprLoc.Offset].Expr.Text())
		}
		return nil
	}
	return nil
}

func (*PlanBuilder) checkOnlyFullGroupByWithOutGroupClause(p base.LogicalPlan, sel *ast.SelectStmt) error {
	resolver := colResolverForOnlyFullGroupBy{
		firstOrderByAggColIdx: -1,
	}
	resolver.curClause = fieldList
	for idx, field := range sel.Fields.Fields {
		resolver.exprIdx = idx
		field.Accept(&resolver)
	}
	if len(resolver.nonAggCols) > 0 {
		if sel.Having != nil {
			sel.Having.Expr.Accept(&resolver)
		}
		if sel.OrderBy != nil {
			resolver.curClause = orderByClause
			for idx, byItem := range sel.OrderBy.Items {
				resolver.exprIdx = idx
				byItem.Expr.Accept(&resolver)
			}
		}
	}
	if resolver.firstOrderByAggColIdx != -1 && len(resolver.nonAggCols) > 0 {
		// SQL like `select a from t where a = 1 order by count(b)` is illegal.
		return plannererrors.ErrAggregateOrderNonAggQuery.GenWithStackByArgs(resolver.firstOrderByAggColIdx + 1)
	}
	if !resolver.hasAggFuncOrAnyValue || len(resolver.nonAggCols) == 0 {
		return nil
	}
	singleValueColNames := make(map[*types.FieldName]struct{}, len(sel.Fields.Fields))
	extractSingeValueColNamesFromWhere(p, sel.Where, singleValueColNames)
	whereDepends, err := buildWhereFuncDepend(p, sel.Where)
	if err != nil {
		return err
	}

	joinDepends, err := buildJoinFuncDepend(p, sel.From.TableRefs)
	if err != nil {
		return err
	}
	tblMap := make(map[*model.TableInfo]struct{}, len(resolver.nonAggCols))
	for i, colName := range resolver.nonAggCols {
		idx, err := expression.FindFieldName(p.OutputNames(), colName)
		if err != nil || idx < 0 {
			return plannererrors.ErrMixOfGroupFuncAndFields.GenWithStackByArgs(resolver.nonAggColIdxs[i]+1, colName.Name.O)
		}
		fieldName := p.OutputNames()[idx]
		if _, ok := singleValueColNames[fieldName]; ok {
			continue
		}
		tblInfo := tblInfoFromCol(sel.From.TableRefs, fieldName)
		if tblInfo == nil {
			continue
		}
		if _, ok := tblMap[tblInfo]; ok {
			continue
		}
		if checkColFuncDepend(p, fieldName, tblInfo, singleValueColNames, whereDepends, joinDepends) {
			tblMap[tblInfo] = struct{}{}
			continue
		}
		return plannererrors.ErrMixOfGroupFuncAndFields.GenWithStackByArgs(resolver.nonAggColIdxs[i]+1, colName.Name.O)
	}
	return nil
}

// colResolverForOnlyFullGroupBy visits Expr tree to find out if an Expr tree is an aggregation function.
// If so, find out the first column name that not in an aggregation function.
type colResolverForOnlyFullGroupBy struct {
	nonAggCols            []*ast.ColumnName
	exprIdx               int
	nonAggColIdxs         []int
	hasAggFuncOrAnyValue  bool
	firstOrderByAggColIdx int
	curClause             clauseCode
}

func (c *colResolverForOnlyFullGroupBy) Enter(node ast.Node) (ast.Node, bool) {
	switch t := node.(type) {
	case *ast.AggregateFuncExpr:
		c.hasAggFuncOrAnyValue = true
		if c.curClause == orderByClause {
			c.firstOrderByAggColIdx = c.exprIdx
		}
		return node, true
	case *ast.FuncCallExpr:
		// enable function `any_value` in aggregation even `ONLY_FULL_GROUP_BY` is set
		if t.FnName.L == ast.AnyValue {
			c.hasAggFuncOrAnyValue = true
			return node, true
		}
	case *ast.ColumnNameExpr:
		c.nonAggCols = append(c.nonAggCols, t.Name)
		c.nonAggColIdxs = append(c.nonAggColIdxs, c.exprIdx)
		return node, true
	case *ast.SubqueryExpr:
		return node, true
	}
	return node, false
}

func (*colResolverForOnlyFullGroupBy) Leave(node ast.Node) (ast.Node, bool) {
	return node, true
}

type aggColNameResolver struct {
	colNameResolver
}

func (*aggColNameResolver) Enter(inNode ast.Node) (ast.Node, bool) {
	if _, ok := inNode.(*ast.ColumnNameExpr); ok {
		return inNode, true
	}
	return inNode, false
}

func allColFromAggExprNode(p base.LogicalPlan, n ast.Node, names map[*types.FieldName]struct{}) {
	extractor := &aggColNameResolver{
		colNameResolver: colNameResolver{
			p:     p,
			names: names,
		},
	}
	n.Accept(extractor)
}

type colNameResolver struct {
	p     base.LogicalPlan
	names map[*types.FieldName]struct{}
}

func (*colNameResolver) Enter(inNode ast.Node) (ast.Node, bool) {
	switch inNode.(type) {
	case *ast.ColumnNameExpr, *ast.SubqueryExpr, *ast.AggregateFuncExpr:
		return inNode, true
	}
	return inNode, false
}

func (c *colNameResolver) Leave(inNode ast.Node) (ast.Node, bool) {
	if v, ok := inNode.(*ast.ColumnNameExpr); ok {
		idx, err := expression.FindFieldName(c.p.OutputNames(), v.Name)
		if err == nil && idx >= 0 {
			c.names[c.p.OutputNames()[idx]] = struct{}{}
		}
	}
	return inNode, true
}

func allColFromExprNode(p base.LogicalPlan, n ast.Node, names map[*types.FieldName]struct{}) {
	extractor := &colNameResolver{
		p:     p,
		names: names,
	}
	n.Accept(extractor)
}

func (b *PlanBuilder) resolveGbyExprs(ctx context.Context, p base.LogicalPlan, gby *ast.GroupByClause, fields []*ast.SelectField) (base.LogicalPlan, []expression.Expression, bool, error) {
	b.curClause = groupByClause
	exprs := make([]expression.Expression, 0, len(gby.Items))
	resolver := &gbyResolver{
		ctx:        b.ctx,
		fields:     fields,
		schema:     p.Schema(),
		names:      p.OutputNames(),
		skipAggMap: b.correlatedAggMapper,
	}
	for _, item := range gby.Items {
		resolver.inExpr = false
		resolver.exprDepth = 0
		resolver.isParam = false
		retExpr, _ := item.Expr.Accept(resolver)
		if resolver.err != nil {
			return nil, nil, false, errors.Trace(resolver.err)
		}
		if !resolver.isParam {
			item.Expr = retExpr.(ast.ExprNode)
		}

		itemExpr := retExpr.(ast.ExprNode)
		expr, np, err := b.rewrite(ctx, itemExpr, p, nil, true)
		if err != nil {
			return nil, nil, false, err
		}

		exprs = append(exprs, expr)
		p = np
	}
	return p, exprs, gby.Rollup, nil
}

func (*PlanBuilder) unfoldWildStar(p base.LogicalPlan, selectFields []*ast.SelectField) (resultList []*ast.SelectField, err error) {
	join, isJoin := p.(*logicalop.LogicalJoin)
	for i, field := range selectFields {
		if field.WildCard == nil {
			resultList = append(resultList, field)
			continue
		}
		if field.WildCard.Table.L == "" && i > 0 {
			return nil, plannererrors.ErrInvalidWildCard
		}
		list := unfoldWildStar(field, p.OutputNames(), p.Schema().Columns)
		// For sql like `select t1.*, t2.* from t1 join t2 using(a)` or `select t1.*, t2.* from t1 natual join t2`,
		// the schema of the Join doesn't contain enough columns because the join keys are coalesced in this schema.
		// We should collect the columns from the FullSchema.
		if isJoin && join.FullSchema != nil && field.WildCard.Table.L != "" {
			list = unfoldWildStar(field, join.FullNames, join.FullSchema.Columns)
		}
		if len(list) == 0 {
			return nil, plannererrors.ErrBadTable.GenWithStackByArgs(field.WildCard.Table)
		}
		resultList = append(resultList, list...)
	}
	return resultList, nil
}

func unfoldWildStar(field *ast.SelectField, outputName types.NameSlice, column []*expression.Column) (resultList []*ast.SelectField) {
	dbName := field.WildCard.Schema
	tblName := field.WildCard.Table
	for i, name := range outputName {
		col := column[i]
		if col.IsHidden {
			continue
		}
		if (dbName.L == "" || dbName.L == name.DBName.L) &&
			(tblName.L == "" || tblName.L == name.TblName.L) &&
			col.ID != model.ExtraHandleID && col.ID != model.ExtraPhysTblID {
			colName := &ast.ColumnNameExpr{
				Name: &ast.ColumnName{
					Schema: name.DBName,
					Table:  name.TblName,
					Name:   name.ColName,
				}}
			colName.SetType(col.GetStaticType())
			field := &ast.SelectField{Expr: colName}
			field.SetText(nil, name.ColName.O)
			resultList = append(resultList, field)
		}
	}
	return resultList
}

func (b *PlanBuilder) addAliasName(ctx context.Context, selectStmt *ast.SelectStmt, p base.LogicalPlan) (resultList []*ast.SelectField, err error) {
	selectFields := selectStmt.Fields.Fields
	projOutNames := make([]*types.FieldName, 0, len(selectFields))
	for _, field := range selectFields {
		colNameField, isColumnNameExpr := field.Expr.(*ast.ColumnNameExpr)
		if isColumnNameExpr {
			colName := colNameField.Name.Name
			if field.AsName.L != "" {
				colName = field.AsName
			}
			projOutNames = append(projOutNames, &types.FieldName{
				TblName:     colNameField.Name.Table,
				OrigTblName: colNameField.Name.Table,
				ColName:     colName,
				OrigColName: colNameField.Name.Name,
				DBName:      colNameField.Name.Schema,
			})
		} else {
			// create view v as select name_const('col', 100);
			// The column in v should be 'col', so we call `buildProjectionField` to handle this.
			_, name, err := b.buildProjectionField(ctx, p, field, nil)
			if err != nil {
				return nil, err
			}
			projOutNames = append(projOutNames, name)
		}
	}

	// dedupMap is used for renaming a duplicated anonymous column
	dedupMap := make(map[string]int)
	anonymousFields := make([]bool, len(selectFields))

	for i, field := range selectFields {
		newField := *field
		if newField.AsName.L == "" {
			newField.AsName = projOutNames[i].ColName
		}

		if _, ok := field.Expr.(*ast.ColumnNameExpr); !ok && field.AsName.L == "" {
			anonymousFields[i] = true
		} else {
			anonymousFields[i] = false
			// dedupMap should be inited with all non-anonymous fields before renaming other duplicated anonymous fields
			dedupMap[newField.AsName.L] = 0
		}

		resultList = append(resultList, &newField)
	}

	// We should rename duplicated anonymous fields in the first SelectStmt of CreateViewStmt
	// See: https://github.com/pingcap/tidb/issues/29326
	if selectStmt.AsViewSchema {
		for i, field := range resultList {
			if !anonymousFields[i] {
				continue
			}

			oldName := field.AsName
			if dup, ok := dedupMap[field.AsName.L]; ok {
				if dup == 0 {
					field.AsName = model.NewCIStr(fmt.Sprintf("Name_exp_%s", field.AsName.O))
				} else {
					field.AsName = model.NewCIStr(fmt.Sprintf("Name_exp_%d_%s", dup, field.AsName.O))
				}
				dedupMap[oldName.L] = dup + 1
			} else {
				dedupMap[oldName.L] = 0
			}
		}
	}

	return resultList, nil
}

func (b *PlanBuilder) pushHintWithoutTableWarning(hint *ast.TableOptimizerHint) {
	var sb strings.Builder
	ctx := format.NewRestoreCtx(0, &sb)
	if err := hint.Restore(ctx); err != nil {
		return
	}
	b.ctx.GetSessionVars().StmtCtx.SetHintWarning(
		fmt.Sprintf("Hint %s is inapplicable. Please specify the table names in the arguments.", sb.String()))
}

func (b *PlanBuilder) pushTableHints(hints []*ast.TableOptimizerHint, currentLevel int) {
	hints = b.hintProcessor.GetCurrentStmtHints(hints, currentLevel)
	currentDB := b.ctx.GetSessionVars().CurrentDB
	warnHandler := b.ctx.GetSessionVars().StmtCtx
	planHints, subQueryHintFlags, err := h.ParsePlanHints(hints, currentLevel, currentDB,
		b.hintProcessor, b.ctx.GetSessionVars().StmtCtx.StraightJoinOrder,
		b.subQueryCtx == handlingExistsSubquery, b.subQueryCtx == notHandlingSubquery, warnHandler)
	if err != nil {
		return
	}
	b.tableHintInfo = append(b.tableHintInfo, planHints)
	b.subQueryHintFlags |= subQueryHintFlags
}

func (b *PlanBuilder) popVisitInfo() {
	if len(b.visitInfo) == 0 {
		return
	}
	b.visitInfo = b.visitInfo[:len(b.visitInfo)-1]
}

func (b *PlanBuilder) popTableHints() {
	hintInfo := b.tableHintInfo[len(b.tableHintInfo)-1]
	for _, warning := range h.CollectUnmatchedHintWarnings(hintInfo) {
		b.ctx.GetSessionVars().StmtCtx.SetHintWarning(warning)
	}
	b.tableHintInfo = b.tableHintInfo[:len(b.tableHintInfo)-1]
}

// TableHints returns the *TableHintInfo of PlanBuilder.
func (b *PlanBuilder) TableHints() *h.PlanHints {
	if len(b.tableHintInfo) == 0 {
		return nil
	}
	return b.tableHintInfo[len(b.tableHintInfo)-1]
}

func (b *PlanBuilder) buildSelect(ctx context.Context, sel *ast.SelectStmt) (p base.LogicalPlan, err error) {
	b.pushSelectOffset(sel.QueryBlockOffset)
	b.pushTableHints(sel.TableHints, sel.QueryBlockOffset)
	defer func() {
		b.popSelectOffset()
		// table hints are only visible in the current SELECT statement.
		b.popTableHints()
	}()
	if b.buildingRecursivePartForCTE {
		if sel.Distinct || sel.OrderBy != nil || sel.Limit != nil {
			return nil, plannererrors.ErrNotSupportedYet.GenWithStackByArgs("ORDER BY / LIMIT / SELECT DISTINCT in recursive query block of Common Table Expression")
		}
		if sel.GroupBy != nil {
			return nil, plannererrors.ErrCTERecursiveForbidsAggregation.FastGenByArgs(b.genCTETableNameForError())
		}
	}
	if sel.SelectStmtOpts != nil {
		origin := b.inStraightJoin
		b.inStraightJoin = sel.SelectStmtOpts.StraightJoin
		defer func() { b.inStraightJoin = origin }()
	}

	var (
		aggFuncs                      []*ast.AggregateFuncExpr
		havingMap, orderMap, totalMap map[*ast.AggregateFuncExpr]int
		windowAggMap                  map[*ast.AggregateFuncExpr]int
		correlatedAggMap              map[*ast.AggregateFuncExpr]int
		gbyCols                       []expression.Expression
		projExprs                     []expression.Expression
		rollup                        bool
	)

	// set for update read to true before building result set node
	if isForUpdateReadSelectLock(sel.LockInfo) {
		b.isForUpdateRead = true
	}

	if hints := b.TableHints(); hints != nil && hints.CTEMerge {
		// Verify Merge hints in the current query,
		// we will update parameters for those that meet the rules, and warn those that do not.
		// If the current query uses Merge Hint and the query is a CTE,
		// we update the HINT information for the current query.
		// If the current query is not a CTE query (it may be a subquery within a CTE query
		// or an external non-CTE query), we will give a warning.
		// In particular, recursive CTE have separate warnings, so they are no longer called.
		if b.buildingCTE {
			if b.isCTE {
				b.outerCTEs[len(b.outerCTEs)-1].forceInlineByHintOrVar = true
			} else if !b.buildingRecursivePartForCTE {
				// If there has subquery which is not CTE and using `MERGE()` hint, we will show this warning;
				b.ctx.GetSessionVars().StmtCtx.SetHintWarning(
					"Hint merge() is inapplicable. " +
						"Please check whether the hint is used in the right place, " +
						"you should use this hint inside the CTE.")
			}
		} else if !b.buildingCTE && !b.isCTE {
			b.ctx.GetSessionVars().StmtCtx.SetHintWarning(
				"Hint merge() is inapplicable. " +
					"Please check whether the hint is used in the right place, " +
					"you should use this hint inside the CTE.")
		}
	}

	var currentLayerCTEs []*cteInfo
	if sel.With != nil {
		l := len(b.outerCTEs)
		defer func() {
			b.outerCTEs = b.outerCTEs[:l]
		}()
		currentLayerCTEs, err = b.buildWith(ctx, sel.With)
		if err != nil {
			return nil, err
		}
	}

	p, err = b.buildTableRefs(ctx, sel.From)
	if err != nil {
		return nil, err
	}

	originalFields := sel.Fields.Fields
	sel.Fields.Fields, err = b.unfoldWildStar(p, sel.Fields.Fields)
	if err != nil {
		return nil, err
	}
	if b.capFlag&canExpandAST != 0 {
		// To be compatible with MySQL, we add alias name for each select field when creating view.
		sel.Fields.Fields, err = b.addAliasName(ctx, sel, p)
		if err != nil {
			return nil, err
		}
		originalFields = sel.Fields.Fields
	}

	if sel.GroupBy != nil {
		p, gbyCols, rollup, err = b.resolveGbyExprs(ctx, p, sel.GroupBy, sel.Fields.Fields)
		if err != nil {
			return nil, err
		}
	}

	if b.ctx.GetSessionVars().SQLMode.HasOnlyFullGroupBy() && sel.From != nil && !b.ctx.GetSessionVars().OptimizerEnableNewOnlyFullGroupByCheck {
		err = b.checkOnlyFullGroupBy(p, sel)
		if err != nil {
			return nil, err
		}
	}

	hasWindowFuncField := b.detectSelectWindow(sel)
	// Some SQL statements define WINDOW but do not use them. But we also need to check the window specification list.
	// For example: select id from t group by id WINDOW w AS (ORDER BY uids DESC) ORDER BY id;
	// We don't use the WINDOW w, but if the 'uids' column is not in the table t, we still need to report an error.
	if hasWindowFuncField || sel.WindowSpecs != nil {
		if b.buildingRecursivePartForCTE {
			return nil, plannererrors.ErrCTERecursiveForbidsAggregation.FastGenByArgs(b.genCTETableNameForError())
		}

		windowAggMap, err = b.resolveWindowFunction(sel, p)
		if err != nil {
			return nil, err
		}
	}
	// We must resolve having and order by clause before build projection,
	// because when the query is "select a+1 as b from t having sum(b) < 0", we must replace sum(b) to sum(a+1),
	// which only can be done before building projection and extracting Agg functions.
	havingMap, orderMap, err = b.resolveHavingAndOrderBy(ctx, sel, p)
	if err != nil {
		return nil, err
	}

	// We have to resolve correlated aggregate inside sub-queries before building aggregation and building projection,
	// for instance, count(a) inside the sub-query of "select (select count(a)) from t" should be evaluated within
	// the context of the outer query. So we have to extract such aggregates from sub-queries and put them into
	// SELECT field list.
	correlatedAggMap, err = b.resolveCorrelatedAggregates(ctx, sel, p)
	if err != nil {
		return nil, err
	}

	// b.allNames will be used in evalDefaultExpr(). Default function is special because it needs to find the
	// corresponding column name, but does not need the value in the column.
	// For example, select a from t order by default(b), the column b will not be in select fields. Also because
	// buildSort is after buildProjection, so we need get OutputNames before BuildProjection and store in allNames.
	// Otherwise, we will get select fields instead of all OutputNames, so that we can't find the column b in the
	// above example.
	b.allNames = append(b.allNames, p.OutputNames())
	defer func() { b.allNames = b.allNames[:len(b.allNames)-1] }()

	if sel.Where != nil {
		p, err = b.buildSelection(ctx, p, sel.Where, nil)
		if err != nil {
			return nil, err
		}
	}
	l := sel.LockInfo
	if l != nil && l.LockType != ast.SelectLockNone {
		for _, tName := range l.Tables {
			// CTE has no *model.HintedTable, we need to skip it.
			if tName.TableInfo == nil {
				continue
			}
			b.ctx.GetSessionVars().StmtCtx.LockTableIDs[tName.TableInfo.ID] = struct{}{}
		}
		p, err = b.buildSelectLock(p, l)
		if err != nil {
			return nil, err
		}
	}
	b.handleHelper.popMap()
	b.handleHelper.pushMap(nil)

	hasAgg := b.detectSelectAgg(sel)
	needBuildAgg := hasAgg
	if hasAgg {
		if b.buildingRecursivePartForCTE {
			return nil, plannererrors.ErrCTERecursiveForbidsAggregation.GenWithStackByArgs(b.genCTETableNameForError())
		}

		aggFuncs, totalMap = b.extractAggFuncsInSelectFields(sel.Fields.Fields)
		// len(aggFuncs) == 0 and sel.GroupBy == nil indicates that all the aggregate functions inside the SELECT fields
		// are actually correlated aggregates from the outer query, which have already been built in the outer query.
		// The only thing we need to do is to find them from b.correlatedAggMap in buildProjection.
		if len(aggFuncs) == 0 && sel.GroupBy == nil {
			needBuildAgg = false
		}
	}
	if needBuildAgg {
		// if rollup syntax is specified, Expand OP is required to replicate the data to feed different grouping layout.
		if rollup {
			p, gbyCols, err = b.buildExpand(p, gbyCols)
			if err != nil {
				return nil, err
			}
		}
		var aggIndexMap map[int]int
		p, aggIndexMap, err = b.buildAggregation(ctx, p, aggFuncs, gbyCols, correlatedAggMap)
		if err != nil {
			return nil, err
		}
		for agg, idx := range totalMap {
			totalMap[agg] = aggIndexMap[idx]
		}
	}

	var oldLen int
	// According to https://dev.mysql.com/doc/refman/8.0/en/window-functions-usage.html,
	// we can only process window functions after having clause, so `considerWindow` is false now.
	p, projExprs, oldLen, err = b.buildProjection(ctx, p, sel.Fields.Fields, totalMap, nil, false, sel.OrderBy != nil)
	if err != nil {
		return nil, err
	}

	if sel.Having != nil {
		b.curClause = havingClause
		p, err = b.buildSelection(ctx, p, sel.Having.Expr, havingMap)
		if err != nil {
			return nil, err
		}
	}

	b.windowSpecs, err = buildWindowSpecs(sel.WindowSpecs)
	if err != nil {
		return nil, err
	}

	var windowMapper map[*ast.WindowFuncExpr]int
	if hasWindowFuncField || sel.WindowSpecs != nil {
		windowFuncs := extractWindowFuncs(sel.Fields.Fields)
		// we need to check the func args first before we check the window spec
		err := b.checkWindowFuncArgs(ctx, p, windowFuncs, windowAggMap)
		if err != nil {
			return nil, err
		}
		groupedFuncs, orderedSpec, err := b.groupWindowFuncs(windowFuncs)
		if err != nil {
			return nil, err
		}
		p, windowMapper, err = b.buildWindowFunctions(ctx, p, groupedFuncs, orderedSpec, windowAggMap)
		if err != nil {
			return nil, err
		}
		// `hasWindowFuncField == false` means there's only unused named window specs without window functions.
		// In such case plan `p` is not changed, so we don't have to build another projection.
		if hasWindowFuncField {
			// Now we build the window function fields.
			p, projExprs, oldLen, err = b.buildProjection(ctx, p, sel.Fields.Fields, windowAggMap, windowMapper, true, false)
			if err != nil {
				return nil, err
			}
		}
	}

	if sel.Distinct {
		p, err = b.buildDistinct(p, oldLen)
		if err != nil {
			return nil, err
		}
	}

	if sel.OrderBy != nil {
		// We need to keep the ORDER BY clause for the following cases:
		// 1. The select is top level query, order should be honored
		// 2. The query has LIMIT clause
		// 3. The control flag requires keeping ORDER BY explicitly
		if len(b.qbOffset) == 1 || sel.Limit != nil || !b.ctx.GetSessionVars().RemoveOrderbyInSubquery {
			if b.ctx.GetSessionVars().SQLMode.HasOnlyFullGroupBy() {
				p, err = b.buildSortWithCheck(ctx, p, sel.OrderBy.Items, orderMap, windowMapper, projExprs, oldLen, sel.Distinct)
			} else {
				p, err = b.buildSort(ctx, p, sel.OrderBy.Items, orderMap, windowMapper)
			}
			if err != nil {
				return nil, err
			}
		}
	}

	if sel.Limit != nil {
		p, err = b.buildLimit(p, sel.Limit)
		if err != nil {
			return nil, err
		}
	}

	sel.Fields.Fields = originalFields
	if oldLen != p.Schema().Len() {
		proj := logicalop.LogicalProjection{Exprs: expression.Column2Exprs(p.Schema().Columns[:oldLen])}.Init(b.ctx, b.getSelectOffset())
		proj.SetChildren(p)
		schema := expression.NewSchema(p.Schema().Clone().Columns[:oldLen]...)
		for _, col := range schema.Columns {
			col.UniqueID = b.ctx.GetSessionVars().AllocPlanColumnID()
		}
		proj.SetOutputNames(p.OutputNames()[:oldLen])
		proj.SetSchema(schema)
		return b.tryToBuildSequence(currentLayerCTEs, proj), nil
	}

	return b.tryToBuildSequence(currentLayerCTEs, p), nil
}

func (b *PlanBuilder) tryToBuildSequence(ctes []*cteInfo, p base.LogicalPlan) base.LogicalPlan {
	if !b.ctx.GetSessionVars().EnableMPPSharedCTEExecution {
		return p
	}
	for i := len(ctes) - 1; i >= 0; i-- {
		if !ctes[i].nonRecursive {
			return p
		}
		if ctes[i].isInline || ctes[i].cteClass == nil {
			ctes = append(ctes[:i], ctes[i+1:]...)
		}
	}
	if len(ctes) == 0 {
		return p
	}
	lctes := make([]base.LogicalPlan, 0, len(ctes)+1)
	for _, cte := range ctes {
		lcte := LogicalCTE{
			Cte:               cte.cteClass,
			CteAsName:         cte.def.Name,
			CteName:           cte.def.Name,
			SeedStat:          cte.seedStat,
			OnlyUsedAsStorage: true,
		}.Init(b.ctx, b.getSelectOffset())
		lcte.SetSchema(getResultCTESchema(cte.seedLP.Schema(), b.ctx.GetSessionVars()))
		lctes = append(lctes, lcte)
	}
	b.optFlag |= flagPushDownSequence
	seq := logicalop.LogicalSequence{}.Init(b.ctx, b.getSelectOffset())
	seq.SetChildren(append(lctes, p)...)
	seq.SetOutputNames(p.OutputNames().Shallow())
	return seq
}

func (b *PlanBuilder) buildTableDual() *logicalop.LogicalTableDual {
	b.handleHelper.pushMap(nil)
	return logicalop.LogicalTableDual{RowCount: 1}.Init(b.ctx, b.getSelectOffset())
}

func (ds *DataSource) newExtraHandleSchemaCol() *expression.Column {
	tp := types.NewFieldType(mysql.TypeLonglong)
	tp.SetFlag(mysql.NotNullFlag | mysql.PriKeyFlag)
	return &expression.Column{
		RetType:  tp,
		UniqueID: ds.SCtx().GetSessionVars().AllocPlanColumnID(),
		ID:       model.ExtraHandleID,
		OrigName: fmt.Sprintf("%v.%v.%v", ds.DBName, ds.TableInfo.Name, model.ExtraHandleName),
	}
}

// AddExtraPhysTblIDColumn for partition table.
// 'select ... for update' on a partition table need to know the partition ID
// to construct the lock key, so this column is added to the chunk row.
// Also needed for checking against the sessions transaction buffer
func (ds *DataSource) AddExtraPhysTblIDColumn() *expression.Column {
	// Avoid adding multiple times (should never happen!)
	cols := ds.TblCols
	for i := len(cols) - 1; i >= 0; i-- {
		if cols[i].ID == model.ExtraPhysTblID {
			return cols[i]
		}
	}
	pidCol := &expression.Column{
		RetType:  types.NewFieldType(mysql.TypeLonglong),
		UniqueID: ds.SCtx().GetSessionVars().AllocPlanColumnID(),
		ID:       model.ExtraPhysTblID,
		OrigName: fmt.Sprintf("%v.%v.%v", ds.DBName, ds.TableInfo.Name, model.ExtraPhysTblIdName),
	}

	ds.Columns = append(ds.Columns, model.NewExtraPhysTblIDColInfo())
	schema := ds.Schema()
	schema.Append(pidCol)
	ds.SetOutputNames(append(ds.OutputNames(), &types.FieldName{
		DBName:      ds.DBName,
		TblName:     ds.TableInfo.Name,
		ColName:     model.ExtraPhysTblIdName,
		OrigColName: model.ExtraPhysTblIdName,
	}))
	ds.TblCols = append(ds.TblCols, pidCol)
	return pidCol
}

// getStatsTable gets statistics information for a table specified by "tableID".
// A pseudo statistics table is returned in any of the following scenario:
// 1. tidb-server started and statistics handle has not been initialized.
// 2. table row count from statistics is zero.
// 3. statistics is outdated.
// Note: please also update getLatestVersionFromStatsTable() when logic in this function changes.
func getStatsTable(ctx base.PlanContext, tblInfo *model.TableInfo, pid int64) *statistics.Table {
	statsHandle := domain.GetDomain(ctx).StatsHandle()
	var usePartitionStats, countIs0, pseudoStatsForUninitialized, pseudoStatsForOutdated bool
	var statsTbl *statistics.Table
	if ctx.GetSessionVars().StmtCtx.EnableOptimizerDebugTrace {
		debugtrace.EnterContextCommon(ctx)
		defer func() {
			debugTraceGetStatsTbl(ctx,
				tblInfo,
				pid,
				statsHandle == nil,
				usePartitionStats,
				countIs0,
				pseudoStatsForUninitialized,
				pseudoStatsForOutdated,
				statsTbl,
			)
			debugtrace.LeaveContextCommon(ctx)
		}()
	}
	// 1. tidb-server started and statistics handle has not been initialized.
	if statsHandle == nil {
		return statistics.PseudoTable(tblInfo, false, true)
	}

	if pid == tblInfo.ID || ctx.GetSessionVars().StmtCtx.UseDynamicPartitionPrune() {
		statsTbl = statsHandle.GetTableStats(tblInfo)
	} else {
		usePartitionStats = true
		statsTbl = statsHandle.GetPartitionStats(tblInfo, pid)
	}
	intest.Assert(statsTbl.ColAndIdxExistenceMap != nil, "The existence checking map must not be nil.")

	allowPseudoTblTriggerLoading := false
	// In OptObjectiveDeterminate mode, we need to ignore the real-time stats.
	// To achieve this, we copy the statsTbl and reset the real-time stats fields (set ModifyCount to 0 and set
	// RealtimeCount to the row count from the ANALYZE, which is fetched from loaded stats in GetAnalyzeRowCount()).
	if ctx.GetSessionVars().GetOptObjective() == variable.OptObjectiveDeterminate {
		analyzeCount := max(int64(statsTbl.GetAnalyzeRowCount()), 0)
		// If the two fields are already the values we want, we don't need to modify it, and also we don't need to copy.
		if statsTbl.RealtimeCount != analyzeCount || statsTbl.ModifyCount != 0 {
			// Here is a case that we need specially care about:
			// The original stats table from the stats cache is not a pseudo table, but the analyze row count is 0 (probably
			// because of no col/idx stats are loaded), which will makes it a pseudo table according to the rule 2 below.
			// Normally, a pseudo table won't trigger stats loading since we assume it means "no stats available", but
			// in such case, we need it able to trigger stats loading.
			// That's why we use the special allowPseudoTblTriggerLoading flag here.
			if !statsTbl.Pseudo && statsTbl.RealtimeCount > 0 && analyzeCount == 0 {
				allowPseudoTblTriggerLoading = true
			}
			// Copy it so we can modify the ModifyCount and the RealtimeCount safely.
			statsTbl = statsTbl.ShallowCopy()
			statsTbl.RealtimeCount = analyzeCount
			statsTbl.ModifyCount = 0
		}
	}

	// 2. table row count from statistics is zero.
	if statsTbl.RealtimeCount == 0 {
		countIs0 = true
		core_metrics.PseudoEstimationNotAvailable.Inc()
		return statistics.PseudoTable(tblInfo, allowPseudoTblTriggerLoading, true)
	}

	// 3. statistics is uninitialized or outdated.
	pseudoStatsForUninitialized = !statsTbl.IsInitialized()
	pseudoStatsForOutdated = ctx.GetSessionVars().GetEnablePseudoForOutdatedStats() && statsTbl.IsOutdated()
	if pseudoStatsForUninitialized || pseudoStatsForOutdated {
		tbl := *statsTbl
		tbl.Pseudo = true
		statsTbl = &tbl
		if pseudoStatsForUninitialized {
			core_metrics.PseudoEstimationNotAvailable.Inc()
		} else {
			core_metrics.PseudoEstimationOutdate.Inc()
		}
	}

	return statsTbl
}

// getLatestVersionFromStatsTable gets statistics information for a table specified by "tableID", and get the max
// LastUpdateVersion among all Columns and Indices in it.
// Its overall logic is quite similar to getStatsTable(). During plan cache matching, only the latest version is needed.
// In such case, compared to getStatsTable(), this function can save some copies, memory allocations and unnecessary
// checks. Also, this function won't trigger metrics changes.
func getLatestVersionFromStatsTable(ctx sessionctx.Context, tblInfo *model.TableInfo, pid int64) (version uint64) {
	statsHandle := domain.GetDomain(ctx).StatsHandle()
	// 1. tidb-server started and statistics handle has not been initialized. Pseudo stats table.
	if statsHandle == nil {
		return 0
	}

	var statsTbl *statistics.Table
	if pid == tblInfo.ID || ctx.GetSessionVars().StmtCtx.UseDynamicPartitionPrune() {
		statsTbl = statsHandle.GetTableStats(tblInfo)
	} else {
		statsTbl = statsHandle.GetPartitionStats(tblInfo, pid)
	}

	// 2. Table row count from statistics is zero. Pseudo stats table.
	realtimeRowCount := statsTbl.RealtimeCount
	if ctx.GetSessionVars().GetOptObjective() == variable.OptObjectiveDeterminate {
		realtimeRowCount = max(int64(statsTbl.GetAnalyzeRowCount()), 0)
	}
	if realtimeRowCount == 0 {
		return 0
	}

	// 3. Not pseudo stats table. Return the max LastUpdateVersion among all Columns and Indices
	// return statsTbl.LastAnalyzeVersion
	statsTbl.ForEachColumnImmutable(func(_ int64, col *statistics.Column) bool {
		version = max(version, col.LastUpdateVersion)
		return false
	})
	statsTbl.ForEachIndexImmutable(func(_ int64, idx *statistics.Index) bool {
		version = max(version, idx.LastUpdateVersion)
		return false
	})
	return version
}

func (b *PlanBuilder) tryBuildCTE(ctx context.Context, tn *ast.TableName, asName *model.CIStr) (base.LogicalPlan, error) {
	for i := len(b.outerCTEs) - 1; i >= 0; i-- {
		cte := b.outerCTEs[i]
		if cte.def.Name.L == tn.Name.L {
			if cte.isBuilding {
				if cte.nonRecursive {
					// Can't see this CTE, try outer definition.
					continue
				}

				// Building the recursive part.
				cte.useRecursive = true
				if cte.seedLP == nil {
					return nil, plannererrors.ErrCTERecursiveRequiresNonRecursiveFirst.FastGenByArgs(tn.Name.String())
				}

				if cte.enterSubquery || cte.recursiveRef {
					return nil, plannererrors.ErrInvalidRequiresSingleReference.FastGenByArgs(tn.Name.String())
				}

				cte.recursiveRef = true
				p := logicalop.LogicalCTETable{Name: cte.def.Name.String(), IDForStorage: cte.storageID, SeedStat: cte.seedStat, SeedSchema: cte.seedLP.Schema()}.Init(b.ctx, b.getSelectOffset())
				p.SetSchema(getResultCTESchema(cte.seedLP.Schema(), b.ctx.GetSessionVars()))
				p.SetOutputNames(cte.seedLP.OutputNames())
				return p, nil
			}

			b.handleHelper.pushMap(nil)

			hasLimit := false
			limitBeg := uint64(0)
			limitEnd := uint64(0)
			if cte.limitLP != nil {
				hasLimit = true
				switch x := cte.limitLP.(type) {
				case *logicalop.LogicalLimit:
					limitBeg = x.Offset
					limitEnd = x.Offset + x.Count
				case *logicalop.LogicalTableDual:
					// Beg and End will both be 0.
				default:
					return nil, errors.Errorf("invalid type for limit plan: %v", cte.limitLP)
				}
			}

			if cte.cteClass == nil {
				cte.cteClass = &CTEClass{
					IsDistinct:               cte.isDistinct,
					seedPartLogicalPlan:      cte.seedLP,
					recursivePartLogicalPlan: cte.recurLP,
					IDForStorage:             cte.storageID,
					optFlag:                  cte.optFlag,
					HasLimit:                 hasLimit,
					LimitBeg:                 limitBeg,
					LimitEnd:                 limitEnd,
					pushDownPredicates:       make([]expression.Expression, 0),
					ColumnMap:                make(map[string]*expression.Column),
				}
			}
			var p base.LogicalPlan
			lp := LogicalCTE{CteAsName: tn.Name, CteName: tn.Name, Cte: cte.cteClass, SeedStat: cte.seedStat}.Init(b.ctx, b.getSelectOffset())
			prevSchema := cte.seedLP.Schema().Clone()
			lp.SetSchema(getResultCTESchema(cte.seedLP.Schema(), b.ctx.GetSessionVars()))

			// If current CTE query contain another CTE which 'containAggOrWindow' is true, current CTE 'containAggOrWindow' will be true
			if b.buildingCTE {
				b.outerCTEs[len(b.outerCTEs)-1].containAggOrWindow = cte.containAggOrWindow || b.outerCTEs[len(b.outerCTEs)-1].containAggOrWindow
			}
			// Compute cte inline
			b.computeCTEInlineFlag(cte)

			if cte.recurLP == nil && cte.isInline {
				saveCte := make([]*cteInfo, len(b.outerCTEs[i:]))
				copy(saveCte, b.outerCTEs[i:])
				b.outerCTEs = b.outerCTEs[:i]
				o := b.buildingCTE
				b.buildingCTE = false
				//nolint:all_revive,revive
				defer func() {
					b.outerCTEs = append(b.outerCTEs, saveCte...)
					b.buildingCTE = o
				}()
				return b.buildDataSourceFromCTEMerge(ctx, cte.def)
			}

			for i, col := range lp.Schema().Columns {
				lp.Cte.ColumnMap[string(col.HashCode())] = prevSchema.Columns[i]
			}
			p = lp
			p.SetOutputNames(cte.seedLP.OutputNames())
			if len(asName.String()) > 0 {
				lp.CteAsName = *asName
				var on types.NameSlice
				for _, name := range p.OutputNames() {
					cpOn := *name
					cpOn.TblName = *asName
					on = append(on, &cpOn)
				}
				p.SetOutputNames(on)
			}
			return p, nil
		}
	}

	return nil, nil
}

// computeCTEInlineFlag, Combine the declaration of CTE and the use of CTE to jointly determine **whether a CTE can be inlined**
/*
   There are some cases that CTE must be not inlined.
   1. CTE is recursive CTE.
   2. CTE contains agg or window and it is referenced by recursive part of CTE.
   3. Consumer count of CTE is more than one.
   If 1 or 2 conditions are met, CTE cannot be inlined.
   But if query is hint by 'merge()' or session variable "tidb_opt_force_inline_cte",
     CTE will still not be inlined but a warning will be recorded "Hint or session variables are invalid"
   If 3 condition is met, CTE can be inlined by hint and session variables.
*/
func (b *PlanBuilder) computeCTEInlineFlag(cte *cteInfo) {
	if cte.recurLP != nil {
		if cte.forceInlineByHintOrVar {
			b.ctx.GetSessionVars().StmtCtx.SetHintWarning(
				fmt.Sprintf("Recursive CTE %s can not be inlined by merge() or tidb_opt_force_inline_cte.", cte.def.Name))
		}
	} else if cte.containAggOrWindow && b.buildingRecursivePartForCTE {
		if cte.forceInlineByHintOrVar {
			b.ctx.GetSessionVars().StmtCtx.AppendWarning(plannererrors.ErrCTERecursiveForbidsAggregation.FastGenByArgs(cte.def.Name))
		}
	} else if cte.consumerCount > 1 {
		if cte.forceInlineByHintOrVar {
			cte.isInline = true
		}
	} else {
		cte.isInline = true
	}
}

func (b *PlanBuilder) buildDataSourceFromCTEMerge(ctx context.Context, cte *ast.CommonTableExpression) (base.LogicalPlan, error) {
	p, err := b.buildResultSetNode(ctx, cte.Query.Query, true)
	if err != nil {
		return nil, err
	}
	b.handleHelper.popMap()
	outPutNames := p.OutputNames()
	for _, name := range outPutNames {
		name.TblName = cte.Name
		name.DBName = model.NewCIStr(b.ctx.GetSessionVars().CurrentDB)
	}

	if len(cte.ColNameList) > 0 {
		if len(cte.ColNameList) != len(p.OutputNames()) {
			return nil, errors.New("CTE columns length is not consistent")
		}
		for i, n := range cte.ColNameList {
			outPutNames[i].ColName = n
		}
	}
	p.SetOutputNames(outPutNames)
	return p, nil
}

func (b *PlanBuilder) buildDataSource(ctx context.Context, tn *ast.TableName, asName *model.CIStr) (base.LogicalPlan, error) {
	b.optFlag |= flagPredicateSimplification
	dbName := tn.Schema
	sessionVars := b.ctx.GetSessionVars()

	if dbName.L == "" {
		// Try CTE.
		p, err := b.tryBuildCTE(ctx, tn, asName)
		if err != nil || p != nil {
			return p, err
		}
		dbName = model.NewCIStr(sessionVars.CurrentDB)
	}

	is := b.is
	if len(b.buildingViewStack) > 0 {
		// For tables in view, always ignore local temporary table, considering the below case:
		// If a user created a normal table `t1` and a view `v1` referring `t1`, and then a local temporary table with a same name `t1` is created.
		// At this time, executing 'select * from v1' should still return all records from normal table `t1` instead of temporary table `t1`.
		is = temptable.DetachLocalTemporaryTableInfoSchema(is)
	}

	tbl, err := is.TableByName(ctx, dbName, tn.Name)
	if err != nil {
		return nil, err
	}

	tbl, err = tryLockMDLAndUpdateSchemaIfNecessary(ctx, b.ctx, dbName, tbl, b.is)
	if err != nil {
		return nil, err
	}
	tableInfo := tbl.Meta()

	if b.isCreateView && tableInfo.TempTableType == model.TempTableLocal {
		return nil, plannererrors.ErrViewSelectTemporaryTable.GenWithStackByArgs(tn.Name)
	}

	var authErr error
	if sessionVars.User != nil {
		authErr = plannererrors.ErrTableaccessDenied.FastGenByArgs("SELECT", sessionVars.User.AuthUsername, sessionVars.User.AuthHostname, tableInfo.Name.L)
	}
	b.visitInfo = appendVisitInfo(b.visitInfo, mysql.SelectPriv, dbName.L, tableInfo.Name.L, "", authErr)

	if tbl.Type().IsVirtualTable() {
		if tn.TableSample != nil {
			return nil, expression.ErrInvalidTableSample.GenWithStackByArgs("Unsupported TABLESAMPLE in virtual tables")
		}
		return b.buildMemTable(ctx, dbName, tableInfo)
	}

	tblName := *asName
	if tblName.L == "" {
		tblName = tn.Name
	}

	if tableInfo.GetPartitionInfo() != nil {
		// If `UseDynamicPruneMode` already been false, then we don't need to check whether execute `flagPartitionProcessor`
		// otherwise we need to check global stats initialized for each partition table
		if !b.ctx.GetSessionVars().IsDynamicPartitionPruneEnabled() {
			b.optFlag = b.optFlag | flagPartitionProcessor
		} else {
			if !b.ctx.GetSessionVars().StmtCtx.UseDynamicPruneMode {
				b.optFlag = b.optFlag | flagPartitionProcessor
			} else {
				h := domain.GetDomain(b.ctx).StatsHandle()
				tblStats := h.GetTableStats(tableInfo)
				isDynamicEnabled := b.ctx.GetSessionVars().IsDynamicPartitionPruneEnabled()
				globalStatsReady := tblStats.IsAnalyzed()
				skipMissingPartition := b.ctx.GetSessionVars().SkipMissingPartitionStats
				// If we already enabled the tidb_skip_missing_partition_stats, the global stats can be treated as exist.
				allowDynamicWithoutStats := fixcontrol.GetBoolWithDefault(b.ctx.GetSessionVars().GetOptimizerFixControlMap(), fixcontrol.Fix44262, skipMissingPartition)

				// If dynamic partition prune isn't enabled or global stats is not ready, we won't enable dynamic prune mode in query
				usePartitionProcessor := !isDynamicEnabled || (!globalStatsReady && !allowDynamicWithoutStats)

				failpoint.Inject("forceDynamicPrune", func(val failpoint.Value) {
					if val.(bool) {
						if isDynamicEnabled {
							usePartitionProcessor = false
						}
					}
				})

				if usePartitionProcessor {
					b.optFlag = b.optFlag | flagPartitionProcessor
					b.ctx.GetSessionVars().StmtCtx.UseDynamicPruneMode = false
					if isDynamicEnabled {
						b.ctx.GetSessionVars().StmtCtx.AppendWarning(
							fmt.Errorf("disable dynamic pruning due to %s has no global stats", tableInfo.Name.String()))
					}
				}
			}
		}
		pt := tbl.(table.PartitionedTable)
		// check partition by name.
		if len(tn.PartitionNames) > 0 {
			pids := make(map[int64]struct{}, len(tn.PartitionNames))
			for _, name := range tn.PartitionNames {
				pid, err := tables.FindPartitionByName(tableInfo, name.L)
				if err != nil {
					return nil, err
				}
				pids[pid] = struct{}{}
			}
			pt = tables.NewPartitionTableWithGivenSets(pt, pids)
		}
		b.partitionedTable = append(b.partitionedTable, pt)
	} else if len(tn.PartitionNames) != 0 {
		return nil, plannererrors.ErrPartitionClauseOnNonpartitioned
	}

	possiblePaths, err := getPossibleAccessPaths(b.ctx, b.TableHints(), tn.IndexHints, tbl, dbName, tblName, b.isForUpdateRead, b.optFlag&flagPartitionProcessor > 0)
	if err != nil {
		return nil, err
	}

	if tableInfo.IsView() {
		if tn.TableSample != nil {
			return nil, expression.ErrInvalidTableSample.GenWithStackByArgs("Unsupported TABLESAMPLE in views")
		}

		// Get the hints belong to the current view.
		currentQBNameMap4View := make(map[string][]ast.HintTable)
		currentViewHints := make(map[string][]*ast.TableOptimizerHint)
		for qbName, viewQBNameHintTable := range b.hintProcessor.ViewQBNameToTable {
			if len(viewQBNameHintTable) == 0 {
				continue
			}
			viewSelectOffset := b.getSelectOffset()

			var viewHintSelectOffset int
			if viewQBNameHintTable[0].QBName.L == "" {
				// If we do not explicit set the qbName, we will set the empty qb name to @sel_1.
				viewHintSelectOffset = 1
			} else {
				viewHintSelectOffset = b.hintProcessor.GetHintOffset(viewQBNameHintTable[0].QBName, viewSelectOffset)
			}

			// Check whether the current view can match the view name in the hint.
			if viewQBNameHintTable[0].TableName.L == tblName.L && viewHintSelectOffset == viewSelectOffset {
				// If the view hint can match the current view, we pop the first view table in the query block hint's table list.
				// It means the hint belong the current view, the first view name in hint is matched.
				// Because of the nested views, so we should check the left table list in hint when build the data source from the view inside the current view.
				currentQBNameMap4View[qbName] = viewQBNameHintTable[1:]
				currentViewHints[qbName] = b.hintProcessor.ViewQBNameToHints[qbName]
				b.hintProcessor.ViewQBNameUsed[qbName] = struct{}{}
			}
		}
		return b.BuildDataSourceFromView(ctx, dbName, tableInfo, currentQBNameMap4View, currentViewHints)
	}

	if tableInfo.IsSequence() {
		if tn.TableSample != nil {
			return nil, expression.ErrInvalidTableSample.GenWithStackByArgs("Unsupported TABLESAMPLE in sequences")
		}
		// When the source is a Sequence, we convert it to a TableDual, as what most databases do.
		return b.buildTableDual(), nil
	}

	// remain tikv access path to generate point get acceess path if existed
	// see detail in issue: https://github.com/pingcap/tidb/issues/39543
	if !(b.isForUpdateRead && b.ctx.GetSessionVars().TxnCtx.IsExplicit) {
		// Skip storage engine check for CreateView.
		if b.capFlag&canExpandAST == 0 {
			possiblePaths, err = filterPathByIsolationRead(b.ctx, possiblePaths, tblName, dbName)
			if err != nil {
				return nil, err
			}
		}
	}

	// Try to substitute generate column only if there is an index on generate column.
	for _, index := range tableInfo.Indices {
		if index.State != model.StatePublic {
			continue
		}
		for _, indexCol := range index.Columns {
			colInfo := tbl.Cols()[indexCol.Offset]
			if colInfo.IsGenerated() && !colInfo.GeneratedStored {
				b.optFlag |= flagGcSubstitute
				break
			}
		}
	}

	var columns []*table.Column
	if b.inUpdateStmt {
		// create table t(a int, b int).
		// Imagine that, There are 2 TiDB instances in the cluster, name A, B. We add a column `c` to table t in the TiDB cluster.
		// One of the TiDB, A, the column type in its infoschema is changed to public. And in the other TiDB, the column type is
		// still StateWriteReorganization.
		// TiDB A: insert into t values(1, 2, 3);
		// TiDB B: update t set a = 2 where b = 2;
		// If we use tbl.Cols() here, the update statement, will ignore the col `c`, and the data `3` will lost.
		columns = tbl.WritableCols()
	} else if b.inDeleteStmt {
		// DeletableCols returns all columns of the table in deletable states.
		columns = tbl.DeletableCols()
	} else {
		columns = tbl.Cols()
	}
	// extract the IndexMergeHint
	var indexMergeHints []h.HintedIndex
	if hints := b.TableHints(); hints != nil {
		for i, hint := range hints.IndexMergeHintList {
			if hint.Match(dbName, tblName) {
				hints.IndexMergeHintList[i].Matched = true
				// check whether the index names in IndexMergeHint are valid.
				invalidIdxNames := make([]string, 0, len(hint.IndexHint.IndexNames))
				for _, idxName := range hint.IndexHint.IndexNames {
					hasIdxName := false
					for _, path := range possiblePaths {
						if path.IsTablePath() {
							if idxName.L == "primary" {
								hasIdxName = true
								break
							}
							continue
						}
						if idxName.L == path.Index.Name.L {
							hasIdxName = true
							break
						}
					}
					if !hasIdxName {
						invalidIdxNames = append(invalidIdxNames, idxName.String())
					}
				}
				if len(invalidIdxNames) == 0 {
					indexMergeHints = append(indexMergeHints, hint)
				} else {
					// Append warning if there are invalid index names.
					errMsg := fmt.Sprintf("use_index_merge(%s) is inapplicable, check whether the indexes (%s) "+
						"exist, or the indexes are conflicted with use_index/ignore_index/force_index hints.",
						hint.IndexString(), strings.Join(invalidIdxNames, ", "))
					b.ctx.GetSessionVars().StmtCtx.SetHintWarning(errMsg)
				}
			}
		}
	}
	ds := DataSource{
		DBName:              dbName,
		TableAsName:         asName,
		table:               tbl,
		TableInfo:           tableInfo,
		PhysicalTableID:     tableInfo.ID,
		AstIndexHints:       tn.IndexHints,
		IndexHints:          b.TableHints().IndexHintList,
		IndexMergeHints:     indexMergeHints,
		PossibleAccessPaths: possiblePaths,
		Columns:             make([]*model.ColumnInfo, 0, len(columns)),
		PartitionNames:      tn.PartitionNames,
		TblCols:             make([]*expression.Column, 0, len(columns)),
		PreferPartitions:    make(map[int][]model.CIStr),
		IS:                  b.is,
		IsForUpdateRead:     b.isForUpdateRead,
	}.Init(b.ctx, b.getSelectOffset())
	var handleCols util.HandleCols
	schema := expression.NewSchema(make([]*expression.Column, 0, len(columns))...)
	names := make([]*types.FieldName, 0, len(columns))
	for i, col := range columns {
		ds.Columns = append(ds.Columns, col.ToInfo())
		names = append(names, &types.FieldName{
			DBName:      dbName,
			TblName:     tableInfo.Name,
			ColName:     col.Name,
			OrigTblName: tableInfo.Name,
			OrigColName: col.Name,
			// For update statement and delete statement, internal version should see the special middle state column, while user doesn't.
			NotExplicitUsable: col.State != model.StatePublic,
		})
		newCol := &expression.Column{
			UniqueID: sessionVars.AllocPlanColumnID(),
			ID:       col.ID,
			RetType:  col.FieldType.Clone(),
			OrigName: names[i].String(),
			IsHidden: col.Hidden,
		}
		if col.IsPKHandleColumn(tableInfo) {
			handleCols = util.NewIntHandleCols(newCol)
		}
		schema.Append(newCol)
		ds.TblCols = append(ds.TblCols, newCol)
	}
	// We append an extra handle column to the schema when the handle
	// column is not the primary key of "ds".
	if handleCols == nil {
		if tableInfo.IsCommonHandle {
			primaryIdx := tables.FindPrimaryIndex(tableInfo)
			handleCols = util.NewCommonHandleCols(b.ctx.GetSessionVars().StmtCtx, tableInfo, primaryIdx, ds.TblCols)
		} else {
			extraCol := ds.newExtraHandleSchemaCol()
			handleCols = util.NewIntHandleCols(extraCol)
			ds.Columns = append(ds.Columns, model.NewExtraHandleColInfo())
			schema.Append(extraCol)
			names = append(names, &types.FieldName{
				DBName:      dbName,
				TblName:     tableInfo.Name,
				ColName:     model.ExtraHandleName,
				OrigColName: model.ExtraHandleName,
			})
			ds.TblCols = append(ds.TblCols, extraCol)
		}
	}
	ds.HandleCols = handleCols
	ds.UnMutableHandleCols = handleCols
	handleMap := make(map[int64][]util.HandleCols)
	handleMap[tableInfo.ID] = []util.HandleCols{handleCols}
	b.handleHelper.pushMap(handleMap)
	ds.SetSchema(schema)
	ds.SetOutputNames(names)
	ds.setPreferredStoreType(b.TableHints())
	ds.SampleInfo = tablesampler.NewTableSampleInfo(tn.TableSample, schema, b.partitionedTable)
	b.isSampling = ds.SampleInfo != nil

	for i, colExpr := range ds.Schema().Columns {
		var expr expression.Expression
		if i < len(columns) {
			if columns[i].IsGenerated() && !columns[i].GeneratedStored {
				var err error
				originVal := b.allowBuildCastArray
				b.allowBuildCastArray = true
				expr, _, err = b.rewrite(ctx, columns[i].GeneratedExpr.Clone(), ds, nil, true)
				b.allowBuildCastArray = originVal
				if err != nil {
					return nil, err
				}
				colExpr.VirtualExpr = expr.Clone()
			}
		}
	}

	// Init CommonHandleCols and CommonHandleLens for data source.
	if tableInfo.IsCommonHandle {
		ds.CommonHandleCols, ds.CommonHandleLens = expression.IndexInfo2Cols(ds.Columns, ds.Schema().Columns, tables.FindPrimaryIndex(tableInfo))
	}
	// Init FullIdxCols, FullIdxColLens for accessPaths.
	for _, path := range ds.PossibleAccessPaths {
		if !path.IsIntHandlePath {
			path.FullIdxCols, path.FullIdxColLens = expression.IndexInfo2Cols(ds.Columns, ds.Schema().Columns, path.Index)

			// check whether the path's index has a tidb_shard() prefix and the index column count
			// more than 1. e.g. index(tidb_shard(a), a)
			// set UkShardIndexPath only for unique secondary index
			if !path.IsCommonHandlePath {
				// tidb_shard expression must be first column of index
				col := path.FullIdxCols[0]
				if col != nil &&
					expression.GcColumnExprIsTidbShard(col.VirtualExpr) &&
					len(path.Index.Columns) > 1 &&
					path.Index.Unique {
					path.IsUkShardIndexPath = true
					ds.ContainExprPrefixUk = true
				}
			}
		}
	}

	var result base.LogicalPlan = ds
	dirty := tableHasDirtyContent(b.ctx, tableInfo)
	if dirty || tableInfo.TempTableType == model.TempTableLocal || tableInfo.TableCacheStatusType == model.TableCacheStatusEnable {
		us := logicalop.LogicalUnionScan{HandleCols: handleCols}.Init(b.ctx, b.getSelectOffset())
		us.SetChildren(ds)
		if tableInfo.Partition != nil && b.optFlag&flagPartitionProcessor == 0 {
			// Adding ExtraPhysTblIDCol for UnionScan (transaction buffer handling)
			// Not using old static prune mode
			// Single TableReader for all partitions, needs the PhysTblID from storage
			_ = ds.AddExtraPhysTblIDColumn()
		}
		result = us
	}

	// Adding ExtraPhysTblIDCol for SelectLock (SELECT FOR UPDATE) is done when building SelectLock

	if sessionVars.StmtCtx.TblInfo2UnionScan == nil {
		sessionVars.StmtCtx.TblInfo2UnionScan = make(map[*model.TableInfo]bool)
	}
	sessionVars.StmtCtx.TblInfo2UnionScan[tableInfo] = dirty

	return result, nil
}

func (b *PlanBuilder) timeRangeForSummaryTable() util.QueryTimeRange {
	const defaultSummaryDuration = 30 * time.Minute
	hints := b.TableHints()
	// User doesn't use TIME_RANGE hint
	if hints == nil || (hints.TimeRangeHint.From == "" && hints.TimeRangeHint.To == "") {
		to := time.Now()
		from := to.Add(-defaultSummaryDuration)
		return util.QueryTimeRange{From: from, To: to}
	}

	// Parse time specified by user via TIM_RANGE hint
	parse := func(s string) (time.Time, bool) {
		t, err := time.ParseInLocation(util.MetricTableTimeFormat, s, time.Local)
		if err != nil {
			b.ctx.GetSessionVars().StmtCtx.AppendWarning(err)
		}
		return t, err == nil
	}
	from, fromValid := parse(hints.TimeRangeHint.From)
	to, toValid := parse(hints.TimeRangeHint.To)
	switch {
	case !fromValid && !toValid:
		to = time.Now()
		from = to.Add(-defaultSummaryDuration)
	case fromValid && !toValid:
		to = from.Add(defaultSummaryDuration)
	case !fromValid && toValid:
		from = to.Add(-defaultSummaryDuration)
	}

	return util.QueryTimeRange{From: from, To: to}
}

func (b *PlanBuilder) buildMemTable(_ context.Context, dbName model.CIStr, tableInfo *model.TableInfo) (base.LogicalPlan, error) {
	// We can use the `TableInfo.Columns` directly because the memory table has
	// a stable schema and there is no online DDL on the memory table.
	schema := expression.NewSchema(make([]*expression.Column, 0, len(tableInfo.Columns))...)
	names := make([]*types.FieldName, 0, len(tableInfo.Columns))
	var handleCols util.HandleCols
	for _, col := range tableInfo.Columns {
		names = append(names, &types.FieldName{
			DBName:      dbName,
			TblName:     tableInfo.Name,
			ColName:     col.Name,
			OrigTblName: tableInfo.Name,
			OrigColName: col.Name,
		})
		// NOTE: Rewrite the expression if memory table supports generated columns in the future
		newCol := &expression.Column{
			UniqueID: b.ctx.GetSessionVars().AllocPlanColumnID(),
			ID:       col.ID,
			RetType:  &col.FieldType,
		}
		if tableInfo.PKIsHandle && mysql.HasPriKeyFlag(col.GetFlag()) {
			handleCols = util.NewIntHandleCols(newCol)
		}
		schema.Append(newCol)
	}

	if handleCols != nil {
		handleMap := make(map[int64][]util.HandleCols)
		handleMap[tableInfo.ID] = []util.HandleCols{handleCols}
		b.handleHelper.pushMap(handleMap)
	} else {
		b.handleHelper.pushMap(nil)
	}

	// NOTE: Add a `LogicalUnionScan` if we support update memory table in the future
	p := logicalop.LogicalMemTable{
		DBName:    dbName,
		TableInfo: tableInfo,
		Columns:   make([]*model.ColumnInfo, len(tableInfo.Columns)),
	}.Init(b.ctx, b.getSelectOffset())
	p.SetSchema(schema)
	p.SetOutputNames(names)
	copy(p.Columns, tableInfo.Columns)

	// Some memory tables can receive some predicates
	switch dbName.L {
	case util2.MetricSchemaName.L:
		p.Extractor = newMetricTableExtractor()
	case util2.InformationSchemaName.L:
		switch upTbl := strings.ToUpper(tableInfo.Name.O); upTbl {
		case infoschema.TableClusterConfig, infoschema.TableClusterLoad, infoschema.TableClusterHardware, infoschema.TableClusterSystemInfo:
			p.Extractor = &ClusterTableExtractor{}
		case infoschema.TableClusterLog:
			p.Extractor = &ClusterLogTableExtractor{}
		case infoschema.TableTiDBHotRegionsHistory:
			p.Extractor = &HotRegionsHistoryTableExtractor{}
		case infoschema.TableInspectionResult:
			p.Extractor = &InspectionResultTableExtractor{}
			p.QueryTimeRange = b.timeRangeForSummaryTable()
		case infoschema.TableInspectionSummary:
			p.Extractor = &InspectionSummaryTableExtractor{}
			p.QueryTimeRange = b.timeRangeForSummaryTable()
		case infoschema.TableInspectionRules:
			p.Extractor = &InspectionRuleTableExtractor{}
		case infoschema.TableMetricSummary, infoschema.TableMetricSummaryByLabel:
			p.Extractor = &MetricSummaryTableExtractor{}
			p.QueryTimeRange = b.timeRangeForSummaryTable()
		case infoschema.TableSlowQuery:
			p.Extractor = &SlowQueryExtractor{}
		case infoschema.TableStorageStats:
			p.Extractor = &TableStorageStatsExtractor{}
		case infoschema.TableTiFlashTables, infoschema.TableTiFlashSegments:
			p.Extractor = &TiFlashSystemTableExtractor{}
		case infoschema.TableStatementsSummary, infoschema.TableStatementsSummaryHistory:
			p.Extractor = &StatementsSummaryExtractor{}
		case infoschema.TableTiKVRegionPeers:
			p.Extractor = &TikvRegionPeersExtractor{}
		case infoschema.TableColumns:
			p.Extractor = &ColumnsTableExtractor{}
		case infoschema.TableTables:
			ex := &InfoSchemaTablesExtractor{}
			ex.initExtractableColNames(upTbl)
			p.Extractor = ex
		case infoschema.TablePartitions:
			ex := &InfoSchemaPartitionsExtractor{}
			ex.initExtractableColNames(upTbl)
			p.Extractor = ex
		case infoschema.TableStatistics:
			ex := &InfoSchemaStatisticsExtractor{}
			ex.initExtractableColNames(upTbl)
			p.Extractor = ex
		case infoschema.TableSchemata:
			ex := &InfoSchemaSchemataExtractor{}
			ex.initExtractableColNames(upTbl)
			p.Extractor = ex
<<<<<<< HEAD
		case infoschema.TableTiDBIndexes:
			ex := &InfoSchemaIndexesExtractor{}
			ex.initExtractableColNames(upTbl)
			p.Extractor = ex
		case infoschema.TableCheckConstraints:
			ex := &InfoSchemaCheckConstraintsExtractor{}
			ex.initExtractableColNames(upTbl)
			p.Extractor = ex
		case infoschema.TableTiDBCheckConstraints:
			ex := &InfoSchemaTiDBCheckConstraintsExtractor{}
			ex.initExtractableColNames(upTbl)
			p.Extractor = ex
		case infoschema.TableReferConst:
			ex := &InfoSchemaReferConstExtractor{}
			ex.initExtractableColNames(upTbl)
			p.Extractor = ex
		case
			infoschema.TableKeyColumn,
			infoschema.TableSequences,
			infoschema.TableTiDBIndexUsage,
			infoschema.TableViews,
			infoschema.TableConstraints:
=======
		case infoschema.TableReferConst,
			infoschema.TableSequences,
			infoschema.TableCheckConstraints,
			infoschema.TableTiDBCheckConstraints,
			infoschema.TableTiDBIndexUsage:
>>>>>>> 3c30925c
			ex := &InfoSchemaBaseExtractor{}
			ex.initExtractableColNames(upTbl)
			p.Extractor = ex
		case infoschema.TableTiDBIndexes:
			ex := &InfoSchemaIndexesExtractor{}
			ex.initExtractableColNames(upTbl)
			p.Extractor = ex
		case infoschema.TableViews:
			ex := &InfoSchemaViewsExtractor{}
			ex.initExtractableColNames(upTbl)
			p.Extractor = ex
		case infoschema.TableKeyColumn:
			ex := &InfoSchemaKeyColumnUsageExtractor{}
			ex.initExtractableColNames(upTbl)
			p.Extractor = ex
		case infoschema.TableConstraints:
			ex := &InfoSchemaTableConstraintsExtractor{}
			ex.initExtractableColNames(upTbl)
			p.Extractor = ex
		case infoschema.TableTiKVRegionStatus:
			p.Extractor = &TiKVRegionStatusExtractor{tablesID: make([]int64, 0)}
		}
	}
	return p, nil
}

// checkRecursiveView checks whether this view is recursively defined.
func (b *PlanBuilder) checkRecursiveView(dbName model.CIStr, tableName model.CIStr) (func(), error) {
	viewFullName := dbName.L + "." + tableName.L
	if b.buildingViewStack == nil {
		b.buildingViewStack = set.NewStringSet()
	}
	// If this view has already been on the building stack, it means
	// this view contains a recursive definition.
	if b.buildingViewStack.Exist(viewFullName) {
		return nil, plannererrors.ErrViewRecursive.GenWithStackByArgs(dbName.O, tableName.O)
	}
	// If the view is being renamed, we return the mysql compatible error message.
	if b.capFlag&renameView != 0 && viewFullName == b.renamingViewName {
		return nil, plannererrors.ErrNoSuchTable.GenWithStackByArgs(dbName.O, tableName.O)
	}
	b.buildingViewStack.Insert(viewFullName)
	return func() { delete(b.buildingViewStack, viewFullName) }, nil
}

// BuildDataSourceFromView is used to build base.LogicalPlan from view
// qbNameMap4View and viewHints are used for the view's hint.
// qbNameMap4View maps the query block name to the view table lists.
// viewHints group the view hints based on the view's query block name.
func (b *PlanBuilder) BuildDataSourceFromView(ctx context.Context, dbName model.CIStr, tableInfo *model.TableInfo, qbNameMap4View map[string][]ast.HintTable, viewHints map[string][]*ast.TableOptimizerHint) (base.LogicalPlan, error) {
	viewDepth := b.ctx.GetSessionVars().StmtCtx.ViewDepth
	b.ctx.GetSessionVars().StmtCtx.ViewDepth++
	deferFunc, err := b.checkRecursiveView(dbName, tableInfo.Name)
	if err != nil {
		return nil, err
	}
	defer deferFunc()

	charset, collation := b.ctx.GetSessionVars().GetCharsetInfo()
	viewParser := parser.New()
	viewParser.SetParserConfig(b.ctx.GetSessionVars().BuildParserConfig())
	selectNode, err := viewParser.ParseOneStmt(tableInfo.View.SelectStmt, charset, collation)
	if err != nil {
		return nil, err
	}
	originalVisitInfo := b.visitInfo
	b.visitInfo = make([]visitInfo, 0)

	// For the case that views appear in CTE queries,
	// we need to save the CTEs after the views are established.
	var saveCte []*cteInfo
	if len(b.outerCTEs) > 0 {
		saveCte = make([]*cteInfo, len(b.outerCTEs))
		copy(saveCte, b.outerCTEs)
	} else {
		saveCte = nil
	}
	o := b.buildingCTE
	b.buildingCTE = false
	defer func() {
		b.outerCTEs = saveCte
		b.buildingCTE = o
	}()

	hintProcessor := h.NewQBHintHandler(b.ctx.GetSessionVars().StmtCtx)
	selectNode.Accept(hintProcessor)
	currentQbNameMap4View := make(map[string][]ast.HintTable)
	currentQbHints4View := make(map[string][]*ast.TableOptimizerHint)
	currentQbHints := make(map[int][]*ast.TableOptimizerHint)
	currentQbNameMap := make(map[string]int)

	for qbName, viewQbNameHint := range qbNameMap4View {
		// Check whether the view hint belong the current view or its nested views.
		qbOffset := -1
		if len(viewQbNameHint) == 0 {
			qbOffset = 1
		} else if len(viewQbNameHint) == 1 && viewQbNameHint[0].TableName.L == "" {
			qbOffset = hintProcessor.GetHintOffset(viewQbNameHint[0].QBName, -1)
		} else {
			currentQbNameMap4View[qbName] = viewQbNameHint
			currentQbHints4View[qbName] = viewHints[qbName]
		}

		if qbOffset != -1 {
			// If the hint belongs to the current view and not belongs to it's nested views, we should convert the view hint to the normal hint.
			// After we convert the view hint to the normal hint, it can be reused the origin hint's infrastructure.
			currentQbHints[qbOffset] = viewHints[qbName]
			currentQbNameMap[qbName] = qbOffset

			delete(qbNameMap4View, qbName)
			delete(viewHints, qbName)
		}
	}

	hintProcessor.ViewQBNameToTable = qbNameMap4View
	hintProcessor.ViewQBNameToHints = viewHints
	hintProcessor.ViewQBNameUsed = make(map[string]struct{})
	hintProcessor.QBOffsetToHints = currentQbHints
	hintProcessor.QBNameToSelOffset = currentQbNameMap

	originHintProcessor := b.hintProcessor
	originPlannerSelectBlockAsName := b.ctx.GetSessionVars().PlannerSelectBlockAsName.Load()
	b.hintProcessor = hintProcessor
	newPlannerSelectBlockAsName := make([]ast.HintTable, hintProcessor.MaxSelectStmtOffset()+1)
	b.ctx.GetSessionVars().PlannerSelectBlockAsName.Store(&newPlannerSelectBlockAsName)
	defer func() {
		b.hintProcessor.HandleUnusedViewHints()
		b.hintProcessor = originHintProcessor
		b.ctx.GetSessionVars().PlannerSelectBlockAsName.Store(originPlannerSelectBlockAsName)
	}()
	selectLogicalPlan, err := b.Build(ctx, selectNode)
	if err != nil {
		logutil.BgLogger().Error("build plan for view failed", zap.Error(err))
		if terror.ErrorNotEqual(err, plannererrors.ErrViewRecursive) &&
			terror.ErrorNotEqual(err, plannererrors.ErrNoSuchTable) &&
			terror.ErrorNotEqual(err, plannererrors.ErrInternal) &&
			terror.ErrorNotEqual(err, plannererrors.ErrFieldNotInGroupBy) &&
			terror.ErrorNotEqual(err, plannererrors.ErrMixOfGroupFuncAndFields) &&
			terror.ErrorNotEqual(err, plannererrors.ErrViewNoExplain) &&
			terror.ErrorNotEqual(err, plannererrors.ErrNotSupportedYet) {
			err = plannererrors.ErrViewInvalid.GenWithStackByArgs(dbName.O, tableInfo.Name.O)
		}
		return nil, err
	}
	pm := privilege.GetPrivilegeManager(b.ctx)
	if viewDepth != 0 &&
		b.ctx.GetSessionVars().StmtCtx.InExplainStmt &&
		pm != nil &&
		!pm.RequestVerification(b.ctx.GetSessionVars().ActiveRoles, dbName.L, tableInfo.Name.L, "", mysql.SelectPriv) {
		return nil, plannererrors.ErrViewNoExplain
	}
	if tableInfo.View.Security == model.SecurityDefiner {
		if pm != nil {
			for _, v := range b.visitInfo {
				if !pm.RequestVerificationWithUser(v.db, v.table, v.column, v.privilege, tableInfo.View.Definer) {
					return nil, plannererrors.ErrViewInvalid.GenWithStackByArgs(dbName.O, tableInfo.Name.O)
				}
			}
		}
		b.visitInfo = b.visitInfo[:0]
	}
	b.visitInfo = append(originalVisitInfo, b.visitInfo...)

	if b.ctx.GetSessionVars().StmtCtx.InExplainStmt {
		b.visitInfo = appendVisitInfo(b.visitInfo, mysql.ShowViewPriv, dbName.L, tableInfo.Name.L, "", plannererrors.ErrViewNoExplain)
	}

	if len(tableInfo.Columns) != selectLogicalPlan.Schema().Len() {
		return nil, plannererrors.ErrViewInvalid.GenWithStackByArgs(dbName.O, tableInfo.Name.O)
	}

	return b.buildProjUponView(ctx, dbName, tableInfo, selectLogicalPlan)
}

func (b *PlanBuilder) buildProjUponView(_ context.Context, dbName model.CIStr, tableInfo *model.TableInfo, selectLogicalPlan base.Plan) (base.LogicalPlan, error) {
	columnInfo := tableInfo.Cols()
	cols := selectLogicalPlan.Schema().Clone().Columns
	outputNamesOfUnderlyingSelect := selectLogicalPlan.OutputNames().Shallow()
	// In the old version of VIEW implementation, TableInfo.View.Cols is used to
	// store the origin columns' names of the underlying SelectStmt used when
	// creating the view.
	if tableInfo.View.Cols != nil {
		cols = cols[:0]
		outputNamesOfUnderlyingSelect = outputNamesOfUnderlyingSelect[:0]
		for _, info := range columnInfo {
			idx := expression.FindFieldNameIdxByColName(selectLogicalPlan.OutputNames(), info.Name.L)
			if idx == -1 {
				return nil, plannererrors.ErrViewInvalid.GenWithStackByArgs(dbName.O, tableInfo.Name.O)
			}
			cols = append(cols, selectLogicalPlan.Schema().Columns[idx])
			outputNamesOfUnderlyingSelect = append(outputNamesOfUnderlyingSelect, selectLogicalPlan.OutputNames()[idx])
		}
	}

	projSchema := expression.NewSchema(make([]*expression.Column, 0, len(tableInfo.Columns))...)
	projExprs := make([]expression.Expression, 0, len(tableInfo.Columns))
	projNames := make(types.NameSlice, 0, len(tableInfo.Columns))
	for i, name := range outputNamesOfUnderlyingSelect {
		origColName := name.ColName
		if tableInfo.View.Cols != nil {
			origColName = tableInfo.View.Cols[i]
		}
		projNames = append(projNames, &types.FieldName{
			// TblName is the of view instead of the name of the underlying table.
			TblName:     tableInfo.Name,
			OrigTblName: name.OrigTblName,
			ColName:     columnInfo[i].Name,
			OrigColName: origColName,
			DBName:      dbName,
		})
		projSchema.Append(&expression.Column{
			UniqueID: cols[i].UniqueID,
			RetType:  cols[i].GetStaticType(),
		})
		projExprs = append(projExprs, cols[i])
	}
	projUponView := logicalop.LogicalProjection{Exprs: projExprs}.Init(b.ctx, b.getSelectOffset())
	projUponView.SetOutputNames(projNames)
	projUponView.SetChildren(selectLogicalPlan.(base.LogicalPlan))
	projUponView.SetSchema(projSchema)
	return projUponView, nil
}

// buildApplyWithJoinType builds apply plan with outerPlan and innerPlan, which apply join with particular join type for
// every row from outerPlan and the whole innerPlan.
func (b *PlanBuilder) buildApplyWithJoinType(outerPlan, innerPlan base.LogicalPlan, tp logicalop.JoinType, markNoDecorrelate bool) base.LogicalPlan {
	b.optFlag = b.optFlag | flagPredicatePushDown | flagBuildKeyInfo | flagDecorrelate | flagConvertOuterToInnerJoin
	ap := LogicalApply{LogicalJoin: logicalop.LogicalJoin{JoinType: tp}, NoDecorrelate: markNoDecorrelate}.Init(b.ctx, b.getSelectOffset())
	ap.SetChildren(outerPlan, innerPlan)
	ap.SetOutputNames(make([]*types.FieldName, outerPlan.Schema().Len()+innerPlan.Schema().Len()))
	copy(ap.OutputNames(), outerPlan.OutputNames())
	ap.SetSchema(expression.MergeSchema(outerPlan.Schema(), innerPlan.Schema()))
	setIsInApplyForCTE(innerPlan, ap.Schema())
	// Note that, tp can only be LeftOuterJoin or InnerJoin, so we don't consider other outer joins.
	if tp == logicalop.LeftOuterJoin {
		b.optFlag = b.optFlag | flagEliminateOuterJoin
		util.ResetNotNullFlag(ap.Schema(), outerPlan.Schema().Len(), ap.Schema().Len())
	}
	for i := outerPlan.Schema().Len(); i < ap.Schema().Len(); i++ {
		ap.OutputNames()[i] = types.EmptyName
	}
	ap.LogicalJoin.SetPreferredJoinTypeAndOrder(b.TableHints())
	return ap
}

// buildSemiApply builds apply plan with outerPlan and innerPlan, which apply semi-join for every row from outerPlan and the whole innerPlan.
func (b *PlanBuilder) buildSemiApply(outerPlan, innerPlan base.LogicalPlan, condition []expression.Expression,
	asScalar, not, considerRewrite, markNoDecorrelate bool) (base.LogicalPlan, error) {
	b.optFlag = b.optFlag | flagPredicatePushDown | flagBuildKeyInfo | flagDecorrelate

	join, err := b.buildSemiJoin(outerPlan, innerPlan, condition, asScalar, not, considerRewrite)
	if err != nil {
		return nil, err
	}

	setIsInApplyForCTE(innerPlan, join.Schema())
	ap := &LogicalApply{LogicalJoin: *join, NoDecorrelate: markNoDecorrelate}
	ap.SetTP(plancodec.TypeApply)
	ap.SetSelf(ap)
	return ap, nil
}

// setIsInApplyForCTE indicates CTE is the in inner side of Apply and correlate.
// the storage of cte needs to be reset for each outer row.
// It's better to handle this in CTEExec.Close(), but cte storage is closed when SQL is finished.
func setIsInApplyForCTE(p base.LogicalPlan, apSchema *expression.Schema) {
	switch x := p.(type) {
	case *LogicalCTE:
		if len(coreusage.ExtractCorColumnsBySchema4LogicalPlan(p, apSchema)) > 0 {
			x.Cte.IsInApply = true
		}
		setIsInApplyForCTE(x.Cte.seedPartLogicalPlan, apSchema)
		if x.Cte.recursivePartLogicalPlan != nil {
			setIsInApplyForCTE(x.Cte.recursivePartLogicalPlan, apSchema)
		}
	default:
		for _, child := range p.Children() {
			setIsInApplyForCTE(child, apSchema)
		}
	}
}

func (b *PlanBuilder) buildMaxOneRow(p base.LogicalPlan) base.LogicalPlan {
	// The query block of the MaxOneRow operator should be the same as that of its child.
	maxOneRow := logicalop.LogicalMaxOneRow{}.Init(b.ctx, p.QueryBlockOffset())
	maxOneRow.SetChildren(p)
	return maxOneRow
}

func (b *PlanBuilder) buildSemiJoin(outerPlan, innerPlan base.LogicalPlan, onCondition []expression.Expression, asScalar, not, forceRewrite bool) (*logicalop.LogicalJoin, error) {
	b.optFlag |= flagConvertOuterToInnerJoin
	joinPlan := logicalop.LogicalJoin{}.Init(b.ctx, b.getSelectOffset())
	for i, expr := range onCondition {
		onCondition[i] = expr.Decorrelate(outerPlan.Schema())
	}
	joinPlan.SetChildren(outerPlan, innerPlan)
	joinPlan.AttachOnConds(onCondition)
	joinPlan.SetOutputNames(make([]*types.FieldName, outerPlan.Schema().Len(), outerPlan.Schema().Len()+innerPlan.Schema().Len()+1))
	copy(joinPlan.OutputNames(), outerPlan.OutputNames())
	if asScalar {
		newSchema := outerPlan.Schema().Clone()
		newSchema.Append(&expression.Column{
			RetType:  types.NewFieldType(mysql.TypeTiny),
			UniqueID: b.ctx.GetSessionVars().AllocPlanColumnID(),
		})
		joinPlan.SetOutputNames(append(joinPlan.OutputNames(), types.EmptyName))
		joinPlan.SetSchema(newSchema)
		if not {
			joinPlan.JoinType = logicalop.AntiLeftOuterSemiJoin
		} else {
			joinPlan.JoinType = logicalop.LeftOuterSemiJoin
		}
	} else {
		joinPlan.SetSchema(outerPlan.Schema().Clone())
		if not {
			joinPlan.JoinType = logicalop.AntiSemiJoin
		} else {
			joinPlan.JoinType = logicalop.SemiJoin
		}
	}
	// Apply forces to choose hash join currently, so don't worry the hints will take effect if the semi join is in one apply.
	joinPlan.SetPreferredJoinTypeAndOrder(b.TableHints())
	if forceRewrite {
		joinPlan.PreferJoinType |= h.PreferRewriteSemiJoin
		b.optFlag |= flagSemiJoinRewrite
	}
	return joinPlan, nil
}

func getTableOffset(names []*types.FieldName, handleName *types.FieldName) (int, error) {
	for i, name := range names {
		if name.DBName.L == handleName.DBName.L && name.TblName.L == handleName.TblName.L {
			return i, nil
		}
	}
	return -1, errors.Errorf("Couldn't get column information when do update/delete")
}

// TblColPosInfo represents an mapper from column index to handle index.
type TblColPosInfo struct {
	TblID int64
	// Start and End represent the ordinal range [Start, End) of the consecutive columns.
	Start, End int
	// HandleOrdinal represents the ordinal of the handle column.
	HandleCols util.HandleCols
}

// MemoryUsage return the memory usage of TblColPosInfo
func (t *TblColPosInfo) MemoryUsage() (sum int64) {
	if t == nil {
		return
	}

	sum = size.SizeOfInt64 + size.SizeOfInt*2
	if t.HandleCols != nil {
		sum += t.HandleCols.MemoryUsage()
	}
	return
}

// TblColPosInfoSlice attaches the methods of sort.Interface to []TblColPosInfos sorting in increasing order.
type TblColPosInfoSlice []TblColPosInfo

// Len implements sort.Interface#Len.
func (c TblColPosInfoSlice) Len() int {
	return len(c)
}

// Swap implements sort.Interface#Swap.
func (c TblColPosInfoSlice) Swap(i, j int) {
	c[i], c[j] = c[j], c[i]
}

// Less implements sort.Interface#Less.
func (c TblColPosInfoSlice) Less(i, j int) bool {
	return c[i].Start < c[j].Start
}

// FindTblIdx finds the ordinal of the corresponding access column.
func (c TblColPosInfoSlice) FindTblIdx(colOrdinal int) (int, bool) {
	if len(c) == 0 {
		return 0, false
	}
	// find the smallest index of the range that its start great than colOrdinal.
	// @see https://godoc.org/sort#Search
	rangeBehindOrdinal := sort.Search(len(c), func(i int) bool { return c[i].Start > colOrdinal })
	if rangeBehindOrdinal == 0 {
		return 0, false
	}
	return rangeBehindOrdinal - 1, true
}

// buildColumns2Handle builds columns to handle mapping.
func buildColumns2Handle(
	names []*types.FieldName,
	tblID2Handle map[int64][]util.HandleCols,
	tblID2Table map[int64]table.Table,
	onlyWritableCol bool,
) (TblColPosInfoSlice, error) {
	var cols2Handles TblColPosInfoSlice
	for tblID, handleCols := range tblID2Handle {
		tbl := tblID2Table[tblID]
		var tblLen int
		if onlyWritableCol {
			tblLen = len(tbl.WritableCols())
		} else {
			tblLen = len(tbl.Cols())
		}
		for _, handleCol := range handleCols {
			offset, err := getTableOffset(names, names[handleCol.GetCol(0).Index])
			if err != nil {
				return nil, err
			}
			end := offset + tblLen
			cols2Handles = append(cols2Handles, TblColPosInfo{tblID, offset, end, handleCol})
		}
	}
	sort.Sort(cols2Handles)
	return cols2Handles, nil
}

func (b *PlanBuilder) buildUpdate(ctx context.Context, update *ast.UpdateStmt) (base.Plan, error) {
	b.pushSelectOffset(0)
	b.pushTableHints(update.TableHints, 0)
	defer func() {
		b.popSelectOffset()
		// table hints are only visible in the current UPDATE statement.
		b.popTableHints()
	}()

	b.inUpdateStmt = true
	b.isForUpdateRead = true

	if update.With != nil {
		l := len(b.outerCTEs)
		defer func() {
			b.outerCTEs = b.outerCTEs[:l]
		}()
		_, err := b.buildWith(ctx, update.With)
		if err != nil {
			return nil, err
		}
	}

	p, err := b.buildResultSetNode(ctx, update.TableRefs.TableRefs, false)
	if err != nil {
		return nil, err
	}

	tableList := ExtractTableList(update.TableRefs.TableRefs, false)
	for _, t := range tableList {
		dbName := t.Schema.L
		if dbName == "" {
			dbName = b.ctx.GetSessionVars().CurrentDB
		}
		b.visitInfo = appendVisitInfo(b.visitInfo, mysql.SelectPriv, dbName, t.Name.L, "", nil)
	}

	oldSchemaLen := p.Schema().Len()
	if update.Where != nil {
		p, err = b.buildSelection(ctx, p, update.Where, nil)
		if err != nil {
			return nil, err
		}
	}
	if b.ctx.GetSessionVars().TxnCtx.IsPessimistic {
		if update.TableRefs.TableRefs.Right == nil {
			// buildSelectLock is an optimization that can reduce RPC call.
			// We only need do this optimization for single table update which is the most common case.
			// When TableRefs.Right is nil, it is single table update.
			p, err = b.buildSelectLock(p, &ast.SelectLockInfo{
				LockType: ast.SelectLockForUpdate,
			})
			if err != nil {
				return nil, err
			}
		}
	}

	if update.Order != nil {
		p, err = b.buildSort(ctx, p, update.Order.Items, nil, nil)
		if err != nil {
			return nil, err
		}
	}
	if update.Limit != nil {
		p, err = b.buildLimit(p, update.Limit)
		if err != nil {
			return nil, err
		}
	}

	// Add project to freeze the order of output columns.
	proj := logicalop.LogicalProjection{Exprs: expression.Column2Exprs(p.Schema().Columns[:oldSchemaLen])}.Init(b.ctx, b.getSelectOffset())
	proj.SetSchema(expression.NewSchema(make([]*expression.Column, oldSchemaLen)...))
	proj.SetOutputNames(make(types.NameSlice, len(p.OutputNames())))
	copy(proj.OutputNames(), p.OutputNames())
	copy(proj.Schema().Columns, p.Schema().Columns[:oldSchemaLen])
	proj.SetChildren(p)
	p = proj

	utlr := &updatableTableListResolver{}
	update.Accept(utlr)
	orderedList, np, allAssignmentsAreConstant, err := b.buildUpdateLists(ctx, utlr.updatableTableList, update.List, p)
	if err != nil {
		return nil, err
	}
	p = np

	updt := Update{
		OrderedList:               orderedList,
		AllAssignmentsAreConstant: allAssignmentsAreConstant,
		VirtualAssignmentsOffset:  len(update.List),
		IgnoreError:               update.IgnoreErr,
	}.Init(b.ctx)
	updt.names = p.OutputNames()
	// We cannot apply projection elimination when building the subplan, because
	// columns in orderedList cannot be resolved. (^flagEliminateProjection should also be applied in postOptimize)
	updt.SelectPlan, _, err = DoOptimize(ctx, b.ctx, b.optFlag&^flagEliminateProjection, p)
	if err != nil {
		return nil, err
	}
	err = updt.ResolveIndices()
	if err != nil {
		return nil, err
	}
	tblID2Handle, err := resolveIndicesForTblID2Handle(b.handleHelper.tailMap(), updt.SelectPlan.Schema())
	if err != nil {
		return nil, err
	}
	tblID2table := make(map[int64]table.Table, len(tblID2Handle))
	for id := range tblID2Handle {
		tblID2table[id], _ = b.is.TableByID(ctx, id)
	}
	updt.TblColPosInfos, err = buildColumns2Handle(updt.OutputNames(), tblID2Handle, tblID2table, true)
	if err != nil {
		return nil, err
	}
	updt.PartitionedTable = b.partitionedTable
	updt.tblID2Table = tblID2table
	err = updt.buildOnUpdateFKTriggers(b.ctx, b.is, tblID2table)
	return updt, err
}

// GetUpdateColumnsInfo get the update columns info.
func GetUpdateColumnsInfo(tblID2Table map[int64]table.Table, tblColPosInfos TblColPosInfoSlice, size int) []*table.Column {
	colsInfo := make([]*table.Column, size)
	for _, content := range tblColPosInfos {
		tbl := tblID2Table[content.TblID]
		for i, c := range tbl.WritableCols() {
			colsInfo[content.Start+i] = c
		}
	}
	return colsInfo
}

type tblUpdateInfo struct {
	name                string
	pkUpdated           bool
	partitionColUpdated bool
}

// CheckUpdateList checks all related columns in updatable state.
func CheckUpdateList(assignFlags []int, updt *Update, newTblID2Table map[int64]table.Table) error {
	updateFromOtherAlias := make(map[int64]tblUpdateInfo)
	for _, content := range updt.TblColPosInfos {
		tbl := newTblID2Table[content.TblID]
		flags := assignFlags[content.Start:content.End]
		var update, updatePK, updatePartitionCol bool
		var partitionColumnNames []model.CIStr
		if pt, ok := tbl.(table.PartitionedTable); ok && pt != nil {
			partitionColumnNames = pt.GetPartitionColumnNames()
		}

		for i, col := range tbl.WritableCols() {
			// schema may be changed between building plan and building executor
			// If i >= len(flags), it means the target table has been added columns, then we directly skip the check
			if i >= len(flags) {
				continue
			}
			if flags[i] < 0 {
				continue
			}

			if col.State != model.StatePublic {
				return plannererrors.ErrUnknownColumn.GenWithStackByArgs(col.Name, clauseMsg[fieldList])
			}

			update = true
			if mysql.HasPriKeyFlag(col.GetFlag()) {
				updatePK = true
			}
			for _, partColName := range partitionColumnNames {
				if col.Name.L == partColName.L {
					updatePartitionCol = true
				}
			}
		}
		if update {
			// Check for multi-updates on primary key,
			// see https://dev.mysql.com/doc/mysql-errors/5.7/en/server-error-reference.html#error_er_multi_update_key_conflict
			if otherTable, ok := updateFromOtherAlias[tbl.Meta().ID]; ok {
				if otherTable.pkUpdated || updatePK || otherTable.partitionColUpdated || updatePartitionCol {
					return plannererrors.ErrMultiUpdateKeyConflict.GenWithStackByArgs(otherTable.name, updt.names[content.Start].TblName.O)
				}
			} else {
				updateFromOtherAlias[tbl.Meta().ID] = tblUpdateInfo{
					name:                updt.names[content.Start].TblName.O,
					pkUpdated:           updatePK,
					partitionColUpdated: updatePartitionCol,
				}
			}
		}
	}
	return nil
}

// If tl is CTE, its HintedTable will be nil.
// Only used in build plan from AST after preprocess.
func isCTE(tl *ast.TableName) bool {
	return tl.TableInfo == nil
}

func (b *PlanBuilder) buildUpdateLists(ctx context.Context, tableList []*ast.TableName, list []*ast.Assignment, p base.LogicalPlan) (newList []*expression.Assignment, po base.LogicalPlan, allAssignmentsAreConstant bool, e error) {
	b.curClause = fieldList
	// modifyColumns indicates which columns are in set list,
	// and if it is set to `DEFAULT`
	modifyColumns := make(map[string]bool, p.Schema().Len())
	var columnsIdx map[*ast.ColumnName]int
	cacheColumnsIdx := false
	if len(p.OutputNames()) > 16 {
		cacheColumnsIdx = true
		columnsIdx = make(map[*ast.ColumnName]int, len(list))
	}
	for _, assign := range list {
		idx, err := expression.FindFieldName(p.OutputNames(), assign.Column)
		if err != nil {
			return nil, nil, false, err
		}
		if idx < 0 {
			return nil, nil, false, plannererrors.ErrUnknownColumn.GenWithStackByArgs(assign.Column.Name, "field list")
		}
		if cacheColumnsIdx {
			columnsIdx[assign.Column] = idx
		}
		name := p.OutputNames()[idx]
		foundListItem := false
		for _, tl := range tableList {
			if (tl.Schema.L == "" || tl.Schema.L == name.DBName.L) && (tl.Name.L == name.TblName.L) {
				if isCTE(tl) || tl.TableInfo.IsView() || tl.TableInfo.IsSequence() {
					return nil, nil, false, plannererrors.ErrNonUpdatableTable.GenWithStackByArgs(name.TblName.O, "UPDATE")
				}
				foundListItem = true
			}
		}
		if !foundListItem {
			// For case like:
			// 1: update (select * from t1) t1 set b = 1111111 ----- (no updatable table here)
			// 2: update (select 1 as a) as t, t1 set a=1      ----- (updatable t1 don't have column a)
			// --- subQuery is not counted as updatable table.
			return nil, nil, false, plannererrors.ErrNonUpdatableTable.GenWithStackByArgs(name.TblName.O, "UPDATE")
		}
		columnFullName := fmt.Sprintf("%s.%s.%s", name.DBName.L, name.TblName.L, name.ColName.L)
		// We save a flag for the column in map `modifyColumns`
		// This flag indicated if assign keyword `DEFAULT` to the column
		modifyColumns[columnFullName] = IsDefaultExprSameColumn(p.OutputNames()[idx:idx+1], assign.Expr)
	}

	// If columns in set list contains generated columns, raise error.
	// And, fill virtualAssignments here; that's for generated columns.
	virtualAssignments := make([]*ast.Assignment, 0)
	for _, tn := range tableList {
		if isCTE(tn) || tn.TableInfo.IsView() || tn.TableInfo.IsSequence() {
			continue
		}

		tableInfo := tn.TableInfo
		tableVal, found := b.is.TableByID(ctx, tableInfo.ID)
		if !found {
			return nil, nil, false, infoschema.ErrTableNotExists.FastGenByArgs(tn.DBInfo.Name.O, tableInfo.Name.O)
		}
		for i, colInfo := range tableVal.Cols() {
			if !colInfo.IsGenerated() {
				continue
			}
			columnFullName := fmt.Sprintf("%s.%s.%s", tn.DBInfo.Name.L, tn.Name.L, colInfo.Name.L)
			isDefault, ok := modifyColumns[columnFullName]
			if ok && colInfo.Hidden {
				return nil, nil, false, plannererrors.ErrUnknownColumn.GenWithStackByArgs(colInfo.Name, clauseMsg[fieldList])
			}
			// Note: For INSERT, REPLACE, and UPDATE, if a generated column is inserted into, replaced, or updated explicitly, the only permitted value is DEFAULT.
			// see https://dev.mysql.com/doc/refman/8.0/en/create-table-generated-columns.html
			if ok && !isDefault {
				return nil, nil, false, plannererrors.ErrBadGeneratedColumn.GenWithStackByArgs(colInfo.Name.O, tableInfo.Name.O)
			}
			virtualAssignments = append(virtualAssignments, &ast.Assignment{
				Column: &ast.ColumnName{Schema: tn.Schema, Table: tn.Name, Name: colInfo.Name},
				Expr:   tableVal.Cols()[i].GeneratedExpr.Clone(),
			})
		}
	}

	allAssignmentsAreConstant = true
	newList = make([]*expression.Assignment, 0, p.Schema().Len())
	tblDbMap := make(map[string]string, len(tableList))
	for _, tbl := range tableList {
		if isCTE(tbl) {
			continue
		}
		tblDbMap[tbl.Name.L] = tbl.DBInfo.Name.L
	}

	allAssignments := append(list, virtualAssignments...)
	dependentColumnsModified := make(map[int64]bool)
	for i, assign := range allAssignments {
		var idx int
		var err error
		if cacheColumnsIdx {
			if i, ok := columnsIdx[assign.Column]; ok {
				idx = i
			} else {
				idx, err = expression.FindFieldName(p.OutputNames(), assign.Column)
			}
		} else {
			idx, err = expression.FindFieldName(p.OutputNames(), assign.Column)
		}
		if err != nil {
			return nil, nil, false, err
		}
		col := p.Schema().Columns[idx]
		name := p.OutputNames()[idx]
		var newExpr expression.Expression
		var np base.LogicalPlan
		if i < len(list) {
			// If assign `DEFAULT` to column, fill the `defaultExpr.Name` before rewrite expression
			if expr := extractDefaultExpr(assign.Expr); expr != nil {
				expr.Name = assign.Column
			}
			newExpr, np, err = b.rewrite(ctx, assign.Expr, p, nil, true)
			if err != nil {
				return nil, nil, false, err
			}
			dependentColumnsModified[col.UniqueID] = true
		} else {
			// rewrite with generation expression
			rewritePreprocess := func(assign *ast.Assignment) func(expr ast.Node) ast.Node {
				return func(expr ast.Node) ast.Node {
					switch x := expr.(type) {
					case *ast.ColumnName:
						return &ast.ColumnName{
							Schema: assign.Column.Schema,
							Table:  assign.Column.Table,
							Name:   x.Name,
						}
					default:
						return expr
					}
				}
			}

			o := b.allowBuildCastArray
			b.allowBuildCastArray = true
			newExpr, np, err = b.rewriteWithPreprocess(ctx, assign.Expr, p, nil, nil, true, rewritePreprocess(assign))
			b.allowBuildCastArray = o
			if err != nil {
				return nil, nil, false, err
			}
			// check if the column is modified
			dependentColumns := expression.ExtractDependentColumns(newExpr)
			var isModified bool
			for _, col := range dependentColumns {
				if dependentColumnsModified[col.UniqueID] {
					isModified = true
					break
				}
			}
			// skip unmodified generated columns
			if !isModified {
				continue
			}
		}
		if _, isConst := newExpr.(*expression.Constant); !isConst {
			allAssignmentsAreConstant = false
		}
		p = np
		if cols := expression.ExtractColumnSet(newExpr); cols.Len() > 0 {
			b.ctx.GetSessionVars().StmtCtx.ColRefFromUpdatePlan.UnionWith(cols)
		}
		newList = append(newList, &expression.Assignment{Col: col, ColName: name.ColName, Expr: newExpr})
		dbName := name.DBName.L
		// To solve issue#10028, we need to get database name by the table alias name.
		if dbNameTmp, ok := tblDbMap[name.TblName.L]; ok {
			dbName = dbNameTmp
		}
		if dbName == "" {
			dbName = b.ctx.GetSessionVars().CurrentDB
		}
		b.visitInfo = appendVisitInfo(b.visitInfo, mysql.UpdatePriv, dbName, name.OrigTblName.L, "", nil)
	}
	return newList, p, allAssignmentsAreConstant, nil
}

// extractDefaultExpr extract a `DefaultExpr` from `ExprNode`,
// If it is a `DEFAULT` function like `DEFAULT(a)`, return nil.
// Only if it is `DEFAULT` keyword, it will return the `DefaultExpr`.
func extractDefaultExpr(node ast.ExprNode) *ast.DefaultExpr {
	if expr, ok := node.(*ast.DefaultExpr); ok && expr.Name == nil {
		return expr
	}
	return nil
}

// IsDefaultExprSameColumn - DEFAULT or col = DEFAULT(col)
func IsDefaultExprSameColumn(names types.NameSlice, node ast.ExprNode) bool {
	if expr, ok := node.(*ast.DefaultExpr); ok {
		if expr.Name == nil {
			// col = DEFAULT
			return true
		}
		refIdx, err := expression.FindFieldName(names, expr.Name)
		if refIdx == 0 && err == nil {
			// col = DEFAULT(col)
			return true
		}
	}
	return false
}

func (b *PlanBuilder) buildDelete(ctx context.Context, ds *ast.DeleteStmt) (base.Plan, error) {
	b.pushSelectOffset(0)
	b.pushTableHints(ds.TableHints, 0)
	defer func() {
		b.popSelectOffset()
		// table hints are only visible in the current DELETE statement.
		b.popTableHints()
	}()

	b.inDeleteStmt = true
	b.isForUpdateRead = true

	if ds.With != nil {
		l := len(b.outerCTEs)
		defer func() {
			b.outerCTEs = b.outerCTEs[:l]
		}()
		_, err := b.buildWith(ctx, ds.With)
		if err != nil {
			return nil, err
		}
	}

	p, err := b.buildResultSetNode(ctx, ds.TableRefs.TableRefs, false)
	if err != nil {
		return nil, err
	}
	oldSchema := p.Schema()
	oldLen := oldSchema.Len()

	// For explicit column usage, should use the all-public columns.
	if ds.Where != nil {
		p, err = b.buildSelection(ctx, p, ds.Where, nil)
		if err != nil {
			return nil, err
		}
	}
	if b.ctx.GetSessionVars().TxnCtx.IsPessimistic {
		if !ds.IsMultiTable {
			p, err = b.buildSelectLock(p, &ast.SelectLockInfo{
				LockType: ast.SelectLockForUpdate,
			})
			if err != nil {
				return nil, err
			}
		}
	}

	if ds.Order != nil {
		p, err = b.buildSort(ctx, p, ds.Order.Items, nil, nil)
		if err != nil {
			return nil, err
		}
	}

	if ds.Limit != nil {
		p, err = b.buildLimit(p, ds.Limit)
		if err != nil {
			return nil, err
		}
	}

	// If the delete is non-qualified it does not require Select Priv
	if ds.Where == nil && ds.Order == nil {
		b.popVisitInfo()
	}
	var authErr error
	sessionVars := b.ctx.GetSessionVars()

	proj := logicalop.LogicalProjection{Exprs: expression.Column2Exprs(p.Schema().Columns[:oldLen])}.Init(b.ctx, b.getSelectOffset())
	proj.SetChildren(p)
	proj.SetSchema(oldSchema.Clone())
	proj.SetOutputNames(p.OutputNames()[:oldLen])
	p = proj

	del := Delete{
		IsMultiTable: ds.IsMultiTable,
	}.Init(b.ctx)

	del.names = p.OutputNames()
	// Collect visitInfo.
	if ds.Tables != nil {
		// Delete a, b from a, b, c, d... add a and b.
		updatableList := make(map[string]bool)
		tbInfoList := make(map[string]*ast.TableName)
		collectTableName(ds.TableRefs.TableRefs, &updatableList, &tbInfoList)
		for _, tn := range ds.Tables.Tables {
			var canUpdate, foundMatch = false, false
			name := tn.Name.L
			if tn.Schema.L == "" {
				canUpdate, foundMatch = updatableList[name]
			}

			if !foundMatch {
				if tn.Schema.L == "" {
					name = model.NewCIStr(b.ctx.GetSessionVars().CurrentDB).L + "." + tn.Name.L
				} else {
					name = tn.Schema.L + "." + tn.Name.L
				}
				canUpdate, foundMatch = updatableList[name]
			}
			// check sql like: `delete b from (select * from t) as a, t`
			if !foundMatch {
				return nil, plannererrors.ErrUnknownTable.GenWithStackByArgs(tn.Name.O, "MULTI DELETE")
			}
			// check sql like: `delete a from (select * from t) as a, t`
			if !canUpdate {
				return nil, plannererrors.ErrNonUpdatableTable.GenWithStackByArgs(tn.Name.O, "DELETE")
			}
			tb := tbInfoList[name]
			tn.DBInfo = tb.DBInfo
			tn.TableInfo = tb.TableInfo
			if tn.TableInfo.IsView() {
				return nil, errors.Errorf("delete view %s is not supported now", tn.Name.O)
			}
			if tn.TableInfo.IsSequence() {
				return nil, errors.Errorf("delete sequence %s is not supported now", tn.Name.O)
			}
			if sessionVars.User != nil {
				authErr = plannererrors.ErrTableaccessDenied.FastGenByArgs("DELETE", sessionVars.User.AuthUsername, sessionVars.User.AuthHostname, tb.Name.L)
			}
			b.visitInfo = appendVisitInfo(b.visitInfo, mysql.DeletePriv, tb.DBInfo.Name.L, tb.Name.L, "", authErr)
		}
	} else {
		// Delete from a, b, c, d.
		tableList := ExtractTableList(ds.TableRefs.TableRefs, false)
		for _, v := range tableList {
			if isCTE(v) {
				return nil, plannererrors.ErrNonUpdatableTable.GenWithStackByArgs(v.Name.O, "DELETE")
			}
			if v.TableInfo.IsView() {
				return nil, errors.Errorf("delete view %s is not supported now", v.Name.O)
			}
			if v.TableInfo.IsSequence() {
				return nil, errors.Errorf("delete sequence %s is not supported now", v.Name.O)
			}
			dbName := v.Schema.L
			if dbName == "" {
				dbName = b.ctx.GetSessionVars().CurrentDB
			}
			if sessionVars.User != nil {
				authErr = plannererrors.ErrTableaccessDenied.FastGenByArgs("DELETE", sessionVars.User.AuthUsername, sessionVars.User.AuthHostname, v.Name.L)
			}
			b.visitInfo = appendVisitInfo(b.visitInfo, mysql.DeletePriv, dbName, v.Name.L, "", authErr)
		}
	}
	handleColsMap := b.handleHelper.tailMap()
	tblID2Handle, err := resolveIndicesForTblID2Handle(handleColsMap, p.Schema())
	if err != nil {
		return nil, err
	}
	if del.IsMultiTable {
		// tblID2TableName is the table map value is an array which contains table aliases.
		// Table ID may not be unique for deleting multiple tables, for statements like
		// `delete from t as t1, t as t2`, the same table has two alias, we have to identify a table
		// by its alias instead of ID.
		tblID2TableName := make(map[int64][]*ast.TableName, len(ds.Tables.Tables))
		for _, tn := range ds.Tables.Tables {
			tblID2TableName[tn.TableInfo.ID] = append(tblID2TableName[tn.TableInfo.ID], tn)
		}
		tblID2Handle = del.cleanTblID2HandleMap(tblID2TableName, tblID2Handle, del.names)
	}
	tblID2table := make(map[int64]table.Table, len(tblID2Handle))
	for id := range tblID2Handle {
		tblID2table[id], _ = b.is.TableByID(ctx, id)
	}
	del.TblColPosInfos, err = buildColumns2Handle(del.names, tblID2Handle, tblID2table, false)
	if err != nil {
		return nil, err
	}

	del.SelectPlan, _, err = DoOptimize(ctx, b.ctx, b.optFlag, p)
	if err != nil {
		return nil, err
	}

	err = del.buildOnDeleteFKTriggers(b.ctx, b.is, tblID2table)
	return del, err
}

func resolveIndicesForTblID2Handle(tblID2Handle map[int64][]util.HandleCols, schema *expression.Schema) (map[int64][]util.HandleCols, error) {
	newMap := make(map[int64][]util.HandleCols, len(tblID2Handle))
	for i, cols := range tblID2Handle {
		for _, col := range cols {
			resolvedCol, err := col.ResolveIndices(schema)
			if err != nil {
				return nil, err
			}
			newMap[i] = append(newMap[i], resolvedCol)
		}
	}
	return newMap, nil
}

func (p *Delete) cleanTblID2HandleMap(
	tablesToDelete map[int64][]*ast.TableName,
	tblID2Handle map[int64][]util.HandleCols,
	outputNames []*types.FieldName,
) map[int64][]util.HandleCols {
	for id, cols := range tblID2Handle {
		names, ok := tablesToDelete[id]
		if !ok {
			delete(tblID2Handle, id)
			continue
		}
		for i := len(cols) - 1; i >= 0; i-- {
			hCols := cols[i]
			var hasMatch bool
			for j := 0; j < hCols.NumCols(); j++ {
				if p.matchingDeletingTable(names, outputNames[hCols.GetCol(j).Index]) {
					hasMatch = true
					break
				}
			}
			if !hasMatch {
				cols = append(cols[:i], cols[i+1:]...)
			}
		}
		if len(cols) == 0 {
			delete(tblID2Handle, id)
			continue
		}
		tblID2Handle[id] = cols
	}
	return tblID2Handle
}

// matchingDeletingTable checks whether this column is from the table which is in the deleting list.
func (*Delete) matchingDeletingTable(names []*ast.TableName, name *types.FieldName) bool {
	for _, n := range names {
		if (name.DBName.L == "" || name.DBName.L == n.DBInfo.Name.L) && name.TblName.L == n.Name.L {
			return true
		}
	}
	return false
}

func getWindowName(name string) string {
	if name == "" {
		return "<unnamed window>"
	}
	return name
}

// buildProjectionForWindow builds the projection for expressions in the window specification that is not an column,
// so after the projection, window functions only needs to deal with columns.
func (b *PlanBuilder) buildProjectionForWindow(ctx context.Context, p base.LogicalPlan, spec *ast.WindowSpec, args []ast.ExprNode, aggMap map[*ast.AggregateFuncExpr]int) (base.LogicalPlan, []property.SortItem, []property.SortItem, []expression.Expression, error) {
	b.optFlag |= flagEliminateProjection

	var partitionItems, orderItems []*ast.ByItem
	if spec.PartitionBy != nil {
		partitionItems = spec.PartitionBy.Items
	}
	if spec.OrderBy != nil {
		orderItems = spec.OrderBy.Items
	}

	projLen := len(p.Schema().Columns) + len(partitionItems) + len(orderItems) + len(args)
	proj := logicalop.LogicalProjection{Exprs: make([]expression.Expression, 0, projLen)}.Init(b.ctx, b.getSelectOffset())
	proj.SetSchema(expression.NewSchema(make([]*expression.Column, 0, projLen)...))
	proj.SetOutputNames(make([]*types.FieldName, p.Schema().Len(), projLen))
	for _, col := range p.Schema().Columns {
		proj.Exprs = append(proj.Exprs, col)
		proj.Schema().Append(col)
	}
	copy(proj.OutputNames(), p.OutputNames())

	propertyItems := make([]property.SortItem, 0, len(partitionItems)+len(orderItems))
	var err error
	p, propertyItems, err = b.buildByItemsForWindow(ctx, p, proj, partitionItems, propertyItems, aggMap)
	if err != nil {
		return nil, nil, nil, nil, err
	}
	lenPartition := len(propertyItems)
	p, propertyItems, err = b.buildByItemsForWindow(ctx, p, proj, orderItems, propertyItems, aggMap)
	if err != nil {
		return nil, nil, nil, nil, err
	}

	newArgList := make([]expression.Expression, 0, len(args))
	for _, arg := range args {
		newArg, np, err := b.rewrite(ctx, arg, p, aggMap, true)
		if err != nil {
			return nil, nil, nil, nil, err
		}
		p = np
		switch newArg.(type) {
		case *expression.Column, *expression.Constant:
			newArgList = append(newArgList, newArg.Clone())
			continue
		}
		proj.Exprs = append(proj.Exprs, newArg)
		proj.SetOutputNames(append(proj.OutputNames(), types.EmptyName))
		col := &expression.Column{
			UniqueID: b.ctx.GetSessionVars().AllocPlanColumnID(),
			RetType:  newArg.GetType(b.ctx.GetExprCtx().GetEvalCtx()),
		}
		proj.Schema().Append(col)
		newArgList = append(newArgList, col)
	}

	proj.SetChildren(p)
	return proj, propertyItems[:lenPartition], propertyItems[lenPartition:], newArgList, nil
}

func (b *PlanBuilder) buildArgs4WindowFunc(ctx context.Context, p base.LogicalPlan, args []ast.ExprNode, aggMap map[*ast.AggregateFuncExpr]int) ([]expression.Expression, error) {
	b.optFlag |= flagEliminateProjection

	newArgList := make([]expression.Expression, 0, len(args))
	// use below index for created a new col definition
	// it's okay here because we only want to return the args used in window function
	newColIndex := 0
	for _, arg := range args {
		newArg, np, err := b.rewrite(ctx, arg, p, aggMap, true)
		if err != nil {
			return nil, err
		}
		p = np
		switch newArg.(type) {
		case *expression.Column, *expression.Constant:
			newArgList = append(newArgList, newArg.Clone())
			continue
		}
		col := &expression.Column{
			UniqueID: b.ctx.GetSessionVars().AllocPlanColumnID(),
			RetType:  newArg.GetType(b.ctx.GetExprCtx().GetEvalCtx()),
		}
		newColIndex++
		newArgList = append(newArgList, col)
	}
	return newArgList, nil
}

func (b *PlanBuilder) buildByItemsForWindow(
	ctx context.Context,
	p base.LogicalPlan,
	proj *logicalop.LogicalProjection,
	items []*ast.ByItem,
	retItems []property.SortItem,
	aggMap map[*ast.AggregateFuncExpr]int,
) (base.LogicalPlan, []property.SortItem, error) {
	transformer := &itemTransformer{}
	for _, item := range items {
		newExpr, _ := item.Expr.Accept(transformer)
		item.Expr = newExpr.(ast.ExprNode)
		it, np, err := b.rewrite(ctx, item.Expr, p, aggMap, true)
		if err != nil {
			return nil, nil, err
		}
		p = np
		if it.GetType(b.ctx.GetExprCtx().GetEvalCtx()).GetType() == mysql.TypeNull {
			continue
		}
		if col, ok := it.(*expression.Column); ok {
			retItems = append(retItems, property.SortItem{Col: col, Desc: item.Desc})
			// We need to attempt to add this column because a subquery may be created during the expression rewrite process.
			// Therefore, we need to ensure that the column from the newly created query plan is added.
			// If the column is already in the schema, we don't need to add it again.
			if !proj.Schema().Contains(col) {
				proj.Exprs = append(proj.Exprs, col)
				proj.SetOutputNames(append(proj.OutputNames(), types.EmptyName))
				proj.Schema().Append(col)
			}
			continue
		}
		proj.Exprs = append(proj.Exprs, it)
		proj.SetOutputNames(append(proj.OutputNames(), types.EmptyName))
		col := &expression.Column{
			UniqueID: b.ctx.GetSessionVars().AllocPlanColumnID(),
			RetType:  it.GetType(b.ctx.GetExprCtx().GetEvalCtx()),
		}
		proj.Schema().Append(col)
		retItems = append(retItems, property.SortItem{Col: col, Desc: item.Desc})
	}
	return p, retItems, nil
}

// buildWindowFunctionFrameBound builds the bounds of window function frames.
// For type `Rows`, the bound expr must be an unsigned integer.
// For type `Range`, the bound expr must be temporal or numeric types.
func (b *PlanBuilder) buildWindowFunctionFrameBound(_ context.Context, spec *ast.WindowSpec, orderByItems []property.SortItem, boundClause *ast.FrameBound) (*logicalop.FrameBound, error) {
	frameType := spec.Frame.Type
	bound := &logicalop.FrameBound{Type: boundClause.Type, UnBounded: boundClause.UnBounded, IsExplicitRange: false}
	if bound.UnBounded {
		return bound, nil
	}

	if frameType == ast.Rows {
		if bound.Type == ast.CurrentRow {
			return bound, nil
		}
		numRows, _, _ := getUintFromNode(b.ctx, boundClause.Expr, false)
		bound.Num = numRows
		return bound, nil
	}

	bound.CalcFuncs = make([]expression.Expression, len(orderByItems))
	bound.CmpFuncs = make([]expression.CompareFunc, len(orderByItems))
	if bound.Type == ast.CurrentRow {
		for i, item := range orderByItems {
			col := item.Col
			bound.CalcFuncs[i] = col
			bound.CmpFuncs[i] = expression.GetCmpFunction(b.ctx.GetExprCtx(), col, col)
		}
		return bound, nil
	}

	col := orderByItems[0].Col
	// TODO: We also need to raise error for non-deterministic expressions, like rand().
	val, err := evalAstExprWithPlanCtx(b.ctx, boundClause.Expr)
	if err != nil {
		return nil, plannererrors.ErrWindowRangeBoundNotConstant.GenWithStackByArgs(getWindowName(spec.Name.O))
	}
	expr := expression.Constant{Value: val, RetType: boundClause.Expr.GetType()}

	checker := &expression.ParamMarkerInPrepareChecker{}
	boundClause.Expr.Accept(checker)

	// If it has paramMarker and is in prepare stmt. We don't need to eval it since its value is not decided yet.
	if !checker.InPrepareStmt {
		// Do not raise warnings for truncate.
		exprCtx := exprctx.CtxWithHandleTruncateErrLevel(b.ctx.GetExprCtx(), errctx.LevelIgnore)
		uVal, isNull, err := expr.EvalInt(exprCtx.GetEvalCtx(), chunk.Row{})
		if uVal < 0 || isNull || err != nil {
			return nil, plannererrors.ErrWindowFrameIllegal.GenWithStackByArgs(getWindowName(spec.Name.O))
		}
	}

	bound.IsExplicitRange = true
	desc := orderByItems[0].Desc
	var funcName string
	if boundClause.Unit != ast.TimeUnitInvalid {
		// TODO: Perhaps we don't need to transcode this back to generic string
		unitVal := boundClause.Unit.String()
		unit := expression.Constant{
			Value:   types.NewStringDatum(unitVal),
			RetType: types.NewFieldType(mysql.TypeVarchar),
		}

		// When the order is asc:
		//   `+` for following, and `-` for the preceding
		// When the order is desc, `+` becomes `-` and vice-versa.
		funcName = ast.DateAdd
		if (!desc && bound.Type == ast.Preceding) || (desc && bound.Type == ast.Following) {
			funcName = ast.DateSub
		}

		bound.CalcFuncs[0], err = expression.NewFunctionBase(b.ctx.GetExprCtx(), funcName, col.RetType, col, &expr, &unit)
		if err != nil {
			return nil, err
		}
	} else {
		// When the order is asc:
		//   `+` for following, and `-` for the preceding
		// When the order is desc, `+` becomes `-` and vice-versa.
		funcName = ast.Plus
		if (!desc && bound.Type == ast.Preceding) || (desc && bound.Type == ast.Following) {
			funcName = ast.Minus
		}

		bound.CalcFuncs[0], err = expression.NewFunctionBase(b.ctx.GetExprCtx(), funcName, col.RetType, col, &expr)
		if err != nil {
			return nil, err
		}
	}

	cmpDataType := expression.GetAccurateCmpType(b.ctx.GetExprCtx().GetEvalCtx(), col, bound.CalcFuncs[0])
	bound.UpdateCmpFuncsAndCmpDataType(cmpDataType)
	return bound, nil
}

// buildWindowFunctionFrame builds the window function frames.
// See https://dev.mysql.com/doc/refman/8.0/en/window-functions-frames.html
func (b *PlanBuilder) buildWindowFunctionFrame(ctx context.Context, spec *ast.WindowSpec, orderByItems []property.SortItem) (*logicalop.WindowFrame, error) {
	frameClause := spec.Frame
	if frameClause == nil {
		return nil, nil
	}
	frame := &logicalop.WindowFrame{Type: frameClause.Type}
	var err error
	frame.Start, err = b.buildWindowFunctionFrameBound(ctx, spec, orderByItems, &frameClause.Extent.Start)
	if err != nil {
		return nil, err
	}
	frame.End, err = b.buildWindowFunctionFrameBound(ctx, spec, orderByItems, &frameClause.Extent.End)
	return frame, err
}

func (b *PlanBuilder) checkWindowFuncArgs(ctx context.Context, p base.LogicalPlan, windowFuncExprs []*ast.WindowFuncExpr, windowAggMap map[*ast.AggregateFuncExpr]int) error {
	checker := &expression.ParamMarkerInPrepareChecker{}
	for _, windowFuncExpr := range windowFuncExprs {
		if strings.ToLower(windowFuncExpr.Name) == ast.AggFuncGroupConcat {
			return plannererrors.ErrNotSupportedYet.GenWithStackByArgs("group_concat as window function")
		}
		args, err := b.buildArgs4WindowFunc(ctx, p, windowFuncExpr.Args, windowAggMap)
		if err != nil {
			return err
		}
		checker.InPrepareStmt = false
		for _, expr := range windowFuncExpr.Args {
			expr.Accept(checker)
		}
		desc, err := aggregation.NewWindowFuncDesc(b.ctx.GetExprCtx(), windowFuncExpr.Name, args, checker.InPrepareStmt)
		if err != nil {
			return err
		}
		if desc == nil {
			return plannererrors.ErrWrongArguments.GenWithStackByArgs(strings.ToLower(windowFuncExpr.Name))
		}
	}
	return nil
}

func getAllByItems(itemsBuf []*ast.ByItem, spec *ast.WindowSpec) []*ast.ByItem {
	itemsBuf = itemsBuf[:0]
	if spec.PartitionBy != nil {
		itemsBuf = append(itemsBuf, spec.PartitionBy.Items...)
	}
	if spec.OrderBy != nil {
		itemsBuf = append(itemsBuf, spec.OrderBy.Items...)
	}
	return itemsBuf
}

func restoreByItemText(item *ast.ByItem) string {
	var sb strings.Builder
	ctx := format.NewRestoreCtx(0, &sb)
	err := item.Expr.Restore(ctx)
	if err != nil {
		return ""
	}
	return sb.String()
}

func compareItems(lItems []*ast.ByItem, rItems []*ast.ByItem) bool {
	minLen := min(len(lItems), len(rItems))
	for i := 0; i < minLen; i++ {
		res := strings.Compare(restoreByItemText(lItems[i]), restoreByItemText(rItems[i]))
		if res != 0 {
			return res < 0
		}
		res = compareBool(lItems[i].Desc, rItems[i].Desc)
		if res != 0 {
			return res < 0
		}
	}
	return len(lItems) < len(rItems)
}

type windowFuncs struct {
	spec  *ast.WindowSpec
	funcs []*ast.WindowFuncExpr
}

// sortWindowSpecs sorts the window specifications by reversed alphabetical order, then we could add less `Sort` operator
// in physical plan because the window functions with the same partition by and order by clause will be at near places.
func sortWindowSpecs(groupedFuncs map[*ast.WindowSpec][]*ast.WindowFuncExpr, orderedSpec []*ast.WindowSpec) []windowFuncs {
	windows := make([]windowFuncs, 0, len(groupedFuncs))
	for _, spec := range orderedSpec {
		windows = append(windows, windowFuncs{spec, groupedFuncs[spec]})
	}
	lItemsBuf := make([]*ast.ByItem, 0, 4)
	rItemsBuf := make([]*ast.ByItem, 0, 4)
	sort.SliceStable(windows, func(i, j int) bool {
		lItemsBuf = getAllByItems(lItemsBuf, windows[i].spec)
		rItemsBuf = getAllByItems(rItemsBuf, windows[j].spec)
		return !compareItems(lItemsBuf, rItemsBuf)
	})
	return windows
}

func (b *PlanBuilder) buildWindowFunctions(ctx context.Context, p base.LogicalPlan, groupedFuncs map[*ast.WindowSpec][]*ast.WindowFuncExpr, orderedSpec []*ast.WindowSpec, aggMap map[*ast.AggregateFuncExpr]int) (base.LogicalPlan, map[*ast.WindowFuncExpr]int, error) {
	if b.buildingCTE {
		b.outerCTEs[len(b.outerCTEs)-1].containAggOrWindow = true
	}
	args := make([]ast.ExprNode, 0, 4)
	windowMap := make(map[*ast.WindowFuncExpr]int)
	for _, window := range sortWindowSpecs(groupedFuncs, orderedSpec) {
		args = args[:0]
		spec, funcs := window.spec, window.funcs
		for _, windowFunc := range funcs {
			args = append(args, windowFunc.Args...)
		}
		np, partitionBy, orderBy, args, err := b.buildProjectionForWindow(ctx, p, spec, args, aggMap)
		if err != nil {
			return nil, nil, err
		}
		if len(funcs) == 0 {
			// len(funcs) == 0 indicates this an unused named window spec,
			// so we just check for its validity and don't have to build plan for it.
			err := b.checkOriginWindowSpec(spec, orderBy)
			if err != nil {
				return nil, nil, err
			}
			continue
		}
		err = b.checkOriginWindowFuncs(funcs, orderBy)
		if err != nil {
			return nil, nil, err
		}
		frame, err := b.buildWindowFunctionFrame(ctx, spec, orderBy)
		if err != nil {
			return nil, nil, err
		}

		window := logicalop.LogicalWindow{
			PartitionBy: partitionBy,
			OrderBy:     orderBy,
			Frame:       frame,
		}.Init(b.ctx, b.getSelectOffset())
		window.SetOutputNames(make([]*types.FieldName, np.Schema().Len()))
		copy(window.OutputNames(), np.OutputNames())
		schema := np.Schema().Clone()
		descs := make([]*aggregation.WindowFuncDesc, 0, len(funcs))
		preArgs := 0
		checker := &expression.ParamMarkerInPrepareChecker{}
		for _, windowFunc := range funcs {
			checker.InPrepareStmt = false
			for _, expr := range windowFunc.Args {
				expr.Accept(checker)
			}
			desc, err := aggregation.NewWindowFuncDesc(b.ctx.GetExprCtx(), windowFunc.Name, args[preArgs:preArgs+len(windowFunc.Args)], checker.InPrepareStmt)
			if err != nil {
				return nil, nil, err
			}
			if desc == nil {
				return nil, nil, plannererrors.ErrWrongArguments.GenWithStackByArgs(strings.ToLower(windowFunc.Name))
			}
			preArgs += len(windowFunc.Args)
			desc.WrapCastForAggArgs(b.ctx.GetExprCtx())
			descs = append(descs, desc)
			windowMap[windowFunc] = schema.Len()
			schema.Append(&expression.Column{
				UniqueID: b.ctx.GetSessionVars().AllocPlanColumnID(),
				RetType:  desc.RetTp,
			})
			window.SetOutputNames(append(window.OutputNames(), types.EmptyName))
		}
		window.WindowFuncDescs = descs
		window.SetChildren(np)
		window.SetSchema(schema)
		p = window
	}
	return p, windowMap, nil
}

// checkOriginWindowFuncs checks the validity for original window specifications for a group of functions.
// Because the grouped specification is different from them, we should especially check them before build window frame.
func (b *PlanBuilder) checkOriginWindowFuncs(funcs []*ast.WindowFuncExpr, orderByItems []property.SortItem) error {
	for _, f := range funcs {
		if f.IgnoreNull {
			return plannererrors.ErrNotSupportedYet.GenWithStackByArgs("IGNORE NULLS")
		}
		if f.Distinct {
			return plannererrors.ErrNotSupportedYet.GenWithStackByArgs("<window function>(DISTINCT ..)")
		}
		if f.FromLast {
			return plannererrors.ErrNotSupportedYet.GenWithStackByArgs("FROM LAST")
		}
		spec := &f.Spec
		if f.Spec.Name.L != "" {
			spec = b.windowSpecs[f.Spec.Name.L]
		}
		if err := b.checkOriginWindowSpec(spec, orderByItems); err != nil {
			return err
		}
	}
	return nil
}

// checkOriginWindowSpec checks the validity for given window specification.
func (b *PlanBuilder) checkOriginWindowSpec(spec *ast.WindowSpec, orderByItems []property.SortItem) error {
	if spec.Frame == nil {
		return nil
	}
	if spec.Frame.Type == ast.Groups {
		return plannererrors.ErrNotSupportedYet.GenWithStackByArgs("GROUPS")
	}
	start, end := spec.Frame.Extent.Start, spec.Frame.Extent.End
	if start.Type == ast.Following && start.UnBounded {
		return plannererrors.ErrWindowFrameStartIllegal.GenWithStackByArgs(getWindowName(spec.Name.O))
	}
	if end.Type == ast.Preceding && end.UnBounded {
		return plannererrors.ErrWindowFrameEndIllegal.GenWithStackByArgs(getWindowName(spec.Name.O))
	}
	if start.Type == ast.Following && (end.Type == ast.Preceding || end.Type == ast.CurrentRow) {
		return plannererrors.ErrWindowFrameIllegal.GenWithStackByArgs(getWindowName(spec.Name.O))
	}
	if (start.Type == ast.Following || start.Type == ast.CurrentRow) && end.Type == ast.Preceding {
		return plannererrors.ErrWindowFrameIllegal.GenWithStackByArgs(getWindowName(spec.Name.O))
	}

	err := b.checkOriginWindowFrameBound(&start, spec, orderByItems)
	if err != nil {
		return err
	}
	err = b.checkOriginWindowFrameBound(&end, spec, orderByItems)
	if err != nil {
		return err
	}
	return nil
}

func (b *PlanBuilder) checkOriginWindowFrameBound(bound *ast.FrameBound, spec *ast.WindowSpec, orderByItems []property.SortItem) error {
	if bound.Type == ast.CurrentRow || bound.UnBounded {
		return nil
	}

	frameType := spec.Frame.Type
	if frameType == ast.Rows {
		if bound.Unit != ast.TimeUnitInvalid {
			return plannererrors.ErrWindowRowsIntervalUse.GenWithStackByArgs(getWindowName(spec.Name.O))
		}
		_, isNull, isExpectedType := getUintFromNode(b.ctx, bound.Expr, false)
		if isNull || !isExpectedType {
			return plannererrors.ErrWindowFrameIllegal.GenWithStackByArgs(getWindowName(spec.Name.O))
		}
		return nil
	}

	if len(orderByItems) != 1 {
		return plannererrors.ErrWindowRangeFrameOrderType.GenWithStackByArgs(getWindowName(spec.Name.O))
	}
	orderItemType := orderByItems[0].Col.RetType.GetType()
	isNumeric, isTemporal := types.IsTypeNumeric(orderItemType), types.IsTypeTemporal(orderItemType)
	if !isNumeric && !isTemporal {
		return plannererrors.ErrWindowRangeFrameOrderType.GenWithStackByArgs(getWindowName(spec.Name.O))
	}
	if bound.Unit != ast.TimeUnitInvalid && !isTemporal {
		return plannererrors.ErrWindowRangeFrameNumericType.GenWithStackByArgs(getWindowName(spec.Name.O))
	}
	if bound.Unit == ast.TimeUnitInvalid && !isNumeric {
		return plannererrors.ErrWindowRangeFrameTemporalType.GenWithStackByArgs(getWindowName(spec.Name.O))
	}
	return nil
}

func extractWindowFuncs(fields []*ast.SelectField) []*ast.WindowFuncExpr {
	extractor := &WindowFuncExtractor{}
	for _, f := range fields {
		n, _ := f.Expr.Accept(extractor)
		f.Expr = n.(ast.ExprNode)
	}
	return extractor.windowFuncs
}

func (b *PlanBuilder) handleDefaultFrame(spec *ast.WindowSpec, windowFuncName string) (*ast.WindowSpec, bool) {
	needFrame := aggregation.NeedFrame(windowFuncName)
	// According to MySQL, In the absence of a frame clause, the default frame depends on whether an ORDER BY clause is present:
	//   (1) With order by, the default frame is equivalent to "RANGE BETWEEN UNBOUNDED PRECEDING AND CURRENT ROW";
	//   (2) Without order by, the default frame is includes all partition rows, equivalent to "RANGE BETWEEN UNBOUNDED PRECEDING AND UNBOUNDED FOLLOWING",
	//       or "ROWS BETWEEN UNBOUNDED PRECEDING AND UNBOUNDED FOLLOWING", which is the same as an empty frame.
	// https://dev.mysql.com/doc/refman/8.0/en/window-functions-frames.html
	if needFrame && spec.Frame == nil && spec.OrderBy != nil {
		newSpec := *spec
		newSpec.Frame = &ast.FrameClause{
			Type: ast.Ranges,
			Extent: ast.FrameExtent{
				Start: ast.FrameBound{Type: ast.Preceding, UnBounded: true},
				End:   ast.FrameBound{Type: ast.CurrentRow},
			},
		}
		return &newSpec, true
	}
	// "RANGE/ROWS BETWEEN UNBOUNDED PRECEDING AND UNBOUNDED FOLLOWING" is equivalent to empty frame.
	if needFrame && spec.Frame != nil &&
		spec.Frame.Extent.Start.UnBounded && spec.Frame.Extent.End.UnBounded {
		newSpec := *spec
		newSpec.Frame = nil
		return &newSpec, true
	}
	if !needFrame {
		var updated bool
		newSpec := *spec

		// For functions that operate on the entire partition, the frame clause will be ignored.
		if spec.Frame != nil {
			specName := spec.Name.O
			b.ctx.GetSessionVars().StmtCtx.AppendNote(plannererrors.ErrWindowFunctionIgnoresFrame.FastGenByArgs(windowFuncName, getWindowName(specName)))
			newSpec.Frame = nil
			updated = true
		}
		if b.ctx.GetSessionVars().EnablePipelinedWindowExec {
			useDefaultFrame, defaultFrame := aggregation.UseDefaultFrame(windowFuncName)
			if useDefaultFrame {
				newSpec.Frame = &defaultFrame
				updated = true
			}
		}
		if updated {
			return &newSpec, true
		}
	}
	return spec, false
}

// append ast.WindowSpec to []*ast.WindowSpec if absent
func appendIfAbsentWindowSpec(specs []*ast.WindowSpec, ns *ast.WindowSpec) []*ast.WindowSpec {
	for _, spec := range specs {
		if spec == ns {
			return specs
		}
	}
	return append(specs, ns)
}

func specEqual(s1, s2 *ast.WindowSpec) (equal bool, err error) {
	if (s1 == nil && s2 != nil) || (s1 != nil && s2 == nil) {
		return false, nil
	}
	var sb1, sb2 strings.Builder
	ctx1 := format.NewRestoreCtx(0, &sb1)
	ctx2 := format.NewRestoreCtx(0, &sb2)
	if err = s1.Restore(ctx1); err != nil {
		return
	}
	if err = s2.Restore(ctx2); err != nil {
		return
	}
	return sb1.String() == sb2.String(), nil
}

// groupWindowFuncs groups the window functions according to the window specification name.
// TODO: We can group the window function by the definition of window specification.
func (b *PlanBuilder) groupWindowFuncs(windowFuncs []*ast.WindowFuncExpr) (map[*ast.WindowSpec][]*ast.WindowFuncExpr, []*ast.WindowSpec, error) {
	// updatedSpecMap is used to handle the specifications that have frame clause changed.
	updatedSpecMap := make(map[string][]*ast.WindowSpec)
	groupedWindow := make(map[*ast.WindowSpec][]*ast.WindowFuncExpr)
	orderedSpec := make([]*ast.WindowSpec, 0, len(windowFuncs))
	for _, windowFunc := range windowFuncs {
		if windowFunc.Spec.Name.L == "" {
			spec := &windowFunc.Spec
			if spec.Ref.L != "" {
				ref, ok := b.windowSpecs[spec.Ref.L]
				if !ok {
					return nil, nil, plannererrors.ErrWindowNoSuchWindow.GenWithStackByArgs(getWindowName(spec.Ref.O))
				}
				err := mergeWindowSpec(spec, ref)
				if err != nil {
					return nil, nil, err
				}
			}
			spec, _ = b.handleDefaultFrame(spec, windowFunc.Name)
			groupedWindow[spec] = append(groupedWindow[spec], windowFunc)
			orderedSpec = appendIfAbsentWindowSpec(orderedSpec, spec)
			continue
		}

		name := windowFunc.Spec.Name.L
		spec, ok := b.windowSpecs[name]
		if !ok {
			return nil, nil, plannererrors.ErrWindowNoSuchWindow.GenWithStackByArgs(windowFunc.Spec.Name.O)
		}
		newSpec, updated := b.handleDefaultFrame(spec, windowFunc.Name)
		if !updated {
			groupedWindow[spec] = append(groupedWindow[spec], windowFunc)
			orderedSpec = appendIfAbsentWindowSpec(orderedSpec, spec)
		} else {
			var updatedSpec *ast.WindowSpec
			if _, ok := updatedSpecMap[name]; !ok {
				updatedSpecMap[name] = []*ast.WindowSpec{newSpec}
				updatedSpec = newSpec
			} else {
				for _, spec := range updatedSpecMap[name] {
					eq, err := specEqual(spec, newSpec)
					if err != nil {
						return nil, nil, err
					}
					if eq {
						updatedSpec = spec
						break
					}
				}
				if updatedSpec == nil {
					updatedSpec = newSpec
					updatedSpecMap[name] = append(updatedSpecMap[name], newSpec)
				}
			}
			groupedWindow[updatedSpec] = append(groupedWindow[updatedSpec], windowFunc)
			orderedSpec = appendIfAbsentWindowSpec(orderedSpec, updatedSpec)
		}
	}
	// Unused window specs should also be checked in b.buildWindowFunctions,
	// so we add them to `groupedWindow` with empty window functions.
	for _, spec := range b.windowSpecs {
		if _, ok := groupedWindow[spec]; !ok {
			if _, ok = updatedSpecMap[spec.Name.L]; !ok {
				groupedWindow[spec] = nil
				orderedSpec = appendIfAbsentWindowSpec(orderedSpec, spec)
			}
		}
	}
	return groupedWindow, orderedSpec, nil
}

// resolveWindowSpec resolve window specifications for sql like `select ... from t window w1 as (w2), w2 as (partition by a)`.
// We need to resolve the referenced window to get the definition of current window spec.
func resolveWindowSpec(spec *ast.WindowSpec, specs map[string]*ast.WindowSpec, inStack map[string]bool) error {
	if inStack[spec.Name.L] {
		return errors.Trace(plannererrors.ErrWindowCircularityInWindowGraph)
	}
	if spec.Ref.L == "" {
		return nil
	}
	ref, ok := specs[spec.Ref.L]
	if !ok {
		return plannererrors.ErrWindowNoSuchWindow.GenWithStackByArgs(spec.Ref.O)
	}
	inStack[spec.Name.L] = true
	err := resolveWindowSpec(ref, specs, inStack)
	if err != nil {
		return err
	}
	inStack[spec.Name.L] = false
	return mergeWindowSpec(spec, ref)
}

func mergeWindowSpec(spec, ref *ast.WindowSpec) error {
	if ref.Frame != nil {
		return plannererrors.ErrWindowNoInherentFrame.GenWithStackByArgs(ref.Name.O)
	}
	if spec.PartitionBy != nil {
		return errors.Trace(plannererrors.ErrWindowNoChildPartitioning)
	}
	if ref.OrderBy != nil {
		if spec.OrderBy != nil {
			return plannererrors.ErrWindowNoRedefineOrderBy.GenWithStackByArgs(getWindowName(spec.Name.O), ref.Name.O)
		}
		spec.OrderBy = ref.OrderBy
	}
	spec.PartitionBy = ref.PartitionBy
	spec.Ref = model.NewCIStr("")
	return nil
}

func buildWindowSpecs(specs []ast.WindowSpec) (map[string]*ast.WindowSpec, error) {
	specsMap := make(map[string]*ast.WindowSpec, len(specs))
	for _, spec := range specs {
		if _, ok := specsMap[spec.Name.L]; ok {
			return nil, plannererrors.ErrWindowDuplicateName.GenWithStackByArgs(spec.Name.O)
		}
		newSpec := spec
		specsMap[spec.Name.L] = &newSpec
	}
	inStack := make(map[string]bool, len(specs))
	for _, spec := range specsMap {
		err := resolveWindowSpec(spec, specsMap, inStack)
		if err != nil {
			return nil, err
		}
	}
	return specsMap, nil
}

type updatableTableListResolver struct {
	updatableTableList []*ast.TableName
}

func (*updatableTableListResolver) Enter(inNode ast.Node) (ast.Node, bool) {
	switch v := inNode.(type) {
	case *ast.UpdateStmt, *ast.TableRefsClause, *ast.Join, *ast.TableSource, *ast.TableName:
		return v, false
	}
	return inNode, true
}

func (u *updatableTableListResolver) Leave(inNode ast.Node) (ast.Node, bool) {
	if v, ok := inNode.(*ast.TableSource); ok {
		if s, ok := v.Source.(*ast.TableName); ok {
			if v.AsName.L != "" {
				newTableName := *s
				newTableName.Name = v.AsName
				newTableName.Schema = model.NewCIStr("")
				u.updatableTableList = append(u.updatableTableList, &newTableName)
			} else {
				u.updatableTableList = append(u.updatableTableList, s)
			}
		}
	}
	return inNode, true
}

// ExtractTableList is a wrapper for tableListExtractor and removes duplicate TableName
// If asName is true, extract AsName prior to OrigName.
// Privilege check should use OrigName, while expression may use AsName.
func ExtractTableList(node ast.Node, asName bool) []*ast.TableName {
	if node == nil {
		return []*ast.TableName{}
	}
	e := &tableListExtractor{
		asName:     asName,
		tableNames: []*ast.TableName{},
	}
	node.Accept(e)
	tableNames := e.tableNames
	m := make(map[string]map[string]*ast.TableName) // k1: schemaName, k2: tableName, v: ast.TableName
	for _, x := range tableNames {
		k1, k2 := x.Schema.L, x.Name.L
		// allow empty schema name OR empty table name
		if k1 != "" || k2 != "" {
			if _, ok := m[k1]; !ok {
				m[k1] = make(map[string]*ast.TableName)
			}
			m[k1][k2] = x
		}
	}
	tableNames = tableNames[:0]
	for _, x := range m {
		for _, v := range x {
			tableNames = append(tableNames, v)
		}
	}
	return tableNames
}

// tableListExtractor extracts all the TableNames from node.
type tableListExtractor struct {
	asName     bool
	tableNames []*ast.TableName
}

func (e *tableListExtractor) Enter(n ast.Node) (_ ast.Node, skipChildren bool) {
	innerExtract := func(inner ast.Node) []*ast.TableName {
		if inner == nil {
			return nil
		}
		innerExtractor := &tableListExtractor{
			asName:     e.asName,
			tableNames: []*ast.TableName{},
		}
		inner.Accept(innerExtractor)
		return innerExtractor.tableNames
	}

	switch x := n.(type) {
	case *ast.TableName:
		e.tableNames = append(e.tableNames, x)
	case *ast.TableSource:
		if s, ok := x.Source.(*ast.TableName); ok {
			if x.AsName.L != "" && e.asName {
				newTableName := *s
				newTableName.Name = x.AsName
				newTableName.Schema = model.NewCIStr("")
				e.tableNames = append(e.tableNames, &newTableName)
			} else {
				e.tableNames = append(e.tableNames, s)
			}
		} else if s, ok := x.Source.(*ast.SelectStmt); ok {
			if s.From != nil {
				innerList := innerExtract(s.From.TableRefs)
				if len(innerList) > 0 {
					innerTableName := innerList[0]
					if x.AsName.L != "" && e.asName {
						newTableName := *innerList[0]
						newTableName.Name = x.AsName
						newTableName.Schema = model.NewCIStr("")
						innerTableName = &newTableName
					}
					e.tableNames = append(e.tableNames, innerTableName)
				}
			}
		}
		return n, true

	case *ast.ShowStmt:
		if x.DBName != "" {
			e.tableNames = append(e.tableNames, &ast.TableName{Schema: model.NewCIStr(x.DBName)})
		}
	case *ast.CreateDatabaseStmt:
		e.tableNames = append(e.tableNames, &ast.TableName{Schema: x.Name})
	case *ast.AlterDatabaseStmt:
		e.tableNames = append(e.tableNames, &ast.TableName{Schema: x.Name})
	case *ast.DropDatabaseStmt:
		e.tableNames = append(e.tableNames, &ast.TableName{Schema: x.Name})

	case *ast.FlashBackDatabaseStmt:
		e.tableNames = append(e.tableNames, &ast.TableName{Schema: x.DBName})
		e.tableNames = append(e.tableNames, &ast.TableName{Schema: model.NewCIStr(x.NewName)})
	case *ast.FlashBackToTimestampStmt:
		if x.DBName.L != "" {
			e.tableNames = append(e.tableNames, &ast.TableName{Schema: x.DBName})
		}
	case *ast.FlashBackTableStmt:
		if newName := x.NewName; newName != "" {
			e.tableNames = append(e.tableNames, &ast.TableName{
				Schema: x.Table.Schema,
				Name:   model.NewCIStr(newName)})
		}

	case *ast.GrantStmt:
		if x.ObjectType == ast.ObjectTypeTable || x.ObjectType == ast.ObjectTypeNone {
			if x.Level.Level == ast.GrantLevelDB || x.Level.Level == ast.GrantLevelTable {
				e.tableNames = append(e.tableNames, &ast.TableName{
					Schema: model.NewCIStr(x.Level.DBName),
					Name:   model.NewCIStr(x.Level.TableName),
				})
			}
		}
	case *ast.RevokeStmt:
		if x.ObjectType == ast.ObjectTypeTable || x.ObjectType == ast.ObjectTypeNone {
			if x.Level.Level == ast.GrantLevelDB || x.Level.Level == ast.GrantLevelTable {
				e.tableNames = append(e.tableNames, &ast.TableName{
					Schema: model.NewCIStr(x.Level.DBName),
					Name:   model.NewCIStr(x.Level.TableName),
				})
			}
		}
	case *ast.BRIEStmt:
		if x.Kind == ast.BRIEKindBackup || x.Kind == ast.BRIEKindRestore {
			for _, v := range x.Schemas {
				e.tableNames = append(e.tableNames, &ast.TableName{Schema: model.NewCIStr(v)})
			}
		}
	case *ast.UseStmt:
		e.tableNames = append(e.tableNames, &ast.TableName{Schema: model.NewCIStr(x.DBName)})
	case *ast.ExecuteStmt:
		if v, ok := x.PrepStmt.(*PlanCacheStmt); ok {
			e.tableNames = append(e.tableNames, innerExtract(v.PreparedAst.Stmt)...)
		}
	}
	return n, false
}

func (*tableListExtractor) Leave(n ast.Node) (ast.Node, bool) {
	return n, true
}

func collectTableName(node ast.ResultSetNode, updatableName *map[string]bool, info *map[string]*ast.TableName) {
	switch x := node.(type) {
	case *ast.Join:
		collectTableName(x.Left, updatableName, info)
		collectTableName(x.Right, updatableName, info)
	case *ast.TableSource:
		name := x.AsName.L
		var canUpdate bool
		var s *ast.TableName
		if s, canUpdate = x.Source.(*ast.TableName); canUpdate {
			if name == "" {
				name = s.Schema.L + "." + s.Name.L
				// it may be a CTE
				if s.Schema.L == "" {
					name = s.Name.L
				}
			}
			(*info)[name] = s
		}
		(*updatableName)[name] = canUpdate && s.Schema.L != ""
	}
}

func appendDynamicVisitInfo(vi []visitInfo, privs []string, withGrant bool, err error) []visitInfo {
	return append(vi, visitInfo{
		privilege:        mysql.ExtendedPriv,
		dynamicPrivs:     privs,
		dynamicWithGrant: withGrant,
		err:              err,
	})
}

func appendVisitInfo(vi []visitInfo, priv mysql.PrivilegeType, db, tbl, col string, err error) []visitInfo {
	return append(vi, visitInfo{
		privilege: priv,
		db:        db,
		table:     tbl,
		column:    col,
		err:       err,
	})
}

func getInnerFromParenthesesAndUnaryPlus(expr ast.ExprNode) ast.ExprNode {
	if pexpr, ok := expr.(*ast.ParenthesesExpr); ok {
		return getInnerFromParenthesesAndUnaryPlus(pexpr.Expr)
	}
	if uexpr, ok := expr.(*ast.UnaryOperationExpr); ok && uexpr.Op == opcode.Plus {
		return getInnerFromParenthesesAndUnaryPlus(uexpr.V)
	}
	return expr
}

func hasMPPJoinHints(preferJoinType uint) bool {
	return (preferJoinType&h.PreferBCJoin > 0) || (preferJoinType&h.PreferShuffleJoin > 0)
}

// isJoinHintSupportedInMPPMode is used to check if the specified join hint is available under MPP mode.
func isJoinHintSupportedInMPPMode(preferJoinType uint) bool {
	if preferJoinType == 0 {
		return true
	}
	mppMask := h.PreferShuffleJoin ^ h.PreferBCJoin
	// Currently, TiFlash only supports HASH JOIN, so the hint for HASH JOIN is available while other join method hints are forbidden.
	joinMethodHintSupportedByTiflash := h.PreferHashJoin ^ h.PreferLeftAsHJBuild ^ h.PreferRightAsHJBuild ^ h.PreferLeftAsHJProbe ^ h.PreferRightAsHJProbe
	onesCount := bits.OnesCount(preferJoinType & ^joinMethodHintSupportedByTiflash & ^mppMask)
	return onesCount < 1
}

func (b *PlanBuilder) buildCte(ctx context.Context, cte *ast.CommonTableExpression, isRecursive bool) (p base.LogicalPlan, err error) {
	saveBuildingCTE := b.buildingCTE
	b.buildingCTE = true
	defer func() {
		b.buildingCTE = saveBuildingCTE
	}()

	if isRecursive {
		// buildingRecursivePartForCTE likes a stack. We save it before building a recursive CTE and restore it after building.
		// We need a stack because we need to handle the nested recursive CTE. And buildingRecursivePartForCTE indicates the innermost CTE.
		saveCheck := b.buildingRecursivePartForCTE
		b.buildingRecursivePartForCTE = false
		err = b.buildRecursiveCTE(ctx, cte.Query.Query)
		if err != nil {
			return nil, err
		}
		b.buildingRecursivePartForCTE = saveCheck
	} else {
		p, err = b.buildResultSetNode(ctx, cte.Query.Query, true)
		if err != nil {
			return nil, err
		}

		p, err = b.adjustCTEPlanOutputName(p, cte)
		if err != nil {
			return nil, err
		}

		cInfo := b.outerCTEs[len(b.outerCTEs)-1]
		cInfo.seedLP = p
	}
	return nil, nil
}

// buildRecursiveCTE handles the with clause `with recursive xxx as xx`.
func (b *PlanBuilder) buildRecursiveCTE(ctx context.Context, cte ast.ResultSetNode) error {
	b.isCTE = true
	cInfo := b.outerCTEs[len(b.outerCTEs)-1]
	switch x := (cte).(type) {
	case *ast.SetOprStmt:
		// 1. Handle the WITH clause if exists.
		if x.With != nil {
			l := len(b.outerCTEs)
			sw := x.With
			defer func() {
				b.outerCTEs = b.outerCTEs[:l]
				x.With = sw
			}()
			_, err := b.buildWith(ctx, x.With)
			if err != nil {
				return err
			}
		}
		// Set it to nil, so that when builds the seed part, it won't build again. Reset it in defer so that the AST doesn't change after this function.
		x.With = nil

		// 2. Build plans for each part of SetOprStmt.
		recursive := make([]base.LogicalPlan, 0)
		tmpAfterSetOptsForRecur := []*ast.SetOprType{nil}

		expectSeed := true
		for i := 0; i < len(x.SelectList.Selects); i++ {
			var p base.LogicalPlan
			var err error

			var afterOpr *ast.SetOprType
			switch y := x.SelectList.Selects[i].(type) {
			case *ast.SelectStmt:
				p, err = b.buildSelect(ctx, y)
				afterOpr = y.AfterSetOperator
			case *ast.SetOprSelectList:
				p, err = b.buildSetOpr(ctx, &ast.SetOprStmt{SelectList: y, With: y.With})
				afterOpr = y.AfterSetOperator
			}

			if expectSeed {
				if cInfo.useRecursive {
					// 3. If it fail to build a plan, it may be the recursive part. Then we build the seed part plan, and rebuild it.
					if i == 0 {
						return plannererrors.ErrCTERecursiveRequiresNonRecursiveFirst.GenWithStackByArgs(cInfo.def.Name.String())
					}

					// It's the recursive part. Build the seed part, and build this recursive part again.
					// Before we build the seed part, do some checks.
					if x.OrderBy != nil {
						return plannererrors.ErrNotSupportedYet.GenWithStackByArgs("ORDER BY over UNION in recursive Common Table Expression")
					}
					// Limit clause is for the whole CTE instead of only for the seed part.
					oriLimit := x.Limit
					x.Limit = nil

					// Check union type.
					if afterOpr != nil {
						if *afterOpr != ast.Union && *afterOpr != ast.UnionAll {
							return plannererrors.ErrNotSupportedYet.GenWithStackByArgs(fmt.Sprintf("%s between seed part and recursive part, hint: The operator between seed part and recursive part must bu UNION[DISTINCT] or UNION ALL", afterOpr.String()))
						}
						cInfo.isDistinct = *afterOpr == ast.Union
					}

					expectSeed = false
					cInfo.useRecursive = false

					// Build seed part plan.
					saveSelect := x.SelectList.Selects
					x.SelectList.Selects = x.SelectList.Selects[:i]
					// We're rebuilding the seed part, so we pop the result we built previously.
					for _i := 0; _i < i; _i++ {
						b.handleHelper.popMap()
					}
					p, err = b.buildSetOpr(ctx, x)
					if err != nil {
						return err
					}
					x.SelectList.Selects = saveSelect
					p, err = b.adjustCTEPlanOutputName(p, cInfo.def)
					if err != nil {
						return err
					}
					cInfo.seedLP = p

					// Rebuild the plan.
					i--
					b.buildingRecursivePartForCTE = true
					x.Limit = oriLimit
					continue
				}
				if err != nil {
					return err
				}
			} else {
				if err != nil {
					return err
				}
				if afterOpr != nil {
					if *afterOpr != ast.Union && *afterOpr != ast.UnionAll {
						return plannererrors.ErrNotSupportedYet.GenWithStackByArgs(fmt.Sprintf("%s between recursive part's selects, hint: The operator between recursive part's selects must bu UNION[DISTINCT] or UNION ALL", afterOpr.String()))
					}
				}
				if !cInfo.useRecursive {
					return plannererrors.ErrCTERecursiveRequiresNonRecursiveFirst.GenWithStackByArgs(cInfo.def.Name.String())
				}
				cInfo.useRecursive = false
				recursive = append(recursive, p)
				tmpAfterSetOptsForRecur = append(tmpAfterSetOptsForRecur, afterOpr)
			}
		}

		if len(recursive) == 0 {
			// In this case, even if SQL specifies "WITH RECURSIVE", the CTE is non-recursive.
			p, err := b.buildSetOpr(ctx, x)
			if err != nil {
				return err
			}
			p, err = b.adjustCTEPlanOutputName(p, cInfo.def)
			if err != nil {
				return err
			}
			cInfo.seedLP = p
			return nil
		}

		// Build the recursive part's logical plan.
		recurPart, err := b.buildUnion(ctx, recursive, tmpAfterSetOptsForRecur)
		if err != nil {
			return err
		}
		recurPart, err = b.buildProjection4CTEUnion(ctx, cInfo.seedLP, recurPart)
		if err != nil {
			return err
		}
		// 4. Finally, we get the seed part plan and recursive part plan.
		cInfo.recurLP = recurPart
		// Only need to handle limit if x is SetOprStmt.
		if x.Limit != nil {
			limit, err := b.buildLimit(cInfo.seedLP, x.Limit)
			if err != nil {
				return err
			}
			limit.SetChildren(limit.Children()[:0]...)
			cInfo.limitLP = limit
		}
		return nil
	default:
		p, err := b.buildResultSetNode(ctx, x, true)
		if err != nil {
			// Refine the error message.
			if errors.ErrorEqual(err, plannererrors.ErrCTERecursiveRequiresNonRecursiveFirst) {
				err = plannererrors.ErrCTERecursiveRequiresUnion.GenWithStackByArgs(cInfo.def.Name.String())
			}
			return err
		}
		p, err = b.adjustCTEPlanOutputName(p, cInfo.def)
		if err != nil {
			return err
		}
		cInfo.seedLP = p
		return nil
	}
}

func (b *PlanBuilder) adjustCTEPlanOutputName(p base.LogicalPlan, def *ast.CommonTableExpression) (base.LogicalPlan, error) {
	outPutNames := p.OutputNames()
	for _, name := range outPutNames {
		name.TblName = def.Name
		name.DBName = model.NewCIStr(b.ctx.GetSessionVars().CurrentDB)
	}
	if len(def.ColNameList) > 0 {
		if len(def.ColNameList) != len(p.OutputNames()) {
			return nil, dbterror.ErrViewWrongList
		}
		for i, n := range def.ColNameList {
			outPutNames[i].ColName = n
		}
	}
	p.SetOutputNames(outPutNames)
	return p, nil
}

// prepareCTECheckForSubQuery prepares the check that the recursive CTE can't be referenced in subQuery. It's used before building a subQuery.
// For example: with recursive cte(n) as (select 1 union select * from (select * from cte) c1) select * from cte;
func (b *PlanBuilder) prepareCTECheckForSubQuery() []*cteInfo {
	modifiedCTE := make([]*cteInfo, 0)
	for _, cte := range b.outerCTEs {
		if cte.isBuilding && !cte.enterSubquery {
			cte.enterSubquery = true
			modifiedCTE = append(modifiedCTE, cte)
		}
	}
	return modifiedCTE
}

// resetCTECheckForSubQuery resets the related variable. It's used after leaving a subQuery.
func resetCTECheckForSubQuery(ci []*cteInfo) {
	for _, cte := range ci {
		cte.enterSubquery = false
	}
}

// genCTETableNameForError find the nearest CTE name.
func (b *PlanBuilder) genCTETableNameForError() string {
	name := ""
	for i := len(b.outerCTEs) - 1; i >= 0; i-- {
		if b.outerCTEs[i].isBuilding {
			name = b.outerCTEs[i].def.Name.String()
			break
		}
	}
	return name
}

func (b *PlanBuilder) buildWith(ctx context.Context, w *ast.WithClause) ([]*cteInfo, error) {
	// Check CTE name must be unique.
	nameMap := make(map[string]struct{})
	for _, cte := range w.CTEs {
		if _, ok := nameMap[cte.Name.L]; ok {
			return nil, plannererrors.ErrNonUniqTable
		}
		nameMap[cte.Name.L] = struct{}{}
	}
	ctes := make([]*cteInfo, 0, len(w.CTEs))
	for _, cte := range w.CTEs {
		b.outerCTEs = append(b.outerCTEs, &cteInfo{def: cte, nonRecursive: !w.IsRecursive, isBuilding: true, storageID: b.allocIDForCTEStorage, seedStat: &property.StatsInfo{}, consumerCount: cte.ConsumerCount})
		b.allocIDForCTEStorage++
		saveFlag := b.optFlag
		// Init the flag to flagPrunColumns, otherwise it's missing.
		b.optFlag = flagPrunColumns
		if b.ctx.GetSessionVars().EnableForceInlineCTE() {
			b.outerCTEs[len(b.outerCTEs)-1].forceInlineByHintOrVar = true
		}
		_, err := b.buildCte(ctx, cte, w.IsRecursive)
		if err != nil {
			return nil, err
		}
		b.outerCTEs[len(b.outerCTEs)-1].optFlag = b.optFlag
		b.outerCTEs[len(b.outerCTEs)-1].isBuilding = false
		b.optFlag = saveFlag
		// each cte (select statement) will generate a handle map, pop it out here.
		b.handleHelper.popMap()
		ctes = append(ctes, b.outerCTEs[len(b.outerCTEs)-1])
	}
	return ctes, nil
}

func (b *PlanBuilder) buildProjection4CTEUnion(_ context.Context, seed base.LogicalPlan, recur base.LogicalPlan) (base.LogicalPlan, error) {
	if seed.Schema().Len() != recur.Schema().Len() {
		return nil, plannererrors.ErrWrongNumberOfColumnsInSelect.GenWithStackByArgs()
	}
	exprs := make([]expression.Expression, len(seed.Schema().Columns))
	resSchema := getResultCTESchema(seed.Schema(), b.ctx.GetSessionVars())
	for i, col := range recur.Schema().Columns {
		if !resSchema.Columns[i].RetType.Equal(col.RetType) {
			exprs[i] = expression.BuildCastFunction4Union(b.ctx.GetExprCtx(), col, resSchema.Columns[i].RetType)
		} else {
			exprs[i] = col
		}
	}
	b.optFlag |= flagEliminateProjection
	proj := logicalop.LogicalProjection{Exprs: exprs}.Init(b.ctx, b.getSelectOffset())
	proj.SetSchema(resSchema)
	proj.SetChildren(recur)
	return proj, nil
}

// The recursive part/CTE's schema is nullable, and the UID should be unique.
func getResultCTESchema(seedSchema *expression.Schema, svar *variable.SessionVars) *expression.Schema {
	res := seedSchema.Clone()
	for _, col := range res.Columns {
		col.RetType = col.RetType.Clone()
		col.UniqueID = svar.AllocPlanColumnID()
		col.RetType.DelFlag(mysql.NotNullFlag)
		// Since you have reallocated unique id here, the old-cloned-cached hash code is not valid anymore.
		col.CleanHashCode()
	}
	return res
}<|MERGE_RESOLUTION|>--- conflicted
+++ resolved
@@ -4831,9 +4831,10 @@
 			ex := &InfoSchemaSchemataExtractor{}
 			ex.initExtractableColNames(upTbl)
 			p.Extractor = ex
-<<<<<<< HEAD
-		case infoschema.TableTiDBIndexes:
-			ex := &InfoSchemaIndexesExtractor{}
+		case
+			infoschema.TableSequences,
+			infoschema.TableTiDBIndexUsage:
+			ex := &InfoSchemaBaseExtractor{}
 			ex.initExtractableColNames(upTbl)
 			p.Extractor = ex
 		case infoschema.TableCheckConstraints:
@@ -4846,22 +4847,6 @@
 			p.Extractor = ex
 		case infoschema.TableReferConst:
 			ex := &InfoSchemaReferConstExtractor{}
-			ex.initExtractableColNames(upTbl)
-			p.Extractor = ex
-		case
-			infoschema.TableKeyColumn,
-			infoschema.TableSequences,
-			infoschema.TableTiDBIndexUsage,
-			infoschema.TableViews,
-			infoschema.TableConstraints:
-=======
-		case infoschema.TableReferConst,
-			infoschema.TableSequences,
-			infoschema.TableCheckConstraints,
-			infoschema.TableTiDBCheckConstraints,
-			infoschema.TableTiDBIndexUsage:
->>>>>>> 3c30925c
-			ex := &InfoSchemaBaseExtractor{}
 			ex.initExtractableColNames(upTbl)
 			p.Extractor = ex
 		case infoschema.TableTiDBIndexes:
