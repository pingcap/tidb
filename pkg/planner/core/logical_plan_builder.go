// Copyright 2016 PingCAP, Inc.
//
// Licensed under the Apache License, Version 2.0 (the "License");
// you may not use this file except in compliance with the License.
// You may obtain a copy of the License at
//
//     http://www.apache.org/licenses/LICENSE-2.0
//
// Unless required by applicable law or agreed to in writing, software
// distributed under the License is distributed on an "AS IS" BASIS,
// WITHOUT WARRANTIES OR CONDITIONS OF ANY KIND, either express or implied.
// See the License for the specific language governing permissions and
// limitations under the License.

package core

import (
	"context"
	"fmt"
	"math"
	"math/bits"
	"sort"
	"strconv"
	"strings"
	"time"
	"unicode"

	"github.com/bits-and-blooms/bitset"
	"github.com/pingcap/errors"
	"github.com/pingcap/failpoint"
	"github.com/pingcap/tidb/pkg/domain"
	"github.com/pingcap/tidb/pkg/errctx"
	"github.com/pingcap/tidb/pkg/expression"
	"github.com/pingcap/tidb/pkg/expression/aggregation"
	"github.com/pingcap/tidb/pkg/expression/exprctx"
	"github.com/pingcap/tidb/pkg/infoschema"
	"github.com/pingcap/tidb/pkg/kv"
	"github.com/pingcap/tidb/pkg/meta/model"
	"github.com/pingcap/tidb/pkg/parser"
	"github.com/pingcap/tidb/pkg/parser/ast"
	"github.com/pingcap/tidb/pkg/parser/auth"
	"github.com/pingcap/tidb/pkg/parser/charset"
	"github.com/pingcap/tidb/pkg/parser/format"
	pmodel "github.com/pingcap/tidb/pkg/parser/model"
	"github.com/pingcap/tidb/pkg/parser/mysql"
	"github.com/pingcap/tidb/pkg/parser/opcode"
	"github.com/pingcap/tidb/pkg/parser/terror"
	"github.com/pingcap/tidb/pkg/planner/core/base"
	core_metrics "github.com/pingcap/tidb/pkg/planner/core/metrics"
	"github.com/pingcap/tidb/pkg/planner/core/operator/logicalop"
	"github.com/pingcap/tidb/pkg/planner/core/resolve"
	"github.com/pingcap/tidb/pkg/planner/core/rule"
	"github.com/pingcap/tidb/pkg/planner/property"
	"github.com/pingcap/tidb/pkg/planner/util"
	"github.com/pingcap/tidb/pkg/planner/util/coreusage"
	"github.com/pingcap/tidb/pkg/planner/util/debugtrace"
	"github.com/pingcap/tidb/pkg/planner/util/fixcontrol"
	"github.com/pingcap/tidb/pkg/planner/util/tablesampler"
	"github.com/pingcap/tidb/pkg/privilege"
	"github.com/pingcap/tidb/pkg/sessionctx"
	"github.com/pingcap/tidb/pkg/sessionctx/variable"
	"github.com/pingcap/tidb/pkg/statistics"
	"github.com/pingcap/tidb/pkg/table"
	"github.com/pingcap/tidb/pkg/table/tables"
	"github.com/pingcap/tidb/pkg/table/temptable"
	"github.com/pingcap/tidb/pkg/types"
	driver "github.com/pingcap/tidb/pkg/types/parser_driver"
	util2 "github.com/pingcap/tidb/pkg/util"
	"github.com/pingcap/tidb/pkg/util/chunk"
	"github.com/pingcap/tidb/pkg/util/collate"
	"github.com/pingcap/tidb/pkg/util/dbterror"
	"github.com/pingcap/tidb/pkg/util/dbterror/plannererrors"
	"github.com/pingcap/tidb/pkg/util/hack"
	h "github.com/pingcap/tidb/pkg/util/hint"
	"github.com/pingcap/tidb/pkg/util/intest"
	"github.com/pingcap/tidb/pkg/util/intset"
	"github.com/pingcap/tidb/pkg/util/logutil"
	"github.com/pingcap/tidb/pkg/util/plancodec"
	"github.com/pingcap/tidb/pkg/util/set"
	"github.com/pingcap/tidb/pkg/util/size"
	"github.com/pingcap/tidb/pkg/util/sqlescape"
	"github.com/pingcap/tidb/pkg/util/sqlexec"
	"github.com/pingcap/tipb/go-tipb"
	"go.uber.org/zap"
)

const (
	// ErrExprInSelect  is in select fields for the error of ErrFieldNotInGroupBy
	ErrExprInSelect = "SELECT list"
	// ErrExprInOrderBy  is in order by items for the error of ErrFieldNotInGroupBy
	ErrExprInOrderBy = "ORDER BY"
)

type tableNameWrapper struct {
	tbName *ast.TableName
	// AsName is the alias name of the table source.
	AsName   pmodel.CIStr
	hasAlias bool
}

// aggOrderByResolver is currently resolving expressions of order by clause
// in aggregate function GROUP_CONCAT.
type aggOrderByResolver struct {
	ctx       base.PlanContext
	err       error
	args      []ast.ExprNode
	exprDepth int // exprDepth is the depth of current expression in expression tree.
}

func (a *aggOrderByResolver) Enter(inNode ast.Node) (ast.Node, bool) {
	a.exprDepth++
	if n, ok := inNode.(*driver.ParamMarkerExpr); ok {
		if a.exprDepth == 1 {
			_, isNull, isExpectedType := getUintFromNode(a.ctx.GetExprCtx(), n, false)
			// For constant uint expression in top level, it should be treated as position expression.
			if !isNull && isExpectedType {
				return expression.ConstructPositionExpr(n), true
			}
		}
	}
	return inNode, false
}

func (a *aggOrderByResolver) Leave(inNode ast.Node) (ast.Node, bool) {
	if v, ok := inNode.(*ast.PositionExpr); ok {
		pos, isNull, err := expression.PosFromPositionExpr(a.ctx.GetExprCtx(), v)
		if err != nil {
			a.err = err
		}
		if err != nil || isNull {
			return inNode, false
		}
		if pos < 1 || pos > len(a.args) {
			errPos := strconv.Itoa(pos)
			if v.P != nil {
				errPos = "?"
			}
			a.err = plannererrors.ErrUnknownColumn.FastGenByArgs(errPos, "order clause")
			return inNode, false
		}
		ret := a.args[pos-1]
		return ret, true
	}
	return inNode, true
}

func (b *PlanBuilder) buildExpand(p base.LogicalPlan, gbyItems []expression.Expression) (base.LogicalPlan, []expression.Expression, error) {
	ectx := p.SCtx().GetExprCtx().GetEvalCtx()
	b.optFlag |= rule.FlagResolveExpand

	// Rollup syntax require expand OP to do the data expansion, different data replica supply the different grouping layout.
	distinctGbyExprs, gbyExprsRefPos := expression.DeduplicateGbyExpression(gbyItems)
	// build another projection below.
	proj := logicalop.LogicalProjection{Exprs: make([]expression.Expression, 0, p.Schema().Len()+len(distinctGbyExprs))}.Init(b.ctx, b.getSelectOffset())
	// project: child's output and distinct GbyExprs in advance. (make every group-by item to be a column)
	projSchema := p.Schema().Clone()
	names := p.OutputNames()
	for _, col := range projSchema.Columns {
		proj.Exprs = append(proj.Exprs, col)
	}
	distinctGbyColNames := make(types.NameSlice, 0, len(distinctGbyExprs))
	distinctGbyCols := make([]*expression.Column, 0, len(distinctGbyExprs))
	for _, expr := range distinctGbyExprs {
		// distinct group expr has been resolved in resolveGby.
		proj.Exprs = append(proj.Exprs, expr)

		// add the newly appended names.
		var name *types.FieldName
		if c, ok := expr.(*expression.Column); ok {
			name = buildExpandFieldName(ectx, c, names[p.Schema().ColumnIndex(c)], "")
		} else {
			name = buildExpandFieldName(ectx, expr, nil, "")
		}
		names = append(names, name)
		distinctGbyColNames = append(distinctGbyColNames, name)

		// since we will change the nullability of source col, proj it with a new col id.
		col := &expression.Column{
			UniqueID: b.ctx.GetSessionVars().AllocPlanColumnID(),
			// clone it rather than using it directly,
			RetType: expr.GetType(b.ctx.GetExprCtx().GetEvalCtx()).Clone(),
		}

		projSchema.Append(col)
		distinctGbyCols = append(distinctGbyCols, col)
	}
	proj.SetSchema(projSchema)
	proj.SetChildren(p)
	proj.Proj4Expand = true
	newGbyItems := expression.RestoreGbyExpression(distinctGbyCols, gbyExprsRefPos)

	// build expand.
	rollupGroupingSets := expression.RollupGroupingSets(newGbyItems)
	// eg: <a,b,c> with rollup => {},{a},{a,b},{a,b,c}
	// for every grouping set above, we should individually set those not-needed grouping-set col as null value.
	// eg: let's say base schema is <a,b,c,d>, d is unrelated col, keep it real in every grouping set projection.
	// 		for grouping set {a,b,c}, project it as: [a,    b,    c,    d,   gid]
	//      for grouping set {a,b},   project it as: [a,    b,    null, d,   gid]
	//      for grouping set {a},     project it as: [a,    null, null, d,   gid]
	// 		for grouping set {},      project it as: [null, null, null, d,   gid]
	expandSchema := proj.Schema().Clone()
	expression.AdjustNullabilityFromGroupingSets(rollupGroupingSets, expandSchema)
	expand := logicalop.LogicalExpand{
		RollupGroupingSets:  rollupGroupingSets,
		DistinctGroupByCol:  distinctGbyCols,
		DistinctGbyColNames: distinctGbyColNames,
		// for resolving grouping function args.
		DistinctGbyExprs: distinctGbyExprs,

		// fill the gen col names when building level projections.
	}.Init(b.ctx, b.getSelectOffset())

	// if we want to use bitAnd for the quick computation of grouping function, then the maximum capacity of num of grouping is about 64.
	expand.GroupingMode = tipb.GroupingMode_ModeBitAnd
	if len(expand.RollupGroupingSets) > 64 {
		expand.GroupingMode = tipb.GroupingMode_ModeNumericSet
	}

	expand.DistinctSize, expand.RollupGroupingIDs, expand.RollupID2GIDS = expand.RollupGroupingSets.DistinctSize()
	hasDuplicateGroupingSet := len(expand.RollupGroupingSets) != expand.DistinctSize
	// append the generated column for logical Expand.
	tp := types.NewFieldType(mysql.TypeLonglong)
	tp.SetFlag(mysql.UnsignedFlag | mysql.NotNullFlag)
	gid := &expression.Column{
		UniqueID: b.ctx.GetSessionVars().AllocPlanColumnID(),
		RetType:  tp,
		OrigName: "gid",
	}
	expand.GID = gid
	expandSchema.Append(gid)
	expand.ExtraGroupingColNames = append(expand.ExtraGroupingColNames, gid.OrigName)
	names = append(names, buildExpandFieldName(ectx, gid, nil, "gid_"))
	expand.GIDName = names[len(names)-1]
	if hasDuplicateGroupingSet {
		// the last two col of the schema should be gid & gpos
		gpos := &expression.Column{
			UniqueID: b.ctx.GetSessionVars().AllocPlanColumnID(),
			RetType:  tp.Clone(),
			OrigName: "gpos",
		}
		expand.GPos = gpos
		expandSchema.Append(gpos)
		expand.ExtraGroupingColNames = append(expand.ExtraGroupingColNames, gpos.OrigName)
		names = append(names, buildExpandFieldName(ectx, gpos, nil, "gpos_"))
		expand.GPosName = names[len(names)-1]
	}
	expand.SetChildren(proj)
	expand.SetSchema(expandSchema)
	expand.SetOutputNames(names)

	// register current rollup Expand operator in current select block.
	b.currentBlockExpand = expand

	// defer generating level-projection as last logical optimization rule.
	return expand, newGbyItems, nil
}

func (b *PlanBuilder) buildAggregation(ctx context.Context, p base.LogicalPlan, aggFuncList []*ast.AggregateFuncExpr, gbyItems []expression.Expression,
	correlatedAggMap map[*ast.AggregateFuncExpr]int) (base.LogicalPlan, map[int]int, error) {
	b.optFlag |= rule.FlagBuildKeyInfo
	b.optFlag |= rule.FlagPushDownAgg
	// We may apply aggregation eliminate optimization.
	// So we add the flagMaxMinEliminate to try to convert max/min to topn and flagPushDownTopN to handle the newly added topn operator.
	b.optFlag |= rule.FlagMaxMinEliminate
	b.optFlag |= rule.FlagPushDownTopN
	// when we eliminate the max and min we may add `is not null` filter.
	b.optFlag |= rule.FlagPredicatePushDown
	b.optFlag |= rule.FlagEliminateAgg
	b.optFlag |= rule.FlagEliminateProjection

	if b.ctx.GetSessionVars().EnableSkewDistinctAgg {
		b.optFlag |= rule.FlagSkewDistinctAgg
	}
	// flag it if cte contain aggregation
	if b.buildingCTE {
		b.outerCTEs[len(b.outerCTEs)-1].containRecursiveForbiddenOperator = true
	}
	var rollupExpand *logicalop.LogicalExpand
	if expand, ok := p.(*logicalop.LogicalExpand); ok {
		rollupExpand = expand
	}

	plan4Agg := logicalop.LogicalAggregation{AggFuncs: make([]*aggregation.AggFuncDesc, 0, len(aggFuncList))}.Init(b.ctx, b.getSelectOffset())
	if hintinfo := b.TableHints(); hintinfo != nil {
		plan4Agg.PreferAggType = hintinfo.PreferAggType
		plan4Agg.PreferAggToCop = hintinfo.PreferAggToCop
	}
	schema4Agg := expression.NewSchema(make([]*expression.Column, 0, len(aggFuncList)+p.Schema().Len())...)
	names := make(types.NameSlice, 0, len(aggFuncList)+p.Schema().Len())
	// aggIdxMap maps the old index to new index after applying common aggregation functions elimination.
	aggIndexMap := make(map[int]int)

	allAggsFirstRow := true
	for i, aggFunc := range aggFuncList {
		newArgList := make([]expression.Expression, 0, len(aggFunc.Args))
		for _, arg := range aggFunc.Args {
			newArg, np, err := b.rewrite(ctx, arg, p, nil, true, requireColumnPriv)
			if err != nil {
				return nil, nil, err
			}
			p = np
			newArgList = append(newArgList, newArg)
		}
		newFunc, err := aggregation.NewAggFuncDesc(b.ctx.GetExprCtx(), aggFunc.F, newArgList, aggFunc.Distinct)
		if err != nil {
			return nil, nil, err
		}
		if newFunc.Name != ast.AggFuncFirstRow {
			allAggsFirstRow = false
		}
		if aggFunc.Order != nil {
			trueArgs := aggFunc.Args[:len(aggFunc.Args)-1] // the last argument is SEPARATOR, remote it.
			resolver := &aggOrderByResolver{
				ctx:  b.ctx,
				args: trueArgs,
			}
			for _, byItem := range aggFunc.Order.Items {
				resolver.exprDepth = 0
				resolver.err = nil
				retExpr, _ := byItem.Expr.Accept(resolver)
				if resolver.err != nil {
					return nil, nil, errors.Trace(resolver.err)
				}
				newByItem, np, err := b.rewrite(ctx, retExpr.(ast.ExprNode), p, nil, true, requireColumnPriv)
				if err != nil {
					return nil, nil, err
				}
				p = np
				newFunc.OrderByItems = append(newFunc.OrderByItems, &util.ByItems{Expr: newByItem, Desc: byItem.Desc})
			}
		}
		// combine identical aggregate functions
		combined := false
		for j := 0; j < i; j++ {
			oldFunc := plan4Agg.AggFuncs[aggIndexMap[j]]
			if oldFunc.Equal(b.ctx.GetExprCtx().GetEvalCtx(), newFunc) {
				aggIndexMap[i] = aggIndexMap[j]
				combined = true
				if _, ok := correlatedAggMap[aggFunc]; ok {
					if _, ok = b.correlatedAggMapper[aggFuncList[j]]; !ok {
						b.correlatedAggMapper[aggFuncList[j]] = &expression.CorrelatedColumn{
							Column: *schema4Agg.Columns[aggIndexMap[j]],
							Data:   new(types.Datum),
						}
					}
					b.correlatedAggMapper[aggFunc] = b.correlatedAggMapper[aggFuncList[j]]
				}
				break
			}
		}
		// create new columns for aggregate functions which show up first
		if !combined {
			position := len(plan4Agg.AggFuncs)
			aggIndexMap[i] = position
			plan4Agg.AggFuncs = append(plan4Agg.AggFuncs, newFunc)
			column := expression.Column{
				UniqueID: b.ctx.GetSessionVars().AllocPlanColumnID(),
				RetType:  newFunc.RetTp,
			}
			schema4Agg.Append(&column)
			names = append(names, types.EmptyName)
			if _, ok := correlatedAggMap[aggFunc]; ok {
				b.correlatedAggMapper[aggFunc] = &expression.CorrelatedColumn{
					Column: column,
					Data:   new(types.Datum),
				}
			}
		}
	}
	for i, col := range p.Schema().Columns {
		newFunc, err := aggregation.NewAggFuncDesc(b.ctx.GetExprCtx(), ast.AggFuncFirstRow, []expression.Expression{col}, false)
		if err != nil {
			return nil, nil, err
		}
		plan4Agg.AggFuncs = append(plan4Agg.AggFuncs, newFunc)
		newCol, _ := col.Clone().(*expression.Column)
		newCol.RetType = newFunc.RetTp
		schema4Agg.Append(newCol)
		names = append(names, p.OutputNames()[i])
	}
	var (
		join            *logicalop.LogicalJoin
		isJoin          bool
		isSelectionJoin bool
	)
	join, isJoin = p.(*logicalop.LogicalJoin)
	selection, isSelection := p.(*logicalop.LogicalSelection)
	if isSelection {
		join, isSelectionJoin = selection.Children()[0].(*logicalop.LogicalJoin)
	}
	if (isJoin && join.FullSchema != nil) || (isSelectionJoin && join.FullSchema != nil) {
		for i, col := range join.FullSchema.Columns {
			if p.Schema().Contains(col) {
				continue
			}
			newFunc, err := aggregation.NewAggFuncDesc(b.ctx.GetExprCtx(), ast.AggFuncFirstRow, []expression.Expression{col}, false)
			if err != nil {
				return nil, nil, err
			}
			plan4Agg.AggFuncs = append(plan4Agg.AggFuncs, newFunc)
			newCol, _ := col.Clone().(*expression.Column)
			newCol.RetType = newFunc.RetTp
			schema4Agg.Append(newCol)
			names = append(names, join.FullNames[i])
		}
	}
	hasGroupBy := len(gbyItems) > 0
	for i, aggFunc := range plan4Agg.AggFuncs {
		err := aggFunc.UpdateNotNullFlag4RetType(hasGroupBy, allAggsFirstRow)
		if err != nil {
			return nil, nil, err
		}
		schema4Agg.Columns[i].RetType = aggFunc.RetTp
	}
	plan4Agg.SetOutputNames(names)
	plan4Agg.SetChildren(p)
	if rollupExpand != nil {
		// append gid and gpos as the group keys if any.
		plan4Agg.GroupByItems = append(gbyItems, rollupExpand.GID)
		if rollupExpand.GPos != nil {
			plan4Agg.GroupByItems = append(plan4Agg.GroupByItems, rollupExpand.GPos)
		}
	} else {
		plan4Agg.GroupByItems = gbyItems
	}
	plan4Agg.SetSchema(schema4Agg)
	return plan4Agg, aggIndexMap, nil
}

func (b *PlanBuilder) buildTableRefs(ctx context.Context, from *ast.TableRefsClause) (p base.LogicalPlan, err error) {
	if from == nil {
		p = b.buildTableDual()
		return
	}
	defer func() {
		// After build the resultSetNode, need to reset it so that it can be referenced by outer level.
		for _, cte := range b.outerCTEs {
			cte.recursiveRef = false
		}
	}()
	return b.buildResultSetNode(ctx, from.TableRefs, false)
}

func (b *PlanBuilder) buildResultSetNode(ctx context.Context, node ast.ResultSetNode, isCTE bool) (p base.LogicalPlan, err error) {
	//If it is building the CTE queries, we will mark them.
	b.isCTE = isCTE
	switch x := node.(type) {
	case *ast.Join:
		return b.buildJoin(ctx, x)
	case *ast.TableSource:
		var isTableName bool
		switch v := x.Source.(type) {
		case *ast.SelectStmt:
			ci := b.prepareCTECheckForSubQuery()
			defer resetCTECheckForSubQuery(ci)
			b.optFlag = b.optFlag | rule.FlagConstantPropagation
			p, err = b.buildSelect(ctx, v)
		case *ast.SetOprStmt:
			ci := b.prepareCTECheckForSubQuery()
			defer resetCTECheckForSubQuery(ci)
			p, err = b.buildSetOpr(ctx, v)
		case *ast.TableName:
			p, err = b.buildDataSource(ctx, v, &x.AsName)
			isTableName = true
		default:
			err = plannererrors.ErrUnsupportedType.GenWithStackByArgs(v)
		}
		if err != nil {
			return nil, err
		}

		for _, name := range p.OutputNames() {
			if name.Hidden {
				continue
			}
			if x.AsName.L != "" {
				name.TblName = x.AsName
			}
		}
		// `TableName` is not a select block, so we do not need to handle it.
		var plannerSelectBlockAsName []ast.HintTable
		if p := b.ctx.GetSessionVars().PlannerSelectBlockAsName.Load(); p != nil {
			plannerSelectBlockAsName = *p
		}
		if len(plannerSelectBlockAsName) > 0 && !isTableName {
			plannerSelectBlockAsName[p.QueryBlockOffset()] = ast.HintTable{DBName: p.OutputNames()[0].DBName, TableName: p.OutputNames()[0].TblName}
		}
		// Duplicate column name in one table is not allowed.
		// "select * from (select 1, 1) as a;" is duplicate
		dupNames := make(map[string]struct{}, len(p.Schema().Columns))
		for _, name := range p.OutputNames() {
			colName := name.ColName.O
			if _, ok := dupNames[colName]; ok {
				return nil, plannererrors.ErrDupFieldName.GenWithStackByArgs(colName)
			}
			dupNames[colName] = struct{}{}
		}
		return p, nil
	case *ast.SelectStmt:
		return b.buildSelect(ctx, x)
	case *ast.SetOprStmt:
		return b.buildSetOpr(ctx, x)
	default:
		return nil, plannererrors.ErrUnsupportedType.GenWithStack("Unsupported ast.ResultSetNode(%T) for buildResultSetNode()", x)
	}
}

func setPreferredStoreType(ds *logicalop.DataSource, hintInfo *h.PlanHints) {
	if hintInfo == nil {
		return
	}

	var alias *h.HintedTable
	if len(ds.TableAsName.L) != 0 {
		alias = &h.HintedTable{DBName: ds.DBName, TblName: *ds.TableAsName, SelectOffset: ds.QueryBlockOffset()}
	} else {
		alias = &h.HintedTable{DBName: ds.DBName, TblName: ds.TableInfo.Name, SelectOffset: ds.QueryBlockOffset()}
	}
	if hintTbl := hintInfo.IfPreferTiKV(alias); hintTbl != nil {
		for _, path := range ds.PossibleAccessPaths {
			if path.StoreType == kv.TiKV {
				ds.PreferStoreType |= h.PreferTiKV
				ds.PreferPartitions[h.PreferTiKV] = hintTbl.Partitions
				break
			}
		}
		if ds.PreferStoreType&h.PreferTiKV == 0 {
			errMsg := fmt.Sprintf("No available path for table %s.%s with the store type %s of the hint /*+ read_from_storage */, "+
				"please check the status of the table replica and variable value of tidb_isolation_read_engines(%v)",
				ds.DBName.O, ds.Table.Meta().Name.O, kv.TiKV.Name(), ds.SCtx().GetSessionVars().GetIsolationReadEngines())
			ds.SCtx().GetSessionVars().StmtCtx.SetHintWarning(errMsg)
		} else {
			ds.SCtx().GetSessionVars().RaiseWarningWhenMPPEnforced("MPP mode may be blocked because you have set a hint to read table `" + hintTbl.TblName.O + "` from TiKV.")
		}
	}
	if hintTbl := hintInfo.IfPreferTiFlash(alias); hintTbl != nil {
		// `ds.PreferStoreType != 0`, which means there's a hint hit the both TiKV value and TiFlash value for table.
		// We can't support read a table from two different storages, even partition table.
		if ds.PreferStoreType != 0 {
			ds.SCtx().GetSessionVars().StmtCtx.SetHintWarning(
				fmt.Sprintf("Storage hints are conflict, you can only specify one storage type of table %s.%s",
					alias.DBName.L, alias.TblName.L))
			ds.PreferStoreType = 0
			return
		}
		for _, path := range ds.PossibleAccessPaths {
			if path.StoreType == kv.TiFlash {
				ds.PreferStoreType |= h.PreferTiFlash
				ds.PreferPartitions[h.PreferTiFlash] = hintTbl.Partitions
				break
			}
		}
		if ds.PreferStoreType&h.PreferTiFlash == 0 {
			errMsg := fmt.Sprintf("No available path for table %s.%s with the store type %s of the hint /*+ read_from_storage */, "+
				"please check the status of the table replica and variable value of tidb_isolation_read_engines(%v)",
				ds.DBName.O, ds.Table.Meta().Name.O, kv.TiFlash.Name(), ds.SCtx().GetSessionVars().GetIsolationReadEngines())
			ds.SCtx().GetSessionVars().StmtCtx.SetHintWarning(errMsg)
		}
	}
}

func (b *PlanBuilder) buildJoin(ctx context.Context, joinNode *ast.Join) (base.LogicalPlan, error) {
	// We will construct a "Join" node for some statements like "INSERT",
	// "DELETE", "UPDATE", "REPLACE". For this scenario "joinNode.Right" is nil
	// and we only build the left "ResultSetNode".
	if joinNode.Right == nil {
		return b.buildResultSetNode(ctx, joinNode.Left, false)
	}

	b.optFlag = b.optFlag | rule.FlagPredicatePushDown
	// Add join reorder flag regardless of inner join or outer join.
	b.optFlag = b.optFlag | rule.FlagJoinReOrder
	b.optFlag |= rule.FlagPredicateSimplification
	b.optFlag |= rule.FlagConvertOuterToInnerJoin

	leftPlan, err := b.buildResultSetNode(ctx, joinNode.Left, false)
	if err != nil {
		return nil, err
	}

	rightPlan, err := b.buildResultSetNode(ctx, joinNode.Right, false)
	if err != nil {
		return nil, err
	}

	// The recursive part in CTE must not be on the right side of a LEFT JOIN.
	if lc, ok := rightPlan.(*logicalop.LogicalCTETable); ok && joinNode.Tp == ast.LeftJoin {
		return nil, plannererrors.ErrCTERecursiveForbiddenJoinOrder.GenWithStackByArgs(lc.Name)
	}

	handleMap1 := b.handleHelper.popMap()
	handleMap2 := b.handleHelper.popMap()
	b.handleHelper.mergeAndPush(handleMap1, handleMap2)

	joinPlan := logicalop.LogicalJoin{StraightJoin: joinNode.StraightJoin || b.inStraightJoin}.Init(b.ctx, b.getSelectOffset())
	joinPlan.SetChildren(leftPlan, rightPlan)
	joinPlan.SetSchema(expression.MergeSchema(leftPlan.Schema(), rightPlan.Schema()))
	joinPlan.SetOutputNames(make([]*types.FieldName, leftPlan.Schema().Len()+rightPlan.Schema().Len()))
	copy(joinPlan.OutputNames(), leftPlan.OutputNames())
	copy(joinPlan.OutputNames()[leftPlan.Schema().Len():], rightPlan.OutputNames())

	// Set join type.
	switch joinNode.Tp {
	case ast.LeftJoin:
		// left outer join need to be checked elimination
		b.optFlag = b.optFlag | rule.FlagEliminateOuterJoin
		joinPlan.JoinType = logicalop.LeftOuterJoin
		util.ResetNotNullFlag(joinPlan.Schema(), leftPlan.Schema().Len(), joinPlan.Schema().Len())
	case ast.RightJoin:
		// right outer join need to be checked elimination
		b.optFlag = b.optFlag | rule.FlagEliminateOuterJoin
		joinPlan.JoinType = logicalop.RightOuterJoin
		util.ResetNotNullFlag(joinPlan.Schema(), 0, leftPlan.Schema().Len())
	default:
		joinPlan.JoinType = logicalop.InnerJoin
	}

	// Merge sub-plan's FullSchema into this join plan.
	// Please read the comment of LogicalJoin.FullSchema for the details.
	var (
		lFullSchema, rFullSchema *expression.Schema
		lFullNames, rFullNames   types.NameSlice
	)
	if left, ok := leftPlan.(*logicalop.LogicalJoin); ok && left.FullSchema != nil {
		lFullSchema = left.FullSchema
		lFullNames = left.FullNames
	} else {
		lFullSchema = leftPlan.Schema()
		lFullNames = leftPlan.OutputNames()
	}
	if right, ok := rightPlan.(*logicalop.LogicalJoin); ok && right.FullSchema != nil {
		rFullSchema = right.FullSchema
		rFullNames = right.FullNames
	} else {
		rFullSchema = rightPlan.Schema()
		rFullNames = rightPlan.OutputNames()
	}
	if joinNode.Tp == ast.RightJoin {
		// Make sure lFullSchema means outer full schema and rFullSchema means inner full schema.
		lFullSchema, rFullSchema = rFullSchema, lFullSchema
		lFullNames, rFullNames = rFullNames, lFullNames
	}
	joinPlan.FullSchema = expression.MergeSchema(lFullSchema, rFullSchema)

	// Clear NotNull flag for the inner side schema if it's an outer join.
	if joinNode.Tp == ast.LeftJoin || joinNode.Tp == ast.RightJoin {
		util.ResetNotNullFlag(joinPlan.FullSchema, lFullSchema.Len(), joinPlan.FullSchema.Len())
	}

	// Merge sub-plan's FullNames into this join plan, similar to the FullSchema logic above.
	joinPlan.FullNames = make([]*types.FieldName, 0, len(lFullNames)+len(rFullNames))
	for _, lName := range lFullNames {
		name := *lName
		joinPlan.FullNames = append(joinPlan.FullNames, &name)
	}
	for _, rName := range rFullNames {
		name := *rName
		joinPlan.FullNames = append(joinPlan.FullNames, &name)
	}

	// Set preferred join algorithm if some join hints is specified by user.
	joinPlan.SetPreferredJoinTypeAndOrder(b.TableHints())

	// "NATURAL JOIN" doesn't have "ON" or "USING" conditions.
	//
	// The "NATURAL [LEFT] JOIN" of two tables is defined to be semantically
	// equivalent to an "INNER JOIN" or a "LEFT JOIN" with a "USING" clause
	// that names all columns that exist in both tables.
	//
	// See https://dev.mysql.com/doc/refman/5.7/en/join.html for more detail.
	if joinNode.NaturalJoin {
		err = b.buildNaturalJoin(joinPlan, leftPlan, rightPlan, joinNode)
		if err != nil {
			return nil, err
		}
	} else if joinNode.Using != nil {
		err = b.buildUsingClause(joinPlan, leftPlan, rightPlan, joinNode)
		if err != nil {
			return nil, err
		}
	} else if joinNode.On != nil {
		b.curClause = onClause
		onExpr, newPlan, err := b.rewrite(ctx, joinNode.On.Expr, joinPlan, nil, false, requireColumnPriv)
		if err != nil {
			return nil, err
		}
		if newPlan != joinPlan {
			return nil, errors.New("ON condition doesn't support subqueries yet")
		}
		onCondition := expression.SplitCNFItems(onExpr)
		// Keep these expressions as a LogicalSelection upon the inner join, in order to apply
		// possible decorrelate optimizations. The ON clause is actually treated as a WHERE clause now.
		if joinPlan.JoinType == logicalop.InnerJoin {
			sel := logicalop.LogicalSelection{Conditions: onCondition}.Init(b.ctx, b.getSelectOffset())
			sel.SetChildren(joinPlan)
			return sel, nil
		}
		joinPlan.AttachOnConds(onCondition)
	} else if joinPlan.JoinType == logicalop.InnerJoin {
		// If a inner join without "ON" or "USING" clause, it's a cartesian
		// product over the join tables.
		joinPlan.CartesianJoin = true
	}

	return joinPlan, nil
}

// buildUsingClause eliminate the redundant columns and ordering columns based
// on the "USING" clause.
//
// According to the standard SQL, columns are ordered in the following way:
//  1. coalesced common columns of "leftPlan" and "rightPlan", in the order they
//     appears in "leftPlan".
//  2. the rest columns in "leftPlan", in the order they appears in "leftPlan".
//  3. the rest columns in "rightPlan", in the order they appears in "rightPlan".
func (b *PlanBuilder) buildUsingClause(p *logicalop.LogicalJoin, leftPlan, rightPlan base.LogicalPlan, join *ast.Join) error {
	filter := make(map[string]bool, len(join.Using))
	for _, col := range join.Using {
		filter[col.Name.L] = true
	}
	err := b.coalesceCommonColumns(p, leftPlan, rightPlan, join.Tp, filter)
	if err != nil {
		return err
	}
	// We do not need to coalesce columns for update and delete.
	if b.inUpdateStmt || b.inDeleteStmt {
		p.SetSchemaAndNames(expression.MergeSchema(p.Children()[0].Schema(), p.Children()[1].Schema()),
			append(p.Children()[0].OutputNames(), p.Children()[1].OutputNames()...))
	}
	return nil
}

// buildNaturalJoin builds natural join output schema. It finds out all the common columns
// then using the same mechanism as buildUsingClause to eliminate redundant columns and build join conditions.
// According to standard SQL, producing this display order:
//
//	All the common columns
//	Every column in the first (left) table that is not a common column
//	Every column in the second (right) table that is not a common column
func (b *PlanBuilder) buildNaturalJoin(p *logicalop.LogicalJoin, leftPlan, rightPlan base.LogicalPlan, join *ast.Join) error {
	err := b.coalesceCommonColumns(p, leftPlan, rightPlan, join.Tp, nil)
	if err != nil {
		return err
	}
	// We do not need to coalesce columns for update and delete.
	if b.inUpdateStmt || b.inDeleteStmt {
		p.SetSchemaAndNames(expression.MergeSchema(p.Children()[0].Schema(), p.Children()[1].Schema()),
			append(p.Children()[0].OutputNames(), p.Children()[1].OutputNames()...))
	}
	return nil
}

// coalesceCommonColumns is used by buildUsingClause and buildNaturalJoin. The filter is used by buildUsingClause.
func (b *PlanBuilder) coalesceCommonColumns(p *logicalop.LogicalJoin, leftPlan, rightPlan base.LogicalPlan, joinTp ast.JoinType, filter map[string]bool) error {
	lsc := leftPlan.Schema().Clone()
	rsc := rightPlan.Schema().Clone()
	if joinTp == ast.LeftJoin {
		util.ResetNotNullFlag(rsc, 0, rsc.Len())
	} else if joinTp == ast.RightJoin {
		util.ResetNotNullFlag(lsc, 0, lsc.Len())
	}
	lColumns, rColumns := lsc.Columns, rsc.Columns
	lNames, rNames := leftPlan.OutputNames().Shallow(), rightPlan.OutputNames().Shallow()
	if joinTp == ast.RightJoin {
		leftPlan, rightPlan = rightPlan, leftPlan
		lNames, rNames = rNames, lNames
		lColumns, rColumns = rsc.Columns, lsc.Columns
	}

	// Check using clause with ambiguous columns.
	if filter != nil {
		checkAmbiguous := func(names types.NameSlice) error {
			columnNameInFilter := set.StringSet{}
			for _, name := range names {
				if _, ok := filter[name.ColName.L]; !ok {
					continue
				}
				if columnNameInFilter.Exist(name.ColName.L) {
					return plannererrors.ErrAmbiguous.GenWithStackByArgs(name.ColName.L, "from clause")
				}
				columnNameInFilter.Insert(name.ColName.L)
			}
			return nil
		}
		err := checkAmbiguous(lNames)
		if err != nil {
			return err
		}
		err = checkAmbiguous(rNames)
		if err != nil {
			return err
		}
	} else {
		// Even with no using filter, we still should check the checkAmbiguous name before we try to find the common column from both side.
		// (t3 cross join t4) natural join t1
		//  t1 natural join (t3 cross join t4)
		// t3 and t4 may generate the same name column from cross join.
		// for every common column of natural join, the name from right or left should be exactly one.
		commonNames := make([]string, 0, len(lNames))
		lNameMap := make(map[string]int, len(lNames))
		rNameMap := make(map[string]int, len(rNames))
		for _, name := range lNames {
			// Natural join should ignore _tidb_rowid
			if name.ColName.L == "_tidb_rowid" {
				continue
			}
			// record left map
			if cnt, ok := lNameMap[name.ColName.L]; ok {
				lNameMap[name.ColName.L] = cnt + 1
			} else {
				lNameMap[name.ColName.L] = 1
			}
		}
		for _, name := range rNames {
			// Natural join should ignore _tidb_rowid
			if name.ColName.L == "_tidb_rowid" {
				continue
			}
			// record right map
			if cnt, ok := rNameMap[name.ColName.L]; ok {
				rNameMap[name.ColName.L] = cnt + 1
			} else {
				rNameMap[name.ColName.L] = 1
			}
			// check left map
			if cnt, ok := lNameMap[name.ColName.L]; ok {
				if cnt > 1 {
					return plannererrors.ErrAmbiguous.GenWithStackByArgs(name.ColName.L, "from clause")
				}
				commonNames = append(commonNames, name.ColName.L)
			}
		}
		// check right map
		for _, commonName := range commonNames {
			if rNameMap[commonName] > 1 {
				return plannererrors.ErrAmbiguous.GenWithStackByArgs(commonName, "from clause")
			}
		}
	}

	// Find out all the common columns and put them ahead.
	commonLen := 0
	for i, lName := range lNames {
		// Natural join should ignore _tidb_rowid
		if lName.ColName.L == "_tidb_rowid" {
			continue
		}
		for j := commonLen; j < len(rNames); j++ {
			if lName.ColName.L != rNames[j].ColName.L {
				continue
			}

			if len(filter) > 0 {
				if !filter[lName.ColName.L] {
					break
				}
				// Mark this column exist.
				filter[lName.ColName.L] = false
			}

			col := lColumns[i]
			copy(lColumns[commonLen+1:i+1], lColumns[commonLen:i])
			lColumns[commonLen] = col

			name := lNames[i]
			copy(lNames[commonLen+1:i+1], lNames[commonLen:i])
			lNames[commonLen] = name

			col = rColumns[j]
			copy(rColumns[commonLen+1:j+1], rColumns[commonLen:j])
			rColumns[commonLen] = col

			name = rNames[j]
			copy(rNames[commonLen+1:j+1], rNames[commonLen:j])
			rNames[commonLen] = name

			commonLen++
			break
		}
	}

	if len(filter) > 0 && len(filter) != commonLen {
		for col, notExist := range filter {
			if notExist {
				return plannererrors.ErrUnknownColumn.GenWithStackByArgs(col, "from clause")
			}
		}
	}

	schemaCols := make([]*expression.Column, len(lColumns)+len(rColumns)-commonLen)
	copy(schemaCols[:len(lColumns)], lColumns)
	copy(schemaCols[len(lColumns):], rColumns[commonLen:])
	names := make(types.NameSlice, len(schemaCols))
	copy(names, lNames)
	copy(names[len(lNames):], rNames[commonLen:])

	conds := make([]expression.Expression, 0, commonLen)
	for i := 0; i < commonLen; i++ {
		lc, rc := lsc.Columns[i], rsc.Columns[i]
		cond, err := expression.NewFunction(b.ctx.GetExprCtx(), ast.EQ, types.NewFieldType(mysql.TypeTiny), lc, rc)
		if err != nil {
			return err
		}
		conds = append(conds, cond)
		if p.FullSchema != nil {
			// since FullSchema is derived from left and right schema in upper layer, so rc/lc must be in FullSchema.
			if joinTp == ast.RightJoin {
				p.FullNames[p.FullSchema.ColumnIndex(lc)].Redundant = true
			} else {
				p.FullNames[p.FullSchema.ColumnIndex(rc)].Redundant = true
			}
		}
	}

	p.SetSchema(expression.NewSchema(schemaCols...))
	p.SetOutputNames(names)

	p.OtherConditions = append(conds, p.OtherConditions...)

	return nil
}

func (b *PlanBuilder) buildSelection(ctx context.Context, p base.LogicalPlan, where ast.ExprNode, aggMapper map[*ast.AggregateFuncExpr]int) (base.LogicalPlan, error) {
	b.optFlag |= rule.FlagPredicatePushDown
	b.optFlag |= rule.FlagDeriveTopNFromWindow
	b.optFlag |= rule.FlagPredicateSimplification
	if b.curClause != havingClause {
		b.curClause = whereClause
	}

	conditions := splitWhere(where)
	expressions := make([]expression.Expression, 0, len(conditions))
	selection := logicalop.LogicalSelection{}.Init(b.ctx, b.getSelectOffset())
	for _, cond := range conditions {
		expr, np, err := b.rewrite(ctx, cond, p, aggMapper, false, requireColumnPriv)
		if err != nil {
			return nil, err
		}
		// for case: explain SELECT year+2 as y, SUM(profit) AS profit FROM sales GROUP BY year+2, year+profit WITH ROLLUP having y > 2002;
		// currently, we succeed to resolve y to (year+2), but fail to resolve (year+2) to grouping col, and to base column function: plus(year, 2) instead.
		// which will cause this selection being pushed down through Expand OP itself.
		//
		// In expand, we will additionally project (year+2) out as a new column, let's say grouping_col here, and we wanna it can substitute any upper layer's (year+2)
		expr = b.replaceGroupingFunc(expr)

		p = np
		if expr == nil {
			continue
		}
		expressions = append(expressions, expr)
	}
	cnfExpres := make([]expression.Expression, 0)
	useCache := b.ctx.GetSessionVars().StmtCtx.UseCache()
	for _, expr := range expressions {
		cnfItems := expression.SplitCNFItems(expr)
		for _, item := range cnfItems {
			if con, ok := item.(*expression.Constant); ok && expression.ConstExprConsiderPlanCache(con, useCache) {
				ret, _, err := expression.EvalBool(b.ctx.GetExprCtx().GetEvalCtx(), expression.CNFExprs{con}, chunk.Row{})
				if err != nil {
					return nil, errors.Trace(err)
				}
				if ret {
					continue
				}
				// If there is condition which is always false, return dual plan directly.
				dual := logicalop.LogicalTableDual{}.Init(b.ctx, b.getSelectOffset())
				dual.SetOutputNames(p.OutputNames())
				dual.SetSchema(p.Schema())
				return dual, nil
			}
			cnfExpres = append(cnfExpres, item)
		}
	}
	if len(cnfExpres) == 0 {
		return p, nil
	}
	evalCtx := b.ctx.GetExprCtx().GetEvalCtx()
	// check expr field types.
	for i, expr := range cnfExpres {
		if expr.GetType(evalCtx).EvalType() == types.ETString {
			tp := &types.FieldType{}
			tp.SetType(mysql.TypeDouble)
			tp.SetFlag(expr.GetType(evalCtx).GetFlag())
			tp.SetFlen(mysql.MaxRealWidth)
			tp.SetDecimal(types.UnspecifiedLength)
			types.SetBinChsClnFlag(tp)
			cnfExpres[i] = expression.TryPushCastIntoControlFunctionForHybridType(b.ctx.GetExprCtx(), expr, tp)
		}
	}
	selection.Conditions = cnfExpres
	selection.SetChildren(p)
	return selection, nil
}

// buildProjectionFieldNameFromColumns builds the field name, table name and database name when field expression is a column reference.
func (*PlanBuilder) buildProjectionFieldNameFromColumns(origField *ast.SelectField, colNameField *ast.ColumnNameExpr, name *types.FieldName) (colName, origColName, tblName, origTblName, dbName pmodel.CIStr) {
	origTblName, origColName, dbName = name.OrigTblName, name.OrigColName, name.DBName
	if origField.AsName.L == "" {
		colName = colNameField.Name.Name
	} else {
		colName = origField.AsName
	}
	if tblName.L == "" {
		tblName = name.TblName
	} else {
		tblName = colNameField.Name.Table
	}
	return
}

// buildProjectionFieldNameFromExpressions builds the field name when field expression is a normal expression.
func (b *PlanBuilder) buildProjectionFieldNameFromExpressions(_ context.Context, field *ast.SelectField) (pmodel.CIStr, error) {
	if agg, ok := field.Expr.(*ast.AggregateFuncExpr); ok && agg.F == ast.AggFuncFirstRow {
		// When the query is select t.a from t group by a; The Column Name should be a but not t.a;
		return agg.Args[0].(*ast.ColumnNameExpr).Name.Name, nil
	}

	innerExpr := getInnerFromParenthesesAndUnaryPlus(field.Expr)
	funcCall, isFuncCall := innerExpr.(*ast.FuncCallExpr)
	// When used to produce a result set column, NAME_CONST() causes the column to have the given name.
	// See https://dev.mysql.com/doc/refman/5.7/en/miscellaneous-functions.html#function_name-const for details
	if isFuncCall && funcCall.FnName.L == ast.NameConst {
		if v, err := evalAstExpr(b.ctx.GetExprCtx(), funcCall.Args[0]); err == nil {
			if s, err := v.ToString(); err == nil {
				return pmodel.NewCIStr(s), nil
			}
		}
		return pmodel.NewCIStr(""), plannererrors.ErrWrongArguments.GenWithStackByArgs("NAME_CONST")
	}
	valueExpr, isValueExpr := innerExpr.(*driver.ValueExpr)

	// Non-literal: Output as inputed, except that comments need to be removed.
	if !isValueExpr {
		return pmodel.NewCIStr(parser.SpecFieldPattern.ReplaceAllStringFunc(field.Text(), parser.TrimComment)), nil
	}

	// Literal: Need special processing
	switch valueExpr.Kind() {
	case types.KindString:
		projName := valueExpr.GetString()
		projOffset := valueExpr.GetProjectionOffset()
		if projOffset >= 0 {
			projName = projName[:projOffset]
		}
		// See #3686, #3994:
		// For string literals, string content is used as column name. Non-graph initial characters are trimmed.
		fieldName := strings.TrimLeftFunc(projName, func(r rune) bool {
			return !unicode.IsOneOf(mysql.RangeGraph, r)
		})
		return pmodel.NewCIStr(fieldName), nil
	case types.KindNull:
		// See #4053, #3685
		return pmodel.NewCIStr("NULL"), nil
	case types.KindBinaryLiteral:
		// Don't rewrite BIT literal or HEX literals
		return pmodel.NewCIStr(field.Text()), nil
	case types.KindInt64:
		// See #9683
		// TRUE or FALSE can be a int64
		if mysql.HasIsBooleanFlag(valueExpr.Type.GetFlag()) {
			if i := valueExpr.GetValue().(int64); i == 0 {
				return pmodel.NewCIStr("FALSE"), nil
			}
			return pmodel.NewCIStr("TRUE"), nil
		}
		fallthrough

	default:
		fieldName := field.Text()
		fieldName = strings.TrimLeft(fieldName, "\t\n +(")
		fieldName = strings.TrimRight(fieldName, "\t\n )")
		return pmodel.NewCIStr(fieldName), nil
	}
}

func buildExpandFieldName(ctx expression.EvalContext, expr expression.Expression, name *types.FieldName, genName string) *types.FieldName {
	_, isCol := expr.(*expression.Column)
	var origTblName, origColName, dbName, colName, tblName pmodel.CIStr
	if genName != "" {
		// for case like: gid_, gpos_
		colName = pmodel.NewCIStr(expr.StringWithCtx(ctx, errors.RedactLogDisable))
	} else if isCol {
		// col ref to original col, while its nullability may be changed.
		origTblName, origColName, dbName = name.OrigTblName, name.OrigColName, name.DBName
		colName = pmodel.NewCIStr("ex_" + name.ColName.O)
		tblName = pmodel.NewCIStr("ex_" + name.TblName.O)
	} else {
		// Other: complicated expression.
		colName = pmodel.NewCIStr("ex_" + expr.StringWithCtx(ctx, errors.RedactLogDisable))
	}
	newName := &types.FieldName{
		TblName:     tblName,
		OrigTblName: origTblName,
		ColName:     colName,
		OrigColName: origColName,
		DBName:      dbName,
	}
	return newName
}

// buildProjectionField builds the field object according to SelectField in projection.
func (b *PlanBuilder) buildProjectionField(ctx context.Context, p base.LogicalPlan, field *ast.SelectField, expr expression.Expression) (*expression.Column, *types.FieldName, error) {
	var origTblName, tblName, origColName, colName, dbName pmodel.CIStr
	innerNode := getInnerFromParenthesesAndUnaryPlus(field.Expr)
	col, isCol := expr.(*expression.Column)
	// Correlated column won't affect the final output names. So we can put it in any of the three logic block.
	// Don't put it into the first block just for simplifying the codes.
	if colNameField, ok := innerNode.(*ast.ColumnNameExpr); ok && isCol {
		// Field is a column reference.
		idx := p.Schema().ColumnIndex(col)
		var name *types.FieldName
		// The column maybe the one from join's redundant part.
		if idx == -1 {
			name = findColFromNaturalUsingJoin(p, col)
		} else {
			name = p.OutputNames()[idx]
		}
		colName, origColName, tblName, origTblName, dbName = b.buildProjectionFieldNameFromColumns(field, colNameField, name)
	} else if field.AsName.L != "" {
		// Field has alias.
		colName = field.AsName
	} else {
		// Other: field is an expression.
		var err error
		if colName, err = b.buildProjectionFieldNameFromExpressions(ctx, field); err != nil {
			return nil, nil, err
		}
	}
	name := &types.FieldName{
		TblName:     tblName,
		OrigTblName: origTblName,
		ColName:     colName,
		OrigColName: origColName,
		DBName:      dbName,
	}
	if isCol {
		return col, name, nil
	}
	if expr == nil {
		return nil, name, nil
	}
	// invalid unique id
	correlatedColUniqueID := int64(0)
	if cc, ok := expr.(*expression.CorrelatedColumn); ok {
		correlatedColUniqueID = cc.UniqueID
	}
	// for expr projection, we should record the map relationship <hashcode, uniqueID> down.
	newCol := &expression.Column{
		UniqueID:              b.ctx.GetSessionVars().AllocPlanColumnID(),
		RetType:               expr.GetType(b.ctx.GetExprCtx().GetEvalCtx()),
		CorrelatedColUniqueID: correlatedColUniqueID,
	}
	if b.ctx.GetSessionVars().OptimizerEnableNewOnlyFullGroupByCheck {
		if b.ctx.GetSessionVars().MapHashCode2UniqueID4ExtendedCol == nil {
			b.ctx.GetSessionVars().MapHashCode2UniqueID4ExtendedCol = make(map[string]int, 1)
		}
		b.ctx.GetSessionVars().MapHashCode2UniqueID4ExtendedCol[string(expr.HashCode())] = int(newCol.UniqueID)
	}
	newCol.SetCoercibility(expr.Coercibility())
	return newCol, name, nil
}

type userVarTypeProcessor struct {
	ctx     context.Context
	plan    base.LogicalPlan
	builder *PlanBuilder
	mapper  map[*ast.AggregateFuncExpr]int
	err     error
}

func (p *userVarTypeProcessor) Enter(in ast.Node) (ast.Node, bool) {
	v, ok := in.(*ast.VariableExpr)
	if !ok {
		return in, false
	}
	if v.IsSystem || v.Value == nil {
		return in, true
	}
	_, p.plan, p.err = p.builder.rewrite(p.ctx, v, p.plan, p.mapper, true, nil)
	return in, true
}

func (p *userVarTypeProcessor) Leave(in ast.Node) (ast.Node, bool) {
	return in, p.err == nil
}

func (b *PlanBuilder) preprocessUserVarTypes(ctx context.Context, p base.LogicalPlan, fields []*ast.SelectField, mapper map[*ast.AggregateFuncExpr]int) error {
	aggMapper := make(map[*ast.AggregateFuncExpr]int)
	for agg, i := range mapper {
		aggMapper[agg] = i
	}
	processor := userVarTypeProcessor{
		ctx:     ctx,
		plan:    p,
		builder: b,
		mapper:  aggMapper,
	}
	for _, field := range fields {
		field.Expr.Accept(&processor)
		if processor.err != nil {
			return processor.err
		}
	}
	return nil
}

// findColFromNaturalUsingJoin is used to recursively find the column from the
// underlying natural-using-join.
// e.g. For SQL like `select t2.a from t1 join t2 using(a) where t2.a > 0`, the
// plan will be `join->selection->projection`. The schema of the `selection`
// will be `[t1.a]`, thus we need to recursively retrieve the `t2.a` from the
// underlying join.
func findColFromNaturalUsingJoin(p base.LogicalPlan, col *expression.Column) (name *types.FieldName) {
	switch x := p.(type) {
	case *logicalop.LogicalLimit, *logicalop.LogicalSelection, *logicalop.LogicalTopN, *logicalop.LogicalSort, *logicalop.LogicalMaxOneRow:
		return findColFromNaturalUsingJoin(p.Children()[0], col)
	case *logicalop.LogicalJoin:
		if x.FullSchema != nil {
			idx := x.FullSchema.ColumnIndex(col)
			return x.FullNames[idx]
		}
	}
	return nil
}

type resolveGroupingTraverseAction struct {
	CurrentBlockExpand *logicalop.LogicalExpand
}

func (r resolveGroupingTraverseAction) Transform(expr expression.Expression) (res expression.Expression) {
	switch x := expr.(type) {
	case *expression.Column:
		// when meeting a column, judge whether it's a relate grouping set col.
		// eg: select a, b from t group by a, c with rollup, here a is, while b is not.
		// in underlying Expand schema (a,b,c,a',c'), a select list should be resolved to a'.
		res, _ = r.CurrentBlockExpand.TrySubstituteExprWithGroupingSetCol(x)
	case *expression.CorrelatedColumn:
		// select 1 in (select t2.a from t group by t2.a, b with rollup) from t2;
		// in this case: group by item has correlated column t2.a, and it's select list contains t2.a as well.
		res, _ = r.CurrentBlockExpand.TrySubstituteExprWithGroupingSetCol(x)
	case *expression.Constant:
		// constant just keep it real: select 1 from t group by a, b with rollup.
		res = x
	case *expression.ScalarFunction:
		// scalar function just try to resolve itself first, then if not changed, trying resolve its children.
		var substituted bool
		res, substituted = r.CurrentBlockExpand.TrySubstituteExprWithGroupingSetCol(x)
		if !substituted {
			// if not changed, try to resolve it children.
			// select a+1, grouping(b) from t group by a+1 (projected as c), b with rollup: in this case, a+1 is resolved as c as a whole.
			// select a+1, grouping(b) from t group by a(projected as a'), b with rollup  : in this case, a+1 is resolved as a'+ 1.
			newArgs := x.GetArgs()
			for i, arg := range newArgs {
				newArgs[i] = r.Transform(arg)
			}
			res = x
		}
	default:
		res = expr
	}
	return res
}

func (b *PlanBuilder) replaceGroupingFunc(expr expression.Expression) expression.Expression {
	// current block doesn't have an expand OP, just return it.
	if b.currentBlockExpand == nil {
		return expr
	}
	// curExpand can supply the DistinctGbyExprs and gid col.
	traverseAction := resolveGroupingTraverseAction{CurrentBlockExpand: b.currentBlockExpand}
	return expr.Traverse(traverseAction)
}

func (b *PlanBuilder) implicitProjectGroupingSetCols(projSchema *expression.Schema, projNames []*types.FieldName, projExprs []expression.Expression) (*expression.Schema, []*types.FieldName, []expression.Expression) {
	if b.currentBlockExpand == nil {
		return projSchema, projNames, projExprs
	}
	m := make(map[int64]struct{}, len(b.currentBlockExpand.DistinctGroupByCol))
	for _, col := range projSchema.Columns {
		m[col.UniqueID] = struct{}{}
	}
	for idx, gCol := range b.currentBlockExpand.DistinctGroupByCol {
		if _, ok := m[gCol.UniqueID]; ok {
			// grouping col has been explicitly projected, not need to reserve it here for later order-by item (a+1)
			// like: select a+1, b from t group by a+1 order by a+1.
			continue
		}
		// project the grouping col out implicitly here. If it's not used by later OP, it will be cleaned in column pruner.
		projSchema.Append(gCol)
		projExprs = append(projExprs, gCol)
		projNames = append(projNames, b.currentBlockExpand.DistinctGbyColNames[idx])
	}
	// project GID.
	projSchema.Append(b.currentBlockExpand.GID)
	projExprs = append(projExprs, b.currentBlockExpand.GID)
	projNames = append(projNames, b.currentBlockExpand.GIDName)
	// project GPos if any.
	if b.currentBlockExpand.GPos != nil {
		projSchema.Append(b.currentBlockExpand.GPos)
		projExprs = append(projExprs, b.currentBlockExpand.GPos)
		projNames = append(projNames, b.currentBlockExpand.GPosName)
	}
	return projSchema, projNames, projExprs
}

// buildProjection returns a Projection plan and non-aux columns length.
func (b *PlanBuilder) buildProjection(ctx context.Context, p base.LogicalPlan, fields []*ast.SelectField, mapper map[*ast.AggregateFuncExpr]int,
	windowMapper map[*ast.WindowFuncExpr]int, considerWindow bool, expandGenerateColumn bool) (base.LogicalPlan, []expression.Expression, int, error) {
	err := b.preprocessUserVarTypes(ctx, p, fields, mapper)
	if err != nil {
		return nil, nil, 0, err
	}
	b.optFlag |= rule.FlagEliminateProjection
	b.curClause = fieldList
	proj := logicalop.LogicalProjection{Exprs: make([]expression.Expression, 0, len(fields))}.Init(b.ctx, b.getSelectOffset())
	schema := expression.NewSchema(make([]*expression.Column, 0, len(fields))...)
	oldLen := 0
	newNames := make([]*types.FieldName, 0, len(fields))
	for i, field := range fields {
		if !field.Auxiliary {
			oldLen++
		}

		isWindowFuncField := ast.HasWindowFlag(field.Expr)
		// Although window functions occurs in the select fields, but it has to be processed after having clause.
		// So when we build the projection for select fields, we need to skip the window function.
		// When `considerWindow` is false, we will only build fields for non-window functions, so we add fake placeholders.
		// for window functions. These fake placeholders will be erased in column pruning.
		// When `considerWindow` is true, all the non-window fields have been built, so we just use the schema columns.
		if considerWindow && !isWindowFuncField {
			col := p.Schema().Columns[i]
			proj.Exprs = append(proj.Exprs, col)
			schema.Append(col)
			newNames = append(newNames, p.OutputNames()[i])
			continue
		} else if !considerWindow && isWindowFuncField {
			expr := expression.NewZero()
			proj.Exprs = append(proj.Exprs, expr)
			col, name, err := b.buildProjectionField(ctx, p, field, expr)
			if err != nil {
				return nil, nil, 0, err
			}
			schema.Append(col)
			newNames = append(newNames, name)
			continue
		}
		priv := *requireColumnPriv
		if field.IsUnfoldFromWildCard {
			priv.unfoldFromWildcard = true
		}
		newExpr, np, err := b.rewriteWithPreprocess(ctx, field.Expr, p, mapper, windowMapper, true, nil, &priv)
		if err != nil {
			return nil, nil, 0, err
		}

		// for case: select a+1, b, sum(b), grouping(a) from t group by a, b with rollup.
		// the column inside aggregate (only sum(b) here) should be resolved to original source column,
		// while for others, just use expanded columns if exists: a'+ 1, b', group(gid)
		newExpr = b.replaceGroupingFunc(newExpr)

		// For window functions in the order by clause, we will append an field for it.
		// We need rewrite the window mapper here so order by clause could find the added field.
		if considerWindow && isWindowFuncField && field.Auxiliary {
			if windowExpr, ok := field.Expr.(*ast.WindowFuncExpr); ok {
				windowMapper[windowExpr] = i
			}
		}

		p = np
		proj.Exprs = append(proj.Exprs, newExpr)

		col, name, err := b.buildProjectionField(ctx, p, field, newExpr)
		if err != nil {
			return nil, nil, 0, err
		}
		schema.Append(col)
		newNames = append(newNames, name)
	}
	// implicitly project expand grouping set cols, if not used later, it will being pruned out in logical column pruner.
	schema, newNames, proj.Exprs = b.implicitProjectGroupingSetCols(schema, newNames, proj.Exprs)

	proj.SetSchema(schema)
	proj.SetOutputNames(newNames)
	if expandGenerateColumn {
		// Sometimes we need to add some fields to the projection so that we can use generate column substitute
		// optimization. For example: select a+1 from t order by a+1, with a virtual generate column c as (a+1) and
		// an index on c. We need to add c into the projection so that we can replace a+1 with c.
		exprToColumn := make(ExprColumnMap)
		collectGenerateColumn(p, exprToColumn)
		for expr, col := range exprToColumn {
			idx := p.Schema().ColumnIndex(col)
			if idx == -1 {
				continue
			}
			if proj.Schema().Contains(col) {
				continue
			}
			proj.Schema().Columns = append(proj.Schema().Columns, col)
			proj.Exprs = append(proj.Exprs, expr)
			proj.SetOutputNames(append(proj.OutputNames(), p.OutputNames()[idx]))
		}
	}
	proj.SetChildren(p)
	// delay the only-full-group-by-check in create view statement to later query.
	if !b.isCreateView && b.ctx.GetSessionVars().OptimizerEnableNewOnlyFullGroupByCheck && b.ctx.GetSessionVars().SQLMode.HasOnlyFullGroupBy() {
		fds := proj.ExtractFD()
		// Projection -> Children -> ...
		// Let the projection itself to evaluate the whole FD, which will build the connection
		// 1: from select-expr to registered-expr
		// 2: from base-column to select-expr
		// After that
		if fds.HasAggBuilt {
			for offset, expr := range proj.Exprs[:len(fields)] {
				// skip the auxiliary column in agg appended to select fields, which mainly comes from two kind of cases:
				// 1: having agg(t.a), this will append t.a to the select fields, if it isn't here.
				// 2: order by agg(t.a), this will append t.a to the select fields, if it isn't here.
				if fields[offset].AuxiliaryColInAgg {
					continue
				}
				item := intset.NewFastIntSet()
				switch x := expr.(type) {
				case *expression.Column:
					item.Insert(int(x.UniqueID))
				case *expression.ScalarFunction:
					if expression.CheckFuncInExpr(x, ast.AnyValue) {
						continue
					}
					scalarUniqueID, ok := fds.IsHashCodeRegistered(string(hack.String(x.HashCode())))
					if !ok {
						logutil.BgLogger().Warn("Error occurred while maintaining the functional dependency")
						continue
					}
					item.Insert(scalarUniqueID)
				default:
				}
				// Rule #1, if there are no group cols, the col in the order by shouldn't be limited.
				if fds.GroupByCols.Only1Zero() && fields[offset].AuxiliaryColInOrderBy {
					continue
				}

				// Rule #2, if select fields are constant, it's ok.
				if item.SubsetOf(fds.ConstantCols()) {
					continue
				}

				// Rule #3, if select fields are subset of group by items, it's ok.
				if item.SubsetOf(fds.GroupByCols) {
					continue
				}

				// Rule #4, if select fields are dependencies of Strict FD with determinants in group-by items, it's ok.
				// lax FD couldn't be done here, eg: for unique key (b), index key NULL & NULL are different rows with
				// uncertain other column values.
				strictClosure := fds.ClosureOfStrict(fds.GroupByCols)
				if item.SubsetOf(strictClosure) {
					continue
				}
				// locate the base col that are not in (constant list / group by list / strict fd closure) for error show.
				baseCols := expression.ExtractColumns(expr)
				errShowCol := baseCols[0]
				for _, col := range baseCols {
					colSet := intset.NewFastIntSet(int(col.UniqueID))
					if !colSet.SubsetOf(strictClosure) {
						errShowCol = col
						break
					}
				}
				// better use the schema alias name firstly if any.
				name := ""
				for idx, schemaCol := range proj.Schema().Columns {
					if schemaCol.UniqueID == errShowCol.UniqueID {
						name = proj.OutputNames()[idx].String()
						break
					}
				}
				if name == "" {
					name = errShowCol.OrigName
				}
				// Only1Zero is to judge whether it's no-group-by-items case.
				if !fds.GroupByCols.Only1Zero() {
					return nil, nil, 0, plannererrors.ErrFieldNotInGroupBy.GenWithStackByArgs(offset+1, ErrExprInSelect, name)
				}
				return nil, nil, 0, plannererrors.ErrMixOfGroupFuncAndFields.GenWithStackByArgs(offset+1, name)
			}
			if fds.GroupByCols.Only1Zero() {
				// maxOneRow is delayed from agg's ExtractFD logic since some details listed in it.
				projectionUniqueIDs := intset.NewFastIntSet()
				for _, expr := range proj.Exprs {
					switch x := expr.(type) {
					case *expression.Column:
						projectionUniqueIDs.Insert(int(x.UniqueID))
					case *expression.ScalarFunction:
						scalarUniqueID, ok := fds.IsHashCodeRegistered(string(hack.String(x.HashCode())))
						if !ok {
							logutil.BgLogger().Warn("Error occurred while maintaining the functional dependency")
							continue
						}
						projectionUniqueIDs.Insert(scalarUniqueID)
					}
				}
				fds.MaxOneRow(projectionUniqueIDs)
			}
			// for select * from view (include agg), outer projection don't have to check select list with the inner group-by flag.
			fds.HasAggBuilt = false
		}
	}
	return proj, proj.Exprs, oldLen, nil
}

func (b *PlanBuilder) buildDistinct(child base.LogicalPlan, length int) (*logicalop.LogicalAggregation, error) {
	b.optFlag = b.optFlag | rule.FlagBuildKeyInfo
	b.optFlag = b.optFlag | rule.FlagPushDownAgg
	// flag it if cte contain distinct
	if b.buildingCTE {
		b.outerCTEs[len(b.outerCTEs)-1].containRecursiveForbiddenOperator = true
	}
	plan4Agg := logicalop.LogicalAggregation{
		AggFuncs:     make([]*aggregation.AggFuncDesc, 0, child.Schema().Len()),
		GroupByItems: expression.Column2Exprs(child.Schema().Clone().Columns[:length]),
	}.Init(b.ctx, child.QueryBlockOffset())
	if hintinfo := b.TableHints(); hintinfo != nil {
		plan4Agg.PreferAggType = hintinfo.PreferAggType
		plan4Agg.PreferAggToCop = hintinfo.PreferAggToCop
	}
	for _, col := range child.Schema().Columns {
		aggDesc, err := aggregation.NewAggFuncDesc(b.ctx.GetExprCtx(), ast.AggFuncFirstRow, []expression.Expression{col}, false)
		if err != nil {
			return nil, err
		}
		plan4Agg.AggFuncs = append(plan4Agg.AggFuncs, aggDesc)
	}
	plan4Agg.SetChildren(child)
	plan4Agg.SetSchema(child.Schema().Clone())
	plan4Agg.SetOutputNames(child.OutputNames())
	// Distinct will be rewritten as first_row, we reset the type here since the return type
	// of first_row is not always the same as the column arg of first_row.
	for i, col := range plan4Agg.Schema().Columns {
		col.RetType = plan4Agg.AggFuncs[i].RetTp
	}
	return plan4Agg, nil
}

// unionJoinFieldType finds the type which can carry the given types in Union.
// Note that unionJoinFieldType doesn't handle charset and collation, caller need to handle it by itself.
func unionJoinFieldType(a, b *types.FieldType) *types.FieldType {
	// We ignore the pure NULL type.
	if a.GetType() == mysql.TypeNull {
		return b
	} else if b.GetType() == mysql.TypeNull {
		return a
	}
	resultTp := types.AggFieldType([]*types.FieldType{a, b})
	// This logic will be intelligible when it is associated with the buildProjection4Union logic.
	if resultTp.GetType() == mysql.TypeNewDecimal {
		// The decimal result type will be unsigned only when all the decimals to be united are unsigned.
		resultTp.AndFlag(b.GetFlag() & mysql.UnsignedFlag)
	} else {
		// Non-decimal results will be unsigned when a,b both unsigned.
		// ref1: https://dev.mysql.com/doc/refman/5.7/en/union.html#union-result-set
		// ref2: https://github.com/pingcap/tidb/issues/24953
		resultTp.AddFlag((a.GetFlag() & mysql.UnsignedFlag) & (b.GetFlag() & mysql.UnsignedFlag))
	}
	resultTp.SetDecimalUnderLimit(max(a.GetDecimal(), b.GetDecimal()))
	// `flen - decimal` is the fraction before '.'
	if a.GetFlen() == -1 || b.GetFlen() == -1 {
		resultTp.SetFlenUnderLimit(-1)
	} else {
		resultTp.SetFlenUnderLimit(max(a.GetFlen()-a.GetDecimal(), b.GetFlen()-b.GetDecimal()) + resultTp.GetDecimal())
	}
	types.TryToFixFlenOfDatetime(resultTp)
	if resultTp.EvalType() != types.ETInt && (a.EvalType() == types.ETInt || b.EvalType() == types.ETInt) &&
		(resultTp.GetFlen() < mysql.MaxIntWidth && resultTp.GetFlen() != types.UnspecifiedLength) {
		resultTp.SetFlen(mysql.MaxIntWidth)
	}
	expression.SetBinFlagOrBinStr(b, resultTp)
	return resultTp
}

// Set the flen of the union column using the max flen in children.
func (b *PlanBuilder) setUnionFlen(resultTp *types.FieldType, cols []expression.Expression) {
	if resultTp.GetFlen() == -1 {
		return
	}
	isBinary := resultTp.GetCharset() == charset.CharsetBin
	for i := 0; i < len(cols); i++ {
		childTp := cols[i].GetType(b.ctx.GetExprCtx().GetEvalCtx())
		childTpCharLen := 1
		if isBinary {
			if charsetInfo, ok := charset.CharacterSetInfos[childTp.GetCharset()]; ok {
				childTpCharLen = charsetInfo.Maxlen
			}
		}
		resultTp.SetFlen(max(resultTp.GetFlen(), childTpCharLen*childTp.GetFlen()))
	}
}

func (b *PlanBuilder) buildProjection4Union(_ context.Context, u *logicalop.LogicalUnionAll) error {
	unionCols := make([]*expression.Column, 0, u.Children()[0].Schema().Len())
	names := make([]*types.FieldName, 0, u.Children()[0].Schema().Len())

	// Infer union result types by its children's schema.
	for i, col := range u.Children()[0].Schema().Columns {
		tmpExprs := make([]expression.Expression, 0, len(u.Children()))
		tmpExprs = append(tmpExprs, col)
		resultTp := col.RetType
		for j := 1; j < len(u.Children()); j++ {
			tmpExprs = append(tmpExprs, u.Children()[j].Schema().Columns[i])
			childTp := u.Children()[j].Schema().Columns[i].RetType
			resultTp = unionJoinFieldType(resultTp, childTp)
		}
		collation, err := expression.CheckAndDeriveCollationFromExprs(b.ctx.GetExprCtx(), "UNION", resultTp.EvalType(), tmpExprs...)
		if err != nil || collation.Coer == expression.CoercibilityNone {
			return collate.ErrIllegalMixCollation.GenWithStackByArgs("UNION")
		}
		resultTp.SetCharset(collation.Charset)
		resultTp.SetCollate(collation.Collation)
		b.setUnionFlen(resultTp, tmpExprs)
		names = append(names, &types.FieldName{ColName: u.Children()[0].OutputNames()[i].ColName})
		unionCols = append(unionCols, &expression.Column{
			RetType:  resultTp,
			UniqueID: b.ctx.GetSessionVars().AllocPlanColumnID(),
		})
	}
	u.SetSchema(expression.NewSchema(unionCols...))
	u.SetOutputNames(names)
	// Process each child and add a projection above original child.
	// So the schema of `UnionAll` can be the same with its children's.
	for childID, child := range u.Children() {
		exprs := make([]expression.Expression, len(child.Schema().Columns))
		for i, srcCol := range child.Schema().Columns {
			dstType := unionCols[i].RetType
			srcType := srcCol.RetType
			if !srcType.Equal(dstType) {
				exprs[i] = expression.BuildCastFunction4Union(b.ctx.GetExprCtx(), srcCol, dstType)
			} else {
				exprs[i] = srcCol
			}
		}
		b.optFlag |= rule.FlagEliminateProjection
		proj := logicalop.LogicalProjection{Exprs: exprs}.Init(b.ctx, b.getSelectOffset())
		proj.SetSchema(u.Schema().Clone())
		// reset the schema type to make the "not null" flag right.
		for i, expr := range exprs {
			proj.Schema().Columns[i].RetType = expr.GetType(b.ctx.GetExprCtx().GetEvalCtx())
		}
		proj.SetChildren(child)
		u.Children()[childID] = proj
	}
	return nil
}

func (b *PlanBuilder) buildSetOpr(ctx context.Context, setOpr *ast.SetOprStmt) (base.LogicalPlan, error) {
	if setOpr.With != nil {
		l := len(b.outerCTEs)
		defer func() {
			b.outerCTEs = b.outerCTEs[:l]
		}()
		_, err := b.buildWith(ctx, setOpr.With)
		if err != nil {
			return nil, err
		}
	}

	// Because INTERSECT has higher precedence than UNION and EXCEPT. We build it first.
	selectPlans := make([]base.LogicalPlan, 0, len(setOpr.SelectList.Selects))
	afterSetOprs := make([]*ast.SetOprType, 0, len(setOpr.SelectList.Selects))
	selects := setOpr.SelectList.Selects
	for i := 0; i < len(selects); i++ {
		intersects := []ast.Node{selects[i]}
		for i+1 < len(selects) {
			breakIteration := false
			switch x := selects[i+1].(type) {
			case *ast.SelectStmt:
				if *x.AfterSetOperator != ast.Intersect && *x.AfterSetOperator != ast.IntersectAll {
					breakIteration = true
				}
			case *ast.SetOprSelectList:
				if *x.AfterSetOperator != ast.Intersect && *x.AfterSetOperator != ast.IntersectAll {
					breakIteration = true
				}
				if x.Limit != nil || x.OrderBy != nil {
					// when SetOprSelectList's limit and order-by is not nil, it means itself is converted from
					// an independent ast.SetOprStmt in parser, its data should be evaluated first, and ordered
					// by given items and conduct a limit on it, then it can only be integrated with other brothers.
					breakIteration = true
				}
			}
			if breakIteration {
				break
			}
			intersects = append(intersects, selects[i+1])
			i++
		}
		selectPlan, afterSetOpr, err := b.buildIntersect(ctx, intersects)
		if err != nil {
			return nil, err
		}
		selectPlans = append(selectPlans, selectPlan)
		afterSetOprs = append(afterSetOprs, afterSetOpr)
	}
	setOprPlan, err := b.buildExcept(ctx, selectPlans, afterSetOprs)
	if err != nil {
		return nil, err
	}

	oldLen := setOprPlan.Schema().Len()

	for i := 0; i < len(setOpr.SelectList.Selects); i++ {
		b.handleHelper.popMap()
	}
	b.handleHelper.pushMap(nil)

	if setOpr.OrderBy != nil {
		setOprPlan, err = b.buildSort(ctx, setOprPlan, setOpr.OrderBy.Items, nil, nil)
		if err != nil {
			return nil, err
		}
	}

	if setOpr.Limit != nil {
		setOprPlan, err = b.buildLimit(setOprPlan, setOpr.Limit)
		if err != nil {
			return nil, err
		}
	}

	// Fix issue #8189 (https://github.com/pingcap/tidb/issues/8189).
	// If there are extra expressions generated from `ORDER BY` clause, generate a `Projection` to remove them.
	if oldLen != setOprPlan.Schema().Len() {
		proj := logicalop.LogicalProjection{Exprs: expression.Column2Exprs(setOprPlan.Schema().Columns[:oldLen])}.Init(b.ctx, b.getSelectOffset())
		proj.SetChildren(setOprPlan)
		schema := expression.NewSchema(setOprPlan.Schema().Clone().Columns[:oldLen]...)
		for _, col := range schema.Columns {
			col.UniqueID = b.ctx.GetSessionVars().AllocPlanColumnID()
		}
		proj.SetOutputNames(setOprPlan.OutputNames()[:oldLen])
		proj.SetSchema(schema)
		return proj, nil
	}
	return setOprPlan, nil
}

func (b *PlanBuilder) buildSemiJoinForSetOperator(
	leftOriginPlan base.LogicalPlan,
	rightPlan base.LogicalPlan,
	joinType logicalop.JoinType) (leftPlan base.LogicalPlan, err error) {
	leftPlan, err = b.buildDistinct(leftOriginPlan, leftOriginPlan.Schema().Len())
	if err != nil {
		return nil, err
	}
	b.optFlag |= rule.FlagConvertOuterToInnerJoin

	joinPlan := logicalop.LogicalJoin{JoinType: joinType}.Init(b.ctx, b.getSelectOffset())
	joinPlan.SetChildren(leftPlan, rightPlan)
	joinPlan.SetSchema(leftPlan.Schema())
	joinPlan.SetOutputNames(make([]*types.FieldName, leftPlan.Schema().Len()))
	copy(joinPlan.OutputNames(), leftPlan.OutputNames())
	for j := 0; j < len(rightPlan.Schema().Columns); j++ {
		leftCol, rightCol := leftPlan.Schema().Columns[j], rightPlan.Schema().Columns[j]
		eqCond, err := expression.NewFunction(b.ctx.GetExprCtx(), ast.NullEQ, types.NewFieldType(mysql.TypeTiny), leftCol, rightCol)
		if err != nil {
			return nil, err
		}
		_, leftArgIsColumn := eqCond.(*expression.ScalarFunction).GetArgs()[0].(*expression.Column)
		_, rightArgIsColumn := eqCond.(*expression.ScalarFunction).GetArgs()[1].(*expression.Column)
		if leftCol.RetType.GetType() != rightCol.RetType.GetType() || !leftArgIsColumn || !rightArgIsColumn {
			joinPlan.OtherConditions = append(joinPlan.OtherConditions, eqCond)
		} else {
			joinPlan.EqualConditions = append(joinPlan.EqualConditions, eqCond.(*expression.ScalarFunction))
		}
	}
	return joinPlan, nil
}

// buildIntersect build the set operator for 'intersect'. It is called before buildExcept and buildUnion because of its
// higher precedence.
func (b *PlanBuilder) buildIntersect(ctx context.Context, selects []ast.Node) (base.LogicalPlan, *ast.SetOprType, error) {
	var leftPlan base.LogicalPlan
	var err error
	var afterSetOperator *ast.SetOprType
	switch x := selects[0].(type) {
	case *ast.SelectStmt:
		afterSetOperator = x.AfterSetOperator
		leftPlan, err = b.buildSelect(ctx, x)
	case *ast.SetOprSelectList:
		afterSetOperator = x.AfterSetOperator
		leftPlan, err = b.buildSetOpr(ctx, &ast.SetOprStmt{SelectList: x, With: x.With, Limit: x.Limit, OrderBy: x.OrderBy})
	}
	if err != nil {
		return nil, nil, err
	}
	if len(selects) == 1 {
		return leftPlan, afterSetOperator, nil
	}

	columnNums := leftPlan.Schema().Len()
	for i := 1; i < len(selects); i++ {
		var rightPlan base.LogicalPlan
		switch x := selects[i].(type) {
		case *ast.SelectStmt:
			if *x.AfterSetOperator == ast.IntersectAll {
				// TODO: support intersect all
				return nil, nil, errors.Errorf("TiDB do not support intersect all")
			}
			rightPlan, err = b.buildSelect(ctx, x)
		case *ast.SetOprSelectList:
			if *x.AfterSetOperator == ast.IntersectAll {
				// TODO: support intersect all
				return nil, nil, errors.Errorf("TiDB do not support intersect all")
			}
			rightPlan, err = b.buildSetOpr(ctx, &ast.SetOprStmt{SelectList: x, With: x.With, Limit: x.Limit, OrderBy: x.OrderBy})
		}
		if err != nil {
			return nil, nil, err
		}
		if rightPlan.Schema().Len() != columnNums {
			return nil, nil, plannererrors.ErrWrongNumberOfColumnsInSelect.GenWithStackByArgs()
		}
		leftPlan, err = b.buildSemiJoinForSetOperator(leftPlan, rightPlan, logicalop.SemiJoin)
		if err != nil {
			return nil, nil, err
		}
	}
	return leftPlan, afterSetOperator, nil
}

// buildExcept build the set operators for 'except', and in this function, it calls buildUnion at the same time. Because
// Union and except has the same precedence.
func (b *PlanBuilder) buildExcept(ctx context.Context, selects []base.LogicalPlan, afterSetOpts []*ast.SetOprType) (base.LogicalPlan, error) {
	unionPlans := []base.LogicalPlan{selects[0]}
	tmpAfterSetOpts := []*ast.SetOprType{nil}
	columnNums := selects[0].Schema().Len()
	for i := 1; i < len(selects); i++ {
		rightPlan := selects[i]
		if rightPlan.Schema().Len() != columnNums {
			return nil, plannererrors.ErrWrongNumberOfColumnsInSelect.GenWithStackByArgs()
		}
		if *afterSetOpts[i] == ast.Except {
			leftPlan, err := b.buildUnion(ctx, unionPlans, tmpAfterSetOpts)
			if err != nil {
				return nil, err
			}
			leftPlan, err = b.buildSemiJoinForSetOperator(leftPlan, rightPlan, logicalop.AntiSemiJoin)
			if err != nil {
				return nil, err
			}
			unionPlans = []base.LogicalPlan{leftPlan}
			tmpAfterSetOpts = []*ast.SetOprType{nil}
		} else if *afterSetOpts[i] == ast.ExceptAll {
			// TODO: support except all.
			return nil, errors.Errorf("TiDB do not support except all")
		} else {
			unionPlans = append(unionPlans, rightPlan)
			tmpAfterSetOpts = append(tmpAfterSetOpts, afterSetOpts[i])
		}
	}
	return b.buildUnion(ctx, unionPlans, tmpAfterSetOpts)
}

func (b *PlanBuilder) buildUnion(ctx context.Context, selects []base.LogicalPlan, afterSetOpts []*ast.SetOprType) (base.LogicalPlan, error) {
	if len(selects) == 1 {
		return selects[0], nil
	}
	distinctSelectPlans, allSelectPlans, err := b.divideUnionSelectPlans(ctx, selects, afterSetOpts)
	if err != nil {
		return nil, err
	}
	unionDistinctPlan, err := b.buildUnionAll(ctx, distinctSelectPlans)
	if err != nil {
		return nil, err
	}
	if unionDistinctPlan != nil {
		unionDistinctPlan, err = b.buildDistinct(unionDistinctPlan, unionDistinctPlan.Schema().Len())
		if err != nil {
			return nil, err
		}
		if len(allSelectPlans) > 0 {
			// Can't change the statements order in order to get the correct column info.
			allSelectPlans = append([]base.LogicalPlan{unionDistinctPlan}, allSelectPlans...)
		}
	}

	unionAllPlan, err := b.buildUnionAll(ctx, allSelectPlans)
	if err != nil {
		return nil, err
	}
	unionPlan := unionDistinctPlan
	if unionAllPlan != nil {
		unionPlan = unionAllPlan
	}

	return unionPlan, nil
}

// divideUnionSelectPlans resolves union's select stmts to logical plans.
// and divide result plans into "union-distinct" and "union-all" parts.
// divide rule ref:
//
//	https://dev.mysql.com/doc/refman/5.7/en/union.html
//
// "Mixed UNION types are treated such that a DISTINCT union overrides any ALL union to its left."
func (*PlanBuilder) divideUnionSelectPlans(_ context.Context, selects []base.LogicalPlan, setOprTypes []*ast.SetOprType) (distinctSelects []base.LogicalPlan, allSelects []base.LogicalPlan, err error) {
	firstUnionAllIdx := 0
	columnNums := selects[0].Schema().Len()
	for i := len(selects) - 1; i > 0; i-- {
		if firstUnionAllIdx == 0 && *setOprTypes[i] != ast.UnionAll {
			firstUnionAllIdx = i + 1
		}
		if selects[i].Schema().Len() != columnNums {
			return nil, nil, plannererrors.ErrWrongNumberOfColumnsInSelect.GenWithStackByArgs()
		}
	}
	return selects[:firstUnionAllIdx], selects[firstUnionAllIdx:], nil
}

func (b *PlanBuilder) buildUnionAll(ctx context.Context, subPlan []base.LogicalPlan) (base.LogicalPlan, error) {
	if len(subPlan) == 0 {
		return nil, nil
	}
	u := logicalop.LogicalUnionAll{}.Init(b.ctx, b.getSelectOffset())
	u.SetChildren(subPlan...)
	err := b.buildProjection4Union(ctx, u)
	return u, err
}

// itemTransformer transforms ParamMarkerExpr to PositionExpr in the context of ByItem
type itemTransformer struct{}

func (*itemTransformer) Enter(inNode ast.Node) (ast.Node, bool) {
	if n, ok := inNode.(*driver.ParamMarkerExpr); ok {
		newNode := expression.ConstructPositionExpr(n)
		return newNode, true
	}
	return inNode, false
}

func (*itemTransformer) Leave(inNode ast.Node) (ast.Node, bool) {
	return inNode, false
}

func (b *PlanBuilder) buildSort(ctx context.Context, p base.LogicalPlan, byItems []*ast.ByItem, aggMapper map[*ast.AggregateFuncExpr]int, windowMapper map[*ast.WindowFuncExpr]int) (*logicalop.LogicalSort, error) {
	return b.buildSortWithCheck(ctx, p, byItems, aggMapper, windowMapper, nil, 0, false)
}

func (b *PlanBuilder) buildSortWithCheck(ctx context.Context, p base.LogicalPlan, byItems []*ast.ByItem, aggMapper map[*ast.AggregateFuncExpr]int, windowMapper map[*ast.WindowFuncExpr]int,
	projExprs []expression.Expression, oldLen int, hasDistinct bool) (*logicalop.LogicalSort, error) {
	if _, isUnion := p.(*logicalop.LogicalUnionAll); isUnion {
		b.curClause = globalOrderByClause
	} else {
		b.curClause = orderByClause
	}
	sort := logicalop.LogicalSort{}.Init(b.ctx, b.getSelectOffset())
	exprs := make([]*util.ByItems, 0, len(byItems))
	transformer := &itemTransformer{}
	for i, item := range byItems {
		newExpr, _ := item.Expr.Accept(transformer)
		item.Expr = newExpr.(ast.ExprNode)
		it, np, err := b.rewriteWithPreprocess(ctx, item.Expr, p, aggMapper, windowMapper, true, nil, requireColumnPriv)
		if err != nil {
			return nil, err
		}
		// for case: select a+1, b, sum(b) from t group by a+1, b with rollup order by a+1.
		// currently, we fail to resolve (a+1) in order-by to projection item (a+1), and adding
		// another a' in the select fields instead, leading finally resolved expr is a'+1 here.
		//
		// Anyway, a and a' has the same column unique id, so we can do the replacement work like
		// we did in build projection phase.
		it = b.replaceGroupingFunc(it)

		// check whether ORDER BY items show up in SELECT DISTINCT fields, see #12442
		if hasDistinct && projExprs != nil {
			err = b.checkOrderByInDistinct(item, i, it, p, projExprs, oldLen)
			if err != nil {
				return nil, err
			}
		}

		p = np
		exprs = append(exprs, &util.ByItems{Expr: it, Desc: item.Desc})
	}
	sort.ByItems = exprs
	sort.SetChildren(p)
	return sort, nil
}

// checkOrderByInDistinct checks whether ORDER BY has conflicts with DISTINCT, see #12442
func (b *PlanBuilder) checkOrderByInDistinct(byItem *ast.ByItem, idx int, expr expression.Expression, p base.LogicalPlan, originalExprs []expression.Expression, length int) error {
	// Check if expressions in ORDER BY whole match some fields in DISTINCT.
	// e.g.
	// select distinct count(a) from t group by b order by count(a);  ✔
	// select distinct a+1 from t order by a+1;                       ✔
	// select distinct a+1 from t order by a+2;                       ✗
	evalCtx := b.ctx.GetExprCtx().GetEvalCtx()
	for j := 0; j < length; j++ {
		// both check original expression & as name
		if expr.Equal(evalCtx, originalExprs[j]) || expr.Equal(evalCtx, p.Schema().Columns[j]) {
			return nil
		}
	}

	// Check if referenced columns of expressions in ORDER BY whole match some fields in DISTINCT,
	// both original expression and alias can be referenced.
	// e.g.
	// select distinct a from t order by sin(a);                            ✔
	// select distinct a, b from t order by a+b;                            ✔
	// select distinct count(a), sum(a) from t group by b order by sum(a);  ✔
	cols := expression.ExtractColumns(expr)
CheckReferenced:
	for _, col := range cols {
		for j := 0; j < length; j++ {
			if col.Equal(evalCtx, originalExprs[j]) || col.Equal(evalCtx, p.Schema().Columns[j]) {
				continue CheckReferenced
			}
		}

		// Failed cases
		// e.g.
		// select distinct sin(a) from t order by a;                            ✗
		// select distinct a from t order by a+b;                               ✗
		if _, ok := byItem.Expr.(*ast.AggregateFuncExpr); ok {
			return plannererrors.ErrAggregateInOrderNotSelect.GenWithStackByArgs(idx+1, "DISTINCT")
		}
		// select distinct count(a) from t group by b order by sum(a);          ✗
		return plannererrors.ErrFieldInOrderNotSelect.GenWithStackByArgs(idx+1, col.OrigName, "DISTINCT")
	}
	return nil
}

// getUintFromNode gets uint64 value from ast.Node.
// For ordinary statement, node should be uint64 constant value.
// For prepared statement, node is string. We should convert it to uint64.
func getUintFromNode(ctx expression.BuildContext, n ast.Node, mustInt64orUint64 bool) (uVal uint64, isNull bool, isExpectedType bool) {
	var val any
	switch v := n.(type) {
	case *driver.ValueExpr:
		val = v.GetValue()
	case *driver.ParamMarkerExpr:
		if !v.InExecute {
			return 0, false, true
		}
		if mustInt64orUint64 {
			if expected, _ := CheckParamTypeInt64orUint64(v); !expected {
				return 0, false, false
			}
		}
		param, err := expression.ParamMarkerExpression(ctx, v, false)
		if err != nil {
			return 0, false, false
		}
		str, isNull, err := expression.GetStringFromConstant(ctx.GetEvalCtx(), param)
		if err != nil {
			return 0, false, false
		}
		if isNull {
			return 0, true, true
		}
		val = str
	default:
		return 0, false, false
	}
	switch v := val.(type) {
	case uint64:
		return v, false, true
	case int64:
		if v >= 0 {
			return uint64(v), false, true
		}
	case string:
		uVal, err := types.StrToUint(ctx.GetEvalCtx().TypeCtx(), v, false)
		if err != nil {
			return 0, false, false
		}
		return uVal, false, true
	}
	return 0, false, false
}

// CheckParamTypeInt64orUint64 check param type for plan cache limit, only allow int64 and uint64 now
// eg: set @a = 1;
func CheckParamTypeInt64orUint64(param *driver.ParamMarkerExpr) (bool, uint64) {
	val := param.GetValue()
	switch v := val.(type) {
	case int64:
		if v >= 0 {
			return true, uint64(v)
		}
	case uint64:
		return true, v
	}
	return false, 0
}

func extractLimitCountOffset(ctx expression.BuildContext, limit *ast.Limit, sessVars *variable.SessionVars) (count uint64,
	offset uint64, err error) {
	var isExpectedType bool
	if limit.Count != nil {
		v, ok := limit.Count.(*ast.ProcedureVar)
		if ok {

			count, err = tryGetProcedureIntVariable(sessVars, v)
			if err != nil {
				return 0, 0, err
			}
		} else {
			count, _, isExpectedType = getUintFromNode(ctx, limit.Count, true)
			if !isExpectedType {
				return 0, 0, plannererrors.ErrWrongArguments.GenWithStackByArgs("LIMIT")
			}
		}
	}
	if limit.Offset != nil {
		v, ok := limit.Offset.(*ast.ProcedureVar)
		if ok {
			offset, err = tryGetProcedureIntVariable(sessVars, v)
			if err != nil {
				return 0, 0, err
			}
		} else {
			offset, _, isExpectedType = getUintFromNode(ctx, limit.Offset, true)
			if !isExpectedType {
				return 0, 0, plannererrors.ErrWrongArguments.GenWithStackByArgs("LIMIT")
			}
		}
	}
	return count, offset, nil
}

func tryGetProcedureIntVariable(sessVars *variable.SessionVars, procedureVar *ast.ProcedureVar) (uint64, error) {
	_, d, notFind := sessVars.GetProcedureVariable(procedureVar.Name.L)
	if notFind {
		return 0, plannererrors.ErrSpUndeclaredVar.GenWithStackByArgs(procedureVar.Name.O)
	}
	err := sessVars.AddUchangableName(procedureVar.Name.L)
	if err != nil {
		return 0, err
	}
	tp := types.NewFieldType(mysql.TypeLonglong)
	tp.AddFlag(mysql.UnsignedFlag)
	d, err = d.ConvertTo(sessVars.StmtCtx.TypeCtx(), tp)
	if err != nil {
		return 0, err
	}
	return d.GetUint64(), nil
}

func (b *PlanBuilder) buildLimit(src base.LogicalPlan, limit *ast.Limit) (base.LogicalPlan, error) {
	b.optFlag = b.optFlag | rule.FlagPushDownTopN
	// flag it if cte contain limit
	if b.buildingCTE {
		b.outerCTEs[len(b.outerCTEs)-1].containRecursiveForbiddenOperator = true
	}
	var (
		offset, count uint64
		err           error
	)
	if count, offset, err = extractLimitCountOffset(b.ctx.GetExprCtx(), limit, b.ctx.GetSessionVars()); err != nil {
		return nil, err
	}

	if count > math.MaxUint64-offset {
		count = math.MaxUint64 - offset
	}
	if offset+count == 0 {
		tableDual := logicalop.LogicalTableDual{RowCount: 0}.Init(b.ctx, b.getSelectOffset())
		tableDual.SetSchema(src.Schema())
		tableDual.SetOutputNames(src.OutputNames())
		return tableDual, nil
	}
	li := logicalop.LogicalLimit{
		Offset: offset,
		Count:  count,
	}.Init(b.ctx, b.getSelectOffset())
	if hint := b.TableHints(); hint != nil {
		li.PreferLimitToCop = hint.PreferLimitToCop
	}
	li.SetChildren(src)
	return li, nil
}

// resolveFromSelectFields returns the index of v in fields
func resolveFromSelectFields(v *ast.ColumnNameExpr, fields []*ast.SelectField, ignoreAsName bool) (index int, err error) {
	var matchedExpr ast.ExprNode
	index = -1
	for i, field := range fields {
		if field.Auxiliary {
			continue
		}
		if field.Match(v, ignoreAsName) {
			curCol, isCol := field.Expr.(*ast.ColumnNameExpr)
			if !isCol {
				return i, nil
			}
			if matchedExpr == nil {
				matchedExpr = curCol
				index = i
			} else if !matchedExpr.(*ast.ColumnNameExpr).Name.Match(curCol.Name) &&
				!curCol.Name.Match(matchedExpr.(*ast.ColumnNameExpr).Name) {
				return -1, plannererrors.ErrAmbiguous.GenWithStackByArgs(curCol.Name.Name.L, clauseMsg[fieldList])
			}
		}
	}
	return
}

// havingWindowAndOrderbyExprResolver visits Expr tree.
// It converts ColumnNameExpr to AggregateFuncExpr and collects AggregateFuncExpr.
type havingWindowAndOrderbyExprResolver struct {
	inAggFunc    bool
	inWindowFunc bool
	inWindowSpec bool
	inExpr       bool
	err          error
	p            base.LogicalPlan
	selectFields []*ast.SelectField
	aggMapper    map[*ast.AggregateFuncExpr]int
	colMapper    map[*ast.ColumnNameExpr]int
	gbyItems     []*ast.ByItem
	outerSchemas []*expression.Schema
	outerNames   [][]*types.FieldName
	curClause    clauseCode
	prevClause   []clauseCode
}

func (a *havingWindowAndOrderbyExprResolver) pushCurClause(newClause clauseCode) {
	a.prevClause = append(a.prevClause, a.curClause)
	a.curClause = newClause
}

func (a *havingWindowAndOrderbyExprResolver) popCurClause() {
	a.curClause = a.prevClause[len(a.prevClause)-1]
	a.prevClause = a.prevClause[:len(a.prevClause)-1]
}

// Enter implements Visitor interface.
func (a *havingWindowAndOrderbyExprResolver) Enter(n ast.Node) (node ast.Node, skipChildren bool) {
	switch n.(type) {
	case *ast.AggregateFuncExpr:
		a.inAggFunc = true
	case *ast.WindowFuncExpr:
		a.inWindowFunc = true
	case *ast.WindowSpec:
		a.inWindowSpec = true
	case *driver.ParamMarkerExpr, *ast.ColumnNameExpr, *ast.ColumnName:
	case *ast.SubqueryExpr, *ast.ExistsSubqueryExpr:
		// Enter a new context, skip it.
		// For example: select sum(c) + c + exists(select c from t) from t;
		return n, true
	case *ast.PartitionByClause:
		a.pushCurClause(partitionByClause)
	case *ast.OrderByClause:
		if a.inWindowSpec {
			a.pushCurClause(windowOrderByClause)
		}
	default:
		a.inExpr = true
	}
	return n, false
}

func (a *havingWindowAndOrderbyExprResolver) resolveFromPlan(v *ast.ColumnNameExpr, p base.LogicalPlan, resolveFieldsFirst bool) (int, error) {
	idx, err := expression.FindFieldName(p.OutputNames(), v.Name)
	if err != nil {
		return -1, err
	}
	schemaCols, outputNames := p.Schema().Columns, p.OutputNames()
	if idx < 0 {
		// For SQL like `select t2.a from t1 join t2 using(a) where t2.a > 0
		// order by t2.a`, the query plan will be `join->selection->sort`. The
		// schema of selection will be `[t1.a]`, thus we need to recursively
		// retrieve the `t2.a` from the underlying join.
		switch x := p.(type) {
		case *logicalop.LogicalLimit, *logicalop.LogicalSelection, *logicalop.LogicalTopN, *logicalop.LogicalSort, *logicalop.LogicalMaxOneRow:
			return a.resolveFromPlan(v, p.Children()[0], resolveFieldsFirst)
		case *logicalop.LogicalJoin:
			if len(x.FullNames) != 0 {
				idx, err = expression.FindFieldName(x.FullNames, v.Name)
				schemaCols, outputNames = x.FullSchema.Columns, x.FullNames
			}
		}
		if err != nil || idx < 0 {
			// nowhere to be found.
			return -1, err
		}
	}
	col := schemaCols[idx]
	if col.IsHidden {
		return -1, plannererrors.ErrUnknownColumn.GenWithStackByArgs(v.Name, clauseMsg[a.curClause])
	}
	name := outputNames[idx]
	newColName := &ast.ColumnName{
		Schema: name.DBName,
		Table:  name.TblName,
		Name:   name.ColName,
	}
	for i, field := range a.selectFields {
		if c, ok := field.Expr.(*ast.ColumnNameExpr); ok && c.Name.Match(newColName) {
			return i, nil
		}
	}
	// From https://github.com/pingcap/tidb/issues/51107
	// You should make the column in the having clause as the correlated column
	// which is not relation with select's fields and GroupBy's fields.
	// For SQLs like:
	//     SELECT * FROM `t1` WHERE NOT (`t1`.`col_1`>= (
	//          SELECT `t2`.`col_7`
	//             FROM (`t1`)
	//             JOIN `t2`
	//             WHERE ISNULL(`t2`.`col_3`) HAVING `t1`.`col_6`>1951988)
	//     ) ;
	//
	// if resolveFieldsFirst is false, the groupby is not nil.
	if resolveFieldsFirst && a.curClause == havingClause {
		return -1, nil
	}
	sf := &ast.SelectField{
		Expr:      &ast.ColumnNameExpr{Name: newColName},
		Auxiliary: true,
	}
	// appended with new select fields. set them with flag.
	if a.inAggFunc {
		// should skip check in FD for only full group by.
		sf.AuxiliaryColInAgg = true
	} else if a.curClause == orderByClause {
		// should skip check in FD for only full group by only when group by item are empty.
		sf.AuxiliaryColInOrderBy = true
	}
	sf.Expr.SetType(col.GetStaticType())
	a.selectFields = append(a.selectFields, sf)
	return len(a.selectFields) - 1, nil
}

// Leave implements Visitor interface.
func (a *havingWindowAndOrderbyExprResolver) Leave(n ast.Node) (node ast.Node, ok bool) {
	switch v := n.(type) {
	case *ast.AggregateFuncExpr:
		a.inAggFunc = false
		a.aggMapper[v] = len(a.selectFields)
		a.selectFields = append(a.selectFields, &ast.SelectField{
			Auxiliary: true,
			Expr:      v,
			AsName:    pmodel.NewCIStr(fmt.Sprintf("sel_agg_%d", len(a.selectFields))),
		})
	case *ast.WindowFuncExpr:
		a.inWindowFunc = false
		if a.curClause == havingClause {
			a.err = plannererrors.ErrWindowInvalidWindowFuncUse.GenWithStackByArgs(strings.ToLower(v.Name))
			return node, false
		}
		if a.curClause == orderByClause {
			a.selectFields = append(a.selectFields, &ast.SelectField{
				Auxiliary: true,
				Expr:      v,
				AsName:    pmodel.NewCIStr(fmt.Sprintf("sel_window_%d", len(a.selectFields))),
			})
		}
	case *ast.WindowSpec:
		a.inWindowSpec = false
	case *ast.PartitionByClause:
		a.popCurClause()
	case *ast.OrderByClause:
		if a.inWindowSpec {
			a.popCurClause()
		}
	case *ast.ColumnNameExpr:
		resolveFieldsFirst := true
		if a.inAggFunc || a.inWindowFunc || a.inWindowSpec || (a.curClause == orderByClause && a.inExpr) || a.curClause == fieldList {
			resolveFieldsFirst = false
		}
		if !a.inAggFunc && a.curClause != orderByClause {
			for _, item := range a.gbyItems {
				if col, ok := item.Expr.(*ast.ColumnNameExpr); ok &&
					(v.Name.Match(col.Name) || col.Name.Match(v.Name)) {
					resolveFieldsFirst = false
					break
				}
			}
		}
		var index int
		if resolveFieldsFirst {
			index, a.err = resolveFromSelectFields(v, a.selectFields, false)
			if a.err != nil {
				return node, false
			}
			if index != -1 && a.curClause == havingClause && ast.HasWindowFlag(a.selectFields[index].Expr) {
				a.err = plannererrors.ErrWindowInvalidWindowFuncAliasUse.GenWithStackByArgs(v.Name.Name.O)
				return node, false
			}
			if index == -1 {
				if a.curClause == orderByClause {
					index, a.err = a.resolveFromPlan(v, a.p, resolveFieldsFirst)
				} else if a.curClause == havingClause && v.Name.Table.L != "" {
					// For SQLs like:
					//   select a from t b having b.a;
					index, a.err = a.resolveFromPlan(v, a.p, resolveFieldsFirst)
					if a.err != nil {
						return node, false
					}
					if index != -1 {
						// For SQLs like:
						//   select a+1 from t having t.a;
						field := a.selectFields[index]
						if field.Auxiliary { // having can't use auxiliary field
							index = -1
						}
					}
				} else {
					index, a.err = resolveFromSelectFields(v, a.selectFields, true)
				}
			}
		} else {
			// We should ignore the err when resolving from schema. Because we could resolve successfully
			// when considering select fields.
			index, _ = a.resolveFromPlan(v, a.p, resolveFieldsFirst)
			if index == -1 && a.curClause != fieldList &&
				a.curClause != windowOrderByClause && a.curClause != partitionByClause {
				index, a.err = resolveFromSelectFields(v, a.selectFields, false)
				if index != -1 && a.curClause == havingClause && ast.HasWindowFlag(a.selectFields[index].Expr) {
					a.err = plannererrors.ErrWindowInvalidWindowFuncAliasUse.GenWithStackByArgs(v.Name.Name.O)
					return node, false
				}
			}
		}
		if a.err != nil {
			return node, false
		}
		if index == -1 {
			// If we can't find it any where, it may be a correlated columns.
			for _, names := range a.outerNames {
				idx, err1 := expression.FindFieldName(names, v.Name)
				if err1 != nil {
					a.err = err1
					return node, false
				}
				if idx >= 0 {
					return n, true
				}
			}
			a.err = plannererrors.ErrUnknownColumn.GenWithStackByArgs(v.Name.OrigColName(), clauseMsg[a.curClause])
			return node, false
		}
		if a.inAggFunc {
			return a.selectFields[index].Expr, true
		}
		a.colMapper[v] = index
	}
	return n, true
}

// resolveHavingAndOrderBy will process aggregate functions and resolve the columns that don't exist in select fields.
// If we found some columns that are not in select fields, we will append it to select fields and update the colMapper.
// When we rewrite the order by / having expression, we will find column in map at first.
func (b *PlanBuilder) resolveHavingAndOrderBy(ctx context.Context, sel *ast.SelectStmt, p base.LogicalPlan) (
	map[*ast.AggregateFuncExpr]int, map[*ast.AggregateFuncExpr]int, error) {
	extractor := &havingWindowAndOrderbyExprResolver{
		p:            p,
		selectFields: sel.Fields.Fields,
		aggMapper:    make(map[*ast.AggregateFuncExpr]int),
		colMapper:    b.colMapper,
		outerSchemas: b.outerSchemas,
		outerNames:   b.outerNames,
	}
	if sel.GroupBy != nil {
		extractor.gbyItems = sel.GroupBy.Items
	}
	// Extract agg funcs from having clause.
	if sel.Having != nil {
		extractor.curClause = havingClause
		n, ok := sel.Having.Expr.Accept(extractor)
		if !ok {
			return nil, nil, errors.Trace(extractor.err)
		}
		sel.Having.Expr = n.(ast.ExprNode)
	}
	havingAggMapper := extractor.aggMapper
	extractor.aggMapper = make(map[*ast.AggregateFuncExpr]int)
	// Extract agg funcs from order by clause.
	if sel.OrderBy != nil {
		extractor.curClause = orderByClause
		for _, item := range sel.OrderBy.Items {
			extractor.inExpr = false
			if ast.HasWindowFlag(item.Expr) {
				continue
			}
			n, ok := item.Expr.Accept(extractor)
			if !ok {
				return nil, nil, errors.Trace(extractor.err)
			}
			item.Expr = n.(ast.ExprNode)
		}
	}
	sel.Fields.Fields = extractor.selectFields
	// this part is used to fetch correlated column from sub-query item in order-by clause, and append the origin
	// auxiliary select filed in select list, otherwise, sub-query itself won't get the name resolved in outer schema.
	if sel.OrderBy != nil {
		for _, byItem := range sel.OrderBy.Items {
			if _, ok := byItem.Expr.(*ast.SubqueryExpr); ok {
				// correlated agg will be extracted completely latter.
				_, np, err := b.rewrite(ctx, byItem.Expr, p, nil, true, requireColumnPriv)
				if err != nil {
					return nil, nil, errors.Trace(err)
				}
				correlatedCols := coreusage.ExtractCorrelatedCols4LogicalPlan(np)
				for _, cone := range correlatedCols {
					var colName *ast.ColumnName
					for idx, pone := range p.Schema().Columns {
						if cone.UniqueID == pone.UniqueID {
							pname := p.OutputNames()[idx]
							colName = &ast.ColumnName{
								Schema: pname.DBName,
								Table:  pname.TblName,
								Name:   pname.ColName,
							}
							break
						}
					}
					if colName != nil {
						columnNameExpr := &ast.ColumnNameExpr{Name: colName}
						for _, field := range sel.Fields.Fields {
							if c, ok := field.Expr.(*ast.ColumnNameExpr); ok && c.Name.Match(columnNameExpr.Name) && field.AsName.L == "" {
								// deduplicate select fields: don't append it once it already has one.
								// TODO: we add the field if it has alias, but actually they are the same column. We should not have two duplicate one.
								columnNameExpr = nil
								break
							}
						}
						if columnNameExpr != nil {
							sel.Fields.Fields = append(sel.Fields.Fields, &ast.SelectField{
								Auxiliary: true,
								Expr:      columnNameExpr,
							})
						}
					}
				}
			}
		}
	}
	return havingAggMapper, extractor.aggMapper, nil
}

func (b *PlanBuilder) extractAggFuncsInExprs(exprs []ast.ExprNode) ([]*ast.AggregateFuncExpr, map[*ast.AggregateFuncExpr]int) {
	extractor := &AggregateFuncExtractor{skipAggMap: b.correlatedAggMapper}
	for _, expr := range exprs {
		expr.Accept(extractor)
	}
	aggList := extractor.AggFuncs
	totalAggMapper := make(map[*ast.AggregateFuncExpr]int, len(aggList))

	for i, agg := range aggList {
		totalAggMapper[agg] = i
	}
	return aggList, totalAggMapper
}

func (b *PlanBuilder) extractAggFuncsInSelectFields(fields []*ast.SelectField) ([]*ast.AggregateFuncExpr, map[*ast.AggregateFuncExpr]int) {
	extractor := &AggregateFuncExtractor{skipAggMap: b.correlatedAggMapper}
	for _, f := range fields {
		n, _ := f.Expr.Accept(extractor)
		f.Expr = n.(ast.ExprNode)
	}
	aggList := extractor.AggFuncs
	totalAggMapper := make(map[*ast.AggregateFuncExpr]int, len(aggList))

	for i, agg := range aggList {
		totalAggMapper[agg] = i
	}
	return aggList, totalAggMapper
}

func (b *PlanBuilder) extractAggFuncsInByItems(byItems []*ast.ByItem) []*ast.AggregateFuncExpr {
	extractor := &AggregateFuncExtractor{skipAggMap: b.correlatedAggMapper}
	for _, f := range byItems {
		n, _ := f.Expr.Accept(extractor)
		f.Expr = n.(ast.ExprNode)
	}
	return extractor.AggFuncs
}

// extractCorrelatedAggFuncs extracts correlated aggregates which belong to outer query from aggregate function list.
func (b *PlanBuilder) extractCorrelatedAggFuncs(ctx context.Context, p base.LogicalPlan, aggFuncs []*ast.AggregateFuncExpr) (outer []*ast.AggregateFuncExpr, err error) {
	corCols := make([]*expression.CorrelatedColumn, 0, len(aggFuncs))
	cols := make([]*expression.Column, 0, len(aggFuncs))
	aggMapper := make(map[*ast.AggregateFuncExpr]int)
	for _, agg := range aggFuncs {
		for _, arg := range agg.Args {
			expr, _, err := b.rewrite(ctx, arg, p, aggMapper, true, requireColumnPriv)
			if err != nil {
				return nil, err
			}
			corCols = append(corCols, expression.ExtractCorColumns(expr)...)
			cols = append(cols, expression.ExtractColumns(expr)...)
		}
		if len(corCols) > 0 && len(cols) == 0 {
			outer = append(outer, agg)
		}
		aggMapper[agg] = -1
		corCols, cols = corCols[:0], cols[:0]
	}
	return
}

// resolveWindowFunction will process window functions and resolve the columns that don't exist in select fields.
func (b *PlanBuilder) resolveWindowFunction(sel *ast.SelectStmt, p base.LogicalPlan) (
	map[*ast.AggregateFuncExpr]int, error) {
	extractor := &havingWindowAndOrderbyExprResolver{
		p:            p,
		selectFields: sel.Fields.Fields,
		aggMapper:    make(map[*ast.AggregateFuncExpr]int),
		colMapper:    b.colMapper,
		outerSchemas: b.outerSchemas,
		outerNames:   b.outerNames,
	}
	extractor.curClause = fieldList
	for _, field := range sel.Fields.Fields {
		if !ast.HasWindowFlag(field.Expr) {
			continue
		}
		n, ok := field.Expr.Accept(extractor)
		if !ok {
			return nil, extractor.err
		}
		field.Expr = n.(ast.ExprNode)
	}
	for _, spec := range sel.WindowSpecs {
		_, ok := spec.Accept(extractor)
		if !ok {
			return nil, extractor.err
		}
	}
	if sel.OrderBy != nil {
		extractor.curClause = orderByClause
		for _, item := range sel.OrderBy.Items {
			if !ast.HasWindowFlag(item.Expr) {
				continue
			}
			n, ok := item.Expr.Accept(extractor)
			if !ok {
				return nil, extractor.err
			}
			item.Expr = n.(ast.ExprNode)
		}
	}
	sel.Fields.Fields = extractor.selectFields
	return extractor.aggMapper, nil
}

// correlatedAggregateResolver visits Expr tree.
// It finds and collects all correlated aggregates which should be evaluated in the outer query.
type correlatedAggregateResolver struct {
	ctx       context.Context
	err       error
	b         *PlanBuilder
	outerPlan base.LogicalPlan

	// correlatedAggFuncs stores aggregate functions which belong to outer query
	correlatedAggFuncs []*ast.AggregateFuncExpr
}

// Enter implements Visitor interface.
func (r *correlatedAggregateResolver) Enter(n ast.Node) (ast.Node, bool) {
	if v, ok := n.(*ast.SelectStmt); ok {
		if r.outerPlan != nil {
			outerSchema := r.outerPlan.Schema()
			r.b.outerSchemas = append(r.b.outerSchemas, outerSchema)
			r.b.outerNames = append(r.b.outerNames, r.outerPlan.OutputNames())
			r.b.outerBlockExpand = append(r.b.outerBlockExpand, r.b.currentBlockExpand)
		}
		r.err = r.resolveSelect(v)
		return n, true
	}
	return n, false
}

// resolveSelect finds and collects correlated aggregates within the SELECT stmt.
// It resolves and builds FROM clause first to get a source plan, from which we can decide
// whether a column is correlated or not.
// Then it collects correlated aggregate from SELECT fields (including sub-queries), HAVING,
// ORDER BY, WHERE & GROUP BY.
// Finally it restore the original SELECT stmt.
func (r *correlatedAggregateResolver) resolveSelect(sel *ast.SelectStmt) (err error) {
	if sel.With != nil {
		l := len(r.b.outerCTEs)
		defer func() {
			r.b.outerCTEs = r.b.outerCTEs[:l]
		}()
		_, err := r.b.buildWith(r.ctx, sel.With)
		if err != nil {
			return err
		}
	}
	// collect correlated aggregate from sub-queries inside FROM clause.
	if err := r.collectFromTableRefs(sel.From); err != nil {
		return err
	}
	p, err := r.b.buildTableRefs(r.ctx, sel.From)
	if err != nil {
		return err
	}

	// similar to process in PlanBuilder.buildSelect
	originalFields := sel.Fields.Fields
	sel.Fields.Fields, err = r.b.unfoldWildStar(p, sel.Fields.Fields)
	if err != nil {
		return err
	}
	if r.b.capFlag&canExpandAST != 0 {
		originalFields = sel.Fields.Fields
	}

	hasWindowFuncField := r.b.detectSelectWindow(sel)
	if hasWindowFuncField {
		_, err = r.b.resolveWindowFunction(sel, p)
		if err != nil {
			return err
		}
	}

	_, _, err = r.b.resolveHavingAndOrderBy(r.ctx, sel, p)
	if err != nil {
		return err
	}

	// find and collect correlated aggregates recursively in sub-queries
	_, err = r.b.resolveCorrelatedAggregates(r.ctx, sel, p)
	if err != nil {
		return err
	}

	// collect from SELECT fields, HAVING, ORDER BY and window functions
	if r.b.detectSelectAgg(sel) {
		err = r.collectFromSelectFields(p, sel.Fields.Fields)
		if err != nil {
			return err
		}
	}

	// collect from WHERE
	err = r.collectFromWhere(p, sel.Where)
	if err != nil {
		return err
	}

	// collect from GROUP BY
	err = r.collectFromGroupBy(p, sel.GroupBy)
	if err != nil {
		return err
	}

	// restore the sub-query
	sel.Fields.Fields = originalFields
	r.b.handleHelper.popMap()
	return nil
}

func (r *correlatedAggregateResolver) collectFromTableRefs(from *ast.TableRefsClause) error {
	if from == nil {
		return nil
	}
	subResolver := &correlatedAggregateResolver{
		ctx: r.ctx,
		b:   r.b,
	}
	_, ok := from.TableRefs.Accept(subResolver)
	if !ok {
		return subResolver.err
	}
	if len(subResolver.correlatedAggFuncs) == 0 {
		return nil
	}
	r.correlatedAggFuncs = append(r.correlatedAggFuncs, subResolver.correlatedAggFuncs...)
	return nil
}

func (r *correlatedAggregateResolver) collectFromSelectFields(p base.LogicalPlan, fields []*ast.SelectField) error {
	aggList, _ := r.b.extractAggFuncsInSelectFields(fields)
	r.b.curClause = fieldList
	outerAggFuncs, err := r.b.extractCorrelatedAggFuncs(r.ctx, p, aggList)
	if err != nil {
		return nil
	}
	r.correlatedAggFuncs = append(r.correlatedAggFuncs, outerAggFuncs...)
	return nil
}

func (r *correlatedAggregateResolver) collectFromGroupBy(p base.LogicalPlan, groupBy *ast.GroupByClause) error {
	if groupBy == nil {
		return nil
	}
	aggList := r.b.extractAggFuncsInByItems(groupBy.Items)
	r.b.curClause = groupByClause
	outerAggFuncs, err := r.b.extractCorrelatedAggFuncs(r.ctx, p, aggList)
	if err != nil {
		return nil
	}
	r.correlatedAggFuncs = append(r.correlatedAggFuncs, outerAggFuncs...)
	return nil
}

func (r *correlatedAggregateResolver) collectFromWhere(p base.LogicalPlan, where ast.ExprNode) error {
	if where == nil {
		return nil
	}
	extractor := &AggregateFuncExtractor{skipAggMap: r.b.correlatedAggMapper}
	_, _ = where.Accept(extractor)
	r.b.curClause = whereClause
	outerAggFuncs, err := r.b.extractCorrelatedAggFuncs(r.ctx, p, extractor.AggFuncs)
	if err != nil {
		return err
	}
	r.correlatedAggFuncs = append(r.correlatedAggFuncs, outerAggFuncs...)
	return nil
}

// Leave implements Visitor interface.
func (r *correlatedAggregateResolver) Leave(n ast.Node) (ast.Node, bool) {
	if _, ok := n.(*ast.SelectStmt); ok {
		if r.outerPlan != nil {
			r.b.outerSchemas = r.b.outerSchemas[0 : len(r.b.outerSchemas)-1]
			r.b.outerNames = r.b.outerNames[0 : len(r.b.outerNames)-1]
			r.b.currentBlockExpand = r.b.outerBlockExpand[len(r.b.outerBlockExpand)-1]
			r.b.outerBlockExpand = r.b.outerBlockExpand[0 : len(r.b.outerBlockExpand)-1]
		}
	}
	return n, r.err == nil
}

// resolveCorrelatedAggregates finds and collects all correlated aggregates which should be evaluated
// in the outer query from all the sub-queries inside SELECT fields.
func (b *PlanBuilder) resolveCorrelatedAggregates(ctx context.Context, sel *ast.SelectStmt, p base.LogicalPlan) (map[*ast.AggregateFuncExpr]int, error) {
	resolver := &correlatedAggregateResolver{
		ctx:       ctx,
		b:         b,
		outerPlan: p,
	}
	correlatedAggList := make([]*ast.AggregateFuncExpr, 0)
	for _, field := range sel.Fields.Fields {
		_, ok := field.Expr.Accept(resolver)
		if !ok {
			return nil, resolver.err
		}
		correlatedAggList = append(correlatedAggList, resolver.correlatedAggFuncs...)
	}
	if sel.Having != nil {
		_, ok := sel.Having.Expr.Accept(resolver)
		if !ok {
			return nil, resolver.err
		}
		correlatedAggList = append(correlatedAggList, resolver.correlatedAggFuncs...)
	}
	if sel.OrderBy != nil {
		for _, item := range sel.OrderBy.Items {
			_, ok := item.Expr.Accept(resolver)
			if !ok {
				return nil, resolver.err
			}
			correlatedAggList = append(correlatedAggList, resolver.correlatedAggFuncs...)
		}
	}
	correlatedAggMap := make(map[*ast.AggregateFuncExpr]int)
	for _, aggFunc := range correlatedAggList {
		colMap := make(map[*types.FieldName]struct{}, len(p.Schema().Columns))
		allColFromAggExprNode(p, aggFunc, colMap)
		for k := range colMap {
			colName := &ast.ColumnName{
				Schema: k.DBName,
				Table:  k.TblName,
				Name:   k.ColName,
			}
			// Add the column referred in the agg func into the select list. So that we can resolve the agg func correctly.
			// And we need set the AuxiliaryColInAgg to true to help our only_full_group_by checker work correctly.
			sel.Fields.Fields = append(sel.Fields.Fields, &ast.SelectField{
				Auxiliary:         true,
				AuxiliaryColInAgg: true,
				Expr:              &ast.ColumnNameExpr{Name: colName},
			})
		}
		correlatedAggMap[aggFunc] = len(sel.Fields.Fields)
		sel.Fields.Fields = append(sel.Fields.Fields, &ast.SelectField{
			Auxiliary: true,
			Expr:      aggFunc,
			AsName:    pmodel.NewCIStr(fmt.Sprintf("sel_subq_agg_%d", len(sel.Fields.Fields))),
		})
	}
	return correlatedAggMap, nil
}

// gbyResolver resolves group by items from select fields.
type gbyResolver struct {
	ctx        base.PlanContext
	fields     []*ast.SelectField
	schema     *expression.Schema
	names      []*types.FieldName
	err        error
	inExpr     bool
	isParam    bool
	skipAggMap map[*ast.AggregateFuncExpr]*expression.CorrelatedColumn

	exprDepth int // exprDepth is the depth of current expression in expression tree.
}

func (g *gbyResolver) Enter(inNode ast.Node) (ast.Node, bool) {
	g.exprDepth++
	switch n := inNode.(type) {
	case *ast.SubqueryExpr, *ast.CompareSubqueryExpr, *ast.ExistsSubqueryExpr:
		return inNode, true
	case *driver.ParamMarkerExpr:
		g.isParam = true
		if g.exprDepth == 1 && !n.UseAsValueInGbyByClause {
			_, isNull, isExpectedType := getUintFromNode(g.ctx.GetExprCtx(), n, false)
			// For constant uint expression in top level, it should be treated as position expression.
			if !isNull && isExpectedType {
				return expression.ConstructPositionExpr(n), true
			}
		}
		return n, true
	case *driver.ValueExpr, *ast.ColumnNameExpr, *ast.ParenthesesExpr, *ast.ColumnName:
	default:
		g.inExpr = true
	}
	return inNode, false
}

func (g *gbyResolver) Leave(inNode ast.Node) (ast.Node, bool) {
	extractor := &AggregateFuncExtractor{skipAggMap: g.skipAggMap}
	switch v := inNode.(type) {
	case *ast.ColumnNameExpr:
		idx, err := expression.FindFieldName(g.names, v.Name)
		if idx < 0 || !g.inExpr {
			var index int
			index, g.err = resolveFromSelectFields(v, g.fields, false)
			if g.err != nil {
				g.err = plannererrors.ErrAmbiguous.GenWithStackByArgs(v.Name.Name.L, clauseMsg[groupByClause])
				return inNode, false
			}
			if idx >= 0 {
				return inNode, true
			}
			if index != -1 {
				ret := g.fields[index].Expr
				ret.Accept(extractor)
				if len(extractor.AggFuncs) != 0 {
					err = plannererrors.ErrIllegalReference.GenWithStackByArgs(v.Name.OrigColName(), "reference to group function")
				} else if ast.HasWindowFlag(ret) {
					err = plannererrors.ErrIllegalReference.GenWithStackByArgs(v.Name.OrigColName(), "reference to window function")
				} else {
					if isParam, ok := ret.(*driver.ParamMarkerExpr); ok {
						isParam.UseAsValueInGbyByClause = true
					}
					return ret, true
				}
			}
			g.err = err
			return inNode, false
		}
	case *ast.PositionExpr:
		pos, isNull, err := expression.PosFromPositionExpr(g.ctx.GetExprCtx(), v)
		if err != nil {
			g.err = plannererrors.ErrUnknown.GenWithStackByArgs()
		}
		if err != nil || isNull {
			return inNode, false
		}
		if pos < 1 || pos > len(g.fields) {
			g.err = errors.Errorf("Unknown column '%d' in 'group statement'", pos)
			return inNode, false
		}
		ret := g.fields[pos-1].Expr
		ret.Accept(extractor)
		if len(extractor.AggFuncs) != 0 || ast.HasWindowFlag(ret) {
			fieldName := g.fields[pos-1].AsName.String()
			if fieldName == "" {
				fieldName = g.fields[pos-1].Text()
			}
			g.err = plannererrors.ErrWrongGroupField.GenWithStackByArgs(fieldName)
			return inNode, false
		}
		return ret, true
	case *ast.ValuesExpr:
		if v.Column == nil {
			g.err = plannererrors.ErrUnknownColumn.GenWithStackByArgs("", "VALUES() function")
		}
	}
	return inNode, true
}

func (b *PlanBuilder) tblInfoFromCol(from ast.ResultSetNode, name *types.FieldName) *model.TableInfo {
	nodeW := resolve.NewNodeWWithCtx(from, b.resolveCtx)
	tableList := ExtractTableList(nodeW, true)
	for _, field := range tableList {
		if field.Name.L == name.TblName.L {
			tnW := b.resolveCtx.GetTableName(field)
			if tnW != nil {
				return tnW.TableInfo
			}
			// when the Select is inside a view, it's not pre-processed, tnW is nil.
			if b.isCreateView {
				// Ignore during create
				return nil
			}
			tblInfo, err := b.is.TableInfoByName(name.DBName, name.TblName)
			if err != nil {
				return nil
			}
			return tblInfo
		}
	}
	return nil
}

func buildFuncDependCol(p base.LogicalPlan, cond ast.ExprNode) (*types.FieldName, *types.FieldName, error) {
	binOpExpr, ok := cond.(*ast.BinaryOperationExpr)
	if !ok {
		return nil, nil, nil
	}
	if binOpExpr.Op != opcode.EQ {
		return nil, nil, nil
	}
	lColExpr, ok := binOpExpr.L.(*ast.ColumnNameExpr)
	if !ok {
		return nil, nil, nil
	}
	rColExpr, ok := binOpExpr.R.(*ast.ColumnNameExpr)
	if !ok {
		return nil, nil, nil
	}
	lIdx, err := expression.FindFieldName(p.OutputNames(), lColExpr.Name)
	if err != nil {
		return nil, nil, err
	}
	rIdx, err := expression.FindFieldName(p.OutputNames(), rColExpr.Name)
	if err != nil {
		return nil, nil, err
	}
	if lIdx == -1 {
		return nil, nil, plannererrors.ErrUnknownColumn.GenWithStackByArgs(lColExpr.Name, "where clause")
	}
	if rIdx == -1 {
		return nil, nil, plannererrors.ErrUnknownColumn.GenWithStackByArgs(rColExpr.Name, "where clause")
	}
	return p.OutputNames()[lIdx], p.OutputNames()[rIdx], nil
}

func buildWhereFuncDepend(p base.LogicalPlan, where ast.ExprNode) (map[*types.FieldName]*types.FieldName, error) {
	whereConditions := splitWhere(where)
	colDependMap := make(map[*types.FieldName]*types.FieldName, 2*len(whereConditions))
	for _, cond := range whereConditions {
		lCol, rCol, err := buildFuncDependCol(p, cond)
		if err != nil {
			return nil, err
		}
		if lCol == nil || rCol == nil {
			continue
		}
		colDependMap[lCol] = rCol
		colDependMap[rCol] = lCol
	}
	return colDependMap, nil
}

func (b *PlanBuilder) buildJoinFuncDepend(p base.LogicalPlan, from ast.ResultSetNode) (map[*types.FieldName]*types.FieldName, error) {
	switch x := from.(type) {
	case *ast.Join:
		if x.On == nil {
			return nil, nil
		}
		onConditions := splitWhere(x.On.Expr)
		colDependMap := make(map[*types.FieldName]*types.FieldName, len(onConditions))
		for _, cond := range onConditions {
			lCol, rCol, err := buildFuncDependCol(p, cond)
			if err != nil {
				return nil, err
			}
			if lCol == nil || rCol == nil {
				continue
			}
			lTbl := b.tblInfoFromCol(x.Left, lCol)
			if lTbl == nil {
				lCol, rCol = rCol, lCol
			}
			switch x.Tp {
			case ast.CrossJoin:
				colDependMap[lCol] = rCol
				colDependMap[rCol] = lCol
			case ast.LeftJoin:
				colDependMap[rCol] = lCol
			case ast.RightJoin:
				colDependMap[lCol] = rCol
			}
		}
		return colDependMap, nil
	default:
		return nil, nil
	}
}

func checkColFuncDepend(
	p base.LogicalPlan,
	name *types.FieldName,
	tblInfo *model.TableInfo,
	gbyOrSingleValueColNames map[*types.FieldName]struct{},
	whereDependNames, joinDependNames map[*types.FieldName]*types.FieldName,
) bool {
	for _, index := range tblInfo.Indices {
		if !index.Unique {
			continue
		}
		funcDepend := true
		// if all columns of some unique/pri indexes are determined, all columns left are check-passed.
		for _, indexCol := range index.Columns {
			iColInfo := tblInfo.Columns[indexCol.Offset]
			if !mysql.HasNotNullFlag(iColInfo.GetFlag()) {
				funcDepend = false
				break
			}
			cn := &ast.ColumnName{
				Schema: name.DBName,
				Table:  name.TblName,
				Name:   iColInfo.Name,
			}
			iIdx, err := expression.FindFieldName(p.OutputNames(), cn)
			if err != nil || iIdx < 0 {
				funcDepend = false
				break
			}
			iName := p.OutputNames()[iIdx]
			if _, ok := gbyOrSingleValueColNames[iName]; ok {
				continue
			}
			if wCol, ok := whereDependNames[iName]; ok {
				if _, ok = gbyOrSingleValueColNames[wCol]; ok {
					continue
				}
			}
			if jCol, ok := joinDependNames[iName]; ok {
				if _, ok = gbyOrSingleValueColNames[jCol]; ok {
					continue
				}
			}
			funcDepend = false
			break
		}
		if funcDepend {
			return true
		}
	}
	primaryFuncDepend := true
	hasPrimaryField := false
	for _, colInfo := range tblInfo.Columns {
		if !mysql.HasPriKeyFlag(colInfo.GetFlag()) {
			continue
		}
		hasPrimaryField = true
		pkName := &ast.ColumnName{
			Schema: name.DBName,
			Table:  name.TblName,
			Name:   colInfo.Name,
		}
		pIdx, err := expression.FindFieldName(p.OutputNames(), pkName)
		// It is possible that `pIdx < 0` and here is a case.
		// ```
		// CREATE TABLE `BB` (
		//   `pk` int(11) NOT NULL AUTO_INCREMENT,
		//   `col_int_not_null` int NOT NULL,
		//   PRIMARY KEY (`pk`)
		// );
		//
		// SELECT OUTR . col2 AS X
		// FROM
		//   BB AS OUTR2
		// INNER JOIN
		//   (SELECT col_int_not_null AS col1,
		//     pk AS col2
		//   FROM BB) AS OUTR ON OUTR2.col_int_not_null = OUTR.col1
		// GROUP BY OUTR2.col_int_not_null;
		// ```
		// When we enter `checkColFuncDepend`, `pkName.Table` is `OUTR` which is an alias, while `pkName.Name` is `pk`
		// which is a original name. Hence `expression.FindFieldName` will fail and `pIdx` will be less than 0.
		// Currently, when we meet `pIdx < 0`, we directly regard `primaryFuncDepend` as false and jump out. This way is
		// easy to implement but makes only-full-group-by checker not smart enough. Later we will refactor only-full-group-by
		// checker and resolve the inconsistency between the alias table name and the original column name.
		if err != nil || pIdx < 0 {
			primaryFuncDepend = false
			break
		}
		pCol := p.OutputNames()[pIdx]
		if _, ok := gbyOrSingleValueColNames[pCol]; ok {
			continue
		}
		if wCol, ok := whereDependNames[pCol]; ok {
			if _, ok = gbyOrSingleValueColNames[wCol]; ok {
				continue
			}
		}
		if jCol, ok := joinDependNames[pCol]; ok {
			if _, ok = gbyOrSingleValueColNames[jCol]; ok {
				continue
			}
		}
		primaryFuncDepend = false
		break
	}
	return primaryFuncDepend && hasPrimaryField
}

// ErrExprLoc is for generate the ErrFieldNotInGroupBy error info
type ErrExprLoc struct {
	Offset int
	Loc    string
}

func checkExprInGroupByOrIsSingleValue(
	p base.LogicalPlan,
	expr ast.ExprNode,
	offset int,
	loc string,
	gbyOrSingleValueColNames map[*types.FieldName]struct{},
	gbyExprs []ast.ExprNode,
	notInGbyOrSingleValueColNames map[*types.FieldName]ErrExprLoc,
) {
	if _, ok := expr.(*ast.AggregateFuncExpr); ok {
		return
	}
	if f, ok := expr.(*ast.FuncCallExpr); ok {
		if f.FnName.L == ast.Grouping {
			// just skip grouping function check here, because later in building plan phase, we
			// will do the grouping function valid check.
			return
		}
	}
	if _, ok := expr.(*ast.ColumnNameExpr); !ok {
		for _, gbyExpr := range gbyExprs {
			if ast.ExpressionDeepEqual(gbyExpr, expr) {
				return
			}
		}
	}
	// Function `any_value` can be used in aggregation, even `ONLY_FULL_GROUP_BY` is set.
	// See https://dev.mysql.com/doc/refman/5.7/en/miscellaneous-functions.html#function_any-value for details
	if f, ok := expr.(*ast.FuncCallExpr); ok {
		if f.FnName.L == ast.AnyValue {
			return
		}
	}
	colMap := make(map[*types.FieldName]struct{}, len(p.Schema().Columns))
	allColFromExprNode(p, expr, colMap)
	for col := range colMap {
		if _, ok := gbyOrSingleValueColNames[col]; !ok {
			notInGbyOrSingleValueColNames[col] = ErrExprLoc{Offset: offset, Loc: loc}
		}
	}
}

func (b *PlanBuilder) checkOnlyFullGroupBy(p base.LogicalPlan, sel *ast.SelectStmt) (err error) {
	if sel.GroupBy != nil {
		err = b.checkOnlyFullGroupByWithGroupClause(p, sel)
	} else {
		err = b.checkOnlyFullGroupByWithOutGroupClause(p, sel)
	}
	return err
}

func addGbyOrSingleValueColName(p base.LogicalPlan, colName *ast.ColumnName, gbyOrSingleValueColNames map[*types.FieldName]struct{}) {
	idx, err := expression.FindFieldName(p.OutputNames(), colName)
	if err != nil || idx < 0 {
		return
	}
	gbyOrSingleValueColNames[p.OutputNames()[idx]] = struct{}{}
}

func extractSingeValueColNamesFromWhere(p base.LogicalPlan, where ast.ExprNode, gbyOrSingleValueColNames map[*types.FieldName]struct{}) {
	whereConditions := splitWhere(where)
	for _, cond := range whereConditions {
		binOpExpr, ok := cond.(*ast.BinaryOperationExpr)
		if !ok || binOpExpr.Op != opcode.EQ {
			continue
		}
		if colExpr, ok := binOpExpr.L.(*ast.ColumnNameExpr); ok {
			if _, ok := binOpExpr.R.(ast.ValueExpr); ok {
				addGbyOrSingleValueColName(p, colExpr.Name, gbyOrSingleValueColNames)
			}
		} else if colExpr, ok := binOpExpr.R.(*ast.ColumnNameExpr); ok {
			if _, ok := binOpExpr.L.(ast.ValueExpr); ok {
				addGbyOrSingleValueColName(p, colExpr.Name, gbyOrSingleValueColNames)
			}
		}
	}
}

func (b *PlanBuilder) checkOnlyFullGroupByWithGroupClause(p base.LogicalPlan, sel *ast.SelectStmt) error {
	gbyOrSingleValueColNames := make(map[*types.FieldName]struct{}, len(sel.Fields.Fields))
	gbyExprs := make([]ast.ExprNode, 0, len(sel.Fields.Fields))
	for _, byItem := range sel.GroupBy.Items {
		expr := getInnerFromParenthesesAndUnaryPlus(byItem.Expr)
		if colExpr, ok := expr.(*ast.ColumnNameExpr); ok {
			addGbyOrSingleValueColName(p, colExpr.Name, gbyOrSingleValueColNames)
		} else {
			gbyExprs = append(gbyExprs, expr)
		}
	}
	// MySQL permits a nonaggregate column not named in a GROUP BY clause when ONLY_FULL_GROUP_BY SQL mode is enabled,
	// provided that this column is limited to a single value.
	// See https://dev.mysql.com/doc/refman/5.7/en/group-by-handling.html for details.
	extractSingeValueColNamesFromWhere(p, sel.Where, gbyOrSingleValueColNames)

	notInGbyOrSingleValueColNames := make(map[*types.FieldName]ErrExprLoc, len(sel.Fields.Fields))
	for offset, field := range sel.Fields.Fields {
		if field.Auxiliary {
			continue
		}
		checkExprInGroupByOrIsSingleValue(p, getInnerFromParenthesesAndUnaryPlus(field.Expr), offset, ErrExprInSelect, gbyOrSingleValueColNames, gbyExprs, notInGbyOrSingleValueColNames)
	}

	if sel.OrderBy != nil {
		for offset, item := range sel.OrderBy.Items {
			if colName, ok := item.Expr.(*ast.ColumnNameExpr); ok {
				index, err := resolveFromSelectFields(colName, sel.Fields.Fields, false)
				if err != nil {
					return err
				}
				// If the ByItem is in fields list, it has been checked already in above.
				if index >= 0 {
					continue
				}
			}
			checkExprInGroupByOrIsSingleValue(p, getInnerFromParenthesesAndUnaryPlus(item.Expr), offset, ErrExprInOrderBy, gbyOrSingleValueColNames, gbyExprs, notInGbyOrSingleValueColNames)
		}
	}
	if len(notInGbyOrSingleValueColNames) == 0 {
		return nil
	}

	whereDepends, err := buildWhereFuncDepend(p, sel.Where)
	if err != nil {
		return err
	}
	joinDepends, err := b.buildJoinFuncDepend(p, sel.From.TableRefs)
	if err != nil {
		return err
	}
	tblMap := make(map[*model.TableInfo]struct{}, len(notInGbyOrSingleValueColNames))
	for name, errExprLoc := range notInGbyOrSingleValueColNames {
		tblInfo := b.tblInfoFromCol(sel.From.TableRefs, name)
		if tblInfo == nil {
			continue
		}
		if _, ok := tblMap[tblInfo]; ok {
			continue
		}
		if checkColFuncDepend(p, name, tblInfo, gbyOrSingleValueColNames, whereDepends, joinDepends) {
			tblMap[tblInfo] = struct{}{}
			continue
		}
		switch errExprLoc.Loc {
		case ErrExprInSelect:
			if sel.GroupBy.Rollup {
				return plannererrors.ErrFieldInGroupingNotGroupBy.GenWithStackByArgs(strconv.Itoa(errExprLoc.Offset + 1))
			}
			return plannererrors.ErrFieldNotInGroupBy.GenWithStackByArgs(errExprLoc.Offset+1, errExprLoc.Loc, name.DBName.O+"."+name.TblName.O+"."+name.OrigColName.O)
		case ErrExprInOrderBy:
			return plannererrors.ErrFieldNotInGroupBy.GenWithStackByArgs(errExprLoc.Offset+1, errExprLoc.Loc, sel.OrderBy.Items[errExprLoc.Offset].Expr.Text())
		}
		return nil
	}
	return nil
}

func (b *PlanBuilder) checkOnlyFullGroupByWithOutGroupClause(p base.LogicalPlan, sel *ast.SelectStmt) error {
	resolver := colResolverForOnlyFullGroupBy{
		firstOrderByAggColIdx: -1,
	}
	resolver.curClause = fieldList
	for idx, field := range sel.Fields.Fields {
		resolver.exprIdx = idx
		field.Accept(&resolver)
	}
	if len(resolver.nonAggCols) > 0 {
		if sel.Having != nil {
			sel.Having.Expr.Accept(&resolver)
		}
		if sel.OrderBy != nil {
			resolver.curClause = orderByClause
			for idx, byItem := range sel.OrderBy.Items {
				resolver.exprIdx = idx
				byItem.Expr.Accept(&resolver)
			}
		}
	}
	if resolver.firstOrderByAggColIdx != -1 && len(resolver.nonAggCols) > 0 {
		// SQL like `select a from t where a = 1 order by count(b)` is illegal.
		return plannererrors.ErrAggregateOrderNonAggQuery.GenWithStackByArgs(resolver.firstOrderByAggColIdx + 1)
	}
	if !resolver.hasAggFuncOrAnyValue || len(resolver.nonAggCols) == 0 {
		return nil
	}
	singleValueColNames := make(map[*types.FieldName]struct{}, len(sel.Fields.Fields))
	extractSingeValueColNamesFromWhere(p, sel.Where, singleValueColNames)
	whereDepends, err := buildWhereFuncDepend(p, sel.Where)
	if err != nil {
		return err
	}

	joinDepends, err := b.buildJoinFuncDepend(p, sel.From.TableRefs)
	if err != nil {
		return err
	}
	tblMap := make(map[*model.TableInfo]struct{}, len(resolver.nonAggCols))
	for i, colName := range resolver.nonAggCols {
		idx, err := expression.FindFieldName(p.OutputNames(), colName)
		if err != nil || idx < 0 {
			return plannererrors.ErrMixOfGroupFuncAndFields.GenWithStackByArgs(resolver.nonAggColIdxs[i]+1, colName.Name.O)
		}
		fieldName := p.OutputNames()[idx]
		if _, ok := singleValueColNames[fieldName]; ok {
			continue
		}
		tblInfo := b.tblInfoFromCol(sel.From.TableRefs, fieldName)
		if tblInfo == nil {
			continue
		}
		if _, ok := tblMap[tblInfo]; ok {
			continue
		}
		if checkColFuncDepend(p, fieldName, tblInfo, singleValueColNames, whereDepends, joinDepends) {
			tblMap[tblInfo] = struct{}{}
			continue
		}
		return plannererrors.ErrMixOfGroupFuncAndFields.GenWithStackByArgs(resolver.nonAggColIdxs[i]+1, colName.Name.O)
	}
	return nil
}

// colResolverForOnlyFullGroupBy visits Expr tree to find out if an Expr tree is an aggregation function.
// If so, find out the first column name that not in an aggregation function.
type colResolverForOnlyFullGroupBy struct {
	nonAggCols            []*ast.ColumnName
	exprIdx               int
	nonAggColIdxs         []int
	hasAggFuncOrAnyValue  bool
	firstOrderByAggColIdx int
	curClause             clauseCode
}

func (c *colResolverForOnlyFullGroupBy) Enter(node ast.Node) (ast.Node, bool) {
	switch t := node.(type) {
	case *ast.AggregateFuncExpr:
		c.hasAggFuncOrAnyValue = true
		if c.curClause == orderByClause {
			c.firstOrderByAggColIdx = c.exprIdx
		}
		return node, true
	case *ast.FuncCallExpr:
		// enable function `any_value` in aggregation even `ONLY_FULL_GROUP_BY` is set
		if t.FnName.L == ast.AnyValue {
			c.hasAggFuncOrAnyValue = true
			return node, true
		}
	case *ast.ColumnNameExpr:
		c.nonAggCols = append(c.nonAggCols, t.Name)
		c.nonAggColIdxs = append(c.nonAggColIdxs, c.exprIdx)
		return node, true
	case *ast.SubqueryExpr:
		return node, true
	}
	return node, false
}

func (*colResolverForOnlyFullGroupBy) Leave(node ast.Node) (ast.Node, bool) {
	return node, true
}

type aggColNameResolver struct {
	colNameResolver
}

func (*aggColNameResolver) Enter(inNode ast.Node) (ast.Node, bool) {
	if _, ok := inNode.(*ast.ColumnNameExpr); ok {
		return inNode, true
	}
	return inNode, false
}

func allColFromAggExprNode(p base.LogicalPlan, n ast.Node, names map[*types.FieldName]struct{}) {
	extractor := &aggColNameResolver{
		colNameResolver: colNameResolver{
			p:     p,
			names: names,
		},
	}
	n.Accept(extractor)
}

type colNameResolver struct {
	p     base.LogicalPlan
	names map[*types.FieldName]struct{}
}

func (*colNameResolver) Enter(inNode ast.Node) (ast.Node, bool) {
	switch inNode.(type) {
	case *ast.ColumnNameExpr, *ast.SubqueryExpr, *ast.AggregateFuncExpr:
		return inNode, true
	}
	return inNode, false
}

func (c *colNameResolver) Leave(inNode ast.Node) (ast.Node, bool) {
	if v, ok := inNode.(*ast.ColumnNameExpr); ok {
		idx, err := expression.FindFieldName(c.p.OutputNames(), v.Name)
		if err == nil && idx >= 0 {
			c.names[c.p.OutputNames()[idx]] = struct{}{}
		}
	}
	return inNode, true
}

func allColFromExprNode(p base.LogicalPlan, n ast.Node, names map[*types.FieldName]struct{}) {
	extractor := &colNameResolver{
		p:     p,
		names: names,
	}
	n.Accept(extractor)
}

func (b *PlanBuilder) resolveGbyExprs(ctx context.Context, p base.LogicalPlan, gby *ast.GroupByClause, fields []*ast.SelectField) (base.LogicalPlan, []expression.Expression, bool, error) {
	b.curClause = groupByClause
	exprs := make([]expression.Expression, 0, len(gby.Items))
	resolver := &gbyResolver{
		ctx:        b.ctx,
		fields:     fields,
		schema:     p.Schema(),
		names:      p.OutputNames(),
		skipAggMap: b.correlatedAggMapper,
	}
	for _, item := range gby.Items {
		resolver.inExpr = false
		resolver.exprDepth = 0
		resolver.isParam = false
		retExpr, _ := item.Expr.Accept(resolver)
		if resolver.err != nil {
			return nil, nil, false, errors.Trace(resolver.err)
		}
		if !resolver.isParam {
			item.Expr = retExpr.(ast.ExprNode)
		}

		itemExpr := retExpr.(ast.ExprNode)
		expr, np, err := b.rewrite(ctx, itemExpr, p, nil, true, requireColumnPriv)
		if err != nil {
			return nil, nil, false, err
		}

		exprs = append(exprs, expr)
		p = np
	}
	return p, exprs, gby.Rollup, nil
}

func (*PlanBuilder) unfoldWildStar(p base.LogicalPlan, selectFields []*ast.SelectField) (resultList []*ast.SelectField, err error) {
	join, isJoin := p.(*logicalop.LogicalJoin)
	for i, field := range selectFields {
		if field.WildCard == nil {
			resultList = append(resultList, field)
			continue
		}
		if field.WildCard.Table.L == "" && i > 0 {
			return nil, plannererrors.ErrInvalidWildCard
		}
		list := unfoldWildStar(field, p.OutputNames(), p.Schema().Columns)
		// For sql like `select t1.*, t2.* from t1 join t2 using(a)` or `select t1.*, t2.* from t1 natual join t2`,
		// the schema of the Join doesn't contain enough columns because the join keys are coalesced in this schema.
		// We should collect the columns from the FullSchema.
		if isJoin && join.FullSchema != nil && field.WildCard.Table.L != "" {
			list = unfoldWildStar(field, join.FullNames, join.FullSchema.Columns)
		}
		if len(list) == 0 {
			return nil, plannererrors.ErrBadTable.GenWithStackByArgs(field.WildCard.Table)
		}
		resultList = append(resultList, list...)
	}
	return resultList, nil
}

func unfoldWildStar(field *ast.SelectField, outputName types.NameSlice, column []*expression.Column) (resultList []*ast.SelectField) {
	dbName := field.WildCard.Schema
	tblName := field.WildCard.Table
	for i, name := range outputName {
		col := column[i]
		if col.IsHidden {
			continue
		}
		if (dbName.L == "" || dbName.L == name.DBName.L) &&
			(tblName.L == "" || tblName.L == name.TblName.L) &&
			col.ID != model.ExtraHandleID && col.ID != model.ExtraPhysTblID {
			colName := &ast.ColumnNameExpr{
				Name: &ast.ColumnName{
					Schema: name.DBName,
					Table:  name.TblName,
					Name:   name.ColName,
				}}
			colName.SetType(col.GetStaticType())
			field := &ast.SelectField{Expr: colName, IsUnfoldFromWildCard: true}
			field.SetText(nil, name.ColName.O)
			resultList = append(resultList, field)
		}
	}
	return
}

func (b *PlanBuilder) addAliasName(ctx context.Context, selectStmt *ast.SelectStmt, p base.LogicalPlan) (resultList []*ast.SelectField, err error) {
	selectFields := selectStmt.Fields.Fields
	projOutNames := make([]*types.FieldName, 0, len(selectFields))
	for _, field := range selectFields {
		colNameField, isColumnNameExpr := field.Expr.(*ast.ColumnNameExpr)
		if isColumnNameExpr {
			colName := colNameField.Name.Name
			if field.AsName.L != "" {
				colName = field.AsName
			}
			projOutNames = append(projOutNames, &types.FieldName{
				TblName:     colNameField.Name.Table,
				OrigTblName: colNameField.Name.Table,
				ColName:     colName,
				OrigColName: colNameField.Name.Name,
				DBName:      colNameField.Name.Schema,
			})
		} else {
			// create view v as select name_const('col', 100);
			// The column in v should be 'col', so we call `buildProjectionField` to handle this.
			_, name, err := b.buildProjectionField(ctx, p, field, nil)
			if err != nil {
				return nil, err
			}
			projOutNames = append(projOutNames, name)
		}
	}

	// dedupMap is used for renaming a duplicated anonymous column
	dedupMap := make(map[string]int)
	anonymousFields := make([]bool, len(selectFields))

	for i, field := range selectFields {
		newField := *field
		if newField.AsName.L == "" {
			newField.AsName = projOutNames[i].ColName
		}

		if _, ok := field.Expr.(*ast.ColumnNameExpr); !ok && field.AsName.L == "" {
			anonymousFields[i] = true
		} else {
			anonymousFields[i] = false
			// dedupMap should be inited with all non-anonymous fields before renaming other duplicated anonymous fields
			dedupMap[newField.AsName.L] = 0
		}

		resultList = append(resultList, &newField)
	}

	// We should rename duplicated anonymous fields in the first SelectStmt of CreateViewStmt
	// See: https://github.com/pingcap/tidb/issues/29326
	if selectStmt.AsViewSchema {
		for i, field := range resultList {
			if !anonymousFields[i] {
				continue
			}

			oldName := field.AsName
			if dup, ok := dedupMap[field.AsName.L]; ok {
				if dup == 0 {
					field.AsName = pmodel.NewCIStr(fmt.Sprintf("Name_exp_%s", field.AsName.O))
				} else {
					field.AsName = pmodel.NewCIStr(fmt.Sprintf("Name_exp_%d_%s", dup, field.AsName.O))
				}
				dedupMap[oldName.L] = dup + 1
			} else {
				dedupMap[oldName.L] = 0
			}
		}
	}

	return resultList, nil
}

func (b *PlanBuilder) pushHintWithoutTableWarning(hint *ast.TableOptimizerHint) {
	var sb strings.Builder
	ctx := format.NewRestoreCtx(0, &sb)
	if err := hint.Restore(ctx); err != nil {
		return
	}
	b.ctx.GetSessionVars().StmtCtx.SetHintWarning(
		fmt.Sprintf("Hint %s is inapplicable. Please specify the table names in the arguments.", sb.String()))
}

func (b *PlanBuilder) pushTableHints(hints []*ast.TableOptimizerHint, currentLevel int) {
	hints = b.hintProcessor.GetCurrentStmtHints(hints, currentLevel)
	currentDB := b.ctx.GetSessionVars().CurrentDB
	warnHandler := b.ctx.GetSessionVars().StmtCtx
	planHints, subQueryHintFlags, err := h.ParsePlanHints(hints, currentLevel, currentDB,
		b.hintProcessor, b.ctx.GetSessionVars().StmtCtx.StraightJoinOrder,
		b.subQueryCtx == handlingExistsSubquery, b.subQueryCtx == notHandlingSubquery, warnHandler)
	if err != nil {
		return
	}
	b.tableHintInfo = append(b.tableHintInfo, planHints)
	b.subQueryHintFlags |= subQueryHintFlags
}

func (b *PlanBuilder) popVisitInfo() {
	if len(b.visitInfo) == 0 {
		return
	}
	b.visitInfo = b.visitInfo[:len(b.visitInfo)-1]
}

func (b *PlanBuilder) popTableHints() {
	hintInfo := b.tableHintInfo[len(b.tableHintInfo)-1]
	for _, warning := range h.CollectUnmatchedHintWarnings(hintInfo) {
		b.ctx.GetSessionVars().StmtCtx.SetHintWarning(warning)
	}
	b.tableHintInfo = b.tableHintInfo[:len(b.tableHintInfo)-1]
}

// TableHints returns the *TableHintInfo of PlanBuilder.
func (b *PlanBuilder) TableHints() *h.PlanHints {
	if len(b.tableHintInfo) == 0 {
		return nil
	}
	return b.tableHintInfo[len(b.tableHintInfo)-1]
}

func (b *PlanBuilder) buildSelect(ctx context.Context, sel *ast.SelectStmt) (p base.LogicalPlan, err error) {
	b.pushSelectOffset(sel.QueryBlockOffset)
	b.pushTableHints(sel.TableHints, sel.QueryBlockOffset)
	defer func() {
		b.popSelectOffset()
		// table hints are only visible in the current SELECT statement.
		b.popTableHints()
	}()
	if b.buildingRecursivePartForCTE {
		if sel.Distinct || sel.OrderBy != nil || sel.Limit != nil {
			return nil, plannererrors.ErrNotSupportedYet.GenWithStackByArgs("ORDER BY / LIMIT / SELECT DISTINCT in recursive query block of Common Table Expression")
		}
		if sel.GroupBy != nil {
			return nil, plannererrors.ErrCTERecursiveForbidsAggregation.FastGenByArgs(b.genCTETableNameForError())
		}
	}
	if sel.SelectStmtOpts != nil {
		origin := b.inStraightJoin
		b.inStraightJoin = sel.SelectStmtOpts.StraightJoin
		defer func() { b.inStraightJoin = origin }()
	}

	var (
		aggFuncs                      []*ast.AggregateFuncExpr
		havingMap, orderMap, totalMap map[*ast.AggregateFuncExpr]int
		windowAggMap                  map[*ast.AggregateFuncExpr]int
		correlatedAggMap              map[*ast.AggregateFuncExpr]int
		gbyCols                       []expression.Expression
		projExprs                     []expression.Expression
		rollup                        bool
	)

	// set for update read to true before building result set node
	if isForUpdateReadSelectLock(sel.LockInfo) {
		b.isForUpdateRead = true
	}

	if hints := b.TableHints(); hints != nil && hints.CTEMerge {
		// Verify Merge hints in the current query,
		// we will update parameters for those that meet the rules, and warn those that do not.
		// If the current query uses Merge Hint and the query is a CTE,
		// we update the HINT information for the current query.
		// If the current query is not a CTE query (it may be a subquery within a CTE query
		// or an external non-CTE query), we will give a warning.
		// In particular, recursive CTE have separate warnings, so they are no longer called.
		if b.buildingCTE {
			if b.isCTE {
				b.outerCTEs[len(b.outerCTEs)-1].forceInlineByHintOrVar = true
			} else if !b.buildingRecursivePartForCTE {
				// If there has subquery which is not CTE and using `MERGE()` hint, we will show this warning;
				b.ctx.GetSessionVars().StmtCtx.SetHintWarning(
					"Hint merge() is inapplicable. " +
						"Please check whether the hint is used in the right place, " +
						"you should use this hint inside the CTE.")
			}
		} else if !b.buildingCTE && !b.isCTE {
			b.ctx.GetSessionVars().StmtCtx.SetHintWarning(
				"Hint merge() is inapplicable. " +
					"Please check whether the hint is used in the right place, " +
					"you should use this hint inside the CTE.")
		}
	}

	var currentLayerCTEs []*cteInfo
	if sel.With != nil {
		l := len(b.outerCTEs)
		defer func() {
			b.outerCTEs = b.outerCTEs[:l]
		}()
		currentLayerCTEs, err = b.buildWith(ctx, sel.With)
		if err != nil {
			return nil, err
		}
	}

	p, err = b.buildTableRefs(ctx, sel.From)
	if err != nil {
		return nil, err
	}

	originalFields := sel.Fields.Fields
	sel.Fields.Fields, err = b.unfoldWildStar(p, sel.Fields.Fields)
	if err != nil {
		return nil, err
	}
	if b.capFlag&canExpandAST != 0 {
		// To be compatible with MySQL, we add alias name for each select field when creating view.
		sel.Fields.Fields, err = b.addAliasName(ctx, sel, p)
		if err != nil {
			return nil, err
		}
		originalFields = sel.Fields.Fields
	}

	if sel.GroupBy != nil {
		p, gbyCols, rollup, err = b.resolveGbyExprs(ctx, p, sel.GroupBy, sel.Fields.Fields)
		if err != nil {
			return nil, err
		}
	}

	if b.ctx.GetSessionVars().SQLMode.HasOnlyFullGroupBy() && sel.From != nil && !b.ctx.GetSessionVars().OptimizerEnableNewOnlyFullGroupByCheck {
		err = b.checkOnlyFullGroupBy(p, sel)
		if err != nil {
			return nil, err
		}
	}

	hasWindowFuncField := b.detectSelectWindow(sel)
	// Some SQL statements define WINDOW but do not use them. But we also need to check the window specification list.
	// For example: select id from t group by id WINDOW w AS (ORDER BY uids DESC) ORDER BY id;
	// We don't use the WINDOW w, but if the 'uids' column is not in the table t, we still need to report an error.
	if hasWindowFuncField || sel.WindowSpecs != nil {
		if b.buildingRecursivePartForCTE {
			return nil, plannererrors.ErrCTERecursiveForbidsAggregation.FastGenByArgs(b.genCTETableNameForError())
		}

		windowAggMap, err = b.resolveWindowFunction(sel, p)
		if err != nil {
			return nil, err
		}
	}
	// We must resolve having and order by clause before build projection,
	// because when the query is "select a+1 as b from t having sum(b) < 0", we must replace sum(b) to sum(a+1),
	// which only can be done before building projection and extracting Agg functions.
	havingMap, orderMap, err = b.resolveHavingAndOrderBy(ctx, sel, p)
	if err != nil {
		return nil, err
	}

	// We have to resolve correlated aggregate inside sub-queries before building aggregation and building projection,
	// for instance, count(a) inside the sub-query of "select (select count(a)) from t" should be evaluated within
	// the context of the outer query. So we have to extract such aggregates from sub-queries and put them into
	// SELECT field list.
	correlatedAggMap, err = b.resolveCorrelatedAggregates(ctx, sel, p)
	if err != nil {
		return nil, err
	}

	// b.allNames will be used in evalDefaultExpr(). Default function is special because it needs to find the
	// corresponding column name, but does not need the value in the column.
	// For example, select a from t order by default(b), the column b will not be in select fields. Also because
	// buildSort is after buildProjection, so we need get OutputNames before BuildProjection and store in allNames.
	// Otherwise, we will get select fields instead of all OutputNames, so that we can't find the column b in the
	// above example.
	b.allNames = append(b.allNames, p.OutputNames())
	defer func() { b.allNames = b.allNames[:len(b.allNames)-1] }()

	err = b.buildLabelSecurityFilterOfSelect(sel)
	if err != nil {
		return nil, err
	}

	if sel.Where != nil {
		p, err = b.buildSelection(ctx, p, sel.Where, nil)
		if err != nil {
			return nil, err
		}
	}
	l := sel.LockInfo
	if l != nil && l.LockType != ast.SelectLockNone {
		for _, tName := range l.Tables {
			// CTE has no *model.HintedTable, we need to skip it.
			tNameW := b.resolveCtx.GetTableName(tName)
			if tNameW == nil {
				continue
			}
			b.ctx.GetSessionVars().StmtCtx.LockTableIDs[tNameW.TableInfo.ID] = struct{}{}
		}
		p, err = b.buildSelectLock(p, l)
		if err != nil {
			return nil, err
		}
	}
	b.handleHelper.popMap()
	b.handleHelper.pushMap(nil)

	hasAgg := b.detectSelectAgg(sel)
	needBuildAgg := hasAgg
	if hasAgg {
		if b.buildingRecursivePartForCTE {
			return nil, plannererrors.ErrCTERecursiveForbidsAggregation.GenWithStackByArgs(b.genCTETableNameForError())
		}

		aggFuncs, totalMap = b.extractAggFuncsInSelectFields(sel.Fields.Fields)
		// len(aggFuncs) == 0 and sel.GroupBy == nil indicates that all the aggregate functions inside the SELECT fields
		// are actually correlated aggregates from the outer query, which have already been built in the outer query.
		// The only thing we need to do is to find them from b.correlatedAggMap in buildProjection.
		if len(aggFuncs) == 0 && sel.GroupBy == nil {
			needBuildAgg = false
		}
	}
	if needBuildAgg {
		// if rollup syntax is specified, Expand OP is required to replicate the data to feed different grouping layout.
		if rollup {
			p, gbyCols, err = b.buildExpand(p, gbyCols)
			if err != nil {
				return nil, err
			}
		}
		var aggIndexMap map[int]int
		p, aggIndexMap, err = b.buildAggregation(ctx, p, aggFuncs, gbyCols, correlatedAggMap)
		if err != nil {
			return nil, err
		}
		for agg, idx := range totalMap {
			totalMap[agg] = aggIndexMap[idx]
		}
	}

	var oldLen int
	// According to https://dev.mysql.com/doc/refman/8.0/en/window-functions-usage.html,
	// we can only process window functions after having clause, so `considerWindow` is false now.
	p, projExprs, oldLen, err = b.buildProjection(ctx, p, sel.Fields.Fields, totalMap, nil, false, sel.OrderBy != nil)
	if err != nil {
		return nil, err
	}

	if sel.Having != nil {
		b.curClause = havingClause
		p, err = b.buildSelection(ctx, p, sel.Having.Expr, havingMap)
		if err != nil {
			return nil, err
		}
	}

	b.windowSpecs, err = buildWindowSpecs(sel.WindowSpecs)
	if err != nil {
		return nil, err
	}

	var windowMapper map[*ast.WindowFuncExpr]int
	if hasWindowFuncField || sel.WindowSpecs != nil {
		windowFuncs := extractWindowFuncs(sel.Fields.Fields)
		// we need to check the func args first before we check the window spec
		err := b.checkWindowFuncArgs(ctx, p, windowFuncs, windowAggMap)
		if err != nil {
			return nil, err
		}
		groupedFuncs, orderedSpec, err := b.groupWindowFuncs(windowFuncs)
		if err != nil {
			return nil, err
		}
		p, windowMapper, err = b.buildWindowFunctions(ctx, p, groupedFuncs, orderedSpec, windowAggMap)
		if err != nil {
			return nil, err
		}
		// `hasWindowFuncField == false` means there's only unused named window specs without window functions.
		// In such case plan `p` is not changed, so we don't have to build another projection.
		if hasWindowFuncField {
			// Now we build the window function fields.
			p, projExprs, oldLen, err = b.buildProjection(ctx, p, sel.Fields.Fields, windowAggMap, windowMapper, true, false)
			if err != nil {
				return nil, err
			}
		}
	}

	if sel.Distinct {
		p, err = b.buildDistinct(p, oldLen)
		if err != nil {
			return nil, err
		}
	}

	if sel.OrderBy != nil {
		// flag it if cte contain order by
		if b.buildingCTE {
			b.outerCTEs[len(b.outerCTEs)-1].containRecursiveForbiddenOperator = true
		}
		// We need to keep the ORDER BY clause for the following cases:
		// 1. The select is top level query, order should be honored
		// 2. The query has LIMIT clause
		// 3. The control flag requires keeping ORDER BY explicitly
		if len(b.qbOffset) == 1 || sel.Limit != nil || !b.ctx.GetSessionVars().RemoveOrderbyInSubquery {
			if b.ctx.GetSessionVars().SQLMode.HasOnlyFullGroupBy() {
				p, err = b.buildSortWithCheck(ctx, p, sel.OrderBy.Items, orderMap, windowMapper, projExprs, oldLen, sel.Distinct)
			} else {
				p, err = b.buildSort(ctx, p, sel.OrderBy.Items, orderMap, windowMapper)
			}
			if err != nil {
				return nil, err
			}
		}
	}

	if sel.Limit != nil {
		p, err = b.buildLimit(p, sel.Limit)
		if err != nil {
			return nil, err
		}
	}

	sel.Fields.Fields = originalFields
	if oldLen != p.Schema().Len() {
		proj := logicalop.LogicalProjection{Exprs: expression.Column2Exprs(p.Schema().Columns[:oldLen])}.Init(b.ctx, b.getSelectOffset())
		proj.SetChildren(p)
		schema := expression.NewSchema(p.Schema().Clone().Columns[:oldLen]...)
		for _, col := range schema.Columns {
			col.UniqueID = b.ctx.GetSessionVars().AllocPlanColumnID()
		}
		proj.SetOutputNames(p.OutputNames()[:oldLen])
		proj.SetSchema(schema)
		return b.tryToBuildSequence(currentLayerCTEs, proj), nil
	}

	return b.tryToBuildSequence(currentLayerCTEs, p), nil
}

func (b *PlanBuilder) tryToBuildSequence(ctes []*cteInfo, p base.LogicalPlan) base.LogicalPlan {
	if !b.ctx.GetSessionVars().EnableMPPSharedCTEExecution {
		return p
	}
	for i := len(ctes) - 1; i >= 0; i-- {
		if !ctes[i].nonRecursive {
			return p
		}
		if ctes[i].isInline || ctes[i].cteClass == nil {
			ctes = append(ctes[:i], ctes[i+1:]...)
		}
	}
	if len(ctes) == 0 {
		return p
	}
	lctes := make([]base.LogicalPlan, 0, len(ctes)+1)
	for _, cte := range ctes {
		lcte := logicalop.LogicalCTE{
			Cte:               cte.cteClass,
			CteAsName:         cte.def.Name,
			CteName:           cte.def.Name,
			SeedStat:          cte.seedStat,
			OnlyUsedAsStorage: true,
		}.Init(b.ctx, b.getSelectOffset())
		lcte.SetSchema(getResultCTESchema(cte.seedLP.Schema(), b.ctx.GetSessionVars()))
		lctes = append(lctes, lcte)
	}
	b.optFlag |= rule.FlagPushDownSequence
	seq := logicalop.LogicalSequence{}.Init(b.ctx, b.getSelectOffset())
	seq.SetChildren(append(lctes, p)...)
	seq.SetOutputNames(p.OutputNames().Shallow())
	return seq
}

func (b *PlanBuilder) buildTableDual() *logicalop.LogicalTableDual {
	b.handleHelper.pushMap(nil)
	return logicalop.LogicalTableDual{RowCount: 1}.Init(b.ctx, b.getSelectOffset())
}

// addExtraPhysTblIDColumn4DS for partition table.
// 'select ... for update' on a partition table need to know the partition ID
// to construct the lock key, so this column is added to the chunk row.
// Also needed for checking against the sessions transaction buffer
func addExtraPhysTblIDColumn4DS(ds *logicalop.DataSource) *expression.Column {
	// Avoid adding multiple times (should never happen!)
	cols := ds.TblCols
	for i := len(cols) - 1; i >= 0; i-- {
		if cols[i].ID == model.ExtraPhysTblID {
			return cols[i]
		}
	}
	pidCol := &expression.Column{
		RetType:  types.NewFieldType(mysql.TypeLonglong),
		UniqueID: ds.SCtx().GetSessionVars().AllocPlanColumnID(),
		ID:       model.ExtraPhysTblID,
		OrigName: fmt.Sprintf("%v.%v.%v", ds.DBName, ds.TableInfo.Name, model.ExtraPhysTblIDName),
	}

	ds.Columns = append(ds.Columns, model.NewExtraPhysTblIDColInfo())
	schema := ds.Schema()
	schema.Append(pidCol)
	ds.SetOutputNames(append(ds.OutputNames(), &types.FieldName{
		DBName:      ds.DBName,
		TblName:     ds.TableInfo.Name,
		ColName:     model.ExtraPhysTblIDName,
		OrigColName: model.ExtraPhysTblIDName,
	}))
	ds.TblCols = append(ds.TblCols, pidCol)
	return pidCol
}

// getStatsTable gets statistics information for a table specified by "tableID".
// A pseudo statistics table is returned in any of the following scenario:
// 1. tidb-server started and statistics handle has not been initialized.
// 2. table row count from statistics is zero.
// 3. statistics is outdated.
// Note: please also update getLatestVersionFromStatsTable() when logic in this function changes.
func getStatsTable(ctx base.PlanContext, tblInfo *model.TableInfo, pid int64) *statistics.Table {
	statsHandle := domain.GetDomain(ctx).StatsHandle()
	var usePartitionStats, countIs0, pseudoStatsForUninitialized, pseudoStatsForOutdated bool
	var statsTbl *statistics.Table
	if ctx.GetSessionVars().StmtCtx.EnableOptimizerDebugTrace {
		debugtrace.EnterContextCommon(ctx)
		defer func() {
			debugTraceGetStatsTbl(ctx,
				tblInfo,
				pid,
				statsHandle == nil,
				usePartitionStats,
				countIs0,
				pseudoStatsForUninitialized,
				pseudoStatsForOutdated,
				statsTbl,
			)
			debugtrace.LeaveContextCommon(ctx)
		}()
	}
	// 1. tidb-server started and statistics handle has not been initialized.
	if statsHandle == nil {
		return statistics.PseudoTable(tblInfo, false, true)
	}

	if pid == tblInfo.ID || ctx.GetSessionVars().StmtCtx.UseDynamicPartitionPrune() {
		statsTbl = statsHandle.GetTableStats(tblInfo)
	} else {
		usePartitionStats = true
		statsTbl = statsHandle.GetPartitionStats(tblInfo, pid)
	}
	intest.Assert(statsTbl.ColAndIdxExistenceMap != nil, "The existence checking map must not be nil.")

	allowPseudoTblTriggerLoading := false
	// In OptObjectiveDeterminate mode, we need to ignore the real-time stats.
	// To achieve this, we copy the statsTbl and reset the real-time stats fields (set ModifyCount to 0 and set
	// RealtimeCount to the row count from the ANALYZE, which is fetched from loaded stats in GetAnalyzeRowCount()).
	if ctx.GetSessionVars().GetOptObjective() == variable.OptObjectiveDeterminate {
		analyzeCount := max(int64(statsTbl.GetAnalyzeRowCount()), 0)
		// If the two fields are already the values we want, we don't need to modify it, and also we don't need to copy.
		if statsTbl.RealtimeCount != analyzeCount || statsTbl.ModifyCount != 0 {
			// Here is a case that we need specially care about:
			// The original stats table from the stats cache is not a pseudo table, but the analyze row count is 0 (probably
			// because of no col/idx stats are loaded), which will makes it a pseudo table according to the rule 2 below.
			// Normally, a pseudo table won't trigger stats loading since we assume it means "no stats available", but
			// in such case, we need it able to trigger stats loading.
			// That's why we use the special allowPseudoTblTriggerLoading flag here.
			if !statsTbl.Pseudo && statsTbl.RealtimeCount > 0 && analyzeCount == 0 {
				allowPseudoTblTriggerLoading = true
			}
			// Copy it so we can modify the ModifyCount and the RealtimeCount safely.
			statsTbl = statsTbl.ShallowCopy()
			statsTbl.RealtimeCount = analyzeCount
			statsTbl.ModifyCount = 0
		}
	}

	// 2. table row count from statistics is zero.
	if statsTbl.RealtimeCount == 0 {
		countIs0 = true
		core_metrics.PseudoEstimationNotAvailable.Inc()
		return statistics.PseudoTable(tblInfo, allowPseudoTblTriggerLoading, true)
	}

	// 3. statistics is uninitialized or outdated.
	pseudoStatsForUninitialized = !statsTbl.IsInitialized()
	pseudoStatsForOutdated = ctx.GetSessionVars().GetEnablePseudoForOutdatedStats() && statsTbl.IsOutdated()
	if pseudoStatsForUninitialized || pseudoStatsForOutdated {
		tbl := *statsTbl
		tbl.Pseudo = true
		statsTbl = &tbl
		if pseudoStatsForUninitialized {
			core_metrics.PseudoEstimationNotAvailable.Inc()
		} else {
			core_metrics.PseudoEstimationOutdate.Inc()
		}
	}

	return statsTbl
}

// getLatestVersionFromStatsTable gets statistics information for a table specified by "tableID", and get the max
// LastUpdateVersion among all Columns and Indices in it.
// Its overall logic is quite similar to getStatsTable(). During plan cache matching, only the latest version is needed.
// In such case, compared to getStatsTable(), this function can save some copies, memory allocations and unnecessary
// checks. Also, this function won't trigger metrics changes.
func getLatestVersionFromStatsTable(ctx sessionctx.Context, tblInfo *model.TableInfo, pid int64) (version uint64) {
	statsHandle := domain.GetDomain(ctx).StatsHandle()
	// 1. tidb-server started and statistics handle has not been initialized. Pseudo stats table.
	if statsHandle == nil {
		return 0
	}

	var statsTbl *statistics.Table
	if pid == tblInfo.ID || ctx.GetSessionVars().StmtCtx.UseDynamicPartitionPrune() {
		statsTbl = statsHandle.GetTableStats(tblInfo)
	} else {
		statsTbl = statsHandle.GetPartitionStats(tblInfo, pid)
	}

	// 2. Table row count from statistics is zero. Pseudo stats table.
	realtimeRowCount := statsTbl.RealtimeCount
	if ctx.GetSessionVars().GetOptObjective() == variable.OptObjectiveDeterminate {
		realtimeRowCount = max(int64(statsTbl.GetAnalyzeRowCount()), 0)
	}
	if realtimeRowCount == 0 {
		return 0
	}

	// 3. Not pseudo stats table. Return the max LastUpdateVersion among all Columns and Indices
	// return statsTbl.LastAnalyzeVersion
	statsTbl.ForEachColumnImmutable(func(_ int64, col *statistics.Column) bool {
		version = max(version, col.LastUpdateVersion)
		return false
	})
	statsTbl.ForEachIndexImmutable(func(_ int64, idx *statistics.Index) bool {
		version = max(version, idx.LastUpdateVersion)
		return false
	})
	return version
}

// tryBuildCTE considers the input tn as a reference to a CTE and tries to build the logical plan for it like building
// DataSource for normal tables.
// tryBuildCTE will push an entry into handleHelper when successful.
func (b *PlanBuilder) tryBuildCTE(ctx context.Context, tn *ast.TableName, asName *pmodel.CIStr) (base.LogicalPlan, error) {
	for i := len(b.outerCTEs) - 1; i >= 0; i-- {
		cte := b.outerCTEs[i]
		if cte.def.Name.L == tn.Name.L {
			if cte.isBuilding {
				if cte.nonRecursive {
					// Can't see this CTE, try outer definition.
					continue
				}

				// Building the recursive part.
				cte.useRecursive = true
				if cte.seedLP == nil {
					return nil, plannererrors.ErrCTERecursiveRequiresNonRecursiveFirst.FastGenByArgs(tn.Name.String())
				}

				if cte.enterSubquery || cte.recursiveRef {
					return nil, plannererrors.ErrInvalidRequiresSingleReference.FastGenByArgs(tn.Name.String())
				}

				cte.recursiveRef = true
				p := logicalop.LogicalCTETable{Name: cte.def.Name.String(), IDForStorage: cte.storageID, SeedStat: cte.seedStat, SeedSchema: cte.seedLP.Schema()}.Init(b.ctx, b.getSelectOffset())
				p.SetSchema(getResultCTESchema(cte.seedLP.Schema(), b.ctx.GetSessionVars()))
				p.SetOutputNames(cte.seedLP.OutputNames())
				b.handleHelper.pushMap(nil)
				return p, nil
			}

			b.handleHelper.pushMap(nil)

			hasLimit := false
			limitBeg := uint64(0)
			limitEnd := uint64(0)
			if cte.limitLP != nil {
				hasLimit = true
				switch x := cte.limitLP.(type) {
				case *logicalop.LogicalLimit:
					limitBeg = x.Offset
					limitEnd = x.Offset + x.Count
				case *logicalop.LogicalTableDual:
					// Beg and End will both be 0.
				default:
					return nil, errors.Errorf("invalid type for limit plan: %v", cte.limitLP)
				}
			}

			if cte.cteClass == nil {
				cte.cteClass = &logicalop.CTEClass{
					IsDistinct:               cte.isDistinct,
					SeedPartLogicalPlan:      cte.seedLP,
					RecursivePartLogicalPlan: cte.recurLP,
					IDForStorage:             cte.storageID,
					OptFlag:                  cte.optFlag,
					HasLimit:                 hasLimit,
					LimitBeg:                 limitBeg,
					LimitEnd:                 limitEnd,
					PushDownPredicates:       make([]expression.Expression, 0),
					ColumnMap:                make(map[string]*expression.Column),
				}
			}
			var p base.LogicalPlan
			lp := logicalop.LogicalCTE{CteAsName: tn.Name, CteName: tn.Name, Cte: cte.cteClass, SeedStat: cte.seedStat}.Init(b.ctx, b.getSelectOffset())
			prevSchema := cte.seedLP.Schema().Clone()
			lp.SetSchema(getResultCTESchema(cte.seedLP.Schema(), b.ctx.GetSessionVars()))

			// If current CTE query contain another CTE which 'containRecursiveForbiddenOperator' is true, current CTE 'containRecursiveForbiddenOperator' will be true
			if b.buildingCTE {
				b.outerCTEs[len(b.outerCTEs)-1].containRecursiveForbiddenOperator = cte.containRecursiveForbiddenOperator || b.outerCTEs[len(b.outerCTEs)-1].containRecursiveForbiddenOperator
			}
			// Compute cte inline
			b.computeCTEInlineFlag(cte)

			if cte.recurLP == nil && cte.isInline {
				saveCte := make([]*cteInfo, len(b.outerCTEs[i:]))
				copy(saveCte, b.outerCTEs[i:])
				b.outerCTEs = b.outerCTEs[:i]
				o := b.buildingCTE
				b.buildingCTE = false
				//nolint:all_revive,revive
				defer func() {
					b.outerCTEs = append(b.outerCTEs, saveCte...)
					b.buildingCTE = o
				}()
				return b.buildDataSourceFromCTEMerge(ctx, cte.def)
			}

			for i, col := range lp.Schema().Columns {
				lp.Cte.ColumnMap[string(col.HashCode())] = prevSchema.Columns[i]
			}
			p = lp
			p.SetOutputNames(cte.seedLP.OutputNames())
			if len(asName.String()) > 0 {
				lp.CteAsName = *asName
				var on types.NameSlice
				for _, name := range p.OutputNames() {
					cpOn := *name
					cpOn.TblName = *asName
					on = append(on, &cpOn)
				}
				p.SetOutputNames(on)
			}
			return p, nil
		}
	}

	return nil, nil
}

// computeCTEInlineFlag, Combine the declaration of CTE and the use of CTE to jointly determine **whether a CTE can be inlined**
/*
   There are some cases that CTE must be not inlined.
   1. CTE is recursive CTE.
   2. CTE contains agg or window and it is referenced by recursive part of CTE.
   3. Consumer count of CTE is more than one.
   If 1 or 2 conditions are met, CTE cannot be inlined.
   But if query is hint by 'merge()' or session variable "tidb_opt_force_inline_cte",
     CTE will still not be inlined but a warning will be recorded "Hint or session variables are invalid"
   If 3 condition is met, CTE can be inlined by hint and session variables.
*/
func (b *PlanBuilder) computeCTEInlineFlag(cte *cteInfo) {
	if cte.recurLP != nil {
		if cte.forceInlineByHintOrVar {
			b.ctx.GetSessionVars().StmtCtx.SetHintWarning(
				fmt.Sprintf("Recursive CTE %s can not be inlined by merge() or tidb_opt_force_inline_cte.", cte.def.Name))
		}
		cte.isInline = false
	} else if cte.containRecursiveForbiddenOperator && b.buildingRecursivePartForCTE {
		if cte.forceInlineByHintOrVar {
			b.ctx.GetSessionVars().StmtCtx.AppendWarning(plannererrors.ErrCTERecursiveForbidsAggregation.FastGenByArgs(cte.def.Name))
		}
		cte.isInline = false
	} else if cte.consumerCount != 1 {
		// If hint or session variable is set, it can be inlined by user.
		if cte.forceInlineByHintOrVar {
			cte.isInline = true
		} else {
			// Consumer count > 1 or = 0, CTE can not be inlined by default.
			// Case the consumer count = 0 (issue #56582)
			// It means that CTE maybe inside of view and the UpdateCTEConsumerCount(preprocess phase) is skipped
			// So all of CTE.consumerCount is not updated, and we can not use it to determine whether CTE can be inlined.
			cte.isInline = false
		}
	} else {
		cte.isInline = true
	}
}

func (b *PlanBuilder) buildDataSourceFromCTEMerge(ctx context.Context, cte *ast.CommonTableExpression) (base.LogicalPlan, error) {
	p, err := b.buildResultSetNode(ctx, cte.Query.Query, true)
	if err != nil {
		return nil, err
	}
	b.handleHelper.popMap()
	outPutNames := p.OutputNames()
	for _, name := range outPutNames {
		name.TblName = cte.Name
		name.DBName = pmodel.NewCIStr(b.ctx.GetSessionVars().CurrentDB)
	}

	if len(cte.ColNameList) > 0 {
		if len(cte.ColNameList) != len(p.OutputNames()) {
			return nil, errors.New("CTE columns length is not consistent")
		}
		for i, n := range cte.ColNameList {
			outPutNames[i].ColName = n
		}
	}
	p.SetOutputNames(outPutNames)
	return p, nil
}

func (b *PlanBuilder) buildDataSource(ctx context.Context, tn *ast.TableName, asName *pmodel.CIStr) (base.LogicalPlan, error) {
	b.optFlag |= rule.FlagPredicateSimplification
	dbName := tn.Schema
	sessionVars := b.ctx.GetSessionVars()

	if dbName.L == "" {
		// Try CTE.
		p, err := b.tryBuildCTE(ctx, tn, asName)
		if err != nil || p != nil {
			return p, err
		}
		dbName = pmodel.NewCIStr(sessionVars.CurrentDB)
	}

	is := b.is
	if len(b.buildingViewStack) > 0 {
		// For tables in view, always ignore local temporary table, considering the below case:
		// If a user created a normal table `t1` and a view `v1` referring `t1`, and then a local temporary table with a same name `t1` is created.
		// At this time, executing 'select * from v1' should still return all records from normal table `t1` instead of temporary table `t1`.
		is = temptable.DetachLocalTemporaryTableInfoSchema(is)
	}

	tbl, err := is.TableByName(ctx, dbName, tn.Name)
	if err != nil {
		return nil, err
	}

	tbl, err = tryLockMDLAndUpdateSchemaIfNecessary(ctx, b.ctx, dbName, tbl, b.is)
	if err != nil {
		return nil, err
	}
	tableInfo := tbl.Meta()

	if b.isCreateView && tableInfo.TempTableType == model.TempTableLocal {
		return nil, plannererrors.ErrViewSelectTemporaryTable.GenWithStackByArgs(tn.Name)
	}

	if tbl.Type().IsVirtualTable() {
		if tn.TableSample != nil {
			return nil, expression.ErrInvalidTableSample.GenWithStackByArgs("Unsupported TABLESAMPLE in virtual tables")
		}
		return b.buildMemTable(ctx, dbName, tableInfo)
	}

	tblName := *asName
	if tblName.L == "" {
		tblName = tn.Name
	}

	if tableInfo.GetPartitionInfo() != nil {
		// If `UseDynamicPruneMode` already been false, then we don't need to check whether execute `flagPartitionProcessor`
		// otherwise we need to check global stats initialized for each partition table
		if !b.ctx.GetSessionVars().IsDynamicPartitionPruneEnabled() {
			b.optFlag = b.optFlag | rule.FlagPartitionProcessor
		} else {
			if !b.ctx.GetSessionVars().StmtCtx.UseDynamicPruneMode {
				b.optFlag = b.optFlag | rule.FlagPartitionProcessor
			} else {
				h := domain.GetDomain(b.ctx).StatsHandle()
				tblStats := h.GetTableStats(tableInfo)
				isDynamicEnabled := b.ctx.GetSessionVars().IsDynamicPartitionPruneEnabled()
				globalStatsReady := tblStats.IsAnalyzed()
				skipMissingPartition := b.ctx.GetSessionVars().SkipMissingPartitionStats
				// If we already enabled the tidb_skip_missing_partition_stats, the global stats can be treated as exist.
				allowDynamicWithoutStats := fixcontrol.GetBoolWithDefault(b.ctx.GetSessionVars().GetOptimizerFixControlMap(), fixcontrol.Fix44262, skipMissingPartition)

				// If dynamic partition prune isn't enabled or global stats is not ready, we won't enable dynamic prune mode in query
				usePartitionProcessor := !isDynamicEnabled || (!globalStatsReady && !allowDynamicWithoutStats)

				failpoint.Inject("forceDynamicPrune", func(val failpoint.Value) {
					if val.(bool) {
						if isDynamicEnabled {
							usePartitionProcessor = false
						}
					}
				})

				if usePartitionProcessor {
					b.optFlag = b.optFlag | rule.FlagPartitionProcessor
					b.ctx.GetSessionVars().StmtCtx.UseDynamicPruneMode = false
					if isDynamicEnabled {
						b.ctx.GetSessionVars().StmtCtx.AppendWarning(
							fmt.Errorf("disable dynamic pruning due to %s has no global stats", tableInfo.Name.String()))
					}
				}
			}
		}
		pt := tbl.(table.PartitionedTable)
		// check partition by name.
		if len(tn.PartitionNames) > 0 {
			pids := make(map[int64]struct{}, len(tn.PartitionNames))
			for _, name := range tn.PartitionNames {
				pid, err := tables.FindPartitionByName(tableInfo, name.L)
				if err != nil {
					return nil, err
				}
				pids[pid] = struct{}{}
			}
			pt = tables.NewPartitionTableWithGivenSets(pt, pids)
		}
		b.partitionedTable = append(b.partitionedTable, pt)
	} else if len(tn.PartitionNames) != 0 {
		return nil, plannererrors.ErrPartitionClauseOnNonpartitioned
	}

	possiblePaths, err := getPossibleAccessPaths(b.ctx, b.TableHints(), tn.IndexHints, tbl, dbName, tblName, b.isForUpdateRead, b.optFlag&rule.FlagPartitionProcessor > 0)
	if err != nil {
		return nil, err
	}

	if tableInfo.IsView() {
		if tn.TableSample != nil {
			return nil, expression.ErrInvalidTableSample.GenWithStackByArgs("Unsupported TABLESAMPLE in views")
		}

		// Get the hints belong to the current view.
		currentQBNameMap4View := make(map[string][]ast.HintTable)
		currentViewHints := make(map[string][]*ast.TableOptimizerHint)
		for qbName, viewQBNameHintTable := range b.hintProcessor.ViewQBNameToTable {
			if len(viewQBNameHintTable) == 0 {
				continue
			}
			viewSelectOffset := b.getSelectOffset()

			var viewHintSelectOffset int
			if viewQBNameHintTable[0].QBName.L == "" {
				// If we do not explicit set the qbName, we will set the empty qb name to @sel_1.
				viewHintSelectOffset = 1
			} else {
				viewHintSelectOffset = b.hintProcessor.GetHintOffset(viewQBNameHintTable[0].QBName, viewSelectOffset)
			}

			// Check whether the current view can match the view name in the hint.
			if viewQBNameHintTable[0].TableName.L == tblName.L && viewHintSelectOffset == viewSelectOffset {
				// If the view hint can match the current view, we pop the first view table in the query block hint's table list.
				// It means the hint belong the current view, the first view name in hint is matched.
				// Because of the nested views, so we should check the left table list in hint when build the data source from the view inside the current view.
				currentQBNameMap4View[qbName] = viewQBNameHintTable[1:]
				currentViewHints[qbName] = b.hintProcessor.ViewQBNameToHints[qbName]
				b.hintProcessor.ViewQBNameUsed[qbName] = struct{}{}
			}
		}
		return b.BuildDataSourceFromView(ctx, dbName, tableInfo, currentQBNameMap4View, currentViewHints)
	}

	if tableInfo.IsSequence() {
		if tn.TableSample != nil {
			return nil, expression.ErrInvalidTableSample.GenWithStackByArgs("Unsupported TABLESAMPLE in sequences")
		}
		// When the source is a Sequence, we convert it to a TableDual, as what most databases do.
		return b.buildTableDual(), nil
	}

	// remain tikv access path to generate point get acceess path if existed
	// see detail in issue: https://github.com/pingcap/tidb/issues/39543
	if !(b.isForUpdateRead && b.ctx.GetSessionVars().TxnCtx.IsExplicit) {
		// Skip storage engine check for CreateView.
		if b.capFlag&canExpandAST == 0 {
			possiblePaths, err = filterPathByIsolationRead(b.ctx, possiblePaths, tblName, dbName)
			if err != nil {
				return nil, err
			}
		}
	}

	// Try to substitute generate column only if there is an index on generate column.
	for _, index := range tableInfo.Indices {
		if index.State != model.StatePublic {
			continue
		}
		for _, indexCol := range index.Columns {
			colInfo := tbl.Cols()[indexCol.Offset]
			if colInfo.IsGenerated() && !colInfo.GeneratedStored {
				b.optFlag |= rule.FlagGcSubstitute
				break
			}
		}
	}

	var columns []*table.Column
	if b.inUpdateStmt {
		// create table t(a int, b int).
		// Imagine that, There are 2 TiDB instances in the cluster, name A, B. We add a column `c` to table t in the TiDB cluster.
		// One of the TiDB, A, the column type in its infoschema is changed to public. And in the other TiDB, the column type is
		// still StateWriteReorganization.
		// TiDB A: insert into t values(1, 2, 3);
		// TiDB B: update t set a = 2 where b = 2;
		// If we use tbl.Cols() here, the update statement, will ignore the col `c`, and the data `3` will lost.
		columns = tbl.WritableCols()
	} else if b.inDeleteStmt {
		// DeletableCols returns all columns of the table in deletable states.
		columns = tbl.DeletableCols()
	} else {
		columns = tbl.Cols()
	}
	// extract the IndexMergeHint
	var indexMergeHints []h.HintedIndex
	if hints := b.TableHints(); hints != nil {
		for i, hint := range hints.IndexMergeHintList {
			if hint.Match(dbName, tblName) {
				hints.IndexMergeHintList[i].Matched = true
				// check whether the index names in IndexMergeHint are valid.
				invalidIdxNames := make([]string, 0, len(hint.IndexHint.IndexNames))
				for _, idxName := range hint.IndexHint.IndexNames {
					hasIdxName := false
					for _, path := range possiblePaths {
						if path.IsTablePath() {
							if idxName.L == "primary" {
								hasIdxName = true
								break
							}
							continue
						}
						if idxName.L == path.Index.Name.L {
							hasIdxName = true
							break
						}
					}
					if !hasIdxName {
						invalidIdxNames = append(invalidIdxNames, idxName.String())
					}
				}
				if len(invalidIdxNames) == 0 {
					indexMergeHints = append(indexMergeHints, hint)
				} else {
					// Append warning if there are invalid index names.
					errMsg := fmt.Sprintf("use_index_merge(%s) is inapplicable, check whether the indexes (%s) "+
						"exist, or the indexes are conflicted with use_index/ignore_index/force_index hints.",
						hint.IndexString(), strings.Join(invalidIdxNames, ", "))
					b.ctx.GetSessionVars().StmtCtx.SetHintWarning(errMsg)
				}
			}
		}
	}
	ds := logicalop.DataSource{
		DBName:              dbName,
		TableAsName:         asName,
		Table:               tbl,
		TableInfo:           tableInfo,
		PhysicalTableID:     tableInfo.ID,
		AstIndexHints:       tn.IndexHints,
		IndexHints:          b.TableHints().IndexHintList,
		IndexMergeHints:     indexMergeHints,
		PossibleAccessPaths: possiblePaths,
		Columns:             make([]*model.ColumnInfo, 0, len(columns)),
		PartitionNames:      tn.PartitionNames,
		TblCols:             make([]*expression.Column, 0, len(columns)),
		PreferPartitions:    make(map[int][]pmodel.CIStr),
		IS:                  b.is,
		IsForUpdateRead:     b.isForUpdateRead,
	}.Init(b.ctx, b.getSelectOffset())
	var handleCols util.HandleCols
	schema := expression.NewSchema(make([]*expression.Column, 0, len(columns))...)
	names := make([]*types.FieldName, 0, len(columns))
	for i, col := range columns {
		ds.Columns = append(ds.Columns, col.ToInfo())
		names = append(names, &types.FieldName{
			DBName:      dbName,
			TblName:     tableInfo.Name,
			ColName:     col.Name,
			OrigTblName: tableInfo.Name,
			OrigColName: col.Name,
			// For update statement and delete statement, internal version should see the special middle state column, while user doesn't.
			NotExplicitUsable: col.State != model.StatePublic,
		})
		newCol := &expression.Column{
			UniqueID: sessionVars.AllocPlanColumnID(),
			ID:       col.ID,
			RetType:  col.FieldType.Clone(),
			OrigName: names[i].String(),
			IsHidden: col.Hidden,
		}
		if col.IsPKHandleColumn(tableInfo) {
			handleCols = util.NewIntHandleCols(newCol)
		}
		schema.Append(newCol)
		ds.TblCols = append(ds.TblCols, newCol)
	}
	// We append an extra handle column to the schema when the handle
	// column is not the primary key of "ds".
	if handleCols == nil {
		if tableInfo.IsCommonHandle {
			primaryIdx := tables.FindPrimaryIndex(tableInfo)
			handleCols = util.NewCommonHandleCols(b.ctx.GetSessionVars().StmtCtx, tableInfo, primaryIdx, ds.TblCols)
		} else {
			extraCol := ds.NewExtraHandleSchemaCol()
			handleCols = util.NewIntHandleCols(extraCol)
			ds.Columns = append(ds.Columns, model.NewExtraHandleColInfo())
			schema.Append(extraCol)
			names = append(names, &types.FieldName{
				DBName:      dbName,
				TblName:     tableInfo.Name,
				ColName:     model.ExtraHandleName,
				OrigColName: model.ExtraHandleName,
			})
			ds.TblCols = append(ds.TblCols, extraCol)
		}
	}
	ds.HandleCols = handleCols
	ds.UnMutableHandleCols = handleCols
	handleMap := make(map[int64][]util.HandleCols)
	handleMap[tableInfo.ID] = []util.HandleCols{handleCols}
	b.handleHelper.pushMap(handleMap)
	ds.SetSchema(schema)
	ds.SetOutputNames(names)
	setPreferredStoreType(ds, b.TableHints())
	ds.SampleInfo = tablesampler.NewTableSampleInfo(tn.TableSample, schema, b.partitionedTable)
	b.isSampling = ds.SampleInfo != nil

	for i, colExpr := range ds.Schema().Columns {
		var expr expression.Expression
		if i < len(columns) {
			if columns[i].IsGenerated() && !columns[i].GeneratedStored {
				var err error
				originVal := b.allowBuildCastArray
				b.allowBuildCastArray = true
				expr, _, err = b.rewrite(ctx, columns[i].GeneratedExpr.Clone(), ds, nil, true, requireColumnPriv)
				b.allowBuildCastArray = originVal
				if err != nil {
					return nil, err
				}
				colExpr.VirtualExpr = expr.Clone()
			}
		}
	}

	// Init CommonHandleCols and CommonHandleLens for data source.
	if tableInfo.IsCommonHandle {
		ds.CommonHandleCols, ds.CommonHandleLens = expression.IndexInfo2Cols(ds.Columns, ds.Schema().Columns, tables.FindPrimaryIndex(tableInfo))
	}
	// Init FullIdxCols, FullIdxColLens for accessPaths.
	for _, path := range ds.PossibleAccessPaths {
		if !path.IsIntHandlePath {
			path.FullIdxCols, path.FullIdxColLens = expression.IndexInfo2Cols(ds.Columns, ds.Schema().Columns, path.Index)

			// check whether the path's index has a tidb_shard() prefix and the index column count
			// more than 1. e.g. index(tidb_shard(a), a)
			// set UkShardIndexPath only for unique secondary index
			if !path.IsCommonHandlePath {
				// tidb_shard expression must be first column of index
				col := path.FullIdxCols[0]
				if col != nil &&
					expression.GcColumnExprIsTidbShard(col.VirtualExpr) &&
					len(path.Index.Columns) > 1 &&
					path.Index.Unique {
					path.IsUkShardIndexPath = true
					ds.ContainExprPrefixUk = true
				}
			}
		}
	}

	var result base.LogicalPlan = ds
	dirty := tableHasDirtyContent(b.ctx, tableInfo)
	if dirty || tableInfo.TempTableType == model.TempTableLocal || tableInfo.TableCacheStatusType == model.TableCacheStatusEnable {
		us := logicalop.LogicalUnionScan{HandleCols: handleCols}.Init(b.ctx, b.getSelectOffset())
		us.SetChildren(ds)
		if tableInfo.Partition != nil && b.optFlag&rule.FlagPartitionProcessor == 0 {
			// Adding ExtraPhysTblIDCol for UnionScan (transaction buffer handling)
			// Not using old static prune mode
			// Single TableReader for all partitions, needs the PhysTblID from storage
			_ = addExtraPhysTblIDColumn4DS(ds)
		}
		result = us
	}

	// Adding ExtraPhysTblIDCol for SelectLock (SELECT FOR UPDATE) is done when building SelectLock

	if sessionVars.StmtCtx.TblInfo2UnionScan == nil {
		sessionVars.StmtCtx.TblInfo2UnionScan = make(map[*model.TableInfo]bool)
	}
	sessionVars.StmtCtx.TblInfo2UnionScan[tableInfo] = dirty

	return result, nil
}

func (b *PlanBuilder) timeRangeForSummaryTable() util.QueryTimeRange {
	const defaultSummaryDuration = 30 * time.Minute
	hints := b.TableHints()
	// User doesn't use TIME_RANGE hint
	if hints == nil || (hints.TimeRangeHint.From == "" && hints.TimeRangeHint.To == "") {
		to := time.Now()
		from := to.Add(-defaultSummaryDuration)
		return util.QueryTimeRange{From: from, To: to}
	}

	// Parse time specified by user via TIM_RANGE hint
	parse := func(s string) (time.Time, bool) {
		t, err := time.ParseInLocation(util.MetricTableTimeFormat, s, time.Local)
		if err != nil {
			b.ctx.GetSessionVars().StmtCtx.AppendWarning(err)
		}
		return t, err == nil
	}
	from, fromValid := parse(hints.TimeRangeHint.From)
	to, toValid := parse(hints.TimeRangeHint.To)
	switch {
	case !fromValid && !toValid:
		to = time.Now()
		from = to.Add(-defaultSummaryDuration)
	case fromValid && !toValid:
		to = from.Add(defaultSummaryDuration)
	case !fromValid && toValid:
		from = to.Add(-defaultSummaryDuration)
	}

	return util.QueryTimeRange{From: from, To: to}
}

func (b *PlanBuilder) buildMemTable(_ context.Context, dbName pmodel.CIStr, tableInfo *model.TableInfo) (base.LogicalPlan, error) {
	// We can use the `TableInfo.Columns` directly because the memory table has
	// a stable schema and there is no online DDL on the memory table.
	schema := expression.NewSchema(make([]*expression.Column, 0, len(tableInfo.Columns))...)
	names := make([]*types.FieldName, 0, len(tableInfo.Columns))
	var handleCols util.HandleCols
	for _, col := range tableInfo.Columns {
		names = append(names, &types.FieldName{
			DBName:      dbName,
			TblName:     tableInfo.Name,
			ColName:     col.Name,
			OrigTblName: tableInfo.Name,
			OrigColName: col.Name,
		})
		// NOTE: Rewrite the expression if memory table supports generated columns in the future
		newCol := &expression.Column{
			UniqueID: b.ctx.GetSessionVars().AllocPlanColumnID(),
			ID:       col.ID,
			RetType:  &col.FieldType,
		}
		if tableInfo.PKIsHandle && mysql.HasPriKeyFlag(col.GetFlag()) {
			handleCols = util.NewIntHandleCols(newCol)
		}
		schema.Append(newCol)
	}

	if handleCols != nil {
		handleMap := make(map[int64][]util.HandleCols)
		handleMap[tableInfo.ID] = []util.HandleCols{handleCols}
		b.handleHelper.pushMap(handleMap)
	} else {
		b.handleHelper.pushMap(nil)
	}

	// NOTE: Add a `LogicalUnionScan` if we support update memory table in the future
	p := logicalop.LogicalMemTable{
		DBName:    dbName,
		TableInfo: tableInfo,
		Columns:   make([]*model.ColumnInfo, len(tableInfo.Columns)),
	}.Init(b.ctx, b.getSelectOffset())
	p.SetSchema(schema)
	p.SetOutputNames(names)
	copy(p.Columns, tableInfo.Columns)

	// Some memory tables can receive some predicates
	switch dbName.L {
	case util2.MetricSchemaName.L:
		p.Extractor = newMetricTableExtractor()
	case util2.InformationSchemaName.L:
		switch upTbl := strings.ToUpper(tableInfo.Name.O); upTbl {
		case infoschema.TableClusterConfig, infoschema.TableClusterLoad, infoschema.TableClusterHardware, infoschema.TableClusterSystemInfo:
			p.Extractor = &ClusterTableExtractor{}
		case infoschema.TableClusterLog:
			p.Extractor = &ClusterLogTableExtractor{}
		case infoschema.TableTiDBHotRegionsHistory:
			p.Extractor = &HotRegionsHistoryTableExtractor{}
		case infoschema.TableInspectionResult:
			p.Extractor = &InspectionResultTableExtractor{}
			p.QueryTimeRange = b.timeRangeForSummaryTable()
		case infoschema.TableInspectionSummary:
			p.Extractor = &InspectionSummaryTableExtractor{}
			p.QueryTimeRange = b.timeRangeForSummaryTable()
		case infoschema.TableInspectionRules:
			p.Extractor = &InspectionRuleTableExtractor{}
		case infoschema.TableMetricSummary, infoschema.TableMetricSummaryByLabel:
			p.Extractor = &MetricSummaryTableExtractor{}
			p.QueryTimeRange = b.timeRangeForSummaryTable()
		case infoschema.TableSlowQuery:
			p.Extractor = &SlowQueryExtractor{}
		case infoschema.TableAuditLog:
			p.Extractor = &AuditLogExtractor{}
		case infoschema.TableStorageStats:
			p.Extractor = &TableStorageStatsExtractor{}
		case infoschema.TableTiFlashTables, infoschema.TableTiFlashSegments, infoschema.TableTiFlashIndexes:
			p.Extractor = &TiFlashSystemTableExtractor{}
		case infoschema.TableStatementsSummary, infoschema.TableStatementsSummaryHistory:
			p.Extractor = &StatementsSummaryExtractor{}
		case infoschema.TableTiKVRegionPeers:
			p.Extractor = &TikvRegionPeersExtractor{}
		case infoschema.TableColumns:
			p.Extractor = NewInfoSchemaColumnsExtractor()
		case infoschema.TableTables:
			p.Extractor = NewInfoSchemaTablesExtractor()
		case infoschema.TablePartitions:
			p.Extractor = NewInfoSchemaPartitionsExtractor()
		case infoschema.TableStatistics:
			p.Extractor = NewInfoSchemaStatisticsExtractor()
		case infoschema.TableSchemata:
			p.Extractor = NewInfoSchemaSchemataExtractor()
		case infoschema.TableSequences:
			p.Extractor = NewInfoSchemaSequenceExtractor()
		case infoschema.TableTiDBIndexUsage:
			p.Extractor = NewInfoSchemaTiDBIndexUsageExtractor()
		case infoschema.TableDDLJobs:
			p.Extractor = NewInfoSchemaDDLExtractor()
		case infoschema.TableCheckConstraints:
			p.Extractor = NewInfoSchemaCheckConstraintsExtractor()
		case infoschema.TableTiDBCheckConstraints:
			p.Extractor = NewInfoSchemaTiDBCheckConstraintsExtractor()
		case infoschema.TableReferConst:
			p.Extractor = NewInfoSchemaReferConstExtractor()
		case infoschema.TableTiDBIndexes:
			p.Extractor = NewInfoSchemaIndexesExtractor()
		case infoschema.TableViews:
			p.Extractor = NewInfoSchemaViewsExtractor()
		case infoschema.TableKeyColumn:
			p.Extractor = NewInfoSchemaKeyColumnUsageExtractor()
		case infoschema.TableConstraints:
			p.Extractor = NewInfoSchemaTableConstraintsExtractor()
		case infoschema.TableTiKVRegionStatus:
			p.Extractor = &TiKVRegionStatusExtractor{tablesID: make([]int64, 0)}
		}
	}
	return p, nil
}

// checkRecursiveView checks whether this view is recursively defined.
func (b *PlanBuilder) checkRecursiveView(dbName pmodel.CIStr, tableName pmodel.CIStr) (func(), error) {
	viewFullName := dbName.L + "." + tableName.L
	if b.buildingViewStack == nil {
		b.buildingViewStack = set.NewStringSet()
	}
	// If this view has already been on the building stack, it means
	// this view contains a recursive definition.
	if b.buildingViewStack.Exist(viewFullName) {
		return nil, plannererrors.ErrViewRecursive.GenWithStackByArgs(dbName.O, tableName.O)
	}
	// If the view is being renamed, we return the mysql compatible error message.
	if b.capFlag&renameView != 0 && viewFullName == b.renamingViewName {
		return nil, plannererrors.ErrNoSuchTable.GenWithStackByArgs(dbName.O, tableName.O)
	}
	b.buildingViewStack.Insert(viewFullName)
	return func() { delete(b.buildingViewStack, viewFullName) }, nil
}

// BuildDataSourceFromView is used to build base.LogicalPlan from view
// qbNameMap4View and viewHints are used for the view's hint.
// qbNameMap4View maps the query block name to the view table lists.
// viewHints group the view hints based on the view's query block name.
func (b *PlanBuilder) BuildDataSourceFromView(ctx context.Context, dbName pmodel.CIStr, tableInfo *model.TableInfo, qbNameMap4View map[string][]ast.HintTable, viewHints map[string][]*ast.TableOptimizerHint) (base.LogicalPlan, error) {
	stmtCtx := b.ctx.GetSessionVars().StmtCtx
	viewDepth := stmtCtx.ViewDepth
	stmtCtx.ViewDepth++
	defer func() {
		stmtCtx.ViewDepth--
	}()
	deferFunc, err := b.checkRecursiveView(dbName, tableInfo.Name)
	if err != nil {
		return nil, err
	}
	defer deferFunc()

	charset, collation := b.ctx.GetSessionVars().GetCharsetInfo()
	viewParser := parser.New()
	viewParser.SetParserConfig(b.ctx.GetSessionVars().BuildParserConfig())
	selectNode, err := viewParser.ParseOneStmt(tableInfo.View.SelectStmt, charset, collation)
	if err != nil {
		return nil, err
	}
	originalVisitInfo := b.visitInfo
	b.visitInfo = make([]visitInfo, 0)

	// For the case that views appear in CTE queries,
	// we need to save the CTEs after the views are established.
	var saveCte []*cteInfo
	if len(b.outerCTEs) > 0 {
		saveCte = make([]*cteInfo, len(b.outerCTEs))
		copy(saveCte, b.outerCTEs)
	} else {
		saveCte = nil
	}
	o := b.buildingCTE
	b.buildingCTE = false
	defer func() {
		b.outerCTEs = saveCte
		b.buildingCTE = o
	}()

	hintProcessor := h.NewQBHintHandler(b.ctx.GetSessionVars().StmtCtx)
	selectNode.Accept(hintProcessor)
	currentQbNameMap4View := make(map[string][]ast.HintTable)
	currentQbHints4View := make(map[string][]*ast.TableOptimizerHint)
	currentQbHints := make(map[int][]*ast.TableOptimizerHint)
	currentQbNameMap := make(map[string]int)

	for qbName, viewQbNameHint := range qbNameMap4View {
		// Check whether the view hint belong the current view or its nested views.
		qbOffset := -1
		if len(viewQbNameHint) == 0 {
			qbOffset = 1
		} else if len(viewQbNameHint) == 1 && viewQbNameHint[0].TableName.L == "" {
			qbOffset = hintProcessor.GetHintOffset(viewQbNameHint[0].QBName, -1)
		} else {
			currentQbNameMap4View[qbName] = viewQbNameHint
			currentQbHints4View[qbName] = viewHints[qbName]
		}

		if qbOffset != -1 {
			// If the hint belongs to the current view and not belongs to it's nested views, we should convert the view hint to the normal hint.
			// After we convert the view hint to the normal hint, it can be reused the origin hint's infrastructure.
			currentQbHints[qbOffset] = viewHints[qbName]
			currentQbNameMap[qbName] = qbOffset

			delete(qbNameMap4View, qbName)
			delete(viewHints, qbName)
		}
	}

	hintProcessor.ViewQBNameToTable = qbNameMap4View
	hintProcessor.ViewQBNameToHints = viewHints
	hintProcessor.ViewQBNameUsed = make(map[string]struct{})
	hintProcessor.QBOffsetToHints = currentQbHints
	hintProcessor.QBNameToSelOffset = currentQbNameMap

	originHintProcessor := b.hintProcessor
	originPlannerSelectBlockAsName := b.ctx.GetSessionVars().PlannerSelectBlockAsName.Load()
	b.hintProcessor = hintProcessor
	newPlannerSelectBlockAsName := make([]ast.HintTable, hintProcessor.MaxSelectStmtOffset()+1)
	b.ctx.GetSessionVars().PlannerSelectBlockAsName.Store(&newPlannerSelectBlockAsName)
	defer func() {
		b.hintProcessor.HandleUnusedViewHints()
		b.hintProcessor = originHintProcessor
		b.ctx.GetSessionVars().PlannerSelectBlockAsName.Store(originPlannerSelectBlockAsName)
	}()
	nodeW := resolve.NewNodeWWithCtx(selectNode, b.resolveCtx)
	selectLogicalPlan, err := b.Build(ctx, nodeW)
	errViewInvalid := plannererrors.ErrViewInvalid.GenWithStackByArgs(dbName.O, tableInfo.Name.O)
	if err != nil {
		logutil.BgLogger().Error("build plan for view failed", zap.Error(err))
		if terror.ErrorNotEqual(err, plannererrors.ErrViewRecursive) &&
			terror.ErrorNotEqual(err, plannererrors.ErrNoSuchTable) &&
			terror.ErrorNotEqual(err, plannererrors.ErrInternal) &&
			terror.ErrorNotEqual(err, plannererrors.ErrFieldNotInGroupBy) &&
			terror.ErrorNotEqual(err, plannererrors.ErrMixOfGroupFuncAndFields) &&
			terror.ErrorNotEqual(err, plannererrors.ErrViewNoExplain) &&
			terror.ErrorNotEqual(err, plannererrors.ErrNotSupportedYet) {
			err = errViewInvalid
		}
		failpoint.Inject("BuildDataSourceFailed", func() {})
		return nil, err
	}
	pm := privilege.GetPrivilegeManager(b.ctx)
	if viewDepth > 0 &&
		stmtCtx.InExplainStmt &&
		pm != nil &&
		!pm.RequestVerification(b.ctx.GetSessionVars().ActiveRoles, dbName.L, tableInfo.Name.L, "", mysql.SelectPriv) {
		return nil, plannererrors.ErrViewNoExplain
	}
	if tableInfo.View.Security == pmodel.SecurityDefiner {
		if pm != nil {
			// DEFINER VIEWs always use default roles
			for _, v := range b.visitInfo {
				if !pm.RequestVerificationWithUser(v.db, v.table, v.column, v.privilege, tableInfo.View.Definer) {
					return nil, errViewInvalid
				}
			}
		}
		b.visitInfo = b.visitInfo[:0]
	}
	b.visitInfo = append(originalVisitInfo, b.visitInfo...)

	if stmtCtx.InExplainStmt {
		b.visitInfo = appendVisitInfo(b.visitInfo, mysql.ShowViewPriv, dbName.L, tableInfo.Name.L, "", plannererrors.ErrViewNoExplain)
	}

	if len(tableInfo.Columns) != selectLogicalPlan.Schema().Len() {
		return nil, errViewInvalid
	}

	return b.buildProjUponView(ctx, dbName, tableInfo, selectLogicalPlan)
}

func (b *PlanBuilder) buildProjUponView(_ context.Context, dbName pmodel.CIStr, tableInfo *model.TableInfo, selectLogicalPlan base.Plan) (base.LogicalPlan, error) {
	columnInfo := tableInfo.Cols()
	cols := selectLogicalPlan.Schema().Clone().Columns
	outputNamesOfUnderlyingSelect := selectLogicalPlan.OutputNames().Shallow()
	// In the old version of VIEW implementation, TableInfo.View.Cols is used to
	// store the origin columns' names of the underlying SelectStmt used when
	// creating the view.
	if tableInfo.View.Cols != nil {
		cols = cols[:0]
		outputNamesOfUnderlyingSelect = outputNamesOfUnderlyingSelect[:0]
		for _, info := range columnInfo {
			idx := expression.FindFieldNameIdxByColName(selectLogicalPlan.OutputNames(), info.Name.L)
			if idx == -1 {
				return nil, plannererrors.ErrViewInvalid.GenWithStackByArgs(dbName.O, tableInfo.Name.O)
			}
			cols = append(cols, selectLogicalPlan.Schema().Columns[idx])
			outputNamesOfUnderlyingSelect = append(outputNamesOfUnderlyingSelect, selectLogicalPlan.OutputNames()[idx])
		}
	}

	projSchema := expression.NewSchema(make([]*expression.Column, 0, len(tableInfo.Columns))...)
	projExprs := make([]expression.Expression, 0, len(tableInfo.Columns))
	projNames := make(types.NameSlice, 0, len(tableInfo.Columns))
	for i, name := range outputNamesOfUnderlyingSelect {
		origColName := name.ColName
		if tableInfo.View.Cols != nil {
			origColName = tableInfo.View.Cols[i]
		}
		projNames = append(projNames, &types.FieldName{
			// TblName is the of view instead of the name of the underlying table.
			TblName:     tableInfo.Name,
			OrigTblName: name.OrigTblName,
			ColName:     columnInfo[i].Name,
			OrigColName: origColName,
			DBName:      dbName,
		})
		projSchema.Append(&expression.Column{
			UniqueID: cols[i].UniqueID,
			RetType:  cols[i].GetStaticType(),
		})
		projExprs = append(projExprs, cols[i])
	}
	projUponView := logicalop.LogicalProjection{Exprs: projExprs}.Init(b.ctx, b.getSelectOffset())
	projUponView.SetOutputNames(projNames)
	projUponView.SetChildren(selectLogicalPlan.(base.LogicalPlan))
	projUponView.SetSchema(projSchema)
	return projUponView, nil
}

// buildApplyWithJoinType builds apply plan with outerPlan and innerPlan, which apply join with particular join type for
// every row from outerPlan and the whole innerPlan.
func (b *PlanBuilder) buildApplyWithJoinType(outerPlan, innerPlan base.LogicalPlan, tp logicalop.JoinType, markNoDecorrelate bool) base.LogicalPlan {
	b.optFlag = b.optFlag | rule.FlagPredicatePushDown | rule.FlagBuildKeyInfo | rule.FlagDecorrelate | rule.FlagConvertOuterToInnerJoin
	ap := logicalop.LogicalApply{LogicalJoin: logicalop.LogicalJoin{JoinType: tp}, NoDecorrelate: markNoDecorrelate}.Init(b.ctx, b.getSelectOffset())
	ap.SetChildren(outerPlan, innerPlan)
	ap.SetOutputNames(make([]*types.FieldName, outerPlan.Schema().Len()+innerPlan.Schema().Len()))
	copy(ap.OutputNames(), outerPlan.OutputNames())
	ap.SetSchema(expression.MergeSchema(outerPlan.Schema(), innerPlan.Schema()))
	setIsInApplyForCTE(innerPlan, ap.Schema())
	// Note that, tp can only be LeftOuterJoin or InnerJoin, so we don't consider other outer joins.
	if tp == logicalop.LeftOuterJoin {
		b.optFlag = b.optFlag | rule.FlagEliminateOuterJoin
		util.ResetNotNullFlag(ap.Schema(), outerPlan.Schema().Len(), ap.Schema().Len())
	}
	for i := outerPlan.Schema().Len(); i < ap.Schema().Len(); i++ {
		ap.OutputNames()[i] = types.EmptyName
	}
	ap.LogicalJoin.SetPreferredJoinTypeAndOrder(b.TableHints())
	return ap
}

// buildSemiApply builds apply plan with outerPlan and innerPlan, which apply semi-join for every row from outerPlan and the whole innerPlan.
func (b *PlanBuilder) buildSemiApply(outerPlan, innerPlan base.LogicalPlan, condition []expression.Expression,
	asScalar, not, considerRewrite, markNoDecorrelate bool) (base.LogicalPlan, error) {
	b.optFlag = b.optFlag | rule.FlagPredicatePushDown | rule.FlagBuildKeyInfo | rule.FlagDecorrelate

	join, err := b.buildSemiJoin(outerPlan, innerPlan, condition, asScalar, not, considerRewrite)
	if err != nil {
		return nil, err
	}

	setIsInApplyForCTE(innerPlan, join.Schema())
	ap := &logicalop.LogicalApply{LogicalJoin: *join, NoDecorrelate: markNoDecorrelate}
	ap.SetTP(plancodec.TypeApply)
	ap.SetSelf(ap)
	return ap, nil
}

// setIsInApplyForCTE indicates CTE is the in inner side of Apply and correlate.
// the storage of cte needs to be reset for each outer row.
// It's better to handle this in CTEExec.Close(), but cte storage is closed when SQL is finished.
func setIsInApplyForCTE(p base.LogicalPlan, apSchema *expression.Schema) {
	switch x := p.(type) {
	case *logicalop.LogicalCTE:
		if len(coreusage.ExtractCorColumnsBySchema4LogicalPlan(p, apSchema)) > 0 {
			x.Cte.IsInApply = true
		}
		setIsInApplyForCTE(x.Cte.SeedPartLogicalPlan, apSchema)
		if x.Cte.RecursivePartLogicalPlan != nil {
			setIsInApplyForCTE(x.Cte.RecursivePartLogicalPlan, apSchema)
		}
	default:
		for _, child := range p.Children() {
			setIsInApplyForCTE(child, apSchema)
		}
	}
}

func (b *PlanBuilder) buildMaxOneRow(p base.LogicalPlan) base.LogicalPlan {
	// The query block of the MaxOneRow operator should be the same as that of its child.
	maxOneRow := logicalop.LogicalMaxOneRow{}.Init(b.ctx, p.QueryBlockOffset())
	maxOneRow.SetChildren(p)
	return maxOneRow
}

func (b *PlanBuilder) buildSemiJoin(outerPlan, innerPlan base.LogicalPlan, onCondition []expression.Expression, asScalar, not, forceRewrite bool) (*logicalop.LogicalJoin, error) {
	b.optFlag |= rule.FlagConvertOuterToInnerJoin
	joinPlan := logicalop.LogicalJoin{}.Init(b.ctx, b.getSelectOffset())
	for i, expr := range onCondition {
		onCondition[i] = expr.Decorrelate(outerPlan.Schema())
	}
	joinPlan.SetChildren(outerPlan, innerPlan)
	joinPlan.AttachOnConds(onCondition)
	joinPlan.SetOutputNames(make([]*types.FieldName, outerPlan.Schema().Len(), outerPlan.Schema().Len()+innerPlan.Schema().Len()+1))
	copy(joinPlan.OutputNames(), outerPlan.OutputNames())
	if asScalar {
		newSchema := outerPlan.Schema().Clone()
		newSchema.Append(&expression.Column{
			RetType:  types.NewFieldType(mysql.TypeTiny),
			UniqueID: b.ctx.GetSessionVars().AllocPlanColumnID(),
		})
		joinPlan.SetOutputNames(append(joinPlan.OutputNames(), types.EmptyName))
		joinPlan.SetSchema(newSchema)
		if not {
			joinPlan.JoinType = logicalop.AntiLeftOuterSemiJoin
		} else {
			joinPlan.JoinType = logicalop.LeftOuterSemiJoin
		}
	} else {
		joinPlan.SetSchema(outerPlan.Schema().Clone())
		if not {
			joinPlan.JoinType = logicalop.AntiSemiJoin
		} else {
			joinPlan.JoinType = logicalop.SemiJoin
		}
	}
	// Apply forces to choose hash join currently, so don't worry the hints will take effect if the semi join is in one apply.
	joinPlan.SetPreferredJoinTypeAndOrder(b.TableHints())
	if forceRewrite {
		joinPlan.PreferJoinType |= h.PreferRewriteSemiJoin
		b.optFlag |= rule.FlagSemiJoinRewrite
	}
	return joinPlan, nil
}

func getTableOffset(names []*types.FieldName, handleName *types.FieldName) (int, error) {
	for i, name := range names {
		if name.DBName.L == handleName.DBName.L && name.TblName.L == handleName.TblName.L {
			return i, nil
		}
	}
	return -1, errors.Errorf("Couldn't get column information when do update/delete")
}

// TblColPosInfo represents an mapper from column index to handle index.
type TblColPosInfo struct {
	TblID int64
	// Start and End represent the ordinal range [Start, End) of the consecutive columns.
	Start, End int
	// HandleOrdinal represents the ordinal of the handle column.
	HandleCols util.HandleCols

	// IndexesRowLayout store the row layout of indexes. We need it if column pruning happens.
	// If it's nil, means no column pruning happens.
	IndexesRowLayout table.IndexesLayout
}

// MemoryUsage return the memory usage of TblColPosInfo
func (t *TblColPosInfo) MemoryUsage() (sum int64) {
	if t == nil {
		return
	}

	sum = size.SizeOfInt64 + size.SizeOfInt*2
	if t.HandleCols != nil {
		sum += t.HandleCols.MemoryUsage()
	}
	return
}

// TblColPosInfoSlice attaches the methods of sort.Interface to []TblColPosInfos sorting in increasing order.
type TblColPosInfoSlice []TblColPosInfo

// Len implements sort.Interface#Len.
func (c TblColPosInfoSlice) Len() int {
	return len(c)
}

// Swap implements sort.Interface#Swap.
func (c TblColPosInfoSlice) Swap(i, j int) {
	c[i], c[j] = c[j], c[i]
}

// Less implements sort.Interface#Less.
func (c TblColPosInfoSlice) Less(i, j int) bool {
	return c[i].Start < c[j].Start
}

// FindTblIdx finds the ordinal of the corresponding access column.
func (c TblColPosInfoSlice) FindTblIdx(colOrdinal int) (int, bool) {
	if len(c) == 0 {
		return 0, false
	}
	// find the smallest index of the range that its start great than colOrdinal.
	// @see https://godoc.org/sort#Search
	rangeBehindOrdinal := sort.Search(len(c), func(i int) bool { return c[i].Start > colOrdinal })
	if rangeBehindOrdinal == 0 {
		return 0, false
	}
	return rangeBehindOrdinal - 1, true
}

// buildColumns2HandleWithWrtiableColumns builds columns to handle mapping.
// This func is called by Update and can only see writable columns.
func buildColumns2HandleWithWrtiableColumns(
	names []*types.FieldName,
	tblID2Handle map[int64][]util.HandleCols,
	tblID2Table map[int64]table.Table,
) (TblColPosInfoSlice, error) {
	var cols2Handles TblColPosInfoSlice
	for tblID, handleCols := range tblID2Handle {
		tbl := tblID2Table[tblID]
		tblLen := len(tbl.WritableCols())
		for _, handleCol := range handleCols {
			offset, err := getTableOffset(names, names[handleCol.GetCol(0).Index])
			if err != nil {
				return nil, err
			}
			end := offset + tblLen
			cols2Handles = append(cols2Handles, TblColPosInfo{TblID: tblID, Start: offset, End: end, HandleCols: handleCol})
		}
	}
	sort.Sort(cols2Handles)
	return cols2Handles, nil
}

// pruneAndBuildColPositionInfoForDelete prune unneeded columns and construct the column position information.
// We'll have two kinds of columns seen by DELETE:
//  1. The columns that are public. They are the columns that not affected by any DDL.
//  2. The columns that are not public. They are the columns that are affected by DDL.
//     But we need them because the non-public indexes may rely on them.
//
// The two kind of columns forms the whole columns of the table. Public part first.
//
// This function returns the following things:
//  1. TblColPosInfoSlice stores the each table's column's position information in the final mixed row.
//  2. The bitset records which column in the original mixed row is not pruned..
//  3. The error we meet during the algorithm.
func pruneAndBuildColPositionInfoForDelete(
	names []*types.FieldName,
	tblID2Handle map[int64][]util.HandleCols,
	tblID2Table map[int64]table.Table,
	hasFK bool,
) (TblColPosInfoSlice, *bitset.BitSet, error) {
	var nonPruned *bitset.BitSet
	// If there is foreign key, we can't prune the columns.
	// Use a very relax check for foreign key cascades and checks.
	// If there's one table containing foreign keys, all of the tables would not do pruning.
	// It should be strict in the future or just support pruning column when there is foreign key.
	if !hasFK {
		nonPruned = bitset.New(uint(len(names)))
		nonPruned.SetAll()
	}
	cols2PosInfos := make(TblColPosInfoSlice, 0, len(tblID2Handle))
	for tid, handleCols := range tblID2Handle {
		for _, handleCol := range handleCols {
			curColPosInfo, err := initColPosInfo(tid, names, handleCol)
			if err != nil {
				return nil, nil, err
			}
			cols2PosInfos = append(cols2PosInfos, curColPosInfo)
		}
	}
	// Sort by start position. To do the later column pruning.
	// TODO: `sort`` package has a rather worse performance. We should replace it with the new `slice` package.
	sort.Sort(cols2PosInfos)
	prunedColCnt := 0
	var err error
	for i := range cols2PosInfos {
		cols2PosInfo := &cols2PosInfos[i]
		tbl := tblID2Table[cols2PosInfo.TblID]
		tblInfo := tbl.Meta()
		// If it's partitioned table, or has foreign keys, or is point get plan, we can't prune the columns, currently.
		// nonPrunedSet will be nil if it's a point get or has foreign keys.
		if tblInfo.GetPartitionInfo() != nil || hasFK || nonPruned == nil {
			err = buildSingleTableColPosInfoForDelete(tbl, cols2PosInfo)
			if err != nil {
				return nil, nil, err
			}
			continue
		}
		prunedColCnt, err = pruneAndBuildSingleTableColPosInfoForDelete(tbl, tblInfo.Name.O, names, cols2PosInfo, prunedColCnt, nonPruned)
		if err != nil {
			return nil, nil, err
		}
	}
	return cols2PosInfos, nonPruned, nil
}

// initColPosInfo initializes the column position information.
// It's used before we call pruneAndBuildSingleTableColPosInfoForDelete or buildSingleTableColPosInfoForDelete.
// It initializes the needed information for the following pruning: the tid, starting position and the handle column.
func initColPosInfo(tid int64, names []*types.FieldName, handleCol util.HandleCols) (TblColPosInfo, error) {
	offset, err := getTableOffset(names, names[handleCol.GetCol(0).Index])
	if err != nil {
		return TblColPosInfo{}, err
	}
	return TblColPosInfo{
		TblID:      tid,
		Start:      offset,
		HandleCols: handleCol,
	}, nil
}

// buildSingleTableColPosInfoForDelete builds columns mapping for delete without pruning any columns.
// It's temp code path for partition table, foreign key and point get plan.
func buildSingleTableColPosInfoForDelete(
	tbl table.Table,
	colPosInfo *TblColPosInfo,
) error {
	tblLen := len(tbl.DeletableCols())
	colPosInfo.End = colPosInfo.Start + tblLen
	return nil
}

// pruneAndBuildSingleTableColPosInfoForDelete builds columns mapping for delete.
// And it will try to prune columns that not used in pk or indexes.
func pruneAndBuildSingleTableColPosInfoForDelete(
	t table.Table,
	tableName string,
	names []*types.FieldName,
	colPosInfo *TblColPosInfo,
	prePrunedCount int,
	nonPrunedSet *bitset.BitSet,
) (int, error) {
	// Columns can be seen by DELETE are the deletable columns.
	deletableCols := t.DeletableCols()
	deletableIdxs := t.DeletableIndices()
	tblLen := len(deletableCols)

	// Fix the start position of the columns.
	originalStart := colPosInfo.Start
	colPosInfo.Start -= prePrunedCount

	// Mark the columns in handle.
	fixedPos := make(map[int]int, len(deletableCols))
	for i := 0; i < colPosInfo.HandleCols.NumCols(); i++ {
		col := colPosInfo.HandleCols.GetCol(i)
		fixedPos[col.Index-originalStart] = 0
	}

	// Mark the columns in indexes.
	for _, idx := range deletableIdxs {
		for _, col := range idx.Meta().Columns {
			if col.Offset+originalStart >= len(names) || deletableCols[col.Offset].Name.L != names[col.Offset+originalStart].ColName.L {
				return 0, plannererrors.ErrDeleteNotFoundColumn.GenWithStackByArgs(col.Name.O, tableName)
			}
			fixedPos[col.Offset] = 0
		}
	}

	// Fix the column offsets.
	pruned := 0
	for i := 0; i < tblLen; i++ {
		if _, ok := fixedPos[i]; !ok {
			nonPrunedSet.Clear(uint(i + originalStart))
			pruned++
			continue
		}
		fixedPos[i] = i - pruned
	}

	// Fix the index layout and fill in table.IndexRowLayoutOption.
	indexColMap := make(map[int64]table.IndexRowLayoutOption, len(deletableIdxs))
	for _, idx := range deletableIdxs {
		idxCols := idx.Meta().Columns
		colPos := make([]int, 0, len(idxCols))
		for _, col := range idxCols {
			colPos = append(colPos, fixedPos[col.Offset])
		}
		indexColMap[idx.Meta().ID] = colPos
	}

	// Fix the column offset of handle columns.
	newStart := originalStart - prePrunedCount
	for i := 0; i < colPosInfo.HandleCols.NumCols(); i++ {
		col := colPosInfo.HandleCols.GetCol(i)
		// If the row id the hidden extra row id, it can not be in deletableCols.
		// It will be appended to the end of the row.
		// So we use newStart + tblLen to get the tail, then minus the pruned to the its new offset of the whole mixed row.
		if col.Index-originalStart >= tblLen {
			col.Index = newStart + tblLen - pruned
			continue
		}
		// Its index is the offset in the original mixed row.
		// col.Index-originalStart is the offset in the table.
		// Then we use its offset in the table to find the new offset in the pruned row by fixedPos[col.Index-originalStart].
		// Finally, we plus the newStart to get new offset in the mixed row.
		col.Index = fixedPos[col.Index-originalStart] + newStart
	}
	colPosInfo.End = colPosInfo.Start + tblLen - pruned
	colPosInfo.IndexesRowLayout = indexColMap

	return prePrunedCount + pruned, nil
}

func (b *PlanBuilder) buildUpdate(ctx context.Context, update *ast.UpdateStmt) (base.Plan, error) {
	b.pushSelectOffset(0)
	b.pushTableHints(update.TableHints, 0)
	defer func() {
		b.popSelectOffset()
		// table hints are only visible in the current UPDATE statement.
		b.popTableHints()
	}()

	b.inUpdateStmt = true
	b.isForUpdateRead = true

	if update.With != nil {
		l := len(b.outerCTEs)
		defer func() {
			b.outerCTEs = b.outerCTEs[:l]
		}()
		_, err := b.buildWith(ctx, update.With)
		if err != nil {
			return nil, err
		}
	}

	p, err := b.buildResultSetNode(ctx, update.TableRefs.TableRefs, false)
	if err != nil {
		return nil, err
	}

<<<<<<< HEAD
	nodeW := resolve.NewNodeWWithCtx(update.TableRefs.TableRefs, b.resolveCtx)
	tableList := ExtractTableList(nodeW, false)
	for _, t := range tableList {
		dbName := t.Schema.L
		if dbName == "" {
			dbName = b.ctx.GetSessionVars().CurrentDB
		}
		// Avoid adding CTE table to the SELECT privilege list, maybe we have better way to do this?
		if _, ok := b.nameMapCTE[t.Name.L]; !ok {
			b.visitInfo = appendVisitInfo(b.visitInfo, mysql.SelectPriv, dbName, t.Name.L, "", nil)
		}
	}

=======
>>>>>>> 90a85297
	oldSchemaLen := p.Schema().Len()
	if update.Where != nil {
		p, err = b.buildSelection(ctx, p, update.Where, nil)
		if err != nil {
			return nil, err
		}
	}
	if b.ctx.GetSessionVars().TxnCtx.IsPessimistic {
		if update.TableRefs.TableRefs.Right == nil {
			// buildSelectLock is an optimization that can reduce RPC call.
			// We only need do this optimization for single table update which is the most common case.
			// When TableRefs.Right is nil, it is single table update.
			p, err = b.buildSelectLock(p, &ast.SelectLockInfo{
				LockType: ast.SelectLockForUpdate,
			})
			if err != nil {
				return nil, err
			}
		}
	}

	if update.Order != nil {
		p, err = b.buildSort(ctx, p, update.Order.Items, nil, nil)
		if err != nil {
			return nil, err
		}
	}
	if update.Limit != nil {
		p, err = b.buildLimit(p, update.Limit)
		if err != nil {
			return nil, err
		}
	}

	// Add project to freeze the order of output columns.
	proj := logicalop.LogicalProjection{Exprs: expression.Column2Exprs(p.Schema().Columns[:oldSchemaLen])}.Init(b.ctx, b.getSelectOffset())
	proj.SetSchema(expression.NewSchema(make([]*expression.Column, oldSchemaLen)...))
	proj.SetOutputNames(make(types.NameSlice, len(p.OutputNames())))
	copy(proj.OutputNames(), p.OutputNames())
	copy(proj.Schema().Columns, p.Schema().Columns[:oldSchemaLen])
	proj.SetChildren(p)
	p = proj

	utlr := &updatableTableListResolver{
		resolveCtx: b.resolveCtx,
	}
	update.Accept(utlr)
	orderedList, np, allAssignmentsAreConstant, err := b.buildUpdateLists(ctx, utlr.updatableTableList, update.List, p)
	if err != nil {
		return nil, err
	}
	p = np

	updt := Update{
		OrderedList:               orderedList,
		AllAssignmentsAreConstant: allAssignmentsAreConstant,
		VirtualAssignmentsOffset:  len(update.List),
		IgnoreError:               update.IgnoreErr,
	}.Init(b.ctx)
	updt.names = p.OutputNames()
	// We cannot apply projection elimination when building the subplan, because
	// columns in orderedList cannot be resolved. (^flagEliminateProjection should also be applied in postOptimize)
	updt.SelectPlan, _, err = DoOptimize(ctx, b.ctx, b.optFlag&^rule.FlagEliminateProjection, p)
	if err != nil {
		return nil, err
	}
	err = updt.ResolveIndices()
	if err != nil {
		return nil, err
	}
	tblID2Handle, err := resolveIndicesForTblID2Handle(b.handleHelper.tailMap(), updt.SelectPlan.Schema())
	if err != nil {
		return nil, err
	}
	tblID2table := make(map[int64]table.Table, len(tblID2Handle))
	for id := range tblID2Handle {
		tblID2table[id], _ = b.is.TableByID(ctx, id)
	}
	updt.TblColPosInfos, err = buildColumns2HandleWithWrtiableColumns(updt.OutputNames(), tblID2Handle, tblID2table)
	if err != nil {
		return nil, err
	}
	updt.PartitionedTable = b.partitionedTable
	updt.tblID2Table = tblID2table
	err = updt.buildOnUpdateFKTriggers(b.ctx, b.is, tblID2table)
	if err != nil {
		return nil, err
	}
	// Label security takes effect currently when updating single table.
	// TODO: When updateing multi-tables, label security takes effect.
	nodeW := resolve.NewNodeWWithCtx(update.TableRefs.TableRefs, b.resolveCtx)
	tableList := ExtractTableList(nodeW, false)
	if len(tableList) == 1 {
		err = b.buildLabelSecurityInfo(updt, tableList[0])
	}
	return updt, err
}

func (b *PlanBuilder) buildLabelSecurityInfo(targetPlan base.Plan, tn *ast.TableName) error {
	if !variable.EnableLabelSecurity.Load() {
		return nil
	}

	currentUser := b.ctx.GetSessionVars().User
	checker := privilege.GetPrivilegeManager(b.ctx)
	activeRoles := b.ctx.GetSessionVars().ActiveRoles
	// User with SuperPriv can see all rows.
	if currentUser == nil ||
		(checker != nil && checker.RequestVerification(activeRoles, "", "", "", mysql.SuperPriv)) {
		return nil
	}

	policyName, userLabel, labelColumn, err := b.getUserLabelAndTablePolicy(
		currentUser.Username,
		tn.Schema.L,
		tn.Name.L)

	if err != nil {
		return err
	}

	switch p := targetPlan.(type) {
	case *Update:
		p.PolicyName = policyName
		p.UserLabel = userLabel
		p.LabelColumn = labelColumn
	case *Insert:
		p.PolicyName = policyName
		p.UserLabel = userLabel
		p.LabelColumn = labelColumn
	default:
		return errors.New("build label security failed, it's a unsported login plan")
	}

	return nil
}

// GetUpdateColumnsInfo get the update columns info.
func GetUpdateColumnsInfo(tblID2Table map[int64]table.Table, tblColPosInfos TblColPosInfoSlice, size int) []*table.Column {
	colsInfo := make([]*table.Column, size)
	for _, content := range tblColPosInfos {
		tbl := tblID2Table[content.TblID]
		for i, c := range tbl.WritableCols() {
			colsInfo[content.Start+i] = c
		}
	}
	return colsInfo
}

type tblUpdateInfo struct {
	name                string
	pkUpdated           bool
	partitionColUpdated bool
}

// CheckUpdateList checks all related columns in updatable state.
func CheckUpdateList(assignFlags []int, updt *Update, newTblID2Table map[int64]table.Table) error {
	updateFromOtherAlias := make(map[int64]tblUpdateInfo)
	for _, content := range updt.TblColPosInfos {
		tbl := newTblID2Table[content.TblID]
		flags := assignFlags[content.Start:content.End]
		var update, updatePK, updatePartitionCol bool
		var partitionColumnNames []pmodel.CIStr
		if pt, ok := tbl.(table.PartitionedTable); ok && pt != nil {
			partitionColumnNames = pt.GetPartitionColumnNames()
		}

		for i, col := range tbl.WritableCols() {
			// schema may be changed between building plan and building executor
			// If i >= len(flags), it means the target table has been added columns, then we directly skip the check
			if i >= len(flags) {
				continue
			}
			if flags[i] < 0 {
				continue
			}

			if col.State != model.StatePublic {
				return plannererrors.ErrUnknownColumn.GenWithStackByArgs(col.Name, clauseMsg[fieldList])
			}

			update = true
			if mysql.HasPriKeyFlag(col.GetFlag()) {
				updatePK = true
			}
			for _, partColName := range partitionColumnNames {
				if col.Name.L == partColName.L {
					updatePartitionCol = true
				}
			}
		}
		if update {
			// Check for multi-updates on primary key,
			// see https://dev.mysql.com/doc/mysql-errors/5.7/en/server-error-reference.html#error_er_multi_update_key_conflict
			if otherTable, ok := updateFromOtherAlias[tbl.Meta().ID]; ok {
				if otherTable.pkUpdated || updatePK || otherTable.partitionColUpdated || updatePartitionCol {
					return plannererrors.ErrMultiUpdateKeyConflict.GenWithStackByArgs(otherTable.name, updt.names[content.Start].TblName.O)
				}
			} else {
				updateFromOtherAlias[tbl.Meta().ID] = tblUpdateInfo{
					name:                updt.names[content.Start].TblName.O,
					pkUpdated:           updatePK,
					partitionColUpdated: updatePartitionCol,
				}
			}
		}
	}
	return nil
}

// If tl is CTE, its HintedTable will be nil.
// Only used in build plan from AST after preprocess.
func isCTE(tlW *resolve.TableNameW) bool {
	return tlW == nil
}

func (b *PlanBuilder) buildUpdateLists(ctx context.Context, tableList []*ast.TableName, list []*ast.Assignment, p base.LogicalPlan) (newList []*expression.Assignment, po base.LogicalPlan, allAssignmentsAreConstant bool, e error) {
	b.curClause = fieldList
	// modifyColumns indicates which columns are in set list,
	// and if it is set to `DEFAULT`
	modifyColumns := make(map[string]bool, p.Schema().Len())
	var columnsIdx map[*ast.ColumnName]int
	cacheColumnsIdx := false
	if len(p.OutputNames()) > 16 {
		cacheColumnsIdx = true
		columnsIdx = make(map[*ast.ColumnName]int, len(list))
	}
	for _, assign := range list {
		idx, err := expression.FindFieldName(p.OutputNames(), assign.Column)
		if err != nil {
			return nil, nil, false, err
		}
		if idx < 0 {
			return nil, nil, false, plannererrors.ErrUnknownColumn.GenWithStackByArgs(assign.Column.Name, "field list")
		}
		if cacheColumnsIdx {
			columnsIdx[assign.Column] = idx
		}
		name := p.OutputNames()[idx]
		foundListItem := false
		for _, tl := range tableList {
			tlW := b.resolveCtx.GetTableName(tl)
			if (tl.Schema.L == "" || tl.Schema.L == name.DBName.L) && (tl.Name.L == name.TblName.L) {
				if isCTE(tlW) || tlW.TableInfo.IsView() || tlW.TableInfo.IsSequence() {
					return nil, nil, false, plannererrors.ErrNonUpdatableTable.GenWithStackByArgs(name.TblName.O, "UPDATE")
				}
				foundListItem = true
			}
		}
		if !foundListItem {
			// For case like:
			// 1: update (select * from t1) t1 set b = 1111111 ----- (no updatable table here)
			// 2: update (select 1 as a) as t, t1 set a=1      ----- (updatable t1 don't have column a)
			// --- subQuery is not counted as updatable table.
			return nil, nil, false, plannererrors.ErrNonUpdatableTable.GenWithStackByArgs(name.TblName.O, "UPDATE")
		}
		columnFullName := fmt.Sprintf("%s.%s.%s", name.DBName.L, name.TblName.L, name.ColName.L)
		// We save a flag for the column in map `modifyColumns`
		// This flag indicated if assign keyword `DEFAULT` to the column
		modifyColumns[columnFullName] = IsDefaultExprSameColumn(p.OutputNames()[idx:idx+1], assign.Expr)

		// Check column privilege
		userName, hostName := auth.GetUserAndHostName(b.ctx.GetSessionVars().User)
		authErr := plannererrors.ErrColumnaccessDenied.FastGenByArgs("UPDATE", userName, hostName, name.OrigColName.L, name.OrigTblName.L)
		b.visitInfo = appendVisitInfo(b.visitInfo, mysql.UpdatePriv, name.DBName.L, name.OrigTblName.L, name.OrigColName.L, authErr)
	}

	// If columns in set list contains generated columns, raise error.
	// And, fill virtualAssignments here; that's for generated columns.
	virtualAssignments := make([]*ast.Assignment, 0)
	for _, tn := range tableList {
		tnW := b.resolveCtx.GetTableName(tn)
		if isCTE(tnW) || tnW.TableInfo.IsView() || tnW.TableInfo.IsSequence() {
			continue
		}

		tableInfo := tnW.TableInfo
		tableVal, found := b.is.TableByID(ctx, tableInfo.ID)
		if !found {
			return nil, nil, false, infoschema.ErrTableNotExists.FastGenByArgs(tnW.DBInfo.Name.O, tableInfo.Name.O)
		}
		for i, colInfo := range tableVal.Cols() {
			if !colInfo.IsGenerated() {
				continue
			}
			columnFullName := fmt.Sprintf("%s.%s.%s", tnW.DBInfo.Name.L, tn.Name.L, colInfo.Name.L)
			isDefault, ok := modifyColumns[columnFullName]
			if ok && colInfo.Hidden {
				return nil, nil, false, plannererrors.ErrUnknownColumn.GenWithStackByArgs(colInfo.Name, clauseMsg[fieldList])
			}
			// Note: For INSERT, REPLACE, and UPDATE, if a generated column is inserted into, replaced, or updated explicitly, the only permitted value is DEFAULT.
			// see https://dev.mysql.com/doc/refman/8.0/en/create-table-generated-columns.html
			if ok && !isDefault {
				return nil, nil, false, plannererrors.ErrBadGeneratedColumn.GenWithStackByArgs(colInfo.Name.O, tableInfo.Name.O)
			}
			virtualAssignments = append(virtualAssignments, &ast.Assignment{
				Column: &ast.ColumnName{Schema: tn.Schema, Table: tn.Name, Name: colInfo.Name},
				Expr:   tableVal.Cols()[i].GeneratedExpr.Clone(),
			})
		}
	}

	allAssignmentsAreConstant = true
	newList = make([]*expression.Assignment, 0, p.Schema().Len())
	tblDbMap := make(map[string]string, len(tableList))
	for _, tbl := range tableList {
		tblW := b.resolveCtx.GetTableName(tbl)
		if isCTE(tblW) {
			continue
		}
		tblDbMap[tbl.Name.L] = tblW.DBInfo.Name.L
	}

	allAssignments := append(list, virtualAssignments...)
	dependentColumnsModified := make(map[int64]bool)
	for i, assign := range allAssignments {
		var idx int
		var err error
		if cacheColumnsIdx {
			if i, ok := columnsIdx[assign.Column]; ok {
				idx = i
			} else {
				idx, err = expression.FindFieldName(p.OutputNames(), assign.Column)
			}
		} else {
			idx, err = expression.FindFieldName(p.OutputNames(), assign.Column)
		}
		if err != nil {
			return nil, nil, false, err
		}
		col := p.Schema().Columns[idx]
		name := p.OutputNames()[idx]
		var newExpr expression.Expression
		var np base.LogicalPlan
		if i < len(list) {
			// If assign `DEFAULT` to column, fill the `defaultExpr.Name` before rewrite expression
			if expr := extractDefaultExpr(assign.Expr); expr != nil {
				expr.Name = assign.Column
			}
			newExpr, np, err = b.rewrite(ctx, assign.Expr, p, nil, true, requireColumnPriv)
			if err != nil {
				return nil, nil, false, err
			}
			dependentColumnsModified[col.UniqueID] = true
		} else {
			// rewrite with generation expression
			rewritePreprocess := func(assign *ast.Assignment) func(expr ast.Node) ast.Node {
				return func(expr ast.Node) ast.Node {
					switch x := expr.(type) {
					case *ast.ColumnName:
						return &ast.ColumnName{
							Schema: assign.Column.Schema,
							Table:  assign.Column.Table,
							Name:   x.Name,
						}
					default:
						return expr
					}
				}
			}

			o := b.allowBuildCastArray
			b.allowBuildCastArray = true
			newExpr, np, err = b.rewriteWithPreprocess(ctx, assign.Expr, p, nil, nil, true, rewritePreprocess(assign), requireColumnPriv)
			b.allowBuildCastArray = o
			if err != nil {
				return nil, nil, false, err
			}
			// check if the column is modified
			dependentColumns := expression.ExtractDependentColumns(newExpr)
			var isModified bool
			for _, col := range dependentColumns {
				if dependentColumnsModified[col.UniqueID] {
					isModified = true
					break
				}
			}
			if isModified {
				dependentColumnsModified[col.UniqueID] = true
			}
			// skip unmodified generated columns
			if !isModified {
				continue
			}
		}
		if _, isConst := newExpr.(*expression.Constant); !isConst {
			allAssignmentsAreConstant = false
		}
		p = np
		if cols := expression.ExtractColumnSet(newExpr); cols.Len() > 0 {
			b.ctx.GetSessionVars().StmtCtx.ColRefFromUpdatePlan.UnionWith(cols)
		}
		newList = append(newList, &expression.Assignment{Col: col, ColName: name.ColName, Expr: newExpr})
	}
	return newList, p, allAssignmentsAreConstant, nil
}

// extractDefaultExpr extract a `DefaultExpr` from `ExprNode`,
// If it is a `DEFAULT` function like `DEFAULT(a)`, return nil.
// Only if it is `DEFAULT` keyword, it will return the `DefaultExpr`.
func extractDefaultExpr(node ast.ExprNode) *ast.DefaultExpr {
	if expr, ok := node.(*ast.DefaultExpr); ok && expr.Name == nil {
		return expr
	}
	return nil
}

// IsDefaultExprSameColumn - DEFAULT or col = DEFAULT(col)
func IsDefaultExprSameColumn(names types.NameSlice, node ast.ExprNode) bool {
	if expr, ok := node.(*ast.DefaultExpr); ok {
		if expr.Name == nil {
			// col = DEFAULT
			return true
		}
		refIdx, err := expression.FindFieldName(names, expr.Name)
		if refIdx == 0 && err == nil {
			// col = DEFAULT(col)
			return true
		}
	}
	return false
}

func (b *PlanBuilder) buildDelete(ctx context.Context, ds *ast.DeleteStmt) (base.Plan, error) {
	b.pushSelectOffset(0)
	b.pushTableHints(ds.TableHints, 0)
	defer func() {
		b.popSelectOffset()
		// table hints are only visible in the current DELETE statement.
		b.popTableHints()
	}()

	b.inDeleteStmt = true
	b.isForUpdateRead = true

	if ds.With != nil {
		l := len(b.outerCTEs)
		defer func() {
			b.outerCTEs = b.outerCTEs[:l]
		}()
		_, err := b.buildWith(ctx, ds.With)
		if err != nil {
			return nil, err
		}
	}

	p, err := b.buildResultSetNode(ctx, ds.TableRefs.TableRefs, false)
	if err != nil {
		return nil, err
	}
	oldSchema := p.Schema()
	oldLen := oldSchema.Len()

	err = b.buildLabelSecurityFilterOfDelete(ds)
	if err != nil {
		return nil, err
	}

	// For explicit column usage, should use the all-public columns.
	if ds.Where != nil {
		p, err = b.buildSelection(ctx, p, ds.Where, nil)
		if err != nil {
			return nil, err
		}
	}
	if b.ctx.GetSessionVars().TxnCtx.IsPessimistic {
		if !ds.IsMultiTable {
			p, err = b.buildSelectLock(p, &ast.SelectLockInfo{
				LockType: ast.SelectLockForUpdate,
			})
			if err != nil {
				return nil, err
			}
		}
	}

	if ds.Order != nil {
		p, err = b.buildSort(ctx, p, ds.Order.Items, nil, nil)
		if err != nil {
			return nil, err
		}
	}

	if ds.Limit != nil {
		p, err = b.buildLimit(p, ds.Limit)
		if err != nil {
			return nil, err
		}
	}

	// If the delete is non-qualified it does not require Select Priv
	if ds.Where == nil && ds.Order == nil {
		b.popVisitInfo()
	}
	var authErr error
	sessionVars := b.ctx.GetSessionVars()

	del := Delete{
		IsMultiTable: ds.IsMultiTable,
		IgnoreErr:    ds.IgnoreErr,
	}.Init(b.ctx)

	localResolveCtx := resolve.NewContext()
	// Collect visitInfo.
	if ds.Tables != nil {
		// Delete a, b from a, b, c, d... add a and b.
		updatableList := make(map[string]bool)
		tbInfoList := make(map[string]*ast.TableName)
		collectTableName(ds.TableRefs.TableRefs, &updatableList, &tbInfoList)
		for _, tn := range ds.Tables.Tables {
			var canUpdate, foundMatch = false, false
			name := tn.Name.L
			if tn.Schema.L == "" {
				canUpdate, foundMatch = updatableList[name]
			}

			if !foundMatch {
				if tn.Schema.L == "" {
					name = pmodel.NewCIStr(b.ctx.GetSessionVars().CurrentDB).L + "." + tn.Name.L
				} else {
					name = tn.Schema.L + "." + tn.Name.L
				}
				canUpdate, foundMatch = updatableList[name]
			}
			// check sql like: `delete b from (select * from t) as a, t`
			if !foundMatch {
				return nil, plannererrors.ErrUnknownTable.GenWithStackByArgs(tn.Name.O, "MULTI DELETE")
			}
			// check sql like: `delete a from (select * from t) as a, t`
			if !canUpdate {
				return nil, plannererrors.ErrNonUpdatableTable.GenWithStackByArgs(tn.Name.O, "DELETE")
			}
			tb := tbInfoList[name]
			tnW := b.resolveCtx.GetTableName(tb)
			localResolveCtx.AddTableName(&resolve.TableNameW{
				TableName: tn,
				TableInfo: tnW.TableInfo,
				DBInfo:    tnW.DBInfo,
			})
			tableInfo := tnW.TableInfo
			if tableInfo.IsView() {
				return nil, errors.Errorf("delete view %s is not supported now", tn.Name.O)
			}
			if tableInfo.IsSequence() {
				return nil, errors.Errorf("delete sequence %s is not supported now", tn.Name.O)
			}
			if sessionVars.User != nil {
				authErr = plannererrors.ErrTableaccessDenied.FastGenByArgs("DELETE", sessionVars.User.AuthUsername, sessionVars.User.AuthHostname, tb.Name.L)
			}
			b.visitInfo = appendVisitInfo(b.visitInfo, mysql.DeletePriv, tnW.DBInfo.Name.L, tb.Name.L, "", authErr)
		}
	} else {
		// Delete from a, b, c, d.
		nodeW := resolve.NewNodeWWithCtx(ds.TableRefs.TableRefs, b.resolveCtx)
		tableList := ExtractTableList(nodeW, false)
		for _, v := range tableList {
			tblW := b.resolveCtx.GetTableName(v)
			if isCTE(tblW) {
				return nil, plannererrors.ErrNonUpdatableTable.GenWithStackByArgs(v.Name.O, "DELETE")
			}
			if tblW.TableInfo.IsView() {
				return nil, errors.Errorf("delete view %s is not supported now", v.Name.O)
			}
			if tblW.TableInfo.IsSequence() {
				return nil, errors.Errorf("delete sequence %s is not supported now", v.Name.O)
			}
			dbName := v.Schema.L
			if dbName == "" {
				dbName = b.ctx.GetSessionVars().CurrentDB
			}
			userName, hostName := auth.GetUserAndHostName(sessionVars.User)
			authErr = plannererrors.ErrTableaccessDenied.FastGenByArgs("DELETE", userName, hostName, v.Name.L)
			b.visitInfo = appendVisitInfo(b.visitInfo, mysql.DeletePriv, dbName, v.Name.L, "", authErr)
		}
	}
	handleColsMap := b.handleHelper.tailMap()
	tblID2Handle, err := resolveIndicesForTblID2Handle(handleColsMap, p.Schema())
	if err != nil {
		return nil, err
	}
	preProjNames := p.OutputNames()[:oldLen]
	if del.IsMultiTable {
		// tblID2TableName is the table map value is an array which contains table aliases.
		// Table ID may not be unique for deleting multiple tables, for statements like
		// `delete from t as t1, t as t2`, the same table has two alias, we have to identify a table
		// by its alias instead of ID.
		tblID2TableName := make(map[int64][]*resolve.TableNameW, len(ds.Tables.Tables))
		for _, tn := range ds.Tables.Tables {
			tnW := localResolveCtx.GetTableName(tn)
			tblID2TableName[tnW.TableInfo.ID] = append(tblID2TableName[tnW.TableInfo.ID], tnW)
		}
		tblID2Handle = del.cleanTblID2HandleMap(tblID2TableName, tblID2Handle, preProjNames)
	}
	tblID2table := make(map[int64]table.Table, len(tblID2Handle))
	for id := range tblID2Handle {
		tblID2table[id], _ = b.is.TableByID(ctx, id)
	}

	err = del.buildOnDeleteFKTriggers(b.ctx, b.is, tblID2table)
	if err != nil {
		return nil, err
	}

	var nonPruned *bitset.BitSet
	del.TblColPosInfos, nonPruned, err = pruneAndBuildColPositionInfoForDelete(preProjNames, tblID2Handle, tblID2table, len(del.FKCascades) > 0 || len(del.FKChecks) > 0)
	if err != nil {
		return nil, err
	}
	var (
		finalProjCols  []*expression.Column
		finalProjNames types.NameSlice
	)
	if nonPruned != nil {
		// If the pruning happens, we project the columns not pruned as the final output of the below plan.
		finalProjCols = make([]*expression.Column, 0, oldLen/2)
		finalProjNames = make(types.NameSlice, 0, oldLen/2)
		for i, found := nonPruned.NextSet(0); found; i, found = nonPruned.NextSet(i + 1) {
			finalProjCols = append(finalProjCols, p.Schema().Columns[i])
			finalProjNames = append(finalProjNames, p.OutputNames()[i])
		}
	} else {
		// Otherwise, we just use the original schema.
		finalProjCols = make([]*expression.Column, oldLen)
		copy(finalProjCols, p.Schema().Columns[:oldLen])
		finalProjNames = preProjNames.Shallow()
	}
	proj := logicalop.LogicalProjection{Exprs: expression.Column2Exprs(finalProjCols)}.Init(b.ctx, b.getSelectOffset())
	proj.SetChildren(p)
	proj.SetSchema(expression.NewSchema(finalProjCols...))
	proj.SetOutputNames(finalProjNames)
	p = proj
	del.names = p.OutputNames()
	del.SelectPlan, _, err = DoOptimize(ctx, b.ctx, b.optFlag, p)

	return del, err
}

func resolveIndicesForTblID2Handle(tblID2Handle map[int64][]util.HandleCols, schema *expression.Schema) (map[int64][]util.HandleCols, error) {
	newMap := make(map[int64][]util.HandleCols, len(tblID2Handle))
	for i, cols := range tblID2Handle {
		for _, col := range cols {
			resolvedCol, err := col.ResolveIndices(schema)
			if err != nil {
				return nil, err
			}
			newMap[i] = append(newMap[i], resolvedCol)
		}
	}
	return newMap, nil
}

func (p *Delete) cleanTblID2HandleMap(
	tablesToDelete map[int64][]*resolve.TableNameW,
	tblID2Handle map[int64][]util.HandleCols,
	outputNames []*types.FieldName,
) map[int64][]util.HandleCols {
	for id, cols := range tblID2Handle {
		names, ok := tablesToDelete[id]
		if !ok {
			delete(tblID2Handle, id)
			continue
		}
		for i := len(cols) - 1; i >= 0; i-- {
			hCols := cols[i]
			var hasMatch bool
			for j := 0; j < hCols.NumCols(); j++ {
				if p.matchingDeletingTable(names, outputNames[hCols.GetCol(j).Index]) {
					hasMatch = true
					break
				}
			}
			if !hasMatch {
				cols = append(cols[:i], cols[i+1:]...)
			}
		}
		if len(cols) == 0 {
			delete(tblID2Handle, id)
			continue
		}
		tblID2Handle[id] = cols
	}
	return tblID2Handle
}

// matchingDeletingTable checks whether this column is from the table which is in the deleting list.
func (*Delete) matchingDeletingTable(names []*resolve.TableNameW, name *types.FieldName) bool {
	for _, n := range names {
		if (name.DBName.L == "" || name.DBName.L == n.DBInfo.Name.L) && name.TblName.L == n.Name.L {
			return true
		}
	}
	return false
}

func getWindowName(name string) string {
	if name == "" {
		return "<unnamed window>"
	}
	return name
}

// buildProjectionForWindow builds the projection for expressions in the window specification that is not an column,
// so after the projection, window functions only needs to deal with columns.
func (b *PlanBuilder) buildProjectionForWindow(ctx context.Context, p base.LogicalPlan, spec *ast.WindowSpec, args []ast.ExprNode, aggMap map[*ast.AggregateFuncExpr]int) (base.LogicalPlan, []property.SortItem, []property.SortItem, []expression.Expression, error) {
	b.optFlag |= rule.FlagEliminateProjection

	var partitionItems, orderItems []*ast.ByItem
	if spec.PartitionBy != nil {
		partitionItems = spec.PartitionBy.Items
	}
	if spec.OrderBy != nil {
		orderItems = spec.OrderBy.Items
	}

	projLen := len(p.Schema().Columns) + len(partitionItems) + len(orderItems) + len(args)
	proj := logicalop.LogicalProjection{Exprs: make([]expression.Expression, 0, projLen)}.Init(b.ctx, b.getSelectOffset())
	proj.SetSchema(expression.NewSchema(make([]*expression.Column, 0, projLen)...))
	proj.SetOutputNames(make([]*types.FieldName, p.Schema().Len(), projLen))
	for _, col := range p.Schema().Columns {
		proj.Exprs = append(proj.Exprs, col)
		proj.Schema().Append(col)
	}
	copy(proj.OutputNames(), p.OutputNames())

	propertyItems := make([]property.SortItem, 0, len(partitionItems)+len(orderItems))
	var err error
	p, propertyItems, err = b.buildByItemsForWindow(ctx, p, proj, partitionItems, propertyItems, aggMap)
	if err != nil {
		return nil, nil, nil, nil, err
	}
	lenPartition := len(propertyItems)
	p, propertyItems, err = b.buildByItemsForWindow(ctx, p, proj, orderItems, propertyItems, aggMap)
	if err != nil {
		return nil, nil, nil, nil, err
	}

	newArgList := make([]expression.Expression, 0, len(args))
	for _, arg := range args {
		newArg, np, err := b.rewrite(ctx, arg, p, aggMap, true, requireColumnPriv)
		if err != nil {
			return nil, nil, nil, nil, err
		}
		p = np
		switch newArg.(type) {
		case *expression.Column, *expression.Constant:
			newArgList = append(newArgList, newArg.Clone())
			continue
		}
		proj.Exprs = append(proj.Exprs, newArg)
		proj.SetOutputNames(append(proj.OutputNames(), types.EmptyName))
		col := &expression.Column{
			UniqueID: b.ctx.GetSessionVars().AllocPlanColumnID(),
			RetType:  newArg.GetType(b.ctx.GetExprCtx().GetEvalCtx()),
		}
		proj.Schema().Append(col)
		newArgList = append(newArgList, col)
	}

	proj.SetChildren(p)
	return proj, propertyItems[:lenPartition], propertyItems[lenPartition:], newArgList, nil
}

func (b *PlanBuilder) buildArgs4WindowFunc(ctx context.Context, p base.LogicalPlan, args []ast.ExprNode, aggMap map[*ast.AggregateFuncExpr]int) ([]expression.Expression, error) {
	b.optFlag |= rule.FlagEliminateProjection

	newArgList := make([]expression.Expression, 0, len(args))
	// use below index for created a new col definition
	// it's okay here because we only want to return the args used in window function
	newColIndex := 0
	for _, arg := range args {
		newArg, np, err := b.rewrite(ctx, arg, p, aggMap, true, requireColumnPriv)
		if err != nil {
			return nil, err
		}
		p = np
		switch newArg.(type) {
		case *expression.Column, *expression.Constant:
			newArgList = append(newArgList, newArg.Clone())
			continue
		}
		col := &expression.Column{
			UniqueID: b.ctx.GetSessionVars().AllocPlanColumnID(),
			RetType:  newArg.GetType(b.ctx.GetExprCtx().GetEvalCtx()),
		}
		newColIndex++
		newArgList = append(newArgList, col)
	}
	return newArgList, nil
}

func (b *PlanBuilder) buildByItemsForWindow(
	ctx context.Context,
	p base.LogicalPlan,
	proj *logicalop.LogicalProjection,
	items []*ast.ByItem,
	retItems []property.SortItem,
	aggMap map[*ast.AggregateFuncExpr]int,
) (base.LogicalPlan, []property.SortItem, error) {
	transformer := &itemTransformer{}
	for _, item := range items {
		newExpr, _ := item.Expr.Accept(transformer)
		item.Expr = newExpr.(ast.ExprNode)
		it, np, err := b.rewrite(ctx, item.Expr, p, aggMap, true, requireColumnPriv)
		if err != nil {
			return nil, nil, err
		}
		p = np
		if it.GetType(b.ctx.GetExprCtx().GetEvalCtx()).GetType() == mysql.TypeNull {
			continue
		}
		if col, ok := it.(*expression.Column); ok {
			retItems = append(retItems, property.SortItem{Col: col, Desc: item.Desc})
			// We need to attempt to add this column because a subquery may be created during the expression rewrite process.
			// Therefore, we need to ensure that the column from the newly created query plan is added.
			// If the column is already in the schema, we don't need to add it again.
			if !proj.Schema().Contains(col) {
				proj.Exprs = append(proj.Exprs, col)
				proj.SetOutputNames(append(proj.OutputNames(), types.EmptyName))
				proj.Schema().Append(col)
			}
			continue
		}
		proj.Exprs = append(proj.Exprs, it)
		proj.SetOutputNames(append(proj.OutputNames(), types.EmptyName))
		col := &expression.Column{
			UniqueID: b.ctx.GetSessionVars().AllocPlanColumnID(),
			RetType:  it.GetType(b.ctx.GetExprCtx().GetEvalCtx()),
		}
		proj.Schema().Append(col)
		retItems = append(retItems, property.SortItem{Col: col, Desc: item.Desc})
	}
	return p, retItems, nil
}

// buildWindowFunctionFrameBound builds the bounds of window function frames.
// For type `Rows`, the bound expr must be an unsigned integer.
// For type `Range`, the bound expr must be temporal or numeric types.
func (b *PlanBuilder) buildWindowFunctionFrameBound(_ context.Context, spec *ast.WindowSpec, orderByItems []property.SortItem, boundClause *ast.FrameBound) (*logicalop.FrameBound, error) {
	frameType := spec.Frame.Type
	bound := &logicalop.FrameBound{Type: boundClause.Type, UnBounded: boundClause.UnBounded, IsExplicitRange: false}
	if bound.UnBounded {
		return bound, nil
	}

	if frameType == ast.Rows {
		if bound.Type == ast.CurrentRow {
			return bound, nil
		}
		numRows, _, _ := getUintFromNode(b.ctx.GetExprCtx(), boundClause.Expr, false)
		bound.Num = numRows
		return bound, nil
	}

	bound.CalcFuncs = make([]expression.Expression, len(orderByItems))
	bound.CmpFuncs = make([]expression.CompareFunc, len(orderByItems))
	if bound.Type == ast.CurrentRow {
		for i, item := range orderByItems {
			col := item.Col
			bound.CalcFuncs[i] = col
			bound.CmpFuncs[i] = expression.GetCmpFunction(b.ctx.GetExprCtx(), col, col)
		}
		return bound, nil
	}

	col := orderByItems[0].Col
	// TODO: We also need to raise error for non-deterministic expressions, like rand().
	val, err := evalAstExprWithPlanCtx(b.ctx, boundClause.Expr)
	if err != nil {
		return nil, plannererrors.ErrWindowRangeBoundNotConstant.GenWithStackByArgs(getWindowName(spec.Name.O))
	}
	expr := expression.Constant{Value: val, RetType: boundClause.Expr.GetType()}

	checker := &expression.ParamMarkerInPrepareChecker{}
	boundClause.Expr.Accept(checker)

	// If it has paramMarker and is in prepare stmt. We don't need to eval it since its value is not decided yet.
	if !checker.InPrepareStmt {
		// Do not raise warnings for truncate.
		exprCtx := exprctx.CtxWithHandleTruncateErrLevel(b.ctx.GetExprCtx(), errctx.LevelIgnore)
		uVal, isNull, err := expr.EvalInt(exprCtx.GetEvalCtx(), chunk.Row{})
		if uVal < 0 || isNull || err != nil {
			return nil, plannererrors.ErrWindowFrameIllegal.GenWithStackByArgs(getWindowName(spec.Name.O))
		}
	}

	bound.IsExplicitRange = true
	desc := orderByItems[0].Desc
	var funcName string
	if boundClause.Unit != ast.TimeUnitInvalid {
		// TODO: Perhaps we don't need to transcode this back to generic string
		unitVal := boundClause.Unit.String()
		unit := expression.Constant{
			Value:   types.NewStringDatum(unitVal),
			RetType: types.NewFieldType(mysql.TypeVarchar),
		}

		// When the order is asc:
		//   `+` for following, and `-` for the preceding
		// When the order is desc, `+` becomes `-` and vice-versa.
		funcName = ast.DateAdd
		if (!desc && bound.Type == ast.Preceding) || (desc && bound.Type == ast.Following) {
			funcName = ast.DateSub
		}

		bound.CalcFuncs[0], err = expression.NewFunctionBase(b.ctx.GetExprCtx(), funcName, col.RetType, col, &expr, &unit)
		if err != nil {
			return nil, err
		}
	} else {
		// When the order is asc:
		//   `+` for following, and `-` for the preceding
		// When the order is desc, `+` becomes `-` and vice-versa.
		funcName = ast.Plus
		if (!desc && bound.Type == ast.Preceding) || (desc && bound.Type == ast.Following) {
			funcName = ast.Minus
		}

		bound.CalcFuncs[0], err = expression.NewFunctionBase(b.ctx.GetExprCtx(), funcName, col.RetType, col, &expr)
		if err != nil {
			return nil, err
		}
	}

	cmpDataType := expression.GetAccurateCmpType(b.ctx.GetExprCtx().GetEvalCtx(), col, bound.CalcFuncs[0])
	bound.UpdateCmpFuncsAndCmpDataType(cmpDataType)
	return bound, nil
}

// buildWindowFunctionFrame builds the window function frames.
// See https://dev.mysql.com/doc/refman/8.0/en/window-functions-frames.html
func (b *PlanBuilder) buildWindowFunctionFrame(ctx context.Context, spec *ast.WindowSpec, orderByItems []property.SortItem) (*logicalop.WindowFrame, error) {
	frameClause := spec.Frame
	if frameClause == nil {
		return nil, nil
	}
	frame := &logicalop.WindowFrame{Type: frameClause.Type}
	var err error
	frame.Start, err = b.buildWindowFunctionFrameBound(ctx, spec, orderByItems, &frameClause.Extent.Start)
	if err != nil {
		return nil, err
	}
	frame.End, err = b.buildWindowFunctionFrameBound(ctx, spec, orderByItems, &frameClause.Extent.End)
	return frame, err
}

func (b *PlanBuilder) checkWindowFuncArgs(ctx context.Context, p base.LogicalPlan, windowFuncExprs []*ast.WindowFuncExpr, windowAggMap map[*ast.AggregateFuncExpr]int) error {
	checker := &expression.ParamMarkerInPrepareChecker{}
	for _, windowFuncExpr := range windowFuncExprs {
		if strings.ToLower(windowFuncExpr.Name) == ast.AggFuncGroupConcat {
			return plannererrors.ErrNotSupportedYet.GenWithStackByArgs("group_concat as window function")
		}
		args, err := b.buildArgs4WindowFunc(ctx, p, windowFuncExpr.Args, windowAggMap)
		if err != nil {
			return err
		}
		checker.InPrepareStmt = false
		for _, expr := range windowFuncExpr.Args {
			expr.Accept(checker)
		}
		desc, err := aggregation.NewWindowFuncDesc(b.ctx.GetExprCtx(), windowFuncExpr.Name, args, checker.InPrepareStmt)
		if err != nil {
			return err
		}
		if desc == nil {
			return plannererrors.ErrWrongArguments.GenWithStackByArgs(strings.ToLower(windowFuncExpr.Name))
		}
	}
	return nil
}

func getAllByItems(itemsBuf []*ast.ByItem, spec *ast.WindowSpec) []*ast.ByItem {
	itemsBuf = itemsBuf[:0]
	if spec.PartitionBy != nil {
		itemsBuf = append(itemsBuf, spec.PartitionBy.Items...)
	}
	if spec.OrderBy != nil {
		itemsBuf = append(itemsBuf, spec.OrderBy.Items...)
	}
	return itemsBuf
}

func restoreByItemText(item *ast.ByItem) string {
	var sb strings.Builder
	ctx := format.NewRestoreCtx(0, &sb)
	err := item.Expr.Restore(ctx)
	if err != nil {
		return ""
	}
	return sb.String()
}

func compareItems(lItems []*ast.ByItem, rItems []*ast.ByItem) bool {
	minLen := min(len(lItems), len(rItems))
	for i := 0; i < minLen; i++ {
		res := strings.Compare(restoreByItemText(lItems[i]), restoreByItemText(rItems[i]))
		if res != 0 {
			return res < 0
		}
		res = compareBool(lItems[i].Desc, rItems[i].Desc)
		if res != 0 {
			return res < 0
		}
	}
	return len(lItems) < len(rItems)
}

type windowFuncs struct {
	spec  *ast.WindowSpec
	funcs []*ast.WindowFuncExpr
}

// sortWindowSpecs sorts the window specifications by reversed alphabetical order, then we could add less `Sort` operator
// in physical plan because the window functions with the same partition by and order by clause will be at near places.
func sortWindowSpecs(groupedFuncs map[*ast.WindowSpec][]*ast.WindowFuncExpr, orderedSpec []*ast.WindowSpec) []windowFuncs {
	windows := make([]windowFuncs, 0, len(groupedFuncs))
	for _, spec := range orderedSpec {
		windows = append(windows, windowFuncs{spec, groupedFuncs[spec]})
	}
	lItemsBuf := make([]*ast.ByItem, 0, 4)
	rItemsBuf := make([]*ast.ByItem, 0, 4)
	sort.SliceStable(windows, func(i, j int) bool {
		lItemsBuf = getAllByItems(lItemsBuf, windows[i].spec)
		rItemsBuf = getAllByItems(rItemsBuf, windows[j].spec)
		return !compareItems(lItemsBuf, rItemsBuf)
	})
	return windows
}

func (b *PlanBuilder) buildWindowFunctions(ctx context.Context, p base.LogicalPlan, groupedFuncs map[*ast.WindowSpec][]*ast.WindowFuncExpr, orderedSpec []*ast.WindowSpec, aggMap map[*ast.AggregateFuncExpr]int) (base.LogicalPlan, map[*ast.WindowFuncExpr]int, error) {
	if b.buildingCTE {
		b.outerCTEs[len(b.outerCTEs)-1].containRecursiveForbiddenOperator = true
	}
	args := make([]ast.ExprNode, 0, 4)
	windowMap := make(map[*ast.WindowFuncExpr]int)
	for _, window := range sortWindowSpecs(groupedFuncs, orderedSpec) {
		args = args[:0]
		spec, funcs := window.spec, window.funcs
		for _, windowFunc := range funcs {
			args = append(args, windowFunc.Args...)
		}
		np, partitionBy, orderBy, args, err := b.buildProjectionForWindow(ctx, p, spec, args, aggMap)
		if err != nil {
			return nil, nil, err
		}
		if len(funcs) == 0 {
			// len(funcs) == 0 indicates this an unused named window spec,
			// so we just check for its validity and don't have to build plan for it.
			err := b.checkOriginWindowSpec(spec, orderBy)
			if err != nil {
				return nil, nil, err
			}
			continue
		}
		err = b.checkOriginWindowFuncs(funcs, orderBy)
		if err != nil {
			return nil, nil, err
		}
		frame, err := b.buildWindowFunctionFrame(ctx, spec, orderBy)
		if err != nil {
			return nil, nil, err
		}

		window := logicalop.LogicalWindow{
			PartitionBy: partitionBy,
			OrderBy:     orderBy,
			Frame:       frame,
		}.Init(b.ctx, b.getSelectOffset())
		window.SetOutputNames(make([]*types.FieldName, np.Schema().Len()))
		copy(window.OutputNames(), np.OutputNames())
		schema := np.Schema().Clone()
		descs := make([]*aggregation.WindowFuncDesc, 0, len(funcs))
		preArgs := 0
		checker := &expression.ParamMarkerInPrepareChecker{}
		for _, windowFunc := range funcs {
			checker.InPrepareStmt = false
			for _, expr := range windowFunc.Args {
				expr.Accept(checker)
			}
			desc, err := aggregation.NewWindowFuncDesc(b.ctx.GetExprCtx(), windowFunc.Name, args[preArgs:preArgs+len(windowFunc.Args)], checker.InPrepareStmt)
			if err != nil {
				return nil, nil, err
			}
			if desc == nil {
				return nil, nil, plannererrors.ErrWrongArguments.GenWithStackByArgs(strings.ToLower(windowFunc.Name))
			}
			preArgs += len(windowFunc.Args)
			desc.WrapCastForAggArgs(b.ctx.GetExprCtx())
			descs = append(descs, desc)
			windowMap[windowFunc] = schema.Len()
			schema.Append(&expression.Column{
				UniqueID: b.ctx.GetSessionVars().AllocPlanColumnID(),
				RetType:  desc.RetTp,
			})
			window.SetOutputNames(append(window.OutputNames(), types.EmptyName))
		}
		window.WindowFuncDescs = descs
		window.SetChildren(np)
		window.SetSchema(schema)
		p = window
	}
	return p, windowMap, nil
}

// checkOriginWindowFuncs checks the validity for original window specifications for a group of functions.
// Because the grouped specification is different from them, we should especially check them before build window frame.
func (b *PlanBuilder) checkOriginWindowFuncs(funcs []*ast.WindowFuncExpr, orderByItems []property.SortItem) error {
	for _, f := range funcs {
		if f.IgnoreNull {
			return plannererrors.ErrNotSupportedYet.GenWithStackByArgs("IGNORE NULLS")
		}
		if f.Distinct {
			return plannererrors.ErrNotSupportedYet.GenWithStackByArgs("<window function>(DISTINCT ..)")
		}
		if f.FromLast {
			return plannererrors.ErrNotSupportedYet.GenWithStackByArgs("FROM LAST")
		}
		spec := &f.Spec
		if f.Spec.Name.L != "" {
			spec = b.windowSpecs[f.Spec.Name.L]
		}
		if err := b.checkOriginWindowSpec(spec, orderByItems); err != nil {
			return err
		}
	}
	return nil
}

// checkOriginWindowSpec checks the validity for given window specification.
func (b *PlanBuilder) checkOriginWindowSpec(spec *ast.WindowSpec, orderByItems []property.SortItem) error {
	if spec.Frame == nil {
		return nil
	}
	if spec.Frame.Type == ast.Groups {
		return plannererrors.ErrNotSupportedYet.GenWithStackByArgs("GROUPS")
	}
	start, end := spec.Frame.Extent.Start, spec.Frame.Extent.End
	if start.Type == ast.Following && start.UnBounded {
		return plannererrors.ErrWindowFrameStartIllegal.GenWithStackByArgs(getWindowName(spec.Name.O))
	}
	if end.Type == ast.Preceding && end.UnBounded {
		return plannererrors.ErrWindowFrameEndIllegal.GenWithStackByArgs(getWindowName(spec.Name.O))
	}
	if start.Type == ast.Following && (end.Type == ast.Preceding || end.Type == ast.CurrentRow) {
		return plannererrors.ErrWindowFrameIllegal.GenWithStackByArgs(getWindowName(spec.Name.O))
	}
	if (start.Type == ast.Following || start.Type == ast.CurrentRow) && end.Type == ast.Preceding {
		return plannererrors.ErrWindowFrameIllegal.GenWithStackByArgs(getWindowName(spec.Name.O))
	}

	err := b.checkOriginWindowFrameBound(&start, spec, orderByItems)
	if err != nil {
		return err
	}
	err = b.checkOriginWindowFrameBound(&end, spec, orderByItems)
	if err != nil {
		return err
	}
	return nil
}

func (b *PlanBuilder) checkOriginWindowFrameBound(bound *ast.FrameBound, spec *ast.WindowSpec, orderByItems []property.SortItem) error {
	if bound.Type == ast.CurrentRow || bound.UnBounded {
		return nil
	}

	frameType := spec.Frame.Type
	if frameType == ast.Rows {
		if bound.Unit != ast.TimeUnitInvalid {
			return plannererrors.ErrWindowRowsIntervalUse.GenWithStackByArgs(getWindowName(spec.Name.O))
		}
		_, isNull, isExpectedType := getUintFromNode(b.ctx.GetExprCtx(), bound.Expr, false)
		if isNull || !isExpectedType {
			return plannererrors.ErrWindowFrameIllegal.GenWithStackByArgs(getWindowName(spec.Name.O))
		}
		return nil
	}

	if len(orderByItems) != 1 {
		return plannererrors.ErrWindowRangeFrameOrderType.GenWithStackByArgs(getWindowName(spec.Name.O))
	}
	orderItemType := orderByItems[0].Col.RetType.GetType()
	isNumeric, isTemporal := types.IsTypeNumeric(orderItemType), types.IsTypeTemporal(orderItemType)
	if !isNumeric && !isTemporal {
		return plannererrors.ErrWindowRangeFrameOrderType.GenWithStackByArgs(getWindowName(spec.Name.O))
	}
	if bound.Unit != ast.TimeUnitInvalid && !isTemporal {
		return plannererrors.ErrWindowRangeFrameNumericType.GenWithStackByArgs(getWindowName(spec.Name.O))
	}
	if bound.Unit == ast.TimeUnitInvalid && !isNumeric {
		return plannererrors.ErrWindowRangeFrameTemporalType.GenWithStackByArgs(getWindowName(spec.Name.O))
	}
	return nil
}

func extractWindowFuncs(fields []*ast.SelectField) []*ast.WindowFuncExpr {
	extractor := &WindowFuncExtractor{}
	for _, f := range fields {
		n, _ := f.Expr.Accept(extractor)
		f.Expr = n.(ast.ExprNode)
	}
	return extractor.windowFuncs
}

func (b *PlanBuilder) handleDefaultFrame(spec *ast.WindowSpec, windowFuncName string) (*ast.WindowSpec, bool) {
	needFrame := aggregation.NeedFrame(windowFuncName)
	// According to MySQL, In the absence of a frame clause, the default frame depends on whether an ORDER BY clause is present:
	//   (1) With order by, the default frame is equivalent to "RANGE BETWEEN UNBOUNDED PRECEDING AND CURRENT ROW";
	//   (2) Without order by, the default frame is includes all partition rows, equivalent to "RANGE BETWEEN UNBOUNDED PRECEDING AND UNBOUNDED FOLLOWING",
	//       or "ROWS BETWEEN UNBOUNDED PRECEDING AND UNBOUNDED FOLLOWING", which is the same as an empty frame.
	// https://dev.mysql.com/doc/refman/8.0/en/window-functions-frames.html
	if needFrame && spec.Frame == nil && spec.OrderBy != nil {
		newSpec := *spec
		newSpec.Frame = &ast.FrameClause{
			Type: ast.Ranges,
			Extent: ast.FrameExtent{
				Start: ast.FrameBound{Type: ast.Preceding, UnBounded: true},
				End:   ast.FrameBound{Type: ast.CurrentRow},
			},
		}
		return &newSpec, true
	}
	// "RANGE/ROWS BETWEEN UNBOUNDED PRECEDING AND UNBOUNDED FOLLOWING" is equivalent to empty frame.
	if needFrame && spec.Frame != nil &&
		spec.Frame.Extent.Start.UnBounded && spec.Frame.Extent.End.UnBounded {
		newSpec := *spec
		newSpec.Frame = nil
		return &newSpec, true
	}
	if !needFrame {
		var updated bool
		newSpec := *spec

		// For functions that operate on the entire partition, the frame clause will be ignored.
		if spec.Frame != nil {
			specName := spec.Name.O
			b.ctx.GetSessionVars().StmtCtx.AppendNote(plannererrors.ErrWindowFunctionIgnoresFrame.FastGenByArgs(windowFuncName, getWindowName(specName)))
			newSpec.Frame = nil
			updated = true
		}
		if b.ctx.GetSessionVars().EnablePipelinedWindowExec {
			useDefaultFrame, defaultFrame := aggregation.UseDefaultFrame(windowFuncName)
			if useDefaultFrame {
				newSpec.Frame = &defaultFrame
				updated = true
			}
		}
		if updated {
			return &newSpec, true
		}
	}
	return spec, false
}

// append ast.WindowSpec to []*ast.WindowSpec if absent
func appendIfAbsentWindowSpec(specs []*ast.WindowSpec, ns *ast.WindowSpec) []*ast.WindowSpec {
	for _, spec := range specs {
		if spec == ns {
			return specs
		}
	}
	return append(specs, ns)
}

func specEqual(s1, s2 *ast.WindowSpec) (equal bool, err error) {
	if (s1 == nil && s2 != nil) || (s1 != nil && s2 == nil) {
		return false, nil
	}
	var sb1, sb2 strings.Builder
	ctx1 := format.NewRestoreCtx(0, &sb1)
	ctx2 := format.NewRestoreCtx(0, &sb2)
	if err = s1.Restore(ctx1); err != nil {
		return
	}
	if err = s2.Restore(ctx2); err != nil {
		return
	}
	return sb1.String() == sb2.String(), nil
}

// groupWindowFuncs groups the window functions according to the window specification name.
// TODO: We can group the window function by the definition of window specification.
func (b *PlanBuilder) groupWindowFuncs(windowFuncs []*ast.WindowFuncExpr) (map[*ast.WindowSpec][]*ast.WindowFuncExpr, []*ast.WindowSpec, error) {
	// updatedSpecMap is used to handle the specifications that have frame clause changed.
	updatedSpecMap := make(map[string][]*ast.WindowSpec)
	groupedWindow := make(map[*ast.WindowSpec][]*ast.WindowFuncExpr)
	orderedSpec := make([]*ast.WindowSpec, 0, len(windowFuncs))
	for _, windowFunc := range windowFuncs {
		if windowFunc.Spec.Name.L == "" {
			spec := &windowFunc.Spec
			if spec.Ref.L != "" {
				ref, ok := b.windowSpecs[spec.Ref.L]
				if !ok {
					return nil, nil, plannererrors.ErrWindowNoSuchWindow.GenWithStackByArgs(getWindowName(spec.Ref.O))
				}
				err := mergeWindowSpec(spec, ref)
				if err != nil {
					return nil, nil, err
				}
			}
			spec, _ = b.handleDefaultFrame(spec, windowFunc.Name)
			groupedWindow[spec] = append(groupedWindow[spec], windowFunc)
			orderedSpec = appendIfAbsentWindowSpec(orderedSpec, spec)
			continue
		}

		name := windowFunc.Spec.Name.L
		spec, ok := b.windowSpecs[name]
		if !ok {
			return nil, nil, plannererrors.ErrWindowNoSuchWindow.GenWithStackByArgs(windowFunc.Spec.Name.O)
		}
		newSpec, updated := b.handleDefaultFrame(spec, windowFunc.Name)
		if !updated {
			groupedWindow[spec] = append(groupedWindow[spec], windowFunc)
			orderedSpec = appendIfAbsentWindowSpec(orderedSpec, spec)
		} else {
			var updatedSpec *ast.WindowSpec
			if _, ok := updatedSpecMap[name]; !ok {
				updatedSpecMap[name] = []*ast.WindowSpec{newSpec}
				updatedSpec = newSpec
			} else {
				for _, spec := range updatedSpecMap[name] {
					eq, err := specEqual(spec, newSpec)
					if err != nil {
						return nil, nil, err
					}
					if eq {
						updatedSpec = spec
						break
					}
				}
				if updatedSpec == nil {
					updatedSpec = newSpec
					updatedSpecMap[name] = append(updatedSpecMap[name], newSpec)
				}
			}
			groupedWindow[updatedSpec] = append(groupedWindow[updatedSpec], windowFunc)
			orderedSpec = appendIfAbsentWindowSpec(orderedSpec, updatedSpec)
		}
	}
	// Unused window specs should also be checked in b.buildWindowFunctions,
	// so we add them to `groupedWindow` with empty window functions.
	for _, spec := range b.windowSpecs {
		if _, ok := groupedWindow[spec]; !ok {
			if _, ok = updatedSpecMap[spec.Name.L]; !ok {
				groupedWindow[spec] = nil
				orderedSpec = appendIfAbsentWindowSpec(orderedSpec, spec)
			}
		}
	}
	return groupedWindow, orderedSpec, nil
}

// resolveWindowSpec resolve window specifications for sql like `select ... from t window w1 as (w2), w2 as (partition by a)`.
// We need to resolve the referenced window to get the definition of current window spec.
func resolveWindowSpec(spec *ast.WindowSpec, specs map[string]*ast.WindowSpec, inStack map[string]bool) error {
	if inStack[spec.Name.L] {
		return errors.Trace(plannererrors.ErrWindowCircularityInWindowGraph)
	}
	if spec.Ref.L == "" {
		return nil
	}
	ref, ok := specs[spec.Ref.L]
	if !ok {
		return plannererrors.ErrWindowNoSuchWindow.GenWithStackByArgs(spec.Ref.O)
	}
	inStack[spec.Name.L] = true
	err := resolveWindowSpec(ref, specs, inStack)
	if err != nil {
		return err
	}
	inStack[spec.Name.L] = false
	return mergeWindowSpec(spec, ref)
}

func mergeWindowSpec(spec, ref *ast.WindowSpec) error {
	if ref.Frame != nil {
		return plannererrors.ErrWindowNoInherentFrame.GenWithStackByArgs(ref.Name.O)
	}
	if spec.PartitionBy != nil {
		return errors.Trace(plannererrors.ErrWindowNoChildPartitioning)
	}
	if ref.OrderBy != nil {
		if spec.OrderBy != nil {
			return plannererrors.ErrWindowNoRedefineOrderBy.GenWithStackByArgs(getWindowName(spec.Name.O), ref.Name.O)
		}
		spec.OrderBy = ref.OrderBy
	}
	spec.PartitionBy = ref.PartitionBy
	spec.Ref = pmodel.NewCIStr("")
	return nil
}

func buildWindowSpecs(specs []ast.WindowSpec) (map[string]*ast.WindowSpec, error) {
	specsMap := make(map[string]*ast.WindowSpec, len(specs))
	for _, spec := range specs {
		if _, ok := specsMap[spec.Name.L]; ok {
			return nil, plannererrors.ErrWindowDuplicateName.GenWithStackByArgs(spec.Name.O)
		}
		newSpec := spec
		specsMap[spec.Name.L] = &newSpec
	}
	inStack := make(map[string]bool, len(specs))
	for _, spec := range specsMap {
		err := resolveWindowSpec(spec, specsMap, inStack)
		if err != nil {
			return nil, err
		}
	}
	return specsMap, nil
}

type updatableTableListResolver struct {
	updatableTableList []*ast.TableName
	resolveCtx         *resolve.Context
}

func (*updatableTableListResolver) Enter(inNode ast.Node) (ast.Node, bool) {
	switch v := inNode.(type) {
	case *ast.UpdateStmt, *ast.TableRefsClause, *ast.Join, *ast.TableSource, *ast.TableName:
		return v, false
	}
	return inNode, true
}

func (u *updatableTableListResolver) Leave(inNode ast.Node) (ast.Node, bool) {
	if v, ok := inNode.(*ast.TableSource); ok {
		if s, ok := v.Source.(*ast.TableName); ok {
			if v.AsName.L != "" {
				newTableName := *s
				newTableName.Name = v.AsName
				newTableName.Schema = pmodel.NewCIStr("")
				u.updatableTableList = append(u.updatableTableList, &newTableName)
				if tnW := u.resolveCtx.GetTableName(s); tnW != nil {
					u.resolveCtx.AddTableName(&resolve.TableNameW{
						TableName: &newTableName,
						DBInfo:    tnW.DBInfo,
						TableInfo: tnW.TableInfo,
					})
				}
			} else {
				u.updatableTableList = append(u.updatableTableList, s)
			}
		}
	}
	return inNode, true
}

// ExtractTableList is a wrapper for tableListExtractor and removes duplicate TableName
// If asName is true, extract AsName prior to OrigName.
// Privilege check should use OrigName, while expression may use AsName.
func ExtractTableList(node *resolve.NodeW, asName bool) []*ast.TableName {
	if node.Node == nil {
		return []*ast.TableName{}
	}
	e := &tableListExtractor{
		asName:     asName,
		tableNames: []*ast.TableName{},
		resolveCtx: node.GetResolveContext(),
	}
	node.Node.Accept(e)
	tableNames := e.tableNames
	m := make(map[string]map[string]*ast.TableName) // k1: schemaName, k2: tableName, v: ast.TableName
	for _, x := range tableNames {
		k1, k2 := x.Schema.L, x.Name.L
		// allow empty schema name OR empty table name
		if k1 != "" || k2 != "" {
			if _, ok := m[k1]; !ok {
				m[k1] = make(map[string]*ast.TableName)
			}
			m[k1][k2] = x
		}
	}
	tableNames = tableNames[:0]
	for _, x := range m {
		for _, v := range x {
			tableNames = append(tableNames, v)
		}
	}
	return tableNames
}

// tableListExtractor extracts all the TableNames from node.
type tableListExtractor struct {
	asName     bool
	tableNames []*ast.TableName
	resolveCtx *resolve.Context
}

func (e *tableListExtractor) Enter(n ast.Node) (_ ast.Node, skipChildren bool) {
	innerExtract := func(inner ast.Node, resolveCtx *resolve.Context) []*ast.TableName {
		if inner == nil {
			return nil
		}
		innerExtractor := &tableListExtractor{
			asName:     e.asName,
			tableNames: []*ast.TableName{},
			resolveCtx: resolveCtx,
		}
		inner.Accept(innerExtractor)
		return innerExtractor.tableNames
	}

	switch x := n.(type) {
	case *ast.TableName:
		e.tableNames = append(e.tableNames, x)
	case *ast.TableSource:
		if s, ok := x.Source.(*ast.TableName); ok {
			if x.AsName.L != "" && e.asName {
				newTableName := *s
				newTableName.Name = x.AsName
				newTableName.Schema = pmodel.NewCIStr("")
				e.tableNames = append(e.tableNames, &newTableName)
				if tnW := e.resolveCtx.GetTableName(s); tnW != nil {
					e.resolveCtx.AddTableName(&resolve.TableNameW{
						TableName: &newTableName,
						DBInfo:    tnW.DBInfo,
						TableInfo: tnW.TableInfo,
					})
				}
			} else {
				e.tableNames = append(e.tableNames, s)
			}
		} else if s, ok := x.Source.(*ast.SelectStmt); ok {
			if s.From != nil {
				innerList := innerExtract(s.From.TableRefs, e.resolveCtx)
				if len(innerList) > 0 {
					innerTableName := innerList[0]
					if x.AsName.L != "" && e.asName {
						newTableName := *innerList[0]
						newTableName.Name = x.AsName
						newTableName.Schema = pmodel.NewCIStr("")
						innerTableName = &newTableName
						if tnW := e.resolveCtx.GetTableName(innerList[0]); tnW != nil {
							e.resolveCtx.AddTableName(&resolve.TableNameW{
								TableName: &newTableName,
								DBInfo:    tnW.DBInfo,
								TableInfo: tnW.TableInfo,
							})
						}
					}
					// why the first inner table is used to represent the table source???
					e.tableNames = append(e.tableNames, innerTableName)
				}
			}
		}
		return n, true

	case *ast.ShowStmt:
		if x.DBName != "" {
			e.tableNames = append(e.tableNames, &ast.TableName{Schema: pmodel.NewCIStr(x.DBName)})
		}
	case *ast.CreateDatabaseStmt:
		e.tableNames = append(e.tableNames, &ast.TableName{Schema: x.Name})
	case *ast.AlterDatabaseStmt:
		e.tableNames = append(e.tableNames, &ast.TableName{Schema: x.Name})
	case *ast.DropDatabaseStmt:
		e.tableNames = append(e.tableNames, &ast.TableName{Schema: x.Name})

	case *ast.FlashBackDatabaseStmt:
		e.tableNames = append(e.tableNames, &ast.TableName{Schema: x.DBName})
		e.tableNames = append(e.tableNames, &ast.TableName{Schema: pmodel.NewCIStr(x.NewName)})
	case *ast.FlashBackToTimestampStmt:
		if x.DBName.L != "" {
			e.tableNames = append(e.tableNames, &ast.TableName{Schema: x.DBName})
		}
	case *ast.FlashBackTableStmt:
		if newName := x.NewName; newName != "" {
			e.tableNames = append(e.tableNames, &ast.TableName{
				Schema: x.Table.Schema,
				Name:   pmodel.NewCIStr(newName)})
		}

	case *ast.GrantStmt:
		if x.ObjectType == ast.ObjectTypeTable || x.ObjectType == ast.ObjectTypeNone {
			if x.Level.Level == ast.GrantLevelDB || x.Level.Level == ast.GrantLevelTable {
				e.tableNames = append(e.tableNames, &ast.TableName{
					Schema: pmodel.NewCIStr(x.Level.DBName),
					Name:   pmodel.NewCIStr(x.Level.TableName),
				})
			}
		}
	case *ast.RevokeStmt:
		if x.ObjectType == ast.ObjectTypeTable || x.ObjectType == ast.ObjectTypeNone {
			if x.Level.Level == ast.GrantLevelDB || x.Level.Level == ast.GrantLevelTable {
				e.tableNames = append(e.tableNames, &ast.TableName{
					Schema: pmodel.NewCIStr(x.Level.DBName),
					Name:   pmodel.NewCIStr(x.Level.TableName),
				})
			}
		}
	case *ast.BRIEStmt:
		if x.Kind == ast.BRIEKindBackup || x.Kind == ast.BRIEKindRestore {
			for _, v := range x.Schemas {
				e.tableNames = append(e.tableNames, &ast.TableName{Schema: pmodel.NewCIStr(v)})
			}
		}
	case *ast.UseStmt:
		e.tableNames = append(e.tableNames, &ast.TableName{Schema: pmodel.NewCIStr(x.DBName)})
	case *ast.ExecuteStmt:
		if v, ok := x.PrepStmt.(*PlanCacheStmt); ok {
			e.tableNames = append(e.tableNames, innerExtract(v.PreparedAst.Stmt, v.ResolveCtx)...)
		}
	}
	return n, false
}

func (*tableListExtractor) Leave(n ast.Node) (ast.Node, bool) {
	return n, true
}

// extractCurrentBlockTableList extras the tables from join tables in current query block.
// It doesn't extract the tables from subqueries.
func extractCurrentBlockTableList(node ast.ResultSetNode, input []tableNameWrapper, asName bool) []tableNameWrapper {
	if node == nil {
		return input
	}

	switch x := node.(type) {
	case *ast.Join:
		input = extractCurrentBlockTableList(x.Left, input, asName)
		input = extractCurrentBlockTableList(x.Right, input, asName)
	case *ast.TableSource:
		if s, ok := x.Source.(*ast.TableName); ok {
			if x.AsName.L != "" && asName {
				tbWrap := tableNameWrapper{
					tbName:   s,
					AsName:   x.AsName,
					hasAlias: true,
				}
				input = append(input, tbWrap)
			} else {
				tbWrap := tableNameWrapper{
					tbName: s,
				}
				input = append(input, tbWrap)
			}
		}
	}

	return input
}

func collectTableName(node ast.ResultSetNode, updatableName *map[string]bool, info *map[string]*ast.TableName) {
	switch x := node.(type) {
	case *ast.Join:
		collectTableName(x.Left, updatableName, info)
		collectTableName(x.Right, updatableName, info)
	case *ast.TableSource:
		name := x.AsName.L
		var canUpdate bool
		var s *ast.TableName
		if s, canUpdate = x.Source.(*ast.TableName); canUpdate {
			if name == "" {
				name = s.Schema.L + "." + s.Name.L
				// it may be a CTE
				if s.Schema.L == "" {
					name = s.Name.L
				}
			}
			(*info)[name] = s
		}
		(*updatableName)[name] = canUpdate && s.Schema.L != ""
	}
}

func appendDynamicVisitInfo(vi []visitInfo, privs []string, withGrant bool, err error) []visitInfo {
	return append(vi, visitInfo{
		privilege:        mysql.ExtendedPriv,
		dynamicPrivs:     privs,
		dynamicWithGrant: withGrant,
		err:              err,
	})
}

func appendVisitInfo(vi []visitInfo, priv mysql.PrivilegeType, db, tbl, col string, err error) []visitInfo {
	return append(vi, visitInfo{
		privilege: priv,
		db:        db,
		table:     tbl,
		column:    col,
		err:       err,
	})
}

func getInnerFromParenthesesAndUnaryPlus(expr ast.ExprNode) ast.ExprNode {
	if pexpr, ok := expr.(*ast.ParenthesesExpr); ok {
		return getInnerFromParenthesesAndUnaryPlus(pexpr.Expr)
	}
	if uexpr, ok := expr.(*ast.UnaryOperationExpr); ok && uexpr.Op == opcode.Plus {
		return getInnerFromParenthesesAndUnaryPlus(uexpr.V)
	}
	return expr
}

func hasMPPJoinHints(preferJoinType uint) bool {
	return (preferJoinType&h.PreferBCJoin > 0) || (preferJoinType&h.PreferShuffleJoin > 0)
}

// isJoinHintSupportedInMPPMode is used to check if the specified join hint is available under MPP mode.
func isJoinHintSupportedInMPPMode(preferJoinType uint) bool {
	if preferJoinType == 0 {
		return true
	}
	mppMask := h.PreferShuffleJoin ^ h.PreferBCJoin
	// Currently, TiFlash only supports HASH JOIN, so the hint for HASH JOIN is available while other join method hints are forbidden.
	joinMethodHintSupportedByTiflash := h.PreferHashJoin ^ h.PreferLeftAsHJBuild ^ h.PreferRightAsHJBuild ^ h.PreferLeftAsHJProbe ^ h.PreferRightAsHJProbe
	onesCount := bits.OnesCount(preferJoinType & ^joinMethodHintSupportedByTiflash & ^mppMask)
	return onesCount < 1
}

// buildCte prepares for a CTE. It works together with buildWith().
// It will push one entry into b.handleHelper.
func (b *PlanBuilder) buildCte(ctx context.Context, cte *ast.CommonTableExpression, isRecursive bool) (p base.LogicalPlan, err error) {
	saveBuildingCTE := b.buildingCTE
	b.buildingCTE = true
	defer func() {
		b.buildingCTE = saveBuildingCTE
	}()

	if isRecursive {
		// buildingRecursivePartForCTE likes a stack. We save it before building a recursive CTE and restore it after building.
		// We need a stack because we need to handle the nested recursive CTE. And buildingRecursivePartForCTE indicates the innermost CTE.
		saveCheck := b.buildingRecursivePartForCTE
		b.buildingRecursivePartForCTE = false
		err = b.buildRecursiveCTE(ctx, cte.Query.Query)
		if err != nil {
			return nil, err
		}
		b.buildingRecursivePartForCTE = saveCheck
	} else {
		p, err = b.buildResultSetNode(ctx, cte.Query.Query, true)
		if err != nil {
			return nil, err
		}

		p, err = b.adjustCTEPlanOutputName(p, cte)
		if err != nil {
			return nil, err
		}

		cInfo := b.outerCTEs[len(b.outerCTEs)-1]
		cInfo.seedLP = p
	}
	return nil, nil
}

// buildRecursiveCTE handles the with clause `with recursive xxx as xx`.
// It will push one entry into b.handleHelper.
func (b *PlanBuilder) buildRecursiveCTE(ctx context.Context, cte ast.ResultSetNode) error {
	b.isCTE = true
	cInfo := b.outerCTEs[len(b.outerCTEs)-1]
	switch x := (cte).(type) {
	case *ast.SetOprStmt:
		// 1. Handle the WITH clause if exists.
		if x.With != nil {
			l := len(b.outerCTEs)
			sw := x.With
			defer func() {
				b.outerCTEs = b.outerCTEs[:l]
				x.With = sw
			}()
			_, err := b.buildWith(ctx, x.With)
			if err != nil {
				return err
			}
		}
		// Set it to nil, so that when builds the seed part, it won't build again. Reset it in defer so that the AST doesn't change after this function.
		x.With = nil

		// 2. Build plans for each part of SetOprStmt.
		recursive := make([]base.LogicalPlan, 0)
		tmpAfterSetOptsForRecur := []*ast.SetOprType{nil}

		expectSeed := true
		for i := 0; i < len(x.SelectList.Selects); i++ {
			var p base.LogicalPlan
			var err error
			originalLen := b.handleHelper.stackTail

			var afterOpr *ast.SetOprType
			switch y := x.SelectList.Selects[i].(type) {
			case *ast.SelectStmt:
				p, err = b.buildSelect(ctx, y)
				afterOpr = y.AfterSetOperator
			case *ast.SetOprSelectList:
				p, err = b.buildSetOpr(ctx, &ast.SetOprStmt{SelectList: y, With: y.With})
				afterOpr = y.AfterSetOperator
			}

			// This is for maintain b.handleHelper instead of normal error handling. Since one error is expected if
			// expectSeed && cInfo.useRecursive, error handling is in the "if expectSeed" block below.
			if err == nil {
				b.handleHelper.popMap()
			} else {
				// Be careful with this tricky case. One error is expected here when building the first recursive
				// part, however, the b.handleHelper won't be restored if error occurs, which means there could be
				// more than one entry pushed into b.handleHelper without being poped.
				// For example: with recursive cte1 as (select ... union all select ... from tbl join cte1 ...) ...
				// This violates the semantic of buildSelect() and buildSetOpr(), which should only push exactly one
				// entry into b.handleHelper. So we use a special logic to restore the b.handleHelper here.
				for b.handleHelper.stackTail > originalLen {
					b.handleHelper.popMap()
				}
			}

			if expectSeed {
				if cInfo.useRecursive {
					// 3. If it fail to build a plan, it may be the recursive part. Then we build the seed part plan, and rebuild it.
					if i == 0 {
						return plannererrors.ErrCTERecursiveRequiresNonRecursiveFirst.GenWithStackByArgs(cInfo.def.Name.String())
					}

					// It's the recursive part. Build the seed part, and build this recursive part again.
					// Before we build the seed part, do some checks.
					if x.OrderBy != nil {
						return plannererrors.ErrNotSupportedYet.GenWithStackByArgs("ORDER BY over UNION in recursive Common Table Expression")
					}
					// Limit clause is for the whole CTE instead of only for the seed part.
					oriLimit := x.Limit
					x.Limit = nil

					// Check union type.
					if afterOpr != nil {
						if *afterOpr != ast.Union && *afterOpr != ast.UnionAll {
							return plannererrors.ErrNotSupportedYet.GenWithStackByArgs(fmt.Sprintf("%s between seed part and recursive part, hint: The operator between seed part and recursive part must bu UNION[DISTINCT] or UNION ALL", afterOpr.String()))
						}
						cInfo.isDistinct = *afterOpr == ast.Union
					}

					expectSeed = false
					cInfo.useRecursive = false

					// Build seed part plan.
					saveSelect := x.SelectList.Selects
					x.SelectList.Selects = x.SelectList.Selects[:i]
					p, err = b.buildSetOpr(ctx, x)
					if err != nil {
						return err
					}
					b.handleHelper.popMap()
					x.SelectList.Selects = saveSelect
					p, err = b.adjustCTEPlanOutputName(p, cInfo.def)
					if err != nil {
						return err
					}
					cInfo.seedLP = p

					// Rebuild the plan.
					i--
					b.buildingRecursivePartForCTE = true
					x.Limit = oriLimit
					continue
				}
				if err != nil {
					return err
				}
			} else {
				if err != nil {
					return err
				}
				if afterOpr != nil {
					if *afterOpr != ast.Union && *afterOpr != ast.UnionAll {
						return plannererrors.ErrNotSupportedYet.GenWithStackByArgs(fmt.Sprintf("%s between recursive part's selects, hint: The operator between recursive part's selects must bu UNION[DISTINCT] or UNION ALL", afterOpr.String()))
					}
				}
				if !cInfo.useRecursive {
					return plannererrors.ErrCTERecursiveRequiresNonRecursiveFirst.GenWithStackByArgs(cInfo.def.Name.String())
				}
				cInfo.useRecursive = false
				recursive = append(recursive, p)
				tmpAfterSetOptsForRecur = append(tmpAfterSetOptsForRecur, afterOpr)
			}
		}

		if len(recursive) == 0 {
			// In this case, even if SQL specifies "WITH RECURSIVE", the CTE is non-recursive.
			p, err := b.buildSetOpr(ctx, x)
			if err != nil {
				return err
			}
			p, err = b.adjustCTEPlanOutputName(p, cInfo.def)
			if err != nil {
				return err
			}
			cInfo.seedLP = p
			return nil
		}

		// Build the recursive part's logical plan.
		recurPart, err := b.buildUnion(ctx, recursive, tmpAfterSetOptsForRecur)
		if err != nil {
			return err
		}
		recurPart, err = b.buildProjection4CTEUnion(ctx, cInfo.seedLP, recurPart)
		if err != nil {
			return err
		}
		// 4. Finally, we get the seed part plan and recursive part plan.
		cInfo.recurLP = recurPart
		// Only need to handle limit if x is SetOprStmt.
		if x.Limit != nil {
			limit, err := b.buildLimit(cInfo.seedLP, x.Limit)
			if err != nil {
				return err
			}
			limit.SetChildren(limit.Children()[:0]...)
			cInfo.limitLP = limit
		}
		b.handleHelper.pushMap(nil)
		return nil
	default:
		p, err := b.buildResultSetNode(ctx, x, true)
		if err != nil {
			// Refine the error message.
			if errors.ErrorEqual(err, plannererrors.ErrCTERecursiveRequiresNonRecursiveFirst) {
				err = plannererrors.ErrCTERecursiveRequiresUnion.GenWithStackByArgs(cInfo.def.Name.String())
			}
			return err
		}
		p, err = b.adjustCTEPlanOutputName(p, cInfo.def)
		if err != nil {
			return err
		}
		cInfo.seedLP = p
		return nil
	}
}

func (b *PlanBuilder) adjustCTEPlanOutputName(p base.LogicalPlan, def *ast.CommonTableExpression) (base.LogicalPlan, error) {
	outPutNames := p.OutputNames()
	for _, name := range outPutNames {
		name.TblName = def.Name
		if name.DBName.String() == "" {
			name.DBName = pmodel.NewCIStr(b.ctx.GetSessionVars().CurrentDB)
		}
	}
	if len(def.ColNameList) > 0 {
		if len(def.ColNameList) != len(p.OutputNames()) {
			return nil, dbterror.ErrViewWrongList
		}
		for i, n := range def.ColNameList {
			outPutNames[i].ColName = n
		}
	}
	p.SetOutputNames(outPutNames)
	return p, nil
}

// prepareCTECheckForSubQuery prepares the check that the recursive CTE can't be referenced in subQuery. It's used before building a subQuery.
// For example: with recursive cte(n) as (select 1 union select * from (select * from cte) c1) select * from cte;
func (b *PlanBuilder) prepareCTECheckForSubQuery() []*cteInfo {
	modifiedCTE := make([]*cteInfo, 0)
	for _, cte := range b.outerCTEs {
		if cte.isBuilding && !cte.enterSubquery {
			cte.enterSubquery = true
			modifiedCTE = append(modifiedCTE, cte)
		}
	}
	return modifiedCTE
}

// resetCTECheckForSubQuery resets the related variable. It's used after leaving a subQuery.
func resetCTECheckForSubQuery(ci []*cteInfo) {
	for _, cte := range ci {
		cte.enterSubquery = false
	}
}

// genCTETableNameForError find the nearest CTE name.
func (b *PlanBuilder) genCTETableNameForError() string {
	name := ""
	for i := len(b.outerCTEs) - 1; i >= 0; i-- {
		if b.outerCTEs[i].isBuilding {
			name = b.outerCTEs[i].def.Name.String()
			break
		}
	}
	return name
}

func (b *PlanBuilder) buildWith(ctx context.Context, w *ast.WithClause) ([]*cteInfo, error) {
	// Check CTE name must be unique.
	b.nameMapCTE = make(map[string]struct{})
	for _, cte := range w.CTEs {
		if _, ok := b.nameMapCTE[cte.Name.L]; ok {
			return nil, plannererrors.ErrNonUniqTable
		}
		b.nameMapCTE[cte.Name.L] = struct{}{}
	}
	ctes := make([]*cteInfo, 0, len(w.CTEs))
	for _, cte := range w.CTEs {
		b.outerCTEs = append(b.outerCTEs, &cteInfo{def: cte, nonRecursive: !w.IsRecursive, isBuilding: true, storageID: b.allocIDForCTEStorage, seedStat: &property.StatsInfo{}, consumerCount: cte.ConsumerCount})
		b.allocIDForCTEStorage++
		saveFlag := b.optFlag
		// Init the flag to flagPrunColumns, otherwise it's missing.
		b.optFlag = rule.FlagPruneColumns
		if b.ctx.GetSessionVars().EnableForceInlineCTE() {
			b.outerCTEs[len(b.outerCTEs)-1].forceInlineByHintOrVar = true
		}
		_, err := b.buildCte(ctx, cte, w.IsRecursive)
		if err != nil {
			return nil, err
		}
		b.outerCTEs[len(b.outerCTEs)-1].optFlag = b.optFlag
		b.outerCTEs[len(b.outerCTEs)-1].isBuilding = false
		b.optFlag = saveFlag
		// buildCte() will push one entry into handleHelper. As said in comments for b.handleHelper, building CTE
		// should not affect the handleColHelper, so we pop it out here, then buildWith() as a whole will not modify
		// the handleColHelper.
		b.handleHelper.popMap()
		ctes = append(ctes, b.outerCTEs[len(b.outerCTEs)-1])
	}
	return ctes, nil
}

func (b *PlanBuilder) buildProjection4CTEUnion(_ context.Context, seed base.LogicalPlan, recur base.LogicalPlan) (base.LogicalPlan, error) {
	if seed.Schema().Len() != recur.Schema().Len() {
		return nil, plannererrors.ErrWrongNumberOfColumnsInSelect.GenWithStackByArgs()
	}
	exprs := make([]expression.Expression, len(seed.Schema().Columns))
	resSchema := getResultCTESchema(seed.Schema(), b.ctx.GetSessionVars())
	for i, col := range recur.Schema().Columns {
		if !resSchema.Columns[i].RetType.Equal(col.RetType) {
			exprs[i] = expression.BuildCastFunction4Union(b.ctx.GetExprCtx(), col, resSchema.Columns[i].RetType)
		} else {
			exprs[i] = col
		}
	}
	b.optFlag |= rule.FlagEliminateProjection
	proj := logicalop.LogicalProjection{Exprs: exprs}.Init(b.ctx, b.getSelectOffset())
	proj.SetSchema(resSchema)
	proj.SetChildren(recur)
	return proj, nil
}

// The recursive part/CTE's schema is nullable, and the UID should be unique.
func getResultCTESchema(seedSchema *expression.Schema, svar *variable.SessionVars) *expression.Schema {
	res := seedSchema.Clone()
	for _, col := range res.Columns {
		col.RetType = col.RetType.Clone()
		col.UniqueID = svar.AllocPlanColumnID()
		col.RetType.DelFlag(mysql.NotNullFlag)
		// Since you have reallocated unique id here, the old-cloned-cached hash code is not valid anymore.
		col.CleanHashCode()
	}
	return res
}

func makeExprNode(p *parser.Parser, exprStr string) (ast.ExprNode, error) {
	exprStr = "select " + exprStr
	stmts, _, err := p.ParseSQL(exprStr)
	if err != nil {
		return nil, util2.SyntaxWarn(err)
	}
	fields := stmts[0].(*ast.SelectStmt).Fields.Fields
	return fields[0].Expr, nil
}

func (b *PlanBuilder) buildLabelSecurityFilterOfSelect(sel *ast.SelectStmt) error {
	if !variable.EnableLabelSecurity.Load() ||
		sel.From == nil {
		return nil
	}
	return b.buildLabelSecurityFilter(sel, sel.From.TableRefs)
}

func (b *PlanBuilder) buildLabelSecurityFilterOfDelete(del *ast.DeleteStmt) error {
	if !variable.EnableLabelSecurity.Load() ||
		del.TableRefs == nil {
		return nil
	}
	return b.buildLabelSecurityFilter(del, del.TableRefs.TableRefs)
}

func (b *PlanBuilder) buildLabelSecurityFilter(dmlStmtNode ast.DMLNode, joinTables *ast.Join) error {
	// How to use Username and AuthUsername?
	// Do we need consider the hostname?
	currentUser := b.ctx.GetSessionVars().User
	checker := privilege.GetPrivilegeManager(b.ctx)
	activeRoles := b.ctx.GetSessionVars().ActiveRoles
	// User with SuperPriv can see all rows.
	if currentUser == nil ||
		(checker != nil && checker.RequestVerification(activeRoles, "", "", "", mysql.SuperPriv)) {
		return nil
	}

	tableList := make([]tableNameWrapper, 0, 2)
	if joinTables != nil {
		tableList = extractCurrentBlockTableList(joinTables, tableList, true)
	}

	addedWhere := ""
	for i, tbl := range tableList {
		// todo: userLabel only need to be geted once.
		// todo: maybe we should use only one system table to store label security info, in order to reduce rpc.
		policyName, userLabel, labelColumn, err := b.getUserLabelAndTablePolicy(currentUser.Username, tbl.tbName.Schema.L, tbl.tbName.Name.L)
		if err != nil {
			return err
		}
		// If there is no label policy binded to this table, skip this table.
		if len(policyName) == 0 {
			continue
		}
		// The label policy is not applied.
		if len(labelColumn) == 0 {
			continue
		}

		if i != 0 {
			addedWhere = addedWhere + " AND"
		}
		if len(userLabel) == 0 {
			// If current user has no labels, it can access the data in this table.
			addedWhere = addedWhere + " FALSE"
			break
		}

		fullFieldName := ""
		if tbl.hasAlias {
			fullFieldName = tbl.AsName.O + "." + labelColumn
		} else {
			fullFieldName = tbl.tbName.Schema.L + "." + tbl.tbName.Name.L + "." + labelColumn
		}

		addedWhere = addedWhere + " label_accessible(" + fullFieldName + ", " + "'" + userLabel + "')"
	}

	if len(addedWhere) > 0 {
		newWhere, err := makeExprNode(parser.New(), addedWhere)
		if err != nil {
			return err
		}
		switch x := dmlStmtNode.(type) {
		case *ast.SelectStmt:
			addExprNodeWithLogicAnd(&x.Where, newWhere)
		case *ast.DeleteStmt:
			addExprNodeWithLogicAnd(&x.Where, newWhere)
		default:
			return errors.New("build label security failed, it is a unsupported DMLNode")
		}
	}
	return nil
}

func addExprNodeWithLogicAnd(origExpr *ast.ExprNode, addedExpr ast.ExprNode) {
	if *origExpr == nil {
		*origExpr = addedExpr
		return
	}

	*origExpr = &ast.BinaryOperationExpr{Op: opcode.LogicAnd, L: *origExpr, R: addedExpr}
}

// getTableLabelPolicy gets the user security label and the security policy binded to table.
// first return value: PolicyName
// second return value: user security label
// third return value: column name that this column stores the row label.
func (b *PlanBuilder) getUserLabelAndTablePolicy(userName string, dbName string,
	tableName string) (string, string, string, error) {
	sysSession, err := b.getSysSession()
	if err != nil {
		return "", "", "", err
	}
	internalCtx := kv.WithInternalSourceType(context.Background(), kv.InternalTxnLabeSecurity)
	defer b.releaseSysSession(internalCtx, sysSession)
	sqlExecutor := sysSession.(sqlexec.SQLExecutor)

	// begin a pessimistic transaction.
	if _, err := sqlExecutor.ExecuteInternal(internalCtx, "BEGIN PESSIMISTIC"); err != nil {
		return "", "", "", err
	}

	// get the policy name binded to this table
	policyName, err := getTableLabelPolicy(internalCtx, sqlExecutor, dbName, tableName)
	if policyName == "" || err != nil {
		return "", "", "", err
	}

	// get the security label for this user.
	userLabel, err := getUserSecuriyLabel(internalCtx, sqlExecutor, policyName, userName)
	if err != nil {
		return policyName, "", "", err
	}

	labelColumn, err := getLabelColumnName(internalCtx, sqlExecutor, policyName)
	if err != nil {
		return policyName, userLabel, "", err
	}
	if len(labelColumn) == 0 {
		logutil.BgLogger().Warn("label security policy is not applied to table",
			zap.String("DBName", dbName), zap.String("tableName", tableName))
	}

	if _, err := sqlExecutor.ExecuteInternal(internalCtx, "commit"); err != nil {
		return policyName, userLabel, labelColumn, err
	}

	return policyName, userLabel, labelColumn, nil
}

func getTableLabelPolicy(internalCtx context.Context,
	sqlExecutor sqlexec.SQLExecutor,
	dbName string, tableName string) (string, error) {
	sql := new(strings.Builder)
	sqlescape.MustFormatSQL(sql, "select policy_name from mysql.tidb_ls_tables where schema_name = %? and table_name = %?", dbName, tableName)
	sqlGetPolicy := sql.String()
	recordSet, err := sqlExecutor.ExecuteInternal(internalCtx, sqlGetPolicy)
	if err != nil {
		return "", err
	}
	req := recordSet.NewChunk(nil)
	err = recordSet.Next(internalCtx, req)
	if req.NumRows() == 0 || err != nil {
		recordSet.Close()
		return "", err
	}
	// todo: Do we need check the row count is 1?
	policyName := req.GetRow(0).GetString(0)
	err = recordSet.Close()

	return policyName, err
}

func getUserSecuriyLabel(internalCtx context.Context,
	sqlExecutor sqlexec.SQLExecutor,
	policyName string, userName string) (string, error) {
	// Get the security label binded to this user from mysql.tidb_ls_users.
	sql := new(strings.Builder)
	sqlescape.MustFormatSQL(sql, "select label_value from mysql.tidb_ls_users where policy_name = %?  AND user_name = %?", policyName, userName)
	sqlGetUserLabel := sql.String()
	recordSet, err := sqlExecutor.ExecuteInternal(internalCtx, sqlGetUserLabel)
	if err != nil {
		return "", err
	}
	req := recordSet.NewChunk(nil)
	err = recordSet.Next(internalCtx, req)
	if req.NumRows() == 0 || err != nil {
		recordSet.Close()
		return "", err
	}
	userLabel := req.GetRow(0).GetString(0)
	err = recordSet.Close()

	return userLabel, err
}

// getLabelColumnName gets the name of the column which stores row labels.
func getLabelColumnName(internalCtx context.Context,
	sqlExecutor sqlexec.SQLExecutor,
	policyName string) (string, error) {
	// Get the security label binded to this user from mysql.tidb_ls_users.
	sql := new(strings.Builder)
	sqlescape.MustFormatSQL(sql, "SELECT label_column FROM mysql.tidb_ls_policies WHERE policy_name = %? ", policyName)
	sqlGetLabelColumn := sql.String()
	recordSet, err := sqlExecutor.ExecuteInternal(internalCtx, sqlGetLabelColumn)
	if err != nil {
		return "", err
	}
	req := recordSet.NewChunk(nil)
	err = recordSet.Next(internalCtx, req)
	if req.NumRows() == 0 || err != nil {
		recordSet.Close()
		return "", err
	}
	labelColumn := req.GetRow(0).GetString(0)
	err = recordSet.Close()

	return labelColumn, err
}<|MERGE_RESOLUTION|>--- conflicted
+++ resolved
@@ -5532,22 +5532,6 @@
 		return nil, err
 	}
 
-<<<<<<< HEAD
-	nodeW := resolve.NewNodeWWithCtx(update.TableRefs.TableRefs, b.resolveCtx)
-	tableList := ExtractTableList(nodeW, false)
-	for _, t := range tableList {
-		dbName := t.Schema.L
-		if dbName == "" {
-			dbName = b.ctx.GetSessionVars().CurrentDB
-		}
-		// Avoid adding CTE table to the SELECT privilege list, maybe we have better way to do this?
-		if _, ok := b.nameMapCTE[t.Name.L]; !ok {
-			b.visitInfo = appendVisitInfo(b.visitInfo, mysql.SelectPriv, dbName, t.Name.L, "", nil)
-		}
-	}
-
-=======
->>>>>>> 90a85297
 	oldSchemaLen := p.Schema().Len()
 	if update.Where != nil {
 		p, err = b.buildSelection(ctx, p, update.Where, nil)
