--- conflicted
+++ resolved
@@ -5461,12 +5461,6 @@
 		b.popTableHints()
 	}()
 
-<<<<<<< HEAD
-	// Determine if single table update
-	isSingleTable := update.TableRefs.TableRefs.Right == nil
-
-=======
->>>>>>> 68999494
 	p, oldSchemaLen, err := b.buildDMLSelectPlan(
 		ctx,
 		update.With,
@@ -5474,19 +5468,13 @@
 		update.Where,
 		update.Order,
 		update.Limit,
-<<<<<<< HEAD
-		isSingleTable,
-		true, // isUpdate
-=======
 		update.TableRefs.TableRefs.Right == nil,
 		true,
->>>>>>> 68999494
 	)
 	if err != nil {
 		return nil, err
 	}
 
-	// Add SELECT privilege for tables
 	nodeW := resolve.NewNodeWWithCtx(update.TableRefs.TableRefs, b.resolveCtx)
 	tableList := ExtractTableList(nodeW, false)
 	for _, t := range tableList {
@@ -5500,10 +5488,6 @@
 		}
 	}
 
-<<<<<<< HEAD
-	// Resolve updatable table list
-=======
->>>>>>> 68999494
 	utlr := &updatableTableListResolver{
 		resolveCtx: b.resolveCtx,
 	}
@@ -5556,7 +5540,6 @@
 		p, err = b.buildSelection(ctx, p, where, nil)
 		if err != nil {
 			return nil, 0, err
-<<<<<<< HEAD
 		}
 	}
 
@@ -5574,55 +5557,24 @@
 	// Build ORDER BY
 	if orderBy != nil {
 		p, err = b.buildSort(ctx, p, orderBy.Items, nil, nil)
-=======
-		}
-	}
-
-	// buildSelectLock is an optimization that can reduce RPC call.
-	// We only need do this optimization for single table operation which is the most common case.
-	if b.ctx.GetSessionVars().TxnCtx.IsPessimistic && isSingleTable {
-		p, err = b.buildSelectLock(p, &ast.SelectLockInfo{
-			LockType: ast.SelectLockForUpdate,
-		})
->>>>>>> 68999494
 		if err != nil {
 			return nil, 0, err
 		}
 	}
 
-<<<<<<< HEAD
 	// Build LIMIT
 	if limit != nil {
 		p, err = b.buildLimit(p, limit)
-=======
-	// Build ORDER BY
-	if orderBy != nil {
-		p, err = b.buildSort(ctx, p, orderBy.Items, nil, nil)
->>>>>>> 68999494
 		if err != nil {
 			return nil, 0, err
 		}
 	}
 
-<<<<<<< HEAD
-=======
-	// Build LIMIT
-	if limit != nil {
-		p, err = b.buildLimit(p, limit)
-		if err != nil {
-			return nil, 0, err
-		}
-	}
-
->>>>>>> 68999494
 	return p, oldSchemaLen, nil
 }
 
 // buildUpdatePlan builds the Update physical plan from a select plan.
-<<<<<<< HEAD
 // This is shared by buildUpdate and buildDeleteAsUpdate.
-=======
->>>>>>> 68999494
 func (b *PlanBuilder) buildUpdatePlan(
 	ctx context.Context,
 	p base.LogicalPlan,
