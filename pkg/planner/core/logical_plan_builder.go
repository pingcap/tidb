// Copyright 2016 PingCAP, Inc.
//
// Licensed under the Apache License, Version 2.0 (the "License");
// you may not use this file except in compliance with the License.
// You may obtain a copy of the License at
//
//     http://www.apache.org/licenses/LICENSE-2.0
//
// Unless required by applicable law or agreed to in writing, software
// distributed under the License is distributed on an "AS IS" BASIS,
// WITHOUT WARRANTIES OR CONDITIONS OF ANY KIND, either express or implied.
// See the License for the specific language governing permissions and
// limitations under the License.

package core

import (
	"context"
	"fmt"
	"math"
	"math/bits"
	"sort"
	"strconv"
	"strings"
	"time"
	"unicode"

	"github.com/pingcap/errors"
	"github.com/pingcap/failpoint"
	"github.com/pingcap/tidb/pkg/domain"
	"github.com/pingcap/tidb/pkg/expression"
	"github.com/pingcap/tidb/pkg/expression/aggregation"
	"github.com/pingcap/tidb/pkg/infoschema"
	"github.com/pingcap/tidb/pkg/kv"
	"github.com/pingcap/tidb/pkg/parser"
	"github.com/pingcap/tidb/pkg/parser/ast"
	"github.com/pingcap/tidb/pkg/parser/charset"
	"github.com/pingcap/tidb/pkg/parser/format"
	"github.com/pingcap/tidb/pkg/parser/model"
	"github.com/pingcap/tidb/pkg/parser/mysql"
	"github.com/pingcap/tidb/pkg/parser/opcode"
	"github.com/pingcap/tidb/pkg/parser/terror"
	"github.com/pingcap/tidb/pkg/planner/core/base"
	core_metrics "github.com/pingcap/tidb/pkg/planner/core/metrics"
	fd "github.com/pingcap/tidb/pkg/planner/funcdep"
	"github.com/pingcap/tidb/pkg/planner/property"
	"github.com/pingcap/tidb/pkg/planner/util"
	"github.com/pingcap/tidb/pkg/planner/util/debugtrace"
	"github.com/pingcap/tidb/pkg/planner/util/fixcontrol"
	"github.com/pingcap/tidb/pkg/privilege"
	"github.com/pingcap/tidb/pkg/sessionctx"
	"github.com/pingcap/tidb/pkg/sessionctx/variable"
	"github.com/pingcap/tidb/pkg/statistics"
	"github.com/pingcap/tidb/pkg/table"
	"github.com/pingcap/tidb/pkg/table/tables"
	"github.com/pingcap/tidb/pkg/table/temptable"
	"github.com/pingcap/tidb/pkg/types"
	driver "github.com/pingcap/tidb/pkg/types/parser_driver"
	util2 "github.com/pingcap/tidb/pkg/util"
	"github.com/pingcap/tidb/pkg/util/chunk"
	"github.com/pingcap/tidb/pkg/util/collate"
	"github.com/pingcap/tidb/pkg/util/dbterror"
	"github.com/pingcap/tidb/pkg/util/dbterror/plannererrors"
	"github.com/pingcap/tidb/pkg/util/hack"
	h "github.com/pingcap/tidb/pkg/util/hint"
	"github.com/pingcap/tidb/pkg/util/intest"
	"github.com/pingcap/tidb/pkg/util/intset"
	"github.com/pingcap/tidb/pkg/util/logutil"
	"github.com/pingcap/tidb/pkg/util/plancodec"
	"github.com/pingcap/tidb/pkg/util/set"
	"github.com/pingcap/tidb/pkg/util/size"
	"github.com/pingcap/tipb/go-tipb"
)

const (
	// ErrExprInSelect  is in select fields for the error of ErrFieldNotInGroupBy
	ErrExprInSelect = "SELECT list"
	// ErrExprInOrderBy  is in order by items for the error of ErrFieldNotInGroupBy
	ErrExprInOrderBy = "ORDER BY"
)

// aggOrderByResolver is currently resolving expressions of order by clause
// in aggregate function GROUP_CONCAT.
type aggOrderByResolver struct {
	ctx       base.PlanContext
	err       error
	args      []ast.ExprNode
	exprDepth int // exprDepth is the depth of current expression in expression tree.
}

func (a *aggOrderByResolver) Enter(inNode ast.Node) (ast.Node, bool) {
	a.exprDepth++
	if n, ok := inNode.(*driver.ParamMarkerExpr); ok {
		if a.exprDepth == 1 {
			_, isNull, isExpectedType := getUintFromNode(a.ctx, n, false)
			// For constant uint expression in top level, it should be treated as position expression.
			if !isNull && isExpectedType {
				return expression.ConstructPositionExpr(n), true
			}
		}
	}
	return inNode, false
}

func (a *aggOrderByResolver) Leave(inNode ast.Node) (ast.Node, bool) {
	if v, ok := inNode.(*ast.PositionExpr); ok {
		pos, isNull, err := expression.PosFromPositionExpr(a.ctx.GetExprCtx(), a.ctx, v)
		if err != nil {
			a.err = err
		}
		if err != nil || isNull {
			return inNode, false
		}
		if pos < 1 || pos > len(a.args) {
			errPos := strconv.Itoa(pos)
			if v.P != nil {
				errPos = "?"
			}
			a.err = plannererrors.ErrUnknownColumn.FastGenByArgs(errPos, "order clause")
			return inNode, false
		}
		ret := a.args[pos-1]
		return ret, true
	}
	return inNode, true
}

func (b *PlanBuilder) buildExpand(p base.LogicalPlan, gbyItems []expression.Expression) (base.LogicalPlan, []expression.Expression, error) {
	b.optFlag |= flagResolveExpand

	// Rollup syntax require expand OP to do the data expansion, different data replica supply the different grouping layout.
	distinctGbyExprs, gbyExprsRefPos := expression.DeduplicateGbyExpression(gbyItems)
	// build another projection below.
	proj := LogicalProjection{Exprs: make([]expression.Expression, 0, p.Schema().Len()+len(distinctGbyExprs))}.Init(b.ctx, b.getSelectOffset())
	// project: child's output and distinct GbyExprs in advance. (make every group-by item to be a column)
	projSchema := p.Schema().Clone()
	names := p.OutputNames()
	for _, col := range projSchema.Columns {
		proj.Exprs = append(proj.Exprs, col)
	}
	distinctGbyColNames := make(types.NameSlice, 0, len(distinctGbyExprs))
	distinctGbyCols := make([]*expression.Column, 0, len(distinctGbyExprs))
	for _, expr := range distinctGbyExprs {
		// distinct group expr has been resolved in resolveGby.
		proj.Exprs = append(proj.Exprs, expr)

		// add the newly appended names.
		var name *types.FieldName
		if c, ok := expr.(*expression.Column); ok {
			name = buildExpandFieldName(c, names[p.Schema().ColumnIndex(c)], "")
		} else {
			name = buildExpandFieldName(expr, nil, "")
		}
		names = append(names, name)
		distinctGbyColNames = append(distinctGbyColNames, name)

		// since we will change the nullability of source col, proj it with a new col id.
		col := &expression.Column{
			UniqueID: b.ctx.GetSessionVars().AllocPlanColumnID(),
			// clone it rather than using it directly,
			RetType: expr.GetType().Clone(),
		}

		projSchema.Append(col)
		distinctGbyCols = append(distinctGbyCols, col)
	}
	proj.SetSchema(projSchema)
	proj.SetChildren(p)
	// since expand will ref original col and make some change, do the copy in executor rather than ref the same chunk.column.
	proj.AvoidColumnEvaluator = true
	proj.Proj4Expand = true
	newGbyItems := expression.RestoreGbyExpression(distinctGbyCols, gbyExprsRefPos)

	// build expand.
	rollupGroupingSets := expression.RollupGroupingSets(newGbyItems)
	// eg: <a,b,c> with rollup => {},{a},{a,b},{a,b,c}
	// for every grouping set above, we should individually set those not-needed grouping-set col as null value.
	// eg: let's say base schema is <a,b,c,d>, d is unrelated col, keep it real in every grouping set projection.
	// 		for grouping set {a,b,c}, project it as: [a,    b,    c,    d,   gid]
	//      for grouping set {a,b},   project it as: [a,    b,    null, d,   gid]
	//      for grouping set {a},     project it as: [a,    null, null, d,   gid]
	// 		for grouping set {},      project it as: [null, null, null, d,   gid]
	expandSchema := proj.Schema().Clone()
	expression.AdjustNullabilityFromGroupingSets(rollupGroupingSets, expandSchema)
	expand := LogicalExpand{
		rollupGroupingSets:  rollupGroupingSets,
		distinctGroupByCol:  distinctGbyCols,
		distinctGbyColNames: distinctGbyColNames,
		// for resolving grouping function args.
		distinctGbyExprs: distinctGbyExprs,

		// fill the gen col names when building level projections.
	}.Init(b.ctx, b.getSelectOffset())

	// if we want to use bitAnd for the quick computation of grouping function, then the maximum capacity of num of grouping is about 64.
	expand.GroupingMode = tipb.GroupingMode_ModeBitAnd
	if len(expand.rollupGroupingSets) > 64 {
		expand.GroupingMode = tipb.GroupingMode_ModeNumericSet
	}

	expand.distinctSize, expand.rollupGroupingIDs, expand.rollupID2GIDS = expand.rollupGroupingSets.DistinctSize()
	hasDuplicateGroupingSet := len(expand.rollupGroupingSets) != expand.distinctSize
	// append the generated column for logical Expand.
	tp := types.NewFieldType(mysql.TypeLonglong)
	tp.SetFlag(mysql.UnsignedFlag | mysql.NotNullFlag)
	gid := &expression.Column{
		UniqueID: b.ctx.GetSessionVars().AllocPlanColumnID(),
		RetType:  tp,
		OrigName: "gid",
	}
	expand.GID = gid
	expandSchema.Append(gid)
	expand.ExtraGroupingColNames = append(expand.ExtraGroupingColNames, gid.OrigName)
	names = append(names, buildExpandFieldName(gid, nil, "gid_"))
	expand.GIDName = names[len(names)-1]
	if hasDuplicateGroupingSet {
		// the last two col of the schema should be gid & gpos
		gpos := &expression.Column{
			UniqueID: b.ctx.GetSessionVars().AllocPlanColumnID(),
			RetType:  tp.Clone(),
			OrigName: "gpos",
		}
		expand.GPos = gpos
		expandSchema.Append(gpos)
		expand.ExtraGroupingColNames = append(expand.ExtraGroupingColNames, gpos.OrigName)
		names = append(names, buildExpandFieldName(gpos, nil, "gpos_"))
		expand.GPosName = names[len(names)-1]
	}
	expand.SetChildren(proj)
	expand.SetSchema(expandSchema)
	expand.SetOutputNames(names)

	// register current rollup Expand operator in current select block.
	b.currentBlockExpand = expand

	// defer generating level-projection as last logical optimization rule.
	return expand, newGbyItems, nil
}

func (b *PlanBuilder) buildAggregation(ctx context.Context, p base.LogicalPlan, aggFuncList []*ast.AggregateFuncExpr, gbyItems []expression.Expression,
	correlatedAggMap map[*ast.AggregateFuncExpr]int) (base.LogicalPlan, map[int]int, error) {
	b.optFlag |= flagBuildKeyInfo
	b.optFlag |= flagPushDownAgg
	// We may apply aggregation eliminate optimization.
	// So we add the flagMaxMinEliminate to try to convert max/min to topn and flagPushDownTopN to handle the newly added topn operator.
	b.optFlag |= flagMaxMinEliminate
	b.optFlag |= flagPushDownTopN
	// when we eliminate the max and min we may add `is not null` filter.
	b.optFlag |= flagPredicatePushDown
	b.optFlag |= flagEliminateAgg
	b.optFlag |= flagEliminateProjection

	if b.ctx.GetSessionVars().EnableSkewDistinctAgg {
		b.optFlag |= flagSkewDistinctAgg
	}
	// flag it if cte contain aggregation
	if b.buildingCTE {
		b.outerCTEs[len(b.outerCTEs)-1].containAggOrWindow = true
	}
	var rollupExpand *LogicalExpand
	if expand, ok := p.(*LogicalExpand); ok {
		rollupExpand = expand
	}

	plan4Agg := LogicalAggregation{AggFuncs: make([]*aggregation.AggFuncDesc, 0, len(aggFuncList))}.Init(b.ctx, b.getSelectOffset())
	if hintinfo := b.TableHints(); hintinfo != nil {
		plan4Agg.PreferAggType = hintinfo.PreferAggType
		plan4Agg.PreferAggToCop = hintinfo.PreferAggToCop
	}
	schema4Agg := expression.NewSchema(make([]*expression.Column, 0, len(aggFuncList)+p.Schema().Len())...)
	names := make(types.NameSlice, 0, len(aggFuncList)+p.Schema().Len())
	// aggIdxMap maps the old index to new index after applying common aggregation functions elimination.
	aggIndexMap := make(map[int]int)

	allAggsFirstRow := true
	for i, aggFunc := range aggFuncList {
		newArgList := make([]expression.Expression, 0, len(aggFunc.Args))
		for _, arg := range aggFunc.Args {
			newArg, np, err := b.rewrite(ctx, arg, p, nil, true)
			if err != nil {
				return nil, nil, err
			}
			p = np
			newArgList = append(newArgList, newArg)
		}
		newFunc, err := aggregation.NewAggFuncDesc(b.ctx.GetExprCtx(), aggFunc.F, newArgList, aggFunc.Distinct)
		if err != nil {
			return nil, nil, err
		}
		if newFunc.Name != ast.AggFuncFirstRow {
			allAggsFirstRow = false
		}
		if aggFunc.Order != nil {
			trueArgs := aggFunc.Args[:len(aggFunc.Args)-1] // the last argument is SEPARATOR, remote it.
			resolver := &aggOrderByResolver{
				ctx:  b.ctx,
				args: trueArgs,
			}
			for _, byItem := range aggFunc.Order.Items {
				resolver.exprDepth = 0
				resolver.err = nil
				retExpr, _ := byItem.Expr.Accept(resolver)
				if resolver.err != nil {
					return nil, nil, errors.Trace(resolver.err)
				}
				newByItem, np, err := b.rewrite(ctx, retExpr.(ast.ExprNode), p, nil, true)
				if err != nil {
					return nil, nil, err
				}
				p = np
				newFunc.OrderByItems = append(newFunc.OrderByItems, &util.ByItems{Expr: newByItem, Desc: byItem.Desc})
			}
		}
		// combine identical aggregate functions
		combined := false
		for j := 0; j < i; j++ {
			oldFunc := plan4Agg.AggFuncs[aggIndexMap[j]]
			if oldFunc.Equal(b.ctx.GetExprCtx().GetEvalCtx(), newFunc) {
				aggIndexMap[i] = aggIndexMap[j]
				combined = true
				if _, ok := correlatedAggMap[aggFunc]; ok {
					if _, ok = b.correlatedAggMapper[aggFuncList[j]]; !ok {
						b.correlatedAggMapper[aggFuncList[j]] = &expression.CorrelatedColumn{
							Column: *schema4Agg.Columns[aggIndexMap[j]],
							Data:   new(types.Datum),
						}
					}
					b.correlatedAggMapper[aggFunc] = b.correlatedAggMapper[aggFuncList[j]]
				}
				break
			}
		}
		// create new columns for aggregate functions which show up first
		if !combined {
			position := len(plan4Agg.AggFuncs)
			aggIndexMap[i] = position
			plan4Agg.AggFuncs = append(plan4Agg.AggFuncs, newFunc)
			column := expression.Column{
				UniqueID: b.ctx.GetSessionVars().AllocPlanColumnID(),
				RetType:  newFunc.RetTp,
			}
			schema4Agg.Append(&column)
			names = append(names, types.EmptyName)
			if _, ok := correlatedAggMap[aggFunc]; ok {
				b.correlatedAggMapper[aggFunc] = &expression.CorrelatedColumn{
					Column: column,
					Data:   new(types.Datum),
				}
			}
		}
	}
	for i, col := range p.Schema().Columns {
		newFunc, err := aggregation.NewAggFuncDesc(b.ctx.GetExprCtx(), ast.AggFuncFirstRow, []expression.Expression{col}, false)
		if err != nil {
			return nil, nil, err
		}
		plan4Agg.AggFuncs = append(plan4Agg.AggFuncs, newFunc)
		newCol, _ := col.Clone().(*expression.Column)
		newCol.RetType = newFunc.RetTp
		schema4Agg.Append(newCol)
		names = append(names, p.OutputNames()[i])
	}
	var (
		join            *LogicalJoin
		isJoin          bool
		isSelectionJoin bool
	)
	join, isJoin = p.(*LogicalJoin)
	selection, isSelection := p.(*LogicalSelection)
	if isSelection {
		join, isSelectionJoin = selection.children[0].(*LogicalJoin)
	}
	if (isJoin && join.fullSchema != nil) || (isSelectionJoin && join.fullSchema != nil) {
		for i, col := range join.fullSchema.Columns {
			if p.Schema().Contains(col) {
				continue
			}
			newFunc, err := aggregation.NewAggFuncDesc(b.ctx.GetExprCtx(), ast.AggFuncFirstRow, []expression.Expression{col}, false)
			if err != nil {
				return nil, nil, err
			}
			plan4Agg.AggFuncs = append(plan4Agg.AggFuncs, newFunc)
			newCol, _ := col.Clone().(*expression.Column)
			newCol.RetType = newFunc.RetTp
			schema4Agg.Append(newCol)
			names = append(names, join.fullNames[i])
		}
	}
	hasGroupBy := len(gbyItems) > 0
	for i, aggFunc := range plan4Agg.AggFuncs {
		err := aggFunc.UpdateNotNullFlag4RetType(hasGroupBy, allAggsFirstRow)
		if err != nil {
			return nil, nil, err
		}
		schema4Agg.Columns[i].RetType = aggFunc.RetTp
	}
	plan4Agg.names = names
	plan4Agg.SetChildren(p)
	if rollupExpand != nil {
		// append gid and gpos as the group keys if any.
		plan4Agg.GroupByItems = append(gbyItems, rollupExpand.GID)
		if rollupExpand.GPos != nil {
			plan4Agg.GroupByItems = append(plan4Agg.GroupByItems, rollupExpand.GPos)
		}
	} else {
		plan4Agg.GroupByItems = gbyItems
	}
	plan4Agg.SetSchema(schema4Agg)
	return plan4Agg, aggIndexMap, nil
}

func (b *PlanBuilder) buildTableRefs(ctx context.Context, from *ast.TableRefsClause) (p base.LogicalPlan, err error) {
	if from == nil {
		p = b.buildTableDual()
		return
	}
	defer func() {
		// After build the resultSetNode, need to reset it so that it can be referenced by outer level.
		for _, cte := range b.outerCTEs {
			cte.recursiveRef = false
		}
	}()
	return b.buildResultSetNode(ctx, from.TableRefs, false)
}

func (b *PlanBuilder) buildResultSetNode(ctx context.Context, node ast.ResultSetNode, isCTE bool) (p base.LogicalPlan, err error) {
	//If it is building the CTE queries, we will mark them.
	b.isCTE = isCTE
	switch x := node.(type) {
	case *ast.Join:
		return b.buildJoin(ctx, x)
	case *ast.TableSource:
		var isTableName bool
		switch v := x.Source.(type) {
		case *ast.SelectStmt:
			ci := b.prepareCTECheckForSubQuery()
			defer resetCTECheckForSubQuery(ci)
			b.optFlag = b.optFlag | flagConstantPropagation
			p, err = b.buildSelect(ctx, v)
		case *ast.SetOprStmt:
			ci := b.prepareCTECheckForSubQuery()
			defer resetCTECheckForSubQuery(ci)
			p, err = b.buildSetOpr(ctx, v)
		case *ast.TableName:
			p, err = b.buildDataSource(ctx, v, &x.AsName)
			isTableName = true
		default:
			err = plannererrors.ErrUnsupportedType.GenWithStackByArgs(v)
		}
		if err != nil {
			return nil, err
		}

		for _, name := range p.OutputNames() {
			if name.Hidden {
				continue
			}
			if x.AsName.L != "" {
				name.TblName = x.AsName
			}
		}
		// `TableName` is not a select block, so we do not need to handle it.
		var plannerSelectBlockAsName []ast.HintTable
		if p := b.ctx.GetSessionVars().PlannerSelectBlockAsName.Load(); p != nil {
			plannerSelectBlockAsName = *p
		}
		if len(plannerSelectBlockAsName) > 0 && !isTableName {
			plannerSelectBlockAsName[p.QueryBlockOffset()] = ast.HintTable{DBName: p.OutputNames()[0].DBName, TableName: p.OutputNames()[0].TblName}
		}
		// Duplicate column name in one table is not allowed.
		// "select * from (select 1, 1) as a;" is duplicate
		dupNames := make(map[string]struct{}, len(p.Schema().Columns))
		for _, name := range p.OutputNames() {
			colName := name.ColName.O
			if _, ok := dupNames[colName]; ok {
				return nil, plannererrors.ErrDupFieldName.GenWithStackByArgs(colName)
			}
			dupNames[colName] = struct{}{}
		}
		return p, nil
	case *ast.SelectStmt:
		return b.buildSelect(ctx, x)
	case *ast.SetOprStmt:
		return b.buildSetOpr(ctx, x)
	default:
		return nil, plannererrors.ErrUnsupportedType.GenWithStack("Unsupported ast.ResultSetNode(%T) for buildResultSetNode()", x)
	}
}

// pushDownConstExpr checks if the condition is from filter condition, if true, push it down to both
// children of join, whatever the join type is; if false, push it down to inner child of outer join,
// and both children of non-outer-join.
func (p *LogicalJoin) pushDownConstExpr(expr expression.Expression, leftCond []expression.Expression,
	rightCond []expression.Expression, filterCond bool) ([]expression.Expression, []expression.Expression) {
	switch p.JoinType {
	case LeftOuterJoin, LeftOuterSemiJoin, AntiLeftOuterSemiJoin:
		if filterCond {
			leftCond = append(leftCond, expr)
			// Append the expr to right join condition instead of `rightCond`, to make it able to be
			// pushed down to children of join.
			p.RightConditions = append(p.RightConditions, expr)
		} else {
			rightCond = append(rightCond, expr)
		}
	case RightOuterJoin:
		if filterCond {
			rightCond = append(rightCond, expr)
			p.LeftConditions = append(p.LeftConditions, expr)
		} else {
			leftCond = append(leftCond, expr)
		}
	case SemiJoin, InnerJoin:
		leftCond = append(leftCond, expr)
		rightCond = append(rightCond, expr)
	case AntiSemiJoin:
		if filterCond {
			leftCond = append(leftCond, expr)
		}
		rightCond = append(rightCond, expr)
	}
	return leftCond, rightCond
}

func (p *LogicalJoin) extractOnCondition(conditions []expression.Expression, deriveLeft bool,
	deriveRight bool) (eqCond []*expression.ScalarFunction, leftCond []expression.Expression,
	rightCond []expression.Expression, otherCond []expression.Expression) {
	return p.ExtractOnCondition(conditions, p.children[0].Schema(), p.children[1].Schema(), deriveLeft, deriveRight)
}

// ExtractOnCondition divide conditions in CNF of join node into 4 groups.
// These conditions can be where conditions, join conditions, or collection of both.
// If deriveLeft/deriveRight is set, we would try to derive more conditions for left/right plan.
func (p *LogicalJoin) ExtractOnCondition(
	conditions []expression.Expression,
	leftSchema *expression.Schema,
	rightSchema *expression.Schema,
	deriveLeft bool,
	deriveRight bool) (eqCond []*expression.ScalarFunction, leftCond []expression.Expression,
	rightCond []expression.Expression, otherCond []expression.Expression) {
	ctx := p.SCtx()
	for _, expr := range conditions {
		// For queries like `select a in (select a from s where s.b = t.b) from t`,
		// if subquery is empty caused by `s.b = t.b`, the result should always be
		// false even if t.a is null or s.a is null. To make this join "empty aware",
		// we should differentiate `t.a = s.a` from other column equal conditions, so
		// we put it into OtherConditions instead of EqualConditions of join.
		if expression.IsEQCondFromIn(expr) {
			otherCond = append(otherCond, expr)
			continue
		}
		binop, ok := expr.(*expression.ScalarFunction)
		if ok && len(binop.GetArgs()) == 2 {
			arg0, lOK := binop.GetArgs()[0].(*expression.Column)
			arg1, rOK := binop.GetArgs()[1].(*expression.Column)
			if lOK && rOK {
				leftCol := leftSchema.RetrieveColumn(arg0)
				rightCol := rightSchema.RetrieveColumn(arg1)
				if leftCol == nil || rightCol == nil {
					leftCol = leftSchema.RetrieveColumn(arg1)
					rightCol = rightSchema.RetrieveColumn(arg0)
					arg0, arg1 = arg1, arg0
				}
				if leftCol != nil && rightCol != nil {
					if deriveLeft {
<<<<<<< HEAD
						if isNullFilteredOneExpr(ctx, leftSchema, expr) && !mysql.HasNotNullFlag(leftCol.RetType.GetFlag()) {
=======
						if util.IsNullRejected(ctx, leftSchema, expr) && !mysql.HasNotNullFlag(leftCol.RetType.GetFlag()) {
>>>>>>> 32929093
							notNullExpr := expression.BuildNotNullExpr(ctx.GetExprCtx(), leftCol)
							leftCond = append(leftCond, notNullExpr)
						}
					}
					if deriveRight {
<<<<<<< HEAD
						if isNullFilteredOneExpr(ctx, rightSchema, expr) && !mysql.HasNotNullFlag(rightCol.RetType.GetFlag()) {
=======
						if util.IsNullRejected(ctx, rightSchema, expr) && !mysql.HasNotNullFlag(rightCol.RetType.GetFlag()) {
>>>>>>> 32929093
							notNullExpr := expression.BuildNotNullExpr(ctx.GetExprCtx(), rightCol)
							rightCond = append(rightCond, notNullExpr)
						}
					}
					if binop.FuncName.L == ast.EQ {
						cond := expression.NewFunctionInternal(ctx.GetExprCtx(), ast.EQ, types.NewFieldType(mysql.TypeTiny), arg0, arg1)
						eqCond = append(eqCond, cond.(*expression.ScalarFunction))
						continue
					}
				}
			}
		}
		columns := expression.ExtractColumns(expr)
		// `columns` may be empty, if the condition is like `correlated_column op constant`, or `constant`,
		// push this kind of constant condition down according to join type.
		if len(columns) == 0 {
			leftCond, rightCond = p.pushDownConstExpr(expr, leftCond, rightCond, deriveLeft || deriveRight)
			continue
		}
		allFromLeft, allFromRight := true, true
		for _, col := range columns {
			if !leftSchema.Contains(col) {
				allFromLeft = false
			}
			if !rightSchema.Contains(col) {
				allFromRight = false
			}
		}
		if allFromRight {
			rightCond = append(rightCond, expr)
		} else if allFromLeft {
			leftCond = append(leftCond, expr)
		} else {
			// Relax expr to two supersets: leftRelaxedCond and rightRelaxedCond, the expression now is
			// `expr AND leftRelaxedCond AND rightRelaxedCond`. Motivation is to push filters down to
			// children as much as possible.
			if deriveLeft {
				leftRelaxedCond := expression.DeriveRelaxedFiltersFromDNF(ctx.GetExprCtx(), expr, leftSchema)
				if leftRelaxedCond != nil {
					leftCond = append(leftCond, leftRelaxedCond)
				}
			}
			if deriveRight {
				rightRelaxedCond := expression.DeriveRelaxedFiltersFromDNF(ctx.GetExprCtx(), expr, rightSchema)
				if rightRelaxedCond != nil {
					rightCond = append(rightCond, rightRelaxedCond)
				}
			}
			otherCond = append(otherCond, expr)
		}
	}
	return
}

// extractTableAlias returns table alias of the base.LogicalPlan's columns.
// It will return nil when there are multiple table alias, because the alias is only used to check if
// the base.LogicalPlan Match some optimizer hints, and hints are not expected to take effect in this case.
func extractTableAlias(p base.Plan, parentOffset int) *h.HintedTable {
	if len(p.OutputNames()) > 0 && p.OutputNames()[0].TblName.L != "" {
		firstName := p.OutputNames()[0]
		for _, name := range p.OutputNames() {
			if name.TblName.L != firstName.TblName.L ||
				(name.DBName.L != "" && firstName.DBName.L != "" && name.DBName.L != firstName.DBName.L) { // DBName can be nil, see #46160
				return nil
			}
		}
		qbOffset := p.QueryBlockOffset()
		var blockAsNames []ast.HintTable
		if p := p.SCtx().GetSessionVars().PlannerSelectBlockAsName.Load(); p != nil {
			blockAsNames = *p
		}
		// For sub-queries like `(select * from t) t1`, t1 should belong to its surrounding select block.
		if qbOffset != parentOffset && blockAsNames != nil && blockAsNames[qbOffset].TableName.L != "" {
			qbOffset = parentOffset
		}
		dbName := firstName.DBName
		if dbName.L == "" {
			dbName = model.NewCIStr(p.SCtx().GetSessionVars().CurrentDB)
		}
		return &h.HintedTable{DBName: dbName, TblName: firstName.TblName, SelectOffset: qbOffset}
	}
	return nil
}

func (p *LogicalJoin) setPreferredJoinTypeAndOrder(hintInfo *h.PlanHints) {
	if hintInfo == nil {
		return
	}

	lhsAlias := extractTableAlias(p.children[0], p.QueryBlockOffset())
	rhsAlias := extractTableAlias(p.children[1], p.QueryBlockOffset())
	if hintInfo.IfPreferMergeJoin(lhsAlias) {
		p.preferJoinType |= h.PreferMergeJoin
		p.leftPreferJoinType |= h.PreferMergeJoin
	}
	if hintInfo.IfPreferMergeJoin(rhsAlias) {
		p.preferJoinType |= h.PreferMergeJoin
		p.rightPreferJoinType |= h.PreferMergeJoin
	}
	if hintInfo.IfPreferNoMergeJoin(lhsAlias) {
		p.preferJoinType |= h.PreferNoMergeJoin
		p.leftPreferJoinType |= h.PreferNoMergeJoin
	}
	if hintInfo.IfPreferNoMergeJoin(rhsAlias) {
		p.preferJoinType |= h.PreferNoMergeJoin
		p.rightPreferJoinType |= h.PreferNoMergeJoin
	}
	if hintInfo.IfPreferBroadcastJoin(lhsAlias) {
		p.preferJoinType |= h.PreferBCJoin
		p.leftPreferJoinType |= h.PreferBCJoin
	}
	if hintInfo.IfPreferBroadcastJoin(rhsAlias) {
		p.preferJoinType |= h.PreferBCJoin
		p.rightPreferJoinType |= h.PreferBCJoin
	}
	if hintInfo.IfPreferShuffleJoin(lhsAlias) {
		p.preferJoinType |= h.PreferShuffleJoin
		p.leftPreferJoinType |= h.PreferShuffleJoin
	}
	if hintInfo.IfPreferShuffleJoin(rhsAlias) {
		p.preferJoinType |= h.PreferShuffleJoin
		p.rightPreferJoinType |= h.PreferShuffleJoin
	}
	if hintInfo.IfPreferHashJoin(lhsAlias) {
		p.preferJoinType |= h.PreferHashJoin
		p.leftPreferJoinType |= h.PreferHashJoin
	}
	if hintInfo.IfPreferHashJoin(rhsAlias) {
		p.preferJoinType |= h.PreferHashJoin
		p.rightPreferJoinType |= h.PreferHashJoin
	}
	if hintInfo.IfPreferNoHashJoin(lhsAlias) {
		p.preferJoinType |= h.PreferNoHashJoin
		p.leftPreferJoinType |= h.PreferNoHashJoin
	}
	if hintInfo.IfPreferNoHashJoin(rhsAlias) {
		p.preferJoinType |= h.PreferNoHashJoin
		p.rightPreferJoinType |= h.PreferNoHashJoin
	}
	if hintInfo.IfPreferINLJ(lhsAlias) {
		p.preferJoinType |= h.PreferLeftAsINLJInner
		p.leftPreferJoinType |= h.PreferINLJ
	}
	if hintInfo.IfPreferINLJ(rhsAlias) {
		p.preferJoinType |= h.PreferRightAsINLJInner
		p.rightPreferJoinType |= h.PreferINLJ
	}
	if hintInfo.IfPreferINLHJ(lhsAlias) {
		p.preferJoinType |= h.PreferLeftAsINLHJInner
		p.leftPreferJoinType |= h.PreferINLHJ
	}
	if hintInfo.IfPreferINLHJ(rhsAlias) {
		p.preferJoinType |= h.PreferRightAsINLHJInner
		p.rightPreferJoinType |= h.PreferINLHJ
	}
	if hintInfo.IfPreferINLMJ(lhsAlias) {
		p.preferJoinType |= h.PreferLeftAsINLMJInner
		p.leftPreferJoinType |= h.PreferINLMJ
	}
	if hintInfo.IfPreferINLMJ(rhsAlias) {
		p.preferJoinType |= h.PreferRightAsINLMJInner
		p.rightPreferJoinType |= h.PreferINLMJ
	}
	if hintInfo.IfPreferNoIndexJoin(lhsAlias) {
		p.preferJoinType |= h.PreferNoIndexJoin
		p.leftPreferJoinType |= h.PreferNoIndexJoin
	}
	if hintInfo.IfPreferNoIndexJoin(rhsAlias) {
		p.preferJoinType |= h.PreferNoIndexJoin
		p.rightPreferJoinType |= h.PreferNoIndexJoin
	}
	if hintInfo.IfPreferNoIndexHashJoin(lhsAlias) {
		p.preferJoinType |= h.PreferNoIndexHashJoin
		p.leftPreferJoinType |= h.PreferNoIndexHashJoin
	}
	if hintInfo.IfPreferNoIndexHashJoin(rhsAlias) {
		p.preferJoinType |= h.PreferNoIndexHashJoin
		p.rightPreferJoinType |= h.PreferNoIndexHashJoin
	}
	if hintInfo.IfPreferNoIndexMergeJoin(lhsAlias) {
		p.preferJoinType |= h.PreferNoIndexMergeJoin
		p.leftPreferJoinType |= h.PreferNoIndexMergeJoin
	}
	if hintInfo.IfPreferNoIndexMergeJoin(rhsAlias) {
		p.preferJoinType |= h.PreferNoIndexMergeJoin
		p.rightPreferJoinType |= h.PreferNoIndexMergeJoin
	}
	if hintInfo.IfPreferHJBuild(lhsAlias) {
		p.preferJoinType |= h.PreferLeftAsHJBuild
		p.leftPreferJoinType |= h.PreferHJBuild
	}
	if hintInfo.IfPreferHJBuild(rhsAlias) {
		p.preferJoinType |= h.PreferRightAsHJBuild
		p.rightPreferJoinType |= h.PreferHJBuild
	}
	if hintInfo.IfPreferHJProbe(lhsAlias) {
		p.preferJoinType |= h.PreferLeftAsHJProbe
		p.leftPreferJoinType |= h.PreferHJProbe
	}
	if hintInfo.IfPreferHJProbe(rhsAlias) {
		p.preferJoinType |= h.PreferRightAsHJProbe
		p.rightPreferJoinType |= h.PreferHJProbe
	}
	hasConflict := false
	if !p.SCtx().GetSessionVars().EnableAdvancedJoinHint || p.SCtx().GetSessionVars().StmtCtx.StraightJoinOrder {
		if containDifferentJoinTypes(p.preferJoinType) {
			hasConflict = true
		}
	} else if p.SCtx().GetSessionVars().EnableAdvancedJoinHint {
		if containDifferentJoinTypes(p.leftPreferJoinType) || containDifferentJoinTypes(p.rightPreferJoinType) {
			hasConflict = true
		}
	}
	if hasConflict {
		p.SCtx().GetSessionVars().StmtCtx.SetHintWarning(
			"Join hints are conflict, you can only specify one type of join")
		p.preferJoinType = 0
	}
	// set the join order
	if hintInfo.LeadingJoinOrder != nil {
		p.preferJoinOrder = hintInfo.MatchTableName([]*h.HintedTable{lhsAlias, rhsAlias}, hintInfo.LeadingJoinOrder)
	}
	// set hintInfo for further usage if this hint info can be used.
	if p.preferJoinType != 0 || p.preferJoinOrder {
		p.hintInfo = hintInfo
	}
}

func setPreferredJoinTypeFromOneSide(preferJoinType uint, isLeft bool) (resJoinType uint) {
	if preferJoinType == 0 {
		return
	}
	if preferJoinType&h.PreferINLJ > 0 {
		preferJoinType &= ^h.PreferINLJ
		if isLeft {
			resJoinType |= h.PreferLeftAsINLJInner
		} else {
			resJoinType |= h.PreferRightAsINLJInner
		}
	}
	if preferJoinType&h.PreferINLHJ > 0 {
		preferJoinType &= ^h.PreferINLHJ
		if isLeft {
			resJoinType |= h.PreferLeftAsINLHJInner
		} else {
			resJoinType |= h.PreferRightAsINLHJInner
		}
	}
	if preferJoinType&h.PreferINLMJ > 0 {
		preferJoinType &= ^h.PreferINLMJ
		if isLeft {
			resJoinType |= h.PreferLeftAsINLMJInner
		} else {
			resJoinType |= h.PreferRightAsINLMJInner
		}
	}
	if preferJoinType&h.PreferHJBuild > 0 {
		preferJoinType &= ^h.PreferHJBuild
		if isLeft {
			resJoinType |= h.PreferLeftAsHJBuild
		} else {
			resJoinType |= h.PreferRightAsHJBuild
		}
	}
	if preferJoinType&h.PreferHJProbe > 0 {
		preferJoinType &= ^h.PreferHJProbe
		if isLeft {
			resJoinType |= h.PreferLeftAsHJProbe
		} else {
			resJoinType |= h.PreferRightAsHJProbe
		}
	}
	resJoinType |= preferJoinType
	return
}

// setPreferredJoinType generates hint information for the logicalJoin based on the hint information of its left and right children.
func (p *LogicalJoin) setPreferredJoinType() {
	if p.leftPreferJoinType == 0 && p.rightPreferJoinType == 0 {
		return
	}
	p.preferJoinType = setPreferredJoinTypeFromOneSide(p.leftPreferJoinType, true) | setPreferredJoinTypeFromOneSide(p.rightPreferJoinType, false)
	if containDifferentJoinTypes(p.preferJoinType) {
		p.SCtx().GetSessionVars().StmtCtx.SetHintWarning(
			"Join hints conflict after join reorder phase, you can only specify one type of join")
		p.preferJoinType = 0
	}
}

func (ds *DataSource) setPreferredStoreType(hintInfo *h.PlanHints) {
	if hintInfo == nil {
		return
	}

	var alias *h.HintedTable
	if len(ds.TableAsName.L) != 0 {
		alias = &h.HintedTable{DBName: ds.DBName, TblName: *ds.TableAsName, SelectOffset: ds.QueryBlockOffset()}
	} else {
		alias = &h.HintedTable{DBName: ds.DBName, TblName: ds.tableInfo.Name, SelectOffset: ds.QueryBlockOffset()}
	}
	if hintTbl := hintInfo.IfPreferTiKV(alias); hintTbl != nil {
		for _, path := range ds.possibleAccessPaths {
			if path.StoreType == kv.TiKV {
				ds.preferStoreType |= h.PreferTiKV
				ds.preferPartitions[h.PreferTiKV] = hintTbl.Partitions
				break
			}
		}
		if ds.preferStoreType&h.PreferTiKV == 0 {
			errMsg := fmt.Sprintf("No available path for table %s.%s with the store type %s of the hint /*+ read_from_storage */, "+
				"please check the status of the table replica and variable value of tidb_isolation_read_engines(%v)",
				ds.DBName.O, ds.table.Meta().Name.O, kv.TiKV.Name(), ds.SCtx().GetSessionVars().GetIsolationReadEngines())
			ds.SCtx().GetSessionVars().StmtCtx.SetHintWarning(errMsg)
		} else {
			ds.SCtx().GetSessionVars().RaiseWarningWhenMPPEnforced("MPP mode may be blocked because you have set a hint to read table `" + hintTbl.TblName.O + "` from TiKV.")
		}
	}
	if hintTbl := hintInfo.IfPreferTiFlash(alias); hintTbl != nil {
		// `ds.preferStoreType != 0`, which means there's a hint hit the both TiKV value and TiFlash value for table.
		// We can't support read a table from two different storages, even partition table.
		if ds.preferStoreType != 0 {
			ds.SCtx().GetSessionVars().StmtCtx.SetHintWarning(
				fmt.Sprintf("Storage hints are conflict, you can only specify one storage type of table %s.%s",
					alias.DBName.L, alias.TblName.L))
			ds.preferStoreType = 0
			return
		}
		for _, path := range ds.possibleAccessPaths {
			if path.StoreType == kv.TiFlash {
				ds.preferStoreType |= h.PreferTiFlash
				ds.preferPartitions[h.PreferTiFlash] = hintTbl.Partitions
				break
			}
		}
		if ds.preferStoreType&h.PreferTiFlash == 0 {
			errMsg := fmt.Sprintf("No available path for table %s.%s with the store type %s of the hint /*+ read_from_storage */, "+
				"please check the status of the table replica and variable value of tidb_isolation_read_engines(%v)",
				ds.DBName.O, ds.table.Meta().Name.O, kv.TiFlash.Name(), ds.SCtx().GetSessionVars().GetIsolationReadEngines())
			ds.SCtx().GetSessionVars().StmtCtx.SetHintWarning(errMsg)
		}
	}
}

func resetNotNullFlag(schema *expression.Schema, start, end int) {
	for i := start; i < end; i++ {
		col := *schema.Columns[i]
		newFieldType := *col.RetType
		newFieldType.DelFlag(mysql.NotNullFlag)
		col.RetType = &newFieldType
		schema.Columns[i] = &col
	}
}

func (b *PlanBuilder) buildJoin(ctx context.Context, joinNode *ast.Join) (base.LogicalPlan, error) {
	// We will construct a "Join" node for some statements like "INSERT",
	// "DELETE", "UPDATE", "REPLACE". For this scenario "joinNode.Right" is nil
	// and we only build the left "ResultSetNode".
	if joinNode.Right == nil {
		return b.buildResultSetNode(ctx, joinNode.Left, false)
	}

	b.optFlag |= flagConvertOuterToInnerJoin
	b.optFlag = b.optFlag | flagPredicatePushDown
	// Add join reorder flag regardless of inner join or outer join.
	b.optFlag = b.optFlag | flagJoinReOrder
	b.optFlag |= flagPredicateSimplification

	leftPlan, err := b.buildResultSetNode(ctx, joinNode.Left, false)
	if err != nil {
		return nil, err
	}

	rightPlan, err := b.buildResultSetNode(ctx, joinNode.Right, false)
	if err != nil {
		return nil, err
	}

	// The recursive part in CTE must not be on the right side of a LEFT JOIN.
	if lc, ok := rightPlan.(*LogicalCTETable); ok && joinNode.Tp == ast.LeftJoin {
		return nil, plannererrors.ErrCTERecursiveForbiddenJoinOrder.GenWithStackByArgs(lc.name)
	}

	handleMap1 := b.handleHelper.popMap()
	handleMap2 := b.handleHelper.popMap()
	b.handleHelper.mergeAndPush(handleMap1, handleMap2)

	joinPlan := LogicalJoin{StraightJoin: joinNode.StraightJoin || b.inStraightJoin}.Init(b.ctx, b.getSelectOffset())
	joinPlan.SetChildren(leftPlan, rightPlan)
	joinPlan.SetSchema(expression.MergeSchema(leftPlan.Schema(), rightPlan.Schema()))
	joinPlan.names = make([]*types.FieldName, leftPlan.Schema().Len()+rightPlan.Schema().Len())
	copy(joinPlan.names, leftPlan.OutputNames())
	copy(joinPlan.names[leftPlan.Schema().Len():], rightPlan.OutputNames())

	// Set join type.
	switch joinNode.Tp {
	case ast.LeftJoin:
		// left outer join need to be checked elimination
		b.optFlag = b.optFlag | flagEliminateOuterJoin
		joinPlan.JoinType = LeftOuterJoin
		resetNotNullFlag(joinPlan.schema, leftPlan.Schema().Len(), joinPlan.schema.Len())
	case ast.RightJoin:
		// right outer join need to be checked elimination
		b.optFlag = b.optFlag | flagEliminateOuterJoin
		joinPlan.JoinType = RightOuterJoin
		resetNotNullFlag(joinPlan.schema, 0, leftPlan.Schema().Len())
	default:
		joinPlan.JoinType = InnerJoin
	}

	// Merge sub-plan's fullSchema into this join plan.
	// Please read the comment of LogicalJoin.fullSchema for the details.
	var (
		lFullSchema, rFullSchema *expression.Schema
		lFullNames, rFullNames   types.NameSlice
	)
	if left, ok := leftPlan.(*LogicalJoin); ok && left.fullSchema != nil {
		lFullSchema = left.fullSchema
		lFullNames = left.fullNames
	} else {
		lFullSchema = leftPlan.Schema()
		lFullNames = leftPlan.OutputNames()
	}
	if right, ok := rightPlan.(*LogicalJoin); ok && right.fullSchema != nil {
		rFullSchema = right.fullSchema
		rFullNames = right.fullNames
	} else {
		rFullSchema = rightPlan.Schema()
		rFullNames = rightPlan.OutputNames()
	}
	if joinNode.Tp == ast.RightJoin {
		// Make sure lFullSchema means outer full schema and rFullSchema means inner full schema.
		lFullSchema, rFullSchema = rFullSchema, lFullSchema
		lFullNames, rFullNames = rFullNames, lFullNames
	}
	joinPlan.fullSchema = expression.MergeSchema(lFullSchema, rFullSchema)

	// Clear NotNull flag for the inner side schema if it's an outer join.
	if joinNode.Tp == ast.LeftJoin || joinNode.Tp == ast.RightJoin {
		resetNotNullFlag(joinPlan.fullSchema, lFullSchema.Len(), joinPlan.fullSchema.Len())
	}

	// Merge sub-plan's fullNames into this join plan, similar to the fullSchema logic above.
	joinPlan.fullNames = make([]*types.FieldName, 0, len(lFullNames)+len(rFullNames))
	for _, lName := range lFullNames {
		name := *lName
		joinPlan.fullNames = append(joinPlan.fullNames, &name)
	}
	for _, rName := range rFullNames {
		name := *rName
		joinPlan.fullNames = append(joinPlan.fullNames, &name)
	}

	// Set preferred join algorithm if some join hints is specified by user.
	joinPlan.setPreferredJoinTypeAndOrder(b.TableHints())

	// "NATURAL JOIN" doesn't have "ON" or "USING" conditions.
	//
	// The "NATURAL [LEFT] JOIN" of two tables is defined to be semantically
	// equivalent to an "INNER JOIN" or a "LEFT JOIN" with a "USING" clause
	// that names all columns that exist in both tables.
	//
	// See https://dev.mysql.com/doc/refman/5.7/en/join.html for more detail.
	if joinNode.NaturalJoin {
		err = b.buildNaturalJoin(joinPlan, leftPlan, rightPlan, joinNode)
		if err != nil {
			return nil, err
		}
	} else if joinNode.Using != nil {
		err = b.buildUsingClause(joinPlan, leftPlan, rightPlan, joinNode)
		if err != nil {
			return nil, err
		}
	} else if joinNode.On != nil {
		b.curClause = onClause
		onExpr, newPlan, err := b.rewrite(ctx, joinNode.On.Expr, joinPlan, nil, false)
		if err != nil {
			return nil, err
		}
		if newPlan != joinPlan {
			return nil, errors.New("ON condition doesn't support subqueries yet")
		}
		onCondition := expression.SplitCNFItems(onExpr)
		// Keep these expressions as a LogicalSelection upon the inner join, in order to apply
		// possible decorrelate optimizations. The ON clause is actually treated as a WHERE clause now.
		if joinPlan.JoinType == InnerJoin {
			sel := LogicalSelection{Conditions: onCondition}.Init(b.ctx, b.getSelectOffset())
			sel.SetChildren(joinPlan)
			return sel, nil
		}
		joinPlan.AttachOnConds(onCondition)
	} else if joinPlan.JoinType == InnerJoin {
		// If a inner join without "ON" or "USING" clause, it's a cartesian
		// product over the join tables.
		joinPlan.cartesianJoin = true
	}

	return joinPlan, nil
}

// buildUsingClause eliminate the redundant columns and ordering columns based
// on the "USING" clause.
//
// According to the standard SQL, columns are ordered in the following way:
//  1. coalesced common columns of "leftPlan" and "rightPlan", in the order they
//     appears in "leftPlan".
//  2. the rest columns in "leftPlan", in the order they appears in "leftPlan".
//  3. the rest columns in "rightPlan", in the order they appears in "rightPlan".
func (b *PlanBuilder) buildUsingClause(p *LogicalJoin, leftPlan, rightPlan base.LogicalPlan, join *ast.Join) error {
	filter := make(map[string]bool, len(join.Using))
	for _, col := range join.Using {
		filter[col.Name.L] = true
	}
	err := b.coalesceCommonColumns(p, leftPlan, rightPlan, join.Tp, filter)
	if err != nil {
		return err
	}
	// We do not need to coalesce columns for update and delete.
	if b.inUpdateStmt || b.inDeleteStmt {
		p.setSchemaAndNames(expression.MergeSchema(p.Children()[0].Schema(), p.Children()[1].Schema()),
			append(p.Children()[0].OutputNames(), p.Children()[1].OutputNames()...))
	}
	return nil
}

// buildNaturalJoin builds natural join output schema. It finds out all the common columns
// then using the same mechanism as buildUsingClause to eliminate redundant columns and build join conditions.
// According to standard SQL, producing this display order:
//
//	All the common columns
//	Every column in the first (left) table that is not a common column
//	Every column in the second (right) table that is not a common column
func (b *PlanBuilder) buildNaturalJoin(p *LogicalJoin, leftPlan, rightPlan base.LogicalPlan, join *ast.Join) error {
	err := b.coalesceCommonColumns(p, leftPlan, rightPlan, join.Tp, nil)
	if err != nil {
		return err
	}
	// We do not need to coalesce columns for update and delete.
	if b.inUpdateStmt || b.inDeleteStmt {
		p.setSchemaAndNames(expression.MergeSchema(p.Children()[0].Schema(), p.Children()[1].Schema()),
			append(p.Children()[0].OutputNames(), p.Children()[1].OutputNames()...))
	}
	return nil
}

// coalesceCommonColumns is used by buildUsingClause and buildNaturalJoin. The filter is used by buildUsingClause.
func (b *PlanBuilder) coalesceCommonColumns(p *LogicalJoin, leftPlan, rightPlan base.LogicalPlan, joinTp ast.JoinType, filter map[string]bool) error {
	lsc := leftPlan.Schema().Clone()
	rsc := rightPlan.Schema().Clone()
	if joinTp == ast.LeftJoin {
		resetNotNullFlag(rsc, 0, rsc.Len())
	} else if joinTp == ast.RightJoin {
		resetNotNullFlag(lsc, 0, lsc.Len())
	}
	lColumns, rColumns := lsc.Columns, rsc.Columns
	lNames, rNames := leftPlan.OutputNames().Shallow(), rightPlan.OutputNames().Shallow()
	if joinTp == ast.RightJoin {
		leftPlan, rightPlan = rightPlan, leftPlan
		lNames, rNames = rNames, lNames
		lColumns, rColumns = rsc.Columns, lsc.Columns
	}

	// Check using clause with ambiguous columns.
	if filter != nil {
		checkAmbiguous := func(names types.NameSlice) error {
			columnNameInFilter := set.StringSet{}
			for _, name := range names {
				if _, ok := filter[name.ColName.L]; !ok {
					continue
				}
				if columnNameInFilter.Exist(name.ColName.L) {
					return plannererrors.ErrAmbiguous.GenWithStackByArgs(name.ColName.L, "from clause")
				}
				columnNameInFilter.Insert(name.ColName.L)
			}
			return nil
		}
		err := checkAmbiguous(lNames)
		if err != nil {
			return err
		}
		err = checkAmbiguous(rNames)
		if err != nil {
			return err
		}
	} else {
		// Even with no using filter, we still should check the checkAmbiguous name before we try to find the common column from both side.
		// (t3 cross join t4) natural join t1
		//  t1 natural join (t3 cross join t4)
		// t3 and t4 may generate the same name column from cross join.
		// for every common column of natural join, the name from right or left should be exactly one.
		commonNames := make([]string, 0, len(lNames))
		lNameMap := make(map[string]int, len(lNames))
		rNameMap := make(map[string]int, len(rNames))
		for _, name := range lNames {
			// Natural join should ignore _tidb_rowid
			if name.ColName.L == "_tidb_rowid" {
				continue
			}
			// record left map
			if cnt, ok := lNameMap[name.ColName.L]; ok {
				lNameMap[name.ColName.L] = cnt + 1
			} else {
				lNameMap[name.ColName.L] = 1
			}
		}
		for _, name := range rNames {
			// Natural join should ignore _tidb_rowid
			if name.ColName.L == "_tidb_rowid" {
				continue
			}
			// record right map
			if cnt, ok := rNameMap[name.ColName.L]; ok {
				rNameMap[name.ColName.L] = cnt + 1
			} else {
				rNameMap[name.ColName.L] = 1
			}
			// check left map
			if cnt, ok := lNameMap[name.ColName.L]; ok {
				if cnt > 1 {
					return plannererrors.ErrAmbiguous.GenWithStackByArgs(name.ColName.L, "from clause")
				}
				commonNames = append(commonNames, name.ColName.L)
			}
		}
		// check right map
		for _, commonName := range commonNames {
			if rNameMap[commonName] > 1 {
				return plannererrors.ErrAmbiguous.GenWithStackByArgs(commonName, "from clause")
			}
		}
	}

	// Find out all the common columns and put them ahead.
	commonLen := 0
	for i, lName := range lNames {
		// Natural join should ignore _tidb_rowid
		if lName.ColName.L == "_tidb_rowid" {
			continue
		}
		for j := commonLen; j < len(rNames); j++ {
			if lName.ColName.L != rNames[j].ColName.L {
				continue
			}

			if len(filter) > 0 {
				if !filter[lName.ColName.L] {
					break
				}
				// Mark this column exist.
				filter[lName.ColName.L] = false
			}

			col := lColumns[i]
			copy(lColumns[commonLen+1:i+1], lColumns[commonLen:i])
			lColumns[commonLen] = col

			name := lNames[i]
			copy(lNames[commonLen+1:i+1], lNames[commonLen:i])
			lNames[commonLen] = name

			col = rColumns[j]
			copy(rColumns[commonLen+1:j+1], rColumns[commonLen:j])
			rColumns[commonLen] = col

			name = rNames[j]
			copy(rNames[commonLen+1:j+1], rNames[commonLen:j])
			rNames[commonLen] = name

			commonLen++
			break
		}
	}

	if len(filter) > 0 && len(filter) != commonLen {
		for col, notExist := range filter {
			if notExist {
				return plannererrors.ErrUnknownColumn.GenWithStackByArgs(col, "from clause")
			}
		}
	}

	schemaCols := make([]*expression.Column, len(lColumns)+len(rColumns)-commonLen)
	copy(schemaCols[:len(lColumns)], lColumns)
	copy(schemaCols[len(lColumns):], rColumns[commonLen:])
	names := make(types.NameSlice, len(schemaCols))
	copy(names, lNames)
	copy(names[len(lNames):], rNames[commonLen:])

	conds := make([]expression.Expression, 0, commonLen)
	for i := 0; i < commonLen; i++ {
		lc, rc := lsc.Columns[i], rsc.Columns[i]
		cond, err := expression.NewFunction(b.ctx.GetExprCtx(), ast.EQ, types.NewFieldType(mysql.TypeTiny), lc, rc)
		if err != nil {
			return err
		}
		conds = append(conds, cond)
		if p.fullSchema != nil {
			// since fullSchema is derived from left and right schema in upper layer, so rc/lc must be in fullSchema.
			if joinTp == ast.RightJoin {
				p.fullNames[p.fullSchema.ColumnIndex(lc)].Redundant = true
			} else {
				p.fullNames[p.fullSchema.ColumnIndex(rc)].Redundant = true
			}
		}
	}

	p.SetSchema(expression.NewSchema(schemaCols...))
	p.names = names

	p.OtherConditions = append(conds, p.OtherConditions...)

	return nil
}

func (b *PlanBuilder) buildSelection(ctx context.Context, p base.LogicalPlan, where ast.ExprNode, aggMapper map[*ast.AggregateFuncExpr]int) (base.LogicalPlan, error) {
	b.optFlag |= flagPredicatePushDown
	b.optFlag |= flagDeriveTopNFromWindow
	b.optFlag |= flagPredicateSimplification
	if b.curClause != havingClause {
		b.curClause = whereClause
	}

	conditions := splitWhere(where)
	expressions := make([]expression.Expression, 0, len(conditions))
	selection := LogicalSelection{}.Init(b.ctx, b.getSelectOffset())
	for _, cond := range conditions {
		expr, np, err := b.rewrite(ctx, cond, p, aggMapper, false)
		if err != nil {
			return nil, err
		}
		// for case: explain SELECT year+2 as y, SUM(profit) AS profit FROM sales GROUP BY year+2, year+profit WITH ROLLUP having y > 2002;
		// currently, we succeed to resolve y to (year+2), but fail to resolve (year+2) to grouping col, and to base column function: plus(year, 2) instead.
		// which will cause this selection being pushed down through Expand OP itself.
		//
		// In expand, we will additionally project (year+2) out as a new column, let's say grouping_col here, and we wanna it can substitute any upper layer's (year+2)
		expr = b.replaceGroupingFunc(expr)

		p = np
		if expr == nil {
			continue
		}
		expressions = append(expressions, expr)
	}
	cnfExpres := make([]expression.Expression, 0)
	useCache := b.ctx.GetSessionVars().StmtCtx.UseCache()
	for _, expr := range expressions {
		cnfItems := expression.SplitCNFItems(expr)
		for _, item := range cnfItems {
			if con, ok := item.(*expression.Constant); ok && expression.ConstExprConsiderPlanCache(con, useCache) {
				ret, _, err := expression.EvalBool(b.ctx.GetExprCtx().GetEvalCtx(), expression.CNFExprs{con}, chunk.Row{})
				if err != nil {
					return nil, errors.Trace(err)
				}
				if ret {
					continue
				}
				// If there is condition which is always false, return dual plan directly.
				dual := LogicalTableDual{}.Init(b.ctx, b.getSelectOffset())
				dual.names = p.OutputNames()
				dual.SetSchema(p.Schema())
				return dual, nil
			}
			cnfExpres = append(cnfExpres, item)
		}
	}
	if len(cnfExpres) == 0 {
		return p, nil
	}
	// check expr field types.
	for i, expr := range cnfExpres {
		if expr.GetType().EvalType() == types.ETString {
			tp := &types.FieldType{}
			tp.SetType(mysql.TypeDouble)
			tp.SetFlag(expr.GetType().GetFlag())
			tp.SetFlen(mysql.MaxRealWidth)
			tp.SetDecimal(types.UnspecifiedLength)
			types.SetBinChsClnFlag(tp)
			cnfExpres[i] = expression.TryPushCastIntoControlFunctionForHybridType(b.ctx.GetExprCtx(), expr, tp)
		}
	}
	selection.Conditions = cnfExpres
	selection.SetChildren(p)
	return selection, nil
}

// buildProjectionFieldNameFromColumns builds the field name, table name and database name when field expression is a column reference.
func (*PlanBuilder) buildProjectionFieldNameFromColumns(origField *ast.SelectField, colNameField *ast.ColumnNameExpr, name *types.FieldName) (colName, origColName, tblName, origTblName, dbName model.CIStr) {
	origTblName, origColName, dbName = name.OrigTblName, name.OrigColName, name.DBName
	if origField.AsName.L == "" {
		colName = colNameField.Name.Name
	} else {
		colName = origField.AsName
	}
	if tblName.L == "" {
		tblName = name.TblName
	} else {
		tblName = colNameField.Name.Table
	}
	return
}

// buildProjectionFieldNameFromExpressions builds the field name when field expression is a normal expression.
func (b *PlanBuilder) buildProjectionFieldNameFromExpressions(_ context.Context, field *ast.SelectField) (model.CIStr, error) {
	if agg, ok := field.Expr.(*ast.AggregateFuncExpr); ok && agg.F == ast.AggFuncFirstRow {
		// When the query is select t.a from t group by a; The Column Name should be a but not t.a;
		return agg.Args[0].(*ast.ColumnNameExpr).Name.Name, nil
	}

	innerExpr := getInnerFromParenthesesAndUnaryPlus(field.Expr)
	funcCall, isFuncCall := innerExpr.(*ast.FuncCallExpr)
	// When used to produce a result set column, NAME_CONST() causes the column to have the given name.
	// See https://dev.mysql.com/doc/refman/5.7/en/miscellaneous-functions.html#function_name-const for details
	if isFuncCall && funcCall.FnName.L == ast.NameConst {
		if v, err := evalAstExpr(b.ctx.GetExprCtx(), funcCall.Args[0]); err == nil {
			if s, err := v.ToString(); err == nil {
				return model.NewCIStr(s), nil
			}
		}
		return model.NewCIStr(""), plannererrors.ErrWrongArguments.GenWithStackByArgs("NAME_CONST")
	}
	valueExpr, isValueExpr := innerExpr.(*driver.ValueExpr)

	// Non-literal: Output as inputed, except that comments need to be removed.
	if !isValueExpr {
		return model.NewCIStr(parser.SpecFieldPattern.ReplaceAllStringFunc(field.Text(), parser.TrimComment)), nil
	}

	// Literal: Need special processing
	switch valueExpr.Kind() {
	case types.KindString:
		projName := valueExpr.GetString()
		projOffset := valueExpr.GetProjectionOffset()
		if projOffset >= 0 {
			projName = projName[:projOffset]
		}
		// See #3686, #3994:
		// For string literals, string content is used as column name. Non-graph initial characters are trimmed.
		fieldName := strings.TrimLeftFunc(projName, func(r rune) bool {
			return !unicode.IsOneOf(mysql.RangeGraph, r)
		})
		return model.NewCIStr(fieldName), nil
	case types.KindNull:
		// See #4053, #3685
		return model.NewCIStr("NULL"), nil
	case types.KindBinaryLiteral:
		// Don't rewrite BIT literal or HEX literals
		return model.NewCIStr(field.Text()), nil
	case types.KindInt64:
		// See #9683
		// TRUE or FALSE can be a int64
		if mysql.HasIsBooleanFlag(valueExpr.Type.GetFlag()) {
			if i := valueExpr.GetValue().(int64); i == 0 {
				return model.NewCIStr("FALSE"), nil
			}
			return model.NewCIStr("TRUE"), nil
		}
		fallthrough

	default:
		fieldName := field.Text()
		fieldName = strings.TrimLeft(fieldName, "\t\n +(")
		fieldName = strings.TrimRight(fieldName, "\t\n )")
		return model.NewCIStr(fieldName), nil
	}
}

func buildExpandFieldName(expr expression.Expression, name *types.FieldName, genName string) *types.FieldName {
	_, isCol := expr.(*expression.Column)
	var origTblName, origColName, dbName, colName, tblName model.CIStr
	if genName != "" {
		// for case like: gid_, gpos_
		colName = model.NewCIStr(expr.String())
	} else if isCol {
		// col ref to original col, while its nullability may be changed.
		origTblName, origColName, dbName = name.OrigTblName, name.OrigColName, name.DBName
		colName = model.NewCIStr("ex_" + name.ColName.O)
		tblName = model.NewCIStr("ex_" + name.TblName.O)
	} else {
		// Other: complicated expression.
		colName = model.NewCIStr("ex_" + expr.String())
	}
	newName := &types.FieldName{
		TblName:     tblName,
		OrigTblName: origTblName,
		ColName:     colName,
		OrigColName: origColName,
		DBName:      dbName,
	}
	return newName
}

// buildProjectionField builds the field object according to SelectField in projection.
func (b *PlanBuilder) buildProjectionField(ctx context.Context, p base.LogicalPlan, field *ast.SelectField, expr expression.Expression) (*expression.Column, *types.FieldName, error) {
	var origTblName, tblName, origColName, colName, dbName model.CIStr
	innerNode := getInnerFromParenthesesAndUnaryPlus(field.Expr)
	col, isCol := expr.(*expression.Column)
	// Correlated column won't affect the final output names. So we can put it in any of the three logic block.
	// Don't put it into the first block just for simplifying the codes.
	if colNameField, ok := innerNode.(*ast.ColumnNameExpr); ok && isCol {
		// Field is a column reference.
		idx := p.Schema().ColumnIndex(col)
		var name *types.FieldName
		// The column maybe the one from join's redundant part.
		if idx == -1 {
			name = findColFromNaturalUsingJoin(p, col)
		} else {
			name = p.OutputNames()[idx]
		}
		colName, origColName, tblName, origTblName, dbName = b.buildProjectionFieldNameFromColumns(field, colNameField, name)
	} else if field.AsName.L != "" {
		// Field has alias.
		colName = field.AsName
	} else {
		// Other: field is an expression.
		var err error
		if colName, err = b.buildProjectionFieldNameFromExpressions(ctx, field); err != nil {
			return nil, nil, err
		}
	}
	name := &types.FieldName{
		TblName:     tblName,
		OrigTblName: origTblName,
		ColName:     colName,
		OrigColName: origColName,
		DBName:      dbName,
	}
	if isCol {
		return col, name, nil
	}
	if expr == nil {
		return nil, name, nil
	}
	// invalid unique id
	correlatedColUniqueID := int64(0)
	if cc, ok := expr.(*expression.CorrelatedColumn); ok {
		correlatedColUniqueID = cc.UniqueID
	}
	// for expr projection, we should record the map relationship <hashcode, uniqueID> down.
	newCol := &expression.Column{
		UniqueID:              b.ctx.GetSessionVars().AllocPlanColumnID(),
		RetType:               expr.GetType(),
		CorrelatedColUniqueID: correlatedColUniqueID,
	}
	if b.ctx.GetSessionVars().OptimizerEnableNewOnlyFullGroupByCheck {
		if b.ctx.GetSessionVars().MapHashCode2UniqueID4ExtendedCol == nil {
			b.ctx.GetSessionVars().MapHashCode2UniqueID4ExtendedCol = make(map[string]int, 1)
		}
		b.ctx.GetSessionVars().MapHashCode2UniqueID4ExtendedCol[string(expr.HashCode())] = int(newCol.UniqueID)
	}
	newCol.SetCoercibility(expr.Coercibility())
	return newCol, name, nil
}

type userVarTypeProcessor struct {
	ctx     context.Context
	plan    base.LogicalPlan
	builder *PlanBuilder
	mapper  map[*ast.AggregateFuncExpr]int
	err     error
}

func (p *userVarTypeProcessor) Enter(in ast.Node) (ast.Node, bool) {
	v, ok := in.(*ast.VariableExpr)
	if !ok {
		return in, false
	}
	if v.IsSystem || v.Value == nil {
		return in, true
	}
	_, p.plan, p.err = p.builder.rewrite(p.ctx, v, p.plan, p.mapper, true)
	return in, true
}

func (p *userVarTypeProcessor) Leave(in ast.Node) (ast.Node, bool) {
	return in, p.err == nil
}

func (b *PlanBuilder) preprocessUserVarTypes(ctx context.Context, p base.LogicalPlan, fields []*ast.SelectField, mapper map[*ast.AggregateFuncExpr]int) error {
	aggMapper := make(map[*ast.AggregateFuncExpr]int)
	for agg, i := range mapper {
		aggMapper[agg] = i
	}
	processor := userVarTypeProcessor{
		ctx:     ctx,
		plan:    p,
		builder: b,
		mapper:  aggMapper,
	}
	for _, field := range fields {
		field.Expr.Accept(&processor)
		if processor.err != nil {
			return processor.err
		}
	}
	return nil
}

// findColFromNaturalUsingJoin is used to recursively find the column from the
// underlying natural-using-join.
// e.g. For SQL like `select t2.a from t1 join t2 using(a) where t2.a > 0`, the
// plan will be `join->selection->projection`. The schema of the `selection`
// will be `[t1.a]`, thus we need to recursively retrieve the `t2.a` from the
// underlying join.
func findColFromNaturalUsingJoin(p base.LogicalPlan, col *expression.Column) (name *types.FieldName) {
	switch x := p.(type) {
	case *LogicalLimit, *LogicalSelection, *LogicalTopN, *LogicalSort, *LogicalMaxOneRow:
		return findColFromNaturalUsingJoin(p.Children()[0], col)
	case *LogicalJoin:
		if x.fullSchema != nil {
			idx := x.fullSchema.ColumnIndex(col)
			return x.fullNames[idx]
		}
	}
	return nil
}

type resolveGroupingTraverseAction struct {
	CurrentBlockExpand *LogicalExpand
}

func (r resolveGroupingTraverseAction) Transform(expr expression.Expression) (res expression.Expression) {
	switch x := expr.(type) {
	case *expression.Column:
		// when meeting a column, judge whether it's a relate grouping set col.
		// eg: select a, b from t group by a, c with rollup, here a is, while b is not.
		// in underlying Expand schema (a,b,c,a',c'), a select list should be resolved to a'.
		res, _ = r.CurrentBlockExpand.trySubstituteExprWithGroupingSetCol(x)
	case *expression.CorrelatedColumn:
		// select 1 in (select t2.a from t group by t2.a, b with rollup) from t2;
		// in this case: group by item has correlated column t2.a, and it's select list contains t2.a as well.
		res, _ = r.CurrentBlockExpand.trySubstituteExprWithGroupingSetCol(x)
	case *expression.Constant:
		// constant just keep it real: select 1 from t group by a, b with rollup.
		res = x
	case *expression.ScalarFunction:
		// scalar function just try to resolve itself first, then if not changed, trying resolve its children.
		var substituted bool
		res, substituted = r.CurrentBlockExpand.trySubstituteExprWithGroupingSetCol(x)
		if !substituted {
			// if not changed, try to resolve it children.
			// select a+1, grouping(b) from t group by a+1 (projected as c), b with rollup: in this case, a+1 is resolved as c as a whole.
			// select a+1, grouping(b) from t group by a(projected as a'), b with rollup  : in this case, a+1 is resolved as a'+ 1.
			newArgs := x.GetArgs()
			for i, arg := range newArgs {
				newArgs[i] = r.Transform(arg)
			}
			res = x
		}
	default:
		res = expr
	}
	return res
}

func (b *PlanBuilder) replaceGroupingFunc(expr expression.Expression) expression.Expression {
	// current block doesn't have an expand OP, just return it.
	if b.currentBlockExpand == nil {
		return expr
	}
	// curExpand can supply the distinctGbyExprs and gid col.
	traverseAction := resolveGroupingTraverseAction{CurrentBlockExpand: b.currentBlockExpand}
	return expr.Traverse(traverseAction)
}

func (b *PlanBuilder) implicitProjectGroupingSetCols(projSchema *expression.Schema, projNames []*types.FieldName, projExprs []expression.Expression) (*expression.Schema, []*types.FieldName, []expression.Expression) {
	if b.currentBlockExpand == nil {
		return projSchema, projNames, projExprs
	}
	m := make(map[int64]struct{}, len(b.currentBlockExpand.distinctGroupByCol))
	for _, col := range projSchema.Columns {
		m[col.UniqueID] = struct{}{}
	}
	for idx, gCol := range b.currentBlockExpand.distinctGroupByCol {
		if _, ok := m[gCol.UniqueID]; ok {
			// grouping col has been explicitly projected, not need to reserve it here for later order-by item (a+1)
			// like: select a+1, b from t group by a+1 order by a+1.
			continue
		}
		// project the grouping col out implicitly here. If it's not used by later OP, it will be cleaned in column pruner.
		projSchema.Append(gCol)
		projExprs = append(projExprs, gCol)
		projNames = append(projNames, b.currentBlockExpand.distinctGbyColNames[idx])
	}
	// project GID.
	projSchema.Append(b.currentBlockExpand.GID)
	projExprs = append(projExprs, b.currentBlockExpand.GID)
	projNames = append(projNames, b.currentBlockExpand.GIDName)
	// project GPos if any.
	if b.currentBlockExpand.GPos != nil {
		projSchema.Append(b.currentBlockExpand.GPos)
		projExprs = append(projExprs, b.currentBlockExpand.GPos)
		projNames = append(projNames, b.currentBlockExpand.GPosName)
	}
	return projSchema, projNames, projExprs
}

// buildProjection returns a Projection plan and non-aux columns length.
func (b *PlanBuilder) buildProjection(ctx context.Context, p base.LogicalPlan, fields []*ast.SelectField, mapper map[*ast.AggregateFuncExpr]int,
	windowMapper map[*ast.WindowFuncExpr]int, considerWindow bool, expandGenerateColumn bool) (base.LogicalPlan, []expression.Expression, int, error) {
	err := b.preprocessUserVarTypes(ctx, p, fields, mapper)
	if err != nil {
		return nil, nil, 0, err
	}
	b.optFlag |= flagEliminateProjection
	b.curClause = fieldList
	proj := LogicalProjection{Exprs: make([]expression.Expression, 0, len(fields))}.Init(b.ctx, b.getSelectOffset())
	schema := expression.NewSchema(make([]*expression.Column, 0, len(fields))...)
	oldLen := 0
	newNames := make([]*types.FieldName, 0, len(fields))
	for i, field := range fields {
		if !field.Auxiliary {
			oldLen++
		}

		isWindowFuncField := ast.HasWindowFlag(field.Expr)
		// Although window functions occurs in the select fields, but it has to be processed after having clause.
		// So when we build the projection for select fields, we need to skip the window function.
		// When `considerWindow` is false, we will only build fields for non-window functions, so we add fake placeholders.
		// for window functions. These fake placeholders will be erased in column pruning.
		// When `considerWindow` is true, all the non-window fields have been built, so we just use the schema columns.
		if considerWindow && !isWindowFuncField {
			col := p.Schema().Columns[i]
			proj.Exprs = append(proj.Exprs, col)
			schema.Append(col)
			newNames = append(newNames, p.OutputNames()[i])
			continue
		} else if !considerWindow && isWindowFuncField {
			expr := expression.NewZero()
			proj.Exprs = append(proj.Exprs, expr)
			col, name, err := b.buildProjectionField(ctx, p, field, expr)
			if err != nil {
				return nil, nil, 0, err
			}
			schema.Append(col)
			newNames = append(newNames, name)
			continue
		}
		newExpr, np, err := b.rewriteWithPreprocess(ctx, field.Expr, p, mapper, windowMapper, true, nil)
		if err != nil {
			return nil, nil, 0, err
		}

		// for case: select a+1, b, sum(b), grouping(a) from t group by a, b with rollup.
		// the column inside aggregate (only sum(b) here) should be resolved to original source column,
		// while for others, just use expanded columns if exists: a'+ 1, b', group(gid)
		newExpr = b.replaceGroupingFunc(newExpr)

		// For window functions in the order by clause, we will append an field for it.
		// We need rewrite the window mapper here so order by clause could find the added field.
		if considerWindow && isWindowFuncField && field.Auxiliary {
			if windowExpr, ok := field.Expr.(*ast.WindowFuncExpr); ok {
				windowMapper[windowExpr] = i
			}
		}

		p = np
		proj.Exprs = append(proj.Exprs, newExpr)

		col, name, err := b.buildProjectionField(ctx, p, field, newExpr)
		if err != nil {
			return nil, nil, 0, err
		}
		schema.Append(col)
		newNames = append(newNames, name)
	}
	// implicitly project expand grouping set cols, if not used later, it will being pruned out in logical column pruner.
	schema, newNames, proj.Exprs = b.implicitProjectGroupingSetCols(schema, newNames, proj.Exprs)

	proj.SetSchema(schema)
	proj.names = newNames
	if expandGenerateColumn {
		// Sometimes we need to add some fields to the projection so that we can use generate column substitute
		// optimization. For example: select a+1 from t order by a+1, with a virtual generate column c as (a+1) and
		// an index on c. We need to add c into the projection so that we can replace a+1 with c.
		exprToColumn := make(ExprColumnMap)
		collectGenerateColumn(p, exprToColumn)
		for expr, col := range exprToColumn {
			idx := p.Schema().ColumnIndex(col)
			if idx == -1 {
				continue
			}
			if proj.schema.Contains(col) {
				continue
			}
			proj.schema.Columns = append(proj.schema.Columns, col)
			proj.Exprs = append(proj.Exprs, expr)
			proj.names = append(proj.names, p.OutputNames()[idx])
		}
	}
	proj.SetChildren(p)
	// delay the only-full-group-by-check in create view statement to later query.
	if !b.isCreateView && b.ctx.GetSessionVars().OptimizerEnableNewOnlyFullGroupByCheck && b.ctx.GetSessionVars().SQLMode.HasOnlyFullGroupBy() {
		fds := proj.ExtractFD()
		// Projection -> Children -> ...
		// Let the projection itself to evaluate the whole FD, which will build the connection
		// 1: from select-expr to registered-expr
		// 2: from base-column to select-expr
		// After that
		if fds.HasAggBuilt {
			for offset, expr := range proj.Exprs[:len(fields)] {
				// skip the auxiliary column in agg appended to select fields, which mainly comes from two kind of cases:
				// 1: having agg(t.a), this will append t.a to the select fields, if it isn't here.
				// 2: order by agg(t.a), this will append t.a to the select fields, if it isn't here.
				if fields[offset].AuxiliaryColInAgg {
					continue
				}
				item := intset.NewFastIntSet()
				switch x := expr.(type) {
				case *expression.Column:
					item.Insert(int(x.UniqueID))
				case *expression.ScalarFunction:
					if expression.CheckFuncInExpr(x, ast.AnyValue) {
						continue
					}
					scalarUniqueID, ok := fds.IsHashCodeRegistered(string(hack.String(x.HashCode())))
					if !ok {
						logutil.BgLogger().Warn("Error occurred while maintaining the functional dependency")
						continue
					}
					item.Insert(scalarUniqueID)
				default:
				}
				// Rule #1, if there are no group cols, the col in the order by shouldn't be limited.
				if fds.GroupByCols.Only1Zero() && fields[offset].AuxiliaryColInOrderBy {
					continue
				}

				// Rule #2, if select fields are constant, it's ok.
				if item.SubsetOf(fds.ConstantCols()) {
					continue
				}

				// Rule #3, if select fields are subset of group by items, it's ok.
				if item.SubsetOf(fds.GroupByCols) {
					continue
				}

				// Rule #4, if select fields are dependencies of Strict FD with determinants in group-by items, it's ok.
				// lax FD couldn't be done here, eg: for unique key (b), index key NULL & NULL are different rows with
				// uncertain other column values.
				strictClosure := fds.ClosureOfStrict(fds.GroupByCols)
				if item.SubsetOf(strictClosure) {
					continue
				}
				// locate the base col that are not in (constant list / group by list / strict fd closure) for error show.
				baseCols := expression.ExtractColumns(expr)
				errShowCol := baseCols[0]
				for _, col := range baseCols {
					colSet := intset.NewFastIntSet(int(col.UniqueID))
					if !colSet.SubsetOf(strictClosure) {
						errShowCol = col
						break
					}
				}
				// better use the schema alias name firstly if any.
				name := ""
				for idx, schemaCol := range proj.Schema().Columns {
					if schemaCol.UniqueID == errShowCol.UniqueID {
						name = proj.names[idx].String()
						break
					}
				}
				if name == "" {
					name = errShowCol.OrigName
				}
				// Only1Zero is to judge whether it's no-group-by-items case.
				if !fds.GroupByCols.Only1Zero() {
					return nil, nil, 0, plannererrors.ErrFieldNotInGroupBy.GenWithStackByArgs(offset+1, ErrExprInSelect, name)
				}
				return nil, nil, 0, plannererrors.ErrMixOfGroupFuncAndFields.GenWithStackByArgs(offset+1, name)
			}
			if fds.GroupByCols.Only1Zero() {
				// maxOneRow is delayed from agg's ExtractFD logic since some details listed in it.
				projectionUniqueIDs := intset.NewFastIntSet()
				for _, expr := range proj.Exprs {
					switch x := expr.(type) {
					case *expression.Column:
						projectionUniqueIDs.Insert(int(x.UniqueID))
					case *expression.ScalarFunction:
						scalarUniqueID, ok := fds.IsHashCodeRegistered(string(hack.String(x.HashCode())))
						if !ok {
							logutil.BgLogger().Warn("Error occurred while maintaining the functional dependency")
							continue
						}
						projectionUniqueIDs.Insert(scalarUniqueID)
					}
				}
				fds.MaxOneRow(projectionUniqueIDs)
			}
			// for select * from view (include agg), outer projection don't have to check select list with the inner group-by flag.
			fds.HasAggBuilt = false
		}
	}
	return proj, proj.Exprs, oldLen, nil
}

func (b *PlanBuilder) buildDistinct(child base.LogicalPlan, length int) (*LogicalAggregation, error) {
	b.optFlag = b.optFlag | flagBuildKeyInfo
	b.optFlag = b.optFlag | flagPushDownAgg
	plan4Agg := LogicalAggregation{
		AggFuncs:     make([]*aggregation.AggFuncDesc, 0, child.Schema().Len()),
		GroupByItems: expression.Column2Exprs(child.Schema().Clone().Columns[:length]),
	}.Init(b.ctx, child.QueryBlockOffset())
	if hintinfo := b.TableHints(); hintinfo != nil {
		plan4Agg.PreferAggType = hintinfo.PreferAggType
		plan4Agg.PreferAggToCop = hintinfo.PreferAggToCop
	}
	for _, col := range child.Schema().Columns {
		aggDesc, err := aggregation.NewAggFuncDesc(b.ctx.GetExprCtx(), ast.AggFuncFirstRow, []expression.Expression{col}, false)
		if err != nil {
			return nil, err
		}
		plan4Agg.AggFuncs = append(plan4Agg.AggFuncs, aggDesc)
	}
	plan4Agg.SetChildren(child)
	plan4Agg.SetSchema(child.Schema().Clone())
	plan4Agg.names = child.OutputNames()
	// Distinct will be rewritten as first_row, we reset the type here since the return type
	// of first_row is not always the same as the column arg of first_row.
	for i, col := range plan4Agg.schema.Columns {
		col.RetType = plan4Agg.AggFuncs[i].RetTp
	}
	return plan4Agg, nil
}

// unionJoinFieldType finds the type which can carry the given types in Union.
// Note that unionJoinFieldType doesn't handle charset and collation, caller need to handle it by itself.
func unionJoinFieldType(a, b *types.FieldType) *types.FieldType {
	// We ignore the pure NULL type.
	if a.GetType() == mysql.TypeNull {
		return b
	} else if b.GetType() == mysql.TypeNull {
		return a
	}
	resultTp := types.NewFieldType(types.MergeFieldType(a.GetType(), b.GetType()))
	// This logic will be intelligible when it is associated with the buildProjection4Union logic.
	if resultTp.GetType() == mysql.TypeNewDecimal {
		// The decimal result type will be unsigned only when all the decimals to be united are unsigned.
		resultTp.AndFlag(b.GetFlag() & mysql.UnsignedFlag)
	} else {
		// Non-decimal results will be unsigned when a,b both unsigned.
		// ref1: https://dev.mysql.com/doc/refman/5.7/en/union.html#union-result-set
		// ref2: https://github.com/pingcap/tidb/issues/24953
		resultTp.AddFlag((a.GetFlag() & mysql.UnsignedFlag) & (b.GetFlag() & mysql.UnsignedFlag))
	}
	resultTp.SetDecimalUnderLimit(max(a.GetDecimal(), b.GetDecimal()))
	// `flen - decimal` is the fraction before '.'
	if a.GetFlen() == -1 || b.GetFlen() == -1 {
		resultTp.SetFlenUnderLimit(-1)
	} else {
		resultTp.SetFlenUnderLimit(max(a.GetFlen()-a.GetDecimal(), b.GetFlen()-b.GetDecimal()) + resultTp.GetDecimal())
	}
	types.TryToFixFlenOfDatetime(resultTp)
	if resultTp.EvalType() != types.ETInt && (a.EvalType() == types.ETInt || b.EvalType() == types.ETInt) && resultTp.GetFlen() < mysql.MaxIntWidth {
		resultTp.SetFlen(mysql.MaxIntWidth)
	}
	expression.SetBinFlagOrBinStr(b, resultTp)
	return resultTp
}

// Set the flen of the union column using the max flen in children.
func (*PlanBuilder) setUnionFlen(resultTp *types.FieldType, cols []expression.Expression) {
	if resultTp.GetFlen() == -1 {
		return
	}
	isBinary := resultTp.GetCharset() == charset.CharsetBin
	for i := 0; i < len(cols); i++ {
		childTp := cols[i].GetType()
		childTpCharLen := 1
		if isBinary {
			if charsetInfo, ok := charset.CharacterSetInfos[childTp.GetCharset()]; ok {
				childTpCharLen = charsetInfo.Maxlen
			}
		}
		resultTp.SetFlen(max(resultTp.GetFlen(), childTpCharLen*childTp.GetFlen()))
	}
}

func (b *PlanBuilder) buildProjection4Union(_ context.Context, u *LogicalUnionAll) error {
	unionCols := make([]*expression.Column, 0, u.children[0].Schema().Len())
	names := make([]*types.FieldName, 0, u.children[0].Schema().Len())

	// Infer union result types by its children's schema.
	for i, col := range u.children[0].Schema().Columns {
		tmpExprs := make([]expression.Expression, 0, len(u.Children()))
		tmpExprs = append(tmpExprs, col)
		resultTp := col.RetType
		for j := 1; j < len(u.children); j++ {
			tmpExprs = append(tmpExprs, u.children[j].Schema().Columns[i])
			childTp := u.children[j].Schema().Columns[i].RetType
			resultTp = unionJoinFieldType(resultTp, childTp)
		}
		collation, err := expression.CheckAndDeriveCollationFromExprs(b.ctx.GetExprCtx(), "UNION", resultTp.EvalType(), tmpExprs...)
		if err != nil || collation.Coer == expression.CoercibilityNone {
			return collate.ErrIllegalMixCollation.GenWithStackByArgs("UNION")
		}
		resultTp.SetCharset(collation.Charset)
		resultTp.SetCollate(collation.Collation)
		b.setUnionFlen(resultTp, tmpExprs)
		names = append(names, &types.FieldName{ColName: u.children[0].OutputNames()[i].ColName})
		unionCols = append(unionCols, &expression.Column{
			RetType:  resultTp,
			UniqueID: b.ctx.GetSessionVars().AllocPlanColumnID(),
		})
	}
	u.schema = expression.NewSchema(unionCols...)
	u.names = names
	// Process each child and add a projection above original child.
	// So the schema of `UnionAll` can be the same with its children's.
	for childID, child := range u.children {
		exprs := make([]expression.Expression, len(child.Schema().Columns))
		for i, srcCol := range child.Schema().Columns {
			dstType := unionCols[i].RetType
			srcType := srcCol.RetType
			if !srcType.Equal(dstType) {
				exprs[i] = expression.BuildCastFunction4Union(b.ctx.GetExprCtx(), srcCol, dstType)
			} else {
				exprs[i] = srcCol
			}
		}
		b.optFlag |= flagEliminateProjection
		proj := LogicalProjection{Exprs: exprs, AvoidColumnEvaluator: true}.Init(b.ctx, b.getSelectOffset())
		proj.SetSchema(u.schema.Clone())
		// reset the schema type to make the "not null" flag right.
		for i, expr := range exprs {
			proj.schema.Columns[i].RetType = expr.GetType()
		}
		proj.SetChildren(child)
		u.children[childID] = proj
	}
	return nil
}

func (b *PlanBuilder) buildSetOpr(ctx context.Context, setOpr *ast.SetOprStmt) (base.LogicalPlan, error) {
	if setOpr.With != nil {
		l := len(b.outerCTEs)
		defer func() {
			b.outerCTEs = b.outerCTEs[:l]
		}()
		_, err := b.buildWith(ctx, setOpr.With)
		if err != nil {
			return nil, err
		}
	}

	// Because INTERSECT has higher precedence than UNION and EXCEPT. We build it first.
	selectPlans := make([]base.LogicalPlan, 0, len(setOpr.SelectList.Selects))
	afterSetOprs := make([]*ast.SetOprType, 0, len(setOpr.SelectList.Selects))
	selects := setOpr.SelectList.Selects
	for i := 0; i < len(selects); i++ {
		intersects := []ast.Node{selects[i]}
		for i+1 < len(selects) {
			breakIteration := false
			switch x := selects[i+1].(type) {
			case *ast.SelectStmt:
				if *x.AfterSetOperator != ast.Intersect && *x.AfterSetOperator != ast.IntersectAll {
					breakIteration = true
				}
			case *ast.SetOprSelectList:
				if *x.AfterSetOperator != ast.Intersect && *x.AfterSetOperator != ast.IntersectAll {
					breakIteration = true
				}
				if x.Limit != nil || x.OrderBy != nil {
					// when SetOprSelectList's limit and order-by is not nil, it means itself is converted from
					// an independent ast.SetOprStmt in parser, its data should be evaluated first, and ordered
					// by given items and conduct a limit on it, then it can only be integrated with other brothers.
					breakIteration = true
				}
			}
			if breakIteration {
				break
			}
			intersects = append(intersects, selects[i+1])
			i++
		}
		selectPlan, afterSetOpr, err := b.buildIntersect(ctx, intersects)
		if err != nil {
			return nil, err
		}
		selectPlans = append(selectPlans, selectPlan)
		afterSetOprs = append(afterSetOprs, afterSetOpr)
	}
	setOprPlan, err := b.buildExcept(ctx, selectPlans, afterSetOprs)
	if err != nil {
		return nil, err
	}

	oldLen := setOprPlan.Schema().Len()

	for i := 0; i < len(setOpr.SelectList.Selects); i++ {
		b.handleHelper.popMap()
	}
	b.handleHelper.pushMap(nil)

	if setOpr.OrderBy != nil {
		setOprPlan, err = b.buildSort(ctx, setOprPlan, setOpr.OrderBy.Items, nil, nil)
		if err != nil {
			return nil, err
		}
	}

	if setOpr.Limit != nil {
		setOprPlan, err = b.buildLimit(setOprPlan, setOpr.Limit)
		if err != nil {
			return nil, err
		}
	}

	// Fix issue #8189 (https://github.com/pingcap/tidb/issues/8189).
	// If there are extra expressions generated from `ORDER BY` clause, generate a `Projection` to remove them.
	if oldLen != setOprPlan.Schema().Len() {
		proj := LogicalProjection{Exprs: expression.Column2Exprs(setOprPlan.Schema().Columns[:oldLen])}.Init(b.ctx, b.getSelectOffset())
		proj.SetChildren(setOprPlan)
		schema := expression.NewSchema(setOprPlan.Schema().Clone().Columns[:oldLen]...)
		for _, col := range schema.Columns {
			col.UniqueID = b.ctx.GetSessionVars().AllocPlanColumnID()
		}
		proj.names = setOprPlan.OutputNames()[:oldLen]
		proj.SetSchema(schema)
		return proj, nil
	}
	return setOprPlan, nil
}

func (b *PlanBuilder) buildSemiJoinForSetOperator(
	leftOriginPlan base.LogicalPlan,
	rightPlan base.LogicalPlan,
	joinType JoinType) (leftPlan base.LogicalPlan, err error) {
	leftPlan, err = b.buildDistinct(leftOriginPlan, leftOriginPlan.Schema().Len())
	if err != nil {
		return nil, err
	}
	joinPlan := LogicalJoin{JoinType: joinType}.Init(b.ctx, b.getSelectOffset())
	joinPlan.SetChildren(leftPlan, rightPlan)
	joinPlan.SetSchema(leftPlan.Schema())
	joinPlan.names = make([]*types.FieldName, leftPlan.Schema().Len())
	copy(joinPlan.names, leftPlan.OutputNames())
	for j := 0; j < len(rightPlan.Schema().Columns); j++ {
		leftCol, rightCol := leftPlan.Schema().Columns[j], rightPlan.Schema().Columns[j]
		eqCond, err := expression.NewFunction(b.ctx.GetExprCtx(), ast.NullEQ, types.NewFieldType(mysql.TypeTiny), leftCol, rightCol)
		if err != nil {
			return nil, err
		}
		_, leftArgIsColumn := eqCond.(*expression.ScalarFunction).GetArgs()[0].(*expression.Column)
		_, rightArgIsColumn := eqCond.(*expression.ScalarFunction).GetArgs()[1].(*expression.Column)
		if leftCol.RetType.GetType() != rightCol.RetType.GetType() || !leftArgIsColumn || !rightArgIsColumn {
			joinPlan.OtherConditions = append(joinPlan.OtherConditions, eqCond)
		} else {
			joinPlan.EqualConditions = append(joinPlan.EqualConditions, eqCond.(*expression.ScalarFunction))
		}
	}
	return joinPlan, nil
}

// buildIntersect build the set operator for 'intersect'. It is called before buildExcept and buildUnion because of its
// higher precedence.
func (b *PlanBuilder) buildIntersect(ctx context.Context, selects []ast.Node) (base.LogicalPlan, *ast.SetOprType, error) {
	var leftPlan base.LogicalPlan
	var err error
	var afterSetOperator *ast.SetOprType
	switch x := selects[0].(type) {
	case *ast.SelectStmt:
		afterSetOperator = x.AfterSetOperator
		leftPlan, err = b.buildSelect(ctx, x)
	case *ast.SetOprSelectList:
		afterSetOperator = x.AfterSetOperator
		leftPlan, err = b.buildSetOpr(ctx, &ast.SetOprStmt{SelectList: x, With: x.With, Limit: x.Limit, OrderBy: x.OrderBy})
	}
	if err != nil {
		return nil, nil, err
	}
	if len(selects) == 1 {
		return leftPlan, afterSetOperator, nil
	}

	columnNums := leftPlan.Schema().Len()
	for i := 1; i < len(selects); i++ {
		var rightPlan base.LogicalPlan
		switch x := selects[i].(type) {
		case *ast.SelectStmt:
			if *x.AfterSetOperator == ast.IntersectAll {
				// TODO: support intersect all
				return nil, nil, errors.Errorf("TiDB do not support intersect all")
			}
			rightPlan, err = b.buildSelect(ctx, x)
		case *ast.SetOprSelectList:
			if *x.AfterSetOperator == ast.IntersectAll {
				// TODO: support intersect all
				return nil, nil, errors.Errorf("TiDB do not support intersect all")
			}
			rightPlan, err = b.buildSetOpr(ctx, &ast.SetOprStmt{SelectList: x, With: x.With, Limit: x.Limit, OrderBy: x.OrderBy})
		}
		if err != nil {
			return nil, nil, err
		}
		if rightPlan.Schema().Len() != columnNums {
			return nil, nil, plannererrors.ErrWrongNumberOfColumnsInSelect.GenWithStackByArgs()
		}
		leftPlan, err = b.buildSemiJoinForSetOperator(leftPlan, rightPlan, SemiJoin)
		if err != nil {
			return nil, nil, err
		}
	}
	return leftPlan, afterSetOperator, nil
}

// buildExcept build the set operators for 'except', and in this function, it calls buildUnion at the same time. Because
// Union and except has the same precedence.
func (b *PlanBuilder) buildExcept(ctx context.Context, selects []base.LogicalPlan, afterSetOpts []*ast.SetOprType) (base.LogicalPlan, error) {
	unionPlans := []base.LogicalPlan{selects[0]}
	tmpAfterSetOpts := []*ast.SetOprType{nil}
	columnNums := selects[0].Schema().Len()
	for i := 1; i < len(selects); i++ {
		rightPlan := selects[i]
		if rightPlan.Schema().Len() != columnNums {
			return nil, plannererrors.ErrWrongNumberOfColumnsInSelect.GenWithStackByArgs()
		}
		if *afterSetOpts[i] == ast.Except {
			leftPlan, err := b.buildUnion(ctx, unionPlans, tmpAfterSetOpts)
			if err != nil {
				return nil, err
			}
			leftPlan, err = b.buildSemiJoinForSetOperator(leftPlan, rightPlan, AntiSemiJoin)
			if err != nil {
				return nil, err
			}
			unionPlans = []base.LogicalPlan{leftPlan}
			tmpAfterSetOpts = []*ast.SetOprType{nil}
		} else if *afterSetOpts[i] == ast.ExceptAll {
			// TODO: support except all.
			return nil, errors.Errorf("TiDB do not support except all")
		} else {
			unionPlans = append(unionPlans, rightPlan)
			tmpAfterSetOpts = append(tmpAfterSetOpts, afterSetOpts[i])
		}
	}
	return b.buildUnion(ctx, unionPlans, tmpAfterSetOpts)
}

func (b *PlanBuilder) buildUnion(ctx context.Context, selects []base.LogicalPlan, afterSetOpts []*ast.SetOprType) (base.LogicalPlan, error) {
	if len(selects) == 1 {
		return selects[0], nil
	}
	distinctSelectPlans, allSelectPlans, err := b.divideUnionSelectPlans(ctx, selects, afterSetOpts)
	if err != nil {
		return nil, err
	}
	unionDistinctPlan, err := b.buildUnionAll(ctx, distinctSelectPlans)
	if err != nil {
		return nil, err
	}
	if unionDistinctPlan != nil {
		unionDistinctPlan, err = b.buildDistinct(unionDistinctPlan, unionDistinctPlan.Schema().Len())
		if err != nil {
			return nil, err
		}
		if len(allSelectPlans) > 0 {
			// Can't change the statements order in order to get the correct column info.
			allSelectPlans = append([]base.LogicalPlan{unionDistinctPlan}, allSelectPlans...)
		}
	}

	unionAllPlan, err := b.buildUnionAll(ctx, allSelectPlans)
	if err != nil {
		return nil, err
	}
	unionPlan := unionDistinctPlan
	if unionAllPlan != nil {
		unionPlan = unionAllPlan
	}

	return unionPlan, nil
}

// divideUnionSelectPlans resolves union's select stmts to logical plans.
// and divide result plans into "union-distinct" and "union-all" parts.
// divide rule ref:
//
//	https://dev.mysql.com/doc/refman/5.7/en/union.html
//
// "Mixed UNION types are treated such that a DISTINCT union overrides any ALL union to its left."
func (*PlanBuilder) divideUnionSelectPlans(_ context.Context, selects []base.LogicalPlan, setOprTypes []*ast.SetOprType) (distinctSelects []base.LogicalPlan, allSelects []base.LogicalPlan, err error) {
	firstUnionAllIdx := 0
	columnNums := selects[0].Schema().Len()
	for i := len(selects) - 1; i > 0; i-- {
		if firstUnionAllIdx == 0 && *setOprTypes[i] != ast.UnionAll {
			firstUnionAllIdx = i + 1
		}
		if selects[i].Schema().Len() != columnNums {
			return nil, nil, plannererrors.ErrWrongNumberOfColumnsInSelect.GenWithStackByArgs()
		}
	}
	return selects[:firstUnionAllIdx], selects[firstUnionAllIdx:], nil
}

func (b *PlanBuilder) buildUnionAll(ctx context.Context, subPlan []base.LogicalPlan) (base.LogicalPlan, error) {
	if len(subPlan) == 0 {
		return nil, nil
	}
	u := LogicalUnionAll{}.Init(b.ctx, b.getSelectOffset())
	u.children = subPlan
	err := b.buildProjection4Union(ctx, u)
	return u, err
}

// itemTransformer transforms ParamMarkerExpr to PositionExpr in the context of ByItem
type itemTransformer struct{}

func (*itemTransformer) Enter(inNode ast.Node) (ast.Node, bool) {
	if n, ok := inNode.(*driver.ParamMarkerExpr); ok {
		newNode := expression.ConstructPositionExpr(n)
		return newNode, true
	}
	return inNode, false
}

func (*itemTransformer) Leave(inNode ast.Node) (ast.Node, bool) {
	return inNode, false
}

func (b *PlanBuilder) buildSort(ctx context.Context, p base.LogicalPlan, byItems []*ast.ByItem, aggMapper map[*ast.AggregateFuncExpr]int, windowMapper map[*ast.WindowFuncExpr]int) (*LogicalSort, error) {
	return b.buildSortWithCheck(ctx, p, byItems, aggMapper, windowMapper, nil, 0, false)
}

func (b *PlanBuilder) buildSortWithCheck(ctx context.Context, p base.LogicalPlan, byItems []*ast.ByItem, aggMapper map[*ast.AggregateFuncExpr]int, windowMapper map[*ast.WindowFuncExpr]int,
	projExprs []expression.Expression, oldLen int, hasDistinct bool) (*LogicalSort, error) {
	if _, isUnion := p.(*LogicalUnionAll); isUnion {
		b.curClause = globalOrderByClause
	} else {
		b.curClause = orderByClause
	}
	sort := LogicalSort{}.Init(b.ctx, b.getSelectOffset())
	exprs := make([]*util.ByItems, 0, len(byItems))
	transformer := &itemTransformer{}
	for i, item := range byItems {
		newExpr, _ := item.Expr.Accept(transformer)
		item.Expr = newExpr.(ast.ExprNode)
		it, np, err := b.rewriteWithPreprocess(ctx, item.Expr, p, aggMapper, windowMapper, true, nil)
		if err != nil {
			return nil, err
		}
		// for case: select a+1, b, sum(b) from t group by a+1, b with rollup order by a+1.
		// currently, we fail to resolve (a+1) in order-by to projection item (a+1), and adding
		// another a' in the select fields instead, leading finally resolved expr is a'+1 here.
		//
		// Anyway, a and a' has the same column unique id, so we can do the replacement work like
		// we did in build projection phase.
		it = b.replaceGroupingFunc(it)

		// check whether ORDER BY items show up in SELECT DISTINCT fields, see #12442
		if hasDistinct && projExprs != nil {
			err = b.checkOrderByInDistinct(item, i, it, p, projExprs, oldLen)
			if err != nil {
				return nil, err
			}
		}

		p = np
		exprs = append(exprs, &util.ByItems{Expr: it, Desc: item.Desc})
	}
	sort.ByItems = exprs
	sort.SetChildren(p)
	return sort, nil
}

// checkOrderByInDistinct checks whether ORDER BY has conflicts with DISTINCT, see #12442
func (b *PlanBuilder) checkOrderByInDistinct(byItem *ast.ByItem, idx int, expr expression.Expression, p base.LogicalPlan, originalExprs []expression.Expression, length int) error {
	// Check if expressions in ORDER BY whole match some fields in DISTINCT.
	// e.g.
	// select distinct count(a) from t group by b order by count(a);  ✔
	// select distinct a+1 from t order by a+1;                       ✔
	// select distinct a+1 from t order by a+2;                       ✗
	evalCtx := b.ctx.GetExprCtx().GetEvalCtx()
	for j := 0; j < length; j++ {
		// both check original expression & as name
		if expr.Equal(evalCtx, originalExprs[j]) || expr.Equal(evalCtx, p.Schema().Columns[j]) {
			return nil
		}
	}

	// Check if referenced columns of expressions in ORDER BY whole match some fields in DISTINCT,
	// both original expression and alias can be referenced.
	// e.g.
	// select distinct a from t order by sin(a);                            ✔
	// select distinct a, b from t order by a+b;                            ✔
	// select distinct count(a), sum(a) from t group by b order by sum(a);  ✔
	cols := expression.ExtractColumns(expr)
CheckReferenced:
	for _, col := range cols {
		for j := 0; j < length; j++ {
			if col.Equal(evalCtx, originalExprs[j]) || col.Equal(evalCtx, p.Schema().Columns[j]) {
				continue CheckReferenced
			}
		}

		// Failed cases
		// e.g.
		// select distinct sin(a) from t order by a;                            ✗
		// select distinct a from t order by a+b;                               ✗
		if _, ok := byItem.Expr.(*ast.AggregateFuncExpr); ok {
			return plannererrors.ErrAggregateInOrderNotSelect.GenWithStackByArgs(idx+1, "DISTINCT")
		}
		// select distinct count(a) from t group by b order by sum(a);          ✗
		return plannererrors.ErrFieldInOrderNotSelect.GenWithStackByArgs(idx+1, col.OrigName, "DISTINCT")
	}
	return nil
}

// getUintFromNode gets uint64 value from ast.Node.
// For ordinary statement, node should be uint64 constant value.
// For prepared statement, node is string. We should convert it to uint64.
func getUintFromNode(ctx base.PlanContext, n ast.Node, mustInt64orUint64 bool) (uVal uint64, isNull bool, isExpectedType bool) {
	var val any
	switch v := n.(type) {
	case *driver.ValueExpr:
		val = v.GetValue()
	case *driver.ParamMarkerExpr:
		if !v.InExecute {
			return 0, false, true
		}
		if mustInt64orUint64 {
			if expected, _ := CheckParamTypeInt64orUint64(v); !expected {
				return 0, false, false
			}
		}
		param, err := expression.ParamMarkerExpression(ctx, v, false)
		if err != nil {
			return 0, false, false
		}
		str, isNull, err := expression.GetStringFromConstant(ctx.GetExprCtx().GetEvalCtx(), param)
		if err != nil {
			return 0, false, false
		}
		if isNull {
			return 0, true, true
		}
		val = str
	default:
		return 0, false, false
	}
	switch v := val.(type) {
	case uint64:
		return v, false, true
	case int64:
		if v >= 0 {
			return uint64(v), false, true
		}
	case string:
		ctx := ctx.GetSessionVars().StmtCtx.TypeCtx()
		uVal, err := types.StrToUint(ctx, v, false)
		if err != nil {
			return 0, false, false
		}
		return uVal, false, true
	}
	return 0, false, false
}

// CheckParamTypeInt64orUint64 check param type for plan cache limit, only allow int64 and uint64 now
// eg: set @a = 1;
func CheckParamTypeInt64orUint64(param *driver.ParamMarkerExpr) (bool, uint64) {
	val := param.GetValue()
	switch v := val.(type) {
	case int64:
		if v >= 0 {
			return true, uint64(v)
		}
	case uint64:
		return true, v
	}
	return false, 0
}

func extractLimitCountOffset(ctx base.PlanContext, limit *ast.Limit) (count uint64,
	offset uint64, err error) {
	var isExpectedType bool
	if limit.Count != nil {
		count, _, isExpectedType = getUintFromNode(ctx, limit.Count, true)
		if !isExpectedType {
			return 0, 0, plannererrors.ErrWrongArguments.GenWithStackByArgs("LIMIT")
		}
	}
	if limit.Offset != nil {
		offset, _, isExpectedType = getUintFromNode(ctx, limit.Offset, true)
		if !isExpectedType {
			return 0, 0, plannererrors.ErrWrongArguments.GenWithStackByArgs("LIMIT")
		}
	}
	return count, offset, nil
}

func (b *PlanBuilder) buildLimit(src base.LogicalPlan, limit *ast.Limit) (base.LogicalPlan, error) {
	b.optFlag = b.optFlag | flagPushDownTopN
	var (
		offset, count uint64
		err           error
	)
	if count, offset, err = extractLimitCountOffset(b.ctx, limit); err != nil {
		return nil, err
	}

	if count > math.MaxUint64-offset {
		count = math.MaxUint64 - offset
	}
	if offset+count == 0 {
		tableDual := LogicalTableDual{RowCount: 0}.Init(b.ctx, b.getSelectOffset())
		tableDual.schema = src.Schema()
		tableDual.names = src.OutputNames()
		return tableDual, nil
	}
	li := LogicalLimit{
		Offset: offset,
		Count:  count,
	}.Init(b.ctx, b.getSelectOffset())
	if hint := b.TableHints(); hint != nil {
		li.PreferLimitToCop = hint.PreferLimitToCop
	}
	li.SetChildren(src)
	return li, nil
}

func resolveFromSelectFields(v *ast.ColumnNameExpr, fields []*ast.SelectField, ignoreAsName bool) (index int, err error) {
	var matchedExpr ast.ExprNode
	index = -1
	for i, field := range fields {
		if field.Auxiliary {
			continue
		}
		if field.Match(v, ignoreAsName) {
			curCol, isCol := field.Expr.(*ast.ColumnNameExpr)
			if !isCol {
				return i, nil
			}
			if matchedExpr == nil {
				matchedExpr = curCol
				index = i
			} else if !matchedExpr.(*ast.ColumnNameExpr).Name.Match(curCol.Name) &&
				!curCol.Name.Match(matchedExpr.(*ast.ColumnNameExpr).Name) {
				return -1, plannererrors.ErrAmbiguous.GenWithStackByArgs(curCol.Name.Name.L, clauseMsg[fieldList])
			}
		}
	}
	return
}

// havingWindowAndOrderbyExprResolver visits Expr tree.
// It converts ColumnNameExpr to AggregateFuncExpr and collects AggregateFuncExpr.
type havingWindowAndOrderbyExprResolver struct {
	inAggFunc    bool
	inWindowFunc bool
	inWindowSpec bool
	inExpr       bool
	err          error
	p            base.LogicalPlan
	selectFields []*ast.SelectField
	aggMapper    map[*ast.AggregateFuncExpr]int
	colMapper    map[*ast.ColumnNameExpr]int
	gbyItems     []*ast.ByItem
	outerSchemas []*expression.Schema
	outerNames   [][]*types.FieldName
	curClause    clauseCode
	prevClause   []clauseCode
}

func (a *havingWindowAndOrderbyExprResolver) pushCurClause(newClause clauseCode) {
	a.prevClause = append(a.prevClause, a.curClause)
	a.curClause = newClause
}

func (a *havingWindowAndOrderbyExprResolver) popCurClause() {
	a.curClause = a.prevClause[len(a.prevClause)-1]
	a.prevClause = a.prevClause[:len(a.prevClause)-1]
}

// Enter implements Visitor interface.
func (a *havingWindowAndOrderbyExprResolver) Enter(n ast.Node) (node ast.Node, skipChildren bool) {
	switch n.(type) {
	case *ast.AggregateFuncExpr:
		a.inAggFunc = true
	case *ast.WindowFuncExpr:
		a.inWindowFunc = true
	case *ast.WindowSpec:
		a.inWindowSpec = true
	case *driver.ParamMarkerExpr, *ast.ColumnNameExpr, *ast.ColumnName:
	case *ast.SubqueryExpr, *ast.ExistsSubqueryExpr:
		// Enter a new context, skip it.
		// For example: select sum(c) + c + exists(select c from t) from t;
		return n, true
	case *ast.PartitionByClause:
		a.pushCurClause(partitionByClause)
	case *ast.OrderByClause:
		if a.inWindowSpec {
			a.pushCurClause(windowOrderByClause)
		}
	default:
		a.inExpr = true
	}
	return n, false
}

func (a *havingWindowAndOrderbyExprResolver) resolveFromPlan(v *ast.ColumnNameExpr, p base.LogicalPlan, resolveFieldsFirst bool) (int, error) {
	idx, err := expression.FindFieldName(p.OutputNames(), v.Name)
	if err != nil {
		return -1, err
	}
	schemaCols, outputNames := p.Schema().Columns, p.OutputNames()
	if idx < 0 {
		// For SQL like `select t2.a from t1 join t2 using(a) where t2.a > 0
		// order by t2.a`, the query plan will be `join->selection->sort`. The
		// schema of selection will be `[t1.a]`, thus we need to recursively
		// retrieve the `t2.a` from the underlying join.
		switch x := p.(type) {
		case *LogicalLimit, *LogicalSelection, *LogicalTopN, *LogicalSort, *LogicalMaxOneRow:
			return a.resolveFromPlan(v, p.Children()[0], resolveFieldsFirst)
		case *LogicalJoin:
			if len(x.fullNames) != 0 {
				idx, err = expression.FindFieldName(x.fullNames, v.Name)
				schemaCols, outputNames = x.fullSchema.Columns, x.fullNames
			}
		}
		if err != nil || idx < 0 {
			// nowhere to be found.
			return -1, err
		}
	}
	col := schemaCols[idx]
	if col.IsHidden {
		return -1, plannererrors.ErrUnknownColumn.GenWithStackByArgs(v.Name, clauseMsg[a.curClause])
	}
	name := outputNames[idx]
	newColName := &ast.ColumnName{
		Schema: name.DBName,
		Table:  name.TblName,
		Name:   name.ColName,
	}
	for i, field := range a.selectFields {
		if c, ok := field.Expr.(*ast.ColumnNameExpr); ok && c.Name.Match(newColName) {
			return i, nil
		}
	}
	// From https://github.com/pingcap/tidb/issues/51107
	// You should make the column in the having clause as the correlated column
	// which is not relation with select's fields and GroupBy's fields.
	// For SQLs like:
	//     SELECT * FROM `t1` WHERE NOT (`t1`.`col_1`>= (
	//          SELECT `t2`.`col_7`
	//             FROM (`t1`)
	//             JOIN `t2`
	//             WHERE ISNULL(`t2`.`col_3`) HAVING `t1`.`col_6`>1951988)
	//     ) ;
	//
	// if resolveFieldsFirst is false, the groupby is not nil.
	if resolveFieldsFirst && a.curClause == havingClause {
		return -1, nil
	}
	sf := &ast.SelectField{
		Expr:      &ast.ColumnNameExpr{Name: newColName},
		Auxiliary: true,
	}
	// appended with new select fields. set them with flag.
	if a.inAggFunc {
		// should skip check in FD for only full group by.
		sf.AuxiliaryColInAgg = true
	} else if a.curClause == orderByClause {
		// should skip check in FD for only full group by only when group by item are empty.
		sf.AuxiliaryColInOrderBy = true
	}
	sf.Expr.SetType(col.GetType())
	a.selectFields = append(a.selectFields, sf)
	return len(a.selectFields) - 1, nil
}

// Leave implements Visitor interface.
func (a *havingWindowAndOrderbyExprResolver) Leave(n ast.Node) (node ast.Node, ok bool) {
	switch v := n.(type) {
	case *ast.AggregateFuncExpr:
		a.inAggFunc = false
		a.aggMapper[v] = len(a.selectFields)
		a.selectFields = append(a.selectFields, &ast.SelectField{
			Auxiliary: true,
			Expr:      v,
			AsName:    model.NewCIStr(fmt.Sprintf("sel_agg_%d", len(a.selectFields))),
		})
	case *ast.WindowFuncExpr:
		a.inWindowFunc = false
		if a.curClause == havingClause {
			a.err = plannererrors.ErrWindowInvalidWindowFuncUse.GenWithStackByArgs(strings.ToLower(v.Name))
			return node, false
		}
		if a.curClause == orderByClause {
			a.selectFields = append(a.selectFields, &ast.SelectField{
				Auxiliary: true,
				Expr:      v,
				AsName:    model.NewCIStr(fmt.Sprintf("sel_window_%d", len(a.selectFields))),
			})
		}
	case *ast.WindowSpec:
		a.inWindowSpec = false
	case *ast.PartitionByClause:
		a.popCurClause()
	case *ast.OrderByClause:
		if a.inWindowSpec {
			a.popCurClause()
		}
	case *ast.ColumnNameExpr:
		resolveFieldsFirst := true
		if a.inAggFunc || a.inWindowFunc || a.inWindowSpec || (a.curClause == orderByClause && a.inExpr) || a.curClause == fieldList {
			resolveFieldsFirst = false
		}
		if !a.inAggFunc && a.curClause != orderByClause {
			for _, item := range a.gbyItems {
				if col, ok := item.Expr.(*ast.ColumnNameExpr); ok &&
					(v.Name.Match(col.Name) || col.Name.Match(v.Name)) {
					resolveFieldsFirst = false
					break
				}
			}
		}
		var index int
		if resolveFieldsFirst {
			index, a.err = resolveFromSelectFields(v, a.selectFields, false)
			if a.err != nil {
				return node, false
			}
			if index != -1 && a.curClause == havingClause && ast.HasWindowFlag(a.selectFields[index].Expr) {
				a.err = plannererrors.ErrWindowInvalidWindowFuncAliasUse.GenWithStackByArgs(v.Name.Name.O)
				return node, false
			}
			if index == -1 {
				if a.curClause == orderByClause {
					index, a.err = a.resolveFromPlan(v, a.p, resolveFieldsFirst)
				} else if a.curClause == havingClause && v.Name.Table.L != "" {
					// For SQLs like:
					//   select a from t b having b.a;
					index, a.err = a.resolveFromPlan(v, a.p, resolveFieldsFirst)
					if a.err != nil {
						return node, false
					}
					if index != -1 {
						// For SQLs like:
						//   select a+1 from t having t.a;
						field := a.selectFields[index]
						if field.Auxiliary { // having can't use auxiliary field
							index = -1
						}
					}
				} else {
					index, a.err = resolveFromSelectFields(v, a.selectFields, true)
				}
			}
		} else {
			// We should ignore the err when resolving from schema. Because we could resolve successfully
			// when considering select fields.
			var err error
			index, err = a.resolveFromPlan(v, a.p, resolveFieldsFirst)
			_ = err
			if index == -1 && a.curClause != fieldList &&
				a.curClause != windowOrderByClause && a.curClause != partitionByClause {
				index, a.err = resolveFromSelectFields(v, a.selectFields, false)
				if index != -1 && a.curClause == havingClause && ast.HasWindowFlag(a.selectFields[index].Expr) {
					a.err = plannererrors.ErrWindowInvalidWindowFuncAliasUse.GenWithStackByArgs(v.Name.Name.O)
					return node, false
				}
			}
		}
		if a.err != nil {
			return node, false
		}
		if index == -1 {
			// If we can't find it any where, it may be a correlated columns.
			for _, names := range a.outerNames {
				idx, err1 := expression.FindFieldName(names, v.Name)
				if err1 != nil {
					a.err = err1
					return node, false
				}
				if idx >= 0 {
					return n, true
				}
			}
			a.err = plannererrors.ErrUnknownColumn.GenWithStackByArgs(v.Name.OrigColName(), clauseMsg[a.curClause])
			return node, false
		}
		if a.inAggFunc {
			return a.selectFields[index].Expr, true
		}
		a.colMapper[v] = index
	}
	return n, true
}

// resolveHavingAndOrderBy will process aggregate functions and resolve the columns that don't exist in select fields.
// If we found some columns that are not in select fields, we will append it to select fields and update the colMapper.
// When we rewrite the order by / having expression, we will find column in map at first.
func (b *PlanBuilder) resolveHavingAndOrderBy(ctx context.Context, sel *ast.SelectStmt, p base.LogicalPlan) (
	map[*ast.AggregateFuncExpr]int, map[*ast.AggregateFuncExpr]int, error) {
	extractor := &havingWindowAndOrderbyExprResolver{
		p:            p,
		selectFields: sel.Fields.Fields,
		aggMapper:    make(map[*ast.AggregateFuncExpr]int),
		colMapper:    b.colMapper,
		outerSchemas: b.outerSchemas,
		outerNames:   b.outerNames,
	}
	if sel.GroupBy != nil {
		extractor.gbyItems = sel.GroupBy.Items
	}
	// Extract agg funcs from having clause.
	if sel.Having != nil {
		extractor.curClause = havingClause
		n, ok := sel.Having.Expr.Accept(extractor)
		if !ok {
			return nil, nil, errors.Trace(extractor.err)
		}
		sel.Having.Expr = n.(ast.ExprNode)
	}
	havingAggMapper := extractor.aggMapper
	extractor.aggMapper = make(map[*ast.AggregateFuncExpr]int)
	// Extract agg funcs from order by clause.
	if sel.OrderBy != nil {
		extractor.curClause = orderByClause
		for _, item := range sel.OrderBy.Items {
			extractor.inExpr = false
			if ast.HasWindowFlag(item.Expr) {
				continue
			}
			n, ok := item.Expr.Accept(extractor)
			if !ok {
				return nil, nil, errors.Trace(extractor.err)
			}
			item.Expr = n.(ast.ExprNode)
		}
	}
	sel.Fields.Fields = extractor.selectFields
	// this part is used to fetch correlated column from sub-query item in order-by clause, and append the origin
	// auxiliary select filed in select list, otherwise, sub-query itself won't get the name resolved in outer schema.
	if sel.OrderBy != nil {
		for _, byItem := range sel.OrderBy.Items {
			if _, ok := byItem.Expr.(*ast.SubqueryExpr); ok {
				// correlated agg will be extracted completely latter.
				_, np, err := b.rewrite(ctx, byItem.Expr, p, nil, true)
				if err != nil {
					return nil, nil, errors.Trace(err)
				}
				correlatedCols := ExtractCorrelatedCols4LogicalPlan(np)
				for _, cone := range correlatedCols {
					var colName *ast.ColumnName
					for idx, pone := range p.Schema().Columns {
						if cone.UniqueID == pone.UniqueID {
							pname := p.OutputNames()[idx]
							colName = &ast.ColumnName{
								Schema: pname.DBName,
								Table:  pname.TblName,
								Name:   pname.ColName,
							}
							break
						}
					}
					if colName != nil {
						columnNameExpr := &ast.ColumnNameExpr{Name: colName}
						for _, field := range sel.Fields.Fields {
							if c, ok := field.Expr.(*ast.ColumnNameExpr); ok && c.Name.Match(columnNameExpr.Name) && field.AsName.L == "" {
								// deduplicate select fields: don't append it once it already has one.
								// TODO: we add the field if it has alias, but actually they are the same column. We should not have two duplicate one.
								columnNameExpr = nil
								break
							}
						}
						if columnNameExpr != nil {
							sel.Fields.Fields = append(sel.Fields.Fields, &ast.SelectField{
								Auxiliary: true,
								Expr:      columnNameExpr,
							})
						}
					}
				}
			}
		}
	}
	return havingAggMapper, extractor.aggMapper, nil
}

func (b *PlanBuilder) extractAggFuncsInExprs(exprs []ast.ExprNode) ([]*ast.AggregateFuncExpr, map[*ast.AggregateFuncExpr]int) {
	extractor := &AggregateFuncExtractor{skipAggMap: b.correlatedAggMapper}
	for _, expr := range exprs {
		expr.Accept(extractor)
	}
	aggList := extractor.AggFuncs
	totalAggMapper := make(map[*ast.AggregateFuncExpr]int, len(aggList))

	for i, agg := range aggList {
		totalAggMapper[agg] = i
	}
	return aggList, totalAggMapper
}

func (b *PlanBuilder) extractAggFuncsInSelectFields(fields []*ast.SelectField) ([]*ast.AggregateFuncExpr, map[*ast.AggregateFuncExpr]int) {
	extractor := &AggregateFuncExtractor{skipAggMap: b.correlatedAggMapper}
	for _, f := range fields {
		n, _ := f.Expr.Accept(extractor)
		f.Expr = n.(ast.ExprNode)
	}
	aggList := extractor.AggFuncs
	totalAggMapper := make(map[*ast.AggregateFuncExpr]int, len(aggList))

	for i, agg := range aggList {
		totalAggMapper[agg] = i
	}
	return aggList, totalAggMapper
}

func (b *PlanBuilder) extractAggFuncsInByItems(byItems []*ast.ByItem) []*ast.AggregateFuncExpr {
	extractor := &AggregateFuncExtractor{skipAggMap: b.correlatedAggMapper}
	for _, f := range byItems {
		n, _ := f.Expr.Accept(extractor)
		f.Expr = n.(ast.ExprNode)
	}
	return extractor.AggFuncs
}

// extractCorrelatedAggFuncs extracts correlated aggregates which belong to outer query from aggregate function list.
func (b *PlanBuilder) extractCorrelatedAggFuncs(ctx context.Context, p base.LogicalPlan, aggFuncs []*ast.AggregateFuncExpr) (outer []*ast.AggregateFuncExpr, err error) {
	corCols := make([]*expression.CorrelatedColumn, 0, len(aggFuncs))
	cols := make([]*expression.Column, 0, len(aggFuncs))
	aggMapper := make(map[*ast.AggregateFuncExpr]int)
	for _, agg := range aggFuncs {
		for _, arg := range agg.Args {
			expr, _, err := b.rewrite(ctx, arg, p, aggMapper, true)
			if err != nil {
				return nil, err
			}
			corCols = append(corCols, expression.ExtractCorColumns(expr)...)
			cols = append(cols, expression.ExtractColumns(expr)...)
		}
		if len(corCols) > 0 && len(cols) == 0 {
			outer = append(outer, agg)
		}
		aggMapper[agg] = -1
		corCols, cols = corCols[:0], cols[:0]
	}
	return
}

// resolveWindowFunction will process window functions and resolve the columns that don't exist in select fields.
func (b *PlanBuilder) resolveWindowFunction(sel *ast.SelectStmt, p base.LogicalPlan) (
	map[*ast.AggregateFuncExpr]int, error) {
	extractor := &havingWindowAndOrderbyExprResolver{
		p:            p,
		selectFields: sel.Fields.Fields,
		aggMapper:    make(map[*ast.AggregateFuncExpr]int),
		colMapper:    b.colMapper,
		outerSchemas: b.outerSchemas,
		outerNames:   b.outerNames,
	}
	extractor.curClause = fieldList
	for _, field := range sel.Fields.Fields {
		if !ast.HasWindowFlag(field.Expr) {
			continue
		}
		n, ok := field.Expr.Accept(extractor)
		if !ok {
			return nil, extractor.err
		}
		field.Expr = n.(ast.ExprNode)
	}
	for _, spec := range sel.WindowSpecs {
		_, ok := spec.Accept(extractor)
		if !ok {
			return nil, extractor.err
		}
	}
	if sel.OrderBy != nil {
		extractor.curClause = orderByClause
		for _, item := range sel.OrderBy.Items {
			if !ast.HasWindowFlag(item.Expr) {
				continue
			}
			n, ok := item.Expr.Accept(extractor)
			if !ok {
				return nil, extractor.err
			}
			item.Expr = n.(ast.ExprNode)
		}
	}
	sel.Fields.Fields = extractor.selectFields
	return extractor.aggMapper, nil
}

// correlatedAggregateResolver visits Expr tree.
// It finds and collects all correlated aggregates which should be evaluated in the outer query.
type correlatedAggregateResolver struct {
	ctx       context.Context
	err       error
	b         *PlanBuilder
	outerPlan base.LogicalPlan

	// correlatedAggFuncs stores aggregate functions which belong to outer query
	correlatedAggFuncs []*ast.AggregateFuncExpr
}

// Enter implements Visitor interface.
func (r *correlatedAggregateResolver) Enter(n ast.Node) (ast.Node, bool) {
	if v, ok := n.(*ast.SelectStmt); ok {
		if r.outerPlan != nil {
			outerSchema := r.outerPlan.Schema()
			r.b.outerSchemas = append(r.b.outerSchemas, outerSchema)
			r.b.outerNames = append(r.b.outerNames, r.outerPlan.OutputNames())
			r.b.outerBlockExpand = append(r.b.outerBlockExpand, r.b.currentBlockExpand)
		}
		r.err = r.resolveSelect(v)
		return n, true
	}
	return n, false
}

// resolveSelect finds and collects correlated aggregates within the SELECT stmt.
// It resolves and builds FROM clause first to get a source plan, from which we can decide
// whether a column is correlated or not.
// Then it collects correlated aggregate from SELECT fields (including sub-queries), HAVING,
// ORDER BY, WHERE & GROUP BY.
// Finally it restore the original SELECT stmt.
func (r *correlatedAggregateResolver) resolveSelect(sel *ast.SelectStmt) (err error) {
	if sel.With != nil {
		l := len(r.b.outerCTEs)
		defer func() {
			r.b.outerCTEs = r.b.outerCTEs[:l]
		}()
		_, err := r.b.buildWith(r.ctx, sel.With)
		if err != nil {
			return err
		}
	}
	// collect correlated aggregate from sub-queries inside FROM clause.
	if err := r.collectFromTableRefs(sel.From); err != nil {
		return err
	}
	p, err := r.b.buildTableRefs(r.ctx, sel.From)
	if err != nil {
		return err
	}

	// similar to process in PlanBuilder.buildSelect
	originalFields := sel.Fields.Fields
	sel.Fields.Fields, err = r.b.unfoldWildStar(p, sel.Fields.Fields)
	if err != nil {
		return err
	}
	if r.b.capFlag&canExpandAST != 0 {
		originalFields = sel.Fields.Fields
	}

	hasWindowFuncField := r.b.detectSelectWindow(sel)
	if hasWindowFuncField {
		_, err = r.b.resolveWindowFunction(sel, p)
		if err != nil {
			return err
		}
	}

	_, _, err = r.b.resolveHavingAndOrderBy(r.ctx, sel, p)
	if err != nil {
		return err
	}

	// find and collect correlated aggregates recursively in sub-queries
	_, err = r.b.resolveCorrelatedAggregates(r.ctx, sel, p)
	if err != nil {
		return err
	}

	// collect from SELECT fields, HAVING, ORDER BY and window functions
	if r.b.detectSelectAgg(sel) {
		err = r.collectFromSelectFields(p, sel.Fields.Fields)
		if err != nil {
			return err
		}
	}

	// collect from WHERE
	err = r.collectFromWhere(p, sel.Where)
	if err != nil {
		return err
	}

	// collect from GROUP BY
	err = r.collectFromGroupBy(p, sel.GroupBy)
	if err != nil {
		return err
	}

	// restore the sub-query
	sel.Fields.Fields = originalFields
	r.b.handleHelper.popMap()
	return nil
}

func (r *correlatedAggregateResolver) collectFromTableRefs(from *ast.TableRefsClause) error {
	if from == nil {
		return nil
	}
	subResolver := &correlatedAggregateResolver{
		ctx: r.ctx,
		b:   r.b,
	}
	_, ok := from.TableRefs.Accept(subResolver)
	if !ok {
		return subResolver.err
	}
	if len(subResolver.correlatedAggFuncs) == 0 {
		return nil
	}
	r.correlatedAggFuncs = append(r.correlatedAggFuncs, subResolver.correlatedAggFuncs...)
	return nil
}

func (r *correlatedAggregateResolver) collectFromSelectFields(p base.LogicalPlan, fields []*ast.SelectField) error {
	aggList, _ := r.b.extractAggFuncsInSelectFields(fields)
	r.b.curClause = fieldList
	outerAggFuncs, err := r.b.extractCorrelatedAggFuncs(r.ctx, p, aggList)
	if err != nil {
		return nil
	}
	r.correlatedAggFuncs = append(r.correlatedAggFuncs, outerAggFuncs...)
	return nil
}

func (r *correlatedAggregateResolver) collectFromGroupBy(p base.LogicalPlan, groupBy *ast.GroupByClause) error {
	if groupBy == nil {
		return nil
	}
	aggList := r.b.extractAggFuncsInByItems(groupBy.Items)
	r.b.curClause = groupByClause
	outerAggFuncs, err := r.b.extractCorrelatedAggFuncs(r.ctx, p, aggList)
	if err != nil {
		return nil
	}
	r.correlatedAggFuncs = append(r.correlatedAggFuncs, outerAggFuncs...)
	return nil
}

func (r *correlatedAggregateResolver) collectFromWhere(p base.LogicalPlan, where ast.ExprNode) error {
	if where == nil {
		return nil
	}
	extractor := &AggregateFuncExtractor{skipAggMap: r.b.correlatedAggMapper}
	_, _ = where.Accept(extractor)
	r.b.curClause = whereClause
	outerAggFuncs, err := r.b.extractCorrelatedAggFuncs(r.ctx, p, extractor.AggFuncs)
	if err != nil {
		return err
	}
	r.correlatedAggFuncs = append(r.correlatedAggFuncs, outerAggFuncs...)
	return nil
}

// Leave implements Visitor interface.
func (r *correlatedAggregateResolver) Leave(n ast.Node) (ast.Node, bool) {
	if _, ok := n.(*ast.SelectStmt); ok {
		if r.outerPlan != nil {
			r.b.outerSchemas = r.b.outerSchemas[0 : len(r.b.outerSchemas)-1]
			r.b.outerNames = r.b.outerNames[0 : len(r.b.outerNames)-1]
			r.b.currentBlockExpand = r.b.outerBlockExpand[len(r.b.outerBlockExpand)-1]
			r.b.outerBlockExpand = r.b.outerBlockExpand[0 : len(r.b.outerBlockExpand)-1]
		}
	}
	return n, r.err == nil
}

// resolveCorrelatedAggregates finds and collects all correlated aggregates which should be evaluated
// in the outer query from all the sub-queries inside SELECT fields.
func (b *PlanBuilder) resolveCorrelatedAggregates(ctx context.Context, sel *ast.SelectStmt, p base.LogicalPlan) (map[*ast.AggregateFuncExpr]int, error) {
	resolver := &correlatedAggregateResolver{
		ctx:       ctx,
		b:         b,
		outerPlan: p,
	}
	correlatedAggList := make([]*ast.AggregateFuncExpr, 0)
	for _, field := range sel.Fields.Fields {
		_, ok := field.Expr.Accept(resolver)
		if !ok {
			return nil, resolver.err
		}
		correlatedAggList = append(correlatedAggList, resolver.correlatedAggFuncs...)
	}
	if sel.Having != nil {
		_, ok := sel.Having.Expr.Accept(resolver)
		if !ok {
			return nil, resolver.err
		}
		correlatedAggList = append(correlatedAggList, resolver.correlatedAggFuncs...)
	}
	if sel.OrderBy != nil {
		for _, item := range sel.OrderBy.Items {
			_, ok := item.Expr.Accept(resolver)
			if !ok {
				return nil, resolver.err
			}
			correlatedAggList = append(correlatedAggList, resolver.correlatedAggFuncs...)
		}
	}
	correlatedAggMap := make(map[*ast.AggregateFuncExpr]int)
	for _, aggFunc := range correlatedAggList {
		colMap := make(map[*types.FieldName]struct{}, len(p.Schema().Columns))
		allColFromAggExprNode(p, aggFunc, colMap)
		for k := range colMap {
			colName := &ast.ColumnName{
				Schema: k.DBName,
				Table:  k.TblName,
				Name:   k.ColName,
			}
			// Add the column referred in the agg func into the select list. So that we can resolve the agg func correctly.
			// And we need set the AuxiliaryColInAgg to true to help our only_full_group_by checker work correctly.
			sel.Fields.Fields = append(sel.Fields.Fields, &ast.SelectField{
				Auxiliary:         true,
				AuxiliaryColInAgg: true,
				Expr:              &ast.ColumnNameExpr{Name: colName},
			})
		}
		correlatedAggMap[aggFunc] = len(sel.Fields.Fields)
		sel.Fields.Fields = append(sel.Fields.Fields, &ast.SelectField{
			Auxiliary: true,
			Expr:      aggFunc,
			AsName:    model.NewCIStr(fmt.Sprintf("sel_subq_agg_%d", len(sel.Fields.Fields))),
		})
	}
	return correlatedAggMap, nil
}

// gbyResolver resolves group by items from select fields.
type gbyResolver struct {
	ctx        base.PlanContext
	fields     []*ast.SelectField
	schema     *expression.Schema
	names      []*types.FieldName
	err        error
	inExpr     bool
	isParam    bool
	skipAggMap map[*ast.AggregateFuncExpr]*expression.CorrelatedColumn

	exprDepth int // exprDepth is the depth of current expression in expression tree.
}

func (g *gbyResolver) Enter(inNode ast.Node) (ast.Node, bool) {
	g.exprDepth++
	switch n := inNode.(type) {
	case *ast.SubqueryExpr, *ast.CompareSubqueryExpr, *ast.ExistsSubqueryExpr:
		return inNode, true
	case *driver.ParamMarkerExpr:
		g.isParam = true
		if g.exprDepth == 1 {
			_, isNull, isExpectedType := getUintFromNode(g.ctx, n, false)
			// For constant uint expression in top level, it should be treated as position expression.
			if !isNull && isExpectedType {
				return expression.ConstructPositionExpr(n), true
			}
		}
		return n, true
	case *driver.ValueExpr, *ast.ColumnNameExpr, *ast.ParenthesesExpr, *ast.ColumnName:
	default:
		g.inExpr = true
	}
	return inNode, false
}

func (g *gbyResolver) Leave(inNode ast.Node) (ast.Node, bool) {
	extractor := &AggregateFuncExtractor{skipAggMap: g.skipAggMap}
	switch v := inNode.(type) {
	case *ast.ColumnNameExpr:
		idx, err := expression.FindFieldName(g.names, v.Name)
		if idx < 0 || !g.inExpr {
			var index int
			index, g.err = resolveFromSelectFields(v, g.fields, false)
			if g.err != nil {
				g.err = plannererrors.ErrAmbiguous.GenWithStackByArgs(v.Name.Name.L, clauseMsg[groupByClause])
				return inNode, false
			}
			if idx >= 0 {
				return inNode, true
			}
			if index != -1 {
				ret := g.fields[index].Expr
				ret.Accept(extractor)
				if len(extractor.AggFuncs) != 0 {
					err = plannererrors.ErrIllegalReference.GenWithStackByArgs(v.Name.OrigColName(), "reference to group function")
				} else if ast.HasWindowFlag(ret) {
					err = plannererrors.ErrIllegalReference.GenWithStackByArgs(v.Name.OrigColName(), "reference to window function")
				} else {
					return ret, true
				}
			}
			g.err = err
			return inNode, false
		}
	case *ast.PositionExpr:
		pos, isNull, err := expression.PosFromPositionExpr(g.ctx.GetExprCtx(), g.ctx, v)
		if err != nil {
			g.err = plannererrors.ErrUnknown.GenWithStackByArgs()
		}
		if err != nil || isNull {
			return inNode, false
		}
		if pos < 1 || pos > len(g.fields) {
			g.err = errors.Errorf("Unknown column '%d' in 'group statement'", pos)
			return inNode, false
		}
		ret := g.fields[pos-1].Expr
		ret.Accept(extractor)
		if len(extractor.AggFuncs) != 0 || ast.HasWindowFlag(ret) {
			fieldName := g.fields[pos-1].AsName.String()
			if fieldName == "" {
				fieldName = g.fields[pos-1].Text()
			}
			g.err = plannererrors.ErrWrongGroupField.GenWithStackByArgs(fieldName)
			return inNode, false
		}
		return ret, true
	case *ast.ValuesExpr:
		if v.Column == nil {
			g.err = plannererrors.ErrUnknownColumn.GenWithStackByArgs("", "VALUES() function")
		}
	}
	return inNode, true
}

func tblInfoFromCol(from ast.ResultSetNode, name *types.FieldName) *model.TableInfo {
	var tableList []*ast.TableName
	tableList = extractTableList(from, tableList, true)
	for _, field := range tableList {
		if field.Name.L == name.TblName.L {
			return field.TableInfo
		}
	}
	return nil
}

func buildFuncDependCol(p base.LogicalPlan, cond ast.ExprNode) (*types.FieldName, *types.FieldName, error) {
	binOpExpr, ok := cond.(*ast.BinaryOperationExpr)
	if !ok {
		return nil, nil, nil
	}
	if binOpExpr.Op != opcode.EQ {
		return nil, nil, nil
	}
	lColExpr, ok := binOpExpr.L.(*ast.ColumnNameExpr)
	if !ok {
		return nil, nil, nil
	}
	rColExpr, ok := binOpExpr.R.(*ast.ColumnNameExpr)
	if !ok {
		return nil, nil, nil
	}
	lIdx, err := expression.FindFieldName(p.OutputNames(), lColExpr.Name)
	if err != nil {
		return nil, nil, err
	}
	rIdx, err := expression.FindFieldName(p.OutputNames(), rColExpr.Name)
	if err != nil {
		return nil, nil, err
	}
	if lIdx == -1 {
		return nil, nil, plannererrors.ErrUnknownColumn.GenWithStackByArgs(lColExpr.Name, "where clause")
	}
	if rIdx == -1 {
		return nil, nil, plannererrors.ErrUnknownColumn.GenWithStackByArgs(rColExpr.Name, "where clause")
	}
	return p.OutputNames()[lIdx], p.OutputNames()[rIdx], nil
}

func buildWhereFuncDepend(p base.LogicalPlan, where ast.ExprNode) (map[*types.FieldName]*types.FieldName, error) {
	whereConditions := splitWhere(where)
	colDependMap := make(map[*types.FieldName]*types.FieldName, 2*len(whereConditions))
	for _, cond := range whereConditions {
		lCol, rCol, err := buildFuncDependCol(p, cond)
		if err != nil {
			return nil, err
		}
		if lCol == nil || rCol == nil {
			continue
		}
		colDependMap[lCol] = rCol
		colDependMap[rCol] = lCol
	}
	return colDependMap, nil
}

func buildJoinFuncDepend(p base.LogicalPlan, from ast.ResultSetNode) (map[*types.FieldName]*types.FieldName, error) {
	switch x := from.(type) {
	case *ast.Join:
		if x.On == nil {
			return nil, nil
		}
		onConditions := splitWhere(x.On.Expr)
		colDependMap := make(map[*types.FieldName]*types.FieldName, len(onConditions))
		for _, cond := range onConditions {
			lCol, rCol, err := buildFuncDependCol(p, cond)
			if err != nil {
				return nil, err
			}
			if lCol == nil || rCol == nil {
				continue
			}
			lTbl := tblInfoFromCol(x.Left, lCol)
			if lTbl == nil {
				lCol, rCol = rCol, lCol
			}
			switch x.Tp {
			case ast.CrossJoin:
				colDependMap[lCol] = rCol
				colDependMap[rCol] = lCol
			case ast.LeftJoin:
				colDependMap[rCol] = lCol
			case ast.RightJoin:
				colDependMap[lCol] = rCol
			}
		}
		return colDependMap, nil
	default:
		return nil, nil
	}
}

func checkColFuncDepend(
	p base.LogicalPlan,
	name *types.FieldName,
	tblInfo *model.TableInfo,
	gbyOrSingleValueColNames map[*types.FieldName]struct{},
	whereDependNames, joinDependNames map[*types.FieldName]*types.FieldName,
) bool {
	for _, index := range tblInfo.Indices {
		if !index.Unique {
			continue
		}
		funcDepend := true
		// if all columns of some unique/pri indexes are determined, all columns left are check-passed.
		for _, indexCol := range index.Columns {
			iColInfo := tblInfo.Columns[indexCol.Offset]
			if !mysql.HasNotNullFlag(iColInfo.GetFlag()) {
				funcDepend = false
				break
			}
			cn := &ast.ColumnName{
				Schema: name.DBName,
				Table:  name.TblName,
				Name:   iColInfo.Name,
			}
			iIdx, err := expression.FindFieldName(p.OutputNames(), cn)
			if err != nil || iIdx < 0 {
				funcDepend = false
				break
			}
			iName := p.OutputNames()[iIdx]
			if _, ok := gbyOrSingleValueColNames[iName]; ok {
				continue
			}
			if wCol, ok := whereDependNames[iName]; ok {
				if _, ok = gbyOrSingleValueColNames[wCol]; ok {
					continue
				}
			}
			if jCol, ok := joinDependNames[iName]; ok {
				if _, ok = gbyOrSingleValueColNames[jCol]; ok {
					continue
				}
			}
			funcDepend = false
			break
		}
		if funcDepend {
			return true
		}
	}
	primaryFuncDepend := true
	hasPrimaryField := false
	for _, colInfo := range tblInfo.Columns {
		if !mysql.HasPriKeyFlag(colInfo.GetFlag()) {
			continue
		}
		hasPrimaryField = true
		pkName := &ast.ColumnName{
			Schema: name.DBName,
			Table:  name.TblName,
			Name:   colInfo.Name,
		}
		pIdx, err := expression.FindFieldName(p.OutputNames(), pkName)
		// It is possible that `pIdx < 0` and here is a case.
		// ```
		// CREATE TABLE `BB` (
		//   `pk` int(11) NOT NULL AUTO_INCREMENT,
		//   `col_int_not_null` int NOT NULL,
		//   PRIMARY KEY (`pk`)
		// );
		//
		// SELECT OUTR . col2 AS X
		// FROM
		//   BB AS OUTR2
		// INNER JOIN
		//   (SELECT col_int_not_null AS col1,
		//     pk AS col2
		//   FROM BB) AS OUTR ON OUTR2.col_int_not_null = OUTR.col1
		// GROUP BY OUTR2.col_int_not_null;
		// ```
		// When we enter `checkColFuncDepend`, `pkName.Table` is `OUTR` which is an alias, while `pkName.Name` is `pk`
		// which is a original name. Hence `expression.FindFieldName` will fail and `pIdx` will be less than 0.
		// Currently, when we meet `pIdx < 0`, we directly regard `primaryFuncDepend` as false and jump out. This way is
		// easy to implement but makes only-full-group-by checker not smart enough. Later we will refactor only-full-group-by
		// checker and resolve the inconsistency between the alias table name and the original column name.
		if err != nil || pIdx < 0 {
			primaryFuncDepend = false
			break
		}
		pCol := p.OutputNames()[pIdx]
		if _, ok := gbyOrSingleValueColNames[pCol]; ok {
			continue
		}
		if wCol, ok := whereDependNames[pCol]; ok {
			if _, ok = gbyOrSingleValueColNames[wCol]; ok {
				continue
			}
		}
		if jCol, ok := joinDependNames[pCol]; ok {
			if _, ok = gbyOrSingleValueColNames[jCol]; ok {
				continue
			}
		}
		primaryFuncDepend = false
		break
	}
	return primaryFuncDepend && hasPrimaryField
}

// ErrExprLoc is for generate the ErrFieldNotInGroupBy error info
type ErrExprLoc struct {
	Offset int
	Loc    string
}

func checkExprInGroupByOrIsSingleValue(
	p base.LogicalPlan,
	expr ast.ExprNode,
	offset int,
	loc string,
	gbyOrSingleValueColNames map[*types.FieldName]struct{},
	gbyExprs []ast.ExprNode,
	notInGbyOrSingleValueColNames map[*types.FieldName]ErrExprLoc,
) {
	if _, ok := expr.(*ast.AggregateFuncExpr); ok {
		return
	}
	if f, ok := expr.(*ast.FuncCallExpr); ok {
		if f.FnName.L == ast.Grouping {
			// just skip grouping function check here, because later in building plan phase, we
			// will do the grouping function valid check.
			return
		}
	}
	if _, ok := expr.(*ast.ColumnNameExpr); !ok {
		for _, gbyExpr := range gbyExprs {
			if ast.ExpressionDeepEqual(gbyExpr, expr) {
				return
			}
		}
	}
	// Function `any_value` can be used in aggregation, even `ONLY_FULL_GROUP_BY` is set.
	// See https://dev.mysql.com/doc/refman/5.7/en/miscellaneous-functions.html#function_any-value for details
	if f, ok := expr.(*ast.FuncCallExpr); ok {
		if f.FnName.L == ast.AnyValue {
			return
		}
	}
	colMap := make(map[*types.FieldName]struct{}, len(p.Schema().Columns))
	allColFromExprNode(p, expr, colMap)
	for col := range colMap {
		if _, ok := gbyOrSingleValueColNames[col]; !ok {
			notInGbyOrSingleValueColNames[col] = ErrExprLoc{Offset: offset, Loc: loc}
		}
	}
}

func (b *PlanBuilder) checkOnlyFullGroupBy(p base.LogicalPlan, sel *ast.SelectStmt) (err error) {
	if sel.GroupBy != nil {
		err = b.checkOnlyFullGroupByWithGroupClause(p, sel)
	} else {
		err = b.checkOnlyFullGroupByWithOutGroupClause(p, sel)
	}
	return err
}

func addGbyOrSingleValueColName(p base.LogicalPlan, colName *ast.ColumnName, gbyOrSingleValueColNames map[*types.FieldName]struct{}) {
	idx, err := expression.FindFieldName(p.OutputNames(), colName)
	if err != nil || idx < 0 {
		return
	}
	gbyOrSingleValueColNames[p.OutputNames()[idx]] = struct{}{}
}

func extractSingeValueColNamesFromWhere(p base.LogicalPlan, where ast.ExprNode, gbyOrSingleValueColNames map[*types.FieldName]struct{}) {
	whereConditions := splitWhere(where)
	for _, cond := range whereConditions {
		binOpExpr, ok := cond.(*ast.BinaryOperationExpr)
		if !ok || binOpExpr.Op != opcode.EQ {
			continue
		}
		if colExpr, ok := binOpExpr.L.(*ast.ColumnNameExpr); ok {
			if _, ok := binOpExpr.R.(ast.ValueExpr); ok {
				addGbyOrSingleValueColName(p, colExpr.Name, gbyOrSingleValueColNames)
			}
		} else if colExpr, ok := binOpExpr.R.(*ast.ColumnNameExpr); ok {
			if _, ok := binOpExpr.L.(ast.ValueExpr); ok {
				addGbyOrSingleValueColName(p, colExpr.Name, gbyOrSingleValueColNames)
			}
		}
	}
}

func (*PlanBuilder) checkOnlyFullGroupByWithGroupClause(p base.LogicalPlan, sel *ast.SelectStmt) error {
	gbyOrSingleValueColNames := make(map[*types.FieldName]struct{}, len(sel.Fields.Fields))
	gbyExprs := make([]ast.ExprNode, 0, len(sel.Fields.Fields))
	for _, byItem := range sel.GroupBy.Items {
		expr := getInnerFromParenthesesAndUnaryPlus(byItem.Expr)
		if colExpr, ok := expr.(*ast.ColumnNameExpr); ok {
			addGbyOrSingleValueColName(p, colExpr.Name, gbyOrSingleValueColNames)
		} else {
			gbyExprs = append(gbyExprs, expr)
		}
	}
	// MySQL permits a nonaggregate column not named in a GROUP BY clause when ONLY_FULL_GROUP_BY SQL mode is enabled,
	// provided that this column is limited to a single value.
	// See https://dev.mysql.com/doc/refman/5.7/en/group-by-handling.html for details.
	extractSingeValueColNamesFromWhere(p, sel.Where, gbyOrSingleValueColNames)

	notInGbyOrSingleValueColNames := make(map[*types.FieldName]ErrExprLoc, len(sel.Fields.Fields))
	for offset, field := range sel.Fields.Fields {
		if field.Auxiliary {
			continue
		}
		checkExprInGroupByOrIsSingleValue(p, getInnerFromParenthesesAndUnaryPlus(field.Expr), offset, ErrExprInSelect, gbyOrSingleValueColNames, gbyExprs, notInGbyOrSingleValueColNames)
	}

	if sel.OrderBy != nil {
		for offset, item := range sel.OrderBy.Items {
			if colName, ok := item.Expr.(*ast.ColumnNameExpr); ok {
				index, err := resolveFromSelectFields(colName, sel.Fields.Fields, false)
				if err != nil {
					return err
				}
				// If the ByItem is in fields list, it has been checked already in above.
				if index >= 0 {
					continue
				}
			}
			checkExprInGroupByOrIsSingleValue(p, getInnerFromParenthesesAndUnaryPlus(item.Expr), offset, ErrExprInOrderBy, gbyOrSingleValueColNames, gbyExprs, notInGbyOrSingleValueColNames)
		}
	}
	if len(notInGbyOrSingleValueColNames) == 0 {
		return nil
	}

	whereDepends, err := buildWhereFuncDepend(p, sel.Where)
	if err != nil {
		return err
	}
	joinDepends, err := buildJoinFuncDepend(p, sel.From.TableRefs)
	if err != nil {
		return err
	}
	tblMap := make(map[*model.TableInfo]struct{}, len(notInGbyOrSingleValueColNames))
	for name, errExprLoc := range notInGbyOrSingleValueColNames {
		tblInfo := tblInfoFromCol(sel.From.TableRefs, name)
		if tblInfo == nil {
			continue
		}
		if _, ok := tblMap[tblInfo]; ok {
			continue
		}
		if checkColFuncDepend(p, name, tblInfo, gbyOrSingleValueColNames, whereDepends, joinDepends) {
			tblMap[tblInfo] = struct{}{}
			continue
		}
		switch errExprLoc.Loc {
		case ErrExprInSelect:
			if sel.GroupBy.Rollup {
				return plannererrors.ErrFieldInGroupingNotGroupBy.GenWithStackByArgs(strconv.Itoa(errExprLoc.Offset + 1))
			}
			return plannererrors.ErrFieldNotInGroupBy.GenWithStackByArgs(errExprLoc.Offset+1, errExprLoc.Loc, name.DBName.O+"."+name.TblName.O+"."+name.OrigColName.O)
		case ErrExprInOrderBy:
			return plannererrors.ErrFieldNotInGroupBy.GenWithStackByArgs(errExprLoc.Offset+1, errExprLoc.Loc, sel.OrderBy.Items[errExprLoc.Offset].Expr.Text())
		}
		return nil
	}
	return nil
}

func (*PlanBuilder) checkOnlyFullGroupByWithOutGroupClause(p base.LogicalPlan, sel *ast.SelectStmt) error {
	resolver := colResolverForOnlyFullGroupBy{
		firstOrderByAggColIdx: -1,
	}
	resolver.curClause = fieldList
	for idx, field := range sel.Fields.Fields {
		resolver.exprIdx = idx
		field.Accept(&resolver)
	}
	if len(resolver.nonAggCols) > 0 {
		if sel.Having != nil {
			sel.Having.Expr.Accept(&resolver)
		}
		if sel.OrderBy != nil {
			resolver.curClause = orderByClause
			for idx, byItem := range sel.OrderBy.Items {
				resolver.exprIdx = idx
				byItem.Expr.Accept(&resolver)
			}
		}
	}
	if resolver.firstOrderByAggColIdx != -1 && len(resolver.nonAggCols) > 0 {
		// SQL like `select a from t where a = 1 order by count(b)` is illegal.
		return plannererrors.ErrAggregateOrderNonAggQuery.GenWithStackByArgs(resolver.firstOrderByAggColIdx + 1)
	}
	if !resolver.hasAggFuncOrAnyValue || len(resolver.nonAggCols) == 0 {
		return nil
	}
	singleValueColNames := make(map[*types.FieldName]struct{}, len(sel.Fields.Fields))
	extractSingeValueColNamesFromWhere(p, sel.Where, singleValueColNames)
	whereDepends, err := buildWhereFuncDepend(p, sel.Where)
	if err != nil {
		return err
	}

	joinDepends, err := buildJoinFuncDepend(p, sel.From.TableRefs)
	if err != nil {
		return err
	}
	tblMap := make(map[*model.TableInfo]struct{}, len(resolver.nonAggCols))
	for i, colName := range resolver.nonAggCols {
		idx, err := expression.FindFieldName(p.OutputNames(), colName)
		if err != nil || idx < 0 {
			return plannererrors.ErrMixOfGroupFuncAndFields.GenWithStackByArgs(resolver.nonAggColIdxs[i]+1, colName.Name.O)
		}
		fieldName := p.OutputNames()[idx]
		if _, ok := singleValueColNames[fieldName]; ok {
			continue
		}
		tblInfo := tblInfoFromCol(sel.From.TableRefs, fieldName)
		if tblInfo == nil {
			continue
		}
		if _, ok := tblMap[tblInfo]; ok {
			continue
		}
		if checkColFuncDepend(p, fieldName, tblInfo, singleValueColNames, whereDepends, joinDepends) {
			tblMap[tblInfo] = struct{}{}
			continue
		}
		return plannererrors.ErrMixOfGroupFuncAndFields.GenWithStackByArgs(resolver.nonAggColIdxs[i]+1, colName.Name.O)
	}
	return nil
}

// colResolverForOnlyFullGroupBy visits Expr tree to find out if an Expr tree is an aggregation function.
// If so, find out the first column name that not in an aggregation function.
type colResolverForOnlyFullGroupBy struct {
	nonAggCols            []*ast.ColumnName
	exprIdx               int
	nonAggColIdxs         []int
	hasAggFuncOrAnyValue  bool
	firstOrderByAggColIdx int
	curClause             clauseCode
}

func (c *colResolverForOnlyFullGroupBy) Enter(node ast.Node) (ast.Node, bool) {
	switch t := node.(type) {
	case *ast.AggregateFuncExpr:
		c.hasAggFuncOrAnyValue = true
		if c.curClause == orderByClause {
			c.firstOrderByAggColIdx = c.exprIdx
		}
		return node, true
	case *ast.FuncCallExpr:
		// enable function `any_value` in aggregation even `ONLY_FULL_GROUP_BY` is set
		if t.FnName.L == ast.AnyValue {
			c.hasAggFuncOrAnyValue = true
			return node, true
		}
	case *ast.ColumnNameExpr:
		c.nonAggCols = append(c.nonAggCols, t.Name)
		c.nonAggColIdxs = append(c.nonAggColIdxs, c.exprIdx)
		return node, true
	case *ast.SubqueryExpr:
		return node, true
	}
	return node, false
}

func (*colResolverForOnlyFullGroupBy) Leave(node ast.Node) (ast.Node, bool) {
	return node, true
}

type aggColNameResolver struct {
	colNameResolver
}

func (*aggColNameResolver) Enter(inNode ast.Node) (ast.Node, bool) {
	if _, ok := inNode.(*ast.ColumnNameExpr); ok {
		return inNode, true
	}
	return inNode, false
}

func allColFromAggExprNode(p base.LogicalPlan, n ast.Node, names map[*types.FieldName]struct{}) {
	extractor := &aggColNameResolver{
		colNameResolver: colNameResolver{
			p:     p,
			names: names,
		},
	}
	n.Accept(extractor)
}

type colNameResolver struct {
	p     base.LogicalPlan
	names map[*types.FieldName]struct{}
}

func (*colNameResolver) Enter(inNode ast.Node) (ast.Node, bool) {
	switch inNode.(type) {
	case *ast.ColumnNameExpr, *ast.SubqueryExpr, *ast.AggregateFuncExpr:
		return inNode, true
	}
	return inNode, false
}

func (c *colNameResolver) Leave(inNode ast.Node) (ast.Node, bool) {
	if v, ok := inNode.(*ast.ColumnNameExpr); ok {
		idx, err := expression.FindFieldName(c.p.OutputNames(), v.Name)
		if err == nil && idx >= 0 {
			c.names[c.p.OutputNames()[idx]] = struct{}{}
		}
	}
	return inNode, true
}

func allColFromExprNode(p base.LogicalPlan, n ast.Node, names map[*types.FieldName]struct{}) {
	extractor := &colNameResolver{
		p:     p,
		names: names,
	}
	n.Accept(extractor)
}

func (b *PlanBuilder) resolveGbyExprs(ctx context.Context, p base.LogicalPlan, gby *ast.GroupByClause, fields []*ast.SelectField) (base.LogicalPlan, []expression.Expression, bool, error) {
	b.curClause = groupByClause
	exprs := make([]expression.Expression, 0, len(gby.Items))
	resolver := &gbyResolver{
		ctx:        b.ctx,
		fields:     fields,
		schema:     p.Schema(),
		names:      p.OutputNames(),
		skipAggMap: b.correlatedAggMapper,
	}
	for _, item := range gby.Items {
		resolver.inExpr = false
		resolver.exprDepth = 0
		resolver.isParam = false
		retExpr, _ := item.Expr.Accept(resolver)
		if resolver.err != nil {
			return nil, nil, false, errors.Trace(resolver.err)
		}
		if !resolver.isParam {
			item.Expr = retExpr.(ast.ExprNode)
		}

		itemExpr := retExpr.(ast.ExprNode)
		expr, np, err := b.rewrite(ctx, itemExpr, p, nil, true)
		if err != nil {
			return nil, nil, false, err
		}

		exprs = append(exprs, expr)
		p = np
	}
	return p, exprs, gby.Rollup, nil
}

func (*PlanBuilder) unfoldWildStar(p base.LogicalPlan, selectFields []*ast.SelectField) (resultList []*ast.SelectField, err error) {
	join, isJoin := p.(*LogicalJoin)
	for i, field := range selectFields {
		if field.WildCard == nil {
			resultList = append(resultList, field)
			continue
		}
		if field.WildCard.Table.L == "" && i > 0 {
			return nil, plannererrors.ErrInvalidWildCard
		}
		list := unfoldWildStar(field, p.OutputNames(), p.Schema().Columns)
		// For sql like `select t1.*, t2.* from t1 join t2 using(a)` or `select t1.*, t2.* from t1 natual join t2`,
		// the schema of the Join doesn't contain enough columns because the join keys are coalesced in this schema.
		// We should collect the columns from the fullSchema.
		if isJoin && join.fullSchema != nil && field.WildCard.Table.L != "" {
			list = unfoldWildStar(field, join.fullNames, join.fullSchema.Columns)
		}
		if len(list) == 0 {
			return nil, plannererrors.ErrBadTable.GenWithStackByArgs(field.WildCard.Table)
		}
		resultList = append(resultList, list...)
	}
	return resultList, nil
}

func unfoldWildStar(field *ast.SelectField, outputName types.NameSlice, column []*expression.Column) (resultList []*ast.SelectField) {
	dbName := field.WildCard.Schema
	tblName := field.WildCard.Table
	for i, name := range outputName {
		col := column[i]
		if col.IsHidden {
			continue
		}
		if (dbName.L == "" || dbName.L == name.DBName.L) &&
			(tblName.L == "" || tblName.L == name.TblName.L) &&
			col.ID != model.ExtraHandleID && col.ID != model.ExtraPidColID && col.ID != model.ExtraPhysTblID {
			colName := &ast.ColumnNameExpr{
				Name: &ast.ColumnName{
					Schema: name.DBName,
					Table:  name.TblName,
					Name:   name.ColName,
				}}
			colName.SetType(col.GetType())
			field := &ast.SelectField{Expr: colName}
			field.SetText(nil, name.ColName.O)
			resultList = append(resultList, field)
		}
	}
	return resultList
}

func (b *PlanBuilder) addAliasName(ctx context.Context, selectStmt *ast.SelectStmt, p base.LogicalPlan) (resultList []*ast.SelectField, err error) {
	selectFields := selectStmt.Fields.Fields
	projOutNames := make([]*types.FieldName, 0, len(selectFields))
	for _, field := range selectFields {
		colNameField, isColumnNameExpr := field.Expr.(*ast.ColumnNameExpr)
		if isColumnNameExpr {
			colName := colNameField.Name.Name
			if field.AsName.L != "" {
				colName = field.AsName
			}
			projOutNames = append(projOutNames, &types.FieldName{
				TblName:     colNameField.Name.Table,
				OrigTblName: colNameField.Name.Table,
				ColName:     colName,
				OrigColName: colNameField.Name.Name,
				DBName:      colNameField.Name.Schema,
			})
		} else {
			// create view v as select name_const('col', 100);
			// The column in v should be 'col', so we call `buildProjectionField` to handle this.
			_, name, err := b.buildProjectionField(ctx, p, field, nil)
			if err != nil {
				return nil, err
			}
			projOutNames = append(projOutNames, name)
		}
	}

	// dedupMap is used for renaming a duplicated anonymous column
	dedupMap := make(map[string]int)
	anonymousFields := make([]bool, len(selectFields))

	for i, field := range selectFields {
		newField := *field
		if newField.AsName.L == "" {
			newField.AsName = projOutNames[i].ColName
		}

		if _, ok := field.Expr.(*ast.ColumnNameExpr); !ok && field.AsName.L == "" {
			anonymousFields[i] = true
		} else {
			anonymousFields[i] = false
			// dedupMap should be inited with all non-anonymous fields before renaming other duplicated anonymous fields
			dedupMap[newField.AsName.L] = 0
		}

		resultList = append(resultList, &newField)
	}

	// We should rename duplicated anonymous fields in the first SelectStmt of CreateViewStmt
	// See: https://github.com/pingcap/tidb/issues/29326
	if selectStmt.AsViewSchema {
		for i, field := range resultList {
			if !anonymousFields[i] {
				continue
			}

			oldName := field.AsName
			if dup, ok := dedupMap[field.AsName.L]; ok {
				if dup == 0 {
					field.AsName = model.NewCIStr(fmt.Sprintf("Name_exp_%s", field.AsName.O))
				} else {
					field.AsName = model.NewCIStr(fmt.Sprintf("Name_exp_%d_%s", dup, field.AsName.O))
				}
				dedupMap[oldName.L] = dup + 1
			} else {
				dedupMap[oldName.L] = 0
			}
		}
	}

	return resultList, nil
}

func (b *PlanBuilder) pushHintWithoutTableWarning(hint *ast.TableOptimizerHint) {
	var sb strings.Builder
	ctx := format.NewRestoreCtx(0, &sb)
	if err := hint.Restore(ctx); err != nil {
		return
	}
	b.ctx.GetSessionVars().StmtCtx.SetHintWarning(
		fmt.Sprintf("Hint %s is inapplicable. Please specify the table names in the arguments.", sb.String()))
}

func (b *PlanBuilder) pushTableHints(hints []*ast.TableOptimizerHint, currentLevel int) {
	hints = b.hintProcessor.GetCurrentStmtHints(hints, currentLevel)
	currentDB := b.ctx.GetSessionVars().CurrentDB
	warnHandler := b.ctx.GetSessionVars().StmtCtx
	planHints, subQueryHintFlags, err := h.ParsePlanHints(hints, currentLevel, currentDB,
		b.hintProcessor, b.ctx.GetSessionVars().StmtCtx.StraightJoinOrder,
		b.subQueryCtx == handlingExistsSubquery, b.subQueryCtx == notHandlingSubquery, warnHandler)
	if err != nil {
		return
	}
	b.tableHintInfo = append(b.tableHintInfo, planHints)
	b.subQueryHintFlags |= subQueryHintFlags
}

func (b *PlanBuilder) popVisitInfo() {
	if len(b.visitInfo) == 0 {
		return
	}
	b.visitInfo = b.visitInfo[:len(b.visitInfo)-1]
}

func (b *PlanBuilder) popTableHints() {
	hintInfo := b.tableHintInfo[len(b.tableHintInfo)-1]
	for _, warning := range h.CollectUnmatchedHintWarnings(hintInfo) {
		b.ctx.GetSessionVars().StmtCtx.SetHintWarning(warning)
	}
	b.tableHintInfo = b.tableHintInfo[:len(b.tableHintInfo)-1]
}

// TableHints returns the *TableHintInfo of PlanBuilder.
func (b *PlanBuilder) TableHints() *h.PlanHints {
	if len(b.tableHintInfo) == 0 {
		return nil
	}
	return b.tableHintInfo[len(b.tableHintInfo)-1]
}

func (b *PlanBuilder) buildSelect(ctx context.Context, sel *ast.SelectStmt) (p base.LogicalPlan, err error) {
	b.pushSelectOffset(sel.QueryBlockOffset)
	b.pushTableHints(sel.TableHints, sel.QueryBlockOffset)
	defer func() {
		b.popSelectOffset()
		// table hints are only visible in the current SELECT statement.
		b.popTableHints()
	}()
	if b.buildingRecursivePartForCTE {
		if sel.Distinct || sel.OrderBy != nil || sel.Limit != nil {
			return nil, plannererrors.ErrNotSupportedYet.GenWithStackByArgs("ORDER BY / LIMIT / SELECT DISTINCT in recursive query block of Common Table Expression")
		}
		if sel.GroupBy != nil {
			return nil, plannererrors.ErrCTERecursiveForbidsAggregation.FastGenByArgs(b.genCTETableNameForError())
		}
	}
	noopFuncsMode := b.ctx.GetSessionVars().NoopFuncsMode
	if sel.SelectStmtOpts != nil {
		if sel.SelectStmtOpts.CalcFoundRows && noopFuncsMode != variable.OnInt {
			err = expression.ErrFunctionsNoopImpl.GenWithStackByArgs("SQL_CALC_FOUND_ROWS")
			if noopFuncsMode == variable.OffInt {
				return nil, err
			}
			// NoopFuncsMode is Warn, append an error
			b.ctx.GetSessionVars().StmtCtx.AppendWarning(err)
		}
		origin := b.inStraightJoin
		b.inStraightJoin = sel.SelectStmtOpts.StraightJoin
		defer func() { b.inStraightJoin = origin }()
	}

	var (
		aggFuncs                      []*ast.AggregateFuncExpr
		havingMap, orderMap, totalMap map[*ast.AggregateFuncExpr]int
		windowAggMap                  map[*ast.AggregateFuncExpr]int
		correlatedAggMap              map[*ast.AggregateFuncExpr]int
		gbyCols                       []expression.Expression
		projExprs                     []expression.Expression
		rollup                        bool
	)

	// set for update read to true before building result set node
	if isForUpdateReadSelectLock(sel.LockInfo) {
		b.isForUpdateRead = true
	}

	if hints := b.TableHints(); hints != nil && hints.CTEMerge {
		// Verify Merge hints in the current query,
		// we will update parameters for those that meet the rules, and warn those that do not.
		// If the current query uses Merge Hint and the query is a CTE,
		// we update the HINT information for the current query.
		// If the current query is not a CTE query (it may be a subquery within a CTE query
		// or an external non-CTE query), we will give a warning.
		// In particular, recursive CTE have separate warnings, so they are no longer called.
		if b.buildingCTE {
			if b.isCTE {
				b.outerCTEs[len(b.outerCTEs)-1].forceInlineByHintOrVar = true
			} else if !b.buildingRecursivePartForCTE {
				// If there has subquery which is not CTE and using `MERGE()` hint, we will show this warning;
				b.ctx.GetSessionVars().StmtCtx.SetHintWarning(
					"Hint merge() is inapplicable. " +
						"Please check whether the hint is used in the right place, " +
						"you should use this hint inside the CTE.")
			}
		} else if !b.buildingCTE && !b.isCTE {
			b.ctx.GetSessionVars().StmtCtx.SetHintWarning(
				"Hint merge() is inapplicable. " +
					"Please check whether the hint is used in the right place, " +
					"you should use this hint inside the CTE.")
		}
	}

	var currentLayerCTEs []*cteInfo
	if sel.With != nil {
		l := len(b.outerCTEs)
		defer func() {
			b.outerCTEs = b.outerCTEs[:l]
		}()
		currentLayerCTEs, err = b.buildWith(ctx, sel.With)
		if err != nil {
			return nil, err
		}
	}

	p, err = b.buildTableRefs(ctx, sel.From)
	if err != nil {
		return nil, err
	}

	originalFields := sel.Fields.Fields
	sel.Fields.Fields, err = b.unfoldWildStar(p, sel.Fields.Fields)
	if err != nil {
		return nil, err
	}
	if b.capFlag&canExpandAST != 0 {
		// To be compatible with MySQL, we add alias name for each select field when creating view.
		sel.Fields.Fields, err = b.addAliasName(ctx, sel, p)
		if err != nil {
			return nil, err
		}
		originalFields = sel.Fields.Fields
	}

	if sel.GroupBy != nil {
		p, gbyCols, rollup, err = b.resolveGbyExprs(ctx, p, sel.GroupBy, sel.Fields.Fields)
		if err != nil {
			return nil, err
		}
	}

	if b.ctx.GetSessionVars().SQLMode.HasOnlyFullGroupBy() && sel.From != nil && !b.ctx.GetSessionVars().OptimizerEnableNewOnlyFullGroupByCheck {
		err = b.checkOnlyFullGroupBy(p, sel)
		if err != nil {
			return nil, err
		}
	}

	hasWindowFuncField := b.detectSelectWindow(sel)
	// Some SQL statements define WINDOW but do not use them. But we also need to check the window specification list.
	// For example: select id from t group by id WINDOW w AS (ORDER BY uids DESC) ORDER BY id;
	// We don't use the WINDOW w, but if the 'uids' column is not in the table t, we still need to report an error.
	if hasWindowFuncField || sel.WindowSpecs != nil {
		if b.buildingRecursivePartForCTE {
			return nil, plannererrors.ErrCTERecursiveForbidsAggregation.FastGenByArgs(b.genCTETableNameForError())
		}

		windowAggMap, err = b.resolveWindowFunction(sel, p)
		if err != nil {
			return nil, err
		}
	}
	// We must resolve having and order by clause before build projection,
	// because when the query is "select a+1 as b from t having sum(b) < 0", we must replace sum(b) to sum(a+1),
	// which only can be done before building projection and extracting Agg functions.
	havingMap, orderMap, err = b.resolveHavingAndOrderBy(ctx, sel, p)
	if err != nil {
		return nil, err
	}

	// We have to resolve correlated aggregate inside sub-queries before building aggregation and building projection,
	// for instance, count(a) inside the sub-query of "select (select count(a)) from t" should be evaluated within
	// the context of the outer query. So we have to extract such aggregates from sub-queries and put them into
	// SELECT field list.
	correlatedAggMap, err = b.resolveCorrelatedAggregates(ctx, sel, p)
	if err != nil {
		return nil, err
	}

	// b.allNames will be used in evalDefaultExpr(). Default function is special because it needs to find the
	// corresponding column name, but does not need the value in the column.
	// For example, select a from t order by default(b), the column b will not be in select fields. Also because
	// buildSort is after buildProjection, so we need get OutputNames before BuildProjection and store in allNames.
	// Otherwise, we will get select fields instead of all OutputNames, so that we can't find the column b in the
	// above example.
	b.allNames = append(b.allNames, p.OutputNames())
	defer func() { b.allNames = b.allNames[:len(b.allNames)-1] }()

	if sel.Where != nil {
		p, err = b.buildSelection(ctx, p, sel.Where, nil)
		if err != nil {
			return nil, err
		}
	}
	l := sel.LockInfo
	if l != nil && l.LockType != ast.SelectLockNone {
		if l.LockType == ast.SelectLockForShare && noopFuncsMode != variable.OnInt {
			err = expression.ErrFunctionsNoopImpl.GenWithStackByArgs("LOCK IN SHARE MODE")
			if noopFuncsMode == variable.OffInt {
				return nil, err
			}
			// NoopFuncsMode is Warn, append an error
			b.ctx.GetSessionVars().StmtCtx.AppendWarning(err)
		}
		for _, tName := range l.Tables {
			// CTE has no *model.HintedTable, we need to skip it.
			if tName.TableInfo == nil {
				continue
			}
			b.ctx.GetSessionVars().StmtCtx.LockTableIDs[tName.TableInfo.ID] = struct{}{}
		}
		p, err = b.buildSelectLock(p, l)
		if err != nil {
			return nil, err
		}
	}
	b.handleHelper.popMap()
	b.handleHelper.pushMap(nil)

	hasAgg := b.detectSelectAgg(sel)
	needBuildAgg := hasAgg
	if hasAgg {
		if b.buildingRecursivePartForCTE {
			return nil, plannererrors.ErrCTERecursiveForbidsAggregation.GenWithStackByArgs(b.genCTETableNameForError())
		}

		aggFuncs, totalMap = b.extractAggFuncsInSelectFields(sel.Fields.Fields)
		// len(aggFuncs) == 0 and sel.GroupBy == nil indicates that all the aggregate functions inside the SELECT fields
		// are actually correlated aggregates from the outer query, which have already been built in the outer query.
		// The only thing we need to do is to find them from b.correlatedAggMap in buildProjection.
		if len(aggFuncs) == 0 && sel.GroupBy == nil {
			needBuildAgg = false
		}
	}
	if needBuildAgg {
		// if rollup syntax is specified, Expand OP is required to replicate the data to feed different grouping layout.
		if rollup {
			p, gbyCols, err = b.buildExpand(p, gbyCols)
			if err != nil {
				return nil, err
			}
		}
		var aggIndexMap map[int]int
		p, aggIndexMap, err = b.buildAggregation(ctx, p, aggFuncs, gbyCols, correlatedAggMap)
		if err != nil {
			return nil, err
		}
		for agg, idx := range totalMap {
			totalMap[agg] = aggIndexMap[idx]
		}
	}

	var oldLen int
	// According to https://dev.mysql.com/doc/refman/8.0/en/window-functions-usage.html,
	// we can only process window functions after having clause, so `considerWindow` is false now.
	p, projExprs, oldLen, err = b.buildProjection(ctx, p, sel.Fields.Fields, totalMap, nil, false, sel.OrderBy != nil)
	if err != nil {
		return nil, err
	}

	if sel.Having != nil {
		b.curClause = havingClause
		p, err = b.buildSelection(ctx, p, sel.Having.Expr, havingMap)
		if err != nil {
			return nil, err
		}
	}

	b.windowSpecs, err = buildWindowSpecs(sel.WindowSpecs)
	if err != nil {
		return nil, err
	}

	var windowMapper map[*ast.WindowFuncExpr]int
	if hasWindowFuncField || sel.WindowSpecs != nil {
		windowFuncs := extractWindowFuncs(sel.Fields.Fields)
		// we need to check the func args first before we check the window spec
		err := b.checkWindowFuncArgs(ctx, p, windowFuncs, windowAggMap)
		if err != nil {
			return nil, err
		}
		groupedFuncs, orderedSpec, err := b.groupWindowFuncs(windowFuncs)
		if err != nil {
			return nil, err
		}
		p, windowMapper, err = b.buildWindowFunctions(ctx, p, groupedFuncs, orderedSpec, windowAggMap)
		if err != nil {
			return nil, err
		}
		// `hasWindowFuncField == false` means there's only unused named window specs without window functions.
		// In such case plan `p` is not changed, so we don't have to build another projection.
		if hasWindowFuncField {
			// Now we build the window function fields.
			p, projExprs, oldLen, err = b.buildProjection(ctx, p, sel.Fields.Fields, windowAggMap, windowMapper, true, false)
			if err != nil {
				return nil, err
			}
		}
	}

	if sel.Distinct {
		p, err = b.buildDistinct(p, oldLen)
		if err != nil {
			return nil, err
		}
	}

	if sel.OrderBy != nil {
		// We need to keep the ORDER BY clause for the following cases:
		// 1. The select is top level query, order should be honored
		// 2. The query has LIMIT clause
		// 3. The control flag requires keeping ORDER BY explicitly
		if len(b.qbOffset) == 1 || sel.Limit != nil || !b.ctx.GetSessionVars().RemoveOrderbyInSubquery {
			if b.ctx.GetSessionVars().SQLMode.HasOnlyFullGroupBy() {
				p, err = b.buildSortWithCheck(ctx, p, sel.OrderBy.Items, orderMap, windowMapper, projExprs, oldLen, sel.Distinct)
			} else {
				p, err = b.buildSort(ctx, p, sel.OrderBy.Items, orderMap, windowMapper)
			}
			if err != nil {
				return nil, err
			}
		}
	}

	if sel.Limit != nil {
		p, err = b.buildLimit(p, sel.Limit)
		if err != nil {
			return nil, err
		}
	}

	sel.Fields.Fields = originalFields
	if oldLen != p.Schema().Len() {
		proj := LogicalProjection{Exprs: expression.Column2Exprs(p.Schema().Columns[:oldLen])}.Init(b.ctx, b.getSelectOffset())
		proj.SetChildren(p)
		schema := expression.NewSchema(p.Schema().Clone().Columns[:oldLen]...)
		for _, col := range schema.Columns {
			col.UniqueID = b.ctx.GetSessionVars().AllocPlanColumnID()
		}
		proj.names = p.OutputNames()[:oldLen]
		proj.SetSchema(schema)
		return b.tryToBuildSequence(currentLayerCTEs, proj), nil
	}

	return b.tryToBuildSequence(currentLayerCTEs, p), nil
}

func (b *PlanBuilder) tryToBuildSequence(ctes []*cteInfo, p base.LogicalPlan) base.LogicalPlan {
	if !b.ctx.GetSessionVars().EnableMPPSharedCTEExecution {
		return p
	}
	for i := len(ctes) - 1; i >= 0; i-- {
		if !ctes[i].nonRecursive {
			return p
		}
		if ctes[i].isInline || ctes[i].cteClass == nil {
			ctes = append(ctes[:i], ctes[i+1:]...)
		}
	}
	if len(ctes) == 0 {
		return p
	}
	lctes := make([]base.LogicalPlan, 0, len(ctes)+1)
	for _, cte := range ctes {
		lcte := LogicalCTE{
			cte:               cte.cteClass,
			cteAsName:         cte.def.Name,
			cteName:           cte.def.Name,
			seedStat:          cte.seedStat,
			onlyUsedAsStorage: true,
		}.Init(b.ctx, b.getSelectOffset())
		lcte.SetSchema(getResultCTESchema(cte.seedLP.Schema(), b.ctx.GetSessionVars()))
		lctes = append(lctes, lcte)
	}
	b.optFlag |= flagPushDownSequence
	seq := LogicalSequence{}.Init(b.ctx, b.getSelectOffset())
	seq.SetChildren(append(lctes, p)...)
	seq.SetOutputNames(p.OutputNames().Shallow())
	return seq
}

func (b *PlanBuilder) buildTableDual() *LogicalTableDual {
	b.handleHelper.pushMap(nil)
	return LogicalTableDual{RowCount: 1}.Init(b.ctx, b.getSelectOffset())
}

func (ds *DataSource) newExtraHandleSchemaCol() *expression.Column {
	tp := types.NewFieldType(mysql.TypeLonglong)
	tp.SetFlag(mysql.NotNullFlag | mysql.PriKeyFlag)
	return &expression.Column{
		RetType:  tp,
		UniqueID: ds.SCtx().GetSessionVars().AllocPlanColumnID(),
		ID:       model.ExtraHandleID,
		OrigName: fmt.Sprintf("%v.%v.%v", ds.DBName, ds.tableInfo.Name, model.ExtraHandleName),
	}
}

// AddExtraPhysTblIDColumn for partition table.
// 'select ... for update' on a partition table need to know the partition ID
// to construct the lock key, so this column is added to the chunk row.
// Also needed for checking against the sessions transaction buffer
func (ds *DataSource) AddExtraPhysTblIDColumn() *expression.Column {
	// Avoid adding multiple times (should never happen!)
	cols := ds.TblCols
	for i := len(cols) - 1; i >= 0; i-- {
		if cols[i].ID == model.ExtraPhysTblID {
			return cols[i]
		}
	}
	pidCol := &expression.Column{
		RetType:  types.NewFieldType(mysql.TypeLonglong),
		UniqueID: ds.SCtx().GetSessionVars().AllocPlanColumnID(),
		ID:       model.ExtraPhysTblID,
		OrigName: fmt.Sprintf("%v.%v.%v", ds.DBName, ds.tableInfo.Name, model.ExtraPhysTblIdName),
	}

	ds.Columns = append(ds.Columns, model.NewExtraPhysTblIDColInfo())
	schema := ds.Schema()
	schema.Append(pidCol)
	ds.names = append(ds.names, &types.FieldName{
		DBName:      ds.DBName,
		TblName:     ds.TableInfo().Name,
		ColName:     model.ExtraPhysTblIdName,
		OrigColName: model.ExtraPhysTblIdName,
	})
	ds.TblCols = append(ds.TblCols, pidCol)
	return pidCol
}

// getStatsTable gets statistics information for a table specified by "tableID".
// A pseudo statistics table is returned in any of the following scenario:
// 1. tidb-server started and statistics handle has not been initialized.
// 2. table row count from statistics is zero.
// 3. statistics is outdated.
// Note: please also update getLatestVersionFromStatsTable() when logic in this function changes.
func getStatsTable(ctx base.PlanContext, tblInfo *model.TableInfo, pid int64) *statistics.Table {
	statsHandle := domain.GetDomain(ctx).StatsHandle()
	var usePartitionStats, countIs0, pseudoStatsForUninitialized, pseudoStatsForOutdated bool
	var statsTbl *statistics.Table
	if ctx.GetSessionVars().StmtCtx.EnableOptimizerDebugTrace {
		debugtrace.EnterContextCommon(ctx)
		defer func() {
			debugTraceGetStatsTbl(ctx,
				tblInfo,
				pid,
				statsHandle == nil,
				usePartitionStats,
				countIs0,
				pseudoStatsForUninitialized,
				pseudoStatsForOutdated,
				statsTbl,
			)
			debugtrace.LeaveContextCommon(ctx)
		}()
	}
	// 1. tidb-server started and statistics handle has not been initialized.
	if statsHandle == nil {
		return statistics.PseudoTable(tblInfo, false, true)
	}

	if pid == tblInfo.ID || ctx.GetSessionVars().StmtCtx.UseDynamicPartitionPrune() {
		statsTbl = statsHandle.GetTableStats(tblInfo)
	} else {
		usePartitionStats = true
		statsTbl = statsHandle.GetPartitionStats(tblInfo, pid)
	}
	intest.Assert(statsTbl.ColAndIdxExistenceMap != nil, "The existence checking map must not be nil.")

	allowPseudoTblTriggerLoading := false
	// In OptObjectiveDeterminate mode, we need to ignore the real-time stats.
	// To achieve this, we copy the statsTbl and reset the real-time stats fields (set ModifyCount to 0 and set
	// RealtimeCount to the row count from the ANALYZE, which is fetched from loaded stats in GetAnalyzeRowCount()).
	if ctx.GetSessionVars().GetOptObjective() == variable.OptObjectiveDeterminate {
		analyzeCount := max(int64(statsTbl.GetAnalyzeRowCount()), 0)
		// If the two fields are already the values we want, we don't need to modify it, and also we don't need to copy.
		if statsTbl.RealtimeCount != analyzeCount || statsTbl.ModifyCount != 0 {
			// Here is a case that we need specially care about:
			// The original stats table from the stats cache is not a pseudo table, but the analyze row count is 0 (probably
			// because of no col/idx stats are loaded), which will makes it a pseudo table according to the rule 2 below.
			// Normally, a pseudo table won't trigger stats loading since we assume it means "no stats available", but
			// in such case, we need it able to trigger stats loading.
			// That's why we use the special allowPseudoTblTriggerLoading flag here.
			if !statsTbl.Pseudo && statsTbl.RealtimeCount > 0 && analyzeCount == 0 {
				allowPseudoTblTriggerLoading = true
			}
			// Copy it so we can modify the ModifyCount and the RealtimeCount safely.
			statsTbl = statsTbl.ShallowCopy()
			statsTbl.RealtimeCount = analyzeCount
			statsTbl.ModifyCount = 0
		}
	}

	// 2. table row count from statistics is zero.
	if statsTbl.RealtimeCount == 0 {
		countIs0 = true
		core_metrics.PseudoEstimationNotAvailable.Inc()
		return statistics.PseudoTable(tblInfo, allowPseudoTblTriggerLoading, true)
	}

	// 3. statistics is uninitialized or outdated.
	pseudoStatsForUninitialized = !statsTbl.IsInitialized()
	pseudoStatsForOutdated = ctx.GetSessionVars().GetEnablePseudoForOutdatedStats() && statsTbl.IsOutdated()
	if pseudoStatsForUninitialized || pseudoStatsForOutdated {
		tbl := *statsTbl
		tbl.Pseudo = true
		statsTbl = &tbl
		if pseudoStatsForUninitialized {
			core_metrics.PseudoEstimationNotAvailable.Inc()
		} else {
			core_metrics.PseudoEstimationOutdate.Inc()
		}
	}

	return statsTbl
}

// getLatestVersionFromStatsTable gets statistics information for a table specified by "tableID", and get the max
// LastUpdateVersion among all Columns and Indices in it.
// Its overall logic is quite similar to getStatsTable(). During plan cache matching, only the latest version is needed.
// In such case, compared to getStatsTable(), this function can save some copies, memory allocations and unnecessary
// checks. Also, this function won't trigger metrics changes.
func getLatestVersionFromStatsTable(ctx sessionctx.Context, tblInfo *model.TableInfo, pid int64) (version uint64) {
	statsHandle := domain.GetDomain(ctx).StatsHandle()
	// 1. tidb-server started and statistics handle has not been initialized. Pseudo stats table.
	if statsHandle == nil {
		return 0
	}

	var statsTbl *statistics.Table
	if pid == tblInfo.ID || ctx.GetSessionVars().StmtCtx.UseDynamicPartitionPrune() {
		statsTbl = statsHandle.GetTableStats(tblInfo)
	} else {
		statsTbl = statsHandle.GetPartitionStats(tblInfo, pid)
	}

	// 2. Table row count from statistics is zero. Pseudo stats table.
	realtimeRowCount := statsTbl.RealtimeCount
	if ctx.GetSessionVars().GetOptObjective() == variable.OptObjectiveDeterminate {
		realtimeRowCount = max(int64(statsTbl.GetAnalyzeRowCount()), 0)
	}
	if realtimeRowCount == 0 {
		return 0
	}

	// 3. Not pseudo stats table. Return the max LastUpdateVersion among all Columns and Indices
	for _, col := range statsTbl.Columns {
		version = max(version, col.LastUpdateVersion)
	}
	for _, idx := range statsTbl.Indices {
		version = max(version, idx.LastUpdateVersion)
	}
	return version
}

func (b *PlanBuilder) tryBuildCTE(ctx context.Context, tn *ast.TableName, asName *model.CIStr) (base.LogicalPlan, error) {
	for i := len(b.outerCTEs) - 1; i >= 0; i-- {
		cte := b.outerCTEs[i]
		if cte.def.Name.L == tn.Name.L {
			if cte.isBuilding {
				if cte.nonRecursive {
					// Can't see this CTE, try outer definition.
					continue
				}

				// Building the recursive part.
				cte.useRecursive = true
				if cte.seedLP == nil {
					return nil, plannererrors.ErrCTERecursiveRequiresNonRecursiveFirst.FastGenByArgs(tn.Name.String())
				}

				if cte.enterSubquery || cte.recursiveRef {
					return nil, plannererrors.ErrInvalidRequiresSingleReference.FastGenByArgs(tn.Name.String())
				}

				cte.recursiveRef = true
				p := LogicalCTETable{name: cte.def.Name.String(), idForStorage: cte.storageID, seedStat: cte.seedStat, seedSchema: cte.seedLP.Schema()}.Init(b.ctx, b.getSelectOffset())
				p.SetSchema(getResultCTESchema(cte.seedLP.Schema(), b.ctx.GetSessionVars()))
				p.SetOutputNames(cte.seedLP.OutputNames())
				return p, nil
			}

			b.handleHelper.pushMap(nil)

			hasLimit := false
			limitBeg := uint64(0)
			limitEnd := uint64(0)
			if cte.limitLP != nil {
				hasLimit = true
				switch x := cte.limitLP.(type) {
				case *LogicalLimit:
					limitBeg = x.Offset
					limitEnd = x.Offset + x.Count
				case *LogicalTableDual:
					// Beg and End will both be 0.
				default:
					return nil, errors.Errorf("invalid type for limit plan: %v", cte.limitLP)
				}
			}

			if cte.cteClass == nil {
				cte.cteClass = &CTEClass{
					IsDistinct:               cte.isDistinct,
					seedPartLogicalPlan:      cte.seedLP,
					recursivePartLogicalPlan: cte.recurLP,
					IDForStorage:             cte.storageID,
					optFlag:                  cte.optFlag,
					HasLimit:                 hasLimit,
					LimitBeg:                 limitBeg,
					LimitEnd:                 limitEnd,
					pushDownPredicates:       make([]expression.Expression, 0),
					ColumnMap:                make(map[string]*expression.Column),
				}
			}
			var p base.LogicalPlan
			lp := LogicalCTE{cteAsName: tn.Name, cteName: tn.Name, cte: cte.cteClass, seedStat: cte.seedStat}.Init(b.ctx, b.getSelectOffset())
			prevSchema := cte.seedLP.Schema().Clone()
			lp.SetSchema(getResultCTESchema(cte.seedLP.Schema(), b.ctx.GetSessionVars()))

			// If current CTE query contain another CTE which 'containAggOrWindow' is true, current CTE 'containAggOrWindow' will be true
			if b.buildingCTE {
				b.outerCTEs[len(b.outerCTEs)-1].containAggOrWindow = cte.containAggOrWindow || b.outerCTEs[len(b.outerCTEs)-1].containAggOrWindow
			}
			// Compute cte inline
			b.computeCTEInlineFlag(cte)

			if cte.recurLP == nil && cte.isInline {
				saveCte := make([]*cteInfo, len(b.outerCTEs[i:]))
				copy(saveCte, b.outerCTEs[i:])
				b.outerCTEs = b.outerCTEs[:i]
				o := b.buildingCTE
				b.buildingCTE = false
				//nolint:all_revive,revive
				defer func() {
					b.outerCTEs = append(b.outerCTEs, saveCte...)
					b.buildingCTE = o
				}()
				return b.buildDataSourceFromCTEMerge(ctx, cte.def)
			}

			for i, col := range lp.schema.Columns {
				lp.cte.ColumnMap[string(col.HashCode())] = prevSchema.Columns[i]
			}
			p = lp
			p.SetOutputNames(cte.seedLP.OutputNames())
			if len(asName.String()) > 0 {
				lp.cteAsName = *asName
				var on types.NameSlice
				for _, name := range p.OutputNames() {
					cpOn := *name
					cpOn.TblName = *asName
					on = append(on, &cpOn)
				}
				p.SetOutputNames(on)
			}
			return p, nil
		}
	}

	return nil, nil
}

// computeCTEInlineFlag, Combine the declaration of CTE and the use of CTE to jointly determine **whether a CTE can be inlined**
/*
   There are some cases that CTE must be not inlined.
   1. CTE is recursive CTE.
   2. CTE contains agg or window and it is referenced by recursive part of CTE.
   3. Consumer count of CTE is more than one.
   If 1 or 2 conditions are met, CTE cannot be inlined.
   But if query is hint by 'merge()' or session variable "tidb_opt_force_inline_cte",
     CTE will still not be inlined but a warning will be recorded "Hint or session variables are invalid"
   If 3 condition is met, CTE can be inlined by hint and session variables.
*/
func (b *PlanBuilder) computeCTEInlineFlag(cte *cteInfo) {
	if cte.recurLP != nil {
		if cte.forceInlineByHintOrVar {
			b.ctx.GetSessionVars().StmtCtx.SetHintWarning(
				fmt.Sprintf("Recursive CTE %s can not be inlined by merge() or tidb_opt_force_inline_cte.", cte.def.Name))
		}
	} else if cte.containAggOrWindow && b.buildingRecursivePartForCTE {
		if cte.forceInlineByHintOrVar {
			b.ctx.GetSessionVars().StmtCtx.AppendWarning(plannererrors.ErrCTERecursiveForbidsAggregation.FastGenByArgs(cte.def.Name))
		}
	} else if cte.consumerCount > 1 {
		if cte.forceInlineByHintOrVar {
			cte.isInline = true
		}
	} else {
		cte.isInline = true
	}
}

func (b *PlanBuilder) buildDataSourceFromCTEMerge(ctx context.Context, cte *ast.CommonTableExpression) (base.LogicalPlan, error) {
	p, err := b.buildResultSetNode(ctx, cte.Query.Query, true)
	if err != nil {
		return nil, err
	}
	b.handleHelper.popMap()
	outPutNames := p.OutputNames()
	for _, name := range outPutNames {
		name.TblName = cte.Name
		name.DBName = model.NewCIStr(b.ctx.GetSessionVars().CurrentDB)
	}

	if len(cte.ColNameList) > 0 {
		if len(cte.ColNameList) != len(p.OutputNames()) {
			return nil, errors.New("CTE columns length is not consistent")
		}
		for i, n := range cte.ColNameList {
			outPutNames[i].ColName = n
		}
	}
	p.SetOutputNames(outPutNames)
	return p, nil
}

func (b *PlanBuilder) buildDataSource(ctx context.Context, tn *ast.TableName, asName *model.CIStr) (base.LogicalPlan, error) {
	b.optFlag |= flagPredicateSimplification
	dbName := tn.Schema
	sessionVars := b.ctx.GetSessionVars()

	if dbName.L == "" {
		// Try CTE.
		p, err := b.tryBuildCTE(ctx, tn, asName)
		if err != nil || p != nil {
			return p, err
		}
		dbName = model.NewCIStr(sessionVars.CurrentDB)
	}

	is := b.is
	if len(b.buildingViewStack) > 0 {
		// For tables in view, always ignore local temporary table, considering the below case:
		// If a user created a normal table `t1` and a view `v1` referring `t1`, and then a local temporary table with a same name `t1` is created.
		// At this time, executing 'select * from v1' should still return all records from normal table `t1` instead of temporary table `t1`.
		is = temptable.DetachLocalTemporaryTableInfoSchema(is)
	}

	tbl, err := is.TableByName(dbName, tn.Name)
	if err != nil {
		return nil, err
	}

	tbl, err = tryLockMDLAndUpdateSchemaIfNecessary(b.ctx, dbName, tbl, b.is)
	if err != nil {
		return nil, err
	}
	tableInfo := tbl.Meta()

	if b.isCreateView && tableInfo.TempTableType == model.TempTableLocal {
		return nil, plannererrors.ErrViewSelectTemporaryTable.GenWithStackByArgs(tn.Name)
	}

	var authErr error
	if sessionVars.User != nil {
		authErr = plannererrors.ErrTableaccessDenied.FastGenByArgs("SELECT", sessionVars.User.AuthUsername, sessionVars.User.AuthHostname, tableInfo.Name.L)
	}
	b.visitInfo = appendVisitInfo(b.visitInfo, mysql.SelectPriv, dbName.L, tableInfo.Name.L, "", authErr)

	if tbl.Type().IsVirtualTable() {
		if tn.TableSample != nil {
			return nil, expression.ErrInvalidTableSample.GenWithStackByArgs("Unsupported TABLESAMPLE in virtual tables")
		}
		return b.buildMemTable(ctx, dbName, tableInfo)
	}

	tblName := *asName
	if tblName.L == "" {
		tblName = tn.Name
	}

	if tableInfo.GetPartitionInfo() != nil {
		// If `UseDynamicPruneMode` already been false, then we don't need to check whether execute `flagPartitionProcessor`
		// otherwise we need to check global stats initialized for each partition table
		if !b.ctx.GetSessionVars().IsDynamicPartitionPruneEnabled() {
			b.optFlag = b.optFlag | flagPartitionProcessor
		} else {
			if !b.ctx.GetSessionVars().StmtCtx.UseDynamicPruneMode {
				b.optFlag = b.optFlag | flagPartitionProcessor
			} else {
				h := domain.GetDomain(b.ctx).StatsHandle()
				tblStats := h.GetTableStats(tableInfo)
				isDynamicEnabled := b.ctx.GetSessionVars().IsDynamicPartitionPruneEnabled()
				globalStatsReady := tblStats.IsAnalyzed()
				skipMissingPartition := b.ctx.GetSessionVars().SkipMissingPartitionStats
				// If we already enabled the tidb_skip_missing_partition_stats, the global stats can be treated as exist.
				allowDynamicWithoutStats := fixcontrol.GetBoolWithDefault(b.ctx.GetSessionVars().GetOptimizerFixControlMap(), fixcontrol.Fix44262, skipMissingPartition)

				// If dynamic partition prune isn't enabled or global stats is not ready, we won't enable dynamic prune mode in query
				usePartitionProcessor := !isDynamicEnabled || (!globalStatsReady && !allowDynamicWithoutStats)

				failpoint.Inject("forceDynamicPrune", func(val failpoint.Value) {
					if val.(bool) {
						if isDynamicEnabled {
							usePartitionProcessor = false
						}
					}
				})

				if usePartitionProcessor {
					b.optFlag = b.optFlag | flagPartitionProcessor
					b.ctx.GetSessionVars().StmtCtx.UseDynamicPruneMode = false
					if isDynamicEnabled {
						b.ctx.GetSessionVars().StmtCtx.AppendWarning(
							fmt.Errorf("disable dynamic pruning due to %s has no global stats", tableInfo.Name.String()))
					}
				}
			}
		}
		pt := tbl.(table.PartitionedTable)
		// check partition by name.
		if len(tn.PartitionNames) > 0 {
			pids := make(map[int64]struct{}, len(tn.PartitionNames))
			for _, name := range tn.PartitionNames {
				pid, err := tables.FindPartitionByName(tableInfo, name.L)
				if err != nil {
					return nil, err
				}
				pids[pid] = struct{}{}
			}
			pt = tables.NewPartitionTableWithGivenSets(pt, pids)
		}
		b.partitionedTable = append(b.partitionedTable, pt)
	} else if len(tn.PartitionNames) != 0 {
		return nil, plannererrors.ErrPartitionClauseOnNonpartitioned
	}

	possiblePaths, err := getPossibleAccessPaths(b.ctx, b.TableHints(), tn.IndexHints, tbl, dbName, tblName, b.isForUpdateRead, b.optFlag&flagPartitionProcessor > 0)
	if err != nil {
		return nil, err
	}

	if tableInfo.IsView() {
		if tn.TableSample != nil {
			return nil, expression.ErrInvalidTableSample.GenWithStackByArgs("Unsupported TABLESAMPLE in views")
		}

		// Get the hints belong to the current view.
		currentQBNameMap4View := make(map[string][]ast.HintTable)
		currentViewHints := make(map[string][]*ast.TableOptimizerHint)
		for qbName, viewQBNameHintTable := range b.hintProcessor.ViewQBNameToTable {
			if len(viewQBNameHintTable) == 0 {
				continue
			}
			viewSelectOffset := b.getSelectOffset()

			var viewHintSelectOffset int
			if viewQBNameHintTable[0].QBName.L == "" {
				// If we do not explicit set the qbName, we will set the empty qb name to @sel_1.
				viewHintSelectOffset = 1
			} else {
				viewHintSelectOffset = b.hintProcessor.GetHintOffset(viewQBNameHintTable[0].QBName, viewSelectOffset)
			}

			// Check whether the current view can match the view name in the hint.
			if viewQBNameHintTable[0].TableName.L == tblName.L && viewHintSelectOffset == viewSelectOffset {
				// If the view hint can match the current view, we pop the first view table in the query block hint's table list.
				// It means the hint belong the current view, the first view name in hint is matched.
				// Because of the nested views, so we should check the left table list in hint when build the data source from the view inside the current view.
				currentQBNameMap4View[qbName] = viewQBNameHintTable[1:]
				currentViewHints[qbName] = b.hintProcessor.ViewQBNameToHints[qbName]
				b.hintProcessor.ViewQBNameUsed[qbName] = struct{}{}
			}
		}
		return b.BuildDataSourceFromView(ctx, dbName, tableInfo, currentQBNameMap4View, currentViewHints)
	}

	if tableInfo.IsSequence() {
		if tn.TableSample != nil {
			return nil, expression.ErrInvalidTableSample.GenWithStackByArgs("Unsupported TABLESAMPLE in sequences")
		}
		// When the source is a Sequence, we convert it to a TableDual, as what most databases do.
		return b.buildTableDual(), nil
	}

	// remain tikv access path to generate point get acceess path if existed
	// see detail in issue: https://github.com/pingcap/tidb/issues/39543
	if !(b.isForUpdateRead && b.ctx.GetSessionVars().TxnCtx.IsExplicit) {
		// Skip storage engine check for CreateView.
		if b.capFlag&canExpandAST == 0 {
			possiblePaths, err = filterPathByIsolationRead(b.ctx, possiblePaths, tblName, dbName)
			if err != nil {
				return nil, err
			}
		}
	}

	// Try to substitute generate column only if there is an index on generate column.
	for _, index := range tableInfo.Indices {
		if index.State != model.StatePublic {
			continue
		}
		for _, indexCol := range index.Columns {
			colInfo := tbl.Cols()[indexCol.Offset]
			if colInfo.IsGenerated() && !colInfo.GeneratedStored {
				b.optFlag |= flagGcSubstitute
				break
			}
		}
	}

	var columns []*table.Column
	if b.inUpdateStmt {
		// create table t(a int, b int).
		// Imagine that, There are 2 TiDB instances in the cluster, name A, B. We add a column `c` to table t in the TiDB cluster.
		// One of the TiDB, A, the column type in its infoschema is changed to public. And in the other TiDB, the column type is
		// still StateWriteReorganization.
		// TiDB A: insert into t values(1, 2, 3);
		// TiDB B: update t set a = 2 where b = 2;
		// If we use tbl.Cols() here, the update statement, will ignore the col `c`, and the data `3` will lost.
		columns = tbl.WritableCols()
	} else if b.inDeleteStmt {
		// DeletableCols returns all columns of the table in deletable states.
		columns = tbl.DeletableCols()
	} else {
		columns = tbl.Cols()
	}
	// extract the IndexMergeHint
	var indexMergeHints []h.HintedIndex
	if hints := b.TableHints(); hints != nil {
		for i, hint := range hints.IndexMergeHintList {
			if hint.Match(dbName, tblName) {
				hints.IndexMergeHintList[i].Matched = true
				// check whether the index names in IndexMergeHint are valid.
				invalidIdxNames := make([]string, 0, len(hint.IndexHint.IndexNames))
				for _, idxName := range hint.IndexHint.IndexNames {
					hasIdxName := false
					for _, path := range possiblePaths {
						if path.IsTablePath() {
							if idxName.L == "primary" {
								hasIdxName = true
								break
							}
							continue
						}
						if idxName.L == path.Index.Name.L {
							hasIdxName = true
							break
						}
					}
					if !hasIdxName {
						invalidIdxNames = append(invalidIdxNames, idxName.String())
					}
				}
				if len(invalidIdxNames) == 0 {
					indexMergeHints = append(indexMergeHints, hint)
				} else {
					// Append warning if there are invalid index names.
					errMsg := fmt.Sprintf("use_index_merge(%s) is inapplicable, check whether the indexes (%s) "+
						"exist, or the indexes are conflicted with use_index/ignore_index/force_index hints.",
						hint.IndexString(), strings.Join(invalidIdxNames, ", "))
					b.ctx.GetSessionVars().StmtCtx.SetHintWarning(errMsg)
				}
			}
		}
	}
	ds := DataSource{
		DBName:              dbName,
		TableAsName:         asName,
		table:               tbl,
		tableInfo:           tableInfo,
		physicalTableID:     tableInfo.ID,
		astIndexHints:       tn.IndexHints,
		IndexHints:          b.TableHints().IndexHintList,
		indexMergeHints:     indexMergeHints,
		possibleAccessPaths: possiblePaths,
		Columns:             make([]*model.ColumnInfo, 0, len(columns)),
		partitionNames:      tn.PartitionNames,
		TblCols:             make([]*expression.Column, 0, len(columns)),
		preferPartitions:    make(map[int][]model.CIStr),
		is:                  b.is,
		isForUpdateRead:     b.isForUpdateRead,
	}.Init(b.ctx, b.getSelectOffset())
	var handleCols HandleCols
	schema := expression.NewSchema(make([]*expression.Column, 0, len(columns))...)
	names := make([]*types.FieldName, 0, len(columns))
	for i, col := range columns {
		ds.Columns = append(ds.Columns, col.ToInfo())
		names = append(names, &types.FieldName{
			DBName:      dbName,
			TblName:     tableInfo.Name,
			ColName:     col.Name,
			OrigTblName: tableInfo.Name,
			OrigColName: col.Name,
			// For update statement and delete statement, internal version should see the special middle state column, while user doesn't.
			NotExplicitUsable: col.State != model.StatePublic,
		})
		newCol := &expression.Column{
			UniqueID: sessionVars.AllocPlanColumnID(),
			ID:       col.ID,
			RetType:  col.FieldType.Clone(),
			OrigName: names[i].String(),
			IsHidden: col.Hidden,
		}
		if col.IsPKHandleColumn(tableInfo) {
			handleCols = &IntHandleCols{col: newCol}
		}
		schema.Append(newCol)
		ds.TblCols = append(ds.TblCols, newCol)
	}
	// We append an extra handle column to the schema when the handle
	// column is not the primary key of "ds".
	if handleCols == nil {
		if tableInfo.IsCommonHandle {
			primaryIdx := tables.FindPrimaryIndex(tableInfo)
			handleCols = NewCommonHandleCols(b.ctx.GetSessionVars().StmtCtx, tableInfo, primaryIdx, ds.TblCols)
		} else {
			extraCol := ds.newExtraHandleSchemaCol()
			handleCols = &IntHandleCols{col: extraCol}
			ds.Columns = append(ds.Columns, model.NewExtraHandleColInfo())
			schema.Append(extraCol)
			names = append(names, &types.FieldName{
				DBName:      dbName,
				TblName:     tableInfo.Name,
				ColName:     model.ExtraHandleName,
				OrigColName: model.ExtraHandleName,
			})
			ds.TblCols = append(ds.TblCols, extraCol)
		}
	}
	ds.handleCols = handleCols
	ds.unMutableHandleCols = handleCols
	handleMap := make(map[int64][]HandleCols)
	handleMap[tableInfo.ID] = []HandleCols{handleCols}
	b.handleHelper.pushMap(handleMap)
	ds.SetSchema(schema)
	ds.names = names
	ds.setPreferredStoreType(b.TableHints())
	ds.SampleInfo = NewTableSampleInfo(tn.TableSample, schema, b.partitionedTable)
	b.isSampling = ds.SampleInfo != nil

	for i, colExpr := range ds.Schema().Columns {
		var expr expression.Expression
		if i < len(columns) {
			if columns[i].IsGenerated() && !columns[i].GeneratedStored {
				var err error
				originVal := b.allowBuildCastArray
				b.allowBuildCastArray = true
				expr, _, err = b.rewrite(ctx, columns[i].GeneratedExpr.Clone(), ds, nil, true)
				b.allowBuildCastArray = originVal
				if err != nil {
					return nil, err
				}
				colExpr.VirtualExpr = expr.Clone()
			}
		}
	}

	// Init commonHandleCols and commonHandleLens for data source.
	if tableInfo.IsCommonHandle {
		ds.commonHandleCols, ds.commonHandleLens = expression.IndexInfo2Cols(ds.Columns, ds.schema.Columns, tables.FindPrimaryIndex(tableInfo))
	}
	// Init FullIdxCols, FullIdxColLens for accessPaths.
	for _, path := range ds.possibleAccessPaths {
		if !path.IsIntHandlePath {
			path.FullIdxCols, path.FullIdxColLens = expression.IndexInfo2Cols(ds.Columns, ds.schema.Columns, path.Index)

			// check whether the path's index has a tidb_shard() prefix and the index column count
			// more than 1. e.g. index(tidb_shard(a), a)
			// set UkShardIndexPath only for unique secondary index
			if !path.IsCommonHandlePath {
				// tidb_shard expression must be first column of index
				col := path.FullIdxCols[0]
				if col != nil &&
					expression.GcColumnExprIsTidbShard(col.VirtualExpr) &&
					len(path.Index.Columns) > 1 &&
					path.Index.Unique {
					path.IsUkShardIndexPath = true
					ds.containExprPrefixUk = true
				}
			}
		}
	}

	var result base.LogicalPlan = ds
	dirty := tableHasDirtyContent(b.ctx, tableInfo)
	if dirty || tableInfo.TempTableType == model.TempTableLocal || tableInfo.TableCacheStatusType == model.TableCacheStatusEnable {
		us := LogicalUnionScan{handleCols: handleCols}.Init(b.ctx, b.getSelectOffset())
		us.SetChildren(ds)
		if tableInfo.Partition != nil && b.optFlag&flagPartitionProcessor == 0 {
			// Adding ExtraPhysTblIDCol for UnionScan (transaction buffer handling)
			// Not using old static prune mode
			// Single TableReader for all partitions, needs the PhysTblID from storage
			_ = ds.AddExtraPhysTblIDColumn()
		}
		result = us
	}

	// Adding ExtraPhysTblIDCol for SelectLock (SELECT FOR UPDATE) is done when building SelectLock

	if sessionVars.StmtCtx.TblInfo2UnionScan == nil {
		sessionVars.StmtCtx.TblInfo2UnionScan = make(map[*model.TableInfo]bool)
	}
	sessionVars.StmtCtx.TblInfo2UnionScan[tableInfo] = dirty

	return result, nil
}

// ExtractFD implements the base.LogicalPlan interface.
func (ds *DataSource) ExtractFD() *fd.FDSet {
	// FD in datasource (leaf node) can be cached and reused.
	// Once the all conditions are not equal to nil, built it again.
	if ds.fdSet == nil || ds.allConds != nil {
		fds := &fd.FDSet{HashCodeToUniqueID: make(map[string]int)}
		allCols := intset.NewFastIntSet()
		// should use the column's unique ID avoiding fdSet conflict.
		for _, col := range ds.TblCols {
			// todo: change it to int64
			allCols.Insert(int(col.UniqueID))
		}
		// int pk doesn't store its index column in indexInfo.
		if ds.tableInfo.PKIsHandle {
			keyCols := intset.NewFastIntSet()
			for _, col := range ds.TblCols {
				if mysql.HasPriKeyFlag(col.RetType.GetFlag()) {
					keyCols.Insert(int(col.UniqueID))
				}
			}
			fds.AddStrictFunctionalDependency(keyCols, allCols)
			fds.MakeNotNull(keyCols)
		}
		// we should check index valid while forUpdateRead, see detail in https://github.com/pingcap/tidb/pull/22152
		var (
			latestIndexes map[int64]*model.IndexInfo
			changed       bool
			err           error
		)
		check := ds.SCtx().GetSessionVars().IsIsolation(ast.ReadCommitted) || ds.isForUpdateRead
		check = check && ds.SCtx().GetSessionVars().ConnectionID > 0
		if check {
			latestIndexes, changed, err = getLatestIndexInfo(ds.SCtx(), ds.table.Meta().ID, 0)
			if err != nil {
				ds.fdSet = fds
				return fds
			}
		}
		// other indices including common handle.
		for _, idx := range ds.tableInfo.Indices {
			keyCols := intset.NewFastIntSet()
			allColIsNotNull := true
			if ds.isForUpdateRead && changed {
				latestIndex, ok := latestIndexes[idx.ID]
				if !ok || latestIndex.State != model.StatePublic {
					continue
				}
			}
			if idx.State != model.StatePublic {
				continue
			}
			for _, idxCol := range idx.Columns {
				// Note: even the prefix column can also be the FD. For example:
				// unique(char_column(10)), will also guarantee the prefix to be
				// the unique which means the while column is unique too.
				refCol := ds.tableInfo.Columns[idxCol.Offset]
				if !mysql.HasNotNullFlag(refCol.GetFlag()) {
					allColIsNotNull = false
				}
				keyCols.Insert(int(ds.TblCols[idxCol.Offset].UniqueID))
			}
			if idx.Primary {
				fds.AddStrictFunctionalDependency(keyCols, allCols)
				fds.MakeNotNull(keyCols)
			} else if idx.Unique {
				if allColIsNotNull {
					fds.AddStrictFunctionalDependency(keyCols, allCols)
					fds.MakeNotNull(keyCols)
				} else {
					// unique index:
					// 1: normal value should be unique
					// 2: null value can be multiple
					// for this kind of lax to be strict, we need to make the determinant not-null.
					fds.AddLaxFunctionalDependency(keyCols, allCols)
				}
			}
		}
		// handle the datasource conditions (maybe pushed down from upper layer OP)
		if len(ds.allConds) != 0 {
			// extract the not null attributes from selection conditions.
			notnullColsUniqueIDs := extractNotNullFromConds(ds.allConds, ds)

			// extract the constant cols from selection conditions.
			constUniqueIDs := extractConstantCols(ds.allConds, ds.SCtx(), fds)

			// extract equivalence cols.
			equivUniqueIDs := extractEquivalenceCols(ds.allConds, ds.SCtx(), fds)

			// apply conditions to FD.
			fds.MakeNotNull(notnullColsUniqueIDs)
			fds.AddConstants(constUniqueIDs)
			for _, equiv := range equivUniqueIDs {
				fds.AddEquivalence(equiv[0], equiv[1])
			}
		}
		// build the dependency for generated columns.
		// the generated column is sequentially dependent on the forward column.
		// a int, b int as (a+1), c int as (b+1), here we can build the strict FD down:
		// {a} -> {b}, {b} -> {c}, put the maintenance of the dependencies between generated columns to the FD graph.
		notNullCols := intset.NewFastIntSet()
		for _, col := range ds.TblCols {
			if col.VirtualExpr != nil {
				dependencies := intset.NewFastIntSet()
				dependencies.Insert(int(col.UniqueID))
				// dig out just for 1 level.
				directBaseCol := expression.ExtractColumns(col.VirtualExpr)
				determinant := intset.NewFastIntSet()
				for _, col := range directBaseCol {
					determinant.Insert(int(col.UniqueID))
				}
				fds.AddStrictFunctionalDependency(determinant, dependencies)
			}
			if mysql.HasNotNullFlag(col.RetType.GetFlag()) {
				notNullCols.Insert(int(col.UniqueID))
			}
		}
		fds.MakeNotNull(notNullCols)
		ds.fdSet = fds
	}
	return ds.fdSet
}

func (b *PlanBuilder) timeRangeForSummaryTable() QueryTimeRange {
	const defaultSummaryDuration = 30 * time.Minute
	hints := b.TableHints()
	// User doesn't use TIME_RANGE hint
	if hints == nil || (hints.TimeRangeHint.From == "" && hints.TimeRangeHint.To == "") {
		to := time.Now()
		from := to.Add(-defaultSummaryDuration)
		return QueryTimeRange{From: from, To: to}
	}

	// Parse time specified by user via TIM_RANGE hint
	parse := func(s string) (time.Time, bool) {
		t, err := time.ParseInLocation(MetricTableTimeFormat, s, time.Local)
		if err != nil {
			b.ctx.GetSessionVars().StmtCtx.AppendWarning(err)
		}
		return t, err == nil
	}
	from, fromValid := parse(hints.TimeRangeHint.From)
	to, toValid := parse(hints.TimeRangeHint.To)
	switch {
	case !fromValid && !toValid:
		to = time.Now()
		from = to.Add(-defaultSummaryDuration)
	case fromValid && !toValid:
		to = from.Add(defaultSummaryDuration)
	case !fromValid && toValid:
		from = to.Add(-defaultSummaryDuration)
	}

	return QueryTimeRange{From: from, To: to}
}

func (b *PlanBuilder) buildMemTable(_ context.Context, dbName model.CIStr, tableInfo *model.TableInfo) (base.LogicalPlan, error) {
	// We can use the `tableInfo.Columns` directly because the memory table has
	// a stable schema and there is no online DDL on the memory table.
	schema := expression.NewSchema(make([]*expression.Column, 0, len(tableInfo.Columns))...)
	names := make([]*types.FieldName, 0, len(tableInfo.Columns))
	var handleCols HandleCols
	for _, col := range tableInfo.Columns {
		names = append(names, &types.FieldName{
			DBName:      dbName,
			TblName:     tableInfo.Name,
			ColName:     col.Name,
			OrigTblName: tableInfo.Name,
			OrigColName: col.Name,
		})
		// NOTE: Rewrite the expression if memory table supports generated columns in the future
		newCol := &expression.Column{
			UniqueID: b.ctx.GetSessionVars().AllocPlanColumnID(),
			ID:       col.ID,
			RetType:  &col.FieldType,
		}
		if tableInfo.PKIsHandle && mysql.HasPriKeyFlag(col.GetFlag()) {
			handleCols = &IntHandleCols{col: newCol}
		}
		schema.Append(newCol)
	}

	if handleCols != nil {
		handleMap := make(map[int64][]HandleCols)
		handleMap[tableInfo.ID] = []HandleCols{handleCols}
		b.handleHelper.pushMap(handleMap)
	} else {
		b.handleHelper.pushMap(nil)
	}

	// NOTE: Add a `LogicalUnionScan` if we support update memory table in the future
	p := LogicalMemTable{
		DBName:    dbName,
		TableInfo: tableInfo,
		Columns:   make([]*model.ColumnInfo, len(tableInfo.Columns)),
	}.Init(b.ctx, b.getSelectOffset())
	p.SetSchema(schema)
	p.names = names
	copy(p.Columns, tableInfo.Columns)

	// Some memory tables can receive some predicates
	switch dbName.L {
	case util2.MetricSchemaName.L:
		p.Extractor = newMetricTableExtractor()
	case util2.InformationSchemaName.L:
		switch strings.ToUpper(tableInfo.Name.O) {
		case infoschema.TableClusterConfig, infoschema.TableClusterLoad, infoschema.TableClusterHardware, infoschema.TableClusterSystemInfo:
			p.Extractor = &ClusterTableExtractor{}
		case infoschema.TableClusterLog:
			p.Extractor = &ClusterLogTableExtractor{}
		case infoschema.TableTiDBHotRegionsHistory:
			p.Extractor = &HotRegionsHistoryTableExtractor{}
		case infoschema.TableInspectionResult:
			p.Extractor = &InspectionResultTableExtractor{}
			p.QueryTimeRange = b.timeRangeForSummaryTable()
		case infoschema.TableInspectionSummary:
			p.Extractor = &InspectionSummaryTableExtractor{}
			p.QueryTimeRange = b.timeRangeForSummaryTable()
		case infoschema.TableInspectionRules:
			p.Extractor = &InspectionRuleTableExtractor{}
		case infoschema.TableMetricSummary, infoschema.TableMetricSummaryByLabel:
			p.Extractor = &MetricSummaryTableExtractor{}
			p.QueryTimeRange = b.timeRangeForSummaryTable()
		case infoschema.TableSlowQuery:
			p.Extractor = &SlowQueryExtractor{}
		case infoschema.TableStorageStats:
			p.Extractor = &TableStorageStatsExtractor{}
		case infoschema.TableTiFlashTables, infoschema.TableTiFlashSegments:
			p.Extractor = &TiFlashSystemTableExtractor{}
		case infoschema.TableStatementsSummary, infoschema.TableStatementsSummaryHistory:
			p.Extractor = &StatementsSummaryExtractor{}
		case infoschema.TableTiKVRegionPeers:
			p.Extractor = &TikvRegionPeersExtractor{}
		case infoschema.TableColumns:
			p.Extractor = &ColumnsTableExtractor{}
		case infoschema.TableTables,
			infoschema.TableReferConst,
			infoschema.TableKeyColumn,
			infoschema.TableStatistics:
			p.Extractor = &InfoSchemaTablesExtractor{}
		case infoschema.TableTiKVRegionStatus:
			p.Extractor = &TiKVRegionStatusExtractor{tablesID: make([]int64, 0)}
		}
	}
	return p, nil
}

// checkRecursiveView checks whether this view is recursively defined.
func (b *PlanBuilder) checkRecursiveView(dbName model.CIStr, tableName model.CIStr) (func(), error) {
	viewFullName := dbName.L + "." + tableName.L
	if b.buildingViewStack == nil {
		b.buildingViewStack = set.NewStringSet()
	}
	// If this view has already been on the building stack, it means
	// this view contains a recursive definition.
	if b.buildingViewStack.Exist(viewFullName) {
		return nil, plannererrors.ErrViewRecursive.GenWithStackByArgs(dbName.O, tableName.O)
	}
	// If the view is being renamed, we return the mysql compatible error message.
	if b.capFlag&renameView != 0 && viewFullName == b.renamingViewName {
		return nil, plannererrors.ErrNoSuchTable.GenWithStackByArgs(dbName.O, tableName.O)
	}
	b.buildingViewStack.Insert(viewFullName)
	return func() { delete(b.buildingViewStack, viewFullName) }, nil
}

// BuildDataSourceFromView is used to build base.LogicalPlan from view
// qbNameMap4View and viewHints are used for the view's hint.
// qbNameMap4View maps the query block name to the view table lists.
// viewHints group the view hints based on the view's query block name.
func (b *PlanBuilder) BuildDataSourceFromView(ctx context.Context, dbName model.CIStr, tableInfo *model.TableInfo, qbNameMap4View map[string][]ast.HintTable, viewHints map[string][]*ast.TableOptimizerHint) (base.LogicalPlan, error) {
	viewDepth := b.ctx.GetSessionVars().StmtCtx.ViewDepth
	b.ctx.GetSessionVars().StmtCtx.ViewDepth++
	deferFunc, err := b.checkRecursiveView(dbName, tableInfo.Name)
	if err != nil {
		return nil, err
	}
	defer deferFunc()

	charset, collation := b.ctx.GetSessionVars().GetCharsetInfo()
	viewParser := parser.New()
	viewParser.SetParserConfig(b.ctx.GetSessionVars().BuildParserConfig())
	selectNode, err := viewParser.ParseOneStmt(tableInfo.View.SelectStmt, charset, collation)
	if err != nil {
		return nil, err
	}
	originalVisitInfo := b.visitInfo
	b.visitInfo = make([]visitInfo, 0)

	// For the case that views appear in CTE queries,
	// we need to save the CTEs after the views are established.
	var saveCte []*cteInfo
	if len(b.outerCTEs) > 0 {
		saveCte = make([]*cteInfo, len(b.outerCTEs))
		copy(saveCte, b.outerCTEs)
	} else {
		saveCte = nil
	}
	o := b.buildingCTE
	b.buildingCTE = false
	defer func() {
		b.outerCTEs = saveCte
		b.buildingCTE = o
	}()

	hintProcessor := h.NewQBHintHandler(b.ctx.GetSessionVars().StmtCtx)
	selectNode.Accept(hintProcessor)
	currentQbNameMap4View := make(map[string][]ast.HintTable)
	currentQbHints4View := make(map[string][]*ast.TableOptimizerHint)
	currentQbHints := make(map[int][]*ast.TableOptimizerHint)
	currentQbNameMap := make(map[string]int)

	for qbName, viewQbNameHint := range qbNameMap4View {
		// Check whether the view hint belong the current view or its nested views.
		qbOffset := -1
		if len(viewQbNameHint) == 0 {
			qbOffset = 1
		} else if len(viewQbNameHint) == 1 && viewQbNameHint[0].TableName.L == "" {
			qbOffset = hintProcessor.GetHintOffset(viewQbNameHint[0].QBName, -1)
		} else {
			currentQbNameMap4View[qbName] = viewQbNameHint
			currentQbHints4View[qbName] = viewHints[qbName]
		}

		if qbOffset != -1 {
			// If the hint belongs to the current view and not belongs to it's nested views, we should convert the view hint to the normal hint.
			// After we convert the view hint to the normal hint, it can be reused the origin hint's infrastructure.
			currentQbHints[qbOffset] = viewHints[qbName]
			currentQbNameMap[qbName] = qbOffset

			delete(qbNameMap4View, qbName)
			delete(viewHints, qbName)
		}
	}

	hintProcessor.ViewQBNameToTable = qbNameMap4View
	hintProcessor.ViewQBNameToHints = viewHints
	hintProcessor.ViewQBNameUsed = make(map[string]struct{})
	hintProcessor.QBOffsetToHints = currentQbHints
	hintProcessor.QBNameToSelOffset = currentQbNameMap

	originHintProcessor := b.hintProcessor
	originPlannerSelectBlockAsName := b.ctx.GetSessionVars().PlannerSelectBlockAsName.Load()
	b.hintProcessor = hintProcessor
	newPlannerSelectBlockAsName := make([]ast.HintTable, hintProcessor.MaxSelectStmtOffset()+1)
	b.ctx.GetSessionVars().PlannerSelectBlockAsName.Store(&newPlannerSelectBlockAsName)
	defer func() {
		b.hintProcessor.HandleUnusedViewHints()
		b.hintProcessor = originHintProcessor
		b.ctx.GetSessionVars().PlannerSelectBlockAsName.Store(originPlannerSelectBlockAsName)
	}()
	selectLogicalPlan, err := b.Build(ctx, selectNode)
	if err != nil {
		if terror.ErrorNotEqual(err, plannererrors.ErrViewRecursive) &&
			terror.ErrorNotEqual(err, plannererrors.ErrNoSuchTable) &&
			terror.ErrorNotEqual(err, plannererrors.ErrInternal) &&
			terror.ErrorNotEqual(err, plannererrors.ErrFieldNotInGroupBy) &&
			terror.ErrorNotEqual(err, plannererrors.ErrMixOfGroupFuncAndFields) &&
			terror.ErrorNotEqual(err, plannererrors.ErrViewNoExplain) {
			err = plannererrors.ErrViewInvalid.GenWithStackByArgs(dbName.O, tableInfo.Name.O)
		}
		return nil, err
	}
	pm := privilege.GetPrivilegeManager(b.ctx)
	if viewDepth != 0 &&
		b.ctx.GetSessionVars().StmtCtx.InExplainStmt &&
		pm != nil &&
		!pm.RequestVerification(b.ctx.GetSessionVars().ActiveRoles, dbName.L, tableInfo.Name.L, "", mysql.SelectPriv) {
		return nil, plannererrors.ErrViewNoExplain
	}
	if tableInfo.View.Security == model.SecurityDefiner {
		if pm != nil {
			for _, v := range b.visitInfo {
				if !pm.RequestVerificationWithUser(v.db, v.table, v.column, v.privilege, tableInfo.View.Definer) {
					return nil, plannererrors.ErrViewInvalid.GenWithStackByArgs(dbName.O, tableInfo.Name.O)
				}
			}
		}
		b.visitInfo = b.visitInfo[:0]
	}
	b.visitInfo = append(originalVisitInfo, b.visitInfo...)

	if b.ctx.GetSessionVars().StmtCtx.InExplainStmt {
		b.visitInfo = appendVisitInfo(b.visitInfo, mysql.ShowViewPriv, dbName.L, tableInfo.Name.L, "", plannererrors.ErrViewNoExplain)
	}

	if len(tableInfo.Columns) != selectLogicalPlan.Schema().Len() {
		return nil, plannererrors.ErrViewInvalid.GenWithStackByArgs(dbName.O, tableInfo.Name.O)
	}

	return b.buildProjUponView(ctx, dbName, tableInfo, selectLogicalPlan)
}

func (b *PlanBuilder) buildProjUponView(_ context.Context, dbName model.CIStr, tableInfo *model.TableInfo, selectLogicalPlan base.Plan) (base.LogicalPlan, error) {
	columnInfo := tableInfo.Cols()
	cols := selectLogicalPlan.Schema().Clone().Columns
	outputNamesOfUnderlyingSelect := selectLogicalPlan.OutputNames().Shallow()
	// In the old version of VIEW implementation, tableInfo.View.Cols is used to
	// store the origin columns' names of the underlying SelectStmt used when
	// creating the view.
	if tableInfo.View.Cols != nil {
		cols = cols[:0]
		outputNamesOfUnderlyingSelect = outputNamesOfUnderlyingSelect[:0]
		for _, info := range columnInfo {
			idx := expression.FindFieldNameIdxByColName(selectLogicalPlan.OutputNames(), info.Name.L)
			if idx == -1 {
				return nil, plannererrors.ErrViewInvalid.GenWithStackByArgs(dbName.O, tableInfo.Name.O)
			}
			cols = append(cols, selectLogicalPlan.Schema().Columns[idx])
			outputNamesOfUnderlyingSelect = append(outputNamesOfUnderlyingSelect, selectLogicalPlan.OutputNames()[idx])
		}
	}

	projSchema := expression.NewSchema(make([]*expression.Column, 0, len(tableInfo.Columns))...)
	projExprs := make([]expression.Expression, 0, len(tableInfo.Columns))
	projNames := make(types.NameSlice, 0, len(tableInfo.Columns))
	for i, name := range outputNamesOfUnderlyingSelect {
		origColName := name.ColName
		if tableInfo.View.Cols != nil {
			origColName = tableInfo.View.Cols[i]
		}
		projNames = append(projNames, &types.FieldName{
			// TblName is the of view instead of the name of the underlying table.
			TblName:     tableInfo.Name,
			OrigTblName: name.OrigTblName,
			ColName:     columnInfo[i].Name,
			OrigColName: origColName,
			DBName:      dbName,
		})
		projSchema.Append(&expression.Column{
			UniqueID: cols[i].UniqueID,
			RetType:  cols[i].GetType(),
		})
		projExprs = append(projExprs, cols[i])
	}
	projUponView := LogicalProjection{Exprs: projExprs}.Init(b.ctx, b.getSelectOffset())
	projUponView.names = projNames
	projUponView.SetChildren(selectLogicalPlan.(base.LogicalPlan))
	projUponView.SetSchema(projSchema)
	return projUponView, nil
}

// buildApplyWithJoinType builds apply plan with outerPlan and innerPlan, which apply join with particular join type for
// every row from outerPlan and the whole innerPlan.
func (b *PlanBuilder) buildApplyWithJoinType(outerPlan, innerPlan base.LogicalPlan, tp JoinType, markNoDecorrelate bool) base.LogicalPlan {
	b.optFlag = b.optFlag | flagPredicatePushDown | flagBuildKeyInfo | flagDecorrelate
	ap := LogicalApply{LogicalJoin: LogicalJoin{JoinType: tp}, NoDecorrelate: markNoDecorrelate}.Init(b.ctx, b.getSelectOffset())
	ap.SetChildren(outerPlan, innerPlan)
	ap.names = make([]*types.FieldName, outerPlan.Schema().Len()+innerPlan.Schema().Len())
	copy(ap.names, outerPlan.OutputNames())
	ap.SetSchema(expression.MergeSchema(outerPlan.Schema(), innerPlan.Schema()))
	setIsInApplyForCTE(innerPlan, ap.Schema())
	// Note that, tp can only be LeftOuterJoin or InnerJoin, so we don't consider other outer joins.
	if tp == LeftOuterJoin {
		b.optFlag = b.optFlag | flagEliminateOuterJoin
		resetNotNullFlag(ap.schema, outerPlan.Schema().Len(), ap.schema.Len())
	}
	for i := outerPlan.Schema().Len(); i < ap.Schema().Len(); i++ {
		ap.names[i] = types.EmptyName
	}
	ap.LogicalJoin.setPreferredJoinTypeAndOrder(b.TableHints())
	return ap
}

// buildSemiApply builds apply plan with outerPlan and innerPlan, which apply semi-join for every row from outerPlan and the whole innerPlan.
func (b *PlanBuilder) buildSemiApply(outerPlan, innerPlan base.LogicalPlan, condition []expression.Expression,
	asScalar, not, considerRewrite, markNoDecorrelate bool) (base.LogicalPlan, error) {
	b.optFlag = b.optFlag | flagPredicatePushDown | flagBuildKeyInfo | flagDecorrelate

	join, err := b.buildSemiJoin(outerPlan, innerPlan, condition, asScalar, not, considerRewrite)
	if err != nil {
		return nil, err
	}

	setIsInApplyForCTE(innerPlan, join.Schema())
	ap := &LogicalApply{LogicalJoin: *join, NoDecorrelate: markNoDecorrelate}
	ap.SetTP(plancodec.TypeApply)
	ap.self = ap
	return ap, nil
}

// setIsInApplyForCTE indicates CTE is the in inner side of Apply and correlate.
// the storage of cte needs to be reset for each outer row.
// It's better to handle this in CTEExec.Close(), but cte storage is closed when SQL is finished.
func setIsInApplyForCTE(p base.LogicalPlan, apSchema *expression.Schema) {
	switch x := p.(type) {
	case *LogicalCTE:
		if len(extractCorColumnsBySchema4LogicalPlan(p, apSchema)) > 0 {
			x.cte.IsInApply = true
		}
		setIsInApplyForCTE(x.cte.seedPartLogicalPlan, apSchema)
		if x.cte.recursivePartLogicalPlan != nil {
			setIsInApplyForCTE(x.cte.recursivePartLogicalPlan, apSchema)
		}
	default:
		for _, child := range p.Children() {
			setIsInApplyForCTE(child, apSchema)
		}
	}
}

func (b *PlanBuilder) buildMaxOneRow(p base.LogicalPlan) base.LogicalPlan {
	// The query block of the MaxOneRow operator should be the same as that of its child.
	maxOneRow := LogicalMaxOneRow{}.Init(b.ctx, p.QueryBlockOffset())
	maxOneRow.SetChildren(p)
	return maxOneRow
}

func (b *PlanBuilder) buildSemiJoin(outerPlan, innerPlan base.LogicalPlan, onCondition []expression.Expression, asScalar, not, forceRewrite bool) (*LogicalJoin, error) {
	joinPlan := LogicalJoin{}.Init(b.ctx, b.getSelectOffset())
	for i, expr := range onCondition {
		onCondition[i] = expr.Decorrelate(outerPlan.Schema())
	}
	joinPlan.SetChildren(outerPlan, innerPlan)
	joinPlan.AttachOnConds(onCondition)
	joinPlan.names = make([]*types.FieldName, outerPlan.Schema().Len(), outerPlan.Schema().Len()+innerPlan.Schema().Len()+1)
	copy(joinPlan.names, outerPlan.OutputNames())
	if asScalar {
		newSchema := outerPlan.Schema().Clone()
		newSchema.Append(&expression.Column{
			RetType:  types.NewFieldType(mysql.TypeTiny),
			UniqueID: b.ctx.GetSessionVars().AllocPlanColumnID(),
		})
		joinPlan.names = append(joinPlan.names, types.EmptyName)
		joinPlan.SetSchema(newSchema)
		if not {
			joinPlan.JoinType = AntiLeftOuterSemiJoin
		} else {
			joinPlan.JoinType = LeftOuterSemiJoin
		}
	} else {
		joinPlan.SetSchema(outerPlan.Schema().Clone())
		if not {
			joinPlan.JoinType = AntiSemiJoin
		} else {
			joinPlan.JoinType = SemiJoin
		}
	}
	// Apply forces to choose hash join currently, so don't worry the hints will take effect if the semi join is in one apply.
	joinPlan.setPreferredJoinTypeAndOrder(b.TableHints())
	if forceRewrite {
		joinPlan.preferJoinType |= h.PreferRewriteSemiJoin
		b.optFlag |= flagSemiJoinRewrite
	}
	return joinPlan, nil
}

func getTableOffset(names []*types.FieldName, handleName *types.FieldName) (int, error) {
	for i, name := range names {
		if name.DBName.L == handleName.DBName.L && name.TblName.L == handleName.TblName.L {
			return i, nil
		}
	}
	return -1, errors.Errorf("Couldn't get column information when do update/delete")
}

// TblColPosInfo represents an mapper from column index to handle index.
type TblColPosInfo struct {
	TblID int64
	// Start and End represent the ordinal range [Start, End) of the consecutive columns.
	Start, End int
	// HandleOrdinal represents the ordinal of the handle column.
	HandleCols HandleCols
}

// MemoryUsage return the memory usage of TblColPosInfo
func (t *TblColPosInfo) MemoryUsage() (sum int64) {
	if t == nil {
		return
	}

	sum = size.SizeOfInt64 + size.SizeOfInt*2
	if t.HandleCols != nil {
		sum += t.HandleCols.MemoryUsage()
	}
	return
}

// TblColPosInfoSlice attaches the methods of sort.Interface to []TblColPosInfos sorting in increasing order.
type TblColPosInfoSlice []TblColPosInfo

// Len implements sort.Interface#Len.
func (c TblColPosInfoSlice) Len() int {
	return len(c)
}

// Swap implements sort.Interface#Swap.
func (c TblColPosInfoSlice) Swap(i, j int) {
	c[i], c[j] = c[j], c[i]
}

// Less implements sort.Interface#Less.
func (c TblColPosInfoSlice) Less(i, j int) bool {
	return c[i].Start < c[j].Start
}

// FindTblIdx finds the ordinal of the corresponding access column.
func (c TblColPosInfoSlice) FindTblIdx(colOrdinal int) (int, bool) {
	if len(c) == 0 {
		return 0, false
	}
	// find the smallest index of the range that its start great than colOrdinal.
	// @see https://godoc.org/sort#Search
	rangeBehindOrdinal := sort.Search(len(c), func(i int) bool { return c[i].Start > colOrdinal })
	if rangeBehindOrdinal == 0 {
		return 0, false
	}
	return rangeBehindOrdinal - 1, true
}

// buildColumns2Handle builds columns to handle mapping.
func buildColumns2Handle(
	names []*types.FieldName,
	tblID2Handle map[int64][]HandleCols,
	tblID2Table map[int64]table.Table,
	onlyWritableCol bool,
) (TblColPosInfoSlice, error) {
	var cols2Handles TblColPosInfoSlice
	for tblID, handleCols := range tblID2Handle {
		tbl := tblID2Table[tblID]
		var tblLen int
		if onlyWritableCol {
			tblLen = len(tbl.WritableCols())
		} else {
			tblLen = len(tbl.Cols())
		}
		for _, handleCol := range handleCols {
			offset, err := getTableOffset(names, names[handleCol.GetCol(0).Index])
			if err != nil {
				return nil, err
			}
			end := offset + tblLen
			cols2Handles = append(cols2Handles, TblColPosInfo{tblID, offset, end, handleCol})
		}
	}
	sort.Sort(cols2Handles)
	return cols2Handles, nil
}

func (b *PlanBuilder) buildUpdate(ctx context.Context, update *ast.UpdateStmt) (base.Plan, error) {
	b.pushSelectOffset(0)
	b.pushTableHints(update.TableHints, 0)
	defer func() {
		b.popSelectOffset()
		// table hints are only visible in the current UPDATE statement.
		b.popTableHints()
	}()

	b.inUpdateStmt = true
	b.isForUpdateRead = true

	if update.With != nil {
		l := len(b.outerCTEs)
		defer func() {
			b.outerCTEs = b.outerCTEs[:l]
		}()
		_, err := b.buildWith(ctx, update.With)
		if err != nil {
			return nil, err
		}
	}

	p, err := b.buildResultSetNode(ctx, update.TableRefs.TableRefs, false)
	if err != nil {
		return nil, err
	}

	var tableList []*ast.TableName
	tableList = extractTableList(update.TableRefs.TableRefs, tableList, false)
	for _, t := range tableList {
		dbName := t.Schema.L
		if dbName == "" {
			dbName = b.ctx.GetSessionVars().CurrentDB
		}
		b.visitInfo = appendVisitInfo(b.visitInfo, mysql.SelectPriv, dbName, t.Name.L, "", nil)
	}

	oldSchemaLen := p.Schema().Len()
	if update.Where != nil {
		p, err = b.buildSelection(ctx, p, update.Where, nil)
		if err != nil {
			return nil, err
		}
	}
	if b.ctx.GetSessionVars().TxnCtx.IsPessimistic {
		if update.TableRefs.TableRefs.Right == nil {
			// buildSelectLock is an optimization that can reduce RPC call.
			// We only need do this optimization for single table update which is the most common case.
			// When TableRefs.Right is nil, it is single table update.
			p, err = b.buildSelectLock(p, &ast.SelectLockInfo{
				LockType: ast.SelectLockForUpdate,
			})
			if err != nil {
				return nil, err
			}
		}
	}

	if update.Order != nil {
		p, err = b.buildSort(ctx, p, update.Order.Items, nil, nil)
		if err != nil {
			return nil, err
		}
	}
	if update.Limit != nil {
		p, err = b.buildLimit(p, update.Limit)
		if err != nil {
			return nil, err
		}
	}

	// Add project to freeze the order of output columns.
	proj := LogicalProjection{Exprs: expression.Column2Exprs(p.Schema().Columns[:oldSchemaLen])}.Init(b.ctx, b.getSelectOffset())
	proj.SetSchema(expression.NewSchema(make([]*expression.Column, oldSchemaLen)...))
	proj.names = make(types.NameSlice, len(p.OutputNames()))
	copy(proj.names, p.OutputNames())
	copy(proj.schema.Columns, p.Schema().Columns[:oldSchemaLen])
	proj.SetChildren(p)
	p = proj

	utlr := &updatableTableListResolver{}
	update.Accept(utlr)
	orderedList, np, allAssignmentsAreConstant, err := b.buildUpdateLists(ctx, utlr.updatableTableList, update.List, p)
	if err != nil {
		return nil, err
	}
	p = np

	updt := Update{
		OrderedList:               orderedList,
		AllAssignmentsAreConstant: allAssignmentsAreConstant,
		VirtualAssignmentsOffset:  len(update.List),
	}.Init(b.ctx)
	updt.names = p.OutputNames()
	// We cannot apply projection elimination when building the subplan, because
	// columns in orderedList cannot be resolved. (^flagEliminateProjection should also be applied in postOptimize)
	updt.SelectPlan, _, err = DoOptimize(ctx, b.ctx, b.optFlag&^flagEliminateProjection, p)
	if err != nil {
		return nil, err
	}
	err = updt.ResolveIndices()
	if err != nil {
		return nil, err
	}
	tblID2Handle, err := resolveIndicesForTblID2Handle(b.handleHelper.tailMap(), updt.SelectPlan.Schema())
	if err != nil {
		return nil, err
	}
	tblID2table := make(map[int64]table.Table, len(tblID2Handle))
	for id := range tblID2Handle {
		tblID2table[id], _ = b.is.TableByID(id)
	}
	updt.TblColPosInfos, err = buildColumns2Handle(updt.OutputNames(), tblID2Handle, tblID2table, true)
	if err != nil {
		return nil, err
	}
	updt.PartitionedTable = b.partitionedTable
	updt.tblID2Table = tblID2table
	err = updt.buildOnUpdateFKTriggers(b.ctx, b.is, tblID2table)
	return updt, err
}

// GetUpdateColumnsInfo get the update columns info.
func GetUpdateColumnsInfo(tblID2Table map[int64]table.Table, tblColPosInfos TblColPosInfoSlice, size int) []*table.Column {
	colsInfo := make([]*table.Column, size)
	for _, content := range tblColPosInfos {
		tbl := tblID2Table[content.TblID]
		for i, c := range tbl.WritableCols() {
			colsInfo[content.Start+i] = c
		}
	}
	return colsInfo
}

type tblUpdateInfo struct {
	name                string
	pkUpdated           bool
	partitionColUpdated bool
}

// CheckUpdateList checks all related columns in updatable state.
func CheckUpdateList(assignFlags []int, updt *Update, newTblID2Table map[int64]table.Table) error {
	updateFromOtherAlias := make(map[int64]tblUpdateInfo)
	for _, content := range updt.TblColPosInfos {
		tbl := newTblID2Table[content.TblID]
		flags := assignFlags[content.Start:content.End]
		var update, updatePK, updatePartitionCol bool
		var partitionColumnNames []model.CIStr
		if pt, ok := tbl.(table.PartitionedTable); ok && pt != nil {
			partitionColumnNames = pt.GetPartitionColumnNames()
		}

		for i, col := range tbl.WritableCols() {
			// schema may be changed between building plan and building executor
			// If i >= len(flags), it means the target table has been added columns, then we directly skip the check
			if i >= len(flags) {
				continue
			}
			if flags[i] < 0 {
				continue
			}

			if col.State != model.StatePublic {
				return plannererrors.ErrUnknownColumn.GenWithStackByArgs(col.Name, clauseMsg[fieldList])
			}

			update = true
			if mysql.HasPriKeyFlag(col.GetFlag()) {
				updatePK = true
			}
			for _, partColName := range partitionColumnNames {
				if col.Name.L == partColName.L {
					updatePartitionCol = true
				}
			}
		}
		if update {
			// Check for multi-updates on primary key,
			// see https://dev.mysql.com/doc/mysql-errors/5.7/en/server-error-reference.html#error_er_multi_update_key_conflict
			if otherTable, ok := updateFromOtherAlias[tbl.Meta().ID]; ok {
				if otherTable.pkUpdated || updatePK || otherTable.partitionColUpdated || updatePartitionCol {
					return plannererrors.ErrMultiUpdateKeyConflict.GenWithStackByArgs(otherTable.name, updt.names[content.Start].TblName.O)
				}
			} else {
				updateFromOtherAlias[tbl.Meta().ID] = tblUpdateInfo{
					name:                updt.names[content.Start].TblName.O,
					pkUpdated:           updatePK,
					partitionColUpdated: updatePartitionCol,
				}
			}
		}
	}
	return nil
}

// If tl is CTE, its HintedTable will be nil.
// Only used in build plan from AST after preprocess.
func isCTE(tl *ast.TableName) bool {
	return tl.TableInfo == nil
}

func (b *PlanBuilder) buildUpdateLists(ctx context.Context, tableList []*ast.TableName, list []*ast.Assignment, p base.LogicalPlan) (newList []*expression.Assignment, po base.LogicalPlan, allAssignmentsAreConstant bool, e error) {
	b.curClause = fieldList
	// modifyColumns indicates which columns are in set list,
	// and if it is set to `DEFAULT`
	modifyColumns := make(map[string]bool, p.Schema().Len())
	var columnsIdx map[*ast.ColumnName]int
	cacheColumnsIdx := false
	if len(p.OutputNames()) > 16 {
		cacheColumnsIdx = true
		columnsIdx = make(map[*ast.ColumnName]int, len(list))
	}
	for _, assign := range list {
		idx, err := expression.FindFieldName(p.OutputNames(), assign.Column)
		if err != nil {
			return nil, nil, false, err
		}
		if idx < 0 {
			return nil, nil, false, plannererrors.ErrUnknownColumn.GenWithStackByArgs(assign.Column.Name, "field list")
		}
		if cacheColumnsIdx {
			columnsIdx[assign.Column] = idx
		}
		name := p.OutputNames()[idx]
		foundListItem := false
		for _, tl := range tableList {
			if (tl.Schema.L == "" || tl.Schema.L == name.DBName.L) && (tl.Name.L == name.TblName.L) {
				if isCTE(tl) || tl.TableInfo.IsView() || tl.TableInfo.IsSequence() {
					return nil, nil, false, plannererrors.ErrNonUpdatableTable.GenWithStackByArgs(name.TblName.O, "UPDATE")
				}
				foundListItem = true
			}
		}
		if !foundListItem {
			// For case like:
			// 1: update (select * from t1) t1 set b = 1111111 ----- (no updatable table here)
			// 2: update (select 1 as a) as t, t1 set a=1      ----- (updatable t1 don't have column a)
			// --- subQuery is not counted as updatable table.
			return nil, nil, false, plannererrors.ErrNonUpdatableTable.GenWithStackByArgs(name.TblName.O, "UPDATE")
		}
		columnFullName := fmt.Sprintf("%s.%s.%s", name.DBName.L, name.TblName.L, name.ColName.L)
		// We save a flag for the column in map `modifyColumns`
		// This flag indicated if assign keyword `DEFAULT` to the column
		modifyColumns[columnFullName] = IsDefaultExprSameColumn(p.OutputNames()[idx:idx+1], assign.Expr)
	}

	// If columns in set list contains generated columns, raise error.
	// And, fill virtualAssignments here; that's for generated columns.
	virtualAssignments := make([]*ast.Assignment, 0)
	for _, tn := range tableList {
		if isCTE(tn) || tn.TableInfo.IsView() || tn.TableInfo.IsSequence() {
			continue
		}

		tableInfo := tn.TableInfo
		tableVal, found := b.is.TableByID(tableInfo.ID)
		if !found {
			return nil, nil, false, infoschema.ErrTableNotExists.FastGenByArgs(tn.DBInfo.Name.O, tableInfo.Name.O)
		}
		for i, colInfo := range tableVal.Cols() {
			if !colInfo.IsGenerated() {
				continue
			}
			columnFullName := fmt.Sprintf("%s.%s.%s", tn.DBInfo.Name.L, tn.Name.L, colInfo.Name.L)
			isDefault, ok := modifyColumns[columnFullName]
			if ok && colInfo.Hidden {
				return nil, nil, false, plannererrors.ErrUnknownColumn.GenWithStackByArgs(colInfo.Name, clauseMsg[fieldList])
			}
			// Note: For INSERT, REPLACE, and UPDATE, if a generated column is inserted into, replaced, or updated explicitly, the only permitted value is DEFAULT.
			// see https://dev.mysql.com/doc/refman/8.0/en/create-table-generated-columns.html
			if ok && !isDefault {
				return nil, nil, false, plannererrors.ErrBadGeneratedColumn.GenWithStackByArgs(colInfo.Name.O, tableInfo.Name.O)
			}
			virtualAssignments = append(virtualAssignments, &ast.Assignment{
				Column: &ast.ColumnName{Schema: tn.Schema, Table: tn.Name, Name: colInfo.Name},
				Expr:   tableVal.Cols()[i].GeneratedExpr.Clone(),
			})
		}
	}

	allAssignmentsAreConstant = true
	newList = make([]*expression.Assignment, 0, p.Schema().Len())
	tblDbMap := make(map[string]string, len(tableList))
	for _, tbl := range tableList {
		if isCTE(tbl) {
			continue
		}
		tblDbMap[tbl.Name.L] = tbl.DBInfo.Name.L
	}

	allAssignments := append(list, virtualAssignments...)
	dependentColumnsModified := make(map[int64]bool)
	for i, assign := range allAssignments {
		var idx int
		var err error
		if cacheColumnsIdx {
			if i, ok := columnsIdx[assign.Column]; ok {
				idx = i
			} else {
				idx, err = expression.FindFieldName(p.OutputNames(), assign.Column)
			}
		} else {
			idx, err = expression.FindFieldName(p.OutputNames(), assign.Column)
		}
		if err != nil {
			return nil, nil, false, err
		}
		col := p.Schema().Columns[idx]
		name := p.OutputNames()[idx]
		var newExpr expression.Expression
		var np base.LogicalPlan
		if i < len(list) {
			// If assign `DEFAULT` to column, fill the `defaultExpr.Name` before rewrite expression
			if expr := extractDefaultExpr(assign.Expr); expr != nil {
				expr.Name = assign.Column
			}
			newExpr, np, err = b.rewrite(ctx, assign.Expr, p, nil, false)
			if err != nil {
				return nil, nil, false, err
			}
			dependentColumnsModified[col.UniqueID] = true
		} else {
			// rewrite with generation expression
			rewritePreprocess := func(assign *ast.Assignment) func(expr ast.Node) ast.Node {
				return func(expr ast.Node) ast.Node {
					switch x := expr.(type) {
					case *ast.ColumnName:
						return &ast.ColumnName{
							Schema: assign.Column.Schema,
							Table:  assign.Column.Table,
							Name:   x.Name,
						}
					default:
						return expr
					}
				}
			}

			o := b.allowBuildCastArray
			b.allowBuildCastArray = true
			newExpr, np, err = b.rewriteWithPreprocess(ctx, assign.Expr, p, nil, nil, false, rewritePreprocess(assign))
			b.allowBuildCastArray = o
			if err != nil {
				return nil, nil, false, err
			}
			// check if the column is modified
			dependentColumns := expression.ExtractDependentColumns(newExpr)
			var isModified bool
			for _, col := range dependentColumns {
				if dependentColumnsModified[col.UniqueID] {
					isModified = true
					break
				}
			}
			// skip unmodified generated columns
			if !isModified {
				continue
			}
		}
		if _, isConst := newExpr.(*expression.Constant); !isConst {
			allAssignmentsAreConstant = false
		}
		p = np
		if col, ok := newExpr.(*expression.Column); ok {
			b.ctx.GetSessionVars().StmtCtx.ColRefFromUpdatePlan = append(b.ctx.GetSessionVars().StmtCtx.ColRefFromUpdatePlan, col.UniqueID)
		}
		newList = append(newList, &expression.Assignment{Col: col, ColName: name.ColName, Expr: newExpr})
		dbName := name.DBName.L
		// To solve issue#10028, we need to get database name by the table alias name.
		if dbNameTmp, ok := tblDbMap[name.TblName.L]; ok {
			dbName = dbNameTmp
		}
		if dbName == "" {
			dbName = b.ctx.GetSessionVars().CurrentDB
		}
		b.visitInfo = appendVisitInfo(b.visitInfo, mysql.UpdatePriv, dbName, name.OrigTblName.L, "", nil)
	}
	return newList, p, allAssignmentsAreConstant, nil
}

// extractDefaultExpr extract a `DefaultExpr` from `ExprNode`,
// If it is a `DEFAULT` function like `DEFAULT(a)`, return nil.
// Only if it is `DEFAULT` keyword, it will return the `DefaultExpr`.
func extractDefaultExpr(node ast.ExprNode) *ast.DefaultExpr {
	if expr, ok := node.(*ast.DefaultExpr); ok && expr.Name == nil {
		return expr
	}
	return nil
}

// IsDefaultExprSameColumn - DEFAULT or col = DEFAULT(col)
func IsDefaultExprSameColumn(names types.NameSlice, node ast.ExprNode) bool {
	if expr, ok := node.(*ast.DefaultExpr); ok {
		if expr.Name == nil {
			// col = DEFAULT
			return true
		}
		refIdx, err := expression.FindFieldName(names, expr.Name)
		if refIdx == 0 && err == nil {
			// col = DEFAULT(col)
			return true
		}
	}
	return false
}

func (b *PlanBuilder) buildDelete(ctx context.Context, ds *ast.DeleteStmt) (base.Plan, error) {
	b.pushSelectOffset(0)
	b.pushTableHints(ds.TableHints, 0)
	defer func() {
		b.popSelectOffset()
		// table hints are only visible in the current DELETE statement.
		b.popTableHints()
	}()

	b.inDeleteStmt = true
	b.isForUpdateRead = true

	if ds.With != nil {
		l := len(b.outerCTEs)
		defer func() {
			b.outerCTEs = b.outerCTEs[:l]
		}()
		_, err := b.buildWith(ctx, ds.With)
		if err != nil {
			return nil, err
		}
	}

	p, err := b.buildResultSetNode(ctx, ds.TableRefs.TableRefs, false)
	if err != nil {
		return nil, err
	}
	oldSchema := p.Schema()
	oldLen := oldSchema.Len()

	// For explicit column usage, should use the all-public columns.
	if ds.Where != nil {
		p, err = b.buildSelection(ctx, p, ds.Where, nil)
		if err != nil {
			return nil, err
		}
	}
	if b.ctx.GetSessionVars().TxnCtx.IsPessimistic {
		if !ds.IsMultiTable {
			p, err = b.buildSelectLock(p, &ast.SelectLockInfo{
				LockType: ast.SelectLockForUpdate,
			})
			if err != nil {
				return nil, err
			}
		}
	}

	if ds.Order != nil {
		p, err = b.buildSort(ctx, p, ds.Order.Items, nil, nil)
		if err != nil {
			return nil, err
		}
	}

	if ds.Limit != nil {
		p, err = b.buildLimit(p, ds.Limit)
		if err != nil {
			return nil, err
		}
	}

	// If the delete is non-qualified it does not require Select Priv
	if ds.Where == nil && ds.Order == nil {
		b.popVisitInfo()
	}
	var authErr error
	sessionVars := b.ctx.GetSessionVars()

	proj := LogicalProjection{Exprs: expression.Column2Exprs(p.Schema().Columns[:oldLen])}.Init(b.ctx, b.getSelectOffset())
	proj.SetChildren(p)
	proj.SetSchema(oldSchema.Clone())
	proj.names = p.OutputNames()[:oldLen]
	p = proj

	handleColsMap := b.handleHelper.tailMap()
	for _, cols := range handleColsMap {
		for _, col := range cols {
			for i := 0; i < col.NumCols(); i++ {
				exprCol := col.GetCol(i)
				if proj.Schema().Contains(exprCol) {
					continue
				}
				proj.Exprs = append(proj.Exprs, exprCol)
				proj.Schema().Columns = append(proj.Schema().Columns, exprCol)
				proj.names = append(proj.names, types.EmptyName)
			}
		}
	}

	del := Delete{
		IsMultiTable: ds.IsMultiTable,
	}.Init(b.ctx)

	del.names = p.OutputNames()
	del.SelectPlan, _, err = DoOptimize(ctx, b.ctx, b.optFlag, p)
	if err != nil {
		return nil, err
	}

	tblID2Handle, err := resolveIndicesForTblID2Handle(handleColsMap, del.SelectPlan.Schema())
	if err != nil {
		return nil, err
	}

	// Collect visitInfo.
	if ds.Tables != nil {
		// Delete a, b from a, b, c, d... add a and b.
		updatableList := make(map[string]bool)
		tbInfoList := make(map[string]*ast.TableName)
		collectTableName(ds.TableRefs.TableRefs, &updatableList, &tbInfoList)
		for _, tn := range ds.Tables.Tables {
			var canUpdate, foundMatch = false, false
			name := tn.Name.L
			if tn.Schema.L == "" {
				canUpdate, foundMatch = updatableList[name]
			}

			if !foundMatch {
				if tn.Schema.L == "" {
					name = model.NewCIStr(b.ctx.GetSessionVars().CurrentDB).L + "." + tn.Name.L
				} else {
					name = tn.Schema.L + "." + tn.Name.L
				}
				canUpdate, foundMatch = updatableList[name]
			}
			// check sql like: `delete b from (select * from t) as a, t`
			if !foundMatch {
				return nil, plannererrors.ErrUnknownTable.GenWithStackByArgs(tn.Name.O, "MULTI DELETE")
			}
			// check sql like: `delete a from (select * from t) as a, t`
			if !canUpdate {
				return nil, plannererrors.ErrNonUpdatableTable.GenWithStackByArgs(tn.Name.O, "DELETE")
			}
			tb := tbInfoList[name]
			tn.DBInfo = tb.DBInfo
			tn.TableInfo = tb.TableInfo
			if tn.TableInfo.IsView() {
				return nil, errors.Errorf("delete view %s is not supported now", tn.Name.O)
			}
			if tn.TableInfo.IsSequence() {
				return nil, errors.Errorf("delete sequence %s is not supported now", tn.Name.O)
			}
			if sessionVars.User != nil {
				authErr = plannererrors.ErrTableaccessDenied.FastGenByArgs("DELETE", sessionVars.User.AuthUsername, sessionVars.User.AuthHostname, tb.Name.L)
			}
			b.visitInfo = appendVisitInfo(b.visitInfo, mysql.DeletePriv, tb.DBInfo.Name.L, tb.Name.L, "", authErr)
		}
	} else {
		// Delete from a, b, c, d.
		var tableList []*ast.TableName
		tableList = extractTableList(ds.TableRefs.TableRefs, tableList, false)
		for _, v := range tableList {
			if isCTE(v) {
				return nil, plannererrors.ErrNonUpdatableTable.GenWithStackByArgs(v.Name.O, "DELETE")
			}
			if v.TableInfo.IsView() {
				return nil, errors.Errorf("delete view %s is not supported now", v.Name.O)
			}
			if v.TableInfo.IsSequence() {
				return nil, errors.Errorf("delete sequence %s is not supported now", v.Name.O)
			}
			dbName := v.Schema.L
			if dbName == "" {
				dbName = b.ctx.GetSessionVars().CurrentDB
			}
			if sessionVars.User != nil {
				authErr = plannererrors.ErrTableaccessDenied.FastGenByArgs("DELETE", sessionVars.User.AuthUsername, sessionVars.User.AuthHostname, v.Name.L)
			}
			b.visitInfo = appendVisitInfo(b.visitInfo, mysql.DeletePriv, dbName, v.Name.L, "", authErr)
		}
	}
	if del.IsMultiTable {
		// tblID2TableName is the table map value is an array which contains table aliases.
		// Table ID may not be unique for deleting multiple tables, for statements like
		// `delete from t as t1, t as t2`, the same table has two alias, we have to identify a table
		// by its alias instead of ID.
		tblID2TableName := make(map[int64][]*ast.TableName, len(ds.Tables.Tables))
		for _, tn := range ds.Tables.Tables {
			tblID2TableName[tn.TableInfo.ID] = append(tblID2TableName[tn.TableInfo.ID], tn)
		}
		tblID2Handle = del.cleanTblID2HandleMap(tblID2TableName, tblID2Handle, del.names)
	}
	tblID2table := make(map[int64]table.Table, len(tblID2Handle))
	for id := range tblID2Handle {
		tblID2table[id], _ = b.is.TableByID(id)
	}
	del.TblColPosInfos, err = buildColumns2Handle(del.names, tblID2Handle, tblID2table, false)
	if err != nil {
		return nil, err
	}
	err = del.buildOnDeleteFKTriggers(b.ctx, b.is, tblID2table)
	return del, err
}

func resolveIndicesForTblID2Handle(tblID2Handle map[int64][]HandleCols, schema *expression.Schema) (map[int64][]HandleCols, error) {
	newMap := make(map[int64][]HandleCols, len(tblID2Handle))
	for i, cols := range tblID2Handle {
		for _, col := range cols {
			resolvedCol, err := col.ResolveIndices(schema)
			if err != nil {
				return nil, err
			}
			newMap[i] = append(newMap[i], resolvedCol)
		}
	}
	return newMap, nil
}

func (p *Delete) cleanTblID2HandleMap(
	tablesToDelete map[int64][]*ast.TableName,
	tblID2Handle map[int64][]HandleCols,
	outputNames []*types.FieldName,
) map[int64][]HandleCols {
	for id, cols := range tblID2Handle {
		names, ok := tablesToDelete[id]
		if !ok {
			delete(tblID2Handle, id)
			continue
		}
		for i := len(cols) - 1; i >= 0; i-- {
			hCols := cols[i]
			var hasMatch bool
			for j := 0; j < hCols.NumCols(); j++ {
				if p.matchingDeletingTable(names, outputNames[hCols.GetCol(j).Index]) {
					hasMatch = true
					break
				}
			}
			if !hasMatch {
				cols = append(cols[:i], cols[i+1:]...)
			}
		}
		if len(cols) == 0 {
			delete(tblID2Handle, id)
			continue
		}
		tblID2Handle[id] = cols
	}
	return tblID2Handle
}

// matchingDeletingTable checks whether this column is from the table which is in the deleting list.
func (*Delete) matchingDeletingTable(names []*ast.TableName, name *types.FieldName) bool {
	for _, n := range names {
		if (name.DBName.L == "" || name.DBName.L == n.DBInfo.Name.L) && name.TblName.L == n.Name.L {
			return true
		}
	}
	return false
}

func getWindowName(name string) string {
	if name == "" {
		return "<unnamed window>"
	}
	return name
}

// buildProjectionForWindow builds the projection for expressions in the window specification that is not an column,
// so after the projection, window functions only needs to deal with columns.
func (b *PlanBuilder) buildProjectionForWindow(ctx context.Context, p base.LogicalPlan, spec *ast.WindowSpec, args []ast.ExprNode, aggMap map[*ast.AggregateFuncExpr]int) (base.LogicalPlan, []property.SortItem, []property.SortItem, []expression.Expression, error) {
	b.optFlag |= flagEliminateProjection

	var partitionItems, orderItems []*ast.ByItem
	if spec.PartitionBy != nil {
		partitionItems = spec.PartitionBy.Items
	}
	if spec.OrderBy != nil {
		orderItems = spec.OrderBy.Items
	}

	projLen := len(p.Schema().Columns) + len(partitionItems) + len(orderItems) + len(args)
	proj := LogicalProjection{Exprs: make([]expression.Expression, 0, projLen)}.Init(b.ctx, b.getSelectOffset())
	proj.SetSchema(expression.NewSchema(make([]*expression.Column, 0, projLen)...))
	proj.names = make([]*types.FieldName, p.Schema().Len(), projLen)
	for _, col := range p.Schema().Columns {
		proj.Exprs = append(proj.Exprs, col)
		proj.schema.Append(col)
	}
	copy(proj.names, p.OutputNames())

	propertyItems := make([]property.SortItem, 0, len(partitionItems)+len(orderItems))
	var err error
	p, propertyItems, err = b.buildByItemsForWindow(ctx, p, proj, partitionItems, propertyItems, aggMap)
	if err != nil {
		return nil, nil, nil, nil, err
	}
	lenPartition := len(propertyItems)
	p, propertyItems, err = b.buildByItemsForWindow(ctx, p, proj, orderItems, propertyItems, aggMap)
	if err != nil {
		return nil, nil, nil, nil, err
	}

	newArgList := make([]expression.Expression, 0, len(args))
	for _, arg := range args {
		newArg, np, err := b.rewrite(ctx, arg, p, aggMap, true)
		if err != nil {
			return nil, nil, nil, nil, err
		}
		p = np
		switch newArg.(type) {
		case *expression.Column, *expression.Constant:
			newArgList = append(newArgList, newArg.Clone())
			continue
		}
		proj.Exprs = append(proj.Exprs, newArg)
		proj.names = append(proj.names, types.EmptyName)
		col := &expression.Column{
			UniqueID: b.ctx.GetSessionVars().AllocPlanColumnID(),
			RetType:  newArg.GetType(),
		}
		proj.schema.Append(col)
		newArgList = append(newArgList, col)
	}

	proj.SetChildren(p)
	return proj, propertyItems[:lenPartition], propertyItems[lenPartition:], newArgList, nil
}

func (b *PlanBuilder) buildArgs4WindowFunc(ctx context.Context, p base.LogicalPlan, args []ast.ExprNode, aggMap map[*ast.AggregateFuncExpr]int) ([]expression.Expression, error) {
	b.optFlag |= flagEliminateProjection

	newArgList := make([]expression.Expression, 0, len(args))
	// use below index for created a new col definition
	// it's okay here because we only want to return the args used in window function
	newColIndex := 0
	for _, arg := range args {
		newArg, np, err := b.rewrite(ctx, arg, p, aggMap, true)
		if err != nil {
			return nil, err
		}
		p = np
		switch newArg.(type) {
		case *expression.Column, *expression.Constant:
			newArgList = append(newArgList, newArg.Clone())
			continue
		}
		col := &expression.Column{
			UniqueID: b.ctx.GetSessionVars().AllocPlanColumnID(),
			RetType:  newArg.GetType(),
		}
		newColIndex++
		newArgList = append(newArgList, col)
	}
	return newArgList, nil
}

func (b *PlanBuilder) buildByItemsForWindow(
	ctx context.Context,
	p base.LogicalPlan,
	proj *LogicalProjection,
	items []*ast.ByItem,
	retItems []property.SortItem,
	aggMap map[*ast.AggregateFuncExpr]int,
) (base.LogicalPlan, []property.SortItem, error) {
	transformer := &itemTransformer{}
	for _, item := range items {
		newExpr, _ := item.Expr.Accept(transformer)
		item.Expr = newExpr.(ast.ExprNode)
		it, np, err := b.rewrite(ctx, item.Expr, p, aggMap, true)
		if err != nil {
			return nil, nil, err
		}
		p = np
		if it.GetType().GetType() == mysql.TypeNull {
			continue
		}
		if col, ok := it.(*expression.Column); ok {
			retItems = append(retItems, property.SortItem{Col: col, Desc: item.Desc})
			// We need to attempt to add this column because a subquery may be created during the expression rewrite process.
			// Therefore, we need to ensure that the column from the newly created query plan is added.
			// If the column is already in the schema, we don't need to add it again.
			if !proj.schema.Contains(col) {
				proj.Exprs = append(proj.Exprs, col)
				proj.names = append(proj.names, types.EmptyName)
				proj.schema.Append(col)
			}
			continue
		}
		proj.Exprs = append(proj.Exprs, it)
		proj.names = append(proj.names, types.EmptyName)
		col := &expression.Column{
			UniqueID: b.ctx.GetSessionVars().AllocPlanColumnID(),
			RetType:  it.GetType(),
		}
		proj.schema.Append(col)
		retItems = append(retItems, property.SortItem{Col: col, Desc: item.Desc})
	}
	return p, retItems, nil
}

// buildWindowFunctionFrameBound builds the bounds of window function frames.
// For type `Rows`, the bound expr must be an unsigned integer.
// For type `Range`, the bound expr must be temporal or numeric types.
func (b *PlanBuilder) buildWindowFunctionFrameBound(_ context.Context, spec *ast.WindowSpec, orderByItems []property.SortItem, boundClause *ast.FrameBound) (*FrameBound, error) {
	frameType := spec.Frame.Type
	bound := &FrameBound{Type: boundClause.Type, UnBounded: boundClause.UnBounded, IsExplicitRange: false}
	if bound.UnBounded {
		return bound, nil
	}

	if frameType == ast.Rows {
		if bound.Type == ast.CurrentRow {
			return bound, nil
		}
		numRows, _, _ := getUintFromNode(b.ctx, boundClause.Expr, false)
		bound.Num = numRows
		return bound, nil
	}

	bound.CalcFuncs = make([]expression.Expression, len(orderByItems))
	bound.CmpFuncs = make([]expression.CompareFunc, len(orderByItems))
	if bound.Type == ast.CurrentRow {
		for i, item := range orderByItems {
			col := item.Col
			bound.CalcFuncs[i] = col
			bound.CmpFuncs[i] = expression.GetCmpFunction(b.ctx.GetExprCtx(), col, col)
		}
		return bound, nil
	}

	col := orderByItems[0].Col
	// TODO: We also need to raise error for non-deterministic expressions, like rand().
	val, err := evalAstExprWithPlanCtx(b.ctx, boundClause.Expr)
	if err != nil {
		return nil, plannererrors.ErrWindowRangeBoundNotConstant.GenWithStackByArgs(getWindowName(spec.Name.O))
	}
	expr := expression.Constant{Value: val, RetType: boundClause.Expr.GetType()}

	checker := &expression.ParamMarkerInPrepareChecker{}
	boundClause.Expr.Accept(checker)

	// If it has paramMarker and is in prepare stmt. We don't need to eval it since its value is not decided yet.
	if !checker.InPrepareStmt {
		// Do not raise warnings for truncate.
		sc := b.ctx.GetSessionVars().StmtCtx
		oldTypeFlags := sc.TypeFlags()
		newTypeFlags := oldTypeFlags.WithIgnoreTruncateErr(true)
		sc.SetTypeFlags(newTypeFlags)
		uVal, isNull, err := expr.EvalInt(b.ctx.GetExprCtx().GetEvalCtx(), chunk.Row{})
		sc.SetTypeFlags(oldTypeFlags)
		if uVal < 0 || isNull || err != nil {
			return nil, plannererrors.ErrWindowFrameIllegal.GenWithStackByArgs(getWindowName(spec.Name.O))
		}
	}

	bound.IsExplicitRange = true
	desc := orderByItems[0].Desc
	var funcName string
	if boundClause.Unit != ast.TimeUnitInvalid {
		// TODO: Perhaps we don't need to transcode this back to generic string
		unitVal := boundClause.Unit.String()
		unit := expression.Constant{
			Value:   types.NewStringDatum(unitVal),
			RetType: types.NewFieldType(mysql.TypeVarchar),
		}

		// When the order is asc:
		//   `+` for following, and `-` for the preceding
		// When the order is desc, `+` becomes `-` and vice-versa.
		funcName = ast.DateAdd
		if (!desc && bound.Type == ast.Preceding) || (desc && bound.Type == ast.Following) {
			funcName = ast.DateSub
		}

		bound.CalcFuncs[0], err = expression.NewFunctionBase(b.ctx.GetExprCtx(), funcName, col.RetType, col, &expr, &unit)
		if err != nil {
			return nil, err
		}
	} else {
		// When the order is asc:
		//   `+` for following, and `-` for the preceding
		// When the order is desc, `+` becomes `-` and vice-versa.
		funcName = ast.Plus
		if (!desc && bound.Type == ast.Preceding) || (desc && bound.Type == ast.Following) {
			funcName = ast.Minus
		}

		bound.CalcFuncs[0], err = expression.NewFunctionBase(b.ctx.GetExprCtx(), funcName, col.RetType, col, &expr)
		if err != nil {
			return nil, err
		}
	}

	cmpDataType := expression.GetAccurateCmpType(col, bound.CalcFuncs[0])
	bound.updateCmpFuncsAndCmpDataType(cmpDataType)
	return bound, nil
}

// buildWindowFunctionFrame builds the window function frames.
// See https://dev.mysql.com/doc/refman/8.0/en/window-functions-frames.html
func (b *PlanBuilder) buildWindowFunctionFrame(ctx context.Context, spec *ast.WindowSpec, orderByItems []property.SortItem) (*WindowFrame, error) {
	frameClause := spec.Frame
	if frameClause == nil {
		return nil, nil
	}
	frame := &WindowFrame{Type: frameClause.Type}
	var err error
	frame.Start, err = b.buildWindowFunctionFrameBound(ctx, spec, orderByItems, &frameClause.Extent.Start)
	if err != nil {
		return nil, err
	}
	frame.End, err = b.buildWindowFunctionFrameBound(ctx, spec, orderByItems, &frameClause.Extent.End)
	return frame, err
}

func (b *PlanBuilder) checkWindowFuncArgs(ctx context.Context, p base.LogicalPlan, windowFuncExprs []*ast.WindowFuncExpr, windowAggMap map[*ast.AggregateFuncExpr]int) error {
	checker := &expression.ParamMarkerInPrepareChecker{}
	for _, windowFuncExpr := range windowFuncExprs {
		if strings.ToLower(windowFuncExpr.Name) == ast.AggFuncGroupConcat {
			return plannererrors.ErrNotSupportedYet.GenWithStackByArgs("group_concat as window function")
		}
		args, err := b.buildArgs4WindowFunc(ctx, p, windowFuncExpr.Args, windowAggMap)
		if err != nil {
			return err
		}
		checker.InPrepareStmt = false
		for _, expr := range windowFuncExpr.Args {
			expr.Accept(checker)
		}
		desc, err := aggregation.NewWindowFuncDesc(b.ctx.GetExprCtx(), windowFuncExpr.Name, args, checker.InPrepareStmt)
		if err != nil {
			return err
		}
		if desc == nil {
			return plannererrors.ErrWrongArguments.GenWithStackByArgs(strings.ToLower(windowFuncExpr.Name))
		}
	}
	return nil
}

func getAllByItems(itemsBuf []*ast.ByItem, spec *ast.WindowSpec) []*ast.ByItem {
	itemsBuf = itemsBuf[:0]
	if spec.PartitionBy != nil {
		itemsBuf = append(itemsBuf, spec.PartitionBy.Items...)
	}
	if spec.OrderBy != nil {
		itemsBuf = append(itemsBuf, spec.OrderBy.Items...)
	}
	return itemsBuf
}

func restoreByItemText(item *ast.ByItem) string {
	var sb strings.Builder
	ctx := format.NewRestoreCtx(0, &sb)
	err := item.Expr.Restore(ctx)
	if err != nil {
		return ""
	}
	return sb.String()
}

func compareItems(lItems []*ast.ByItem, rItems []*ast.ByItem) bool {
	minLen := min(len(lItems), len(rItems))
	for i := 0; i < minLen; i++ {
		res := strings.Compare(restoreByItemText(lItems[i]), restoreByItemText(rItems[i]))
		if res != 0 {
			return res < 0
		}
		res = compareBool(lItems[i].Desc, rItems[i].Desc)
		if res != 0 {
			return res < 0
		}
	}
	return len(lItems) < len(rItems)
}

type windowFuncs struct {
	spec  *ast.WindowSpec
	funcs []*ast.WindowFuncExpr
}

// sortWindowSpecs sorts the window specifications by reversed alphabetical order, then we could add less `Sort` operator
// in physical plan because the window functions with the same partition by and order by clause will be at near places.
func sortWindowSpecs(groupedFuncs map[*ast.WindowSpec][]*ast.WindowFuncExpr, orderedSpec []*ast.WindowSpec) []windowFuncs {
	windows := make([]windowFuncs, 0, len(groupedFuncs))
	for _, spec := range orderedSpec {
		windows = append(windows, windowFuncs{spec, groupedFuncs[spec]})
	}
	lItemsBuf := make([]*ast.ByItem, 0, 4)
	rItemsBuf := make([]*ast.ByItem, 0, 4)
	sort.SliceStable(windows, func(i, j int) bool {
		lItemsBuf = getAllByItems(lItemsBuf, windows[i].spec)
		rItemsBuf = getAllByItems(rItemsBuf, windows[j].spec)
		return !compareItems(lItemsBuf, rItemsBuf)
	})
	return windows
}

func (b *PlanBuilder) buildWindowFunctions(ctx context.Context, p base.LogicalPlan, groupedFuncs map[*ast.WindowSpec][]*ast.WindowFuncExpr, orderedSpec []*ast.WindowSpec, aggMap map[*ast.AggregateFuncExpr]int) (base.LogicalPlan, map[*ast.WindowFuncExpr]int, error) {
	if b.buildingCTE {
		b.outerCTEs[len(b.outerCTEs)-1].containAggOrWindow = true
	}
	args := make([]ast.ExprNode, 0, 4)
	windowMap := make(map[*ast.WindowFuncExpr]int)
	for _, window := range sortWindowSpecs(groupedFuncs, orderedSpec) {
		args = args[:0]
		spec, funcs := window.spec, window.funcs
		for _, windowFunc := range funcs {
			args = append(args, windowFunc.Args...)
		}
		np, partitionBy, orderBy, args, err := b.buildProjectionForWindow(ctx, p, spec, args, aggMap)
		if err != nil {
			return nil, nil, err
		}
		if len(funcs) == 0 {
			// len(funcs) == 0 indicates this an unused named window spec,
			// so we just check for its validity and don't have to build plan for it.
			err := b.checkOriginWindowSpec(spec, orderBy)
			if err != nil {
				return nil, nil, err
			}
			continue
		}
		err = b.checkOriginWindowFuncs(funcs, orderBy)
		if err != nil {
			return nil, nil, err
		}
		frame, err := b.buildWindowFunctionFrame(ctx, spec, orderBy)
		if err != nil {
			return nil, nil, err
		}

		window := LogicalWindow{
			PartitionBy: partitionBy,
			OrderBy:     orderBy,
			Frame:       frame,
		}.Init(b.ctx, b.getSelectOffset())
		window.names = make([]*types.FieldName, np.Schema().Len())
		copy(window.names, np.OutputNames())
		schema := np.Schema().Clone()
		descs := make([]*aggregation.WindowFuncDesc, 0, len(funcs))
		preArgs := 0
		checker := &expression.ParamMarkerInPrepareChecker{}
		for _, windowFunc := range funcs {
			checker.InPrepareStmt = false
			for _, expr := range windowFunc.Args {
				expr.Accept(checker)
			}
			desc, err := aggregation.NewWindowFuncDesc(b.ctx.GetExprCtx(), windowFunc.Name, args[preArgs:preArgs+len(windowFunc.Args)], checker.InPrepareStmt)
			if err != nil {
				return nil, nil, err
			}
			if desc == nil {
				return nil, nil, plannererrors.ErrWrongArguments.GenWithStackByArgs(strings.ToLower(windowFunc.Name))
			}
			preArgs += len(windowFunc.Args)
			desc.WrapCastForAggArgs(b.ctx.GetExprCtx())
			descs = append(descs, desc)
			windowMap[windowFunc] = schema.Len()
			schema.Append(&expression.Column{
				UniqueID: b.ctx.GetSessionVars().AllocPlanColumnID(),
				RetType:  desc.RetTp,
			})
			window.names = append(window.names, types.EmptyName)
		}
		window.WindowFuncDescs = descs
		window.SetChildren(np)
		window.SetSchema(schema)
		p = window
	}
	return p, windowMap, nil
}

// checkOriginWindowFuncs checks the validity for original window specifications for a group of functions.
// Because the grouped specification is different from them, we should especially check them before build window frame.
func (b *PlanBuilder) checkOriginWindowFuncs(funcs []*ast.WindowFuncExpr, orderByItems []property.SortItem) error {
	for _, f := range funcs {
		if f.IgnoreNull {
			return plannererrors.ErrNotSupportedYet.GenWithStackByArgs("IGNORE NULLS")
		}
		if f.Distinct {
			return plannererrors.ErrNotSupportedYet.GenWithStackByArgs("<window function>(DISTINCT ..)")
		}
		if f.FromLast {
			return plannererrors.ErrNotSupportedYet.GenWithStackByArgs("FROM LAST")
		}
		spec := &f.Spec
		if f.Spec.Name.L != "" {
			spec = b.windowSpecs[f.Spec.Name.L]
		}
		if err := b.checkOriginWindowSpec(spec, orderByItems); err != nil {
			return err
		}
	}
	return nil
}

// checkOriginWindowSpec checks the validity for given window specification.
func (b *PlanBuilder) checkOriginWindowSpec(spec *ast.WindowSpec, orderByItems []property.SortItem) error {
	if spec.Frame == nil {
		return nil
	}
	if spec.Frame.Type == ast.Groups {
		return plannererrors.ErrNotSupportedYet.GenWithStackByArgs("GROUPS")
	}
	start, end := spec.Frame.Extent.Start, spec.Frame.Extent.End
	if start.Type == ast.Following && start.UnBounded {
		return plannererrors.ErrWindowFrameStartIllegal.GenWithStackByArgs(getWindowName(spec.Name.O))
	}
	if end.Type == ast.Preceding && end.UnBounded {
		return plannererrors.ErrWindowFrameEndIllegal.GenWithStackByArgs(getWindowName(spec.Name.O))
	}
	if start.Type == ast.Following && (end.Type == ast.Preceding || end.Type == ast.CurrentRow) {
		return plannererrors.ErrWindowFrameIllegal.GenWithStackByArgs(getWindowName(spec.Name.O))
	}
	if (start.Type == ast.Following || start.Type == ast.CurrentRow) && end.Type == ast.Preceding {
		return plannererrors.ErrWindowFrameIllegal.GenWithStackByArgs(getWindowName(spec.Name.O))
	}

	err := b.checkOriginWindowFrameBound(&start, spec, orderByItems)
	if err != nil {
		return err
	}
	err = b.checkOriginWindowFrameBound(&end, spec, orderByItems)
	if err != nil {
		return err
	}
	return nil
}

func (b *PlanBuilder) checkOriginWindowFrameBound(bound *ast.FrameBound, spec *ast.WindowSpec, orderByItems []property.SortItem) error {
	if bound.Type == ast.CurrentRow || bound.UnBounded {
		return nil
	}

	frameType := spec.Frame.Type
	if frameType == ast.Rows {
		if bound.Unit != ast.TimeUnitInvalid {
			return plannererrors.ErrWindowRowsIntervalUse.GenWithStackByArgs(getWindowName(spec.Name.O))
		}
		_, isNull, isExpectedType := getUintFromNode(b.ctx, bound.Expr, false)
		if isNull || !isExpectedType {
			return plannererrors.ErrWindowFrameIllegal.GenWithStackByArgs(getWindowName(spec.Name.O))
		}
		return nil
	}

	if len(orderByItems) != 1 {
		return plannererrors.ErrWindowRangeFrameOrderType.GenWithStackByArgs(getWindowName(spec.Name.O))
	}
	orderItemType := orderByItems[0].Col.RetType.GetType()
	isNumeric, isTemporal := types.IsTypeNumeric(orderItemType), types.IsTypeTemporal(orderItemType)
	if !isNumeric && !isTemporal {
		return plannererrors.ErrWindowRangeFrameOrderType.GenWithStackByArgs(getWindowName(spec.Name.O))
	}
	if bound.Unit != ast.TimeUnitInvalid && !isTemporal {
		return plannererrors.ErrWindowRangeFrameNumericType.GenWithStackByArgs(getWindowName(spec.Name.O))
	}
	if bound.Unit == ast.TimeUnitInvalid && !isNumeric {
		return plannererrors.ErrWindowRangeFrameTemporalType.GenWithStackByArgs(getWindowName(spec.Name.O))
	}
	return nil
}

func extractWindowFuncs(fields []*ast.SelectField) []*ast.WindowFuncExpr {
	extractor := &WindowFuncExtractor{}
	for _, f := range fields {
		n, _ := f.Expr.Accept(extractor)
		f.Expr = n.(ast.ExprNode)
	}
	return extractor.windowFuncs
}

func (b *PlanBuilder) handleDefaultFrame(spec *ast.WindowSpec, windowFuncName string) (*ast.WindowSpec, bool) {
	needFrame := aggregation.NeedFrame(windowFuncName)
	// According to MySQL, In the absence of a frame clause, the default frame depends on whether an ORDER BY clause is present:
	//   (1) With order by, the default frame is equivalent to "RANGE BETWEEN UNBOUNDED PRECEDING AND CURRENT ROW";
	//   (2) Without order by, the default frame is includes all partition rows, equivalent to "RANGE BETWEEN UNBOUNDED PRECEDING AND UNBOUNDED FOLLOWING",
	//       or "ROWS BETWEEN UNBOUNDED PRECEDING AND UNBOUNDED FOLLOWING", which is the same as an empty frame.
	// https://dev.mysql.com/doc/refman/8.0/en/window-functions-frames.html
	if needFrame && spec.Frame == nil && spec.OrderBy != nil {
		newSpec := *spec
		newSpec.Frame = &ast.FrameClause{
			Type: ast.Ranges,
			Extent: ast.FrameExtent{
				Start: ast.FrameBound{Type: ast.Preceding, UnBounded: true},
				End:   ast.FrameBound{Type: ast.CurrentRow},
			},
		}
		return &newSpec, true
	}
	// "RANGE/ROWS BETWEEN UNBOUNDED PRECEDING AND UNBOUNDED FOLLOWING" is equivalent to empty frame.
	if needFrame && spec.Frame != nil &&
		spec.Frame.Extent.Start.UnBounded && spec.Frame.Extent.End.UnBounded {
		newSpec := *spec
		newSpec.Frame = nil
		return &newSpec, true
	}
	if !needFrame {
		var updated bool
		newSpec := *spec

		// For functions that operate on the entire partition, the frame clause will be ignored.
		if spec.Frame != nil {
			specName := spec.Name.O
			b.ctx.GetSessionVars().StmtCtx.AppendNote(plannererrors.ErrWindowFunctionIgnoresFrame.FastGenByArgs(windowFuncName, getWindowName(specName)))
			newSpec.Frame = nil
			updated = true
		}
		if b.ctx.GetSessionVars().EnablePipelinedWindowExec {
			useDefaultFrame, defaultFrame := aggregation.UseDefaultFrame(windowFuncName)
			if useDefaultFrame {
				newSpec.Frame = &defaultFrame
				updated = true
			}
		}
		if updated {
			return &newSpec, true
		}
	}
	return spec, false
}

// append ast.WindowSpec to []*ast.WindowSpec if absent
func appendIfAbsentWindowSpec(specs []*ast.WindowSpec, ns *ast.WindowSpec) []*ast.WindowSpec {
	for _, spec := range specs {
		if spec == ns {
			return specs
		}
	}
	return append(specs, ns)
}

func specEqual(s1, s2 *ast.WindowSpec) (equal bool, err error) {
	if (s1 == nil && s2 != nil) || (s1 != nil && s2 == nil) {
		return false, nil
	}
	var sb1, sb2 strings.Builder
	ctx1 := format.NewRestoreCtx(0, &sb1)
	ctx2 := format.NewRestoreCtx(0, &sb2)
	if err = s1.Restore(ctx1); err != nil {
		return
	}
	if err = s2.Restore(ctx2); err != nil {
		return
	}
	return sb1.String() == sb2.String(), nil
}

// groupWindowFuncs groups the window functions according to the window specification name.
// TODO: We can group the window function by the definition of window specification.
func (b *PlanBuilder) groupWindowFuncs(windowFuncs []*ast.WindowFuncExpr) (map[*ast.WindowSpec][]*ast.WindowFuncExpr, []*ast.WindowSpec, error) {
	// updatedSpecMap is used to handle the specifications that have frame clause changed.
	updatedSpecMap := make(map[string][]*ast.WindowSpec)
	groupedWindow := make(map[*ast.WindowSpec][]*ast.WindowFuncExpr)
	orderedSpec := make([]*ast.WindowSpec, 0, len(windowFuncs))
	for _, windowFunc := range windowFuncs {
		if windowFunc.Spec.Name.L == "" {
			spec := &windowFunc.Spec
			if spec.Ref.L != "" {
				ref, ok := b.windowSpecs[spec.Ref.L]
				if !ok {
					return nil, nil, plannererrors.ErrWindowNoSuchWindow.GenWithStackByArgs(getWindowName(spec.Ref.O))
				}
				err := mergeWindowSpec(spec, ref)
				if err != nil {
					return nil, nil, err
				}
			}
			spec, _ = b.handleDefaultFrame(spec, windowFunc.Name)
			groupedWindow[spec] = append(groupedWindow[spec], windowFunc)
			orderedSpec = appendIfAbsentWindowSpec(orderedSpec, spec)
			continue
		}

		name := windowFunc.Spec.Name.L
		spec, ok := b.windowSpecs[name]
		if !ok {
			return nil, nil, plannererrors.ErrWindowNoSuchWindow.GenWithStackByArgs(windowFunc.Spec.Name.O)
		}
		newSpec, updated := b.handleDefaultFrame(spec, windowFunc.Name)
		if !updated {
			groupedWindow[spec] = append(groupedWindow[spec], windowFunc)
			orderedSpec = appendIfAbsentWindowSpec(orderedSpec, spec)
		} else {
			var updatedSpec *ast.WindowSpec
			if _, ok := updatedSpecMap[name]; !ok {
				updatedSpecMap[name] = []*ast.WindowSpec{newSpec}
				updatedSpec = newSpec
			} else {
				for _, spec := range updatedSpecMap[name] {
					eq, err := specEqual(spec, newSpec)
					if err != nil {
						return nil, nil, err
					}
					if eq {
						updatedSpec = spec
						break
					}
				}
				if updatedSpec == nil {
					updatedSpec = newSpec
					updatedSpecMap[name] = append(updatedSpecMap[name], newSpec)
				}
			}
			groupedWindow[updatedSpec] = append(groupedWindow[updatedSpec], windowFunc)
			orderedSpec = appendIfAbsentWindowSpec(orderedSpec, updatedSpec)
		}
	}
	// Unused window specs should also be checked in b.buildWindowFunctions,
	// so we add them to `groupedWindow` with empty window functions.
	for _, spec := range b.windowSpecs {
		if _, ok := groupedWindow[spec]; !ok {
			if _, ok = updatedSpecMap[spec.Name.L]; !ok {
				groupedWindow[spec] = nil
				orderedSpec = appendIfAbsentWindowSpec(orderedSpec, spec)
			}
		}
	}
	return groupedWindow, orderedSpec, nil
}

// resolveWindowSpec resolve window specifications for sql like `select ... from t window w1 as (w2), w2 as (partition by a)`.
// We need to resolve the referenced window to get the definition of current window spec.
func resolveWindowSpec(spec *ast.WindowSpec, specs map[string]*ast.WindowSpec, inStack map[string]bool) error {
	if inStack[spec.Name.L] {
		return errors.Trace(plannererrors.ErrWindowCircularityInWindowGraph)
	}
	if spec.Ref.L == "" {
		return nil
	}
	ref, ok := specs[spec.Ref.L]
	if !ok {
		return plannererrors.ErrWindowNoSuchWindow.GenWithStackByArgs(spec.Ref.O)
	}
	inStack[spec.Name.L] = true
	err := resolveWindowSpec(ref, specs, inStack)
	if err != nil {
		return err
	}
	inStack[spec.Name.L] = false
	return mergeWindowSpec(spec, ref)
}

func mergeWindowSpec(spec, ref *ast.WindowSpec) error {
	if ref.Frame != nil {
		return plannererrors.ErrWindowNoInherentFrame.GenWithStackByArgs(ref.Name.O)
	}
	if spec.PartitionBy != nil {
		return errors.Trace(plannererrors.ErrWindowNoChildPartitioning)
	}
	if ref.OrderBy != nil {
		if spec.OrderBy != nil {
			return plannererrors.ErrWindowNoRedefineOrderBy.GenWithStackByArgs(getWindowName(spec.Name.O), ref.Name.O)
		}
		spec.OrderBy = ref.OrderBy
	}
	spec.PartitionBy = ref.PartitionBy
	spec.Ref = model.NewCIStr("")
	return nil
}

func buildWindowSpecs(specs []ast.WindowSpec) (map[string]*ast.WindowSpec, error) {
	specsMap := make(map[string]*ast.WindowSpec, len(specs))
	for _, spec := range specs {
		if _, ok := specsMap[spec.Name.L]; ok {
			return nil, plannererrors.ErrWindowDuplicateName.GenWithStackByArgs(spec.Name.O)
		}
		newSpec := spec
		specsMap[spec.Name.L] = &newSpec
	}
	inStack := make(map[string]bool, len(specs))
	for _, spec := range specsMap {
		err := resolveWindowSpec(spec, specsMap, inStack)
		if err != nil {
			return nil, err
		}
	}
	return specsMap, nil
}

func unfoldSelectList(list *ast.SetOprSelectList, unfoldList *ast.SetOprSelectList) {
	for _, sel := range list.Selects {
		switch s := sel.(type) {
		case *ast.SelectStmt:
			unfoldList.Selects = append(unfoldList.Selects, s)
		case *ast.SetOprSelectList:
			unfoldSelectList(s, unfoldList)
		}
	}
}

type updatableTableListResolver struct {
	updatableTableList []*ast.TableName
}

func (*updatableTableListResolver) Enter(inNode ast.Node) (ast.Node, bool) {
	switch v := inNode.(type) {
	case *ast.UpdateStmt, *ast.TableRefsClause, *ast.Join, *ast.TableSource, *ast.TableName:
		return v, false
	}
	return inNode, true
}

func (u *updatableTableListResolver) Leave(inNode ast.Node) (ast.Node, bool) {
	if v, ok := inNode.(*ast.TableSource); ok {
		if s, ok := v.Source.(*ast.TableName); ok {
			if v.AsName.L != "" {
				newTableName := *s
				newTableName.Name = v.AsName
				newTableName.Schema = model.NewCIStr("")
				u.updatableTableList = append(u.updatableTableList, &newTableName)
			} else {
				u.updatableTableList = append(u.updatableTableList, s)
			}
		}
	}
	return inNode, true
}

// extractTableList extracts all the TableNames from node.
// If asName is true, extract AsName prior to OrigName.
// Privilege check should use OrigName, while expression may use AsName.
// TODO: extracting all tables by vistor model maybe a better way
func extractTableList(node ast.Node, input []*ast.TableName, asName bool) []*ast.TableName {
	switch x := node.(type) {
	case *ast.SelectStmt:
		if x.From != nil {
			input = extractTableList(x.From.TableRefs, input, asName)
		}
		if x.Where != nil {
			input = extractTableList(x.Where, input, asName)
		}
		if x.With != nil {
			for _, cte := range x.With.CTEs {
				input = extractTableList(cte.Query, input, asName)
			}
		}
		for _, f := range x.Fields.Fields {
			if s, ok := f.Expr.(*ast.SubqueryExpr); ok {
				input = extractTableList(s, input, asName)
			}
		}
	case *ast.DeleteStmt:
		input = extractTableList(x.TableRefs.TableRefs, input, asName)
		if x.IsMultiTable {
			for _, t := range x.Tables.Tables {
				input = extractTableList(t, input, asName)
			}
		}
		if x.Where != nil {
			input = extractTableList(x.Where, input, asName)
		}
		if x.With != nil {
			for _, cte := range x.With.CTEs {
				input = extractTableList(cte.Query, input, asName)
			}
		}
	case *ast.UpdateStmt:
		input = extractTableList(x.TableRefs.TableRefs, input, asName)
		for _, e := range x.List {
			input = extractTableList(e.Expr, input, asName)
		}
		if x.Where != nil {
			input = extractTableList(x.Where, input, asName)
		}
		if x.With != nil {
			for _, cte := range x.With.CTEs {
				input = extractTableList(cte.Query, input, asName)
			}
		}
	case *ast.InsertStmt:
		input = extractTableList(x.Table.TableRefs, input, asName)
		input = extractTableList(x.Select, input, asName)
	case *ast.SetOprStmt:
		l := &ast.SetOprSelectList{}
		unfoldSelectList(x.SelectList, l)
		for _, s := range l.Selects {
			input = extractTableList(s.(ast.ResultSetNode), input, asName)
		}
	case *ast.PatternInExpr:
		if s, ok := x.Sel.(*ast.SubqueryExpr); ok {
			input = extractTableList(s, input, asName)
		}
	case *ast.ExistsSubqueryExpr:
		if s, ok := x.Sel.(*ast.SubqueryExpr); ok {
			input = extractTableList(s, input, asName)
		}
	case *ast.BinaryOperationExpr:
		if s, ok := x.R.(*ast.SubqueryExpr); ok {
			input = extractTableList(s, input, asName)
		}
	case *ast.SubqueryExpr:
		input = extractTableList(x.Query, input, asName)
	case *ast.Join:
		input = extractTableList(x.Left, input, asName)
		input = extractTableList(x.Right, input, asName)
	case *ast.TableSource:
		if s, ok := x.Source.(*ast.TableName); ok {
			if x.AsName.L != "" && asName {
				newTableName := *s
				newTableName.Name = x.AsName
				newTableName.Schema = model.NewCIStr("")
				input = append(input, &newTableName)
			} else {
				input = append(input, s)
			}
		} else if s, ok := x.Source.(*ast.SelectStmt); ok {
			if s.From != nil {
				var innerList []*ast.TableName
				innerList = extractTableList(s.From.TableRefs, innerList, asName)
				if len(innerList) > 0 {
					innerTableName := innerList[0]
					if x.AsName.L != "" && asName {
						newTableName := *innerList[0]
						newTableName.Name = x.AsName
						newTableName.Schema = model.NewCIStr("")
						innerTableName = &newTableName
					}
					input = append(input, innerTableName)
				}
			}
		}
	}
	return input
}

func collectTableName(node ast.ResultSetNode, updatableName *map[string]bool, info *map[string]*ast.TableName) {
	switch x := node.(type) {
	case *ast.Join:
		collectTableName(x.Left, updatableName, info)
		collectTableName(x.Right, updatableName, info)
	case *ast.TableSource:
		name := x.AsName.L
		var canUpdate bool
		var s *ast.TableName
		if s, canUpdate = x.Source.(*ast.TableName); canUpdate {
			if name == "" {
				name = s.Schema.L + "." + s.Name.L
				// it may be a CTE
				if s.Schema.L == "" {
					name = s.Name.L
				}
			}
			(*info)[name] = s
		}
		(*updatableName)[name] = canUpdate && s.Schema.L != ""
	}
}

func appendDynamicVisitInfo(vi []visitInfo, priv string, withGrant bool, err error) []visitInfo {
	return append(vi, visitInfo{
		privilege:        mysql.ExtendedPriv,
		dynamicPriv:      priv,
		dynamicWithGrant: withGrant,
		err:              err,
	})
}

func appendVisitInfo(vi []visitInfo, priv mysql.PrivilegeType, db, tbl, col string, err error) []visitInfo {
	return append(vi, visitInfo{
		privilege: priv,
		db:        db,
		table:     tbl,
		column:    col,
		err:       err,
	})
}

func getInnerFromParenthesesAndUnaryPlus(expr ast.ExprNode) ast.ExprNode {
	if pexpr, ok := expr.(*ast.ParenthesesExpr); ok {
		return getInnerFromParenthesesAndUnaryPlus(pexpr.Expr)
	}
	if uexpr, ok := expr.(*ast.UnaryOperationExpr); ok && uexpr.Op == opcode.Plus {
		return getInnerFromParenthesesAndUnaryPlus(uexpr.V)
	}
	return expr
}

// containDifferentJoinTypes checks whether `preferJoinType` contains different
// join types.
func containDifferentJoinTypes(preferJoinType uint) bool {
	preferJoinType &= ^h.PreferNoHashJoin
	preferJoinType &= ^h.PreferNoMergeJoin
	preferJoinType &= ^h.PreferNoIndexJoin
	preferJoinType &= ^h.PreferNoIndexHashJoin
	preferJoinType &= ^h.PreferNoIndexMergeJoin

	inlMask := h.PreferRightAsINLJInner ^ h.PreferLeftAsINLJInner
	inlhjMask := h.PreferRightAsINLHJInner ^ h.PreferLeftAsINLHJInner
	inlmjMask := h.PreferRightAsINLMJInner ^ h.PreferLeftAsINLMJInner
	hjRightBuildMask := h.PreferRightAsHJBuild ^ h.PreferLeftAsHJProbe
	hjLeftBuildMask := h.PreferLeftAsHJBuild ^ h.PreferRightAsHJProbe

	mppMask := h.PreferShuffleJoin ^ h.PreferBCJoin
	mask := inlMask ^ inlhjMask ^ inlmjMask ^ hjRightBuildMask ^ hjLeftBuildMask
	onesCount := bits.OnesCount(preferJoinType & ^mask & ^mppMask)
	if onesCount > 1 || onesCount == 1 && preferJoinType&mask > 0 {
		return true
	}

	cnt := 0
	if preferJoinType&inlMask > 0 {
		cnt++
	}
	if preferJoinType&inlhjMask > 0 {
		cnt++
	}
	if preferJoinType&inlmjMask > 0 {
		cnt++
	}
	if preferJoinType&hjLeftBuildMask > 0 {
		cnt++
	}
	if preferJoinType&hjRightBuildMask > 0 {
		cnt++
	}
	return cnt > 1
}

func hasMPPJoinHints(preferJoinType uint) bool {
	return (preferJoinType&h.PreferBCJoin > 0) || (preferJoinType&h.PreferShuffleJoin > 0)
}

// isJoinHintSupportedInMPPMode is used to check if the specified join hint is available under MPP mode.
func isJoinHintSupportedInMPPMode(preferJoinType uint) bool {
	if preferJoinType == 0 {
		return true
	}
	mppMask := h.PreferShuffleJoin ^ h.PreferBCJoin
	// Currently, TiFlash only supports HASH JOIN, so the hint for HASH JOIN is available while other join method hints are forbidden.
	joinMethodHintSupportedByTiflash := h.PreferHashJoin ^ h.PreferLeftAsHJBuild ^ h.PreferRightAsHJBuild ^ h.PreferLeftAsHJProbe ^ h.PreferRightAsHJProbe
	onesCount := bits.OnesCount(preferJoinType & ^joinMethodHintSupportedByTiflash & ^mppMask)
	return onesCount < 1
}

func (b *PlanBuilder) buildCte(ctx context.Context, cte *ast.CommonTableExpression, isRecursive bool) (p base.LogicalPlan, err error) {
	saveBuildingCTE := b.buildingCTE
	b.buildingCTE = true
	defer func() {
		b.buildingCTE = saveBuildingCTE
	}()

	if isRecursive {
		// buildingRecursivePartForCTE likes a stack. We save it before building a recursive CTE and restore it after building.
		// We need a stack because we need to handle the nested recursive CTE. And buildingRecursivePartForCTE indicates the innermost CTE.
		saveCheck := b.buildingRecursivePartForCTE
		b.buildingRecursivePartForCTE = false
		err = b.buildRecursiveCTE(ctx, cte.Query.Query)
		if err != nil {
			return nil, err
		}
		b.buildingRecursivePartForCTE = saveCheck
	} else {
		p, err = b.buildResultSetNode(ctx, cte.Query.Query, true)
		if err != nil {
			return nil, err
		}

		p, err = b.adjustCTEPlanOutputName(p, cte)
		if err != nil {
			return nil, err
		}

		cInfo := b.outerCTEs[len(b.outerCTEs)-1]
		cInfo.seedLP = p
	}
	return nil, nil
}

// buildRecursiveCTE handles the with clause `with recursive xxx as xx`.
func (b *PlanBuilder) buildRecursiveCTE(ctx context.Context, cte ast.ResultSetNode) error {
	b.isCTE = true
	cInfo := b.outerCTEs[len(b.outerCTEs)-1]
	switch x := (cte).(type) {
	case *ast.SetOprStmt:
		// 1. Handle the WITH clause if exists.
		if x.With != nil {
			l := len(b.outerCTEs)
			sw := x.With
			defer func() {
				b.outerCTEs = b.outerCTEs[:l]
				x.With = sw
			}()
			_, err := b.buildWith(ctx, x.With)
			if err != nil {
				return err
			}
		}
		// Set it to nil, so that when builds the seed part, it won't build again. Reset it in defer so that the AST doesn't change after this function.
		x.With = nil

		// 2. Build plans for each part of SetOprStmt.
		recursive := make([]base.LogicalPlan, 0)
		tmpAfterSetOptsForRecur := []*ast.SetOprType{nil}

		expectSeed := true
		for i := 0; i < len(x.SelectList.Selects); i++ {
			var p base.LogicalPlan
			var err error

			var afterOpr *ast.SetOprType
			switch y := x.SelectList.Selects[i].(type) {
			case *ast.SelectStmt:
				p, err = b.buildSelect(ctx, y)
				afterOpr = y.AfterSetOperator
			case *ast.SetOprSelectList:
				p, err = b.buildSetOpr(ctx, &ast.SetOprStmt{SelectList: y, With: y.With})
				afterOpr = y.AfterSetOperator
			}

			if expectSeed {
				if cInfo.useRecursive {
					// 3. If it fail to build a plan, it may be the recursive part. Then we build the seed part plan, and rebuild it.
					if i == 0 {
						return plannererrors.ErrCTERecursiveRequiresNonRecursiveFirst.GenWithStackByArgs(cInfo.def.Name.String())
					}

					// It's the recursive part. Build the seed part, and build this recursive part again.
					// Before we build the seed part, do some checks.
					if x.OrderBy != nil {
						return plannererrors.ErrNotSupportedYet.GenWithStackByArgs("ORDER BY over UNION in recursive Common Table Expression")
					}
					// Limit clause is for the whole CTE instead of only for the seed part.
					oriLimit := x.Limit
					x.Limit = nil

					// Check union type.
					if afterOpr != nil {
						if *afterOpr != ast.Union && *afterOpr != ast.UnionAll {
							return plannererrors.ErrNotSupportedYet.GenWithStackByArgs(fmt.Sprintf("%s between seed part and recursive part, hint: The operator between seed part and recursive part must bu UNION[DISTINCT] or UNION ALL", afterOpr.String()))
						}
						cInfo.isDistinct = *afterOpr == ast.Union
					}

					expectSeed = false
					cInfo.useRecursive = false

					// Build seed part plan.
					saveSelect := x.SelectList.Selects
					x.SelectList.Selects = x.SelectList.Selects[:i]
					// We're rebuilding the seed part, so we pop the result we built previously.
					for _i := 0; _i < i; _i++ {
						b.handleHelper.popMap()
					}
					p, err = b.buildSetOpr(ctx, x)
					if err != nil {
						return err
					}
					x.SelectList.Selects = saveSelect
					p, err = b.adjustCTEPlanOutputName(p, cInfo.def)
					if err != nil {
						return err
					}
					cInfo.seedLP = p

					// Rebuild the plan.
					i--
					b.buildingRecursivePartForCTE = true
					x.Limit = oriLimit
					continue
				}
				if err != nil {
					return err
				}
			} else {
				if err != nil {
					return err
				}
				if afterOpr != nil {
					if *afterOpr != ast.Union && *afterOpr != ast.UnionAll {
						return plannererrors.ErrNotSupportedYet.GenWithStackByArgs(fmt.Sprintf("%s between recursive part's selects, hint: The operator between recursive part's selects must bu UNION[DISTINCT] or UNION ALL", afterOpr.String()))
					}
				}
				if !cInfo.useRecursive {
					return plannererrors.ErrCTERecursiveRequiresNonRecursiveFirst.GenWithStackByArgs(cInfo.def.Name.String())
				}
				cInfo.useRecursive = false
				recursive = append(recursive, p)
				tmpAfterSetOptsForRecur = append(tmpAfterSetOptsForRecur, afterOpr)
			}
		}

		if len(recursive) == 0 {
			// In this case, even if SQL specifies "WITH RECURSIVE", the CTE is non-recursive.
			p, err := b.buildSetOpr(ctx, x)
			if err != nil {
				return err
			}
			p, err = b.adjustCTEPlanOutputName(p, cInfo.def)
			if err != nil {
				return err
			}
			cInfo.seedLP = p
			return nil
		}

		// Build the recursive part's logical plan.
		recurPart, err := b.buildUnion(ctx, recursive, tmpAfterSetOptsForRecur)
		if err != nil {
			return err
		}
		recurPart, err = b.buildProjection4CTEUnion(ctx, cInfo.seedLP, recurPart)
		if err != nil {
			return err
		}
		// 4. Finally, we get the seed part plan and recursive part plan.
		cInfo.recurLP = recurPart
		// Only need to handle limit if x is SetOprStmt.
		if x.Limit != nil {
			limit, err := b.buildLimit(cInfo.seedLP, x.Limit)
			if err != nil {
				return err
			}
			limit.SetChildren(limit.Children()[:0]...)
			cInfo.limitLP = limit
		}
		return nil
	default:
		p, err := b.buildResultSetNode(ctx, x, true)
		if err != nil {
			// Refine the error message.
			if errors.ErrorEqual(err, plannererrors.ErrCTERecursiveRequiresNonRecursiveFirst) {
				err = plannererrors.ErrCTERecursiveRequiresUnion.GenWithStackByArgs(cInfo.def.Name.String())
			}
			return err
		}
		p, err = b.adjustCTEPlanOutputName(p, cInfo.def)
		if err != nil {
			return err
		}
		cInfo.seedLP = p
		return nil
	}
}

func (b *PlanBuilder) adjustCTEPlanOutputName(p base.LogicalPlan, def *ast.CommonTableExpression) (base.LogicalPlan, error) {
	outPutNames := p.OutputNames()
	for _, name := range outPutNames {
		name.TblName = def.Name
		name.DBName = model.NewCIStr(b.ctx.GetSessionVars().CurrentDB)
	}
	if len(def.ColNameList) > 0 {
		if len(def.ColNameList) != len(p.OutputNames()) {
			return nil, dbterror.ErrViewWrongList
		}
		for i, n := range def.ColNameList {
			outPutNames[i].ColName = n
		}
	}
	p.SetOutputNames(outPutNames)
	return p, nil
}

// prepareCTECheckForSubQuery prepares the check that the recursive CTE can't be referenced in subQuery. It's used before building a subQuery.
// For example: with recursive cte(n) as (select 1 union select * from (select * from cte) c1) select * from cte;
func (b *PlanBuilder) prepareCTECheckForSubQuery() []*cteInfo {
	modifiedCTE := make([]*cteInfo, 0)
	for _, cte := range b.outerCTEs {
		if cte.isBuilding && !cte.enterSubquery {
			cte.enterSubquery = true
			modifiedCTE = append(modifiedCTE, cte)
		}
	}
	return modifiedCTE
}

// resetCTECheckForSubQuery resets the related variable. It's used after leaving a subQuery.
func resetCTECheckForSubQuery(ci []*cteInfo) {
	for _, cte := range ci {
		cte.enterSubquery = false
	}
}

// genCTETableNameForError find the nearest CTE name.
func (b *PlanBuilder) genCTETableNameForError() string {
	name := ""
	for i := len(b.outerCTEs) - 1; i >= 0; i-- {
		if b.outerCTEs[i].isBuilding {
			name = b.outerCTEs[i].def.Name.String()
			break
		}
	}
	return name
}

func (b *PlanBuilder) buildWith(ctx context.Context, w *ast.WithClause) ([]*cteInfo, error) {
	// Check CTE name must be unique.
	nameMap := make(map[string]struct{})
	for _, cte := range w.CTEs {
		if _, ok := nameMap[cte.Name.L]; ok {
			return nil, plannererrors.ErrNonUniqTable
		}
		nameMap[cte.Name.L] = struct{}{}
	}
	ctes := make([]*cteInfo, 0, len(w.CTEs))
	for _, cte := range w.CTEs {
		b.outerCTEs = append(b.outerCTEs, &cteInfo{def: cte, nonRecursive: !w.IsRecursive, isBuilding: true, storageID: b.allocIDForCTEStorage, seedStat: &property.StatsInfo{}, consumerCount: cte.ConsumerCount})
		b.allocIDForCTEStorage++
		saveFlag := b.optFlag
		// Init the flag to flagPrunColumns, otherwise it's missing.
		b.optFlag = flagPrunColumns
		if b.ctx.GetSessionVars().EnableForceInlineCTE() {
			b.outerCTEs[len(b.outerCTEs)-1].forceInlineByHintOrVar = true
		}
		_, err := b.buildCte(ctx, cte, w.IsRecursive)
		if err != nil {
			return nil, err
		}
		b.outerCTEs[len(b.outerCTEs)-1].optFlag = b.optFlag
		b.outerCTEs[len(b.outerCTEs)-1].isBuilding = false
		b.optFlag = saveFlag
		// each cte (select statement) will generate a handle map, pop it out here.
		b.handleHelper.popMap()
		ctes = append(ctes, b.outerCTEs[len(b.outerCTEs)-1])
	}
	return ctes, nil
}

func (b *PlanBuilder) buildProjection4CTEUnion(_ context.Context, seed base.LogicalPlan, recur base.LogicalPlan) (base.LogicalPlan, error) {
	if seed.Schema().Len() != recur.Schema().Len() {
		return nil, plannererrors.ErrWrongNumberOfColumnsInSelect.GenWithStackByArgs()
	}
	exprs := make([]expression.Expression, len(seed.Schema().Columns))
	resSchema := getResultCTESchema(seed.Schema(), b.ctx.GetSessionVars())
	for i, col := range recur.Schema().Columns {
		if !resSchema.Columns[i].RetType.Equal(col.RetType) {
			exprs[i] = expression.BuildCastFunction4Union(b.ctx.GetExprCtx(), col, resSchema.Columns[i].RetType)
		} else {
			exprs[i] = col
		}
	}
	b.optFlag |= flagEliminateProjection
	proj := LogicalProjection{Exprs: exprs, AvoidColumnEvaluator: true}.Init(b.ctx, b.getSelectOffset())
	proj.SetSchema(resSchema)
	proj.SetChildren(recur)
	return proj, nil
}

// The recursive part/CTE's schema is nullable, and the UID should be unique.
func getResultCTESchema(seedSchema *expression.Schema, svar *variable.SessionVars) *expression.Schema {
	res := seedSchema.Clone()
	for _, col := range res.Columns {
		col.RetType = col.RetType.Clone()
		col.UniqueID = svar.AllocPlanColumnID()
		col.RetType.DelFlag(mysql.NotNullFlag)
		// Since you have reallocated unique id here, the old-cloned-cached hash code is not valid anymore.
		col.CleanHashCode()
	}
	return res
}<|MERGE_RESOLUTION|>--- conflicted
+++ resolved
@@ -249,6 +249,7 @@
 	b.optFlag |= flagPredicatePushDown
 	b.optFlag |= flagEliminateAgg
 	b.optFlag |= flagEliminateProjection
+	b.optFlag |= flagConvertOuterToInnerJoin
 
 	if b.ctx.GetSessionVars().EnableSkewDistinctAgg {
 		b.optFlag |= flagSkewDistinctAgg
@@ -562,21 +563,13 @@
 				}
 				if leftCol != nil && rightCol != nil {
 					if deriveLeft {
-<<<<<<< HEAD
-						if isNullFilteredOneExpr(ctx, leftSchema, expr) && !mysql.HasNotNullFlag(leftCol.RetType.GetFlag()) {
-=======
 						if util.IsNullRejected(ctx, leftSchema, expr) && !mysql.HasNotNullFlag(leftCol.RetType.GetFlag()) {
->>>>>>> 32929093
 							notNullExpr := expression.BuildNotNullExpr(ctx.GetExprCtx(), leftCol)
 							leftCond = append(leftCond, notNullExpr)
 						}
 					}
 					if deriveRight {
-<<<<<<< HEAD
-						if isNullFilteredOneExpr(ctx, rightSchema, expr) && !mysql.HasNotNullFlag(rightCol.RetType.GetFlag()) {
-=======
 						if util.IsNullRejected(ctx, rightSchema, expr) && !mysql.HasNotNullFlag(rightCol.RetType.GetFlag()) {
->>>>>>> 32929093
 							notNullExpr := expression.BuildNotNullExpr(ctx.GetExprCtx(), rightCol)
 							rightCond = append(rightCond, notNullExpr)
 						}
@@ -1298,6 +1291,7 @@
 	if b.curClause != havingClause {
 		b.curClause = whereClause
 	}
+	b.optFlag |= flagConvertOuterToInnerJoin
 
 	conditions := splitWhere(where)
 	expressions := make([]expression.Expression, 0, len(conditions))
@@ -5541,7 +5535,7 @@
 // buildApplyWithJoinType builds apply plan with outerPlan and innerPlan, which apply join with particular join type for
 // every row from outerPlan and the whole innerPlan.
 func (b *PlanBuilder) buildApplyWithJoinType(outerPlan, innerPlan base.LogicalPlan, tp JoinType, markNoDecorrelate bool) base.LogicalPlan {
-	b.optFlag = b.optFlag | flagPredicatePushDown | flagBuildKeyInfo | flagDecorrelate
+	b.optFlag = b.optFlag | flagPredicatePushDown | flagBuildKeyInfo | flagDecorrelate | flagConvertOuterToInnerJoin
 	ap := LogicalApply{LogicalJoin: LogicalJoin{JoinType: tp}, NoDecorrelate: markNoDecorrelate}.Init(b.ctx, b.getSelectOffset())
 	ap.SetChildren(outerPlan, innerPlan)
 	ap.names = make([]*types.FieldName, outerPlan.Schema().Len()+innerPlan.Schema().Len())
@@ -5563,7 +5557,7 @@
 // buildSemiApply builds apply plan with outerPlan and innerPlan, which apply semi-join for every row from outerPlan and the whole innerPlan.
 func (b *PlanBuilder) buildSemiApply(outerPlan, innerPlan base.LogicalPlan, condition []expression.Expression,
 	asScalar, not, considerRewrite, markNoDecorrelate bool) (base.LogicalPlan, error) {
-	b.optFlag = b.optFlag | flagPredicatePushDown | flagBuildKeyInfo | flagDecorrelate
+	b.optFlag = b.optFlag | flagPredicatePushDown | flagBuildKeyInfo | flagDecorrelate | flagConvertOuterToInnerJoin
 
 	join, err := b.buildSemiJoin(outerPlan, innerPlan, condition, asScalar, not, considerRewrite)
 	if err != nil {
