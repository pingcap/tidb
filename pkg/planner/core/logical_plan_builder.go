--- conflicted
+++ resolved
@@ -4790,15 +4790,10 @@
 				h := domain.GetDomain(b.ctx).StatsHandle()
 				tblStats := h.GetTableStats(tableInfo)
 				isDynamicEnabled := b.ctx.GetSessionVars().IsDynamicPartitionPruneEnabled()
-<<<<<<< HEAD
 				globalStatsReady := tblStats.HasStatsItemInKV()
-				allowDynamicWithoutStats := fixcontrol.GetBoolWithDefault(b.ctx.GetSessionVars().GetOptimizerFixControlMap(), fixcontrol.Fix44262, false)
-=======
-				globalStatsReady := tblStats.IsInitialized()
 				skipMissingPartition := b.ctx.GetSessionVars().SkipMissingPartitionStats
 				// If we already enabled the tidb_skip_missing_partition_stats, the global stats can be treated as exist.
 				allowDynamicWithoutStats := fixcontrol.GetBoolWithDefault(b.ctx.GetSessionVars().GetOptimizerFixControlMap(), fixcontrol.Fix44262, skipMissingPartition)
->>>>>>> c1befbba
 
 				// If dynamic partition prune isn't enabled or global stats is not ready, we won't enable dynamic prune mode in query
 				usePartitionProcessor := !isDynamicEnabled || (!globalStatsReady && !allowDynamicWithoutStats)
