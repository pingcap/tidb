--- conflicted
+++ resolved
@@ -400,112 +400,4 @@
 	tableScan1.Schema().Columns = append(tableScan1.Schema().Columns, col0)
 	start(hashJoin, 0, 3, 0)
 	require.NoError(t, failpoint.Disable(fpName2))
-<<<<<<< HEAD
-=======
-}
-
-// Test for core.prunePhysicalColumns()
-func TestPrunePhysicalColumns(t *testing.T) {
-	sctx := MockContext()
-	defer func() {
-		domain.GetDomain(sctx).StatsHandle().Close()
-	}()
-	col0 := &expression.Column{
-		UniqueID: sctx.GetSessionVars().AllocPlanColumnID(),
-		RetType:  types.NewFieldType(mysql.TypeLonglong),
-	}
-	col1 := &expression.Column{
-		UniqueID: sctx.GetSessionVars().AllocPlanColumnID(),
-		RetType:  types.NewFieldType(mysql.TypeLonglong),
-	}
-	col2 := &expression.Column{
-		UniqueID: sctx.GetSessionVars().AllocPlanColumnID(),
-		RetType:  types.NewFieldType(mysql.TypeLonglong),
-	}
-	col3 := &expression.Column{
-		UniqueID: sctx.GetSessionVars().AllocPlanColumnID(),
-		RetType:  types.NewFieldType(mysql.TypeLonglong),
-	}
-
-	// Join[col2, col3; col2==col3] <- ExchangeReceiver[col0, col1, col2] <- ExchangeSender[col0, col1, col2] <- Selection[col0, col1, col2; col0 < col1] <- TableScan[col0, col1, col2]
-	//      <- ExchangeReceiver1[col3] <- ExchangeSender1[col3] <- TableScan1[col3]
-	tableReader := &PhysicalTableReader{}
-	passSender := &PhysicalExchangeSender{
-		ExchangeType: tipb.ExchangeType_PassThrough,
-	}
-	hashJoin := &PhysicalHashJoin{}
-	hashJoin = hashJoin.Init(sctx.GetPlanCtx(), nil, 0)
-	recv := &PhysicalExchangeReceiver{}
-	recv1 := &PhysicalExchangeReceiver{}
-	hashSender := &PhysicalExchangeSender{
-		ExchangeType: tipb.ExchangeType_Hash,
-	}
-	hashSender1 := &PhysicalExchangeSender{
-		ExchangeType: tipb.ExchangeType_Hash,
-	}
-	tableScan := &PhysicalTableScan{}
-	tableScan1 := &PhysicalTableScan{}
-
-	tableReader.tablePlan = passSender
-	passSender.children = []base.PhysicalPlan{hashJoin}
-	hashJoin.children = []base.PhysicalPlan{recv, recv1}
-	selection := &PhysicalSelection{}
-
-	cond, err := expression.NewFunction(sctx, ast.EQ, types.NewFieldType(mysql.TypeTiny), col2, col3)
-	require.True(t, err == nil)
-	sf, isSF := cond.(*expression.ScalarFunction)
-	require.True(t, isSF)
-	hashJoin.EqualConditions = append(hashJoin.EqualConditions, sf)
-	hashJoin.LeftJoinKeys = append(hashJoin.LeftJoinKeys, col2)
-	hashJoin.RightJoinKeys = append(hashJoin.RightJoinKeys, col3)
-	hashJoinSchema := make([]*expression.Column, 0)
-	hashJoinSchema = append(hashJoinSchema, col3)
-	hashJoin.SetSchema(expression.NewSchema(hashJoinSchema...))
-
-	selection.SetChildren(tableScan)
-	hashSender.SetChildren(selection)
-	var partitionCols = make([]*property.MPPPartitionColumn, 0, 1)
-	partitionCols = append(partitionCols, &property.MPPPartitionColumn{
-		Col:       col2,
-		CollateID: property.GetCollateIDByNameForPartition(col2.GetType().GetCollate()),
-	})
-	hashSender.HashCols = partitionCols
-	recv.SetChildren(hashSender)
-	tableScan.Schema().Columns = append(tableScan.Schema().Columns, col0, col1, col2)
-
-	hashSender1.SetChildren(tableScan1)
-	recv1.SetChildren(hashSender1)
-	tableScan1.Schema().Columns = append(tableScan1.Schema().Columns, col3)
-
-	prunePhysicalColumns(sctx.GetPlanCtx(), tableReader)
-
-	// Optimized Plan：
-	// Join[col2, col3; col2==col3] <- ExchangeReceiver[col2] <- ExchangeSender[col2;col2] <- Projection[col2] <- Selection[col0, col1, col2; col0 < col1] <- TableScan[col0, col1, col2]
-	//      <- ExchangeReceiver1[col3] <- ExchangeSender1[col3] <- TableScan1[col3]
-	require.True(t, len(recv.Schema().Columns) == 1)
-	require.True(t, recv.Schema().Contains(col2))
-	require.False(t, recv.Schema().Contains(col0))
-	require.False(t, recv.Schema().Contains(col1))
-	require.True(t, len(recv.children[0].Children()) == 1)
-	physicalProj := recv.children[0].Children()[0]
-	switch x := physicalProj.(type) {
-	case *PhysicalProjection:
-		require.True(t, x.Schema().Contains(col2))
-		require.False(t, recv.Schema().Contains(col0))
-		require.False(t, recv.Schema().Contains(col1))
-		// Check PhysicalProj resolved index
-		require.True(t, len(x.Exprs) == 1)
-		require.True(t, x.Exprs[0].(*expression.Column).Index == 2)
-	default:
-		require.True(t, false)
-	}
-
-	// Check resolved indices
-	require.True(t, hashJoin.LeftJoinKeys[0].Index == 0)
-	require.True(t, hashSender.HashCols[0].Col.Index == 0)
-
-	// Check recv1，no changes
-	require.True(t, len(recv1.Schema().Columns) == 1)
-	require.True(t, recv1.Schema().Contains(col3))
->>>>>>> 7a85b01d
 }