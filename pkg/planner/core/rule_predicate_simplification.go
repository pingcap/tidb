// Copyright 2023 PingCAP, Inc.
//
// Licensed under the Apache License, Version 2.0 (the "License");
// you may not use this file except in compliance with the License.
// You may obtain a copy of the License at
//
//     http://www.apache.org/licenses/LICENSE-2.0
//
// Unless required by applicable law or agreed to in writing, software
// distributed under the License is distributed on an "AS IS" BASIS,
// WITHOUT WARRANTIES OR CONDITIONS OF ANY KIND, either express or implied.
// See the License for the specific language governing permissions and
// limitations under the License.

package core

import (
	"context"
	"slices"

	"github.com/pingcap/tidb/pkg/expression"
	"github.com/pingcap/tidb/pkg/parser/ast"
	"github.com/pingcap/tidb/pkg/parser/mysql"
	"github.com/pingcap/tidb/pkg/planner/core/base"
	"github.com/pingcap/tidb/pkg/planner/util/optimizetrace"
	"github.com/pingcap/tidb/pkg/types"
	"github.com/pingcap/tidb/pkg/util/collate"
)

// PredicateSimplification consolidates different predcicates on a column and its equivalence classes.  Initial out is for
//  1. in-list and not equal list intersection.
//  2. Drop OR predicates if they are empty for this pattern: P AND (P1 OR P2 ... OR Pn)
//     Pi is removed if P & Pi is false/empty.
//  3. Simplify predicates with logical constants (True/False).
type PredicateSimplification struct {
}

type predicateType = byte

const (
	inListPredicate predicateType = iota
	notEqualPredicate
	equalPredicate
	lessThanPredicate
	greaterThanPredicate
	lessThanOrEqualPredicate
	greaterThanOrEqualPredicate
	orPredicate
	andPredicate
	scalarPredicate
	falsePredicate
	truePredicate
	otherPredicate
)

func logicalConstant(bc base.PlanContext, cond expression.Expression) predicateType {
	sc := bc.GetSessionVars().StmtCtx
	con, ok := cond.(*expression.Constant)
	if !ok {
		return otherPredicate
	}
	if expression.MaybeOverOptimized4PlanCache(bc.GetExprCtx(), []expression.Expression{con}) {
		return otherPredicate
	}
	isTrue, err := con.Value.ToBool(sc.TypeCtxOrDefault())
	if err == nil {
		if isTrue == 0 {
			return falsePredicate
		}
		return truePredicate
	}
	return otherPredicate
}

// FindPredicateType determines the type of predicate represented by a given expression.
// It analyzes the provided expression and returns a column (if applicable) and a corresponding predicate type.
// The function handles different expression types, including constants, scalar functions, and their specific cases:
// - Logical operators (`OR` and `AND`).
// - Comparison operators (`EQ`, `NE`, `LT`, `GT`, `LE`, `GE`).
// - IN predicates with a list of constants.
// If the expression doesn't match any of these recognized patterns, it returns an `otherPredicate` type.
func FindPredicateType(bc base.PlanContext, expr expression.Expression) (*expression.Column, predicateType) {
	switch v := expr.(type) {
	case *expression.Constant:
		return nil, logicalConstant(bc, expr)
	case *expression.ScalarFunction:
		if v.FuncName.L == ast.LogicOr {
			return nil, orPredicate
		}
		if v.FuncName.L == ast.LogicAnd {
			return nil, andPredicate
		}
		args := v.GetArgs()
		if len(args) == 0 {
			return nil, otherPredicate
		}
		col, colOk := args[0].(*expression.Column)
		if !colOk {
			return nil, otherPredicate
		}
		if len(args) > 1 {
			if _, ok := args[1].(*expression.Constant); !ok {
				return nil, otherPredicate
			}
		}
		if v.FuncName.L == ast.NE {
			return col, notEqualPredicate
		} else if v.FuncName.L == ast.EQ {
			return col, equalPredicate
		} else if v.FuncName.L == ast.LT {
			return col, lessThanPredicate
		} else if v.FuncName.L == ast.GT {
			return col, greaterThanPredicate
		} else if v.FuncName.L == ast.LE {
			return col, lessThanOrEqualPredicate
		} else if v.FuncName.L == ast.GE {
			return col, greaterThanOrEqualPredicate
		} else if v.FuncName.L == ast.In {
			for _, value := range args[1:] {
				if _, ok := value.(*expression.Constant); !ok {
					return nil, otherPredicate
				}
			}
			return col, inListPredicate
		} else {
			return nil, otherPredicate
		}
	default:
		return nil, otherPredicate
	}
}

// Optimize implements base.LogicalOptRule.<0th> interface.
func (*PredicateSimplification) Optimize(_ context.Context, p base.LogicalPlan, opt *optimizetrace.LogicalOptimizeOp) (base.LogicalPlan, bool, error) {
	planChanged := false
	return p.PredicateSimplification(opt), planChanged, nil
}

// updateInPredicate applies intersection of an in list with <> value. It returns updated In list and a flag for
// a special case if an element in the inlist is not removed to keep the list not empty.
func updateInPredicate(ctx base.PlanContext, inPredicate expression.Expression, notEQPredicate expression.Expression) (expression.Expression, bool) {
	_, inPredicateType := FindPredicateType(ctx, inPredicate)
	_, notEQPredicateType := FindPredicateType(ctx, notEQPredicate)
	if inPredicateType != inListPredicate || notEQPredicateType != notEqualPredicate {
		return inPredicate, true
	}
	v := inPredicate.(*expression.ScalarFunction)
	notEQValue := notEQPredicate.(*expression.ScalarFunction).GetArgs()[1].(*expression.Constant)
	// do not simplify != NULL since it is always false.
	if notEQValue.Value.IsNull() {
		return inPredicate, true
	}
	newValues := make([]expression.Expression, 0, len(v.GetArgs()))
	var lastValue *expression.Constant
	for _, element := range v.GetArgs() {
		value, valueOK := element.(*expression.Constant)
		redundantValue := valueOK && value.Equal(ctx.GetExprCtx().GetEvalCtx(), notEQValue)
		if !redundantValue {
			newValues = append(newValues, element)
		}
		if valueOK {
			lastValue = value
		}
	}
	// Special case if all IN list values are prunned. Ideally, this is False condition
	// which can be optimized with LogicalDual. But, this is already done. TODO: the false
	// optimization and its propagation through query tree will be added part of predicate simplification.
	specialCase := false
	if len(newValues) < 2 {
		newValues = append(newValues, lastValue)
		specialCase = true
	}
	newPred := expression.NewFunctionInternal(ctx.GetExprCtx(), v.FuncName.L, v.RetType, newValues...)
	return newPred, specialCase
}

// splitCNF converts AND to list using SplitCNFItems. It is needed since simplification may lead to AND at the top level.
// Several optimizations are based on a list of predicates and AND will block those.
func splitCNF(conditions []expression.Expression) []expression.Expression {
	newConditions := make([]expression.Expression, 0, len(conditions))
	for _, cond := range conditions {
		newConditions = append(newConditions, expression.SplitCNFItems(cond)...)
	}
	return newConditions
}

func applyPredicateSimplification(sctx base.PlanContext, predicates []expression.Expression) []expression.Expression {
	simplifiedPredicate := shortCircuitLogicalConstants(sctx, predicates)
	simplifiedPredicate = mergeInAndNotEQLists(sctx, simplifiedPredicate)
	pruneEmptyORBranches(sctx, simplifiedPredicate)
	simplifiedPredicate = splitCNF(simplifiedPredicate)
	return simplifiedPredicate
}

func mergeInAndNotEQLists(sctx base.PlanContext, predicates []expression.Expression) []expression.Expression {
	if len(predicates) <= 1 {
		return predicates
	}
	specialCase := false
	removeValues := make([]int, 0, len(predicates))
	for i := range predicates {
		for j := i + 1; j < len(predicates); j++ {
			ithPredicate := predicates[i]
			jthPredicate := predicates[j]
<<<<<<< HEAD
			iCol, iType := FindPredicateType(sctx, ithPredicate)
			jCol, jType := FindPredicateType(sctx, jthPredicate)
=======
			iCol, iType := findPredicateType(ithPredicate)
			jCol, jType := findPredicateType(jthPredicate)
			maybeOverOptimized4PlanCache := expression.MaybeOverOptimized4PlanCacheForMultiExpression(
				sctx.GetExprCtx(),
				ithPredicate,
				jthPredicate)
>>>>>>> 5d54d9e2
			if iCol == jCol {
				if iType == notEqualPredicate && jType == inListPredicate {
					predicates[j], specialCase = updateInPredicate(sctx, jthPredicate, ithPredicate)
					if maybeOverOptimized4PlanCache {
						sctx.GetSessionVars().StmtCtx.SetSkipPlanCache("NE/INList simplification is triggered")
					}
					if !specialCase {
						removeValues = append(removeValues, i)
					}
				} else if iType == inListPredicate && jType == notEqualPredicate {
					predicates[i], specialCase = updateInPredicate(sctx, ithPredicate, jthPredicate)
					if maybeOverOptimized4PlanCache {
						sctx.GetSessionVars().StmtCtx.SetSkipPlanCache("NE/INList simplification is triggered")
					}
					if !specialCase {
						removeValues = append(removeValues, j)
					}
				}
			}
		}
	}
	newValues := make([]expression.Expression, 0, len(predicates))
	for i, value := range predicates {
		if !(slices.Contains(removeValues, i)) {
			newValues = append(newValues, value)
		}
	}
	return newValues
}

// Check for constant false condition.
func unsatisfiableExpression(ctx base.PlanContext, p expression.Expression) bool {
	if constExpr, ok := p.(*expression.Constant); ok {
		if b, err := constExpr.Value.ToBool(ctx.GetSessionVars().StmtCtx.TypeCtx()); err == nil && b == 0 {
			return true
		}
	}
	return false
}

func unsatisfiable(ctx base.PlanContext, p1, p2 expression.Expression) bool {
	var equalPred expression.Expression
	var otherPred expression.Expression
<<<<<<< HEAD
	col1, p1Type := FindPredicateType(ctx, p1)
	col2, p2Type := FindPredicateType(ctx, p2)
	if col1 != col2 || col1 == nil {
=======
	col1, p1Type := findPredicateType(p1)
	col2, p2Type := findPredicateType(p2)
	if col1 == nil || !col1.Equals(col2) {
>>>>>>> 5d54d9e2
		return false
	}
	if p1Type == equalPredicate {
		equalPred = p1
		otherPred = p2
	} else if p2Type == equalPredicate {
		equalPred = p2
		otherPred = p1
	}
	if equalPred == nil || otherPred == nil {
		return false
	}
	// Copy constant from equal predicate into other predicate.
	equalValue := equalPred.(*expression.ScalarFunction)
	otherValue := otherPred.(*expression.ScalarFunction)
	equalValueConst, ok1 := equalValue.GetArgs()[1].(*expression.Constant)
	otherValueConst, ok2 := otherValue.GetArgs()[1].(*expression.Constant)
	if ok1 && ok2 {
		evalCtx := ctx.GetExprCtx().GetEvalCtx()
		// We have checked the equivalence between col1 and col2, so we can safely use col1's collation.
		colCollate := col1.GetType(evalCtx).GetCollate()
		// Different connection collations can affect the results here, leading to different simplified results and ultimately impacting the execution outcomes.
		// Observing MySQL v8.0.31, this area does not perform string simplification, so we can directly skip it.
		// If the collation is not compatible, we cannot simplify the expression.
		if equalValueType := equalValueConst.GetType(evalCtx); equalValueType.EvalType() == types.ETString &&
			!collate.CompatibleCollate(equalValueType.GetCollate(), colCollate) {
			return false
		}
		if otherValueType := otherValueConst.GetType(evalCtx); otherValueType.EvalType() == types.ETString &&
			!collate.CompatibleCollate(otherValueType.GetCollate(), colCollate) {
			return false
		}
		newPred, err := expression.NewFunction(ctx.GetExprCtx(), otherValue.FuncName.L, otherValue.RetType, equalValueConst, otherValueConst)
		if err != nil {
			return false
		}
		newPredList := make([]expression.Expression, 0, 1)
		newPredList = append(newPredList, newPred)
		newPredList = expression.PropagateConstant(ctx.GetExprCtx(), newPredList)
		return unsatisfiableExpression(ctx, newPredList[0])
	}
	return false
}

func comparisonPred(predType predicateType) predicateType {
	if predType == equalPredicate || predType == lessThanPredicate ||
		predType == greaterThanPredicate || predType == lessThanOrEqualPredicate ||
		predType == greaterThanOrEqualPredicate {
		return scalarPredicate
	}
	return predType
}

// updateOrPredicate simplifies OR predicates by dropping OR predicates if they are empty.
// It is applied for this pattern: P AND (P1 OR P2 ... OR Pn)
// Pi is removed if P & Pi is false/empty.
func updateOrPredicate(ctx base.PlanContext, orPredicateList expression.Expression, scalarPredicatePtr expression.Expression) expression.Expression {
	_, orPredicateType := FindPredicateType(ctx, orPredicateList)
	_, scalarPredicateType := FindPredicateType(ctx, scalarPredicatePtr)
	scalarPredicateType = comparisonPred(scalarPredicateType)
	if orPredicateType != orPredicate || scalarPredicateType != scalarPredicate {
		return orPredicateList
	}
	v := orPredicateList.(*expression.ScalarFunction)
	firstCondition := v.GetArgs()[0]
	secondCondition := v.GetArgs()[1]
	_, firstConditionType := FindPredicateType(ctx, firstCondition)
	_, secondConditionType := FindPredicateType(ctx, secondCondition)
	emptyFirst := false
	emptySecond := false
	if comparisonPred(firstConditionType) == scalarPredicate {
		emptyFirst = unsatisfiable(ctx, firstCondition, scalarPredicatePtr)
	} else if firstConditionType == orPredicate {
		firstCondition = updateOrPredicate(ctx, firstCondition, scalarPredicatePtr)
	}
	if comparisonPred(secondConditionType) == scalarPredicate {
		emptySecond = unsatisfiable(ctx, secondCondition, scalarPredicatePtr)
	} else if secondConditionType == orPredicate {
		secondCondition = updateOrPredicate(ctx, secondCondition, scalarPredicatePtr)
	}
	emptyFirst = emptyFirst || unsatisfiableExpression(ctx, firstCondition)
	emptySecond = emptySecond || unsatisfiableExpression(ctx, secondCondition)
	if emptyFirst && !emptySecond {
		return secondCondition
	} else if !emptyFirst && emptySecond {
		return firstCondition
	} else if emptyFirst && emptySecond {
		return &expression.Constant{Value: types.NewIntDatum(0), RetType: types.NewFieldType(mysql.TypeTiny)}
	}
	newPred, err := expression.NewFunction(ctx.GetExprCtx(), ast.LogicOr, v.RetType, firstCondition, secondCondition)
	if err != nil {
		return orPredicateList
	}
	return newPred
}

// pruneEmptyORBranches applies iteratively updateOrPredicate for each pair of OR predicate
// and another scalar predicate.
func pruneEmptyORBranches(sctx base.PlanContext, predicates []expression.Expression) {
	if len(predicates) <= 1 {
		return
	}
	for i := range predicates {
		for j := i + 1; j < len(predicates); j++ {
			ithPredicate := predicates[i]
			jthPredicate := predicates[j]
			_, iType := FindPredicateType(sctx, ithPredicate)
			_, jType := FindPredicateType(sctx, jthPredicate)
			iType = comparisonPred(iType)
			jType = comparisonPred(jType)
			maybeOverOptimized4PlanCache := expression.MaybeOverOptimized4PlanCacheForMultiExpression(
				sctx.GetExprCtx(),
				ithPredicate,
				jthPredicate)
			if iType == scalarPredicate && jType == orPredicate {
				predicates[j] = updateOrPredicate(sctx, jthPredicate, ithPredicate)
				if maybeOverOptimized4PlanCache {
					sctx.GetSessionVars().StmtCtx.SetSkipPlanCache("OR predicate simplification is triggered")
				}
			} else if iType == orPredicate && jType == scalarPredicate {
				predicates[i] = updateOrPredicate(sctx, ithPredicate, jthPredicate)
				if maybeOverOptimized4PlanCache {
					sctx.GetSessionVars().StmtCtx.SetSkipPlanCache("OR predicate simplification is triggered")
				}
			}
		}
	}
}

// shortCircuitANDORLogicalConstants simplifies logical expressions by performing short-circuit evaluation
// based on the logical AND/OR nature of the predicate and constant truth/falsehood values.
func shortCircuitANDORLogicalConstants(sctx base.PlanContext, predicate expression.Expression, orCase bool) (expression.Expression, bool) {
	con, _ := predicate.(*expression.ScalarFunction)
	args := con.GetArgs()
	firstCondition, secondCondition := args[0], args[1]

	// Recursively process first and second conditions
	firstCondition, firstType := processCondition(sctx, firstCondition)
	secondCondition, secondType := processCondition(sctx, secondCondition)

	switch {
	case firstType == truePredicate && orCase:
		return firstCondition, true
	case secondType == truePredicate && orCase:
		return secondCondition, true
	case firstType == falsePredicate && orCase:
		return secondCondition, true
	case secondType == falsePredicate && orCase:
		return firstCondition, true
	case firstType == truePredicate && !orCase:
		return secondCondition, true
	case secondType == truePredicate && !orCase:
		return firstCondition, true
	case firstType == falsePredicate && !orCase:
		return firstCondition, true
	case secondType == falsePredicate && !orCase:
		return secondCondition, true
	default:
		if firstCondition != args[0] || secondCondition != args[1] {
			finalResult := expression.NewFunctionInternal(sctx.GetExprCtx(), con.FuncName.L, con.GetStaticType(), firstCondition, secondCondition)
			return finalResult, true
		}
		return predicate, false
	}
}

// processCondition handles individual predicate evaluation for logical AND/OR cases
// and returns the potentially simplified condition and its updated type.
func processCondition(sctx base.PlanContext, condition expression.Expression) (expression.Expression, predicateType) {
	applied := false
	_, conditionType := FindPredicateType(sctx, condition)

	if conditionType == orPredicate {
		condition, applied = shortCircuitANDORLogicalConstants(sctx, condition, true)
	} else if conditionType == andPredicate {
		condition, applied = shortCircuitANDORLogicalConstants(sctx, condition, false)
	}

	if applied {
		sctx.GetSessionVars().StmtCtx.SetSkipPlanCache("True/False predicate simplification is triggered")
	}

	_, conditionType = FindPredicateType(sctx, condition)
	return condition, conditionType
}

// shortCircuitLogicalConstants evaluates a list of predicates, applying short-circuit logic
// to simplify the list and eliminate redundant or trivially true/false predicates.
func shortCircuitLogicalConstants(sctx base.PlanContext, predicates []expression.Expression) []expression.Expression {
	finalResult := make([]expression.Expression, 0, len(predicates))

	for _, predicate := range predicates {
		predicate, predicateType := processCondition(sctx, predicate)

		if predicateType == falsePredicate {
			return []expression.Expression{predicate}
		}

		if predicateType != truePredicate {
			finalResult = append(finalResult, predicate)
		}
	}

	return finalResult
}

// Name implements base.LogicalOptRule.<1st> interface.
func (*PredicateSimplification) Name() string {
	return "predicate_simplification"
}<|MERGE_RESOLUTION|>--- conflicted
+++ resolved
@@ -202,17 +202,12 @@
 		for j := i + 1; j < len(predicates); j++ {
 			ithPredicate := predicates[i]
 			jthPredicate := predicates[j]
-<<<<<<< HEAD
 			iCol, iType := FindPredicateType(sctx, ithPredicate)
 			jCol, jType := FindPredicateType(sctx, jthPredicate)
-=======
-			iCol, iType := findPredicateType(ithPredicate)
-			jCol, jType := findPredicateType(jthPredicate)
 			maybeOverOptimized4PlanCache := expression.MaybeOverOptimized4PlanCacheForMultiExpression(
 				sctx.GetExprCtx(),
 				ithPredicate,
 				jthPredicate)
->>>>>>> 5d54d9e2
 			if iCol == jCol {
 				if iType == notEqualPredicate && jType == inListPredicate {
 					predicates[j], specialCase = updateInPredicate(sctx, jthPredicate, ithPredicate)
@@ -256,15 +251,9 @@
 func unsatisfiable(ctx base.PlanContext, p1, p2 expression.Expression) bool {
 	var equalPred expression.Expression
 	var otherPred expression.Expression
-<<<<<<< HEAD
 	col1, p1Type := FindPredicateType(ctx, p1)
 	col2, p2Type := FindPredicateType(ctx, p2)
-	if col1 != col2 || col1 == nil {
-=======
-	col1, p1Type := findPredicateType(p1)
-	col2, p2Type := findPredicateType(p2)
 	if col1 == nil || !col1.Equals(col2) {
->>>>>>> 5d54d9e2
 		return false
 	}
 	if p1Type == equalPredicate {
