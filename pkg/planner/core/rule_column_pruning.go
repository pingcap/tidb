// Copyright 2016 PingCAP, Inc.
//
// Licensed under the Apache License, Version 2.0 (the "License");
// you may not use this file except in compliance with the License.
// You may obtain a copy of the License at
//
//     http://www.apache.org/licenses/LICENSE-2.0
//
// Unless required by applicable law or agreed to in writing, software
// distributed under the License is distributed on an "AS IS" BASIS,
// WITHOUT WARRANTIES OR CONDITIONS OF ANY KIND, either express or implied.
// See the License for the specific language governing permissions and
// limitations under the License.

package core

import (
	"context"
	"slices"

	"github.com/pingcap/tidb/pkg/expression"
	"github.com/pingcap/tidb/pkg/meta/model"
	"github.com/pingcap/tidb/pkg/parser/mysql"
	"github.com/pingcap/tidb/pkg/planner/core/base"
	"github.com/pingcap/tidb/pkg/planner/core/operator/logicalop"
	"github.com/pingcap/tidb/pkg/planner/util"
	"github.com/pingcap/tidb/pkg/planner/util/optimizetrace"
	"github.com/pingcap/tidb/pkg/planner/util/optimizetrace/logicaltrace"
	"github.com/pingcap/tidb/pkg/util/intest"
)

// ColumnPruner is used to prune unnecessary columns.
type ColumnPruner struct {
}

// Optimize implements base.LogicalOptRule.<0th> interface.
func (*ColumnPruner) Optimize(_ context.Context, lp base.LogicalPlan, opt *optimizetrace.LogicalOptimizeOp) (base.LogicalPlan, bool, error) {
	planChanged := false
	lp, err := lp.PruneColumns(slices.Clone(lp.Schema().Columns), opt)
	if err != nil {
		return nil, planChanged, err
	}
<<<<<<< HEAD
	intest.AssertNoError(noZeroColumnLayOut(lp), "After column pruning, some operator got zero column output. Please fix it.")
=======
	intest.AssertFunc(func() bool {
		return noZeroColumnLayOut(lp)
	}, "After column pruning, some operator got zero row output. Please fix it.")
>>>>>>> 9785cddc
	return lp, planChanged, nil
}

func noZeroColumnLayOut(p base.LogicalPlan) bool {
	for _, child := range p.Children() {
		if success := noZeroColumnLayOut(child); !success {
			return false
		}
	}
	if p.Schema().Len() == 0 {
		// The p don't hold its schema. So we don't need check itself.
		if len(p.Children()) > 0 && p.Schema() == p.Children()[0].Schema() {
			return true
		}
		_, ok := p.(*logicalop.LogicalTableDual)
		if !ok {
			return false
		}
	}
	return true
}

func pruneByItems(p base.LogicalPlan, old []*util.ByItems, opt *optimizetrace.LogicalOptimizeOp) (byItems []*util.ByItems,
	parentUsedCols []*expression.Column) {
	prunedByItems := make([]*util.ByItems, 0)
	byItems = make([]*util.ByItems, 0, len(old))
	seen := make(map[string]struct{}, len(old))
	for _, byItem := range old {
		pruned := true
		hash := string(byItem.Expr.HashCode())
		_, hashMatch := seen[hash]
		seen[hash] = struct{}{}
		cols := expression.ExtractColumns(byItem.Expr)
		if !hashMatch {
			if len(cols) == 0 {
				if !expression.IsRuntimeConstExpr(byItem.Expr) {
					pruned = false
					byItems = append(byItems, byItem)
				}
			} else if byItem.Expr.GetType(p.SCtx().GetExprCtx().GetEvalCtx()).GetType() != mysql.TypeNull {
				pruned = false
				parentUsedCols = append(parentUsedCols, cols...)
				byItems = append(byItems, byItem)
			}
		}
		if pruned {
			prunedByItems = append(prunedByItems, byItem)
		}
	}
	logicaltrace.AppendByItemsPruneTraceStep(p, prunedByItems, opt)
	return
}

// Name implements base.LogicalOptRule.<1st> interface.
func (*ColumnPruner) Name() string {
	return "column_prune"
}

func preferKeyColumnFromTable(dataSource *DataSource, originColumns []*expression.Column,
	originSchemaColumns []*model.ColumnInfo) (*expression.Column, *model.ColumnInfo) {
	var resultColumnInfo *model.ColumnInfo
	var resultColumn *expression.Column
	if dataSource.table.Type().IsClusterTable() && len(originColumns) > 0 {
		// use the first column.
		resultColumnInfo = originSchemaColumns[0]
		resultColumn = originColumns[0]
	} else {
		if dataSource.HandleCols != nil {
			resultColumn = dataSource.HandleCols.GetCol(0)
			resultColumnInfo = resultColumn.ToInfo()
		} else if dataSource.table.Meta().PKIsHandle {
			// dataSource.HandleCols = nil doesn't mean datasource doesn't have a intPk handle.
			// since datasource.HandleCols will be cleared in the first columnPruner.
			resultColumn = dataSource.UnMutableHandleCols.GetCol(0)
			resultColumnInfo = resultColumn.ToInfo()
		} else {
			resultColumn = dataSource.newExtraHandleSchemaCol()
			resultColumnInfo = model.NewExtraHandleColInfo()
		}
	}
	return resultColumn, resultColumnInfo
}<|MERGE_RESOLUTION|>--- conflicted
+++ resolved
@@ -40,13 +40,9 @@
 	if err != nil {
 		return nil, planChanged, err
 	}
-<<<<<<< HEAD
-	intest.AssertNoError(noZeroColumnLayOut(lp), "After column pruning, some operator got zero column output. Please fix it.")
-=======
 	intest.AssertFunc(func() bool {
 		return noZeroColumnLayOut(lp)
 	}, "After column pruning, some operator got zero row output. Please fix it.")
->>>>>>> 9785cddc
 	return lp, planChanged, nil
 }
 
