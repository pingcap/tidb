--- conflicted
+++ resolved
@@ -121,75 +121,6 @@
 	return
 }
 
-<<<<<<< HEAD
-// PruneColumns implements base.LogicalPlan interface.
-func (ds *DataSource) PruneColumns(parentUsedCols []*expression.Column, opt *optimizetrace.LogicalOptimizeOp) (base.LogicalPlan, error) {
-	used := expression.GetUsedList(ds.SCtx().GetExprCtx().GetEvalCtx(), parentUsedCols, ds.Schema())
-
-	exprCols := expression.ExtractColumnsFromExpressions(nil, ds.AllConds, nil)
-	exprUsed := expression.GetUsedList(ds.SCtx().GetExprCtx().GetEvalCtx(), exprCols, ds.Schema())
-	prunedColumns := make([]*expression.Column, 0)
-
-	originSchemaColumns := ds.Schema().Columns
-	originColumns := ds.Columns
-
-	ds.ColsRequiringFullLen = make([]*expression.Column, 0, len(used))
-	for i, col := range ds.Schema().Columns {
-		if used[i] || (ds.ContainExprPrefixUk && expression.GcColumnExprIsTidbShard(col.VirtualExpr)) {
-			ds.ColsRequiringFullLen = append(ds.ColsRequiringFullLen, col)
-		}
-	}
-
-	for i := len(used) - 1; i >= 0; i-- {
-		if !used[i] && !exprUsed[i] {
-			// If ds has a shard index, and the column is generated column by `tidb_shard()`
-			// it can't prune the generated column of shard index
-			if ds.ContainExprPrefixUk &&
-				expression.GcColumnExprIsTidbShard(ds.Schema().Columns[i].VirtualExpr) {
-				continue
-			}
-			prunedColumns = append(prunedColumns, ds.Schema().Columns[i])
-			ds.Schema().Columns = append(ds.Schema().Columns[:i], ds.Schema().Columns[i+1:]...)
-			ds.Columns = append(ds.Columns[:i], ds.Columns[i+1:]...)
-		}
-	}
-	logicaltrace.AppendColumnPruneTraceStep(ds, prunedColumns, opt)
-	addOneHandle := false
-	// For SQL like `select 1 from t`, tikv's response will be empty if no column is in schema.
-	// So we'll force to push one if schema doesn't have any column.
-	if ds.Schema().Len() == 0 {
-		var handleCol *expression.Column
-		var handleColInfo *model.ColumnInfo
-		handleCol, handleColInfo = preferKeyColumnFromTable(ds, originSchemaColumns, originColumns)
-		ds.Columns = append(ds.Columns, handleColInfo)
-		ds.Schema().Append(handleCol)
-		addOneHandle = true
-	}
-	// ref: https://github.com/pingcap/tidb/issues/44579
-	// when first entering columnPruner, we kept a column-a in datasource since upper agg function count(a) is used.
-	//		then we mark the HandleCols as nil here.
-	// when second entering columnPruner, the count(a) is eliminated since it always not null. we should fill another
-	// 		extra col, in this way, handle col is useful again, otherwise, _tidb_rowid will be filled.
-	if ds.HandleCols != nil && ds.HandleCols.IsInt() && ds.Schema().ColumnIndex(ds.HandleCols.GetCol(0)) == -1 {
-		ds.HandleCols = nil
-	}
-	// Current DataSource operator contains all the filters on this table, and the columns used by these filters are always included
-	// in the output schema. Even if they are not needed by DataSource's parent operator. Thus add a projection here to prune useless columns
-	// Limit to MPP tasks, because TiKV can't benefit from this now(projection can't be pushed down to TiKV now).
-	if !addOneHandle && ds.Schema().Len() > len(parentUsedCols) && len(parentUsedCols) > 0 && ds.SCtx().GetSessionVars().IsMPPEnforced() && ds.TableInfo.TiFlashReplica != nil {
-		proj := LogicalProjection{
-			Exprs: expression.Column2Exprs(parentUsedCols),
-		}.Init(ds.SCtx(), ds.QueryBlockOffset())
-		proj.SetStats(ds.StatsInfo())
-		proj.SetSchema(expression.NewSchema(parentUsedCols...))
-		proj.SetChildren(ds)
-		return proj, nil
-	}
-	return ds, nil
-}
-
-=======
->>>>>>> 8f98b4eb
 func (*columnPruner) name() string {
 	return "column_prune"
 }
