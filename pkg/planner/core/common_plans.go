// Copyright 2015 PingCAP, Inc.
//
// Licensed under the Apache License, Version 2.0 (the "License");
// you may not use this file except in compliance with the License.
// You may obtain a copy of the License at
//
//     http://www.apache.org/licenses/LICENSE-2.0
//
// Unless required by applicable law or agreed to in writing, software
// distributed under the License is distributed on an "AS IS" BASIS,
// WITHOUT WARRANTIES OR CONDITIONS OF ANY KIND, either express or implied.
// See the License for the specific language governing permissions and
// limitations under the License.

package core

import (
	"bytes"
	"encoding/json"
	"fmt"
	"strconv"
	"strings"

	"github.com/pingcap/errors"
	"github.com/pingcap/tidb/pkg/domain"
	"github.com/pingcap/tidb/pkg/expression"
	"github.com/pingcap/tidb/pkg/kv"
	"github.com/pingcap/tidb/pkg/meta/model"
	"github.com/pingcap/tidb/pkg/parser/ast"
	"github.com/pingcap/tidb/pkg/parser/mysql"
	"github.com/pingcap/tidb/pkg/planner/core/base"
	"github.com/pingcap/tidb/pkg/planner/core/operator/physicalop"
	"github.com/pingcap/tidb/pkg/planner/core/resolve"
	"github.com/pingcap/tidb/pkg/planner/property"
	"github.com/pingcap/tidb/pkg/planner/util"
	"github.com/pingcap/tidb/pkg/planner/util/costusage"
	"github.com/pingcap/tidb/pkg/planner/util/optimizetrace"
	"github.com/pingcap/tidb/pkg/sessionctx/variable"
	"github.com/pingcap/tidb/pkg/statistics"
	"github.com/pingcap/tidb/pkg/table"
	"github.com/pingcap/tidb/pkg/table/tables"
	"github.com/pingcap/tidb/pkg/types"
	"github.com/pingcap/tidb/pkg/util/chunk"
	"github.com/pingcap/tidb/pkg/util/execdetails"
	"github.com/pingcap/tidb/pkg/util/hint"
	"github.com/pingcap/tidb/pkg/util/memory"
	"github.com/pingcap/tidb/pkg/util/plancodec"
	"github.com/pingcap/tidb/pkg/util/size"
	"github.com/pingcap/tidb/pkg/util/texttree"
	"github.com/pingcap/tipb/go-tipb"
)

// ShowDDL is for showing DDL information.
type ShowDDL struct {
	baseSchemaProducer
}

// ShowSlow is for showing slow queries.
type ShowSlow struct {
	baseSchemaProducer

	*ast.ShowSlow
}

// ShowDDLJobQueries is for showing DDL job queries sql.
type ShowDDLJobQueries struct {
	baseSchemaProducer

	JobIDs []int64
}

// ShowDDLJobQueriesWithRange is for showing DDL job queries sql with specified limit and offset.
type ShowDDLJobQueriesWithRange struct {
	baseSchemaProducer

	Limit  uint64
	Offset uint64
}

// ShowNextRowID is for showing the next global row ID.
type ShowNextRowID struct {
	baseSchemaProducer
	TableName *ast.TableName
}

// CheckTable is used for checking table data, built from the 'admin check table' statement.
type CheckTable struct {
	baseSchemaProducer

	DBName             string
	Table              table.Table
	IndexInfos         []*model.IndexInfo
	IndexLookUpReaders []*PhysicalIndexLookUpReader
	CheckIndex         bool
}

// RecoverIndex is used for backfilling corrupted index data.
type RecoverIndex struct {
	baseSchemaProducer

	Table     *resolve.TableNameW
	IndexName string
}

// CleanupIndex is used to delete dangling index data.
type CleanupIndex struct {
	baseSchemaProducer

	Table     *resolve.TableNameW
	IndexName string
}

// CheckIndexRange is used for checking index data, output the index values that handle within begin and end.
type CheckIndexRange struct {
	baseSchemaProducer

	Table     *ast.TableName
	IndexName string

	HandleRanges []ast.HandleRange
}

// ChecksumTable is used for calculating table checksum, built from the `admin checksum table` statement.
type ChecksumTable struct {
	baseSchemaProducer

	Tables []*resolve.TableNameW
}

// CancelDDLJobs represents a cancel DDL jobs plan.
type CancelDDLJobs struct {
	baseSchemaProducer

	JobIDs []int64
}

// PauseDDLJobs indicates a plan to pause the Running DDL Jobs.
type PauseDDLJobs struct {
	baseSchemaProducer

	JobIDs []int64
}

// ResumeDDLJobs indicates a plan to resume the Paused DDL Jobs.
type ResumeDDLJobs struct {
	baseSchemaProducer

	JobIDs []int64
}

const (
	// AlterDDLJobThread alter reorg worker count
	AlterDDLJobThread = "thread"
	// AlterDDLJobBatchSize alter reorg batch size
	AlterDDLJobBatchSize = "batch_size"
	// AlterDDLJobMaxWriteSpeed alter reorg max write speed
	AlterDDLJobMaxWriteSpeed = "max_write_speed"
)

var allowedAlterDDLJobParams = map[string]struct{}{
	AlterDDLJobThread:        {},
	AlterDDLJobBatchSize:     {},
	AlterDDLJobMaxWriteSpeed: {},
}

// AlterDDLJobOpt represents alter ddl job option.
type AlterDDLJobOpt struct {
	Name  string
	Value expression.Expression
}

// AlterDDLJob is the plan of admin alter ddl job
type AlterDDLJob struct {
	baseSchemaProducer

	JobID   int64
	Options []*AlterDDLJobOpt
}

// WorkloadRepoCreate is the plan of admin create workload snapshot.
type WorkloadRepoCreate struct {
	baseSchemaProducer
}

// ReloadExprPushdownBlacklist reloads the data from expr_pushdown_blacklist table.
type ReloadExprPushdownBlacklist struct {
	baseSchemaProducer
}

// ReloadOptRuleBlacklist reloads the data from opt_rule_blacklist table.
type ReloadOptRuleBlacklist struct {
	baseSchemaProducer
}

// AdminPluginsAction indicate action will be taken on plugins.
type AdminPluginsAction int

const (
	// Enable indicates enable plugins.
	Enable AdminPluginsAction = iota + 1
	// Disable indicates disable plugins.
	Disable
)

// AdminPlugins administrates tidb plugins.
type AdminPlugins struct {
	baseSchemaProducer
	Action  AdminPluginsAction
	Plugins []string
}

// Change represents a change plan.
type Change struct {
	baseSchemaProducer
	*ast.ChangeStmt
}

// Prepare represents prepare plan.
type Prepare struct {
	baseSchemaProducer

	Name    string
	SQLText string
}

// Execute represents prepare plan.
type Execute struct {
	baseSchemaProducer

	Name     string
	Params   []expression.Expression
	PrepStmt *PlanCacheStmt
	Stmt     ast.StmtNode
	Plan     base.Plan
}

// Check if result of GetVar expr is BinaryLiteral
// Because GetVar use String to represent BinaryLiteral, here we need to convert string back to BinaryLiteral.
func isGetVarBinaryLiteral(sctx base.PlanContext, expr expression.Expression) (res bool) {
	scalarFunc, ok := expr.(*expression.ScalarFunction)
	if ok && scalarFunc.FuncName.L == ast.GetVar {
		name, isNull, err := scalarFunc.GetArgs()[0].EvalString(sctx.GetExprCtx().GetEvalCtx(), chunk.Row{})
		if err != nil || isNull {
			res = false
		} else if dt, ok2 := sctx.GetSessionVars().GetUserVarVal(name); ok2 {
			res = dt.Kind() == types.KindBinaryLiteral
		}
	}
	return res
}

// Deallocate represents deallocate plan.
type Deallocate struct {
	baseSchemaProducer

	Name string
}

// Set represents a plan for set stmt.
type Set struct {
	baseSchemaProducer

	VarAssigns []*expression.VarAssignment
}

// SetConfig represents a plan for set config stmt.
type SetConfig struct {
	baseSchemaProducer

	Type     string
	Instance string
	Name     string
	Value    expression.Expression
}

// RecommendIndexPlan represents a plan for recommend index stmt.
type RecommendIndexPlan struct {
	baseSchemaProducer

	Action   string
	SQL      string
	AdviseID int64
	Options  []ast.RecommendIndexOption
}

// SQLBindOpType repreents the SQL bind type
type SQLBindOpType int

const (
	// OpSQLBindCreate represents the operation to create a SQL bind.
	OpSQLBindCreate SQLBindOpType = iota
	// OpSQLBindDrop represents the operation to drop a SQL bind.
	OpSQLBindDrop
	// OpFlushBindings is used to flush plan bindings.
	OpFlushBindings
	// OpCaptureBindings is used to capture plan bindings.
	OpCaptureBindings
	// OpReloadBindings is used to reload plan binding.
	OpReloadBindings
	// OpSetBindingStatus is used to set binding status.
	OpSetBindingStatus
	// OpSQLBindDropByDigest is used to drop SQL binds by digest
	OpSQLBindDropByDigest
	// OpSetBindingStatusByDigest represents the operation to set SQL binding status by sql digest.
	OpSetBindingStatusByDigest
)

// SQLBindPlan represents a plan for SQL bind.
// One SQLBindPlan can be either global or session, and can only contain one type of operation, but can contain multiple
// operations of that type.
type SQLBindPlan struct {
	baseSchemaProducer

	IsGlobal  bool
	SQLBindOp SQLBindOpType
	Details   []*SQLBindOpDetail
}

// SQLBindOpDetail represents the detail of an operation on a single binding.
// Different SQLBindOpType use different fields in this struct.
type SQLBindOpDetail struct {
	NormdOrigSQL string
	BindSQL      string
	BindStmt     ast.StmtNode
	Db           string
	Charset      string
	Collation    string
	NewStatus    string
	Source       string // Source indicate how this binding was created, eg: bindinfo.Manual or bindinfo.History
	SQLDigest    string
	PlanDigest   string
}

// Simple represents a simple statement plan which doesn't need any optimization.
type Simple struct {
	baseSchemaProducer

	Statement ast.StmtNode

	// IsFromRemote indicates whether the statement IS FROM REMOTE TiDB instance in cluster,
	//   and executing in co-processor.
	//   Used for `global kill`. See https://github.com/pingcap/tidb/blob/master/docs/design/2020-06-01-global-kill.md.
	IsFromRemote bool

	// StaleTxnStartTS is the StartTS that is used to build a staleness transaction by 'START TRANSACTION READ ONLY' statement.
	StaleTxnStartTS uint64

	ResolveCtx *resolve.Context
}

// MemoryUsage return the memory usage of Simple
func (s *Simple) MemoryUsage() (sum int64) {
	if s == nil {
		return
	}

	sum = s.baseSchemaProducer.MemoryUsage() + size.SizeOfInterface + size.SizeOfBool + size.SizeOfUint64
	return
}

// PhysicalSimpleWrapper is a wrapper of `Simple` to implement physical plan interface.
//
//	Used for simple statements executing in coprocessor.
type PhysicalSimpleWrapper struct {
	physicalop.BasePhysicalPlan
	Inner Simple
}

// MemoryUsage return the memory usage of PhysicalSimpleWrapper
func (p *PhysicalSimpleWrapper) MemoryUsage() (sum int64) {
	if p == nil {
		return
	}

	sum = p.BasePhysicalPlan.MemoryUsage() + p.Inner.MemoryUsage()
	return
}

// InsertGeneratedColumns is for completing generated columns in Insert.
// We resolve generation expressions in plan, and eval those in executor.
type InsertGeneratedColumns struct {
	Exprs        []expression.Expression
	OnDuplicates []*expression.Assignment
}

func (i InsertGeneratedColumns) cloneForPlanCache() InsertGeneratedColumns {
	return InsertGeneratedColumns{
		Exprs:        cloneExpressionsForPlanCache(i.Exprs, nil),
		OnDuplicates: util.CloneAssignments(i.OnDuplicates),
	}
}

// MemoryUsage return the memory usage of InsertGeneratedColumns
func (i *InsertGeneratedColumns) MemoryUsage() (sum int64) {
	if i == nil {
		return
	}
	sum = size.SizeOfSlice*3 + int64(cap(i.OnDuplicates))*size.SizeOfPointer + int64(cap(i.Exprs))*size.SizeOfInterface

	for _, expr := range i.Exprs {
		sum += expr.MemoryUsage()
	}
	for _, as := range i.OnDuplicates {
		sum += as.MemoryUsage()
	}
	return
}

// Insert represents an insert plan.
type Insert struct {
	baseSchemaProducer

	Table         table.Table        `plan-cache-clone:"shallow"`
	tableSchema   *expression.Schema `plan-cache-clone:"shallow"`
	tableColNames types.NameSlice    `plan-cache-clone:"shallow"`
	Columns       []*ast.ColumnName  `plan-cache-clone:"shallow"`
	Lists         [][]expression.Expression

	OnDuplicate        []*expression.Assignment
	Schema4OnDuplicate *expression.Schema `plan-cache-clone:"shallow"`
	names4OnDuplicate  types.NameSlice    `plan-cache-clone:"shallow"`

	GenCols InsertGeneratedColumns

	SelectPlan base.PhysicalPlan

	IsReplace bool
	IgnoreErr bool

	// NeedFillDefaultValue is true when expr in value list reference other column.
	NeedFillDefaultValue bool

	AllAssignmentsAreConstant bool

	RowLen int

	FKChecks   []*FKCheck   `plan-cache-clone:"must-nil"`
	FKCascades []*FKCascade `plan-cache-clone:"must-nil"`
}

// MemoryUsage return the memory usage of Insert
func (p *Insert) MemoryUsage() (sum int64) {
	if p == nil {
		return
	}

	sum = p.baseSchemaProducer.MemoryUsage() + size.SizeOfInterface + size.SizeOfSlice*7 + int64(cap(p.tableColNames)+
		cap(p.Columns)+cap(p.OnDuplicate)+cap(p.names4OnDuplicate)+cap(p.FKChecks))*size.SizeOfPointer +
		p.GenCols.MemoryUsage() + size.SizeOfInterface + size.SizeOfBool*4 + size.SizeOfInt
	if p.tableSchema != nil {
		sum += p.tableSchema.MemoryUsage()
	}
	if p.Schema4OnDuplicate != nil {
		sum += p.Schema4OnDuplicate.MemoryUsage()
	}
	if p.SelectPlan != nil {
		sum += p.SelectPlan.MemoryUsage()
	}

	for _, name := range p.tableColNames {
		sum += name.MemoryUsage()
	}
	for _, exprs := range p.Lists {
		sum += size.SizeOfSlice + int64(cap(exprs))*size.SizeOfInterface
		for _, expr := range exprs {
			sum += expr.MemoryUsage()
		}
	}
	for _, as := range p.OnDuplicate {
		sum += as.MemoryUsage()
	}
	for _, name := range p.names4OnDuplicate {
		sum += name.MemoryUsage()
	}
	for _, fkC := range p.FKChecks {
		sum += fkC.MemoryUsage()
	}

	return
}

// Update represents Update plan.
type Update struct {
	baseSchemaProducer

	OrderedList []*expression.Assignment

	AllAssignmentsAreConstant bool

	IgnoreError bool

	VirtualAssignmentsOffset int

	SelectPlan base.PhysicalPlan

	// TblColPosInfos is for multi-table update statement.
	// It records the column position of each related table.
	TblColPosInfos TblColPosInfoSlice `plan-cache-clone:"shallow"`

	// Used when partition sets are given.
	// e.g. update t partition(p0) set a = 1;
	PartitionedTable []table.PartitionedTable `plan-cache-clone:"shallow"`

	// tblID2Table stores related tables' info of this Update statement.
	tblID2Table map[int64]table.Table `plan-cache-clone:"shallow"`

	FKChecks   map[int64][]*FKCheck   `plan-cache-clone:"must-nil"`
	FKCascades map[int64][]*FKCascade `plan-cache-clone:"must-nil"`
}

// MemoryUsage return the memory usage of Update
func (p *Update) MemoryUsage() (sum int64) {
	if p == nil {
		return
	}

	sum = p.baseSchemaProducer.MemoryUsage() + size.SizeOfSlice*3 + int64(cap(p.OrderedList))*size.SizeOfPointer +
		size.SizeOfBool + size.SizeOfInt + size.SizeOfInterface + int64(cap(p.PartitionedTable))*size.SizeOfInterface +
		int64(len(p.tblID2Table))*(size.SizeOfInt64+size.SizeOfInterface)
	if p.SelectPlan != nil {
		sum += p.SelectPlan.MemoryUsage()
	}

	for _, as := range p.OrderedList {
		sum += as.MemoryUsage()
	}
	for _, colInfo := range p.TblColPosInfos {
		sum += colInfo.MemoryUsage()
	}
	for _, v := range p.FKChecks {
		sum += size.SizeOfInt64 + size.SizeOfSlice + int64(cap(v))*size.SizeOfPointer
		for _, fkc := range v {
			sum += fkc.MemoryUsage()
		}
	}
	return
}

// Delete represents a delete plan.
type Delete struct {
	baseSchemaProducer

	IsMultiTable bool

	SelectPlan base.PhysicalPlan

	TblColPosInfos TblColPosInfoSlice `plan-cache-clone:"shallow"`

	FKChecks   map[int64][]*FKCheck   `plan-cache-clone:"must-nil"`
	FKCascades map[int64][]*FKCascade `plan-cache-clone:"must-nil"`

	IgnoreErr bool
}

// MemoryUsage return the memory usage of Delete
func (p *Delete) MemoryUsage() (sum int64) {
	if p == nil {
		return
	}

	sum = p.baseSchemaProducer.MemoryUsage() + size.SizeOfBool + size.SizeOfInterface + size.SizeOfSlice
	if p.SelectPlan != nil {
		sum += p.SelectPlan.MemoryUsage()
	}
	for _, colInfo := range p.TblColPosInfos {
		sum += colInfo.MemoryUsage()
	}
	return
}

// AnalyzeInfo is used to store the database name, table name and partition name of analyze task.
type AnalyzeInfo struct {
	DBName        string
	TableName     string
	PartitionName string
	TableID       statistics.AnalyzeTableID
	StatsVersion  int
	V2Options     *V2AnalyzeOptions
}

// V2AnalyzeOptions is used to hold analyze options information.
type V2AnalyzeOptions struct {
	PhyTableID  int64
	RawOpts     map[ast.AnalyzeOptionType]uint64
	FilledOpts  map[ast.AnalyzeOptionType]uint64
	ColChoice   ast.ColumnChoice
	ColumnList  []*model.ColumnInfo
	IsPartition bool
}

// AnalyzeColumnsTask is used for analyze columns.
type AnalyzeColumnsTask struct {
	HandleCols       util.HandleCols
	CommonHandleInfo *model.IndexInfo
	ColsInfo         []*model.ColumnInfo
	SkipColsInfo     []*model.ColumnInfo
	TblInfo          *model.TableInfo
	Indexes          []*model.IndexInfo
	AnalyzeInfo
}

// AnalyzeIndexTask is used for analyze index.
type AnalyzeIndexTask struct {
	IndexInfo *model.IndexInfo
	TblInfo   *model.TableInfo
	AnalyzeInfo
}

// Analyze represents an analyze plan
type Analyze struct {
	baseSchemaProducer

	ColTasks []AnalyzeColumnsTask
	IdxTasks []AnalyzeIndexTask
	Opts     map[ast.AnalyzeOptionType]uint64
	// OptionsMap is used to store the options for each partition.
	OptionsMap map[int64]V2AnalyzeOptions
}

// LoadData represents a loaddata plan.
type LoadData struct {
	baseSchemaProducer

	FileLocRef  ast.FileLocRefTp
	OnDuplicate ast.OnDuplicateKeyHandlingType
	Path        string
	Format      *string
	Table       *resolve.TableNameW
	Charset     *string
	Columns     []*ast.ColumnName
	FieldsInfo  *ast.FieldsClause
	LinesInfo   *ast.LinesClause
	IgnoreLines *uint64

	ColumnAssignments  []*ast.Assignment
	ColumnsAndUserVars []*ast.ColumnNameOrUserVar
	Options            []*LoadDataOpt

	GenCols InsertGeneratedColumns
}

// LoadDataOpt represents load data option.
type LoadDataOpt struct {
	// Name is the name of the option, converted to lower case during parse.
	Name  string
	Value expression.Expression
}

// ImportInto represents a ingest into plan.
type ImportInto struct {
	baseSchemaProducer

	Table              *resolve.TableNameW
	ColumnAssignments  []*ast.Assignment
	ColumnsAndUserVars []*ast.ColumnNameOrUserVar
	Path               string
	Format             *string
	Options            []*LoadDataOpt

	GenCols InsertGeneratedColumns
	Stmt    string

	SelectPlan base.PhysicalPlan
}

// LoadStats represents a load stats plan.
type LoadStats struct {
	baseSchemaProducer

	Path string
}

// LockStats represents a lock stats for table
type LockStats struct {
	baseSchemaProducer

	Tables []*ast.TableName
}

// UnlockStats represents a unlock stats for table
type UnlockStats struct {
	baseSchemaProducer

	Tables []*ast.TableName
}

// PlanReplayer represents a plan replayer plan.
type PlanReplayer struct {
	baseSchemaProducer
	ExecStmt          ast.StmtNode
	Analyze           bool
	Load              bool
	File              string
	HistoricalStatsTS uint64

	Capture    bool
	Remove     bool
	SQLDigest  string
	PlanDigest string
}

// Traffic represents a traffic plan.
type Traffic struct {
	baseSchemaProducer
	OpType  ast.TrafficOpType
	Options []*ast.TrafficOption
	Dir     string
}

// DistributeTable represents a distribute table plan.
type DistributeTable struct {
	baseSchemaProducer
	TableInfo      *model.TableInfo
	PartitionNames []ast.CIStr
	Engine         ast.CIStr
	Rule           ast.CIStr
	Timeout        ast.CIStr
}

// SplitRegion represents a split regions plan.
type SplitRegion struct {
	baseSchemaProducer

	TableInfo      *model.TableInfo
	PartitionNames []ast.CIStr
	IndexInfo      *model.IndexInfo
	Lower          []types.Datum
	Upper          []types.Datum
	Num            int
	ValueLists     [][]types.Datum
}

// SplitRegionStatus represents a split regions status plan.
type SplitRegionStatus struct {
	baseSchemaProducer

	Table     table.Table
	IndexInfo *model.IndexInfo
}

// CompactTable represents a "ALTER TABLE [NAME] COMPACT ..." plan.
type CompactTable struct {
	baseSchemaProducer

	ReplicaKind    ast.CompactReplicaKind
	TableInfo      *model.TableInfo
	PartitionNames []ast.CIStr
}

// DDL represents a DDL statement plan.
type DDL struct {
	baseSchemaProducer

	Statement ast.DDLNode
}

// SelectInto represents a select-into plan.
type SelectInto struct {
	baseSchemaProducer

	TargetPlan base.Plan
	IntoOpt    *ast.SelectIntoOption
	LineFieldsInfo
}

// LineFieldsInfo used in load-data/select-into/index-advise stmt.
type LineFieldsInfo struct {
	FieldsTerminatedBy string
	FieldsEnclosedBy   string // length always <= 1, see parser.y
	FieldsEscapedBy    string // length always <= 1, see parser.y
	FieldsOptEnclosed  bool
	LinesStartingBy    string
	LinesTerminatedBy  string
}

// NewLineFieldsInfo new LineFieldsInfo from FIELDS/LINES info.
func NewLineFieldsInfo(fieldsInfo *ast.FieldsClause, linesInfo *ast.LinesClause) LineFieldsInfo {
	e := LineFieldsInfo{
		FieldsTerminatedBy: "\t",
		FieldsEnclosedBy:   "",
		FieldsEscapedBy:    "\\",
		FieldsOptEnclosed:  false,
		LinesStartingBy:    "",
		LinesTerminatedBy:  "\n",
	}

	if fieldsInfo != nil {
		if fieldsInfo.Terminated != nil {
			e.FieldsTerminatedBy = *fieldsInfo.Terminated
		}
		if fieldsInfo.Enclosed != nil {
			e.FieldsEnclosedBy = *fieldsInfo.Enclosed
		}
		if fieldsInfo.Escaped != nil {
			e.FieldsEscapedBy = *fieldsInfo.Escaped
		}
		e.FieldsOptEnclosed = fieldsInfo.OptEnclosed
	}
	if linesInfo != nil {
		if linesInfo.Starting != nil {
			e.LinesStartingBy = *linesInfo.Starting
		}
		if linesInfo.Terminated != nil {
			e.LinesTerminatedBy = *linesInfo.Terminated
		}
	}
	return e
}

// ExplainInfoForEncode store explain info for JSON encode
type ExplainInfoForEncode struct {
	ID                  string                  `json:"id"`
	EstRows             string                  `json:"estRows"`
	ActRows             string                  `json:"actRows,omitempty"`
	TaskType            string                  `json:"taskType"`
	AccessObject        string                  `json:"accessObject,omitempty"`
	ExecuteInfo         string                  `json:"executeInfo,omitempty"`
	OperatorInfo        string                  `json:"operatorInfo,omitempty"`
	EstCost             string                  `json:"estCost,omitempty"`
	CostFormula         string                  `json:"costFormula,omitempty"`
	MemoryInfo          string                  `json:"memoryInfo,omitempty"`
	DiskInfo            string                  `json:"diskInfo,omitempty"`
	TotalMemoryConsumed string                  `json:"totalMemoryConsumed,omitempty"`
	SubOperators        []*ExplainInfoForEncode `json:"subOperators,omitempty"`
}

// JSONToString convert json to string
func JSONToString(j []*ExplainInfoForEncode) (string, error) {
	byteBuffer := bytes.NewBuffer([]byte{})
	encoder := json.NewEncoder(byteBuffer)
	// avoid wrongly embedding
	encoder.SetEscapeHTML(false)
	encoder.SetIndent("", "    ")
	err := encoder.Encode(j)
	if err != nil {
		return "", err
	}
	return byteBuffer.String(), nil
}

// Explain represents a explain plan.
type Explain struct {
	baseSchemaProducer

	TargetPlan       base.Plan
	Format           string
	Analyze          bool
	Explore          bool   // EXPLAIN EXPLORE statement
	SQLDigest        string // "EXPLAIN EXPLORE <sql_digest>"
	ExecStmt         ast.StmtNode
	RuntimeStatsColl *execdetails.RuntimeStatsColl

	Rows            [][]string
	BriefBinaryPlan string
}

// GetBriefBinaryPlan returns the binary plan of the plan for explainfor.
func GetBriefBinaryPlan(p base.Plan) string {
	var plan base.Plan = p
	if plan == nil {
		return ""
	}
	// If the plan is a prepared statement, get execute.Plan.
	if exec, ok := p.(*Execute); ok {
		plan = exec.Plan
	}
	// Get plan context and statement context
	planCtx := plan.SCtx()
	if planCtx == nil {
		return ""
	}
	flat := FlattenPhysicalPlan(plan, true)
	return BinaryPlanStrFromFlatPlan(planCtx, flat, true)
}

// GetExplainAnalyzeRowsForPlan get explain rows for plan.
func GetExplainAnalyzeRowsForPlan(plan *Explain) (rows [][]string) {
	if err := plan.prepareSchema(); err != nil {
		return rows
	}
	if err := plan.RenderResult(); err != nil {
		return rows
	}
	return plan.Rows
}

// prepareSchema prepares explain's result schema.
func (e *Explain) prepareSchema() error {
	var fieldNames []string
	format := strings.ToLower(e.Format)
	if format == types.ExplainFormatTraditional {
		format = types.ExplainFormatROW
		e.Format = types.ExplainFormatROW
	}
	switch {
	case (format == types.ExplainFormatROW || format == types.ExplainFormatBrief || format == types.ExplainFormatPlanCache) && (!e.Analyze && e.RuntimeStatsColl == nil):
		fieldNames = []string{"id", "estRows", "task", "access object", "operator info"}
	case format == types.ExplainFormatVerbose:
		if e.Analyze || e.RuntimeStatsColl != nil {
			fieldNames = []string{"id", "estRows", "estCost", "actRows", "task", "access object", "execution info", "operator info", "memory", "disk"}
		} else {
			fieldNames = []string{"id", "estRows", "estCost", "task", "access object", "operator info"}
		}
	case format == types.ExplainFormatTrueCardCost:
		fieldNames = []string{"id", "estRows", "estCost", "costFormula", "actRows", "task", "access object", "execution info", "operator info", "memory", "disk"}
	case format == types.ExplainFormatCostTrace:
		if e.Analyze || e.RuntimeStatsColl != nil {
			fieldNames = []string{"id", "estRows", "estCost", "costFormula", "actRows", "task", "access object", "execution info", "operator info", "memory", "disk"}
		} else {
			fieldNames = []string{"id", "estRows", "estCost", "costFormula", "task", "access object", "operator info"}
		}
	case (format == types.ExplainFormatROW || format == types.ExplainFormatBrief || format == types.ExplainFormatPlanCache) && (e.Analyze || e.RuntimeStatsColl != nil):
		fieldNames = []string{"id", "estRows", "actRows", "task", "access object", "execution info", "operator info", "memory", "disk"}
	case format == types.ExplainFormatDOT:
		fieldNames = []string{"dot contents"}
	case format == types.ExplainFormatHint:
		fieldNames = []string{"hint"}
	case format == types.ExplainFormatBinary:
		fieldNames = []string{"binary plan"}
	case format == types.ExplainFormatTiDBJSON:
		fieldNames = []string{"TiDB_JSON"}
	case e.Explore:
		fieldNames = []string{"statement", "binding_hint", "plan", "plan_digest", "avg_latency", "exec_times", "avg_scan_rows",
			"avg_returned_rows", "latency_per_returned_row", "scan_rows_per_returned_row", "recommend", "reason"}
	default:
		return errors.Errorf("explain format '%s' is not supported now", e.Format)
	}

	cwn := &columnsWithNames{
		cols:  make([]*expression.Column, 0, len(fieldNames)),
		names: make([]*types.FieldName, 0, len(fieldNames)),
	}

	for _, fieldName := range fieldNames {
		cwn.Append(buildColumnWithName("", fieldName, mysql.TypeString, mysql.MaxBlobWidth))
	}
	e.SetSchema(cwn.col2Schema())
	e.names = cwn.names
	return nil
}

func (e *Explain) renderResultForExplore() error {
	bindingHandle := domain.GetDomain(e.SCtx()).BindingHandle()
	charset, collation := e.SCtx().GetSessionVars().GetCharsetInfo()
	currentDB := e.SCtx().GetSessionVars().CurrentDB

	sqlOrDigest := e.SQLDigest
	if sqlOrDigest == "" {
		sqlOrDigest = e.ExecStmt.Text()
	}
	plans, err := bindingHandle.ExplorePlansForSQL(currentDB, sqlOrDigest, charset, collation)
	if err != nil {
		return err
	}
	for _, p := range plans {
		hintStr, err := p.Binding.Hint.Restore()
		if err != nil {
			return err
		}

		e.Rows = append(e.Rows, []string{
			p.Binding.OriginalSQL,
			hintStr,
			p.Plan,
			p.PlanDigest,
			strconv.FormatFloat(p.AvgLatency, 'f', -1, 64),
			strconv.Itoa(int(p.ExecTimes)),
			strconv.FormatFloat(p.AvgScanRows, 'f', -1, 64),
			strconv.FormatFloat(p.AvgReturnedRows, 'f', -1, 64),
			strconv.FormatFloat(p.LatencyPerReturnRow, 'f', -1, 64),
			strconv.FormatFloat(p.ScanRowsPerReturnRow, 'f', -1, 64),
			p.Recommend,
			p.Reason})
	}
	return nil
}

// RenderResult renders the explain result as specified format.
func (e *Explain) RenderResult() error {
	if e.Explore {
		return e.renderResultForExplore()
	}

	if e.TargetPlan == nil {
		return nil
	}

	if e.Analyze && e.Format == types.ExplainFormatTrueCardCost {
		// true_card_cost mode is used to calibrate the cost model.
		pp, ok := e.TargetPlan.(base.PhysicalPlan)
		if ok {
			if _, err := getPlanCost(pp, property.RootTaskType,
				optimizetrace.NewDefaultPlanCostOption().WithCostFlag(costusage.CostFlagRecalculate|costusage.CostFlagUseTrueCardinality|costusage.CostFlagTrace)); err != nil {
				return err
			}
			if pp.SCtx().GetSessionVars().CostModelVersion == modelVer2 {
				// output cost formula and factor costs through warning under model ver2 and true_card_cost mode for cost calibration.
				cost, _ := pp.GetPlanCostVer2(property.RootTaskType, optimizetrace.NewDefaultPlanCostOption())
				if cost.GetTrace() != nil {
					trace := cost.GetTrace()
					pp.SCtx().GetSessionVars().StmtCtx.AppendWarning(errors.NewNoStackErrorf("cost formula: %v", trace.GetFormula()))
					data, err := json.Marshal(trace.GetFactorCosts())
					if err != nil {
						pp.SCtx().GetSessionVars().StmtCtx.AppendWarning(errors.NewNoStackErrorf("marshal factor costs error %v", err))
					}
					pp.SCtx().GetSessionVars().StmtCtx.AppendWarning(errors.NewNoStackErrorf("factor costs: %v", string(data)))

					// output cost factor weights for cost calibration
					factors := defaultVer2Factors.tolist()
					weights := make(map[string]float64)
					for _, factor := range factors {
						if factorCost, ok := trace.GetFactorCosts()[factor.Name]; ok && factor.Value > 0 {
							weights[factor.Name] = factorCost / factor.Value // cost = [factors] * [weights]
						}
					}
					if wstr, err := json.Marshal(weights); err != nil {
						pp.SCtx().GetSessionVars().StmtCtx.AppendWarning(errors.NewNoStackErrorf("marshal weights error %v", err))
					} else {
						pp.SCtx().GetSessionVars().StmtCtx.AppendWarning(errors.NewNoStackErrorf("factor weights: %v", string(wstr)))
					}
				}
			}
		} else {
			e.SCtx().GetSessionVars().StmtCtx.AppendWarning(errors.NewNoStackError("'explain format=true_card_cost' cannot support this plan"))
		}
	}
	// For explain for connection, we can directly decode the binary plan to get the explain rows.
	if e.BriefBinaryPlan != "" {
		if strings.ToLower(e.Format) != types.ExplainFormatBrief && strings.ToLower(e.Format) != types.ExplainFormatROW && strings.ToLower(e.Format) != types.ExplainFormatVerbose {
			return errors.Errorf("explain format '%s' for connection is not supported now", e.Format)
		}
		rows, err := plancodec.DecodeBinaryPlan4Connection(e.BriefBinaryPlan, strings.ToLower(e.Format))
		if err != nil {
			return err
		}
		e.Rows = rows
		return nil
	}
	switch strings.ToLower(e.Format) {
	case types.ExplainFormatROW, types.ExplainFormatBrief, types.ExplainFormatVerbose, types.ExplainFormatTrueCardCost, types.ExplainFormatCostTrace, types.ExplainFormatPlanCache:
		if e.Rows == nil || e.Analyze {
			flat := FlattenPhysicalPlan(e.TargetPlan, true)
			e.Rows = ExplainFlatPlanInRowFormat(flat, e.Format, e.Analyze, e.RuntimeStatsColl)
			if e.Analyze &&
				e.SCtx().GetSessionVars().MemoryDebugModeMinHeapInUse != 0 &&
				e.SCtx().GetSessionVars().MemoryDebugModeAlarmRatio > 0 {
				row := e.Rows[0]
				tracker := e.SCtx().GetSessionVars().MemTracker
				row[7] = row[7] + "(Total: " + tracker.FormatBytes(tracker.MaxConsumed()) + ")"
			}
		}
	case types.ExplainFormatDOT:
		if physicalPlan, ok := e.TargetPlan.(base.PhysicalPlan); ok {
			e.prepareDotInfo(physicalPlan)
		}
	case types.ExplainFormatHint:
		flat := FlattenPhysicalPlan(e.TargetPlan, false)
		hints := GenHintsFromFlatPlan(flat)
		hints = append(hints, hint.ExtractTableHintsFromStmtNode(e.ExecStmt, nil)...)
		e.Rows = append(e.Rows, []string{hint.RestoreOptimizerHints(hints)})
	case types.ExplainFormatBinary:
		flat := FlattenPhysicalPlan(e.TargetPlan, false)
		str := BinaryPlanStrFromFlatPlan(e.SCtx(), flat, false)
		e.Rows = append(e.Rows, []string{str})
	case types.ExplainFormatTiDBJSON:
		flat := FlattenPhysicalPlan(e.TargetPlan, true)
		encodes := e.explainFlatPlanInJSONFormat(flat)
		if e.Analyze && len(encodes) > 0 &&
			e.SCtx().GetSessionVars().MemoryDebugModeMinHeapInUse != 0 &&
			e.SCtx().GetSessionVars().MemoryDebugModeAlarmRatio > 0 {
			encodeRoot := encodes[0]
			tracker := e.SCtx().GetSessionVars().MemTracker
			encodeRoot.TotalMemoryConsumed = tracker.FormatBytes(tracker.MaxConsumed())
		}
		str, err := JSONToString(encodes)
		if err != nil {
			return err
		}
		e.Rows = append(e.Rows, []string{str})
	default:
		return errors.Errorf("explain format '%s' is not supported now", e.Format)
	}
	return nil
}

// ExplainFlatPlanInRowFormat returns the explain result in row format.
func ExplainFlatPlanInRowFormat(flat *FlatPhysicalPlan, format string, analyze bool,
	runtimeStatsColl *execdetails.RuntimeStatsColl) (rows [][]string) {
	if flat == nil || len(flat.Main) == 0 || flat.InExplain {
		return
	}
	for _, flatOp := range flat.Main {
		rows = prepareOperatorInfo(flatOp, format, analyze,
			runtimeStatsColl, rows)
	}
	for _, cte := range flat.CTEs {
		for _, flatOp := range cte {
			rows = prepareOperatorInfo(flatOp, format, analyze,
				runtimeStatsColl, rows)
		}
	}
	for _, subQ := range flat.ScalarSubQueries {
		for _, flatOp := range subQ {
			rows = prepareOperatorInfo(flatOp, format, analyze,
				runtimeStatsColl, rows)
		}
	}
	return
}

func (e *Explain) explainFlatPlanInJSONFormat(flat *FlatPhysicalPlan) (encodes []*ExplainInfoForEncode) {
	if flat == nil || len(flat.Main) == 0 || flat.InExplain {
		return
	}
	// flat.Main[0] must be the root node of tree
	encodes = append(encodes, e.explainOpRecursivelyInJSONFormat(flat.Main[0], flat.Main))

	for _, cte := range flat.CTEs {
		encodes = append(encodes, e.explainOpRecursivelyInJSONFormat(cte[0], cte))
	}
	for _, subQ := range flat.ScalarSubQueries {
		encodes = append(encodes, e.explainOpRecursivelyInJSONFormat(subQ[0], subQ))
	}
	return
}

func (e *Explain) explainOpRecursivelyInJSONFormat(flatOp *FlatOperator, flats FlatPlanTree) *ExplainInfoForEncode {
	taskTp := ""
	if flatOp.IsRoot {
		taskTp = "root"
	} else {
		taskTp = flatOp.ReqType.Name() + "[" + flatOp.StoreType.Name() + "]"
	}
<<<<<<< HEAD
	explainID := flatOp.ExplainID().String() + flatOp.Label.String()
	textTreeExplainID := texttree.PrettyIdentifier(explainID, flatOp.TextTreeIndent, flatOp.IsLastChild)
=======
	explainID := flatOp.Origin.ExplainID().String() + flatOp.Label.String()
>>>>>>> dd6b652c

	cur := e.prepareOperatorInfoForJSONFormat(flatOp.Origin, taskTp, explainID)

	for _, idx := range flatOp.ChildrenIdx {
		cur.SubOperators = append(cur.SubOperators,
			e.explainOpRecursivelyInJSONFormat(flats[idx], flats))
	}
	return cur
}

func getExplainIDAndTaskTp(flatOp *FlatOperator) (taskTp, textTreeExplainID string) {
	if flatOp.IsRoot {
		taskTp = "root"
	} else {
		taskTp = flatOp.ReqType.Name() + "[" + flatOp.StoreType.Name() + "]"
	}
	textTreeExplainID = texttree.PrettyIdentifier(flatOp.ExplainID().String()+flatOp.Label.String(),
		flatOp.TextTreeIndent,
		flatOp.IsLastChild)
	return
}

func getRuntimeInfoStr(ctx base.PlanContext, p base.Plan, runtimeStatsColl *execdetails.RuntimeStatsColl) (actRows, analyzeInfo, memoryInfo, diskInfo string) {
	if runtimeStatsColl == nil {
		runtimeStatsColl = ctx.GetSessionVars().StmtCtx.RuntimeStatsColl
		if runtimeStatsColl == nil {
			return
		}
	}
	rootStats, copStats, memTracker, diskTracker := getRuntimeInfo(ctx, p, runtimeStatsColl)
	actRows = "0"
	memoryInfo = "N/A"
	diskInfo = "N/A"
	if rootStats != nil {
		actRows = strconv.FormatInt(rootStats.GetActRows(), 10)
		analyzeInfo = rootStats.String()
	}
	if copStats != nil {
		if len(analyzeInfo) > 0 {
			analyzeInfo += ", "
		}
		analyzeInfo += copStats.String()
		actRows = strconv.FormatInt(copStats.GetActRows(), 10)
	}
	if memTracker != nil {
		memoryInfo = memTracker.FormatBytes(memTracker.MaxConsumed())
	}
	if diskTracker != nil {
		diskInfo = diskTracker.FormatBytes(diskTracker.MaxConsumed())
	}
	return
}

func getRuntimeInfo(ctx base.PlanContext, p base.Plan, runtimeStatsColl *execdetails.RuntimeStatsColl) (
	rootStats *execdetails.RootRuntimeStats,
	copStats *execdetails.CopRuntimeStats,
	memTracker *memory.Tracker,
	diskTracker *memory.Tracker,
) {
	if runtimeStatsColl == nil {
		runtimeStatsColl = ctx.GetSessionVars().StmtCtx.RuntimeStatsColl
	}
	explainID := p.ID()
	// There maybe some mock information for cop task to let runtimeStatsColl.Exists(p.ExplainID()) is true.
	// So check copTaskExecDetail first and print the real cop task information if it's not empty.
	if runtimeStatsColl != nil && runtimeStatsColl.ExistsRootStats(explainID) {
		rootStats = runtimeStatsColl.GetRootStats(explainID)
	}
	if runtimeStatsColl != nil && runtimeStatsColl.ExistsCopStats(explainID) {
		copStats = runtimeStatsColl.GetCopStats(explainID)
	}
	memTracker = ctx.GetSessionVars().StmtCtx.MemTracker.SearchTrackerWithoutLock(p.ID())
	diskTracker = ctx.GetSessionVars().StmtCtx.DiskTracker.SearchTrackerWithoutLock(p.ID())
	return
}

// prepareOperatorInfo generates the following information for every plan:
// operator id, estimated rows, task type, access object and other operator info.
func prepareOperatorInfo(flatOp *FlatOperator, format string, analyze bool,
	runtimeStatsColl *execdetails.RuntimeStatsColl, rows [][]string) [][]string {
	p := flatOp.Origin
	if p.ExplainID().String() == "_0" {
		return rows
	}
	taskType, id := getExplainIDAndTaskTp(flatOp)

	estRows, estCost, costFormula, accessObject, operatorInfo := getOperatorInfo(p)

	var row []string
	if analyze || runtimeStatsColl != nil {
		row = []string{id, estRows}
		if format == types.ExplainFormatVerbose || format == types.ExplainFormatTrueCardCost || format == types.ExplainFormatCostTrace {
			row = append(row, estCost)
		}
		if format == types.ExplainFormatTrueCardCost || format == types.ExplainFormatCostTrace {
			row = append(row, costFormula)
		}
		actRows, analyzeInfo, memoryInfo, diskInfo := getRuntimeInfoStr(p.SCtx(), p, runtimeStatsColl)
		row = append(row, actRows, taskType, accessObject, analyzeInfo, operatorInfo, memoryInfo, diskInfo)
	} else {
		row = []string{id, estRows}
		if format == types.ExplainFormatVerbose || format == types.ExplainFormatTrueCardCost ||
			format == types.ExplainFormatCostTrace {
			row = append(row, estCost)
		}
		if format == types.ExplainFormatCostTrace {
			row = append(row, costFormula)
		}
		row = append(row, taskType, accessObject, operatorInfo)
	}
	return append(rows, row)
}

func (e *Explain) prepareOperatorInfoForJSONFormat(p base.Plan, taskType, explainID string) *ExplainInfoForEncode {
	if p.ExplainID().String() == "_0" {
		return nil
	}

	estRows, _, _, accessObject, operatorInfo := getOperatorInfo(p)
	jsonRow := &ExplainInfoForEncode{
		ID:           explainID,
		EstRows:      estRows,
		TaskType:     taskType,
		AccessObject: accessObject,
		OperatorInfo: operatorInfo,
		SubOperators: make([]*ExplainInfoForEncode, 0),
	}

	if e.Analyze || e.RuntimeStatsColl != nil {
		jsonRow.ActRows, jsonRow.ExecuteInfo, jsonRow.MemoryInfo, jsonRow.DiskInfo = getRuntimeInfoStr(e.SCtx(), p, e.RuntimeStatsColl)
	}
	return jsonRow
}

func getOperatorInfo(p base.Plan) (estRows, estCost, costFormula, accessObject, operatorInfo string) {
	pp, isPhysicalPlan := p.(base.PhysicalPlan)
	estRows = "N/A"
	estCost = "N/A"
	costFormula = "N/A"
	sctx := p.SCtx()
	if isPhysicalPlan {
		estRows = strconv.FormatFloat(pp.GetEstRowCountForDisplay(), 'f', 2, 64)
		if sctx != nil && sctx.GetSessionVars().CostModelVersion == modelVer2 {
			costVer2, _ := pp.GetPlanCostVer2(property.RootTaskType, optimizetrace.NewDefaultPlanCostOption())
			estCost = strconv.FormatFloat(costVer2.GetCost(), 'f', 2, 64)
			if costVer2.GetTrace() != nil {
				costFormula = costVer2.GetTrace().GetFormula()
			}
		} else {
			planCost, _ := getPlanCost(pp, property.RootTaskType, optimizetrace.NewDefaultPlanCostOption())
			estCost = strconv.FormatFloat(planCost, 'f', 2, 64)
		}
	} else if si := p.StatsInfo(); si != nil {
		estRows = strconv.FormatFloat(si.RowCount, 'f', 2, 64)
	}

	if plan, ok := p.(dataAccesser); ok {
		accessObject = plan.AccessObject().String()
		operatorInfo = plan.OperatorInfo(false)
	} else {
		if pa, ok := p.(partitionAccesser); ok && sctx != nil {
			accessObject = pa.accessObject(sctx).String()
		}
		operatorInfo = p.ExplainInfo()
	}
	return estRows, estCost, costFormula, accessObject, operatorInfo
}

// BinaryPlanStrFromFlatPlan generates the compressed and encoded binary plan from a FlatPhysicalPlan.
func BinaryPlanStrFromFlatPlan(explainCtx base.PlanContext, flat *FlatPhysicalPlan, briefBinaryPlan bool) string {
	binary := binaryDataFromFlatPlan(explainCtx, flat, briefBinaryPlan)
	if binary == nil {
		return ""
	}
	proto, err := binary.Marshal()
	if err != nil {
		return ""
	}
	str := plancodec.Compress(proto)
	return str
}

func binaryDataFromFlatPlan(explainCtx base.PlanContext, flat *FlatPhysicalPlan, briefBinaryPlan bool) *tipb.ExplainData {
	if len(flat.Main) == 0 {
		return nil
	}
	// Please see comments in EncodeFlatPlan() for this case.
	// We keep consistency with EncodeFlatPlan() here.
	if flat.InExecute {
		return nil
	}
	res := &tipb.ExplainData{}
	for _, op := range flat.Main {
		// We assume that runtime stats are available to this plan tree if any operator in the "Main" has runtime stats.
		rootStats, copStats, _, _ := getRuntimeInfo(explainCtx, op.Origin, nil)
		if rootStats != nil || copStats != nil {
			res.WithRuntimeStats = true
			break
		}
	}
	res.Main = binaryOpTreeFromFlatOps(explainCtx, flat.Main, briefBinaryPlan)
	for _, explainedCTE := range flat.CTEs {
		res.Ctes = append(res.Ctes, binaryOpTreeFromFlatOps(explainCtx, explainedCTE, briefBinaryPlan))
	}
	return res
}

func binaryOpTreeFromFlatOps(explainCtx base.PlanContext, ops FlatPlanTree, briefBinaryPlan bool) *tipb.ExplainOperator {
	operators := make([]tipb.ExplainOperator, len(ops))

	// First phase: Generate all operators with normal processing (including ID suffix)
	for i, op := range ops {
		binaryOpFromFlatOp(explainCtx, op, &operators[i])
	}

	// Second phase: If briefBinaryPlan is true, set IgnoreExplainIDSuffix and generate BriefName
	if briefBinaryPlan && len(ops) > 0 && ops[0].Origin.SCtx() != nil {
		stmtCtx := ops[0].Origin.SCtx().GetSessionVars().StmtCtx
		originalIgnore := stmtCtx.IgnoreExplainIDSuffix
		stmtCtx.IgnoreExplainIDSuffix = true

		for i, op := range ops {
			operators[i].BriefName = op.Origin.ExplainID().String()
			switch op.Origin.(type) {
			case *PhysicalTableReader, *PhysicalIndexReader, *PhysicalHashJoin, *PhysicalIndexJoin, *PhysicalIndexHashJoin, *PhysicalMergeJoin:
				operators[i].BriefOperatorInfo = op.Origin.ExplainInfo()
			}
		}

		stmtCtx.IgnoreExplainIDSuffix = originalIgnore
	}

	// Build the tree structure
	for i, op := range ops {
		for _, idx := range op.ChildrenIdx {
			operators[i].Children = append(operators[i].Children, &operators[idx])
		}
	}
	return &operators[0]
}

func binaryOpFromFlatOp(explainCtx base.PlanContext, fop *FlatOperator, out *tipb.ExplainOperator) {
	out.Name = fop.ExplainID().String()
	switch fop.Label {
	case BuildSide:
		out.Labels = []tipb.OperatorLabel{tipb.OperatorLabel_buildSide}
	case ProbeSide:
		out.Labels = []tipb.OperatorLabel{tipb.OperatorLabel_probeSide}
	case SeedPart:
		out.Labels = []tipb.OperatorLabel{tipb.OperatorLabel_seedPart}
	case RecursivePart:
		out.Labels = []tipb.OperatorLabel{tipb.OperatorLabel_recursivePart}
	}
	switch fop.StoreType {
	case kv.TiDB:
		out.StoreType = tipb.StoreType_tidb
	case kv.TiKV:
		out.StoreType = tipb.StoreType_tikv
	case kv.TiFlash:
		out.StoreType = tipb.StoreType_tiflash
	}
	if fop.IsRoot {
		out.TaskType = tipb.TaskType_root
	} else {
		switch fop.ReqType {
		case Cop:
			out.TaskType = tipb.TaskType_cop
		case BatchCop:
			out.TaskType = tipb.TaskType_batchCop
		case MPP:
			out.TaskType = tipb.TaskType_mpp
		}
	}

	if fop.IsPhysicalPlan {
		p := fop.Origin.(base.PhysicalPlan)
		out.Cost, _ = getPlanCost(p, property.RootTaskType, optimizetrace.NewDefaultPlanCostOption())
		out.EstRows = p.GetEstRowCountForDisplay()
	} else if statsInfo := fop.Origin.StatsInfo(); statsInfo != nil {
		out.EstRows = statsInfo.RowCount
	}

	// Runtime info
	rootStats, copStats, memTracker, diskTracker := getRuntimeInfo(explainCtx, fop.Origin, nil)
	if rootStats != nil {
		basic, groups := rootStats.MergeStats()
		if basic != nil {
			out.RootBasicExecInfo = basic.String()
		}
		for _, group := range groups {
			str := group.String()
			if len(str) > 0 {
				out.RootGroupExecInfo = append(out.RootGroupExecInfo, str)
			}
		}
		out.ActRows = uint64(rootStats.GetActRows())
	}
	if copStats != nil {
		out.CopExecInfo = copStats.String()
		out.ActRows = uint64(copStats.GetActRows())
	}
	if memTracker != nil {
		out.MemoryBytes = memTracker.MaxConsumed()
	} else {
		out.MemoryBytes = -1
	}
	if diskTracker != nil {
		out.DiskBytes = diskTracker.MaxConsumed()
	} else {
		out.DiskBytes = -1
	}

	// Operator info
	if plan, ok := fop.Origin.(dataAccesser); ok {
		out.OperatorInfo = plan.OperatorInfo(false)
	} else {
		out.OperatorInfo = fop.Origin.ExplainInfo()
	}
	// Access object
	switch p := fop.Origin.(type) {
	case dataAccesser:
		ao := p.AccessObject()
		if ao != nil {
			ao.SetIntoPB(out)
		}
	case partitionAccesser:
		ao := p.accessObject(explainCtx)
		if ao != nil {
			ao.SetIntoPB(out)
		}
	}
}

func (e *Explain) prepareDotInfo(p base.PhysicalPlan) {
	buffer := bytes.NewBufferString("")
	fmt.Fprintf(buffer, "\ndigraph %s {\n", p.ExplainID())
	e.prepareTaskDot(&pair{p, false}, "root", buffer)
	buffer.WriteString("}\n")

	e.Rows = append(e.Rows, []string{buffer.String()})
}

type pair struct {
	physicalPlan base.PhysicalPlan
	isChildOfINL bool
}

func (e *Explain) prepareTaskDot(pa *pair, taskTp string, buffer *bytes.Buffer) {
	fmt.Fprintf(buffer, "subgraph cluster%v{\n", pa.physicalPlan.ID())
	buffer.WriteString("node [style=filled, color=lightgrey]\n")
	buffer.WriteString("color=black\n")
	fmt.Fprintf(buffer, "label = \"%s\"\n", taskTp)

	if len(pa.physicalPlan.Children()) == 0 {
		if taskTp == "cop" {
			fmt.Fprintf(buffer, "\"%s\"\n}\n", pa.physicalPlan.ExplainID(pa.isChildOfINL))
			return
		}
		fmt.Fprintf(buffer, "\"%s\"\n", pa.physicalPlan.ExplainID(pa.isChildOfINL))
	}
	var copTasks []*pair
	var pipelines []string

	for planQueue := []*pair{pa}; len(planQueue) > 0; planQueue = planQueue[1:] {
		curPair := planQueue[0]
		switch copPlan := curPair.physicalPlan.(type) {
		case *PhysicalTableReader:
			pipelines = append(pipelines, fmt.Sprintf("\"%s\" -> \"%s\"\n", copPlan.ExplainID(), copPlan.tablePlan.ExplainID()))
			copTasks = append(copTasks, &pair{physicalPlan: copPlan.tablePlan})
		case *PhysicalIndexReader:
			pipelines = append(pipelines, fmt.Sprintf("\"%s\" -> \"%s\"\n", copPlan.ExplainID(), copPlan.indexPlan.ExplainID()))
			copTasks = append(copTasks, &pair{physicalPlan: copPlan.indexPlan})
		case *PhysicalIndexLookUpReader:
			pipelines = append(pipelines, fmt.Sprintf("\"%s\" -> \"%s\"\n", copPlan.ExplainID(), copPlan.tablePlan.ExplainID()))
			pipelines = append(pipelines, fmt.Sprintf("\"%s\" -> \"%s\"\n", copPlan.ExplainID(), copPlan.indexPlan.ExplainID()))
			copTasks = append(copTasks, &pair{physicalPlan: copPlan.tablePlan, isChildOfINL: true})
			copTasks = append(copTasks, &pair{physicalPlan: copPlan.indexPlan})
		case *PhysicalIndexMergeReader:
			for i := range copPlan.partialPlans {
				pipelines = append(pipelines, fmt.Sprintf("\"%s\" -> \"%s\"\n", copPlan.ExplainID(), copPlan.partialPlans[i].ExplainID()))
				copTasks = append(copTasks, &pair{physicalPlan: copPlan.partialPlans[i]})
			}
			if copPlan.tablePlan != nil {
				pipelines = append(pipelines, fmt.Sprintf("\"%s\" -> \"%s\"\n", copPlan.ExplainID(), copPlan.tablePlan.ExplainID()))
				copTasks = append(copTasks, &pair{physicalPlan: copPlan.tablePlan, isChildOfINL: true})
			}
		}
		for _, child := range curPair.physicalPlan.Children() {
			fmt.Fprintf(buffer, "\"%s\" -> \"%s\"\n", curPair.physicalPlan.ExplainID(curPair.isChildOfINL), child.ExplainID(curPair.isChildOfINL))
			// pass current pair isChildOfINL.
			planQueue = append(planQueue, &pair{physicalPlan: child, isChildOfINL: curPair.isChildOfINL})
		}
	}
	buffer.WriteString("}\n")

	for _, cop := range copTasks {
		e.prepareTaskDot(cop, "cop", buffer)
	}

	for i := range pipelines {
		buffer.WriteString(pipelines[i])
	}
}

// IsPointGetWithPKOrUniqueKeyByAutoCommit returns true when meets following conditions:
//  1. ctx is auto commit tagged
//  2. session is not InTxn
//  3. plan is point get by pk, or point get by unique index (no double read)
func IsPointGetWithPKOrUniqueKeyByAutoCommit(vars *variable.SessionVars, p base.Plan) bool {
	if !IsAutoCommitTxn(vars) {
		return false
	}

	// check plan
	if proj, ok := p.(*PhysicalProjection); ok {
		p = proj.Children()[0]
	}

	switch v := p.(type) {
	case *PhysicalIndexReader:
		indexScan := v.IndexPlans[0].(*PhysicalIndexScan)
		return indexScan.IsPointGetByUniqueKey(vars.StmtCtx.TypeCtx())
	case *PhysicalTableReader:
		tableScan, ok := v.TablePlans[0].(*PhysicalTableScan)
		if !ok {
			return false
		}
		isPointRange := len(tableScan.Ranges) == 1 && tableScan.Ranges[0].IsPointNonNullable(vars.StmtCtx.TypeCtx())
		if !isPointRange {
			return false
		}
		pkLength := 1
		if tableScan.Table.IsCommonHandle {
			pkIdx := tables.FindPrimaryIndex(tableScan.Table)
			pkLength = len(pkIdx.Columns)
		}
		return len(tableScan.Ranges[0].LowVal) == pkLength
	case *PointGetPlan:
		// If the PointGetPlan needs to read data using unique index (double read), we
		// can't use max uint64, because using math.MaxUint64 can't guarantee repeatable-read
		// and the data and index would be inconsistent!
		// If the PointGetPlan needs to read data from Cache Table, we can't use max uint64,
		// because math.MaxUint64 always make cacheData invalid.
		noSecondRead := v.IndexInfo == nil || (v.IndexInfo.Primary && v.TblInfo.IsCommonHandle)
		if !noSecondRead {
			return false
		}
		if v.TblInfo != nil && (v.TblInfo.TableCacheStatusType != model.TableCacheStatusDisable) {
			return false
		}
		return true
	default:
		return false
	}
}

// IsAutoCommitTxn checks if session is in autocommit mode and not InTxn
// used for fast plan like point get
func IsAutoCommitTxn(vars *variable.SessionVars) bool {
	return vars.IsAutocommit() && !vars.InTxn()
}

// AdminShowBDRRole represents a show bdr role plan.
type AdminShowBDRRole struct {
	baseSchemaProducer
}<|MERGE_RESOLUTION|>--- conflicted
+++ resolved
@@ -1131,12 +1131,7 @@
 	} else {
 		taskTp = flatOp.ReqType.Name() + "[" + flatOp.StoreType.Name() + "]"
 	}
-<<<<<<< HEAD
-	explainID := flatOp.ExplainID().String() + flatOp.Label.String()
-	textTreeExplainID := texttree.PrettyIdentifier(explainID, flatOp.TextTreeIndent, flatOp.IsLastChild)
-=======
 	explainID := flatOp.Origin.ExplainID().String() + flatOp.Label.String()
->>>>>>> dd6b652c
 
 	cur := e.prepareOperatorInfoForJSONFormat(flatOp.Origin, taskTp, explainID)
 
