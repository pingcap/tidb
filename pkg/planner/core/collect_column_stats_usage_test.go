--- conflicted
+++ resolved
@@ -66,28 +66,19 @@
 	return colName
 }
 
-<<<<<<< HEAD
 func getStatsLoadItem(t *testing.T, is infoschema.InfoSchema, item model.StatsLoadItem, comment string) string {
 	str := getColumnName(t, is, item.TableItemID, comment)
 	if item.FullLoad {
 		str += " full"
 	} else {
 		str += " meta"
-=======
-func checkColumnStatsUsage(t *testing.T, is infoschema.InfoSchema, lp LogicalPlan, histNeededOnly bool, expected []string, comment string) {
-	var tblColIDs []model.TableItemID
-	if histNeededOnly {
-		_, tblColIDs, _ = CollectColumnStatsUsage(lp, false, true)
-	} else {
-		tblColIDs, _, _ = CollectColumnStatsUsage(lp, true, false)
->>>>>>> a8a9a040
 	}
 	return str
 }
 
 func checkColumnStatsUsageForPredicates(t *testing.T, is infoschema.InfoSchema, lp LogicalPlan, expected []string, comment string) {
 	var tblColIDs []model.TableItemID
-	tblColIDs, _ = CollectColumnStatsUsage(lp, true, false)
+	tblColIDs, _, _ = CollectColumnStatsUsage(lp, true, false)
 	cols := make([]string, 0, len(tblColIDs))
 	for _, tblColID := range tblColIDs {
 		col := getColumnName(t, is, tblColID, comment)
@@ -99,7 +90,7 @@
 
 func checkColumnStatsUsageForStatsLoad(t *testing.T, is infoschema.InfoSchema, lp LogicalPlan, expected []string, comment string) {
 	var loadItems []model.StatsLoadItem
-	_, loadItems = CollectColumnStatsUsage(lp, false, true)
+	_, loadItems, _ = CollectColumnStatsUsage(lp, false, true)
 	cols := make([]string, 0, len(loadItems))
 	for _, item := range loadItems {
 		col := getStatsLoadItem(t, is, item, comment)
