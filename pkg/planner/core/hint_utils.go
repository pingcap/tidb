// Copyright 2023 PingCAP, Inc.
//
// Licensed under the Apache License, Version 2.0 (the "License");
// you may not use this file except in compliance with the License.
// You may obtain a copy of the License at
//
//     http://www.apache.org/licenses/LICENSE-2.0
//
// Unless required by applicable law or agreed to in writing, software
// distributed under the License is distributed on an "AS IS" BASIS,
// WITHOUT WARRANTIES OR CONDITIONS OF ANY KIND, either express or implied.
// See the License for the specific language governing permissions and
// limitations under the License.

package core

import (
	"slices"

	"github.com/pingcap/tidb/pkg/kv"
	"github.com/pingcap/tidb/pkg/parser/ast"
	"github.com/pingcap/tidb/pkg/planner/core/base"
	"github.com/pingcap/tidb/pkg/planner/core/operator/logicalop"
	"github.com/pingcap/tidb/pkg/planner/core/operator/physicalop"
	h "github.com/pingcap/tidb/pkg/util/hint"
)

// GenHintsFromFlatPlan generates hints from a FlatPhysicalPlan.
func GenHintsFromFlatPlan(flat *FlatPhysicalPlan) []*ast.TableOptimizerHint {
	if len(flat.Main) == 0 {
		return nil
	}
	nodeTp := h.TypeSelect
	switch flat.Main[0].Origin.(type) {
	case *Update:
		nodeTp = h.TypeUpdate
	case *Delete:
		nodeTp = h.TypeDelete
	}
	var hints []*ast.TableOptimizerHint
	selectPlan, _ := flat.Main.GetSelectPlan()
	if len(selectPlan) == 0 || !selectPlan[0].IsPhysicalPlan {
		return nil
	}
	// To generate leading hint, we need to extract join group from the plan tree by traversing children of PhysicalJoin
	// operators. We use this map to avoid revisiting the same operator during this process.
	visitedPhysicalJoinIDs := make(map[int]struct{})
	for _, fop := range selectPlan {
		p := fop.Origin.(base.PhysicalPlan)
		hints = genHintsFromSingle(p, nodeTp, fop.StoreType, hints)
		if join, ok := p.(PhysicalJoin); ok {
			joinOrderHint := genJoinOrderHintFromRootPhysicalJoin(join, visitedPhysicalJoinIDs, nodeTp)
			if joinOrderHint != nil {
				hints = append(hints, joinOrderHint)
			}
		}
	}
	for _, cte := range flat.CTEs {
		for i, fop := range cte {
			if i == 0 || !fop.IsRoot {
				continue
			}
			p := fop.Origin.(base.PhysicalPlan)
			hints = genHintsFromSingle(p, nodeTp, fop.StoreType, hints)
			if join, ok := p.(PhysicalJoin); ok {
				joinOrderHint := genJoinOrderHintFromRootPhysicalJoin(join, visitedPhysicalJoinIDs, nodeTp)
				if joinOrderHint != nil {
					hints = append(hints, joinOrderHint)
				}
			}
		}
	}
	return h.RemoveDuplicatedHints(hints)
}

// GenHintsFromPhysicalPlan generates hints from physical plan.
func GenHintsFromPhysicalPlan(p base.Plan) []*ast.TableOptimizerHint {
	flat := FlattenPhysicalPlan(p, false)
	return GenHintsFromFlatPlan(flat)
}

func genHintsFromSingle(p base.PhysicalPlan, nodeType h.NodeType, storeType kv.StoreType, res []*ast.TableOptimizerHint) []*ast.TableOptimizerHint {
	qbName, err := h.GenerateQBName(nodeType, p.QueryBlockOffset())
	if err != nil {
		return res
	}
	switch pp := p.(type) {
	case *physicalop.PhysicalLimit, *physicalop.PhysicalTopN:
		if storeType == kv.TiKV {
			res = append(res, &ast.TableOptimizerHint{
				QBName:   qbName,
				HintName: ast.NewCIStr(h.HintLimitToCop),
			})
		}
	case *physicalop.PhysicalTableReader:
		tbl, ok := pp.TablePlans[0].(*physicalop.PhysicalTableScan)
		if !ok {
			return res
		}
		if tbl.StoreType == kv.TiFlash {
			res = append(res, &ast.TableOptimizerHint{
				QBName:   qbName,
				HintName: ast.NewCIStr(h.HintReadFromStorage),
				HintData: ast.NewCIStr(kv.TiFlash.Name()),
				Tables:   []ast.HintTable{{DBName: tbl.DBName, TableName: getTableName(tbl.Table.Name, tbl.TableAsName)}},
			})
		} else {
			res = append(res, &ast.TableOptimizerHint{
				QBName:   qbName,
				HintName: ast.NewCIStr(h.HintUseIndex),
				Tables:   []ast.HintTable{{DBName: tbl.DBName, TableName: getTableName(tbl.Table.Name, tbl.TableAsName)}},
			})
			if tbl.Table.PKIsHandle || tbl.Table.IsCommonHandle { // it's a primary key
				orderHint := h.HintOrderIndex
				if !tbl.KeepOrder {
					orderHint = h.HintNoOrderIndex
				}
				res = append(res, &ast.TableOptimizerHint{
					QBName:   qbName,
					HintName: ast.NewCIStr(orderHint),
					Tables:   []ast.HintTable{{DBName: tbl.DBName, TableName: getTableName(tbl.Table.Name, tbl.TableAsName)}},
					Indexes:  []ast.CIStr{ast.NewCIStr("primary")},
				})
			}
		}
	case *PhysicalIndexLookUpReader:
		index := pp.IndexPlans[0].(*physicalop.PhysicalIndexScan)
		res = append(res, &ast.TableOptimizerHint{
			QBName:   qbName,
			HintName: ast.NewCIStr(h.HintUseIndex),
			Tables:   []ast.HintTable{{DBName: index.DBName, TableName: getTableName(index.Table.Name, index.TableAsName)}},
			Indexes:  []ast.CIStr{index.Index.Name},
		})
		orderHint := h.HintOrderIndex
		if !index.KeepOrder {
			orderHint = h.HintNoOrderIndex
		}
		res = append(res, &ast.TableOptimizerHint{
			QBName:   qbName,
			HintName: ast.NewCIStr(orderHint),
			Tables:   []ast.HintTable{{DBName: index.DBName, TableName: getTableName(index.Table.Name, index.TableAsName)}},
			Indexes:  []ast.CIStr{index.Index.Name},
		})
<<<<<<< HEAD
	case *physicalop.PhysicalIndexReader:
		index := pp.IndexPlans[0].(*PhysicalIndexScan)
=======
	case *PhysicalIndexReader:
		index := pp.IndexPlans[0].(*physicalop.PhysicalIndexScan)
>>>>>>> 658fa1a4
		res = append(res, &ast.TableOptimizerHint{
			QBName:   qbName,
			HintName: ast.NewCIStr(h.HintUseIndex),
			Tables:   []ast.HintTable{{DBName: index.DBName, TableName: getTableName(index.Table.Name, index.TableAsName)}},
			Indexes:  []ast.CIStr{index.Index.Name},
		})
		orderHint := h.HintOrderIndex
		if !index.KeepOrder {
			orderHint = h.HintNoOrderIndex
		}
		res = append(res, &ast.TableOptimizerHint{
			QBName:   qbName,
			HintName: ast.NewCIStr(orderHint),
			Tables:   []ast.HintTable{{DBName: index.DBName, TableName: getTableName(index.Table.Name, index.TableAsName)}},
			Indexes:  []ast.CIStr{index.Index.Name},
		})
	case *PhysicalIndexMergeReader:
		indexs := make([]ast.CIStr, 0, 2)
		var tableName ast.CIStr
		var tableAsName *ast.CIStr
		for _, partialPlan := range pp.PartialPlans {
			if index, ok := partialPlan[0].(*physicalop.PhysicalIndexScan); ok {
				indexs = append(indexs, index.Index.Name)
				tableName = index.Table.Name
				tableAsName = index.TableAsName
			} else {
				indexName := ast.NewCIStr("PRIMARY")
				indexs = append(indexs, indexName)
			}
		}
		res = append(res, &ast.TableOptimizerHint{
			QBName:   qbName,
			HintName: ast.NewCIStr(h.HintIndexMerge),
			Tables:   []ast.HintTable{{TableName: getTableName(tableName, tableAsName)}},
			Indexes:  indexs,
		})
	case *physicalop.PhysicalHashAgg:
		res = append(res, &ast.TableOptimizerHint{
			QBName:   qbName,
			HintName: ast.NewCIStr(h.HintHashAgg),
		})
		if storeType == kv.TiKV {
			res = append(res, &ast.TableOptimizerHint{
				QBName:   qbName,
				HintName: ast.NewCIStr(h.HintAggToCop),
			})
		}
	case *physicalop.PhysicalStreamAgg:
		res = append(res, &ast.TableOptimizerHint{
			QBName:   qbName,
			HintName: ast.NewCIStr(h.HintStreamAgg),
		})
		if storeType == kv.TiKV {
			res = append(res, &ast.TableOptimizerHint{
				QBName:   qbName,
				HintName: ast.NewCIStr(h.HintAggToCop),
			})
		}
	case *physicalop.PhysicalMergeJoin:
		hint := genJoinMethodHintForSinglePhysicalJoin(
			p.SCtx(),
			h.HintSMJ,
			p.QueryBlockOffset(),
			nodeType,
			false,
			pp.Children()...,
		)
		if hint != nil {
			res = append(res, hint)
		}
	case *physicalop.PhysicalHashJoin:
		// For semi join, hash_join_[build|probe] is not supported. See getHashJoins() for details.
		if pp.JoinType.IsSemiJoin() {
			hint := genJoinMethodHintForSinglePhysicalJoin(
				p.SCtx(),
				h.HintHJ,
				p.QueryBlockOffset(),
				nodeType,
				false,
				pp.Children()...,
			)
			if hint != nil {
				res = append(res, hint)
			}
			break
		}
		var buildSideChild, probeSideChild base.PhysicalPlan
		if pp.RightIsBuildSide() {
			buildSideChild = pp.Children()[1]
			probeSideChild = pp.Children()[0]
		} else {
			buildSideChild = pp.Children()[0]
			probeSideChild = pp.Children()[1]
		}
		hint := genJoinMethodHintForSinglePhysicalJoin(
			p.SCtx(),
			h.HintHashJoinBuild,
			p.QueryBlockOffset(),
			nodeType,
			true,
			buildSideChild,
			probeSideChild,
		)
		if hint != nil {
			res = append(res, hint)
		} else {
			// In case we failed to generate the hint for build side, we try to generate the hint for probe side.
			hint := genJoinMethodHintForSinglePhysicalJoin(
				p.SCtx(),
				h.HintHashJoinProbe,
				p.QueryBlockOffset(),
				nodeType,
				true,
				probeSideChild,
				buildSideChild,
			)
			if hint != nil {
				res = append(res, hint)
			}
		}
	case *physicalop.PhysicalIndexJoin:
		hint := genJoinMethodHintForSinglePhysicalJoin(
			p.SCtx(),
			h.HintINLJ,
			p.QueryBlockOffset(),
			nodeType,
			true,
			pp.Children()[pp.InnerChildIdx],
			pp.Children()[1-pp.InnerChildIdx],
		)
		if hint != nil {
			res = append(res, hint)
		}
	case *PhysicalIndexMergeJoin:
		hint := genJoinMethodHintForSinglePhysicalJoin(
			p.SCtx(),
			h.HintINLMJ,
			p.QueryBlockOffset(),
			nodeType,
			true,
			pp.Children()[pp.InnerChildIdx],
			pp.Children()[1-pp.InnerChildIdx],
		)
		if hint != nil {
			res = append(res, hint)
		}
	case *physicalop.PhysicalIndexHashJoin:
		hint := genJoinMethodHintForSinglePhysicalJoin(
			p.SCtx(),
			h.HintINLHJ,
			p.QueryBlockOffset(),
			nodeType,
			true,
			pp.Children()[pp.InnerChildIdx],
			pp.Children()[1-pp.InnerChildIdx],
		)
		if hint != nil {
			res = append(res, hint)
		}
	}
	return res
}

func getTableName(tblName ast.CIStr, asName *ast.CIStr) ast.CIStr {
	if asName != nil && asName.L != "" {
		return *asName
	}
	return tblName
}

// genJoinMethodHintForSinglePhysicalJoin is the entry point of generating join method hint.
// It generates a join method hint for a single physical join operator according to the input joinType.
// Both children of the Join should be passed in as the children arguments, this is for correctly deriving the QB offset
// for the hint.
// For hints like merge_join(), we can generate hint using table name of any one of the two tables. But for hints like
// hash_join_build() and inl_join(), we want to generate hint using table name of a specific side. For this difference,
// we introduce the onlyFirstTbl argument. If onlyFirstTbl is true, we only try to generate hint using the table name of
// the children[0].
func genJoinMethodHintForSinglePhysicalJoin(
	sctx base.PlanContext,
	joinType string,
	parentQBOffset int,
	nodeType h.NodeType,
	onlyFirstTbl bool,
	children ...base.PhysicalPlan,
) *ast.TableOptimizerHint {
	if parentQBOffset == -1 {
		return nil
	}
	hintTbls, hintQBName := genHintTblForJoinNodes(sctx, children, parentQBOffset, nodeType)
	effectiveHintTbls := slices.DeleteFunc(slices.Clone(hintTbls), func(ht *ast.HintTable) bool {
		return ht == nil
	})
	if len(effectiveHintTbls) == 0 {
		return nil
	}

	if onlyFirstTbl && hintTbls[0] == nil {
		return nil
	}

	newHint := &ast.TableOptimizerHint{
		HintName: ast.NewCIStr(joinType),
		Tables:   []ast.HintTable{*effectiveHintTbls[0]},
	}

	if hintQBName != nil {
		newHint.QBName = *hintQBName
	}

	return newHint
}

// genHintTblForJoinNodes tries to generate ast.HintTable for each join node, and the QB name for the hint itself.
// (Join node here means the operators that are joined, not Join operator itself)
// If the return values is not (nil,nil), len(hintTbls) should be equal to len(joinedNodes). The invalid ones in the
// returned hintTbls slice will be nil.
// The hintQBNamePtr will be nil if it's not needed, or we failed to generate one.
func genHintTblForJoinNodes(
	sctx base.PlanContext,
	joinedNodes []base.PhysicalPlan,
	parentQBOffset int,
	nodeType h.NodeType,
) (hintTbls []*ast.HintTable, hintQBNamePtr *ast.CIStr) {
	// 1. Use genHintTblForSingleJoinNode() to generate QB offset and table name for each join node.

	// Note that if we failed to generate valid information for one element in joinedNodes, we append -1 and nil instead
	// of skipping.
	// So qbOffsets[x] is -1 if and only if hintTbls[x] is nil;
	// and qbOffsets[x] >=0 if and only if hintTbls[x] is not nil.
	hintTbls = make([]*ast.HintTable, 0, len(joinedNodes))
	qbOffsets := make([]int, 0, len(joinedNodes))
	guessQBOffsets := make(map[int]struct{})
	for _, plan := range joinedNodes {
		qbOffset, guessOffset, ht := genHintTblForSingleJoinNode(sctx, plan, parentQBOffset)
		if qbOffset < 0 || ht == nil {
			qbOffsets = append(qbOffsets, -1)
			hintTbls = append(hintTbls, nil)
			continue
		}
		// If we guessed the same QB offset for two different nodes, that's likely incorrect, and we stop use that.
		// This may happen for queries like ... FROM t1 join (select * from t2 join t3) derived ... . We will guess
		// derived@sel_1 for both t2 and t3, and that's incorrect. Besides, current leading hint also can't handle this
		// kind of hints.
		if guessOffset {
			if _, ok := guessQBOffsets[qbOffset]; ok {
				qbOffsets = append(qbOffsets, -1)
				hintTbls = append(hintTbls, nil)
				continue
			}
			guessQBOffsets[qbOffset] = struct{}{}
		}
		qbOffsets = append(qbOffsets, qbOffset)
		hintTbls = append(hintTbls, ht)
	}

	// 2. Add QB name for each table name in the hint.

	for i, hintTbl := range hintTbls {
		if hintTbl == nil {
			continue
		}
		// In quick binding, we always put the generated hints in the first valid place in the SQL.
		// That implies hintname(@del_1) and hintname(@upd_1) is unnecessary in UPDATE/DELETE statements, and
		// hintname(@sel_1) is unnecessary in SELECT statements.
		// We don't generate QB name for the table names in the hint in this case to make the result cleaner.
		if (qbOffsets[i] <= 1 && nodeType == h.TypeSelect) ||
			(qbOffsets[i] == 0 && (nodeType == h.TypeUpdate || nodeType == h.TypeDelete)) {
			continue
		}
		tblQBName, err := h.GenerateQBName(nodeType, qbOffsets[i])
		if err != nil {
			continue
		}
		hintTbls[i].QBName = tblQBName
	}

	// 3. Generate QB name for the hint itself based on the QB name of each join node from step 1.

	// Current join reorder will break QB offset of the join operator, e.g. setting them to -1.
	// So we are unable to get the correct QB offset for the hint from the join operator, now we use the minimum QB
	// offset among the tables.
	// Besides, genHintTblForSingleJoinNode() is not powerful enough to handle all cases, it may fail in some cases.
	// If we failed to get QB offset information from one join node, we don't generate QB name for the hint. Because
	// that may cause a wrong QB offset, leaving it blank is probably better.
	if slices.Contains(qbOffsets, -1) {
		return hintTbls, nil
	}
	minQBOffset := slices.Min(qbOffsets)

	// ditto. We don't generate unnecessary QB name for the hint itself.
	if (minQBOffset > 1 && nodeType == h.TypeSelect) ||
		(minQBOffset > 0 && (nodeType == h.TypeUpdate || nodeType == h.TypeDelete)) {
		hintQBName, err := h.GenerateQBName(nodeType, minQBOffset)
		if err != nil {
			return nil, nil
		}
		hintQBNamePtr = &hintQBName
	}
	return hintTbls, hintQBNamePtr
}

// genHintTblForSingleJoinNode tries to generate ast.HintTable and QB offset for a single join node.
// See the comments inside about the meaning of guessQBOffset.
func genHintTblForSingleJoinNode(
	sctx base.PlanContext,
	joinNode base.PhysicalPlan,
	parentOffset int,
) (
	qbOffset int,
	guessQBOffset bool,
	ht *ast.HintTable,
) {
	selfOffset := joinNode.QueryBlockOffset()
	qbOffset = selfOffset
	if qbOffset == -1 {
		return -1, false, nil
	}
	guessQBOffset = false
	var dbName, tableName *ast.CIStr
	// For sub-queries like `(select * from t) t1`, t1 should belong to its surrounding select block.
	if qbOffset != parentOffset {
		var blockAsNames []ast.HintTable
		if p := sctx.GetSessionVars().PlannerSelectBlockAsName.Load(); p != nil {
			blockAsNames = *p
		}
		if qbOffset >= len(blockAsNames) {
			return -1, false, nil
		}
		hintTable := blockAsNames[qbOffset]
		dbName, tableName, qbOffset = &hintTable.DBName, &hintTable.TableName, parentOffset
		// Current join reorder will break QB offset of the join operator by setting them to -1. In this case, we will
		// get qbOffset == parentOffset == -1 when it comes here.
		// For this case, we add a temporary fix to guess the QB offset based on the parent offset. The idea is simple,
		// for the example above, we can easily notice that the QBOffset(t1) = QBOffset(t) - 1. This is not always true,
		// but it works in simple cases.
		if selfOffset > 1 && qbOffset == -1 {
			guessQBOffset = true
			qbOffset = selfOffset - 1
		}
	}
	if tableName == nil || tableName.L == "" {
		guessQBOffset = false
		qbOffset = joinNode.QueryBlockOffset()
		dbName, tableName = extractTableAsName(joinNode)
	}
	if tableName == nil || tableName.L == "" {
		return -1, false, nil
	}
	return qbOffset, guessQBOffset, &ast.HintTable{DBName: *dbName, TableName: *tableName}
}

func extractTableAsName(p base.PhysicalPlan) (db *ast.CIStr, table *ast.CIStr) {
	if len(p.Children()) > 1 {
		return nil, nil
	}
	switch x := p.(type) {
	case *physicalop.PhysicalTableReader:
		ts := x.TablePlans[0].(*physicalop.PhysicalTableScan)
		if ts.TableAsName != nil && ts.TableAsName.L != "" {
			return &ts.DBName, ts.TableAsName
		}
		return &ts.DBName, &ts.Table.Name
<<<<<<< HEAD
	case *physicalop.PhysicalIndexReader:
		is := x.IndexPlans[0].(*PhysicalIndexScan)
=======
	case *PhysicalIndexReader:
		is := x.IndexPlans[0].(*physicalop.PhysicalIndexScan)
>>>>>>> 658fa1a4
		if is.TableAsName != nil && is.TableAsName.L != "" {
			return &is.DBName, is.TableAsName
		}
		return &is.DBName, &is.Table.Name
	case *PhysicalIndexLookUpReader:
		is := x.IndexPlans[0].(*physicalop.PhysicalIndexScan)
		if is.TableAsName != nil && is.TableAsName.L != "" {
			return &is.DBName, is.TableAsName
		}
		return &is.DBName, &is.Table.Name
	case *physicalop.PhysicalSort, *physicalop.PhysicalSelection, *physicalop.PhysicalUnionScan, *physicalop.PhysicalProjection,
		*physicalop.PhysicalHashAgg, *physicalop.PhysicalStreamAgg:
		return extractTableAsName(p.Children()[0])
	}
	return nil, nil
}

// genJoinOrderHintFromRootPhysicalJoin is the entry point of generating join order hint.
func genJoinOrderHintFromRootPhysicalJoin(
	p PhysicalJoin,
	visitedIDs map[int]struct{},
	nodeType h.NodeType,
) *ast.TableOptimizerHint {
	if _, visited := visitedIDs[p.ID()]; visited {
		return nil
	}

	// 1. Get the joined operators in this join group with correct order in the slice.
	orderedJoinGroup := extractOrderedPhysicalJoinGroup(p, visitedIDs, 1)
	// If it only involves two tables, we don't need to generate the join order hint.
	if len(orderedJoinGroup) <= 2 {
		return nil
	}

	// 2. Generate the leading hint based on the ordered join nodes.
	hintTbls, hintQBName := genHintTblForJoinNodes(p.SCtx(), orderedJoinGroup, p.QueryBlockOffset(), nodeType)

	// For now, we generate the leading hint only if we successfully generate the names for all nodes.
	if slices.Contains(hintTbls, nil) {
		return nil
	}

	hintTblVals := make([]ast.HintTable, 0, len(hintTbls))
	for _, ht := range hintTbls {
		hintTblVals = append(hintTblVals, *ht)
	}
	res := &ast.TableOptimizerHint{
		HintName: ast.NewCIStr(h.HintLeading),
		Tables:   hintTblVals,
	}
	if hintQBName != nil {
		res.QBName = *hintQBName
	}
	return res
}

func extractOrderedPhysicalJoinGroup(p PhysicalJoin, visitedIDs map[int]struct{}, depth uint) []base.PhysicalPlan {
	visitedIDs[p.ID()] = struct{}{}

	// 1. sanity checks

	// In our join reorder implementation, cartesian join will break the join relationship and make its two children
	// two independent join groups. So we don't need to handle it here.
	// Currently, index joins must match the index or PK of the inner table, so cartesian join must be a hash join.
	if hashJoin, ok := p.(*physicalop.PhysicalHashJoin); ok {
		if len(hashJoin.EqualConditions) == 0 && len(hashJoin.NAEqualConditions) == 0 {
			return nil
		}
	}

	jt := p.GetJoinType()
	// They are the only join types supported by current join reorder.
	if jt != logicalop.InnerJoin && jt != logicalop.LeftOuterJoin && jt != logicalop.RightOuterJoin {
		return nil
	}

	// 2. Extract information from children according to whether the child is another Join, then construct the ordered
	// join group and return.

	var child0IsJoin, child1IsJoin bool
	var childJoin PhysicalJoin
	var childJoinGroup []base.PhysicalPlan
	if childJoin, child0IsJoin = p.Children()[0].(PhysicalJoin); child0IsJoin {
		childJoinGroup = extractOrderedPhysicalJoinGroup(childJoin, visitedIDs, depth+1)
	}
	if childJoin, child1IsJoin = p.Children()[1].(PhysicalJoin); child1IsJoin {
		childJoinGroup = extractOrderedPhysicalJoinGroup(childJoin, visitedIDs, depth+1)
	}

	// case 1 - bushy join: not supported now, also should not appear now
	if child0IsJoin && child1IsJoin {
		return nil
	}
	// case 2 - leaf join operator: initialize the join group with the two children
	if !child0IsJoin && !child1IsJoin {
		// preallocate the slice based on the number of join operators to avoid reallocations
		orderedJoinGroup := make([]base.PhysicalPlan, 0, depth+1)
		orderedJoinGroup = append(orderedJoinGroup, p.Children()[0], p.Children()[1])
		return orderedJoinGroup
	}
	// case 3 - non-leaf join operator: append the non-join child to the join group from the Join child
	if len(childJoinGroup) < 2 {
		return nil
	}
	var orderedJoinGroup []base.PhysicalPlan
	if child0IsJoin {
		orderedJoinGroup = append(childJoinGroup, p.Children()[1])
	} else {
		orderedJoinGroup = append(childJoinGroup, p.Children()[0])
	}
	return orderedJoinGroup
}<|MERGE_RESOLUTION|>--- conflicted
+++ resolved
@@ -141,13 +141,8 @@
 			Tables:   []ast.HintTable{{DBName: index.DBName, TableName: getTableName(index.Table.Name, index.TableAsName)}},
 			Indexes:  []ast.CIStr{index.Index.Name},
 		})
-<<<<<<< HEAD
 	case *physicalop.PhysicalIndexReader:
-		index := pp.IndexPlans[0].(*PhysicalIndexScan)
-=======
-	case *PhysicalIndexReader:
 		index := pp.IndexPlans[0].(*physicalop.PhysicalIndexScan)
->>>>>>> 658fa1a4
 		res = append(res, &ast.TableOptimizerHint{
 			QBName:   qbName,
 			HintName: ast.NewCIStr(h.HintUseIndex),
@@ -511,13 +506,8 @@
 			return &ts.DBName, ts.TableAsName
 		}
 		return &ts.DBName, &ts.Table.Name
-<<<<<<< HEAD
 	case *physicalop.PhysicalIndexReader:
-		is := x.IndexPlans[0].(*PhysicalIndexScan)
-=======
-	case *PhysicalIndexReader:
 		is := x.IndexPlans[0].(*physicalop.PhysicalIndexScan)
->>>>>>> 658fa1a4
 		if is.TableAsName != nil && is.TableAsName.L != "" {
 			return &is.DBName, is.TableAsName
 		}
