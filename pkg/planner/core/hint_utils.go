// Copyright 2023 PingCAP, Inc.
//
// Licensed under the Apache License, Version 2.0 (the "License");
// you may not use this file except in compliance with the License.
// You may obtain a copy of the License at
//
//     http://www.apache.org/licenses/LICENSE-2.0
//
// Unless required by applicable law or agreed to in writing, software
// distributed under the License is distributed on an "AS IS" BASIS,
// WITHOUT WARRANTIES OR CONDITIONS OF ANY KIND, either express or implied.
// See the License for the specific language governing permissions and
// limitations under the License.

package core

import (
	"slices"

	"github.com/pingcap/tidb/pkg/kv"
	"github.com/pingcap/tidb/pkg/parser/ast"
	"github.com/pingcap/tidb/pkg/parser/model"
	"github.com/pingcap/tidb/pkg/planner/core/base"
	h "github.com/pingcap/tidb/pkg/util/hint"
)

// GenHintsFromFlatPlan generates hints from a FlatPhysicalPlan.
func GenHintsFromFlatPlan(flat *FlatPhysicalPlan) []*ast.TableOptimizerHint {
	if len(flat.Main) == 0 {
		return nil
	}
	nodeTp := h.TypeSelect
	switch flat.Main[0].Origin.(type) {
	case *Update:
		nodeTp = h.TypeUpdate
	case *Delete:
		nodeTp = h.TypeDelete
	}
	var hints []*ast.TableOptimizerHint
	selectPlan, _ := flat.Main.GetSelectPlan()
	if len(selectPlan) == 0 || !selectPlan[0].IsPhysicalPlan {
		return nil
	}
	// To generate leading hint, we need to extract join group from the plan tree by traversing children of PhysicalJoin
	// operators. We use this map to avoid revisiting the same operator during this process.
	visitedPhysicalJoinIDs := make(map[int]struct{})
	for _, fop := range selectPlan {
		p := fop.Origin.(base.PhysicalPlan)
		hints = genHintsFromSingle(p, nodeTp, fop.StoreType, hints)
		if join, ok := p.(PhysicalJoin); ok {
			joinOrderHint := genJoinOrderHintFromRootPhysicalJoin(join, visitedPhysicalJoinIDs, nodeTp)
			if joinOrderHint != nil {
				hints = append(hints, joinOrderHint)
			}
		}
	}
	for _, cte := range flat.CTEs {
		for i, fop := range cte {
			if i == 0 || !fop.IsRoot {
				continue
			}
			p := fop.Origin.(base.PhysicalPlan)
			hints = genHintsFromSingle(p, nodeTp, fop.StoreType, hints)
			if join, ok := p.(PhysicalJoin); ok {
				joinOrderHint := genJoinOrderHintFromRootPhysicalJoin(join, visitedPhysicalJoinIDs, nodeTp)
				if joinOrderHint != nil {
					hints = append(hints, joinOrderHint)
				}
			}
		}
	}
	return h.RemoveDuplicatedHints(hints)
}

// GenHintsFromPhysicalPlan generates hints from physical plan.
func GenHintsFromPhysicalPlan(p base.Plan) []*ast.TableOptimizerHint {
	flat := FlattenPhysicalPlan(p, false)
	return GenHintsFromFlatPlan(flat)
}

func genHintsFromSingle(p base.PhysicalPlan, nodeType h.NodeType, storeType kv.StoreType, res []*ast.TableOptimizerHint) []*ast.TableOptimizerHint {
	qbName, err := h.GenerateQBName(nodeType, p.QueryBlockOffset())
	if err != nil {
		return res
	}
	switch pp := p.(type) {
	case *PhysicalLimit, *PhysicalTopN:
		if storeType == kv.TiKV {
			res = append(res, &ast.TableOptimizerHint{
				QBName:   qbName,
				HintName: model.NewCIStr(h.HintLimitToCop),
			})
		}
	case *PhysicalTableReader:
		tbl, ok := pp.TablePlans[0].(*PhysicalTableScan)
		if !ok {
			return res
		}
		if tbl.StoreType == kv.TiFlash {
			res = append(res, &ast.TableOptimizerHint{
				QBName:   qbName,
				HintName: model.NewCIStr(h.HintReadFromStorage),
				HintData: model.NewCIStr(kv.TiFlash.Name()),
				Tables:   []ast.HintTable{{DBName: tbl.DBName, TableName: getTableName(tbl.Table.Name, tbl.TableAsName)}},
			})
		} else {
			res = append(res, &ast.TableOptimizerHint{
				QBName:   qbName,
				HintName: model.NewCIStr(h.HintUseIndex),
				Tables:   []ast.HintTable{{DBName: tbl.DBName, TableName: getTableName(tbl.Table.Name, tbl.TableAsName)}},
			})
			if tbl.Table.PKIsHandle || tbl.Table.IsCommonHandle { // it's a primary key
				orderHint := h.HintOrderIndex
				if !tbl.KeepOrder {
					orderHint = h.HintNoOrderIndex
				}
				res = append(res, &ast.TableOptimizerHint{
					QBName:   qbName,
					HintName: model.NewCIStr(orderHint),
					Tables:   []ast.HintTable{{DBName: tbl.DBName, TableName: getTableName(tbl.Table.Name, tbl.TableAsName)}},
					Indexes:  []model.CIStr{model.NewCIStr("primary")},
				})
			}
		}
	case *PhysicalIndexLookUpReader:
		index := pp.IndexPlans[0].(*PhysicalIndexScan)
		res = append(res, &ast.TableOptimizerHint{
			QBName:   qbName,
			HintName: model.NewCIStr(h.HintUseIndex),
			Tables:   []ast.HintTable{{DBName: index.DBName, TableName: getTableName(index.Table.Name, index.TableAsName)}},
			Indexes:  []model.CIStr{index.Index.Name},
		})
		orderHint := h.HintOrderIndex
		if !index.KeepOrder {
			orderHint = h.HintNoOrderIndex
		}
		res = append(res, &ast.TableOptimizerHint{
			QBName:   qbName,
			HintName: model.NewCIStr(orderHint),
			Tables:   []ast.HintTable{{DBName: index.DBName, TableName: getTableName(index.Table.Name, index.TableAsName)}},
			Indexes:  []model.CIStr{index.Index.Name},
		})
	case *PhysicalIndexReader:
		index := pp.IndexPlans[0].(*PhysicalIndexScan)
		res = append(res, &ast.TableOptimizerHint{
			QBName:   qbName,
			HintName: model.NewCIStr(h.HintUseIndex),
			Tables:   []ast.HintTable{{DBName: index.DBName, TableName: getTableName(index.Table.Name, index.TableAsName)}},
			Indexes:  []model.CIStr{index.Index.Name},
		})
		orderHint := h.HintOrderIndex
		if !index.KeepOrder {
			orderHint = h.HintNoOrderIndex
		}
		res = append(res, &ast.TableOptimizerHint{
			QBName:   qbName,
			HintName: model.NewCIStr(orderHint),
			Tables:   []ast.HintTable{{DBName: index.DBName, TableName: getTableName(index.Table.Name, index.TableAsName)}},
			Indexes:  []model.CIStr{index.Index.Name},
		})
	case *PhysicalIndexMergeReader:
		indexs := make([]model.CIStr, 0, 2)
		var tableName model.CIStr
		var tableAsName *model.CIStr
		for _, partialPlan := range pp.PartialPlans {
			if index, ok := partialPlan[0].(*PhysicalIndexScan); ok {
				indexs = append(indexs, index.Index.Name)
				tableName = index.Table.Name
				tableAsName = index.TableAsName
			} else {
				indexName := model.NewCIStr("PRIMARY")
				indexs = append(indexs, indexName)
			}
		}
		res = append(res, &ast.TableOptimizerHint{
			QBName:   qbName,
			HintName: model.NewCIStr(h.HintIndexMerge),
			Tables:   []ast.HintTable{{TableName: getTableName(tableName, tableAsName)}},
			Indexes:  indexs,
		})
	case *PhysicalHashAgg:
		res = append(res, &ast.TableOptimizerHint{
			QBName:   qbName,
			HintName: model.NewCIStr(h.HintHashAgg),
		})
		if storeType == kv.TiKV {
			res = append(res, &ast.TableOptimizerHint{
				QBName:   qbName,
				HintName: model.NewCIStr(h.HintAggToCop),
			})
		}
	case *PhysicalStreamAgg:
		res = append(res, &ast.TableOptimizerHint{
			QBName:   qbName,
			HintName: model.NewCIStr(h.HintStreamAgg),
		})
		if storeType == kv.TiKV {
			res = append(res, &ast.TableOptimizerHint{
				QBName:   qbName,
				HintName: model.NewCIStr(h.HintAggToCop),
			})
		}
	case *PhysicalMergeJoin:
<<<<<<< HEAD
		hint := genJoinMethodHintForSinglePhysicalJoin(
			p.SCtx(),
			h.HintSMJ,
			p.QueryBlockOffset(),
			nodeType,
			false,
			pp.children...,
		)
=======
		hint := genJoinMethodHintForSinglePhysicalJoin(p.SCtx(), h.HintSMJ, p.QueryBlockOffset(), nodeType, pp.Children()...)
>>>>>>> 240702ef
		if hint != nil {
			res = append(res, hint)
		}
	case *PhysicalHashJoin:
<<<<<<< HEAD
		// For semi join, hash_join_[build|probe] is not supported. See getHashJoins() for details.
		if pp.JoinType.IsSemiJoin() {
			hint := genJoinMethodHintForSinglePhysicalJoin(
				p.SCtx(),
				h.HintHJ,
				p.QueryBlockOffset(),
				nodeType,
				false,
				pp.children...,
			)
			if hint != nil {
				res = append(res, hint)
			}
			break
		}
		var buildSideChild, probeSideChild base.PhysicalPlan
		if pp.RightIsBuildSide() {
			buildSideChild = pp.children[1]
			probeSideChild = pp.children[0]
		} else {
			buildSideChild = pp.children[0]
			probeSideChild = pp.children[1]
		}
		hint := genJoinMethodHintForSinglePhysicalJoin(
			p.SCtx(),
			h.HintHashJoinBuild,
			p.QueryBlockOffset(),
			nodeType,
			true,
			buildSideChild,
			probeSideChild,
		)
=======
		// TODO: support the hash_join_build and hash_join_probe hint for auto capture
		hint := genJoinMethodHintForSinglePhysicalJoin(p.SCtx(), h.HintHJ, p.QueryBlockOffset(), nodeType, pp.Children()...)
>>>>>>> 240702ef
		if hint != nil {
			res = append(res, hint)
		} else {
			// In case we failed to generate the hint for build side, we try to generate the hint for probe side.
			hint := genJoinMethodHintForSinglePhysicalJoin(
				p.SCtx(),
				h.HintHashJoinProbe,
				p.QueryBlockOffset(),
				nodeType,
				true,
				probeSideChild,
				buildSideChild,
			)
			if hint != nil {
				res = append(res, hint)
			}
		}
	case *PhysicalIndexJoin:
<<<<<<< HEAD
		hint := genJoinMethodHintForSinglePhysicalJoin(
			p.SCtx(),
			h.HintINLJ,
			p.QueryBlockOffset(),
			nodeType,
			true,
			pp.children[pp.InnerChildIdx],
			pp.children[1-pp.InnerChildIdx],
		)
=======
		hint := genJoinMethodHintForSinglePhysicalJoin(p.SCtx(), h.HintINLJ, p.QueryBlockOffset(), nodeType, pp.Children()[pp.InnerChildIdx])
>>>>>>> 240702ef
		if hint != nil {
			res = append(res, hint)
		}
	case *PhysicalIndexMergeJoin:
<<<<<<< HEAD
		hint := genJoinMethodHintForSinglePhysicalJoin(
			p.SCtx(),
			h.HintINLMJ,
			p.QueryBlockOffset(),
			nodeType,
			true,
			pp.children[pp.InnerChildIdx],
			pp.children[1-pp.InnerChildIdx],
		)
=======
		hint := genJoinMethodHintForSinglePhysicalJoin(p.SCtx(), h.HintINLMJ, p.QueryBlockOffset(), nodeType, pp.Children()[pp.InnerChildIdx])
>>>>>>> 240702ef
		if hint != nil {
			res = append(res, hint)
		}
	case *PhysicalIndexHashJoin:
<<<<<<< HEAD
		hint := genJoinMethodHintForSinglePhysicalJoin(
			p.SCtx(),
			h.HintINLHJ,
			p.QueryBlockOffset(),
			nodeType,
			true,
			pp.children[pp.InnerChildIdx],
			pp.children[1-pp.InnerChildIdx],
		)
=======
		hint := genJoinMethodHintForSinglePhysicalJoin(p.SCtx(), h.HintINLHJ, p.QueryBlockOffset(), nodeType, pp.Children()[pp.InnerChildIdx])
>>>>>>> 240702ef
		if hint != nil {
			res = append(res, hint)
		}
	}
	return res
}

func getTableName(tblName model.CIStr, asName *model.CIStr) model.CIStr {
	if asName != nil && asName.L != "" {
		return *asName
	}
	return tblName
}

// genJoinMethodHintForSinglePhysicalJoin is the entry point of generating join method hint.
// It generates a join method hint for a single physical join operator according to the input joinType.
// Both children of the Join should be passed in as the children arguments, this is for correctly deriving the QB offset
// for the hint.
// For hints like merge_join(), we can generate hint using table name of any one of the two tables. But for hints like
// hash_join_build() and inl_join(), we want to generate hint using table name of a specific side. For this difference,
// we introduce the onlyFirstTbl argument. If onlyFirstTbl is true, we only try to generate hint using the table name of
// the children[0].
func genJoinMethodHintForSinglePhysicalJoin(
	sctx base.PlanContext,
	joinType string,
	parentQBOffset int,
	nodeType h.NodeType,
	onlyFirstTbl bool,
	children ...base.PhysicalPlan,
) *ast.TableOptimizerHint {
	if parentQBOffset == -1 {
		return nil
	}
	hintTbls, hintQBName := genHintTblForJoinNodes(sctx, children, parentQBOffset, nodeType)
	effectiveHintTbls := slices.DeleteFunc(slices.Clone(hintTbls), func(ht *ast.HintTable) bool {
		return ht == nil
	})
	if len(effectiveHintTbls) == 0 {
		return nil
	}

	if onlyFirstTbl && hintTbls[0] == nil {
		return nil
	}

	newHint := &ast.TableOptimizerHint{
		HintName: model.NewCIStr(joinType),
		Tables:   []ast.HintTable{*effectiveHintTbls[0]},
	}

	if hintQBName != nil {
		newHint.QBName = *hintQBName
	}

	return newHint
}

// genHintTblForJoinNodes tries to generate ast.HintTable for each join node, and the QB name for the hint itself.
// (Join node here means the operators that are joined, not Join operator itself)
// If the return values is not (nil,nil), len(hintTbls) should be equal to len(joinedNodes). The invalid ones in the
// returned hintTbls slice will be nil.
// The hintQBNamePtr will be nil if it's not needed, or we failed to generate one.
func genHintTblForJoinNodes(
	sctx base.PlanContext,
	joinedNodes []base.PhysicalPlan,
	parentQBOffset int,
	nodeType h.NodeType,
) (hintTbls []*ast.HintTable, hintQBNamePtr *model.CIStr) {
	// 1. Use genHintTblForSingleJoinNode() to generate QB offset and table name for each join node.

	// Note that if we failed to generate valid information for one element in joinedNodes, we append -1 and nil instead
	// of skipping.
	// So qbOffsets[x] is -1 if and only if hintTbls[x] is nil;
	// and qbOffsets[x] >=0 if and only if hintTbls[x] is not nil.
	hintTbls = make([]*ast.HintTable, 0, len(joinedNodes))
	qbOffsets := make([]int, 0, len(joinedNodes))
	guessQBOffsets := make(map[int]struct{})
	for _, plan := range joinedNodes {
		qbOffset, guessOffset, ht := genHintTblForSingleJoinNode(sctx, plan, parentQBOffset)
		if qbOffset < 0 || ht == nil {
			qbOffsets = append(qbOffsets, -1)
			hintTbls = append(hintTbls, nil)
			continue
		}
		// If we guessed the same QB offset for two different nodes, that's likely incorrect, and we stop use that.
		// This may happen for queries like ... FROM t1 join (select * from t2 join t3) derived ... . We will guess
		// derived@sel_1 for both t2 and t3, and that's incorrect. Besides, current leading hint also can't handle this
		// kind of hints.
		if guessOffset {
			if _, ok := guessQBOffsets[qbOffset]; ok {
				qbOffsets = append(qbOffsets, -1)
				hintTbls = append(hintTbls, nil)
				continue
			}
			guessQBOffsets[qbOffset] = struct{}{}
		}
		qbOffsets = append(qbOffsets, qbOffset)
		hintTbls = append(hintTbls, ht)
	}

	// 2. Add QB name for each table name in the hint.

	for i, hintTbl := range hintTbls {
		if hintTbl == nil {
			continue
		}
		// In quick binding, we always put the generated hints in the first valid place in the SQL.
		// That implies hintname(@del_1) and hintname(@upd_1) is unnecessary in UPDATE/DELETE statements, and
		// hintname(@sel_1) is unnecessary in SELECT statements.
		// We don't generate QB name for the table names in the hint in this case to make the result cleaner.
		if (qbOffsets[i] <= 1 && nodeType == h.TypeSelect) ||
			(qbOffsets[i] == 0 && (nodeType == h.TypeUpdate || nodeType == h.TypeDelete)) {
			continue
		}
		tblQBName, err := h.GenerateQBName(nodeType, qbOffsets[i])
		if err != nil {
			continue
		}
		hintTbls[i].QBName = tblQBName
	}

	// 3. Generate QB name for the hint itself based on the QB name of each join node from step 1.

	// Current join reorder will break QB offset of the join operator, e.g. setting them to -1.
	// So we are unable to get the correct QB offset for the hint from the join operator, now we use the minimum QB
	// offset among the tables.
	// Besides, genHintTblForSingleJoinNode() is not powerful enough to handle all cases, it may fail in some cases.
	// If we failed to get QB offset information from one join node, we don't generate QB name for the hint. Because
	// that may cause a wrong QB offset, leaving it blank is probably better.
	if slices.Contains(qbOffsets, -1) {
		return hintTbls, nil
	}
	minQBOffset := slices.Min(qbOffsets)

	// ditto. We don't generate unnecessary QB name for the hint itself.
	if (minQBOffset > 1 && nodeType == h.TypeSelect) ||
		(minQBOffset > 0 && (nodeType == h.TypeUpdate || nodeType == h.TypeDelete)) {
		hintQBName, err := h.GenerateQBName(nodeType, minQBOffset)
		if err != nil {
			return nil, nil
		}
		hintQBNamePtr = &hintQBName
	}
	return hintTbls, hintQBNamePtr
}

// genHintTblForSingleJoinNode tries to generate ast.HintTable and QB offset for a single join node.
// See the comments inside about the meaning of guessQBOffset.
func genHintTblForSingleJoinNode(
	sctx base.PlanContext,
	joinNode base.PhysicalPlan,
	parentOffset int,
) (
	qbOffset int,
	guessQBOffset bool,
	ht *ast.HintTable,
) {
	selfOffset := joinNode.QueryBlockOffset()
	qbOffset = selfOffset
	if qbOffset == -1 {
		return -1, false, nil
	}
	guessQBOffset = false
	var dbName, tableName *model.CIStr
	// For sub-queries like `(select * from t) t1`, t1 should belong to its surrounding select block.
	if qbOffset != parentOffset {
		var blockAsNames []ast.HintTable
		if p := sctx.GetSessionVars().PlannerSelectBlockAsName.Load(); p != nil {
			blockAsNames = *p
		}
		if qbOffset >= len(blockAsNames) {
			return -1, false, nil
		}
		hintTable := blockAsNames[qbOffset]
		dbName, tableName, qbOffset = &hintTable.DBName, &hintTable.TableName, parentOffset
		// Current join reorder will break QB offset of the join operator by setting them to -1. In this case, we will
		// get qbOffset == parentOffset == -1 when it comes here.
		// For this case, we add a temporary fix to guess the QB offset based on the parent offset. The idea is simple,
		// for the example above, we can easily notice that the QBOffset(t1) = QBOffset(t) - 1. This is not always true,
		// but it works in simple cases.
		if selfOffset > 1 && qbOffset == -1 {
			guessQBOffset = true
			qbOffset = selfOffset - 1
		}
	}
	if tableName == nil || tableName.L == "" {
		guessQBOffset = false
		qbOffset = joinNode.QueryBlockOffset()
		dbName, tableName = extractTableAsName(joinNode)
	}
	if tableName == nil || tableName.L == "" {
		return -1, false, nil
	}
	return qbOffset, guessQBOffset, &ast.HintTable{DBName: *dbName, TableName: *tableName}
}

func extractTableAsName(p base.PhysicalPlan) (*model.CIStr, *model.CIStr) {
	if len(p.Children()) > 1 {
		return nil, nil
	}
	switch x := p.(type) {
	case *PhysicalTableReader:
		ts := x.TablePlans[0].(*PhysicalTableScan)
		if ts.TableAsName != nil && ts.TableAsName.L != "" {
			return &ts.DBName, ts.TableAsName
		}
		return &ts.DBName, &ts.Table.Name
	case *PhysicalIndexReader:
		is := x.IndexPlans[0].(*PhysicalIndexScan)
		if is.TableAsName != nil && is.TableAsName.L != "" {
			return &is.DBName, is.TableAsName
		}
		return &is.DBName, &is.Table.Name
	case *PhysicalIndexLookUpReader:
		is := x.IndexPlans[0].(*PhysicalIndexScan)
		if is.TableAsName != nil && is.TableAsName.L != "" {
			return &is.DBName, is.TableAsName
		}
		return &is.DBName, &is.Table.Name
	case *PhysicalSort, *PhysicalSelection, *PhysicalUnionScan, *PhysicalProjection,
		*PhysicalHashAgg, *PhysicalStreamAgg:
		return extractTableAsName(p.Children()[0])
	}
	return nil, nil
}

// genJoinOrderHintFromRootPhysicalJoin is the entry point of generating join order hint.
func genJoinOrderHintFromRootPhysicalJoin(
	p PhysicalJoin,
	visitedIDs map[int]struct{},
	nodeType h.NodeType,
) *ast.TableOptimizerHint {
	if _, visited := visitedIDs[p.ID()]; visited {
		return nil
	}

	// 1. Get the joined operators in this join group with correct order in the slice.
	orderedJoinGroup := extractOrderedPhysicalJoinGroup(p, visitedIDs, 1)
	// If it only involves two tables, we don't need to generate the join order hint.
	if len(orderedJoinGroup) <= 2 {
		return nil
	}

	// 2. Generate the leading hint based on the ordered join nodes.
	hintTbls, hintQBName := genHintTblForJoinNodes(p.SCtx(), orderedJoinGroup, p.QueryBlockOffset(), nodeType)

	// For now, we generate the leading hint only if we successfully generate the names for all nodes.
	if slices.Contains(hintTbls, nil) {
		return nil
	}

	hintTblVals := make([]ast.HintTable, 0, len(hintTbls))
	for _, ht := range hintTbls {
		hintTblVals = append(hintTblVals, *ht)
	}
	res := &ast.TableOptimizerHint{
		HintName: model.NewCIStr(h.HintLeading),
		Tables:   hintTblVals,
	}
	if hintQBName != nil {
		res.QBName = *hintQBName
	}
	return res
}

func extractOrderedPhysicalJoinGroup(p PhysicalJoin, visitedIDs map[int]struct{}, depth uint) []base.PhysicalPlan {
	visitedIDs[p.ID()] = struct{}{}

	// 1. sanity checks

	// In our join reorder implementation, cartesian join will break the join relationship and make its two children
	// two independent join groups. So we don't need to handle it here.
	// Currently, index joins must match the index or PK of the inner table, so cartesian join must be a hash join.
	if hashJoin, ok := p.(*PhysicalHashJoin); ok {
		if len(hashJoin.EqualConditions) == 0 && len(hashJoin.NAEqualConditions) == 0 {
			return nil
		}
	}

	jt := p.GetJoinType()
	// They are the only join types supported by current join reorder.
	if jt != InnerJoin && jt != LeftOuterJoin && jt != RightOuterJoin {
		return nil
	}

	// 2. Extract information from children according to whether the child is another Join, then construct the ordered
	// join group and return.

	var child0IsJoin, child1IsJoin bool
	var childJoin PhysicalJoin
	var childJoinGroup []base.PhysicalPlan
	if childJoin, child0IsJoin = p.Children()[0].(PhysicalJoin); child0IsJoin {
		childJoinGroup = extractOrderedPhysicalJoinGroup(childJoin, visitedIDs, depth+1)
	}
	if childJoin, child1IsJoin = p.Children()[1].(PhysicalJoin); child1IsJoin {
		childJoinGroup = extractOrderedPhysicalJoinGroup(childJoin, visitedIDs, depth+1)
	}

	// case 1 - bushy join: not supported now, also should not appear now
	if child0IsJoin && child1IsJoin {
		return nil
	}
	// case 2 - leaf join operator: initialize the join group with the two children
	if !child0IsJoin && !child1IsJoin {
		// preallocate the slice based on the number of join operators to avoid reallocations
		orderedJoinGroup := make([]base.PhysicalPlan, 0, depth+1)
		orderedJoinGroup = append(orderedJoinGroup, p.Children()[0], p.Children()[1])
		return orderedJoinGroup
	}
	// case 3 - non-leaf join operator: append the non-join child to the join group from the Join child
	if len(childJoinGroup) < 2 {
		return nil
	}
	var orderedJoinGroup []base.PhysicalPlan
	if child0IsJoin {
		orderedJoinGroup = append(childJoinGroup, p.Children()[1])
	} else {
		orderedJoinGroup = append(childJoinGroup, p.Children()[0])
	}
	return orderedJoinGroup
}<|MERGE_RESOLUTION|>--- conflicted
+++ resolved
@@ -201,23 +201,18 @@
 			})
 		}
 	case *PhysicalMergeJoin:
-<<<<<<< HEAD
 		hint := genJoinMethodHintForSinglePhysicalJoin(
 			p.SCtx(),
 			h.HintSMJ,
 			p.QueryBlockOffset(),
 			nodeType,
 			false,
-			pp.children...,
+			pp.Children()...,
 		)
-=======
-		hint := genJoinMethodHintForSinglePhysicalJoin(p.SCtx(), h.HintSMJ, p.QueryBlockOffset(), nodeType, pp.Children()...)
->>>>>>> 240702ef
 		if hint != nil {
 			res = append(res, hint)
 		}
 	case *PhysicalHashJoin:
-<<<<<<< HEAD
 		// For semi join, hash_join_[build|probe] is not supported. See getHashJoins() for details.
 		if pp.JoinType.IsSemiJoin() {
 			hint := genJoinMethodHintForSinglePhysicalJoin(
@@ -226,7 +221,7 @@
 				p.QueryBlockOffset(),
 				nodeType,
 				false,
-				pp.children...,
+				pp.Children()...,
 			)
 			if hint != nil {
 				res = append(res, hint)
@@ -235,11 +230,11 @@
 		}
 		var buildSideChild, probeSideChild base.PhysicalPlan
 		if pp.RightIsBuildSide() {
-			buildSideChild = pp.children[1]
-			probeSideChild = pp.children[0]
+			buildSideChild = pp.Children()[1]
+			probeSideChild = pp.Children()[0]
 		} else {
-			buildSideChild = pp.children[0]
-			probeSideChild = pp.children[1]
+			buildSideChild = pp.Children()[0]
+			probeSideChild = pp.Children()[1]
 		}
 		hint := genJoinMethodHintForSinglePhysicalJoin(
 			p.SCtx(),
@@ -250,10 +245,6 @@
 			buildSideChild,
 			probeSideChild,
 		)
-=======
-		// TODO: support the hash_join_build and hash_join_probe hint for auto capture
-		hint := genJoinMethodHintForSinglePhysicalJoin(p.SCtx(), h.HintHJ, p.QueryBlockOffset(), nodeType, pp.Children()...)
->>>>>>> 240702ef
 		if hint != nil {
 			res = append(res, hint)
 		} else {
@@ -272,53 +263,41 @@
 			}
 		}
 	case *PhysicalIndexJoin:
-<<<<<<< HEAD
 		hint := genJoinMethodHintForSinglePhysicalJoin(
 			p.SCtx(),
 			h.HintINLJ,
 			p.QueryBlockOffset(),
 			nodeType,
 			true,
-			pp.children[pp.InnerChildIdx],
-			pp.children[1-pp.InnerChildIdx],
+			pp.Children()[pp.InnerChildIdx],
+			pp.Children()[1-pp.InnerChildIdx],
 		)
-=======
-		hint := genJoinMethodHintForSinglePhysicalJoin(p.SCtx(), h.HintINLJ, p.QueryBlockOffset(), nodeType, pp.Children()[pp.InnerChildIdx])
->>>>>>> 240702ef
 		if hint != nil {
 			res = append(res, hint)
 		}
 	case *PhysicalIndexMergeJoin:
-<<<<<<< HEAD
 		hint := genJoinMethodHintForSinglePhysicalJoin(
 			p.SCtx(),
 			h.HintINLMJ,
 			p.QueryBlockOffset(),
 			nodeType,
 			true,
-			pp.children[pp.InnerChildIdx],
-			pp.children[1-pp.InnerChildIdx],
+			pp.Children()[pp.InnerChildIdx],
+			pp.Children()[1-pp.InnerChildIdx],
 		)
-=======
-		hint := genJoinMethodHintForSinglePhysicalJoin(p.SCtx(), h.HintINLMJ, p.QueryBlockOffset(), nodeType, pp.Children()[pp.InnerChildIdx])
->>>>>>> 240702ef
 		if hint != nil {
 			res = append(res, hint)
 		}
 	case *PhysicalIndexHashJoin:
-<<<<<<< HEAD
 		hint := genJoinMethodHintForSinglePhysicalJoin(
 			p.SCtx(),
 			h.HintINLHJ,
 			p.QueryBlockOffset(),
 			nodeType,
 			true,
-			pp.children[pp.InnerChildIdx],
-			pp.children[1-pp.InnerChildIdx],
+			pp.Children()[pp.InnerChildIdx],
+			pp.Children()[1-pp.InnerChildIdx],
 		)
-=======
-		hint := genJoinMethodHintForSinglePhysicalJoin(p.SCtx(), h.HintINLHJ, p.QueryBlockOffset(), nodeType, pp.Children()[pp.InnerChildIdx])
->>>>>>> 240702ef
 		if hint != nil {
 			res = append(res, hint)
 		}
