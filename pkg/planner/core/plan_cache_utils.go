--- conflicted
+++ resolved
@@ -127,16 +127,8 @@
 	}
 
 	prepared := &ast.Prepared{
-<<<<<<< HEAD
-		Stmt:          paramStmt,
-		StmtType:      ast.GetStmtLabel(paramStmt),
-		Params:        extractor.markers,
-		SchemaVersion: ret.InfoSchema.SchemaMetaVersion(),
-		RelateVersion: make(map[int64]uint64),
-=======
 		Stmt:     paramStmt,
 		StmtType: ast.GetStmtLabel(paramStmt),
->>>>>>> da775f61
 	}
 	normalizedSQL, digest := parser.NormalizeDigest(prepared.Stmt.Text())
 
@@ -202,6 +194,7 @@
 	})
 	dbName := make([]model.CIStr, 0, len(mdlMap))
 	tbls := make([]table.Table, 0, len(mdlMap))
+	relateVersion := make(map[int64]uint64, len(mdlMap))
 	for id := range mdlMap {
 		tbl, ok := is.TableByID(id)
 		if !ok {
@@ -215,7 +208,7 @@
 		}
 		dbName = append(dbName, db.Name)
 		tbls = append(tbls, tbl)
-		prepared.RelateVersion[id] = tbl.Meta().TableVersion
+		relateVersion[id] = tbl.Meta().TableVersion
 	}
 
 	preparedObj := &PlanCacheStmt{
@@ -230,13 +223,11 @@
 		StmtCacheable:       cacheable,
 		UncacheableReason:   reason,
 		QueryFeatures:       features,
-<<<<<<< HEAD
 		dbName:              dbName,
 		tbls:                tbls,
-=======
 		SchemaVersion:       ret.InfoSchema.SchemaMetaVersion(),
+		RelateVersion:       relateVersion,
 		Params:              extractor.markers,
->>>>>>> da775f61
 	}
 	if err = CheckPreparedPriv(sctx, preparedObj, ret.InfoSchema); err != nil {
 		return nil, nil, 0, err
@@ -525,6 +516,7 @@
 
 	// below fields are for PointGet short path
 	SchemaVersion int64
+	RelateVersion map[int64]uint64
 
 	StmtCacheable     bool   // Whether this stmt is cacheable.
 	UncacheableReason string // Why this stmt is uncacheable.
