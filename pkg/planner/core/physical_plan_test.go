--- conflicted
+++ resolved
@@ -229,13 +229,9 @@
 }
 
 func TestMPPHintsWithBinding(t *testing.T) {
-<<<<<<< HEAD
 	t.SkipNow()
 	t.Name()
-	store := testkit.CreateMockStore(t, coretestsdk.WithMockTiFlash(2))
-=======
 	store := testkit.CreateMockStore(t, mockstore.WithMockTiFlash(2))
->>>>>>> 5e6b8183
 	tk := testkit.NewTestKit(t, store)
 	tk.MustExec("use test")
 	tk.MustExec("set tidb_cost_model_version=2")
@@ -458,12 +454,8 @@
 }
 
 func TestPhysicalTableScanExtractCorrelatedCols(t *testing.T) {
-<<<<<<< HEAD
 	t.SkipNow()
-	store := testkit.CreateMockStore(t, coretestsdk.WithMockTiFlash(2))
-=======
 	store := testkit.CreateMockStore(t, mockstore.WithMockTiFlash(2))
->>>>>>> 5e6b8183
 	tk := testkit.NewTestKit(t, store)
 	tk.MustExec("use test")
 	tk.MustExec("create table t1 (id int, client_type tinyint, client_no char(18), taxpayer_no varchar(50), status tinyint, update_time datetime)")
