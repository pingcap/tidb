--- conflicted
+++ resolved
@@ -546,8 +546,7 @@
 	// make sure the correlated columns are extracted correctly
 	correlated := ts.ExtractCorrelatedCols()
 	require.Equal(t, 1, len(correlated))
-<<<<<<< HEAD
-	require.Equal(t, "test.t2.company_no", correlated[0].String())
+	require.Equal(t, "test.t2.company_no", correlated[0].StringWithCtx(false))
 }
 
 func TestAvoidColumnEvaluatorForProjBelowUnion(t *testing.T) {
@@ -621,7 +620,4 @@
 	for _, sql := range testCases {
 		checkResult(sql)
 	}
-=======
-	require.Equal(t, "test.t2.company_no", correlated[0].StringWithCtx(false))
->>>>>>> 8e577975
 }