// Copyright 2017 PingCAP, Inc.
//
// Licensed under the Apache License, Version 2.0 (the "License");
// you may not use this file except in compliance with the License.
// You may obtain a copy of the License at
//
//     http://www.apache.org/licenses/LICENSE-2.0
//
// Unless required by applicable law or agreed to in writing, software
// distributed under the License is distributed on an "AS IS" BASIS,
// WITHOUT WARRANTIES OR CONDITIONS OF ANY KIND, either express or implied.
// See the License for the specific language governing permissions and
// limitations under the License.

package core_test

import (
	"context"
	"fmt"
	"math"
	"testing"

	"github.com/pingcap/errors"
	"github.com/pingcap/tidb/pkg/domain"
	"github.com/pingcap/tidb/pkg/expression"
	"github.com/pingcap/tidb/pkg/infoschema"
	"github.com/pingcap/tidb/pkg/kv"
	"github.com/pingcap/tidb/pkg/parser"
	"github.com/pingcap/tidb/pkg/parser/ast"
	"github.com/pingcap/tidb/pkg/parser/model"
	"github.com/pingcap/tidb/pkg/parser/terror"
	"github.com/pingcap/tidb/pkg/planner"
	"github.com/pingcap/tidb/pkg/planner/core"
	"github.com/pingcap/tidb/pkg/planner/core/internal"
	"github.com/pingcap/tidb/pkg/planner/property"
	"github.com/pingcap/tidb/pkg/planner/util"
	"github.com/pingcap/tidb/pkg/session"
	"github.com/pingcap/tidb/pkg/testkit"
	"github.com/pingcap/tidb/pkg/testkit/external"
	"github.com/pingcap/tidb/pkg/util/dbterror/plannererrors"
	"github.com/pingcap/tipb/go-tipb"
	"github.com/stretchr/testify/require"
)

func TestAnalyzeBuildSucc(t *testing.T) {
	store := testkit.CreateMockStore(t)
	tk := testkit.NewTestKit(t, store)
	tk.MustExec("use test")
	tk.MustExec("create table t(a int)")
	tests := []struct {
		sql      string
		succ     bool
		statsVer int
	}{
		{
			sql:      "analyze table t with 0.1 samplerate",
			succ:     true,
			statsVer: 2,
		},
		{
			sql:      "analyze table t with 0.1 samplerate",
			succ:     false,
			statsVer: 1,
		},
		{
			sql:      "analyze table t with 10 samplerate",
			succ:     false,
			statsVer: 2,
		},
		{
			sql:      "analyze table t with 0.1 samplerate, 100000 samples",
			succ:     false,
			statsVer: 2,
		},
		{
			sql:      "analyze table t with 0.1 samplerate, 100000 samples",
			succ:     false,
			statsVer: 1,
		},
	}

	p := parser.New()
	is := infoschema.MockInfoSchema([]*model.TableInfo{core.MockSignedTable(), core.MockUnsignedTable()})
	for i, tt := range tests {
		comment := fmt.Sprintf("The %v-th test failed", i)
		tk.MustExec(fmt.Sprintf("set @@tidb_analyze_version=%v", tt.statsVer))

		stmt, err := p.ParseOneStmt(tt.sql, "", "")
		if tt.succ {
			require.NoError(t, err, comment)
		} else if err != nil {
			continue
		}
		err = core.Preprocess(context.Background(), tk.Session(), stmt, core.WithPreprocessorReturn(&core.PreprocessorReturn{InfoSchema: is}))
		require.NoError(t, err)
		_, _, err = planner.Optimize(context.Background(), tk.Session(), stmt, is)
		if tt.succ {
			require.NoError(t, err, comment)
		} else {
			require.Error(t, err, comment)
		}
	}
}

func TestAnalyzeSetRate(t *testing.T) {
	store := testkit.CreateMockStore(t)

	tk := testkit.NewTestKit(t, store)
	tk.MustExec("use test")
	tk.MustExec("create table t(a int)")
	tests := []struct {
		sql  string
		rate float64
	}{
		{
			sql:  "analyze table t",
			rate: -1,
		},
		{
			sql:  "analyze table t with 0.1 samplerate",
			rate: 0.1,
		},
		{
			sql:  "analyze table t with 10000 samples",
			rate: -1,
		},
	}

	p := parser.New()
	is := infoschema.MockInfoSchema([]*model.TableInfo{core.MockSignedTable(), core.MockUnsignedTable()})
	for i, tt := range tests {
		comment := fmt.Sprintf("The %v-th test failed", i)
		stmt, err := p.ParseOneStmt(tt.sql, "", "")
		require.NoError(t, err, comment)

		err = core.Preprocess(context.Background(), tk.Session(), stmt, core.WithPreprocessorReturn(&core.PreprocessorReturn{InfoSchema: is}))
		require.NoError(t, err, comment)
		p, _, err := planner.Optimize(context.Background(), tk.Session(), stmt, is)
		require.NoError(t, err, comment)
		ana := p.(*core.Analyze)
		require.Equal(t, tt.rate, math.Float64frombits(ana.Opts[ast.AnalyzeOptSampleRate]))
	}
}

type overrideStore struct{ kv.Storage }

func (store overrideStore) GetClient() kv.Client {
	cli := store.Storage.GetClient()
	return overrideClient{cli}
}

type overrideClient struct{ kv.Client }

func (cli overrideClient) IsRequestTypeSupported(_, _ int64) bool {
	return false
}

func TestRequestTypeSupportedOff(t *testing.T) {
	store := testkit.CreateMockStore(t)
	se, err := session.CreateSession4Test(overrideStore{store})
	require.NoError(t, err)
	_, err = se.Execute(context.Background(), "use test")
	require.NoError(t, err)

	sql := "select * from t where a in (1, 10, 20)"
	expect := "TableReader(Table(t))->Sel([in(test.t.a, 1, 10, 20)])"

	is := infoschema.MockInfoSchema([]*model.TableInfo{core.MockSignedTable(), core.MockUnsignedTable()})
	stmt, err := parser.New().ParseOneStmt(sql, "", "")
	require.NoError(t, err)
	p, _, err := planner.Optimize(context.TODO(), se, stmt, is)
	require.NoError(t, err)
	require.Equal(t, expect, core.ToString(p), fmt.Sprintf("sql: %s", sql))
}

func TestDoSubQuery(t *testing.T) {
	store := testkit.CreateMockStore(t)

	tk := testkit.NewTestKit(t, store)
	tk.MustExec("use test")

	tests := []struct {
		sql  string
		best string
	}{
		{
			sql:  "do 1 in (select a from t)",
			best: "LeftHashJoin{Dual->PointGet(Handle(t.a)1)}->Projection",
		},
	}

	p := parser.New()
	is := infoschema.MockInfoSchema([]*model.TableInfo{core.MockSignedTable(), core.MockUnsignedTable()})

	for _, tt := range tests {
		comment := fmt.Sprintf("for %s", tt.sql)
		stmt, err := p.ParseOneStmt(tt.sql, "", "")
		require.NoError(t, err, comment)
		p, _, err := planner.Optimize(context.TODO(), tk.Session(), stmt, is)
		require.NoError(t, err)
		require.Equal(t, tt.best, core.ToString(p), comment)
	}
}

func TestIndexLookupCartesianJoin(t *testing.T) {
	store := testkit.CreateMockStore(t)
	tk := testkit.NewTestKit(t, store)
	tk.MustExec("use test")

	stmt, err := parser.New().ParseOneStmt("select /*+ TIDB_INLJ(t1, t2) */ * from t t1 join t t2", "", "")
	require.NoError(t, err)

	is := infoschema.MockInfoSchema([]*model.TableInfo{core.MockSignedTable(), core.MockUnsignedTable()})
	p, _, err := planner.Optimize(context.TODO(), tk.Session(), stmt, is)
	require.NoError(t, err)
	require.Equal(t, "LeftHashJoin{TableReader(Table(t))->TableReader(Table(t))}", core.ToString(p))

	warnings := tk.Session().GetSessionVars().StmtCtx.GetWarnings()
	lastWarn := warnings[len(warnings)-1]
	err = plannererrors.ErrInternal.GenWithStack("TIDB_INLJ hint is inapplicable without column equal ON condition")
	require.True(t, terror.ErrorEqual(err, lastWarn.Err))
}

func TestMPPHintsWithBinding(t *testing.T) {
	store := testkit.CreateMockStore(t, internal.WithMockTiFlash(2))
	tk := testkit.NewTestKit(t, store)
	tk.MustExec("use test")
	tk.MustExec("set tidb_cost_model_version=2")
	tk.MustExec("create table t (a int, b int, c int)")
	tk.MustExec("alter table t set tiflash replica 1")
	tk.MustExec("set @@session.tidb_allow_mpp=ON")
	tb := external.GetTableByName(t, tk, "test", "t")
	err := domain.GetDomain(tk.Session()).DDL().UpdateTableReplicaInfo(tk.Session(), tb.Meta().ID, true)
	require.NoError(t, err)

	tk.MustExec("explain select a, sum(b) from t group by a, c")
	tk.MustQuery("select @@last_plan_from_binding").Check(testkit.Rows("0"))
	tk.MustExec("create global binding for select a, sum(b) from t group by a, c using select /*+ read_from_storage(tiflash[t]), MPP_1PHASE_AGG() */ a, sum(b) from t group by a, c;")
	tk.MustExec("explain select a, sum(b) from t group by a, c")
	tk.MustQuery("select @@last_plan_from_binding").Check(testkit.Rows("1"))
	res := tk.MustQuery("show global bindings").Rows()
	require.Equal(t, res[0][0], "select `a` , sum ( `b` ) from `test` . `t` group by `a` , `c`")
	require.Equal(t, res[0][1], "SELECT /*+ read_from_storage(tiflash[`t`]) MPP_1PHASE_AGG()*/ `a`,sum(`b`) FROM `test`.`t` GROUP BY `a`,`c`")
	tk.MustExec("create global binding for select a, sum(b) from t group by a, c using select /*+ read_from_storage(tiflash[t]), MPP_2PHASE_AGG() */ a, sum(b) from t group by a, c;")
	tk.MustExec("explain select a, sum(b) from t group by a, c")
	tk.MustQuery("select @@last_plan_from_binding").Check(testkit.Rows("1"))
	res = tk.MustQuery("show global bindings").Rows()
	require.Equal(t, res[0][0], "select `a` , sum ( `b` ) from `test` . `t` group by `a` , `c`")
	require.Equal(t, res[0][1], "SELECT /*+ read_from_storage(tiflash[`t`]) MPP_2PHASE_AGG()*/ `a`,sum(`b`) FROM `test`.`t` GROUP BY `a`,`c`")
	tk.MustExec("drop global binding for select a, sum(b) from t group by a, c;")
	res = tk.MustQuery("show global bindings").Rows()
	require.Equal(t, len(res), 0)

	tk.MustExec("explain select * from t t1, t t2 where t1.a=t2.a")
	tk.MustQuery("select @@last_plan_from_binding").Check(testkit.Rows("0"))
	tk.MustExec("create global binding for select * from t t1, t t2 where t1.a=t2.a using select /*+ read_from_storage(tiflash[t1, t2]), shuffle_join(t1, t2) */ * from t t1, t t2 where t1.a=t2.a")
	tk.MustExec("explain select * from t t1, t t2 where t1.a=t2.a")
	tk.MustQuery("select @@last_plan_from_binding").Check(testkit.Rows("1"))
	res = tk.MustQuery("show global bindings").Rows()
	require.Equal(t, res[0][0], "select * from ( `test` . `t` as `t1` ) join `test` . `t` as `t2` where `t1` . `a` = `t2` . `a`")
	require.Equal(t, res[0][1], "SELECT /*+ read_from_storage(tiflash[`t1`, `t2`]) shuffle_join(`t1`, `t2`)*/ * FROM (`test`.`t` AS `t1`) JOIN `test`.`t` AS `t2` WHERE `t1`.`a` = `t2`.`a`")
	tk.MustExec("create global binding for select * from t t1, t t2 where t1.a=t2.a using select /*+ read_from_storage(tiflash[t1, t2]), broadcast_join(t1, t2) */ * from t t1, t t2 where t1.a=t2.a;")
	tk.MustExec("explain select * from t t1, t t2 where t1.a=t2.a")
	tk.MustQuery("select @@last_plan_from_binding").Check(testkit.Rows("1"))
	res = tk.MustQuery("show global bindings").Rows()
	require.Equal(t, res[0][0], "select * from ( `test` . `t` as `t1` ) join `test` . `t` as `t2` where `t1` . `a` = `t2` . `a`")
	require.Equal(t, res[0][1], "SELECT /*+ read_from_storage(tiflash[`t1`, `t2`]) broadcast_join(`t1`, `t2`)*/ * FROM (`test`.`t` AS `t1`) JOIN `test`.`t` AS `t2` WHERE `t1`.`a` = `t2`.`a`")
	tk.MustExec("drop global binding for select * from t t1, t t2 where t1.a=t2.a;")
	res = tk.MustQuery("show global bindings").Rows()
	require.Equal(t, len(res), 0)
}

func TestJoinHintCompatibilityWithBinding(t *testing.T) {
	store := testkit.CreateMockStore(t, internal.WithMockTiFlash(2))
	tk := testkit.NewTestKit(t, store)
	tk.MustExec("use test")
	tk.MustExec("set tidb_cost_model_version=2")
	tk.MustExec("create table t (a int, b int, c int, index idx_a(a), index idx_b(b))")
	tb := external.GetTableByName(t, tk, "test", "t")
	err := domain.GetDomain(tk.Session()).DDL().UpdateTableReplicaInfo(tk.Session(), tb.Meta().ID, true)
	require.NoError(t, err)

	tk.MustExec("select * from t t1 join t t2 join t t3 where t1.a = t2.a and t2.b = t3.b;")
	tk.MustQuery("select @@last_plan_from_binding").Check(testkit.Rows("0"))
	tk.MustExec("select /*+ leading(t2), hash_join(t2) */ * from t t1 join t t2 join t t3 where t1.a = t2.a and t2.b = t3.b;")
	tk.MustQuery("show warnings").Check(testkit.Rows())
	tk.MustExec("create global binding for select * from t t1 join t t2 join t t3 where t1.a = t2.a and t2.b = t3.b using select /*+ leading(t2), hash_join(t2) */ * from t t1 join t t2 join t t3 where t1.a = t2.a and t2.b = t3.b;")
	tk.MustExec("select * from t t1 join t t2 join t t3 where t1.a = t2.a and t2.b = t3.b;")
	tk.MustQuery("select @@last_plan_from_binding").Check(testkit.Rows("1"))
	res := tk.MustQuery("show global bindings").Rows()
	require.Equal(t, res[0][0], "select * from ( `test` . `t` as `t1` join `test` . `t` as `t2` ) join `test` . `t` as `t3` where `t1` . `a` = `t2` . `a` and `t2` . `b` = `t3` . `b`")
	require.Equal(t, res[0][1], "SELECT /*+ leading(`t2`) hash_join(`t2`)*/ * FROM (`test`.`t` AS `t1` JOIN `test`.`t` AS `t2`) JOIN `test`.`t` AS `t3` WHERE `t1`.`a` = `t2`.`a` AND `t2`.`b` = `t3`.`b`")
	tk.MustExec("select * from t t1 join t t2 join t t3 where t1.a = t2.a and t2.b = t3.b;")
	tk.MustQuery("show warnings").Check(testkit.Rows())
	tk.MustExec("drop global binding for select * from t t1 join t t2 join t t3 where t1.a = t2.a and t2.b = t3.b;")
	res = tk.MustQuery("show global bindings").Rows()
	require.Equal(t, len(res), 0)
}

func TestJoinHintCompatibilityWithVariable(t *testing.T) {
	store := testkit.CreateMockStore(t)
	tk := testkit.NewTestKit(t, store)
	tk.MustExec("use test")
	tk.MustExec("set tidb_cost_model_version=2")
	tk.MustExec("create table t (a int, b int, c int, index idx_a(a), index idx_b(b))")
	tb := external.GetTableByName(t, tk, "test", "t")
	err := domain.GetDomain(tk.Session()).DDL().UpdateTableReplicaInfo(tk.Session(), tb.Meta().ID, true)
	require.NoError(t, err)

	tk.MustExec("select /*+ leading(t2), hash_join(t2) */ * from t t1 join t t2 join t t3 where t1.a = t2.a and t2.b = t3.b;")
	tk.MustQuery("show warnings").Check(testkit.Rows())

	tk.MustExec("set @@session.tidb_opt_advanced_join_hint=0")
	tk.MustExec("select /*+ leading(t2), hash_join(t2) */ * from t t1 join t t2 join t t3 where t1.a = t2.a and t2.b = t3.b;")
	res := tk.MustQuery("show warnings").Rows()
	require.Equal(t, len(res) > 0, true)
}

func TestHintAlias(t *testing.T) {
	store := testkit.CreateMockStore(t)

	tk := testkit.NewTestKit(t, store)
	tk.MustExec("use test")

	tests := []struct {
		sql1 string
		sql2 string
	}{
		{
			sql1: "select /*+ TIDB_SMJ(t1) */ t1.a, t1.b from t t1, (select /*+ TIDB_INLJ(t3) */ t2.a from t t2, t t3 where t2.a = t3.c) s where t1.a=s.a",
			sql2: "select /*+ MERGE_JOIN(t1) */ t1.a, t1.b from t t1, (select /*+ INL_JOIN(t3) */ t2.a from t t2, t t3 where t2.a = t3.c) s where t1.a=s.a",
		},
		{
			sql1: "select /*+ TIDB_HJ(t1) */ t1.a, t1.b from t t1, (select /*+ TIDB_SMJ(t2) */ t2.a from t t2, t t3 where t2.a = t3.c) s where t1.a=s.a",
			sql2: "select /*+ HASH_JOIN(t1) */ t1.a, t1.b from t t1, (select /*+ MERGE_JOIN(t2) */ t2.a from t t2, t t3 where t2.a = t3.c) s where t1.a=s.a",
		},
		{
			sql1: "select /*+ TIDB_INLJ(t1) */ t1.a, t1.b from t t1, (select /*+ TIDB_HJ(t2) */ t2.a from t t2, t t3 where t2.a = t3.c) s where t1.a=s.a",
			sql2: "select /*+ INL_JOIN(t1) */ t1.a, t1.b from t t1, (select /*+ HASH_JOIN(t2) */ t2.a from t t2, t t3 where t2.a = t3.c) s where t1.a=s.a",
		},
	}
	ctx := context.TODO()
	p := parser.New()
	is := infoschema.MockInfoSchema([]*model.TableInfo{core.MockSignedTable(), core.MockUnsignedTable()})

	for i, tt := range tests {
		comment := fmt.Sprintf("case:%v sql1:%s sql2:%s", i, tt.sql1, tt.sql2)
		stmt1, err := p.ParseOneStmt(tt.sql1, "", "")
		require.NoError(t, err, comment)
		stmt2, err := p.ParseOneStmt(tt.sql2, "", "")
		require.NoError(t, err, comment)

		p1, _, err := planner.Optimize(ctx, tk.Session(), stmt1, is)
		require.NoError(t, err)
		p2, _, err := planner.Optimize(ctx, tk.Session(), stmt2, is)
		require.NoError(t, err)

		require.Equal(t, core.ToString(p2), core.ToString(p1))
	}
}

func TestDAGPlanBuilderSplitAvg(t *testing.T) {
	store := testkit.CreateMockStore(t)

	tk := testkit.NewTestKit(t, store)
	tk.MustExec("use test")
	tk.MustExec("set tidb_cost_model_version=2")
	tests := []struct {
		sql  string
		plan string
	}{
		{
			sql:  "select avg(a),avg(b),avg(c) from t",
			plan: "TableReader(Table(t)->HashAgg)->HashAgg",
		},
		{
			sql:  "select /*+ HASH_AGG() */ avg(a),avg(b),avg(c) from t",
			plan: "TableReader(Table(t)->HashAgg)->HashAgg",
		},
	}

	p := parser.New()
	is := infoschema.MockInfoSchema([]*model.TableInfo{core.MockSignedTable(), core.MockUnsignedTable()})

	for _, tt := range tests {
		comment := fmt.Sprintf("for %s", tt.sql)
		stmt, err := p.ParseOneStmt(tt.sql, "", "")
		require.NoError(t, err, comment)

		err = core.Preprocess(context.Background(), tk.Session(), stmt, core.WithPreprocessorReturn(&core.PreprocessorReturn{InfoSchema: is}))
		require.NoError(t, err)
		p, _, err := planner.Optimize(context.TODO(), tk.Session(), stmt, is)
		require.NoError(t, err, comment)

		require.Equal(t, tt.plan, core.ToString(p), comment)
		root, ok := p.(core.PhysicalPlan)
		if !ok {
			continue
		}
		testDAGPlanBuilderSplitAvg(t, root)
	}
}

func testDAGPlanBuilderSplitAvg(t *testing.T, root core.PhysicalPlan) {
	if p, ok := root.(*core.PhysicalTableReader); ok {
		if p.TablePlans != nil {
			baseAgg := p.TablePlans[len(p.TablePlans)-1]
			if agg, ok := baseAgg.(*core.PhysicalHashAgg); ok {
				for i, aggfunc := range agg.AggFuncs {
					require.Equal(t, aggfunc.RetTp, agg.Schema().Columns[i].RetType)
				}
			}
			if agg, ok := baseAgg.(*core.PhysicalStreamAgg); ok {
				for i, aggfunc := range agg.AggFuncs {
					require.Equal(t, aggfunc.RetTp, agg.Schema().Columns[i].RetType)
				}
			}
		}
	}

	childs := root.Children()
	if childs == nil {
		return
	}
	for _, son := range childs {
		testDAGPlanBuilderSplitAvg(t, son)
	}
}

func TestPhysicalPlanMemoryTrace(t *testing.T) {
	// PhysicalSort
	ls := core.PhysicalSort{}
	size := ls.MemoryUsage()
	ls.ByItems = append(ls.ByItems, &util.ByItems{})
	require.Greater(t, ls.MemoryUsage(), size)

	// PhysicalProperty
	pp := property.PhysicalProperty{}
	size = pp.MemoryUsage()
	pp.MPPPartitionCols = append(pp.MPPPartitionCols, &property.MPPPartitionColumn{})
	require.Greater(t, pp.MemoryUsage(), size)
}

func TestPhysicalTableScanExtractCorrelatedCols(t *testing.T) {
	store := testkit.CreateMockStore(t, internal.WithMockTiFlash(2))
	tk := testkit.NewTestKit(t, store)
	tk.MustExec("use test")
	tk.MustExec("create table t1 (id int, client_type tinyint, client_no char(18), taxpayer_no varchar(50), status tinyint, update_time datetime)")
	tk.MustExec("alter table t1 set tiflash replica 1")
	tb := external.GetTableByName(t, tk, "test", "t1")
	err := domain.GetDomain(tk.Session()).DDL().UpdateTableReplicaInfo(tk.Session(), tb.Meta().ID, true)
	require.NoError(t, err)
	tk.MustExec("create table t2 (id int, company_no char(18), name varchar(200), tax_registry_no varchar(30))")
	tk.MustExec("insert into t1(id, taxpayer_no, client_no, client_type, status, update_time) values (1, 'TAX001', 'Z9005', 1, 1, '2024-02-18 10:00:00'), (2, 'TAX002', 'Z9005', 1, 0, '2024-02-18 09:00:00'), (3, 'TAX003', 'Z9005', 2, 1, '2024-02-18 08:00:00'), (4, 'TAX004', 'Z9006', 1, 1, '2024-02-18 12:00:00')")
	tk.MustExec("insert into t2(id, company_no, name, tax_registry_no) values (1, 'Z9005', 'AA', 'aaa'), (2, 'Z9006', 'BB', 'bbb'), (3, 'Z9007', 'CC', 'ccc')")

	sql := "select company_no, ifnull((select /*+ read_from_storage(tiflash[test.t1]) */ taxpayer_no from test.t1 where client_no = c.company_no and client_type = 1 and status = 1 order by update_time desc limit 1), tax_registry_no) as tax_registry_no from test.t2 c where company_no = 'Z9005' limit 1"
	tk.MustExec(sql)
	info := tk.Session().ShowProcess()
	require.NotNil(t, info)
	p, ok := info.Plan.(core.Plan)
	require.True(t, ok)

	var findSelection func(p core.Plan) *core.PhysicalSelection
	findSelection = func(p core.Plan) *core.PhysicalSelection {
		if p == nil {
			return nil
		}
		switch v := p.(type) {
		case *core.PhysicalSelection:
			if len(v.Children()) == 1 {
				if ts, ok := v.Children()[0].(*core.PhysicalTableScan); ok && ts.Table.Name.L == "t1" {
					return v
				}
			}
			return nil
		case *core.PhysicalTableReader:
			for _, child := range v.TablePlans {
				if sel := findSelection(child); sel != nil {
					return sel
				}
			}
			return nil
		default:
			physicayPlan := p.(core.PhysicalPlan)
			for _, child := range physicayPlan.Children() {
				if sel := findSelection(child); sel != nil {
					return sel
				}
			}
			return nil
		}
	}
	sel := findSelection(p)
	require.NotNil(t, sel)
	ts := sel.Children()[0].(*core.PhysicalTableScan)
	require.NotNil(t, ts)
	// manually push down the condition `client_no = c.company_no`
	var selected expression.Expression
	for _, cond := range sel.Conditions {
		if sf, ok := cond.(*expression.ScalarFunction); ok && sf.Function.PbCode() == tipb.ScalarFuncSig_EQString {
			selected = cond
			break
		}
	}
	if selected != nil {
		core.PushedDown(sel, ts, []expression.Expression{selected}, 0.1)
	}

	pb, err := ts.ToPB(tk.Session().GetPlanCtx(), kv.TiFlash)
	require.NoError(t, err)
	// make sure the pushed down filter condition is correct
	require.Equal(t, 1, len(pb.TblScan.PushedDownFilterConditions))
	require.Equal(t, tipb.ExprType_ColumnRef, pb.TblScan.PushedDownFilterConditions[0].Children[0].Tp)
	// make sure the correlated columns are extracted correctly
	correlated := ts.ExtractCorrelatedCols()
	require.Equal(t, 1, len(correlated))
<<<<<<< HEAD
	require.Equal(t, "test.t2.company_no", correlated[0].StringWithCtx(errors.RedactLogDisable))
}

func TestExchangeSenderResolveIndices(t *testing.T) {
	schemaCols1 := make([]*expression.Column, 0, 4)
	schemaCols1 = append(schemaCols1, &expression.Column{UniqueID: 1})
	schemaCols1 = append(schemaCols1, &expression.Column{UniqueID: 2})
	schemaCols1 = append(schemaCols1, &expression.Column{UniqueID: 3})
	schemaCols1 = append(schemaCols1, &expression.Column{UniqueID: 4})
	schema1 := expression.NewSchema(schemaCols1...)

	schemaCols2 := make([]*expression.Column, 0, 2)
	schemaCols2 = append(schemaCols2, &expression.Column{UniqueID: 3})
	schemaCols2 = append(schemaCols2, &expression.Column{UniqueID: 4})
	schema2 := expression.NewSchema(schemaCols2...)

	partitionCol1 := &property.MPPPartitionColumn{Col: &expression.Column{UniqueID: 4}}

	// two exchange sender share the same MPPPartitionColumn
	exchangeSender1 := &core.PhysicalExchangeSender{
		HashCols: []*property.MPPPartitionColumn{partitionCol1},
	}
	exchangeSender2 := &core.PhysicalExchangeSender{
		HashCols: []*property.MPPPartitionColumn{partitionCol1},
	}

	err := exchangeSender1.ResolveIndicesItselfWithSchema(schema1)
	require.NoError(t, err)

	err = exchangeSender2.ResolveIndicesItselfWithSchema(schema2)
	require.NoError(t, err)

	// after resolving, the partition col in two different exchange sender should have different index
	require.NotEqual(t, exchangeSender1.HashCols[0].Col.Index, exchangeSender2.HashCols[0].Col.Index)
=======
	require.Equal(t, "test.t2.company_no", correlated[0].String())
}

func TestAvoidColumnEvaluatorForProjBelowUnion(t *testing.T) {
	store := testkit.CreateMockStore(t)
	tk := testkit.NewTestKit(t, store)

	getPhysicalPlan := func(sql string) base.Plan {
		tk.MustExec(sql)
		info := tk.Session().ShowProcess()
		require.NotNil(t, info)
		p, ok := info.Plan.(base.Plan)
		require.True(t, ok)
		return p
	}

	var findProjBelowUnion func(p base.Plan) (projsBelowUnion, normalProjs []*core.PhysicalProjection)
	findProjBelowUnion = func(p base.Plan) (projsBelowUnion, normalProjs []*core.PhysicalProjection) {
		if p == nil {
			return projsBelowUnion, normalProjs
		}
		switch v := p.(type) {
		case *core.PhysicalUnionAll:
			for _, child := range v.Children() {
				if proj, ok := child.(*core.PhysicalProjection); ok {
					projsBelowUnion = append(projsBelowUnion, proj)
				}
			}
		default:
			for _, child := range p.(base.PhysicalPlan).Children() {
				if proj, ok := child.(*core.PhysicalProjection); ok {
					normalProjs = append(normalProjs, proj)
				}
				subProjsBelowUnion, subNormalProjs := findProjBelowUnion(child)
				projsBelowUnion = append(projsBelowUnion, subProjsBelowUnion...)
				normalProjs = append(normalProjs, subNormalProjs...)
			}
		}
		return projsBelowUnion, normalProjs
	}

	checkResult := func(sql string) {
		p := getPhysicalPlan(sql)
		projsBelowUnion, normalProjs := findProjBelowUnion(p)
		if proj, ok := p.(*core.PhysicalProjection); ok {
			normalProjs = append(normalProjs, proj)
		}
		require.NotEmpty(t, projsBelowUnion)
		for _, proj := range projsBelowUnion {
			require.True(t, proj.AvoidColumnEvaluator)
		}
		for _, proj := range normalProjs {
			require.False(t, proj.AvoidColumnEvaluator)
		}
	}

	// Test setup
	tk.MustExec("use test")
	tk.MustExec(`drop table if exists t1, t2;`)
	tk.MustExec(`create table t1 (cc1 int, cc2 text);`)
	tk.MustExec(`insert into t1 values (1, 'aaaa'), (2, 'bbbb'), (3, 'cccc');`)
	tk.MustExec(`create table t2 (cc1 int, cc2 text, primary key(cc1));`)
	tk.MustExec(`insert into t2 values (2, '2');`)
	tk.MustExec(`set tidb_executor_concurrency = 1;`)
	tk.MustExec(`set tidb_window_concurrency = 100;`)

	testCases := []string{
		`select * from (SELECT DISTINCT cc2 as a, cc2 as b, cc1 as c FROM t2 UNION ALL SELECT count(1) over (partition by cc1), cc2, cc1 FROM t1) order by a, b, c;`,
		`select a+1, b+1 from (select cc1 as a, cc2 as b from t1 union select cc2, cc1 from t1) tmp`,
	}

	for _, sql := range testCases {
		checkResult(sql)
	}
>>>>>>> 5b19ce26
}<|MERGE_RESOLUTION|>--- conflicted
+++ resolved
@@ -515,7 +515,6 @@
 	// make sure the correlated columns are extracted correctly
 	correlated := ts.ExtractCorrelatedCols()
 	require.Equal(t, 1, len(correlated))
-<<<<<<< HEAD
 	require.Equal(t, "test.t2.company_no", correlated[0].StringWithCtx(errors.RedactLogDisable))
 }
 
@@ -550,8 +549,6 @@
 
 	// after resolving, the partition col in two different exchange sender should have different index
 	require.NotEqual(t, exchangeSender1.HashCols[0].Col.Index, exchangeSender2.HashCols[0].Col.Index)
-=======
-	require.Equal(t, "test.t2.company_no", correlated[0].String())
 }
 
 func TestAvoidColumnEvaluatorForProjBelowUnion(t *testing.T) {
@@ -625,5 +622,4 @@
 	for _, sql := range testCases {
 		checkResult(sql)
 	}
->>>>>>> 5b19ce26
 }