// Copyright 2018 PingCAP, Inc.
//
// Licensed under the Apache License, Version 2.0 (the "License");
// you may not use this file except in compliance with the License.
// You may obtain a copy of the License at
//
//     http://www.apache.org/licenses/LICENSE-2.0
//
// Unless required by applicable law or agreed to in writing, software
// distributed under the License is distributed on an "AS IS" BASIS,
// WITHOUT WARRANTIES OR CONDITIONS OF ANY KIND, either express or implied.
// See the License for the specific language governing permissions and
// limitations under the License.

package core

import (
	"slices"

	"github.com/pingcap/failpoint"
	"github.com/pingcap/tidb/pkg/expression"
	"github.com/pingcap/tidb/pkg/expression/aggregation"
	"github.com/pingcap/tidb/pkg/kv"
	"github.com/pingcap/tidb/pkg/parser/mysql"
	"github.com/pingcap/tidb/pkg/planner/core/base"
	"github.com/pingcap/tidb/pkg/planner/core/operator/physicalop"
	"github.com/pingcap/tidb/pkg/planner/util"
	"github.com/pingcap/tidb/pkg/planner/util/coreusage"
)

// InjectExtraProjection is used to extract the expressions of specific
// operators into a physical Projection operator and inject the Projection below
// the operators. Thus we can accelerate the expression evaluation by eager
// evaluation.
// This function will be called in two situations:
// 1. In postOptimize.
// 2. TiDB can be used as a coprocessor, when a plan tree been pushed down to
// TiDB, we need to inject extra projections for the plan tree as well.
func InjectExtraProjection(plan base.PhysicalPlan) base.PhysicalPlan {
	failpoint.Inject("DisableProjectionPostOptimization", func(val failpoint.Value) {
		if val.(bool) {
			failpoint.Return(plan)
		}
	})

	return NewProjInjector().inject(plan)
}

type projInjector struct {
}

// NewProjInjector builds a projInjector.
func NewProjInjector() *projInjector {
	return &projInjector{}
}

func (pe *projInjector) inject(plan base.PhysicalPlan) base.PhysicalPlan {
	for i, child := range plan.Children() {
		plan.Children()[i] = pe.inject(child)
	}

<<<<<<< HEAD
	if tr, ok := plan.(*PhysicalTableReader); ok && tr.StoreType == kv.TiFlash {
		tr.tablePlan = pe.inject(tr.tablePlan)
		tr.TablePlans = physicalop.FlattenPushDownPlan(tr.tablePlan)
=======
	if tr, ok := plan.(*physicalop.PhysicalTableReader); ok && tr.StoreType == kv.TiFlash {
		tr.TablePlan = pe.inject(tr.TablePlan)
		tr.TablePlans = physicalop.FlattenPushDownPlan(tr.TablePlan)
>>>>>>> 658fa1a4
	}

	switch p := plan.(type) {
	case *physicalop.PhysicalHashAgg:
		plan = InjectProjBelowAgg(plan, p.AggFuncs, p.GroupByItems)
	case *physicalop.PhysicalStreamAgg:
		plan = InjectProjBelowAgg(plan, p.AggFuncs, p.GroupByItems)
	case *physicalop.PhysicalSort:
		plan = InjectProjBelowSort(p, p.ByItems)
	case *physicalop.PhysicalTopN:
		plan = InjectProjBelowSort(p, p.ByItems)
	case *physicalop.NominalSort:
		plan = TurnNominalSortIntoProj(p, p.OnlyColumn, p.ByItems)
	case *physicalop.PhysicalUnionAll:
		plan = injectProjBelowUnion(p)
	}
	return plan
}

func injectProjBelowUnion(un *physicalop.PhysicalUnionAll) *physicalop.PhysicalUnionAll {
	if !un.Mpp {
		return un
	}
	for i, ch := range un.Children() {
		exprs := make([]expression.Expression, len(ch.Schema().Columns))
		needChange := false
		for i, dstCol := range un.Schema().Columns {
			dstType := dstCol.RetType
			srcCol := ch.Schema().Columns[i]
			srcCol.Index = i
			srcType := srcCol.RetType
			if !srcType.Equal(dstType) || !(mysql.HasNotNullFlag(dstType.GetFlag()) == mysql.HasNotNullFlag(srcType.GetFlag())) {
				exprs[i] = expression.BuildCastFunction4Union(un.SCtx().GetExprCtx(), srcCol, dstType)
				needChange = true
			} else {
				exprs[i] = srcCol
			}
		}
		if needChange {
			proj := physicalop.PhysicalProjection{
				Exprs: exprs,
			}.Init(un.SCtx(), ch.StatsInfo(), 0)
			proj.SetSchema(un.Schema().Clone())
			proj.SetChildren(ch)
			un.Children()[i] = proj
		}
	}
	return un
}

// InjectProjBelowAgg injects a ProjOperator below AggOperator. So that All
// scalar functions in aggregation may speed up by vectorized evaluation in
// the `proj`. If all the args of `aggFuncs`, and all the item of `groupByItems`
// are columns or constants, we do not need to build the `proj`.
func InjectProjBelowAgg(aggPlan base.PhysicalPlan, aggFuncs []*aggregation.AggFuncDesc, groupByItems []expression.Expression) base.PhysicalPlan {
	hasScalarFunc := false
	exprCtx := aggPlan.SCtx().GetExprCtx()
	coreusage.WrapCastForAggFuncs(exprCtx, aggFuncs)
	for i := 0; !hasScalarFunc && i < len(aggFuncs); i++ {
		for _, arg := range aggFuncs[i].Args {
			_, isScalarFunc := arg.(*expression.ScalarFunction)
			hasScalarFunc = hasScalarFunc || isScalarFunc
		}
		for _, byItem := range aggFuncs[i].OrderByItems {
			_, isScalarFunc := byItem.Expr.(*expression.ScalarFunction)
			hasScalarFunc = hasScalarFunc || isScalarFunc
		}
	}
	for i := 0; !hasScalarFunc && i < len(groupByItems); i++ {
		_, isScalarFunc := groupByItems[i].(*expression.ScalarFunction)
		hasScalarFunc = hasScalarFunc || isScalarFunc
	}
	if !hasScalarFunc {
		return aggPlan
	}

	projSchemaCols := make([]*expression.Column, 0, len(aggFuncs)+len(groupByItems))
	projExprs := make([]expression.Expression, 0, cap(projSchemaCols))
	cursor := 0

	ectx := exprCtx.GetEvalCtx()
	for _, f := range aggFuncs {
		for i, arg := range f.Args {
			if _, isCnst := arg.(*expression.Constant); isCnst {
				continue
			}
			projExprs = append(projExprs, arg)
			newArg := &expression.Column{
				UniqueID: aggPlan.SCtx().GetSessionVars().AllocPlanColumnID(),
				RetType:  arg.GetType(ectx),
				Index:    cursor,
			}
			projSchemaCols = append(projSchemaCols, newArg)
			f.Args[i] = newArg
			cursor++
		}
		for _, byItem := range f.OrderByItems {
			bi := byItem.Expr
			if _, isCnst := bi.(*expression.Constant); isCnst {
				continue
			}
			idx := slices.IndexFunc(projExprs, func(a expression.Expression) bool {
				return a.Equal(ectx, bi)
			})
			if idx < 0 {
				projExprs = append(projExprs, bi)
				newArg := &expression.Column{
					UniqueID: aggPlan.SCtx().GetSessionVars().AllocPlanColumnID(),
					RetType:  bi.GetType(ectx),
					Index:    cursor,
				}
				projSchemaCols = append(projSchemaCols, newArg)
				byItem.Expr = newArg
				cursor++
			} else {
				byItem.Expr = projSchemaCols[idx]
			}
		}
	}

	for i, item := range groupByItems {
		it := item
		if _, isCnst := it.(*expression.Constant); isCnst {
			continue
		}
		idx := slices.IndexFunc(projExprs, func(a expression.Expression) bool {
			return a.Equal(ectx, it)
		})
		if idx < 0 {
			projExprs = append(projExprs, it)
			newArg := &expression.Column{
				UniqueID: aggPlan.SCtx().GetSessionVars().AllocPlanColumnID(),
				RetType:  item.GetType(ectx),
				Index:    cursor,
			}
			projSchemaCols = append(projSchemaCols, newArg)
			groupByItems[i] = newArg
			cursor++
		} else {
			groupByItems[i] = projSchemaCols[idx]
		}
	}

	child := aggPlan.Children()[0]
	prop := aggPlan.GetChildReqProps(0).CloneEssentialFields()
	proj := physicalop.PhysicalProjection{
		Exprs: projExprs,
	}.Init(aggPlan.SCtx(), child.StatsInfo().ScaleByExpectCnt(prop.ExpectedCnt), aggPlan.QueryBlockOffset(), prop)
	proj.SetSchema(expression.NewSchema(projSchemaCols...))
	proj.SetChildren(child)

	aggPlan.SetChildren(proj)
	return aggPlan
}

// InjectProjBelowSort extracts the ScalarFunctions of `orderByItems` into a
// PhysicalProjection and injects it below PhysicalTopN/PhysicalSort. The schema
// of PhysicalSort and PhysicalTopN are the same as the schema of their
// children. When a projection is injected as the child of PhysicalSort and
// PhysicalTopN, some extra columns will be added into the schema of the
// Projection, thus we need to add another Projection upon them to prune the
// redundant columns.
func InjectProjBelowSort(p base.PhysicalPlan, orderByItems []*util.ByItems) base.PhysicalPlan {
	hasScalarFunc, numOrderByItems := false, len(orderByItems)
	for i := 0; !hasScalarFunc && i < numOrderByItems; i++ {
		_, isScalarFunc := orderByItems[i].Expr.(*expression.ScalarFunction)
		hasScalarFunc = hasScalarFunc || isScalarFunc
	}
	if !hasScalarFunc {
		return p
	}

	topProjExprs := make([]expression.Expression, 0, p.Schema().Len())
	for i := range p.Schema().Columns {
		col := p.Schema().Columns[i].Clone().(*expression.Column)
		col.Index = i
		topProjExprs = append(topProjExprs, col)
	}
	topProj := physicalop.PhysicalProjection{
		Exprs: topProjExprs,
	}.Init(p.SCtx(), p.StatsInfo(), p.QueryBlockOffset(), nil)
	topProj.SetSchema(p.Schema().Clone())
	topProj.SetChildren(p)

	childPlan := p.Children()[0]
	bottomProjSchemaCols := make([]*expression.Column, 0, len(childPlan.Schema().Columns)+numOrderByItems)
	bottomProjExprs := make([]expression.Expression, 0, len(childPlan.Schema().Columns)+numOrderByItems)
	for _, col := range childPlan.Schema().Columns {
		newCol := col.Clone().(*expression.Column)
		newCol.Index = childPlan.Schema().ColumnIndex(newCol)
		bottomProjSchemaCols = append(bottomProjSchemaCols, newCol)
		bottomProjExprs = append(bottomProjExprs, newCol)
	}

	for _, item := range orderByItems {
		itemExpr := item.Expr
		if _, isScalarFunc := itemExpr.(*expression.ScalarFunction); !isScalarFunc {
			continue
		}
		bottomProjExprs = append(bottomProjExprs, itemExpr)
		newArg := &expression.Column{
			UniqueID: p.SCtx().GetSessionVars().AllocPlanColumnID(),
			RetType:  itemExpr.GetType(p.SCtx().GetExprCtx().GetEvalCtx()),
			Index:    len(bottomProjSchemaCols),
		}
		bottomProjSchemaCols = append(bottomProjSchemaCols, newArg)
		item.Expr = newArg
	}

	childProp := p.GetChildReqProps(0).CloneEssentialFields()
	bottomProj := physicalop.PhysicalProjection{
		Exprs: bottomProjExprs,
	}.Init(p.SCtx(), childPlan.StatsInfo().ScaleByExpectCnt(childProp.ExpectedCnt), p.QueryBlockOffset(), childProp)
	bottomProj.SetSchema(expression.NewSchema(bottomProjSchemaCols...))
	bottomProj.SetChildren(childPlan)
	p.SetChildren(bottomProj)

	if origChildProj, isChildProj := childPlan.(*physicalop.PhysicalProjection); isChildProj {
		refine4NeighbourProj(bottomProj, origChildProj)
	}
	refine4NeighbourProj(topProj, bottomProj)

	return topProj
}

// TurnNominalSortIntoProj will turn nominal sort into two projections. This is to check if the scalar functions will
// overflow.
func TurnNominalSortIntoProj(p base.PhysicalPlan, onlyColumn bool, orderByItems []*util.ByItems) base.PhysicalPlan {
	if onlyColumn {
		return p.Children()[0]
	}

	numOrderByItems := len(orderByItems)
	childPlan := p.Children()[0]

	bottomProjSchemaCols := make([]*expression.Column, 0, len(childPlan.Schema().Columns)+numOrderByItems)
	bottomProjExprs := make([]expression.Expression, 0, len(childPlan.Schema().Columns)+numOrderByItems)
	for _, col := range childPlan.Schema().Columns {
		newCol := col.Clone().(*expression.Column)
		newCol.Index = childPlan.Schema().ColumnIndex(newCol)
		bottomProjSchemaCols = append(bottomProjSchemaCols, newCol)
		bottomProjExprs = append(bottomProjExprs, newCol)
	}

	for _, item := range orderByItems {
		itemExpr := item.Expr
		if _, isScalarFunc := itemExpr.(*expression.ScalarFunction); !isScalarFunc {
			continue
		}
		bottomProjExprs = append(bottomProjExprs, itemExpr)
		newArg := &expression.Column{
			UniqueID: p.SCtx().GetSessionVars().AllocPlanColumnID(),
			RetType:  itemExpr.GetType(p.SCtx().GetExprCtx().GetEvalCtx()),
			Index:    len(bottomProjSchemaCols),
		}
		bottomProjSchemaCols = append(bottomProjSchemaCols, newArg)
	}

	childProp := p.GetChildReqProps(0).CloneEssentialFields()
	bottomProj := physicalop.PhysicalProjection{
		Exprs: bottomProjExprs,
	}.Init(p.SCtx(), childPlan.StatsInfo().ScaleByExpectCnt(childProp.ExpectedCnt), p.QueryBlockOffset(), childProp)
	bottomProj.SetSchema(expression.NewSchema(bottomProjSchemaCols...))
	bottomProj.SetChildren(childPlan)

	topProjExprs := make([]expression.Expression, 0, childPlan.Schema().Len())
	for i := range childPlan.Schema().Columns {
		col := childPlan.Schema().Columns[i].Clone().(*expression.Column)
		col.Index = i
		topProjExprs = append(topProjExprs, col)
	}
	topProj := physicalop.PhysicalProjection{
		Exprs: topProjExprs,
	}.Init(p.SCtx(), childPlan.StatsInfo().ScaleByExpectCnt(childProp.ExpectedCnt), p.QueryBlockOffset(), childProp)
	topProj.SetSchema(childPlan.Schema().Clone())
	topProj.SetChildren(bottomProj)

	if origChildProj, isChildProj := childPlan.(*physicalop.PhysicalProjection); isChildProj {
		refine4NeighbourProj(bottomProj, origChildProj)
	}
	refine4NeighbourProj(topProj, bottomProj)

	return topProj
}<|MERGE_RESOLUTION|>--- conflicted
+++ resolved
@@ -59,15 +59,9 @@
 		plan.Children()[i] = pe.inject(child)
 	}
 
-<<<<<<< HEAD
-	if tr, ok := plan.(*PhysicalTableReader); ok && tr.StoreType == kv.TiFlash {
-		tr.tablePlan = pe.inject(tr.tablePlan)
-		tr.TablePlans = physicalop.FlattenPushDownPlan(tr.tablePlan)
-=======
 	if tr, ok := plan.(*physicalop.PhysicalTableReader); ok && tr.StoreType == kv.TiFlash {
 		tr.TablePlan = pe.inject(tr.TablePlan)
 		tr.TablePlans = physicalop.FlattenPushDownPlan(tr.TablePlan)
->>>>>>> 658fa1a4
 	}
 
 	switch p := plan.(type) {
