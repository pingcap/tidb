// Copyright 2022 PingCAP, Inc.
//
// Licensed under the Apache License, Version 2.0 (the "License");
// you may not use this file except in compliance with the License.
// You may obtain a copy of the License at
//
//     http://www.apache.org/licenses/LICENSE-2.0
//
// Unless required by applicable law or agreed to in writing, software
// distributed under the License is distributed on an "AS IS" BASIS,
// WITHOUT WARRANTIES OR CONDITIONS OF ANY KIND, either express or implied.
// See the License for the specific language governing permissions and
// limitations under the License.

package core

import (
	"math"

	"github.com/pingcap/errors"
	"github.com/pingcap/tidb/pkg/expression"
	"github.com/pingcap/tidb/pkg/kv"
	"github.com/pingcap/tidb/pkg/planner/cardinality"
	"github.com/pingcap/tidb/pkg/planner/core/base"
	"github.com/pingcap/tidb/pkg/planner/core/cost"
	"github.com/pingcap/tidb/pkg/planner/core/operator/logicalop"
	"github.com/pingcap/tidb/pkg/planner/core/operator/physicalop"
	"github.com/pingcap/tidb/pkg/planner/property"
	"github.com/pingcap/tidb/pkg/planner/util/costusage"
	"github.com/pingcap/tidb/pkg/planner/util/optimizetrace"
	"github.com/pingcap/tidb/pkg/sessionctx/vardef"
	"github.com/pingcap/tidb/pkg/util/intest"
	"github.com/pingcap/tidb/pkg/util/paging"
)

const (
	modelVer1 = 1
	modelVer2 = 2
)

func hasCostFlag(costFlag, flag uint64) bool {
	return (costFlag & flag) > 0
}

// getPlanCostVer14PhysicalSelection calculates the cost of the plan if it has not been calculated yet and returns the cost.
func getPlanCostVer14PhysicalSelection(pp base.PhysicalPlan, taskType property.TaskType, option *optimizetrace.PlanCostOption) (float64, error) {
	p := pp.(*physicalop.PhysicalSelection)
	costFlag := option.CostFlag
	if p.PlanCostInit && !hasCostFlag(costFlag, costusage.CostFlagRecalculate) {
		return p.PlanCost, nil
	}

	var selfCost float64
	var cpuFactor float64
	switch taskType {
	case property.RootTaskType, property.MppTaskType:
		cpuFactor = p.SCtx().GetSessionVars().GetCPUFactor()
	case property.CopSingleReadTaskType, property.CopMultiReadTaskType:
		cpuFactor = p.SCtx().GetSessionVars().GetCopCPUFactor()
	default:
		return 0, errors.Errorf("unknown task type %v", taskType)
	}
	selfCost = getCardinality(p.Children()[0], costFlag) * cpuFactor
	if p.FromDataSource {
		selfCost = 0 // for compatibility, see https://github.com/pingcap/tidb/issues/36243
	}

	childCost, err := p.Children()[0].GetPlanCostVer1(taskType, option)
	if err != nil {
		return 0, err
	}
	p.PlanCost = childCost + selfCost
	p.PlanCostInit = true
	return p.PlanCost, nil
}

// getCost4PhysicalProjection computes the cost of projection operator itself.
func getCost4PhysicalProjection(pp base.PhysicalPlan, count float64) float64 {
	p := pp.(*physicalop.PhysicalProjection)
	sessVars := p.SCtx().GetSessionVars()
	cpuCost := count * sessVars.GetCPUFactor()
	concurrency := float64(sessVars.ProjectionConcurrency())
	if concurrency <= 0 {
		return cpuCost
	}
	cpuCost /= concurrency
	concurrencyCost := (1 + concurrency) * sessVars.GetConcurrencyFactor()
	return cpuCost + concurrencyCost
}

// getPlanCostVer1 calculates the cost of the plan if it has not been calculated yet and returns the cost.
func getPlanCostVer14PhysicalProjection(pp base.PhysicalPlan, taskType property.TaskType, option *optimizetrace.PlanCostOption) (float64, error) {
	p := pp.(*physicalop.PhysicalProjection)
	intest.Assert(p.SCtx().GetSessionVars().CostModelVersion != 0)
	costFlag := option.CostFlag
	if p.PlanCostInit && !hasCostFlag(costFlag, costusage.CostFlagRecalculate) {
		return p.PlanCost, nil
	}
	childCost, err := p.Children()[0].GetPlanCostVer1(taskType, option)
	if err != nil {
		return 0, err
	}
	p.PlanCost = childCost
	p.PlanCost += getCost4PhysicalProjection(p, getCardinality(p, costFlag)) // projection cost
	p.PlanCostInit = true
	return p.PlanCost, nil
}

// getCost4PhysicalIndexLookUpReader computes cost of index lookup operator itself.
func getCost4PhysicalIndexLookUpReader(pp base.PhysicalPlan, costFlag uint64) (cost float64) {
	p := pp.(*physicalop.PhysicalIndexLookUpReader)
	indexPlan, tablePlan := p.IndexPlan, p.TablePlan
	ctx := p.SCtx()
	sessVars := ctx.GetSessionVars()
	// Add cost of building table reader executors. Handles are extracted in batch style,
	// each handle is a range, the CPU cost of building copTasks should be:
	// (indexRows / batchSize) * batchSize * CPUFactor
	// Since we don't know the number of copTasks built, ignore these network cost now.
	indexRows := getCardinality(indexPlan, costFlag)
	idxCst := indexRows * sessVars.GetCPUFactor()
	// if the expectCnt is below the paging threshold, using paging API, recalculate idxCst.
	// paging API reduces the count of index and table rows, however introduces more seek cost.
	if ctx.GetSessionVars().EnablePaging && p.ExpectedCnt > 0 && p.ExpectedCnt <= paging.Threshold {
		p.Paging = true
		pagingCst := calcPagingCost(ctx, p.IndexPlan, p.ExpectedCnt)
		// prevent enlarging the cost because we take paging as a better plan,
		// if the cost is enlarged, it'll be easier to go another plan.
		idxCst = math.Min(idxCst, pagingCst)
	}
	cost += idxCst
	// Add cost of worker goroutines in index lookup.
	numTblWorkers := float64(sessVars.IndexLookupConcurrency())
	cost += (numTblWorkers + 1) * sessVars.GetConcurrencyFactor()
	// When building table reader executor for each batch, we would sort the handles. CPU
	// cost of sort is:
	// CPUFactor * batchSize * Log2(batchSize) * (indexRows / batchSize)
	indexLookupSize := float64(sessVars.IndexLookupSize)
	batchSize := math.Min(indexLookupSize, indexRows)
	if batchSize > 2 {
		sortCPUCost := (indexRows * math.Log2(batchSize) * sessVars.GetCPUFactor()) / numTblWorkers
		cost += sortCPUCost
	}
	// Also, we need to sort the retrieved rows if index lookup reader is expected to return
	// ordered results. Note that row count of these two sorts can be different, if there are
	// operators above table scan.
	tableRows := getCardinality(tablePlan, costFlag)
	selectivity := tableRows / indexRows
	batchSize = math.Min(indexLookupSize*selectivity, tableRows)
	if p.KeepOrder && batchSize > 2 {
		sortCPUCost := (tableRows * math.Log2(batchSize) * sessVars.GetCPUFactor()) / numTblWorkers
		cost += sortCPUCost
	}
	return
}

// getPlanCostVer14PhysicalIndexLookUpReader calculates the cost of the plan if it has not been calculated yet and returns the cost.
func getPlanCostVer14PhysicalIndexLookUpReader(pp base.PhysicalPlan, _ property.TaskType, option *optimizetrace.PlanCostOption) (float64, error) {
	p := pp.(*physicalop.PhysicalIndexLookUpReader)
	costFlag := option.CostFlag
	if p.PlanCostInit && !hasCostFlag(costFlag, costusage.CostFlagRecalculate) {
		return p.PlanCost, nil
	}

	p.PlanCost = 0
	// child's cost
	for _, child := range []base.PhysicalPlan{p.IndexPlan, p.TablePlan} {
		childCost, err := child.GetPlanCostVer1(property.CopMultiReadTaskType, option)
		if err != nil {
			return 0, err
		}
		p.PlanCost += childCost
	}

	// to keep compatible with the previous cost implementation, re-calculate table-scan cost by using index stats-count again (see copTask.finishIndexPlan).
	// TODO: amend table-side cost here later
	var tmp = p.TablePlan
	for len(tmp.Children()) > 0 {
		tmp = tmp.Children()[0]
	}
	ts := tmp.(*physicalop.PhysicalTableScan)
	tblCost, err := ts.GetPlanCostVer1(property.CopMultiReadTaskType, option)
	if err != nil {
		return 0, err
	}
	p.PlanCost -= tblCost
	p.PlanCost += getCardinality(p.IndexPlan, costFlag) * ts.GetScanRowSize() * p.SCtx().GetSessionVars().GetScanFactor(ts.Table)

	// index-side net I/O cost: rows * row-size * net-factor
	netFactor := getTableNetFactor(p.TablePlan)
	rowSize := cardinality.GetAvgRowSize(p.SCtx(), physicalop.GetTblStats(p.IndexPlan), p.IndexPlan.Schema().Columns, true, false)
	p.PlanCost += getCardinality(p.IndexPlan, costFlag) * rowSize * netFactor

	// index-side net seek cost
	p.PlanCost += estimateNetSeekCost(p.IndexPlan)

	// table-side net I/O cost: rows * row-size * net-factor
	tblRowSize := cardinality.GetAvgRowSize(p.SCtx(), physicalop.GetTblStats(p.TablePlan), p.TablePlan.Schema().Columns, false, false)
	p.PlanCost += getCardinality(p.TablePlan, costFlag) * tblRowSize * netFactor

	// table-side seek cost
	p.PlanCost += estimateNetSeekCost(p.TablePlan)

	// consider concurrency
	p.PlanCost /= float64(p.SCtx().GetSessionVars().DistSQLScanConcurrency())

	// lookup-cpu-cost in TiDB
	p.PlanCost += p.GetCost(costFlag)
	p.PlanCostInit = true
	return p.PlanCost, nil
}

// GetPlanCostVer1 calculates the cost of the plan if it has not been calculated yet and returns the cost.
func (p *PhysicalIndexReader) GetPlanCostVer1(_ property.TaskType, option *optimizetrace.PlanCostOption) (float64, error) {
	costFlag := option.CostFlag
	if p.PlanCostInit && !hasCostFlag(costFlag, costusage.CostFlagRecalculate) {
		return p.PlanCost, nil
	}

	var rowCount, rowSize, netFactor, indexPlanCost, netSeekCost float64
	sqlScanConcurrency := p.SCtx().GetSessionVars().DistSQLScanConcurrency()
	// child's cost
	childCost, err := p.indexPlan.GetPlanCostVer1(property.CopSingleReadTaskType, option)
	if err != nil {
		return 0, err
	}
	indexPlanCost = childCost
	p.PlanCost = indexPlanCost
	// net I/O cost: rows * row-size * net-factor
	tblStats := physicalop.GetTblStats(p.indexPlan)
	rowSize = cardinality.GetAvgRowSize(p.SCtx(), tblStats, p.indexPlan.Schema().Columns, true, false)
	rowCount = getCardinality(p.indexPlan, costFlag)
	netFactor = getTableNetFactor(p.indexPlan)
	p.PlanCost += rowCount * rowSize * netFactor
	// net seek cost
	netSeekCost = estimateNetSeekCost(p.indexPlan)
	p.PlanCost += netSeekCost
	// consider concurrency
	p.PlanCost /= float64(sqlScanConcurrency)

	if option.GetTracer() != nil {
		setPhysicalIndexReaderCostDetail(p, option.GetTracer(), rowCount, rowSize, netFactor, netSeekCost, indexPlanCost, sqlScanConcurrency)
	}
	p.PlanCostInit = true
	return p.PlanCost, nil
}

// GetNetDataSize calculates the cost of the plan in network data transfer.
func (p *PhysicalIndexReader) GetNetDataSize() float64 {
	tblStats := physicalop.GetTblStats(p.indexPlan)
	rowSize := cardinality.GetAvgRowSize(p.SCtx(), tblStats, p.indexPlan.Schema().Columns, true, false)
	return p.indexPlan.StatsCount() * rowSize
}

// getPlanCostVer14PhysicalTableReader calculates the cost of the plan if it has not been calculated yet and returns the cost.
func getPlanCostVer14PhysicalTableReader(pp base.PhysicalPlan, option *optimizetrace.PlanCostOption) (float64, error) {
	p := pp.(*physicalop.PhysicalTableReader)
	costFlag := option.CostFlag
	if p.PlanCostInit && !hasCostFlag(costFlag, costusage.CostFlagRecalculate) {
		return p.PlanCost, nil
	}

	p.PlanCost = 0
	netFactor := getTableNetFactor(p.TablePlan)
	var rowCount, rowSize, netSeekCost, tableCost float64
	sqlScanConcurrency := p.SCtx().GetSessionVars().DistSQLScanConcurrency()
	storeType := p.StoreType
	switch storeType {
	case kv.TiKV:
		// child's cost
		childCost, err := p.TablePlan.GetPlanCostVer1(property.CopSingleReadTaskType, option)
		if err != nil {
			return 0, err
		}
		tableCost = childCost
		p.PlanCost = childCost
		// net I/O cost: rows * row-size * net-factor
		rowSize = cardinality.GetAvgRowSize(p.SCtx(), physicalop.GetTblStats(p.TablePlan), p.TablePlan.Schema().Columns, false, false)
		rowCount = getCardinality(p.TablePlan, costFlag)
		p.PlanCost += rowCount * rowSize * netFactor
		// net seek cost
		netSeekCost = estimateNetSeekCost(p.TablePlan)
		p.PlanCost += netSeekCost
		// consider concurrency
		p.PlanCost /= float64(sqlScanConcurrency)
	case kv.TiFlash:
		var concurrency, rowSize, seekCost float64
		_, isMPP := p.TablePlan.(*physicalop.PhysicalExchangeSender)
		if isMPP {
			// mpp protocol
			concurrency = p.SCtx().GetSessionVars().CopTiFlashConcurrencyFactor
			rowSize = collectRowSizeFromMPPPlan(p.TablePlan)
			seekCost = accumulateNetSeekCost4MPP(p.TablePlan)
			childCost, err := p.TablePlan.GetPlanCostVer1(property.MppTaskType, option)
			if err != nil {
				return 0, err
			}
			p.PlanCost = childCost
		} else {
			// cop protocol
			concurrency = float64(p.SCtx().GetSessionVars().DistSQLScanConcurrency())
			rowSize = cardinality.GetAvgRowSize(p.SCtx(), physicalop.GetTblStats(p.TablePlan), p.TablePlan.Schema().Columns, false, false)
			seekCost = estimateNetSeekCost(p.TablePlan)
			tType := property.CopSingleReadTaskType
			childCost, err := p.TablePlan.GetPlanCostVer1(tType, option)
			if err != nil {
				return 0, err
			}
			p.PlanCost = childCost
		}

		// net I/O cost
		p.PlanCost += getCardinality(p.TablePlan, costFlag) * rowSize * netFactor
		// net seek cost
		p.PlanCost += seekCost
		// consider concurrency
		p.PlanCost /= concurrency
		// consider tidb_enforce_mpp
		if isMPP && p.SCtx().GetSessionVars().IsMPPEnforced() &&
			!hasCostFlag(costFlag, costusage.CostFlagRecalculate) { // show the real cost in explain-statements
			p.PlanCost /= 1000000000
		}
	}
	if option.GetTracer() != nil {
		setPhysicalTableReaderCostDetail(p, option.GetTracer(),
			rowCount, rowSize, netFactor, netSeekCost, tableCost,
			sqlScanConcurrency, storeType)
	}
	p.PlanCostInit = true
	return p.PlanCost, nil
}

<<<<<<< HEAD
// GetNetDataSize calculates the estimated total data size fetched from storage.
func (p *PhysicalTableReader) GetNetDataSize() float64 {
	rowSize := cardinality.GetAvgRowSize(p.SCtx(), getTblStats(p.tablePlan), p.tablePlan.Schema().Columns, false, false)
	return p.tablePlan.StatsCount() * rowSize
}

// GetPlanCostVer14PhysicalIndexMergeReader calculates the cost of the plan if it has not been calculated yet and returns the cost.
func GetPlanCostVer14PhysicalIndexMergeReader(pp base.PhysicalPlan, _ property.TaskType, option *optimizetrace.PlanCostOption) (float64, error) {
	p := pp.(*physicalop.PhysicalIndexMergeReader)
=======
// GetPlanCostVer1 calculates the cost of the plan if it has not been calculated yet and returns the cost.
func (p *PhysicalIndexMergeReader) GetPlanCostVer1(_ property.TaskType, option *optimizetrace.PlanCostOption) (float64, error) {
>>>>>>> 4463d935
	costFlag := option.CostFlag
	if p.PlanCostInit && !hasCostFlag(costFlag, costusage.CostFlagRecalculate) {
		return p.PlanCost, nil
	}

	p.PlanCost = 0
	if tblScan := p.TablePlan; tblScan != nil {
		childCost, err := tblScan.GetPlanCostVer1(property.CopSingleReadTaskType, option)
		if err != nil {
			return 0, err
		}
		netFactor := getTableNetFactor(tblScan)
		p.PlanCost += childCost // child's cost
		tblStats := physicalop.GetTblStats(tblScan)
		rowSize := cardinality.GetAvgRowSize(p.SCtx(), tblStats, tblScan.Schema().Columns, false, false)
		p.PlanCost += getCardinality(tblScan, costFlag) * rowSize * netFactor // net I/O cost
	}
	for _, partialScan := range p.PartialPlansRaw {
		childCost, err := partialScan.GetPlanCostVer1(property.CopSingleReadTaskType, option)
		if err != nil {
			return 0, err
		}
		var isIdxScan bool
		for p := partialScan; ; p = p.Children()[0] {
			_, isIdxScan = p.(*physicalop.PhysicalIndexScan)
			if len(p.Children()) == 0 {
				break
			}
		}

		netFactor := getTableNetFactor(partialScan)
		p.PlanCost += childCost // child's cost
		tblStats := physicalop.GetTblStats(partialScan)
		rowSize := cardinality.GetAvgRowSize(p.SCtx(), tblStats, partialScan.Schema().Columns, isIdxScan, false)
		p.PlanCost += getCardinality(partialScan, costFlag) * rowSize * netFactor // net I/O cost
	}

	// give a bias to pushDown limit, since it will get the same cost with NON_PUSH_DOWN_LIMIT case via expect count.
	// push down limit case may reduce cop request consumption if any in some cases.
	//
	// for index merge intersection case, if we want to attach limit to table/index side, we should enumerate double-read-cop task type.
	// otherwise, the entire index-merge-reader will be encapsulated as root task, and limit can only be put outside of that.
	// while, since limit doesn't contain any physical cost, the expected cnt has already pushed down as a kind of physical property.
	// that means the 2 physical tree format:
	// 		limit -> index merge reader
	// 		index-merger-reader(with embedded limit)
	// will have the same cost, actually if limit are more close to the fetch side, the fewer rows that table plan need to read.
	// todo: refine the cost computation out from cost model.
	if p.PushedLimit != nil {
		p.PlanCost = p.PlanCost * 0.99
	}

	// TODO: accumulate table-side seek cost

	// consider concurrency
	copIterWorkers := float64(p.SCtx().GetSessionVars().DistSQLScanConcurrency())
	p.PlanCost /= copIterWorkers
	p.PlanCostInit = true
	return p.PlanCost, nil
}

<<<<<<< HEAD
=======
// GetPartialReaderNetDataSize returns the estimated total response data size of a partial read.
func (p *PhysicalIndexMergeReader) GetPartialReaderNetDataSize(plan base.PhysicalPlan) float64 {
	_, isIdxScan := plan.(*physicalop.PhysicalIndexScan)
	return plan.StatsCount() * cardinality.GetAvgRowSize(p.SCtx(), physicalop.GetTblStats(plan), plan.Schema().Columns, isIdxScan, false)
}

>>>>>>> 4463d935
// getPlanCostVer14PhysicalTableScan calculates the cost of the plan if it has not been calculated yet and returns the cost.
func getPlanCostVer14PhysicalTableScan(pp base.PhysicalPlan, option *optimizetrace.PlanCostOption) (float64, error) {
	p := pp.(*physicalop.PhysicalTableScan)
	costFlag := option.CostFlag
	if p.PlanCostInit && !hasCostFlag(costFlag, costusage.CostFlagRecalculate) {
		return p.PlanCost, nil
	}

	var selfCost float64
	var rowCount, rowSize, scanFactor float64
	costModelVersion := p.SCtx().GetSessionVars().CostModelVersion
	scanFactor = p.SCtx().GetSessionVars().GetScanFactor(p.Table)
	if p.Desc && p.Prop != nil && p.Prop.ExpectedCnt >= cost.SmallScanThreshold {
		scanFactor = p.SCtx().GetSessionVars().GetDescScanFactor(p.Table)
	}
	rowCount = getCardinality(p, costFlag)
	rowSize = p.GetScanRowSize()
	selfCost = rowCount * rowSize * scanFactor
	if option.GetTracer() != nil {
		setPhysicalTableOrIndexScanCostDetail(p, option.GetTracer(), rowCount, rowSize, scanFactor, costModelVersion)
	}
	p.PlanCost = selfCost
	p.PlanCostInit = true
	return p.PlanCost, nil
}

// GetPlanCostVer1 calculates the cost of the plan if it has not been calculated yet and returns the cost.
func getPlanCostVer14PhysicalIndexScan(pp base.PhysicalPlan, _ property.TaskType, option *optimizetrace.PlanCostOption) (float64, error) {
	p := pp.(*physicalop.PhysicalIndexScan)
	costFlag := option.CostFlag
	if p.PlanCostInit && !hasCostFlag(costFlag, costusage.CostFlagRecalculate) {
		return p.PlanCost, nil
	}

	var selfCost float64
	var rowCount, rowSize, scanFactor float64
	costModelVersion := p.SCtx().GetSessionVars().CostModelVersion
	scanFactor = p.SCtx().GetSessionVars().GetScanFactor(p.Table)
	if p.Desc && p.Prop != nil && p.Prop.ExpectedCnt >= cost.SmallScanThreshold {
		scanFactor = p.SCtx().GetSessionVars().GetDescScanFactor(p.Table)
	}
	rowCount = getCardinality(p, costFlag)
	rowSize = p.GetScanRowSize()
	selfCost = rowCount * rowSize * scanFactor
	if option.GetTracer() != nil {
		setPhysicalTableOrIndexScanCostDetail(p, option.GetTracer(), rowCount, rowSize, scanFactor, costModelVersion)
	}
	p.PlanCost = selfCost
	p.PlanCostInit = true
	return p.PlanCost, nil
}

// GetCost computes the cost of index join operator and its children.
func getCost4PhysicalIndexJoin(pp base.PhysicalPlan, outerCnt, innerCnt, outerCost, innerCost float64, costFlag uint64) float64 {
	p := pp.(*physicalop.PhysicalIndexJoin)
	var cpuCost float64
	sessVars := p.SCtx().GetSessionVars()
	// Add the cost of evaluating outer filter, since inner filter of index join
	// is always empty, we can simply tell whether outer filter is empty using the
	// summed length of left/right conditions.
	if len(p.LeftConditions)+len(p.RightConditions) > 0 {
		cpuCost += sessVars.GetCPUFactor() * outerCnt
		outerCnt *= cost.SelectionFactor
	}
	// Cost of extracting lookup keys.
	innerCPUCost := sessVars.GetCPUFactor() * outerCnt
	// Cost of sorting and removing duplicate lookup keys:
	// (outerCnt / batchSize) * (batchSize * Log2(batchSize) + batchSize) * CPUFactor
	batchSize := math.Min(float64(p.SCtx().GetSessionVars().IndexJoinBatchSize), outerCnt)
	if batchSize > 2 {
		innerCPUCost += outerCnt * (math.Log2(batchSize) + 1) * sessVars.GetCPUFactor()
	}
	// Add cost of building inner executors. CPU cost of building copTasks:
	// (outerCnt / batchSize) * (batchSize * DistinctFactor) * CPUFactor
	// Since we don't know the number of copTasks built, ignore these network cost now.
	innerCPUCost += outerCnt * cost.DistinctFactor * sessVars.GetCPUFactor()
	// CPU cost of building hash table for inner results:
	// (outerCnt / batchSize) * (batchSize * DistinctFactor) * innerCnt * CPUFactor
	innerCPUCost += outerCnt * cost.DistinctFactor * innerCnt * sessVars.GetCPUFactor()
	innerConcurrency := float64(p.SCtx().GetSessionVars().IndexLookupJoinConcurrency())
	cpuCost += innerCPUCost / innerConcurrency
	// Cost of probing hash table in main thread.
	numPairs := outerCnt * innerCnt
	if p.JoinType == logicalop.SemiJoin || p.JoinType == logicalop.AntiSemiJoin ||
		p.JoinType == logicalop.LeftOuterSemiJoin || p.JoinType == logicalop.AntiLeftOuterSemiJoin {
		if len(p.OtherConditions) > 0 {
			numPairs *= 0.5
		} else {
			numPairs = 0
		}
	}
	if hasCostFlag(costFlag, costusage.CostFlagUseTrueCardinality) {
		numPairs = getOperatorActRows(p)
	}
	probeCost := numPairs * sessVars.GetCPUFactor()
	// Cost of additional concurrent goroutines.
	cpuCost += probeCost + (innerConcurrency+1.0)*sessVars.GetConcurrencyFactor()
	// Memory cost of hash tables for inner rows. The computed result is the upper bound,
	// since the executor is pipelined and not all workers are always in full load.
	memoryCost := innerConcurrency * (batchSize * cost.DistinctFactor) * innerCnt * sessVars.GetMemoryFactor()
	// Cost of inner child plan, i.e, mainly I/O and network cost.
	innerPlanCost := outerCnt * innerCost
	if p.SCtx().GetSessionVars().CostModelVersion == 2 {
		// IndexJoin executes a batch of rows at a time, so the actual cost of this part should be
		//  `innerCostPerBatch * numberOfBatches` instead of `innerCostPerRow * numberOfOuterRow`.
		// Use an empirical value batchRatio to handle this now.
		// TODO: remove this empirical value.
		batchRatio := 30.0
		innerPlanCost /= batchRatio
	}
	return outerCost + innerPlanCost + cpuCost + memoryCost
}

// getPlanCostVer14PhysicalIndexJoin calculates the cost of the plan if it has not been calculated yet and returns the cost.
func getPlanCostVer14PhysicalIndexJoin(pp base.PhysicalPlan, taskType property.TaskType, option *optimizetrace.PlanCostOption) (float64, error) {
	p := pp.(*physicalop.PhysicalIndexJoin)
	costFlag := option.CostFlag
	if p.PlanCostInit && !hasCostFlag(costFlag, costusage.CostFlagRecalculate) {
		return p.PlanCost, nil
	}
	outerChild, innerChild := p.Children()[1-p.InnerChildIdx], p.Children()[p.InnerChildIdx]
	outerCost, err := outerChild.GetPlanCostVer1(taskType, option)
	if err != nil {
		return 0, err
	}
	innerCost, err := innerChild.GetPlanCostVer1(taskType, option)
	if err != nil {
		return 0, err
	}
	outerCnt := getCardinality(outerChild, costFlag)
	innerCnt := getCardinality(innerChild, costFlag)
	if hasCostFlag(costFlag, costusage.CostFlagUseTrueCardinality) && outerCnt > 0 {
		innerCnt /= outerCnt // corresponding to one outer row when calculating IndexJoin costs
		innerCost /= outerCnt
	}
	p.PlanCost = p.GetCost(outerCnt, innerCnt, outerCost, innerCost, costFlag)
	p.PlanCostInit = true
	return p.PlanCost, nil
}

// getCost4PhysicalIndexHashJoin computes the cost of index merge join operator and its children.
func getCost4PhysicalIndexHashJoin(pp base.PhysicalPlan, outerCnt, innerCnt, outerCost, innerCost float64, costFlag uint64) float64 {
	p := pp.(*physicalop.PhysicalIndexHashJoin)
	var cpuCost float64
	sessVars := p.SCtx().GetSessionVars()
	// Add the cost of evaluating outer filter, since inner filter of index join
	// is always empty, we can simply tell whether outer filter is empty using the
	// summed length of left/right conditions.
	if len(p.LeftConditions)+len(p.RightConditions) > 0 {
		cpuCost += sessVars.GetCPUFactor() * outerCnt
		outerCnt *= cost.SelectionFactor
	}
	// Cost of extracting lookup keys.
	innerCPUCost := sessVars.GetCPUFactor() * outerCnt
	// Cost of sorting and removing duplicate lookup keys:
	// (outerCnt / batchSize) * (batchSize * Log2(batchSize) + batchSize) * CPUFactor
	batchSize := math.Min(float64(sessVars.IndexJoinBatchSize), outerCnt)
	if batchSize > 2 {
		innerCPUCost += outerCnt * (math.Log2(batchSize) + 1) * sessVars.GetCPUFactor()
	}
	// Add cost of building inner executors. CPU cost of building copTasks:
	// (outerCnt / batchSize) * (batchSize * DistinctFactor) * CPUFactor
	// Since we don't know the number of copTasks built, ignore these network cost now.
	innerCPUCost += outerCnt * cost.DistinctFactor * sessVars.GetCPUFactor()
	concurrency := float64(sessVars.IndexLookupJoinConcurrency())
	cpuCost += innerCPUCost / concurrency
	// CPU cost of building hash table for outer results concurrently.
	// (outerCnt / batchSize) * (batchSize * CPUFactor)
	outerCPUCost := outerCnt * sessVars.GetCPUFactor()
	cpuCost += outerCPUCost / concurrency
	// Cost of probing hash table concurrently.
	numPairs := outerCnt * innerCnt
	if p.JoinType == logicalop.SemiJoin || p.JoinType == logicalop.AntiSemiJoin ||
		p.JoinType == logicalop.LeftOuterSemiJoin || p.JoinType == logicalop.AntiLeftOuterSemiJoin {
		if len(p.OtherConditions) > 0 {
			numPairs *= 0.5
		} else {
			numPairs = 0
		}
	}
	if hasCostFlag(costFlag, costusage.CostFlagUseTrueCardinality) {
		numPairs = getOperatorActRows(p)
	}
	// Inner workers do hash join in parallel, but they can only save ONE outer
	// batch results. So as the number of outer batch exceeds inner concurrency,
	// it would fall back to linear execution. In a word, the hash join only runs
	// in parallel for the first `innerConcurrency` number of inner tasks.
	var probeCost float64
	if outerCnt/batchSize >= concurrency {
		probeCost = (numPairs - batchSize*innerCnt*(concurrency-1)) * sessVars.GetCPUFactor()
	} else {
		probeCost = batchSize * innerCnt * sessVars.GetCPUFactor()
	}
	cpuCost += probeCost
	// Cost of additional concurrent goroutines.
	cpuCost += (concurrency + 1.0) * sessVars.GetConcurrencyFactor()
	// Memory cost of hash tables for outer rows. The computed result is the upper bound,
	// since the executor is pipelined and not all workers are always in full load.
	memoryCost := concurrency * (batchSize * cost.DistinctFactor) * innerCnt * sessVars.GetMemoryFactor()
	// Cost of inner child plan, i.e, mainly I/O and network cost.
	innerPlanCost := outerCnt * innerCost
	return outerCost + innerPlanCost + cpuCost + memoryCost
}

// getPlanCostVer1PhysicalIndexHashJoin calculates the cost of the plan if it has not been calculated yet and returns the cost.
func getPlanCostVer1PhysicalIndexHashJoin(pp base.PhysicalPlan, taskType property.TaskType, option *optimizetrace.PlanCostOption) (float64, error) {
	p := pp.(*physicalop.PhysicalIndexHashJoin)
	costFlag := option.CostFlag
	if p.PlanCostInit && !hasCostFlag(costFlag, costusage.CostFlagRecalculate) {
		return p.PlanCost, nil
	}
	outerChild, innerChild := p.Children()[1-p.InnerChildIdx], p.Children()[p.InnerChildIdx]
	outerCost, err := outerChild.GetPlanCostVer1(taskType, option)
	if err != nil {
		return 0, err
	}
	innerCost, err := innerChild.GetPlanCostVer1(taskType, option)
	if err != nil {
		return 0, err
	}
	outerCnt := getCardinality(outerChild, costFlag)
	innerCnt := getCardinality(innerChild, costFlag)
	if hasCostFlag(costFlag, costusage.CostFlagUseTrueCardinality) && outerCnt > 0 {
		innerCnt /= outerCnt // corresponding to one outer row when calculating IndexJoin costs
		innerCost /= outerCnt
	}
	p.PlanCost = p.GetCost(outerCnt, innerCnt, outerCost, innerCost, costFlag)
	p.PlanCostInit = true
	return p.PlanCost, nil
}

// GetCost computes the cost of index merge join operator and its children.
func (p *PhysicalIndexMergeJoin) GetCost(outerCnt, innerCnt, outerCost, innerCost float64, costFlag uint64) float64 {
	var cpuCost float64
	sessVars := p.SCtx().GetSessionVars()
	// Add the cost of evaluating outer filter, since inner filter of index join
	// is always empty, we can simply tell whether outer filter is empty using the
	// summed length of left/right conditions.
	if len(p.LeftConditions)+len(p.RightConditions) > 0 {
		cpuCost += sessVars.GetCPUFactor() * outerCnt
		outerCnt *= cost.SelectionFactor
	}
	// Cost of extracting lookup keys.
	innerCPUCost := sessVars.GetCPUFactor() * outerCnt
	// Cost of sorting and removing duplicate lookup keys:
	// (outerCnt / batchSize) * (sortFactor + 1.0) * batchSize * cpuFactor
	// If `p.NeedOuterSort` is true, the sortFactor is batchSize * Log2(batchSize).
	// Otherwise, it's 0.
	batchSize := math.Min(float64(p.SCtx().GetSessionVars().IndexJoinBatchSize), outerCnt)
	sortFactor := 0.0
	if p.NeedOuterSort {
		sortFactor = math.Log2(batchSize)
	}
	if batchSize > 2 {
		innerCPUCost += outerCnt * (sortFactor + 1.0) * sessVars.GetCPUFactor()
	}
	// Add cost of building inner executors. CPU cost of building copTasks:
	// (outerCnt / batchSize) * (batchSize * DistinctFactor) * cpuFactor
	// Since we don't know the number of copTasks built, ignore these network cost now.
	innerCPUCost += outerCnt * cost.DistinctFactor * sessVars.GetCPUFactor()
	innerConcurrency := float64(p.SCtx().GetSessionVars().IndexLookupJoinConcurrency())
	cpuCost += innerCPUCost / innerConcurrency
	// Cost of merge join in inner worker.
	numPairs := outerCnt * innerCnt
	if p.JoinType == logicalop.SemiJoin || p.JoinType == logicalop.AntiSemiJoin ||
		p.JoinType == logicalop.LeftOuterSemiJoin || p.JoinType == logicalop.AntiLeftOuterSemiJoin {
		if len(p.OtherConditions) > 0 {
			numPairs *= 0.5
		} else {
			numPairs = 0
		}
	}
	if hasCostFlag(costFlag, costusage.CostFlagUseTrueCardinality) {
		numPairs = getOperatorActRows(p)
	}
	avgProbeCnt := numPairs / outerCnt
	var probeCost float64
	// Inner workers do merge join in parallel, but they can only save ONE outer batch
	// results. So as the number of outer batch exceeds inner concurrency, it would fall back to
	// linear execution. In a word, the merge join only run in parallel for the first
	// `innerConcurrency` number of inner tasks.
	if outerCnt/batchSize >= innerConcurrency {
		probeCost = (numPairs - batchSize*avgProbeCnt*(innerConcurrency-1)) * sessVars.GetCPUFactor()
	} else {
		probeCost = batchSize * avgProbeCnt * sessVars.GetCPUFactor()
	}
	cpuCost += probeCost + (innerConcurrency+1.0)*sessVars.GetConcurrencyFactor()

	// Index merge join save the join results in inner worker.
	// So the memory cost consider the results size for each batch.
	memoryCost := innerConcurrency * (batchSize * avgProbeCnt) * sessVars.GetMemoryFactor()

	innerPlanCost := outerCnt * innerCost
	return outerCost + innerPlanCost + cpuCost + memoryCost
}

// GetPlanCostVer1 calculates the cost of the plan if it has not been calculated yet and returns the cost.
func (p *PhysicalIndexMergeJoin) GetPlanCostVer1(taskType property.TaskType, option *optimizetrace.PlanCostOption) (float64, error) {
	costFlag := option.CostFlag
	if p.PlanCostInit && !hasCostFlag(costFlag, costusage.CostFlagRecalculate) {
		return p.PlanCost, nil
	}
	outerChild, innerChild := p.Children()[1-p.InnerChildIdx], p.Children()[p.InnerChildIdx]
	outerCost, err := outerChild.GetPlanCostVer1(taskType, option)
	if err != nil {
		return 0, err
	}
	innerCost, err := innerChild.GetPlanCostVer1(taskType, option)
	if err != nil {
		return 0, err
	}
	outerCnt := getCardinality(outerChild, costFlag)
	innerCnt := getCardinality(innerChild, costFlag)
	if hasCostFlag(costFlag, costusage.CostFlagUseTrueCardinality) && outerCnt > 0 {
		innerCnt /= outerCnt // corresponding to one outer row when calculating IndexJoin costs
		innerCost /= outerCnt
	}
	p.PlanCost = p.GetCost(outerCnt, innerCnt, outerCost, innerCost, costFlag)
	p.PlanCostInit = true
	return p.PlanCost, nil
}

// getCost4PhysicalApply computes the cost of apply operator.
func getCost4PhysicalApply(pp base.PhysicalPlan, lCount, rCount, lCost, rCost float64) float64 {
	var cpuCost float64
	p := pp.(*physicalop.PhysicalApply)
	sessVars := p.SCtx().GetSessionVars()
	if len(p.LeftConditions) > 0 {
		cpuCost += lCount * sessVars.GetCPUFactor()
		lCount *= cost.SelectionFactor
	}
	if len(p.RightConditions) > 0 {
		cpuCost += lCount * rCount * sessVars.GetCPUFactor()
		rCount *= cost.SelectionFactor
	}
	if len(p.EqualConditions)+len(p.OtherConditions)+len(p.NAEqualConditions) > 0 {
		if p.JoinType == logicalop.SemiJoin || p.JoinType == logicalop.AntiSemiJoin ||
			p.JoinType == logicalop.LeftOuterSemiJoin || p.JoinType == logicalop.AntiLeftOuterSemiJoin {
			cpuCost += lCount * rCount * sessVars.GetCPUFactor() * 0.5
		} else {
			cpuCost += lCount * rCount * sessVars.GetCPUFactor()
		}
	}
	// Apply uses a NestedLoop method for execution.
	// For every row from the left(outer) side, it executes
	// the whole right(inner) plan tree. So the cost of apply
	// should be : apply cost + left cost + left count * right cost
	return cpuCost + lCost + lCount*rCost
}

// getPlanCostVer14PhysicalApply calculates the cost of the plan if it has not been calculated yet and returns the cost.
func getPlanCostVer14PhysicalApply(pp base.PhysicalPlan, taskType property.TaskType, option *optimizetrace.PlanCostOption) (float64, error) {
	p := pp.(*physicalop.PhysicalApply)
	costFlag := option.CostFlag
	if p.PlanCostInit && !hasCostFlag(costFlag, costusage.CostFlagRecalculate) {
		return p.PlanCost, nil
	}
	outerChild, innerChild := p.Children()[1-p.InnerChildIdx], p.Children()[p.InnerChildIdx]
	outerCost, err := outerChild.GetPlanCostVer1(taskType, option)
	if err != nil {
		return 0, err
	}
	innerCost, err := innerChild.GetPlanCostVer1(taskType, option)
	if err != nil {
		return 0, err
	}
	outerCnt := getCardinality(outerChild, costFlag)
	innerCnt := getCardinality(innerChild, costFlag)
	p.PlanCost = p.GetCost(outerCnt, innerCnt, outerCost, innerCost)
	p.PlanCostInit = true
	return p.PlanCost, nil
}

// getCost4PhysicalMergeJoin computes cost of merge join operator itself.
func getCost4PhysicalMergeJoin(pp base.PhysicalPlan, lCnt, rCnt float64, costFlag uint64) float64 {
	p := pp.(*physicalop.PhysicalMergeJoin)
	outerCnt := lCnt
	innerCnt := rCnt
	innerKeys := p.RightJoinKeys
	innerSchema := p.Children()[1].Schema()
	innerStats := p.Children()[1].StatsInfo()
	if p.JoinType == logicalop.RightOuterJoin {
		outerCnt = rCnt
		innerCnt = lCnt
		innerKeys = p.LeftJoinKeys
		innerSchema = p.Children()[0].Schema()
		innerStats = p.Children()[0].StatsInfo()
	}
	numPairs := cardinality.EstimateFullJoinRowCount(p.SCtx(), false,
		p.Children()[0].StatsInfo(), p.Children()[1].StatsInfo(),
		p.LeftJoinKeys, p.RightJoinKeys,
		p.Children()[0].Schema(), p.Children()[1].Schema(),
		p.LeftNAJoinKeys, p.RightNAJoinKeys)
	if p.JoinType == logicalop.SemiJoin || p.JoinType == logicalop.AntiSemiJoin ||
		p.JoinType == logicalop.LeftOuterSemiJoin || p.JoinType == logicalop.AntiLeftOuterSemiJoin {
		if len(p.OtherConditions) > 0 {
			numPairs *= 0.5
		} else {
			numPairs = 0
		}
	}
	if hasCostFlag(costFlag, costusage.CostFlagUseTrueCardinality) {
		numPairs = getOperatorActRows(p)
	}
	sessVars := p.SCtx().GetSessionVars()
	probeCost := numPairs * sessVars.GetCPUFactor()
	// Cost of evaluating outer filters.
	var cpuCost float64
	if len(p.LeftConditions)+len(p.RightConditions) > 0 {
		probeCost *= cost.SelectionFactor
		cpuCost += outerCnt * sessVars.GetCPUFactor()
	}
	cpuCost += probeCost
	// For merge join, only one group of rows with same join key(not null) are cached,
	// we compute average memory cost using estimated group size.
	ndv, _ := cardinality.EstimateColsNDVWithMatchedLen(innerKeys, innerSchema, innerStats)
	memoryCost := (innerCnt / ndv) * sessVars.GetMemoryFactor()
	return cpuCost + memoryCost
}

// getPlanCostVer14PhysicalMergeJoin calculates the cost of the plan if it has not been calculated yet and returns the cost.
func getPlanCostVer14PhysicalMergeJoin(pp base.PhysicalPlan, taskType property.TaskType, option *optimizetrace.PlanCostOption) (float64, error) {
	p := pp.(*physicalop.PhysicalMergeJoin)
	costFlag := option.CostFlag
	if p.PlanCostInit && !hasCostFlag(costFlag, costusage.CostFlagRecalculate) {
		return p.PlanCost, nil
	}
	p.PlanCost = 0
	for _, child := range p.Children() {
		childCost, err := child.GetPlanCostVer1(taskType, option)
		if err != nil {
			return 0, err
		}
		p.PlanCost += childCost
	}
	p.PlanCost += p.GetCost(getCardinality(p.Children()[0], costFlag), getCardinality(p.Children()[1], costFlag), costFlag)
	p.PlanCostInit = true
	return p.PlanCost, nil
}

// getCost4PhysicalHashJoin computes cost of hash join operator itself.
func getCost4PhysicalHashJoin(pp base.PhysicalPlan, lCnt, rCnt float64, costFlag uint64, op *optimizetrace.PhysicalOptimizeOp) float64 {
	p := pp.(*physicalop.PhysicalHashJoin)
	buildCnt, probeCnt := lCnt, rCnt
	build := p.Children()[0]
	// Taking the right as the inner for right join or using the outer to build a hash table.
	if (p.InnerChildIdx == 1 && !p.UseOuterToBuild) || (p.InnerChildIdx == 0 && p.UseOuterToBuild) {
		buildCnt, probeCnt = rCnt, lCnt
		build = p.Children()[1]
	}
	sessVars := p.SCtx().GetSessionVars()
	oomUseTmpStorage := vardef.EnableTmpStorageOnOOM.Load()
	memQuota := sessVars.MemTracker.GetBytesLimit() // sessVars.MemQuotaQuery && hint
	rowSize := getAvgRowSize(build.StatsInfo(), build.Schema().Columns)
	spill := oomUseTmpStorage && memQuota > 0 && rowSize*buildCnt > float64(memQuota) && p.StoreTp != kv.TiFlash
	// Cost of building hash table.
	cpuFactor := sessVars.GetCPUFactor()
	diskFactor := sessVars.GetDiskFactor()
	memoryFactor := sessVars.GetMemoryFactor()
	concurrencyFactor := sessVars.GetConcurrencyFactor()

	cpuCost := buildCnt * cpuFactor
	memoryCost := buildCnt * memoryFactor
	diskCost := buildCnt * diskFactor * rowSize
	// Number of matched row pairs regarding the equal join conditions.
	numPairs := cardinality.EstimateFullJoinRowCount(p.SCtx(), false,
		p.Children()[0].StatsInfo(), p.Children()[1].StatsInfo(),
		p.LeftJoinKeys, p.RightJoinKeys,
		p.Children()[0].Schema(), p.Children()[1].Schema(),
		p.LeftNAJoinKeys, p.RightNAJoinKeys)
	// For semi-join class, if `OtherConditions` is empty, we already know
	// the join results after querying hash table, otherwise, we have to
	// evaluate those resulted row pairs after querying hash table; if we
	// find one pair satisfying the `OtherConditions`, we then know the
	// join result for this given outer row, otherwise we have to iterate
	// to the end of those pairs; since we have no idea about when we can
	// terminate the iteration, we assume that we need to iterate half of
	// those pairs in average.
	if p.JoinType == logicalop.SemiJoin || p.JoinType == logicalop.AntiSemiJoin ||
		p.JoinType == logicalop.LeftOuterSemiJoin || p.JoinType == logicalop.AntiLeftOuterSemiJoin {
		if len(p.OtherConditions) > 0 {
			numPairs *= 0.5
		} else {
			numPairs = 0
		}
	}
	if hasCostFlag(costFlag, costusage.CostFlagUseTrueCardinality) {
		numPairs = getOperatorActRows(p)
	}
	// Cost of querying hash table is cheap actually, so we just compute the cost of
	// evaluating `OtherConditions` and joining row pairs.
	probeCost := numPairs * cpuFactor
	probeDiskCost := numPairs * diskFactor * rowSize
	// Cost of evaluating outer filter.
	if len(p.LeftConditions)+len(p.RightConditions) > 0 {
		// Input outer count for the above compution should be adjusted by SelectionFactor.
		probeCost *= cost.SelectionFactor
		probeDiskCost *= cost.SelectionFactor
		probeCost += probeCnt * cpuFactor
	}
	diskCost += probeDiskCost
	probeCost /= float64(p.Concurrency)
	// Cost of additional concurrent goroutines.
	cpuCost += probeCost + float64(p.Concurrency+1)*concurrencyFactor
	// Cost of traveling the hash table to resolve missing matched cases when building the hash table from the outer table
	if p.UseOuterToBuild {
		if spill {
			// It runs in sequence when build data is on disk. See handleUnmatchedRowsFromHashTableInDisk
			cpuCost += buildCnt * cpuFactor
		} else {
			cpuCost += buildCnt * cpuFactor / float64(p.Concurrency)
		}
		diskCost += buildCnt * diskFactor * rowSize
	}

	if spill {
		memoryCost *= float64(memQuota) / (rowSize * buildCnt)
	} else {
		diskCost = 0
	}
	if op != nil {
		setPhysicalHashJoinCostDetail(p, op, spill, buildCnt, probeCnt, cpuFactor, rowSize, numPairs,
			cpuCost, probeCost, memoryCost, diskCost, probeDiskCost,
			diskFactor, memoryFactor, concurrencyFactor,
			memQuota)
	}
	return cpuCost + memoryCost + diskCost
}

// getPlanCostVer14PhysicalHashJoin calculates the cost of the plan if it has not been calculated yet and returns the cost.
func getPlanCostVer14PhysicalHashJoin(pp base.PhysicalPlan, taskType property.TaskType, option *optimizetrace.PlanCostOption) (float64, error) {
	p := pp.(*physicalop.PhysicalHashJoin)
	costFlag := option.CostFlag
	if p.PlanCostInit && !hasCostFlag(costFlag, costusage.CostFlagRecalculate) {
		return p.PlanCost, nil
	}
	p.PlanCost = 0
	for _, child := range p.Children() {
		childCost, err := child.GetPlanCostVer1(taskType, option)
		if err != nil {
			return 0, err
		}
		p.PlanCost += childCost
	}
	p.PlanCost += p.GetCost(getCardinality(p.Children()[0], costFlag), getCardinality(p.Children()[1], costFlag),
		taskType == property.MppTaskType, costFlag, option.GetTracer())
	p.PlanCostInit = true
	return p.PlanCost, nil
}

// getCost4PhysicalStreamAgg computes cost of stream aggregation considering CPU/memory.
func getCost4PhysicalStreamAgg(pp base.PhysicalPlan, inputRows float64, isRoot bool, costFlag uint64) float64 {
	p := pp.(*physicalop.PhysicalStreamAgg)
	aggFuncFactor := p.GetAggFuncCostFactor(false)
	var cpuCost float64
	sessVars := p.SCtx().GetSessionVars()
	if isRoot {
		cpuCost = inputRows * sessVars.GetCPUFactor() * aggFuncFactor
	} else {
		cpuCost = inputRows * sessVars.GetCopCPUFactor() * aggFuncFactor
	}
	rowsPerGroup := inputRows / getCardinality(p, costFlag)
	memoryCost := rowsPerGroup * cost.DistinctFactor * sessVars.GetMemoryFactor() * float64(p.NumDistinctFunc())
	return cpuCost + memoryCost
}

// getPlanCostVer14PhysicalStreamAgg calculates the cost of the plan if it has not been calculated yet and returns the cost.
func getPlanCostVer14PhysicalStreamAgg(pp base.PhysicalPlan, taskType property.TaskType, option *optimizetrace.PlanCostOption) (float64, error) {
	p := pp.(*physicalop.PhysicalStreamAgg)
	costFlag := option.CostFlag
	if p.PlanCostInit && !hasCostFlag(costFlag, costusage.CostFlagRecalculate) {
		return p.PlanCost, nil
	}
	childCost, err := p.Children()[0].GetPlanCostVer1(taskType, option)
	if err != nil {
		return 0, err
	}
	p.PlanCost = childCost
	p.PlanCost += getCost4PhysicalStreamAgg(p, getCardinality(p.Children()[0], costFlag), taskType == property.RootTaskType, costFlag)
	p.PlanCostInit = true
	return p.PlanCost, nil
}

// getCost4PhysicalHashAgg computes the cost of hash aggregation considering CPU/memory.
func getCost4PhysicalHashAgg(pp base.PhysicalPlan, inputRows float64, isRoot, isMPP bool, costFlag uint64) float64 {
	p := pp.(*physicalop.PhysicalHashAgg)
	cardinality := getCardinality(p, costFlag)
	numDistinctFunc := p.NumDistinctFunc()
	aggFuncFactor := p.GetAggFuncCostFactor(isMPP)
	var cpuCost float64
	sessVars := p.SCtx().GetSessionVars()
	if isRoot {
		cpuCost = inputRows * sessVars.GetCPUFactor() * aggFuncFactor
		divisor, con := p.CPUCostDivisor(numDistinctFunc > 0)
		if divisor > 0 {
			cpuCost /= divisor
			// Cost of additional goroutines.
			cpuCost += (con + 1) * sessVars.GetConcurrencyFactor()
		}
	} else {
		cpuCost = inputRows * sessVars.GetCopCPUFactor() * aggFuncFactor
	}
	memoryCost := cardinality * sessVars.GetMemoryFactor() * float64(len(p.AggFuncs))
	// When aggregation has distinct flag, we would allocate a map for each group to
	// check duplication.
	memoryCost += inputRows * cost.DistinctFactor * sessVars.GetMemoryFactor() * float64(numDistinctFunc)
	return cpuCost + memoryCost
}

// getPlanCostVer14PhysicalHashAgg calculates the cost of the plan if it has not been calculated yet and returns the cost.
func getPlanCostVer14PhysicalHashAgg(pp base.PhysicalPlan, taskType property.TaskType, option *optimizetrace.PlanCostOption) (float64, error) {
	p := pp.(*physicalop.PhysicalHashAgg)
	costFlag := option.CostFlag
	if p.PlanCostInit && !hasCostFlag(costFlag, costusage.CostFlagRecalculate) {
		return p.PlanCost, nil
	}
	childCost, err := p.Children()[0].GetPlanCostVer1(taskType, option)
	if err != nil {
		return 0, err
	}
	p.PlanCost = childCost
	statsCnt := getCardinality(p.Children()[0], costFlag)
	switch taskType {
	case property.RootTaskType:
		p.PlanCost += getCost4PhysicalHashAgg(p, statsCnt, true, false, costFlag)
	case property.CopSingleReadTaskType, property.CopMultiReadTaskType:
		p.PlanCost += getCost4PhysicalHashAgg(p, statsCnt, false, false, costFlag)
	case property.MppTaskType:
		p.PlanCost += getCost4PhysicalHashAgg(p, statsCnt, false, true, costFlag)
	default:
		return 0, errors.Errorf("unknown task type %v", taskType)
	}
	p.PlanCostInit = true
	return p.PlanCost, nil
}

// getCost4PhysicalSort computes the cost of in memory sort.
func getCost4PhysicalSort(pp base.PhysicalPlan, count float64, schema *expression.Schema) float64 {
	p := pp.(*physicalop.PhysicalSort)
	if count < 2.0 {
		count = 2.0
	}
	sessVars := p.SCtx().GetSessionVars()
	cpuCost := count * math.Log2(count) * sessVars.GetCPUFactor()
	memoryCost := count * sessVars.GetMemoryFactor()

	oomUseTmpStorage := vardef.EnableTmpStorageOnOOM.Load()
	memQuota := sessVars.MemTracker.GetBytesLimit() // sessVars.MemQuotaQuery && hint
	rowSize := getAvgRowSize(p.StatsInfo(), schema.Columns)
	spill := oomUseTmpStorage && memQuota > 0 && rowSize*count > float64(memQuota)
	diskCost := count * sessVars.GetDiskFactor() * rowSize
	if !spill {
		diskCost = 0
	} else {
		memoryCost *= float64(memQuota) / (rowSize * count)
	}
	return cpuCost + memoryCost + diskCost
}

// getPlanCostVer14PhysicalSort calculates the cost of the plan if it has not been calculated yet and returns the cost.
func getPlanCostVer14PhysicalSort(pp base.PhysicalPlan, taskType property.TaskType, option *optimizetrace.PlanCostOption) (float64, error) {
	p := pp.(*physicalop.PhysicalSort)
	costFlag := option.CostFlag
	if p.PlanCostInit && !hasCostFlag(costFlag, costusage.CostFlagRecalculate) {
		return p.PlanCost, nil
	}
	childCost, err := p.Children()[0].GetPlanCostVer1(taskType, option)
	if err != nil {
		return 0, err
	}
	p.PlanCost = childCost
	p.PlanCost += p.GetCost(getCardinality(p.Children()[0], costFlag), p.Schema())
	p.PlanCostInit = true
	return p.PlanCost, nil
}

// getPlanCostVer1 calculates the cost of the plan if it has not been calculated yet and returns the cost.
func getPlanCostVer14PhysicalTopN(pp base.PhysicalPlan, taskType property.TaskType, option *optimizetrace.PlanCostOption) (float64, error) {
	p := pp.(*physicalop.PhysicalTopN)
	costFlag := option.CostFlag
	if p.PlanCostInit && !hasCostFlag(costFlag, costusage.CostFlagRecalculate) {
		return p.PlanCost, nil
	}
	childCost, err := p.Children()[0].GetPlanCostVer1(taskType, option)
	if err != nil {
		return 0, err
	}
	p.PlanCost = childCost
	p.PlanCost += p.GetCost(getCardinality(p.Children()[0], costFlag), taskType == property.RootTaskType)
	p.PlanCostInit = true
	return p.PlanCost, nil
}

// GetCost returns cost of the PointGetPlan.
func (p *BatchPointGetPlan) GetCost(opt *optimizetrace.PhysicalOptimizeOp) float64 {
	cols := p.accessCols
	if cols == nil {
		return 0 // the cost of BatchGet generated in fast plan optimization is always 0
	}
	sessVars := p.SCtx().GetSessionVars()
	var rowSize, rowCount float64
	cost := 0.0
	if p.IndexInfo == nil {
		rowCount = float64(len(p.Handles))
		rowSize = cardinality.GetTableAvgRowSize(p.SCtx(), p.StatsInfo().HistColl, cols, kv.TiKV, true)
	} else {
		rowCount = float64(len(p.IndexValues))
		rowSize = cardinality.GetIndexAvgRowSize(p.SCtx(), p.StatsInfo().HistColl, cols, p.IndexInfo.Unique)
	}
	networkFactor := sessVars.GetNetworkFactor(p.TblInfo)
	seekFactor := sessVars.GetSeekFactor(p.TblInfo)
	scanConcurrency := sessVars.DistSQLScanConcurrency()
	cost += rowCount * rowSize * networkFactor
	cost += rowCount * seekFactor
	cost /= float64(scanConcurrency)
	if opt != nil {
		setBatchPointGetPlanCostDetail(p, opt, rowCount, rowSize, networkFactor, seekFactor, scanConcurrency)
	}
	return cost
}

// GetPlanCostVer1 calculates the cost of the plan if it has not been calculated yet and returns the cost.
func (p *BatchPointGetPlan) GetPlanCostVer1(_ property.TaskType, option *optimizetrace.PlanCostOption) (float64, error) {
	costFlag := option.CostFlag
	if p.planCostInit && !hasCostFlag(costFlag, costusage.CostFlagRecalculate) {
		return p.planCost, nil
	}
	p.planCost = p.GetCost(option.GetTracer())
	p.planCostInit = true
	return p.planCost, nil
}

// GetAvgRowSize return the average row size.
func (p *BatchPointGetPlan) GetAvgRowSize() float64 {
	cols := p.accessCols
	if cols == nil {
		return 0 // the cost of BatchGet generated in fast plan optimization is always 0
	}
	if p.IndexInfo == nil {
		return cardinality.GetTableAvgRowSize(p.SCtx(), p.StatsInfo().HistColl, cols, kv.TiKV, true)
	}
	return cardinality.GetIndexAvgRowSize(p.SCtx(), p.StatsInfo().HistColl, cols, p.IndexInfo.Unique)
}

// GetCost returns cost of the PointGetPlan.
func (p *PointGetPlan) GetCost(opt *optimizetrace.PhysicalOptimizeOp) float64 {
	cols := p.accessCols
	if cols == nil {
		return 0 // the cost of PointGet generated in fast plan optimization is always 0
	}
	sessVars := p.SCtx().GetSessionVars()
	var rowSize float64
	cost := 0.0
	if p.IndexInfo == nil {
		rowSize = cardinality.GetTableAvgRowSize(p.SCtx(), p.StatsInfo().HistColl, cols, kv.TiKV, true)
	} else {
		rowSize = cardinality.GetIndexAvgRowSize(p.SCtx(), p.StatsInfo().HistColl, cols, p.IndexInfo.Unique)
	}
	networkFactor := sessVars.GetNetworkFactor(p.TblInfo)
	seekFactor := sessVars.GetSeekFactor(p.TblInfo)
	cost += rowSize * networkFactor
	cost += seekFactor
	cost /= float64(sessVars.DistSQLScanConcurrency())
	if opt != nil {
		setPointGetPlanCostDetail(p, opt, rowSize, networkFactor, seekFactor)
	}
	return cost
}

// GetPlanCostVer1 calculates the cost of the plan if it has not been calculated yet and returns the cost.
func (p *PointGetPlan) GetPlanCostVer1(_ property.TaskType, option *optimizetrace.PlanCostOption) (float64, error) {
	costFlag := option.CostFlag
	if p.planCostInit && !hasCostFlag(costFlag, costusage.CostFlagRecalculate) {
		return p.planCost, nil
	}
	p.planCost = p.GetCost(option.GetTracer())
	p.planCostInit = true
	return p.planCost, nil
}

// GetAvgRowSize return the average row size.
func (p *PointGetPlan) GetAvgRowSize() float64 {
	cols := p.accessCols
	if cols == nil {
		return 0 // the cost of PointGet generated in fast plan optimization is always 0
	}
	if p.IndexInfo == nil {
		return cardinality.GetTableAvgRowSize(p.SCtx(), p.StatsInfo().HistColl, cols, kv.TiKV, true)
	}
	return cardinality.GetIndexAvgRowSize(p.SCtx(), p.StatsInfo().HistColl, cols, p.IndexInfo.Unique)
}

// getPlanCostVer14PhysicalUnionAll calculates the cost of the plan if it has not been calculated yet and returns the cost.
func getPlanCostVer14PhysicalUnionAll(pp base.PhysicalPlan, taskType property.TaskType, option *optimizetrace.PlanCostOption) (float64, error) {
	p := pp.(*physicalop.PhysicalUnionAll)
	costFlag := option.CostFlag
	if p.PlanCostInit && !hasCostFlag(costFlag, costusage.CostFlagRecalculate) {
		return p.PlanCost, nil
	}
	var childMaxCost float64
	for _, child := range p.Children() {
		childCost, err := child.GetPlanCostVer1(taskType, option)
		if err != nil {
			return 0, err
		}
		childMaxCost = math.Max(childMaxCost, childCost)
	}
	p.PlanCost = childMaxCost + float64(1+len(p.Children()))*p.SCtx().GetSessionVars().GetConcurrencyFactor()
	p.PlanCostInit = true
	return p.PlanCost, nil
}

func getOperatorActRows(operator base.PhysicalPlan) float64 {
	if operator == nil {
		return 0
	}
	runtimeInfo := operator.SCtx().GetSessionVars().StmtCtx.RuntimeStatsColl
	id := operator.ID()
	actRows := 0.0
	if runtimeInfo.ExistsRootStats(id) {
		actRows = float64(runtimeInfo.GetRootStats(id).GetActRows())
	} else if runtimeInfo.ExistsCopStats(id) {
		actRows = float64(runtimeInfo.GetCopStats(id).GetActRows())
	} else {
		actRows = 0.0 // no data for this operator
	}
	return actRows
}

// getPlanCostVer1PhysicalExchangeReceiver calculates the cost of the plan if it has not been calculated yet and returns the cost.
func getPlanCostVer1PhysicalExchangeReceiver(pp base.PhysicalPlan, taskType property.TaskType, option *optimizetrace.PlanCostOption) (float64, error) {
	p := pp.(*physicalop.PhysicalExchangeReceiver)
	costFlag := option.CostFlag
	if p.PlanCostInit && !hasCostFlag(costFlag, costusage.CostFlagRecalculate) {
		return p.PlanCost, nil
	}
	childCost, err := p.Children()[0].GetPlanCostVer1(taskType, option)
	if err != nil {
		return 0, err
	}
	p.PlanCost = childCost
	// accumulate net cost
	p.PlanCost += getCardinality(p.Children()[0], costFlag) * p.SCtx().GetSessionVars().GetNetworkFactor(nil)
	p.PlanCostInit = true
	return p.PlanCost, nil
}

func getCardinality(operator base.PhysicalPlan, costFlag uint64) float64 {
	if hasCostFlag(costFlag, costusage.CostFlagUseTrueCardinality) {
		actualProbeCnt := operator.GetActualProbeCnt(operator.SCtx().GetSessionVars().StmtCtx.RuntimeStatsColl)
		if actualProbeCnt == 0 {
			return 0
		}
		return max(0, getOperatorActRows(operator)/float64(actualProbeCnt))
	}
	rows := operator.StatsCount()
	if rows <= 0 && operator.SCtx().GetSessionVars().CostModelVersion == modelVer2 {
		// 0 est-row can lead to 0 operator cost which makes plan choice unstable.
		rows = 1
	}
	return rows
}

// estimateNetSeekCost calculates the net seek cost for the plan.
// for TiKV, it's len(access-range) * seek-factor,
// and for TiFlash, it's len(access-range) * len(access-column) * seek-factor.
func estimateNetSeekCost(copTaskPlan base.PhysicalPlan) float64 {
	switch x := copTaskPlan.(type) {
	case *physicalop.PhysicalTableScan:
		if x.StoreType == kv.TiFlash { // the old TiFlash interface uses cop-task protocol
			return float64(len(x.Ranges)) * float64(len(x.Columns)) * x.SCtx().GetSessionVars().GetSeekFactor(x.Table)
		}
		return float64(len(x.Ranges)) * x.SCtx().GetSessionVars().GetSeekFactor(x.Table) // TiKV
	case *physicalop.PhysicalIndexScan:
		return float64(len(x.Ranges)) * x.SCtx().GetSessionVars().GetSeekFactor(x.Table) // TiKV
	default:
		return estimateNetSeekCost(copTaskPlan.Children()[0])
	}
}

// getTableNetFactor returns the corresponding net factor of this table, it's mainly for temporary tables
func getTableNetFactor(copTaskPlan base.PhysicalPlan) float64 {
	switch x := copTaskPlan.(type) {
	case *physicalop.PhysicalTableScan:
		return x.SCtx().GetSessionVars().GetNetworkFactor(x.Table)
	case *physicalop.PhysicalIndexScan:
		return x.SCtx().GetSessionVars().GetNetworkFactor(x.Table)
	default:
		if len(x.Children()) == 0 {
			x.SCtx().GetSessionVars().GetNetworkFactor(nil)
		}
		return getTableNetFactor(x.Children()[0])
	}
}<|MERGE_RESOLUTION|>--- conflicted
+++ resolved
@@ -329,20 +329,9 @@
 	return p.PlanCost, nil
 }
 
-<<<<<<< HEAD
-// GetNetDataSize calculates the estimated total data size fetched from storage.
-func (p *PhysicalTableReader) GetNetDataSize() float64 {
-	rowSize := cardinality.GetAvgRowSize(p.SCtx(), getTblStats(p.tablePlan), p.tablePlan.Schema().Columns, false, false)
-	return p.tablePlan.StatsCount() * rowSize
-}
-
 // GetPlanCostVer14PhysicalIndexMergeReader calculates the cost of the plan if it has not been calculated yet and returns the cost.
 func GetPlanCostVer14PhysicalIndexMergeReader(pp base.PhysicalPlan, _ property.TaskType, option *optimizetrace.PlanCostOption) (float64, error) {
 	p := pp.(*physicalop.PhysicalIndexMergeReader)
-=======
-// GetPlanCostVer1 calculates the cost of the plan if it has not been calculated yet and returns the cost.
-func (p *PhysicalIndexMergeReader) GetPlanCostVer1(_ property.TaskType, option *optimizetrace.PlanCostOption) (float64, error) {
->>>>>>> 4463d935
 	costFlag := option.CostFlag
 	if p.PlanCostInit && !hasCostFlag(costFlag, costusage.CostFlagRecalculate) {
 		return p.PlanCost, nil
@@ -404,15 +393,6 @@
 	return p.PlanCost, nil
 }
 
-<<<<<<< HEAD
-=======
-// GetPartialReaderNetDataSize returns the estimated total response data size of a partial read.
-func (p *PhysicalIndexMergeReader) GetPartialReaderNetDataSize(plan base.PhysicalPlan) float64 {
-	_, isIdxScan := plan.(*physicalop.PhysicalIndexScan)
-	return plan.StatsCount() * cardinality.GetAvgRowSize(p.SCtx(), physicalop.GetTblStats(plan), plan.Schema().Columns, isIdxScan, false)
-}
-
->>>>>>> 4463d935
 // getPlanCostVer14PhysicalTableScan calculates the cost of the plan if it has not been calculated yet and returns the cost.
 func getPlanCostVer14PhysicalTableScan(pp base.PhysicalPlan, option *optimizetrace.PlanCostOption) (float64, error) {
 	p := pp.(*physicalop.PhysicalTableScan)
