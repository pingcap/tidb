// Copyright 2023 PingCAP, Inc.
//
// Licensed under the Apache License, Version 2.0 (the "License");
// you may not use this file except in compliance with the License.
// You may obtain a copy of the License at
//
//     http://www.apache.org/licenses/LICENSE-2.0
//
// Unless required by applicable law or agreed to in writing, software
// distributed under the License is distributed on an "AS IS" BASIS,
// WITHOUT WARRANTIES OR CONDITIONS OF ANY KIND, either express or implied.
// See the License for the specific language governing permissions and
// limitations under the License.

package core

import (
	"github.com/pingcap/errors"
	"github.com/pingcap/tidb/pkg/expression"
	"github.com/pingcap/tidb/pkg/kv"
	"github.com/pingcap/tidb/pkg/parser/ast"
	"github.com/pingcap/tidb/pkg/parser/mysql"
	"github.com/pingcap/tidb/pkg/planner/core/base"
	"github.com/pingcap/tidb/pkg/planner/core/operator/logicalop"
	"github.com/pingcap/tidb/pkg/planner/core/operator/physicalop"
	"github.com/pingcap/tidb/pkg/sessionctx/variable"
	"github.com/pingcap/tidb/pkg/util"
	"github.com/pingcap/tidb/pkg/util/logutil"
	"go.uber.org/zap"
)

// RuntimeFilterGenerator One plan one generator
type RuntimeFilterGenerator struct {
	rfIDGenerator                 *util.IDGenerator
	columnUniqueIDToRF            map[int64][]*physicalop.RuntimeFilter
	parentPhysicalPlan            base.PhysicalPlan
	childIdxForParentPhysicalPlan int
}

// GenerateRuntimeFilter is the root method.
// It traverses the entire tree in preorder.
// It constructs RF when encountering hash join, and allocate RF when encountering table scan.
// It realizes the planning of RF in the entire plan tree.
// For example:
/*
PhysicalPlanTree:
      HashJoin
       /     \
 TableScan   ExchangeNode

1. generateRuntimeFilter
      HashJoin (with RF1)
       /     \
 TableScan   ExchangeNode

2. assignRuntimeFilter
      HashJoin (with RF1)
       /     \
 TableScan   ExchangeNode
(assign RF1)
*/
func (generator *RuntimeFilterGenerator) GenerateRuntimeFilter(plan base.PhysicalPlan) {
	switch physicalPlan := plan.(type) {
	case *physicalop.PhysicalHashJoin:
		generator.generateRuntimeFilterInterval(physicalPlan)
	case *physicalop.PhysicalTableScan:
		generator.assignRuntimeFilter(physicalPlan)
	case *physicalop.PhysicalTableReader:
		generator.parentPhysicalPlan = plan
		generator.childIdxForParentPhysicalPlan = 0
		generator.GenerateRuntimeFilter(physicalPlan.TablePlan)
		if physicalPlan.StoreType == kv.TiFlash {
<<<<<<< HEAD
			physicalPlan.TablePlans = physicalop.FlattenPushDownPlan(physicalPlan.tablePlan)
=======
			physicalPlan.TablePlans = physicalop.FlattenPushDownPlan(physicalPlan.TablePlan)
>>>>>>> 658fa1a4
		}
	}

	for i, children := range plan.Children() {
		generator.parentPhysicalPlan = plan
		generator.childIdxForParentPhysicalPlan = i
		generator.GenerateRuntimeFilter(children)
	}
}

func (generator *RuntimeFilterGenerator) generateRuntimeFilterInterval(hashJoinPlan *physicalop.PhysicalHashJoin) {
	// precondition: the storage type of hash join must be TiFlash
	if hashJoinPlan.StoreTp != kv.TiFlash {
		return
	}
	// check hash join pattern
	if !generator.matchRFJoinType(hashJoinPlan) {
		return
	}
	ectx := hashJoinPlan.SCtx().GetExprCtx().GetEvalCtx()
	// check eq predicate pattern
	for _, eqPredicate := range hashJoinPlan.EqualConditions {
		if generator.matchEQPredicate(ectx, eqPredicate, hashJoinPlan.RightIsBuildSide()) {
			// construct runtime filter
			newRFList, targetColumnUniqueID := physicalop.NewRuntimeFilter(generator.rfIDGenerator, eqPredicate, hashJoinPlan)
			// update generator rf list
			rfList := generator.columnUniqueIDToRF[targetColumnUniqueID]
			if rfList == nil {
				generator.columnUniqueIDToRF[targetColumnUniqueID] = newRFList
			} else {
				generator.columnUniqueIDToRF[targetColumnUniqueID] = append(generator.columnUniqueIDToRF[targetColumnUniqueID], newRFList...)
			}
		}
	}
}

func (generator *RuntimeFilterGenerator) assignRuntimeFilter(physicalTableScan *physicalop.PhysicalTableScan) {
	// match rf for current scan node
	cacheBuildNodeIDToRFMode := map[int]physicalop.RuntimeFilterMode{}
	var currentRFList []*physicalop.RuntimeFilter
	for _, scanOutputColumn := range physicalTableScan.Schema().Columns {
		currentColumnRFList := generator.columnUniqueIDToRF[scanOutputColumn.UniqueID]
		for _, runtimeFilter := range currentColumnRFList {
			// compute rf mode
			var rfMode physicalop.RuntimeFilterMode
			if cacheBuildNodeIDToRFMode[runtimeFilter.BuildNode.ID()] != 0 {
				rfMode = cacheBuildNodeIDToRFMode[runtimeFilter.BuildNode.ID()]
			} else {
				rfMode = generator.calculateRFMode(runtimeFilter.BuildNode, physicalTableScan)
				cacheBuildNodeIDToRFMode[runtimeFilter.BuildNode.ID()] = rfMode
			}
			// todo support global RF
			if rfMode == variable.RFGlobal {
				logutil.BgLogger().Debug("Now we don't support global RF. Remove it",
					zap.Int("BuildNodeId", runtimeFilter.BuildNode.ID()),
					zap.Int("TargetNodeId", physicalTableScan.ID()))
				continue
			}
			runtimeFilter.RfMode = rfMode

			// assign rf to current node
			runtimeFilter.Assign(physicalTableScan, scanOutputColumn)
			currentRFList = append(currentRFList, runtimeFilter)
		}
	}

	if len(currentRFList) == 0 {
		return
	}

	// todo Since the feature of adding filter operators has not yet been implemented,
	// the following code for this function will not be used for now.
	// supply selection if there is no predicates above target scan node
	//if parent, ok := generator.parentPhysicalPlan.(*PhysicalSelection); !ok {
	//	// StatsInfo: Just set a placeholder value here, and this value will not be used in subsequent optimizations
	//	sel := PhysicalSelection{hasRFConditions: true}.Init(plan.SCtx(), plan.statsInfo(), plan.SelectOffset())
	//	sel.fromDataSource = true
	//	sel.SetChildren(plan)
	//	generator.parentPhysicalPlan.SetChild(generator.childIdxForParentPhysicalPlan, sel)
	//} else {
	//	parent.hasRFConditions = true
	//}

	// todo
	// filter predicate selectivity, A scan node does not need many RFs, and the same column does not need many RFs
}

func (*RuntimeFilterGenerator) matchRFJoinType(hashJoinPlan *physicalop.PhysicalHashJoin) bool {
	if hashJoinPlan.RightIsBuildSide() {
		// case1: build side is on the right
		if hashJoinPlan.JoinType == logicalop.LeftOuterJoin || hashJoinPlan.JoinType == logicalop.AntiSemiJoin ||
			hashJoinPlan.JoinType == logicalop.LeftOuterSemiJoin || hashJoinPlan.JoinType == logicalop.AntiLeftOuterSemiJoin {
			logutil.BgLogger().Debug("Join type does not match RF pattern when build side is on the right",
				zap.Int32("PlanNodeId", int32(hashJoinPlan.ID())),
				zap.String("JoinType", hashJoinPlan.JoinType.String()))
			return false
		}
	} else {
		// case2: build side is on the left
		if hashJoinPlan.JoinType == logicalop.RightOuterJoin {
			logutil.BgLogger().Debug("Join type does not match RF pattern when build side is on the left",
				zap.Int32("PlanNodeId", int32(hashJoinPlan.ID())),
				zap.String("JoinType", hashJoinPlan.JoinType.String()))
			return false
		}
	}
	return true
}

func (*RuntimeFilterGenerator) matchEQPredicate(ctx expression.EvalContext, eqPredicate *expression.ScalarFunction,
	rightIsBuildSide bool) bool {
	// exclude null safe equal predicate
	if eqPredicate.FuncName.L == ast.NullEQ {
		logutil.BgLogger().Debug("The runtime filter doesn't support null safe eq predicate",
			zap.String("EQPredicate", eqPredicate.StringWithCtx(ctx, errors.RedactLogDisable)))
		return false
	}
	var targetColumn, srcColumn *expression.Column
	if rightIsBuildSide {
		targetColumn = eqPredicate.GetArgs()[0].(*expression.Column)
		srcColumn = eqPredicate.GetArgs()[1].(*expression.Column)
	} else {
		targetColumn = eqPredicate.GetArgs()[1].(*expression.Column)
		srcColumn = eqPredicate.GetArgs()[0].(*expression.Column)
	}
	// match target column
	// condition1: the target column must be real column
	// condition2: the target column has not undergone any transformation
	// todo: cast expr in target column
	if targetColumn.IsHidden || targetColumn.OrigName == "" {
		logutil.BgLogger().Debug("Target column does not match RF pattern",
			zap.String("EQPredicate", eqPredicate.StringWithCtx(ctx, errors.RedactLogDisable)),
			zap.String("TargetColumn", targetColumn.String()),
			zap.Bool("IsHidden", targetColumn.IsHidden),
			zap.String("OrigName", targetColumn.OrigName))
		return false
	}
	// match data type
	srcColumnType := srcColumn.GetStaticType().GetType()
	if srcColumnType == mysql.TypeJSON || srcColumnType == mysql.TypeBlob ||
		srcColumnType == mysql.TypeLongBlob || srcColumnType == mysql.TypeMediumBlob ||
		srcColumnType == mysql.TypeTinyBlob || srcColumn.GetStaticType().Hybrid() || srcColumn.GetStaticType().IsArray() {
		logutil.BgLogger().Debug("Src column type does not match RF pattern",
			zap.String("EQPredicate", eqPredicate.StringWithCtx(ctx, errors.RedactLogDisable)),
			zap.String("SrcColumn", srcColumn.String()),
			zap.String("SrcColumnType", srcColumn.GetStaticType().String()))
		return false
	}
	return true
}

func (generator *RuntimeFilterGenerator) calculateRFMode(buildNode *physicalop.PhysicalHashJoin, targetNode *physicalop.PhysicalTableScan) variable.RuntimeFilterMode {
	if generator.belongsToSameFragment(buildNode, targetNode) {
		return variable.RFLocal
	}
	return variable.RFGlobal
}

func (generator *RuntimeFilterGenerator) belongsToSameFragment(currentNode base.PhysicalPlan, targetNode *physicalop.PhysicalTableScan) bool {
	switch currentNode.(type) {
	case *physicalop.PhysicalExchangeReceiver:
		// terminal traversal
		return false
	case *physicalop.PhysicalTableScan:
		if currentNode.ID() == targetNode.ID() {
			return true
		}
		return false
	default:
		for _, childNode := range currentNode.Children() {
			if generator.belongsToSameFragment(childNode, targetNode) {
				return true
			}
		}
		return false
	}
}<|MERGE_RESOLUTION|>--- conflicted
+++ resolved
@@ -70,11 +70,7 @@
 		generator.childIdxForParentPhysicalPlan = 0
 		generator.GenerateRuntimeFilter(physicalPlan.TablePlan)
 		if physicalPlan.StoreType == kv.TiFlash {
-<<<<<<< HEAD
-			physicalPlan.TablePlans = physicalop.FlattenPushDownPlan(physicalPlan.tablePlan)
-=======
 			physicalPlan.TablePlans = physicalop.FlattenPushDownPlan(physicalPlan.TablePlan)
->>>>>>> 658fa1a4
 		}
 	}
 
