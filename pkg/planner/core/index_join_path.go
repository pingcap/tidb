--- conflicted
+++ resolved
@@ -660,12 +660,8 @@
 	return notKeyEqAndIn, nil
 }
 
-<<<<<<< HEAD
-func getIndexJoinIntPKPathInfo(ds *logicalop.DataSource, innerJoinKeys, outerJoinKeys []*expression.Column, checkPathValid func(path *util.AccessPath) bool) (
-=======
 func getIndexJoinIntPKPathInfo(ds *logicalop.DataSource, innerJoinKeys, outerJoinKeys []*expression.Column,
 	checkPathValid func(path *util.AccessPath) bool) (
->>>>>>> 59a293bf
 	keyOff2IdxOff []int, newOuterJoinKeys []*expression.Column, ranges ranger.Ranges, chosenPath *util.AccessPath, ok bool) {
 	pkMatched := false
 	pkCol := ds.GetPKIsHandleCol()
@@ -696,7 +692,6 @@
 		}
 	}
 	return keyOff2IdxOff, newOuterJoinKeys, ranges, chosenPath, true
-<<<<<<< HEAD
 }
 
 // getBestIndexJoinInnerTaskByProp tries to build the best inner child task from ds for index join by the given property.
@@ -779,8 +774,6 @@
 		}
 	}
 	return bestResult, keyOff2IdxOff
-=======
->>>>>>> 59a293bf
 }
 
 // getBestIndexJoinPathResult tries to iterate all possible access paths of the inner child and builds
