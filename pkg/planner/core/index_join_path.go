--- conflicted
+++ resolved
@@ -694,7 +694,6 @@
 	return keyOff2IdxOff, newOuterJoinKeys, ranges, chosenPath, true
 }
 
-<<<<<<< HEAD
 // getBestIndexJoinInnerTaskByProp tries to build the best inner child task from ds for index join by the given property.
 func getBestIndexJoinInnerTaskByProp(ds *logicalop.DataSource, prop *property.PhysicalProperty,
 	opt *optimizetrace.PhysicalOptimizeOp, planCounter *base.PlanCounterTp) (base.Task, int64, error) {
@@ -730,21 +729,13 @@
 }
 
 // getBestIndexJoinPathResultByProp tries to iterate all possible access paths of the inner child and builds
-// index join path for each access path. It returns the best index join path result and the mapping.
-=======
-// getBestIndexJoinPathResultByProp tries to iterate all possible access paths of the inner child and builds
 // index join path for each access path based on push-down indexIndexProp. It returns the best index join path result and the mapping.
->>>>>>> ac5f31fd
 func getBestIndexJoinPathResultByProp(
 	innerDS *logicalop.DataSource,
 	indexJoinProp *property.IndexJoinRuntimeProp,
 	checkPathValid func(path *util.AccessPath) bool) (*indexJoinPathResult, []int) {
 	indexJoinInfo := &indexJoinPathInfo{
-<<<<<<< HEAD
-		joinOtherConditions:   indexJoinProp.OtherConditions, // 为什么构建 index join ds 的需要 other conditions
-=======
 		joinOtherConditions:   indexJoinProp.OtherConditions, // other conditions is for complete last col non-eq range
->>>>>>> ac5f31fd
 		outerJoinKeys:         indexJoinProp.OuterJoinKeys,
 		innerJoinKeys:         indexJoinProp.InnerJoinKeys,
 		innerPushedConditions: innerDS.PushedDownConds,
@@ -754,11 +745,7 @@
 	var bestResult *indexJoinPathResult
 	for _, path := range innerDS.PossibleAccessPaths {
 		if checkPathValid(path) {
-<<<<<<< HEAD
-			// 构建 index join path res
-=======
 			// here we still wrap indexJoinPathInfo to call index indexJoinPathBuild to get the chosen path result.
->>>>>>> ac5f31fd
 			result, emptyRange, err := indexJoinPathBuild(innerDS.SCtx(), path, indexJoinInfo, false)
 			if emptyRange {
 				return nil, nil
@@ -775,19 +762,11 @@
 	if bestResult == nil || bestResult.chosenPath == nil {
 		return nil, nil
 	}
-<<<<<<< HEAD
-	// copy the KeyOff2IdxOff out 出来
-=======
->>>>>>> ac5f31fd
 	keyOff2IdxOff := make([]int, len(indexJoinProp.InnerJoinKeys))
 	for i := range keyOff2IdxOff {
 		keyOff2IdxOff[i] = -1
 	}
-<<<<<<< HEAD
-	// 把 idxOff2KeyOff 反过来，可以从 inner join key 的角度看到 index col 的 offset
-=======
 	// reverse idxOff2KeyOff as keyOff2IdxOff, from the perspective of inner join key, we could easily get the offset of index col.
->>>>>>> ac5f31fd
 	for idxOff, keyOff := range bestResult.idxOff2KeyOff {
 		if keyOff != -1 {
 			keyOff2IdxOff[keyOff] = idxOff
@@ -836,11 +815,7 @@
 	for i := range keyOff2IdxOff {
 		keyOff2IdxOff[i] = -1
 	}
-<<<<<<< HEAD
-	// 把 idxOff2KeyOff 反过来，可以从 inner join key 的角度看到 index col 的 offset
-=======
 	// reverse idxOff2KeyOff as keyOff2IdxOff, from the perspective of inner join key, we could easily get the offset of index col.
->>>>>>> ac5f31fd
 	for idxOff, keyOff := range bestResult.idxOff2KeyOff {
 		if keyOff != -1 {
 			keyOff2IdxOff[keyOff] = idxOff
