// Copyright 2022 PingCAP, Inc.
//
// Licensed under the Apache License, Version 2.0 (the "License");
// you may not use this file except in compliance with the License.
// You may obtain a copy of the License at
//
//     http://www.apache.org/licenses/LICENSE-2.0
//
// Unless required by applicable law or agreed to in writing, software
// distributed under the License is distributed on an "AS IS" BASIS,
// WITHOUT WARRANTIES OR CONDITIONS OF ANY KIND, either express or implied.
// See the License for the specific language governing permissions and
// limitations under the License.

package core

import (
	"fmt"
	"math"

	"github.com/pingcap/tidb/pkg/expression"
	"github.com/pingcap/tidb/pkg/expression/aggregation"
	"github.com/pingcap/tidb/pkg/kv"
	"github.com/pingcap/tidb/pkg/meta/model"
	"github.com/pingcap/tidb/pkg/parser/mysql"
	"github.com/pingcap/tidb/pkg/planner/cardinality"
	"github.com/pingcap/tidb/pkg/planner/core/base"
	"github.com/pingcap/tidb/pkg/planner/property"
	"github.com/pingcap/tidb/pkg/planner/util"
	"github.com/pingcap/tidb/pkg/planner/util/costusage"
	"github.com/pingcap/tidb/pkg/planner/util/optimizetrace"
	"github.com/pingcap/tidb/pkg/sessionctx/vardef"
	"github.com/pingcap/tidb/pkg/util/paging"
	"github.com/pingcap/tidb/pkg/util/ranger"
	"github.com/pingcap/tipb/go-tipb"
)

// GetPlanCost returns the cost of this plan.
func GetPlanCost(p base.PhysicalPlan, taskType property.TaskType, option *optimizetrace.PlanCostOption) (float64, error) {
	return getPlanCost(p, taskType, option)
}

// GenPlanCostTrace define a hook function to customize the cost calculation.
var GenPlanCostTrace func(p base.PhysicalPlan, costV *costusage.CostVer2, taskType property.TaskType, option *optimizetrace.PlanCostOption)

func getPlanCost(p base.PhysicalPlan, taskType property.TaskType, option *optimizetrace.PlanCostOption) (float64, error) {
	if p.SCtx().GetSessionVars().CostModelVersion == modelVer2 {
		planCost, err := p.GetPlanCostVer2(taskType, option)
		if costusage.TraceCost(option) && GenPlanCostTrace != nil {
			GenPlanCostTrace(p, &planCost, taskType, option)
		}
		return planCost.GetCost(), err
	}
	return p.GetPlanCostVer1(taskType, option)
}

// GetPlanCostVer2 returns the plan-cost of this sub-plan, which is:
// plan-cost = child-cost + filter-cost
func (p *PhysicalSelection) GetPlanCostVer2(taskType property.TaskType, option *optimizetrace.PlanCostOption, isChildOfINL ...bool) (costusage.CostVer2, error) {
	if p.PlanCostInit && !hasCostFlag(option.CostFlag, costusage.CostFlagRecalculate) {
		return p.PlanCostVer2, nil
	}

	inputRows := getCardinality(p.Children()[0], option.CostFlag)
	cpuFactor := getTaskCPUFactorVer2(p, taskType)

	filterCost := filterCostVer2(option, inputRows, p.Conditions, cpuFactor)

	childCost, err := p.Children()[0].GetPlanCostVer2(taskType, option, isChildOfINL...)
	if err != nil {
		return costusage.ZeroCostVer2, err
	}

	p.PlanCostVer2 = costusage.SumCostVer2(filterCost, childCost)
	p.PlanCostInit = true
	return p.PlanCostVer2, nil
}

// GetPlanCostVer2 returns the plan-cost of this sub-plan, which is:
// plan-cost = child-cost + proj-cost / concurrency
// proj-cost = input-rows * len(expressions) * cpu-factor
func (p *PhysicalProjection) GetPlanCostVer2(taskType property.TaskType, option *optimizetrace.PlanCostOption, isChildOfINL ...bool) (costusage.CostVer2, error) {
	if p.PlanCostInit && !hasCostFlag(option.CostFlag, costusage.CostFlagRecalculate) {
		return p.PlanCostVer2, nil
	}

	inputRows := getCardinality(p.Children()[0], option.CostFlag)
	cpuFactor := getTaskCPUFactorVer2(p, taskType)
	concurrency := float64(p.SCtx().GetSessionVars().ProjectionConcurrency())
	if concurrency == 0 {
		concurrency = 1 // un-parallel execution
	}

	projCost := filterCostVer2(option, inputRows, p.Exprs, cpuFactor)

	childCost, err := p.Children()[0].GetPlanCostVer2(taskType, option, isChildOfINL...)
	if err != nil {
		return costusage.ZeroCostVer2, err
	}

	p.PlanCostVer2 = costusage.SumCostVer2(childCost, costusage.DivCostVer2(projCost, concurrency))
	p.PlanCostInit = true
	return p.PlanCostVer2, nil
}

const (
	// MinNumRows provides a minimum to avoid underestimation. As selectivity estimation approaches
	// zero, all plan choices result in a low cost - making it difficult to differentiate plan choices.
	// A low value of 1.0 here is used for most (non probe acceses) to reduce this risk.
	MinNumRows = 1.0
	// MinRowSize provides a minimum column length to ensure that any adjustment or calculation
	// in costing does not go below this value. 2.0 is used as a reasonable lowest column length.
	MinRowSize = 2.0
	// TiFlashStartupRowPenalty applies a startup penalty for TiFlash scan to encourage TiKV usage for small scans
	TiFlashStartupRowPenalty = 10000
	// MaxPenaltyRowCount applies a penalty for high risk scans
	MaxPenaltyRowCount = 1000
)

// GetPlanCostVer2 returns the plan-cost of this sub-plan, which is:
// plan-cost = rows * log2(row-size) * scan-factor
// log2(row-size) is from experiments.
func (p *PhysicalIndexScan) GetPlanCostVer2(taskType property.TaskType, option *optimizetrace.PlanCostOption, _ ...bool) (costusage.CostVer2, error) {
	if p.PlanCostInit && !hasCostFlag(option.CostFlag, costusage.CostFlagRecalculate) {
		return p.PlanCostVer2, nil
	}

	rows := getCardinality(p, option.CostFlag)
	rowSize := getAvgRowSize(p.StatsInfo(), p.Schema().Columns) // consider all index columns
	scanFactor := getTaskScanFactorVer2(p, kv.TiKV, taskType)

	p.PlanCostVer2 = scanCostVer2(option, rows, rowSize, scanFactor)
	p.PlanCostInit = true
	// Multiply by cost factor - defaults to 1, but can be increased/decreased to influence the cost model
	p.PlanCostVer2 = costusage.MulCostVer2(p.PlanCostVer2, p.SCtx().GetSessionVars().IndexScanCostFactor)
	p.SCtx().GetSessionVars().RecordRelevantOptVar(vardef.TiDBOptIndexScanCostFactor)
	return p.PlanCostVer2, nil
}

// GetPlanCostVer2 returns the plan-cost of this sub-plan, which is:
// plan-cost = rows * log2(row-size) * scan-factor
// log2(row-size) is from experiments.
func (p *PhysicalTableScan) GetPlanCostVer2(taskType property.TaskType, option *optimizetrace.PlanCostOption, isChildOfINL ...bool) (costusage.CostVer2, error) {
	if p.PlanCostInit && !hasCostFlag(option.CostFlag, costusage.CostFlagRecalculate) {
		return p.PlanCostVer2, nil
	}

	var columns []*expression.Column
	if p.StoreType == kv.TiKV { // Assume all columns for TiKV
		columns = p.tblCols
	} else { // TiFlash
		columns = p.Schema().Columns
	}
	rows := getCardinality(p, option.CostFlag)
	rowSize := getAvgRowSize(p.StatsInfo(), columns)
	// Ensure rows and rowSize have a reasonable minimum value to avoid underestimation
	if len(isChildOfINL) <= 0 || (len(isChildOfINL) > 0 && !isChildOfINL[0]) {
		rows = max(MinNumRows, rows)
		rowSize = max(rowSize, MinRowSize)
	}

	scanFactor := getTaskScanFactorVer2(p, p.StoreType, taskType)

	// For not TiFlash
	if p.StoreType != kv.TiFlash {
		var unsignedIntHandle bool
		if p.Table.PKIsHandle {
			if pkColInfo := p.Table.GetPkColInfo(); pkColInfo != nil {
				unsignedIntHandle = mysql.HasUnsignedFlag(pkColInfo.GetFlag())
			}
		}
		hasFullRangeScan := ranger.HasFullRange(p.Ranges, unsignedIntHandle)
		p.PlanCostVer2 = scanCostVer2(option, rows, rowSize, scanFactor)
		if !p.isChildOfIndexLookUp && hasFullRangeScan {
			if newRowCount := getTableScanPenalty(p, rows); newRowCount > 0 {
				p.PlanCostVer2 = costusage.SumCostVer2(p.PlanCostVer2, scanCostVer2(option, newRowCount, rowSize, scanFactor))
			}
		}
		p.PlanCostInit = true
		// Multiply by cost factor - defaults to 1, but can be increased/decreased to influence the cost model
		if p.isChildOfIndexLookUp {
			// This is a RowID table scan (child of IndexLookUp)
			p.PlanCostVer2 = costusage.MulCostVer2(p.PlanCostVer2, p.SCtx().GetSessionVars().TableRowIDScanCostFactor)
			p.SCtx().GetSessionVars().RecordRelevantOptVar(vardef.TiDBOptTableRowIDScanCostFactor)
		} else if !hasFullRangeScan {
			// This is a table range scan (predicate exists on the PK)
			p.PlanCostVer2 = costusage.MulCostVer2(p.PlanCostVer2, p.SCtx().GetSessionVars().TableRangeScanCostFactor)
			p.SCtx().GetSessionVars().RecordRelevantOptVar(vardef.TiDBOptTableRangeScanCostFactor)
		} else {
			// This is a table full scan
			p.PlanCostVer2 = costusage.MulCostVer2(p.PlanCostVer2, p.SCtx().GetSessionVars().TableFullScanCostFactor)
			p.SCtx().GetSessionVars().RecordRelevantOptVar(vardef.TiDBOptTableFullScanCostFactor)
		}
		return p.PlanCostVer2, nil
	}

	// For TiFlash

	// for late materialization
	if len(p.LateMaterializationFilterCondition) > 0 {
		// For late materialization, we will scan all rows of filter columns in the table or given range first.
		// And the rows of rest columns after filtering may be discrete, so we need to add some penalty for it.
		// so late materialization cost = lmRowSize * scanFactor * totalRowCount + restRowSize * scanFactor * rows * lateMaterializationFactor
		// And for small tables, len(p.LateMaterializationFilterCondition) always equal to 0, so do
		cols := make([]*expression.Column, 0, len(p.Columns))
		cols = expression.ExtractColumnsFromExpressions(cols, p.LateMaterializationFilterCondition, nil)
		lmRowSize := getAvgRowSize(p.StatsInfo(), cols)
		totalRowCount := rows/p.lateMaterializationSelectivity + TiFlashStartupRowPenalty
		p.PlanCostVer2 = costusage.NewCostVer2(option, scanFactor,
			totalRowCount*max(math.Log2(lmRowSize), 0)*scanFactor.Value,
			func() string {
				return fmt.Sprintf("lm_col_scan(%v*logrowsize(%v)*%v)", totalRowCount, lmRowSize, scanFactor)
			})
		p.PlanCostVer2 = costusage.SumCostVer2(p.PlanCostVer2, costusage.NewCostVer2(option, scanFactor,
			rows*max(math.Log2(rowSize-lmRowSize), 0)*scanFactor.Value*defaultVer2Factors.LateMaterializationScan.Value,
			func() string {
				return fmt.Sprintf("lm_rest_col_scan(%v*logrowsize(%v)*%v*lm_scan_factor(%v))", rows, rowSize-lmRowSize, scanFactor, defaultVer2Factors.LateMaterializationScan.Value)
			}))
	} else {
		p.PlanCostVer2 = scanCostVer2(option, rows, rowSize, scanFactor)
		// Apply TiFlash startup cost to prefer TiKV for small table scans
		p.PlanCostVer2 = costusage.SumCostVer2(p.PlanCostVer2, scanCostVer2(option, TiFlashStartupRowPenalty, rowSize, scanFactor))
<<<<<<< HEAD
	} else if ((len(isChildOfINL) > 0 && !isChildOfINL[0]) || len(isChildOfINL) <= 0) && hasFullRangeScan {
		newRowCount := getTableScanPenalty(p, rows)
		if newRowCount > 0 {
			p.PlanCostVer2 = costusage.SumCostVer2(p.PlanCostVer2, scanCostVer2(option, newRowCount, rowSize, scanFactor))
		}
=======
>>>>>>> 7caaf406
	}

	// Add penalty for search index
	for _, idx := range p.UsedColumnarIndexes {
		if idx == nil {
			continue
		}
		if idx.IndexInfo.VectorInfo != nil {
			if idx.QueryInfo == nil {
				p.PlanCostVer2 = costusage.NewCostVer2(option, defaultVer2Factors.ANNIndexNoTopK, defaultVer2Factors.ANNIndexNoTopK.Value, func() string {
					return fmt.Sprintf("ann-index-no-topk(%v)", defaultVer2Factors.ANNIndexNoTopK)
				})
			} else {
				p.PlanCostVer2 = costusage.SumCostVer2(p.PlanCostVer2, costusage.NewCostVer2(option, defaultVer2Factors.ANNIndexStart, rows*defaultVer2Factors.ANNIndexStart.Value, func() string {
					return fmt.Sprintf("ann-index-start(%v*%v)", rows, defaultVer2Factors.ANNIndexStart)
				}))
				p.PlanCostVer2 = costusage.SumCostVer2(p.PlanCostVer2, costusage.NewCostVer2(option, defaultVer2Factors.ANNIndexScanRow, float64(idx.QueryInfo.GetAnnQueryInfo().TopK)*defaultVer2Factors.ANNIndexScanRow.Value, func() string {
					return fmt.Sprintf("ann-index-topk(%v*%v)", idx.QueryInfo.GetAnnQueryInfo().TopK, defaultVer2Factors.ANNIndexScanRow)
				}))
			}
		} else if idx.IndexInfo.InvertedInfo != nil {
			// penelty = rows * inverted-index-scan-factor + inverted-index-search-factor * rows
			p.PlanCostVer2 = costusage.MulCostVer2(p.PlanCostVer2, defaultVer2Factors.InvertedIndexScan.Value)
			p.PlanCostVer2 = costusage.SumCostVer2(p.PlanCostVer2, costusage.NewCostVer2(option, defaultVer2Factors.InvertedIndexSearch, rows*defaultVer2Factors.InvertedIndexSearch.Value, func() string {
				return fmt.Sprintf("inverted-index-search(%v*%v)", rows, defaultVer2Factors.InvertedIndexSearch)
			}))
		}
	}
	p.PlanCostInit = true
	// Multiply by cost factor - defaults to 1, but can be increased/decreased to influence the cost model
<<<<<<< HEAD
	if len(isChildOfINL) > 0 && isChildOfINL[0] {
		// This is a RowID table scan (child of IndexLookUp)
		p.PlanCostVer2 = costusage.MulCostVer2(p.PlanCostVer2, p.SCtx().GetSessionVars().TableRowIDScanCostFactor)
		p.SCtx().GetSessionVars().RecordRelevantOptVar(vardef.TiDBOptTableRowIDScanCostFactor)
	} else if !hasFullRangeScan {
		// This is a table range scan (predicate exists on the PK)
		p.PlanCostVer2 = costusage.MulCostVer2(p.PlanCostVer2, p.SCtx().GetSessionVars().TableRangeScanCostFactor)
		p.SCtx().GetSessionVars().RecordRelevantOptVar(vardef.TiDBOptTableRangeScanCostFactor)
	} else {
		// This is a table full scan
		if p.StoreType == kv.TiFlash {
			p.PlanCostVer2 = costusage.MulCostVer2(p.PlanCostVer2, p.SCtx().GetSessionVars().TableTiFlashScanCostFactor)
			p.SCtx().GetSessionVars().RecordRelevantOptVar(vardef.TiDBOptTableTiFlashScanCostFactor)
		} else {
			p.PlanCostVer2 = costusage.MulCostVer2(p.PlanCostVer2, p.SCtx().GetSessionVars().TableFullScanCostFactor)
			p.SCtx().GetSessionVars().RecordRelevantOptVar(vardef.TiDBOptTableFullScanCostFactor)
		}
	}
=======
	// This is a table full scan
	p.PlanCostVer2 = costusage.MulCostVer2(p.PlanCostVer2, p.SCtx().GetSessionVars().TableTiFlashScanCostFactor)
	p.SCtx().GetSessionVars().RecordRelevantOptVar(vardef.TiDBOptTableTiFlashScanCostFactor)
>>>>>>> 7caaf406
	return p.PlanCostVer2, nil
}

// GetPlanCostVer2 returns the plan-cost of this sub-plan, which is:
// plan-cost = (child-cost + net-cost) / concurrency
// net-cost = rows * row-size * net-factor
func (p *PhysicalIndexReader) GetPlanCostVer2(taskType property.TaskType, option *optimizetrace.PlanCostOption, _ ...bool) (costusage.CostVer2, error) {
	if p.PlanCostInit && !hasCostFlag(option.CostFlag, costusage.CostFlagRecalculate) {
		return p.PlanCostVer2, nil
	}

	rows := getCardinality(p.indexPlan, option.CostFlag)
	rowSize := getAvgRowSize(p.StatsInfo(), p.Schema().Columns)
	netFactor := getTaskNetFactorVer2(p, taskType)
	concurrency := float64(p.SCtx().GetSessionVars().DistSQLScanConcurrency())

	netCost := netCostVer2(option, rows, rowSize, netFactor)

	childCost, err := p.indexPlan.GetPlanCostVer2(property.CopSingleReadTaskType, option)
	if err != nil {
		return costusage.ZeroCostVer2, err
	}

	p.PlanCostVer2 = costusage.DivCostVer2(costusage.SumCostVer2(childCost, netCost), concurrency)
	p.PlanCostInit = true
	// Multiply by cost factor - defaults to 1, but can be increased/decreased to influence the cost model
	p.PlanCostVer2 = costusage.MulCostVer2(p.PlanCostVer2, p.SCtx().GetSessionVars().IndexReaderCostFactor)
	p.SCtx().GetSessionVars().RecordRelevantOptVar(vardef.TiDBOptIndexReaderCostFactor)
	return p.PlanCostVer2, nil
}

// GetPlanCostVer2 returns the plan-cost of this sub-plan, which is:
// plan-cost = (child-cost + net-cost) / concurrency
// net-cost = rows * row-size * net-factor
func (p *PhysicalTableReader) GetPlanCostVer2(taskType property.TaskType, option *optimizetrace.PlanCostOption, _ ...bool) (costusage.CostVer2, error) {
	if p.PlanCostInit && !hasCostFlag(option.CostFlag, costusage.CostFlagRecalculate) {
		return p.PlanCostVer2, nil
	}

	rows := getCardinality(p.tablePlan, option.CostFlag)
	rowSize := max(MinRowSize, getAvgRowSize(p.StatsInfo(), p.Schema().Columns))
	netFactor := getTaskNetFactorVer2(p, taskType)
	concurrency := float64(p.SCtx().GetSessionVars().DistSQLScanConcurrency())
	childType := property.CopSingleReadTaskType
	if p.StoreType == kv.TiFlash { // mpp protocol
		childType = property.MppTaskType
	}

	netCost := netCostVer2(option, rows, rowSize, netFactor)

	childCost, err := p.tablePlan.GetPlanCostVer2(childType, option)
	if err != nil {
		return costusage.ZeroCostVer2, err
	}

	p.PlanCostVer2 = costusage.DivCostVer2(costusage.SumCostVer2(childCost, netCost), concurrency)
	p.PlanCostInit = true

	// consider tidb_enforce_mpp
	if p.StoreType == kv.TiFlash && p.SCtx().GetSessionVars().IsMPPEnforced() &&
		!hasCostFlag(option.CostFlag, costusage.CostFlagRecalculate) { // show the real cost in explain-statements
		p.PlanCostVer2 = costusage.DivCostVer2(p.PlanCostVer2, 1000000000)
	}
	// Multiply by cost factor - defaults to 1, but can be increased/decreased to influence the cost model
	p.PlanCostVer2 = costusage.MulCostVer2(p.PlanCostVer2, p.SCtx().GetSessionVars().TableReaderCostFactor)
	p.SCtx().GetSessionVars().RecordRelevantOptVar(vardef.TiDBOptTableReaderCostFactor)
	return p.PlanCostVer2, nil
}

// GetPlanCostVer2 returns the plan-cost of this sub-plan, which is:
// plan-cost = index-side-cost + (table-side-cost + double-read-cost) / double-read-concurrency
// index-side-cost = (index-child-cost + index-net-cost) / dist-concurrency # same with IndexReader
// table-side-cost = (table-child-cost + table-net-cost) / dist-concurrency # same with TableReader
// double-read-cost = double-read-request-cost + double-read-cpu-cost
// double-read-request-cost = double-read-tasks * request-factor
// double-read-cpu-cost = index-rows * cpu-factor
// double-read-tasks = index-rows / batch-size * task-per-batch # task-per-batch is a magic number now
func (p *PhysicalIndexLookUpReader) GetPlanCostVer2(taskType property.TaskType, option *optimizetrace.PlanCostOption, _ ...bool) (costusage.CostVer2, error) {
	if p.PlanCostInit && !hasCostFlag(option.CostFlag, costusage.CostFlagRecalculate) {
		return p.PlanCostVer2, nil
	}

	indexRows := getCardinality(p.indexPlan, option.CostFlag)
	tableRows := getCardinality(p.tablePlan, option.CostFlag)
	indexRowSize := cardinality.GetAvgRowSize(p.SCtx(), getTblStats(p.indexPlan), p.indexPlan.Schema().Columns, true, false)
	tableRowSize := cardinality.GetAvgRowSize(p.SCtx(), getTblStats(p.tablePlan), p.tablePlan.Schema().Columns, false, false)
	cpuFactor := getTaskCPUFactorVer2(p, taskType)
	netFactor := getTaskNetFactorVer2(p, taskType)
	requestFactor := getTaskRequestFactorVer2(p, taskType)
	distConcurrency := float64(p.SCtx().GetSessionVars().DistSQLScanConcurrency())
	doubleReadConcurrency := float64(p.SCtx().GetSessionVars().IndexLookupConcurrency())

	// index-side
	indexNetCost := netCostVer2(option, indexRows, indexRowSize, netFactor)
	indexChildCost, err := p.indexPlan.GetPlanCostVer2(property.CopMultiReadTaskType, option)
	if err != nil {
		return costusage.ZeroCostVer2, err
	}
	indexSideCost := costusage.DivCostVer2(costusage.SumCostVer2(indexNetCost, indexChildCost), distConcurrency)

	// table-side
	tableNetCost := netCostVer2(option, tableRows, tableRowSize, netFactor)
	// set the isChildOfINL signal.
	tableChildCost, err := p.tablePlan.GetPlanCostVer2(property.CopMultiReadTaskType, option, true)
	if err != nil {
		return costusage.ZeroCostVer2, err
	}
	tableSideCost := costusage.DivCostVer2(costusage.SumCostVer2(tableNetCost, tableChildCost), distConcurrency)

	doubleReadRows := indexRows
	doubleReadCPUCost := costusage.NewCostVer2(option, cpuFactor,
		indexRows*cpuFactor.Value,
		func() string { return fmt.Sprintf("double-read-cpu(%v*%v)", doubleReadRows, cpuFactor) })
	batchSize := float64(p.SCtx().GetSessionVars().IndexLookupSize)
	taskPerBatch := 32.0 // TODO: remove this magic number
	doubleReadTasks := doubleReadRows / batchSize * taskPerBatch
	doubleReadRequestCost := doubleReadCostVer2(option, doubleReadTasks, requestFactor)
	doubleReadCost := costusage.SumCostVer2(doubleReadCPUCost, doubleReadRequestCost)

	p.PlanCostVer2 = costusage.SumCostVer2(indexSideCost, costusage.DivCostVer2(costusage.SumCostVer2(tableSideCost, doubleReadCost), doubleReadConcurrency))

	if p.SCtx().GetSessionVars().EnablePaging && p.expectedCnt > 0 && p.expectedCnt <= paging.Threshold {
		// if the expectCnt is below the paging threshold, using paging API
		p.Paging = true // TODO: move this operation from cost model to physical optimization
		p.PlanCostVer2 = costusage.MulCostVer2(p.PlanCostVer2, 0.6)
	}

	p.PlanCostInit = true
	if p.PushedLimit != nil && tableRows <= float64(p.PushedLimit.Count) {
		// Multiply by limit cost factor - defaults to 1, but can be increased/decreased to influence the cost model
		p.PlanCostVer2 = costusage.MulCostVer2(p.PlanCostVer2, p.SCtx().GetSessionVars().LimitCostFactor)
		p.SCtx().GetSessionVars().RecordRelevantOptVar(vardef.TiDBOptLimitCostFactor)
	}
	// Multiply by cost factor - defaults to 1, but can be increased/decreased to influence the cost model
	p.PlanCostVer2 = costusage.MulCostVer2(p.PlanCostVer2, p.SCtx().GetSessionVars().IndexLookupCostFactor)
	p.SCtx().GetSessionVars().RecordRelevantOptVar(vardef.TiDBOptIndexLookupCostFactor)
	return p.PlanCostVer2, nil
}

// GetPlanCostVer2 returns the plan-cost of this sub-plan, which is:
// plan-cost = table-side-cost + sum(index-side-cost)
// index-side-cost = (index-child-cost + index-net-cost) / dist-concurrency # same with IndexReader
// table-side-cost = (table-child-cost + table-net-cost) / dist-concurrency # same with TableReader
func (p *PhysicalIndexMergeReader) GetPlanCostVer2(taskType property.TaskType, option *optimizetrace.PlanCostOption, _ ...bool) (costusage.CostVer2, error) {
	if p.PlanCostInit && !hasCostFlag(option.CostFlag, costusage.CostFlagRecalculate) {
		return p.PlanCostVer2, nil
	}

	netFactor := getTaskNetFactorVer2(p, taskType)
	distConcurrency := float64(p.SCtx().GetSessionVars().DistSQLScanConcurrency())

	var tableSideCost costusage.CostVer2
	if tablePath := p.tablePlan; tablePath != nil {
		rows := getCardinality(tablePath, option.CostFlag)
		rowSize := getAvgRowSize(tablePath.StatsInfo(), tablePath.Schema().Columns)

		tableNetCost := netCostVer2(option, rows, rowSize, netFactor)
		tableChildCost, err := tablePath.GetPlanCostVer2(taskType, option, true)
		if err != nil {
			return costusage.ZeroCostVer2, err
		}
		tableSideCost = costusage.DivCostVer2(costusage.SumCostVer2(tableNetCost, tableChildCost), distConcurrency)
	}

	indexSideCost := make([]costusage.CostVer2, 0, len(p.partialPlans))
	for _, indexPath := range p.partialPlans {
		rows := getCardinality(indexPath, option.CostFlag)
		rowSize := getAvgRowSize(indexPath.StatsInfo(), indexPath.Schema().Columns)

		indexNetCost := netCostVer2(option, rows, rowSize, netFactor)
		indexChildCost, err := indexPath.GetPlanCostVer2(taskType, option)
		if err != nil {
			return costusage.ZeroCostVer2, err
		}
		indexSideCost = append(indexSideCost,
			costusage.DivCostVer2(costusage.SumCostVer2(indexNetCost, indexChildCost), distConcurrency))
	}
	sumIndexSideCost := costusage.SumCostVer2(indexSideCost...)

	p.PlanCostVer2 = costusage.SumCostVer2(tableSideCost, sumIndexSideCost)
	// give a bias to pushDown limit, since it will get the same cost with NON_PUSH_DOWN_LIMIT case via expect count.
	// push down limit case may reduce cop request consumption if any in some cases.
	//
	// for index merge intersection case, if we want to attach limit to table/index side, we should enumerate double-read-cop task type.
	// otherwise, the entire index-merge-reader will be encapsulated as root task, and limit can only be put outside of that.
	// while, since limit doesn't contain any physical cost, the expected cnt has already pushed down as a kind of physical property.
	// that means the 2 physical tree format:
	// 		limit -> index merge reader
	// 		index-merger-reader(with embedded limit)
	// will have the same cost, actually if limit are more close to the fetch side, the fewer rows that table plan need to read.
	// todo: refine the cost computation out from cost model.
	if p.PushedLimit != nil {
		p.PlanCostVer2 = costusage.MulCostVer2(p.PlanCostVer2, 0.99)
		// Multiply by limit cost factor - defaults to 1, but can be increased/decreased to influence the cost model
		p.PlanCostVer2 = costusage.MulCostVer2(p.PlanCostVer2, p.SCtx().GetSessionVars().LimitCostFactor)
		p.SCtx().GetSessionVars().RecordRelevantOptVar(vardef.TiDBOptLimitCostFactor)
	}
	p.PlanCostInit = true
	// Multiply by cost factor - defaults to 1, but can be increased/decreased to influence the cost model
	p.PlanCostVer2 = costusage.MulCostVer2(p.PlanCostVer2, p.SCtx().GetSessionVars().IndexMergeCostFactor)
	p.SCtx().GetSessionVars().RecordRelevantOptVar(vardef.TiDBOptIndexMergeCostFactor)
	return p.PlanCostVer2, nil
}

// GetPlanCostVer2 returns the plan-cost of this sub-plan, which is:
// plan-cost = child-cost + sort-cpu-cost + sort-mem-cost + sort-disk-cost
// sort-cpu-cost = rows * log2(rows) * len(sort-items) * cpu-factor
// if no spill:
// 1. sort-mem-cost = rows * row-size * mem-factor
// 2. sort-disk-cost = 0
// else if spill:
// 1. sort-mem-cost = mem-quota * mem-factor
// 2. sort-disk-cost = rows * row-size * disk-factor
func (p *PhysicalSort) GetPlanCostVer2(taskType property.TaskType, option *optimizetrace.PlanCostOption, isChildOfINL ...bool) (costusage.CostVer2, error) {
	if p.PlanCostInit && !hasCostFlag(option.CostFlag, costusage.CostFlagRecalculate) {
		return p.PlanCostVer2, nil
	}

	rows := max(MinNumRows, getCardinality(p.Children()[0], option.CostFlag))
	rowSize := max(MinRowSize, getAvgRowSize(p.StatsInfo(), p.Schema().Columns))
	cpuFactor := getTaskCPUFactorVer2(p, taskType)
	memFactor := getTaskMemFactorVer2(p, taskType)
	diskFactor := defaultVer2Factors.TiDBDisk
	oomUseTmpStorage := vardef.EnableTmpStorageOnOOM.Load()
	memQuota := p.SCtx().GetSessionVars().MemTracker.GetBytesLimit()
	spill := taskType == property.RootTaskType && // only TiDB can spill
		oomUseTmpStorage && // spill is enabled
		memQuota > 0 && // mem-quota is set
		rowSize*rows > float64(memQuota) // exceed the mem-quota

	sortCPUCost := orderCostVer2(option, rows, rows, p.ByItems, cpuFactor)

	var sortMemCost, sortDiskCost costusage.CostVer2
	if !spill {
		sortMemCost = costusage.NewCostVer2(option, memFactor,
			rows*rowSize*memFactor.Value,
			func() string { return fmt.Sprintf("sortMem(%v*%v*%v)", rows, rowSize, memFactor) })
		sortDiskCost = costusage.ZeroCostVer2
	} else {
		sortMemCost = costusage.NewCostVer2(option, memFactor,
			float64(memQuota)*memFactor.Value,
			func() string { return fmt.Sprintf("sortMem(%v*%v)", memQuota, memFactor) })
		sortDiskCost = costusage.NewCostVer2(option, diskFactor,
			rows*rowSize*diskFactor.Value,
			func() string { return fmt.Sprintf("sortDisk(%v*%v*%v)", rows, rowSize, diskFactor) })
	}

	childCost, err := p.Children()[0].GetPlanCostVer2(taskType, option, isChildOfINL...)
	if err != nil {
		return costusage.ZeroCostVer2, err
	}

	p.PlanCostVer2 = costusage.SumCostVer2(childCost, sortCPUCost, sortMemCost, sortDiskCost)
	p.PlanCostInit = true
	// Multiply by cost factor - defaults to 1, but can be increased/decreased to influence the cost model
	p.PlanCostVer2 = costusage.MulCostVer2(p.PlanCostVer2, p.SCtx().GetSessionVars().SortCostFactor)
	p.SCtx().GetSessionVars().RecordRelevantOptVar(vardef.TiDBOptSortCostFactor)
	return p.PlanCostVer2, nil
}

// GetPlanCostVer2 returns the plan-cost of this sub-plan, which is:
// plan-cost = child-cost + topn-cpu-cost + topn-mem-cost
// topn-cpu-cost = rows * log2(N) * len(sort-items) * cpu-factor
// topn-mem-cost = N * row-size * mem-factor
func (p *PhysicalTopN) GetPlanCostVer2(taskType property.TaskType, option *optimizetrace.PlanCostOption, isChildOfINL ...bool) (costusage.CostVer2, error) {
	if p.PlanCostInit && !hasCostFlag(option.CostFlag, costusage.CostFlagRecalculate) {
		return p.PlanCostVer2, nil
	}

	rows := max(MinNumRows, getCardinality(p.Children()[0], option.CostFlag))
	n := max(1, float64(p.Count+p.Offset))
	if n > 10000 {
		// It's only used to prevent some extreme cases, e.g. `select * from t order by a limit 18446744073709551615`.
		// For normal cases, considering that `rows` may be under-estimated, better to keep `n` unchanged.
		n = min(n, rows)
	}
	rowSize := max(MinRowSize, getAvgRowSize(p.StatsInfo(), p.Schema().Columns))
	cpuFactor := getTaskCPUFactorVer2(p, taskType)
	memFactor := getTaskMemFactorVer2(p, taskType)

	topNCPUCost := orderCostVer2(option, rows, n, p.ByItems, cpuFactor)
	topNMemCost := costusage.NewCostVer2(option, memFactor,
		n*rowSize*memFactor.Value,
		func() string { return fmt.Sprintf("topMem(%v*%v*%v)", n, rowSize, memFactor) })

	childCost, err := p.Children()[0].GetPlanCostVer2(taskType, option, isChildOfINL...)
	if err != nil {
		return costusage.ZeroCostVer2, err
	}

	p.PlanCostVer2 = costusage.SumCostVer2(childCost, topNCPUCost, topNMemCost)
	p.PlanCostInit = true
	// Multiply by cost factor - defaults to 1, but can be increased/decreased to influence the cost model
	p.PlanCostVer2 = costusage.MulCostVer2(p.PlanCostVer2, p.SCtx().GetSessionVars().TopNCostFactor)
	p.SCtx().GetSessionVars().RecordRelevantOptVar(vardef.TiDBOptTopNCostFactor)
	return p.PlanCostVer2, nil
}

// GetPlanCostVer2 returns the plan-cost of this sub-plan, which is:
// plan-cost = child-cost + agg-cost + group-cost
func (p *PhysicalStreamAgg) GetPlanCostVer2(taskType property.TaskType, option *optimizetrace.PlanCostOption, isChildOfINL ...bool) (costusage.CostVer2, error) {
	if p.PlanCostInit && !hasCostFlag(option.CostFlag, costusage.CostFlagRecalculate) {
		return p.PlanCostVer2, nil
	}

	rows := getCardinality(p.Children()[0], option.CostFlag)
	cpuFactor := getTaskCPUFactorVer2(p, taskType)

	aggCost := aggCostVer2(option, rows, p.AggFuncs, cpuFactor)
	groupCost := groupCostVer2(option, rows, p.GroupByItems, cpuFactor)

	childCost, err := p.Children()[0].GetPlanCostVer2(taskType, option, isChildOfINL...)
	if err != nil {
		return costusage.ZeroCostVer2, err
	}

	p.PlanCostVer2 = costusage.SumCostVer2(childCost, aggCost, groupCost)
	p.PlanCostInit = true
	// Multiply by cost factor - defaults to 1, but can be increased/decreased to influence the cost model
	p.PlanCostVer2 = costusage.MulCostVer2(p.PlanCostVer2, p.SCtx().GetSessionVars().StreamAggCostFactor)
	p.SCtx().GetSessionVars().RecordRelevantOptVar(vardef.TiDBOptStreamAggCostFactor)
	return p.PlanCostVer2, nil
}

// GetPlanCostVer2 returns the plan-cost of this sub-plan, which is:
// plan-cost = child-cost + (agg-cost + group-cost + hash-build-cost + hash-probe-cost) / concurrency
func (p *PhysicalHashAgg) GetPlanCostVer2(taskType property.TaskType, option *optimizetrace.PlanCostOption, isChildOfINL ...bool) (costusage.CostVer2, error) {
	if p.PlanCostInit && !hasCostFlag(option.CostFlag, costusage.CostFlagRecalculate) {
		return p.PlanCostVer2, nil
	}

	inputRows := max(MinNumRows, getCardinality(p.Children()[0], option.CostFlag))
	outputRows := max(MinNumRows, getCardinality(p, option.CostFlag))
	outputRowSize := max(MinRowSize, getAvgRowSize(p.StatsInfo(), p.Schema().Columns))
	cpuFactor := getTaskCPUFactorVer2(p, taskType)
	memFactor := getTaskMemFactorVer2(p, taskType)
	concurrency := float64(p.SCtx().GetSessionVars().HashAggFinalConcurrency())

	aggCost := aggCostVer2(option, inputRows, p.AggFuncs, cpuFactor)
	groupCost := groupCostVer2(option, inputRows, p.GroupByItems, cpuFactor)
	hashBuildCost := hashBuildCostVer2(option, outputRows, outputRowSize, float64(len(p.GroupByItems)), cpuFactor, memFactor)
	hashProbeCost := hashProbeCostVer2(option, inputRows, float64(len(p.GroupByItems)), cpuFactor)
	startCost := costusage.NewCostVer2(option, cpuFactor,
		10*3*cpuFactor.Value, // 10rows * 3func * cpuFactor
		func() string { return fmt.Sprintf("cpu(10*3*%v)", cpuFactor) })

	childCost, err := p.Children()[0].GetPlanCostVer2(taskType, option, isChildOfINL...)
	if err != nil {
		return costusage.ZeroCostVer2, err
	}

	p.PlanCostVer2 = costusage.SumCostVer2(startCost, childCost, costusage.DivCostVer2(costusage.SumCostVer2(aggCost, groupCost, hashBuildCost, hashProbeCost), concurrency))
	p.PlanCostInit = true
	// Multiply by cost factor - defaults to 1, but can be increased/decreased to influence the cost model
	p.PlanCostVer2 = costusage.MulCostVer2(p.PlanCostVer2, p.SCtx().GetSessionVars().HashAggCostFactor)
	p.SCtx().GetSessionVars().RecordRelevantOptVar(vardef.TiDBOptHashAggCostFactor)
	return p.PlanCostVer2, nil
}

// GetPlanCostVer2 returns the plan-cost of this sub-plan, which is:
// plan-cost = left-child-cost + right-child-cost + filter-cost + group-cost
func (p *PhysicalMergeJoin) GetPlanCostVer2(taskType property.TaskType, option *optimizetrace.PlanCostOption, _ ...bool) (costusage.CostVer2, error) {
	if p.PlanCostInit && !hasCostFlag(option.CostFlag, costusage.CostFlagRecalculate) {
		return p.PlanCostVer2, nil
	}

	leftRows := max(MinNumRows, getCardinality(p.Children()[0], option.CostFlag))
	rightRows := max(MinNumRows, getCardinality(p.Children()[1], option.CostFlag))
	cpuFactor := getTaskCPUFactorVer2(p, taskType)

	filterCost := costusage.SumCostVer2(filterCostVer2(option, leftRows, p.LeftConditions, cpuFactor),
		filterCostVer2(option, rightRows, p.RightConditions, cpuFactor))
	groupCost := costusage.SumCostVer2(groupCostVer2(option, leftRows, cols2Exprs(p.LeftJoinKeys), cpuFactor),
		groupCostVer2(option, rightRows, cols2Exprs(p.LeftJoinKeys), cpuFactor))

	leftChildCost, err := p.Children()[0].GetPlanCostVer2(taskType, option)
	if err != nil {
		return costusage.ZeroCostVer2, err
	}
	rightChildCost, err := p.Children()[1].GetPlanCostVer2(taskType, option)
	if err != nil {
		return costusage.ZeroCostVer2, err
	}

	p.PlanCostVer2 = costusage.SumCostVer2(leftChildCost, rightChildCost, filterCost, groupCost)
	p.PlanCostInit = true
	// Multiply by cost factor - defaults to 1, but can be increased/decreased to influence the cost model
	p.PlanCostVer2 = costusage.MulCostVer2(p.PlanCostVer2, p.SCtx().GetSessionVars().MergeJoinCostFactor)
	p.SCtx().GetSessionVars().RecordRelevantOptVar(vardef.TiDBOptMergeJoinCostFactor)
	return p.PlanCostVer2, nil
}

// GetPlanCostVer2 returns the plan-cost of this sub-plan, which is:
// plan-cost = build-child-cost + probe-child-cost +
// build-hash-cost + build-filter-cost +
// (probe-filter-cost + probe-hash-cost) / concurrency
func (p *PhysicalHashJoin) GetPlanCostVer2(taskType property.TaskType, option *optimizetrace.PlanCostOption, _ ...bool) (costusage.CostVer2, error) {
	if p.PlanCostInit && !hasCostFlag(option.CostFlag, costusage.CostFlagRecalculate) {
		return p.PlanCostVer2, nil
	}

	build, probe := p.Children()[0], p.Children()[1]
	buildFilters, probeFilters := p.LeftConditions, p.RightConditions
	buildKeys, probeKeys := p.LeftJoinKeys, p.RightJoinKeys
	if (p.InnerChildIdx == 1 && !p.UseOuterToBuild) || (p.InnerChildIdx == 0 && p.UseOuterToBuild) {
		build, probe = probe, build
		buildFilters, probeFilters = probeFilters, buildFilters
	}
	buildRows := max(MinNumRows, getCardinality(build, option.CostFlag))
	probeRows := getCardinality(probe, option.CostFlag)
	buildRowSize := max(MinRowSize, getAvgRowSize(build.StatsInfo(), build.Schema().Columns))
	tidbConcurrency := float64(p.Concurrency)
	mppConcurrency := float64(3) // TODO: remove this empirical value
	cpuFactor := getTaskCPUFactorVer2(p, taskType)
	memFactor := getTaskMemFactorVer2(p, taskType)

	buildFilterCost := filterCostVer2(option, buildRows, buildFilters, cpuFactor)
	buildHashCost := hashBuildCostVer2(option, buildRows, buildRowSize, float64(len(buildKeys)), cpuFactor, memFactor)

	probeFilterCost := filterCostVer2(option, probeRows, probeFilters, cpuFactor)
	probeHashCost := hashProbeCostVer2(option, probeRows, float64(len(probeKeys)), cpuFactor)

	buildChildCost, err := build.GetPlanCostVer2(taskType, option)
	if err != nil {
		return costusage.ZeroCostVer2, err
	}
	probeChildCost, err := probe.GetPlanCostVer2(taskType, option)
	if err != nil {
		return costusage.ZeroCostVer2, err
	}

	if taskType == property.MppTaskType { // BCast or Shuffle Join, use mppConcurrency
		p.PlanCostVer2 = costusage.SumCostVer2(buildChildCost, probeChildCost,
			costusage.DivCostVer2(costusage.SumCostVer2(buildHashCost, buildFilterCost, probeHashCost, probeFilterCost), mppConcurrency))
	} else { // TiDB HashJoin
		startCost := costusage.NewCostVer2(option, cpuFactor,
			10*3*cpuFactor.Value, // 10rows * 3func * cpuFactor
			func() string { return fmt.Sprintf("cpu(10*3*%v)", cpuFactor) })
		p.PlanCostVer2 = costusage.SumCostVer2(startCost, buildChildCost, probeChildCost, buildHashCost, buildFilterCost,
			costusage.DivCostVer2(costusage.SumCostVer2(probeFilterCost, probeHashCost), tidbConcurrency))
	}
	p.PlanCostInit = true
	// Multiply by cost factor - defaults to 1, but can be increased/decreased to influence the cost model
	p.PlanCostVer2 = costusage.MulCostVer2(p.PlanCostVer2, p.SCtx().GetSessionVars().HashJoinCostFactor)
	p.SCtx().GetSessionVars().RecordRelevantOptVar(vardef.TiDBOptHashJoinCostFactor)
	return p.PlanCostVer2, nil
}

func (p *PhysicalIndexJoin) getIndexJoinCostVer2(taskType property.TaskType, option *optimizetrace.PlanCostOption, indexJoinType int) (costusage.CostVer2, error) {
	if p.PlanCostInit && !hasCostFlag(option.CostFlag, costusage.CostFlagRecalculate) {
		return p.PlanCostVer2, nil
	}

	build, probe := p.Children()[1-p.InnerChildIdx], p.Children()[p.InnerChildIdx]
	buildRows := getCardinality(build, option.CostFlag)
	buildRowSize := getAvgRowSize(build.StatsInfo(), build.Schema().Columns)
	probeRowsOne := getCardinality(probe, option.CostFlag)
	probeRowsTot := probeRowsOne * buildRows
	probeRowSize := getAvgRowSize(probe.StatsInfo(), probe.Schema().Columns)
	buildFilters, probeFilters := p.LeftConditions, p.RightConditions
	probeConcurrency := float64(p.SCtx().GetSessionVars().IndexLookupJoinConcurrency())
	cpuFactor := getTaskCPUFactorVer2(p, taskType)
	memFactor := getTaskMemFactorVer2(p, taskType)
	requestFactor := getTaskRequestFactorVer2(p, taskType)

	buildFilterCost := filterCostVer2(option, buildRows, buildFilters, cpuFactor)
	buildChildCost, err := build.GetPlanCostVer2(taskType, option)
	if err != nil {
		return costusage.ZeroCostVer2, err
	}
	buildTaskCost := costusage.NewCostVer2(option, cpuFactor,
		buildRows*10*cpuFactor.Value,
		func() string { return fmt.Sprintf("cpu(%v*10*%v)", buildRows, cpuFactor) })
	startCost := costusage.NewCostVer2(option, cpuFactor,
		10*3*cpuFactor.Value,
		func() string { return fmt.Sprintf("cpu(10*3*%v)", cpuFactor) })

	probeFilterCost := filterCostVer2(option, probeRowsTot, probeFilters, cpuFactor)
	probeChildCost, err := probe.GetPlanCostVer2(taskType, option)
	if err != nil {
		return costusage.ZeroCostVer2, err
	}

	var hashTableCost costusage.CostVer2
	switch indexJoinType {
	case 1: // IndexHashJoin
		hashTableCost = hashBuildCostVer2(option, buildRows, buildRowSize, float64(len(p.RightJoinKeys)), cpuFactor, memFactor)
	case 2: // IndexMergeJoin
		hashTableCost = costusage.NewZeroCostVer2(costusage.TraceCost(option))
	default: // IndexJoin
		hashTableCost = hashBuildCostVer2(option, probeRowsTot, probeRowSize, float64(len(p.LeftJoinKeys)), cpuFactor, memFactor)
	}

	// IndexJoin executes a batch of rows at a time, so the actual cost of this part should be
	//  `innerCostPerBatch * numberOfBatches` instead of `innerCostPerRow * numberOfOuterRow`.
	// Use an empirical value batchRatio to handle this now.
	// TODO: remove this empirical value.
	batchRatio := 6.0
	probeCost := costusage.DivCostVer2(costusage.MulCostVer2(probeChildCost, buildRows), batchRatio)

	// Double Read Cost
	doubleReadCost := costusage.NewZeroCostVer2(costusage.TraceCost(option))
	if p.SCtx().GetSessionVars().IndexJoinDoubleReadPenaltyCostRate > 0 {
		batchSize := float64(p.SCtx().GetSessionVars().IndexJoinBatchSize)
		taskPerBatch := 1024.0 // TODO: remove this magic number
		doubleReadTasks := buildRows / batchSize * taskPerBatch
		doubleReadCost = doubleReadCostVer2(option, doubleReadTasks, requestFactor)
		doubleReadCost = costusage.MulCostVer2(doubleReadCost, p.SCtx().GetSessionVars().IndexJoinDoubleReadPenaltyCostRate)
	}

	p.PlanCostVer2 = costusage.SumCostVer2(startCost, buildChildCost, buildFilterCost, buildTaskCost, costusage.DivCostVer2(costusage.SumCostVer2(doubleReadCost, probeCost, probeFilterCost, hashTableCost), probeConcurrency))
	p.PlanCostInit = true
	// Multiply by cost factor - defaults to 1, but can be increased/decreased to influence the cost model
	p.PlanCostVer2 = costusage.MulCostVer2(p.PlanCostVer2, p.SCtx().GetSessionVars().IndexJoinCostFactor)
	p.SCtx().GetSessionVars().RecordRelevantOptVar(vardef.TiDBOptIndexJoinCostFactor)
	return p.PlanCostVer2, nil
}

// GetPlanCostVer2 returns the plan-cost of this sub-plan, which is:
// plan-cost = build-child-cost + build-filter-cost +
// (probe-cost + probe-filter-cost) / concurrency
// probe-cost = probe-child-cost * build-rows / batchRatio
func (p *PhysicalIndexJoin) GetPlanCostVer2(taskType property.TaskType, option *optimizetrace.PlanCostOption, _ ...bool) (costusage.CostVer2, error) {
	return p.getIndexJoinCostVer2(taskType, option, 0)
}

// GetPlanCostVer2 implements PhysicalPlan interface.
func (p *PhysicalIndexHashJoin) GetPlanCostVer2(taskType property.TaskType, option *optimizetrace.PlanCostOption, _ ...bool) (costusage.CostVer2, error) {
	return p.getIndexJoinCostVer2(taskType, option, 1)
}

// GetPlanCostVer2 implements PhysicalPlan interface.
func (p *PhysicalIndexMergeJoin) GetPlanCostVer2(taskType property.TaskType, option *optimizetrace.PlanCostOption, _ ...bool) (costusage.CostVer2, error) {
	return p.getIndexJoinCostVer2(taskType, option, 2)
}

// GetPlanCostVer2 returns the plan-cost of this sub-plan, which is:
// plan-cost = build-child-cost + build-filter-cost + probe-cost + probe-filter-cost
// probe-cost = probe-child-cost * build-rows
func (p *PhysicalApply) GetPlanCostVer2(taskType property.TaskType, option *optimizetrace.PlanCostOption, _ ...bool) (costusage.CostVer2, error) {
	if p.PlanCostInit && !hasCostFlag(option.CostFlag, costusage.CostFlagRecalculate) {
		return p.PlanCostVer2, nil
	}

	buildRows := getCardinality(p.Children()[0], option.CostFlag)
	probeRowsOne := getCardinality(p.Children()[1], option.CostFlag)
	probeRowsTot := buildRows * probeRowsOne
	cpuFactor := getTaskCPUFactorVer2(p, taskType)

	buildFilterCost := filterCostVer2(option, buildRows, p.LeftConditions, cpuFactor)
	buildChildCost, err := p.Children()[0].GetPlanCostVer2(taskType, option)
	if err != nil {
		return costusage.ZeroCostVer2, err
	}

	probeFilterCost := filterCostVer2(option, probeRowsTot, p.RightConditions, cpuFactor)
	probeChildCost, err := p.Children()[1].GetPlanCostVer2(taskType, option)
	if err != nil {
		return costusage.ZeroCostVer2, err
	}
	probeCost := costusage.MulCostVer2(probeChildCost, buildRows)

	p.PlanCostVer2 = costusage.SumCostVer2(buildChildCost, buildFilterCost, probeCost, probeFilterCost)
	p.PlanCostInit = true
	return p.PlanCostVer2, nil
}

// GetPlanCostVer2 calculates the cost of the plan if it has not been calculated yet and returns the cost.
// plan-cost = sum(child-cost) / concurrency
func (p *PhysicalUnionAll) GetPlanCostVer2(taskType property.TaskType, option *optimizetrace.PlanCostOption, _ ...bool) (costusage.CostVer2, error) {
	if p.PlanCostInit && !hasCostFlag(option.CostFlag, costusage.CostFlagRecalculate) {
		return p.PlanCostVer2, nil
	}

	concurrency := float64(p.SCtx().GetSessionVars().UnionConcurrency())
	childCosts := make([]costusage.CostVer2, 0, len(p.Children()))
	for _, child := range p.Children() {
		childCost, err := child.GetPlanCostVer2(taskType, option)
		if err != nil {
			return costusage.ZeroCostVer2, err
		}
		childCosts = append(childCosts, childCost)
	}
	p.PlanCostVer2 = costusage.DivCostVer2(costusage.SumCostVer2(childCosts...), concurrency)
	p.PlanCostInit = true
	return p.PlanCostVer2, nil
}

// GetPlanCostVer2 returns the plan-cost of this sub-plan, which is:
// plan-cost = child-cost + net-cost
func (p *PhysicalExchangeReceiver) GetPlanCostVer2(taskType property.TaskType, option *optimizetrace.PlanCostOption, _ ...bool) (costusage.CostVer2, error) {
	if p.PlanCostInit && !hasCostFlag(option.CostFlag, costusage.CostFlagRecalculate) {
		return p.PlanCostVer2, nil
	}

	rows := getCardinality(p, option.CostFlag)
	rowSize := getAvgRowSize(p.StatsInfo(), p.Schema().Columns)
	netFactor := getTaskNetFactorVer2(p, taskType)
	isBCast := false
	if sender, ok := p.Children()[0].(*PhysicalExchangeSender); ok {
		isBCast = sender.ExchangeType == tipb.ExchangeType_Broadcast
	}
	numNode := float64(3) // TODO: remove this empirical value

	netCost := netCostVer2(option, rows, rowSize, netFactor)
	if isBCast {
		netCost = costusage.MulCostVer2(netCost, numNode)
	}
	childCost, err := p.Children()[0].GetPlanCostVer2(taskType, option)
	if err != nil {
		return costusage.ZeroCostVer2, err
	}

	p.PlanCostVer2 = costusage.SumCostVer2(childCost, netCost)
	p.PlanCostInit = true
	return p.PlanCostVer2, nil
}

// GetPlanCostVer2 returns the plan-cost of this sub-plan, which is:
func (p *PointGetPlan) GetPlanCostVer2(taskType property.TaskType, option *optimizetrace.PlanCostOption, _ ...bool) (costusage.CostVer2, error) {
	if p.planCostInit && !hasCostFlag(option.CostFlag, costusage.CostFlagRecalculate) {
		return p.planCostVer2, nil
	}

	if p.accessCols == nil { // from fast plan code path
		p.planCostVer2 = costusage.ZeroCostVer2
		p.planCostInit = true
		return costusage.ZeroCostVer2, nil
	}
	rowSize := getAvgRowSize(p.StatsInfo(), p.schema.Columns)
	netFactor := getTaskNetFactorVer2(p, taskType)

	p.planCostVer2 = netCostVer2(option, 1, rowSize, netFactor)
	p.planCostInit = true
	return p.planCostVer2, nil
}

// GetPlanCostVer2 returns the plan-cost of this sub-plan, which is:
func (p *BatchPointGetPlan) GetPlanCostVer2(taskType property.TaskType, option *optimizetrace.PlanCostOption, _ ...bool) (costusage.CostVer2, error) {
	if p.planCostInit && !hasCostFlag(option.CostFlag, costusage.CostFlagRecalculate) {
		return p.planCostVer2, nil
	}

	if p.accessCols == nil { // from fast plan code path
		p.planCostVer2 = costusage.ZeroCostVer2
		p.planCostInit = true
		return costusage.ZeroCostVer2, nil
	}
	rows := getCardinality(p, option.CostFlag)
	rowSize := getAvgRowSize(p.StatsInfo(), p.schema.Columns)
	netFactor := getTaskNetFactorVer2(p, taskType)

	p.planCostVer2 = netCostVer2(option, rows, rowSize, netFactor)
	p.planCostInit = true
	return p.planCostVer2, nil
}

// GetPlanCostVer2 implements PhysicalPlan interface.
func (p *PhysicalCTE) GetPlanCostVer2(taskType property.TaskType, option *optimizetrace.PlanCostOption, _ ...bool) (costusage.CostVer2, error) {
	if p.PlanCostInit && !hasCostFlag(option.CostFlag, costusage.CostFlagRecalculate) {
		return p.PlanCostVer2, nil
	}

	inputRows := getCardinality(p, option.CostFlag)
	cpuFactor := getTaskCPUFactorVer2(p, taskType)

	projCost := filterCostVer2(option, inputRows, expression.Column2Exprs(p.Schema().Columns), cpuFactor)

	p.PlanCostVer2 = projCost
	p.PlanCostInit = true
	return p.PlanCostVer2, nil
}

func scanCostVer2(option *optimizetrace.PlanCostOption, rows, rowSize float64, scanFactor costusage.CostVer2Factor) costusage.CostVer2 {
	if rowSize < 1 {
		rowSize = 1
	}
	return costusage.NewCostVer2(option, scanFactor,
		// rows * log(row-size) * scanFactor, log2 from experiments
		rows*max(math.Log2(rowSize), 0)*scanFactor.Value,
		func() string { return fmt.Sprintf("scan(%v*logrowsize(%v)*%v)", rows, rowSize, scanFactor) })
}

func netCostVer2(option *optimizetrace.PlanCostOption, rows, rowSize float64, netFactor costusage.CostVer2Factor) costusage.CostVer2 {
	return costusage.NewCostVer2(option, netFactor,
		rows*rowSize*netFactor.Value,
		func() string { return fmt.Sprintf("net(%v*rowsize(%v)*%v)", rows, rowSize, netFactor) })
}

func filterCostVer2(option *optimizetrace.PlanCostOption, rows float64, filters []expression.Expression, cpuFactor costusage.CostVer2Factor) costusage.CostVer2 {
	numFuncs := numFunctions(filters)
	return costusage.NewCostVer2(option, cpuFactor,
		rows*numFuncs*cpuFactor.Value,
		func() string { return fmt.Sprintf("cpu(%v*filters(%v)*%v)", rows, numFuncs, cpuFactor) })
}

func aggCostVer2(option *optimizetrace.PlanCostOption, rows float64, aggFuncs []*aggregation.AggFuncDesc, cpuFactor costusage.CostVer2Factor) costusage.CostVer2 {
	return costusage.NewCostVer2(option, cpuFactor,
		// TODO: consider types of agg-funcs
		rows*float64(len(aggFuncs))*cpuFactor.Value,
		func() string { return fmt.Sprintf("agg(%v*aggs(%v)*%v)", rows, len(aggFuncs), cpuFactor) })
}

func groupCostVer2(option *optimizetrace.PlanCostOption, rows float64, groupItems []expression.Expression, cpuFactor costusage.CostVer2Factor) costusage.CostVer2 {
	numFuncs := numFunctions(groupItems)
	return costusage.NewCostVer2(option, cpuFactor,
		rows*numFuncs*cpuFactor.Value,
		func() string { return fmt.Sprintf("group(%v*cols(%v)*%v)", rows, numFuncs, cpuFactor) })
}

func numFunctions(exprs []expression.Expression) float64 {
	num := 0.0
	for _, e := range exprs {
		if _, ok := e.(*expression.ScalarFunction); ok {
			num++
		} else { // Column and Constant
			num += 0.01 // an empirical value
		}
	}
	return num
}

func orderCostVer2(option *optimizetrace.PlanCostOption, rows, n float64, byItems []*util.ByItems, cpuFactor costusage.CostVer2Factor) costusage.CostVer2 {
	numFuncs := 0
	for _, byItem := range byItems {
		if _, ok := byItem.Expr.(*expression.ScalarFunction); ok {
			numFuncs++
		}
	}
	exprCost := costusage.NewCostVer2(option, cpuFactor,
		rows*float64(numFuncs)*cpuFactor.Value,
		func() string { return fmt.Sprintf("exprCPU(%v*%v*%v)", rows, numFuncs, cpuFactor) })
	orderCost := costusage.NewCostVer2(option, cpuFactor,
		max(rows*math.Log2(n), 0)*cpuFactor.Value,
		func() string { return fmt.Sprintf("orderCPU(%v*log(%v)*%v)", rows, n, cpuFactor) })
	return costusage.SumCostVer2(exprCost, orderCost)
}

func hashBuildCostVer2(option *optimizetrace.PlanCostOption, buildRows, buildRowSize, nKeys float64, cpuFactor, memFactor costusage.CostVer2Factor) costusage.CostVer2 {
	// TODO: 1) consider types of keys, 2) dedicated factor for build-probe hash table
	hashKeyCost := costusage.NewCostVer2(option, cpuFactor,
		buildRows*nKeys*cpuFactor.Value,
		func() string { return fmt.Sprintf("hashkey(%v*%v*%v)", buildRows, nKeys, cpuFactor) })
	hashMemCost := costusage.NewCostVer2(option, memFactor,
		buildRows*buildRowSize*memFactor.Value,
		func() string { return fmt.Sprintf("hashmem(%v*%v*%v)", buildRows, buildRowSize, memFactor) })
	hashBuildCost := costusage.NewCostVer2(option, cpuFactor,
		buildRows*cpuFactor.Value,
		func() string { return fmt.Sprintf("hashbuild(%v*%v)", buildRows, cpuFactor) })
	return costusage.SumCostVer2(hashKeyCost, hashMemCost, hashBuildCost)
}

func hashProbeCostVer2(option *optimizetrace.PlanCostOption, probeRows, nKeys float64, cpuFactor costusage.CostVer2Factor) costusage.CostVer2 {
	// TODO: 1) consider types of keys, 2) dedicated factor for build-probe hash table
	hashKeyCost := costusage.NewCostVer2(option, cpuFactor,
		probeRows*nKeys*cpuFactor.Value,
		func() string { return fmt.Sprintf("hashkey(%v*%v*%v)", probeRows, nKeys, cpuFactor) })
	hashProbeCost := costusage.NewCostVer2(option, cpuFactor,
		probeRows*cpuFactor.Value,
		func() string { return fmt.Sprintf("hashprobe(%v*%v)", probeRows, cpuFactor) })
	return costusage.SumCostVer2(hashKeyCost, hashProbeCost)
}

// For simplicity and robust, only operators that need double-read like IndexLookup and IndexJoin consider this cost.
func doubleReadCostVer2(option *optimizetrace.PlanCostOption, numTasks float64, requestFactor costusage.CostVer2Factor) costusage.CostVer2 {
	return costusage.NewCostVer2(option, requestFactor,
		numTasks*requestFactor.Value,
		func() string { return fmt.Sprintf("doubleRead(tasks(%v)*%v)", numTasks, requestFactor) })
}

func getTableScanPenalty(p *PhysicalTableScan, rows float64) (rowPenalty float64) {
	// Apply cost penalty for full scans that carry high risk of underestimation. Exclude those
	// that are the child of an index scan or child is TableRangeScan
	if len(p.rangeInfo) > 0 {
		return float64(0)
	}
	sessionVars := p.SCtx().GetSessionVars()
	allowPreferRangeScan := sessionVars.GetAllowPreferRangeScan()
	tblColHists := p.tblColHists
	originalRows := int64(tblColHists.GetAnalyzeRowCount())

	// hasUnreliableStats is a check for pseudo or zero stats
	hasUnreliableStats := tblColHists.Pseudo || originalRows < 1
	// hasHighModifyCount tracks the high risk of a tablescan where auto-analyze had not yet updated the table row count
	hasHighModifyCount := tblColHists.ModifyCount > originalRows
	// hasLowEstimate is a check to capture a unique customer case where modifyCount is used for tablescan estimate (but it not adequately understood why)
	hasLowEstimate := rows > 1 && tblColHists.ModifyCount < originalRows && int64(rows) <= tblColHists.ModifyCount
	// preferRangeScan check here is same as in skylinePruning
	preferRangeScanCondition := allowPreferRangeScan && (hasUnreliableStats || hasHighModifyCount || hasLowEstimate)

	// differentiate a FullTableScan from a partition level scan - so we shouldn't penalize these
	hasPartitionScan := false
	if p.PlanPartInfo != nil {
		if len(p.PlanPartInfo.PruningConds) > 0 {
			hasPartitionScan = true
		}
	}

	// GetIndexForce assumes that the USE/FORCE index is to force a range scan, and thus the
	// penalty is applied to a full table scan (not range scan). This may also penalize a
	// full table scan where USE/FORCE was applied to the primary key.
	hasIndexForce := sessionVars.StmtCtx.GetIndexForce()
	shouldApplyPenalty := hasIndexForce || preferRangeScanCondition
	if shouldApplyPenalty {
		// MySQL will increase the cost of table scan if FORCE index is used. TiDB takes this one
		// step further - because we don't differentiate USE/FORCE - the added penalty applies to
		// both, and it also applies to any full table scan in the query. Use "max" to get the minimum
		// number of rows to add as a penalty to the table scan.
		minRows := max(MaxPenaltyRowCount, rows)
		if hasPartitionScan {
			return minRows
		}
		// If it isn't a partitioned table - choose the max that includes ModifyCount
		return max(minRows, float64(tblColHists.ModifyCount))
	}
	return float64(0)
}

// In Cost Ver2, we hide cost factors from users and deprecate SQL variables like `tidb_opt_scan_factor`.
type costVer2Factors struct {
	TiDBTemp                costusage.CostVer2Factor // operations on TiDB temporary table
	TiKVScan                costusage.CostVer2Factor // per byte
	TiKVDescScan            costusage.CostVer2Factor // per byte
	TiFlashScan             costusage.CostVer2Factor // per byte
	TiDBCPU                 costusage.CostVer2Factor // per column or expression
	TiKVCPU                 costusage.CostVer2Factor // per column or expression
	TiFlashCPU              costusage.CostVer2Factor // per column or expression
	TiDB2KVNet              costusage.CostVer2Factor // per byte
	TiDB2FlashNet           costusage.CostVer2Factor // per byte
	TiFlashMPPNet           costusage.CostVer2Factor // per byte
	TiDBMem                 costusage.CostVer2Factor // per byte
	TiKVMem                 costusage.CostVer2Factor // per byte
	TiFlashMem              costusage.CostVer2Factor // per byte
	TiDBDisk                costusage.CostVer2Factor // per byte
	TiDBRequest             costusage.CostVer2Factor // per net request
	ANNIndexStart           costusage.CostVer2Factor // ANN index's warmup cost, related to row num.
	ANNIndexScanRow         costusage.CostVer2Factor // ANN index's scan cost, by row.
	ANNIndexNoTopK          costusage.CostVer2Factor // special factor for ANN index without top-k: max uint64
	InvertedIndexSearch     costusage.CostVer2Factor // Search cost of inverted index, related to row num.
	InvertedIndexScan       costusage.CostVer2Factor // Scan cost penalty of inverted index, related to row num.
	LateMaterializationScan costusage.CostVer2Factor // Late materialization rest columns scan cost penalty
}

func (c costVer2Factors) tolist() (l []costusage.CostVer2Factor) {
	return append(l, c.TiDBTemp, c.TiKVScan, c.TiKVDescScan, c.TiFlashScan, c.TiDBCPU, c.TiKVCPU, c.TiFlashCPU,
		c.TiDB2KVNet, c.TiDB2FlashNet, c.TiFlashMPPNet, c.TiDBMem, c.TiKVMem, c.TiFlashMem, c.TiDBDisk, c.TiDBRequest)
}

var defaultVer2Factors = costVer2Factors{
	TiDBTemp:                costusage.CostVer2Factor{Name: "tidb_temp_table_factor", Value: 0.00},
	TiKVScan:                costusage.CostVer2Factor{Name: "tikv_scan_factor", Value: 40.70},
	TiKVDescScan:            costusage.CostVer2Factor{Name: "tikv_desc_scan_factor", Value: 61.05},
	TiFlashScan:             costusage.CostVer2Factor{Name: "tiflash_scan_factor", Value: 11.60},
	TiDBCPU:                 costusage.CostVer2Factor{Name: "tidb_cpu_factor", Value: 49.90},
	TiKVCPU:                 costusage.CostVer2Factor{Name: "tikv_cpu_factor", Value: 49.90},
	TiFlashCPU:              costusage.CostVer2Factor{Name: "tiflash_cpu_factor", Value: 2.40},
	TiDB2KVNet:              costusage.CostVer2Factor{Name: "tidb_kv_net_factor", Value: 3.96},
	TiDB2FlashNet:           costusage.CostVer2Factor{Name: "tidb_flash_net_factor", Value: 2.20},
	TiFlashMPPNet:           costusage.CostVer2Factor{Name: "tiflash_mpp_net_factor", Value: 1.00},
	TiDBMem:                 costusage.CostVer2Factor{Name: "tidb_mem_factor", Value: 0.20},
	TiKVMem:                 costusage.CostVer2Factor{Name: "tikv_mem_factor", Value: 0.20},
	TiFlashMem:              costusage.CostVer2Factor{Name: "tiflash_mem_factor", Value: 0.05},
	TiDBDisk:                costusage.CostVer2Factor{Name: "tidb_disk_factor", Value: 200.00},
	TiDBRequest:             costusage.CostVer2Factor{Name: "tidb_request_factor", Value: 6000000.00},
	ANNIndexStart:           costusage.CostVer2Factor{Name: "ann_index_start_factor", Value: 0.000144},
	ANNIndexScanRow:         costusage.CostVer2Factor{Name: "ann_index_scan_factor", Value: 1.65},
	ANNIndexNoTopK:          costusage.CostVer2Factor{Name: "ann_index_no_topk_factor", Value: math.MaxUint64},
	InvertedIndexSearch:     costusage.CostVer2Factor{Name: "inverted_index_search_factor", Value: 139.2}, // (8 + 4) * TiFlashScan, 8 for 8 bytes of key, 4 for 4 bytes of RowID
	InvertedIndexScan:       costusage.CostVer2Factor{Name: "inverted_index_scan_factor", Value: 1.5},
	LateMaterializationScan: costusage.CostVer2Factor{Name: "lm_scan_factor", Value: 1.5},
}

func getTaskCPUFactorVer2(_ base.PhysicalPlan, taskType property.TaskType) costusage.CostVer2Factor {
	switch taskType {
	case property.RootTaskType: // TiDB
		return defaultVer2Factors.TiDBCPU
	case property.MppTaskType: // TiFlash
		return defaultVer2Factors.TiFlashCPU
	default: // TiKV
		return defaultVer2Factors.TiKVCPU
	}
}

func getTaskMemFactorVer2(_ base.PhysicalPlan, taskType property.TaskType) costusage.CostVer2Factor {
	switch taskType {
	case property.RootTaskType: // TiDB
		return defaultVer2Factors.TiDBMem
	case property.MppTaskType: // TiFlash
		return defaultVer2Factors.TiFlashMem
	default: // TiKV
		return defaultVer2Factors.TiKVMem
	}
}

func getTaskScanFactorVer2(p base.PhysicalPlan, storeType kv.StoreType, taskType property.TaskType) costusage.CostVer2Factor {
	if isTemporaryTable(getTableInfo(p)) {
		return defaultVer2Factors.TiDBTemp
	}
	if storeType == kv.TiFlash {
		return defaultVer2Factors.TiFlashScan
	}
	switch taskType {
	case property.MppTaskType: // TiFlash
		return defaultVer2Factors.TiFlashScan
	default: // TiKV
		var desc bool
		if indexScan, ok := p.(*PhysicalIndexScan); ok {
			desc = indexScan.Desc
		}
		if tableScan, ok := p.(*PhysicalTableScan); ok {
			desc = tableScan.Desc
		}
		if desc {
			return defaultVer2Factors.TiKVDescScan
		}
		return defaultVer2Factors.TiKVScan
	}
}

func getTaskNetFactorVer2(p base.PhysicalPlan, _ property.TaskType) costusage.CostVer2Factor {
	if isTemporaryTable(getTableInfo(p)) {
		return defaultVer2Factors.TiDBTemp
	}
	if _, ok := p.(*PhysicalExchangeReceiver); ok { // TiFlash MPP
		return defaultVer2Factors.TiFlashMPPNet
	}
	if tblReader, ok := p.(*PhysicalTableReader); ok {
		if _, isMPP := tblReader.tablePlan.(*PhysicalExchangeSender); isMPP { // TiDB to TiFlash with mpp protocol
			return defaultVer2Factors.TiDB2FlashNet
		}
	}
	return defaultVer2Factors.TiDB2KVNet
}

func getTaskRequestFactorVer2(p base.PhysicalPlan, _ property.TaskType) costusage.CostVer2Factor {
	if isTemporaryTable(getTableInfo(p)) {
		return defaultVer2Factors.TiDBTemp
	}
	return defaultVer2Factors.TiDBRequest
}

func isTemporaryTable(tbl *model.TableInfo) bool {
	return tbl != nil && tbl.TempTableType != model.TempTableNone
}

func getTableInfo(p base.PhysicalPlan) *model.TableInfo {
	switch x := p.(type) {
	case *PhysicalIndexReader:
		return getTableInfo(x.indexPlan)
	case *PhysicalTableReader:
		return getTableInfo(x.tablePlan)
	case *PhysicalIndexLookUpReader:
		return getTableInfo(x.tablePlan)
	case *PhysicalIndexMergeReader:
		if x.tablePlan != nil {
			return getTableInfo(x.tablePlan)
		}
		return getTableInfo(x.partialPlans[0])
	case *PhysicalTableScan:
		return x.Table
	case *PhysicalIndexScan:
		return x.Table
	default:
		if len(x.Children()) == 0 {
			return nil
		}
		return getTableInfo(x.Children()[0])
	}
}

func cols2Exprs(cols []*expression.Column) []expression.Expression {
	exprs := make([]expression.Expression, 0, len(cols))
	for _, c := range cols {
		exprs = append(exprs, c)
	}
	return exprs
}<|MERGE_RESOLUTION|>--- conflicted
+++ resolved
@@ -171,14 +171,14 @@
 		}
 		hasFullRangeScan := ranger.HasFullRange(p.Ranges, unsignedIntHandle)
 		p.PlanCostVer2 = scanCostVer2(option, rows, rowSize, scanFactor)
-		if !p.isChildOfIndexLookUp && hasFullRangeScan {
+		if ((len(isChildOfINL) > 0 && !isChildOfINL[0]) || len(isChildOfINL) <= 0) && hasFullRangeScan {
 			if newRowCount := getTableScanPenalty(p, rows); newRowCount > 0 {
 				p.PlanCostVer2 = costusage.SumCostVer2(p.PlanCostVer2, scanCostVer2(option, newRowCount, rowSize, scanFactor))
 			}
 		}
 		p.PlanCostInit = true
 		// Multiply by cost factor - defaults to 1, but can be increased/decreased to influence the cost model
-		if p.isChildOfIndexLookUp {
+		if len(isChildOfINL) > 0 && isChildOfINL[0] {
 			// This is a RowID table scan (child of IndexLookUp)
 			p.PlanCostVer2 = costusage.MulCostVer2(p.PlanCostVer2, p.SCtx().GetSessionVars().TableRowIDScanCostFactor)
 			p.SCtx().GetSessionVars().RecordRelevantOptVar(vardef.TiDBOptTableRowIDScanCostFactor)
@@ -220,14 +220,6 @@
 		p.PlanCostVer2 = scanCostVer2(option, rows, rowSize, scanFactor)
 		// Apply TiFlash startup cost to prefer TiKV for small table scans
 		p.PlanCostVer2 = costusage.SumCostVer2(p.PlanCostVer2, scanCostVer2(option, TiFlashStartupRowPenalty, rowSize, scanFactor))
-<<<<<<< HEAD
-	} else if ((len(isChildOfINL) > 0 && !isChildOfINL[0]) || len(isChildOfINL) <= 0) && hasFullRangeScan {
-		newRowCount := getTableScanPenalty(p, rows)
-		if newRowCount > 0 {
-			p.PlanCostVer2 = costusage.SumCostVer2(p.PlanCostVer2, scanCostVer2(option, newRowCount, rowSize, scanFactor))
-		}
-=======
->>>>>>> 7caaf406
 	}
 
 	// Add penalty for search index
@@ -258,30 +250,9 @@
 	}
 	p.PlanCostInit = true
 	// Multiply by cost factor - defaults to 1, but can be increased/decreased to influence the cost model
-<<<<<<< HEAD
-	if len(isChildOfINL) > 0 && isChildOfINL[0] {
-		// This is a RowID table scan (child of IndexLookUp)
-		p.PlanCostVer2 = costusage.MulCostVer2(p.PlanCostVer2, p.SCtx().GetSessionVars().TableRowIDScanCostFactor)
-		p.SCtx().GetSessionVars().RecordRelevantOptVar(vardef.TiDBOptTableRowIDScanCostFactor)
-	} else if !hasFullRangeScan {
-		// This is a table range scan (predicate exists on the PK)
-		p.PlanCostVer2 = costusage.MulCostVer2(p.PlanCostVer2, p.SCtx().GetSessionVars().TableRangeScanCostFactor)
-		p.SCtx().GetSessionVars().RecordRelevantOptVar(vardef.TiDBOptTableRangeScanCostFactor)
-	} else {
-		// This is a table full scan
-		if p.StoreType == kv.TiFlash {
-			p.PlanCostVer2 = costusage.MulCostVer2(p.PlanCostVer2, p.SCtx().GetSessionVars().TableTiFlashScanCostFactor)
-			p.SCtx().GetSessionVars().RecordRelevantOptVar(vardef.TiDBOptTableTiFlashScanCostFactor)
-		} else {
-			p.PlanCostVer2 = costusage.MulCostVer2(p.PlanCostVer2, p.SCtx().GetSessionVars().TableFullScanCostFactor)
-			p.SCtx().GetSessionVars().RecordRelevantOptVar(vardef.TiDBOptTableFullScanCostFactor)
-		}
-	}
-=======
 	// This is a table full scan
 	p.PlanCostVer2 = costusage.MulCostVer2(p.PlanCostVer2, p.SCtx().GetSessionVars().TableTiFlashScanCostFactor)
 	p.SCtx().GetSessionVars().RecordRelevantOptVar(vardef.TiDBOptTableTiFlashScanCostFactor)
->>>>>>> 7caaf406
 	return p.PlanCostVer2, nil
 }
 
