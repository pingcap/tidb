--- conflicted
+++ resolved
@@ -1590,246 +1590,6 @@
 		tk.MustExec("update t set a = 2 where a = 1")
 		tk.MustExec("delete from t where a = 2")
 	}
-<<<<<<< HEAD
-=======
-}
-
-func TestPreparedPlanCachePartitions(t *testing.T) {
-	store := testkit.CreateMockStore(t)
-	tk := testkit.NewTestKit(t, store)
-	tk.MustExec("use test")
-
-	tk.MustExec(`create table t (a int primary key, b varchar(255)) partition by hash(a) partitions 3`)
-	tk.MustExec(`insert into t values (1,"a"),(2,"b"),(3,"c"),(4,"d"),(5,"e"),(6,"f")`)
-	tk.MustExec(`analyze table t`)
-	tk.MustExec(`prepare stmt from 'select a,b from t where a = ?;'`)
-	tk.MustExec(`set @a=1`)
-	tk.MustQuery(`execute stmt using @a`).Check(testkit.Rows("1 a"))
-	// Same partition works, due to pruning is not affected
-	tk.MustExec(`set @a=4`)
-	tk.MustQuery(`execute stmt using @a`).Check(testkit.Rows("4 d"))
-	tk.MustQuery(`select @@last_plan_from_cache`).Check(testkit.Rows("1"))
-	// Different partition needs code changes
-	tk.MustExec(`set @a=2`)
-	tk.MustQuery(`execute stmt using @a`).Check(testkit.Rows("2 b"))
-	tk.MustQuery(`select @@last_plan_from_cache`).Check(testkit.Rows("1"))
-	tk.MustExec(`prepare stmt2 from 'select b,a from t where a = ?;'`)
-	tk.MustExec(`set @a=1`)
-	tk.MustQuery(`execute stmt2 using @a`).Check(testkit.Rows("a 1"))
-	tk.MustExec(`set @a=3`)
-	tk.MustQuery(`execute stmt2 using @a`).Check(testkit.Rows("c 3"))
-	tk.MustQuery(`select @@last_plan_from_cache`).Check(testkit.Rows("1"))
-	tk.MustExec(`drop table t`)
-
-	tk.MustExec(`create table t (a int primary key, b varchar(255), c varchar(255), key (b)) partition by range (a) (partition pNeg values less than (0), partition p0 values less than (1000000), partition p1M values less than (2000000))`)
-	tk.MustExec(`insert into t values (-10, -10, -10), (0, 0, 0), (-1, NULL, NULL), (1000, 1000, 1000), (1000000, 1000000, 1000000), (1500000, 1500000, 1500000), (1999999, 1999999, 1999999)`)
-	tk.MustExec(`analyze table t`)
-	tk.MustExec(`prepare stmt3 from 'select a,c,b from t where a = ?'`)
-	tk.MustExec(`set @a=2000000`)
-	// This should use TableDual
-	tk.MustQuery(`execute stmt3 using @a`).Check(testkit.Rows())
-	require.False(t, tk.Session().GetSessionVars().FoundInPlanCache)
-	tkProcess := tk.Session().ShowProcess()
-	ps := []*util.ProcessInfo{tkProcess}
-	tk.Session().SetSessionManager(&testkit.MockSessionManager{PS: ps})
-	tk.MustQuery(fmt.Sprintf("explain for connection %d", tkProcess.ID)).MultiCheckContain([]string{"Point_Get", "partition:dual", "handle:2000000"})
-	tk.MustExec(`set @a=1999999`)
-	tk.MustQuery(`execute stmt3 using @a`).Check(testkit.Rows("1999999 1999999 1999999"))
-	require.True(t, tk.Session().GetSessionVars().FoundInPlanCache)
-	tkProcess = tk.Session().ShowProcess()
-	ps = []*util.ProcessInfo{tkProcess}
-	tk.Session().SetSessionManager(&testkit.MockSessionManager{PS: ps})
-	tk.MustQuery(fmt.Sprintf("explain for connection %d", tkProcess.ID)).MultiCheckContain([]string{"Point_Get", "partition:p1M", "handle:1999999"})
-	tk.MustQuery(`execute stmt3 using @a`).Check(testkit.Rows("1999999 1999999 1999999"))
-	require.True(t, tk.Session().GetSessionVars().FoundInPlanCache)
-
-	tk.MustExec(`prepare stmt4 from 'select a,c,b from t where a IN (?,?,?)'`)
-	tk.MustExec(`set @a=1999999,@b=0,@c=-1`)
-	tk.MustQuery(`execute stmt4 using @a,@b,@c`).Sort().Check(testkit.Rows("-1 <nil> <nil>", "0 0 0", "1999999 1999999 1999999"))
-	require.False(t, tk.Session().GetSessionVars().FoundInPlanCache)
-	tk.MustQuery(`execute stmt4 using @a,@b,@c`).Sort().Check(testkit.Rows("-1 <nil> <nil>", "0 0 0", "1999999 1999999 1999999"))
-	require.True(t, tk.Session().GetSessionVars().FoundInPlanCache)
-}
-
-func TestPreparedPlanCachePartitionIndex(t *testing.T) {
-	store := testkit.CreateMockStore(t)
-	tk := testkit.NewTestKit(t, store)
-	tk.MustExec("use test")
-	tk.MustExec(`create table t (b varchar(255), a int primary key nonclustered, key (b)) partition by key(a) partitions 3`)
-	tk.MustExec(`insert into t values ('Ab', 1),('abc',2),('BC',3),('AC',4),('BA',5),('cda',6)`)
-	tk.MustExec(`analyze table t`)
-	tk.MustExec(`prepare stmt from 'select * from t where a IN (?,?,?)'`)
-	tk.MustExec(`set @a=1,@b=3,@c=4`)
-	tk.MustQuery(`execute stmt using @a,@b,@c`).Sort().Check(testkit.Rows("AC 4", "Ab 1", "BC 3"))
-	require.False(t, tk.Session().GetSessionVars().FoundInPlanCache)
-	tk.MustQuery(`execute stmt using @a,@b,@c`).Sort().Check(testkit.Rows("AC 4", "Ab 1", "BC 3"))
-	require.True(t, tk.Session().GetSessionVars().FoundInPlanCache)
-	tkProcess := tk.Session().ShowProcess()
-	ps := []*util.ProcessInfo{tkProcess}
-	tk.Session().SetSessionManager(&testkit.MockSessionManager{PS: ps})
-	tk.MustQuery(fmt.Sprintf("explain for connection %d", tkProcess.ID)).CheckAt([]int{0}, [][]any{
-		{"IndexLookUp_7"},
-		{"├─IndexRangeScan_5(Build)"},
-		{"└─TableRowIDScan_6(Probe)"}})
-	tk.MustExec(`set @a=2,@b=5,@c=4`)
-	tk.MustQuery(`execute stmt using @a,@b,@c`).Sort().Check(testkit.Rows("AC 4", "BA 5", "abc 2"))
-	require.True(t, tk.Session().GetSessionVars().FoundInPlanCache)
-}
-
-func TestNonPreparedPlanCachePartitionIndex(t *testing.T) {
-	store := testkit.CreateMockStore(t)
-	tk := testkit.NewTestKit(t, store)
-	tk.MustExec(`set @@tidb_enable_non_prepared_plan_cache=1`)
-	tk.MustExec("use test")
-	tk.MustExec(`create table t (b varchar(255), a int primary key nonclustered, key (b)) partition by key(a) partitions 3`)
-	// [Batch]PointGet does not use the plan cache,
-	// since it is already using the fast path!
-	tk.MustExec(`insert into t values ('Ab', 1),('abc',2),('BC',3),('AC',4),('BA',5),('cda',6)`)
-	tk.MustExec(`analyze table t`)
-	tk.MustQuery(`explain format='plan_cache' select * from t where a IN (2,1,4,1,1,5,5)`).Check(testkit.Rows(""+
-		"IndexLookUp_7 4.00 root partition:p1,p2 ",
-		"├─IndexRangeScan_5(Build) 4.00 cop[tikv] table:t, index:PRIMARY(a) range:[1,1], [2,2], [4,4], [5,5], keep order:false",
-		"└─TableRowIDScan_6(Probe) 4.00 cop[tikv] table:t keep order:false"))
-	require.False(t, tk.Session().GetSessionVars().FoundInPlanCache)
-	tk.MustQuery(`select * from t where a IN (2,1,4,1,1,5,5)`).Sort().Check(testkit.Rows("AC 4", "Ab 1", "BA 5", "abc 2"))
-	require.True(t, tk.Session().GetSessionVars().FoundInPlanCache)
-	tk.MustQuery(`select * from t where a IN (1,3,4)`).Sort().Check(testkit.Rows("AC 4", "Ab 1", "BC 3"))
-	require.False(t, tk.Session().GetSessionVars().FoundInPlanCache)
-	tk.MustQuery(`select * from t where a IN (1,3,4)`).Sort().Check(testkit.Rows("AC 4", "Ab 1", "BC 3"))
-	require.True(t, tk.Session().GetSessionVars().FoundInPlanCache)
-	tk.MustQuery(`select * from t where a IN (2,5,4,2,5,5,1)`).Sort().Check(testkit.Rows("AC 4", "Ab 1", "BA 5", "abc 2"))
-	require.True(t, tk.Session().GetSessionVars().FoundInPlanCache)
-	tk.MustQuery(`select * from t where a IN (1,2,3,4,5,5,1)`).Sort().Check(testkit.Rows("AC 4", "Ab 1", "BA 5", "BC 3", "abc 2"))
-	require.True(t, tk.Session().GetSessionVars().FoundInPlanCache)
-	tk.MustQuery(`select count(*) from t partition (p0)`).Check(testkit.Rows("0"))
-	tk.MustQuery(`select count(*) from t partition (p1)`).Check(testkit.Rows("5"))
-	tk.MustQuery(`select * from t partition (p2)`).Check(testkit.Rows("Ab 1"))
-
-	tk.MustQuery(`explain format='plan_cache' select * from t where a = 2`).Check(testkit.Rows("Point_Get_1 1.00 root table:t, partition:p1, index:PRIMARY(a) "))
-	tk.MustQuery(`explain format='plan_cache' select * from t where a = 2`).Check(testkit.Rows("Point_Get_1 1.00 root table:t, partition:p1, index:PRIMARY(a) "))
-	require.False(t, tk.Session().GetSessionVars().FoundInPlanCache)
-	tk.MustQuery(`select * from t where a = 2`).Check(testkit.Rows("abc 2"))
-	tk.MustExec(`create table tk (a int primary key nonclustered, b varchar(255), key (b)) partition by key (a) partitions 3`)
-	tk.MustExec(`insert into tk select a, b from t`)
-	tk.MustExec(`analyze table tk`)
-	tk.MustQuery(`explain format='plan_cache' select * from tk where a = 2`).Check(testkit.Rows("Point_Get_1 1.00 root table:tk, partition:p1, index:PRIMARY(a) "))
-	require.False(t, tk.Session().GetSessionVars().FoundInPlanCache)
-	// PointGet will use Fast Plan, so no Plan Cache, even for Key Partitioned tables.
-	tk.MustQuery(`select * from tk where a = 2`).Check(testkit.Rows("2 abc"))
-	require.False(t, tk.Session().GetSessionVars().FoundInPlanCache)
-}
-
-func TestFixControl33031(t *testing.T) {
-	store := testkit.CreateMockStore(t)
-	tk := testkit.NewTestKit(t, store)
-	tk.MustQuery(`select @@session.tidb_enable_prepared_plan_cache`).Check(testkit.Rows("1"))
-
-	tk.MustExec("use test")
-	tk.MustExec(`drop table if exists t`)
-	tk.MustExec(`CREATE TABLE t (a int primary key, b varchar(255), key (b)) PARTITION BY HASH (a) partitions 5`)
-	tk.MustExec(`insert into t values(0,0),(1,1),(2,2),(3,3),(4,4)`)
-	tk.MustExec(`insert into t select a + 5, b + 5 from t`)
-	tk.MustExec(`analyze table t`)
-
-	tk.MustExec(`prepare stmt from 'select * from t where a = ?'`)
-	tk.MustExec(`set @a = 2`)
-	tk.MustQuery(`execute stmt using @a`).Check(testkit.Rows("2 2"))
-	require.False(t, tk.Session().GetSessionVars().FoundInPlanCache)
-	tk.MustExec(`set @a = 3`)
-	tk.MustQuery(`execute stmt using @a`).Check(testkit.Rows("3 3"))
-	require.True(t, tk.Session().GetSessionVars().FoundInPlanCache)
-	tk.MustExec(`set @@tidb_opt_fix_control = "33031:ON"`)
-	tk.MustExec(`set @a = 1`)
-	tk.MustQuery(`execute stmt using @a`).Check(testkit.Rows("1 1"))
-	require.False(t, tk.Session().GetSessionVars().FoundInPlanCache)
-	tk.MustQuery(`show warnings`).Check(testkit.Rows("Warning 1105 skip plan-cache: plan rebuild failed, Fix33031 fix-control set and partitioned table in cached Point Get plan"))
-	tk.MustExec(`set @@tidb_opt_fix_control = "33031:OFF"`)
-	tk.MustExec(`set @a = 2`)
-	tk.MustQuery(`execute stmt using @a`).Check(testkit.Rows("2 2"))
-	require.True(t, tk.Session().GetSessionVars().FoundInPlanCache)
-	tk.MustExec(`deallocate prepare stmt`)
-
-	tk.MustExec(`prepare stmt from 'select * from t where a IN (?,?)'`)
-	tk.MustExec(`set @a = 2, @b = 5`)
-	tk.MustQuery(`execute stmt using @a, @b`).Sort().Check(testkit.Rows("2 2", "5 5"))
-	require.False(t, tk.Session().GetSessionVars().FoundInPlanCache)
-	tk.MustExec(`set @a = 3, @b = 0`)
-	tk.MustQuery(`execute stmt using @a, @b`).Sort().Check(testkit.Rows("0 0", "3 3"))
-	require.True(t, tk.Session().GetSessionVars().FoundInPlanCache)
-	tk.MustExec(`set @@tidb_opt_fix_control = "33031:ON"`)
-	tk.MustExec(`set @a = 1, @b = 2`)
-	tk.MustQuery(`execute stmt using @a, @b`).Check(testkit.Rows("1 1", "2 2"))
-	require.False(t, tk.Session().GetSessionVars().FoundInPlanCache)
-	tk.MustQuery(`show warnings`).Check(testkit.Rows("Warning 1105 skip plan-cache: plan rebuild failed, Fix33031 fix-control set and partitioned table in cached Batch Point Get plan"))
-	tk.MustExec(`set @@tidb_opt_fix_control = "33031:OFF"`)
-	tk.MustExec(`set @a = 2, @b = 3`)
-	tk.MustQuery(`execute stmt using @a, @b`).Check(testkit.Rows("2 2", "3 3"))
-	require.True(t, tk.Session().GetSessionVars().FoundInPlanCache)
-}
-
-func TestPlanCachePartitionDuplicates(t *testing.T) {
-	store := testkit.CreateMockStore(t)
-	tk := testkit.NewTestKit(t, store)
-	tk.MustExec(`use test`)
-	tk.MustExec(`create table t (a int unique key, b int) partition by range (a) (
-			partition p0 values less than (10000),
-			partition p1 values less than (20000),
-			partition p2 values less than (30000),
-			partition p3 values less than (40000))`)
-	tk.MustExec(`insert into t values (1,1),(2,2),(3,3),(4,4),(5,5),(6,6),(7,7)`)
-	tk.MustExec(`insert into t select a + 10000, b + 10000 from t`)
-	tk.MustExec(`insert into t select a + 20000, b + 20000 from t`)
-	tk.MustExec(`analyze table t`)
-	tk.MustQuery(`select @@session.tidb_enable_prepared_plan_cache`).Check(testkit.Rows("1"))
-	tk.MustExec(`prepare stmt from 'select * from t use index(a) where a in (?,?,?)'`)
-	tk.MustExec(`set @a0 = 1, @a1 = 10001, @a2 = 2`)
-	tk.MustQuery(`execute stmt using @a0, @a1, @a2`).Sort().Check(testkit.Rows("1 1", "10001 10001", "2 2"))
-	require.False(t, tk.Session().GetSessionVars().FoundInPlanCache)
-	tk.MustExec(`set @a0 = 3, @a1 = 20001, @a2 = 50000`)
-	tk.MustQuery(`execute stmt using @a0, @a1, @a2`).Sort().Check(testkit.Rows("20001 20001", "3 3"))
-	require.True(t, tk.Session().GetSessionVars().FoundInPlanCache)
-	tkProcess := tk.Session().ShowProcess()
-	ps := []*util.ProcessInfo{tkProcess}
-	tk.Session().SetSessionManager(&testkit.MockSessionManager{PS: ps})
-	tk.MustQuery(fmt.Sprintf("explain for connection %d", tkProcess.ID)).CheckAt([]int{0}, [][]any{{"Batch_Point_Get_1"}})
-	tk.MustExec(`set @a0 = 30003, @a1 = 20002, @a2 = 4`)
-	tk.MustQuery(`execute stmt using @a0, @a1, @a2`).Sort().Check(testkit.Rows("20002 20002", "30003 30003", "4 4"))
-	require.False(t, tk.Session().GetSessionVars().FoundInPlanCache)
-	tkExplain := testkit.NewTestKit(t, store)
-	tkExplain.MustExec(`use test`)
-	tkExplain.MustQuery(fmt.Sprintf("explain for connection %d", tkProcess.ID)).CheckAt([]int{0}, [][]any{{"Batch_Point_Get_1"}})
-	tk.MustQuery(`show warnings`).Check(testkit.Rows("Warning 1105 skip plan-cache: plan rebuild failed, rebuild to get an unsafe range, IndexValue length diff"))
-}
-
-func TestPreparedStmtIndexLookup(t *testing.T) {
-	store := testkit.CreateMockStore(t)
-	tk := testkit.NewTestKit(t, store)
-	tk.MustExec(`use test`)
-	tk.MustExec(`create table t (a int, b int, unique key (a))
-partition by hash (a) partitions 3`)
-
-	for i := 0; i < 100; i++ {
-		tk.MustExec("insert into t values (?, ?)", i, i)
-	}
-	tk.MustExec("analyze table t")
-	tk.MustExec(`set tidb_partition_prune_mode = 'static'`)
-	tk.MustQuery(`select b from t where a = 1 or a = 10 or a = 10 or a = 999999`).Sort().Check(testkit.Rows("1", "10"))
-	tk.MustQuery(`explain format='brief' select b from t where a = 1 or a = 10 or a = 10 or a = 999999`).Check(testkit.Rows(""+
-		"PartitionUnion 6.00 root  ",
-		"├─Projection 3.00 root  test.t.b",
-		"│ └─Batch_Point_Get 3.00 root table:t, partition:p0, index:a(a) keep order:false, desc:false",
-		"└─Projection 3.00 root  test.t.b",
-		"  └─Batch_Point_Get 3.00 root table:t, partition:p1, index:a(a) keep order:false, desc:false"))
-	tk.MustExec(`prepare stmt from 'select b from t where a = 1 or a = 10 or a = 10 or a = 999999'`)
-	tk.MustQuery(`execute stmt`)
-	require.False(t, tk.Session().GetSessionVars().FoundInPlanCache)
-	tkProcess := tk.Session().ShowProcess()
-	ps := []*util.ProcessInfo{tkProcess}
-	tk.Session().SetSessionManager(&testkit.MockSessionManager{PS: ps})
-	tk.MustQuery(fmt.Sprintf("explain for connection %d", tkProcess.ID)).MultiCheckContain([]string{"PartitionUnion", "Batch_Point_Get", "partition:p0", "partition:p1"})
-	tk.MustQuery(`execute stmt`)
-	require.False(t, tk.Session().GetSessionVars().FoundInPlanCache)
-	tk.MustQuery(`show warnings`).Check(testkit.Rows("Warning 1105 skip prepared plan-cache: query accesses partitioned tables is un-cacheable if tidb_partition_pruning_mode = 'static'"))
 }
 
 func TestIndexRange(t *testing.T) {
@@ -1934,5 +1694,4 @@
 	tk.MustExec(`execute st using @pk`)
 	tk.MustQuery(`select @@last_plan_from_cache`).Check(testkit.Rows("0")) // can't reuse since it's in txn now.
 	tk.MustExec(`commit`)
->>>>>>> f9c4773b
 }