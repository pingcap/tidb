// Copyright 2021 PingCAP, Inc.
//
// Licensed under the Apache License, Version 2.0 (the "License");
// you may not use this file except in compliance with the License.
// You may obtain a copy of the License at
//
//     http://www.apache.org/licenses/LICENSE-2.0
//
// Unless required by applicable law or agreed to in writing, software
// distributed under the License is distributed on an "AS IS" BASIS,
// WITHOUT WARRANTIES OR CONDITIONS OF ANY KIND, either express or implied.
// See the License for the specific language governing permissions and
// limitations under the License.

package core

import (
	"context"
	"time"

	"github.com/pingcap/tidb/pkg/domain"
	"github.com/pingcap/tidb/pkg/infoschema"
	"github.com/pingcap/tidb/pkg/parser/model"
	"github.com/pingcap/tidb/pkg/sessionctx/variable"
	"github.com/pingcap/tidb/pkg/statistics"
	"github.com/pingcap/tidb/pkg/table"
	"github.com/pingcap/tidb/pkg/util/logutil"
	"go.uber.org/zap"
)

type collectPredicateColumnsPoint struct{}

func (collectPredicateColumnsPoint) optimize(_ context.Context, plan LogicalPlan, _ *logicalOptimizeOp) (LogicalPlan, bool, error) {
	planChanged := false
	if plan.SCtx().GetSessionVars().InRestrictedSQL {
		return plan, planChanged, nil
	}
	predicateNeeded := variable.EnableColumnTracking.Load()
	syncWait := plan.SCtx().GetSessionVars().StatsLoadSyncWait * time.Millisecond.Nanoseconds()
	histNeeded := syncWait > 0
	predicateColumns, histNeededColumns := CollectColumnStatsUsage(plan, predicateNeeded, histNeeded)
	if len(predicateColumns) > 0 {
		plan.SCtx().UpdateColStatsUsage(predicateColumns)
	}
	if !histNeeded {
		return plan, planChanged, nil
	}

	// Prepare the table metadata to avoid repeatedly fetching from the infoSchema below.
	is := plan.SCtx().GetInfoSchema().(infoschema.InfoSchema)
	tblID2Tbl := make(map[int64]table.Table)
	for _, neededCol := range histNeededColumns {
		tbl, _ := infoschema.FindTableByTblOrPartID(is, neededCol.TableID)
		if tbl == nil {
			continue
		}
		tblID2Tbl[neededCol.TableID] = tbl
	}

	// collect needed virtual columns from already needed columns
	// Note that we use the dependingVirtualCols only to collect needed index stats, but not to trigger stats loading on
	// the virtual columns themselves. It's because virtual columns themselves don't have statistics, while expression
	// indexes, which are indexes on virtual columns, have statistics. We don't waste the resource here now.
	dependingVirtualCols := CollectDependingVirtualCols(tblID2Tbl, histNeededColumns)

	histNeededIndices := collectSyncIndices(plan.SCtx(), append(histNeededColumns, dependingVirtualCols...), tblID2Tbl)
	histNeededItems := collectHistNeededItems(histNeededColumns, histNeededIndices)
	if histNeeded && len(histNeededItems) > 0 {
		err := RequestLoadStats(plan.SCtx(), histNeededItems, syncWait)
		return plan, planChanged, err
	}
	return plan, planChanged, nil
}

func (collectPredicateColumnsPoint) name() string {
	return "collect_predicate_columns_point"
}

type syncWaitStatsLoadPoint struct{}

func (syncWaitStatsLoadPoint) optimize(_ context.Context, plan LogicalPlan, _ *logicalOptimizeOp) (LogicalPlan, bool, error) {
	planChanged := false
	if plan.SCtx().GetSessionVars().InRestrictedSQL {
		return plan, planChanged, nil
	}
	if plan.SCtx().GetSessionVars().StmtCtx.IsSyncStatsFailed {
		return plan, planChanged, nil
	}
	err := SyncWaitStatsLoad(plan)
	return plan, planChanged, err
}

func (syncWaitStatsLoadPoint) name() string {
	return "sync_wait_stats_load_point"
}

const maxDuration = 1<<63 - 1

// RequestLoadStats send load column/index stats requests to stats handle
<<<<<<< HEAD
func RequestLoadStats(ctx sessionctx.Context, neededHistItems []model.StatsLoadItem, syncWait int64) error {
=======
func RequestLoadStats(ctx PlanContext, neededHistItems []model.TableItemID, syncWait int64) error {
>>>>>>> aa4f4da7
	stmtCtx := ctx.GetSessionVars().StmtCtx
	hintMaxExecutionTime := int64(stmtCtx.MaxExecutionTime)
	if hintMaxExecutionTime <= 0 {
		hintMaxExecutionTime = maxDuration
	}
	sessMaxExecutionTime := int64(ctx.GetSessionVars().MaxExecutionTime)
	if sessMaxExecutionTime <= 0 {
		sessMaxExecutionTime = maxDuration
	}
	waitTime := min(syncWait, hintMaxExecutionTime, sessMaxExecutionTime)
	var timeout = time.Duration(waitTime)
	err := domain.GetDomain(ctx).StatsHandle().SendLoadRequests(stmtCtx, neededHistItems, timeout)
	if err != nil {
		stmtCtx.IsSyncStatsFailed = true
		if variable.StatsLoadPseudoTimeout.Load() {
			stmtCtx.AppendWarning(err)
			return nil
		}
		return err
	}
	return nil
}

// SyncWaitStatsLoad sync-wait for stats load until timeout
func SyncWaitStatsLoad(plan LogicalPlan) error {
	stmtCtx := plan.SCtx().GetSessionVars().StmtCtx
	if len(stmtCtx.StatsLoad.NeededItems) <= 0 {
		return nil
	}
	err := domain.GetDomain(plan.SCtx()).StatsHandle().SyncWaitStatsLoad(stmtCtx)
	if err != nil {
		stmtCtx.IsSyncStatsFailed = true
		if variable.StatsLoadPseudoTimeout.Load() {
			logutil.BgLogger().Warn("SyncWaitStatsLoad failed", zap.Error(err))
			stmtCtx.AppendWarning(err)
			return nil
		}
		logutil.BgLogger().Error("SyncWaitStatsLoad failed", zap.Error(err))
		return err
	}
	return nil
}

// CollectDependingVirtualCols collects the virtual columns that depend on the needed columns, and returns them in a new slice.
//
// Why do we need this?
// It's mainly for stats sync loading.
// Currently, virtual columns themselves don't have statistics. But expression indexes, which are indexes on virtual
// columns, have statistics. We need to collect needed virtual columns, then needed expression index stats can be
// collected for sync loading.
// In normal cases, if a virtual column can be used, which means related statistics may be needed, the corresponding
// expressions in the query must have already been replaced with the virtual column before here. So we just need to treat
// them like normal columns in stats sync loading, which means we just extract the Column from the expressions, the
// virtual columns we want will be there.
// However, in some cases (the mv index case now), the expressions are not replaced with the virtual columns before here.
// Instead, we match the expression in the query against the expression behind the virtual columns after here when
// building the access paths. This means we are unable to known what virtual columns will be needed by just extracting
// the Column from the expressions here. So we need to manually collect the virtual columns that may be needed.
//
// Note 1: As long as a virtual column depends on the needed columns, it will be collected. This could collect some virtual
// columns that are not actually needed.
// It's OK because that's how sync loading is expected. Sync loading only needs to ensure all actually needed stats are
// triggered to be loaded. Other logic of sync loading also works like this.
// If we want to collect only the virtual columns that are actually needed, we need to make the checking logic here exactly
// the same as the logic for generating the access paths, which will make the logic here very complicated.
//
// Note 2: Only direct dependencies are considered here.
// If a virtual column depends on another virtual column, and the latter depends on the needed columns, then the former
// will not be collected.
// For example: create table t(a int, b int, c int as (a+b), d int as (c+1)); If a is needed, then c will be collected,
// but d will not be collected.
// It's because currently it's impossible that statistics related to indirectly depending columns are actually needed.
// If we need to check indirect dependency some day, we can easily extend the logic here.
func CollectDependingVirtualCols(tblID2Tbl map[int64]table.Table, neededItems []model.StatsLoadItem) []model.StatsLoadItem {
	generatedCols := make([]model.StatsLoadItem, 0)

	// group the neededItems by table id
	tblID2neededColIDs := make(map[int64][]int64, len(tblID2Tbl))
	for _, item := range neededItems {
		if item.IsIndex {
			continue
		}
		tblID2neededColIDs[item.TableID] = append(tblID2neededColIDs[item.TableID], item.ID)
	}

	// process them by table id
	for tblID, colIDs := range tblID2neededColIDs {
		tbl := tblID2Tbl[tblID]
		if tbl == nil {
			continue
		}
		// collect the needed columns on this table into a set for faster lookup
		colNameSet := make(map[string]struct{}, len(colIDs))
		for _, colID := range colIDs {
			name := tbl.Meta().FindColumnNameByID(colID)
			if name == "" {
				continue
			}
			colNameSet[name] = struct{}{}
		}
		// iterate columns in this table, and collect the virtual columns that depend on the needed columns
		for _, col := range tbl.Cols() {
			// only handles virtual columns
			if !col.IsVirtualGenerated() {
				continue
			}
			// If this column is already needed, then skip it.
			if _, ok := colNameSet[col.Name.L]; ok {
				continue
			}
			// If there exists a needed column that is depended on by this virtual column,
			// then we think this virtual column is needed.
			for depCol := range col.Dependences {
				if _, ok := colNameSet[depCol]; ok {
					generatedCols = append(generatedCols, model.StatsLoadItem{TableItemID: model.TableItemID{TableID: tblID, ID: col.ID, IsIndex: false}, FullLoad: true})
					break
				}
			}
		}
	}
	return generatedCols
}

// collectSyncIndices will collect the indices which includes following conditions:
// 1. the indices contained the any one of histNeededColumns, eg: histNeededColumns contained A,B columns, and idx_a is
// composed up by A column, then we thought the idx_a should be collected
// 2. The stats condition of idx_a can't meet IsFullLoad, which means its stats was evicted previously
<<<<<<< HEAD
func collectSyncIndices(ctx sessionctx.Context,
	histNeededColumns []model.StatsLoadItem,
=======
func collectSyncIndices(ctx PlanContext,
	histNeededColumns []model.TableItemID,
>>>>>>> aa4f4da7
	tblID2Tbl map[int64]table.Table,
) map[model.TableItemID]struct{} {
	histNeededIndices := make(map[model.TableItemID]struct{})
	stats := domain.GetDomain(ctx).StatsHandle()
	for _, column := range histNeededColumns {
		if column.IsIndex {
			continue
		}
		tbl := tblID2Tbl[column.TableID]
		if tbl == nil {
			continue
		}
		colName := tbl.Meta().FindColumnNameByID(column.ID)
		if colName == "" {
			continue
		}
		for _, idx := range tbl.Indices() {
			if idx.Meta().State != model.StatePublic {
				continue
			}
			idxCol := idx.Meta().FindColumnByName(colName)
			idxID := idx.Meta().ID
			if idxCol != nil {
				tblStats := stats.GetTableStats(tbl.Meta())
				if tblStats == nil || tblStats.Pseudo {
					continue
				}
				_, loadNeeded := tblStats.IndexIsLoadNeeded(idxID)
				if !loadNeeded {
					continue
				}
				histNeededIndices[model.TableItemID{TableID: column.TableID, ID: idxID, IsIndex: true}] = struct{}{}
			}
		}
	}
	return histNeededIndices
}

func collectHistNeededItems(histNeededColumns []model.StatsLoadItem, histNeededIndices map[model.TableItemID]struct{}) (histNeededItems []model.StatsLoadItem) {
	histNeededItems = make([]model.StatsLoadItem, 0, len(histNeededColumns)+len(histNeededIndices))
	for idx := range histNeededIndices {
		histNeededItems = append(histNeededItems, model.StatsLoadItem{TableItemID: idx, FullLoad: true})
	}
	histNeededItems = append(histNeededItems, histNeededColumns...)
	return
}

func recordTableRuntimeStats(sctx PlanContext, tbls map[int64]struct{}) {
	tblStats := sctx.GetSessionVars().StmtCtx.TableStats
	if tblStats == nil {
		tblStats = map[int64]any{}
	}
	for tblID := range tbls {
		tblJSONStats, skip, err := recordSingleTableRuntimeStats(sctx, tblID)
		if err != nil {
			logutil.BgLogger().Warn("record table json stats failed", zap.Int64("tblID", tblID), zap.Error(err))
		}
		if tblJSONStats == nil && !skip {
			logutil.BgLogger().Warn("record table json stats failed due to empty", zap.Int64("tblID", tblID))
		}
		tblStats[tblID] = tblJSONStats
	}
	sctx.GetSessionVars().StmtCtx.TableStats = tblStats
}

func recordSingleTableRuntimeStats(sctx PlanContext, tblID int64) (stats *statistics.Table, skip bool, err error) {
	dom := domain.GetDomain(sctx)
	statsHandle := dom.StatsHandle()
	is := sctx.GetDomainInfoSchema().(infoschema.InfoSchema)
	tbl, ok := is.TableByID(tblID)
	if !ok {
		return nil, false, nil
	}
	tableInfo := tbl.Meta()
	stats = statsHandle.GetTableStats(tableInfo)
	// Skip the warning if the table is a temporary table because the temporary table doesn't have stats.
	skip = tableInfo.TempTableType != model.TempTableNone
	return stats, skip, nil
}<|MERGE_RESOLUTION|>--- conflicted
+++ resolved
@@ -97,11 +97,7 @@
 const maxDuration = 1<<63 - 1
 
 // RequestLoadStats send load column/index stats requests to stats handle
-<<<<<<< HEAD
-func RequestLoadStats(ctx sessionctx.Context, neededHistItems []model.StatsLoadItem, syncWait int64) error {
-=======
-func RequestLoadStats(ctx PlanContext, neededHistItems []model.TableItemID, syncWait int64) error {
->>>>>>> aa4f4da7
+func RequestLoadStats(ctx PlanContext, neededHistItems []model.StatsLoadItem, syncWait int64) error {
 	stmtCtx := ctx.GetSessionVars().StmtCtx
 	hintMaxExecutionTime := int64(stmtCtx.MaxExecutionTime)
 	if hintMaxExecutionTime <= 0 {
@@ -229,13 +225,8 @@
 // 1. the indices contained the any one of histNeededColumns, eg: histNeededColumns contained A,B columns, and idx_a is
 // composed up by A column, then we thought the idx_a should be collected
 // 2. The stats condition of idx_a can't meet IsFullLoad, which means its stats was evicted previously
-<<<<<<< HEAD
-func collectSyncIndices(ctx sessionctx.Context,
+func collectSyncIndices(ctx PlanContext,
 	histNeededColumns []model.StatsLoadItem,
-=======
-func collectSyncIndices(ctx PlanContext,
-	histNeededColumns []model.TableItemID,
->>>>>>> aa4f4da7
 	tblID2Tbl map[int64]table.Table,
 ) map[model.TableItemID]struct{} {
 	histNeededIndices := make(map[model.TableItemID]struct{})
