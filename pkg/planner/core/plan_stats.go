--- conflicted
+++ resolved
@@ -96,22 +96,10 @@
 }
 
 // RequestLoadStats send load column/index stats requests to stats handle
-<<<<<<< HEAD
 func RequestLoadStats(ctx PlanContext, neededHistItems []model.StatsLoadItem, syncWait int64) error {
-	stmtCtx := ctx.GetSessionVars().StmtCtx
-	hintMaxExecutionTime := int64(stmtCtx.MaxExecutionTime)
-	if hintMaxExecutionTime <= 0 {
-		hintMaxExecutionTime = maxDuration
-	}
-	sessMaxExecutionTime := int64(ctx.GetSessionVars().MaxExecutionTime)
-	if sessMaxExecutionTime <= 0 {
-		sessMaxExecutionTime = maxDuration
-=======
-func RequestLoadStats(ctx PlanContext, neededHistItems []model.TableItemID, syncWait int64) error {
 	maxExecutionTime := ctx.GetSessionVars().GetMaxExecutionTime()
 	if maxExecutionTime > 0 && maxExecutionTime < uint64(syncWait) {
 		syncWait = int64(maxExecutionTime)
->>>>>>> c1befbba
 	}
 	failpoint.Inject("assertSyncWaitFailed", func(val failpoint.Value) {
 		if val.(bool) {
