--- conflicted
+++ resolved
@@ -710,9 +710,8 @@
 	return nil
 }
 
-<<<<<<< HEAD
 // reEvaluateParamMarkerConst updates all constants to their current ParamMarkers
-func reEvaluateParamMarkerConst(ctx sessionctx.Context, exprs []expression.Expression) error {
+func reEvaluateParamMarkerConst(ctx PlanContext, exprs []expression.Expression) error {
 	var err error
 	for _, expr := range exprs {
 		switch v := expr.(type) {
@@ -733,10 +732,7 @@
 	return nil
 }
 
-func ConvertConstant2Datum(ctx sessionctx.Context, con *expression.Constant, target *types.FieldType) (*types.Datum, error) {
-=======
-func convertConstant2Datum(ctx PlanContext, con *expression.Constant, target *types.FieldType) (*types.Datum, error) {
->>>>>>> 0065a207
+func ConvertConstant2Datum(ctx PlanContext, con *expression.Constant, target *types.FieldType) (*types.Datum, error) {
 	val, err := con.Eval(ctx, chunk.Row{})
 	if err != nil {
 		return nil, err
