--- conflicted
+++ resolved
@@ -422,7 +422,7 @@
 			}
 		}
 	case *PhysicalTableScan:
-		err = expression.ReEvaluateParamMarkerConst(sctx, x.PartitionInfo.PruningConds)
+		err = expression.ReEvaluateParamMarkerConst(sctx, x.PlanPartInfo.PruningConds)
 		if err != nil {
 			return errors.New("fail to build ranges, cannot re-evaluate partition constants")
 		}
@@ -436,7 +436,7 @@
 			return err
 		}
 	case *PhysicalTableReader:
-		err = expression.ReEvaluateParamMarkerConst(sctx, x.PartitionInfo.PruningConds)
+		err = expression.ReEvaluateParamMarkerConst(sctx, x.PlanPartInfo.PruningConds)
 		if err != nil {
 			return err
 		}
@@ -445,7 +445,7 @@
 			return err
 		}
 	case *PhysicalIndexReader:
-		err = expression.ReEvaluateParamMarkerConst(sctx, x.PartitionInfo.PruningConds)
+		err = expression.ReEvaluateParamMarkerConst(sctx, x.PlanPartInfo.PruningConds)
 		if err != nil {
 			return err
 		}
@@ -454,7 +454,7 @@
 			return err
 		}
 	case *PhysicalIndexLookUpReader:
-		err = expression.ReEvaluateParamMarkerConst(sctx, x.PartitionInfo.PruningConds)
+		err = expression.ReEvaluateParamMarkerConst(sctx, x.PlanPartInfo.PruningConds)
 		if err != nil {
 			return err
 		}
@@ -503,18 +503,9 @@
 				}
 			}
 		}
-<<<<<<< HEAD
 		var partDef *model.PartitionDefinition
 		var isTableDual bool
 		// TODO: Test partition pruning with _tidb_rowid!
-=======
-		// The code should never run here as long as we're not using point get for partition table.
-		// And if we change the logic one day, here work as defensive programming to cache the error.
-		if x.PartitionDef != nil {
-			// TODO: relocate the partition after rebuilding range to make PlanCache support PointGet
-			return errors.New("point get for partition table can not use plan cache")
-		}
->>>>>>> 9b0fd9ea
 		if x.HandleConstant != nil {
 			// Integer PK <=> Handle
 			dVal, err := convertConstant2Datum(sctx, x.HandleConstant, x.handleFieldType)
@@ -523,14 +514,14 @@
 			}
 
 			// TODO: Also check non-clustered partitioned tables?
-			if x.PartitionInfo != nil {
+			if x.PartitionDef != nil {
 				// Single column PK <=> Must be the partitioning columns!
 				if !x.TblInfo.PKIsHandle {
 					return errors.New("point get for partition table can not use plan cache, PK is not handle")
 				}
 				// Re-calculate the pruning!
 				// TODO: Check how expressions are handled...
-				partDef, _, _, isTableDual = getPartitionInfo(sctx, x.TblInfo, []nameValuePair{{x.TblInfo.Columns[x.partitionColumnPos].Name.L, &x.TblInfo.Columns[x.partitionColumnPos].FieldType, *dVal, x.HandleConstant}})
+				partDef, _, _, isTableDual = getPartitionDef(sctx, x.TblInfo, []nameValuePair{{x.TblInfo.Columns[x.partitionColumnPos].Name.L, &x.TblInfo.Columns[x.partitionColumnPos].FieldType, *dVal, x.HandleConstant}})
 				// TODO: Support isTableDual?
 				if isTableDual {
 					return errors.New("point get for partition table can not use plan cache, could not prune")
@@ -538,7 +529,7 @@
 				if partDef == nil {
 					return errors.New("point get for partition table can not use plan cache, could not prune")
 				}
-				x.PartitionInfo = partDef
+				x.PartitionDef = partDef
 			}
 
 			iv, err := dVal.ToInt64(sc.TypeCtx())
@@ -558,7 +549,7 @@
 					}
 					x.IndexValues[i] = *dVal
 					// TODO: Also check non-clustered partitioned tables?
-					if x.PartitionInfo != nil &&
+					if x.PartitionDef != nil &&
 						x.IndexInfo.Columns[i].Offset == x.partitionColumnPos {
 						// Single column PK <=> Must be the partitioning columns!
 						if !x.TblInfo.PKIsHandle {
@@ -566,7 +557,7 @@
 						}
 						// Re-calculate the pruning!
 						// TODO: Check how expressions are handled...
-						partDef, _, _, isTableDual = getPartitionInfo(sctx, x.TblInfo, []nameValuePair{{x.TblInfo.Columns[x.partitionColumnPos].Name.L, &x.TblInfo.Columns[x.partitionColumnPos].FieldType, *dVal, x.IndexConstants[i]}})
+						partDef, _, _, isTableDual = getPartitionDef(sctx, x.TblInfo, []nameValuePair{{x.TblInfo.Columns[x.partitionColumnPos].Name.L, &x.TblInfo.Columns[x.partitionColumnPos].FieldType, *dVal, x.IndexConstants[i]}})
 						// TODO: Support isTableDual?
 						if isTableDual {
 							return errors.New("point get for partition table can not use plan cache, could not prune")
@@ -574,17 +565,17 @@
 						if partDef == nil {
 							return errors.New("point get for partition table can not use plan cache, could not prune")
 						}
-						if i > 0 && x.PartitionInfo != partDef {
+						if i > 0 && x.PartitionDef != partDef {
 							return errors.New("point get for partition table can not use plan cache, found multiple partitions")
 						}
-						x.PartitionInfo = partDef
+						x.PartitionDef = partDef
 					}
 				}
 			}
 			return nil
 		}
 		// TODO: Also check non-clustered partitioned tables?
-		if x.PartitionInfo != nil {
+		if x.PartitionDef != nil {
 			// TODO: difference between IndexValues and handles?
 			// Should this be moved to Access conds above?
 			// Re-calculate the pruning!
@@ -611,7 +602,7 @@
 			if parts[0] < 0 || parts[0] >= len(x.TblInfo.GetPartitionInfo().Definitions) {
 				return errors.New("point_get cached query matches no partitions")
 			}
-			x.PartitionInfo = &x.TblInfo.GetPartitionInfo().Definitions[parts[0]]
+			x.PartitionDef = &x.TblInfo.GetPartitionInfo().Definitions[parts[0]]
 		}
 		return nil
 	case *BatchPointGetPlan:
@@ -691,7 +682,7 @@
 			panic("Both handle and index values?!?")
 		}
 		// TODO: fix TableDual!
-		if len(x.PartitionInfos) > 0 {
+		if len(x.PartitionDefs) > 0 {
 			partIDs := make([]int64, 0, len(x.Handles))
 			partDefs := make([]*model.PartitionDefinition, 0, len(x.Handles))
 			if len(x.Handles) > 0 {
@@ -707,7 +698,7 @@
 					pairs[0].value = datum[0]
 					pairs[0].con = x.HandleParams[i]
 					// TODO: handle isTableDual!
-					partDef, _, _, _ := getPartitionInfo(sctx, x.TblInfo, pairs)
+					partDef, _, _, _ := getPartitionDef(sctx, x.TblInfo, pairs)
 					partDefs = append(partDefs, partDef)
 					partIDs = append(partIDs, partDef.ID)
 				}
@@ -724,7 +715,7 @@
 						})
 					}
 					// TODO: handle isTableDual!
-					partDef, _, _, _ := getPartitionInfo(sctx, x.TblInfo, pairs)
+					partDef, _, _, _ := getPartitionDef(sctx, x.TblInfo, pairs)
 					// TODO: Check how partDef == nil is handled?
 					partDefs = append(partDefs, partDef)
 					partIDs = append(partIDs, partDef.ID)
@@ -737,10 +728,10 @@
 			// TODO: Where is PartitionDefs used?
 			// PartitionIDs needs to match handles, and are deduplicated buildBatchPointGet
 			x.PartitionIDs = partIDs
-			x.PartitionInfos = partDefs
+			x.PartitionDefs = partDefs
 		}
 	case *PhysicalIndexMergeReader:
-		err = expression.ReEvaluateParamMarkerConst(sctx, x.PartitionInfo.PruningConds)
+		err = expression.ReEvaluateParamMarkerConst(sctx, x.PlanPartInfo.PruningConds)
 		if err != nil {
 			return err
 		}
