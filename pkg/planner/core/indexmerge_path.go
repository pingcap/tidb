// Copyright 2022 PingCAP, Inc.
//
// Licensed under the Apache License, Version 2.0 (the "License");
// you may not use this file except in compliance with the License.
// You may obtain a copy of the License at
//
//     http://www.apache.org/licenses/LICENSE-2.0
//
// Unless required by applicable law or agreed to in writing, software
// distributed under the License is distributed on an "AS IS" BASIS,
// WITHOUT WARRANTIES OR CONDITIONS OF ANY KIND, either express or implied.
// See the License for the specific language governing permissions and
// limitations under the License.

package core

import (
	"cmp"
	"math"
	"slices"
	"strings"

	"github.com/pingcap/errors"
	"github.com/pingcap/tidb/pkg/expression"
	"github.com/pingcap/tidb/pkg/kv"
	"github.com/pingcap/tidb/pkg/parser/ast"
	"github.com/pingcap/tidb/pkg/parser/charset"
	"github.com/pingcap/tidb/pkg/parser/model"
	"github.com/pingcap/tidb/pkg/parser/mysql"
	"github.com/pingcap/tidb/pkg/planner/cardinality"
	"github.com/pingcap/tidb/pkg/planner/context"
	"github.com/pingcap/tidb/pkg/planner/util"
	"github.com/pingcap/tidb/pkg/planner/util/debugtrace"
	"github.com/pingcap/tidb/pkg/statistics"
	"github.com/pingcap/tidb/pkg/types"
	"github.com/pingcap/tidb/pkg/util/chunk"
	"github.com/pingcap/tidb/pkg/util/logutil"
	"github.com/pingcap/tidb/pkg/util/ranger"
	"go.uber.org/zap"
	"golang.org/x/exp/maps"
)

func init() {
	cardinality.CollectFilters4MVIndex = collectFilters4MVIndex
	cardinality.BuildPartialPaths4MVIndex = buildPartialPaths4MVIndex
	statistics.PrepareCols4MVIndex = PrepareIdxColsAndUnwrapArrayType
}

// generateIndexMergePath generates IndexMerge AccessPaths on this DataSource.
func (ds *DataSource) generateIndexMergePath() error {
	if ds.SCtx().GetSessionVars().StmtCtx.EnableOptimizerDebugTrace {
		debugtrace.EnterContextCommon(ds.SCtx())
		defer debugtrace.LeaveContextCommon(ds.SCtx())
	}
	var warningMsg string
	stmtCtx := ds.SCtx().GetSessionVars().StmtCtx
	defer func() {
		if len(ds.indexMergeHints) > 0 && warningMsg != "" {
			ds.indexMergeHints = nil
			stmtCtx.AppendWarning(errors.NewNoStackError(warningMsg))
			logutil.BgLogger().Debug(warningMsg)
		}
	}()

	// Consider the IndexMergePath. Now, we just generate `IndexMergePath` in DNF case.
	// Use allConds instread of pushedDownConds,
	// because we want to use IndexMerge even if some expr cannot be pushed to TiKV.
	// We will create new Selection for exprs that cannot be pushed in convertToIndexMergeScan.
	indexMergeConds := make([]expression.Expression, 0, len(ds.allConds))
	for _, expr := range ds.allConds {
		indexMergeConds = append(indexMergeConds, expression.PushDownNot(ds.SCtx().GetExprCtx(), expr))
	}

	sessionAndStmtPermission := (ds.SCtx().GetSessionVars().GetEnableIndexMerge() || len(ds.indexMergeHints) > 0) && !stmtCtx.NoIndexMergeHint
	if !sessionAndStmtPermission {
		warningMsg = "IndexMerge is inapplicable or disabled. Got no_index_merge hint or tidb_enable_index_merge is off."
		return nil
	}

	if ds.tableInfo.TempTableType == model.TempTableLocal {
		warningMsg = "IndexMerge is inapplicable or disabled. Cannot use IndexMerge on temporary table."
		return nil
	}

	regularPathCount := len(ds.possibleAccessPaths)
	var err error
	if warningMsg, err = ds.generateIndexMerge4NormalIndex(regularPathCount, indexMergeConds); err != nil {
		return err
	}
	if err := ds.generateIndexMerge4MVIndex(regularPathCount, indexMergeConds); err != nil {
		return err
	}
	oldIndexMergeCount := len(ds.possibleAccessPaths)
	if err := ds.generateIndexMerge4ComposedIndex(regularPathCount, indexMergeConds); err != nil {
		return err
	}

	// Because index merge access paths are built from ds.allConds, sometimes they can help us consider more filters than
	// the ds.stats, which is calculated from ds.pushedDownConds before this point.
	// So we use a simple and naive method to update ds.stats here using the largest row count from index merge paths.
	// This can help to avoid some cases where the row count of operator above IndexMerge is larger than IndexMerge.
	// TODO: Probably we should directly consider ds.allConds when calculating ds.stats in the future.
	if len(ds.possibleAccessPaths) > regularPathCount && len(ds.allConds) > len(ds.pushedDownConds) {
		var maxRowCount float64
		for i := regularPathCount; i < len(ds.possibleAccessPaths); i++ {
			maxRowCount = max(maxRowCount, ds.possibleAccessPaths[i].CountAfterAccess)
		}
		if ds.StatsInfo().RowCount > maxRowCount {
			ds.SetStats(ds.tableStats.ScaleByExpectCnt(maxRowCount))
		}
	}

	// If without hints, it means that `enableIndexMerge` is true
	if len(ds.indexMergeHints) != 0 {
		// If len(indexMergeHints) > 0, then add warnings if index-merge hints cannot work.
		if regularPathCount == len(ds.possibleAccessPaths) {
			if warningMsg == "" {
				warningMsg = "IndexMerge is inapplicable"
			}
			return nil
		}

		// If len(indexMergeHints) > 0 and some index-merge paths were added, then prune all other non-index-merge paths.
		// if len(ds.possibleAccessPaths) > oldIndexMergeCount, it means composed index merge path is generated, prune others.
		if len(ds.possibleAccessPaths) > oldIndexMergeCount {
			ds.possibleAccessPaths = ds.possibleAccessPaths[oldIndexMergeCount:]
		} else {
			ds.possibleAccessPaths = ds.possibleAccessPaths[regularPathCount:]
		}
	}

	// If there is a multi-valued index hint, remove all paths which don't use the specified index.
	ds.cleanAccessPathForMVIndexHint()

	return nil
}

func (ds *DataSource) generateNormalIndexPartialPaths4DNF(
	dnfItems []expression.Expression,
	candidatePaths []*util.AccessPath,
<<<<<<< HEAD
) (paths []*util.AccessPath, needSelection bool, usedMap []bool) {
=======
) (paths []*util.AccessPath, needSelection bool, usedMap []bool, err error) {
>>>>>>> c1e3daeb
	paths = make([]*util.AccessPath, 0, len(dnfItems))
	usedMap = make([]bool, len(dnfItems))
	for offset, item := range dnfItems {
		cnfItems := expression.SplitCNFItems(item)
		pushedDownCNFItems := make([]expression.Expression, 0, len(cnfItems))
		for _, cnfItem := range cnfItems {
			if expression.CanExprsPushDown(ds.SCtx().GetExprCtx(),
				[]expression.Expression{cnfItem},
				ds.SCtx().GetClient(),
				kv.TiKV,
			) {
				pushedDownCNFItems = append(pushedDownCNFItems, cnfItem)
			} else {
				needSelection = true
			}
		}
		itemPaths := ds.accessPathsForConds(pushedDownCNFItems, candidatePaths)
		if len(itemPaths) == 0 {
			// for this dnf item, we couldn't generate an index merge partial path.
			// (1 member of (a)) or (3 member of (b)) or d=1; if one dnf item like d=1 here could walk index path,
			// the entire index merge is not valid anymore.
			return nil, false, usedMap
		}
		// prune out global indexes.
		itemPaths = slices.DeleteFunc(itemPaths, func(path *util.AccessPath) bool {
			if path.Index != nil && path.Index.Global {
				return true
			}
			return false
		})
		partialPath := ds.buildIndexMergePartialPath(itemPaths)
		if partialPath == nil {
			// for this dnf item, we couldn't generate an index merge partial path.
			// (1 member of (a)) or (3 member of (b)) or d=1; if one dnf item like d=1 here could walk index path,
			// the entire index merge is not valid anymore.
			return nil, false, usedMap
		}

		// identify whether all pushedDownCNFItems are fully used.
		// If any partial path contains table filters, we need to keep the whole DNF filter in the Selection.
		if len(partialPath.TableFilters) > 0 {
			needSelection = true
			partialPath.TableFilters = nil
		}
		// If any partial path's index filter cannot be pushed to TiKV, we should keep the whole DNF filter.
		if len(partialPath.IndexFilters) != 0 && !expression.CanExprsPushDown(ds.SCtx().GetExprCtx(), partialPath.IndexFilters, ds.SCtx().GetClient(), kv.TiKV) {
			needSelection = true
			// Clear IndexFilter, the whole filter will be put in indexMergePath.TableFilters.
			partialPath.IndexFilters = nil
		}
		// Keep this filter as a part of table filters for safety if it has any parameter.
		if expression.MaybeOverOptimized4PlanCache(ds.SCtx().GetExprCtx(), cnfItems) {
			needSelection = true
		}
		usedMap[offset] = true
		paths = append(paths, partialPath)
	}
	return paths, needSelection, usedMap
}

// getIndexMergeOrPath generates all possible IndexMergeOrPaths.
// For index merge union case, the order property from its partial
// path can be kept and multi-way merged and output. So we don't
// generate a concrete index merge path out, but an un-determined
// alternatives set index merge path instead.
//
//	    `create table t (a int, b int, c int, key a(a), key b(b), key ac(a, c), key bc(b, c))`
//		`explain format='verbose' select * from t where a=1 or b=1 order by c`
//
// like the case here:
// normal index merge OR path should be:
// for a=1, it has two partial alternative paths: [a, ac]
// for b=1, it has two partial alternative paths: [b, bc]
// and the index merge path:
//
//	indexMergePath: {
//	    PartialIndexPaths: empty                          // 1D array here, currently is not decided yet.
//	    PartialAlternativeIndexPaths: [[a, ac], [b, bc]]  // 2D array here, each for one DNF item choices.
//	}
func (ds *DataSource) generateIndexMergeOrPaths(filters []expression.Expression) error {
	usedIndexCount := len(ds.possibleAccessPaths)
	for k, cond := range filters {
		sf, ok := cond.(*expression.ScalarFunction)
		if !ok || sf.FuncName.L != ast.LogicOr {
			continue
		}
		// shouldKeepCurrentFilter means the partial paths can't cover the current filter completely, so we must add
		// the current filter into a Selection after partial paths.
		shouldKeepCurrentFilter := false
		var partialAlternativePaths = make([][]*util.AccessPath, 0, usedIndexCount)
		dnfItems := expression.FlattenDNFConditions(sf)
		for _, item := range dnfItems {
			cnfItems := expression.SplitCNFItems(item)

			pushedDownCNFItems := make([]expression.Expression, 0, len(cnfItems))
			for _, cnfItem := range cnfItems {
				if expression.CanExprsPushDown(ds.SCtx().GetExprCtx(),
					[]expression.Expression{cnfItem},
					ds.SCtx().GetClient(),
					kv.TiKV,
				) {
					pushedDownCNFItems = append(pushedDownCNFItems, cnfItem)
				} else {
					shouldKeepCurrentFilter = true
				}
			}

			itemPaths := ds.accessPathsForConds(pushedDownCNFItems, ds.possibleAccessPaths[:usedIndexCount])
			if len(itemPaths) == 0 {
				partialAlternativePaths = nil
				break
			}
			// we don't prune other possible index merge path here.
			// keep all the possible index merge partial paths here to let the property choose.
			partialAlternativePaths = append(partialAlternativePaths, itemPaths)
		}
		if len(partialAlternativePaths) <= 1 {
			continue
		}
		// in this loop we do two things.
		// 1: If all the partialPaths use the same index, we will not use the indexMerge.
		// 2: Compute a theoretical best countAfterAccess(pick its accessConds) for every alternative path(s).
		indexMap := make(map[int64]struct{}, 1)
		accessConds := make([]expression.Expression, 0, len(partialAlternativePaths))
		for _, oneAlternativeSet := range partialAlternativePaths {
			// 1: mark used map.
			for _, oneAlternativePath := range oneAlternativeSet {
				if oneAlternativePath.IsTablePath() {
					// table path
					indexMap[-1] = struct{}{}
				} else {
					// index path
					indexMap[oneAlternativePath.Index.ID] = struct{}{}
				}
			}
			// 2.1: trade off on countAfterAccess.
			minCountAfterAccessPath := ds.buildIndexMergePartialPath(oneAlternativeSet)
			indexCondsForP := minCountAfterAccessPath.AccessConds[:]
			indexCondsForP = append(indexCondsForP, minCountAfterAccessPath.IndexFilters...)
			if len(indexCondsForP) > 0 {
				accessConds = append(accessConds, expression.ComposeCNFCondition(ds.SCtx().GetExprCtx(), indexCondsForP...))
			}
		}
		if len(indexMap) == 1 {
			continue
		}
		// 2.2 get the theoretical whole count after access for index merge.
		accessDNF := expression.ComposeDNFCondition(ds.SCtx().GetExprCtx(), accessConds...)
		sel, _, err := cardinality.Selectivity(ds.SCtx(), ds.tableStats.HistColl, []expression.Expression{accessDNF}, nil)
		if err != nil {
			logutil.BgLogger().Debug("something wrong happened, use the default selectivity", zap.Error(err))
			sel = SelectionFactor
		}

		possiblePath := ds.buildIndexMergeOrPath(filters, partialAlternativePaths, k, shouldKeepCurrentFilter)
		if possiblePath == nil {
			return nil
		}
		possiblePath.CountAfterAccess = sel * ds.tableStats.RowCount
		// only after all partial path is determined, can the countAfterAccess be done, delay it to converging.
		ds.possibleAccessPaths = append(ds.possibleAccessPaths, possiblePath)
	}
	return nil
}

// isInIndexMergeHints returns true if the input index name is not excluded by the IndexMerge hints, which means either
// (1) there's no IndexMerge hint, (2) there's IndexMerge hint but no specified index names, or (3) the input index
// name is specified in the IndexMerge hints.
func (ds *DataSource) isInIndexMergeHints(name string) bool {
	// if no index merge hints, all mv index is accessible
	if len(ds.indexMergeHints) == 0 {
		return true
	}
	for _, hint := range ds.indexMergeHints {
		if hint.IndexHint == nil || len(hint.IndexHint.IndexNames) == 0 {
			return true
		}
		for _, hintName := range hint.IndexHint.IndexNames {
			if strings.EqualFold(strings.ToLower(name), strings.ToLower(hintName.String())) {
				return true
			}
		}
	}
	return false
}

// indexMergeHintsHasSpecifiedIdx returns true if there's IndexMerge hint, and it has specified index names.
func (ds *DataSource) indexMergeHintsHasSpecifiedIdx() bool {
	for _, hint := range ds.indexMergeHints {
		if hint.IndexHint == nil || len(hint.IndexHint.IndexNames) == 0 {
			continue
		}
		if len(hint.IndexHint.IndexNames) > 0 {
			return true
		}
	}
	return false
}

// indexMergeHintsHasSpecifiedIdx return true if the input index name is specified in the IndexMerge hint.
func (ds *DataSource) isSpecifiedInIndexMergeHints(name string) bool {
	for _, hint := range ds.indexMergeHints {
		if hint.IndexHint == nil || len(hint.IndexHint.IndexNames) == 0 {
			continue
		}
		for _, hintName := range hint.IndexHint.IndexNames {
			if strings.EqualFold(strings.ToLower(name), strings.ToLower(hintName.String())) {
				return true
			}
		}
	}
	return false
}

// accessPathsForConds generates all possible index paths for conditions.
func (ds *DataSource) accessPathsForConds(
	conditions []expression.Expression,
	candidatePaths []*util.AccessPath,
) []*util.AccessPath {
	var results = make([]*util.AccessPath, 0, len(candidatePaths))
	for _, path := range candidatePaths {
		newPath := &util.AccessPath{}
		if path.IsTablePath() {
			if !ds.isInIndexMergeHints("primary") {
				continue
			}
			if ds.tableInfo.IsCommonHandle {
				newPath.IsCommonHandlePath = true
				newPath.Index = path.Index
			} else {
				newPath.IsIntHandlePath = true
			}
			err := ds.deriveTablePathStats(newPath, conditions, true)
			if err != nil {
				logutil.BgLogger().Debug("can not derive statistics of a path", zap.Error(err))
				continue
			}
			var unsignedIntHandle bool
			if newPath.IsIntHandlePath && ds.tableInfo.PKIsHandle {
				if pkColInfo := ds.tableInfo.GetPkColInfo(); pkColInfo != nil {
					unsignedIntHandle = mysql.HasUnsignedFlag(pkColInfo.GetFlag())
				}
			}
			// If the newPath contains a full range, ignore it.
			if ranger.HasFullRange(newPath.Ranges, unsignedIntHandle) {
				continue
			}
			// If we have point or empty range, just remove other possible paths.
			if len(newPath.Ranges) == 0 || newPath.OnlyPointRange(ds.SCtx().GetSessionVars().StmtCtx.TypeCtx()) {
				if len(results) == 0 {
					results = append(results, newPath)
				} else {
					results[0] = newPath
					results = results[:1]
				}
				break
			}
		} else {
			newPath.Index = path.Index
			if !ds.isInIndexMergeHints(newPath.Index.Name.L) {
				continue
			}
			err := ds.fillIndexPath(newPath, conditions)
			if err != nil {
				logutil.BgLogger().Debug("can not derive statistics of a path", zap.Error(err))
				continue
			}
			ds.deriveIndexPathStats(newPath, conditions, true)
			// If the newPath contains a full range, ignore it.
			if ranger.HasFullRange(newPath.Ranges, false) {
				continue
			}
			// If we have empty range, or point range on unique index, just remove other possible paths.
			if len(newPath.Ranges) == 0 || (newPath.OnlyPointRange(ds.SCtx().GetSessionVars().StmtCtx.TypeCtx()) && newPath.Index.Unique) {
				if len(results) == 0 {
					results = append(results, newPath)
				} else {
					results[0] = newPath
					results = results[:1]
				}
				break
			}
		}
		results = append(results, newPath)
	}
	return results
}

// buildIndexMergePartialPath chooses the best index path from all possible paths.
// Now we choose the index with minimal estimate row count.
func (*DataSource) buildIndexMergePartialPath(indexAccessPaths []*util.AccessPath) *util.AccessPath {
	if len(indexAccessPaths) == 1 {
		return indexAccessPaths[0]
	}

	minEstRowIndex := 0
	minEstRow := math.MaxFloat64
	for i := 0; i < len(indexAccessPaths); i++ {
		rc := indexAccessPaths[i].CountAfterAccess
		if len(indexAccessPaths[i].IndexFilters) > 0 {
			rc = indexAccessPaths[i].CountAfterIndex
		}
		if rc < minEstRow {
			minEstRowIndex = i
			minEstRow = rc
		}
	}
	return indexAccessPaths[minEstRowIndex]
}

// buildIndexMergeOrPath generates one possible IndexMergePath.
func (ds *DataSource) buildIndexMergeOrPath(
	filters []expression.Expression,
	partialAlternativePaths [][]*util.AccessPath,
	current int,
	shouldKeepCurrentFilter bool,
) *util.AccessPath {
	indexMergePath := &util.AccessPath{PartialAlternativeIndexPaths: partialAlternativePaths}
	indexMergePath.TableFilters = append(indexMergePath.TableFilters, filters[:current]...)
	indexMergePath.TableFilters = append(indexMergePath.TableFilters, filters[current+1:]...)
	// If global index exists, index merge is not allowed.
	// Global index is not compatible with IndexMergeReaderExecutor.
	for i := range partialAlternativePaths {
		// if one path's all alternatives are global index, warning it.
		allGlobal := true
		for _, oneAlternative := range partialAlternativePaths[i] {
			// once we have a table alternative path
			if oneAlternative.IsTablePath() {
				allGlobal = false
			}
			if oneAlternative.Index != nil && !oneAlternative.Index.Global {
				allGlobal = false
			}
		}
		if allGlobal {
			ds.SCtx().GetSessionVars().StmtCtx.AppendWarning(errors.NewNoStackError("global index is not compatible with index merge, so ignore it"))
			return nil
		}
	}
	// since shouldKeepCurrentFilter may be changed in alternative paths converging, kept the filer expression anyway here.
	indexMergePath.KeepIndexMergeORSourceFilter = shouldKeepCurrentFilter
	// this filter will be merged into indexPath's table filters when converging.
	indexMergePath.IndexMergeORSourceFilter = filters[current]
	return indexMergePath
}

<<<<<<< HEAD
=======
func (ds *DataSource) generateNormalIndexPartialPath4Or(dnfItems []expression.Expression, usedAccessMap []bool, normalPathCnt int) ([]*util.AccessPath, []bool, bool, error) {
	remainedDNFItems := make([]expression.Expression, 0, len(dnfItems))
	for i, b := range usedAccessMap {
		if !b {
			remainedDNFItems = append(remainedDNFItems, dnfItems[i])
		}
	}
	noMVIndexPartialPath := false
	if len(dnfItems) == len(remainedDNFItems) {
		// there is no mv index paths generated, so for: (a<1) OR (a>2), no need to generated index merge.
		noMVIndexPartialPath = true
	}
	paths, needSelection, usedMap, err := ds.generateNormalIndexPartialPaths4DNF(remainedDNFItems, ds.possibleAccessPaths[:normalPathCnt])
	if err != nil {
		return nil, usedAccessMap, false, err
	}
	// If all the partialPaths use the same index, we will not use the indexMerge.
	singlePath := true
	for i := len(paths) - 1; i >= 1; i-- {
		if paths[i].Index != paths[i-1].Index {
			singlePath = false
			break
		}
	}
	if singlePath && noMVIndexPartialPath {
		return nil, usedAccessMap, false, nil
	}
	// collect the remain filter's used map.
	cnt := 0
	for i, b := range usedAccessMap {
		if !b {
			usedAccessMap[i] = usedMap[cnt]
			cnt++
		}
	}
	return paths, usedAccessMap, needSelection, nil
}

>>>>>>> c1e3daeb
func (ds *DataSource) generateNormalIndexPartialPath4And(normalPathCnt int, usedAccessMap map[string]expression.Expression) []*util.AccessPath {
	if res := ds.generateIndexMergeAndPaths(normalPathCnt, usedAccessMap); res != nil {
		return res.PartialIndexPaths
	}
	return nil
}

// generateIndexMergeAndPaths generates IndexMerge paths for `AND` (a.k.a. intersection type IndexMerge)
func (ds *DataSource) generateIndexMergeAndPaths(normalPathCnt int, usedAccessMap map[string]expression.Expression) *util.AccessPath {
	// For now, we only consider intersection type IndexMerge when the index names are specified in the hints.
	if !ds.indexMergeHintsHasSpecifiedIdx() {
		return nil
	}
	composedWithMvIndex := len(usedAccessMap) != 0

	// 1. Collect partial paths from normal paths.
	var partialPaths []*util.AccessPath
	for i := 0; i < normalPathCnt; i++ {
		originalPath := ds.possibleAccessPaths[i]
		// No need to consider table path as a partial path.
		if ds.possibleAccessPaths[i].IsTablePath() {
			continue
		}
		// since this code path is only for normal index, skip mv index here.
		if ds.possibleAccessPaths[i].Index.MVIndex {
			continue
		}
		if !ds.isSpecifiedInIndexMergeHints(originalPath.Index.Name.L) {
			continue
		}
		// If the path contains a full range, ignore it.
		if ranger.HasFullRange(originalPath.Ranges, false) {
			continue
		}
		if composedWithMvIndex {
			// case:
			// idx1: mv(c, cast(`a` as signed array))
			// idx2: idx(c)
			// idx3: idx(c, d)
			// for condition: (1 member of a) AND (c = 1) AND (d = 2), we should pick idx1 and idx3,
			// since idx2's access cond has already been covered by idx1.
			containRelation := true
			for _, access := range originalPath.AccessConds {
				if _, ok := usedAccessMap[string(access.HashCode())]; !ok {
					// some condition is not covered in previous mv index partial path, use it!
					containRelation = false
					break
				}
			}
			if containRelation {
				continue
			}
			// for this picked normal index, mark its access conds.
			for _, access := range originalPath.AccessConds {
				if _, ok := usedAccessMap[string(access.HashCode())]; !ok {
					usedAccessMap[string(access.HashCode())] = access
				}
			}
		}
		newPath := originalPath.Clone()
		partialPaths = append(partialPaths, newPath)
	}
	if len(partialPaths) < 1 {
		return nil
	}
	if len(partialPaths) == 1 && !composedWithMvIndex {
		// even single normal index path here, it can be composed with other mv index partial paths.
		return nil
	}

	// 2. Collect filters that can't be covered by the partial paths and deduplicate them.
	finalFilters := make([]expression.Expression, 0)
	partialFilters := make([]expression.Expression, 0, len(partialPaths))
	hashCodeSet := make(map[string]struct{})
	for _, path := range partialPaths {
		// Classify filters into coveredConds and notCoveredConds.
		coveredConds := make([]expression.Expression, 0, len(path.AccessConds)+len(path.IndexFilters))
		notCoveredConds := make([]expression.Expression, 0, len(path.IndexFilters)+len(path.TableFilters))
		// AccessConds can be covered by partial path.
		coveredConds = append(coveredConds, path.AccessConds...)
		for i, cond := range path.IndexFilters {
			// IndexFilters can be covered by partial path if it can be pushed down to TiKV.
			if !expression.CanExprsPushDown(ds.SCtx().GetExprCtx(), []expression.Expression{cond}, ds.SCtx().GetClient(), kv.TiKV) {
				path.IndexFilters = append(path.IndexFilters[:i], path.IndexFilters[i+1:]...)
				notCoveredConds = append(notCoveredConds, cond)
			} else {
				coveredConds = append(coveredConds, cond)
			}
		}
		// TableFilters can't be covered by partial path.
		notCoveredConds = append(notCoveredConds, path.TableFilters...)

		// Record covered filters in hashCodeSet.
		// Note that we only record filters that not appear in the notCoveredConds. It's possible that a filter appear
		// in both coveredConds and notCoveredConds (e.g. because of prefix index). So we need this extra check to
		// avoid wrong deduplication.
		notCoveredHashCodeSet := make(map[string]struct{})
		for _, cond := range notCoveredConds {
			hashCode := string(cond.HashCode())
			notCoveredHashCodeSet[hashCode] = struct{}{}
		}
		for _, cond := range coveredConds {
			hashCode := string(cond.HashCode())
			if _, ok := notCoveredHashCodeSet[hashCode]; !ok {
				hashCodeSet[hashCode] = struct{}{}
			}
		}

		finalFilters = append(finalFilters, notCoveredConds...)
		partialFilters = append(partialFilters, coveredConds...)
	}

	// Remove covered filters from finalFilters and deduplicate finalFilters.
	dedupedFinalFilters := make([]expression.Expression, 0, len(finalFilters))
	for _, cond := range finalFilters {
		hashCode := string(cond.HashCode())
		if _, ok := hashCodeSet[hashCode]; !ok {
			dedupedFinalFilters = append(dedupedFinalFilters, cond)
			hashCodeSet[hashCode] = struct{}{}
		}
	}

	// Keep these partial filters as a part of table filters for safety if there is any parameter.
	if expression.MaybeOverOptimized4PlanCache(ds.SCtx().GetExprCtx(), partialFilters) {
		dedupedFinalFilters = append(dedupedFinalFilters, partialFilters...)
	}

	// 3. Estimate the row count after partial paths.
	sel, _, err := cardinality.Selectivity(ds.SCtx(), ds.tableStats.HistColl, partialFilters, nil)
	if err != nil {
		logutil.BgLogger().Debug("something wrong happened, use the default selectivity", zap.Error(err))
		sel = SelectionFactor
	}

	indexMergePath := &util.AccessPath{
		PartialIndexPaths:        partialPaths,
		IndexMergeIsIntersection: true,
		TableFilters:             dedupedFinalFilters,
		CountAfterAccess:         sel * ds.tableStats.RowCount,
	}
	return indexMergePath
}

<<<<<<< HEAD
=======
/*
select * from t where ((1 member of (a) and b=1) or (2 member of (a) and b=2)) and (c > 10)

	IndexMerge(OR)
		IndexRangeScan(a, b, [1 1, 1 1])
		IndexRangeScan(a, b, [2 2, 2 2])
		Selection(c > 10)
			TableRowIdScan(t)

Two limitations now:
1). Not support the embedded index merge case, which (DNF_Item1 OR DNF_Item2), for every DNF item,
try to map it into a simple normal index path or mv index path, other than an internal index merge path.
2). Every dnf item should exactly be used as full length index range or prefix index range, other than being not used.
*/
func (ds *DataSource) generateMVIndexPartialPath4Or(normalPathCnt int, indexMergeDNFConds []expression.Expression) ([]*util.AccessPath, []bool, bool, error) {
	// step1: collect all mv index paths
	possibleMVIndexPaths := make([]*util.AccessPath, 0, len(ds.possibleAccessPaths))
	for idx := 0; idx < normalPathCnt; idx++ {
		if !isMVIndexPath(ds.possibleAccessPaths[idx]) {
			continue // not a MVIndex path
		}
		if !ds.isInIndexMergeHints(ds.possibleAccessPaths[idx].Index.Name.L) {
			continue
		}
		possibleMVIndexPaths = append(possibleMVIndexPaths, ds.possibleAccessPaths[idx])
	}
	// step2: mapping index merge conditions into possible mv index path
	mvAndPartialPaths := make([]*util.AccessPath, 0, len(possibleMVIndexPaths))
	usedMap := make([]bool, len(indexMergeDNFConds))
	needSelection := false

	for offset, dnfCond := range indexMergeDNFConds {
		var cnfConds []expression.Expression
		sf, ok := dnfCond.(*expression.ScalarFunction)
		if !ok {
			continue
		}
		cnfConds = expression.SplitCNFItems(sf)
		// for every dnf condition, find the most suitable mv index path.
		// otherwise, for table(a json, b json, c int, idx(c,a), idx2(b,c))
		// condition: (1 member of (a) and c=1 and d=2) or (2 member of (b) and c=3 and d=2);
		// will both pick(c,a) idx with range [1 1, 1 1] and [3,3], the latter can pick the most
		// valuable index idx2 with range [2 3,2 3]
		var (
			bestPaths            []*util.AccessPath
			bestCountAfterAccess float64
			bestNeedSelection    bool
		)
		for _, onePossibleMVIndexPath := range possibleMVIndexPaths {
			idxCols, ok := PrepareIdxColsAndUnwrapArrayType(
				ds.table.Meta(),
				onePossibleMVIndexPath.Index,
				ds.TblCols,
				true,
			)
			if !ok {
				continue
			}
			// for every cnfCond, try to map it into possible mv index path.
			// remainingFilters is not cared here, because it will be all suspended on the table side.
			accessFilters, remainingFilters, _ := collectFilters4MVIndex(ds.SCtx(), cnfConds, idxCols)
			if len(accessFilters) == 0 {
				continue
			}
			paths, isIntersection, ok, err := buildPartialPaths4MVIndex(ds.SCtx(), accessFilters, idxCols, onePossibleMVIndexPath.Index, ds.tableStats.HistColl)
			if err != nil {
				logutil.BgLogger().Debug("build index merge partial mv index paths failed", zap.Error(err))
				return nil, nil, false, err
			}
			if !ok || len(paths) == 0 {
				continue
			}
			// only under 2 cases we can fallthrough it.
			// 1: the index merge only has one partial path.
			// 2: index merge is UNION type.
			canFallThrough := len(paths) == 1 || !isIntersection
			if !canFallThrough {
				continue
			}
			// UNION case, use the max count after access for simplicity.
			maxCountAfterAccess := -1.0
			for _, p := range paths {
				maxCountAfterAccess = math.Max(maxCountAfterAccess, p.CountAfterAccess)
			}
			// Note that: here every path is about mv index path.
			// find the most valuable mv index path, which means it has the minimum countAfterAccess.
			if len(bestPaths) == 0 {
				bestPaths = paths
				bestCountAfterAccess = maxCountAfterAccess
				bestNeedSelection = len(remainingFilters) != 0
			} else if bestCountAfterAccess > maxCountAfterAccess {
				bestPaths = paths
				bestCountAfterAccess = maxCountAfterAccess
				bestNeedSelection = len(remainingFilters) != 0
			}
		}
		if len(bestPaths) != 0 {
			usedMap[offset] = true
			// correctly find a dnf condition for this mv index path
			mvAndPartialPaths = append(mvAndPartialPaths, bestPaths...)
			if !needSelection && bestNeedSelection {
				// collect one path's need selection flag.
				needSelection = bestNeedSelection
			}
		}
	}
	return mvAndPartialPaths, usedMap, needSelection, nil
}

>>>>>>> c1e3daeb
// generateMVIndexMergePartialPaths4And try to find mv index merge partial path from a collection of cnf conditions.
func (ds *DataSource) generateMVIndexMergePartialPaths4And(normalPathCnt int, indexMergeConds []expression.Expression, histColl *statistics.HistColl) ([]*util.AccessPath, map[string]expression.Expression, error) {
	// step1: collect all mv index paths
	possibleMVIndexPaths := make([]*util.AccessPath, 0, len(ds.possibleAccessPaths))
	for idx := 0; idx < normalPathCnt; idx++ {
		if !isMVIndexPath(ds.possibleAccessPaths[idx]) {
			continue // not a MVIndex path
		}
		if !ds.isInIndexMergeHints(ds.possibleAccessPaths[idx].Index.Name.L) {
			continue
		}
		possibleMVIndexPaths = append(possibleMVIndexPaths, ds.possibleAccessPaths[idx])
	}
	// step2: mapping index merge conditions into possible mv index path
	mvAndPartialPath := make([]*util.AccessPath, 0, len(possibleMVIndexPaths))
	usedAccessCondsMap := make(map[string]expression.Expression, len(indexMergeConds))
	// fill the possible indexMergeConds down to possible index merge paths. If two index merge path
	// share same accessFilters, pick the one with minimum countAfterAccess.
	type record struct {
		originOffset     int
		paths            []*util.AccessPath
		countAfterAccess float64
	}
	// mm is a map here used for de-duplicate partial paths which is derived from **same** accessFilters, not necessary to keep them both.
	mm := make(map[string]*record, 0)
	for idx := 0; idx < len(possibleMVIndexPaths); idx++ {
		idxCols, ok := PrepareIdxColsAndUnwrapArrayType(
			ds.table.Meta(),
			possibleMVIndexPaths[idx].Index,
			ds.TblCols,
			true,
		)
		if !ok {
			continue
		}
		accessFilters, _, mvColOffset, mvFilterMutations := CollectFilters4MVIndexMutations(ds.SCtx(), indexMergeConds, idxCols)
		if len(accessFilters) == 0 { // cannot use any filter on this MVIndex
			continue
		}
		// record the all hashcodes before accessFilters is mutated.
		allHashCodes := make([]string, 0, len(accessFilters)+len(mvFilterMutations)-1)
		for _, accessF := range accessFilters {
			allHashCodes = append(allHashCodes, string(accessF.HashCode()))
		}
		for i, mvF := range mvFilterMutations {
			if i == 0 {
				// skip the first one, because it has already in accessFilters.
				continue
			}
			allHashCodes = append(allHashCodes, string(mvF.HashCode()))
		}
		// in traveling of these mv index conditions, we can only use one of them to build index merge path, just fetch it out first.
		// build index merge partial path for every mutation combination access filters.
		var partialPaths4ThisMvIndex []*util.AccessPath
		for _, mvFilterMu := range mvFilterMutations {
			// derive each mutation access filters
			accessFilters[mvColOffset] = mvFilterMu

			partialPaths, isIntersection, ok, err := buildPartialPaths4MVIndex(ds.SCtx(), accessFilters, idxCols, possibleMVIndexPaths[idx].Index, ds.tableStats.HistColl)
			if err != nil {
				logutil.BgLogger().Debug("build index merge partial mv index paths failed", zap.Error(err))
				return nil, nil, err
			}
			if !ok {
				// for this mutation we couldn't build index merge partial path correctly, skip it.
				continue
			}
			// how we can merge mv index paths with normal index paths from index merge (intersection)?
			// 1: len(partialPaths) = 1, no matter what it type is:
			//		And(path1, path2, Or(path3)) => And(path1, path2, path3, merge(table-action like filters))
			// 2: it's an original intersection type:
			//		And(path1, path2, And(path3, path4)) => And(path1, path2, path3, path4, merge(table-action like filter)
			if len(partialPaths) == 1 || isIntersection {
				for _, accessF := range accessFilters {
					usedAccessCondsMap[string(accessF.HashCode())] = accessF
				}
				partialPaths4ThisMvIndex = append(partialPaths4ThisMvIndex, partialPaths...)
			}
		}
		// sort allHashCodes to make the unified hashcode for slices of all accessFilters.
		slices.Sort(allHashCodes)
		allHashCodesKey := strings.Join(allHashCodes, "")
		countAfterAccess := float64(histColl.RealtimeCount) * cardinality.CalcTotalSelectivityForMVIdxPath(histColl, partialPaths4ThisMvIndex, true)
		if rec, ok := mm[allHashCodesKey]; !ok {
			// compute the count after access from those intersection partial paths, for this mv index usage.
			mm[allHashCodesKey] = &record{idx, partialPaths4ThisMvIndex, countAfterAccess}
		} else {
			// pick the minimum countAfterAccess's paths.
			if rec.countAfterAccess > countAfterAccess {
				mm[allHashCodesKey] = &record{idx, partialPaths4ThisMvIndex, countAfterAccess}
			}
		}
	}
	// after all mv index is traversed, pick those remained paths which has already been de-duplicated for its accessFilters.
	recordsCollection := maps.Values(mm)
	// according origin offset to stable the partial paths order. (golang map is not order stable)
	slices.SortFunc(recordsCollection, func(a, b *record) int {
		return cmp.Compare(a.originOffset, b.originOffset)
	})
	for _, one := range recordsCollection {
		mvAndPartialPath = append(mvAndPartialPath, one.paths...)
	}
	return mvAndPartialPath, usedAccessCondsMap, nil
}

func (ds *DataSource) generateIndexMerge4NormalIndex(regularPathCount int, indexMergeConds []expression.Expression) (string, error) {
	isPossibleIdxMerge := len(indexMergeConds) > 0 && // have corresponding access conditions, and
		len(ds.possibleAccessPaths) > 1 // have multiple index paths
	if !isPossibleIdxMerge {
		return "IndexMerge is inapplicable or disabled. No available filter or available index.", nil
	}

	// We current do not consider `IndexMergePath`:
	// 1. If there is an index path.
	// 2. TODO: If there exists exprs that cannot be pushed down. This is to avoid wrongly estRow of Selection added by rule_predicate_push_down.
	stmtCtx := ds.SCtx().GetSessionVars().StmtCtx
	needConsiderIndexMerge := true
	// if current index merge hint is nil, once there is a no-access-cond in one of possible access path.
	if len(ds.indexMergeHints) == 0 {
		for i := 1; i < len(ds.possibleAccessPaths); i++ {
			if len(ds.possibleAccessPaths[i].AccessConds) != 0 {
				needConsiderIndexMerge = false
				break
			}
		}
		if needConsiderIndexMerge {
			// PushDownExprs() will append extra warnings, which is annoying. So we reset warnings here.
			warnings := stmtCtx.GetWarnings()
			extraWarnings := stmtCtx.GetExtraWarnings()
			_, remaining := expression.PushDownExprs(ds.SCtx().GetExprCtx(), indexMergeConds, ds.SCtx().GetClient(), kv.UnSpecified)
			stmtCtx.SetWarnings(warnings)
			stmtCtx.SetExtraWarnings(extraWarnings)
			if len(remaining) > 0 {
				needConsiderIndexMerge = false
			}
		}
	}

	if !needConsiderIndexMerge {
		return "IndexMerge is inapplicable or disabled. ", nil // IndexMerge is inapplicable
	}

	// 1. Generate possible IndexMerge paths for `OR`.
	err := ds.generateIndexMergeOrPaths(indexMergeConds)
	if err != nil {
		return "", err
	}
	// 2. Generate possible IndexMerge paths for `AND`.
	indexMergeAndPath := ds.generateIndexMergeAndPaths(regularPathCount, nil)
	if indexMergeAndPath != nil {
		ds.possibleAccessPaths = append(ds.possibleAccessPaths, indexMergeAndPath)
	}
	return "", nil
}

// generateIndexMergeOnDNF4MVIndex generates IndexMerge paths for MVIndex upon DNF filters.
/*
	select * from t where ((1 member of (a) and b=1) or (2 member of (a) and b=2)) and (c > 10)
		IndexMerge(OR)
			IndexRangeScan(a, b, [1 1, 1 1])
			IndexRangeScan(a, b, [2 2, 2 2])
			Selection(c > 10)
				TableRowIdScan(t)
	Two limitations now:
	1). all filters in the DNF have to be used as access-filters: ((1 member of (a)) or (2 member of (a)) or b > 10) cannot be used to access the MVIndex.
	2). cannot support json_contains: (json_contains(a, '[1, 2]') or json_contains(a, '[3, 4]')) is not supported since a single IndexMerge cannot represent this SQL.
*/
func (ds *DataSource) generateIndexMergeOnDNF4MVIndex(normalPathCnt int, filters []expression.Expression) (mvIndexPaths []*util.AccessPath, err error) {
	for idx := 0; idx < normalPathCnt; idx++ {
		if !isMVIndexPath(ds.possibleAccessPaths[idx]) {
			continue // not a MVIndex path
		}

		// for single MV index usage, if specified use the specified one, if not, all can be access and chosen by cost model.
		if !ds.isInIndexMergeHints(ds.possibleAccessPaths[idx].Index.Name.L) {
			continue
		}

<<<<<<< HEAD
=======
		idxCols, ok := PrepareIdxColsAndUnwrapArrayType(
			ds.table.Meta(),
			ds.possibleAccessPaths[idx].Index,
			ds.TblCols,
			true,
		)
		if !ok {
			continue
		}

>>>>>>> c1e3daeb
		for current, filter := range filters {
			sf, ok := filter.(*expression.ScalarFunction)
			if !ok || sf.FuncName.L != ast.LogicOr {
				continue
			}
			dnfFilters := expression.SplitDNFItems(sf) // [(1 member of (a) and b=1), (2 member of (a) and b=2)]

<<<<<<< HEAD
			// --------------
=======
				accessFilters, remainingFilters, _ := collectFilters4MVIndex(ds.SCtx(), mvIndexFilters, idxCols)
				if len(accessFilters) == 0 || len(remainingFilters) > 0 { // limitation 1
					cannotFit = true
					break
				}
				paths, isIntersection, ok, err := buildPartialPaths4MVIndex(ds.SCtx(), accessFilters, idxCols, ds.possibleAccessPaths[idx].Index, ds.tableStats.HistColl)
				if err != nil {
					return nil, err
				}
				if isIntersection || !ok { // limitation 2
					cannotFit = true
					break
				}
				partialPaths = append(partialPaths, paths...)
			}
			if cannotFit {
				continue
			}

			var remainingFilters []expression.Expression
			remainingFilters = append(remainingFilters, filters[:current]...)
			remainingFilters = append(remainingFilters, filters[current+1:]...)
>>>>>>> c1e3daeb

			unfinishedIndexMergePath := generateUnfinishedIndexMergePathFromORList(
				ds,
				dnfFilters,
				[]*util.AccessPath{ds.possibleAccessPaths[idx]},
			)
			finishedIndexMergePath := handleTopLevelANDListAndGenFinishedPath(
				ds,
				filters,
				current,
				[]*util.AccessPath{ds.possibleAccessPaths[idx]},
				unfinishedIndexMergePath,
			)
			if finishedIndexMergePath != nil {
				mvIndexPaths = append(mvIndexPaths, finishedIndexMergePath)
			}
		}
	}
	return
}

// generateIndexMerge4ComposedIndex generates index path composed of multi indexes including multivalued index from
// (json_member_of / json_overlaps / json_contains) and single-valued index from normal indexes.
/*
CNF path
	1. select * from t where ((1 member of (a) and c=1) and (2 member of (b) and d=2) and (other index predicates))
		flatten as: select * from t where 1 member of (a) and 2 member of (b) and c=1 and c=2 and other index predicates
		analyze: find and utilize index access filter items as much as possible:
		IndexMerge(AND-INTERSECTION)                  --- ROOT
			IndexRangeScan(mv-index-a)(1)             --- COP   ---> expand as: IndexMerge(AND)          ---> simplify: since memberof only have 1 partial index plan, we can defer the TableRowIdScan(t).
			IndexRangeScan(mv-index-b)(2)             --- COP						IndexRangeScan(a, [1,1])
			IndexRangeScan(non-mv-index-if-any)(?)    --- COP		        		TableRowIdScan(t)
			Selection(remained-non-index-predicates)  --- COP
				TableRowIdScan(t)  					  --- COP
	2. select * from t where ((1 member of (a) and c=1) and (json_contains(b, '[1, 2, 3]') and d=2) and (other index predicates))
		flatten as: select * from t where 1 member of (a) and json_contains(b, '[1, 2, 3]') and c=1 and c=2 and other index predicates
		analyze: find and utilize index access filter items as much as possible:
		IndexMerge(AND-INTERSECTION)                  --- ROOT
			IndexRangeScan(mv-index-a)(1)             --- COP
			IndexMerge(mv-index-b AND-INTERSECTION)   --- ROOT (embedded index merge) ---> simplify: we can defer the TableRowIdScan(t) to the outer index merge.
				IndexRangeScan(a, [1,1])              --- COP
				IndexRangeScan(a, [2,2])              --- COP
				IndexRangeScan(a, [3,3])              --- COP
			IndexRangeScan(non-mv-index-if-any)(?)    --- COP
			TableRowIdScan(t)                         --- COP
	3. select * from t where ((1 member of (a) and c=1) and (json_overlap(a, '[1, 2, 3]') and d=2) and (other index predicates))
		flatten as: select * from t where 1 member of (a) and json_overlap(a, '[1, 2, 3]') and c=1 and c=2 and other index predicates
		analyze: find and utilize index access filter items as much as possible:
		IndexMerge(AND-INTERSECTION)                  --- ROOT
			IndexRangeScan(mv-index-a)(1)             --- COP
			IndexMerge(mv-index-b OR-UNION)           --- ROOT (embedded index merge) ---> no simplify
				IndexRangeScan(a, [1,1])              --- COP
				IndexRangeScan(a, [2,2])              --- COP
				IndexRangeScan(a, [3,3])              --- COP
			IndexRangeScan(non-mv-index-if-any)(?)    --- COP
			TableRowIdScan(t)                         --- COP
DNF path
	Note: in DNF pattern, every dnf item should be utilized as index path with full range or prefix range. Otherwise,index merge is invalid.
	1. select * from t where ((1 member of (a)) or (2 member of (b)) or (other index predicates))
		analyze: find and utilize index access filter items as much as possible:
		IndexMerge(OR-UNION)                         --- ROOT
			IndexRangeScan(mv-index-a)(1)             --- COP  ---> simplified from member-of index merge, defer TableRowIdScan(t) to the outer index merge.
			IndexRangeScan(mv-index-b)(2)             --- COP
			IndexRangeScan(non-mv-index-if-any)(?)    --- COP
			TableRowIdScan(t)                         --- COP
	2. select * from t where ((1 member of (a)) or (json_contains(b, '[1, 2, 3]')) or (other index predicates))
		analyze: find and utilize index access filter items as much as possible:
		IndexMerge(OR-UNION)                          --- ROOT
			IndexRangeScan(mv-index-a)(1)             --- COP
			IndexMerge(mv-index-b AND-INTERSECTION)   --- ROOT (embedded index merge) ---> can't be simplified
				IndexRangeScan(a, [1,1])              --- COP
				IndexRangeScan(a, [2,2])              --- COP
				IndexRangeScan(a, [3,3])              --- COP
			IndexRangeScan(non-mv-index-if-any)(?)    --- COP
			TableRowIdScan(t)                         --- COP
	3. select * from t where ((1 member of (a) and c=1) or (json_overlap(a, '[1, 2,3]') and d=2) or (other index predicates)
		analyze: find and utilize index access filter items as much as possible:
		IndexMerge(OR-UNION)                          --- ROOT
			IndexRangeScan(mv-index-a)(1)             --- COP
			IndexMerge(mv-index-b OR-UNION)           --- ROOT (embedded index merge) ---> simplify: we can merge with outer index union merge, and defer TableRowIdScan(t).
				IndexRangeScan(a, [1,1])              --- COP
				IndexRangeScan(a, [2,2])              --- COP
				IndexRangeScan(a, [3,3])              --- COP
			IndexRangeScan(non-mv-index-if-any)(?)    --- COP
			TableRowIdScan(t)                         --- COP
*/
func (ds *DataSource) generateIndexMerge4ComposedIndex(normalPathCnt int, indexMergeConds []expression.Expression) error {
	isPossibleIdxMerge := len(indexMergeConds) > 0 && // have corresponding access conditions, and
		len(ds.possibleAccessPaths) > 1 // have multiple index paths
	if !isPossibleIdxMerge {
		return nil
	}

	for current, filter := range indexMergeConds {
		// DNF path.
		sf, ok := filter.(*expression.ScalarFunction)
		if !ok || sf.FuncName.L != ast.LogicOr {
			// targeting: cond1 or cond2 or cond3
			continue
		}
		dnfFilters := expression.SplitDNFItems(sf)

		var mvIndexPathCnt int
		candidateAccessPaths := make([]*util.AccessPath, 0, len(ds.possibleAccessPaths))
		for idx := 0; idx < normalPathCnt; idx++ {
			if ds.possibleAccessPaths[idx].Index != nil && ds.possibleAccessPaths[idx].Index.Global {
				continue
			}
			if (ds.possibleAccessPaths[idx].IsTablePath() &&
				!ds.isInIndexMergeHints("primary")) ||
				(!ds.possibleAccessPaths[idx].IsTablePath() &&
					!ds.isInIndexMergeHints(ds.possibleAccessPaths[idx].Index.Name.L)) {
				continue
			}
			if isMVIndexPath(ds.possibleAccessPaths[idx]) {
				mvIndexPathCnt++
			}
			candidateAccessPaths = append(candidateAccessPaths, ds.possibleAccessPaths[idx])
		}
		if mvIndexPathCnt == 0 {
			return nil
		}

		unfinishedIndexMergePath := generateUnfinishedIndexMergePathFromORList(
			ds,
			dnfFilters,
			candidateAccessPaths,
		)
		finishedIndexMergePath := handleTopLevelANDListAndGenFinishedPath(
			ds,
			indexMergeConds,
			current,
			candidateAccessPaths,
			unfinishedIndexMergePath,
		)
		if finishedIndexMergePath == nil {
			return nil
		}

		var mvIndexPartialPathCnt, normalIndexPartialPathCnt int
		for _, path := range finishedIndexMergePath.PartialIndexPaths {
			if isMVIndexPath(path) {
				mvIndexPartialPathCnt++
			} else {
				normalIndexPartialPathCnt++
			}
		}

		// Keep the same behavior with previous implementation, we only handle the "composed" case here.
		if mvIndexPartialPathCnt == 0 || (mvIndexPartialPathCnt <= 1 && normalIndexPartialPathCnt == 0) {
			return nil
		}
		ds.possibleAccessPaths = append(ds.possibleAccessPaths, finishedIndexMergePath)
		return nil
	}
	// CNF path.

	// after fillIndexPath, all cnf items are filled into the suitable index paths, for these normal index paths,
	// fetch them out as partialIndexPaths of a outerScope index merge.
	// note that:
	// 1: for normal index idx(b): b=2 and b=1 will lead a constant folding, finally leading an invalid range.
	// 		so it's possible that multi condition about the column b can be filled into same index b path.
	// 2: for mv index mv(j): 1 member of (j->'$.path') and 2 member of (j->'$.path') couldn't be classified
	// 		into a single index path conditions in fillIndexPath calling.
	// 3: The predicate of mv index can not converge into a linear interval range at physical phase like EQ and
	//		GT in normal index. Among the predicates in mv index (member-of/contains/overlap), multi conditions
	//		about them should be built as self-independent index path, deriving the final intersection/union handles,
	//		which means a mv index path may be reused for multi related conditions.
	// so we do this:
	// step1: firstly collect all the potential normal index partial paths.
	// step2: secondly collect all the potential mv index partial path, and merge them into one if possible.
	// step3: thirdly merge normal index paths and mv index paths together to compose a bigger index merge path.
	mvIndexPartialPaths, usedAccessMap, err := ds.generateMVIndexMergePartialPaths4And(normalPathCnt, indexMergeConds, ds.tableStats.HistColl)
	if err != nil {
		return err
	}
	if len(mvIndexPartialPaths) == 0 {
		return nil
	}
	normalIndexPartialPaths := ds.generateNormalIndexPartialPath4And(normalPathCnt, usedAccessMap)
	// since multi normal index merge path is handled before, here focus on multi mv index merge, or mv and normal mixed index merge
	composed := (len(mvIndexPartialPaths) > 1) || (len(mvIndexPartialPaths) == 1 && len(normalIndexPartialPaths) >= 1)
	if !composed {
		return nil
	}
	// todo: make this as the portal of all index merge case.
	combinedPartialPaths := append(normalIndexPartialPaths, mvIndexPartialPaths...)
	if len(combinedPartialPaths) == 0 {
		return nil
	}

	// collect the remained CNF conditions
	var remainedCNFs []expression.Expression
	for _, CNFItem := range indexMergeConds {
		if _, ok := usedAccessMap[string(CNFItem.HashCode())]; !ok {
			remainedCNFs = append(remainedCNFs, CNFItem)
		}
	}
	mvp := ds.buildPartialPathUp4MVIndex(combinedPartialPaths, true, remainedCNFs, ds.tableStats.HistColl)

	ds.possibleAccessPaths = append(ds.possibleAccessPaths, mvp)
	return nil
}

// generateIndexMerge4MVIndex generates paths for (json_member_of / json_overlaps / json_contains) on multi-valued index.
/*
	1. select * from t where 1 member of (a)
		IndexMerge(AND)
			IndexRangeScan(a, [1,1])
			TableRowIdScan(t)
	2. select * from t where json_contains(a, '[1, 2, 3]')
		IndexMerge(AND)
			IndexRangeScan(a, [1,1])
			IndexRangeScan(a, [2,2])
			IndexRangeScan(a, [3,3])
			TableRowIdScan(t)
	3. select * from t where json_overlap(a, '[1, 2, 3]')
		IndexMerge(OR)
			IndexRangeScan(a, [1,1])
			IndexRangeScan(a, [2,2])
			IndexRangeScan(a, [3,3])
			TableRowIdScan(t)
*/
func (ds *DataSource) generateIndexMerge4MVIndex(normalPathCnt int, filters []expression.Expression) error {
	dnfMVIndexPaths, err := ds.generateIndexMergeOnDNF4MVIndex(normalPathCnt, filters)
	if err != nil {
		return err
	}
	ds.possibleAccessPaths = append(ds.possibleAccessPaths, dnfMVIndexPaths...)

	for idx := 0; idx < normalPathCnt; idx++ {
		if !isMVIndexPath(ds.possibleAccessPaths[idx]) {
			continue // not a MVIndex path
		}

		// for single MV index usage, if specified use the specified one, if not, all can be access and chosen by cost model.
		if !ds.isInIndexMergeHints(ds.possibleAccessPaths[idx].Index.Name.L) {
			continue
		}

		idxCols, ok := PrepareIdxColsAndUnwrapArrayType(
			ds.table.Meta(),
			ds.possibleAccessPaths[idx].Index,
			ds.TblCols,
			true,
		)
		if !ok {
			continue
		}

		accessFilters, remainingFilters, _ := collectFilters4MVIndex(ds.SCtx(), filters, idxCols)
		if len(accessFilters) == 0 { // cannot use any filter on this MVIndex
			continue
		}

		partialPaths, isIntersection, ok, err := buildPartialPaths4MVIndex(ds.SCtx(), accessFilters, idxCols, ds.possibleAccessPaths[idx].Index, ds.tableStats.HistColl)
		if err != nil {
			return err
		}
		if !ok {
			continue
		}

		ds.possibleAccessPaths = append(ds.possibleAccessPaths, ds.buildPartialPathUp4MVIndex(
			partialPaths,
			isIntersection,
			remainingFilters,
			ds.tableStats.HistColl,
		),
		)
	}
	return nil
}

// buildPartialPathUp4MVIndex builds these partial paths up to a complete index merge path.
func (*DataSource) buildPartialPathUp4MVIndex(
	partialPaths []*util.AccessPath,
	isIntersection bool,
	remainingFilters []expression.Expression,
	histColl *statistics.HistColl,
) *util.AccessPath {
	indexMergePath := &util.AccessPath{PartialIndexPaths: partialPaths, IndexMergeAccessMVIndex: true}
	indexMergePath.IndexMergeIsIntersection = isIntersection
	indexMergePath.TableFilters = remainingFilters
	indexMergePath.CountAfterAccess = float64(histColl.RealtimeCount) *
		cardinality.CalcTotalSelectivityForMVIdxPath(histColl, partialPaths, isIntersection)
	return indexMergePath
}

// buildPartialPaths4MVIndex builds partial paths by using these accessFilters upon this MVIndex.
// The accessFilters must be corresponding to these idxCols.
// OK indicates whether it builds successfully. These partial paths should be ignored if ok==false.
func buildPartialPaths4MVIndex(
	sctx context.PlanContext,
	accessFilters []expression.Expression,
	idxCols []*expression.Column,
	mvIndex *model.IndexInfo,
	histColl *statistics.HistColl,
) (
	partialPaths []*util.AccessPath,
	isIntersection bool,
	ok bool,
	err error,
) {
	var virColID = -1
	for i := range idxCols {
		// index column may contain other virtual column.
		if idxCols[i].VirtualExpr != nil && idxCols[i].VirtualExpr.GetType().IsArray() {
			virColID = i
			break
		}
	}
	if virColID == -1 { // unexpected, no vir-col on this MVIndex
		return nil, false, false, nil
	}
	if len(accessFilters) <= virColID {
		// No filter related to the vir-col, cannot build a path for multi-valued index. Scanning on a multi-valued
		// index will only produce the rows whose corresponding array is not empty.
		return nil, false, false, nil
	}
	// If the condition is related with the array column, all following condition assumes that the array is not empty:
	// `member of`, `json_contains`, `json_overlaps` all return false when the array is empty, except that
	// `json_contains('[]', '[]')` is true. Therefore, using `json_contains(array, '[]')` is also not allowed here.
	//
	// Only when the condition implies that the array is not empty, it'd be safe to scan on multi-valued index without
	// worrying whether the row with empty array will be lost in the result.

	virCol := idxCols[virColID]
	jsonType := virCol.GetType().ArrayType()
	targetJSONPath, ok := unwrapJSONCast(virCol.VirtualExpr)
	if !ok {
		return nil, false, false, nil
	}

	// extract values related to this vir-col, for example, extract [1, 2] from `json_contains(j, '[1, 2]')`
	var virColVals []expression.Expression
	sf, ok := accessFilters[virColID].(*expression.ScalarFunction)
	if !ok {
		return nil, false, false, nil
	}
	switch sf.FuncName.L {
	case ast.JSONMemberOf: // (1 member of a->'$.zip')
		v, ok := unwrapJSONCast(sf.GetArgs()[0]) // cast(1 as json) --> 1
		if !ok {
			return nil, false, false, nil
		}
		virColVals = append(virColVals, v)
	case ast.JSONContains: // (json_contains(a->'$.zip', '[1, 2, 3]')
		isIntersection = true
<<<<<<< HEAD
		virColVals, ok = jsonArrayExpr2Exprs(sctx.GetExprCtx(), ast.JSONContains, sf.GetArgs()[1], jsonType, true)
=======
		virColVals, ok = jsonArrayExpr2Exprs(
			sctx.GetExprCtx(),
			ast.JSONContains,
			sf.GetArgs()[1],
			jsonType,
			true,
		)
>>>>>>> c1e3daeb
		if !ok || len(virColVals) == 0 {
			// json_contains(JSON, '[]') is TRUE. If the row has an empty array, it'll not exist on multi-valued index,
			// but the `json_contains(array, '[]')` is still true, so also don't try to scan on the index.
			return nil, false, false, nil
		}
	case ast.JSONOverlaps: // (json_overlaps(a->'$.zip', '[1, 2, 3]')
		var jsonPathIdx int
		if sf.GetArgs()[0].Equal(sctx.GetExprCtx(), targetJSONPath) {
			jsonPathIdx = 0 // (json_overlaps(a->'$.zip', '[1, 2, 3]')
		} else if sf.GetArgs()[1].Equal(sctx.GetExprCtx(), targetJSONPath) {
			jsonPathIdx = 1 // (json_overlaps('[1, 2, 3]', a->'$.zip')
		} else {
			return nil, false, false, nil
		}
		var ok bool
		virColVals, ok = jsonArrayExpr2Exprs(
			sctx.GetExprCtx(),
			ast.JSONOverlaps,
			sf.GetArgs()[1-jsonPathIdx],
			jsonType,
			true,
		)
		if !ok || len(virColVals) == 0 { // forbid empty array for safety
			return nil, false, false, nil
		}
	default:
		return nil, false, false, nil
	}

	for _, v := range virColVals {
		if !isSafeTypeConversion4MVIndexRange(v.GetType(), virCol.GetType()) {
			return nil, false, false, nil
		}
	}

	for _, v := range virColVals {
		// rewrite json functions to EQ to calculate range, `(1 member of j)` -> `j=1`.
		eq, err := expression.NewFunction(sctx.GetExprCtx(), ast.EQ, types.NewFieldType(mysql.TypeTiny), virCol, v)
		if err != nil {
			return nil, false, false, err
		}
		newAccessFilters := make([]expression.Expression, len(accessFilters))
		copy(newAccessFilters, accessFilters)
		newAccessFilters[virColID] = eq

		partialPath, ok, err := buildPartialPath4MVIndex(sctx, newAccessFilters, idxCols, mvIndex, histColl)
		if !ok || err != nil {
			return nil, false, ok, err
		}
		partialPaths = append(partialPaths, partialPath)
	}
	return partialPaths, isIntersection, true, nil
}

// isSafeTypeConversion4MVIndexRange checks whether it is safe to convert valType to mvIndexType when building ranges for MVIndexes.
func isSafeTypeConversion4MVIndexRange(valType, mvIndexType *types.FieldType) (safe bool) {
	// for safety, forbid type conversion when building ranges for MVIndexes.
	// TODO: loose this restriction.
	// for example, converting '1' to 1 to access INT MVIndex may cause some wrong result.
	return valType.EvalType() == mvIndexType.EvalType()
}

// buildPartialPath4MVIndex builds a partial path on this MVIndex with these accessFilters.
func buildPartialPath4MVIndex(
	sctx context.PlanContext,
	accessFilters []expression.Expression,
	idxCols []*expression.Column,
	mvIndex *model.IndexInfo,
	histColl *statistics.HistColl,
) (*util.AccessPath, bool, error) {
	partialPath := &util.AccessPath{Index: mvIndex}
	partialPath.Ranges = ranger.FullRange()
	for i := 0; i < len(idxCols); i++ {
		partialPath.IdxCols = append(partialPath.IdxCols, idxCols[i])
		partialPath.IdxColLens = append(partialPath.IdxColLens, mvIndex.Columns[i].Length)
		partialPath.FullIdxCols = append(partialPath.FullIdxCols, idxCols[i])
		partialPath.FullIdxColLens = append(partialPath.FullIdxColLens, mvIndex.Columns[i].Length)
	}
	if err := detachCondAndBuildRangeForPath(sctx, partialPath, accessFilters, histColl); err != nil {
		return nil, false, err
	}
	if len(partialPath.AccessConds) != len(accessFilters) || len(partialPath.TableFilters) > 0 {
		// not all filters are used in this case.
		return nil, false, nil
	}
	return partialPath, true, nil
}

<<<<<<< HEAD
// PrepareIdxColsAndUnwrapArrayType exported for test.
=======
// PrepareIdxColsAndUnwrapArrayType collects columns for an index and returns them as []*expression.Column.
// If any column of them is an array type, we will use it's underlying FieldType in the returned Column.RetType.
// If checkOnly1ArrayTypeCol is true, we will check if this index contains only one array type column. If not, it will
// return (nil, false). This check works as a sanity check for an MV index.
// Though this function is introduced for MV index, it can also be used for normal index if you pass false to
// checkOnly1ArrayTypeCol.
// This function is exported for test.
>>>>>>> c1e3daeb
func PrepareIdxColsAndUnwrapArrayType(
	tableInfo *model.TableInfo,
	mvIndex *model.IndexInfo,
	tblCols []*expression.Column,
	checkOnly1ArrayTypeCol bool,
) (idxCols []*expression.Column, ok bool) {
	var virColNum = 0
	for i := range mvIndex.Columns {
		colOffset := mvIndex.Columns[i].Offset
		colMeta := tableInfo.Cols()[colOffset]
		var col *expression.Column
		for _, c := range tblCols {
			if c.ID == colMeta.ID {
				col = c
				break
			}
		}
		if col == nil { // unexpected, no vir-col on this MVIndex
			return nil, false
		}
		if col.GetType().IsArray() {
			virColNum++
			col = col.Clone().(*expression.Column)
			col.RetType = col.GetType().ArrayType() // use the underlying type directly: JSON-ARRAY(INT) --> INT
			col.RetType.SetCharset(charset.CharsetBin)
			col.RetType.SetCollate(charset.CollationBin)
		}
		idxCols = append(idxCols, col)
	}
	if checkOnly1ArrayTypeCol && virColNum != 1 { // assume only one vir-col in the MVIndex
		return nil, false
	}
	return idxCols, true
}

// collectFilters4MVIndex splits these filters into 2 parts where accessFilters can be used to access this index directly.
// For idx(x, cast(a as array), z), `x=1 and (2 member of a) and z=1 and x+z>0` is split to:
// accessFilters: `x=1 and (2 member of a) and z=1`, remaining: `x+z>0`.
func collectFilters4MVIndex(
	sctx context.PlanContext,
	filters []expression.Expression,
	idxCols []*expression.Column,
) (accessFilters, remainingFilters []expression.Expression, accessTp int) {
<<<<<<< HEAD
=======
	accessTp = unspecifiedFilterTp
>>>>>>> c1e3daeb
	usedAsAccess := make([]bool, len(filters))
	for _, col := range idxCols {
		found := false
		for i, f := range filters {
			if usedAsAccess[i] {
				continue
			}
			if ok, tp := checkFilter4MVIndexColumn(sctx, f, col); ok {
				accessFilters = append(accessFilters, f)
				usedAsAccess[i] = true
				found = true
				// access filter type on mv col overrides normal col for the return value of this function
				if accessTp == unspecifiedFilterTp || accessTp == eqOnNonMVColTp {
					accessTp = tp
				}
				break
			}
		}
		if !found {
			break
		}
	}
	for i := range usedAsAccess {
		if !usedAsAccess[i] {
			remainingFilters = append(remainingFilters, filters[i])
		}
	}
	return accessFilters, remainingFilters, accessTp
}

// CollectFilters4MVIndexMutations exported for unit test.
// For idx(x, cast(a as array), z), `x=1 and (2 member of a) and (1 member of a) and z=1 and x+z>0` is split to:
// accessFilters combination:
// 1: `x=1 and (2 member of a) and z=1`, remaining: `x+z>0`.
// 2: `x=1 and (1 member of a) and z=1`, remaining: `x+z>0`.
//
// Q: case like idx(x, cast(a as array), z), condition like: x=1 and x=2 and ( 2 member of a)? we can derive the x is invalid range?
// A: no way to here, it will derive an empty range in table path by all these conditions, and the heuristic rule will pick the table-dual table path directly.
//
// Theoretically For idx(x, cast(a as array), z), `x=1 and x=2 and (2 member of a) and (1 member of a) and z=1 and x+z>0` here should be split to:
// 1: `x=1 and x=2 and (2 member of a) and z=1`, remaining: `x+z>0`.
// 2: `x=1 and x=2 and (1 member of a) and z=1`, remaining: `x+z>0`.
// Note: x=1 and x=2 will derive an invalid range in ranger detach, for now because of heuristic rule above, we ignore this case here.
//
// just as the 3rd point as we said in generateIndexMerge4ComposedIndex
//
// 3: The predicate of mv index can not converge to a linear interval range at physical phase like EQ and
// GT in normal index. Among the predicates in mv index (member-of/contains/overlap), multi conditions
// about them should be built as self-independent index path, deriving the final intersection/union handles,
// which means a mv index path may be reused for multi related conditions. Here means whether (2 member of a)
// And (1 member of a) is valid composed range or empty range can't be told until runtime intersection/union.
//
// therefore, for multi condition about a single mv index virtual json col here: (2 member of a) and (1 member of a)
// we should build indexMerge above them, and each of them can access to the same mv index. That's why
// we should derive the mutations of virtual json col's access condition, output the accessFilter combination
// for each mutation of it.
//
// In the first case:
// the inputs will be:
//
//	filters:[x=1, (2 member of a), (1 member of a), z=1, x+z>0], idxCols: [x,a,z]
//
// the output will be:
//
//	accessFilters: [x=1, (2 member of a), z=1], remainingFilters: [x+z>0], mvColOffset: 1, mvFilterMutations[(2 member of a), (1 member of a)]
//
// the outer usage will be: accessFilter[mvColOffset] = each element of mvFilterMutations to get the mv access filters mutation combination.
func CollectFilters4MVIndexMutations(sctx PlanContext, filters []expression.Expression,
	idxCols []*expression.Column) (accessFilters, remainingFilters []expression.Expression, mvColOffset int, mvFilterMutations []expression.Expression) {
	usedAsAccess := make([]bool, len(filters))
	// accessFilters [x, a<json>, z]
	//                    |
	//                    +----> it may have several substitutions in mvFilterMutations if it's json col.
	mvFilterMutations = make([]expression.Expression, 0, 1)
	mvColOffset = -1
	for z, col := range idxCols {
		found := false
		for i, f := range filters {
			if usedAsAccess[i] {
				continue
			}
			if ok, _ := checkFilter4MVIndexColumn(sctx, f, col); ok {
				if col.VirtualExpr != nil && col.VirtualExpr.GetType().IsArray() {
					// assert jsonColOffset should always be the same.
					// if the filter is from virtual expression, it means it is about the mv json col.
					mvFilterMutations = append(mvFilterMutations, f)
					if mvColOffset == -1 {
						// means first encountering, recording offset pos, and append it as occupation of access filter.
						mvColOffset = z
						accessFilters = append(accessFilters, f)
					}
					// additional encountering, just map it as used access.
					usedAsAccess[i] = true
					found = true
					continue
				}
				accessFilters = append(accessFilters, f)
				usedAsAccess[i] = true
				found = true
				// shouldn't break once found here, because we want to collect all the mutation mv filters here.
			}
		}
		if !found {
			break
		}
	}
	for i := range usedAsAccess {
		if !usedAsAccess[i] {
			remainingFilters = append(remainingFilters, filters[i])
		}
	}
	return accessFilters, remainingFilters, mvColOffset, mvFilterMutations
}

// cleanAccessPathForMVIndexHint removes all other access path if there is a multi-valued index hint, and this hint
// has a valid path
func (ds *DataSource) cleanAccessPathForMVIndexHint() {
	forcedMultiValuedIndex := make(map[int64]struct{}, len(ds.possibleAccessPaths))
	for _, p := range ds.possibleAccessPaths {
		if !isMVIndexPath(p) || !p.Forced {
			continue
		}
		forcedMultiValuedIndex[p.Index.ID] = struct{}{}
	}
	// no multi-valued index specified, just return
	if len(forcedMultiValuedIndex) == 0 {
		return
	}

	validMVIndexPath := make([]*util.AccessPath, 0, len(ds.possibleAccessPaths))
	for _, p := range ds.possibleAccessPaths {
		if indexMergeContainSpecificIndex(p, forcedMultiValuedIndex) {
			validMVIndexPath = append(validMVIndexPath, p)
		}
	}
	if len(validMVIndexPath) > 0 {
		ds.possibleAccessPaths = validMVIndexPath
	}
}

// indexMergeContainSpecificIndex checks whether the index merge path contains at least one index in the `indexSet`
func indexMergeContainSpecificIndex(path *util.AccessPath, indexSet map[int64]struct{}) bool {
	if path.PartialIndexPaths == nil {
		return false
	}
	for _, p := range path.PartialIndexPaths {
		// NOTE: currently, an index merge access path can only be "a single layer", it's impossible to meet this
		// condition. These codes are just left here for future change.
		if len(p.PartialIndexPaths) > 0 {
			contain := indexMergeContainSpecificIndex(p, indexSet)
			if contain {
				return true
			}
		}

		if p.Index != nil {
			if _, ok := indexSet[p.Index.ID]; ok {
				return true
			}
		}
	}

	return false
}

const (
	unspecifiedFilterTp int = iota
	eqOnNonMVColTp
	multiValuesOROnMVColTp
	multiValuesANDOnMVColTp
	singleValueOnMVColTp
)

<<<<<<< HEAD
// checkFilter4MVIndexColumn checks whether this filter can be used as an accessFilter to access the MVIndex column.
=======
// checkFilter4MVIndexColumn checks whether this filter can be used as an accessFilter to access the MVIndex column, and
// which type the access filter is, as defined above.
// If the return value ok is false, the type must be unspecifiedFilterTp.
>>>>>>> c1e3daeb
func checkFilter4MVIndexColumn(
	sctx PlanContext,
	filter expression.Expression,
	idxCol *expression.Column,
) (
	ok bool,
	accessFilterTp int,
) {
	sf, ok := filter.(*expression.ScalarFunction)
	if !ok {
		return false, unspecifiedFilterTp
	}
	if idxCol.VirtualExpr != nil { // the virtual column on the MVIndex
		targetJSONPath, ok := unwrapJSONCast(idxCol.VirtualExpr)
		if !ok {
			return false, unspecifiedFilterTp
		}
		var virColVals []expression.Expression
		jsonType := idxCol.GetType().ArrayType()
		var tp int
		switch sf.FuncName.L {
		case ast.JSONMemberOf: // (1 member of a)
			if !targetJSONPath.Equal(sctx.GetExprCtx(), sf.GetArgs()[1]) {
				return false, unspecifiedFilterTp
			}
			v, ok := unwrapJSONCast(sf.GetArgs()[0]) // cast(1 as json) --> 1
			if !ok {
				return false, unspecifiedFilterTp
			}
			virColVals = append(virColVals, v)
			tp = singleValueOnMVColTp
		case ast.JSONContains: // json_contains(a, '1')
			if !targetJSONPath.Equal(sctx.GetExprCtx(), sf.GetArgs()[0]) {
				return false, unspecifiedFilterTp
			}
			virColVals, ok = jsonArrayExpr2Exprs(
				sctx.GetExprCtx(),
				ast.JSONContains,
				sf.GetArgs()[1],
				jsonType,
				false,
			)
			if !ok || len(virColVals) == 0 {
				return false, unspecifiedFilterTp
			}
			tp = multiValuesANDOnMVColTp
		case ast.JSONOverlaps: // json_overlaps(a, '1') or json_overlaps('1', a)
			var jsonPathIdx int
			if sf.GetArgs()[0].Equal(sctx.GetExprCtx(), targetJSONPath) {
				jsonPathIdx = 0 // (json_overlaps(a->'$.zip', '[1, 2, 3]')
			} else if sf.GetArgs()[1].Equal(sctx.GetExprCtx(), targetJSONPath) {
				jsonPathIdx = 1 // (json_overlaps('[1, 2, 3]', a->'$.zip')
			} else {
				return false, unspecifiedFilterTp
			}
			var ok bool
			virColVals, ok = jsonArrayExpr2Exprs(
				sctx.GetExprCtx(),
				ast.JSONOverlaps,
				sf.GetArgs()[1-jsonPathIdx],
				jsonType,
				false,
			)
			if !ok || len(virColVals) == 0 { // forbid empty array for safety
				return false, unspecifiedFilterTp
			}
			tp = multiValuesOROnMVColTp
		default:
			return false, unspecifiedFilterTp
		}
		for _, v := range virColVals {
			if !isSafeTypeConversion4MVIndexRange(v.GetType(), idxCol.GetType()) {
				return false, unspecifiedFilterTp
			}
		}
<<<<<<< HEAD
=======
		// If json_contains or json_overlaps only contains one value, like json_overlaps(a,'[1]') or
		// json_contains(a,'[1]'), we can just ignore the AND/OR semantic, and treat them like 1 member of (a).
>>>>>>> c1e3daeb
		if (tp == multiValuesOROnMVColTp || tp == multiValuesANDOnMVColTp) && len(virColVals) == 1 {
			tp = singleValueOnMVColTp
		}
		return true, tp
	}
<<<<<<< HEAD
=======

>>>>>>> c1e3daeb
	// else: non virtual column
	if sf.FuncName.L != ast.EQ { // only support EQ now
		return false, unspecifiedFilterTp
	}
	args := sf.GetArgs()
	var argCol *expression.Column
	var argConst *expression.Constant
	if c, isCol := args[0].(*expression.Column); isCol {
		if con, isCon := args[1].(*expression.Constant); isCon {
			argCol, argConst = c, con
		}
	} else if c, isCol := args[1].(*expression.Column); isCol {
		if con, isCon := args[0].(*expression.Constant); isCon {
			argCol, argConst = c, con
		}
	}
	if argCol == nil || argConst == nil {
		return false, unspecifiedFilterTp
	}
	if argCol.Equal(sctx.GetExprCtx(), idxCol) {
		return true, eqOnNonMVColTp
	}
	return false, unspecifiedFilterTp
}

// jsonArrayExpr2Exprs converts a JsonArray expression to expression list: cast('[1, 2, 3]' as JSON) --> []expr{1, 2, 3}
func jsonArrayExpr2Exprs(
	sctx expression.BuildContext,
	jsonFuncName string,
	jsonArrayExpr expression.Expression,
	targetType *types.FieldType,
	checkForSkipPlanCache bool,
) ([]expression.Expression, bool) {
	if checkForSkipPlanCache && expression.MaybeOverOptimized4PlanCache(sctx, []expression.Expression{jsonArrayExpr}) {
		// skip plan cache and try to generate the best plan in this case.
		sctx.GetSessionVars().StmtCtx.SetSkipPlanCache(errors.NewNoStackError(jsonFuncName + " function with immutable parameters can affect index selection"))
	}
	if !expression.IsImmutableFunc(jsonArrayExpr) || jsonArrayExpr.GetType().EvalType() != types.ETJson {
		return nil, false
	}

	jsonArray, isNull, err := jsonArrayExpr.EvalJSON(sctx, chunk.Row{})
	if isNull || err != nil {
		return nil, false
	}
	if jsonArray.TypeCode != types.JSONTypeCodeArray {
		single, ok := jsonValue2Expr(jsonArray, targetType) // '1' -> []expr{1}
		if ok {
			return []expression.Expression{single}, true
		}
		return nil, false
	}
	var exprs []expression.Expression
	for i := 0; i < jsonArray.GetElemCount(); i++ { // '[1, 2, 3]' -> []expr{1, 2, 3}
		expr, ok := jsonValue2Expr(jsonArray.ArrayGetElem(i), targetType)
		if !ok {
			return nil, false
		}
		exprs = append(exprs, expr)
	}
	return exprs, true
}

func jsonValue2Expr(v types.BinaryJSON, targetType *types.FieldType) (expression.Expression, bool) {
	datum, err := expression.ConvertJSON2Tp(v, targetType)
	if err != nil {
		return nil, false
	}
	return &expression.Constant{
		Value:   types.NewDatum(datum),
		RetType: targetType,
	}, true
}

func unwrapJSONCast(expr expression.Expression) (expression.Expression, bool) {
	if expr == nil {
		return nil, false
	}
	sf, ok := expr.(*expression.ScalarFunction)
	if !ok {
		return nil, false
	}
	if sf == nil || sf.FuncName.L != ast.Cast || sf.GetType().EvalType() != types.ETJson {
		return nil, false
	}
	return sf.GetArgs()[0], true
}

func isMVIndexPath(path *util.AccessPath) bool {
	return !path.IsTablePath() && path.Index != nil && path.Index.MVIndex
}<|MERGE_RESOLUTION|>--- conflicted
+++ resolved
@@ -138,11 +138,7 @@
 func (ds *DataSource) generateNormalIndexPartialPaths4DNF(
 	dnfItems []expression.Expression,
 	candidatePaths []*util.AccessPath,
-<<<<<<< HEAD
 ) (paths []*util.AccessPath, needSelection bool, usedMap []bool) {
-=======
-) (paths []*util.AccessPath, needSelection bool, usedMap []bool, err error) {
->>>>>>> c1e3daeb
 	paths = make([]*util.AccessPath, 0, len(dnfItems))
 	usedMap = make([]bool, len(dnfItems))
 	for offset, item := range dnfItems {
@@ -489,47 +485,6 @@
 	return indexMergePath
 }
 
-<<<<<<< HEAD
-=======
-func (ds *DataSource) generateNormalIndexPartialPath4Or(dnfItems []expression.Expression, usedAccessMap []bool, normalPathCnt int) ([]*util.AccessPath, []bool, bool, error) {
-	remainedDNFItems := make([]expression.Expression, 0, len(dnfItems))
-	for i, b := range usedAccessMap {
-		if !b {
-			remainedDNFItems = append(remainedDNFItems, dnfItems[i])
-		}
-	}
-	noMVIndexPartialPath := false
-	if len(dnfItems) == len(remainedDNFItems) {
-		// there is no mv index paths generated, so for: (a<1) OR (a>2), no need to generated index merge.
-		noMVIndexPartialPath = true
-	}
-	paths, needSelection, usedMap, err := ds.generateNormalIndexPartialPaths4DNF(remainedDNFItems, ds.possibleAccessPaths[:normalPathCnt])
-	if err != nil {
-		return nil, usedAccessMap, false, err
-	}
-	// If all the partialPaths use the same index, we will not use the indexMerge.
-	singlePath := true
-	for i := len(paths) - 1; i >= 1; i-- {
-		if paths[i].Index != paths[i-1].Index {
-			singlePath = false
-			break
-		}
-	}
-	if singlePath && noMVIndexPartialPath {
-		return nil, usedAccessMap, false, nil
-	}
-	// collect the remain filter's used map.
-	cnt := 0
-	for i, b := range usedAccessMap {
-		if !b {
-			usedAccessMap[i] = usedMap[cnt]
-			cnt++
-		}
-	}
-	return paths, usedAccessMap, needSelection, nil
-}
-
->>>>>>> c1e3daeb
 func (ds *DataSource) generateNormalIndexPartialPath4And(normalPathCnt int, usedAccessMap map[string]expression.Expression) []*util.AccessPath {
 	if res := ds.generateIndexMergeAndPaths(normalPathCnt, usedAccessMap); res != nil {
 		return res.PartialIndexPaths
@@ -673,118 +628,6 @@
 	return indexMergePath
 }
 
-<<<<<<< HEAD
-=======
-/*
-select * from t where ((1 member of (a) and b=1) or (2 member of (a) and b=2)) and (c > 10)
-
-	IndexMerge(OR)
-		IndexRangeScan(a, b, [1 1, 1 1])
-		IndexRangeScan(a, b, [2 2, 2 2])
-		Selection(c > 10)
-			TableRowIdScan(t)
-
-Two limitations now:
-1). Not support the embedded index merge case, which (DNF_Item1 OR DNF_Item2), for every DNF item,
-try to map it into a simple normal index path or mv index path, other than an internal index merge path.
-2). Every dnf item should exactly be used as full length index range or prefix index range, other than being not used.
-*/
-func (ds *DataSource) generateMVIndexPartialPath4Or(normalPathCnt int, indexMergeDNFConds []expression.Expression) ([]*util.AccessPath, []bool, bool, error) {
-	// step1: collect all mv index paths
-	possibleMVIndexPaths := make([]*util.AccessPath, 0, len(ds.possibleAccessPaths))
-	for idx := 0; idx < normalPathCnt; idx++ {
-		if !isMVIndexPath(ds.possibleAccessPaths[idx]) {
-			continue // not a MVIndex path
-		}
-		if !ds.isInIndexMergeHints(ds.possibleAccessPaths[idx].Index.Name.L) {
-			continue
-		}
-		possibleMVIndexPaths = append(possibleMVIndexPaths, ds.possibleAccessPaths[idx])
-	}
-	// step2: mapping index merge conditions into possible mv index path
-	mvAndPartialPaths := make([]*util.AccessPath, 0, len(possibleMVIndexPaths))
-	usedMap := make([]bool, len(indexMergeDNFConds))
-	needSelection := false
-
-	for offset, dnfCond := range indexMergeDNFConds {
-		var cnfConds []expression.Expression
-		sf, ok := dnfCond.(*expression.ScalarFunction)
-		if !ok {
-			continue
-		}
-		cnfConds = expression.SplitCNFItems(sf)
-		// for every dnf condition, find the most suitable mv index path.
-		// otherwise, for table(a json, b json, c int, idx(c,a), idx2(b,c))
-		// condition: (1 member of (a) and c=1 and d=2) or (2 member of (b) and c=3 and d=2);
-		// will both pick(c,a) idx with range [1 1, 1 1] and [3,3], the latter can pick the most
-		// valuable index idx2 with range [2 3,2 3]
-		var (
-			bestPaths            []*util.AccessPath
-			bestCountAfterAccess float64
-			bestNeedSelection    bool
-		)
-		for _, onePossibleMVIndexPath := range possibleMVIndexPaths {
-			idxCols, ok := PrepareIdxColsAndUnwrapArrayType(
-				ds.table.Meta(),
-				onePossibleMVIndexPath.Index,
-				ds.TblCols,
-				true,
-			)
-			if !ok {
-				continue
-			}
-			// for every cnfCond, try to map it into possible mv index path.
-			// remainingFilters is not cared here, because it will be all suspended on the table side.
-			accessFilters, remainingFilters, _ := collectFilters4MVIndex(ds.SCtx(), cnfConds, idxCols)
-			if len(accessFilters) == 0 {
-				continue
-			}
-			paths, isIntersection, ok, err := buildPartialPaths4MVIndex(ds.SCtx(), accessFilters, idxCols, onePossibleMVIndexPath.Index, ds.tableStats.HistColl)
-			if err != nil {
-				logutil.BgLogger().Debug("build index merge partial mv index paths failed", zap.Error(err))
-				return nil, nil, false, err
-			}
-			if !ok || len(paths) == 0 {
-				continue
-			}
-			// only under 2 cases we can fallthrough it.
-			// 1: the index merge only has one partial path.
-			// 2: index merge is UNION type.
-			canFallThrough := len(paths) == 1 || !isIntersection
-			if !canFallThrough {
-				continue
-			}
-			// UNION case, use the max count after access for simplicity.
-			maxCountAfterAccess := -1.0
-			for _, p := range paths {
-				maxCountAfterAccess = math.Max(maxCountAfterAccess, p.CountAfterAccess)
-			}
-			// Note that: here every path is about mv index path.
-			// find the most valuable mv index path, which means it has the minimum countAfterAccess.
-			if len(bestPaths) == 0 {
-				bestPaths = paths
-				bestCountAfterAccess = maxCountAfterAccess
-				bestNeedSelection = len(remainingFilters) != 0
-			} else if bestCountAfterAccess > maxCountAfterAccess {
-				bestPaths = paths
-				bestCountAfterAccess = maxCountAfterAccess
-				bestNeedSelection = len(remainingFilters) != 0
-			}
-		}
-		if len(bestPaths) != 0 {
-			usedMap[offset] = true
-			// correctly find a dnf condition for this mv index path
-			mvAndPartialPaths = append(mvAndPartialPaths, bestPaths...)
-			if !needSelection && bestNeedSelection {
-				// collect one path's need selection flag.
-				needSelection = bestNeedSelection
-			}
-		}
-	}
-	return mvAndPartialPaths, usedMap, needSelection, nil
-}
-
->>>>>>> c1e3daeb
 // generateMVIndexMergePartialPaths4And try to find mv index merge partial path from a collection of cnf conditions.
 func (ds *DataSource) generateMVIndexMergePartialPaths4And(normalPathCnt int, indexMergeConds []expression.Expression, histColl *statistics.HistColl) ([]*util.AccessPath, map[string]expression.Expression, error) {
 	// step1: collect all mv index paths
@@ -963,52 +806,12 @@
 			continue
 		}
 
-<<<<<<< HEAD
-=======
-		idxCols, ok := PrepareIdxColsAndUnwrapArrayType(
-			ds.table.Meta(),
-			ds.possibleAccessPaths[idx].Index,
-			ds.TblCols,
-			true,
-		)
-		if !ok {
-			continue
-		}
-
->>>>>>> c1e3daeb
 		for current, filter := range filters {
 			sf, ok := filter.(*expression.ScalarFunction)
 			if !ok || sf.FuncName.L != ast.LogicOr {
 				continue
 			}
 			dnfFilters := expression.SplitDNFItems(sf) // [(1 member of (a) and b=1), (2 member of (a) and b=2)]
-
-<<<<<<< HEAD
-			// --------------
-=======
-				accessFilters, remainingFilters, _ := collectFilters4MVIndex(ds.SCtx(), mvIndexFilters, idxCols)
-				if len(accessFilters) == 0 || len(remainingFilters) > 0 { // limitation 1
-					cannotFit = true
-					break
-				}
-				paths, isIntersection, ok, err := buildPartialPaths4MVIndex(ds.SCtx(), accessFilters, idxCols, ds.possibleAccessPaths[idx].Index, ds.tableStats.HistColl)
-				if err != nil {
-					return nil, err
-				}
-				if isIntersection || !ok { // limitation 2
-					cannotFit = true
-					break
-				}
-				partialPaths = append(partialPaths, paths...)
-			}
-			if cannotFit {
-				continue
-			}
-
-			var remainingFilters []expression.Expression
-			remainingFilters = append(remainingFilters, filters[:current]...)
-			remainingFilters = append(remainingFilters, filters[current+1:]...)
->>>>>>> c1e3daeb
 
 			unfinishedIndexMergePath := generateUnfinishedIndexMergePathFromORList(
 				ds,
@@ -1358,9 +1161,6 @@
 		virColVals = append(virColVals, v)
 	case ast.JSONContains: // (json_contains(a->'$.zip', '[1, 2, 3]')
 		isIntersection = true
-<<<<<<< HEAD
-		virColVals, ok = jsonArrayExpr2Exprs(sctx.GetExprCtx(), ast.JSONContains, sf.GetArgs()[1], jsonType, true)
-=======
 		virColVals, ok = jsonArrayExpr2Exprs(
 			sctx.GetExprCtx(),
 			ast.JSONContains,
@@ -1368,7 +1168,6 @@
 			jsonType,
 			true,
 		)
->>>>>>> c1e3daeb
 		if !ok || len(virColVals) == 0 {
 			// json_contains(JSON, '[]') is TRUE. If the row has an empty array, it'll not exist on multi-valued index,
 			// but the `json_contains(array, '[]')` is still true, so also don't try to scan on the index.
@@ -1457,9 +1256,6 @@
 	return partialPath, true, nil
 }
 
-<<<<<<< HEAD
-// PrepareIdxColsAndUnwrapArrayType exported for test.
-=======
 // PrepareIdxColsAndUnwrapArrayType collects columns for an index and returns them as []*expression.Column.
 // If any column of them is an array type, we will use it's underlying FieldType in the returned Column.RetType.
 // If checkOnly1ArrayTypeCol is true, we will check if this index contains only one array type column. If not, it will
@@ -1467,7 +1263,6 @@
 // Though this function is introduced for MV index, it can also be used for normal index if you pass false to
 // checkOnly1ArrayTypeCol.
 // This function is exported for test.
->>>>>>> c1e3daeb
 func PrepareIdxColsAndUnwrapArrayType(
 	tableInfo *model.TableInfo,
 	mvIndex *model.IndexInfo,
@@ -1511,10 +1306,7 @@
 	filters []expression.Expression,
 	idxCols []*expression.Column,
 ) (accessFilters, remainingFilters []expression.Expression, accessTp int) {
-<<<<<<< HEAD
-=======
 	accessTp = unspecifiedFilterTp
->>>>>>> c1e3daeb
 	usedAsAccess := make([]bool, len(filters))
 	for _, col := range idxCols {
 		found := false
@@ -1688,13 +1480,9 @@
 	singleValueOnMVColTp
 )
 
-<<<<<<< HEAD
-// checkFilter4MVIndexColumn checks whether this filter can be used as an accessFilter to access the MVIndex column.
-=======
 // checkFilter4MVIndexColumn checks whether this filter can be used as an accessFilter to access the MVIndex column, and
 // which type the access filter is, as defined above.
 // If the return value ok is false, the type must be unspecifiedFilterTp.
->>>>>>> c1e3daeb
 func checkFilter4MVIndexColumn(
 	sctx PlanContext,
 	filter expression.Expression,
@@ -1770,20 +1558,14 @@
 				return false, unspecifiedFilterTp
 			}
 		}
-<<<<<<< HEAD
-=======
 		// If json_contains or json_overlaps only contains one value, like json_overlaps(a,'[1]') or
 		// json_contains(a,'[1]'), we can just ignore the AND/OR semantic, and treat them like 1 member of (a).
->>>>>>> c1e3daeb
 		if (tp == multiValuesOROnMVColTp || tp == multiValuesANDOnMVColTp) && len(virColVals) == 1 {
 			tp = singleValueOnMVColTp
 		}
 		return true, tp
 	}
-<<<<<<< HEAD
-=======
-
->>>>>>> c1e3daeb
+
 	// else: non virtual column
 	if sf.FuncName.L != ast.EQ { // only support EQ now
 		return false, unspecifiedFilterTp
