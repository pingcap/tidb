// Copyright 2017 PingCAP, Inc.
//
// Licensed under the Apache License, Version 2.0 (the "License");
// you may not use this file except in compliance with the License.
// You may obtain a copy of the License at
//
//     http://www.apache.org/licenses/LICENSE-2.0
//
// Unless required by applicable law or agreed to in writing, software
// distributed under the License is distributed on an "AS IS" BASIS,
// WITHOUT WARRANTIES OR CONDITIONS OF ANY KIND, either express or implied.
// See the License for the specific language governing permissions and
// limitations under the License.

package core

import (
	"fmt"

	"github.com/pingcap/errors"
	"github.com/pingcap/tidb/pkg/expression"
	"github.com/pingcap/tidb/pkg/expression/aggregation"
	"github.com/pingcap/tidb/pkg/kv"
	"github.com/pingcap/tidb/pkg/meta/model"
	"github.com/pingcap/tidb/pkg/planner/core/base"
	"github.com/pingcap/tidb/pkg/planner/core/operator/logicalop"
	"github.com/pingcap/tidb/pkg/planner/core/operator/physicalop"
	util2 "github.com/pingcap/tidb/pkg/planner/util"
	"github.com/pingcap/tidb/pkg/sessionctx/variable"
	"github.com/pingcap/tidb/pkg/table/tables"
	"github.com/pingcap/tidb/pkg/telemetry"
	"github.com/pingcap/tidb/pkg/util"
	"github.com/pingcap/tidb/pkg/util/ranger"
	"github.com/pingcap/tipb/go-tipb"
)

// ToPB implements PhysicalPlan ToPB interface.
func (p *PhysicalExpand) ToPB(ctx *base.BuildPBContext, storeType kv.StoreType) (*tipb.Executor, error) {
	if len(p.LevelExprs) > 0 {
		return p.toPBV2(ctx, storeType)
	}
	client := ctx.GetClient()
	groupingSetsPB, err := p.GroupingSets.ToPB(ctx.GetExprCtx().GetEvalCtx(), client)
	if err != nil {
		return nil, err
	}
	expand := &tipb.Expand{
		GroupingSets: groupingSetsPB,
	}
	executorID := ""
	if storeType == kv.TiFlash {
		var err error
		expand.Child, err = p.Children()[0].ToPB(ctx, storeType)
		if err != nil {
			return nil, errors.Trace(err)
		}
		executorID = p.ExplainID().String()
	}
	return &tipb.Executor{Tp: tipb.ExecType_TypeExpand, Expand: expand, ExecutorId: &executorID}, nil
}

func (p *PhysicalExpand) toPBV2(ctx *base.BuildPBContext, storeType kv.StoreType) (*tipb.Executor, error) {
	client := ctx.GetClient()
	projExprsPB := make([]*tipb.ExprSlice, 0, len(p.LevelExprs))
	evalCtx := ctx.GetExprCtx().GetEvalCtx()
	for _, exprs := range p.LevelExprs {
		expressionsPB, err := expression.ExpressionsToPBList(evalCtx, exprs, client)
		if err != nil {
			return nil, err
		}
		projExprsPB = append(projExprsPB, &tipb.ExprSlice{Exprs: expressionsPB})
	}
	expand2 := &tipb.Expand2{
		ProjExprs:            projExprsPB,
		GeneratedOutputNames: p.ExtraGroupingColNames,
	}
	executorID := ""
	if storeType == kv.TiFlash {
		var err error
		expand2.Child, err = p.Children()[0].ToPB(ctx, storeType)
		if err != nil {
			return nil, errors.Trace(err)
		}
		executorID = p.ExplainID().String()
	}
	return &tipb.Executor{Tp: tipb.ExecType_TypeExpand2, Expand2: expand2, ExecutorId: &executorID}, nil
}

// ToPB implements PhysicalPlan ToPB interface.
func (p *PhysicalHashAgg) ToPB(ctx *base.BuildPBContext, storeType kv.StoreType) (*tipb.Executor, error) {
	client := ctx.GetClient()
	groupByExprs, err := expression.ExpressionsToPBList(ctx.GetExprCtx().GetEvalCtx(), p.GroupByItems, client)
	if err != nil {
		return nil, err
	}
	aggExec := &tipb.Aggregation{
		GroupBy: groupByExprs,
	}
	pushDownCtx := util2.GetPushDownCtx(p.SCtx())
	for _, aggFunc := range p.AggFuncs {
		agg, err := aggregation.AggFuncToPBExpr(pushDownCtx, aggFunc, storeType)
		if err != nil {
			return nil, errors.Trace(err)
		}
		aggExec.AggFunc = append(aggExec.AggFunc, agg)
	}
	executorID := ""
	if storeType == kv.TiFlash {
		var err error
		aggExec.Child, err = p.Children()[0].ToPB(ctx, storeType)
		if err != nil {
			return nil, errors.Trace(err)
		}
		executorID = p.ExplainID().String()
		// If p.tiflashPreAggMode is empty, means no need to consider preagg mode.
		// For example it's the the second stage of hashagg.
		if len(p.tiflashPreAggMode) != 0 {
			if preAggModeVal, ok := variable.ToTiPBTiFlashPreAggMode(p.tiflashPreAggMode); !ok {
				err = fmt.Errorf("unexpected tiflash pre agg mode: %v", p.tiflashPreAggMode)
			} else {
				aggExec.PreAggMode = &preAggModeVal
			}
			if err != nil {
				return nil, err
			}
		}
	}
	return &tipb.Executor{
		Tp:                            tipb.ExecType_TypeAggregation,
		Aggregation:                   aggExec,
		ExecutorId:                    &executorID,
		FineGrainedShuffleStreamCount: p.TiFlashFineGrainedShuffleStreamCount,
		FineGrainedShuffleBatchSize:   ctx.TiFlashFineGrainedShuffleBatchSize,
	}, nil
}

// ToPB implements PhysicalPlan ToPB interface.
func (p *PhysicalStreamAgg) ToPB(ctx *base.BuildPBContext, storeType kv.StoreType) (*tipb.Executor, error) {
	client := ctx.GetClient()
	evalCtx := ctx.GetExprCtx().GetEvalCtx()
	pushDownCtx := util2.GetPushDownCtxFromBuildPBContext(ctx)
	groupByExprs, err := expression.ExpressionsToPBList(evalCtx, p.GroupByItems, client)
	if err != nil {
		return nil, err
	}
	aggExec := &tipb.Aggregation{
		GroupBy: groupByExprs,
	}
	for _, aggFunc := range p.AggFuncs {
		agg, err := aggregation.AggFuncToPBExpr(pushDownCtx, aggFunc, storeType)
		if err != nil {
			return nil, errors.Trace(err)
		}
		aggExec.AggFunc = append(aggExec.AggFunc, agg)
	}
	executorID := ""
	if storeType == kv.TiFlash {
		var err error
		aggExec.Child, err = p.Children()[0].ToPB(ctx, storeType)
		if err != nil {
			return nil, errors.Trace(err)
		}
		executorID = p.ExplainID().String()
	}
	return &tipb.Executor{Tp: tipb.ExecType_TypeStreamAgg, Aggregation: aggExec, ExecutorId: &executorID}, nil
}

// ToPB implements PhysicalPlan ToPB interface.
func (p *PhysicalSelection) ToPB(ctx *base.BuildPBContext, storeType kv.StoreType) (*tipb.Executor, error) {
	client := ctx.GetClient()
	conditions, err := expression.ExpressionsToPBList(ctx.GetExprCtx().GetEvalCtx(), p.Conditions, client)
	if err != nil {
		return nil, err
	}
	selExec := &tipb.Selection{
		Conditions: conditions,
	}
	executorID := ""
	if storeType == kv.TiFlash {
		var err error
		selExec.Child, err = p.Children()[0].ToPB(ctx, storeType)
		if err != nil {
			return nil, errors.Trace(err)
		}
		executorID = p.ExplainID().String()
	}
	return &tipb.Executor{Tp: tipb.ExecType_TypeSelection, Selection: selExec, ExecutorId: &executorID}, nil
}

// ToPB implements PhysicalPlan ToPB interface.
func (p *PhysicalProjection) ToPB(ctx *base.BuildPBContext, storeType kv.StoreType) (*tipb.Executor, error) {
	client := ctx.GetClient()
	exprs, err := expression.ProjectionExpressionsToPBList(ctx.GetExprCtx().GetEvalCtx(), p.Exprs, client)
	if err != nil {
		return nil, err
	}
	projExec := &tipb.Projection{
		Exprs: exprs,
	}
	executorID := ""
	if !(storeType == kv.TiFlash || storeType == kv.TiKV) {
		return nil, errors.Errorf("the projection can only be pushed down to TiFlash or TiKV now, not %s", storeType.Name())
	}
	projExec.Child, err = p.Children()[0].ToPB(ctx, storeType)
	if err != nil {
		return nil, errors.Trace(err)
	}
	executorID = p.ExplainID().String()
	return &tipb.Executor{Tp: tipb.ExecType_TypeProjection, Projection: projExec, ExecutorId: &executorID}, nil
}

// ToPB implements PhysicalPlan ToPB interface.
func (p *PhysicalTopN) ToPB(ctx *base.BuildPBContext, storeType kv.StoreType) (*tipb.Executor, error) {
	client := ctx.GetClient()
	topNExec := &tipb.TopN{
		Limit: p.Count,
	}
	evalCtx := ctx.GetExprCtx().GetEvalCtx()
	for _, item := range p.ByItems {
		topNExec.OrderBy = append(topNExec.OrderBy, expression.SortByItemToPB(evalCtx, client, item.Expr, item.Desc))
	}
	for _, item := range p.PartitionBy {
		topNExec.PartitionBy = append(topNExec.PartitionBy, expression.SortByItemToPB(evalCtx, client, item.Col.Clone(), item.Desc))
	}
	executorID := ""
	if storeType == kv.TiFlash {
		var err error
		topNExec.Child, err = p.Children()[0].ToPB(ctx, storeType)
		if err != nil {
			return nil, errors.Trace(err)
		}
		executorID = p.ExplainID().String()
	}
	return &tipb.Executor{Tp: tipb.ExecType_TypeTopN, TopN: topNExec, ExecutorId: &executorID}, nil
}

// ToPB implements PhysicalPlan ToPB interface.
func (p *PhysicalTableScan) ToPB(ctx *base.BuildPBContext, storeType kv.StoreType) (*tipb.Executor, error) {
	if storeType == kv.TiFlash && p.Table.GetPartitionInfo() != nil && p.IsMPPOrBatchCop && p.SCtx().GetSessionVars().StmtCtx.UseDynamicPartitionPrune() {
		return p.partitionTableScanToPBForFlash(ctx)
	}
	tsExec := tables.BuildTableScanFromInfos(p.Table, p.Columns, p.StoreType == kv.TiFlash)
	tsExec.Desc = p.Desc
	keepOrder := p.KeepOrder
	tsExec.KeepOrder = &keepOrder
	tsExec.IsFastScan = &(ctx.TiFlashFastScan)

	if len(p.LateMaterializationFilterCondition) > 0 {
		client := ctx.GetClient()
		conditions, err := expression.ExpressionsToPBList(ctx.GetExprCtx().GetEvalCtx(), p.LateMaterializationFilterCondition, client)
		if err != nil {
			return nil, err
		}
		tsExec.PushedDownFilterConditions = conditions
	}

	for _, idx := range p.UsedColumnarIndexes {
		if idx != nil && idx.QueryInfo != nil {
			queryInfoCopy := *idx.QueryInfo
			tsExec.UsedColumnarIndexes = append(tsExec.UsedColumnarIndexes, &queryInfoCopy)
		}
	}

	var err error
	tsExec.RuntimeFilterList, err = RuntimeFilterListToPB(ctx, p.runtimeFilterList, ctx.GetClient())
	if err != nil {
		return nil, errors.Trace(err)
	}
	tsExec.MaxWaitTimeMs = int32(p.maxWaitTimeMs)

	if p.isPartition {
		tsExec.TableId = p.physicalTableID
	}
	executorID := ""
	if storeType == kv.TiFlash {
		executorID = p.ExplainID().String()

		telemetry.CurrentTiflashTableScanCount.Inc()
		if *(tsExec.IsFastScan) {
			telemetry.CurrentTiflashTableScanWithFastScanCount.Inc()
		}
	}
	err = tables.SetPBColumnsDefaultValue(ctx.GetExprCtx(), tsExec.Columns, p.Columns)
	return &tipb.Executor{Tp: tipb.ExecType_TypeTableScan, TblScan: tsExec, ExecutorId: &executorID}, err
}

func (p *PhysicalTableScan) partitionTableScanToPBForFlash(ctx *base.BuildPBContext) (*tipb.Executor, error) {
	ptsExec := tables.BuildPartitionTableScanFromInfos(p.Table, p.Columns, ctx.TiFlashFastScan)
	telemetry.CurrentTiflashTableScanCount.Inc()
	if *(ptsExec.IsFastScan) {
		telemetry.CurrentTiflashTableScanWithFastScanCount.Inc()
	}

	if len(p.LateMaterializationFilterCondition) > 0 {
		client := ctx.GetClient()
		conditions, err := expression.ExpressionsToPBList(ctx.GetExprCtx().GetEvalCtx(), p.LateMaterializationFilterCondition, client)
		if err != nil {
			return nil, err
		}
		ptsExec.PushedDownFilterConditions = conditions
	}

	// set runtime filter
	var err error
	ptsExec.RuntimeFilterList, err = RuntimeFilterListToPB(ctx, p.runtimeFilterList, ctx.GetClient())
	if err != nil {
		return nil, errors.Trace(err)
	}
	ptsExec.MaxWaitTimeMs = int32(p.maxWaitTimeMs)

	ptsExec.Desc = p.Desc

	for _, idx := range p.UsedColumnarIndexes {
		if idx != nil && idx.QueryInfo != nil {
			queryInfoCopy := *idx.QueryInfo
			ptsExec.UsedColumnarIndexes = append(ptsExec.UsedColumnarIndexes, &queryInfoCopy)
		}
	}

	executorID := p.ExplainID().String()
	err = tables.SetPBColumnsDefaultValue(ctx.GetExprCtx(), ptsExec.Columns, p.Columns)
	return &tipb.Executor{Tp: tipb.ExecType_TypePartitionTableScan, PartitionTableScan: ptsExec, ExecutorId: &executorID}, err
}

// checkCoverIndex checks whether we can pass unique info to TiKV. We should push it if and only if the length of
// range and index are equal.
func checkCoverIndex(idx *model.IndexInfo, ranges []*ranger.Range) bool {
	// If the index is (c1, c2) but the query range only contains c1, it is not a unique get.
	if !idx.Unique {
		return false
	}
	for _, rg := range ranges {
		if len(rg.LowVal) != len(idx.Columns) {
			return false
		}
		for _, v := range rg.LowVal {
			if v.IsNull() {
				// a unique index may have duplicated rows with NULLs, so we cannot set the unique attribute to true when the range has NULL
				// please see https://github.com/pingcap/tidb/issues/29650 for more details
				return false
			}
		}
		for _, v := range rg.HighVal {
			if v.IsNull() {
				return false
			}
		}
	}
	return true
}

// FindColumnInfoByID finds ColumnInfo in cols by ID.
func FindColumnInfoByID(colInfos []*model.ColumnInfo, id int64) *model.ColumnInfo {
	for _, info := range colInfos {
		if info.ID == id {
			return info
		}
	}
	return nil
}

// ToPB generates the pb structure.
func (e *PhysicalExchangeSender) ToPB(ctx *base.BuildPBContext, storeType kv.StoreType) (*tipb.Executor, error) {
	child, err := e.Children()[0].ToPB(ctx, kv.TiFlash)
	if err != nil {
		return nil, errors.Trace(err)
	}

	encodedTask := make([][]byte, 0, len(e.TargetTasks))

	for _, task := range e.TargetTasks {
		encodedStr, err := task.ToPB().Marshal()
		if err != nil {
			return nil, errors.Trace(err)
		}
		encodedTask = append(encodedTask, encodedStr)
	}

	encodedUpstreamCTETask := make([]*tipb.EncodedBytesSlice, 0, len(e.TargetCTEReaderTasks))
	for _, cteRTasks := range e.TargetCTEReaderTasks {
		encodedTasksForOneCTEReader := &tipb.EncodedBytesSlice{
			EncodedTasks: make([][]byte, 0, len(cteRTasks)),
		}
		for _, task := range cteRTasks {
			encodedStr, err := task.ToPB().Marshal()
			if err != nil {
				return nil, err
			}
			encodedTasksForOneCTEReader.EncodedTasks = append(encodedTasksForOneCTEReader.EncodedTasks, encodedStr)
		}
		encodedUpstreamCTETask = append(encodedUpstreamCTETask, encodedTasksForOneCTEReader)
	}

	hashCols := make([]expression.Expression, 0, len(e.HashCols))
	hashColTypes := make([]*tipb.FieldType, 0, len(e.HashCols))
	for _, col := range e.HashCols {
		hashCols = append(hashCols, col.Col)
		tp, err := expression.ToPBFieldTypeWithCheck(col.Col.RetType, storeType)
		if err != nil {
			return nil, errors.Trace(err)
		}
		tp.Collate = col.CollateID
		hashColTypes = append(hashColTypes, tp)
	}
	allFieldTypes := make([]*tipb.FieldType, 0, len(e.Schema().Columns))
	for _, column := range e.Schema().Columns {
		pbType, err := expression.ToPBFieldTypeWithCheck(column.RetType, storeType)
		if err != nil {
			return nil, errors.Trace(err)
		}
		allFieldTypes = append(allFieldTypes, pbType)
	}
	hashColPb, err := expression.ExpressionsToPBList(ctx.GetExprCtx().GetEvalCtx(), hashCols, ctx.GetClient())
	if err != nil {
		return nil, errors.Trace(err)
	}
	ecExec := &tipb.ExchangeSender{
		Tp:                  e.ExchangeType,
		EncodedTaskMeta:     encodedTask,
		PartitionKeys:       hashColPb,
		Child:               child,
		Types:               hashColTypes,
		AllFieldTypes:       allFieldTypes,
		Compression:         e.CompressionMode.ToTipbCompressionMode(),
		UpstreamCteTaskMeta: encodedUpstreamCTETask,
	}
	executorID := e.ExplainID().String()
	return &tipb.Executor{
		Tp:                            tipb.ExecType_TypeExchangeSender,
		ExchangeSender:                ecExec,
		ExecutorId:                    &executorID,
		FineGrainedShuffleStreamCount: e.TiFlashFineGrainedShuffleStreamCount,
		FineGrainedShuffleBatchSize:   ctx.TiFlashFineGrainedShuffleBatchSize,
	}, nil
}

// ToPB generates the pb structure.
func (e *PhysicalExchangeReceiver) ToPB(ctx *base.BuildPBContext, _ kv.StoreType) (*tipb.Executor, error) {
	encodedTask := make([][]byte, 0, len(e.Tasks))

	for _, task := range e.Tasks {
		encodedStr, err := task.ToPB().Marshal()
		if err != nil {
			return nil, errors.Trace(err)
		}
		encodedTask = append(encodedTask, encodedStr)
	}

	fieldTypes := make([]*tipb.FieldType, 0, len(e.Schema().Columns))
	for _, column := range e.Schema().Columns {
		pbType, err := expression.ToPBFieldTypeWithCheck(column.RetType, kv.TiFlash)
		if err != nil {
			return nil, errors.Trace(err)
		}
		fieldTypes = append(fieldTypes, pbType)
	}
	ecExec := &tipb.ExchangeReceiver{
		EncodedTaskMeta: encodedTask,
		FieldTypes:      fieldTypes,
	}
	if e.IsCTEReader {
		encodedTaskShallowCopy := make([][]byte, len(e.Tasks))
		copy(encodedTaskShallowCopy, encodedTask)
		ecExec.OriginalCtePrdocuerTaskMeta = encodedTaskShallowCopy
	}
	executorID := e.ExplainID().String()
	return &tipb.Executor{
		Tp:                            tipb.ExecType_TypeExchangeReceiver,
		ExchangeReceiver:              ecExec,
		ExecutorId:                    &executorID,
		FineGrainedShuffleStreamCount: e.TiFlashFineGrainedShuffleStreamCount,
		FineGrainedShuffleBatchSize:   ctx.TiFlashFineGrainedShuffleBatchSize,
	}, nil
}

// ToPB implements PhysicalPlan ToPB interface.
<<<<<<< HEAD
func (p *PhysicalIndexScan) ToPB(_ *base.BuildPBContext, store kv.StoreType) (*tipb.Executor, error) {
	columns := make([]*model.ColumnInfo, 0, p.schema.Len())
=======
func (p *PhysicalIndexScan) ToPB(_ *base.BuildPBContext, _ kv.StoreType) (*tipb.Executor, error) {
	columns := make([]*model.ColumnInfo, 0, p.Schema().Len())
>>>>>>> bfd9e8a2
	tableColumns := p.Table.Cols()
	for _, col := range p.Schema().Columns {
		if col.ID == model.ExtraHandleID {
			columns = append(columns, model.NewExtraHandleColInfo())
		} else if col.ID == model.ExtraPhysTblID {
			columns = append(columns, model.NewExtraPhysTblIDColInfo())
		} else {
			columns = append(columns, FindColumnInfoByID(tableColumns, col.ID))
		}
	}
	var pkColIDs []int64
	if p.NeedCommonHandle {
		pkColIDs = tables.TryGetCommonPkColumnIds(p.Table)
	}
	if store == kv.TiFlash {
		executorID := p.ExplainID().String()
		queryColumns := make([]*model.ColumnInfo, 0, len(p.prop.FullTextProp.QueryColumns))
		for _, col := range p.prop.FullTextProp.QueryColumns {
			queryColumns = append(queryColumns, FindColumnInfoByID(tableColumns, col.ID))
		}
		unique := false
		idxExec := &tipb.IndexScan{
			TableId:          p.Table.ID,
			IndexId:          p.Index.ID,
			Columns:          util.ColumnsToProto(columns, p.Table.PKIsHandle, true, false),
			Desc:             false,
			Unique:           &unique,
			PrimaryColumnIds: pkColIDs,
			FtsQueryInfo: &tipb.FTSQueryInfo{
				QueryType:   tipb.FTSQueryType_FTSQueryTypeFilter,
				IndexId:     p.Index.ID,
				Columns:     util.ColumnsToProto(queryColumns, p.Table.PKIsHandle, true, false),
				ColumnNames: nil,
				QueryText:   p.prop.FullTextProp.QueryJSONStr,
				QueryFunc:   tipb.ScalarFuncSig_FTSMatchWord,
			},
		}
		return &tipb.Executor{Tp: tipb.ExecType_TypeIndexScan, IdxScan: idxExec, ExecutorId: &executorID}, nil
	}
	idxExec := &tipb.IndexScan{
		TableId:          p.Table.ID,
		IndexId:          p.Index.ID,
		Columns:          util.ColumnsToProto(columns, p.Table.PKIsHandle, true, false),
		Desc:             p.Desc,
		PrimaryColumnIds: pkColIDs,
	}
	if p.isPartition {
		idxExec.TableId = p.physicalTableID
	}
	unique := checkCoverIndex(p.Index, p.Ranges)
	idxExec.Unique = &unique
	return &tipb.Executor{Tp: tipb.ExecType_TypeIndexScan, IdxScan: idxExec}, nil
}

// ToPB implements PhysicalPlan ToPB interface.
func (p *PhysicalHashJoin) ToPB(ctx *base.BuildPBContext, storeType kv.StoreType) (*tipb.Executor, error) {
	client := ctx.GetClient()

	if len(p.LeftJoinKeys) > 0 && len(p.LeftNAJoinKeys) > 0 {
		return nil, errors.Errorf("join key and na join key can not both exist")
	}

	isNullAwareSemiJoin := len(p.LeftNAJoinKeys) > 0
	var leftJoinKeys, rightJoinKeys []*expression.Column
	if isNullAwareSemiJoin {
		leftJoinKeys = p.LeftNAJoinKeys
		rightJoinKeys = p.RightNAJoinKeys
	} else {
		leftJoinKeys = p.LeftJoinKeys
		rightJoinKeys = p.RightJoinKeys
	}

	leftKeys := make([]expression.Expression, 0, len(leftJoinKeys))
	rightKeys := make([]expression.Expression, 0, len(rightJoinKeys))
	for _, leftKey := range leftJoinKeys {
		leftKeys = append(leftKeys, leftKey)
	}
	for _, rightKey := range rightJoinKeys {
		rightKeys = append(rightKeys, rightKey)
	}

	lChildren, err := p.Children()[0].ToPB(ctx, storeType)
	if err != nil {
		return nil, errors.Trace(err)
	}
	rChildren, err := p.Children()[1].ToPB(ctx, storeType)
	if err != nil {
		return nil, errors.Trace(err)
	}

	evalCtx := ctx.GetExprCtx().GetEvalCtx()
	left, err := expression.ExpressionsToPBList(evalCtx, leftKeys, client)
	if err != nil {
		return nil, err
	}
	right, err := expression.ExpressionsToPBList(evalCtx, rightKeys, client)
	if err != nil {
		return nil, err
	}

	leftConditions, err := expression.ExpressionsToPBList(evalCtx, p.LeftConditions, client)
	if err != nil {
		return nil, err
	}
	rightConditions, err := expression.ExpressionsToPBList(evalCtx, p.RightConditions, client)
	if err != nil {
		return nil, err
	}

	var otherConditionsInJoin expression.CNFExprs
	var otherEqConditionsFromIn expression.CNFExprs
	/// For anti join, equal conditions from `in` clause requires additional processing,
	/// for example, treat `null` as true.
	if p.JoinType == logicalop.AntiSemiJoin || p.JoinType == logicalop.AntiLeftOuterSemiJoin || p.JoinType == logicalop.LeftOuterSemiJoin {
		for _, condition := range p.OtherConditions {
			if expression.IsEQCondFromIn(condition) {
				otherEqConditionsFromIn = append(otherEqConditionsFromIn, condition)
			} else {
				otherConditionsInJoin = append(otherConditionsInJoin, condition)
			}
		}
	} else {
		otherConditionsInJoin = p.OtherConditions
	}
	otherConditions, err := expression.ExpressionsToPBList(evalCtx, otherConditionsInJoin, client)
	if err != nil {
		return nil, err
	}
	otherEqConditions, err := expression.ExpressionsToPBList(evalCtx, otherEqConditionsFromIn, client)
	if err != nil {
		return nil, err
	}

	pbJoinType := tipb.JoinType_TypeInnerJoin
	switch p.JoinType {
	case logicalop.LeftOuterJoin:
		pbJoinType = tipb.JoinType_TypeLeftOuterJoin
	case logicalop.RightOuterJoin:
		pbJoinType = tipb.JoinType_TypeRightOuterJoin
	case logicalop.SemiJoin:
		pbJoinType = tipb.JoinType_TypeSemiJoin
	case logicalop.AntiSemiJoin:
		pbJoinType = tipb.JoinType_TypeAntiSemiJoin
	case logicalop.LeftOuterSemiJoin:
		pbJoinType = tipb.JoinType_TypeLeftOuterSemiJoin
	case logicalop.AntiLeftOuterSemiJoin:
		pbJoinType = tipb.JoinType_TypeAntiLeftOuterSemiJoin
	}

	var equalConditions []*expression.ScalarFunction
	if isNullAwareSemiJoin {
		equalConditions = p.NAEqualConditions
	} else {
		equalConditions = p.EqualConditions
	}
	probeFiledTypes := make([]*tipb.FieldType, 0, len(equalConditions))
	buildFiledTypes := make([]*tipb.FieldType, 0, len(equalConditions))
	for _, equalCondition := range equalConditions {
		retType := equalCondition.RetType.Clone()
		chs, coll := equalCondition.CharsetAndCollation()
		retType.SetCharset(chs)
		retType.SetCollate(coll)
		ty, err := expression.ToPBFieldTypeWithCheck(retType, storeType)
		if err != nil {
			return nil, errors.Trace(err)
		}
		probeFiledTypes = append(probeFiledTypes, ty)
		buildFiledTypes = append(buildFiledTypes, ty)
	}

	// runtime filter
	rfListPB, err := RuntimeFilterListToPB(ctx, p.runtimeFilterList, client)
	if err != nil {
		return nil, errors.Trace(err)
	}
	join := &tipb.Join{
		JoinType:                pbJoinType,
		JoinExecType:            tipb.JoinExecType_TypeHashJoin,
		InnerIdx:                int64(p.InnerChildIdx),
		LeftJoinKeys:            left,
		RightJoinKeys:           right,
		ProbeTypes:              probeFiledTypes,
		BuildTypes:              buildFiledTypes,
		LeftConditions:          leftConditions,
		RightConditions:         rightConditions,
		OtherConditions:         otherConditions,
		OtherEqConditionsFromIn: otherEqConditions,
		Children:                []*tipb.Executor{lChildren, rChildren},
		IsNullAwareSemiJoin:     &isNullAwareSemiJoin,
		RuntimeFilterList:       rfListPB,
	}

	executorID := p.ExplainID().String()
	return &tipb.Executor{
		Tp:                            tipb.ExecType_TypeJoin,
		Join:                          join,
		ExecutorId:                    &executorID,
		FineGrainedShuffleStreamCount: p.TiFlashFineGrainedShuffleStreamCount,
		FineGrainedShuffleBatchSize:   ctx.TiFlashFineGrainedShuffleBatchSize,
	}, nil
}

// ToPB implements PhysicalPlan ToPB interface.
func (p *PhysicalWindow) ToPB(ctx *base.BuildPBContext, storeType kv.StoreType) (*tipb.Executor, error) {
	client := ctx.GetClient()

	windowExec := &tipb.Window{}

	windowExec.FuncDesc = make([]*tipb.Expr, 0, len(p.WindowFuncDescs))
	evalCtx := ctx.GetExprCtx().GetEvalCtx()
	for _, desc := range p.WindowFuncDescs {
		windowExec.FuncDesc = append(windowExec.FuncDesc, aggregation.WindowFuncToPBExpr(evalCtx, client, desc))
	}
	for _, item := range p.PartitionBy {
		windowExec.PartitionBy = append(windowExec.PartitionBy, expression.SortByItemToPB(evalCtx, client, item.Col.Clone(), item.Desc))
	}
	for _, item := range p.OrderBy {
		windowExec.OrderBy = append(windowExec.OrderBy, expression.SortByItemToPB(evalCtx, client, item.Col.Clone(), item.Desc))
	}

	if p.Frame != nil {
		windowExec.Frame = &tipb.WindowFrame{
			Type: tipb.WindowFrameType(p.Frame.Type),
		}
		if p.Frame.Start != nil {
			start, err := p.Frame.Start.ToPB(ctx)
			if err != nil {
				return nil, err
			}
			windowExec.Frame.Start = start
		}
		if p.Frame.End != nil {
			end, err := p.Frame.End.ToPB(ctx)
			if err != nil {
				return nil, err
			}
			windowExec.Frame.End = end
		}
	}

	var err error
	windowExec.Child, err = p.Children()[0].ToPB(ctx, storeType)
	if err != nil {
		return nil, errors.Trace(err)
	}
	executorID := p.ExplainID().String()
	return &tipb.Executor{
		Tp:                            tipb.ExecType_TypeWindow,
		Window:                        windowExec,
		ExecutorId:                    &executorID,
		FineGrainedShuffleStreamCount: p.TiFlashFineGrainedShuffleStreamCount,
		FineGrainedShuffleBatchSize:   ctx.TiFlashFineGrainedShuffleBatchSize,
	}, nil
}

// toPB4PhysicalSort implements PhysicalPlan ToPB interface.
func toPB4PhysicalSort(pp base.PhysicalPlan, ctx *base.BuildPBContext, storeType kv.StoreType) (*tipb.Executor, error) {
	p := pp.(*physicalop.PhysicalSort)
	if !p.IsPartialSort {
		return nil, errors.Errorf("sort %s can't convert to pb, because it isn't a partial sort", p.Plan.ExplainID())
	}

	client := ctx.GetClient()

	sortExec := &tipb.Sort{}
	for _, item := range p.ByItems {
		sortExec.ByItems = append(sortExec.ByItems, expression.SortByItemToPB(ctx.GetExprCtx().GetEvalCtx(), client, item.Expr, item.Desc))
	}
	isPartialSort := p.IsPartialSort
	sortExec.IsPartialSort = &isPartialSort

	var err error
	sortExec.Child, err = p.Children()[0].ToPB(ctx, storeType)
	if err != nil {
		return nil, errors.Trace(err)
	}
	executorID := p.ExplainID().String()
	return &tipb.Executor{
		Tp:                            tipb.ExecType_TypeSort,
		Sort:                          sortExec,
		ExecutorId:                    &executorID,
		FineGrainedShuffleStreamCount: p.TiFlashFineGrainedShuffleStreamCount,
		FineGrainedShuffleBatchSize:   ctx.TiFlashFineGrainedShuffleBatchSize,
	}, nil
}<|MERGE_RESOLUTION|>--- conflicted
+++ resolved
@@ -474,13 +474,8 @@
 }
 
 // ToPB implements PhysicalPlan ToPB interface.
-<<<<<<< HEAD
 func (p *PhysicalIndexScan) ToPB(_ *base.BuildPBContext, store kv.StoreType) (*tipb.Executor, error) {
-	columns := make([]*model.ColumnInfo, 0, p.schema.Len())
-=======
-func (p *PhysicalIndexScan) ToPB(_ *base.BuildPBContext, _ kv.StoreType) (*tipb.Executor, error) {
 	columns := make([]*model.ColumnInfo, 0, p.Schema().Len())
->>>>>>> bfd9e8a2
 	tableColumns := p.Table.Cols()
 	for _, col := range p.Schema().Columns {
 		if col.ID == model.ExtraHandleID {
