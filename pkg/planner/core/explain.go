// Copyright 2017 PingCAP, Inc.
//
// Licensed under the Apache License, Version 2.0 (the "License");
// you may not use this file except in compliance with the License.
// You may obtain a copy of the License at
//
//     http://www.apache.org/licenses/LICENSE-2.0
//
// Unless required by applicable law or agreed to in writing, software
// distributed under the License is distributed on an "AS IS" BASIS,
// WITHOUT WARRANTIES OR CONDITIONS OF ANY KIND, either express or implied.
// See the License for the specific language governing permissions and
// limitations under the License.

package core

import (
	"bytes"
	"fmt"
	"strconv"
	"strings"

	"github.com/pingcap/tidb/pkg/expression"
	"github.com/pingcap/tidb/pkg/planner/property"
	"github.com/pingcap/tidb/pkg/sessionctx/vardef"
	"github.com/pingcap/tidb/pkg/statistics"
	"github.com/pingcap/tidb/pkg/util/plancodec"
	"github.com/pingcap/tidb/pkg/util/stringutil"
	"github.com/pingcap/tipb/go-tipb"
)

// ExplainID overrides the ExplainID in order to match different range.
func (p *PhysicalIndexScan) ExplainID(_ ...bool) fmt.Stringer {
	return stringutil.MemoizeStr(func() string {
		if p.SCtx() != nil && p.SCtx().GetSessionVars().StmtCtx.IgnoreExplainIDSuffix {
			return p.TP()
		}
		return p.TP() + "_" + strconv.Itoa(p.ID())
	})
}

// TP overrides the TP in order to match different range.
func (p *PhysicalIndexScan) TP(_ ...bool) string {
	if p.isFullScan() {
		return plancodec.TypeIndexFullScan
	}
	return plancodec.TypeIndexRangeScan
}

// ExplainInfo implements Plan interface.
func (p *PhysicalIndexScan) ExplainInfo() string {
	return p.AccessObject().String() + ", " + p.OperatorInfo(false)
}

// ExplainNormalizedInfo implements Plan interface.
func (p *PhysicalIndexScan) ExplainNormalizedInfo() string {
	return p.AccessObject().NormalizedString() + ", " + p.OperatorInfo(true)
}

// OperatorInfo implements DataAccesser interface.
func (p *PhysicalIndexScan) OperatorInfo(normalized bool) string {
	ectx := p.SCtx().GetExprCtx().GetEvalCtx()
	redact := p.SCtx().GetSessionVars().EnableRedactLog
	var buffer strings.Builder
	if len(p.rangeInfo) > 0 {
		if !normalized {
			buffer.WriteString("range: decided by ")
			buffer.WriteString(p.rangeInfo)
			buffer.WriteString(", ")
		}
	} else if p.haveCorCol() {
		if normalized {
			buffer.WriteString("range: decided by ")
			buffer.Write(expression.SortedExplainNormalizedExpressionList(p.AccessCondition))
			buffer.WriteString(", ")
		} else {
			buffer.WriteString("range: decided by [")
			for i, expr := range p.AccessCondition {
				if i != 0 {
					buffer.WriteString(" ")
				}
				buffer.WriteString(expr.StringWithCtx(ectx, redact))
			}
			buffer.WriteString("], ")
		}
	} else if len(p.Ranges) > 0 {
		if normalized {
			buffer.WriteString("range:[?,?], ")
		} else if !p.isFullScan() {
			buffer.WriteString("range:")
			for _, idxRange := range p.Ranges {
				buffer.WriteString(idxRange.Redact(redact))
				buffer.WriteString(", ")
			}
		}
	}
	buffer.WriteString("keep order:")
	buffer.WriteString(strconv.FormatBool(p.KeepOrder))
	if p.Desc {
		buffer.WriteString(", desc")
	}
	if !normalized {
		if p.usedStatsInfo != nil {
			str := p.usedStatsInfo.FormatForExplain()
			if len(str) > 0 {
				buffer.WriteString(", ")
				buffer.WriteString(str)
			}
		} else if p.StatsInfo().StatsVersion == statistics.PseudoVersion {
			// This branch is not needed in fact, we add this to prevent test result changes under planner/cascades/
			buffer.WriteString(", stats:pseudo")
		}
	}
	return buffer.String()
}

func (p *PhysicalIndexScan) haveCorCol() bool {
	for _, cond := range p.AccessCondition {
		if len(expression.ExtractCorColumns(cond)) > 0 {
			return true
		}
	}
	return false
}

func (p *PhysicalIndexScan) isFullScan() bool {
	if len(p.rangeInfo) > 0 || p.haveCorCol() {
		return false
	}
	for _, ran := range p.Ranges {
		if !ran.IsFullRange(false) {
			return false
		}
	}
	return true
}

// ExplainInfo implements Plan interface.
func (p *PhysicalTableReader) ExplainInfo() string {
	tablePlanInfo := "data:" + p.tablePlan.ExplainID().String()

	if p.ReadReqType == MPP {
		return fmt.Sprintf("MppVersion: %d, %s", p.SCtx().GetSessionVars().ChooseMppVersion(), tablePlanInfo)
	}

	return tablePlanInfo
}

// ExplainNormalizedInfo implements Plan interface.
func (*PhysicalTableReader) ExplainNormalizedInfo() string {
	return ""
}

// OperatorInfo return other operator information to be explained.
func (p *PhysicalTableReader) OperatorInfo(_ bool) string {
	return "data:" + p.tablePlan.ExplainID().String()
}

// ExplainInfo implements Plan interface.
func (p *PhysicalIndexReader) ExplainInfo() string {
	return "index:" + p.indexPlan.ExplainID().String()
}

// ExplainNormalizedInfo implements Plan interface.
func (p *PhysicalIndexReader) ExplainNormalizedInfo() string {
	return "index:" + p.indexPlan.TP()
}

// ExplainInfo implements Plan interface.
func (p *PhysicalIndexLookUpReader) ExplainInfo() string {
	var str strings.Builder
	// The children can be inferred by the relation symbol.
	if p.PushedLimit != nil {
		str.WriteString("limit embedded(offset:")
		str.WriteString(strconv.FormatUint(p.PushedLimit.Offset, 10))
		str.WriteString(", count:")
		str.WriteString(strconv.FormatUint(p.PushedLimit.Count, 10))
		str.WriteString(")")
	}
	return str.String()
}

<<<<<<< HEAD
func (p *PhysicalExpand) explainInfoV2() string {
	sb := strings.Builder{}
	evalCtx := p.SCtx().GetExprCtx().GetEvalCtx()
	enableRedactLog := p.SCtx().GetSessionVars().EnableRedactLog
	for i, oneL := range p.LevelExprs {
		if i == 0 {
			sb.WriteString("level-projection:")
			sb.WriteString("[")
			sb.WriteString(expression.ExplainExpressionList(evalCtx, oneL, p.Schema(), enableRedactLog))
			sb.WriteString("]")
		} else {
			sb.WriteString(",[")
			sb.WriteString(expression.ExplainExpressionList(evalCtx, oneL, p.Schema(), enableRedactLog))
			sb.WriteString("]")
		}
	}
	sb.WriteString("; schema: [")
	colStrs := make([]string, 0, len(p.Schema().Columns))
	for _, col := range p.Schema().Columns {
		colStrs = append(colStrs, col.StringWithCtx(evalCtx, perrors.RedactLogDisable))
	}
	sb.WriteString(strings.Join(colStrs, ","))
	sb.WriteString("]")
	return sb.String()
}

// ExplainInfo implements Plan interface.
func (p *PhysicalExpand) ExplainInfo() string {
	ectx := p.SCtx().GetExprCtx().GetEvalCtx()
	if len(p.LevelExprs) > 0 {
		return p.explainInfoV2()
	}
	var str strings.Builder
	str.WriteString("group set num:")
	str.WriteString(strconv.FormatInt(int64(len(p.GroupingSets)), 10))
	if p.GroupingIDCol != nil {
		str.WriteString(", groupingID:")
		str.WriteString(p.GroupingIDCol.StringWithCtx(ectx, perrors.RedactLogDisable))
		str.WriteString(", ")
	}
	str.WriteString(p.GroupingSets.StringWithCtx(ectx, perrors.RedactLogDisable))
=======
// ExplainInfo implements Plan interface.
func (p *PhysicalIndexMergeReader) ExplainInfo() string {
	var str strings.Builder
	if p.IsIntersectionType {
		str.WriteString("type: intersection")
	} else {
		str.WriteString("type: union")
	}
	if p.PushedLimit != nil {
		str.WriteString(", limit embedded(offset:")
		str.WriteString(strconv.FormatUint(p.PushedLimit.Offset, 10))
		str.WriteString(", count:")
		str.WriteString(strconv.FormatUint(p.PushedLimit.Count, 10))
		str.WriteString(")")
	}
>>>>>>> 1a88fd99
	return str.String()
}

// ExplainInfo implements Plan interface.
func (p *PhysicalIndexMergeJoin) ExplainInfo() string {
	return p.PhysicalIndexJoin.ExplainInfoInternal(false, true)
}

// ExplainNormalizedInfo implements Plan interface.
func (p *PhysicalIndexMergeJoin) ExplainNormalizedInfo() string {
	return p.PhysicalIndexJoin.ExplainInfoInternal(true, true)
}

// ExplainInfo implements Plan interface.
func (p *PhysicalExchangeSender) ExplainInfo() string {
	buffer := bytes.NewBufferString("ExchangeType: ")
	switch p.ExchangeType {
	case tipb.ExchangeType_PassThrough:
		fmt.Fprintf(buffer, "PassThrough")
	case tipb.ExchangeType_Broadcast:
		fmt.Fprintf(buffer, "Broadcast")
	case tipb.ExchangeType_Hash:
		fmt.Fprintf(buffer, "HashPartition")
	}
	if p.CompressionMode != vardef.ExchangeCompressionModeNONE {
		fmt.Fprintf(buffer, ", Compression: %s", p.CompressionMode.Name())
	}
	if p.ExchangeType == tipb.ExchangeType_Hash {
		fmt.Fprintf(buffer, ", Hash Cols: %s", property.ExplainColumnList(p.SCtx().GetExprCtx().GetEvalCtx(), p.HashCols))
	}
	if len(p.Tasks) > 0 {
		fmt.Fprintf(buffer, ", tasks: [")
		for idx, task := range p.Tasks {
			if idx != 0 {
				fmt.Fprintf(buffer, ", ")
			}
			fmt.Fprintf(buffer, "%v", task.ID)
		}
		fmt.Fprintf(buffer, "]")
	}
	if p.TiFlashFineGrainedShuffleStreamCount > 0 {
		fmt.Fprintf(buffer, ", stream_count: %d", p.TiFlashFineGrainedShuffleStreamCount)
	}
	return buffer.String()
}

// ExplainInfo implements Plan interface.
func (p *PhysicalExchangeReceiver) ExplainInfo() (res string) {
	if p.TiFlashFineGrainedShuffleStreamCount > 0 {
		res = fmt.Sprintf("stream_count: %d", p.TiFlashFineGrainedShuffleStreamCount)
	}
	return res
}<|MERGE_RESOLUTION|>--- conflicted
+++ resolved
@@ -180,68 +180,6 @@
 	return str.String()
 }
 
-<<<<<<< HEAD
-func (p *PhysicalExpand) explainInfoV2() string {
-	sb := strings.Builder{}
-	evalCtx := p.SCtx().GetExprCtx().GetEvalCtx()
-	enableRedactLog := p.SCtx().GetSessionVars().EnableRedactLog
-	for i, oneL := range p.LevelExprs {
-		if i == 0 {
-			sb.WriteString("level-projection:")
-			sb.WriteString("[")
-			sb.WriteString(expression.ExplainExpressionList(evalCtx, oneL, p.Schema(), enableRedactLog))
-			sb.WriteString("]")
-		} else {
-			sb.WriteString(",[")
-			sb.WriteString(expression.ExplainExpressionList(evalCtx, oneL, p.Schema(), enableRedactLog))
-			sb.WriteString("]")
-		}
-	}
-	sb.WriteString("; schema: [")
-	colStrs := make([]string, 0, len(p.Schema().Columns))
-	for _, col := range p.Schema().Columns {
-		colStrs = append(colStrs, col.StringWithCtx(evalCtx, perrors.RedactLogDisable))
-	}
-	sb.WriteString(strings.Join(colStrs, ","))
-	sb.WriteString("]")
-	return sb.String()
-}
-
-// ExplainInfo implements Plan interface.
-func (p *PhysicalExpand) ExplainInfo() string {
-	ectx := p.SCtx().GetExprCtx().GetEvalCtx()
-	if len(p.LevelExprs) > 0 {
-		return p.explainInfoV2()
-	}
-	var str strings.Builder
-	str.WriteString("group set num:")
-	str.WriteString(strconv.FormatInt(int64(len(p.GroupingSets)), 10))
-	if p.GroupingIDCol != nil {
-		str.WriteString(", groupingID:")
-		str.WriteString(p.GroupingIDCol.StringWithCtx(ectx, perrors.RedactLogDisable))
-		str.WriteString(", ")
-	}
-	str.WriteString(p.GroupingSets.StringWithCtx(ectx, perrors.RedactLogDisable))
-=======
-// ExplainInfo implements Plan interface.
-func (p *PhysicalIndexMergeReader) ExplainInfo() string {
-	var str strings.Builder
-	if p.IsIntersectionType {
-		str.WriteString("type: intersection")
-	} else {
-		str.WriteString("type: union")
-	}
-	if p.PushedLimit != nil {
-		str.WriteString(", limit embedded(offset:")
-		str.WriteString(strconv.FormatUint(p.PushedLimit.Offset, 10))
-		str.WriteString(", count:")
-		str.WriteString(strconv.FormatUint(p.PushedLimit.Count, 10))
-		str.WriteString(")")
-	}
->>>>>>> 1a88fd99
-	return str.String()
-}
-
 // ExplainInfo implements Plan interface.
 func (p *PhysicalIndexMergeJoin) ExplainInfo() string {
 	return p.PhysicalIndexJoin.ExplainInfoInternal(false, true)
