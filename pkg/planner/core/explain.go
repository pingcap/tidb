--- conflicted
+++ resolved
@@ -295,23 +295,13 @@
 				buffer.WriteString(fmt.Sprint(idx.QueryInfo.GetAnnQueryInfo().TopK))
 			}
 			buffer.WriteString(")")
-		}
-<<<<<<< HEAD
-		buffer.WriteString(", limit:")
-		if normalized {
-			buffer.WriteString("?")
-		} else {
-			buffer.WriteString(fmt.Sprint(p.AnnIndexExtra.PushDownQueryInfo.TopK))
-		}
-		buffer.WriteString(")")
-
-		if p.AnnIndexExtra.PushDownQueryInfo.EnableDistanceProj {
-			buffer.WriteString("->")
-			cols := p.Schema().Columns
-			buffer.WriteString(cols[len(cols)-1].String())
-		}
-=======
->>>>>>> 75f37ab4
+
+			if p.AnnIndexExtra.PushDownQueryInfo.EnableDistanceProj {
+				buffer.WriteString("->")
+				cols := p.Schema().Columns
+				buffer.WriteString(cols[len(cols)-1].String())
+			}
+		}
 	}
 
 	return buffer.String()
