--- conflicted
+++ resolved
@@ -23,7 +23,6 @@
 	"github.com/pingcap/tidb/pkg/planner/property"
 	"github.com/pingcap/tidb/pkg/statistics"
 	"github.com/pingcap/tidb/pkg/util/logutil"
-	"github.com/pingcap/tidb/pkg/util/ranger"
 	"github.com/pingcap/tidb/pkg/util/size"
 	"github.com/pingcap/tipb/go-tipb"
 	"go.uber.org/zap"
@@ -71,13 +70,9 @@
 // Copy implements Task interface.
 func (t *RootTask) Copy() base.Task {
 	return &RootTask{
-<<<<<<< HEAD
-		p:             t.p,
-=======
 		p: t.p,
 
 		// when copying, just copy it out.
->>>>>>> 59a293bf
 		IndexJoinInfo: t.IndexJoinInfo,
 	}
 }
@@ -271,11 +266,8 @@
 	// It's used for deciding whether using paging distsql.
 	expectCnt uint64
 
-<<<<<<< HEAD
-=======
 	// For copTask and rootTask, when we compose physical tree bottom-up, index join need some special info
 	// fetched from underlying ds which built index range or table range based on these runtime constant.
->>>>>>> 59a293bf
 	IndexJoinInfo *IndexJoinInfo
 }
 
@@ -353,11 +345,7 @@
 func (t *CopTask) convertToRootTaskImpl(ctx base.PlanContext) (rt *RootTask) {
 	defer func() {
 		if t.IndexJoinInfo != nil {
-<<<<<<< HEAD
-			// return indexJoinInfo upward.
-=======
 			// return indexJoinInfo upward, when copTask is converted to rootTask.
->>>>>>> 59a293bf
 			rt.IndexJoinInfo = t.IndexJoinInfo
 		}
 	}()
@@ -461,12 +449,4 @@
 	return newTask
 }
 
-// ************************************* CopTask End ******************************************
-
-type IndexJoinInfo struct {
-	// The following fields are used to keep index join aware of inner plan's index/pk choice.
-	IdxColLens     []int
-	KeyOff2IdxOff  []int
-	Ranges         ranger.MutableRanges
-	CompareFilters *ColWithCmpFuncManager
-}+// ************************************* CopTask End ******************************************