// Copyright 2016 PingCAP, Inc.
//
// Licensed under the Apache License, Version 2.0 (the "License");
// you may not use this file except in compliance with the License.
// You may obtain a copy of the License at
//
//     http://www.apache.org/licenses/LICENSE-2.0
//
// Unless required by applicable law or agreed to in writing, software
// distributed under the License is distributed on an "AS IS" BASIS,
// WITHOUT WARRANTIES OR CONDITIONS OF ANY KIND, either express or implied.
// See the License for the specific language governing permissions and
// limitations under the License.

package core

import (
	"bytes"
	"fmt"
	"math"
	"unsafe"

	"github.com/pingcap/tidb/pkg/expression"
	"github.com/pingcap/tidb/pkg/expression/aggregation"
	"github.com/pingcap/tidb/pkg/infoschema"
	"github.com/pingcap/tidb/pkg/parser/ast"
	"github.com/pingcap/tidb/pkg/parser/auth"
	"github.com/pingcap/tidb/pkg/parser/model"
	"github.com/pingcap/tidb/pkg/parser/mysql"
	"github.com/pingcap/tidb/pkg/planner/cardinality"
	"github.com/pingcap/tidb/pkg/planner/core/base"
	fd "github.com/pingcap/tidb/pkg/planner/funcdep"
	"github.com/pingcap/tidb/pkg/planner/property"
	"github.com/pingcap/tidb/pkg/planner/util"
	"github.com/pingcap/tidb/pkg/planner/util/debugtrace"
	"github.com/pingcap/tidb/pkg/sessionctx"
	"github.com/pingcap/tidb/pkg/statistics"
	"github.com/pingcap/tidb/pkg/table"
	"github.com/pingcap/tidb/pkg/types"
	"github.com/pingcap/tidb/pkg/util/dbterror/plannererrors"
	h "github.com/pingcap/tidb/pkg/util/hint"
	"github.com/pingcap/tidb/pkg/util/intset"
	"github.com/pingcap/tidb/pkg/util/logutil"
	"github.com/pingcap/tidb/pkg/util/ranger"
	"github.com/pingcap/tidb/pkg/util/size"
	"github.com/pingcap/tipb/go-tipb"
	"go.uber.org/zap"
)

var (
	_ base.LogicalPlan = &LogicalJoin{}
	_ base.LogicalPlan = &LogicalAggregation{}
	_ base.LogicalPlan = &LogicalProjection{}
	_ base.LogicalPlan = &LogicalSelection{}
	_ base.LogicalPlan = &LogicalApply{}
	_ base.LogicalPlan = &LogicalMaxOneRow{}
	_ base.LogicalPlan = &LogicalTableDual{}
	_ base.LogicalPlan = &DataSource{}
	_ base.LogicalPlan = &TiKVSingleGather{}
	_ base.LogicalPlan = &LogicalTableScan{}
	_ base.LogicalPlan = &LogicalIndexScan{}
	_ base.LogicalPlan = &LogicalUnionAll{}
	_ base.LogicalPlan = &LogicalSort{}
	_ base.LogicalPlan = &LogicalLock{}
	_ base.LogicalPlan = &LogicalLimit{}
	_ base.LogicalPlan = &LogicalWindow{}
	_ base.LogicalPlan = &LogicalExpand{}
)

// JoinType contains CrossJoin, InnerJoin, LeftOuterJoin, RightOuterJoin, SemiJoin, AntiJoin.
type JoinType int

const (
	// InnerJoin means inner join.
	InnerJoin JoinType = iota
	// LeftOuterJoin means left join.
	LeftOuterJoin
	// RightOuterJoin means right join.
	RightOuterJoin
	// SemiJoin means if row a in table A matches some rows in B, just output a.
	SemiJoin
	// AntiSemiJoin means if row a in table A does not match any row in B, then output a.
	AntiSemiJoin
	// LeftOuterSemiJoin means if row a in table A matches some rows in B, output (a, true), otherwise, output (a, false).
	LeftOuterSemiJoin
	// AntiLeftOuterSemiJoin means if row a in table A matches some rows in B, output (a, false), otherwise, output (a, true).
	AntiLeftOuterSemiJoin
)

// IsOuterJoin returns if this joiner is an outer joiner
func (tp JoinType) IsOuterJoin() bool {
	return tp == LeftOuterJoin || tp == RightOuterJoin ||
		tp == LeftOuterSemiJoin || tp == AntiLeftOuterSemiJoin
}

// IsSemiJoin returns if this joiner is a semi/anti-semi joiner
func (tp JoinType) IsSemiJoin() bool {
	return tp == SemiJoin || tp == AntiSemiJoin ||
		tp == LeftOuterSemiJoin || tp == AntiLeftOuterSemiJoin
}

func (tp JoinType) String() string {
	switch tp {
	case InnerJoin:
		return "inner join"
	case LeftOuterJoin:
		return "left outer join"
	case RightOuterJoin:
		return "right outer join"
	case SemiJoin:
		return "semi join"
	case AntiSemiJoin:
		return "anti semi join"
	case LeftOuterSemiJoin:
		return "left outer semi join"
	case AntiLeftOuterSemiJoin:
		return "anti left outer semi join"
	}
	return "unsupported join type"
}

// LogicalJoin is the logical join plan.
type LogicalJoin struct {
	logicalSchemaProducer

	JoinType      JoinType
	reordered     bool
	cartesianJoin bool
	StraightJoin  bool

	// hintInfo stores the join algorithm hint information specified by client.
	hintInfo            *h.PlanHints
	preferJoinType      uint
	preferJoinOrder     bool
	leftPreferJoinType  uint
	rightPreferJoinType uint

	EqualConditions []*expression.ScalarFunction
	// NAEQConditions means null aware equal conditions, which is used for null aware semi joins.
	NAEQConditions  []*expression.ScalarFunction
	LeftConditions  expression.CNFExprs
	RightConditions expression.CNFExprs
	OtherConditions expression.CNFExprs

	leftProperties  [][]*expression.Column
	rightProperties [][]*expression.Column

	// DefaultValues is only used for left/right outer join, which is values the inner row's should be when the outer table
	// doesn't match any inner table's row.
	// That it's nil just means the default values is a slice of NULL.
	// Currently, only `aggregation push down` phase will set this.
	DefaultValues []types.Datum

	// fullSchema contains all the columns that the Join can output. It's ordered as [outer schema..., inner schema...].
	// This is useful for natural joins and "using" joins. In these cases, the join key columns from the
	// inner side (or the right side when it's an inner join) will not be in the schema of Join.
	// But upper operators should be able to find those "redundant" columns, and the user also can specifically select
	// those columns, so we put the "redundant" columns here to make them be able to be found.
	//
	// For example:
	// create table t1(a int, b int); create table t2(a int, b int);
	// select * from t1 join t2 using (b);
	// schema of the Join will be [t1.b, t1.a, t2.a]; fullSchema will be [t1.a, t1.b, t2.a, t2.b].
	//
	// We record all columns and keep them ordered is for correctly handling SQLs like
	// select t1.*, t2.* from t1 join t2 using (b);
	// (*PlanBuilder).unfoldWildStar() handles the schema for such case.
	fullSchema *expression.Schema
	fullNames  types.NameSlice

	// equalCondOutCnt indicates the estimated count of joined rows after evaluating `EqualConditions`.
	equalCondOutCnt float64
}

func (p *LogicalJoin) isNAAJ() bool {
	return len(p.NAEQConditions) > 0
}

// Shallow shallow copies a LogicalJoin struct.
func (p *LogicalJoin) Shallow() *LogicalJoin {
	join := *p
	return join.Init(p.SCtx(), p.QueryBlockOffset())
}

// ExtractFD implements the interface LogicalPlan.
func (p *LogicalJoin) ExtractFD() *fd.FDSet {
	switch p.JoinType {
	case InnerJoin:
		return p.extractFDForInnerJoin(nil)
	case LeftOuterJoin, RightOuterJoin:
		return p.extractFDForOuterJoin(nil)
	case SemiJoin:
		return p.extractFDForSemiJoin(nil)
	default:
		return &fd.FDSet{HashCodeToUniqueID: make(map[string]int)}
	}
}

func (p *LogicalJoin) extractFDForSemiJoin(filtersFromApply []expression.Expression) *fd.FDSet {
	// 1: since semi join will keep the part or all rows of the outer table, it's outer FD can be saved.
	// 2: the un-projected column will be left for the upper layer projection or already be pruned from bottom up.
	outerFD, _ := p.children[0].ExtractFD(), p.children[1].ExtractFD()
	fds := outerFD

	eqCondSlice := expression.ScalarFuncs2Exprs(p.EqualConditions)
	allConds := append(eqCondSlice, p.OtherConditions...)
	allConds = append(allConds, filtersFromApply...)
	notNullColsFromFilters := extractNotNullFromConds(allConds, p)

	constUniqueIDs := extractConstantCols(p.LeftConditions, p.SCtx(), fds)

	fds.MakeNotNull(notNullColsFromFilters)
	fds.AddConstants(constUniqueIDs)
	p.fdSet = fds
	return fds
}

func (p *LogicalJoin) extractFDForInnerJoin(filtersFromApply []expression.Expression) *fd.FDSet {
	leftFD, rightFD := p.children[0].ExtractFD(), p.children[1].ExtractFD()
	fds := leftFD
	fds.MakeCartesianProduct(rightFD)

	eqCondSlice := expression.ScalarFuncs2Exprs(p.EqualConditions)
	// some join eq conditions are stored in the OtherConditions.
	allConds := append(eqCondSlice, p.OtherConditions...)
	allConds = append(allConds, filtersFromApply...)
	notNullColsFromFilters := extractNotNullFromConds(allConds, p)

	constUniqueIDs := extractConstantCols(allConds, p.SCtx(), fds)

	equivUniqueIDs := extractEquivalenceCols(allConds, p.SCtx(), fds)

	fds.MakeNotNull(notNullColsFromFilters)
	fds.AddConstants(constUniqueIDs)
	for _, equiv := range equivUniqueIDs {
		fds.AddEquivalence(equiv[0], equiv[1])
	}
	// merge the not-null-cols/registered-map from both side together.
	fds.NotNullCols.UnionWith(rightFD.NotNullCols)
	if fds.HashCodeToUniqueID == nil {
		fds.HashCodeToUniqueID = rightFD.HashCodeToUniqueID
	} else {
		for k, v := range rightFD.HashCodeToUniqueID {
			// If there's same constant in the different subquery, we might go into this IF branch.
			if _, ok := fds.HashCodeToUniqueID[k]; ok {
				continue
			}
			fds.HashCodeToUniqueID[k] = v
		}
	}
	for i, ok := rightFD.GroupByCols.Next(0); ok; i, ok = rightFD.GroupByCols.Next(i + 1) {
		fds.GroupByCols.Insert(i)
	}
	fds.HasAggBuilt = fds.HasAggBuilt || rightFD.HasAggBuilt
	p.fdSet = fds
	return fds
}

func (p *LogicalJoin) extractFDForOuterJoin(filtersFromApply []expression.Expression) *fd.FDSet {
	outerFD, innerFD := p.children[0].ExtractFD(), p.children[1].ExtractFD()
	innerCondition := p.RightConditions
	outerCondition := p.LeftConditions
	outerCols, innerCols := intset.NewFastIntSet(), intset.NewFastIntSet()
	for _, col := range p.children[0].Schema().Columns {
		outerCols.Insert(int(col.UniqueID))
	}
	for _, col := range p.children[1].Schema().Columns {
		innerCols.Insert(int(col.UniqueID))
	}
	if p.JoinType == RightOuterJoin {
		innerFD, outerFD = outerFD, innerFD
		innerCondition = p.LeftConditions
		outerCondition = p.RightConditions
		innerCols, outerCols = outerCols, innerCols
	}

	eqCondSlice := expression.ScalarFuncs2Exprs(p.EqualConditions)
	allConds := append(eqCondSlice, p.OtherConditions...)
	allConds = append(allConds, innerCondition...)
	allConds = append(allConds, outerCondition...)
	allConds = append(allConds, filtersFromApply...)
	notNullColsFromFilters := extractNotNullFromConds(allConds, p)

	filterFD := &fd.FDSet{HashCodeToUniqueID: make(map[string]int)}

	constUniqueIDs := extractConstantCols(allConds, p.SCtx(), filterFD)

	equivUniqueIDs := extractEquivalenceCols(allConds, p.SCtx(), filterFD)

	filterFD.AddConstants(constUniqueIDs)
	equivOuterUniqueIDs := intset.NewFastIntSet()
	equivAcrossNum := 0
	for _, equiv := range equivUniqueIDs {
		filterFD.AddEquivalence(equiv[0], equiv[1])
		if equiv[0].SubsetOf(outerCols) && equiv[1].SubsetOf(innerCols) {
			equivOuterUniqueIDs.UnionWith(equiv[0])
			equivAcrossNum++
			continue
		}
		if equiv[0].SubsetOf(innerCols) && equiv[1].SubsetOf(outerCols) {
			equivOuterUniqueIDs.UnionWith(equiv[1])
			equivAcrossNum++
		}
	}
	filterFD.MakeNotNull(notNullColsFromFilters)

	// pre-perceive the filters for the convenience judgement of 3.3.1.
	var opt fd.ArgOpts
	if equivAcrossNum > 0 {
		// find the equivalence FD across left and right cols.
		var outConditionCols []*expression.Column
		if len(outerCondition) != 0 {
			outConditionCols = append(outConditionCols, expression.ExtractColumnsFromExpressions(nil, outerCondition, nil)...)
		}
		if len(p.OtherConditions) != 0 {
			// other condition may contain right side cols, it doesn't affect the judgement of intersection of non-left-equiv cols.
			outConditionCols = append(outConditionCols, expression.ExtractColumnsFromExpressions(nil, p.OtherConditions, nil)...)
		}
		outerConditionUniqueIDs := intset.NewFastIntSet()
		for _, col := range outConditionCols {
			outerConditionUniqueIDs.Insert(int(col.UniqueID))
		}
		// judge whether left filters is on non-left-equiv cols.
		if outerConditionUniqueIDs.Intersects(outerCols.Difference(equivOuterUniqueIDs)) {
			opt.SkipFDRule331 = true
		}
	} else {
		// if there is none across equivalence condition, skip rule 3.3.1.
		opt.SkipFDRule331 = true
	}

	opt.OnlyInnerFilter = len(eqCondSlice) == 0 && len(outerCondition) == 0 && len(p.OtherConditions) == 0
	if opt.OnlyInnerFilter {
		// if one of the inner condition is constant false, the inner side are all null, left make constant all of that.
		for _, one := range innerCondition {
			if c, ok := one.(*expression.Constant); ok && c.DeferredExpr == nil && c.ParamMarker == nil {
				if isTrue, err := c.Value.ToBool(p.SCtx().GetSessionVars().StmtCtx.TypeCtx()); err == nil {
					if isTrue == 0 {
						// c is false
						opt.InnerIsFalse = true
					}
				}
			}
		}
	}

	fds := outerFD
	fds.MakeOuterJoin(innerFD, filterFD, outerCols, innerCols, &opt)
	p.fdSet = fds
	return fds
}

// GetJoinKeys extracts join keys(columns) from EqualConditions. It returns left join keys, right
// join keys and an `isNullEQ` array which means the `joinKey[i]` is a `NullEQ` function. The `hasNullEQ`
// means whether there is a `NullEQ` of a join key.
func (p *LogicalJoin) GetJoinKeys() (leftKeys, rightKeys []*expression.Column, isNullEQ []bool, hasNullEQ bool) {
	for _, expr := range p.EqualConditions {
		leftKeys = append(leftKeys, expr.GetArgs()[0].(*expression.Column))
		rightKeys = append(rightKeys, expr.GetArgs()[1].(*expression.Column))
		isNullEQ = append(isNullEQ, expr.FuncName.L == ast.NullEQ)
		hasNullEQ = hasNullEQ || expr.FuncName.L == ast.NullEQ
	}
	return
}

// GetNAJoinKeys extracts join keys(columns) from NAEqualCondition.
func (p *LogicalJoin) GetNAJoinKeys() (leftKeys, rightKeys []*expression.Column) {
	for _, expr := range p.NAEQConditions {
		leftKeys = append(leftKeys, expr.GetArgs()[0].(*expression.Column))
		rightKeys = append(rightKeys, expr.GetArgs()[1].(*expression.Column))
	}
	return
}

// GetPotentialPartitionKeys return potential partition keys for join, the potential partition keys are
// the join keys of EqualConditions
func (p *LogicalJoin) GetPotentialPartitionKeys() (leftKeys, rightKeys []*property.MPPPartitionColumn) {
	for _, expr := range p.EqualConditions {
		_, coll := expr.CharsetAndCollation()
		collateID := property.GetCollateIDByNameForPartition(coll)
		leftKeys = append(leftKeys, &property.MPPPartitionColumn{Col: expr.GetArgs()[0].(*expression.Column), CollateID: collateID})
		rightKeys = append(rightKeys, &property.MPPPartitionColumn{Col: expr.GetArgs()[1].(*expression.Column), CollateID: collateID})
	}
	return
}

// decorrelate eliminate the correlated column with if the col is in schema.
func (p *LogicalJoin) decorrelate(schema *expression.Schema) {
	for i, cond := range p.LeftConditions {
		p.LeftConditions[i] = cond.Decorrelate(schema)
	}
	for i, cond := range p.RightConditions {
		p.RightConditions[i] = cond.Decorrelate(schema)
	}
	for i, cond := range p.OtherConditions {
		p.OtherConditions[i] = cond.Decorrelate(schema)
	}
	for i, cond := range p.EqualConditions {
		p.EqualConditions[i] = cond.Decorrelate(schema).(*expression.ScalarFunction)
	}
}

// columnSubstituteAll is used in projection elimination in apply de-correlation.
// Substitutions for all conditions should be successful, otherwise, we should keep all conditions unchanged.
func (p *LogicalJoin) columnSubstituteAll(schema *expression.Schema, exprs []expression.Expression) (hasFail bool) {
	// make a copy of exprs for convenience of substitution (may change/partially change the expr tree)
	cpLeftConditions := make(expression.CNFExprs, len(p.LeftConditions))
	cpRightConditions := make(expression.CNFExprs, len(p.RightConditions))
	cpOtherConditions := make(expression.CNFExprs, len(p.OtherConditions))
	cpEqualConditions := make([]*expression.ScalarFunction, len(p.EqualConditions))
	copy(cpLeftConditions, p.LeftConditions)
	copy(cpRightConditions, p.RightConditions)
	copy(cpOtherConditions, p.OtherConditions)
	copy(cpEqualConditions, p.EqualConditions)

	exprCtx := p.SCtx().GetExprCtx()
	// try to substitute columns in these condition.
	for i, cond := range cpLeftConditions {
		if hasFail, cpLeftConditions[i] = expression.ColumnSubstituteAll(exprCtx, cond, schema, exprs); hasFail {
			return
		}
	}

	for i, cond := range cpRightConditions {
		if hasFail, cpRightConditions[i] = expression.ColumnSubstituteAll(exprCtx, cond, schema, exprs); hasFail {
			return
		}
	}

	for i, cond := range cpOtherConditions {
		if hasFail, cpOtherConditions[i] = expression.ColumnSubstituteAll(exprCtx, cond, schema, exprs); hasFail {
			return
		}
	}

	for i, cond := range cpEqualConditions {
		var tmp expression.Expression
		if hasFail, tmp = expression.ColumnSubstituteAll(exprCtx, cond, schema, exprs); hasFail {
			return
		}
		cpEqualConditions[i] = tmp.(*expression.ScalarFunction)
	}

	// if all substituted, change them atomically here.
	p.LeftConditions = cpLeftConditions
	p.RightConditions = cpRightConditions
	p.OtherConditions = cpOtherConditions
	p.EqualConditions = cpEqualConditions

	for i := len(p.EqualConditions) - 1; i >= 0; i-- {
		newCond := p.EqualConditions[i]

		// If the columns used in the new filter all come from the left child,
		// we can push this filter to it.
		if expression.ExprFromSchema(newCond, p.children[0].Schema()) {
			p.LeftConditions = append(p.LeftConditions, newCond)
			p.EqualConditions = append(p.EqualConditions[:i], p.EqualConditions[i+1:]...)
			continue
		}

		// If the columns used in the new filter all come from the right
		// child, we can push this filter to it.
		if expression.ExprFromSchema(newCond, p.children[1].Schema()) {
			p.RightConditions = append(p.RightConditions, newCond)
			p.EqualConditions = append(p.EqualConditions[:i], p.EqualConditions[i+1:]...)
			continue
		}

		_, lhsIsCol := newCond.GetArgs()[0].(*expression.Column)
		_, rhsIsCol := newCond.GetArgs()[1].(*expression.Column)

		// If the columns used in the new filter are not all expression.Column,
		// we can not use it as join's equal condition.
		if !(lhsIsCol && rhsIsCol) {
			p.OtherConditions = append(p.OtherConditions, newCond)
			p.EqualConditions = append(p.EqualConditions[:i], p.EqualConditions[i+1:]...)
			continue
		}

		p.EqualConditions[i] = newCond
	}
	return false
}

// AttachOnConds extracts on conditions for join and set the `EqualConditions`, `LeftConditions`, `RightConditions` and
// `OtherConditions` by the result of extract.
func (p *LogicalJoin) AttachOnConds(onConds []expression.Expression) {
	eq, left, right, other := p.extractOnCondition(onConds, false, false)
	p.AppendJoinConds(eq, left, right, other)
}

// AppendJoinConds appends new join conditions.
func (p *LogicalJoin) AppendJoinConds(eq []*expression.ScalarFunction, left, right, other []expression.Expression) {
	p.EqualConditions = append(eq, p.EqualConditions...)
	p.LeftConditions = append(left, p.LeftConditions...)
	p.RightConditions = append(right, p.RightConditions...)
	p.OtherConditions = append(other, p.OtherConditions...)
}

// ExtractCorrelatedCols implements LogicalPlan interface.
func (p *LogicalJoin) ExtractCorrelatedCols() []*expression.CorrelatedColumn {
	corCols := make([]*expression.CorrelatedColumn, 0, len(p.EqualConditions)+len(p.LeftConditions)+len(p.RightConditions)+len(p.OtherConditions))
	for _, fun := range p.EqualConditions {
		corCols = append(corCols, expression.ExtractCorColumns(fun)...)
	}
	for _, fun := range p.LeftConditions {
		corCols = append(corCols, expression.ExtractCorColumns(fun)...)
	}
	for _, fun := range p.RightConditions {
		corCols = append(corCols, expression.ExtractCorColumns(fun)...)
	}
	for _, fun := range p.OtherConditions {
		corCols = append(corCols, expression.ExtractCorColumns(fun)...)
	}
	return corCols
}

// ExtractJoinKeys extract join keys as a schema for child with childIdx.
func (p *LogicalJoin) ExtractJoinKeys(childIdx int) *expression.Schema {
	joinKeys := make([]*expression.Column, 0, len(p.EqualConditions))
	for _, eqCond := range p.EqualConditions {
		joinKeys = append(joinKeys, eqCond.GetArgs()[childIdx].(*expression.Column))
	}
	return expression.NewSchema(joinKeys...)
}

// LogicalExpand represents a logical Expand OP serves for data replication requirement.
type LogicalExpand struct {
	logicalSchemaProducer

	// distinct group by columns. (maybe projected below if it's a non-col)
	distinctGroupByCol  []*expression.Column
	distinctGbyColNames []*types.FieldName
	// keep the old gbyExprs for resolve cases like grouping(a+b), the args:
	// a+b should be resolved to new projected gby col according to ref pos.
	distinctGbyExprs []expression.Expression

	// rollup grouping sets.
	distinctSize       int
	rollupGroupingSets expression.GroupingSets
	rollupID2GIDS      map[int]map[uint64]struct{}
	rollupGroupingIDs  []uint64

	// The level projections is generated from grouping sets，make execution more clearly.
	LevelExprs [][]expression.Expression

	// The generated column names. Eg: "grouping_id" and so on.
	ExtraGroupingColNames []string

	// GroupingMode records the grouping id allocation mode.
	GroupingMode tipb.GroupingMode

	// The GID and GPos column generated by logical expand if any.
	GID      *expression.Column
	GIDName  *types.FieldName
	GPos     *expression.Column
	GPosName *types.FieldName
}

// ExtractFD implements the logical plan interface, extracting the FD from bottom up.
func (p *LogicalExpand) ExtractFD() *fd.FDSet {
	// basically extract the children's fdSet.
	return p.logicalSchemaProducer.ExtractFD()
}

// ExtractCorrelatedCols implements LogicalPlan interface.
func (p *LogicalExpand) ExtractCorrelatedCols() []*expression.CorrelatedColumn {
	corCols := make([]*expression.CorrelatedColumn, 0, len(p.LevelExprs[0]))
	for _, lExpr := range p.LevelExprs {
		for _, expr := range lExpr {
			corCols = append(corCols, expression.ExtractCorColumns(expr)...)
		}
	}
	return corCols
}

// GetUsedCols extracts all of the Columns used by proj.
func (*LogicalExpand) GetUsedCols() (usedCols []*expression.Column) {
	// be careful that, expand OP itself, shouldn't output its own used cols, because
	// it just replicates the child's schema by defined grouping sets. (pass down what
	// the parent's used is enough here)
	return usedCols
}

// GenLevelProjections is used to generate level projections after all the necessary logical
// optimization is done such as column pruning.
func (p *LogicalExpand) GenLevelProjections() {
	// get all the grouping cols.
	groupingSetCols := p.rollupGroupingSets.AllSetsColIDs()
	p.distinctSize, p.rollupGroupingIDs, p.rollupID2GIDS = p.rollupGroupingSets.DistinctSize()
	hasDuplicateGroupingSet := len(p.rollupGroupingSets) != p.distinctSize
	schemaCols := p.Schema().Columns
	// last two schema col is about gid and gpos if any.
	nonGenCols := schemaCols[:len(schemaCols)-1]
	gidCol := schemaCols[len(schemaCols)-1]
	if hasDuplicateGroupingSet {
		// last two schema col is about gid and gpos.
		nonGenCols = schemaCols[:len(schemaCols)-2]
		gidCol = schemaCols[len(schemaCols)-2]
	}

	// for every rollup grouping set, gen its level projection.
	for offset, curGroupingSet := range p.rollupGroupingSets {
		levelProj := make([]expression.Expression, 0, p.schema.Len())
		for _, oneCol := range nonGenCols {
			// if this col is in the grouping-set-cols and this col is not needed by current grouping-set, just set it as null value with specified fieldType.
			if groupingSetCols.Has(int(oneCol.UniqueID)) {
				if curGroupingSet.AllColIDs().Has(int(oneCol.UniqueID)) {
					// needed col in current grouping set: project it as col-ref.
					levelProj = append(levelProj, oneCol)
				} else {
					// un-needed col in current grouping set: project it as null value.
					nullValue := expression.NewNullWithFieldType(oneCol.RetType.Clone())
					levelProj = append(levelProj, nullValue)
				}
			} else {
				// other un-related cols: project it as col-ref.
				levelProj = append(levelProj, oneCol)
			}
		}
		// generate the grouping_id projection expr, project it as uint64.
		gid := p.GenerateGroupingIDModeBitAnd(curGroupingSet)
		if p.GroupingMode == tipb.GroupingMode_ModeNumericSet {
			gid = p.GenerateGroupingIDIncrementModeNumericSet(offset)
		}
		gidValue := expression.NewUInt64ConstWithFieldType(gid, gidCol.RetType.Clone())
		levelProj = append(levelProj, gidValue)

		// generate the grouping_pos projection expr, project it as uint64 if any.
		if hasDuplicateGroupingSet {
			gposCol := schemaCols[len(schemaCols)-1]
			// gpos value can equal the grouping set index offset.
			gpos := expression.NewUInt64ConstWithFieldType(uint64(offset), gposCol.RetType.Clone())
			// gen-col: project it as uint64.
			levelProj = append(levelProj, gpos)
		}
		p.LevelExprs = append(p.LevelExprs, levelProj)
	}
}

// GenerateGroupingMarks generate the groupingMark for the source column specified in grouping function.
func (p *LogicalExpand) GenerateGroupingMarks(sourceCols []*expression.Column) []map[uint64]struct{} {
	// Since grouping function may have multi args like grouping(a,b), so the source columns may greater than 1.
	// reference: https://dev.mysql.com/blog-archive/mysql-8-0-grouping-function/
	// Let's say GROUPING(b,a) group by a,b with rollup. (Note the b,a sequence is reversed from gby item)
	// if GROUPING (b,a) returns 3, it means that NULL in column “b” and NULL in column “a” for that row is
	// produce by a ROLLUP operation. If result is 2, NULL in column “a” alone is a result of ROLLUP operation.
	//
	// Formula: GROUPING(x,y,z) = GROUPING(x) << 2 + GROUPING(y) << 1 + GROUPING(z)
	//
	// so for the multi args GROUPING FUNCTION, we should return all the simple col grouping marks. When evaluating,
	// after all grouping marks are & with gid in sequence, the final res is derived as the formula said. This also
	// means that the grouping function accepts a maximum of 64 parameters.
	resSliceMap := make([]map[uint64]struct{}, 0, len(sourceCols))
	if p.GroupingMode == tipb.GroupingMode_ModeBitAnd {
		for _, oneCol := range sourceCols {
			resMap := make(map[uint64]struct{}, 1)
			res := uint64(0)
			// from high pos to low pos.
			for i := len(p.distinctGroupByCol) - 1; i >= 0; i-- {
				// left shift.
				res = res << 1
				if p.distinctGroupByCol[i].UniqueID == oneCol.UniqueID {
					// fill the corresponding col pos as 1 as bitMark.
					// eg: say distinctGBY [x,y,z] and GROUPING(x) with '100'.
					// When any groupingID & 100 > 0 means the source column x
					// is needed in this grouping set and is not grouped, so res = 0.
					res = res | 1
				}
			}
			resMap[res] = struct{}{}
			resSliceMap = append(resSliceMap, resMap)
		}
		return resSliceMap
	}
	// For GroupingMode_ModeNumericSet mode, for every simple col, its grouping marks is an id slice rather than a bit map.
	// For example, GROUPING(x,y,z) returns 6 it means: GROUPING(x) is 1, GROUPING(y) is 1 and GROUPING(z) is 0, in which
	// we should also return all these three single column grouping marks as function meta to GROUPING FUNCTION.
	for _, oneCol := range sourceCols {
		resSliceMap = append(resSliceMap, p.rollupID2GIDS[int(oneCol.UniqueID)])
	}
	return resSliceMap
}

func (p *LogicalExpand) trySubstituteExprWithGroupingSetCol(expr expression.Expression) (expression.Expression, bool) {
	// since all the original group items has been projected even single col,
	// let's check the origin gby expression here, and map it to new gby col.
	for i, oneExpr := range p.distinctGbyExprs {
		if bytes.Equal(expr.CanonicalHashCode(), oneExpr.CanonicalHashCode()) {
			// found
			return p.distinctGroupByCol[i], true
		}
	}
	// not found.
	return expr, false
}

// CheckGroupingFuncArgsInGroupBy checks whether grouping function args is in grouping items.
func (p *LogicalExpand) resolveGroupingFuncArgsInGroupBy(groupingFuncArgs []expression.Expression) ([]*expression.Column, error) {
	// build GBYColMap
	distinctGBYColMap := make(map[int64]struct{}, len(p.distinctGroupByCol))
	for _, oneDistinctGBYCol := range p.distinctGroupByCol {
		distinctGBYColMap[oneDistinctGBYCol.UniqueID] = struct{}{}
	}
	var refPos int
	rewrittenArgCols := make([]*expression.Column, 0, len(groupingFuncArgs))
	for argIdx, oneArg := range groupingFuncArgs {
		refPos = -1
		// since all the original group items has been projected even single col,
		// let's check the origin gby expression here, and map it to new gby col.
		for i, oneExpr := range p.distinctGbyExprs {
			if bytes.Equal(oneArg.CanonicalHashCode(), oneExpr.CanonicalHashCode()) {
				refPos = i
				break
			}
		}
		if refPos != -1 {
			// directly ref original group by expressions.
			rewrittenArgCols = append(rewrittenArgCols, p.distinctGroupByCol[refPos])
		} else {
			// case for refPos == -1
			// since for case like: select year from t group by year, country with rollup order by grouping(year)
			// when encountering build grouping(year), the args it received has already been substituted as grouping
			// set column year' rather than the original year anymore via first projection select item with pos 0. just check it!
			find := false
			if argCol, ok1 := oneArg.(*expression.Column); ok1 {
				if _, ok2 := distinctGBYColMap[argCol.UniqueID]; ok2 {
					rewrittenArgCols = append(rewrittenArgCols, argCol)
					find = true
				}
			}
			if !find {
				return nil, plannererrors.ErrFieldInGroupingNotGroupBy.GenWithStackByArgs(fmt.Sprintf("#%d", argIdx))
			}
		}
	}
	return rewrittenArgCols, nil
}

// GenerateGroupingIDModeBitAnd is used to generate convenient groupingID for quick computation of grouping function.
// A bit in the bitmask is corresponding to an attribute in the group by attributes sequence, the selected attribute
// has corresponding bit set to 0 and otherwise set to 1. Example, if we have GroupBy attributes(a,b,c,d), the bitmask
// 5 (whose binary form is 0101) represents grouping set (a,c).
func (p *LogicalExpand) GenerateGroupingIDModeBitAnd(oneSet expression.GroupingSet) uint64 {
	// say distinctGbyCols       :  a,     b,     c
	//       bit pos index       :  0,     1,     2
	// current grouping set is   :  {a, c}
	//                               +---- mark the corresponding pos as 1 then get --->     101
	//     for special case      :  {a,a,c} and {a,c}: this two logical same grouping set naturally share the same gid bits: 101
	idsNeeded := oneSet.AllColIDs()
	res := uint64(0)
	// from high pos to low pos.
	for i := len(p.distinctGroupByCol) - 1; i >= 0; i-- {
		// left shift.
		res = res << 1
		if idsNeeded.Has(int(p.distinctGroupByCol[i].UniqueID)) {
			// col is needed, fill the corresponding pos as 1.
			res = res | 1
		}
	}
	// how to use it, eg: when encountering a grouping function like: grouping(a), we can know the column a's pos index in distinctGbyCols
	// is about 0, then we can get the mask as 001 which will be returned back as this grouping function's meta when rewriting it, then we
	// can use the bit mask to BitAnd(OP) groupingID column when evaluating, when the result is not 0, then for this row, it's column 'a'
	// is not grouped, marking them as 0, otherwise marking them as 1.
	return res
}

// GenerateGroupingIDIncrementModeNumericSet is used to generate grouping ids when the num of grouping sets is greater than 64.
// Under this circumstance, bitAnd uint64 doesn't have enough capacity to set those bits, so incremental grouping ID set is chosen.
func (p *LogicalExpand) GenerateGroupingIDIncrementModeNumericSet(oneSetOffset int) uint64 {
	// say distinctGbyCols       :  a,     b,     c
	// say grouping sets         : {a,b,c}, {a,b},  {a},   {}    <----+  (store the mapping as grouping sets meta)
	// we can just set its gid   :  0,       1       2      3    <----+
	// just keep this mapping logic stored as meta, and return the defined id back generated from this defined rule.
	//     for special case      :  {a,a,c} and {a,c}: this two logical same grouping set naturally share the same gid allocation!
	return p.rollupGroupingIDs[oneSetOffset]
	// how to use it, eg: when encountering a grouping function like: grouping(a), we should dig down to related Expand operator and
	// found it in meta that: column 'a' is in grouping set {a,b,c}, {a,b},  {a}, and its correspondent mapping grouping ids is about
	// {0,1,2}. This grouping id set is returned back as this grouping function's specified meta when rewriting the grouping function,
	// and the evaluating logic is quite simple as IN compare.
}

// LogicalProjection represents a select fields plan.
type LogicalProjection struct {
	logicalSchemaProducer

	Exprs []expression.Expression

	// CalculateNoDelay indicates this Projection is the root Plan and should be
	// calculated without delay and will not return any result to client.
	// Currently it is "true" only when the current sql query is a "DO" statement.
	// See "https://dev.mysql.com/doc/refman/5.7/en/do.html" for more detail.
	CalculateNoDelay bool

	// AvoidColumnEvaluator is a temporary variable which is ONLY used to avoid
	// building columnEvaluator for the expressions of Projection which is
	// built by buildProjection4Union.
	// This can be removed after column pool being supported.
	// Related issue: TiDB#8141(https://github.com/pingcap/tidb/issues/8141)
	AvoidColumnEvaluator bool

	// Proj4Expand is used for expand to project same column reference, while these
	// col may be filled with null so we couldn't just eliminate this projection itself.
	Proj4Expand bool
}

// ExtractFD implements the logical plan interface, extracting the FD from bottom up.
func (p *LogicalProjection) ExtractFD() *fd.FDSet {
	// basically extract the children's fdSet.
	fds := p.logicalSchemaProducer.ExtractFD()
	// collect the output columns' unique ID.
	outputColsUniqueIDs := intset.NewFastIntSet()
	notnullColsUniqueIDs := intset.NewFastIntSet()
	outputColsUniqueIDsArray := make([]int, 0, len(p.Schema().Columns))
	// here schema extended columns may contain expr, const and column allocated with uniqueID.
	for _, one := range p.Schema().Columns {
		outputColsUniqueIDs.Insert(int(one.UniqueID))
		outputColsUniqueIDsArray = append(outputColsUniqueIDsArray, int(one.UniqueID))
	}
	// map the expr hashCode with its unique ID.
	for idx, expr := range p.Exprs {
		switch x := expr.(type) {
		case *expression.Column:
			continue
		case *expression.CorrelatedColumn:
			// t1(a,b,c), t2(m,n)
			// select a, (select c from t2 where m=b) from t1;
			// take c as constant column here.
			continue
		case *expression.Constant:
			hashCode := string(x.HashCode())
			var (
				ok               bool
				constantUniqueID int
			)
			if constantUniqueID, ok = fds.IsHashCodeRegistered(hashCode); !ok {
				constantUniqueID = outputColsUniqueIDsArray[idx]
				fds.RegisterUniqueID(string(x.HashCode()), constantUniqueID)
			}
			fds.AddConstants(intset.NewFastIntSet(constantUniqueID))
		case *expression.ScalarFunction:
			// t1(a,b,c), t2(m,n)
			// select a, (select c+n from t2 where m=b) from t1;
			// expr(c+n) contains correlated column , but we can treat it as constant here.
			hashCode := string(x.HashCode())
			var (
				ok             bool
				scalarUniqueID int
			)
			// If this function is not deterministic, we skip it since it not a stable value.
			if expression.CheckNonDeterministic(x) {
				if scalarUniqueID, ok = fds.IsHashCodeRegistered(hashCode); !ok {
					fds.RegisterUniqueID(hashCode, scalarUniqueID)
				}
				continue
			}
			if scalarUniqueID, ok = fds.IsHashCodeRegistered(hashCode); !ok {
				scalarUniqueID = outputColsUniqueIDsArray[idx]
				fds.RegisterUniqueID(hashCode, scalarUniqueID)
			} else {
				// since the scalar's hash code has been registered before, the equivalence exists between the unique ID
				// allocated by phase of building-projection-for-scalar and that of previous registered unique ID.
				fds.AddEquivalence(intset.NewFastIntSet(scalarUniqueID), intset.NewFastIntSet(outputColsUniqueIDsArray[idx]))
			}
			determinants := intset.NewFastIntSet()
			extractedColumns := expression.ExtractColumns(x)
			extractedCorColumns := expression.ExtractCorColumns(x)
			for _, one := range extractedColumns {
				determinants.Insert(int(one.UniqueID))
				// the dependent columns in scalar function should be also considered as output columns as well.
				outputColsUniqueIDs.Insert(int(one.UniqueID))
			}
			for _, one := range extractedCorColumns {
				determinants.Insert(int(one.UniqueID))
				// the dependent columns in scalar function should be also considered as output columns as well.
				outputColsUniqueIDs.Insert(int(one.UniqueID))
			}
<<<<<<< HEAD
			notnull := isNullFilteredOneExpr(p.SCtx(), p.schema, x)
=======
			notnull := util.IsNullRejected(p.SCtx(), p.schema, x)
>>>>>>> 32929093
			if notnull || determinants.SubsetOf(fds.NotNullCols) {
				notnullColsUniqueIDs.Insert(scalarUniqueID)
			}
			fds.AddStrictFunctionalDependency(determinants, intset.NewFastIntSet(scalarUniqueID))
		}
	}

	// apply operator's characteristic's FD setting.
	// since the distinct attribute is built as firstRow agg func, we don't need to think about it here.
	// let the fds itself to trace the not null, because after the outer join, some not null column can be nullable.
	fds.MakeNotNull(notnullColsUniqueIDs)
	// select max(a) from t group by b, we should project both `a` & `b` to maintain the FD down here, even if select-fields only contain `a`.
	fds.ProjectCols(outputColsUniqueIDs.Union(fds.GroupByCols))
	// just trace it down in every operator for test checking.
	p.fdSet = fds
	return fds
}

// ExtractCorrelatedCols implements LogicalPlan interface.
func (p *LogicalProjection) ExtractCorrelatedCols() []*expression.CorrelatedColumn {
	corCols := make([]*expression.CorrelatedColumn, 0, len(p.Exprs))
	for _, expr := range p.Exprs {
		corCols = append(corCols, expression.ExtractCorColumns(expr)...)
	}
	return corCols
}

// GetUsedCols extracts all of the Columns used by proj.
func (p *LogicalProjection) GetUsedCols() (usedCols []*expression.Column) {
	for _, expr := range p.Exprs {
		usedCols = append(usedCols, expression.ExtractColumns(expr)...)
	}
	return usedCols
}

// LogicalAggregation represents an aggregate plan.
type LogicalAggregation struct {
	logicalSchemaProducer

	AggFuncs     []*aggregation.AggFuncDesc
	GroupByItems []expression.Expression

	// PreferAggType And PreferAggToCop stores aggregation hint information.
	PreferAggType  uint
	PreferAggToCop bool

	possibleProperties [][]*expression.Column
	inputCount         float64 // inputCount is the input count of this plan.

	// noCopPushDown indicates if planner must not push this agg down to coprocessor.
	// It is true when the agg is in the outer child tree of apply.
	noCopPushDown bool
}

// HasDistinct shows whether LogicalAggregation has functions with distinct.
func (la *LogicalAggregation) HasDistinct() bool {
	for _, aggFunc := range la.AggFuncs {
		if aggFunc.HasDistinct {
			return true
		}
	}
	return false
}

// HasOrderBy shows whether LogicalAggregation has functions with order-by items.
func (la *LogicalAggregation) HasOrderBy() bool {
	for _, aggFunc := range la.AggFuncs {
		if len(aggFunc.OrderByItems) > 0 {
			return true
		}
	}
	return false
}

// ExtractFD implements the logical plan interface, extracting the FD from bottom up.
// 1:
// In most of the cases, using FDs to check the only_full_group_by problem should be done in the buildAggregation phase
// by extracting the bottom-up FDs graph from the `p` --- the sub plan tree that has already been built.
//
// 2:
// and this requires that some conditions push-down into the `p` like selection should be done before building aggregation,
// otherwise, 'a=1 and a can occur in the select lists of a group by' will be miss-checked because it doesn't be implied in the known FDs graph.
//
// 3:
// when a logical agg is built, it's schema columns indicates what the permitted-non-agg columns is. Therefore, we shouldn't
// depend on logicalAgg.ExtractFD() to finish the only_full_group_by checking problem rather than by 1 & 2.
func (la *LogicalAggregation) ExtractFD() *fd.FDSet {
	// basically extract the children's fdSet.
	fds := la.logicalSchemaProducer.ExtractFD()
	// collect the output columns' unique ID.
	outputColsUniqueIDs := intset.NewFastIntSet()
	notnullColsUniqueIDs := intset.NewFastIntSet()
	groupByColsUniqueIDs := intset.NewFastIntSet()
	groupByColsOutputCols := intset.NewFastIntSet()
	// Since the aggregation is build ahead of projection, the latter one will reuse the column with UniqueID allocated in aggregation
	// via aggMapper, so we don't need unnecessarily maintain the <aggDes, UniqueID> mapping in the FDSet like expr did, just treating
	// it as normal column.
	for _, one := range la.Schema().Columns {
		outputColsUniqueIDs.Insert(int(one.UniqueID))
	}
	// For one like sum(a), we don't need to build functional dependency from a --> sum(a), cause it's only determined by the
	// group-by-item (group-by-item --> sum(a)).
	for _, expr := range la.GroupByItems {
		switch x := expr.(type) {
		case *expression.Column:
			groupByColsUniqueIDs.Insert(int(x.UniqueID))
		case *expression.CorrelatedColumn:
			// shouldn't be here, intercepted by plan builder as unknown column.
			continue
		case *expression.Constant:
			// shouldn't be here, interpreted as pos param by plan builder.
			continue
		case *expression.ScalarFunction:
			hashCode := string(x.HashCode())
			var (
				ok             bool
				scalarUniqueID int
			)
			if scalarUniqueID, ok = fds.IsHashCodeRegistered(hashCode); ok {
				groupByColsUniqueIDs.Insert(scalarUniqueID)
			} else {
				// retrieve unique plan column id.  1: completely new one, allocating new unique id. 2: registered by projection earlier, using it.
				if scalarUniqueID, ok = la.SCtx().GetSessionVars().MapHashCode2UniqueID4ExtendedCol[hashCode]; !ok {
					scalarUniqueID = int(la.SCtx().GetSessionVars().AllocPlanColumnID())
				}
				fds.RegisterUniqueID(hashCode, scalarUniqueID)
				groupByColsUniqueIDs.Insert(scalarUniqueID)
			}
			determinants := intset.NewFastIntSet()
			extractedColumns := expression.ExtractColumns(x)
			extractedCorColumns := expression.ExtractCorColumns(x)
			for _, one := range extractedColumns {
				determinants.Insert(int(one.UniqueID))
				groupByColsOutputCols.Insert(int(one.UniqueID))
			}
			for _, one := range extractedCorColumns {
				determinants.Insert(int(one.UniqueID))
				groupByColsOutputCols.Insert(int(one.UniqueID))
			}
<<<<<<< HEAD
			notnull := isNullFilteredOneExpr(la.SCtx(), la.schema, x)
=======
			notnull := util.IsNullRejected(la.SCtx(), la.schema, x)
>>>>>>> 32929093
			if notnull || determinants.SubsetOf(fds.NotNullCols) {
				notnullColsUniqueIDs.Insert(scalarUniqueID)
			}
			fds.AddStrictFunctionalDependency(determinants, intset.NewFastIntSet(scalarUniqueID))
		}
	}

	// Some details:
	// For now, select max(a) from t group by c, tidb will see `max(a)` as Max aggDes and `a,b,c` as firstRow aggDes,
	// and keep them all in the schema columns before projection does the pruning. If we build the fake FD eg: {c} ~~> {b}
	// here since we have seen b as firstRow aggDes, for the upper layer projection of `select max(a), b from t group by c`,
	// it will take b as valid projection field of group by statement since it has existed in the FD with {c} ~~> {b}.
	//
	// and since any_value will NOT be pushed down to agg schema, which means every firstRow aggDes in the agg logical operator
	// is meaningless to build the FD with. Let's only store the non-firstRow FD down: {group by items} ~~> {real aggDes}
	realAggFuncUniqueID := intset.NewFastIntSet()
	for i, aggDes := range la.AggFuncs {
		if aggDes.Name != "firstrow" {
			realAggFuncUniqueID.Insert(int(la.schema.Columns[i].UniqueID))
		}
	}

	// apply operator's characteristic's FD setting.
	if len(la.GroupByItems) == 0 {
		// 1: as the details shown above, output cols (normal column seen as firstrow) of group by are not validated.
		// we couldn't merge them as constant FD with origin constant FD together before projection done.
		// fds.MaxOneRow(outputColsUniqueIDs.Union(groupByColsOutputCols))
		//
		// 2: for the convenience of later judgement, when there is no group by items, we will store a FD: {0} -> {real aggDes}
		// 0 unique id is only used for here.
		groupByColsUniqueIDs.Insert(0)
		for i, ok := realAggFuncUniqueID.Next(0); ok; i, ok = realAggFuncUniqueID.Next(i + 1) {
			fds.AddStrictFunctionalDependency(groupByColsUniqueIDs, intset.NewFastIntSet(i))
		}
	} else {
		// eliminating input columns that are un-projected.
		fds.ProjectCols(outputColsUniqueIDs.Union(groupByColsOutputCols).Union(groupByColsUniqueIDs))

		// note: {a} --> {b,c} is not same with {a} --> {b} and {a} --> {c}
		for i, ok := realAggFuncUniqueID.Next(0); ok; i, ok = realAggFuncUniqueID.Next(i + 1) {
			// group by phrase always produce strict FD.
			// 1: it can always distinguish and group the all-null/part-null group column rows.
			// 2: the rows with all/part null group column are unique row after group operation.
			// 3: there won't be two same group key with different agg values, so strict FD secured.
			fds.AddStrictFunctionalDependency(groupByColsUniqueIDs, intset.NewFastIntSet(i))
		}

		// agg funcDes has been tag not null flag when building aggregation.
		fds.MakeNotNull(notnullColsUniqueIDs)
	}
	fds.GroupByCols = groupByColsUniqueIDs
	fds.HasAggBuilt = true
	// just trace it down in every operator for test checking.
	la.fdSet = fds
	return fds
}

// CopyAggHints copies the aggHints from another LogicalAggregation.
func (la *LogicalAggregation) CopyAggHints(agg *LogicalAggregation) {
	// TODO: Copy the hint may make the un-applicable hint throw the
	// same warning message more than once. We'd better add a flag for
	// `HaveThrownWarningMessage` to avoid this. Besides, finalAgg and
	// partialAgg (in cascades planner) should share the same hint, instead
	// of a copy.
	la.PreferAggType = agg.PreferAggType
	la.PreferAggToCop = agg.PreferAggToCop
}

// IsPartialModeAgg returns if all of the AggFuncs are partialMode.
func (la *LogicalAggregation) IsPartialModeAgg() bool {
	// Since all of the AggFunc share the same AggMode, we only need to check the first one.
	return la.AggFuncs[0].Mode == aggregation.Partial1Mode
}

// IsCompleteModeAgg returns if all of the AggFuncs are CompleteMode.
func (la *LogicalAggregation) IsCompleteModeAgg() bool {
	// Since all of the AggFunc share the same AggMode, we only need to check the first one.
	return la.AggFuncs[0].Mode == aggregation.CompleteMode
}

// GetGroupByCols returns the columns that are group-by items.
// For example, `group by a, b, c+d` will return [a, b].
func (la *LogicalAggregation) GetGroupByCols() []*expression.Column {
	groupByCols := make([]*expression.Column, 0, len(la.GroupByItems))
	for _, item := range la.GroupByItems {
		if col, ok := item.(*expression.Column); ok {
			groupByCols = append(groupByCols, col)
		}
	}
	return groupByCols
}

// GetPotentialPartitionKeys return potential partition keys for aggregation, the potential partition keys are the group by keys
func (la *LogicalAggregation) GetPotentialPartitionKeys() []*property.MPPPartitionColumn {
	groupByCols := make([]*property.MPPPartitionColumn, 0, len(la.GroupByItems))
	for _, item := range la.GroupByItems {
		if col, ok := item.(*expression.Column); ok {
			groupByCols = append(groupByCols, &property.MPPPartitionColumn{
				Col:       col,
				CollateID: property.GetCollateIDByNameForPartition(col.GetType().GetCollate()),
			})
		}
	}
	return groupByCols
}

// ExtractCorrelatedCols implements LogicalPlan interface.
func (la *LogicalAggregation) ExtractCorrelatedCols() []*expression.CorrelatedColumn {
	corCols := make([]*expression.CorrelatedColumn, 0, len(la.GroupByItems)+len(la.AggFuncs))
	for _, expr := range la.GroupByItems {
		corCols = append(corCols, expression.ExtractCorColumns(expr)...)
	}
	for _, fun := range la.AggFuncs {
		for _, arg := range fun.Args {
			corCols = append(corCols, expression.ExtractCorColumns(arg)...)
		}
		for _, arg := range fun.OrderByItems {
			corCols = append(corCols, expression.ExtractCorColumns(arg.Expr)...)
		}
	}
	return corCols
}

// GetUsedCols extracts all of the Columns used by agg including GroupByItems and AggFuncs.
func (la *LogicalAggregation) GetUsedCols() (usedCols []*expression.Column) {
	for _, groupByItem := range la.GroupByItems {
		usedCols = append(usedCols, expression.ExtractColumns(groupByItem)...)
	}
	for _, aggDesc := range la.AggFuncs {
		for _, expr := range aggDesc.Args {
			usedCols = append(usedCols, expression.ExtractColumns(expr)...)
		}
		for _, expr := range aggDesc.OrderByItems {
			usedCols = append(usedCols, expression.ExtractColumns(expr.Expr)...)
		}
	}
	return usedCols
}

// LogicalSelection represents a where or having predicate.
type LogicalSelection struct {
	baseLogicalPlan

	// Originally the WHERE or ON condition is parsed into a single expression,
	// but after we converted to CNF(Conjunctive normal form), it can be
	// split into a list of AND conditions.
	Conditions []expression.Expression
}

func extractNotNullFromConds(conditions []expression.Expression, p base.LogicalPlan) intset.FastIntSet {
	// extract the column NOT NULL rejection characteristic from selection condition.
	// CNF considered only, DNF doesn't have its meanings (cause that condition's eval may don't take effect)
	//
	// Take this case: select * from t where (a = 1) and (b is null):
	//
	// If we wanna where phrase eval to true, two pre-condition: {a=1} and {b is null} both need to be true.
	// Hence, we assert that:
	//
	// 1: `a` must not be null since `NULL = 1` is evaluated as NULL.
	// 2: `b` must be null since only `NULL is NULL` is evaluated as true.
	//
	// As a result,	`a` will be extracted as not-null column to abound the FDSet.
	notnullColsUniqueIDs := intset.NewFastIntSet()
	for _, condition := range conditions {
		var cols []*expression.Column
		cols = expression.ExtractColumnsFromExpressions(cols, []expression.Expression{condition}, nil)
<<<<<<< HEAD
		if isNullFilteredOneExpr(p.SCtx(), p.Schema(), condition) {
=======
		if util.IsNullRejected(p.SCtx(), p.Schema(), condition) {
>>>>>>> 32929093
			for _, col := range cols {
				notnullColsUniqueIDs.Insert(int(col.UniqueID))
			}
		}
	}
	return notnullColsUniqueIDs
}

func extractConstantCols(conditions []expression.Expression, sctx base.PlanContext, fds *fd.FDSet) intset.FastIntSet {
	// extract constant cols
	// eg: where a=1 and b is null and (1+c)=5.
	// TODO: Some columns can only be determined to be constant from multiple constraints (e.g. x <= 1 AND x >= 1)
	var (
		constObjs      []expression.Expression
		constUniqueIDs = intset.NewFastIntSet()
	)
	constObjs = expression.ExtractConstantEqColumnsOrScalar(sctx.GetExprCtx(), constObjs, conditions)
	for _, constObj := range constObjs {
		switch x := constObj.(type) {
		case *expression.Column:
			constUniqueIDs.Insert(int(x.UniqueID))
		case *expression.ScalarFunction:
			hashCode := string(x.HashCode())
			if uniqueID, ok := fds.IsHashCodeRegistered(hashCode); ok {
				constUniqueIDs.Insert(uniqueID)
			} else {
				scalarUniqueID := int(sctx.GetSessionVars().AllocPlanColumnID())
				fds.RegisterUniqueID(string(x.HashCode()), scalarUniqueID)
				constUniqueIDs.Insert(scalarUniqueID)
			}
		}
	}
	return constUniqueIDs
}

func extractEquivalenceCols(conditions []expression.Expression, sctx base.PlanContext, fds *fd.FDSet) [][]intset.FastIntSet {
	var equivObjsPair [][]expression.Expression
	equivObjsPair = expression.ExtractEquivalenceColumns(equivObjsPair, conditions)
	equivUniqueIDs := make([][]intset.FastIntSet, 0, len(equivObjsPair))
	for _, equivObjPair := range equivObjsPair {
		// lhs of equivalence.
		var (
			lhsUniqueID int
			rhsUniqueID int
		)
		switch x := equivObjPair[0].(type) {
		case *expression.Column:
			lhsUniqueID = int(x.UniqueID)
		case *expression.ScalarFunction:
			hashCode := string(x.HashCode())
			if uniqueID, ok := fds.IsHashCodeRegistered(hashCode); ok {
				lhsUniqueID = uniqueID
			} else {
				scalarUniqueID := int(sctx.GetSessionVars().AllocPlanColumnID())
				fds.RegisterUniqueID(string(x.HashCode()), scalarUniqueID)
				lhsUniqueID = scalarUniqueID
			}
		}
		// rhs of equivalence.
		switch x := equivObjPair[1].(type) {
		case *expression.Column:
			rhsUniqueID = int(x.UniqueID)
		case *expression.ScalarFunction:
			hashCode := string(x.HashCode())
			if uniqueID, ok := fds.IsHashCodeRegistered(hashCode); ok {
				rhsUniqueID = uniqueID
			} else {
				scalarUniqueID := int(sctx.GetSessionVars().AllocPlanColumnID())
				fds.RegisterUniqueID(string(x.HashCode()), scalarUniqueID)
				rhsUniqueID = scalarUniqueID
			}
		}
		equivUniqueIDs = append(equivUniqueIDs, []intset.FastIntSet{intset.NewFastIntSet(lhsUniqueID), intset.NewFastIntSet(rhsUniqueID)})
	}
	return equivUniqueIDs
}

// ExtractFD implements the LogicalPlan interface.
func (p *LogicalSelection) ExtractFD() *fd.FDSet {
	// basically extract the children's fdSet.
	fds := p.baseLogicalPlan.ExtractFD()
	// collect the output columns' unique ID.
	outputColsUniqueIDs := intset.NewFastIntSet()
	notnullColsUniqueIDs := intset.NewFastIntSet()
	// eg: select t2.a, count(t2.b) from t1 join t2 using (a) where t1.a = 1
	// join's schema will miss t2.a while join.full schema has. since selection
	// itself doesn't contain schema, extracting schema should tell them apart.
	var columns []*expression.Column
	if join, ok := p.children[0].(*LogicalJoin); ok && join.fullSchema != nil {
		columns = join.fullSchema.Columns
	} else {
		columns = p.Schema().Columns
	}
	for _, one := range columns {
		outputColsUniqueIDs.Insert(int(one.UniqueID))
	}

	// extract the not null attributes from selection conditions.
	notnullColsUniqueIDs.UnionWith(extractNotNullFromConds(p.Conditions, p))

	// extract the constant cols from selection conditions.
	constUniqueIDs := extractConstantCols(p.Conditions, p.SCtx(), fds)

	// extract equivalence cols.
	equivUniqueIDs := extractEquivalenceCols(p.Conditions, p.SCtx(), fds)

	// apply operator's characteristic's FD setting.
	fds.MakeNotNull(notnullColsUniqueIDs)
	fds.AddConstants(constUniqueIDs)
	for _, equiv := range equivUniqueIDs {
		fds.AddEquivalence(equiv[0], equiv[1])
	}
	fds.ProjectCols(outputColsUniqueIDs)
	// just trace it down in every operator for test checking.
	p.fdSet = fds
	return fds
}

// ExtractCorrelatedCols implements LogicalPlan interface.
func (p *LogicalSelection) ExtractCorrelatedCols() []*expression.CorrelatedColumn {
	corCols := make([]*expression.CorrelatedColumn, 0, len(p.Conditions))
	for _, cond := range p.Conditions {
		corCols = append(corCols, expression.ExtractCorColumns(cond)...)
	}
	return corCols
}

// LogicalApply gets one row from outer executor and gets one row from inner executor according to outer row.
type LogicalApply struct {
	LogicalJoin

	CorCols []*expression.CorrelatedColumn
	// NoDecorrelate is from /*+ no_decorrelate() */ hint.
	NoDecorrelate bool
}

// ExtractCorrelatedCols implements LogicalPlan interface.
func (la *LogicalApply) ExtractCorrelatedCols() []*expression.CorrelatedColumn {
	corCols := la.LogicalJoin.ExtractCorrelatedCols()
	for i := len(corCols) - 1; i >= 0; i-- {
		if la.children[0].Schema().Contains(&corCols[i].Column) {
			corCols = append(corCols[:i], corCols[i+1:]...)
		}
	}
	return corCols
}

// ExtractFD implements the LogicalPlan interface.
func (la *LogicalApply) ExtractFD() *fd.FDSet {
	innerPlan := la.children[1]
	// build the join correlated equal condition for apply join, this equal condition is used for deriving the transitive FD between outer and inner side.
	correlatedCols := ExtractCorrelatedCols4LogicalPlan(innerPlan)
	deduplicateCorrelatedCols := make(map[int64]*expression.CorrelatedColumn)
	for _, cc := range correlatedCols {
		if _, ok := deduplicateCorrelatedCols[cc.UniqueID]; !ok {
			deduplicateCorrelatedCols[cc.UniqueID] = cc
		}
	}
	eqCond := make([]expression.Expression, 0, 4)
	// for case like select (select t1.a from t2) from t1. <t1.a> will be assigned with new UniqueID after sub query projection is built.
	// we should distinguish them out, building the equivalence relationship from inner <t1.a> == outer <t1.a> in the apply-join for FD derivation.
	for _, cc := range deduplicateCorrelatedCols {
		// for every correlated column, find the connection with the inner newly built column.
		for _, col := range innerPlan.Schema().Columns {
			if cc.UniqueID == col.CorrelatedColUniqueID {
				ccc := &cc.Column
				cond := expression.NewFunctionInternal(la.SCtx().GetExprCtx(), ast.EQ, types.NewFieldType(mysql.TypeTiny), ccc, col)
				eqCond = append(eqCond, cond.(*expression.ScalarFunction))
			}
		}
	}
	switch la.JoinType {
	case InnerJoin:
		return la.extractFDForInnerJoin(eqCond)
	case LeftOuterJoin, RightOuterJoin:
		return la.extractFDForOuterJoin(eqCond)
	case SemiJoin:
		return la.extractFDForSemiJoin(eqCond)
	default:
		return &fd.FDSet{HashCodeToUniqueID: make(map[string]int)}
	}
}

// LogicalMaxOneRow checks if a query returns no more than one row.
type LogicalMaxOneRow struct {
	baseLogicalPlan
}

// LogicalTableDual represents a dual table plan.
// Note that sometimes we don't set schema for LogicalTableDual (most notably in buildTableDual()), which means
// outputting 0/1 row with zero column. This semantic may be different from your expectation sometimes but should not
// cause any actual problems now.
type LogicalTableDual struct {
	logicalSchemaProducer

	// RowCount could only be 0 or 1.
	RowCount int
}

// LogicalMemTable represents a memory table or virtual table
// Some memory tables wants to take the ownership of some predications
// e.g
// SELECT * FROM cluster_log WHERE type='tikv' AND address='192.16.5.32'
// Assume that the table `cluster_log` is a memory table, which is used
// to retrieve logs from remote components. In the above situation we should
// send log search request to the target TiKV (192.16.5.32) directly instead of
// requesting all cluster components log search gRPC interface to retrieve
// log message and filtering them in TiDB node.
type LogicalMemTable struct {
	logicalSchemaProducer

	Extractor MemTablePredicateExtractor
	DBName    model.CIStr
	TableInfo *model.TableInfo
	Columns   []*model.ColumnInfo
	// QueryTimeRange is used to specify the time range for metrics summary tables and inspection tables
	// e.g: select /*+ time_range('2020-02-02 12:10:00', '2020-02-02 13:00:00') */ from metrics_summary;
	//      select /*+ time_range('2020-02-02 12:10:00', '2020-02-02 13:00:00') */ from metrics_summary_by_label;
	//      select /*+ time_range('2020-02-02 12:10:00', '2020-02-02 13:00:00') */ from inspection_summary;
	//      select /*+ time_range('2020-02-02 12:10:00', '2020-02-02 13:00:00') */ from inspection_result;
	QueryTimeRange QueryTimeRange
}

// LogicalUnionScan is used in non read-only txn or for scanning a local temporary table whose snapshot data is located in memory.
type LogicalUnionScan struct {
	baseLogicalPlan

	conditions []expression.Expression

	handleCols HandleCols
}

// GetAllConds Exported for unit test.
func (ds *DataSource) GetAllConds() []expression.Expression {
	return ds.allConds
}

// DataSource represents a tableScan without condition push down.
type DataSource struct {
	logicalSchemaProducer

	astIndexHints []*ast.IndexHint
	IndexHints    []h.HintedIndex
	table         table.Table
	tableInfo     *model.TableInfo
	Columns       []*model.ColumnInfo
	DBName        model.CIStr

	TableAsName *model.CIStr
	// indexMergeHints are the hint for indexmerge.
	indexMergeHints []h.HintedIndex
	// pushedDownConds are the conditions that will be pushed down to coprocessor.
	pushedDownConds []expression.Expression
	// allConds contains all the filters on this table. For now it's maintained
	// in predicate push down and used in partition pruning/index merge.
	allConds []expression.Expression

	statisticTable *statistics.Table
	tableStats     *property.StatsInfo

	// possibleAccessPaths stores all the possible access path for physical plan, including table scan.
	possibleAccessPaths []*util.AccessPath

	// The data source may be a partition, rather than a real table.
	partitionDefIdx *int
	physicalTableID int64
	partitionNames  []model.CIStr

	// handleCol represents the handle column for the datasource, either the
	// int primary key column or extra handle column.
	// handleCol *expression.Column
	handleCols          HandleCols
	unMutableHandleCols HandleCols
	// TblCols contains the original columns of table before being pruned, and it
	// is used for estimating table scan cost.
	TblCols []*expression.Column
	// commonHandleCols and commonHandleLens save the info of primary key which is the clustered index.
	commonHandleCols []*expression.Column
	commonHandleLens []int
	// TblColHists contains the Histogram of all original table columns,
	// it is converted from statisticTable, and used for IO/network cost estimating.
	TblColHists *statistics.HistColl
	// preferStoreType means the DataSource is enforced to which storage.
	preferStoreType int
	// preferPartitions store the map, the key represents store type, the value represents the partition name list.
	preferPartitions map[int][]model.CIStr
	SampleInfo       *TableSampleInfo
	is               infoschema.InfoSchema
	// isForUpdateRead should be true in either of the following situations
	// 1. use `inside insert`, `update`, `delete` or `select for update` statement
	// 2. isolation level is RC
	isForUpdateRead bool

	// contain unique index and the first field is tidb_shard(),
	// such as (tidb_shard(a), a ...), the fields are more than 2
	containExprPrefixUk bool

	// colsRequiringFullLen is the columns that must be fetched with full length.
	// It is used to decide whether single scan is enough when reading from an index.
	colsRequiringFullLen []*expression.Column

	// accessPathMinSelectivity is the minimal selectivity among the access paths.
	// It's calculated after we generated the access paths and estimated row count for them, and before entering findBestTask.
	// It considers CountAfterIndex for index paths and CountAfterAccess for table paths and index merge paths.
	accessPathMinSelectivity float64
}

// ExtractCorrelatedCols implements LogicalPlan interface.
func (ds *DataSource) ExtractCorrelatedCols() []*expression.CorrelatedColumn {
	corCols := make([]*expression.CorrelatedColumn, 0, len(ds.pushedDownConds))
	for _, expr := range ds.pushedDownConds {
		corCols = append(corCols, expression.ExtractCorColumns(expr)...)
	}
	return corCols
}

// TiKVSingleGather is a leaf logical operator of TiDB layer to gather
// tuples from TiKV regions.
type TiKVSingleGather struct {
	logicalSchemaProducer
	Source *DataSource
	// IsIndexGather marks if this TiKVSingleGather gathers tuples from an IndexScan.
	// in implementation phase, we need this flag to determine whether to generate
	// PhysicalTableReader or PhysicalIndexReader.
	IsIndexGather bool
	Index         *model.IndexInfo
}

// LogicalTableScan is the logical table scan operator for TiKV.
type LogicalTableScan struct {
	logicalSchemaProducer
	Source      *DataSource
	HandleCols  HandleCols
	AccessConds expression.CNFExprs
	Ranges      []*ranger.Range
}

// LogicalIndexScan is the logical index scan operator for TiKV.
type LogicalIndexScan struct {
	logicalSchemaProducer
	// DataSource should be read-only here.
	Source       *DataSource
	IsDoubleRead bool

	EqCondCount int
	AccessConds expression.CNFExprs
	Ranges      []*ranger.Range

	Index          *model.IndexInfo
	Columns        []*model.ColumnInfo
	FullIdxCols    []*expression.Column
	FullIdxColLens []int
	IdxCols        []*expression.Column
	IdxColLens     []int
}

// MatchIndexProp checks if the indexScan can match the required property.
func (p *LogicalIndexScan) MatchIndexProp(prop *property.PhysicalProperty) (match bool) {
	if prop.IsSortItemEmpty() {
		return true
	}
	if all, _ := prop.AllSameOrder(); !all {
		return false
	}
	sctx := p.SCtx()
	evalCtx := sctx.GetExprCtx().GetEvalCtx()
	for i, col := range p.IdxCols {
		if col.Equal(evalCtx, prop.SortItems[0].Col) {
			return matchIndicesProp(sctx, p.IdxCols[i:], p.IdxColLens[i:], prop.SortItems)
		} else if i >= p.EqCondCount {
			break
		}
	}
	return false
}

// getTablePath finds the TablePath from a group of accessPaths.
func getTablePath(paths []*util.AccessPath) *util.AccessPath {
	for _, path := range paths {
		if path.IsTablePath() {
			return path
		}
	}
	return nil
}

func (ds *DataSource) buildTableGather() base.LogicalPlan {
	ts := LogicalTableScan{Source: ds, HandleCols: ds.handleCols}.Init(ds.SCtx(), ds.QueryBlockOffset())
	ts.SetSchema(ds.Schema())
	sg := TiKVSingleGather{Source: ds, IsIndexGather: false}.Init(ds.SCtx(), ds.QueryBlockOffset())
	sg.SetSchema(ds.Schema())
	sg.SetChildren(ts)
	return sg
}

func (ds *DataSource) buildIndexGather(path *util.AccessPath) base.LogicalPlan {
	is := LogicalIndexScan{
		Source:         ds,
		IsDoubleRead:   false,
		Index:          path.Index,
		FullIdxCols:    path.FullIdxCols,
		FullIdxColLens: path.FullIdxColLens,
		IdxCols:        path.IdxCols,
		IdxColLens:     path.IdxColLens,
	}.Init(ds.SCtx(), ds.QueryBlockOffset())

	is.Columns = make([]*model.ColumnInfo, len(ds.Columns))
	copy(is.Columns, ds.Columns)
	is.SetSchema(ds.Schema())
	is.IdxCols, is.IdxColLens = expression.IndexInfo2PrefixCols(is.Columns, is.schema.Columns, is.Index)

	sg := TiKVSingleGather{
		Source:        ds,
		IsIndexGather: true,
		Index:         path.Index,
	}.Init(ds.SCtx(), ds.QueryBlockOffset())
	sg.SetSchema(ds.Schema())
	sg.SetChildren(is)
	return sg
}

// Convert2Gathers builds logical TiKVSingleGathers from DataSource.
func (ds *DataSource) Convert2Gathers() (gathers []base.LogicalPlan) {
	tg := ds.buildTableGather()
	gathers = append(gathers, tg)
	for _, path := range ds.possibleAccessPaths {
		if !path.IsIntHandlePath {
			path.FullIdxCols, path.FullIdxColLens = expression.IndexInfo2Cols(ds.Columns, ds.schema.Columns, path.Index)
			path.IdxCols, path.IdxColLens = expression.IndexInfo2PrefixCols(ds.Columns, ds.schema.Columns, path.Index)
			// If index columns can cover all of the needed columns, we can use a IndexGather + IndexScan.
			if ds.isSingleScan(path.FullIdxCols, path.FullIdxColLens) {
				gathers = append(gathers, ds.buildIndexGather(path))
			}
			// TODO: If index columns can not cover the schema, use IndexLookUpGather.
		}
	}
	return gathers
}

func detachCondAndBuildRangeForPath(
	sctx base.PlanContext,
	path *util.AccessPath,
	conds []expression.Expression,
	histColl *statistics.HistColl,
) error {
	if len(path.IdxCols) == 0 {
		path.TableFilters = conds
		return nil
	}
	res, err := ranger.DetachCondAndBuildRangeForIndex(sctx.GetRangerCtx(), conds, path.IdxCols, path.IdxColLens, sctx.GetSessionVars().RangeMaxSize)
	if err != nil {
		return err
	}
	path.Ranges = res.Ranges
	path.AccessConds = res.AccessConds
	path.TableFilters = res.RemainedConds
	path.EqCondCount = res.EqCondCount
	path.EqOrInCondCount = res.EqOrInCount
	path.IsDNFCond = res.IsDNFCond
	path.ConstCols = make([]bool, len(path.IdxCols))
	if res.ColumnValues != nil {
		for i := range path.ConstCols {
			path.ConstCols[i] = res.ColumnValues[i] != nil
		}
	}
	path.CountAfterAccess, err = cardinality.GetRowCountByIndexRanges(sctx, histColl, path.Index.ID, path.Ranges)
	return err
}

func (ds *DataSource) deriveCommonHandleTablePathStats(path *util.AccessPath, conds []expression.Expression, isIm bool) error {
	path.CountAfterAccess = float64(ds.statisticTable.RealtimeCount)
	path.Ranges = ranger.FullNotNullRange()
	path.IdxCols, path.IdxColLens = expression.IndexInfo2PrefixCols(ds.Columns, ds.schema.Columns, path.Index)
	path.FullIdxCols, path.FullIdxColLens = expression.IndexInfo2Cols(ds.Columns, ds.schema.Columns, path.Index)
	if len(conds) == 0 {
		return nil
	}
	if err := detachCondAndBuildRangeForPath(ds.SCtx(), path, conds, ds.tableStats.HistColl); err != nil {
		return err
	}
	if path.EqOrInCondCount == len(path.AccessConds) {
		accesses, remained := path.SplitCorColAccessCondFromFilters(ds.SCtx(), path.EqOrInCondCount)
		path.AccessConds = append(path.AccessConds, accesses...)
		path.TableFilters = remained
		if len(accesses) > 0 && ds.statisticTable.Pseudo {
			path.CountAfterAccess = cardinality.PseudoAvgCountPerValue(ds.statisticTable)
		} else {
			selectivity := path.CountAfterAccess / float64(ds.statisticTable.RealtimeCount)
			for i := range accesses {
				col := path.IdxCols[path.EqOrInCondCount+i]
				ndv := cardinality.EstimateColumnNDV(ds.statisticTable, col.ID)
				ndv *= selectivity
				if ndv < 1 {
					ndv = 1.0
				}
				path.CountAfterAccess = path.CountAfterAccess / ndv
			}
		}
	}
	// If the `CountAfterAccess` is less than `stats.RowCount`, there must be some inconsistent stats info.
	// We prefer the `stats.RowCount` because it could use more stats info to calculate the selectivity.
	if path.CountAfterAccess < ds.StatsInfo().RowCount && !isIm {
		path.CountAfterAccess = math.Min(ds.StatsInfo().RowCount/SelectionFactor, float64(ds.statisticTable.RealtimeCount))
	}
	return nil
}

// deriveTablePathStats will fulfill the information that the AccessPath need.
// isIm indicates whether this function is called to generate the partial path for IndexMerge.
func (ds *DataSource) deriveTablePathStats(path *util.AccessPath, conds []expression.Expression, isIm bool) error {
	if ds.SCtx().GetSessionVars().StmtCtx.EnableOptimizerDebugTrace {
		debugtrace.EnterContextCommon(ds.SCtx())
		defer debugtrace.LeaveContextCommon(ds.SCtx())
	}
	if path.IsCommonHandlePath {
		return ds.deriveCommonHandleTablePathStats(path, conds, isIm)
	}
	var err error
	path.CountAfterAccess = float64(ds.statisticTable.RealtimeCount)
	path.TableFilters = conds
	var pkCol *expression.Column
	isUnsigned := false
	if ds.tableInfo.PKIsHandle {
		if pkColInfo := ds.tableInfo.GetPkColInfo(); pkColInfo != nil {
			isUnsigned = mysql.HasUnsignedFlag(pkColInfo.GetFlag())
			pkCol = expression.ColInfo2Col(ds.schema.Columns, pkColInfo)
		}
	} else {
		pkCol = ds.schema.GetExtraHandleColumn()
	}
	if pkCol == nil {
		path.Ranges = ranger.FullIntRange(isUnsigned)
		return nil
	}

	path.Ranges = ranger.FullIntRange(isUnsigned)
	if len(conds) == 0 {
		return nil
	}
	// for cnf condition combination, c=1 and c=2 and (1 member of (a)),
	// c=1 and c=2 will derive invalid range represented by an access condition as constant of 0 (false).
	// later this constant of 0 will be built as empty range.
	path.AccessConds, path.TableFilters = ranger.DetachCondsForColumn(ds.SCtx().GetRangerCtx(), conds, pkCol)
	// If there's no access cond, we try to find that whether there's expression containing correlated column that
	// can be used to access data.
	corColInAccessConds := false
	if len(path.AccessConds) == 0 {
		for i, filter := range path.TableFilters {
			eqFunc, ok := filter.(*expression.ScalarFunction)
			if !ok || eqFunc.FuncName.L != ast.EQ {
				continue
			}
			lCol, lOk := eqFunc.GetArgs()[0].(*expression.Column)
			if lOk && lCol.Equal(ds.SCtx().GetExprCtx().GetEvalCtx(), pkCol) {
				_, rOk := eqFunc.GetArgs()[1].(*expression.CorrelatedColumn)
				if rOk {
					path.AccessConds = append(path.AccessConds, filter)
					path.TableFilters = append(path.TableFilters[:i], path.TableFilters[i+1:]...)
					corColInAccessConds = true
					break
				}
			}
			rCol, rOk := eqFunc.GetArgs()[1].(*expression.Column)
			if rOk && rCol.Equal(ds.SCtx().GetExprCtx().GetEvalCtx(), pkCol) {
				_, lOk := eqFunc.GetArgs()[0].(*expression.CorrelatedColumn)
				if lOk {
					path.AccessConds = append(path.AccessConds, filter)
					path.TableFilters = append(path.TableFilters[:i], path.TableFilters[i+1:]...)
					corColInAccessConds = true
					break
				}
			}
		}
	}
	if corColInAccessConds {
		path.CountAfterAccess = 1
		return nil
	}
	var remainedConds []expression.Expression
	path.Ranges, path.AccessConds, remainedConds, err = ranger.BuildTableRange(path.AccessConds, ds.SCtx().GetRangerCtx(), pkCol.RetType, ds.SCtx().GetSessionVars().RangeMaxSize)
	path.TableFilters = append(path.TableFilters, remainedConds...)
	if err != nil {
		return err
	}
	path.CountAfterAccess, err = cardinality.GetRowCountByIntColumnRanges(ds.SCtx(), &ds.statisticTable.HistColl, pkCol.ID, path.Ranges)
	// If the `CountAfterAccess` is less than `stats.RowCount`, there must be some inconsistent stats info.
	// We prefer the `stats.RowCount` because it could use more stats info to calculate the selectivity.
	if path.CountAfterAccess < ds.StatsInfo().RowCount && !isIm {
		path.CountAfterAccess = math.Min(ds.StatsInfo().RowCount/SelectionFactor, float64(ds.statisticTable.RealtimeCount))
	}
	return err
}

func (ds *DataSource) fillIndexPath(path *util.AccessPath, conds []expression.Expression) error {
	if ds.SCtx().GetSessionVars().StmtCtx.EnableOptimizerDebugTrace {
		debugtrace.EnterContextCommon(ds.SCtx())
		defer debugtrace.LeaveContextCommon(ds.SCtx())
	}
	path.Ranges = ranger.FullRange()
	path.CountAfterAccess = float64(ds.statisticTable.RealtimeCount)
	path.IdxCols, path.IdxColLens = expression.IndexInfo2PrefixCols(ds.Columns, ds.schema.Columns, path.Index)
	path.FullIdxCols, path.FullIdxColLens = expression.IndexInfo2Cols(ds.Columns, ds.schema.Columns, path.Index)
	if !path.Index.Unique && !path.Index.Primary && len(path.Index.Columns) == len(path.IdxCols) {
		handleCol := ds.getPKIsHandleCol()
		if handleCol != nil && !mysql.HasUnsignedFlag(handleCol.RetType.GetFlag()) {
			alreadyHandle := false
			for _, col := range path.IdxCols {
				if col.ID == model.ExtraHandleID || col.EqualColumn(handleCol) {
					alreadyHandle = true
				}
			}
			// Don't add one column twice to the index. May cause unexpected errors.
			if !alreadyHandle {
				path.IdxCols = append(path.IdxCols, handleCol)
				path.IdxColLens = append(path.IdxColLens, types.UnspecifiedLength)
				// Also updates the map that maps the index id to its prefix column ids.
				if len(ds.tableStats.HistColl.Idx2ColUniqueIDs[path.Index.ID]) == len(path.Index.Columns) {
					ds.tableStats.HistColl.Idx2ColUniqueIDs[path.Index.ID] = append(ds.tableStats.HistColl.Idx2ColUniqueIDs[path.Index.ID], handleCol.UniqueID)
				}
			}
		}
	}
	err := detachCondAndBuildRangeForPath(ds.SCtx(), path, conds, ds.tableStats.HistColl)
	return err
}

// deriveIndexPathStats will fulfill the information that the AccessPath need.
// conds is the conditions used to generate the DetachRangeResult for path.
// isIm indicates whether this function is called to generate the partial path for IndexMerge.
func (ds *DataSource) deriveIndexPathStats(path *util.AccessPath, _ []expression.Expression, isIm bool) {
	if ds.SCtx().GetSessionVars().StmtCtx.EnableOptimizerDebugTrace {
		debugtrace.EnterContextCommon(ds.SCtx())
		defer debugtrace.LeaveContextCommon(ds.SCtx())
	}
	if path.EqOrInCondCount == len(path.AccessConds) {
		accesses, remained := path.SplitCorColAccessCondFromFilters(ds.SCtx(), path.EqOrInCondCount)
		path.AccessConds = append(path.AccessConds, accesses...)
		path.TableFilters = remained
		if len(accesses) > 0 && ds.statisticTable.Pseudo {
			path.CountAfterAccess = cardinality.PseudoAvgCountPerValue(ds.statisticTable)
		} else {
			selectivity := path.CountAfterAccess / float64(ds.statisticTable.RealtimeCount)
			for i := range accesses {
				col := path.IdxCols[path.EqOrInCondCount+i]
				ndv := cardinality.EstimateColumnNDV(ds.statisticTable, col.ID)
				ndv *= selectivity
				if ndv < 1 {
					ndv = 1.0
				}
				path.CountAfterAccess = path.CountAfterAccess / ndv
			}
		}
	}
	var indexFilters []expression.Expression
	indexFilters, path.TableFilters = ds.splitIndexFilterConditions(path.TableFilters, path.FullIdxCols, path.FullIdxColLens)
	path.IndexFilters = append(path.IndexFilters, indexFilters...)
	// If the `CountAfterAccess` is less than `stats.RowCount`, there must be some inconsistent stats info.
	// We prefer the `stats.RowCount` because it could use more stats info to calculate the selectivity.
	if path.CountAfterAccess < ds.StatsInfo().RowCount && !isIm {
		path.CountAfterAccess = math.Min(ds.StatsInfo().RowCount/SelectionFactor, float64(ds.statisticTable.RealtimeCount))
	}
	if path.IndexFilters != nil {
		selectivity, _, err := cardinality.Selectivity(ds.SCtx(), ds.tableStats.HistColl, path.IndexFilters, nil)
		if err != nil {
			logutil.BgLogger().Debug("calculate selectivity failed, use selection factor", zap.Error(err))
			selectivity = SelectionFactor
		}
		if isIm {
			path.CountAfterIndex = path.CountAfterAccess * selectivity
		} else {
			path.CountAfterIndex = math.Max(path.CountAfterAccess*selectivity, ds.StatsInfo().RowCount)
		}
	} else {
		path.CountAfterIndex = path.CountAfterAccess
	}
}

func getPKIsHandleColFromSchema(cols []*model.ColumnInfo, schema *expression.Schema, pkIsHandle bool) *expression.Column {
	if !pkIsHandle {
		// If the PKIsHandle is false, return the ExtraHandleColumn.
		for i, col := range cols {
			if col.ID == model.ExtraHandleID {
				return schema.Columns[i]
			}
		}
		return nil
	}
	for i, col := range cols {
		if mysql.HasPriKeyFlag(col.GetFlag()) {
			return schema.Columns[i]
		}
	}
	return nil
}

func (ds *DataSource) getPKIsHandleCol() *expression.Column {
	return getPKIsHandleColFromSchema(ds.Columns, ds.schema, ds.tableInfo.PKIsHandle)
}

func (p *LogicalIndexScan) getPKIsHandleCol(schema *expression.Schema) *expression.Column {
	// We cannot use p.Source.getPKIsHandleCol() here,
	// Because we may re-prune p.Columns and p.schema during the transformation.
	// That will make p.Columns different from p.Source.Columns.
	return getPKIsHandleColFromSchema(p.Columns, schema, p.Source.tableInfo.PKIsHandle)
}

// TableInfo returns the *TableInfo of data source.
func (ds *DataSource) TableInfo() *model.TableInfo {
	return ds.tableInfo
}

// LogicalUnionAll represents LogicalUnionAll plan.
type LogicalUnionAll struct {
	logicalSchemaProducer
}

// LogicalPartitionUnionAll represents the LogicalUnionAll plan is for partition table.
type LogicalPartitionUnionAll struct {
	LogicalUnionAll
}

// LogicalSort stands for the order by plan.
type LogicalSort struct {
	baseLogicalPlan

	ByItems []*util.ByItems
}

// ExtractCorrelatedCols implements LogicalPlan interface.
func (ls *LogicalSort) ExtractCorrelatedCols() []*expression.CorrelatedColumn {
	corCols := make([]*expression.CorrelatedColumn, 0, len(ls.ByItems))
	for _, item := range ls.ByItems {
		corCols = append(corCols, expression.ExtractCorColumns(item.Expr)...)
	}
	return corCols
}

// LogicalTopN represents a top-n plan.
type LogicalTopN struct {
	baseLogicalPlan

	ByItems []*util.ByItems
	// PartitionBy is used for extended TopN to consider K heaps. Used by rule_derive_topn_from_window
	PartitionBy      []property.SortItem // This is used for enhanced topN optimization
	Offset           uint64
	Count            uint64
	PreferLimitToCop bool
}

// GetPartitionBy returns partition by fields
func (lt *LogicalTopN) GetPartitionBy() []property.SortItem {
	return lt.PartitionBy
}

// ExtractCorrelatedCols implements LogicalPlan interface.
func (lt *LogicalTopN) ExtractCorrelatedCols() []*expression.CorrelatedColumn {
	corCols := make([]*expression.CorrelatedColumn, 0, len(lt.ByItems))
	for _, item := range lt.ByItems {
		corCols = append(corCols, expression.ExtractCorColumns(item.Expr)...)
	}
	return corCols
}

// isLimit checks if TopN is a limit plan.
func (lt *LogicalTopN) isLimit() bool {
	return len(lt.ByItems) == 0
}

// LogicalLimit represents offset and limit plan.
type LogicalLimit struct {
	logicalSchemaProducer

	PartitionBy      []property.SortItem // This is used for enhanced topN optimization
	Offset           uint64
	Count            uint64
	PreferLimitToCop bool
	IsPartial        bool
}

// GetPartitionBy returns partition by fields
func (lt *LogicalLimit) GetPartitionBy() []property.SortItem {
	return lt.PartitionBy
}

// LogicalLock represents a select lock plan.
type LogicalLock struct {
	baseLogicalPlan

	Lock         *ast.SelectLockInfo
	tblID2Handle map[int64][]HandleCols

	// tblID2phyTblIDCol is used for partitioned tables,
	// the child executor need to return an extra column containing
	// the Physical Table ID (i.e. from which partition the row came from)
	tblID2PhysTblIDCol map[int64]*expression.Column
}

// WindowFrame represents a window function frame.
type WindowFrame struct {
	Type  ast.FrameType
	Start *FrameBound
	End   *FrameBound
}

// Clone copies a window frame totally.
func (wf *WindowFrame) Clone() *WindowFrame {
	cloned := new(WindowFrame)
	*cloned = *wf

	cloned.Start = wf.Start.Clone()
	cloned.End = wf.End.Clone()

	return cloned
}

// FrameBound is the boundary of a frame.
type FrameBound struct {
	Type      ast.BoundType
	UnBounded bool
	Num       uint64
	// CalcFuncs is used for range framed windows.
	// We will build the date_add or date_sub functions for frames like `INTERVAL '2:30' MINUTE_SECOND FOLLOWING`,
	// and plus or minus for frames like `1 preceding`.
	CalcFuncs []expression.Expression
	// Sometimes we need to cast order by column to a specific type when frame type is range
	CompareCols []expression.Expression
	// CmpFuncs is used to decide whether one row is included in the current frame.
	CmpFuncs []expression.CompareFunc
	// This field is used for passing information to tiflash
	CmpDataType tipb.RangeCmpDataType
	// IsExplicitRange marks if this range explicitly appears in the sql
	IsExplicitRange bool
}

// Clone copies a frame bound totally.
func (fb *FrameBound) Clone() *FrameBound {
	cloned := new(FrameBound)
	*cloned = *fb

	cloned.CalcFuncs = make([]expression.Expression, 0, len(fb.CalcFuncs))
	for _, it := range fb.CalcFuncs {
		cloned.CalcFuncs = append(cloned.CalcFuncs, it.Clone())
	}
	cloned.CmpFuncs = fb.CmpFuncs

	return cloned
}

func (fb *FrameBound) updateCmpFuncsAndCmpDataType(cmpDataType types.EvalType) {
	// When cmpDataType can't match to any condition, we can ignore it.
	//
	// For example:
	//   `create table test.range_test(p int not null,o text not null,v int not null);`
	//   `select *, first_value(v) over (partition by p order by o) as a from range_test;`
	//   The sql's frame type is range, but the cmpDataType is ETString and when the user explicitly use range frame
	//   the sql will raise error before generating logical plan, so it's ok to ignore it.
	switch cmpDataType {
	case types.ETInt:
		fb.CmpFuncs[0] = expression.CompareInt
		fb.CmpDataType = tipb.RangeCmpDataType_Int
	case types.ETDatetime, types.ETTimestamp:
		fb.CmpFuncs[0] = expression.CompareTime
		fb.CmpDataType = tipb.RangeCmpDataType_DateTime
	case types.ETDuration:
		fb.CmpFuncs[0] = expression.CompareDuration
		fb.CmpDataType = tipb.RangeCmpDataType_Duration
	case types.ETReal:
		fb.CmpFuncs[0] = expression.CompareReal
		fb.CmpDataType = tipb.RangeCmpDataType_Float
	case types.ETDecimal:
		fb.CmpFuncs[0] = expression.CompareDecimal
		fb.CmpDataType = tipb.RangeCmpDataType_Decimal
	}
}

// UpdateCompareCols will update CompareCols.
func (fb *FrameBound) UpdateCompareCols(ctx sessionctx.Context, orderByCols []*expression.Column) error {
	if len(fb.CalcFuncs) > 0 {
		fb.CompareCols = make([]expression.Expression, len(orderByCols))
		if fb.CalcFuncs[0].GetType().EvalType() != orderByCols[0].GetType().EvalType() {
			var err error
			fb.CompareCols[0], err = expression.NewFunctionBase(ctx.GetExprCtx(), ast.Cast, fb.CalcFuncs[0].GetType(), orderByCols[0])
			if err != nil {
				return err
			}
		} else {
			for i, col := range orderByCols {
				fb.CompareCols[i] = col
			}
		}

		cmpDataType := expression.GetAccurateCmpType(fb.CompareCols[0], fb.CalcFuncs[0])
		fb.updateCmpFuncsAndCmpDataType(cmpDataType)
	}
	return nil
}

// LogicalWindow represents a logical window function plan.
type LogicalWindow struct {
	logicalSchemaProducer

	WindowFuncDescs []*aggregation.WindowFuncDesc
	PartitionBy     []property.SortItem
	OrderBy         []property.SortItem
	Frame           *WindowFrame
}

// GetPartitionBy returns partition by fields.
func (p *LogicalWindow) GetPartitionBy() []property.SortItem {
	return p.PartitionBy
}

// EqualPartitionBy checks whether two LogicalWindow.Partitions are equal.
func (p *LogicalWindow) EqualPartitionBy(newWindow *LogicalWindow) bool {
	if len(p.PartitionBy) != len(newWindow.PartitionBy) {
		return false
	}
	partitionByColsMap := make(map[int64]struct{})
	for _, item := range p.PartitionBy {
		partitionByColsMap[item.Col.UniqueID] = struct{}{}
	}
	for _, item := range newWindow.PartitionBy {
		if _, ok := partitionByColsMap[item.Col.UniqueID]; !ok {
			return false
		}
	}
	return true
}

// EqualOrderBy checks whether two LogicalWindow.OrderBys are equal.
func (p *LogicalWindow) EqualOrderBy(ctx expression.EvalContext, newWindow *LogicalWindow) bool {
	if len(p.OrderBy) != len(newWindow.OrderBy) {
		return false
	}
	for i, item := range p.OrderBy {
		if !item.Col.Equal(ctx, newWindow.OrderBy[i].Col) ||
			item.Desc != newWindow.OrderBy[i].Desc {
			return false
		}
	}
	return true
}

// EqualFrame checks whether two LogicalWindow.Frames are equal.
func (p *LogicalWindow) EqualFrame(ctx expression.EvalContext, newWindow *LogicalWindow) bool {
	if (p.Frame == nil && newWindow.Frame != nil) ||
		(p.Frame != nil && newWindow.Frame == nil) {
		return false
	}
	if p.Frame == nil && newWindow.Frame == nil {
		return true
	}
	if p.Frame.Type != newWindow.Frame.Type ||
		p.Frame.Start.Type != newWindow.Frame.Start.Type ||
		p.Frame.Start.UnBounded != newWindow.Frame.Start.UnBounded ||
		p.Frame.Start.Num != newWindow.Frame.Start.Num ||
		p.Frame.End.Type != newWindow.Frame.End.Type ||
		p.Frame.End.UnBounded != newWindow.Frame.End.UnBounded ||
		p.Frame.End.Num != newWindow.Frame.End.Num {
		return false
	}
	for i, expr := range p.Frame.Start.CalcFuncs {
		if !expr.Equal(ctx, newWindow.Frame.Start.CalcFuncs[i]) {
			return false
		}
	}
	for i, expr := range p.Frame.End.CalcFuncs {
		if !expr.Equal(ctx, newWindow.Frame.End.CalcFuncs[i]) {
			return false
		}
	}
	return true
}

// ExtractCorrelatedCols implements LogicalPlan interface.
func (p *LogicalWindow) ExtractCorrelatedCols() []*expression.CorrelatedColumn {
	corCols := make([]*expression.CorrelatedColumn, 0, len(p.WindowFuncDescs))
	for _, windowFunc := range p.WindowFuncDescs {
		for _, arg := range windowFunc.Args {
			corCols = append(corCols, expression.ExtractCorColumns(arg)...)
		}
	}
	if p.Frame != nil {
		if p.Frame.Start != nil {
			for _, expr := range p.Frame.Start.CalcFuncs {
				corCols = append(corCols, expression.ExtractCorColumns(expr)...)
			}
		}
		if p.Frame.End != nil {
			for _, expr := range p.Frame.End.CalcFuncs {
				corCols = append(corCols, expression.ExtractCorColumns(expr)...)
			}
		}
	}
	return corCols
}

// GetWindowResultColumns returns the columns storing the result of the window function.
func (p *LogicalWindow) GetWindowResultColumns() []*expression.Column {
	return p.schema.Columns[p.schema.Len()-len(p.WindowFuncDescs):]
}

// ExtractCorColumnsBySchema only extracts the correlated columns that match the specified schema.
// e.g. If the correlated columns from plan are [t1.a, t2.a, t3.a] and specified schema is [t2.a, t2.b, t2.c],
// only [t2.a] is returned.
func ExtractCorColumnsBySchema(corCols []*expression.CorrelatedColumn, schema *expression.Schema, resolveIndex bool) []*expression.CorrelatedColumn {
	resultCorCols := make([]*expression.CorrelatedColumn, schema.Len())
	for _, corCol := range corCols {
		idx := schema.ColumnIndex(&corCol.Column)
		if idx != -1 {
			if resultCorCols[idx] == nil {
				resultCorCols[idx] = &expression.CorrelatedColumn{
					Column: *schema.Columns[idx],
					Data:   new(types.Datum),
				}
			}
			corCol.Data = resultCorCols[idx].Data
		}
	}
	// Shrink slice. e.g. [col1, nil, col2, nil] will be changed to [col1, col2].
	length := 0
	for _, col := range resultCorCols {
		if col != nil {
			resultCorCols[length] = col
			length++
		}
	}
	resultCorCols = resultCorCols[:length]

	if resolveIndex {
		for _, corCol := range resultCorCols {
			corCol.Index = schema.ColumnIndex(&corCol.Column)
		}
	}

	return resultCorCols
}

// extractCorColumnsBySchema4LogicalPlan only extracts the correlated columns that match the specified schema.
// e.g. If the correlated columns from plan are [t1.a, t2.a, t3.a] and specified schema is [t2.a, t2.b, t2.c],
// only [t2.a] is returned.
func extractCorColumnsBySchema4LogicalPlan(p base.LogicalPlan, schema *expression.Schema) []*expression.CorrelatedColumn {
	corCols := ExtractCorrelatedCols4LogicalPlan(p)
	return ExtractCorColumnsBySchema(corCols, schema, false)
}

// ExtractCorColumnsBySchema4PhysicalPlan only extracts the correlated columns that match the specified schema.
// e.g. If the correlated columns from plan are [t1.a, t2.a, t3.a] and specified schema is [t2.a, t2.b, t2.c],
// only [t2.a] is returned.
func ExtractCorColumnsBySchema4PhysicalPlan(p base.PhysicalPlan, schema *expression.Schema) []*expression.CorrelatedColumn {
	corCols := ExtractCorrelatedCols4PhysicalPlan(p)
	return ExtractCorColumnsBySchema(corCols, schema, true)
}

// ShowContents stores the contents for the `SHOW` statement.
type ShowContents struct {
	Tp                ast.ShowStmtType // Databases/Tables/Columns/....
	DBName            string
	Table             *ast.TableName  // Used for showing columns.
	Partition         model.CIStr     // Use for showing partition
	Column            *ast.ColumnName // Used for `desc table column`.
	IndexName         model.CIStr
	ResourceGroupName string               // Used for showing resource group
	Flag              int                  // Some flag parsed from sql, such as FULL.
	User              *auth.UserIdentity   // Used for show grants.
	Roles             []*auth.RoleIdentity // Used for show grants.

	CountWarningsOrErrors bool // Used for showing count(*) warnings | errors

	Full        bool
	IfNotExists bool       // Used for `show create database if not exists`.
	GlobalScope bool       // Used by show variables.
	Extended    bool       // Used for `show extended columns from ...`
	Limit       *ast.Limit // Used for limit Result Set row number.

	ImportJobID *int64 // Used for SHOW LOAD DATA JOB <jobID>
}

const emptyShowContentsSize = int64(unsafe.Sizeof(ShowContents{}))

// MemoryUsage return the memory usage of ShowContents
func (s *ShowContents) MemoryUsage() (sum int64) {
	if s == nil {
		return
	}

	sum = emptyShowContentsSize + int64(len(s.DBName)) + s.Partition.MemoryUsage() + s.IndexName.MemoryUsage() +
		int64(cap(s.Roles))*size.SizeOfPointer
	return
}

// LogicalShow represents a show plan.
type LogicalShow struct {
	logicalSchemaProducer
	ShowContents

	Extractor ShowPredicateExtractor
}

// LogicalShowDDLJobs is for showing DDL job list.
type LogicalShowDDLJobs struct {
	logicalSchemaProducer

	JobNumber int64
}

// CTEClass holds the information and plan for a CTE. Most of the fields in this struct are the same as cteInfo.
// But the cteInfo is used when building the plan, and CTEClass is used also for building the executor.
type CTEClass struct {
	// The union between seed part and recursive part is DISTINCT or DISTINCT ALL.
	IsDistinct bool
	// seedPartLogicalPlan and recursivePartLogicalPlan are the logical plans for the seed part and recursive part of this CTE.
	seedPartLogicalPlan      base.LogicalPlan
	recursivePartLogicalPlan base.LogicalPlan
	// seedPartPhysicalPlan and recursivePartPhysicalPlan are the physical plans for the seed part and recursive part of this CTE.
	seedPartPhysicalPlan      base.PhysicalPlan
	recursivePartPhysicalPlan base.PhysicalPlan
	// storageID for this CTE.
	IDForStorage int
	// optFlag is the optFlag for the whole CTE.
	optFlag   uint64
	HasLimit  bool
	LimitBeg  uint64
	LimitEnd  uint64
	IsInApply bool
	// pushDownPredicates may be push-downed by different references.
	pushDownPredicates []expression.Expression
	ColumnMap          map[string]*expression.Column
	isOuterMostCTE     bool
}

const emptyCTEClassSize = int64(unsafe.Sizeof(CTEClass{}))

// MemoryUsage return the memory usage of CTEClass
func (cc *CTEClass) MemoryUsage() (sum int64) {
	if cc == nil {
		return
	}

	sum = emptyCTEClassSize
	if cc.seedPartPhysicalPlan != nil {
		sum += cc.seedPartPhysicalPlan.MemoryUsage()
	}
	if cc.recursivePartPhysicalPlan != nil {
		sum += cc.recursivePartPhysicalPlan.MemoryUsage()
	}

	for _, expr := range cc.pushDownPredicates {
		sum += expr.MemoryUsage()
	}
	for key, val := range cc.ColumnMap {
		sum += size.SizeOfString + int64(len(key)) + size.SizeOfPointer + val.MemoryUsage()
	}
	return
}

// LogicalCTE is for CTE.
type LogicalCTE struct {
	logicalSchemaProducer

	cte       *CTEClass
	cteAsName model.CIStr
	cteName   model.CIStr
	seedStat  *property.StatsInfo

	onlyUsedAsStorage bool
}

// LogicalCTETable is for CTE table
type LogicalCTETable struct {
	logicalSchemaProducer

	seedStat     *property.StatsInfo
	name         string
	idForStorage int

	// seedSchema is only used in columnStatsUsageCollector to get column mapping
	seedSchema *expression.Schema
}

// ExtractCorrelatedCols implements LogicalPlan interface.
func (p *LogicalCTE) ExtractCorrelatedCols() []*expression.CorrelatedColumn {
	corCols := ExtractCorrelatedCols4LogicalPlan(p.cte.seedPartLogicalPlan)
	if p.cte.recursivePartLogicalPlan != nil {
		corCols = append(corCols, ExtractCorrelatedCols4LogicalPlan(p.cte.recursivePartLogicalPlan)...)
	}
	return corCols
}

// LogicalSequence is used to mark the CTE producer in the main query tree.
// Its last child is main query. The previous children are cte producers.
// And there might be dependencies between the CTE producers:
//
//	Suppose that the sequence has 4 children, naming c0, c1, c2, c3.
//	From the definition, c3 is the main query. c0, c1, c2 are CTE producers.
//	It's possible that c1 references c0, c2 references c1 and c2.
//	But it's no possible that c0 references c1 or c2.
//
// We use this property to do complex optimizations for CTEs.
type LogicalSequence struct {
	baseLogicalPlan
}

// Schema returns its last child(which is the main query plan)'s schema.
func (p *LogicalSequence) Schema() *expression.Schema {
	return p.children[len(p.children)-1].Schema()
}<|MERGE_RESOLUTION|>--- conflicted
+++ resolved
@@ -875,11 +875,7 @@
 				// the dependent columns in scalar function should be also considered as output columns as well.
 				outputColsUniqueIDs.Insert(int(one.UniqueID))
 			}
-<<<<<<< HEAD
-			notnull := isNullFilteredOneExpr(p.SCtx(), p.schema, x)
-=======
 			notnull := util.IsNullRejected(p.SCtx(), p.schema, x)
->>>>>>> 32929093
 			if notnull || determinants.SubsetOf(fds.NotNullCols) {
 				notnullColsUniqueIDs.Insert(scalarUniqueID)
 			}
@@ -1019,11 +1015,7 @@
 				determinants.Insert(int(one.UniqueID))
 				groupByColsOutputCols.Insert(int(one.UniqueID))
 			}
-<<<<<<< HEAD
-			notnull := isNullFilteredOneExpr(la.SCtx(), la.schema, x)
-=======
 			notnull := util.IsNullRejected(la.SCtx(), la.schema, x)
->>>>>>> 32929093
 			if notnull || determinants.SubsetOf(fds.NotNullCols) {
 				notnullColsUniqueIDs.Insert(scalarUniqueID)
 			}
@@ -1190,11 +1182,7 @@
 	for _, condition := range conditions {
 		var cols []*expression.Column
 		cols = expression.ExtractColumnsFromExpressions(cols, []expression.Expression{condition}, nil)
-<<<<<<< HEAD
-		if isNullFilteredOneExpr(p.SCtx(), p.Schema(), condition) {
-=======
 		if util.IsNullRejected(p.SCtx(), p.Schema(), condition) {
->>>>>>> 32929093
 			for _, col := range cols {
 				notnullColsUniqueIDs.Insert(int(col.UniqueID))
 			}
