--- conflicted
+++ resolved
@@ -351,12 +351,8 @@
 			continue
 		}
 		if len(tableNames) > 0 {
-<<<<<<< HEAD
-			if _, found := tblNameMap[tbl.Meta().Name.L]; !found {
+			if _, found := tblNameMap[tblInfo.Name.L]; !found {
 				// table_id does not match table_name, skip it.
-=======
-			if _, ok := tblNameMap[tblInfo.Name.L]; ok {
->>>>>>> 7d0abb96
 				continue
 			}
 		}
