// Copyright 2024 PingCAP, Inc.
//
// Licensed under the Apache License, Version 2.0 (the "License");
// you may not use this file except in compliance with the License.
// You may obtain a copy of the License at
//
//     http://www.apache.org/licenses/LICENSE-2.0
//
// Unless required by applicable law or agreed to in writing, software
// distributed under the License is distributed on an "AS IS" BASIS,
// WITHOUT WARRANTIES OR CONDITIONS OF ANY KIND, either express or implied.
// See the License for the specific language governing permissions and
// limitations under the License.

package core

import (
	"bytes"
	"context"
	"fmt"
	"slices"
	"sort"
	"strconv"
	"strings"

	"github.com/pingcap/errors"
	"github.com/pingcap/tidb/pkg/expression"
	"github.com/pingcap/tidb/pkg/infoschema"
	"github.com/pingcap/tidb/pkg/parser/model"
	"github.com/pingcap/tidb/pkg/parser/mysql"
	"github.com/pingcap/tidb/pkg/parser/terror"
	"github.com/pingcap/tidb/pkg/planner/core/base"
	"github.com/pingcap/tidb/pkg/types"
	"github.com/pingcap/tidb/pkg/util/collate"
	"github.com/pingcap/tidb/pkg/util/set"
	"golang.org/x/exp/maps"
)

const (
	_tableSchema      = "table_schema"
	_tableName        = "table_name"
	_tidbTableID      = "tidb_table_id"
	_partitionName    = "partition_name"
	_tidbPartitionID  = "tidb_partition_id"
	_indexName        = "index_name"
	_schemaName       = "schema_name"
	_constraintSchema = "constraint_schema"
	_constraintName   = "constraint_name"
<<<<<<< HEAD
	_tableID          = "table_id"
	_sequenceSchema   = "sequence_schema"
	_sequenceName     = "sequence_name"
=======
	_columnName       = "column_name"
>>>>>>> eeb3d73f
)

var extractableColumns = map[string][]string{
	// See infoschema.tablesCols for full columns.
	// Used by InfoSchemaTablesExtractor and setDataFromTables.
	infoschema.TableTables: {
		_tableSchema, _tableName, _tidbTableID,
	},
	// See infoschema.partitionsCols for full columns.
	// Used by InfoSchemaPartitionsExtractor and setDataFromPartitions.
	infoschema.TablePartitions: {
		_tableSchema, _tableName, _tidbPartitionID,
		_partitionName,
	},
	// See infoschema.statisticsCols for full columns.
	// Used by InfoSchemaStatisticsExtractor and setDataForStatistics.
	infoschema.TableStatistics: {
		_tableSchema, _tableName,
		_indexName,
	},
	// See infoschema.columns for full columns.
	// Used by InfoSchemaColumnsExtractor and setDataFromColumns.
	infoschema.TableColumns: {
		_tableSchema, _tableName,
		_columnName,
	},
	// See infoschema.tidb_index_usage for full columns.
	// Used by InfoSchemaIndexesExtractor and setDataFromIndexUsage.
	infoschema.TableTiDBIndexUsage: {
		_tableSchema, _tableName,
		_indexName,
	},
	// See infoschema.schemataCols for full columns.
	// Used by InfoSchemaSchemataExtractor and setDataFromSchemata.
	infoschema.TableSchemata: {
		_schemaName,
	},
	// See infoschema.tableTiDBIndexesCols for full columns.
	// Used by InfoSchemaIndexesExtractor and setDataFromIndexes.
	infoschema.TableTiDBIndexes: {
		_tableSchema,
		_tableName,
	},
	// See infoschema.tableViewsCols for full columns.
	// Used by InfoSchemaViewsExtractor and setDataFromViews.
	infoschema.TableViews: {
		_tableSchema,
		_tableName,
	},
	// See infoschema.keyColumnUsageCols for full columns.
	// Used by InfoSchemaViewsExtractor and setDataFromKeyColumn
	infoschema.TableKeyColumn: {
		_tableSchema,
		_constraintSchema,
		_tableName,
		_constraintName,
	},
	// See infoschema.tableConstraintsCols for full columns.
	// Used by InfoSchemaTableConstraintsExtractor and setDataFromTableConstraints.
	infoschema.TableConstraints: {
		_tableSchema,
		_constraintSchema,
		_tableName,
		_constraintName,
	},
	// See infoschema.tableCheckConstraintsCols for full columns.
	// Used by InfoSchemaCheckConstraintsExtractor and setDataFromCheckConstraints.
	infoschema.TableCheckConstraints: {
		_constraintSchema,
		_constraintName,
	},
	// See infoschema.tableTiDBCheckConstraintsCols for full columns.
	// Used by InfoSchemaTiDBCheckConstraintsExtractor and setDataFromTiDBCheckConstraints.
	infoschema.TableTiDBCheckConstraints: {
		_constraintSchema, _tableName, _tableID,
		_constraintName,
	},
	// See infoschema.referConstCols for full columns.
	// Used by InfoSchemaReferConstExtractor and setDataFromReferConst.
	infoschema.TableReferConst: {
		_constraintSchema, _tableName,
		_constraintName,
	},
	// See infoschema.tableSequencesCols for full columns.
	// Used by InfoSchemaSequenceExtractor and setDataFromSequences.
	infoschema.TableSequences: {
		_sequenceSchema, _sequenceName,
	},
}

// InfoSchemaBaseExtractor is used to extract infoSchema tables related predicates.
type InfoSchemaBaseExtractor struct {
	extractHelper
	// SkipRequest means the where clause always false, we don't need to request any component
	SkipRequest   bool
	ColPredicates map[string]set.StringSet
	// columns occurs in predicate will be extracted.
	colNames []string
}

func (e *InfoSchemaBaseExtractor) initExtractableColNames(systableName string) {
	cols, ok := extractableColumns[systableName]
	if ok {
		e.colNames = cols
	} else {
		// TODO: remove this after all system tables are supported.
		e.colNames = []string{
			"table_schema",
			"constraint_schema",
			"table_name",
			"constraint_name",
			"sequence_schema",
			"sequence_name",
			"partition_name",
			"schema_name",
			"index_name",
			"tidb_table_id",
		}
	}
}

// SetExtractColNames sets the columns that need to be extracted.
func (e *InfoSchemaBaseExtractor) SetExtractColNames(colNames ...string) {
	e.colNames = colNames
}

// Extract implements the MemTablePredicateExtractor Extract interface
func (e *InfoSchemaBaseExtractor) Extract(
	ctx base.PlanContext,
	schema *expression.Schema,
	names []*types.FieldName,
	predicates []expression.Expression,
) (remained []expression.Expression) {
	var resultSet, resultSet1 set.StringSet
	e.ColPredicates = make(map[string]set.StringSet)
	remained = predicates
	for _, colName := range e.colNames {
		remained, e.SkipRequest, resultSet = e.extractColWithLower(ctx, schema, names, remained, colName)
		if e.SkipRequest {
			break
		}
		remained, e.SkipRequest, resultSet1 = e.extractCol(ctx, schema, names, remained, colName, true)
		if e.SkipRequest {
			break
		}
		for elt := range resultSet1 {
			resultSet.Insert(elt)
		}
		if len(resultSet) == 0 {
			continue
		}
		e.ColPredicates[colName] = resultSet
	}
	return remained
}

// ExplainInfo implements base.MemTablePredicateExtractor interface.
func (e *InfoSchemaBaseExtractor) ExplainInfo(_ base.PhysicalPlan) string {
	if e.SkipRequest {
		return "skip_request:true"
	}

	r := new(bytes.Buffer)
	colNames := maps.Keys(e.ColPredicates)
	sort.Strings(colNames)
	for _, colName := range colNames {
		if len(e.ColPredicates[colName]) > 0 {
			fmt.Fprintf(r, "%s:[%s], ", colName, extractStringFromStringSet(e.ColPredicates[colName]))
		}
	}

	// remove the last ", " in the message info
	s := r.String()
	if len(s) > 2 {
		return s[:len(s)-2]
	}
	return s
}

// Filter use the col predicates to filter records.
// Return true if the underlying row does not match predicate,
// then it should be filtered and not shown in the result.
func (e *InfoSchemaBaseExtractor) Filter(colName string, val string) bool {
	if e.SkipRequest {
		return true
	}
	predVals, ok := e.ColPredicates[colName]
	if ok && len(predVals) > 0 {
		lower, ok := e.isLower[colName]
		if ok {
			var valStr string
			// only have varchar string type, safe to do that.
			if lower {
				valStr = strings.ToLower(val)
			} else {
				valStr = strings.ToUpper(val)
			}
			return !predVals.Exist(valStr)
		}
		return !predVals.Exist(val)
	}
	// No need to filter records since no predicate for the column exists.
	return false
}

// InfoSchemaIndexesExtractor is the predicate extractor for information_schema.tidb_indexes.
type InfoSchemaIndexesExtractor struct {
	InfoSchemaBaseExtractor
}

// ListSchemasAndTables lists related tables and their corresponding schemas from predicate.
// If there is no error, returning schema slice and table slice are guaranteed to have the same length.
func (e *InfoSchemaIndexesExtractor) ListSchemasAndTables(
	ctx context.Context,
	is infoschema.InfoSchema,
) ([]model.CIStr, []*model.TableInfo, error) {
	schemas := e.listSchemas(is, _tableSchema)
	tableNames := e.getSchemaObjectNames(_tableName)
	if len(tableNames) > 0 {
		return findTableAndSchemaByName(ctx, is, schemas, tableNames)
	}
	return listTablesForEachSchema(ctx, is, schemas)
}

// InfoSchemaTablesExtractor is the predicate extractor for information_schema.tables.
type InfoSchemaTablesExtractor struct {
	InfoSchemaBaseExtractor
}

// ListSchemasAndTables lists related tables and their corresponding schemas from predicate.
// If there is no error, returning schema slice and table slice are guaranteed to have the same length.
func (e *InfoSchemaTablesExtractor) ListSchemasAndTables(
	ctx context.Context,
	is infoschema.InfoSchema,
) ([]model.CIStr, []*model.TableInfo, error) {
	schemas := e.listSchemas(is, _tableSchema)

	tableIDs := e.getSchemaObjectNames(_tidbTableID)
	tableNames := e.getSchemaObjectNames(_tableName)

	if len(tableIDs) > 0 {
		tableMap := make(map[int64]*model.TableInfo, len(tableIDs))
		findTablesByID(is, tableIDs, tableNames, tableMap)
		return findSchemasForTables(ctx, is, schemas, maps.Values(tableMap))
	}
	if len(tableNames) > 0 {
		return findTableAndSchemaByName(ctx, is, schemas, tableNames)
	}
	return listTablesForEachSchema(ctx, is, schemas)
}

// InfoSchemaViewsExtractor is the predicate extractor for information_schema.views.
type InfoSchemaViewsExtractor struct {
	InfoSchemaBaseExtractor
}

// ListSchemasAndTables lists related tables and their corresponding schemas from predicate.
// If there is no error, returning schema slice and table slice are guaranteed to have the same length.
func (e *InfoSchemaViewsExtractor) ListSchemasAndTables(
	ctx context.Context,
	is infoschema.InfoSchema,
) ([]model.CIStr, []*model.TableInfo, error) {
	schemas := e.listSchemas(is, _tableSchema)
	tableNames := e.getSchemaObjectNames(_tableName)
	if len(tableNames) > 0 {
		return findTableAndSchemaByName(ctx, is, schemas, tableNames)
	}
	return listTablesForEachSchema(ctx, is, schemas)
}

// InfoSchemaKeyColumnUsageExtractor is the predicate extractor for information_schema.key_column_usage.
type InfoSchemaKeyColumnUsageExtractor struct {
	InfoSchemaBaseExtractor
}

// ListSchemasAndTables lists related tables and their corresponding schemas from predicate.
// If there is no error, returning schema slice and table slice are guaranteed to have the same length.
func (e *InfoSchemaKeyColumnUsageExtractor) ListSchemasAndTables(
	ctx context.Context,
	is infoschema.InfoSchema,
) ([]model.CIStr, []*model.TableInfo, error) {
	schemas := e.listSchemas(is, _tableSchema)
	tableNames := e.getSchemaObjectNames(_tableName)
	if len(tableNames) > 0 {
		return findTableAndSchemaByName(ctx, is, schemas, tableNames)
	}
	return listTablesForEachSchema(ctx, is, schemas)
}

// InfoSchemaTableConstraintsExtractor is the predicate extractor for information_schema.constraints.
type InfoSchemaTableConstraintsExtractor struct {
	InfoSchemaBaseExtractor
}

// ListSchemasAndTables lists related tables and their corresponding schemas from predicate.
// If there is no error, returning schema slice and table slice are guaranteed to have the same length.
func (e *InfoSchemaTableConstraintsExtractor) ListSchemasAndTables(
	ctx context.Context,
	is infoschema.InfoSchema,
) ([]model.CIStr, []*model.TableInfo, error) {
	schemas := e.listSchemas(is, _tableSchema)
	tableNames := e.getSchemaObjectNames(_tableName)
	if len(tableNames) > 0 {
		return findTableAndSchemaByName(ctx, is, schemas, tableNames)
	}
	return listTablesForEachSchema(ctx, is, schemas)
}

// InfoSchemaPartitionsExtractor is the predicate extractor for information_schema.partitions.
type InfoSchemaPartitionsExtractor struct {
	InfoSchemaBaseExtractor
}

// ListSchemasAndTables lists related tables and their corresponding schemas from predicate.
// If there is no error, returning schema slice and table slice are guaranteed to have the same length.
func (e *InfoSchemaPartitionsExtractor) ListSchemasAndTables(
	ctx context.Context,
	is infoschema.InfoSchema,
) ([]model.CIStr, []*model.TableInfo, error) {
	schemas := e.listSchemas(is, _tableSchema)

	partIDs := e.getSchemaObjectNames(_tidbPartitionID)
	tableNames := e.getSchemaObjectNames(_tableName)

	if len(partIDs) > 0 {
		tableMap := make(map[int64]*model.TableInfo, len(partIDs))
		findTablesByPartID(is, partIDs, tableNames, tableMap)
		return findSchemasForTables(ctx, is, schemas, maps.Values(tableMap))
	}
	if len(tableNames) > 0 {
		return findTableAndSchemaByName(ctx, is, schemas, tableNames)
	}
	return listTablesForEachSchema(ctx, is, schemas)
}

// InfoSchemaStatisticsExtractor is the predicate extractor for  information_schema.statistics.
type InfoSchemaStatisticsExtractor struct {
	InfoSchemaBaseExtractor
}

// ListSchemasAndTables lists related tables and their corresponding schemas from predicate.
// If there is no error, returning schema slice and table slice are guaranteed to have the same length.
func (e *InfoSchemaStatisticsExtractor) ListSchemasAndTables(
	ctx context.Context,
	is infoschema.InfoSchema,
) ([]model.CIStr, []*model.TableInfo, error) {
	schemas := e.listSchemas(is, _tableSchema)
	tableNames := e.getSchemaObjectNames(_tableName)
	if len(tableNames) > 0 {
		return findTableAndSchemaByName(ctx, is, schemas, tableNames)
	}
	return listTablesForEachSchema(ctx, is, schemas)
}

// ListTables lists related tables from predicate.
// If no table is found in predicate, it return all tables.
func (e *InfoSchemaStatisticsExtractor) ListTables(
	ctx context.Context,
	is infoschema.InfoSchema,
	schema model.CIStr,
) ([]*model.TableInfo, error) {
	tableNames := e.getSchemaObjectNames(_tableName)
	if len(tableNames) == 0 {
		return is.SchemaTableInfos(ctx, schema)
	}

	tables := make(map[int64]*model.TableInfo, 8)
	err := findNameAndAppendToTableMap(ctx, is, schema, tableNames, tables)
	if err != nil {
		return nil, errors.Trace(err)
	}
	return maps.Values(tables), nil
}

// InfoSchemaSchemataExtractor is the predicate extractor for information_schema.schemata.
type InfoSchemaSchemataExtractor struct {
	InfoSchemaBaseExtractor
}

// ListSchemas lists related schemas from predicate.
// If no schema found in predicate, it return all schemas.
func (e *InfoSchemaSchemataExtractor) ListSchemas(is infoschema.InfoSchema) []model.CIStr {
	return e.listSchemas(is, _schemaName)
}

// InfoSchemaCheckConstraintsExtractor is the predicate extractor for information_schema.check_constraints.
type InfoSchemaCheckConstraintsExtractor struct {
	InfoSchemaBaseExtractor
}

// ListSchemas lists related schemas from predicate.
func (e *InfoSchemaCheckConstraintsExtractor) ListSchemas(is infoschema.InfoSchema) []model.CIStr {
	return e.listSchemas(is, _constraintSchema)
}

// InfoSchemaTiDBCheckConstraintsExtractor is the predicate extractor for information_schema.tidb_check_constraints.
type InfoSchemaTiDBCheckConstraintsExtractor struct {
	InfoSchemaBaseExtractor
}

// ListSchemasAndTables lists related tables and their corresponding schemas from predicate.
func (e *InfoSchemaTiDBCheckConstraintsExtractor) ListSchemasAndTables(
	ctx context.Context,
	is infoschema.InfoSchema,
) ([]model.CIStr, []*model.TableInfo, error) {
	schemas := e.listSchemas(is, _constraintSchema)

	tableIDs := e.getSchemaObjectNames(_tableID)
	tableNames := e.getSchemaObjectNames(_tableName)

	if len(tableIDs) > 0 {
		tableMap := make(map[int64]*model.TableInfo, len(tableIDs))
		findTablesByID(is, tableIDs, tableNames, tableMap)
		return findSchemasForTables(ctx, is, schemas, maps.Values(tableMap))
	}
	if len(tableNames) > 0 {
		return findTableAndSchemaByName(ctx, is, schemas, tableNames)
	}
	return listTablesForEachSchema(ctx, is, schemas)
}

// InfoSchemaReferConstExtractor is the predicate extractor for information_schema.referential_constraints.
type InfoSchemaReferConstExtractor struct {
	InfoSchemaBaseExtractor
}

// ListSchemasAndTables lists related tables and their corresponding schemas from predicate.
func (e *InfoSchemaReferConstExtractor) ListSchemasAndTables(
	ctx context.Context,
	is infoschema.InfoSchema,
) ([]model.CIStr, []*model.TableInfo, error) {
	schemas := e.listSchemas(is, _constraintSchema)
	tableNames := e.getSchemaObjectNames(_tableName)
	if len(tableNames) > 0 {
		return findTableAndSchemaByName(ctx, is, schemas, tableNames)
	}
	return listTablesForEachSchema(ctx, is, schemas)
}

// InfoSchemaSequenceExtractor is the predicate extractor for information_schema.sequences.
type InfoSchemaSequenceExtractor struct {
	InfoSchemaBaseExtractor
}

// ListSchemasAndTables lists related tables and their corresponding schemas from predicate.
func (e *InfoSchemaSequenceExtractor) ListSchemasAndTables(
	ctx context.Context,
	is infoschema.InfoSchema,
) ([]model.CIStr, []*model.TableInfo, error) {
	schemas := e.listSchemas(is, _sequenceSchema)
	seqNames := e.getSchemaObjectNames(_sequenceName)
	if len(seqNames) > 0 {
		return findTableAndSchemaByName(ctx, is, schemas, seqNames)
	}
	return listTablesForEachSchema(ctx, is, schemas)
}

func (e *InfoSchemaBaseExtractor) listSchemas(is infoschema.InfoSchema, schemaCol string) []model.CIStr {
	schemas := e.getSchemaObjectNames(schemaCol)
	if len(schemas) == 0 {
		ret := is.AllSchemaNames()
		slices.SortFunc(ret, func(a, b model.CIStr) int {
			return strings.Compare(a.L, b.L)
		})
		return ret
	}
	ret := schemas[:0]
	for _, s := range schemas {
		if n, ok := is.SchemaByName(s); ok {
			ret = append(ret, n.Name)
		}
	}
	return ret
}

func findNameAndAppendToTableMap(
	ctx context.Context,
	is infoschema.InfoSchema,
	schema model.CIStr,
	tableNames []model.CIStr,
	tables map[int64]*model.TableInfo,
) error {
	for _, n := range tableNames {
		tbl, err := is.TableByName(ctx, schema, n)
		if err != nil {
			if terror.ErrorEqual(err, infoschema.ErrTableNotExists) {
				continue
			}
			return errors.Trace(err)
		}
		tblInfo := tbl.Meta()
		if tblInfo.TempTableType == model.TempTableLocal {
			continue
		}
		tables[tblInfo.ID] = tblInfo
	}
	return nil
}

// findTablesByID finds tables by table IDs and append them to table map.
func findTablesByID(
	is infoschema.InfoSchema,
	tableIDs []model.CIStr,
	tableNames []model.CIStr,
	tables map[int64]*model.TableInfo,
) {
	tblNameMap := make(map[string]struct{}, len(tableNames))
	for _, n := range tableNames {
		tblNameMap[n.L] = struct{}{}
	}
	for _, tid := range parseIDs(tableIDs) {
		tbl, ok := is.TableByID(context.Background(), tid)
		if !ok {
			continue
		}
		tblInfo := tbl.Meta()
		if tblInfo.TempTableType == model.TempTableLocal {
			continue
		}
		if len(tableNames) > 0 {
			if _, found := tblNameMap[tblInfo.Name.L]; !found {
				// table_id does not match table_name, skip it.
				continue
			}
		}
		tables[tblInfo.ID] = tblInfo
	}
}

// findTablesByPartID finds tables by partition IDs and append them to table map.
func findTablesByPartID(
	is infoschema.InfoSchema,
	partIDs []model.CIStr,
	tableNames []model.CIStr,
	tables map[int64]*model.TableInfo,
) {
	tblNameMap := make(map[string]struct{}, len(tableNames))
	for _, n := range tableNames {
		tblNameMap[n.L] = struct{}{}
	}
	for _, pid := range parseIDs(partIDs) {
		tbl, _, _ := is.FindTableByPartitionID(pid)
		if tbl == nil {
			continue
		}
		if len(tableNames) > 0 {
			if _, found := tblNameMap[tbl.Meta().Name.L]; !found {
				// partition_id does not match table_name, skip it.
				continue
			}
		}
		tblInfo := tbl.Meta()
		tables[tblInfo.ID] = tblInfo
	}
}

func findTableAndSchemaByName(
	ctx context.Context,
	is infoschema.InfoSchema,
	schemas []model.CIStr,
	tableNames []model.CIStr,
) ([]model.CIStr, []*model.TableInfo, error) {
	type schemaAndTable struct {
		schema model.CIStr
		table  *model.TableInfo
	}
	tableMap := make(map[int64]schemaAndTable, len(tableNames))
	for _, n := range tableNames {
		for _, s := range schemas {
			tbl, err := is.TableByName(ctx, s, n)
			if err != nil {
				if terror.ErrorEqual(err, infoschema.ErrTableNotExists) {
					continue
				}
				return nil, nil, errors.Trace(err)
			}
			tblInfo := tbl.Meta()
			if tblInfo.TempTableType == model.TempTableLocal {
				continue
			}
			tableMap[tblInfo.ID] = schemaAndTable{s, tblInfo}
		}
	}
	schemaSlice := make([]model.CIStr, 0, len(tableMap))
	tableSlice := make([]*model.TableInfo, 0, len(tableMap))
	for _, st := range tableMap {
		schemaSlice = append(schemaSlice, st.schema)
		tableSlice = append(tableSlice, st.table)
	}
	return schemaSlice, tableSlice, nil
}

func listTablesForEachSchema(
	ctx context.Context,
	is infoschema.InfoSchema,
	schemas []model.CIStr,
) ([]model.CIStr, []*model.TableInfo, error) {
	schemaSlice := make([]model.CIStr, 0, 8)
	tableSlice := make([]*model.TableInfo, 0, 8)
	for _, s := range schemas {
		tables, err := is.SchemaTableInfos(ctx, s)
		if err != nil {
			return nil, nil, errors.Trace(err)
		}
		for _, t := range tables {
			schemaSlice = append(schemaSlice, s)
			tableSlice = append(tableSlice, t)
		}
	}
	return schemaSlice, tableSlice, nil
}

func findSchemasForTables(
	ctx context.Context,
	is infoschema.InfoSchema,
	schemas []model.CIStr,
	tableSlice []*model.TableInfo,
) ([]model.CIStr, []*model.TableInfo, error) {
	schemaSlice := make([]model.CIStr, 0, len(tableSlice))
	for i, tbl := range tableSlice {
		found := false
		for _, s := range schemas {
			isTbl, err := is.TableByName(ctx, s, tbl.Name)
			if err != nil {
				if terror.ErrorEqual(err, infoschema.ErrTableNotExists) {
					continue
				}
				return nil, nil, errors.Trace(err)
			}
			if isTbl.Meta().ID == tbl.ID {
				schemaSlice = append(schemaSlice, s)
				found = true
				break
			}
		}
		if !found {
			tableSlice[i] = nil
		}
	}
	// Remove nil elements in tableSlice.
	remains := tableSlice[:0]
	for _, tbl := range tableSlice {
		if tbl != nil {
			remains = append(remains, tbl)
		}
	}
	return schemaSlice, remains, nil
}

func parseIDs(ids []model.CIStr) []int64 {
	tableIDs := make([]int64, 0, len(ids))
	for _, s := range ids {
		v, err := strconv.ParseInt(s.L, 10, 64)
		if err != nil {
			continue
		}
		tableIDs = append(tableIDs, v)
	}
	slices.Sort(tableIDs)
	return tableIDs
}

// getSchemaObjectNames gets the schema object names specified in predicate of given column name.
func (e *InfoSchemaBaseExtractor) getSchemaObjectNames(colName string) []model.CIStr {
	predVals, ok := e.ColPredicates[colName]
	if ok && len(predVals) > 0 {
		tableNames := make([]model.CIStr, 0, len(predVals))
		predVals.IterateWith(func(n string) {
			tableNames = append(tableNames, model.NewCIStr(n))
		})
		slices.SortFunc(tableNames, func(a, b model.CIStr) int {
			return strings.Compare(a.L, b.L)
		})
		return tableNames
	}
	return nil
}

// InfoSchemaTableNameExtractor is a base struct to list matching schemas and tables in predicates,
// so there is no need to call `Filter` for returns from `ListSchemas` and `ListTables`.
// But for other columns, Subclass **must** reimplement `Filter` method to use like operators for filtering.
// Currently, table_id is not taken into consideration.
type InfoSchemaTableNameExtractor struct {
	InfoSchemaSchemataExtractor

	listTableFunc func(
		ctx context.Context,
		s model.CIStr,
		is infoschema.InfoSchema,
	) ([]*model.TableInfo, error)

	// table names from predicate, used by `ListTables`
	tableNames []model.CIStr

	// all predicates in lower case
	colsPredLower map[string]set.StringSet

	// all built regexp in predicates
	colsRegexp map[string][]collate.WildcardPattern

	// used for EXPLAIN only
	LikePatterns map[string][]string
}

// Extract all names and like operators in predicates
func (e *InfoSchemaTableNameExtractor) Extract(
	ctx base.PlanContext,
	schema *expression.Schema,
	names []*types.FieldName,
	predicates []expression.Expression,
) []expression.Expression {
	remained := e.InfoSchemaBaseExtractor.Extract(ctx, schema, names, predicates)
	if e.SkipRequest {
		return remained
	}

	e.LikePatterns = make(map[string][]string, len(e.colNames))
	e.colsRegexp = make(map[string][]collate.WildcardPattern, len(e.colNames))
	e.colsPredLower = make(map[string]set.StringSet, len(e.colNames))
	var likePatterns []string
	for _, colName := range e.colNames {
		remained, likePatterns = e.extractLikePatternCol(ctx, schema, names, remained, colName, true, false)
		regexp := make([]collate.WildcardPattern, len(likePatterns))
		predColLower := set.StringSet{}
		for i, pattern := range likePatterns {
			regexp[i] = collate.GetCollatorByID(collate.CollationName2ID(mysql.UTF8MB4DefaultCollation)).Pattern()
			regexp[i].Compile(pattern, byte('\\'))
		}
		if vals, ok := e.ColPredicates[colName]; ok {
			vals.IterateWith(func(n string) {
				predColLower.Insert(strings.ToLower(n))
			})
		}
		e.colsPredLower[colName] = predColLower
		e.LikePatterns[colName] = likePatterns
		e.colsRegexp[colName] = regexp
	}

	return remained
}

// getPredicates gets all names and regexps related to given column names.
func (e *InfoSchemaTableNameExtractor) getPredicates(colNames ...string) (
	set.StringSet, []collate.WildcardPattern, bool) {
	filters := set.StringSet{}
	regexp := []collate.WildcardPattern{}
	hasPredicates := false

	// Extract all filters and like patterns
	for _, col := range colNames {
		if rs, ok := e.colsRegexp[col]; ok && len(rs) > 0 {
			regexp = append(regexp, rs...)
		}
		if f, ok := e.colsPredLower[col]; ok && len(f) > 0 {
			if !hasPredicates {
				filters = f
				hasPredicates = true
			} else {
				filters = filters.Intersection(f)
			}
		}
	}

	return filters, regexp, hasPredicates
}

// Get all predicates related to schema extraction.
// Add more columns if necessary.
func (e *InfoSchemaTableNameExtractor) getSchemaNames() (
	set.StringSet, []collate.WildcardPattern, bool) {
	return e.getPredicates(_tableSchema, _schemaName, _constraintSchema)
}

// ListSchemas lists related schemas from predicates.
// Returned schemas is examined by like operators, so there is no need to call Filter again.
func (e *InfoSchemaTableNameExtractor) ListSchemas(
	is infoschema.InfoSchema,
) []model.CIStr {
	schemaFilters, schemaRegexp, hasPredicates := e.getSchemaNames()

	// Get all schema names
	var schemas []model.CIStr
	if hasPredicates {
		schemas = make([]model.CIStr, 0, len(schemaFilters))
		schemaFilters.IterateWith(func(n string) {
			s := model.CIStr{O: n, L: n}
			if n, ok := is.SchemaByName(s); ok {
				schemas = append(schemas, n.Name)
			}
		})
	} else {
		schemas = is.AllSchemaNames()
	}
	slices.SortFunc(schemas, func(a, b model.CIStr) int {
		return strings.Compare(a.L, b.L)
	})

	// Filter with regexp
	filteredSchemas := make([]model.CIStr, 0, len(schemas))
ForLoop:
	for _, schema := range schemas {
		for _, re := range schemaRegexp {
			if !re.DoMatch(schema.L) {
				continue ForLoop
			}
		}
		filteredSchemas = append(filteredSchemas, schema)
	}

	// TODO: add table_id here
	tableNames := e.getSchemaObjectNames(_tableName)
	e.tableNames = tableNames
	if len(tableNames) > 0 {
		e.listTableFunc = e.listSchemaTablesByName
	} else {
		e.listTableFunc = listSchemaTables
	}

	return filteredSchemas
}

// ListTables lists related tables for given schema from predicate.
// If no table found in predicate, it return all tables.
func (e *InfoSchemaTableNameExtractor) ListTables(
	ctx context.Context,
	s model.CIStr,
	is infoschema.InfoSchema,
) ([]*model.TableInfo, error) {
	allTbls, err := e.listTableFunc(ctx, s, is)
	if err != nil {
		return nil, errors.Trace(err)
	}

	if regexp, ok := e.colsRegexp[_tableName]; ok {
		tbls := make([]*model.TableInfo, 0, len(allTbls))
	ForLoop:
		for _, tbl := range allTbls {
			for _, re := range regexp {
				if !re.DoMatch(tbl.Name.L) {
					continue ForLoop
				}
			}
			tbls = append(tbls, tbl)
		}
		allTbls = tbls
	}

	return allTbls, nil
}

func (e *InfoSchemaTableNameExtractor) listSchemaTablesByName(
	ctx context.Context,
	s model.CIStr,
	is infoschema.InfoSchema,
) ([]*model.TableInfo, error) {
	tbls := make([]*model.TableInfo, 0, len(e.tableNames))
	for _, n := range e.tableNames {
		tbl, err := is.TableByName(ctx, s, n)
		if err != nil {
			if terror.ErrorEqual(err, infoschema.ErrTableNotExists) {
				continue
			}
			return nil, errors.Trace(err)
		}
		tbls = append(tbls, tbl.Meta())
	}

	return tbls, nil
}

func listSchemaTables(
	ctx context.Context,
	s model.CIStr,
	is infoschema.InfoSchema,
) ([]*model.TableInfo, error) {
	return is.SchemaTableInfos(ctx, s)
}

// ExplainInfo implements base.MemTablePredicateExtractor interface.
func (e *InfoSchemaTableNameExtractor) ExplainInfo(_ base.PhysicalPlan) string {
	if e.SkipRequest {
		return "skip_request:true"
	}

	r := new(bytes.Buffer)

	for _, colName := range e.colNames {
		if pred, ok := e.ColPredicates[colName]; ok && len(pred) > 0 {
			fmt.Fprintf(r, "%s:[%s], ", colName, extractStringFromStringSet(pred))
		}
	}

	for _, colName := range e.colNames {
		if patterns, ok := e.LikePatterns[colName]; ok && len(patterns) > 0 {
			fmt.Fprintf(r, "%s_pattern:[%s], ", colName, extractStringFromStringSlice(patterns))
		}
	}

	// remove the last ", " in the message info
	s := r.String()
	if len(s) > 2 {
		return s[:len(s)-2]
	}
	return s
}

// InfoSchemaColumnsExtractor is the predicate extractor for information_schema.columns.
type InfoSchemaColumnsExtractor struct {
	InfoSchemaTableNameExtractor
}

// ListColumns lists unhidden columns and corresponding ordinal positions for given table from predicates.
// If no column found in predicate, it return all visible columns.
func (e *InfoSchemaTableNameExtractor) ListColumns(
	tbl *model.TableInfo,
) ([]*model.ColumnInfo, []int) {
	predCol, regexp, _ := e.getPredicates(_columnName)

	columns := make([]*model.ColumnInfo, 0, len(predCol))
	ordinalPos := make([]int, 0, len(predCol))
	ord := 0
ForLoop:
	for _, column := range tbl.Columns {
		if column.Hidden {
			continue
		}
		ord++
		if len(predCol) > 0 && !predCol.Exist(column.Name.L) {
			continue
		}
		for _, re := range regexp {
			if !re.DoMatch(column.Name.L) {
				continue ForLoop
			}
		}
		columns = append(columns, column)
		ordinalPos = append(ordinalPos, ord)
	}

	return columns, ordinalPos
}

// InfoSchemaIndexUsageExtractor is the predicate extractor for information_schema.tidb_index_usage.
type InfoSchemaIndexUsageExtractor struct {
	InfoSchemaTableNameExtractor
}

// ListIndexes lists related indexes for given table from predicate.
// If no index found in predicate, it return all indexes.
func (e *InfoSchemaIndexUsageExtractor) ListIndexes(
	tbl *model.TableInfo,
) []*model.IndexInfo {
	predCol, regexp, _ := e.getPredicates(_indexName)
	if len(predCol) == 0 && len(regexp) == 0 {
		return tbl.Indices
	}

	indexes := make([]*model.IndexInfo, 0, len(predCol))
ForLoop:
	for _, index := range tbl.Indices {
		if len(predCol) > 0 && !predCol.Exist(index.Name.L) {
			continue
		}
		for _, re := range regexp {
			if !re.DoMatch(index.Name.L) {
				continue ForLoop
			}
		}
		indexes = append(indexes, index)
	}

	return indexes
}<|MERGE_RESOLUTION|>--- conflicted
+++ resolved
@@ -46,13 +46,10 @@
 	_schemaName       = "schema_name"
 	_constraintSchema = "constraint_schema"
 	_constraintName   = "constraint_name"
-<<<<<<< HEAD
 	_tableID          = "table_id"
 	_sequenceSchema   = "sequence_schema"
 	_sequenceName     = "sequence_name"
-=======
 	_columnName       = "column_name"
->>>>>>> eeb3d73f
 )
 
 var extractableColumns = map[string][]string{
