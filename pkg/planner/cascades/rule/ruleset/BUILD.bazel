--- conflicted
+++ resolved
@@ -9,13 +9,9 @@
         "//pkg/planner/cascades/memo",
         "//pkg/planner/cascades/pattern",
         "//pkg/planner/cascades/rule",
-<<<<<<< HEAD
-        "//pkg/planner/cascades/rule/apply/decorrelate_apply",
+        "//pkg/planner/cascades/rule/apply/decorrelateapply",
         "//pkg/planner/cascades/rule/join/eliminate_outer_join",
         "//pkg/planner/cascades/rule/projection",
-=======
-        "//pkg/planner/cascades/rule/apply/decorrelateapply",
->>>>>>> a95824d8
         "//pkg/planner/core/operator/logicalop",
         "@com_github_bits_and_blooms_bitset//:bitset",
     ],
