--- conflicted
+++ resolved
@@ -7,10 +7,7 @@
         "group_expr.go",
         "group_id_generator.go",
         "memo.go",
-<<<<<<< HEAD
-=======
         "memo_context.go",
->>>>>>> 2cad624e
         "memo_expr.go",
     ],
     importpath = "github.com/pingcap/tidb/pkg/planner/cascades/memo",
