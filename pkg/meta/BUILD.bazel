load("@io_bazel_rules_go//go:def.bzl", "go_library", "go_test")

go_library(
    name = "meta",
    srcs = [
        "distributed_lock.go",
        "meta.go",
        "meta_autoid.go",
    ],
    importpath = "github.com/pingcap/tidb/pkg/meta",
    visibility = ["//visibility:public"],
    deps = [
        "//pkg/domain/resourcegroup",
        "//pkg/errno",
        "//pkg/kv",
        "//pkg/metrics",
        "//pkg/parser/model",
        "//pkg/parser/mysql",
        "//pkg/structure",
        "//pkg/util/dbterror",
        "//pkg/util/logutil",
        "@com_github_pingcap_errors//:errors",
        "@com_github_pingcap_kvproto//pkg/kvrpcpb",
<<<<<<< HEAD
        "@org_uber_go_zap//:zap",
=======
        "@com_github_pingcap_kvproto//pkg/resource_manager",
>>>>>>> cc0387b1
    ],
)

go_test(
    name = "meta_test",
    timeout = "short",
    srcs = [
        "distributed_lock_test.go",
        "main_test.go",
        "meta_test.go",
    ],
    embed = [":meta"],
    flaky = True,
<<<<<<< HEAD
    shard_count = 14,
=======
    shard_count = 12,
>>>>>>> cc0387b1
    deps = [
        "//pkg/kv",
        "//pkg/parser/ast",
        "//pkg/parser/model",
        "//pkg/store/mockstore",
        "//pkg/testkit",
        "//pkg/testkit/testsetup",
        "//pkg/util",
        "@com_github_pingcap_errors//:errors",
        "@com_github_stretchr_testify//require",
        "@org_uber_go_goleak//:goleak",
    ],
)<|MERGE_RESOLUTION|>--- conflicted
+++ resolved
@@ -21,11 +21,8 @@
         "//pkg/util/logutil",
         "@com_github_pingcap_errors//:errors",
         "@com_github_pingcap_kvproto//pkg/kvrpcpb",
-<<<<<<< HEAD
+        "@com_github_pingcap_kvproto//pkg/resource_manager",
         "@org_uber_go_zap//:zap",
-=======
-        "@com_github_pingcap_kvproto//pkg/resource_manager",
->>>>>>> cc0387b1
     ],
 )
 
@@ -39,11 +36,7 @@
     ],
     embed = [":meta"],
     flaky = True,
-<<<<<<< HEAD
-    shard_count = 14,
-=======
-    shard_count = 12,
->>>>>>> cc0387b1
+    shard_count = 15,
     deps = [
         "//pkg/kv",
         "//pkg/parser/ast",
