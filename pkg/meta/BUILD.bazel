load("@io_bazel_rules_go//go:def.bzl", "go_library", "go_test")

go_library(
    name = "meta",
    srcs = [
        "distributed_lock.go",
        "meta.go",
        "meta_autoid.go",
    ],
    importpath = "github.com/pingcap/tidb/pkg/meta",
    visibility = ["//visibility:public"],
    deps = [
        "//pkg/domain/resourcegroup",
        "//pkg/errno",
        "//pkg/kv",
        "//pkg/metrics",
        "//pkg/parser/model",
        "//pkg/parser/mysql",
        "//pkg/structure",
        "//pkg/util/dbterror",
        "//pkg/util/logutil",
        "@com_github_pingcap_errors//:errors",
        "@com_github_pingcap_kvproto//pkg/kvrpcpb",
        "@org_uber_go_zap//:zap",
    ],
)

go_test(
    name = "meta_test",
    timeout = "short",
    srcs = [
        "distributed_lock_test.go",
        "main_test.go",
        "meta_test.go",
    ],
    embed = [":meta"],
    flaky = True,
<<<<<<< HEAD
    shard_count = 15,
=======
    shard_count = 11,
>>>>>>> 05c571b3
    deps = [
        "//pkg/kv",
        "//pkg/parser/ast",
        "//pkg/parser/model",
        "//pkg/store/mockstore",
        "//pkg/testkit",
        "//pkg/testkit/testsetup",
        "//pkg/util",
        "@com_github_pingcap_errors//:errors",
        "@com_github_stretchr_testify//require",
        "@org_uber_go_goleak//:goleak",
    ],
)<|MERGE_RESOLUTION|>--- conflicted
+++ resolved
@@ -35,11 +35,7 @@
     ],
     embed = [":meta"],
     flaky = True,
-<<<<<<< HEAD
-    shard_count = 15,
-=======
-    shard_count = 11,
->>>>>>> 05c571b3
+    shard_count = 14,
     deps = [
         "//pkg/kv",
         "//pkg/parser/ast",
