// Copyright 2015 PingCAP, Inc.
//
// Licensed under the Apache License, Version 2.0 (the "License");
// you may not use this file except in compliance with the License.
// You may obtain a copy of the License at
//
//     http://www.apache.org/licenses/LICENSE-2.0
//
// Unless required by applicable law or agreed to in writing, software
// distributed under the License is distributed on an "AS IS" BASIS,
// WITHOUT WARRANTIES OR CONDITIONS OF ANY KIND, either express or implied.
// See the License for the specific language governing permissions and
// limitations under the License.

package meta

import (
	"bytes"
	"encoding/binary"
	"encoding/json"
	"fmt"
	"math"
	"regexp"
	"strconv"
	"strings"
	"sync"
	"time"

	"github.com/pingcap/errors"
	"github.com/pingcap/kvproto/pkg/kvrpcpb"
	rmpb "github.com/pingcap/kvproto/pkg/resource_manager"
	"github.com/pingcap/tidb/pkg/errno"
	"github.com/pingcap/tidb/pkg/kv"
	"github.com/pingcap/tidb/pkg/meta/model"
	"github.com/pingcap/tidb/pkg/metrics"
	pmodel "github.com/pingcap/tidb/pkg/parser/model"
	"github.com/pingcap/tidb/pkg/parser/mysql"
	"github.com/pingcap/tidb/pkg/resourcegroup"
	"github.com/pingcap/tidb/pkg/structure"
	"github.com/pingcap/tidb/pkg/util/dbterror"
	"github.com/pingcap/tidb/pkg/util/hack"
	"github.com/pingcap/tidb/pkg/util/partialjson"
	"github.com/pingcap/tidb/pkg/util/set"
)

var (
	globalIDMutex sync.Mutex
	policyIDMutex sync.Mutex
)

// Meta structure:
//	NextGlobalID -> int64
//	SchemaVersion -> int64
//	DBs -> {
//		DB:1 -> db meta data []byte
//		DB:2 -> db meta data []byte
//	}
//	DB:1 -> {
//		Table:1 -> table meta data []byte
//		Table:2 -> table meta data []byte
//		TID:1 -> int64
//		TID:2 -> int64
//	}
//
// DDL version 2
// Names -> {
//		Name:DBname\x00tablename -> tableID
// }

var (
	mMetaPrefix = []byte("m")
	// the value inside it is actually the max current used ID, not next id.
	mNextGlobalIDKey     = []byte("NextGlobalID")
	mSchemaVersionKey    = []byte("SchemaVersionKey")
	mDBs                 = []byte("DBs")
	mDBPrefix            = "DB"
	mTablePrefix         = "Table"
	mSequencePrefix      = "SID"
	mSeqCyclePrefix      = "SequenceCycle"
	mTableIDPrefix       = "TID"
	mIncIDPrefix         = "IID"
	mRandomIDPrefix      = "TARID"
	mBootstrapKey        = []byte("BootstrapKey")
	mSchemaDiffPrefix    = "Diff"
	mPolicies            = []byte("Policies")
	mPolicyPrefix        = "Policy"
	mResourceGroups      = []byte("ResourceGroups")
	mResourceGroupPrefix = "RG"
	mPolicyGlobalID      = []byte("PolicyGlobalID")
	mPolicyMagicByte     = CurrentMagicByteVer
	mDDLTableVersion     = []byte("DDLTableVersion")
	mBDRRole             = []byte("BDRRole")
	mMetaDataLock        = []byte("metadataLock")
	mSchemaCacheSize     = []byte("SchemaCacheSize")
	mRequestUnitStats    = []byte("RequestUnitStats")
	// the id for 'default' group, the internal ddl can ensure
	// user created resource group won't duplicate with this id.
	defaultGroupID = int64(1)
	// the default meta of the `default` group
	defaultRGroupMeta = &model.ResourceGroupInfo{
		ResourceGroupSettings: &model.ResourceGroupSettings{
			RURate:     math.MaxInt32,
			BurstLimit: -1,
			Priority:   pmodel.MediumPriorityValue,
		},
		ID:    defaultGroupID,
		Name:  pmodel.NewCIStr(resourcegroup.DefaultResourceGroupName),
		State: model.StatePublic,
	}
)

const (
	// CurrentMagicByteVer is the current magic byte version, used for future meta compatibility.
	CurrentMagicByteVer byte = 0x00
	// PolicyMagicByte handler
	// 0x00 - 0x3F: Json Handler
	// 0x40 - 0x7F: Reserved
	// 0x80 - 0xBF: Reserved
	// 0xC0 - 0xFF: Reserved

	// type means how to handle the serialized data.
	typeUnknown int = 0
	typeJSON    int = 1
	// todo: customized handler.

	// MaxInt48 is the max value of int48.
	MaxInt48 = 0x0000FFFFFFFFFFFF
	// MaxGlobalID reserves 1000 IDs. Use MaxInt48 to reserves the high 2 bytes to compatible with Multi-tenancy.
	MaxGlobalID = MaxInt48 - 1000
)

var (
	// ErrDBExists is the error for db exists.
	ErrDBExists = dbterror.ClassMeta.NewStd(mysql.ErrDBCreateExists)
	// ErrDBNotExists is the error for db not exists.
	ErrDBNotExists = dbterror.ClassMeta.NewStd(mysql.ErrBadDB)
	// ErrPolicyExists is the error for policy exists.
	ErrPolicyExists = dbterror.ClassMeta.NewStd(errno.ErrPlacementPolicyExists)
	// ErrPolicyNotExists is the error for policy not exists.
	ErrPolicyNotExists = dbterror.ClassMeta.NewStd(errno.ErrPlacementPolicyNotExists)
	// ErrResourceGroupExists is the error for resource group exists.
	ErrResourceGroupExists = dbterror.ClassMeta.NewStd(errno.ErrResourceGroupExists)
	// ErrResourceGroupNotExists is the error for resource group not exists.
	ErrResourceGroupNotExists = dbterror.ClassMeta.NewStd(errno.ErrResourceGroupNotExists)
	// ErrTableExists is the error for table exists.
	ErrTableExists = dbterror.ClassMeta.NewStd(mysql.ErrTableExists)
	// ErrTableNotExists is the error for table not exists.
	ErrTableNotExists = dbterror.ClassMeta.NewStd(mysql.ErrNoSuchTable)
	// ErrDDLReorgElementNotExist is the error for reorg element not exists.
	ErrDDLReorgElementNotExist = dbterror.ClassMeta.NewStd(errno.ErrDDLReorgElementNotExist)
	// ErrInvalidString is the error for invalid string to parse
	ErrInvalidString = dbterror.ClassMeta.NewStd(errno.ErrInvalidCharacterString)
)

// DDLTableVersion is to display ddl related table versions
type DDLTableVersion int

const (
	// InitDDLTableVersion is the original version.
	InitDDLTableVersion DDLTableVersion = 0
	// BaseDDLTableVersion is for support concurrent DDL, it added tidb_ddl_job, tidb_ddl_reorg and tidb_ddl_history.
	BaseDDLTableVersion DDLTableVersion = 1
	// MDLTableVersion is for support MDL tables.
	MDLTableVersion DDLTableVersion = 2
	// BackfillTableVersion is for support distributed reorg stage, it added tidb_background_subtask, tidb_background_subtask_history.
	BackfillTableVersion DDLTableVersion = 3
)

// Bytes returns the byte slice.
func (ver DDLTableVersion) Bytes() []byte {
	return []byte(strconv.Itoa(int(ver)))
}

// Option is for Mutator option.
type Option func(m *Mutator)

// Mutator is for handling meta information in a transaction.
type Mutator struct {
	txn        *structure.TxStructure
	StartTS    uint64 // StartTS is the txn's start TS.
	jobListKey JobListKeyType
}

var _ Reader = (*Mutator)(nil)

// NewMutator creates a meta Mutator in transaction txn.
// If the current Mutator needs to handle a job, jobListKey is the type of the job's list.
func NewMutator(txn kv.Transaction, options ...Option) *Mutator {
	txn.SetOption(kv.Priority, kv.PriorityHigh)
	txn.SetDiskFullOpt(kvrpcpb.DiskFullOpt_AllowedOnAlmostFull)
	t := structure.NewStructure(txn, txn, mMetaPrefix)
	m := &Mutator{txn: t,
		StartTS:    txn.StartTS(),
		jobListKey: DefaultJobListKey,
	}
	for _, opt := range options {
		opt(m)
	}
	return m
}

// GenGlobalID generates next id globally.
func (m *Mutator) GenGlobalID() (int64, error) {
	globalIDMutex.Lock()
	defer globalIDMutex.Unlock()

	newID, err := m.txn.Inc(mNextGlobalIDKey, 1)
	if err != nil {
		return 0, errors.Trace(err)
	}
	if newID > MaxGlobalID {
		return 0, errors.Errorf("global id:%d exceeds the limit:%d", newID, MaxGlobalID)
	}
	return newID, err
}

// AdvanceGlobalIDs advances the global ID by n.
// return the old global ID.
func (m *Mutator) AdvanceGlobalIDs(n int) (int64, error) {
	globalIDMutex.Lock()
	defer globalIDMutex.Unlock()

	newID, err := m.txn.Inc(mNextGlobalIDKey, int64(n))
	if err != nil {
		return 0, err
	}
	if newID > MaxGlobalID {
		return 0, errors.Errorf("global id:%d exceeds the limit:%d", newID, MaxGlobalID)
	}
	origID := newID - int64(n)
	return origID, nil
}

// GenGlobalIDs generates the next n global IDs.
func (m *Mutator) GenGlobalIDs(n int) ([]int64, error) {
	globalIDMutex.Lock()
	defer globalIDMutex.Unlock()

	newID, err := m.txn.Inc(mNextGlobalIDKey, int64(n))
	if err != nil {
		return nil, err
	}
	if newID > MaxGlobalID {
		return nil, errors.Errorf("global id:%d exceeds the limit:%d", newID, MaxGlobalID)
	}
	origID := newID - int64(n)
	ids := make([]int64, 0, n)
	for i := origID + 1; i <= newID; i++ {
		ids = append(ids, i)
	}
	return ids, nil
}

// GlobalIDKey returns the key for the global ID.
func (m *Mutator) GlobalIDKey() []byte {
	return m.txn.EncodeStringDataKey(mNextGlobalIDKey)
}

// GenPlacementPolicyID generates next placement policy id globally.
func (m *Mutator) GenPlacementPolicyID() (int64, error) {
	policyIDMutex.Lock()
	defer policyIDMutex.Unlock()

	return m.txn.Inc(mPolicyGlobalID, 1)
}

// GetGlobalID gets current global id.
func (m *Mutator) GetGlobalID() (int64, error) {
	return m.txn.GetInt64(mNextGlobalIDKey)
}

// GetPolicyID gets current policy global id.
func (m *Mutator) GetPolicyID() (int64, error) {
	return m.txn.GetInt64(mPolicyGlobalID)
}

func (*Mutator) policyKey(policyID int64) []byte {
	return []byte(fmt.Sprintf("%s:%d", mPolicyPrefix, policyID))
}

func (*Mutator) resourceGroupKey(groupID int64) []byte {
	return []byte(fmt.Sprintf("%s:%d", mResourceGroupPrefix, groupID))
}

func (*Mutator) dbKey(dbID int64) []byte {
	return DBkey(dbID)
}

// DBkey encodes the dbID into dbKey.
func DBkey(dbID int64) []byte {
	return []byte(fmt.Sprintf("%s:%d", mDBPrefix, dbID))
}

// ParseDBKey decodes the dbkey to get dbID.
func ParseDBKey(dbkey []byte) (int64, error) {
	if !IsDBkey(dbkey) {
		return 0, ErrInvalidString.GenWithStack("fail to parse dbKey")
	}

	dbID := strings.TrimPrefix(string(dbkey), mDBPrefix+":")
	id, err := strconv.Atoi(dbID)
	return int64(id), errors.Trace(err)
}

// IsDBkey checks whether the dbKey comes from DBKey().
func IsDBkey(dbKey []byte) bool {
	return strings.HasPrefix(string(dbKey), mDBPrefix+":")
}

func (*Mutator) autoTableIDKey(tableID int64) []byte {
	return AutoTableIDKey(tableID)
}

// AutoTableIDKey decodes the auto tableID key.
func AutoTableIDKey(tableID int64) []byte {
	return []byte(fmt.Sprintf("%s:%d", mTableIDPrefix, tableID))
}

// IsAutoTableIDKey checks whether the key is auto tableID key.
func IsAutoTableIDKey(key []byte) bool {
	return strings.HasPrefix(string(key), mTableIDPrefix+":")
}

// ParseAutoTableIDKey decodes the tableID from the auto tableID key.
func ParseAutoTableIDKey(key []byte) (int64, error) {
	if !IsAutoTableIDKey(key) {
		return 0, ErrInvalidString.GenWithStack("fail to parse autoTableKey")
	}

	tableID := strings.TrimPrefix(string(key), mTableIDPrefix+":")
	id, err := strconv.Atoi(tableID)
	return int64(id), err
}

func (*Mutator) autoIncrementIDKey(tableID int64) []byte {
	return AutoIncrementIDKey(tableID)
}

// AutoIncrementIDKey decodes the auto inc table key.
func AutoIncrementIDKey(tableID int64) []byte {
	return []byte(fmt.Sprintf("%s:%d", mIncIDPrefix, tableID))
}

// IsAutoIncrementIDKey checks whether the key is auto increment key.
func IsAutoIncrementIDKey(key []byte) bool {
	return strings.HasPrefix(string(key), mIncIDPrefix+":")
}

// ParseAutoIncrementIDKey decodes the tableID from the auto tableID key.
func ParseAutoIncrementIDKey(key []byte) (int64, error) {
	if !IsAutoIncrementIDKey(key) {
		return 0, ErrInvalidString.GenWithStack("fail to parse autoIncrementKey")
	}

	tableID := strings.TrimPrefix(string(key), mIncIDPrefix+":")
	id, err := strconv.Atoi(tableID)
	return int64(id), err
}

func (*Mutator) autoRandomTableIDKey(tableID int64) []byte {
	return AutoRandomTableIDKey(tableID)
}

// AutoRandomTableIDKey encodes the auto random tableID key.
func AutoRandomTableIDKey(tableID int64) []byte {
	return []byte(fmt.Sprintf("%s:%d", mRandomIDPrefix, tableID))
}

// IsAutoRandomTableIDKey checks whether the key is auto random tableID key.
func IsAutoRandomTableIDKey(key []byte) bool {
	return strings.HasPrefix(string(key), mRandomIDPrefix+":")
}

// ParseAutoRandomTableIDKey decodes the tableID from the auto random tableID key.
func ParseAutoRandomTableIDKey(key []byte) (int64, error) {
	if !IsAutoRandomTableIDKey(key) {
		return 0, ErrInvalidString.GenWithStack("fail to parse AutoRandomTableIDKey")
	}

	tableID := strings.TrimPrefix(string(key), mRandomIDPrefix+":")
	id, err := strconv.Atoi(tableID)
	return int64(id), err
}

func (*Mutator) tableKey(tableID int64) []byte {
	return TableKey(tableID)
}

// TableKey encodes the tableID into tableKey.
func TableKey(tableID int64) []byte {
	return []byte(fmt.Sprintf("%s:%d", mTablePrefix, tableID))
}

// IsTableKey checks whether the tableKey comes from TableKey().
func IsTableKey(tableKey []byte) bool {
	return strings.HasPrefix(string(tableKey), mTablePrefix+":")
}

// ParseTableKey decodes the tableKey to get tableID.
func ParseTableKey(tableKey []byte) (int64, error) {
	if !strings.HasPrefix(string(tableKey), mTablePrefix) {
		return 0, ErrInvalidString.GenWithStack("fail to parse tableKey")
	}

	tableID := strings.TrimPrefix(string(tableKey), mTablePrefix+":")
	id, err := strconv.Atoi(tableID)
	return int64(id), errors.Trace(err)
}

func (*Mutator) sequenceKey(sequenceID int64) []byte {
	return SequenceKey(sequenceID)
}

// SequenceKey encodes the sequence key.
func SequenceKey(sequenceID int64) []byte {
	return []byte(fmt.Sprintf("%s:%d", mSequencePrefix, sequenceID))
}

// IsSequenceKey checks whether the key is sequence key.
func IsSequenceKey(key []byte) bool {
	return strings.HasPrefix(string(key), mSequencePrefix+":")
}

// ParseSequenceKey decodes the tableID from the sequence key.
func ParseSequenceKey(key []byte) (int64, error) {
	if !IsSequenceKey(key) {
		return 0, ErrInvalidString.GenWithStack("fail to parse sequence key")
	}

	sequenceID := strings.TrimPrefix(string(key), mSequencePrefix+":")
	id, err := strconv.Atoi(sequenceID)
	return int64(id), errors.Trace(err)
}

func (*Mutator) sequenceCycleKey(sequenceID int64) []byte {
	return []byte(fmt.Sprintf("%s:%d", mSeqCyclePrefix, sequenceID))
}

// DDLJobHistoryKey is only used for testing.
func DDLJobHistoryKey(m *Mutator, jobID int64) []byte {
	return m.txn.EncodeHashDataKey(mDDLJobHistoryKey, m.jobIDKey(jobID))
}

// GenAutoTableIDKeyValue generates meta key by dbID, tableID and corresponding value by autoID.
func (m *Mutator) GenAutoTableIDKeyValue(dbID, tableID, autoID int64) (key, value []byte) {
	dbKey := m.dbKey(dbID)
	autoTableIDKey := m.autoTableIDKey(tableID)
	return m.txn.EncodeHashAutoIDKeyValue(dbKey, autoTableIDKey, autoID)
}

// GetAutoIDAccessors gets the controller for auto IDs.
func (m *Mutator) GetAutoIDAccessors(dbID, tableID int64) AutoIDAccessors {
	return NewAutoIDAccessors(m, dbID, tableID)
}

// GetSchemaVersionWithNonEmptyDiff gets current global schema version, if diff is nil, we should return version - 1.
// Consider the following scenario:
/*
//             t1            		t2			      t3             t4
//             |					|				   |
//    update schema version         |              set diff
//                             stale read ts
*/
// At the first time, t2 reads the schema version v10, but the v10's diff is not set yet, so it loads v9 infoSchema.
// But at t4 moment, v10's diff has been set and been cached in the memory, so stale read on t2 will get v10 schema from cache,
// and inconsistency happen.
// To solve this problem, we always check the schema diff at first, if the diff is empty, we know at t2 moment we can only see the v9 schema,
// so make neededSchemaVersion = neededSchemaVersion - 1.
// For `Reload`, we can also do this: if the newest version's diff is not set yet, it is ok to load the previous version's infoSchema, and wait for the next reload.
// if there are multiple consecutive jobs failed or cancelled after the schema version
// increased, the returned 'version - 1' might still not have diff.
func (m *Mutator) GetSchemaVersionWithNonEmptyDiff() (int64, error) {
	v, err := m.txn.GetInt64(mSchemaVersionKey)
	if err != nil {
		return 0, err
	}
	diff, err := m.GetSchemaDiff(v)
	if err != nil {
		return 0, err
	}

	if diff == nil && v > 0 {
		// Although the diff of v is undetermined, the last version's diff is deterministic(this is guaranteed by schemaVersionManager).
		v--
	}
	return v, err
}

// EncodeSchemaDiffKey returns the raw kv key for a schema diff
func (m *Mutator) EncodeSchemaDiffKey(schemaVersion int64) kv.Key {
	diffKey := m.schemaDiffKey(schemaVersion)
	return m.txn.EncodeStringDataKey(diffKey)
}

// GetSchemaVersion gets current global schema version.
func (m *Mutator) GetSchemaVersion() (int64, error) {
	return m.txn.GetInt64(mSchemaVersionKey)
}

// GenSchemaVersion generates next schema version.
func (m *Mutator) GenSchemaVersion() (int64, error) {
	return m.txn.Inc(mSchemaVersionKey, 1)
}

// GenSchemaVersions increases the schema version.
func (m *Mutator) GenSchemaVersions(count int64) (int64, error) {
	return m.txn.Inc(mSchemaVersionKey, count)
}

func (m *Mutator) checkPolicyExists(policyKey []byte) error {
	v, err := m.txn.HGet(mPolicies, policyKey)
	if err == nil && v == nil {
		err = ErrPolicyNotExists.GenWithStack("policy doesn't exist")
	}
	return errors.Trace(err)
}

func (m *Mutator) checkPolicyNotExists(policyKey []byte) error {
	v, err := m.txn.HGet(mPolicies, policyKey)
	if err == nil && v != nil {
		err = ErrPolicyExists.GenWithStack("policy already exists")
	}
	return errors.Trace(err)
}

func (m *Mutator) checkResourceGroupNotExists(groupKey []byte) error {
	v, err := m.txn.HGet(mResourceGroups, groupKey)
	if err == nil && v != nil {
		err = ErrResourceGroupExists.GenWithStack("group already exists")
	}
	return errors.Trace(err)
}

func (m *Mutator) checkResourceGroupExists(groupKey []byte) error {
	v, err := m.txn.HGet(mResourceGroups, groupKey)
	if err == nil && v == nil {
		err = ErrResourceGroupNotExists.GenWithStack("group doesn't exist")
	}
	return errors.Trace(err)
}

func (m *Mutator) checkDBExists(dbKey []byte) error {
	v, err := m.txn.HGet(mDBs, dbKey)
	if err == nil && v == nil {
		err = ErrDBNotExists.GenWithStack("database doesn't exist")
	}
	return errors.Trace(err)
}

func (m *Mutator) checkDBNotExists(dbKey []byte) error {
	v, err := m.txn.HGet(mDBs, dbKey)
	if err == nil && v != nil {
		err = ErrDBExists.GenWithStack("database already exists")
	}
	return errors.Trace(err)
}

func (m *Mutator) checkTableExists(dbKey []byte, tableKey []byte) error {
	v, err := m.txn.HGet(dbKey, tableKey)
	if err == nil && v == nil {
		err = ErrTableNotExists.GenWithStack("table doesn't exist")
	}
	return errors.Trace(err)
}

func (m *Mutator) checkTableNotExists(dbKey []byte, tableKey []byte) error {
	v, err := m.txn.HGet(dbKey, tableKey)
	if err == nil && v != nil {
		err = ErrTableExists.GenWithStack("table already exists")
	}
	return errors.Trace(err)
}

// CreatePolicy creates a policy.
func (m *Mutator) CreatePolicy(policy *model.PolicyInfo) error {
	if policy.ID == 0 {
		return errors.New("policy.ID is invalid")
	}

	policyKey := m.policyKey(policy.ID)
	if err := m.checkPolicyNotExists(policyKey); err != nil {
		return errors.Trace(err)
	}

	data, err := json.Marshal(policy)
	if err != nil {
		return errors.Trace(err)
	}
	return m.txn.HSet(mPolicies, policyKey, attachMagicByte(data))
}

// UpdatePolicy updates a policy.
func (m *Mutator) UpdatePolicy(policy *model.PolicyInfo) error {
	policyKey := m.policyKey(policy.ID)

	if err := m.checkPolicyExists(policyKey); err != nil {
		return errors.Trace(err)
	}

	data, err := json.Marshal(policy)
	if err != nil {
		return errors.Trace(err)
	}
	return m.txn.HSet(mPolicies, policyKey, attachMagicByte(data))
}

// AddResourceGroup creates a resource group.
func (m *Mutator) AddResourceGroup(group *model.ResourceGroupInfo) error {
	if group.ID == 0 {
		return errors.New("group.ID is invalid")
	}
	groupKey := m.resourceGroupKey(group.ID)
	if err := m.checkResourceGroupNotExists(groupKey); err != nil {
		return errors.Trace(err)
	}

	data, err := json.Marshal(group)
	if err != nil {
		return errors.Trace(err)
	}
	return m.txn.HSet(mResourceGroups, groupKey, attachMagicByte(data))
}

// UpdateResourceGroup updates a resource group.
func (m *Mutator) UpdateResourceGroup(group *model.ResourceGroupInfo) error {
	groupKey := m.resourceGroupKey(group.ID)
	// do not check the default because it may not be persisted.
	if group.ID != defaultGroupID {
		if err := m.checkResourceGroupExists(groupKey); err != nil {
			return errors.Trace(err)
		}
	}

	data, err := json.Marshal(group)
	if err != nil {
		return errors.Trace(err)
	}
	return m.txn.HSet(mResourceGroups, groupKey, attachMagicByte(data))
}

// DropResourceGroup drops a resource group.
func (m *Mutator) DropResourceGroup(groupID int64) error {
	// Check if group exists.
	groupKey := m.resourceGroupKey(groupID)
	if err := m.txn.HDel(mResourceGroups, groupKey); err != nil {
		return errors.Trace(err)
	}
	return nil
}

// CreateDatabase creates a database with db info.
func (m *Mutator) CreateDatabase(dbInfo *model.DBInfo) error {
	dbKey := m.dbKey(dbInfo.ID)

	if err := m.checkDBNotExists(dbKey); err != nil {
		return errors.Trace(err)
	}

	data, err := json.Marshal(dbInfo)
	if err != nil {
		return errors.Trace(err)
	}

	if err := m.txn.HSet(mDBs, dbKey, data); err != nil {
		return errors.Trace(err)
	}
	return nil
}

// UpdateDatabase updates a database with db info.
func (m *Mutator) UpdateDatabase(dbInfo *model.DBInfo) error {
	dbKey := m.dbKey(dbInfo.ID)

	if err := m.checkDBExists(dbKey); err != nil {
		return errors.Trace(err)
	}

	data, err := json.Marshal(dbInfo)
	if err != nil {
		return errors.Trace(err)
	}

	return m.txn.HSet(mDBs, dbKey, data)
}

// CreateTableOrView creates a table with tableInfo in database.
func (m *Mutator) CreateTableOrView(dbID int64, tableInfo *model.TableInfo) error {
	// Check if db exists.
	dbKey := m.dbKey(dbID)
	if err := m.checkDBExists(dbKey); err != nil {
		return errors.Trace(err)
	}

	// Check if table exists.
	tableKey := m.tableKey(tableInfo.ID)
	if err := m.checkTableNotExists(dbKey, tableKey); err != nil {
		return errors.Trace(err)
	}

	data, err := json.Marshal(tableInfo)
	if err != nil {
		return errors.Trace(err)
	}

	if err := m.txn.HSet(dbKey, tableKey, data); err != nil {
		return errors.Trace(err)
	}
	return nil
}

// SetBDRRole write BDR role into storage.
func (m *Mutator) SetBDRRole(role string) error {
	return errors.Trace(m.txn.Set(mBDRRole, []byte(role)))
}

// GetBDRRole get BDR role from storage.
func (m *Mutator) GetBDRRole() (string, error) {
	v, err := m.txn.Get(mBDRRole)
	if err != nil {
		return "", errors.Trace(err)
	}
	return string(v), nil
}

// ClearBDRRole clear BDR role from storage.
func (m *Mutator) ClearBDRRole() error {
	return errors.Trace(m.txn.Clear(mBDRRole))
}

// SetDDLTables write a key into storage.
func (m *Mutator) SetDDLTables(ddlTableVersion DDLTableVersion) error {
	return errors.Trace(m.txn.Set(mDDLTableVersion, ddlTableVersion.Bytes()))
}

// CheckDDLTableVersion check if the tables related to concurrent DDL exists.
func (m *Mutator) CheckDDLTableVersion() (DDLTableVersion, error) {
	v, err := m.txn.Get(mDDLTableVersion)
	if err != nil {
		return -1, errors.Trace(err)
	}
	if string(v) == "" {
		return InitDDLTableVersion, nil
	}
	ver, err := strconv.Atoi(string(v))
	if err != nil {
		return -1, errors.Trace(err)
	}
	return DDLTableVersion(ver), nil
}

// CreateMySQLDatabaseIfNotExists creates mysql schema and return its DB ID.
func (m *Mutator) CreateMySQLDatabaseIfNotExists() (int64, error) {
	id, err := m.GetSystemDBID()
	if id != 0 || err != nil {
		return id, err
	}

	id, err = m.GenGlobalID()
	if err != nil {
		return 0, errors.Trace(err)
	}
	db := model.DBInfo{
		ID:      id,
		Name:    pmodel.NewCIStr(mysql.SystemDB),
		Charset: mysql.UTF8MB4Charset,
		Collate: mysql.UTF8MB4DefaultCollation,
		State:   model.StatePublic,
	}
	err = m.CreateDatabase(&db)
	return db.ID, err
}

// GetSystemDBID gets the system DB ID. return (0, nil) indicates that the system DB does not exist.
func (m *Mutator) GetSystemDBID() (int64, error) {
	dbs, err := m.ListDatabases()
	if err != nil {
		return 0, err
	}
	for _, db := range dbs {
		if db.Name.L == mysql.SystemDB {
			return db.ID, nil
		}
	}
	return 0, nil
}

// SetMetadataLock sets the metadata lock.
func (m *Mutator) SetMetadataLock(b bool) error {
	var data []byte
	if b {
		data = []byte("1")
	} else {
		data = []byte("0")
	}
	return errors.Trace(m.txn.Set(mMetaDataLock, data))
}

// GetMetadataLock gets the metadata lock.
func (m *Mutator) GetMetadataLock() (enable bool, isNull bool, err error) {
	val, err := m.txn.Get(mMetaDataLock)
	if err != nil {
		return false, false, errors.Trace(err)
	}
	if len(val) == 0 {
		return false, true, nil
	}
	return bytes.Equal(val, []byte("1")), false, nil
}

// SetSchemaCacheSize sets the schema cache size.
func (m *Mutator) SetSchemaCacheSize(size uint64) error {
	return errors.Trace(m.txn.Set(mSchemaCacheSize, []byte(strconv.FormatUint(size, 10))))
}

// GetSchemaCacheSize gets the schema cache size.
func (m *Mutator) GetSchemaCacheSize() (size uint64, isNull bool, err error) {
	val, err := m.txn.Get(mSchemaCacheSize)
	if err != nil {
		return 0, false, errors.Trace(err)
	}
	if len(val) == 0 {
		return 0, true, nil
	}
	size, err = strconv.ParseUint(string(val), 10, 64)
	return size, false, errors.Trace(err)
}

// CreateTableAndSetAutoID creates a table with tableInfo in database,
// and rebases the table autoID.
func (m *Mutator) CreateTableAndSetAutoID(dbID int64, tableInfo *model.TableInfo, autoIDs model.AutoIDGroup) error {
	err := m.CreateTableOrView(dbID, tableInfo)
	if err != nil {
		return errors.Trace(err)
	}
	_, err = m.txn.HInc(m.dbKey(dbID), m.autoTableIDKey(tableInfo.ID), autoIDs.RowID)
	if err != nil {
		return errors.Trace(err)
	}
	if tableInfo.AutoRandomBits > 0 {
		_, err = m.txn.HInc(m.dbKey(dbID), m.autoRandomTableIDKey(tableInfo.ID), autoIDs.RandomID)
		if err != nil {
			return errors.Trace(err)
		}
	}
	if tableInfo.SepAutoInc() && tableInfo.GetAutoIncrementColInfo() != nil {
		_, err = m.txn.HInc(m.dbKey(dbID), m.autoIncrementIDKey(tableInfo.ID), autoIDs.IncrementID)
		if err != nil {
			return errors.Trace(err)
		}
	}
	return nil
}

// CreateSequenceAndSetSeqValue creates sequence with tableInfo in database, and rebase the sequence seqValue.
func (m *Mutator) CreateSequenceAndSetSeqValue(dbID int64, tableInfo *model.TableInfo, seqValue int64) error {
	err := m.CreateTableOrView(dbID, tableInfo)
	if err != nil {
		return errors.Trace(err)
	}
	_, err = m.txn.HInc(m.dbKey(dbID), m.sequenceKey(tableInfo.ID), seqValue)
	return errors.Trace(err)
}

// RestartSequenceValue resets the the sequence value.
func (m *Mutator) RestartSequenceValue(dbID int64, tableInfo *model.TableInfo, seqValue int64) error {
	// Check if db exists.
	dbKey := m.dbKey(dbID)
	if err := m.checkDBExists(dbKey); err != nil {
		return errors.Trace(err)
	}

	// Check if table exists.
	tableKey := m.tableKey(tableInfo.ID)
	if err := m.checkTableExists(dbKey, tableKey); err != nil {
		return errors.Trace(err)
	}
	return errors.Trace(m.txn.HSet(m.dbKey(dbID), m.sequenceKey(tableInfo.ID), []byte(strconv.FormatInt(seqValue, 10))))
}

// DropPolicy drops the specified policy.
func (m *Mutator) DropPolicy(policyID int64) error {
	// Check if policy exists.
	policyKey := m.policyKey(policyID)
	if err := m.txn.HClear(policyKey); err != nil {
		return errors.Trace(err)
	}
	if err := m.txn.HDel(mPolicies, policyKey); err != nil {
		return errors.Trace(err)
	}
	return nil
}

// DropDatabase drops whole database.
func (m *Mutator) DropDatabase(dbID int64) error {
	// Check if db exists.
	dbKey := m.dbKey(dbID)
	if err := m.txn.HClear(dbKey); err != nil {
		return errors.Trace(err)
	}

	if err := m.txn.HDel(mDBs, dbKey); err != nil {
		return errors.Trace(err)
	}

	return nil
}

// DropSequence drops sequence in database.
// Sequence is made of table struct and kv value pair.
func (m *Mutator) DropSequence(dbID int64, tblID int64) error {
	err := m.DropTableOrView(dbID, tblID)
	if err != nil {
		return err
	}
	err = m.GetAutoIDAccessors(dbID, tblID).Del()
	if err != nil {
		return err
	}
	err = m.txn.HDel(m.dbKey(dbID), m.sequenceKey(tblID))
	return errors.Trace(err)
}

// DropTableOrView drops table in database.
// If delAutoID is true, it will delete the auto_increment id key-value of the table.
// For rename table, we do not need to rename auto_increment id key-value.
func (m *Mutator) DropTableOrView(dbID int64, tblID int64) error {
	// Check if db exists.
	dbKey := m.dbKey(dbID)
	if err := m.checkDBExists(dbKey); err != nil {
		return errors.Trace(err)
	}

	// Check if table exists.
	tableKey := m.tableKey(tblID)
	if err := m.checkTableExists(dbKey, tableKey); err != nil {
		return errors.Trace(err)
	}

	if err := m.txn.HDel(dbKey, tableKey); err != nil {
		return errors.Trace(err)
	}
	return nil
}

// UpdateTable updates the table with table info.
func (m *Mutator) UpdateTable(dbID int64, tableInfo *model.TableInfo) error {
	// Check if db exists.
	dbKey := m.dbKey(dbID)
	if err := m.checkDBExists(dbKey); err != nil {
		return errors.Trace(err)
	}

	// Check if table exists.
	tableKey := m.tableKey(tableInfo.ID)
	if err := m.checkTableExists(dbKey, tableKey); err != nil {
		return errors.Trace(err)
	}

	tableInfo.Revision++

	data, err := json.Marshal(tableInfo)
	if err != nil {
		return errors.Trace(err)
	}

	err = m.txn.HSet(dbKey, tableKey, data)
	return errors.Trace(err)
}

// IterTables iterates all the table at once, in order to avoid oom.
func (m *Mutator) IterTables(dbID int64, fn func(info *model.TableInfo) error) error {
	dbKey := m.dbKey(dbID)
	if err := m.checkDBExists(dbKey); err != nil {
		return errors.Trace(err)
	}

	err := m.txn.HGetIter(dbKey, func(r structure.HashPair) error {
		// only handle table meta
		tableKey := string(r.Field)
		if !strings.HasPrefix(tableKey, mTablePrefix) {
			return nil
		}

		tbInfo := &model.TableInfo{}
		err := json.Unmarshal(r.Value, tbInfo)
		if err != nil {
			return errors.Trace(err)
		}
		tbInfo.DBID = dbID

		err = fn(tbInfo)
		return errors.Trace(err)
	})
	return errors.Trace(err)
}

// GetMetasByDBID return all meta information of a database.
// Note(dongmen): This method is used by TiCDC to reduce the time of changefeed initialization.
// Ref: https://github.com/pingcap/tiflow/issues/11109
func (m *Mutator) GetMetasByDBID(dbID int64) ([]structure.HashPair, error) {
	dbKey := m.dbKey(dbID)
	if err := m.checkDBExists(dbKey); err != nil {
		return nil, errors.Trace(err)
	}
	res, err := m.txn.HGetAll(dbKey)
	if err != nil {
		return nil, errors.Trace(err)
	}
	return res, nil
}

var checkAttributesInOrder = []string{
	`"fk_info":null`,
	`"partition":null`,
	`"Lock":null`,
	`"tiflash_replica":null`,
	`"temp_table_type":0`,
	`"policy_ref_info":null`,
	`"ttl_info":null`,
}

// isTableInfoMustLoad checks whether the table info needs to be loaded.
// If the byte representation contains all the given attributes,
// then it does not need to be loaded and this function will return false.
// Otherwise, it will return true, indicating that the table info should be loaded.
// Since attributes are checked in sequence, it's important to choose the order carefully.
func isTableInfoMustLoad(json []byte, filterAttrs ...string) bool {
	idx := 0
	for _, substr := range filterAttrs {
		idx = bytes.Index(json, hack.Slice(substr))
		if idx == -1 {
			return true
		}
		json = json[idx:]
	}
	return false
}

// IsTableInfoMustLoad checks whether the table info needs to be loaded.
// Exported for testing.
func IsTableInfoMustLoad(json []byte) bool {
	return isTableInfoMustLoad(json, checkAttributesInOrder...)
}

// NameExtractRegexp is exported for testing.
const NameExtractRegexp = `"O":"([^"\\]*(?:\\.[^"\\]*)*)",`

// Unescape is exported for testing.
func Unescape(s string) string {
	s = strings.ReplaceAll(s, `\"`, `"`)
	s = strings.ReplaceAll(s, `\\`, `\`)
	return s
}

// GetAllNameToIDAndTheMustLoadedTableInfo gets all the fields and values and table info for special attributes in a hash.
// It's used to get some infos for information schema cache in a faster way.
// If a table contains any of the attributes listed in checkSubstringsInOrder, it must be loaded during schema full load.
// hasSpecialAttributes() is a subset of it, the difference is that:
// If a table need to be resident in-memory, its table info MUST be loaded.
// If a table info is loaded, it's NOT NECESSARILY to be keep in-memory.
func (m *Mutator) GetAllNameToIDAndTheMustLoadedTableInfo(dbID int64) (map[string]int64, []*model.TableInfo, error) {
	dbKey := m.dbKey(dbID)
	if err := m.checkDBExists(dbKey); err != nil {
		return nil, nil, errors.Trace(err)
	}

	res := make(map[string]int64)
	idRegex := regexp.MustCompile(`"id":(\d+)`)
	nameLRegex := regexp.MustCompile(NameExtractRegexp)

	tableInfos := make([]*model.TableInfo, 0)

	err := m.txn.IterateHash(dbKey, func(field []byte, value []byte) error {
		if !strings.HasPrefix(string(hack.String(field)), "Table") {
			return nil
		}

		idMatch := idRegex.FindStringSubmatch(string(hack.String(value)))
		nameLMatch := nameLRegex.FindStringSubmatch(string(hack.String(value)))
		id, err := strconv.Atoi(idMatch[1])
		if err != nil {
			return errors.Trace(err)
		}

		key := Unescape(nameLMatch[1])
		res[strings.Clone(key)] = int64(id)
		if isTableInfoMustLoad(value, checkAttributesInOrder...) {
			tbInfo := &model.TableInfo{}
			err = json.Unmarshal(value, tbInfo)
			if err != nil {
				return errors.Trace(err)
			}
			tbInfo.DBID = dbID
			tableInfos = append(tableInfos, tbInfo)
		}
		return nil
	})

	return res, tableInfos, errors.Trace(err)
}

// GetTableInfoWithAttributes retrieves all the table infos for a given db.
// The filterAttrs are used to filter out any table that is not needed.
func GetTableInfoWithAttributes(m *Mutator, dbID int64, filterAttrs ...string) ([]*model.TableInfo, error) {
	dbKey := m.dbKey(dbID)
	if err := m.checkDBExists(dbKey); err != nil {
		return nil, errors.Trace(err)
	}

	tableInfos := make([]*model.TableInfo, 0)
	err := m.txn.IterateHash(dbKey, func(field []byte, value []byte) error {
		if !strings.HasPrefix(string(hack.String(field)), "Table") {
			return nil
		}

		if isTableInfoMustLoad(value, filterAttrs...) {
			tbInfo := &model.TableInfo{}
			err := json.Unmarshal(value, tbInfo)
			if err != nil {
				return errors.Trace(err)
			}
			tbInfo.DBID = dbID
			tableInfos = append(tableInfos, tbInfo)
		}
		return nil
	})

	return tableInfos, errors.Trace(err)
}

// ListTables shows all tables in database.
func (m *Mutator) ListTables(dbID int64) ([]*model.TableInfo, error) {
	res, err := m.GetMetasByDBID(dbID)
	if err != nil {
		return nil, errors.Trace(err)
	}

	tables := make([]*model.TableInfo, 0, len(res)/2)
	for _, r := range res {
		// only handle table meta
		tableKey := string(r.Field)
		if !strings.HasPrefix(tableKey, mTablePrefix) {
			continue
		}

		tbInfo := &model.TableInfo{}
		err = json.Unmarshal(r.Value, tbInfo)
		if err != nil {
			return nil, errors.Trace(err)
		}
		tbInfo.DBID = dbID

		tables = append(tables, tbInfo)
	}

	return tables, nil
}

// ListSimpleTables shows all simple tables in database.
func (m *Mutator) ListSimpleTables(dbID int64) ([]*model.TableNameInfo, error) {
	res, err := m.GetMetasByDBID(dbID)
	if err != nil {
		return nil, errors.Trace(err)
	}

	tables := make([]*model.TableNameInfo, 0, len(res)/2)
	for _, r := range res {
		// only handle table meta
		tableKey := string(r.Field)
		if !strings.HasPrefix(tableKey, mTablePrefix) {
			continue
		}

		tbInfo, err2 := FastUnmarshalTableNameInfo(r.Value)
		if err2 != nil {
			return nil, errors.Trace(err2)
		}

		tables = append(tables, tbInfo)
	}

	return tables, nil
}

var tableNameInfoFields = []string{"id", "name"}

// FastUnmarshalTableNameInfo is exported for testing.
func FastUnmarshalTableNameInfo(data []byte) (*model.TableNameInfo, error) {
	m, err := partialjson.ExtractTopLevelMembers(data, tableNameInfoFields)
	if err != nil {
		return nil, errors.Trace(err)
	}

	idTokens, ok := m["id"]
	if !ok {
		return nil, errors.New("id field not found in JSON")
	}
	if len(idTokens) != 1 {
		return nil, errors.Errorf("unexpected id field in JSON, %v", idTokens)
	}
	num, ok := idTokens[0].(json.Number)
	if !ok {
		return nil, errors.Errorf(
			"id field is not a number, got %T %v", idTokens[0], idTokens[0],
		)
	}
	id, err := num.Int64()
	if err != nil {
		return nil, errors.Trace(err)
	}

	nameTokens, ok := m["name"]
	if !ok {
		return nil, errors.New("name field not found in JSON")
	}
	// 6 tokens; {, O, ..., L, ..., }, the data looks like this {123,"O","t","L","t",125}
	if len(nameTokens) != 6 {
		return nil, errors.Errorf("unexpected name field in JSON, %v", nameTokens)
	}
	name, ok := nameTokens[2].(string)
	if !ok {
		return nil, errors.Errorf("unexpected name field in JSON, %v", nameTokens)
	}

	return &model.TableNameInfo{
		ID:   id,
		Name: pmodel.NewCIStr(name),
	}, nil
}

// ListDatabases shows all databases.
func (m *Mutator) ListDatabases() ([]*model.DBInfo, error) {
	res, err := m.txn.HGetAll(mDBs)
	if err != nil {
		return nil, errors.Trace(err)
	}

	dbs := make([]*model.DBInfo, 0, len(res))
	for _, r := range res {
		dbInfo := &model.DBInfo{}
		err = json.Unmarshal(r.Value, dbInfo)
		if err != nil {
			return nil, errors.Trace(err)
		}
		dbs = append(dbs, dbInfo)
	}
	return dbs, nil
}

// GetDatabase gets the database value with ID.
func (m *Mutator) GetDatabase(dbID int64) (*model.DBInfo, error) {
	dbKey := m.dbKey(dbID)
	value, err := m.txn.HGet(mDBs, dbKey)
	if err != nil || value == nil {
		return nil, errors.Trace(err)
	}

	dbInfo := &model.DBInfo{}
	err = json.Unmarshal(value, dbInfo)
	return dbInfo, errors.Trace(err)
}

// ListPolicies shows all policies.
func (m *Mutator) ListPolicies() ([]*model.PolicyInfo, error) {
	res, err := m.txn.HGetAll(mPolicies)
	if err != nil {
		return nil, errors.Trace(err)
	}

	policies := make([]*model.PolicyInfo, 0, len(res))
	for _, r := range res {
		value, err := detachMagicByte(r.Value)
		if err != nil {
			return nil, errors.Trace(err)
		}
		policy := &model.PolicyInfo{}
		err = json.Unmarshal(value, policy)
		if err != nil {
			return nil, errors.Trace(err)
		}
		policies = append(policies, policy)
	}
	return policies, nil
}

// GetPolicy gets the database value with ID.
func (m *Mutator) GetPolicy(policyID int64) (*model.PolicyInfo, error) {
	policyKey := m.policyKey(policyID)
	value, err := m.txn.HGet(mPolicies, policyKey)
	if err != nil {
		return nil, errors.Trace(err)
	}
	if value == nil {
		return nil, ErrPolicyNotExists.GenWithStack("policy id : %d doesn't exist", policyID)
	}

	value, err = detachMagicByte(value)
	if err != nil {
		return nil, errors.Trace(err)
	}

	policy := &model.PolicyInfo{}
	err = json.Unmarshal(value, policy)
	return policy, errors.Trace(err)
}

// ListResourceGroups shows all resource groups.
func (m *Mutator) ListResourceGroups() ([]*model.ResourceGroupInfo, error) {
	res, err := m.txn.HGetAll(mResourceGroups)
	if err != nil {
		return nil, errors.Trace(err)
	}

	hasDefault := false
	groups := make([]*model.ResourceGroupInfo, 0, len(res))
	for _, r := range res {
		value, err := detachMagicByte(r.Value)
		if err != nil {
			return nil, errors.Trace(err)
		}
		group := &model.ResourceGroupInfo{}
		err = json.Unmarshal(value, group)
		if err != nil {
			return nil, errors.Trace(err)
		}
		groups = append(groups, group)
		hasDefault = hasDefault || (group.Name.L == resourcegroup.DefaultResourceGroupName)
	}
	if !hasDefault {
		groups = append(groups, defaultRGroupMeta)
	}
	return groups, nil
}

// DefaultGroupMeta4Test return the default group info for test usage.
func DefaultGroupMeta4Test() *model.ResourceGroupInfo {
	return defaultRGroupMeta
}

// GetResourceGroup gets the database value with ID.
func (m *Mutator) GetResourceGroup(groupID int64) (*model.ResourceGroupInfo, error) {
	groupKey := m.resourceGroupKey(groupID)
	value, err := m.txn.HGet(mResourceGroups, groupKey)
	if err != nil {
		return nil, errors.Trace(err)
	}
	if value == nil {
		// the default group is not persistent to tikv by default.
		if groupID == defaultGroupID {
			return defaultRGroupMeta, nil
		}
		return nil, ErrResourceGroupNotExists.GenWithStack("resource group id : %d doesn't exist", groupID)
	}

	value, err = detachMagicByte(value)
	if err != nil {
		return nil, errors.Trace(err)
	}

	group := &model.ResourceGroupInfo{}
	err = json.Unmarshal(value, group)
	return group, errors.Trace(err)
}

func attachMagicByte(data []byte) []byte {
	data = append(data, 0)
	copy(data[1:], data)
	data[0] = mPolicyMagicByte
	return data
}

func detachMagicByte(value []byte) ([]byte, error) {
	magic, data := value[:1], value[1:]
	switch whichMagicType(magic[0]) {
	case typeJSON:
		if magic[0] != CurrentMagicByteVer {
			return nil, errors.New("incompatible magic type handling module")
		}
		return data, nil
	default:
		return nil, errors.New("unknown magic type handling module")
	}
}

func whichMagicType(b byte) int {
	if b <= 0x3F {
		return typeJSON
	}
	return typeUnknown
}

// GetTable gets the table value in database with tableID.
func (m *Mutator) GetTable(dbID int64, tableID int64) (*model.TableInfo, error) {
	// Check if db exists.
	dbKey := m.dbKey(dbID)
	if err := m.checkDBExists(dbKey); err != nil {
		return nil, errors.Trace(err)
	}

	tableKey := m.tableKey(tableID)
	value, err := m.txn.HGet(dbKey, tableKey)
	if err != nil || value == nil {
		return nil, errors.Trace(err)
	}

	tableInfo := &model.TableInfo{}
	err = json.Unmarshal(value, tableInfo)
	tableInfo.DBID = dbID
	return tableInfo, errors.Trace(err)
}

// CheckTableExists checks if the table is existed with dbID and tableID.
func (m *Mutator) CheckTableExists(dbID int64, tableID int64) (bool, error) {
	// Check if db exists.
	dbKey := m.dbKey(dbID)
	if err := m.checkDBExists(dbKey); err != nil {
		return false, errors.Trace(err)
	}

	// Check if table exists.
	tableKey := m.tableKey(tableID)
	v, err := m.txn.HGet(dbKey, tableKey)
	if err != nil {
		return false, errors.Trace(err)
	}
	if v != nil {
		return true, nil
	}

	return false, nil
}

// DDL job structure
//	DDLJobList: list jobs
//	DDLJobHistory: hash
//	DDLJobReorg: hash
//
// for multi DDL workers, only one can become the owner
// to operate DDL jobs, and dispatch them to MR Jobs.

var (
	mDDLJobListKey    = []byte("DDLJobList")
	mDDLJobAddIdxList = []byte("DDLJobAddIdxList")
	mDDLJobHistoryKey = []byte("DDLJobHistory")
)

var (
	// DefaultJobListKey keeps all actions of DDL jobs except "add index".
	// this and below list are always appended, so the order is the same as the
	// job's creation order.
	DefaultJobListKey JobListKeyType = mDDLJobListKey
	// AddIndexJobListKey only keeps the action of adding index.
	AddIndexJobListKey JobListKeyType = mDDLJobAddIdxList
)

<<<<<<< HEAD
func (m *Meta) enQueueDDLJob(key []byte, job *model.Job) error {
	b, err := job.Encode()
=======
func (m *Mutator) enQueueDDLJob(key []byte, job *model.Job) error {
	b, err := job.Encode(true)
>>>>>>> c8272970
	if err == nil {
		err = m.txn.RPush(key, b)
	}
	return errors.Trace(err)
}

// EnQueueDDLJob adds a DDL job to the list.
func (m *Mutator) EnQueueDDLJob(job *model.Job, jobListKeys ...JobListKeyType) error {
	listKey := m.jobListKey
	if len(jobListKeys) != 0 {
		listKey = jobListKeys[0]
	}

	return m.enQueueDDLJob(listKey, job)
}

// JobListKeyType is a key type of the DDL job queue.
type JobListKeyType []byte

func (m *Mutator) getDDLJob(key []byte, index int64) (*model.Job, error) {
	value, err := m.txn.LIndex(key, index)
	if err != nil || value == nil {
		return nil, errors.Trace(err)
	}

	job := &model.Job{
		// For compatibility, if the job is enqueued by old version TiDB and Priority field is omitted,
		// set the default priority to kv.PriorityLow.
		Priority: kv.PriorityLow,
	}
	err = job.Decode(value)
	// Check if the job.Priority is valid.
	if job.Priority < kv.PriorityNormal || job.Priority > kv.PriorityHigh {
		job.Priority = kv.PriorityLow
	}
	return job, errors.Trace(err)
}

// GetAllDDLJobsInQueue gets all DDL Jobs in the current queue.
// The length of jobListKeys can only be 1 or 0.
// If its length is 1, we need to replace m.jobListKey with jobListKeys[0].
// Otherwise, we use m.jobListKey directly.
func (m *Mutator) GetAllDDLJobsInQueue(jobListKeys ...JobListKeyType) ([]*model.Job, error) {
	listKey := m.jobListKey
	if len(jobListKeys) != 0 {
		listKey = jobListKeys[0]
	}

	values, err := m.txn.LGetAll(listKey)
	if err != nil || values == nil {
		return nil, errors.Trace(err)
	}

	jobs := make([]*model.Job, 0, len(values))
	for _, val := range values {
		job := &model.Job{}
		err = job.Decode(val)
		if err != nil {
			return nil, errors.Trace(err)
		}
		jobs = append(jobs, job)
	}

	return jobs, nil
}

func (*Mutator) jobIDKey(id int64) []byte {
	b := make([]byte, 8)
	binary.BigEndian.PutUint64(b, uint64(id))
	return b
}

<<<<<<< HEAD
func (m *Meta) addHistoryDDLJob(key []byte, job *model.Job) error {
	b, err := job.Encode()
=======
func (m *Mutator) addHistoryDDLJob(key []byte, job *model.Job, updateRawArgs bool) error {
	b, err := job.Encode(updateRawArgs)
>>>>>>> c8272970
	if err == nil {
		err = m.txn.HSet(key, m.jobIDKey(job.ID), b)
	}
	return errors.Trace(err)
}

// AddHistoryDDLJob adds DDL job to history.
<<<<<<< HEAD
func (m *Meta) AddHistoryDDLJob(job *model.Job) error {
	return m.addHistoryDDLJob(mDDLJobHistoryKey, job)
=======
func (m *Mutator) AddHistoryDDLJob(job *model.Job, updateRawArgs bool) error {
	return m.addHistoryDDLJob(mDDLJobHistoryKey, job, updateRawArgs)
>>>>>>> c8272970
}

func (m *Mutator) getHistoryDDLJob(key []byte, id int64) (*model.Job, error) {
	value, err := m.txn.HGet(key, m.jobIDKey(id))
	if err != nil || value == nil {
		return nil, errors.Trace(err)
	}

	job := &model.Job{}
	err = job.Decode(value)
	return job, errors.Trace(err)
}

// GetHistoryDDLJob gets a history DDL job.
func (m *Mutator) GetHistoryDDLJob(id int64) (*model.Job, error) {
	startTime := time.Now()
	job, err := m.getHistoryDDLJob(mDDLJobHistoryKey, id)
	metrics.MetaHistogram.WithLabelValues(metrics.GetHistoryDDLJob, metrics.RetLabel(err)).Observe(time.Since(startTime).Seconds())
	return job, errors.Trace(err)
}

// GetHistoryDDLCount the count of all history DDL jobs.
func (m *Mutator) GetHistoryDDLCount() (uint64, error) {
	return m.txn.HGetLen(mDDLJobHistoryKey)
}

// LastJobIterator is the iterator for gets latest history.
type LastJobIterator interface {
	GetLastJobs(num int, jobs []*model.Job) ([]*model.Job, error)
}

// GetLastHistoryDDLJobsIterator gets latest history ddl jobs iterator.
func (m *Mutator) GetLastHistoryDDLJobsIterator() (LastJobIterator, error) {
	iter, err := structure.NewHashReverseIter(m.txn, mDDLJobHistoryKey)
	if err != nil {
		return nil, err
	}
	return &HLastJobIterator{
		iter: iter,
	}, nil
}

// GetLastHistoryDDLJobsIteratorWithFilter returns a iterator for getting latest history ddl jobs.
// This iterator will also filter jobs using given schemaNames and tableNames
func (m *Mutator) GetLastHistoryDDLJobsIteratorWithFilter(
	schemaNames set.StringSet,
	tableNames set.StringSet,
) (LastJobIterator, error) {
	iter, err := structure.NewHashReverseIter(m.txn, mDDLJobHistoryKey)
	if err != nil {
		return nil, err
	}
	return &HLastJobIterator{
		iter:        iter,
		schemaNames: schemaNames,
		tableNames:  tableNames,
	}, nil
}

// GetHistoryDDLJobsIterator gets the jobs iterator begin with startJobID.
func (m *Mutator) GetHistoryDDLJobsIterator(startJobID int64) (LastJobIterator, error) {
	field := m.jobIDKey(startJobID)
	iter, err := structure.NewHashReverseIterBeginWithField(m.txn, mDDLJobHistoryKey, field)
	if err != nil {
		return nil, err
	}
	return &HLastJobIterator{
		iter: iter,
	}, nil
}

// HLastJobIterator is the iterator for gets the latest history.
type HLastJobIterator struct {
	iter        *structure.ReverseHashIterator
	schemaNames set.StringSet
	tableNames  set.StringSet
}

var jobExtractFields = []string{"schema_name", "table_name"}

// ExtractSchemaAndTableNameFromJob extract schema_name and table_name from encoded Job structure
// Note, here we strongly rely on the order of fields in marshalled string, just like checkSubstringsInOrder
// Exported for test
func ExtractSchemaAndTableNameFromJob(data []byte) (schemaName, tableName string, err error) {
	m, err := partialjson.ExtractTopLevelMembers(data, jobExtractFields)

	schemaNameToken, ok := m["schema_name"]
	if !ok || len(schemaNameToken) != 1 {
		return "", "", errors.New("name field not found in JSON")
	}
	schemaName, ok = schemaNameToken[0].(string)
	if !ok {
		return "", "", errors.Errorf("unexpected name field in JSON, %v", schemaNameToken)
	}

	tableNameToken, ok := m["table_name"]
	if !ok || len(tableNameToken) != 1 {
		return "", "", errors.New("name field not found in JSON")
	}
	tableName, ok = tableNameToken[0].(string)
	if !ok {
		return "", "", errors.Errorf("unexpected name field in JSON, %v", tableNameToken)
	}
	return
}

// IsJobMatch examines whether given job's table/schema name matches.
func IsJobMatch(job []byte, schemaNames, tableNames set.StringSet) (match bool, err error) {
	if schemaNames.Count() == 0 && tableNames.Count() == 0 {
		return true, nil
	}
	schemaName, tableName, err := ExtractSchemaAndTableNameFromJob(job)
	if err != nil {
		return
	}
	if (schemaNames.Count() == 0 || schemaNames.Exist(schemaName)) &&
		tableNames.Count() == 0 || tableNames.Exist(tableName) {
		match = true
	}
	return
}

// GetLastJobs gets last several jobs.
func (i *HLastJobIterator) GetLastJobs(num int, jobs []*model.Job) ([]*model.Job, error) {
	if len(jobs) < num {
		jobs = make([]*model.Job, 0, num)
	}
	jobs = jobs[:0]
	iter := i.iter
	for iter.Valid() && len(jobs) < num {
		match, err := IsJobMatch(iter.Value(), i.schemaNames, i.tableNames)
		if err != nil {
			return nil, errors.Trace(err)
		}

		if !match {
			err := iter.Next()
			if err != nil {
				return nil, errors.Trace(err)
			}
			continue
		}

		job := &model.Job{}
		err = job.Decode(iter.Value())
		if err != nil {
			return nil, errors.Trace(err)
		}
		jobs = append(jobs, job)
		err = iter.Next()
		if err != nil {
			return nil, errors.Trace(err)
		}
	}
	return jobs, nil
}

// GetBootstrapVersion returns the version of the server which bootstrap the store.
// If the store is not bootstraped, the version will be zero.
func (m *Mutator) GetBootstrapVersion() (int64, error) {
	value, err := m.txn.GetInt64(mBootstrapKey)
	return value, errors.Trace(err)
}

// FinishBootstrap finishes bootstrap.
func (m *Mutator) FinishBootstrap(version int64) error {
	err := m.txn.Set(mBootstrapKey, []byte(strconv.FormatInt(version, 10)))
	return errors.Trace(err)
}

// ElementKeyType is a key type of the element.
type ElementKeyType []byte

var (
	// ColumnElementKey is the key for column element.
	ColumnElementKey ElementKeyType = []byte("_col_")
	// IndexElementKey is the key for index element.
	IndexElementKey ElementKeyType = []byte("_idx_")
)

const elementKeyLen = 5

// Element has the information of the backfill job's type and ID.
type Element struct {
	ID      int64
	TypeKey []byte
}

// String defines a Stringer function for debugging and pretty printing.
func (e *Element) String() string {
	return "ID:" + strconv.FormatInt(e.ID, 10) + "," +
		"TypeKey:" + string(e.TypeKey)
}

// EncodeElement encodes an Element into a byte slice.
// It's exported for testing.
func (e *Element) EncodeElement() []byte {
	b := make([]byte, 13)
	copy(b[:elementKeyLen], e.TypeKey)
	binary.BigEndian.PutUint64(b[elementKeyLen:], uint64(e.ID))
	return b
}

// DecodeElement decodes values from a byte slice generated with an element.
// It's exported for testing.
func DecodeElement(b []byte) (*Element, error) {
	if len(b) < elementKeyLen+8 {
		return nil, errors.Errorf("invalid encoded element %q length %d", b, len(b))
	}

	var tp []byte
	prefix := b[:elementKeyLen]
	b = b[elementKeyLen:]
	switch string(prefix) {
	case string(IndexElementKey):
		tp = IndexElementKey
	case string(ColumnElementKey):
		tp = ColumnElementKey
	default:
		return nil, errors.Errorf("invalid encoded element key prefix %q", prefix)
	}

	id := binary.BigEndian.Uint64(b)
	return &Element{ID: int64(id), TypeKey: tp}, nil
}

func (*Mutator) schemaDiffKey(schemaVersion int64) []byte {
	return []byte(fmt.Sprintf("%s:%d", mSchemaDiffPrefix, schemaVersion))
}

// GetSchemaDiff gets the modification information on a given schema version.
func (m *Mutator) GetSchemaDiff(schemaVersion int64) (*model.SchemaDiff, error) {
	diffKey := m.schemaDiffKey(schemaVersion)
	startTime := time.Now()
	data, err := m.txn.Get(diffKey)
	metrics.MetaHistogram.WithLabelValues(metrics.GetSchemaDiff, metrics.RetLabel(err)).Observe(time.Since(startTime).Seconds())
	if err != nil || len(data) == 0 {
		return nil, errors.Trace(err)
	}
	diff := &model.SchemaDiff{}
	err = json.Unmarshal(data, diff)
	return diff, errors.Trace(err)
}

// SetSchemaDiff sets the modification information on a given schema version.
func (m *Mutator) SetSchemaDiff(diff *model.SchemaDiff) error {
	data, err := json.Marshal(diff)
	if err != nil {
		return errors.Trace(err)
	}
	diffKey := m.schemaDiffKey(diff.Version)
	startTime := time.Now()
	err = m.txn.Set(diffKey, data)
	metrics.MetaHistogram.WithLabelValues(metrics.SetSchemaDiff, metrics.RetLabel(err)).Observe(time.Since(startTime).Seconds())
	return errors.Trace(err)
}

// GroupRUStats keeps the ru consumption statistics data.
type GroupRUStats struct {
	ID            int64             `json:"id"`
	Name          string            `json:"name"`
	RUConsumption *rmpb.Consumption `json:"ru_consumption"`
}

// DailyRUStats keeps all the ru consumption statistics data.
type DailyRUStats struct {
	EndTime time.Time      `json:"date"`
	Stats   []GroupRUStats `json:"stats"`
}

// RUStats keeps the lastest and second lastest DailyRUStats data.
type RUStats struct {
	Latest   *DailyRUStats `json:"latest"`
	Previous *DailyRUStats `json:"previous"`
}

// GetRUStats load the persisted RUStats data.
func (m *Mutator) GetRUStats() (*RUStats, error) {
	data, err := m.txn.Get(mRequestUnitStats)
	if err != nil {
		return nil, errors.Trace(err)
	}
	var ruStats *RUStats
	if data != nil {
		ruStats = &RUStats{}
		if err = json.Unmarshal(data, &ruStats); err != nil {
			return nil, errors.Trace(err)
		}
	}
	return ruStats, nil
}

// SetRUStats persist new ru stats data to meta storage.
func (m *Mutator) SetRUStats(stats *RUStats) error {
	data, err := json.Marshal(stats)
	if err != nil {
		return errors.Trace(err)
	}

	err = m.txn.Set(mRequestUnitStats, data)
	return errors.Trace(err)
}<|MERGE_RESOLUTION|>--- conflicted
+++ resolved
@@ -1453,13 +1453,8 @@
 	AddIndexJobListKey JobListKeyType = mDDLJobAddIdxList
 )
 
-<<<<<<< HEAD
-func (m *Meta) enQueueDDLJob(key []byte, job *model.Job) error {
+func (m *Mutator) enQueueDDLJob(key []byte, job *model.Job) error {
 	b, err := job.Encode()
-=======
-func (m *Mutator) enQueueDDLJob(key []byte, job *model.Job) error {
-	b, err := job.Encode(true)
->>>>>>> c8272970
 	if err == nil {
 		err = m.txn.RPush(key, b)
 	}
@@ -1532,13 +1527,8 @@
 	return b
 }
 
-<<<<<<< HEAD
-func (m *Meta) addHistoryDDLJob(key []byte, job *model.Job) error {
+func (m *Mutator) addHistoryDDLJob(key []byte, job *model.Job) error {
 	b, err := job.Encode()
-=======
-func (m *Mutator) addHistoryDDLJob(key []byte, job *model.Job, updateRawArgs bool) error {
-	b, err := job.Encode(updateRawArgs)
->>>>>>> c8272970
 	if err == nil {
 		err = m.txn.HSet(key, m.jobIDKey(job.ID), b)
 	}
@@ -1546,13 +1536,8 @@
 }
 
 // AddHistoryDDLJob adds DDL job to history.
-<<<<<<< HEAD
-func (m *Meta) AddHistoryDDLJob(job *model.Job) error {
+func (m *Mutator) AddHistoryDDLJob(job *model.Job) error {
 	return m.addHistoryDDLJob(mDDLJobHistoryKey, job)
-=======
-func (m *Mutator) AddHistoryDDLJob(job *model.Job, updateRawArgs bool) error {
-	return m.addHistoryDDLJob(mDDLJobHistoryKey, job, updateRawArgs)
->>>>>>> c8272970
 }
 
 func (m *Mutator) getHistoryDDLJob(key []byte, id int64) (*model.Job, error) {
