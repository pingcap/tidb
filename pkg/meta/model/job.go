// Copyright 2024 PingCAP, Inc.
//
// Licensed under the Apache License, Version 2.0 (the "License");
// you may not use this file except in compliance with the License.
// You may obtain a copy of the License at
//
//     http://www.apache.org/licenses/LICENSE-2.0
//
// Unless required by applicable law or agreed to in writing, software
// distributed under the License is distributed on an "AS IS" BASIS,
// WITHOUT WARRANTIES OR CONDITIONS OF ANY KIND, either express or implied.
// See the License for the specific language governing permissions and
// limitations under the License.

package model

import (
	"encoding/json"
	"fmt"
	"sync"
	"sync/atomic"
	"time"

	"github.com/pingcap/errors"
	"github.com/pingcap/tidb/pkg/parser/ast"
	"github.com/pingcap/tidb/pkg/parser/mysql"
	"github.com/pingcap/tidb/pkg/parser/terror"
	"github.com/pingcap/tidb/pkg/util/intest"
	"github.com/pingcap/tidb/pkg/util/tracing"
)

// ActionType is the type for DDL action.
type ActionType byte

// List DDL actions.
const (
	ActionNone                          ActionType = 0
	ActionCreateSchema                  ActionType = 1
	ActionDropSchema                    ActionType = 2
	ActionCreateTable                   ActionType = 3
	ActionDropTable                     ActionType = 4
	ActionAddColumn                     ActionType = 5
	ActionDropColumn                    ActionType = 6
	ActionAddIndex                      ActionType = 7
	ActionDropIndex                     ActionType = 8
	ActionAddForeignKey                 ActionType = 9
	ActionDropForeignKey                ActionType = 10
	ActionTruncateTable                 ActionType = 11
	ActionModifyColumn                  ActionType = 12
	ActionRebaseAutoID                  ActionType = 13
	ActionRenameTable                   ActionType = 14
	ActionSetDefaultValue               ActionType = 15
	ActionShardRowID                    ActionType = 16
	ActionModifyTableComment            ActionType = 17
	ActionRenameIndex                   ActionType = 18
	ActionAddTablePartition             ActionType = 19
	ActionDropTablePartition            ActionType = 20
	ActionCreateView                    ActionType = 21
	ActionModifyTableCharsetAndCollate  ActionType = 22
	ActionTruncateTablePartition        ActionType = 23
	ActionDropView                      ActionType = 24
	ActionRecoverTable                  ActionType = 25
	ActionModifySchemaCharsetAndCollate ActionType = 26
	ActionLockTable                     ActionType = 27
	ActionUnlockTable                   ActionType = 28
	ActionRepairTable                   ActionType = 29
	ActionSetTiFlashReplica             ActionType = 30
	ActionUpdateTiFlashReplicaStatus    ActionType = 31
	ActionAddPrimaryKey                 ActionType = 32
	ActionDropPrimaryKey                ActionType = 33
	ActionCreateSequence                ActionType = 34
	ActionAlterSequence                 ActionType = 35
	ActionDropSequence                  ActionType = 36
	ActionAddColumns                    ActionType = 37 // Deprecated, we use ActionMultiSchemaChange instead.
	ActionDropColumns                   ActionType = 38 // Deprecated, we use ActionMultiSchemaChange instead.
	ActionModifyTableAutoIDCache        ActionType = 39
	ActionRebaseAutoRandomBase          ActionType = 40
	ActionAlterIndexVisibility          ActionType = 41
	ActionExchangeTablePartition        ActionType = 42
	ActionAddCheckConstraint            ActionType = 43
	ActionDropCheckConstraint           ActionType = 44
	ActionAlterCheckConstraint          ActionType = 45

	// `ActionAlterTableAlterPartition` is removed and will never be used.
	// Just left a tombstone here for compatibility.
	_DEPRECATEDActionAlterTableAlterPartition ActionType = 46

	ActionRenameTables                  ActionType = 47
	_DEPRECATEDActionDropIndexes        ActionType = 48 // Deprecated, we use ActionMultiSchemaChange instead.
	ActionAlterTableAttributes          ActionType = 49
	ActionAlterTablePartitionAttributes ActionType = 50
	ActionCreatePlacementPolicy         ActionType = 51
	ActionAlterPlacementPolicy          ActionType = 52
	ActionDropPlacementPolicy           ActionType = 53
	ActionAlterTablePartitionPlacement  ActionType = 54
	ActionModifySchemaDefaultPlacement  ActionType = 55
	ActionAlterTablePlacement           ActionType = 56
	ActionAlterCacheTable               ActionType = 57
	// not used
	ActionAlterTableStatsOptions ActionType = 58
	ActionAlterNoCacheTable      ActionType = 59
	ActionCreateTables           ActionType = 60
	ActionMultiSchemaChange      ActionType = 61
	ActionFlashbackCluster       ActionType = 62
	ActionRecoverSchema          ActionType = 63
	ActionReorganizePartition    ActionType = 64
	ActionAlterTTLInfo           ActionType = 65
	ActionAlterTTLRemove         ActionType = 67
	ActionCreateResourceGroup    ActionType = 68
	ActionAlterResourceGroup     ActionType = 69
	ActionDropResourceGroup      ActionType = 70
	ActionAlterTablePartitioning ActionType = 71
	ActionRemovePartitioning     ActionType = 72
	ActionAddVectorIndex         ActionType = 73
<<<<<<< HEAD
	ActionAlterTableMode         ActionType = 74
=======
	ActionModifyEngineAttribute  ActionType = 74
>>>>>>> e7d7cdc6
)

// ActionMap is the map of DDL ActionType to string.
var ActionMap = map[ActionType]string{
	ActionCreateSchema:                  "create schema",
	ActionDropSchema:                    "drop schema",
	ActionCreateTable:                   "create table",
	ActionCreateTables:                  "create tables",
	ActionDropTable:                     "drop table",
	ActionAddColumn:                     "add column",
	ActionDropColumn:                    "drop column",
	ActionAddIndex:                      "add index",
	ActionDropIndex:                     "drop index",
	ActionAddForeignKey:                 "add foreign key",
	ActionDropForeignKey:                "drop foreign key",
	ActionTruncateTable:                 "truncate table",
	ActionModifyColumn:                  "modify column",
	ActionRebaseAutoID:                  "rebase auto_increment ID",
	ActionRenameTable:                   "rename table",
	ActionRenameTables:                  "rename tables",
	ActionSetDefaultValue:               "set default value",
	ActionShardRowID:                    "shard row ID",
	ActionModifyTableComment:            "modify table comment",
	ActionRenameIndex:                   "rename index",
	ActionAddTablePartition:             "add partition",
	ActionDropTablePartition:            "drop partition",
	ActionCreateView:                    "create view",
	ActionModifyTableCharsetAndCollate:  "modify table charset and collate",
	ActionTruncateTablePartition:        "truncate partition",
	ActionDropView:                      "drop view",
	ActionRecoverTable:                  "recover table",
	ActionModifySchemaCharsetAndCollate: "modify schema charset and collate",
	ActionLockTable:                     "lock table",
	ActionUnlockTable:                   "unlock table",
	ActionRepairTable:                   "repair table",
	ActionSetTiFlashReplica:             "set tiflash replica",
	ActionUpdateTiFlashReplicaStatus:    "update tiflash replica status",
	ActionAddPrimaryKey:                 "add primary key",
	ActionDropPrimaryKey:                "drop primary key",
	ActionCreateSequence:                "create sequence",
	ActionAlterSequence:                 "alter sequence",
	ActionDropSequence:                  "drop sequence",
	ActionModifyTableAutoIDCache:        "modify auto id cache",
	ActionRebaseAutoRandomBase:          "rebase auto_random ID",
	ActionAlterIndexVisibility:          "alter index visibility",
	ActionExchangeTablePartition:        "exchange partition",
	ActionAddCheckConstraint:            "add check constraint",
	ActionDropCheckConstraint:           "drop check constraint",
	ActionAlterCheckConstraint:          "alter check constraint",
	ActionAlterTableAttributes:          "alter table attributes",
	ActionAlterTablePartitionPlacement:  "alter table partition placement",
	ActionAlterTablePartitionAttributes: "alter table partition attributes",
	ActionCreatePlacementPolicy:         "create placement policy",
	ActionAlterPlacementPolicy:          "alter placement policy",
	ActionDropPlacementPolicy:           "drop placement policy",
	ActionModifySchemaDefaultPlacement:  "modify schema default placement",
	ActionAlterTablePlacement:           "alter table placement",
	ActionAlterCacheTable:               "alter table cache",
	ActionAlterNoCacheTable:             "alter table nocache",
	ActionAlterTableStatsOptions:        "alter table statistics options",
	ActionMultiSchemaChange:             "alter table multi-schema change",
	ActionFlashbackCluster:              "flashback cluster",
	ActionRecoverSchema:                 "flashback schema",
	ActionReorganizePartition:           "alter table reorganize partition",
	ActionAlterTTLInfo:                  "alter table ttl",
	ActionAlterTTLRemove:                "alter table no_ttl",
	ActionCreateResourceGroup:           "create resource group",
	ActionAlterResourceGroup:            "alter resource group",
	ActionDropResourceGroup:             "drop resource group",
	ActionAlterTablePartitioning:        "alter table partition by",
	ActionRemovePartitioning:            "alter table remove partitioning",
	ActionAddVectorIndex:                "add vector index",
	ActionModifyEngineAttribute:         "modify engine attribute",

	// `ActionAlterTableAlterPartition` is removed and will never be used.
	// Just left a tombstone here for compatibility.
	_DEPRECATEDActionAlterTableAlterPartition: "alter partition",
}

// String return current ddl action in string
func (action ActionType) String() string {
	if v, ok := ActionMap[action]; ok {
		return v
	}
	return "none"
}

// SchemaState is the state for schema elements.
type SchemaState byte

const (
	// StateNone means this schema element is absent and can't be used.
	StateNone SchemaState = iota
	// StateDeleteOnly means we can only delete items for this schema element.
	StateDeleteOnly
	// StateWriteOnly means we can use any write operation on this schema element,
	// but outer can't read the changed data.
	StateWriteOnly
	// StateWriteReorganization means we are re-organizing whole data after write only state.
	StateWriteReorganization
	// StateDeleteReorganization means we are re-organizing whole data after delete only state.
	StateDeleteReorganization
	// StatePublic means this schema element is ok for all write and read operations.
	StatePublic
	// StateReplicaOnly means we're waiting tiflash replica to be finished.
	StateReplicaOnly
	// StateGlobalTxnOnly means we can only use global txn for operator on this schema element
	StateGlobalTxnOnly
	/*
	 *  Please add the new state at the end to keep the values consistent across versions.
	 */
)

// String implements fmt.Stringer interface.
func (s SchemaState) String() string {
	switch s {
	case StateDeleteOnly:
		return "delete only"
	case StateWriteOnly:
		return "write only"
	case StateWriteReorganization:
		return "write reorganization"
	case StateDeleteReorganization:
		return "delete reorganization"
	case StatePublic:
		return "public"
	case StateReplicaOnly:
		return "replica only"
	case StateGlobalTxnOnly:
		return "global txn only"
	default:
		return "none"
	}
}

// JobVersion is the version of DDL job.
type JobVersion int64

const (
	// JobVersion1 is the first version of DDL job where job args are stored as un-typed
	// array. Before v8.4.0, all DDL jobs are in this version.
	JobVersion1 JobVersion = 1
	// JobVersion2 is the second version of DDL job where job args are stored as
	// typed structs, we start to use this version from v8.4.0.
	JobVersion2 JobVersion = 2
)

// String implements fmt.Stringer interface.
func (v JobVersion) String() string {
	if v == JobVersion1 {
		return "v1"
	} else if v == JobVersion2 {
		return "v2"
	}
	return fmt.Sprintf("unknown(%d)", v)
}

// JobVerInUse is the job version for new DDL jobs in the node.
// it's for test now.
var jobVerInUse atomic.Int64

// SetJobVerInUse sets the version of DDL job used in the node.
func SetJobVerInUse(ver JobVersion) {
	jobVerInUse.Store(int64(ver))
}

// GetJobVerInUse returns the version of DDL job used in the node.
func GetJobVerInUse() JobVersion {
	return JobVersion(jobVerInUse.Load())
}

// Job is for a DDL operation.
type Job struct {
	ID   int64      `json:"id"`
	Type ActionType `json:"type"`
	// SchemaID means different for different job types:
	// - ExchangeTablePartition: db id of non-partitioned table
	SchemaID int64 `json:"schema_id"`
	// TableID means different for different job types:
	// - ExchangeTablePartition: non-partitioned table id
	TableID    int64         `json:"table_id"`
	SchemaName string        `json:"schema_name"`
	TableName  string        `json:"table_name"`
	State      JobState      `json:"state"`
	Warning    *terror.Error `json:"warning"`
	Error      *terror.Error `json:"err"`
	// ErrorCount will be increased, every time we meet an error when running job.
	ErrorCount int64 `json:"err_count"`
	// RowCount means the number of rows that are processed.
	RowCount int64      `json:"row_count"`
	Mu       sync.Mutex `json:"-"`

	// CtxVars are variables attached to the job. It is for internal usage.
	// E.g. passing arguments between functions by one single *Job pointer.
	// for ExchangeTablePartition, RenameTables, RenameTable, it's [slice-of-db-id, slice-of-table-id]
	CtxVars []any `json:"-"`
	// it's a temporary place to cache job args.
	// when Version is JobVersion2, Args contains a single element of type JobArgs.
	args []any
	// we use json raw message to delay parsing special args.
	// the args are cleared out unless Job.FillFinishedArgs is called.
	RawArgs json.RawMessage `json:"raw_args"`

	SchemaState SchemaState `json:"schema_state"`
	// SnapshotVer means snapshot version for this job.
	SnapshotVer uint64 `json:"snapshot_ver"`
	// RealStartTS uses timestamp allocated by TSO.
	// Now it's the TS when we actually start the job.
	RealStartTS uint64 `json:"real_start_ts"`
	// StartTS uses timestamp allocated by TSO.
	// Now it's the TS when we put the job to job table.
	StartTS uint64 `json:"start_ts"`
	// DependencyID is the largest job ID before current job and current job depends on.
	DependencyID int64 `json:"dependency_id"`
	// Query string of the ddl job.
	Query      string       `json:"query"`
	BinlogInfo *HistoryInfo `json:"binlog"`

	// Version indicates the DDL job version.
	Version JobVersion `json:"version"`

	// ReorgMeta is meta info of ddl reorganization.
	ReorgMeta *DDLReorgMeta `json:"reorg_meta"`

	// MultiSchemaInfo keeps some warning now for multi schema change.
	MultiSchemaInfo *MultiSchemaInfo `json:"multi_schema_info"`

	// Priority is only used to set the operation priority of adding indices.
	Priority int `json:"priority"`

	// SeqNum is used to identify the order of moving the job into DDL history, it's
	// not the order of the job execution. for jobs with dependency, or if they are
	// run in the same session, their SeqNum will be in increasing order.
	// when using fast create table, there might duplicate seq_num as any TiDB can
	// execute the DDL in this case.
	// since 8.3, we only honor previous semantic when DDL owner not changed, on
	// owner change, new owner will start it from 1. as previous semantic forces
	// 'moving jobs into DDL history' part to be serial, it hurts performance, and
	// has very limited usage scenario.
	SeqNum uint64 `json:"seq_num"`

	// Charset is the charset when the DDL Job is created.
	Charset string `json:"charset"`
	// Collate is the collation the DDL Job is created.
	Collate string `json:"collate"`

	// InvolvingSchemaInfo indicates the schema info involved in the job.
	// nil means fallback to use job.SchemaName/TableName.
	// Keep unchanged after initialization.
	InvolvingSchemaInfo []InvolvingSchemaInfo `json:"involving_schema_info,omitempty"`

	// AdminOperator indicates where the Admin command comes, by the TiDB
	// itself (AdminCommandBySystem) or by user (AdminCommandByEndUser).
	AdminOperator AdminCommandOperator `json:"admin_operator"`

	// TraceInfo indicates the information for SQL tracing
	TraceInfo *tracing.TraceInfo `json:"trace_info"`

	// BDRRole indicates the role of BDR cluster when executing this DDL.
	BDRRole string `json:"bdr_role"`

	// CDCWriteSource indicates the source of CDC write.
	CDCWriteSource uint64 `json:"cdc_write_source"`

	// LocalMode = true means the job is running on the local TiDB that the client
	// connects to, else it's run on the DDL owner.
	// Only happens when tidb_enable_fast_create_table = on
	// this field is useless since 8.3
	LocalMode bool `json:"local_mode"`

	// SQLMode for executing DDL query.
	SQLMode mysql.SQLMode `json:"sql_mode"`
}

// FinishTableJob is called when a job is finished.
// It updates the job's state information and adds tblInfo to the binlog.
func (job *Job) FinishTableJob(jobState JobState, schemaState SchemaState, ver int64, tblInfo *TableInfo) {
	job.State = jobState
	job.SchemaState = schemaState
	job.BinlogInfo.AddTableInfo(ver, tblInfo)
}

// FinishMultipleTableJob is called when a job is finished.
// It updates the job's state information and adds tblInfos to the binlog.
func (job *Job) FinishMultipleTableJob(jobState JobState, schemaState SchemaState, ver int64, tblInfos []*TableInfo) {
	job.State = jobState
	job.SchemaState = schemaState
	job.BinlogInfo.SchemaVersion = ver
	job.BinlogInfo.MultipleTableInfos = tblInfos
	job.BinlogInfo.TableInfo = tblInfos[len(tblInfos)-1]
}

// FinishDBJob is called when a job is finished.
// It updates the job's state information and adds dbInfo the binlog.
func (job *Job) FinishDBJob(jobState JobState, schemaState SchemaState, ver int64, dbInfo *DBInfo) {
	job.State = jobState
	job.SchemaState = schemaState
	job.BinlogInfo.AddDBInfo(ver, dbInfo)
}

// MarkNonRevertible mark the current job to be non-revertible.
// It means the job cannot be cancelled or rollbacked.
func (job *Job) MarkNonRevertible() {
	if job.MultiSchemaInfo != nil {
		job.MultiSchemaInfo.Revertible = false
	}
}

// Clone returns a copy of the job.
// Note: private args fields are not copied.
func (job *Job) Clone() *Job {
	encode, err := job.Encode(true)
	if err != nil {
		return nil
	}
	var clone Job
	err = clone.Decode(encode)
	if err != nil {
		return nil
	}
	if job.MultiSchemaInfo != nil {
		for i, sub := range job.MultiSchemaInfo.SubJobs {
			clone.MultiSchemaInfo.SubJobs[i].JobArgs = sub.JobArgs
		}
	}
	return &clone
}

// SetRowCount sets the number of rows. Make sure it can pass `make race`.
func (job *Job) SetRowCount(count int64) {
	job.Mu.Lock()
	defer job.Mu.Unlock()

	job.RowCount = count
}

// GetRowCount gets the number of rows. Make sure it can pass `make race`.
func (job *Job) GetRowCount() int64 {
	job.Mu.Lock()
	defer job.Mu.Unlock()

	return job.RowCount
}

// SetWarnings sets the warnings of rows handled.
func (job *Job) SetWarnings(warnings map[errors.ErrorID]*terror.Error, warningsCount map[errors.ErrorID]int64) {
	job.Mu.Lock()
	job.ReorgMeta.Warnings = warnings
	job.ReorgMeta.WarningsCount = warningsCount
	job.Mu.Unlock()
}

// GetWarnings gets the warnings of the rows handled.
func (job *Job) GetWarnings() (map[errors.ErrorID]*terror.Error, map[errors.ErrorID]int64) {
	job.Mu.Lock()
	w, wc := job.ReorgMeta.Warnings, job.ReorgMeta.WarningsCount
	job.Mu.Unlock()
	return w, wc
}

// FillArgs fills args for new job.
func (job *Job) FillArgs(args JobArgs) {
	intest.Assert(job.Version == JobVersion1 || job.Version == JobVersion2, "job version is invalid")
	if job.Version == JobVersion1 {
		job.args = args.getArgsV1(job)
		return
	}
	job.args = []any{args}
}

// FillFinishedArgs fills args for finished job.
func (job *Job) FillFinishedArgs(args FinishedJobArgs) {
	intest.Assert(job.Version == JobVersion1 || job.Version == JobVersion2, "job version is invalid")
	if job.Version == JobVersion1 {
		job.args = args.getFinishedArgsV1(job)
		return
	}
	job.args = []any{args}
}

func marshalArgs(jobVer JobVersion, args []any) (json.RawMessage, error) {
	if jobVer <= JobVersion1 {
		rawArgs, err := json.Marshal(args)
		return rawArgs, errors.Trace(err)
	}

	intest.Assert(jobVer == JobVersion2, "job version is not v2")
	var arg any
	if len(args) > 0 {
		intest.Assert(len(args) == 1, "args should have only one element")
		arg = args[0]
	}

	rawArgs, err := json.Marshal(arg)
	return rawArgs, errors.Trace(err)
}

// Encode encodes job with json format.
// updateRawArgs is used to determine whether to update the raw args.
func (job *Job) Encode(updateRawArgs bool) ([]byte, error) {
	var err error
	if updateRawArgs {
		job.RawArgs, err = marshalArgs(job.Version, job.args)
		if err != nil {
			return nil, errors.Trace(err)
		}

		if job.MultiSchemaInfo != nil {
			for _, sub := range job.MultiSchemaInfo.SubJobs {
				// Only update the args of executing sub-jobs.
				if sub.args == nil {
					continue
				}

				sub.RawArgs, err = marshalArgs(job.Version, sub.args)
				if err != nil {
					return nil, errors.Trace(err)
				}
			}
		}
	}

	var b []byte
	job.Mu.Lock()
	defer job.Mu.Unlock()
	b, err = json.Marshal(job)

	return b, errors.Trace(err)
}

// Decode decodes job from the json buffer, we must use decodeArgs later to
// decode special args for this job.
func (job *Job) Decode(b []byte) error {
	err := json.Unmarshal(b, job)
	return errors.Trace(err)
}

// decodeArgs decodes serialized job arguments from job.RawArgs into the given
// variables, and also save the result in job.Args. It's for JobVersion1.
func (job *Job) decodeArgs(args ...any) error {
	intest.Assert(job.Version == JobVersion1, "Job.decodeArgs is only used for JobVersion1")
	var rawArgs []json.RawMessage
	if err := json.Unmarshal(job.RawArgs, &rawArgs); err != nil {
		return errors.Trace(err)
	}

	sz := len(rawArgs)
	if sz > len(args) {
		sz = len(args)
	}

	for i := 0; i < sz; i++ {
		if err := json.Unmarshal(rawArgs[i], args[i]); err != nil {
			return errors.Trace(err)
		}
	}
	// TODO(lance6716): don't assign to job.Args here, because the types of argument
	// `args` are always pointer type. But sometimes in the `job` literals we don't
	// use pointer
	job.args = args[:sz]
	return nil
}

// String implements fmt.Stringer interface.
func (job *Job) String() string {
	rowCount := job.GetRowCount()
	ret := fmt.Sprintf("ID:%d, Type:%s, State:%s, SchemaState:%s, SchemaID:%d, TableID:%d, RowCount:%d, ArgLen:%d, start time: %v, Err:%v, ErrCount:%d, SnapshotVersion:%v, Version: %s",
		job.ID, job.Type, job.State, job.SchemaState, job.SchemaID, job.TableID, rowCount, len(job.args), TSConvert2Time(job.StartTS), job.Error, job.ErrorCount, job.SnapshotVer, job.Version)
	if job.ReorgMeta != nil {
		warnings, _ := job.GetWarnings()
		ret += fmt.Sprintf(", UniqueWarnings:%d", len(warnings))
	}
	if job.Type != ActionMultiSchemaChange && job.MultiSchemaInfo != nil {
		ret += fmt.Sprintf(", Multi-Schema Change:true, Revertible:%v", job.MultiSchemaInfo.Revertible)
	}
	return ret
}

// IsFinished returns whether job is finished or not.
// If the job state is Done or Cancelled, it is finished.
func (job *Job) IsFinished() bool {
	return job.State == JobStateDone || job.State == JobStateRollbackDone || job.State == JobStateCancelled
}

// IsCancelled returns whether the job is cancelled or not.
func (job *Job) IsCancelled() bool {
	return job.State == JobStateCancelled
}

// IsRollbackDone returns whether the job is rolled back or not.
func (job *Job) IsRollbackDone() bool {
	return job.State == JobStateRollbackDone
}

// IsRollingback returns whether the job is rolling back or not.
func (job *Job) IsRollingback() bool {
	return job.State == JobStateRollingback
}

// IsCancelling returns whether the job is cancelling or not.
func (job *Job) IsCancelling() bool {
	return job.State == JobStateCancelling
}

// IsPaused returns whether the job is paused.
func (job *Job) IsPaused() bool {
	return job.State == JobStatePaused
}

// IsPausedBySystem returns whether the job is paused by system.
func (job *Job) IsPausedBySystem() bool {
	return job.IsPaused() && job.AdminOperator == AdminCommandBySystem
}

// IsPausing indicates whether the job is pausing.
func (job *Job) IsPausing() bool {
	return job.State == JobStatePausing
}

// IsPausable checks whether we can pause the job.
func (job *Job) IsPausable() bool {
	// TODO: We can remove it after TiFlash supports the pause operation.
	if job.Type == ActionAddVectorIndex && job.SchemaState == StateWriteReorganization {
		return false
	}
	return job.NotStarted() || (job.IsRunning() && job.IsRollbackable())
}

// IsAlterable checks whether the job type can be altered.
func (job *Job) IsAlterable() bool {
	// Currently, only non-distributed add index reorg task can be altered
	return job.Type == ActionAddIndex && !job.ReorgMeta.IsDistReorg ||
		job.Type == ActionModifyColumn ||
		job.Type == ActionReorganizePartition
}

// IsResumable checks whether the job can be rollback.
func (job *Job) IsResumable() bool {
	return job.IsPaused()
}

// IsSynced returns whether the DDL modification is synced among all TiDB servers.
func (job *Job) IsSynced() bool {
	return job.State == JobStateSynced
}

// IsDone returns whether job is done.
func (job *Job) IsDone() bool {
	return job.State == JobStateDone
}

// IsRunning returns whether job is still running or not.
func (job *Job) IsRunning() bool {
	return job.State == JobStateRunning
}

// IsQueueing returns whether job is queuing or not.
func (job *Job) IsQueueing() bool {
	return job.State == JobStateQueueing
}

// NotStarted returns true if the job is never run by a worker.
func (job *Job) NotStarted() bool {
	return job.State == JobStateNone || job.State == JobStateQueueing
}

// Started returns true if the job is started.
func (job *Job) Started() bool {
	return !job.NotStarted()
}

// InFinalState returns whether the job is in a final state of job FSM.
// TODO JobStateRollbackDone is not a final state, maybe we should add a JobStateRollbackSynced
// state to diff between the entrance of JobStateRollbackDone and move the job to
// history where the job is in final state.
func (job *Job) InFinalState() bool {
	return job.State == JobStateSynced || job.State == JobStateCancelled || job.State == JobStatePaused
}

// MayNeedReorg indicates that this job may need to reorganize the data.
func (job *Job) MayNeedReorg() bool {
	switch job.Type {
	case ActionAddIndex, ActionAddPrimaryKey, ActionReorganizePartition,
		ActionRemovePartitioning, ActionAlterTablePartitioning:
		return true
	case ActionModifyColumn:
		// TODO(joechenrh): remove CtxVars here
		if len(job.CtxVars) > 0 {
			needReorg, ok := job.CtxVars[0].(bool)
			return ok && needReorg
		}
		return false
	case ActionMultiSchemaChange:
		for _, sub := range job.MultiSchemaInfo.SubJobs {
			proxyJob := Job{Type: sub.Type, CtxVars: sub.CtxVars}
			if proxyJob.MayNeedReorg() {
				return true
			}
		}
		return false
	default:
		return false
	}
}

// IsRollbackable checks whether the job can be rollback.
// TODO(lance6716): should make sure it's the same as convertJob2RollbackJob
func (job *Job) IsRollbackable() bool {
	switch job.Type {
	case ActionDropIndex, ActionDropPrimaryKey:
		// We can't cancel if index current state is in StateDeleteOnly or StateDeleteReorganization or StateWriteOnly, otherwise there will be an inconsistent issue between record and index.
		// In WriteOnly state, we can rollback for normal index but can't rollback for expression index(need to drop hidden column). Since we can't
		// know the type of index here, we consider all indices except primary index as non-rollbackable.
		// TODO: distinguish normal index and expression index so that we can rollback `DropIndex` for normal index in WriteOnly state.
		// TODO: make DropPrimaryKey rollbackable in WriteOnly, it need to deal with some tests.
		if job.SchemaState == StateDeleteOnly ||
			job.SchemaState == StateDeleteReorganization ||
			job.SchemaState == StateWriteOnly {
			return false
		}
	case ActionAddTablePartition:
		return job.SchemaState == StateNone || job.SchemaState == StateReplicaOnly
	case ActionDropColumn, ActionDropSchema, ActionDropTable, ActionDropSequence,
		ActionDropForeignKey, ActionDropTablePartition:
		return job.SchemaState == StatePublic
	case ActionTruncateTablePartition:
		return job.SchemaState == StatePublic || job.SchemaState == StateWriteOnly
	case ActionRebaseAutoID, ActionShardRowID,
		ActionTruncateTable, ActionAddForeignKey, ActionRenameTable, ActionRenameTables,
		ActionModifyTableCharsetAndCollate,
		ActionModifySchemaCharsetAndCollate, ActionRepairTable,
		ActionModifyTableAutoIDCache, ActionModifySchemaDefaultPlacement, ActionDropCheckConstraint:
		return job.SchemaState == StateNone
	case ActionMultiSchemaChange:
		return job.MultiSchemaInfo.Revertible
	case ActionFlashbackCluster:
		if job.SchemaState == StateWriteReorganization ||
			job.SchemaState == StateWriteOnly {
			return false
		}
	case ActionReorganizePartition, ActionRemovePartitioning, ActionAlterTablePartitioning:
		if job.SchemaState == StatePublic {
			// We will double write until this state, here we will do DeleteOnly on indexes,
			// so no-longer rollbackable.
			return false
		}
	}
	return true
}

// GetInvolvingSchemaInfo returns the schema info involved in the job.
func (job *Job) GetInvolvingSchemaInfo() []InvolvingSchemaInfo {
	if len(job.InvolvingSchemaInfo) > 0 {
		return job.InvolvingSchemaInfo
	}
	table := job.TableName
	// for schema related DDL, such as 'drop schema xxx'
	if len(job.SchemaName) > 0 && table == "" {
		table = InvolvingAll
	}
	return []InvolvingSchemaInfo{
		{Database: job.SchemaName, Table: table},
	}
}

// ClearDecodedArgs clears the decoded args.
func (job *Job) ClearDecodedArgs() {
	job.args = nil
}

// SubJob is a representation of one DDL schema change. A Job may contain zero
// (when multi-schema change is not applicable) or more SubJobs.
type SubJob struct {
	Type        ActionType `json:"type"`
	JobArgs     JobArgs    `json:"-"`
	args        []any
	RawArgs     json.RawMessage `json:"raw_args"`
	SchemaState SchemaState     `json:"schema_state"`
	SnapshotVer uint64          `json:"snapshot_ver"`
	RealStartTS uint64          `json:"real_start_ts"`
	Revertible  bool            `json:"revertible"`
	State       JobState        `json:"state"`
	RowCount    int64           `json:"row_count"`
	Warning     *terror.Error   `json:"warning"`
	CtxVars     []any           `json:"-"`
	SchemaVer   int64           `json:"schema_version"`
	ReorgTp     ReorgType       `json:"reorg_tp"`
}

// IsNormal returns true if the sub-job is normally running.
func (sub *SubJob) IsNormal() bool {
	switch sub.State {
	case JobStateCancelling, JobStateCancelled,
		JobStateRollingback, JobStateRollbackDone:
		return false
	default:
		return true
	}
}

// IsFinished returns true if the job is done.
func (sub *SubJob) IsFinished() bool {
	return sub.State == JobStateDone ||
		sub.State == JobStateRollbackDone ||
		sub.State == JobStateCancelled
}

// ToProxyJob converts a sub-job to a proxy job.
func (sub *SubJob) ToProxyJob(parentJob *Job, seq int) Job {
	return Job{
		Version:         parentJob.Version,
		ID:              parentJob.ID,
		Type:            sub.Type,
		SchemaID:        parentJob.SchemaID,
		TableID:         parentJob.TableID,
		SchemaName:      parentJob.SchemaName,
		State:           sub.State,
		Warning:         sub.Warning,
		Error:           nil,
		ErrorCount:      0,
		RowCount:        sub.RowCount,
		Mu:              sync.Mutex{},
		CtxVars:         sub.CtxVars,
		args:            sub.args,
		RawArgs:         sub.RawArgs,
		SchemaState:     sub.SchemaState,
		SnapshotVer:     sub.SnapshotVer,
		RealStartTS:     sub.RealStartTS,
		StartTS:         parentJob.StartTS,
		DependencyID:    parentJob.DependencyID,
		Query:           parentJob.Query,
		BinlogInfo:      parentJob.BinlogInfo,
		ReorgMeta:       parentJob.ReorgMeta,
		MultiSchemaInfo: &MultiSchemaInfo{Revertible: sub.Revertible, Seq: int32(seq)},
		Priority:        parentJob.Priority,
		SeqNum:          parentJob.SeqNum,
		Charset:         parentJob.Charset,
		Collate:         parentJob.Collate,
		AdminOperator:   parentJob.AdminOperator,
		TraceInfo:       parentJob.TraceInfo,
	}
}

// FromProxyJob converts a proxy job to a sub-job.
func (sub *SubJob) FromProxyJob(proxyJob *Job, ver int64) {
	sub.Revertible = proxyJob.MultiSchemaInfo.Revertible
	sub.SchemaState = proxyJob.SchemaState
	sub.SnapshotVer = proxyJob.SnapshotVer
	sub.RealStartTS = proxyJob.RealStartTS
	sub.args = proxyJob.args
	sub.State = proxyJob.State
	sub.Warning = proxyJob.Warning
	sub.RowCount = proxyJob.RowCount
	sub.SchemaVer = ver
	if proxyJob.ReorgMeta != nil {
		sub.ReorgTp = proxyJob.ReorgMeta.ReorgTp
	}
}

// FillArgs fills args.
func (sub *SubJob) FillArgs(jobVer JobVersion) {
	fakeJob := Job{
		Version: jobVer,
		Type:    sub.Type,
	}
	fakeJob.FillArgs(sub.JobArgs)
	sub.args = fakeJob.args
}

// Clone returns a copy of the sub-job.
// Note: private args fields are not copied.
func (sub *SubJob) Clone() *SubJob {
	clonedSubJob := *sub
	clonedSubJob.args = nil
	return &clonedSubJob
}

// MultiSchemaInfo keeps some information for multi schema change.
type MultiSchemaInfo struct {
	SubJobs    []*SubJob `json:"sub_jobs"`
	Revertible bool      `json:"revertible"`
	Seq        int32     `json:"seq"`

	// SkipVersion is used to control whether generating a new schema version for a sub-job.
	SkipVersion bool `json:"-"`

	AddColumns    []ast.CIStr `json:"-"`
	DropColumns   []ast.CIStr `json:"-"`
	ModifyColumns []ast.CIStr `json:"-"`
	AddIndexes    []ast.CIStr `json:"-"`
	DropIndexes   []ast.CIStr `json:"-"`
	AlterIndexes  []ast.CIStr `json:"-"`

	AddForeignKeys []AddForeignKeyInfo `json:"-"`

	RelativeColumns []ast.CIStr `json:"-"`
	PositionColumns []ast.CIStr `json:"-"`
}

// AddForeignKeyInfo contains foreign key information.
type AddForeignKeyInfo struct {
	Name ast.CIStr
	Cols []ast.CIStr
}

// NewMultiSchemaInfo new a MultiSchemaInfo.
func NewMultiSchemaInfo() *MultiSchemaInfo {
	return &MultiSchemaInfo{
		SubJobs:    nil,
		Revertible: true,
	}
}

// JobMeta is meta info of Job.
type JobMeta struct {
	SchemaID int64 `json:"schema_id"`
	TableID  int64 `json:"table_id"`
	// Type is the DDL job's type.
	Type ActionType `json:"job_type"`
	// Query is the DDL job's SQL string.
	Query string `json:"query"`
	// Priority is only used to set the operation priority of adding indices.
	Priority int `json:"priority"`
}

// InvolvingSchemaInfo returns the schema info involved in the job. The value
// should be stored in lower case. Only one type of the three member types
// (Database&Table, Policy, ResourceGroup) should only be set in a
// InvolvingSchemaInfo.
type InvolvingSchemaInfo struct {
	Database      string                  `json:"database,omitempty"`
	Table         string                  `json:"table,omitempty"`
	Policy        string                  `json:"policy,omitempty"`
	ResourceGroup string                  `json:"resource_group,omitempty"`
	Mode          InvolvingSchemaInfoMode `json:"mode,omitempty"`
}

// InvolvingSchemaInfoMode is used by InvolvingSchemaInfo.Mode.
type InvolvingSchemaInfoMode int

// ExclusiveInvolving and SharedInvolving are considered like the exclusive lock
// and shared lock when calculate DDL job dependencies. And we also implement the
// fair lock semantic which means if we have job A/B/C arrive in order, and job B
// (exclusive request object 0) is waiting for the running job A (shared request
// object 0), and job C (shared request object 0) arrives, job C should also be
// blocked until job B is finished although job A & C has no dependency.
const (
	// ExclusiveInvolving is the default value to keep compatibility with old
	// versions.
	ExclusiveInvolving InvolvingSchemaInfoMode = iota
	SharedInvolving
)

const (
	// InvolvingAll means all schemas/tables are affected. It's used in
	// InvolvingSchemaInfo.Database/Tables fields. When both the Database and Tables
	// are InvolvingAll it also means all placement policies and resource groups are
	// affected. Currently the only case is FLASHBACK CLUSTER.
	InvolvingAll = "*"
	// InvolvingNone means no schema/table is affected.
	InvolvingNone = ""
)

// JobState is for job state.
type JobState int32

// List job states.
const (
	JobStateNone    JobState = 0
	JobStateRunning JobState = 1
	// JobStateRollingback is the state to do the rolling back job.
	// When DDL encountered an unrecoverable error at reorganization state,
	// some keys has been added already, we need to remove them.
	JobStateRollingback  JobState = 2
	JobStateRollbackDone JobState = 3
	JobStateDone         JobState = 4
	// JobStateCancelled is the state to do the job is cancelled, this state only
	// persisted to history table and queue too.
	JobStateCancelled JobState = 5
	// JobStateSynced means the job is done and has been synchronized to all servers.
	// job of this state will not be written to the tidb_ddl_job table, when job
	// is in `done` state and version synchronized, the job will be deleted from
	// tidb_ddl_job table, and we insert a `synced` job to the history table and queue directly.
	JobStateSynced JobState = 6
	// JobStateCancelling is used to mark the DDL job is cancelled by the client, but
	// the DDL worker hasn't handled it.
	JobStateCancelling JobState = 7
	// JobStateQueueing means the job has not yet been started.
	JobStateQueueing JobState = 8

	JobStatePaused  JobState = 9
	JobStatePausing JobState = 10
)

// String implements fmt.Stringer interface.
func (s JobState) String() string {
	switch s {
	case JobStateRunning:
		return "running"
	case JobStateRollingback:
		return "rollingback"
	case JobStateRollbackDone:
		return "rollback done"
	case JobStateDone:
		return "done"
	case JobStateCancelled:
		return "cancelled"
	case JobStateCancelling:
		return "cancelling"
	case JobStateSynced:
		return "synced"
	case JobStateQueueing:
		return "queueing"
	case JobStatePaused:
		return "paused"
	case JobStatePausing:
		return "pausing"
	default:
		return "none"
	}
}

// StrToJobState converts string to JobState.
func StrToJobState(s string) JobState {
	switch s {
	case "running":
		return JobStateRunning
	case "rollingback":
		return JobStateRollingback
	case "rollback done":
		return JobStateRollbackDone
	case "done":
		return JobStateDone
	case "cancelled":
		return JobStateCancelled
	case "cancelling":
		return JobStateCancelling
	case "synced":
		return JobStateSynced
	case "queueing":
		return JobStateQueueing
	case "paused":
		return JobStatePaused
	case "pausing":
		return JobStatePausing
	default:
		return JobStateNone
	}
}

// AdminCommandOperator indicates where the Cancel/Pause/Resume command on DDL
// jobs comes from.
type AdminCommandOperator int

const (
	// AdminCommandByNotKnown indicates that unknow calling of the
	// Cancel/Pause/Resume on DDL job.
	AdminCommandByNotKnown AdminCommandOperator = iota
	// AdminCommandByEndUser indicates that the Cancel/Pause/Resume command on
	// DDL job is issued by the end user.
	AdminCommandByEndUser
	// AdminCommandBySystem indicates that the Cancel/Pause/Resume command on
	// DDL job is issued by TiDB itself, such as Upgrade(bootstrap).
	AdminCommandBySystem
)

// String implements fmt.Stringer interface.
func (a *AdminCommandOperator) String() string {
	switch *a {
	case AdminCommandByEndUser:
		return "EndUser"
	case AdminCommandBySystem:
		return "System"
	default:
		return "None"
	}
}

// SchemaDiff contains the schema modification at a particular schema version.
// It is used to reduce schema reload cost.
type SchemaDiff struct {
	Version  int64      `json:"version"`
	Type     ActionType `json:"type"`
	SchemaID int64      `json:"schema_id"`
	TableID  int64      `json:"table_id"`

	// SubActionTypes is the list of action types done together within a multiple schema
	// change job. As the job might contain multiple steps that changes schema version,
	// if some step only contains one action, Type will be that action, and SubActionTypes
	// will be empty.
	// for other types of job, it will always be empty.
	SubActionTypes []ActionType `json:"sub_action_types,omitempty"`
	// OldTableID is the table ID before truncate, only used by truncate table DDL.
	OldTableID int64 `json:"old_table_id"`
	// OldSchemaID is the schema ID before rename table, only used by rename table DDL.
	OldSchemaID int64 `json:"old_schema_id"`
	// RegenerateSchemaMap means whether to rebuild the schema map when applying to the schema diff.
	RegenerateSchemaMap bool `json:"regenerate_schema_map"`
	// ReadTableFromMeta is set to avoid the diff is too large to be saved in SchemaDiff.
	// infoschema should read latest meta directly.
	ReadTableFromMeta bool `json:"read_table_from_meta,omitempty"`

	AffectedOpts []*AffectedOption `json:"affected_options"`
}

// AffectedOption is used when a ddl affects multi tables.
type AffectedOption struct {
	SchemaID    int64 `json:"schema_id"`
	TableID     int64 `json:"table_id"`
	OldTableID  int64 `json:"old_table_id"`
	OldSchemaID int64 `json:"old_schema_id"`
}

// HistoryInfo is used for binlog.
type HistoryInfo struct {
	SchemaVersion int64
	DBInfo        *DBInfo
	TableInfo     *TableInfo
	FinishedTS    uint64

	// MultipleTableInfos is like TableInfo but only for operations updating multiple tables.
	MultipleTableInfos []*TableInfo
}

// AddDBInfo adds schema version and schema information that are used for binlog.
// dbInfo is added in the following operations: create database, drop database.
func (h *HistoryInfo) AddDBInfo(schemaVer int64, dbInfo *DBInfo) {
	h.SchemaVersion = schemaVer
	h.DBInfo = dbInfo
}

// AddTableInfo adds schema version and table information that are used for binlog.
// tblInfo is added except for the following operations: create database, drop database.
func (h *HistoryInfo) AddTableInfo(schemaVer int64, tblInfo *TableInfo) {
	h.SchemaVersion = schemaVer
	h.TableInfo = tblInfo
}

// SetTableInfos is like AddTableInfo, but will add multiple table infos to the binlog.
func (h *HistoryInfo) SetTableInfos(schemaVer int64, tblInfos []*TableInfo) {
	h.SchemaVersion = schemaVer
	h.MultipleTableInfos = make([]*TableInfo, len(tblInfos))
	copy(h.MultipleTableInfos, tblInfos)
}

// Clean cleans history information.
func (h *HistoryInfo) Clean() {
	h.SchemaVersion = 0
	h.DBInfo = nil
	h.TableInfo = nil
	h.MultipleTableInfos = nil
}

// TimeZoneLocation represents a single time zone.
type TimeZoneLocation struct {
	Name   string `json:"name"`
	Offset int    `json:"offset"` // seconds east of UTC
	// indexIngestBaseWorker might access the location concurrently
	location *time.Location
	mu       sync.RWMutex
}

// GetLocation gets the timezone location.
func (tz *TimeZoneLocation) GetLocation() (*time.Location, error) {
	tz.mu.RLock()
	if tz.location != nil {
		tz.mu.RUnlock()
		return tz.location, nil
	}
	tz.mu.RUnlock()

	tz.mu.Lock()
	defer tz.mu.Unlock()
	if tz.location != nil {
		return tz.location, nil
	}

	var err error
	if tz.Offset == 0 {
		tz.location, err = time.LoadLocation(tz.Name)
	} else {
		tz.location = time.FixedZone(tz.Name, tz.Offset)
	}
	return tz.location, err
}

// JobW is a wrapper of model.Job, it contains the job and the binary representation
// of the job.
type JobW struct {
	*Job
	Bytes []byte
}

// NewJobW creates a new JobW.
func NewJobW(job *Job, bytes []byte) *JobW {
	return &JobW{
		Job:   job,
		Bytes: bytes,
	}
}

func init() {
	SetJobVerInUse(JobVersion1)
}<|MERGE_RESOLUTION|>--- conflicted
+++ resolved
@@ -112,11 +112,8 @@
 	ActionAlterTablePartitioning ActionType = 71
 	ActionRemovePartitioning     ActionType = 72
 	ActionAddVectorIndex         ActionType = 73
-<<<<<<< HEAD
-	ActionAlterTableMode         ActionType = 74
-=======
 	ActionModifyEngineAttribute  ActionType = 74
->>>>>>> e7d7cdc6
+  ActionAlterTableMode         ActionType = 75
 )
 
 // ActionMap is the map of DDL ActionType to string.
