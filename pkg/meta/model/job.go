--- conflicted
+++ resolved
@@ -114,11 +114,8 @@
 	ActionAddColumnarIndex       ActionType = 73
 	ActionModifyEngineAttribute  ActionType = 74
 	ActionAlterTableMode         ActionType = 75
-<<<<<<< HEAD
-	ActionAddFullTextIndex       ActionType = 76
-=======
 	ActionRefreshMeta            ActionType = 76
->>>>>>> bfd9e8a2
+	ActionAddFullTextIndex       ActionType = 77
 )
 
 // ActionMap is the map of DDL ActionType to string.
