load("@io_bazel_rules_go//go:def.bzl", "go_library", "go_test")

go_library(
    name = "model",
    srcs = [
        "bdr.go",
        "column.go",
        "db.go",
        "flags.go",
        "index.go",
        "job.go",
        "job_args.go",
        "placement.go",
        "reorg.go",
        "resource_group.go",
        "table.go",
    ],
    importpath = "github.com/pingcap/tidb/pkg/meta/model",
    visibility = ["//visibility:public"],
    deps = [
        "//pkg/parser/ast",
        "//pkg/parser/auth",
        "//pkg/parser/charset",
        "//pkg/parser/duration",
        "//pkg/parser/model",
        "//pkg/parser/mysql",
        "//pkg/parser/terror",
        "//pkg/parser/types",
        "//pkg/util/intest",
        "@com_github_pingcap_errors//:errors",
    ],
)

go_test(
    name = "model_test",
    timeout = "short",
    srcs = [
        "bdr_test.go",
        "column_test.go",
        "index_test.go",
        "job_args_test.go",
        "job_test.go",
        "placement_test.go",
        "table_test.go",
    ],
    embed = [":model"],
    flaky = True,
<<<<<<< HEAD
    shard_count = 50,
=======
    shard_count = 47,
>>>>>>> bf455f50
    deps = [
        "//pkg/parser/ast",
        "//pkg/parser/charset",
        "//pkg/parser/model",
        "//pkg/parser/mysql",
        "//pkg/parser/terror",
        "//pkg/parser/types",
        "@com_github_stretchr_testify//require",
    ],
)<|MERGE_RESOLUTION|>--- conflicted
+++ resolved
@@ -45,11 +45,7 @@
     ],
     embed = [":model"],
     flaky = True,
-<<<<<<< HEAD
-    shard_count = 50,
-=======
-    shard_count = 47,
->>>>>>> bf455f50
+    shard_count = 51,
     deps = [
         "//pkg/parser/ast",
         "//pkg/parser/charset",
