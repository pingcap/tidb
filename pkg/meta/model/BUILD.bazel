--- conflicted
+++ resolved
@@ -44,11 +44,7 @@
     ],
     embed = [":model"],
     flaky = True,
-<<<<<<< HEAD
-    shard_count = 36,
-=======
-    shard_count = 35,
->>>>>>> 6bdf6850
+    shard_count = 37,
     deps = [
         "//pkg/parser/charset",
         "//pkg/parser/model",
