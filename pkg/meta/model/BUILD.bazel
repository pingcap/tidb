load("@io_bazel_rules_go//go:def.bzl", "go_library", "go_test")

go_library(
    name = "model",
    srcs = [
        "bdr.go",
        "column.go",
        "db.go",
        "flags.go",
        "index.go",
        "job.go",
        "job_args.go",
        "placement.go",
        "reorg.go",
        "resource_group.go",
        "table.go",
    ],
    importpath = "github.com/pingcap/tidb/pkg/meta/model",
    visibility = ["//visibility:public"],
    deps = [
        "//pkg/parser/ast",
        "//pkg/parser/auth",
        "//pkg/parser/charset",
        "//pkg/parser/duration",
        "//pkg/parser/model",
        "//pkg/parser/mysql",
        "//pkg/parser/terror",
        "//pkg/parser/types",
        "//pkg/util/intest",
        "@com_github_pingcap_errors//:errors",
    ],
)

go_test(
    name = "model_test",
    timeout = "short",
    srcs = [
        "bdr_test.go",
        "column_test.go",
        "index_test.go",
        "job_args_test.go",
        "job_test.go",
        "placement_test.go",
        "table_test.go",
    ],
    embed = [":model"],
    flaky = True,
<<<<<<< HEAD
    shard_count = 40,
=======
    shard_count = 46,
>>>>>>> fd38012d
    deps = [
        "//pkg/parser/ast",
        "//pkg/parser/charset",
        "//pkg/parser/model",
        "//pkg/parser/mysql",
        "//pkg/parser/terror",
        "//pkg/parser/types",
        "@com_github_stretchr_testify//require",
    ],
)<|MERGE_RESOLUTION|>--- conflicted
+++ resolved
@@ -45,11 +45,7 @@
     ],
     embed = [":model"],
     flaky = True,
-<<<<<<< HEAD
-    shard_count = 40,
-=======
-    shard_count = 46,
->>>>>>> fd38012d
+    shard_count = 47,
     deps = [
         "//pkg/parser/ast",
         "//pkg/parser/charset",
