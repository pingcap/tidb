--- conflicted
+++ resolved
@@ -44,11 +44,7 @@
     ],
     embed = [":model"],
     flaky = True,
-<<<<<<< HEAD
-    shard_count = 40,
-=======
-    shard_count = 37,
->>>>>>> 2eb4dc8e
+    shard_count = 42,
     deps = [
         "//pkg/parser/charset",
         "//pkg/parser/model",
