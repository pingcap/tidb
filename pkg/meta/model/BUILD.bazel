load("@io_bazel_rules_go//go:def.bzl", "go_library", "go_test")

go_library(
    name = "model",
    srcs = [
        "bdr.go",
        "column.go",
        "db.go",
        "flags.go",
        "index.go",
        "job.go",
        "job_args.go",
        "placement.go",
        "reorg.go",
        "resource_group.go",
        "table.go",
    ],
    importpath = "github.com/pingcap/tidb/pkg/meta/model",
    visibility = ["//visibility:public"],
    deps = [
        "//pkg/parser/ast",
        "//pkg/parser/auth",
        "//pkg/parser/charset",
        "//pkg/parser/duration",
        "//pkg/parser/model",
        "//pkg/parser/mysql",
        "//pkg/parser/terror",
        "//pkg/parser/types",
        "//pkg/util/intest",
        "@com_github_pingcap_errors//:errors",
    ],
)

go_test(
    name = "model_test",
    timeout = "short",
    srcs = [
        "bdr_test.go",
        "column_test.go",
        "index_test.go",
        "job_args_test.go",
        "job_test.go",
        "placement_test.go",
        "table_test.go",
    ],
    embed = [":model"],
    flaky = True,
<<<<<<< HEAD
    shard_count = 35,
=======
    shard_count = 34,
>>>>>>> 67bee7c5
    deps = [
        "//pkg/parser/ast",
        "//pkg/parser/charset",
        "//pkg/parser/model",
        "//pkg/parser/mysql",
        "//pkg/parser/terror",
        "//pkg/parser/types",
        "@com_github_stretchr_testify//require",
    ],
)<|MERGE_RESOLUTION|>--- conflicted
+++ resolved
@@ -45,11 +45,7 @@
     ],
     embed = [":model"],
     flaky = True,
-<<<<<<< HEAD
-    shard_count = 35,
-=======
-    shard_count = 34,
->>>>>>> 67bee7c5
+    shard_count = 36,
     deps = [
         "//pkg/parser/ast",
         "//pkg/parser/charset",
