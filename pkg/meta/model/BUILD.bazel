load("@io_bazel_rules_go//go:def.bzl", "go_library", "go_test")

go_library(
    name = "model",
    srcs = [
        "bdr.go",
        "column.go",
        "db.go",
        "flags.go",
        "index.go",
        "job.go",
        "job_args.go",
        "placement.go",
        "reorg.go",
        "resource_group.go",
        "table.go",
    ],
    importpath = "github.com/pingcap/tidb/pkg/meta/model",
    visibility = ["//visibility:public"],
    deps = [
        "//pkg/parser/auth",
        "//pkg/parser/charset",
        "//pkg/parser/duration",
        "//pkg/parser/model",
        "//pkg/parser/mysql",
        "//pkg/parser/terror",
        "//pkg/parser/types",
        "//pkg/util/intest",
        "@com_github_pingcap_errors//:errors",
    ],
)

go_test(
    name = "model_test",
    timeout = "short",
    srcs = [
        "bdr_test.go",
        "column_test.go",
        "index_test.go",
        "job_args_test.go",
        "job_test.go",
        "placement_test.go",
        "table_test.go",
    ],
    embed = [":model"],
    flaky = True,
<<<<<<< HEAD
    shard_count = 29,
=======
    shard_count = 30,
>>>>>>> b1767ca1
    deps = [
        "//pkg/parser/charset",
        "//pkg/parser/model",
        "//pkg/parser/mysql",
        "//pkg/parser/terror",
        "//pkg/parser/types",
        "@com_github_stretchr_testify//require",
    ],
)<|MERGE_RESOLUTION|>--- conflicted
+++ resolved
@@ -44,11 +44,7 @@
     ],
     embed = [":model"],
     flaky = True,
-<<<<<<< HEAD
-    shard_count = 29,
-=======
     shard_count = 30,
->>>>>>> b1767ca1
     deps = [
         "//pkg/parser/charset",
         "//pkg/parser/model",
