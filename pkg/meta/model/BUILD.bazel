load("@io_bazel_rules_go//go:def.bzl", "go_library", "go_test")

go_library(
    name = "model",
    srcs = [
        "bdr.go",
        "column.go",
        "db.go",
        "flags.go",
        "index.go",
        "job.go",
        "job_args.go",
        "placement.go",
        "reorg.go",
        "resource_group.go",
        "table.go",
    ],
    importpath = "github.com/pingcap/tidb/pkg/meta/model",
    visibility = ["//visibility:public"],
    deps = [
        "//pkg/parser/ast",
        "//pkg/parser/auth",
        "//pkg/parser/charset",
        "//pkg/parser/duration",
        "//pkg/parser/model",
        "//pkg/parser/mysql",
        "//pkg/parser/terror",
        "//pkg/parser/types",
        "//pkg/util/intest",
        "@com_github_pingcap_errors//:errors",
    ],
)

go_test(
    name = "model_test",
    timeout = "short",
    srcs = [
        "bdr_test.go",
        "column_test.go",
        "index_test.go",
        "job_args_test.go",
        "job_test.go",
        "placement_test.go",
        "table_test.go",
    ],
    embed = [":model"],
    flaky = True,
<<<<<<< HEAD
    shard_count = 35,
=======
    shard_count = 34,
>>>>>>> 66d8cdc3
    deps = [
        "//pkg/parser/ast",
        "//pkg/parser/charset",
        "//pkg/parser/model",
        "//pkg/parser/mysql",
        "//pkg/parser/terror",
        "//pkg/parser/types",
        "@com_github_stretchr_testify//require",
    ],
)<|MERGE_RESOLUTION|>--- conflicted
+++ resolved
@@ -45,11 +45,7 @@
     ],
     embed = [":model"],
     flaky = True,
-<<<<<<< HEAD
-    shard_count = 35,
-=======
-    shard_count = 34,
->>>>>>> 66d8cdc3
+    shard_count = 37,
     deps = [
         "//pkg/parser/ast",
         "//pkg/parser/charset",
