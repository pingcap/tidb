--- conflicted
+++ resolved
@@ -44,11 +44,7 @@
     ],
     embed = [":model"],
     flaky = True,
-<<<<<<< HEAD
-    shard_count = 31,
-=======
     shard_count = 32,
->>>>>>> 8313bbc5
     deps = [
         "//pkg/parser/charset",
         "//pkg/parser/model",
