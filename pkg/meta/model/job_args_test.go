// Copyright 2024 PingCAP, Inc.
//
// Licensed under the Apache License, Version 2.0 (the "License");
// you may not use this file except in compliance with the License.
// You may obtain a copy of the License at
//
//     http://www.apache.org/licenses/LICENSE-2.0
//
// Unless required by applicable law or agreed to in writing, software
// distributed under the License is distributed on an "AS IS" BASIS,
// WITHOUT WARRANTIES OR CONDITIONS OF ANY KIND, either express or implied.
// See the License for the specific language governing permissions and
// limitations under the License.

package model

import (
	"encoding/json"
	"testing"

	"github.com/pingcap/tidb/pkg/parser/ast"
	"github.com/pingcap/tidb/pkg/parser/model"
	"github.com/stretchr/testify/require"
)

func TestGetOrDecodeArgsV2(t *testing.T) {
	j := &Job{
		Version: JobVersion2,
		Type:    ActionTruncateTable,
		Args: []any{&TruncateTableArgs{
			FKCheck: true,
		}},
	}
	_, err := j.Encode(true)
	require.NoError(t, err)
	require.NotNil(t, j.RawArgs)
	// return existing argsV2
	argsV2, err := getOrDecodeArgsV2[*TruncateTableArgs](j)
	require.NoError(t, err)
	require.Same(t, j.Args[0], argsV2)
	// unmarshal from json
	var argsBak *TruncateTableArgs
	argsBak, j.Args = j.Args[0].(*TruncateTableArgs), nil
	argsV2, err = getOrDecodeArgsV2[*TruncateTableArgs](j)
	require.NoError(t, err)
	require.NotNil(t, argsV2)
	require.NotSame(t, argsBak, argsV2)
}

func getJobBytes(t *testing.T, inArgs JobArgs, ver JobVersion, tp ActionType) []byte {
	j := &Job{
		Version: ver,
		Type:    tp,
	}
	j.FillArgs(inArgs)
	bytes, err := j.Encode(true)
	require.NoError(t, err)
	return bytes
}

func getFinishedJobBytes(t *testing.T, inArgs FinishedJobArgs, ver JobVersion, tp ActionType) []byte {
	j := &Job{
		Version: ver,
		Type:    tp,
	}
	j.FillFinishedArgs(inArgs)
	bytes, err := j.Encode(true)
	require.NoError(t, err)
	return bytes
}

func TestCreateSchemaArgs(t *testing.T) {
	inArgs := &CreateSchemaArgs{
		DBInfo: &DBInfo{ID: 100},
	}
	for _, v := range []JobVersion{JobVersion1, JobVersion2} {
		j2 := &Job{}
		require.NoError(t, j2.Decode(getJobBytes(t, inArgs, v, ActionCreateSchema)))
		args, err := GetCreateSchemaArgs(j2)
		require.NoError(t, err)
		require.EqualValues(t, inArgs.DBInfo, args.DBInfo)
	}
}

func TestDropSchemaArgs(t *testing.T) {
	inArgs := &DropSchemaArgs{
		FKCheck: true,
	}
	for _, v := range []JobVersion{JobVersion1, JobVersion2} {
		j2 := &Job{}
		require.NoError(t, j2.Decode(getJobBytes(t, inArgs, v, ActionDropSchema)))
		args, err := GetDropSchemaArgs(j2)
		require.NoError(t, err)
		require.EqualValues(t, inArgs.FKCheck, args.FKCheck)
	}

	inArgs = &DropSchemaArgs{
		AllDroppedTableIDs: []int64{1, 2},
	}
	for _, v := range []JobVersion{JobVersion1, JobVersion2} {
		j2 := &Job{}
		require.NoError(t, j2.Decode(getFinishedJobBytes(t, inArgs, v, ActionDropSchema)))
		args, err := GetFinishedDropSchemaArgs(j2)
		require.NoError(t, err)
		require.Equal(t, []int64{1, 2}, args.AllDroppedTableIDs)
	}
}

func TestModifySchemaArgs(t *testing.T) {
	inArgs := &ModifySchemaArgs{
		ToCharset: "aa",
		ToCollate: "bb",
	}
	for _, v := range []JobVersion{JobVersion1, JobVersion2} {
		j2 := &Job{}
		require.NoError(t, j2.Decode(getJobBytes(t, inArgs, v, ActionModifySchemaCharsetAndCollate)))
		args, err := GetModifySchemaArgs(j2)
		require.NoError(t, err)
		require.Equal(t, "aa", args.ToCharset)
		require.Equal(t, "bb", args.ToCollate)
	}
	for _, inArgs = range []*ModifySchemaArgs{
		{PolicyRef: &PolicyRefInfo{ID: 123}},
		{},
	} {
		for _, v := range []JobVersion{JobVersion1, JobVersion2} {
			j2 := &Job{}
			require.NoError(t, j2.Decode(getJobBytes(t, inArgs, v, ActionModifySchemaDefaultPlacement)))
			args, err := GetModifySchemaArgs(j2)
			require.NoError(t, err)
			require.EqualValues(t, inArgs.PolicyRef, args.PolicyRef)
		}
	}
}

func TestCreateTableArgs(t *testing.T) {
	t.Run("create table", func(t *testing.T) {
		inArgs := &CreateTableArgs{
			TableInfo: &TableInfo{ID: 100},
			FKCheck:   true,
		}
		for _, v := range []JobVersion{JobVersion1, JobVersion2} {
			j2 := &Job{}
			require.NoError(t, j2.Decode(getJobBytes(t, inArgs, v, ActionCreateTable)))
			args, err := GetCreateTableArgs(j2)
			require.NoError(t, err)
			require.EqualValues(t, inArgs.TableInfo, args.TableInfo)
			require.EqualValues(t, inArgs.FKCheck, args.FKCheck)
		}
	})
	t.Run("create view", func(t *testing.T) {
		inArgs := &CreateTableArgs{
			TableInfo:      &TableInfo{ID: 122},
			OnExistReplace: true,
			OldViewTblID:   123,
		}
		for _, v := range []JobVersion{JobVersion1, JobVersion2} {
			j2 := &Job{}
			require.NoError(t, j2.Decode(getJobBytes(t, inArgs, v, ActionCreateView)))
			args, err := GetCreateTableArgs(j2)
			require.NoError(t, err)
			require.EqualValues(t, inArgs.TableInfo, args.TableInfo)
			require.EqualValues(t, inArgs.OnExistReplace, args.OnExistReplace)
			require.EqualValues(t, inArgs.OldViewTblID, args.OldViewTblID)
		}
	})
	t.Run("create sequence", func(t *testing.T) {
		inArgs := &CreateTableArgs{
			TableInfo: &TableInfo{ID: 22},
		}
		for _, v := range []JobVersion{JobVersion1, JobVersion2} {
			j2 := &Job{}
			require.NoError(t, j2.Decode(getJobBytes(t, inArgs, v, ActionCreateSequence)))
			args, err := GetCreateTableArgs(j2)
			require.NoError(t, err)
			require.EqualValues(t, inArgs.TableInfo, args.TableInfo)
		}
	})
}

func TestBatchCreateTableArgs(t *testing.T) {
	inArgs := &BatchCreateTableArgs{
		Tables: []*CreateTableArgs{
			{TableInfo: &TableInfo{ID: 100}, FKCheck: true},
			{TableInfo: &TableInfo{ID: 101}, FKCheck: false},
		},
	}
	// in job version 1, we only save one FKCheck value for all tables.
	j2 := &Job{}
	require.NoError(t, j2.Decode(getJobBytes(t, inArgs, JobVersion1, ActionCreateTables)))
	args, err := GetBatchCreateTableArgs(j2)
	require.NoError(t, err)
	for i := 0; i < len(inArgs.Tables); i++ {
		require.EqualValues(t, inArgs.Tables[i].TableInfo, args.Tables[i].TableInfo)
		require.EqualValues(t, true, args.Tables[i].FKCheck)
	}

	j2 = &Job{}
	require.NoError(t, j2.Decode(getJobBytes(t, inArgs, JobVersion2, ActionCreateTables)))
	args, err = GetBatchCreateTableArgs(j2)
	require.NoError(t, err)
	require.EqualValues(t, inArgs.Tables, args.Tables)
}

func TestDropTableArgs(t *testing.T) {
	inArgs := &DropTableArgs{
		Identifiers: []ast.Ident{
			{Schema: model.NewCIStr("db"), Name: model.NewCIStr("tbl")},
			{Schema: model.NewCIStr("db2"), Name: model.NewCIStr("tbl2")},
		},
		FKCheck: true,
	}
	for _, v := range []JobVersion{JobVersion1, JobVersion2} {
		j2 := &Job{}
		require.NoError(t, j2.Decode(getJobBytes(t, inArgs, v, ActionDropTable)))
		args, err := GetDropTableArgs(j2)
		require.NoError(t, err)
		require.EqualValues(t, inArgs, args)
	}
	for _, tp := range []ActionType{ActionDropView, ActionDropSequence} {
		for _, v := range []JobVersion{JobVersion1, JobVersion2} {
			j2 := &Job{}
			require.NoError(t, j2.Decode(getJobBytes(t, inArgs, v, tp)))
			if v == JobVersion1 {
				require.Equal(t, json.RawMessage("null"), j2.RawArgs)
			} else {
				args, err := GetDropTableArgs(j2)
				require.NoError(t, err)
				require.EqualValues(t, inArgs, args)
			}
		}
	}
}

func TestFinishedDropTableArgs(t *testing.T) {
	inArgs := &DropTableArgs{
		StartKey:        []byte("xxx"),
		OldPartitionIDs: []int64{1, 2},
		OldRuleIDs:      []string{"schema/test/a/par1", "schema/test/a/par2"},
	}
	for _, v := range []JobVersion{JobVersion1, JobVersion2} {
		j2 := &Job{}
		require.NoError(t, j2.Decode(getFinishedJobBytes(t, inArgs, v, ActionDropTable)))
		args, err := GetFinishedDropTableArgs(j2)
		require.NoError(t, err)
		require.EqualValues(t, inArgs, args)
	}
}

func TestTruncateTableArgs(t *testing.T) {
	inArgs := &TruncateTableArgs{
		NewTableID:      1,
		FKCheck:         true,
		NewPartitionIDs: []int64{2, 3},
	}
	for _, v := range []JobVersion{JobVersion1, JobVersion2} {
		j2 := &Job{}
		require.NoError(t, j2.Decode(getJobBytes(t, inArgs, v, ActionTruncateTable)))
		args, err := GetTruncateTableArgs(j2)
		require.NoError(t, err)
		require.Equal(t, int64(1), args.NewTableID)
		require.Equal(t, true, args.FKCheck)
		require.Equal(t, []int64{2, 3}, args.NewPartitionIDs)
	}

	inArgs = &TruncateTableArgs{
		OldPartitionIDs: []int64{5, 6},
	}
	for _, v := range []JobVersion{JobVersion1, JobVersion2} {
		j2 := &Job{}
		require.NoError(t, j2.Decode(getFinishedJobBytes(t, inArgs, v, ActionTruncateTable)))
		args, err := GetFinishedTruncateTableArgs(j2)
		require.NoError(t, err)
		require.Equal(t, []int64{5, 6}, args.OldPartitionIDs)
	}
}

func TestTablePartitionArgs(t *testing.T) {
	inArgs := &TablePartitionArgs{
		PartNames: []string{"a", "b"},
		PartInfo: &PartitionInfo{Type: model.PartitionTypeRange, Definitions: []PartitionDefinition{
			{ID: 1, Name: model.NewCIStr("a"), LessThan: []string{"1"}},
			{ID: 2, Name: model.NewCIStr("b"), LessThan: []string{"2"}},
		}},
	}
	for _, tp := range []ActionType{
		ActionAlterTablePartitioning,
		ActionRemovePartitioning,
		ActionReorganizePartition,
		ActionAddTablePartition,
		ActionDropTablePartition,
	} {
		for _, v := range []JobVersion{JobVersion1, JobVersion2} {
			j2 := &Job{}
			require.NoError(t, j2.Decode(getJobBytes(t, inArgs, v, tp)))
			args, err := GetTablePartitionArgs(j2)
			require.NoError(t, err)
			if v == JobVersion2 {
				require.Equal(t, inArgs, args)
			} else {
				if j2.Type != ActionAddTablePartition {
					require.Equal(t, inArgs.PartNames, args.PartNames)
				}
				if j2.Type != ActionDropTablePartition {
					require.Equal(t, inArgs.PartInfo, args.PartInfo)
				} else {
					require.EqualValues(t, &PartitionInfo{}, args.PartInfo)
				}
			}
		}
	}

	// for ActionDropTablePartition in V2, check PartInfo is not nil
	j2 := &Job{}
	require.NoError(t, j2.Decode(getJobBytes(t, &TablePartitionArgs{PartNames: []string{"a", "b"}},
		JobVersion2, ActionDropTablePartition)))
	args, err := GetTablePartitionArgs(j2)
	require.NoError(t, err)
	require.EqualValues(t, &PartitionInfo{}, args.PartInfo)

	for _, ver := range []JobVersion{JobVersion1, JobVersion2} {
		j := &Job{
			Version: ver,
			Type:    ActionAddTablePartition,
		}
		j.FillArgs(inArgs)
		_, err := j.Encode(true)
		require.NoError(t, err)
		partNames := []string{"aaaa", "bbb"}
		FillRollbackArgsForAddPartition(j,
			&TablePartitionArgs{
				PartNames: partNames,
				PartInfo: &PartitionInfo{Type: model.PartitionTypeRange, Definitions: []PartitionDefinition{
					{ID: 1, Name: model.NewCIStr("aaaa"), LessThan: []string{"1"}},
					{ID: 2, Name: model.NewCIStr("bbb"), LessThan: []string{"2"}},
				}},
			})
		require.Len(t, j.Args, 1)
		if ver == JobVersion1 {
			require.EqualValues(t, partNames, j.Args[0].([]string))
		} else {
			args := j.Args[0].(*TablePartitionArgs)
			require.EqualValues(t, partNames, args.PartNames)
			require.Nil(t, args.PartInfo)
			require.Nil(t, args.OldPhysicalTblIDs)
		}

		j.State = JobStateRollingback
		bytes, err := j.Encode(true)
		require.NoError(t, err)

		j2 := &Job{}
		require.NoError(t, j2.Decode(bytes))
		args, err := GetTablePartitionArgs(j2)
		require.NoError(t, err)
		require.EqualValues(t, partNames, args.PartNames)
		require.EqualValues(t, &PartitionInfo{}, args.PartInfo)
	}
}

func TestFinishedTablePartitionArgs(t *testing.T) {
	inArgs := &TablePartitionArgs{
		OldPhysicalTblIDs: []int64{1, 2},
	}
	for _, tp := range []ActionType{
		ActionAlterTablePartitioning,
		ActionRemovePartitioning,
		ActionReorganizePartition,
		ActionDropTablePartition,
	} {
		for _, v := range []JobVersion{JobVersion1, JobVersion2} {
			j2 := &Job{}
			require.NoError(t, j2.Decode(getFinishedJobBytes(t, inArgs, v, tp)))
			args, err := GetFinishedTablePartitionArgs(j2)
			require.NoError(t, err)
			require.EqualValues(t, inArgs.OldPhysicalTblIDs, args.OldPhysicalTblIDs)
		}
	}

	// ActionAddTablePartition can use FillFinishedArgs when rollback
	for _, ver := range []JobVersion{JobVersion1, JobVersion2} {
		j := &Job{
			Version: ver,
			Type:    ActionAddTablePartition,
			State:   JobStateRollbackDone,
		}
		j.FillFinishedArgs(inArgs)
		bytes, err := j.Encode(true)
		require.NoError(t, err)

		j2 := &Job{}
		require.NoError(t, j2.Decode(bytes))
		args, err := GetFinishedTablePartitionArgs(j2)
		require.NoError(t, err)
		require.EqualValues(t, inArgs.OldPhysicalTblIDs, args.OldPhysicalTblIDs)
	}
}

func TestRenameTableArgs(t *testing.T) {
	inArgs := &RenameTableArgs{
		OldSchemaID:   9527,
		OldSchemaName: model.NewCIStr("old_schema_name"),
		NewTableName:  model.NewCIStr("new_table_name"),
	}

	jobvers := []JobVersion{JobVersion1, JobVersion2}
	for _, jobver := range jobvers {
		j2 := &Job{}
		require.NoError(t, j2.Decode(getJobBytes(t, inArgs, jobver, ActionRenameTable)))

		// get the args after decode
		args, err := GetRenameTableArgs(j2)
		require.NoError(t, err)
		require.Equal(t, inArgs, args)
	}
}

func TestUpdateRenameTableArgs(t *testing.T) {
	inArgs := &RenameTableArgs{
		OldSchemaID:   9527,
		OldSchemaName: model.NewCIStr("old_schema_name"),
		NewTableName:  model.NewCIStr("new_table_name"),
	}

	jobvers := []JobVersion{JobVersion1, JobVersion2}
	for _, jobver := range jobvers {
		job := &Job{
			SchemaID: 9528,
			Version:  jobver,
			Type:     ActionRenameTable,
		}
		job.FillArgs(inArgs)

		err := UpdateRenameTableArgs(job)
		require.NoError(t, err)

		args, err := GetRenameTableArgs(job)
		require.NoError(t, err)
		require.Equal(t, &RenameTableArgs{
			OldSchemaID:   9528,
			NewSchemaID:   9528,
			OldSchemaName: model.NewCIStr("old_schema_name"),
			NewTableName:  model.NewCIStr("new_table_name"),
		}, args)
	}
}

func TestGetRenameTablesArgs(t *testing.T) {
	inArgs := &RenameTablesArgs{
		RenameTableInfos: []*RenameTableArgs{
			{1, model.CIStr{O: "db1", L: "db1"}, model.CIStr{O: "tb3", L: "tb3"}, model.CIStr{O: "tb1", L: "tb1"}, 3, 100},
			{2, model.CIStr{O: "db2", L: "db2"}, model.CIStr{O: "tb2", L: "tb2"}, model.CIStr{O: "tb4", L: "tb4"}, 3, 101},
		},
	}
	for _, v := range []JobVersion{JobVersion1, JobVersion2} {
		j2 := &Job{}
		require.NoError(t, j2.Decode(getJobBytes(t, inArgs, v, ActionRenameTables)))

		args, err := GetRenameTablesArgs(j2)
		require.NoError(t, err)
		require.Equal(t, inArgs.RenameTableInfos[0], args.RenameTableInfos[0])
		require.Equal(t, inArgs.RenameTableInfos[1], args.RenameTableInfos[1])
	}
}

func TestResourceGroupArgs(t *testing.T) {
	inArgs := &ResourceGroupArgs{
		RGInfo: &ResourceGroupInfo{ID: 100, Name: model.NewCIStr("rg_name")},
	}
	for _, tp := range []ActionType{ActionCreateResourceGroup, ActionAlterResourceGroup, ActionDropResourceGroup} {
		for _, v := range []JobVersion{JobVersion1, JobVersion2} {
			j2 := &Job{}
			require.NoError(t, j2.Decode(getJobBytes(t, inArgs, v, tp)))
			args, err := GetResourceGroupArgs(j2)
			require.NoError(t, err)
			if tp == ActionDropResourceGroup {
				require.EqualValues(t, inArgs.RGInfo.Name, args.RGInfo.Name)
			} else {
				require.EqualValues(t, inArgs, args)
			}
		}
	}
}

func TestDropColumnArgs(t *testing.T) {
	inArgs := &DropColumnArgs{
		ColName:      model.NewCIStr("col_name"),
		IfExists:     true,
		IndexIDs:     []int64{1, 2, 3},
		PartitionIDs: []int64{4, 5, 6},
	}

	for _, v := range []JobVersion{JobVersion1, JobVersion2} {
		j2 := &Job{}
		require.NoError(t, j2.Decode(getJobBytes(t, inArgs, v, ActionDropColumn)))
		args, err := GetDropColumnArgs(j2)
		require.NoError(t, err)
		require.Equal(t, inArgs, args)
	}
}

func TestGetRebaseAutoIDArgs(t *testing.T) {
	inArgs := &RebaseAutoIDArgs{
		NewBase: 9527,
		Force:   true,
	}
	for _, tp := range []ActionType{ActionRebaseAutoID, ActionRebaseAutoRandomBase} {
		for _, v := range []JobVersion{JobVersion1, JobVersion2} {
			j2 := &Job{}
			require.NoError(t, j2.Decode(getJobBytes(t, inArgs, v, tp)))
			args, err := GetRebaseAutoIDArgs(j2)
			require.NoError(t, err)
			require.Equal(t, inArgs, args)
		}
	}
}

func TestGetModifyTableCommentArgs(t *testing.T) {
	inArgs := &ModifyTableCommentArgs{
		Comment: "TiDB is great",
	}

	for _, v := range []JobVersion{JobVersion1, JobVersion2} {
		j2 := &Job{}
		require.NoError(t, j2.Decode(getJobBytes(t, inArgs, v, ActionModifyTableComment)))
		args, err := GetModifyTableCommentArgs(j2)
		require.NoError(t, err)
		require.Equal(t, inArgs, args)
	}
}

func TestGetAlterIndexVisibilityArgs(t *testing.T) {
	inArgs := &AlterIndexVisibilityArgs{
		IndexName: model.NewCIStr("index-name"),
		Invisible: true,
	}

	for _, v := range []JobVersion{JobVersion1, JobVersion2} {
		j2 := &Job{}
		require.NoError(t, j2.Decode(getJobBytes(t, inArgs, v, ActionAlterIndexVisibility)))
		args, err := GetAlterIndexVisibilityArgs(j2)
		require.NoError(t, err)
		require.Equal(t, inArgs, args)
	}
}

func TestGetAddForeignKeyArgs(t *testing.T) {
	inArgs := &AddForeignKeyArgs{
		FkInfo: &FKInfo{
			ID:   7527,
			Name: model.NewCIStr("fk-name"),
		},
		FkCheck: true,
	}

	for _, v := range []JobVersion{JobVersion1, JobVersion2} {
		j2 := &Job{}
		require.NoError(t, j2.Decode(getJobBytes(t, inArgs, v, ActionAddForeignKey)))
		args, err := GetAddForeignKeyArgs(j2)
		require.NoError(t, err)
		require.Equal(t, inArgs, args)
	}
}

func TestGetDropForeignKeyArgs(t *testing.T) {
	inArgs := &DropForeignKeyArgs{
		FkName: model.NewCIStr("fk-name"),
	}

	for _, v := range []JobVersion{JobVersion1, JobVersion2} {
		j2 := &Job{}
		require.NoError(t, j2.Decode(getJobBytes(t, inArgs, v, ActionDropForeignKey)))
		args, err := GetDropForeignKeyArgs(j2)
		require.NoError(t, j2.Decode(getJobBytes(t, inArgs, v, ActionDropColumn)))
		require.NoError(t, err)
		require.Equal(t, inArgs, args)
	}
}
func TestAddCheckConstraintArgs(t *testing.T) {
	Constraint :=
		&ConstraintInfo{
			Name:       model.NewCIStr("t3_c1"),
			Table:      model.NewCIStr("t3"),
			ExprString: "id<10",
			State:      StateDeleteOnly,
		}
	inArgs := &AddCheckConstraintArgs{
		Constraint: Constraint,
	}
	for _, v := range []JobVersion{JobVersion1, JobVersion2} {
		j2 := &Job{}
		require.NoError(t, j2.Decode(getJobBytes(t, inArgs, v, ActionAddCheckConstraint)))
		args, err := GetAddCheckConstraintArgs(j2)
		require.NoError(t, err)
		require.Equal(t, "t3_c1", args.Constraint.Name.O)
		require.Equal(t, "t3", args.Constraint.Table.O)
		require.Equal(t, "id<10", args.Constraint.ExprString)
		require.Equal(t, StateDeleteOnly, args.Constraint.State)
	}
}

func TestCheckConstraintArgs(t *testing.T) {
	inArgs := &CheckConstraintArgs{
		ConstraintName: model.NewCIStr("c1"),
		Enforced:       true,
	}
	for _, v := range []JobVersion{JobVersion1, JobVersion2} {
		j2 := &Job{}
		require.NoError(t, j2.Decode(getJobBytes(t, inArgs, v, ActionDropCheckConstraint)))
		args, err := GetCheckConstraintArgs(j2)
		require.NoError(t, err)
		require.Equal(t, "c1", args.ConstraintName.O)
		require.True(t, args.Enforced)
	}
}

<<<<<<< HEAD
func TestGetAlterTablePlacementArgs(t *testing.T) {
	inArgs := &AlterTablePlacementArgs{
		PlacementPolicyRef: &PolicyRefInfo{
			ID:   7527,
			Name: model.NewCIStr("placement-policy"),
		},
	}
	for _, v := range []JobVersion{JobVersion1, JobVersion2} {
		j2 := &Job{}
		require.NoError(t, j2.Decode(getJobBytes(t, inArgs, v, ActionAlterTablePlacement)))
		args, err := GetAlterTablePlacementArgs(j2)
		require.NoError(t, err)
		require.Equal(t, inArgs, args)
	}
}

func TestGetSetTiFlashReplicaArgs(t *testing.T) {
	inArgs := &SetTiFlashReplicaArgs{
		TiflashReplica: ast.TiFlashReplicaSpec{
			Count:  3,
			Labels: []string{"TiFlash1", "TiFlash2", "TiFlash3"},
			Hypo:   true,
		},
	}
	for _, v := range []JobVersion{JobVersion1, JobVersion2} {
		j2 := &Job{}
		require.NoError(t, j2.Decode(getJobBytes(t, inArgs, v, ActionSetTiFlashReplica)))
		args, err := GetSetTiFlashReplicaArgs(j2)
		require.NoError(t, err)
		require.Equal(t, inArgs, args)
	}
}

func TestGetUpdateTiFlashReplicaStatusArgs(t *testing.T) {
	inArgs := &UpdateTiFlashReplicaStatusArgs{
		Available:  true,
		PhysicalID: 1001,
	}
	for _, v := range []JobVersion{JobVersion1, JobVersion2} {
		j2 := &Job{}
		require.NoError(t, j2.Decode(getJobBytes(t, inArgs, v, ActionUpdateTiFlashReplicaStatus)))
		args, err := GetUpdateTiFlashReplicaStatusArgs(j2)
		require.NoError(t, err)
		require.Equal(t, inArgs, args)
=======
func TestPlacementPolicyArgs(t *testing.T) {
	inArgs := &PlacementPolicyArgs{
		Policy:         &PolicyInfo{ID: 1, Name: model.NewCIStr("policy"), State: StateDeleteOnly},
		PolicyName:     model.NewCIStr("policy_name"),
		PolicyID:       123,
		ReplaceOnExist: false,
	}
	for _, tp := range []ActionType{ActionCreatePlacementPolicy, ActionAlterPlacementPolicy, ActionDropPlacementPolicy} {
		for _, v := range []JobVersion{JobVersion1, JobVersion2} {
			j2 := &Job{}
			require.NoError(t, j2.Decode(getJobBytes(t, inArgs, v, tp)))
			j2.SchemaID = inArgs.PolicyID
			args, err := GetPlacementPolicyArgs(j2)
			require.NoError(t, err)
			if tp == ActionCreatePlacementPolicy {
				require.EqualValues(t, inArgs.Policy, args.Policy)
				require.EqualValues(t, inArgs.ReplaceOnExist, args.ReplaceOnExist)
			} else if tp == ActionAlterPlacementPolicy {
				require.EqualValues(t, inArgs.Policy, args.Policy)
				require.EqualValues(t, inArgs.PolicyID, args.PolicyID)
			} else {
				require.EqualValues(t, inArgs.PolicyName, args.PolicyName)
				require.EqualValues(t, inArgs.PolicyID, args.PolicyID)
			}
		}
>>>>>>> bf455f50
	}
}<|MERGE_RESOLUTION|>--- conflicted
+++ resolved
@@ -614,13 +614,24 @@
 	}
 }
 
-<<<<<<< HEAD
 func TestGetAlterTablePlacementArgs(t *testing.T) {
 	inArgs := &AlterTablePlacementArgs{
 		PlacementPolicyRef: &PolicyRefInfo{
 			ID:   7527,
 			Name: model.NewCIStr("placement-policy"),
 		},
+	}
+	for _, v := range []JobVersion{JobVersion1, JobVersion2} {
+		j2 := &Job{}
+		require.NoError(t, j2.Decode(getJobBytes(t, inArgs, v, ActionAlterTablePlacement)))
+		args, err := GetAlterTablePlacementArgs(j2)
+		require.NoError(t, err)
+		require.Equal(t, inArgs, args)
+	}
+
+	// test PlacementPolicyRef is nil
+	inArgs = &AlterTablePlacementArgs{
+		PlacementPolicyRef: nil,
 	}
 	for _, v := range []JobVersion{JobVersion1, JobVersion2} {
 		j2 := &Job{}
@@ -659,7 +670,8 @@
 		args, err := GetUpdateTiFlashReplicaStatusArgs(j2)
 		require.NoError(t, err)
 		require.Equal(t, inArgs, args)
-=======
+	}
+}
 func TestPlacementPolicyArgs(t *testing.T) {
 	inArgs := &PlacementPolicyArgs{
 		Policy:         &PolicyInfo{ID: 1, Name: model.NewCIStr("policy"), State: StateDeleteOnly},
@@ -685,6 +697,5 @@
 				require.EqualValues(t, inArgs.PolicyID, args.PolicyID)
 			}
 		}
->>>>>>> bf455f50
 	}
 }