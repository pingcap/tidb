--- conflicted
+++ resolved
@@ -18,14 +18,9 @@
 	"encoding/json"
 	"testing"
 
-<<<<<<< HEAD
 	"github.com/pingcap/tidb/pkg/parser/ast"
 	"github.com/pingcap/tidb/pkg/parser/model"
-	pmodel "github.com/pingcap/tidb/pkg/parser/model"
 	"github.com/pingcap/tidb/pkg/parser/mysql"
-=======
-	"github.com/pingcap/tidb/pkg/parser/model"
->>>>>>> fd6d5c1c
 	"github.com/stretchr/testify/require"
 )
 
@@ -236,12 +231,11 @@
 	}
 }
 
-<<<<<<< HEAD
 func TestDecodeAddIndexArgsCompatibility(t *testing.T) {
 	cases := []struct {
 		raw                     json.RawMessage
 		uniques                 []bool
-		indexNames              []pmodel.CIStr
+		indexNames              []model.CIStr
 		indexPartSpecifications [][]*ast.IndexPartSpecification
 		indexOptions            []*ast.IndexOption
 		hiddenCols              [][]*ColumnInfo
@@ -258,16 +252,16 @@
 [],
 false]`),
 			uniques: []bool{true},
-			indexNames: []pmodel.CIStr{
+			indexNames: []model.CIStr{
 				{O: "t", L: "t"},
 			},
 			indexPartSpecifications: [][]*ast.IndexPartSpecification{
 				{
 					{
 						Column: &ast.ColumnName{
-							Schema: pmodel.CIStr{O: "", L: ""},
-							Table:  pmodel.CIStr{O: "", L: ""},
-							Name:   pmodel.CIStr{O: "a", L: "a"},
+							Schema: model.CIStr{O: "", L: ""},
+							Table:  model.CIStr{O: "", L: ""},
+							Name:   model.CIStr{O: "a", L: "a"},
 						},
 						Length: -1,
 						Desc:   false,
@@ -275,9 +269,9 @@
 					},
 					{
 						Column: &ast.ColumnName{
-							Schema: pmodel.CIStr{O: "", L: ""},
-							Table:  pmodel.CIStr{O: "", L: ""},
-							Name:   pmodel.CIStr{O: "b", L: "b"},
+							Schema: model.CIStr{O: "", L: ""},
+							Table:  model.CIStr{O: "", L: ""},
+							Name:   model.CIStr{O: "b", L: "b"},
 						},
 						Length: -1,
 						Desc:   false,
@@ -305,16 +299,16 @@
 [[],[]],
 [false,false]]`),
 			uniques: []bool{false, true},
-			indexNames: []pmodel.CIStr{
+			indexNames: []model.CIStr{
 				{O: "t", L: "t"}, {O: "t1", L: "t1"},
 			},
 			indexPartSpecifications: [][]*ast.IndexPartSpecification{
 				{
 					{
 						Column: &ast.ColumnName{
-							Schema: pmodel.CIStr{O: "", L: ""},
-							Table:  pmodel.CIStr{O: "", L: ""},
-							Name:   pmodel.CIStr{O: "a", L: "a"},
+							Schema: model.CIStr{O: "", L: ""},
+							Table:  model.CIStr{O: "", L: ""},
+							Name:   model.CIStr{O: "a", L: "a"},
 						},
 						Length: -1,
 						Desc:   false,
@@ -322,9 +316,9 @@
 					},
 					{
 						Column: &ast.ColumnName{
-							Schema: pmodel.CIStr{O: "", L: ""},
-							Table:  pmodel.CIStr{O: "", L: ""},
-							Name:   pmodel.CIStr{O: "b", L: "b"},
+							Schema: model.CIStr{O: "", L: ""},
+							Table:  model.CIStr{O: "", L: ""},
+							Name:   model.CIStr{O: "b", L: "b"},
 						},
 						Length: -1,
 						Desc:   false,
@@ -334,9 +328,9 @@
 				{
 					{
 						Column: &ast.ColumnName{
-							Schema: pmodel.CIStr{O: "", L: ""},
-							Table:  pmodel.CIStr{O: "", L: ""},
-							Name:   pmodel.CIStr{O: "a", L: "a"},
+							Schema: model.CIStr{O: "", L: ""},
+							Table:  model.CIStr{O: "", L: ""},
+							Name:   model.CIStr{O: "a", L: "a"},
 						},
 						Length: -1,
 						Desc:   false,
@@ -467,7 +461,9 @@
 		require.EqualValues(t, inArgs.IfExists, args.IfExists)
 		require.EqualValues(t, inArgs.IndexIDs, args.IndexIDs)
 		require.EqualValues(t, inArgs.PartitionIDs, args.PartitionIDs)
-=======
+	}
+}
+
 func TestRenameTableArgs(t *testing.T) {
 	inArgs := &RenameTableArgs{
 		OldSchemaID:   9527,
@@ -513,6 +509,5 @@
 			OldSchemaName: model.NewCIStr("old_schema_name"),
 			NewTableName:  model.NewCIStr("new_table_name"),
 		}, args)
->>>>>>> fd6d5c1c
 	}
 }