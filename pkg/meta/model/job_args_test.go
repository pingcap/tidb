--- conflicted
+++ resolved
@@ -424,7 +424,23 @@
 	}
 }
 
-<<<<<<< HEAD
+func TestDropColumnArgs(t *testing.T) {
+	inArgs := &DropColumnArgs{
+		ColName:      model.NewCIStr("col_name"),
+		IfExists:     true,
+		IndexIDs:     []int64{1, 2, 3},
+		PartitionIDs: []int64{4, 5, 6},
+	}
+
+	for _, v := range []JobVersion{JobVersion1, JobVersion2} {
+		j2 := &Job{}
+		require.NoError(t, j2.Decode(getJobBytes(t, inArgs, v, ActionDropColumn)))
+		args, err := GetDropColumnArgs(j2)
+		require.NoError(t, err)
+		require.Equal(t, inArgs, args)
+	}
+}
+
 func TestPlacementPolicyArgs(t *testing.T) {
 	inArgs := &PlacementPolicyArgs{
 		Policy:         &PolicyInfo{ID: 1, Name: model.NewCIStr("policy"), State: StateDeleteOnly},
@@ -450,21 +466,5 @@
 				require.EqualValues(t, inArgs.PolicyID, args.PolicyID)
 			}
 		}
-=======
-func TestDropColumnArgs(t *testing.T) {
-	inArgs := &DropColumnArgs{
-		ColName:      model.NewCIStr("col_name"),
-		IfExists:     true,
-		IndexIDs:     []int64{1, 2, 3},
-		PartitionIDs: []int64{4, 5, 6},
-	}
-
-	for _, v := range []JobVersion{JobVersion1, JobVersion2} {
-		j2 := &Job{}
-		require.NoError(t, j2.Decode(getJobBytes(t, inArgs, v, ActionDropColumn)))
-		args, err := GetDropColumnArgs(j2)
-		require.NoError(t, err)
-		require.Equal(t, inArgs, args)
->>>>>>> 2eb4dc8e
 	}
 }