// Copyright 2024 PingCAP, Inc.
//
// Licensed under the Apache License, Version 2.0 (the "License");
// you may not use this file except in compliance with the License.
// You may obtain a copy of the License at
//
//     http://www.apache.org/licenses/LICENSE-2.0
//
// Unless required by applicable law or agreed to in writing, software
// distributed under the License is distributed on an "AS IS" BASIS,
// WITHOUT WARRANTIES OR CONDITIONS OF ANY KIND, either express or implied.
// See the License for the specific language governing permissions and
// limitations under the License.

package model

import (
	"testing"

	"github.com/pingcap/tidb/pkg/parser/model"
	"github.com/stretchr/testify/require"
)

func TestGetOrDecodeArgsV2(t *testing.T) {
	j := &Job{
		Version: JobVersion2,
		Type:    ActionTruncateTable,
		Args: []any{&TruncateTableArgs{
			FKCheck: true,
		}},
	}
	_, err := j.Encode(true)
	require.NoError(t, err)
	require.NotNil(t, j.RawArgs)
	// return existing argsV2
	argsV2, err := getOrDecodeArgsV2[*TruncateTableArgs](j)
	require.NoError(t, err)
	require.Same(t, j.Args[0], argsV2)
	// unmarshal from json
	var argsBak *TruncateTableArgs
	argsBak, j.Args = j.Args[0].(*TruncateTableArgs), nil
	argsV2, err = getOrDecodeArgsV2[*TruncateTableArgs](j)
	require.NoError(t, err)
	require.NotNil(t, argsV2)
	require.NotSame(t, argsBak, argsV2)
}

func getJobBytes(t *testing.T, inArgs JobArgs, ver JobVersion, tp ActionType) []byte {
	j := &Job{
		Version: ver,
		Type:    tp,
	}
	j.FillArgs(inArgs)
	bytes, err := j.Encode(true)
	require.NoError(t, err)
	return bytes
}

func getFinishedJobBytes(t *testing.T, inArgs FinishedJobArgs, ver JobVersion, tp ActionType) []byte {
	j := &Job{
		Version: ver,
		Type:    tp,
	}
	j.FillFinishedArgs(inArgs)
	bytes, err := j.Encode(true)
	require.NoError(t, err)
	return bytes
}

func TestCreateSchemaArgs(t *testing.T) {
	inArgs := &CreateSchemaArgs{
		DBInfo: &DBInfo{ID: 100},
	}
	for _, v := range []JobVersion{JobVersion1, JobVersion2} {
		j2 := &Job{}
		require.NoError(t, j2.Decode(getJobBytes(t, inArgs, v, ActionCreateSchema)))
		args, err := GetCreateSchemaArgs(j2)
		require.NoError(t, err)
		require.EqualValues(t, inArgs.DBInfo, args.DBInfo)
	}
}

func TestDropSchemaArgs(t *testing.T) {
	inArgs := &DropSchemaArgs{
		FKCheck: true,
	}
	for _, v := range []JobVersion{JobVersion1, JobVersion2} {
		j2 := &Job{}
		require.NoError(t, j2.Decode(getJobBytes(t, inArgs, v, ActionDropSchema)))
		args, err := GetDropSchemaArgs(j2)
		require.NoError(t, err)
		require.EqualValues(t, inArgs.FKCheck, args.FKCheck)
	}

	inArgs = &DropSchemaArgs{
		AllDroppedTableIDs: []int64{1, 2},
	}
	for _, v := range []JobVersion{JobVersion1, JobVersion2} {
		j2 := &Job{}
		require.NoError(t, j2.Decode(getFinishedJobBytes(t, inArgs, v, ActionDropSchema)))
		args, err := GetFinishedDropSchemaArgs(j2)
		require.NoError(t, err)
		require.Equal(t, []int64{1, 2}, args.AllDroppedTableIDs)
	}
}

func TestModifySchemaArgs(t *testing.T) {
	inArgs := &ModifySchemaArgs{
		ToCharset: "aa",
		ToCollate: "bb",
	}
	for _, v := range []JobVersion{JobVersion1, JobVersion2} {
		j2 := &Job{}
		require.NoError(t, j2.Decode(getJobBytes(t, inArgs, v, ActionModifySchemaCharsetAndCollate)))
		args, err := GetModifySchemaArgs(j2)
		require.NoError(t, err)
		require.Equal(t, "aa", args.ToCharset)
		require.Equal(t, "bb", args.ToCollate)
	}
	for _, inArgs = range []*ModifySchemaArgs{
		{PolicyRef: &PolicyRefInfo{ID: 123}},
		{},
	} {
		for _, v := range []JobVersion{JobVersion1, JobVersion2} {
			j2 := &Job{}
			require.NoError(t, j2.Decode(getJobBytes(t, inArgs, v, ActionModifySchemaDefaultPlacement)))
			args, err := GetModifySchemaArgs(j2)
			require.NoError(t, err)
			require.EqualValues(t, inArgs.PolicyRef, args.PolicyRef)
		}
	}
}

func TestCreateTableArgs(t *testing.T) {
	t.Run("create table", func(t *testing.T) {
		inArgs := &CreateTableArgs{
			TableInfo: &TableInfo{ID: 100},
			FKCheck:   true,
		}
		for _, v := range []JobVersion{JobVersion1, JobVersion2} {
			j2 := &Job{}
			require.NoError(t, j2.Decode(getJobBytes(t, inArgs, v, ActionCreateTable)))
			args, err := GetCreateTableArgs(j2)
			require.NoError(t, err)
			require.EqualValues(t, inArgs.TableInfo, args.TableInfo)
			require.EqualValues(t, inArgs.FKCheck, args.FKCheck)
		}
	})
	t.Run("create view", func(t *testing.T) {
		inArgs := &CreateTableArgs{
			TableInfo:      &TableInfo{ID: 122},
			OnExistReplace: true,
			OldViewTblID:   123,
		}
		for _, v := range []JobVersion{JobVersion1, JobVersion2} {
			j2 := &Job{}
			require.NoError(t, j2.Decode(getJobBytes(t, inArgs, v, ActionCreateView)))
			args, err := GetCreateTableArgs(j2)
			require.NoError(t, err)
			require.EqualValues(t, inArgs.TableInfo, args.TableInfo)
			require.EqualValues(t, inArgs.OnExistReplace, args.OnExistReplace)
			require.EqualValues(t, inArgs.OldViewTblID, args.OldViewTblID)
		}
	})
	t.Run("create sequence", func(t *testing.T) {
		inArgs := &CreateTableArgs{
			TableInfo: &TableInfo{ID: 22},
		}
		for _, v := range []JobVersion{JobVersion1, JobVersion2} {
			j2 := &Job{}
			require.NoError(t, j2.Decode(getJobBytes(t, inArgs, v, ActionCreateSequence)))
			args, err := GetCreateTableArgs(j2)
			require.NoError(t, err)
			require.EqualValues(t, inArgs.TableInfo, args.TableInfo)
		}
	})
}

func TestBatchCreateTableArgs(t *testing.T) {
	inArgs := &BatchCreateTableArgs{
		Tables: []*CreateTableArgs{
			{TableInfo: &TableInfo{ID: 100}, FKCheck: true},
			{TableInfo: &TableInfo{ID: 101}, FKCheck: false},
		},
	}
	// in job version 1, we only save one FKCheck value for all tables.
	j2 := &Job{}
	require.NoError(t, j2.Decode(getJobBytes(t, inArgs, JobVersion1, ActionCreateTables)))
	args, err := GetBatchCreateTableArgs(j2)
	require.NoError(t, err)
	for i := 0; i < len(inArgs.Tables); i++ {
		require.EqualValues(t, inArgs.Tables[i].TableInfo, args.Tables[i].TableInfo)
		require.EqualValues(t, true, args.Tables[i].FKCheck)
	}

	j2 = &Job{}
	require.NoError(t, j2.Decode(getJobBytes(t, inArgs, JobVersion2, ActionCreateTables)))
	args, err = GetBatchCreateTableArgs(j2)
	require.NoError(t, err)
	require.EqualValues(t, inArgs.Tables, args.Tables)
}

func TestTruncateTableArgs(t *testing.T) {
	inArgs := &TruncateTableArgs{
		NewTableID:      1,
		FKCheck:         true,
		NewPartitionIDs: []int64{2, 3},
	}
	for _, v := range []JobVersion{JobVersion1, JobVersion2} {
		j2 := &Job{}
		require.NoError(t, j2.Decode(getJobBytes(t, inArgs, v, ActionTruncateTable)))
		args, err := GetTruncateTableArgs(j2)
		require.NoError(t, err)
		require.Equal(t, int64(1), args.NewTableID)
		require.Equal(t, true, args.FKCheck)
		require.Equal(t, []int64{2, 3}, args.NewPartitionIDs)
	}

	inArgs = &TruncateTableArgs{
		OldPartitionIDs: []int64{5, 6},
	}
	for _, v := range []JobVersion{JobVersion1, JobVersion2} {
		j2 := &Job{}
		require.NoError(t, j2.Decode(getFinishedJobBytes(t, inArgs, v, ActionTruncateTable)))
		args, err := GetFinishedTruncateTableArgs(j2)
		require.NoError(t, err)
		require.Equal(t, []int64{5, 6}, args.OldPartitionIDs)
	}
}

func TestTablePartitionArgs(t *testing.T) {
	inArgs := &TablePartitionArgs{
		PartNames: []string{"a", "b"},
		PartInfo: &PartitionInfo{Type: model.PartitionTypeRange, Definitions: []PartitionDefinition{
			{ID: 1, Name: model.NewCIStr("a"), LessThan: []string{"1"}},
			{ID: 2, Name: model.NewCIStr("b"), LessThan: []string{"2"}},
		}},
	}
	for _, tp := range []ActionType{
		ActionAlterTablePartitioning,
		ActionRemovePartitioning,
		ActionReorganizePartition,
		ActionAddTablePartition,
		ActionDropTablePartition,
	} {
		for _, v := range []JobVersion{JobVersion1, JobVersion2} {
			j2 := &Job{}
			require.NoError(t, j2.Decode(getJobBytes(t, inArgs, v, tp)))
			args, err := GetTablePartitionArgs(j2)
			require.NoError(t, err)
			if v == JobVersion2 {
				require.Equal(t, inArgs, args)
			} else {
				if j2.Type != ActionAddTablePartition {
					require.Equal(t, inArgs.PartNames, args.PartNames)
				}
				if j2.Type != ActionDropTablePartition {
					require.Equal(t, inArgs.PartInfo, args.PartInfo)
				}
			}
		}
	}

	for _, ver := range []JobVersion{JobVersion1, JobVersion2} {
		j := &Job{
			Version: ver,
			Type:    ActionAddTablePartition,
		}
		j.FillArgs(inArgs)
		_, err := j.Encode(true)
		require.NoError(t, err)
		partNames := []string{"aaaa", "bbb"}
		FillRollbackArgsForAddPartition(j,
			&TablePartitionArgs{
				PartNames: partNames,
				PartInfo: &PartitionInfo{Type: model.PartitionTypeRange, Definitions: []PartitionDefinition{
					{ID: 1, Name: model.NewCIStr("aaaa"), LessThan: []string{"1"}},
					{ID: 2, Name: model.NewCIStr("bbb"), LessThan: []string{"2"}},
				}},
			})
		require.Len(t, j.Args, 1)
		if ver == JobVersion1 {
			require.EqualValues(t, partNames, j.Args[0].([]string))
		} else {
			args := j.Args[0].(*TablePartitionArgs)
			require.EqualValues(t, partNames, args.PartNames)
			require.Nil(t, args.PartInfo)
			require.Nil(t, args.OldPhysicalTblIDs)
		}

		j.State = JobStateRollingback
		bytes, err := j.Encode(true)
		require.NoError(t, err)

		j2 := &Job{}
		require.NoError(t, j2.Decode(bytes))
		args, err := GetTablePartitionArgs(j2)
		require.NoError(t, err)
		require.EqualValues(t, partNames, args.PartNames)
	}
}

func TestFinishedTablePartitionArgs(t *testing.T) {
	inArgs := &TablePartitionArgs{
		OldPhysicalTblIDs: []int64{1, 2},
	}
	for _, tp := range []ActionType{
		ActionAlterTablePartitioning,
		ActionRemovePartitioning,
		ActionReorganizePartition,
		ActionDropTablePartition,
	} {
		for _, v := range []JobVersion{JobVersion1, JobVersion2} {
			j2 := &Job{}
			require.NoError(t, j2.Decode(getFinishedJobBytes(t, inArgs, v, tp)))
			args, err := GetFinishedTablePartitionArgs(j2)
			require.NoError(t, err)
			require.EqualValues(t, inArgs.OldPhysicalTblIDs, args.OldPhysicalTblIDs)
		}
	}

	// ActionAddTablePartition can use FillFinishedArgs when rollback
	for _, ver := range []JobVersion{JobVersion1, JobVersion2} {
		j := &Job{
			Version: ver,
			Type:    ActionAddTablePartition,
			State:   JobStateRollbackDone,
		}
		j.FillFinishedArgs(inArgs)
		bytes, err := j.Encode(true)
		require.NoError(t, err)

		j2 := &Job{}
		require.NoError(t, j2.Decode(bytes))
		args, err := GetFinishedTablePartitionArgs(j2)
		require.NoError(t, err)
		require.EqualValues(t, inArgs.OldPhysicalTblIDs, args.OldPhysicalTblIDs)
	}
}

func TestRenameTableArgs(t *testing.T) {
	inArgs := &RenameTableArgs{
		OldSchemaID:   9527,
		OldSchemaName: model.NewCIStr("old_schema_name"),
		NewTableName:  model.NewCIStr("new_table_name"),
	}

	jobvers := []JobVersion{JobVersion1, JobVersion2}
	for _, jobver := range jobvers {
		j2 := &Job{}
		require.NoError(t, j2.Decode(getJobBytes(t, inArgs, jobver, ActionRenameTable)))

		// get the args after decode
		args, err := GetRenameTableArgs(j2)
		require.NoError(t, err)
		require.Equal(t, inArgs, args)
	}
}

func TestUpdateRenameTableArgs(t *testing.T) {
	inArgs := &RenameTableArgs{
		OldSchemaID:   9527,
		OldSchemaName: model.NewCIStr("old_schema_name"),
		NewTableName:  model.NewCIStr("new_table_name"),
	}

	jobvers := []JobVersion{JobVersion1, JobVersion2}
	for _, jobver := range jobvers {
		job := &Job{
			SchemaID: 9528,
			Version:  jobver,
			Type:     ActionRenameTable,
		}
		job.FillArgs(inArgs)

		err := UpdateRenameTableArgs(job)
		require.NoError(t, err)

		args, err := GetRenameTableArgs(job)
		require.NoError(t, err)
		require.Equal(t, &RenameTableArgs{
			OldSchemaID:   9528,
			NewSchemaID:   9528,
			OldSchemaName: model.NewCIStr("old_schema_name"),
			NewTableName:  model.NewCIStr("new_table_name"),
		}, args)
	}
}

func TestGetRenameTablesArgs(t *testing.T) {
	inArgs := &RenameTablesArgs{
		RenameTableInfos: []*RenameTableArgs{
			{1, model.CIStr{O: "db1", L: "db1"}, model.CIStr{O: "tb3", L: "tb3"}, model.CIStr{O: "tb1", L: "tb1"}, 3, 100},
			{2, model.CIStr{O: "db2", L: "db2"}, model.CIStr{O: "tb2", L: "tb2"}, model.CIStr{O: "tb4", L: "tb4"}, 3, 101},
		},
	}
	for _, v := range []JobVersion{JobVersion1, JobVersion2} {
		j2 := &Job{}
		require.NoError(t, j2.Decode(getJobBytes(t, inArgs, v, ActionRenameTables)))

		args, err := GetRenameTablesArgs(j2)
		require.NoError(t, err)
		require.Equal(t, inArgs.RenameTableInfos[0], args.RenameTableInfos[0])
		require.Equal(t, inArgs.RenameTableInfos[1], args.RenameTableInfos[1])
	}
}

func TestResourceGroupArgs(t *testing.T) {
	inArgs := &ResourceGroupArgs{
		RGInfo: &ResourceGroupInfo{ID: 100, Name: model.NewCIStr("rg_name")},
	}
	for _, tp := range []ActionType{ActionCreateResourceGroup, ActionAlterResourceGroup, ActionDropResourceGroup} {
		for _, v := range []JobVersion{JobVersion1, JobVersion2} {
			j2 := &Job{}
			require.NoError(t, j2.Decode(getJobBytes(t, inArgs, v, tp)))
			args, err := GetResourceGroupArgs(j2)
			require.NoError(t, err)
			if tp == ActionDropResourceGroup {
				require.EqualValues(t, inArgs.RGInfo.Name, args.RGInfo.Name)
			} else {
				require.EqualValues(t, inArgs, args)
			}
		}
	}
}

<<<<<<< HEAD
func TestLockTableArgs(t *testing.T) {
	inArgs := &LockTablesArgs{
		LockTables:    []TableLockTpInfo{{1, 1, model.TableLockNone}},
		UnlockTables:  []TableLockTpInfo{{2, 2, model.TableLockNone}},
		IndexOfLock:   0,
		IndexOfUnlock: 0,
	}
	for _, v := range []JobVersion{JobVersion1, JobVersion2} {
		for _, tp := range []ActionType{ActionLockTable, ActionUnlockTable} {
			j2 := &Job{}
			require.NoError(t, j2.Decode(getJobBytes(t, inArgs, v, tp)))

			args, err := GetLockTablesArgs(j2)
			require.NoError(t, err)
			require.Equal(t, inArgs.LockTables, args.LockTables)
			require.Equal(t, inArgs.UnlockTables, args.UnlockTables)
			require.Equal(t, inArgs.IndexOfLock, args.IndexOfLock)
			require.Equal(t, inArgs.IndexOfUnlock, args.IndexOfUnlock)
		}
	}
}

func TestRepairTableArgs(t *testing.T) {
	inArgs := &RepairTableArgs{&TableInfo{ID: 1, Name: model.NewCIStr("t")}}
	for _, v := range []JobVersion{JobVersion1, JobVersion2} {
		j2 := &Job{}
		require.NoError(t, j2.Decode(getJobBytes(t, inArgs, v, ActionRepairTable)))

		args, err := GetRepairTableArgs(j2)
		require.NoError(t, err)
		require.Equal(t, inArgs.TableInfo, args.TableInfo)
	}
}

func TestRecoverArgs(t *testing.T) {
	recoverInfo := &RecoverInfo{
		SchemaID:  1,
		DropJobID: 2,
		TableInfo: &TableInfo{
			ID:   100,
			Name: model.NewCIStr("table"),
		},
		OldSchemaName: "old",
		OldTableName:  "table",
	}

	inArgs := &RecoverArgs{
		RecoverInfo: recoverInfo,
		RecoverSchemaInfo: &RecoverSchemaInfo{
			RecoverTabsInfo: []*RecoverInfo{recoverInfo},
		},
		RecoverCheckFlag: 2,
	}

	for _, v := range []JobVersion{JobVersion1, JobVersion2} {
		for _, tp := range []ActionType{ActionRecoverTable, ActionRecoverSchema} {
			j2 := &Job{}
			require.NoError(t, j2.Decode(getJobBytes(t, inArgs, v, tp)))

			args, err := GetRecoverArgs(j2)
			require.NoError(t, err)
			require.Equal(t, inArgs.RecoverCheckFlag, args.RecoverCheckFlag)
			if tp == ActionRecoverTable {
				require.Equal(t, inArgs.RecoverInfo, args.RecoverInfo)
			} else {
				require.Equal(t, inArgs.RecoverSchemaInfo, args.RecoverSchemaInfo)
			}
		}
=======
func TestDropColumnArgs(t *testing.T) {
	inArgs := &DropColumnArgs{
		ColName:      model.NewCIStr("col_name"),
		IfExists:     true,
		IndexIDs:     []int64{1, 2, 3},
		PartitionIDs: []int64{4, 5, 6},
	}

	for _, v := range []JobVersion{JobVersion1, JobVersion2} {
		j2 := &Job{}
		require.NoError(t, j2.Decode(getJobBytes(t, inArgs, v, ActionDropColumn)))
		args, err := GetDropColumnArgs(j2)
		require.NoError(t, err)
		require.Equal(t, inArgs, args)
	}
}

func TestAddCheckConstraintArgs(t *testing.T) {
	Constraint :=
		&ConstraintInfo{
			Name:       model.NewCIStr("t3_c1"),
			Table:      model.NewCIStr("t3"),
			ExprString: "id<10",
			State:      StateDeleteOnly,
		}
	inArgs := &AddCheckConstraintArgs{
		Constraint: Constraint,
	}
	for _, v := range []JobVersion{JobVersion1, JobVersion2} {
		j2 := &Job{}
		require.NoError(t, j2.Decode(getJobBytes(t, inArgs, v, ActionAddCheckConstraint)))
		args, err := GetAddCheckConstraintArgs(j2)
		require.NoError(t, err)
		require.Equal(t, "t3_c1", args.Constraint.Name.O)
		require.Equal(t, "t3", args.Constraint.Table.O)
		require.Equal(t, "id<10", args.Constraint.ExprString)
		require.Equal(t, StateDeleteOnly, args.Constraint.State)
	}
}

func TestCheckConstraintArgs(t *testing.T) {
	inArgs := &CheckConstraintArgs{
		ConstraintName: model.NewCIStr("c1"),
		Enforced:       true,
	}
	for _, v := range []JobVersion{JobVersion1, JobVersion2} {
		j2 := &Job{}
		require.NoError(t, j2.Decode(getJobBytes(t, inArgs, v, ActionDropCheckConstraint)))
		args, err := GetCheckConstraintArgs(j2)
		require.NoError(t, err)
		require.Equal(t, "c1", args.ConstraintName.O)
		require.True(t, args.Enforced)
>>>>>>> 0e7c06ca
	}
}<|MERGE_RESOLUTION|>--- conflicted
+++ resolved
@@ -424,7 +424,61 @@
 	}
 }
 
-<<<<<<< HEAD
+func TestDropColumnArgs(t *testing.T) {
+	inArgs := &DropColumnArgs{
+		ColName:      model.NewCIStr("col_name"),
+		IfExists:     true,
+		IndexIDs:     []int64{1, 2, 3},
+		PartitionIDs: []int64{4, 5, 6},
+	}
+
+	for _, v := range []JobVersion{JobVersion1, JobVersion2} {
+		j2 := &Job{}
+		require.NoError(t, j2.Decode(getJobBytes(t, inArgs, v, ActionDropColumn)))
+		args, err := GetDropColumnArgs(j2)
+		require.NoError(t, err)
+		require.Equal(t, inArgs, args)
+	}
+}
+
+func TestAddCheckConstraintArgs(t *testing.T) {
+	Constraint :=
+		&ConstraintInfo{
+			Name:       model.NewCIStr("t3_c1"),
+			Table:      model.NewCIStr("t3"),
+			ExprString: "id<10",
+			State:      StateDeleteOnly,
+		}
+	inArgs := &AddCheckConstraintArgs{
+		Constraint: Constraint,
+	}
+	for _, v := range []JobVersion{JobVersion1, JobVersion2} {
+		j2 := &Job{}
+		require.NoError(t, j2.Decode(getJobBytes(t, inArgs, v, ActionAddCheckConstraint)))
+		args, err := GetAddCheckConstraintArgs(j2)
+		require.NoError(t, err)
+		require.Equal(t, "t3_c1", args.Constraint.Name.O)
+		require.Equal(t, "t3", args.Constraint.Table.O)
+		require.Equal(t, "id<10", args.Constraint.ExprString)
+		require.Equal(t, StateDeleteOnly, args.Constraint.State)
+	}
+}
+
+func TestCheckConstraintArgs(t *testing.T) {
+	inArgs := &CheckConstraintArgs{
+		ConstraintName: model.NewCIStr("c1"),
+		Enforced:       true,
+	}
+	for _, v := range []JobVersion{JobVersion1, JobVersion2} {
+		j2 := &Job{}
+		require.NoError(t, j2.Decode(getJobBytes(t, inArgs, v, ActionDropCheckConstraint)))
+		args, err := GetCheckConstraintArgs(j2)
+		require.NoError(t, err)
+		require.Equal(t, "c1", args.ConstraintName.O)
+		require.True(t, args.Enforced)
+	}
+}
+
 func TestLockTableArgs(t *testing.T) {
 	inArgs := &LockTablesArgs{
 		LockTables:    []TableLockTpInfo{{1, 1, model.TableLockNone}},
@@ -493,59 +547,5 @@
 				require.Equal(t, inArgs.RecoverSchemaInfo, args.RecoverSchemaInfo)
 			}
 		}
-=======
-func TestDropColumnArgs(t *testing.T) {
-	inArgs := &DropColumnArgs{
-		ColName:      model.NewCIStr("col_name"),
-		IfExists:     true,
-		IndexIDs:     []int64{1, 2, 3},
-		PartitionIDs: []int64{4, 5, 6},
-	}
-
-	for _, v := range []JobVersion{JobVersion1, JobVersion2} {
-		j2 := &Job{}
-		require.NoError(t, j2.Decode(getJobBytes(t, inArgs, v, ActionDropColumn)))
-		args, err := GetDropColumnArgs(j2)
-		require.NoError(t, err)
-		require.Equal(t, inArgs, args)
-	}
-}
-
-func TestAddCheckConstraintArgs(t *testing.T) {
-	Constraint :=
-		&ConstraintInfo{
-			Name:       model.NewCIStr("t3_c1"),
-			Table:      model.NewCIStr("t3"),
-			ExprString: "id<10",
-			State:      StateDeleteOnly,
-		}
-	inArgs := &AddCheckConstraintArgs{
-		Constraint: Constraint,
-	}
-	for _, v := range []JobVersion{JobVersion1, JobVersion2} {
-		j2 := &Job{}
-		require.NoError(t, j2.Decode(getJobBytes(t, inArgs, v, ActionAddCheckConstraint)))
-		args, err := GetAddCheckConstraintArgs(j2)
-		require.NoError(t, err)
-		require.Equal(t, "t3_c1", args.Constraint.Name.O)
-		require.Equal(t, "t3", args.Constraint.Table.O)
-		require.Equal(t, "id<10", args.Constraint.ExprString)
-		require.Equal(t, StateDeleteOnly, args.Constraint.State)
-	}
-}
-
-func TestCheckConstraintArgs(t *testing.T) {
-	inArgs := &CheckConstraintArgs{
-		ConstraintName: model.NewCIStr("c1"),
-		Enforced:       true,
-	}
-	for _, v := range []JobVersion{JobVersion1, JobVersion2} {
-		j2 := &Job{}
-		require.NoError(t, j2.Decode(getJobBytes(t, inArgs, v, ActionDropCheckConstraint)))
-		args, err := GetCheckConstraintArgs(j2)
-		require.NoError(t, err)
-		require.Equal(t, "c1", args.ConstraintName.O)
-		require.True(t, args.Enforced)
->>>>>>> 0e7c06ca
 	}
 }