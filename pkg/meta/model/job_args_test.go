--- conflicted
+++ resolved
@@ -871,13 +871,22 @@
 	}
 }
 
-<<<<<<< HEAD
 func TestGetSetDefaultValueArgs(t *testing.T) {
 	inArgs := &SetDefaultValueArgs{
 		Col: &ColumnInfo{
 			ID:   7527,
 			Name: model.NewCIStr("col_name"),
-=======
+		},
+	}
+	for _, v := range []JobVersion{JobVersion1, JobVersion2} {
+		j2 := &Job{}
+		require.NoError(t, j2.Decode(getJobBytes(t, inArgs, v, ActionSetDefaultValue)))
+		args, err := GetSetDefaultValueArgs(j2)
+		require.NoError(t, err)
+		require.Equal(t, inArgs, args)
+	}
+}
+
 func TestFlashbackClusterArgs(t *testing.T) {
 	inArgs := &FlashbackClusterArgs{
 		FlashbackTS:       111,
@@ -892,27 +901,27 @@
 		FlashbackKeyRanges: []KeyRange{
 			{StartKey: []byte("db1"), EndKey: []byte("db2")},
 			{StartKey: []byte("db2"), EndKey: []byte("db3")},
->>>>>>> 6e8f27f9
-		},
-	}
-	for _, v := range []JobVersion{JobVersion1, JobVersion2} {
-		j2 := &Job{}
-<<<<<<< HEAD
-		require.NoError(t, j2.Decode(getJobBytes(t, inArgs, v, ActionSetDefaultValue)))
-		args, err := GetSetDefaultValueArgs(j2)
-		require.NoError(t, err)
+		},
+	}
+	for _, v := range []JobVersion{JobVersion1, JobVersion2} {
+		j2 := &Job{}
+		require.NoError(t, j2.Decode(getJobBytes(t, inArgs, v, ActionFlashbackCluster)))
+		args, err := GetFlashbackClusterArgs(j2)
+		require.NoError(t, err)
+
 		require.Equal(t, inArgs, args)
 	}
 }
 
 func TestDropColumnArgs(t *testing.T) {
 	inArgs := &TableColumnArgs{
-		DropColumnArgs: &DropColumnArgs{
-			ColName:      model.NewCIStr("col_name"),
-			IfExists:     true,
-			IndexIDs:     []int64{1, 2, 3},
-			PartitionIDs: []int64{4, 5, 6},
-		},
+		Col: &ColumnInfo{
+			Name: model.NewCIStr("col_name"),
+		},
+		IfExistsOrNot: true,
+		IndexIDs:      []int64{1, 2, 3},
+		PartitionIDs:  []int64{4, 5, 6},
+		Pos:           &ast.ColumnPosition{},
 	}
 
 	for _, v := range []JobVersion{JobVersion1, JobVersion2} {
@@ -920,40 +929,37 @@
 		require.NoError(t, j2.Decode(getJobBytes(t, inArgs, v, ActionDropColumn)))
 		args, err := GetTableColumnArgs(j2)
 		require.NoError(t, err)
-=======
-		require.NoError(t, j2.Decode(getJobBytes(t, inArgs, v, ActionFlashbackCluster)))
-		args, err := GetFlashbackClusterArgs(j2)
-		require.NoError(t, err)
-
->>>>>>> 6e8f27f9
-		require.Equal(t, inArgs, args)
-	}
-}
-
-<<<<<<< HEAD
+		require.Equal(t, inArgs, args)
+	}
+}
+
 func TestAddColumnArgs(t *testing.T) {
-	addArgs := &AddColumnArgs{
+	inArgs := &TableColumnArgs{
 		Col: &ColumnInfo{
-			ID: 7527,
+			ID:   7527,
+			Name: model.NewCIStr("col_name"),
 		},
 		Pos: &ast.ColumnPosition{
 			Tp: ast.ColumnPositionFirst,
 		},
-		Offset:      1001,
-		IfNotExists: true,
-	}
-	dropArgs := &DropColumnArgs{
-		ColName: model.NewCIStr("col_name"),
-	}
-
-	for _, v := range []JobVersion{JobVersion1, JobVersion2} {
-		j2 := &Job{}
-		require.NoError(t, j2.Decode(getJobBytes(t, &TableColumnArgs{AddColumnArgs: addArgs}, v, ActionAddColumn)))
+		Offset:        1001,
+		IfExistsOrNot: true,
+	}
+	dropArgs := &TableColumnArgs{
+		Col: &ColumnInfo{
+			Name: model.NewCIStr("drop_column"),
+		},
+		Pos: &ast.ColumnPosition{},
+	}
+
+	for _, v := range []JobVersion{JobVersion1, JobVersion2} {
+		j2 := &Job{}
+		require.NoError(t, j2.Decode(getJobBytes(t, inArgs, v, ActionAddColumn)))
 		args, err := GetTableColumnArgs(j2)
 		require.NoError(t, err)
-		require.Equal(t, &TableColumnArgs{AddColumnArgs: addArgs}, args)
-
-		FillRollBackArgsForAddColumn(j2, &TableColumnArgs{DropColumnArgs: dropArgs})
+		require.Equal(t, inArgs, args)
+
+		FillRollBackArgsForAddColumn(j2, dropArgs)
 		j2.State = JobStateRollingback
 		jobBytes, err := j2.Encode(true)
 		require.NoError(t, err)
@@ -961,8 +967,9 @@
 		require.NoError(t, j3.Decode(jobBytes))
 		args, err = GetTableColumnArgs(j3)
 		require.NoError(t, err)
-		require.Equal(t, &TableColumnArgs{DropColumnArgs: dropArgs}, args)
-=======
+		require.Equal(t, dropArgs, args)
+	}
+}
 func TestAlterTableAttributesArgs(t *testing.T) {
 	inArgs := &AlterTableAttributesArgs{
 		LabelRule: &pdhttp.LabelRule{
@@ -979,6 +986,5 @@
 		require.NoError(t, err)
 
 		require.Equal(t, *inArgs.LabelRule, *args.LabelRule)
->>>>>>> 6e8f27f9
 	}
 }