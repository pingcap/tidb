// Copyright 2024 PingCAP, Inc.
//
// Licensed under the Apache License, Version 2.0 (the "License");
// you may not use this file except in compliance with the License.
// You may obtain a copy of the License at
//
//     http://www.apache.org/licenses/LICENSE-2.0
//
// Unless required by applicable law or agreed to in writing, software
// distributed under the License is distributed on an "AS IS" BASIS,
// WITHOUT WARRANTIES OR CONDITIONS OF ANY KIND, either express or implied.
// See the License for the specific language governing permissions and
// limitations under the License.

package model

import (
	"testing"

<<<<<<< HEAD
	pmodel "github.com/pingcap/tidb/pkg/parser/model"
=======
	"github.com/pingcap/tidb/pkg/parser/model"
>>>>>>> 8313bbc5
	"github.com/stretchr/testify/require"
)

func TestGetOrDecodeArgsV2(t *testing.T) {
	j := &Job{
		Version: JobVersion2,
		Type:    ActionTruncateTable,
		Args: []any{&TruncateTableArgs{
			FKCheck: true,
		}},
	}
	_, err := j.Encode(true)
	require.NoError(t, err)
	require.NotNil(t, j.RawArgs)
	// return existing argsV2
	argsV2, err := getOrDecodeArgsV2[*TruncateTableArgs](j)
	require.NoError(t, err)
	require.Same(t, j.Args[0], argsV2)
	// unmarshal from json
	var argsBak *TruncateTableArgs
	argsBak, j.Args = j.Args[0].(*TruncateTableArgs), nil
	argsV2, err = getOrDecodeArgsV2[*TruncateTableArgs](j)
	require.NoError(t, err)
	require.NotNil(t, argsV2)
	require.NotSame(t, argsBak, argsV2)
}

func getJobBytes(t *testing.T, inArgs JobArgs, ver JobVersion, tp ActionType) []byte {
	j := &Job{
		Version: ver,
		Type:    tp,
	}
	j.FillArgs(inArgs)
	bytes, err := j.Encode(true)
	require.NoError(t, err)
	return bytes
}

func getFinishedJobBytes(t *testing.T, inArgs FinishedJobArgs, ver JobVersion, tp ActionType) []byte {
	j := &Job{
		Version: ver,
		Type:    tp,
	}
	j.FillFinishedArgs(inArgs)
	bytes, err := j.Encode(true)
	require.NoError(t, err)
	return bytes
}

func TestCreateSchemaArgs(t *testing.T) {
	inArgs := &CreateSchemaArgs{
		DBInfo: &DBInfo{ID: 100},
	}
	for _, v := range []JobVersion{JobVersion1, JobVersion2} {
		j2 := &Job{}
		require.NoError(t, j2.Decode(getJobBytes(t, inArgs, v, ActionCreateSchema)))
		args, err := GetCreateSchemaArgs(j2)
		require.NoError(t, err)
		require.EqualValues(t, inArgs.DBInfo, args.DBInfo)
	}
}

func TestDropSchemaArgs(t *testing.T) {
	inArgs := &DropSchemaArgs{
		FKCheck: true,
	}
	for _, v := range []JobVersion{JobVersion1, JobVersion2} {
		j2 := &Job{}
		require.NoError(t, j2.Decode(getJobBytes(t, inArgs, v, ActionDropSchema)))
		args, err := GetDropSchemaArgs(j2)
		require.NoError(t, err)
		require.EqualValues(t, inArgs.FKCheck, args.FKCheck)
	}

	inArgs = &DropSchemaArgs{
		AllDroppedTableIDs: []int64{1, 2},
	}
	for _, v := range []JobVersion{JobVersion1, JobVersion2} {
		j2 := &Job{}
		require.NoError(t, j2.Decode(getFinishedJobBytes(t, inArgs, v, ActionDropSchema)))
		args, err := GetFinishedDropSchemaArgs(j2)
		require.NoError(t, err)
		require.Equal(t, []int64{1, 2}, args.AllDroppedTableIDs)
	}
}

func TestModifySchemaArgs(t *testing.T) {
	inArgs := &ModifySchemaArgs{
		ToCharset: "aa",
		ToCollate: "bb",
	}
	for _, v := range []JobVersion{JobVersion1, JobVersion2} {
		j2 := &Job{}
		require.NoError(t, j2.Decode(getJobBytes(t, inArgs, v, ActionModifySchemaCharsetAndCollate)))
		args, err := GetModifySchemaArgs(j2)
		require.NoError(t, err)
		require.Equal(t, "aa", args.ToCharset)
		require.Equal(t, "bb", args.ToCollate)
	}
	for _, inArgs = range []*ModifySchemaArgs{
		{PolicyRef: &PolicyRefInfo{ID: 123}},
		{},
	} {
		for _, v := range []JobVersion{JobVersion1, JobVersion2} {
			j2 := &Job{}
			require.NoError(t, j2.Decode(getJobBytes(t, inArgs, v, ActionModifySchemaDefaultPlacement)))
			args, err := GetModifySchemaArgs(j2)
			require.NoError(t, err)
			require.EqualValues(t, inArgs.PolicyRef, args.PolicyRef)
		}
	}
}

func TestCreateTableArgs(t *testing.T) {
	t.Run("create table", func(t *testing.T) {
		inArgs := &CreateTableArgs{
			TableInfo: &TableInfo{ID: 100},
			FKCheck:   true,
		}
		for _, v := range []JobVersion{JobVersion1, JobVersion2} {
			j2 := &Job{}
			require.NoError(t, j2.Decode(getJobBytes(t, inArgs, v, ActionCreateTable)))
			args, err := GetCreateTableArgs(j2)
			require.NoError(t, err)
			require.EqualValues(t, inArgs.TableInfo, args.TableInfo)
			require.EqualValues(t, inArgs.FKCheck, args.FKCheck)
		}
	})
	t.Run("create view", func(t *testing.T) {
		inArgs := &CreateTableArgs{
			TableInfo:      &TableInfo{ID: 122},
			OnExistReplace: true,
			OldViewTblID:   123,
		}
		for _, v := range []JobVersion{JobVersion1, JobVersion2} {
			j2 := &Job{}
			require.NoError(t, j2.Decode(getJobBytes(t, inArgs, v, ActionCreateView)))
			args, err := GetCreateTableArgs(j2)
			require.NoError(t, err)
			require.EqualValues(t, inArgs.TableInfo, args.TableInfo)
			require.EqualValues(t, inArgs.OnExistReplace, args.OnExistReplace)
			require.EqualValues(t, inArgs.OldViewTblID, args.OldViewTblID)
		}
	})
	t.Run("create sequence", func(t *testing.T) {
		inArgs := &CreateTableArgs{
			TableInfo: &TableInfo{ID: 22},
		}
		for _, v := range []JobVersion{JobVersion1, JobVersion2} {
			j2 := &Job{}
			require.NoError(t, j2.Decode(getJobBytes(t, inArgs, v, ActionCreateSequence)))
			args, err := GetCreateTableArgs(j2)
			require.NoError(t, err)
			require.EqualValues(t, inArgs.TableInfo, args.TableInfo)
		}
	})
}

func TestBatchCreateTableArgs(t *testing.T) {
	inArgs := &BatchCreateTableArgs{
		Tables: []*CreateTableArgs{
			{TableInfo: &TableInfo{ID: 100}, FKCheck: true},
			{TableInfo: &TableInfo{ID: 101}, FKCheck: false},
		},
	}
	// in job version 1, we only save one FKCheck value for all tables.
	j2 := &Job{}
	require.NoError(t, j2.Decode(getJobBytes(t, inArgs, JobVersion1, ActionCreateTables)))
	args, err := GetBatchCreateTableArgs(j2)
	require.NoError(t, err)
	for i := 0; i < len(inArgs.Tables); i++ {
		require.EqualValues(t, inArgs.Tables[i].TableInfo, args.Tables[i].TableInfo)
		require.EqualValues(t, true, args.Tables[i].FKCheck)
	}

	j2 = &Job{}
	require.NoError(t, j2.Decode(getJobBytes(t, inArgs, JobVersion2, ActionCreateTables)))
	args, err = GetBatchCreateTableArgs(j2)
	require.NoError(t, err)
	require.EqualValues(t, inArgs.Tables, args.Tables)
}

func TestTruncateTableArgs(t *testing.T) {
	inArgs := &TruncateTableArgs{
		NewTableID:      1,
		FKCheck:         true,
		NewPartitionIDs: []int64{2, 3},
	}
	for _, v := range []JobVersion{JobVersion1, JobVersion2} {
		j2 := &Job{}
		require.NoError(t, j2.Decode(getJobBytes(t, inArgs, v, ActionTruncateTable)))
		args, err := GetTruncateTableArgs(j2)
		require.NoError(t, err)
		require.Equal(t, int64(1), args.NewTableID)
		require.Equal(t, true, args.FKCheck)
		require.Equal(t, []int64{2, 3}, args.NewPartitionIDs)
	}

	inArgs = &TruncateTableArgs{
		OldPartitionIDs: []int64{5, 6},
	}
	for _, v := range []JobVersion{JobVersion1, JobVersion2} {
		j2 := &Job{}
		require.NoError(t, j2.Decode(getFinishedJobBytes(t, inArgs, v, ActionTruncateTable)))
		args, err := GetFinishedTruncateTableArgs(j2)
		require.NoError(t, err)
		require.Equal(t, []int64{5, 6}, args.OldPartitionIDs)
	}
}

<<<<<<< HEAD
func TestGetRenameTablesArgs(t *testing.T) {
	inArgs := &RenameTablesArgs{
		RenameTableInfos: []*RenameTableInfo{
			{1, &pmodel.CIStr{O: "db1", L: "db1"}, &pmodel.CIStr{O: "tb1", L: "tb1"}, 3, &pmodel.CIStr{O: "tb3", L: "tb3"}, 100},
			{2, &pmodel.CIStr{O: "db2", L: "db2"}, &pmodel.CIStr{O: "tb2", L: "tb2"}, 3, &pmodel.CIStr{O: "tb4", L: "tb4"}, 101},
		},
	}
	for _, v := range []JobVersion{JobVersion1, JobVersion2} {
		job := &Job{
			Version: v,
			Type:    ActionRenameTables,
		}
		job.FillArgs(inArgs)
		bytes, err := job.Encode(true)
		require.NoError(t, err)

		j2 := &Job{}
		err = j2.Decode(bytes)
		require.NoError(t, err)
		args, err := GetRenameTablesArgs(j2)
		require.NoError(t, err)
		require.Equal(t, inArgs.RenameTableInfos[0], args.RenameTableInfos[0])
		require.Equal(t, inArgs.RenameTableInfos[1], args.RenameTableInfos[1])
=======
func TestRenameTableArgs(t *testing.T) {
	inArgs := &RenameTableArgs{
		OldSchemaID:   9527,
		OldSchemaName: model.NewCIStr("old_schema_name"),
		NewTableName:  model.NewCIStr("new_table_name"),
	}

	jobvers := []JobVersion{JobVersion1, JobVersion2}
	for _, jobver := range jobvers {
		j2 := &Job{}
		require.NoError(t, j2.Decode(getJobBytes(t, inArgs, jobver, ActionRenameTable)))

		// get the args after decode
		args, err := GetRenameTableArgs(j2)
		require.NoError(t, err)
		require.Equal(t, inArgs, args)
	}
}

func TestUpdateRenameTableArgs(t *testing.T) {
	inArgs := &RenameTableArgs{
		OldSchemaID:   9527,
		OldSchemaName: model.NewCIStr("old_schema_name"),
		NewTableName:  model.NewCIStr("new_table_name"),
	}

	jobvers := []JobVersion{JobVersion1, JobVersion2}
	for _, jobver := range jobvers {
		job := &Job{
			SchemaID: 9528,
			Version:  jobver,
			Type:     ActionRenameTable,
		}
		job.FillArgs(inArgs)

		err := UpdateRenameTableArgs(job)
		require.NoError(t, err)

		args, err := GetRenameTableArgs(job)
		require.NoError(t, err)
		require.Equal(t, &RenameTableArgs{
			OldSchemaID:   9528,
			OldSchemaName: model.NewCIStr("old_schema_name"),
			NewTableName:  model.NewCIStr("new_table_name"),
		}, args)
>>>>>>> 8313bbc5
	}
}<|MERGE_RESOLUTION|>--- conflicted
+++ resolved
@@ -17,11 +17,7 @@
 import (
 	"testing"
 
-<<<<<<< HEAD
-	pmodel "github.com/pingcap/tidb/pkg/parser/model"
-=======
 	"github.com/pingcap/tidb/pkg/parser/model"
->>>>>>> 8313bbc5
 	"github.com/stretchr/testify/require"
 )
 
@@ -232,31 +228,6 @@
 	}
 }
 
-<<<<<<< HEAD
-func TestGetRenameTablesArgs(t *testing.T) {
-	inArgs := &RenameTablesArgs{
-		RenameTableInfos: []*RenameTableInfo{
-			{1, &pmodel.CIStr{O: "db1", L: "db1"}, &pmodel.CIStr{O: "tb1", L: "tb1"}, 3, &pmodel.CIStr{O: "tb3", L: "tb3"}, 100},
-			{2, &pmodel.CIStr{O: "db2", L: "db2"}, &pmodel.CIStr{O: "tb2", L: "tb2"}, 3, &pmodel.CIStr{O: "tb4", L: "tb4"}, 101},
-		},
-	}
-	for _, v := range []JobVersion{JobVersion1, JobVersion2} {
-		job := &Job{
-			Version: v,
-			Type:    ActionRenameTables,
-		}
-		job.FillArgs(inArgs)
-		bytes, err := job.Encode(true)
-		require.NoError(t, err)
-
-		j2 := &Job{}
-		err = j2.Decode(bytes)
-		require.NoError(t, err)
-		args, err := GetRenameTablesArgs(j2)
-		require.NoError(t, err)
-		require.Equal(t, inArgs.RenameTableInfos[0], args.RenameTableInfos[0])
-		require.Equal(t, inArgs.RenameTableInfos[1], args.RenameTableInfos[1])
-=======
 func TestRenameTableArgs(t *testing.T) {
 	inArgs := &RenameTableArgs{
 		OldSchemaID:   9527,
@@ -302,6 +273,5 @@
 			OldSchemaName: model.NewCIStr("old_schema_name"),
 			NewTableName:  model.NewCIStr("new_table_name"),
 		}, args)
->>>>>>> 8313bbc5
 	}
 }