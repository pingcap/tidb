// Copyright 2024 PingCAP, Inc.
//
// Licensed under the Apache License, Version 2.0 (the "License");
// you may not use this file except in compliance with the License.
// You may obtain a copy of the License at
//
//     http://www.apache.org/licenses/LICENSE-2.0
//
// Unless required by applicable law or agreed to in writing, software
// distributed under the License is distributed on an "AS IS" BASIS,
// WITHOUT WARRANTIES OR CONDITIONS OF ANY KIND, either express or implied.
// See the License for the specific language governing permissions and
// limitations under the License.

package model

import (
	"testing"

	"github.com/pingcap/tidb/pkg/parser/model"
	"github.com/stretchr/testify/require"
)

func TestGetOrDecodeArgsV2(t *testing.T) {
	j := &Job{
		Version: JobVersion2,
		Type:    ActionTruncateTable,
		Args: []any{&TruncateTableArgs{
			FKCheck: true,
		}},
	}
	_, err := j.Encode(true)
	require.NoError(t, err)
	require.NotNil(t, j.RawArgs)
	// return existing argsV2
	argsV2, err := getOrDecodeArgsV2[*TruncateTableArgs](j)
	require.NoError(t, err)
	require.Same(t, j.Args[0], argsV2)
	// unmarshal from json
	var argsBak *TruncateTableArgs
	argsBak, j.Args = j.Args[0].(*TruncateTableArgs), nil
	argsV2, err = getOrDecodeArgsV2[*TruncateTableArgs](j)
	require.NoError(t, err)
	require.NotNil(t, argsV2)
	require.NotSame(t, argsBak, argsV2)
}

func getJobBytes(t *testing.T, inArgs JobArgs, ver JobVersion, tp ActionType) []byte {
	j := &Job{
		Version: ver,
		Type:    tp,
	}
	j.FillArgs(inArgs)
	bytes, err := j.Encode(true)
	require.NoError(t, err)
	return bytes
}

func getFinishedJobBytes(t *testing.T, inArgs FinishedJobArgs, ver JobVersion, tp ActionType) []byte {
	j := &Job{
		Version: ver,
		Type:    tp,
	}
	j.FillFinishedArgs(inArgs)
	bytes, err := j.Encode(true)
	require.NoError(t, err)
	return bytes
}

func TestCreateSchemaArgs(t *testing.T) {
	inArgs := &CreateSchemaArgs{
		DBInfo: &DBInfo{ID: 100},
	}
	for _, v := range []JobVersion{JobVersion1, JobVersion2} {
		j2 := &Job{}
		require.NoError(t, j2.Decode(getJobBytes(t, inArgs, v, ActionCreateSchema)))
		args, err := GetCreateSchemaArgs(j2)
		require.NoError(t, err)
		require.EqualValues(t, inArgs.DBInfo, args.DBInfo)
	}
}

func TestDropSchemaArgs(t *testing.T) {
	inArgs := &DropSchemaArgs{
		FKCheck: true,
	}
	for _, v := range []JobVersion{JobVersion1, JobVersion2} {
		j2 := &Job{}
		require.NoError(t, j2.Decode(getJobBytes(t, inArgs, v, ActionDropSchema)))
		args, err := GetDropSchemaArgs(j2)
		require.NoError(t, err)
		require.EqualValues(t, inArgs.FKCheck, args.FKCheck)
	}

	inArgs = &DropSchemaArgs{
		AllDroppedTableIDs: []int64{1, 2},
	}
	for _, v := range []JobVersion{JobVersion1, JobVersion2} {
		j2 := &Job{}
		require.NoError(t, j2.Decode(getFinishedJobBytes(t, inArgs, v, ActionDropSchema)))
		args, err := GetFinishedDropSchemaArgs(j2)
		require.NoError(t, err)
		require.Equal(t, []int64{1, 2}, args.AllDroppedTableIDs)
	}
}

func TestModifySchemaArgs(t *testing.T) {
	inArgs := &ModifySchemaArgs{
		ToCharset: "aa",
		ToCollate: "bb",
	}
	for _, v := range []JobVersion{JobVersion1, JobVersion2} {
		j2 := &Job{}
		require.NoError(t, j2.Decode(getJobBytes(t, inArgs, v, ActionModifySchemaCharsetAndCollate)))
		args, err := GetModifySchemaArgs(j2)
		require.NoError(t, err)
		require.Equal(t, "aa", args.ToCharset)
		require.Equal(t, "bb", args.ToCollate)
	}
	for _, inArgs = range []*ModifySchemaArgs{
		{PolicyRef: &PolicyRefInfo{ID: 123}},
		{},
	} {
		for _, v := range []JobVersion{JobVersion1, JobVersion2} {
			j2 := &Job{}
			require.NoError(t, j2.Decode(getJobBytes(t, inArgs, v, ActionModifySchemaDefaultPlacement)))
			args, err := GetModifySchemaArgs(j2)
			require.NoError(t, err)
			require.EqualValues(t, inArgs.PolicyRef, args.PolicyRef)
		}
	}
}

func TestCreateTableArgs(t *testing.T) {
	t.Run("create table", func(t *testing.T) {
		inArgs := &CreateTableArgs{
			TableInfo: &TableInfo{ID: 100},
			FKCheck:   true,
		}
		for _, v := range []JobVersion{JobVersion1, JobVersion2} {
			j2 := &Job{}
			require.NoError(t, j2.Decode(getJobBytes(t, inArgs, v, ActionCreateTable)))
			args, err := GetCreateTableArgs(j2)
			require.NoError(t, err)
			require.EqualValues(t, inArgs.TableInfo, args.TableInfo)
			require.EqualValues(t, inArgs.FKCheck, args.FKCheck)
		}
	})
	t.Run("create view", func(t *testing.T) {
		inArgs := &CreateTableArgs{
			TableInfo:      &TableInfo{ID: 122},
			OnExistReplace: true,
			OldViewTblID:   123,
		}
		for _, v := range []JobVersion{JobVersion1, JobVersion2} {
			j2 := &Job{}
			require.NoError(t, j2.Decode(getJobBytes(t, inArgs, v, ActionCreateView)))
			args, err := GetCreateTableArgs(j2)
			require.NoError(t, err)
			require.EqualValues(t, inArgs.TableInfo, args.TableInfo)
			require.EqualValues(t, inArgs.OnExistReplace, args.OnExistReplace)
			require.EqualValues(t, inArgs.OldViewTblID, args.OldViewTblID)
		}
	})
	t.Run("create sequence", func(t *testing.T) {
		inArgs := &CreateTableArgs{
			TableInfo: &TableInfo{ID: 22},
		}
		for _, v := range []JobVersion{JobVersion1, JobVersion2} {
			j2 := &Job{}
			require.NoError(t, j2.Decode(getJobBytes(t, inArgs, v, ActionCreateSequence)))
			args, err := GetCreateTableArgs(j2)
			require.NoError(t, err)
			require.EqualValues(t, inArgs.TableInfo, args.TableInfo)
		}
	})
}

func TestBatchCreateTableArgs(t *testing.T) {
	inArgs := &BatchCreateTableArgs{
		Tables: []*CreateTableArgs{
			{TableInfo: &TableInfo{ID: 100}, FKCheck: true},
			{TableInfo: &TableInfo{ID: 101}, FKCheck: false},
		},
	}
	// in job version 1, we only save one FKCheck value for all tables.
	j2 := &Job{}
	require.NoError(t, j2.Decode(getJobBytes(t, inArgs, JobVersion1, ActionCreateTables)))
	args, err := GetBatchCreateTableArgs(j2)
	require.NoError(t, err)
	for i := 0; i < len(inArgs.Tables); i++ {
		require.EqualValues(t, inArgs.Tables[i].TableInfo, args.Tables[i].TableInfo)
		require.EqualValues(t, true, args.Tables[i].FKCheck)
	}

	j2 = &Job{}
	require.NoError(t, j2.Decode(getJobBytes(t, inArgs, JobVersion2, ActionCreateTables)))
	args, err = GetBatchCreateTableArgs(j2)
	require.NoError(t, err)
	require.EqualValues(t, inArgs.Tables, args.Tables)
}

func TestTruncateTableArgs(t *testing.T) {
	inArgs := &TruncateTableArgs{
		NewTableID:      1,
		FKCheck:         true,
		NewPartitionIDs: []int64{2, 3},
	}
	for _, v := range []JobVersion{JobVersion1, JobVersion2} {
		j2 := &Job{}
		require.NoError(t, j2.Decode(getJobBytes(t, inArgs, v, ActionTruncateTable)))
		args, err := GetTruncateTableArgs(j2)
		require.NoError(t, err)
		require.Equal(t, int64(1), args.NewTableID)
		require.Equal(t, true, args.FKCheck)
		require.Equal(t, []int64{2, 3}, args.NewPartitionIDs)
	}

	inArgs = &TruncateTableArgs{
		OldPartitionIDs: []int64{5, 6},
	}
	for _, v := range []JobVersion{JobVersion1, JobVersion2} {
		j2 := &Job{}
		require.NoError(t, j2.Decode(getFinishedJobBytes(t, inArgs, v, ActionTruncateTable)))
		args, err := GetFinishedTruncateTableArgs(j2)
		require.NoError(t, err)
		require.Equal(t, []int64{5, 6}, args.OldPartitionIDs)
	}
}

func TestRenameTableArgs(t *testing.T) {
	inArgs := &RenameTableArgs{
		OldSchemaID:   9527,
		OldSchemaName: model.NewCIStr("old_schema_name"),
		NewTableName:  model.NewCIStr("new_table_name"),
	}

	jobvers := []JobVersion{JobVersion1, JobVersion2}
	for _, jobver := range jobvers {
		j2 := &Job{}
		require.NoError(t, j2.Decode(getJobBytes(t, inArgs, jobver, ActionRenameTable)))

		// get the args after decode
		args, err := GetRenameTableArgs(j2)
		require.NoError(t, err)
		require.Equal(t, inArgs, args)
	}
}

func TestUpdateRenameTableArgs(t *testing.T) {
	inArgs := &RenameTableArgs{
		OldSchemaID:   9527,
		OldSchemaName: model.NewCIStr("old_schema_name"),
		NewTableName:  model.NewCIStr("new_table_name"),
	}

	jobvers := []JobVersion{JobVersion1, JobVersion2}
	for _, jobver := range jobvers {
		job := &Job{
			SchemaID: 9528,
			Version:  jobver,
			Type:     ActionRenameTable,
		}
		job.FillArgs(inArgs)

		err := UpdateRenameTableArgs(job)
		require.NoError(t, err)

		args, err := GetRenameTableArgs(job)
		require.NoError(t, err)
		require.Equal(t, &RenameTableArgs{
			OldSchemaID:   9528,
			NewSchemaID:   9528,
			OldSchemaName: model.NewCIStr("old_schema_name"),
			NewTableName:  model.NewCIStr("new_table_name"),
		}, args)
	}
}

<<<<<<< HEAD
func TestAddCheckConstraintArgs(t *testing.T) {
	Constraint :=
		&ConstraintInfo{
			Name:       model.NewCIStr("t3_c1"),
			Table:      model.NewCIStr("t3"),
			ExprString: "id<10",
			State:      StateDeleteOnly,
		}
	inArgs := &AddCheckConstraintArgs{
		Constraint: Constraint,
	}
	for _, v := range []JobVersion{JobVersion1, JobVersion2} {
		j2 := &Job{}
		require.NoError(t, j2.Decode(getJobBytes(t, inArgs, v, ActionAddCheckConstraint)))
		args, err := GetAddCheckConstraintArgs(j2)
		require.NoError(t, err)
		require.Equal(t, "t3_c1", args.Constraint.Name.O)
		require.Equal(t, "t3", args.Constraint.Table.O)
		require.Equal(t, "id<10", args.Constraint.ExprString)
		require.Equal(t, StateDeleteOnly, args.Constraint.State)
	}
}

func TestCheckConstraintArgs(t *testing.T) {
	inArgs := &CheckConstraintArgs{
		ConstraintName: model.NewCIStr("c1"),
		Enforced:       true,
	}
	for _, v := range []JobVersion{JobVersion1, JobVersion2} {
		j2 := &Job{}
		require.NoError(t, j2.Decode(getJobBytes(t, inArgs, v, ActionDropCheckConstraint)))
		args, err := GetCheckConstraintArgs(j2)
		require.NoError(t, err)
		require.Equal(t, "c1", args.ConstraintName.O)
		require.True(t, args.Enforced)
=======
func TestGetRenameTablesArgs(t *testing.T) {
	inArgs := &RenameTablesArgs{
		RenameTableInfos: []*RenameTableArgs{
			{1, model.CIStr{O: "db1", L: "db1"}, model.CIStr{O: "tb3", L: "tb3"}, model.CIStr{O: "tb1", L: "tb1"}, 3, 100},
			{2, model.CIStr{O: "db2", L: "db2"}, model.CIStr{O: "tb2", L: "tb2"}, model.CIStr{O: "tb4", L: "tb4"}, 3, 101},
		},
	}
	for _, v := range []JobVersion{JobVersion1, JobVersion2} {
		j2 := &Job{}
		require.NoError(t, j2.Decode(getJobBytes(t, inArgs, v, ActionRenameTables)))

		args, err := GetRenameTablesArgs(j2)
		require.NoError(t, err)
		require.Equal(t, inArgs.RenameTableInfos[0], args.RenameTableInfos[0])
		require.Equal(t, inArgs.RenameTableInfos[1], args.RenameTableInfos[1])
	}
}

func TestResourceGroupArgs(t *testing.T) {
	inArgs := &ResourceGroupArgs{
		RGInfo: &ResourceGroupInfo{ID: 100, Name: model.NewCIStr("rg_name")},
	}
	for _, tp := range []ActionType{ActionCreateResourceGroup, ActionAlterResourceGroup, ActionDropResourceGroup} {
		for _, v := range []JobVersion{JobVersion1, JobVersion2} {
			j2 := &Job{}
			require.NoError(t, j2.Decode(getJobBytes(t, inArgs, v, tp)))
			args, err := GetResourceGroupArgs(j2)
			require.NoError(t, err)
			if tp == ActionDropResourceGroup {
				require.EqualValues(t, inArgs.RGInfo.Name, args.RGInfo.Name)
			} else {
				require.EqualValues(t, inArgs, args)
			}
		}
>>>>>>> cf954e20
	}
}<|MERGE_RESOLUTION|>--- conflicted
+++ resolved
@@ -277,7 +277,43 @@
 	}
 }
 
-<<<<<<< HEAD
+func TestGetRenameTablesArgs(t *testing.T) {
+	inArgs := &RenameTablesArgs{
+		RenameTableInfos: []*RenameTableArgs{
+			{1, model.CIStr{O: "db1", L: "db1"}, model.CIStr{O: "tb3", L: "tb3"}, model.CIStr{O: "tb1", L: "tb1"}, 3, 100},
+			{2, model.CIStr{O: "db2", L: "db2"}, model.CIStr{O: "tb2", L: "tb2"}, model.CIStr{O: "tb4", L: "tb4"}, 3, 101},
+		},
+	}
+	for _, v := range []JobVersion{JobVersion1, JobVersion2} {
+		j2 := &Job{}
+		require.NoError(t, j2.Decode(getJobBytes(t, inArgs, v, ActionRenameTables)))
+
+		args, err := GetRenameTablesArgs(j2)
+		require.NoError(t, err)
+		require.Equal(t, inArgs.RenameTableInfos[0], args.RenameTableInfos[0])
+		require.Equal(t, inArgs.RenameTableInfos[1], args.RenameTableInfos[1])
+	}
+}
+
+func TestResourceGroupArgs(t *testing.T) {
+	inArgs := &ResourceGroupArgs{
+		RGInfo: &ResourceGroupInfo{ID: 100, Name: model.NewCIStr("rg_name")},
+	}
+	for _, tp := range []ActionType{ActionCreateResourceGroup, ActionAlterResourceGroup, ActionDropResourceGroup} {
+		for _, v := range []JobVersion{JobVersion1, JobVersion2} {
+			j2 := &Job{}
+			require.NoError(t, j2.Decode(getJobBytes(t, inArgs, v, tp)))
+			args, err := GetResourceGroupArgs(j2)
+			require.NoError(t, err)
+			if tp == ActionDropResourceGroup {
+				require.EqualValues(t, inArgs.RGInfo.Name, args.RGInfo.Name)
+			} else {
+				require.EqualValues(t, inArgs, args)
+			}
+		}
+	}
+}
+
 func TestAddCheckConstraintArgs(t *testing.T) {
 	Constraint :=
 		&ConstraintInfo{
@@ -313,41 +349,5 @@
 		require.NoError(t, err)
 		require.Equal(t, "c1", args.ConstraintName.O)
 		require.True(t, args.Enforced)
-=======
-func TestGetRenameTablesArgs(t *testing.T) {
-	inArgs := &RenameTablesArgs{
-		RenameTableInfos: []*RenameTableArgs{
-			{1, model.CIStr{O: "db1", L: "db1"}, model.CIStr{O: "tb3", L: "tb3"}, model.CIStr{O: "tb1", L: "tb1"}, 3, 100},
-			{2, model.CIStr{O: "db2", L: "db2"}, model.CIStr{O: "tb2", L: "tb2"}, model.CIStr{O: "tb4", L: "tb4"}, 3, 101},
-		},
-	}
-	for _, v := range []JobVersion{JobVersion1, JobVersion2} {
-		j2 := &Job{}
-		require.NoError(t, j2.Decode(getJobBytes(t, inArgs, v, ActionRenameTables)))
-
-		args, err := GetRenameTablesArgs(j2)
-		require.NoError(t, err)
-		require.Equal(t, inArgs.RenameTableInfos[0], args.RenameTableInfos[0])
-		require.Equal(t, inArgs.RenameTableInfos[1], args.RenameTableInfos[1])
-	}
-}
-
-func TestResourceGroupArgs(t *testing.T) {
-	inArgs := &ResourceGroupArgs{
-		RGInfo: &ResourceGroupInfo{ID: 100, Name: model.NewCIStr("rg_name")},
-	}
-	for _, tp := range []ActionType{ActionCreateResourceGroup, ActionAlterResourceGroup, ActionDropResourceGroup} {
-		for _, v := range []JobVersion{JobVersion1, JobVersion2} {
-			j2 := &Job{}
-			require.NoError(t, j2.Decode(getJobBytes(t, inArgs, v, tp)))
-			args, err := GetResourceGroupArgs(j2)
-			require.NoError(t, err)
-			if tp == ActionDropResourceGroup {
-				require.EqualValues(t, inArgs.RGInfo.Name, args.RGInfo.Name)
-			} else {
-				require.EqualValues(t, inArgs, args)
-			}
-		}
->>>>>>> cf954e20
 	}
 }