// Copyright 2024 PingCAP, Inc.
//
// Licensed under the Apache License, Version 2.0 (the "License");
// you may not use this file except in compliance with the License.
// You may obtain a copy of the License at
//
//     http://www.apache.org/licenses/LICENSE-2.0
//
// Unless required by applicable law or agreed to in writing, software
// distributed under the License is distributed on an "AS IS" BASIS,
// WITHOUT WARRANTIES OR CONDITIONS OF ANY KIND, either express or implied.
// See the License for the specific language governing permissions and
// limitations under the License.

package model

import (
	"encoding/json"
	"testing"

	"github.com/pingcap/tidb/pkg/parser/ast"
	"github.com/pingcap/tidb/pkg/parser/model"
	"github.com/stretchr/testify/require"
)

func TestGetOrDecodeArgsV2(t *testing.T) {
	j := &Job{
		Version: JobVersion2,
		Type:    ActionTruncateTable,
		Args: []any{&TruncateTableArgs{
			FKCheck: true,
		}},
	}
	_, err := j.Encode(true)
	require.NoError(t, err)
	require.NotNil(t, j.RawArgs)
	// return existing argsV2
	argsV2, err := getOrDecodeArgsV2[*TruncateTableArgs](j)
	require.NoError(t, err)
	require.Same(t, j.Args[0], argsV2)
	// unmarshal from json
	var argsBak *TruncateTableArgs
	argsBak, j.Args = j.Args[0].(*TruncateTableArgs), nil
	argsV2, err = getOrDecodeArgsV2[*TruncateTableArgs](j)
	require.NoError(t, err)
	require.NotNil(t, argsV2)
	require.NotSame(t, argsBak, argsV2)
}

func getJobBytes(t *testing.T, inArgs JobArgs, ver JobVersion, tp ActionType) []byte {
	j := &Job{
		Version: ver,
		Type:    tp,
	}
	j.FillArgs(inArgs)
	bytes, err := j.Encode(true)
	require.NoError(t, err)
	return bytes
}

func getFinishedJobBytes(t *testing.T, inArgs FinishedJobArgs, ver JobVersion, tp ActionType) []byte {
	j := &Job{
		Version: ver,
		Type:    tp,
	}
	j.FillFinishedArgs(inArgs)
	bytes, err := j.Encode(true)
	require.NoError(t, err)
	return bytes
}

func TestCreateSchemaArgs(t *testing.T) {
	inArgs := &CreateSchemaArgs{
		DBInfo: &DBInfo{ID: 100},
	}
	for _, v := range []JobVersion{JobVersion1, JobVersion2} {
		j2 := &Job{}
		require.NoError(t, j2.Decode(getJobBytes(t, inArgs, v, ActionCreateSchema)))
		args, err := GetCreateSchemaArgs(j2)
		require.NoError(t, err)
		require.EqualValues(t, inArgs.DBInfo, args.DBInfo)
	}
}

func TestDropSchemaArgs(t *testing.T) {
	inArgs := &DropSchemaArgs{
		FKCheck: true,
	}
	for _, v := range []JobVersion{JobVersion1, JobVersion2} {
		j2 := &Job{}
		require.NoError(t, j2.Decode(getJobBytes(t, inArgs, v, ActionDropSchema)))
		args, err := GetDropSchemaArgs(j2)
		require.NoError(t, err)
		require.EqualValues(t, inArgs.FKCheck, args.FKCheck)
	}

	inArgs = &DropSchemaArgs{
		AllDroppedTableIDs: []int64{1, 2},
	}
	for _, v := range []JobVersion{JobVersion1, JobVersion2} {
		j2 := &Job{}
		require.NoError(t, j2.Decode(getFinishedJobBytes(t, inArgs, v, ActionDropSchema)))
		args, err := GetFinishedDropSchemaArgs(j2)
		require.NoError(t, err)
		require.Equal(t, []int64{1, 2}, args.AllDroppedTableIDs)
	}
}

func TestModifySchemaArgs(t *testing.T) {
	inArgs := &ModifySchemaArgs{
		ToCharset: "aa",
		ToCollate: "bb",
	}
	for _, v := range []JobVersion{JobVersion1, JobVersion2} {
		j2 := &Job{}
		require.NoError(t, j2.Decode(getJobBytes(t, inArgs, v, ActionModifySchemaCharsetAndCollate)))
		args, err := GetModifySchemaArgs(j2)
		require.NoError(t, err)
		require.Equal(t, "aa", args.ToCharset)
		require.Equal(t, "bb", args.ToCollate)
	}
	for _, inArgs = range []*ModifySchemaArgs{
		{PolicyRef: &PolicyRefInfo{ID: 123}},
		{},
	} {
		for _, v := range []JobVersion{JobVersion1, JobVersion2} {
			j2 := &Job{}
			require.NoError(t, j2.Decode(getJobBytes(t, inArgs, v, ActionModifySchemaDefaultPlacement)))
			args, err := GetModifySchemaArgs(j2)
			require.NoError(t, err)
			require.EqualValues(t, inArgs.PolicyRef, args.PolicyRef)
		}
	}
}

func TestCreateTableArgs(t *testing.T) {
	t.Run("create table", func(t *testing.T) {
		inArgs := &CreateTableArgs{
			TableInfo: &TableInfo{ID: 100},
			FKCheck:   true,
		}
		for _, v := range []JobVersion{JobVersion1, JobVersion2} {
			j2 := &Job{}
			require.NoError(t, j2.Decode(getJobBytes(t, inArgs, v, ActionCreateTable)))
			args, err := GetCreateTableArgs(j2)
			require.NoError(t, err)
			require.EqualValues(t, inArgs.TableInfo, args.TableInfo)
			require.EqualValues(t, inArgs.FKCheck, args.FKCheck)
		}
	})
	t.Run("create view", func(t *testing.T) {
		inArgs := &CreateTableArgs{
			TableInfo:      &TableInfo{ID: 122},
			OnExistReplace: true,
			OldViewTblID:   123,
		}
		for _, v := range []JobVersion{JobVersion1, JobVersion2} {
			j2 := &Job{}
			require.NoError(t, j2.Decode(getJobBytes(t, inArgs, v, ActionCreateView)))
			args, err := GetCreateTableArgs(j2)
			require.NoError(t, err)
			require.EqualValues(t, inArgs.TableInfo, args.TableInfo)
			require.EqualValues(t, inArgs.OnExistReplace, args.OnExistReplace)
			require.EqualValues(t, inArgs.OldViewTblID, args.OldViewTblID)
		}
	})
	t.Run("create sequence", func(t *testing.T) {
		inArgs := &CreateTableArgs{
			TableInfo: &TableInfo{ID: 22},
		}
		for _, v := range []JobVersion{JobVersion1, JobVersion2} {
			j2 := &Job{}
			require.NoError(t, j2.Decode(getJobBytes(t, inArgs, v, ActionCreateSequence)))
			args, err := GetCreateTableArgs(j2)
			require.NoError(t, err)
			require.EqualValues(t, inArgs.TableInfo, args.TableInfo)
		}
	})
}

func TestBatchCreateTableArgs(t *testing.T) {
	inArgs := &BatchCreateTableArgs{
		Tables: []*CreateTableArgs{
			{TableInfo: &TableInfo{ID: 100}, FKCheck: true},
			{TableInfo: &TableInfo{ID: 101}, FKCheck: false},
		},
	}
	// in job version 1, we only save one FKCheck value for all tables.
	j2 := &Job{}
	require.NoError(t, j2.Decode(getJobBytes(t, inArgs, JobVersion1, ActionCreateTables)))
	args, err := GetBatchCreateTableArgs(j2)
	require.NoError(t, err)
	for i := 0; i < len(inArgs.Tables); i++ {
		require.EqualValues(t, inArgs.Tables[i].TableInfo, args.Tables[i].TableInfo)
		require.EqualValues(t, true, args.Tables[i].FKCheck)
	}

	j2 = &Job{}
	require.NoError(t, j2.Decode(getJobBytes(t, inArgs, JobVersion2, ActionCreateTables)))
	args, err = GetBatchCreateTableArgs(j2)
	require.NoError(t, err)
	require.EqualValues(t, inArgs.Tables, args.Tables)
}

func TestDropTableArgs(t *testing.T) {
	inArgs := &DropTableArgs{
		Identifiers: []ast.Ident{
			{Schema: model.NewCIStr("db"), Name: model.NewCIStr("tbl")},
			{Schema: model.NewCIStr("db2"), Name: model.NewCIStr("tbl2")},
		},
		FKCheck: true,
	}
	for _, v := range []JobVersion{JobVersion1, JobVersion2} {
		j2 := &Job{}
		require.NoError(t, j2.Decode(getJobBytes(t, inArgs, v, ActionDropTable)))
		args, err := GetDropTableArgs(j2)
		require.NoError(t, err)
		require.EqualValues(t, inArgs, args)
	}
	for _, tp := range []ActionType{ActionDropView, ActionDropSequence} {
		for _, v := range []JobVersion{JobVersion1, JobVersion2} {
			j2 := &Job{}
			require.NoError(t, j2.Decode(getJobBytes(t, inArgs, v, tp)))
			if v == JobVersion1 {
				require.Equal(t, json.RawMessage("null"), j2.RawArgs)
			} else {
				args, err := GetDropTableArgs(j2)
				require.NoError(t, err)
				require.EqualValues(t, inArgs, args)
			}
		}
	}
}

func TestFinishedDropTableArgs(t *testing.T) {
	inArgs := &DropTableArgs{
		StartKey:        []byte("xxx"),
		OldPartitionIDs: []int64{1, 2},
		OldRuleIDs:      []string{"schema/test/a/par1", "schema/test/a/par2"},
	}
	for _, v := range []JobVersion{JobVersion1, JobVersion2} {
		j2 := &Job{}
		require.NoError(t, j2.Decode(getFinishedJobBytes(t, inArgs, v, ActionDropTable)))
		args, err := GetFinishedDropTableArgs(j2)
		require.NoError(t, err)
		require.EqualValues(t, inArgs, args)
	}
}

func TestTruncateTableArgs(t *testing.T) {
	inArgs := &TruncateTableArgs{
		NewTableID:      1,
		FKCheck:         true,
		NewPartitionIDs: []int64{2, 3},
	}
	for _, v := range []JobVersion{JobVersion1, JobVersion2} {
		j2 := &Job{}
		require.NoError(t, j2.Decode(getJobBytes(t, inArgs, v, ActionTruncateTable)))
		args, err := GetTruncateTableArgs(j2)
		require.NoError(t, err)
		require.Equal(t, int64(1), args.NewTableID)
		require.Equal(t, true, args.FKCheck)
		require.Equal(t, []int64{2, 3}, args.NewPartitionIDs)
	}

	inArgs = &TruncateTableArgs{
		OldPartitionIDs: []int64{5, 6},
	}
	for _, v := range []JobVersion{JobVersion1, JobVersion2} {
		j2 := &Job{}
		require.NoError(t, j2.Decode(getFinishedJobBytes(t, inArgs, v, ActionTruncateTable)))
		args, err := GetFinishedTruncateTableArgs(j2)
		require.NoError(t, err)
		require.Equal(t, []int64{5, 6}, args.OldPartitionIDs)
	}
}

func TestTablePartitionArgs(t *testing.T) {
	inArgs := &TablePartitionArgs{
		PartNames: []string{"a", "b"},
		PartInfo: &PartitionInfo{Type: model.PartitionTypeRange, Definitions: []PartitionDefinition{
			{ID: 1, Name: model.NewCIStr("a"), LessThan: []string{"1"}},
			{ID: 2, Name: model.NewCIStr("b"), LessThan: []string{"2"}},
		}},
	}
	for _, tp := range []ActionType{
		ActionAlterTablePartitioning,
		ActionRemovePartitioning,
		ActionReorganizePartition,
		ActionAddTablePartition,
		ActionDropTablePartition,
	} {
		for _, v := range []JobVersion{JobVersion1, JobVersion2} {
			j2 := &Job{}
			require.NoError(t, j2.Decode(getJobBytes(t, inArgs, v, tp)))
			args, err := GetTablePartitionArgs(j2)
			require.NoError(t, err)
			if v == JobVersion2 {
				require.Equal(t, inArgs, args)
			} else {
				if j2.Type != ActionAddTablePartition {
					require.Equal(t, inArgs.PartNames, args.PartNames)
				}
				if j2.Type != ActionDropTablePartition {
					require.Equal(t, inArgs.PartInfo, args.PartInfo)
				} else {
					require.EqualValues(t, &PartitionInfo{}, args.PartInfo)
				}
			}
		}
	}

	// for ActionDropTablePartition in V2, check PartInfo is not nil
	j2 := &Job{}
	require.NoError(t, j2.Decode(getJobBytes(t, &TablePartitionArgs{PartNames: []string{"a", "b"}},
		JobVersion2, ActionDropTablePartition)))
	args, err := GetTablePartitionArgs(j2)
	require.NoError(t, err)
	require.EqualValues(t, &PartitionInfo{}, args.PartInfo)

	for _, ver := range []JobVersion{JobVersion1, JobVersion2} {
		j := &Job{
			Version: ver,
			Type:    ActionAddTablePartition,
		}
		j.FillArgs(inArgs)
		_, err := j.Encode(true)
		require.NoError(t, err)
		partNames := []string{"aaaa", "bbb"}
		FillRollbackArgsForAddPartition(j,
			&TablePartitionArgs{
				PartNames: partNames,
				PartInfo: &PartitionInfo{Type: model.PartitionTypeRange, Definitions: []PartitionDefinition{
					{ID: 1, Name: model.NewCIStr("aaaa"), LessThan: []string{"1"}},
					{ID: 2, Name: model.NewCIStr("bbb"), LessThan: []string{"2"}},
				}},
			})
		require.Len(t, j.Args, 1)
		if ver == JobVersion1 {
			require.EqualValues(t, partNames, j.Args[0].([]string))
		} else {
			args := j.Args[0].(*TablePartitionArgs)
			require.EqualValues(t, partNames, args.PartNames)
			require.Nil(t, args.PartInfo)
			require.Nil(t, args.OldPhysicalTblIDs)
		}

		j.State = JobStateRollingback
		bytes, err := j.Encode(true)
		require.NoError(t, err)

		j2 := &Job{}
		require.NoError(t, j2.Decode(bytes))
		args, err := GetTablePartitionArgs(j2)
		require.NoError(t, err)
		require.EqualValues(t, partNames, args.PartNames)
		require.EqualValues(t, &PartitionInfo{}, args.PartInfo)
	}
}

func TestFinishedTablePartitionArgs(t *testing.T) {
	inArgs := &TablePartitionArgs{
		OldPhysicalTblIDs: []int64{1, 2},
	}
	for _, tp := range []ActionType{
		ActionAlterTablePartitioning,
		ActionRemovePartitioning,
		ActionReorganizePartition,
		ActionDropTablePartition,
	} {
		for _, v := range []JobVersion{JobVersion1, JobVersion2} {
			j2 := &Job{}
			require.NoError(t, j2.Decode(getFinishedJobBytes(t, inArgs, v, tp)))
			args, err := GetFinishedTablePartitionArgs(j2)
			require.NoError(t, err)
			require.EqualValues(t, inArgs.OldPhysicalTblIDs, args.OldPhysicalTblIDs)
		}
	}

	// ActionAddTablePartition can use FillFinishedArgs when rollback
	for _, ver := range []JobVersion{JobVersion1, JobVersion2} {
		j := &Job{
			Version: ver,
			Type:    ActionAddTablePartition,
			State:   JobStateRollbackDone,
		}
		j.FillFinishedArgs(inArgs)
		bytes, err := j.Encode(true)
		require.NoError(t, err)

		j2 := &Job{}
		require.NoError(t, j2.Decode(bytes))
		args, err := GetFinishedTablePartitionArgs(j2)
		require.NoError(t, err)
		require.EqualValues(t, inArgs.OldPhysicalTblIDs, args.OldPhysicalTblIDs)
	}
}

func TestRenameTableArgs(t *testing.T) {
	inArgs := &RenameTableArgs{
		OldSchemaID:   9527,
		OldSchemaName: model.NewCIStr("old_schema_name"),
		NewTableName:  model.NewCIStr("new_table_name"),
	}

	jobvers := []JobVersion{JobVersion1, JobVersion2}
	for _, jobver := range jobvers {
		j2 := &Job{}
		require.NoError(t, j2.Decode(getJobBytes(t, inArgs, jobver, ActionRenameTable)))

		// get the args after decode
		args, err := GetRenameTableArgs(j2)
		require.NoError(t, err)
		require.Equal(t, inArgs, args)
	}
}

func TestUpdateRenameTableArgs(t *testing.T) {
	inArgs := &RenameTableArgs{
		OldSchemaID:   9527,
		OldSchemaName: model.NewCIStr("old_schema_name"),
		NewTableName:  model.NewCIStr("new_table_name"),
	}

	jobvers := []JobVersion{JobVersion1, JobVersion2}
	for _, jobver := range jobvers {
		job := &Job{
			SchemaID: 9528,
			Version:  jobver,
			Type:     ActionRenameTable,
		}
		job.FillArgs(inArgs)

		err := UpdateRenameTableArgs(job)
		require.NoError(t, err)

		args, err := GetRenameTableArgs(job)
		require.NoError(t, err)
		require.Equal(t, &RenameTableArgs{
			OldSchemaID:   9528,
			NewSchemaID:   9528,
			OldSchemaName: model.NewCIStr("old_schema_name"),
			NewTableName:  model.NewCIStr("new_table_name"),
		}, args)
	}
}

func TestGetRenameTablesArgs(t *testing.T) {
	inArgs := &RenameTablesArgs{
		RenameTableInfos: []*RenameTableArgs{
			{1, model.CIStr{O: "db1", L: "db1"}, model.CIStr{O: "tb3", L: "tb3"}, model.CIStr{O: "tb1", L: "tb1"}, 3, 100},
			{2, model.CIStr{O: "db2", L: "db2"}, model.CIStr{O: "tb2", L: "tb2"}, model.CIStr{O: "tb4", L: "tb4"}, 3, 101},
		},
	}
	for _, v := range []JobVersion{JobVersion1, JobVersion2} {
		j2 := &Job{}
		require.NoError(t, j2.Decode(getJobBytes(t, inArgs, v, ActionRenameTables)))

		args, err := GetRenameTablesArgs(j2)
		require.NoError(t, err)
		require.Equal(t, inArgs.RenameTableInfos[0], args.RenameTableInfos[0])
		require.Equal(t, inArgs.RenameTableInfos[1], args.RenameTableInfos[1])
	}
}

func TestResourceGroupArgs(t *testing.T) {
	inArgs := &ResourceGroupArgs{
		RGInfo: &ResourceGroupInfo{ID: 100, Name: model.NewCIStr("rg_name")},
	}
	for _, tp := range []ActionType{ActionCreateResourceGroup, ActionAlterResourceGroup, ActionDropResourceGroup} {
		for _, v := range []JobVersion{JobVersion1, JobVersion2} {
			j2 := &Job{}
			require.NoError(t, j2.Decode(getJobBytes(t, inArgs, v, tp)))
			args, err := GetResourceGroupArgs(j2)
			require.NoError(t, err)
			if tp == ActionDropResourceGroup {
				require.EqualValues(t, inArgs.RGInfo.Name, args.RGInfo.Name)
			} else {
				require.EqualValues(t, inArgs, args)
			}
		}
	}
}

func TestDropColumnArgs(t *testing.T) {
	inArgs := &DropColumnArgs{
		ColName:      model.NewCIStr("col_name"),
		IfExists:     true,
		IndexIDs:     []int64{1, 2, 3},
		PartitionIDs: []int64{4, 5, 6},
	}

	for _, v := range []JobVersion{JobVersion1, JobVersion2} {
		j2 := &Job{}
		require.NoError(t, j2.Decode(getJobBytes(t, inArgs, v, ActionDropColumn)))
		args, err := GetDropColumnArgs(j2)
		require.NoError(t, err)
		require.Equal(t, inArgs, args)
	}
}

func TestGetRebaseAutoIDArgs(t *testing.T) {
	inArgs := &RebaseAutoIDArgs{
		NewBase: 9527,
		Force:   true,
	}
	for _, tp := range []ActionType{ActionRebaseAutoID, ActionRebaseAutoRandomBase} {
		for _, v := range []JobVersion{JobVersion1, JobVersion2} {
			j2 := &Job{}
			require.NoError(t, j2.Decode(getJobBytes(t, inArgs, v, tp)))
			args, err := GetRebaseAutoIDArgs(j2)
			require.NoError(t, err)
			require.Equal(t, inArgs, args)
		}
	}
}

func TestGetModifyTableCommentArgs(t *testing.T) {
	inArgs := &ModifyTableCommentArgs{
		Comment: "TiDB is great",
	}

	for _, v := range []JobVersion{JobVersion1, JobVersion2} {
		j2 := &Job{}
		require.NoError(t, j2.Decode(getJobBytes(t, inArgs, v, ActionModifyTableComment)))
		args, err := GetModifyTableCommentArgs(j2)
		require.NoError(t, err)
		require.Equal(t, inArgs, args)
	}
}

func TestGetAlterIndexVisibilityArgs(t *testing.T) {
	inArgs := &AlterIndexVisibilityArgs{
		IndexName: model.NewCIStr("index-name"),
		Invisible: true,
	}

	for _, v := range []JobVersion{JobVersion1, JobVersion2} {
		j2 := &Job{}
		require.NoError(t, j2.Decode(getJobBytes(t, inArgs, v, ActionAlterIndexVisibility)))
		args, err := GetAlterIndexVisibilityArgs(j2)
		require.NoError(t, err)
		require.Equal(t, inArgs, args)
	}
}

func TestGetAddForeignKeyArgs(t *testing.T) {
	inArgs := &AddForeignKeyArgs{
		FkInfo: &FKInfo{
			ID:   7527,
			Name: model.NewCIStr("fk-name"),
		},
		FkCheck: true,
	}

	for _, v := range []JobVersion{JobVersion1, JobVersion2} {
		j2 := &Job{}
		require.NoError(t, j2.Decode(getJobBytes(t, inArgs, v, ActionAddForeignKey)))
		args, err := GetAddForeignKeyArgs(j2)
		require.NoError(t, err)
		require.Equal(t, inArgs, args)
	}
}

func TestGetDropForeignKeyArgs(t *testing.T) {
	inArgs := &DropForeignKeyArgs{
		FkName: model.NewCIStr("fk-name"),
	}

	for _, v := range []JobVersion{JobVersion1, JobVersion2} {
		j2 := &Job{}
		require.NoError(t, j2.Decode(getJobBytes(t, inArgs, v, ActionDropForeignKey)))
		args, err := GetDropForeignKeyArgs(j2)
		require.NoError(t, j2.Decode(getJobBytes(t, inArgs, v, ActionDropColumn)))
		require.NoError(t, err)
		require.Equal(t, inArgs, args)
	}
}
func TestAddCheckConstraintArgs(t *testing.T) {
	Constraint :=
		&ConstraintInfo{
			Name:       model.NewCIStr("t3_c1"),
			Table:      model.NewCIStr("t3"),
			ExprString: "id<10",
			State:      StateDeleteOnly,
		}
	inArgs := &AddCheckConstraintArgs{
		Constraint: Constraint,
	}
	for _, v := range []JobVersion{JobVersion1, JobVersion2} {
		j2 := &Job{}
		require.NoError(t, j2.Decode(getJobBytes(t, inArgs, v, ActionAddCheckConstraint)))
		args, err := GetAddCheckConstraintArgs(j2)
		require.NoError(t, err)
		require.Equal(t, "t3_c1", args.Constraint.Name.O)
		require.Equal(t, "t3", args.Constraint.Table.O)
		require.Equal(t, "id<10", args.Constraint.ExprString)
		require.Equal(t, StateDeleteOnly, args.Constraint.State)
	}
}

func TestCheckConstraintArgs(t *testing.T) {
	inArgs := &CheckConstraintArgs{
		ConstraintName: model.NewCIStr("c1"),
		Enforced:       true,
	}
	for _, v := range []JobVersion{JobVersion1, JobVersion2} {
		j2 := &Job{}
		require.NoError(t, j2.Decode(getJobBytes(t, inArgs, v, ActionDropCheckConstraint)))
		args, err := GetCheckConstraintArgs(j2)
		require.NoError(t, err)
		require.Equal(t, "c1", args.ConstraintName.O)
		require.True(t, args.Enforced)
	}
}

<<<<<<< HEAD
func TestLockTableArgs(t *testing.T) {
	inArgs := &LockTablesArgs{
		LockTables:    []TableLockTpInfo{{1, 1, model.TableLockNone}},
		UnlockTables:  []TableLockTpInfo{{2, 2, model.TableLockNone}},
		IndexOfLock:   13,
		IndexOfUnlock: 24,
	}
	for _, v := range []JobVersion{JobVersion1, JobVersion2} {
		for _, tp := range []ActionType{ActionLockTable, ActionUnlockTable} {
			j2 := &Job{}
			require.NoError(t, j2.Decode(getJobBytes(t, inArgs, v, tp)))

			args, err := GetLockTablesArgs(j2)
			require.NoError(t, err)
			require.Equal(t, inArgs.LockTables, args.LockTables)
			require.Equal(t, inArgs.UnlockTables, args.UnlockTables)
			require.Equal(t, inArgs.IndexOfLock, args.IndexOfLock)
			require.Equal(t, inArgs.IndexOfUnlock, args.IndexOfUnlock)
		}
	}
}

func TestRepairTableArgs(t *testing.T) {
	inArgs := &RepairTableArgs{&TableInfo{ID: 1, Name: model.NewCIStr("t")}}
	for _, v := range []JobVersion{JobVersion1, JobVersion2} {
		j2 := &Job{}
		require.NoError(t, j2.Decode(getJobBytes(t, inArgs, v, ActionRepairTable)))

		args, err := GetRepairTableArgs(j2)
		require.NoError(t, err)
		require.Equal(t, inArgs.TableInfo, args.TableInfo)
	}
}

func TestRecoverArgs(t *testing.T) {
	recoverInfo := &RecoverTableInfo{
		SchemaID:  1,
		DropJobID: 2,
		TableInfo: &TableInfo{
			ID:   100,
			Name: model.NewCIStr("table"),
		},
		OldSchemaName: "old",
		OldTableName:  "table",
	}

	inArgs := &RecoverArgs{
		RecoverInfo: &RecoverSchemaInfo{
			RecoverTableInfos: []*RecoverTableInfo{recoverInfo},
		},
		CheckFlag: 2,
	}

	for _, v := range []JobVersion{JobVersion1, JobVersion2} {
		for _, tp := range []ActionType{ActionRecoverTable, ActionRecoverSchema} {
			j2 := &Job{}
			require.NoError(t, j2.Decode(getJobBytes(t, inArgs, v, tp)))

			args, err := GetRecoverArgs(j2)
			require.NoError(t, err)
			require.Equal(t, inArgs.CheckFlag, args.CheckFlag)
			require.Equal(t, inArgs.RecoverInfo, args.RecoverInfo)
=======
func TestPlacementPolicyArgs(t *testing.T) {
	inArgs := &PlacementPolicyArgs{
		Policy:         &PolicyInfo{ID: 1, Name: model.NewCIStr("policy"), State: StateDeleteOnly},
		PolicyName:     model.NewCIStr("policy_name"),
		PolicyID:       123,
		ReplaceOnExist: false,
	}
	for _, tp := range []ActionType{ActionCreatePlacementPolicy, ActionAlterPlacementPolicy, ActionDropPlacementPolicy} {
		for _, v := range []JobVersion{JobVersion1, JobVersion2} {
			j2 := &Job{}
			require.NoError(t, j2.Decode(getJobBytes(t, inArgs, v, tp)))
			j2.SchemaID = inArgs.PolicyID
			args, err := GetPlacementPolicyArgs(j2)
			require.NoError(t, err)
			if tp == ActionCreatePlacementPolicy {
				require.EqualValues(t, inArgs.Policy, args.Policy)
				require.EqualValues(t, inArgs.ReplaceOnExist, args.ReplaceOnExist)
			} else if tp == ActionAlterPlacementPolicy {
				require.EqualValues(t, inArgs.Policy, args.Policy)
				require.EqualValues(t, inArgs.PolicyID, args.PolicyID)
			} else {
				require.EqualValues(t, inArgs.PolicyName, args.PolicyName)
				require.EqualValues(t, inArgs.PolicyID, args.PolicyID)
			}
>>>>>>> bf455f50
		}
	}
}<|MERGE_RESOLUTION|>--- conflicted
+++ resolved
@@ -614,7 +614,6 @@
 	}
 }
 
-<<<<<<< HEAD
 func TestLockTableArgs(t *testing.T) {
 	inArgs := &LockTablesArgs{
 		LockTables:    []TableLockTpInfo{{1, 1, model.TableLockNone}},
@@ -677,7 +676,10 @@
 			require.NoError(t, err)
 			require.Equal(t, inArgs.CheckFlag, args.CheckFlag)
 			require.Equal(t, inArgs.RecoverInfo, args.RecoverInfo)
-=======
+		}
+	}
+}
+
 func TestPlacementPolicyArgs(t *testing.T) {
 	inArgs := &PlacementPolicyArgs{
 		Policy:         &PolicyInfo{ID: 1, Name: model.NewCIStr("policy"), State: StateDeleteOnly},
@@ -702,7 +704,6 @@
 				require.EqualValues(t, inArgs.PolicyName, args.PolicyName)
 				require.EqualValues(t, inArgs.PolicyID, args.PolicyID)
 			}
->>>>>>> bf455f50
 		}
 	}
 }