// Copyright 2024 PingCAP, Inc.
//
// Licensed under the Apache License, Version 2.0 (the "License");
// you may not use this file except in compliance with the License.
// You may obtain a copy of the License at
//
//     http://www.apache.org/licenses/LICENSE-2.0
//
// Unless required by applicable law or agreed to in writing, software
// distributed under the License is distributed on an "AS IS" BASIS,
// WITHOUT WARRANTIES OR CONDITIONS OF ANY KIND, either express or implied.
// See the License for the specific language governing permissions and
// limitations under the License.

package model

import (
	"testing"

	"github.com/pingcap/tidb/pkg/parser/model"
	"github.com/stretchr/testify/require"
)

func TestGetOrDecodeArgsV2(t *testing.T) {
	j := &Job{
		Version: JobVersion2,
		Type:    ActionTruncateTable,
		Args: []any{&TruncateTableArgs{
			FKCheck: true,
		}},
	}
	_, err := j.Encode(true)
	require.NoError(t, err)
	require.NotNil(t, j.RawArgs)
	// return existing argsV2
	argsV2, err := getOrDecodeArgsV2[*TruncateTableArgs](j)
	require.NoError(t, err)
	require.Same(t, j.Args[0], argsV2)
	// unmarshal from json
	var argsBak *TruncateTableArgs
	argsBak, j.Args = j.Args[0].(*TruncateTableArgs), nil
	argsV2, err = getOrDecodeArgsV2[*TruncateTableArgs](j)
	require.NoError(t, err)
	require.NotNil(t, argsV2)
	require.NotSame(t, argsBak, argsV2)
}

func getJobBytes(t *testing.T, inArgs JobArgs, ver JobVersion, tp ActionType) []byte {
	j := &Job{
		Version: ver,
		Type:    tp,
	}
	j.FillArgs(inArgs)
	bytes, err := j.Encode(true)
	require.NoError(t, err)
	return bytes
}

func getFinishedJobBytes(t *testing.T, inArgs FinishedJobArgs, ver JobVersion, tp ActionType) []byte {
	j := &Job{
		Version: ver,
		Type:    tp,
	}
	j.FillFinishedArgs(inArgs)
	bytes, err := j.Encode(true)
	require.NoError(t, err)
	return bytes
}

func TestCreateSchemaArgs(t *testing.T) {
	inArgs := &CreateSchemaArgs{
		DBInfo: &DBInfo{ID: 100},
	}
	for _, v := range []JobVersion{JobVersion1, JobVersion2} {
		j2 := &Job{}
		require.NoError(t, j2.Decode(getJobBytes(t, inArgs, v, ActionCreateSchema)))
		args, err := GetCreateSchemaArgs(j2)
		require.NoError(t, err)
		require.EqualValues(t, inArgs.DBInfo, args.DBInfo)
	}
}

func TestDropSchemaArgs(t *testing.T) {
	inArgs := &DropSchemaArgs{
		FKCheck: true,
	}
	for _, v := range []JobVersion{JobVersion1, JobVersion2} {
		j2 := &Job{}
		require.NoError(t, j2.Decode(getJobBytes(t, inArgs, v, ActionDropSchema)))
		args, err := GetDropSchemaArgs(j2)
		require.NoError(t, err)
		require.EqualValues(t, inArgs.FKCheck, args.FKCheck)
	}

	inArgs = &DropSchemaArgs{
		AllDroppedTableIDs: []int64{1, 2},
	}
	for _, v := range []JobVersion{JobVersion1, JobVersion2} {
		j2 := &Job{}
		require.NoError(t, j2.Decode(getFinishedJobBytes(t, inArgs, v, ActionDropSchema)))
		args, err := GetFinishedDropSchemaArgs(j2)
		require.NoError(t, err)
		require.Equal(t, []int64{1, 2}, args.AllDroppedTableIDs)
	}
}

func TestModifySchemaArgs(t *testing.T) {
	inArgs := &ModifySchemaArgs{
		ToCharset: "aa",
		ToCollate: "bb",
	}
	for _, v := range []JobVersion{JobVersion1, JobVersion2} {
		j2 := &Job{}
		require.NoError(t, j2.Decode(getJobBytes(t, inArgs, v, ActionModifySchemaCharsetAndCollate)))
		args, err := GetModifySchemaArgs(j2)
		require.NoError(t, err)
		require.Equal(t, "aa", args.ToCharset)
		require.Equal(t, "bb", args.ToCollate)
	}
	for _, inArgs = range []*ModifySchemaArgs{
		{PolicyRef: &PolicyRefInfo{ID: 123}},
		{},
	} {
		for _, v := range []JobVersion{JobVersion1, JobVersion2} {
			j2 := &Job{}
			require.NoError(t, j2.Decode(getJobBytes(t, inArgs, v, ActionModifySchemaDefaultPlacement)))
			args, err := GetModifySchemaArgs(j2)
			require.NoError(t, err)
			require.EqualValues(t, inArgs.PolicyRef, args.PolicyRef)
		}
	}
}

func TestCreateTableArgs(t *testing.T) {
	t.Run("create table", func(t *testing.T) {
		inArgs := &CreateTableArgs{
			TableInfo: &TableInfo{ID: 100},
			FKCheck:   true,
		}
		for _, v := range []JobVersion{JobVersion1, JobVersion2} {
			j2 := &Job{}
			require.NoError(t, j2.Decode(getJobBytes(t, inArgs, v, ActionCreateTable)))
			args, err := GetCreateTableArgs(j2)
			require.NoError(t, err)
			require.EqualValues(t, inArgs.TableInfo, args.TableInfo)
			require.EqualValues(t, inArgs.FKCheck, args.FKCheck)
		}
	})
	t.Run("create view", func(t *testing.T) {
		inArgs := &CreateTableArgs{
			TableInfo:      &TableInfo{ID: 122},
			OnExistReplace: true,
			OldViewTblID:   123,
		}
		for _, v := range []JobVersion{JobVersion1, JobVersion2} {
			j2 := &Job{}
			require.NoError(t, j2.Decode(getJobBytes(t, inArgs, v, ActionCreateView)))
			args, err := GetCreateTableArgs(j2)
			require.NoError(t, err)
			require.EqualValues(t, inArgs.TableInfo, args.TableInfo)
			require.EqualValues(t, inArgs.OnExistReplace, args.OnExistReplace)
			require.EqualValues(t, inArgs.OldViewTblID, args.OldViewTblID)
		}
	})
	t.Run("create sequence", func(t *testing.T) {
		inArgs := &CreateTableArgs{
			TableInfo: &TableInfo{ID: 22},
		}
		for _, v := range []JobVersion{JobVersion1, JobVersion2} {
			j2 := &Job{}
			require.NoError(t, j2.Decode(getJobBytes(t, inArgs, v, ActionCreateSequence)))
			args, err := GetCreateTableArgs(j2)
			require.NoError(t, err)
			require.EqualValues(t, inArgs.TableInfo, args.TableInfo)
		}
	})
}

func TestBatchCreateTableArgs(t *testing.T) {
	inArgs := &BatchCreateTableArgs{
		Tables: []*CreateTableArgs{
			{TableInfo: &TableInfo{ID: 100}, FKCheck: true},
			{TableInfo: &TableInfo{ID: 101}, FKCheck: false},
		},
	}
	// in job version 1, we only save one FKCheck value for all tables.
	j2 := &Job{}
	require.NoError(t, j2.Decode(getJobBytes(t, inArgs, JobVersion1, ActionCreateTables)))
	args, err := GetBatchCreateTableArgs(j2)
	require.NoError(t, err)
	for i := 0; i < len(inArgs.Tables); i++ {
		require.EqualValues(t, inArgs.Tables[i].TableInfo, args.Tables[i].TableInfo)
		require.EqualValues(t, true, args.Tables[i].FKCheck)
	}

	j2 = &Job{}
	require.NoError(t, j2.Decode(getJobBytes(t, inArgs, JobVersion2, ActionCreateTables)))
	args, err = GetBatchCreateTableArgs(j2)
	require.NoError(t, err)
	require.EqualValues(t, inArgs.Tables, args.Tables)
}

func TestTruncateTableArgs(t *testing.T) {
	inArgs := &TruncateTableArgs{
		NewTableID:      1,
		FKCheck:         true,
		NewPartitionIDs: []int64{2, 3},
	}
	for _, v := range []JobVersion{JobVersion1, JobVersion2} {
		j2 := &Job{}
		require.NoError(t, j2.Decode(getJobBytes(t, inArgs, v, ActionTruncateTable)))
		args, err := GetTruncateTableArgs(j2)
		require.NoError(t, err)
		require.Equal(t, int64(1), args.NewTableID)
		require.Equal(t, true, args.FKCheck)
		require.Equal(t, []int64{2, 3}, args.NewPartitionIDs)
	}

	inArgs = &TruncateTableArgs{
		OldPartitionIDs: []int64{5, 6},
	}
	for _, v := range []JobVersion{JobVersion1, JobVersion2} {
		j2 := &Job{}
		require.NoError(t, j2.Decode(getFinishedJobBytes(t, inArgs, v, ActionTruncateTable)))
		args, err := GetFinishedTruncateTableArgs(j2)
		require.NoError(t, err)
		require.Equal(t, []int64{5, 6}, args.OldPartitionIDs)
	}
}

func TestTablePartitionArgs(t *testing.T) {
	inArgs := &TablePartitionArgs{
		PartNames: []string{"a", "b"},
		PartInfo: &PartitionInfo{Type: model.PartitionTypeRange, Definitions: []PartitionDefinition{
			{ID: 1, Name: model.NewCIStr("a"), LessThan: []string{"1"}},
			{ID: 2, Name: model.NewCIStr("b"), LessThan: []string{"2"}},
		}},
	}
	for _, tp := range []ActionType{
		ActionAlterTablePartitioning,
		ActionRemovePartitioning,
		ActionReorganizePartition,
		ActionAddTablePartition,
		ActionDropTablePartition,
	} {
		for _, v := range []JobVersion{JobVersion1, JobVersion2} {
			j2 := &Job{}
			require.NoError(t, j2.Decode(getJobBytes(t, inArgs, v, tp)))
			args, err := GetTablePartitionArgs(j2)
			require.NoError(t, err)
			if v == JobVersion2 {
				require.Equal(t, inArgs, args)
			} else {
				if j2.Type != ActionAddTablePartition {
					require.Equal(t, inArgs.PartNames, args.PartNames)
				}
				if j2.Type != ActionDropTablePartition {
					require.Equal(t, inArgs.PartInfo, args.PartInfo)
				}
			}
		}
	}

	for _, ver := range []JobVersion{JobVersion1, JobVersion2} {
		j := &Job{
			Version: ver,
			Type:    ActionAddTablePartition,
		}
		j.FillArgs(inArgs)
		_, err := j.Encode(true)
		require.NoError(t, err)
		partNames := []string{"aaaa", "bbb"}
		FillRollbackArgsForAddPartition(j,
			&TablePartitionArgs{
				PartNames: partNames,
				PartInfo: &PartitionInfo{Type: model.PartitionTypeRange, Definitions: []PartitionDefinition{
					{ID: 1, Name: model.NewCIStr("aaaa"), LessThan: []string{"1"}},
					{ID: 2, Name: model.NewCIStr("bbb"), LessThan: []string{"2"}},
				}},
			})
		require.Len(t, j.Args, 1)
		if ver == JobVersion1 {
			require.EqualValues(t, partNames, j.Args[0].([]string))
		} else {
			args := j.Args[0].(*TablePartitionArgs)
			require.EqualValues(t, partNames, args.PartNames)
			require.Nil(t, args.PartInfo)
			require.Nil(t, args.OldPhysicalTblIDs)
		}

		j.State = JobStateRollingback
		bytes, err := j.Encode(true)
		require.NoError(t, err)

		j2 := &Job{}
		require.NoError(t, j2.Decode(bytes))
		args, err := GetTablePartitionArgs(j2)
		require.NoError(t, err)
		require.EqualValues(t, partNames, args.PartNames)
	}
}

func TestFinishedTablePartitionArgs(t *testing.T) {
	inArgs := &TablePartitionArgs{
		OldPhysicalTblIDs: []int64{1, 2},
	}
	for _, tp := range []ActionType{
		ActionAlterTablePartitioning,
		ActionRemovePartitioning,
		ActionReorganizePartition,
		ActionDropTablePartition,
	} {
		for _, v := range []JobVersion{JobVersion1, JobVersion2} {
			j2 := &Job{}
			require.NoError(t, j2.Decode(getFinishedJobBytes(t, inArgs, v, tp)))
			args, err := GetFinishedTablePartitionArgs(j2)
			require.NoError(t, err)
			require.EqualValues(t, inArgs.OldPhysicalTblIDs, args.OldPhysicalTblIDs)
		}
	}

	// ActionAddTablePartition can use FillFinishedArgs when rollback
	for _, ver := range []JobVersion{JobVersion1, JobVersion2} {
		j := &Job{
			Version: ver,
			Type:    ActionAddTablePartition,
			State:   JobStateRollbackDone,
		}
		j.FillFinishedArgs(inArgs)
		bytes, err := j.Encode(true)
		require.NoError(t, err)

		j2 := &Job{}
		require.NoError(t, j2.Decode(bytes))
		args, err := GetFinishedTablePartitionArgs(j2)
		require.NoError(t, err)
		require.EqualValues(t, inArgs.OldPhysicalTblIDs, args.OldPhysicalTblIDs)
	}
}

func TestRenameTableArgs(t *testing.T) {
	inArgs := &RenameTableArgs{
		OldSchemaID:   9527,
		OldSchemaName: model.NewCIStr("old_schema_name"),
		NewTableName:  model.NewCIStr("new_table_name"),
	}

	jobvers := []JobVersion{JobVersion1, JobVersion2}
	for _, jobver := range jobvers {
		j2 := &Job{}
		require.NoError(t, j2.Decode(getJobBytes(t, inArgs, jobver, ActionRenameTable)))

		// get the args after decode
		args, err := GetRenameTableArgs(j2)
		require.NoError(t, err)
		require.Equal(t, inArgs, args)
	}
}

func TestUpdateRenameTableArgs(t *testing.T) {
	inArgs := &RenameTableArgs{
		OldSchemaID:   9527,
		OldSchemaName: model.NewCIStr("old_schema_name"),
		NewTableName:  model.NewCIStr("new_table_name"),
	}

	jobvers := []JobVersion{JobVersion1, JobVersion2}
	for _, jobver := range jobvers {
		job := &Job{
			SchemaID: 9528,
			Version:  jobver,
			Type:     ActionRenameTable,
		}
		job.FillArgs(inArgs)

		err := UpdateRenameTableArgs(job)
		require.NoError(t, err)

		args, err := GetRenameTableArgs(job)
		require.NoError(t, err)
		require.Equal(t, &RenameTableArgs{
			OldSchemaID:   9528,
			NewSchemaID:   9528,
			OldSchemaName: model.NewCIStr("old_schema_name"),
			NewTableName:  model.NewCIStr("new_table_name"),
		}, args)
	}
}

func TestGetRenameTablesArgs(t *testing.T) {
	inArgs := &RenameTablesArgs{
		RenameTableInfos: []*RenameTableArgs{
			{1, model.CIStr{O: "db1", L: "db1"}, model.CIStr{O: "tb3", L: "tb3"}, model.CIStr{O: "tb1", L: "tb1"}, 3, 100},
			{2, model.CIStr{O: "db2", L: "db2"}, model.CIStr{O: "tb2", L: "tb2"}, model.CIStr{O: "tb4", L: "tb4"}, 3, 101},
		},
	}
	for _, v := range []JobVersion{JobVersion1, JobVersion2} {
		j2 := &Job{}
		require.NoError(t, j2.Decode(getJobBytes(t, inArgs, v, ActionRenameTables)))

		args, err := GetRenameTablesArgs(j2)
		require.NoError(t, err)
		require.Equal(t, inArgs.RenameTableInfos[0], args.RenameTableInfos[0])
		require.Equal(t, inArgs.RenameTableInfos[1], args.RenameTableInfos[1])
	}
}

func TestResourceGroupArgs(t *testing.T) {
	inArgs := &ResourceGroupArgs{
		RGInfo: &ResourceGroupInfo{ID: 100, Name: model.NewCIStr("rg_name")},
	}
	for _, tp := range []ActionType{ActionCreateResourceGroup, ActionAlterResourceGroup, ActionDropResourceGroup} {
		for _, v := range []JobVersion{JobVersion1, JobVersion2} {
			j2 := &Job{}
			require.NoError(t, j2.Decode(getJobBytes(t, inArgs, v, tp)))
			args, err := GetResourceGroupArgs(j2)
			require.NoError(t, err)
			if tp == ActionDropResourceGroup {
				require.EqualValues(t, inArgs.RGInfo.Name, args.RGInfo.Name)
			} else {
				require.EqualValues(t, inArgs, args)
			}
		}
	}
}

<<<<<<< HEAD
func TestAddCheckConstraintArgs(t *testing.T) {
	Constraint :=
		&ConstraintInfo{
			Name:       model.NewCIStr("t3_c1"),
			Table:      model.NewCIStr("t3"),
			ExprString: "id<10",
			State:      StateDeleteOnly,
		}
	inArgs := &AddCheckConstraintArgs{
		Constraint: Constraint,
	}
	for _, v := range []JobVersion{JobVersion1, JobVersion2} {
		j2 := &Job{}
		require.NoError(t, j2.Decode(getJobBytes(t, inArgs, v, ActionAddCheckConstraint)))
		args, err := GetAddCheckConstraintArgs(j2)
		require.NoError(t, err)
		require.Equal(t, "t3_c1", args.Constraint.Name.O)
		require.Equal(t, "t3", args.Constraint.Table.O)
		require.Equal(t, "id<10", args.Constraint.ExprString)
		require.Equal(t, StateDeleteOnly, args.Constraint.State)
	}
}

func TestCheckConstraintArgs(t *testing.T) {
	inArgs := &CheckConstraintArgs{
		ConstraintName: model.NewCIStr("c1"),
		Enforced:       true,
	}
	for _, v := range []JobVersion{JobVersion1, JobVersion2} {
		j2 := &Job{}
		require.NoError(t, j2.Decode(getJobBytes(t, inArgs, v, ActionDropCheckConstraint)))
		args, err := GetCheckConstraintArgs(j2)
		require.NoError(t, err)
		require.Equal(t, "c1", args.ConstraintName.O)
		require.True(t, args.Enforced)
=======
func TestDropColumnArgs(t *testing.T) {
	inArgs := &DropColumnArgs{
		ColName:      model.NewCIStr("col_name"),
		IfExists:     true,
		IndexIDs:     []int64{1, 2, 3},
		PartitionIDs: []int64{4, 5, 6},
	}

	for _, v := range []JobVersion{JobVersion1, JobVersion2} {
		j2 := &Job{}
		require.NoError(t, j2.Decode(getJobBytes(t, inArgs, v, ActionDropColumn)))
		args, err := GetDropColumnArgs(j2)
		require.NoError(t, err)
		require.Equal(t, inArgs, args)
>>>>>>> 2eb4dc8e
	}
}<|MERGE_RESOLUTION|>--- conflicted
+++ resolved
@@ -424,7 +424,23 @@
 	}
 }
 
-<<<<<<< HEAD
+func TestDropColumnArgs(t *testing.T) {
+	inArgs := &DropColumnArgs{
+		ColName:      model.NewCIStr("col_name"),
+		IfExists:     true,
+		IndexIDs:     []int64{1, 2, 3},
+		PartitionIDs: []int64{4, 5, 6},
+	}
+
+	for _, v := range []JobVersion{JobVersion1, JobVersion2} {
+		j2 := &Job{}
+		require.NoError(t, j2.Decode(getJobBytes(t, inArgs, v, ActionDropColumn)))
+		args, err := GetDropColumnArgs(j2)
+		require.NoError(t, err)
+		require.Equal(t, inArgs, args)
+	}
+}
+
 func TestAddCheckConstraintArgs(t *testing.T) {
 	Constraint :=
 		&ConstraintInfo{
@@ -460,21 +476,5 @@
 		require.NoError(t, err)
 		require.Equal(t, "c1", args.ConstraintName.O)
 		require.True(t, args.Enforced)
-=======
-func TestDropColumnArgs(t *testing.T) {
-	inArgs := &DropColumnArgs{
-		ColName:      model.NewCIStr("col_name"),
-		IfExists:     true,
-		IndexIDs:     []int64{1, 2, 3},
-		PartitionIDs: []int64{4, 5, 6},
-	}
-
-	for _, v := range []JobVersion{JobVersion1, JobVersion2} {
-		j2 := &Job{}
-		require.NoError(t, j2.Decode(getJobBytes(t, inArgs, v, ActionDropColumn)))
-		args, err := GetDropColumnArgs(j2)
-		require.NoError(t, err)
-		require.Equal(t, inArgs, args)
->>>>>>> 2eb4dc8e
 	}
 }