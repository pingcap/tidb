--- conflicted
+++ resolved
@@ -442,7 +442,6 @@
 	}
 }
 
-<<<<<<< HEAD
 func TestGetAlterSequenceArgs(t *testing.T) {
 	inArgs := &AlterSequenceArgs{
 		Ident: ast.Ident{
@@ -466,7 +465,8 @@
 		args, err := GetAlterSequenceArgs(j2)
 		require.NoError(t, err)
 		require.Equal(t, inArgs, args)
-=======
+	}
+}
 func TestAddCheckConstraintArgs(t *testing.T) {
 	Constraint :=
 		&ConstraintInfo{
@@ -502,6 +502,5 @@
 		require.NoError(t, err)
 		require.Equal(t, "c1", args.ConstraintName.O)
 		require.True(t, args.Enforced)
->>>>>>> 1acbbec8
 	}
 }