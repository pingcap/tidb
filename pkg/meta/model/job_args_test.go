--- conflicted
+++ resolved
@@ -1003,7 +1003,124 @@
 	}
 }
 
-<<<<<<< HEAD
+func TestGetSetDefaultValueArgs(t *testing.T) {
+	inArgs := &SetDefaultValueArgs{
+		Col: &ColumnInfo{
+			ID:   7527,
+			Name: model.NewCIStr("col_name"),
+		},
+	}
+	for _, v := range []JobVersion{JobVersion1, JobVersion2} {
+		j2 := &Job{}
+		require.NoError(t, j2.Decode(getJobBytes(t, inArgs, v, ActionSetDefaultValue)))
+		args, err := GetSetDefaultValueArgs(j2)
+		require.NoError(t, err)
+		require.Equal(t, inArgs, args)
+	}
+}
+
+func TestFlashbackClusterArgs(t *testing.T) {
+	inArgs := &FlashbackClusterArgs{
+		FlashbackTS:       111,
+		StartTS:           222,
+		CommitTS:          333,
+		EnableGC:          true,
+		EnableAutoAnalyze: true,
+		EnableTTLJob:      true,
+		SuperReadOnly:     true,
+		LockedRegionCnt:   444,
+		PDScheduleValue:   map[string]any{"t1": 123.0},
+		FlashbackKeyRanges: []KeyRange{
+			{StartKey: []byte("db1"), EndKey: []byte("db2")},
+			{StartKey: []byte("db2"), EndKey: []byte("db3")},
+		},
+	}
+	for _, v := range []JobVersion{JobVersion1, JobVersion2} {
+		j2 := &Job{}
+		require.NoError(t, j2.Decode(getJobBytes(t, inArgs, v, ActionFlashbackCluster)))
+		args, err := GetFlashbackClusterArgs(j2)
+		require.NoError(t, err)
+
+		require.Equal(t, inArgs, args)
+	}
+}
+
+func TestDropColumnArgs(t *testing.T) {
+	inArgs := &TableColumnArgs{
+		Col: &ColumnInfo{
+			Name: model.NewCIStr("col_name"),
+		},
+		IgnoreExistenceErr: true,
+		IndexIDs:           []int64{1, 2, 3},
+		PartitionIDs:       []int64{4, 5, 6},
+		Pos:                &ast.ColumnPosition{},
+	}
+
+	for _, v := range []JobVersion{JobVersion1, JobVersion2} {
+		j2 := &Job{}
+		require.NoError(t, j2.Decode(getJobBytes(t, inArgs, v, ActionDropColumn)))
+		args, err := GetTableColumnArgs(j2)
+		require.NoError(t, err)
+		require.Equal(t, inArgs, args)
+	}
+}
+
+func TestAddColumnArgs(t *testing.T) {
+	inArgs := &TableColumnArgs{
+		Col: &ColumnInfo{
+			ID:   7527,
+			Name: model.NewCIStr("col_name"),
+		},
+		Pos: &ast.ColumnPosition{
+			Tp: ast.ColumnPositionFirst,
+		},
+		Offset:             1001,
+		IgnoreExistenceErr: true,
+	}
+	dropArgs := &TableColumnArgs{
+		Col: &ColumnInfo{
+			Name: model.NewCIStr("drop_column"),
+		},
+		Pos: &ast.ColumnPosition{},
+	}
+
+	for _, v := range []JobVersion{JobVersion1, JobVersion2} {
+		j2 := &Job{}
+		require.NoError(t, j2.Decode(getJobBytes(t, inArgs, v, ActionAddColumn)))
+		args, err := GetTableColumnArgs(j2)
+		require.NoError(t, err)
+		require.Equal(t, inArgs, args)
+
+		FillRollBackArgsForAddColumn(j2, dropArgs)
+		j2.State = JobStateRollingback
+		jobBytes, err := j2.Encode(true)
+		require.NoError(t, err)
+		j3 := &Job{}
+		require.NoError(t, j3.Decode(jobBytes))
+		args, err = GetTableColumnArgs(j3)
+		require.NoError(t, err)
+		require.Equal(t, dropArgs, args)
+	}
+}
+func TestAlterTableAttributesArgs(t *testing.T) {
+	inArgs := &AlterTableAttributesArgs{
+		LabelRule: &pdhttp.LabelRule{
+			ID:       "id",
+			Index:    2,
+			RuleType: "rule",
+			Labels:   []pdhttp.RegionLabel{{Key: "key", Value: "value"}},
+		},
+	}
+	for _, v := range []JobVersion{JobVersion1, JobVersion2} {
+		j2 := &Job{}
+		require.NoError(t, j2.Decode(getJobBytes(t, inArgs, v, ActionAlterTableAttributes)))
+		args, err := GetAlterTableAttributesArgs(j2)
+		require.NoError(t, err)
+
+		require.Equal(t, *inArgs.LabelRule, *args.LabelRule)
+	}
+}
+
 func TestAddIndexArgs(t *testing.T) {
 	inArgs := &AddIndexArgs{
 		IndexArgs: []*IndexArg{{
@@ -1140,122 +1257,5 @@
 		require.NoError(t, err)
 		require.Equal(t, inArgs.From, args.From)
 		require.Equal(t, inArgs.To, args.To)
-=======
-func TestGetSetDefaultValueArgs(t *testing.T) {
-	inArgs := &SetDefaultValueArgs{
-		Col: &ColumnInfo{
-			ID:   7527,
-			Name: model.NewCIStr("col_name"),
-		},
-	}
-	for _, v := range []JobVersion{JobVersion1, JobVersion2} {
-		j2 := &Job{}
-		require.NoError(t, j2.Decode(getJobBytes(t, inArgs, v, ActionSetDefaultValue)))
-		args, err := GetSetDefaultValueArgs(j2)
-		require.NoError(t, err)
-		require.Equal(t, inArgs, args)
-	}
-}
-
-func TestFlashbackClusterArgs(t *testing.T) {
-	inArgs := &FlashbackClusterArgs{
-		FlashbackTS:       111,
-		StartTS:           222,
-		CommitTS:          333,
-		EnableGC:          true,
-		EnableAutoAnalyze: true,
-		EnableTTLJob:      true,
-		SuperReadOnly:     true,
-		LockedRegionCnt:   444,
-		PDScheduleValue:   map[string]any{"t1": 123.0},
-		FlashbackKeyRanges: []KeyRange{
-			{StartKey: []byte("db1"), EndKey: []byte("db2")},
-			{StartKey: []byte("db2"), EndKey: []byte("db3")},
-		},
-	}
-	for _, v := range []JobVersion{JobVersion1, JobVersion2} {
-		j2 := &Job{}
-		require.NoError(t, j2.Decode(getJobBytes(t, inArgs, v, ActionFlashbackCluster)))
-		args, err := GetFlashbackClusterArgs(j2)
-		require.NoError(t, err)
-
-		require.Equal(t, inArgs, args)
-	}
-}
-
-func TestDropColumnArgs(t *testing.T) {
-	inArgs := &TableColumnArgs{
-		Col: &ColumnInfo{
-			Name: model.NewCIStr("col_name"),
-		},
-		IgnoreExistenceErr: true,
-		IndexIDs:           []int64{1, 2, 3},
-		PartitionIDs:       []int64{4, 5, 6},
-		Pos:                &ast.ColumnPosition{},
-	}
-
-	for _, v := range []JobVersion{JobVersion1, JobVersion2} {
-		j2 := &Job{}
-		require.NoError(t, j2.Decode(getJobBytes(t, inArgs, v, ActionDropColumn)))
-		args, err := GetTableColumnArgs(j2)
-		require.NoError(t, err)
-		require.Equal(t, inArgs, args)
-	}
-}
-
-func TestAddColumnArgs(t *testing.T) {
-	inArgs := &TableColumnArgs{
-		Col: &ColumnInfo{
-			ID:   7527,
-			Name: model.NewCIStr("col_name"),
-		},
-		Pos: &ast.ColumnPosition{
-			Tp: ast.ColumnPositionFirst,
-		},
-		Offset:             1001,
-		IgnoreExistenceErr: true,
-	}
-	dropArgs := &TableColumnArgs{
-		Col: &ColumnInfo{
-			Name: model.NewCIStr("drop_column"),
-		},
-		Pos: &ast.ColumnPosition{},
-	}
-
-	for _, v := range []JobVersion{JobVersion1, JobVersion2} {
-		j2 := &Job{}
-		require.NoError(t, j2.Decode(getJobBytes(t, inArgs, v, ActionAddColumn)))
-		args, err := GetTableColumnArgs(j2)
-		require.NoError(t, err)
-		require.Equal(t, inArgs, args)
-
-		FillRollBackArgsForAddColumn(j2, dropArgs)
-		j2.State = JobStateRollingback
-		jobBytes, err := j2.Encode(true)
-		require.NoError(t, err)
-		j3 := &Job{}
-		require.NoError(t, j3.Decode(jobBytes))
-		args, err = GetTableColumnArgs(j3)
-		require.NoError(t, err)
-		require.Equal(t, dropArgs, args)
-	}
-}
-func TestAlterTableAttributesArgs(t *testing.T) {
-	inArgs := &AlterTableAttributesArgs{
-		LabelRule: &pdhttp.LabelRule{
-			ID:       "id",
-			Index:    2,
-			RuleType: "rule",
-			Labels:   []pdhttp.RegionLabel{{Key: "key", Value: "value"}},
-		},
-	}
-	for _, v := range []JobVersion{JobVersion1, JobVersion2} {
-		j2 := &Job{}
-		require.NoError(t, j2.Decode(getJobBytes(t, inArgs, v, ActionAlterTableAttributes)))
-		args, err := GetAlterTableAttributesArgs(j2)
-		require.NoError(t, err)
-
-		require.Equal(t, *inArgs.LabelRule, *args.LabelRule)
->>>>>>> 74034d4a
 	}
 }