--- conflicted
+++ resolved
@@ -964,35 +964,6 @@
 	}
 }
 
-<<<<<<< HEAD
-func TestModifyColumnsArgs(t *testing.T) {
-	inArgs := &ModifyColumnArgs{
-		Column:           &ColumnInfo{ID: 111, Name: model.NewCIStr("col1")},
-		OldColumnName:    model.NewCIStr("aa"),
-		Position:         &ast.ColumnPosition{Tp: ast.ColumnPositionFirst},
-		ModifyColumnType: 1,
-		NewShardBits:     123,
-		ChangingColumn:   &ColumnInfo{ID: 222, Name: model.NewCIStr("col2")},
-		RedundantIdxs:    []int64{1, 2},
-		IndexIDs:         []int64{3, 4},
-		PartitionIDs:     []int64{5, 6},
-	}
-
-	for _, v := range []JobVersion{JobVersion1, JobVersion2} {
-		j2 := &Job{}
-		require.NoError(t, j2.Decode(getJobBytes(t, inArgs, v, ActionModifyColumn)))
-		args, err := GetModifyColumnArgs(j2)
-		require.NoError(t, err)
-
-		require.Equal(t, *inArgs.Column, *args.Column)
-		require.Equal(t, inArgs.OldColumnName, args.OldColumnName)
-		require.Equal(t, inArgs.Position, args.Position)
-		require.Equal(t, inArgs.ModifyColumnType, args.ModifyColumnType)
-		require.Equal(t, inArgs.NewShardBits, args.NewShardBits)
-		require.Equal(t, *inArgs.ChangingColumn, *args.ChangingColumn)
-		require.Equal(t, inArgs.ChangingIdxs, args.ChangingIdxs)
-		require.Equal(t, inArgs.RedundantIdxs, args.RedundantIdxs)
-=======
 func TestAddIndexArgs(t *testing.T) {
 	inArgs := &ModifyIndexArgs{
 		IndexArgs: []*IndexArg{{
@@ -1062,20 +1033,10 @@
 		require.Equal(t, inArgs.IndexArgs[0].IndexPartSpecifications, a.IndexPartSpecifications)
 		require.Equal(t, inArgs.IndexArgs[0].IndexOption, a.IndexOption)
 		require.Equal(t, inArgs.IndexArgs[0].FuncExpr, a.FuncExpr)
->>>>>>> 69f8a7bf
-	}
-
-	for _, v := range []JobVersion{JobVersion1, JobVersion2} {
-		j2 := &Job{}
-<<<<<<< HEAD
-		require.NoError(t, j2.Decode(getFinishedJobBytes(t, inArgs, v, ActionModifyColumn)))
-		args, err := GetFinishedModifyColumnArgs(j2)
-		require.NoError(t, err)
-
-		require.Equal(t, inArgs.IndexIDs, args.IndexIDs)
-		require.Equal(t, inArgs.PartitionIDs, args.PartitionIDs)
-	}
-=======
+	}
+
+	for _, v := range []JobVersion{JobVersion1, JobVersion2} {
+		j2 := &Job{}
 		require.NoError(t, j2.Decode(getFinishedJobBytes(t, inArgs, v, ActionAddIndex)))
 
 		args, err := GetFinishedModifyIndexArgs(j2)
@@ -1140,5 +1101,44 @@
 		require.NoError(t, err)
 		require.Equal(t, inArgs, args)
 	}
->>>>>>> 69f8a7bf
+}
+
+func TestModifyColumnsArgs(t *testing.T) {
+	inArgs := &ModifyColumnArgs{
+		Column:           &ColumnInfo{ID: 111, Name: model.NewCIStr("col1")},
+		OldColumnName:    model.NewCIStr("aa"),
+		Position:         &ast.ColumnPosition{Tp: ast.ColumnPositionFirst},
+		ModifyColumnType: 1,
+		NewShardBits:     123,
+		ChangingColumn:   &ColumnInfo{ID: 222, Name: model.NewCIStr("col2")},
+		RedundantIdxs:    []int64{1, 2},
+		IndexIDs:         []int64{3, 4},
+		PartitionIDs:     []int64{5, 6},
+	}
+
+	for _, v := range []JobVersion{JobVersion1, JobVersion2} {
+		j2 := &Job{}
+		require.NoError(t, j2.Decode(getJobBytes(t, inArgs, v, ActionModifyColumn)))
+		args, err := GetModifyColumnArgs(j2)
+		require.NoError(t, err)
+
+		require.Equal(t, *inArgs.Column, *args.Column)
+		require.Equal(t, inArgs.OldColumnName, args.OldColumnName)
+		require.Equal(t, inArgs.Position, args.Position)
+		require.Equal(t, inArgs.ModifyColumnType, args.ModifyColumnType)
+		require.Equal(t, inArgs.NewShardBits, args.NewShardBits)
+		require.Equal(t, *inArgs.ChangingColumn, *args.ChangingColumn)
+		require.Equal(t, inArgs.ChangingIdxs, args.ChangingIdxs)
+		require.Equal(t, inArgs.RedundantIdxs, args.RedundantIdxs)
+	}
+
+	for _, v := range []JobVersion{JobVersion1, JobVersion2} {
+		j2 := &Job{}
+		require.NoError(t, j2.Decode(getFinishedJobBytes(t, inArgs, v, ActionModifyColumn)))
+		args, err := GetFinishedModifyColumnArgs(j2)
+		require.NoError(t, err)
+
+		require.Equal(t, inArgs.IndexIDs, args.IndexIDs)
+		require.Equal(t, inArgs.PartitionIDs, args.PartitionIDs)
+	}
 }