--- conflicted
+++ resolved
@@ -314,11 +314,7 @@
 	return colInfo
 }
 
-<<<<<<< HEAD
-// NewExtraCommitTSColInfo xxx
-=======
 // NewExtraCommitTSColInfo mocks a column info for extra commit ts column.
->>>>>>> 521a1ce8
 func NewExtraCommitTSColInfo() *ColumnInfo {
 	colInfo := &ColumnInfo{
 		ID:   ExtraCommitTSID,
