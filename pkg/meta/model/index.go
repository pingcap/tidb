--- conflicted
+++ resolved
@@ -183,11 +183,7 @@
 
 // HybridFullTextSpec describes the configuration for a fulltext segment in a hybrid index.
 type HybridFullTextSpec struct {
-<<<<<<< HEAD
-	Columns   []string                 `json:"columns"`
-=======
 	Columns   []*IndexColumn           `json:"columns"`
->>>>>>> fab30803
 	IndexInfo *HybridFulltextIndexInfo `json:"index_info"`
 }
 
@@ -212,11 +208,7 @@
 
 // HybridVectorSpec describes the configuration for a vector segment in a hybrid index.
 type HybridVectorSpec struct {
-<<<<<<< HEAD
-	Columns   []string               `json:"columns"`
-=======
 	Columns   []*IndexColumn         `json:"columns"`
->>>>>>> fab30803
 	IndexInfo *HybridVectorIndexInfo `json:"index_info"`
 }
 
@@ -229,24 +221,15 @@
 
 // HybridInvertedSpec describes the configuration for an inverted segment in a hybrid index.
 type HybridInvertedSpec struct {
-<<<<<<< HEAD
-	Columns []string       `json:"columns,omitempty"`
-=======
 	Columns []*IndexColumn `json:"columns,omitempty"`
->>>>>>> fab30803
 	Params  map[string]any `json:"params,omitempty"`
 }
 
 // HybridSortSpec describes the order definition of the hybrid index.
 type HybridSortSpec struct {
-<<<<<<< HEAD
-	Columns []string `json:"columns,omitempty"`
-	Order   []string `json:"order,omitempty"`
-=======
 	Columns []*IndexColumn `json:"columns,omitempty"`
 	// IsAsc stores, for each column, whether it is sorted in ascending order (true) or descending order (false).
 	IsAsc []bool `json:"is_asc,omitempty"`
->>>>>>> fab30803
 }
 
 // Clone clones HybridIndexInfo.
@@ -294,13 +277,7 @@
 		return nil
 	}
 	cloned := &HybridFullTextSpec{}
-<<<<<<< HEAD
-	if len(c.Columns) > 0 {
-		cloned.Columns = append([]string(nil), c.Columns...)
-	}
-=======
 	cloned.Columns = cloneIndexColumnSlice(c.Columns)
->>>>>>> fab30803
 	if c.IndexInfo != nil {
 		cloned.IndexInfo = c.IndexInfo.Clone()
 	}
@@ -355,13 +332,7 @@
 		return nil
 	}
 	cloned := &HybridVectorSpec{}
-<<<<<<< HEAD
-	if len(c.Columns) > 0 {
-		cloned.Columns = append([]string(nil), c.Columns...)
-	}
-=======
 	cloned.Columns = cloneIndexColumnSlice(c.Columns)
->>>>>>> fab30803
 	if c.IndexInfo != nil {
 		cloned.IndexInfo = c.IndexInfo.Clone()
 	}
@@ -395,13 +366,7 @@
 		return nil
 	}
 	cloned := &HybridInvertedSpec{}
-<<<<<<< HEAD
-	if len(c.Columns) > 0 {
-		cloned.Columns = append([]string(nil), c.Columns...)
-	}
-=======
 	cloned.Columns = cloneIndexColumnSlice(c.Columns)
->>>>>>> fab30803
 	if len(c.Params) > 0 {
 		cloned.Params = cloneInterfaceMap(c.Params)
 	}
@@ -414,13 +379,6 @@
 		return nil
 	}
 	cloned := &HybridSortSpec{}
-<<<<<<< HEAD
-	if len(opt.Columns) > 0 {
-		cloned.Columns = append([]string(nil), opt.Columns...)
-	}
-	if len(opt.Order) > 0 {
-		cloned.Order = append([]string(nil), opt.Order...)
-=======
 	cloned.Columns = cloneIndexColumnSlice(opt.Columns)
 	if len(opt.IsAsc) > 0 {
 		cloned.IsAsc = append([]bool(nil), opt.IsAsc...)
@@ -438,7 +396,6 @@
 			continue
 		}
 		cloned[i] = col.Clone()
->>>>>>> fab30803
 	}
 	return cloned
 }
