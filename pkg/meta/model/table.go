// Copyright 2024 PingCAP, Inc.
//
// Licensed under the Apache License, Version 2.0 (the "License");
// you may not use this file except in compliance with the License.
// You may obtain a copy of the License at
//
//     http://www.apache.org/licenses/LICENSE-2.0
//
// Unless required by applicable law or agreed to in writing, software
// distributed under the License is distributed on an "AS IS" BASIS,
// WITHOUT WARRANTIES OR CONDITIONS OF ANY KIND, either express or implied.
// See the License for the specific language governing permissions and
// limitations under the License.

package model

import (
	"bytes"
	"fmt"
	"strconv"
	"strings"
	"time"
	"unsafe"

	"github.com/pingcap/tidb/pkg/parser/auth"
	"github.com/pingcap/tidb/pkg/parser/duration"
	"github.com/pingcap/tidb/pkg/parser/model"
	"github.com/pingcap/tidb/pkg/parser/mysql"
	"github.com/pingcap/tidb/pkg/planner/cascades/base"
)

// ExtraHandleID is the column ID of column which we need to append to schema to occupy the handle's position
// for use of execution phase.
const ExtraHandleID = -1

// ExtraPhysTblID is the column ID of column that should be filled in with the physical table id.
// Primarily used for table partition dynamic prune mode, to return which partition (physical table id) the row came from.
// If used with a global index, the partition ID decoded from the key value will be filled in.
const ExtraPhysTblID = -3

// Deprecated: Use ExtraPhysTblID instead.
// const ExtraPidColID = -2

// ExtraRowChecksumID is the column ID of column which holds the row checksum info.
const ExtraRowChecksumID = -4

const (
	// TableInfoVersion0 means the table info version is 0.
	// Upgrade from v2.1.1 or v2.1.2 to v2.1.3 and later, and then execute a "change/modify column" statement
	// that does not specify a charset value for column. Then the following error may be reported:
	// ERROR 1105 (HY000): unsupported modify charset from utf8mb4 to utf8.
	// To eliminate this error, we will not modify the charset of this column
	// when executing a change/modify column statement that does not specify a charset value for column.
	// This behavior is not compatible with MySQL.
	TableInfoVersion0 = uint16(0)
	// TableInfoVersion1 means the table info version is 1.
	// When we execute a change/modify column statement that does not specify a charset value for column,
	// we set the charset of this column to the charset of table. This behavior is compatible with MySQL.
	TableInfoVersion1 = uint16(1)
	// TableInfoVersion2 means the table info version is 2.
	// This is for v2.1.7 to Compatible with older versions charset problem.
	// Old version such as v2.0.8 treat utf8 as utf8mb4, because there is no UTF8 check in v2.0.8.
	// After version V2.1.2 (PR#8738) , TiDB add UTF8 check, then the user upgrade from v2.0.8 insert some UTF8MB4 characters will got error.
	// This is not compatibility for user. Then we try to fix this in PR #9820, and increase the version number.
	TableInfoVersion2 = uint16(2)
	// TableInfoVersion3 means the table info version is 3.
	// This version aims to deal with upper-cased charset name in TableInfo stored by versions prior to TiDB v2.1.9:
	// TiDB always suppose all charsets / collations as lower-cased and try to convert them if they're not.
	// However, the convert is missed in some scenarios before v2.1.9, so for all those tables prior to TableInfoVersion3, their
	// charsets / collations will be converted to lower-case while loading from the storage.
	TableInfoVersion3 = uint16(3)
	// TableInfoVersion4 is not used.
	TableInfoVersion4 = uint16(4)
	// TableInfoVersion5 indicates that the auto_increment allocator in TiDB has been separated from
	// _tidb_rowid allocator when AUTO_ID_CACHE is 1. This version is introduced to preserve the compatibility of old tables:
	// the tables with version <= TableInfoVersion4 still use a single allocator for auto_increment and _tidb_rowid.
	// Also see https://github.com/pingcap/tidb/issues/982.
	TableInfoVersion5 = uint16(5)

	// CurrLatestTableInfoVersion means the latest table info in the current TiDB.
	CurrLatestTableInfoVersion = TableInfoVersion5
)

// ExtraHandleName is the name of ExtraHandle Column.
var ExtraHandleName = model.NewCIStr("_tidb_rowid")

// ExtraPhysTblIDName is the name of ExtraPhysTblID Column.
var ExtraPhysTblIDName = model.NewCIStr("_tidb_tid")

// Deprecated: Use ExtraPhysTblIDName instead.
// var ExtraPartitionIdName = NewCIStr("_tidb_pid") //nolint:revive

// TableInfo provides meta data describing a DB table.
type TableInfo struct {
	ID      int64       `json:"id"`
	Name    model.CIStr `json:"name"`
	Charset string      `json:"charset"`
	Collate string      `json:"collate"`
	// Columns are listed in the order in which they appear in the schema.
	Columns     []*ColumnInfo     `json:"cols"`
	Indices     []*IndexInfo      `json:"index_info"`
	Constraints []*ConstraintInfo `json:"constraint_info"`
	ForeignKeys []*FKInfo         `json:"fk_info"`
	State       SchemaState       `json:"state"`
	// PKIsHandle is true when primary key is a single integer column.
	PKIsHandle bool `json:"pk_is_handle"`
	// IsCommonHandle is true when clustered index feature is
	// enabled and the primary key is not a single integer column.
	IsCommonHandle bool `json:"is_common_handle"`
	// CommonHandleVersion is the version of the clustered index.
	// 0 for the clustered index created == 5.0.0 RC.
	// 1 for the clustered index created > 5.0.0 RC.
	CommonHandleVersion uint16 `json:"common_handle_version"`

	Comment   string `json:"comment"`
	AutoIncID int64  `json:"auto_inc_id"`

	// Only used by BR when:
	// 1. SepAutoInc() is true
	// 2. The table is nonclustered and has auto_increment column.
	// In that case, both auto_increment_id and tidb_rowid need to be backup & recover.
	// See also https://github.com/pingcap/tidb/issues/46093
	//
	// It should have been named TiDBRowID, but for historial reasons, we do not use separate meta key for _tidb_rowid and auto_increment_id,
	// and field `AutoIncID` is used to serve both _tidb_rowid and auto_increment_id.
	// If we introduce a TiDBRowID here, it could make furthur misunderstanding:
	//	in most cases, AutoIncID is _tidb_rowid and TiDBRowID is null
	//      but in some cases, AutoIncID is auto_increment_id and TiDBRowID is _tidb_rowid
	// So let's just use another name AutoIncIDExtra to avoid misconception.
	AutoIncIDExtra int64 `json:"auto_inc_id_extra,omitempty"`

	AutoIDCache     int64 `json:"auto_id_cache"`
	AutoRandID      int64 `json:"auto_rand_id"`
	MaxColumnID     int64 `json:"max_col_id"`
	MaxIndexID      int64 `json:"max_idx_id"`
	MaxForeignKeyID int64 `json:"max_fk_id"`
	MaxConstraintID int64 `json:"max_cst_id"`
	// UpdateTS is used to record the timestamp of updating the table's schema information.
	// These changing schema operations don't include 'truncate table' and 'rename table'.
	UpdateTS uint64 `json:"update_timestamp"`
	// OldSchemaID :
	// Because auto increment ID has schemaID as prefix,
	// We need to save original schemaID to keep autoID unchanged
	// while renaming a table from one database to another.
	// Only set if table has been renamed across schemas
	// Old name 'old_schema_id' is kept for backwards compatibility
	AutoIDSchemaID int64 `json:"old_schema_id,omitempty"`

	// ShardRowIDBits specify if the implicit row ID is sharded.
	ShardRowIDBits uint64
	// MaxShardRowIDBits uses to record the max ShardRowIDBits be used so far.
	MaxShardRowIDBits uint64 `json:"max_shard_row_id_bits"`
	// AutoRandomBits is used to set the bit number to shard automatically when PKIsHandle.
	AutoRandomBits uint64 `json:"auto_random_bits"`
	// AutoRandomRangeBits represents the bit number of the int primary key that will be used by TiDB.
	AutoRandomRangeBits uint64 `json:"auto_random_range_bits"`
	// PreSplitRegions specify the pre-split region when create table.
	// The pre-split region num is 2^(PreSplitRegions-1).
	// And the PreSplitRegions should less than or equal to ShardRowIDBits.
	PreSplitRegions uint64 `json:"pre_split_regions"`

	Partition *PartitionInfo `json:"partition"`

	Compression string `json:"compression"`

	View *ViewInfo `json:"view"`

	Sequence *SequenceInfo `json:"sequence"`

	// Lock represent the table lock info.
	Lock *TableLockInfo `json:"Lock"`

	// Version means the version of the table info.
	Version uint16 `json:"version"`

	// TiFlashReplica means the TiFlash replica info.
	TiFlashReplica *TiFlashReplicaInfo `json:"tiflash_replica"`

	// IsColumnar means the table is column-oriented.
	// It's true when the engine of the table is TiFlash only.
	IsColumnar bool `json:"is_columnar"`

	TempTableType        `json:"temp_table_type"`
	TableCacheStatusType `json:"cache_table_status"`
	PlacementPolicyRef   *PolicyRefInfo `json:"policy_ref_info"`

	// StatsOptions is used when do analyze/auto-analyze for each table
	StatsOptions *StatsOptions `json:"stats_options"`

	ExchangePartitionInfo *ExchangePartitionInfo `json:"exchange_partition_info"`

	TTLInfo *TTLInfo `json:"ttl_info"`

	// Revision is per table schema's version, it will be increased when the schema changed.
	Revision uint64 `json:"revision"`

	DBID int64 `json:"-"`
}

// Hash64 implement HashEquals interface.
func (t *TableInfo) Hash64(h base.Hasher) {
	h.HashInt64(t.ID)
}

// Equals implements HashEquals interface.
func (t *TableInfo) Equals(other any) bool {
	// any(nil) can still be converted as (*TableInfo)(nil)
	t2, ok := other.(*TableInfo)
	if !ok {
		return false
	}
	if t == nil {
		return t2 == nil
	}
	if t2 == nil {
		return false
	}
	return t.ID == t2.ID
}

// SepAutoInc decides whether _rowid and auto_increment id use separate allocator.
func (t *TableInfo) SepAutoInc() bool {
	return t.Version >= TableInfoVersion5 && t.AutoIDCache == 1
}

// GetPartitionInfo returns the partition information.
func (t *TableInfo) GetPartitionInfo() *PartitionInfo {
	if t.Partition != nil && t.Partition.Enable {
		return t.Partition
	}
	return nil
}

// GetUpdateTime gets the table's updating time.
func (t *TableInfo) GetUpdateTime() time.Time {
	return TSConvert2Time(t.UpdateTS)
}

// Clone clones TableInfo.
func (t *TableInfo) Clone() *TableInfo {
	nt := *t
	nt.Columns = make([]*ColumnInfo, len(t.Columns))
	nt.Indices = make([]*IndexInfo, len(t.Indices))
	nt.ForeignKeys = make([]*FKInfo, len(t.ForeignKeys))

	for i := range t.Columns {
		nt.Columns[i] = t.Columns[i].Clone()
	}

	for i := range t.Indices {
		nt.Indices[i] = t.Indices[i].Clone()
	}

	for i := range t.ForeignKeys {
		nt.ForeignKeys[i] = t.ForeignKeys[i].Clone()
	}

	if t.Partition != nil {
		nt.Partition = t.Partition.Clone()
	}
	if t.TTLInfo != nil {
		nt.TTLInfo = t.TTLInfo.Clone()
	}

	return &nt
}

// GetPkName will return the pk name if pk exists.
func (t *TableInfo) GetPkName() model.CIStr {
	for _, colInfo := range t.Columns {
		if mysql.HasPriKeyFlag(colInfo.GetFlag()) {
			return colInfo.Name
		}
	}
	return model.CIStr{}
}

// GetPkColInfo gets the ColumnInfo of pk if exists.
// Make sure PkIsHandle checked before call this method.
func (t *TableInfo) GetPkColInfo() *ColumnInfo {
	for _, colInfo := range t.Columns {
		if mysql.HasPriKeyFlag(colInfo.GetFlag()) {
			return colInfo
		}
	}
	return nil
}

// GetAutoIncrementColInfo gets the ColumnInfo of auto_increment column if exists.
func (t *TableInfo) GetAutoIncrementColInfo() *ColumnInfo {
	for _, colInfo := range t.Columns {
		if mysql.HasAutoIncrementFlag(colInfo.GetFlag()) {
			return colInfo
		}
	}
	return nil
}

// IsAutoIncColUnsigned checks whether the auto increment column is unsigned.
func (t *TableInfo) IsAutoIncColUnsigned() bool {
	col := t.GetAutoIncrementColInfo()
	if col == nil {
		return false
	}
	return mysql.HasUnsignedFlag(col.GetFlag())
}

// ContainsAutoRandomBits indicates whether a table contains auto_random column.
func (t *TableInfo) ContainsAutoRandomBits() bool {
	return t.AutoRandomBits != 0
}

// IsAutoRandomBitColUnsigned indicates whether the auto_random column is unsigned. Make sure the table contains auto_random before calling this method.
func (t *TableInfo) IsAutoRandomBitColUnsigned() bool {
	if !t.PKIsHandle || t.AutoRandomBits == 0 {
		return false
	}
	return mysql.HasUnsignedFlag(t.GetPkColInfo().GetFlag())
}

// Cols returns the columns of the table in public state.
func (t *TableInfo) Cols() []*ColumnInfo {
	publicColumns := make([]*ColumnInfo, len(t.Columns))
	maxOffset := -1
	for _, col := range t.Columns {
		if col.State != StatePublic {
			continue
		}
		publicColumns[col.Offset] = col
		if maxOffset < col.Offset {
			maxOffset = col.Offset
		}
	}
	return publicColumns[0 : maxOffset+1]
}

// FindIndexByName finds index by name.
func (t *TableInfo) FindIndexByName(idxName string) *IndexInfo {
	for _, idx := range t.Indices {
		if idx.Name.L == idxName {
			return idx
		}
	}
	return nil
}

// FindColumnByID finds ColumnInfo by id.
func (t *TableInfo) FindColumnByID(id int64) *ColumnInfo {
	for _, col := range t.Columns {
		if col.ID == id {
			return col
		}
	}
	return nil
}

// FindIndexByID finds index by id.
func (t *TableInfo) FindIndexByID(id int64) *IndexInfo {
	for _, idx := range t.Indices {
		if idx.ID == id {
			return idx
		}
	}
	return nil
}

// FindPublicColumnByName finds the public column by name.
func (t *TableInfo) FindPublicColumnByName(colNameL string) *ColumnInfo {
	for _, col := range t.Cols() {
		if col.Name.L == colNameL {
			return col
		}
	}
	return nil
}

// IsLocked checks whether the table was locked.
func (t *TableInfo) IsLocked() bool {
	return t.Lock != nil && len(t.Lock.Sessions) > 0
}

// MoveColumnInfo moves a column to another offset. It maintains the offsets of all affects columns and index columns,
func (t *TableInfo) MoveColumnInfo(from, to int) {
	if from == to {
		return
	}
	updatedOffsets := make(map[int]int)
	src := t.Columns[from]
	if from < to {
		for i := from; i < to; i++ {
			t.Columns[i] = t.Columns[i+1]
			t.Columns[i].Offset = i
			updatedOffsets[i+1] = i
		}
	} else if from > to {
		for i := from; i > to; i-- {
			t.Columns[i] = t.Columns[i-1]
			t.Columns[i].Offset = i
			updatedOffsets[i-1] = i
		}
	}
	t.Columns[to] = src
	t.Columns[to].Offset = to
	updatedOffsets[from] = to
	for _, idx := range t.Indices {
		for _, idxCol := range idx.Columns {
			newOffset, ok := updatedOffsets[idxCol.Offset]
			if ok {
				idxCol.Offset = newOffset
			}
		}
	}
}

// ClearPlacement clears all table and partitions' placement settings
func (t *TableInfo) ClearPlacement() {
	t.PlacementPolicyRef = nil
	if t.Partition != nil {
		for i := range t.Partition.Definitions {
			def := &t.Partition.Definitions[i]
			def.PlacementPolicyRef = nil
		}
	}
}

// GetPrimaryKey extract the primary key in a table and return `IndexInfo`
// The returned primary key could be explicit or implicit.
// If there is no explicit primary key in table,
// the first UNIQUE INDEX on NOT NULL columns will be the implicit primary key.
// For more information about implicit primary key, see
// https://dev.mysql.com/doc/refman/8.0/en/invisible-indexes.html
func (t *TableInfo) GetPrimaryKey() *IndexInfo {
	var implicitPK *IndexInfo

	for _, key := range t.Indices {
		if key.Primary {
			// table has explicit primary key
			return key
		}
		// The case index without any columns should never happen, but still do a check here
		if len(key.Columns) == 0 {
			continue
		}
		// find the first unique key with NOT NULL columns
		if implicitPK == nil && key.Unique {
			// ensure all columns in unique key have NOT NULL flag
			allColNotNull := true
			skip := false
			for _, idxCol := range key.Columns {
				col := FindColumnInfo(t.Cols(), idxCol.Name.L)
				// This index has a column in DeleteOnly state,
				// or it is expression index (it defined on a hidden column),
				// it can not be implicit PK, go to next index iterator
				if col == nil || col.Hidden {
					skip = true
					break
				}
				if !mysql.HasNotNullFlag(col.GetFlag()) {
					allColNotNull = false
					break
				}
			}
			if skip {
				continue
			}
			if allColNotNull {
				implicitPK = key
			}
		}
	}
	return implicitPK
}

// ColumnIsInIndex checks whether c is included in any indices of t.
func (t *TableInfo) ColumnIsInIndex(c *ColumnInfo) bool {
	for _, index := range t.Indices {
		for _, column := range index.Columns {
			if column.Name.L == c.Name.L {
				return true
			}
		}
	}
	return false
}

// HasClusteredIndex checks whether the table has a clustered index.
func (t *TableInfo) HasClusteredIndex() bool {
	return t.PKIsHandle || t.IsCommonHandle
}

// IsView checks if TableInfo is a view.
func (t *TableInfo) IsView() bool {
	return t.View != nil
}

// IsSequence checks if TableInfo is a sequence.
func (t *TableInfo) IsSequence() bool {
	return t.Sequence != nil
}

// IsBaseTable checks to see the table is neither a view or a sequence.
func (t *TableInfo) IsBaseTable() bool {
	return t.Sequence == nil && t.View == nil
}

// FindConstraintInfoByName finds constraintInfo by name.
func (t *TableInfo) FindConstraintInfoByName(constrName string) *ConstraintInfo {
	lowConstrName := strings.ToLower(constrName)
	for _, chk := range t.Constraints {
		if chk.Name.L == lowConstrName {
			return chk
		}
	}
	return nil
}

// FindIndexNameByID finds index name by id.
func (t *TableInfo) FindIndexNameByID(id int64) string {
	indexInfo := FindIndexInfoByID(t.Indices, id)
	if indexInfo != nil {
		return indexInfo.Name.L
	}
	return ""
}

// FindColumnNameByID finds column name by id.
func (t *TableInfo) FindColumnNameByID(id int64) string {
	colInfo := FindColumnInfoByID(t.Columns, id)
	if colInfo != nil {
		return colInfo.Name.L
	}
	return ""
}

// GetColumnByID finds the column by ID.
func (t *TableInfo) GetColumnByID(id int64) *ColumnInfo {
	for _, col := range t.Columns {
		if col.State != StatePublic {
			continue
		}
		if col.ID == id {
			return col
		}
	}
	return nil
}

// FindFKInfoByName finds FKInfo in fks by lowercase name.
func FindFKInfoByName(fks []*FKInfo, name string) *FKInfo {
	for _, fk := range fks {
		if fk.Name.L == name {
			return fk
		}
	}
	return nil
}

// TableNameInfo provides meta data describing a table name info.
type TableNameInfo struct {
	ID   int64       `json:"id"`
	Name model.CIStr `json:"name"`
}

// TableCacheStatusType is the type of the table cache status
type TableCacheStatusType int

// TableCacheStatusType values.
const (
	TableCacheStatusDisable TableCacheStatusType = iota
	TableCacheStatusEnable
	TableCacheStatusSwitching
)

// String implements fmt.Stringer interface.
func (t TableCacheStatusType) String() string {
	switch t {
	case TableCacheStatusDisable:
		return "disable"
	case TableCacheStatusEnable:
		return "enable"
	case TableCacheStatusSwitching:
		return "switching"
	default:
		return ""
	}
}

// TempTableType is the type of the temp table
type TempTableType byte

// TempTableType values.
const (
	TempTableNone TempTableType = iota
	TempTableGlobal
	TempTableLocal
)

// String implements fmt.Stringer interface.
func (t TempTableType) String() string {
	switch t {
	case TempTableGlobal:
		return "global"
	case TempTableLocal:
		return "local"
	default:
		return ""
	}
}

// TableLockInfo provides meta data describing a table lock.
type TableLockInfo struct {
	Tp model.TableLockType
	// Use array because there may be multiple sessions holding the same read lock.
	Sessions []SessionInfo
	State    TableLockState
	// TS is used to record the timestamp this table lock been locked.
	TS uint64
}

// SessionInfo contain the session ID and the server ID.
type SessionInfo struct {
	ServerID  string
	SessionID uint64
}

// String implements fmt.Stringer interface.
func (s SessionInfo) String() string {
	return "server: " + s.ServerID + "_session: " + strconv.FormatUint(s.SessionID, 10)
}

// TableLockTpInfo is composed by schema ID, table ID and table lock type.
type TableLockTpInfo struct {
	SchemaID int64
	TableID  int64
	Tp       model.TableLockType
}

// TableLockState is the state for table lock.
type TableLockState byte

const (
	// TableLockStateNone means this table lock is absent.
	TableLockStateNone TableLockState = iota
	// TableLockStatePreLock means this table lock is pre-lock state. Other session doesn't hold this lock should't do corresponding operation according to the lock type.
	TableLockStatePreLock
	// TableLockStatePublic means this table lock is public state.
	TableLockStatePublic
)

// String implements fmt.Stringer interface.
func (t TableLockState) String() string {
	switch t {
	case TableLockStatePreLock:
		return "pre-lock"
	case TableLockStatePublic:
		return "public"
	default:
		return "none"
	}
}

// TiFlashReplicaInfo means the flash replica info.
type TiFlashReplicaInfo struct {
	Count                 uint64
	LocationLabels        []string
	Available             bool
	AvailablePartitionIDs []int64
}

// IsPartitionAvailable checks whether the partition table replica was available.
func (tr *TiFlashReplicaInfo) IsPartitionAvailable(pid int64) bool {
	for _, id := range tr.AvailablePartitionIDs {
		if id == pid {
			return true
		}
	}
	return false
}

// ViewInfo provides meta data describing a DB view.
type ViewInfo struct {
	Algorithm   model.ViewAlgorithm   `json:"view_algorithm"`
	Definer     *auth.UserIdentity    `json:"view_definer"`
	Security    model.ViewSecurity    `json:"view_security"`
	SelectStmt  string                `json:"view_select"`
	CheckOption model.ViewCheckOption `json:"view_checkoption"`
	Cols        []model.CIStr         `json:"view_cols"`
}

// Some constants for sequence.
const (
	DefaultSequenceCacheBool          = true
	DefaultSequenceCycleBool          = false
	DefaultSequenceOrderBool          = false
	DefaultSequenceCacheValue         = int64(1000)
	DefaultSequenceIncrementValue     = int64(1)
	DefaultPositiveSequenceStartValue = int64(1)
	DefaultNegativeSequenceStartValue = int64(-1)
	DefaultPositiveSequenceMinValue   = int64(1)
	DefaultPositiveSequenceMaxValue   = int64(9223372036854775806)
	DefaultNegativeSequenceMaxValue   = int64(-1)
	DefaultNegativeSequenceMinValue   = int64(-9223372036854775807)
)

// SequenceInfo provide meta data describing a DB sequence.
type SequenceInfo struct {
	Start      int64  `json:"sequence_start"`
	Cache      bool   `json:"sequence_cache"`
	Cycle      bool   `json:"sequence_cycle"`
	MinValue   int64  `json:"sequence_min_value"`
	MaxValue   int64  `json:"sequence_max_value"`
	Increment  int64  `json:"sequence_increment"`
	CacheValue int64  `json:"sequence_cache_value"`
	Comment    string `json:"sequence_comment"`
}

// ExchangePartitionInfo provides exchange partition info.
type ExchangePartitionInfo struct {
	// It is nt tableID when table which has the info is a partition table, else pt tableID.
	ExchangePartitionTableID int64 `json:"exchange_partition_id"`
	ExchangePartitionDefID   int64 `json:"exchange_partition_def_id"`
	// Deprecated, not used
	XXXExchangePartitionFlag bool `json:"exchange_partition_flag"`
}

// UpdateIndexInfo is to carry the entries in the list of indexes in UPDATE INDEXES
// during ALTER TABLE t PARTITION BY ... UPDATE INDEXES (idx_a GLOBAL, idx_b LOCAL...)
type UpdateIndexInfo struct {
	IndexName string `json:"index_name"`
	Global    bool   `json:"global"`
}

// PartitionInfo provides table partition info.
type PartitionInfo struct {
	Type    model.PartitionType `json:"type"`
	Expr    string              `json:"expr"`
	Columns []model.CIStr       `json:"columns"`

	// User may already create table with partition but table partition is not
	// yet supported back then. When Enable is true, write/read need use tid
	// rather than pid.
	Enable bool `json:"enable"`

	// IsEmptyColumns is for syntax like `partition by key()`.
	// When IsEmptyColums is true, it will not display column name in `show create table` stmt.
	IsEmptyColumns bool `json:"is_empty_columns"`

	Definitions []PartitionDefinition `json:"definitions"`
	// AddingDefinitions is filled when adding partitions that is in the mid state.
	AddingDefinitions []PartitionDefinition `json:"adding_definitions"`
	// DroppingDefinitions is filled when dropping/truncating partitions that is in the mid state.
	DroppingDefinitions []PartitionDefinition `json:"dropping_definitions"`
	// NewPartitionIDs is filled when truncating partitions that is in the mid state.
	NewPartitionIDs []int64 `json:"new_partition_ids,omitempty"`
	// OriginalPartitionIDsOrder is only needed for rollback of Reorganize Partition for
	// LIST partitions, since in StateDeleteReorganize we don't know the old order any longer.
	OriginalPartitionIDsOrder []int64 `json:"original_partition_ids_order,omitempty"`

	States []PartitionState `json:"states"`
	Num    uint64           `json:"num"`
	// Indicate which DDL Action is currently on going
	DDLAction ActionType `json:"ddl_action,omitempty"`
	// Only used during ReorganizePartition so far
	DDLState SchemaState `json:"ddl_state"`
	// Set during ALTER TABLE ... if the table id needs to change
	// like if there is a global index or going between non-partitioned
	// and partitioned table, to make the data dropping / range delete
	// optimized.
	NewTableID int64 `json:"new_table_id,omitempty"`
	// Set during ALTER TABLE ... PARTITION BY ...
	// First as the new partition scheme, then in StateDeleteReorg as the old
	DDLType    model.PartitionType `json:"ddl_type,omitempty"`
	DDLExpr    string              `json:"ddl_expr,omitempty"`
	DDLColumns []model.CIStr       `json:"ddl_columns,omitempty"`
	// For ActionAlterTablePartitioning, UPDATE INDEXES
	DDLUpdateIndexes []UpdateIndexInfo `json:"ddl_update_indexes,omitempty"`
	// Simplified way to handle Global Index changes, instead of calculating
	// it every time, keep track of the changes here.
	// if index.ID exists in map, then it has changed, true for new copy,
	// false for old copy (to be removed).
	DDLChangedIndex map[int64]bool `json:"ddl_changed_index,omitempty"`
}

// Clone clones itself.
func (pi *PartitionInfo) Clone() *PartitionInfo {
	newPi := *pi
	newPi.Columns = make([]model.CIStr, len(pi.Columns))
	copy(newPi.Columns, pi.Columns)

	newPi.Definitions = make([]PartitionDefinition, len(pi.Definitions))
	for i := range pi.Definitions {
		newPi.Definitions[i] = pi.Definitions[i].Clone()
	}

	newPi.AddingDefinitions = make([]PartitionDefinition, len(pi.AddingDefinitions))
	for i := range pi.AddingDefinitions {
		newPi.AddingDefinitions[i] = pi.AddingDefinitions[i].Clone()
	}

	newPi.DroppingDefinitions = make([]PartitionDefinition, len(pi.DroppingDefinitions))
	for i := range pi.DroppingDefinitions {
		newPi.DroppingDefinitions[i] = pi.DroppingDefinitions[i].Clone()
	}

	return &newPi
}

// GetNameByID gets the partition name by ID.
// TODO: Remove the need for this function!
func (pi *PartitionInfo) GetNameByID(id int64) string {
	definitions := pi.Definitions
	// do not convert this loop to `for _, def := range definitions`.
	// see https://github.com/pingcap/parser/pull/1072 for the benchmark.
	for i := range definitions {
		if id == definitions[i].ID {
			return definitions[i].Name.O
		}
	}
	return ""
}

// GetStateByID gets the partition state by ID.
func (pi *PartitionInfo) GetStateByID(id int64) SchemaState {
	for _, pstate := range pi.States {
		if pstate.ID == id {
			return pstate.State
		}
	}
	return StatePublic
}

// SetStateByID sets the state of the partition by ID.
func (pi *PartitionInfo) SetStateByID(id int64, state SchemaState) {
	newState := PartitionState{ID: id, State: state}
	for i, pstate := range pi.States {
		if pstate.ID == id {
			pi.States[i] = newState
			return
		}
	}
	if pi.States == nil {
		pi.States = make([]PartitionState, 0, 1)
	}
	pi.States = append(pi.States, newState)
}

// GCPartitionStates cleans up the partition state.
func (pi *PartitionInfo) GCPartitionStates() {
	if len(pi.States) < 1 {
		return
	}
	newStates := make([]PartitionState, 0, len(pi.Definitions))
	for _, state := range pi.States {
		found := false
		for _, def := range pi.Definitions {
			if def.ID == state.ID {
				found = true
				break
			}
		}
		if found {
			newStates = append(newStates, state)
		}
	}
	pi.States = newStates
}

// ClearReorgIntermediateInfo remove intermediate information used during reorganize partition.
func (pi *PartitionInfo) ClearReorgIntermediateInfo() {
	pi.DDLAction = ActionNone
	pi.DDLState = StateNone
	pi.DDLType = model.PartitionTypeNone
	pi.DDLExpr = ""
	pi.DDLColumns = nil
	pi.NewTableID = 0
<<<<<<< HEAD
	pi.DDLState = StateNone
	pi.DDLAction = ActionNone
=======
	pi.DDLChangedIndex = nil
>>>>>>> 938ed70f
}

// FindPartitionDefinitionByName finds PartitionDefinition by name.
func (pi *PartitionInfo) FindPartitionDefinitionByName(partitionDefinitionName string) int {
	lowConstrName := strings.ToLower(partitionDefinitionName)
	definitions := pi.Definitions
	for i := range definitions {
		if definitions[i].Name.L == lowConstrName {
			return i
		}
	}
	return -1
}

// GetPartitionIDByName gets the partition ID by name.
func (pi *PartitionInfo) GetPartitionIDByName(partitionDefinitionName string) int64 {
	lowConstrName := strings.ToLower(partitionDefinitionName)
	for _, definition := range pi.Definitions {
		if definition.Name.L == lowConstrName {
			return definition.ID
		}
	}
	return -1
}

// GetDefaultListPartition return the index of Definitions
// that contains the LIST Default partition otherwise it returns -1
func (pi *PartitionInfo) GetDefaultListPartition() int {
	if pi.Type != model.PartitionTypeList {
		return -1
	}
	defs := pi.Definitions
	for i := range defs {
		if len(defs[i].InValues) == 0 {
			return i
		}
		for _, vs := range defs[i].InValues {
			if len(vs) == 1 && vs[0] == "DEFAULT" {
				return i
			}
		}
	}

	return -1
}

// CanHaveOverlappingDroppingPartition returns true if special handling
// is needed during DDL of partitioned tables,
// where range or list with default partition can have
// overlapping partitions.
// Example:
// ... PARTITION BY RANGE (a)
// (PARTITION p0 VALUES LESS THAN (10),
// PARTITION p1 VALUES LESS THAN (20))
// ALTER TABLE t DROP PARTITION p0;
// When p0 is gone, then p1 can have values < 10,
// so if p0 is visible for one session, while another session
// have dropped p0, a value '9' will then be in p1, instead of p0,
// i.e. an "overlapping" partition, that needs special handling.
// Same can happen for LIST partitioning, if there is a DEFAULT partition.
func (pi *PartitionInfo) CanHaveOverlappingDroppingPartition() bool {
	if pi.DDLAction == ActionDropTablePartition &&
		pi.DDLState == StateWriteOnly {
		return true
	}
	return false
}

// ReplaceWithOverlappingPartitionIdx returns the overlapping partition
// if there is one and a previous error.
// Functions based on locatePartitionCommon, like GetPartitionIdxByRow
// will return the found partition, with an error,
// since it is being dropped.
// This function will correct the partition index and error if it can.
// For example of Overlapping partition,
// see CanHaveOverlappingDroppingPartition
// This function should not be used for writing, since we should block
// writes to partitions that are being dropped.
// But for read, we should replace the dropping partitions with
// the overlapping partition if it exists, so we can read new data
// from sessions one step ahead in the DDL State.
func (pi *PartitionInfo) ReplaceWithOverlappingPartitionIdx(idx int, err error) (int, error) {
	if err != nil && idx >= 0 {
		idx = pi.GetOverlappingDroppingPartitionIdx(idx)
		if idx >= 0 {
			err = nil
		}
	}
	return idx, err
}

// GetOverlappingDroppingPartitionIdx takes the index of Definitions
// and returns possible overlapping partition to use instead.
// Only used during DROP PARTITION!
// For RANGE, DROP PARTITION must be a consecutive range of partitions.
// For LIST, it only takes effect if there is default partition.
// returns same idx if no overlapping partition
// return -1 if the partition is being dropped, with no overlapping partition,
// like for last range partition dropped or no default list partition.
// See CanHaveOverlappingDroppingPartition() for more info about
// Overlapping dropping partition.
func (pi *PartitionInfo) GetOverlappingDroppingPartitionIdx(idx int) int {
	if idx < 0 || idx >= len(pi.Definitions) {
		return -1
	}
	if pi.CanHaveOverlappingDroppingPartition() {
		switch pi.Type {
		case model.PartitionTypeRange:
			for i := idx; i < len(pi.Definitions); i++ {
				if pi.IsDropping(i) {
					continue
				}
				return i
			}
			// Last partition is also dropped!
			return -1
		case model.PartitionTypeList:
			if pi.IsDropping(idx) {
				defaultIdx := pi.GetDefaultListPartition()
				if defaultIdx == idx {
					return -1
				}
				return defaultIdx
			}
			return idx
		}
	}
	return idx
}

// IsDropping returns true if the partition
// is being dropped (i.e. in DroppingDefinitions)
func (pi *PartitionInfo) IsDropping(idx int) bool {
	for _, def := range pi.DroppingDefinitions {
		if def.ID == pi.Definitions[idx].ID {
			return true
		}
	}
	return false
}

// SetOriginalPartitionIDs sets the order of the original partition IDs
// in case it needs to be rolled back. LIST Partitioning would not know otherwise.
func (pi *PartitionInfo) SetOriginalPartitionIDs() {
	ids := make([]int64, 0, len(pi.Definitions))
	for _, def := range pi.Definitions {
		ids = append(ids, def.ID)
	}
	pi.OriginalPartitionIDsOrder = ids
}

// IDsInDDLToIgnore returns a list of IDs that the current
// session should not see (may be duplicate errors on insert/update though)
// For example during truncate or drop partition.
func (pi *PartitionInfo) IDsInDDLToIgnore() []int64 {
	// TODO:
	// Drop partition:
	// TODO: Make similar changes as in Truncate Partition:
	// Add a state blocking read and write in the partitions to be dropped,
	// to avoid situations like https://github.com/pingcap/tidb/issues/55888
	// Add partition:
	// TODO: Add tests!
	// Exchange Partition:
	// Currently blocked for GlobalIndex
	// Reorganize Partition:
	// Nothing, since it will create a new copy of the global index.
	// This is due to the global index needs to have two partitions for the same index key
	// TODO: Should we extend the GlobalIndex to have multiple partitions?
	// Maybe from PK/_tidb_rowid + Partition ID
	// to PK/_tidb_rowid + Partition ID + Valid from Schema Version,
	// with support for two entries?
	// Then we could avoid having two copies of the same Global Index
	// just for handling a single SchemaState.
	// If so, could we then replace this?
	switch pi.DDLAction {
	case ActionTruncateTablePartition:
		switch pi.DDLState {
		case StateWriteOnly:
			return pi.NewPartitionIDs
		case StateDeleteOnly, StateDeleteReorganization:
			if len(pi.DroppingDefinitions) == 0 {
				return nil
			}
			ids := make([]int64, 0, len(pi.DroppingDefinitions))
			for _, definition := range pi.DroppingDefinitions {
				ids = append(ids, definition.ID)
			}
			return ids
		}
	case ActionDropTablePartition:
		if len(pi.DroppingDefinitions) > 0 && pi.DDLState == StateDeleteOnly {
			ids := make([]int64, 0, len(pi.DroppingDefinitions))
			for _, def := range pi.DroppingDefinitions {
				ids = append(ids, def.ID)
			}
			return ids
		}
	case ActionAddTablePartition:
		// TODO: Add tests for ADD PARTITION multi-domain with Global Index!
		if len(pi.AddingDefinitions) > 0 {
			ids := make([]int64, 0, len(pi.DroppingDefinitions))
			for _, def := range pi.AddingDefinitions {
				ids = append(ids, def.ID)
			}
			return ids
		}
		// Not supporting Global Indexes: case ActionExchangeTablePartition
	}
	return nil
}

// PartitionState is the state of the partition.
type PartitionState struct {
	ID    int64       `json:"id"`
	State SchemaState `json:"state"`
}

// PartitionDefinition defines a single partition.
type PartitionDefinition struct {
	ID                 int64          `json:"id"`
	Name               model.CIStr    `json:"name"`
	LessThan           []string       `json:"less_than"`
	InValues           [][]string     `json:"in_values"`
	PlacementPolicyRef *PolicyRefInfo `json:"policy_ref_info"`
	Comment            string         `json:"comment,omitempty"`
}

// Clone clones PartitionDefinition.
func (ci *PartitionDefinition) Clone() PartitionDefinition {
	nci := *ci
	nci.LessThan = make([]string, len(ci.LessThan))
	copy(nci.LessThan, ci.LessThan)
	return nci
}

const emptyPartitionDefinitionSize = int64(unsafe.Sizeof(PartitionState{}))

// MemoryUsage return the memory usage of PartitionDefinition
func (ci *PartitionDefinition) MemoryUsage() (sum int64) {
	if ci == nil {
		return
	}

	sum = emptyPartitionDefinitionSize + ci.Name.MemoryUsage()
	if ci.PlacementPolicyRef != nil {
		sum += int64(unsafe.Sizeof(ci.PlacementPolicyRef.ID)) + ci.PlacementPolicyRef.Name.MemoryUsage()
	}

	for _, str := range ci.LessThan {
		sum += int64(len(str))
	}
	for _, strs := range ci.InValues {
		for _, str := range strs {
			sum += int64(len(str))
		}
	}
	return
}

// ConstraintInfo provides meta data describing check-expression constraint.
type ConstraintInfo struct {
	ID             int64         `json:"id"`
	Name           model.CIStr   `json:"constraint_name"`
	Table          model.CIStr   `json:"tbl_name"`        // Table name.
	ConstraintCols []model.CIStr `json:"constraint_cols"` // Depended column names.
	Enforced       bool          `json:"enforced"`
	InColumn       bool          `json:"in_column"` // Indicate whether the constraint is column type check.
	ExprString     string        `json:"expr_string"`
	State          SchemaState   `json:"state"`
}

// Clone clones ConstraintInfo.
func (ci *ConstraintInfo) Clone() *ConstraintInfo {
	nci := *ci

	nci.ConstraintCols = make([]model.CIStr, len(ci.ConstraintCols))
	copy(nci.ConstraintCols, ci.ConstraintCols)
	return &nci
}

// FKInfo provides meta data describing a foreign key constraint.
type FKInfo struct {
	ID        int64         `json:"id"`
	Name      model.CIStr   `json:"fk_name"`
	RefSchema model.CIStr   `json:"ref_schema"`
	RefTable  model.CIStr   `json:"ref_table"`
	RefCols   []model.CIStr `json:"ref_cols"`
	Cols      []model.CIStr `json:"cols"`
	OnDelete  int           `json:"on_delete"`
	OnUpdate  int           `json:"on_update"`
	State     SchemaState   `json:"state"`
	Version   int           `json:"version"`
}

// String returns the string representation of FKInfo.
func (fk *FKInfo) String(db, tb string) string {
	buf := bytes.Buffer{}
	buf.WriteString("`" + db + "`.`")
	buf.WriteString(tb + "`, CONSTRAINT `")
	buf.WriteString(fk.Name.O + "` FOREIGN KEY (")
	for i, col := range fk.Cols {
		if i > 0 {
			buf.WriteString(", ")
		}
		buf.WriteString("`" + col.O + "`")
	}
	buf.WriteString(") REFERENCES `")
	if fk.RefSchema.L != db {
		buf.WriteString(fk.RefSchema.L)
		buf.WriteString("`.`")
	}
	buf.WriteString(fk.RefTable.L)
	buf.WriteString("` (")
	for i, col := range fk.RefCols {
		if i > 0 {
			buf.WriteString(", ")
		}
		buf.WriteString("`" + col.O + "`")
	}
	buf.WriteString(")")
	if onDelete := model.ReferOptionType(fk.OnDelete); onDelete != model.ReferOptionNoOption {
		buf.WriteString(" ON DELETE ")
		buf.WriteString(onDelete.String())
	}
	if onUpdate := model.ReferOptionType(fk.OnUpdate); onUpdate != model.ReferOptionNoOption {
		buf.WriteString(" ON UPDATE ")
		buf.WriteString(onUpdate.String())
	}
	return buf.String()
}

// Clone clones FKInfo.
func (fk *FKInfo) Clone() *FKInfo {
	nfk := *fk

	nfk.RefCols = make([]model.CIStr, len(fk.RefCols))
	nfk.Cols = make([]model.CIStr, len(fk.Cols))
	copy(nfk.RefCols, fk.RefCols)
	copy(nfk.Cols, fk.Cols)

	return &nfk
}

const (
	// FKVersion0 indicate the FKInfo version is 0.
	// In FKVersion0, TiDB only supported syntax of foreign key, but the foreign key constraint doesn't take effect.
	FKVersion0 = 0
	// FKVersion1 indicate the FKInfo version is 1.
	// In FKVersion1, TiDB supports the foreign key constraint.
	FKVersion1 = 1
)

// ReferredFKInfo provides the cited foreign key in the child table.
type ReferredFKInfo struct {
	Cols        []model.CIStr `json:"cols"`
	ChildSchema model.CIStr   `json:"child_schema"`
	ChildTable  model.CIStr   `json:"child_table"`
	ChildFKName model.CIStr   `json:"child_fk_name"`
}

// TableItemID is composed by table ID and column/index ID
type TableItemID struct {
	TableID          int64
	ID               int64
	IsIndex          bool
	IsSyncLoadFailed bool
}

// Key is used to generate unique key for TableItemID to use in the syncload
func (t TableItemID) Key() string {
	return fmt.Sprintf("%d#%d#%t", t.ID, t.TableID, t.IsIndex)
}

// StatsLoadItem represents the load unit for statistics's memory loading.
type StatsLoadItem struct {
	TableItemID
	FullLoad bool
}

// Key is used to generate unique key for TableItemID to use in the syncload
func (s StatsLoadItem) Key() string {
	return fmt.Sprintf("%s#%t", s.TableItemID.Key(), s.FullLoad)
}

// StatsOptions is the struct to store the stats options.
type StatsOptions struct {
	*StatsWindowSettings
	AutoRecalc   bool               `json:"auto_recalc"`
	ColumnChoice model.ColumnChoice `json:"column_choice"`
	ColumnList   []model.CIStr      `json:"column_list"`
	SampleNum    uint64             `json:"sample_num"`
	SampleRate   float64            `json:"sample_rate"`
	Buckets      uint64             `json:"buckets"`
	TopN         uint64             `json:"topn"`
	Concurrency  uint               `json:"concurrency"`
}

// NewStatsOptions creates a new StatsOptions.
func NewStatsOptions() *StatsOptions {
	return &StatsOptions{
		AutoRecalc:   true,
		ColumnChoice: model.DefaultChoice,
		ColumnList:   []model.CIStr{},
		SampleNum:    uint64(0),
		SampleRate:   0.0,
		Buckets:      uint64(0),
		TopN:         uint64(0),
		Concurrency:  uint(0),
	}
}

// StatsWindowSettings is the settings of the stats window.
type StatsWindowSettings struct {
	WindowStart    time.Time        `json:"window_start"`
	WindowEnd      time.Time        `json:"window_end"`
	RepeatType     WindowRepeatType `json:"repeat_type"`
	RepeatInterval uint             `json:"repeat_interval"`
}

// WindowRepeatType is the type of the window repeat.
type WindowRepeatType byte

// WindowRepeatType values.
const (
	Never WindowRepeatType = iota
	Day
	Week
	Month
)

// String implements fmt.Stringer interface.
func (s WindowRepeatType) String() string {
	switch s {
	case Never:
		return "Never"
	case Day:
		return "Day"
	case Week:
		return "Week"
	case Month:
		return "Month"
	default:
		return ""
	}
}

// DefaultJobInterval sets the default interval between TTL jobs
const DefaultJobInterval = time.Hour

// DefaultJobIntervalStr is the string representation of DefaultJobInterval
const DefaultJobIntervalStr = "1h"

// TTLInfo records the TTL config
type TTLInfo struct {
	ColumnName      model.CIStr `json:"column"`
	IntervalExprStr string      `json:"interval_expr"`
	// `IntervalTimeUnit` is actually ast.TimeUnitType. Use `int` to avoid cycle dependency
	IntervalTimeUnit int  `json:"interval_time_unit"`
	Enable           bool `json:"enable"`
	// JobInterval is the interval between two TTL scan jobs.
	// It's suggested to get a duration with `(*TTLInfo).GetJobInterval`
	JobInterval string `json:"job_interval"`
}

// Clone clones TTLInfo
func (t *TTLInfo) Clone() *TTLInfo {
	cloned := *t
	return &cloned
}

// GetJobInterval parses the job interval and return
// if the job interval is an empty string, the "1h" will be returned, to keep compatible with 6.5 (in which
// TTL_JOB_INTERVAL attribute doesn't exist)
// Didn't set TTL_JOB_INTERVAL during upgrade and bootstrap because setting default value here is much simpler
// and could avoid bugs blocking users from upgrading or bootstrapping the cluster.
func (t *TTLInfo) GetJobInterval() (time.Duration, error) {
	if len(t.JobInterval) == 0 {
		return DefaultJobInterval, nil
	}

	return duration.ParseDuration(t.JobInterval)
}<|MERGE_RESOLUTION|>--- conflicted
+++ resolved
@@ -873,12 +873,7 @@
 	pi.DDLExpr = ""
 	pi.DDLColumns = nil
 	pi.NewTableID = 0
-<<<<<<< HEAD
-	pi.DDLState = StateNone
-	pi.DDLAction = ActionNone
-=======
 	pi.DDLChangedIndex = nil
->>>>>>> 938ed70f
 }
 
 // FindPartitionDefinitionByName finds PartitionDefinition by name.
