--- conflicted
+++ resolved
@@ -114,10 +114,7 @@
 // GetMaxWriteSpeed gets the max write speed from DDLReorgMeta.
 // 0 means no limit.
 func (dm *DDLReorgMeta) GetMaxWriteSpeed() int {
-<<<<<<< HEAD
-=======
 	// 0 means no limit, so it's ok even when the job coming from old cluster
->>>>>>> 162c899e
 	return int(dm.MaxWriteSpeed.Load())
 }
 
