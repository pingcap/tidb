// Copyright 2024 PingCAP, Inc.
//
// Licensed under the Apache License, Version 2.0 (the "License");
// you may not use this file except in compliance with the License.
// You may obtain a copy of the License at
//
//     http://www.apache.org/licenses/LICENSE-2.0
//
// Unless required by applicable law or agreed to in writing, software
// distributed under the License is distributed on an "AS IS" BASIS,
// WITHOUT WARRANTIES OR CONDITIONS OF ANY KIND, either express or implied.
// See the License for the specific language governing permissions and
// limitations under the License.

package model

import (
	"encoding/json"

	"github.com/pingcap/errors"
	pmodel "github.com/pingcap/tidb/pkg/parser/model"
	"github.com/pingcap/tidb/pkg/util/intest"
)

// getOrDecodeArgsV2 get the argsV2 from job, if the argsV2 is nil, decode rawArgsV2
// and fill argsV2.
func getOrDecodeArgsV2[T JobArgs](job *Job) (T, error) {
	intest.Assert(job.Version == JobVersion2, "job version is not v2")
	if len(job.Args) > 0 {
		intest.Assert(len(job.Args) == 1, "job args length is not 1")
		return job.Args[0].(T), nil
	}
	var v T
	if err := json.Unmarshal(job.RawArgs, &v); err != nil {
		return v, errors.Trace(err)
	}
	job.Args = []any{v}
	return v, nil
}

// JobArgs is the interface for job arguments.
type JobArgs interface {
	// fillJob fills the job args for submitting job. we make it private to avoid
	// calling it directly, use Job.FillArgs to fill the job args.
	fillJob(job *Job)
}

// FinishedJobArgs is the interface for finished job arguments.
// in most cases, job args are cleared out after the job is finished, but some jobs
// will write some args back to the job for other components.
type FinishedJobArgs interface {
	// fillFinishedJob fills the job args for finished job. we make it private to avoid
	// calling it directly, use Job.FillFinishedArgs to fill the job args.
	fillFinishedJob(job *Job)
}

// CreateSchemaArgs is the arguments for create schema job.
type CreateSchemaArgs struct {
	DBInfo *DBInfo `json:"db_info,omitempty"`
}

func (a *CreateSchemaArgs) fillJob(job *Job) {
	if job.Version == JobVersion1 {
		job.Args = []any{a.DBInfo}
		return
	}
	job.Args = []any{a}
}

// GetCreateSchemaArgs gets the args for create schema job.
func GetCreateSchemaArgs(job *Job) (*CreateSchemaArgs, error) {
	if job.Version == JobVersion1 {
		dbInfo := &DBInfo{}
		err := job.DecodeArgs(dbInfo)
		if err != nil {
			return nil, errors.Trace(err)
		}
		return &CreateSchemaArgs{DBInfo: dbInfo}, nil
	}

	argsV2, err := getOrDecodeArgsV2[*CreateSchemaArgs](job)
	if err != nil {
		return nil, errors.Trace(err)
	}
	return argsV2, nil
}

// DropSchemaArgs is the arguments for drop schema job.
type DropSchemaArgs struct {
	// this is the args for job submission, it's invalid if the job is finished.
	FKCheck bool `json:"fk_check,omitempty"`
	// this is the args for finished job. this list include all partition IDs too.
	AllDroppedTableIDs []int64 `json:"all_dropped_table_ids,omitempty"`
}

func (a *DropSchemaArgs) fillJob(job *Job) {
	if job.Version == JobVersion1 {
		job.Args = []any{a.FKCheck}
		return
	}
	job.Args = []any{a}
}

func (a *DropSchemaArgs) fillFinishedJob(job *Job) {
	if job.Version == JobVersion1 {
		job.Args = []any{a.AllDroppedTableIDs}
		return
	}
	job.Args = []any{a}
}

// GetDropSchemaArgs gets the args for drop schema job.
func GetDropSchemaArgs(job *Job) (*DropSchemaArgs, error) {
	return getDropSchemaArgs(job, false)
}

// GetFinishedDropSchemaArgs gets the args for drop schema job after the job is finished.
func GetFinishedDropSchemaArgs(job *Job) (*DropSchemaArgs, error) {
	return getDropSchemaArgs(job, true)
}

func getDropSchemaArgs(job *Job, argsOfFinished bool) (*DropSchemaArgs, error) {
	if job.Version == JobVersion1 {
		if argsOfFinished {
			var physicalTableIDs []int64
			if err := job.DecodeArgs(&physicalTableIDs); err != nil {
				return nil, err
			}
			return &DropSchemaArgs{AllDroppedTableIDs: physicalTableIDs}, nil
		}
		var fkCheck bool
		if err := job.DecodeArgs(&fkCheck); err != nil {
			return nil, err
		}
		return &DropSchemaArgs{FKCheck: fkCheck}, nil
	}
	return getOrDecodeArgsV2[*DropSchemaArgs](job)
}

// ModifySchemaArgs is the arguments for modify schema job.
type ModifySchemaArgs struct {
	// below 2 are used for modify schema charset and collate.
	ToCharset string `json:"to_charset,omitempty"`
	ToCollate string `json:"to_collate,omitempty"`
	// used for modify schema placement policy.
	// might be nil, means set it to default.
	PolicyRef *PolicyRefInfo `json:"policy_ref,omitempty"`
}

func (a *ModifySchemaArgs) fillJob(job *Job) {
	if job.Version == JobVersion1 {
		if job.Type == ActionModifySchemaCharsetAndCollate {
			job.Args = []any{a.ToCharset, a.ToCollate}
		} else if job.Type == ActionModifySchemaDefaultPlacement {
			job.Args = []any{a.PolicyRef}
		}
		return
	}
	job.Args = []any{a}
}

// GetModifySchemaArgs gets the modify schema args.
func GetModifySchemaArgs(job *Job) (*ModifySchemaArgs, error) {
	if job.Version == JobVersion1 {
		var (
			toCharset string
			toCollate string
			policyRef *PolicyRefInfo
		)
		if job.Type == ActionModifySchemaCharsetAndCollate {
			if err := job.DecodeArgs(&toCharset, &toCollate); err != nil {
				return nil, errors.Trace(err)
			}
		} else if job.Type == ActionModifySchemaDefaultPlacement {
			if err := job.DecodeArgs(&policyRef); err != nil {
				return nil, errors.Trace(err)
			}
		}
		return &ModifySchemaArgs{
			ToCharset: toCharset,
			ToCollate: toCollate,
			PolicyRef: policyRef,
		}, nil
	}
	return getOrDecodeArgsV2[*ModifySchemaArgs](job)
}

// CreateTableArgs is the arguments for create table/view/sequence job.
type CreateTableArgs struct {
	TableInfo *TableInfo `json:"table_info,omitempty"`
	// below 2 are used for create view.
	OnExistReplace bool  `json:"on_exist_replace,omitempty"`
	OldViewTblID   int64 `json:"old_view_tbl_id,omitempty"`
	// used for create table.
	FKCheck bool `json:"fk_check,omitempty"`
}

func (a *CreateTableArgs) fillJob(job *Job) {
	if job.Version == JobVersion1 {
		switch job.Type {
		case ActionCreateTable:
			job.Args = []any{a.TableInfo, a.FKCheck}
		case ActionCreateView:
			job.Args = []any{a.TableInfo, a.OnExistReplace, a.OldViewTblID}
		case ActionCreateSequence:
			job.Args = []any{a.TableInfo}
		}
		return
	}
	job.Args = []any{a}
}

// GetCreateTableArgs gets the create-table args.
func GetCreateTableArgs(job *Job) (*CreateTableArgs, error) {
	if job.Version == JobVersion1 {
		var (
			tableInfo      = &TableInfo{}
			onExistReplace bool
			oldViewTblID   int64
			fkCheck        bool
		)
		switch job.Type {
		case ActionCreateTable:
			if err := job.DecodeArgs(tableInfo, &fkCheck); err != nil {
				return nil, errors.Trace(err)
			}
		case ActionCreateView:
			if err := job.DecodeArgs(tableInfo, &onExistReplace, &oldViewTblID); err != nil {
				return nil, errors.Trace(err)
			}
		case ActionCreateSequence:
			if err := job.DecodeArgs(tableInfo); err != nil {
				return nil, errors.Trace(err)
			}
		}
		return &CreateTableArgs{
			TableInfo:      tableInfo,
			OnExistReplace: onExistReplace,
			OldViewTblID:   oldViewTblID,
			FKCheck:        fkCheck,
		}, nil
	}
	return getOrDecodeArgsV2[*CreateTableArgs](job)
}

// BatchCreateTableArgs is the arguments for batch create table job.
type BatchCreateTableArgs struct {
	Tables []*CreateTableArgs `json:"tables,omitempty"`
}

func (a *BatchCreateTableArgs) fillJob(job *Job) {
	if job.Version == JobVersion1 {
		infos := make([]*TableInfo, 0, len(a.Tables))
		for _, info := range a.Tables {
			infos = append(infos, info.TableInfo)
		}
		job.Args = []any{infos, a.Tables[0].FKCheck}
		return
	}
	job.Args = []any{a}
}

// GetBatchCreateTableArgs gets the batch create-table args.
func GetBatchCreateTableArgs(job *Job) (*BatchCreateTableArgs, error) {
	if job.Version == JobVersion1 {
		var (
			tableInfos []*TableInfo
			fkCheck    bool
		)
		if err := job.DecodeArgs(&tableInfos, &fkCheck); err != nil {
			return nil, errors.Trace(err)
		}
		args := &BatchCreateTableArgs{Tables: make([]*CreateTableArgs, 0, len(tableInfos))}
		for _, info := range tableInfos {
			args.Tables = append(args.Tables, &CreateTableArgs{TableInfo: info, FKCheck: fkCheck})
		}
		return args, nil
	}
	return getOrDecodeArgsV2[*BatchCreateTableArgs](job)
}

// TruncateTableArgs is the arguments for truncate table job.
type TruncateTableArgs struct {
	FKCheck         bool    `json:"fk_check,omitempty"`
	NewTableID      int64   `json:"new_table_id,omitempty"`
	NewPartitionIDs []int64 `json:"new_partition_ids,omitempty"`
	OldPartitionIDs []int64 `json:"old_partition_ids,omitempty"`

	// context vars
	NewPartIDsWithPolicy []int64 `json:"-"`
	OldPartIDsWithPolicy []int64 `json:"-"`
}

func (a *TruncateTableArgs) fillJob(job *Job) {
	if job.Version == JobVersion1 {
		// Args[0] is the new table ID, args[2] is the ids for table partitions, we
		// add a placeholder here, they will be filled by job submitter.
		// the last param is not required for execution, we need it to calculate
		// number of new IDs to generate.
		job.Args = []any{a.NewTableID, a.FKCheck, a.NewPartitionIDs, len(a.OldPartitionIDs)}
		return
	}
	job.Args = []any{a}
}

func (a *TruncateTableArgs) fillFinishedJob(job *Job) {
	if job.Version == JobVersion1 {
		// the first param is the start key of the old table, it's not used anywhere
		// now, so we fill an empty byte slice here.
		// we can call tablecodec.EncodeTablePrefix(tableID) to get it.
		job.Args = []any{[]byte{}, a.OldPartitionIDs}
		return
	}
	job.Args = []any{a}
}

// GetTruncateTableArgs gets the truncate table args.
func GetTruncateTableArgs(job *Job) (*TruncateTableArgs, error) {
	return getTruncateTableArgs(job, false)
}

// GetFinishedTruncateTableArgs gets the truncate table args after the job is finished.
func GetFinishedTruncateTableArgs(job *Job) (*TruncateTableArgs, error) {
	return getTruncateTableArgs(job, true)
}

func getTruncateTableArgs(job *Job, argsOfFinished bool) (*TruncateTableArgs, error) {
	if job.Version == JobVersion1 {
		if argsOfFinished {
			var startKey []byte
			var oldPartitionIDs []int64
			if err := job.DecodeArgs(&startKey, &oldPartitionIDs); err != nil {
				return nil, errors.Trace(err)
			}
			return &TruncateTableArgs{OldPartitionIDs: oldPartitionIDs}, nil
		}

		var (
			newTableID      int64
			fkCheck         bool
			newPartitionIDs []int64
		)
		err := job.DecodeArgs(&newTableID, &fkCheck, &newPartitionIDs)
		if err != nil {
			return nil, errors.Trace(err)
		}
		return &TruncateTableArgs{
			NewTableID:      newTableID,
			FKCheck:         fkCheck,
			NewPartitionIDs: newPartitionIDs,
		}, nil
	}

	return getOrDecodeArgsV2[*TruncateTableArgs](job)
}

// RenameTableArgs is the arguments for rename table DDL job.
// It's also used for rename tables.
type RenameTableArgs struct {
	// for Args
	OldSchemaID   int64        `json:"old_schema_id,omitempty"`
	OldSchemaName pmodel.CIStr `json:"old_schema_name,omitempty"`
	NewTableName  pmodel.CIStr `json:"new_table_name,omitempty"`

	// for rename tables
	OldTableName pmodel.CIStr `json:"old_table_name,omitempty"`
	NewSchemaID  int64        `json:"new_schema_id,omitempty"`
	TableID      int64        `json:"table_id,omitempty"`
}

func (rt *RenameTableArgs) fillJob(job *Job) {
	if job.Version <= JobVersion1 {
		job.Args = []any{rt.OldSchemaID, rt.NewTableName, rt.OldSchemaName}
	} else {
		job.Args = []any{rt}
	}
}

// GetRenameTableArgs get the arguments from job.
func GetRenameTableArgs(job *Job) (*RenameTableArgs, error) {
	var (
		oldSchemaID   int64
		oldSchemaName pmodel.CIStr
		newTableName  pmodel.CIStr
		args          *RenameTableArgs
		err           error
	)

	if job.Version == JobVersion1 {
		// decode args and cache in args.
		err = job.DecodeArgs(&oldSchemaID, &newTableName, &oldSchemaName)
		if err != nil {
			return nil, errors.Trace(err)
		}
		args = &RenameTableArgs{
			OldSchemaID:   oldSchemaID,
			OldSchemaName: oldSchemaName,
			NewTableName:  newTableName,
		}
	} else {
		// for version V2
		args, err = getOrDecodeArgsV2[*RenameTableArgs](job)
		if err != nil {
			return nil, errors.Trace(err)
		}
	}

	// NewSchemaID is used for checkAndRenameTables, which is not set for rename table.
	args.NewSchemaID = job.SchemaID
	return args, nil
}

// UpdateRenameTableArgs updates the rename table args.
// need to reset the old schema ID to new schema ID.
func UpdateRenameTableArgs(job *Job) error {
	var err error

	// for job version1
	if job.Version == JobVersion1 {
		// update schemaID and marshal()
		job.Args[0] = job.SchemaID
		job.RawArgs, err = json.Marshal(job.Args)
		if err != nil {
			return errors.Trace(err)
		}
	} else {
		argsV2, err := getOrDecodeArgsV2[*RenameTableArgs](job)
		if err != nil {
			return errors.Trace(err)
		}

		// update schemaID and marshal()
		argsV2.OldSchemaID = job.SchemaID
		job.Args = []any{argsV2}
		job.RawArgs, err = json.Marshal(job.Args[0])
		if err != nil {
			return errors.Trace(err)
		}
	}
	return nil
}

<<<<<<< HEAD
// CheckConstraintArgs is the arguments for both AlterCheckConstraint and DropCheckConstraint job.
type CheckConstraintArgs struct {
	ConstraintName pmodel.CIStr `json:"constraint_name,omitempty"`
	Enforced       bool         `json:"enforced,omitempty"`
}

func (a *CheckConstraintArgs) fillJob(job *Job) {
	if job.Version == JobVersion1 {
		job.Args = []any{a.ConstraintName, a.Enforced}
=======
// ResourceGroupArgs is the arguments for resource group job.
type ResourceGroupArgs struct {
	// for DropResourceGroup we only use it to store the name, other fields are invalid.
	RGInfo *ResourceGroupInfo `json:"rg_info,omitempty"`
}

func (a *ResourceGroupArgs) fillJob(job *Job) {
	if job.Version == JobVersion1 {
		if job.Type == ActionCreateResourceGroup {
			// what's the second parameter for? we keep it for compatibility.
			job.Args = []any{a.RGInfo, false}
		} else if job.Type == ActionAlterResourceGroup {
			job.Args = []any{a.RGInfo}
		} else if job.Type == ActionDropResourceGroup {
			// it's not used anywhere.
			job.Args = []any{a.RGInfo.Name}
		}
>>>>>>> cf954e20
		return
	}
	job.Args = []any{a}
}

<<<<<<< HEAD
// GetCheckConstraintArgs gets the AlterCheckConstraint args.
func GetCheckConstraintArgs(job *Job) (*CheckConstraintArgs, error) {
	if job.Version == JobVersion1 {
		var (
			constraintName pmodel.CIStr
			enforced       bool
		)
		err := job.DecodeArgs(&constraintName, &enforced)
		if err != nil {
			return nil, errors.Trace(err)
		}
		return &CheckConstraintArgs{
			ConstraintName: constraintName,
			Enforced:       enforced,
		}, nil
	}

	return getOrDecodeArgsV2[*CheckConstraintArgs](job)
}

// AddCheckConstraintArgs is the arguemnt for add check constraint
type AddCheckConstraintArgs struct {
	Constraint *ConstraintInfo `json:"constraint_info"`
}

func (a *AddCheckConstraintArgs) fillJob(job *Job) {
	if job.Version == JobVersion1 {
		job.Args = []any{a.Constraint}
	} else {
		job.Args = []any{a}
	}
}

// GetAddCheckConstraintArgs gets the AddCheckConstraint args.
func GetAddCheckConstraintArgs(job *Job) (*AddCheckConstraintArgs, error) {
	if job.Version == JobVersion1 {
		var constraintInfo ConstraintInfo
		err := job.DecodeArgs(&constraintInfo)
		if err != nil {
			return nil, errors.Trace(err)
		}
		return &AddCheckConstraintArgs{
			Constraint: &constraintInfo,
		}, nil
	}
	return getOrDecodeArgsV2[*AddCheckConstraintArgs](job)
=======
// GetResourceGroupArgs gets the resource group args.
func GetResourceGroupArgs(job *Job) (*ResourceGroupArgs, error) {
	if job.Version == JobVersion1 {
		rgInfo := ResourceGroupInfo{}
		if job.Type == ActionCreateResourceGroup || job.Type == ActionAlterResourceGroup {
			if err := job.DecodeArgs(&rgInfo); err != nil {
				return nil, errors.Trace(err)
			}
		} else if job.Type == ActionDropResourceGroup {
			var rgName pmodel.CIStr
			if err := job.DecodeArgs(&rgName); err != nil {
				return nil, errors.Trace(err)
			}
			rgInfo.Name = rgName
		}
		return &ResourceGroupArgs{RGInfo: &rgInfo}, nil
	}
	return getOrDecodeArgsV2[*ResourceGroupArgs](job)
}

// RenameTablesArgs is the arguments for rename tables job.
type RenameTablesArgs struct {
	RenameTableInfos []*RenameTableArgs `json:"rename_table_infos,omitempty"`
}

func (a *RenameTablesArgs) fillJob(job *Job) {
	if job.Version == JobVersion1 {
		n := len(a.RenameTableInfos)
		oldSchemaIDs := make([]int64, n)
		oldSchemaNames := make([]pmodel.CIStr, n)
		oldTableNames := make([]pmodel.CIStr, n)
		newSchemaIDs := make([]int64, n)
		newTableNames := make([]pmodel.CIStr, n)
		tableIDs := make([]int64, n)

		for i, info := range a.RenameTableInfos {
			oldSchemaIDs[i] = info.OldSchemaID
			oldSchemaNames[i] = info.OldSchemaName
			oldTableNames[i] = info.OldTableName
			newSchemaIDs[i] = info.NewSchemaID
			newTableNames[i] = info.NewTableName
			tableIDs[i] = info.TableID
		}

		// To make it compatible with previous create metas
		job.Args = []any{oldSchemaIDs, newSchemaIDs, newTableNames, tableIDs, oldSchemaNames, oldTableNames}
		return
	}

	job.Args = []any{a}
}

// GetRenameTablesArgsFromV1 get v2 args from v1
func GetRenameTablesArgsFromV1(
	oldSchemaIDs []int64,
	oldSchemaNames []pmodel.CIStr,
	oldTableNames []pmodel.CIStr,
	newSchemaIDs []int64,
	newTableNames []pmodel.CIStr,
	tableIDs []int64,
) *RenameTablesArgs {
	infos := make([]*RenameTableArgs, 0, len(oldSchemaIDs))
	for i, oldSchemaID := range oldSchemaIDs {
		infos = append(infos, &RenameTableArgs{
			OldSchemaID:   oldSchemaID,
			OldSchemaName: oldSchemaNames[i],
			OldTableName:  oldTableNames[i],
			NewSchemaID:   newSchemaIDs[i],
			NewTableName:  newTableNames[i],
			TableID:       tableIDs[i],
		})
	}

	return &RenameTablesArgs{
		RenameTableInfos: infos,
	}
}

// GetRenameTablesArgs gets the rename tables args.
func GetRenameTablesArgs(job *Job) (*RenameTablesArgs, error) {
	if job.Version == JobVersion1 {
		var (
			oldSchemaIDs   []int64
			oldSchemaNames []pmodel.CIStr
			oldTableNames  []pmodel.CIStr
			newSchemaIDs   []int64
			newTableNames  []pmodel.CIStr
			tableIDs       []int64
		)
		if err := job.DecodeArgs(
			&oldSchemaIDs, &newSchemaIDs, &newTableNames,
			&tableIDs, &oldSchemaNames, &oldTableNames); err != nil {
			return nil, errors.Trace(err)
		}

		return GetRenameTablesArgsFromV1(
			oldSchemaIDs, oldSchemaNames, oldTableNames,
			newSchemaIDs, newTableNames, tableIDs), nil
	}
	return getOrDecodeArgsV2[*RenameTablesArgs](job)
>>>>>>> cf954e20
}<|MERGE_RESOLUTION|>--- conflicted
+++ resolved
@@ -440,7 +440,6 @@
 	return nil
 }
 
-<<<<<<< HEAD
 // CheckConstraintArgs is the arguments for both AlterCheckConstraint and DropCheckConstraint job.
 type CheckConstraintArgs struct {
 	ConstraintName pmodel.CIStr `json:"constraint_name,omitempty"`
@@ -450,7 +449,11 @@
 func (a *CheckConstraintArgs) fillJob(job *Job) {
 	if job.Version == JobVersion1 {
 		job.Args = []any{a.ConstraintName, a.Enforced}
-=======
+		return
+	}
+	job.Args = []any{a}
+}
+
 // ResourceGroupArgs is the arguments for resource group job.
 type ResourceGroupArgs struct {
 	// for DropResourceGroup we only use it to store the name, other fields are invalid.
@@ -468,60 +471,11 @@
 			// it's not used anywhere.
 			job.Args = []any{a.RGInfo.Name}
 		}
->>>>>>> cf954e20
-		return
-	}
-	job.Args = []any{a}
-}
-
-<<<<<<< HEAD
-// GetCheckConstraintArgs gets the AlterCheckConstraint args.
-func GetCheckConstraintArgs(job *Job) (*CheckConstraintArgs, error) {
-	if job.Version == JobVersion1 {
-		var (
-			constraintName pmodel.CIStr
-			enforced       bool
-		)
-		err := job.DecodeArgs(&constraintName, &enforced)
-		if err != nil {
-			return nil, errors.Trace(err)
-		}
-		return &CheckConstraintArgs{
-			ConstraintName: constraintName,
-			Enforced:       enforced,
-		}, nil
-	}
-
-	return getOrDecodeArgsV2[*CheckConstraintArgs](job)
-}
-
-// AddCheckConstraintArgs is the arguemnt for add check constraint
-type AddCheckConstraintArgs struct {
-	Constraint *ConstraintInfo `json:"constraint_info"`
-}
-
-func (a *AddCheckConstraintArgs) fillJob(job *Job) {
-	if job.Version == JobVersion1 {
-		job.Args = []any{a.Constraint}
-	} else {
-		job.Args = []any{a}
-	}
-}
-
-// GetAddCheckConstraintArgs gets the AddCheckConstraint args.
-func GetAddCheckConstraintArgs(job *Job) (*AddCheckConstraintArgs, error) {
-	if job.Version == JobVersion1 {
-		var constraintInfo ConstraintInfo
-		err := job.DecodeArgs(&constraintInfo)
-		if err != nil {
-			return nil, errors.Trace(err)
-		}
-		return &AddCheckConstraintArgs{
-			Constraint: &constraintInfo,
-		}, nil
-	}
-	return getOrDecodeArgsV2[*AddCheckConstraintArgs](job)
-=======
+		return
+	}
+	job.Args = []any{a}
+}
+
 // GetResourceGroupArgs gets the resource group args.
 func GetResourceGroupArgs(job *Job) (*ResourceGroupArgs, error) {
 	if job.Version == JobVersion1 {
@@ -622,5 +576,52 @@
 			newSchemaIDs, newTableNames, tableIDs), nil
 	}
 	return getOrDecodeArgsV2[*RenameTablesArgs](job)
->>>>>>> cf954e20
+}
+
+// GetCheckConstraintArgs gets the AlterCheckConstraint args.
+func GetCheckConstraintArgs(job *Job) (*CheckConstraintArgs, error) {
+	if job.Version == JobVersion1 {
+		var (
+			constraintName pmodel.CIStr
+			enforced       bool
+		)
+		err := job.DecodeArgs(&constraintName, &enforced)
+		if err != nil {
+			return nil, errors.Trace(err)
+		}
+		return &CheckConstraintArgs{
+			ConstraintName: constraintName,
+			Enforced:       enforced,
+		}, nil
+	}
+
+	return getOrDecodeArgsV2[*CheckConstraintArgs](job)
+}
+
+// AddCheckConstraintArgs is the arguemnt for add check constraint
+type AddCheckConstraintArgs struct {
+	Constraint *ConstraintInfo `json:"constraint_info"`
+}
+
+func (a *AddCheckConstraintArgs) fillJob(job *Job) {
+	if job.Version == JobVersion1 {
+		job.Args = []any{a.Constraint}
+		return
+	}
+	job.Args = []any{a}
+}
+
+// GetAddCheckConstraintArgs gets the AddCheckConstraint args.
+func GetAddCheckConstraintArgs(job *Job) (*AddCheckConstraintArgs, error) {
+	if job.Version == JobVersion1 {
+		var constraintInfo ConstraintInfo
+		err := job.DecodeArgs(&constraintInfo)
+		if err != nil {
+			return nil, errors.Trace(err)
+		}
+		return &AddCheckConstraintArgs{
+			Constraint: &constraintInfo,
+		}, nil
+	}
+	return getOrDecodeArgsV2[*AddCheckConstraintArgs](job)
 }