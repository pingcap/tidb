--- conflicted
+++ resolved
@@ -483,7 +483,6 @@
 	return getOrDecodeArgsV2[*ResourceGroupArgs](job)
 }
 
-<<<<<<< HEAD
 // RebaseAutoIDArgs is the arguments for ActionRebaseAutoID DDL.
 // It is also for ActionRebaseAutoRandomBase.
 type RebaseAutoIDArgs struct {
@@ -650,7 +649,8 @@
 	}
 
 	return getOrDecodeArgsV2[*AddForeignKeyArgs](job)
-=======
+}
+
 // RenameTablesArgs is the arguments for rename tables job.
 type RenameTablesArgs struct {
 	RenameTableInfos []*RenameTableArgs `json:"rename_table_infos,omitempty"`
@@ -731,5 +731,4 @@
 			newSchemaIDs, newTableNames, tableIDs), nil
 	}
 	return getOrDecodeArgsV2[*RenameTablesArgs](job)
->>>>>>> 67bee7c5
 }