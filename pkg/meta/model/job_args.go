--- conflicted
+++ resolved
@@ -1171,13 +1171,6 @@
 	return getOrDecodeArgsV2[*AddCheckConstraintArgs](job)
 }
 
-<<<<<<< HEAD
-// KeyRange is copied from kv.KeyRange to avoid cycle import.
-// Unused fields are removed.
-type KeyRange struct {
-	StartKey []byte
-	EndKey   []byte
-=======
 // AlterTablePlacementArgs is the arguments for alter table placements ddl job.
 type AlterTablePlacementArgs struct {
 	PlacementPolicyRef *PolicyRefInfo `json:"placement_policy_ref,omitempty"`
@@ -1252,7 +1245,6 @@
 	}
 
 	return getOrDecodeArgsV2[*UpdateTiFlashReplicaStatusArgs](job)
->>>>>>> b427e33e
 }
 
 // LockTablesArgs is the argument for LockTables.
@@ -1327,13 +1319,8 @@
 	LabelRule *pdhttp.LabelRule `json:"label_rule,omitempty"`
 }
 
-func (a *AlterTableAttributesArgs) fillJob(job *Job) {
-	if job.Version == JobVersion1 {
-		job.Args = []any{a.LabelRule}
-		return
-	}
-
-	job.Args = []any{a}
+func (a *AlterTableAttributesArgs) fillJobV1(job *Job) {
+	job.Args = []any{a.LabelRule}
 }
 
 // GetAlterTableAttributesArgs get alter table attribute args from job.
@@ -1431,6 +1418,13 @@
 	}
 
 	return getOrDecodeArgsV2[*PlacementPolicyArgs](job)
+}
+
+// KeyRange is copied from kv.KeyRange to avoid cycle import.
+// Unused fields are removed.
+type KeyRange struct {
+	StartKey []byte
+	EndKey   []byte
 }
 
 // FlashbackClusterArgs is the argument for flashback cluster.
@@ -1447,28 +1441,24 @@
 	FlashbackKeyRanges []KeyRange     `json:"key_ranges,omitempty"`
 }
 
-func (a *FlashbackClusterArgs) fillJob(job *Job) {
-	if job.Version == JobVersion1 {
-		enableAutoAnalyze := "ON"
-		superReadOnly := "ON"
-		enableTTLJob := "ON"
-		if !a.EnableAutoAnalyze {
-			enableAutoAnalyze = "OFF"
-		}
-		if !a.SuperReadOnly {
-			superReadOnly = "OFF"
-		}
-		if !a.EnableTTLJob {
-			enableTTLJob = "OFF"
-		}
-
-		job.Args = []any{
-			a.FlashbackTS, a.PDScheduleValue, a.EnableGC, enableAutoAnalyze, superReadOnly,
-			a.LockedRegionCnt, a.StartTS, a.CommitTS, enableTTLJob, a.FlashbackKeyRanges,
-		}
-		return
-	}
-	job.Args = []any{a}
+func (a *FlashbackClusterArgs) fillJobV1(job *Job) {
+	enableAutoAnalyze := "ON"
+	superReadOnly := "ON"
+	enableTTLJob := "ON"
+	if !a.EnableAutoAnalyze {
+		enableAutoAnalyze = "OFF"
+	}
+	if !a.SuperReadOnly {
+		superReadOnly = "OFF"
+	}
+	if !a.EnableTTLJob {
+		enableTTLJob = "OFF"
+	}
+
+	job.Args = []any{
+		a.FlashbackTS, a.PDScheduleValue, a.EnableGC, enableAutoAnalyze, superReadOnly,
+		a.LockedRegionCnt, a.StartTS, a.CommitTS, enableTTLJob, a.FlashbackKeyRanges,
+	}
 }
 
 // GetFlashbackClusterArgs get the flashback cluster argument from job.
