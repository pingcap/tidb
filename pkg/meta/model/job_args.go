// Copyright 2024 PingCAP, Inc.
//
// Licensed under the Apache License, Version 2.0 (the "License");
// you may not use this file except in compliance with the License.
// You may obtain a copy of the License at
//
//     http://www.apache.org/licenses/LICENSE-2.0
//
// Unless required by applicable law or agreed to in writing, software
// distributed under the License is distributed on an "AS IS" BASIS,
// WITHOUT WARRANTIES OR CONDITIONS OF ANY KIND, either express or implied.
// See the License for the specific language governing permissions and
// limitations under the License.

package model

import (
	"encoding/json"

	"github.com/pingcap/errors"
<<<<<<< HEAD
	pmodel "github.com/pingcap/tidb/pkg/parser/model"
=======
	"github.com/pingcap/tidb/pkg/util/intest"
>>>>>>> c8732f72
)

// getOrDecodeArgsV2 get the argsV2 from job, if the argsV2 is nil, decode rawArgsV2
// and fill argsV2.
func getOrDecodeArgsV2[T JobArgs](job *Job) (T, error) {
	intest.Assert(job.Version == JobVersion2, "job version is not v2")
	if len(job.Args) > 0 {
		return job.Args[0].(T), nil
	}
	var v T
	if err := json.Unmarshal(job.RawArgs, &v); err != nil {
		return v, errors.Trace(err)
	}
	job.Args = []any{v}
	return v, nil
}

// JobArgs is the interface for job arguments.
type JobArgs interface {
	// fillJob fills the job args for submitting job. we make it private to avoid
	// calling it directly, use Job.FillArgs to fill the job args.
	fillJob(job *Job)
}

// FinishedJobArgs is the interface for finished job arguments.
// in most cases, job args are cleared out after the job is finished, but some jobs
// will write some args back to the job for other components.
type FinishedJobArgs interface {
	// fillFinishedJob fills the job args for finished job. we make it private to avoid
	// calling it directly, use Job.FillFinishedArgs to fill the job args.
	fillFinishedJob(job *Job)
}

// CreateSchemaArgs is the arguments for create schema job.
type CreateSchemaArgs struct {
	DBInfo *DBInfo `json:"db_info,omitempty"`
}

func (a *CreateSchemaArgs) fillJob(job *Job) {
	if job.Version == JobVersion1 {
		job.Args = []any{a.DBInfo}
		return
	}
	job.Args = []any{a}
}

// GetCreateSchemaArgs gets the args for create schema job.
func GetCreateSchemaArgs(job *Job) (*CreateSchemaArgs, error) {
	if job.Version == JobVersion1 {
		dbInfo := &DBInfo{}
		err := job.DecodeArgs(dbInfo)
		if err != nil {
			return nil, errors.Trace(err)
		}
		return &CreateSchemaArgs{DBInfo: dbInfo}, nil
	}

	argsV2, err := getOrDecodeArgsV2[*CreateSchemaArgs](job)
	if err != nil {
		return nil, errors.Trace(err)
	}
	return argsV2, nil
}

// DropSchemaArgs is the arguments for drop schema job.
type DropSchemaArgs struct {
	// this is the args for job submission, it's invalid if the job is finished.
	FKCheck bool `json:"fk_check,omitempty"`
	// this is the args for finished job. this list include all partition IDs too.
	AllDroppedTableIDs []int64 `json:"all_dropped_table_ids,omitempty"`
}

func (a *DropSchemaArgs) fillJob(job *Job) {
	if job.Version == JobVersion1 {
		job.Args = []any{a.FKCheck}
		return
	}
	job.Args = []any{a}
}

func (a *DropSchemaArgs) fillFinishedJob(job *Job) {
	if job.Version == JobVersion1 {
		job.Args = []any{a.AllDroppedTableIDs}
		return
	}
	job.Args = []any{a}
}

// GetDropSchemaArgs gets the args for drop schema job.
func GetDropSchemaArgs(job *Job) (*DropSchemaArgs, error) {
	return getDropSchemaArgs(job, false)
}

// GetFinishedDropSchemaArgs gets the args for drop schema job after the job is finished.
func GetFinishedDropSchemaArgs(job *Job) (*DropSchemaArgs, error) {
	return getDropSchemaArgs(job, true)
}

func getDropSchemaArgs(job *Job, argsOfFinished bool) (*DropSchemaArgs, error) {
	if job.Version == JobVersion1 {
		if argsOfFinished {
			var physicalTableIDs []int64
			if err := job.DecodeArgs(&physicalTableIDs); err != nil {
				return nil, err
			}
			return &DropSchemaArgs{AllDroppedTableIDs: physicalTableIDs}, nil
		}
		var fkCheck bool
		if err := job.DecodeArgs(&fkCheck); err != nil {
			return nil, err
		}
		return &DropSchemaArgs{FKCheck: fkCheck}, nil
	}
	return getOrDecodeArgsV2[*DropSchemaArgs](job)
}

// ModifySchemaArgs is the arguments for modify schema job.
type ModifySchemaArgs struct {
	// below 2 are used for modify schema charset and collate.
	ToCharset string `json:"to_charset,omitempty"`
	ToCollate string `json:"to_collate,omitempty"`
	// used for modify schema placement policy.
	// might be nil, means set it to default.
	PolicyRef *PolicyRefInfo `json:"policy_ref,omitempty"`
}

func (a *ModifySchemaArgs) fillJob(job *Job) {
	if job.Version == JobVersion1 {
		if job.Type == ActionModifySchemaCharsetAndCollate {
			job.Args = []any{a.ToCharset, a.ToCollate}
		} else if job.Type == ActionModifySchemaDefaultPlacement {
			job.Args = []any{a.PolicyRef}
		}
		return
	}
	job.Args = []any{a}
}

// GetModifySchemaArgs gets the modify schema args.
func GetModifySchemaArgs(job *Job) (*ModifySchemaArgs, error) {
	if job.Version == JobVersion1 {
		var (
			toCharset string
			toCollate string
			policyRef *PolicyRefInfo
		)
		if job.Type == ActionModifySchemaCharsetAndCollate {
			if err := job.DecodeArgs(&toCharset, &toCollate); err != nil {
				return nil, errors.Trace(err)
			}
		} else if job.Type == ActionModifySchemaDefaultPlacement {
			if err := job.DecodeArgs(&policyRef); err != nil {
				return nil, errors.Trace(err)
			}
		}
		return &ModifySchemaArgs{
			ToCharset: toCharset,
			ToCollate: toCollate,
			PolicyRef: policyRef,
		}, nil
	}
	return getOrDecodeArgsV2[*ModifySchemaArgs](job)
}

// TruncateTableArgs is the arguments for truncate table job.
type TruncateTableArgs struct {
	FKCheck         bool    `json:"fk_check,omitempty"`
	NewTableID      int64   `json:"new_table_id,omitempty"`
	NewPartitionIDs []int64 `json:"new_partition_ids,omitempty"`
	OldPartitionIDs []int64 `json:"old_partition_ids,omitempty"`

	// context vars
	NewPartIDsWithPolicy []int64 `json:"-"`
	OldPartIDsWithPolicy []int64 `json:"-"`
}

type RenameTablesArgs struct {
	OldSchemaIDs   []int64         `json:"old_schema_ids,omitempty"`
	OldSchemaNames []*pmodel.CIStr `json:"old_schema_names,omitempty"`
	OldTableNames  []*pmodel.CIStr `json:"old_table_names,omitempty"`
	NewSchemaIDs   []int64         `json:"new_schema_ids,omitempty"`
	NewTableNames  []*pmodel.CIStr `json:"new_table_names,omitempty"`
	TableIDs       []int64         `json:"table_ids,omitempty"`
}

func (a *RenameTablesArgs) fillJob(job *Job) {
	if job.Version == JobVersion1 {
		job.Args = []any{a.OldSchemaIDs, a.NewSchemaIDs, a.NewTableNames, a.TableIDs, a.OldSchemaNames, a.OldTableNames}
		return
	}
	job.ArgsV2 = a
}

// GetRenameTablesArgs gets the rename tables args.
func GetRenameTablesArgs(job *Job) (*RenameTablesArgs, error) {
	if job.Version == JobVersion1 {
		var (
			oldSchemaIDs   []int64
			oldSchemaNames []*pmodel.CIStr
			oldTableNames  []*pmodel.CIStr
			newSchemaIDs   []int64
			newTableNames  []*pmodel.CIStr
			tableIDs       []int64
		)
		if err := job.DecodeArgs(&oldSchemaIDs, &newSchemaIDs, &newTableNames, &tableIDs, &oldSchemaNames, &oldTableNames); err != nil {
			return nil, errors.Trace(err)
		}
		return &RenameTablesArgs{
			OldSchemaIDs:   oldSchemaIDs,
			OldSchemaNames: oldSchemaNames,
			OldTableNames:  oldTableNames,
			NewSchemaIDs:   newSchemaIDs,
			NewTableNames:  newTableNames,
			TableIDs:       tableIDs,
		}, nil
	}
	return getOrDecodeArgsV2[*RenameTablesArgs](job)
}

func (a *TruncateTableArgs) fillJob(job *Job) {
	if job.Version == JobVersion1 {
		// Args[0] is the new table ID, args[2] is the ids for table partitions, we
		// add a placeholder here, they will be filled by job submitter.
		// the last param is not required for execution, we need it to calculate
		// number of new IDs to generate.
		job.Args = []any{a.NewTableID, a.FKCheck, a.NewPartitionIDs, len(a.OldPartitionIDs)}
		return
	}
	job.Args = []any{a}
}

func (a *TruncateTableArgs) fillFinishedJob(job *Job) {
	if job.Version == JobVersion1 {
		// the first param is the start key of the old table, it's not used anywhere
		// now, so we fill an empty byte slice here.
		// we can call tablecodec.EncodeTablePrefix(tableID) to get it.
		job.Args = []any{[]byte{}, a.OldPartitionIDs}
		return
	}
	job.Args = []any{a}
}

// GetTruncateTableArgs gets the truncate table args.
func GetTruncateTableArgs(job *Job) (*TruncateTableArgs, error) {
	return getTruncateTableArgs(job, false)
}

// GetFinishedTruncateTableArgs gets the truncate table args after the job is finished.
func GetFinishedTruncateTableArgs(job *Job) (*TruncateTableArgs, error) {
	return getTruncateTableArgs(job, true)
}

func getTruncateTableArgs(job *Job, argsOfFinished bool) (*TruncateTableArgs, error) {
	if job.Version == JobVersion1 {
		if argsOfFinished {
			var startKey []byte
			var oldPartitionIDs []int64
			if err := job.DecodeArgs(&startKey, &oldPartitionIDs); err != nil {
				return nil, errors.Trace(err)
			}
			return &TruncateTableArgs{OldPartitionIDs: oldPartitionIDs}, nil
		}

		var (
			newTableID      int64
			fkCheck         bool
			newPartitionIDs []int64
		)
		err := job.DecodeArgs(&newTableID, &fkCheck, &newPartitionIDs)
		if err != nil {
			return nil, errors.Trace(err)
		}
		return &TruncateTableArgs{
			NewTableID:      newTableID,
			FKCheck:         fkCheck,
			NewPartitionIDs: newPartitionIDs,
		}, nil
	}

	return getOrDecodeArgsV2[*TruncateTableArgs](job)
}<|MERGE_RESOLUTION|>--- conflicted
+++ resolved
@@ -18,11 +18,8 @@
 	"encoding/json"
 
 	"github.com/pingcap/errors"
-<<<<<<< HEAD
 	pmodel "github.com/pingcap/tidb/pkg/parser/model"
-=======
 	"github.com/pingcap/tidb/pkg/util/intest"
->>>>>>> c8732f72
 )
 
 // getOrDecodeArgsV2 get the argsV2 from job, if the argsV2 is nil, decode rawArgsV2
@@ -213,7 +210,7 @@
 		job.Args = []any{a.OldSchemaIDs, a.NewSchemaIDs, a.NewTableNames, a.TableIDs, a.OldSchemaNames, a.OldTableNames}
 		return
 	}
-	job.ArgsV2 = a
+	job.Args = []any{a}
 }
 
 // GetRenameTablesArgs gets the rename tables args.
