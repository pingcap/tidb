--- conflicted
+++ resolved
@@ -354,69 +354,6 @@
 	return getOrDecodeArgsV2[*TruncateTableArgs](job)
 }
 
-<<<<<<< HEAD
-// CheckConstraintArgs is the arguments for both AlterCheckConstraint and DropCheckConstraint job.
-type CheckConstraintArgs struct {
-	ConstraintName pmodel.CIStr `json:"constraint_name,omitempty"`
-	Enforced       bool         `json:"enforced,omitempty"`
-}
-
-func (a *CheckConstraintArgs) fillJob(job *Job) {
-	if job.Version == JobVersion1 {
-		job.Args = []any{a.ConstraintName, a.Enforced}
-		return
-	}
-	job.Args = []any{a}
-}
-
-// GetCheckConstraintArgs gets the AlterCheckConstraint args.
-func GetCheckConstraintArgs(job *Job) (*CheckConstraintArgs, error) {
-	if job.Version == JobVersion1 {
-		var (
-			constraintName pmodel.CIStr
-			enforced       bool
-		)
-		err := job.DecodeArgs(&constraintName, &enforced)
-		if err != nil {
-			return nil, errors.Trace(err)
-		}
-		return &CheckConstraintArgs{
-			ConstraintName: constraintName,
-			Enforced:       enforced,
-		}, nil
-	}
-
-	return getOrDecodeArgsV2[*CheckConstraintArgs](job)
-}
-
-// AddCheckConstraintArgs is just a wrapper for ConstraintInfo.
-// This is just used to maintain the consistency of all the arguments
-type AddCheckConstraintArgs struct {
-	Constraint *ConstraintInfo `json:"constraint_info,omitempty"`
-}
-
-func (a *AddCheckConstraintArgs) fillJob(job *Job) {
-	if job.Version == JobVersion1 {
-		job.Args = []any{a.Constraint}
-	} else {
-		job.Args = []any{a}
-	}
-}
-
-// GetAddCheckConstraintArgs gets the AddCheckConstraint args.
-func GetAddCheckConstraintArgs(job *Job) (*AddCheckConstraintArgs, error) {
-	if job.Version == JobVersion1 {
-		var constraintInfo ConstraintInfo
-		err := job.DecodeArgs(&constraintInfo)
-		if err != nil {
-			return nil, errors.Trace(err)
-		}
-		return &AddCheckConstraintArgs{
-			Constraint: &constraintInfo,
-		}, nil
-	}
-	return getOrDecodeArgsV2[*AddCheckConstraintArgs](job)
-=======
 // RenameTableArgs is the arguments for rename table DDL job.
 type RenameTableArgs struct {
 	// for Args
@@ -487,5 +424,67 @@
 		}
 	}
 	return nil
->>>>>>> 70a26f85
+}
+
+// CheckConstraintArgs is the arguments for both AlterCheckConstraint and DropCheckConstraint job.
+type CheckConstraintArgs struct {
+	ConstraintName pmodel.CIStr `json:"constraint_name,omitempty"`
+	Enforced       bool         `json:"enforced,omitempty"`
+}
+
+func (a *CheckConstraintArgs) fillJob(job *Job) {
+	if job.Version == JobVersion1 {
+		job.Args = []any{a.ConstraintName, a.Enforced}
+		return
+	}
+	job.Args = []any{a}
+}
+
+// GetCheckConstraintArgs gets the AlterCheckConstraint args.
+func GetCheckConstraintArgs(job *Job) (*CheckConstraintArgs, error) {
+	if job.Version == JobVersion1 {
+		var (
+			constraintName pmodel.CIStr
+			enforced       bool
+		)
+		err := job.DecodeArgs(&constraintName, &enforced)
+		if err != nil {
+			return nil, errors.Trace(err)
+		}
+		return &CheckConstraintArgs{
+			ConstraintName: constraintName,
+			Enforced:       enforced,
+		}, nil
+	}
+
+	return getOrDecodeArgsV2[*CheckConstraintArgs](job)
+}
+
+// AddCheckConstraintArgs is just a wrapper for ConstraintInfo.
+// It is used to maintain the consistency of all the arguments
+type AddCheckConstraintArgs struct {
+	Constraint *ConstraintInfo `json:"constraint_info"`
+}
+
+func (a *AddCheckConstraintArgs) fillJob(job *Job) {
+	if job.Version == JobVersion1 {
+		job.Args = []any{a.Constraint}
+	} else {
+		job.Args = []any{a}
+	}
+}
+
+// GetAddCheckConstraintArgs gets the AddCheckConstraint args.
+func GetAddCheckConstraintArgs(job *Job) (*AddCheckConstraintArgs, error) {
+	if job.Version == JobVersion1 {
+		var constraintInfo ConstraintInfo
+		err := job.DecodeArgs(&constraintInfo)
+		if err != nil {
+			return nil, errors.Trace(err)
+		}
+		return &AddCheckConstraintArgs{
+			Constraint: &constraintInfo,
+		}, nil
+	}
+	return getOrDecodeArgsV2[*AddCheckConstraintArgs](job)
 }