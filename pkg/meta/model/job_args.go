--- conflicted
+++ resolved
@@ -242,41 +242,8 @@
 
 // GetCreateTableArgs gets the create-table args.
 func GetCreateTableArgs(job *Job) (*CreateTableArgs, error) {
-<<<<<<< HEAD
 	job.UpdateRawArgs = true
-
-	if job.Version == JobVersion1 {
-		var (
-			tableInfo      = &TableInfo{}
-			onExistReplace bool
-			oldViewTblID   int64
-			fkCheck        bool
-		)
-		switch job.Type {
-		case ActionCreateTable:
-			if err := job.DecodeArgs(tableInfo, &fkCheck); err != nil {
-				return nil, errors.Trace(err)
-			}
-		case ActionCreateView:
-			if err := job.DecodeArgs(tableInfo, &onExistReplace, &oldViewTblID); err != nil {
-				return nil, errors.Trace(err)
-			}
-		case ActionCreateSequence:
-			if err := job.DecodeArgs(tableInfo); err != nil {
-				return nil, errors.Trace(err)
-			}
-		}
-		return &CreateTableArgs{
-			TableInfo:      tableInfo,
-			OnExistReplace: onExistReplace,
-			OldViewTblID:   oldViewTblID,
-			FKCheck:        fkCheck,
-		}, nil
-	}
-	return getOrDecodeArgsV2[*CreateTableArgs](job)
-=======
 	return getOrDecodeArgs[*CreateTableArgs](&CreateTableArgs{}, job)
->>>>>>> c8272970
 }
 
 // BatchCreateTableArgs is the arguments for batch create table job.
@@ -498,19 +465,8 @@
 
 // GetTablePartitionArgs gets the table partition args.
 func GetTablePartitionArgs(job *Job) (*TablePartitionArgs, error) {
-<<<<<<< HEAD
 	// job.UpdateRawArgs = true
-	if job.Version == JobVersion1 {
-		args := &TablePartitionArgs{}
-		if err := args.decodeV1(job); err != nil {
-			return nil, errors.Trace(err)
-		}
-		return args, nil
-	}
-	args, err := getOrDecodeArgsV2[*TablePartitionArgs](job)
-=======
 	args, err := getOrDecodeArgs[*TablePartitionArgs](&TablePartitionArgs{}, job)
->>>>>>> c8272970
 	if err != nil {
 		return nil, errors.Trace(err)
 	}
@@ -852,6 +808,7 @@
 // FillRollBackArgsForAddColumn fills the args for rollback add column ddl.
 func FillRollBackArgsForAddColumn(job *Job, args *TableColumnArgs) {
 	intest.Assert(job.Type == ActionAddColumn, "only for add column job")
+	job.UpdateRawArgs = true
 	fakeJob := &Job{
 		Version: job.Version,
 		Type:    ActionDropColumn,
@@ -1034,28 +991,8 @@
 
 // GetCheckConstraintArgs gets the AlterCheckConstraint args.
 func GetCheckConstraintArgs(job *Job) (*CheckConstraintArgs, error) {
-<<<<<<< HEAD
 	job.UpdateRawArgs = true
-
-	if job.Version == JobVersion1 {
-		var (
-			constraintName pmodel.CIStr
-			enforced       bool
-		)
-		err := job.DecodeArgs(&constraintName, &enforced)
-		if err != nil {
-			return nil, errors.Trace(err)
-		}
-		return &CheckConstraintArgs{
-			ConstraintName: constraintName,
-			Enforced:       enforced,
-		}, nil
-	}
-
-	return getOrDecodeArgsV2[*CheckConstraintArgs](job)
-=======
 	return getOrDecodeArgs[*CheckConstraintArgs](&CheckConstraintArgs{}, job)
->>>>>>> c8272970
 }
 
 // AddCheckConstraintArgs is the args for add check constraint
@@ -1074,22 +1011,9 @@
 
 // GetAddCheckConstraintArgs gets the AddCheckConstraint args.
 func GetAddCheckConstraintArgs(job *Job) (*AddCheckConstraintArgs, error) {
-<<<<<<< HEAD
 	// returned arguments will be modified outside.
 	job.UpdateRawArgs = true
 
-	if job.Version == JobVersion1 {
-		var constraintInfo ConstraintInfo
-		err := job.DecodeArgs(&constraintInfo)
-		if err != nil {
-			return nil, errors.Trace(err)
-		}
-		return &AddCheckConstraintArgs{
-			Constraint: &constraintInfo,
-		}, nil
-	}
-	return getOrDecodeArgsV2[*AddCheckConstraintArgs](job)
-=======
 	return getOrDecodeArgs[*AddCheckConstraintArgs](&AddCheckConstraintArgs{}, job)
 }
 
@@ -1147,7 +1071,6 @@
 // GetUpdateTiFlashReplicaStatusArgs gets the args for updating TiFlash replica status ddl.
 func GetUpdateTiFlashReplicaStatusArgs(job *Job) (*UpdateTiFlashReplicaStatusArgs, error) {
 	return getOrDecodeArgs[*UpdateTiFlashReplicaStatusArgs](&UpdateTiFlashReplicaStatusArgs{}, job)
->>>>>>> c8272970
 }
 
 // LockTablesArgs is the argument for LockTables.
