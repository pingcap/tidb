--- conflicted
+++ resolved
@@ -919,7 +919,6 @@
 	PartitionIDs []int64 `json:"partition_ids,omitempty"`
 }
 
-<<<<<<< HEAD
 // AddColumnArgs is the arguments for adding column ddl.
 type AddColumnArgs struct {
 	Col         *ColumnInfo         `json:"column_info,omitempty"`
@@ -934,23 +933,15 @@
 	*AddColumnArgs  `json:"add_column_args,omitempty"`
 }
 
-func (a *TableColumnArgs) fillJob(job *Job) {
-	if job.Version == JobVersion1 {
-		// fill DropColumn args if job.Type is ActionAddColumn and state is JobStateRollingback
-		if job.Type == ActionDropColumn || job.State == JobStateRollingback {
-			dropArgs := a.DropColumnArgs
-			job.Args = []any{dropArgs.ColName, dropArgs.IfExists, dropArgs.IndexIDs, dropArgs.PartitionIDs}
-		} else {
-			addArgs := a.AddColumnArgs
-			job.Args = []any{addArgs.Col, addArgs.Pos, addArgs.Offset, addArgs.IfNotExists}
-		}
-		return
-	}
-	job.Args = []any{a}
-=======
-func (a *DropColumnArgs) fillJobV1(job *Job) {
-	job.Args = []any{a.ColName, a.IfExists, a.IndexIDs, a.PartitionIDs}
->>>>>>> c7fde050
+func (a *TableColumnArgs) fillJobV1(job *Job) {
+	// fill DropColumn args if job.Type is ActionAddColumn and state is JobStateRollingback
+	if job.Type == ActionDropColumn || job.State == JobStateRollingback {
+		dropArgs := a.DropColumnArgs
+		job.Args = []any{dropArgs.ColName, dropArgs.IfExists, dropArgs.IndexIDs, dropArgs.PartitionIDs}
+	} else {
+		addArgs := a.AddColumnArgs
+		job.Args = []any{addArgs.Col, addArgs.Pos, addArgs.Offset, addArgs.IfNotExists}
+	}
 }
 
 // GetTableColumnArgs gets the args for dropping column ddl or Adding column ddl.
@@ -1430,12 +1421,8 @@
 	Col *ColumnInfo `json:"column_info,omitempty"`
 }
 
-func (a *SetDefaultValueArgs) fillJob(job *Job) {
-	if job.Version == JobVersion1 {
-		job.Args = []any{a.Col}
-	} else {
-		job.Args = []any{a}
-	}
+func (a *SetDefaultValueArgs) fillJobV1(job *Job) {
+	job.Args = []any{a.Col}
 }
 
 // GetSetDefaultValueArgs get the args for setting default value ddl.
