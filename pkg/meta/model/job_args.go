// Copyright 2024 PingCAP, Inc.
//
// Licensed under the Apache License, Version 2.0 (the "License");
// you may not use this file except in compliance with the License.
// You may obtain a copy of the License at
//
//     http://www.apache.org/licenses/LICENSE-2.0
//
// Unless required by applicable law or agreed to in writing, software
// distributed under the License is distributed on an "AS IS" BASIS,
// WITHOUT WARRANTIES OR CONDITIONS OF ANY KIND, either express or implied.
// See the License for the specific language governing permissions and
// limitations under the License.

package model

import (
	"encoding/json"

	"github.com/pingcap/errors"
	"github.com/pingcap/tidb/pkg/parser/ast"
	pmodel "github.com/pingcap/tidb/pkg/parser/model"
	"github.com/pingcap/tidb/pkg/util/intest"
)

// getOrDecodeArgsV2 get the argsV2 from job, if the argsV2 is nil, decode rawArgsV2
// and fill argsV2.
func getOrDecodeArgsV2[T JobArgs](job *Job) (T, error) {
	intest.Assert(job.Version == JobVersion2, "job version is not v2")
	if len(job.Args) > 0 {
		intest.Assert(len(job.Args) == 1, "job args length is not 1")
		return job.Args[0].(T), nil
	}
	var v T
	if err := json.Unmarshal(job.RawArgs, &v); err != nil {
		return v, errors.Trace(err)
	}
	job.Args = []any{v}
	return v, nil
}

// JobArgs is the interface for job arguments.
type JobArgs interface {
	// fillJob fills the job args for submitting job. we make it private to avoid
	// calling it directly, use Job.FillArgs to fill the job args.
	fillJob(job *Job)
}

// FinishedJobArgs is the interface for finished job arguments.
// in most cases, job args are cleared out after the job is finished, but some jobs
// will write some args back to the job for other components.
type FinishedJobArgs interface {
	// fillFinishedJob fills the job args for finished job. we make it private to avoid
	// calling it directly, use Job.FillFinishedArgs to fill the job args.
	fillFinishedJob(job *Job)
}

// CreateSchemaArgs is the arguments for create schema job.
type CreateSchemaArgs struct {
	DBInfo *DBInfo `json:"db_info,omitempty"`
}

func (a *CreateSchemaArgs) fillJob(job *Job) {
	if job.Version == JobVersion1 {
		job.Args = []any{a.DBInfo}
		return
	}
	job.Args = []any{a}
}

// GetCreateSchemaArgs gets the args for create schema job.
func GetCreateSchemaArgs(job *Job) (*CreateSchemaArgs, error) {
	if job.Version == JobVersion1 {
		dbInfo := &DBInfo{}
		err := job.DecodeArgs(dbInfo)
		if err != nil {
			return nil, errors.Trace(err)
		}
		return &CreateSchemaArgs{DBInfo: dbInfo}, nil
	}

	argsV2, err := getOrDecodeArgsV2[*CreateSchemaArgs](job)
	if err != nil {
		return nil, errors.Trace(err)
	}
	return argsV2, nil
}

// DropSchemaArgs is the arguments for drop schema job.
type DropSchemaArgs struct {
	// this is the args for job submission, it's invalid if the job is finished.
	FKCheck bool `json:"fk_check,omitempty"`
	// this is the args for finished job. this list include all partition IDs too.
	AllDroppedTableIDs []int64 `json:"all_dropped_table_ids,omitempty"`
}

func (a *DropSchemaArgs) fillJob(job *Job) {
	if job.Version == JobVersion1 {
		job.Args = []any{a.FKCheck}
		return
	}
	job.Args = []any{a}
}

func (a *DropSchemaArgs) fillFinishedJob(job *Job) {
	if job.Version == JobVersion1 {
		job.Args = []any{a.AllDroppedTableIDs}
		return
	}
	job.Args = []any{a}
}

// GetDropSchemaArgs gets the args for drop schema job.
func GetDropSchemaArgs(job *Job) (*DropSchemaArgs, error) {
	return getDropSchemaArgs(job, false)
}

// GetFinishedDropSchemaArgs gets the args for drop schema job after the job is finished.
func GetFinishedDropSchemaArgs(job *Job) (*DropSchemaArgs, error) {
	return getDropSchemaArgs(job, true)
}

func getDropSchemaArgs(job *Job, argsOfFinished bool) (*DropSchemaArgs, error) {
	if job.Version == JobVersion1 {
		if argsOfFinished {
			var physicalTableIDs []int64
			if err := job.DecodeArgs(&physicalTableIDs); err != nil {
				return nil, err
			}
			return &DropSchemaArgs{AllDroppedTableIDs: physicalTableIDs}, nil
		}
		var fkCheck bool
		if err := job.DecodeArgs(&fkCheck); err != nil {
			return nil, err
		}
		return &DropSchemaArgs{FKCheck: fkCheck}, nil
	}
	return getOrDecodeArgsV2[*DropSchemaArgs](job)
}

// ModifySchemaArgs is the arguments for modify schema job.
type ModifySchemaArgs struct {
	// below 2 are used for modify schema charset and collate.
	ToCharset string `json:"to_charset,omitempty"`
	ToCollate string `json:"to_collate,omitempty"`
	// used for modify schema placement policy.
	// might be nil, means set it to default.
	PolicyRef *PolicyRefInfo `json:"policy_ref,omitempty"`
}

func (a *ModifySchemaArgs) fillJob(job *Job) {
	if job.Version == JobVersion1 {
		if job.Type == ActionModifySchemaCharsetAndCollate {
			job.Args = []any{a.ToCharset, a.ToCollate}
		} else if job.Type == ActionModifySchemaDefaultPlacement {
			job.Args = []any{a.PolicyRef}
		}
		return
	}
	job.Args = []any{a}
}

// GetModifySchemaArgs gets the modify schema args.
func GetModifySchemaArgs(job *Job) (*ModifySchemaArgs, error) {
	if job.Version == JobVersion1 {
		var (
			toCharset string
			toCollate string
			policyRef *PolicyRefInfo
		)
		if job.Type == ActionModifySchemaCharsetAndCollate {
			if err := job.DecodeArgs(&toCharset, &toCollate); err != nil {
				return nil, errors.Trace(err)
			}
		} else if job.Type == ActionModifySchemaDefaultPlacement {
			if err := job.DecodeArgs(&policyRef); err != nil {
				return nil, errors.Trace(err)
			}
		}
		return &ModifySchemaArgs{
			ToCharset: toCharset,
			ToCollate: toCollate,
			PolicyRef: policyRef,
		}, nil
	}
	return getOrDecodeArgsV2[*ModifySchemaArgs](job)
}

// CreateTableArgs is the arguments for create table/view/sequence job.
type CreateTableArgs struct {
	TableInfo *TableInfo `json:"table_info,omitempty"`
	// below 2 are used for create view.
	OnExistReplace bool  `json:"on_exist_replace,omitempty"`
	OldViewTblID   int64 `json:"old_view_tbl_id,omitempty"`
	// used for create table.
	FKCheck bool `json:"fk_check,omitempty"`
}

func (a *CreateTableArgs) fillJob(job *Job) {
	if job.Version == JobVersion1 {
		switch job.Type {
		case ActionCreateTable:
			job.Args = []any{a.TableInfo, a.FKCheck}
		case ActionCreateView:
			job.Args = []any{a.TableInfo, a.OnExistReplace, a.OldViewTblID}
		case ActionCreateSequence:
			job.Args = []any{a.TableInfo}
		}
		return
	}
	job.Args = []any{a}
}

// GetCreateTableArgs gets the create-table args.
func GetCreateTableArgs(job *Job) (*CreateTableArgs, error) {
	if job.Version == JobVersion1 {
		var (
			tableInfo      = &TableInfo{}
			onExistReplace bool
			oldViewTblID   int64
			fkCheck        bool
		)
		switch job.Type {
		case ActionCreateTable:
			if err := job.DecodeArgs(tableInfo, &fkCheck); err != nil {
				return nil, errors.Trace(err)
			}
		case ActionCreateView:
			if err := job.DecodeArgs(tableInfo, &onExistReplace, &oldViewTblID); err != nil {
				return nil, errors.Trace(err)
			}
		case ActionCreateSequence:
			if err := job.DecodeArgs(tableInfo); err != nil {
				return nil, errors.Trace(err)
			}
		}
		return &CreateTableArgs{
			TableInfo:      tableInfo,
			OnExistReplace: onExistReplace,
			OldViewTblID:   oldViewTblID,
			FKCheck:        fkCheck,
		}, nil
	}
	return getOrDecodeArgsV2[*CreateTableArgs](job)
}

// BatchCreateTableArgs is the arguments for batch create table job.
type BatchCreateTableArgs struct {
	Tables []*CreateTableArgs `json:"tables,omitempty"`
}

func (a *BatchCreateTableArgs) fillJob(job *Job) {
	if job.Version == JobVersion1 {
		infos := make([]*TableInfo, 0, len(a.Tables))
		for _, info := range a.Tables {
			infos = append(infos, info.TableInfo)
		}
		job.Args = []any{infos, a.Tables[0].FKCheck}
		return
	}
	job.Args = []any{a}
}

// GetBatchCreateTableArgs gets the batch create-table args.
func GetBatchCreateTableArgs(job *Job) (*BatchCreateTableArgs, error) {
	if job.Version == JobVersion1 {
		var (
			tableInfos []*TableInfo
			fkCheck    bool
		)
		if err := job.DecodeArgs(&tableInfos, &fkCheck); err != nil {
			return nil, errors.Trace(err)
		}
		args := &BatchCreateTableArgs{Tables: make([]*CreateTableArgs, 0, len(tableInfos))}
		for _, info := range tableInfos {
			args.Tables = append(args.Tables, &CreateTableArgs{TableInfo: info, FKCheck: fkCheck})
		}
		return args, nil
	}
	return getOrDecodeArgsV2[*BatchCreateTableArgs](job)
}

// DropTableArgs is the arguments for drop table/view/sequence job.
// when dropping multiple objects, each object will have a separate job
type DropTableArgs struct {
	// below fields are only for drop table.
	// when dropping multiple tables, the Identifiers is the same.
	Identifiers []ast.Ident `json:"identifiers,omitempty"`
	FKCheck     bool        `json:"fk_check,omitempty"`

	// below fields are finished job args
	StartKey        []byte   `json:"start_key,omitempty"`
	OldPartitionIDs []int64  `json:"old_partition_ids,omitempty"`
	OldRuleIDs      []string `json:"old_rule_ids,omitempty"`
}

func (a *DropTableArgs) fillJob(job *Job) {
	if job.Version == JobVersion1 {
		// only drop table job has in args.
		if job.Type == ActionDropTable {
			job.Args = []any{a.Identifiers, a.FKCheck}
		}
		return
	}
	job.Args = []any{a}
}

func (a *DropTableArgs) fillFinishedJob(job *Job) {
	if job.Version == JobVersion1 {
		job.Args = []any{a.StartKey, a.OldPartitionIDs, a.OldRuleIDs}
		return
	}
	job.Args = []any{a}
}

func (a *DropTableArgs) decodeV1(job *Job) error {
	intest.Assert(job.Type == ActionDropTable, "only drop table job can call GetDropTableArgs")
	return job.DecodeArgs(&a.Identifiers, &a.FKCheck)
}

// GetDropTableArgs gets the drop-table args.
func GetDropTableArgs(job *Job) (*DropTableArgs, error) {
	if job.Version == JobVersion1 {
		args := &DropTableArgs{}
		if err := args.decodeV1(job); err != nil {
			return nil, errors.Trace(err)
		}
		return args, nil
	}
	return getOrDecodeArgsV2[*DropTableArgs](job)
}

// GetFinishedDropTableArgs gets the drop-table args after the job is finished.
func GetFinishedDropTableArgs(job *Job) (*DropTableArgs, error) {
	if job.Version == JobVersion1 {
		var (
			startKey        []byte
			oldPartitionIDs []int64
			oldRuleIDs      []string
		)
		if err := job.DecodeArgs(&startKey, &oldPartitionIDs, &oldRuleIDs); err != nil {
			return nil, errors.Trace(err)
		}
		return &DropTableArgs{
			StartKey:        startKey,
			OldPartitionIDs: oldPartitionIDs,
			OldRuleIDs:      oldRuleIDs,
		}, nil
	}
	return getOrDecodeArgsV2[*DropTableArgs](job)
}

// TruncateTableArgs is the arguments for truncate table job.
type TruncateTableArgs struct {
	FKCheck         bool    `json:"fk_check,omitempty"`
	NewTableID      int64   `json:"new_table_id,omitempty"`
	NewPartitionIDs []int64 `json:"new_partition_ids,omitempty"`
	OldPartitionIDs []int64 `json:"old_partition_ids,omitempty"`

	// context vars
	NewPartIDsWithPolicy []int64 `json:"-"`
	OldPartIDsWithPolicy []int64 `json:"-"`
}

func (a *TruncateTableArgs) fillJob(job *Job) {
	if job.Version == JobVersion1 {
		// Args[0] is the new table ID, args[2] is the ids for table partitions, we
		// add a placeholder here, they will be filled by job submitter.
		// the last param is not required for execution, we need it to calculate
		// number of new IDs to generate.
		job.Args = []any{a.NewTableID, a.FKCheck, a.NewPartitionIDs, len(a.OldPartitionIDs)}
		return
	}
	job.Args = []any{a}
}

func (a *TruncateTableArgs) fillFinishedJob(job *Job) {
	if job.Version == JobVersion1 {
		// the first param is the start key of the old table, it's not used anywhere
		// now, so we fill an empty byte slice here.
		// we can call tablecodec.EncodeTablePrefix(tableID) to get it.
		job.Args = []any{[]byte{}, a.OldPartitionIDs}
		return
	}
	job.Args = []any{a}
}

// GetTruncateTableArgs gets the truncate table args.
func GetTruncateTableArgs(job *Job) (*TruncateTableArgs, error) {
	return getTruncateTableArgs(job, false)
}

// GetFinishedTruncateTableArgs gets the truncate table args after the job is finished.
func GetFinishedTruncateTableArgs(job *Job) (*TruncateTableArgs, error) {
	return getTruncateTableArgs(job, true)
}

func getTruncateTableArgs(job *Job, argsOfFinished bool) (*TruncateTableArgs, error) {
	if job.Version == JobVersion1 {
		if argsOfFinished {
			var startKey []byte
			var oldPartitionIDs []int64
			if err := job.DecodeArgs(&startKey, &oldPartitionIDs); err != nil {
				return nil, errors.Trace(err)
			}
			return &TruncateTableArgs{OldPartitionIDs: oldPartitionIDs}, nil
		}

		var (
			newTableID      int64
			fkCheck         bool
			newPartitionIDs []int64
		)
		err := job.DecodeArgs(&newTableID, &fkCheck, &newPartitionIDs)
		if err != nil {
			return nil, errors.Trace(err)
		}
		return &TruncateTableArgs{
			NewTableID:      newTableID,
			FKCheck:         fkCheck,
			NewPartitionIDs: newPartitionIDs,
		}, nil
	}

	return getOrDecodeArgsV2[*TruncateTableArgs](job)
}

// TablePartitionArgs is the arguments for table partition related jobs, including:
//   - ActionAlterTablePartitioning
//   - ActionRemovePartitioning
//   - ActionReorganizePartition
//   - ActionAddTablePartition: don't have finished args if success.
//   - ActionDropTablePartition
//
// when rolling back, args of ActionAddTablePartition will be changed to be the same
// as ActionDropTablePartition, and it will have finished args, but not used anywhere,
// for other types, their args will be decoded as if its args is the same of ActionDropTablePartition.
type TablePartitionArgs struct {
	PartNames []string       `json:"part_names,omitempty"`
	PartInfo  *PartitionInfo `json:"part_info,omitempty"`

	// set on finished
	OldPhysicalTblIDs []int64 `json:"old_physical_tbl_ids,omitempty"`
}

func (a *TablePartitionArgs) fillJob(job *Job) {
	if job.Version == JobVersion1 {
		if job.Type == ActionAddTablePartition {
			job.Args = []any{a.PartInfo}
		} else if job.Type == ActionDropTablePartition {
			job.Args = []any{a.PartNames}
		} else {
			job.Args = []any{a.PartNames, a.PartInfo}
		}
		return
	}
	job.Args = []any{a}
}

func (a *TablePartitionArgs) fillFinishedJob(job *Job) {
	if job.Version == JobVersion1 {
		intest.Assert(job.Type != ActionAddTablePartition || job.State == JobStateRollbackDone,
			"add table partition job should not call fillFinishedJob if not rollback")
		job.Args = []any{a.OldPhysicalTblIDs}
		return
	}
	job.Args = []any{a}
}

func (a *TablePartitionArgs) decodeV1(job *Job) error {
	var (
		partNames []string
		partInfo  = &PartitionInfo{}
	)
	if job.Type == ActionAddTablePartition {
		if job.State == JobStateRollingback {
			if err := job.DecodeArgs(&partNames); err != nil {
				return err
			}
		} else {
			if err := job.DecodeArgs(partInfo); err != nil {
				return err
			}
		}
	} else if job.Type == ActionDropTablePartition {
		if err := job.DecodeArgs(&partNames); err != nil {
			return err
		}
	} else {
		if err := job.DecodeArgs(&partNames, partInfo); err != nil {
			return err
		}
	}
	a.PartNames = partNames
	a.PartInfo = partInfo
	return nil
}

// GetTablePartitionArgs gets the table partition args.
func GetTablePartitionArgs(job *Job) (*TablePartitionArgs, error) {
	if job.Version == JobVersion1 {
		args := &TablePartitionArgs{}
		if err := args.decodeV1(job); err != nil {
			return nil, errors.Trace(err)
		}
		return args, nil
	}
	args, err := getOrDecodeArgsV2[*TablePartitionArgs](job)
	if err != nil {
		return nil, errors.Trace(err)
	}
	// when it's ActionDropTablePartition job, or roll-backing a ActionAddTablePartition
	// job, our execution part expect a non-nil PartInfo.
	if args.PartInfo == nil {
		args.PartInfo = &PartitionInfo{}
	}
	return args, nil
}

// GetFinishedTablePartitionArgs gets the table partition args after the job is finished.
func GetFinishedTablePartitionArgs(job *Job) (*TablePartitionArgs, error) {
	if job.Version == JobVersion1 {
		var oldPhysicalTblIDs []int64
		if err := job.DecodeArgs(&oldPhysicalTblIDs); err != nil {
			return nil, errors.Trace(err)
		}
		return &TablePartitionArgs{OldPhysicalTblIDs: oldPhysicalTblIDs}, nil
	}
	return getOrDecodeArgsV2[*TablePartitionArgs](job)
}

// FillRollbackArgsForAddPartition fills the rollback args for add partition job.
// see details in TablePartitionArgs.
func FillRollbackArgsForAddPartition(job *Job, args *TablePartitionArgs) {
	intest.Assert(job.Type == ActionAddTablePartition, "only for add partition job")
	fake := &Job{
		Version: job.Version,
		Type:    ActionDropTablePartition,
	}
	// PartInfo cannot be saved, onDropTablePartition expects that PartInfo is empty
	// in this case
	fake.FillArgs(&TablePartitionArgs{
		PartNames: args.PartNames,
	})
	job.Args = fake.Args
}

// RenameTableArgs is the arguments for rename table DDL job.
// It's also used for rename tables.
type RenameTableArgs struct {
	// for Args
	OldSchemaID   int64        `json:"old_schema_id,omitempty"`
	OldSchemaName pmodel.CIStr `json:"old_schema_name,omitempty"`
	NewTableName  pmodel.CIStr `json:"new_table_name,omitempty"`

	// for rename tables
	OldTableName pmodel.CIStr `json:"old_table_name,omitempty"`
	NewSchemaID  int64        `json:"new_schema_id,omitempty"`
	TableID      int64        `json:"table_id,omitempty"`
}

func (rt *RenameTableArgs) fillJob(job *Job) {
	if job.Version <= JobVersion1 {
		job.Args = []any{rt.OldSchemaID, rt.NewTableName, rt.OldSchemaName}
	} else {
		job.Args = []any{rt}
	}
}

// GetRenameTableArgs get the arguments from job.
func GetRenameTableArgs(job *Job) (*RenameTableArgs, error) {
	var (
		oldSchemaID   int64
		oldSchemaName pmodel.CIStr
		newTableName  pmodel.CIStr
		args          *RenameTableArgs
		err           error
	)

	if job.Version == JobVersion1 {
		// decode args and cache in args.
		err = job.DecodeArgs(&oldSchemaID, &newTableName, &oldSchemaName)
		if err != nil {
			return nil, errors.Trace(err)
		}
		args = &RenameTableArgs{
			OldSchemaID:   oldSchemaID,
			OldSchemaName: oldSchemaName,
			NewTableName:  newTableName,
		}
	} else {
		// for version V2
		args, err = getOrDecodeArgsV2[*RenameTableArgs](job)
		if err != nil {
			return nil, errors.Trace(err)
		}
	}

	// NewSchemaID is used for checkAndRenameTables, which is not set for rename table.
	args.NewSchemaID = job.SchemaID
	return args, nil
}

// UpdateRenameTableArgs updates the rename table args.
// need to reset the old schema ID to new schema ID.
func UpdateRenameTableArgs(job *Job) error {
	var err error

	// for job version1
	if job.Version == JobVersion1 {
		// update schemaID and marshal()
		job.Args[0] = job.SchemaID
		job.RawArgs, err = json.Marshal(job.Args)
		if err != nil {
			return errors.Trace(err)
		}
	} else {
		argsV2, err := getOrDecodeArgsV2[*RenameTableArgs](job)
		if err != nil {
			return errors.Trace(err)
		}

		// update schemaID and marshal()
		argsV2.OldSchemaID = job.SchemaID
		job.Args = []any{argsV2}
		job.RawArgs, err = json.Marshal(job.Args[0])
		if err != nil {
			return errors.Trace(err)
		}
	}
	return nil
}

// CheckConstraintArgs is the arguments for both AlterCheckConstraint and DropCheckConstraint job.
type CheckConstraintArgs struct {
	ConstraintName pmodel.CIStr `json:"constraint_name,omitempty"`
	Enforced       bool         `json:"enforced,omitempty"`
}

func (a *CheckConstraintArgs) fillJob(job *Job) {
	if job.Version == JobVersion1 {
		job.Args = []any{a.ConstraintName, a.Enforced}
		return
	}
	job.Args = []any{a}
}

// ResourceGroupArgs is the arguments for resource group job.
type ResourceGroupArgs struct {
	// for DropResourceGroup we only use it to store the name, other fields are invalid.
	RGInfo *ResourceGroupInfo `json:"rg_info,omitempty"`
}

func (a *ResourceGroupArgs) fillJob(job *Job) {
	if job.Version == JobVersion1 {
		if job.Type == ActionCreateResourceGroup {
			// what's the second parameter for? we keep it for compatibility.
			job.Args = []any{a.RGInfo, false}
		} else if job.Type == ActionAlterResourceGroup {
			job.Args = []any{a.RGInfo}
		} else if job.Type == ActionDropResourceGroup {
			// it's not used anywhere.
			job.Args = []any{a.RGInfo.Name}
		}
		return
	}
	job.Args = []any{a}
}

// GetResourceGroupArgs gets the resource group args.
func GetResourceGroupArgs(job *Job) (*ResourceGroupArgs, error) {
	if job.Version == JobVersion1 {
		rgInfo := ResourceGroupInfo{}
		if job.Type == ActionCreateResourceGroup || job.Type == ActionAlterResourceGroup {
			if err := job.DecodeArgs(&rgInfo); err != nil {
				return nil, errors.Trace(err)
			}
		} else if job.Type == ActionDropResourceGroup {
			var rgName pmodel.CIStr
			if err := job.DecodeArgs(&rgName); err != nil {
				return nil, errors.Trace(err)
			}
			rgInfo.Name = rgName
		}
		return &ResourceGroupArgs{RGInfo: &rgInfo}, nil
	}
	return getOrDecodeArgsV2[*ResourceGroupArgs](job)
}

// RebaseAutoIDArgs is the arguments for ActionRebaseAutoID DDL.
// It is also for ActionRebaseAutoRandomBase.
type RebaseAutoIDArgs struct {
	NewBase int64 `json:"new_base,omitempty"`
	Force   bool  `json:"force,omitempty"`
}

func (a *RebaseAutoIDArgs) fillJob(job *Job) {
	if job.Version == JobVersion1 {
		job.Args = []any{a.NewBase, a.Force}
	} else {
		job.Args = []any{a}
	}
}

// GetRebaseAutoIDArgs the args for ActionRebaseAutoID/ActionRebaseAutoRandomBase ddl.
func GetRebaseAutoIDArgs(job *Job) (*RebaseAutoIDArgs, error) {
	var (
		newBase int64
		force   bool
	)

	if job.Version == JobVersion1 {
		if err := job.DecodeArgs(&newBase, &force); err != nil {
			return nil, errors.Trace(err)
		}
		return &RebaseAutoIDArgs{
			NewBase: newBase,
			Force:   force,
		}, nil
	}

	// for version V2
	return getOrDecodeArgsV2[*RebaseAutoIDArgs](job)
}

// ModifyTableCommentArgs is the arguments for ActionModifyTableComment ddl.
type ModifyTableCommentArgs struct {
	Comment string `json:"comment,omitempty"`
}

func (a *ModifyTableCommentArgs) fillJob(job *Job) {
	if job.Version == JobVersion1 {
		job.Args = []any{a.Comment}
	} else {
		job.Args = []any{a}
	}
}

// GetModifyTableCommentArgs gets the args for ActionModifyTableComment.
func GetModifyTableCommentArgs(job *Job) (*ModifyTableCommentArgs, error) {
	if job.Version == JobVersion1 {
		var comment string
		if err := job.DecodeArgs(&comment); err != nil {
			return nil, errors.Trace(err)
		}
		return &ModifyTableCommentArgs{
			Comment: comment,
		}, nil
	}

	return getOrDecodeArgsV2[*ModifyTableCommentArgs](job)
}

// ModifyTableCharsetAndCollateArgs is the arguments for ActionModifyTableCharsetAndCollate ddl.
type ModifyTableCharsetAndCollateArgs struct {
	ToCharset          string `json:"to_charset,omitempty"`
	ToCollate          string `json:"to_collate,omitempty"`
	NeedsOverwriteCols bool   `json:"needs_overwrite_cols,omitempty"`
}

func (a *ModifyTableCharsetAndCollateArgs) fillJob(job *Job) {
	if job.Version == JobVersion1 {
		job.Args = []any{a.ToCharset, a.ToCollate, a.NeedsOverwriteCols}
	} else {
		job.Args = []any{a}
	}
}

// GetModifyTableCharsetAndCollateArgs gets the args for ActionModifyTableCharsetAndCollate ddl.
func GetModifyTableCharsetAndCollateArgs(job *Job) (*ModifyTableCharsetAndCollateArgs, error) {
	if job.Version == JobVersion1 {
		args := &ModifyTableCharsetAndCollateArgs{}
		err := job.DecodeArgs(&args.ToCharset, &args.ToCollate, &args.NeedsOverwriteCols)
		if err != nil {
			return nil, errors.Trace(err)
		}
		return args, nil
	}

	return getOrDecodeArgsV2[*ModifyTableCharsetAndCollateArgs](job)
}

// AlterIndexVisibilityArgs is the arguments for ActionAlterIndexVisibility ddl.
type AlterIndexVisibilityArgs struct {
	IndexName pmodel.CIStr `json:"index_name,omitempty"`
	Invisible bool         `json:"invisible,omitempty"`
}

func (a *AlterIndexVisibilityArgs) fillJob(job *Job) {
	if job.Version == JobVersion1 {
		job.Args = []any{a.IndexName, a.Invisible}
	} else {
		job.Args = []any{a}
	}
}

// GetAlterIndexVisibilityArgs gets the args for AlterIndexVisibility ddl.
func GetAlterIndexVisibilityArgs(job *Job) (*AlterIndexVisibilityArgs, error) {
	if job.Version == JobVersion1 {
		var (
			indexName pmodel.CIStr
			invisible bool
		)
		if err := job.DecodeArgs(&indexName, &invisible); err != nil {
			return nil, errors.Trace(err)
		}
		return &AlterIndexVisibilityArgs{
			IndexName: indexName,
			Invisible: invisible,
		}, nil
	}

	return getOrDecodeArgsV2[*AlterIndexVisibilityArgs](job)
}

// AddForeignKeyArgs is the arguments for ActionAddForeignKey ddl.
type AddForeignKeyArgs struct {
	FkInfo  *FKInfo `json:"fk_info,omitempty"`
	FkCheck bool    `json:"fk_check,omitempty"`
}

func (a *AddForeignKeyArgs) fillJob(job *Job) {
	if job.Version == JobVersion1 {
		job.Args = []any{a.FkInfo, a.FkCheck}
	} else {
		job.Args = []any{a}
	}
}

// GetAddForeignKeyArgs get the args for AddForeignKey ddl.
func GetAddForeignKeyArgs(job *Job) (*AddForeignKeyArgs, error) {
	if job.Version == JobVersion1 {
		var (
			fkInfo  *FKInfo
			fkCheck bool
		)
		if err := job.DecodeArgs(&fkInfo, &fkCheck); err != nil {
			return nil, errors.Trace(err)
		}
		return &AddForeignKeyArgs{
			FkInfo:  fkInfo,
			FkCheck: fkCheck,
		}, nil
	}

	return getOrDecodeArgsV2[*AddForeignKeyArgs](job)
}

// DropForeignKeyArgs is the arguments for DropForeignKey ddl.
type DropForeignKeyArgs struct {
	FkName pmodel.CIStr `json:"fk_name,omitempty"`
}

func (a *DropForeignKeyArgs) fillJob(job *Job) {
	if job.Version == JobVersion1 {
		job.Args = []any{a.FkName}
	} else {
		job.Args = []any{a}
	}
}

// GetDropForeignKeyArgs gets the args for DropForeignKey ddl.
func GetDropForeignKeyArgs(job *Job) (*DropForeignKeyArgs, error) {
	if job.Version == JobVersion1 {
		var fkName pmodel.CIStr
		if err := job.DecodeArgs(&fkName); err != nil {
			return nil, errors.Trace(err)
		}
		return &DropForeignKeyArgs{FkName: fkName}, nil
	}

	return getOrDecodeArgsV2[*DropForeignKeyArgs](job)
}

// DropColumnArgs is the arguments of dropping column job.
type DropColumnArgs struct {
	ColName  pmodel.CIStr `json:"column_name,omitempty"`
	IfExists bool         `json:"if_exists,omitempty"`
	// below 2 fields are filled during running.
	IndexIDs     []int64 `json:"index_ids,omitempty"`
	PartitionIDs []int64 `json:"partition_ids,omitempty"`
}

func (a *DropColumnArgs) fillJob(job *Job) {
	if job.Version <= JobVersion1 {
		job.Args = []any{a.ColName, a.IfExists, a.IndexIDs, a.PartitionIDs}
	} else {
		job.Args = []any{a}
	}
}

// GetDropColumnArgs gets the args for drop column ddl.
func GetDropColumnArgs(job *Job) (*DropColumnArgs, error) {
	var (
		colName      pmodel.CIStr
		ifExists     bool
		indexIDs     []int64
		partitionIDs []int64
	)

	if job.Version <= JobVersion1 {
		err := job.DecodeArgs(&colName, &ifExists, &indexIDs, &partitionIDs)
		if err != nil {
			return nil, errors.Trace(err)
		}

		return &DropColumnArgs{
			ColName:      colName,
			IfExists:     ifExists,
			IndexIDs:     indexIDs,
			PartitionIDs: partitionIDs,
		}, nil
	}

	return getOrDecodeArgsV2[*DropColumnArgs](job)
}

// RenameTablesArgs is the arguments for rename tables job.
type RenameTablesArgs struct {
	RenameTableInfos []*RenameTableArgs `json:"rename_table_infos,omitempty"`
}

func (a *RenameTablesArgs) fillJob(job *Job) {
	if job.Version == JobVersion1 {
		n := len(a.RenameTableInfos)
		oldSchemaIDs := make([]int64, n)
		oldSchemaNames := make([]pmodel.CIStr, n)
		oldTableNames := make([]pmodel.CIStr, n)
		newSchemaIDs := make([]int64, n)
		newTableNames := make([]pmodel.CIStr, n)
		tableIDs := make([]int64, n)

		for i, info := range a.RenameTableInfos {
			oldSchemaIDs[i] = info.OldSchemaID
			oldSchemaNames[i] = info.OldSchemaName
			oldTableNames[i] = info.OldTableName
			newSchemaIDs[i] = info.NewSchemaID
			newTableNames[i] = info.NewTableName
			tableIDs[i] = info.TableID
		}

		// To make it compatible with previous create metas
		job.Args = []any{oldSchemaIDs, newSchemaIDs, newTableNames, tableIDs, oldSchemaNames, oldTableNames}
		return
	}

	job.Args = []any{a}
}

// GetRenameTablesArgsFromV1 get v2 args from v1
func GetRenameTablesArgsFromV1(
	oldSchemaIDs []int64,
	oldSchemaNames []pmodel.CIStr,
	oldTableNames []pmodel.CIStr,
	newSchemaIDs []int64,
	newTableNames []pmodel.CIStr,
	tableIDs []int64,
) *RenameTablesArgs {
	infos := make([]*RenameTableArgs, 0, len(oldSchemaIDs))
	for i, oldSchemaID := range oldSchemaIDs {
		infos = append(infos, &RenameTableArgs{
			OldSchemaID:   oldSchemaID,
			OldSchemaName: oldSchemaNames[i],
			OldTableName:  oldTableNames[i],
			NewSchemaID:   newSchemaIDs[i],
			NewTableName:  newTableNames[i],
			TableID:       tableIDs[i],
		})
	}

	return &RenameTablesArgs{
		RenameTableInfos: infos,
	}
}

// GetRenameTablesArgs gets the rename tables args.
func GetRenameTablesArgs(job *Job) (*RenameTablesArgs, error) {
	if job.Version == JobVersion1 {
		var (
			oldSchemaIDs   []int64
			oldSchemaNames []pmodel.CIStr
			oldTableNames  []pmodel.CIStr
			newSchemaIDs   []int64
			newTableNames  []pmodel.CIStr
			tableIDs       []int64
		)
		if err := job.DecodeArgs(
			&oldSchemaIDs, &newSchemaIDs, &newTableNames,
			&tableIDs, &oldSchemaNames, &oldTableNames); err != nil {
			return nil, errors.Trace(err)
		}

		return GetRenameTablesArgsFromV1(
			oldSchemaIDs, oldSchemaNames, oldTableNames,
			newSchemaIDs, newTableNames, tableIDs), nil
	}
	return getOrDecodeArgsV2[*RenameTablesArgs](job)
}

// GetCheckConstraintArgs gets the AlterCheckConstraint args.
func GetCheckConstraintArgs(job *Job) (*CheckConstraintArgs, error) {
	if job.Version == JobVersion1 {
		var (
			constraintName pmodel.CIStr
			enforced       bool
		)
		err := job.DecodeArgs(&constraintName, &enforced)
		if err != nil {
			return nil, errors.Trace(err)
		}
		return &CheckConstraintArgs{
			ConstraintName: constraintName,
			Enforced:       enforced,
		}, nil
	}

	return getOrDecodeArgsV2[*CheckConstraintArgs](job)
}

// AddCheckConstraintArgs is the arguemnt for add check constraint
type AddCheckConstraintArgs struct {
	Constraint *ConstraintInfo `json:"constraint_info"`
}

func (a *AddCheckConstraintArgs) fillJob(job *Job) {
	if job.Version == JobVersion1 {
		job.Args = []any{a.Constraint}
		return
	}
	job.Args = []any{a}
}

// GetAddCheckConstraintArgs gets the AddCheckConstraint args.
func GetAddCheckConstraintArgs(job *Job) (*AddCheckConstraintArgs, error) {
	if job.Version == JobVersion1 {
		var constraintInfo ConstraintInfo
		err := job.DecodeArgs(&constraintInfo)
		if err != nil {
			return nil, errors.Trace(err)
		}
		return &AddCheckConstraintArgs{
			Constraint: &constraintInfo,
		}, nil
	}
	return getOrDecodeArgsV2[*AddCheckConstraintArgs](job)
}

<<<<<<< HEAD
// AlterTablePlacementArgs is the arguments for alter table placements ddl job.
type AlterTablePlacementArgs struct {
	PlacementPolicyRef *PolicyRefInfo `json:"placement_policy_ref,omitempty"`
}

func (a *AlterTablePlacementArgs) fillJob(job *Job) {
	if job.Version == JobVersion1 {
		job.Args = []any{a.PlacementPolicyRef}
	} else {
		job.Args = []any{a}
	}
}

// GetAlterTablePlacementArgs gets the args for alter table placements ddl job.
func GetAlterTablePlacementArgs(job *Job) (*AlterTablePlacementArgs, error) {
	if job.Version == JobVersion1 {
		// we need decodeArgs like follow code.
		// Because the placementPolicyRef is nil as input args, the output placementPolicyRef will nil after DecodeArgs.
		placementPolicyRef := &PolicyRefInfo{}
		if err := job.DecodeArgs(&placementPolicyRef); err != nil {
			return nil, errors.Trace(err)
		}
		return &AlterTablePlacementArgs{
			PlacementPolicyRef: placementPolicyRef,
		}, nil
	}

	return getOrDecodeArgsV2[*AlterTablePlacementArgs](job)
}

// SetTiFlashReplicaArgs is the arguments for setting TiFlash replica ddl.
type SetTiFlashReplicaArgs struct {
	TiflashReplica ast.TiFlashReplicaSpec `json:"tiflash_replica,omitempty"`
}

func (a *SetTiFlashReplicaArgs) fillJob(job *Job) {
	if job.Version == JobVersion1 {
		job.Args = []any{a.TiflashReplica}
	} else {
		job.Args = []any{a}
	}
}

// GetSetTiFlashReplicaArgs gets the args for setting TiFlash replica ddl.
func GetSetTiFlashReplicaArgs(job *Job) (*SetTiFlashReplicaArgs, error) {
	if job.Version == JobVersion1 {
		tiflashReplica := ast.TiFlashReplicaSpec{}
		if err := job.DecodeArgs(&tiflashReplica); err != nil {
			return nil, errors.Trace(err)
		}
		return &SetTiFlashReplicaArgs{TiflashReplica: tiflashReplica}, nil
	}

	return getOrDecodeArgsV2[*SetTiFlashReplicaArgs](job)
}

// UpdateTiFlashReplicaStatusArgs is the arguments for updating TiFlash replica status ddl.
type UpdateTiFlashReplicaStatusArgs struct {
	Available  bool  `json:"available,omitempty"`
	PhysicalID int64 `json:"physical_id,omitempty"`
}

func (a *UpdateTiFlashReplicaStatusArgs) fillJob(job *Job) {
	if job.Version == JobVersion1 {
		job.Args = []any{a.Available, a.PhysicalID}
	} else {
		job.Args = []any{a}
	}
}

// GetUpdateTiFlashReplicaStatusArgs gets the args for updating TiFlash replica status ddl.
func GetUpdateTiFlashReplicaStatusArgs(job *Job) (*UpdateTiFlashReplicaStatusArgs, error) {
	if job.Version == JobVersion1 {
		var (
			available  bool
			physicalID int64
		)
		if err := job.DecodeArgs(&available, &physicalID); err != nil {
			return nil, errors.Trace(err)
		}
		return &UpdateTiFlashReplicaStatusArgs{
			Available:  available,
			PhysicalID: physicalID,
		}, nil
	}

	return getOrDecodeArgsV2[*UpdateTiFlashReplicaStatusArgs](job)
=======
// PlacementPolicyArgs is the argument for create/alter/drop placement policy
type PlacementPolicyArgs struct {
	Policy         *PolicyInfo  `json:"policy,omitempty"`
	ReplaceOnExist bool         `json:"replace_on_exist,omitempty"`
	PolicyName     pmodel.CIStr `json:"policy_name,omitempty"`

	// it's set for alter/drop policy in v2
	PolicyID int64 `json:"policy_id"`
}

func (a *PlacementPolicyArgs) fillJob(job *Job) {
	if job.Version == JobVersion1 {
		if job.Type == ActionCreatePlacementPolicy {
			job.Args = []any{a.Policy, a.ReplaceOnExist}
		} else if job.Type == ActionAlterPlacementPolicy {
			job.Args = []any{a.Policy}
		} else {
			intest.Assert(job.Type == ActionDropPlacementPolicy, "Invalid job type for PlacementPolicyArgs")
			job.Args = []any{a.PolicyName}
		}
		return
	}
	job.Args = []any{a}
}

// GetPlacementPolicyArgs gets the placement policy args.
func GetPlacementPolicyArgs(job *Job) (*PlacementPolicyArgs, error) {
	if job.Version == JobVersion1 {
		args := &PlacementPolicyArgs{PolicyID: job.SchemaID}
		var err error

		if job.Type == ActionCreatePlacementPolicy {
			err = job.DecodeArgs(&args.Policy, &args.ReplaceOnExist)
		} else if job.Type == ActionAlterPlacementPolicy {
			err = job.DecodeArgs(&args.Policy)
		} else {
			intest.Assert(job.Type == ActionDropPlacementPolicy, "Invalid job type for PlacementPolicyArgs")
			err = job.DecodeArgs(&args.PolicyName)
		}

		if err != nil {
			return nil, errors.Trace(err)
		}

		return args, err
	}

	return getOrDecodeArgsV2[*PlacementPolicyArgs](job)
>>>>>>> bf455f50
}<|MERGE_RESOLUTION|>--- conflicted
+++ resolved
@@ -1045,7 +1045,6 @@
 	return getOrDecodeArgsV2[*AddCheckConstraintArgs](job)
 }
 
-<<<<<<< HEAD
 // AlterTablePlacementArgs is the arguments for alter table placements ddl job.
 type AlterTablePlacementArgs struct {
 	PlacementPolicyRef *PolicyRefInfo `json:"placement_policy_ref,omitempty"`
@@ -1133,7 +1132,8 @@
 	}
 
 	return getOrDecodeArgsV2[*UpdateTiFlashReplicaStatusArgs](job)
-=======
+}
+
 // PlacementPolicyArgs is the argument for create/alter/drop placement policy
 type PlacementPolicyArgs struct {
 	Policy         *PolicyInfo  `json:"policy,omitempty"`
@@ -1182,5 +1182,4 @@
 	}
 
 	return getOrDecodeArgsV2[*PlacementPolicyArgs](job)
->>>>>>> bf455f50
 }