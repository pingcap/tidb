--- conflicted
+++ resolved
@@ -19,7 +19,7 @@
 
 	"github.com/pingcap/errors"
 	"github.com/pingcap/tidb/pkg/parser/ast"
-	"github.com/pingcap/tidb/pkg/parser/model"
+	pmodel "github.com/pingcap/tidb/pkg/parser/model"
 	"github.com/pingcap/tidb/pkg/parser/mysql"
 	"github.com/pingcap/tidb/pkg/util/intest"
 )
@@ -365,11 +365,6 @@
 // It's also used for rename tables.
 type RenameTableArgs struct {
 	// for Args
-<<<<<<< HEAD
-	OldSchemaID   int64       `json:"old_schema_id,omitempty"`
-	OldSchemaName model.CIStr `json:"old_schema_name,omitempty"`
-	NewTableName  model.CIStr `json:"new_table_name,omitempty"`
-=======
 	OldSchemaID   int64        `json:"old_schema_id,omitempty"`
 	OldSchemaName pmodel.CIStr `json:"old_schema_name,omitempty"`
 	NewTableName  pmodel.CIStr `json:"new_table_name,omitempty"`
@@ -378,7 +373,6 @@
 	OldTableName pmodel.CIStr `json:"old_table_name,omitempty"`
 	NewSchemaID  int64        `json:"new_schema_id,omitempty"`
 	TableID      int64        `json:"table_id,omitempty"`
->>>>>>> 66d8cdc3
 }
 
 func (rt *RenameTableArgs) fillJob(job *Job) {
@@ -393,15 +387,10 @@
 func GetRenameTableArgs(job *Job) (*RenameTableArgs, error) {
 	var (
 		oldSchemaID   int64
-<<<<<<< HEAD
-		oldSchemaName model.CIStr
-		newTableName  model.CIStr
-=======
 		oldSchemaName pmodel.CIStr
 		newTableName  pmodel.CIStr
 		args          *RenameTableArgs
 		err           error
->>>>>>> 66d8cdc3
 	)
 
 	if job.Version == JobVersion1 {
@@ -458,45 +447,6 @@
 	return nil
 }
 
-<<<<<<< HEAD
-// DropIndexArgs is the argument for drop index.
-// IndexIDs may have different length with IndexNames and IfExists.
-type DropIndexArgs struct {
-	IndexNames   []model.CIStr `json:"index_names,omitempty"`
-	IfExists     []bool        `json:"if_exists,omitempty"`
-	IndexIDs     []int64       `json:"index_ids"`
-	PartitionIDs []int64       `json:"partition_ids "`
-
-	// This is used to distinguish rollback add index and drop index,
-	// since they have different args for v1.
-	// TODO(joechenrh): remove this flag after totally switching to v2
-	IsRollback bool `json:"-"`
-}
-
-func (a *DropIndexArgs) fillJob(job *Job) {
-	if job.Version == JobVersion1 {
-		if len(a.IndexNames) == 1 {
-			job.Args = []any{a.IndexNames[0], a.IfExists[0]}
-		} else {
-			job.Args = []any{a.IndexNames, a.IfExists}
-		}
-		return
-	}
-	job.Args = []any{a}
-}
-
-func (a *DropIndexArgs) fillFinishedJob(job *Job) {
-	if job.Version == JobVersion1 {
-		// This is to make the args compatible with old logic:
-		// 1. For drop index, arguments are [CIStr, bool, int64, []int64].
-		// 2. For rollback add index, arguments are [[]CIStr, []bool, []int64].
-		if a.IsRollback {
-			job.Args = []any{a.IndexNames, a.IfExists, a.IndexIDs}
-		} else {
-			job.Args = []any{a.IndexNames[0], a.IfExists[0], a.IndexIDs[0], a.PartitionIDs}
-		}
-
-=======
 // ResourceGroupArgs is the arguments for resource group job.
 type ResourceGroupArgs struct {
 	// for DropResourceGroup we only use it to store the name, other fields are invalid.
@@ -514,339 +464,11 @@
 			// it's not used anywhere.
 			job.Args = []any{a.RGInfo.Name}
 		}
->>>>>>> 66d8cdc3
-		return
-	}
-	job.Args = []any{a}
-}
-
-<<<<<<< HEAD
-// GetDropIndexArgs gets the drop index args.
-// It's used for both drop index and rollback add index.
-func GetDropIndexArgs(job *Job) (*DropIndexArgs, error) {
-	if job.Version == JobVersion1 {
-		// A temp workaround
-		if len(job.Args) > 0 && len(job.RawArgs) == 0 {
-			b, err := json.Marshal(job.Args)
-			if err != nil {
-				return nil, errors.Trace(err)
-			}
-			job.RawArgs = b
-		}
-
-		indexNames := make([]model.CIStr, 1)
-		ifExists := make([]bool, 1)
-		if err := job.DecodeArgs(&indexNames[0], &ifExists[0]); err != nil {
-			if err := job.DecodeArgs(&indexNames, &ifExists); err != nil {
-				return nil, errors.Trace(err)
-			}
-		}
-
-		return &DropIndexArgs{
-			IndexNames: indexNames,
-			IfExists:   ifExists,
-		}, nil
-	}
-	return getOrDecodeArgsV2[*DropIndexArgs](job)
-}
-
-// GetFinishedDropIndexArgs gets the drop index args.
-// It's used for both drop index and rollback add index.
-func GetFinishedDropIndexArgs(job *Job) (*DropIndexArgs, error) {
-	if job.Version == JobVersion1 {
-		// A temp workaround
-		if len(job.Args) > 0 && len(job.RawArgs) == 0 {
-			b, err := json.Marshal(job.Args)
-			if err != nil {
-				return nil, errors.Trace(err)
-			}
-			job.RawArgs = b
-		}
-
-		indexNames := make([]model.CIStr, 1)
-		ifExists := make([]bool, 1)
-		indexIDs := make([]int64, 1)
-		var partitionIDs []int64
-
-		if err := job.DecodeArgs(&indexNames, &ifExists, &indexIDs); err != nil {
-			if err := job.DecodeArgs(&indexNames[0], &ifExists[0], &indexIDs[0], &partitionIDs); err != nil {
-				return nil, errors.Trace(err)
-			}
-		}
-
-		return &DropIndexArgs{
-			IndexNames:   indexNames,
-			IfExists:     ifExists,
-			IndexIDs:     indexIDs,
-			PartitionIDs: partitionIDs,
-		}, nil
-	}
-	return getOrDecodeArgsV2[*DropIndexArgs](job)
-}
-
-// IndexArg is the argument for single add index operation
-// For NonPK, used fields are (listed in order of v1)
-// Unique, IndexName, IndexPartSpecifications, IndexOption, SQLMode, Warning, Global
-// For PK
-// Unique, IndexName, IndexPartSpecifications, IndexOptions, HiddelCols, Global
-type IndexArg struct {
-	Global                  bool                          `json:"global,omitempty"`
-	Unique                  bool                          `json:"unique,omitempty"`
-	IndexName               model.CIStr                   `json:"index_name,omitempty"`
-	IndexPartSpecifications []*ast.IndexPartSpecification `json:"index_part_specifications"`
-	IndexOption             *ast.IndexOption              `json:"index_option,omitempty"`
-	HiddenCols              []*ColumnInfo                 `json:"hidden_cols"`
-
-	// For PK
-	SQLMode mysql.SQLMode `json:"sql_mode,omitempty"`
-	Warning string        `json:"warnings,omitempty"`
-
-	// IfExist will be used in onDropIndex.
-	AddIndexID int64 `json:"add_index_id,omitempty"`
-	IfExist    bool  `json:"if_exist,omitempty"`
-	IsGlobal   bool  `json:"is_global,omitempty"`
-}
-
-// AddIndexArgs is the argument for add index.
-type AddIndexArgs struct {
-	IndexArgs []*IndexArg `json:"index_args,omitempty"`
-
-	// PartitionIDs will be used in onDropIndex.
-	PartitionIDs []int64 `json:"partition_ids"`
-
-	// Since most of the argument processing logic of PK and index is same,
-	// We use this variable to distinguish them.
-	IsPK bool `json:"is_pk"`
-
-	// This is to dintinguish finished and running args, used for expectedDeleteRangeCnt
-	IsFinishedArg bool `json:"is_finished,omitempty"`
-}
-
-// getV1Args is used to get arglists for v1
-func (a *AddIndexArgs) getV1Args() []any {
-	if a.IsPK {
-		arg := a.IndexArgs[0]
-		return []any{
-			arg.Unique, arg.IndexName, arg.IndexPartSpecifications,
-			arg.IndexOption, arg.SQLMode, arg.Warning, arg.Global,
-		}
-	}
-
-	n := len(a.IndexArgs)
-	unique := make([]bool, n)
-	indexName := make([]model.CIStr, n)
-	indexPartSpecification := make([][]*ast.IndexPartSpecification, n)
-	indexOption := make([]*ast.IndexOption, n)
-	hiddenCols := make([][]*ColumnInfo, n)
-	global := make([]bool, n)
-
-	for i, arg := range a.IndexArgs {
-		unique[i] = arg.Unique
-		indexName[i] = arg.IndexName
-		indexPartSpecification[i] = arg.IndexPartSpecifications
-		indexOption[i] = arg.IndexOption
-		hiddenCols[i] = arg.HiddenCols
-		global[i] = arg.Global
-	}
-
-	// This is to make the args compatible with old logic, same like DropIndexArgs
-	if n == 1 {
-		return []any{unique[0], indexName[0], indexPartSpecification[0], indexOption[0], hiddenCols[0], global[0]}
-	} else {
-		return []any{unique, indexName, indexPartSpecification, indexOption, hiddenCols, global}
-	}
-}
-
-// MergeIndexArg is used to merge several add index args
-func (a *AddIndexArgs) MergeIndexArg(Args []any, subjobVersion JobVersion) {
-	var indexArg *IndexArg
-
-	// TODO(joechenrh): update logic here after refactor done.
-	if subjobVersion != JobVersion2 {
-		indexArg = &IndexArg{
-			Unique:                  *Args[0].(*bool),
-			IndexName:               *Args[1].(*model.CIStr),
-			IndexPartSpecifications: *Args[2].(*[]*ast.IndexPartSpecification),
-			IndexOption:             *Args[3].(**ast.IndexOption),
-			HiddenCols:              *Args[4].(*[]*ColumnInfo),
-			Global:                  *Args[5].(*bool),
-		}
-	} else {
-		indexArg = Args[0].(*AddIndexArgs).IndexArgs[0]
-	}
-	a.IndexArgs = append(a.IndexArgs, indexArg)
-}
-
-func (a *AddIndexArgs) fillSubJob(job *SubJob) {
-	intest.Assert(!a.IsPK, "a should not be add primary key argument")
-	if job.Version == JobVersion1 {
-		job.Args = a.getV1Args()
-		return
-	}
-	job.Args = []any{a}
-}
-
-func (a *AddIndexArgs) fillJob(job *Job) {
-	if job.Version == JobVersion1 {
-		job.Args = a.getV1Args()
-		return
-	}
-	job.Args = []any{a}
-}
-
-func (a *AddIndexArgs) fillFinishedJob(job *Job) {
-	if job.Version == JobVersion1 {
-		n := len(a.IndexArgs)
-		addIndexIDs := make([]int64, n)
-		ifExists := make([]bool, n)
-		isGlobals := make([]bool, n)
-		for i, arg := range a.IndexArgs {
-			addIndexIDs[i] = arg.AddIndexID
-			ifExists[i] = arg.IfExist
-			isGlobals[i] = arg.Global
-		}
-		job.Args = []any{addIndexIDs, ifExists, a.PartitionIDs, isGlobals}
-		return
-	}
-	job.Args = []any{a}
-}
-
-// GetAddIndexArgs gets the add index args.
-func GetAddIndexArgs(job *Job) (*AddIndexArgs, error) {
-	if job.Version == JobVersion1 {
-		if job.Type == ActionAddIndex {
-			return getAddIndexArgs(job)
-		}
-		intest.Assert(job.Type == ActionAddPrimaryKey, "Type should be ActionAddPrimaryKey")
-		return getAddPrimaryKeyArgs(job)
-	}
-	args, err := getOrDecodeArgsV2[*AddIndexArgs](job)
-	if err != nil {
-		return nil, errors.Trace(err)
-	}
-	if args.IsFinishedArg {
-		return nil, errors.Errorf("Got finished AddIndexArgs, expect running AddIndexArgs")
-	}
-	return args, nil
-}
-
-// GetFinishedAddIndexArgs gets the add index args after the job is finished.
-func GetFinishedAddIndexArgs(job *Job) (*AddIndexArgs, error) {
-	if job.Version == JobVersion1 {
-		addIndexIDs := make([]int64, 1)
-		ifExists := make([]bool, 1)
-		isGlobals := make([]bool, 1)
-		var partitionIDs []int64
-
-		if err := job.DecodeArgs(&addIndexIDs[0], &ifExists[0], &partitionIDs, &isGlobals[0]); err != nil {
-			if err = job.DecodeArgs(&addIndexIDs, &ifExists, &partitionIDs, &isGlobals); err != nil {
-				return nil, errors.Trace(err)
-			}
-		}
-		a := &AddIndexArgs{PartitionIDs: partitionIDs, IsFinishedArg: true}
-		for i, addIndexID := range addIndexIDs {
-			a.IndexArgs = append(a.IndexArgs, &IndexArg{
-				AddIndexID: addIndexID,
-				IfExist:    ifExists[i],
-				IsGlobal:   isGlobals[i],
-			})
-		}
-		return a, nil
-	}
-
-	args, err := getOrDecodeArgsV2[*AddIndexArgs](job)
-	if err != nil {
-		return nil, errors.Trace(err)
-	}
-	if !args.IsFinishedArg {
-		return nil, errors.Errorf("Got running AddIndexArgs, expect finished AddIndexArgs")
-	}
-	return args, nil
-}
-
-func getAddPrimaryKeyArgs(job *Job) (*AddIndexArgs, error) {
-	intest.Assert(job.Version == JobVersion1, "job version is not v1")
-
-	// A temp workaround
-	if len(job.Args) > 0 && len(job.RawArgs) == 0 {
-		b, err := json.Marshal(job.Args)
-		if err != nil {
-			return nil, errors.Trace(err)
-		}
-		job.RawArgs = b
-	}
-
-	var (
-		unique                  bool
-		indexName               model.CIStr
-		indexPartSpecifications []*ast.IndexPartSpecification
-		indexOption             *ast.IndexOption
-		sqlMode                 mysql.SQLMode
-		warning                 string
-		global                  bool
-	)
-	if err := job.DecodeArgs(
-		&unique, &indexName, &indexPartSpecifications,
-		&indexOption, &sqlMode, &warning, &global); err != nil {
-		return nil, errors.Trace(err)
-	}
-
-	return &AddIndexArgs{
-		IsPK: true,
-		IndexArgs: []*IndexArg{{
-			Global:                  global,
-			Unique:                  unique,
-			IndexName:               indexName,
-			IndexPartSpecifications: indexPartSpecifications,
-			IndexOption:             indexOption,
-			SQLMode:                 sqlMode,
-			Warning:                 warning,
-		}},
-	}, nil
-}
-
-func getAddIndexArgs(job *Job) (*AddIndexArgs, error) {
-	intest.Assert(job.Version == JobVersion1, "job version is not v1")
-
-	// A temp workaround
-	if len(job.Args) > 0 && len(job.RawArgs) == 0 {
-		b, err := json.Marshal(job.Args)
-		if err != nil {
-			return nil, errors.Trace(err)
-		}
-		job.RawArgs = b
-	}
-
-	uniques := make([]bool, 1)
-	indexNames := make([]model.CIStr, 1)
-	indexPartSpecifications := make([][]*ast.IndexPartSpecification, 1)
-	indexOptions := make([]*ast.IndexOption, 1)
-	hiddenCols := make([][]*ColumnInfo, 1)
-	globals := make([]bool, 1)
-
-	if err := job.DecodeArgs(
-		&uniques, &indexNames, &indexPartSpecifications,
-		&indexOptions, &hiddenCols, &globals); err != nil {
-		if err = job.DecodeArgs(
-			&uniques[0], &indexNames[0], &indexPartSpecifications[0],
-			&indexOptions[0], &hiddenCols[0], &globals[0]); err != nil {
-			return nil, errors.Trace(err)
-		}
-	}
-
-	a := AddIndexArgs{}
-	for i, unique := range uniques {
-		a.IndexArgs = append(a.IndexArgs, &IndexArg{
-			Unique:                  unique,
-			IndexName:               indexNames[i],
-			IndexPartSpecifications: indexPartSpecifications[i],
-			IndexOption:             indexOptions[i],
-			HiddenCols:              hiddenCols[i],
-			Global:                  globals[i],
-		})
-	}
-	return &a, nil
-=======
+		return
+	}
+	job.Args = []any{a}
+}
+
 // GetResourceGroupArgs gets the resource group args.
 func GetResourceGroupArgs(job *Job) (*ResourceGroupArgs, error) {
 	if job.Version == JobVersion1 {
@@ -947,5 +569,373 @@
 			newSchemaIDs, newTableNames, tableIDs), nil
 	}
 	return getOrDecodeArgsV2[*RenameTablesArgs](job)
->>>>>>> 66d8cdc3
+}
+
+// DropIndexArgs is the argument for drop index.
+// IndexIDs may have different length with IndexNames and IfExists.
+type DropIndexArgs struct {
+	IndexNames   []pmodel.CIStr `json:"index_names,omitempty"`
+	IfExists     []bool         `json:"if_exists,omitempty"`
+	IndexIDs     []int64        `json:"index_ids"`
+	PartitionIDs []int64        `json:"partition_ids "`
+
+	// This is used to distinguish rollback add index and drop index,
+	// since they have different args for v1.
+	// TODO(joechenrh): remove this flag after totally switching to v2
+	IsRollback bool `json:"-"`
+}
+
+func (a *DropIndexArgs) fillJob(job *Job) {
+	if job.Version == JobVersion1 {
+		if len(a.IndexNames) == 1 {
+			job.Args = []any{a.IndexNames[0], a.IfExists[0]}
+		} else {
+			job.Args = []any{a.IndexNames, a.IfExists}
+		}
+		return
+	}
+	job.Args = []any{a}
+}
+
+func (a *DropIndexArgs) fillFinishedJob(job *Job) {
+	if job.Version == JobVersion1 {
+		// This is to make the args compatible with old logic:
+		// 1. For drop index, arguments are [CIStr, bool, int64, []int64].
+		// 2. For rollback add index, arguments are [[]CIStr, []bool, []int64].
+		if a.IsRollback {
+			job.Args = []any{a.IndexNames, a.IfExists, a.IndexIDs}
+		} else {
+			job.Args = []any{a.IndexNames[0], a.IfExists[0], a.IndexIDs[0], a.PartitionIDs}
+		}
+
+		return
+	}
+	job.Args = []any{a}
+}
+
+// GetDropIndexArgs gets the drop index args.
+// It's used for both drop index and rollback add index.
+func GetDropIndexArgs(job *Job) (*DropIndexArgs, error) {
+	if job.Version == JobVersion1 {
+		// A temp workaround
+		if len(job.Args) > 0 && len(job.RawArgs) == 0 {
+			b, err := json.Marshal(job.Args)
+			if err != nil {
+				return nil, errors.Trace(err)
+			}
+			job.RawArgs = b
+		}
+
+		indexNames := make([]pmodel.CIStr, 1)
+		ifExists := make([]bool, 1)
+		if err := job.DecodeArgs(&indexNames[0], &ifExists[0]); err != nil {
+			if err := job.DecodeArgs(&indexNames, &ifExists); err != nil {
+				return nil, errors.Trace(err)
+			}
+		}
+
+		return &DropIndexArgs{
+			IndexNames: indexNames,
+			IfExists:   ifExists,
+		}, nil
+	}
+	return getOrDecodeArgsV2[*DropIndexArgs](job)
+}
+
+// GetFinishedDropIndexArgs gets the drop index args.
+// It's used for both drop index and rollback add index.
+func GetFinishedDropIndexArgs(job *Job) (*DropIndexArgs, error) {
+	if job.Version == JobVersion1 {
+		// A temp workaround
+		if len(job.Args) > 0 && len(job.RawArgs) == 0 {
+			b, err := json.Marshal(job.Args)
+			if err != nil {
+				return nil, errors.Trace(err)
+			}
+			job.RawArgs = b
+		}
+
+		indexNames := make([]pmodel.CIStr, 1)
+		ifExists := make([]bool, 1)
+		indexIDs := make([]int64, 1)
+		var partitionIDs []int64
+
+		if err := job.DecodeArgs(&indexNames, &ifExists, &indexIDs); err != nil {
+			if err := job.DecodeArgs(&indexNames[0], &ifExists[0], &indexIDs[0], &partitionIDs); err != nil {
+				return nil, errors.Trace(err)
+			}
+		}
+
+		return &DropIndexArgs{
+			IndexNames:   indexNames,
+			IfExists:     ifExists,
+			IndexIDs:     indexIDs,
+			PartitionIDs: partitionIDs,
+		}, nil
+	}
+	return getOrDecodeArgsV2[*DropIndexArgs](job)
+}
+
+// IndexArg is the argument for single add index operation
+// For NonPK, used fields are (listed in order of v1)
+// Unique, IndexName, IndexPartSpecifications, IndexOption, SQLMode, Warning, Global
+// For PK
+// Unique, IndexName, IndexPartSpecifications, IndexOptions, HiddelCols, Global
+type IndexArg struct {
+	Global                  bool                          `json:"global,omitempty"`
+	Unique                  bool                          `json:"unique,omitempty"`
+	IndexName               pmodel.CIStr                  `json:"index_name,omitempty"`
+	IndexPartSpecifications []*ast.IndexPartSpecification `json:"index_part_specifications"`
+	IndexOption             *ast.IndexOption              `json:"index_option,omitempty"`
+	HiddenCols              []*ColumnInfo                 `json:"hidden_cols"`
+
+	// For PK
+	SQLMode mysql.SQLMode `json:"sql_mode,omitempty"`
+	Warning string        `json:"warnings,omitempty"`
+
+	// IfExist will be used in onDropIndex.
+	AddIndexID int64 `json:"add_index_id,omitempty"`
+	IfExist    bool  `json:"if_exist,omitempty"`
+	IsGlobal   bool  `json:"is_global,omitempty"`
+}
+
+// AddIndexArgs is the argument for add index.
+type AddIndexArgs struct {
+	IndexArgs []*IndexArg `json:"index_args,omitempty"`
+
+	// PartitionIDs will be used in onDropIndex.
+	PartitionIDs []int64 `json:"partition_ids"`
+
+	// Since most of the argument processing logic of PK and index is same,
+	// We use this variable to distinguish them.
+	IsPK bool `json:"is_pk"`
+
+	// This is to dintinguish finished and running args, used for expectedDeleteRangeCnt
+	IsFinishedArg bool `json:"is_finished,omitempty"`
+}
+
+// getV1Args is used to get arglists for v1
+func (a *AddIndexArgs) getV1Args() []any {
+	if a.IsPK {
+		arg := a.IndexArgs[0]
+		return []any{
+			arg.Unique, arg.IndexName, arg.IndexPartSpecifications,
+			arg.IndexOption, arg.SQLMode, arg.Warning, arg.Global,
+		}
+	}
+
+	n := len(a.IndexArgs)
+	unique := make([]bool, n)
+	indexName := make([]pmodel.CIStr, n)
+	indexPartSpecification := make([][]*ast.IndexPartSpecification, n)
+	indexOption := make([]*ast.IndexOption, n)
+	hiddenCols := make([][]*ColumnInfo, n)
+	global := make([]bool, n)
+
+	for i, arg := range a.IndexArgs {
+		unique[i] = arg.Unique
+		indexName[i] = arg.IndexName
+		indexPartSpecification[i] = arg.IndexPartSpecifications
+		indexOption[i] = arg.IndexOption
+		hiddenCols[i] = arg.HiddenCols
+		global[i] = arg.Global
+	}
+
+	// This is to make the args compatible with old logic, same like DropIndexArgs
+	if n == 1 {
+		return []any{unique[0], indexName[0], indexPartSpecification[0], indexOption[0], hiddenCols[0], global[0]}
+	} else {
+		return []any{unique, indexName, indexPartSpecification, indexOption, hiddenCols, global}
+	}
+}
+
+// MergeIndexArg is used to merge several add index args
+func (a *AddIndexArgs) MergeIndexArg(Args []any, subjobVersion JobVersion) {
+	var indexArg *IndexArg
+
+	// TODO(joechenrh): update logic here after refactor done.
+	if subjobVersion != JobVersion2 {
+		indexArg = &IndexArg{
+			Unique:                  *Args[0].(*bool),
+			IndexName:               *Args[1].(*pmodel.CIStr),
+			IndexPartSpecifications: *Args[2].(*[]*ast.IndexPartSpecification),
+			IndexOption:             *Args[3].(**ast.IndexOption),
+			HiddenCols:              *Args[4].(*[]*ColumnInfo),
+			Global:                  *Args[5].(*bool),
+		}
+	} else {
+		indexArg = Args[0].(*AddIndexArgs).IndexArgs[0]
+	}
+	a.IndexArgs = append(a.IndexArgs, indexArg)
+}
+
+func (a *AddIndexArgs) fillSubJob(job *SubJob) {
+	intest.Assert(!a.IsPK, "a should not be add primary key argument")
+	if job.Version == JobVersion1 {
+		job.Args = a.getV1Args()
+		return
+	}
+	job.Args = []any{a}
+}
+
+func (a *AddIndexArgs) fillJob(job *Job) {
+	if job.Version == JobVersion1 {
+		job.Args = a.getV1Args()
+		return
+	}
+	job.Args = []any{a}
+}
+
+func (a *AddIndexArgs) fillFinishedJob(job *Job) {
+	if job.Version == JobVersion1 {
+		n := len(a.IndexArgs)
+		addIndexIDs := make([]int64, n)
+		ifExists := make([]bool, n)
+		isGlobals := make([]bool, n)
+		for i, arg := range a.IndexArgs {
+			addIndexIDs[i] = arg.AddIndexID
+			ifExists[i] = arg.IfExist
+			isGlobals[i] = arg.Global
+		}
+		job.Args = []any{addIndexIDs, ifExists, a.PartitionIDs, isGlobals}
+		return
+	}
+	job.Args = []any{a}
+}
+
+// GetAddIndexArgs gets the add index args.
+func GetAddIndexArgs(job *Job) (*AddIndexArgs, error) {
+	if job.Version == JobVersion1 {
+		if job.Type == ActionAddIndex {
+			return getAddIndexArgs(job)
+		}
+		intest.Assert(job.Type == ActionAddPrimaryKey, "Type should be ActionAddPrimaryKey")
+		return getAddPrimaryKeyArgs(job)
+	}
+	args, err := getOrDecodeArgsV2[*AddIndexArgs](job)
+	if err != nil {
+		return nil, errors.Trace(err)
+	}
+	if args.IsFinishedArg {
+		return nil, errors.Errorf("Got finished AddIndexArgs, expect running AddIndexArgs")
+	}
+	return args, nil
+}
+
+// GetFinishedAddIndexArgs gets the add index args after the job is finished.
+func GetFinishedAddIndexArgs(job *Job) (*AddIndexArgs, error) {
+	if job.Version == JobVersion1 {
+		addIndexIDs := make([]int64, 1)
+		ifExists := make([]bool, 1)
+		isGlobals := make([]bool, 1)
+		var partitionIDs []int64
+
+		if err := job.DecodeArgs(&addIndexIDs[0], &ifExists[0], &partitionIDs, &isGlobals[0]); err != nil {
+			if err = job.DecodeArgs(&addIndexIDs, &ifExists, &partitionIDs, &isGlobals); err != nil {
+				return nil, errors.Trace(err)
+			}
+		}
+		a := &AddIndexArgs{PartitionIDs: partitionIDs, IsFinishedArg: true}
+		for i, addIndexID := range addIndexIDs {
+			a.IndexArgs = append(a.IndexArgs, &IndexArg{
+				AddIndexID: addIndexID,
+				IfExist:    ifExists[i],
+				IsGlobal:   isGlobals[i],
+			})
+		}
+		return a, nil
+	}
+
+	args, err := getOrDecodeArgsV2[*AddIndexArgs](job)
+	if err != nil {
+		return nil, errors.Trace(err)
+	}
+	if !args.IsFinishedArg {
+		return nil, errors.Errorf("Got running AddIndexArgs, expect finished AddIndexArgs")
+	}
+	return args, nil
+}
+
+func getAddPrimaryKeyArgs(job *Job) (*AddIndexArgs, error) {
+	intest.Assert(job.Version == JobVersion1, "job version is not v1")
+
+	// A temp workaround
+	if len(job.Args) > 0 && len(job.RawArgs) == 0 {
+		b, err := json.Marshal(job.Args)
+		if err != nil {
+			return nil, errors.Trace(err)
+		}
+		job.RawArgs = b
+	}
+
+	var (
+		unique                  bool
+		indexName               pmodel.CIStr
+		indexPartSpecifications []*ast.IndexPartSpecification
+		indexOption             *ast.IndexOption
+		sqlMode                 mysql.SQLMode
+		warning                 string
+		global                  bool
+	)
+	if err := job.DecodeArgs(
+		&unique, &indexName, &indexPartSpecifications,
+		&indexOption, &sqlMode, &warning, &global); err != nil {
+		return nil, errors.Trace(err)
+	}
+
+	return &AddIndexArgs{
+		IsPK: true,
+		IndexArgs: []*IndexArg{{
+			Global:                  global,
+			Unique:                  unique,
+			IndexName:               indexName,
+			IndexPartSpecifications: indexPartSpecifications,
+			IndexOption:             indexOption,
+			SQLMode:                 sqlMode,
+			Warning:                 warning,
+		}},
+	}, nil
+}
+
+func getAddIndexArgs(job *Job) (*AddIndexArgs, error) {
+	intest.Assert(job.Version == JobVersion1, "job version is not v1")
+
+	// A temp workaround
+	if len(job.Args) > 0 && len(job.RawArgs) == 0 {
+		b, err := json.Marshal(job.Args)
+		if err != nil {
+			return nil, errors.Trace(err)
+		}
+		job.RawArgs = b
+	}
+
+	uniques := make([]bool, 1)
+	indexNames := make([]pmodel.CIStr, 1)
+	indexPartSpecifications := make([][]*ast.IndexPartSpecification, 1)
+	indexOptions := make([]*ast.IndexOption, 1)
+	hiddenCols := make([][]*ColumnInfo, 1)
+	globals := make([]bool, 1)
+
+	if err := job.DecodeArgs(
+		&uniques, &indexNames, &indexPartSpecifications,
+		&indexOptions, &hiddenCols, &globals); err != nil {
+		if err = job.DecodeArgs(
+			&uniques[0], &indexNames[0], &indexPartSpecifications[0],
+			&indexOptions[0], &hiddenCols[0], &globals[0]); err != nil {
+			return nil, errors.Trace(err)
+		}
+	}
+
+	a := AddIndexArgs{}
+	for i, unique := range uniques {
+		a.IndexArgs = append(a.IndexArgs, &IndexArg{
+			Unique:                  unique,
+			IndexName:               indexNames[i],
+			IndexPartSpecifications: indexPartSpecifications[i],
+			IndexOption:             indexOptions[i],
+			HiddenCols:              hiddenCols[i],
+			Global:                  globals[i],
+		})
+	}
+	return &a, nil
 }