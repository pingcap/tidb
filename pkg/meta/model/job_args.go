--- conflicted
+++ resolved
@@ -733,7 +733,6 @@
 	return getOrDecodeArgsV2[*RenameTablesArgs](job)
 }
 
-<<<<<<< HEAD
 // AlterSequenceArgs is the arguments for alter sequence ddl job.
 type AlterSequenceArgs struct {
 	Ident      ast.Ident
@@ -767,7 +766,8 @@
 	}
 
 	return getOrDecodeArgsV2[*AlterSequenceArgs](job)
-=======
+}
+
 // GetCheckConstraintArgs gets the AlterCheckConstraint args.
 func GetCheckConstraintArgs(job *Job) (*CheckConstraintArgs, error) {
 	if job.Version == JobVersion1 {
@@ -814,5 +814,4 @@
 		}, nil
 	}
 	return getOrDecodeArgsV2[*AddCheckConstraintArgs](job)
->>>>>>> 1acbbec8
 }