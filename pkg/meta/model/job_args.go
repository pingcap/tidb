// Copyright 2024 PingCAP, Inc.
//
// Licensed under the Apache License, Version 2.0 (the "License");
// you may not use this file except in compliance with the License.
// You may obtain a copy of the License at
//
//     http://www.apache.org/licenses/LICENSE-2.0
//
// Unless required by applicable law or agreed to in writing, software
// distributed under the License is distributed on an "AS IS" BASIS,
// WITHOUT WARRANTIES OR CONDITIONS OF ANY KIND, either express or implied.
// See the License for the specific language governing permissions and
// limitations under the License.

package model

import (
	"encoding/json"

	"github.com/pingcap/errors"
	"github.com/pingcap/tidb/pkg/parser/ast"
	pmodel "github.com/pingcap/tidb/pkg/parser/model"
	"github.com/pingcap/tidb/pkg/util/intest"
)

// AutoIDGroup represents a group of auto IDs of a specific table.
type AutoIDGroup struct {
	RowID       int64
	IncrementID int64
	RandomID    int64
}

// RecoverTableInfo contains information needed by DDL.RecoverTable.
type RecoverTableInfo struct {
	SchemaID      int64
	TableInfo     *TableInfo
	DropJobID     int64
	SnapshotTS    uint64
	AutoIDs       AutoIDGroup
	OldSchemaName string
	OldTableName  string
}

// RecoverSchemaInfo contains information needed by DDL.RecoverSchema.
type RecoverSchemaInfo struct {
	*DBInfo
	RecoverTableInfos []*RecoverTableInfo
	// LoadTablesOnExecute is the new logic to avoid a large RecoverTabsInfo can't be
	// persisted. If it's true, DDL owner will recover RecoverTabsInfo instead of the
	// job submit node.
	LoadTablesOnExecute bool
	DropJobID           int64
	SnapshotTS          uint64
	OldSchemaName       pmodel.CIStr
}

// getOrDecodeArgsV2 get the argsV2 from job, if the argsV2 is nil, decode rawArgsV2
// and fill argsV2.
func getOrDecodeArgsV2[T JobArgs](job *Job) (T, error) {
	intest.Assert(job.Version == JobVersion2, "job version is not v2")
	if len(job.Args) > 0 {
		intest.Assert(len(job.Args) == 1, "job args length is not 1")
		return job.Args[0].(T), nil
	}
	var v T
	if err := json.Unmarshal(job.RawArgs, &v); err != nil {
		return v, errors.Trace(err)
	}
	job.Args = []any{v}
	return v, nil
}

// JobArgs is the interface for job arguments.
type JobArgs interface {
	// fillJob fills the job args for submitting job. we make it private to avoid
	// calling it directly, use Job.FillArgs to fill the job args.
	fillJob(job *Job)
}

// FinishedJobArgs is the interface for finished job arguments.
// in most cases, job args are cleared out after the job is finished, but some jobs
// will write some args back to the job for other components.
type FinishedJobArgs interface {
	// fillFinishedJob fills the job args for finished job. we make it private to avoid
	// calling it directly, use Job.FillFinishedArgs to fill the job args.
	fillFinishedJob(job *Job)
}

// EmptyArgs is the args for ddl job with no args.
type EmptyArgs struct{}

func (*EmptyArgs) fillJob(*Job) {}

// CreateSchemaArgs is the arguments for create schema job.
type CreateSchemaArgs struct {
	DBInfo *DBInfo `json:"db_info,omitempty"`
}

func (a *CreateSchemaArgs) fillJob(job *Job) {
	if job.Version == JobVersion1 {
		job.Args = []any{a.DBInfo}
		return
	}
	job.Args = []any{a}
}

// GetCreateSchemaArgs gets the args for create schema job.
func GetCreateSchemaArgs(job *Job) (*CreateSchemaArgs, error) {
	if job.Version == JobVersion1 {
		dbInfo := &DBInfo{}
		err := job.DecodeArgs(dbInfo)
		if err != nil {
			return nil, errors.Trace(err)
		}
		return &CreateSchemaArgs{DBInfo: dbInfo}, nil
	}

	argsV2, err := getOrDecodeArgsV2[*CreateSchemaArgs](job)
	if err != nil {
		return nil, errors.Trace(err)
	}
	return argsV2, nil
}

// DropSchemaArgs is the arguments for drop schema job.
type DropSchemaArgs struct {
	// this is the args for job submission, it's invalid if the job is finished.
	FKCheck bool `json:"fk_check,omitempty"`
	// this is the args for finished job. this list include all partition IDs too.
	AllDroppedTableIDs []int64 `json:"all_dropped_table_ids,omitempty"`
}

func (a *DropSchemaArgs) fillJob(job *Job) {
	if job.Version == JobVersion1 {
		job.Args = []any{a.FKCheck}
		return
	}
	job.Args = []any{a}
}

func (a *DropSchemaArgs) fillFinishedJob(job *Job) {
	if job.Version == JobVersion1 {
		job.Args = []any{a.AllDroppedTableIDs}
		return
	}
	job.Args = []any{a}
}

// GetDropSchemaArgs gets the args for drop schema job.
func GetDropSchemaArgs(job *Job) (*DropSchemaArgs, error) {
	return getDropSchemaArgs(job, false)
}

// GetFinishedDropSchemaArgs gets the args for drop schema job after the job is finished.
func GetFinishedDropSchemaArgs(job *Job) (*DropSchemaArgs, error) {
	return getDropSchemaArgs(job, true)
}

func getDropSchemaArgs(job *Job, argsOfFinished bool) (*DropSchemaArgs, error) {
	if job.Version == JobVersion1 {
		if argsOfFinished {
			var physicalTableIDs []int64
			if err := job.DecodeArgs(&physicalTableIDs); err != nil {
				return nil, err
			}
			return &DropSchemaArgs{AllDroppedTableIDs: physicalTableIDs}, nil
		}
		var fkCheck bool
		if err := job.DecodeArgs(&fkCheck); err != nil {
			return nil, err
		}
		return &DropSchemaArgs{FKCheck: fkCheck}, nil
	}
	return getOrDecodeArgsV2[*DropSchemaArgs](job)
}

// ModifySchemaArgs is the arguments for modify schema job.
type ModifySchemaArgs struct {
	// below 2 are used for modify schema charset and collate.
	ToCharset string `json:"to_charset,omitempty"`
	ToCollate string `json:"to_collate,omitempty"`
	// used for modify schema placement policy.
	// might be nil, means set it to default.
	PolicyRef *PolicyRefInfo `json:"policy_ref,omitempty"`
}

func (a *ModifySchemaArgs) fillJob(job *Job) {
	if job.Version == JobVersion1 {
		if job.Type == ActionModifySchemaCharsetAndCollate {
			job.Args = []any{a.ToCharset, a.ToCollate}
		} else if job.Type == ActionModifySchemaDefaultPlacement {
			job.Args = []any{a.PolicyRef}
		}
		return
	}
	job.Args = []any{a}
}

// GetModifySchemaArgs gets the modify schema args.
func GetModifySchemaArgs(job *Job) (*ModifySchemaArgs, error) {
	if job.Version == JobVersion1 {
		var (
			toCharset string
			toCollate string
			policyRef *PolicyRefInfo
		)
		if job.Type == ActionModifySchemaCharsetAndCollate {
			if err := job.DecodeArgs(&toCharset, &toCollate); err != nil {
				return nil, errors.Trace(err)
			}
		} else if job.Type == ActionModifySchemaDefaultPlacement {
			if err := job.DecodeArgs(&policyRef); err != nil {
				return nil, errors.Trace(err)
			}
		}
		return &ModifySchemaArgs{
			ToCharset: toCharset,
			ToCollate: toCollate,
			PolicyRef: policyRef,
		}, nil
	}
	return getOrDecodeArgsV2[*ModifySchemaArgs](job)
}

// CreateTableArgs is the arguments for create table/view/sequence job.
type CreateTableArgs struct {
	TableInfo *TableInfo `json:"table_info,omitempty"`
	// below 2 are used for create view.
	OnExistReplace bool  `json:"on_exist_replace,omitempty"`
	OldViewTblID   int64 `json:"old_view_tbl_id,omitempty"`
	// used for create table.
	FKCheck bool `json:"fk_check,omitempty"`
}

func (a *CreateTableArgs) fillJob(job *Job) {
	if job.Version == JobVersion1 {
		switch job.Type {
		case ActionCreateTable:
			job.Args = []any{a.TableInfo, a.FKCheck}
		case ActionCreateView:
			job.Args = []any{a.TableInfo, a.OnExistReplace, a.OldViewTblID}
		case ActionCreateSequence:
			job.Args = []any{a.TableInfo}
		}
		return
	}
	job.Args = []any{a}
}

// GetCreateTableArgs gets the create-table args.
func GetCreateTableArgs(job *Job) (*CreateTableArgs, error) {
	if job.Version == JobVersion1 {
		var (
			tableInfo      = &TableInfo{}
			onExistReplace bool
			oldViewTblID   int64
			fkCheck        bool
		)
		switch job.Type {
		case ActionCreateTable:
			if err := job.DecodeArgs(tableInfo, &fkCheck); err != nil {
				return nil, errors.Trace(err)
			}
		case ActionCreateView:
			if err := job.DecodeArgs(tableInfo, &onExistReplace, &oldViewTblID); err != nil {
				return nil, errors.Trace(err)
			}
		case ActionCreateSequence:
			if err := job.DecodeArgs(tableInfo); err != nil {
				return nil, errors.Trace(err)
			}
		}
		return &CreateTableArgs{
			TableInfo:      tableInfo,
			OnExistReplace: onExistReplace,
			OldViewTblID:   oldViewTblID,
			FKCheck:        fkCheck,
		}, nil
	}
	return getOrDecodeArgsV2[*CreateTableArgs](job)
}

// BatchCreateTableArgs is the arguments for batch create table job.
type BatchCreateTableArgs struct {
	Tables []*CreateTableArgs `json:"tables,omitempty"`
}

func (a *BatchCreateTableArgs) fillJob(job *Job) {
	if job.Version == JobVersion1 {
		infos := make([]*TableInfo, 0, len(a.Tables))
		for _, info := range a.Tables {
			infos = append(infos, info.TableInfo)
		}
		job.Args = []any{infos, a.Tables[0].FKCheck}
		return
	}
	job.Args = []any{a}
}

// GetBatchCreateTableArgs gets the batch create-table args.
func GetBatchCreateTableArgs(job *Job) (*BatchCreateTableArgs, error) {
	if job.Version == JobVersion1 {
		var (
			tableInfos []*TableInfo
			fkCheck    bool
		)
		if err := job.DecodeArgs(&tableInfos, &fkCheck); err != nil {
			return nil, errors.Trace(err)
		}
		args := &BatchCreateTableArgs{Tables: make([]*CreateTableArgs, 0, len(tableInfos))}
		for _, info := range tableInfos {
			args.Tables = append(args.Tables, &CreateTableArgs{TableInfo: info, FKCheck: fkCheck})
		}
		return args, nil
	}
	return getOrDecodeArgsV2[*BatchCreateTableArgs](job)
}

// DropTableArgs is the arguments for drop table/view/sequence job.
// when dropping multiple objects, each object will have a separate job
type DropTableArgs struct {
	// below fields are only for drop table.
	// when dropping multiple tables, the Identifiers is the same.
	Identifiers []ast.Ident `json:"identifiers,omitempty"`
	FKCheck     bool        `json:"fk_check,omitempty"`

	// below fields are finished job args
	StartKey        []byte   `json:"start_key,omitempty"`
	OldPartitionIDs []int64  `json:"old_partition_ids,omitempty"`
	OldRuleIDs      []string `json:"old_rule_ids,omitempty"`
}

func (a *DropTableArgs) fillJob(job *Job) {
	if job.Version == JobVersion1 {
		// only drop table job has in args.
		if job.Type == ActionDropTable {
			job.Args = []any{a.Identifiers, a.FKCheck}
		}
		return
	}
	job.Args = []any{a}
}

func (a *DropTableArgs) fillFinishedJob(job *Job) {
	if job.Version == JobVersion1 {
		job.Args = []any{a.StartKey, a.OldPartitionIDs, a.OldRuleIDs}
		return
	}
	job.Args = []any{a}
}

func (a *DropTableArgs) decodeV1(job *Job) error {
	intest.Assert(job.Type == ActionDropTable, "only drop table job can call GetDropTableArgs")
	return job.DecodeArgs(&a.Identifiers, &a.FKCheck)
}

// GetDropTableArgs gets the drop-table args.
func GetDropTableArgs(job *Job) (*DropTableArgs, error) {
	if job.Version == JobVersion1 {
		args := &DropTableArgs{}
		if err := args.decodeV1(job); err != nil {
			return nil, errors.Trace(err)
		}
		return args, nil
	}
	return getOrDecodeArgsV2[*DropTableArgs](job)
}

// GetFinishedDropTableArgs gets the drop-table args after the job is finished.
func GetFinishedDropTableArgs(job *Job) (*DropTableArgs, error) {
	if job.Version == JobVersion1 {
		var (
			startKey        []byte
			oldPartitionIDs []int64
			oldRuleIDs      []string
		)
		if err := job.DecodeArgs(&startKey, &oldPartitionIDs, &oldRuleIDs); err != nil {
			return nil, errors.Trace(err)
		}
		return &DropTableArgs{
			StartKey:        startKey,
			OldPartitionIDs: oldPartitionIDs,
			OldRuleIDs:      oldRuleIDs,
		}, nil
	}
	return getOrDecodeArgsV2[*DropTableArgs](job)
}

// TruncateTableArgs is the arguments for truncate table job.
type TruncateTableArgs struct {
	FKCheck         bool    `json:"fk_check,omitempty"`
	NewTableID      int64   `json:"new_table_id,omitempty"`
	NewPartitionIDs []int64 `json:"new_partition_ids,omitempty"`
	OldPartitionIDs []int64 `json:"old_partition_ids,omitempty"`

	// context vars
	NewPartIDsWithPolicy []int64 `json:"-"`
	OldPartIDsWithPolicy []int64 `json:"-"`
}

func (a *TruncateTableArgs) fillJob(job *Job) {
	if job.Version == JobVersion1 {
		// Args[0] is the new table ID, args[2] is the ids for table partitions, we
		// add a placeholder here, they will be filled by job submitter.
		// the last param is not required for execution, we need it to calculate
		// number of new IDs to generate.
		job.Args = []any{a.NewTableID, a.FKCheck, a.NewPartitionIDs, len(a.OldPartitionIDs)}
		return
	}
	job.Args = []any{a}
}

func (a *TruncateTableArgs) fillFinishedJob(job *Job) {
	if job.Version == JobVersion1 {
		// the first param is the start key of the old table, it's not used anywhere
		// now, so we fill an empty byte slice here.
		// we can call tablecodec.EncodeTablePrefix(tableID) to get it.
		job.Args = []any{[]byte{}, a.OldPartitionIDs}
		return
	}
	job.Args = []any{a}
}

// GetTruncateTableArgs gets the truncate table args.
func GetTruncateTableArgs(job *Job) (*TruncateTableArgs, error) {
	return getTruncateTableArgs(job, false)
}

// GetFinishedTruncateTableArgs gets the truncate table args after the job is finished.
func GetFinishedTruncateTableArgs(job *Job) (*TruncateTableArgs, error) {
	return getTruncateTableArgs(job, true)
}

func getTruncateTableArgs(job *Job, argsOfFinished bool) (*TruncateTableArgs, error) {
	if job.Version == JobVersion1 {
		if argsOfFinished {
			var startKey []byte
			var oldPartitionIDs []int64
			if err := job.DecodeArgs(&startKey, &oldPartitionIDs); err != nil {
				return nil, errors.Trace(err)
			}
			return &TruncateTableArgs{OldPartitionIDs: oldPartitionIDs}, nil
		}

		var (
			newTableID      int64
			fkCheck         bool
			newPartitionIDs []int64
		)
		err := job.DecodeArgs(&newTableID, &fkCheck, &newPartitionIDs)
		if err != nil {
			return nil, errors.Trace(err)
		}
		return &TruncateTableArgs{
			NewTableID:      newTableID,
			FKCheck:         fkCheck,
			NewPartitionIDs: newPartitionIDs,
		}, nil
	}

	return getOrDecodeArgsV2[*TruncateTableArgs](job)
}

// TablePartitionArgs is the arguments for table partition related jobs, including:
//   - ActionAlterTablePartitioning
//   - ActionRemovePartitioning
//   - ActionReorganizePartition
//   - ActionAddTablePartition: don't have finished args if success.
//   - ActionDropTablePartition
//
// when rolling back, args of ActionAddTablePartition will be changed to be the same
// as ActionDropTablePartition, and it will have finished args, but not used anywhere,
// for other types, their args will be decoded as if its args is the same of ActionDropTablePartition.
type TablePartitionArgs struct {
	PartNames []string       `json:"part_names,omitempty"`
	PartInfo  *PartitionInfo `json:"part_info,omitempty"`

	// set on finished
	OldPhysicalTblIDs []int64 `json:"old_physical_tbl_ids,omitempty"`
}

func (a *TablePartitionArgs) fillJob(job *Job) {
	if job.Version == JobVersion1 {
		if job.Type == ActionAddTablePartition {
			job.Args = []any{a.PartInfo}
		} else if job.Type == ActionDropTablePartition {
			job.Args = []any{a.PartNames}
		} else {
			job.Args = []any{a.PartNames, a.PartInfo}
		}
		return
	}
	job.Args = []any{a}
}

func (a *TablePartitionArgs) fillFinishedJob(job *Job) {
	if job.Version == JobVersion1 {
		intest.Assert(job.Type != ActionAddTablePartition || job.State == JobStateRollbackDone,
			"add table partition job should not call fillFinishedJob if not rollback")
		job.Args = []any{a.OldPhysicalTblIDs}
		return
	}
	job.Args = []any{a}
}

func (a *TablePartitionArgs) decodeV1(job *Job) error {
	var (
		partNames []string
		partInfo  = &PartitionInfo{}
	)
	if job.Type == ActionAddTablePartition {
		if job.State == JobStateRollingback {
			if err := job.DecodeArgs(&partNames); err != nil {
				return err
			}
		} else {
			if err := job.DecodeArgs(partInfo); err != nil {
				return err
			}
		}
	} else if job.Type == ActionDropTablePartition {
		if err := job.DecodeArgs(&partNames); err != nil {
			return err
		}
	} else {
		if err := job.DecodeArgs(&partNames, partInfo); err != nil {
			return err
		}
	}
	a.PartNames = partNames
	a.PartInfo = partInfo
	return nil
}

// GetTablePartitionArgs gets the table partition args.
func GetTablePartitionArgs(job *Job) (*TablePartitionArgs, error) {
	if job.Version == JobVersion1 {
		args := &TablePartitionArgs{}
		if err := args.decodeV1(job); err != nil {
			return nil, errors.Trace(err)
		}
		return args, nil
	}
	args, err := getOrDecodeArgsV2[*TablePartitionArgs](job)
	if err != nil {
		return nil, errors.Trace(err)
	}
	// when it's ActionDropTablePartition job, or roll-backing a ActionAddTablePartition
	// job, our execution part expect a non-nil PartInfo.
	if args.PartInfo == nil {
		args.PartInfo = &PartitionInfo{}
	}
	return args, nil
}

// GetFinishedTablePartitionArgs gets the table partition args after the job is finished.
func GetFinishedTablePartitionArgs(job *Job) (*TablePartitionArgs, error) {
	if job.Version == JobVersion1 {
		var oldPhysicalTblIDs []int64
		if err := job.DecodeArgs(&oldPhysicalTblIDs); err != nil {
			return nil, errors.Trace(err)
		}
		return &TablePartitionArgs{OldPhysicalTblIDs: oldPhysicalTblIDs}, nil
	}
	return getOrDecodeArgsV2[*TablePartitionArgs](job)
}

// FillRollbackArgsForAddPartition fills the rollback args for add partition job.
// see details in TablePartitionArgs.
func FillRollbackArgsForAddPartition(job *Job, args *TablePartitionArgs) {
	intest.Assert(job.Type == ActionAddTablePartition, "only for add partition job")
	fake := &Job{
		Version: job.Version,
		Type:    ActionDropTablePartition,
	}
	// PartInfo cannot be saved, onDropTablePartition expects that PartInfo is empty
	// in this case
	fake.FillArgs(&TablePartitionArgs{
		PartNames: args.PartNames,
	})
	job.Args = fake.Args
}

// RenameTableArgs is the arguments for rename table DDL job.
// It's also used for rename tables.
type RenameTableArgs struct {
	// for Args
	OldSchemaID   int64        `json:"old_schema_id,omitempty"`
	OldSchemaName pmodel.CIStr `json:"old_schema_name,omitempty"`
	NewTableName  pmodel.CIStr `json:"new_table_name,omitempty"`

	// for rename tables
	OldTableName pmodel.CIStr `json:"old_table_name,omitempty"`
	NewSchemaID  int64        `json:"new_schema_id,omitempty"`
	TableID      int64        `json:"table_id,omitempty"`
}

func (rt *RenameTableArgs) fillJob(job *Job) {
	if job.Version <= JobVersion1 {
		job.Args = []any{rt.OldSchemaID, rt.NewTableName, rt.OldSchemaName}
	} else {
		job.Args = []any{rt}
	}
}

// GetRenameTableArgs get the arguments from job.
func GetRenameTableArgs(job *Job) (*RenameTableArgs, error) {
	var (
		oldSchemaID   int64
		oldSchemaName pmodel.CIStr
		newTableName  pmodel.CIStr
		args          *RenameTableArgs
		err           error
	)

	if job.Version == JobVersion1 {
		// decode args and cache in args.
		err = job.DecodeArgs(&oldSchemaID, &newTableName, &oldSchemaName)
		if err != nil {
			return nil, errors.Trace(err)
		}
		args = &RenameTableArgs{
			OldSchemaID:   oldSchemaID,
			OldSchemaName: oldSchemaName,
			NewTableName:  newTableName,
		}
	} else {
		// for version V2
		args, err = getOrDecodeArgsV2[*RenameTableArgs](job)
		if err != nil {
			return nil, errors.Trace(err)
		}
	}

	// NewSchemaID is used for checkAndRenameTables, which is not set for rename table.
	args.NewSchemaID = job.SchemaID
	return args, nil
}

// UpdateRenameTableArgs updates the rename table args.
// need to reset the old schema ID to new schema ID.
func UpdateRenameTableArgs(job *Job) error {
	var err error

	// for job version1
	if job.Version == JobVersion1 {
		// update schemaID and marshal()
		job.Args[0] = job.SchemaID
		job.RawArgs, err = json.Marshal(job.Args)
		if err != nil {
			return errors.Trace(err)
		}
	} else {
		argsV2, err := getOrDecodeArgsV2[*RenameTableArgs](job)
		if err != nil {
			return errors.Trace(err)
		}

		// update schemaID and marshal()
		argsV2.OldSchemaID = job.SchemaID
		job.Args = []any{argsV2}
		job.RawArgs, err = json.Marshal(job.Args[0])
		if err != nil {
			return errors.Trace(err)
		}
	}
	return nil
}

// CheckConstraintArgs is the arguments for both AlterCheckConstraint and DropCheckConstraint job.
type CheckConstraintArgs struct {
	ConstraintName pmodel.CIStr `json:"constraint_name,omitempty"`
	Enforced       bool         `json:"enforced,omitempty"`
}

func (a *CheckConstraintArgs) fillJob(job *Job) {
	if job.Version == JobVersion1 {
		job.Args = []any{a.ConstraintName, a.Enforced}
		return
	}
	job.Args = []any{a}
}

// ResourceGroupArgs is the arguments for resource group job.
type ResourceGroupArgs struct {
	// for DropResourceGroup we only use it to store the name, other fields are invalid.
	RGInfo *ResourceGroupInfo `json:"rg_info,omitempty"`
}

func (a *ResourceGroupArgs) fillJob(job *Job) {
	if job.Version == JobVersion1 {
		if job.Type == ActionCreateResourceGroup {
			// what's the second parameter for? we keep it for compatibility.
			job.Args = []any{a.RGInfo, false}
		} else if job.Type == ActionAlterResourceGroup {
			job.Args = []any{a.RGInfo}
		} else if job.Type == ActionDropResourceGroup {
			// it's not used anywhere.
			job.Args = []any{a.RGInfo.Name}
		}
		return
	}
	job.Args = []any{a}
}

// GetResourceGroupArgs gets the resource group args.
func GetResourceGroupArgs(job *Job) (*ResourceGroupArgs, error) {
	if job.Version == JobVersion1 {
		rgInfo := ResourceGroupInfo{}
		if job.Type == ActionCreateResourceGroup || job.Type == ActionAlterResourceGroup {
			if err := job.DecodeArgs(&rgInfo); err != nil {
				return nil, errors.Trace(err)
			}
		} else if job.Type == ActionDropResourceGroup {
			var rgName pmodel.CIStr
			if err := job.DecodeArgs(&rgName); err != nil {
				return nil, errors.Trace(err)
			}
			rgInfo.Name = rgName
		}
		return &ResourceGroupArgs{RGInfo: &rgInfo}, nil
	}
	return getOrDecodeArgsV2[*ResourceGroupArgs](job)
}

// RebaseAutoIDArgs is the arguments for ActionRebaseAutoID DDL.
// It is also for ActionRebaseAutoRandomBase.
type RebaseAutoIDArgs struct {
	NewBase int64 `json:"new_base,omitempty"`
	Force   bool  `json:"force,omitempty"`
}

func (a *RebaseAutoIDArgs) fillJob(job *Job) {
	if job.Version == JobVersion1 {
		job.Args = []any{a.NewBase, a.Force}
	} else {
		job.Args = []any{a}
	}
}

// GetRebaseAutoIDArgs the args for ActionRebaseAutoID/ActionRebaseAutoRandomBase ddl.
func GetRebaseAutoIDArgs(job *Job) (*RebaseAutoIDArgs, error) {
	var (
		newBase int64
		force   bool
	)

	if job.Version == JobVersion1 {
		if err := job.DecodeArgs(&newBase, &force); err != nil {
			return nil, errors.Trace(err)
		}
		return &RebaseAutoIDArgs{
			NewBase: newBase,
			Force:   force,
		}, nil
	}

	// for version V2
	return getOrDecodeArgsV2[*RebaseAutoIDArgs](job)
}

// ModifyTableCommentArgs is the arguments for ActionModifyTableComment ddl.
type ModifyTableCommentArgs struct {
	Comment string `json:"comment,omitempty"`
}

func (a *ModifyTableCommentArgs) fillJob(job *Job) {
	if job.Version == JobVersion1 {
		job.Args = []any{a.Comment}
	} else {
		job.Args = []any{a}
	}
}

// GetModifyTableCommentArgs gets the args for ActionModifyTableComment.
func GetModifyTableCommentArgs(job *Job) (*ModifyTableCommentArgs, error) {
	if job.Version == JobVersion1 {
		var comment string
		if err := job.DecodeArgs(&comment); err != nil {
			return nil, errors.Trace(err)
		}
		return &ModifyTableCommentArgs{
			Comment: comment,
		}, nil
	}

	return getOrDecodeArgsV2[*ModifyTableCommentArgs](job)
}

// ModifyTableCharsetAndCollateArgs is the arguments for ActionModifyTableCharsetAndCollate ddl.
type ModifyTableCharsetAndCollateArgs struct {
	ToCharset          string `json:"to_charset,omitempty"`
	ToCollate          string `json:"to_collate,omitempty"`
	NeedsOverwriteCols bool   `json:"needs_overwrite_cols,omitempty"`
}

func (a *ModifyTableCharsetAndCollateArgs) fillJob(job *Job) {
	if job.Version == JobVersion1 {
		job.Args = []any{a.ToCharset, a.ToCollate, a.NeedsOverwriteCols}
	} else {
		job.Args = []any{a}
	}
}

// GetModifyTableCharsetAndCollateArgs gets the args for ActionModifyTableCharsetAndCollate ddl.
func GetModifyTableCharsetAndCollateArgs(job *Job) (*ModifyTableCharsetAndCollateArgs, error) {
	if job.Version == JobVersion1 {
		args := &ModifyTableCharsetAndCollateArgs{}
		err := job.DecodeArgs(&args.ToCharset, &args.ToCollate, &args.NeedsOverwriteCols)
		if err != nil {
			return nil, errors.Trace(err)
		}
		return args, nil
	}

	return getOrDecodeArgsV2[*ModifyTableCharsetAndCollateArgs](job)
}

// AlterIndexVisibilityArgs is the arguments for ActionAlterIndexVisibility ddl.
type AlterIndexVisibilityArgs struct {
	IndexName pmodel.CIStr `json:"index_name,omitempty"`
	Invisible bool         `json:"invisible,omitempty"`
}

func (a *AlterIndexVisibilityArgs) fillJob(job *Job) {
	if job.Version == JobVersion1 {
		job.Args = []any{a.IndexName, a.Invisible}
	} else {
		job.Args = []any{a}
	}
}

// GetAlterIndexVisibilityArgs gets the args for AlterIndexVisibility ddl.
func GetAlterIndexVisibilityArgs(job *Job) (*AlterIndexVisibilityArgs, error) {
	if job.Version == JobVersion1 {
		var (
			indexName pmodel.CIStr
			invisible bool
		)
		if err := job.DecodeArgs(&indexName, &invisible); err != nil {
			return nil, errors.Trace(err)
		}
		return &AlterIndexVisibilityArgs{
			IndexName: indexName,
			Invisible: invisible,
		}, nil
	}

	return getOrDecodeArgsV2[*AlterIndexVisibilityArgs](job)
}

// AddForeignKeyArgs is the arguments for ActionAddForeignKey ddl.
type AddForeignKeyArgs struct {
	FkInfo  *FKInfo `json:"fk_info,omitempty"`
	FkCheck bool    `json:"fk_check,omitempty"`
}

func (a *AddForeignKeyArgs) fillJob(job *Job) {
	if job.Version == JobVersion1 {
		job.Args = []any{a.FkInfo, a.FkCheck}
	} else {
		job.Args = []any{a}
	}
}

// GetAddForeignKeyArgs get the args for AddForeignKey ddl.
func GetAddForeignKeyArgs(job *Job) (*AddForeignKeyArgs, error) {
	if job.Version == JobVersion1 {
		var (
			fkInfo  *FKInfo
			fkCheck bool
		)
		if err := job.DecodeArgs(&fkInfo, &fkCheck); err != nil {
			return nil, errors.Trace(err)
		}
		return &AddForeignKeyArgs{
			FkInfo:  fkInfo,
			FkCheck: fkCheck,
		}, nil
	}

	return getOrDecodeArgsV2[*AddForeignKeyArgs](job)
}

// DropForeignKeyArgs is the arguments for DropForeignKey ddl.
type DropForeignKeyArgs struct {
	FkName pmodel.CIStr `json:"fk_name,omitempty"`
}

func (a *DropForeignKeyArgs) fillJob(job *Job) {
	if job.Version == JobVersion1 {
		job.Args = []any{a.FkName}
	} else {
		job.Args = []any{a}
	}
}

// GetDropForeignKeyArgs gets the args for DropForeignKey ddl.
func GetDropForeignKeyArgs(job *Job) (*DropForeignKeyArgs, error) {
	if job.Version == JobVersion1 {
		var fkName pmodel.CIStr
		if err := job.DecodeArgs(&fkName); err != nil {
			return nil, errors.Trace(err)
		}
		return &DropForeignKeyArgs{FkName: fkName}, nil
	}

	return getOrDecodeArgsV2[*DropForeignKeyArgs](job)
}

// DropColumnArgs is the arguments of dropping column job.
type DropColumnArgs struct {
	ColName  pmodel.CIStr `json:"column_name,omitempty"`
	IfExists bool         `json:"if_exists,omitempty"`
	// below 2 fields are filled during running.
	IndexIDs     []int64 `json:"index_ids,omitempty"`
	PartitionIDs []int64 `json:"partition_ids,omitempty"`
}

func (a *DropColumnArgs) fillJob(job *Job) {
	if job.Version <= JobVersion1 {
		job.Args = []any{a.ColName, a.IfExists, a.IndexIDs, a.PartitionIDs}
	} else {
		job.Args = []any{a}
	}
}

// GetDropColumnArgs gets the args for drop column ddl.
func GetDropColumnArgs(job *Job) (*DropColumnArgs, error) {
	var (
		colName      pmodel.CIStr
		ifExists     bool
		indexIDs     []int64
		partitionIDs []int64
	)

	if job.Version <= JobVersion1 {
		err := job.DecodeArgs(&colName, &ifExists, &indexIDs, &partitionIDs)
		if err != nil {
			return nil, errors.Trace(err)
		}

		return &DropColumnArgs{
			ColName:      colName,
			IfExists:     ifExists,
			IndexIDs:     indexIDs,
			PartitionIDs: partitionIDs,
		}, nil
	}

	return getOrDecodeArgsV2[*DropColumnArgs](job)
}

// RenameTablesArgs is the arguments for rename tables job.
type RenameTablesArgs struct {
	RenameTableInfos []*RenameTableArgs `json:"rename_table_infos,omitempty"`
}

func (a *RenameTablesArgs) fillJob(job *Job) {
	if job.Version == JobVersion1 {
		n := len(a.RenameTableInfos)
		oldSchemaIDs := make([]int64, n)
		oldSchemaNames := make([]pmodel.CIStr, n)
		oldTableNames := make([]pmodel.CIStr, n)
		newSchemaIDs := make([]int64, n)
		newTableNames := make([]pmodel.CIStr, n)
		tableIDs := make([]int64, n)

		for i, info := range a.RenameTableInfos {
			oldSchemaIDs[i] = info.OldSchemaID
			oldSchemaNames[i] = info.OldSchemaName
			oldTableNames[i] = info.OldTableName
			newSchemaIDs[i] = info.NewSchemaID
			newTableNames[i] = info.NewTableName
			tableIDs[i] = info.TableID
		}

		// To make it compatible with previous create metas
		job.Args = []any{oldSchemaIDs, newSchemaIDs, newTableNames, tableIDs, oldSchemaNames, oldTableNames}
		return
	}

	job.Args = []any{a}
}

// GetRenameTablesArgsFromV1 get v2 args from v1
func GetRenameTablesArgsFromV1(
	oldSchemaIDs []int64,
	oldSchemaNames []pmodel.CIStr,
	oldTableNames []pmodel.CIStr,
	newSchemaIDs []int64,
	newTableNames []pmodel.CIStr,
	tableIDs []int64,
) *RenameTablesArgs {
	infos := make([]*RenameTableArgs, 0, len(oldSchemaIDs))
	for i, oldSchemaID := range oldSchemaIDs {
		infos = append(infos, &RenameTableArgs{
			OldSchemaID:   oldSchemaID,
			OldSchemaName: oldSchemaNames[i],
			OldTableName:  oldTableNames[i],
			NewSchemaID:   newSchemaIDs[i],
			NewTableName:  newTableNames[i],
			TableID:       tableIDs[i],
		})
	}

	return &RenameTablesArgs{
		RenameTableInfos: infos,
	}
}

// GetRenameTablesArgs gets the rename tables args.
func GetRenameTablesArgs(job *Job) (*RenameTablesArgs, error) {
	if job.Version == JobVersion1 {
		var (
			oldSchemaIDs   []int64
			oldSchemaNames []pmodel.CIStr
			oldTableNames  []pmodel.CIStr
			newSchemaIDs   []int64
			newTableNames  []pmodel.CIStr
			tableIDs       []int64
		)
		if err := job.DecodeArgs(
			&oldSchemaIDs, &newSchemaIDs, &newTableNames,
			&tableIDs, &oldSchemaNames, &oldTableNames); err != nil {
			return nil, errors.Trace(err)
		}

		return GetRenameTablesArgsFromV1(
			oldSchemaIDs, oldSchemaNames, oldTableNames,
			newSchemaIDs, newTableNames, tableIDs), nil
	}
	return getOrDecodeArgsV2[*RenameTablesArgs](job)
}

// AlterSequenceArgs is the arguments for alter sequence ddl job.
type AlterSequenceArgs struct {
	Ident      ast.Ident             `json:"ident,omitempty"`
	SeqOptions []*ast.SequenceOption `json:"seq_options,omitempty"`
}

func (a *AlterSequenceArgs) fillJob(job *Job) {
	if job.Version == JobVersion1 {
		job.Args = []any{a.Ident, a.SeqOptions}
	} else {
		job.Args = []any{a}
	}
}

// GetAlterSequenceArgs gets the args for alter Sequence ddl job.
func GetAlterSequenceArgs(job *Job) (*AlterSequenceArgs, error) {
	if job.Version == JobVersion1 {
		var (
			ident      ast.Ident
			seqOptions []*ast.SequenceOption
		)
		if err := job.DecodeArgs(&ident, &seqOptions); err != nil {
			return nil, errors.Trace(err)
		}
		return &AlterSequenceArgs{
			Ident:      ident,
			SeqOptions: seqOptions,
		}, nil
	}

	return getOrDecodeArgsV2[*AlterSequenceArgs](job)
}

// ModifyTableAutoIDCacheArgs is the arguments for Modify Table AutoID Cache ddl job.
type ModifyTableAutoIDCacheArgs struct {
	NewCache int64 `json:"new_cache,omitempty"`
}

func (a *ModifyTableAutoIDCacheArgs) fillJob(job *Job) {
	if job.Version == JobVersion1 {
		job.Args = []any{a.NewCache}
	} else {
		job.Args = []any{a}
	}
}

// GetModifyTableAutoIDCacheArgs gets the args for modify table autoID cache ddl job.
func GetModifyTableAutoIDCacheArgs(job *Job) (*ModifyTableAutoIDCacheArgs, error) {
	if job.Version == JobVersion1 {
		var newCache int64
		if err := job.DecodeArgs(&newCache); err != nil {
			return nil, errors.Trace(err)
		}
		return &ModifyTableAutoIDCacheArgs{
			NewCache: newCache,
		}, nil
	}

	return getOrDecodeArgsV2[*ModifyTableAutoIDCacheArgs](job)
}

// ShardRowIDArgs is the arguments for shard row ID ddl job.
type ShardRowIDArgs struct {
	ShardRowIDBits uint64 `json:"shard_row_id_bits,omitempty"`
}

func (a *ShardRowIDArgs) fillJob(job *Job) {
	if job.Version == JobVersion1 {
		job.Args = []any{a.ShardRowIDBits}
	} else {
		job.Args = []any{a}
	}
}

// GetShardRowIDArgs gets the args for shard row ID ddl job.
func GetShardRowIDArgs(job *Job) (*ShardRowIDArgs, error) {
	if job.Version == JobVersion1 {
		var val uint64
		if err := job.DecodeArgs(&val); err != nil {
			return nil, errors.Trace(err)
		}
		return &ShardRowIDArgs{
			ShardRowIDBits: val,
		}, nil
	}

	return getOrDecodeArgsV2[*ShardRowIDArgs](job)
}

// AlterTTLInfoArgs is the arguments for alter ttl info job.
type AlterTTLInfoArgs struct {
	TTLInfo            *TTLInfo `json:"ttl_info,omitempty"`
	TTLEnable          *bool    `json:"ttl_enable,omitempty"`
	TTLCronJobSchedule *string  `json:"ttl_cron_job_schedule,omitempty"`
}

func (a *AlterTTLInfoArgs) fillJob(job *Job) {
	if job.Version == JobVersion1 {
		job.Args = []any{a.TTLInfo, a.TTLEnable, a.TTLCronJobSchedule}
	} else {
		job.Args = []any{a}
	}
}

// GetAlterTTLInfoArgs gets the args for alter ttl info job.
func GetAlterTTLInfoArgs(job *Job) (*AlterTTLInfoArgs, error) {
	if job.Version == JobVersion1 {
		args := &AlterTTLInfoArgs{}
		if err := job.DecodeArgs(&args.TTLInfo, &args.TTLEnable, &args.TTLCronJobSchedule); err != nil {
			return nil, errors.Trace(err)
		}
		return args, nil
	}

	return getOrDecodeArgsV2[*AlterTTLInfoArgs](job)
}

// GetCheckConstraintArgs gets the AlterCheckConstraint args.
func GetCheckConstraintArgs(job *Job) (*CheckConstraintArgs, error) {
	if job.Version == JobVersion1 {
		var (
			constraintName pmodel.CIStr
			enforced       bool
		)
		err := job.DecodeArgs(&constraintName, &enforced)
		if err != nil {
			return nil, errors.Trace(err)
		}
		return &CheckConstraintArgs{
			ConstraintName: constraintName,
			Enforced:       enforced,
		}, nil
	}

	return getOrDecodeArgsV2[*CheckConstraintArgs](job)
}

// AddCheckConstraintArgs is the arguemnt for add check constraint
type AddCheckConstraintArgs struct {
	Constraint *ConstraintInfo `json:"constraint_info"`
}

func (a *AddCheckConstraintArgs) fillJob(job *Job) {
	if job.Version == JobVersion1 {
		job.Args = []any{a.Constraint}
		return
	}
	job.Args = []any{a}
}

// GetAddCheckConstraintArgs gets the AddCheckConstraint args.
func GetAddCheckConstraintArgs(job *Job) (*AddCheckConstraintArgs, error) {
	if job.Version == JobVersion1 {
		var constraintInfo ConstraintInfo
		err := job.DecodeArgs(&constraintInfo)
		if err != nil {
			return nil, errors.Trace(err)
		}
		return &AddCheckConstraintArgs{
			Constraint: &constraintInfo,
		}, nil
	}
	return getOrDecodeArgsV2[*AddCheckConstraintArgs](job)
}

<<<<<<< HEAD
// AlterTablePlacementArgs is the arguments for alter table placements ddl job.
type AlterTablePlacementArgs struct {
	PlacementPolicyRef *PolicyRefInfo `json:"placement_policy_ref,omitempty"`
}

func (a *AlterTablePlacementArgs) fillJob(job *Job) {
	if job.Version == JobVersion1 {
		job.Args = []any{a.PlacementPolicyRef}
	} else {
		job.Args = []any{a}
	}
}

// GetAlterTablePlacementArgs gets the args for alter table placements ddl job.
func GetAlterTablePlacementArgs(job *Job) (*AlterTablePlacementArgs, error) {
	if job.Version == JobVersion1 {
		// when the target policy is 'default', policy info is nil
		var placementPolicyRef *PolicyRefInfo
		if err := job.DecodeArgs(&placementPolicyRef); err != nil {
			return nil, errors.Trace(err)
		}
		return &AlterTablePlacementArgs{
			PlacementPolicyRef: placementPolicyRef,
		}, nil
	}

	return getOrDecodeArgsV2[*AlterTablePlacementArgs](job)
}

// SetTiFlashReplicaArgs is the arguments for setting TiFlash replica ddl.
type SetTiFlashReplicaArgs struct {
	TiflashReplica ast.TiFlashReplicaSpec `json:"tiflash_replica,omitempty"`
}

func (a *SetTiFlashReplicaArgs) fillJob(job *Job) {
	if job.Version == JobVersion1 {
		job.Args = []any{a.TiflashReplica}
	} else {
		job.Args = []any{a}
	}
}

// GetSetTiFlashReplicaArgs gets the args for setting TiFlash replica ddl.
func GetSetTiFlashReplicaArgs(job *Job) (*SetTiFlashReplicaArgs, error) {
	if job.Version == JobVersion1 {
		tiflashReplica := ast.TiFlashReplicaSpec{}
		if err := job.DecodeArgs(&tiflashReplica); err != nil {
			return nil, errors.Trace(err)
		}
		return &SetTiFlashReplicaArgs{TiflashReplica: tiflashReplica}, nil
	}

	return getOrDecodeArgsV2[*SetTiFlashReplicaArgs](job)
}

// UpdateTiFlashReplicaStatusArgs is the arguments for updating TiFlash replica status ddl.
type UpdateTiFlashReplicaStatusArgs struct {
	Available  bool  `json:"available,omitempty"`
	PhysicalID int64 `json:"physical_id,omitempty"`
}

func (a *UpdateTiFlashReplicaStatusArgs) fillJob(job *Job) {
	if job.Version == JobVersion1 {
		job.Args = []any{a.Available, a.PhysicalID}
	} else {
		job.Args = []any{a}
	}
}

// GetUpdateTiFlashReplicaStatusArgs gets the args for updating TiFlash replica status ddl.
func GetUpdateTiFlashReplicaStatusArgs(job *Job) (*UpdateTiFlashReplicaStatusArgs, error) {
	if job.Version == JobVersion1 {
		var (
			available  bool
			physicalID int64
		)
		if err := job.DecodeArgs(&available, &physicalID); err != nil {
			return nil, errors.Trace(err)
		}
		return &UpdateTiFlashReplicaStatusArgs{
			Available:  available,
			PhysicalID: physicalID,
		}, nil
	}

	return getOrDecodeArgsV2[*UpdateTiFlashReplicaStatusArgs](job)
=======
// LockTablesArgs is the argument for LockTables.
type LockTablesArgs struct {
	LockTables    []TableLockTpInfo `json:"lock_tables,omitempty"`
	IndexOfLock   int               `json:"index_of_lock,omitempty"`
	UnlockTables  []TableLockTpInfo `json:"unlock_tables,omitempty"`
	IndexOfUnlock int               `json:"index_of_unlock,omitempty"`
	SessionInfo   SessionInfo       `json:"session_info,omitempty"`
	IsCleanup     bool              `json:"is_cleanup:omitempty"`
}

func (a *LockTablesArgs) fillJob(job *Job) {
	job.Args = []any{a}
}

// GetLockTablesArgs get the LockTablesArgs argument.
func GetLockTablesArgs(job *Job) (*LockTablesArgs, error) {
	var args *LockTablesArgs
	var err error

	if job.Version == JobVersion1 {
		err = job.DecodeArgs(&args)
	} else {
		args, err = getOrDecodeArgsV2[*LockTablesArgs](job)
	}

	if err != nil {
		return nil, errors.Trace(err)
	}
	return args, nil
}

// RepairTableArgs is the argument for repair table
type RepairTableArgs struct {
	*TableInfo `json:"table_info"`
}

func (a *RepairTableArgs) fillJob(job *Job) {
	if job.Version == JobVersion1 {
		job.Args = []any{a.TableInfo}
		return
	}
	job.Args = []any{a}
}

// GetRepairTableArgs get the repair table args.
func GetRepairTableArgs(job *Job) (*RepairTableArgs, error) {
	if job.Version == JobVersion1 {
		var tblInfo *TableInfo
		if err := job.DecodeArgs(&tblInfo); err != nil {
			return nil, errors.Trace(err)
		}
		return &RepairTableArgs{tblInfo}, nil
	}

	return getOrDecodeArgsV2[*RepairTableArgs](job)
}

// RecoverArgs is the argument for recover table/schema.
type RecoverArgs struct {
	RecoverInfo *RecoverSchemaInfo `json:"recover_info,omitempty"`
	CheckFlag   int64              `json:"check_flag,omitempty"`
}

func (a *RecoverArgs) fillJob(job *Job) {
	if job.Version == JobVersion1 {
		if job.Type == ActionRecoverTable {
			job.Args = []any{a.RecoverTableInfos()[0], a.CheckFlag}
		} else {
			job.Args = []any{a.RecoverInfo, a.CheckFlag}
		}
		return
	}
	job.Args = []any{a}
}

// RecoverTableInfos get all the recover infos.
func (a *RecoverArgs) RecoverTableInfos() []*RecoverTableInfo {
	return a.RecoverInfo.RecoverTableInfos
}

// GetRecoverArgs get the recover table/schema args.
func GetRecoverArgs(job *Job) (*RecoverArgs, error) {
	if job.Version == JobVersion1 {
		var (
			recoverTableInfo  *RecoverTableInfo
			recoverSchemaInfo = &RecoverSchemaInfo{}
			recoverCheckFlag  int64
		)

		if job.Type == ActionRecoverTable {
			err := job.DecodeArgs(&recoverTableInfo, &recoverCheckFlag)
			if err != nil {
				return nil, errors.Trace(err)
			}
			recoverSchemaInfo.RecoverTableInfos = []*RecoverTableInfo{recoverTableInfo}
		} else {
			err := job.DecodeArgs(recoverSchemaInfo, &recoverCheckFlag)
			if err != nil {
				return nil, errors.Trace(err)
			}
		}

		return &RecoverArgs{
			RecoverInfo: recoverSchemaInfo,
			CheckFlag:   recoverCheckFlag,
		}, nil
	}

	return getOrDecodeArgsV2[*RecoverArgs](job)
>>>>>>> a997f950
}

// PlacementPolicyArgs is the argument for create/alter/drop placement policy
type PlacementPolicyArgs struct {
	Policy         *PolicyInfo  `json:"policy,omitempty"`
	ReplaceOnExist bool         `json:"replace_on_exist,omitempty"`
	PolicyName     pmodel.CIStr `json:"policy_name,omitempty"`

	// it's set for alter/drop policy in v2
	PolicyID int64 `json:"policy_id"`
}

func (a *PlacementPolicyArgs) fillJob(job *Job) {
	if job.Version == JobVersion1 {
		if job.Type == ActionCreatePlacementPolicy {
			job.Args = []any{a.Policy, a.ReplaceOnExist}
		} else if job.Type == ActionAlterPlacementPolicy {
			job.Args = []any{a.Policy}
		} else {
			intest.Assert(job.Type == ActionDropPlacementPolicy, "Invalid job type for PlacementPolicyArgs")
			job.Args = []any{a.PolicyName}
		}
		return
	}
	job.Args = []any{a}
}

// GetPlacementPolicyArgs gets the placement policy args.
func GetPlacementPolicyArgs(job *Job) (*PlacementPolicyArgs, error) {
	if job.Version == JobVersion1 {
		args := &PlacementPolicyArgs{PolicyID: job.SchemaID}
		var err error

		if job.Type == ActionCreatePlacementPolicy {
			err = job.DecodeArgs(&args.Policy, &args.ReplaceOnExist)
		} else if job.Type == ActionAlterPlacementPolicy {
			err = job.DecodeArgs(&args.Policy)
		} else {
			intest.Assert(job.Type == ActionDropPlacementPolicy, "Invalid job type for PlacementPolicyArgs")
			err = job.DecodeArgs(&args.PolicyName)
		}

		if err != nil {
			return nil, errors.Trace(err)
		}

		return args, err
	}

	return getOrDecodeArgsV2[*PlacementPolicyArgs](job)
}<|MERGE_RESOLUTION|>--- conflicted
+++ resolved
@@ -1198,7 +1198,6 @@
 	return getOrDecodeArgsV2[*AddCheckConstraintArgs](job)
 }
 
-<<<<<<< HEAD
 // AlterTablePlacementArgs is the arguments for alter table placements ddl job.
 type AlterTablePlacementArgs struct {
 	PlacementPolicyRef *PolicyRefInfo `json:"placement_policy_ref,omitempty"`
@@ -1285,7 +1284,8 @@
 	}
 
 	return getOrDecodeArgsV2[*UpdateTiFlashReplicaStatusArgs](job)
-=======
+}
+
 // LockTablesArgs is the argument for LockTables.
 type LockTablesArgs struct {
 	LockTables    []TableLockTpInfo `json:"lock_tables,omitempty"`
@@ -1395,7 +1395,6 @@
 	}
 
 	return getOrDecodeArgsV2[*RecoverArgs](job)
->>>>>>> a997f950
 }
 
 // PlacementPolicyArgs is the argument for create/alter/drop placement policy
