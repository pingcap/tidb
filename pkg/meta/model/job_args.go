// Copyright 2024 PingCAP, Inc.
//
// Licensed under the Apache License, Version 2.0 (the "License");
// you may not use this file except in compliance with the License.
// You may obtain a copy of the License at
//
//     http://www.apache.org/licenses/LICENSE-2.0
//
// Unless required by applicable law or agreed to in writing, software
// distributed under the License is distributed on an "AS IS" BASIS,
// WITHOUT WARRANTIES OR CONDITIONS OF ANY KIND, either express or implied.
// See the License for the specific language governing permissions and
// limitations under the License.

package model

import (
	"encoding/json"

	"github.com/pingcap/errors"
	"github.com/pingcap/tidb/pkg/parser/ast"
	pmodel "github.com/pingcap/tidb/pkg/parser/model"
	"github.com/pingcap/tidb/pkg/util/intest"
	pdhttp "github.com/tikv/pd/client/http"
)

// AutoIDGroup represents a group of auto IDs of a specific table.
type AutoIDGroup struct {
	RowID       int64
	IncrementID int64
	RandomID    int64
}

// RecoverTableInfo contains information needed by DDL.RecoverTable.
type RecoverTableInfo struct {
	SchemaID      int64
	TableInfo     *TableInfo
	DropJobID     int64
	SnapshotTS    uint64
	AutoIDs       AutoIDGroup
	OldSchemaName string
	OldTableName  string
}

// RecoverSchemaInfo contains information needed by DDL.RecoverSchema.
type RecoverSchemaInfo struct {
	*DBInfo
	RecoverTableInfos []*RecoverTableInfo
	// LoadTablesOnExecute is the new logic to avoid a large RecoverTabsInfo can't be
	// persisted. If it's true, DDL owner will recover RecoverTabsInfo instead of the
	// job submit node.
	LoadTablesOnExecute bool
	DropJobID           int64
	SnapshotTS          uint64
	OldSchemaName       pmodel.CIStr
}

// getOrDecodeArgsV1 get the args v1 from job, if the job.Args is nil, decode job.RawArgs
// and cache in job.Args.
// as there is no way to create a generic struct with a type parameter in Go, we
// have to pass one instance of the struct to the function.
func getOrDecodeArgsV1[T JobArgs](args T, job *Job) (T, error) {
	intest.Assert(job.Version == JobVersion1, "job version is not v1")
	var v T
	if err := args.decodeV1(job); err != nil {
		return v, errors.Trace(err)
	}
	return args, nil
}

// getOrDecodeArgsV2 get the args v2 from job, if the job.Args is nil, decode job.RawArgs
// and cache in job.Args.
func getOrDecodeArgsV2[T JobArgs](job *Job) (T, error) {
	intest.Assert(job.Version == JobVersion2, "job version is not v2")
	if len(job.Args) > 0 {
		intest.Assert(len(job.Args) == 1, "job args length is not 1")
		return job.Args[0].(T), nil
	}
	var v T
	if err := json.Unmarshal(job.RawArgs, &v); err != nil {
		return v, errors.Trace(err)
	}
	job.Args = []any{v}
	return v, nil
}

func getOrDecodeArgs[T JobArgs](args T, job *Job) (T, error) {
	if job.Version == JobVersion1 {
		return getOrDecodeArgsV1[T](args, job)
	}
	return getOrDecodeArgsV2[T](job)
}

// JobArgs is the interface for job arguments.
type JobArgs interface {
	// getArgsV1 gets the job args for v1. we make it private to avoid calling it
	// directly, use Job.FillArgs to fill the job args.
	getArgsV1(job *Job) []any
	decodeV1(job *Job) error
}

// FinishedJobArgs is the interface for finished job arguments.
// in most cases, job args are cleared out after the job is finished, but some jobs
// will write some args back to the job for other components.
type FinishedJobArgs interface {
	JobArgs
	// getFinishedArgsV1 fills the job args for finished job. we make it private
	// to avoid calling it directly, use Job.FillFinishedArgs to fill the job args.
	getFinishedArgsV1(job *Job) []any
}

// EmptyArgs is the args for ddl job with no args.
type EmptyArgs struct{}

func (*EmptyArgs) getArgsV1(*Job) []any {
	return nil
}

func (*EmptyArgs) decodeV1(*Job) error {
	return nil
}

// CreateSchemaArgs is the arguments for create schema job.
type CreateSchemaArgs struct {
	DBInfo *DBInfo `json:"db_info,omitempty"`
}

func (a *CreateSchemaArgs) getArgsV1(*Job) []any {
	return []any{a.DBInfo}
}

func (a *CreateSchemaArgs) decodeV1(job *Job) error {
	a.DBInfo = &DBInfo{}
	return errors.Trace(job.DecodeArgs(a.DBInfo))
}

// GetCreateSchemaArgs gets the args for create schema job.
func GetCreateSchemaArgs(job *Job) (*CreateSchemaArgs, error) {
	return getOrDecodeArgs[*CreateSchemaArgs](&CreateSchemaArgs{}, job)
}

// DropSchemaArgs is the arguments for drop schema job.
type DropSchemaArgs struct {
	// this is the args for job submission, it's invalid if the job is finished.
	FKCheck bool `json:"fk_check,omitempty"`
	// this is the args for finished job. this list include all partition IDs too.
	AllDroppedTableIDs []int64 `json:"all_dropped_table_ids,omitempty"`
}

func (a *DropSchemaArgs) getArgsV1(*Job) []any {
	return []any{a.FKCheck}
}

func (a *DropSchemaArgs) getFinishedArgsV1(*Job) []any {
	return []any{a.AllDroppedTableIDs}
}

func (a *DropSchemaArgs) decodeV1(job *Job) error {
	return job.DecodeArgs(&a.FKCheck)
}

// GetDropSchemaArgs gets the args for drop schema job.
func GetDropSchemaArgs(job *Job) (*DropSchemaArgs, error) {
	return getOrDecodeArgs[*DropSchemaArgs](&DropSchemaArgs{}, job)
}

// GetFinishedDropSchemaArgs gets the args for drop schema job after the job is finished.
func GetFinishedDropSchemaArgs(job *Job) (*DropSchemaArgs, error) {
	if job.Version == JobVersion1 {
		var physicalTableIDs []int64
		if err := job.DecodeArgs(&physicalTableIDs); err != nil {
			return nil, err
		}
		return &DropSchemaArgs{AllDroppedTableIDs: physicalTableIDs}, nil
	}
	return getOrDecodeArgsV2[*DropSchemaArgs](job)
}

// ModifySchemaArgs is the arguments for modify schema job.
type ModifySchemaArgs struct {
	// below 2 are used for modify schema charset and collate.
	ToCharset string `json:"to_charset,omitempty"`
	ToCollate string `json:"to_collate,omitempty"`
	// used for modify schema placement policy.
	// might be nil, means set it to default.
	PolicyRef *PolicyRefInfo `json:"policy_ref,omitempty"`
}

func (a *ModifySchemaArgs) getArgsV1(job *Job) []any {
	if job.Type == ActionModifySchemaCharsetAndCollate {
		return []any{a.ToCharset, a.ToCollate}
	}
	return []any{a.PolicyRef}
}

func (a *ModifySchemaArgs) decodeV1(job *Job) error {
	if job.Type == ActionModifySchemaCharsetAndCollate {
		return errors.Trace(job.DecodeArgs(&a.ToCharset, &a.ToCollate))
	}
	return errors.Trace(job.DecodeArgs(&a.PolicyRef))
}

// GetModifySchemaArgs gets the modify schema args.
func GetModifySchemaArgs(job *Job) (*ModifySchemaArgs, error) {
	return getOrDecodeArgs[*ModifySchemaArgs](&ModifySchemaArgs{}, job)
}

// CreateTableArgs is the arguments for create table/view/sequence job.
type CreateTableArgs struct {
	TableInfo *TableInfo `json:"table_info,omitempty"`
	// below 2 are used for create view.
	OnExistReplace bool  `json:"on_exist_replace,omitempty"`
	OldViewTblID   int64 `json:"old_view_tbl_id,omitempty"`
	// used for create table.
	FKCheck bool `json:"fk_check,omitempty"`
}

func (a *CreateTableArgs) getArgsV1(job *Job) []any {
	switch job.Type {
	case ActionCreateTable:
		return []any{a.TableInfo, a.FKCheck}
	case ActionCreateView:
		return []any{a.TableInfo, a.OnExistReplace, a.OldViewTblID}
	case ActionCreateSequence:
		return []any{a.TableInfo}
	}
	return nil
}

func (a *CreateTableArgs) decodeV1(job *Job) error {
	a.TableInfo = &TableInfo{}
	switch job.Type {
	case ActionCreateTable:
		return errors.Trace(job.DecodeArgs(a.TableInfo, &a.FKCheck))
	case ActionCreateView:
		return errors.Trace(job.DecodeArgs(a.TableInfo, &a.OnExistReplace, &a.OldViewTblID))
	case ActionCreateSequence:
		return errors.Trace(job.DecodeArgs(a.TableInfo))
	}
	return nil
}

// GetCreateTableArgs gets the create-table args.
func GetCreateTableArgs(job *Job) (*CreateTableArgs, error) {
	return getOrDecodeArgs[*CreateTableArgs](&CreateTableArgs{}, job)
}

// BatchCreateTableArgs is the arguments for batch create table job.
type BatchCreateTableArgs struct {
	Tables []*CreateTableArgs `json:"tables,omitempty"`
}

func (a *BatchCreateTableArgs) getArgsV1(*Job) []any {
	infos := make([]*TableInfo, 0, len(a.Tables))
	for _, info := range a.Tables {
		infos = append(infos, info.TableInfo)
	}
	return []any{infos, a.Tables[0].FKCheck}
}

func (a *BatchCreateTableArgs) decodeV1(job *Job) error {
	var (
		tableInfos []*TableInfo
		fkCheck    bool
	)
	if err := job.DecodeArgs(&tableInfos, &fkCheck); err != nil {
		return errors.Trace(err)
	}
	a.Tables = make([]*CreateTableArgs, 0, len(tableInfos))
	for _, info := range tableInfos {
		a.Tables = append(a.Tables, &CreateTableArgs{TableInfo: info, FKCheck: fkCheck})
	}
	return nil
}

// GetBatchCreateTableArgs gets the batch create-table args.
func GetBatchCreateTableArgs(job *Job) (*BatchCreateTableArgs, error) {
	return getOrDecodeArgs[*BatchCreateTableArgs](&BatchCreateTableArgs{}, job)
}

// DropTableArgs is the arguments for drop table/view/sequence job.
// when dropping multiple objects, each object will have a separate job
type DropTableArgs struct {
	// below fields are only for drop table.
	// when dropping multiple tables, the Identifiers is the same.
	Identifiers []ast.Ident `json:"identifiers,omitempty"`
	FKCheck     bool        `json:"fk_check,omitempty"`

	// below fields are finished job args
	StartKey        []byte   `json:"start_key,omitempty"`
	OldPartitionIDs []int64  `json:"old_partition_ids,omitempty"`
	OldRuleIDs      []string `json:"old_rule_ids,omitempty"`
}

func (a *DropTableArgs) getArgsV1(job *Job) []any {
	// only drop-table job has in args, drop view/sequence job has no args.
	if job.Type == ActionDropTable {
		return []any{a.Identifiers, a.FKCheck}
	}
	return nil
}

func (a *DropTableArgs) getFinishedArgsV1(*Job) []any {
	return []any{a.StartKey, a.OldPartitionIDs, a.OldRuleIDs}
}

func (a *DropTableArgs) decodeV1(job *Job) error {
	intest.Assert(job.Type == ActionDropTable, "only drop table job can call GetDropTableArgs")
	return job.DecodeArgs(&a.Identifiers, &a.FKCheck)
}

// GetDropTableArgs gets the drop-table args.
func GetDropTableArgs(job *Job) (*DropTableArgs, error) {
	return getOrDecodeArgs[*DropTableArgs](&DropTableArgs{}, job)
}

// GetFinishedDropTableArgs gets the drop-table args after the job is finished.
func GetFinishedDropTableArgs(job *Job) (*DropTableArgs, error) {
	if job.Version == JobVersion1 {
		var (
			startKey        []byte
			oldPartitionIDs []int64
			oldRuleIDs      []string
		)
		if err := job.DecodeArgs(&startKey, &oldPartitionIDs, &oldRuleIDs); err != nil {
			return nil, errors.Trace(err)
		}
		return &DropTableArgs{
			StartKey:        startKey,
			OldPartitionIDs: oldPartitionIDs,
			OldRuleIDs:      oldRuleIDs,
		}, nil
	}
	return getOrDecodeArgsV2[*DropTableArgs](job)
}

// TruncateTableArgs is the arguments for truncate table/partition job.
type TruncateTableArgs struct {
	FKCheck         bool    `json:"fk_check,omitempty"`
	NewTableID      int64   `json:"new_table_id,omitempty"`
	NewPartitionIDs []int64 `json:"new_partition_ids,omitempty"`
	OldPartitionIDs []int64 `json:"old_partition_ids,omitempty"`

	// context vars
	NewPartIDsWithPolicy []int64 `json:"-"`
	OldPartIDsWithPolicy []int64 `json:"-"`
}

func (a *TruncateTableArgs) getArgsV1(job *Job) []any {
	if job.Type == ActionTruncateTable {
		// Args[0] is the new table ID, args[2] is the ids for table partitions, we
		// add a placeholder here, they will be filled by job submitter.
		// the last param is not required for execution, we need it to calculate
		// number of new IDs to generate.
		return []any{a.NewTableID, a.FKCheck, a.NewPartitionIDs, len(a.OldPartitionIDs)}
	}
	return []any{a.OldPartitionIDs, a.NewPartitionIDs}
}

func (a *TruncateTableArgs) decodeV1(job *Job) error {
	if job.Type == ActionTruncateTable {
		return errors.Trace(job.DecodeArgs(&a.NewTableID, &a.FKCheck, &a.NewPartitionIDs))
	}
	return errors.Trace(job.DecodeArgs(&a.OldPartitionIDs, &a.NewPartitionIDs))
}

func (a *TruncateTableArgs) getFinishedArgsV1(job *Job) []any {
	if job.Type == ActionTruncateTable {
		// the first param is the start key of the old table, it's not used anywhere
		// now, so we fill an empty byte slice here.
		// we can call tablecodec.EncodeTablePrefix(tableID) to get it.
		return []any{[]byte{}, a.OldPartitionIDs}
	}
	return []any{a.OldPartitionIDs}
}

// GetTruncateTableArgs gets the truncate table args.
func GetTruncateTableArgs(job *Job) (*TruncateTableArgs, error) {
	return getOrDecodeArgs[*TruncateTableArgs](&TruncateTableArgs{}, job)
}

// GetFinishedTruncateTableArgs gets the truncate table args after the job is finished.
func GetFinishedTruncateTableArgs(job *Job) (*TruncateTableArgs, error) {
	if job.Version == JobVersion1 {
		if job.Type == ActionTruncateTable {
			var startKey []byte
			var oldPartitionIDs []int64
			if err := job.DecodeArgs(&startKey, &oldPartitionIDs); err != nil {
				return nil, errors.Trace(err)
			}
			return &TruncateTableArgs{OldPartitionIDs: oldPartitionIDs}, nil
		}
		var oldPartitionIDs []int64
		if err := job.DecodeArgs(&oldPartitionIDs); err != nil {
			return nil, errors.Trace(err)
		}
		return &TruncateTableArgs{OldPartitionIDs: oldPartitionIDs}, nil
	}

	return getOrDecodeArgsV2[*TruncateTableArgs](job)
}

// TablePartitionArgs is the arguments for table partition related jobs, including:
//   - ActionAlterTablePartitioning
//   - ActionRemovePartitioning
//   - ActionReorganizePartition
//   - ActionAddTablePartition: don't have finished args if success.
//   - ActionDropTablePartition
//
// when rolling back, args of ActionAddTablePartition will be changed to be the same
// as ActionDropTablePartition, and it will have finished args, but not used anywhere,
// for other types, their args will be decoded as if its args is the same of ActionDropTablePartition.
type TablePartitionArgs struct {
	PartNames []string       `json:"part_names,omitempty"`
	PartInfo  *PartitionInfo `json:"part_info,omitempty"`

	// set on finished
	OldPhysicalTblIDs []int64 `json:"old_physical_tbl_ids,omitempty"`
}

func (a *TablePartitionArgs) getArgsV1(job *Job) []any {
	if job.Type == ActionAddTablePartition {
		return []any{a.PartInfo}
	} else if job.Type == ActionDropTablePartition {
		return []any{a.PartNames}
	}
	return []any{a.PartNames, a.PartInfo}
}

func (a *TablePartitionArgs) getFinishedArgsV1(job *Job) []any {
	intest.Assert(job.Type != ActionAddTablePartition || job.State == JobStateRollbackDone,
		"add table partition job should not call getFinishedArgsV1 if not rollback")
	return []any{a.OldPhysicalTblIDs}
}

func (a *TablePartitionArgs) decodeV1(job *Job) error {
	var (
		partNames []string
		partInfo  = &PartitionInfo{}
	)
	if job.Type == ActionAddTablePartition {
		if job.State == JobStateRollingback {
			if err := job.DecodeArgs(&partNames); err != nil {
				return err
			}
		} else {
			if err := job.DecodeArgs(partInfo); err != nil {
				return err
			}
		}
	} else if job.Type == ActionDropTablePartition {
		if err := job.DecodeArgs(&partNames); err != nil {
			return err
		}
	} else {
		if err := job.DecodeArgs(&partNames, partInfo); err != nil {
			return err
		}
	}
	a.PartNames = partNames
	a.PartInfo = partInfo
	return nil
}

// GetTablePartitionArgs gets the table partition args.
func GetTablePartitionArgs(job *Job) (*TablePartitionArgs, error) {
	args, err := getOrDecodeArgs[*TablePartitionArgs](&TablePartitionArgs{}, job)
	if err != nil {
		return nil, errors.Trace(err)
	}
	// when it's ActionDropTablePartition job, or roll-backing a ActionAddTablePartition
	// job, our execution part expect a non-nil PartInfo.
	if args.PartInfo == nil {
		args.PartInfo = &PartitionInfo{}
	}
	return args, nil
}

// GetFinishedTablePartitionArgs gets the table partition args after the job is finished.
func GetFinishedTablePartitionArgs(job *Job) (*TablePartitionArgs, error) {
	if job.Version == JobVersion1 {
		var oldPhysicalTblIDs []int64
		if err := job.DecodeArgs(&oldPhysicalTblIDs); err != nil {
			return nil, errors.Trace(err)
		}
		return &TablePartitionArgs{OldPhysicalTblIDs: oldPhysicalTblIDs}, nil
	}
	return getOrDecodeArgsV2[*TablePartitionArgs](job)
}

// FillRollbackArgsForAddPartition fills the rollback args for add partition job.
// see details in TablePartitionArgs.
func FillRollbackArgsForAddPartition(job *Job, args *TablePartitionArgs) {
	intest.Assert(job.Type == ActionAddTablePartition, "only for add partition job")
	fake := &Job{
		Version: job.Version,
		Type:    ActionDropTablePartition,
	}
	// PartInfo cannot be saved, onDropTablePartition expects that PartInfo is empty
	// in this case
	fake.FillArgs(&TablePartitionArgs{
		PartNames: args.PartNames,
	})
	job.Args = fake.Args
}

// ExchangeTablePartitionArgs is the arguments for exchange table partition job.
// pt: the partition table to exchange
// nt: the non-partition table to exchange with
type ExchangeTablePartitionArgs struct {
	PartitionID    int64  `json:"partition_id,omitempty"`
	PTSchemaID     int64  `json:"pt_schema_id,omitempty"`
	PTTableID      int64  `json:"pt_table_id,omitempty"`
	PartitionName  string `json:"partition_name,omitempty"`
	WithValidation bool   `json:"with_validation,omitempty"`
}

func (a *ExchangeTablePartitionArgs) getArgsV1(*Job) []any {
	return []any{a.PartitionID, a.PTSchemaID, a.PTTableID, a.PartitionName, a.WithValidation}
}

func (a *ExchangeTablePartitionArgs) decodeV1(job *Job) error {
	return errors.Trace(job.DecodeArgs(&a.PartitionID, &a.PTSchemaID, &a.PTTableID, &a.PartitionName, &a.WithValidation))
}

// GetExchangeTablePartitionArgs gets the exchange table partition args.
func GetExchangeTablePartitionArgs(job *Job) (*ExchangeTablePartitionArgs, error) {
	return getOrDecodeArgs[*ExchangeTablePartitionArgs](&ExchangeTablePartitionArgs{}, job)
}

// AlterTablePartitionArgs is the arguments for alter table partition job.
// it's used for:
//   - ActionAlterTablePartitionAttributes
//   - ActionAlterTablePartitionPlacement
type AlterTablePartitionArgs struct {
	PartitionID   int64             `json:"partition_id,omitempty"`
	LabelRule     *pdhttp.LabelRule `json:"label_rule,omitempty"`
	PolicyRefInfo *PolicyRefInfo    `json:"policy_ref_info,omitempty"`
}

func (a *AlterTablePartitionArgs) getArgsV1(job *Job) []any {
	if job.Type == ActionAlterTablePartitionAttributes {
		return []any{a.PartitionID, a.LabelRule}
	}
	return []any{a.PartitionID, a.PolicyRefInfo}
}

func (a *AlterTablePartitionArgs) decodeV1(job *Job) error {
	if job.Type == ActionAlterTablePartitionAttributes {
		return errors.Trace(job.DecodeArgs(&a.PartitionID, &a.LabelRule))
	}
	return errors.Trace(job.DecodeArgs(&a.PartitionID, &a.PolicyRefInfo))
}

// GetAlterTablePartitionArgs gets the alter table partition args.
func GetAlterTablePartitionArgs(job *Job) (*AlterTablePartitionArgs, error) {
	return getOrDecodeArgs[*AlterTablePartitionArgs](&AlterTablePartitionArgs{}, job)
}

// RenameTableArgs is the arguments for rename table DDL job.
// It's also used for rename tables.
type RenameTableArgs struct {
	// for Args
	OldSchemaID   int64        `json:"old_schema_id,omitempty"`
	OldSchemaName pmodel.CIStr `json:"old_schema_name,omitempty"`
	NewTableName  pmodel.CIStr `json:"new_table_name,omitempty"`

	// for rename tables
	OldTableName pmodel.CIStr `json:"old_table_name,omitempty"`
	NewSchemaID  int64        `json:"new_schema_id,omitempty"`
	TableID      int64        `json:"table_id,omitempty"`
}

func (rt *RenameTableArgs) getArgsV1(*Job) []any {
	return []any{rt.OldSchemaID, rt.NewTableName, rt.OldSchemaName}
}

func (rt *RenameTableArgs) decodeV1(job *Job) error {
	return errors.Trace(job.DecodeArgs(&rt.OldSchemaID, &rt.NewTableName, &rt.OldSchemaName))
}

// GetRenameTableArgs get the arguments from job.
func GetRenameTableArgs(job *Job) (*RenameTableArgs, error) {
	args, err := getOrDecodeArgs[*RenameTableArgs](&RenameTableArgs{}, job)
	if err != nil {
		return nil, errors.Trace(err)
	}
	// NewSchemaID is used for checkAndRenameTables, which is not set for rename table.
	args.NewSchemaID = job.SchemaID
	return args, nil
}

// UpdateRenameTableArgs updates the rename-table args.
// need to reset the old schema ID to new schema ID.
func UpdateRenameTableArgs(job *Job) error {
	var err error

	// for job version1
	if job.Version == JobVersion1 {
		// update schemaID and marshal()
		job.Args[0] = job.SchemaID
		job.RawArgs, err = json.Marshal(job.Args)
		if err != nil {
			return errors.Trace(err)
		}
	} else {
		argsV2, err := getOrDecodeArgsV2[*RenameTableArgs](job)
		if err != nil {
			return errors.Trace(err)
		}

		// update schemaID and marshal()
		argsV2.OldSchemaID = job.SchemaID
		job.Args = []any{argsV2}
		job.RawArgs, err = json.Marshal(job.Args[0])
		if err != nil {
			return errors.Trace(err)
		}
	}
	return nil
}

// ResourceGroupArgs is the arguments for resource group job.
type ResourceGroupArgs struct {
	// for DropResourceGroup we only use it to store the name, other fields are invalid.
	RGInfo *ResourceGroupInfo `json:"rg_info,omitempty"`
}

func (a *ResourceGroupArgs) getArgsV1(job *Job) []any {
	if job.Type == ActionCreateResourceGroup {
		// what's the second parameter for? we keep it for compatibility.
		return []any{a.RGInfo, false}
	} else if job.Type == ActionAlterResourceGroup {
		return []any{a.RGInfo}
	} else if job.Type == ActionDropResourceGroup {
		// it's not used anywhere.
		return []any{a.RGInfo.Name}
	}
	return nil
}

func (a *ResourceGroupArgs) decodeV1(job *Job) error {
	a.RGInfo = &ResourceGroupInfo{}
	if job.Type == ActionCreateResourceGroup || job.Type == ActionAlterResourceGroup {
		return errors.Trace(job.DecodeArgs(a.RGInfo))
	} else if job.Type == ActionDropResourceGroup {
		return errors.Trace(job.DecodeArgs(&a.RGInfo.Name))
	}
	return nil
}

// GetResourceGroupArgs gets the resource group args.
func GetResourceGroupArgs(job *Job) (*ResourceGroupArgs, error) {
	return getOrDecodeArgs[*ResourceGroupArgs](&ResourceGroupArgs{}, job)
}

// RebaseAutoIDArgs is the arguments for ActionRebaseAutoID DDL.
// It is also for ActionRebaseAutoRandomBase.
type RebaseAutoIDArgs struct {
	NewBase int64 `json:"new_base,omitempty"`
	Force   bool  `json:"force,omitempty"`
}

func (a *RebaseAutoIDArgs) getArgsV1(*Job) []any {
	return []any{a.NewBase, a.Force}
}

func (a *RebaseAutoIDArgs) decodeV1(job *Job) error {
	return errors.Trace(job.DecodeArgs(&a.NewBase, &a.Force))
}

// GetRebaseAutoIDArgs the args for ActionRebaseAutoID/ActionRebaseAutoRandomBase ddl.
func GetRebaseAutoIDArgs(job *Job) (*RebaseAutoIDArgs, error) {
	return getOrDecodeArgs[*RebaseAutoIDArgs](&RebaseAutoIDArgs{}, job)
}

// ModifyTableCommentArgs is the arguments for ActionModifyTableComment ddl.
type ModifyTableCommentArgs struct {
	Comment string `json:"comment,omitempty"`
}

func (a *ModifyTableCommentArgs) getArgsV1(*Job) []any {
	return []any{a.Comment}
}

func (a *ModifyTableCommentArgs) decodeV1(job *Job) error {
	return errors.Trace(job.DecodeArgs(&a.Comment))
}

// GetModifyTableCommentArgs gets the args for ActionModifyTableComment.
func GetModifyTableCommentArgs(job *Job) (*ModifyTableCommentArgs, error) {
	return getOrDecodeArgs[*ModifyTableCommentArgs](&ModifyTableCommentArgs{}, job)
}

// ModifyTableCharsetAndCollateArgs is the arguments for ActionModifyTableCharsetAndCollate ddl.
type ModifyTableCharsetAndCollateArgs struct {
	ToCharset          string `json:"to_charset,omitempty"`
	ToCollate          string `json:"to_collate,omitempty"`
	NeedsOverwriteCols bool   `json:"needs_overwrite_cols,omitempty"`
}

func (a *ModifyTableCharsetAndCollateArgs) getArgsV1(*Job) []any {
	return []any{a.ToCharset, a.ToCollate, a.NeedsOverwriteCols}
}

func (a *ModifyTableCharsetAndCollateArgs) decodeV1(job *Job) error {
	return errors.Trace(job.DecodeArgs(&a.ToCharset, &a.ToCollate, &a.NeedsOverwriteCols))
}

// GetModifyTableCharsetAndCollateArgs gets the args for ActionModifyTableCharsetAndCollate ddl.
func GetModifyTableCharsetAndCollateArgs(job *Job) (*ModifyTableCharsetAndCollateArgs, error) {
	return getOrDecodeArgs[*ModifyTableCharsetAndCollateArgs](&ModifyTableCharsetAndCollateArgs{}, job)
}

// AlterIndexVisibilityArgs is the arguments for ActionAlterIndexVisibility ddl.
type AlterIndexVisibilityArgs struct {
	IndexName pmodel.CIStr `json:"index_name,omitempty"`
	Invisible bool         `json:"invisible,omitempty"`
}

func (a *AlterIndexVisibilityArgs) getArgsV1(*Job) []any {
	return []any{a.IndexName, a.Invisible}
}

func (a *AlterIndexVisibilityArgs) decodeV1(job *Job) error {
	return errors.Trace(job.DecodeArgs(&a.IndexName, &a.Invisible))
}

// GetAlterIndexVisibilityArgs gets the args for AlterIndexVisibility ddl.
func GetAlterIndexVisibilityArgs(job *Job) (*AlterIndexVisibilityArgs, error) {
	return getOrDecodeArgs[*AlterIndexVisibilityArgs](&AlterIndexVisibilityArgs{}, job)
}

// AddForeignKeyArgs is the arguments for ActionAddForeignKey ddl.
type AddForeignKeyArgs struct {
	FkInfo  *FKInfo `json:"fk_info,omitempty"`
	FkCheck bool    `json:"fk_check,omitempty"`
}

func (a *AddForeignKeyArgs) getArgsV1(*Job) []any {
	return []any{a.FkInfo, a.FkCheck}
}

func (a *AddForeignKeyArgs) decodeV1(job *Job) error {
	return errors.Trace(job.DecodeArgs(&a.FkInfo, &a.FkCheck))
}

// GetAddForeignKeyArgs get the args for AddForeignKey ddl.
func GetAddForeignKeyArgs(job *Job) (*AddForeignKeyArgs, error) {
	return getOrDecodeArgs[*AddForeignKeyArgs](&AddForeignKeyArgs{}, job)
}

// DropForeignKeyArgs is the arguments for DropForeignKey ddl.
type DropForeignKeyArgs struct {
	FkName pmodel.CIStr `json:"fk_name,omitempty"`
}

func (a *DropForeignKeyArgs) getArgsV1(*Job) []any {
	return []any{a.FkName}
}

func (a *DropForeignKeyArgs) decodeV1(job *Job) error {
	return errors.Trace(job.DecodeArgs(&a.FkName))
}

// GetDropForeignKeyArgs gets the args for DropForeignKey ddl.
func GetDropForeignKeyArgs(job *Job) (*DropForeignKeyArgs, error) {
	return getOrDecodeArgs[*DropForeignKeyArgs](&DropForeignKeyArgs{}, job)
}

// TableColumnArgs is the arguments for dropping column ddl or Adding column ddl.
type TableColumnArgs struct {
	// follow items for add column.
	Col    *ColumnInfo         `json:"column_info,omitempty"`
	Pos    *ast.ColumnPosition `json:"position,omitempty"`
	Offset int                 `json:"offset,omitempty"`
	// it's shared by add/drop column.
	IgnoreExistenceErr bool `json:"ignore_existence_err,omitempty"`

	// for drop column.
	// below 2 fields are filled during running.
	IndexIDs     []int64 `json:"index_ids,omitempty"`
	PartitionIDs []int64 `json:"partition_ids,omitempty"`
}

func (a *TableColumnArgs) getArgsV1(job *Job) []any {
	if job.Type == ActionDropColumn {
		return []any{a.Col.Name, a.IgnoreExistenceErr, a.IndexIDs, a.PartitionIDs}
	}
	return []any{a.Col, a.Pos, a.Offset, a.IgnoreExistenceErr}
}

func (a *TableColumnArgs) decodeV1(job *Job) error {
	a.Col = &ColumnInfo{}
	a.Pos = &ast.ColumnPosition{}

	// when rollbacking add-columm, it's arguments is same as drop-column
	if job.Type == ActionDropColumn || job.State == JobStateRollingback {
		return errors.Trace(job.DecodeArgs(&a.Col.Name, &a.IgnoreExistenceErr, &a.IndexIDs, &a.PartitionIDs))
	}
	// for add column ddl.
	return errors.Trace(job.DecodeArgs(a.Col, a.Pos, &a.Offset, &a.IgnoreExistenceErr))
}

// FillRollBackArgsForAddColumn fills the args for rollback add column ddl.
func FillRollBackArgsForAddColumn(job *Job, args *TableColumnArgs) {
	intest.Assert(job.Type == ActionAddColumn, "only for add column job")
	fakeJob := &Job{
		Version: job.Version,
		Type:    ActionDropColumn,
	}
	fakeJob.FillArgs(args)
	job.Args = fakeJob.Args
}

// GetTableColumnArgs gets the args for dropping column ddl or Adding column ddl.
func GetTableColumnArgs(job *Job) (*TableColumnArgs, error) {
	return getOrDecodeArgs[*TableColumnArgs](&TableColumnArgs{}, job)
}

// RenameTablesArgs is the arguments for rename tables job.
type RenameTablesArgs struct {
	RenameTableInfos []*RenameTableArgs `json:"rename_table_infos,omitempty"`
}

func (a *RenameTablesArgs) getArgsV1(*Job) []any {
	n := len(a.RenameTableInfos)
	oldSchemaIDs := make([]int64, n)
	oldSchemaNames := make([]pmodel.CIStr, n)
	oldTableNames := make([]pmodel.CIStr, n)
	newSchemaIDs := make([]int64, n)
	newTableNames := make([]pmodel.CIStr, n)
	tableIDs := make([]int64, n)

	for i, info := range a.RenameTableInfos {
		oldSchemaIDs[i] = info.OldSchemaID
		oldSchemaNames[i] = info.OldSchemaName
		oldTableNames[i] = info.OldTableName
		newSchemaIDs[i] = info.NewSchemaID
		newTableNames[i] = info.NewTableName
		tableIDs[i] = info.TableID
	}

	// To make it compatible with previous create metas
	return []any{oldSchemaIDs, newSchemaIDs, newTableNames, tableIDs, oldSchemaNames, oldTableNames}
}

func (a *RenameTablesArgs) decodeV1(job *Job) error {
	var (
		oldSchemaIDs   []int64
		oldSchemaNames []pmodel.CIStr
		oldTableNames  []pmodel.CIStr
		newSchemaIDs   []int64
		newTableNames  []pmodel.CIStr
		tableIDs       []int64
	)
	if err := job.DecodeArgs(
		&oldSchemaIDs, &newSchemaIDs, &newTableNames,
		&tableIDs, &oldSchemaNames, &oldTableNames); err != nil {
		return errors.Trace(err)
	}

	a.RenameTableInfos = GetRenameTablesArgsFromV1(
		oldSchemaIDs, oldSchemaNames, oldTableNames,
		newSchemaIDs, newTableNames, tableIDs,
	)
	return nil
}

// GetRenameTablesArgsFromV1 get v2 args from v1
func GetRenameTablesArgsFromV1(
	oldSchemaIDs []int64,
	oldSchemaNames []pmodel.CIStr,
	oldTableNames []pmodel.CIStr,
	newSchemaIDs []int64,
	newTableNames []pmodel.CIStr,
	tableIDs []int64,
) []*RenameTableArgs {
	infos := make([]*RenameTableArgs, 0, len(oldSchemaIDs))
	for i, oldSchemaID := range oldSchemaIDs {
		infos = append(infos, &RenameTableArgs{
			OldSchemaID:   oldSchemaID,
			OldSchemaName: oldSchemaNames[i],
			OldTableName:  oldTableNames[i],
			NewSchemaID:   newSchemaIDs[i],
			NewTableName:  newTableNames[i],
			TableID:       tableIDs[i],
		})
	}

	return infos
}

// GetRenameTablesArgs gets the rename-tables args.
func GetRenameTablesArgs(job *Job) (*RenameTablesArgs, error) {
	return getOrDecodeArgs[*RenameTablesArgs](&RenameTablesArgs{}, job)
}

// AlterSequenceArgs is the arguments for alter sequence ddl job.
type AlterSequenceArgs struct {
	Ident      ast.Ident             `json:"ident,omitempty"`
	SeqOptions []*ast.SequenceOption `json:"seq_options,omitempty"`
}

func (a *AlterSequenceArgs) getArgsV1(*Job) []any {
	return []any{a.Ident, a.SeqOptions}
}

func (a *AlterSequenceArgs) decodeV1(job *Job) error {
	return errors.Trace(job.DecodeArgs(&a.Ident, &a.SeqOptions))
}

// GetAlterSequenceArgs gets the args for alter Sequence ddl job.
func GetAlterSequenceArgs(job *Job) (*AlterSequenceArgs, error) {
	return getOrDecodeArgs[*AlterSequenceArgs](&AlterSequenceArgs{}, job)
}

// ModifyTableAutoIDCacheArgs is the arguments for Modify Table AutoID Cache ddl job.
type ModifyTableAutoIDCacheArgs struct {
	NewCache int64 `json:"new_cache,omitempty"`
}

func (a *ModifyTableAutoIDCacheArgs) getArgsV1(*Job) []any {
	return []any{a.NewCache}
}

func (a *ModifyTableAutoIDCacheArgs) decodeV1(job *Job) error {
	return errors.Trace(job.DecodeArgs(&a.NewCache))
}

// GetModifyTableAutoIDCacheArgs gets the args for modify table autoID cache ddl job.
func GetModifyTableAutoIDCacheArgs(job *Job) (*ModifyTableAutoIDCacheArgs, error) {
	return getOrDecodeArgs[*ModifyTableAutoIDCacheArgs](&ModifyTableAutoIDCacheArgs{}, job)
}

// ShardRowIDArgs is the arguments for shard row ID ddl job.
type ShardRowIDArgs struct {
	ShardRowIDBits uint64 `json:"shard_row_id_bits,omitempty"`
}

func (a *ShardRowIDArgs) getArgsV1(*Job) []any {
	return []any{a.ShardRowIDBits}
}

func (a *ShardRowIDArgs) decodeV1(job *Job) error {
	return errors.Trace(job.DecodeArgs(&a.ShardRowIDBits))
}

// GetShardRowIDArgs gets the args for shard row ID ddl job.
func GetShardRowIDArgs(job *Job) (*ShardRowIDArgs, error) {
	return getOrDecodeArgs[*ShardRowIDArgs](&ShardRowIDArgs{}, job)
}

// AlterTTLInfoArgs is the arguments for alter ttl info job.
type AlterTTLInfoArgs struct {
	TTLInfo            *TTLInfo `json:"ttl_info,omitempty"`
	TTLEnable          *bool    `json:"ttl_enable,omitempty"`
	TTLCronJobSchedule *string  `json:"ttl_cron_job_schedule,omitempty"`
}

func (a *AlterTTLInfoArgs) getArgsV1(*Job) []any {
	return []any{a.TTLInfo, a.TTLEnable, a.TTLCronJobSchedule}
}

func (a *AlterTTLInfoArgs) decodeV1(job *Job) error {
	return errors.Trace(job.DecodeArgs(&a.TTLInfo, &a.TTLEnable, &a.TTLCronJobSchedule))
}

// GetAlterTTLInfoArgs gets the args for alter ttl info job.
func GetAlterTTLInfoArgs(job *Job) (*AlterTTLInfoArgs, error) {
	return getOrDecodeArgs[*AlterTTLInfoArgs](&AlterTTLInfoArgs{}, job)
}

// CheckConstraintArgs is the arguments for both AlterCheckConstraint and DropCheckConstraint job.
type CheckConstraintArgs struct {
	ConstraintName pmodel.CIStr `json:"constraint_name,omitempty"`
	Enforced       bool         `json:"enforced,omitempty"`
}

func (a *CheckConstraintArgs) getArgsV1(*Job) []any {
	return []any{a.ConstraintName, a.Enforced}
}

func (a *CheckConstraintArgs) decodeV1(job *Job) error {
	return errors.Trace(job.DecodeArgs(&a.ConstraintName, &a.Enforced))
}

// GetCheckConstraintArgs gets the AlterCheckConstraint args.
func GetCheckConstraintArgs(job *Job) (*CheckConstraintArgs, error) {
	return getOrDecodeArgs[*CheckConstraintArgs](&CheckConstraintArgs{}, job)
}

// AddCheckConstraintArgs is the args for add check constraint
type AddCheckConstraintArgs struct {
	Constraint *ConstraintInfo `json:"constraint_info"`
}

func (a *AddCheckConstraintArgs) getArgsV1(*Job) []any {
	return []any{a.Constraint}
}

func (a *AddCheckConstraintArgs) decodeV1(job *Job) error {
	a.Constraint = &ConstraintInfo{}
	return errors.Trace(job.DecodeArgs(&a.Constraint))
}

// GetAddCheckConstraintArgs gets the AddCheckConstraint args.
func GetAddCheckConstraintArgs(job *Job) (*AddCheckConstraintArgs, error) {
	return getOrDecodeArgs[*AddCheckConstraintArgs](&AddCheckConstraintArgs{}, job)
}

// AlterTablePlacementArgs is the arguments for alter table placements ddl job.
type AlterTablePlacementArgs struct {
	PlacementPolicyRef *PolicyRefInfo `json:"placement_policy_ref,omitempty"`
}

func (a *AlterTablePlacementArgs) getArgsV1(*Job) []any {
	return []any{a.PlacementPolicyRef}
}

func (a *AlterTablePlacementArgs) decodeV1(job *Job) error {
	// when the target policy is 'default', policy info is nil
	return errors.Trace(job.DecodeArgs(&a.PlacementPolicyRef))
}

// GetAlterTablePlacementArgs gets the args for alter table placements ddl job.
func GetAlterTablePlacementArgs(job *Job) (*AlterTablePlacementArgs, error) {
	return getOrDecodeArgs[*AlterTablePlacementArgs](&AlterTablePlacementArgs{}, job)
}

// SetTiFlashReplicaArgs is the arguments for setting TiFlash replica ddl.
type SetTiFlashReplicaArgs struct {
	TiflashReplica ast.TiFlashReplicaSpec `json:"tiflash_replica,omitempty"`
}

func (a *SetTiFlashReplicaArgs) getArgsV1(*Job) []any {
	return []any{a.TiflashReplica}
}

func (a *SetTiFlashReplicaArgs) decodeV1(job *Job) error {
	return errors.Trace(job.DecodeArgs(&a.TiflashReplica))
}

// GetSetTiFlashReplicaArgs gets the args for setting TiFlash replica ddl.
func GetSetTiFlashReplicaArgs(job *Job) (*SetTiFlashReplicaArgs, error) {
	return getOrDecodeArgs[*SetTiFlashReplicaArgs](&SetTiFlashReplicaArgs{}, job)
}

// UpdateTiFlashReplicaStatusArgs is the arguments for updating TiFlash replica status ddl.
type UpdateTiFlashReplicaStatusArgs struct {
	Available  bool  `json:"available,omitempty"`
	PhysicalID int64 `json:"physical_id,omitempty"`
}

func (a *UpdateTiFlashReplicaStatusArgs) getArgsV1(*Job) []any {
	return []any{a.Available, a.PhysicalID}
}

func (a *UpdateTiFlashReplicaStatusArgs) decodeV1(job *Job) error {
	return errors.Trace(job.DecodeArgs(&a.Available, &a.PhysicalID))
}

// GetUpdateTiFlashReplicaStatusArgs gets the args for updating TiFlash replica status ddl.
func GetUpdateTiFlashReplicaStatusArgs(job *Job) (*UpdateTiFlashReplicaStatusArgs, error) {
	return getOrDecodeArgs[*UpdateTiFlashReplicaStatusArgs](&UpdateTiFlashReplicaStatusArgs{}, job)
}

// LockTablesArgs is the argument for LockTables.
type LockTablesArgs struct {
	LockTables    []TableLockTpInfo `json:"lock_tables,omitempty"`
	IndexOfLock   int               `json:"index_of_lock,omitempty"`
	UnlockTables  []TableLockTpInfo `json:"unlock_tables,omitempty"`
	IndexOfUnlock int               `json:"index_of_unlock,omitempty"`
	SessionInfo   SessionInfo       `json:"session_info,omitempty"`
	IsCleanup     bool              `json:"is_cleanup:omitempty"`
}

func (a *LockTablesArgs) getArgsV1(*Job) []any {
	return []any{a}
}

func (a *LockTablesArgs) decodeV1(job *Job) error {
	return errors.Trace(job.DecodeArgs(a))
}

// GetLockTablesArgs get the LockTablesArgs argument.
func GetLockTablesArgs(job *Job) (*LockTablesArgs, error) {
	return getOrDecodeArgs[*LockTablesArgs](&LockTablesArgs{}, job)
}

// RepairTableArgs is the argument for repair table
type RepairTableArgs struct {
	TableInfo *TableInfo `json:"table_info"`
}

func (a *RepairTableArgs) getArgsV1(*Job) []any {
	return []any{a.TableInfo}
}

func (a *RepairTableArgs) decodeV1(job *Job) error {
	return errors.Trace(job.DecodeArgs(&a.TableInfo))
}

// GetRepairTableArgs get the repair table args.
func GetRepairTableArgs(job *Job) (*RepairTableArgs, error) {
	return getOrDecodeArgs[*RepairTableArgs](&RepairTableArgs{}, job)
}

// AlterTableAttributesArgs is the argument for alter table attributes
type AlterTableAttributesArgs struct {
	LabelRule *pdhttp.LabelRule `json:"label_rule,omitempty"`
}

func (a *AlterTableAttributesArgs) getArgsV1(*Job) []any {
	return []any{a.LabelRule}
}

func (a *AlterTableAttributesArgs) decodeV1(job *Job) error {
	a.LabelRule = &pdhttp.LabelRule{}
	return errors.Trace(job.DecodeArgs(a.LabelRule))
}

// GetAlterTableAttributesArgs get alter table attribute args from job.
func GetAlterTableAttributesArgs(job *Job) (*AlterTableAttributesArgs, error) {
	return getOrDecodeArgs[*AlterTableAttributesArgs](&AlterTableAttributesArgs{}, job)
}

// RecoverArgs is the argument for recover table/schema.
type RecoverArgs struct {
	RecoverInfo *RecoverSchemaInfo `json:"recover_info,omitempty"`
	CheckFlag   int64              `json:"check_flag,omitempty"`
}

func (a *RecoverArgs) getArgsV1(job *Job) []any {
	if job.Type == ActionRecoverTable {
		return []any{a.RecoverTableInfos()[0], a.CheckFlag}
	}
	return []any{a.RecoverInfo, a.CheckFlag}
}

func (a *RecoverArgs) decodeV1(job *Job) error {
	var (
		recoverTableInfo  *RecoverTableInfo
		recoverSchemaInfo = &RecoverSchemaInfo{}
		recoverCheckFlag  int64
	)
	if job.Type == ActionRecoverTable {
		err := job.DecodeArgs(&recoverTableInfo, &recoverCheckFlag)
		if err != nil {
			return errors.Trace(err)
		}
		recoverSchemaInfo.RecoverTableInfos = []*RecoverTableInfo{recoverTableInfo}
	} else {
		err := job.DecodeArgs(recoverSchemaInfo, &recoverCheckFlag)
		if err != nil {
			return errors.Trace(err)
		}
	}
	a.RecoverInfo = recoverSchemaInfo
	a.CheckFlag = recoverCheckFlag
	return nil
}

// RecoverTableInfos get all the recover infos.
func (a *RecoverArgs) RecoverTableInfos() []*RecoverTableInfo {
	return a.RecoverInfo.RecoverTableInfos
}

// GetRecoverArgs get the recover table/schema args.
func GetRecoverArgs(job *Job) (*RecoverArgs, error) {
	return getOrDecodeArgs[*RecoverArgs](&RecoverArgs{}, job)
}

// PlacementPolicyArgs is the argument for create/alter/drop placement policy
type PlacementPolicyArgs struct {
	Policy         *PolicyInfo  `json:"policy,omitempty"`
	ReplaceOnExist bool         `json:"replace_on_exist,omitempty"`
	PolicyName     pmodel.CIStr `json:"policy_name,omitempty"`

	// it's set for alter/drop policy in v2
	PolicyID int64 `json:"policy_id"`
}

func (a *PlacementPolicyArgs) getArgsV1(job *Job) []any {
	if job.Type == ActionCreatePlacementPolicy {
		return []any{a.Policy, a.ReplaceOnExist}
	} else if job.Type == ActionAlterPlacementPolicy {
		return []any{a.Policy}
	}
	return []any{a.PolicyName}
}

func (a *PlacementPolicyArgs) decodeV1(job *Job) error {
	a.PolicyID = job.SchemaID

	if job.Type == ActionCreatePlacementPolicy {
		return errors.Trace(job.DecodeArgs(&a.Policy, &a.ReplaceOnExist))
	} else if job.Type == ActionAlterPlacementPolicy {
		return errors.Trace(job.DecodeArgs(&a.Policy))
	}
	return errors.Trace(job.DecodeArgs(&a.PolicyName))
}

// GetPlacementPolicyArgs gets the placement policy args.
func GetPlacementPolicyArgs(job *Job) (*PlacementPolicyArgs, error) {
	return getOrDecodeArgs[*PlacementPolicyArgs](&PlacementPolicyArgs{}, job)
}

// SetDefaultValueArgs is the argument for setting default value ddl.
type SetDefaultValueArgs struct {
	Col *ColumnInfo `json:"column_info,omitempty"`
}

func (a *SetDefaultValueArgs) getArgsV1(*Job) []any {
	return []any{a.Col}
}

func (a *SetDefaultValueArgs) decodeV1(job *Job) error {
	a.Col = &ColumnInfo{}
	return errors.Trace(job.DecodeArgs(a.Col))
}

// GetSetDefaultValueArgs get the args for setting default value ddl.
func GetSetDefaultValueArgs(job *Job) (*SetDefaultValueArgs, error) {
	return getOrDecodeArgs[*SetDefaultValueArgs](&SetDefaultValueArgs{}, job)
}

// KeyRange is copied from kv.KeyRange to avoid cycle import.
// Unused fields are removed.
type KeyRange struct {
	StartKey []byte
	EndKey   []byte
}

// FlashbackClusterArgs is the argument for flashback cluster.
type FlashbackClusterArgs struct {
	FlashbackTS        uint64         `json:"flashback_ts,omitempty"`
	PDScheduleValue    map[string]any `json:"pd_schedule_value,omitempty"`
	EnableGC           bool           `json:"enable_gc,omitempty"`
	EnableAutoAnalyze  bool           `json:"enable_auto_analyze,omitempty"`
	EnableTTLJob       bool           `json:"enable_ttl_job,omitempty"`
	SuperReadOnly      bool           `json:"super_read_only,omitempty"`
	LockedRegionCnt    uint64         `json:"locked_region_cnt,omitempty"`
	StartTS            uint64         `json:"start_ts,omitempty"`
	CommitTS           uint64         `json:"commit_ts,omitempty"`
	FlashbackKeyRanges []KeyRange     `json:"key_ranges,omitempty"`
}

func (a *FlashbackClusterArgs) getArgsV1(*Job) []any {
	enableAutoAnalyze := "ON"
	superReadOnly := "ON"
	enableTTLJob := "ON"
	if !a.EnableAutoAnalyze {
		enableAutoAnalyze = "OFF"
	}
	if !a.SuperReadOnly {
		superReadOnly = "OFF"
	}
	if !a.EnableTTLJob {
		enableTTLJob = "OFF"
	}

	return []any{
		a.FlashbackTS, a.PDScheduleValue, a.EnableGC,
		enableAutoAnalyze, superReadOnly, a.LockedRegionCnt,
		a.StartTS, a.CommitTS, enableTTLJob, a.FlashbackKeyRanges,
	}
}

func (a *FlashbackClusterArgs) decodeV1(job *Job) error {
	var autoAnalyzeValue, readOnlyValue, ttlJobEnableValue string

	if err := job.DecodeArgs(
		&a.FlashbackTS, &a.PDScheduleValue, &a.EnableGC,
		&autoAnalyzeValue, &readOnlyValue, &a.LockedRegionCnt,
		&a.StartTS, &a.CommitTS, &ttlJobEnableValue, &a.FlashbackKeyRanges,
	); err != nil {
		return errors.Trace(err)
	}

	if autoAnalyzeValue == "ON" {
		a.EnableAutoAnalyze = true
	}
	if readOnlyValue == "ON" {
		a.SuperReadOnly = true
	}
	if ttlJobEnableValue == "ON" {
		a.EnableTTLJob = true
	}

	return nil
}

<<<<<<< HEAD
	return getOrDecodeArgsV2[*PlacementPolicyArgs](job)
}

type ModifyColumnArgs struct {
	Column           *ColumnInfo         `json:"column,omitempty"`
	OldColumnName    pmodel.CIStr        `json:"old_column_name,omitempty"`
	Position         *ast.ColumnPosition `json:"position,omitempty"`
	ModifyColumnType byte                `json:"modify_column_type,omitempty"`
	NewShardBits     uint64              `json:"new_shard_bits,omitempty"`
	// ChangingColumn is the temporary column derived from OldColumn
	ChangingColumn *ColumnInfo `json:"changing_column,omitempty"`
	ChangingIdxs   []*IndexInfo
	// RemoveIdxs stores newly-created indexes that will be removed after the job
	RemovedIdxs []int64 `json:"removed_idxs,omitempty"`

	// Finished args
	IndexIDs     []int64 `json:"index_ids,omitempty"`
	PartitionIDs []int64 `json:"partition_ids,omitempty"`

	// Non-persisted fields
	DBInfo    *DBInfo     `json:"-"`
	TblInfo   *TableInfo  `json:"-"`
	OldColumn *ColumnInfo `json:"-"`
}

func (a *ModifyColumnArgs) fillJobV1(job *Job) {
	job.Args = []any{
		a.Column, a.OldColumnName, a.Position, a.ModifyColumnType,
		a.NewShardBits, a.ChangingColumn, a.ChangingIdxs, a.RemovedIdxs,
	}
}

func GetModifyColumnArgs(job *Job) (*ModifyColumnArgs, error) {
	if job.Version == JobVersion1 {
		args := &ModifyColumnArgs{}
		if err := job.DecodeArgs(
			&args.Column, &args.OldColumnName, &args.Position, &args.ModifyColumnType,
			&args.NewShardBits, &args.ChangingColumn, &args.ChangingIdxs, &args.RemovedIdxs,
		); err != nil {
			return nil, errors.Trace(err)
		}
		return args, nil
	}
	return getOrDecodeArgsV2[*ModifyColumnArgs](job)
}

func (a *ModifyColumnArgs) fillFinishedJobV1(job *Job) {
	job.Args = []any{a.IndexIDs, a.PartitionIDs}
}

func GetFinishedModifyColumnArgs(job *Job) (*ModifyColumnArgs, error) {
	if job.Version == JobVersion1 {
		var (
			indexIDs     []int64
			partitionIDs []int64
		)
		if err := job.DecodeArgs(&indexIDs, &partitionIDs); err != nil {
			return nil, errors.Trace(err)
		}
		return &ModifyColumnArgs{
			IndexIDs:     indexIDs,
			PartitionIDs: partitionIDs,
		}, nil
	}
	return getOrDecodeArgsV2[*ModifyColumnArgs](job)
=======
// GetFlashbackClusterArgs get the flashback cluster argument from job.
func GetFlashbackClusterArgs(job *Job) (*FlashbackClusterArgs, error) {
	return getOrDecodeArgs[*FlashbackClusterArgs](&FlashbackClusterArgs{}, job)
>>>>>>> df821b9b
}<|MERGE_RESOLUTION|>--- conflicted
+++ resolved
@@ -1291,8 +1291,9 @@
 	return nil
 }
 
-<<<<<<< HEAD
-	return getOrDecodeArgsV2[*PlacementPolicyArgs](job)
+// GetFlashbackClusterArgs get the flashback cluster argument from job.
+func GetFlashbackClusterArgs(job *Job) (*FlashbackClusterArgs, error) {
+	return getOrDecodeArgs[*FlashbackClusterArgs](&FlashbackClusterArgs{}, job)
 }
 
 type ModifyColumnArgs struct {
@@ -1357,9 +1358,4 @@
 		}, nil
 	}
 	return getOrDecodeArgsV2[*ModifyColumnArgs](job)
-=======
-// GetFlashbackClusterArgs get the flashback cluster argument from job.
-func GetFlashbackClusterArgs(job *Job) (*FlashbackClusterArgs, error) {
-	return getOrDecodeArgs[*FlashbackClusterArgs](&FlashbackClusterArgs{}, job)
->>>>>>> df821b9b
 }