--- conflicted
+++ resolved
@@ -1044,7 +1044,376 @@
 	return getOrDecodeArgsV2[*RenameTablesArgs](job)
 }
 
-<<<<<<< HEAD
+// AlterSequenceArgs is the arguments for alter sequence ddl job.
+type AlterSequenceArgs struct {
+	Ident      ast.Ident             `json:"ident,omitempty"`
+	SeqOptions []*ast.SequenceOption `json:"seq_options,omitempty"`
+}
+
+func (a *AlterSequenceArgs) fillJobV1(job *Job) {
+	job.Args = []any{a.Ident, a.SeqOptions}
+}
+
+// GetAlterSequenceArgs gets the args for alter Sequence ddl job.
+func GetAlterSequenceArgs(job *Job) (*AlterSequenceArgs, error) {
+	if job.Version == JobVersion1 {
+		var (
+			ident      ast.Ident
+			seqOptions []*ast.SequenceOption
+		)
+		if err := job.DecodeArgs(&ident, &seqOptions); err != nil {
+			return nil, errors.Trace(err)
+		}
+		return &AlterSequenceArgs{
+			Ident:      ident,
+			SeqOptions: seqOptions,
+		}, nil
+	}
+
+	return getOrDecodeArgsV2[*AlterSequenceArgs](job)
+}
+
+// ModifyTableAutoIDCacheArgs is the arguments for Modify Table AutoID Cache ddl job.
+type ModifyTableAutoIDCacheArgs struct {
+	NewCache int64 `json:"new_cache,omitempty"`
+}
+
+func (a *ModifyTableAutoIDCacheArgs) fillJobV1(job *Job) {
+	job.Args = []any{a.NewCache}
+}
+
+// GetModifyTableAutoIDCacheArgs gets the args for modify table autoID cache ddl job.
+func GetModifyTableAutoIDCacheArgs(job *Job) (*ModifyTableAutoIDCacheArgs, error) {
+	if job.Version == JobVersion1 {
+		var newCache int64
+		if err := job.DecodeArgs(&newCache); err != nil {
+			return nil, errors.Trace(err)
+		}
+		return &ModifyTableAutoIDCacheArgs{
+			NewCache: newCache,
+		}, nil
+	}
+
+	return getOrDecodeArgsV2[*ModifyTableAutoIDCacheArgs](job)
+}
+
+// ShardRowIDArgs is the arguments for shard row ID ddl job.
+type ShardRowIDArgs struct {
+	ShardRowIDBits uint64 `json:"shard_row_id_bits,omitempty"`
+}
+
+func (a *ShardRowIDArgs) fillJobV1(job *Job) {
+	job.Args = []any{a.ShardRowIDBits}
+}
+
+// GetShardRowIDArgs gets the args for shard row ID ddl job.
+func GetShardRowIDArgs(job *Job) (*ShardRowIDArgs, error) {
+	if job.Version == JobVersion1 {
+		var val uint64
+		if err := job.DecodeArgs(&val); err != nil {
+			return nil, errors.Trace(err)
+		}
+		return &ShardRowIDArgs{
+			ShardRowIDBits: val,
+		}, nil
+	}
+
+	return getOrDecodeArgsV2[*ShardRowIDArgs](job)
+}
+
+// AlterTTLInfoArgs is the arguments for alter ttl info job.
+type AlterTTLInfoArgs struct {
+	TTLInfo            *TTLInfo `json:"ttl_info,omitempty"`
+	TTLEnable          *bool    `json:"ttl_enable,omitempty"`
+	TTLCronJobSchedule *string  `json:"ttl_cron_job_schedule,omitempty"`
+}
+
+func (a *AlterTTLInfoArgs) fillJobV1(job *Job) {
+	job.Args = []any{a.TTLInfo, a.TTLEnable, a.TTLCronJobSchedule}
+}
+
+// GetAlterTTLInfoArgs gets the args for alter ttl info job.
+func GetAlterTTLInfoArgs(job *Job) (*AlterTTLInfoArgs, error) {
+	if job.Version == JobVersion1 {
+		args := &AlterTTLInfoArgs{}
+		if err := job.DecodeArgs(&args.TTLInfo, &args.TTLEnable, &args.TTLCronJobSchedule); err != nil {
+			return nil, errors.Trace(err)
+		}
+		return args, nil
+	}
+
+	return getOrDecodeArgsV2[*AlterTTLInfoArgs](job)
+}
+
+// GetCheckConstraintArgs gets the AlterCheckConstraint args.
+func GetCheckConstraintArgs(job *Job) (*CheckConstraintArgs, error) {
+	if job.Version == JobVersion1 {
+		var (
+			constraintName pmodel.CIStr
+			enforced       bool
+		)
+		err := job.DecodeArgs(&constraintName, &enforced)
+		if err != nil {
+			return nil, errors.Trace(err)
+		}
+		return &CheckConstraintArgs{
+			ConstraintName: constraintName,
+			Enforced:       enforced,
+		}, nil
+	}
+
+	return getOrDecodeArgsV2[*CheckConstraintArgs](job)
+}
+
+// AddCheckConstraintArgs is the arguemnt for add check constraint
+type AddCheckConstraintArgs struct {
+	Constraint *ConstraintInfo `json:"constraint_info"`
+}
+
+func (a *AddCheckConstraintArgs) fillJobV1(job *Job) {
+	job.Args = []any{a.Constraint}
+}
+
+// GetAddCheckConstraintArgs gets the AddCheckConstraint args.
+func GetAddCheckConstraintArgs(job *Job) (*AddCheckConstraintArgs, error) {
+	if job.Version == JobVersion1 {
+		var constraintInfo ConstraintInfo
+		err := job.DecodeArgs(&constraintInfo)
+		if err != nil {
+			return nil, errors.Trace(err)
+		}
+		return &AddCheckConstraintArgs{
+			Constraint: &constraintInfo,
+		}, nil
+	}
+	return getOrDecodeArgsV2[*AddCheckConstraintArgs](job)
+}
+
+// AlterTablePlacementArgs is the arguments for alter table placements ddl job.
+type AlterTablePlacementArgs struct {
+	PlacementPolicyRef *PolicyRefInfo `json:"placement_policy_ref,omitempty"`
+}
+
+func (a *AlterTablePlacementArgs) fillJobV1(job *Job) {
+	job.Args = []any{a.PlacementPolicyRef}
+}
+
+// GetAlterTablePlacementArgs gets the args for alter table placements ddl job.
+func GetAlterTablePlacementArgs(job *Job) (*AlterTablePlacementArgs, error) {
+	if job.Version == JobVersion1 {
+		// when the target policy is 'default', policy info is nil
+		var placementPolicyRef *PolicyRefInfo
+		if err := job.DecodeArgs(&placementPolicyRef); err != nil {
+			return nil, errors.Trace(err)
+		}
+		return &AlterTablePlacementArgs{
+			PlacementPolicyRef: placementPolicyRef,
+		}, nil
+	}
+
+	return getOrDecodeArgsV2[*AlterTablePlacementArgs](job)
+}
+
+// SetTiFlashReplicaArgs is the arguments for setting TiFlash replica ddl.
+type SetTiFlashReplicaArgs struct {
+	TiflashReplica ast.TiFlashReplicaSpec `json:"tiflash_replica,omitempty"`
+}
+
+func (a *SetTiFlashReplicaArgs) fillJobV1(job *Job) {
+	job.Args = []any{a.TiflashReplica}
+}
+
+// GetSetTiFlashReplicaArgs gets the args for setting TiFlash replica ddl.
+func GetSetTiFlashReplicaArgs(job *Job) (*SetTiFlashReplicaArgs, error) {
+	if job.Version == JobVersion1 {
+		tiflashReplica := ast.TiFlashReplicaSpec{}
+		if err := job.DecodeArgs(&tiflashReplica); err != nil {
+			return nil, errors.Trace(err)
+		}
+		return &SetTiFlashReplicaArgs{TiflashReplica: tiflashReplica}, nil
+	}
+
+	return getOrDecodeArgsV2[*SetTiFlashReplicaArgs](job)
+}
+
+// UpdateTiFlashReplicaStatusArgs is the arguments for updating TiFlash replica status ddl.
+type UpdateTiFlashReplicaStatusArgs struct {
+	Available  bool  `json:"available,omitempty"`
+	PhysicalID int64 `json:"physical_id,omitempty"`
+}
+
+func (a *UpdateTiFlashReplicaStatusArgs) fillJobV1(job *Job) {
+	job.Args = []any{a.Available, a.PhysicalID}
+}
+
+// GetUpdateTiFlashReplicaStatusArgs gets the args for updating TiFlash replica status ddl.
+func GetUpdateTiFlashReplicaStatusArgs(job *Job) (*UpdateTiFlashReplicaStatusArgs, error) {
+	if job.Version == JobVersion1 {
+		var (
+			available  bool
+			physicalID int64
+		)
+		if err := job.DecodeArgs(&available, &physicalID); err != nil {
+			return nil, errors.Trace(err)
+		}
+		return &UpdateTiFlashReplicaStatusArgs{
+			Available:  available,
+			PhysicalID: physicalID,
+		}, nil
+	}
+
+	return getOrDecodeArgsV2[*UpdateTiFlashReplicaStatusArgs](job)
+}
+
+// LockTablesArgs is the argument for LockTables.
+type LockTablesArgs struct {
+	LockTables    []TableLockTpInfo `json:"lock_tables,omitempty"`
+	IndexOfLock   int               `json:"index_of_lock,omitempty"`
+	UnlockTables  []TableLockTpInfo `json:"unlock_tables,omitempty"`
+	IndexOfUnlock int               `json:"index_of_unlock,omitempty"`
+	SessionInfo   SessionInfo       `json:"session_info,omitempty"`
+	IsCleanup     bool              `json:"is_cleanup:omitempty"`
+}
+
+func (a *LockTablesArgs) fillJobV1(job *Job) {
+	job.Args = []any{a}
+}
+
+// GetLockTablesArgs get the LockTablesArgs argument.
+func GetLockTablesArgs(job *Job) (*LockTablesArgs, error) {
+	var args *LockTablesArgs
+	var err error
+
+	if job.Version == JobVersion1 {
+		err = job.DecodeArgs(&args)
+	} else {
+		args, err = getOrDecodeArgsV2[*LockTablesArgs](job)
+	}
+
+	if err != nil {
+		return nil, errors.Trace(err)
+	}
+	return args, nil
+}
+
+// RepairTableArgs is the argument for repair table
+type RepairTableArgs struct {
+	*TableInfo `json:"table_info"`
+}
+
+func (a *RepairTableArgs) fillJobV1(job *Job) {
+	job.Args = []any{a.TableInfo}
+}
+
+// GetRepairTableArgs get the repair table args.
+func GetRepairTableArgs(job *Job) (*RepairTableArgs, error) {
+	if job.Version == JobVersion1 {
+		var tblInfo *TableInfo
+		if err := job.DecodeArgs(&tblInfo); err != nil {
+			return nil, errors.Trace(err)
+		}
+		return &RepairTableArgs{tblInfo}, nil
+	}
+
+	return getOrDecodeArgsV2[*RepairTableArgs](job)
+}
+
+// RecoverArgs is the argument for recover table/schema.
+type RecoverArgs struct {
+	RecoverInfo *RecoverSchemaInfo `json:"recover_info,omitempty"`
+	CheckFlag   int64              `json:"check_flag,omitempty"`
+}
+
+func (a *RecoverArgs) fillJobV1(job *Job) {
+	if job.Type == ActionRecoverTable {
+		job.Args = []any{a.RecoverTableInfos()[0], a.CheckFlag}
+	} else {
+		job.Args = []any{a.RecoverInfo, a.CheckFlag}
+	}
+}
+
+// RecoverTableInfos get all the recover infos.
+func (a *RecoverArgs) RecoverTableInfos() []*RecoverTableInfo {
+	return a.RecoverInfo.RecoverTableInfos
+}
+
+// GetRecoverArgs get the recover table/schema args.
+func GetRecoverArgs(job *Job) (*RecoverArgs, error) {
+	if job.Version == JobVersion1 {
+		var (
+			recoverTableInfo  *RecoverTableInfo
+			recoverSchemaInfo = &RecoverSchemaInfo{}
+			recoverCheckFlag  int64
+		)
+
+		if job.Type == ActionRecoverTable {
+			err := job.DecodeArgs(&recoverTableInfo, &recoverCheckFlag)
+			if err != nil {
+				return nil, errors.Trace(err)
+			}
+			recoverSchemaInfo.RecoverTableInfos = []*RecoverTableInfo{recoverTableInfo}
+		} else {
+			err := job.DecodeArgs(recoverSchemaInfo, &recoverCheckFlag)
+			if err != nil {
+				return nil, errors.Trace(err)
+			}
+		}
+
+		return &RecoverArgs{
+			RecoverInfo: recoverSchemaInfo,
+			CheckFlag:   recoverCheckFlag,
+		}, nil
+	}
+
+	return getOrDecodeArgsV2[*RecoverArgs](job)
+}
+
+// PlacementPolicyArgs is the argument for create/alter/drop placement policy
+type PlacementPolicyArgs struct {
+	Policy         *PolicyInfo  `json:"policy,omitempty"`
+	ReplaceOnExist bool         `json:"replace_on_exist,omitempty"`
+	PolicyName     pmodel.CIStr `json:"policy_name,omitempty"`
+
+	// it's set for alter/drop policy in v2
+	PolicyID int64 `json:"policy_id"`
+}
+
+func (a *PlacementPolicyArgs) fillJobV1(job *Job) {
+	if job.Type == ActionCreatePlacementPolicy {
+		job.Args = []any{a.Policy, a.ReplaceOnExist}
+	} else if job.Type == ActionAlterPlacementPolicy {
+		job.Args = []any{a.Policy}
+	} else {
+		intest.Assert(job.Type == ActionDropPlacementPolicy, "Invalid job type for PlacementPolicyArgs")
+		job.Args = []any{a.PolicyName}
+	}
+}
+
+// GetPlacementPolicyArgs gets the placement policy args.
+func GetPlacementPolicyArgs(job *Job) (*PlacementPolicyArgs, error) {
+	if job.Version == JobVersion1 {
+		args := &PlacementPolicyArgs{PolicyID: job.SchemaID}
+		var err error
+
+		if job.Type == ActionCreatePlacementPolicy {
+			err = job.DecodeArgs(&args.Policy, &args.ReplaceOnExist)
+		} else if job.Type == ActionAlterPlacementPolicy {
+			err = job.DecodeArgs(&args.Policy)
+		} else {
+			intest.Assert(job.Type == ActionDropPlacementPolicy, "Invalid job type for PlacementPolicyArgs")
+			err = job.DecodeArgs(&args.PolicyName)
+		}
+
+		if err != nil {
+			return nil, errors.Trace(err)
+		}
+
+		return args, err
+	}
+
+	return getOrDecodeArgsV2[*PlacementPolicyArgs](job)
+}
+
 // DropIndexArgs is the argument for drop index.
 // IndexIDs may have different length with IndexNames and IfExists.
 type DropIndexArgs struct {
@@ -1061,32 +1430,24 @@
 	IsRollback bool `json:"-"`
 }
 
-func (a *DropIndexArgs) fillJob(job *Job) {
-	if job.Version == JobVersion1 {
-		if len(a.IndexNames) == 1 {
-			job.Args = []any{a.IndexNames[0], a.IfExists[0]}
-		} else {
-			job.Args = []any{a.IndexNames, a.IfExists}
-		}
-		return
-	}
-	job.Args = []any{a}
-}
-
-func (a *DropIndexArgs) fillFinishedJob(job *Job) {
-	if job.Version == JobVersion1 {
-		// This is to make the args compatible with old logic:
-		// 1. For drop index, arguments are [CIStr, bool, int64, []int64].
-		// 2. For rollback add index, arguments are [[]CIStr, []bool, []int64].
-		if a.IsRollback {
-			job.Args = []any{a.IndexNames, a.IfExists, a.IndexIDs}
-		} else {
-			job.Args = []any{a.IndexNames[0], a.IfExists[0], a.IndexIDs[0], a.PartitionIDs}
-		}
-
-		return
-	}
-	job.Args = []any{a}
+func (a *DropIndexArgs) fillJobV1(job *Job) {
+	if len(a.IndexNames) == 1 {
+		job.Args = []any{a.IndexNames[0], a.IfExists[0]}
+	} else {
+		job.Args = []any{a.IndexNames, a.IfExists}
+	}
+
+}
+
+func (a *DropIndexArgs) fillFinishedJobV1(job *Job) {
+	// This is to make the args compatible with old logic:
+	// 1. For drop index, arguments are [CIStr, bool, int64, []int64].
+	// 2. For rollback add index, arguments are [[]CIStr, []bool, []int64].
+	if a.IsRollback {
+		job.Args = []any{a.IndexNames, a.IfExists, a.IndexIDs}
+	} else {
+		job.Args = []any{a.IndexNames[0], a.IfExists[0], a.IndexIDs[0], a.PartitionIDs}
+	}
 }
 
 func tryMarshalArgs(job *Job) error {
@@ -1227,29 +1588,21 @@
 	}
 }
 
-func (a *AddIndexArgs) fillJob(job *Job) {
-	if job.Version == JobVersion1 {
-		job.Args = a.getV1Args()
-		return
-	}
-	job.Args = []any{a}
-}
-
-func (a *AddIndexArgs) fillFinishedJob(job *Job) {
-	if job.Version == JobVersion1 {
-		n := len(a.IndexArgs)
-		addIndexIDs := make([]int64, n)
-		ifExists := make([]bool, n)
-		isGlobals := make([]bool, n)
-		for i, arg := range a.IndexArgs {
-			addIndexIDs[i] = arg.AddIndexID
-			ifExists[i] = arg.IfExist
-			isGlobals[i] = arg.Global
-		}
-		job.Args = []any{addIndexIDs, ifExists, a.PartitionIDs, isGlobals}
-		return
-	}
-	job.Args = []any{a}
+func (a *AddIndexArgs) fillJobV1(job *Job) {
+	job.Args = a.getV1Args()
+}
+
+func (a *AddIndexArgs) fillFinishedJobV1(job *Job) {
+	n := len(a.IndexArgs)
+	addIndexIDs := make([]int64, n)
+	ifExists := make([]bool, n)
+	isGlobals := make([]bool, n)
+	for i, arg := range a.IndexArgs {
+		addIndexIDs[i] = arg.AddIndexID
+		ifExists[i] = arg.IfExist
+		isGlobals[i] = arg.Global
+	}
+	job.Args = []any{addIndexIDs, ifExists, a.PartitionIDs, isGlobals}
 }
 
 // GetAddIndexArgs gets the add index args.
@@ -1376,12 +1729,8 @@
 	To   pmodel.CIStr `json:"to"`
 }
 
-func (a *RenameIndexArgs) fillJob(job *Job) {
-	if job.Version == JobVersion1 {
-		job.Args = []any{a.From, a.To}
-		return
-	}
-	job.Args = []any{a}
+func (a *RenameIndexArgs) fillJobV1(job *Job) {
+	job.Args = []any{a.From, a.To}
 }
 
 func GetRenameIndexArgs(job *Job) (*RenameIndexArgs, error) {
@@ -1401,374 +1750,4 @@
 	}
 
 	return getOrDecodeArgsV2[*RenameIndexArgs](job)
-=======
-// AlterSequenceArgs is the arguments for alter sequence ddl job.
-type AlterSequenceArgs struct {
-	Ident      ast.Ident             `json:"ident,omitempty"`
-	SeqOptions []*ast.SequenceOption `json:"seq_options,omitempty"`
-}
-
-func (a *AlterSequenceArgs) fillJobV1(job *Job) {
-	job.Args = []any{a.Ident, a.SeqOptions}
-}
-
-// GetAlterSequenceArgs gets the args for alter Sequence ddl job.
-func GetAlterSequenceArgs(job *Job) (*AlterSequenceArgs, error) {
-	if job.Version == JobVersion1 {
-		var (
-			ident      ast.Ident
-			seqOptions []*ast.SequenceOption
-		)
-		if err := job.DecodeArgs(&ident, &seqOptions); err != nil {
-			return nil, errors.Trace(err)
-		}
-		return &AlterSequenceArgs{
-			Ident:      ident,
-			SeqOptions: seqOptions,
-		}, nil
-	}
-
-	return getOrDecodeArgsV2[*AlterSequenceArgs](job)
-}
-
-// ModifyTableAutoIDCacheArgs is the arguments for Modify Table AutoID Cache ddl job.
-type ModifyTableAutoIDCacheArgs struct {
-	NewCache int64 `json:"new_cache,omitempty"`
-}
-
-func (a *ModifyTableAutoIDCacheArgs) fillJobV1(job *Job) {
-	job.Args = []any{a.NewCache}
-}
-
-// GetModifyTableAutoIDCacheArgs gets the args for modify table autoID cache ddl job.
-func GetModifyTableAutoIDCacheArgs(job *Job) (*ModifyTableAutoIDCacheArgs, error) {
-	if job.Version == JobVersion1 {
-		var newCache int64
-		if err := job.DecodeArgs(&newCache); err != nil {
-			return nil, errors.Trace(err)
-		}
-		return &ModifyTableAutoIDCacheArgs{
-			NewCache: newCache,
-		}, nil
-	}
-
-	return getOrDecodeArgsV2[*ModifyTableAutoIDCacheArgs](job)
-}
-
-// ShardRowIDArgs is the arguments for shard row ID ddl job.
-type ShardRowIDArgs struct {
-	ShardRowIDBits uint64 `json:"shard_row_id_bits,omitempty"`
-}
-
-func (a *ShardRowIDArgs) fillJobV1(job *Job) {
-	job.Args = []any{a.ShardRowIDBits}
-}
-
-// GetShardRowIDArgs gets the args for shard row ID ddl job.
-func GetShardRowIDArgs(job *Job) (*ShardRowIDArgs, error) {
-	if job.Version == JobVersion1 {
-		var val uint64
-		if err := job.DecodeArgs(&val); err != nil {
-			return nil, errors.Trace(err)
-		}
-		return &ShardRowIDArgs{
-			ShardRowIDBits: val,
-		}, nil
-	}
-
-	return getOrDecodeArgsV2[*ShardRowIDArgs](job)
-}
-
-// AlterTTLInfoArgs is the arguments for alter ttl info job.
-type AlterTTLInfoArgs struct {
-	TTLInfo            *TTLInfo `json:"ttl_info,omitempty"`
-	TTLEnable          *bool    `json:"ttl_enable,omitempty"`
-	TTLCronJobSchedule *string  `json:"ttl_cron_job_schedule,omitempty"`
-}
-
-func (a *AlterTTLInfoArgs) fillJobV1(job *Job) {
-	job.Args = []any{a.TTLInfo, a.TTLEnable, a.TTLCronJobSchedule}
-}
-
-// GetAlterTTLInfoArgs gets the args for alter ttl info job.
-func GetAlterTTLInfoArgs(job *Job) (*AlterTTLInfoArgs, error) {
-	if job.Version == JobVersion1 {
-		args := &AlterTTLInfoArgs{}
-		if err := job.DecodeArgs(&args.TTLInfo, &args.TTLEnable, &args.TTLCronJobSchedule); err != nil {
-			return nil, errors.Trace(err)
-		}
-		return args, nil
-	}
-
-	return getOrDecodeArgsV2[*AlterTTLInfoArgs](job)
-}
-
-// GetCheckConstraintArgs gets the AlterCheckConstraint args.
-func GetCheckConstraintArgs(job *Job) (*CheckConstraintArgs, error) {
-	if job.Version == JobVersion1 {
-		var (
-			constraintName pmodel.CIStr
-			enforced       bool
-		)
-		err := job.DecodeArgs(&constraintName, &enforced)
-		if err != nil {
-			return nil, errors.Trace(err)
-		}
-		return &CheckConstraintArgs{
-			ConstraintName: constraintName,
-			Enforced:       enforced,
-		}, nil
-	}
-
-	return getOrDecodeArgsV2[*CheckConstraintArgs](job)
-}
-
-// AddCheckConstraintArgs is the arguemnt for add check constraint
-type AddCheckConstraintArgs struct {
-	Constraint *ConstraintInfo `json:"constraint_info"`
-}
-
-func (a *AddCheckConstraintArgs) fillJobV1(job *Job) {
-	job.Args = []any{a.Constraint}
-}
-
-// GetAddCheckConstraintArgs gets the AddCheckConstraint args.
-func GetAddCheckConstraintArgs(job *Job) (*AddCheckConstraintArgs, error) {
-	if job.Version == JobVersion1 {
-		var constraintInfo ConstraintInfo
-		err := job.DecodeArgs(&constraintInfo)
-		if err != nil {
-			return nil, errors.Trace(err)
-		}
-		return &AddCheckConstraintArgs{
-			Constraint: &constraintInfo,
-		}, nil
-	}
-	return getOrDecodeArgsV2[*AddCheckConstraintArgs](job)
-}
-
-// AlterTablePlacementArgs is the arguments for alter table placements ddl job.
-type AlterTablePlacementArgs struct {
-	PlacementPolicyRef *PolicyRefInfo `json:"placement_policy_ref,omitempty"`
-}
-
-func (a *AlterTablePlacementArgs) fillJobV1(job *Job) {
-	job.Args = []any{a.PlacementPolicyRef}
-}
-
-// GetAlterTablePlacementArgs gets the args for alter table placements ddl job.
-func GetAlterTablePlacementArgs(job *Job) (*AlterTablePlacementArgs, error) {
-	if job.Version == JobVersion1 {
-		// when the target policy is 'default', policy info is nil
-		var placementPolicyRef *PolicyRefInfo
-		if err := job.DecodeArgs(&placementPolicyRef); err != nil {
-			return nil, errors.Trace(err)
-		}
-		return &AlterTablePlacementArgs{
-			PlacementPolicyRef: placementPolicyRef,
-		}, nil
-	}
-
-	return getOrDecodeArgsV2[*AlterTablePlacementArgs](job)
-}
-
-// SetTiFlashReplicaArgs is the arguments for setting TiFlash replica ddl.
-type SetTiFlashReplicaArgs struct {
-	TiflashReplica ast.TiFlashReplicaSpec `json:"tiflash_replica,omitempty"`
-}
-
-func (a *SetTiFlashReplicaArgs) fillJobV1(job *Job) {
-	job.Args = []any{a.TiflashReplica}
-}
-
-// GetSetTiFlashReplicaArgs gets the args for setting TiFlash replica ddl.
-func GetSetTiFlashReplicaArgs(job *Job) (*SetTiFlashReplicaArgs, error) {
-	if job.Version == JobVersion1 {
-		tiflashReplica := ast.TiFlashReplicaSpec{}
-		if err := job.DecodeArgs(&tiflashReplica); err != nil {
-			return nil, errors.Trace(err)
-		}
-		return &SetTiFlashReplicaArgs{TiflashReplica: tiflashReplica}, nil
-	}
-
-	return getOrDecodeArgsV2[*SetTiFlashReplicaArgs](job)
-}
-
-// UpdateTiFlashReplicaStatusArgs is the arguments for updating TiFlash replica status ddl.
-type UpdateTiFlashReplicaStatusArgs struct {
-	Available  bool  `json:"available,omitempty"`
-	PhysicalID int64 `json:"physical_id,omitempty"`
-}
-
-func (a *UpdateTiFlashReplicaStatusArgs) fillJobV1(job *Job) {
-	job.Args = []any{a.Available, a.PhysicalID}
-}
-
-// GetUpdateTiFlashReplicaStatusArgs gets the args for updating TiFlash replica status ddl.
-func GetUpdateTiFlashReplicaStatusArgs(job *Job) (*UpdateTiFlashReplicaStatusArgs, error) {
-	if job.Version == JobVersion1 {
-		var (
-			available  bool
-			physicalID int64
-		)
-		if err := job.DecodeArgs(&available, &physicalID); err != nil {
-			return nil, errors.Trace(err)
-		}
-		return &UpdateTiFlashReplicaStatusArgs{
-			Available:  available,
-			PhysicalID: physicalID,
-		}, nil
-	}
-
-	return getOrDecodeArgsV2[*UpdateTiFlashReplicaStatusArgs](job)
-}
-
-// LockTablesArgs is the argument for LockTables.
-type LockTablesArgs struct {
-	LockTables    []TableLockTpInfo `json:"lock_tables,omitempty"`
-	IndexOfLock   int               `json:"index_of_lock,omitempty"`
-	UnlockTables  []TableLockTpInfo `json:"unlock_tables,omitempty"`
-	IndexOfUnlock int               `json:"index_of_unlock,omitempty"`
-	SessionInfo   SessionInfo       `json:"session_info,omitempty"`
-	IsCleanup     bool              `json:"is_cleanup:omitempty"`
-}
-
-func (a *LockTablesArgs) fillJobV1(job *Job) {
-	job.Args = []any{a}
-}
-
-// GetLockTablesArgs get the LockTablesArgs argument.
-func GetLockTablesArgs(job *Job) (*LockTablesArgs, error) {
-	var args *LockTablesArgs
-	var err error
-
-	if job.Version == JobVersion1 {
-		err = job.DecodeArgs(&args)
-	} else {
-		args, err = getOrDecodeArgsV2[*LockTablesArgs](job)
-	}
-
-	if err != nil {
-		return nil, errors.Trace(err)
-	}
-	return args, nil
-}
-
-// RepairTableArgs is the argument for repair table
-type RepairTableArgs struct {
-	*TableInfo `json:"table_info"`
-}
-
-func (a *RepairTableArgs) fillJobV1(job *Job) {
-	job.Args = []any{a.TableInfo}
-}
-
-// GetRepairTableArgs get the repair table args.
-func GetRepairTableArgs(job *Job) (*RepairTableArgs, error) {
-	if job.Version == JobVersion1 {
-		var tblInfo *TableInfo
-		if err := job.DecodeArgs(&tblInfo); err != nil {
-			return nil, errors.Trace(err)
-		}
-		return &RepairTableArgs{tblInfo}, nil
-	}
-
-	return getOrDecodeArgsV2[*RepairTableArgs](job)
-}
-
-// RecoverArgs is the argument for recover table/schema.
-type RecoverArgs struct {
-	RecoverInfo *RecoverSchemaInfo `json:"recover_info,omitempty"`
-	CheckFlag   int64              `json:"check_flag,omitempty"`
-}
-
-func (a *RecoverArgs) fillJobV1(job *Job) {
-	if job.Type == ActionRecoverTable {
-		job.Args = []any{a.RecoverTableInfos()[0], a.CheckFlag}
-	} else {
-		job.Args = []any{a.RecoverInfo, a.CheckFlag}
-	}
-}
-
-// RecoverTableInfos get all the recover infos.
-func (a *RecoverArgs) RecoverTableInfos() []*RecoverTableInfo {
-	return a.RecoverInfo.RecoverTableInfos
-}
-
-// GetRecoverArgs get the recover table/schema args.
-func GetRecoverArgs(job *Job) (*RecoverArgs, error) {
-	if job.Version == JobVersion1 {
-		var (
-			recoverTableInfo  *RecoverTableInfo
-			recoverSchemaInfo = &RecoverSchemaInfo{}
-			recoverCheckFlag  int64
-		)
-
-		if job.Type == ActionRecoverTable {
-			err := job.DecodeArgs(&recoverTableInfo, &recoverCheckFlag)
-			if err != nil {
-				return nil, errors.Trace(err)
-			}
-			recoverSchemaInfo.RecoverTableInfos = []*RecoverTableInfo{recoverTableInfo}
-		} else {
-			err := job.DecodeArgs(recoverSchemaInfo, &recoverCheckFlag)
-			if err != nil {
-				return nil, errors.Trace(err)
-			}
-		}
-
-		return &RecoverArgs{
-			RecoverInfo: recoverSchemaInfo,
-			CheckFlag:   recoverCheckFlag,
-		}, nil
-	}
-
-	return getOrDecodeArgsV2[*RecoverArgs](job)
-}
-
-// PlacementPolicyArgs is the argument for create/alter/drop placement policy
-type PlacementPolicyArgs struct {
-	Policy         *PolicyInfo  `json:"policy,omitempty"`
-	ReplaceOnExist bool         `json:"replace_on_exist,omitempty"`
-	PolicyName     pmodel.CIStr `json:"policy_name,omitempty"`
-
-	// it's set for alter/drop policy in v2
-	PolicyID int64 `json:"policy_id"`
-}
-
-func (a *PlacementPolicyArgs) fillJobV1(job *Job) {
-	if job.Type == ActionCreatePlacementPolicy {
-		job.Args = []any{a.Policy, a.ReplaceOnExist}
-	} else if job.Type == ActionAlterPlacementPolicy {
-		job.Args = []any{a.Policy}
-	} else {
-		intest.Assert(job.Type == ActionDropPlacementPolicy, "Invalid job type for PlacementPolicyArgs")
-		job.Args = []any{a.PolicyName}
-	}
-}
-
-// GetPlacementPolicyArgs gets the placement policy args.
-func GetPlacementPolicyArgs(job *Job) (*PlacementPolicyArgs, error) {
-	if job.Version == JobVersion1 {
-		args := &PlacementPolicyArgs{PolicyID: job.SchemaID}
-		var err error
-
-		if job.Type == ActionCreatePlacementPolicy {
-			err = job.DecodeArgs(&args.Policy, &args.ReplaceOnExist)
-		} else if job.Type == ActionAlterPlacementPolicy {
-			err = job.DecodeArgs(&args.Policy)
-		} else {
-			intest.Assert(job.Type == ActionDropPlacementPolicy, "Invalid job type for PlacementPolicyArgs")
-			err = job.DecodeArgs(&args.PolicyName)
-		}
-
-		if err != nil {
-			return nil, errors.Trace(err)
-		}
-
-		return args, err
-	}
-
-	return getOrDecodeArgsV2[*PlacementPolicyArgs](job)
->>>>>>> 4df3389c
 }