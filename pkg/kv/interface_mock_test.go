--- conflicted
+++ resolved
@@ -197,16 +197,15 @@
 // mockStorage is used to start a must commit-failed txn.
 type mockStorage struct{}
 
-<<<<<<< HEAD
 func (s *mockStorage) CurrentAllTSOKeyspaceGroupMinTs() (uint64, error) {
 	return 0, nil
-=======
+}
+
 func (s *mockStorage) GetOption(k any) (any, bool) {
 	return nil, false
 }
 
 func (s *mockStorage) SetOption(k any, v any) {
->>>>>>> 0374ae26
 }
 
 func (s *mockStorage) GetCodec() tikv.Codec {
