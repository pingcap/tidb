--- conflicted
+++ resolved
@@ -628,26 +628,16 @@
 		return int64(u), err
 	case JSONTypeCodeString:
 		str := string(hack.String(j.GetString()))
-<<<<<<< HEAD
-		if !unsigned {
-			r, e := StrToInt(ctx, str, false)
-			return r, e
-		}
-		u, err := StrToUint(ctx, str, false)
-		return int64(u), err
-=======
 		// The behavior of casting json string as an integer is consistent with casting a string as an integer.
 		// See the `builtinCastStringAsIntSig` in `expression` pkg. The only difference is that this function
 		// doesn't append any warning. This behavior is compatible with MySQL.
 		isNegative := len(str) > 1 && str[0] == '-'
 		if !isNegative {
-			r, err := StrToUint(sc.TypeCtxOrDefault(), str, false)
-			return int64(r), sc.HandleOverflow(err, err)
-		}
-
-		r, err := StrToInt(sc.TypeCtxOrDefault(), str, false)
-		return r, sc.HandleOverflow(err, err)
->>>>>>> e13113a1
+			r, err := StrToUint(ctx, str, false)
+			return int64(r), err
+		}
+
+		return StrToInt(ctx, str, false)
 	}
 	return 0, errors.New("Unknown type code in JSON")
 }
