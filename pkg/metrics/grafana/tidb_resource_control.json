{
   "__inputs": [
      {
         "description": "",
         "label": "test-cluster",
         "name": "DS_TEST-CLUSTER",
         "pluginId": "prometheus",
         "pluginName": "Prometheus",
         "type": "datasource"
      }
   ],
   "__requires": [ ],
   "annotations": {
      "list": [ ]
   },
   "editable": true,
   "gnetId": null,
   "graphTooltip": 1,
   "hideControls": false,
   "id": null,
   "links": [ ],
   "panels": [
      {
         "collapse": true,
         "collapsed": true,
         "gridPos": {
            "h": 1,
            "w": 24,
            "x": 0,
            "y": 0
         },
         "id": 2,
         "panels": [
            {
               "datasource": "${DS_TEST-CLUSTER}",
               "fieldConfig": {
                  "overrides": [
                     {
                        "matcher": {
                           "id": "byName",
                           "options": "Burstable"
                        },
                        "properties": [
                           {
                              "id": "mappings",
                              "value": [
                                 {
                                    "options": {
                                       "0": {
                                          "index": 1,
                                          "text": "false"
                                       },
                                       "1": {
                                          "index": 0,
                                          "text": "true"
                                       }
                                    },
                                    "type": "value"
                                 }
                              ]
                           }
                        ]
                     }
                  ]
               },
               "gridPos": {
                  "h": 7,
                  "w": 24,
                  "x": 0,
                  "y": 0
               },
               "id": 3,
               "targets": [
                  {
                     "expr": "max by (resource_group, type) (resource_manager_server_group_config{type=\"priority\"})",
                     "format": "time_series",
                     "instant": true,
                     "intervalFactor": 2,
                     "legendFormat": "{{resource_group}}"
                  },
                  {
                     "expr": "max by (resource_group, type) (resource_manager_server_group_config{type=\"ru_capacity\"}) < bool 0",
                     "format": "time_series",
                     "instant": true,
                     "intervalFactor": 2,
                     "legendFormat": "{{resource_group}}"
                  },
                  {
                     "expr": "max by (resource_group, type) (resource_manager_server_group_config{type=\"ru_per_sec\"})",
                     "format": "time_series",
                     "instant": true,
                     "intervalFactor": 2,
                     "legendFormat": "{{resource_group}}"
                  }
               ],
               "title": "RU Config",
               "transformations": [
                  {
                     "id": "labelsToFields",
                     "options": {
                        "valueLabel": "type"
                     }
                  },
                  {
                     "id": "organize",
                     "options": {
                        "excludeByName": {
                           "Time": true,
                           "__name__": true,
                           "instance": true,
                           "job": true
                        },
                        "indexByName": {
                           "Time": 0,
                           "__name__": 1,
                           "instance": 2,
                           "job": 3,
                           "priority": 5,
                           "resource_group": 4,
                           "ru_capacity": 7,
                           "ru_per_sec": 6
                        },
                        "renameByName": {
                           "priority": "Priority",
                           "resource_group": "Group Name",
                           "ru_capacity": "Burstable",
                           "ru_per_sec": "RU_PER_SEC"
                        }
                     }
                  }
               ],
               "transparent": false,
               "type": "table"
            },
            {
               "aliasColors": { },
               "bars": false,
               "dashLength": 10,
               "dashes": false,
               "datasource": "${DS_TEST-CLUSTER}",
               "description": "The metrics about request unit cost for all resource groups.",
               "fill": 1,
               "fillGradient": 0,
               "gridPos": {
                  "h": 7,
                  "w": 12,
                  "x": 0,
                  "y": 0
               },
               "id": 4,
               "legend": {
                  "alignAsTable": true,
                  "avg": true,
                  "current": true,
                  "max": true,
                  "min": true,
                  "rightSide": true,
                  "show": true,
                  "sideWidth": null,
                  "total": false,
                  "values": true
               },
               "lines": true,
               "linewidth": 1,
               "links": [ ],
               "nullPointMode": "null",
               "percentage": false,
               "pointradius": 5,
               "points": false,
               "renderer": "flot",
               "repeat": null,
               "seriesOverrides": [ ],
               "spaceLength": 10,
               "stack": false,
               "steppedLine": false,
               "targets": [
                  {
                     "expr": "sum(rate(resource_manager_resource_unit_read_request_unit_sum{k8s_cluster=\"$k8s_cluster\", tidb_cluster=\"$tidb_cluster\", type=~\"|tp\", resource_group=~\"$resource_group\"}[1m])) by (resource_group) + sum(rate(resource_manager_resource_unit_write_request_unit_sum{k8s_cluster=\"$k8s_cluster\", tidb_cluster=\"$tidb_cluster\", type=~\"|tp\", resource_group=~\"$resource_group\"}[1m])) by (resource_group)",
                     "format": "time_series",
                     "intervalFactor": 2,
                     "legendFormat": "{{resource_group}}",
                     "refId": "A"
                  },
                  {
                     "expr": "sum(rate(resource_manager_resource_unit_read_request_unit_sum{k8s_cluster=\"$k8s_cluster\", tidb_cluster=\"$tidb_cluster\", type=~\"|tp\"}[1m])) + sum(rate(resource_manager_resource_unit_write_request_unit_sum{k8s_cluster=\"$k8s_cluster\", tidb_cluster=\"$tidb_cluster\", type=~\"|tp\"}[1m]))",
                     "format": "time_series",
                     "intervalFactor": 2,
                     "legendFormat": "total",
                     "refId": "B"
                  }
               ],
               "thresholds": [ ],
               "timeFrom": null,
               "timeShift": null,
               "title": "RU",
               "tooltip": {
                  "shared": true,
                  "sort": 0,
                  "value_type": "individual"
               },
               "type": "graph",
               "xaxis": {
                  "buckets": null,
                  "mode": "time",
                  "name": null,
                  "show": true,
                  "values": [ ]
               },
               "yaxes": [
                  {
                     "format": "short",
                     "label": null,
                     "logBase": 10,
                     "max": null,
                     "min": null,
                     "show": true
                  },
                  {
                     "format": "short",
                     "label": null,
                     "logBase": 1,
                     "max": null,
                     "min": null,
                     "show": true
                  }
               ]
            },
            {
               "aliasColors": { },
               "bars": false,
               "dashLength": 10,
               "dashes": false,
               "datasource": "${DS_TEST-CLUSTER}",
               "description": "The max request unit cost for resource groups during in a period(20s).",
               "fill": 1,
               "fillGradient": 0,
               "gridPos": {
                  "h": 7,
                  "w": 12,
                  "x": 12,
                  "y": 0
               },
               "id": 5,
               "legend": {
                  "alignAsTable": true,
                  "avg": false,
                  "current": true,
                  "max": false,
                  "min": false,
                  "rightSide": true,
                  "show": true,
                  "sideWidth": null,
                  "total": false,
                  "values": true
               },
               "lines": true,
               "linewidth": 1,
               "links": [ ],
               "nullPointMode": "null",
               "percentage": false,
               "pointradius": 5,
               "points": false,
               "renderer": "flot",
               "repeat": null,
               "seriesOverrides": [ ],
               "spaceLength": 10,
               "stack": false,
               "steppedLine": false,
               "targets": [
                  {
                     "expr": "sum(resource_manager_resource_unit_read_request_unit_max_per_sec{k8s_cluster=\"$k8s_cluster\", tidb_cluster=\"$tidb_cluster\", resource_group=~\"$resource_group\"}) by (resource_group)",
                     "format": "time_series",
                     "intervalFactor": 2,
                     "legendFormat": "{{resource_group}}-read",
                     "refId": "A"
                  },
                  {
                     "expr": "sum(resource_manager_resource_unit_write_request_unit_max_per_sec{k8s_cluster=\"$k8s_cluster\", tidb_cluster=\"$tidb_cluster\", resource_group=~\"$resource_group\"}) by (resource_group)",
                     "format": "time_series",
                     "intervalFactor": 2,
                     "legendFormat": "{{resource_group}}-write",
                     "refId": "B"
                  }
               ],
               "thresholds": [ ],
               "timeFrom": null,
               "timeShift": null,
               "title": "RU Max (Max Cost During 20s Period)",
               "tooltip": {
                  "shared": true,
                  "sort": 0,
                  "value_type": "individual"
               },
               "type": "graph",
               "xaxis": {
                  "buckets": null,
                  "mode": "time",
                  "name": null,
                  "show": true,
                  "values": [ ]
               },
               "yaxes": [
                  {
                     "format": "short",
                     "label": null,
                     "logBase": 10,
                     "max": null,
                     "min": null,
                     "show": true
                  },
                  {
                     "format": "short",
                     "label": null,
                     "logBase": 1,
                     "max": null,
                     "min": null,
                     "show": true
                  }
               ]
            },
            {
               "aliasColors": { },
               "bars": false,
               "dashLength": 10,
               "dashes": false,
               "datasource": "${DS_TEST-CLUSTER}",
               "description": "The avg request unit cost for each query.",
               "fill": 1,
               "fillGradient": 0,
               "gridPos": {
                  "h": 7,
                  "w": 12,
                  "x": 0,
                  "y": 0
               },
               "id": 6,
               "legend": {
                  "alignAsTable": true,
                  "avg": true,
                  "current": true,
                  "max": true,
                  "min": true,
                  "rightSide": true,
                  "show": true,
                  "sideWidth": null,
                  "total": false,
                  "values": true
               },
               "lines": true,
               "linewidth": 1,
               "links": [ ],
               "nullPointMode": "null",
               "percentage": false,
               "pointradius": 5,
               "points": false,
               "renderer": "flot",
               "repeat": null,
               "seriesOverrides": [ ],
               "spaceLength": 10,
               "stack": false,
               "steppedLine": false,
               "targets": [
                  {
                     "expr": "(sum(rate(resource_manager_resource_unit_read_request_unit_sum{k8s_cluster=\"$k8s_cluster\", tidb_cluster=\"$tidb_cluster\", type=~\"|tp\", resource_group=~\"$resource_group\"}[1m])) by (name) + sum(rate(resource_manager_resource_unit_write_request_unit_sum{k8s_cluster=\"$k8s_cluster\", tidb_cluster=\"$tidb_cluster\", type=~\"|tp\", resource_group=~\"$resource_group\"}[1m])) by (resource_group)) / sum(rate(tidb_session_resource_group_query_total{k8s_cluster=\"$k8s_cluster\", tidb_cluster=\"$tidb_cluster\", resource_group=~\"$resource_group\"}[1m])) by (resource_group)",
                     "format": "time_series",
                     "intervalFactor": 2,
                     "legendFormat": "{{resource_group}}",
                     "refId": "A"
                  },
                  {
                     "expr": "(sum(rate(resource_manager_resource_unit_read_request_unit_sum{k8s_cluster=\"$k8s_cluster\", tidb_cluster=\"$tidb_cluster\", type=~\"|tp\"}[1m])) + sum(rate(resource_manager_resource_unit_write_request_unit_sum{k8s_cluster=\"$k8s_cluster\", tidb_cluster=\"$tidb_cluster\", type=~\"|tp\"}[1m]))) / sum(rate(tidb_session_resource_group_query_total{k8s_cluster=\"$k8s_cluster\", tidb_cluster=\"$tidb_cluster\"}[1m]))",
                     "format": "time_series",
                     "intervalFactor": 2,
                     "legendFormat": "total",
                     "refId": "B"
                  }
               ],
               "thresholds": [ ],
               "timeFrom": null,
               "timeShift": null,
               "title": "RU Per Query",
               "tooltip": {
                  "shared": true,
                  "sort": 0,
                  "value_type": "individual"
               },
               "type": "graph",
               "xaxis": {
                  "buckets": null,
                  "mode": "time",
                  "name": null,
                  "show": true,
                  "values": [ ]
               },
               "yaxes": [
                  {
                     "format": "short",
                     "label": null,
                     "logBase": 10,
                     "max": null,
                     "min": null,
                     "show": true
                  },
                  {
                     "format": "short",
                     "label": null,
                     "logBase": 1,
                     "max": null,
                     "min": null,
                     "show": true
                  }
               ]
            },
            {
               "aliasColors": { },
               "bars": false,
               "dashLength": 10,
               "dashes": false,
               "datasource": "${DS_TEST-CLUSTER}",
               "description": "The read request unit cost for all resource groups.",
               "fill": 1,
               "fillGradient": 0,
               "gridPos": {
                  "h": 7,
                  "w": 12,
                  "x": 12,
                  "y": 0
               },
               "id": 7,
               "legend": {
                  "alignAsTable": true,
                  "avg": true,
                  "current": true,
                  "max": true,
                  "min": true,
                  "rightSide": true,
                  "show": true,
                  "sideWidth": null,
                  "total": false,
                  "values": true
               },
               "lines": true,
               "linewidth": 1,
               "links": [ ],
               "nullPointMode": "null",
               "percentage": false,
               "pointradius": 5,
               "points": false,
               "renderer": "flot",
               "repeat": null,
               "seriesOverrides": [ ],
               "spaceLength": 10,
               "stack": false,
               "steppedLine": false,
               "targets": [
                  {
                     "expr": "sum(rate(resource_manager_resource_unit_read_request_unit_sum{k8s_cluster=\"$k8s_cluster\", tidb_cluster=\"$tidb_cluster\", type=~\"|tp\", resource_group=~\"$resource_group\"}[1m])) by (resource_group)",
                     "format": "time_series",
                     "intervalFactor": 2,
                     "legendFormat": "{{resource_group}}",
                     "refId": "A"
                  },
                  {
                     "expr": "sum(rate(resource_manager_resource_unit_read_request_unit_sum{k8s_cluster=\"$k8s_cluster\", tidb_cluster=\"$tidb_cluster\", type=~\"|tp\"}[1m]))",
                     "format": "time_series",
                     "intervalFactor": 2,
                     "legendFormat": "total",
                     "refId": "B"
                  }
               ],
               "thresholds": [ ],
               "timeFrom": null,
               "timeShift": null,
               "title": "RRU",
               "tooltip": {
                  "shared": true,
                  "sort": 0,
                  "value_type": "individual"
               },
               "type": "graph",
               "xaxis": {
                  "buckets": null,
                  "mode": "time",
                  "name": null,
                  "show": true,
                  "values": [ ]
               },
               "yaxes": [
                  {
                     "format": "short",
                     "label": null,
                     "logBase": 10,
                     "max": null,
                     "min": null,
                     "show": true
                  },
                  {
                     "format": "short",
                     "label": null,
                     "logBase": 1,
                     "max": null,
                     "min": null,
                     "show": true
                  }
               ]
            },
            {
               "aliasColors": { },
               "bars": false,
               "dashLength": 10,
               "dashes": false,
               "datasource": "${DS_TEST-CLUSTER}",
               "description": "The avg read request unit cost for each query.",
               "fill": 1,
               "fillGradient": 0,
               "gridPos": {
                  "h": 7,
                  "w": 12,
                  "x": 0,
                  "y": 0
               },
               "id": 8,
               "legend": {
                  "alignAsTable": true,
                  "avg": true,
                  "current": true,
                  "max": true,
                  "min": true,
                  "rightSide": true,
                  "show": true,
                  "sideWidth": null,
                  "total": false,
                  "values": true
               },
               "lines": true,
               "linewidth": 1,
               "links": [ ],
               "nullPointMode": "null",
               "percentage": false,
               "pointradius": 5,
               "points": false,
               "renderer": "flot",
               "repeat": null,
               "seriesOverrides": [ ],
               "spaceLength": 10,
               "stack": false,
               "steppedLine": false,
               "targets": [
                  {
                     "expr": "sum(rate(resource_manager_resource_unit_read_request_unit_sum{k8s_cluster=\"$k8s_cluster\", tidb_cluster=\"$tidb_cluster\", type=~\"|tp\", resource_group=~\"$resource_group\"}[1m])) by (name) / sum(rate(tidb_session_resource_group_query_total{k8s_cluster=\"$k8s_cluster\", tidb_cluster=\"$tidb_cluster\", resource_group=~\"$resource_group\"}[1m])) by (resource_group)",
                     "format": "time_series",
                     "intervalFactor": 2,
                     "legendFormat": "{{resource_group}}",
                     "refId": "A"
                  },
                  {
                     "expr": "sum(rate(resource_manager_resource_unit_read_request_unit_sum{k8s_cluster=\"$k8s_cluster\", tidb_cluster=\"$tidb_cluster\", type=~\"|tp\"}[1m])) / sum(rate(tidb_session_resource_group_query_total{k8s_cluster=\"$k8s_cluster\", tidb_cluster=\"$tidb_cluster\"}[1m]))",
                     "format": "time_series",
                     "intervalFactor": 2,
                     "legendFormat": "total",
                     "refId": "B"
                  }
               ],
               "thresholds": [ ],
               "timeFrom": null,
               "timeShift": null,
               "title": "RRU Per Query",
               "tooltip": {
                  "shared": true,
                  "sort": 0,
                  "value_type": "individual"
               },
               "type": "graph",
               "xaxis": {
                  "buckets": null,
                  "mode": "time",
                  "name": null,
                  "show": true,
                  "values": [ ]
               },
               "yaxes": [
                  {
                     "format": "short",
                     "label": null,
                     "logBase": 10,
                     "max": null,
                     "min": null,
                     "show": true
                  },
                  {
                     "format": "short",
                     "label": null,
                     "logBase": 1,
                     "max": null,
                     "min": null,
                     "show": true
                  }
               ]
            },
            {
               "aliasColors": { },
               "bars": false,
               "dashLength": 10,
               "dashes": false,
               "datasource": "${DS_TEST-CLUSTER}",
               "description": "The write request unit cost for all resource groups.",
               "fill": 1,
               "fillGradient": 0,
               "gridPos": {
                  "h": 7,
                  "w": 12,
                  "x": 12,
                  "y": 0
               },
               "id": 9,
               "legend": {
                  "alignAsTable": true,
                  "avg": true,
                  "current": true,
                  "max": true,
                  "min": true,
                  "rightSide": true,
                  "show": true,
                  "sideWidth": null,
                  "total": false,
                  "values": true
               },
               "lines": true,
               "linewidth": 1,
               "links": [ ],
               "nullPointMode": "null",
               "percentage": false,
               "pointradius": 5,
               "points": false,
               "renderer": "flot",
               "repeat": null,
               "seriesOverrides": [ ],
               "spaceLength": 10,
               "stack": false,
               "steppedLine": false,
               "targets": [
                  {
                     "expr": "sum(rate(resource_manager_resource_unit_write_request_unit_sum{k8s_cluster=\"$k8s_cluster\", tidb_cluster=\"$tidb_cluster\", type=~\"|tp\", resource_group=~\"$resource_group\"}[1m])) by (resource_group)",
                     "format": "time_series",
                     "intervalFactor": 2,
                     "legendFormat": "{{resource_group}}",
                     "refId": "A"
                  },
                  {
                     "expr": "sum(rate(resource_manager_resource_unit_write_request_unit_sum{k8s_cluster=\"$k8s_cluster\", tidb_cluster=\"$tidb_cluster\", type=~\"|tp\"}[1m]))",
                     "format": "time_series",
                     "intervalFactor": 2,
                     "legendFormat": "total",
                     "refId": "B"
                  }
               ],
               "thresholds": [ ],
               "timeFrom": null,
               "timeShift": null,
               "title": "WRU",
               "tooltip": {
                  "shared": true,
                  "sort": 0,
                  "value_type": "individual"
               },
               "type": "graph",
               "xaxis": {
                  "buckets": null,
                  "mode": "time",
                  "name": null,
                  "show": true,
                  "values": [ ]
               },
               "yaxes": [
                  {
                     "format": "short",
                     "label": null,
                     "logBase": 10,
                     "max": null,
                     "min": null,
                     "show": true
                  },
                  {
                     "format": "short",
                     "label": null,
                     "logBase": 1,
                     "max": null,
                     "min": null,
                     "show": true
                  }
               ]
            },
            {
               "aliasColors": { },
               "bars": false,
               "dashLength": 10,
               "dashes": false,
               "datasource": "${DS_TEST-CLUSTER}",
               "description": "The avg write request unit cost for each query.",
               "fill": 1,
               "fillGradient": 0,
               "gridPos": {
                  "h": 7,
                  "w": 12,
                  "x": 0,
                  "y": 0
               },
               "id": 10,
               "legend": {
                  "alignAsTable": true,
                  "avg": true,
                  "current": true,
                  "max": true,
                  "min": true,
                  "rightSide": true,
                  "show": true,
                  "sideWidth": null,
                  "total": false,
                  "values": true
               },
               "lines": true,
               "linewidth": 1,
               "links": [ ],
               "nullPointMode": "null",
               "percentage": false,
               "pointradius": 5,
               "points": false,
               "renderer": "flot",
               "repeat": null,
               "seriesOverrides": [ ],
               "spaceLength": 10,
               "stack": false,
               "steppedLine": false,
               "targets": [
                  {
                     "expr": "sum(rate(resource_manager_resource_unit_write_request_unit_sum{k8s_cluster=\"$k8s_cluster\", tidb_cluster=\"$tidb_cluster\", type=~\"|tp\", resource_group=~\"$resource_group\"}[1m])) by (resource_group) / sum(rate(tidb_session_resource_group_query_total{k8s_cluster=\"$k8s_cluster\", tidb_cluster=\"$tidb_cluster\", resource_group=~\"$resource_group\"}[1m])) by (resource_group)",
                     "format": "time_series",
                     "intervalFactor": 2,
                     "legendFormat": "{{resource_group}}",
                     "refId": "A"
                  },
                  {
                     "expr": "sum(rate(resource_manager_resource_unit_write_request_unit_sum{k8s_cluster=\"$k8s_cluster\", tidb_cluster=\"$tidb_cluster\", type=~\"|tp\"}[1m])) / sum(rate(tidb_session_resource_group_query_total{k8s_cluster=\"$k8s_cluster\", tidb_cluster=\"$tidb_cluster\"}[1m]))",
                     "format": "time_series",
                     "intervalFactor": 2,
                     "legendFormat": "total",
                     "refId": "B"
                  }
               ],
               "thresholds": [ ],
               "timeFrom": null,
               "timeShift": null,
               "title": "WRU Per Query",
               "tooltip": {
                  "shared": true,
                  "sort": 0,
                  "value_type": "individual"
               },
               "type": "graph",
               "xaxis": {
                  "buckets": null,
                  "mode": "time",
                  "name": null,
                  "show": true,
                  "values": [ ]
               },
               "yaxes": [
                  {
                     "format": "short",
                     "label": null,
                     "logBase": 10,
                     "max": null,
                     "min": null,
                     "show": true
                  },
                  {
                     "format": "short",
                     "label": null,
                     "logBase": 1,
                     "max": null,
                     "min": null,
                     "show": true
                  }
               ]
            }
         ],
         "repeat": null,
         "repeatIteration": null,
         "repeatRowId": null,
         "showTitle": true,
         "title": "Resource Unit",
         "titleSize": "h6",
         "type": "row"
      },
      {
         "collapse": true,
         "collapsed": true,
         "gridPos": {
            "h": 1,
            "w": 24,
            "x": 0,
            "y": 0
         },
         "id": 11,
         "panels": [
            {
               "aliasColors": { },
               "bars": false,
               "dashLength": 10,
               "dashes": false,
               "datasource": "${DS_TEST-CLUSTER}",
               "description": "The metrics about kv request count for all resource groups.",
               "fill": 1,
               "fillGradient": 0,
               "gridPos": {
                  "h": 7,
                  "w": 12,
                  "x": 0,
                  "y": 0
               },
               "id": 12,
               "legend": {
                  "alignAsTable": true,
                  "avg": true,
                  "current": true,
                  "max": true,
                  "min": true,
                  "rightSide": true,
                  "show": true,
                  "sideWidth": null,
                  "total": false,
                  "values": true
               },
               "lines": true,
               "linewidth": 1,
               "links": [ ],
               "nullPointMode": "null",
               "percentage": false,
               "pointradius": 5,
               "points": false,
               "renderer": "flot",
               "repeat": null,
               "seriesOverrides": [ ],
               "spaceLength": 10,
               "stack": false,
               "steppedLine": false,
               "targets": [
                  {
                     "expr": "sum(rate(resource_manager_resource_request_count{k8s_cluster=\"$k8s_cluster\", tidb_cluster=\"$tidb_cluster\", resource_group=~\"$resource_group\"}[1m])) by (resource_group, type)",
                     "format": "time_series",
                     "intervalFactor": 2,
                     "legendFormat": "{{resource_group}}-{{type}}",
                     "refId": "A"
                  },
                  {
                     "expr": "sum(rate(resource_manager_resource_request_count{k8s_cluster=\"$k8s_cluster\", tidb_cluster=\"$tidb_cluster\", resource_group=~\"$resource_group\"}[1m])) by (resource_group)",
                     "format": "time_series",
                     "intervalFactor": 2,
                     "legendFormat": "{{resource_group}}-total",
                     "refId": "B"
                  }
               ],
               "thresholds": [ ],
               "timeFrom": null,
               "timeShift": null,
               "title": "KV Request Count",
               "tooltip": {
                  "shared": true,
                  "sort": 0,
                  "value_type": "individual"
               },
               "type": "graph",
               "xaxis": {
                  "buckets": null,
                  "mode": "time",
                  "name": null,
                  "show": true,
                  "values": [ ]
               },
               "yaxes": [
                  {
                     "format": "short",
                     "label": null,
                     "logBase": 2,
                     "max": null,
                     "min": null,
                     "show": true
                  },
                  {
                     "format": "short",
                     "label": null,
                     "logBase": 1,
                     "max": null,
                     "min": null,
                     "show": true
                  }
               ]
            },
            {
               "aliasColors": { },
               "bars": false,
               "dashLength": 10,
               "dashes": false,
               "datasource": "${DS_TEST-CLUSTER}",
               "description": "The avg kv request count for each query.",
               "fill": 1,
               "fillGradient": 0,
               "gridPos": {
                  "h": 7,
                  "w": 12,
                  "x": 12,
                  "y": 0
               },
               "id": 13,
               "legend": {
                  "alignAsTable": true,
                  "avg": true,
                  "current": true,
                  "max": true,
                  "min": true,
                  "rightSide": true,
                  "show": true,
                  "sideWidth": null,
                  "total": false,
                  "values": true
               },
               "lines": true,
               "linewidth": 1,
               "links": [ ],
               "nullPointMode": "null",
               "percentage": false,
               "pointradius": 5,
               "points": false,
               "renderer": "flot",
               "repeat": null,
               "seriesOverrides": [ ],
               "spaceLength": 10,
               "stack": false,
               "steppedLine": false,
               "targets": [
                  {
                     "expr": "sum(rate(resource_manager_resource_request_count{k8s_cluster=\"$k8s_cluster\", tidb_cluster=\"$tidb_cluster\", type=\"read\", resource_group=~\"$resource_group\"}[1m])) by (resource_group) / sum(rate(tidb_session_resource_group_query_total{k8s_cluster=\"$k8s_cluster\", tidb_cluster=\"$tidb_cluster\", resource_group=~\"$resource_group\"}[1m])) by (resource_group)",
                     "format": "time_series",
                     "intervalFactor": 2,
                     "legendFormat": "{{resource_group}}-read",
                     "refId": "A"
                  },
                  {
                     "expr": "sum(rate(resource_manager_resource_request_count{k8s_cluster=\"$k8s_cluster\", tidb_cluster=\"$tidb_cluster\", type=\"write\", resource_group=~\"$resource_group\"}[1m])) by (resource_group) / sum(rate(tidb_session_resource_group_query_total{k8s_cluster=\"$k8s_cluster\", tidb_cluster=\"$tidb_cluster\", resource_group=~\"$resource_group\"}[1m])) by (resource_group)",
                     "format": "time_series",
                     "intervalFactor": 2,
                     "legendFormat": "{{resource_group}}-write",
                     "refId": "B"
                  },
                  {
                     "expr": "sum(rate(resource_manager_resource_request_count{k8s_cluster=\"$k8s_cluster\", tidb_cluster=\"$tidb_cluster\", type=\"read\"}[1m])) / sum(rate(tidb_session_resource_group_query_total{k8s_cluster=\"$k8s_cluster\", tidb_cluster=\"$tidb_cluster\"}[1m]))",
                     "format": "time_series",
                     "intervalFactor": 2,
                     "legendFormat": "total-read",
                     "refId": "C"
                  },
                  {
                     "expr": "sum(rate(resource_manager_resource_request_count{k8s_cluster=\"$k8s_cluster\", tidb_cluster=\"$tidb_cluster\", type=\"write\"}[1m])) / sum(rate(tidb_session_resource_group_query_total{k8s_cluster=\"$k8s_cluster\", tidb_cluster=\"$tidb_cluster\"}[1m]))",
                     "format": "time_series",
                     "intervalFactor": 2,
                     "legendFormat": "total-write",
                     "refId": "D"
                  }
               ],
               "thresholds": [ ],
               "timeFrom": null,
               "timeShift": null,
               "title": "KV Request Count Per Query",
               "tooltip": {
                  "shared": true,
                  "sort": 0,
                  "value_type": "individual"
               },
               "type": "graph",
               "xaxis": {
                  "buckets": null,
                  "mode": "time",
                  "name": null,
                  "show": true,
                  "values": [ ]
               },
               "yaxes": [
                  {
                     "format": "short",
                     "label": null,
                     "logBase": 2,
                     "max": null,
                     "min": null,
                     "show": true
                  },
                  {
                     "format": "short",
                     "label": null,
                     "logBase": 1,
                     "max": null,
                     "min": null,
                     "show": true
                  }
               ]
            },
            {
               "aliasColors": { },
               "bars": false,
               "dashLength": 10,
               "dashes": false,
               "datasource": "${DS_TEST-CLUSTER}",
               "description": "The metrics about bytes read for all resource groups.",
               "fill": 1,
               "fillGradient": 0,
               "gridPos": {
                  "h": 7,
                  "w": 12,
                  "x": 0,
                  "y": 0
               },
               "id": 14,
               "legend": {
                  "alignAsTable": true,
                  "avg": true,
                  "current": true,
                  "max": true,
                  "min": true,
                  "rightSide": true,
                  "show": true,
                  "sideWidth": null,
                  "total": false,
                  "values": true
               },
               "lines": true,
               "linewidth": 1,
               "links": [ ],
               "nullPointMode": "null",
               "percentage": false,
               "pointradius": 5,
               "points": false,
               "renderer": "flot",
               "repeat": null,
               "seriesOverrides": [ ],
               "spaceLength": 10,
               "stack": false,
               "steppedLine": false,
               "targets": [
                  {
                     "expr": "sum(rate(resource_manager_resource_read_byte_sum{k8s_cluster=\"$k8s_cluster\", tidb_cluster=\"$tidb_cluster\", resource_group=~\"$resource_group\"}[1m])) by (resource_group)",
                     "format": "time_series",
                     "intervalFactor": 2,
                     "legendFormat": "{{resource_group}}",
                     "refId": "A"
                  },
                  {
                     "expr": "sum(rate(resource_manager_resource_read_byte_sum{k8s_cluster=\"$k8s_cluster\", tidb_cluster=\"$tidb_cluster\"}[1m]))",
                     "format": "time_series",
                     "intervalFactor": 2,
                     "legendFormat": "total",
                     "refId": "B"
                  }
               ],
               "thresholds": [ ],
               "timeFrom": null,
               "timeShift": null,
               "title": "Bytes Read",
               "tooltip": {
                  "shared": true,
                  "sort": 0,
                  "value_type": "individual"
               },
               "type": "graph",
               "xaxis": {
                  "buckets": null,
                  "mode": "time",
                  "name": null,
                  "show": true,
                  "values": [ ]
               },
               "yaxes": [
                  {
                     "format": "bytes",
                     "label": null,
                     "logBase": 2,
                     "max": null,
                     "min": null,
                     "show": true
                  },
                  {
                     "format": "bytes",
                     "label": null,
                     "logBase": 1,
                     "max": null,
                     "min": null,
                     "show": true
                  }
               ]
            },
            {
               "aliasColors": { },
               "bars": false,
               "dashLength": 10,
               "dashes": false,
               "datasource": "${DS_TEST-CLUSTER}",
               "description": "The avg bytes read for each query.",
               "fill": 1,
               "fillGradient": 0,
               "gridPos": {
                  "h": 7,
                  "w": 12,
                  "x": 12,
                  "y": 0
               },
               "id": 15,
               "legend": {
                  "alignAsTable": true,
                  "avg": true,
                  "current": true,
                  "max": true,
                  "min": true,
                  "rightSide": true,
                  "show": true,
                  "sideWidth": null,
                  "total": false,
                  "values": true
               },
               "lines": true,
               "linewidth": 1,
               "links": [ ],
               "nullPointMode": "null",
               "percentage": false,
               "pointradius": 5,
               "points": false,
               "renderer": "flot",
               "repeat": null,
               "seriesOverrides": [ ],
               "spaceLength": 10,
               "stack": false,
               "steppedLine": false,
               "targets": [
                  {
                     "expr": "sum(rate(resource_manager_resource_read_byte_sum{k8s_cluster=\"$k8s_cluster\", tidb_cluster=\"$tidb_cluster\", resource_group=~\"$resource_group\"}[1m])) by (resource_group) / sum(rate(tidb_session_resource_group_query_total{k8s_cluster=\"$k8s_cluster\", tidb_cluster=\"$tidb_cluster\", resource_group=~\"$resource_group\"}[1m])) by (resource_group)",
                     "format": "time_series",
                     "intervalFactor": 2,
                     "legendFormat": "{{resource_group}}",
                     "refId": "A"
                  },
                  {
                     "expr": "sum(rate(resource_manager_resource_read_byte_sum{k8s_cluster=\"$k8s_cluster\", tidb_cluster=\"$tidb_cluster\"}[1m])) / sum(rate(tidb_session_resource_group_query_total{k8s_cluster=\"$k8s_cluster\", tidb_cluster=\"$tidb_cluster\"}[1m]))",
                     "format": "time_series",
                     "intervalFactor": 2,
                     "legendFormat": "total",
                     "refId": "B"
                  }
               ],
               "thresholds": [ ],
               "timeFrom": null,
               "timeShift": null,
               "title": "Bytes Read Per Query",
               "tooltip": {
                  "shared": true,
                  "sort": 0,
                  "value_type": "individual"
               },
               "type": "graph",
               "xaxis": {
                  "buckets": null,
                  "mode": "time",
                  "name": null,
                  "show": true,
                  "values": [ ]
               },
               "yaxes": [
                  {
                     "format": "bytes",
                     "label": null,
                     "logBase": 2,
                     "max": null,
                     "min": null,
                     "show": true
                  },
                  {
                     "format": "bytes",
                     "label": null,
                     "logBase": 1,
                     "max": null,
                     "min": null,
                     "show": true
                  }
               ]
            },
            {
               "aliasColors": { },
               "bars": false,
               "dashLength": 10,
               "dashes": false,
               "datasource": "${DS_TEST-CLUSTER}",
               "description": "The metrics about bytes written for all resource groups.",
               "fill": 1,
               "fillGradient": 0,
               "gridPos": {
                  "h": 7,
                  "w": 12,
                  "x": 0,
                  "y": 0
               },
               "id": 16,
               "legend": {
                  "alignAsTable": true,
                  "avg": true,
                  "current": true,
                  "max": true,
                  "min": true,
                  "rightSide": true,
                  "show": true,
                  "sideWidth": null,
                  "total": false,
                  "values": true
               },
               "lines": true,
               "linewidth": 1,
               "links": [ ],
               "nullPointMode": "null",
               "percentage": false,
               "pointradius": 5,
               "points": false,
               "renderer": "flot",
               "repeat": null,
               "seriesOverrides": [ ],
               "spaceLength": 10,
               "stack": false,
               "steppedLine": false,
               "targets": [
                  {
                     "expr": "sum(rate(resource_manager_resource_write_byte_sum{k8s_cluster=\"$k8s_cluster\", tidb_cluster=\"$tidb_cluster\", resource_group=~\"$resource_group\"}[1m])) by (resource_group)",
                     "format": "time_series",
                     "intervalFactor": 2,
                     "legendFormat": "{{resource_group}}",
                     "refId": "A"
                  },
                  {
                     "expr": "sum(rate(resource_manager_resource_write_byte_sum{k8s_cluster=\"$k8s_cluster\", tidb_cluster=\"$tidb_cluster\"}[1m]))",
                     "format": "time_series",
                     "intervalFactor": 2,
                     "legendFormat": "total",
                     "refId": "B"
                  }
               ],
               "thresholds": [ ],
               "timeFrom": null,
               "timeShift": null,
               "title": "Bytes Written",
               "tooltip": {
                  "shared": true,
                  "sort": 0,
                  "value_type": "individual"
               },
               "type": "graph",
               "xaxis": {
                  "buckets": null,
                  "mode": "time",
                  "name": null,
                  "show": true,
                  "values": [ ]
               },
               "yaxes": [
                  {
                     "format": "bytes",
                     "label": null,
                     "logBase": 2,
                     "max": null,
                     "min": null,
                     "show": true
                  },
                  {
                     "format": "bytes",
                     "label": null,
                     "logBase": 1,
                     "max": null,
                     "min": null,
                     "show": true
                  }
               ]
            },
            {
               "aliasColors": { },
               "bars": false,
               "dashLength": 10,
               "dashes": false,
               "datasource": "${DS_TEST-CLUSTER}",
               "description": "The avg bytes written for each query.",
               "fill": 1,
               "fillGradient": 0,
               "gridPos": {
                  "h": 7,
                  "w": 12,
                  "x": 12,
                  "y": 0
               },
               "id": 17,
               "legend": {
                  "alignAsTable": true,
                  "avg": true,
                  "current": true,
                  "max": true,
                  "min": true,
                  "rightSide": true,
                  "show": true,
                  "sideWidth": null,
                  "total": false,
                  "values": true
               },
               "lines": true,
               "linewidth": 1,
               "links": [ ],
               "nullPointMode": "null",
               "percentage": false,
               "pointradius": 5,
               "points": false,
               "renderer": "flot",
               "repeat": null,
               "seriesOverrides": [ ],
               "spaceLength": 10,
               "stack": false,
               "steppedLine": false,
               "targets": [
                  {
                     "expr": "sum(rate(resource_manager_resource_write_byte_sum{k8s_cluster=\"$k8s_cluster\", tidb_cluster=\"$tidb_cluster\"}[1m])) by (name) / sum(rate(tidb_session_resource_group_query_total{k8s_cluster=\"$k8s_cluster\", tidb_cluster=\"$tidb_cluster\", resource_group=~\"$resource_group\"}[1m])) by (resource_group)",
                     "format": "time_series",
                     "intervalFactor": 2,
                     "legendFormat": "{{resource_group}}",
                     "refId": "A"
                  },
                  {
                     "expr": "sum(rate(resource_manager_resource_write_byte_sum{k8s_cluster=\"$k8s_cluster\", tidb_cluster=\"$tidb_cluster\"}[1m])) / sum(rate(tidb_session_resource_group_query_total{k8s_cluster=\"$k8s_cluster\", tidb_cluster=\"$tidb_cluster\"}[1m]))",
                     "format": "time_series",
                     "intervalFactor": 2,
                     "legendFormat": "total",
                     "refId": "B"
                  }
               ],
               "thresholds": [ ],
               "timeFrom": null,
               "timeShift": null,
               "title": "Bytes Written Per Query",
               "tooltip": {
                  "shared": true,
                  "sort": 0,
                  "value_type": "individual"
               },
               "type": "graph",
               "xaxis": {
                  "buckets": null,
                  "mode": "time",
                  "name": null,
                  "show": true,
                  "values": [ ]
               },
               "yaxes": [
                  {
                     "format": "bytes",
                     "label": null,
                     "logBase": 2,
                     "max": null,
                     "min": null,
                     "show": true
                  },
                  {
                     "format": "bytes",
                     "label": null,
                     "logBase": 1,
                     "max": null,
                     "min": null,
                     "show": true
                  }
               ]
            },
            {
               "aliasColors": { },
               "bars": false,
               "dashLength": 10,
               "dashes": false,
               "datasource": "${DS_TEST-CLUSTER}",
               "description": "The metrics about kv cpu time for all resource groups.",
               "fill": 1,
               "fillGradient": 0,
               "gridPos": {
                  "h": 7,
                  "w": 12,
                  "x": 0,
                  "y": 0
               },
               "id": 18,
               "legend": {
                  "alignAsTable": true,
                  "avg": true,
                  "current": true,
                  "max": true,
                  "min": true,
                  "rightSide": true,
                  "show": true,
                  "sideWidth": null,
                  "total": false,
                  "values": true
               },
               "lines": true,
               "linewidth": 1,
               "links": [ ],
               "nullPointMode": "null",
               "percentage": false,
               "pointradius": 5,
               "points": false,
               "renderer": "flot",
               "repeat": null,
               "seriesOverrides": [ ],
               "spaceLength": 10,
               "stack": false,
               "steppedLine": false,
               "targets": [
                  {
                     "expr": "sum(rate(resource_manager_resource_kv_cpu_time_ms_sum{k8s_cluster=\"$k8s_cluster\", tidb_cluster=\"$tidb_cluster\", resource_group=~\"$resource_group\"}[1m])) by (resource_group)",
                     "format": "time_series",
                     "intervalFactor": 2,
                     "legendFormat": "{{resource_group}}",
                     "refId": "A"
                  },
                  {
                     "expr": "sum(rate(resource_manager_resource_kv_cpu_time_ms_sum{k8s_cluster=\"$k8s_cluster\", tidb_cluster=\"$tidb_cluster\"}[1m]))",
                     "format": "time_series",
                     "intervalFactor": 2,
                     "legendFormat": "total",
                     "refId": "B"
                  }
               ],
               "thresholds": [ ],
               "timeFrom": null,
               "timeShift": null,
               "title": "KV CPU Time",
               "tooltip": {
                  "shared": true,
                  "sort": 0,
                  "value_type": "individual"
               },
               "type": "graph",
               "xaxis": {
                  "buckets": null,
                  "mode": "time",
                  "name": null,
                  "show": true,
                  "values": [ ]
               },
               "yaxes": [
                  {
                     "format": "ms",
                     "label": null,
                     "logBase": 1,
                     "max": null,
                     "min": null,
                     "show": true
                  },
                  {
                     "format": "ms",
                     "label": null,
                     "logBase": 1,
                     "max": null,
                     "min": null,
                     "show": true
                  }
               ]
            },
            {
               "aliasColors": { },
               "bars": false,
               "dashLength": 10,
               "dashes": false,
               "datasource": "${DS_TEST-CLUSTER}",
               "description": "The metrics about sql cpu time for all resource groups.",
               "fill": 1,
               "fillGradient": 0,
               "gridPos": {
                  "h": 7,
                  "w": 12,
                  "x": 12,
                  "y": 0
               },
               "id": 19,
               "legend": {
                  "alignAsTable": true,
                  "avg": true,
                  "current": true,
                  "max": true,
                  "min": true,
                  "rightSide": true,
                  "show": true,
                  "sideWidth": null,
                  "total": false,
                  "values": true
               },
               "lines": true,
               "linewidth": 1,
               "links": [ ],
               "nullPointMode": "null",
               "percentage": false,
               "pointradius": 5,
               "points": false,
               "renderer": "flot",
               "repeat": null,
               "seriesOverrides": [ ],
               "spaceLength": 10,
               "stack": false,
               "steppedLine": false,
               "targets": [
                  {
                     "expr": "sum(rate(resource_manager_resource_sql_cpu_time_ms_sum{k8s_cluster=\"$k8s_cluster\", tidb_cluster=\"$tidb_cluster\", resource_group=~\"$resource_group\"}[1m])) by (resource_group)",
                     "format": "time_series",
                     "intervalFactor": 2,
                     "legendFormat": "{{resource_group}}",
                     "refId": "A"
                  },
                  {
                     "expr": "sum(rate(resource_manager_resource_sql_cpu_time_ms_sum{k8s_cluster=\"$k8s_cluster\", tidb_cluster=\"$tidb_cluster\"}[1m]))",
                     "format": "time_series",
                     "intervalFactor": 2,
                     "legendFormat": "total",
                     "refId": "B"
                  }
               ],
               "thresholds": [ ],
               "timeFrom": null,
               "timeShift": null,
               "title": "SQL CPU Time",
               "tooltip": {
                  "shared": true,
                  "sort": 0,
                  "value_type": "individual"
               },
               "type": "graph",
               "xaxis": {
                  "buckets": null,
                  "mode": "time",
                  "name": null,
                  "show": true,
                  "values": [ ]
               },
               "yaxes": [
                  {
                     "format": "ms",
                     "label": null,
                     "logBase": 1,
                     "max": null,
                     "min": null,
                     "show": true
                  },
                  {
                     "format": "ms",
                     "label": null,
                     "logBase": 1,
                     "max": null,
                     "min": null,
                     "show": true
                  }
               ]
            }
         ],
         "repeat": null,
         "repeatIteration": null,
         "repeatRowId": null,
         "showTitle": true,
         "title": "Resource Details",
         "titleSize": "h6",
         "type": "row"
      },
      {
         "collapse": true,
         "collapsed": true,
         "gridPos": {
            "h": 1,
            "w": 24,
            "x": 0,
            "y": 0
         },
         "id": 20,
         "panels": [
            {
               "aliasColors": { },
               "bars": true,
               "dashLength": 10,
               "dashes": false,
               "datasource": "${DS_TEST-CLUSTER}",
               "description": "The metrics about active resource groups.",
               "fill": 1,
               "fillGradient": 0,
               "gridPos": {
                  "h": 7,
                  "w": 24,
                  "x": 0,
                  "y": 0
               },
               "id": 21,
               "legend": {
                  "alignAsTable": true,
                  "avg": false,
                  "current": true,
                  "max": false,
                  "min": false,
                  "rightSide": true,
                  "show": true,
                  "sideWidth": null,
                  "total": false,
                  "values": true
               },
               "lines": true,
               "linewidth": 1,
               "links": [ ],
               "nullPointMode": "null",
               "percentage": false,
               "pointradius": 5,
               "points": false,
               "renderer": "flot",
               "repeat": null,
               "seriesOverrides": [ ],
               "spaceLength": 10,
               "stack": false,
               "steppedLine": false,
               "targets": [
                  {
                     "expr": "resource_manager_client_resource_group_status{k8s_cluster=\"$k8s_cluster\", tidb_cluster=\"$tidb_cluster\", instance=~\"$tidb_instance\", resource_group=~\"$resource_group\"}",
                     "format": "time_series",
                     "intervalFactor": 2,
                     "legendFormat": "{{instance}}-{{resource_group}}",
                     "refId": "A"
                  }
               ],
               "thresholds": [ ],
               "timeFrom": null,
               "timeShift": null,
               "title": "Active Resource Groups",
               "tooltip": {
                  "shared": true,
                  "sort": 0,
                  "value_type": "individual"
               },
               "type": "graph",
               "xaxis": {
                  "buckets": null,
                  "mode": "time",
                  "name": null,
                  "show": true,
                  "values": [ ]
               },
               "yaxes": [
                  {
                     "format": "short",
                     "label": null,
                     "logBase": 1,
                     "max": null,
                     "min": null,
                     "show": true
                  },
                  {
                     "format": "short",
                     "label": null,
                     "logBase": 1,
                     "max": null,
                     "min": null,
                     "show": true
                  }
               ]
            },
            {
               "aliasColors": { },
               "bars": false,
               "dashLength": 10,
               "dashes": false,
               "datasource": "${DS_TEST-CLUSTER}",
               "description": "The metrics about total kv request count.",
               "fill": 1,
               "fillGradient": 0,
               "gridPos": {
                  "h": 7,
                  "w": 12,
                  "x": 0,
                  "y": 0
               },
               "id": 22,
               "legend": {
                  "alignAsTable": true,
                  "avg": false,
                  "current": true,
                  "max": false,
                  "min": false,
                  "rightSide": true,
                  "show": true,
                  "sideWidth": null,
                  "total": false,
                  "values": true
               },
               "lines": true,
               "linewidth": 1,
               "links": [ ],
               "nullPointMode": "null",
               "percentage": false,
               "pointradius": 5,
               "points": false,
               "renderer": "flot",
               "repeat": null,
               "seriesOverrides": [ ],
               "spaceLength": 10,
               "stack": false,
               "steppedLine": false,
               "targets": [
                  {
                     "expr": "sum(rate(resource_manager_client_request_success_count{k8s_cluster=\"$k8s_cluster\", tidb_cluster=\"$tidb_cluster\", instance=~\"$tidb_instance\"}[1m])) by (instance) + sum(rate(resource_manager_client_request_fail{k8s_cluster=\"$k8s_cluster\", tidb_cluster=\"$tidb_cluster\", instance=~\"$tidb_instance\"}[1m])) by (instance)",
                     "format": "time_series",
                     "intervalFactor": 2,
                     "legendFormat": "{{instance}}-total",
                     "refId": "A"
                  },
                  {
                     "expr": "sum(rate(resource_manager_client_request_success_count{k8s_cluster=\"$k8s_cluster\", tidb_cluster=\"$tidb_cluster\", instance=~\"$tidb_instance\"}[1m])) by (instance, name) + sum(rate(resource_manager_client_request_fail{k8s_cluster=\"$k8s_cluster\", tidb_cluster=\"$tidb_cluster\", instance=~\"$tidb_instance\"}[1m])) by (instance, name)",
                     "format": "time_series",
                     "intervalFactor": 2,
                     "legendFormat": "total",
                     "refId": "B"
                  }
               ],
               "thresholds": [ ],
               "timeFrom": null,
               "timeShift": null,
               "title": "Total KV Request Count",
               "tooltip": {
                  "shared": true,
                  "sort": 0,
                  "value_type": "individual"
               },
               "type": "graph",
               "xaxis": {
                  "buckets": null,
                  "mode": "time",
                  "name": null,
                  "show": true,
                  "values": [ ]
               },
               "yaxes": [
                  {
                     "format": "short",
                     "label": null,
                     "logBase": 1,
                     "max": null,
                     "min": null,
                     "show": true
                  },
                  {
                     "format": "short",
                     "label": null,
                     "logBase": 1,
                     "max": null,
                     "min": null,
                     "show": true
                  }
               ]
            },
            {
               "aliasColors": { },
               "bars": false,
               "dashLength": 10,
               "dashes": false,
               "datasource": "${DS_TEST-CLUSTER}",
               "description": "The metrics about failed kv request count.",
               "fill": 1,
               "fillGradient": 0,
               "gridPos": {
                  "h": 7,
                  "w": 12,
                  "x": 12,
                  "y": 0
               },
               "id": 23,
               "legend": {
                  "alignAsTable": true,
                  "avg": false,
                  "current": true,
                  "max": false,
                  "min": false,
                  "rightSide": true,
                  "show": true,
                  "sideWidth": null,
                  "total": false,
                  "values": true
               },
               "lines": true,
               "linewidth": 1,
               "links": [ ],
               "nullPointMode": "null",
               "percentage": false,
               "pointradius": 5,
               "points": false,
               "renderer": "flot",
               "repeat": null,
               "seriesOverrides": [ ],
               "spaceLength": 10,
               "stack": false,
               "steppedLine": false,
               "targets": [
                  {
                     "expr": "sum(rate(resource_manager_client_request_fail{k8s_cluster=\"$k8s_cluster\", tidb_cluster=\"$tidb_cluster\", instance=~\"$tidb_instance\"}[1m])) by (instance, name, type)",
                     "format": "time_series",
                     "intervalFactor": 2,
                     "legendFormat": "{{name}}-{{type}}-{{instance}}",
                     "refId": "A"
                  },
                  {
<<<<<<< HEAD
                     "expr": "sum(rate(resource_manager_client_request_fail{k8s_cluster=\"$k8s_cluster\", tidb_cluster=\"$tidb_cluster\", instance=~\"$tidb_instance\", resource_group=~\"$resource_group\"}[1m])) by (instance, resource_group)",
=======
                     "expr": "sum(rate(resource_manager_client_request_fail{k8s_cluster=\"$k8s_cluster\", tidb_cluster=\"$tidb_cluster\", instance=~\"$tidb_instance\"}[1m])) by (instance)",
>>>>>>> a0bcee33
                     "format": "time_series",
                     "hide": true,
                     "intervalFactor": 2,
<<<<<<< HEAD
                     "legendFormat": "{{instance}}-{{resource_group}}",
=======
                     "legendFormat": "{{instance}}-total",
>>>>>>> a0bcee33
                     "refId": "B"
                  }
               ],
               "thresholds": [ ],
               "timeFrom": null,
               "timeShift": null,
               "title": "Failed KV Request Count",
               "tooltip": {
                  "shared": true,
                  "sort": 0,
                  "value_type": "individual"
               },
               "type": "graph",
               "xaxis": {
                  "buckets": null,
                  "mode": "time",
                  "name": null,
                  "show": true,
                  "values": [ ]
               },
               "yaxes": [
                  {
                     "format": "short",
                     "label": null,
                     "logBase": 1,
                     "max": null,
                     "min": null,
                     "show": true
                  },
                  {
                     "format": "short",
                     "label": null,
                     "logBase": 1,
                     "max": null,
                     "min": null,
                     "show": true
                  }
               ]
            },
            {
               "aliasColors": { },
               "bars": false,
               "dashLength": 10,
               "dashes": false,
               "datasource": "${DS_TEST-CLUSTER}",
               "description": "The metrics about successful kv request wait duration.",
               "fill": 1,
               "fillGradient": 0,
               "gridPos": {
                  "h": 7,
                  "w": 12,
                  "x": 0,
                  "y": 0
               },
               "id": 24,
               "legend": {
                  "alignAsTable": true,
                  "avg": true,
                  "current": true,
                  "max": true,
                  "min": true,
                  "rightSide": true,
                  "show": true,
                  "sideWidth": null,
                  "total": false,
                  "values": true
               },
               "lines": true,
               "linewidth": 1,
               "links": [ ],
               "nullPointMode": "null",
               "percentage": false,
               "pointradius": 5,
               "points": false,
               "renderer": "flot",
               "repeat": null,
               "seriesOverrides": [ ],
               "spaceLength": 10,
               "stack": false,
               "steppedLine": false,
               "targets": [
                  {
                     "expr": "histogram_quantile(0.99, sum(rate(resource_manager_client_request_success_bucket{k8s_cluster=\"$k8s_cluster\", tidb_cluster=\"$tidb_cluster\", instance=~\"$tidb_instance\", resource_group=~\"$resource_group\"}[1m])) by (instance, resource_group, le))",
                     "format": "time_series",
                     "intervalFactor": 2,
                     "legendFormat": "{{instance}}-{{resource_group}}-99",
                     "refId": "A"
                  },
                  {
                     "expr": "histogram_quantile(0.9, sum(rate(resource_manager_client_request_success_bucket{k8s_cluster=\"$k8s_cluster\", tidb_cluster=\"$tidb_cluster\", instance=~\"$tidb_instance\", resource_group=~\"$resource_group\"}[1m])) by (instance, resource_group, le))",
                     "format": "time_series",
                     "intervalFactor": 2,
                     "legendFormat": "{{instance}}-{{resource_group}}-90",
                     "refId": "B"
                  }
               ],
               "thresholds": [ ],
               "timeFrom": null,
               "timeShift": null,
               "title": "Successful KV Request Wait Duration",
               "tooltip": {
                  "shared": true,
                  "sort": 0,
                  "value_type": "individual"
               },
               "type": "graph",
               "xaxis": {
                  "buckets": null,
                  "mode": "time",
                  "name": null,
                  "show": true,
                  "values": [ ]
               },
               "yaxes": [
                  {
                     "format": "short",
                     "label": null,
                     "logBase": 1,
                     "max": null,
                     "min": null,
                     "show": true
                  },
                  {
                     "format": "short",
                     "label": null,
                     "logBase": 1,
                     "max": null,
                     "min": null,
                     "show": true
                  }
               ]
            },
            {
               "aliasColors": { },
               "bars": false,
               "dashLength": 10,
               "dashes": false,
               "datasource": "${DS_TEST-CLUSTER}",
               "description": "The metrics about successful kv request count.",
               "fill": 1,
               "fillGradient": 0,
               "gridPos": {
                  "h": 7,
                  "w": 12,
                  "x": 12,
                  "y": 0
               },
               "id": 25,
               "legend": {
                  "alignAsTable": true,
                  "avg": false,
                  "current": true,
                  "max": false,
                  "min": false,
                  "rightSide": true,
                  "show": true,
                  "sideWidth": null,
                  "total": false,
                  "values": true
               },
               "lines": true,
               "linewidth": 1,
               "links": [ ],
               "nullPointMode": "null",
               "percentage": false,
               "pointradius": 5,
               "points": false,
               "renderer": "flot",
               "repeat": null,
               "seriesOverrides": [ ],
               "spaceLength": 10,
               "stack": false,
               "steppedLine": false,
               "targets": [
                  {
                     "expr": "sum(rate(resource_manager_client_request_success_count{k8s_cluster=\"$k8s_cluster\", tidb_cluster=\"$tidb_cluster\", instance=~\"$tidb_instance\"}[1m])) by (instance)",
                     "format": "time_series",
                     "intervalFactor": 2,
                     "legendFormat": "{{instance}}-total",
                     "refId": "A"
                  },
                  {
                     "expr": "sum(rate(resource_manager_client_request_success_count{k8s_cluster=\"$k8s_cluster\", tidb_cluster=\"$tidb_cluster\", instance=~\"$tidb_instance\", resource_group=~\"$resource_group\"}[1m])) by (instance, resource_group)",
                     "format": "time_series",
                     "intervalFactor": 2,
                     "legendFormat": "{{instance}}-{{resource_group}}",
                     "refId": "B"
                  }
               ],
               "thresholds": [ ],
               "timeFrom": null,
               "timeShift": null,
               "title": "Successful KV Request Count",
               "tooltip": {
                  "shared": true,
                  "sort": 0,
                  "value_type": "individual"
               },
               "type": "graph",
               "xaxis": {
                  "buckets": null,
                  "mode": "time",
                  "name": null,
                  "show": true,
                  "values": [ ]
               },
               "yaxes": [
                  {
                     "format": "short",
                     "label": null,
                     "logBase": 2,
                     "max": null,
                     "min": null,
                     "show": true
                  },
                  {
                     "format": "short",
                     "label": null,
                     "logBase": 1,
                     "max": null,
                     "min": null,
                     "show": true
                  }
               ]
            },
            {
               "aliasColors": { },
               "bars": false,
               "dashLength": 10,
               "dashes": false,
               "datasource": "${DS_TEST-CLUSTER}",
               "description": "The metrics about token request handle duration.",
               "fill": 1,
               "fillGradient": 0,
               "gridPos": {
                  "h": 7,
                  "w": 12,
                  "x": 0,
                  "y": 0
               },
               "id": 26,
               "legend": {
                  "alignAsTable": true,
                  "avg": false,
                  "current": true,
                  "max": false,
                  "min": false,
                  "rightSide": true,
                  "show": true,
                  "sideWidth": null,
                  "total": false,
                  "values": true
               },
               "lines": true,
               "linewidth": 1,
               "links": [ ],
               "nullPointMode": "null",
               "percentage": false,
               "pointradius": 5,
               "points": false,
               "renderer": "flot",
               "repeat": null,
               "seriesOverrides": [ ],
               "spaceLength": 10,
               "stack": false,
               "steppedLine": false,
               "targets": [
                  {
                     "expr": "histogram_quantile(0.99, sum(rate(resource_manager_client_token_request_duration_bucket{k8s_cluster=\"$k8s_cluster\", tidb_cluster=\"$tidb_cluster\", instance=~\"$tidb_instance\"}[1m])) by (instance, le))",
                     "format": "time_series",
                     "intervalFactor": 2,
                     "legendFormat": "{{instance}}-99",
                     "refId": "A"
                  },
                  {
                     "expr": "histogram_quantile(0.999, sum(rate(resource_manager_client_token_request_duration_bucket{k8s_cluster=\"$k8s_cluster\", tidb_cluster=\"$tidb_cluster\", instance=~\"$tidb_instance\"}[1m])) by (instance, le))",
                     "format": "time_series",
                     "intervalFactor": 2,
                     "legendFormat": "{{instance}}-999",
                     "refId": "B"
                  }
               ],
               "thresholds": [ ],
               "timeFrom": null,
               "timeShift": null,
               "title": "Token Request Handle Duration",
               "tooltip": {
                  "shared": true,
                  "sort": 0,
                  "value_type": "individual"
               },
               "type": "graph",
               "xaxis": {
                  "buckets": null,
                  "mode": "time",
                  "name": null,
                  "show": true,
                  "values": [ ]
               },
               "yaxes": [
                  {
                     "format": "s",
                     "label": null,
                     "logBase": 1,
                     "max": null,
                     "min": null,
                     "show": true
                  },
                  {
                     "format": "s",
                     "label": null,
                     "logBase": 1,
                     "max": null,
                     "min": null,
                     "show": true
                  }
               ]
            },
            {
               "aliasColors": { },
               "bars": false,
               "dashLength": 10,
               "dashes": false,
               "datasource": "${DS_TEST-CLUSTER}",
               "description": "The metrics about token request count.",
               "fill": 1,
               "fillGradient": 0,
               "gridPos": {
                  "h": 7,
                  "w": 12,
                  "x": 12,
                  "y": 0
               },
               "id": 27,
               "legend": {
                  "alignAsTable": true,
                  "avg": false,
                  "current": true,
                  "max": false,
                  "min": false,
                  "rightSide": true,
                  "show": true,
                  "sideWidth": null,
                  "total": false,
                  "values": true
               },
               "lines": true,
               "linewidth": 1,
               "links": [ ],
               "nullPointMode": "null",
               "percentage": false,
               "pointradius": 5,
               "points": false,
               "renderer": "flot",
               "repeat": null,
               "seriesOverrides": [ ],
               "spaceLength": 10,
               "stack": false,
               "steppedLine": false,
               "targets": [
                  {
                     "expr": "sum(delta(resource_manager_client_token_request_duration_count{k8s_cluster=\"$k8s_cluster\", tidb_cluster=\"$tidb_cluster\", instance=~\"$tidb_instance\"}[1m])) by (instance)",
                     "format": "time_series",
                     "intervalFactor": 2,
                     "legendFormat": "{{instance}}-total",
                     "refId": "A"
                  },
                  {
                     "expr": "sum(delta(resource_manager_client_token_request_duration_count{k8s_cluster=\"$k8s_cluster\", tidb_cluster=\"$tidb_cluster\", instance=~\"$tidb_instance\", type=\"success\"}[1m])) by (instance)",
                     "format": "time_series",
                     "intervalFactor": 2,
                     "legendFormat": "{{instance}}-successful",
                     "refId": "B"
                  },
                  {
                     "expr": "sum(delta(resource_manager_client_token_request_duration_count{k8s_cluster=\"$k8s_cluster\", tidb_cluster=\"$tidb_cluster\", instance=~\"$tidb_instance\", type=\"fail\"}[1m])) by (instance)",
                     "format": "time_series",
                     "intervalFactor": 2,
                     "legendFormat": "{{instance}}-failed",
                     "refId": "C"
                  },
                  {
                     "expr": "sum(rate(resource_manager_client_token_request_resource_group{k8s_cluster=\"$k8s_cluster\", tidb_cluster=\"$tidb_cluster\", instance=~\"$tidb_instance\", resource_group=~\"$resource_group\"}[1m])) by (instance, resource_group)",
                     "format": "time_series",
                     "intervalFactor": 2,
                     "legendFormat": "{{instance}}-{{resource_group}}",
                     "refId": "D"
                  }
               ],
               "thresholds": [ ],
               "timeFrom": null,
               "timeShift": null,
               "title": "Token Request Count",
               "tooltip": {
                  "shared": true,
                  "sort": 0,
                  "value_type": "individual"
               },
               "type": "graph",
               "xaxis": {
                  "buckets": null,
                  "mode": "time",
                  "name": null,
                  "show": true,
                  "values": [ ]
               },
               "yaxes": [
                  {
                     "format": "short",
                     "label": null,
                     "logBase": 1,
                     "max": null,
                     "min": null,
                     "show": true
                  },
                  {
                     "format": "short",
                     "label": null,
                     "logBase": 1,
                     "max": null,
                     "min": null,
                     "show": true
                  }
               ]
            }
         ],
         "repeat": null,
         "repeatIteration": null,
         "repeatRowId": null,
         "showTitle": true,
         "title": "Client",
         "titleSize": "h6",
         "type": "row"
      },
      {
         "collapse": true,
         "collapsed": true,
         "gridPos": {
            "h": 1,
            "w": 24,
            "x": 0,
            "y": 0
         },
         "id": 28,
         "panels": [
            {
               "aliasColors": { },
               "bars": false,
               "dashLength": 10,
               "dashes": false,
               "datasource": "${DS_TEST-CLUSTER}",
               "description": "TiDB max durations for different resource group",
               "fill": 1,
               "fillGradient": 0,
               "gridPos": {
                  "h": 7,
                  "w": 12,
                  "x": 0,
                  "y": 0
               },
               "id": 29,
               "legend": {
                  "alignAsTable": true,
                  "avg": true,
                  "current": true,
                  "max": true,
                  "min": false,
                  "rightSide": true,
                  "show": true,
                  "sideWidth": null,
                  "total": false,
                  "values": true
               },
               "lines": true,
               "linewidth": 1,
               "links": [ ],
               "nullPointMode": "null",
               "percentage": false,
               "pointradius": 5,
               "points": false,
               "renderer": "flot",
               "repeat": null,
               "seriesOverrides": [ ],
               "spaceLength": 10,
               "stack": false,
               "steppedLine": false,
               "targets": [
                  {
                     "expr": "histogram_quantile(1.0, sum(rate(tidb_server_handle_query_duration_seconds_bucket{k8s_cluster=\"$k8s_cluster\", tidb_cluster=\"$tidb_cluster\", resource_group=~\"$resource_group\"}[1m])) by (le,resource_group))",
                     "format": "time_series",
                     "intervalFactor": 2,
                     "legendFormat": "{{resource_group}}",
                     "refId": "A"
                  }
               ],
               "thresholds": [ ],
               "timeFrom": null,
               "timeShift": null,
               "title": "Query Max Duration",
               "tooltip": {
                  "shared": true,
                  "sort": 0,
                  "value_type": "individual"
               },
               "type": "graph",
               "xaxis": {
                  "buckets": null,
                  "mode": "time",
                  "name": null,
                  "show": true,
                  "values": [ ]
               },
               "yaxes": [
                  {
                     "format": "s",
                     "label": null,
                     "logBase": 2,
                     "max": null,
                     "min": null,
                     "show": true
                  },
                  {
                     "format": "s",
                     "label": null,
                     "logBase": 1,
                     "max": null,
                     "min": null,
                     "show": true
                  }
               ]
            },
            {
               "aliasColors": { },
               "bars": false,
               "dashLength": 10,
               "dashes": false,
               "datasource": "${DS_TEST-CLUSTER}",
               "description": "Runaway manager events for different resource group",
               "fill": 1,
               "fillGradient": 0,
               "gridPos": {
                  "h": 7,
                  "w": 12,
                  "x": 12,
                  "y": 0
               },
               "id": 30,
               "legend": {
                  "alignAsTable": true,
                  "avg": true,
                  "current": true,
                  "max": true,
                  "min": false,
                  "rightSide": true,
                  "show": true,
                  "sideWidth": null,
                  "total": false,
                  "values": true
               },
               "lines": true,
               "linewidth": 1,
               "links": [ ],
               "nullPointMode": "null",
               "percentage": false,
               "pointradius": 5,
               "points": false,
               "renderer": "flot",
               "repeat": null,
               "seriesOverrides": [ ],
               "spaceLength": 10,
               "stack": false,
               "steppedLine": false,
               "targets": [
                  {
                     "expr": "sum(rate(tidb_server_query_runaway_check{k8s_cluster=\"$k8s_cluster\", tidb_cluster=\"$tidb_cluster\", type=\"hit\", resource_group=~\"$resource_group\"}[5m])) by (resource_group)",
                     "format": "time_series",
                     "intervalFactor": 2,
                     "legendFormat": "{{resource_group}}-hit",
                     "refId": "A"
                  },
                  {
                     "expr": "sum(rate(tidb_server_query_runaway_check{k8s_cluster=\"$k8s_cluster\", tidb_cluster=\"$tidb_cluster\", type!=\"hit\", resource_group=~\"$resource_group\"}[5m])) by (resource_group, type, action)",
                     "format": "time_series",
                     "intervalFactor": 2,
                     "legendFormat": "{{resource_group}}-{{type}}-{{action}}",
                     "refId": "B"
                  }
               ],
               "thresholds": [ ],
               "timeFrom": null,
               "timeShift": null,
               "title": "Runaway Event",
               "tooltip": {
                  "shared": true,
                  "sort": 0,
                  "value_type": "individual"
               },
               "type": "graph",
               "xaxis": {
                  "buckets": null,
                  "mode": "time",
                  "name": null,
                  "show": true,
                  "values": [ ]
               },
               "yaxes": [
                  {
                     "format": "short",
                     "label": null,
                     "logBase": 2,
                     "max": null,
                     "min": null,
                     "show": true
                  },
                  {
                     "format": "short",
                     "label": null,
                     "logBase": 1,
                     "max": null,
                     "min": null,
                     "show": true
                  }
               ]
            }
         ],
         "repeat": null,
         "repeatIteration": null,
         "repeatRowId": null,
         "showTitle": true,
         "title": "Runaway",
         "titleSize": "h6",
         "type": "row"
      },
      {
         "collapse": true,
         "collapsed": true,
         "gridPos": {
            "h": 1,
            "w": 24,
            "x": 0,
            "y": 0
         },
         "id": 31,
         "panels": [
            {
               "aliasColors": { },
               "bars": false,
               "dashLength": 10,
               "dashes": false,
               "datasource": "${DS_TEST-CLUSTER}",
               "description": "The total CPU time cost by tasks of each priority.",
               "fill": 1,
               "fillGradient": 0,
               "gridPos": {
                  "h": 7,
                  "w": 12,
                  "x": 0,
                  "y": 0
               },
               "id": 32,
               "legend": {
                  "alignAsTable": true,
                  "avg": false,
                  "current": true,
                  "max": false,
                  "min": false,
                  "rightSide": true,
                  "show": true,
                  "sideWidth": null,
                  "total": false,
                  "values": true
               },
               "lines": true,
               "linewidth": 1,
               "links": [ ],
               "nullPointMode": "null",
               "percentage": false,
               "pointradius": 5,
               "points": false,
               "renderer": "flot",
               "repeat": null,
               "seriesOverrides": [ ],
               "spaceLength": 10,
               "stack": false,
               "steppedLine": false,
               "targets": [
                  {
                     "expr": "sum(rate(tikv_resource_control_priority_task_exec_duration{k8s_cluster=\"$k8s_cluster\", tidb_cluster=\"$tidb_cluster\", instance=~\"$tidb_instance\"}[1m])) by (instance, priority)",
                     "format": "time_series",
                     "intervalFactor": 2,
                     "legendFormat": "{{instance}}-{{priority}}",
                     "refId": "A"
                  }
               ],
               "thresholds": [ ],
               "timeFrom": null,
               "timeShift": null,
               "title": "CPU Time by Priority",
               "tooltip": {
                  "shared": true,
                  "sort": 0,
                  "value_type": "individual"
               },
               "type": "graph",
               "xaxis": {
                  "buckets": null,
                  "mode": "time",
                  "name": null,
                  "show": true,
                  "values": [ ]
               },
               "yaxes": [
                  {
                     "format": "µs",
                     "label": null,
                     "logBase": 1,
                     "max": null,
                     "min": null,
                     "show": true
                  },
                  {
                     "format": "µs",
                     "label": null,
                     "logBase": 1,
                     "max": null,
                     "min": null,
                     "show": true
                  }
               ]
            },
            {
               "aliasColors": { },
               "bars": false,
               "dashLength": 10,
               "dashes": false,
               "datasource": "${DS_TEST-CLUSTER}",
               "description": "The CPU quota limiter applied to each priority.",
               "fill": 1,
               "fillGradient": 0,
               "gridPos": {
                  "h": 7,
                  "w": 12,
                  "x": 12,
                  "y": 0
               },
               "id": 33,
               "legend": {
                  "alignAsTable": true,
                  "avg": false,
                  "current": true,
                  "max": false,
                  "min": false,
                  "rightSide": true,
                  "show": true,
                  "sideWidth": null,
                  "total": false,
                  "values": true
               },
               "lines": true,
               "linewidth": 1,
               "links": [ ],
               "nullPointMode": "null",
               "percentage": false,
               "pointradius": 5,
               "points": false,
               "renderer": "flot",
               "repeat": null,
               "seriesOverrides": [ ],
               "spaceLength": 10,
               "stack": false,
               "steppedLine": false,
               "targets": [
                  {
                     "expr": "tikv_resource_control_priority_quota_limit{k8s_cluster=\"$k8s_cluster\", tidb_cluster=\"$tidb_cluster\", instance=~\"$tikv_instance\"}",
                     "format": "time_series",
                     "intervalFactor": 2,
                     "legendFormat": "{{instance}}-{{priority}}",
                     "refId": "A"
                  }
               ],
               "thresholds": [ ],
               "timeFrom": null,
               "timeShift": null,
               "title": "CPU Quota Limit by Priority",
               "tooltip": {
                  "shared": true,
                  "sort": 0,
                  "value_type": "individual"
               },
               "type": "graph",
               "xaxis": {
                  "buckets": null,
                  "mode": "time",
                  "name": null,
                  "show": true,
                  "values": [ ]
               },
               "yaxes": [
                  {
                     "format": "µs",
                     "label": null,
                     "logBase": 1,
                     "max": null,
                     "min": null,
                     "show": true
                  },
                  {
                     "format": "µs",
                     "label": null,
                     "logBase": 1,
                     "max": null,
                     "min": null,
                     "show": true
                  }
               ]
            },
            {
               "aliasColors": { },
               "bars": false,
               "dashLength": 10,
               "dashes": false,
               "datasource": "${DS_TEST-CLUSTER}",
               "description": "Tasks number per second that triggers quota limiter wait",
               "fill": 1,
               "fillGradient": 0,
               "gridPos": {
                  "h": 7,
                  "w": 12,
                  "x": 0,
                  "y": 0
               },
               "id": 34,
               "legend": {
                  "alignAsTable": true,
                  "avg": false,
                  "current": true,
                  "max": false,
                  "min": false,
                  "rightSide": true,
                  "show": true,
                  "sideWidth": null,
                  "total": false,
                  "values": true
               },
               "lines": true,
               "linewidth": 1,
               "links": [ ],
               "nullPointMode": "null",
               "percentage": false,
               "pointradius": 5,
               "points": false,
               "renderer": "flot",
               "repeat": null,
               "seriesOverrides": [ ],
               "spaceLength": 10,
               "stack": false,
               "steppedLine": false,
               "targets": [
                  {
                     "expr": "sum(rate(tikv_resource_control_priority_wait_duration_count{k8s_cluster=\"$k8s_cluster\", tidb_cluster=\"$tidb_cluster\", instance=~\"$tidb_instance\"}[1m])) by (instance, priority)",
                     "format": "time_series",
                     "intervalFactor": 2,
                     "legendFormat": "{{instance}}-{{priority}}",
                     "refId": "A"
                  }
               ],
               "thresholds": [ ],
               "timeFrom": null,
               "timeShift": null,
               "title": "Tasks Wait QPS by Priority",
               "tooltip": {
                  "shared": true,
                  "sort": 0,
                  "value_type": "individual"
               },
               "type": "graph",
               "xaxis": {
                  "buckets": null,
                  "mode": "time",
                  "name": null,
                  "show": true,
                  "values": [ ]
               },
               "yaxes": [
                  {
                     "format": "short",
                     "label": null,
                     "logBase": 1,
                     "max": null,
                     "min": null,
                     "show": true
                  },
                  {
                     "format": "short",
                     "label": null,
                     "logBase": 1,
                     "max": null,
                     "min": null,
                     "show": true
                  }
               ]
            },
            {
               "aliasColors": { },
               "bars": false,
               "dashLength": 10,
               "dashes": false,
               "datasource": "${DS_TEST-CLUSTER}",
               "description": "The wait Duration of tasks that triggers quota limiter wait per priority",
               "fill": 1,
               "fillGradient": 0,
               "gridPos": {
                  "h": 7,
                  "w": 12,
                  "x": 12,
                  "y": 0
               },
               "id": 35,
               "legend": {
                  "alignAsTable": true,
                  "avg": true,
                  "current": true,
                  "max": true,
                  "min": false,
                  "rightSide": true,
                  "show": true,
                  "sideWidth": null,
                  "total": false,
                  "values": true
               },
               "lines": true,
               "linewidth": 1,
               "links": [ ],
               "nullPointMode": "null",
               "percentage": false,
               "pointradius": 5,
               "points": false,
               "renderer": "flot",
               "repeat": null,
               "seriesOverrides": [ ],
               "spaceLength": 10,
               "stack": false,
               "steppedLine": false,
               "targets": [
                  {
                     "expr": "histogram_quantile(0.99, sum(rate(tikv_resource_control_priority_wait_duration_bucket{k8s_cluster=\"$k8s_cluster\", tidb_cluster=\"$tidb_cluster\", instance=~\"$tikv_instance\"}[1m])) by (instance, priority, le))",
                     "format": "time_series",
                     "intervalFactor": 2,
                     "legendFormat": "{{instance}}-{{priority}}-P99",
                     "refId": "A"
                  },
                  {
                     "expr": "sum(rate(tikv_resource_control_priority_wait_duration_sum{k8s_cluster=\"$k8s_cluster\", tidb_cluster=\"$tidb_cluster\", instance=~\"$tikv_instance\"}[1m])) by (instance, priority) / sum(rate(tikv_resource_control_priority_wait_duration_count{k8s_cluster=\"$k8s_cluster\", tidb_cluster=\"$tidb_cluster\", instance=~\"$tikv_instance\"}[1m])) by (instance, priority)",
                     "format": "time_series",
                     "intervalFactor": 2,
                     "legendFormat": "{{instance}}-{{priority}}-avg",
                     "refId": "B"
                  }
               ],
               "thresholds": [ ],
               "timeFrom": null,
               "timeShift": null,
               "title": "Priority Task Wait Duration",
               "tooltip": {
                  "shared": true,
                  "sort": 0,
                  "value_type": "individual"
               },
               "type": "graph",
               "xaxis": {
                  "buckets": null,
                  "mode": "time",
                  "name": null,
                  "show": true,
                  "values": [ ]
               },
               "yaxes": [
                  {
                     "format": "s",
                     "label": null,
                     "logBase": 2,
                     "max": null,
                     "min": null,
                     "show": true
                  },
                  {
                     "format": "s",
                     "label": null,
                     "logBase": 1,
                     "max": null,
                     "min": null,
                     "show": true
                  }
               ]
            }
         ],
         "repeat": null,
         "repeatIteration": null,
         "repeatRowId": null,
         "showTitle": true,
         "title": "Priority Task Control",
         "titleSize": "h6",
         "type": "row"
      },
      {
         "collapse": true,
         "collapsed": true,
         "gridPos": {
            "h": 1,
            "w": 24,
            "x": 0,
            "y": 0
         },
         "id": 36,
         "panels": [
            {
               "aliasColors": { },
               "bars": false,
               "dashLength": 10,
               "dashes": false,
               "datasource": "${DS_TEST-CLUSTER}",
               "description": "The total background task's request unit cost for all resource groups.",
               "fill": 1,
               "fillGradient": 0,
               "gridPos": {
                  "h": 7,
                  "w": 12,
                  "x": 0,
                  "y": 0
               },
               "id": 37,
               "legend": {
                  "alignAsTable": true,
                  "avg": true,
                  "current": true,
                  "max": true,
                  "min": true,
                  "rightSide": true,
                  "show": true,
                  "sideWidth": null,
                  "total": false,
                  "values": true
               },
               "lines": true,
               "linewidth": 1,
               "links": [ ],
               "nullPointMode": "null",
               "percentage": false,
               "pointradius": 5,
               "points": false,
               "renderer": "flot",
               "repeat": null,
               "seriesOverrides": [ ],
               "spaceLength": 10,
               "stack": false,
               "steppedLine": false,
               "targets": [
                  {
                     "expr": "sum(rate(resource_manager_resource_unit_read_request_unit_sum{k8s_cluster=\"$k8s_cluster\", tidb_cluster=\"$tidb_cluster\", type=~\"background\", resource_group=~\"$resource_group\"}[1m])) by (resource_group) + sum(rate(resource_manager_resource_unit_write_request_unit_sum{k8s_cluster=\"$k8s_cluster\", tidb_cluster=\"$tidb_cluster\", type=~\"background\", resource_group=~\"$resource_group\"}[1m])) by (resource_group)",
                     "format": "time_series",
                     "intervalFactor": 2,
                     "legendFormat": "{{resource_group}}",
                     "refId": "A"
                  },
                  {
                     "expr": "sum(rate(resource_manager_resource_unit_read_request_unit_sum{k8s_cluster=\"$k8s_cluster\", tidb_cluster=\"$tidb_cluster\", type=~\"background\"}[1m])) + sum(rate(resource_manager_resource_unit_write_request_unit_sum{k8s_cluster=\"$k8s_cluster\", tidb_cluster=\"$tidb_cluster\", type=~\"background\"}[1m]))",
                     "format": "time_series",
                     "intervalFactor": 2,
                     "legendFormat": "total",
                     "refId": "B"
                  }
               ],
               "thresholds": [ ],
               "timeFrom": null,
               "timeShift": null,
               "title": "Background Task RU",
               "tooltip": {
                  "shared": true,
                  "sort": 0,
                  "value_type": "individual"
               },
               "type": "graph",
               "xaxis": {
                  "buckets": null,
                  "mode": "time",
                  "name": null,
                  "show": true,
                  "values": [ ]
               },
               "yaxes": [
                  {
                     "format": "short",
                     "label": null,
                     "logBase": 10,
                     "max": null,
                     "min": null,
                     "show": true
                  },
                  {
                     "format": "short",
                     "label": null,
                     "logBase": 1,
                     "max": null,
                     "min": null,
                     "show": true
                  }
               ]
            },
            {
               "aliasColors": { },
               "bars": false,
               "dashLength": 10,
               "dashes": false,
               "datasource": "${DS_TEST-CLUSTER}",
               "description": "The resource(CPU, IO) utilization percentage and limit of background tasks.",
               "fill": 1,
               "fillGradient": 0,
               "gridPos": {
                  "h": 7,
                  "w": 12,
                  "x": 12,
                  "y": 0
               },
               "id": 38,
               "legend": {
                  "alignAsTable": true,
                  "avg": true,
                  "current": true,
                  "max": true,
                  "min": true,
                  "rightSide": true,
                  "show": true,
                  "sideWidth": null,
                  "total": false,
                  "values": true
               },
               "lines": true,
               "linewidth": 1,
               "links": [ ],
               "nullPointMode": "null",
               "percentage": false,
               "pointradius": 5,
               "points": false,
               "renderer": "flot",
               "repeat": null,
               "seriesOverrides": [ ],
               "spaceLength": 10,
               "stack": false,
               "steppedLine": false,
               "targets": [
                  {
                     "expr": "tikv_resource_control_bg_resource_utilization{k8s_cluster=\"$k8s_cluster\", tidb_cluster=\"$tidb_cluster\", instance=~\"$tikv_instance\"}",
                     "format": "time_series",
                     "intervalFactor": 2,
                     "legendFormat": "{{instance}}-{{type}}",
                     "refId": "A"
                  }
               ],
               "thresholds": [ ],
               "timeFrom": null,
               "timeShift": null,
               "title": "Background Task Resource Utilization",
               "tooltip": {
                  "shared": true,
                  "sort": 0,
                  "value_type": "individual"
               },
               "type": "graph",
               "xaxis": {
                  "buckets": null,
                  "mode": "time",
                  "name": null,
                  "show": true,
                  "values": [ ]
               },
               "yaxes": [
                  {
                     "format": "percent",
                     "label": null,
                     "logBase": 1,
                     "max": null,
                     "min": null,
                     "show": true
                  },
                  {
                     "format": "percent",
                     "label": null,
                     "logBase": 1,
                     "max": null,
                     "min": null,
                     "show": true
                  }
               ]
            },
            {
               "aliasColors": { },
               "bars": false,
               "dashLength": 10,
               "dashes": false,
               "datasource": "${DS_TEST-CLUSTER}",
               "description": "The total background task's io limit for all resource groups.",
               "fill": 1,
               "fillGradient": 0,
               "gridPos": {
                  "h": 7,
                  "w": 12,
                  "x": 0,
                  "y": 0
               },
               "id": 39,
               "legend": {
                  "alignAsTable": true,
                  "avg": true,
                  "current": true,
                  "max": true,
                  "min": false,
                  "rightSide": true,
                  "show": true,
                  "sideWidth": null,
                  "total": false,
                  "values": true
               },
               "lines": true,
               "linewidth": 1,
               "links": [ ],
               "nullPointMode": "null",
               "percentage": false,
               "pointradius": 5,
               "points": false,
               "renderer": "flot",
               "repeat": null,
               "seriesOverrides": [ ],
               "spaceLength": 10,
               "stack": false,
               "steppedLine": false,
               "targets": [
                  {
                     "expr": "tikv_resource_control_background_quota_limiter{k8s_cluster=\"$k8s_cluster\", tidb_cluster=\"$tidb_cluster\", instance=~\"$tikv_instance\", resource_group=~\"$resource_group\", type=\"io\"}",
                     "format": "time_series",
                     "intervalFactor": 2,
                     "legendFormat": "{{resource_group}}-{{instance}}",
                     "refId": "A"
                  }
               ],
               "thresholds": [ ],
               "timeFrom": null,
               "timeShift": null,
               "title": "Background Task IO Limit",
               "tooltip": {
                  "shared": true,
                  "sort": 0,
                  "value_type": "individual"
               },
               "type": "graph",
               "xaxis": {
                  "buckets": null,
                  "mode": "time",
                  "name": null,
                  "show": true,
                  "values": [ ]
               },
               "yaxes": [
                  {
                     "format": "bytes",
                     "label": null,
                     "logBase": 1,
                     "max": null,
                     "min": null,
                     "show": true
                  },
                  {
                     "format": "bytes",
                     "label": null,
                     "logBase": 1,
                     "max": null,
                     "min": null,
                     "show": true
                  }
               ]
            },
            {
               "aliasColors": { },
               "bars": false,
               "dashLength": 10,
               "dashes": false,
               "datasource": "${DS_TEST-CLUSTER}",
               "description": "The total background task's cpu consumption for all resource groups.",
               "fill": 1,
               "fillGradient": 0,
               "gridPos": {
                  "h": 7,
                  "w": 12,
                  "x": 12,
                  "y": 0
               },
               "id": 40,
               "legend": {
                  "alignAsTable": true,
                  "avg": true,
                  "current": true,
                  "max": true,
                  "min": false,
                  "rightSide": true,
                  "show": true,
                  "sideWidth": null,
                  "total": false,
                  "values": true
               },
               "lines": true,
               "linewidth": 1,
               "links": [ ],
               "nullPointMode": "null",
               "percentage": false,
               "pointradius": 5,
               "points": false,
               "renderer": "flot",
               "repeat": null,
               "seriesOverrides": [ ],
               "spaceLength": 10,
               "stack": false,
               "steppedLine": false,
               "targets": [
                  {
                     "expr": "rate(tikv_resource_control_background_resource_consumption{k8s_cluster=\"$k8s_cluster\", tidb_cluster=\"$tidb_cluster\", instance=~\"$tikv_instance\", resource_group=~\"$resource_group\", type=\"cpu\"}[1m])",
                     "format": "time_series",
                     "intervalFactor": 2,
                     "legendFormat": "{{resource_group}}-{{instance}}",
                     "refId": "A"
                  }
               ],
               "thresholds": [ ],
               "timeFrom": null,
               "timeShift": null,
               "title": "Background Task CPU Consumption",
               "tooltip": {
                  "shared": true,
                  "sort": 0,
                  "value_type": "individual"
               },
               "type": "graph",
               "xaxis": {
                  "buckets": null,
                  "mode": "time",
                  "name": null,
                  "show": true,
                  "values": [ ]
               },
               "yaxes": [
                  {
                     "format": "µs",
                     "label": null,
                     "logBase": 1,
                     "max": null,
                     "min": null,
                     "show": true
                  },
                  {
                     "format": "µs",
                     "label": null,
                     "logBase": 1,
                     "max": null,
                     "min": null,
                     "show": true
                  }
               ]
            },
            {
               "aliasColors": { },
               "bars": false,
               "dashLength": 10,
               "dashes": false,
               "datasource": "${DS_TEST-CLUSTER}",
               "description": "The total background task's cpu limit for all resource groups.",
               "fill": 1,
               "fillGradient": 0,
               "gridPos": {
                  "h": 7,
                  "w": 12,
                  "x": 0,
                  "y": 0
               },
               "id": 41,
               "legend": {
                  "alignAsTable": true,
                  "avg": true,
                  "current": true,
                  "max": true,
                  "min": false,
                  "rightSide": true,
                  "show": true,
                  "sideWidth": null,
                  "total": false,
                  "values": true
               },
               "lines": true,
               "linewidth": 1,
               "links": [ ],
               "nullPointMode": "null",
               "percentage": false,
               "pointradius": 5,
               "points": false,
               "renderer": "flot",
               "repeat": null,
               "seriesOverrides": [ ],
               "spaceLength": 10,
               "stack": false,
               "steppedLine": false,
               "targets": [
                  {
                     "expr": "tikv_resource_control_background_quota_limiter{k8s_cluster=\"$k8s_cluster\", tidb_cluster=\"$tidb_cluster\", instance=~\"$tikv_instance\", resource_group=~\"$resource_group\", type=\"cpu\"}",
                     "format": "time_series",
                     "intervalFactor": 2,
                     "legendFormat": "{{resource_group}}-{{instance}}",
                     "refId": "A"
                  }
               ],
               "thresholds": [ ],
               "timeFrom": null,
               "timeShift": null,
               "title": "Background Task CPU Limit",
               "tooltip": {
                  "shared": true,
                  "sort": 0,
                  "value_type": "individual"
               },
               "type": "graph",
               "xaxis": {
                  "buckets": null,
                  "mode": "time",
                  "name": null,
                  "show": true,
                  "values": [ ]
               },
               "yaxes": [
                  {
                     "format": "µs",
                     "label": null,
                     "logBase": 1,
                     "max": null,
                     "min": null,
                     "show": true
                  },
                  {
                     "format": "µs",
                     "label": null,
                     "logBase": 1,
                     "max": null,
                     "min": null,
                     "show": true
                  }
               ]
            },
            {
               "aliasColors": { },
               "bars": false,
               "dashLength": 10,
               "dashes": false,
               "datasource": "${DS_TEST-CLUSTER}",
               "description": "The total background task's io consumption for all resource groups.",
               "fill": 1,
               "fillGradient": 0,
               "gridPos": {
                  "h": 7,
                  "w": 12,
                  "x": 12,
                  "y": 0
               },
               "id": 42,
               "legend": {
                  "alignAsTable": true,
                  "avg": true,
                  "current": true,
                  "max": true,
                  "min": false,
                  "rightSide": true,
                  "show": true,
                  "sideWidth": null,
                  "total": false,
                  "values": true
               },
               "lines": true,
               "linewidth": 1,
               "links": [ ],
               "nullPointMode": "null",
               "percentage": false,
               "pointradius": 5,
               "points": false,
               "renderer": "flot",
               "repeat": null,
               "seriesOverrides": [ ],
               "spaceLength": 10,
               "stack": false,
               "steppedLine": false,
               "targets": [
                  {
                     "expr": "rate(tikv_resource_control_background_resource_consumption{k8s_cluster=\"$k8s_cluster\", tidb_cluster=\"$tidb_cluster\", instance=~\"$tikv_instance\", resource_group=~\"$resource_group\", type=\"io\"}[1m])",
                     "format": "time_series",
                     "intervalFactor": 2,
                     "legendFormat": "{{resource_group}}-{{instance}}",
                     "refId": "A"
                  }
               ],
               "thresholds": [ ],
               "timeFrom": null,
               "timeShift": null,
               "title": "Background Task IO Consumption",
               "tooltip": {
                  "shared": true,
                  "sort": 0,
                  "value_type": "individual"
               },
               "type": "graph",
               "xaxis": {
                  "buckets": null,
                  "mode": "time",
                  "name": null,
                  "show": true,
                  "values": [ ]
               },
               "yaxes": [
                  {
                     "format": "bytes",
                     "label": null,
                     "logBase": 1,
                     "max": null,
                     "min": null,
                     "show": true
                  },
                  {
                     "format": "bytes",
                     "label": null,
                     "logBase": 1,
                     "max": null,
                     "min": null,
                     "show": true
                  }
               ]
            },
            {
               "aliasColors": { },
               "bars": false,
               "dashLength": 10,
               "dashes": false,
               "datasource": "${DS_TEST-CLUSTER}",
               "description": "The total background task's wait duration for all resource groups.",
               "fill": 1,
               "fillGradient": 0,
               "gridPos": {
                  "h": 7,
                  "w": 12,
                  "x": 0,
                  "y": 0
               },
               "id": 43,
               "legend": {
                  "alignAsTable": true,
                  "avg": true,
                  "current": true,
                  "max": true,
                  "min": false,
                  "rightSide": true,
                  "show": true,
                  "sideWidth": null,
                  "total": false,
                  "values": true
               },
               "lines": true,
               "linewidth": 1,
               "links": [ ],
               "nullPointMode": "null",
               "percentage": false,
               "pointradius": 5,
               "points": false,
               "renderer": "flot",
               "repeat": null,
               "seriesOverrides": [ ],
               "spaceLength": 10,
               "stack": false,
               "steppedLine": false,
               "targets": [
                  {
                     "expr": "rate(tikv_resource_control_background_task_wait_duration{k8s_cluster=\"$k8s_cluster\", tidb_cluster=\"$tidb_cluster\", instance=~\"$tikv_instance\", resource_group=~\"$resource_group\"}[1m])",
                     "format": "time_series",
                     "intervalFactor": 2,
                     "legendFormat": "{{resource_group}}-{{instance}}",
                     "refId": "A"
                  }
               ],
               "thresholds": [ ],
               "timeFrom": null,
               "timeShift": null,
               "title": "Background Task Total Wait Duration",
               "tooltip": {
                  "shared": true,
                  "sort": 0,
                  "value_type": "individual"
               },
               "type": "graph",
               "xaxis": {
                  "buckets": null,
                  "mode": "time",
                  "name": null,
                  "show": true,
                  "values": [ ]
               },
               "yaxes": [
                  {
                     "format": "µs",
                     "label": null,
                     "logBase": 1,
                     "max": null,
                     "min": null,
                     "show": true
                  },
                  {
                     "format": "µs",
                     "label": null,
                     "logBase": 1,
                     "max": null,
                     "min": null,
                     "show": true
                  }
               ]
            }
         ],
         "repeat": null,
         "repeatIteration": null,
         "repeatRowId": null,
         "showTitle": true,
         "title": "Background Task Control",
         "titleSize": "h6",
         "type": "row"
      },
      {
         "collapse": true,
         "collapsed": true,
         "gridPos": {
            "h": 1,
            "w": 24,
            "x": 0,
            "y": 0
         },
         "id": 44,
         "panels": [
            {
               "aliasColors": { },
               "bars": false,
               "dashLength": 10,
               "dashes": false,
               "datasource": "${DS_TEST-CLUSTER}",
               "description": "The Duration of sql execute for different resource group",
               "fill": 1,
               "fillGradient": 0,
               "gridPos": {
                  "h": 7,
                  "w": 12,
                  "x": 0,
                  "y": 0
               },
               "id": 45,
               "legend": {
                  "alignAsTable": true,
                  "avg": true,
                  "current": true,
                  "max": true,
                  "min": true,
                  "rightSide": true,
                  "show": true,
                  "sideWidth": null,
                  "total": false,
                  "values": true
               },
               "lines": true,
               "linewidth": 1,
               "links": [ ],
               "nullPointMode": "null",
               "percentage": false,
               "pointradius": 5,
               "points": false,
               "renderer": "flot",
               "repeat": null,
               "seriesOverrides": [ ],
               "spaceLength": 10,
               "stack": false,
               "steppedLine": false,
               "targets": [
                  {
                     "expr": "histogram_quantile(0.999, sum(rate(tidb_server_handle_query_duration_seconds_bucket{k8s_cluster=\"$k8s_cluster\", tidb_cluster=\"$tidb_cluster\",instance=~\"$tidb_instance\",resource_group=~\"$resource_group\"}[1m])) by (le,resource_group))",
                     "format": "time_series",
                     "intervalFactor": 2,
                     "legendFormat": "{{resource_group}}-P999",
                     "refId": "A"
                  },
                  {
                     "expr": "histogram_quantile(0.99, sum(rate(tidb_server_handle_query_duration_seconds_bucket{k8s_cluster=\"$k8s_cluster\", tidb_cluster=\"$tidb_cluster\",instance=~\"$tidb_instance\",resource_group=~\"$resource_group\"}[1m])) by (le,resource_group))",
                     "format": "time_series",
                     "intervalFactor": 2,
                     "legendFormat": "{{resource_group}}-P99",
                     "refId": "B"
                  },
                  {
                     "expr": "histogram_quantile(0.9, sum(rate(tidb_server_handle_query_duration_seconds_bucket{k8s_cluster=\"$k8s_cluster\", tidb_cluster=\"$tidb_cluster\",instance=~\"$tidb_instance\",resource_group=~\"$resource_group\"}[1m])) by (le,resource_group))",
                     "format": "time_series",
                     "intervalFactor": 2,
                     "legendFormat": "{{resource_group}}-P90",
                     "refId": "C"
                  },
                  {
                     "expr": "histogram_quantile(0.8, sum(rate(tidb_server_handle_query_duration_seconds_bucket{k8s_cluster=\"$k8s_cluster\", tidb_cluster=\"$tidb_cluster\",instance=~\"$tidb_instance\",resource_group=~\"$resource_group\"}[1m])) by (le,resource_group))",
                     "format": "time_series",
                     "intervalFactor": 2,
                     "legendFormat": "{{resource_group}}-P80",
                     "refId": "D"
                  }
               ],
               "thresholds": [ ],
               "timeFrom": null,
               "timeShift": null,
               "title": "Query Duration",
               "tooltip": {
                  "shared": true,
                  "sort": 0,
                  "value_type": "individual"
               },
               "type": "graph",
               "xaxis": {
                  "buckets": null,
                  "mode": "time",
                  "name": null,
                  "show": true,
                  "values": [ ]
               },
               "yaxes": [
                  {
                     "format": "s",
                     "label": null,
                     "logBase": 2,
                     "max": null,
                     "min": null,
                     "show": true
                  },
                  {
                     "format": "s",
                     "label": null,
                     "logBase": 1,
                     "max": null,
                     "min": null,
                     "show": true
                  }
               ]
            },
            {
               "aliasColors": { },
               "bars": false,
               "dashLength": 10,
               "dashes": false,
               "datasource": "${DS_TEST-CLUSTER}",
               "description": "MySQL commands processing numbers per second. See https://dev.mysql.com/doc/internals/en/text-protocol.html and https://dev.mysql.com/doc/internals/en/prepared-statements.html",
               "fill": 1,
               "fillGradient": 0,
               "gridPos": {
                  "h": 7,
                  "w": 12,
                  "x": 12,
                  "y": 0
               },
               "id": 46,
               "legend": {
                  "alignAsTable": true,
                  "avg": false,
                  "current": true,
                  "max": false,
                  "min": false,
                  "rightSide": true,
                  "show": true,
                  "sideWidth": null,
                  "total": false,
                  "values": true
               },
               "lines": true,
               "linewidth": 1,
               "links": [ ],
               "nullPointMode": "null",
               "percentage": false,
               "pointradius": 5,
               "points": false,
               "renderer": "flot",
               "repeat": null,
               "seriesOverrides": [ ],
               "spaceLength": 10,
               "stack": false,
               "steppedLine": false,
               "targets": [
                  {
                     "expr": "sum(rate(tidb_server_query_total{k8s_cluster=\"$k8s_cluster\", tidb_cluster=\"$tidb_cluster\",instance=~\"$tidb_instance\",resource_group=~\"$resource_group\"}[1m])) by (result,resource_group)",
                     "format": "time_series",
                     "intervalFactor": 2,
                     "legendFormat": "{{resource_group}}-{{result}}",
                     "refId": "A"
                  },
                  {
                     "expr": "sum(rate(tidb_server_query_total{k8s_cluster=\"$k8s_cluster\", tidb_cluster=\"$tidb_cluster\",result=\"OK\",instance=~\"$tidb_instance\",resource_group=~\"$resource_group\"}[1m] offset 1d)) by (result,resource_group)",
                     "format": "time_series",
                     "hide": true,
                     "intervalFactor": 2,
                     "legendFormat": "{{resource_group}}-yesterday",
                     "refId": "B"
                  }
               ],
               "thresholds": [ ],
               "timeFrom": null,
               "timeShift": null,
               "title": "Command Per Second",
               "tooltip": {
                  "shared": true,
                  "sort": 0,
                  "value_type": "individual"
               },
               "type": "graph",
               "xaxis": {
                  "buckets": null,
                  "mode": "time",
                  "name": null,
                  "show": true,
                  "values": [ ]
               },
               "yaxes": [
                  {
                     "format": "short",
                     "label": null,
                     "logBase": 10,
                     "max": null,
                     "min": null,
                     "show": true
                  },
                  {
                     "format": "short",
                     "label": null,
                     "logBase": 1,
                     "max": null,
                     "min": null,
                     "show": true
                  }
               ]
            },
            {
               "aliasColors": { },
               "bars": false,
               "dashLength": 10,
               "dashes": false,
               "datasource": "${DS_TEST-CLUSTER}",
               "description": "TiDB statement statistics",
               "fill": 1,
               "fillGradient": 0,
               "gridPos": {
                  "h": 7,
                  "w": 12,
                  "x": 0,
                  "y": 0
               },
               "id": 47,
               "legend": {
                  "alignAsTable": true,
                  "avg": true,
                  "current": true,
                  "max": true,
                  "min": false,
                  "rightSide": true,
                  "show": true,
                  "sideWidth": null,
                  "total": false,
                  "values": true
               },
               "lines": true,
               "linewidth": 1,
               "links": [ ],
               "nullPointMode": "null",
               "percentage": false,
               "pointradius": 5,
               "points": false,
               "renderer": "flot",
               "repeat": null,
               "seriesOverrides": [ ],
               "spaceLength": 10,
               "stack": false,
               "steppedLine": false,
               "targets": [
                  {
                     "expr": "sum(rate(tidb_executor_statement_total{k8s_cluster=\"$k8s_cluster\", tidb_cluster=\"$tidb_cluster\",instance=~\"$tidb_instance\",resource_group=~\"$resource_group\"}[1m])) by (type,resource_group)",
                     "format": "time_series",
                     "intervalFactor": 2,
                     "legendFormat": "{{resource_group}}-{{type}}",
                     "refId": "A"
                  },
                  {
                     "expr": "sum(rate(tidb_executor_statement_total{k8s_cluster=\"$k8s_cluster\", tidb_cluster=\"$tidb_cluster\",instance=~\"$tidb_instance\",resource_group=~\"$resource_group\"}[1m])) by (resource_group)",
                     "format": "time_series",
                     "intervalFactor": 2,
                     "legendFormat": "{{resource_group}}-total",
                     "refId": "B"
                  }
               ],
               "thresholds": [ ],
               "timeFrom": null,
               "timeShift": null,
               "title": "QPS",
               "tooltip": {
                  "shared": true,
                  "sort": 0,
                  "value_type": "individual"
               },
               "type": "graph",
               "xaxis": {
                  "buckets": null,
                  "mode": "time",
                  "name": null,
                  "show": true,
                  "values": [ ]
               },
               "yaxes": [
                  {
                     "format": "short",
                     "label": null,
                     "logBase": 2,
                     "max": null,
                     "min": null,
                     "show": true
                  },
                  {
                     "format": "short",
                     "label": null,
                     "logBase": 1,
                     "max": null,
                     "min": null,
                     "show": true
                  }
               ]
            },
            {
               "aliasColors": { },
               "bars": false,
               "dashLength": 10,
               "dashes": false,
               "datasource": "${DS_TEST-CLUSTER}",
               "description": "The number of connections to the TiDB server",
               "fill": 1,
               "fillGradient": 0,
               "gridPos": {
                  "h": 7,
                  "w": 12,
                  "x": 12,
                  "y": 0
               },
               "id": 48,
               "legend": {
                  "alignAsTable": true,
                  "avg": false,
                  "current": true,
                  "max": false,
                  "min": false,
                  "rightSide": true,
                  "show": true,
                  "sideWidth": null,
                  "total": false,
                  "values": true
               },
               "lines": true,
               "linewidth": 1,
               "links": [ ],
               "nullPointMode": "null",
               "percentage": false,
               "pointradius": 5,
               "points": false,
               "renderer": "flot",
               "repeat": null,
               "seriesOverrides": [ ],
               "spaceLength": 10,
               "stack": false,
               "steppedLine": false,
               "targets": [
                  {
                     "expr": "tidb_server_connections{k8s_cluster=\"$k8s_cluster\", tidb_cluster=\"$tidb_cluster\",instance=~\"$tidb_instance\",resource_group=~\"$resource_group\"}",
                     "format": "time_series",
                     "intervalFactor": 2,
                     "legendFormat": "{{instance}}--{{resource_group}}",
                     "refId": "A"
                  },
                  {
                     "expr": "tidb_server_connections{k8s_cluster=\"$k8s_cluster\", tidb_cluster=\"$tidb_cluster\",instance=~\"$tidb_instance\",resource_group=~\"$resource_group\"}",
                     "format": "time_series",
                     "intervalFactor": 2,
                     "legendFormat": "{{resource_group}}--total",
                     "refId": "B"
                  }
               ],
               "thresholds": [ ],
               "timeFrom": null,
               "timeShift": null,
               "title": "Connection Count",
               "tooltip": {
                  "shared": true,
                  "sort": 0,
                  "value_type": "individual"
               },
               "type": "graph",
               "xaxis": {
                  "buckets": null,
                  "mode": "time",
                  "name": null,
                  "show": true,
                  "values": [ ]
               },
               "yaxes": [
                  {
                     "format": "short",
                     "label": null,
                     "logBase": 1,
                     "max": null,
                     "min": null,
                     "show": true
                  },
                  {
                     "format": "short",
                     "label": null,
                     "logBase": 1,
                     "max": null,
                     "min": null,
                     "show": true
                  }
               ]
            },
            {
               "aliasColors": { },
               "bars": false,
               "dashLength": 10,
               "dashes": false,
               "datasource": "${DS_TEST-CLUSTER}",
               "description": "The number of failed queries per minute",
               "fill": 1,
               "fillGradient": 0,
               "gridPos": {
                  "h": 7,
                  "w": 12,
                  "x": 0,
                  "y": 0
               },
               "id": 49,
               "legend": {
                  "alignAsTable": true,
                  "avg": false,
                  "current": true,
                  "max": true,
                  "min": false,
                  "rightSide": true,
                  "show": true,
                  "sideWidth": null,
                  "total": false,
                  "values": true
               },
               "lines": true,
               "linewidth": 1,
               "links": [ ],
               "nullPointMode": "null",
               "percentage": false,
               "pointradius": 5,
               "points": false,
               "renderer": "flot",
               "repeat": null,
               "seriesOverrides": [ ],
               "spaceLength": 10,
               "stack": false,
               "steppedLine": false,
               "targets": [
                  {
                     "expr": "sum(increase(tidb_server_execute_error_total{k8s_cluster=\"$k8s_cluster\", tidb_cluster=\"$tidb_cluster\", instance=~\"$instance\",resource_group=~\"$resource_group\"}[1m])) by (type, instance,resource_group)",
                     "format": "time_series",
                     "intervalFactor": 2,
                     "legendFormat": "{{type}}-{{instance}}-{{resource_group}}",
                     "refId": "A"
                  }
               ],
               "thresholds": [ ],
               "timeFrom": null,
               "timeShift": null,
               "title": "Failed Query OPM",
               "tooltip": {
                  "shared": true,
                  "sort": 0,
                  "value_type": "individual"
               },
               "type": "graph",
               "xaxis": {
                  "buckets": null,
                  "mode": "time",
                  "name": null,
                  "show": true,
                  "values": [ ]
               },
               "yaxes": [
                  {
                     "format": "short",
                     "label": null,
                     "logBase": 2,
                     "max": null,
                     "min": null,
                     "show": true
                  },
                  {
                     "format": "short",
                     "label": null,
                     "logBase": 1,
                     "max": null,
                     "min": null,
                     "show": true
                  }
               ]
            }
         ],
         "repeat": null,
         "repeatIteration": null,
         "repeatRowId": null,
         "showTitle": true,
         "title": "Query Summary",
         "titleSize": "h6",
         "type": "row"
      }
   ],
   "refresh": "30s",
   "rows": [ ],
   "schemaVersion": 14,
   "style": "dark",
   "tags": [ ],
   "templating": {
      "list": [
         {
            "allValue": null,
            "current": { },
            "datasource": "${DS_TEST-CLUSTER}",
            "hide": 2,
            "includeAll": false,
            "label": "tidb_cluster",
            "multi": false,
            "name": "tidb_cluster",
            "options": [ ],
            "query": "label_values(pd_cluster_status{k8s_cluster=\"$k8s_cluster\"}, tidb_cluster)",
            "refresh": 2,
            "regex": "",
            "sort": 1,
            "tagValuesQuery": "",
            "tags": [ ],
            "tagsQuery": "",
            "type": "query",
            "useTags": false
         },
         {
            "allValue": null,
            "current": { },
            "datasource": "${DS_TEST-CLUSTER}",
            "hide": 2,
            "includeAll": false,
            "label": "K8s-cluster",
            "multi": false,
            "name": "k8s_cluster",
            "options": [ ],
            "query": "label_values(pd_cluster_status, k8s_cluster)",
            "refresh": 2,
            "regex": "",
            "sort": 1,
            "tagValuesQuery": "",
            "tags": [ ],
            "tagsQuery": "",
            "type": "query",
            "useTags": false
         },
         {
            "allValue": ".*",
            "current": { },
            "datasource": "${DS_TEST-CLUSTER}",
            "hide": 0,
            "includeAll": true,
            "label": "TiDB Instance",
            "multi": false,
            "name": "tidb_instance",
            "options": [ ],
            "query": "label_values(tidb_server_connections{k8s_cluster=\"$k8s_cluster\", tidb_cluster=\"$tidb_cluster\"}, instance)",
            "refresh": 1,
            "regex": "",
            "sort": 1,
            "tagValuesQuery": "",
            "tags": [ ],
            "tagsQuery": "",
            "type": "query",
            "useTags": false
         },
         {
            "allValue": ".*",
            "current": { },
            "datasource": "${DS_TEST-CLUSTER}",
            "hide": 0,
            "includeAll": true,
            "label": "TiKV Instance",
            "multi": false,
            "name": "tikv_instance",
            "options": [ ],
            "query": "label_values(tikv_engine_size_bytes{k8s_cluster=\"$k8s_cluster\", tidb_cluster=\"$tidb_cluster\"}, instance)",
            "refresh": 1,
            "regex": "",
            "sort": 1,
            "tagValuesQuery": "",
            "tags": [ ],
            "tagsQuery": "",
            "type": "query",
            "useTags": false
         },
         {
            "allValue": ".*",
            "current": { },
            "datasource": "${DS_TEST-CLUSTER}",
            "hide": 0,
            "includeAll": true,
            "label": "Resource Group",
            "multi": true,
            "name": "resource_group",
            "options": [ ],
            "query": "label_values(tidb_server_connections{k8s_cluster=\"$k8s_cluster\", tidb_cluster=\"$tidb_cluster\"}, resource_group)",
            "refresh": 1,
            "regex": "",
            "sort": 1,
            "tagValuesQuery": "",
            "tags": [ ],
            "tagsQuery": "",
            "type": "query",
            "useTags": false
         }
      ]
   },
   "time": {
      "from": "now-1h",
      "to": "now"
   },
   "timepicker": {
      "refresh_intervals": [
         "5s",
         "10s",
         "30s",
         "1m",
         "5m",
         "15m",
         "30m",
         "1h",
         "2h",
         "1d"
      ],
      "time_options": [
         "5m",
         "15m",
         "1h",
         "6h",
         "12h",
         "24h",
         "2d",
         "7d",
         "30d"
      ]
   },
   "timezone": "browser",
   "title": "Test-Cluster-TiDB-Resource-Control",
   "version": 0
}<|MERGE_RESOLUTION|>--- conflicted
+++ resolved
@@ -1803,26 +1803,18 @@
                "steppedLine": false,
                "targets": [
                   {
-                     "expr": "sum(rate(resource_manager_client_request_fail{k8s_cluster=\"$k8s_cluster\", tidb_cluster=\"$tidb_cluster\", instance=~\"$tidb_instance\"}[1m])) by (instance, name, type)",
-                     "format": "time_series",
-                     "intervalFactor": 2,
-                     "legendFormat": "{{name}}-{{type}}-{{instance}}",
+                     "expr": "sum(rate(resource_manager_client_request_fail{k8s_cluster=\"$k8s_cluster\", tidb_cluster=\"$tidb_cluster\", instance=~\"$tidb_instance\", resource_group=~\"$resource_group\"}[1m])) by (instance, resource_group, type)",
+                     "format": "time_series",
+                     "intervalFactor": 2,
+                     "legendFormat": "{{resource_group}}-{{type}}-{{instance}}",
                      "refId": "A"
                   },
                   {
-<<<<<<< HEAD
-                     "expr": "sum(rate(resource_manager_client_request_fail{k8s_cluster=\"$k8s_cluster\", tidb_cluster=\"$tidb_cluster\", instance=~\"$tidb_instance\", resource_group=~\"$resource_group\"}[1m])) by (instance, resource_group)",
-=======
                      "expr": "sum(rate(resource_manager_client_request_fail{k8s_cluster=\"$k8s_cluster\", tidb_cluster=\"$tidb_cluster\", instance=~\"$tidb_instance\"}[1m])) by (instance)",
->>>>>>> a0bcee33
                      "format": "time_series",
                      "hide": true,
                      "intervalFactor": 2,
-<<<<<<< HEAD
-                     "legendFormat": "{{instance}}-{{resource_group}}",
-=======
                      "legendFormat": "{{instance}}-total",
->>>>>>> a0bcee33
                      "refId": "B"
                   }
                ],
