// Copyright 2016 PingCAP, Inc.
//
// Licensed under the Apache License, Version 2.0 (the "License");
// you may not use this file except in compliance with the License.
// You may obtain a copy of the License at
//
//     http://www.apache.org/licenses/LICENSE-2.0
//
// Unless required by applicable law or agreed to in writing, software
// distributed under the License is distributed on an "AS IS" BASIS,
// WITHOUT WARRANTIES OR CONDITIONS OF ANY KIND, either express or implied.
// See the License for the specific language governing permissions and
// limitations under the License.

package expression

import (
	"context"
	"math"
	"strings"
	"time"

	"github.com/pingcap/failpoint"
	"github.com/pingcap/tidb/pkg/parser/ast"
	"github.com/pingcap/tidb/pkg/parser/mysql"
	"github.com/pingcap/tidb/pkg/parser/terror"
	"github.com/pingcap/tidb/pkg/sessionctx"
	"github.com/pingcap/tidb/pkg/types"
	driver "github.com/pingcap/tidb/pkg/types/parser_driver"
	"github.com/pingcap/tidb/pkg/util/logutil"
	"github.com/tikv/client-go/v2/oracle"
	"go.uber.org/zap"
)

func boolToInt64(v bool) int64 {
	if v {
		return 1
	}
	return 0
}

// IsValidCurrentTimestampExpr returns true if exprNode is a valid CurrentTimestamp expression.
// Here `valid` means it is consistent with the given fieldType's decimal.
func IsValidCurrentTimestampExpr(exprNode ast.ExprNode, fieldType *types.FieldType) bool {
	fn, isFuncCall := exprNode.(*ast.FuncCallExpr)
	if !isFuncCall || fn.FnName.L != ast.CurrentTimestamp {
		return false
	}

	containsArg := len(fn.Args) > 0
	// Fsp represents fractional seconds precision.
	containsFsp := fieldType != nil && fieldType.GetDecimal() > 0
	var isConsistent bool
	if containsArg {
		v, ok := fn.Args[0].(*driver.ValueExpr)
		isConsistent = ok && fieldType != nil && v.Datum.GetInt64() == int64(fieldType.GetDecimal())
	}

	return (containsArg && isConsistent) || (!containsArg && !containsFsp)
}

// GetTimeCurrentTimestamp is used for generating a timestamp for some special cases: cast null value to timestamp type with not null flag.
func GetTimeCurrentTimestamp(ctx sessionctx.Context, tp byte, fsp int) (d types.Datum, err error) {
	var t types.Time
	t, err = getTimeCurrentTimeStamp(ctx, tp, fsp)
	if err != nil {
		return d, err
	}
	d.SetMysqlTime(t)
	return d, nil
}

func getTimeCurrentTimeStamp(ctx BuildContext, tp byte, fsp int) (t types.Time, err error) {
	value := types.NewTime(types.ZeroCoreTime, tp, fsp)
	defaultTime, err := getStmtTimestamp(ctx)
	if err != nil {
		return value, err
	}
	value.SetCoreTime(types.FromGoTime(defaultTime.Truncate(time.Duration(math.Pow10(9-fsp)) * time.Nanosecond)))
	if tp == mysql.TypeTimestamp || tp == mysql.TypeDatetime || tp == mysql.TypeDate {
		err = value.ConvertTimeZone(time.Local, ctx.GetSessionVars().Location())
		if err != nil {
			return value, err
		}
	}
	return value, nil
}

// GetTimeValue gets the time value with type tp.
<<<<<<< HEAD
func GetTimeValue(ctx BuildContext, v interface{}, tp byte, fsp int, explicitTz *time.Location) (d types.Datum, err error) {
=======
func GetTimeValue(ctx sessionctx.Context, v any, tp byte, fsp int, explicitTz *time.Location) (d types.Datum, err error) {
>>>>>>> f33418d1
	var value types.Time
	tc := ctx.GetSessionVars().StmtCtx.TypeCtx()
	if explicitTz != nil {
		tc = tc.WithLocation(explicitTz)
	}

	switch x := v.(type) {
	case string:
		lowerX := strings.ToLower(x)
		if lowerX == ast.CurrentTimestamp || lowerX == ast.CurrentDate {
			if value, err = getTimeCurrentTimeStamp(ctx, tp, fsp); err != nil {
				return d, err
			}
		} else if lowerX == types.ZeroDatetimeStr {
			value, err = types.ParseTimeFromNum(tc, 0, tp, fsp)
			terror.Log(err)
		} else {
			value, err = types.ParseTime(tc, x, tp, fsp)
			if err != nil {
				return d, err
			}
		}
	case *driver.ValueExpr:
		switch x.Kind() {
		case types.KindString:
			value, err = types.ParseTime(tc, x.GetString(), tp, fsp)
			if err != nil {
				return d, err
			}
		case types.KindInt64:
			value, err = types.ParseTimeFromNum(tc, x.GetInt64(), tp, fsp)
			if err != nil {
				return d, err
			}
		case types.KindNull:
			return d, nil
		default:
			return d, errDefaultValue
		}
	case *ast.FuncCallExpr:
		if x.FnName.L == ast.CurrentTimestamp || x.FnName.L == ast.CurrentDate {
			d.SetString(strings.ToUpper(x.FnName.L), mysql.DefaultCollationName)
			return d, nil
		}
		return d, errDefaultValue
	case *ast.UnaryOperationExpr:
		// support some expression, like `-1`
		v, err := EvalAstExpr(ctx, x)
		if err != nil {
			return d, err
		}
		ft := types.NewFieldType(mysql.TypeLonglong)
		xval, err := v.ConvertTo(tc, ft)
		if err != nil {
			return d, err
		}

		value, err = types.ParseTimeFromNum(tc, xval.GetInt64(), tp, fsp)
		if err != nil {
			return d, err
		}
	default:
		return d, nil
	}
	d.SetMysqlTime(value)
	return d, nil
}

// if timestamp session variable set, use session variable as current time, otherwise use cached time
// during one sql statement, the "current_time" should be the same
func getStmtTimestamp(ctx EvalContext) (time.Time, error) {
	failpoint.Inject("injectNow", func(val failpoint.Value) {
		v := time.Unix(int64(val.(int)), 0)
		failpoint.Return(v, nil)
	})

	if ctx != nil {
		staleTSO, err := ctx.GetSessionVars().StmtCtx.GetStaleTSO()
		if staleTSO != 0 && err == nil {
			return oracle.GetTimeFromTS(staleTSO), nil
		} else if err != nil {
			logutil.BgLogger().Error("get stale tso failed", zap.Error(err))
		}
	}

	now := time.Now()

	if ctx == nil {
		return now, nil
	}

	sessionVars := ctx.GetSessionVars()
	timestampStr, err := sessionVars.GetSessionOrGlobalSystemVar(context.Background(), "timestamp")
	if err != nil {
		return now, err
	}

	timestamp, err := types.StrToFloat(sessionVars.StmtCtx.TypeCtx(), timestampStr, false)
	if err != nil {
		return time.Time{}, err
	}
	seconds, fractionalSeconds := math.Modf(timestamp)
	return time.Unix(int64(seconds), int64(fractionalSeconds*float64(time.Second))), nil
}<|MERGE_RESOLUTION|>--- conflicted
+++ resolved
@@ -87,11 +87,7 @@
 }
 
 // GetTimeValue gets the time value with type tp.
-<<<<<<< HEAD
-func GetTimeValue(ctx BuildContext, v interface{}, tp byte, fsp int, explicitTz *time.Location) (d types.Datum, err error) {
-=======
-func GetTimeValue(ctx sessionctx.Context, v any, tp byte, fsp int, explicitTz *time.Location) (d types.Datum, err error) {
->>>>>>> f33418d1
+func GetTimeValue(ctx BuildContext, v any, tp byte, fsp int, explicitTz *time.Location) (d types.Datum, err error) {
 	var value types.Time
 	tc := ctx.GetSessionVars().StmtCtx.TypeCtx()
 	if explicitTz != nil {
