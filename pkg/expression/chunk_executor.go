// Copyright 2017 PingCAP, Inc.
//
// Licensed under the Apache License, Version 2.0 (the "License");
// you may not use this file except in compliance with the License.
// You may obtain a copy of the License at
//
//     http://www.apache.org/licenses/LICENSE-2.0
//
// Unless required by applicable law or agreed to in writing, software
// distributed under the License is distributed on an "AS IS" BASIS,
// WITHOUT WARRANTIES OR CONDITIONS OF ANY KIND, either express or implied.
// See the License for the specific language governing permissions and
// limitations under the License.

package expression

import (
	"github.com/pingcap/errors"
	"github.com/pingcap/tidb/pkg/parser/ast"
	"github.com/pingcap/tidb/pkg/parser/mysql"
	"github.com/pingcap/tidb/pkg/sessionctx"
	"github.com/pingcap/tidb/pkg/types"
	"github.com/pingcap/tidb/pkg/util/chunk"
	"github.com/pingcap/tidb/pkg/util/logutil"
	"go.uber.org/zap"
)

// Vectorizable checks whether a list of expressions can employ vectorized execution.
func Vectorizable(exprs []Expression) bool {
	for _, expr := range exprs {
		if HasGetSetVarFunc(expr) {
			return false
		}
	}
	return checkSequenceFunction(exprs)
}

// checkSequenceFunction indicates whether the exprs can be evaluated as a vector.
// When two or more of this three(nextval, lastval, setval) exists in exprs list and one of them is nextval, it should be eval row by row.
func checkSequenceFunction(exprs []Expression) bool {
	var (
		nextval int
		lastval int
		setval  int
	)
	for _, expr := range exprs {
		scalaFunc, ok := expr.(*ScalarFunction)
		if !ok {
			continue
		}
		switch scalaFunc.FuncName.L {
		case ast.NextVal:
			nextval++
		case ast.LastVal:
			lastval++
		case ast.SetVal:
			setval++
		}
	}
	// case1: nextval && other sequence function.
	// case2: more than one nextval.
	if (nextval > 0 && (lastval > 0 || setval > 0)) || (nextval > 1) {
		return false
	}
	return true
}

// HasGetSetVarFunc checks whether an expression contains SetVar/GetVar function.
func HasGetSetVarFunc(expr Expression) bool {
	scalaFunc, ok := expr.(*ScalarFunction)
	if !ok {
		return false
	}
	if scalaFunc.FuncName.L == ast.SetVar {
		return true
	}
	if scalaFunc.FuncName.L == ast.GetVar {
		return true
	}
	for _, arg := range scalaFunc.GetArgs() {
		if HasGetSetVarFunc(arg) {
			return true
		}
	}
	return false
}

// HasAssignSetVarFunc checks whether an expression contains SetVar function and assign a value
func HasAssignSetVarFunc(expr Expression) bool {
	scalaFunc, ok := expr.(*ScalarFunction)
	if !ok {
		return false
	}
	if scalaFunc.FuncName.L == ast.SetVar {
		for _, arg := range scalaFunc.GetArgs() {
			if _, ok := arg.(*ScalarFunction); ok {
				return true
			}
		}
	}
	for _, arg := range scalaFunc.GetArgs() {
		if HasAssignSetVarFunc(arg) {
			return true
		}
	}
	return false
}

// VectorizedExecute evaluates a list of expressions column by column and append their results to "output" Chunk.
func VectorizedExecute(ctx sessionctx.Context, exprs []Expression, iterator *chunk.Iterator4Chunk, output *chunk.Chunk) error {
	for colID, expr := range exprs {
		err := evalOneColumn(ctx, expr, iterator, output, colID)
		if err != nil {
			return err
		}
	}
	return nil
}

func evalOneVec(ctx sessionctx.Context, expr Expression, input *chunk.Chunk, output *chunk.Chunk, colIdx int) error {
	ft := expr.GetType()
	result := output.Column(colIdx)
	switch ft.EvalType() {
	case types.ETInt:
		if err := expr.VecEvalInt(ctx, input, result); err != nil {
			return err
		}
		if ft.GetType() == mysql.TypeBit {
			i64s := result.Int64s()
			buf := chunk.NewColumn(ft, input.NumRows())
			buf.ReserveBytes(input.NumRows())
			byteSize := (ft.GetFlen() + 7) >> 3
			for i := range i64s {
				if result.IsNull(i) {
					buf.AppendNull()
				} else {
					buf.AppendBytes(types.NewBinaryLiteralFromUint(uint64(i64s[i]), byteSize))
				}
			}
			// TODO: recycle all old Columns returned here.
			output.SetCol(colIdx, buf)
		} // else if mysql.HasUnsignedFlag(ft.flag) {
		// the underlying memory formats of int64 and uint64 are the same in Golang,
		// so we can do a no-op here.
		// }
	case types.ETReal:
		if err := expr.VecEvalReal(ctx, input, result); err != nil {
			return err
		}
		if ft.GetType() == mysql.TypeFloat {
			f64s := result.Float64s()
			n := input.NumRows()
			buf := chunk.NewColumn(ft, n)
			buf.ResizeFloat32(n, false)
			f32s := buf.Float32s()
			for i := range f64s {
				if result.IsNull(i) {
					buf.SetNull(i, true)
				} else {
					f32s[i] = float32(f64s[i])
				}
			}
			output.SetCol(colIdx, buf)
		}
	case types.ETDecimal:
		return expr.VecEvalDecimal(ctx, input, result)
	case types.ETDatetime, types.ETTimestamp:
		return expr.VecEvalTime(ctx, input, result)
	case types.ETDuration:
		return expr.VecEvalDuration(ctx, input, result)
	case types.ETJson:
		return expr.VecEvalJSON(ctx, input, result)
	case types.ETString:
		if err := expr.VecEvalString(ctx, input, result); err != nil {
			return err
		}
		if ft.GetType() == mysql.TypeEnum {
			n := input.NumRows()
			buf := chunk.NewColumn(ft, n)
			buf.ReserveEnum(n)
			for i := 0; i < n; i++ {
				if result.IsNull(i) {
					buf.AppendNull()
				} else {
					enum, err := types.ParseEnumName(ft.GetElems(), result.GetString(i), ft.GetCollate())
					if err != nil {
<<<<<<< HEAD
						logutil.BgLogger().Debug("Wrong enum name parsed during evaluation",
							zap.String("The name to be parsed in the ENUM", result.GetString(i)),
							zap.Strings("The valid names in the ENUM", ft.GetElems()),
							zap.Error(err),
						)
=======
						return errors.Errorf("Wrong enum value parsed during evaluation")
>>>>>>> b2d3fb9f
					}
					buf.AppendEnum(enum)
				}
			}
			output.SetCol(colIdx, buf)
		} else if ft.GetType() == mysql.TypeSet {
			n := input.NumRows()
			buf := chunk.NewColumn(ft, n)
			buf.ReserveSet(n)
			for i := 0; i < n; i++ {
				if result.IsNull(i) {
					buf.AppendNull()
				} else {
					set, err := types.ParseSetName(ft.GetElems(), result.GetString(i), ft.GetCollate())
					if err != nil {
<<<<<<< HEAD
						logutil.BgLogger().Debug("Wrong set name parsed during evaluation",
							zap.String("The name to be parsed in the SET", result.GetString(i)),
							zap.Strings("The valid names in the SET", ft.GetElems()),
							zap.Error(err),
						)
=======
						return errors.Errorf("Wrong set value parsed during evaluation")
>>>>>>> b2d3fb9f
					}
					buf.AppendSet(set)
				}
			}
			output.SetCol(colIdx, buf)
		}
	}
	return nil
}

func evalOneColumn(ctx sessionctx.Context, expr Expression, iterator *chunk.Iterator4Chunk, output *chunk.Chunk, colID int) (err error) {
	switch fieldType, evalType := expr.GetType(), expr.GetType().EvalType(); evalType {
	case types.ETInt:
		for row := iterator.Begin(); err == nil && row != iterator.End(); row = iterator.Next() {
			err = executeToInt(ctx, expr, fieldType, row, output, colID)
		}
	case types.ETReal:
		for row := iterator.Begin(); err == nil && row != iterator.End(); row = iterator.Next() {
			err = executeToReal(ctx, expr, fieldType, row, output, colID)
		}
	case types.ETDecimal:
		for row := iterator.Begin(); err == nil && row != iterator.End(); row = iterator.Next() {
			err = executeToDecimal(ctx, expr, fieldType, row, output, colID)
		}
	case types.ETDatetime, types.ETTimestamp:
		for row := iterator.Begin(); err == nil && row != iterator.End(); row = iterator.Next() {
			err = executeToDatetime(ctx, expr, fieldType, row, output, colID)
		}
	case types.ETDuration:
		for row := iterator.Begin(); err == nil && row != iterator.End(); row = iterator.Next() {
			err = executeToDuration(ctx, expr, fieldType, row, output, colID)
		}
	case types.ETJson:
		for row := iterator.Begin(); err == nil && row != iterator.End(); row = iterator.Next() {
			err = executeToJSON(ctx, expr, fieldType, row, output, colID)
		}
	case types.ETString:
		for row := iterator.Begin(); err == nil && row != iterator.End(); row = iterator.Next() {
			err = executeToString(ctx, expr, fieldType, row, output, colID)
		}
	}
	return err
}

func evalOneCell(ctx sessionctx.Context, expr Expression, row chunk.Row, output *chunk.Chunk, colID int) (err error) {
	switch fieldType, evalType := expr.GetType(), expr.GetType().EvalType(); evalType {
	case types.ETInt:
		err = executeToInt(ctx, expr, fieldType, row, output, colID)
	case types.ETReal:
		err = executeToReal(ctx, expr, fieldType, row, output, colID)
	case types.ETDecimal:
		err = executeToDecimal(ctx, expr, fieldType, row, output, colID)
	case types.ETDatetime, types.ETTimestamp:
		err = executeToDatetime(ctx, expr, fieldType, row, output, colID)
	case types.ETDuration:
		err = executeToDuration(ctx, expr, fieldType, row, output, colID)
	case types.ETJson:
		err = executeToJSON(ctx, expr, fieldType, row, output, colID)
	case types.ETString:
		err = executeToString(ctx, expr, fieldType, row, output, colID)
	}
	return err
}

func executeToInt(ctx sessionctx.Context, expr Expression, fieldType *types.FieldType, row chunk.Row, output *chunk.Chunk, colID int) error {
	res, isNull, err := expr.EvalInt(ctx, row)
	if err != nil {
		return err
	}
	if isNull {
		output.AppendNull(colID)
		return nil
	}
	if fieldType.GetType() == mysql.TypeBit {
		byteSize := (fieldType.GetFlen() + 7) >> 3
		output.AppendBytes(colID, types.NewBinaryLiteralFromUint(uint64(res), byteSize))
		return nil
	}
	if fieldType.GetType() == mysql.TypeEnum {
		e, err := types.ParseEnumValue(fieldType.GetElems(), uint64(res))
		if err != nil {
			return err
		}
		output.AppendEnum(colID, e)
		return nil
	}
	if mysql.HasUnsignedFlag(fieldType.GetFlag()) {
		output.AppendUint64(colID, uint64(res))
		return nil
	}
	output.AppendInt64(colID, res)
	return nil
}

func executeToReal(ctx sessionctx.Context, expr Expression, fieldType *types.FieldType, row chunk.Row, output *chunk.Chunk, colID int) error {
	res, isNull, err := expr.EvalReal(ctx, row)
	if err != nil {
		return err
	}
	if isNull {
		output.AppendNull(colID)
		return nil
	}
	if fieldType.GetType() == mysql.TypeFloat {
		output.AppendFloat32(colID, float32(res))
		return nil
	}
	output.AppendFloat64(colID, res)
	return nil
}

func executeToDecimal(ctx sessionctx.Context, expr Expression, fieldType *types.FieldType, row chunk.Row, output *chunk.Chunk, colID int) error {
	res, isNull, err := expr.EvalDecimal(ctx, row)
	if err != nil {
		return err
	}
	if isNull {
		output.AppendNull(colID)
		return nil
	}
	output.AppendMyDecimal(colID, res)
	return nil
}

func executeToDatetime(ctx sessionctx.Context, expr Expression, fieldType *types.FieldType, row chunk.Row, output *chunk.Chunk, colID int) error {
	res, isNull, err := expr.EvalTime(ctx, row)
	if err != nil {
		return err
	}
	if isNull {
		output.AppendNull(colID)
	} else {
		output.AppendTime(colID, res)
	}
	return nil
}

func executeToDuration(ctx sessionctx.Context, expr Expression, fieldType *types.FieldType, row chunk.Row, output *chunk.Chunk, colID int) error {
	res, isNull, err := expr.EvalDuration(ctx, row)
	if err != nil {
		return err
	}
	if isNull {
		output.AppendNull(colID)
	} else {
		output.AppendDuration(colID, res)
	}
	return nil
}

func executeToJSON(ctx sessionctx.Context, expr Expression, fieldType *types.FieldType, row chunk.Row, output *chunk.Chunk, colID int) error {
	res, isNull, err := expr.EvalJSON(ctx, row)
	if err != nil {
		return err
	}
	if isNull {
		output.AppendNull(colID)
	} else {
		output.AppendJSON(colID, res)
	}
	return nil
}

func executeToString(ctx sessionctx.Context, expr Expression, fieldType *types.FieldType, row chunk.Row, output *chunk.Chunk, colID int) error {
	res, isNull, err := expr.EvalString(ctx, row)
	if err != nil {
		return err
	}
	if isNull {
		output.AppendNull(colID)
	} else if fieldType.GetType() == mysql.TypeEnum {
		val := types.Enum{Value: uint64(0), Name: res}
		output.AppendEnum(colID, val)
	} else if fieldType.GetType() == mysql.TypeSet {
		val := types.Set{Value: uint64(0), Name: res}
		output.AppendSet(colID, val)
	} else {
		output.AppendString(colID, res)
	}
	return nil
}

// VectorizedFilter applies a list of filters to a Chunk and
// returns a bool slice, which indicates whether a row is passed the filters.
// Filters is executed vectorized.
func VectorizedFilter(ctx sessionctx.Context, filters []Expression, iterator *chunk.Iterator4Chunk, selected []bool) (_ []bool, err error) {
	selected, _, err = VectorizedFilterConsiderNull(ctx, filters, iterator, selected, nil)
	return selected, err
}

// VectorizedFilterConsiderNull applies a list of filters to a Chunk and
// returns two bool slices, `selected` indicates whether a row passed the
// filters, `isNull` indicates whether the result of the filter is null.
// Filters is executed vectorized.
func VectorizedFilterConsiderNull(ctx sessionctx.Context, filters []Expression, iterator *chunk.Iterator4Chunk, selected []bool, isNull []bool) ([]bool, []bool, error) {
	// canVectorized used to check whether all of the filters can be vectorized evaluated
	canVectorized := true
	for _, filter := range filters {
		if !filter.Vectorized() {
			canVectorized = false
			break
		}
	}

	input := iterator.GetChunk()
	sel := input.Sel()
	var err error
	if canVectorized && ctx.GetSessionVars().EnableVectorizedExpression {
		selected, isNull, err = vectorizedFilter(ctx, filters, iterator, selected, isNull)
	} else {
		selected, isNull, err = rowBasedFilter(ctx, filters, iterator, selected, isNull)
	}
	if err != nil || sel == nil {
		return selected, isNull, err
	}

	// When the input.Sel() != nil, we need to handle the selected slice and input.Sel()
	// Get the index which is not appeared in input.Sel() and set the selected[index] = false
	selectedLength := len(selected)
	unselected := allocZeroSlice(selectedLength)
	defer deallocateZeroSlice(unselected)
	// unselected[i] == 1 means that the i-th row is not selected
	for i := 0; i < selectedLength; i++ {
		unselected[i] = 1
	}
	for _, ind := range sel {
		unselected[ind] = 0
	}
	for i := 0; i < selectedLength; i++ {
		if selected[i] && unselected[i] == 1 {
			selected[i] = false
		}
	}
	return selected, isNull, err
}

// rowBasedFilter filters by row.
func rowBasedFilter(ctx sessionctx.Context, filters []Expression, iterator *chunk.Iterator4Chunk, selected []bool, isNull []bool) ([]bool, []bool, error) {
	// If input.Sel() != nil, we will call input.SetSel(nil) to clear the sel slice in input chunk.
	// After the function finished, then we reset the sel in input chunk.
	// Then the caller will handle the input.sel and selected slices.
	input := iterator.GetChunk()
	if input.Sel() != nil {
		defer input.SetSel(input.Sel())
		input.SetSel(nil)
		iterator = chunk.NewIterator4Chunk(input)
	}

	selected = selected[:0]
	for i, numRows := 0, iterator.Len(); i < numRows; i++ {
		selected = append(selected, true)
	}
	if isNull != nil {
		isNull = isNull[:0]
		for i, numRows := 0, iterator.Len(); i < numRows; i++ {
			isNull = append(isNull, false)
		}
	}
	var (
		filterResult       int64
		bVal, isNullResult bool
		err                error
	)
	for _, filter := range filters {
		isIntType := true
		if filter.GetType().EvalType() != types.ETInt {
			isIntType = false
		}
		for row := iterator.Begin(); row != iterator.End(); row = iterator.Next() {
			if !selected[row.Idx()] {
				continue
			}
			if isIntType {
				filterResult, isNullResult, err = filter.EvalInt(ctx, row)
				if err != nil {
					return nil, nil, err
				}
				selected[row.Idx()] = selected[row.Idx()] && !isNullResult && (filterResult != 0)
			} else {
				// TODO: should rewrite the filter to `cast(expr as SIGNED) != 0` and always use `EvalInt`.
				bVal, isNullResult, err = EvalBool(ctx, []Expression{filter}, row)
				if err != nil {
					return nil, nil, err
				}
				selected[row.Idx()] = selected[row.Idx()] && bVal
			}
			if isNull != nil {
				isNull[row.Idx()] = isNull[row.Idx()] || isNullResult
			}
		}
	}
	return selected, isNull, nil
}

// vectorizedFilter filters by vector.
func vectorizedFilter(ctx sessionctx.Context, filters []Expression, iterator *chunk.Iterator4Chunk, selected []bool, isNull []bool) ([]bool, []bool, error) {
	selected, isNull, err := VecEvalBool(ctx, filters, iterator.GetChunk(), selected, isNull)
	if err != nil {
		return nil, nil, err
	}

	return selected, isNull, nil
}<|MERGE_RESOLUTION|>--- conflicted
+++ resolved
@@ -184,15 +184,11 @@
 				} else {
 					enum, err := types.ParseEnumName(ft.GetElems(), result.GetString(i), ft.GetCollate())
 					if err != nil {
-<<<<<<< HEAD
 						logutil.BgLogger().Debug("Wrong enum name parsed during evaluation",
 							zap.String("The name to be parsed in the ENUM", result.GetString(i)),
 							zap.Strings("The valid names in the ENUM", ft.GetElems()),
 							zap.Error(err),
 						)
-=======
-						return errors.Errorf("Wrong enum value parsed during evaluation")
->>>>>>> b2d3fb9f
 					}
 					buf.AppendEnum(enum)
 				}
@@ -208,15 +204,11 @@
 				} else {
 					set, err := types.ParseSetName(ft.GetElems(), result.GetString(i), ft.GetCollate())
 					if err != nil {
-<<<<<<< HEAD
 						logutil.BgLogger().Debug("Wrong set name parsed during evaluation",
 							zap.String("The name to be parsed in the SET", result.GetString(i)),
 							zap.Strings("The valid names in the SET", ft.GetElems()),
 							zap.Error(err),
 						)
-=======
-						return errors.Errorf("Wrong set value parsed during evaluation")
->>>>>>> b2d3fb9f
 					}
 					buf.AppendSet(set)
 				}
