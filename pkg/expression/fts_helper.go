// Copyright 2025 PingCAP, Inc.
//
// Licensed under the Apache License, Version 2.0 (the "License");
// you may not use this file except in compliance with the License.
// You may obtain a copy of the License at
//
//	http://www.apache.org/licenses/LICENSE-2.0
//
// Unless required by applicable law or agreed to in writing, software
// distributed under the License is distributed on an "AS IS" BASIS,
// WITHOUT WARRANTIES OR CONDITIONS OF ANY KIND, either express or implied.
// See the License for the specific language governing permissions and
// limitations under the License.

package expression

import (
	"github.com/pingcap/tidb/pkg/parser/ast"
	"github.com/pingcap/tidb/pkg/util/intset"
)

// FTSInfo is an easy to use struct for interpreting a FullTextSearch expression.
type FTSInfo struct {
	Query  string
	Column *Column
}

<<<<<<< HEAD
// FTSFuncMap is a map of TiDB implemented FullTextSearch functions.
var FTSFuncMap map[string]struct{} = map[string]struct{}{
	ast.FTSMatchWord: {},
=======
// FTSFuncMap stores the functions related to fulltext search.
var FTSFuncMap map[string]struct{} = map[string]struct{}{
	ast.FTSMatchWord:   {},
	ast.FTSMatchPrefix: {},
>>>>>>> 8648a0e7
}

// ContainsFullTextSearchFn recursively checks whether the expression tree contains a
// possible FullTextSearch function.
func ContainsFullTextSearchFn(exprs ...Expression) bool {
	for _, expr := range exprs {
		switch x := expr.(type) {
		case *ScalarFunction:
			if x.FuncName.L == ast.FTSMatchWord {
				return true
			}
			for _, arg := range x.GetArgs() {
				if ContainsFullTextSearchFn(arg) {
					return true
				}
			}
		}
	}
	return false
}

// ExprOnlyContainsLogicOpAndFTS checks whether the expression contains only logical operators
// and FullTextSearch functions. It does not allow any other functions or expressions.
func ExprOnlyContainsLogicOpAndFTS(expr Expression) bool {
	switch x := expr.(type) {
	case *ScalarFunction:
		if x.FuncName.L == ast.LogicAnd || x.FuncName.L == ast.LogicOr || x.FuncName.L == ast.IsTruthWithNull {
			for _, arg := range x.GetArgs() {
				if !ExprOnlyContainsLogicOpAndFTS(arg) {
					return false
				}
			}
			return true
		} else if _, ok := FTSFuncMap[x.FuncName.L]; ok {
			return true
		}
	default:
		return false
	}
	return false
}

// CollectColumnIDForFTS collects column IDs from a complex FullTextSearch expression.
// You need to make sure that the parameter is a valid one that only contains FullTextSearch functions and logical operators.
func CollectColumnIDForFTS(expr Expression, idSet *intset.FastIntSet) {
	switch x := expr.(type) {
	case *ScalarFunction:
		startIdx := 0
		if _, ok := FTSFuncMap[x.FuncName.L]; ok {
			startIdx = 1 // Skip the first argument which is the query string.
		}
		for i := startIdx; i < len(x.GetArgs()); i++ {
			CollectColumnIDForFTS(x.GetArgs()[i], idSet)
		}
	case *Column:
		idSet.Insert(int(x.ID))
	default:
		return
	}
}

// InterpretFullTextSearchExpr try to interpret a FullText search expression.
// If interpret successfully, return a FTSInfo struct, otherwise return nil.
func InterpretFullTextSearchExpr(expr Expression) *FTSInfo {
	x, ok := expr.(*ScalarFunction)
	if !ok {
		return nil
	}

	if x.FuncName.L != ast.FTSMatchWord {
		return nil
	}

	if len(x.GetArgs()) != 2 {
		return nil
	}
	argQuery := x.GetArgs()[0]
	argColumn := x.GetArgs()[1]

	query, ok := argQuery.(*Constant)
	if !ok {
		return nil
	}
	column, ok := argColumn.(*Column)
	if !ok {
		return nil
	}

	return &FTSInfo{
		Query:  query.Value.GetString(),
		Column: column,
	}
}<|MERGE_RESOLUTION|>--- conflicted
+++ resolved
@@ -25,16 +25,10 @@
 	Column *Column
 }
 
-<<<<<<< HEAD
-// FTSFuncMap is a map of TiDB implemented FullTextSearch functions.
-var FTSFuncMap map[string]struct{} = map[string]struct{}{
-	ast.FTSMatchWord: {},
-=======
 // FTSFuncMap stores the functions related to fulltext search.
 var FTSFuncMap map[string]struct{} = map[string]struct{}{
 	ast.FTSMatchWord:   {},
 	ast.FTSMatchPrefix: {},
->>>>>>> 8648a0e7
 }
 
 // ContainsFullTextSearchFn recursively checks whether the expression tree contains a
