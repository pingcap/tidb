--- conflicted
+++ resolved
@@ -3317,11 +3317,7 @@
 		} else {
 			result += off
 		}
-<<<<<<< HEAD
-		if i <= numberOfBits {
-=======
 		if i < numberOfBits-1 {
->>>>>>> 9def7840
 			result += separator
 		}
 	}
