// Copyright 2017 PingCAP, Inc.
//
// Licensed under the Apache License, Version 2.0 (the "License");
// you may not use this file except in compliance with the License.
// You may obtain a copy of the License at
//
//     http://www.apache.org/licenses/LICENSE-2.0
//
// Unless required by applicable law or agreed to in writing, software
// distributed under the License is distributed on an "AS IS" BASIS,
// WITHOUT WARRANTIES OR CONDITIONS OF ANY KIND, either express or implied.
// See the License for the specific language governing permissions and
// limitations under the License.

package expression

import (
	"cmp"
	"math"
	"strings"

	"github.com/pingcap/errors"
	"github.com/pingcap/tidb/pkg/parser/ast"
	"github.com/pingcap/tidb/pkg/parser/mysql"
	"github.com/pingcap/tidb/pkg/parser/opcode"
	"github.com/pingcap/tidb/pkg/parser/terror"
	"github.com/pingcap/tidb/pkg/sessionctx"
	"github.com/pingcap/tidb/pkg/sessionctx/stmtctx"
	"github.com/pingcap/tidb/pkg/types"
	"github.com/pingcap/tidb/pkg/util/chunk"
	"github.com/pingcap/tidb/pkg/util/collate"
	"github.com/pingcap/tipb/go-tipb"
)

var (
	_ functionClass = &coalesceFunctionClass{}
	_ functionClass = &greatestFunctionClass{}
	_ functionClass = &leastFunctionClass{}
	_ functionClass = &intervalFunctionClass{}
	_ functionClass = &compareFunctionClass{}
)

var (
	_ builtinFunc = &builtinCoalesceIntSig{}
	_ builtinFunc = &builtinCoalesceRealSig{}
	_ builtinFunc = &builtinCoalesceDecimalSig{}
	_ builtinFunc = &builtinCoalesceStringSig{}
	_ builtinFunc = &builtinCoalesceTimeSig{}
	_ builtinFunc = &builtinCoalesceDurationSig{}

	_ builtinFunc = &builtinGreatestIntSig{}
	_ builtinFunc = &builtinGreatestRealSig{}
	_ builtinFunc = &builtinGreatestDecimalSig{}
	_ builtinFunc = &builtinGreatestStringSig{}
	_ builtinFunc = &builtinGreatestDurationSig{}
	_ builtinFunc = &builtinGreatestTimeSig{}
	_ builtinFunc = &builtinGreatestCmpStringAsTimeSig{}
	_ builtinFunc = &builtinLeastIntSig{}
	_ builtinFunc = &builtinLeastRealSig{}
	_ builtinFunc = &builtinLeastDecimalSig{}
	_ builtinFunc = &builtinLeastStringSig{}
	_ builtinFunc = &builtinLeastTimeSig{}
	_ builtinFunc = &builtinLeastDurationSig{}
	_ builtinFunc = &builtinLeastCmpStringAsTimeSig{}
	_ builtinFunc = &builtinIntervalIntSig{}
	_ builtinFunc = &builtinIntervalRealSig{}

	_ builtinFunc = &builtinLTIntSig{}
	_ builtinFunc = &builtinLTRealSig{}
	_ builtinFunc = &builtinLTDecimalSig{}
	_ builtinFunc = &builtinLTStringSig{}
	_ builtinFunc = &builtinLTDurationSig{}
	_ builtinFunc = &builtinLTTimeSig{}

	_ builtinFunc = &builtinLEIntSig{}
	_ builtinFunc = &builtinLERealSig{}
	_ builtinFunc = &builtinLEDecimalSig{}
	_ builtinFunc = &builtinLEStringSig{}
	_ builtinFunc = &builtinLEDurationSig{}
	_ builtinFunc = &builtinLETimeSig{}

	_ builtinFunc = &builtinGTIntSig{}
	_ builtinFunc = &builtinGTRealSig{}
	_ builtinFunc = &builtinGTDecimalSig{}
	_ builtinFunc = &builtinGTStringSig{}
	_ builtinFunc = &builtinGTTimeSig{}
	_ builtinFunc = &builtinGTDurationSig{}

	_ builtinFunc = &builtinGEIntSig{}
	_ builtinFunc = &builtinGERealSig{}
	_ builtinFunc = &builtinGEDecimalSig{}
	_ builtinFunc = &builtinGEStringSig{}
	_ builtinFunc = &builtinGETimeSig{}
	_ builtinFunc = &builtinGEDurationSig{}

	_ builtinFunc = &builtinNEIntSig{}
	_ builtinFunc = &builtinNERealSig{}
	_ builtinFunc = &builtinNEDecimalSig{}
	_ builtinFunc = &builtinNEStringSig{}
	_ builtinFunc = &builtinNETimeSig{}
	_ builtinFunc = &builtinNEDurationSig{}

	_ builtinFunc = &builtinNullEQIntSig{}
	_ builtinFunc = &builtinNullEQRealSig{}
	_ builtinFunc = &builtinNullEQDecimalSig{}
	_ builtinFunc = &builtinNullEQStringSig{}
	_ builtinFunc = &builtinNullEQTimeSig{}
	_ builtinFunc = &builtinNullEQDurationSig{}
)

// coalesceFunctionClass returns the first non-NULL value in the list,
// or NULL if there are no non-NULL values.
type coalesceFunctionClass struct {
	baseFunctionClass
}

func (c *coalesceFunctionClass) getFunction(ctx sessionctx.Context, args []Expression) (sig builtinFunc, err error) {
	if err = c.verifyArgs(args); err != nil {
		return nil, err
	}

	fieldTps := make([]*types.FieldType, 0, len(args))
	for _, arg := range args {
		fieldTps = append(fieldTps, arg.GetType())
	}

	// Use the aggregated field type as retType.
	resultFieldType := types.AggFieldType(fieldTps)
	var tempType uint
	resultEvalType := types.AggregateEvalType(fieldTps, &tempType)
	resultFieldType.SetFlag(tempType)
	retEvalTp := resultFieldType.EvalType()

	fieldEvalTps := make([]types.EvalType, 0, len(args))
	for range args {
		fieldEvalTps = append(fieldEvalTps, retEvalTp)
	}

	bf, err := newBaseBuiltinFuncWithTp(ctx, c.funcName, args, retEvalTp, fieldEvalTps...)
	if err != nil {
		return nil, err
	}

	bf.tp.AddFlag(resultFieldType.GetFlag())
	resultFieldType.SetFlen(0)
	resultFieldType.SetDecimal(types.UnspecifiedLength)

	// Set retType to BINARY(0) if all arguments are of type NULL.
	if resultFieldType.GetType() == mysql.TypeNull {
		types.SetBinChsClnFlag(bf.tp)
		resultFieldType.SetFlen(0)
		resultFieldType.SetDecimal(0)
	} else {
		maxIntLen := 0
		maxFlen := 0

		// Find the max length of field in `maxFlen`,
		// and max integer-part length in `maxIntLen`.
		for _, argTp := range fieldTps {
			if argTp.GetDecimal() > resultFieldType.GetDecimal() {
				resultFieldType.SetDecimalUnderLimit(argTp.GetDecimal())
			}
			argIntLen := argTp.GetFlen()
			if argTp.GetDecimal() > 0 {
				argIntLen -= argTp.GetDecimal() + 1
			}

			// Reduce the sign bit if it is a signed integer/decimal
			if !mysql.HasUnsignedFlag(argTp.GetFlag()) {
				argIntLen--
			}
			if argIntLen > maxIntLen {
				maxIntLen = argIntLen
			}
			if argTp.GetFlen() > maxFlen || argTp.GetFlen() == types.UnspecifiedLength {
				maxFlen = argTp.GetFlen()
			}
		}
		// For integer, field length = maxIntLen + (1/0 for sign bit)
		// For decimal, field length = maxIntLen + maxDecimal + (1/0 for sign bit)
		if resultEvalType == types.ETInt || resultEvalType == types.ETDecimal {
			resultFieldType.SetFlenUnderLimit(maxIntLen + resultFieldType.GetDecimal())
			if resultFieldType.GetDecimal() > 0 {
				resultFieldType.SetFlenUnderLimit(resultFieldType.GetFlen() + 1)
			}
			if !mysql.HasUnsignedFlag(resultFieldType.GetFlag()) {
				resultFieldType.SetFlenUnderLimit(resultFieldType.GetFlen() + 1)
			}
			bf.tp = resultFieldType
		} else {
			bf.tp.SetFlen(maxFlen)
		}
		// Set the field length to maxFlen for other types.
		if bf.tp.GetFlen() > mysql.MaxDecimalWidth {
			bf.tp.SetFlen(mysql.MaxDecimalWidth)
		}
	}

	switch retEvalTp {
	case types.ETInt:
		sig = &builtinCoalesceIntSig{bf}
		sig.setPbCode(tipb.ScalarFuncSig_CoalesceInt)
	case types.ETReal:
		sig = &builtinCoalesceRealSig{bf}
		sig.setPbCode(tipb.ScalarFuncSig_CoalesceReal)
	case types.ETDecimal:
		sig = &builtinCoalesceDecimalSig{bf}
		sig.setPbCode(tipb.ScalarFuncSig_CoalesceDecimal)
	case types.ETString:
		sig = &builtinCoalesceStringSig{bf}
		sig.setPbCode(tipb.ScalarFuncSig_CoalesceString)
	case types.ETDatetime, types.ETTimestamp:
		bf.tp.SetDecimal(resultFieldType.GetDecimal())
		sig = &builtinCoalesceTimeSig{bf}
		sig.setPbCode(tipb.ScalarFuncSig_CoalesceTime)
	case types.ETDuration:
		bf.tp.SetDecimal(resultFieldType.GetDecimal())
		sig = &builtinCoalesceDurationSig{bf}
		sig.setPbCode(tipb.ScalarFuncSig_CoalesceDuration)
	case types.ETJson:
		sig = &builtinCoalesceJSONSig{bf}
		sig.setPbCode(tipb.ScalarFuncSig_CoalesceJson)
	}

	return sig, nil
}

// builtinCoalesceIntSig is builtin function coalesce signature which return type int
// See http://dev.mysql.com/doc/refman/5.7/en/comparison-operators.html#function_coalesce
type builtinCoalesceIntSig struct {
	baseBuiltinFunc
}

func (b *builtinCoalesceIntSig) Clone() builtinFunc {
	newSig := &builtinCoalesceIntSig{}
	newSig.cloneFrom(&b.baseBuiltinFunc)
	return newSig
}

func (b *builtinCoalesceIntSig) evalInt(row chunk.Row) (res int64, isNull bool, err error) {
	for _, a := range b.getArgs() {
		res, isNull, err = a.EvalInt(b.ctx, row)
		if err != nil || !isNull {
			break
		}
	}
	return res, isNull, err
}

// builtinCoalesceRealSig is builtin function coalesce signature which return type real
// See http://dev.mysql.com/doc/refman/5.7/en/comparison-operators.html#function_coalesce
type builtinCoalesceRealSig struct {
	baseBuiltinFunc
}

func (b *builtinCoalesceRealSig) Clone() builtinFunc {
	newSig := &builtinCoalesceRealSig{}
	newSig.cloneFrom(&b.baseBuiltinFunc)
	return newSig
}

func (b *builtinCoalesceRealSig) evalReal(row chunk.Row) (res float64, isNull bool, err error) {
	for _, a := range b.getArgs() {
		res, isNull, err = a.EvalReal(b.ctx, row)
		if err != nil || !isNull {
			break
		}
	}
	return res, isNull, err
}

// builtinCoalesceDecimalSig is builtin function coalesce signature which return type decimal
// See http://dev.mysql.com/doc/refman/5.7/en/comparison-operators.html#function_coalesce
type builtinCoalesceDecimalSig struct {
	baseBuiltinFunc
}

func (b *builtinCoalesceDecimalSig) Clone() builtinFunc {
	newSig := &builtinCoalesceDecimalSig{}
	newSig.cloneFrom(&b.baseBuiltinFunc)
	return newSig
}

func (b *builtinCoalesceDecimalSig) evalDecimal(row chunk.Row) (res *types.MyDecimal, isNull bool, err error) {
	for _, a := range b.getArgs() {
		res, isNull, err = a.EvalDecimal(b.ctx, row)
		if err != nil || !isNull {
			break
		}
	}
	return res, isNull, err
}

// builtinCoalesceStringSig is builtin function coalesce signature which return type string
// See http://dev.mysql.com/doc/refman/5.7/en/comparison-operators.html#function_coalesce
type builtinCoalesceStringSig struct {
	baseBuiltinFunc
}

func (b *builtinCoalesceStringSig) Clone() builtinFunc {
	newSig := &builtinCoalesceStringSig{}
	newSig.cloneFrom(&b.baseBuiltinFunc)
	return newSig
}

func (b *builtinCoalesceStringSig) evalString(row chunk.Row) (res string, isNull bool, err error) {
	for _, a := range b.getArgs() {
		res, isNull, err = a.EvalString(b.ctx, row)
		if err != nil || !isNull {
			break
		}
	}
	return res, isNull, err
}

// builtinCoalesceTimeSig is builtin function coalesce signature which return type time
// See http://dev.mysql.com/doc/refman/5.7/en/comparison-operators.html#function_coalesce
type builtinCoalesceTimeSig struct {
	baseBuiltinFunc
}

func (b *builtinCoalesceTimeSig) Clone() builtinFunc {
	newSig := &builtinCoalesceTimeSig{}
	newSig.cloneFrom(&b.baseBuiltinFunc)
	return newSig
}

func (b *builtinCoalesceTimeSig) evalTime(row chunk.Row) (res types.Time, isNull bool, err error) {
	fsp := b.tp.GetDecimal()
	for _, a := range b.getArgs() {
		res, isNull, err = a.EvalTime(b.ctx, row)
		res.SetFsp(fsp)
		if err != nil || !isNull {
			break
		}
	}
	return res, isNull, err
}

// builtinCoalesceDurationSig is builtin function coalesce signature which return type duration
// See http://dev.mysql.com/doc/refman/5.7/en/comparison-operators.html#function_coalesce
type builtinCoalesceDurationSig struct {
	baseBuiltinFunc
}

func (b *builtinCoalesceDurationSig) Clone() builtinFunc {
	newSig := &builtinCoalesceDurationSig{}
	newSig.cloneFrom(&b.baseBuiltinFunc)
	return newSig
}

func (b *builtinCoalesceDurationSig) evalDuration(row chunk.Row) (res types.Duration, isNull bool, err error) {
	for _, a := range b.getArgs() {
		res, isNull, err = a.EvalDuration(b.ctx, row)
		res.Fsp = b.tp.GetDecimal()
		if err != nil || !isNull {
			break
		}
	}
	return res, isNull, err
}

// builtinCoalesceJSONSig is builtin function coalesce signature which return type json.
// See http://dev.mysql.com/doc/refman/5.7/en/comparison-operators.html#function_coalesce
type builtinCoalesceJSONSig struct {
	baseBuiltinFunc
}

func (b *builtinCoalesceJSONSig) Clone() builtinFunc {
	newSig := &builtinCoalesceJSONSig{}
	newSig.cloneFrom(&b.baseBuiltinFunc)
	return newSig
}

func (b *builtinCoalesceJSONSig) evalJSON(row chunk.Row) (res types.BinaryJSON, isNull bool, err error) {
	for _, a := range b.getArgs() {
		res, isNull, err = a.EvalJSON(b.ctx, row)
		if err != nil || !isNull {
			break
		}
	}
	return res, isNull, err
}

func aggregateType(args []Expression) *types.FieldType {
	fieldTypes := make([]*types.FieldType, len(args))
	for i := range fieldTypes {
		fieldTypes[i] = args[i].GetType()
	}
	return types.AggFieldType(fieldTypes)
}

// ResolveType4Between resolves eval type for between expression.
func ResolveType4Between(args [3]Expression) types.EvalType {
	cmpTp := args[0].GetType().EvalType()
	for i := 1; i < 3; i++ {
		cmpTp = getBaseCmpType(cmpTp, args[i].GetType().EvalType(), nil, nil)
	}

	hasTemporal := false
	if cmpTp == types.ETString {
		if args[0].GetType().GetType() == mysql.TypeDuration {
			cmpTp = types.ETDuration
		} else {
			for _, arg := range args {
				if types.IsTypeTemporal(arg.GetType().GetType()) {
					hasTemporal = true
					break
				}
			}
			if hasTemporal {
				cmpTp = types.ETDatetime
			}
		}
	}
	if (args[0].GetType().EvalType() == types.ETInt || IsBinaryLiteral(args[0])) &&
		(args[1].GetType().EvalType() == types.ETInt || IsBinaryLiteral(args[1])) &&
		(args[2].GetType().EvalType() == types.ETInt || IsBinaryLiteral(args[2])) {
		return types.ETInt
	}

	return cmpTp
}

// GLCmpStringMode represents Greatest/Least interal string comparison mode
type GLCmpStringMode uint8

const (
	// GLCmpStringDirectly Greatest and Least function compares string directly
	GLCmpStringDirectly GLCmpStringMode = iota
	// GLCmpStringAsDate Greatest/Least function compares string as 'yyyy-mm-dd' format
	GLCmpStringAsDate
	// GLCmpStringAsDatetime Greatest/Least function compares string as 'yyyy-mm-dd hh:mm:ss' format
	GLCmpStringAsDatetime
)

// GLRetTimeType represents Greatest/Least return time type
type GLRetTimeType uint8

const (
	// GLRetNoneTemporal Greatest/Least function returns non temporal time
	GLRetNoneTemporal GLRetTimeType = iota
	// GLRetDate Greatest/Least function returns date type, 'yyyy-mm-dd'
	GLRetDate
	// GLRetDatetime Greatest/Least function returns datetime type, 'yyyy-mm-dd hh:mm:ss'
	GLRetDatetime
)

// resolveType4Extremum gets compare type for GREATEST and LEAST and BETWEEN (mainly for datetime).
func resolveType4Extremum(args []Expression) (_ *types.FieldType, fieldTimeType GLRetTimeType, cmpStringMode GLCmpStringMode) {
	aggType := aggregateType(args)
	var temporalItem *types.FieldType
	if aggType.EvalType().IsStringKind() {
		for i := range args {
			item := args[i].GetType()
			// Find the temporal value in the arguments but prefer DateTime value.
			if types.IsTypeTemporal(item.GetType()) {
				if temporalItem == nil || item.GetType() == mysql.TypeDatetime {
					temporalItem = item
				}
			}
		}

		if !types.IsTypeTemporal(aggType.GetType()) && temporalItem != nil && types.IsTemporalWithDate(temporalItem.GetType()) {
			if temporalItem.GetType() == mysql.TypeDate {
				cmpStringMode = GLCmpStringAsDate
			} else {
				cmpStringMode = GLCmpStringAsDatetime
			}
		}
		// TODO: String charset, collation checking are needed.
	}
	var timeType = GLRetNoneTemporal
	if aggType.GetType() == mysql.TypeDate {
		timeType = GLRetDate
	} else if aggType.GetType() == mysql.TypeDatetime || aggType.GetType() == mysql.TypeTimestamp {
		timeType = GLRetDatetime
	}
	return aggType, timeType, cmpStringMode
}

// unsupportedJSONComparison reports warnings while there is a JSON type in least/greatest function's arguments
func unsupportedJSONComparison(ctx sessionctx.Context, args []Expression) {
	for _, arg := range args {
		tp := arg.GetType().GetType()
		if tp == mysql.TypeJSON {
			ctx.GetSessionVars().StmtCtx.AppendWarning(errUnsupportedJSONComparison)
			break
		}
	}
}

type greatestFunctionClass struct {
	baseFunctionClass
}

func (c *greatestFunctionClass) getFunction(ctx sessionctx.Context, args []Expression) (sig builtinFunc, err error) {
	if err = c.verifyArgs(args); err != nil {
		return nil, err
	}
	resFieldType, fieldTimeType, cmpStringMode := resolveType4Extremum(args)
	resTp := resFieldType.EvalType()
	argTp := resTp
	if cmpStringMode != GLCmpStringDirectly {
		// Args are temporal and string mixed, we cast all args as string and parse it to temporal mannualy to compare.
		argTp = types.ETString
	} else if resTp == types.ETJson {
		unsupportedJSONComparison(ctx, args)
		argTp = types.ETString
		resTp = types.ETString
	}
	argTps := make([]types.EvalType, len(args))
	for i := range args {
		argTps[i] = argTp
	}
	bf, err := newBaseBuiltinFuncWithTp(ctx, c.funcName, args, resTp, argTps...)
	if err != nil {
		return nil, err
	}
	switch argTp {
	case types.ETInt:
		bf.tp.AddFlag(resFieldType.GetFlag())
		sig = &builtinGreatestIntSig{bf}
		sig.setPbCode(tipb.ScalarFuncSig_GreatestInt)
	case types.ETReal:
		sig = &builtinGreatestRealSig{bf}
		sig.setPbCode(tipb.ScalarFuncSig_GreatestReal)
	case types.ETDecimal:
		sig = &builtinGreatestDecimalSig{bf}
		sig.setPbCode(tipb.ScalarFuncSig_GreatestDecimal)
	case types.ETString:
		if cmpStringMode == GLCmpStringAsDate {
			sig = &builtinGreatestCmpStringAsTimeSig{bf, true}
			sig.setPbCode(tipb.ScalarFuncSig_GreatestCmpStringAsDate)
		} else if cmpStringMode == GLCmpStringAsDatetime {
			sig = &builtinGreatestCmpStringAsTimeSig{bf, false}
			sig.setPbCode(tipb.ScalarFuncSig_GreatestCmpStringAsTime)
		} else {
			sig = &builtinGreatestStringSig{bf}
			sig.setPbCode(tipb.ScalarFuncSig_GreatestString)
		}
	case types.ETDuration:
		sig = &builtinGreatestDurationSig{bf}
		sig.setPbCode(tipb.ScalarFuncSig_GreatestDuration)
	case types.ETDatetime, types.ETTimestamp:
		if fieldTimeType == GLRetDate {
			sig = &builtinGreatestTimeSig{bf, true}
			sig.setPbCode(tipb.ScalarFuncSig_GreatestDate)
		} else {
			sig = &builtinGreatestTimeSig{bf, false}
			sig.setPbCode(tipb.ScalarFuncSig_GreatestTime)
		}
	}

	flen, decimal := fixFlenAndDecimalForGreatestAndLeast(args)
	sig.getRetTp().SetFlenUnderLimit(flen)
	sig.getRetTp().SetDecimalUnderLimit(decimal)

	return sig, nil
}

func fixFlenAndDecimalForGreatestAndLeast(args []Expression) (flen, decimal int) {
	for _, arg := range args {
		argFlen, argDecimal := arg.GetType().GetFlen(), arg.GetType().GetDecimal()
		if argFlen > flen {
			flen = argFlen
		}
		if argDecimal > decimal {
			decimal = argDecimal
		}
	}
	return flen, decimal
}

type builtinGreatestIntSig struct {
	baseBuiltinFunc
}

func (b *builtinGreatestIntSig) Clone() builtinFunc {
	newSig := &builtinGreatestIntSig{}
	newSig.cloneFrom(&b.baseBuiltinFunc)
	return newSig
}

// evalInt evals a builtinGreatestIntSig.
// See http://dev.mysql.com/doc/refman/5.7/en/comparison-operators.html#function_greatest
func (b *builtinGreatestIntSig) evalInt(row chunk.Row) (max int64, isNull bool, err error) {
	max, isNull, err = b.args[0].EvalInt(b.ctx, row)
	if isNull || err != nil {
		return max, isNull, err
	}
	for i := 1; i < len(b.args); i++ {
		var v int64
		v, isNull, err = b.args[i].EvalInt(b.ctx, row)
		if isNull || err != nil {
			return max, isNull, err
		}
		if v > max {
			max = v
		}
	}
	return
}

type builtinGreatestRealSig struct {
	baseBuiltinFunc
}

func (b *builtinGreatestRealSig) Clone() builtinFunc {
	newSig := &builtinGreatestRealSig{}
	newSig.cloneFrom(&b.baseBuiltinFunc)
	return newSig
}

// evalReal evals a builtinGreatestRealSig.
// See http://dev.mysql.com/doc/refman/5.7/en/comparison-operators.html#function_greatest
func (b *builtinGreatestRealSig) evalReal(row chunk.Row) (max float64, isNull bool, err error) {
	max, isNull, err = b.args[0].EvalReal(b.ctx, row)
	if isNull || err != nil {
		return max, isNull, err
	}
	for i := 1; i < len(b.args); i++ {
		var v float64
		v, isNull, err = b.args[i].EvalReal(b.ctx, row)
		if isNull || err != nil {
			return max, isNull, err
		}
		if v > max {
			max = v
		}
	}
	return
}

type builtinGreatestDecimalSig struct {
	baseBuiltinFunc
}

func (b *builtinGreatestDecimalSig) Clone() builtinFunc {
	newSig := &builtinGreatestDecimalSig{}
	newSig.cloneFrom(&b.baseBuiltinFunc)
	return newSig
}

// evalDecimal evals a builtinGreatestDecimalSig.
// See http://dev.mysql.com/doc/refman/5.7/en/comparison-operators.html#function_greatest
func (b *builtinGreatestDecimalSig) evalDecimal(row chunk.Row) (max *types.MyDecimal, isNull bool, err error) {
	max, isNull, err = b.args[0].EvalDecimal(b.ctx, row)
	if isNull || err != nil {
		return max, isNull, err
	}
	for i := 1; i < len(b.args); i++ {
		var v *types.MyDecimal
		v, isNull, err = b.args[i].EvalDecimal(b.ctx, row)
		if isNull || err != nil {
			return max, isNull, err
		}
		if v.Compare(max) > 0 {
			max = v
		}
	}
	return
}

type builtinGreatestStringSig struct {
	baseBuiltinFunc
}

func (b *builtinGreatestStringSig) Clone() builtinFunc {
	newSig := &builtinGreatestStringSig{}
	newSig.cloneFrom(&b.baseBuiltinFunc)
	return newSig
}

// evalString evals a builtinGreatestStringSig.
// See http://dev.mysql.com/doc/refman/5.7/en/comparison-operators.html#function_greatest
func (b *builtinGreatestStringSig) evalString(row chunk.Row) (max string, isNull bool, err error) {
	max, isNull, err = b.args[0].EvalString(b.ctx, row)
	if isNull || err != nil {
		return max, isNull, err
	}
	for i := 1; i < len(b.args); i++ {
		var v string
		v, isNull, err = b.args[i].EvalString(b.ctx, row)
		if isNull || err != nil {
			return max, isNull, err
		}
		if types.CompareString(v, max, b.collation) > 0 {
			max = v
		}
	}
	return
}

type builtinGreatestCmpStringAsTimeSig struct {
	baseBuiltinFunc
	cmpAsDate bool
}

func (b *builtinGreatestCmpStringAsTimeSig) Clone() builtinFunc {
	newSig := &builtinGreatestCmpStringAsTimeSig{}
	newSig.cloneFrom(&b.baseBuiltinFunc)
	newSig.cmpAsDate = b.cmpAsDate
	return newSig
}

// evalString evals a builtinGreatestCmpStringAsTimeSig.
// See http://dev.mysql.com/doc/refman/5.7/en/comparison-operators.html#function_greatest
func (b *builtinGreatestCmpStringAsTimeSig) evalString(row chunk.Row) (strRes string, isNull bool, err error) {
	sc := b.ctx.GetSessionVars().StmtCtx
	for i := 0; i < len(b.args); i++ {
		v, isNull, err := b.args[i].EvalString(b.ctx, row)
		if isNull || err != nil {
			return "", true, err
		}
		v, err = doTimeConversionForGL(b.cmpAsDate, b.ctx, sc, v)
		if err != nil {
			return v, true, err
		}
		// In MySQL, if the compare result is zero, than we will try to use the string comparison result
		if i == 0 || strings.Compare(v, strRes) > 0 {
			strRes = v
		}
	}
	return strRes, false, nil
}

func doTimeConversionForGL(cmpAsDate bool, ctx sessionctx.Context, sc *stmtctx.StatementContext, strVal string) (string, error) {
	var t types.Time
	var err error
	if cmpAsDate {
		t, err = types.ParseDate(sc.TypeCtx(), strVal)
		if err == nil {
			t, err = t.Convert(sc.TypeCtx(), mysql.TypeDate)
		}
	} else {
		t, err = types.ParseDatetime(sc.TypeCtx(), strVal)
		if err == nil {
			t, err = t.Convert(sc.TypeCtx(), mysql.TypeDatetime)
		}
	}
	if err != nil {
		if err = handleInvalidTimeError(ctx, err); err != nil {
			return "", err
		}
	} else {
		strVal = t.String()
	}
	return strVal, nil
}

type builtinGreatestTimeSig struct {
	baseBuiltinFunc
	cmpAsDate bool
}

func (b *builtinGreatestTimeSig) Clone() builtinFunc {
	newSig := &builtinGreatestTimeSig{}
	newSig.cloneFrom(&b.baseBuiltinFunc)
	newSig.cmpAsDate = b.cmpAsDate
	return newSig
}

func (b *builtinGreatestTimeSig) evalTime(row chunk.Row) (res types.Time, isNull bool, err error) {
	for i := 0; i < len(b.args); i++ {
		v, isNull, err := b.args[i].EvalTime(b.ctx, row)
		if isNull || err != nil {
			return types.ZeroTime, true, err
		}
		if i == 0 || v.Compare(res) > 0 {
			res = v
		}
	}
	// Convert ETType Time value to MySQL actual type, distinguish date and datetime
	sc := b.ctx.GetSessionVars().StmtCtx
	resTimeTp := getAccurateTimeTypeForGLRet(b.cmpAsDate)
	if res, err = res.Convert(sc.TypeCtx(), resTimeTp); err != nil {
		return types.ZeroTime, true, handleInvalidTimeError(b.ctx, err)
	}
	return res, false, nil
}

type builtinGreatestDurationSig struct {
	baseBuiltinFunc
}

func (b *builtinGreatestDurationSig) Clone() builtinFunc {
	newSig := &builtinGreatestDurationSig{}
	newSig.cloneFrom(&b.baseBuiltinFunc)
	return newSig
}

func (b *builtinGreatestDurationSig) evalDuration(row chunk.Row) (res types.Duration, isNull bool, err error) {
	for i := 0; i < len(b.args); i++ {
		v, isNull, err := b.args[i].EvalDuration(b.ctx, row)
		if isNull || err != nil {
			return types.Duration{}, true, err
		}
		if i == 0 || v.Compare(res) > 0 {
			res = v
		}
	}
	return res, false, nil
}

type leastFunctionClass struct {
	baseFunctionClass
}

func (c *leastFunctionClass) getFunction(ctx sessionctx.Context, args []Expression) (sig builtinFunc, err error) {
	if err = c.verifyArgs(args); err != nil {
		return nil, err
	}
	resFieldType, fieldTimeType, cmpStringMode := resolveType4Extremum(args)
	resTp := resFieldType.EvalType()
	argTp := resTp
	if cmpStringMode != GLCmpStringDirectly {
		// Args are temporal and string mixed, we cast all args as string and parse it to temporal mannualy to compare.
		argTp = types.ETString
	} else if resTp == types.ETJson {
		unsupportedJSONComparison(ctx, args)
		argTp = types.ETString
		resTp = types.ETString
	}
	argTps := make([]types.EvalType, len(args))
	for i := range args {
		argTps[i] = argTp
	}
	bf, err := newBaseBuiltinFuncWithTp(ctx, c.funcName, args, resTp, argTps...)
	if err != nil {
		return nil, err
	}
	switch argTp {
	case types.ETInt:
		bf.tp.AddFlag(resFieldType.GetFlag())
		sig = &builtinLeastIntSig{bf}
		sig.setPbCode(tipb.ScalarFuncSig_LeastInt)
	case types.ETReal:
		sig = &builtinLeastRealSig{bf}
		sig.setPbCode(tipb.ScalarFuncSig_LeastReal)
	case types.ETDecimal:
		sig = &builtinLeastDecimalSig{bf}
		sig.setPbCode(tipb.ScalarFuncSig_LeastDecimal)
	case types.ETString:
		if cmpStringMode == GLCmpStringAsDate {
			sig = &builtinLeastCmpStringAsTimeSig{bf, true}
			sig.setPbCode(tipb.ScalarFuncSig_LeastCmpStringAsDate)
		} else if cmpStringMode == GLCmpStringAsDatetime {
			sig = &builtinLeastCmpStringAsTimeSig{bf, false}
			sig.setPbCode(tipb.ScalarFuncSig_LeastCmpStringAsTime)
		} else {
			sig = &builtinLeastStringSig{bf}
			sig.setPbCode(tipb.ScalarFuncSig_LeastString)
		}
	case types.ETDuration:
		sig = &builtinLeastDurationSig{bf}
		sig.setPbCode(tipb.ScalarFuncSig_LeastDuration)
	case types.ETDatetime, types.ETTimestamp:
		if fieldTimeType == GLRetDate {
			sig = &builtinLeastTimeSig{bf, true}
			sig.setPbCode(tipb.ScalarFuncSig_LeastDate)
		} else {
			sig = &builtinLeastTimeSig{bf, false}
			sig.setPbCode(tipb.ScalarFuncSig_LeastTime)
		}
	}
	flen, decimal := fixFlenAndDecimalForGreatestAndLeast(args)
	sig.getRetTp().SetFlenUnderLimit(flen)
	sig.getRetTp().SetDecimalUnderLimit(decimal)
	return sig, nil
}

type builtinLeastIntSig struct {
	baseBuiltinFunc
}

func (b *builtinLeastIntSig) Clone() builtinFunc {
	newSig := &builtinLeastIntSig{}
	newSig.cloneFrom(&b.baseBuiltinFunc)
	return newSig
}

// evalInt evals a builtinLeastIntSig.
// See http://dev.mysql.com/doc/refman/5.7/en/comparison-operators.html#function_least
func (b *builtinLeastIntSig) evalInt(row chunk.Row) (min int64, isNull bool, err error) {
	min, isNull, err = b.args[0].EvalInt(b.ctx, row)
	if isNull || err != nil {
		return min, isNull, err
	}
	for i := 1; i < len(b.args); i++ {
		var v int64
		v, isNull, err = b.args[i].EvalInt(b.ctx, row)
		if isNull || err != nil {
			return min, isNull, err
		}
		if v < min {
			min = v
		}
	}
	return
}

type builtinLeastRealSig struct {
	baseBuiltinFunc
}

func (b *builtinLeastRealSig) Clone() builtinFunc {
	newSig := &builtinLeastRealSig{}
	newSig.cloneFrom(&b.baseBuiltinFunc)
	return newSig
}

// evalReal evals a builtinLeastRealSig.
// See http://dev.mysql.com/doc/refman/5.7/en/comparison-operators.html#functionleast
func (b *builtinLeastRealSig) evalReal(row chunk.Row) (min float64, isNull bool, err error) {
	min, isNull, err = b.args[0].EvalReal(b.ctx, row)
	if isNull || err != nil {
		return min, isNull, err
	}
	for i := 1; i < len(b.args); i++ {
		var v float64
		v, isNull, err = b.args[i].EvalReal(b.ctx, row)
		if isNull || err != nil {
			return min, isNull, err
		}
		if v < min {
			min = v
		}
	}
	return
}

type builtinLeastDecimalSig struct {
	baseBuiltinFunc
}

func (b *builtinLeastDecimalSig) Clone() builtinFunc {
	newSig := &builtinLeastDecimalSig{}
	newSig.cloneFrom(&b.baseBuiltinFunc)
	return newSig
}

// evalDecimal evals a builtinLeastDecimalSig.
// See http://dev.mysql.com/doc/refman/5.7/en/comparison-operators.html#functionleast
func (b *builtinLeastDecimalSig) evalDecimal(row chunk.Row) (min *types.MyDecimal, isNull bool, err error) {
	min, isNull, err = b.args[0].EvalDecimal(b.ctx, row)
	if isNull || err != nil {
		return min, isNull, err
	}
	for i := 1; i < len(b.args); i++ {
		var v *types.MyDecimal
		v, isNull, err = b.args[i].EvalDecimal(b.ctx, row)
		if isNull || err != nil {
			return min, isNull, err
		}
		if v.Compare(min) < 0 {
			min = v
		}
	}
	return
}

type builtinLeastStringSig struct {
	baseBuiltinFunc
}

func (b *builtinLeastStringSig) Clone() builtinFunc {
	newSig := &builtinLeastStringSig{}
	newSig.cloneFrom(&b.baseBuiltinFunc)
	return newSig
}

// evalString evals a builtinLeastStringSig.
// See http://dev.mysql.com/doc/refman/5.7/en/comparison-operators.html#functionleast
func (b *builtinLeastStringSig) evalString(row chunk.Row) (min string, isNull bool, err error) {
	min, isNull, err = b.args[0].EvalString(b.ctx, row)
	if isNull || err != nil {
		return min, isNull, err
	}
	for i := 1; i < len(b.args); i++ {
		var v string
		v, isNull, err = b.args[i].EvalString(b.ctx, row)
		if isNull || err != nil {
			return min, isNull, err
		}
		if types.CompareString(v, min, b.collation) < 0 {
			min = v
		}
	}
	return
}

type builtinLeastCmpStringAsTimeSig struct {
	baseBuiltinFunc
	cmpAsDate bool
}

func (b *builtinLeastCmpStringAsTimeSig) Clone() builtinFunc {
	newSig := &builtinLeastCmpStringAsTimeSig{}
	newSig.cloneFrom(&b.baseBuiltinFunc)
	newSig.cmpAsDate = b.cmpAsDate
	return newSig
}

// evalString evals a builtinLeastCmpStringAsTimeSig.
// See http://dev.mysql.com/doc/refman/5.7/en/comparison-operators.html#functionleast
func (b *builtinLeastCmpStringAsTimeSig) evalString(row chunk.Row) (strRes string, isNull bool, err error) {
	sc := b.ctx.GetSessionVars().StmtCtx
	for i := 0; i < len(b.args); i++ {
		v, isNull, err := b.args[i].EvalString(b.ctx, row)
		if isNull || err != nil {
			return "", true, err
		}
		v, err = doTimeConversionForGL(b.cmpAsDate, b.ctx, sc, v)
		if err != nil {
			return v, true, err
		}
		if i == 0 || strings.Compare(v, strRes) < 0 {
			strRes = v
		}
	}

	return strRes, false, nil
}

type builtinLeastTimeSig struct {
	baseBuiltinFunc
	cmpAsDate bool
}

func (b *builtinLeastTimeSig) Clone() builtinFunc {
	newSig := &builtinLeastTimeSig{}
	newSig.cloneFrom(&b.baseBuiltinFunc)
	newSig.cmpAsDate = b.cmpAsDate
	return newSig
}

func (b *builtinLeastTimeSig) evalTime(row chunk.Row) (res types.Time, isNull bool, err error) {
	for i := 0; i < len(b.args); i++ {
		v, isNull, err := b.args[i].EvalTime(b.ctx, row)
		if isNull || err != nil {
			return types.ZeroTime, true, err
		}
		if i == 0 || v.Compare(res) < 0 {
			res = v
		}
	}
	// Convert ETType Time value to MySQL actual type, distinguish date and datetime
	sc := b.ctx.GetSessionVars().StmtCtx
	resTimeTp := getAccurateTimeTypeForGLRet(b.cmpAsDate)
	if res, err = res.Convert(sc.TypeCtx(), resTimeTp); err != nil {
		return types.ZeroTime, true, handleInvalidTimeError(b.ctx, err)
	}
	return res, false, nil
}

func getAccurateTimeTypeForGLRet(cmpAsDate bool) byte {
	var resTimeTp byte
	if cmpAsDate {
		resTimeTp = mysql.TypeDate
	} else {
		resTimeTp = mysql.TypeDatetime
	}
	return resTimeTp
}

type builtinLeastDurationSig struct {
	baseBuiltinFunc
}

func (b *builtinLeastDurationSig) Clone() builtinFunc {
	newSig := &builtinLeastDurationSig{}
	newSig.cloneFrom(&b.baseBuiltinFunc)
	return newSig
}

func (b *builtinLeastDurationSig) evalDuration(row chunk.Row) (res types.Duration, isNull bool, err error) {
	for i := 0; i < len(b.args); i++ {
		v, isNull, err := b.args[i].EvalDuration(b.ctx, row)
		if isNull || err != nil {
			return types.Duration{}, true, err
		}
		if i == 0 || v.Compare(res) < 0 {
			res = v
		}
	}
	return res, false, nil
}

type intervalFunctionClass struct {
	baseFunctionClass
}

func (c *intervalFunctionClass) getFunction(ctx sessionctx.Context, args []Expression) (builtinFunc, error) {
	if err := c.verifyArgs(args); err != nil {
		return nil, err
	}

	allInt := true
	hasNullable := false
	// if we have nullable columns in the argument list, we won't do a binary search, instead we will linearly scan the arguments.
	// this behavior is in line with MySQL's, see MySQL's source code here:
	// https://github.com/mysql/mysql-server/blob/f8cdce86448a211511e8a039c62580ae16cb96f5/sql/item_cmpfunc.cc#L2713-L2788
	// https://github.com/mysql/mysql-server/blob/f8cdce86448a211511e8a039c62580ae16cb96f5/sql/item_cmpfunc.cc#L2632-L2686
	for i := range args {
		tp := args[i].GetType()
		if tp.EvalType() != types.ETInt {
			allInt = false
		}
		if !mysql.HasNotNullFlag(tp.GetFlag()) {
			hasNullable = true
		}
	}

	argTps, argTp := make([]types.EvalType, 0, len(args)), types.ETReal
	if allInt {
		argTp = types.ETInt
	}
	for range args {
		argTps = append(argTps, argTp)
	}
	bf, err := newBaseBuiltinFuncWithTp(ctx, c.funcName, args, types.ETInt, argTps...)
	if err != nil {
		return nil, err
	}
	var sig builtinFunc
	if allInt {
		sig = &builtinIntervalIntSig{bf, hasNullable}
		sig.setPbCode(tipb.ScalarFuncSig_IntervalInt)
	} else {
		sig = &builtinIntervalRealSig{bf, hasNullable}
		sig.setPbCode(tipb.ScalarFuncSig_IntervalReal)
	}
	return sig, nil
}

type builtinIntervalIntSig struct {
	baseBuiltinFunc
	hasNullable bool
}

func (b *builtinIntervalIntSig) Clone() builtinFunc {
	newSig := &builtinIntervalIntSig{}
	newSig.cloneFrom(&b.baseBuiltinFunc)
	return newSig
}

// evalInt evals a builtinIntervalIntSig.
// See http://dev.mysql.com/doc/refman/5.7/en/comparison-operators.html#function_interval
func (b *builtinIntervalIntSig) evalInt(row chunk.Row) (int64, bool, error) {
	arg0, isNull, err := b.args[0].EvalInt(b.ctx, row)
	if err != nil {
		return 0, true, err
	}
	if isNull {
		return -1, false, nil
	}
	isUint1 := mysql.HasUnsignedFlag(b.args[0].GetType().GetFlag())
	var idx int
	if b.hasNullable {
		idx, err = b.linearSearch(arg0, isUint1, b.args[1:], row)
	} else {
		idx, err = b.binSearch(arg0, isUint1, b.args[1:], row)
	}
	return int64(idx), err != nil, err
}

// linearSearch linearly scans the argument least to find the position of the first value that is larger than the given target.
func (b *builtinIntervalIntSig) linearSearch(target int64, isUint1 bool, args []Expression, row chunk.Row) (i int, err error) {
	i = 0
	for ; i < len(args); i++ {
		isUint2 := mysql.HasUnsignedFlag(args[i].GetType().GetFlag())
		arg, isNull, err := args[i].EvalInt(b.ctx, row)
		if err != nil {
			return 0, err
		}
		var less bool
		if !isNull {
			switch {
			case !isUint1 && !isUint2:
				less = target < arg
			case isUint1 && isUint2:
				less = uint64(target) < uint64(arg)
			case !isUint1 && isUint2:
				less = target < 0 || uint64(target) < uint64(arg)
			case isUint1 && !isUint2:
				less = arg > 0 && uint64(target) < uint64(arg)
			}
		}
		if less {
			break
		}
	}
	return i, nil
}

// binSearch is a binary search method.
// All arguments are treated as integers.
// It is required that arg[0] < args[1] < args[2] < ... < args[n] for this function to work correctly.
// This is because a binary search is used (very fast).
func (b *builtinIntervalIntSig) binSearch(target int64, isUint1 bool, args []Expression, row chunk.Row) (_ int, err error) {
	i, j, cmp := 0, len(args), false
	for i < j {
		mid := i + (j-i)/2
		v, isNull, err1 := args[mid].EvalInt(b.ctx, row)
		if err1 != nil {
			err = err1
			break
		}
		if isNull {
			v = target
		}
		isUint2 := mysql.HasUnsignedFlag(args[mid].GetType().GetFlag())
		switch {
		case !isUint1 && !isUint2:
			cmp = target < v
		case isUint1 && isUint2:
			cmp = uint64(target) < uint64(v)
		case !isUint1 && isUint2:
			cmp = target < 0 || uint64(target) < uint64(v)
		case isUint1 && !isUint2:
			cmp = v > 0 && uint64(target) < uint64(v)
		}
		if !cmp {
			i = mid + 1
		} else {
			j = mid
		}
	}
	return i, err
}

type builtinIntervalRealSig struct {
	baseBuiltinFunc
	hasNullable bool
}

func (b *builtinIntervalRealSig) Clone() builtinFunc {
	newSig := &builtinIntervalRealSig{}
	newSig.cloneFrom(&b.baseBuiltinFunc)
	newSig.hasNullable = b.hasNullable
	return newSig
}

// evalInt evals a builtinIntervalRealSig.
// See http://dev.mysql.com/doc/refman/5.7/en/comparison-operators.html#function_interval
func (b *builtinIntervalRealSig) evalInt(row chunk.Row) (int64, bool, error) {
	arg0, isNull, err := b.args[0].EvalReal(b.ctx, row)
	if err != nil {
		return 0, true, err
	}
	if isNull {
		return -1, false, nil
	}
	var idx int
	if b.hasNullable {
		idx, err = b.linearSearch(arg0, b.args[1:], row)
	} else {
		idx, err = b.binSearch(arg0, b.args[1:], row)
	}
	return int64(idx), err != nil, err
}

func (b *builtinIntervalRealSig) linearSearch(target float64, args []Expression, row chunk.Row) (i int, err error) {
	i = 0
	for ; i < len(args); i++ {
		arg, isNull, err := args[i].EvalReal(b.ctx, row)
		if err != nil {
			return 0, err
		}
		if !isNull && target < arg {
			break
		}
	}
	return i, nil
}

func (b *builtinIntervalRealSig) binSearch(target float64, args []Expression, row chunk.Row) (_ int, err error) {
	i, j := 0, len(args)
	for i < j {
		mid := i + (j-i)/2
		v, isNull, err1 := args[mid].EvalReal(b.ctx, row)
		if err1 != nil {
			err = err1
			break
		}
		if isNull {
			i = mid + 1
		} else if cmp := target < v; !cmp {
			i = mid + 1
		} else {
			j = mid
		}
	}
	return i, err
}

type compareFunctionClass struct {
	baseFunctionClass

	op opcode.Op
}

func (c *compareFunctionClass) getDisplayName() string {
	var nameBuilder strings.Builder
	c.op.Format(&nameBuilder)
	return nameBuilder.String()
}

// getBaseCmpType gets the EvalType that the two args will be treated as when comparing.
func getBaseCmpType(lhs, rhs types.EvalType, lft, rft *types.FieldType) types.EvalType {
	if lft != nil && rft != nil && (lft.GetType() == mysql.TypeUnspecified || rft.GetType() == mysql.TypeUnspecified) {
		if lft.GetType() == rft.GetType() {
			return types.ETString
		}
		if lft.GetType() == mysql.TypeUnspecified {
			lhs = rhs
		} else {
			rhs = lhs
		}
	}
	if lhs.IsStringKind() && rhs.IsStringKind() {
		return types.ETString
	} else if (lhs == types.ETInt || (lft != nil && lft.Hybrid())) && (rhs == types.ETInt || (rft != nil && rft.Hybrid())) {
		return types.ETInt
	} else if (lhs == types.ETDecimal && rhs == types.ETString) || (lhs == types.ETString && rhs == types.ETDecimal) {
		return types.ETReal
	} else if ((lhs == types.ETInt || (lft != nil && lft.Hybrid())) || lhs == types.ETDecimal) &&
		((rhs == types.ETInt || (rft != nil && rft.Hybrid())) || rhs == types.ETDecimal) {
		return types.ETDecimal
	} else if lft != nil && rft != nil && (types.IsTemporalWithDate(lft.GetType()) && rft.GetType() == mysql.TypeYear ||
		lft.GetType() == mysql.TypeYear && types.IsTemporalWithDate(rft.GetType())) {
		return types.ETDatetime
	}
	return types.ETReal
}

// GetAccurateCmpType uses a more complex logic to decide the EvalType of the two args when compare with each other than
// getBaseCmpType does.
func GetAccurateCmpType(lhs, rhs Expression) types.EvalType {
	lhsFieldType, rhsFieldType := lhs.GetType(), rhs.GetType()
	lhsEvalType, rhsEvalType := lhsFieldType.EvalType(), rhsFieldType.EvalType()
	cmpType := getBaseCmpType(lhsEvalType, rhsEvalType, lhsFieldType, rhsFieldType)
	if (lhsEvalType.IsStringKind() && lhsFieldType.GetType() == mysql.TypeJSON) || (rhsEvalType.IsStringKind() && rhsFieldType.GetType() == mysql.TypeJSON) {
		cmpType = types.ETJson
	} else if cmpType == types.ETString && (types.IsTypeTime(lhsFieldType.GetType()) || types.IsTypeTime(rhsFieldType.GetType())) {
		// date[time] <cmp> date[time]
		// string <cmp> date[time]
		// compare as time
		if lhsFieldType.GetType() == rhsFieldType.GetType() {
			cmpType = lhsFieldType.EvalType()
		} else {
			cmpType = types.ETDatetime
		}
	} else if lhsFieldType.GetType() == mysql.TypeDuration && rhsFieldType.GetType() == mysql.TypeDuration {
		// duration <cmp> duration
		// compare as duration
		cmpType = types.ETDuration
	} else if cmpType == types.ETReal || cmpType == types.ETString {
		_, isLHSConst := lhs.(*Constant)
		_, isRHSConst := rhs.(*Constant)
		if (lhsEvalType == types.ETDecimal && !isLHSConst && rhsEvalType.IsStringKind() && isRHSConst) ||
			(rhsEvalType == types.ETDecimal && !isRHSConst && lhsEvalType.IsStringKind() && isLHSConst) {
			/*
				<non-const decimal expression> <cmp> <const string expression>
				or
				<const string expression> <cmp> <non-const decimal expression>

				Do comparison as decimal rather than float, in order not to lose precision.
			)*/
			cmpType = types.ETDecimal
		} else if isTemporalColumn(lhs) && isRHSConst ||
			isTemporalColumn(rhs) && isLHSConst {
			/*
				<temporal column> <cmp> <non-temporal constant>
				or
				<non-temporal constant> <cmp> <temporal column>

				Convert the constant to temporal type.
			*/
			col, isLHSColumn := lhs.(*Column)
			if !isLHSColumn {
				col = rhs.(*Column)
			}
			if col.GetType().GetType() == mysql.TypeDuration {
				cmpType = types.ETDuration
			}
		}
	}
	return cmpType
}

// GetCmpFunction get the compare function according to two arguments.
func GetCmpFunction(ctx sessionctx.Context, lhs, rhs Expression) CompareFunc {
	switch GetAccurateCmpType(lhs, rhs) {
	case types.ETInt:
		return CompareInt
	case types.ETReal:
		return CompareReal
	case types.ETDecimal:
		return CompareDecimal
	case types.ETString:
		coll, _ := CheckAndDeriveCollationFromExprs(ctx, "", types.ETInt, lhs, rhs)
		return genCompareString(coll.Collation)
	case types.ETDuration:
		return CompareDuration
	case types.ETDatetime, types.ETTimestamp:
		return CompareTime
	case types.ETJson:
		return CompareJSON
	}
	return nil
}

// isTemporalColumn checks if a expression is a temporal column,
// temporal column indicates time column or duration column.
func isTemporalColumn(expr Expression) bool {
	ft := expr.GetType()
	if _, isCol := expr.(*Column); !isCol {
		return false
	}
	if !types.IsTypeTime(ft.GetType()) && ft.GetType() != mysql.TypeDuration {
		return false
	}
	return true
}

// tryToConvertConstantInt tries to convert a constant with other type to a int constant.
// isExceptional indicates whether the 'int column [cmp] const' might be true/false.
// If isExceptional is true, ExecptionalVal is returned. Or, CorrectVal is returned.
// CorrectVal: The computed result. If the constant can be converted to int without exception, return the val. Else return 'con'(the input).
// ExceptionalVal : It is used to get more information to check whether 'int column [cmp] const' is true/false
//
//	If the op == LT,LE,GT,GE and it gets an Overflow when converting, return inf/-inf.
//	If the op == EQ,NullEQ and the constant can never be equal to the int column, return ‘con’(the input, a non-int constant).
func tryToConvertConstantInt(tc types.Context, targetFieldType *types.FieldType, con *Constant) (_ *Constant, isExceptional bool) {
	if con.GetType().EvalType() == types.ETInt {
		return con, false
	}
	dt, err := con.Eval(chunk.Row{})
	if err != nil {
		return con, false
	}

<<<<<<< HEAD
	dt, err = dt.ConvertTo(tc, targetFieldType)
=======
	dt, err = dt.ConvertTo(sc.TypeCtx(), targetFieldType)
>>>>>>> d99c5a54
	if err != nil {
		if terror.ErrorEqual(err, types.ErrOverflow) {
			return &Constant{
				Value:        dt,
				RetType:      targetFieldType,
				DeferredExpr: con.DeferredExpr,
				ParamMarker:  con.ParamMarker,
			}, true
		}
		return con, false
	}
	return &Constant{
		Value:        dt,
		RetType:      targetFieldType,
		DeferredExpr: con.DeferredExpr,
		ParamMarker:  con.ParamMarker,
	}, false
}

// RefineComparedConstant changes a non-integer constant argument to its ceiling or floor result by the given op.
// isExceptional indicates whether the 'int column [cmp] const' might be true/false.
// If isExceptional is true, ExecptionalVal is returned. Or, CorrectVal is returned.
// CorrectVal: The computed result. If the constant can be converted to int without exception, return the val. Else return 'con'(the input).
// ExceptionalVal : It is used to get more information to check whether 'int column [cmp] const' is true/false
//
//	If the op == LT,LE,GT,GE and it gets an Overflow when converting, return inf/-inf.
//	If the op == EQ,NullEQ and the constant can never be equal to the int column, return ‘con’(the input, a non-int constant).
func RefineComparedConstant(ctx sessionctx.Context, targetFieldType types.FieldType, con *Constant, op opcode.Op) (_ *Constant, isExceptional bool) {
	dt, err := con.Eval(chunk.Row{})
	if err != nil {
		return con, false
	}
	sc := ctx.GetSessionVars().StmtCtx
	tc := sc.TypeCtx()

	if targetFieldType.GetType() == mysql.TypeBit {
		targetFieldType = *types.NewFieldType(mysql.TypeLonglong)
	}
	var intDatum types.Datum
<<<<<<< HEAD
	intDatum, err = dt.ConvertTo(tc, &targetFieldType)
=======
	intDatum, err = dt.ConvertTo(sc.TypeCtx(), &targetFieldType)
>>>>>>> d99c5a54
	if err != nil {
		if terror.ErrorEqual(err, types.ErrOverflow) {
			return &Constant{
				Value:        intDatum,
				RetType:      &targetFieldType,
				DeferredExpr: con.DeferredExpr,
				ParamMarker:  con.ParamMarker,
			}, true
		}
		return con, false
	}
<<<<<<< HEAD
	c, err := intDatum.Compare(tc, &con.Value, collate.GetBinaryCollator())
=======
	c, err := intDatum.Compare(sc.TypeCtx(), &con.Value, collate.GetBinaryCollator())
>>>>>>> d99c5a54
	if err != nil {
		return con, false
	}
	if c == 0 {
		return &Constant{
			Value:        intDatum,
			RetType:      &targetFieldType,
			DeferredExpr: con.DeferredExpr,
			ParamMarker:  con.ParamMarker,
		}, false
	}
	switch op {
	case opcode.LT, opcode.GE:
		resultExpr := NewFunctionInternal(ctx, ast.Ceil, types.NewFieldType(mysql.TypeUnspecified), con)
		if resultCon, ok := resultExpr.(*Constant); ok {
			return tryToConvertConstantInt(tc, &targetFieldType, resultCon)
		}
	case opcode.LE, opcode.GT:
		resultExpr := NewFunctionInternal(ctx, ast.Floor, types.NewFieldType(mysql.TypeUnspecified), con)
		if resultCon, ok := resultExpr.(*Constant); ok {
			return tryToConvertConstantInt(tc, &targetFieldType, resultCon)
		}
	case opcode.NullEQ, opcode.EQ:
		switch con.GetType().EvalType() {
		// An integer value equal or NULL-safe equal to a float value which contains
		// non-zero decimal digits is definitely false.
		// e.g.,
		//   1. "integer  =  1.1" is definitely false.
		//   2. "integer <=> 1.1" is definitely false.
		case types.ETReal, types.ETDecimal:
			return con, true
		case types.ETString:
			// We try to convert the string constant to double.
			// If the double result equals the int result, we can return the int result;
			// otherwise, the compare function will be false.
			// **note**
			// 1. We compare `doubleDatum` with the `integral part of doubleDatum` rather then intDatum to handle the
			//    case when `targetFieldType.GetType()` is `TypeYear`.
			// 2. When `targetFieldType.GetType()` is `TypeYear`, we can not compare `doubleDatum` with `intDatum` directly,
			//    because we'll convert values in the ranges '0' to '69' and '70' to '99' to YEAR values in the ranges
			//    2000 to 2069 and 1970 to 1999.
			// 3. Suppose the value of `con` is 2, when `targetFieldType.GetType()` is `TypeYear`, the value of `doubleDatum`
			//    will be 2.0 and the value of `intDatum` will be 2002 in this case.
			var doubleDatum types.Datum
<<<<<<< HEAD
			doubleDatum, err = dt.ConvertTo(tc, types.NewFieldType(mysql.TypeDouble))
=======
			doubleDatum, err = dt.ConvertTo(sc.TypeCtx(), types.NewFieldType(mysql.TypeDouble))
>>>>>>> d99c5a54
			if err != nil {
				return con, false
			}
			if doubleDatum.GetFloat64() != math.Trunc(doubleDatum.GetFloat64()) {
				return con, true
			}
			return &Constant{
				Value:        intDatum,
				RetType:      &targetFieldType,
				DeferredExpr: con.DeferredExpr,
				ParamMarker:  con.ParamMarker,
			}, false
		}
	}
	return con, false
}

func matchRefineRule3Pattern(conEvalType types.EvalType, exprType *types.FieldType) bool {
	return (exprType.GetType() == mysql.TypeTimestamp || exprType.GetType() == mysql.TypeDatetime) &&
		(conEvalType == types.ETReal || conEvalType == types.ETDecimal || conEvalType == types.ETInt)
}

// Since the argument refining of cmp functions can bring some risks to the plan-cache, the optimizer
// needs to decide to whether to skip the refining or skip plan-cache for safety.
// For example, `unsigned_int_col > ?(-1)` can be refined to `True`, but the validation of this result
// can be broken if the parameter changes to 1 after.
func allowCmpArgsRefining4PlanCache(ctx sessionctx.Context, args []Expression) (allowRefining bool) {
	if !MaybeOverOptimized4PlanCache(ctx, args) {
		return true // plan-cache disabled or no parameter in these args
	}

	// For these 3 cases below, we apply the refining:
	// 1. year-expr <cmp> const
	// 2. int-expr <cmp> string/float/double/decimal-const
	// 3. datetime/timestamp column <cmp> int/float/double/decimal-const
	for conIdx := 0; conIdx < 2; conIdx++ {
		if _, isCon := args[conIdx].(*Constant); !isCon {
			continue // not a constant
		}

		// case 1: year-expr <cmp> const
		// refine `year < 12` to `year < 2012` to guarantee the correctness.
		// see https://github.com/pingcap/tidb/issues/41626 for more details.
		exprType := args[1-conIdx].GetType()
		exprEvalType := exprType.EvalType()
		if exprType.GetType() == mysql.TypeYear {
			reason := errors.Errorf("'%v' may be converted to INT", args[conIdx].String())
			ctx.GetSessionVars().StmtCtx.SetSkipPlanCache(reason)
			return true
		}

		// case 2: int-expr <cmp> string/float/double/decimal-const
		// refine `int_key < 1.1` to `int_key < 2` to generate RangeScan instead of FullScan.
		conEvalType := args[conIdx].GetType().EvalType()
		if exprEvalType == types.ETInt &&
			(conEvalType == types.ETString || conEvalType == types.ETReal || conEvalType == types.ETDecimal) {
			reason := errors.Errorf("'%v' may be converted to INT", args[conIdx].String())
			ctx.GetSessionVars().StmtCtx.SetSkipPlanCache(reason)
			return true
		}

		// case 3: datetime/timestamp column <cmp> int/float/double/decimal-const
		// try refine numeric-const to timestamp const
		// see https://github.com/pingcap/tidb/issues/38361 for more details
		_, exprIsCon := args[1-conIdx].(*Constant)
		if !exprIsCon && matchRefineRule3Pattern(conEvalType, exprType) {
			reason := errors.Errorf("'%v' may be converted to datetime", args[conIdx].String())
			ctx.GetSessionVars().StmtCtx.SetSkipPlanCache(reason)
			return true
		}
	}

	return false
}

// refineArgs will rewrite the arguments if the compare expression is
// 1. `int column <cmp> non-int constant` or `non-int constant <cmp> int column`. E.g., `a < 1.1` will be rewritten to `a < 2`.
// 2. It also handles comparing year type with int constant if the int constant falls into a sensible year representation.
// 3. It also handles comparing datetime/timestamp column with numeric constant, try to cast numeric constant as timestamp type, do nothing if failed.
// This refining operation depends on the values of these args, but these values can change when using plan-cache.
// So we have to skip this operation or mark the plan as over-optimized when using plan-cache.
func (c *compareFunctionClass) refineArgs(ctx sessionctx.Context, args []Expression) []Expression {
	arg0Type, arg1Type := args[0].GetType(), args[1].GetType()
	arg0EvalType, arg1EvalType := arg0Type.EvalType(), arg1Type.EvalType()
	arg0IsInt := arg0EvalType == types.ETInt
	arg1IsInt := arg1EvalType == types.ETInt
	arg0, arg0IsCon := args[0].(*Constant)
	arg1, arg1IsCon := args[1].(*Constant)
	isExceptional, finalArg0, finalArg1 := false, args[0], args[1]
	isPositiveInfinite, isNegativeInfinite := false, false

	if !allowCmpArgsRefining4PlanCache(ctx, args) {
		return args
	}
	// We should remove the mutable constant for correctness, because its value may be changed.
	RemoveMutableConst(ctx, args)

	if arg0IsCon && !arg1IsCon && matchRefineRule3Pattern(arg0EvalType, arg1Type) {
		return c.refineNumericConstantCmpDatetime(ctx.GetSessionVars().StmtCtx.TypeCtx(), args, arg0, 0)
	}

	if !arg0IsCon && arg1IsCon && matchRefineRule3Pattern(arg1EvalType, arg0Type) {
		return c.refineNumericConstantCmpDatetime(ctx.GetSessionVars().StmtCtx.TypeCtx(), args, arg1, 1)
	}

	// int non-constant [cmp] non-int constant
	if arg0IsInt && !arg0IsCon && !arg1IsInt && arg1IsCon {
		arg1, isExceptional = RefineComparedConstant(ctx, *arg0Type, arg1, c.op)
		// Why check not null flag
		// eg: int_col > const_val(which is less than min_int32)
		// If int_col got null, compare result cannot be true
		if !isExceptional || (isExceptional && mysql.HasNotNullFlag(arg0Type.GetFlag())) {
			finalArg1 = arg1
		}
		// TODO if the plan doesn't care about whether the result of the function is null or false, we don't need
		// to check the NotNullFlag, then more optimizations can be enabled.
		isExceptional = isExceptional && mysql.HasNotNullFlag(arg0Type.GetFlag())
		if isExceptional && arg1.GetType().EvalType() == types.ETInt {
			// Judge it is inf or -inf
			// For int:
			//			inf:  01111111 & 1 == 1
			//		   -inf:  10000000 & 1 == 0
			// For uint:
			//			inf:  11111111 & 1 == 1
			//		   -inf:  00000000 & 1 == 0
			if arg1.Value.GetInt64()&1 == 1 {
				isPositiveInfinite = true
			} else {
				isNegativeInfinite = true
			}
		}
	}
	// non-int constant [cmp] int non-constant
	if arg1IsInt && !arg1IsCon && !arg0IsInt && arg0IsCon {
		arg0, isExceptional = RefineComparedConstant(ctx, *arg1Type, arg0, symmetricOp[c.op])
		if !isExceptional || (isExceptional && mysql.HasNotNullFlag(arg1Type.GetFlag())) {
			finalArg0 = arg0
		}
		// TODO if the plan doesn't care about whether the result of the function is null or false, we don't need
		// to check the NotNullFlag, then more optimizations can be enabled.
		isExceptional = isExceptional && mysql.HasNotNullFlag(arg1Type.GetFlag())
		if isExceptional && arg0.GetType().EvalType() == types.ETInt {
			if arg0.Value.GetInt64()&1 == 1 {
				isNegativeInfinite = true
			} else {
				isPositiveInfinite = true
			}
		}
	}

	// int constant [cmp] year type
	if arg0IsCon && arg0IsInt && arg1Type.GetType() == mysql.TypeYear && !arg0.Value.IsNull() {
		adjusted, failed := types.AdjustYear(arg0.Value.GetInt64(), false)
		if failed == nil {
			arg0.Value.SetInt64(adjusted)
			finalArg0 = arg0
		}
	}
	// year type [cmp] int constant
	if arg1IsCon && arg1IsInt && arg0Type.GetType() == mysql.TypeYear && !arg1.Value.IsNull() {
		adjusted, failed := types.AdjustYear(arg1.Value.GetInt64(), false)
		if failed == nil {
			arg1.Value.SetInt64(adjusted)
			finalArg1 = arg1
		}
	}
	if isExceptional && (c.op == opcode.EQ || c.op == opcode.NullEQ) {
		// This will always be false.
		return []Expression{NewZero(), NewOne()}
	}
	if isPositiveInfinite {
		// If the op is opcode.LT, opcode.LE
		// This will always be true.
		// If the op is opcode.GT, opcode.GE
		// This will always be false.
		return []Expression{NewZero(), NewOne()}
	}
	if isNegativeInfinite {
		// If the op is opcode.GT, opcode.GE
		// This will always be true.
		// If the op is opcode.LT, opcode.LE
		// This will always be false.
		return []Expression{NewOne(), NewZero()}
	}

	return c.refineArgsByUnsignedFlag(ctx, []Expression{finalArg0, finalArg1})
}

// see https://github.com/pingcap/tidb/issues/38361 for more details
func (c *compareFunctionClass) refineNumericConstantCmpDatetime(tc types.Context, args []Expression, constArg *Constant, constArgIdx int) []Expression {
	dt, err := constArg.Eval(chunk.Row{})
	if err != nil || dt.IsNull() {
		return args
	}
	var datetimeDatum types.Datum
	targetFieldType := types.NewFieldType(mysql.TypeDatetime)
<<<<<<< HEAD
	datetimeDatum, err = dt.ConvertTo(tc, targetFieldType)
=======
	datetimeDatum, err = dt.ConvertTo(sc.TypeCtx(), targetFieldType)
>>>>>>> d99c5a54
	if err != nil || datetimeDatum.IsNull() {
		return args
	}
	finalArg := Constant{
		Value:        datetimeDatum,
		RetType:      targetFieldType,
		DeferredExpr: nil,
		ParamMarker:  nil,
	}
	if constArgIdx == 0 {
		return []Expression{&finalArg, args[1]}
	}
	return []Expression{args[0], &finalArg}
}

func (c *compareFunctionClass) refineArgsByUnsignedFlag(ctx sessionctx.Context, args []Expression) []Expression {
	// Only handle int cases, cause MySQL declares that `UNSIGNED` is deprecated for FLOAT, DOUBLE and DECIMAL types,
	// and support for it would be removed in a future version.
	if args[0].GetType().EvalType() != types.ETInt || args[1].GetType().EvalType() != types.ETInt {
		return args
	}
	colArgs := make([]*Column, 2)
	constArgs := make([]*Constant, 2)
	for i, arg := range args {
		switch x := arg.(type) {
		case *Constant:
			constArgs[i] = x
		case *Column:
			colArgs[i] = x
		case *CorrelatedColumn:
			colArgs[i] = &x.Column
		}
	}
	for i := 0; i < 2; i++ {
		if con, col := constArgs[1-i], colArgs[i]; con != nil && col != nil {
			v, isNull, err := con.EvalInt(ctx, chunk.Row{})
			if err != nil || isNull || v > 0 {
				return args
			}
			if mysql.HasUnsignedFlag(con.RetType.GetFlag()) && !mysql.HasUnsignedFlag(col.RetType.GetFlag()) {
				op := c.op
				if i == 1 {
					op = symmetricOp[c.op]
				}
				if op == opcode.EQ || op == opcode.NullEQ {
					if _, err := types.ConvertUintToInt(uint64(v), types.IntergerSignedUpperBound(col.RetType.GetType()), col.RetType.GetType()); err != nil {
						args[i], args[1-i] = NewOne(), NewZero()
						return args
					}
				}
			}
			if mysql.HasUnsignedFlag(col.RetType.GetFlag()) && mysql.HasNotNullFlag(col.RetType.GetFlag()) && !mysql.HasUnsignedFlag(con.RetType.GetFlag()) {
				op := c.op
				if i == 1 {
					op = symmetricOp[c.op]
				}
				if v == 0 && (op == opcode.LE || op == opcode.GT || op == opcode.NullEQ || op == opcode.EQ || op == opcode.NE) {
					return args
				}
				// `unsigned_col < 0` equals to `1 < 0`,
				// `unsigned_col > -1` equals to `1 > 0`,
				// `unsigned_col <= -1` equals to `1 <= 0`,
				// `unsigned_col >= 0` equals to `1 >= 0`,
				// `unsigned_col == -1` equals to `1 == 0`,
				// `unsigned_col != -1` equals to `1 != 0`,
				// `unsigned_col <=> -1` equals to `1 <=> 0`,
				// so we can replace the column argument with `1`, and the other constant argument with `0`.
				args[i], args[1-i] = NewOne(), NewZero()
				return args
			}
		}
	}
	return args
}

// getFunction sets compare built-in function signatures for various types.
func (c *compareFunctionClass) getFunction(ctx sessionctx.Context, rawArgs []Expression) (sig builtinFunc, err error) {
	if err = c.verifyArgs(rawArgs); err != nil {
		return nil, err
	}
	args := c.refineArgs(ctx, rawArgs)
	cmpType := GetAccurateCmpType(args[0], args[1])
	sig, err = c.generateCmpSigs(ctx, args, cmpType)
	return sig, err
}

// generateCmpSigs generates compare function signatures.
func (c *compareFunctionClass) generateCmpSigs(ctx sessionctx.Context, args []Expression, tp types.EvalType) (sig builtinFunc, err error) {
	bf, err := newBaseBuiltinFuncWithTp(ctx, c.funcName, args, types.ETInt, tp, tp)
	if err != nil {
		return nil, err
	}
	if tp == types.ETJson {
		// In compare, if we cast string to JSON, we shouldn't parse it.
		for i := range args {
			DisableParseJSONFlag4Expr(args[i])
		}
	}
	bf.tp.SetFlen(1)
	switch tp {
	case types.ETInt:
		switch c.op {
		case opcode.LT:
			sig = &builtinLTIntSig{bf}
			sig.setPbCode(tipb.ScalarFuncSig_LTInt)
		case opcode.LE:
			sig = &builtinLEIntSig{bf}
			sig.setPbCode(tipb.ScalarFuncSig_LEInt)
		case opcode.GT:
			sig = &builtinGTIntSig{bf}
			sig.setPbCode(tipb.ScalarFuncSig_GTInt)
		case opcode.EQ:
			sig = &builtinEQIntSig{bf}
			sig.setPbCode(tipb.ScalarFuncSig_EQInt)
		case opcode.GE:
			sig = &builtinGEIntSig{bf}
			sig.setPbCode(tipb.ScalarFuncSig_GEInt)
		case opcode.NE:
			sig = &builtinNEIntSig{bf}
			sig.setPbCode(tipb.ScalarFuncSig_NEInt)
		case opcode.NullEQ:
			sig = &builtinNullEQIntSig{bf}
			sig.setPbCode(tipb.ScalarFuncSig_NullEQInt)
		}
	case types.ETReal:
		switch c.op {
		case opcode.LT:
			sig = &builtinLTRealSig{bf}
			sig.setPbCode(tipb.ScalarFuncSig_LTReal)
		case opcode.LE:
			sig = &builtinLERealSig{bf}
			sig.setPbCode(tipb.ScalarFuncSig_LEReal)
		case opcode.GT:
			sig = &builtinGTRealSig{bf}
			sig.setPbCode(tipb.ScalarFuncSig_GTReal)
		case opcode.GE:
			sig = &builtinGERealSig{bf}
			sig.setPbCode(tipb.ScalarFuncSig_GEReal)
		case opcode.EQ:
			sig = &builtinEQRealSig{bf}
			sig.setPbCode(tipb.ScalarFuncSig_EQReal)
		case opcode.NE:
			sig = &builtinNERealSig{bf}
			sig.setPbCode(tipb.ScalarFuncSig_NEReal)
		case opcode.NullEQ:
			sig = &builtinNullEQRealSig{bf}
			sig.setPbCode(tipb.ScalarFuncSig_NullEQReal)
		}
	case types.ETDecimal:
		switch c.op {
		case opcode.LT:
			sig = &builtinLTDecimalSig{bf}
			sig.setPbCode(tipb.ScalarFuncSig_LTDecimal)
		case opcode.LE:
			sig = &builtinLEDecimalSig{bf}
			sig.setPbCode(tipb.ScalarFuncSig_LEDecimal)
		case opcode.GT:
			sig = &builtinGTDecimalSig{bf}
			sig.setPbCode(tipb.ScalarFuncSig_GTDecimal)
		case opcode.GE:
			sig = &builtinGEDecimalSig{bf}
			sig.setPbCode(tipb.ScalarFuncSig_GEDecimal)
		case opcode.EQ:
			sig = &builtinEQDecimalSig{bf}
			sig.setPbCode(tipb.ScalarFuncSig_EQDecimal)
		case opcode.NE:
			sig = &builtinNEDecimalSig{bf}
			sig.setPbCode(tipb.ScalarFuncSig_NEDecimal)
		case opcode.NullEQ:
			sig = &builtinNullEQDecimalSig{bf}
			sig.setPbCode(tipb.ScalarFuncSig_NullEQDecimal)
		}
	case types.ETString:
		switch c.op {
		case opcode.LT:
			sig = &builtinLTStringSig{bf}
			sig.setPbCode(tipb.ScalarFuncSig_LTString)
		case opcode.LE:
			sig = &builtinLEStringSig{bf}
			sig.setPbCode(tipb.ScalarFuncSig_LEString)
		case opcode.GT:
			sig = &builtinGTStringSig{bf}
			sig.setPbCode(tipb.ScalarFuncSig_GTString)
		case opcode.GE:
			sig = &builtinGEStringSig{bf}
			sig.setPbCode(tipb.ScalarFuncSig_GEString)
		case opcode.EQ:
			sig = &builtinEQStringSig{bf}
			sig.setPbCode(tipb.ScalarFuncSig_EQString)
		case opcode.NE:
			sig = &builtinNEStringSig{bf}
			sig.setPbCode(tipb.ScalarFuncSig_NEString)
		case opcode.NullEQ:
			sig = &builtinNullEQStringSig{bf}
			sig.setPbCode(tipb.ScalarFuncSig_NullEQString)
		}
	case types.ETDuration:
		switch c.op {
		case opcode.LT:
			sig = &builtinLTDurationSig{bf}
			sig.setPbCode(tipb.ScalarFuncSig_LTDuration)
		case opcode.LE:
			sig = &builtinLEDurationSig{bf}
			sig.setPbCode(tipb.ScalarFuncSig_LEDuration)
		case opcode.GT:
			sig = &builtinGTDurationSig{bf}
			sig.setPbCode(tipb.ScalarFuncSig_GTDuration)
		case opcode.GE:
			sig = &builtinGEDurationSig{bf}
			sig.setPbCode(tipb.ScalarFuncSig_GEDuration)
		case opcode.EQ:
			sig = &builtinEQDurationSig{bf}
			sig.setPbCode(tipb.ScalarFuncSig_EQDuration)
		case opcode.NE:
			sig = &builtinNEDurationSig{bf}
			sig.setPbCode(tipb.ScalarFuncSig_NEDuration)
		case opcode.NullEQ:
			sig = &builtinNullEQDurationSig{bf}
			sig.setPbCode(tipb.ScalarFuncSig_NullEQDuration)
		}
	case types.ETDatetime, types.ETTimestamp:
		switch c.op {
		case opcode.LT:
			sig = &builtinLTTimeSig{bf}
			sig.setPbCode(tipb.ScalarFuncSig_LTTime)
		case opcode.LE:
			sig = &builtinLETimeSig{bf}
			sig.setPbCode(tipb.ScalarFuncSig_LETime)
		case opcode.GT:
			sig = &builtinGTTimeSig{bf}
			sig.setPbCode(tipb.ScalarFuncSig_GTTime)
		case opcode.GE:
			sig = &builtinGETimeSig{bf}
			sig.setPbCode(tipb.ScalarFuncSig_GETime)
		case opcode.EQ:
			sig = &builtinEQTimeSig{bf}
			sig.setPbCode(tipb.ScalarFuncSig_EQTime)
		case opcode.NE:
			sig = &builtinNETimeSig{bf}
			sig.setPbCode(tipb.ScalarFuncSig_NETime)
		case opcode.NullEQ:
			sig = &builtinNullEQTimeSig{bf}
			sig.setPbCode(tipb.ScalarFuncSig_NullEQTime)
		}
	case types.ETJson:
		switch c.op {
		case opcode.LT:
			sig = &builtinLTJSONSig{bf}
			sig.setPbCode(tipb.ScalarFuncSig_LTJson)
		case opcode.LE:
			sig = &builtinLEJSONSig{bf}
			sig.setPbCode(tipb.ScalarFuncSig_LEJson)
		case opcode.GT:
			sig = &builtinGTJSONSig{bf}
			sig.setPbCode(tipb.ScalarFuncSig_GTJson)
		case opcode.GE:
			sig = &builtinGEJSONSig{bf}
			sig.setPbCode(tipb.ScalarFuncSig_GEJson)
		case opcode.EQ:
			sig = &builtinEQJSONSig{bf}
			sig.setPbCode(tipb.ScalarFuncSig_EQJson)
		case opcode.NE:
			sig = &builtinNEJSONSig{bf}
			sig.setPbCode(tipb.ScalarFuncSig_NEJson)
		case opcode.NullEQ:
			sig = &builtinNullEQJSONSig{bf}
			sig.setPbCode(tipb.ScalarFuncSig_NullEQJson)
		}
	}
	return
}

type builtinLTIntSig struct {
	baseBuiltinFunc
}

func (b *builtinLTIntSig) Clone() builtinFunc {
	newSig := &builtinLTIntSig{}
	newSig.cloneFrom(&b.baseBuiltinFunc)
	return newSig
}

func (b *builtinLTIntSig) evalIntWithCtx(ctx sessionctx.Context, row chunk.Row) (val int64, isNull bool, err error) {
	return resOfLT(CompareInt(ctx, b.args[0], b.args[1], row, row))
}

func (b *builtinLTIntSig) evalInt(row chunk.Row) (val int64, isNull bool, err error) {
	return resOfLT(CompareInt(b.ctx, b.args[0], b.args[1], row, row))
}

type builtinLTRealSig struct {
	baseBuiltinFunc
}

func (b *builtinLTRealSig) Clone() builtinFunc {
	newSig := &builtinLTRealSig{}
	newSig.cloneFrom(&b.baseBuiltinFunc)
	return newSig
}

func (b *builtinLTRealSig) evalInt(row chunk.Row) (val int64, isNull bool, err error) {
	return resOfLT(CompareReal(b.ctx, b.args[0], b.args[1], row, row))
}

type builtinLTDecimalSig struct {
	baseBuiltinFunc
}

func (b *builtinLTDecimalSig) Clone() builtinFunc {
	newSig := &builtinLTDecimalSig{}
	newSig.cloneFrom(&b.baseBuiltinFunc)
	return newSig
}

func (b *builtinLTDecimalSig) evalInt(row chunk.Row) (val int64, isNull bool, err error) {
	return resOfLT(CompareDecimal(b.ctx, b.args[0], b.args[1], row, row))
}

type builtinLTStringSig struct {
	baseBuiltinFunc
}

func (b *builtinLTStringSig) Clone() builtinFunc {
	newSig := &builtinLTStringSig{}
	newSig.cloneFrom(&b.baseBuiltinFunc)
	return newSig
}

func (b *builtinLTStringSig) evalInt(row chunk.Row) (val int64, isNull bool, err error) {
	return resOfLT(CompareStringWithCollationInfo(b.ctx, b.args[0], b.args[1], row, row, b.collation))
}

type builtinLTDurationSig struct {
	baseBuiltinFunc
}

func (b *builtinLTDurationSig) Clone() builtinFunc {
	newSig := &builtinLTDurationSig{}
	newSig.cloneFrom(&b.baseBuiltinFunc)
	return newSig
}

func (b *builtinLTDurationSig) evalInt(row chunk.Row) (val int64, isNull bool, err error) {
	return resOfLT(CompareDuration(b.ctx, b.args[0], b.args[1], row, row))
}

type builtinLTTimeSig struct {
	baseBuiltinFunc
}

func (b *builtinLTTimeSig) Clone() builtinFunc {
	newSig := &builtinLTTimeSig{}
	newSig.cloneFrom(&b.baseBuiltinFunc)
	return newSig
}

func (b *builtinLTTimeSig) evalInt(row chunk.Row) (val int64, isNull bool, err error) {
	return resOfLT(CompareTime(b.ctx, b.args[0], b.args[1], row, row))
}

type builtinLTJSONSig struct {
	baseBuiltinFunc
}

func (b *builtinLTJSONSig) Clone() builtinFunc {
	newSig := &builtinLTJSONSig{}
	newSig.cloneFrom(&b.baseBuiltinFunc)
	return newSig
}

func (b *builtinLTJSONSig) evalInt(row chunk.Row) (val int64, isNull bool, err error) {
	return resOfLT(CompareJSON(b.ctx, b.args[0], b.args[1], row, row))
}

type builtinLEIntSig struct {
	baseBuiltinFunc
}

func (b *builtinLEIntSig) Clone() builtinFunc {
	newSig := &builtinLEIntSig{}
	newSig.cloneFrom(&b.baseBuiltinFunc)
	return newSig
}

func (b *builtinLEIntSig) evalInt(row chunk.Row) (val int64, isNull bool, err error) {
	return resOfLE(CompareInt(b.ctx, b.args[0], b.args[1], row, row))
}

type builtinLERealSig struct {
	baseBuiltinFunc
}

func (b *builtinLERealSig) Clone() builtinFunc {
	newSig := &builtinLERealSig{}
	newSig.cloneFrom(&b.baseBuiltinFunc)
	return newSig
}

func (b *builtinLERealSig) evalInt(row chunk.Row) (val int64, isNull bool, err error) {
	return resOfLE(CompareReal(b.ctx, b.args[0], b.args[1], row, row))
}

type builtinLEDecimalSig struct {
	baseBuiltinFunc
}

func (b *builtinLEDecimalSig) Clone() builtinFunc {
	newSig := &builtinLEDecimalSig{}
	newSig.cloneFrom(&b.baseBuiltinFunc)
	return newSig
}

func (b *builtinLEDecimalSig) evalInt(row chunk.Row) (val int64, isNull bool, err error) {
	return resOfLE(CompareDecimal(b.ctx, b.args[0], b.args[1], row, row))
}

type builtinLEStringSig struct {
	baseBuiltinFunc
}

func (b *builtinLEStringSig) Clone() builtinFunc {
	newSig := &builtinLEStringSig{}
	newSig.cloneFrom(&b.baseBuiltinFunc)
	return newSig
}

func (b *builtinLEStringSig) evalInt(row chunk.Row) (val int64, isNull bool, err error) {
	return resOfLE(CompareStringWithCollationInfo(b.ctx, b.args[0], b.args[1], row, row, b.collation))
}

type builtinLEDurationSig struct {
	baseBuiltinFunc
}

func (b *builtinLEDurationSig) Clone() builtinFunc {
	newSig := &builtinLEDurationSig{}
	newSig.cloneFrom(&b.baseBuiltinFunc)
	return newSig
}

func (b *builtinLEDurationSig) evalInt(row chunk.Row) (val int64, isNull bool, err error) {
	return resOfLE(CompareDuration(b.ctx, b.args[0], b.args[1], row, row))
}

type builtinLETimeSig struct {
	baseBuiltinFunc
}

func (b *builtinLETimeSig) Clone() builtinFunc {
	newSig := &builtinLETimeSig{}
	newSig.cloneFrom(&b.baseBuiltinFunc)
	return newSig
}

func (b *builtinLETimeSig) evalInt(row chunk.Row) (val int64, isNull bool, err error) {
	return resOfLE(CompareTime(b.ctx, b.args[0], b.args[1], row, row))
}

type builtinLEJSONSig struct {
	baseBuiltinFunc
}

func (b *builtinLEJSONSig) Clone() builtinFunc {
	newSig := &builtinLEJSONSig{}
	newSig.cloneFrom(&b.baseBuiltinFunc)
	return newSig
}

func (b *builtinLEJSONSig) evalInt(row chunk.Row) (val int64, isNull bool, err error) {
	return resOfLE(CompareJSON(b.ctx, b.args[0], b.args[1], row, row))
}

type builtinGTIntSig struct {
	baseBuiltinFunc
}

func (b *builtinGTIntSig) Clone() builtinFunc {
	newSig := &builtinGTIntSig{}
	newSig.cloneFrom(&b.baseBuiltinFunc)
	return newSig
}

func (b *builtinGTIntSig) evalInt(row chunk.Row) (val int64, isNull bool, err error) {
	return resOfGT(CompareInt(b.ctx, b.args[0], b.args[1], row, row))
}

type builtinGTRealSig struct {
	baseBuiltinFunc
}

func (b *builtinGTRealSig) Clone() builtinFunc {
	newSig := &builtinGTRealSig{}
	newSig.cloneFrom(&b.baseBuiltinFunc)
	return newSig
}

func (b *builtinGTRealSig) evalInt(row chunk.Row) (val int64, isNull bool, err error) {
	return resOfGT(CompareReal(b.ctx, b.args[0], b.args[1], row, row))
}

type builtinGTDecimalSig struct {
	baseBuiltinFunc
}

func (b *builtinGTDecimalSig) Clone() builtinFunc {
	newSig := &builtinGTDecimalSig{}
	newSig.cloneFrom(&b.baseBuiltinFunc)
	return newSig
}

func (b *builtinGTDecimalSig) evalInt(row chunk.Row) (val int64, isNull bool, err error) {
	return resOfGT(CompareDecimal(b.ctx, b.args[0], b.args[1], row, row))
}

type builtinGTStringSig struct {
	baseBuiltinFunc
}

func (b *builtinGTStringSig) Clone() builtinFunc {
	newSig := &builtinGTStringSig{}
	newSig.cloneFrom(&b.baseBuiltinFunc)
	return newSig
}

func (b *builtinGTStringSig) evalInt(row chunk.Row) (val int64, isNull bool, err error) {
	return resOfGT(CompareStringWithCollationInfo(b.ctx, b.args[0], b.args[1], row, row, b.collation))
}

type builtinGTDurationSig struct {
	baseBuiltinFunc
}

func (b *builtinGTDurationSig) Clone() builtinFunc {
	newSig := &builtinGTDurationSig{}
	newSig.cloneFrom(&b.baseBuiltinFunc)
	return newSig
}

func (b *builtinGTDurationSig) evalInt(row chunk.Row) (val int64, isNull bool, err error) {
	return resOfGT(CompareDuration(b.ctx, b.args[0], b.args[1], row, row))
}

type builtinGTTimeSig struct {
	baseBuiltinFunc
}

func (b *builtinGTTimeSig) Clone() builtinFunc {
	newSig := &builtinGTTimeSig{}
	newSig.cloneFrom(&b.baseBuiltinFunc)
	return newSig
}

func (b *builtinGTTimeSig) evalInt(row chunk.Row) (val int64, isNull bool, err error) {
	return resOfGT(CompareTime(b.ctx, b.args[0], b.args[1], row, row))
}

type builtinGTJSONSig struct {
	baseBuiltinFunc
}

func (b *builtinGTJSONSig) Clone() builtinFunc {
	newSig := &builtinGTJSONSig{}
	newSig.cloneFrom(&b.baseBuiltinFunc)
	return newSig
}

func (b *builtinGTJSONSig) evalInt(row chunk.Row) (val int64, isNull bool, err error) {
	return resOfGT(CompareJSON(b.ctx, b.args[0], b.args[1], row, row))
}

type builtinGEIntSig struct {
	baseBuiltinFunc
}

func (b *builtinGEIntSig) Clone() builtinFunc {
	newSig := &builtinGEIntSig{}
	newSig.cloneFrom(&b.baseBuiltinFunc)
	return newSig
}

func (b *builtinGEIntSig) evalInt(row chunk.Row) (val int64, isNull bool, err error) {
	return resOfGE(CompareInt(b.ctx, b.args[0], b.args[1], row, row))
}

type builtinGERealSig struct {
	baseBuiltinFunc
}

func (b *builtinGERealSig) Clone() builtinFunc {
	newSig := &builtinGERealSig{}
	newSig.cloneFrom(&b.baseBuiltinFunc)
	return newSig
}

func (b *builtinGERealSig) evalInt(row chunk.Row) (val int64, isNull bool, err error) {
	return resOfGE(CompareReal(b.ctx, b.args[0], b.args[1], row, row))
}

type builtinGEDecimalSig struct {
	baseBuiltinFunc
}

func (b *builtinGEDecimalSig) Clone() builtinFunc {
	newSig := &builtinGEDecimalSig{}
	newSig.cloneFrom(&b.baseBuiltinFunc)
	return newSig
}

func (b *builtinGEDecimalSig) evalInt(row chunk.Row) (val int64, isNull bool, err error) {
	return resOfGE(CompareDecimal(b.ctx, b.args[0], b.args[1], row, row))
}

type builtinGEStringSig struct {
	baseBuiltinFunc
}

func (b *builtinGEStringSig) Clone() builtinFunc {
	newSig := &builtinGEStringSig{}
	newSig.cloneFrom(&b.baseBuiltinFunc)
	return newSig
}

func (b *builtinGEStringSig) evalInt(row chunk.Row) (val int64, isNull bool, err error) {
	return resOfGE(CompareStringWithCollationInfo(b.ctx, b.args[0], b.args[1], row, row, b.collation))
}

type builtinGEDurationSig struct {
	baseBuiltinFunc
}

func (b *builtinGEDurationSig) Clone() builtinFunc {
	newSig := &builtinGEDurationSig{}
	newSig.cloneFrom(&b.baseBuiltinFunc)
	return newSig
}

func (b *builtinGEDurationSig) evalInt(row chunk.Row) (val int64, isNull bool, err error) {
	return resOfGE(CompareDuration(b.ctx, b.args[0], b.args[1], row, row))
}

type builtinGETimeSig struct {
	baseBuiltinFunc
}

func (b *builtinGETimeSig) Clone() builtinFunc {
	newSig := &builtinGETimeSig{}
	newSig.cloneFrom(&b.baseBuiltinFunc)
	return newSig
}

func (b *builtinGETimeSig) evalInt(row chunk.Row) (val int64, isNull bool, err error) {
	return resOfGE(CompareTime(b.ctx, b.args[0], b.args[1], row, row))
}

type builtinGEJSONSig struct {
	baseBuiltinFunc
}

func (b *builtinGEJSONSig) Clone() builtinFunc {
	newSig := &builtinGEJSONSig{}
	newSig.cloneFrom(&b.baseBuiltinFunc)
	return newSig
}

func (b *builtinGEJSONSig) evalInt(row chunk.Row) (val int64, isNull bool, err error) {
	return resOfGE(CompareJSON(b.ctx, b.args[0], b.args[1], row, row))
}

type builtinEQIntSig struct {
	baseBuiltinFunc
}

func (b *builtinEQIntSig) Clone() builtinFunc {
	newSig := &builtinEQIntSig{}
	newSig.cloneFrom(&b.baseBuiltinFunc)
	return newSig
}

func (b *builtinEQIntSig) evalInt(row chunk.Row) (val int64, isNull bool, err error) {
	return resOfEQ(CompareInt(b.ctx, b.args[0], b.args[1], row, row))
}

type builtinEQRealSig struct {
	baseBuiltinFunc
}

func (b *builtinEQRealSig) Clone() builtinFunc {
	newSig := &builtinEQRealSig{}
	newSig.cloneFrom(&b.baseBuiltinFunc)
	return newSig
}

func (b *builtinEQRealSig) evalInt(row chunk.Row) (val int64, isNull bool, err error) {
	return resOfEQ(CompareReal(b.ctx, b.args[0], b.args[1], row, row))
}

type builtinEQDecimalSig struct {
	baseBuiltinFunc
}

func (b *builtinEQDecimalSig) Clone() builtinFunc {
	newSig := &builtinEQDecimalSig{}
	newSig.cloneFrom(&b.baseBuiltinFunc)
	return newSig
}

func (b *builtinEQDecimalSig) evalInt(row chunk.Row) (val int64, isNull bool, err error) {
	return resOfEQ(CompareDecimal(b.ctx, b.args[0], b.args[1], row, row))
}

type builtinEQStringSig struct {
	baseBuiltinFunc
}

func (b *builtinEQStringSig) Clone() builtinFunc {
	newSig := &builtinEQStringSig{}
	newSig.cloneFrom(&b.baseBuiltinFunc)
	return newSig
}

func (b *builtinEQStringSig) evalInt(row chunk.Row) (val int64, isNull bool, err error) {
	return resOfEQ(CompareStringWithCollationInfo(b.ctx, b.args[0], b.args[1], row, row, b.collation))
}

type builtinEQDurationSig struct {
	baseBuiltinFunc
}

func (b *builtinEQDurationSig) Clone() builtinFunc {
	newSig := &builtinEQDurationSig{}
	newSig.cloneFrom(&b.baseBuiltinFunc)
	return newSig
}

func (b *builtinEQDurationSig) evalInt(row chunk.Row) (val int64, isNull bool, err error) {
	return resOfEQ(CompareDuration(b.ctx, b.args[0], b.args[1], row, row))
}

type builtinEQTimeSig struct {
	baseBuiltinFunc
}

func (b *builtinEQTimeSig) Clone() builtinFunc {
	newSig := &builtinEQTimeSig{}
	newSig.cloneFrom(&b.baseBuiltinFunc)
	return newSig
}

func (b *builtinEQTimeSig) evalInt(row chunk.Row) (val int64, isNull bool, err error) {
	return resOfEQ(CompareTime(b.ctx, b.args[0], b.args[1], row, row))
}

type builtinEQJSONSig struct {
	baseBuiltinFunc
}

func (b *builtinEQJSONSig) Clone() builtinFunc {
	newSig := &builtinEQJSONSig{}
	newSig.cloneFrom(&b.baseBuiltinFunc)
	return newSig
}

func (b *builtinEQJSONSig) evalInt(row chunk.Row) (val int64, isNull bool, err error) {
	return resOfEQ(CompareJSON(b.ctx, b.args[0], b.args[1], row, row))
}

type builtinNEIntSig struct {
	baseBuiltinFunc
}

func (b *builtinNEIntSig) Clone() builtinFunc {
	newSig := &builtinNEIntSig{}
	newSig.cloneFrom(&b.baseBuiltinFunc)
	return newSig
}

func (b *builtinNEIntSig) evalInt(row chunk.Row) (val int64, isNull bool, err error) {
	return resOfNE(CompareInt(b.ctx, b.args[0], b.args[1], row, row))
}

type builtinNERealSig struct {
	baseBuiltinFunc
}

func (b *builtinNERealSig) Clone() builtinFunc {
	newSig := &builtinNERealSig{}
	newSig.cloneFrom(&b.baseBuiltinFunc)
	return newSig
}

func (b *builtinNERealSig) evalInt(row chunk.Row) (val int64, isNull bool, err error) {
	return resOfNE(CompareReal(b.ctx, b.args[0], b.args[1], row, row))
}

type builtinNEDecimalSig struct {
	baseBuiltinFunc
}

func (b *builtinNEDecimalSig) Clone() builtinFunc {
	newSig := &builtinNEDecimalSig{}
	newSig.cloneFrom(&b.baseBuiltinFunc)
	return newSig
}

func (b *builtinNEDecimalSig) evalInt(row chunk.Row) (val int64, isNull bool, err error) {
	return resOfNE(CompareDecimal(b.ctx, b.args[0], b.args[1], row, row))
}

type builtinNEStringSig struct {
	baseBuiltinFunc
}

func (b *builtinNEStringSig) Clone() builtinFunc {
	newSig := &builtinNEStringSig{}
	newSig.cloneFrom(&b.baseBuiltinFunc)
	return newSig
}

func (b *builtinNEStringSig) evalInt(row chunk.Row) (val int64, isNull bool, err error) {
	return resOfNE(CompareStringWithCollationInfo(b.ctx, b.args[0], b.args[1], row, row, b.collation))
}

type builtinNEDurationSig struct {
	baseBuiltinFunc
}

func (b *builtinNEDurationSig) Clone() builtinFunc {
	newSig := &builtinNEDurationSig{}
	newSig.cloneFrom(&b.baseBuiltinFunc)
	return newSig
}

func (b *builtinNEDurationSig) evalInt(row chunk.Row) (val int64, isNull bool, err error) {
	return resOfNE(CompareDuration(b.ctx, b.args[0], b.args[1], row, row))
}

type builtinNETimeSig struct {
	baseBuiltinFunc
}

func (b *builtinNETimeSig) Clone() builtinFunc {
	newSig := &builtinNETimeSig{}
	newSig.cloneFrom(&b.baseBuiltinFunc)
	return newSig
}

func (b *builtinNETimeSig) evalInt(row chunk.Row) (val int64, isNull bool, err error) {
	return resOfNE(CompareTime(b.ctx, b.args[0], b.args[1], row, row))
}

type builtinNEJSONSig struct {
	baseBuiltinFunc
}

func (b *builtinNEJSONSig) Clone() builtinFunc {
	newSig := &builtinNEJSONSig{}
	newSig.cloneFrom(&b.baseBuiltinFunc)
	return newSig
}

func (b *builtinNEJSONSig) evalInt(row chunk.Row) (val int64, isNull bool, err error) {
	return resOfNE(CompareJSON(b.ctx, b.args[0], b.args[1], row, row))
}

type builtinNullEQIntSig struct {
	baseBuiltinFunc
}

func (b *builtinNullEQIntSig) Clone() builtinFunc {
	newSig := &builtinNullEQIntSig{}
	newSig.cloneFrom(&b.baseBuiltinFunc)
	return newSig
}

func (b *builtinNullEQIntSig) evalInt(row chunk.Row) (val int64, isNull bool, err error) {
	arg0, isNull0, err := b.args[0].EvalInt(b.ctx, row)
	if err != nil {
		return 0, isNull0, err
	}
	arg1, isNull1, err := b.args[1].EvalInt(b.ctx, row)
	if err != nil {
		return 0, isNull1, err
	}
	isUnsigned0, isUnsigned1 := mysql.HasUnsignedFlag(b.args[0].GetType().GetFlag()), mysql.HasUnsignedFlag(b.args[1].GetType().GetFlag())
	var res int64
	switch {
	case isNull0 && isNull1:
		res = 1
	case isNull0 != isNull1:
		return res, false, nil
	case isUnsigned0 && isUnsigned1 && cmp.Compare(uint64(arg0), uint64(arg1)) == 0:
		res = 1
	case !isUnsigned0 && !isUnsigned1 && cmp.Compare(arg0, arg1) == 0:
		res = 1
	case isUnsigned0 && !isUnsigned1:
		if arg1 < 0 {
			return res, false, nil
		}
		if cmp.Compare(arg0, arg1) == 0 {
			res = 1
		}
	case !isUnsigned0 && isUnsigned1:
		if arg0 < 0 {
			return res, false, nil
		}
		if cmp.Compare(arg0, arg1) == 0 {
			res = 1
		}
	}
	return res, false, nil
}

type builtinNullEQRealSig struct {
	baseBuiltinFunc
}

func (b *builtinNullEQRealSig) Clone() builtinFunc {
	newSig := &builtinNullEQRealSig{}
	newSig.cloneFrom(&b.baseBuiltinFunc)
	return newSig
}

func (b *builtinNullEQRealSig) evalInt(row chunk.Row) (val int64, isNull bool, err error) {
	arg0, isNull0, err := b.args[0].EvalReal(b.ctx, row)
	if err != nil {
		return 0, true, err
	}
	arg1, isNull1, err := b.args[1].EvalReal(b.ctx, row)
	if err != nil {
		return 0, true, err
	}
	var res int64
	switch {
	case isNull0 && isNull1:
		res = 1
	case isNull0 != isNull1:
		return res, false, nil
	case cmp.Compare(arg0, arg1) == 0:
		res = 1
	}
	return res, false, nil
}

type builtinNullEQDecimalSig struct {
	baseBuiltinFunc
}

func (b *builtinNullEQDecimalSig) Clone() builtinFunc {
	newSig := &builtinNullEQDecimalSig{}
	newSig.cloneFrom(&b.baseBuiltinFunc)
	return newSig
}

func (b *builtinNullEQDecimalSig) evalInt(row chunk.Row) (val int64, isNull bool, err error) {
	arg0, isNull0, err := b.args[0].EvalDecimal(b.ctx, row)
	if err != nil {
		return 0, true, err
	}
	arg1, isNull1, err := b.args[1].EvalDecimal(b.ctx, row)
	if err != nil {
		return 0, true, err
	}
	var res int64
	switch {
	case isNull0 && isNull1:
		res = 1
	case isNull0 != isNull1:
		return res, false, nil
	case arg0.Compare(arg1) == 0:
		res = 1
	}
	return res, false, nil
}

type builtinNullEQStringSig struct {
	baseBuiltinFunc
}

func (b *builtinNullEQStringSig) Clone() builtinFunc {
	newSig := &builtinNullEQStringSig{}
	newSig.cloneFrom(&b.baseBuiltinFunc)
	return newSig
}

func (b *builtinNullEQStringSig) evalInt(row chunk.Row) (val int64, isNull bool, err error) {
	arg0, isNull0, err := b.args[0].EvalString(b.ctx, row)
	if err != nil {
		return 0, true, err
	}
	arg1, isNull1, err := b.args[1].EvalString(b.ctx, row)
	if err != nil {
		return 0, true, err
	}
	var res int64
	switch {
	case isNull0 && isNull1:
		res = 1
	case isNull0 != isNull1:
		return res, false, nil
	case types.CompareString(arg0, arg1, b.collation) == 0:
		res = 1
	}
	return res, false, nil
}

type builtinNullEQDurationSig struct {
	baseBuiltinFunc
}

func (b *builtinNullEQDurationSig) Clone() builtinFunc {
	newSig := &builtinNullEQDurationSig{}
	newSig.cloneFrom(&b.baseBuiltinFunc)
	return newSig
}

func (b *builtinNullEQDurationSig) evalInt(row chunk.Row) (val int64, isNull bool, err error) {
	arg0, isNull0, err := b.args[0].EvalDuration(b.ctx, row)
	if err != nil {
		return 0, true, err
	}
	arg1, isNull1, err := b.args[1].EvalDuration(b.ctx, row)
	if err != nil {
		return 0, true, err
	}
	var res int64
	switch {
	case isNull0 && isNull1:
		res = 1
	case isNull0 != isNull1:
		return res, false, nil
	case arg0.Compare(arg1) == 0:
		res = 1
	}
	return res, false, nil
}

type builtinNullEQTimeSig struct {
	baseBuiltinFunc
}

func (b *builtinNullEQTimeSig) Clone() builtinFunc {
	newSig := &builtinNullEQTimeSig{}
	newSig.cloneFrom(&b.baseBuiltinFunc)
	return newSig
}

func (b *builtinNullEQTimeSig) evalInt(row chunk.Row) (val int64, isNull bool, err error) {
	arg0, isNull0, err := b.args[0].EvalTime(b.ctx, row)
	if err != nil {
		return 0, true, err
	}
	arg1, isNull1, err := b.args[1].EvalTime(b.ctx, row)
	if err != nil {
		return 0, true, err
	}
	var res int64
	switch {
	case isNull0 && isNull1:
		res = 1
	case isNull0 != isNull1:
		return res, false, nil
	case arg0.Compare(arg1) == 0:
		res = 1
	}
	return res, false, nil
}

type builtinNullEQJSONSig struct {
	baseBuiltinFunc
}

func (b *builtinNullEQJSONSig) Clone() builtinFunc {
	newSig := &builtinNullEQJSONSig{}
	newSig.cloneFrom(&b.baseBuiltinFunc)
	return newSig
}

func (b *builtinNullEQJSONSig) evalInt(row chunk.Row) (val int64, isNull bool, err error) {
	arg0, isNull0, err := b.args[0].EvalJSON(b.ctx, row)
	if err != nil {
		return 0, true, err
	}
	arg1, isNull1, err := b.args[1].EvalJSON(b.ctx, row)
	if err != nil {
		return 0, true, err
	}
	var res int64
	switch {
	case isNull0 && isNull1:
		res = 1
	case isNull0 != isNull1:
		return res, false, nil
	default:
		cmpRes := types.CompareBinaryJSON(arg0, arg1)
		if cmpRes == 0 {
			res = 1
		}
	}
	return res, false, nil
}

func resOfLT(val int64, isNull bool, err error) (int64, bool, error) {
	if isNull || err != nil {
		return 0, isNull, err
	}
	if val < 0 {
		val = 1
	} else {
		val = 0
	}
	return val, false, nil
}

func resOfLE(val int64, isNull bool, err error) (int64, bool, error) {
	if isNull || err != nil {
		return 0, isNull, err
	}
	if val <= 0 {
		val = 1
	} else {
		val = 0
	}
	return val, false, nil
}

func resOfGT(val int64, isNull bool, err error) (int64, bool, error) {
	if isNull || err != nil {
		return 0, isNull, err
	}
	if val > 0 {
		val = 1
	} else {
		val = 0
	}
	return val, false, nil
}

func resOfGE(val int64, isNull bool, err error) (int64, bool, error) {
	if isNull || err != nil {
		return 0, isNull, err
	}
	if val >= 0 {
		val = 1
	} else {
		val = 0
	}
	return val, false, nil
}

func resOfEQ(val int64, isNull bool, err error) (int64, bool, error) {
	if isNull || err != nil {
		return 0, isNull, err
	}
	if val == 0 {
		val = 1
	} else {
		val = 0
	}
	return val, false, nil
}

func resOfNE(val int64, isNull bool, err error) (int64, bool, error) {
	if isNull || err != nil {
		return 0, isNull, err
	}
	if val != 0 {
		val = 1
	} else {
		val = 0
	}
	return val, false, nil
}

// compareNull compares null values based on the following rules.
// 1. NULL is considered to be equal to NULL
// 2. NULL is considered to be smaller than a non-NULL value.
// NOTE: (lhsIsNull == true) or (rhsIsNull == true) is required.
func compareNull(lhsIsNull, rhsIsNull bool) int64 {
	if lhsIsNull && rhsIsNull {
		return 0
	}
	if lhsIsNull {
		return -1
	}
	return 1
}

// CompareFunc defines the compare function prototype.
type CompareFunc = func(sctx sessionctx.Context, lhsArg, rhsArg Expression, lhsRow, rhsRow chunk.Row) (int64, bool, error)

// CompareInt compares two integers.
func CompareInt(sctx sessionctx.Context, lhsArg, rhsArg Expression, lhsRow, rhsRow chunk.Row) (int64, bool, error) {
	arg0, isNull0, err := lhsArg.EvalInt(sctx, lhsRow)
	if err != nil {
		return 0, true, err
	}

	arg1, isNull1, err := rhsArg.EvalInt(sctx, rhsRow)
	if err != nil {
		return 0, true, err
	}

	// compare null values.
	if isNull0 || isNull1 {
		return compareNull(isNull0, isNull1), true, nil
	}

	isUnsigned0, isUnsigned1 := mysql.HasUnsignedFlag(lhsArg.GetType().GetFlag()), mysql.HasUnsignedFlag(rhsArg.GetType().GetFlag())
	var res int
	switch {
	case isUnsigned0 && isUnsigned1:
		res = cmp.Compare(uint64(arg0), uint64(arg1))
	case isUnsigned0 && !isUnsigned1:
		if arg1 < 0 || uint64(arg0) > math.MaxInt64 {
			res = 1
		} else {
			res = cmp.Compare(arg0, arg1)
		}
	case !isUnsigned0 && isUnsigned1:
		if arg0 < 0 || uint64(arg1) > math.MaxInt64 {
			res = -1
		} else {
			res = cmp.Compare(arg0, arg1)
		}
	case !isUnsigned0 && !isUnsigned1:
		res = cmp.Compare(arg0, arg1)
	}
	return int64(res), false, nil
}

func genCompareString(collation string) func(sctx sessionctx.Context, lhsArg Expression, rhsArg Expression, lhsRow chunk.Row, rhsRow chunk.Row) (int64, bool, error) {
	return func(sctx sessionctx.Context, lhsArg, rhsArg Expression, lhsRow, rhsRow chunk.Row) (int64, bool, error) {
		return CompareStringWithCollationInfo(sctx, lhsArg, rhsArg, lhsRow, rhsRow, collation)
	}
}

// CompareStringWithCollationInfo compares two strings with the specified collation information.
func CompareStringWithCollationInfo(sctx sessionctx.Context, lhsArg, rhsArg Expression, lhsRow, rhsRow chunk.Row, collation string) (int64, bool, error) {
	arg0, isNull0, err := lhsArg.EvalString(sctx, lhsRow)
	if err != nil {
		return 0, true, err
	}

	arg1, isNull1, err := rhsArg.EvalString(sctx, rhsRow)
	if err != nil {
		return 0, true, err
	}

	if isNull0 || isNull1 {
		return compareNull(isNull0, isNull1), true, nil
	}
	return int64(types.CompareString(arg0, arg1, collation)), false, nil
}

// CompareReal compares two float-point values.
func CompareReal(sctx sessionctx.Context, lhsArg, rhsArg Expression, lhsRow, rhsRow chunk.Row) (int64, bool, error) {
	arg0, isNull0, err := lhsArg.EvalReal(sctx, lhsRow)
	if err != nil {
		return 0, true, err
	}

	arg1, isNull1, err := rhsArg.EvalReal(sctx, rhsRow)
	if err != nil {
		return 0, true, err
	}

	if isNull0 || isNull1 {
		return compareNull(isNull0, isNull1), true, nil
	}
	return int64(cmp.Compare(arg0, arg1)), false, nil
}

// CompareDecimal compares two decimals.
func CompareDecimal(sctx sessionctx.Context, lhsArg, rhsArg Expression, lhsRow, rhsRow chunk.Row) (int64, bool, error) {
	arg0, isNull0, err := lhsArg.EvalDecimal(sctx, lhsRow)
	if err != nil {
		return 0, true, err
	}

	arg1, isNull1, err := rhsArg.EvalDecimal(sctx, rhsRow)
	if err != nil {
		return 0, true, err
	}

	if isNull0 || isNull1 {
		return compareNull(isNull0, isNull1), true, nil
	}
	return int64(arg0.Compare(arg1)), false, nil
}

// CompareTime compares two datetime or timestamps.
func CompareTime(sctx sessionctx.Context, lhsArg, rhsArg Expression, lhsRow, rhsRow chunk.Row) (int64, bool, error) {
	arg0, isNull0, err := lhsArg.EvalTime(sctx, lhsRow)
	if err != nil {
		return 0, true, err
	}

	arg1, isNull1, err := rhsArg.EvalTime(sctx, rhsRow)
	if err != nil {
		return 0, true, err
	}

	if isNull0 || isNull1 {
		return compareNull(isNull0, isNull1), true, nil
	}
	return int64(arg0.Compare(arg1)), false, nil
}

// CompareDuration compares two durations.
func CompareDuration(sctx sessionctx.Context, lhsArg, rhsArg Expression, lhsRow, rhsRow chunk.Row) (int64, bool, error) {
	arg0, isNull0, err := lhsArg.EvalDuration(sctx, lhsRow)
	if err != nil {
		return 0, true, err
	}

	arg1, isNull1, err := rhsArg.EvalDuration(sctx, rhsRow)
	if err != nil {
		return 0, true, err
	}

	if isNull0 || isNull1 {
		return compareNull(isNull0, isNull1), true, nil
	}
	return int64(arg0.Compare(arg1)), false, nil
}

// CompareJSON compares two JSONs.
func CompareJSON(sctx sessionctx.Context, lhsArg, rhsArg Expression, lhsRow, rhsRow chunk.Row) (int64, bool, error) {
	arg0, isNull0, err := lhsArg.EvalJSON(sctx, lhsRow)
	if err != nil {
		return 0, true, err
	}

	arg1, isNull1, err := rhsArg.EvalJSON(sctx, rhsRow)
	if err != nil {
		return 0, true, err
	}

	if isNull0 || isNull1 {
		return compareNull(isNull0, isNull1), true, nil
	}
	return int64(types.CompareBinaryJSON(arg0, arg1)), false, nil
}<|MERGE_RESOLUTION|>--- conflicted
+++ resolved
@@ -1442,11 +1442,7 @@
 		return con, false
 	}
 
-<<<<<<< HEAD
 	dt, err = dt.ConvertTo(tc, targetFieldType)
-=======
-	dt, err = dt.ConvertTo(sc.TypeCtx(), targetFieldType)
->>>>>>> d99c5a54
 	if err != nil {
 		if terror.ErrorEqual(err, types.ErrOverflow) {
 			return &Constant{
@@ -1486,11 +1482,7 @@
 		targetFieldType = *types.NewFieldType(mysql.TypeLonglong)
 	}
 	var intDatum types.Datum
-<<<<<<< HEAD
 	intDatum, err = dt.ConvertTo(tc, &targetFieldType)
-=======
-	intDatum, err = dt.ConvertTo(sc.TypeCtx(), &targetFieldType)
->>>>>>> d99c5a54
 	if err != nil {
 		if terror.ErrorEqual(err, types.ErrOverflow) {
 			return &Constant{
@@ -1502,11 +1494,7 @@
 		}
 		return con, false
 	}
-<<<<<<< HEAD
 	c, err := intDatum.Compare(tc, &con.Value, collate.GetBinaryCollator())
-=======
-	c, err := intDatum.Compare(sc.TypeCtx(), &con.Value, collate.GetBinaryCollator())
->>>>>>> d99c5a54
 	if err != nil {
 		return con, false
 	}
@@ -1551,11 +1539,7 @@
 			// 3. Suppose the value of `con` is 2, when `targetFieldType.GetType()` is `TypeYear`, the value of `doubleDatum`
 			//    will be 2.0 and the value of `intDatum` will be 2002 in this case.
 			var doubleDatum types.Datum
-<<<<<<< HEAD
 			doubleDatum, err = dt.ConvertTo(tc, types.NewFieldType(mysql.TypeDouble))
-=======
-			doubleDatum, err = dt.ConvertTo(sc.TypeCtx(), types.NewFieldType(mysql.TypeDouble))
->>>>>>> d99c5a54
 			if err != nil {
 				return con, false
 			}
@@ -1752,11 +1736,7 @@
 	}
 	var datetimeDatum types.Datum
 	targetFieldType := types.NewFieldType(mysql.TypeDatetime)
-<<<<<<< HEAD
 	datetimeDatum, err = dt.ConvertTo(tc, targetFieldType)
-=======
-	datetimeDatum, err = dt.ConvertTo(sc.TypeCtx(), targetFieldType)
->>>>>>> d99c5a54
 	if err != nil || datetimeDatum.IsNull() {
 		return args
 	}
