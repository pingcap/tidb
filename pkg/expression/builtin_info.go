// Copyright 2015 PingCAP, Inc.
//
// Licensed under the Apache License, Version 2.0 (the "License");
// you may not use this file except in compliance with the License.
// You may obtain a copy of the License at
//
//     http://www.apache.org/licenses/LICENSE-2.0
//
// Unless required by applicable law or agreed to in writing, software
// distributed under the License is distributed on an "AS IS" BASIS,
// WITHOUT WARRANTIES OR CONDITIONS OF ANY KIND, either express or implied.
// See the License for the specific language governing permissions and
// limitations under the License.

// Copyright 2013 The ql Authors. All rights reserved.
// Use of this source code is governed by a BSD-style
// license that can be found in the LICENSES/QL-LICENSE file.

package expression

import (
	"context"
	"encoding/hex"
	"encoding/json"
	"slices"
	"strings"
	"time"

	"github.com/pingcap/errors"
	"github.com/pingcap/tidb/pkg/expression/contextopt"
<<<<<<< HEAD
	"github.com/pingcap/tidb/pkg/kv"
=======
	infoschema "github.com/pingcap/tidb/pkg/infoschema/context"
>>>>>>> 40456f36
	"github.com/pingcap/tidb/pkg/parser"
	"github.com/pingcap/tidb/pkg/parser/ast"
	"github.com/pingcap/tidb/pkg/parser/mysql"
	"github.com/pingcap/tidb/pkg/sessionctx/variable"
	"github.com/pingcap/tidb/pkg/store/helper"
	"github.com/pingcap/tidb/pkg/types"
	"github.com/pingcap/tidb/pkg/util/chunk"
	"github.com/pingcap/tidb/pkg/util/plancodec"
	"github.com/pingcap/tidb/pkg/util/printer"
	"github.com/pingcap/tipb/go-tipb"
)

var (
	_ functionClass = &databaseFunctionClass{}
	_ functionClass = &foundRowsFunctionClass{}
	_ functionClass = &currentUserFunctionClass{}
	_ functionClass = &currentRoleFunctionClass{}
	_ functionClass = &currentResourceGroupFunctionClass{}
	_ functionClass = &userFunctionClass{}
	_ functionClass = &connectionIDFunctionClass{}
	_ functionClass = &lastInsertIDFunctionClass{}
	_ functionClass = &versionFunctionClass{}
	_ functionClass = &benchmarkFunctionClass{}
	_ functionClass = &charsetFunctionClass{}
	_ functionClass = &coercibilityFunctionClass{}
	_ functionClass = &collationFunctionClass{}
	_ functionClass = &rowCountFunctionClass{}
	_ functionClass = &tidbVersionFunctionClass{}
	_ functionClass = &tidbIsDDLOwnerFunctionClass{}
	_ functionClass = &tidbDecodePlanFunctionClass{}
	_ functionClass = &tidbMVCCInfoFunctionClass{}
	_ functionClass = &tidbEncodeRecordKeyClass{}
	_ functionClass = &tidbEncodeIndexKeyClass{}
	_ functionClass = &tidbDecodeKeyFunctionClass{}
	_ functionClass = &tidbDecodeSQLDigestsFunctionClass{}
	_ functionClass = &nextValFunctionClass{}
	_ functionClass = &lastValFunctionClass{}
	_ functionClass = &setValFunctionClass{}
	_ functionClass = &formatBytesFunctionClass{}
	_ functionClass = &formatNanoTimeFunctionClass{}
)

var (
	_ builtinFunc = &builtinDatabaseSig{}
	_ builtinFunc = &builtinFoundRowsSig{}
	_ builtinFunc = &builtinCurrentUserSig{}
	_ builtinFunc = &builtinCurrentResourceGroupSig{}
	_ builtinFunc = &builtinUserSig{}
	_ builtinFunc = &builtinConnectionIDSig{}
	_ builtinFunc = &builtinLastInsertIDSig{}
	_ builtinFunc = &builtinLastInsertIDWithIDSig{}
	_ builtinFunc = &builtinVersionSig{}
	_ builtinFunc = &builtinTiDBVersionSig{}
	_ builtinFunc = &builtinRowCountSig{}
	_ builtinFunc = &builtinTiDBMVCCInfoSig{}
	_ builtinFunc = &builtinTiDBEncodeRecordKeySig{}
	_ builtinFunc = &builtinTiDBEncodeIndexKeySig{}
	_ builtinFunc = &builtinTiDBDecodeKeySig{}
	_ builtinFunc = &builtinTiDBDecodeSQLDigestsSig{}
	_ builtinFunc = &builtinNextValSig{}
	_ builtinFunc = &builtinLastValSig{}
	_ builtinFunc = &builtinSetValSig{}
	_ builtinFunc = &builtinFormatBytesSig{}
	_ builtinFunc = &builtinFormatNanoTimeSig{}
)

type databaseFunctionClass struct {
	baseFunctionClass
}

func (c *databaseFunctionClass) getFunction(ctx BuildContext, args []Expression) (builtinFunc, error) {
	if err := c.verifyArgs(args); err != nil {
		return nil, err
	}
	bf, err := newBaseBuiltinFuncWithTp(ctx, c.funcName, args, types.ETString)
	if err != nil {
		return nil, err
	}
	bf.tp.SetFlen(64)
	sig := &builtinDatabaseSig{bf}
	return sig, nil
}

type builtinDatabaseSig struct {
	baseBuiltinFunc
}

func (b *builtinDatabaseSig) Clone() builtinFunc {
	newSig := &builtinDatabaseSig{}
	newSig.cloneFrom(&b.baseBuiltinFunc)
	return newSig
}

// evalString evals a builtinDatabaseSig.
// See https://dev.mysql.com/doc/refman/5.7/en/information-functions.html
func (b *builtinDatabaseSig) evalString(ctx EvalContext, row chunk.Row) (string, bool, error) {
	currentDB := ctx.CurrentDB()
	return currentDB, currentDB == "", nil
}

type foundRowsFunctionClass struct {
	baseFunctionClass
}

func (c *foundRowsFunctionClass) getFunction(ctx BuildContext, args []Expression) (builtinFunc, error) {
	if err := c.verifyArgs(args); err != nil {
		return nil, err
	}
	bf, err := newBaseBuiltinFuncWithTp(ctx, c.funcName, args, types.ETInt)
	if err != nil {
		return nil, err
	}
	bf.tp.AddFlag(mysql.UnsignedFlag)
	sig := &builtinFoundRowsSig{baseBuiltinFunc: bf}
	return sig, nil
}

type builtinFoundRowsSig struct {
	baseBuiltinFunc
	contextopt.SessionVarsPropReader
}

func (b *builtinFoundRowsSig) Clone() builtinFunc {
	newSig := &builtinFoundRowsSig{}
	newSig.cloneFrom(&b.baseBuiltinFunc)
	return newSig
}

func (b *builtinFoundRowsSig) RequiredOptionalEvalProps() OptionalEvalPropKeySet {
	return b.SessionVarsPropReader.RequiredOptionalEvalProps()
}

// evalInt evals a builtinFoundRowsSig.
// See https://dev.mysql.com/doc/refman/5.7/en/information-functions.html#function_found-rows
// TODO: SQL_CALC_FOUND_ROWS and LIMIT not support for now, We will finish in another PR.
func (b *builtinFoundRowsSig) evalInt(ctx EvalContext, row chunk.Row) (int64, bool, error) {
	data, err := b.GetSessionVars(ctx)
	if err != nil {
		return 0, true, err
	}
	if data == nil {
		return 0, true, errors.Errorf("Missing session variable when eval builtin")
	}
	return int64(data.LastFoundRows), false, nil
}

type currentUserFunctionClass struct {
	baseFunctionClass
}

func (c *currentUserFunctionClass) getFunction(ctx BuildContext, args []Expression) (builtinFunc, error) {
	if err := c.verifyArgs(args); err != nil {
		return nil, err
	}
	bf, err := newBaseBuiltinFuncWithTp(ctx, c.funcName, args, types.ETString)
	if err != nil {
		return nil, err
	}
	bf.tp.SetFlen(64)
	sig := &builtinCurrentUserSig{baseBuiltinFunc: bf}
	return sig, nil
}

type builtinCurrentUserSig struct {
	baseBuiltinFunc
	contextopt.CurrentUserPropReader
}

func (b *builtinCurrentUserSig) Clone() builtinFunc {
	newSig := &builtinCurrentUserSig{}
	newSig.cloneFrom(&b.baseBuiltinFunc)
	return newSig
}

// RequiredOptionalEvalProps implements the RequireOptionalEvalProps interface.
func (b *builtinCurrentUserSig) RequiredOptionalEvalProps() (set OptionalEvalPropKeySet) {
	return b.CurrentUserPropReader.RequiredOptionalEvalProps()
}

// evalString evals a builtinCurrentUserSig.
// See https://dev.mysql.com/doc/refman/5.7/en/information-functions.html#function_current-user
func (b *builtinCurrentUserSig) evalString(ctx EvalContext, _ chunk.Row) (string, bool, error) {
	user, err := b.CurrentUser(ctx)
	if err != nil {
		return "", true, err
	}
	if user == nil {
		return "", true, errors.Errorf("Missing session variable when eval builtin")
	}
	return user.String(), false, nil
}

type currentRoleFunctionClass struct {
	baseFunctionClass
}

func (c *currentRoleFunctionClass) getFunction(ctx BuildContext, args []Expression) (builtinFunc, error) {
	if err := c.verifyArgs(args); err != nil {
		return nil, err
	}
	bf, err := newBaseBuiltinFuncWithTp(ctx, c.funcName, args, types.ETString)
	if err != nil {
		return nil, err
	}
	bf.tp.SetFlen(64)
	sig := &builtinCurrentRoleSig{baseBuiltinFunc: bf}
	return sig, nil
}

type builtinCurrentRoleSig struct {
	baseBuiltinFunc
	contextopt.CurrentUserPropReader
}

func (b *builtinCurrentRoleSig) Clone() builtinFunc {
	newSig := &builtinCurrentRoleSig{}
	newSig.cloneFrom(&b.baseBuiltinFunc)
	return newSig
}

// RequiredOptionalEvalProps implements the RequireOptionalEvalProps interface.
func (b *builtinCurrentRoleSig) RequiredOptionalEvalProps() OptionalEvalPropKeySet {
	return b.CurrentUserPropReader.RequiredOptionalEvalProps()
}

// evalString evals a builtinCurrentUserSig.
// See https://dev.mysql.com/doc/refman/8.0/en/information-functions.html#function_current-role
func (b *builtinCurrentRoleSig) evalString(ctx EvalContext, row chunk.Row) (res string, isNull bool, err error) {
	roles, err := b.ActiveRoles(ctx)
	if err != nil {
		return "", true, err
	}
	if roles == nil {
		return "", true, errors.Errorf("Missing session variable when eval builtin")
	}
	if len(roles) == 0 {
		return "NONE", false, nil
	}
	sortedRes := make([]string, 0, 10)
	for _, r := range roles {
		sortedRes = append(sortedRes, r.String())
	}
	slices.Sort(sortedRes)
	for i, r := range sortedRes {
		res += r
		if i != len(roles)-1 {
			res += ","
		}
	}
	return res, false, nil
}

type currentResourceGroupFunctionClass struct {
	baseFunctionClass
}

func (c *currentResourceGroupFunctionClass) getFunction(ctx BuildContext, args []Expression) (builtinFunc, error) {
	if err := c.verifyArgs(args); err != nil {
		return nil, err
	}
	bf, err := newBaseBuiltinFuncWithTp(ctx, c.funcName, args, types.ETString)
	if err != nil {
		return nil, err
	}
	bf.tp.SetFlen(64)
	sig := &builtinCurrentResourceGroupSig{baseBuiltinFunc: bf}
	return sig, nil
}

type builtinCurrentResourceGroupSig struct {
	baseBuiltinFunc
	contextopt.SessionVarsPropReader
}

func (b *builtinCurrentResourceGroupSig) Clone() builtinFunc {
	newSig := &builtinCurrentResourceGroupSig{}
	newSig.cloneFrom(&b.baseBuiltinFunc)
	return newSig
}

func (b *builtinCurrentResourceGroupSig) RequiredOptionalEvalProps() OptionalEvalPropKeySet {
	return b.SessionVarsPropReader.RequiredOptionalEvalProps()
}

func (b *builtinCurrentResourceGroupSig) evalString(ctx EvalContext, row chunk.Row) (val string, isNull bool, err error) {
	data, err := b.GetSessionVars(ctx)
	if err != nil {
		return "", true, err
	}
	if data == nil {
		return "", true, errors.Errorf("Missing session variable when eval builtin")
	}

	return getHintResourceGroupName(data), false, nil
}

// get statement resource group name with hint in consideration
// NOTE: because function `CURRENT_RESOURCE_GROUP()` maybe evaluated in optimizer
// before we assign the hint value to StmtCtx.ResourceGroupName, so we have to
// explicitly check the hint here.
func getHintResourceGroupName(vars *variable.SessionVars) string {
	groupName := vars.StmtCtx.ResourceGroupName
	if vars.StmtCtx.HasResourceGroup {
		groupName = vars.StmtCtx.StmtHints.ResourceGroup
	}
	return groupName
}

type userFunctionClass struct {
	baseFunctionClass
}

func (c *userFunctionClass) getFunction(ctx BuildContext, args []Expression) (builtinFunc, error) {
	if err := c.verifyArgs(args); err != nil {
		return nil, err
	}
	bf, err := newBaseBuiltinFuncWithTp(ctx, c.funcName, args, types.ETString)
	if err != nil {
		return nil, err
	}
	bf.tp.SetFlen(64)
	sig := &builtinUserSig{baseBuiltinFunc: bf}
	return sig, nil
}

type builtinUserSig struct {
	baseBuiltinFunc
	contextopt.CurrentUserPropReader
}

func (b *builtinUserSig) Clone() builtinFunc {
	newSig := &builtinUserSig{}
	newSig.cloneFrom(&b.baseBuiltinFunc)
	return newSig
}

// RequiredOptionalEvalProps implements the RequireOptionalEvalProps interface.
func (b *builtinUserSig) RequiredOptionalEvalProps() OptionalEvalPropKeySet {
	return b.CurrentUserPropReader.RequiredOptionalEvalProps()
}

// evalString evals a builtinUserSig.
// See https://dev.mysql.com/doc/refman/5.7/en/information-functions.html#function_user
func (b *builtinUserSig) evalString(ctx EvalContext, _ chunk.Row) (string, bool, error) {
	user, err := b.CurrentUser(ctx)
	if err != nil {
		return "", true, err
	}
	if user == nil {
		return "", true, errors.Errorf("Missing session variable when eval builtin")
	}
	return user.LoginString(), false, nil
}

type connectionIDFunctionClass struct {
	baseFunctionClass
}

func (c *connectionIDFunctionClass) getFunction(ctx BuildContext, args []Expression) (builtinFunc, error) {
	if err := c.verifyArgs(args); err != nil {
		return nil, err
	}
	bf, err := newBaseBuiltinFuncWithTp(ctx, c.funcName, args, types.ETInt)
	if err != nil {
		return nil, err
	}
	bf.tp.AddFlag(mysql.UnsignedFlag)
	sig := &builtinConnectionIDSig{baseBuiltinFunc: bf}
	return sig, nil
}

type builtinConnectionIDSig struct {
	baseBuiltinFunc
	contextopt.SessionVarsPropReader
}

func (b *builtinConnectionIDSig) Clone() builtinFunc {
	newSig := &builtinConnectionIDSig{}
	newSig.cloneFrom(&b.baseBuiltinFunc)
	return newSig
}

func (b *builtinConnectionIDSig) RequiredOptionalEvalProps() OptionalEvalPropKeySet {
	return b.SessionVarsPropReader.RequiredOptionalEvalProps()
}

func (b *builtinConnectionIDSig) evalInt(ctx EvalContext, row chunk.Row) (int64, bool, error) {
	data, err := b.GetSessionVars(ctx)
	if err != nil {
		return 0, true, err
	}

	if data == nil {
		return 0, true, errors.Errorf("Missing session variable `builtinConnectionIDSig.evalInt`")
	}
	return int64(data.ConnectionID), false, nil
}

type lastInsertIDFunctionClass struct {
	baseFunctionClass
}

func (c *lastInsertIDFunctionClass) getFunction(ctx BuildContext, args []Expression) (sig builtinFunc, err error) {
	if err = c.verifyArgs(args); err != nil {
		return nil, err
	}

	var argsTp []types.EvalType
	if len(args) == 1 {
		argsTp = append(argsTp, types.ETInt)
	}
	bf, err := newBaseBuiltinFuncWithTp(ctx, c.funcName, args, types.ETInt, argsTp...)
	if err != nil {
		return nil, err
	}
	bf.tp.AddFlag(mysql.UnsignedFlag)

	if len(args) == 1 {
		sig = &builtinLastInsertIDWithIDSig{baseBuiltinFunc: bf}
		sig.setPbCode(tipb.ScalarFuncSig_LastInsertIDWithID)
	} else {
		sig = &builtinLastInsertIDSig{baseBuiltinFunc: bf}
		sig.setPbCode(tipb.ScalarFuncSig_LastInsertID)
	}
	return sig, err
}

type builtinLastInsertIDSig struct {
	baseBuiltinFunc
	contextopt.SessionVarsPropReader
}

func (b *builtinLastInsertIDSig) Clone() builtinFunc {
	newSig := &builtinLastInsertIDSig{}
	newSig.cloneFrom(&b.baseBuiltinFunc)
	return newSig
}

func (b *builtinLastInsertIDSig) RequiredOptionalEvalProps() OptionalEvalPropKeySet {
	return b.SessionVarsPropReader.RequiredOptionalEvalProps()
}

// evalInt evals LAST_INSERT_ID().
// See https://dev.mysql.com/doc/refman/5.7/en/information-functions.html#function_last-insert-id.
func (b *builtinLastInsertIDSig) evalInt(ctx EvalContext, row chunk.Row) (res int64, isNull bool, err error) {
	vars, err := b.GetSessionVars(ctx)
	if err != nil {
		return 0, true, err
	}
	res = int64(vars.StmtCtx.PrevLastInsertID)
	return res, false, nil
}

type builtinLastInsertIDWithIDSig struct {
	baseBuiltinFunc
	contextopt.SessionVarsPropReader
}

func (b *builtinLastInsertIDWithIDSig) Clone() builtinFunc {
	newSig := &builtinLastInsertIDWithIDSig{}
	newSig.cloneFrom(&b.baseBuiltinFunc)
	return newSig
}

func (b *builtinLastInsertIDWithIDSig) RequiredOptionalEvalProps() OptionalEvalPropKeySet {
	return b.SessionVarsPropReader.RequiredOptionalEvalProps()
}

// evalInt evals LAST_INSERT_ID(expr).
// See https://dev.mysql.com/doc/refman/5.7/en/information-functions.html#function_last-insert-id.
func (b *builtinLastInsertIDWithIDSig) evalInt(ctx EvalContext, row chunk.Row) (res int64, isNull bool, err error) {
	vars, err := b.GetSessionVars(ctx)
	if err != nil {
		return 0, true, err
	}

	res, isNull, err = b.args[0].EvalInt(ctx, row)
	if isNull || err != nil {
		return res, isNull, err
	}

	vars.SetLastInsertID(uint64(res))
	return res, false, nil
}

type versionFunctionClass struct {
	baseFunctionClass
}

func (c *versionFunctionClass) getFunction(ctx BuildContext, args []Expression) (builtinFunc, error) {
	if err := c.verifyArgs(args); err != nil {
		return nil, err
	}
	bf, err := newBaseBuiltinFuncWithTp(ctx, c.funcName, args, types.ETString)
	if err != nil {
		return nil, err
	}
	bf.tp.SetFlen(64)
	sig := &builtinVersionSig{bf}
	return sig, nil
}

type builtinVersionSig struct {
	baseBuiltinFunc
}

func (b *builtinVersionSig) Clone() builtinFunc {
	newSig := &builtinVersionSig{}
	newSig.cloneFrom(&b.baseBuiltinFunc)
	return newSig
}

// evalString evals a builtinVersionSig.
// See https://dev.mysql.com/doc/refman/5.7/en/information-functions.html#function_version
func (b *builtinVersionSig) evalString(ctx EvalContext, row chunk.Row) (string, bool, error) {
	return mysql.ServerVersion, false, nil
}

type tidbVersionFunctionClass struct {
	baseFunctionClass
}

func (c *tidbVersionFunctionClass) getFunction(ctx BuildContext, args []Expression) (builtinFunc, error) {
	if err := c.verifyArgs(args); err != nil {
		return nil, err
	}
	bf, err := newBaseBuiltinFuncWithTp(ctx, c.funcName, args, types.ETString)
	if err != nil {
		return nil, err
	}
	bf.tp.SetFlen(len(printer.GetTiDBInfo()))
	sig := &builtinTiDBVersionSig{bf}
	return sig, nil
}

type builtinTiDBVersionSig struct {
	baseBuiltinFunc
}

func (b *builtinTiDBVersionSig) Clone() builtinFunc {
	newSig := &builtinTiDBVersionSig{}
	newSig.cloneFrom(&b.baseBuiltinFunc)
	return newSig
}

// evalString evals a builtinTiDBVersionSig.
// This will show git hash and build time for tidb-server.
func (b *builtinTiDBVersionSig) evalString(ctx EvalContext, row chunk.Row) (string, bool, error) {
	return printer.GetTiDBInfo(), false, nil
}

type tidbIsDDLOwnerFunctionClass struct {
	baseFunctionClass
}

func (c *tidbIsDDLOwnerFunctionClass) getFunction(ctx BuildContext, args []Expression) (builtinFunc, error) {
	if err := c.verifyArgs(args); err != nil {
		return nil, err
	}
	bf, err := newBaseBuiltinFuncWithTp(ctx, c.funcName, args, types.ETInt)
	if err != nil {
		return nil, err
	}
	sig := &builtinTiDBIsDDLOwnerSig{baseBuiltinFunc: bf}
	return sig, nil
}

type builtinTiDBIsDDLOwnerSig struct {
	baseBuiltinFunc
	contextopt.DDLOwnerPropReader
}

func (b *builtinTiDBIsDDLOwnerSig) Clone() builtinFunc {
	newSig := &builtinTiDBIsDDLOwnerSig{}
	newSig.cloneFrom(&b.baseBuiltinFunc)
	return newSig
}

func (b *builtinTiDBIsDDLOwnerSig) RequiredOptionalEvalProps() OptionalEvalPropKeySet {
	return b.DDLOwnerPropReader.RequiredOptionalEvalProps()
}

// evalInt evals a builtinTiDBIsDDLOwnerSig.
func (b *builtinTiDBIsDDLOwnerSig) evalInt(ctx EvalContext, row chunk.Row) (res int64, isNull bool, err error) {
	isOwner, err := b.IsDDLOwner(ctx)
	if err != nil {
		return 0, true, err
	}

	if isOwner {
		res = 1
	}

	return res, false, nil
}

type benchmarkFunctionClass struct {
	baseFunctionClass
}

func (c *benchmarkFunctionClass) getFunction(ctx BuildContext, args []Expression) (builtinFunc, error) {
	if err := c.verifyArgs(args); err != nil {
		return nil, err
	}

	// Syntax: BENCHMARK(loop_count, expression)
	// Define with same eval type of input arg to avoid unnecessary cast function.
	sameEvalType := args[1].GetType().EvalType()
	// constLoopCount is used by VecEvalInt
	// since non-constant loop count would be different between rows, and cannot be vectorized.
	var constLoopCount int64
	con, ok := args[0].(*Constant)
	if ok && con.Value.Kind() == types.KindInt64 {
		if lc, isNull, err := con.EvalInt(ctx, chunk.Row{}); err == nil && !isNull {
			constLoopCount = lc
		}
	}
	bf, err := newBaseBuiltinFuncWithTp(ctx, c.funcName, args, types.ETInt, types.ETInt, sameEvalType)
	if err != nil {
		return nil, err
	}
	sig := &builtinBenchmarkSig{bf, constLoopCount}
	return sig, nil
}

type builtinBenchmarkSig struct {
	baseBuiltinFunc
	constLoopCount int64
}

func (b *builtinBenchmarkSig) Clone() builtinFunc {
	newSig := &builtinBenchmarkSig{constLoopCount: b.constLoopCount}
	newSig.cloneFrom(&b.baseBuiltinFunc)
	return newSig
}

// evalInt evals a builtinBenchmarkSig. It will execute expression repeatedly count times.
// See https://dev.mysql.com/doc/refman/5.7/en/information-functions.html#function_benchmark
func (b *builtinBenchmarkSig) evalInt(ctx EvalContext, row chunk.Row) (int64, bool, error) {
	// Get loop count.
	var loopCount int64
	var isNull bool
	var err error
	if b.constLoopCount > 0 {
		loopCount = b.constLoopCount
	} else {
		loopCount, isNull, err = b.args[0].EvalInt(ctx, row)
		if isNull || err != nil {
			return 0, isNull, err
		}
	}

	// BENCHMARK() will return NULL if loop count < 0,
	// behavior observed on MySQL 5.7.24.
	if loopCount < 0 {
		return 0, true, nil
	}

	// Eval loop count times based on arg type.
	// BENCHMARK() will pass-through the eval error,
	// behavior observed on MySQL 5.7.24.
	var i int64
	arg := b.args[1]
	switch evalType := arg.GetType().EvalType(); evalType {
	case types.ETInt:
		for ; i < loopCount; i++ {
			_, isNull, err = arg.EvalInt(ctx, row)
			if err != nil {
				return 0, isNull, err
			}
		}
	case types.ETReal:
		for ; i < loopCount; i++ {
			_, isNull, err = arg.EvalReal(ctx, row)
			if err != nil {
				return 0, isNull, err
			}
		}
	case types.ETDecimal:
		for ; i < loopCount; i++ {
			_, isNull, err = arg.EvalDecimal(ctx, row)
			if err != nil {
				return 0, isNull, err
			}
		}
	case types.ETString:
		for ; i < loopCount; i++ {
			_, isNull, err = arg.EvalString(ctx, row)
			if err != nil {
				return 0, isNull, err
			}
		}
	case types.ETDatetime, types.ETTimestamp:
		for ; i < loopCount; i++ {
			_, isNull, err = arg.EvalTime(ctx, row)
			if err != nil {
				return 0, isNull, err
			}
		}
	case types.ETDuration:
		for ; i < loopCount; i++ {
			_, isNull, err = arg.EvalDuration(ctx, row)
			if err != nil {
				return 0, isNull, err
			}
		}
	case types.ETJson:
		for ; i < loopCount; i++ {
			_, isNull, err = arg.EvalJSON(ctx, row)
			if err != nil {
				return 0, isNull, err
			}
		}
	default: // Should never go into here.
		return 0, true, errors.Errorf("EvalType %v not implemented for builtin BENCHMARK()", evalType)
	}

	// Return value of BENCHMARK() is always 0.
	return 0, false, nil
}

type charsetFunctionClass struct {
	baseFunctionClass
}

func (c *charsetFunctionClass) getFunction(ctx BuildContext, args []Expression) (builtinFunc, error) {
	if err := c.verifyArgs(args); err != nil {
		return nil, err
	}
	argsTps := make([]types.EvalType, 0, len(args))
	for _, arg := range args {
		argsTps = append(argsTps, arg.GetType().EvalType())
	}
	bf, err := newBaseBuiltinFuncWithTp(ctx, c.funcName, args, types.ETString, argsTps...)
	if err != nil {
		return nil, err
	}
	charset, collate := ctx.GetSessionVars().GetCharsetInfo()
	bf.tp.SetCharset(charset)
	bf.tp.SetCollate(collate)
	bf.tp.SetFlen(64)
	sig := &builtinCharsetSig{bf}
	return sig, nil
}

type builtinCharsetSig struct {
	baseBuiltinFunc
}

func (b *builtinCharsetSig) Clone() builtinFunc {
	newSig := &builtinCharsetSig{}
	newSig.cloneFrom(&b.baseBuiltinFunc)
	return newSig
}

func (b *builtinCharsetSig) evalString(ctx EvalContext, row chunk.Row) (string, bool, error) {
	return b.args[0].GetType().GetCharset(), false, nil
}

type coercibilityFunctionClass struct {
	baseFunctionClass
}

func (c *coercibilityFunctionClass) getFunction(ctx BuildContext, args []Expression) (builtinFunc, error) {
	if err := c.verifyArgs(args); err != nil {
		return nil, err
	}
	bf, err := newBaseBuiltinFuncWithTp(ctx, c.funcName, args, types.ETInt, args[0].GetType().EvalType())
	if err != nil {
		return nil, err
	}
	sig := &builtinCoercibilitySig{bf}
	sig.setPbCode(tipb.ScalarFuncSig_Unspecified)
	return sig, nil
}

type builtinCoercibilitySig struct {
	baseBuiltinFunc
}

func (c *builtinCoercibilitySig) evalInt(ctx EvalContext, row chunk.Row) (val int64, isNull bool, err error) {
	return int64(c.args[0].Coercibility()), false, nil
}

func (c *builtinCoercibilitySig) Clone() builtinFunc {
	newSig := &builtinCoercibilitySig{}
	newSig.cloneFrom(&c.baseBuiltinFunc)
	return newSig
}

type collationFunctionClass struct {
	baseFunctionClass
}

func (c *collationFunctionClass) getFunction(ctx BuildContext, args []Expression) (builtinFunc, error) {
	if err := c.verifyArgs(args); err != nil {
		return nil, err
	}
	argsTps := make([]types.EvalType, 0, len(args))
	for _, arg := range args {
		argsTps = append(argsTps, arg.GetType().EvalType())
	}
	bf, err := newBaseBuiltinFuncWithTp(ctx, c.funcName, args, types.ETString, argsTps...)
	if err != nil {
		return nil, err
	}
	charset, collate := ctx.GetSessionVars().GetCharsetInfo()
	bf.tp.SetCharset(charset)
	bf.tp.SetCollate(collate)
	bf.tp.SetFlen(64)
	sig := &builtinCollationSig{bf}
	return sig, nil
}

type builtinCollationSig struct {
	baseBuiltinFunc
}

func (b *builtinCollationSig) Clone() builtinFunc {
	newSig := &builtinCollationSig{}
	newSig.cloneFrom(&b.baseBuiltinFunc)
	return newSig
}

func (b *builtinCollationSig) evalString(ctx EvalContext, row chunk.Row) (string, bool, error) {
	return b.args[0].GetType().GetCollate(), false, nil
}

type rowCountFunctionClass struct {
	baseFunctionClass
}

func (c *rowCountFunctionClass) getFunction(ctx BuildContext, args []Expression) (sig builtinFunc, err error) {
	if err = c.verifyArgs(args); err != nil {
		return nil, err
	}
	bf, err := newBaseBuiltinFuncWithTp(ctx, c.funcName, args, types.ETInt)
	if err != nil {
		return nil, err
	}
	sig = &builtinRowCountSig{baseBuiltinFunc: bf}
	sig.setPbCode(tipb.ScalarFuncSig_RowCount)
	return sig, nil
}

type builtinRowCountSig struct {
	baseBuiltinFunc
	contextopt.SessionVarsPropReader
}

func (b *builtinRowCountSig) Clone() builtinFunc {
	newSig := &builtinRowCountSig{}
	newSig.cloneFrom(&b.baseBuiltinFunc)
	return newSig
}

func (b *builtinRowCountSig) RequiredOptionalEvalProps() OptionalEvalPropKeySet {
	return b.SessionVarsPropReader.RequiredOptionalEvalProps()
}

// evalInt evals ROW_COUNT().
// See https://dev.mysql.com/doc/refman/5.7/en/information-functions.html#function_row-count.
func (b *builtinRowCountSig) evalInt(ctx EvalContext, row chunk.Row) (res int64, isNull bool, err error) {
	vars, err := b.GetSessionVars(ctx)
	if err != nil {
		return 0, true, err
	}
	res = vars.StmtCtx.PrevAffectedRows
	return res, false, nil
}

type tidbMVCCInfoFunctionClass struct {
	baseFunctionClass
}

func (c *tidbMVCCInfoFunctionClass) getFunction(ctx BuildContext, args []Expression) (builtinFunc, error) {
	bf, err := newBaseBuiltinFuncWithTp(ctx, c.funcName, args, types.ETString, types.ETString)
	if err != nil {
		return nil, err
	}
	store, ok := ctx.GetStore().(helper.Storage)
	if !ok {
		return nil, errors.New("storage is not a helper.Storage")
	}
	sig := &builtinTiDBMVCCInfoSig{baseBuiltinFunc: bf, helper: helper.NewHelper(store)}
	return sig, nil
}

type builtinTiDBMVCCInfoSig struct {
	baseBuiltinFunc
	helper *helper.Helper
}

func (b *builtinTiDBMVCCInfoSig) Clone() builtinFunc {
	newSig := &builtinTiDBMVCCInfoSig{}
	newSig.cloneFrom(&b.baseBuiltinFunc)
	newSig.helper = helper.NewHelper(b.helper.Store)
	return newSig
}

// evalString evals a builtinTiDBMVCCInfoSig.
func (b *builtinTiDBMVCCInfoSig) evalString(ctx EvalContext, row chunk.Row) (string, bool, error) {
	s, isNull, err := b.args[0].EvalString(ctx, row)
	if isNull || err != nil {
		return "", isNull, err
	}

	encodedKey, err := hex.DecodeString(s)
	if err != nil {
		return "", false, err
	}
	resp, err := b.helper.GetMvccByEncodedKey(encodedKey)
	if err != nil {
		return "", false, err
	}
	js, err := json.Marshal(resp)
	if err != nil {
		return "", false, err
	}
	return string(js), false, nil
}

type tidbEncodeRecordKeyClass struct {
	baseFunctionClass
}

func (c *tidbEncodeRecordKeyClass) getFunction(ctx BuildContext, args []Expression) (builtinFunc, error) {
	if err := c.verifyArgs(args); err != nil {
		return nil, err
	}
	evalTps := make([]types.EvalType, 0, len(args))
	evalTps = append(evalTps, types.ETString, types.ETString)
	for _, arg := range args[2:] {
		evalTps = append(evalTps, arg.GetType().EvalType())
	}
	bf, err := newBaseBuiltinFuncWithTp(ctx, c.funcName, args, types.ETString, evalTps...)
	if err != nil {
		return nil, err
	}
	sig := &builtinTiDBEncodeRecordKeySig{bf}
	return sig, nil
}

type builtinTiDBEncodeRecordKeySig struct {
	baseBuiltinFunc
}

func (b *builtinTiDBEncodeRecordKeySig) Clone() builtinFunc {
	newSig := &builtinTiDBEncodeRecordKeySig{}
	newSig.cloneFrom(&b.baseBuiltinFunc)
	return newSig
}

// evalString evals a builtinTiDBEncodeRecordKeySig.
func (b *builtinTiDBEncodeRecordKeySig) evalString(ctx EvalContext, row chunk.Row) (string, bool, error) {
	fn := ctx.Value(TiDBEncodeRecordFunctionKey)
	if fn == nil {
		return "", false, errors.New("missing encode record function")
	}
	encode := fn.(func(ctx EvalContext, args []Expression, row chunk.Row) (kv.Key, bool, error))
	recordKey, isNull, err := encode(ctx, b.args, row)
	if isNull || err != nil {
		return "", isNull, err
	}
	return hex.EncodeToString(recordKey), false, nil
}

type tidbEncodeIndexKeyClass struct {
	baseFunctionClass
}

func (c *tidbEncodeIndexKeyClass) getFunction(ctx BuildContext, args []Expression) (builtinFunc, error) {
	if err := c.verifyArgs(args); err != nil {
		return nil, err
	}
	evalTps := make([]types.EvalType, 0, len(args))
	evalTps = append(evalTps, types.ETString, types.ETString, types.ETString)
	for _, arg := range args[3:] {
		evalTps = append(evalTps, arg.GetType().EvalType())
	}
	bf, err := newBaseBuiltinFuncWithTp(ctx, c.funcName, args, types.ETString, evalTps...)
	if err != nil {
		return nil, err
	}
	sig := &builtinTiDBEncodeIndexKeySig{bf}
	return sig, nil
}

type builtinTiDBEncodeIndexKeySig struct {
	baseBuiltinFunc
}

func (b *builtinTiDBEncodeIndexKeySig) Clone() builtinFunc {
	newSig := &builtinTiDBEncodeIndexKeySig{}
	newSig.cloneFrom(&b.baseBuiltinFunc)
	return newSig
}

// evalString evals a builtinTiDBEncodeIndexKeySig.
func (b *builtinTiDBEncodeIndexKeySig) evalString(ctx EvalContext, row chunk.Row) (string, bool, error) {
	fn := ctx.Value(TiDBEncodeIndexFunctionKey)
	if fn == nil {
		return "", false, errors.New("missing encode index function")
	}
	encode := fn.(func(ctx EvalContext, args []Expression, row chunk.Row) (kv.Key, bool, error))
	idxKey, isNull, err := encode(ctx, b.args, row)
	if isNull || err != nil {
		return "", isNull, err
	}
	return hex.EncodeToString(idxKey), false, nil
}

type tidbDecodeKeyFunctionClass struct {
	baseFunctionClass
}

func (c *tidbDecodeKeyFunctionClass) getFunction(ctx BuildContext, args []Expression) (builtinFunc, error) {
	if err := c.verifyArgs(args); err != nil {
		return nil, err
	}
	bf, err := newBaseBuiltinFuncWithTp(ctx, c.funcName, args, types.ETString, types.ETString)
	if err != nil {
		return nil, err
	}
	sig := &builtinTiDBDecodeKeySig{baseBuiltinFunc: bf}
	return sig, nil
}

// DecodeKeyFromString is used to decode key by expressions
var DecodeKeyFromString func(types.Context, infoschema.InfoSchemaMetaVersion, string) string

type builtinTiDBDecodeKeySig struct {
	baseBuiltinFunc
	contextopt.InfoSchemaPropReader
}

// RequiredOptionalEvalProps implements the RequireOptionalEvalProps interface.
func (b *builtinTiDBDecodeKeySig) RequiredOptionalEvalProps() OptionalEvalPropKeySet {
	return b.InfoSchemaPropReader.RequiredOptionalEvalProps()
}

func (b *builtinTiDBDecodeKeySig) Clone() builtinFunc {
	newSig := &builtinTiDBDecodeKeySig{}
	newSig.cloneFrom(&b.baseBuiltinFunc)
	return newSig
}

// evalInt evals a builtinTiDBDecodeKeySig.
func (b *builtinTiDBDecodeKeySig) evalString(ctx EvalContext, row chunk.Row) (string, bool, error) {
	s, isNull, err := b.args[0].EvalString(ctx, row)
	if isNull || err != nil {
		return "", isNull, err
	}
	is, err := b.GetDomainInfoSchema(ctx)
	if err != nil {
		return "", true, err
	}

	if fn := DecodeKeyFromString; fn != nil {
		s = fn(ctx.TypeCtx(), is, s)
	}
	return s, false, nil
}

// TiDBDecodeKeyFunctionKeyType is used to identify the decoder function in context.
type TiDBDecodeKeyFunctionKeyType int

// String() implements Stringer.
func (k TiDBDecodeKeyFunctionKeyType) String() string {
	return "tidb_decode_key"
}

<<<<<<< HEAD
const (
	// TiDBDecodeKeyFunctionKey is used to identify the decoder function in context.
	TiDBDecodeKeyFunctionKey TiDBDecodeKeyFunctionKeyType = 0
	// TiDBEncodeRecordFunctionKey is used to identify the encode record function in context.
	TiDBEncodeRecordFunctionKey TiDBDecodeKeyFunctionKeyType = 1
	// TiDBEncodeIndexFunctionKey is used to identify the encode index function in context.
	TiDBEncodeIndexFunctionKey TiDBDecodeKeyFunctionKeyType = 2
)

=======
>>>>>>> 40456f36
type tidbDecodeSQLDigestsFunctionClass struct {
	baseFunctionClass
}

func (c *tidbDecodeSQLDigestsFunctionClass) getFunction(ctx BuildContext, args []Expression) (builtinFunc, error) {
	if err := c.verifyArgs(args); err != nil {
		return nil, err
	}

	if !ctx.RequestVerification("", "", "", mysql.ProcessPriv) {
		return nil, errSpecificAccessDenied.GenWithStackByArgs("PROCESS")
	}

	var argTps []types.EvalType
	if len(args) > 1 {
		argTps = []types.EvalType{types.ETString, types.ETInt}
	} else {
		argTps = []types.EvalType{types.ETString}
	}
	bf, err := newBaseBuiltinFuncWithTp(ctx, c.funcName, args, types.ETString, argTps...)
	if err != nil {
		return nil, err
	}
	sig := &builtinTiDBDecodeSQLDigestsSig{baseBuiltinFunc: bf}
	return sig, nil
}

type builtinTiDBDecodeSQLDigestsSig struct {
	baseBuiltinFunc
	contextopt.SessionVarsPropReader
	contextopt.SQLExecutorPropReader
}

// RequiredOptionalEvalProps implements the RequireOptionalEvalProps interface.
func (b *builtinTiDBDecodeSQLDigestsSig) RequiredOptionalEvalProps() OptionalEvalPropKeySet {
	return b.SessionVarsPropReader.RequiredOptionalEvalProps() |
		b.SQLExecutorPropReader.RequiredOptionalEvalProps()
}

func (b *builtinTiDBDecodeSQLDigestsSig) Clone() builtinFunc {
	newSig := &builtinTiDBDecodeSQLDigestsSig{}
	newSig.cloneFrom(&b.baseBuiltinFunc)
	return newSig
}

func (b *builtinTiDBDecodeSQLDigestsSig) evalString(ctx EvalContext, row chunk.Row) (string, bool, error) {
	args := b.getArgs()
	digestsStr, isNull, err := args[0].EvalString(ctx, row)
	if err != nil {
		return "", true, err
	}
	if isNull {
		return "", true, nil
	}

	stmtTruncateLength := int64(0)
	if len(args) > 1 {
		stmtTruncateLength, isNull, err = args[1].EvalInt(ctx, row)
		if err != nil {
			return "", true, err
		}
		if isNull {
			stmtTruncateLength = 0
		}
	}

	var digests []any
	err = json.Unmarshal([]byte(digestsStr), &digests)
	if err != nil {
		const errMsgMaxLength = 32
		if len(digestsStr) > errMsgMaxLength {
			digestsStr = digestsStr[:errMsgMaxLength] + "..."
		}
		tc := typeCtx(ctx)
		tc.AppendWarning(errIncorrectArgs.FastGen("The argument can't be unmarshalled as JSON array: '%s'", digestsStr))
		return "", true, nil
	}

	// Query the SQL Statements by digests.
	retriever := NewSQLDigestTextRetriever()
	for _, item := range digests {
		if item != nil {
			digest, ok := item.(string)
			if ok {
				retriever.SQLDigestsMap[digest] = ""
			}
		}
	}

	vars, err := b.GetSessionVars(ctx)
	if err != nil {
		return "", true, err
	}

	// Querying may take some time and it takes a context.Context as argument, which is not available here.
	// We simply create a context with a timeout here.
	timeout := time.Duration(vars.GetMaxExecutionTime()) * time.Millisecond
	if timeout == 0 || timeout > 20*time.Second {
		timeout = 20 * time.Second
	}
	goCtx, cancel := context.WithTimeout(context.Background(), timeout)
	defer cancel()

	exec, err := b.GetSQLExecutor(ctx)
	if err != nil {
		return "", true, err
	}

	err = retriever.RetrieveGlobal(goCtx, exec)
	if err != nil {
		if errors.Cause(err) == context.DeadlineExceeded || errors.Cause(err) == context.Canceled {
			return "", true, errUnknown.GenWithStack("Retrieving cancelled internally with error: %v", err)
		}

		tc := typeCtx(ctx)
		tc.AppendWarning(errUnknown.FastGen("Retrieving statements information failed with error: %v", err))
		return "", true, nil
	}

	// Collect the result.
	result := make([]any, len(digests))
	for i, item := range digests {
		if item == nil {
			continue
		}
		if digest, ok := item.(string); ok {
			if stmt, ok := retriever.SQLDigestsMap[digest]; ok && len(stmt) > 0 {
				// Truncate too-long statements if necessary.
				if stmtTruncateLength > 0 && int64(len(stmt)) > stmtTruncateLength {
					stmt = stmt[:stmtTruncateLength] + "..."
				}
				result[i] = stmt
			}
		}
	}

	resultStr, err := json.Marshal(result)
	if err != nil {
		tc := typeCtx(ctx)
		tc.AppendWarning(errUnknown.FastGen("Marshalling result as JSON failed with error: %v", err))
		return "", true, nil
	}

	return string(resultStr), false, nil
}

type tidbEncodeSQLDigestFunctionClass struct {
	baseFunctionClass
}

func (c *tidbEncodeSQLDigestFunctionClass) getFunction(ctx BuildContext, args []Expression) (builtinFunc, error) {
	if err := c.verifyArgs(args); err != nil {
		return nil, err
	}

	argTps := []types.EvalType{types.ETString}
	bf, err := newBaseBuiltinFuncWithTp(ctx, c.funcName, args, types.ETString, argTps...)
	if err != nil {
		return nil, err
	}
	sig := &builtinTiDBEncodeSQLDigestSig{bf}
	return sig, nil
}

type builtinTiDBEncodeSQLDigestSig struct {
	baseBuiltinFunc
}

func (b *builtinTiDBEncodeSQLDigestSig) Clone() builtinFunc {
	newSig := &builtinTiDBEncodeSQLDigestSig{}
	newSig.cloneFrom(&b.baseBuiltinFunc)
	return newSig
}

func (b *builtinTiDBEncodeSQLDigestSig) evalString(ctx EvalContext, row chunk.Row) (string, bool, error) {
	orgSQLStr, isNull, err := b.getArgs()[0].EvalString(ctx, row)
	if err != nil {
		return "", true, err
	}
	if isNull {
		return "", true, nil
	}
	return parser.DigestHash(orgSQLStr).String(), false, nil
}

type tidbDecodePlanFunctionClass struct {
	baseFunctionClass
}

func (c *tidbDecodePlanFunctionClass) getFunction(ctx BuildContext, args []Expression) (builtinFunc, error) {
	if err := c.verifyArgs(args); err != nil {
		return nil, err
	}
	bf, err := newBaseBuiltinFuncWithTp(ctx, c.funcName, args, types.ETString, types.ETString)
	if err != nil {
		return nil, err
	}
	if c.funcName == ast.TiDBDecodePlan {
		return &builtinTiDBDecodePlanSig{bf}, nil
	} else if c.funcName == ast.TiDBDecodeBinaryPlan {
		return &builtinTiDBDecodeBinaryPlanSig{bf}, nil
	}
	return nil, errors.New("unknown decode plan function")
}

type builtinTiDBDecodePlanSig struct {
	baseBuiltinFunc
}

func (b *builtinTiDBDecodePlanSig) Clone() builtinFunc {
	newSig := &builtinTiDBDecodePlanSig{}
	newSig.cloneFrom(&b.baseBuiltinFunc)
	return newSig
}

func (b *builtinTiDBDecodePlanSig) evalString(ctx EvalContext, row chunk.Row) (string, bool, error) {
	planString, isNull, err := b.args[0].EvalString(ctx, row)
	if isNull || err != nil {
		return "", isNull, err
	}
	planTree, err := plancodec.DecodePlan(planString)
	if err != nil {
		return planString, false, nil
	}
	return planTree, false, nil
}

type builtinTiDBDecodeBinaryPlanSig struct {
	baseBuiltinFunc
}

func (b *builtinTiDBDecodeBinaryPlanSig) Clone() builtinFunc {
	newSig := &builtinTiDBDecodeBinaryPlanSig{}
	newSig.cloneFrom(&b.baseBuiltinFunc)
	return newSig
}

func (b *builtinTiDBDecodeBinaryPlanSig) evalString(ctx EvalContext, row chunk.Row) (string, bool, error) {
	planString, isNull, err := b.args[0].EvalString(ctx, row)
	if isNull || err != nil {
		return "", isNull, err
	}
	planTree, err := plancodec.DecodeBinaryPlan(planString)
	if err != nil {
		tc := typeCtx(ctx)
		tc.AppendWarning(err)
		return "", false, nil
	}
	return planTree, false, nil
}

type nextValFunctionClass struct {
	baseFunctionClass
}

func (c *nextValFunctionClass) getFunction(ctx BuildContext, args []Expression) (builtinFunc, error) {
	if err := c.verifyArgs(args); err != nil {
		return nil, err
	}
	bf, err := newBaseBuiltinFuncWithTp(ctx, c.funcName, args, types.ETInt, types.ETString)
	if err != nil {
		return nil, err
	}
	sig := &builtinNextValSig{baseBuiltinFunc: bf}
	bf.tp.SetFlen(10)
	return sig, nil
}

type builtinNextValSig struct {
	baseBuiltinFunc
	contextopt.SequenceOperatorPropReader
	contextopt.SessionVarsPropReader
}

func (b *builtinNextValSig) RequiredOptionalEvalProps() OptionalEvalPropKeySet {
	return b.SequenceOperatorPropReader.RequiredOptionalEvalProps() |
		b.SessionVarsPropReader.RequiredOptionalEvalProps()
}

func (b *builtinNextValSig) Clone() builtinFunc {
	newSig := &builtinNextValSig{}
	newSig.cloneFrom(&b.baseBuiltinFunc)
	return newSig
}

func (b *builtinNextValSig) evalInt(ctx EvalContext, row chunk.Row) (int64, bool, error) {
	sequenceName, isNull, err := b.args[0].EvalString(ctx, row)
	if isNull || err != nil {
		return 0, isNull, err
	}
	db, seq := getSchemaAndSequence(sequenceName)
	if len(db) == 0 {
		db = ctx.CurrentDB()
	}
	// Check the tableName valid.
	sequence, err := b.GetSequenceOperator(ctx, db, seq)
	if err != nil {
		return 0, false, err
	}
	// Get session vars
	vars, err := b.GetSessionVars(ctx)
	if err != nil {
		return 0, false, err
	}
	// Do the privilege check.
	user := vars.User
	if !ctx.RequestVerification(db, seq, "", mysql.InsertPriv) {
		return 0, false, errSequenceAccessDenied.GenWithStackByArgs("INSERT", user.AuthUsername, user.AuthHostname, seq)
	}
	nextVal, err := sequence.GetSequenceNextVal()
	if err != nil {
		return 0, false, err
	}
	// update the sequenceState.
	vars.SequenceState.UpdateState(sequence.GetSequenceID(), nextVal)
	return nextVal, false, nil
}

type lastValFunctionClass struct {
	baseFunctionClass
}

func (c *lastValFunctionClass) getFunction(ctx BuildContext, args []Expression) (builtinFunc, error) {
	if err := c.verifyArgs(args); err != nil {
		return nil, err
	}
	bf, err := newBaseBuiltinFuncWithTp(ctx, c.funcName, args, types.ETInt, types.ETString)
	if err != nil {
		return nil, err
	}
	sig := &builtinLastValSig{baseBuiltinFunc: bf}
	bf.tp.SetFlen(10)
	return sig, nil
}

type builtinLastValSig struct {
	baseBuiltinFunc
	contextopt.SequenceOperatorPropReader
	contextopt.SessionVarsPropReader
}

func (b *builtinLastValSig) RequiredOptionalEvalProps() OptionalEvalPropKeySet {
	return b.SequenceOperatorPropReader.RequiredOptionalEvalProps() |
		b.SessionVarsPropReader.RequiredOptionalEvalProps()
}

func (b *builtinLastValSig) Clone() builtinFunc {
	newSig := &builtinLastValSig{}
	newSig.cloneFrom(&b.baseBuiltinFunc)
	return newSig
}

func (b *builtinLastValSig) evalInt(ctx EvalContext, row chunk.Row) (int64, bool, error) {
	sequenceName, isNull, err := b.args[0].EvalString(ctx, row)
	if isNull || err != nil {
		return 0, isNull, err
	}
	db, seq := getSchemaAndSequence(sequenceName)
	if len(db) == 0 {
		db = ctx.CurrentDB()
	}
	// Check the tableName valid.
	sequence, err := b.GetSequenceOperator(ctx, db, seq)
	if err != nil {
		return 0, false, err
	}
	// Get session vars
	vars, err := b.GetSessionVars(ctx)
	if err != nil {
		return 0, false, err
	}
	// Do the privilege check.
	user := vars.User
	if !ctx.RequestVerification(db, seq, "", mysql.SelectPriv) {
		return 0, false, errSequenceAccessDenied.GenWithStackByArgs("SELECT", user.AuthUsername, user.AuthHostname, seq)
	}
	return vars.SequenceState.GetLastValue(sequence.GetSequenceID())
}

type setValFunctionClass struct {
	baseFunctionClass
}

func (c *setValFunctionClass) getFunction(ctx BuildContext, args []Expression) (builtinFunc, error) {
	if err := c.verifyArgs(args); err != nil {
		return nil, err
	}
	bf, err := newBaseBuiltinFuncWithTp(ctx, c.funcName, args, types.ETInt, types.ETString, types.ETInt)
	if err != nil {
		return nil, err
	}
	sig := &builtinSetValSig{baseBuiltinFunc: bf}
	bf.tp.SetFlen(args[1].GetType().GetFlen())
	return sig, nil
}

type builtinSetValSig struct {
	baseBuiltinFunc
	contextopt.SequenceOperatorPropReader
	contextopt.SessionVarsPropReader
}

func (b *builtinSetValSig) RequiredOptionalEvalProps() OptionalEvalPropKeySet {
	return b.SequenceOperatorPropReader.RequiredOptionalEvalProps() |
		b.SequenceOperatorPropReader.RequiredOptionalEvalProps()
}

func (b *builtinSetValSig) Clone() builtinFunc {
	newSig := &builtinSetValSig{}
	newSig.cloneFrom(&b.baseBuiltinFunc)
	return newSig
}

func (b *builtinSetValSig) evalInt(ctx EvalContext, row chunk.Row) (int64, bool, error) {
	sequenceName, isNull, err := b.args[0].EvalString(ctx, row)
	if isNull || err != nil {
		return 0, isNull, err
	}
	db, seq := getSchemaAndSequence(sequenceName)
	if len(db) == 0 {
		db = ctx.CurrentDB()
	}
	// Check the tableName valid.
	sequence, err := b.GetSequenceOperator(ctx, db, seq)
	if err != nil {
		return 0, false, err
	}
	// Get session vars
	vars, err := b.GetSessionVars(ctx)
	if err != nil {
		return 0, false, err
	}
	// Do the privilege check.
	user := vars.User
	if !ctx.RequestVerification(db, seq, "", mysql.InsertPriv) {
		return 0, false, errSequenceAccessDenied.GenWithStackByArgs("INSERT", user.AuthUsername, user.AuthHostname, seq)
	}
	setValue, isNull, err := b.args[1].EvalInt(ctx, row)
	if isNull || err != nil {
		return 0, isNull, err
	}
	return sequence.SetSequenceVal(setValue)
}

func getSchemaAndSequence(sequenceName string) (string, string) {
	res := strings.Split(sequenceName, ".")
	if len(res) == 1 {
		return "", res[0]
	}
	return res[0], res[1]
}

type formatBytesFunctionClass struct {
	baseFunctionClass
}

func (c *formatBytesFunctionClass) getFunction(ctx BuildContext, args []Expression) (builtinFunc, error) {
	if err := c.verifyArgs(args); err != nil {
		return nil, err
	}
	bf, err := newBaseBuiltinFuncWithTp(ctx, c.funcName, args, types.ETString, types.ETReal)
	if err != nil {
		return nil, err
	}
	charset, collate := ctx.GetSessionVars().GetCharsetInfo()
	bf.tp.SetCharset(charset)
	bf.tp.SetCollate(collate)
	sig := &builtinFormatBytesSig{bf}
	return sig, nil
}

type builtinFormatBytesSig struct {
	baseBuiltinFunc
}

func (b *builtinFormatBytesSig) Clone() builtinFunc {
	newSig := &builtinFormatBytesSig{}
	newSig.cloneFrom(&b.baseBuiltinFunc)
	return newSig
}

// formatBytes evals a builtinFormatBytesSig.
// See https://dev.mysql.com/doc/refman/8.0/en/performance-schema-functions.html#function_format-bytes
func (b *builtinFormatBytesSig) evalString(ctx EvalContext, row chunk.Row) (string, bool, error) {
	val, isNull, err := b.args[0].EvalReal(ctx, row)
	if isNull || err != nil {
		return "", isNull, err
	}
	return GetFormatBytes(val), false, nil
}

type formatNanoTimeFunctionClass struct {
	baseFunctionClass
}

func (c *formatNanoTimeFunctionClass) getFunction(ctx BuildContext, args []Expression) (builtinFunc, error) {
	if err := c.verifyArgs(args); err != nil {
		return nil, err
	}
	bf, err := newBaseBuiltinFuncWithTp(ctx, c.funcName, args, types.ETString, types.ETReal)
	if err != nil {
		return nil, err
	}
	charset, collate := ctx.GetSessionVars().GetCharsetInfo()
	bf.tp.SetCharset(charset)
	bf.tp.SetCollate(collate)
	sig := &builtinFormatNanoTimeSig{bf}
	return sig, nil
}

type builtinFormatNanoTimeSig struct {
	baseBuiltinFunc
}

func (b *builtinFormatNanoTimeSig) Clone() builtinFunc {
	newSig := &builtinFormatNanoTimeSig{}
	newSig.cloneFrom(&b.baseBuiltinFunc)
	return newSig
}

// formatNanoTime evals a builtinFormatNanoTimeSig, as time unit in TiDB is always nanosecond, not picosecond.
// See https://dev.mysql.com/doc/refman/8.0/en/performance-schema-functions.html#function_format-pico-time
func (b *builtinFormatNanoTimeSig) evalString(ctx EvalContext, row chunk.Row) (string, bool, error) {
	val, isNull, err := b.args[0].EvalReal(ctx, row)
	if isNull || err != nil {
		return "", isNull, err
	}
	return GetFormatNanoTime(val), false, nil
}<|MERGE_RESOLUTION|>--- conflicted
+++ resolved
@@ -28,11 +28,7 @@
 
 	"github.com/pingcap/errors"
 	"github.com/pingcap/tidb/pkg/expression/contextopt"
-<<<<<<< HEAD
-	"github.com/pingcap/tidb/pkg/kv"
-=======
 	infoschema "github.com/pingcap/tidb/pkg/infoschema/context"
->>>>>>> 40456f36
 	"github.com/pingcap/tidb/pkg/parser"
 	"github.com/pingcap/tidb/pkg/parser/ast"
 	"github.com/pingcap/tidb/pkg/parser/mysql"
@@ -906,6 +902,12 @@
 
 type tidbMVCCInfoFunctionClass struct {
 	baseFunctionClass
+	contextopt.KVStorePropReader
+}
+
+// RequiredOptionalEvalProps implements the RequireOptionalEvalProps interface.
+func (c *tidbMVCCInfoFunctionClass) RequiredOptionalEvalProps() OptionalEvalPropKeySet {
+	return c.KVStorePropReader.RequiredOptionalEvalProps()
 }
 
 func (c *tidbMVCCInfoFunctionClass) getFunction(ctx BuildContext, args []Expression) (builtinFunc, error) {
@@ -913,11 +915,15 @@
 	if err != nil {
 		return nil, err
 	}
-	store, ok := ctx.GetStore().(helper.Storage)
+	store, err := c.GetKVStore(ctx)
+	if err != nil {
+		return nil, err
+	}
+	hStore, ok := store.(helper.Storage)
 	if !ok {
 		return nil, errors.New("storage is not a helper.Storage")
 	}
-	sig := &builtinTiDBMVCCInfoSig{baseBuiltinFunc: bf, helper: helper.NewHelper(store)}
+	sig := &builtinTiDBMVCCInfoSig{baseBuiltinFunc: bf, helper: helper.NewHelper(hStore)}
 	return sig, nil
 }
 
@@ -972,12 +978,18 @@
 	if err != nil {
 		return nil, err
 	}
-	sig := &builtinTiDBEncodeRecordKeySig{bf}
+	sig := &builtinTiDBEncodeRecordKeySig{baseBuiltinFunc: bf}
 	return sig, nil
 }
 
 type builtinTiDBEncodeRecordKeySig struct {
 	baseBuiltinFunc
+	contextopt.InfoSchemaPropReader
+}
+
+// RequiredOptionalEvalProps implements the RequireOptionalEvalProps interface.
+func (b *builtinTiDBEncodeRecordKeySig) RequiredOptionalEvalProps() OptionalEvalPropKeySet {
+	return b.InfoSchemaPropReader.RequiredOptionalEvalProps()
 }
 
 func (b *builtinTiDBEncodeRecordKeySig) Clone() builtinFunc {
@@ -988,12 +1000,14 @@
 
 // evalString evals a builtinTiDBEncodeRecordKeySig.
 func (b *builtinTiDBEncodeRecordKeySig) evalString(ctx EvalContext, row chunk.Row) (string, bool, error) {
-	fn := ctx.Value(TiDBEncodeRecordFunctionKey)
-	if fn == nil {
-		return "", false, errors.New("missing encode record function")
-	}
-	encode := fn.(func(ctx EvalContext, args []Expression, row chunk.Row) (kv.Key, bool, error))
-	recordKey, isNull, err := encode(ctx, b.args, row)
+	is, err := b.GetDomainInfoSchema(ctx)
+	if err != nil {
+		return "", true, err
+	}
+	if EncodeRecordKeyFromRow == nil {
+		return "", false, errors.New("EncodeRecordKeyFromRow is not initialized")
+	}
+	recordKey, isNull, err := EncodeRecordKeyFromRow(ctx, is, b.args, row)
 	if isNull || err != nil {
 		return "", isNull, err
 	}
@@ -1017,12 +1031,18 @@
 	if err != nil {
 		return nil, err
 	}
-	sig := &builtinTiDBEncodeIndexKeySig{bf}
+	sig := &builtinTiDBEncodeIndexKeySig{baseBuiltinFunc: bf}
 	return sig, nil
 }
 
 type builtinTiDBEncodeIndexKeySig struct {
 	baseBuiltinFunc
+	contextopt.InfoSchemaPropReader
+}
+
+// RequiredOptionalEvalProps implements the RequireOptionalEvalProps interface.
+func (b *builtinTiDBEncodeIndexKeySig) RequiredOptionalEvalProps() OptionalEvalPropKeySet {
+	return b.InfoSchemaPropReader.RequiredOptionalEvalProps()
 }
 
 func (b *builtinTiDBEncodeIndexKeySig) Clone() builtinFunc {
@@ -1033,12 +1053,14 @@
 
 // evalString evals a builtinTiDBEncodeIndexKeySig.
 func (b *builtinTiDBEncodeIndexKeySig) evalString(ctx EvalContext, row chunk.Row) (string, bool, error) {
-	fn := ctx.Value(TiDBEncodeIndexFunctionKey)
-	if fn == nil {
-		return "", false, errors.New("missing encode index function")
-	}
-	encode := fn.(func(ctx EvalContext, args []Expression, row chunk.Row) (kv.Key, bool, error))
-	idxKey, isNull, err := encode(ctx, b.args, row)
+	is, err := b.GetDomainInfoSchema(ctx)
+	if err != nil {
+		return "", true, err
+	}
+	if EncodeIndexKeyFromRow == nil {
+		return "", false, errors.New("EncodeIndexKeyFromRow is not initialized")
+	}
+	idxKey, isNull, err := EncodeIndexKeyFromRow(ctx, is, b.args, row)
 	if isNull || err != nil {
 		return "", isNull, err
 	}
@@ -1063,6 +1085,12 @@
 
 // DecodeKeyFromString is used to decode key by expressions
 var DecodeKeyFromString func(types.Context, infoschema.InfoSchemaMetaVersion, string) string
+
+// EncodeRecordKeyFromRow is used to encode record key by expressions.
+var EncodeRecordKeyFromRow func(ctx EvalContext, isVer infoschema.InfoSchemaMetaVersion, args []Expression, row chunk.Row) ([]byte, bool, error)
+
+// EncodeIndexKeyFromRow is used to encode index key by expressions.
+var EncodeIndexKeyFromRow func(ctx EvalContext, isVer infoschema.InfoSchemaMetaVersion, args []Expression, row chunk.Row) ([]byte, bool, error)
 
 type builtinTiDBDecodeKeySig struct {
 	baseBuiltinFunc
@@ -1105,18 +1133,6 @@
 	return "tidb_decode_key"
 }
 
-<<<<<<< HEAD
-const (
-	// TiDBDecodeKeyFunctionKey is used to identify the decoder function in context.
-	TiDBDecodeKeyFunctionKey TiDBDecodeKeyFunctionKeyType = 0
-	// TiDBEncodeRecordFunctionKey is used to identify the encode record function in context.
-	TiDBEncodeRecordFunctionKey TiDBDecodeKeyFunctionKeyType = 1
-	// TiDBEncodeIndexFunctionKey is used to identify the encode index function in context.
-	TiDBEncodeIndexFunctionKey TiDBDecodeKeyFunctionKeyType = 2
-)
-
-=======
->>>>>>> 40456f36
 type tidbDecodeSQLDigestsFunctionClass struct {
 	baseFunctionClass
 }
