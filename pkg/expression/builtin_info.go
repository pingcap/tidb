// Copyright 2015 PingCAP, Inc.
//
// Licensed under the Apache License, Version 2.0 (the "License");
// you may not use this file except in compliance with the License.
// You may obtain a copy of the License at
//
//     http://www.apache.org/licenses/LICENSE-2.0
//
// Unless required by applicable law or agreed to in writing, software
// distributed under the License is distributed on an "AS IS" BASIS,
// WITHOUT WARRANTIES OR CONDITIONS OF ANY KIND, either express or implied.
// See the License for the specific language governing permissions and
// limitations under the License.

// Copyright 2013 The ql Authors. All rights reserved.
// Use of this source code is governed by a BSD-style
// license that can be found in the LICENSES/QL-LICENSE file.

package expression

import (
	"context"
	"encoding/json"
	"slices"
	"strings"
	"time"

	"github.com/pingcap/errors"
	"github.com/pingcap/tidb/pkg/parser"
	"github.com/pingcap/tidb/pkg/parser/ast"
	"github.com/pingcap/tidb/pkg/parser/model"
	"github.com/pingcap/tidb/pkg/parser/mysql"
	"github.com/pingcap/tidb/pkg/privilege"
	"github.com/pingcap/tidb/pkg/sessionctx"
	"github.com/pingcap/tidb/pkg/types"
	"github.com/pingcap/tidb/pkg/util"
	"github.com/pingcap/tidb/pkg/util/chunk"
	"github.com/pingcap/tidb/pkg/util/plancodec"
	"github.com/pingcap/tidb/pkg/util/printer"
	"github.com/pingcap/tipb/go-tipb"
)

var (
	_ functionClass = &databaseFunctionClass{}
	_ functionClass = &foundRowsFunctionClass{}
	_ functionClass = &currentUserFunctionClass{}
	_ functionClass = &currentRoleFunctionClass{}
	_ functionClass = &currentResourceGroupFunctionClass{}
	_ functionClass = &userFunctionClass{}
	_ functionClass = &connectionIDFunctionClass{}
	_ functionClass = &lastInsertIDFunctionClass{}
	_ functionClass = &versionFunctionClass{}
	_ functionClass = &benchmarkFunctionClass{}
	_ functionClass = &charsetFunctionClass{}
	_ functionClass = &coercibilityFunctionClass{}
	_ functionClass = &collationFunctionClass{}
	_ functionClass = &rowCountFunctionClass{}
	_ functionClass = &tidbVersionFunctionClass{}
	_ functionClass = &tidbIsDDLOwnerFunctionClass{}
	_ functionClass = &tidbDecodePlanFunctionClass{}
	_ functionClass = &tidbDecodeKeyFunctionClass{}
	_ functionClass = &tidbDecodeSQLDigestsFunctionClass{}
	_ functionClass = &nextValFunctionClass{}
	_ functionClass = &lastValFunctionClass{}
	_ functionClass = &setValFunctionClass{}
	_ functionClass = &formatBytesFunctionClass{}
	_ functionClass = &formatNanoTimeFunctionClass{}
)

var (
	_ builtinFunc = &builtinDatabaseSig{}
	_ builtinFunc = &builtinFoundRowsSig{}
	_ builtinFunc = &builtinCurrentUserSig{}
	_ builtinFunc = &builtinCurrentResourceGroupSig{}
	_ builtinFunc = &builtinUserSig{}
	_ builtinFunc = &builtinConnectionIDSig{}
	_ builtinFunc = &builtinLastInsertIDSig{}
	_ builtinFunc = &builtinLastInsertIDWithIDSig{}
	_ builtinFunc = &builtinVersionSig{}
	_ builtinFunc = &builtinTiDBVersionSig{}
	_ builtinFunc = &builtinRowCountSig{}
	_ builtinFunc = &builtinTiDBDecodeKeySig{}
	_ builtinFunc = &builtinTiDBDecodeSQLDigestsSig{}
	_ builtinFunc = &builtinNextValSig{}
	_ builtinFunc = &builtinLastValSig{}
	_ builtinFunc = &builtinSetValSig{}
	_ builtinFunc = &builtinFormatBytesSig{}
	_ builtinFunc = &builtinFormatNanoTimeSig{}
)

type databaseFunctionClass struct {
	baseFunctionClass
}

func (c *databaseFunctionClass) getFunction(ctx sessionctx.Context, args []Expression) (builtinFunc, error) {
	if err := c.verifyArgs(args); err != nil {
		return nil, err
	}
	bf, err := newBaseBuiltinFuncWithTp(ctx, c.funcName, args, types.ETString)
	if err != nil {
		return nil, err
	}
	bf.tp.SetFlen(64)
	sig := &builtinDatabaseSig{bf}
	return sig, nil
}

type builtinDatabaseSig struct {
	baseBuiltinFunc
}

func (b *builtinDatabaseSig) Clone() builtinFunc {
	newSig := &builtinDatabaseSig{}
	newSig.cloneFrom(&b.baseBuiltinFunc)
	return newSig
}

// evalString evals a builtinDatabaseSig.
// See https://dev.mysql.com/doc/refman/5.7/en/information-functions.html
func (b *builtinDatabaseSig) evalString(ctx EvalContext, row chunk.Row) (string, bool, error) {
	currentDB := ctx.GetSessionVars().CurrentDB
	return currentDB, currentDB == "", nil
}

type foundRowsFunctionClass struct {
	baseFunctionClass
}

func (c *foundRowsFunctionClass) getFunction(ctx sessionctx.Context, args []Expression) (builtinFunc, error) {
	if err := c.verifyArgs(args); err != nil {
		return nil, err
	}
	bf, err := newBaseBuiltinFuncWithTp(ctx, c.funcName, args, types.ETInt)
	if err != nil {
		return nil, err
	}
	bf.tp.AddFlag(mysql.UnsignedFlag)
	sig := &builtinFoundRowsSig{bf}
	return sig, nil
}

type builtinFoundRowsSig struct {
	baseBuiltinFunc
}

func (b *builtinFoundRowsSig) Clone() builtinFunc {
	newSig := &builtinFoundRowsSig{}
	newSig.cloneFrom(&b.baseBuiltinFunc)
	return newSig
}

// evalInt evals a builtinFoundRowsSig.
// See https://dev.mysql.com/doc/refman/5.7/en/information-functions.html#function_found-rows
<<<<<<< HEAD
func (b *builtinFoundRowsSig) evalInt(ctx sessionctx.Context, row chunk.Row) (int64, bool, error) {
=======
// TODO: SQL_CALC_FOUND_ROWS and LIMIT not support for now, We will finish in another PR.
func (b *builtinFoundRowsSig) evalInt(ctx EvalContext, row chunk.Row) (int64, bool, error) {
>>>>>>> 0110acbd
	data := ctx.GetSessionVars()
	if data == nil {
		return 0, true, errors.Errorf("Missing session variable when eval builtin")
	}
	return int64(data.LastFoundRows), false, nil
}

type currentUserFunctionClass struct {
	baseFunctionClass
}

func (c *currentUserFunctionClass) getFunction(ctx sessionctx.Context, args []Expression) (builtinFunc, error) {
	if err := c.verifyArgs(args); err != nil {
		return nil, err
	}
	bf, err := newBaseBuiltinFuncWithTp(ctx, c.funcName, args, types.ETString)
	if err != nil {
		return nil, err
	}
	bf.tp.SetFlen(64)
	sig := &builtinCurrentUserSig{bf}
	return sig, nil
}

type builtinCurrentUserSig struct {
	baseBuiltinFunc
}

func (b *builtinCurrentUserSig) Clone() builtinFunc {
	newSig := &builtinCurrentUserSig{}
	newSig.cloneFrom(&b.baseBuiltinFunc)
	return newSig
}

// evalString evals a builtinCurrentUserSig.
// See https://dev.mysql.com/doc/refman/5.7/en/information-functions.html#function_current-user
func (b *builtinCurrentUserSig) evalString(ctx EvalContext, row chunk.Row) (string, bool, error) {
	data := ctx.GetSessionVars()
	if data == nil || data.User == nil {
		return "", true, errors.Errorf("Missing session variable when eval builtin")
	}
	return data.User.String(), false, nil
}

type currentRoleFunctionClass struct {
	baseFunctionClass
}

func (c *currentRoleFunctionClass) getFunction(ctx sessionctx.Context, args []Expression) (builtinFunc, error) {
	if err := c.verifyArgs(args); err != nil {
		return nil, err
	}
	bf, err := newBaseBuiltinFuncWithTp(ctx, c.funcName, args, types.ETString)
	if err != nil {
		return nil, err
	}
	bf.tp.SetFlen(64)
	sig := &builtinCurrentRoleSig{bf}
	return sig, nil
}

type builtinCurrentRoleSig struct {
	baseBuiltinFunc
}

func (b *builtinCurrentRoleSig) Clone() builtinFunc {
	newSig := &builtinCurrentRoleSig{}
	newSig.cloneFrom(&b.baseBuiltinFunc)
	return newSig
}

// evalString evals a builtinCurrentUserSig.
// See https://dev.mysql.com/doc/refman/8.0/en/information-functions.html#function_current-role
func (b *builtinCurrentRoleSig) evalString(ctx EvalContext, row chunk.Row) (res string, isNull bool, err error) {
	data := ctx.GetSessionVars()
	if data == nil || data.ActiveRoles == nil {
		return "", true, errors.Errorf("Missing session variable when eval builtin")
	}
	if len(data.ActiveRoles) == 0 {
		return "NONE", false, nil
	}
	sortedRes := make([]string, 0, 10)
	for _, r := range data.ActiveRoles {
		sortedRes = append(sortedRes, r.String())
	}
	slices.Sort(sortedRes)
	for i, r := range sortedRes {
		res += r
		if i != len(data.ActiveRoles)-1 {
			res += ","
		}
	}
	return res, false, nil
}

type currentResourceGroupFunctionClass struct {
	baseFunctionClass
}

func (c *currentResourceGroupFunctionClass) getFunction(ctx sessionctx.Context, args []Expression) (builtinFunc, error) {
	if err := c.verifyArgs(args); err != nil {
		return nil, err
	}
	bf, err := newBaseBuiltinFuncWithTp(ctx, c.funcName, args, types.ETString)
	if err != nil {
		return nil, err
	}
	bf.tp.SetFlen(64)
	sig := &builtinCurrentResourceGroupSig{bf}
	return sig, nil
}

type builtinCurrentResourceGroupSig struct {
	baseBuiltinFunc
}

func (b *builtinCurrentResourceGroupSig) Clone() builtinFunc {
	newSig := &builtinCurrentResourceGroupSig{}
	newSig.cloneFrom(&b.baseBuiltinFunc)
	return newSig
}

func (b *builtinCurrentResourceGroupSig) evalString(ctx EvalContext, row chunk.Row) (val string, isNull bool, err error) {
	data := ctx.GetSessionVars()
	if data == nil {
		return "", true, errors.Errorf("Missing session variable when eval builtin")
	}
	return data.ResourceGroupName, false, nil
}

type userFunctionClass struct {
	baseFunctionClass
}

func (c *userFunctionClass) getFunction(ctx sessionctx.Context, args []Expression) (builtinFunc, error) {
	if err := c.verifyArgs(args); err != nil {
		return nil, err
	}
	bf, err := newBaseBuiltinFuncWithTp(ctx, c.funcName, args, types.ETString)
	if err != nil {
		return nil, err
	}
	bf.tp.SetFlen(64)
	sig := &builtinUserSig{bf}
	return sig, nil
}

type builtinUserSig struct {
	baseBuiltinFunc
}

func (b *builtinUserSig) Clone() builtinFunc {
	newSig := &builtinUserSig{}
	newSig.cloneFrom(&b.baseBuiltinFunc)
	return newSig
}

// evalString evals a builtinUserSig.
// See https://dev.mysql.com/doc/refman/5.7/en/information-functions.html#function_user
func (b *builtinUserSig) evalString(ctx EvalContext, row chunk.Row) (string, bool, error) {
	data := ctx.GetSessionVars()
	if data == nil || data.User == nil {
		return "", true, errors.Errorf("Missing session variable when eval builtin")
	}
	return data.User.LoginString(), false, nil
}

type connectionIDFunctionClass struct {
	baseFunctionClass
}

func (c *connectionIDFunctionClass) getFunction(ctx sessionctx.Context, args []Expression) (builtinFunc, error) {
	if err := c.verifyArgs(args); err != nil {
		return nil, err
	}
	bf, err := newBaseBuiltinFuncWithTp(ctx, c.funcName, args, types.ETInt)
	if err != nil {
		return nil, err
	}
	bf.tp.AddFlag(mysql.UnsignedFlag)
	sig := &builtinConnectionIDSig{bf}
	return sig, nil
}

type builtinConnectionIDSig struct {
	baseBuiltinFunc
}

func (b *builtinConnectionIDSig) Clone() builtinFunc {
	newSig := &builtinConnectionIDSig{}
	newSig.cloneFrom(&b.baseBuiltinFunc)
	return newSig
}

func (b *builtinConnectionIDSig) evalInt(ctx EvalContext, row chunk.Row) (int64, bool, error) {
	data := ctx.GetSessionVars()
	if data == nil {
		return 0, true, errors.Errorf("Missing session variable `builtinConnectionIDSig.evalInt`")
	}
	return int64(data.ConnectionID), false, nil
}

type lastInsertIDFunctionClass struct {
	baseFunctionClass
}

func (c *lastInsertIDFunctionClass) getFunction(ctx sessionctx.Context, args []Expression) (sig builtinFunc, err error) {
	if err = c.verifyArgs(args); err != nil {
		return nil, err
	}

	var argsTp []types.EvalType
	if len(args) == 1 {
		argsTp = append(argsTp, types.ETInt)
	}
	bf, err := newBaseBuiltinFuncWithTp(ctx, c.funcName, args, types.ETInt, argsTp...)
	if err != nil {
		return nil, err
	}
	bf.tp.AddFlag(mysql.UnsignedFlag)

	if len(args) == 1 {
		sig = &builtinLastInsertIDWithIDSig{bf}
		sig.setPbCode(tipb.ScalarFuncSig_LastInsertIDWithID)
	} else {
		sig = &builtinLastInsertIDSig{bf}
		sig.setPbCode(tipb.ScalarFuncSig_LastInsertID)
	}
	return sig, err
}

type builtinLastInsertIDSig struct {
	baseBuiltinFunc
}

func (b *builtinLastInsertIDSig) Clone() builtinFunc {
	newSig := &builtinLastInsertIDSig{}
	newSig.cloneFrom(&b.baseBuiltinFunc)
	return newSig
}

// evalInt evals LAST_INSERT_ID().
// See https://dev.mysql.com/doc/refman/5.7/en/information-functions.html#function_last-insert-id.
func (b *builtinLastInsertIDSig) evalInt(ctx EvalContext, row chunk.Row) (res int64, isNull bool, err error) {
	res = int64(ctx.GetSessionVars().StmtCtx.PrevLastInsertID)
	return res, false, nil
}

type builtinLastInsertIDWithIDSig struct {
	baseBuiltinFunc
}

func (b *builtinLastInsertIDWithIDSig) Clone() builtinFunc {
	newSig := &builtinLastInsertIDWithIDSig{}
	newSig.cloneFrom(&b.baseBuiltinFunc)
	return newSig
}

// evalInt evals LAST_INSERT_ID(expr).
// See https://dev.mysql.com/doc/refman/5.7/en/information-functions.html#function_last-insert-id.
func (b *builtinLastInsertIDWithIDSig) evalInt(ctx EvalContext, row chunk.Row) (res int64, isNull bool, err error) {
	res, isNull, err = b.args[0].EvalInt(ctx, row)
	if isNull || err != nil {
		return res, isNull, err
	}

	ctx.GetSessionVars().SetLastInsertID(uint64(res))
	return res, false, nil
}

type versionFunctionClass struct {
	baseFunctionClass
}

func (c *versionFunctionClass) getFunction(ctx sessionctx.Context, args []Expression) (builtinFunc, error) {
	if err := c.verifyArgs(args); err != nil {
		return nil, err
	}
	bf, err := newBaseBuiltinFuncWithTp(ctx, c.funcName, args, types.ETString)
	if err != nil {
		return nil, err
	}
	bf.tp.SetFlen(64)
	sig := &builtinVersionSig{bf}
	return sig, nil
}

type builtinVersionSig struct {
	baseBuiltinFunc
}

func (b *builtinVersionSig) Clone() builtinFunc {
	newSig := &builtinVersionSig{}
	newSig.cloneFrom(&b.baseBuiltinFunc)
	return newSig
}

// evalString evals a builtinVersionSig.
// See https://dev.mysql.com/doc/refman/5.7/en/information-functions.html#function_version
func (b *builtinVersionSig) evalString(ctx EvalContext, row chunk.Row) (string, bool, error) {
	return mysql.ServerVersion, false, nil
}

type tidbVersionFunctionClass struct {
	baseFunctionClass
}

func (c *tidbVersionFunctionClass) getFunction(ctx sessionctx.Context, args []Expression) (builtinFunc, error) {
	if err := c.verifyArgs(args); err != nil {
		return nil, err
	}
	bf, err := newBaseBuiltinFuncWithTp(ctx, c.funcName, args, types.ETString)
	if err != nil {
		return nil, err
	}
	bf.tp.SetFlen(len(printer.GetTiDBInfo()))
	sig := &builtinTiDBVersionSig{bf}
	return sig, nil
}

type builtinTiDBVersionSig struct {
	baseBuiltinFunc
}

func (b *builtinTiDBVersionSig) Clone() builtinFunc {
	newSig := &builtinTiDBVersionSig{}
	newSig.cloneFrom(&b.baseBuiltinFunc)
	return newSig
}

// evalString evals a builtinTiDBVersionSig.
// This will show git hash and build time for tidb-server.
func (b *builtinTiDBVersionSig) evalString(ctx EvalContext, row chunk.Row) (string, bool, error) {
	return printer.GetTiDBInfo(), false, nil
}

type tidbIsDDLOwnerFunctionClass struct {
	baseFunctionClass
}

func (c *tidbIsDDLOwnerFunctionClass) getFunction(ctx sessionctx.Context, args []Expression) (builtinFunc, error) {
	if err := c.verifyArgs(args); err != nil {
		return nil, err
	}
	bf, err := newBaseBuiltinFuncWithTp(ctx, c.funcName, args, types.ETInt)
	if err != nil {
		return nil, err
	}
	sig := &builtinTiDBIsDDLOwnerSig{bf}
	return sig, nil
}

type builtinTiDBIsDDLOwnerSig struct {
	baseBuiltinFunc
}

func (b *builtinTiDBIsDDLOwnerSig) Clone() builtinFunc {
	newSig := &builtinTiDBIsDDLOwnerSig{}
	newSig.cloneFrom(&b.baseBuiltinFunc)
	return newSig
}

// evalInt evals a builtinTiDBIsDDLOwnerSig.
func (b *builtinTiDBIsDDLOwnerSig) evalInt(ctx EvalContext, row chunk.Row) (res int64, isNull bool, err error) {
	if ctx.IsDDLOwner() {
		res = 1
	}

	return res, false, nil
}

type benchmarkFunctionClass struct {
	baseFunctionClass
}

func (c *benchmarkFunctionClass) getFunction(ctx sessionctx.Context, args []Expression) (builtinFunc, error) {
	if err := c.verifyArgs(args); err != nil {
		return nil, err
	}

	// Syntax: BENCHMARK(loop_count, expression)
	// Define with same eval type of input arg to avoid unnecessary cast function.
	sameEvalType := args[1].GetType().EvalType()
	// constLoopCount is used by VecEvalInt
	// since non-constant loop count would be different between rows, and cannot be vectorized.
	var constLoopCount int64
	con, ok := args[0].(*Constant)
	if ok && con.Value.Kind() == types.KindInt64 {
		if lc, isNull, err := con.EvalInt(ctx, chunk.Row{}); err == nil && !isNull {
			constLoopCount = lc
		}
	}
	bf, err := newBaseBuiltinFuncWithTp(ctx, c.funcName, args, types.ETInt, types.ETInt, sameEvalType)
	if err != nil {
		return nil, err
	}
	sig := &builtinBenchmarkSig{bf, constLoopCount}
	return sig, nil
}

type builtinBenchmarkSig struct {
	baseBuiltinFunc
	constLoopCount int64
}

func (b *builtinBenchmarkSig) Clone() builtinFunc {
	newSig := &builtinBenchmarkSig{constLoopCount: b.constLoopCount}
	newSig.cloneFrom(&b.baseBuiltinFunc)
	return newSig
}

// evalInt evals a builtinBenchmarkSig. It will execute expression repeatedly count times.
// See https://dev.mysql.com/doc/refman/5.7/en/information-functions.html#function_benchmark
func (b *builtinBenchmarkSig) evalInt(ctx EvalContext, row chunk.Row) (int64, bool, error) {
	// Get loop count.
	var loopCount int64
	var isNull bool
	var err error
	if b.constLoopCount > 0 {
		loopCount = b.constLoopCount
	} else {
		loopCount, isNull, err = b.args[0].EvalInt(ctx, row)
		if isNull || err != nil {
			return 0, isNull, err
		}
	}

	// BENCHMARK() will return NULL if loop count < 0,
	// behavior observed on MySQL 5.7.24.
	if loopCount < 0 {
		return 0, true, nil
	}

	// Eval loop count times based on arg type.
	// BENCHMARK() will pass-through the eval error,
	// behavior observed on MySQL 5.7.24.
	var i int64
	arg := b.args[1]
	switch evalType := arg.GetType().EvalType(); evalType {
	case types.ETInt:
		for ; i < loopCount; i++ {
			_, isNull, err = arg.EvalInt(ctx, row)
			if err != nil {
				return 0, isNull, err
			}
		}
	case types.ETReal:
		for ; i < loopCount; i++ {
			_, isNull, err = arg.EvalReal(ctx, row)
			if err != nil {
				return 0, isNull, err
			}
		}
	case types.ETDecimal:
		for ; i < loopCount; i++ {
			_, isNull, err = arg.EvalDecimal(ctx, row)
			if err != nil {
				return 0, isNull, err
			}
		}
	case types.ETString:
		for ; i < loopCount; i++ {
			_, isNull, err = arg.EvalString(ctx, row)
			if err != nil {
				return 0, isNull, err
			}
		}
	case types.ETDatetime, types.ETTimestamp:
		for ; i < loopCount; i++ {
			_, isNull, err = arg.EvalTime(ctx, row)
			if err != nil {
				return 0, isNull, err
			}
		}
	case types.ETDuration:
		for ; i < loopCount; i++ {
			_, isNull, err = arg.EvalDuration(ctx, row)
			if err != nil {
				return 0, isNull, err
			}
		}
	case types.ETJson:
		for ; i < loopCount; i++ {
			_, isNull, err = arg.EvalJSON(ctx, row)
			if err != nil {
				return 0, isNull, err
			}
		}
	default: // Should never go into here.
		return 0, true, errors.Errorf("EvalType %v not implemented for builtin BENCHMARK()", evalType)
	}

	// Return value of BENCHMARK() is always 0.
	return 0, false, nil
}

type charsetFunctionClass struct {
	baseFunctionClass
}

func (c *charsetFunctionClass) getFunction(ctx sessionctx.Context, args []Expression) (builtinFunc, error) {
	if err := c.verifyArgs(args); err != nil {
		return nil, err
	}
	argsTps := make([]types.EvalType, 0, len(args))
	for _, arg := range args {
		argsTps = append(argsTps, arg.GetType().EvalType())
	}
	bf, err := newBaseBuiltinFuncWithTp(ctx, c.funcName, args, types.ETString, argsTps...)
	if err != nil {
		return nil, err
	}
	charset, collate := ctx.GetSessionVars().GetCharsetInfo()
	bf.tp.SetCharset(charset)
	bf.tp.SetCollate(collate)
	bf.tp.SetFlen(64)
	sig := &builtinCharsetSig{bf}
	return sig, nil
}

type builtinCharsetSig struct {
	baseBuiltinFunc
}

func (b *builtinCharsetSig) Clone() builtinFunc {
	newSig := &builtinCharsetSig{}
	newSig.cloneFrom(&b.baseBuiltinFunc)
	return newSig
}

func (b *builtinCharsetSig) evalString(ctx EvalContext, row chunk.Row) (string, bool, error) {
	return b.args[0].GetType().GetCharset(), false, nil
}

type coercibilityFunctionClass struct {
	baseFunctionClass
}

func (c *coercibilityFunctionClass) getFunction(ctx sessionctx.Context, args []Expression) (builtinFunc, error) {
	if err := c.verifyArgs(args); err != nil {
		return nil, err
	}
	bf, err := newBaseBuiltinFuncWithTp(ctx, c.funcName, args, types.ETInt, args[0].GetType().EvalType())
	if err != nil {
		return nil, err
	}
	sig := &builtinCoercibilitySig{bf}
	sig.setPbCode(tipb.ScalarFuncSig_Unspecified)
	return sig, nil
}

type builtinCoercibilitySig struct {
	baseBuiltinFunc
}

func (c *builtinCoercibilitySig) evalInt(ctx EvalContext, row chunk.Row) (val int64, isNull bool, err error) {
	return int64(c.args[0].Coercibility()), false, nil
}

func (c *builtinCoercibilitySig) Clone() builtinFunc {
	newSig := &builtinCoercibilitySig{}
	newSig.cloneFrom(&c.baseBuiltinFunc)
	return newSig
}

type collationFunctionClass struct {
	baseFunctionClass
}

func (c *collationFunctionClass) getFunction(ctx sessionctx.Context, args []Expression) (builtinFunc, error) {
	if err := c.verifyArgs(args); err != nil {
		return nil, err
	}
	argsTps := make([]types.EvalType, 0, len(args))
	for _, arg := range args {
		argsTps = append(argsTps, arg.GetType().EvalType())
	}
	bf, err := newBaseBuiltinFuncWithTp(ctx, c.funcName, args, types.ETString, argsTps...)
	if err != nil {
		return nil, err
	}
	charset, collate := ctx.GetSessionVars().GetCharsetInfo()
	bf.tp.SetCharset(charset)
	bf.tp.SetCollate(collate)
	bf.tp.SetFlen(64)
	sig := &builtinCollationSig{bf}
	return sig, nil
}

type builtinCollationSig struct {
	baseBuiltinFunc
}

func (b *builtinCollationSig) Clone() builtinFunc {
	newSig := &builtinCollationSig{}
	newSig.cloneFrom(&b.baseBuiltinFunc)
	return newSig
}

func (b *builtinCollationSig) evalString(ctx EvalContext, row chunk.Row) (string, bool, error) {
	return b.args[0].GetType().GetCollate(), false, nil
}

type rowCountFunctionClass struct {
	baseFunctionClass
}

func (c *rowCountFunctionClass) getFunction(ctx sessionctx.Context, args []Expression) (sig builtinFunc, err error) {
	if err = c.verifyArgs(args); err != nil {
		return nil, err
	}
	bf, err := newBaseBuiltinFuncWithTp(ctx, c.funcName, args, types.ETInt)
	if err != nil {
		return nil, err
	}
	sig = &builtinRowCountSig{bf}
	sig.setPbCode(tipb.ScalarFuncSig_RowCount)
	return sig, nil
}

type builtinRowCountSig struct {
	baseBuiltinFunc
}

func (b *builtinRowCountSig) Clone() builtinFunc {
	newSig := &builtinRowCountSig{}
	newSig.cloneFrom(&b.baseBuiltinFunc)
	return newSig
}

// evalInt evals ROW_COUNT().
// See https://dev.mysql.com/doc/refman/5.7/en/information-functions.html#function_row-count.
func (b *builtinRowCountSig) evalInt(ctx EvalContext, row chunk.Row) (res int64, isNull bool, err error) {
	res = ctx.GetSessionVars().StmtCtx.PrevAffectedRows
	return res, false, nil
}

type tidbDecodeKeyFunctionClass struct {
	baseFunctionClass
}

func (c *tidbDecodeKeyFunctionClass) getFunction(ctx sessionctx.Context, args []Expression) (builtinFunc, error) {
	if err := c.verifyArgs(args); err != nil {
		return nil, err
	}
	bf, err := newBaseBuiltinFuncWithTp(ctx, c.funcName, args, types.ETString, types.ETString)
	if err != nil {
		return nil, err
	}
	sig := &builtinTiDBDecodeKeySig{bf}
	return sig, nil
}

type builtinTiDBDecodeKeySig struct {
	baseBuiltinFunc
}

func (b *builtinTiDBDecodeKeySig) Clone() builtinFunc {
	newSig := &builtinTiDBDecodeKeySig{}
	newSig.cloneFrom(&b.baseBuiltinFunc)
	return newSig
}

// evalInt evals a builtinTiDBDecodeKeySig.
func (b *builtinTiDBDecodeKeySig) evalString(ctx EvalContext, row chunk.Row) (string, bool, error) {
	s, isNull, err := b.args[0].EvalString(ctx, row)
	if isNull || err != nil {
		return "", isNull, err
	}
	decode := func(ctx EvalContext, s string) string { return s }
	if fn := ctx.Value(TiDBDecodeKeyFunctionKey); fn != nil {
		decode = fn.(func(ctx EvalContext, s string) string)
	}
	return decode(ctx, s), false, nil
}

// TiDBDecodeKeyFunctionKeyType is used to identify the decoder function in context.
type TiDBDecodeKeyFunctionKeyType int

// String() implements Stringer.
func (k TiDBDecodeKeyFunctionKeyType) String() string {
	return "tidb_decode_key"
}

// TiDBDecodeKeyFunctionKey is used to identify the decoder function in context.
const TiDBDecodeKeyFunctionKey TiDBDecodeKeyFunctionKeyType = 0

type tidbDecodeSQLDigestsFunctionClass struct {
	baseFunctionClass
}

func (c *tidbDecodeSQLDigestsFunctionClass) getFunction(ctx sessionctx.Context, args []Expression) (builtinFunc, error) {
	if err := c.verifyArgs(args); err != nil {
		return nil, err
	}

	pm := privilege.GetPrivilegeManager(ctx)
	if pm != nil && !pm.RequestVerification(ctx.GetSessionVars().ActiveRoles, "", "", "", mysql.ProcessPriv) {
		return nil, errSpecificAccessDenied.GenWithStackByArgs("PROCESS")
	}

	var argTps []types.EvalType
	if len(args) > 1 {
		argTps = []types.EvalType{types.ETString, types.ETInt}
	} else {
		argTps = []types.EvalType{types.ETString}
	}
	bf, err := newBaseBuiltinFuncWithTp(ctx, c.funcName, args, types.ETString, argTps...)
	if err != nil {
		return nil, err
	}
	sig := &builtinTiDBDecodeSQLDigestsSig{bf}
	return sig, nil
}

type builtinTiDBDecodeSQLDigestsSig struct {
	baseBuiltinFunc
}

func (b *builtinTiDBDecodeSQLDigestsSig) Clone() builtinFunc {
	newSig := &builtinTiDBDecodeSQLDigestsSig{}
	newSig.cloneFrom(&b.baseBuiltinFunc)
	return newSig
}

func (b *builtinTiDBDecodeSQLDigestsSig) evalString(ctx EvalContext, row chunk.Row) (string, bool, error) {
	args := b.getArgs()
	digestsStr, isNull, err := args[0].EvalString(ctx, row)
	if err != nil {
		return "", true, err
	}
	if isNull {
		return "", true, nil
	}

	stmtTruncateLength := int64(0)
	if len(args) > 1 {
		stmtTruncateLength, isNull, err = args[1].EvalInt(ctx, row)
		if err != nil {
			return "", true, err
		}
		if isNull {
			stmtTruncateLength = 0
		}
	}

	var digests []interface{}
	err = json.Unmarshal([]byte(digestsStr), &digests)
	if err != nil {
		const errMsgMaxLength = 32
		if len(digestsStr) > errMsgMaxLength {
			digestsStr = digestsStr[:errMsgMaxLength] + "..."
		}
		ctx.GetSessionVars().StmtCtx.AppendWarning(errIncorrectArgs.GenWithStack("The argument can't be unmarshalled as JSON array: '%s'", digestsStr))
		return "", true, nil
	}

	// Query the SQL Statements by digests.
	retriever := NewSQLDigestTextRetriever()
	for _, item := range digests {
		if item != nil {
			digest, ok := item.(string)
			if ok {
				retriever.SQLDigestsMap[digest] = ""
			}
		}
	}

	// Querying may take some time and it takes a context.Context as argument, which is not available here.
	// We simply create a context with a timeout here.
	timeout := time.Duration(ctx.GetSessionVars().MaxExecutionTime) * time.Millisecond
	if timeout == 0 || timeout > 20*time.Second {
		timeout = 20 * time.Second
	}
	goCtx, cancel := context.WithTimeout(context.Background(), timeout)
	defer cancel()
	err = retriever.RetrieveGlobal(goCtx, ctx)
	if err != nil {
		if errors.Cause(err) == context.DeadlineExceeded || errors.Cause(err) == context.Canceled {
			return "", true, errUnknown.GenWithStack("Retrieving cancelled internally with error: %v", err)
		}

		ctx.GetSessionVars().StmtCtx.AppendWarning(errUnknown.GenWithStack("Retrieving statements information failed with error: %v", err))
		return "", true, nil
	}

	// Collect the result.
	result := make([]interface{}, len(digests))
	for i, item := range digests {
		if item == nil {
			continue
		}
		if digest, ok := item.(string); ok {
			if stmt, ok := retriever.SQLDigestsMap[digest]; ok && len(stmt) > 0 {
				// Truncate too-long statements if necessary.
				if stmtTruncateLength > 0 && int64(len(stmt)) > stmtTruncateLength {
					stmt = stmt[:stmtTruncateLength] + "..."
				}
				result[i] = stmt
			}
		}
	}

	resultStr, err := json.Marshal(result)
	if err != nil {
		ctx.GetSessionVars().StmtCtx.AppendWarning(errUnknown.GenWithStack("Marshalling result as JSON failed with error: %v", err))
		return "", true, nil
	}

	return string(resultStr), false, nil
}

type tidbEncodeSQLDigestFunctionClass struct {
	baseFunctionClass
}

func (c *tidbEncodeSQLDigestFunctionClass) getFunction(ctx sessionctx.Context, args []Expression) (builtinFunc, error) {
	if err := c.verifyArgs(args); err != nil {
		return nil, err
	}

	argTps := []types.EvalType{types.ETString}
	bf, err := newBaseBuiltinFuncWithTp(ctx, c.funcName, args, types.ETString, argTps...)
	if err != nil {
		return nil, err
	}
	sig := &builtinTiDBEncodeSQLDigestSig{bf}
	return sig, nil
}

type builtinTiDBEncodeSQLDigestSig struct {
	baseBuiltinFunc
}

func (b *builtinTiDBEncodeSQLDigestSig) Clone() builtinFunc {
	newSig := &builtinTiDBEncodeSQLDigestSig{}
	newSig.cloneFrom(&b.baseBuiltinFunc)
	return newSig
}

func (b *builtinTiDBEncodeSQLDigestSig) evalString(ctx EvalContext, row chunk.Row) (string, bool, error) {
	orgSQLStr, isNull, err := b.getArgs()[0].EvalString(ctx, row)
	if err != nil {
		return "", true, err
	}
	if isNull {
		return "", true, nil
	}
	return parser.DigestHash(orgSQLStr).String(), false, nil
}

type tidbDecodePlanFunctionClass struct {
	baseFunctionClass
}

func (c *tidbDecodePlanFunctionClass) getFunction(ctx sessionctx.Context, args []Expression) (builtinFunc, error) {
	if err := c.verifyArgs(args); err != nil {
		return nil, err
	}
	bf, err := newBaseBuiltinFuncWithTp(ctx, c.funcName, args, types.ETString, types.ETString)
	if err != nil {
		return nil, err
	}
	if c.funcName == ast.TiDBDecodePlan {
		return &builtinTiDBDecodePlanSig{bf}, nil
	} else if c.funcName == ast.TiDBDecodeBinaryPlan {
		return &builtinTiDBDecodeBinaryPlanSig{bf}, nil
	}
	return nil, errors.New("unknown decode plan function")
}

type builtinTiDBDecodePlanSig struct {
	baseBuiltinFunc
}

func (b *builtinTiDBDecodePlanSig) Clone() builtinFunc {
	newSig := &builtinTiDBDecodePlanSig{}
	newSig.cloneFrom(&b.baseBuiltinFunc)
	return newSig
}

func (b *builtinTiDBDecodePlanSig) evalString(ctx EvalContext, row chunk.Row) (string, bool, error) {
	planString, isNull, err := b.args[0].EvalString(ctx, row)
	if isNull || err != nil {
		return "", isNull, err
	}
	planTree, err := plancodec.DecodePlan(planString)
	if err != nil {
		return planString, false, nil
	}
	return planTree, false, nil
}

type builtinTiDBDecodeBinaryPlanSig struct {
	baseBuiltinFunc
}

func (b *builtinTiDBDecodeBinaryPlanSig) Clone() builtinFunc {
	newSig := &builtinTiDBDecodeBinaryPlanSig{}
	newSig.cloneFrom(&b.baseBuiltinFunc)
	return newSig
}

func (b *builtinTiDBDecodeBinaryPlanSig) evalString(ctx EvalContext, row chunk.Row) (string, bool, error) {
	planString, isNull, err := b.args[0].EvalString(ctx, row)
	if isNull || err != nil {
		return "", isNull, err
	}
	planTree, err := plancodec.DecodeBinaryPlan(planString)
	if err != nil {
		ctx.GetSessionVars().StmtCtx.AppendWarning(err)
		return "", false, nil
	}
	return planTree, false, nil
}

type nextValFunctionClass struct {
	baseFunctionClass
}

func (c *nextValFunctionClass) getFunction(ctx sessionctx.Context, args []Expression) (builtinFunc, error) {
	if err := c.verifyArgs(args); err != nil {
		return nil, err
	}
	bf, err := newBaseBuiltinFuncWithTp(ctx, c.funcName, args, types.ETInt, types.ETString)
	if err != nil {
		return nil, err
	}
	sig := &builtinNextValSig{bf}
	bf.tp.SetFlen(10)
	return sig, nil
}

type builtinNextValSig struct {
	baseBuiltinFunc
}

func (b *builtinNextValSig) Clone() builtinFunc {
	newSig := &builtinNextValSig{}
	newSig.cloneFrom(&b.baseBuiltinFunc)
	return newSig
}

func (b *builtinNextValSig) evalInt(ctx EvalContext, row chunk.Row) (int64, bool, error) {
	sequenceName, isNull, err := b.args[0].EvalString(ctx, row)
	if isNull || err != nil {
		return 0, isNull, err
	}
	db, seq := getSchemaAndSequence(sequenceName)
	if len(db) == 0 {
		db = ctx.GetSessionVars().CurrentDB
	}
	// Check the tableName valid.
	sequence, err := util.GetSequenceByName(ctx.GetInfoSchema(), model.NewCIStr(db), model.NewCIStr(seq))
	if err != nil {
		return 0, false, err
	}
	// Do the privilege check.
	checker := privilege.GetPrivilegeManager(ctx)
	user := ctx.GetSessionVars().User
	if checker != nil && !checker.RequestVerification(ctx.GetSessionVars().ActiveRoles, db, seq, "", mysql.InsertPriv) {
		return 0, false, errSequenceAccessDenied.GenWithStackByArgs("INSERT", user.AuthUsername, user.AuthHostname, seq)
	}
	nextVal, err := sequence.GetSequenceNextVal(ctx, db, seq)
	if err != nil {
		return 0, false, err
	}
	// update the sequenceState.
	ctx.GetSessionVars().SequenceState.UpdateState(sequence.GetSequenceID(), nextVal)
	return nextVal, false, nil
}

type lastValFunctionClass struct {
	baseFunctionClass
}

func (c *lastValFunctionClass) getFunction(ctx sessionctx.Context, args []Expression) (builtinFunc, error) {
	if err := c.verifyArgs(args); err != nil {
		return nil, err
	}
	bf, err := newBaseBuiltinFuncWithTp(ctx, c.funcName, args, types.ETInt, types.ETString)
	if err != nil {
		return nil, err
	}
	sig := &builtinLastValSig{bf}
	bf.tp.SetFlen(10)
	return sig, nil
}

type builtinLastValSig struct {
	baseBuiltinFunc
}

func (b *builtinLastValSig) Clone() builtinFunc {
	newSig := &builtinLastValSig{}
	newSig.cloneFrom(&b.baseBuiltinFunc)
	return newSig
}

func (b *builtinLastValSig) evalInt(ctx EvalContext, row chunk.Row) (int64, bool, error) {
	sequenceName, isNull, err := b.args[0].EvalString(ctx, row)
	if isNull || err != nil {
		return 0, isNull, err
	}
	db, seq := getSchemaAndSequence(sequenceName)
	if len(db) == 0 {
		db = ctx.GetSessionVars().CurrentDB
	}
	// Check the tableName valid.
	sequence, err := util.GetSequenceByName(ctx.GetInfoSchema(), model.NewCIStr(db), model.NewCIStr(seq))
	if err != nil {
		return 0, false, err
	}
	// Do the privilege check.
	checker := privilege.GetPrivilegeManager(ctx)
	user := ctx.GetSessionVars().User
	if checker != nil && !checker.RequestVerification(ctx.GetSessionVars().ActiveRoles, db, seq, "", mysql.SelectPriv) {
		return 0, false, errSequenceAccessDenied.GenWithStackByArgs("SELECT", user.AuthUsername, user.AuthHostname, seq)
	}
	return ctx.GetSessionVars().SequenceState.GetLastValue(sequence.GetSequenceID())
}

type setValFunctionClass struct {
	baseFunctionClass
}

func (c *setValFunctionClass) getFunction(ctx sessionctx.Context, args []Expression) (builtinFunc, error) {
	if err := c.verifyArgs(args); err != nil {
		return nil, err
	}
	bf, err := newBaseBuiltinFuncWithTp(ctx, c.funcName, args, types.ETInt, types.ETString, types.ETInt)
	if err != nil {
		return nil, err
	}
	sig := &builtinSetValSig{bf}
	bf.tp.SetFlen(args[1].GetType().GetFlen())
	return sig, nil
}

type builtinSetValSig struct {
	baseBuiltinFunc
}

func (b *builtinSetValSig) Clone() builtinFunc {
	newSig := &builtinSetValSig{}
	newSig.cloneFrom(&b.baseBuiltinFunc)
	return newSig
}

func (b *builtinSetValSig) evalInt(ctx EvalContext, row chunk.Row) (int64, bool, error) {
	sequenceName, isNull, err := b.args[0].EvalString(ctx, row)
	if isNull || err != nil {
		return 0, isNull, err
	}
	db, seq := getSchemaAndSequence(sequenceName)
	if len(db) == 0 {
		db = ctx.GetSessionVars().CurrentDB
	}
	// Check the tableName valid.
	sequence, err := util.GetSequenceByName(ctx.GetInfoSchema(), model.NewCIStr(db), model.NewCIStr(seq))
	if err != nil {
		return 0, false, err
	}
	// Do the privilege check.
	checker := privilege.GetPrivilegeManager(ctx)
	user := ctx.GetSessionVars().User
	if checker != nil && !checker.RequestVerification(ctx.GetSessionVars().ActiveRoles, db, seq, "", mysql.InsertPriv) {
		return 0, false, errSequenceAccessDenied.GenWithStackByArgs("INSERT", user.AuthUsername, user.AuthHostname, seq)
	}
	setValue, isNull, err := b.args[1].EvalInt(ctx, row)
	if isNull || err != nil {
		return 0, isNull, err
	}
	return sequence.SetSequenceVal(ctx, setValue, db, seq)
}

func getSchemaAndSequence(sequenceName string) (string, string) {
	res := strings.Split(sequenceName, ".")
	if len(res) == 1 {
		return "", res[0]
	}
	return res[0], res[1]
}

type formatBytesFunctionClass struct {
	baseFunctionClass
}

func (c *formatBytesFunctionClass) getFunction(ctx sessionctx.Context, args []Expression) (builtinFunc, error) {
	if err := c.verifyArgs(args); err != nil {
		return nil, err
	}
	bf, err := newBaseBuiltinFuncWithTp(ctx, c.funcName, args, types.ETString, types.ETReal)
	if err != nil {
		return nil, err
	}
	charset, collate := ctx.GetSessionVars().GetCharsetInfo()
	bf.tp.SetCharset(charset)
	bf.tp.SetCollate(collate)
	sig := &builtinFormatBytesSig{bf}
	return sig, nil
}

type builtinFormatBytesSig struct {
	baseBuiltinFunc
}

func (b *builtinFormatBytesSig) Clone() builtinFunc {
	newSig := &builtinFormatBytesSig{}
	newSig.cloneFrom(&b.baseBuiltinFunc)
	return newSig
}

// formatBytes evals a builtinFormatBytesSig.
// See https://dev.mysql.com/doc/refman/8.0/en/performance-schema-functions.html#function_format-bytes
func (b *builtinFormatBytesSig) evalString(ctx EvalContext, row chunk.Row) (string, bool, error) {
	val, isNull, err := b.args[0].EvalReal(ctx, row)
	if isNull || err != nil {
		return "", isNull, err
	}
	return GetFormatBytes(val), false, nil
}

type formatNanoTimeFunctionClass struct {
	baseFunctionClass
}

func (c *formatNanoTimeFunctionClass) getFunction(ctx sessionctx.Context, args []Expression) (builtinFunc, error) {
	if err := c.verifyArgs(args); err != nil {
		return nil, err
	}
	bf, err := newBaseBuiltinFuncWithTp(ctx, c.funcName, args, types.ETString, types.ETReal)
	if err != nil {
		return nil, err
	}
	charset, collate := ctx.GetSessionVars().GetCharsetInfo()
	bf.tp.SetCharset(charset)
	bf.tp.SetCollate(collate)
	sig := &builtinFormatNanoTimeSig{bf}
	return sig, nil
}

type builtinFormatNanoTimeSig struct {
	baseBuiltinFunc
}

func (b *builtinFormatNanoTimeSig) Clone() builtinFunc {
	newSig := &builtinFormatNanoTimeSig{}
	newSig.cloneFrom(&b.baseBuiltinFunc)
	return newSig
}

// formatNanoTime evals a builtinFormatNanoTimeSig, as time unit in TiDB is always nanosecond, not picosecond.
// See https://dev.mysql.com/doc/refman/8.0/en/performance-schema-functions.html#function_format-pico-time
func (b *builtinFormatNanoTimeSig) evalString(ctx EvalContext, row chunk.Row) (string, bool, error) {
	val, isNull, err := b.args[0].EvalReal(ctx, row)
	if isNull || err != nil {
		return "", isNull, err
	}
	return GetFormatNanoTime(val), false, nil
}<|MERGE_RESOLUTION|>--- conflicted
+++ resolved
@@ -151,12 +151,7 @@
 
 // evalInt evals a builtinFoundRowsSig.
 // See https://dev.mysql.com/doc/refman/5.7/en/information-functions.html#function_found-rows
-<<<<<<< HEAD
-func (b *builtinFoundRowsSig) evalInt(ctx sessionctx.Context, row chunk.Row) (int64, bool, error) {
-=======
-// TODO: SQL_CALC_FOUND_ROWS and LIMIT not support for now, We will finish in another PR.
 func (b *builtinFoundRowsSig) evalInt(ctx EvalContext, row chunk.Row) (int64, bool, error) {
->>>>>>> 0110acbd
 	data := ctx.GetSessionVars()
 	if data == nil {
 		return 0, true, errors.Errorf("Missing session variable when eval builtin")
