--- conflicted
+++ resolved
@@ -66,15 +66,11 @@
 			aggFunc, err := NewAggFuncDesc(ctx, funcName, args, hasDistinct)
 			require.NoError(t, err)
 			aggFunc.RetTp = funcTypes[i]
-<<<<<<< HEAD
-			pushCtx := expression.NewPushDownContext(ctx, ctx.GetSessionVars(), client)
-=======
 			pushCtx := expression.NewPushDownContextFromSessionVars(
-				ctx.GetExprCtx(),
+				ctx,
 				ctx.GetSessionVars(),
 				client,
 			)
->>>>>>> 7c16a451
 			pbExpr, err := AggFuncToPBExpr(pushCtx, aggFunc, kv.UnSpecified)
 			require.NoError(t, err)
 			js, err := json.Marshal(pbExpr)
