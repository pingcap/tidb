// Copyright 2018 PingCAP, Inc.
//
// Licensed under the Apache License, Version 2.0 (the "License");
// you may not use this file except in compliance with the License.
// You may obtain a copy of the License at
//
//     http://www.apache.org/licenses/LICENSE-2.0
//
// Unless required by applicable law or agreed to in writing, software
// distributed under the License is distributed on an "AS IS" BASIS,
// WITHOUT WARRANTIES OR CONDITIONS OF ANY KIND, either express or implied.
// See the License for the specific language governing permissions and
// limitations under the License.

package aggregation

import (
	"bytes"
	"fmt"
	"math"
	"strings"

	"github.com/pingcap/errors"
	"github.com/pingcap/tidb/pkg/expression"
	"github.com/pingcap/tidb/pkg/parser/ast"
	"github.com/pingcap/tidb/pkg/parser/charset"
	"github.com/pingcap/tidb/pkg/parser/mysql"
	"github.com/pingcap/tidb/pkg/planner/cascades/base"
	"github.com/pingcap/tidb/pkg/types"
	"github.com/pingcap/tidb/pkg/util/chunk"
	"github.com/pingcap/tidb/pkg/util/size"
)

// baseFuncDesc describes an function signature, only used in planner.
type baseFuncDesc struct {
	// Name represents the function name.
	Name string
	// Args represents the arguments of the function.
	Args []expression.Expression
	// RetTp represents the return type of the function.
	RetTp *types.FieldType
}

func newBaseFuncDesc(ctx expression.BuildContext, name string, args []expression.Expression) (baseFuncDesc, error) {
	b := baseFuncDesc{Name: strings.ToLower(name), Args: args}
	err := b.TypeInfer(ctx)
	return b, err
}

// Hash64 implements the base.Hasher interface.
func (a *baseFuncDesc) Hash64(h base.Hasher) {
	h.HashString(a.Name)
	h.HashInt(len(a.Args))
	for _, arg := range a.Args {
		arg.Hash64(h)
	}
	if a.RetTp != nil {
		h.HashByte(base.NotNilFlag)
		a.RetTp.Hash64(h)
	} else {
		h.HashByte(base.NilFlag)
	}
}

// Equals implements the base.Equals interface.
func (a *baseFuncDesc) Equals(other any) bool {
	a2, ok := other.(*baseFuncDesc)
	if !ok {
		return false
	}
	if a == nil {
		return a2 == nil
	}
	if a2 == nil {
		return false
	}
	ok = a.Name == a2.Name && len(a.Args) == len(a2.Args) && ((a.RetTp == nil && a2.RetTp == nil) || (a.RetTp != nil && a2.RetTp != nil && a.RetTp.Equals(a2.RetTp)))
	if !ok {
		return false
	}
	for i, arg := range a.Args {
		if !arg.Equals(a2.Args[i]) {
			return false
		}
	}
	return true
}

func (a *baseFuncDesc) equal(ctx expression.EvalContext, other *baseFuncDesc) bool {
	if a.Name != other.Name || len(a.Args) != len(other.Args) {
		return false
	}
	for i := range a.Args {
		if !a.Args[i].Equal(ctx, other.Args[i]) {
			return false
		}
	}
	return true
}

func (a *baseFuncDesc) clone() *baseFuncDesc {
	clone := *a
	newTp := *a.RetTp
	clone.RetTp = &newTp
	clone.Args = make([]expression.Expression, len(a.Args))
	for i := range a.Args {
		clone.Args[i] = a.Args[i].Clone()
	}
	return &clone
}

// StringWithCtx returns the string within given context.
func (a *baseFuncDesc) StringWithCtx(ctx expression.ParamValues, redact string) string {
	buffer := bytes.NewBufferString(a.Name)
	buffer.WriteString("(")
	for i, arg := range a.Args {
		buffer.WriteString(arg.StringWithCtx(ctx, redact))
		if i+1 != len(a.Args) {
			buffer.WriteString(", ")
		}
	}
	buffer.WriteString(")")
	return buffer.String()
}

// TypeInfer infers the arguments and return types of an function.
func (a *baseFuncDesc) TypeInfer(ctx expression.BuildContext) error {
	switch a.Name {
	case ast.AggFuncCount:
		a.typeInfer4Count()
	case ast.AggFuncApproxCountDistinct:
		a.typeInfer4ApproxCountDistinct()
	case ast.AggFuncApproxPercentile:
<<<<<<< HEAD
		return a.typeInfer4ApproxPercentile(ctx)
	case ast.AggFuncPercentileCont:
		return a.typeInfer4PercentileCont(ctx)
=======
		return a.typeInfer4ApproxPercentile(ctx.GetEvalCtx())
>>>>>>> 6e22b8cb
	case ast.AggFuncSum:
		a.typeInfer4Sum(ctx.GetEvalCtx())
	case ast.AggFuncAvg:
		a.typeInfer4Avg(ctx.GetEvalCtx())
	case ast.AggFuncGroupConcat:
		a.typeInfer4GroupConcat(ctx)
	case ast.AggFuncMax, ast.AggFuncMin, ast.AggFuncFirstRow,
		ast.WindowFuncFirstValue, ast.WindowFuncLastValue, ast.WindowFuncNthValue:
		a.typeInfer4MaxMin(ctx)
	case ast.AggFuncBitAnd, ast.AggFuncBitOr, ast.AggFuncBitXor:
		a.typeInfer4BitFuncs(ctx)
	case ast.WindowFuncRowNumber, ast.WindowFuncRank, ast.WindowFuncDenseRank:
		a.typeInfer4NumberFuncs()
	case ast.WindowFuncCumeDist:
		a.typeInfer4CumeDist()
	case ast.WindowFuncNtile:
		a.typeInfer4Ntile()
	case ast.WindowFuncPercentRank:
		a.typeInfer4PercentRank()
	case ast.WindowFuncLead, ast.WindowFuncLag:
		a.typeInfer4LeadLag(ctx)
	case ast.AggFuncVarPop, ast.AggFuncStddevPop, ast.AggFuncVarSamp, ast.AggFuncStddevSamp:
		a.typeInfer4PopOrSamp()
	case ast.AggFuncJsonArrayagg:
		a.typeInfer4JsonArrayAgg()
	case ast.AggFuncJsonObjectAgg:
		return a.typeInfer4JsonObjectAgg(ctx)
	default:
		return errors.Errorf("unsupported agg function: %s", a.Name)
	}
	return nil
}

func (a *baseFuncDesc) typeInfer4Count() {
	a.RetTp = types.NewFieldType(mysql.TypeLonglong)
	a.RetTp.SetFlen(21)
	a.RetTp.SetDecimal(0)
	// count never returns null
	a.RetTp.AddFlag(mysql.NotNullFlag)
	types.SetBinChsClnFlag(a.RetTp)
}

func (a *baseFuncDesc) typeInfer4ApproxCountDistinct() {
	a.typeInfer4Count()
}

<<<<<<< HEAD
func (a *baseFuncDesc) typeInfer4PercentileCont(ctx sessionctx.Context) error {
	if len(a.Args) != 1 {
		return errors.New("PERCENTILE_CONT missing percent argument")
	}
	if a.Args[0].ConstLevel() == expression.ConstNone {
		return errors.New("PERCENTILE_CONT should take a constant expression as percentage argument")
	}
	percent, isNull, err := a.Args[0].EvalInt(ctx, chunk.Row{})
	if err != nil {
		return fmt.Errorf("PERCENTILE_CONT Invalid argument %s", a.Args[0].String())
	}
	if isNull {
		return errors.New("PERCENTILE_CONT Percentage value cannot be NULL")
	}
	if percent <= 0 || percent > 100 || isNull {
		return fmt.Errorf("Percentage value %d is out of range [0, 100]", percent)
	}
	// TODO fix
	a.RetTp = types.NewFieldType(mysql.TypeDouble)

	return nil
}

func (a *baseFuncDesc) typeInfer4ApproxPercentile(ctx sessionctx.Context) error {
=======
func (a *baseFuncDesc) typeInfer4ApproxPercentile(ctx expression.EvalContext) error {
>>>>>>> 6e22b8cb
	if len(a.Args) != 2 {
		return errors.New("APPROX_PERCENTILE should take 2 arguments")
	}

	if a.Args[1].ConstLevel() == expression.ConstNone {
		return errors.New("APPROX_PERCENTILE should take a constant expression as percentage argument")
	}
	percent, isNull, err := a.Args[1].EvalInt(ctx, chunk.Row{})
	if err != nil {
		return fmt.Errorf("APPROX_PERCENTILE: Invalid argument %s", a.Args[1].StringWithCtx(ctx, errors.RedactLogDisable))
	}
	if percent <= 0 || percent > 100 || isNull {
		if isNull {
			return errors.New("APPROX_PERCENTILE: Percentage value cannot be NULL")
		}
		return fmt.Errorf("Percentage value %d is out of range [1, 100]", percent)
	}

	switch a.Args[0].GetType(ctx).GetType() {
	case mysql.TypeTiny, mysql.TypeShort, mysql.TypeInt24, mysql.TypeLong, mysql.TypeLonglong:
		a.RetTp = types.NewFieldType(mysql.TypeLonglong)
	case mysql.TypeDouble, mysql.TypeFloat:
		a.RetTp = types.NewFieldType(mysql.TypeDouble)
	case mysql.TypeNewDecimal:
		a.RetTp = types.NewFieldType(mysql.TypeNewDecimal)
		a.RetTp.SetFlen(mysql.MaxDecimalWidth)
		a.RetTp.SetDecimal(a.Args[0].GetType(ctx).GetDecimal())
		if a.RetTp.GetDecimal() < 0 || a.RetTp.GetDecimal() > mysql.MaxDecimalScale {
			a.RetTp.SetDecimal(mysql.MaxDecimalScale)
		}
	case mysql.TypeDate, mysql.TypeDatetime, mysql.TypeNewDate, mysql.TypeTimestamp:
		a.RetTp = a.Args[0].GetType(ctx).Clone()
	default:
		a.RetTp = a.Args[0].GetType(ctx).Clone()
		a.RetTp.DelFlag(mysql.NotNullFlag)
	}
	return nil
}

// typeInfer4Sum should return a "decimal", otherwise it returns a "double".
// Because child returns integer or decimal type.
func (a *baseFuncDesc) typeInfer4Sum(ctx expression.EvalContext) {
	switch a.Args[0].GetType(ctx).GetType() {
	case mysql.TypeTiny, mysql.TypeShort, mysql.TypeInt24, mysql.TypeLong, mysql.TypeLonglong, mysql.TypeYear:
		a.RetTp = types.NewFieldType(mysql.TypeNewDecimal)
		a.RetTp.SetFlenUnderLimit(a.Args[0].GetType(ctx).GetFlen() + 21)
		a.RetTp.SetDecimal(0)
		if a.Args[0].GetType(ctx).GetFlen() < 0 {
			a.RetTp.SetFlen(mysql.MaxDecimalWidth)
		}
	case mysql.TypeNewDecimal:
		a.RetTp = types.NewFieldType(mysql.TypeNewDecimal)
		a.RetTp.UpdateFlenAndDecimalUnderLimit(a.Args[0].GetType(ctx), 0, 22)
	case mysql.TypeDouble, mysql.TypeFloat:
		a.RetTp = types.NewFieldType(mysql.TypeDouble)
		a.RetTp.SetFlen(mysql.MaxRealWidth)
		a.RetTp.SetDecimal(a.Args[0].GetType(ctx).GetDecimal())
	default:
		a.RetTp = types.NewFieldType(mysql.TypeDouble)
		a.RetTp.SetFlen(mysql.MaxRealWidth)
		a.RetTp.SetDecimal(types.UnspecifiedLength)
	}
	types.SetBinChsClnFlag(a.RetTp)
}

// TypeInfer4AvgSum infers the type of sum from avg, which should extend the precision of decimal
// compatible with mysql.
func (a *baseFuncDesc) TypeInfer4AvgSum(avgRetType *types.FieldType) {
	if avgRetType.GetType() == mysql.TypeNewDecimal {
		a.RetTp.SetFlen(min(mysql.MaxDecimalWidth, a.RetTp.GetFlen()+22))
	}
}

// TypeInfer4FinalCount infers the type of sum agg which is rewritten from final count agg run on MPP mode.
func (a *baseFuncDesc) TypeInfer4FinalCount(finalCountRetType *types.FieldType) {
	a.RetTp = finalCountRetType.Clone()
}

// typeInfer4Avg should returns a "decimal", otherwise it returns a "double".
// Because child returns integer or decimal type.
func (a *baseFuncDesc) typeInfer4Avg(ctx expression.EvalContext) {
	divPrecIncre := ctx.GetDivPrecisionIncrement()
	switch a.Args[0].GetType(ctx).GetType() {
	case mysql.TypeTiny, mysql.TypeShort, mysql.TypeInt24, mysql.TypeLong, mysql.TypeLonglong:
		a.RetTp = types.NewFieldType(mysql.TypeNewDecimal)
		a.RetTp.SetDecimalUnderLimit(divPrecIncre)
		flen, _ := mysql.GetDefaultFieldLengthAndDecimal(a.Args[0].GetType(ctx).GetType())
		a.RetTp.SetFlenUnderLimit(flen + divPrecIncre)
	case mysql.TypeYear, mysql.TypeNewDecimal:
		a.RetTp = types.NewFieldType(mysql.TypeNewDecimal)
		a.RetTp.UpdateFlenAndDecimalUnderLimit(a.Args[0].GetType(ctx), divPrecIncre, divPrecIncre)
	case mysql.TypeDouble, mysql.TypeFloat:
		a.RetTp = types.NewFieldType(mysql.TypeDouble)
		a.RetTp.SetFlen(mysql.MaxRealWidth)
		a.RetTp.SetDecimal(a.Args[0].GetType(ctx).GetDecimal())
	case mysql.TypeDate, mysql.TypeDuration, mysql.TypeDatetime, mysql.TypeTimestamp:
		a.RetTp = types.NewFieldType(mysql.TypeDouble)
		a.RetTp.SetFlen(mysql.MaxRealWidth)
		a.RetTp.SetDecimal(4)
	default:
		a.RetTp = types.NewFieldType(mysql.TypeDouble)
		a.RetTp.SetFlen(mysql.MaxRealWidth)
		a.RetTp.SetDecimal(types.UnspecifiedLength)
	}
	types.SetBinChsClnFlag(a.RetTp)
}

func (a *baseFuncDesc) typeInfer4GroupConcat(ctx expression.BuildContext) {
	a.RetTp = types.NewFieldType(mysql.TypeVarString)
	charset, collate := charset.GetDefaultCharsetAndCollate()
	a.RetTp.SetCharset(charset)
	a.RetTp.SetCollate(collate)

	a.RetTp.SetFlen(mysql.MaxBlobWidth)
	a.RetTp.SetDecimal(0)
	// TODO: a.Args[i] = expression.WrapWithCastAsString(ctx, a.Args[i])
	for i := 0; i < len(a.Args)-1; i++ {
		if tp := a.Args[i].GetType(ctx.GetEvalCtx()); tp.GetType() == mysql.TypeNewDecimal {
			a.Args[i] = expression.BuildCastFunction(ctx, a.Args[i], tp)
		}
	}
}

func (a *baseFuncDesc) typeInfer4MaxMin(ctx expression.BuildContext) {
	_, argIsScalaFunc := a.Args[0].(*expression.ScalarFunction)
	if argIsScalaFunc && a.Args[0].GetType(ctx.GetEvalCtx()).GetType() == mysql.TypeFloat {
		// For scalar function, the result of "float32" is set to the "float64"
		// field in the "Datum". If we do not wrap a cast-as-double function on a.Args[0],
		// error would happen when extracting the evaluation of a.Args[0] to a ProjectionExec.
		tp := types.NewFieldType(mysql.TypeDouble)
		tp.SetFlen(mysql.MaxRealWidth)
		tp.SetDecimal(types.UnspecifiedLength)
		types.SetBinChsClnFlag(tp)
		a.Args[0] = expression.BuildCastFunction(ctx, a.Args[0], tp)
	}
	a.RetTp = a.Args[0].GetType(ctx.GetEvalCtx())
	if a.Name == ast.AggFuncMax || a.Name == ast.AggFuncMin ||
		a.Name == ast.WindowFuncLead || a.Name == ast.WindowFuncLag {
		a.RetTp = a.Args[0].GetType(ctx.GetEvalCtx()).Clone()
		a.RetTp.DelFlag(mysql.NotNullFlag)
	}
	// issue #13027, #13961
	if (a.RetTp.GetType() == mysql.TypeEnum || a.RetTp.GetType() == mysql.TypeSet) &&
		(a.Name != ast.AggFuncFirstRow && a.Name != ast.AggFuncMax && a.Name != ast.AggFuncMin) {
		a.RetTp = types.NewFieldTypeBuilder().SetType(mysql.TypeString).SetFlen(mysql.MaxFieldCharLength).BuildP()
	}
}

func (a *baseFuncDesc) typeInfer4BitFuncs(ctx expression.BuildContext) {
	a.RetTp = types.NewFieldType(mysql.TypeLonglong)
	a.RetTp.SetFlen(21)
	types.SetBinChsClnFlag(a.RetTp)
	a.RetTp.AddFlag(mysql.UnsignedFlag | mysql.NotNullFlag)
	a.Args[0] = expression.WrapWithCastAsInt(ctx, a.Args[0])
}

func (a *baseFuncDesc) typeInfer4JsonArrayAgg() {
	a.RetTp = types.NewFieldType(mysql.TypeJSON)
	types.SetBinChsClnFlag(a.RetTp)
}

func (a *baseFuncDesc) typeInfer4JsonObjectAgg(ctx expression.BuildContext) error {
	a.RetTp = types.NewFieldType(mysql.TypeJSON)
	types.SetBinChsClnFlag(a.RetTp)
	a.Args[0] = expression.WrapWithCastAsString(ctx, a.Args[0])
	return nil
}

func (a *baseFuncDesc) typeInfer4NumberFuncs() {
	a.RetTp = types.NewFieldType(mysql.TypeLonglong)
	a.RetTp.SetFlen(21)
	types.SetBinChsClnFlag(a.RetTp)
}

func (a *baseFuncDesc) typeInfer4CumeDist() {
	a.RetTp = types.NewFieldType(mysql.TypeDouble)
	a.RetTp.SetFlen(mysql.MaxRealWidth)
	a.RetTp.SetDecimal(mysql.NotFixedDec)
}

func (a *baseFuncDesc) typeInfer4Ntile() {
	a.RetTp = types.NewFieldType(mysql.TypeLonglong)
	a.RetTp.SetFlen(21)
	types.SetBinChsClnFlag(a.RetTp)
	a.RetTp.AddFlag(mysql.UnsignedFlag)
}

func (a *baseFuncDesc) typeInfer4PercentRank() {
	a.RetTp = types.NewFieldType(mysql.TypeDouble)
	a.RetTp.SetFlag(mysql.MaxRealWidth)
	a.RetTp.SetDecimal(mysql.NotFixedDec)
}

func (a *baseFuncDesc) typeInfer4LeadLag(ctx expression.BuildContext) {
	if len(a.Args) < 3 {
		a.typeInfer4MaxMin(ctx)
	} else {
		// Merge the type of first and third argument.
		// FIXME: select lead(b collate utf8mb4_unicode_ci, 1, 'lead' collate utf8mb4_general_ci) over() as a from t; should report error.
		a.RetTp, _ = expression.InferType4ControlFuncs(ctx, a.Name, a.Args[0], a.Args[2])
	}
}

func (a *baseFuncDesc) typeInfer4PopOrSamp() {
	// var_pop/std/var_samp/stddev_samp's return value type is double
	a.RetTp = types.NewFieldType(mysql.TypeDouble)
	a.RetTp.SetFlen(mysql.MaxRealWidth)
	a.RetTp.SetDecimal(types.UnspecifiedLength)
}

// GetDefaultValue gets the default value when the function's input is null.
// According to MySQL, default values of the function are listed as follows:
// e.g.
// Table t which is empty:
// +-------+---------+---------+
// | Table | Field   | Type    |
// +-------+---------+---------+
// | t     | a       | int(11) |
// +-------+---------+---------+
//
// Query: `select avg(a), sum(a), count(a), bit_xor(a), bit_or(a), bit_and(a), max(a), min(a), group_concat(a), approx_count_distinct(a), approx_percentile(a, 50) from test.t;`
// +--------+--------+----------+------------+-----------+----------------------+--------+--------+-----------------+--------------------------+--------------------------+
// | avg(a) | sum(a) | count(a) | bit_xor(a) | bit_or(a) | bit_and(a)           | max(a) | min(a) | group_concat(a) | approx_count_distinct(a) | approx_percentile(a, 50) |
// +--------+--------+----------+------------+-----------+----------------------+--------+--------+-----------------+--------------------------+--------------------------+
// |   NULL |   NULL |        0 |          0 |         0 | 18446744073709551615 |   NULL |   NULL | NULL            |                        0 |                     NULL |
// +--------+--------+----------+------------+-----------+----------------------+--------+--------+-----------------+--------------------------+--------------------------+
func (a *baseFuncDesc) GetDefaultValue() (v types.Datum) {
	switch a.Name {
	case ast.AggFuncCount, ast.AggFuncBitOr, ast.AggFuncBitXor:
		v = types.NewIntDatum(0)
	case ast.AggFuncApproxCountDistinct:
		if a.RetTp.GetType() != mysql.TypeString {
			v = types.NewIntDatum(0)
		}
	case ast.AggFuncFirstRow, ast.AggFuncAvg, ast.AggFuncSum, ast.AggFuncMax,
		ast.AggFuncMin, ast.AggFuncGroupConcat, ast.AggFuncApproxPercentile:
		v = types.Datum{}
	case ast.AggFuncBitAnd:
		v = types.NewUintDatum(uint64(math.MaxUint64))
	}
	return
}

// We do not need to wrap cast upon these functions,
// since the EvalXXX method called by the arg is determined by the corresponding arg type.
var noNeedCastAggFuncs = map[string]struct{}{
	ast.AggFuncCount:               {},
	ast.AggFuncApproxCountDistinct: {},
	ast.AggFuncApproxPercentile:    {},
	ast.AggFuncPercentileCont:      {},
	ast.AggFuncMax:                 {},
	ast.AggFuncMin:                 {},
	ast.AggFuncFirstRow:            {},
	ast.WindowFuncNtile:            {},
	ast.AggFuncJsonArrayagg:        {},
	ast.AggFuncJsonObjectAgg:       {},
}

// WrapCastForAggArgs wraps the args of an aggregate function with a cast function.
func (a *baseFuncDesc) WrapCastForAggArgs(ctx expression.BuildContext) {
	if len(a.Args) == 0 {
		return
	}
	if _, ok := noNeedCastAggFuncs[a.Name]; ok {
		return
	}
	var castFunc func(ctx expression.BuildContext, expr expression.Expression) expression.Expression
	switch retTp := a.RetTp; retTp.EvalType() {
	case types.ETInt:
		castFunc = expression.WrapWithCastAsInt
	case types.ETReal:
		castFunc = expression.WrapWithCastAsReal
	case types.ETString:
		castFunc = expression.WrapWithCastAsString
	case types.ETDecimal:
		castFunc = expression.WrapWithCastAsDecimal
	case types.ETDatetime, types.ETTimestamp:
		castFunc = func(ctx expression.BuildContext, expr expression.Expression) expression.Expression {
			return expression.WrapWithCastAsTime(ctx, expr, retTp)
		}
	case types.ETDuration:
		castFunc = expression.WrapWithCastAsDuration
	case types.ETJson:
		castFunc = expression.WrapWithCastAsJSON
	case types.ETVectorFloat32:
		castFunc = expression.WrapWithCastAsVectorFloat32
	default:
		panic(fmt.Sprintf("unsupported type %s during evaluation", retTp.EvalType()))
	}
	for i := range a.Args {
		// Do not cast the second args of these functions, as they are simply non-negative numbers.
		if i == 1 && (a.Name == ast.WindowFuncLead || a.Name == ast.WindowFuncLag || a.Name == ast.WindowFuncNthValue) {
			continue
		}
		if a.Args[i].GetType(ctx.GetEvalCtx()).GetType() == mysql.TypeNull {
			continue
		}
		a.Args[i] = castFunc(ctx, a.Args[i])
	}
}

// MemoryUsage return the memory usage of baseFuncDesc
func (a *baseFuncDesc) MemoryUsage() (sum int64) {
	if a == nil {
		return
	}

	sum = size.SizeOfString + int64(len(a.Name))
	if a.RetTp != nil {
		sum += a.RetTp.MemoryUsage()
	}
	for _, expr := range a.Args {
		sum += expr.MemoryUsage()
	}
	return
}<|MERGE_RESOLUTION|>--- conflicted
+++ resolved
@@ -131,13 +131,9 @@
 	case ast.AggFuncApproxCountDistinct:
 		a.typeInfer4ApproxCountDistinct()
 	case ast.AggFuncApproxPercentile:
-<<<<<<< HEAD
-		return a.typeInfer4ApproxPercentile(ctx)
+		return a.typeInfer4ApproxPercentile(ctx.GetEvalCtx())
 	case ast.AggFuncPercentileCont:
-		return a.typeInfer4PercentileCont(ctx)
-=======
-		return a.typeInfer4ApproxPercentile(ctx.GetEvalCtx())
->>>>>>> 6e22b8cb
+		return a.typeInfer4PercentileCont(ctx.GetEvalCtx())
 	case ast.AggFuncSum:
 		a.typeInfer4Sum(ctx.GetEvalCtx())
 	case ast.AggFuncAvg:
@@ -184,8 +180,7 @@
 	a.typeInfer4Count()
 }
 
-<<<<<<< HEAD
-func (a *baseFuncDesc) typeInfer4PercentileCont(ctx sessionctx.Context) error {
+func (a *baseFuncDesc) typeInfer4PercentileCont(ctx expression.EvalContext) error {
 	if len(a.Args) != 1 {
 		return errors.New("PERCENTILE_CONT missing percent argument")
 	}
@@ -194,7 +189,7 @@
 	}
 	percent, isNull, err := a.Args[0].EvalInt(ctx, chunk.Row{})
 	if err != nil {
-		return fmt.Errorf("PERCENTILE_CONT Invalid argument %s", a.Args[0].String())
+		return fmt.Errorf("PERCENTILE_CONT Invalid argument %s", a.Args[0].StringWithCtx(ctx, errors.RedactLogDisable))
 	}
 	if isNull {
 		return errors.New("PERCENTILE_CONT Percentage value cannot be NULL")
@@ -208,10 +203,7 @@
 	return nil
 }
 
-func (a *baseFuncDesc) typeInfer4ApproxPercentile(ctx sessionctx.Context) error {
-=======
 func (a *baseFuncDesc) typeInfer4ApproxPercentile(ctx expression.EvalContext) error {
->>>>>>> 6e22b8cb
 	if len(a.Args) != 2 {
 		return errors.New("APPROX_PERCENTILE should take 2 arguments")
 	}
