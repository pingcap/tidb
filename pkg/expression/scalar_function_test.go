--- conflicted
+++ resolved
@@ -36,113 +36,58 @@
 	}
 	// order sensitive cases
 	// a < b; b > a
-<<<<<<< HEAD
 	sf1 := newFunctionWithMockCtx(ast.LT, a, b)
 	sf2 := newFunctionWithMockCtx(ast.GT, b, a)
-	require.True(t, ExpressionsSemanticEqual(ctx, sf1, sf2))
+	require.True(t, ExpressionsSemanticEqual(sf1, sf2))
 
 	// a > b; b < a
 	sf3 := newFunctionWithMockCtx(ast.GT, a, b)
 	sf4 := newFunctionWithMockCtx(ast.LT, b, a)
-	require.True(t, ExpressionsSemanticEqual(ctx, sf3, sf4))
+	require.True(t, ExpressionsSemanticEqual(sf3, sf4))
 
 	// a<=b; b>=a
 	sf5 := newFunctionWithMockCtx(ast.LE, a, b)
 	sf6 := newFunctionWithMockCtx(ast.GE, b, a)
-	require.True(t, ExpressionsSemanticEqual(ctx, sf5, sf6))
+	require.True(t, ExpressionsSemanticEqual(sf5, sf6))
 
 	// a>=b; b<=a
 	sf7 := newFunctionWithMockCtx(ast.GE, a, b)
 	sf8 := newFunctionWithMockCtx(ast.LE, b, a)
-	require.True(t, ExpressionsSemanticEqual(ctx, sf7, sf8))
+	require.True(t, ExpressionsSemanticEqual(sf7, sf8))
 
 	// not(a<b); a >= b
 	sf9 := newFunctionWithMockCtx(ast.UnaryNot, sf1)
-	require.True(t, ExpressionsSemanticEqual(ctx, sf9, sf7))
+	require.True(t, ExpressionsSemanticEqual(sf9, sf7))
 
 	// a < b; not(a>=b)
 	sf10 := newFunctionWithMockCtx(ast.UnaryNot, sf7)
-	require.True(t, ExpressionsSemanticEqual(ctx, sf1, sf10))
+	require.True(t, ExpressionsSemanticEqual(sf1, sf10))
 
 	// order insensitive cases
 	// a + b; b + a
 	p1 := newFunctionWithMockCtx(ast.Plus, a, b)
 	p2 := newFunctionWithMockCtx(ast.Plus, b, a)
-	require.True(t, ExpressionsSemanticEqual(ctx, p1, p2))
+	require.True(t, ExpressionsSemanticEqual(p1, p2))
 
 	// a * b; b * a
 	m1 := newFunctionWithMockCtx(ast.Mul, a, b)
 	m2 := newFunctionWithMockCtx(ast.Mul, b, a)
-	require.True(t, ExpressionsSemanticEqual(ctx, m1, m2))
+	require.True(t, ExpressionsSemanticEqual(m1, m2))
 
 	// a = b; b = a
 	e1 := newFunctionWithMockCtx(ast.EQ, a, b)
 	e2 := newFunctionWithMockCtx(ast.EQ, b, a)
-	require.True(t, ExpressionsSemanticEqual(ctx, e1, e2))
+	require.True(t, ExpressionsSemanticEqual(e1, e2))
 
 	// a = b AND b + a; a + b AND b = a
 	a1 := newFunctionWithMockCtx(ast.LogicAnd, e1, p2)
 	a2 := newFunctionWithMockCtx(ast.LogicAnd, p1, e2)
-	require.True(t, ExpressionsSemanticEqual(ctx, a1, a2))
+	require.True(t, ExpressionsSemanticEqual(a1, a2))
 
 	// a * b OR a + b;  b + a OR b * a
 	o1 := newFunctionWithMockCtx(ast.LogicOr, m1, p1)
 	o2 := newFunctionWithMockCtx(ast.LogicOr, p2, m2)
-	require.True(t, ExpressionsSemanticEqual(ctx, o1, o2))
-=======
-	sf1 := newFunction(ast.LT, a, b)
-	sf2 := newFunction(ast.GT, b, a)
-	require.True(t, ExpressionsSemanticEqual(sf1, sf2))
-
-	// a > b; b < a
-	sf3 := newFunction(ast.GT, a, b)
-	sf4 := newFunction(ast.LT, b, a)
-	require.True(t, ExpressionsSemanticEqual(sf3, sf4))
-
-	// a<=b; b>=a
-	sf5 := newFunction(ast.LE, a, b)
-	sf6 := newFunction(ast.GE, b, a)
-	require.True(t, ExpressionsSemanticEqual(sf5, sf6))
-
-	// a>=b; b<=a
-	sf7 := newFunction(ast.GE, a, b)
-	sf8 := newFunction(ast.LE, b, a)
-	require.True(t, ExpressionsSemanticEqual(sf7, sf8))
-
-	// not(a<b); a >= b
-	sf9 := newFunction(ast.UnaryNot, sf1)
-	require.True(t, ExpressionsSemanticEqual(sf9, sf7))
-
-	// a < b; not(a>=b)
-	sf10 := newFunction(ast.UnaryNot, sf7)
-	require.True(t, ExpressionsSemanticEqual(sf1, sf10))
-
-	// order insensitive cases
-	// a + b; b + a
-	p1 := newFunction(ast.Plus, a, b)
-	p2 := newFunction(ast.Plus, b, a)
-	require.True(t, ExpressionsSemanticEqual(p1, p2))
-
-	// a * b; b * a
-	m1 := newFunction(ast.Mul, a, b)
-	m2 := newFunction(ast.Mul, b, a)
-	require.True(t, ExpressionsSemanticEqual(m1, m2))
-
-	// a = b; b = a
-	e1 := newFunction(ast.EQ, a, b)
-	e2 := newFunction(ast.EQ, b, a)
-	require.True(t, ExpressionsSemanticEqual(e1, e2))
-
-	// a = b AND b + a; a + b AND b = a
-	a1 := newFunction(ast.LogicAnd, e1, p2)
-	a2 := newFunction(ast.LogicAnd, p1, e2)
-	require.True(t, ExpressionsSemanticEqual(a1, a2))
-
-	// a * b OR a + b;  b + a OR b * a
-	o1 := newFunction(ast.LogicOr, m1, p1)
-	o2 := newFunction(ast.LogicOr, p2, m2)
 	require.True(t, ExpressionsSemanticEqual(o1, o2))
->>>>>>> 522cd038
 }
 
 func TestScalarFunction(t *testing.T) {
@@ -151,12 +96,8 @@
 		UniqueID: 1,
 		RetType:  types.NewFieldType(mysql.TypeDouble),
 	}
-<<<<<<< HEAD
-	sc := stmtctx.NewStmtCtxWithTimeZone(time.Local)
+
 	sf := newFunctionWithMockCtx(ast.LT, a, NewOne())
-=======
-	sf := newFunction(ast.LT, a, NewOne())
->>>>>>> 522cd038
 	res, err := sf.MarshalJSON()
 	require.NoError(t, err)
 	require.EqualValues(t, []byte{0x22, 0x6c, 0x74, 0x28, 0x43, 0x6f, 0x6c, 0x75, 0x6d, 0x6e, 0x23, 0x31, 0x2c, 0x20, 0x31, 0x29, 0x22}, res)
