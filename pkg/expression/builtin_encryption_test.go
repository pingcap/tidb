--- conflicted
+++ resolved
@@ -26,11 +26,7 @@
 	"github.com/pingcap/tidb/pkg/parser/auth"
 	"github.com/pingcap/tidb/pkg/parser/charset"
 	"github.com/pingcap/tidb/pkg/parser/mysql"
-<<<<<<< HEAD
-=======
-	"github.com/pingcap/tidb/pkg/parser/terror"
 	"github.com/pingcap/tidb/pkg/sessionctx/vardef"
->>>>>>> 1ebe58ba
 	"github.com/pingcap/tidb/pkg/sessionctx/variable"
 	"github.com/pingcap/tidb/pkg/types"
 	"github.com/pingcap/tidb/pkg/util/chunk"
@@ -704,64 +700,4 @@
 		require.NoErrorf(t, err, "%v", test)
 		require.Equalf(t, types.NewDatum(test.expect), out, "%v", test)
 	}
-<<<<<<< HEAD
-=======
-}
-
-func TestPassword(t *testing.T) {
-	ctx := createContext(t)
-	cases := []struct {
-		args     any
-		expected string
-		charset  string
-		isNil    bool
-		getErr   bool
-		getWarn  bool
-	}{
-		{nil, "", "", false, false, false},
-		{"", "", "", false, false, false},
-		{"abc", "*0D3CED9BEC10A777AEC23CCC353A8C08A633045E", "", false, false, true},
-		{"abc", "*0D3CED9BEC10A777AEC23CCC353A8C08A633045E", "gbk", false, false, true},
-		{123, "*23AE809DDACAF96AF0FD78ED04B6A265E05AA257", "", false, false, true},
-		{1.23, "*A589EEBA8D3F9E1A34A7EE518FAC4566BFAD5BB6", "", false, false, true},
-		{"一二三四", "*D207780722F22B23C254CAC0580D3B6738C19E18", "", false, false, true},
-		{"一二三四", "*48E0460AD45CF66AC6B8C18CB8B4BC8A403D935B", "gbk", false, false, true},
-		{"ㅂ123", "", "gbk", false, true, false},
-		{types.NewDecFromFloatForTest(123.123), "*B15B84262DB34BFB2C817A45A55C405DC7C52BB1", "", false, false, true},
-	}
-
-	warnCount := len(ctx.GetSessionVars().StmtCtx.GetWarnings())
-	for _, c := range cases {
-		err := ctx.GetSessionVars().SetSystemVarWithoutValidation(vardef.CharacterSetConnection, c.charset)
-		require.NoError(t, err)
-		f, err := newFunctionForTest(ctx, ast.PasswordFunc, primitiveValsToConstants(ctx, []any{c.args})...)
-		require.NoError(t, err)
-		d, err := f.Eval(ctx, chunk.Row{})
-		if c.getErr {
-			require.Error(t, err)
-			continue
-		}
-		require.NoError(t, err)
-		if c.isNil {
-			require.Equal(t, types.KindNull, d.Kind())
-		} else {
-			require.Equal(t, c.expected, d.GetString())
-		}
-
-		warnings := ctx.GetSessionVars().StmtCtx.GetWarnings()
-		if c.getWarn {
-			require.Equal(t, warnCount+1, len(warnings))
-
-			lastWarn := warnings[len(warnings)-1]
-			require.Truef(t, terror.ErrorEqual(errDeprecatedSyntaxNoReplacement, lastWarn.Err), "err %v", lastWarn.Err)
-
-			warnCount = len(warnings)
-		} else {
-			require.Equal(t, warnCount, len(warnings))
-		}
-	}
-
-	_, err := funcs[ast.PasswordFunc].getFunction(ctx, []Expression{NewZero()})
-	require.NoError(t, err)
->>>>>>> 1ebe58ba
 }