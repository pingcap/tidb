// Copyright 2024 PingCAP, Inc.
//
// Licensed under the Apache License, Version 2.0 (the "License");
// you may not use this file except in compliance with the License.
// You may obtain a copy of the License at
//
//     http://www.apache.org/licenses/LICENSE-2.0
//
// Unless required by applicable law or agreed to in writing, software
// distributed under the License is distributed on an "AS IS" BASIS,
// WITHOUT WARRANTIES OR CONDITIONS OF ANY KIND, either express or implied.
// See the License for the specific language governing permissions and
// limitations under the License.

package context

import (
	"fmt"
	"time"

	"github.com/pingcap/tidb/pkg/errctx"
	"github.com/pingcap/tidb/pkg/parser/mysql"
	"github.com/pingcap/tidb/pkg/sessionctx/stmtctx"
	"github.com/pingcap/tidb/pkg/sessionctx/variable"
	"github.com/pingcap/tidb/pkg/types"
)

// EvalContext is used to evaluate an expression
type EvalContext interface {
	// CtxID indicates the id of the context.
	CtxID() uint64
	// SQLMode returns the sql mode
	SQLMode() mysql.SQLMode
	// TypeCtx returns the types.Context
	TypeCtx() types.Context
	// ErrCtx returns the errctx.Context
	ErrCtx() errctx.Context
	// Location returns the timezone info
	Location() *time.Location
	// AppendWarning append warnings to the context.
	AppendWarning(err error)
	// WarningCount gets warning count.
	WarningCount() int
	// TruncateWarnings truncates warnings begin from start and returns the truncated warnings.
	TruncateWarnings(start int) []stmtctx.SQLWarn
	// CurrentDB return the current database name
	CurrentDB() string
	// CurrentTime returns the current time.
	// Multiple calls for CurrentTime() should return the same value for the same `CtxID`.
	CurrentTime() (time.Time, error)
	// GetMaxAllowedPacket returns the value of the 'max_allowed_packet' system variable.
	GetMaxAllowedPacket() uint64
	// GetDefaultWeekFormatMode returns the value of the 'default_week_format' system variable.
	GetDefaultWeekFormatMode() string
	// GetDivPrecisionIncrement returns the specified value of DivPrecisionIncrement.
	GetDivPrecisionIncrement() int
<<<<<<< HEAD
	// GetSessionVars gets the session variables.
	GetSessionVars() *variable.SessionVars
	// Value returns the value associated with this context for key.
	Value(key fmt.Stringer) any
	// GetStore returns the store of session.
	GetStore() kv.Storage
	// GetInfoSchema returns the current infoschema
	GetInfoSchema() infoschema.MetaOnlyInfoSchema
	// GetDomainInfoSchema returns the latest information schema in domain
	GetDomainInfoSchema() infoschema.MetaOnlyInfoSchema
=======
	// RequestVerification verifies user privilege
	RequestVerification(db, table, column string, priv mysql.PrivilegeType) bool
	// RequestDynamicVerification verifies user privilege for a DYNAMIC privilege.
	RequestDynamicVerification(privName string, grantable bool) bool
	// GetOptionalPropSet returns the optional properties provided by this context.
	GetOptionalPropSet() OptionalEvalPropKeySet
>>>>>>> 639fa007
	// GetOptionalPropProvider gets the optional property provider by key
	GetOptionalPropProvider(OptionalEvalPropKey) (OptionalEvalPropProvider, bool)
}

// BuildContext is used to build an expression
type BuildContext interface {
	EvalContext
	// GetSessionVars gets the session variables.
	GetSessionVars() *variable.SessionVars
	// Value returns the value associated with this context for key.
	Value(key fmt.Stringer) any
	// SetValue saves a value associated with this context for key.
	SetValue(key fmt.Stringer, value any)
}<|MERGE_RESOLUTION|>--- conflicted
+++ resolved
@@ -54,25 +54,12 @@
 	GetDefaultWeekFormatMode() string
 	// GetDivPrecisionIncrement returns the specified value of DivPrecisionIncrement.
 	GetDivPrecisionIncrement() int
-<<<<<<< HEAD
-	// GetSessionVars gets the session variables.
-	GetSessionVars() *variable.SessionVars
-	// Value returns the value associated with this context for key.
-	Value(key fmt.Stringer) any
-	// GetStore returns the store of session.
-	GetStore() kv.Storage
-	// GetInfoSchema returns the current infoschema
-	GetInfoSchema() infoschema.MetaOnlyInfoSchema
-	// GetDomainInfoSchema returns the latest information schema in domain
-	GetDomainInfoSchema() infoschema.MetaOnlyInfoSchema
-=======
 	// RequestVerification verifies user privilege
 	RequestVerification(db, table, column string, priv mysql.PrivilegeType) bool
 	// RequestDynamicVerification verifies user privilege for a DYNAMIC privilege.
 	RequestDynamicVerification(privName string, grantable bool) bool
 	// GetOptionalPropSet returns the optional properties provided by this context.
 	GetOptionalPropSet() OptionalEvalPropKeySet
->>>>>>> 639fa007
 	// GetOptionalPropProvider gets the optional property provider by key
 	GetOptionalPropProvider(OptionalEvalPropKey) (OptionalEvalPropProvider, bool)
 }
