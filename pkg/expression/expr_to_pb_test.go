// Copyright 2017 PingCAP, Inc.
//
// Licensed under the Apache License, Version 2.0 (the "License");
// you may not use this file except in compliance with the License.
// You may obtain a copy of the License at
//
//     http://www.apache.org/licenses/LICENSE-2.0
//
// Unless required by applicable law or agreed to in writing, software
// distributed under the License is distributed on an "AS IS" BASIS,
// WITHOUT WARRANTIES OR CONDITIONS OF ANY KIND, either express or implied.
// See the License for the specific language governing permissions and
// limitations under the License.

package expression

import (
	"encoding/json"
	"fmt"
	"strings"
	"testing"

	"github.com/gogo/protobuf/proto"
	"github.com/pingcap/failpoint"
	"github.com/pingcap/tidb/pkg/kv"
	"github.com/pingcap/tidb/pkg/parser/ast"
	"github.com/pingcap/tidb/pkg/parser/charset"
	"github.com/pingcap/tidb/pkg/parser/mysql"
	"github.com/pingcap/tidb/pkg/types"
	"github.com/pingcap/tidb/pkg/util/mock"
	"github.com/pingcap/tipb/go-tipb"
	"github.com/stretchr/testify/require"
)

func genColumn(tp byte, id int64) *Column {
	return &Column{
		RetType: types.NewFieldType(tp),
		ID:      id,
		Index:   int(id),
	}
}

func TestConstant2Pb(t *testing.T) {
	t.Skip("constant pb has changed")
	var constExprs []Expression
	ctx := mock.NewContext()
	client := new(mock.Client)

	// can be transformed
	constValue := new(Constant)
	constValue.Value = types.NewDatum(nil)
	require.Equal(t, types.KindNull, constValue.Value.Kind())
	constExprs = append(constExprs, constValue)

	constValue = new(Constant)
	constValue.Value = types.NewDatum(int64(100))
	require.Equal(t, types.KindInt64, constValue.Value.Kind())
	constExprs = append(constExprs, constValue)

	constValue = new(Constant)
	constValue.Value = types.NewDatum(uint64(100))
	require.Equal(t, types.KindUint64, constValue.Value.Kind())
	constExprs = append(constExprs, constValue)

	constValue = new(Constant)
	constValue.Value = types.NewDatum("100")
	require.Equal(t, types.KindString, constValue.Value.Kind())
	constExprs = append(constExprs, constValue)

	constValue = new(Constant)
	constValue.Value = types.NewDatum([]byte{'1', '2', '4', 'c'})
	require.Equal(t, types.KindBytes, constValue.Value.Kind())
	constExprs = append(constExprs, constValue)

	constValue = new(Constant)
	constValue.Value = types.NewDatum(types.NewDecFromInt(110))
	require.Equal(t, types.KindMysqlDecimal, constValue.Value.Kind())
	constExprs = append(constExprs, constValue)

	constValue = new(Constant)
	constValue.Value = types.NewDatum(types.Duration{})
	require.Equal(t, types.KindMysqlDuration, constValue.Value.Kind())
	constExprs = append(constExprs, constValue)

	// can not be transformed
	constValue = new(Constant)
	constValue.Value = types.NewDatum(float32(100))
	require.Equal(t, types.KindFloat32, constValue.Value.Kind())
	constExprs = append(constExprs, constValue)

	constValue = new(Constant)
	constValue.Value = types.NewDatum(float64(100))
	require.Equal(t, types.KindFloat64, constValue.Value.Kind())
	constExprs = append(constExprs, constValue)

	constValue = new(Constant)
	constValue.Value = types.NewDatum(types.Enum{Name: "A", Value: 19})
	require.Equal(t, types.KindMysqlEnum, constValue.Value.Kind())
	constExprs = append(constExprs, constValue)

	pushed, remained := PushDownExprs(ctx, constExprs, client, kv.UnSpecified)
	require.Len(t, pushed, len(constExprs)-3)
	require.Len(t, remained, 3)

	pbExprs, err := ExpressionsToPBList(ctx, constExprs, client)
	require.NoError(t, err)
	jsons := []string{
		"{\"tp\":0,\"sig\":0}",
		"{\"tp\":1,\"val\":\"gAAAAAAAAGQ=\",\"sig\":0}",
		"{\"tp\":2,\"val\":\"AAAAAAAAAGQ=\",\"sig\":0}",
		"{\"tp\":5,\"val\":\"MTAw\",\"sig\":0}",
		"{\"tp\":6,\"val\":\"MTI0Yw==\",\"sig\":0}",
		"{\"tp\":102,\"val\":\"AwCAbg==\",\"sig\":0}",
		"{\"tp\":103,\"val\":\"gAAAAAAAAAA=\",\"sig\":0}",
	}
	for i, pbExpr := range pbExprs {
		if i+3 < len(pbExprs) {
			js, err := json.Marshal(pbExpr)
			require.NoError(t, err)
			require.Equal(t, jsons[i], string(js))
		} else {
			require.Nil(t, pbExpr)
		}
	}
}

func TestColumn2Pb(t *testing.T) {
	var colExprs []Expression
	ctx := mock.NewContext()
	client := new(mock.Client)

	colExprs = append(colExprs, genColumn(mysql.TypeSet, 1))
	colExprs = append(colExprs, genColumn(mysql.TypeGeometry, 2))
	colExprs = append(colExprs, genColumn(mysql.TypeUnspecified, 3))

	pushed, remained := PushDownExprs(ctx, colExprs, client, kv.UnSpecified)
	require.Len(t, pushed, 0)
	require.Len(t, remained, len(colExprs))

	for _, col := range colExprs { // cannot be pushed down
		_, err := ExpressionsToPBList(ctx, []Expression{col}, client)
		require.Error(t, err)
	}

	colExprs = colExprs[:0]
	colExprs = append(colExprs, genColumn(mysql.TypeTiny, 1))
	colExprs = append(colExprs, genColumn(mysql.TypeShort, 2))
	colExprs = append(colExprs, genColumn(mysql.TypeLong, 3))
	colExprs = append(colExprs, genColumn(mysql.TypeFloat, 4))
	colExprs = append(colExprs, genColumn(mysql.TypeDouble, 5))
	colExprs = append(colExprs, genColumn(mysql.TypeNull, 6))
	colExprs = append(colExprs, genColumn(mysql.TypeTimestamp, 7))
	colExprs = append(colExprs, genColumn(mysql.TypeLonglong, 8))
	colExprs = append(colExprs, genColumn(mysql.TypeInt24, 9))
	colExprs = append(colExprs, genColumn(mysql.TypeDate, 10))
	colExprs = append(colExprs, genColumn(mysql.TypeDuration, 11))
	colExprs = append(colExprs, genColumn(mysql.TypeDatetime, 12))
	colExprs = append(colExprs, genColumn(mysql.TypeYear, 13))
	colExprs = append(colExprs, genColumn(mysql.TypeVarchar, 15))
	colExprs = append(colExprs, genColumn(mysql.TypeJSON, 16))
	colExprs = append(colExprs, genColumn(mysql.TypeNewDecimal, 17))
	colExprs = append(colExprs, genColumn(mysql.TypeTinyBlob, 18))
	colExprs = append(colExprs, genColumn(mysql.TypeMediumBlob, 19))
	colExprs = append(colExprs, genColumn(mysql.TypeLongBlob, 20))
	colExprs = append(colExprs, genColumn(mysql.TypeBlob, 21))
	colExprs = append(colExprs, genColumn(mysql.TypeVarString, 22))
	colExprs = append(colExprs, genColumn(mysql.TypeString, 23))
	colExprs = append(colExprs, genColumn(mysql.TypeEnum, 24))
	colExprs = append(colExprs, genColumn(mysql.TypeBit, 25))
	pushed, remained = PushDownExprs(ctx, colExprs, client, kv.UnSpecified)
	require.Len(t, pushed, len(colExprs))
	require.Len(t, remained, 0)

	pbExprs, err := ExpressionsToPBList(ctx, colExprs, client)
	require.NoError(t, err)
	jsons := []string{
		"{\"tp\":201,\"val\":\"gAAAAAAAAAE=\",\"sig\":0,\"field_type\":{\"tp\":1,\"flag\":0,\"flen\":4,\"decimal\":0,\"collate\":-63,\"charset\":\"binary\",\"array\":false},\"has_distinct\":false}",
		"{\"tp\":201,\"val\":\"gAAAAAAAAAI=\",\"sig\":0,\"field_type\":{\"tp\":2,\"flag\":0,\"flen\":6,\"decimal\":0,\"collate\":-63,\"charset\":\"binary\",\"array\":false},\"has_distinct\":false}",
		"{\"tp\":201,\"val\":\"gAAAAAAAAAM=\",\"sig\":0,\"field_type\":{\"tp\":3,\"flag\":0,\"flen\":11,\"decimal\":0,\"collate\":-63,\"charset\":\"binary\",\"array\":false},\"has_distinct\":false}",
		"{\"tp\":201,\"val\":\"gAAAAAAAAAQ=\",\"sig\":0,\"field_type\":{\"tp\":4,\"flag\":0,\"flen\":-1,\"decimal\":-1,\"collate\":-63,\"charset\":\"binary\",\"array\":false},\"has_distinct\":false}",
		"{\"tp\":201,\"val\":\"gAAAAAAAAAU=\",\"sig\":0,\"field_type\":{\"tp\":5,\"flag\":0,\"flen\":-1,\"decimal\":-1,\"collate\":-63,\"charset\":\"binary\",\"array\":false},\"has_distinct\":false}",
		"{\"tp\":201,\"val\":\"gAAAAAAAAAY=\",\"sig\":0,\"field_type\":{\"tp\":6,\"flag\":0,\"flen\":-1,\"decimal\":-1,\"collate\":-63,\"charset\":\"binary\",\"array\":false},\"has_distinct\":false}",
		"{\"tp\":201,\"val\":\"gAAAAAAAAAc=\",\"sig\":0,\"field_type\":{\"tp\":7,\"flag\":0,\"flen\":-1,\"decimal\":-1,\"collate\":-63,\"charset\":\"binary\",\"array\":false},\"has_distinct\":false}",
		"{\"tp\":201,\"val\":\"gAAAAAAAAAg=\",\"sig\":0,\"field_type\":{\"tp\":8,\"flag\":0,\"flen\":20,\"decimal\":0,\"collate\":-63,\"charset\":\"binary\",\"array\":false},\"has_distinct\":false}",
		"{\"tp\":201,\"val\":\"gAAAAAAAAAk=\",\"sig\":0,\"field_type\":{\"tp\":9,\"flag\":0,\"flen\":9,\"decimal\":0,\"collate\":-63,\"charset\":\"binary\",\"array\":false},\"has_distinct\":false}",
		"{\"tp\":201,\"val\":\"gAAAAAAAAAo=\",\"sig\":0,\"field_type\":{\"tp\":10,\"flag\":0,\"flen\":-1,\"decimal\":-1,\"collate\":-63,\"charset\":\"binary\",\"array\":false},\"has_distinct\":false}",
		"{\"tp\":201,\"val\":\"gAAAAAAAAAs=\",\"sig\":0,\"field_type\":{\"tp\":11,\"flag\":0,\"flen\":-1,\"decimal\":-1,\"collate\":-63,\"charset\":\"binary\",\"array\":false},\"has_distinct\":false}",
		"{\"tp\":201,\"val\":\"gAAAAAAAAAw=\",\"sig\":0,\"field_type\":{\"tp\":12,\"flag\":0,\"flen\":-1,\"decimal\":-1,\"collate\":-63,\"charset\":\"binary\",\"array\":false},\"has_distinct\":false}",
		"{\"tp\":201,\"val\":\"gAAAAAAAAA0=\",\"sig\":0,\"field_type\":{\"tp\":13,\"flag\":0,\"flen\":4,\"decimal\":0,\"collate\":-63,\"charset\":\"binary\",\"array\":false},\"has_distinct\":false}",
		"{\"tp\":201,\"val\":\"gAAAAAAAAA8=\",\"sig\":0,\"field_type\":{\"tp\":15,\"flag\":0,\"flen\":-1,\"decimal\":-1,\"collate\":-46,\"charset\":\"utf8mb4\",\"array\":false},\"has_distinct\":false}",
		"{\"tp\":201,\"val\":\"gAAAAAAAABA=\",\"sig\":0,\"field_type\":{\"tp\":245,\"flag\":0,\"flen\":-1,\"decimal\":-1,\"collate\":-63,\"charset\":\"binary\",\"array\":false},\"has_distinct\":false}",
		"{\"tp\":201,\"val\":\"gAAAAAAAABE=\",\"sig\":0,\"field_type\":{\"tp\":246,\"flag\":0,\"flen\":-1,\"decimal\":-1,\"collate\":-63,\"charset\":\"binary\",\"array\":false},\"has_distinct\":false}",
		"{\"tp\":201,\"val\":\"gAAAAAAAABI=\",\"sig\":0,\"field_type\":{\"tp\":249,\"flag\":0,\"flen\":-1,\"decimal\":-1,\"collate\":-63,\"charset\":\"binary\",\"array\":false},\"has_distinct\":false}",
		"{\"tp\":201,\"val\":\"gAAAAAAAABM=\",\"sig\":0,\"field_type\":{\"tp\":250,\"flag\":0,\"flen\":-1,\"decimal\":-1,\"collate\":-63,\"charset\":\"binary\",\"array\":false},\"has_distinct\":false}",
		"{\"tp\":201,\"val\":\"gAAAAAAAABQ=\",\"sig\":0,\"field_type\":{\"tp\":251,\"flag\":0,\"flen\":-1,\"decimal\":-1,\"collate\":-63,\"charset\":\"binary\",\"array\":false},\"has_distinct\":false}",
		"{\"tp\":201,\"val\":\"gAAAAAAAABU=\",\"sig\":0,\"field_type\":{\"tp\":252,\"flag\":0,\"flen\":-1,\"decimal\":-1,\"collate\":-63,\"charset\":\"binary\",\"array\":false},\"has_distinct\":false}",
		"{\"tp\":201,\"val\":\"gAAAAAAAABY=\",\"sig\":0,\"field_type\":{\"tp\":253,\"flag\":0,\"flen\":-1,\"decimal\":-1,\"collate\":-46,\"charset\":\"utf8mb4\",\"array\":false},\"has_distinct\":false}",
		"{\"tp\":201,\"val\":\"gAAAAAAAABc=\",\"sig\":0,\"field_type\":{\"tp\":254,\"flag\":0,\"flen\":-1,\"decimal\":-1,\"collate\":-46,\"charset\":\"utf8mb4\",\"array\":false},\"has_distinct\":false}",
		"{\"tp\":201,\"val\":\"gAAAAAAAABg=\",\"sig\":0,\"field_type\":{\"tp\":247,\"flag\":0,\"flen\":-1,\"decimal\":-1,\"collate\":-63,\"charset\":\"binary\",\"array\":false},\"has_distinct\":false}",
		"{\"tp\":201,\"val\":\"gAAAAAAAABk=\",\"sig\":0,\"field_type\":{\"tp\":16,\"flag\":0,\"flen\":-1,\"decimal\":-1,\"collate\":-63,\"charset\":\"binary\",\"array\":false},\"has_distinct\":false}",
	}
	for i, pbExpr := range pbExprs {
		require.NotNil(t, pbExprs)
		js, err := json.Marshal(pbExpr)
		require.NoError(t, err)
		require.Equalf(t, jsons[i], string(js), "%v\n", i)
	}

	for _, expr := range colExprs {
		expr.(*Column).ID = 0
		expr.(*Column).Index = 0
	}

	pushed, remained = PushDownExprs(ctx, colExprs, client, kv.UnSpecified)
	require.Len(t, pushed, len(colExprs))
	require.Len(t, remained, 0)
}

func TestCompareFunc2Pb(t *testing.T) {
	var compareExprs = make([]Expression, 0)
	ctx := mock.NewContext()
	client := new(mock.Client)

	funcNames := []string{ast.LT, ast.LE, ast.GT, ast.GE, ast.EQ, ast.NE, ast.NullEQ}
	for _, funcName := range funcNames {
		fc, err := NewFunction(mock.NewContext(), funcName, types.NewFieldType(mysql.TypeUnspecified), genColumn(mysql.TypeLonglong, 1), genColumn(mysql.TypeLonglong, 2))
		require.NoError(t, err)
		compareExprs = append(compareExprs, fc)
	}

	pushed, remained := PushDownExprs(ctx, compareExprs, client, kv.UnSpecified)
	require.Len(t, pushed, len(compareExprs))
	require.Len(t, remained, 0)

	pbExprs, err := ExpressionsToPBList(ctx, compareExprs, client)
	require.NoError(t, err)
	require.Len(t, pbExprs, len(compareExprs))
	jsons := []string{
		"{\"tp\":10000,\"children\":[{\"tp\":201,\"val\":\"gAAAAAAAAAE=\",\"sig\":0,\"field_type\":{\"tp\":8,\"flag\":0,\"flen\":20,\"decimal\":0,\"collate\":-63,\"charset\":\"binary\",\"array\":false},\"has_distinct\":false},{\"tp\":201,\"val\":\"gAAAAAAAAAI=\",\"sig\":0,\"field_type\":{\"tp\":8,\"flag\":0,\"flen\":20,\"decimal\":0,\"collate\":-63,\"charset\":\"binary\",\"array\":false},\"has_distinct\":false}],\"sig\":100,\"field_type\":{\"tp\":8,\"flag\":524416,\"flen\":1,\"decimal\":0,\"collate\":-63,\"charset\":\"binary\",\"array\":false},\"has_distinct\":false}",
		"{\"tp\":10000,\"children\":[{\"tp\":201,\"val\":\"gAAAAAAAAAE=\",\"sig\":0,\"field_type\":{\"tp\":8,\"flag\":0,\"flen\":20,\"decimal\":0,\"collate\":-63,\"charset\":\"binary\",\"array\":false},\"has_distinct\":false},{\"tp\":201,\"val\":\"gAAAAAAAAAI=\",\"sig\":0,\"field_type\":{\"tp\":8,\"flag\":0,\"flen\":20,\"decimal\":0,\"collate\":-63,\"charset\":\"binary\",\"array\":false},\"has_distinct\":false}],\"sig\":110,\"field_type\":{\"tp\":8,\"flag\":524416,\"flen\":1,\"decimal\":0,\"collate\":-63,\"charset\":\"binary\",\"array\":false},\"has_distinct\":false}",
		"{\"tp\":10000,\"children\":[{\"tp\":201,\"val\":\"gAAAAAAAAAE=\",\"sig\":0,\"field_type\":{\"tp\":8,\"flag\":0,\"flen\":20,\"decimal\":0,\"collate\":-63,\"charset\":\"binary\",\"array\":false},\"has_distinct\":false},{\"tp\":201,\"val\":\"gAAAAAAAAAI=\",\"sig\":0,\"field_type\":{\"tp\":8,\"flag\":0,\"flen\":20,\"decimal\":0,\"collate\":-63,\"charset\":\"binary\",\"array\":false},\"has_distinct\":false}],\"sig\":120,\"field_type\":{\"tp\":8,\"flag\":524416,\"flen\":1,\"decimal\":0,\"collate\":-63,\"charset\":\"binary\",\"array\":false},\"has_distinct\":false}",
		"{\"tp\":10000,\"children\":[{\"tp\":201,\"val\":\"gAAAAAAAAAE=\",\"sig\":0,\"field_type\":{\"tp\":8,\"flag\":0,\"flen\":20,\"decimal\":0,\"collate\":-63,\"charset\":\"binary\",\"array\":false},\"has_distinct\":false},{\"tp\":201,\"val\":\"gAAAAAAAAAI=\",\"sig\":0,\"field_type\":{\"tp\":8,\"flag\":0,\"flen\":20,\"decimal\":0,\"collate\":-63,\"charset\":\"binary\",\"array\":false},\"has_distinct\":false}],\"sig\":130,\"field_type\":{\"tp\":8,\"flag\":524416,\"flen\":1,\"decimal\":0,\"collate\":-63,\"charset\":\"binary\",\"array\":false},\"has_distinct\":false}",
		"{\"tp\":10000,\"children\":[{\"tp\":201,\"val\":\"gAAAAAAAAAE=\",\"sig\":0,\"field_type\":{\"tp\":8,\"flag\":0,\"flen\":20,\"decimal\":0,\"collate\":-63,\"charset\":\"binary\",\"array\":false},\"has_distinct\":false},{\"tp\":201,\"val\":\"gAAAAAAAAAI=\",\"sig\":0,\"field_type\":{\"tp\":8,\"flag\":0,\"flen\":20,\"decimal\":0,\"collate\":-63,\"charset\":\"binary\",\"array\":false},\"has_distinct\":false}],\"sig\":140,\"field_type\":{\"tp\":8,\"flag\":524416,\"flen\":1,\"decimal\":0,\"collate\":-63,\"charset\":\"binary\",\"array\":false},\"has_distinct\":false}",
		"{\"tp\":10000,\"children\":[{\"tp\":201,\"val\":\"gAAAAAAAAAE=\",\"sig\":0,\"field_type\":{\"tp\":8,\"flag\":0,\"flen\":20,\"decimal\":0,\"collate\":-63,\"charset\":\"binary\",\"array\":false},\"has_distinct\":false},{\"tp\":201,\"val\":\"gAAAAAAAAAI=\",\"sig\":0,\"field_type\":{\"tp\":8,\"flag\":0,\"flen\":20,\"decimal\":0,\"collate\":-63,\"charset\":\"binary\",\"array\":false},\"has_distinct\":false}],\"sig\":150,\"field_type\":{\"tp\":8,\"flag\":524416,\"flen\":1,\"decimal\":0,\"collate\":-63,\"charset\":\"binary\",\"array\":false},\"has_distinct\":false}",
		"{\"tp\":10000,\"children\":[{\"tp\":201,\"val\":\"gAAAAAAAAAE=\",\"sig\":0,\"field_type\":{\"tp\":8,\"flag\":0,\"flen\":20,\"decimal\":0,\"collate\":-63,\"charset\":\"binary\",\"array\":false},\"has_distinct\":false},{\"tp\":201,\"val\":\"gAAAAAAAAAI=\",\"sig\":0,\"field_type\":{\"tp\":8,\"flag\":0,\"flen\":20,\"decimal\":0,\"collate\":-63,\"charset\":\"binary\",\"array\":false},\"has_distinct\":false}],\"sig\":160,\"field_type\":{\"tp\":8,\"flag\":524417,\"flen\":1,\"decimal\":0,\"collate\":-63,\"charset\":\"binary\",\"array\":false},\"has_distinct\":false}",
	}
	for i, pbExpr := range pbExprs {
		require.NotNil(t, pbExprs)
		js, err := json.Marshal(pbExpr)
		require.NoError(t, err)
		require.Equal(t, jsons[i], string(js))
	}
}

func TestLikeFunc2Pb(t *testing.T) {
	var likeFuncs []Expression
	ctx := mock.NewContext()
	client := new(mock.Client)

	retTp := types.NewFieldType(mysql.TypeString)
	retTp.SetFlag(retTp.GetFlag() | mysql.NotNullFlag)
	retTp.SetCharset(charset.CharsetUTF8)
	retTp.SetCollate(charset.CollationUTF8)
	args := []Expression{
		&Constant{RetType: retTp, Value: types.NewDatum("string")},
		&Constant{RetType: retTp, Value: types.NewDatum("pattern")},
		&Constant{RetType: retTp, Value: types.NewDatum(`%abc%`)},
		&Constant{RetType: retTp, Value: types.NewDatum("\\")},
	}
	retTp = types.NewFieldType(mysql.TypeUnspecified)
	fc, err := NewFunction(ctx, ast.Like, retTp, args[0], args[1], args[3])
	require.NoError(t, err)
	likeFuncs = append(likeFuncs, fc)

	fc, err = NewFunction(ctx, ast.Like, retTp, args[0], args[2], args[3])
	require.NoError(t, err)
	likeFuncs = append(likeFuncs, fc)

	pbExprs, err := ExpressionsToPBList(ctx, likeFuncs, client)
	require.NoError(t, err)
	results := []string{
		`{"tp":10000,"children":[{"tp":5,"val":"c3RyaW5n","sig":0,"field_type":{"tp":254,"flag":1,"flen":-1,"decimal":-1,"collate":-83,"charset":"utf8","array":false},"has_distinct":false},{"tp":5,"val":"cGF0dGVybg==","sig":0,"field_type":{"tp":254,"flag":1,"flen":-1,"decimal":-1,"collate":-83,"charset":"utf8","array":false},"has_distinct":false},{"tp":10000,"val":"CAA=","children":[{"tp":5,"val":"XA==","sig":0,"field_type":{"tp":254,"flag":1,"flen":-1,"decimal":-1,"collate":-83,"charset":"utf8","array":false},"has_distinct":false}],"sig":30,"field_type":{"tp":8,"flag":129,"flen":-1,"decimal":0,"collate":-83,"charset":"binary","array":false},"has_distinct":false}],"sig":4310,"field_type":{"tp":8,"flag":524416,"flen":1,"decimal":0,"collate":-83,"charset":"binary","array":false},"has_distinct":false}`,
		`{"tp":10000,"children":[{"tp":5,"val":"c3RyaW5n","sig":0,"field_type":{"tp":254,"flag":1,"flen":-1,"decimal":-1,"collate":-83,"charset":"utf8","array":false},"has_distinct":false},{"tp":5,"val":"JWFiYyU=","sig":0,"field_type":{"tp":254,"flag":1,"flen":-1,"decimal":-1,"collate":-83,"charset":"utf8","array":false},"has_distinct":false},{"tp":10000,"val":"CAA=","children":[{"tp":5,"val":"XA==","sig":0,"field_type":{"tp":254,"flag":1,"flen":-1,"decimal":-1,"collate":-83,"charset":"utf8","array":false},"has_distinct":false}],"sig":30,"field_type":{"tp":8,"flag":129,"flen":-1,"decimal":0,"collate":-83,"charset":"binary","array":false},"has_distinct":false}],"sig":4310,"field_type":{"tp":8,"flag":524416,"flen":1,"decimal":0,"collate":-83,"charset":"binary","array":false},"has_distinct":false}`,
	}
	for i, pbExpr := range pbExprs {
		js, err := json.Marshal(pbExpr)
		require.NoError(t, err)
		require.Equal(t, results[i], string(js))
	}
}

func TestArithmeticalFunc2Pb(t *testing.T) {
	var arithmeticalFuncs = make([]Expression, 0)
	ctx := mock.NewContext()
	client := new(mock.Client)

	funcNames := []string{ast.Plus, ast.Minus, ast.Mul, ast.Div}
	for _, funcName := range funcNames {
		fc, err := NewFunction(
			mock.NewContext(),
			funcName,
			types.NewFieldType(mysql.TypeUnspecified),
			genColumn(mysql.TypeDouble, 1),
			genColumn(mysql.TypeDouble, 2))
		require.NoError(t, err)
		arithmeticalFuncs = append(arithmeticalFuncs, fc)
	}

	jsons := make(map[string]string)
	jsons[ast.Plus] = "{\"tp\":10000,\"children\":[{\"tp\":201,\"val\":\"gAAAAAAAAAE=\",\"sig\":0,\"field_type\":{\"tp\":5,\"flag\":0,\"flen\":-1,\"decimal\":-1,\"collate\":-63,\"charset\":\"binary\",\"array\":false},\"has_distinct\":false},{\"tp\":201,\"val\":\"gAAAAAAAAAI=\",\"sig\":0,\"field_type\":{\"tp\":5,\"flag\":0,\"flen\":-1,\"decimal\":-1,\"collate\":-63,\"charset\":\"binary\",\"array\":false},\"has_distinct\":false}],\"sig\":200,\"field_type\":{\"tp\":5,\"flag\":128,\"flen\":-1,\"decimal\":-1,\"collate\":-63,\"charset\":\"binary\",\"array\":false},\"has_distinct\":false}"
	jsons[ast.Minus] = "{\"tp\":10000,\"children\":[{\"tp\":201,\"val\":\"gAAAAAAAAAE=\",\"sig\":0,\"field_type\":{\"tp\":5,\"flag\":0,\"flen\":-1,\"decimal\":-1,\"collate\":-63,\"charset\":\"binary\",\"array\":false},\"has_distinct\":false},{\"tp\":201,\"val\":\"gAAAAAAAAAI=\",\"sig\":0,\"field_type\":{\"tp\":5,\"flag\":0,\"flen\":-1,\"decimal\":-1,\"collate\":-63,\"charset\":\"binary\",\"array\":false},\"has_distinct\":false}],\"sig\":204,\"field_type\":{\"tp\":5,\"flag\":128,\"flen\":-1,\"decimal\":-1,\"collate\":-63,\"charset\":\"binary\",\"array\":false},\"has_distinct\":false}"
	jsons[ast.Mul] = "{\"tp\":10000,\"children\":[{\"tp\":201,\"val\":\"gAAAAAAAAAE=\",\"sig\":0,\"field_type\":{\"tp\":5,\"flag\":0,\"flen\":-1,\"decimal\":-1,\"collate\":-63,\"charset\":\"binary\",\"array\":false},\"has_distinct\":false},{\"tp\":201,\"val\":\"gAAAAAAAAAI=\",\"sig\":0,\"field_type\":{\"tp\":5,\"flag\":0,\"flen\":-1,\"decimal\":-1,\"collate\":-63,\"charset\":\"binary\",\"array\":false},\"has_distinct\":false}],\"sig\":208,\"field_type\":{\"tp\":5,\"flag\":128,\"flen\":-1,\"decimal\":-1,\"collate\":-63,\"charset\":\"binary\",\"array\":false},\"has_distinct\":false}"
	jsons[ast.Div] = "{\"tp\":10000,\"children\":[{\"tp\":201,\"val\":\"gAAAAAAAAAE=\",\"sig\":0,\"field_type\":{\"tp\":5,\"flag\":0,\"flen\":-1,\"decimal\":-1,\"collate\":-63,\"charset\":\"binary\",\"array\":false},\"has_distinct\":false},{\"tp\":201,\"val\":\"gAAAAAAAAAI=\",\"sig\":0,\"field_type\":{\"tp\":5,\"flag\":0,\"flen\":-1,\"decimal\":-1,\"collate\":-63,\"charset\":\"binary\",\"array\":false},\"has_distinct\":false}],\"sig\":211,\"field_type\":{\"tp\":5,\"flag\":128,\"flen\":23,\"decimal\":-1,\"collate\":-63,\"charset\":\"binary\",\"array\":false},\"has_distinct\":false}"
	jsons[ast.Mod] = "{\"tp\":10000,\"children\":[{\"tp\":201,\"val\":\"gAAAAAAAAAE=\",\"sig\":0,\"field_type\":{\"tp\":5,\"flag\":0,\"flen\":-1,\"decimal\":-1,\"collate\":-63,\"charset\":\"binary\",\"array\":false},\"has_distinct\":false},{\"tp\":201,\"val\":\"gAAAAAAAAAI=\",\"sig\":0,\"field_type\":{\"tp\":5,\"flag\":0,\"flen\":-1,\"decimal\":-1,\"collate\":-63,\"charset\":\"binary\",\"array\":false},\"has_distinct\":false}],\"sig\":215,\"field_type\":{\"tp\":5,\"flag\":128,\"flen\":23,\"decimal\":-1,\"collate\":-63,\"charset\":\"binary\",\"array\":false},\"has_distinct\":false}"

	pbExprs, err := ExpressionsToPBList(ctx, arithmeticalFuncs, client)
	require.NoError(t, err)
	for i, pbExpr := range pbExprs {
		require.NotNil(t, pbExpr)
		js, err := json.Marshal(pbExpr)
		require.NoError(t, err)
		require.Equalf(t, jsons[funcNames[i]], string(js), "%v\n", funcNames[i])
	}

	funcNames = []string{ast.IntDiv} // cannot be pushed down
	for _, funcName := range funcNames {
		fc, err := NewFunction(
			mock.NewContext(),
			funcName,
			types.NewFieldType(mysql.TypeUnspecified),
			genColumn(mysql.TypeDouble, 1),
			genColumn(mysql.TypeDouble, 2))
		require.NoError(t, err)
		_, err = ExpressionsToPBList(ctx, []Expression{fc}, client)
		require.Error(t, err)
	}
}

func TestDateFunc2Pb(t *testing.T) {
	ctx := mock.NewContext()
	client := new(mock.Client)

	fc, err := NewFunction(
		mock.NewContext(),
		ast.DateFormat,
		types.NewFieldType(mysql.TypeUnspecified),
		genColumn(mysql.TypeDatetime, 1),
		genColumn(mysql.TypeString, 2))
	require.NoError(t, err)
	funcs := []Expression{fc}
	pbExprs, err := ExpressionsToPBList(ctx, funcs, client)
	require.NoError(t, err)
	require.NotNil(t, pbExprs[0])
	js, err := json.Marshal(pbExprs[0])
	require.NoError(t, err)
	require.Equal(t, "{\"tp\":10000,\"children\":[{\"tp\":201,\"val\":\"gAAAAAAAAAE=\",\"sig\":0,\"field_type\":{\"tp\":12,\"flag\":0,\"flen\":-1,\"decimal\":-1,\"collate\":-63,\"charset\":\"binary\",\"array\":false},\"has_distinct\":false},{\"tp\":201,\"val\":\"gAAAAAAAAAI=\",\"sig\":0,\"field_type\":{\"tp\":254,\"flag\":0,\"flen\":-1,\"decimal\":-1,\"collate\":-46,\"charset\":\"utf8mb4\",\"array\":false},\"has_distinct\":false}],\"sig\":6001,\"field_type\":{\"tp\":253,\"flag\":0,\"flen\":0,\"decimal\":-1,\"collate\":-46,\"charset\":\"utf8mb4\",\"array\":false},\"has_distinct\":false}", string(js))
}

func TestLogicalFunc2Pb(t *testing.T) {
	var logicalFuncs = make([]Expression, 0)
	ctx := mock.NewContext()
	client := new(mock.Client)

	funcNames := []string{ast.LogicAnd, ast.LogicOr, ast.LogicXor, ast.UnaryNot}
	for i, funcName := range funcNames {
		args := []Expression{genColumn(mysql.TypeTiny, 1)}
		if i+1 < len(funcNames) {
			args = append(args, genColumn(mysql.TypeTiny, 2))
		}
		fc, err := NewFunction(
			mock.NewContext(),
			funcName,
			types.NewFieldType(mysql.TypeUnspecified),
			args...,
		)
		require.NoError(t, err)
		logicalFuncs = append(logicalFuncs, fc)
	}

	pbExprs, err := ExpressionsToPBList(ctx, logicalFuncs, client)
	require.NoError(t, err)
	jsons := []string{
		"{\"tp\":10000,\"children\":[{\"tp\":201,\"val\":\"gAAAAAAAAAE=\",\"sig\":0,\"field_type\":{\"tp\":1,\"flag\":0,\"flen\":4,\"decimal\":0,\"collate\":-63,\"charset\":\"binary\",\"array\":false},\"has_distinct\":false},{\"tp\":201,\"val\":\"gAAAAAAAAAI=\",\"sig\":0,\"field_type\":{\"tp\":1,\"flag\":0,\"flen\":4,\"decimal\":0,\"collate\":-63,\"charset\":\"binary\",\"array\":false},\"has_distinct\":false}],\"sig\":3101,\"field_type\":{\"tp\":8,\"flag\":524416,\"flen\":1,\"decimal\":0,\"collate\":-63,\"charset\":\"binary\",\"array\":false},\"has_distinct\":false}",
		"{\"tp\":10000,\"children\":[{\"tp\":201,\"val\":\"gAAAAAAAAAE=\",\"sig\":0,\"field_type\":{\"tp\":1,\"flag\":0,\"flen\":4,\"decimal\":0,\"collate\":-63,\"charset\":\"binary\",\"array\":false},\"has_distinct\":false},{\"tp\":201,\"val\":\"gAAAAAAAAAI=\",\"sig\":0,\"field_type\":{\"tp\":1,\"flag\":0,\"flen\":4,\"decimal\":0,\"collate\":-63,\"charset\":\"binary\",\"array\":false},\"has_distinct\":false}],\"sig\":3102,\"field_type\":{\"tp\":8,\"flag\":524416,\"flen\":1,\"decimal\":0,\"collate\":-63,\"charset\":\"binary\",\"array\":false},\"has_distinct\":false}",
		"{\"tp\":10000,\"children\":[{\"tp\":201,\"val\":\"gAAAAAAAAAE=\",\"sig\":0,\"field_type\":{\"tp\":1,\"flag\":0,\"flen\":4,\"decimal\":0,\"collate\":-63,\"charset\":\"binary\",\"array\":false},\"has_distinct\":false},{\"tp\":201,\"val\":\"gAAAAAAAAAI=\",\"sig\":0,\"field_type\":{\"tp\":1,\"flag\":0,\"flen\":4,\"decimal\":0,\"collate\":-63,\"charset\":\"binary\",\"array\":false},\"has_distinct\":false}],\"sig\":3103,\"field_type\":{\"tp\":8,\"flag\":524416,\"flen\":1,\"decimal\":0,\"collate\":-63,\"charset\":\"binary\",\"array\":false},\"has_distinct\":false}",
		"{\"tp\":10000,\"children\":[{\"tp\":201,\"val\":\"gAAAAAAAAAE=\",\"sig\":0,\"field_type\":{\"tp\":1,\"flag\":0,\"flen\":4,\"decimal\":0,\"collate\":-63,\"charset\":\"binary\",\"array\":false},\"has_distinct\":false}],\"sig\":3104,\"field_type\":{\"tp\":8,\"flag\":524416,\"flen\":1,\"decimal\":0,\"collate\":-63,\"charset\":\"binary\",\"array\":false},\"has_distinct\":false}",
	}
	for i, pbExpr := range pbExprs {
		js, err := json.Marshal(pbExpr)
		require.NoError(t, err)
		require.Equal(t, jsons[i], string(js))
	}
}

func TestBitwiseFunc2Pb(t *testing.T) {
	var bitwiseFuncs = make([]Expression, 0)
	ctx := mock.NewContext()
	client := new(mock.Client)

	funcNames := []string{ast.And, ast.Or, ast.Xor, ast.LeftShift, ast.RightShift, ast.BitNeg}
	for i, funcName := range funcNames {
		args := []Expression{genColumn(mysql.TypeLong, 1)}
		if i+1 < len(funcNames) {
			args = append(args, genColumn(mysql.TypeLong, 2))
		}
		fc, err := NewFunction(
			mock.NewContext(),
			funcName,
			types.NewFieldType(mysql.TypeUnspecified),
			args...,
		)
		require.NoError(t, err)
		bitwiseFuncs = append(bitwiseFuncs, fc)
	}

	pbExprs, err := ExpressionsToPBList(ctx, bitwiseFuncs, client)
	require.NoError(t, err)
	jsons := []string{
		"{\"tp\":10000,\"children\":[{\"tp\":201,\"val\":\"gAAAAAAAAAE=\",\"sig\":0,\"field_type\":{\"tp\":3,\"flag\":0,\"flen\":11,\"decimal\":0,\"collate\":-63,\"charset\":\"binary\",\"array\":false},\"has_distinct\":false},{\"tp\":201,\"val\":\"gAAAAAAAAAI=\",\"sig\":0,\"field_type\":{\"tp\":3,\"flag\":0,\"flen\":11,\"decimal\":0,\"collate\":-63,\"charset\":\"binary\",\"array\":false},\"has_distinct\":false}],\"sig\":3118,\"field_type\":{\"tp\":8,\"flag\":160,\"flen\":20,\"decimal\":0,\"collate\":-63,\"charset\":\"binary\",\"array\":false},\"has_distinct\":false}",
		"{\"tp\":10000,\"children\":[{\"tp\":201,\"val\":\"gAAAAAAAAAE=\",\"sig\":0,\"field_type\":{\"tp\":3,\"flag\":0,\"flen\":11,\"decimal\":0,\"collate\":-63,\"charset\":\"binary\",\"array\":false},\"has_distinct\":false},{\"tp\":201,\"val\":\"gAAAAAAAAAI=\",\"sig\":0,\"field_type\":{\"tp\":3,\"flag\":0,\"flen\":11,\"decimal\":0,\"collate\":-63,\"charset\":\"binary\",\"array\":false},\"has_distinct\":false}],\"sig\":3119,\"field_type\":{\"tp\":8,\"flag\":160,\"flen\":20,\"decimal\":0,\"collate\":-63,\"charset\":\"binary\",\"array\":false},\"has_distinct\":false}",
		"{\"tp\":10000,\"children\":[{\"tp\":201,\"val\":\"gAAAAAAAAAE=\",\"sig\":0,\"field_type\":{\"tp\":3,\"flag\":0,\"flen\":11,\"decimal\":0,\"collate\":-63,\"charset\":\"binary\",\"array\":false},\"has_distinct\":false},{\"tp\":201,\"val\":\"gAAAAAAAAAI=\",\"sig\":0,\"field_type\":{\"tp\":3,\"flag\":0,\"flen\":11,\"decimal\":0,\"collate\":-63,\"charset\":\"binary\",\"array\":false},\"has_distinct\":false}],\"sig\":3120,\"field_type\":{\"tp\":8,\"flag\":160,\"flen\":20,\"decimal\":0,\"collate\":-63,\"charset\":\"binary\",\"array\":false},\"has_distinct\":false}",
		"{\"tp\":10000,\"children\":[{\"tp\":201,\"val\":\"gAAAAAAAAAE=\",\"sig\":0,\"field_type\":{\"tp\":3,\"flag\":0,\"flen\":11,\"decimal\":0,\"collate\":-63,\"charset\":\"binary\",\"array\":false},\"has_distinct\":false},{\"tp\":201,\"val\":\"gAAAAAAAAAI=\",\"sig\":0,\"field_type\":{\"tp\":3,\"flag\":0,\"flen\":11,\"decimal\":0,\"collate\":-63,\"charset\":\"binary\",\"array\":false},\"has_distinct\":false}],\"sig\":3129,\"field_type\":{\"tp\":8,\"flag\":160,\"flen\":20,\"decimal\":0,\"collate\":-63,\"charset\":\"binary\",\"array\":false},\"has_distinct\":false}",
		"{\"tp\":10000,\"children\":[{\"tp\":201,\"val\":\"gAAAAAAAAAE=\",\"sig\":0,\"field_type\":{\"tp\":3,\"flag\":0,\"flen\":11,\"decimal\":0,\"collate\":-63,\"charset\":\"binary\",\"array\":false},\"has_distinct\":false},{\"tp\":201,\"val\":\"gAAAAAAAAAI=\",\"sig\":0,\"field_type\":{\"tp\":3,\"flag\":0,\"flen\":11,\"decimal\":0,\"collate\":-63,\"charset\":\"binary\",\"array\":false},\"has_distinct\":false}],\"sig\":3130,\"field_type\":{\"tp\":8,\"flag\":160,\"flen\":20,\"decimal\":0,\"collate\":-63,\"charset\":\"binary\",\"array\":false},\"has_distinct\":false}",
		"{\"tp\":10000,\"children\":[{\"tp\":201,\"val\":\"gAAAAAAAAAE=\",\"sig\":0,\"field_type\":{\"tp\":3,\"flag\":0,\"flen\":11,\"decimal\":0,\"collate\":-63,\"charset\":\"binary\",\"array\":false},\"has_distinct\":false}],\"sig\":3121,\"field_type\":{\"tp\":8,\"flag\":160,\"flen\":20,\"decimal\":0,\"collate\":-63,\"charset\":\"binary\",\"array\":false},\"has_distinct\":false}",
	}
	for i, pbExpr := range pbExprs {
		js, err := json.Marshal(pbExpr)
		require.NoError(t, err)
		require.Equal(t, jsons[i], string(js))
	}
}

func TestControlFunc2Pb(t *testing.T) {
	var controlFuncs = make([]Expression, 0)
	ctx := mock.NewContext()
	client := new(mock.Client)

	funcNames := []string{
		ast.Case,
		ast.If,
		ast.Ifnull,
	}
	for i, funcName := range funcNames {
		args := []Expression{genColumn(mysql.TypeLong, 1)}
		args = append(args, genColumn(mysql.TypeLong, 2))
		if i < 2 {
			args = append(args, genColumn(mysql.TypeLong, 3))
		}
		fc, err := NewFunction(
			mock.NewContext(),
			funcName,
			types.NewFieldType(mysql.TypeUnspecified),
			args...,
		)
		require.NoError(t, err)
		controlFuncs = append(controlFuncs, fc)
	}

	pbExprs, err := ExpressionsToPBList(ctx, controlFuncs, client)
	require.NoError(t, err)
	jsons := []string{
		"{\"tp\":10000,\"children\":[{\"tp\":201,\"val\":\"gAAAAAAAAAE=\",\"sig\":0,\"field_type\":{\"tp\":3,\"flag\":0,\"flen\":11,\"decimal\":0,\"collate\":-63,\"charset\":\"binary\",\"array\":false},\"has_distinct\":false},{\"tp\":201,\"val\":\"gAAAAAAAAAI=\",\"sig\":0,\"field_type\":{\"tp\":3,\"flag\":0,\"flen\":11,\"decimal\":0,\"collate\":-63,\"charset\":\"binary\",\"array\":false},\"has_distinct\":false},{\"tp\":201,\"val\":\"gAAAAAAAAAM=\",\"sig\":0,\"field_type\":{\"tp\":3,\"flag\":0,\"flen\":11,\"decimal\":0,\"collate\":-63,\"charset\":\"binary\",\"array\":false},\"has_distinct\":false}],\"sig\":4208,\"field_type\":{\"tp\":3,\"flag\":128,\"flen\":11,\"decimal\":0,\"collate\":-63,\"charset\":\"binary\",\"array\":false},\"has_distinct\":false}",
		"{\"tp\":10000,\"children\":[{\"tp\":201,\"val\":\"gAAAAAAAAAE=\",\"sig\":0,\"field_type\":{\"tp\":3,\"flag\":0,\"flen\":11,\"decimal\":0,\"collate\":-63,\"charset\":\"binary\",\"array\":false},\"has_distinct\":false},{\"tp\":201,\"val\":\"gAAAAAAAAAI=\",\"sig\":0,\"field_type\":{\"tp\":3,\"flag\":0,\"flen\":11,\"decimal\":0,\"collate\":-63,\"charset\":\"binary\",\"array\":false},\"has_distinct\":false},{\"tp\":201,\"val\":\"gAAAAAAAAAM=\",\"sig\":0,\"field_type\":{\"tp\":3,\"flag\":0,\"flen\":11,\"decimal\":0,\"collate\":-63,\"charset\":\"binary\",\"array\":false},\"has_distinct\":false}],\"sig\":4107,\"field_type\":{\"tp\":3,\"flag\":128,\"flen\":11,\"decimal\":0,\"collate\":-63,\"charset\":\"binary\",\"array\":false},\"has_distinct\":false}",
		"{\"tp\":10000,\"children\":[{\"tp\":201,\"val\":\"gAAAAAAAAAE=\",\"sig\":0,\"field_type\":{\"tp\":3,\"flag\":0,\"flen\":11,\"decimal\":0,\"collate\":-63,\"charset\":\"binary\",\"array\":false},\"has_distinct\":false},{\"tp\":201,\"val\":\"gAAAAAAAAAI=\",\"sig\":0,\"field_type\":{\"tp\":3,\"flag\":0,\"flen\":11,\"decimal\":0,\"collate\":-63,\"charset\":\"binary\",\"array\":false},\"has_distinct\":false}],\"sig\":4101,\"field_type\":{\"tp\":3,\"flag\":128,\"flen\":11,\"decimal\":0,\"collate\":-63,\"charset\":\"binary\",\"array\":false},\"has_distinct\":false}",
		"null",
	}
	for i, pbExpr := range pbExprs {
		js, err := json.Marshal(pbExpr)
		require.NoError(t, err)
		require.Equal(t, jsons[i], string(js))
	}
}

func TestOtherFunc2Pb(t *testing.T) {
	var otherFuncs = make([]Expression, 0)
	client := new(mock.Client)

	funcNames := []string{ast.Coalesce, ast.IsNull}
	for _, funcName := range funcNames {
		fc, err := NewFunction(
			mock.NewContext(),
			funcName,
			types.NewFieldType(mysql.TypeUnspecified),
			genColumn(mysql.TypeLong, 1),
		)
		require.NoError(t, err)
		otherFuncs = append(otherFuncs, fc)
	}

	pbExprs, err := ExpressionsToPBList(mock.NewContext(), otherFuncs, client)
	require.NoError(t, err)
	jsons := map[string]string{
		ast.Coalesce: "{\"tp\":10000,\"children\":[{\"tp\":201,\"val\":\"gAAAAAAAAAE=\",\"sig\":0,\"field_type\":{\"tp\":3,\"flag\":0,\"flen\":11,\"decimal\":0,\"collate\":-63,\"charset\":\"binary\",\"array\":false},\"has_distinct\":false}],\"sig\":4201,\"field_type\":{\"tp\":3,\"flag\":0,\"flen\":11,\"decimal\":0,\"collate\":-63,\"charset\":\"binary\",\"array\":false},\"has_distinct\":false}",
		ast.IsNull:   "{\"tp\":10000,\"children\":[{\"tp\":201,\"val\":\"gAAAAAAAAAE=\",\"sig\":0,\"field_type\":{\"tp\":3,\"flag\":0,\"flen\":11,\"decimal\":0,\"collate\":-63,\"charset\":\"binary\",\"array\":false},\"has_distinct\":false}],\"sig\":3116,\"field_type\":{\"tp\":8,\"flag\":524417,\"flen\":1,\"decimal\":0,\"collate\":-63,\"charset\":\"binary\",\"array\":false},\"has_distinct\":false}",
	}
	for i, pbExpr := range pbExprs {
		js, err := json.Marshal(pbExpr)
		require.NoError(t, err)
		require.Equal(t, jsons[funcNames[i]], string(js))
	}
}

func TestExprPushDownToFlash(t *testing.T) {
	ctx := mock.NewContext()
	client := new(mock.Client)

	exprs := make([]Expression, 0)

	jsonColumn := genColumn(mysql.TypeJSON, 1)
	intColumn := genColumn(mysql.TypeLonglong, 2)
	realColumn := genColumn(mysql.TypeDouble, 3)
	decimalColumn := genColumn(mysql.TypeNewDecimal, 4)
	decimalColumn.RetType.SetDecimal(mysql.MaxDecimalScale)
	decimalColumn.RetType.SetFlen(mysql.MaxDecimalWidth)
	stringColumn := genColumn(mysql.TypeString, 5)
	datetimeColumn := genColumn(mysql.TypeDatetime, 6)
	binaryStringColumn := genColumn(mysql.TypeString, 7)
	binaryStringColumn.RetType.SetCollate(charset.CollationBin)
	int32Column := genColumn(mysql.TypeLong, 8)
	float32Column := genColumn(mysql.TypeFloat, 9)
	enumColumn := genColumn(mysql.TypeEnum, 10)
	durationColumn := genColumn(mysql.TypeDuration, 11)
	// uint64 col
	uintColumn := genColumn(mysql.TypeLonglong, 12)
	uintColumn.RetType.AddFlag(mysql.UnsignedFlag)

	function, err := NewFunction(mock.NewContext(), ast.JSONLength, types.NewFieldType(mysql.TypeLonglong), jsonColumn)
	require.NoError(t, err)
	exprs = append(exprs, function)

	// json_extract
	function, err = NewFunction(mock.NewContext(), ast.JSONExtract, types.NewFieldType(mysql.TypeJSON), jsonColumn, stringColumn)
	require.NoError(t, err)
	exprs = append(exprs, function)

	// json_unquote argument is cast(json as string)
	subFunc, subErr := NewFunction(mock.NewContext(), ast.Cast, types.NewFieldType(mysql.TypeString), jsonColumn)
	require.NoError(t, subErr)
	function, err = NewFunction(mock.NewContext(), ast.JSONUnquote, types.NewFieldType(mysql.TypeString), subFunc)
	require.NoError(t, err)
	exprs = append(exprs, function)

	// json_array
	function, err = NewFunction(mock.NewContext(), ast.JSONArray, types.NewFieldType(mysql.TypeJSON), jsonColumn, jsonColumn, jsonColumn, jsonColumn, jsonColumn)
	require.NoError(t, err)
	exprs = append(exprs, function)

	// lpad
	function, err = NewFunction(mock.NewContext(), ast.Lpad, types.NewFieldType(mysql.TypeString), stringColumn, int32Column, stringColumn)
	require.NoError(t, err)
	exprs = append(exprs, function)

	// rpad
	function, err = NewFunction(mock.NewContext(), ast.Rpad, types.NewFieldType(mysql.TypeString), stringColumn, int32Column, stringColumn)
	require.NoError(t, err)
	exprs = append(exprs, function)

	function, err = NewFunction(mock.NewContext(), ast.If, types.NewFieldType(mysql.TypeLonglong), intColumn, intColumn, intColumn)
	require.NoError(t, err)
	exprs = append(exprs, function)

	function, err = NewFunction(mock.NewContext(), ast.BitNeg, types.NewFieldType(mysql.TypeLonglong), intColumn)
	require.NoError(t, err)
	exprs = append(exprs, function)

	function, err = NewFunction(mock.NewContext(), ast.Xor, types.NewFieldType(mysql.TypeLonglong), intColumn, intColumn)
	require.NoError(t, err)
	exprs = append(exprs, function)

	// ExtractDatetime: can be pushed
	extractDatetimeUnitCol := new(Constant)
	extractDatetimeUnitCol.Value = types.NewStringDatum("day")
	extractDatetimeUnitCol.RetType = types.NewFieldType(mysql.TypeString)
	function, err = NewFunction(mock.NewContext(), ast.Extract, types.NewFieldType(mysql.TypeLonglong), extractDatetimeUnitCol, datetimeColumn)
	require.NoError(t, err)
	exprs = append(exprs, function)

	// ExtractDuration
	extractDurationUnitCol := new(Constant)
	extractDurationUnitCol.Value = types.NewStringDatum("microsecond")
	extractDurationUnitCol.RetType = types.NewFieldType(mysql.TypeString)
	function, err = NewFunction(mock.NewContext(), ast.Extract, types.NewFieldType(mysql.TypeLonglong), extractDurationUnitCol, durationColumn)
	require.NoError(t, err)
	exprs = append(exprs, function)

	// CastIntAsInt
	function, err = NewFunction(mock.NewContext(), ast.Cast, types.NewFieldType(mysql.TypeLonglong), intColumn)
	require.NoError(t, err)
	exprs = append(exprs, function)

	// CastRealAsInt
	function, err = NewFunction(mock.NewContext(), ast.Cast, types.NewFieldType(mysql.TypeLonglong), realColumn)
	require.NoError(t, err)
	exprs = append(exprs, function)

	// CastDecimalAsInt
	function, err = NewFunction(mock.NewContext(), ast.Cast, types.NewFieldType(mysql.TypeLonglong), decimalColumn)
	require.NoError(t, err)
	exprs = append(exprs, function)

	// CastStringAsInt
	function, err = NewFunction(mock.NewContext(), ast.Cast, types.NewFieldType(mysql.TypeLonglong), stringColumn)
	require.NoError(t, err)
	exprs = append(exprs, function)

	// CastTimeAsInt
	function, err = NewFunction(mock.NewContext(), ast.Cast, types.NewFieldType(mysql.TypeLonglong), datetimeColumn)
	require.NoError(t, err)
	exprs = append(exprs, function)

	validDecimalType := types.NewFieldType(mysql.TypeNewDecimal)
	validDecimalType.SetFlen(20)
	validDecimalType.SetDecimal(2)
	// CastIntAsDecimal
	function, err = NewFunction(mock.NewContext(), ast.Cast, validDecimalType, intColumn)
	require.NoError(t, err)
	exprs = append(exprs, function)

	// CastRealAsDecimal
	function, err = NewFunction(mock.NewContext(), ast.Cast, validDecimalType, realColumn)
	require.NoError(t, err)
	exprs = append(exprs, function)

	// CastDecimalAsDecimal
	function, err = NewFunction(mock.NewContext(), ast.Cast, validDecimalType, decimalColumn)
	require.NoError(t, err)
	exprs = append(exprs, function)

	// CastStringAsDecimal
	function, err = NewFunction(mock.NewContext(), ast.Cast, validDecimalType, stringColumn)
	require.NoError(t, err)
	exprs = append(exprs, function)

	// CastTimeAsDecimal
	function, err = NewFunction(mock.NewContext(), ast.Cast, validDecimalType, datetimeColumn)
	require.NoError(t, err)
	exprs = append(exprs, function)

	// CastIntAsString
	function, err = NewFunction(mock.NewContext(), ast.Cast, types.NewFieldType(mysql.TypeString), intColumn)
	require.NoError(t, err)
	exprs = append(exprs, function)

	// CastRealAsString
	function, err = NewFunction(mock.NewContext(), ast.Cast, types.NewFieldType(mysql.TypeString), realColumn)
	require.NoError(t, err)
	exprs = append(exprs, function)

	// CastDecimalAsString
	function, err = NewFunction(mock.NewContext(), ast.Cast, types.NewFieldType(mysql.TypeString), decimalColumn)
	require.NoError(t, err)
	exprs = append(exprs, function)

	// CastStringAsString
	function, err = NewFunction(mock.NewContext(), ast.Cast, types.NewFieldType(mysql.TypeString), stringColumn)
	require.NoError(t, err)
	exprs = append(exprs, function)

	// CastJsonAsString
	function, err = NewFunction(mock.NewContext(), ast.Cast, types.NewFieldType(mysql.TypeString), jsonColumn)
	require.NoError(t, err)
	exprs = append(exprs, function)

	// CastIntAsTime
	function, err = NewFunction(mock.NewContext(), ast.Cast, types.NewFieldType(mysql.TypeDatetime), intColumn)
	require.NoError(t, err)
	exprs = append(exprs, function)

	// CastRealAsTime
	function, err = NewFunction(mock.NewContext(), ast.Cast, types.NewFieldType(mysql.TypeDatetime), realColumn)
	require.NoError(t, err)
	exprs = append(exprs, function)

	// CastDecimalAsTime
	function, err = NewFunction(mock.NewContext(), ast.Cast, types.NewFieldType(mysql.TypeDatetime), decimalColumn)
	require.NoError(t, err)
	exprs = append(exprs, function)

	// CastTimeAsTime
	function, err = NewFunction(mock.NewContext(), ast.Cast, types.NewFieldType(mysql.TypeDatetime), datetimeColumn)
	require.NoError(t, err)
	exprs = append(exprs, function)

	// CastStringAsReal
	function, err = NewFunction(mock.NewContext(), ast.Cast, types.NewFieldType(mysql.TypeDouble), stringColumn)
	require.NoError(t, err)
	exprs = append(exprs, function)

	// Substring2ArgsUTF8
	function, err = NewFunction(mock.NewContext(), ast.Substr, types.NewFieldType(mysql.TypeString), stringColumn, intColumn)
	require.NoError(t, err)
	exprs = append(exprs, function)

	// Substring3ArgsUTF8
	function, err = NewFunction(mock.NewContext(), ast.Substr, types.NewFieldType(mysql.TypeString), stringColumn, intColumn, intColumn)
	require.NoError(t, err)
	exprs = append(exprs, function)

	// sqrt
	function, err = NewFunction(mock.NewContext(), ast.Sqrt, types.NewFieldType(mysql.TypeDouble), realColumn)
	require.NoError(t, err)
	exprs = append(exprs, function)

	// ScalarFuncSig_CeilReal
	function, err = NewFunction(mock.NewContext(), ast.Ceil, types.NewFieldType(mysql.TypeDouble), realColumn)
	require.NoError(t, err)
	exprs = append(exprs, function)

	// ScalarFuncSig_CeilIntToInt
	function, err = NewFunction(mock.NewContext(), ast.Ceil, types.NewFieldType(mysql.TypeLonglong), intColumn)
	require.NoError(t, err)
	exprs = append(exprs, function)

	// ScalarFuncSig_CeilDecimalToInt
	function, err = NewFunction(mock.NewContext(), ast.Ceil, types.NewFieldType(mysql.TypeLonglong), decimalColumn)
	require.NoError(t, err)
	exprs = append(exprs, function)

	// ScalarFuncSig_CeilDecToDec
	function, err = NewFunction(mock.NewContext(), ast.Ceil, types.NewFieldType(mysql.TypeNewDecimal), decimalColumn)
	require.NoError(t, err)
	exprs = append(exprs, function)

	// ScalarFuncSig_FloorReal
	function, err = NewFunction(mock.NewContext(), ast.Floor, types.NewFieldType(mysql.TypeDouble), realColumn)
	require.NoError(t, err)
	exprs = append(exprs, function)

	// ScalarFuncSig_FloorIntToInt
	function, err = NewFunction(mock.NewContext(), ast.Floor, types.NewFieldType(mysql.TypeLonglong), intColumn)
	require.NoError(t, err)
	exprs = append(exprs, function)

	// ScalarFuncSig_FloorDecToInt
	function, err = NewFunction(mock.NewContext(), ast.Floor, types.NewFieldType(mysql.TypeLonglong), decimalColumn)
	require.NoError(t, err)
	exprs = append(exprs, function)

	// ScalarFuncSig_FloorDecToDec
	function, err = NewFunction(mock.NewContext(), ast.Floor, types.NewFieldType(mysql.TypeNewDecimal), decimalColumn)
	require.NoError(t, err)
	exprs = append(exprs, function)

	// ScalarFuncSig_Log1Arg
	function, err = NewFunction(mock.NewContext(), ast.Log, types.NewFieldType(mysql.TypeDouble), realColumn)
	require.NoError(t, err)
	exprs = append(exprs, function)

	// ScalarFuncSig_Log2Args
	function, err = NewFunction(mock.NewContext(), ast.Log, types.NewFieldType(mysql.TypeDouble), realColumn, realColumn)
	require.NoError(t, err)
	exprs = append(exprs, function)

	// ScalarFuncSig_Log2
	function, err = NewFunction(mock.NewContext(), ast.Log2, types.NewFieldType(mysql.TypeDouble), realColumn)
	require.NoError(t, err)
	exprs = append(exprs, function)

	// ScalarFuncSig_Log10
	function, err = NewFunction(mock.NewContext(), ast.Log10, types.NewFieldType(mysql.TypeDouble), realColumn)
	require.NoError(t, err)
	exprs = append(exprs, function)

	// ScalarFuncSig_Exp
	function, err = NewFunction(mock.NewContext(), ast.Exp, types.NewFieldType(mysql.TypeDouble), realColumn)
	require.NoError(t, err)
	exprs = append(exprs, function)

	// ScalarFuncSig_Pow
	function, err = NewFunction(mock.NewContext(), ast.Pow, types.NewFieldType(mysql.TypeDouble), realColumn, realColumn)
	require.NoError(t, err)
	exprs = append(exprs, function)

	// ScalarFuncSig_Radians
	function, err = NewFunction(mock.NewContext(), ast.Radians, types.NewFieldType(mysql.TypeDouble), realColumn)
	require.NoError(t, err)
	exprs = append(exprs, function)

	// ScalarFuncSig_Degrees
	function, err = NewFunction(mock.NewContext(), ast.Degrees, types.NewFieldType(mysql.TypeDouble), realColumn)
	require.NoError(t, err)
	exprs = append(exprs, function)

	// ScalarFuncSig_CRC32
	function, err = NewFunction(mock.NewContext(), ast.CRC32, types.NewFieldType(mysql.TypeLonglong), stringColumn)
	require.NoError(t, err)
	exprs = append(exprs, function)

	// ScalarFuncSig_Conv
	function, err = NewFunction(mock.NewContext(), ast.Conv, types.NewFieldType(mysql.TypeDouble), stringColumn, intColumn, intColumn)
	require.NoError(t, err)
	exprs = append(exprs, function)

	// Replace
	function, err = NewFunction(mock.NewContext(), ast.Replace, types.NewFieldType(mysql.TypeString), stringColumn, stringColumn, stringColumn)
	require.NoError(t, err)
	exprs = append(exprs, function)

	// InetAton
	function, err = NewFunction(mock.NewContext(), ast.InetAton, types.NewFieldType(mysql.TypeString), stringColumn)
	require.NoError(t, err)
	exprs = append(exprs, function)

	// InetNtoa
	function, err = NewFunction(mock.NewContext(), ast.InetNtoa, types.NewFieldType(mysql.TypeLonglong), stringColumn)
	require.NoError(t, err)
	exprs = append(exprs, function)

	// Inet6Aton
	function, err = NewFunction(mock.NewContext(), ast.Inet6Aton, types.NewFieldType(mysql.TypeString), stringColumn)
	require.NoError(t, err)
	exprs = append(exprs, function)

	// Inet6Ntoa
	function, err = NewFunction(mock.NewContext(), ast.Inet6Ntoa, types.NewFieldType(mysql.TypeLonglong), stringColumn)
	require.NoError(t, err)
	exprs = append(exprs, function)

	// ScalarFuncSig_RoundReal
	function, err = NewFunction(mock.NewContext(), ast.Round, types.NewFieldType(mysql.TypeDouble), realColumn)
	require.NoError(t, err)
	exprs = append(exprs, function)

	// ScalarFuncSig_RoundInt
	function, err = NewFunction(mock.NewContext(), ast.Round, types.NewFieldType(mysql.TypeLonglong), intColumn)
	require.NoError(t, err)
	exprs = append(exprs, function)

	// ScalarFuncSig_RoundDecimal
	function, err = NewFunction(mock.NewContext(), ast.Round, types.NewFieldType(mysql.TypeNewDecimal), decimalColumn)
	require.NoError(t, err)
	exprs = append(exprs, function)

	// ScalarFuncSig_RoundWithFracReal
	function, err = NewFunction(mock.NewContext(), ast.Round, types.NewFieldType(mysql.TypeDouble), realColumn, intColumn)
	require.NoError(t, err)
	exprs = append(exprs, function)

	// ScalarFuncSig_RoundWithFracInt
	function, err = NewFunction(mock.NewContext(), ast.Round, types.NewFieldType(mysql.TypeLonglong), intColumn, intColumn)
	require.NoError(t, err)
	exprs = append(exprs, function)

	// ScalarFuncSig_RoundWithFracDecimal
	function, err = NewFunction(mock.NewContext(), ast.Round, types.NewFieldType(mysql.TypeNewDecimal), decimalColumn, intColumn)
	require.NoError(t, err)
	exprs = append(exprs, function)

	// concat
	function, err = NewFunction(mock.NewContext(), ast.Concat, types.NewFieldType(mysql.TypeString), stringColumn, intColumn, realColumn)
	require.NoError(t, err)
	exprs = append(exprs, function)

	// UnixTimestampCurrent
	function, err = NewFunction(mock.NewContext(), ast.UnixTimestamp, types.NewFieldType(mysql.TypeLonglong))
	require.NoError(t, err)
	_, ok := function.(*Constant)
	require.True(t, ok)

	// UnixTimestampInt
	datetimeColumn.RetType.SetDecimal(0)
	function, err = NewFunction(mock.NewContext(), ast.UnixTimestamp, types.NewFieldType(mysql.TypeLonglong), datetimeColumn)
	require.NoError(t, err)
	require.Equal(t, tipb.ScalarFuncSig_UnixTimestampInt, function.(*ScalarFunction).Function.PbCode())
	exprs = append(exprs, function)

	// UnixTimestampDecimal
	datetimeColumn.RetType.SetDecimal(types.UnspecifiedLength)
	function, err = NewFunction(mock.NewContext(), ast.UnixTimestamp, types.NewFieldType(mysql.TypeNewDecimal), datetimeColumn)
	require.NoError(t, err)
	require.Equal(t, tipb.ScalarFuncSig_UnixTimestampDec, function.(*ScalarFunction).Function.PbCode())
	exprs = append(exprs, function)

	// Year
	function, err = NewFunction(mock.NewContext(), ast.Year, types.NewFieldType(mysql.TypeLonglong), datetimeColumn)
	require.NoError(t, err)
	require.Equal(t, tipb.ScalarFuncSig_Year, function.(*ScalarFunction).Function.PbCode())
	exprs = append(exprs, function)

	// Day
	function, err = NewFunction(mock.NewContext(), ast.Day, types.NewFieldType(mysql.TypeLonglong), datetimeColumn)
	require.NoError(t, err)
	require.Equal(t, tipb.ScalarFuncSig_DayOfMonth, function.(*ScalarFunction).Function.PbCode())
	exprs = append(exprs, function)

	// Repeat
	function, err = NewFunction(mock.NewContext(), ast.Repeat, types.NewFieldType(mysql.TypeString), stringColumn, intColumn)
	require.NoError(t, err)
	require.Equal(t, tipb.ScalarFuncSig_Repeat, function.(*ScalarFunction).Function.PbCode())
	exprs = append(exprs, function)

	// Datediff
	function, err = NewFunction(mock.NewContext(), ast.DateDiff, types.NewFieldType(mysql.TypeLonglong), datetimeColumn, datetimeColumn)
	require.NoError(t, err)
	require.Equal(t, tipb.ScalarFuncSig_DateDiff, function.(*ScalarFunction).Function.PbCode())
	exprs = append(exprs, function)

	// Datesub
	constStringColumn := new(Constant)
	constStringColumn.Value = types.NewStringDatum("day")
	constStringColumn.RetType = types.NewFieldType(mysql.TypeString)
	function, err = NewFunction(mock.NewContext(), ast.DateSub, types.NewFieldType(mysql.TypeDatetime), datetimeColumn, intColumn, constStringColumn)
	require.NoError(t, err)
	require.Equal(t, tipb.ScalarFuncSig_SubDateDatetimeInt, function.(*ScalarFunction).Function.PbCode())
	exprs = append(exprs, function)
	function, err = NewFunction(mock.NewContext(), ast.DateSub, types.NewFieldType(mysql.TypeDatetime), stringColumn, intColumn, constStringColumn)
	require.NoError(t, err)
	require.Equal(t, tipb.ScalarFuncSig_SubDateStringInt, function.(*ScalarFunction).Function.PbCode())
	exprs = append(exprs, function)
	function, err = NewFunction(mock.NewContext(), ast.SubDate, types.NewFieldType(mysql.TypeDatetime), datetimeColumn, intColumn, constStringColumn)
	require.NoError(t, err)
	require.Equal(t, tipb.ScalarFuncSig_SubDateDatetimeInt, function.(*ScalarFunction).Function.PbCode())
	exprs = append(exprs, function)

	// castTimeAsString:
	function, err = NewFunction(mock.NewContext(), ast.Cast, types.NewFieldType(mysql.TypeString), datetimeColumn)
	require.NoError(t, err)
	require.Equal(t, tipb.ScalarFuncSig_CastTimeAsString, function.(*ScalarFunction).Function.PbCode())
	exprs = append(exprs, function)

	// concat_ws
	function, err = NewFunction(mock.NewContext(), ast.ConcatWS, types.NewFieldType(mysql.TypeString), stringColumn, stringColumn, stringColumn)
	require.NoError(t, err)
	require.Equal(t, tipb.ScalarFuncSig_ConcatWS, function.(*ScalarFunction).Function.PbCode())
	exprs = append(exprs, function)

	function, err = NewFunction(mock.NewContext(), ast.FromDays, types.NewFieldType(mysql.TypeDate), intColumn)
	require.NoError(t, err)
	require.Equal(t, tipb.ScalarFuncSig_FromDays, function.(*ScalarFunction).Function.PbCode())
	exprs = append(exprs, function)

	function, err = NewFunction(mock.NewContext(), ast.ToDays, types.NewFieldType(mysql.TypeLonglong), datetimeColumn)
	require.NoError(t, err)
	require.Equal(t, tipb.ScalarFuncSig_ToDays, function.(*ScalarFunction).Function.PbCode())
	exprs = append(exprs, function)

	// StrToDateDateTime
	function, err = NewFunction(mock.NewContext(), ast.StrToDate, types.NewFieldType(mysql.TypeDatetime), stringColumn, stringColumn)
	require.NoError(t, err)
	require.Equal(t, tipb.ScalarFuncSig_StrToDateDatetime, function.(*ScalarFunction).Function.PbCode())
	exprs = append(exprs, function)

	// cast Int32 to Int32
	function, err = NewFunction(mock.NewContext(), ast.Cast, types.NewFieldType(mysql.TypeLong), int32Column)
	require.NoError(t, err)
	exprs = append(exprs, function)

	// cast float32 to float32
	function, err = NewFunction(mock.NewContext(), ast.Cast, types.NewFieldType(mysql.TypeFloat), float32Column)
	require.NoError(t, err)
	exprs = append(exprs, function)

	// upper string
	function, err = NewFunction(mock.NewContext(), ast.Upper, types.NewFieldType(mysql.TypeString), stringColumn)
	require.NoError(t, err)
	exprs = append(exprs, function)

	// ucase string
	function, err = NewFunction(mock.NewContext(), ast.Ucase, types.NewFieldType(mysql.TypeString), stringColumn)
	require.NoError(t, err)
	exprs = append(exprs, function)

	// lower string
	function, err = NewFunction(mock.NewContext(), ast.Lower, types.NewFieldType(mysql.TypeString), stringColumn)
	require.NoError(t, err)
	exprs = append(exprs, function)

	// lcase string
	function, err = NewFunction(mock.NewContext(), ast.Lcase, types.NewFieldType(mysql.TypeString), stringColumn)
	require.NoError(t, err)
	exprs = append(exprs, function)

	// sysdate
	function, err = NewFunction(mock.NewContext(), ast.Sysdate, types.NewFieldType(mysql.TypeDatetime), stringColumn)
	require.NoError(t, err)
	exprs = append(exprs, function)

	canPush := CanExprsPushDown(mock.NewContext(), exprs, client, kv.TiFlash)
	require.Equal(t, true, canPush)

	exprs = exprs[:0]

	// json_unquote's argument is not cast(json as string)
	function, err = NewFunction(mock.NewContext(), ast.JSONUnquote, types.NewFieldType(mysql.TypeString), stringColumn)
	require.NoError(t, err)
	exprs = append(exprs, function)

	// Substring2Args: can not be pushed
	function, err = NewFunction(mock.NewContext(), ast.Substr, types.NewFieldType(mysql.TypeString), binaryStringColumn, intColumn)
	require.NoError(t, err)
	exprs = append(exprs, function)

	// Substring3Args: can not be pushed
	function, err = NewFunction(mock.NewContext(), ast.Substr, types.NewFieldType(mysql.TypeString), binaryStringColumn, intColumn, intColumn)
	require.NoError(t, err)
	exprs = append(exprs, function)

	function, err = NewFunction(mock.NewContext(), ast.JSONDepth, types.NewFieldType(mysql.TypeLonglong), jsonColumn)
	require.NoError(t, err)
	exprs = append(exprs, function)

	// ExtractDatetimeFromString: can not be pushed
	extractDatetimeFromStringUnitCol := new(Constant)
	extractDatetimeFromStringUnitCol.Value = types.NewStringDatum("day_microsecond")
	extractDatetimeFromStringUnitCol.RetType = types.NewFieldType(mysql.TypeString)
	function, err = NewFunction(mock.NewContext(), ast.Extract, types.NewFieldType(mysql.TypeLonglong), extractDatetimeFromStringUnitCol, stringColumn)
	require.NoError(t, err)
	exprs = append(exprs, function)

	// Cast to Int32: not supported
	function, err = NewFunction(mock.NewContext(), ast.Cast, types.NewFieldType(mysql.TypeLong), stringColumn)
	require.NoError(t, err)
	exprs = append(exprs, function)

	// Cast to Float: not supported
	function, err = NewFunction(mock.NewContext(), ast.Cast, types.NewFieldType(mysql.TypeFloat), intColumn)
	require.NoError(t, err)
	exprs = append(exprs, function)

	// Cast to invalid decimal Type: not supported
	function, err = NewFunction(mock.NewContext(), ast.Cast, types.NewFieldType(mysql.TypeNewDecimal), intColumn)
	require.NoError(t, err)
	exprs = append(exprs, function)

	// cast Int32 to UInt32
	unsignedInt32Type := types.NewFieldType(mysql.TypeLong)
	unsignedInt32Type.SetFlag(mysql.UnsignedFlag)
	function, err = NewFunction(mock.NewContext(), ast.Cast, unsignedInt32Type, int32Column)
	require.NoError(t, err)
	exprs = append(exprs, function)

	// cast Enum as String : not supported
	function, err = NewFunction(mock.NewContext(), ast.Cast, types.NewFieldType(mysql.TypeString), enumColumn)
	require.NoError(t, err)
	exprs = append(exprs, function)

	pushed, remained := PushDownExprs(ctx, exprs, client, kv.TiFlash)
	require.Len(t, pushed, 0)
	require.Len(t, remained, len(exprs))

	pushed, remained = PushDownExprsWithExtraInfo(ctx, exprs, client, kv.TiFlash, true)
	require.Len(t, pushed, 0)
	require.Len(t, remained, len(exprs))

	exprs = exprs[:0]
	// cast Enum as UInt : supported
	unsignedInt := types.NewFieldType(mysql.TypeLonglong)
	unsignedInt.SetFlag(mysql.UnsignedFlag)
	function, err = NewFunction(mock.NewContext(), ast.Cast, unsignedInt, enumColumn)
	require.NoError(t, err)
	exprs = append(exprs, function)

	// cast Enum as Int : supported
	function, err = NewFunction(mock.NewContext(), ast.Cast, types.NewFieldType(mysql.TypeLonglong), enumColumn)
	require.NoError(t, err)
	exprs = append(exprs, function)

	// cast Enum as Double : supported
	function, err = NewFunction(mock.NewContext(), ast.Cast, types.NewFieldType(mysql.TypeDouble), enumColumn)
	require.NoError(t, err)
	exprs = append(exprs, function)

	// cast Enum as decimal : supported
	function, err = NewFunction(mock.NewContext(), ast.Cast, validDecimalType, enumColumn)
	require.NoError(t, err)
	exprs = append(exprs, function)

	// quarter: supported
	function, err = NewFunction(mock.NewContext(), ast.Quarter, types.NewFieldType(mysql.TypeLonglong), datetimeColumn)
	require.NoError(t, err)
	exprs = append(exprs, function)

	// strcmp
	function, err = NewFunction(mock.NewContext(), ast.Strcmp, types.NewFieldType(mysql.TypeLonglong), stringColumn, stringColumn)
	require.NoError(t, err)
	exprs = append(exprs, function)

	// DayName: supported
	function, err = NewFunction(mock.NewContext(), ast.DayName, types.NewFieldType(mysql.TypeString), datetimeColumn)
	require.NoError(t, err)
	exprs = append(exprs, function)

	// MonthName: supported
	function, err = NewFunction(mock.NewContext(), ast.MonthName, types.NewFieldType(mysql.TypeString), datetimeColumn)
	require.NoError(t, err)
	exprs = append(exprs, function)

	// ToSeconds: supported
	function, err = NewFunction(mock.NewContext(), ast.ToSeconds, types.NewFieldType(mysql.TypeLonglong), datetimeColumn)
	require.NoError(t, err)
	exprs = append(exprs, function)

	// regexpUTF8: supported
	function, err = NewFunction(mock.NewContext(), ast.Regexp, types.NewFieldType(mysql.TypeLonglong), stringColumn, stringColumn)
	require.NoError(t, err)
	exprs = append(exprs, function)

	// regexp: supported
	function, err = NewFunction(mock.NewContext(), ast.Regexp, types.NewFieldType(mysql.TypeLonglong), binaryStringColumn, binaryStringColumn)
	require.NoError(t, err)
	exprs = append(exprs, function)

	// regexp_like: supported
	function, err = NewFunction(mock.NewContext(), ast.RegexpLike, types.NewFieldType(mysql.TypeLonglong), binaryStringColumn, binaryStringColumn, binaryStringColumn)
	require.NoError(t, err)
	exprs = append(exprs, function)

	// regexp_instr: supported
	function, err = NewFunction(mock.NewContext(), ast.RegexpInStr, types.NewFieldType(mysql.TypeLonglong), stringColumn, stringColumn, intColumn, intColumn, intColumn, stringColumn)
	require.NoError(t, err)
	exprs = append(exprs, function)

	// regexp_substr: supported
	function, err = NewFunction(mock.NewContext(), ast.RegexpSubstr, types.NewFieldType(mysql.TypeString), stringColumn, stringColumn, intColumn, intColumn, stringColumn)
	require.NoError(t, err)
	exprs = append(exprs, function)

	// regexp_replace: supported
	function, err = NewFunction(mock.NewContext(), ast.RegexpReplace, types.NewFieldType(mysql.TypeString), stringColumn, stringColumn, stringColumn, intColumn, intColumn, stringColumn)
	require.NoError(t, err)
	exprs = append(exprs, function)

	// ilike: supported
	function, err = NewFunction(mock.NewContext(), ast.Ilike, types.NewFieldType(mysql.TypeLonglong), stringColumn, stringColumn, stringColumn)
	require.NoError(t, err)
	exprs = append(exprs, function)

	// greatest
	function, err = NewFunction(mock.NewContext(), ast.Greatest, types.NewFieldType(mysql.TypeLonglong), int32Column, intColumn)
	require.NoError(t, err)
	exprs = append(exprs, function)

	function, err = NewFunction(mock.NewContext(), ast.Greatest, types.NewFieldType(mysql.TypeDouble), float32Column, intColumn)
	require.NoError(t, err)
	exprs = append(exprs, function)

	function, err = NewFunction(mock.NewContext(), ast.Greatest, types.NewFieldType(mysql.TypeString), stringColumn, stringColumn)
	require.NoError(t, err)
	exprs = append(exprs, function)

	// least
	function, err = NewFunction(mock.NewContext(), ast.Least, types.NewFieldType(mysql.TypeLonglong), int32Column, intColumn)
	require.NoError(t, err)
	exprs = append(exprs, function)

	function, err = NewFunction(mock.NewContext(), ast.Least, types.NewFieldType(mysql.TypeDouble), float32Column, intColumn)
	require.NoError(t, err)
	exprs = append(exprs, function)

	function, err = NewFunction(mock.NewContext(), ast.Least, types.NewFieldType(mysql.TypeString), stringColumn, stringColumn)
	require.NoError(t, err)
	exprs = append(exprs, function)

	// is true
	function, err = NewFunction(mock.NewContext(), ast.IsTruthWithoutNull, types.NewFieldType(mysql.TypeLonglong), int32Column)
	require.NoError(t, err)
	exprs = append(exprs, function)
	function, err = NewFunction(mock.NewContext(), ast.IsTruthWithoutNull, types.NewFieldType(mysql.TypeLonglong), float32Column)
	require.NoError(t, err)
	exprs = append(exprs, function)
	function, err = NewFunction(mock.NewContext(), ast.IsTruthWithoutNull, types.NewFieldType(mysql.TypeLonglong), decimalColumn)
	require.NoError(t, err)
	exprs = append(exprs, function)
	// is true with null
	function, err = NewFunction(mock.NewContext(), ast.IsTruthWithNull, types.NewFieldType(mysql.TypeLonglong), int32Column)
	require.NoError(t, err)
	exprs = append(exprs, function)
	function, err = NewFunction(mock.NewContext(), ast.IsTruthWithNull, types.NewFieldType(mysql.TypeLonglong), float32Column)
	require.NoError(t, err)
	exprs = append(exprs, function)
	function, err = NewFunction(mock.NewContext(), ast.IsTruthWithNull, types.NewFieldType(mysql.TypeLonglong), decimalColumn)
	require.NoError(t, err)
	exprs = append(exprs, function)
	// is false, note seems there is actually no is_false_with_null, so unable to add ut for it
	function, err = NewFunction(mock.NewContext(), ast.IsFalsity, types.NewFieldType(mysql.TypeLonglong), int32Column)
	require.NoError(t, err)
	exprs = append(exprs, function)
	function, err = NewFunction(mock.NewContext(), ast.IsFalsity, types.NewFieldType(mysql.TypeLonglong), float32Column)
	require.NoError(t, err)
	exprs = append(exprs, function)
	function, err = NewFunction(mock.NewContext(), ast.IsFalsity, types.NewFieldType(mysql.TypeLonglong), decimalColumn)
	require.NoError(t, err)
	exprs = append(exprs, function)

	// DayOfWeek
	function, err = NewFunction(mock.NewContext(), ast.DayOfWeek, types.NewFieldType(mysql.TypeDatetime), datetimeColumn)
	require.NoError(t, err)
	exprs = append(exprs, function)

	// DayOfMonth
	function, err = NewFunction(mock.NewContext(), ast.DayOfMonth, types.NewFieldType(mysql.TypeDatetime), datetimeColumn)
	require.NoError(t, err)
	exprs = append(exprs, function)

	// DayOfYear
	function, err = NewFunction(mock.NewContext(), ast.DayOfYear, types.NewFieldType(mysql.TypeDatetime), datetimeColumn)
	require.NoError(t, err)
	exprs = append(exprs, function)

	// LastDay
	function, err = NewFunction(mock.NewContext(), ast.LastDay, types.NewFieldType(mysql.TypeDatetime), datetimeColumn)
	require.NoError(t, err)
	exprs = append(exprs, function)

	// WeekOfYear
	function, err = NewFunction(mock.NewContext(), ast.WeekOfYear, types.NewFieldType(mysql.TypeDatetime), datetimeColumn)
	require.NoError(t, err)
	exprs = append(exprs, function)

	// TimeToSec
	function, err = NewFunction(mock.NewContext(), ast.TimeToSec, types.NewFieldType(mysql.TypeDuration), durationColumn)
	require.NoError(t, err)
	exprs = append(exprs, function)

	// ScalarFuncSig_RightShift
	function, err = NewFunction(mock.NewContext(), ast.RightShift, types.NewFieldType(mysql.TypeLonglong), intColumn, intColumn)
	require.NoError(t, err)
	exprs = append(exprs, function)

	// ScalarFuncSig_LeftShift
	function, err = NewFunction(mock.NewContext(), ast.LeftShift, types.NewFieldType(mysql.TypeLonglong), intColumn, intColumn)
	require.NoError(t, err)
	exprs = append(exprs, function)

	// ReverseUTF8
	function, err = NewFunction(mock.NewContext(), ast.Reverse, types.NewFieldType(mysql.TypeString), stringColumn)
	require.NoError(t, err)
	exprs = append(exprs, function)

	// Reverse
	function, err = NewFunction(mock.NewContext(), ast.Reverse, types.NewFieldType(mysql.TypeBlob), stringColumn)
	require.NoError(t, err)
	exprs = append(exprs, function)

	// space
	function, err = NewFunction(mock.NewContext(), ast.Space, types.NewFieldType(mysql.TypeLonglong), int32Column)
	require.NoError(t, err)
	exprs = append(exprs, function)

	// HexStr
	function, err = NewFunction(mock.NewContext(), ast.Hex, types.NewFieldType(mysql.TypeString), stringColumn)
	require.NoError(t, err)
	exprs = append(exprs, function)

	// HexInt
	function, err = NewFunction(mock.NewContext(), ast.Hex, types.NewFieldType(mysql.TypeString), intColumn)
	require.NoError(t, err)
	exprs = append(exprs, function)

	// Bin
	function, err = NewFunction(mock.NewContext(), ast.Bin, types.NewFieldType(mysql.TypeString), intColumn)
	require.NoError(t, err)
	exprs = append(exprs, function)

	// Elt
	function, err = NewFunction(mock.NewContext(), ast.Elt, types.NewFieldType(mysql.TypeString), intColumn, stringColumn)
	require.NoError(t, err)
	exprs = append(exprs, function)

	// CastTimeAsDuration
	function, err = NewFunction(mock.NewContext(), ast.Cast, types.NewFieldType(mysql.TypeDuration), datetimeColumn)
	require.NoError(t, err)
	require.Equal(t, tipb.ScalarFuncSig_CastTimeAsDuration, function.(*ScalarFunction).Function.PbCode())
	exprs = append(exprs, function)

	// Unhex
	function, err = NewFunction(mock.NewContext(), ast.Unhex, types.NewFieldType(mysql.TypeString), stringColumn)
	require.NoError(t, err)
	exprs = append(exprs, function)

	// IsIPv4
	function, err = NewFunction(mock.NewContext(), ast.IsIPv4, types.NewFieldType(mysql.TypeString), stringColumn)
	require.NoError(t, err)
	exprs = append(exprs, function)

	// IsIPv6
	function, err = NewFunction(mock.NewContext(), ast.IsIPv6, types.NewFieldType(mysql.TypeString), stringColumn)
	require.NoError(t, err)
	exprs = append(exprs, function)

	// Grouping
	init := func(groupingFunc *ScalarFunction) (Expression, error) {
		var err error
		if groupingFunc.FuncName.L == ast.Grouping {
			err = groupingFunc.Function.(*BuiltinGroupingImplSig).
				SetMetadata(tipb.GroupingMode_ModeBitAnd, []map[uint64]struct{}{})
		}
		return groupingFunc, err
	}
	function, err = NewFunctionWithInit(mock.NewContext(), ast.Grouping, types.NewFieldType(mysql.TypeLonglong), init, uintColumn)
	require.NoError(t, err)
	exprs = append(exprs, function)

<<<<<<< HEAD
	// CastIntAsJson
	function, err = NewFunction(mock.NewContext(), ast.Cast, types.NewFieldType(mysql.TypeJSON), intColumn)
	require.NoError(t, err)
	exprs = append(exprs, function)

	// CastRealAsJson
	function, err = NewFunction(mock.NewContext(), ast.Cast, types.NewFieldType(mysql.TypeJSON), realColumn)
	require.NoError(t, err)
	exprs = append(exprs, function)

	// CastDecimalAsJson
	function, err = NewFunction(mock.NewContext(), ast.Cast, types.NewFieldType(mysql.TypeJSON), decimalColumn)
	require.NoError(t, err)
	exprs = append(exprs, function)

	// CastStringAsJson
	function, err = NewFunction(mock.NewContext(), ast.Cast, types.NewFieldType(mysql.TypeJSON), stringColumn)
	require.NoError(t, err)
	exprs = append(exprs, function)
	function, err = NewFunction(mock.NewContext(), ast.Cast, types.NewFieldType(mysql.TypeJSON), binaryStringColumn)
	require.NoError(t, err)
	exprs = append(exprs, function)

	// CastTimeAsJson
	function, err = NewFunction(mock.NewContext(), ast.Cast, types.NewFieldType(mysql.TypeJSON), datetimeColumn)
	require.NoError(t, err)
	exprs = append(exprs, function)

	// CastDurationAsJson
	function, err = NewFunction(mock.NewContext(), ast.Cast, types.NewFieldType(mysql.TypeJSON), durationColumn)
	require.NoError(t, err)
	exprs = append(exprs, function)

	// CastJsonAsJson
	function, err = NewFunction(mock.NewContext(), ast.Cast, types.NewFieldType(mysql.TypeJSON), jsonColumn)
	require.NoError(t, err)
	exprs = append(exprs, function)

	pushed, remained = PushDownExprs(sc, exprs, client, kv.TiFlash)
=======
	pushed, remained = PushDownExprs(ctx, exprs, client, kv.TiFlash)
>>>>>>> ccbd1b57
	require.Len(t, pushed, len(exprs))
	require.Len(t, remained, 0)

	pushed, remained = PushDownExprsWithExtraInfo(ctx, exprs, client, kv.TiFlash, true)
	require.Len(t, pushed, len(exprs))
	require.Len(t, remained, 0)
}

func TestExprOnlyPushDownToFlash(t *testing.T) {
	t.Skip("Skip this unstable test temporarily and bring it back before 2021-07-26")
	client := new(mock.Client)

	exprs := make([]Expression, 0)

	//jsonColumn := genColumn(mysql.TypeJSON, 1)
	intColumn := genColumn(mysql.TypeLonglong, 2)
	//realColumn := genColumn(mysql.TypeDouble, 3)
	decimalColumn := genColumn(mysql.TypeNewDecimal, 4)
	stringColumn := genColumn(mysql.TypeString, 5)
	datetimeColumn := genColumn(mysql.TypeDatetime, 6)
	binaryStringColumn := genColumn(mysql.TypeString, 7)
	binaryStringColumn.RetType.SetCollate(charset.CollationBin)

	function, err := NewFunction(mock.NewContext(), ast.Substr, types.NewFieldType(mysql.TypeString), stringColumn, intColumn)
	require.NoError(t, err)
	exprs = append(exprs, function)

	function, err = NewFunction(mock.NewContext(), ast.Substring, types.NewFieldType(mysql.TypeString), stringColumn, intColumn)
	require.NoError(t, err)
	exprs = append(exprs, function)

	function, err = NewFunction(mock.NewContext(), ast.GetFormat, types.NewFieldType(mysql.TypeString), stringColumn, stringColumn)
	require.NoError(t, err)
	exprs = append(exprs, function)

	function, err = NewFunction(mock.NewContext(), ast.TimestampDiff, types.NewFieldType(mysql.TypeLonglong), stringColumn, datetimeColumn, datetimeColumn)
	require.NoError(t, err)
	exprs = append(exprs, function)

	function, err = NewFunction(mock.NewContext(), ast.FromUnixTime, types.NewFieldType(mysql.TypeDatetime), decimalColumn)
	require.NoError(t, err)
	exprs = append(exprs, function)

	function, err = NewFunction(mock.NewContext(), ast.Extract, types.NewFieldType(mysql.TypeLonglong), stringColumn, datetimeColumn)
	require.NoError(t, err)
	exprs = append(exprs, function)

	pushed, remained := PushDownExprs(mock.NewContext(), exprs, client, kv.UnSpecified)
	require.Len(t, pushed, len(exprs))
	require.Len(t, remained, 0)

	canPush := CanExprsPushDown(mock.NewContext(), exprs, client, kv.TiFlash)
	require.Equal(t, true, canPush)
	canPush = CanExprsPushDown(mock.NewContext(), exprs, client, kv.TiKV)
	require.Equal(t, false, canPush)

	pushed, remained = PushDownExprs(mock.NewContext(), exprs, client, kv.TiFlash)
	require.Len(t, pushed, len(exprs))
	require.Len(t, remained, 0)

	pushed, remained = PushDownExprs(mock.NewContext(), exprs, client, kv.TiKV)
	require.Len(t, pushed, 0)
	require.Len(t, remained, len(exprs))
}

func TestExprPushDownToTiKV(t *testing.T) {
	client := new(mock.Client)

	exprs := make([]Expression, 0)

	//jsonColumn := genColumn(mysql.TypeJSON, 1)
	intColumn := genColumn(mysql.TypeLonglong, 2)
	//realColumn := genColumn(mysql.TypeDouble, 3)
	//decimalColumn := genColumn(mysql.TypeNewDecimal, 4)
	stringColumn := genColumn(mysql.TypeString, 5)
	//datetimeColumn := genColumn(mysql.TypeDatetime, 6)
	binaryStringColumn := genColumn(mysql.TypeString, 7)
	dateColumn := genColumn(mysql.TypeDate, 8)
	binaryStringColumn.RetType.SetCollate(charset.CollationBin)

	// Test exprs that cannot be pushed.
	function, err := NewFunction(mock.NewContext(), ast.InetAton, types.NewFieldType(mysql.TypeString), stringColumn)
	require.NoError(t, err)
	exprs = append(exprs, function)

	function, err = NewFunction(mock.NewContext(), ast.InetNtoa, types.NewFieldType(mysql.TypeLonglong), stringColumn)
	require.NoError(t, err)
	exprs = append(exprs, function)

	function, err = NewFunction(mock.NewContext(), ast.Inet6Aton, types.NewFieldType(mysql.TypeString), stringColumn)
	require.NoError(t, err)
	exprs = append(exprs, function)

	function, err = NewFunction(mock.NewContext(), ast.Inet6Ntoa, types.NewFieldType(mysql.TypeLonglong), stringColumn)
	require.NoError(t, err)
	exprs = append(exprs, function)

	function, err = NewFunction(mock.NewContext(), ast.IsIPv4, types.NewFieldType(mysql.TypeString), stringColumn)
	require.NoError(t, err)
	exprs = append(exprs, function)

	function, err = NewFunction(mock.NewContext(), ast.IsIPv6, types.NewFieldType(mysql.TypeString), stringColumn)
	require.NoError(t, err)
	exprs = append(exprs, function)

	function, err = NewFunction(mock.NewContext(), ast.IsIPv4Compat, types.NewFieldType(mysql.TypeString), stringColumn)
	require.NoError(t, err)
	exprs = append(exprs, function)

	function, err = NewFunction(mock.NewContext(), ast.IsIPv4Mapped, types.NewFieldType(mysql.TypeString), stringColumn)
	require.NoError(t, err)
	exprs = append(exprs, function)

	pushed, remained := PushDownExprs(mock.NewContext(), exprs, client, kv.TiKV)
	require.Len(t, pushed, 0)
	require.Len(t, remained, len(exprs))

	// Test exprs that can be pushed.
	exprs = exprs[:0]
	pushed = pushed[:0]
	remained = remained[:0]

	substringRelated := []string{ast.Substr, ast.Substring, ast.Mid}
	for _, exprName := range substringRelated {
		function, err = NewFunction(mock.NewContext(), exprName, types.NewFieldType(mysql.TypeString), stringColumn, intColumn, intColumn)
		require.NoError(t, err)
		exprs = append(exprs, function)
	}

	testcases := []struct {
		functionName string
		retType      *types.FieldType
		args         []Expression
	}{
		{
			functionName: ast.CharLength,
			retType:      types.NewFieldType(mysql.TypeString),
			args:         []Expression{stringColumn},
		},
		{
			functionName: ast.Sin,
			retType:      types.NewFieldType(mysql.TypeDouble),
			args:         []Expression{intColumn},
		},
		{
			functionName: ast.Asin,
			retType:      types.NewFieldType(mysql.TypeDouble),
			args:         []Expression{intColumn},
		},
		{
			functionName: ast.Cos,
			retType:      types.NewFieldType(mysql.TypeDouble),
			args:         []Expression{intColumn},
		},
		{
			functionName: ast.Acos,
			retType:      types.NewFieldType(mysql.TypeDouble),
			args:         []Expression{intColumn},
		},
		{
			functionName: ast.Atan,
			retType:      types.NewFieldType(mysql.TypeDouble),
			args:         []Expression{intColumn},
		},
		{
			functionName: ast.Cot,
			retType:      types.NewFieldType(mysql.TypeDouble),
			args:         []Expression{intColumn},
		},
		{
			functionName: ast.Atan2,
			retType:      types.NewFieldType(mysql.TypeDouble),
			args:         []Expression{intColumn, intColumn},
		},
		{
			functionName: ast.DateFormat,
			retType:      types.NewFieldType(mysql.TypeDate),
			args:         []Expression{dateColumn, stringColumn},
		},
		{
			functionName: ast.Hour,
			retType:      types.NewFieldType(mysql.TypeDate),
			args:         []Expression{dateColumn},
		},
		{
			functionName: ast.Minute,
			retType:      types.NewFieldType(mysql.TypeDate),
			args:         []Expression{dateColumn},
		},
		{
			functionName: ast.Second,
			retType:      types.NewFieldType(mysql.TypeDate),
			args:         []Expression{dateColumn},
		},
		{
			functionName: ast.Month,
			retType:      types.NewFieldType(mysql.TypeDate),
			args:         []Expression{dateColumn},
		},
		{
			functionName: ast.MicroSecond,
			retType:      types.NewFieldType(mysql.TypeDate),
			args:         []Expression{dateColumn},
		},
		{
			functionName: ast.PI,
			retType:      types.NewFieldType(mysql.TypeDouble),
			args:         []Expression{},
		},
		{
			functionName: ast.Round,
			retType:      types.NewFieldType(mysql.TypeDouble),
			args:         []Expression{intColumn},
		},
		//{
		//	functionName: ast.Truncate,
		//	retType:      types.NewFieldType(mysql.TypeDouble),
		//	args:         []Expression{intColumn, intColumn},
		//},
		{
			functionName: ast.Date,
			retType:      types.NewFieldType(mysql.TypeDate),
			args:         []Expression{dateColumn},
		},
		{
			functionName: ast.Week,
			retType:      types.NewFieldType(mysql.TypeDate),
			args:         []Expression{dateColumn},
		},
		{
			functionName: ast.DateDiff,
			retType:      types.NewFieldType(mysql.TypeDate),
			args:         []Expression{dateColumn, dateColumn},
		},
		{
			functionName: ast.Mod,
			retType:      types.NewFieldType(mysql.TypeInt24),
			args:         []Expression{intColumn, intColumn},
		},
	}

	ctx := mock.NewContext()
	for _, tc := range testcases {
		function, err = NewFunction(ctx, tc.functionName, tc.retType, tc.args...)
		require.NoError(t, err)
		exprs = append(exprs, function)
	}

	pushed, remained = PushDownExprs(ctx, exprs, client, kv.TiKV)
	require.Len(t, pushed, len(exprs))
	require.Len(t, remained, 0)
}

func TestExprOnlyPushDownToTiKV(t *testing.T) {
	ctx := mock.NewContext()
	client := new(mock.Client)

	function, err := NewFunction(ctx, "uuid", types.NewFieldType(mysql.TypeLonglong))
	require.NoError(t, err)
	var exprs = make([]Expression, 0)
	exprs = append(exprs, function)

	pushed, remained := PushDownExprs(ctx, exprs, client, kv.UnSpecified)
	require.Len(t, pushed, 1)
	require.Len(t, remained, 0)

	canPush := CanExprsPushDown(ctx, exprs, client, kv.TiFlash)
	require.Equal(t, false, canPush)
	canPush = CanExprsPushDown(ctx, exprs, client, kv.TiKV)
	require.Equal(t, true, canPush)

	pushed, remained = PushDownExprs(ctx, exprs, client, kv.TiFlash)
	require.Len(t, pushed, 0)
	require.Len(t, remained, 1)
	pushed, remained = PushDownExprs(ctx, exprs, client, kv.TiKV)
	require.Len(t, pushed, 1)
	require.Len(t, remained, 0)
}

func TestGroupByItem2Pb(t *testing.T) {
	ctx := mock.NewContext()
	client := new(mock.Client)

	item := genColumn(mysql.TypeDouble, 0)
	pbByItem := GroupByItemToPB(ctx, client, item)
	js, err := json.Marshal(pbByItem)
	require.NoError(t, err)
	require.Equal(t, "{\"expr\":{\"tp\":201,\"val\":\"gAAAAAAAAAA=\",\"sig\":0,\"field_type\":{\"tp\":5,\"flag\":0,\"flen\":-1,\"decimal\":-1,\"collate\":-63,\"charset\":\"binary\",\"array\":false},\"has_distinct\":false},\"desc\":false}", string(js))

	item = genColumn(mysql.TypeDouble, 1)
	pbByItem = GroupByItemToPB(ctx, client, item)
	js, err = json.Marshal(pbByItem)
	require.NoError(t, err)
	require.Equal(t, "{\"expr\":{\"tp\":201,\"val\":\"gAAAAAAAAAE=\",\"sig\":0,\"field_type\":{\"tp\":5,\"flag\":0,\"flen\":-1,\"decimal\":-1,\"collate\":-63,\"charset\":\"binary\",\"array\":false},\"has_distinct\":false},\"desc\":false}", string(js))
}

func TestSortByItem2Pb(t *testing.T) {
	ctx := mock.NewContext()
	client := new(mock.Client)

	item := genColumn(mysql.TypeDouble, 0)
	pbByItem := SortByItemToPB(ctx, client, item, false)
	js, err := json.Marshal(pbByItem)
	require.NoError(t, err)
	require.Equal(t, "{\"expr\":{\"tp\":201,\"val\":\"gAAAAAAAAAA=\",\"sig\":0,\"field_type\":{\"tp\":5,\"flag\":0,\"flen\":-1,\"decimal\":-1,\"collate\":-63,\"charset\":\"binary\",\"array\":false},\"has_distinct\":false},\"desc\":false}", string(js))

	item = genColumn(mysql.TypeDouble, 1)
	pbByItem = SortByItemToPB(ctx, client, item, false)
	js, err = json.Marshal(pbByItem)
	require.NoError(t, err)
	require.Equal(t, "{\"expr\":{\"tp\":201,\"val\":\"gAAAAAAAAAE=\",\"sig\":0,\"field_type\":{\"tp\":5,\"flag\":0,\"flen\":-1,\"decimal\":-1,\"collate\":-63,\"charset\":\"binary\",\"array\":false},\"has_distinct\":false},\"desc\":false}", string(js))

	item = genColumn(mysql.TypeDouble, 1)
	pbByItem = SortByItemToPB(ctx, client, item, true)
	js, err = json.Marshal(pbByItem)
	require.NoError(t, err)
	require.Equal(t, "{\"expr\":{\"tp\":201,\"val\":\"gAAAAAAAAAE=\",\"sig\":0,\"field_type\":{\"tp\":5,\"flag\":0,\"flen\":-1,\"decimal\":-1,\"collate\":-63,\"charset\":\"binary\",\"array\":false},\"has_distinct\":false},\"desc\":true}", string(js))
}

func TestPushCollationDown(t *testing.T) {
	ctx := mock.NewContext()
	fc, err := NewFunction(ctx, ast.EQ, types.NewFieldType(mysql.TypeUnspecified), genColumn(mysql.TypeVarchar, 0), genColumn(mysql.TypeVarchar, 1))
	require.NoError(t, err)
	client := new(mock.Client)

	tps := []*types.FieldType{types.NewFieldType(mysql.TypeVarchar), types.NewFieldType(mysql.TypeVarchar)}
	for _, coll := range []string{charset.CollationBin, charset.CollationLatin1, charset.CollationUTF8, charset.CollationUTF8MB4} {
		fc.SetCharsetAndCollation("binary", coll) // only collation matters
		pbExpr, err := ExpressionsToPBList(ctx, []Expression{fc}, client)
		require.NoError(t, err)
		expr, err := PBToExpr(ctx, pbExpr[0], tps)
		require.NoError(t, err)
		_, eColl := expr.CharsetAndCollation()
		require.Equal(t, coll, eColl)
	}
}

func columnCollation(c *Column, chs, coll string) *Column {
	c.RetType.SetCharset(chs)
	c.RetType.SetCollate(coll)
	return c
}

func TestNewCollationsEnabled(t *testing.T) {
	var colExprs []Expression
	ctx := mock.NewContext()
	client := new(mock.Client)

	colExprs = colExprs[:0]
	colExprs = append(colExprs, genColumn(mysql.TypeVarchar, 1))
	colExprs = append(colExprs, columnCollation(genColumn(mysql.TypeVarchar, 2), "some_invalid_charset", "some_invalid_collation"))
	colExprs = append(colExprs, columnCollation(genColumn(mysql.TypeVarString, 3), "utf8mb4", "utf8mb4_general_ci"))
	colExprs = append(colExprs, columnCollation(genColumn(mysql.TypeString, 4), "utf8mb4", "utf8mb4_0900_ai_ci"))
	colExprs = append(colExprs, columnCollation(genColumn(mysql.TypeVarchar, 5), "utf8", "utf8_bin"))
	colExprs = append(colExprs, columnCollation(genColumn(mysql.TypeVarchar, 6), "utf8", "utf8_unicode_ci"))
	colExprs = append(colExprs, columnCollation(genColumn(mysql.TypeVarchar, 7), "utf8mb4", "utf8mb4_zh_pinyin_tidb_as_cs"))
	pushed, _ := PushDownExprs(ctx, colExprs, client, kv.UnSpecified)
	require.Equal(t, len(colExprs), len(pushed))
	pbExprs, err := ExpressionsToPBList(ctx, colExprs, client)
	require.NoError(t, err)
	jsons := []string{
		"{\"tp\":201,\"val\":\"gAAAAAAAAAE=\",\"sig\":0,\"field_type\":{\"tp\":15,\"flag\":0,\"flen\":-1,\"decimal\":-1,\"collate\":-46,\"charset\":\"utf8mb4\",\"array\":false},\"has_distinct\":false}",
		"{\"tp\":201,\"val\":\"gAAAAAAAAAI=\",\"sig\":0,\"field_type\":{\"tp\":15,\"flag\":0,\"flen\":-1,\"decimal\":-1,\"collate\":-46,\"charset\":\"some_invalid_charset\",\"array\":false},\"has_distinct\":false}",
		"{\"tp\":201,\"val\":\"gAAAAAAAAAM=\",\"sig\":0,\"field_type\":{\"tp\":253,\"flag\":0,\"flen\":-1,\"decimal\":-1,\"collate\":-45,\"charset\":\"utf8mb4\",\"array\":false},\"has_distinct\":false}",
		"{\"tp\":201,\"val\":\"gAAAAAAAAAQ=\",\"sig\":0,\"field_type\":{\"tp\":254,\"flag\":0,\"flen\":-1,\"decimal\":-1,\"collate\":-255,\"charset\":\"utf8mb4\",\"array\":false},\"has_distinct\":false}",
		"{\"tp\":201,\"val\":\"gAAAAAAAAAU=\",\"sig\":0,\"field_type\":{\"tp\":15,\"flag\":0,\"flen\":-1,\"decimal\":-1,\"collate\":-83,\"charset\":\"utf8\",\"array\":false},\"has_distinct\":false}",
		"{\"tp\":201,\"val\":\"gAAAAAAAAAY=\",\"sig\":0,\"field_type\":{\"tp\":15,\"flag\":0,\"flen\":-1,\"decimal\":-1,\"collate\":-192,\"charset\":\"utf8\",\"array\":false},\"has_distinct\":false}",
		"{\"tp\":201,\"val\":\"gAAAAAAAAAc=\",\"sig\":0,\"field_type\":{\"tp\":15,\"flag\":0,\"flen\":-1,\"decimal\":-1,\"collate\":-2048,\"charset\":\"utf8mb4\",\"array\":false},\"has_distinct\":false}",
	}
	for i, pbExpr := range pbExprs {
		require.NotNil(t, pbExprs)
		js, err := json.Marshal(pbExpr)
		require.NoError(t, err)
		require.Equalf(t, jsons[i], string(js), "%v\n", i)
	}

	item := columnCollation(genColumn(mysql.TypeDouble, 0), "utf8mb4", "utf8mb4_0900_ai_ci")
	pbByItem := GroupByItemToPB(ctx, client, item)
	js, err := json.Marshal(pbByItem)
	require.NoError(t, err)
	require.Equal(t, "{\"expr\":{\"tp\":201,\"val\":\"gAAAAAAAAAA=\",\"sig\":0,\"field_type\":{\"tp\":5,\"flag\":0,\"flen\":-1,\"decimal\":-1,\"collate\":-255,\"charset\":\"utf8mb4\",\"array\":false},\"has_distinct\":false},\"desc\":false}", string(js))
}

func TestMetadata(t *testing.T) {
	ctx := mock.NewContext()
	client := new(mock.Client)

	require.NoError(t, failpoint.Enable("github.com/pingcap/tidb/pkg/expression/PushDownTestSwitcher", `return("all")`))
	defer func() {
		require.NoError(t, failpoint.Disable("github.com/pingcap/tidb/pkg/expression/PushDownTestSwitcher"))
	}()

	pc := PbConverter{client: client, ctx: ctx}

	metadata := new(tipb.InUnionMetadata)
	var err error
	// InUnion flag is false in `BuildCastFunction` when `ScalarFuncSig_CastStringAsInt`
	cast := BuildCastFunction(mock.NewContext(), genColumn(mysql.TypeString, 1), types.NewFieldType(mysql.TypeLonglong))
	require.Equal(t, &tipb.InUnionMetadata{InUnion: false}, cast.(*ScalarFunction).Function.metadata())
	expr := pc.ExprToPB(cast)
	require.Equal(t, tipb.ScalarFuncSig_CastStringAsInt, expr.Sig)
	require.Greater(t, len(expr.Val), 0)
	err = proto.Unmarshal(expr.Val, metadata)
	require.NoError(t, err)
	require.Equal(t, false, metadata.InUnion)

	// InUnion flag is nil in `BuildCastFunction4Union` when `ScalarFuncSig_CastIntAsString`
	castInUnion := BuildCastFunction4Union(mock.NewContext(), genColumn(mysql.TypeLonglong, 1), types.NewFieldType(mysql.TypeString))
	require.Nil(t, castInUnion.(*ScalarFunction).Function.metadata())
	expr = pc.ExprToPB(castInUnion)
	require.Equal(t, tipb.ScalarFuncSig_CastIntAsString, expr.Sig)
	require.Equal(t, 0, len(expr.Val))

	// InUnion flag is true in `BuildCastFunction4Union` when `ScalarFuncSig_CastStringAsInt`
	castInUnion = BuildCastFunction4Union(mock.NewContext(), genColumn(mysql.TypeString, 1), types.NewFieldType(mysql.TypeLonglong))
	require.Equal(t, &tipb.InUnionMetadata{InUnion: true}, castInUnion.(*ScalarFunction).Function.metadata())
	expr = pc.ExprToPB(castInUnion)
	require.Equal(t, tipb.ScalarFuncSig_CastStringAsInt, expr.Sig)
	require.Greater(t, len(expr.Val), 0)
	err = proto.Unmarshal(expr.Val, metadata)
	require.NoError(t, err)
	require.Equal(t, true, metadata.InUnion)
}

func TestPushDownSwitcher(t *testing.T) {
	var funcs = make([]Expression, 0)
	ctx := mock.NewContext()
	client := new(mock.Client)

	cases := []struct {
		name   string
		sig    tipb.ScalarFuncSig
		enable bool
	}{
		// Note that so far ScalarFuncSigs here are not be pushed down when the failpoint PushDownTestSwitcher
		// is disable, which is the prerequisite to pass this test.
		// Need to be replaced with other non pushed down ScalarFuncSigs if they are pushed down one day.
		{ast.Sin, tipb.ScalarFuncSig_Sin, true},
		{ast.Cos, tipb.ScalarFuncSig_Cos, false},
		{ast.Tan, tipb.ScalarFuncSig_Tan, true},
	}
	var enabled []string
	for _, funcName := range cases {
		args := []Expression{genColumn(mysql.TypeDouble, 1)}
		fc, err := NewFunction(
			mock.NewContext(),
			funcName.name,
			types.NewFieldType(mysql.TypeUnspecified),
			args...,
		)
		require.NoError(t, err)
		funcs = append(funcs, fc)
		if funcName.enable {
			enabled = append(enabled, funcName.name)
		}
	}

	require.NoError(t, failpoint.Enable("github.com/pingcap/tidb/pkg/expression/PushDownTestSwitcher", `return("all")`))
	defer func() {
		require.NoError(t, failpoint.Disable("github.com/pingcap/tidb/pkg/expression/PushDownTestSwitcher"))
	}()

	pbExprs, err := ExpressionsToPBList(ctx, funcs, client)
	require.NoError(t, err)
	require.Equal(t, len(cases), len(pbExprs))
	for i, pbExpr := range pbExprs {
		require.Equalf(t, cases[i].sig, pbExpr.Sig, "function: %s, sig: %v", cases[i].name, cases[i].sig)
	}

	// All disabled
	require.NoError(t, failpoint.Enable("github.com/pingcap/tidb/pkg/expression/PushDownTestSwitcher", `return("")`))
	pc := PbConverter{client: client, ctx: ctx}
	for i := range funcs {
		pbExpr := pc.ExprToPB(funcs[i])
		require.Nil(t, pbExpr)
	}

	// Partial enabled
	fpexpr := fmt.Sprintf(`return("%s")`, strings.Join(enabled, ","))
	require.NoError(t, failpoint.Enable("github.com/pingcap/tidb/pkg/expression/PushDownTestSwitcher", fpexpr))
	for i := range funcs {
		pbExpr := pc.ExprToPB(funcs[i])
		if !cases[i].enable {
			require.Nil(t, pbExpr)
			continue
		}
		require.Equalf(t, cases[i].sig, pbExpr.Sig, "function: %s, sig: %v", cases[i].name, cases[i].sig)
	}
}

func TestPanicIfPbCodeUnspecified(t *testing.T) {
	args := []Expression{genColumn(mysql.TypeLong, 1), genColumn(mysql.TypeLong, 2)}
	fc, err := NewFunction(
		mock.NewContext(),
		ast.And,
		types.NewFieldType(mysql.TypeUnspecified),
		args...,
	)
	require.NoError(t, err)
	fn := fc.(*ScalarFunction)
	fn.Function.setPbCode(tipb.ScalarFuncSig_Unspecified)
	require.Equal(t, tipb.ScalarFuncSig_Unspecified, fn.Function.PbCode())

	require.NoError(t, failpoint.Enable("github.com/pingcap/tidb/pkg/expression/PanicIfPbCodeUnspecified", "return(true)"))
	defer func() {
		require.NoError(t, failpoint.Disable("github.com/pingcap/tidb/pkg/expression/PanicIfPbCodeUnspecified"))
	}()
	pc := PbConverter{client: new(mock.Client), ctx: mock.NewContext()}
	require.PanicsWithError(t, "unspecified PbCode: *expression.builtinBitAndSig", func() { pc.ExprToPB(fn) })
}<|MERGE_RESOLUTION|>--- conflicted
+++ resolved
@@ -1291,7 +1291,6 @@
 	require.NoError(t, err)
 	exprs = append(exprs, function)
 
-<<<<<<< HEAD
 	// CastIntAsJson
 	function, err = NewFunction(mock.NewContext(), ast.Cast, types.NewFieldType(mysql.TypeJSON), intColumn)
 	require.NoError(t, err)
@@ -1330,10 +1329,7 @@
 	require.NoError(t, err)
 	exprs = append(exprs, function)
 
-	pushed, remained = PushDownExprs(sc, exprs, client, kv.TiFlash)
-=======
 	pushed, remained = PushDownExprs(ctx, exprs, client, kv.TiFlash)
->>>>>>> ccbd1b57
 	require.Len(t, pushed, len(exprs))
 	require.Len(t, remained, 0)
 
