// Copyright 2015 PingCAP, Inc.
//
// Licensed under the Apache License, Version 2.0 (the "License");
// you may not use this file except in compliance with the License.
// You may obtain a copy of the License at
//
//     http://www.apache.org/licenses/LICENSE-2.0
//
// Unless required by applicable law or agreed to in writing, software
// distributed under the License is distributed on an "AS IS" BASIS,
// WITHOUT WARRANTIES OR CONDITIONS OF ANY KIND, either express or implied.
// See the License for the specific language governing permissions and
// limitations under the License.

// Copyright 2013 The ql Authors. All rights reserved.
// Use of this source code is governed by a BSD-style
// license that can be found in the LICENSES/QL-LICENSE file.

//go:generate go run generator/compare_vec.go
//go:generate go run generator/control_vec.go
//go:generate go run generator/other_vec.go
//go:generate go run generator/string_vec.go
//go:generate go run generator/time_vec.go
//go:generate go run generator/builtin_threadsafe.go

package expression

import (
	"slices"
	"strings"
	"sync"
	"sync/atomic"
	"unsafe"

	"github.com/gogo/protobuf/proto"
	"github.com/pingcap/errors"
	"github.com/pingcap/tidb/pkg/expression/expropt"
	"github.com/pingcap/tidb/pkg/parser/ast"
	"github.com/pingcap/tidb/pkg/parser/charset"
	"github.com/pingcap/tidb/pkg/parser/mysql"
	"github.com/pingcap/tidb/pkg/parser/opcode"
	"github.com/pingcap/tidb/pkg/types"
	"github.com/pingcap/tidb/pkg/util/chunk"
	"github.com/pingcap/tidb/pkg/util/collate"
	"github.com/pingcap/tidb/pkg/util/intest"
	"github.com/pingcap/tidb/pkg/util/set"
	"github.com/pingcap/tipb/go-tipb"
)

// baseBuiltinFunc will be contained in every struct that implement builtinFunc interface.
type baseBuiltinFunc struct {
	bufAllocator columnBufferAllocator
	args         []Expression
	tp           *types.FieldType `plan-cache-clone:"shallow"`
	pbCode       tipb.ScalarFuncSig
	ctor         collate.Collator

	childrenVectorized     bool
	childrenVectorizedOnce *sync.Once

	safeToShareAcrossSessionFlag uint32 // 0 not-initialized, 1 safe, 2 unsafe

	collationInfo

	// NOTE: Any new fields added here must be thread-safe or immutable during execution,
	// as this expression may be shared across sessions.
	// If a field does not meet these requirements, set SafeToShareAcrossSession to false.
}

// SafeToShareAcrossSession implements the builtinFunc interface.
func (*baseBuiltinFunc) SafeToShareAcrossSession() bool {
	return false
}

func (b *baseBuiltinFunc) PbCode() tipb.ScalarFuncSig {
	return b.pbCode
}

func (*baseBuiltinFunc) RequiredOptionalEvalProps() (set OptionalEvalPropKeySet) {
	return
}

// metadata returns the metadata of a function.
// metadata means some functions contain extra inner fields which will not
// contain in `tipb.Expr.children` but must be pushed down to coprocessor
func (*baseBuiltinFunc) metadata() proto.Message {
	// We will not use a field to store them because of only
	// a few functions contain implicit parameters
	return nil
}

func (b *baseBuiltinFunc) setPbCode(c tipb.ScalarFuncSig) {
	b.pbCode = c
}

func (b *baseBuiltinFunc) setCollator(ctor collate.Collator) {
	b.ctor = ctor
}

func (b *baseBuiltinFunc) collator() collate.Collator {
	return b.ctor
}

func adjustNullFlagForReturnType(ctx EvalContext, funcName string, args []Expression, bf baseBuiltinFunc) {
	if functionSetForReturnTypeAlwaysNotNull.Exist(funcName) {
		bf.tp.AddFlag(mysql.NotNullFlag)
	} else if functionSetForReturnTypeAlwaysNullable.Exist(funcName) {
		bf.tp.DelFlag(mysql.NotNullFlag)
	} else if functionSetForReturnTypeNotNullOnNotNull.Exist(funcName) {
		returnNullable := false
		for _, arg := range args {
			if !mysql.HasNotNullFlag(arg.GetType(ctx).GetFlag()) {
				returnNullable = true
				break
			}
		}
		if returnNullable {
			bf.tp.DelFlag(mysql.NotNullFlag)
		} else {
			bf.tp.AddFlag(mysql.NotNullFlag)
		}
	}
}

func newBaseBuiltinFunc(ctx BuildContext, funcName string, args []Expression, tp *types.FieldType) (baseBuiltinFunc, error) {
	if ctx == nil {
		return baseBuiltinFunc{}, errors.New("unexpected nil session ctx")
	}
	retType := tp.EvalType()
	ec, err := deriveCollation(ctx, funcName, args, retType, retType)
	if err != nil {
		return baseBuiltinFunc{}, err
	}

	bf := baseBuiltinFunc{
		bufAllocator:           newLocalColumnPool(),
		childrenVectorizedOnce: new(sync.Once),

		args: args,
		tp:   tp,
	}
	bf.SetCharsetAndCollation(ec.Charset, ec.Collation)
	bf.setCollator(collate.GetCollator(ec.Collation))
	bf.SetCoercibility(ec.Coer)
	bf.SetRepertoire(ec.Repe)
	adjustNullFlagForReturnType(ctx.GetEvalCtx(), funcName, args, bf)
	return bf, nil
}

func newReturnFieldTypeForBaseBuiltinFunc(funcName string, retType types.EvalType, ec *ExprCollation) *types.FieldType {
	var fieldType *types.FieldType
	switch retType {
	case types.ETInt:
		fieldType = types.NewFieldTypeBuilder().SetType(mysql.TypeLonglong).SetFlag(mysql.BinaryFlag).SetFlen(mysql.MaxIntWidth).BuildP()
	case types.ETReal:
		fieldType = types.NewFieldTypeBuilder().SetType(mysql.TypeDouble).SetFlag(mysql.BinaryFlag).SetFlen(mysql.MaxRealWidth).SetDecimal(types.UnspecifiedLength).BuildP()
	case types.ETDecimal:
		fieldType = types.NewFieldTypeBuilder().SetType(mysql.TypeNewDecimal).SetFlag(mysql.BinaryFlag).SetFlen(11).BuildP()
	case types.ETString:
		fieldType = types.NewFieldTypeBuilder().SetType(mysql.TypeVarString).SetFlen(types.UnspecifiedLength).SetDecimal(types.UnspecifiedLength).SetCharset(ec.Charset).SetCollate(ec.Collation).BuildP()
	case types.ETDatetime:
		fieldType = types.NewFieldTypeBuilder().SetType(mysql.TypeDatetime).SetFlag(mysql.BinaryFlag).SetFlen(mysql.MaxDatetimeWidthWithFsp).SetDecimal(types.MaxFsp).BuildP()
	case types.ETTimestamp:
		fieldType = types.NewFieldTypeBuilder().SetType(mysql.TypeTimestamp).SetFlag(mysql.BinaryFlag).SetFlen(mysql.MaxDatetimeWidthWithFsp).SetDecimal(types.MaxFsp).BuildP()
	case types.ETDuration:
		fieldType = types.NewFieldTypeBuilder().SetType(mysql.TypeDuration).SetFlag(mysql.BinaryFlag).SetFlen(mysql.MaxDurationWidthWithFsp).SetDecimal(types.MaxFsp).BuildP()
	case types.ETJson:
		fieldType = types.NewFieldTypeBuilder().SetType(mysql.TypeJSON).SetFlag(mysql.BinaryFlag).SetFlen(mysql.MaxBlobWidth).SetCharset(mysql.DefaultCharset).SetCollate(mysql.DefaultCollationName).BuildP()
	case types.ETVectorFloat32:
		fieldType = types.NewFieldTypeBuilder().SetType(mysql.TypeTiDBVectorFloat32).SetFlag(mysql.BinaryFlag).SetFlen(types.UnspecifiedLength).BuildP()
	}
	if mysql.HasBinaryFlag(fieldType.GetFlag()) && fieldType.GetType() != mysql.TypeJSON {
		fieldType.SetCharset(charset.CharsetBin)
		fieldType.SetCollate(charset.CollationBin)
	}
	if _, ok := booleanFunctions[funcName]; ok {
		fieldType.AddFlag(mysql.IsBooleanFlag)
	}
	return fieldType
}

// newBaseBuiltinFuncWithTp creates a built-in function signature with specified types of arguments and the return type of the function.
// argTps indicates the types of the args, retType indicates the return type of the built-in function.
// Every built-in function needs to be determined argTps and retType when we create it.
func newBaseBuiltinFuncWithTp(ctx BuildContext, funcName string, args []Expression, retType types.EvalType, argTps ...types.EvalType) (bf baseBuiltinFunc, err error) {
	if len(args) != len(argTps) {
		panic("unexpected length of args and argTps")
	}
	if ctx == nil {
		return baseBuiltinFunc{}, errors.New("unexpected nil session ctx")
	}

	// derive collation information for string function, and we must do it
	// before doing implicit cast.
	ec, err := deriveCollation(ctx, funcName, args, retType, argTps...)
	if err != nil {
		return
	}

	for i := range args {
		switch argTps[i] {
		case types.ETInt:
			args[i] = WrapWithCastAsInt(ctx, args[i])
		case types.ETReal:
			args[i] = WrapWithCastAsReal(ctx, args[i])
		case types.ETDecimal:
			args[i] = WrapWithCastAsDecimal(ctx, args[i])
		case types.ETString:
			args[i] = WrapWithCastAsString(ctx, args[i])
			args[i] = HandleBinaryLiteral(ctx, args[i], ec, funcName, false)
		case types.ETDatetime:
			args[i] = WrapWithCastAsTime(ctx, args[i], types.NewFieldType(mysql.TypeDatetime))
		case types.ETTimestamp:
			args[i] = WrapWithCastAsTime(ctx, args[i], types.NewFieldType(mysql.TypeTimestamp))
		case types.ETDuration:
			args[i] = WrapWithCastAsDuration(ctx, args[i])
		case types.ETJson:
			args[i] = WrapWithCastAsJSON(ctx, args[i])
		case types.ETVectorFloat32:
			args[i] = WrapWithCastAsVectorFloat32(ctx, args[i])
		default:
			return baseBuiltinFunc{}, errors.Errorf("%s is not supported", argTps[i])
		}
	}

	fieldType := newReturnFieldTypeForBaseBuiltinFunc(funcName, retType, ec)
	bf = baseBuiltinFunc{
		bufAllocator:           newLocalColumnPool(),
		childrenVectorizedOnce: new(sync.Once),

		args: args,
		tp:   fieldType,
	}
	bf.SetCharsetAndCollation(ec.Charset, ec.Collation)
	bf.setCollator(collate.GetCollator(ec.Collation))
	bf.SetCoercibility(ec.Coer)
	bf.SetRepertoire(ec.Repe)
	// note this function must be called after wrap cast function to the args
	adjustNullFlagForReturnType(ctx.GetEvalCtx(), funcName, args, bf)
	return bf, nil
}

// newBaseBuiltinFuncWithFieldTypes creates a built-in function signature with specified field types of arguments and the return type of the function.
// argTps indicates the field types of the args, retType indicates the return type of the built-in function.
// newBaseBuiltinFuncWithTp and newBaseBuiltinFuncWithFieldTypes are essentially the same, but newBaseBuiltinFuncWithFieldTypes uses FieldType to cast args.
// If there are specific requirements for decimal/datetime/timestamp, newBaseBuiltinFuncWithFieldTypes should be used, such as if,ifnull and casewhen.
func newBaseBuiltinFuncWithFieldTypes(ctx BuildContext, funcName string, args []Expression, retType types.EvalType, argTps ...*types.FieldType) (bf baseBuiltinFunc, err error) {
	if len(args) != len(argTps) {
		panic("unexpected length of args and argTps")
	}
	if ctx == nil {
		return baseBuiltinFunc{}, errors.New("unexpected nil session ctx")
	}

	// derive collation information for string function, and we must do it
	// before doing implicit cast.
	argEvalTps := make([]types.EvalType, 0, len(argTps))
	for i := range args {
		argEvalTps = append(argEvalTps, argTps[i].EvalType())
	}
	ec, err := deriveCollation(ctx, funcName, args, retType, argEvalTps...)
	if err != nil {
		return
	}

	for i := range args {
		switch argTps[i].EvalType() {
		case types.ETInt:
			args[i] = WrapWithCastAsInt(ctx, args[i])
		case types.ETReal:
			args[i] = WrapWithCastAsReal(ctx, args[i])
		case types.ETString:
			args[i] = WrapWithCastAsString(ctx, args[i])
			args[i] = HandleBinaryLiteral(ctx, args[i], ec, funcName, false)
		case types.ETJson:
			args[i] = WrapWithCastAsJSON(ctx, args[i])
		// https://github.com/pingcap/tidb/issues/44196
		// For decimal/datetime/timestamp/duration types, it is necessary to ensure that decimal are consistent with the output type,
		// so adding a cast function here.
		case types.ETDecimal, types.ETDatetime, types.ETTimestamp, types.ETDuration:
			if !args[i].GetType(ctx.GetEvalCtx()).Equal(argTps[i]) {
				args[i] = BuildCastFunction(ctx, args[i], argTps[i])
			}
		}
	}

	fieldType := newReturnFieldTypeForBaseBuiltinFunc(funcName, retType, ec)
	bf = baseBuiltinFunc{
		bufAllocator:           newLocalColumnPool(),
		childrenVectorizedOnce: new(sync.Once),

		args: args,
		tp:   fieldType,
	}
	bf.SetCharsetAndCollation(ec.Charset, ec.Collation)
	bf.setCollator(collate.GetCollator(ec.Collation))
	bf.SetCoercibility(ec.Coer)
	bf.SetRepertoire(ec.Repe)
	// note this function must be called after wrap cast function to the args
	adjustNullFlagForReturnType(ctx.GetEvalCtx(), funcName, args, bf)
	return bf, nil
}

// newBaseBuiltinFuncWithFieldType create BaseBuiltinFunc with FieldType charset and collation.
// do not check and compute collation.
func newBaseBuiltinFuncWithFieldType(tp *types.FieldType, args []Expression) (baseBuiltinFunc, error) {
	bf := baseBuiltinFunc{
		bufAllocator:           newLocalColumnPool(),
		childrenVectorizedOnce: new(sync.Once),

		args: args,
		tp:   tp,
	}
	bf.SetCharsetAndCollation(tp.GetCharset(), tp.GetCollate())
	bf.setCollator(collate.GetCollator(tp.GetCollate()))
	return bf, nil
}

func (b *baseBuiltinFunc) getArgs() []Expression {
	return b.args
}

func (*baseBuiltinFunc) vecEvalInt(EvalContext, *chunk.Chunk, *chunk.Column) error {
	return errors.Errorf("baseBuiltinFunc.vecEvalInt() should never be called, please contact the TiDB team for help")
}

func (*baseBuiltinFunc) vecEvalReal(EvalContext, *chunk.Chunk, *chunk.Column) error {
	return errors.Errorf("baseBuiltinFunc.vecEvalReal() should never be called, please contact the TiDB team for help")
}

func (*baseBuiltinFunc) vecEvalString(EvalContext, *chunk.Chunk, *chunk.Column) error {
	return errors.Errorf("baseBuiltinFunc.vecEvalString() should never be called, please contact the TiDB team for help")
}

func (*baseBuiltinFunc) vecEvalDecimal(EvalContext, *chunk.Chunk, *chunk.Column) error {
	return errors.Errorf("baseBuiltinFunc.vecEvalDecimal() should never be called, please contact the TiDB team for help")
}

func (*baseBuiltinFunc) vecEvalTime(EvalContext, *chunk.Chunk, *chunk.Column) error {
	return errors.Errorf("baseBuiltinFunc.vecEvalTime() should never be called, please contact the TiDB team for help")
}

func (*baseBuiltinFunc) vecEvalDuration(EvalContext, *chunk.Chunk, *chunk.Column) error {
	return errors.Errorf("baseBuiltinFunc.vecEvalDuration() should never be called, please contact the TiDB team for help")
}

func (*baseBuiltinFunc) vecEvalJSON(EvalContext, *chunk.Chunk, *chunk.Column) error {
	return errors.Errorf("baseBuiltinFunc.vecEvalJSON() should never be called, please contact the TiDB team for help")
}

func (*baseBuiltinFunc) vecEvalVectorFloat32(EvalContext, *chunk.Chunk, *chunk.Column) error {
	return errors.Errorf("baseBuiltinFunc.vecEvalVectorFloat32() should never be called, please contact the TiDB team for help")
}

func (*baseBuiltinFunc) evalInt(EvalContext, chunk.Row) (int64, bool, error) {
	return 0, false, errors.Errorf("baseBuiltinFunc.evalInt() should never be called, please contact the TiDB team for help")
}

func (*baseBuiltinFunc) evalReal(EvalContext, chunk.Row) (float64, bool, error) {
	return 0, false, errors.Errorf("baseBuiltinFunc.evalReal() should never be called, please contact the TiDB team for help")
}

func (*baseBuiltinFunc) evalString(EvalContext, chunk.Row) (string, bool, error) {
	return "", false, errors.Errorf("baseBuiltinFunc.evalString() should never be called, please contact the TiDB team for help")
}

func (*baseBuiltinFunc) evalDecimal(EvalContext, chunk.Row) (*types.MyDecimal, bool, error) {
	return nil, false, errors.Errorf("baseBuiltinFunc.evalDecimal() should never be called, please contact the TiDB team for help")
}

func (*baseBuiltinFunc) evalTime(EvalContext, chunk.Row) (types.Time, bool, error) {
	return types.ZeroTime, false, errors.Errorf("baseBuiltinFunc.evalTime() should never be called, please contact the TiDB team for help")
}

func (*baseBuiltinFunc) evalDuration(EvalContext, chunk.Row) (types.Duration, bool, error) {
	return types.Duration{}, false, errors.Errorf("baseBuiltinFunc.evalDuration() should never be called, please contact the TiDB team for help")
}

func (*baseBuiltinFunc) evalJSON(EvalContext, chunk.Row) (types.BinaryJSON, bool, error) {
	return types.BinaryJSON{}, false, errors.Errorf("baseBuiltinFunc.evalJSON() should never be called, please contact the TiDB team for help")
}

func (*baseBuiltinFunc) evalVectorFloat32(EvalContext, chunk.Row) (types.VectorFloat32, bool, error) {
	return types.ZeroVectorFloat32, false, errors.Errorf("baseBuiltinFunc.evalVectorFloat32() should never be called, please contact the TiDB team for help")
}

func (*baseBuiltinFunc) vectorized() bool {
	return false
}

func (b *baseBuiltinFunc) isChildrenVectorized() bool {
	b.childrenVectorizedOnce.Do(func() {
		b.childrenVectorized = true
		for _, arg := range b.args {
			if !arg.Vectorized() {
				b.childrenVectorized = false
				break
			}
		}
	})
	return b.childrenVectorized
}

func (b *baseBuiltinFunc) getRetTp() *types.FieldType {
	if b.tp.EvalType() == types.ETString {
		if b.tp.GetFlen() >= mysql.MaxBlobWidth {
			b.tp.SetType(mysql.TypeLongBlob)
		} else if b.tp.GetFlen() >= 65536 {
			b.tp.SetType(mysql.TypeMediumBlob)
		}
		if len(b.tp.GetCharset()) <= 0 {
			charset, collate := charset.GetDefaultCharsetAndCollate()
			b.tp.SetCharset(charset)
			b.tp.SetCollate(collate)
		}
	}
	return b.tp
}

func (b *baseBuiltinFunc) equal(ctx EvalContext, fun builtinFunc) bool {
	funArgs := fun.getArgs()
	if len(funArgs) != len(b.args) {
		return false
	}
	for i := range b.args {
		if !b.args[i].Equal(ctx, funArgs[i]) {
			return false
		}
	}
	return true
}

func (b *baseBuiltinFunc) cloneFrom(from *baseBuiltinFunc) {
	b.args = make([]Expression, 0, len(b.args))
	for _, arg := range from.args {
		b.args = append(b.args, arg.Clone())
	}
	b.tp = from.tp
	b.pbCode = from.pbCode
	b.bufAllocator = newLocalColumnPool()
	b.childrenVectorizedOnce = new(sync.Once)
	if from.ctor != nil {
		b.ctor = from.ctor.Clone()
	}
}

func (*baseBuiltinFunc) Clone() builtinFunc {
	panic("you should not call this method.")
}

// baseBuiltinCastFunc will be contained in every struct that implement cast builtinFunc.
type baseBuiltinCastFunc struct {
	baseBuiltinFunc

	// inUnion indicates whether cast is in union context.
	inUnion bool
}

// metadata returns the metadata of cast functions
func (b *baseBuiltinCastFunc) metadata() proto.Message {
	args := &tipb.InUnionMetadata{
		InUnion: b.inUnion,
	}
	return args
}

func (b *baseBuiltinCastFunc) cloneFrom(from *baseBuiltinCastFunc) {
	b.baseBuiltinFunc.cloneFrom(&from.baseBuiltinFunc)
	b.inUnion = from.inUnion
}

func newBaseBuiltinCastFunc(builtinFunc baseBuiltinFunc, inUnion bool) baseBuiltinCastFunc {
	return baseBuiltinCastFunc{
		baseBuiltinFunc: builtinFunc,
		inUnion:         inUnion,
	}
}

func newBaseBuiltinCastFunc4String(ctx BuildContext, funcName string, args []Expression, tp *types.FieldType, isExplicitCharset bool) (baseBuiltinFunc, error) {
	var bf baseBuiltinFunc
	var err error
	if isExplicitCharset {
		bf = baseBuiltinFunc{
			bufAllocator:           newLocalColumnPool(),
			childrenVectorizedOnce: new(sync.Once),

			args: args,
			tp:   tp,
		}
		bf.SetCharsetAndCollation(tp.GetCharset(), tp.GetCollate())
		bf.setCollator(collate.GetCollator(tp.GetCollate()))
		bf.SetCoercibility(CoercibilityExplicit)
		bf.SetExplicitCharset(true)
		if tp.GetCharset() == charset.CharsetASCII {
			bf.SetRepertoire(ASCII)
		} else {
			bf.SetRepertoire(UNICODE)
		}
	} else {
		bf, err = newBaseBuiltinFunc(ctx, funcName, args, tp)
		if err != nil {
			return baseBuiltinFunc{}, err
		}
	}
	return bf, nil
}

// vecBuiltinFunc contains all vectorized methods for a builtin function.
type vecBuiltinFunc interface {
	// vectorized returns if this builtin function itself supports vectorized evaluation.
	vectorized() bool

	// isChildrenVectorized returns if its all children support vectorized evaluation.
	isChildrenVectorized() bool

	// vecEvalInt evaluates this builtin function in a vectorized manner.
	vecEvalInt(ctx EvalContext, input *chunk.Chunk, result *chunk.Column) error

	// vecEvalReal evaluates this builtin function in a vectorized manner.
	vecEvalReal(ctx EvalContext, input *chunk.Chunk, result *chunk.Column) error

	// vecEvalString evaluates this builtin function in a vectorized manner.
	vecEvalString(ctx EvalContext, input *chunk.Chunk, result *chunk.Column) error

	// vecEvalDecimal evaluates this builtin function in a vectorized manner.
	vecEvalDecimal(ctx EvalContext, input *chunk.Chunk, result *chunk.Column) error

	// vecEvalTime evaluates this builtin function in a vectorized manner.
	vecEvalTime(ctx EvalContext, input *chunk.Chunk, result *chunk.Column) error

	// vecEvalDuration evaluates this builtin function in a vectorized manner.
	vecEvalDuration(ctx EvalContext, input *chunk.Chunk, result *chunk.Column) error

	// vecEvalJSON evaluates this builtin function in a vectorized manner.
	vecEvalJSON(ctx EvalContext, input *chunk.Chunk, result *chunk.Column) error

	// vecEvalVectorFloat32 evaluates this builtin function in a vectorized manner.
	vecEvalVectorFloat32(ctx EvalContext, input *chunk.Chunk, result *chunk.Column) error
}

// builtinFunc stands for a particular function signature.
type builtinFunc interface {
	expropt.RequireOptionalEvalProps
	vecBuiltinFunc
	SafeToShareAcrossSession

	// evalInt evaluates int result of builtinFunc by given row.
	evalInt(ctx EvalContext, row chunk.Row) (val int64, isNull bool, err error)
	// evalReal evaluates real representation of builtinFunc by given row.
	evalReal(ctx EvalContext, row chunk.Row) (val float64, isNull bool, err error)
	// evalString evaluates string representation of builtinFunc by given row.
	evalString(ctx EvalContext, row chunk.Row) (val string, isNull bool, err error)
	// evalDecimal evaluates decimal representation of builtinFunc by given row.
	evalDecimal(ctx EvalContext, row chunk.Row) (val *types.MyDecimal, isNull bool, err error)
	// evalTime evaluates DATE/DATETIME/TIMESTAMP representation of builtinFunc by given row.
	evalTime(ctx EvalContext, row chunk.Row) (val types.Time, isNull bool, err error)
	// evalDuration evaluates duration representation of builtinFunc by given row.
	evalDuration(ctx EvalContext, row chunk.Row) (val types.Duration, isNull bool, err error)
	// evalJSON evaluates JSON representation of builtinFunc by given row.
	evalJSON(ctx EvalContext, row chunk.Row) (val types.BinaryJSON, isNull bool, err error)
	evalVectorFloat32(ctx EvalContext, row chunk.Row) (val types.VectorFloat32, isNull bool, err error)
	// getArgs returns the arguments expressions.
	getArgs() []Expression
	// equal check if this function equals to another function.
	equal(EvalContext, builtinFunc) bool
	// getRetTp returns the return type of the built-in function.
	getRetTp() *types.FieldType
	// setPbCode sets pbCode for signature.
	setPbCode(tipb.ScalarFuncSig)
	// PbCode returns PbCode of this signature.
	PbCode() tipb.ScalarFuncSig
	// setCollator sets collator for signature.
	setCollator(ctor collate.Collator)
	// collator returns collator of this signature.
	collator() collate.Collator
	// metadata returns the metadata of a function.
	// metadata means some functions contain extra inner fields which will not
	// contain in `tipb.Expr.children` but must be pushed down to coprocessor
	metadata() proto.Message
	// Clone returns a copy of itself.
	Clone() builtinFunc

	MemoryUsage() int64

	CollationInfo
}

// baseFunctionClass will be contained in every struct that implement functionClass interface.
type baseFunctionClass struct {
	funcName string
	minArgs  int
	maxArgs  int
}

func (b *baseFunctionClass) verifyArgs(args []Expression) error {
	return b.verifyArgsByCount(len(args))
}

func (b *baseFunctionClass) verifyArgsByCount(l int) error {
	if l < b.minArgs || (b.maxArgs != -1 && l > b.maxArgs) {
		return ErrIncorrectParameterCount.GenWithStackByArgs(b.funcName)
	}
	return nil
}

// VerifyArgsWrapper verifies a function by its name and the count of the arguments.
// Note that this function assumes that the function is supported.
func VerifyArgsWrapper(name string, l int) error {
	f, ok := funcs[name]
	if !ok {
		return nil
	}
	return f.verifyArgsByCount(l)
}

// functionClass is the interface for a function which may contains multiple functions.
type functionClass interface {
	// getFunction gets a function signature by the types and the counts of given arguments.
	getFunction(ctx BuildContext, args []Expression) (builtinFunc, error)
	// verifyArgsByCount verifies the count of parameters.
	verifyArgsByCount(l int) error
}

// functionClassWithName is the interface for a function with a display name extended from functionClass
type functionClassWithName interface {
	functionClass

	// getDisplayName gets the display name of a function
	getDisplayName() string
}

// functions that always return not null type
// todo add more functions to this set
var functionSetForReturnTypeAlwaysNotNull = set.StringSet{
	ast.IsNull: {},
	ast.NullEQ: {},
}

// functions that always return nullable type
// todo add more functions to this set
var functionSetForReturnTypeAlwaysNullable = set.StringSet{
	ast.Div:    {}, // divide by zero
	ast.IntDiv: {}, // divide by zero
	ast.Mod:    {}, // mod by zero
}

// functions that if all the inputs are not null, then the result is not null
// Although most of the functions should belong to this, there may be some unknown
// bugs in TiDB that makes it not true in TiDB's implementation, so only add a few
// this time. The others can be added to the set case by case in the future
// todo add more functions to this set
var functionSetForReturnTypeNotNullOnNotNull = set.StringSet{
	ast.Plus:  {},
	ast.Minus: {},
	ast.Mul:   {},
}

// funcs holds all registered builtin functions. When new function is added,
// check expression/function_traits.go to see if it should be appended to
// any set there.
var funcs = map[string]functionClass{
	// common functions
	ast.Coalesce: &coalesceFunctionClass{baseFunctionClass{ast.Coalesce, 1, -1}},
	ast.IsNull:   &isNullFunctionClass{baseFunctionClass{ast.IsNull, 1, 1}},
	ast.Greatest: &greatestFunctionClass{baseFunctionClass{ast.Greatest, 2, -1}},
	ast.Least:    &leastFunctionClass{baseFunctionClass{ast.Least, 2, -1}},
	ast.Interval: &intervalFunctionClass{baseFunctionClass{ast.Interval, 2, -1}},

	// math functions
	ast.Abs:      &absFunctionClass{baseFunctionClass{ast.Abs, 1, 1}},
	ast.Acos:     &acosFunctionClass{baseFunctionClass{ast.Acos, 1, 1}},
	ast.Asin:     &asinFunctionClass{baseFunctionClass{ast.Asin, 1, 1}},
	ast.Atan:     &atanFunctionClass{baseFunctionClass{ast.Atan, 1, 2}},
	ast.Atan2:    &atanFunctionClass{baseFunctionClass{ast.Atan2, 2, 2}},
	ast.Ceil:     &ceilFunctionClass{baseFunctionClass{ast.Ceil, 1, 1}},
	ast.Ceiling:  &ceilFunctionClass{baseFunctionClass{ast.Ceiling, 1, 1}},
	ast.Conv:     &convFunctionClass{baseFunctionClass{ast.Conv, 3, 3}},
	ast.Cos:      &cosFunctionClass{baseFunctionClass{ast.Cos, 1, 1}},
	ast.Cot:      &cotFunctionClass{baseFunctionClass{ast.Cot, 1, 1}},
	ast.CRC32:    &crc32FunctionClass{baseFunctionClass{ast.CRC32, 1, 1}},
	ast.Degrees:  &degreesFunctionClass{baseFunctionClass{ast.Degrees, 1, 1}},
	ast.Exp:      &expFunctionClass{baseFunctionClass{ast.Exp, 1, 1}},
	ast.Floor:    &floorFunctionClass{baseFunctionClass{ast.Floor, 1, 1}},
	ast.Ln:       &logFunctionClass{baseFunctionClass{ast.Ln, 1, 1}},
	ast.Log:      &logFunctionClass{baseFunctionClass{ast.Log, 1, 2}},
	ast.Log2:     &log2FunctionClass{baseFunctionClass{ast.Log2, 1, 1}},
	ast.Log10:    &log10FunctionClass{baseFunctionClass{ast.Log10, 1, 1}},
	ast.PI:       &piFunctionClass{baseFunctionClass{ast.PI, 0, 0}},
	ast.Pow:      &powFunctionClass{baseFunctionClass{ast.Pow, 2, 2}},
	ast.Power:    &powFunctionClass{baseFunctionClass{ast.Power, 2, 2}},
	ast.Radians:  &radiansFunctionClass{baseFunctionClass{ast.Radians, 1, 1}},
	ast.Rand:     &randFunctionClass{baseFunctionClass{ast.Rand, 0, 1}},
	ast.Round:    &roundFunctionClass{baseFunctionClass{ast.Round, 1, 2}},
	ast.Sign:     &signFunctionClass{baseFunctionClass{ast.Sign, 1, 1}},
	ast.Sin:      &sinFunctionClass{baseFunctionClass{ast.Sin, 1, 1}},
	ast.Sqrt:     &sqrtFunctionClass{baseFunctionClass{ast.Sqrt, 1, 1}},
	ast.Tan:      &tanFunctionClass{baseFunctionClass{ast.Tan, 1, 1}},
	ast.Truncate: &truncateFunctionClass{baseFunctionClass{ast.Truncate, 2, 2}},

	// time functions
	ast.AddDate:          &addSubDateFunctionClass{baseFunctionClass{ast.AddDate, 3, 3}, addTime, addDuration, setAdd},
	ast.DateAdd:          &addSubDateFunctionClass{baseFunctionClass{ast.DateAdd, 3, 3}, addTime, addDuration, setAdd},
	ast.SubDate:          &addSubDateFunctionClass{baseFunctionClass{ast.SubDate, 3, 3}, subTime, subDuration, setSub},
	ast.DateSub:          &addSubDateFunctionClass{baseFunctionClass{ast.DateSub, 3, 3}, subTime, subDuration, setSub},
	ast.AddTime:          &addTimeFunctionClass{baseFunctionClass{ast.AddTime, 2, 2}},
	ast.ConvertTz:        &convertTzFunctionClass{baseFunctionClass{ast.ConvertTz, 3, 3}},
	ast.Curdate:          &currentDateFunctionClass{baseFunctionClass{ast.Curdate, 0, 0}},
	ast.CurrentDate:      &currentDateFunctionClass{baseFunctionClass{ast.CurrentDate, 0, 0}},
	ast.CurrentTime:      &currentTimeFunctionClass{baseFunctionClass{ast.CurrentTime, 0, 1}},
	ast.CurrentTimestamp: &nowFunctionClass{baseFunctionClass{ast.CurrentTimestamp, 0, 1}},
	ast.Curtime:          &currentTimeFunctionClass{baseFunctionClass{ast.Curtime, 0, 1}},
	ast.Date:             &dateFunctionClass{baseFunctionClass{ast.Date, 1, 1}},
	ast.DateLiteral:      &dateLiteralFunctionClass{baseFunctionClass{ast.DateLiteral, 1, 1}},
	ast.DateFormat:       &dateFormatFunctionClass{baseFunctionClass{ast.DateFormat, 2, 2}},
	ast.DateDiff:         &dateDiffFunctionClass{baseFunctionClass{ast.DateDiff, 2, 2}},
	ast.Day:              &dayOfMonthFunctionClass{baseFunctionClass{ast.Day, 1, 1}},
	ast.DayName:          &dayNameFunctionClass{baseFunctionClass{ast.DayName, 1, 1}},
	ast.DayOfMonth:       &dayOfMonthFunctionClass{baseFunctionClass{ast.DayOfMonth, 1, 1}},
	ast.DayOfWeek:        &dayOfWeekFunctionClass{baseFunctionClass{ast.DayOfWeek, 1, 1}},
	ast.DayOfYear:        &dayOfYearFunctionClass{baseFunctionClass{ast.DayOfYear, 1, 1}},
	ast.Extract:          &extractFunctionClass{baseFunctionClass{ast.Extract, 2, 2}},
	ast.FromDays:         &fromDaysFunctionClass{baseFunctionClass{ast.FromDays, 1, 1}},
	ast.FromUnixTime:     &fromUnixTimeFunctionClass{baseFunctionClass{ast.FromUnixTime, 1, 2}},
	ast.GetFormat:        &getFormatFunctionClass{baseFunctionClass{ast.GetFormat, 2, 2}},
	ast.Hour:             &hourFunctionClass{baseFunctionClass{ast.Hour, 1, 1}},
	ast.LocalTime:        &nowFunctionClass{baseFunctionClass{ast.LocalTime, 0, 1}},
	ast.LocalTimestamp:   &nowFunctionClass{baseFunctionClass{ast.LocalTimestamp, 0, 1}},
	ast.MakeDate:         &makeDateFunctionClass{baseFunctionClass{ast.MakeDate, 2, 2}},
	ast.MakeTime:         &makeTimeFunctionClass{baseFunctionClass{ast.MakeTime, 3, 3}},
	ast.MicroSecond:      &microSecondFunctionClass{baseFunctionClass{ast.MicroSecond, 1, 1}},
	ast.Minute:           &minuteFunctionClass{baseFunctionClass{ast.Minute, 1, 1}},
	ast.Month:            &monthFunctionClass{baseFunctionClass{ast.Month, 1, 1}},
	ast.MonthName:        &monthNameFunctionClass{baseFunctionClass{ast.MonthName, 1, 1}},
	ast.Now:              &nowFunctionClass{baseFunctionClass{ast.Now, 0, 1}},
	ast.PeriodAdd:        &periodAddFunctionClass{baseFunctionClass{ast.PeriodAdd, 2, 2}},
	ast.PeriodDiff:       &periodDiffFunctionClass{baseFunctionClass{ast.PeriodDiff, 2, 2}},
	ast.Quarter:          &quarterFunctionClass{baseFunctionClass{ast.Quarter, 1, 1}},
	ast.SecToTime:        &secToTimeFunctionClass{baseFunctionClass{ast.SecToTime, 1, 1}},
	ast.Second:           &secondFunctionClass{baseFunctionClass{ast.Second, 1, 1}},
	ast.StrToDate:        &strToDateFunctionClass{baseFunctionClass{ast.StrToDate, 2, 2}},
	ast.SubTime:          &subTimeFunctionClass{baseFunctionClass{ast.SubTime, 2, 2}},
	ast.Sysdate:          &sysDateFunctionClass{baseFunctionClass{ast.Sysdate, 0, 1}},
	ast.Time:             &timeFunctionClass{baseFunctionClass{ast.Time, 1, 1}},
	ast.TimeLiteral:      &timeLiteralFunctionClass{baseFunctionClass{ast.TimeLiteral, 1, 1}},
	ast.TimeFormat:       &timeFormatFunctionClass{baseFunctionClass{ast.TimeFormat, 2, 2}},
	ast.TimeToSec:        &timeToSecFunctionClass{baseFunctionClass{ast.TimeToSec, 1, 1}},
	ast.TimeDiff:         &timeDiffFunctionClass{baseFunctionClass{ast.TimeDiff, 2, 2}},
	ast.Timestamp:        &timestampFunctionClass{baseFunctionClass{ast.Timestamp, 1, 2}},
	ast.TimestampLiteral: &timestampLiteralFunctionClass{baseFunctionClass{ast.TimestampLiteral, 1, 2}},
	ast.TimestampAdd:     &timestampAddFunctionClass{baseFunctionClass{ast.TimestampAdd, 3, 3}},
	ast.TimestampDiff:    &timestampDiffFunctionClass{baseFunctionClass{ast.TimestampDiff, 3, 3}},
	ast.ToDays:           &toDaysFunctionClass{baseFunctionClass{ast.ToDays, 1, 1}},
	ast.ToSeconds:        &toSecondsFunctionClass{baseFunctionClass{ast.ToSeconds, 1, 1}},
	ast.UnixTimestamp:    &unixTimestampFunctionClass{baseFunctionClass{ast.UnixTimestamp, 0, 1}},
	ast.UTCDate:          &utcDateFunctionClass{baseFunctionClass{ast.UTCDate, 0, 0}},
	ast.UTCTime:          &utcTimeFunctionClass{baseFunctionClass{ast.UTCTime, 0, 1}},
	ast.UTCTimestamp:     &utcTimestampFunctionClass{baseFunctionClass{ast.UTCTimestamp, 0, 1}},
	ast.Week:             &weekFunctionClass{baseFunctionClass{ast.Week, 1, 2}},
	ast.Weekday:          &weekDayFunctionClass{baseFunctionClass{ast.Weekday, 1, 1}},
	ast.WeekOfYear:       &weekOfYearFunctionClass{baseFunctionClass{ast.WeekOfYear, 1, 1}},
	ast.Year:             &yearFunctionClass{baseFunctionClass{ast.Year, 1, 1}},
	ast.YearWeek:         &yearWeekFunctionClass{baseFunctionClass{ast.YearWeek, 1, 2}},
	ast.LastDay:          &lastDayFunctionClass{baseFunctionClass{ast.LastDay, 1, 1}},
	// TSO functions
	ast.TiDBBoundedStaleness: &tidbBoundedStalenessFunctionClass{baseFunctionClass{ast.TiDBBoundedStaleness, 2, 2}},
	ast.TiDBParseTso:         &tidbParseTsoFunctionClass{baseFunctionClass{ast.TiDBParseTso, 1, 1}},
	ast.TiDBParseTsoLogical:  &tidbParseTsoLogicalFunctionClass{baseFunctionClass{ast.TiDBParseTsoLogical, 1, 1}},
	ast.TiDBCurrentTso:       &tidbCurrentTsoFunctionClass{baseFunctionClass{ast.TiDBCurrentTso, 0, 0}},

	// string functions
	ast.ASCII:           &asciiFunctionClass{baseFunctionClass{ast.ASCII, 1, 1}},
	ast.Bin:             &binFunctionClass{baseFunctionClass{ast.Bin, 1, 1}},
	ast.BitLength:       &bitLengthFunctionClass{baseFunctionClass{ast.BitLength, 1, 1}},
	ast.CharFunc:        &charFunctionClass{baseFunctionClass{ast.CharFunc, 2, -1}},
	ast.CharLength:      &charLengthFunctionClass{baseFunctionClass{ast.CharLength, 1, 1}},
	ast.CharacterLength: &charLengthFunctionClass{baseFunctionClass{ast.CharacterLength, 1, 1}},
	ast.Concat:          &concatFunctionClass{baseFunctionClass{ast.Concat, 1, -1}},
	ast.ConcatWS:        &concatWSFunctionClass{baseFunctionClass{ast.ConcatWS, 2, -1}},
	ast.Convert:         &convertFunctionClass{baseFunctionClass{ast.Convert, 2, 2}},
	ast.Elt:             &eltFunctionClass{baseFunctionClass{ast.Elt, 2, -1}},
	ast.ExportSet:       &exportSetFunctionClass{baseFunctionClass{ast.ExportSet, 3, 5}},
	ast.Field:           &fieldFunctionClass{baseFunctionClass{ast.Field, 2, -1}},
	ast.Format:          &formatFunctionClass{baseFunctionClass{ast.Format, 2, 3}},
	ast.FromBase64:      &fromBase64FunctionClass{baseFunctionClass{ast.FromBase64, 1, 1}},
	ast.FindInSet:       &findInSetFunctionClass{baseFunctionClass{ast.FindInSet, 2, 2}},
	ast.Hex:             &hexFunctionClass{baseFunctionClass{ast.Hex, 1, 1}},
	ast.InsertFunc:      &insertFunctionClass{baseFunctionClass{ast.InsertFunc, 4, 4}},
	ast.Instr:           &instrFunctionClass{baseFunctionClass{ast.Instr, 2, 2}},
	ast.Lcase:           &lowerFunctionClass{baseFunctionClass{ast.Lcase, 1, 1}},
	ast.Left:            &leftFunctionClass{baseFunctionClass{ast.Left, 2, 2}},
	ast.Length:          &lengthFunctionClass{baseFunctionClass{ast.Length, 1, 1}},
	ast.LoadFile:        &loadFileFunctionClass{baseFunctionClass{ast.LoadFile, 1, 1}},
	ast.Locate:          &locateFunctionClass{baseFunctionClass{ast.Locate, 2, 3}},
	ast.Lower:           &lowerFunctionClass{baseFunctionClass{ast.Lower, 1, 1}},
	ast.Lpad:            &lpadFunctionClass{baseFunctionClass{ast.Lpad, 3, 3}},
	ast.LTrim:           &lTrimFunctionClass{baseFunctionClass{ast.LTrim, 1, 1}},
	ast.Mid:             &substringFunctionClass{baseFunctionClass{ast.Mid, 2, 3}},
	ast.MakeSet:         &makeSetFunctionClass{baseFunctionClass{ast.MakeSet, 2, -1}},
	ast.Oct:             &octFunctionClass{baseFunctionClass{ast.Oct, 1, 1}},
	ast.OctetLength:     &lengthFunctionClass{baseFunctionClass{ast.OctetLength, 1, 1}},
	ast.Ord:             &ordFunctionClass{baseFunctionClass{ast.Ord, 1, 1}},
	ast.Position:        &locateFunctionClass{baseFunctionClass{ast.Position, 2, 2}},
	ast.Quote:           &quoteFunctionClass{baseFunctionClass{ast.Quote, 1, 1}},
	ast.Repeat:          &repeatFunctionClass{baseFunctionClass{ast.Repeat, 2, 2}},
	ast.Replace:         &replaceFunctionClass{baseFunctionClass{ast.Replace, 3, 3}},
	ast.Reverse:         &reverseFunctionClass{baseFunctionClass{ast.Reverse, 1, 1}},
	ast.Right:           &rightFunctionClass{baseFunctionClass{ast.Right, 2, 2}},
	ast.RTrim:           &rTrimFunctionClass{baseFunctionClass{ast.RTrim, 1, 1}},
	ast.Rpad:            &rpadFunctionClass{baseFunctionClass{ast.Rpad, 3, 3}},
	ast.Space:           &spaceFunctionClass{baseFunctionClass{ast.Space, 1, 1}},
	ast.Strcmp:          &strcmpFunctionClass{baseFunctionClass{ast.Strcmp, 2, 2}},
	ast.Substring:       &substringFunctionClass{baseFunctionClass{ast.Substring, 2, 3}},
	ast.Substr:          &substringFunctionClass{baseFunctionClass{ast.Substr, 2, 3}},
	ast.SubstringIndex:  &substringIndexFunctionClass{baseFunctionClass{ast.SubstringIndex, 3, 3}},
	ast.ToBase64:        &toBase64FunctionClass{baseFunctionClass{ast.ToBase64, 1, 1}},
	ast.Trim:            &trimFunctionClass{baseFunctionClass{ast.Trim, 1, 3}},
	ast.Translate:       &translateFunctionClass{baseFunctionClass{ast.Translate, 3, 3}},
	ast.Upper:           &upperFunctionClass{baseFunctionClass{ast.Upper, 1, 1}},
	ast.Ucase:           &upperFunctionClass{baseFunctionClass{ast.Ucase, 1, 1}},
	ast.Unhex:           &unhexFunctionClass{baseFunctionClass{ast.Unhex, 1, 1}},
	ast.WeightString:    &weightStringFunctionClass{baseFunctionClass{ast.WeightString, 1, 3}},

	// information functions
	ast.ConnectionID:         &connectionIDFunctionClass{baseFunctionClass{ast.ConnectionID, 0, 0}},
	ast.CurrentUser:          &currentUserFunctionClass{baseFunctionClass{ast.CurrentUser, 0, 0}},
	ast.CurrentRole:          &currentRoleFunctionClass{baseFunctionClass{ast.CurrentRole, 0, 0}},
	ast.Database:             &databaseFunctionClass{baseFunctionClass{ast.Database, 0, 0}},
	ast.CurrentResourceGroup: &currentResourceGroupFunctionClass{baseFunctionClass{ast.CurrentResourceGroup, 0, 0}},

	// This function is a synonym for DATABASE().
	// See http://dev.mysql.com/doc/refman/5.7/en/information-functions.html#function_schema
	ast.Schema:       &databaseFunctionClass{baseFunctionClass{ast.Schema, 0, 0}},
	ast.FoundRows:    &foundRowsFunctionClass{baseFunctionClass{ast.FoundRows, 0, 0}},
	ast.LastInsertId: &lastInsertIDFunctionClass{baseFunctionClass{ast.LastInsertId, 0, 1}},
	ast.User:         &userFunctionClass{baseFunctionClass{ast.User, 0, 0}},
	ast.Version:      &versionFunctionClass{baseFunctionClass{ast.Version, 0, 0}},
	ast.Benchmark:    &benchmarkFunctionClass{baseFunctionClass{ast.Benchmark, 2, 2}},
	ast.Charset:      &charsetFunctionClass{baseFunctionClass{ast.Charset, 1, 1}},
	ast.Coercibility: &coercibilityFunctionClass{baseFunctionClass{ast.Coercibility, 1, 1}},
	ast.Collation:    &collationFunctionClass{baseFunctionClass{ast.Collation, 1, 1}},
	ast.RowCount:     &rowCountFunctionClass{baseFunctionClass{ast.RowCount, 0, 0}},
	ast.SessionUser:  &userFunctionClass{baseFunctionClass{ast.SessionUser, 0, 0}},
	ast.SystemUser:   &userFunctionClass{baseFunctionClass{ast.SystemUser, 0, 0}},

	// See https://dev.mysql.com/doc/refman/8.0/en/performance-schema-functions.html
	ast.FormatBytes:    &formatBytesFunctionClass{baseFunctionClass{ast.FormatBytes, 1, 1}},
	ast.FormatNanoTime: &formatNanoTimeFunctionClass{baseFunctionClass{ast.FormatNanoTime, 1, 1}},

	// control functions
	ast.If:     &ifFunctionClass{baseFunctionClass{ast.If, 3, 3}},
	ast.Ifnull: &ifNullFunctionClass{baseFunctionClass{ast.Ifnull, 2, 2}},

	// miscellaneous functions
	ast.Sleep:           &sleepFunctionClass{baseFunctionClass{ast.Sleep, 1, 1}},
	ast.AnyValue:        &anyValueFunctionClass{baseFunctionClass{ast.AnyValue, 1, 1}},
	ast.DefaultFunc:     &defaultFunctionClass{baseFunctionClass{ast.DefaultFunc, 1, 1}},
	ast.InetAton:        &inetAtonFunctionClass{baseFunctionClass{ast.InetAton, 1, 1}},
	ast.InetNtoa:        &inetNtoaFunctionClass{baseFunctionClass{ast.InetNtoa, 1, 1}},
	ast.Inet6Aton:       &inet6AtonFunctionClass{baseFunctionClass{ast.Inet6Aton, 1, 1}},
	ast.Inet6Ntoa:       &inet6NtoaFunctionClass{baseFunctionClass{ast.Inet6Ntoa, 1, 1}},
	ast.IsFreeLock:      &isFreeLockFunctionClass{baseFunctionClass{ast.IsFreeLock, 1, 1}},
	ast.IsIPv4:          &isIPv4FunctionClass{baseFunctionClass{ast.IsIPv4, 1, 1}},
	ast.IsIPv4Compat:    &isIPv4CompatFunctionClass{baseFunctionClass{ast.IsIPv4Compat, 1, 1}},
	ast.IsIPv4Mapped:    &isIPv4MappedFunctionClass{baseFunctionClass{ast.IsIPv4Mapped, 1, 1}},
	ast.IsIPv6:          &isIPv6FunctionClass{baseFunctionClass{ast.IsIPv6, 1, 1}},
	ast.IsUsedLock:      &isUsedLockFunctionClass{baseFunctionClass{ast.IsUsedLock, 1, 1}},
	ast.IsUUID:          &isUUIDFunctionClass{baseFunctionClass{ast.IsUUID, 1, 1}},
	ast.MasterPosWait:   &masterPosWaitFunctionClass{baseFunctionClass{ast.MasterPosWait, 2, 4}},
	ast.NameConst:       &nameConstFunctionClass{baseFunctionClass{ast.NameConst, 2, 2}},
	ast.ReleaseAllLocks: &releaseAllLocksFunctionClass{baseFunctionClass{ast.ReleaseAllLocks, 0, 0}},
	ast.UUID:            &uuidFunctionClass{baseFunctionClass{ast.UUID, 0, 0}},
	ast.UUIDShort:       &uuidShortFunctionClass{baseFunctionClass{ast.UUIDShort, 0, 0}},
	ast.VitessHash:      &vitessHashFunctionClass{baseFunctionClass{ast.VitessHash, 1, 1}},
	ast.UUIDToBin:       &uuidToBinFunctionClass{baseFunctionClass{ast.UUIDToBin, 1, 2}},
	ast.BinToUUID:       &binToUUIDFunctionClass{baseFunctionClass{ast.BinToUUID, 1, 2}},
	ast.TiDBShard:       &tidbShardFunctionClass{baseFunctionClass{ast.TiDBShard, 1, 1}},
	ast.TiDBRowChecksum: &tidbRowChecksumFunctionClass{baseFunctionClass{ast.TiDBRowChecksum, 0, 0}},
	ast.Grouping:        &groupingImplFunctionClass{baseFunctionClass{ast.Grouping, 1, 1}},

	ast.GetLock:     &lockFunctionClass{baseFunctionClass{ast.GetLock, 2, 2}},
	ast.ReleaseLock: &releaseLockFunctionClass{baseFunctionClass{ast.ReleaseLock, 1, 1}},

	ast.LogicAnd:           &logicAndFunctionClass{baseFunctionClass{ast.LogicAnd, 2, 2}},
	ast.LogicOr:            &logicOrFunctionClass{baseFunctionClass{ast.LogicOr, 2, 2}},
	ast.LogicXor:           &logicXorFunctionClass{baseFunctionClass{ast.LogicXor, 2, 2}},
	ast.GE:                 &compareFunctionClass{baseFunctionClass{ast.GE, 2, 2}, opcode.GE},
	ast.LE:                 &compareFunctionClass{baseFunctionClass{ast.LE, 2, 2}, opcode.LE},
	ast.EQ:                 &compareFunctionClass{baseFunctionClass{ast.EQ, 2, 2}, opcode.EQ},
	ast.NE:                 &compareFunctionClass{baseFunctionClass{ast.NE, 2, 2}, opcode.NE},
	ast.LT:                 &compareFunctionClass{baseFunctionClass{ast.LT, 2, 2}, opcode.LT},
	ast.GT:                 &compareFunctionClass{baseFunctionClass{ast.GT, 2, 2}, opcode.GT},
	ast.NullEQ:             &compareFunctionClass{baseFunctionClass{ast.NullEQ, 2, 2}, opcode.NullEQ},
	ast.Plus:               &arithmeticPlusFunctionClass{baseFunctionClass{ast.Plus, 2, 2}},
	ast.Minus:              &arithmeticMinusFunctionClass{baseFunctionClass{ast.Minus, 2, 2}},
	ast.Mod:                &arithmeticModFunctionClass{baseFunctionClass{ast.Mod, 2, 2}},
	ast.Div:                &arithmeticDivideFunctionClass{baseFunctionClass{ast.Div, 2, 2}},
	ast.Mul:                &arithmeticMultiplyFunctionClass{baseFunctionClass{ast.Mul, 2, 2}},
	ast.IntDiv:             &arithmeticIntDivideFunctionClass{baseFunctionClass{ast.IntDiv, 2, 2}},
	ast.BitNeg:             &bitNegFunctionClass{baseFunctionClass{ast.BitNeg, 1, 1}},
	ast.And:                &bitAndFunctionClass{baseFunctionClass{ast.And, 2, 2}},
	ast.LeftShift:          &leftShiftFunctionClass{baseFunctionClass{ast.LeftShift, 2, 2}},
	ast.RightShift:         &rightShiftFunctionClass{baseFunctionClass{ast.RightShift, 2, 2}},
	ast.UnaryNot:           &unaryNotFunctionClass{baseFunctionClass{ast.UnaryNot, 1, 1}},
	ast.Or:                 &bitOrFunctionClass{baseFunctionClass{ast.Or, 2, 2}},
	ast.Xor:                &bitXorFunctionClass{baseFunctionClass{ast.Xor, 2, 2}},
	ast.UnaryMinus:         &unaryMinusFunctionClass{baseFunctionClass{ast.UnaryMinus, 1, 1}},
	ast.In:                 &inFunctionClass{baseFunctionClass{ast.In, 2, -1}},
	ast.IsTruthWithoutNull: &isTrueOrFalseFunctionClass{baseFunctionClass{ast.IsTruthWithoutNull, 1, 1}, opcode.IsTruth, false},
	ast.IsTruthWithNull:    &isTrueOrFalseFunctionClass{baseFunctionClass{ast.IsTruthWithNull, 1, 1}, opcode.IsTruth, true},
	ast.IsFalsity:          &isTrueOrFalseFunctionClass{baseFunctionClass{ast.IsFalsity, 1, 1}, opcode.IsFalsity, false},
	ast.Like:               &likeFunctionClass{baseFunctionClass{ast.Like, 3, 3}},
	ast.Ilike:              &ilikeFunctionClass{baseFunctionClass{ast.Ilike, 3, 3}},
	ast.Regexp:             &regexpLikeFunctionClass{baseFunctionClass{ast.Regexp, 2, 2}},
	ast.RegexpLike:         &regexpLikeFunctionClass{baseFunctionClass{ast.RegexpLike, 2, 3}},
	ast.RegexpSubstr:       &regexpSubstrFunctionClass{baseFunctionClass{ast.RegexpSubstr, 2, 5}},
	ast.RegexpInStr:        &regexpInStrFunctionClass{baseFunctionClass{ast.RegexpInStr, 2, 6}},
	ast.RegexpReplace:      &regexpReplaceFunctionClass{baseFunctionClass{ast.RegexpReplace, 3, 6}},
	ast.Case:               &caseWhenFunctionClass{baseFunctionClass{ast.Case, 1, -1}},
	ast.RowFunc:            &rowFunctionClass{baseFunctionClass{ast.RowFunc, 2, -1}},
	ast.SetVar:             &setVarFunctionClass{baseFunctionClass{ast.SetVar, 2, 2}},
	ast.BitCount:           &bitCountFunctionClass{baseFunctionClass{ast.BitCount, 1, 1}},
	ast.GetParam:           &getParamFunctionClass{baseFunctionClass{ast.GetParam, 1, 1}},

	// encryption and compression functions
	ast.AesDecrypt:               &aesDecryptFunctionClass{baseFunctionClass{ast.AesDecrypt, 2, 3}},
	ast.AesEncrypt:               &aesEncryptFunctionClass{baseFunctionClass{ast.AesEncrypt, 2, 3}},
	ast.Compress:                 &compressFunctionClass{baseFunctionClass{ast.Compress, 1, 1}},
	ast.Decode:                   &decodeFunctionClass{baseFunctionClass{ast.Decode, 2, 2}},
	ast.Encode:                   &encodeFunctionClass{baseFunctionClass{ast.Encode, 2, 2}},
	ast.MD5:                      &md5FunctionClass{baseFunctionClass{ast.MD5, 1, 1}},
<<<<<<< HEAD
	ast.OldPassword:              &oldPasswordFunctionClass{baseFunctionClass{ast.OldPassword, 1, 1}},
=======
	ast.PasswordFunc:             &passwordFunctionClass{baseFunctionClass{ast.PasswordFunc, 1, 1}},
>>>>>>> a3c9b793
	ast.RandomBytes:              &randomBytesFunctionClass{baseFunctionClass{ast.RandomBytes, 1, 1}},
	ast.SHA1:                     &sha1FunctionClass{baseFunctionClass{ast.SHA1, 1, 1}},
	ast.SHA:                      &sha1FunctionClass{baseFunctionClass{ast.SHA, 1, 1}},
	ast.SHA2:                     &sha2FunctionClass{baseFunctionClass{ast.SHA2, 2, 2}},
	ast.SM3:                      &sm3FunctionClass{baseFunctionClass{ast.SM3, 1, 1}},
	ast.Uncompress:               &uncompressFunctionClass{baseFunctionClass{ast.Uncompress, 1, 1}},
	ast.UncompressedLength:       &uncompressedLengthFunctionClass{baseFunctionClass{ast.UncompressedLength, 1, 1}},
	ast.ValidatePasswordStrength: &validatePasswordStrengthFunctionClass{baseFunctionClass{ast.ValidatePasswordStrength, 1, 1}},

	// json functions
	ast.JSONType:          &jsonTypeFunctionClass{baseFunctionClass{ast.JSONType, 1, 1}},
	ast.JSONExtract:       &jsonExtractFunctionClass{baseFunctionClass{ast.JSONExtract, 2, -1}},
	ast.JSONUnquote:       &jsonUnquoteFunctionClass{baseFunctionClass{ast.JSONUnquote, 1, 1}},
	ast.JSONSet:           &jsonSetFunctionClass{baseFunctionClass{ast.JSONSet, 3, -1}},
	ast.JSONInsert:        &jsonInsertFunctionClass{baseFunctionClass{ast.JSONInsert, 3, -1}},
	ast.JSONReplace:       &jsonReplaceFunctionClass{baseFunctionClass{ast.JSONReplace, 3, -1}},
	ast.JSONRemove:        &jsonRemoveFunctionClass{baseFunctionClass{ast.JSONRemove, 2, -1}},
	ast.JSONMerge:         &jsonMergeFunctionClass{baseFunctionClass{ast.JSONMerge, 2, -1}},
	ast.JSONObject:        &jsonObjectFunctionClass{baseFunctionClass{ast.JSONObject, 0, -1}},
	ast.JSONArray:         &jsonArrayFunctionClass{baseFunctionClass{ast.JSONArray, 0, -1}},
	ast.JSONMemberOf:      &jsonMemberOfFunctionClass{baseFunctionClass{ast.JSONMemberOf, 2, 2}},
	ast.JSONContains:      &jsonContainsFunctionClass{baseFunctionClass{ast.JSONContains, 2, 3}},
	ast.JSONOverlaps:      &jsonOverlapsFunctionClass{baseFunctionClass{ast.JSONOverlaps, 2, 2}},
	ast.JSONContainsPath:  &jsonContainsPathFunctionClass{baseFunctionClass{ast.JSONContainsPath, 3, -1}},
	ast.JSONValid:         &jsonValidFunctionClass{baseFunctionClass{ast.JSONValid, 1, 1}},
	ast.JSONArrayAppend:   &jsonArrayAppendFunctionClass{baseFunctionClass{ast.JSONArrayAppend, 3, -1}},
	ast.JSONArrayInsert:   &jsonArrayInsertFunctionClass{baseFunctionClass{ast.JSONArrayInsert, 3, -1}},
	ast.JSONMergePatch:    &jsonMergePatchFunctionClass{baseFunctionClass{ast.JSONMergePatch, 2, -1}},
	ast.JSONMergePreserve: &jsonMergePreserveFunctionClass{baseFunctionClass{ast.JSONMergePreserve, 2, -1}},
	ast.JSONPretty:        &jsonPrettyFunctionClass{baseFunctionClass{ast.JSONPretty, 1, 1}},
	ast.JSONQuote:         &jsonQuoteFunctionClass{baseFunctionClass{ast.JSONQuote, 1, 1}},
	ast.JSONSchemaValid:   &jsonSchemaValidFunctionClass{baseFunctionClass{ast.JSONSchemaValid, 2, 2}},
	ast.JSONSearch:        &jsonSearchFunctionClass{baseFunctionClass{ast.JSONSearch, 3, -1}},
	ast.JSONStorageFree:   &jsonStorageFreeFunctionClass{baseFunctionClass{ast.JSONStorageFree, 1, 1}},
	ast.JSONStorageSize:   &jsonStorageSizeFunctionClass{baseFunctionClass{ast.JSONStorageSize, 1, 1}},
	ast.JSONDepth:         &jsonDepthFunctionClass{baseFunctionClass{ast.JSONDepth, 1, 1}},
	ast.JSONKeys:          &jsonKeysFunctionClass{baseFunctionClass{ast.JSONKeys, 1, 2}},
	ast.JSONLength:        &jsonLengthFunctionClass{baseFunctionClass{ast.JSONLength, 1, 2}},

	// vector functions (TiDB extension)
	ast.VecDims:                 &vecDimsFunctionClass{baseFunctionClass{ast.VecDims, 1, 1}},
	ast.VecL1Distance:           &vecL1DistanceFunctionClass{baseFunctionClass{ast.VecL1Distance, 2, 2}},
	ast.VecL2Distance:           &vecL2DistanceFunctionClass{baseFunctionClass{ast.VecL2Distance, 2, 2}},
	ast.VecNegativeInnerProduct: &vecNegativeInnerProductFunctionClass{baseFunctionClass{ast.VecNegativeInnerProduct, 2, 2}},
	ast.VecCosineDistance:       &vecCosineDistanceFunctionClass{baseFunctionClass{ast.VecCosineDistance, 2, 2}},
	ast.VecL2Norm:               &vecL2NormFunctionClass{baseFunctionClass{ast.VecL2Norm, 1, 1}},
	ast.VecFromText:             &vecFromTextFunctionClass{baseFunctionClass{ast.VecFromText, 1, 1}},
	ast.VecAsText:               &vecAsTextFunctionClass{baseFunctionClass{ast.VecAsText, 1, 1}},

	// TiDB internal function.
	ast.TiDBDecodeKey:       &tidbDecodeKeyFunctionClass{baseFunctionClass{ast.TiDBDecodeKey, 1, 1}},
	ast.TiDBMVCCInfo:        &tidbMVCCInfoFunctionClass{baseFunctionClass: baseFunctionClass{ast.TiDBMVCCInfo, 1, 1}},
	ast.TiDBEncodeRecordKey: &tidbEncodeRecordKeyClass{baseFunctionClass{ast.TiDBEncodeRecordKey, 3, -1}},
	ast.TiDBEncodeIndexKey:  &tidbEncodeIndexKeyClass{baseFunctionClass{ast.TiDBEncodeIndexKey, 4, -1}},
	// This function is used to show tidb-server version info.
	ast.TiDBVersion:          &tidbVersionFunctionClass{baseFunctionClass{ast.TiDBVersion, 0, 0}},
	ast.TiDBIsDDLOwner:       &tidbIsDDLOwnerFunctionClass{baseFunctionClass{ast.TiDBIsDDLOwner, 0, 0}},
	ast.TiDBDecodePlan:       &tidbDecodePlanFunctionClass{baseFunctionClass{ast.TiDBDecodePlan, 1, 1}},
	ast.TiDBDecodeBinaryPlan: &tidbDecodePlanFunctionClass{baseFunctionClass{ast.TiDBDecodeBinaryPlan, 1, 1}},
	ast.TiDBDecodeSQLDigests: &tidbDecodeSQLDigestsFunctionClass{baseFunctionClass: baseFunctionClass{ast.TiDBDecodeSQLDigests, 1, 2}},
	ast.TiDBEncodeSQLDigest:  &tidbEncodeSQLDigestFunctionClass{baseFunctionClass{ast.TiDBEncodeSQLDigest, 1, 1}},

	// TiDB Sequence function.
	ast.NextVal: &nextValFunctionClass{baseFunctionClass{ast.NextVal, 1, 1}},
	ast.LastVal: &lastValFunctionClass{baseFunctionClass{ast.LastVal, 1, 1}},
	ast.SetVal:  &setValFunctionClass{baseFunctionClass{ast.SetVal, 2, 2}},
}

// IsFunctionSupported check if given function name is a builtin sql function.
func IsFunctionSupported(name string) bool {
	_, ok := funcs[name]
	return ok
}

// GetDisplayName translate a function name to its display name
func GetDisplayName(name string) string {
	if funClass, ok := funcs[name]; ok {
		if funClass, ok := funClass.(functionClassWithName); ok {
			return funClass.getDisplayName()
		}
	}

	return name
}

// GetBuiltinList returns a list of builtin functions
func GetBuiltinList() []string {
	res := make([]string, 0, len(funcs))
	notImplementedFunctions := []string{ast.RowFunc, ast.IsTruthWithNull}
	for funcName := range funcs {
		skipFunc := false
		// Skip not implemented functions
		for _, notImplFunc := range notImplementedFunctions {
			if funcName == notImplFunc {
				skipFunc = true
			}
		}
		// Skip literal functions
		// (their names are not readable: 'tidb`.(dateliteral, for example)
		// See: https://github.com/pingcap/parser/pull/591
		if strings.HasPrefix(funcName, "'tidb`.(") {
			skipFunc = true
		}
		if skipFunc {
			continue
		}
		res = append(res, funcName)
	}

	extensionFuncs.Range(func(key, _ any) bool {
		funcName := key.(string)
		res = append(res, funcName)
		return true
	})

	slices.Sort(res)
	return res
}

func (b *baseBuiltinFunc) setDecimalAndFlenForDatetime(fsp int) {
	b.tp.SetDecimalUnderLimit(fsp)
	b.tp.SetFlenUnderLimit(mysql.MaxDatetimeWidthNoFsp + fsp)
	if fsp > 0 {
		// Add the length for `.`.
		b.tp.SetFlenUnderLimit(b.tp.GetFlen() + 1)
	}
}

func (b *baseBuiltinFunc) setDecimalAndFlenForDate() {
	b.tp.SetDecimal(0)
	b.tp.SetFlen(mysql.MaxDateWidth)
	b.tp.SetType(mysql.TypeDate)
}

func (b *baseBuiltinFunc) setDecimalAndFlenForTime(fsp int) {
	b.tp.SetDecimalUnderLimit(fsp)
	b.tp.SetFlenUnderLimit(mysql.MaxDurationWidthNoFsp + fsp)
	if fsp > 0 {
		// Add the length for `.`.
		b.tp.SetFlenUnderLimit(b.tp.GetFlen() + 1)
	}
}

const emptyBaseBuiltinFunc = int64(unsafe.Sizeof(baseBuiltinFunc{}))
const onceSize = int64(unsafe.Sizeof(sync.Once{}))

// MemoryUsage return the memory usage of baseBuiltinFunc
func (b *baseBuiltinFunc) MemoryUsage() (sum int64) {
	if b == nil {
		return
	}

	sum = emptyBaseBuiltinFunc + int64(len(b.charset)+len(b.collation))
	if b.bufAllocator != nil {
		sum += b.bufAllocator.MemoryUsage()
	}
	if b.tp != nil {
		sum += b.tp.MemoryUsage()
	}
	if b.childrenVectorizedOnce != nil {
		sum += onceSize
	}
	for _, e := range b.args {
		sum += e.MemoryUsage()
	}
	return
}

type builtinFuncCacheItem[T any] struct {
	ctxID uint64
	item  T
}

type builtinFuncCache[T any] struct {
	sync.Mutex
	cached atomic.Pointer[builtinFuncCacheItem[T]]
}

func (c *builtinFuncCache[T]) getCache(ctxID uint64) (v T, ok bool) {
	if p := c.cached.Load(); p != nil && p.ctxID == ctxID {
		return p.item, true
	}
	return v, false
}

func (c *builtinFuncCache[T]) getOrInitCache(ctx EvalContext, constructCache func() (T, error)) (T, error) {
	intest.Assert(constructCache != nil)
	ctxID := ctx.CtxID()
	if item, ok := c.getCache(ctxID); ok {
		return item, nil
	}

	c.Lock()
	defer c.Unlock()
	if item, ok := c.getCache(ctxID); ok {
		return item, nil
	}

	item, err := constructCache()
	if err != nil {
		var def T
		return def, err
	}

	c.cached.Store(&builtinFuncCacheItem[T]{
		ctxID: ctxID,
		item:  item,
	})
	return item, nil
}<|MERGE_RESOLUTION|>--- conflicted
+++ resolved
@@ -928,11 +928,6 @@
 	ast.Decode:                   &decodeFunctionClass{baseFunctionClass{ast.Decode, 2, 2}},
 	ast.Encode:                   &encodeFunctionClass{baseFunctionClass{ast.Encode, 2, 2}},
 	ast.MD5:                      &md5FunctionClass{baseFunctionClass{ast.MD5, 1, 1}},
-<<<<<<< HEAD
-	ast.OldPassword:              &oldPasswordFunctionClass{baseFunctionClass{ast.OldPassword, 1, 1}},
-=======
-	ast.PasswordFunc:             &passwordFunctionClass{baseFunctionClass{ast.PasswordFunc, 1, 1}},
->>>>>>> a3c9b793
 	ast.RandomBytes:              &randomBytesFunctionClass{baseFunctionClass{ast.RandomBytes, 1, 1}},
 	ast.SHA1:                     &sha1FunctionClass{baseFunctionClass{ast.SHA1, 1, 1}},
 	ast.SHA:                      &sha1FunctionClass{baseFunctionClass{ast.SHA, 1, 1}},
