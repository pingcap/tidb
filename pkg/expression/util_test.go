--- conflicted
+++ resolved
@@ -19,6 +19,7 @@
 	"testing"
 
 	"github.com/pingcap/tidb/pkg/expression/contextopt"
+	"github.com/pingcap/tidb/pkg/expression/contextstatic"
 	"github.com/pingcap/tidb/pkg/parser/ast"
 	"github.com/pingcap/tidb/pkg/parser/model"
 	"github.com/pingcap/tidb/pkg/parser/mysql"
@@ -181,13 +182,9 @@
 	num, _, _ = GetUint64FromConstant(ctx, con)
 	require.Equal(t, uint64(1), num)
 
-<<<<<<< HEAD
 	vars.PlanCacheParams.Append(types.NewUintDatum(100))
+	ctx = mockEvalCtx(contextstatic.WithParamList(vars.PlanCacheParams))
 	con.ParamMarker = &ParamMarker{order: 0, ctx: contextopt.SessionVarsAsProvider(vars)}
-=======
-	ctx.GetSessionVars().PlanCacheParams.Append(types.NewUintDatum(100))
-	con.ParamMarker = &ParamMarker{ctx: ctx, order: 0}
->>>>>>> 479f4be0
 	num, _, _ = GetUint64FromConstant(ctx, con)
 	require.Equal(t, uint64(100), num)
 }
@@ -265,11 +262,7 @@
 	ret, err = SubstituteCorCol2Constant(ctx, plus3)
 	require.NoError(t, err)
 	ans3 := newFunctionWithMockCtx(ast.Plus, ans1, col1)
-<<<<<<< HEAD
-	require.True(t, ret.Equal(ctx.GetEvalCtx(), ans3))
-=======
-	require.False(t, ret.Equal(ctx, ans3))
->>>>>>> 479f4be0
+	require.False(t, ret.Equal(ctx.GetEvalCtx(), ans3))
 }
 
 func TestPushDownNot(t *testing.T) {
@@ -360,11 +353,7 @@
 			bufs[j] = bufs[j][:0]
 		}
 		var err error
-<<<<<<< HEAD
-		err = EvalExpr(ctx, true, colExpr, colExpr.GetType().EvalType(), input, colBuf)
-=======
-		err = EvalExpr(ctx, ctx.GetSessionVars().EnableVectorizedExpression, colExpr, colExpr.GetType(ctx).EvalType(), input, colBuf)
->>>>>>> 479f4be0
+		err = EvalExpr(ctx, true, colExpr, colExpr.GetType(ctx).EvalType(), input, colBuf)
 		require.NoError(t, err)
 		bufs, err = codec.HashGroupKey(ctx.Location(), 1024, colBuf, bufs, ft)
 		require.NoError(t, err)
@@ -389,7 +378,7 @@
 
 func TestDisableParseJSONFlag4Expr(t *testing.T) {
 	var expr Expression
-	ctx := createContext(t)
+	ctx := mockEvalCtx()
 	expr = &Column{RetType: newIntFieldType()}
 	ft := expr.GetType(ctx)
 	ft.AddFlag(mysql.ParseToJSONFlag)
@@ -476,7 +465,7 @@
 		inputSchemaLen int
 		expectResult   bool
 	}
-	castFunc, _ := NewFunction(mock.NewContext(), ast.Cast, types.NewFieldType(mysql.TypeString), newFunctionWithMockCtx(ast.JSONExtract, newColJSON(), newColString("str", "binary")))
+	castFunc, _ := NewFunction(mockExprCtx(), ast.Cast, types.NewFieldType(mysql.TypeString), newFunctionWithMockCtx(ast.JSONExtract, newColJSON(), newColString("str", "binary")))
 	testDataArray := []testDataType{
 		{[]Expression{newColumn(0), newColumn(1)}, 5, true},
 		{[]Expression{newColumn(0), newColumn(1)}, 2, false},
