// Copyright 2015 PingCAP, Inc.
//
// Licensed under the Apache License, Version 2.0 (the "License");
// you may not use this file except in compliance with the License.
// You may obtain a copy of the License at
//
//     http://www.apache.org/licenses/LICENSE-2.0
//
// Unless required by applicable law or agreed to in writing, software
// distributed under the License is distributed on an "AS IS" BASIS,
// WITHOUT WARRANTIES OR CONDITIONS OF ANY KIND, either express or implied.
// See the License for the specific language governing permissions and
// limitations under the License.

package expression

import (
	"context"
	"testing"
	"time"

	"github.com/pingcap/tidb/pkg/parser/ast"
	"github.com/pingcap/tidb/pkg/parser/model"
	"github.com/pingcap/tidb/pkg/parser/mysql"
	"github.com/pingcap/tidb/pkg/sessionctx/stmtctx"
	"github.com/pingcap/tidb/pkg/types"
	"github.com/pingcap/tidb/pkg/util/chunk"
	"github.com/pingcap/tidb/pkg/util/codec"
	"github.com/pingcap/tidb/pkg/util/mock"
	"github.com/stretchr/testify/require"
)

func TestBaseBuiltin(t *testing.T) {
	ctx := mock.NewContext()
	bf, err := newBaseBuiltinFuncWithTp(ctx, "", nil, types.ETTimestamp)
	require.NoError(t, err)
	_, _, err = bf.evalInt(ctx, chunk.Row{})
	require.Error(t, err)
	_, _, err = bf.evalReal(ctx, chunk.Row{})
	require.Error(t, err)
	_, _, err = bf.evalString(ctx, chunk.Row{})
	require.Error(t, err)
	_, _, err = bf.evalDecimal(ctx, chunk.Row{})
	require.Error(t, err)
	_, _, err = bf.evalTime(ctx, chunk.Row{})
	require.Error(t, err)
	_, _, err = bf.evalDuration(ctx, chunk.Row{})
	require.Error(t, err)
	_, _, err = bf.evalJSON(ctx, chunk.Row{})
	require.Error(t, err)
}

func TestClone(t *testing.T) {
	builtinFuncs := []builtinFunc{
		&builtinArithmeticPlusRealSig{}, &builtinArithmeticPlusDecimalSig{}, &builtinArithmeticPlusIntSig{}, &builtinArithmeticMinusRealSig{}, &builtinArithmeticMinusDecimalSig{},
		&builtinArithmeticMinusIntSig{}, &builtinArithmeticDivideRealSig{}, &builtinArithmeticDivideDecimalSig{}, &builtinArithmeticMultiplyRealSig{}, &builtinArithmeticMultiplyDecimalSig{},
		&builtinArithmeticMultiplyIntUnsignedSig{}, &builtinArithmeticMultiplyIntSig{}, &builtinArithmeticIntDivideIntSig{}, &builtinArithmeticIntDivideDecimalSig{},
		&builtinArithmeticModIntUnsignedUnsignedSig{}, &builtinArithmeticModIntUnsignedSignedSig{}, &builtinArithmeticModIntSignedUnsignedSig{}, &builtinArithmeticModIntSignedSignedSig{},
		&builtinArithmeticModRealSig{}, &builtinArithmeticModDecimalSig{}, &builtinCastIntAsIntSig{}, &builtinCastIntAsRealSig{}, &builtinCastIntAsStringSig{},
		&builtinCastIntAsDecimalSig{}, &builtinCastIntAsTimeSig{}, &builtinCastIntAsDurationSig{}, &builtinCastIntAsJSONSig{}, &builtinCastRealAsIntSig{},
		&builtinCastRealAsRealSig{}, &builtinCastRealAsStringSig{}, &builtinCastRealAsDecimalSig{}, &builtinCastRealAsTimeSig{}, &builtinCastRealAsDurationSig{},
		&builtinCastRealAsJSONSig{}, &builtinCastDecimalAsIntSig{}, &builtinCastDecimalAsRealSig{}, &builtinCastDecimalAsStringSig{}, &builtinCastDecimalAsDecimalSig{},
		&builtinCastDecimalAsTimeSig{}, &builtinCastDecimalAsDurationSig{}, &builtinCastDecimalAsJSONSig{}, &builtinCastStringAsIntSig{}, &builtinCastStringAsRealSig{},
		&builtinCastStringAsStringSig{}, &builtinCastStringAsDecimalSig{}, &builtinCastStringAsTimeSig{}, &builtinCastStringAsDurationSig{}, &builtinCastStringAsJSONSig{},
		&builtinCastTimeAsIntSig{}, &builtinCastTimeAsRealSig{}, &builtinCastTimeAsStringSig{}, &builtinCastTimeAsDecimalSig{}, &builtinCastTimeAsTimeSig{},
		&builtinCastTimeAsDurationSig{}, &builtinCastTimeAsJSONSig{}, &builtinCastDurationAsIntSig{}, &builtinCastDurationAsRealSig{}, &builtinCastDurationAsStringSig{},
		&builtinCastDurationAsDecimalSig{}, &builtinCastDurationAsTimeSig{}, &builtinCastDurationAsDurationSig{}, &builtinCastDurationAsJSONSig{}, &builtinCastJSONAsIntSig{},
		&builtinCastJSONAsRealSig{}, &builtinCastJSONAsStringSig{}, &builtinCastJSONAsDecimalSig{}, &builtinCastJSONAsTimeSig{}, &builtinCastJSONAsDurationSig{},
		&builtinCastJSONAsJSONSig{}, &builtinCoalesceIntSig{}, &builtinCoalesceRealSig{}, &builtinCoalesceDecimalSig{}, &builtinCoalesceStringSig{},
		&builtinCoalesceTimeSig{}, &builtinCoalesceDurationSig{}, &builtinGreatestIntSig{}, &builtinGreatestRealSig{}, &builtinGreatestDecimalSig{},
		&builtinGreatestStringSig{}, &builtinGreatestTimeSig{}, &builtinLeastIntSig{}, &builtinLeastRealSig{}, &builtinLeastDecimalSig{},
		&builtinLeastStringSig{}, &builtinLeastTimeSig{}, &builtinIntervalIntSig{}, &builtinIntervalRealSig{}, &builtinLTIntSig{},
		&builtinLTRealSig{}, &builtinLTDecimalSig{}, &builtinLTStringSig{}, &builtinLTDurationSig{}, &builtinLTTimeSig{},
		&builtinLEIntSig{}, &builtinLERealSig{}, &builtinLEDecimalSig{}, &builtinLEStringSig{}, &builtinLEDurationSig{},
		&builtinLETimeSig{}, &builtinGTIntSig{}, &builtinGTRealSig{}, &builtinGTDecimalSig{}, &builtinGTStringSig{},
		&builtinGTTimeSig{}, &builtinGTDurationSig{}, &builtinGEIntSig{}, &builtinGERealSig{}, &builtinGEDecimalSig{},
		&builtinGEStringSig{}, &builtinGETimeSig{}, &builtinGEDurationSig{}, &builtinNEIntSig{}, &builtinNERealSig{},
		&builtinNEDecimalSig{}, &builtinNEStringSig{}, &builtinNETimeSig{}, &builtinNEDurationSig{}, &builtinNullEQIntSig{},
		&builtinNullEQRealSig{}, &builtinNullEQDecimalSig{}, &builtinNullEQStringSig{}, &builtinNullEQTimeSig{}, &builtinNullEQDurationSig{},
		&builtinCaseWhenIntSig{}, &builtinCaseWhenRealSig{}, &builtinCaseWhenDecimalSig{}, &builtinCaseWhenStringSig{}, &builtinCaseWhenTimeSig{},
		&builtinCaseWhenDurationSig{}, &builtinIfNullIntSig{}, &builtinIfNullRealSig{}, &builtinIfNullDecimalSig{}, &builtinIfNullStringSig{},
		&builtinIfNullTimeSig{}, &builtinIfNullDurationSig{}, &builtinIfNullJSONSig{}, &builtinIfIntSig{}, &builtinIfRealSig{},
		&builtinIfDecimalSig{}, &builtinIfStringSig{}, &builtinIfTimeSig{}, &builtinIfDurationSig{}, &builtinIfJSONSig{},
		&builtinAesDecryptSig{}, &builtinAesDecryptIVSig{}, &builtinAesEncryptSig{}, &builtinAesEncryptIVSig{}, &builtinCompressSig{},
		&builtinMD5Sig{}, &builtinPasswordSig{}, &builtinRandomBytesSig{}, &builtinSHA1Sig{}, &builtinSHA2Sig{},
		&builtinUncompressSig{}, &builtinUncompressedLengthSig{}, &builtinDatabaseSig{}, &builtinFoundRowsSig{}, &builtinCurrentUserSig{},
		&builtinUserSig{}, &builtinConnectionIDSig{}, &builtinLastInsertIDSig{}, &builtinLastInsertIDWithIDSig{}, &builtinVersionSig{},
		&builtinTiDBVersionSig{}, &builtinRowCountSig{}, &builtinJSONTypeSig{}, &builtinJSONQuoteSig{}, &builtinJSONUnquoteSig{},
		&builtinJSONArraySig{}, &builtinJSONArrayAppendSig{}, &builtinJSONObjectSig{}, &builtinJSONExtractSig{}, &builtinJSONSetSig{},
		&builtinJSONInsertSig{}, &builtinJSONReplaceSig{}, &builtinJSONRemoveSig{}, &builtinJSONMergeSig{}, &builtinJSONContainsSig{},
		&builtinJSONStorageSizeSig{}, &builtinJSONDepthSig{}, &builtinJSONSearchSig{}, &builtinJSONKeysSig{}, &builtinJSONKeys2ArgsSig{}, &builtinJSONLengthSig{},
		&builtinLikeSig{}, &builtinIlikeSig{}, &builtinRegexpLikeFuncSig{}, &builtinRegexpSubstrFuncSig{}, &builtinRegexpInStrFuncSig{}, &builtinRegexpReplaceFuncSig{}, &builtinAbsRealSig{}, &builtinAbsIntSig{},
		&builtinAbsUIntSig{}, &builtinAbsDecSig{}, &builtinRoundRealSig{}, &builtinRoundIntSig{}, &builtinRoundDecSig{},
		&builtinRoundWithFracRealSig{}, &builtinRoundWithFracIntSig{}, &builtinRoundWithFracDecSig{}, &builtinCeilRealSig{}, &builtinCeilIntToDecSig{},
		&builtinCeilIntToIntSig{}, &builtinCeilDecToIntSig{}, &builtinCeilDecToDecSig{}, &builtinFloorRealSig{}, &builtinFloorIntToDecSig{},
		&builtinFloorIntToIntSig{}, &builtinFloorDecToIntSig{}, &builtinFloorDecToDecSig{}, &builtinLog1ArgSig{}, &builtinLog2ArgsSig{},
		&builtinLog2Sig{}, &builtinLog10Sig{}, &builtinRandSig{}, &builtinRandWithSeedFirstGenSig{}, &builtinPowSig{},
		&builtinConvSig{}, &builtinCRC32Sig{}, &builtinSignSig{}, &builtinSqrtSig{}, &builtinAcosSig{},
		&builtinAsinSig{}, &builtinAtan1ArgSig{}, &builtinAtan2ArgsSig{}, &builtinCosSig{}, &builtinCotSig{},
		&builtinDegreesSig{}, &builtinExpSig{}, &builtinPISig{}, &builtinRadiansSig{}, &builtinSinSig{},
		&builtinTanSig{}, &builtinTruncateIntSig{}, &builtinTruncateRealSig{}, &builtinTruncateDecimalSig{}, &builtinTruncateUintSig{},
		&builtinSleepSig{}, &builtinLockSig{}, &builtinReleaseLockSig{}, &builtinDecimalAnyValueSig{}, &builtinDurationAnyValueSig{},
		&builtinIntAnyValueSig{}, &builtinJSONAnyValueSig{}, &builtinRealAnyValueSig{}, &builtinStringAnyValueSig{}, &builtinTimeAnyValueSig{},
		&builtinInetAtonSig{}, &builtinInetNtoaSig{}, &builtinInet6AtonSig{}, &builtinInet6NtoaSig{}, &builtinIsIPv4Sig{},
		&builtinIsIPv4CompatSig{}, &builtinIsIPv4MappedSig{}, &builtinIsIPv6Sig{}, &builtinUUIDSig{}, &builtinNameConstIntSig{},
		&builtinNameConstRealSig{}, &builtinNameConstDecimalSig{}, &builtinNameConstTimeSig{}, &builtinNameConstDurationSig{}, &builtinNameConstStringSig{},
		&builtinNameConstJSONSig{}, &builtinLogicAndSig{}, &builtinLogicOrSig{}, &builtinLogicXorSig{}, &builtinRealIsTrueSig{},
		&builtinDecimalIsTrueSig{}, &builtinIntIsTrueSig{}, &builtinRealIsFalseSig{}, &builtinDecimalIsFalseSig{}, &builtinIntIsFalseSig{},
		&builtinUnaryMinusIntSig{}, &builtinDecimalIsNullSig{}, &builtinDurationIsNullSig{}, &builtinIntIsNullSig{}, &builtinRealIsNullSig{},
		&builtinStringIsNullSig{}, &builtinTimeIsNullSig{}, &builtinUnaryNotRealSig{}, &builtinUnaryNotDecimalSig{}, &builtinUnaryNotIntSig{}, &builtinSleepSig{}, &builtinInIntSig{},
		&builtinInStringSig{}, &builtinInDecimalSig{}, &builtinInRealSig{}, &builtinInTimeSig{}, &builtinInDurationSig{},
		&builtinInJSONSig{}, &builtinRowSig{}, &builtinSetStringVarSig{}, &builtinSetIntVarSig{}, &builtinSetRealVarSig{}, &builtinSetDecimalVarSig{},
		&builtinGetIntVarSig{}, &builtinGetRealVarSig{}, &builtinGetDecimalVarSig{}, &builtinGetStringVarSig{}, &builtinLockSig{},
		&builtinReleaseLockSig{}, &builtinValuesIntSig{}, &builtinValuesRealSig{}, &builtinValuesDecimalSig{}, &builtinValuesStringSig{},
		&builtinValuesTimeSig{}, &builtinValuesDurationSig{}, &builtinValuesJSONSig{}, &builtinBitCountSig{}, &builtinGetParamStringSig{},
		&builtinLengthSig{}, &builtinASCIISig{}, &builtinConcatSig{}, &builtinConcatWSSig{}, &builtinLeftSig{},
		&builtinLeftUTF8Sig{}, &builtinRightSig{}, &builtinRightUTF8Sig{}, &builtinRepeatSig{}, &builtinLowerSig{},
		&builtinReverseUTF8Sig{}, &builtinReverseSig{}, &builtinSpaceSig{}, &builtinUpperSig{}, &builtinStrcmpSig{},
		&builtinReplaceSig{}, &builtinConvertSig{}, &builtinSubstring2ArgsSig{}, &builtinSubstring3ArgsSig{}, &builtinSubstring2ArgsUTF8Sig{},
		&builtinSubstring3ArgsUTF8Sig{}, &builtinSubstringIndexSig{}, &builtinLocate2ArgsUTF8Sig{}, &builtinLocate3ArgsUTF8Sig{}, &builtinLocate2ArgsSig{},
		&builtinLocate3ArgsSig{}, &builtinHexStrArgSig{}, &builtinHexIntArgSig{}, &builtinUnHexSig{}, &builtinTrim1ArgSig{},
		&builtinTrim2ArgsSig{}, &builtinTrim3ArgsSig{}, &builtinLTrimSig{}, &builtinRTrimSig{}, &builtinLpadUTF8Sig{},
		&builtinLpadSig{}, &builtinRpadUTF8Sig{}, &builtinRpadSig{}, &builtinBitLengthSig{}, &builtinCharSig{},
		&builtinCharLengthUTF8Sig{}, &builtinFindInSetSig{}, &builtinMakeSetSig{}, &builtinOctIntSig{}, &builtinOctStringSig{},
		&builtinOrdSig{}, &builtinQuoteSig{}, &builtinBinSig{}, &builtinEltSig{}, &builtinExportSet3ArgSig{},
		&builtinExportSet4ArgSig{}, &builtinExportSet5ArgSig{}, &builtinFormatWithLocaleSig{}, &builtinFormatSig{}, &builtinFromBase64Sig{},
		&builtinToBase64Sig{}, &builtinInsertSig{}, &builtinInsertUTF8Sig{}, &builtinInstrUTF8Sig{}, &builtinInstrSig{},
		&builtinFieldRealSig{}, &builtinFieldIntSig{}, &builtinFieldStringSig{}, &builtinDateSig{}, &builtinDateLiteralSig{},
		&builtinDateDiffSig{}, &builtinNullTimeDiffSig{}, &builtinTimeStringTimeDiffSig{}, &builtinDurationStringTimeDiffSig{}, &builtinDurationDurationTimeDiffSig{},
		&builtinStringTimeTimeDiffSig{}, &builtinStringDurationTimeDiffSig{}, &builtinStringStringTimeDiffSig{}, &builtinTimeTimeTimeDiffSig{}, &builtinDateFormatSig{},
		&builtinHourSig{}, &builtinMinuteSig{}, &builtinSecondSig{}, &builtinMicroSecondSig{}, &builtinMonthSig{},
		&builtinMonthNameSig{}, &builtinNowWithArgSig{}, &builtinNowWithoutArgSig{}, &builtinDayNameSig{}, &builtinDayOfMonthSig{},
		&builtinDayOfWeekSig{}, &builtinDayOfYearSig{}, &builtinWeekWithModeSig{}, &builtinWeekWithoutModeSig{}, &builtinWeekDaySig{},
		&builtinWeekOfYearSig{}, &builtinYearSig{}, &builtinYearWeekWithModeSig{}, &builtinYearWeekWithoutModeSig{}, &builtinGetFormatSig{},
		&builtinSysDateWithFspSig{}, &builtinSysDateWithoutFspSig{}, &builtinCurrentDateSig{}, &builtinCurrentTime0ArgSig{}, &builtinCurrentTime1ArgSig{},
		&builtinTimeSig{}, &builtinTimeLiteralSig{}, &builtinUTCDateSig{}, &builtinUTCTimestampWithArgSig{}, &builtinUTCTimestampWithoutArgSig{},
		&builtinAddDatetimeAndDurationSig{}, &builtinAddDatetimeAndStringSig{}, &builtinAddTimeDateTimeNullSig{}, &builtinAddStringAndDurationSig{}, &builtinAddStringAndStringSig{},
		&builtinAddTimeStringNullSig{}, &builtinAddDurationAndDurationSig{}, &builtinAddDurationAndStringSig{}, &builtinAddTimeDurationNullSig{}, &builtinAddDateAndDurationSig{},
		&builtinAddDateAndStringSig{}, &builtinSubDatetimeAndDurationSig{}, &builtinSubDatetimeAndStringSig{}, &builtinSubTimeDateTimeNullSig{}, &builtinSubStringAndDurationSig{},
		&builtinSubStringAndStringSig{}, &builtinSubTimeStringNullSig{}, &builtinSubDurationAndDurationSig{}, &builtinSubDurationAndStringSig{}, &builtinSubTimeDurationNullSig{},
		&builtinSubDateAndDurationSig{}, &builtinSubDateAndStringSig{}, &builtinUnixTimestampCurrentSig{}, &builtinUnixTimestampIntSig{}, &builtinUnixTimestampDecSig{},
		&builtinConvertTzSig{}, &builtinMakeDateSig{}, &builtinMakeTimeSig{}, &builtinPeriodAddSig{}, &builtinPeriodDiffSig{},
		&builtinQuarterSig{}, &builtinSecToTimeSig{}, &builtinTimeToSecSig{}, &builtinTimestampAddSig{}, &builtinToDaysSig{},
		&builtinToSecondsSig{}, &builtinUTCTimeWithArgSig{}, &builtinUTCTimeWithoutArgSig{}, &builtinTimestamp1ArgSig{}, &builtinTimestamp2ArgsSig{},
		&builtinTimestampLiteralSig{}, &builtinLastDaySig{}, &builtinStrToDateDateSig{}, &builtinStrToDateDatetimeSig{}, &builtinStrToDateDurationSig{},
		&builtinFromUnixTime1ArgSig{}, &builtinFromUnixTime2ArgSig{}, &builtinExtractDatetimeFromStringSig{}, &builtinExtractDatetimeSig{}, &builtinExtractDurationSig{}, &builtinAddSubDateAsStringSig{},
		&builtinAddSubDateDatetimeAnySig{}, &builtinAddSubDateDurationAnySig{},
	}
	for _, f := range builtinFuncs {
		cf := f.Clone()
		require.IsType(t, f, cf)
	}
}

func TestGetUint64FromConstant(t *testing.T) {
	ctx := mock.NewContext()
	con := &Constant{
		Value: types.NewDatum(nil),
	}
	_, isNull, ok := GetUint64FromConstant(ctx, con)
	require.True(t, ok)
	require.True(t, isNull)

	con = &Constant{
		Value: types.NewIntDatum(-1),
	}
	_, _, ok = GetUint64FromConstant(ctx, con)
	require.False(t, ok)

	con.Value = types.NewIntDatum(1)
	num, isNull, ok := GetUint64FromConstant(ctx, con)
	require.True(t, ok)
	require.False(t, isNull)
	require.Equal(t, uint64(1), num)

	con.Value = types.NewUintDatum(1)
	num, _, _ = GetUint64FromConstant(ctx, con)
	require.Equal(t, uint64(1), num)

	con.DeferredExpr = &Constant{Value: types.NewIntDatum(1)}
	num, _, _ = GetUint64FromConstant(ctx, con)
	require.Equal(t, uint64(1), num)

	ctx.GetSessionVars().PlanCacheParams.Append(types.NewUintDatum(100))
	con.ParamMarker = &ParamMarker{order: 0}
	num, _, _ = GetUint64FromConstant(ctx, con)
	require.Equal(t, uint64(100), num)
}

func TestSetExprColumnInOperand(t *testing.T) {
	col := &Column{RetType: newIntFieldType()}
	require.True(t, SetExprColumnInOperand(col).(*Column).InOperand)

	ctx := mock.NewContext()
	f, err := funcs[ast.Abs].getFunction(ctx, []Expression{col})
	require.NoError(t, err)
	fun := &ScalarFunction{Function: f}
	SetExprColumnInOperand(fun)
	require.True(t, f.getArgs()[0].(*Column).InOperand)
}

func TestPopRowFirstArg(t *testing.T) {
	ctx := mock.NewContext()
	c1, c2, c3 := &Column{RetType: newIntFieldType()}, &Column{RetType: newIntFieldType()}, &Column{RetType: newIntFieldType()}
	f, err := funcs[ast.RowFunc].getFunction(ctx, []Expression{c1, c2, c3})
	require.NoError(t, err)
	fun := &ScalarFunction{Function: f, FuncName: model.NewCIStr(ast.RowFunc), RetType: newIntFieldType()}
	fun2, err := PopRowFirstArg(mock.NewContext(), fun)
	require.NoError(t, err)
	require.Len(t, fun2.(*ScalarFunction).GetArgs(), 2)
}

func TestGetStrIntFromConstant(t *testing.T) {
	col := &Column{}
	_, _, err := GetStringFromConstant(mock.NewContext(), col)
	require.Error(t, err)

	con := &Constant{RetType: types.NewFieldType(mysql.TypeNull)}
	_, isNull, err := GetStringFromConstant(mock.NewContext(), con)
	require.NoError(t, err)
	require.True(t, isNull)

	con = &Constant{RetType: newIntFieldType(), Value: types.NewIntDatum(1)}
	ret, _, _ := GetStringFromConstant(mock.NewContext(), con)
	require.Equal(t, "1", ret)

	con = &Constant{RetType: types.NewFieldType(mysql.TypeNull)}
	_, isNull, _ = GetIntFromConstant(mock.NewContext(), con)
	require.True(t, isNull)

	con = &Constant{RetType: newStringFieldType(), Value: types.NewStringDatum("abc")}
	_, isNull, _ = GetIntFromConstant(mock.NewContext(), con)
	require.True(t, isNull)

	con = &Constant{RetType: newStringFieldType(), Value: types.NewStringDatum("123")}
	num, _, _ := GetIntFromConstant(mock.NewContext(), con)
	require.Equal(t, 123, num)
}

func TestSubstituteCorCol2Constant(t *testing.T) {
	ctx := mock.NewContext()
	corCol1 := &CorrelatedColumn{Data: &NewOne().Value}
	corCol1.RetType = types.NewFieldType(mysql.TypeLonglong)
	corCol2 := &CorrelatedColumn{Data: &NewOne().Value}
	corCol2.RetType = types.NewFieldType(mysql.TypeLonglong)
	cast := BuildCastFunction(ctx, corCol1, types.NewFieldType(mysql.TypeLonglong))
	plus := newFunctionWithMockCtx(ast.Plus, cast, corCol2)
	plus2 := newFunctionWithMockCtx(ast.Plus, plus, NewOne())
	ans1 := &Constant{Value: types.NewIntDatum(3), RetType: types.NewFieldType(mysql.TypeLonglong)}
	ret, err := SubstituteCorCol2Constant(ctx, plus2)
	require.NoError(t, err)
	require.True(t, ret.Equal(ctx, ans1))
	col1 := &Column{Index: 1, RetType: types.NewFieldType(mysql.TypeLonglong)}
	ret, err = SubstituteCorCol2Constant(ctx, col1)
	require.NoError(t, err)
	ans2 := col1
	require.True(t, ret.Equal(ctx, ans2))
	plus3 := newFunctionWithMockCtx(ast.Plus, plus2, col1)
	ret, err = SubstituteCorCol2Constant(ctx, plus3)
	require.NoError(t, err)
	ans3 := newFunctionWithMockCtx(ast.Plus, ans1, col1)
	require.False(t, ret.Equal(ctx, ans3))
}

func TestPushDownNot(t *testing.T) {
	ctx := mock.NewContext()
	col := &Column{Index: 1, RetType: types.NewFieldType(mysql.TypeLonglong)}
	// !((a=1||a=1)&&a=1)
	eqFunc := newFunctionWithMockCtx(ast.EQ, col, NewOne())
	orFunc := newFunctionWithMockCtx(ast.LogicOr, eqFunc, eqFunc)
	andFunc := newFunctionWithMockCtx(ast.LogicAnd, orFunc, eqFunc)
	notFunc := newFunctionWithMockCtx(ast.UnaryNot, andFunc)
	// (a!=1&&a!=1)||a=1
	neFunc := newFunctionWithMockCtx(ast.NE, col, NewOne())
	andFunc2 := newFunctionWithMockCtx(ast.LogicAnd, neFunc, neFunc)
	orFunc2 := newFunctionWithMockCtx(ast.LogicOr, andFunc2, neFunc)
	notFuncCopy := notFunc.Clone()
	ret := PushDownNot(ctx, notFunc)
	require.True(t, ret.Equal(ctx, orFunc2))
	require.True(t, notFunc.Equal(ctx, notFuncCopy))

	// issue 15725
	// (not not a) should be optimized to (a is true)
	notFunc = newFunctionWithMockCtx(ast.UnaryNot, col)
	notFunc = newFunctionWithMockCtx(ast.UnaryNot, notFunc)
	ret = PushDownNot(ctx, notFunc)
	require.True(t, ret.Equal(ctx, newFunctionWithMockCtx(ast.IsTruthWithNull, col)))

	// (not not (a+1)) should be optimized to (a+1 is true)
	plusFunc := newFunctionWithMockCtx(ast.Plus, col, NewOne())
	notFunc = newFunctionWithMockCtx(ast.UnaryNot, plusFunc)
	notFunc = newFunctionWithMockCtx(ast.UnaryNot, notFunc)
	ret = PushDownNot(ctx, notFunc)
	require.True(t, ret.Equal(ctx, newFunctionWithMockCtx(ast.IsTruthWithNull, plusFunc)))
	// (not not not a) should be optimized to (not (a is true))
	notFunc = newFunctionWithMockCtx(ast.UnaryNot, col)
	notFunc = newFunctionWithMockCtx(ast.UnaryNot, notFunc)
	notFunc = newFunctionWithMockCtx(ast.UnaryNot, notFunc)
	ret = PushDownNot(ctx, notFunc)
	require.True(t, ret.Equal(ctx, newFunctionWithMockCtx(ast.UnaryNot, newFunctionWithMockCtx(ast.IsTruthWithNull, col))))
	// (not not not not a) should be optimized to (a is true)
	notFunc = newFunctionWithMockCtx(ast.UnaryNot, col)
	notFunc = newFunctionWithMockCtx(ast.UnaryNot, notFunc)
	notFunc = newFunctionWithMockCtx(ast.UnaryNot, notFunc)
	notFunc = newFunctionWithMockCtx(ast.UnaryNot, notFunc)
	ret = PushDownNot(ctx, notFunc)
	require.True(t, ret.Equal(ctx, newFunctionWithMockCtx(ast.IsTruthWithNull, col)))
}

func TestFilter(t *testing.T) {
	conditions := []Expression{
		newFunctionWithMockCtx(ast.EQ, newColumn(0), newColumn(1)),
		newFunctionWithMockCtx(ast.EQ, newColumn(1), newColumn(2)),
		newFunctionWithMockCtx(ast.LogicOr, newLonglong(1), newColumn(0)),
	}
	result := make([]Expression, 0, 5)
	result = Filter(result, conditions, isLogicOrFunction)
	require.Len(t, result, 1)
}

func TestFilterOutInPlace(t *testing.T) {
	conditions := []Expression{
		newFunctionWithMockCtx(ast.EQ, newColumn(0), newColumn(1)),
		newFunctionWithMockCtx(ast.EQ, newColumn(1), newColumn(2)),
		newFunctionWithMockCtx(ast.LogicOr, newLonglong(1), newColumn(0)),
	}
	remained, filtered := FilterOutInPlace(conditions, isLogicOrFunction)
	require.Equal(t, 2, len(remained))
	require.Equal(t, "eq", remained[0].(*ScalarFunction).FuncName.L)
	require.Equal(t, "eq", remained[1].(*ScalarFunction).FuncName.L)
	require.Equal(t, 1, len(filtered))
	require.Equal(t, "or", filtered[0].(*ScalarFunction).FuncName.L)
}

func TestHashGroupKey(t *testing.T) {
	ctx := mock.NewContext()
	sc := stmtctx.NewStmtCtxWithTimeZone(time.Local)
	eTypes := []types.EvalType{types.ETInt, types.ETReal, types.ETDecimal, types.ETString, types.ETTimestamp, types.ETDatetime, types.ETDuration}
	tNames := []string{"int", "real", "decimal", "string", "timestamp", "datetime", "duration"}
	for i := 0; i < len(tNames); i++ {
		ft := eType2FieldType(eTypes[i])
		if eTypes[i] == types.ETDecimal {
			ft.SetFlen(0)
		}
		colExpr := &Column{Index: 0, RetType: ft}
		input := chunk.New([]*types.FieldType{ft}, 1024, 1024)
		fillColumnWithGener(eTypes[i], input, 0, nil)
		colBuf := chunk.NewColumn(ft, 1024)
		bufs := make([][]byte, 1024)
		for j := 0; j < 1024; j++ {
			bufs[j] = bufs[j][:0]
		}
		var err error
		err = EvalExpr(ctx, ctx.GetSessionVars().EnableVectorizedExpression, colExpr, colExpr.GetType(ctx).EvalType(), input, colBuf)
		require.NoError(t, err)
		bufs, err = codec.HashGroupKey(sc.TimeZone(), 1024, colBuf, bufs, ft)
		require.NoError(t, err)

		var buf []byte
		for j := 0; j < input.NumRows(); j++ {
			d, err := colExpr.Eval(ctx, input.GetRow(j))
			require.NoError(t, err)
			buf, err = codec.EncodeValue(sc.TimeZone(), buf[:0], d)
			require.NoError(t, err)
			require.Equal(t, string(bufs[j]), string(buf))
		}
	}
}

func isLogicOrFunction(e Expression) bool {
	if f, ok := e.(*ScalarFunction); ok {
		return f.FuncName.L == ast.LogicOr
	}
	return false
}

func TestDisableParseJSONFlag4Expr(t *testing.T) {
	var expr Expression
	ctx := createContext(t)
	expr = &Column{RetType: newIntFieldType()}
	ft := expr.GetType(ctx)
	ft.AddFlag(mysql.ParseToJSONFlag)
	DisableParseJSONFlag4Expr(ctx, expr)
	require.True(t, mysql.HasParseToJSONFlag(ft.GetFlag()))

	expr = &CorrelatedColumn{Column: Column{RetType: newIntFieldType()}}
	ft = expr.GetType(ctx)
	ft.AddFlag(mysql.ParseToJSONFlag)
	DisableParseJSONFlag4Expr(ctx, expr)
	require.True(t, mysql.HasParseToJSONFlag(ft.GetFlag()))
	expr = &ScalarFunction{RetType: newIntFieldType()}
	ft = expr.GetType(ctx)
	ft.AddFlag(mysql.ParseToJSONFlag)
	DisableParseJSONFlag4Expr(ctx, expr)
	require.False(t, mysql.HasParseToJSONFlag(ft.GetFlag()))
}

func TestSQLDigestTextRetriever(t *testing.T) {
	// Create a fake session as the argument to the retriever, though it's actually not used when mock data is set.

	r := NewSQLDigestTextRetriever()
	clearResult := func() {
		r.SQLDigestsMap = map[string]string{
			"digest1": "",
			"digest2": "",
			"digest3": "",
			"digest4": "",
			"digest5": "",
		}
	}
	clearResult()
	r.mockLocalData = map[string]string{
		"digest1": "text1",
		"digest2": "text2",
		"digest6": "text6",
	}
	r.mockGlobalData = map[string]string{
		"digest2": "text2",
		"digest3": "text3",
		"digest4": "text4",
		"digest7": "text7",
	}

	expectedLocalResult := map[string]string{
		"digest1": "text1",
		"digest2": "text2",
		"digest3": "",
		"digest4": "",
		"digest5": "",
	}
	expectedGlobalResult := map[string]string{
		"digest1": "text1",
		"digest2": "text2",
		"digest3": "text3",
		"digest4": "text4",
		"digest5": "",
	}

	err := r.RetrieveLocal(context.Background(), nil)
	require.NoError(t, err)
	require.Equal(t, expectedLocalResult, r.SQLDigestsMap)
	clearResult()

	err = r.RetrieveGlobal(context.Background(), nil)
	require.NoError(t, err)
	require.Equal(t, expectedGlobalResult, r.SQLDigestsMap)
	clearResult()

	r.fetchAllLimit = 1
	err = r.RetrieveLocal(context.Background(), nil)
	require.NoError(t, err)
	require.Equal(t, expectedLocalResult, r.SQLDigestsMap)
	clearResult()

	err = r.RetrieveGlobal(context.Background(), nil)
	require.NoError(t, err)
	require.Equal(t, expectedGlobalResult, r.SQLDigestsMap)
}

func TestProjectionBenefitsFromPushedDown(t *testing.T) {
	type testDataType struct {
		exprs          []Expression
		inputSchemaLen int
		expectResult   bool
	}
	castFunc, _ := NewFunction(mock.NewContext(), ast.Cast, types.NewFieldType(mysql.TypeString), newFunctionWithMockCtx(ast.JSONExtract, newColJSON(), newColString("str", "binary")))
	testDataArray := []testDataType{
		{[]Expression{newColumn(0), newColumn(1)}, 5, true},
		{[]Expression{newColumn(0), newColumn(1)}, 2, false},
		{[]Expression{
			newColumn(0),
			newFunctionWithMockCtx(ast.JSONExtract, newColJSON(), newColString("str", "binary")),
			newFunctionWithMockCtx(ast.JSONDepth, newColJSON()),
			newFunctionWithMockCtx(ast.JSONLength, newColJSON()),
			newFunctionWithMockCtx(ast.JSONType, newColJSON()),
			newFunctionWithMockCtx(ast.JSONValid, newColJSON()),
			newFunctionWithMockCtx(ast.JSONContains, newColJSON(), newColString("str", "binary")),
			newFunctionWithMockCtx(ast.JSONContainsPath, newColJSON(), newConstString("str", CoercibilityNone, "str", "binary"), newColString("str", "binary"), newColString("str", "binary")),
			newFunctionWithMockCtx(ast.JSONKeys, newColJSON()),
			newFunctionWithMockCtx(ast.JSONSearch, newColJSON(), newConstString("str", CoercibilityNone, "str", "binary"), newColString("str", "binary")),
			newFunctionWithMockCtx(ast.JSONMemberOf, newColString("str", "binary"), newColJSON()),
			newFunctionWithMockCtx(ast.JSONOverlaps, newColJSON(), newColJSON()),
		}, 3, true},
		{[]Expression{
			newFunctionWithMockCtx(ast.JSONUnquote, newColString("str", "binary")),
		}, 3, false},
		{[]Expression{
			newFunctionWithMockCtx(ast.JSONUnquote, castFunc),
		}, 3, true},
	}
	for _, testData := range testDataArray {
		result := ProjectionBenefitsFromPushedDown(testData.exprs, testData.inputSchemaLen)
		require.Equal(t, result, testData.expectResult)
	}
}

func BenchmarkExtractColumns(b *testing.B) {
	conditions := []Expression{
		newFunctionWithMockCtx(ast.EQ, newColumn(0), newColumn(1)),
		newFunctionWithMockCtx(ast.EQ, newColumn(1), newColumn(2)),
		newFunctionWithMockCtx(ast.EQ, newColumn(2), newColumn(3)),
		newFunctionWithMockCtx(ast.EQ, newColumn(3), newLonglong(1)),
		newFunctionWithMockCtx(ast.LogicOr, newLonglong(1), newColumn(0)),
	}
	expr := ComposeCNFCondition(mock.NewContext(), conditions...)

	b.ResetTimer()
	for i := 0; i < b.N; i++ {
		ExtractColumns(expr)
	}
	b.ReportAllocs()
}
func (m *MockExpr) VecEvalVectorFloat32(ctx EvalContext, input *chunk.Chunk, result *chunk.Column) error {
	return nil
}

func BenchmarkExprFromSchema(b *testing.B) {
	conditions := []Expression{
		newFunctionWithMockCtx(ast.EQ, newColumn(0), newColumn(1)),
		newFunctionWithMockCtx(ast.EQ, newColumn(1), newColumn(2)),
		newFunctionWithMockCtx(ast.EQ, newColumn(2), newColumn(3)),
		newFunctionWithMockCtx(ast.EQ, newColumn(3), newLonglong(1)),
		newFunctionWithMockCtx(ast.LogicOr, newLonglong(1), newColumn(0)),
	}
	expr := ComposeCNFCondition(mock.NewContext(), conditions...)
	schema := &Schema{Columns: ExtractColumns(expr)}

	b.ResetTimer()
	for i := 0; i < b.N; i++ {
		ExprFromSchema(expr, schema)
	}
	b.ReportAllocs()
}

// MockExpr is mainly for test.
type MockExpr struct {
	err error
	t   *types.FieldType
	i   any
}

func (m *MockExpr) VecEvalInt(ctx EvalContext, input *chunk.Chunk, result *chunk.Column) error {
	return nil
}
func (m *MockExpr) VecEvalReal(ctx EvalContext, input *chunk.Chunk, result *chunk.Column) error {
	return nil
}
func (m *MockExpr) VecEvalString(ctx EvalContext, input *chunk.Chunk, result *chunk.Column) error {
	return nil
}
func (m *MockExpr) VecEvalDecimal(ctx EvalContext, input *chunk.Chunk, result *chunk.Column) error {
	return nil
}
func (m *MockExpr) VecEvalTime(ctx EvalContext, input *chunk.Chunk, result *chunk.Column) error {
	return nil
}
func (m *MockExpr) VecEvalDuration(ctx EvalContext, input *chunk.Chunk, result *chunk.Column) error {
	return nil
}
func (m *MockExpr) VecEvalJSON(ctx EvalContext, input *chunk.Chunk, result *chunk.Column) error {
	return nil
}

func (m *MockExpr) StringWithCtx(ParamValues, string) string { return "" }
func (m *MockExpr) Eval(ctx EvalContext, row chunk.Row) (types.Datum, error) {
	return types.NewDatum(m.i), m.err
}
func (m *MockExpr) EvalInt(ctx EvalContext, row chunk.Row) (val int64, isNull bool, err error) {
	if x, ok := m.i.(int64); ok {
		return x, false, m.err
	}
	return 0, m.i == nil, m.err
}
func (m *MockExpr) EvalReal(ctx EvalContext, row chunk.Row) (val float64, isNull bool, err error) {
	if x, ok := m.i.(float64); ok {
		return x, false, m.err
	}
	return 0, m.i == nil, m.err
}
func (m *MockExpr) EvalString(ctx EvalContext, row chunk.Row) (val string, isNull bool, err error) {
	if x, ok := m.i.(string); ok {
		return x, false, m.err
	}
	return "", m.i == nil, m.err
}
func (m *MockExpr) EvalDecimal(ctx EvalContext, row chunk.Row) (val *types.MyDecimal, isNull bool, err error) {
	if x, ok := m.i.(*types.MyDecimal); ok {
		return x, false, m.err
	}
	return nil, m.i == nil, m.err
}
func (m *MockExpr) EvalTime(ctx EvalContext, row chunk.Row) (val types.Time, isNull bool, err error) {
	if x, ok := m.i.(types.Time); ok {
		return x, false, m.err
	}
	return types.ZeroTime, m.i == nil, m.err
}
func (m *MockExpr) EvalDuration(ctx EvalContext, row chunk.Row) (val types.Duration, isNull bool, err error) {
	if x, ok := m.i.(types.Duration); ok {
		return x, false, m.err
	}
	return types.Duration{}, m.i == nil, m.err
}
func (m *MockExpr) EvalJSON(ctx EvalContext, row chunk.Row) (val types.BinaryJSON, isNull bool, err error) {
	if x, ok := m.i.(types.BinaryJSON); ok {
		return x, false, m.err
	}
	return types.BinaryJSON{}, m.i == nil, m.err
}
<<<<<<< HEAD
func (m *MockExpr) EvalVectorFloat32(ctx EvalContext, row chunk.Row) (val types.VectorFloat32, isNull bool, err error) {
	if x, ok := m.i.(types.VectorFloat32); ok {
		return x, false, m.err
	}
	return types.ZeroVectorFloat32, m.i == nil, m.err
}

func (m *MockExpr) GetType(_ EvalContext) *types.FieldType            { return m.t }
func (m *MockExpr) Clone() Expression                                 { return nil }
=======
func (m *MockExpr) GetType(_ EvalContext) *types.FieldType { return m.t }

func (m *MockExpr) Clone() Expression {
	cloned := new(MockExpr)
	cloned.i = m.i
	cloned.err = m.err
	if m.t != nil {
		cloned.t = m.t.Clone()
	}
	return cloned
}

>>>>>>> c1c74b1b
func (m *MockExpr) Equal(ctx EvalContext, e Expression) bool          { return false }
func (m *MockExpr) IsCorrelated() bool                                { return false }
func (m *MockExpr) ConstLevel() ConstLevel                            { return ConstNone }
func (m *MockExpr) Decorrelate(schema *Schema) Expression             { return m }
func (m *MockExpr) ResolveIndices(schema *Schema) (Expression, error) { return m, nil }
func (m *MockExpr) resolveIndices(schema *Schema) error               { return nil }
func (m *MockExpr) ResolveIndicesByVirtualExpr(ctx EvalContext, schema *Schema) (Expression, bool) {
	return m, true
}
func (m *MockExpr) resolveIndicesByVirtualExpr(ctx EvalContext, schema *Schema) bool {
	return true
}
func (m *MockExpr) RemapColumn(_ map[int64]*Column) (Expression, error) { return m, nil }
func (m *MockExpr) ExplainInfo(EvalContext) string                      { return "" }
func (m *MockExpr) ExplainNormalizedInfo() string                       { return "" }
func (m *MockExpr) ExplainNormalizedInfo4InList() string                { return "" }
func (m *MockExpr) HashCode() []byte                                    { return nil }
func (m *MockExpr) CanonicalHashCode() []byte                           { return nil }
func (m *MockExpr) Vectorized() bool                                    { return false }
func (m *MockExpr) HasCoercibility() bool                               { return false }
func (m *MockExpr) Coercibility() Coercibility                          { return 0 }
func (m *MockExpr) SetCoercibility(Coercibility)                        {}
func (m *MockExpr) Repertoire() Repertoire                              { return UNICODE }
func (m *MockExpr) SetRepertoire(Repertoire)                            {}

func (m *MockExpr) CharsetAndCollation() (string, string) {
	return "", ""
}
func (m *MockExpr) SetCharsetAndCollation(chs, coll string) {}

func (m *MockExpr) MemoryUsage() (sum int64) {
	return
}
func (m *MockExpr) Traverse(action TraverseAction) Expression {
	return action.Transform(m)
}<|MERGE_RESOLUTION|>--- conflicted
+++ resolved
@@ -607,17 +607,12 @@
 	}
 	return types.BinaryJSON{}, m.i == nil, m.err
 }
-<<<<<<< HEAD
 func (m *MockExpr) EvalVectorFloat32(ctx EvalContext, row chunk.Row) (val types.VectorFloat32, isNull bool, err error) {
 	if x, ok := m.i.(types.VectorFloat32); ok {
 		return x, false, m.err
 	}
 	return types.ZeroVectorFloat32, m.i == nil, m.err
 }
-
-func (m *MockExpr) GetType(_ EvalContext) *types.FieldType            { return m.t }
-func (m *MockExpr) Clone() Expression                                 { return nil }
-=======
 func (m *MockExpr) GetType(_ EvalContext) *types.FieldType { return m.t }
 
 func (m *MockExpr) Clone() Expression {
@@ -630,7 +625,6 @@
 	return cloned
 }
 
->>>>>>> c1c74b1b
 func (m *MockExpr) Equal(ctx EvalContext, e Expression) bool          { return false }
 func (m *MockExpr) IsCorrelated() bool                                { return false }
 func (m *MockExpr) ConstLevel() ConstLevel                            { return ConstNone }
