// Copyright 2019 PingCAP, Inc.
//
// Licensed under the Apache License, Version 2.0 (the "License");
// you may not use this file except in compliance with the License.
// You may obtain a copy of the License at
//
//     http://www.apache.org/licenses/LICENSE-2.0
//
// Unless required by applicable law or agreed to in writing, software
// distributed under the License is distributed on an "AS IS" BASIS,
// WITHOUT WARRANTIES OR CONDITIONS OF ANY KIND, either express or implied.
// See the License for the specific language governing permissions and
// limitations under the License.

package expression

import (
	"bytes"
	"encoding/base64"
	"encoding/hex"
	"fmt"
	"math"
	"strconv"
	"strings"
	"unicode/utf8"

	"github.com/pingcap/tidb/pkg/parser/ast"
	"github.com/pingcap/tidb/pkg/parser/charset"
	"github.com/pingcap/tidb/pkg/parser/mysql"
	"github.com/pingcap/tidb/pkg/types"
	"github.com/pingcap/tidb/pkg/util/chunk"
	"github.com/pingcap/tidb/pkg/util/collate"
	"golang.org/x/text/language"
	"golang.org/x/text/message"
	"golang.org/x/text/number"
)

//revive:disable:defer
func (b *builtinLowerSig) vecEvalString(ctx EvalContext, input *chunk.Chunk, result *chunk.Column) error {
	// if error is not nil return error, or builtinLowerSig is for binary strings (do nothing)
	return b.args[0].VecEvalString(ctx, input, result)
}

func (b *builtinLowerSig) vectorized() bool {
	return true
}

func (b *builtinLowerUTF8Sig) vecEvalString(ctx EvalContext, input *chunk.Chunk, result *chunk.Column) error {
	n := input.NumRows()
	buf, err := b.bufAllocator.get()
	if err != nil {
		return err
	}
	defer b.bufAllocator.put(buf)
	if err := b.args[0].VecEvalString(ctx, input, buf); err != nil {
		return err
	}
	result.ReserveString(n)
	enc := charset.FindEncoding(b.args[0].GetType(ctx).GetCharset())
	for i := 0; i < n; i++ {
		if buf.IsNull(i) {
			result.AppendNull()
		} else {
			result.AppendString(enc.ToLower(buf.GetString(i)))
		}
	}
	return nil
}

func (b *builtinLowerUTF8Sig) vectorized() bool {
	return true
}

func (b *builtinRepeatSig) vecEvalString(ctx EvalContext, input *chunk.Chunk, result *chunk.Column) error {
	n := input.NumRows()
	buf, err := b.bufAllocator.get()
	if err != nil {
		return err
	}
	defer b.bufAllocator.put(buf)
	if err := b.args[0].VecEvalString(ctx, input, buf); err != nil {
		return err
	}

	buf2, err := b.bufAllocator.get()
	if err != nil {
		return err
	}
	defer b.bufAllocator.put(buf2)
	if err := b.args[1].VecEvalInt(ctx, input, buf2); err != nil {
		return err
	}

	result.ReserveString(n)
	nums := buf2.Int64s()
	for i := 0; i < n; i++ {
		if buf.IsNull(i) || buf2.IsNull(i) {
			result.AppendNull()
			continue
		}
		num := nums[i]
		if num < 1 {
			result.AppendString("")
			continue
		}
		if num > math.MaxInt32 {
			// to avoid overflow when calculating uint64(byteLength)*uint64(num) later
			num = math.MaxInt32
		}

		str := buf.GetString(i)
		byteLength := len(str)
		if uint64(byteLength)*uint64(num) > b.maxAllowedPacket {
			if err := handleAllowedPacketOverflowed(ctx, "repeat", b.maxAllowedPacket); err != nil {
				return err
			}
			result.AppendNull()
			continue
		}
		if int64(byteLength) > int64(b.tp.GetFlen())/num {
			result.AppendNull()
			continue
		}
		result.AppendString(strings.Repeat(str, int(num)))
	}
	return nil
}

func (b *builtinRepeatSig) vectorized() bool {
	return true
}

func (b *builtinStringIsNullSig) vecEvalInt(ctx EvalContext, input *chunk.Chunk, result *chunk.Column) error {
	n := input.NumRows()
	buf, err := b.bufAllocator.get()
	if err != nil {
		return err
	}
	defer b.bufAllocator.put(buf)
	if err := b.args[0].VecEvalString(ctx, input, buf); err != nil {
		return err
	}

	result.ResizeInt64(n, false)
	i64s := result.Int64s()
	for i := 0; i < n; i++ {
		if buf.IsNull(i) {
			i64s[i] = 1
		} else {
			i64s[i] = 0
		}
	}
	return nil
}

func (b *builtinStringIsNullSig) vectorized() bool {
	return true
}

func (b *builtinUpperUTF8Sig) vecEvalString(ctx EvalContext, input *chunk.Chunk, result *chunk.Column) error {
	n := input.NumRows()
	buf, err := b.bufAllocator.get()
	if err != nil {
		return err
	}
	defer b.bufAllocator.put(buf)
	if err := b.args[0].VecEvalString(ctx, input, buf); err != nil {
		return err
	}
	result.ReserveString(n)
	enc := charset.FindEncoding(b.args[0].GetType(ctx).GetCharset())
	for i := 0; i < n; i++ {
		if buf.IsNull(i) {
			result.AppendNull()
		} else {
			result.AppendString(enc.ToUpper(buf.GetString(i)))
		}
	}
	return nil
}

func (b *builtinUpperUTF8Sig) vectorized() bool {
	return true
}

func (b *builtinUpperSig) vecEvalString(ctx EvalContext, input *chunk.Chunk, result *chunk.Column) error {
	return b.args[0].VecEvalString(ctx, input, result)
}

func (b *builtinUpperSig) vectorized() bool {
	return true
}

func (b *builtinLeftUTF8Sig) vecEvalString(ctx EvalContext, input *chunk.Chunk, result *chunk.Column) error {
	n := input.NumRows()
	buf, err := b.bufAllocator.get()
	if err != nil {
		return err
	}
	defer b.bufAllocator.put(buf)
	if err := b.args[0].VecEvalString(ctx, input, buf); err != nil {
		return err
	}

	buf2, err := b.bufAllocator.get()
	if err != nil {
		return err
	}
	defer b.bufAllocator.put(buf2)
	if err := b.args[1].VecEvalInt(ctx, input, buf2); err != nil {
		return err
	}

	result.ReserveString(n)
	nums := buf2.Int64s()
	for i := 0; i < n; i++ {
		if buf.IsNull(i) || buf2.IsNull(i) {
			result.AppendNull()
			continue
		}

		str := buf.GetString(i)
		runes, leftLength := []rune(str), int(nums[i])
		if runeLength := len(runes); leftLength > runeLength {
			leftLength = runeLength
		} else if leftLength < 0 {
			leftLength = 0
		}

		result.AppendString(string(runes[:leftLength]))
	}
	return nil
}

func (b *builtinLeftUTF8Sig) vectorized() bool {
	return true
}

func (b *builtinRightUTF8Sig) vecEvalString(ctx EvalContext, input *chunk.Chunk, result *chunk.Column) error {
	n := input.NumRows()
	buf, err := b.bufAllocator.get()
	if err != nil {
		return err
	}
	defer b.bufAllocator.put(buf)
	if err := b.args[0].VecEvalString(ctx, input, buf); err != nil {
		return err
	}

	buf2, err := b.bufAllocator.get()
	if err != nil {
		return err
	}
	defer b.bufAllocator.put(buf2)
	if err := b.args[1].VecEvalInt(ctx, input, buf2); err != nil {
		return err
	}

	result.ReserveString(n)
	nums := buf2.Int64s()
	for i := 0; i < n; i++ {
		if buf.IsNull(i) || buf2.IsNull(i) {
			result.AppendNull()
			continue
		}

		str := buf.GetString(i)
		runes := []rune(str)
		strLength, rightLength := len(runes), int(nums[i])
		if rightLength > strLength {
			rightLength = strLength
		} else if rightLength < 0 {
			rightLength = 0
		}

		result.AppendString(string(runes[strLength-rightLength:]))
	}
	return nil
}

func (b *builtinRightUTF8Sig) vectorized() bool {
	return true
}

// vecEvalString evals a builtinSpaceSig.
// See https://dev.mysql.com/doc/refman/5.7/en/string-functions.html#function_space
func (b *builtinSpaceSig) vecEvalString(ctx EvalContext, input *chunk.Chunk, result *chunk.Column) error {
	n := input.NumRows()
	buf, err := b.bufAllocator.get()
	if err != nil {
		return err
	}
	defer b.bufAllocator.put(buf)
	if err := b.args[0].VecEvalInt(ctx, input, buf); err != nil {
		return err
	}

	result.ReserveString(n)
	nums := buf.Int64s()
	for i := 0; i < n; i++ {
		if buf.IsNull(i) {
			result.AppendNull()
			continue
		}
		num := nums[i]
		if num < 0 {
			num = 0
		}
		if uint64(num) > b.maxAllowedPacket {
			if err := handleAllowedPacketOverflowed(ctx, "space", b.maxAllowedPacket); err != nil {
				return err
			}

			result.AppendNull()
			continue
		}
		if num > mysql.MaxBlobWidth {
			result.AppendNull()
			continue
		}
		result.AppendString(strings.Repeat(" ", int(num)))
	}
	return nil
}

func (b *builtinSpaceSig) vectorized() bool {
	return true
}

// vecEvalString evals a REVERSE(str).
// See https://dev.mysql.com/doc/refman/5.7/en/string-functions.html#function_reverse
func (b *builtinReverseUTF8Sig) vecEvalString(ctx EvalContext, input *chunk.Chunk, result *chunk.Column) error {
	if err := b.args[0].VecEvalString(ctx, input, result); err != nil {
		return err
	}
	for i := 0; i < input.NumRows(); i++ {
		if result.IsNull(i) {
			continue
		}
		str := result.GetString(i)
		reversed := reverseRunes([]rune(str))
		result.SetRaw(i, []byte(string(reversed)))
	}
	return nil
}

func (b *builtinReverseUTF8Sig) vectorized() bool {
	return true
}

func (b *builtinConcatSig) vectorized() bool {
	return true
}

// vecEvalString evals a CONCAT(str1,str2,...)
// See https://dev.mysql.com/doc/refman/5.7/en/string-functions.html#function_concat
func (b *builtinConcatSig) vecEvalString(ctx EvalContext, input *chunk.Chunk, result *chunk.Column) error {
	n := input.NumRows()
	buf, err := b.bufAllocator.get()
	if err != nil {
		return err
	}
	defer b.bufAllocator.put(buf)

	strs := make([][]byte, n)
	isNulls := make([]bool, n)
	result.ReserveString(n)
	var byteBuf []byte
	for j := 0; j < len(b.args); j++ {
		if err := b.args[j].VecEvalString(ctx, input, buf); err != nil {
			return err
		}
		for i := 0; i < n; i++ {
			if isNulls[i] {
				continue
			}
			if buf.IsNull(i) {
				isNulls[i] = true
				continue
			}
			byteBuf = buf.GetBytes(i)
			if uint64(len(strs[i])+len(byteBuf)) > b.maxAllowedPacket {
				if err := handleAllowedPacketOverflowed(ctx, "concat", b.maxAllowedPacket); err != nil {
					return err
				}

				isNulls[i] = true
				continue
			}
			strs[i] = append(strs[i], byteBuf...)
		}
	}
	for i := 0; i < n; i++ {
		if isNulls[i] {
			result.AppendNull()
		} else {
			result.AppendBytes(strs[i])
		}
	}
	return nil
}

func (b *builtinLocate3ArgsUTF8Sig) vectorized() bool {
	return true
}

// vecEvalInt evals LOCATE(substr,str,pos).
// See https://dev.mysql.com/doc/refman/5.7/en/string-functions.html#function_locate
func (b *builtinLocate3ArgsUTF8Sig) vecEvalInt(ctx EvalContext, input *chunk.Chunk, result *chunk.Column) error {
	n := input.NumRows()
	buf, err := b.bufAllocator.get()
	if err != nil {
		return err
	}
	defer b.bufAllocator.put(buf)
	if err := b.args[0].VecEvalString(ctx, input, buf); err != nil {
		return err
	}
	buf1, err := b.bufAllocator.get()
	if err != nil {
		return err
	}
	defer b.bufAllocator.put(buf1)
	if err := b.args[1].VecEvalString(ctx, input, buf1); err != nil {
		return err
	}
	// store positions in result
	if err := b.args[2].VecEvalInt(ctx, input, result); err != nil {
		return err
	}

	result.MergeNulls(buf, buf1)
	i64s := result.Int64s()
	ci := collate.IsCICollation(b.collation)
	for i := 0; i < n; i++ {
		if result.IsNull(i) {
			continue
		}
		subStr := buf.GetString(i)
		str := buf1.GetString(i)
		pos := i64s[i]

		// Transfer the argument which starts from 1 to real index which starts from 0.
		pos--
		strLen := int64(len([]rune(str)))
		subStrLen := int64(len([]rune(subStr)))
		if pos < 0 || pos > strLen-subStrLen {
			i64s[i] = 0
			continue
		} else if subStrLen == 0 {
			i64s[i] = pos + 1
			continue
		}
		slice := string([]rune(str)[pos:])
		if ci {
			subStr = strings.ToLower(subStr)
			slice = strings.ToLower(slice)
		}
		idx := strings.Index(slice, subStr)
		if idx != -1 {
			i64s[i] = pos + int64(utf8.RuneCountInString(slice[:idx])) + 1
			continue
		}
		i64s[i] = 0
	}
	return nil
}

func (b *builtinHexStrArgSig) vectorized() bool {
	return true
}

// vecEvalString evals a builtinHexStrArgSig, corresponding to hex(str)
// See https://dev.mysql.com/doc/refman/5.7/en/string-functions.html#function_hex
func (b *builtinHexStrArgSig) vecEvalString(ctx EvalContext, input *chunk.Chunk, result *chunk.Column) error {
	n := input.NumRows()
	buf0, err := b.bufAllocator.get()
	if err != nil {
		return err
	}
	defer b.bufAllocator.put(buf0)
	if err := b.args[0].VecEvalString(ctx, input, buf0); err != nil {
		return err
	}
	result.ReserveString(n)
	for i := 0; i < n; i++ {
		if buf0.IsNull(i) {
			result.AppendNull()
			continue
		}
		result.AppendString(strings.ToUpper(hex.EncodeToString(buf0.GetBytes(i))))
	}
	return nil
}

func (b *builtinLTrimSig) vectorized() bool {
	return true
}

// vecEvalString evals a builtinLTrimSig
// See https://dev.mysql.com/doc/refman/5.7/en/string-functions.html#function_ltrim
func (b *builtinLTrimSig) vecEvalString(ctx EvalContext, input *chunk.Chunk, result *chunk.Column) error {
	n := input.NumRows()
	buf, err := b.bufAllocator.get()
	if err != nil {
		return err
	}
	defer b.bufAllocator.put(buf)
	if err := b.args[0].VecEvalString(ctx, input, buf); err != nil {
		return err
	}

	result.ReserveString(n)
	for i := 0; i < n; i++ {
		if buf.IsNull(i) {
			result.AppendNull()
			continue
		}

		str := buf.GetString(i)
		result.AppendString(strings.TrimLeft(str, spaceChars))
	}

	return nil
}

func (b *builtinQuoteSig) vectorized() bool {
	return true
}

func (b *builtinQuoteSig) vecEvalString(ctx EvalContext, input *chunk.Chunk, result *chunk.Column) error {
	n := input.NumRows()
	buf, err := b.bufAllocator.get()
	if err != nil {
		return err
	}
	defer b.bufAllocator.put(buf)
	if err := b.args[0].VecEvalString(ctx, input, buf); err != nil {
		return err
	}

	result.ReserveString(n)
	for i := 0; i < n; i++ {
		if buf.IsNull(i) {
			result.AppendString("NULL")
			continue
		}
		str := buf.GetString(i)
		result.AppendString(Quote(str))
	}
	return nil
}

func (b *builtinInsertSig) vectorized() bool {
	return true
}

func (b *builtinInsertSig) vecEvalString(ctx EvalContext, input *chunk.Chunk, result *chunk.Column) error {
	n := input.NumRows()
	str, err := b.bufAllocator.get()
	if err != nil {
		return err
	}
	defer b.bufAllocator.put(str)
	if err := b.args[0].VecEvalString(ctx, input, str); err != nil {
		return err
	}
	pos, err := b.bufAllocator.get()
	if err != nil {
		return err
	}
	defer b.bufAllocator.put(pos)
	if err := b.args[1].VecEvalInt(ctx, input, pos); err != nil {
		return err
	}
	length, err := b.bufAllocator.get()
	if err != nil {
		return err
	}
	defer b.bufAllocator.put(length)
	if err := b.args[2].VecEvalInt(ctx, input, length); err != nil {
		return err
	}
	newstr, err := b.bufAllocator.get()
	if err != nil {
		return err
	}
	defer b.bufAllocator.put(newstr)
	if err := b.args[3].VecEvalString(ctx, input, newstr); err != nil {
		return err
	}
	posIs := pos.Int64s()
	lengthIs := length.Int64s()
	result.ReserveString(n)
	for i := 0; i < n; i++ {
		if str.IsNull(i) || pos.IsNull(i) || length.IsNull(i) || newstr.IsNull(i) {
			result.AppendNull()
			continue
		}
		strI := str.GetString(i)
		strLength := int64(len(strI))
		posI := posIs[i]
		if posI < 1 || posI > strLength {
			result.AppendString(strI)
			continue
		}
		lengthI := lengthIs[i]
		if lengthI > strLength-posI+1 || lengthI < 0 {
			lengthI = strLength - posI + 1
		}
		newstrI := newstr.GetString(i)
		if uint64(strLength-lengthI+int64(len(newstrI))) > b.maxAllowedPacket {
			if err := handleAllowedPacketOverflowed(ctx, "insert", b.maxAllowedPacket); err != nil {
				return err
			}

			result.AppendNull()
			continue
		}
		result.AppendString(strI[0:posI-1] + newstrI + strI[posI+lengthI-1:])
	}
	return nil
}

func (b *builtinConcatWSSig) vectorized() bool {
	return true
}

// vecEvalString evals a CONCAT_WS(separator,str1,str2,...).
// See https://dev.mysql.com/doc/refman/5.7/en/string-functions.html#function_concat-ws
func (b *builtinConcatWSSig) vecEvalString(ctx EvalContext, input *chunk.Chunk, result *chunk.Column) error {
	n := input.NumRows()
	argsLen := len(b.args)

	bufs := make([]*chunk.Column, argsLen)
	var err error
	for i := 0; i < argsLen; i++ {
		bufs[i], err = b.bufAllocator.get()
		if err != nil {
			return err
		}
		defer b.bufAllocator.put(bufs[i])
		if err := b.args[i].VecEvalString(ctx, input, bufs[i]); err != nil {
			return err
		}
	}

	isNulls := make([]bool, n)
	seps := make([]string, n)
	strs := make([][]string, n)
	for i := 0; i < n; i++ {
		if bufs[0].IsNull(i) {
			// If the separator is NULL, the result is NULL.
			isNulls[i] = true
			continue
		}
		isNulls[i] = false
		seps[i] = bufs[0].GetString(i)
		strs[i] = make([]string, 0, argsLen-1)
	}

	var strBuf string
	targetLengths := make([]int, n)
	for j := 1; j < argsLen; j++ {
		for i := 0; i < n; i++ {
			if isNulls[i] || bufs[j].IsNull(i) {
				// CONCAT_WS() does not skip empty strings. However,
				// it does skip any NULL values after the separator argument.
				continue
			}
			strBuf = bufs[j].GetString(i)
			targetLengths[i] += len(strBuf)
			if i > 1 {
				targetLengths[i] += len(seps[i])
			}
			if uint64(targetLengths[i]) > b.maxAllowedPacket {
				if err := handleAllowedPacketOverflowed(ctx, "concat_ws", b.maxAllowedPacket); err != nil {
					return err
				}

				isNulls[i] = true
				continue
			}
			strs[i] = append(strs[i], strBuf)
		}
	}
	result.ReserveString(n)
	for i := 0; i < n; i++ {
		if isNulls[i] {
			result.AppendNull()
			continue
		}
		str := strings.Join(strs[i], seps[i])
		// todo check whether the length of result is larger than flen
		// if b.tp.flen != types.UnspecifiedLength && len(str) > b.tp.flen {
		//	result.AppendNull()
		//	continue
		// }
		result.AppendString(str)
	}
	return nil
}

func (b *builtinConvertSig) vectorized() bool {
	return true
}

func (b *builtinConvertSig) vecEvalString(ctx EvalContext, input *chunk.Chunk, result *chunk.Column) error {
	n := input.NumRows()
	expr, err := b.bufAllocator.get()
	if err != nil {
		return err
	}
	defer b.bufAllocator.put(expr)
	if err := b.args[0].VecEvalString(ctx, input, expr); err != nil {
		return err
	}
	argTp, resultTp := b.args[0].GetType(ctx), b.tp
	result.ReserveString(n)
	done := vecEvalStringConvertBinary(result, n, expr, argTp, resultTp)
	if done {
		return nil
	}
	enc := charset.FindEncoding(resultTp.GetCharset())
	encBuf := &bytes.Buffer{}
	for i := 0; i < n; i++ {
		if expr.IsNull(i) {
			result.AppendNull()
			continue
		}
		exprI := expr.GetBytes(i)
		if !enc.IsValid(exprI) {
			val, _ := enc.Transform(encBuf, exprI, charset.OpReplaceNoErr)
			result.AppendBytes(val)
		} else {
			result.AppendBytes(exprI)
		}
	}
	return nil
}

func vecEvalStringConvertBinary(result *chunk.Column, n int, expr *chunk.Column,
	argTp, resultTp *types.FieldType) (done bool) {
	var chs string
	var op charset.Op
	if types.IsBinaryStr(argTp) {
		chs = resultTp.GetCharset()
		op = charset.OpDecode
	} else if types.IsBinaryStr(resultTp) {
		chs = argTp.GetCharset()
		op = charset.OpEncode
	} else {
		return false
	}
	enc := charset.FindEncoding(chs)
	encBuf := &bytes.Buffer{}
	for i := 0; i < n; i++ {
		if expr.IsNull(i) {
			result.AppendNull()
			continue
		}
		val, err := enc.Transform(encBuf, expr.GetBytes(i), op)
		if err != nil {
			result.AppendNull()
		} else {
			result.AppendBytes(val)
		}
		continue
	}
	return true
}

func (b *builtinSubstringIndexSig) vectorized() bool {
	return true
}

// vecEvalString evals a builtinSubstringIndexSig.
// See https://dev.mysql.com/doc/refman/5.7/en/string-functions.html#function_substring-index
func (b *builtinSubstringIndexSig) vecEvalString(ctx EvalContext, input *chunk.Chunk, result *chunk.Column) error {
	n := input.NumRows()
	buf, err := b.bufAllocator.get()
	if err != nil {
		return err
	}
	defer b.bufAllocator.put(buf)
	if err := b.args[0].VecEvalString(ctx, input, buf); err != nil {
		return err
	}

	buf1, err := b.bufAllocator.get()
	if err != nil {
		return err
	}
	defer b.bufAllocator.put(buf1)
	if err := b.args[1].VecEvalString(ctx, input, buf1); err != nil {
		return err
	}

	buf2, err := b.bufAllocator.get()
	if err != nil {
		return err
	}
	defer b.bufAllocator.put(buf2)
	if err := b.args[2].VecEvalInt(ctx, input, buf2); err != nil {
		return err
	}

	result.ReserveString(n)
	counts := buf2.Int64s()
	for i := 0; i < n; i++ {
		if buf.IsNull(i) || buf1.IsNull(i) || buf2.IsNull(i) {
			result.AppendNull()
			continue
		}

		str := buf.GetString(i)
		delim := buf1.GetString(i)
		count := counts[i]

		if len(delim) == 0 {
			result.AppendString("")
			continue
		}

		// when count > MaxInt64, returns whole string.
		if count < 0 && mysql.HasUnsignedFlag(b.args[2].GetType(ctx).GetFlag()) {
			result.AppendString(str)
			continue
		}

		strs := strings.Split(str, delim)
		start, end := int64(0), int64(len(strs))
		if count > 0 {
			// If count is positive, everything to the left of the final delimiter (counting from the left) is returned.
			if count < end {
				end = count
			}
		} else {
			// If count is negative, everything to the right of the final delimiter (counting from the right) is returned.
			count = -count
			if count < 0 {
				// -count overflows max int64, returns whole string.
				result.AppendString(str)
				continue
			}

			if count < end {
				start = end - count
			}
		}
		substrs := strs[start:end]
		result.AppendString(strings.Join(substrs, delim))
	}

	return nil
}

func (b *builtinUnHexSig) vectorized() bool {
	return true
}

func (b *builtinUnHexSig) vecEvalString(ctx EvalContext, input *chunk.Chunk, result *chunk.Column) error {
	n := input.NumRows()
	buf, err := b.bufAllocator.get()
	if err != nil {
		return err
	}
	defer b.bufAllocator.put(buf)
	if err := b.args[0].VecEvalString(ctx, input, buf); err != nil {
		return err
	}

	result.ReserveString(n)
	for i := 0; i < n; i++ {
		if buf.IsNull(i) {
			result.AppendNull()
			continue
		}
		str := buf.GetString(i)
		if len(str)%2 != 0 {
			str = "0" + str
		}
		bs, e := hex.DecodeString(str)
		if e != nil {
			result.AppendNull()
			continue
		}
		result.AppendString(string(bs))
	}
	return nil
}

func (b *builtinExportSet3ArgSig) vectorized() bool {
	return true
}

// vecEvalString evals EXPORT_SET(bits,on,off).
// See https://dev.mysql.com/doc/refman/5.7/en/string-functions.html#function_export-set
func (b *builtinExportSet3ArgSig) vecEvalString(ctx EvalContext, input *chunk.Chunk, result *chunk.Column) error {
	n := input.NumRows()
	bits, err := b.bufAllocator.get()
	if err != nil {
		return err
	}
	defer b.bufAllocator.put(bits)
	if err := b.args[0].VecEvalInt(ctx, input, bits); err != nil {
		return err
	}
	on, err := b.bufAllocator.get()
	if err != nil {
		return err
	}
	defer b.bufAllocator.put(on)
	if err := b.args[1].VecEvalString(ctx, input, on); err != nil {
		return err
	}
	off, err := b.bufAllocator.get()
	if err != nil {
		return err
	}
	defer b.bufAllocator.put(off)
	if err := b.args[2].VecEvalString(ctx, input, off); err != nil {
		return err
	}
	result.ReserveString(n)
	i64s := bits.Int64s()
	for i := 0; i < n; i++ {
		if bits.IsNull(i) || on.IsNull(i) || off.IsNull(i) {
			result.AppendNull()
			continue
		}
		result.AppendString(exportSet(i64s[i], on.GetString(i), off.GetString(i),
			",", 64))
	}
	return nil
}

func (b *builtinASCIISig) vectorized() bool {
	return true
}

// vecEvalInt evals a builtinASCIISig.
// See https://dev.mysql.com/doc/refman/5.7/en/string-functions.html#function_ascii
func (b *builtinASCIISig) vecEvalInt(ctx EvalContext, input *chunk.Chunk, result *chunk.Column) error {
	n := input.NumRows()
	buf, err := b.bufAllocator.get()
	if err != nil {
		return err
	}
	defer b.bufAllocator.put(buf)
	if err = b.args[0].VecEvalString(ctx, input, buf); err != nil {
		return err
	}
	result.ResizeInt64(n, false)
	result.MergeNulls(buf)
	i64s := result.Int64s()
	for i := 0; i < n; i++ {
		if result.IsNull(i) {
			continue
		}
		str := buf.GetString(i)
		if len(str) == 0 {
			i64s[i] = 0
			continue
		}
		i64s[i] = int64(str[0])
	}
	return nil
}

func (b *builtinLpadSig) vectorized() bool {
	return true
}

// vecEvalString evals LPAD(str,len,padstr).
// See https://dev.mysql.com/doc/refman/5.7/en/string-functions.html#function_lpad
func (b *builtinLpadSig) vecEvalString(ctx EvalContext, input *chunk.Chunk, result *chunk.Column) error {
	n := input.NumRows()
	strBuf, err := b.bufAllocator.get()
	if err != nil {
		return err
	}
	defer b.bufAllocator.put(strBuf)
	if err := b.args[0].VecEvalString(ctx, input, strBuf); err != nil {
		return err
	}
	lenBuf, err := b.bufAllocator.get()
	if err != nil {
		return err
	}
	defer b.bufAllocator.put(lenBuf)
	if err := b.args[1].VecEvalInt(ctx, input, lenBuf); err != nil {
		return err
	}
	padBuf, err := b.bufAllocator.get()
	if err != nil {
		return err
	}
	defer b.bufAllocator.put(padBuf)
	if err := b.args[2].VecEvalString(ctx, input, padBuf); err != nil {
		return err
	}

	result.ReserveString(n)
	i64s := lenBuf.Int64s()
	lenBuf.MergeNulls(strBuf)
	for i := 0; i < n; i++ {
		if lenBuf.IsNull(i) {
			result.AppendNull()
			continue
		}
		targetLength := int(i64s[i])
		if uint64(targetLength) > b.maxAllowedPacket {
			if err := handleAllowedPacketOverflowed(ctx, "lpad", b.maxAllowedPacket); err != nil {
				return err
			}

			result.AppendNull()
			continue
		}

		if padBuf.IsNull(i) {
			result.AppendNull()
			continue
		}
		str := strBuf.GetString(i)
		strLength := len(str)
		padStr := padBuf.GetString(i)
		padLength := len(padStr)
		if targetLength < 0 || targetLength > b.tp.GetFlen() || (strLength < targetLength && padLength == 0) {
			result.AppendNull()
			continue
		}
		if tailLen := targetLength - strLength; tailLen > 0 {
			repeatCount := tailLen/padLength + 1
			str = strings.Repeat(padStr, repeatCount)[:tailLen] + str
		}
		result.AppendString(str[:targetLength])
	}
	return nil
}

func (b *builtinLpadUTF8Sig) vectorized() bool {
	return true
}

// vecEvalString evals LPAD(str,len,padstr).
// See https://dev.mysql.com/doc/refman/5.7/en/string-functions.html#function_lpad
func (b *builtinLpadUTF8Sig) vecEvalString(ctx EvalContext, input *chunk.Chunk, result *chunk.Column) error {
	n := input.NumRows()
	buf, err := b.bufAllocator.get()
	if err != nil {
		return err
	}
	defer b.bufAllocator.put(buf)
	if err := b.args[0].VecEvalString(ctx, input, buf); err != nil {
		return err
	}
	buf1, err := b.bufAllocator.get()
	if err != nil {
		return err
	}
	defer b.bufAllocator.put(buf1)
	if err := b.args[1].VecEvalInt(ctx, input, buf1); err != nil {
		return err
	}
	buf2, err := b.bufAllocator.get()
	if err != nil {
		return err
	}
	defer b.bufAllocator.put(buf2)
	if err := b.args[2].VecEvalString(ctx, input, buf2); err != nil {
		return err
	}

	result.ReserveString(n)
	i64s := buf1.Int64s()
	for i := 0; i < n; i++ {
		if buf.IsNull(i) || buf1.IsNull(i) {
			result.AppendNull()
			continue
		}
		targetLength := int(i64s[i])
		if uint64(targetLength)*uint64(mysql.MaxBytesOfCharacter) > b.maxAllowedPacket {
			if err := handleAllowedPacketOverflowed(ctx, "lpad", b.maxAllowedPacket); err != nil {
				return err
			}

			result.AppendNull()
			continue
		}
		if buf2.IsNull(i) {
			result.AppendNull()
			continue
		}
		str := buf.GetString(i)
		padStr := buf2.GetString(i)
		runeLength := len([]rune(str))
		padLength := len([]rune(padStr))

		if targetLength < 0 || targetLength*4 > b.tp.GetFlen() || (runeLength < targetLength && padLength == 0) {
			result.AppendNull()
			continue
		}
		if tailLen := targetLength - runeLength; tailLen > 0 {
			repeatCount := tailLen/padLength + 1
			str = string([]rune(strings.Repeat(padStr, repeatCount))[:tailLen]) + str
		}
		result.AppendString(string([]rune(str)[:targetLength]))
	}
	return nil
}

func (b *builtinFindInSetSig) vectorized() bool {
	return true
}

func (b *builtinFindInSetSig) vecEvalInt(ctx EvalContext, input *chunk.Chunk, result *chunk.Column) error {
	n := input.NumRows()
	str, err := b.bufAllocator.get()
	if err != nil {
		return err
	}
	defer b.bufAllocator.put(str)
	if err := b.args[0].VecEvalString(ctx, input, str); err != nil {
		return err
	}
	strlist, err := b.bufAllocator.get()
	if err != nil {
		return err
	}
	defer b.bufAllocator.put(strlist)
	if err := b.args[1].VecEvalString(ctx, input, strlist); err != nil {
		return err
	}
	result.ResizeInt64(n, false)
	result.MergeNulls(str, strlist)
	res := result.Int64s()
	for i := 0; i < n; i++ {
		if result.IsNull(i) {
			continue
		}
		strlistI := strlist.GetString(i)
		if len(strlistI) == 0 {
			res[i] = 0
			continue
		}
		for j, strInSet := range strings.Split(strlistI, ",") {
			if b.ctor.Compare(str.GetString(i), strInSet) == 0 {
				res[i] = int64(j + 1)
			}
		}
	}
	return nil
}

func (b *builtinLeftSig) vectorized() bool {
	return true
}

func (b *builtinLeftSig) vecEvalString(ctx EvalContext, input *chunk.Chunk, result *chunk.Column) error {
	n := input.NumRows()
	buf, err := b.bufAllocator.get()
	if err != nil {
		return err
	}
	defer b.bufAllocator.put(buf)
	if err := b.args[0].VecEvalString(ctx, input, buf); err != nil {
		return err
	}
	buf2, err := b.bufAllocator.get()
	if err != nil {
		return err
	}
	defer b.bufAllocator.put(buf2)
	if err := b.args[1].VecEvalInt(ctx, input, buf2); err != nil {
		return err
	}
	left := buf2.Int64s()
	result.ReserveString(n)
	for i := 0; i < n; i++ {
		if buf.IsNull(i) || buf2.IsNull(i) {
			result.AppendNull()
			continue
		}
		leftLength, str := int(left[i]), buf.GetString(i)
		if strLength := len(str); leftLength > strLength {
			leftLength = strLength
		} else if leftLength < 0 {
			leftLength = 0
		}
		result.AppendString(str[:leftLength])
	}
	return nil
}

func (b *builtinReverseSig) vectorized() bool {
	return true
}

func (b *builtinReverseSig) vecEvalString(ctx EvalContext, input *chunk.Chunk, result *chunk.Column) error {
	if err := b.args[0].VecEvalString(ctx, input, result); err != nil {
		return err
	}
	for i := 0; i < input.NumRows(); i++ {
		if result.IsNull(i) {
			continue
		}
		reversed := reverseBytes(result.GetBytes(i))
		result.SetRaw(i, reversed)
	}
	return nil
}

func (b *builtinRTrimSig) vectorized() bool {
	return true
}

// vecEvalString evals a builtinRTrimSig
// See https://dev.mysql.com/doc/refman/5.7/en/string-functions.html#function_rtrim
func (b *builtinRTrimSig) vecEvalString(ctx EvalContext, input *chunk.Chunk, result *chunk.Column) error {
	n := input.NumRows()
	buf, err := b.bufAllocator.get()
	if err != nil {
		return err
	}
	defer b.bufAllocator.put(buf)
	if err := b.args[0].VecEvalString(ctx, input, buf); err != nil {
		return err
	}

	result.ReserveString(n)
	for i := 0; i < n; i++ {
		if buf.IsNull(i) {
			result.AppendNull()
			continue
		}

		str := buf.GetString(i)
		result.AppendString(strings.TrimRight(str, spaceChars))
	}

	return nil
}

func (b *builtinStrcmpSig) vectorized() bool {
	return true
}

func (b *builtinStrcmpSig) vecEvalInt(ctx EvalContext, input *chunk.Chunk, result *chunk.Column) error {
	n := input.NumRows()
	leftBuf, err := b.bufAllocator.get()
	if err != nil {
		return err
	}
	defer b.bufAllocator.put(leftBuf)
	if err := b.args[0].VecEvalString(ctx, input, leftBuf); err != nil {
		return err
	}
	rightBuf, err := b.bufAllocator.get()
	if err != nil {
		return err
	}
	defer b.bufAllocator.put(rightBuf)
	if err := b.args[1].VecEvalString(ctx, input, rightBuf); err != nil {
		return err
	}
	result.ResizeInt64(n, false)
	result.MergeNulls(leftBuf, rightBuf)
	i64s := result.Int64s()
	for i := 0; i < n; i++ {
		// if left or right is null, then set to null and return 0(which is the default value)
		if result.IsNull(i) {
			continue
		}
		i64s[i] = int64(types.CompareString(leftBuf.GetString(i), rightBuf.GetString(i), b.collation))
	}
	return nil
}

func (b *builtinLocate2ArgsSig) vectorized() bool {
	return true
}

func (b *builtinLocate2ArgsSig) vecEvalInt(ctx EvalContext, input *chunk.Chunk, result *chunk.Column) error {
	n := input.NumRows()
	buf0, err := b.bufAllocator.get()
	if err != nil {
		return err
	}
	defer b.bufAllocator.put(buf0)
	buf1, err := b.bufAllocator.get()
	if err != nil {
		return err
	}
	defer b.bufAllocator.put(buf1)
	if err := b.args[0].VecEvalString(ctx, input, buf0); err != nil {
		return err
	}
	if err := b.args[1].VecEvalString(ctx, input, buf1); err != nil {
		return err
	}
	result.ResizeInt64(n, false)
	result.MergeNulls(buf0, buf1)
	i64s := result.Int64s()
	for i := 0; i < n; i++ {
		if result.IsNull(i) {
			continue
		}
		subStr := buf0.GetString(i)
		if len(subStr) == 0 {
			i64s[i] = 1
			continue
		}
		i64s[i] = int64(strings.Index(buf1.GetString(i), subStr) + 1)
	}
	return nil
}

func (b *builtinLocate3ArgsSig) vectorized() bool {
	return true
}

// vecEvalInt evals LOCATE(substr,str,pos), case-sensitive.
// See https://dev.mysql.com/doc/refman/5.7/en/string-functions.html#function_locate
func (b *builtinLocate3ArgsSig) vecEvalInt(ctx EvalContext, input *chunk.Chunk, result *chunk.Column) error {
	n := input.NumRows()
	buf0, err := b.bufAllocator.get()
	if err != nil {
		return err
	}
	defer b.bufAllocator.put(buf0)
	if err := b.args[0].VecEvalString(ctx, input, buf0); err != nil {
		return err
	}
	buf1, err := b.bufAllocator.get()
	if err != nil {
		return err
	}
	defer b.bufAllocator.put(buf1)
	if err := b.args[1].VecEvalString(ctx, input, buf1); err != nil {
		return err
	}
	// store positions in result
	if err := b.args[2].VecEvalInt(ctx, input, result); err != nil {
		return err
	}

	result.MergeNulls(buf0, buf1)
	i64s := result.Int64s()
	for i := 0; i < n; i++ {
		if result.IsNull(i) {
			continue
		}
		pos := i64s[i]
		// Transfer the argument which starts from 1 to real index which starts from 0.
		pos--
		subStr := buf0.GetString(i)
		str := buf1.GetString(i)
		subStrLen := len(subStr)
		if pos < 0 || pos > int64(len(str)-subStrLen) {
			i64s[i] = 0
			continue
		} else if subStrLen == 0 {
			i64s[i] = pos + 1
			continue
		}
		slice := str[pos:]
		idx := strings.Index(slice, subStr)
		if idx != -1 {
			i64s[i] = pos + int64(idx) + 1
			continue
		}
		i64s[i] = 0
	}
	return nil
}

func (b *builtinExportSet4ArgSig) vectorized() bool {
	return true
}

// vecEvalString evals EXPORT_SET(bits,on,off,separator).
// See https://dev.mysql.com/doc/refman/5.7/en/string-functions.html#function_export-set
func (b *builtinExportSet4ArgSig) vecEvalString(ctx EvalContext, input *chunk.Chunk, result *chunk.Column) error {
	n := input.NumRows()
	bits, err := b.bufAllocator.get()
	if err != nil {
		return err
	}
	defer b.bufAllocator.put(bits)
	if err := b.args[0].VecEvalInt(ctx, input, bits); err != nil {
		return err
	}
	on, err := b.bufAllocator.get()
	if err != nil {
		return err
	}
	defer b.bufAllocator.put(on)
	if err := b.args[1].VecEvalString(ctx, input, on); err != nil {
		return err
	}
	off, err := b.bufAllocator.get()
	if err != nil {
		return err
	}
	defer b.bufAllocator.put(off)
	if err := b.args[2].VecEvalString(ctx, input, off); err != nil {
		return err
	}
	separator, err := b.bufAllocator.get()
	if err != nil {
		return err
	}
	defer b.bufAllocator.put(separator)
	if err := b.args[3].VecEvalString(ctx, input, separator); err != nil {
		return err
	}
	result.ReserveString(n)
	i64s := bits.Int64s()
	for i := 0; i < n; i++ {
		if bits.IsNull(i) || on.IsNull(i) || off.IsNull(i) || separator.IsNull(i) {
			result.AppendNull()
			continue
		}
		result.AppendString(exportSet(i64s[i], on.GetString(i), off.GetString(i),
			separator.GetString(i), 64))
	}
	return nil
}

func (b *builtinRpadSig) vectorized() bool {
	return true
}

// vecEvalString evals RPAD(str,len,padstr).
// See https://dev.mysql.com/doc/refman/5.7/en/string-functions.html#function_rpad
func (b *builtinRpadSig) vecEvalString(ctx EvalContext, input *chunk.Chunk, result *chunk.Column) error {
	n := input.NumRows()
	strBuf, err := b.bufAllocator.get()
	if err != nil {
		return err
	}
	defer b.bufAllocator.put(strBuf)
	if err := b.args[0].VecEvalString(ctx, input, strBuf); err != nil {
		return err
	}
	lenBuf, err := b.bufAllocator.get()
	if err != nil {
		return err
	}
	defer b.bufAllocator.put(lenBuf)
	if err := b.args[1].VecEvalInt(ctx, input, lenBuf); err != nil {
		return err
	}
	padBuf, err := b.bufAllocator.get()
	if err != nil {
		return err
	}
	defer b.bufAllocator.put(padBuf)
	if err := b.args[2].VecEvalString(ctx, input, padBuf); err != nil {
		return err
	}

	result.ReserveString(n)
	i64s := lenBuf.Int64s()
	lenBuf.MergeNulls(strBuf)
	for i := 0; i < n; i++ {
		if lenBuf.IsNull(i) {
			result.AppendNull()
			continue
		}
		targetLength := int(i64s[i])
		if uint64(targetLength) > b.maxAllowedPacket {
			if err := handleAllowedPacketOverflowed(ctx, "rpad", b.maxAllowedPacket); err != nil {
				return err
			}

			result.AppendNull()
			continue
		}

		if padBuf.IsNull(i) {
			result.AppendNull()
			continue
		}
		str := strBuf.GetString(i)
		strLength := len(str)
		padStr := padBuf.GetString(i)
		padLength := len(padStr)
		if targetLength < 0 || targetLength > b.tp.GetFlen() || (strLength < targetLength && padLength == 0) {
			result.AppendNull()
			continue
		}
		if tailLen := targetLength - strLength; tailLen > 0 {
			repeatCount := tailLen/padLength + 1
			str = str + strings.Repeat(padStr, repeatCount)
		}
		result.AppendString(str[:targetLength])
	}
	return nil
}

func (b *builtinFormatWithLocaleSig) vectorized() bool {
	return true
}

func (b *builtinFormatWithLocaleSig) vecEvalString(ctx EvalContext, input *chunk.Chunk, result *chunk.Column) error {
	n := input.NumRows()

	dBuf, err := b.bufAllocator.get()
	if err != nil {
		return err
	}
	defer b.bufAllocator.put(dBuf)
	if err := b.args[1].VecEvalInt(ctx, input, dBuf); err != nil {
		return err
	}
	dInt64s := dBuf.Int64s()

	localeBuf, err := b.bufAllocator.get()
	if err != nil {
		return err
	}
	defer b.bufAllocator.put(localeBuf)
	if err := b.args[2].VecEvalString(ctx, input, localeBuf); err != nil {
		return err
	}

	// decimal x
	if b.args[0].GetType(ctx).EvalType() == types.ETDecimal {
		xBuf, err := b.bufAllocator.get()
		if err != nil {
			return err
		}
		defer b.bufAllocator.put(xBuf)
		if err := b.args[0].VecEvalDecimal(ctx, input, xBuf); err != nil {
			return err
		}

		result.ReserveString(n)
		xBuf.MergeNulls(dBuf)
		return formatDecimal(ctx, xBuf, dInt64s, result, localeBuf)
	}

	// real x
	xBuf, err := b.bufAllocator.get()
	if err != nil {
		return err
	}
	defer b.bufAllocator.put(xBuf)
	if err := b.args[0].VecEvalReal(ctx, input, xBuf); err != nil {
		return err
	}

	result.ReserveString(n)
	xBuf.MergeNulls(dBuf)
	return formatReal(ctx, xBuf, dInt64s, result, localeBuf)
}

func (b *builtinSubstring2ArgsSig) vectorized() bool {
	return true
}

func (b *builtinSubstring2ArgsSig) vecEvalString(ctx EvalContext, input *chunk.Chunk, result *chunk.Column) error {
	n := input.NumRows()
	buf, err := b.bufAllocator.get()
	if err != nil {
		return err
	}
	defer b.bufAllocator.put(buf)
	if err := b.args[0].VecEvalString(ctx, input, buf); err != nil {
		return err
	}
	buf2, err := b.bufAllocator.get()
	if err != nil {
		return err
	}
	defer b.bufAllocator.put(buf2)
	if err := b.args[1].VecEvalInt(ctx, input, buf2); err != nil {
		return err
	}

	result.ReserveString(n)
	nums := buf2.Int64s()
	for i := 0; i < n; i++ {
		if buf.IsNull(i) || buf2.IsNull(i) {
			result.AppendNull()
			continue
		}

		str := buf.GetString(i)
		pos := nums[i]
		length := int64(len(str))
		if pos < 0 {
			pos += length
		} else {
			pos--
		}
		if pos > length || pos < 0 {
			pos = length
		}
		result.AppendString(str[pos:])
	}
	return nil
}

func (b *builtinSubstring2ArgsUTF8Sig) vectorized() bool {
	return true
}

// vecEvalString evals SUBSTR(str,pos), SUBSTR(str FROM pos), SUBSTR() is a synonym for SUBSTRING().
// See https://dev.mysql.com/doc/refman/5.7/en/string-functions.html#function_substr
func (b *builtinSubstring2ArgsUTF8Sig) vecEvalString(ctx EvalContext, input *chunk.Chunk, result *chunk.Column) error {
	n := input.NumRows()
	buf, err := b.bufAllocator.get()
	if err != nil {
		return err
	}
	defer b.bufAllocator.put(buf)
	if err := b.args[0].VecEvalString(ctx, input, buf); err != nil {
		return err
	}

	buf2, err := b.bufAllocator.get()
	if err != nil {
		return err
	}
	defer b.bufAllocator.put(buf2)
	if err := b.args[1].VecEvalInt(ctx, input, buf2); err != nil {
		return err
	}

	result.ReserveString(n)
	nums := buf2.Int64s()
	for i := 0; i < n; i++ {
		if buf.IsNull(i) || buf2.IsNull(i) {
			result.AppendNull()
			continue
		}

		str := buf.GetString(i)
		pos := nums[i]

		runes := []rune(str)
		length := int64(len(runes))
		if pos < 0 {
			pos += length
		} else {
			pos--
		}
		if pos > length || pos < 0 {
			pos = length
		}
		result.AppendString(string(runes[pos:]))
	}

	return nil
}

func (b *builtinTrim2ArgsSig) vectorized() bool {
	return true
}

// vecEvalString evals a builtinTrim2ArgsSig, corresponding to trim(str, remstr)
// See https://dev.mysql.com/doc/refman/5.7/en/string-functions.html#function_trim
func (b *builtinTrim2ArgsSig) vecEvalString(ctx EvalContext, input *chunk.Chunk, result *chunk.Column) error {
	n := input.NumRows()
	buf, err := b.bufAllocator.get()
	if err != nil {
		return err
	}
	defer b.bufAllocator.put(buf)
	if err := b.args[0].VecEvalString(ctx, input, buf); err != nil {
		return err
	}
	buf1, err := b.bufAllocator.get()
	if err != nil {
		return err
	}
	defer b.bufAllocator.put(buf1)
	if err := b.args[1].VecEvalString(ctx, input, buf1); err != nil {
		return err
	}

	result.ReserveString(n)
	for i := 0; i < n; i++ {
		if buf.IsNull(i) || buf1.IsNull(i) {
			result.AppendNull()
			continue
		}

		str := buf.GetString(i)
		remstr := buf1.GetString(i)
		result.AppendString(trimRight(trimLeft(str, remstr), remstr))
	}

	return nil
}

func (b *builtinInstrUTF8Sig) vectorized() bool {
	return true
}

func (b *builtinInstrUTF8Sig) vecEvalInt(ctx EvalContext, input *chunk.Chunk, result *chunk.Column) error {
	n := input.NumRows()
	str, err := b.bufAllocator.get()
	if err != nil {
		return err
	}
	defer b.bufAllocator.put(str)
	if err := b.args[0].VecEvalString(ctx, input, str); err != nil {
		return err
	}
	substr, err := b.bufAllocator.get()
	if err != nil {
		return err
	}
	defer b.bufAllocator.put(substr)
	if err := b.args[1].VecEvalString(ctx, input, substr); err != nil {
		return err
	}
	result.ResizeInt64(n, false)
	result.MergeNulls(str, substr)
	res := result.Int64s()
	ci := collate.IsCICollation(b.collation)
	var strI string
	var substrI string
	for i := 0; i < n; i++ {
		if result.IsNull(i) {
			continue
		}
		if ci {
			strI = strings.ToLower(str.GetString(i))
			substrI = strings.ToLower(substr.GetString(i))
		} else {
			strI = str.GetString(i)
			substrI = substr.GetString(i)
		}
		idx := strings.Index(strI, substrI)
		if idx == -1 {
			res[i] = 0
			continue
		}
		res[i] = int64(utf8.RuneCountInString(strI[:idx]) + 1)
	}
	return nil
}

func (b *builtinOctStringSig) vectorized() bool {
	return true
}

func (b *builtinOctStringSig) vecEvalString(ctx EvalContext, input *chunk.Chunk, result *chunk.Column) error {
	n := input.NumRows()
	buf, err := b.bufAllocator.get()
	if err != nil {
		return err
	}
	defer b.bufAllocator.put(buf)
	if err := b.args[0].VecEvalString(ctx, input, buf); err != nil {
		return err
	}

	result.ReserveString(n)
	for i := 0; i < n; i++ {
		if buf.IsNull(i) {
			result.AppendNull()
			continue
		}
		negative, overflow := false, false
		str := buf.GetString(i)
		str = getValidPrefix(strings.TrimSpace(str), 10)
		if len(str) == 0 {
			result.AppendString("0")
			continue
		}
		if str[0] == '-' {
			negative, str = true, str[1:]
		}
		numVal, err := strconv.ParseUint(str, 10, 64)
		if err != nil {
			numError, ok := err.(*strconv.NumError)
			if !ok || numError.Err != strconv.ErrRange {
				return err
			}
			overflow = true
		}
		if negative && !overflow {
			numVal = -numVal
		}
		result.AppendString(strconv.FormatUint(numVal, 8))
	}
	return nil
}

func (b *builtinEltSig) vectorized() bool {
	return true
}

// vecEvalString evals a ELT(N,str1,str2,str3,...).
// See https://dev.mysql.com/doc/refman/5.7/en/string-functions.html#function_elt
func (b *builtinEltSig) vecEvalString(ctx EvalContext, input *chunk.Chunk, result *chunk.Column) error {
	n := input.NumRows()
	buf0, err := b.bufAllocator.get()
	if err != nil {
		return err
	}
	defer b.bufAllocator.put(buf0)
	if err := b.args[0].VecEvalInt(ctx, input, buf0); err != nil {
		return err
	}

	result.ReserveString(n)
	i64s := buf0.Int64s()
	argLen := len(b.args)
	bufs := make([]*chunk.Column, argLen)
	for i := 0; i < n; i++ {
		if buf0.IsNull(i) {
			result.AppendNull()
			continue
		}
		j := i64s[i]
		if j < 1 || j >= int64(argLen) {
			result.AppendNull()
			continue
		}
		if bufs[j] == nil {
			bufs[j], err = b.bufAllocator.get()
			if err != nil {
				return err
			}
			defer b.bufAllocator.put(bufs[j])
			if err := b.args[j].VecEvalString(ctx, input, bufs[j]); err != nil {
				return err
			}
		}
		if bufs[j].IsNull(i) {
			result.AppendNull()
			continue
		}
		result.AppendString(bufs[j].GetString(i))
	}
	return nil
}

func (b *builtinInsertUTF8Sig) vectorized() bool {
	return true
}

// vecEvalString evals INSERT(str,pos,len,newstr).
// See https://dev.mysql.com/doc/refman/5.7/en/string-functions.html#function_insert
func (b *builtinInsertUTF8Sig) vecEvalString(ctx EvalContext, input *chunk.Chunk, result *chunk.Column) error {
	n := input.NumRows()
	buf, err := b.bufAllocator.get()
	if err != nil {
		return err
	}
	defer b.bufAllocator.put(buf)
	if err := b.args[0].VecEvalString(ctx, input, buf); err != nil {
		return err
	}
	buf1, err := b.bufAllocator.get()
	if err != nil {
		return err
	}
	defer b.bufAllocator.put(buf1)
	if err := b.args[1].VecEvalInt(ctx, input, buf1); err != nil {
		return err
	}
	buf2, err := b.bufAllocator.get()
	if err != nil {
		return err
	}
	defer b.bufAllocator.put(buf2)
	if err := b.args[2].VecEvalInt(ctx, input, buf2); err != nil {
		return err
	}
	buf3, err := b.bufAllocator.get()
	if err != nil {
		return err
	}
	defer b.bufAllocator.put(buf3)
	if err := b.args[3].VecEvalString(ctx, input, buf3); err != nil {
		return err
	}

	result.ReserveString(n)
	i64s1 := buf1.Int64s()
	i64s2 := buf2.Int64s()
	buf1.MergeNulls(buf2)
	for i := 0; i < n; i++ {
		if buf.IsNull(i) || buf1.IsNull(i) || buf3.IsNull(i) {
			result.AppendNull()
			continue
		}
		str := buf.GetString(i)
		pos := i64s1[i]
		length := i64s2[i]
		newstr := buf3.GetString(i)

		runes := []rune(str)
		runeLength := int64(len(runes))
		if pos < 1 || pos > runeLength {
			result.AppendString(str)
			continue
		}
		if length > runeLength-pos+1 || length < 0 {
			length = runeLength - pos + 1
		}

		strHead := string(runes[0 : pos-1])
		strTail := string(runes[pos+length-1:])
		if uint64(len(strHead)+len(newstr)+len(strTail)) > b.maxAllowedPacket {
			if err := handleAllowedPacketOverflowed(ctx, "insert", b.maxAllowedPacket); err != nil {
				return err
			}

			result.AppendNull()
			continue
		}
		result.AppendString(strHead + newstr + strTail)
	}
	return nil
}

func (b *builtinExportSet5ArgSig) vectorized() bool {
	return true
}

// vecEvalString evals EXPORT_SET(bits,on,off,separator,number_of_bits).
// See https://dev.mysql.com/doc/refman/5.7/en/string-functions.html#function_export-set
func (b *builtinExportSet5ArgSig) vecEvalString(ctx EvalContext, input *chunk.Chunk, result *chunk.Column) error {
	n := input.NumRows()
	bits, err := b.bufAllocator.get()
	if err != nil {
		return err
	}
	defer b.bufAllocator.put(bits)
	if err := b.args[0].VecEvalInt(ctx, input, bits); err != nil {
		return err
	}
	on, err := b.bufAllocator.get()
	if err != nil {
		return err
	}
	defer b.bufAllocator.put(on)
	if err := b.args[1].VecEvalString(ctx, input, on); err != nil {
		return err
	}
	off, err := b.bufAllocator.get()
	if err != nil {
		return err
	}
	defer b.bufAllocator.put(off)
	if err := b.args[2].VecEvalString(ctx, input, off); err != nil {
		return err
	}
	separator, err := b.bufAllocator.get()
	if err != nil {
		return err
	}
	defer b.bufAllocator.put(separator)
	if err := b.args[3].VecEvalString(ctx, input, separator); err != nil {
		return err
	}
	numberOfBits, err := b.bufAllocator.get()
	if err != nil {
		return err
	}
	defer b.bufAllocator.put(numberOfBits)
	if err := b.args[4].VecEvalInt(ctx, input, numberOfBits); err != nil {
		return err
	}
	result.ReserveString(n)
	bits.MergeNulls(numberOfBits)
	i64s := bits.Int64s()
	i64s2 := numberOfBits.Int64s()
	for i := 0; i < n; i++ {
		if bits.IsNull(i) || on.IsNull(i) || off.IsNull(i) || separator.IsNull(i) {
			result.AppendNull()
			continue
		}
		if i64s2[i] < 0 || i64s2[i] > 64 {
			i64s2[i] = 64
		}
		result.AppendString(exportSet(i64s[i], on.GetString(i), off.GetString(i),
			separator.GetString(i), i64s2[i]))
	}
	return nil
}

func (b *builtinSubstring3ArgsUTF8Sig) vectorized() bool {
	return true
}

// vecEvalString evals SUBSTR(str,pos,len), SUBSTR(str FROM pos FOR len), SUBSTR() is a synonym for SUBSTRING().
// See https://dev.mysql.com/doc/refman/5.7/en/string-functions.html#function_substr
func (b *builtinSubstring3ArgsUTF8Sig) vecEvalString(ctx EvalContext, input *chunk.Chunk, result *chunk.Column) error {
	n := input.NumRows()
	buf, err := b.bufAllocator.get()
	if err != nil {
		return err
	}
	defer b.bufAllocator.put(buf)
	if err := b.args[0].VecEvalString(ctx, input, buf); err != nil {
		return err
	}

	buf1, err := b.bufAllocator.get()
	if err != nil {
		return err
	}
	defer b.bufAllocator.put(buf1)
	if err := b.args[1].VecEvalInt(ctx, input, buf1); err != nil {
		return err
	}

	buf2, err := b.bufAllocator.get()
	if err != nil {
		return err
	}
	defer b.bufAllocator.put(buf2)
	if err := b.args[2].VecEvalInt(ctx, input, buf2); err != nil {
		return err
	}

	result.ReserveString(n)
	positions := buf1.Int64s()
	lengths := buf2.Int64s()
	for i := 0; i < n; i++ {
		if buf.IsNull(i) || buf1.IsNull(i) || buf2.IsNull(i) {
			result.AppendNull()
			continue
		}

		str := buf.GetString(i)
		pos := positions[i]
		length := lengths[i]
		runes := []rune(str)
		numRunes := int64(len(runes))
		if pos < 0 {
			pos += numRunes
		} else {
			pos--
		}
		if pos > numRunes || pos < 0 {
			pos = numRunes
		}
		end := pos + length
		if end < pos {
			result.AppendString("")
			continue
		} else if end < numRunes {
			result.AppendString(string(runes[pos:end]))
			continue
		}
		result.AppendString(string(runes[pos:]))
	}

	return nil
}

func (b *builtinTrim3ArgsSig) vectorized() bool {
	return true
}

func (b *builtinTrim3ArgsSig) vecEvalString(ctx EvalContext, input *chunk.Chunk, result *chunk.Column) error {
	n := input.NumRows()
	buf0, err := b.bufAllocator.get()
	if err != nil {
		return err
	}
	defer b.bufAllocator.put(buf0)
	buf1, err := b.bufAllocator.get()
	if err != nil {
		return err
	}
	defer b.bufAllocator.put(buf1)
	buf2, err := b.bufAllocator.get()
	if err != nil {
		return err
	}
	defer b.bufAllocator.put(buf2)
	if err := b.args[0].VecEvalString(ctx, input, buf0); err != nil {
		return err
	}
	if err := b.args[1].VecEvalString(ctx, input, buf1); err != nil {
		return err
	}
	if err := b.args[2].VecEvalInt(ctx, input, buf2); err != nil {
		return err
	}
	result.ReserveString(n)
	for i := 0; i < n; i++ {
		if buf0.IsNull(i) || buf1.IsNull(i) || buf2.IsNull(i) {
			result.AppendNull()
			continue
		}
		direction := ast.TrimDirectionType(buf2.GetInt64(i))
		baseStr := buf0.GetString(i)
		remStr := buf1.GetString(i)
		switch direction {
		case ast.TrimLeading:
			result.AppendString(trimLeft(baseStr, remStr))
		case ast.TrimTrailing:
			result.AppendString(trimRight(baseStr, remStr))
		default:
			tmpStr := trimLeft(baseStr, remStr)
			result.AppendString(trimRight(tmpStr, remStr))
		}
	}
	return nil
}

func (b *builtinOrdSig) vectorized() bool {
	return true
}

func (b *builtinOrdSig) vecEvalInt(ctx EvalContext, input *chunk.Chunk, result *chunk.Column) error {
	n := input.NumRows()
	buf, err := b.bufAllocator.get()
	if err != nil {
		return err
	}
	defer b.bufAllocator.put(buf)
	if err := b.args[0].VecEvalString(ctx, input, buf); err != nil {
		return err
	}

	enc := charset.FindEncoding(b.args[0].GetType(ctx).GetCharset())
	var x [4]byte
	encBuf := bytes.NewBuffer(x[:])
	result.ResizeInt64(n, false)
	result.MergeNulls(buf)
	i64s := result.Int64s()
	for i := 0; i < n; i++ {
		if result.IsNull(i) {
			continue
		}
		strBytes := buf.GetBytes(i)
		w := len(charset.EncodingUTF8Impl.Peek(strBytes))
		val, err := enc.Transform(encBuf, strBytes[:w], charset.OpEncode)
		if err != nil {
			i64s[i] = calcOrd(strBytes[:1])
			continue
		}
		// Only the first character is considered.
		i64s[i] = calcOrd(val[:len(enc.Peek(val))])
	}
	return nil
}

func (b *builtinInstrSig) vectorized() bool {
	return true
}

func (b *builtinInstrSig) vecEvalInt(ctx EvalContext, input *chunk.Chunk, result *chunk.Column) error {
	n := input.NumRows()
	str, err := b.bufAllocator.get()
	if err != nil {
		return err
	}
	defer b.bufAllocator.put(str)
	if err := b.args[0].VecEvalString(ctx, input, str); err != nil {
		return err
	}
	substr, err := b.bufAllocator.get()
	if err != nil {
		return err
	}
	defer b.bufAllocator.put(substr)
	if err := b.args[1].VecEvalString(ctx, input, substr); err != nil {
		return err
	}
	result.ResizeInt64(n, false)
	result.MergeNulls(str, substr)
	res := result.Int64s()
	for i := 0; i < n; i++ {
		if result.IsNull(i) {
			continue
		}
		strI := str.GetString(i)
		substrI := substr.GetString(i)
		idx := strings.Index(strI, substrI)
		res[i] = int64(idx + 1)
	}
	return nil
}

func (b *builtinLengthSig) vectorized() bool {
	return true
}

// vecEvalInt evaluates a builtinLengthSig.
// See https://dev.mysql.com/doc/refman/5.7/en/string-functions.html
func (b *builtinLengthSig) vecEvalInt(ctx EvalContext, input *chunk.Chunk, result *chunk.Column) error {
	n := input.NumRows()
	buf, err := b.bufAllocator.get()
	if err != nil {
		return err
	}
	defer b.bufAllocator.put(buf)
	if err := b.args[0].VecEvalString(ctx, input, buf); err != nil {
		return err
	}

	result.ResizeInt64(n, false)
	result.MergeNulls(buf)
	i64s := result.Int64s()
	for i := 0; i < n; i++ {
		if result.IsNull(i) {
			continue
		}
		str := buf.GetBytes(i)
		i64s[i] = int64(len(str))
	}
	return nil
}

func (b *builtinLocate2ArgsUTF8Sig) vectorized() bool {
	return true
}

// vecEvalInt evals LOCATE(substr,str).
// See https://dev.mysql.com/doc/refman/5.7/en/string-functions.html#function_locate
func (b *builtinLocate2ArgsUTF8Sig) vecEvalInt(ctx EvalContext, input *chunk.Chunk, result *chunk.Column) error {
	n := input.NumRows()
	buf, err := b.bufAllocator.get()
	if err != nil {
		return err
	}
	defer b.bufAllocator.put(buf)
	if err := b.args[0].VecEvalString(ctx, input, buf); err != nil {
		return err
	}
	buf1, err := b.bufAllocator.get()
	if err != nil {
		return err
	}
	defer b.bufAllocator.put(buf1)
	if err := b.args[1].VecEvalString(ctx, input, buf1); err != nil {
		return err
	}

	result.ResizeInt64(n, false)
	result.MergeNulls(buf, buf1)
	i64s := result.Int64s()
	ci := collate.IsCICollation(b.collation)
	for i := 0; i < n; i++ {
		if result.IsNull(i) {
			continue
		}
		subStr := buf.GetString(i)
		str := buf1.GetString(i)
		subStrLen := int64(len([]rune(subStr)))
		if subStrLen == 0 {
			i64s[i] = 1
			continue
		}
		slice := str
		if ci {
			slice = strings.ToLower(slice)
			subStr = strings.ToLower(subStr)
		}
		idx := strings.Index(slice, subStr)
		if idx != -1 {
			i64s[i] = int64(utf8.RuneCountInString(slice[:idx])) + 1
			continue
		}
		i64s[i] = 0
	}
	return nil
}

func (b *builtinBitLengthSig) vectorized() bool {
	return true
}

func (b *builtinBitLengthSig) vecEvalInt(ctx EvalContext, input *chunk.Chunk, result *chunk.Column) error {
	n := input.NumRows()
	buf, err := b.bufAllocator.get()
	if err != nil {
		return err
	}
	defer b.bufAllocator.put(buf)
	if err := b.args[0].VecEvalString(ctx, input, buf); err != nil {
		return err
	}

	result.ResizeInt64(n, false)
	result.MergeNulls(buf)
	i64s := result.Int64s()
	for i := 0; i < n; i++ {
		if result.IsNull(i) {
			continue
		}
		str := buf.GetBytes(i)
		i64s[i] = int64(len(str) * 8)
	}
	return nil
}

func (b *builtinCharSig) vectorized() bool {
	return true
}

func (b *builtinCharSig) vecEvalString(ctx EvalContext, input *chunk.Chunk, result *chunk.Column) error {
	n := input.NumRows()
	l := len(b.args)
	buf := make([]*chunk.Column, l-1)
	for i := 0; i < len(b.args)-1; i++ {
		te, err := b.bufAllocator.get()
		if err != nil {
			return err
		}
		buf[i] = te
		defer b.bufAllocator.put(buf[i])
		if err := b.args[i].VecEvalInt(ctx, input, buf[i]); err != nil {
			return err
		}
	}
	bufstr, err := b.bufAllocator.get()
	if err != nil {
		return err
	}
	defer b.bufAllocator.put(bufstr)
	bigints := make([]int64, 0, l-1)
	result.ReserveString(n)
	bufint := make([]([]int64), l-1)
	for i := 0; i < l-1; i++ {
		bufint[i] = buf[i].Int64s()
	}
	encBuf := &bytes.Buffer{}
	enc := charset.FindEncoding(b.tp.GetCharset())
	hasStrictMode := sqlMode(ctx).HasStrictMode()
	for i := 0; i < n; i++ {
		bigints = bigints[0:0]
		for j := 0; j < l-1; j++ {
			if buf[j].IsNull(i) {
				continue
			}
			bigints = append(bigints, bufint[j][i])
		}
		dBytes := b.convertToBytes(bigints)
		resultBytes, err := enc.Transform(encBuf, dBytes, charset.OpDecode)
		if err != nil {
			tc := typeCtx(ctx)
			tc.AppendWarning(err)
			if hasStrictMode {
				result.AppendNull()
				continue
			}
		}
		result.AppendString(string(resultBytes))
	}
	return nil
}

func (b *builtinReplaceSig) vectorized() bool {
	return true
}

// vecEvalString evals a builtinReplaceSig.
// See https://dev.mysql.com/doc/refman/5.7/en/string-functions.html#function_replace
func (b *builtinReplaceSig) vecEvalString(ctx EvalContext, input *chunk.Chunk, result *chunk.Column) error {
	n := input.NumRows()
	buf, err := b.bufAllocator.get()
	if err != nil {
		return err
	}
	defer b.bufAllocator.put(buf)
	if err := b.args[0].VecEvalString(ctx, input, buf); err != nil {
		return err
	}
	buf1, err := b.bufAllocator.get()
	if err != nil {
		return err
	}
	defer b.bufAllocator.put(buf1)
	if err := b.args[1].VecEvalString(ctx, input, buf1); err != nil {
		return err
	}
	buf2, err := b.bufAllocator.get()
	if err != nil {
		return err
	}
	defer b.bufAllocator.put(buf2)
	if err := b.args[2].VecEvalString(ctx, input, buf2); err != nil {
		return err
	}

	result.ReserveString(n)
	for i := 0; i < n; i++ {
		if buf.IsNull(i) || buf1.IsNull(i) || buf2.IsNull(i) {
			result.AppendNull()
			continue
		}
		str := buf.GetString(i)
		oldStr := buf1.GetString(i)
		newStr := buf2.GetString(i)
		if oldStr == "" {
			result.AppendString(str)
			continue
		}
		str = strings.ReplaceAll(str, oldStr, newStr)
		result.AppendString(str)
	}
	return nil
}

func (b *builtinMakeSetSig) vectorized() bool {
	return true
}

// vecEvalString evals MAKE_SET(bits,str1,str2,...).
// See https://dev.mysql.com/doc/refman/5.7/en/string-functions.html#function_make-set
func (b *builtinMakeSetSig) vecEvalString(ctx EvalContext, input *chunk.Chunk, result *chunk.Column) error {
	nr := input.NumRows()
	bitsBuf, err := b.bufAllocator.get()
	if err != nil {
		return err
	}
	defer b.bufAllocator.put(bitsBuf)
	if err := b.args[0].VecEvalInt(ctx, input, bitsBuf); err != nil {
		return err
	}

	strBuf := make([]*chunk.Column, len(b.args)-1)
	for i := 1; i < len(b.args); i++ {
		strBuf[i-1], err = b.bufAllocator.get()
		if err != nil {
			return err
		}
		defer b.bufAllocator.put(strBuf[i-1])
		if err := b.args[i].VecEvalString(ctx, input, strBuf[i-1]); err != nil {
			return err
		}
	}

	bits := bitsBuf.Int64s()
	result.ReserveString(nr)
	sets := make([]string, 0, len(b.args)-1)
	for i := 0; i < nr; i++ {
		if bitsBuf.IsNull(i) {
			result.AppendNull()
			continue
		}
		sets = sets[:0]
		for j := 0; j < len(b.args)-1; j++ {
			if strBuf[j].IsNull(i) || (bits[i]&(1<<uint(j))) == 0 {
				continue
			}
			sets = append(sets, strBuf[j].GetString(i))
		}
		result.AppendString(strings.Join(sets, ","))
	}

	return nil
}

func (b *builtinOctIntSig) vectorized() bool {
	return true
}

func (b *builtinOctIntSig) vecEvalString(ctx EvalContext, input *chunk.Chunk, result *chunk.Column) error {
	n := input.NumRows()
	buf, err := b.bufAllocator.get()
	if err != nil {
		return err
	}
	defer b.bufAllocator.put(buf)
	if err := b.args[0].VecEvalInt(ctx, input, buf); err != nil {
		return err
	}

	result.ReserveString(n)
	nums := buf.Int64s()
	for i := 0; i < n; i++ {
		if buf.IsNull(i) {
			result.AppendNull()
			continue
		}
		result.AppendString(strconv.FormatUint(uint64(nums[i]), 8))
	}
	return nil
}

func (b *builtinToBase64Sig) vectorized() bool {
	return true
}

// vecEvalString evals a builtinToBase64Sig.
// See https://dev.mysql.com/doc/refman/5.7/en/string-functions.html#function_to-base64
func (b *builtinToBase64Sig) vecEvalString(ctx EvalContext, input *chunk.Chunk, result *chunk.Column) error {
	n := input.NumRows()
	buf, err := b.bufAllocator.get()
	if err != nil {
		return err
	}
	defer b.bufAllocator.put(buf)
	if err := b.args[0].VecEvalString(ctx, input, buf); err != nil {
		return err
	}
	result.ReserveString(n)
	for i := 0; i < n; i++ {
		if buf.IsNull(i) {
			result.AppendNull()
			continue
		}
		str := buf.GetString(i)
		needEncodeLen := base64NeededEncodedLength(len(str))
		if needEncodeLen == -1 {
			result.AppendNull()
			continue
		} else if needEncodeLen > int(b.maxAllowedPacket) {
			if err := handleAllowedPacketOverflowed(ctx, "to_base64", b.maxAllowedPacket); err != nil {
				return err
			}

			result.AppendNull()
			continue
		} else if b.tp.GetFlen() == -1 || b.tp.GetFlen() > mysql.MaxBlobWidth {
			b.tp.SetFlen(mysql.MaxBlobWidth)
		}

		newStr := base64.StdEncoding.EncodeToString([]byte(str))
		// A newline is added after each 76 characters of encoded output to divide long output into multiple lines.
		count := len(newStr)
		if count > 76 {
			newStr = strings.Join(splitToSubN(newStr, 76), "\n")
		}
		result.AppendString(newStr)
	}
	return nil
}

func (b *builtinTrim1ArgSig) vectorized() bool {
	return true
}

func (b *builtinTrim1ArgSig) vecEvalString(ctx EvalContext, input *chunk.Chunk, result *chunk.Column) error {
	n := input.NumRows()
	buf, err := b.bufAllocator.get()
	if err != nil {
		return err
	}
	defer b.bufAllocator.put(buf)
	if err := b.args[0].VecEvalString(ctx, input, buf); err != nil {
		return err
	}

	result.ReserveString(n)
	for i := 0; i < n; i++ {
		if buf.IsNull(i) {
			result.AppendNull()
			continue
		}

		str := buf.GetString(i)
		result.AppendString(strings.Trim(str, spaceChars))
	}

	return nil
}

func (b *builtinRpadUTF8Sig) vectorized() bool {
	return true
}

// vecEvalString evals RPAD(str,len,padstr).
// See https://dev.mysql.com/doc/refman/5.7/en/string-functions.html#function_rpad
func (b *builtinRpadUTF8Sig) vecEvalString(ctx EvalContext, input *chunk.Chunk, result *chunk.Column) error {
	n := input.NumRows()
	buf, err := b.bufAllocator.get()
	if err != nil {
		return err
	}
	defer b.bufAllocator.put(buf)
	if err := b.args[0].VecEvalString(ctx, input, buf); err != nil {
		return err
	}
	buf1, err := b.bufAllocator.get()
	if err != nil {
		return err
	}
	defer b.bufAllocator.put(buf1)
	if err := b.args[1].VecEvalInt(ctx, input, buf1); err != nil {
		return err
	}
	buf2, err := b.bufAllocator.get()
	if err != nil {
		return err
	}
	defer b.bufAllocator.put(buf2)
	if err := b.args[2].VecEvalString(ctx, input, buf2); err != nil {
		return err
	}

	result.ReserveString(n)
	i64s := buf1.Int64s()
	for i := 0; i < n; i++ {
		if buf.IsNull(i) || buf1.IsNull(i) {
			result.AppendNull()
			continue
		}
		targetLength := int(i64s[i])
		if uint64(targetLength)*uint64(mysql.MaxBytesOfCharacter) > b.maxAllowedPacket {
			if err := handleAllowedPacketOverflowed(ctx, "rpad", b.maxAllowedPacket); err != nil {
				return err
			}

			result.AppendNull()
			continue
		}
		if buf2.IsNull(i) {
			result.AppendNull()
			continue
		}
		str := buf.GetString(i)
		padStr := buf2.GetString(i)
		runeLength := len([]rune(str))
		padLength := len([]rune(padStr))

		if targetLength < 0 || targetLength*4 > b.tp.GetFlen() || (runeLength < targetLength && padLength == 0) {
			result.AppendNull()
			continue
		}
		if tailLen := targetLength - runeLength; tailLen > 0 {
			repeatCount := tailLen/padLength + 1
			str = str + strings.Repeat(padStr, repeatCount)
		}
		result.AppendString(string([]rune(str)[:targetLength]))
	}
	return nil
}

func (b *builtinCharLengthBinarySig) vectorized() bool {
	return true
}

func (b *builtinCharLengthBinarySig) vecEvalInt(ctx EvalContext, input *chunk.Chunk, result *chunk.Column) error {
	n := input.NumRows()
	buf, err := b.bufAllocator.get()
	if err != nil {
		return err
	}
	defer b.bufAllocator.put(buf)
	if err := b.args[0].VecEvalString(ctx, input, buf); err != nil {
		return err
	}
	result.ResizeInt64(n, false)
	result.MergeNulls(buf)
	res := result.Int64s()
	for i := 0; i < n; i++ {
		if result.IsNull(i) {
			continue
		}
		str := buf.GetString(i)
		res[i] = int64(len(str))
	}
	return nil
}

func (b *builtinBinSig) vectorized() bool {
	return true
}

func (b *builtinBinSig) vecEvalString(ctx EvalContext, input *chunk.Chunk, result *chunk.Column) error {
	n := input.NumRows()
	buf, err := b.bufAllocator.get()
	if err != nil {
		return err
	}
	defer b.bufAllocator.put(buf)
	if err := b.args[0].VecEvalInt(ctx, input, buf); err != nil {
		return err
	}

	result.ReserveString(n)
	nums := buf.Int64s()
	for i := 0; i < n; i++ {
		if buf.IsNull(i) {
			result.AppendNull()
			continue
		}
		result.AppendString(fmt.Sprintf("%b", uint64(nums[i])))
	}
	return nil
}

func (b *builtinFormatSig) vectorized() bool {
	return true
}

// vecEvalString evals FORMAT(X,D).
// See https://dev.mysql.com/doc/refman/5.7/en/string-functions.html#function_format
func (b *builtinFormatSig) vecEvalString(ctx EvalContext, input *chunk.Chunk, result *chunk.Column) error {
	n := input.NumRows()

	dBuf, err := b.bufAllocator.get()
	if err != nil {
		return err
	}
	defer b.bufAllocator.put(dBuf)
	if err := b.args[1].VecEvalInt(ctx, input, dBuf); err != nil {
		return err
	}
	dInt64s := dBuf.Int64s()

	// decimal x
	if b.args[0].GetType(ctx).EvalType() == types.ETDecimal {
		xBuf, err := b.bufAllocator.get()
		if err != nil {
			return err
		}
		defer b.bufAllocator.put(xBuf)
		if err := b.args[0].VecEvalDecimal(ctx, input, xBuf); err != nil {
			return err
		}

		result.ReserveString(n)
		xBuf.MergeNulls(dBuf)
		return formatDecimal(ctx, xBuf, dInt64s, result, nil)
	}

	// real x
	xBuf, err := b.bufAllocator.get()
	if err != nil {
		return err
	}
	defer b.bufAllocator.put(xBuf)
	if err := b.args[0].VecEvalReal(ctx, input, xBuf); err != nil {
		return err
	}

	result.ReserveString(n)
	xBuf.MergeNulls(dBuf)
	return formatReal(ctx, xBuf, dInt64s, result, nil)
}

func (b *builtinRightSig) vectorized() bool {
	return true
}

func (b *builtinRightSig) vecEvalString(ctx EvalContext, input *chunk.Chunk, result *chunk.Column) error {
	n := input.NumRows()
	buf, err := b.bufAllocator.get()
	if err != nil {
		return err
	}
	defer b.bufAllocator.put(buf)
	if err := b.args[0].VecEvalString(ctx, input, buf); err != nil {
		return err
	}
	buf2, err := b.bufAllocator.get()
	if err != nil {
		return err
	}
	defer b.bufAllocator.put(buf2)
	if err := b.args[1].VecEvalInt(ctx, input, buf2); err != nil {
		return err
	}
	right := buf2.Int64s()
	result.ReserveString(n)
	for i := 0; i < n; i++ {
		if buf.IsNull(i) || buf2.IsNull(i) {
			result.AppendNull()
			continue
		}
		str, rightLength := buf.GetString(i), int(right[i])
		strLength := len(str)
		if rightLength > strLength {
			rightLength = strLength
		} else if rightLength < 0 {
			rightLength = 0
		}
		result.AppendString(str[strLength-rightLength:])
	}
	return nil
}

func (b *builtinSubstring3ArgsSig) vectorized() bool {
	return true
}

// vecEvalString evals SUBSTR(str,pos,len), SUBSTR(str FROM pos FOR len), SUBSTR() is a synonym for SUBSTRING().
// See https://dev.mysql.com/doc/refman/5.7/en/string-functions.html#function_substr
func (b *builtinSubstring3ArgsSig) vecEvalString(ctx EvalContext, input *chunk.Chunk, result *chunk.Column) error {
	n := input.NumRows()
	buf, err := b.bufAllocator.get()
	if err != nil {
		return err
	}
	defer b.bufAllocator.put(buf)
	if err := b.args[0].VecEvalString(ctx, input, buf); err != nil {
		return err
	}

	buf1, err := b.bufAllocator.get()
	if err != nil {
		return err
	}
	defer b.bufAllocator.put(buf1)
	if err := b.args[1].VecEvalInt(ctx, input, buf1); err != nil {
		return err
	}

	buf2, err := b.bufAllocator.get()
	if err != nil {
		return err
	}
	defer b.bufAllocator.put(buf2)
	if err := b.args[2].VecEvalInt(ctx, input, buf2); err != nil {
		return err
	}

	result.ReserveString(n)
	positions := buf1.Int64s()
	lengths := buf2.Int64s()
	for i := 0; i < n; i++ {
		if buf.IsNull(i) || buf1.IsNull(i) || buf2.IsNull(i) {
			result.AppendNull()
			continue
		}

		str := buf.GetString(i)
		pos := positions[i]
		length := lengths[i]

		byteLen := int64(len(str))
		if pos < 0 {
			pos += byteLen
		} else {
			pos--
		}
		if pos > byteLen || pos < 0 {
			pos = byteLen
		}
		end := pos + length
		if end < pos {
			result.AppendString("")
			continue
		} else if end < byteLen {
			result.AppendString(str[pos:end])
			continue
		}
		result.AppendString(str[pos:])
	}

	return nil
}

func (b *builtinHexIntArgSig) vectorized() bool {
	return true
}

func (b *builtinHexIntArgSig) vecEvalString(ctx EvalContext, input *chunk.Chunk, result *chunk.Column) error {
	n := input.NumRows()
	buf, err := b.bufAllocator.get()
	if err != nil {
		return err
	}
	defer b.bufAllocator.put(buf)
	if err := b.args[0].VecEvalInt(ctx, input, buf); err != nil {
		return err
	}
	result.ReserveString(n)
	i64s := buf.Int64s()
	for i := 0; i < n; i++ {
		if buf.IsNull(i) {
			result.AppendNull()
			continue
		}
		result.AppendString(strings.ToUpper(fmt.Sprintf("%x", uint64(i64s[i]))))
	}
	return nil
}

func (b *builtinFromBase64Sig) vectorized() bool {
	return true
}

// vecEvalString evals FROM_BASE64(str).
// See https://dev.mysql.com/doc/refman/5.7/en/string-functions.html#function_from-base64
func (b *builtinFromBase64Sig) vecEvalString(ctx EvalContext, input *chunk.Chunk, result *chunk.Column) error {
	n := input.NumRows()
	buf, err := b.bufAllocator.get()
	if err != nil {
		return err
	}
	defer b.bufAllocator.put(buf)
	if err := b.args[0].VecEvalString(ctx, input, buf); err != nil {
		return err
	}

	result.ReserveString(n)
	for i := 0; i < n; i++ {
		if buf.IsNull(i) {
			result.AppendNull()
			continue
		}
		str := buf.GetString(i)
		needDecodeLen := base64NeededDecodedLength(len(str))
		if needDecodeLen == -1 {
			result.AppendNull()
			continue
		} else if needDecodeLen > int(b.maxAllowedPacket) {
			if err := handleAllowedPacketOverflowed(ctx, "from_base64", b.maxAllowedPacket); err != nil {
				return err
			}

			result.AppendNull()
			continue
		}

		str = strings.ReplaceAll(str, "\t", "")
		str = strings.ReplaceAll(str, " ", "")
		newStr, err := base64.StdEncoding.DecodeString(str)
		if err != nil {
			// When error happens, take `from_base64("asc")` as an example, we should return NULL.
			result.AppendNull()
			continue
		}
		result.AppendString(string(newStr))
	}
	return nil
}

func (b *builtinCharLengthUTF8Sig) vectorized() bool {
	return true
}

func (b *builtinCharLengthUTF8Sig) vecEvalInt(ctx EvalContext, input *chunk.Chunk, result *chunk.Column) error {
	n := input.NumRows()
	buf, err := b.bufAllocator.get()
	if err != nil {
		return err
	}
	defer b.bufAllocator.put(buf)
	if err := b.args[0].VecEvalString(ctx, input, buf); err != nil {
		return err
	}

	result.ResizeInt64(n, false)
	result.MergeNulls(buf)
	i64s := result.Int64s()
	for i := 0; i < n; i++ {
		if result.IsNull(i) {
			continue
		}
		str := buf.GetString(i)
		i64s[i] = int64(len([]rune(str)))
	}
	return nil
}

func formatDecimal(ctx EvalContext, xBuf *chunk.Column, dInt64s []int64, result *chunk.Column, localeBuf *chunk.Column) error {
	xDecimals := xBuf.Decimals()
	for i := range xDecimals {
		if xBuf.IsNull(i) {
			result.AppendNull()
			continue
		}

		x, d := xDecimals[i], dInt64s[i]

		if d < 0 {
			d = 0
		} else if d > formatMaxDecimals {
			d = formatMaxDecimals
		}

		locale := "en_US"
		if localeBuf == nil {
			// FORMAT(x, d)
		} else if localeBuf.IsNull(i) {
			// FORMAT(x, d, NULL)
			tc := typeCtx(ctx)
			tc.AppendWarning(errUnknownLocale.FastGenByArgs("NULL"))
<<<<<<< HEAD
=======
		} else if !strings.EqualFold(localeBuf.GetString(i), "en_US") {
			// TODO: support other locales.
			tc := typeCtx(ctx)

			// force copy of the string
			// https://github.com/pingcap/tidb/issues/56193
			locale := strings.Clone(localeBuf.GetString(i))
			tc.AppendWarning(errUnknownLocale.FastGenByArgs(locale))
>>>>>>> f399e91c
		}

		lang, err := language.Parse(locale)
		if err != nil {
			return fmt.Errorf("can't set locale to '%s': %w", locale, err)
		}
		p := message.NewPrinter(lang)
		xint, err := strconv.ParseFloat(x.String(), 64)
		if err != nil {
			return err
		}
		formatString := p.Sprintf("%v", number.Decimal(xint, number.Scale(int(d))))

		result.AppendString(formatString)
	}
	return nil
}

func formatReal(ctx EvalContext, xBuf *chunk.Column, dInt64s []int64, result *chunk.Column, localeBuf *chunk.Column) error {
	xFloat64s := xBuf.Float64s()
	for i := range xFloat64s {
		if xBuf.IsNull(i) {
			result.AppendNull()
			continue
		}

		x, d := xFloat64s[i], dInt64s[i]

		if d < 0 {
			d = 0
		} else if d > formatMaxDecimals {
			d = formatMaxDecimals
		}

		locale := "en_US"
		if localeBuf == nil {
			// FORMAT(x, d)
		} else if localeBuf.IsNull(i) {
			// FORMAT(x, d, NULL)
			tc := typeCtx(ctx)
			tc.AppendWarning(errUnknownLocale.FastGenByArgs("NULL"))
<<<<<<< HEAD
=======
		} else if !strings.EqualFold(localeBuf.GetString(i), "en_US") {
			// TODO: support other locales.
			tc := typeCtx(ctx)

			// force copy of the string
			// https://github.com/pingcap/tidb/issues/56193
			locale := strings.Clone(localeBuf.GetString(i))
			tc.AppendWarning(errUnknownLocale.FastGenByArgs(locale))
>>>>>>> f399e91c
		}

		lang, err := language.Parse(locale)
		if err != nil {
			return fmt.Errorf("can't set locale to '%s': %w", locale, err)
		}
		p := message.NewPrinter(lang)
		formatString := p.Sprintf("%v", number.Decimal(x, number.Scale(int(d))))
		result.AppendString(formatString)
	}
	return nil
}

func (b *builtinTranslateBinarySig) vecEvalString(ctx EvalContext, input *chunk.Chunk, result *chunk.Column) error {
	n := input.NumRows()
	buf0, err := b.bufAllocator.get()
	if err != nil {
		return err
	}
	defer b.bufAllocator.put(buf0)
	buf1, err := b.bufAllocator.get()
	if err != nil {
		return err
	}
	defer b.bufAllocator.put(buf1)
	buf2, err := b.bufAllocator.get()
	if err != nil {
		return err
	}
	defer b.bufAllocator.put(buf2)
	if err := b.args[0].VecEvalString(ctx, input, buf0); err != nil {
		return err
	}
	if err := b.args[1].VecEvalString(ctx, input, buf1); err != nil {
		return err
	}
	if err := b.args[2].VecEvalString(ctx, input, buf2); err != nil {
		return err
	}
	result.ReserveString(n)
	var (
		mp           map[byte]uint16
		useCommonMap = false
	)
	_, isFromConst := b.args[1].(*Constant)
	_, isToConst := b.args[2].(*Constant)
	if isFromConst && isToConst {
		if !(ExprNotNull(ctx, b.args[1]) && ExprNotNull(ctx, b.args[2])) {
			for i := 0; i < n; i++ {
				result.AppendNull()
			}
			return nil
		}
		useCommonMap = true
		fromBytes, toBytes := []byte(buf1.GetString(0)), []byte(buf2.GetString(0))
		mp = buildTranslateMap4Binary(fromBytes, toBytes)
	}
	for i := 0; i < n; i++ {
		if buf0.IsNull(i) || buf1.IsNull(i) || buf2.IsNull(i) {
			result.AppendNull()
			continue
		}
		srcStr := buf0.GetString(i)
		var tgt []byte
		if !useCommonMap {
			fromBytes, toBytes := []byte(buf1.GetString(i)), []byte(buf2.GetString(i))
			mp = buildTranslateMap4Binary(fromBytes, toBytes)
		}
		for _, charSrc := range []byte(srcStr) {
			if charTo, ok := mp[charSrc]; ok {
				if charTo != invalidByte {
					tgt = append(tgt, byte(charTo))
				}
			} else {
				tgt = append(tgt, charSrc)
			}
		}
		result.AppendString(string(tgt))
	}
	return nil
}

func (b *builtinTranslateBinarySig) vectorized() bool {
	return true
}

func (b *builtinTranslateUTF8Sig) vecEvalString(ctx EvalContext, input *chunk.Chunk, result *chunk.Column) error {
	n := input.NumRows()
	buf0, err := b.bufAllocator.get()
	if err != nil {
		return err
	}
	defer b.bufAllocator.put(buf0)
	buf1, err := b.bufAllocator.get()
	if err != nil {
		return err
	}
	defer b.bufAllocator.put(buf1)
	buf2, err := b.bufAllocator.get()
	if err != nil {
		return err
	}
	defer b.bufAllocator.put(buf2)
	if err := b.args[0].VecEvalString(ctx, input, buf0); err != nil {
		return err
	}
	if err := b.args[1].VecEvalString(ctx, input, buf1); err != nil {
		return err
	}
	if err := b.args[2].VecEvalString(ctx, input, buf2); err != nil {
		return err
	}
	result.ReserveString(n)
	var (
		mp           map[rune]rune
		useCommonMap = false
	)
	_, isFromConst := b.args[1].(*Constant)
	_, isToConst := b.args[2].(*Constant)
	if isFromConst && isToConst {
		if !(ExprNotNull(ctx, b.args[1]) && ExprNotNull(ctx, b.args[2])) {
			for i := 0; i < n; i++ {
				result.AppendNull()
			}
			return nil
		}
		useCommonMap = true
		fromRunes, toRunes := []rune(buf1.GetString(0)), []rune(buf2.GetString(0))
		mp = buildTranslateMap4UTF8(fromRunes, toRunes)
	}
	for i := 0; i < n; i++ {
		if buf0.IsNull(i) || buf1.IsNull(i) || buf2.IsNull(i) {
			result.AppendNull()
			continue
		}
		srcStr := buf0.GetString(i)
		var tgt strings.Builder
		if !useCommonMap {
			fromRunes, toRunes := []rune(buf1.GetString(i)), []rune(buf2.GetString(i))
			mp = buildTranslateMap4UTF8(fromRunes, toRunes)
		}
		for _, charSrc := range srcStr {
			if charTo, ok := mp[charSrc]; ok {
				if charTo != invalidRune {
					tgt.WriteRune(charTo)
				}
			} else {
				tgt.WriteRune(charSrc)
			}
		}
		result.AppendString(tgt.String())
	}
	return nil
}

func (b *builtinTranslateUTF8Sig) vectorized() bool {
	return true
}<|MERGE_RESOLUTION|>--- conflicted
+++ resolved
@@ -2978,17 +2978,10 @@
 			// FORMAT(x, d, NULL)
 			tc := typeCtx(ctx)
 			tc.AppendWarning(errUnknownLocale.FastGenByArgs("NULL"))
-<<<<<<< HEAD
-=======
-		} else if !strings.EqualFold(localeBuf.GetString(i), "en_US") {
-			// TODO: support other locales.
-			tc := typeCtx(ctx)
-
+		} else {
 			// force copy of the string
 			// https://github.com/pingcap/tidb/issues/56193
 			locale := strings.Clone(localeBuf.GetString(i))
-			tc.AppendWarning(errUnknownLocale.FastGenByArgs(locale))
->>>>>>> f399e91c
 		}
 
 		lang, err := language.Parse(locale)
@@ -3030,17 +3023,10 @@
 			// FORMAT(x, d, NULL)
 			tc := typeCtx(ctx)
 			tc.AppendWarning(errUnknownLocale.FastGenByArgs("NULL"))
-<<<<<<< HEAD
-=======
-		} else if !strings.EqualFold(localeBuf.GetString(i), "en_US") {
-			// TODO: support other locales.
-			tc := typeCtx(ctx)
-
+		} else {
 			// force copy of the string
 			// https://github.com/pingcap/tidb/issues/56193
 			locale := strings.Clone(localeBuf.GetString(i))
-			tc.AppendWarning(errUnknownLocale.FastGenByArgs(locale))
->>>>>>> f399e91c
 		}
 
 		lang, err := language.Parse(locale)
