load("@io_bazel_rules_go//go:def.bzl", "go_test")

go_test(
    name = "integration_test_test",
    timeout = "short",
    srcs = [
        "integration_test.go",
        "main_test.go",
    ],
    flaky = True,
<<<<<<< HEAD
    shard_count = 28,
=======
    shard_count = 41,
>>>>>>> f2856e35
    deps = [
        "//pkg/config",
        "//pkg/domain",
        "//pkg/errno",
        "//pkg/expression",
        "//pkg/kv",
        "//pkg/parser/auth",
        "//pkg/parser/model",
        "//pkg/parser/mysql",
        "//pkg/parser/terror",
        "//pkg/planner/core",
        "//pkg/planner/core/base",
        "//pkg/planner/core/operator/logicalop",
        "//pkg/session",
        "//pkg/sessionctx/variable",
        "//pkg/store/mockstore",
        "//pkg/tablecodec",
        "//pkg/testkit",
        "//pkg/testkit/testmain",
        "//pkg/testkit/testsetup",
        "//pkg/types",
        "//pkg/util/codec",
        "//pkg/util/collate",
        "//pkg/util/sem",
        "//pkg/util/timeutil",
        "//pkg/util/versioninfo",
        "@com_github_pingcap_errors//:errors",
        "@com_github_pingcap_failpoint//:failpoint",
        "@com_github_stretchr_testify//assert",
        "@com_github_stretchr_testify//require",
        "@com_github_tikv_client_go_v2//oracle",
        "@com_github_tikv_client_go_v2//tikv",
        "@org_uber_go_goleak//:goleak",
    ],
)<|MERGE_RESOLUTION|>--- conflicted
+++ resolved
@@ -8,11 +8,7 @@
         "main_test.go",
     ],
     flaky = True,
-<<<<<<< HEAD
-    shard_count = 28,
-=======
-    shard_count = 41,
->>>>>>> f2856e35
+    shard_count = 42,
     deps = [
         "//pkg/config",
         "//pkg/domain",
