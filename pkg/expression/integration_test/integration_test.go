// Copyright 2017 PingCAP, Inc.
//
// Licensed under the Apache License, Version 2.0 (the "License");
// you may not use this file except in compliance with the License.
// You may obtain a copy of the License at
//
//     http://www.apache.org/licenses/LICENSE-2.0
//
// Unless required by applicable law or agreed to in writing, software
// distributed under the License is distributed on an "AS IS" BASIS,
// WITHOUT WARRANTIES OR CONDITIONS OF ANY KIND, either express or implied.
// See the License for the specific language governing permissions and
// limitations under the License.

package integration_test

import (
	"bytes"
	"context"
	"encoding/binary"
	"encoding/hex"
	"fmt"
	"hash/crc32"
	"math"
	"math/rand"
	"sort"
	"strconv"
	"strings"
	"testing"
	"time"

	"github.com/pingcap/errors"
	"github.com/pingcap/failpoint"
	"github.com/pingcap/tidb/pkg/config"
	"github.com/pingcap/tidb/pkg/domain"
	"github.com/pingcap/tidb/pkg/errno"
	"github.com/pingcap/tidb/pkg/expression"
	"github.com/pingcap/tidb/pkg/kv"
	"github.com/pingcap/tidb/pkg/parser/auth"
	"github.com/pingcap/tidb/pkg/parser/model"
	"github.com/pingcap/tidb/pkg/parser/mysql"
	"github.com/pingcap/tidb/pkg/parser/terror"
	plannercore "github.com/pingcap/tidb/pkg/planner/core"
	"github.com/pingcap/tidb/pkg/planner/core/base"
	"github.com/pingcap/tidb/pkg/session"
	"github.com/pingcap/tidb/pkg/sessionctx/variable"
	"github.com/pingcap/tidb/pkg/store/mockstore"
	"github.com/pingcap/tidb/pkg/tablecodec"
	"github.com/pingcap/tidb/pkg/testkit"
	"github.com/pingcap/tidb/pkg/types"
	"github.com/pingcap/tidb/pkg/util/codec"
	"github.com/pingcap/tidb/pkg/util/collate"
	"github.com/pingcap/tidb/pkg/util/sem"
	"github.com/pingcap/tidb/pkg/util/versioninfo"
	"github.com/stretchr/testify/assert"
	"github.com/stretchr/testify/require"
	"github.com/tikv/client-go/v2/oracle"
)

func TestGetLock(t *testing.T) {
	ctx := context.Background()
	store := testkit.CreateMockStore(t, mockstore.WithStoreType(mockstore.EmbedUnistore))
	tk := testkit.NewTestKit(t, store)

	// Increase pessimistic txn max retry count to make test more stable.
	originCfg := config.GetGlobalConfig()
	newCfg := *originCfg
	newCfg.PessimisticTxn.MaxRetryCount = 10240
	config.StoreGlobalConfig(&newCfg)
	defer func() {
		config.StoreGlobalConfig(originCfg)
	}()

	// No timeout specified
	err := tk.ExecToErr("SELECT get_lock('testlock')")
	require.Error(t, err)
	terr := errors.Cause(err).(*terror.Error)
	require.Equal(t, errors.ErrCode(mysql.ErrWrongParamcountToNativeFct), terr.Code())

	// 0 timeout = immediate
	// Negative timeout = convert to max value
	tk.MustQuery("SELECT get_lock('testlock1', 0)").Check(testkit.Rows("1"))
	tk.MustQuery("SELECT get_lock('testlock2', -10)").Check(testkit.Rows("1"))
	// show warnings:
	tk.MustQuery("SHOW WARNINGS").Check(testkit.Rows("Warning 1292 Truncated incorrect get_lock value: '-10'"))
	tk.MustQuery("SELECT release_lock('testlock1'), release_lock('testlock2')").Check(testkit.Rows("1 1"))
	tk.MustQuery("SELECT release_all_locks()").Check(testkit.Rows("0"))

	// GetLock/ReleaseLock with NULL name or '' name
	rs, _ := tk.Exec("SELECT get_lock('', 10)")
	_, err = session.GetRows4Test(ctx, tk.Session(), rs)
	require.Error(t, err)
	terr = errors.Cause(err).(*terror.Error)
	require.Equal(t, errors.ErrCode(errno.ErrUserLockWrongName), terr.Code())

	rs, _ = tk.Exec("SELECT get_lock(NULL, 10)")
	_, err = session.GetRows4Test(ctx, tk.Session(), rs)
	require.Error(t, err)
	terr = errors.Cause(err).(*terror.Error)
	require.Equal(t, errors.ErrCode(errno.ErrUserLockWrongName), terr.Code())

	rs, _ = tk.Exec("SELECT release_lock('')")
	_, err = session.GetRows4Test(ctx, tk.Session(), rs)
	require.Error(t, err)
	terr = errors.Cause(err).(*terror.Error)
	require.Equal(t, errors.ErrCode(errno.ErrUserLockWrongName), terr.Code())

	rs, _ = tk.Exec("SELECT release_lock(NULL)")
	_, err = session.GetRows4Test(ctx, tk.Session(), rs)
	require.Error(t, err)
	terr = errors.Cause(err).(*terror.Error)
	require.Equal(t, errors.ErrCode(errno.ErrUserLockWrongName), terr.Code())

	// NULL timeout is fine (= unlimited)
	tk.MustQuery("SELECT get_lock('aaa', NULL)").Check(testkit.Rows("1"))
	tk.MustQuery("SELECT release_lock('aaa')").Check(testkit.Rows("1"))

	// GetLock in CAPS, release lock in different case.
	tk.MustQuery("SELECT get_lock('aBC', -10)").Check(testkit.Rows("1"))
	tk.MustQuery("SELECT release_lock('AbC')").Check(testkit.Rows("1"))

	// Release unacquired LOCK and previously released lock
	tk.MustQuery("SELECT release_lock('randombytes')").Check(testkit.Rows("0"))
	tk.MustQuery("SELECT release_lock('abc')").Check(testkit.Rows("0"))

	// GetLock with integer name, 64, character name.
	tk.MustQuery("SELECT get_lock(1234, 10)").Check(testkit.Rows("1"))
	tk.MustQuery("SELECT get_lock(REPEAT('a', 64), 10)").Check(testkit.Rows("1"))
	tk.MustQuery("SELECT release_lock(1234), release_lock(REPEAT('aa', 32))").Check(testkit.Rows("1 1"))
	tk.MustQuery("SELECT release_all_locks()").Check(testkit.Rows("0"))

	// 65 character name
	rs, _ = tk.Exec("SELECT get_lock(REPEAT('a', 65), 10)")
	_, err = session.GetRows4Test(ctx, tk.Session(), rs)
	require.Error(t, err)
	terr = errors.Cause(err).(*terror.Error)
	require.Equal(t, errors.ErrCode(errno.ErrUserLockWrongName), terr.Code())

	rs, _ = tk.Exec("SELECT release_lock(REPEAT('a', 65))")
	_, err = session.GetRows4Test(ctx, tk.Session(), rs)
	require.Error(t, err)
	terr = errors.Cause(err).(*terror.Error)
	require.Equal(t, errors.ErrCode(errno.ErrUserLockWrongName), terr.Code())

	// len should be based on character length, not byte length
	// accented a character = 66 bytes but only 33 chars
	tk.MustQuery("SELECT get_lock(REPEAT(unhex('C3A4'), 33), 10)")
	tk.MustQuery("SELECT release_lock(REPEAT(unhex('C3A4'), 33))")

	// Floating point timeout.
	tk.MustQuery("SELECT get_lock('nnn', 1.2)").Check(testkit.Rows("1"))
	tk.MustQuery("SELECT release_lock('nnn')").Check(testkit.Rows("1"))

	// Multiple locks acquired in one statement.
	// Release all locks and one not held lock
	tk.MustQuery("SELECT get_lock('a1', 1.2), get_lock('a2', 1.2), get_lock('a3', 1.2), get_lock('a4', 1.2)").Check(testkit.Rows("1 1 1 1"))
	tk.MustQuery("SELECT release_lock('a1'),release_lock('a2'),release_lock('a3'), release_lock('random'), release_lock('a4')").Check(testkit.Rows("1 1 1 0 1"))
	tk.MustQuery("SELECT release_all_locks()").Check(testkit.Rows("0"))

	// Multiple locks acquired, released all at once.
	tk.MustQuery("SELECT get_lock('a1', 1.2), get_lock('a2', 1.2), get_lock('a3', 1.2), get_lock('a4', 1.2)").Check(testkit.Rows("1 1 1 1"))
	tk.MustQuery("SELECT release_all_locks()").Check(testkit.Rows("4"))
	tk.MustQuery("SELECT release_lock('a1')").Check(testkit.Rows("0")) // lock is free

	// Multiple locks acquired, reference count increased, released all at once.
	tk.MustQuery("SELECT get_lock('a1', 1.2), get_lock('a2', 1.2), get_lock('a3', 1.2), get_lock('a4', 1.2)").Check(testkit.Rows("1 1 1 1"))
	tk.MustQuery("SELECT get_lock('a1', 1.2), get_lock('a2', 1.2), get_lock('a5', 1.2)").Check(testkit.Rows("1 1 1"))
	tk.MustQuery("SELECT release_all_locks()").Check(testkit.Rows("7")) // 7 not 5, because the it includes ref count
	tk.MustQuery("SELECT release_lock('a1')").Check(testkit.Rows("0"))  // lock is free
	tk.MustQuery("SELECT release_lock('a5')").Check(testkit.Rows("0"))  // lock is free
	tk.MustQuery("SELECT release_all_locks()").Check(testkit.Rows("0"))

	// Test common cases:
	// Get a lock, release it immediately.
	// Try to release it again (its released)
	tk.MustQuery("SELECT get_lock('mygloballock', 1)").Check(testkit.Rows("1"))
	tk.MustQuery("SELECT release_lock('mygloballock')").Check(testkit.Rows("1"))
	tk.MustQuery("SELECT release_lock('mygloballock')").Check(testkit.Rows("0"))

	// Get a lock, acquire it again, release it twice.
	tk.MustQuery("SELECT get_lock('mygloballock', 1)").Check(testkit.Rows("1"))
	tk.MustQuery("SELECT get_lock('mygloballock', 1)").Check(testkit.Rows("1"))
	tk.MustQuery("SELECT release_lock('mygloballock')").Check(testkit.Rows("1"))
	tk.MustQuery("SELECT release_lock('mygloballock')").Check(testkit.Rows("1"))
	tk.MustQuery("SELECT release_lock('mygloballock')").Check(testkit.Rows("0"))

	// Test someone else has the lock with short timeout.
	tk2 := testkit.NewTestKit(t, store)
	tk2.MustQuery("SELECT get_lock('mygloballock', 1)").Check(testkit.Rows("1"))
	tk.MustQuery("SELECT get_lock('mygloballock', 1)").Check(testkit.Rows("0"))  // someone else has the lock
	tk.MustQuery("SELECT release_lock('mygloballock')").Check(testkit.Rows("0")) // never had the lock
	// try again
	tk.MustQuery("SELECT get_lock('mygloballock', 0)").Check(testkit.Rows("0"))  // someone else has the lock
	tk.MustQuery("SELECT release_lock('mygloballock')").Check(testkit.Rows("0")) // never had the lock
	// release it
	tk2.MustQuery("SELECT release_lock('mygloballock')").Check(testkit.Rows("1")) // works

	// Confirm all locks are released
	tk2.MustQuery("SELECT release_all_locks()").Check(testkit.Rows("0"))
	tk.MustQuery("SELECT release_all_locks()").Check(testkit.Rows("0"))
}

func TestInfoBuiltin(t *testing.T) {
	store := testkit.CreateMockStore(t)

	tk := testkit.NewTestKit(t, store)
	tk.MustExec("use test")

	// for last_insert_id
	tk.MustExec("drop table if exists t")
	tk.MustExec("create table t (id int auto_increment, a int, PRIMARY KEY (id))")
	tk.MustExec("insert into t(a) values(1)")
	result := tk.MustQuery("select last_insert_id();")
	result.Check(testkit.Rows("1"))
	tk.MustExec("insert into t values(2, 1)")
	result = tk.MustQuery("select last_insert_id();")
	result.Check(testkit.Rows("1"))
	tk.MustExec("insert into t(a) values(1)")
	result = tk.MustQuery("select last_insert_id();")
	result.Check(testkit.Rows("3"))

	result = tk.MustQuery("select last_insert_id(5);")
	result.Check(testkit.Rows("5"))
	result = tk.MustQuery("select last_insert_id();")
	result.Check(testkit.Rows("5"))

	// for found_rows
	tk.MustExec("drop table if exists t")
	tk.MustExec("create table t (a int)")
	tk.MustQuery("select * from t") // Test XSelectTableExec
	result = tk.MustQuery("select found_rows()")
	result.Check(testkit.Rows("0"))
	result = tk.MustQuery("select found_rows()")
	result.Check(testkit.Rows("1")) // Last query is found_rows(), it returns 1 row with value 0
	tk.MustExec("insert t values (1),(2),(2)")
	tk.MustQuery("select * from t")
	result = tk.MustQuery("select found_rows()")
	result.Check(testkit.Rows("3"))
	tk.MustQuery("select * from t where a = 0")
	result = tk.MustQuery("select found_rows()")
	result.Check(testkit.Rows("0"))
	tk.MustQuery("select * from t where a = 1")
	result = tk.MustQuery("select found_rows()")
	result.Check(testkit.Rows("1"))
	tk.MustQuery("select * from t where a like '2'") // Test SelectionExec
	result = tk.MustQuery("select found_rows()")
	result.Check(testkit.Rows("2"))
	tk.MustQuery("show tables like 't'")
	result = tk.MustQuery("select found_rows()")
	result.Check(testkit.Rows("1"))
	tk.MustQuery("select count(*) from t") // Test ProjectionExec
	result = tk.MustQuery("select found_rows()")
	result.Check(testkit.Rows("1"))

	// for database
	result = tk.MustQuery("select database()")
	result.Check(testkit.Rows("test"))
	tk.MustExec("drop database test")
	result = tk.MustQuery("select database()")
	result.Check(testkit.Rows("<nil>"))
	tk.MustExec("create database test")
	tk.MustExec("use test")

	// for current_user
	sessionVars := tk.Session().GetSessionVars()
	originUser := sessionVars.User
	sessionVars.User = &auth.UserIdentity{Username: "root", Hostname: "localhost", AuthUsername: "root", AuthHostname: "127.0.%%"}
	result = tk.MustQuery("select current_user()")
	result.Check(testkit.Rows("root@127.0.%%"))
	sessionVars.User = originUser

	// for user
	sessionVars.User = &auth.UserIdentity{Username: "root", Hostname: "localhost", AuthUsername: "root", AuthHostname: "127.0.%%"}
	result = tk.MustQuery("select user()")
	result.Check(testkit.Rows("root@localhost"))
	sessionVars.User = originUser

	// for connection_id
	originConnectionID := sessionVars.ConnectionID
	sessionVars.ConnectionID = uint64(1)
	result = tk.MustQuery("select connection_id()")
	result.Check(testkit.Rows("1"))
	sessionVars.ConnectionID = originConnectionID

	// for version
	result = tk.MustQuery("select version()")
	result.Check(testkit.Rows(mysql.ServerVersion))

	// for tidb_version
	result = tk.MustQuery("select tidb_version()")
	tidbVersionResult := ""
	for _, line := range result.Rows() {
		tidbVersionResult += fmt.Sprint(line)
	}
	lines := strings.Split(tidbVersionResult, "\n")
	assert.Equal(t, true, strings.Split(lines[0], " ")[2] == mysql.TiDBReleaseVersion, "errors in 'select tidb_version()'")
	assert.Equal(t, true, strings.Split(lines[1], " ")[1] == versioninfo.TiDBEdition, "errors in 'select tidb_version()'")

	// for row_count
	tk.MustExec("drop table if exists t")
	tk.MustExec("create table t (a int, b int, PRIMARY KEY (a))")
	result = tk.MustQuery("select row_count();")
	result.Check(testkit.Rows("0"))
	tk.MustExec("insert into t(a, b) values(1, 11), (2, 22), (3, 33)")
	result = tk.MustQuery("select row_count();")
	result.Check(testkit.Rows("3"))
	tk.MustExec("select * from t")
	result = tk.MustQuery("select row_count();")
	result.Check(testkit.Rows("-1"))
	tk.MustExec("update t set b=22 where a=1")
	result = tk.MustQuery("select row_count();")
	result.Check(testkit.Rows("1"))
	tk.MustExec("update t set b=22 where a=1")
	result = tk.MustQuery("select row_count();")
	result.Check(testkit.Rows("0"))
	tk.MustExec("delete from t where a=2")
	result = tk.MustQuery("select row_count();")
	result.Check(testkit.Rows("1"))
	result = tk.MustQuery("select row_count();")
	result.Check(testkit.Rows("-1"))

	// for benchmark
	success := testkit.Rows("0")
	tk.MustExec("drop table if exists t")
	tk.MustExec("create table t (a int, b int)")
	result = tk.MustQuery(`select benchmark(3, benchmark(2, length("abc")))`)
	result.Check(success)
	err := tk.ExecToErr(`select benchmark(3, length("a", "b"))`)
	require.Error(t, err)
	// Quoted from https://dev.mysql.com/doc/refman/5.7/en/information-functions.html#function_benchmark
	// Although the expression can be a subquery, it must return a single column and at most a single row.
	// For example, BENCHMARK(10, (SELECT * FROM t)) will fail if the table t has more than one column or
	// more than one row.
	oneColumnQuery := "select benchmark(10, (select a from t))"
	twoColumnQuery := "select benchmark(10, (select * from t))"
	// rows * columns:
	// 0 * 1, success;
	result = tk.MustQuery(oneColumnQuery)
	result.Check(success)
	// 0 * 2, error;
	err = tk.ExecToErr(twoColumnQuery)
	require.Error(t, err)
	// 1 * 1, success;
	tk.MustExec("insert t values (1, 2)")
	result = tk.MustQuery(oneColumnQuery)
	result.Check(success)
	// 1 * 2, error;
	err = tk.ExecToErr(twoColumnQuery)
	require.Error(t, err)
	// 2 * 1, error;
	tk.MustExec("insert t values (3, 4)")
	err = tk.ExecToErr(oneColumnQuery)
	require.Error(t, err)
	// 2 * 2, error.
	err = tk.ExecToErr(twoColumnQuery)
	require.Error(t, err)

	result = tk.MustQuery("select tidb_is_ddl_owner()")
	var ret int64
	if tk.Session().IsDDLOwner() {
		ret = 1
	}
	result.Check(testkit.Rows(fmt.Sprintf("%v", ret)))
}

func TestFilterExtractFromDNF(t *testing.T) {
	store := testkit.CreateMockStore(t)

	tk := testkit.NewTestKit(t, store)
	tk.MustExec("use test")
	tk.MustExec("drop table if exists t")
	tk.MustExec("create table t(a int, b int, c int)")

	tests := []struct {
		exprStr string
		result  string
	}{
		{
			exprStr: "a = 1 or a = 1 or a = 1",
			result:  "[eq(test.t.a, 1)]",
		},
		{
			exprStr: "a = 1 or a = 1 or (a = 1 and b = 1)",
			result:  "[eq(test.t.a, 1)]",
		},
		{
			exprStr: "(a = 1 and a = 1) or a = 1 or b = 1",
			result:  "[or(or(and(eq(test.t.a, 1), eq(test.t.a, 1)), eq(test.t.a, 1)), eq(test.t.b, 1))]",
		},
		{
			exprStr: "(a = 1 and b = 2) or (a = 1 and b = 3) or (a = 1 and b = 4)",
			result:  "[eq(test.t.a, 1) or(eq(test.t.b, 2), or(eq(test.t.b, 3), eq(test.t.b, 4)))]",
		},
		{
			exprStr: "(a = 1 and b = 1 and c = 1) or (a = 1 and b = 1) or (a = 1 and b = 1 and c > 2 and c < 3)",
			result:  "[eq(test.t.a, 1) eq(test.t.b, 1)]",
		},
	}

	ctx := context.Background()
	for _, tt := range tests {
		sql := "select * from t where " + tt.exprStr
		sctx := tk.Session()
		stmts, err := session.Parse(sctx, sql)
		require.NoError(t, err, "error %v, for expr %s", err, tt.exprStr)
		require.Len(t, stmts, 1)
		ret := &plannercore.PreprocessorReturn{}
		err = plannercore.Preprocess(context.Background(), sctx, stmts[0], plannercore.WithPreprocessorReturn(ret))
		require.NoError(t, err, "error %v, for resolve name, expr %s", err, tt.exprStr)
		p, err := plannercore.BuildLogicalPlanForTest(ctx, sctx, stmts[0], ret.InfoSchema)
		require.NoError(t, err, "error %v, for build plan, expr %s", err, tt.exprStr)
		selection := p.(base.LogicalPlan).Children()[0].(*plannercore.LogicalSelection)
		conds := make([]expression.Expression, len(selection.Conditions))
		for i, cond := range selection.Conditions {
			conds[i] = expression.PushDownNot(sctx.GetExprCtx(), cond)
		}
		afterFunc := expression.ExtractFiltersFromDNFs(sctx.GetExprCtx(), conds)
		sort.Slice(afterFunc, func(i, j int) bool {
			return bytes.Compare(afterFunc[i].HashCode(), afterFunc[j].HashCode()) < 0
		})
		require.Equal(t, fmt.Sprintf("%s", afterFunc), tt.result, "wrong result for expr: %s", tt.exprStr)
	}
}

func TestTiDBDecodeKeyFunc(t *testing.T) {
	store := testkit.CreateMockStore(t)

	collate.SetNewCollationEnabledForTest(false)
	defer collate.SetNewCollationEnabledForTest(true)

	tk := testkit.NewTestKit(t, store)
	var result *testkit.Result

	// Row Keys
	result = tk.MustQuery("select tidb_decode_key( '74800000000000002B5F72800000000000A5D3' )")
	result.Check(testkit.Rows(`{"_tidb_rowid":42451,"table_id":"43"}`))
	result = tk.MustQuery("select tidb_decode_key( '74800000000000ffff5f7205bff199999999999a013131000000000000f9' )")
	result.Check(testkit.Rows(`{"handle":"{1.1, 11}","table_id":65535}`))

	// Index Keys
	result = tk.MustQuery("select tidb_decode_key( '74800000000000019B5F698000000000000001015257303100000000FB013736383232313130FF3900000000000000F8010000000000000000F7' )")
	result.Check(testkit.Rows(`{"index_id":1,"index_vals":"RW01, 768221109, ","table_id":411}`))
	result = tk.MustQuery("select tidb_decode_key( '7480000000000000695F698000000000000001038000000000004E20' )")
	result.Check(testkit.Rows(`{"index_id":1,"index_vals":"20000","table_id":105}`))

	// Table keys
	result = tk.MustQuery("select tidb_decode_key( '7480000000000000FF4700000000000000F8' )")
	result.Check(testkit.Rows(`{"table_id":71}`))

	// Test invalid record/index key.
	result = tk.MustQuery("select tidb_decode_key( '7480000000000000FF2E5F728000000011FFE1A3000000000000' )")
	result.Check(testkit.Rows("7480000000000000FF2E5F728000000011FFE1A3000000000000"))
	warns := tk.Session().GetSessionVars().StmtCtx.GetWarnings()
	require.Len(t, warns, 1)
	require.EqualError(t, warns[0].Err, "invalid key: 7480000000000000FF2E5F728000000011FFE1A3000000000000")

	// Test in real tables.
	tk.MustExec("use test;")
	tk.MustExec("drop table if exists t;")
	tk.MustExec("create table t (a varchar(255), b int, c datetime, primary key (a, b, c));")
	dom := domain.GetDomain(tk.Session())
	is := dom.InfoSchema()
	tbl, err := is.TableByName(model.NewCIStr("test"), model.NewCIStr("t"))
	require.NoError(t, err)
	getTime := func(year, month, day int, timeType byte) types.Time {
		ret := types.NewTime(types.FromDate(year, month, day, 0, 0, 0, 0), timeType, types.DefaultFsp)
		return ret
	}
	buildCommonKeyFromData := func(tableID int64, data []types.Datum) string {
		k, err := codec.EncodeKey(tk.Session().GetSessionVars().StmtCtx.TimeZone(), nil, data...)
		require.NoError(t, err)
		h, err := kv.NewCommonHandle(k)
		require.NoError(t, err)
		k = tablecodec.EncodeRowKeyWithHandle(tableID, h)
		return hex.EncodeToString(codec.EncodeBytes(nil, k))
	}
	// split table t by ('bbbb', 10, '2020-01-01');
	data := []types.Datum{types.NewStringDatum("bbbb"), types.NewIntDatum(10), types.NewTimeDatum(getTime(2020, 1, 1, mysql.TypeDatetime))}
	hexKey := buildCommonKeyFromData(tbl.Meta().ID, data)
	sql := fmt.Sprintf("select tidb_decode_key( '%s' )", hexKey)
	rs := fmt.Sprintf(`{"handle":{"a":"bbbb","b":"10","c":"2020-01-01 00:00:00"},"table_id":%d}`, tbl.Meta().ID)
	tk.MustQuery(sql).Check(testkit.Rows(rs))

	// split table t by ('bbbb', 10, null);
	data = []types.Datum{types.NewStringDatum("bbbb"), types.NewIntDatum(10), types.NewDatum(nil)}
	hexKey = buildCommonKeyFromData(tbl.Meta().ID, data)
	sql = fmt.Sprintf("select tidb_decode_key( '%s' )", hexKey)
	tk.MustQuery(sql).Check(testkit.Rows(hexKey))

	tk.MustExec("drop table if exists t;")
	tk.MustExec("create table t (a varchar(255), b int, c datetime, index idx(a, b, c));")
	dom = domain.GetDomain(tk.Session())
	is = dom.InfoSchema()
	tbl, err = is.TableByName(model.NewCIStr("test"), model.NewCIStr("t"))
	require.NoError(t, err)
	buildIndexKeyFromData := func(tableID, indexID int64, data []types.Datum) string {
		k, err := codec.EncodeKey(tk.Session().GetSessionVars().StmtCtx.TimeZone(), nil, data...)
		require.NoError(t, err)
		k = tablecodec.EncodeIndexSeekKey(tableID, indexID, k)
		return hex.EncodeToString(codec.EncodeBytes(nil, k))
	}
	// split table t index idx by ('aaaaa', 100, '2000-01-01');
	data = []types.Datum{types.NewStringDatum("aaaaa"), types.NewIntDatum(100), types.NewTimeDatum(getTime(2000, 1, 1, mysql.TypeDatetime))}
	hexKey = buildIndexKeyFromData(tbl.Meta().ID, tbl.Indices()[0].Meta().ID, data)
	sql = fmt.Sprintf("select tidb_decode_key( '%s' )", hexKey)
	result = tk.MustQuery(sql)
	rs = fmt.Sprintf(`{"index_id":1,"index_vals":{"a":"aaaaa","b":"100","c":"2000-01-01 00:00:00"},"table_id":%d}`, tbl.Meta().ID)
	result.Check(testkit.Rows(rs))
	// split table t index idx by (null, null, null);
	data = []types.Datum{types.NewDatum(nil), types.NewDatum(nil), types.NewDatum(nil)}
	hexKey = buildIndexKeyFromData(tbl.Meta().ID, tbl.Indices()[0].Meta().ID, data)
	sql = fmt.Sprintf("select tidb_decode_key( '%s' )", hexKey)
	result = tk.MustQuery(sql)
	rs = fmt.Sprintf(`{"index_id":1,"index_vals":{"a":null,"b":null,"c":null},"table_id":%d}`, tbl.Meta().ID)
	result.Check(testkit.Rows(rs))

	// https://github.com/pingcap/tidb/issues/27434.
	hexKey = "7480000000000100375F69800000000000000103800000000001D4C1023B6458"
	sql = fmt.Sprintf("select tidb_decode_key('%s')", hexKey)
	tk.MustQuery(sql).Check(testkit.Rows(hexKey))

	// https://github.com/pingcap/tidb/issues/33015.
	hexKey = "74800000000000012B5F72800000000000A5D3"
	sql = fmt.Sprintf("select tidb_decode_key('%s')", hexKey)
	tk.MustQuery(sql).Check(testkit.Rows(`{"_tidb_rowid":42451,"table_id":"299"}`))

	// Test the table with the nonclustered index.
	const rowID = 10
	tk.MustExec("drop table if exists t;")
	tk.MustExec("create table t (a int primary key nonclustered, b int, key bk (b));")
	dom = domain.GetDomain(tk.Session())
	is = dom.InfoSchema()
	tbl, err = is.TableByName(model.NewCIStr("test"), model.NewCIStr("t"))
	require.NoError(t, err)
	buildTableRowKey := func(tableID, rowID int64) string {
		return hex.EncodeToString(
			codec.EncodeBytes(
				nil,
				tablecodec.EncodeRowKeyWithHandle(tableID, kv.IntHandle(rowID)),
			))
	}
	hexKey = buildTableRowKey(tbl.Meta().ID, rowID)
	sql = fmt.Sprintf("select tidb_decode_key( '%s' )", hexKey)
	rs = fmt.Sprintf(`{"_tidb_rowid":%d,"table_id":"%d"}`, rowID, tbl.Meta().ID)
	tk.MustQuery(sql).Check(testkit.Rows(rs))

	// Test the table with the clustered index.
	tk.MustExec("drop table if exists t;")
	tk.MustExec("create table t (a int primary key clustered, b int, key bk (b));")
	dom = domain.GetDomain(tk.Session())
	is = dom.InfoSchema()
	tbl, err = is.TableByName(model.NewCIStr("test"), model.NewCIStr("t"))
	require.NoError(t, err)
	hexKey = buildTableRowKey(tbl.Meta().ID, rowID)
	sql = fmt.Sprintf("select tidb_decode_key( '%s' )", hexKey)
	rs = fmt.Sprintf(`{"%s":%d,"table_id":"%d"}`, tbl.Meta().GetPkName().String(), rowID, tbl.Meta().ID)
	tk.MustQuery(sql).Check(testkit.Rows(rs))

	// Test partition table.
	tk.MustExec("drop table if exists t;")
	tk.MustExec("create table t (a int primary key clustered, b int, key bk (b)) PARTITION BY RANGE (a) (PARTITION p0 VALUES LESS THAN (1), PARTITION p1 VALUES LESS THAN (2));")
	dom = domain.GetDomain(tk.Session())
	is = dom.InfoSchema()
	tbl, err = is.TableByName(model.NewCIStr("test"), model.NewCIStr("t"))
	require.NoError(t, err)
	require.NotNil(t, tbl.Meta().Partition)
	hexKey = buildTableRowKey(tbl.Meta().Partition.Definitions[0].ID, rowID)
	sql = fmt.Sprintf("select tidb_decode_key( '%s' )", hexKey)
	rs = fmt.Sprintf(`{"%s":%d,"partition_id":%d,"table_id":"%d"}`, tbl.Meta().GetPkName().String(), rowID, tbl.Meta().Partition.Definitions[0].ID, tbl.Meta().ID)
	tk.MustQuery(sql).Check(testkit.Rows(rs))

	hexKey = tablecodec.EncodeTablePrefix(tbl.Meta().Partition.Definitions[0].ID).String()
	sql = fmt.Sprintf("select tidb_decode_key( '%s' )", hexKey)
	rs = fmt.Sprintf(`{"partition_id":%d,"table_id":%d}`, tbl.Meta().Partition.Definitions[0].ID, tbl.Meta().ID)
	tk.MustQuery(sql).Check(testkit.Rows(rs))

	data = []types.Datum{types.NewIntDatum(100)}
	hexKey = buildIndexKeyFromData(tbl.Meta().Partition.Definitions[0].ID, tbl.Indices()[0].Meta().ID, data)
	sql = fmt.Sprintf("select tidb_decode_key( '%s' )", hexKey)
	rs = fmt.Sprintf(`{"index_id":1,"index_vals":{"b":"100"},"partition_id":%d,"table_id":%d}`, tbl.Meta().Partition.Definitions[0].ID, tbl.Meta().ID)
	tk.MustQuery(sql).Check(testkit.Rows(rs))
}

func TestIssue9710(t *testing.T) {
	store := testkit.CreateMockStore(t)

	tk := testkit.NewTestKit(t, store)
	getSAndMS := func(str string) (int, int) {
		results := strings.Split(str, ":")
		SAndMS := strings.Split(results[len(results)-1], ".")
		var s, ms int
		s, _ = strconv.Atoi(SAndMS[0])
		if len(SAndMS) > 1 {
			ms, _ = strconv.Atoi(SAndMS[1])
		}
		return s, ms
	}

	for {
		rs := tk.MustQuery("select now(), now(6), unix_timestamp(), unix_timestamp(now())")
		s, ms := getSAndMS(rs.Rows()[0][1].(string))
		if ms < 500000 {
			time.Sleep(time.Second / 10)
			continue
		}

		s1, _ := getSAndMS(rs.Rows()[0][0].(string))
		require.Equal(t, s, s1) // now() will truncate the result instead of rounding it

		require.Equal(t, rs.Rows()[0][2], rs.Rows()[0][3]) // unix_timestamp() will truncate the result
		break
	}
}

func TestShardIndexOnTiFlash(t *testing.T) {
	store := testkit.CreateMockStore(t)

	tk := testkit.NewTestKit(t, store)
	tk.MustExec("use test")
	tk.MustExec("drop table if exists t")
	tk.MustExec("create table t(id int primary key clustered, a int, b int, unique key uk_expr((tidb_shard(a)),a))")

	// Create virtual tiflash replica info.
	dom := domain.GetDomain(tk.Session())
	is := dom.InfoSchema()
	db, exists := is.SchemaByName(model.NewCIStr("test"))
	require.True(t, exists)
	for _, tbl := range is.SchemaTables(db.Name) {
		tblInfo := tbl.Meta()
		if tblInfo.Name.L == "t" {
			tblInfo.TiFlashReplica = &model.TiFlashReplicaInfo{
				Count:     1,
				Available: true,
			}
		}
	}
	tk.MustExec("set @@session.tidb_isolation_read_engines = 'tiflash'")
	tk.MustExec("set @@session.tidb_enforce_mpp = 1")
	rows := tk.MustQuery("explain select max(b) from t").Rows()
	for _, row := range rows {
		line := fmt.Sprintf("%v", row)
		if strings.Contains(line, "TableFullScan") {
			require.Contains(t, line, "tiflash")
		}
	}
	tk.MustExec("set @@session.tidb_enforce_mpp = 0")
	tk.MustExec("set @@session.tidb_allow_mpp = 0")
	// when we isolated the read engine as 'tiflash' and banned TiDB opening allow-mpp, no suitable plan is generated.
	_, err := tk.Exec("explain select max(b) from t")
	require.NotNil(t, err)
	require.Equal(t, err.Error(), "[planner:1815]Internal : Can't find a proper physical plan for this query")
}

func TestExprPushdownBlacklist(t *testing.T) {
	store := testkit.CreateMockStore(t)

	tk := testkit.NewTestKit(t, store)

	tk.MustExec("use test")
	tk.MustExec("drop table if exists t")
	tk.MustExec("create table t(a int , b date)")
	tk.MustExec("set @@session.tidb_allow_tiflash_cop=ON")

	// Create virtual tiflash replica info.
	dom := domain.GetDomain(tk.Session())
	is := dom.InfoSchema()
	db, exists := is.SchemaByName(model.NewCIStr("test"))
	require.True(t, exists)
	for _, tbl := range is.SchemaTables(db.Name) {
		tblInfo := tbl.Meta()
		if tblInfo.Name.L == "t" {
			tblInfo.TiFlashReplica = &model.TiFlashReplicaInfo{
				Count:     1,
				Available: true,
			}
		}
	}

	tk.MustExec("insert into mysql.expr_pushdown_blacklist " +
		"values('<', 'tikv,tiflash,tidb', 'for test'),('cast', 'tiflash', 'for test'),('date_format', 'tikv', 'for test')," +
		"('Cast.CastTimeAsDuration', 'tikv', 'for test')")
	tk.MustExec("admin reload expr_pushdown_blacklist")

	tk.MustExec("set @@session.tidb_isolation_read_engines = 'tiflash'")
	tk.MustExec("set @@session.tidb_opt_enable_late_materialization = OFF")

	// < not pushed, cast only pushed to TiKV, date_format only pushed to TiFlash,
	// > pushed to both TiKV and TiFlash
	rows := tk.MustQuery("explain format = 'brief' select * from test.t where b > date'1988-01-01' and b < date'1994-01-01' " +
		"and cast(a as decimal(10,2)) > 10.10 and date_format(b,'%m') = '11'").Rows()
	require.Equal(t, "gt(cast(test.t.a, decimal(10,2) BINARY), 10.10), lt(test.t.b, 1994-01-01)", fmt.Sprintf("%v", rows[0][4]))
	require.Equal(t, "eq(date_format(test.t.b, \"%m\"), \"11\"), gt(test.t.b, 1988-01-01)", fmt.Sprintf("%v", rows[2][4]))

	tk.MustExec("set @@session.tidb_isolation_read_engines = 'tikv'")
	rows = tk.MustQuery("explain format = 'brief' select * from test.t where b > date'1988-01-01' and b < date'1994-01-01' " +
		"and cast(a as decimal(10,2)) > 10.10 and date_format(b,'%m') = '11'").Rows()
	require.Equal(t, "eq(date_format(test.t.b, \"%m\"), \"11\"), lt(test.t.b, 1994-01-01)", fmt.Sprintf("%v", rows[0][4]))
	require.Equal(t, "gt(cast(test.t.a, decimal(10,2) BINARY), 10.10), gt(test.t.b, 1988-01-01)", fmt.Sprintf("%v", rows[2][4]))

	// CastTimeAsString pushed to TiKV but CastTimeAsDuration not pushed
	rows = tk.MustQuery("explain format = 'brief' SELECT * FROM t WHERE CAST(b AS CHAR) = '10:00:00';").Rows()
	require.Equal(t, "cop[tikv]", fmt.Sprintf("%v", rows[1][2]))
	require.Equal(t, "eq(cast(test.t.b, var_string(5)), \"10:00:00\")", fmt.Sprintf("%v", rows[1][4]))

	rows = tk.MustQuery("explain format = 'brief' select * from test.t where hour(b) > 10").Rows()
	require.Equal(t, "root", fmt.Sprintf("%v", rows[0][2]))
	require.Equal(t, "gt(hour(cast(test.t.b, time)), 10)", fmt.Sprintf("%v", rows[0][4]))

	tk.MustExec("delete from mysql.expr_pushdown_blacklist where name = '<' and store_type = 'tikv,tiflash,tidb' and reason = 'for test'")
	tk.MustExec("delete from mysql.expr_pushdown_blacklist where name = 'date_format' and store_type = 'tikv' and reason = 'for test'")
	tk.MustExec("delete from mysql.expr_pushdown_blacklist where name = 'Cast.CastTimeAsDuration' and store_type = 'tikv' and reason = 'for test'")
	tk.MustExec("admin reload expr_pushdown_blacklist")
}

func TestDecodetoChunkReuse(t *testing.T) {
	store := testkit.CreateMockStore(t)

	tk := testkit.NewTestKit(t, store)
	tk.MustExec("use test")
	tk.MustExec("create table chk (a int,b varchar(20))")
	for i := 0; i < 200; i++ {
		if i%5 == 0 {
			tk.MustExec("insert chk values (NULL,NULL)")
			continue
		}
		tk.MustExec(fmt.Sprintf("insert chk values (%d,'%s')", i, strconv.Itoa(i)))
	}

	tk.Session().GetSessionVars().SetDistSQLScanConcurrency(1)
	tk.MustExec("set tidb_init_chunk_size = 2")
	tk.MustExec("set tidb_max_chunk_size = 32")
	defer func() {
		tk.MustExec(fmt.Sprintf("set tidb_init_chunk_size = %d", variable.DefInitChunkSize))
		tk.MustExec(fmt.Sprintf("set tidb_max_chunk_size = %d", variable.DefMaxChunkSize))
	}()
	rs, err := tk.Exec("select * from chk")
	require.NoError(t, err)
	req := rs.NewChunk(nil)
	var count int
	for {
		err = rs.Next(context.TODO(), req)
		require.NoError(t, err)
		numRows := req.NumRows()
		if numRows == 0 {
			break
		}
		for i := 0; i < numRows; i++ {
			if count%5 == 0 {
				require.True(t, req.GetRow(i).IsNull(0))
				require.True(t, req.GetRow(i).IsNull(1))
			} else {
				require.False(t, req.GetRow(i).IsNull(0))
				require.False(t, req.GetRow(i).IsNull(1))
				require.Equal(t, int64(count), req.GetRow(i).GetInt64(0))
				require.Equal(t, strconv.Itoa(count), req.GetRow(i).GetString(1))
			}
			count++
		}
	}
	require.Equal(t, count, 200)
	rs.Close()
}

func TestIssue16697(t *testing.T) {
	store := testkit.CreateMockStore(t)

	tk := testkit.NewTestKit(t, store)
	tk.MustExec("use test")
	tk.MustExec("drop table if exists t")
	tk.MustExec("CREATE TABLE t (v varchar(1024))")
	tk.MustExec("insert into t values (space(1024))")
	for i := 0; i < 5; i++ {
		tk.MustExec("insert into t select * from t")
	}
	rows := tk.MustQuery("explain analyze select * from t").Rows()
	for _, row := range rows {
		line := fmt.Sprintf("%v", row)
		if strings.Contains(line, "Projection") {
			require.Contains(t, line, "KB")
			require.NotContains(t, line, "MB")
			require.NotContains(t, line, "GB")
		}
	}
}

func TestSecurityEnhancedMode(t *testing.T) {
	store := testkit.CreateMockStore(t)

	tk := testkit.NewTestKit(t, store)
	sem.Enable()
	defer sem.Disable()

	// When SEM is enabled these features are restricted to all users
	// regardless of what privileges they have available.
	tk.MustGetErrMsg("SELECT 1 INTO OUTFILE '/tmp/aaaa'", "[planner:8132]Feature 'SELECT INTO' is not supported when security enhanced mode is enabled")
}

func TestEnumIndex(t *testing.T) {
	elems := []string{"\"a\"", "\"b\"", "\"c\""}
	rand.Shuffle(len(elems), func(i, j int) {
		elems[i], elems[j] = elems[j], elems[i]
	})

	store := testkit.CreateMockStore(t)

	tk := testkit.NewTestKit(t, store)
	tk.MustExec("use test")
	tk.MustExec("drop table if exists t,tidx")
	tk.MustExec("create table t(e enum(" + strings.Join(elems, ",") + "))")
	tk.MustExec("create table tidx(e enum(" + strings.Join(elems, ",") + "), index idx(e))")

	nRows := 50
	values := make([]string, 0, nRows)
	for i := 0; i < nRows; i++ {
		values = append(values, fmt.Sprintf("(%v)", rand.Intn(len(elems))+1))
	}
	tk.MustExec(fmt.Sprintf("insert into t values %v", strings.Join(values, ", ")))
	tk.MustExec(fmt.Sprintf("insert into tidx values %v", strings.Join(values, ", ")))

	ops := []string{"=", "!=", ">", ">=", "<", "<="}
	testElems := []string{"\"a\"", "\"b\"", "\"c\"", "\"d\"", "\"\"", "1", "2", "3", "4", "0", "-1"}
	for i := 0; i < nRows; i++ {
		cond := fmt.Sprintf("e" + ops[rand.Intn(len(ops))] + testElems[rand.Intn(len(testElems))])
		result := tk.MustQuery("select * from t where " + cond).Sort().Rows()
		tk.MustQuery("select * from tidx where " + cond).Sort().Check(result)
	}

	tk.MustExec("use test")
	tk.MustExec("drop table if exists t")
	tk.MustExec("create table t(e enum('d','c','b','a'), a int, index idx(e));")
	tk.MustExec("insert into t values(1,1),(2,2),(3,3),(4,4);")
	tk.MustQuery("select /*+ use_index(t, idx) */ * from t where e not in ('a','d') and a = 2;").Check(
		testkit.Rows("c 2"))

	// issue 24419
	tk.MustExec("use test")
	tk.MustExec("drop table if exists t02")
	tk.MustExec("CREATE TABLE `t02` (  `COL1` enum('^YSQT0]V@9TFN>^WB6G?NG@S8>VYOM;BSC@<BCQ6','TKZQQ=C1@IH9W>64=ZISGS?O[JDFBI5M]QXJYQNSKU>NGAWLXS26LMTZ2YNN`XKIUGKY0IHDWV>E[BJJCABOKH1M^CB5E@DLS7Q88PWZTEAY]1ZQMN5NX[I<KBBK','PXWTHJ?R]P=`Y','OFJHCEKCQGT:MXI7P3[YO4N0DF=2XJWJ4Z9Z;HQ8TMUTZV8YLQAHWJ4BDZHR3A','@[ETQPEKKDD;9INXAQISU0O65J86AWQ2SZ8=ZZW6TKT4GCF_O13^ZQW_S>FIYA983K:E4N77@FINM5HVGQCUCVNF5WLOOOEORAM=_JLMVFURMUASTVDBE','NL3V:J9LM4U5KUCV<RIJ_RKMZ4;CXD_0:K`HCO=P1YNYTHX8KYZRQ?PL01HLNSUC_R7:I5<V[HV0BIDEBZAPT73R7`DP43XXPLQCEI8>R;P','M5=T5FLQEZMPZAXH]4G:TSYYYVQ7O@4S6C3N8WPFKSP;SRD6VW@94BBH8XCT','P]I52Y46F?@RMOOF6;FWDTO`7FIT]R:]ELHD[CNLDSHC7FPBYOOJXLZSBV^5C^AAF6J5BCKE4V9==@H=4C]GMZXPNM','ECIQWH>?MK=ARGI0WVJNIBZFCFVJHFIUYJ:2?2WWZBNBWTPFNQPLLBFP9R_','E<<T9UUF2?XM8TWS_','W[5E_U1J?YSOQISL1KD','M@V^`^8I','5UTEJUZIQ^ZJOJU_D6@V2DSVOIK@LUT^E?RTL>_Y9OT@SOPYR72VIJVMBWIVPF@TTBZ@8ZPBZL=LXZF`WM4V2?K>AT','PZ@PR6XN28JL`B','ZOHBSCRMZPOI`IVTSEZAIDAF7DS@1TT20AP9','QLDIOY[Y:JZR@OL__I^@FBO=O_?WOOR:2BE:QJC','BI^TGJ_N<H:7OW8XXITM@FBWDNJ=KA`X:9@BUY4UHKSHFP`EAWR9_QS^HR2AI39MGVXWVD]RUI46SHU=GXAX;RT765X:CU7M4XOD^S9JFZI=HTTS?C0CT','M@HGGFM43C7','@M`IHSJQ8HBTGOS`=VW]QBMLVWN`SP;E>EEXYKV1POHTOJQPGCPVR=TYZMGWABUQR07J8U::W4','N`ZN4P@9T[JW;FR6=FA4WP@APNPG[XQVIK4]F]2>EC>JEIOXC``;;?OHP') DEFAULT NULL,  `COL2` tinyint DEFAULT NULL,  `COL3` time DEFAULT NULL,  KEY `U_M_COL4` (`COL1`,`COL2`),  KEY `U_M_COL5` (`COL3`,`COL2`)) ENGINE=InnoDB DEFAULT CHARSET=utf8mb4 COLLATE=utf8mb4_bin;")
	tk.MustExec("insert into t02(col1, col2) values ('OFJHCEKCQGT:MXI7P3[YO4N0DF=2XJWJ4Z9Z;HQ8TMUTZV8YLQAHWJ4BDZHR3A', 39), ('OFJHCEKCQGT:MXI7P3[YO4N0DF=2XJWJ4Z9Z;HQ8TMUTZV8YLQAHWJ4BDZHR3A', 51), ('OFJHCEKCQGT:MXI7P3[YO4N0DF=2XJWJ4Z9Z;HQ8TMUTZV8YLQAHWJ4BDZHR3A', 55), ('OFJHCEKCQGT:MXI7P3[YO4N0DF=2XJWJ4Z9Z;HQ8TMUTZV8YLQAHWJ4BDZHR3A', -30), ('ZOHBSCRMZPOI`IVTSEZAIDAF7DS@1TT20AP9', -30);")
	tk.MustQuery("select * from t02 where col1 not in (\"W1Rgd74pbJaGX47h1MPjpr0XSKJNCnwEleJ50Vbpl9EmbHJX6D6BXYKT2UAbl1uDw3ZGeYykhzG6Gld0wKdOiT4Gv5j9upHI0Q7vrXij4N9WNFJvB\", \"N`ZN4P@9T[JW;FR6=FA4WP@APNPG[XQVIK4]F]2>EC>JEIOXC``;;?OHP\") and col2 = -30;").Check(
		testkit.Rows(
			"OFJHCEKCQGT:MXI7P3[YO4N0DF=2XJWJ4Z9Z;HQ8TMUTZV8YLQAHWJ4BDZHR3A -30 <nil>",
			"ZOHBSCRMZPOI`IVTSEZAIDAF7DS@1TT20AP9 -30 <nil>"))

	// issue 24576
	tk.MustExec("use test")
	tk.MustExec("drop table if exists t;")
	tk.MustExec("create table t(col1 enum('a','b','c'), col2 enum('a','b','c'), col3 int, index idx(col1,col2));")
	tk.MustExec("insert into t values(1,1,1),(2,2,2),(3,3,3);")
	tk.MustQuery("select /*+ use_index(t,idx) */ col3 from t where col2 between 'b' and 'b' and col1 is not null;").Check(
		testkit.Rows("2"))
	tk.MustQuery("select /*+ use_index(t,idx) */ col3 from t where col2 = 'b' and col1 is not null;").Check(
		testkit.Rows("2"))

	// issue25099
	tk.MustExec("use test")
	tk.MustExec("drop table if exists t;")
	tk.MustExec("create table t(e enum(\"a\",\"b\",\"c\"), index idx(e));")
	tk.MustExec("insert ignore into t values(0),(1),(2),(3);")
	tk.MustQuery("select * from t where e = '';").Check(
		testkit.Rows(""))
	tk.MustQuery("select * from t where e != 'a';").Sort().Check(
		testkit.Rows("", "b", "c"))
	tk.MustExec("alter table t drop index idx;")
	tk.MustQuery("select * from t where e = '';").Check(
		testkit.Rows(""))
	tk.MustQuery("select * from t where e != 'a';").Sort().Check(
		testkit.Rows("", "b", "c"))

	tk.MustExec("drop table if exists t;")
	tk.MustExec("create table t(e enum(\"\"), index idx(e));")
	tk.MustExec("insert ignore into t values(0),(1);")
	tk.MustQuery("select * from t where e = '';").Check(
		testkit.Rows("", ""))
	tk.MustExec("alter table t drop index idx;")
	tk.MustQuery("select * from t where e = '';").Check(
		testkit.Rows("", ""))

	tk.MustExec("drop table if exists t;")
	tk.MustExec("create table t(e enum(\"a\",\"b\",\"c\"), index idx(e));")
	tk.MustExec("insert ignore into t values(0);")
	tk.MustExec("select * from t t1 join t t2 on t1.e=t2.e;")
	tk.MustQuery("select /*+ inl_join(t1,t2) */ * from t t1 join t t2 on t1.e=t2.e;").Check(
		testkit.Rows(" "))
	tk.MustQuery("select /*+ hash_join(t1,t2) */ * from t t1 join t t2 on t1.e=t2.e;").Check(
		testkit.Rows(" "))
	tk.MustQuery("select /*+ inl_hash_join(t1,t2) */ * from t t1 join t t2 on t1.e=t2.e;").Check(
		testkit.Rows(" "))
}

func TestBuiltinFuncJSONMergePatch_InColumn(t *testing.T) {
	ctx := context.Background()
	store := testkit.CreateMockStore(t)

	tk := testkit.NewTestKit(t, store)

	tests := []struct {
		input    [2]any
		expected any
		success  bool
		errCode  int
	}{
		// RFC 7396 document: https://datatracker.ietf.org/doc/html/rfc7396
		// RFC 7396 Example Test Cases
		{[2]any{`{"a":"b"}`, `{"a":"c"}`}, `{"a": "c"}`, true, 0},
		{[2]any{`{"a":"b"}`, `{"b":"c"}`}, `{"a": "b", "b": "c"}`, true, 0},
		{[2]any{`{"a":"b"}`, `{"a":null}`}, `{}`, true, 0},
		{[2]any{`{"a":"b", "b":"c"}`, `{"a":null}`}, `{"b": "c"}`, true, 0},
		{[2]any{`{"a":["b"]}`, `{"a":"c"}`}, `{"a": "c"}`, true, 0},
		{[2]any{`{"a":"c"}`, `{"a":["b"]}`}, `{"a": ["b"]}`, true, 0},
		{[2]any{`{"a":{"b":"c"}}`, `{"a":{"b":"d","c":null}}`}, `{"a": {"b": "d"}}`, true, 0},
		{[2]any{`{"a":[{"b":"c"}]}`, `{"a": [1]}`}, `{"a": [1]}`, true, 0},
		{[2]any{`["a","b"]`, `["c","d"]`}, `["c", "d"]`, true, 0},
		{[2]any{`{"a":"b"}`, `["c"]`}, `["c"]`, true, 0},
		{[2]any{`{"a":"foo"}`, `null`}, `null`, true, 0},
		{[2]any{`{"a":"foo"}`, `"bar"`}, `"bar"`, true, 0},
		{[2]any{`{"e":null}`, `{"a":1}`}, `{"e": null, "a": 1}`, true, 0},
		{[2]any{`[1,2]`, `{"a":"b","c":null}`}, `{"a": "b"}`, true, 0},
		{[2]any{`{}`, `{"a":{"bb":{"ccc":null}}}`}, `{"a": {"bb": {}}}`, true, 0},
		// RFC 7396 Example Document
		{[2]any{`{"title":"Goodbye!","author":{"givenName":"John","familyName":"Doe"},"tags":["example","sample"],"content":"This will be unchanged"}`, `{"title":"Hello!","phoneNumber":"+01-123-456-7890","author":{"familyName":null},"tags":["example"]}`}, `{"title":"Hello!","author":{"givenName":"John"},"tags":["example"],"content":"This will be unchanged","phoneNumber":"+01-123-456-7890"}`, true, 0},

		// From mysql Example Test Cases
		{[2]any{nil, `{"a":1}`}, nil, true, 0},
		{[2]any{`{"a":1}`, nil}, nil, true, 0},
		{[2]any{`{"a":"foo"}`, `true`}, `true`, true, 0},
		{[2]any{`{"a":"foo"}`, `false`}, `false`, true, 0},
		{[2]any{`{"a":"foo"}`, `123`}, `123`, true, 0},
		{[2]any{`{"a":"foo"}`, `123.1`}, `123.1`, true, 0},
		{[2]any{`{"a":"foo"}`, `[1,2,3]`}, `[1,2,3]`, true, 0},
		{[2]any{"null", `{"a":1}`}, `{"a":1}`, true, 0},
		{[2]any{`{"a":1}`, "null"}, `null`, true, 0},

		// Invalid json text
		{[2]any{`{"a":1}`, `[1]}`}, nil, false, mysql.ErrInvalidJSONText},
	}

	tk.MustExec(`use test;`)
	tk.MustExec(`drop table if exists t;`)
	tk.MustExec("CREATE TABLE t ( `id` INT NOT NULL AUTO_INCREMENT, `j` json NULL, `vc` VARCHAR ( 5000 ) NULL, PRIMARY KEY ( `id` ) );")
	for id, tt := range tests {
		tk.MustExec("insert into t values(?,?,?)", id+1, tt.input[0], tt.input[1])
		if tt.success {
			result := tk.MustQuery("select json_merge_patch(j,vc) from t where id = ?", id+1)
			if tt.expected == nil {
				result.Check(testkit.Rows("<nil>"))
			} else {
				j, e := types.ParseBinaryJSONFromString(tt.expected.(string))
				require.NoError(t, e)
				result.Check(testkit.Rows(j.String()))
			}
		} else {
			rs, _ := tk.Exec("select json_merge_patch(j,vc) from  t where id = ?;", id+1)
			_, err := session.GetRows4Test(ctx, tk.Session(), rs)
			terr := errors.Cause(err).(*terror.Error)
			require.Equal(t, errors.ErrCode(tt.errCode), terr.Code())
		}
	}
}

func TestBuiltinFuncJSONMergePatch_InExpression(t *testing.T) {
	ctx := context.Background()
	store := testkit.CreateMockStore(t)

	tk := testkit.NewTestKit(t, store)

	tests := []struct {
		input    []any
		expected any
		success  bool
		errCode  int
	}{
		// RFC 7396 document: https://datatracker.ietf.org/doc/html/rfc7396
		// RFC 7396 Example Test Cases
		{[]any{`{"a":"b"}`, `{"a":"c"}`}, `{"a": "c"}`, true, 0},
		{[]any{`{"a":"b"}`, `{"b":"c"}`}, `{"a": "b","b": "c"}`, true, 0},
		{[]any{`{"a":"b"}`, `{"a":null}`}, `{}`, true, 0},
		{[]any{`{"a":"b", "b":"c"}`, `{"a":null}`}, `{"b": "c"}`, true, 0},
		{[]any{`{"a":["b"]}`, `{"a":"c"}`}, `{"a": "c"}`, true, 0},
		{[]any{`{"a":"c"}`, `{"a":["b"]}`}, `{"a": ["b"]}`, true, 0},
		{[]any{`{"a":{"b":"c"}}`, `{"a":{"b":"d","c":null}}`}, `{"a": {"b": "d"}}`, true, 0},
		{[]any{`{"a":[{"b":"c"}]}`, `{"a": [1]}`}, `{"a": [1]}`, true, 0},
		{[]any{`["a","b"]`, `["c","d"]`}, `["c", "d"]`, true, 0},
		{[]any{`{"a":"b"}`, `["c"]`}, `["c"]`, true, 0},
		{[]any{`{"a":"foo"}`, `null`}, `null`, true, 0},
		{[]any{`{"a":"foo"}`, `"bar"`}, `"bar"`, true, 0},
		{[]any{`{"e":null}`, `{"a":1}`}, `{"e": null,"a": 1}`, true, 0},
		{[]any{`[1,2]`, `{"a":"b","c":null}`}, `{"a":"b"}`, true, 0},
		{[]any{`{}`, `{"a":{"bb":{"ccc":null}}}`}, `{"a":{"bb": {}}}`, true, 0},
		// RFC 7396 Example Document
		{[]any{`{"title":"Goodbye!","author":{"givenName":"John","familyName":"Doe"},"tags":["example","sample"],"content":"This will be unchanged"}`, `{"title":"Hello!","phoneNumber":"+01-123-456-7890","author":{"familyName":null},"tags":["example"]}`}, `{"title":"Hello!","author":{"givenName":"John"},"tags":["example"],"content":"This will be unchanged","phoneNumber":"+01-123-456-7890"}`, true, 0},

		// test cases
		{[]any{nil, `1`}, `1`, true, 0},
		{[]any{`1`, nil}, nil, true, 0},
		{[]any{nil, `null`}, `null`, true, 0},
		{[]any{`null`, nil}, nil, true, 0},
		{[]any{nil, `true`}, `true`, true, 0},
		{[]any{`true`, nil}, nil, true, 0},
		{[]any{nil, `false`}, `false`, true, 0},
		{[]any{`false`, nil}, nil, true, 0},
		{[]any{nil, `[1,2,3]`}, `[1,2,3]`, true, 0},
		{[]any{`[1,2,3]`, nil}, nil, true, 0},
		{[]any{nil, `{"a":"foo"}`}, nil, true, 0},
		{[]any{`{"a":"foo"}`, nil}, nil, true, 0},

		{[]any{`{"a":"foo"}`, `{"a":null}`, `{"b":"123"}`, `{"c":1}`}, `{"b":"123","c":1}`, true, 0},
		{[]any{`{"a":"foo"}`, `{"a":null}`, `{"c":1}`}, `{"c":1}`, true, 0},
		{[]any{`{"a":"foo"}`, `{"a":null}`, `true`}, `true`, true, 0},
		{[]any{`{"a":"foo"}`, `{"d":1}`, `{"a":{"bb":{"ccc":null}}}`}, `{"a":{"bb":{}},"d":1}`, true, 0},
		{[]any{`null`, `true`, `[1,2,3]`}, `[1,2,3]`, true, 0},

		// From mysql Example Test Cases
		{[]any{nil, `null`, `[1,2,3]`, `{"a":1}`}, `{"a": 1}`, true, 0},
		{[]any{`null`, nil, `[1,2,3]`, `{"a":1}`}, `{"a": 1}`, true, 0},
		{[]any{`null`, `[1,2,3]`, nil, `{"a":1}`}, nil, true, 0},
		{[]any{`null`, `[1,2,3]`, `{"a":1}`, nil}, nil, true, 0},

		{[]any{nil, `null`, `{"a":1}`, `[1,2,3]`}, `[1,2,3]`, true, 0},
		{[]any{`null`, nil, `{"a":1}`, `[1,2,3]`}, `[1,2,3]`, true, 0},
		{[]any{`null`, `{"a":1}`, nil, `[1,2,3]`}, `[1,2,3]`, true, 0},
		{[]any{`null`, `{"a":1}`, `[1,2,3]`, nil}, nil, true, 0},

		{[]any{nil, `null`, `{"a":1}`, `true`}, `true`, true, 0},
		{[]any{`null`, nil, `{"a":1}`, `true`}, `true`, true, 0},
		{[]any{`null`, `{"a":1}`, nil, `true`}, `true`, true, 0},
		{[]any{`null`, `{"a":1}`, `true`, nil}, nil, true, 0},

		// non-object last item
		{[]any{"true", "false", "[]", "{}", "null"}, "null", true, 0},
		{[]any{"false", "[]", "{}", "null", "true"}, "true", true, 0},
		{[]any{"true", "[]", "{}", "null", "false"}, "false", true, 0},
		{[]any{"true", "false", "{}", "null", "[]"}, "[]", true, 0},
		{[]any{"true", "false", "{}", "null", "1"}, "1", true, 0},
		{[]any{"true", "false", "{}", "null", "1.8"}, "1.8", true, 0},
		{[]any{"true", "false", "{}", "null", `"112"`}, `"112"`, true, 0},

		{[]any{`{"a":"foo"}`, nil}, nil, true, 0},
		{[]any{nil, `{"a":"foo"}`}, nil, true, 0},
		{[]any{`{"a":"foo"}`, `false`}, `false`, true, 0},
		{[]any{`{"a":"foo"}`, `123`}, `123`, true, 0},
		{[]any{`{"a":"foo"}`, `123.1`}, `123.1`, true, 0},
		{[]any{`{"a":"foo"}`, `[1,2,3]`}, `[1,2,3]`, true, 0},
		{[]any{`null`, `{"a":1}`}, `{"a":1}`, true, 0},
		{[]any{`{"a":1}`, `null`}, `null`, true, 0},
		{[]any{`{"a":"foo"}`, `{"a":null}`, `{"b":"123"}`, `{"c":1}`}, `{"b":"123","c":1}`, true, 0},
		{[]any{`{"a":"foo"}`, `{"a":null}`, `{"c":1}`}, `{"c":1}`, true, 0},
		{[]any{`{"a":"foo"}`, `{"a":null}`, `true`}, `true`, true, 0},
		{[]any{`{"a":"foo"}`, `{"d":1}`, `{"a":{"bb":{"ccc":null}}}`}, `{"a":{"bb":{}},"d":1}`, true, 0},

		// Invalid json text
		{[]any{`{"a":1}`, `[1]}`}, nil, false, mysql.ErrInvalidJSONText},
		{[]any{`{{"a":1}`, `[1]`, `null`}, nil, false, mysql.ErrInvalidJSONText},
		{[]any{`{"a":1}`, `jjj`, `null`}, nil, false, mysql.ErrInvalidJSONText},
	}

	for _, tt := range tests {
		marks := make([]string, len(tt.input))
		for i := 0; i < len(marks); i++ {
			marks[i] = "?"
		}
		sql := fmt.Sprintf("select json_merge_patch(%s);", strings.Join(marks, ","))
		if tt.success {
			result := tk.MustQuery(sql, tt.input...)
			if tt.expected == nil {
				result.Check(testkit.Rows("<nil>"))
			} else {
				j, e := types.ParseBinaryJSONFromString(tt.expected.(string))
				require.NoError(t, e)
				result.Check(testkit.Rows(j.String()))
			}
		} else {
			rs, _ := tk.Exec(sql, tt.input...)
			_, err := session.GetRows4Test(ctx, tk.Session(), rs)
			terr := errors.Cause(err).(*terror.Error)
			require.Equal(t, errors.ErrCode(tt.errCode), terr.Code())
		}
	}
}

// issue https://github.com/pingcap/tidb/issues/28544
func TestPrimaryKeyRequiredSysvar(t *testing.T) {
	store := testkit.CreateMockStore(t)

	tk := testkit.NewTestKit(t, store)
	tk.MustExec("use test")
	tk.MustExec(`CREATE TABLE t (
		name varchar(60),
		age int
	  )`)
	tk.MustExec(`DROP TABLE t`)

	tk.MustExec("set @@sql_require_primary_key=true")

	// creating table without primary key should now fail
	tk.MustGetErrCode(`CREATE TABLE t (
		name varchar(60),
		age int
	  )`, errno.ErrTableWithoutPrimaryKey)
	// but with primary key should work as usual
	tk.MustExec(`CREATE TABLE t (
		id bigint(20) NOT NULL PRIMARY KEY AUTO_RANDOM,
		name varchar(60),
		age int
	  )`)
	tk.MustGetErrMsg(`ALTER TABLE t
       DROP COLUMN id`, "[ddl:8200]Unsupported drop integer primary key")

	// test with non-clustered primary key
	tk.MustExec(`CREATE TABLE t2 (
       id int(11) NOT NULL,
       c1 int(11) DEFAULT NULL,
       PRIMARY KEY(id) NONCLUSTERED)`)
	tk.MustGetErrMsg(`ALTER TABLE t2
       DROP COLUMN id`, "[ddl:8200]can't drop column id with composite index covered or Primary Key covered now")
	tk.MustGetErrCode(`ALTER TABLE t2 DROP PRIMARY KEY`, errno.ErrTableWithoutPrimaryKey)

	// this sysvar is ignored in internal sessions
	tk.Session().GetSessionVars().InRestrictedSQL = true
	ctx := context.Background()
	ctx = kv.WithInternalSourceType(ctx, kv.InternalTxnOthers)
	sql := `CREATE TABLE t3 (
		id int(11) NOT NULL,
		c1 int(11) DEFAULT NULL)`
	stmts, err := tk.Session().Parse(ctx, sql)
	require.NoError(t, err)
	res, err := tk.Session().ExecuteStmt(ctx, stmts[0])
	require.NoError(t, err)
	if res != nil {
		require.NoError(t, res.Close())
	}
}

func TestTimestamp(t *testing.T) {
	store := testkit.CreateMockStore(t)

	tk := testkit.NewTestKit(t, store)
	tk.MustExec(`use test;`)
	tk.MustExec("SET time_zone = '+00:00';")
	defer tk.MustExec("SET time_zone = DEFAULT;")
	timestampStr1 := fmt.Sprintf("%s", tk.MustQuery("SELECT @@timestamp;").Rows()[0])
	timestampStr1 = timestampStr1[1:]
	timestampStr1 = timestampStr1[:len(timestampStr1)-1]
	timestamp1, err := strconv.ParseFloat(timestampStr1, 64)
	require.NoError(t, err)
	nowStr1 := fmt.Sprintf("%s", tk.MustQuery("SELECT NOW(6);").Rows()[0])
	now1, err := time.Parse("[2006-01-02 15:04:05.000000]", nowStr1)
	require.NoError(t, err)
	tk.MustExec("set @@timestamp = 12345;")
	tk.MustQuery("SELECT @@timestamp;").Check(testkit.Rows("12345"))
	tk.MustQuery("SELECT NOW();").Check(testkit.Rows("1970-01-01 03:25:45"))
	tk.MustQuery("SELECT NOW();").Check(testkit.Rows("1970-01-01 03:25:45"))
	tk.MustExec("set @@timestamp = default;")
	time.Sleep(2 * time.Microsecond)
	timestampStr2 := fmt.Sprintf("%s", tk.MustQuery("SELECT @@timestamp;").Rows()[0])
	timestampStr2 = timestampStr2[1:]
	timestampStr2 = timestampStr2[:len(timestampStr2)-1]
	timestamp2, err := strconv.ParseFloat(timestampStr2, 64)
	require.NoError(t, err)
	nowStr2 := fmt.Sprintf("%s", tk.MustQuery("SELECT NOW(6);").Rows()[0])
	now2, err := time.Parse("[2006-01-02 15:04:05.000000]", nowStr2)
	require.NoError(t, err)
	require.Less(t, timestamp1, timestamp2)
	require.Less(t, now1.UnixNano(), now2.UnixNano())
	tk.MustExec("set @@timestamp = 12345;")
	tk.MustQuery("SELECT @@timestamp;").Check(testkit.Rows("12345"))
	tk.MustQuery("SELECT NOW();").Check(testkit.Rows("1970-01-01 03:25:45"))
	tk.MustQuery("SELECT NOW();").Check(testkit.Rows("1970-01-01 03:25:45"))
	tk.MustExec("set @@timestamp = 0;")
	time.Sleep(2 * time.Microsecond)
	timestampStr3 := fmt.Sprintf("%s", tk.MustQuery("SELECT @@timestamp;").Rows()[0])
	timestampStr3 = timestampStr3[1:]
	timestampStr3 = timestampStr3[:len(timestampStr3)-1]
	timestamp3, err := strconv.ParseFloat(timestampStr3, 64)
	require.NoError(t, err)
	nowStr3 := fmt.Sprintf("%s", tk.MustQuery("SELECT NOW(6);").Rows()[0])
	now3, err := time.Parse("[2006-01-02 15:04:05.000000]", nowStr3)
	require.NoError(t, err)
	require.Less(t, timestamp2, timestamp3)
	require.Less(t, now2.UnixNano(), now3.UnixNano())
}

func TestCastJSONTimeDuration(t *testing.T) {
	store := testkit.CreateMockStore(t)
	tk := testkit.NewTestKit(t, store)
	tk.MustExec("use test")
	tk.MustExec("create table t(i INT, j JSON)")

	nowDate := time.Now().Format(time.DateOnly)

	// DATE/DATETIME/TIME will be automatically converted to json date/datetime/duration
	tk.MustExec("insert into t values (0, DATE('1998-06-13'))")
	tk.MustExec("insert into t values (1, CAST('1998-06-13 12:12:12' as DATETIME))")
	tk.MustExec("insert into t values (2, DATE('1596-03-31'))")
	tk.MustExec("insert into t values (3, CAST('1596-03-31 12:12:12' as DATETIME))")
	tk.MustExec(`insert into t values (4, '"1596-03-31 12:12:12"')`)
	tk.MustExec(`insert into t values (5, '"12:12:12"')`)
	tk.MustExec("insert into t values (6, CAST('12:12:12' as TIME))")
	tk.MustQuery("select i, cast(j as date), cast(j as datetime), cast(j as time), json_type(j) from t").Check(testkit.Rows(
		"0 1998-06-13 1998-06-13 00:00:00 00:00:00 DATE",
		"1 1998-06-13 1998-06-13 12:12:12 12:12:12 DATETIME",
		"2 1596-03-31 1596-03-31 00:00:00 00:00:00 DATE",
		"3 1596-03-31 1596-03-31 12:12:12 12:12:12 DATETIME",
		"4 1596-03-31 1596-03-31 12:12:12 12:12:12 STRING",
		"5 2012-12-12 2012-12-12 00:00:00 12:12:12 STRING",
		fmt.Sprintf("6 %s %s 12:12:12 12:12:12 TIME", nowDate, nowDate),
	))
}

func TestCompareBuiltin(t *testing.T) {
	store := testkit.CreateMockStore(t)

	tk := testkit.NewTestKit(t, store)
	tk.MustExec("use test")

	// compare as JSON
	tk.MustExec("drop table if exists t")
	tk.MustExec("CREATE TABLE t (pk int  NOT NULL PRIMARY KEY AUTO_INCREMENT, i INT, j JSON);")
	tk.MustExec(`INSERT INTO t(i, j) VALUES (0, NULL)`)
	tk.MustExec(`INSERT INTO t(i, j) VALUES (1, '{"a": 2}')`)
	tk.MustExec(`INSERT INTO t(i, j) VALUES (2, '[1,2]')`)
	tk.MustExec(`INSERT INTO t(i, j) VALUES (3, '{"a":"b", "c":"d","ab":"abc", "bc": ["x", "y"]}')`)
	tk.MustExec(`INSERT INTO t(i, j) VALUES (4, '["here", ["I", "am"], "!!!"]')`)
	tk.MustExec(`INSERT INTO t(i, j) VALUES (5, '"scalar string"')`)
	tk.MustExec(`INSERT INTO t(i, j) VALUES (6, 'true')`)
	tk.MustExec(`INSERT INTO t(i, j) VALUES (7, 'false')`)
	tk.MustExec(`INSERT INTO t(i, j) VALUES (8, 'null')`)
	tk.MustExec(`INSERT INTO t(i, j) VALUES (9, '-1')`)
	tk.MustExec(`INSERT INTO t(i, j) VALUES (10, CAST(CAST(1 AS UNSIGNED) AS JSON))`)
	tk.MustExec(`INSERT INTO t(i, j) VALUES (11, '32767')`)
	tk.MustExec(`INSERT INTO t(i, j) VALUES (12, '32768')`)
	tk.MustExec(`INSERT INTO t(i, j) VALUES (13, '-32768')`)
	tk.MustExec(`INSERT INTO t(i, j) VALUES (14, '-32769')`)
	tk.MustExec(`INSERT INTO t(i, j) VALUES (15, '2147483647')`)
	tk.MustExec(`INSERT INTO t(i, j) VALUES (16, '2147483648')`)
	tk.MustExec(`INSERT INTO t(i, j) VALUES (17, '-2147483648')`)
	tk.MustExec(`INSERT INTO t(i, j) VALUES (18, '-2147483649')`)
	tk.MustExec(`INSERT INTO t(i, j) VALUES (19, '18446744073709551615')`)
	tk.MustExec(`INSERT INTO t(i, j) VALUES (20, '18446744073709551616')`)
	tk.MustExec(`INSERT INTO t(i, j) VALUES (21, '3.14')`)
	tk.MustExec(`INSERT INTO t(i, j) VALUES (22, '{}')`)
	tk.MustExec(`INSERT INTO t(i, j) VALUES (23, '[]')`)
	tk.MustExec(`INSERT INTO t(i, j) VALUES (24, CAST(CAST('2015-01-15 23:24:25' AS DATETIME) AS JSON))`)
	tk.MustExec(`INSERT INTO t(i, j) VALUES (25, CAST(CAST('23:24:25' AS TIME) AS JSON))`)
	tk.MustExec(`INSERT INTO t(i, j) VALUES (26, CAST(CAST('2015-01-15' AS DATE) AS JSON))`)
	tk.MustExec(`INSERT INTO t(i, j) VALUES (27, CAST(TIMESTAMP('2015-01-15 23:24:25') AS JSON))`)
	tk.MustExec(`INSERT INTO t(i, j) VALUES (28, CAST('[]' AS CHAR CHARACTER SET 'ascii'))`)

	result := tk.MustQuery(`SELECT i,
		(j = '"scalar string"') AS c1,
		(j = 'scalar string') AS c2,
		(j = CAST('"scalar string"' AS JSON)) AS c3,
		(j = CAST(CAST(j AS CHAR CHARACTER SET 'utf8mb4') AS JSON)) AS c4,
		(j = CAST(NULL AS JSON)) AS c5,
		(j = NULL) AS c6,
		(j <=> NULL) AS c7,
		(j <=> CAST(NULL AS JSON)) AS c8,
		(j IN (-1, 2, 32768, 3.14)) AS c9,
		(j IN (CAST('[1, 2]' AS JSON), CAST('{}' AS JSON), CAST(3.14 AS JSON))) AS c10,
		(j = (SELECT j FROM t WHERE j = CAST('null' AS JSON))) AS c11,
		(j = (SELECT j FROM t WHERE j IS NULL)) AS c12,
		(j = (SELECT j FROM t WHERE 1<>1)) AS c13,
		(j = DATE('2015-01-15')) AS c14,
		(j = TIME('23:24:25')) AS c15,
		(j = TIMESTAMP('2015-01-15 23:24:25')) AS c16,
		(j = CURRENT_TIMESTAMP) AS c17,
		(JSON_EXTRACT(j, '$.a') = 2) AS c18
		FROM t
		ORDER BY i;`)
	result.Check(testkit.Rows("0 <nil> <nil> <nil> <nil> <nil> <nil> 1 1 <nil> <nil> <nil> <nil> <nil> <nil> <nil> <nil> <nil> <nil>",
		"1 0 0 0 1 <nil> <nil> 0 0 0 0 0 <nil> <nil> 0 0 0 0 1",
		"2 0 0 0 1 <nil> <nil> 0 0 0 1 0 <nil> <nil> 0 0 0 0 <nil>",
		"3 0 0 0 1 <nil> <nil> 0 0 0 0 0 <nil> <nil> 0 0 0 0 0",
		"4 0 0 0 1 <nil> <nil> 0 0 0 0 0 <nil> <nil> 0 0 0 0 <nil>",
		"5 0 1 1 1 <nil> <nil> 0 0 0 0 0 <nil> <nil> 0 0 0 0 <nil>",
		"6 0 0 0 1 <nil> <nil> 0 0 0 0 0 <nil> <nil> 0 0 0 0 <nil>",
		"7 0 0 0 1 <nil> <nil> 0 0 0 0 0 <nil> <nil> 0 0 0 0 <nil>",
		"8 0 0 0 1 <nil> <nil> 0 0 0 0 1 <nil> <nil> 0 0 0 0 <nil>",
		"9 0 0 0 1 <nil> <nil> 0 0 1 0 0 <nil> <nil> 0 0 0 0 <nil>",
		"10 0 0 0 1 <nil> <nil> 0 0 0 0 0 <nil> <nil> 0 0 0 0 <nil>",
		"11 0 0 0 1 <nil> <nil> 0 0 0 0 0 <nil> <nil> 0 0 0 0 <nil>",
		"12 0 0 0 1 <nil> <nil> 0 0 1 0 0 <nil> <nil> 0 0 0 0 <nil>",
		"13 0 0 0 1 <nil> <nil> 0 0 0 0 0 <nil> <nil> 0 0 0 0 <nil>",
		"14 0 0 0 1 <nil> <nil> 0 0 0 0 0 <nil> <nil> 0 0 0 0 <nil>",
		"15 0 0 0 1 <nil> <nil> 0 0 0 0 0 <nil> <nil> 0 0 0 0 <nil>",
		"16 0 0 0 1 <nil> <nil> 0 0 0 0 0 <nil> <nil> 0 0 0 0 <nil>",
		"17 0 0 0 1 <nil> <nil> 0 0 0 0 0 <nil> <nil> 0 0 0 0 <nil>",
		"18 0 0 0 1 <nil> <nil> 0 0 0 0 0 <nil> <nil> 0 0 0 0 <nil>",
		"19 0 0 0 1 <nil> <nil> 0 0 0 0 0 <nil> <nil> 0 0 0 0 <nil>",
		"20 0 0 0 1 <nil> <nil> 0 0 0 0 0 <nil> <nil> 0 0 0 0 <nil>",
		"21 0 0 0 1 <nil> <nil> 0 0 1 1 0 <nil> <nil> 0 0 0 0 <nil>",
		"22 0 0 0 1 <nil> <nil> 0 0 0 1 0 <nil> <nil> 0 0 0 0 <nil>",
		"23 0 0 0 1 <nil> <nil> 0 0 0 0 0 <nil> <nil> 0 0 0 0 <nil>",
		"24 0 0 0 0 <nil> <nil> 0 0 0 0 0 <nil> <nil> 0 0 1 0 <nil>",
		"25 0 0 0 0 <nil> <nil> 0 0 0 0 0 <nil> <nil> 0 1 0 0 <nil>",
		"26 0 0 0 0 <nil> <nil> 0 0 0 0 0 <nil> <nil> 1 0 0 0 <nil>",
		"27 0 0 0 0 <nil> <nil> 0 0 0 0 0 <nil> <nil> 0 0 1 0 <nil>",
		"28 0 0 0 1 <nil> <nil> 0 0 0 0 0 <nil> <nil> 0 0 0 0 <nil>"))

	// for coalesce
	result = tk.MustQuery("select coalesce(NULL), coalesce(NULL, NULL), coalesce(NULL, NULL, NULL);")
	result.Check(testkit.Rows("<nil> <nil> <nil>"))
	tk.MustQuery(`select coalesce(cast(1 as json), cast(2 as json));`).Check(testkit.Rows(`1`))
	tk.MustQuery(`select coalesce(NULL, cast(2 as json));`).Check(testkit.Rows(`2`))
	tk.MustQuery(`select coalesce(cast(1 as json), NULL);`).Check(testkit.Rows(`1`))
	tk.MustQuery(`select coalesce(NULL, NULL);`).Check(testkit.Rows(`<nil>`))

	tk.MustExec("drop table if exists t2")
	tk.MustExec("create table t2(a int, b double, c datetime, d time, e char(20), f bit(10))")
	tk.MustExec(`insert into t2 values(1, 1.1, "2017-08-01 12:01:01", "12:01:01", "abcdef", 0b10101)`)

	result = tk.MustQuery("select coalesce(NULL, a), coalesce(NULL, b, a), coalesce(c, NULL, a, b), coalesce(d, NULL), coalesce(d, c), coalesce(NULL, NULL, e, 1), coalesce(f), coalesce(1, a, b, c, d, e, f) from t2")
	// coalesce(col_bit) is not same with MySQL, because it's a bug of MySQL(https://bugs.mysql.com/bug.php?id=103289&thanks=4)
	result.Check(testkit.Rows(fmt.Sprintf("1 1.1 2017-08-01 12:01:01 12:01:01 %s 12:01:01 abcdef \x00\x15 1", time.Now().In(tk.Session().GetSessionVars().Location()).Format(time.DateOnly))))

	// nullif
	result = tk.MustQuery(`SELECT NULLIF(NULL, 1), NULLIF(1, NULL), NULLIF(1, 1), NULLIF(NULL, NULL);`)
	result.Check(testkit.Rows("<nil> 1 <nil> <nil>"))

	result = tk.MustQuery(`SELECT NULLIF(1, 1.0), NULLIF(1, "1.0");`)
	result.Check(testkit.Rows("<nil> <nil>"))

	result = tk.MustQuery(`SELECT NULLIF("abc", 1);`)
	result.Check(testkit.Rows("abc"))

	result = tk.MustQuery(`SELECT NULLIF(1+2, 1);`)
	result.Check(testkit.Rows("3"))

	result = tk.MustQuery(`SELECT NULLIF(1, 1+2);`)
	result.Check(testkit.Rows("1"))

	result = tk.MustQuery(`SELECT NULLIF(2+3, 1+2);`)
	result.Check(testkit.Rows("5"))

	result = tk.MustQuery(`SELECT HEX(NULLIF("abc", 1));`)
	result.Check(testkit.Rows("616263"))

	tk.MustExec("drop table if exists t;")
	tk.MustExec("create table t(a date)")
	result = tk.MustQuery("desc select a = a from t")
	result.Check(testkit.Rows(
		"Projection_3 10000.00 root  eq(test.t.a, test.t.a)->Column#3",
		"└─TableReader_5 10000.00 root  data:TableFullScan_4",
		"  └─TableFullScan_4 10000.00 cop[tikv] table:t keep order:false, stats:pseudo",
	))

	// for interval
	result = tk.MustQuery(`select interval(null, 1, 2), interval(1, 2, 3), interval(2, 1, 3)`)
	result.Check(testkit.Rows("-1 0 1"))
	result = tk.MustQuery(`select interval(3, 1, 2), interval(0, "b", "1", "2"), interval("a", "b", "1", "2")`)
	result.Check(testkit.Rows("2 1 1"))
	result = tk.MustQuery(`select interval(23, 1, 23, 23, 23, 30, 44, 200), interval(23, 1.7, 15.3, 23.1, 30, 44, 200), interval(9007199254740992, 9007199254740993)`)
	result.Check(testkit.Rows("4 2 0"))
	result = tk.MustQuery(`select interval(cast(9223372036854775808 as unsigned), cast(9223372036854775809 as unsigned)), interval(9223372036854775807, cast(9223372036854775808 as unsigned)), interval(-9223372036854775807, cast(9223372036854775808 as unsigned))`)
	result.Check(testkit.Rows("0 0 0"))
	result = tk.MustQuery(`select interval(cast(9223372036854775806 as unsigned), 9223372036854775807), interval(cast(9223372036854775806 as unsigned), -9223372036854775807), interval("9007199254740991", "9007199254740992")`)
	result.Check(testkit.Rows("0 1 0"))
	result = tk.MustQuery(`select interval(9007199254740992, "9007199254740993"), interval("9007199254740992", 9007199254740993), interval("9007199254740992", "9007199254740993")`)
	result.Check(testkit.Rows("1 1 1"))
	result = tk.MustQuery(`select INTERVAL(100, NULL, NULL, NULL, NULL, NULL, 100);`)
	result.Check(testkit.Rows("6"))
	result = tk.MustQuery(`SELECT INTERVAL(0,(1*5)/2) + INTERVAL(5,4,3);`)
	result.Check(testkit.Rows("2"))

	// for greatest
	result = tk.MustQuery(`select greatest(1, 2, 3), greatest("a", "b", "c"), greatest(1.1, 1.2, 1.3), greatest("123a", 1, 2)`)
	result.Check(testkit.Rows("3 c 1.3 2"))
	tk.MustQuery("show warnings").Check(testkit.Rows())
	result = tk.MustQuery(`select greatest(cast("2017-01-01" as datetime), "123", "234", cast("2018-01-01" as date)), greatest(cast("2017-01-01" as date), "123", null)`)
	result.Check(testkit.Rows("234 <nil>"))
	tk.MustQuery("show warnings").Check(testkit.RowsWithSep("|", "Warning|1292|Incorrect time value: '123'", "Warning|1292|Incorrect time value: '234'", "Warning|1292|Incorrect time value: '123'"))
	// for least
	result = tk.MustQuery(`select least(1, 2, 3), least("a", "b", "c"), least(1.1, 1.2, 1.3), least("123a", 1, 2)`)
	result.Check(testkit.Rows("1 a 1.1 1"))
	tk.MustQuery("show warnings").Check(testkit.Rows())
	result = tk.MustQuery(`select least(cast("2017-01-01" as datetime), "123", "234", cast("2018-01-01" as date)), least(cast("2017-01-01" as date), "123", null)`)
	result.Check(testkit.Rows("123 <nil>"))
	tk.MustQuery("show warnings").Check(testkit.RowsWithSep("|", "Warning|1292|Incorrect time value: '123'", "Warning|1292|Incorrect time value: '234'", "Warning|1292|Incorrect time value: '123'"))
	tk.MustQuery(`select 1 < 17666000000000000000, 1 > 17666000000000000000, 1 = 17666000000000000000`).Check(testkit.Rows("1 0 0"))

	tk.MustExec("drop table if exists t")

	// insert value at utc timezone
	tk.MustExec("set time_zone = '+00:00'")
	tk.MustExec("create table t(a timestamp)")
	tk.MustExec("insert into t value('1991-05-06 04:59:28')")
	// check daylight saving time in Asia/Shanghai
	tk.MustExec("set time_zone='Asia/Shanghai'")
	tk.MustQuery("select * from t").Check(testkit.Rows("1991-05-06 13:59:28"))
	// insert an nonexistent time
	tk.MustExec("set time_zone = 'America/Los_Angeles'")
	tk.MustExecToErr("insert into t value('2011-03-13 02:00:00')")
	// reset timezone to a +8 offset
	tk.MustExec("set time_zone = '+08:00'")
	tk.MustQuery("select * from t").Check(testkit.Rows("1991-05-06 12:59:28"))

	tk.MustExec("drop table if exists t")
	tk.MustExec("create table t(a bigint unsigned)")
	tk.MustExec("insert into t value(17666000000000000000)")
	tk.MustQuery("select * from t where a = 17666000000000000000").Check(testkit.Rows("17666000000000000000"))

	// test for compare row
	result = tk.MustQuery(`select row(1,2,3)=row(1,2,3)`)
	result.Check(testkit.Rows("1"))
	result = tk.MustQuery(`select row(1,2,3)=row(1+3,2,3)`)
	result.Check(testkit.Rows("0"))
	result = tk.MustQuery(`select row(1,2,3)<>row(1,2,3)`)
	result.Check(testkit.Rows("0"))
	result = tk.MustQuery(`select row(1,2,3)<>row(1+3,2,3)`)
	result.Check(testkit.Rows("1"))
	result = tk.MustQuery(`select row(1+3,2,3)<>row(1+3,2,3)`)
	result.Check(testkit.Rows("0"))
}

func TestTimeBuiltin(t *testing.T) {
	store := testkit.CreateMockStore(t)

	tk := testkit.NewTestKit(t, store)
	tk.MustExec("use test")

	// for makeDate
	tk.MustExec("drop table if exists t")
	tk.MustExec("create table t(a int, b double, c datetime, d time, e char(20), f bit(10))")
	tk.MustExec(`insert into t values(1, 1.1, "2017-01-01 12:01:01", "12:01:01", "abcdef", 0b10101)`)
	result := tk.MustQuery("select makedate(a,a), makedate(b,b), makedate(c,c), makedate(d,d), makedate(e,e), makedate(f,f), makedate(null,null), makedate(a,b) from t")
	result.Check(testkit.Rows("2001-01-01 2001-01-01 <nil> <nil> <nil> 2021-01-21 <nil> 2001-01-01"))

	// for date
	result = tk.MustQuery(`select date("2019-09-12"), date("2019-09-12 12:12:09"), date("2019-09-12 12:12:09.121212");`)
	result.Check(testkit.Rows("2019-09-12 2019-09-12 2019-09-12"))
	result = tk.MustQuery(`select date("0000-00-00"), date("0000-00-00 12:12:09"), date("0000-00-00 00:00:00.121212"), date("0000-00-00 00:00:00.000000");`)
	result.Check(testkit.Rows("<nil> 0000-00-00 0000-00-00 <nil>"))
	result = tk.MustQuery(`select date("aa"), date(12.1), date("");`)
	result.Check(testkit.Rows("<nil> <nil> <nil>"))

	// for year
	result = tk.MustQuery(`select year("2013-01-09"), year("2013-00-09"), year("000-01-09"), year("1-01-09"), year("20131-01-09"), year(null);`)
	result.Check(testkit.Rows("2013 2013 0 2001 <nil> <nil>"))
	result = tk.MustQuery(`select year("2013-00-00"), year("2013-00-00 00:00:00"), year("0000-00-00 12:12:12"), year("2017-00-00 12:12:12");`)
	result.Check(testkit.Rows("2013 2013 0 2017"))
	result = tk.MustQuery(`select year("aa"), year(2013), year(2012.09), year("1-01"), year("-09");`)
	result.Check(testkit.Rows("<nil> <nil> <nil> <nil> <nil>"))
	tk.MustExec(`drop table if exists t`)
	tk.MustExec(`create table t(a bigint)`)
	_, err := tk.Exec(`insert into t select year("aa")`)
	require.Error(t, err)
	require.True(t, terror.ErrorEqual(err, types.ErrWrongValue), "err %v", err)
	tk.MustExec(`set sql_mode='STRICT_TRANS_TABLES'`) // without zero date
	tk.MustExec(`insert into t select year("0000-00-00 00:00:00")`)
	tk.MustExec(`set sql_mode="NO_ZERO_DATE";`) // with zero date
	tk.MustExec(`insert into t select year("0000-00-00 00:00:00")`)
	tk.MustQuery("show warnings").Check(testkit.RowsWithSep("|", "Warning|1292|Incorrect datetime value: '0000-00-00 00:00:00.000000'"))
	tk.MustExec(`set sql_mode="NO_ZERO_DATE,STRICT_TRANS_TABLES";`)
	_, err = tk.Exec(`insert into t select year("0000-00-00 00:00:00");`)
	require.Error(t, err)
	require.True(t, types.ErrWrongValue.Equal(err), "err %v", err)

	tk.MustExec(`insert into t select 1`)
	tk.MustExec(`set sql_mode="STRICT_TRANS_TABLES,NO_ENGINE_SUBSTITUTION";`)
	_, err = tk.Exec(`update t set a = year("aa")`)
	require.True(t, terror.ErrorEqual(err, types.ErrWrongValue), "err %v", err)
	_, err = tk.Exec(`delete from t where a = year("aa")`)
	// Only `code` can be used to compare because the error `class` information
	// will be lost after expression push-down
	require.Equal(t, types.ErrWrongValue.Code(), errors.Cause(err).(*terror.Error).Code(), "err %v", err)

	// for month
	result = tk.MustQuery(`select month("2013-01-09"), month("2013-00-09"), month("000-01-09"), month("1-01-09"), month("20131-01-09"), month(null);`)
	result.Check(testkit.Rows("1 0 1 1 <nil> <nil>"))
	result = tk.MustQuery(`select month("2013-00-00"), month("2013-00-00 00:00:00"), month("0000-00-00 12:12:12"), month("2017-00-00 12:12:12");`)
	result.Check(testkit.Rows("0 0 0 0"))
	result = tk.MustQuery(`select month("aa"), month(2013), month(2012.09), month("1-01"), month("-09");`)
	result.Check(testkit.Rows("<nil> <nil> <nil> <nil> <nil>"))
	result = tk.MustQuery(`select month("2013-012-09"), month("2013-0000000012-09"), month("2013-30-09"), month("000-41-09");`)
	result.Check(testkit.Rows("12 12 <nil> <nil>"))
	tk.MustExec(`drop table if exists t`)
	tk.MustExec(`create table t(a bigint)`)
	_, err = tk.Exec(`insert into t select month("aa")`)
	require.Error(t, err)
	require.True(t, terror.ErrorEqual(err, types.ErrWrongValue), "err: %v", err)
	tk.MustExec(`insert into t select month("0000-00-00 00:00:00")`)
	tk.MustExec(`set sql_mode="NO_ZERO_DATE";`)
	tk.MustExec(`insert into t select month("0000-00-00 00:00:00")`)
	tk.MustQuery("show warnings").Check(testkit.RowsWithSep("|", "Warning|1292|Incorrect datetime value: '0000-00-00 00:00:00.000000'"))
	tk.MustExec(`set sql_mode="NO_ZERO_DATE,STRICT_TRANS_TABLES";`)
	_, err = tk.Exec(`insert into t select month("0000-00-00 00:00:00");`)
	require.Error(t, err)
	require.True(t, types.ErrWrongValue.Equal(err), "err: %v", err)
	tk.MustExec(`insert into t select 1`)
	tk.MustExec(`set sql_mode="STRICT_TRANS_TABLES,NO_ENGINE_SUBSTITUTION";`)
	tk.MustExec(`insert into t select 1`)
	_, err = tk.Exec(`update t set a = month("aa")`)
	require.True(t, terror.ErrorEqual(err, types.ErrWrongValue))
	_, err = tk.Exec(`delete from t where a = month("aa")`)
	require.Equal(t, types.ErrWrongValue.Code(), errors.Cause(err).(*terror.Error).Code(), "err %v", err)

	// for week
	result = tk.MustQuery(`select week("2012-12-22"), week("2012-12-22", -2), week("2012-12-22", 0), week("2012-12-22", 1), week("2012-12-22", 2), week("2012-12-22", 200);`)
	result.Check(testkit.Rows("51 51 51 51 51 51"))
	result = tk.MustQuery(`select week("2008-02-20"), week("2008-02-20", 0), week("2008-02-20", 1), week("2009-02-20", 2), week("2008-02-20", 3), week("2008-02-20", 4);`)
	result.Check(testkit.Rows("7 7 8 7 8 8"))
	result = tk.MustQuery(`select week("2008-02-20", 5), week("2008-02-20", 6), week("2009-02-20", 7), week("2008-02-20", 8), week("2008-02-20", 9);`)
	result.Check(testkit.Rows("7 8 7 7 8"))
	result = tk.MustQuery(`select week("aa", 1), week(null, 2), week(11, 2), week(12.99, 2);`)
	result.Check(testkit.Rows("<nil> <nil> <nil> <nil>"))
	result = tk.MustQuery(`select week("aa"), week(null), week(11), week(12.99);`)
	result.Check(testkit.Rows("<nil> <nil> <nil> <nil>"))
	tk.MustExec(`drop table if exists t`)
	tk.MustExec(`create table t(a datetime)`)
	_, err = tk.Exec(`insert into t select week("aa", 1)`)
	require.Error(t, err)
	require.True(t, terror.ErrorEqual(err, types.ErrWrongValue))
	tk.MustExec(`insert into t select now()`)
	_, err = tk.Exec(`update t set a = week("aa", 1)`)
	require.True(t, terror.ErrorEqual(err, types.ErrWrongValue))
	_, err = tk.Exec(`delete from t where a = week("aa", 1)`)
	require.Equal(t, types.ErrWrongValue.Code(), errors.Cause(err).(*terror.Error).Code(), "err %v", err)

	// for weekofyear
	result = tk.MustQuery(`select weekofyear("2012-12-22"), weekofyear("2008-02-20"), weekofyear("aa"), weekofyear(null), weekofyear(11), weekofyear(12.99);`)
	result.Check(testkit.Rows("51 8 <nil> <nil> <nil> <nil>"))
	tk.MustExec(`drop table if exists t`)
	tk.MustExec(`create table t(a bigint)`)
	_, err = tk.Exec(`insert into t select weekofyear("aa")`)
	require.Error(t, err)
	require.True(t, terror.ErrorEqual(err, types.ErrWrongValue))

	tk.MustExec(`insert into t select 1`)
	_, err = tk.Exec(`update t set a = weekofyear("aa")`)
	require.True(t, terror.ErrorEqual(err, types.ErrWrongValue))
	_, err = tk.Exec(`delete from t where a = weekofyear("aa")`)
	require.Equal(t, types.ErrWrongValue.Code(), errors.Cause(err).(*terror.Error).Code(), "err %v", err)

	// for weekday
	result = tk.MustQuery(`select weekday("2012-12-20"), weekday("2012-12-21"), weekday("2012-12-22"), weekday("2012-12-23"), weekday("2012-12-24"), weekday("2012-12-25"), weekday("2012-12-26"), weekday("2012-12-27");`)
	result.Check(testkit.Rows("3 4 5 6 0 1 2 3"))
	result = tk.MustQuery(`select weekday("2012-12-90"), weekday("0000-00-00"), weekday("aa"), weekday(null), weekday(11), weekday(12.99);`)
	result.Check(testkit.Rows("<nil> <nil> <nil> <nil> <nil> <nil>"))

	// for quarter
	result = tk.MustQuery(`select quarter("2012-00-20"), quarter("2012-01-21"), quarter("2012-03-22"), quarter("2012-05-23"), quarter("2012-08-24"), quarter("2012-09-25"), quarter("2012-11-26"), quarter("2012-12-27");`)
	result.Check(testkit.Rows("0 1 1 2 3 3 4 4"))
	result = tk.MustQuery(`select quarter("2012-14-20"), quarter("aa"), quarter(null), quarter(11), quarter(12.99);`)
	result.Check(testkit.Rows("<nil> <nil> <nil> <nil> <nil>"))
	result = tk.MustQuery(`select quarter("0000-00-00"), quarter("0000-00-00 00:00:00");`)
	result.Check(testkit.Rows("0 0"))
	tk.MustQuery("show warnings").Check(testkit.Rows())
	result = tk.MustQuery(`select quarter(0), quarter(0.0), quarter(0e1), quarter(0.00);`)
	result.Check(testkit.Rows("0 0 0 0"))
	tk.MustQuery("show warnings").Check(testkit.Rows())

	// for from_days
	result = tk.MustQuery(`select from_days(0), from_days(-199), from_days(1111), from_days(120), from_days(1), from_days(1111111), from_days(9999999), from_days(22222);`)
	result.Check(testkit.Rows("0000-00-00 0000-00-00 0003-01-16 0000-00-00 0000-00-00 3042-02-13 0000-00-00 0060-11-03"))
	result = tk.MustQuery(`select from_days("2012-14-20"), from_days("111a"), from_days("aa"), from_days(null), from_days("123asf"), from_days(12.99);`)
	result.Check(testkit.Rows("0005-07-05 0000-00-00 0000-00-00 <nil> 0000-00-00 0000-00-00"))

	// Fix issue #3923
	result = tk.MustQuery("select timediff(cast('2004-12-30 12:00:00' as time), '12:00:00');")
	result.Check(testkit.Rows("00:00:00"))
	result = tk.MustQuery("select timediff('12:00:00', cast('2004-12-30 12:00:00' as time));")
	result.Check(testkit.Rows("00:00:00"))
	result = tk.MustQuery("select timediff(cast('2004-12-30 12:00:00' as time), '2004-12-30 12:00:00');")
	result.Check(testkit.Rows("<nil>"))
	result = tk.MustQuery("select timediff('2004-12-30 12:00:00', cast('2004-12-30 12:00:00' as time));")
	result.Check(testkit.Rows("<nil>"))
	result = tk.MustQuery("select timediff(cast('2004-12-30 12:00:01' as datetime), '2004-12-30 12:00:00');")
	result.Check(testkit.Rows("00:00:01"))
	result = tk.MustQuery("select timediff('2004-12-30 12:00:00', cast('2004-12-30 12:00:01' as datetime));")
	result.Check(testkit.Rows("-00:00:01"))
	result = tk.MustQuery("select timediff(cast('2004-12-30 12:00:01' as time), '-34 00:00:00');")
	result.Check(testkit.Rows("828:00:01"))
	result = tk.MustQuery("select timediff('-34 00:00:00', cast('2004-12-30 12:00:01' as time));")
	result.Check(testkit.Rows("-828:00:01"))
	result = tk.MustQuery("select timediff(cast('2004-12-30 12:00:01' as datetime), cast('2004-12-30 11:00:01' as datetime));")
	result.Check(testkit.Rows("01:00:00"))
	result = tk.MustQuery("select timediff(cast('2004-12-30 12:00:01' as datetime), '2004-12-30 12:00:00.1');")
	result.Check(testkit.Rows("00:00:00.9"))
	result = tk.MustQuery("select timediff('2004-12-30 12:00:00.1', cast('2004-12-30 12:00:01' as datetime));")
	result.Check(testkit.Rows("-00:00:00.9"))
	result = tk.MustQuery("select timediff(cast('2004-12-30 12:00:01' as datetime), '-34 124:00:00');")
	result.Check(testkit.Rows("<nil>"))
	result = tk.MustQuery("select timediff('-34 124:00:00', cast('2004-12-30 12:00:01' as datetime));")
	result.Check(testkit.Rows("<nil>"))
	result = tk.MustQuery("select timediff(cast('2004-12-30 12:00:01' as time), '-34 124:00:00');")
	result.Check(testkit.Rows("838:59:59"))
	result = tk.MustQuery("select timediff('-34 124:00:00', cast('2004-12-30 12:00:01' as time));")
	result.Check(testkit.Rows("-838:59:59"))
	result = tk.MustQuery("select timediff(cast('2004-12-30' as datetime), '12:00:00');")
	result.Check(testkit.Rows("<nil>"))
	result = tk.MustQuery("select timediff('12:00:00', cast('2004-12-30' as datetime));")
	result.Check(testkit.Rows("<nil>"))
	result = tk.MustQuery("select timediff('12:00:00', '-34 12:00:00');")
	result.Check(testkit.Rows("838:59:59"))
	result = tk.MustQuery("select timediff('12:00:00', '34 12:00:00');")
	result.Check(testkit.Rows("-816:00:00"))
	result = tk.MustQuery("select timediff('2014-1-2 12:00:00', '-34 12:00:00');")
	result.Check(testkit.Rows("<nil>"))
	result = tk.MustQuery("select timediff('-34 12:00:00', '2014-1-2 12:00:00');")
	result.Check(testkit.Rows("<nil>"))
	result = tk.MustQuery("select timediff('2014-1-2 12:00:00', '12:00:00');")
	result.Check(testkit.Rows("<nil>"))
	result = tk.MustQuery("select timediff('12:00:00', '2014-1-2 12:00:00');")
	result.Check(testkit.Rows("<nil>"))
	result = tk.MustQuery("select timediff('2014-1-2 12:00:00', '2014-1-1 12:00:00');")
	result.Check(testkit.Rows("24:00:00"))
	tk.MustQuery("select timediff(cast('10:10:10' as time), cast('10:10:11' as time))").Check(testkit.Rows("-00:00:01"))

	result = tk.MustQuery("select timestampadd(MINUTE, 1, '2003-01-02'), timestampadd(WEEK, 1, '2003-01-02 23:59:59')" +
		", timestampadd(MICROSECOND, 1, 950501);")
	result.Check(testkit.Rows("2003-01-02 00:01:00 2003-01-09 23:59:59 1995-05-01 00:00:00.000001"))
	result = tk.MustQuery("select timestampadd(day, 2, 950501), timestampadd(MINUTE, 37.5,'2003-01-02'), timestampadd(MINUTE, 37.49,'2003-01-02')," +
		" timestampadd(YeAr, 1, '2003-01-02');")
	result.Check(testkit.Rows("1995-05-03 00:00:00 2003-01-02 00:38:00 2003-01-02 00:37:00 2004-01-02 00:00:00"))
	result = tk.MustQuery("select to_seconds(950501), to_seconds('2009-11-29'), to_seconds('2009-11-29 13:43:32'), to_seconds('09-11-29 13:43:32');")
	result.Check(testkit.Rows("62966505600 63426672000 63426721412 63426721412"))
	result = tk.MustQuery("select to_days(950501), to_days('2007-10-07'), to_days('2007-10-07 00:00:59'), to_days('0000-01-01')")
	result.Check(testkit.Rows("728779 733321 733321 1"))

	result = tk.MustQuery("select last_day('2003-02-05'), last_day('2004-02-05'), last_day('2004-01-01 01:01:01'), last_day(950501);")
	result.Check(testkit.Rows("2003-02-28 2004-02-29 2004-01-31 1995-05-31"))

	tk.MustExec("SET SQL_MODE='';")
	result = tk.MustQuery("select last_day('0000-00-00');")
	result.Check(testkit.Rows("<nil>"))
	result = tk.MustQuery("select to_days('0000-00-00');")
	result.Check(testkit.Rows("<nil>"))
	result = tk.MustQuery("select to_seconds('0000-00-00');")
	result.Check(testkit.Rows("<nil>"))

	result = tk.MustQuery("select timestamp('2003-12-31'), timestamp('2003-12-31 12:00:00','12:00:00');")
	result.Check(testkit.Rows("2003-12-31 00:00:00 2004-01-01 00:00:00"))
	result = tk.MustQuery("select timestamp(20170118123950.123), timestamp(20170118123950.999);")
	result.Check(testkit.Rows("2017-01-18 12:39:50.123 2017-01-18 12:39:50.999"))
	// Issue https://github.com/pingcap/tidb/issues/20003
	result = tk.MustQuery("select timestamp(0.0001, 0.00001);")
	result.Check(testkit.Rows("<nil>"))
	result = tk.MustQuery("select timestamp('2003-12-31', '01:01:01.01'), timestamp('2003-12-31 12:34', '01:01:01.01')," +
		" timestamp('2008-12-31','00:00:00.0'), timestamp('2008-12-31 00:00:00.000');")

	tk.MustQuery(`select timestampadd(second, 1, cast("2001-01-01" as date))`).Check(testkit.Rows("2001-01-01 00:00:01"))
	tk.MustQuery(`select timestampadd(hour, 1, cast("2001-01-01" as date))`).Check(testkit.Rows("2001-01-01 01:00:00"))
	tk.MustQuery(`select timestampadd(day, 1, cast("2001-01-01" as date))`).Check(testkit.Rows("2001-01-02"))
	tk.MustQuery(`select timestampadd(month, 1, cast("2001-01-01" as date))`).Check(testkit.Rows("2001-02-01"))
	tk.MustQuery(`select timestampadd(year, 1, cast("2001-01-01" as date))`).Check(testkit.Rows("2002-01-01"))
	tk.MustQuery(`select timestampadd(second, 1, cast("2001-01-01" as datetime))`).Check(testkit.Rows("2001-01-01 00:00:01"))
	tk.MustQuery(`select timestampadd(hour, 1, cast("2001-01-01" as datetime))`).Check(testkit.Rows("2001-01-01 01:00:00"))
	tk.MustQuery(`select timestampadd(day, 1, cast("2001-01-01" as datetime))`).Check(testkit.Rows("2001-01-02 00:00:00"))
	tk.MustQuery(`select timestampadd(month, 1, cast("2001-01-01" as datetime))`).Check(testkit.Rows("2001-02-01 00:00:00"))
	tk.MustQuery(`select timestampadd(year, 1, cast("2001-01-01" as datetime))`).Check(testkit.Rows("2002-01-01 00:00:00"))

	result.Check(testkit.Rows("2003-12-31 01:01:01.01 2003-12-31 13:35:01.01 2008-12-31 00:00:00.0 2008-12-31 00:00:00.000"))
	result = tk.MustQuery("select timestamp('2003-12-31', 1), timestamp('2003-12-31', -1);")
	result.Check(testkit.Rows("2003-12-31 00:00:01 2003-12-30 23:59:59"))
	result = tk.MustQuery("select timestamp('2003-12-31', '2000-12-12 01:01:01.01'), timestamp('2003-14-31','01:01:01.01');")
	result.Check(testkit.Rows("<nil> <nil>"))

	result = tk.MustQuery("select TIMESTAMPDIFF(MONTH,'2003-02-01','2003-05-01'), TIMESTAMPDIFF(yEaR,'2002-05-01', " +
		"'2001-01-01'), TIMESTAMPDIFF(minute,binary('2003-02-01'),'2003-05-01 12:05:55'), TIMESTAMPDIFF(day," +
		"'1995-05-02', 950501);")
	result.Check(testkit.Rows("3 -1 128885 -1"))

	result = tk.MustQuery("select datediff('2007-12-31 23:59:59','2007-12-30'), datediff('2010-11-30 23:59:59', " +
		"'2010-12-31'), datediff(950501,'2016-01-13'), datediff(950501.9,'2016-01-13'), datediff(binary(950501), '2016-01-13');")
	result.Check(testkit.Rows("1 -31 -7562 -7562 -7562"))
	result = tk.MustQuery("select datediff('0000-01-01','0001-01-01'), datediff('0001-00-01', '0001-00-01'), datediff('0001-01-00','0001-01-00'), datediff('2017-01-01','2017-01-01');")
	result.Check(testkit.Rows("-365 <nil> <nil> 0"))

	// for ADDTIME
	result = tk.MustQuery("select addtime('01:01:11', '00:00:01.013'), addtime('01:01:11.00', '00:00:01'), addtime" +
		"('2017-01-01 01:01:11.12', '00:00:01'), addtime('2017-01-01 01:01:11.12', '00:00:01.88');")
	result.Check(testkit.Rows("01:01:12.013000 01:01:12 2017-01-01 01:01:12.120000 2017-01-01 01:01:13"))
	result = tk.MustQuery("select addtime(cast('01:01:11' as time(4)), '00:00:01.013'), addtime(cast('01:01:11.00' " +
		"as datetime(3)), '00:00:01')," + " addtime(cast('2017-01-01 01:01:11.12' as date), '00:00:01'), addtime(cast" +
		"(cast('2017-01-01 01:01:11.12' as date) as datetime(2)), '00:00:01.88');")
	result.Check(testkit.Rows("01:01:12.0130 2001-01-11 00:00:01.000 00:00:01 2017-01-01 00:00:01.88"))
	result = tk.MustQuery("select addtime('2017-01-01 01:01:01', 5), addtime('2017-01-01 01:01:01', -5), addtime('2017-01-01 01:01:01', 0.0), addtime('2017-01-01 01:01:01', 1.34);")
	result.Check(testkit.Rows("2017-01-01 01:01:06 2017-01-01 01:00:56 2017-01-01 01:01:01 2017-01-01 01:01:02.340000"))
	result = tk.MustQuery("select addtime(cast('01:01:11.00' as datetime(3)), cast('00:00:01' as time)), addtime(cast('01:01:11.00' as datetime(3)), cast('00:00:01' as time(5)))")
	result.Check(testkit.Rows("2001-01-11 00:00:01.000 2001-01-11 00:00:01.00000"))
	result = tk.MustQuery("select addtime(cast('01:01:11.00' as date), cast('00:00:01' as time));")
	result.Check(testkit.Rows("00:00:01"))
	tk.MustExec("drop table if exists t")
	tk.MustExec("create table t(a datetime, b timestamp, c time)")
	tk.MustExec(`insert into t values("2017-01-01 12:30:31", "2017-01-01 12:30:31", "01:01:01")`)
	result = tk.MustQuery("select addtime(a, b), addtime(cast(a as date), b), addtime(b,a), addtime(a,c), addtime(b," +
		"c), addtime(c,a), addtime(c,b)" +
		" from t;")
	result.Check(testkit.Rows("<nil> <nil> <nil> 2017-01-01 13:31:32 2017-01-01 13:31:32 <nil> <nil>"))
	result = tk.MustQuery("select addtime('01:01:11', cast('1' as time))")
	result.Check(testkit.Rows("01:01:12"))
	tk.MustQuery("select addtime(cast(null as char(20)), cast('1' as time))").Check(testkit.Rows("<nil>"))
	require.NoError(t, tk.QueryToErr(`select addtime("01:01:11", cast('sdf' as time))`))
	tk.MustQuery(`select addtime("01:01:11", cast(null as char(20)))`).Check(testkit.Rows("<nil>"))
	tk.MustQuery(`select addtime(cast(1 as time), cast(1 as time))`).Check(testkit.Rows("00:00:02"))
	tk.MustQuery(`select addtime(cast(null as time), cast(1 as time))`).Check(testkit.Rows("<nil>"))
	tk.MustQuery(`select addtime(cast(1 as time), cast(null as time))`).Check(testkit.Rows("<nil>"))

	// for SUBTIME
	result = tk.MustQuery("select subtime('01:01:11', '00:00:01.013'), subtime('01:01:11.00', '00:00:01'), subtime" +
		"('2017-01-01 01:01:11.12', '00:00:01'), subtime('2017-01-01 01:01:11.12', '00:00:01.88');")
	result.Check(testkit.Rows("01:01:09.987000 01:01:10 2017-01-01 01:01:10.120000 2017-01-01 01:01:09.240000"))
	result = tk.MustQuery("select subtime(cast('01:01:11' as time(4)), '00:00:01.013'), subtime(cast('01:01:11.00' " +
		"as datetime(3)), '00:00:01')," + " subtime(cast('2017-01-01 01:01:11.12' as date), '00:00:01'), subtime(cast" +
		"(cast('2017-01-01 01:01:11.12' as date) as datetime(2)), '00:00:01.88');")
	result.Check(testkit.Rows("01:01:09.9870 2001-01-10 23:59:59.000 -00:00:01 2016-12-31 23:59:58.12"))
	result = tk.MustQuery("select subtime('2017-01-01 01:01:01', 5), subtime('2017-01-01 01:01:01', -5), subtime('2017-01-01 01:01:01', 0.0), subtime('2017-01-01 01:01:01', 1.34);")
	result.Check(testkit.Rows("2017-01-01 01:00:56 2017-01-01 01:01:06 2017-01-01 01:01:01 2017-01-01 01:00:59.660000"))
	result = tk.MustQuery("select subtime('01:01:11', '0:0:1.013'), subtime('01:01:11.00', '0:0:1'), subtime('2017-01-01 01:01:11.12', '0:0:1'), subtime('2017-01-01 01:01:11.12', '0:0:1.120000');")
	result.Check(testkit.Rows("01:01:09.987000 01:01:10 2017-01-01 01:01:10.120000 2017-01-01 01:01:10"))
	result = tk.MustQuery("select subtime(cast('01:01:11.00' as datetime(3)), cast('00:00:01' as time)), subtime(cast('01:01:11.00' as datetime(3)), cast('00:00:01' as time(5)))")
	result.Check(testkit.Rows("2001-01-10 23:59:59.000 2001-01-10 23:59:59.00000"))
	result = tk.MustQuery("select subtime(cast('01:01:11.00' as date), cast('00:00:01' as time));")
	result.Check(testkit.Rows("-00:00:01"))
	result = tk.MustQuery("select subtime(a, b), subtime(cast(a as date), b), subtime(b,a), subtime(a,c), subtime(b," +
		"c), subtime(c,a), subtime(c,b) from t;")
	result.Check(testkit.Rows("<nil> <nil> <nil> 2017-01-01 11:29:30 2017-01-01 11:29:30 <nil> <nil>"))
	tk.MustQuery("select subtime(cast('10:10:10' as time), cast('9:10:10' as time))").Check(testkit.Rows("01:00:00"))
	tk.MustQuery("select subtime('10:10:10', cast('9:10:10' as time))").Check(testkit.Rows("01:00:00"))

	// SUBTIME issue #31868
	tk.MustExec("drop table if exists t")
	tk.MustExec("create table t(a DATETIME(6))")
	tk.MustExec(`insert into t values ("1000-01-01 01:00:00.000000"), ("1000-01-01 01:00:00.000001")`)
	tk.MustQuery(`SELECT SUBTIME(a, '00:00:00.000001') FROM t ORDER BY a;`).Check(testkit.Rows("1000-01-01 00:59:59.999999", "1000-01-01 01:00:00.000000"))
	tk.MustQuery(`SELECT SUBTIME(a, '10:00:00.000001') FROM t ORDER BY a;`).Check(testkit.Rows("0999-12-31 14:59:59.999999", "0999-12-31 15:00:00.000000"))

	// ADDTIME & SUBTIME issue #5966
	tk.MustExec("drop table if exists t")
	tk.MustExec("create table t(a datetime, b timestamp, c time, d date, e bit(1))")
	tk.MustExec(`insert into t values("2017-01-01 12:30:31", "2017-01-01 12:30:31", "01:01:01", "2017-01-01", 0b1)`)

	result = tk.MustQuery("select addtime(a, e), addtime(b, e), addtime(c, e), addtime(d, e) from t")
	result.Check(testkit.Rows("<nil> <nil> <nil> <nil>"))
	result = tk.MustQuery("select addtime('2017-01-01 01:01:01', 0b1), addtime('2017-01-01', b'1'), addtime('01:01:01', 0b1011)")
	result.Check(testkit.Rows("<nil> <nil> <nil>"))
	result = tk.MustQuery("select addtime('2017-01-01', 1), addtime('2017-01-01 01:01:01', 1), addtime(cast('2017-01-01' as date), 1)")
	result.Check(testkit.Rows("2017-01-01 00:00:01 2017-01-01 01:01:02 00:00:01"))
	result = tk.MustQuery("select subtime(a, e), subtime(b, e), subtime(c, e), subtime(d, e) from t")
	result.Check(testkit.Rows("<nil> <nil> <nil> <nil>"))
	result = tk.MustQuery("select subtime('2017-01-01 01:01:01', 0b1), subtime('2017-01-01', b'1'), subtime('01:01:01', 0b1011)")
	result.Check(testkit.Rows("<nil> <nil> <nil>"))
	result = tk.MustQuery("select subtime('2017-01-01', 1), subtime('2017-01-01 01:01:01', 1), subtime(cast('2017-01-01' as date), 1)")
	result.Check(testkit.Rows("2016-12-31 23:59:59 2017-01-01 01:01:00 -00:00:01"))

	result = tk.MustQuery("select addtime(-32073, 0), addtime(0, -32073);")
	result.Check(testkit.Rows("<nil> <nil>"))
	tk.MustQuery("show warnings").Check(testkit.RowsWithSep("|",
		"Warning|1292|Truncated incorrect time value: '-32073'",
		"Warning|1292|Truncated incorrect time value: '-32073'"))
	result = tk.MustQuery("select addtime(-32073, c), addtime(c, -32073) from t;")
	result.Check(testkit.Rows("<nil> <nil>"))
	tk.MustQuery("show warnings").Check(testkit.RowsWithSep("|",
		"Warning|1292|Truncated incorrect time value: '-32073'",
		"Warning|1292|Truncated incorrect time value: '-32073'"))
	result = tk.MustQuery("select addtime(a, -32073), addtime(b, -32073), addtime(d, -32073) from t;")
	result.Check(testkit.Rows("<nil> <nil> <nil>"))
	tk.MustQuery("show warnings").Check(testkit.RowsWithSep("|",
		"Warning|1292|Truncated incorrect time value: '-32073'",
		"Warning|1292|Truncated incorrect time value: '-32073'",
		"Warning|1292|Truncated incorrect time value: '-32073'"))

	result = tk.MustQuery("select subtime(-32073, 0), subtime(0, -32073);")
	result.Check(testkit.Rows("<nil> <nil>"))
	tk.MustQuery("show warnings").Check(testkit.RowsWithSep("|",
		"Warning|1292|Truncated incorrect time value: '-32073'",
		"Warning|1292|Truncated incorrect time value: '-32073'"))
	result = tk.MustQuery("select subtime(-32073, c), subtime(c, -32073) from t;")
	result.Check(testkit.Rows("<nil> <nil>"))
	tk.MustQuery("show warnings").Check(testkit.RowsWithSep("|",
		"Warning|1292|Truncated incorrect time value: '-32073'",
		"Warning|1292|Truncated incorrect time value: '-32073'"))
	result = tk.MustQuery("select subtime(a, -32073), subtime(b, -32073), subtime(d, -32073) from t;")
	result.Check(testkit.Rows("<nil> <nil> <nil>"))
	tk.MustQuery("show warnings").Check(testkit.RowsWithSep("|",
		"Warning|1292|Truncated incorrect time value: '-32073'",
		"Warning|1292|Truncated incorrect time value: '-32073'",
		"Warning|1292|Truncated incorrect time value: '-32073'"))

	// fixed issue #3986
	tk.MustExec("SET SQL_MODE='NO_ENGINE_SUBSTITUTION';")
	tk.MustExec("SET TIME_ZONE='+03:00';")
	tk.MustExec("DROP TABLE IF EXISTS t;")
	tk.MustExec("CREATE TABLE t (ix TIMESTAMP NOT NULL DEFAULT CURRENT_TIMESTAMP ON UPDATE CURRENT_TIMESTAMP);")
	tk.MustExec("INSERT INTO t VALUES (0), (20030101010160), (20030101016001), (20030101240101), (20030132010101), (20031301010101), (20031200000000), (20030000000000);")
	result = tk.MustQuery("SELECT CAST(ix AS SIGNED) FROM t;")
	result.Check(testkit.Rows("0", "0", "0", "0", "0", "0", "0", "0"))

	// test time
	result = tk.MustQuery("select time('2003-12-31 01:02:03')")
	result.Check(testkit.Rows("01:02:03"))
	result = tk.MustQuery("select time('2003-12-31 01:02:03.000123')")
	result.Check(testkit.Rows("01:02:03.000123"))
	result = tk.MustQuery("select time('01:02:03.000123')")
	result.Check(testkit.Rows("01:02:03.000123"))
	result = tk.MustQuery("select time('01:02:03')")
	result.Check(testkit.Rows("01:02:03"))
	result = tk.MustQuery("select time('-838:59:59.000000')")
	result.Check(testkit.Rows("-838:59:59.000000"))
	result = tk.MustQuery("select time('-838:59:59.000001')")
	result.Check(testkit.Rows("-838:59:59.000000"))
	result = tk.MustQuery("select time('-839:59:59.000000')")
	result.Check(testkit.Rows("-838:59:59.000000"))
	result = tk.MustQuery("select time('840:59:59.000000')")
	result.Check(testkit.Rows("838:59:59.000000"))
	// FIXME: #issue 4193
	// result = tk.MustQuery("select time('840:59:60.000000')")
	// result.Check(testkit.Rows("<nil>"))
	// result = tk.MustQuery("select time('800:59:59.9999999')")
	// result.Check(testkit.Rows("801:00:00.000000"))
	// result = tk.MustQuery("select time('12003-12-10 01:02:03.000123')")
	// result.Check(testkit.Rows("<nil>")
	// result = tk.MustQuery("select time('')")
	// result.Check(testkit.Rows("<nil>")
	// result = tk.MustQuery("select time('2003-12-10-10 01:02:03.000123')")
	// result.Check(testkit.Rows("00:20:03")

	// Issue 20995
	result = tk.MustQuery("select time('0.1234567')")
	result.Check(testkit.Rows("00:00:00.123457"))

	// for hour
	result = tk.MustQuery(`SELECT hour("12:13:14.123456"), hour("12:13:14.000010"), hour("272:59:55"), hour(020005), hour(null), hour("27aaaa2:59:55");`)
	result.Check(testkit.Rows("12 12 272 2 <nil> <nil>"))

	// for hour, issue #4340
	result = tk.MustQuery(`SELECT HOUR(20171222020005);`)
	result.Check(testkit.Rows("2"))
	result = tk.MustQuery(`SELECT HOUR(20171222020005.1);`)
	result.Check(testkit.Rows("2"))
	result = tk.MustQuery(`SELECT HOUR(20171222020005.1e0);`)
	result.Check(testkit.Rows("2"))
	result = tk.MustQuery(`SELECT HOUR("20171222020005");`)
	result.Check(testkit.Rows("2"))
	result = tk.MustQuery(`SELECT HOUR("20171222020005.1");`)
	result.Check(testkit.Rows("2"))
	result = tk.MustQuery(`select hour(20171222);`)
	result.Check(testkit.Rows("<nil>"))
	result = tk.MustQuery(`select hour(8381222);`)
	result.Check(testkit.Rows("838"))
	result = tk.MustQuery(`select hour(10000000000);`)
	result.Check(testkit.Rows("<nil>"))
	result = tk.MustQuery(`select hour(10100000000);`)
	result.Check(testkit.Rows("<nil>"))
	result = tk.MustQuery(`select hour(10001000000);`)
	result.Check(testkit.Rows("<nil>"))
	result = tk.MustQuery(`select hour(10101000000);`)
	result.Check(testkit.Rows("0"))

	// for minute
	result = tk.MustQuery(`SELECT minute("12:13:14.123456"), minute("12:13:14.000010"), minute("272:59:55"), minute(null), minute("27aaaa2:59:55");`)
	result.Check(testkit.Rows("13 13 59 <nil> <nil>"))

	// for second
	result = tk.MustQuery(`SELECT second("12:13:14.123456"), second("12:13:14.000010"), second("272:59:55"), second(null), second("27aaaa2:59:55");`)
	result.Check(testkit.Rows("14 14 55 <nil> <nil>"))

	// for microsecond
	result = tk.MustQuery(`SELECT microsecond("12:00:00.123456"), microsecond("12:00:00.000010"), microsecond(null), microsecond("27aaaa2:59:55");`)
	result.Check(testkit.Rows("123456 10 <nil> <nil>"))

	// for period_add
	result = tk.MustQuery(`SELECT period_add(200807, 2), period_add(200807, -2);`)
	result.Check(testkit.Rows("200809 200805"))
	result = tk.MustQuery(`SELECT period_add(NULL, 2), period_add(-191, NULL), period_add(NULL, NULL), period_add(12.09, -2), period_add("200207aa", "1aa");`)
	result.Check(testkit.Rows("<nil> <nil> <nil> 200010 200208"))
	for _, errPeriod := range []string{
		"period_add(0, 20)", "period_add(0, 0)", "period_add(-1, 1)", "period_add(200013, 1)", "period_add(-200012, 1)", "period_add('', '')",
	} {
		err := tk.QueryToErr(fmt.Sprintf("SELECT %v;", errPeriod))
		require.Error(t, err, "[expression:1210]Incorrect arguments to period_add")
	}

	// for period_diff
	result = tk.MustQuery(`SELECT period_diff(200807, 200705), period_diff(200807, 200908);`)
	result.Check(testkit.Rows("14 -13"))
	result = tk.MustQuery(`SELECT period_diff(NULL, 2), period_diff(-191, NULL), period_diff(NULL, NULL), period_diff(12.09, 2), period_diff("12aa", "11aa");`)
	result.Check(testkit.Rows("<nil> <nil> <nil> 10 1"))
	for _, errPeriod := range []string{
		"period_diff(-00013,1)", "period_diff(00013,1)", "period_diff(0, 0)", "period_diff(200013, 1)", "period_diff(5612, 4513)", "period_diff('', '')",
	} {
		err := tk.QueryToErr(fmt.Sprintf("SELECT %v;", errPeriod))
		require.Error(t, err, "[expression:1210]Incorrect arguments to period_diff")
	}

	// TODO: fix `CAST(xx as duration)` and release the test below:
	// result = tk.MustQuery(`SELECT hour("aaa"), hour(123456), hour(1234567);`)
	// result = tk.MustQuery(`SELECT minute("aaa"), minute(123456), minute(1234567);`)
	// result = tk.MustQuery(`SELECT second("aaa"), second(123456), second(1234567);`)
	// result = tk.MustQuery(`SELECT microsecond("aaa"), microsecond(123456), microsecond(1234567);`)

	// for time_format
	result = tk.MustQuery("SELECT TIME_FORMAT('150:02:28', '%H:%i:%s %p');")
	result.Check(testkit.Rows("150:02:28 AM"))
	result = tk.MustQuery("SELECT TIME_FORMAT('bad string', '%H:%i:%s %p');")
	result.Check(testkit.Rows("<nil>"))
	result = tk.MustQuery("SELECT TIME_FORMAT(null, '%H:%i:%s %p');")
	result.Check(testkit.Rows("<nil>"))
	result = tk.MustQuery("SELECT TIME_FORMAT(123, '%H:%i:%s %p');")
	result.Check(testkit.Rows("00:01:23 AM"))
	result = tk.MustQuery("SELECT TIME_FORMAT('24:00:00', '%r');")
	result.Check(testkit.Rows("12:00:00 AM"))
	result = tk.MustQuery("SELECT TIME_FORMAT('25:00:00', '%r');")
	result.Check(testkit.Rows("01:00:00 AM"))
	result = tk.MustQuery("SELECT TIME_FORMAT('24:00:00', '%l %p');")
	result.Check(testkit.Rows("12 AM"))

	// for date_format
	result = tk.MustQuery(`SELECT DATE_FORMAT('2017-06-15', '%W %M %e %Y %r %y');`)
	result.Check(testkit.Rows("Thursday June 15 2017 12:00:00 AM 17"))
	result = tk.MustQuery(`SELECT DATE_FORMAT(151113102019.12, '%W %M %e %Y %r %y');`)
	result.Check(testkit.Rows("Friday November 13 2015 10:20:19 AM 15"))
	result = tk.MustQuery(`SELECT DATE_FORMAT('0000-00-00', '%W %M %e %Y %r %y');`)
	result.Check(testkit.Rows("<nil>"))
	tk.MustQuery("show warnings").Check(testkit.RowsWithSep("|",
		"Warning|1292|Incorrect datetime value: '0000-00-00 00:00:00.000000'"))
	result = tk.MustQuery(`SELECT DATE_FORMAT('0', '%W %M %e %Y %r %y'), DATE_FORMAT('0.0', '%W %M %e %Y %r %y'), DATE_FORMAT(0, 0);`)
	result.Check(testkit.Rows("<nil> <nil> 0"))
	tk.MustQuery("show warnings").Check(testkit.RowsWithSep("|",
		"Warning|1292|Incorrect time value: '0'",
		"Warning|1292|Incorrect datetime value: '0.0'"))
	result = tk.MustQuery(`SELECT DATE_FORMAT(0, '%W %M %e %Y %r %y'), DATE_FORMAT(0.0, '%W %M %e %Y %r %y');`)
	result.Check(testkit.Rows("<nil> <nil>"))
	tk.MustQuery("show warnings").Check(testkit.Rows())

	// for yearweek
	result = tk.MustQuery(`select yearweek("2014-12-27"), yearweek("2014-29-27"), yearweek("2014-00-27"), yearweek("2014-12-27 12:38:32"), yearweek("2014-12-27 12:38:32.1111111"), yearweek("2014-12-27 12:90:32"), yearweek("2014-12-27 89:38:32.1111111");`)
	result.Check(testkit.Rows("201451 <nil> <nil> 201451 201451 <nil> <nil>"))
	result = tk.MustQuery(`select yearweek(12121), yearweek(1.00009), yearweek("aaaaa"), yearweek(""), yearweek(NULL);`)
	result.Check(testkit.Rows("<nil> <nil> <nil> <nil> <nil>"))
	result = tk.MustQuery(`select yearweek("0000-00-00"), yearweek("2019-01-29", "aa"), yearweek("2011-01-01", null);`)
	result.Check(testkit.Rows("<nil> 201904 201052"))

	// for dayOfWeek, dayOfMonth, dayOfYear
	result = tk.MustQuery(`select dayOfWeek(null), dayOfWeek("2017-08-12"), dayOfWeek("0000-00-00"), dayOfWeek("2017-00-00"), dayOfWeek("0000-00-00 12:12:12"), dayOfWeek("2017-00-00 12:12:12")`)
	result.Check(testkit.Rows("<nil> 7 <nil> <nil> <nil> <nil>"))
	result = tk.MustQuery(`select dayOfYear(null), dayOfYear("2017-08-12"), dayOfYear("0000-00-00"), dayOfYear("2017-00-00"), dayOfYear("0000-00-00 12:12:12"), dayOfYear("2017-00-00 12:12:12")`)
	result.Check(testkit.Rows("<nil> 224 <nil> <nil> <nil> <nil>"))
	result = tk.MustQuery(`select dayOfMonth(null), dayOfMonth("2017-08-12"), dayOfMonth("0000-00-00"), dayOfMonth("2017-00-00"), dayOfMonth("0000-00-00 12:12:12"), dayOfMonth("2017-00-00 12:12:12")`)
	result.Check(testkit.Rows("<nil> 12 0 0 0 0"))

	tk.MustExec("set sql_mode = 'NO_ZERO_DATE'")
	result = tk.MustQuery(`select dayOfWeek(null), dayOfWeek("2017-08-12"), dayOfWeek("0000-00-00"), dayOfWeek("2017-00-00"), dayOfWeek("0000-00-00 12:12:12"), dayOfWeek("2017-00-00 12:12:12")`)
	result.Check(testkit.Rows("<nil> 7 <nil> <nil> <nil> <nil>"))
	result = tk.MustQuery(`select dayOfYear(null), dayOfYear("2017-08-12"), dayOfYear("0000-00-00"), dayOfYear("2017-00-00"), dayOfYear("0000-00-00 12:12:12"), dayOfYear("2017-00-00 12:12:12")`)
	result.Check(testkit.Rows("<nil> 224 <nil> <nil> <nil> <nil>"))
	result = tk.MustQuery(`select dayOfMonth(null), dayOfMonth("2017-08-12"), dayOfMonth("0000-00-00"), dayOfMonth("2017-00-00"), dayOfMonth("0000-00-00 12:12:12"), dayOfMonth("2017-00-00 12:12:12")`)
	result.Check(testkit.Rows("<nil> 12 <nil> 0 0 0"))

	tk.MustExec(`drop table if exists t`)
	tk.MustExec(`create table t(a bigint)`)
	tk.MustExec(`insert into t value(1)`)
	tk.MustExec("set sql_mode = 'STRICT_TRANS_TABLES'")

	_, err = tk.Exec("insert into t value(dayOfWeek('0000-00-00'))")
	require.True(t, types.ErrWrongValue.Equal(err), "%v", err)
	_, err = tk.Exec(`update t set a = dayOfWeek("0000-00-00")`)
	require.True(t, types.ErrWrongValue.Equal(err))
	_, err = tk.Exec(`delete from t where a = dayOfWeek(123)`)
	require.NoError(t, err)

	tk.MustExec("insert into t value(dayOfMonth('2017-00-00'))")
	tk.MustExec("insert into t value(dayOfMonth('0000-00-00'))")
	tk.MustExec(`update t set a = dayOfMonth("0000-00-00")`)
	tk.MustExec("set sql_mode = 'NO_ZERO_DATE';")
	tk.MustExec("insert into t value(dayOfMonth('0000-00-00'))")
	tk.MustQuery("show warnings").CheckContain("Incorrect datetime value: '0000-00-00 00:00:00.000000'")
	tk.MustExec(`update t set a = dayOfMonth("0000-00-00")`)
	tk.MustExec("set sql_mode = 'NO_ZERO_DATE,STRICT_TRANS_TABLES';")
	_, err = tk.Exec("insert into t value(dayOfMonth('0000-00-00'))")
	require.True(t, types.ErrWrongValue.Equal(err))
	tk.MustExec("insert into t value(0)")
	_, err = tk.Exec(`update t set a = dayOfMonth("0000-00-00")`)
	require.True(t, types.ErrWrongValue.Equal(err))
	_, err = tk.Exec(`delete from t where a = dayOfMonth(123)`)
	require.NoError(t, err)

	_, err = tk.Exec("insert into t value(dayOfYear('0000-00-00'))")
	require.True(t, types.ErrWrongValue.Equal(err))
	_, err = tk.Exec(`update t set a = dayOfYear("0000-00-00")`)
	require.True(t, types.ErrWrongValue.Equal(err))
	_, err = tk.Exec(`delete from t where a = dayOfYear(123)`)
	require.NoError(t, err)

	tk.MustExec("set sql_mode = ''")

	// for unix_timestamp
	tk.MustExec("SET time_zone = '+00:00';")
	tk.MustQuery("SELECT UNIX_TIMESTAMP('1970-01-01 00:00:00.000001');").Check(testkit.Rows("0.000000"))
	tk.MustQuery("SELECT UNIX_TIMESTAMP('1970-01-01 00:00:00.999999');").Check(testkit.Rows("0.000000"))
	tk.MustQuery("SELECT UNIX_TIMESTAMP('1970-01-01 00:00:01.000000');").Check(testkit.Rows("1.000000"))
	tk.MustQuery("SELECT UNIX_TIMESTAMP('2038-01-19 03:14:07.999999');").Check(testkit.Rows("2147483647.999999"))
	tk.MustQuery("SELECT UNIX_TIMESTAMP('2038-01-19 03:14:08.000000');").Check(testkit.Rows("2147483648.000000"))
	tk.MustQuery("SELECT UNIX_TIMESTAMP('3001-01-18 23:59:59.999999');").Check(testkit.Rows("32536771199.999999"))
	tk.MustQuery("SELECT UNIX_TIMESTAMP('3001-01-19 00:00:00.000000');").Check(testkit.Rows("0.000000"))

	result = tk.MustQuery("SELECT UNIX_TIMESTAMP(151113);")
	result.Check(testkit.Rows("1447372800"))
	result = tk.MustQuery("SELECT UNIX_TIMESTAMP(20151113);")
	result.Check(testkit.Rows("1447372800"))
	result = tk.MustQuery("SELECT UNIX_TIMESTAMP(151113102019);")
	result.Check(testkit.Rows("1447410019"))
	result = tk.MustQuery("SELECT UNIX_TIMESTAMP(151113102019e0);")
	result.Check(testkit.Rows("1447410019.000000"))
	result = tk.MustQuery("SELECT UNIX_TIMESTAMP(15111310201912e-2);")
	result.Check(testkit.Rows("1447410019.120000"))
	result = tk.MustQuery("SELECT UNIX_TIMESTAMP(151113102019.12);")
	result.Check(testkit.Rows("1447410019.12"))
	result = tk.MustQuery("SELECT UNIX_TIMESTAMP(151113102019.1234567);")
	result.Check(testkit.Rows("1447410019.123457"))
	result = tk.MustQuery("SELECT UNIX_TIMESTAMP(20151113102019);")
	result.Check(testkit.Rows("1447410019"))
	result = tk.MustQuery("SELECT UNIX_TIMESTAMP('2015-11-13 10:20:19');")
	result.Check(testkit.Rows("1447410019"))
	result = tk.MustQuery("SELECT UNIX_TIMESTAMP('2015-11-13 10:20:19.012');")
	result.Check(testkit.Rows("1447410019.012"))
	result = tk.MustQuery("SELECT UNIX_TIMESTAMP('1970-01-01 00:00:00');")
	result.Check(testkit.Rows("0"))
	result = tk.MustQuery("SELECT UNIX_TIMESTAMP('1969-12-31 23:59:59');")
	result.Check(testkit.Rows("0"))
	result = tk.MustQuery("SELECT UNIX_TIMESTAMP('1970-13-01 00:00:00');")
	// FIXME: MySQL returns 0 here.
	result.Check(testkit.Rows("<nil>"))
	result = tk.MustQuery("SELECT UNIX_TIMESTAMP('2038-01-19 03:14:07.999999');")
	result.Check(testkit.Rows("2147483647.999999"))
	result = tk.MustQuery("SELECT UNIX_TIMESTAMP('3001-01-18 23:59:59.999999');")
	result.Check(testkit.Rows("32536771199.999999"))
	result = tk.MustQuery("SELECT UNIX_TIMESTAMP('3001-01-19 00:00:00');")
	result.Check(testkit.Rows("0"))
	result = tk.MustQuery("SELECT UNIX_TIMESTAMP(0);")
	result.Check(testkit.Rows("0"))
	// result = tk.MustQuery("SELECT UNIX_TIMESTAMP(-1);")
	// result.Check(testkit.Rows("0"))
	// result = tk.MustQuery("SELECT UNIX_TIMESTAMP(12345);")
	// result.Check(testkit.Rows("0"))
	result = tk.MustQuery("SELECT UNIX_TIMESTAMP('2017-01-01')")
	result.Check(testkit.Rows("1483228800"))
	// Test different time zone.
	tk.MustExec("SET time_zone = '+08:00';")
	result = tk.MustQuery("SELECT UNIX_TIMESTAMP('1970-01-01 00:00:00');")
	result.Check(testkit.Rows("0"))
	result = tk.MustQuery("SELECT UNIX_TIMESTAMP('1970-01-01 08:00:00');")
	result.Check(testkit.Rows("0"))
	result = tk.MustQuery("SELECT UNIX_TIMESTAMP('2015-11-13 18:20:19.012'), UNIX_TIMESTAMP('2015-11-13 18:20:19.0123');")
	result.Check(testkit.Rows("1447410019.012 1447410019.0123"))
	result = tk.MustQuery("SELECT UNIX_TIMESTAMP('2038-01-19 11:14:07.999999');")
	result.Check(testkit.Rows("2147483647.999999"))

	result = tk.MustQuery("SELECT TIME_FORMAT('bad string', '%H:%i:%s %p');")
	result.Check(testkit.Rows("<nil>"))
	result = tk.MustQuery("SELECT TIME_FORMAT(null, '%H:%i:%s %p');")
	result.Check(testkit.Rows("<nil>"))
	result = tk.MustQuery("SELECT TIME_FORMAT(123, '%H:%i:%s %p');")
	result.Check(testkit.Rows("00:01:23 AM"))

	// for monthname
	tk.MustExec(`drop table if exists t`)
	tk.MustExec(`create table t(a varchar(10))`)
	tk.MustExec(`insert into t value("abc")`)
	tk.MustExec("set sql_mode = 'STRICT_TRANS_TABLES'")

	tk.MustExec("insert into t value(monthname('0000-00-00'))")
	tk.MustExec(`update t set a = monthname("0000-00-00")`)
	tk.MustExec("set sql_mode = 'NO_ZERO_DATE'")
	tk.MustExec("insert into t value(monthname('0000-00-00'))")
	tk.MustQuery("show warnings").CheckContain("Incorrect datetime value: '0000-00-00 00:00:00.000000'")
	tk.MustExec(`update t set a = monthname("0000-00-00")`)
	tk.MustExec("set sql_mode = ''")
	tk.MustExec("insert into t value(monthname('0000-00-00'))")
	tk.MustExec("set sql_mode = 'STRICT_TRANS_TABLES,NO_ZERO_DATE'")
	_, err = tk.Exec(`update t set a = monthname("0000-00-00")`)
	require.True(t, types.ErrWrongValue.Equal(err))
	_, err = tk.Exec(`delete from t where a = monthname(123)`)
	require.NoError(t, err)
	result = tk.MustQuery(`select monthname("2017-12-01"), monthname("0000-00-00"), monthname("0000-01-00"), monthname("0000-01-00 00:00:00")`)
	result.Check(testkit.Rows("December <nil> January January"))
	tk.MustQuery("show warnings").CheckContain("Incorrect datetime value: '0000-00-00 00:00:00.000000'")

	// for dayname
	tk.MustExec(`drop table if exists t`)
	tk.MustExec(`create table t(a varchar(10))`)
	tk.MustExec(`insert into t value("abc")`)
	tk.MustExec("set sql_mode = 'STRICT_TRANS_TABLES'")

	_, err = tk.Exec("insert into t value(dayname('0000-00-00'))")
	require.True(t, types.ErrWrongValue.Equal(err))
	_, err = tk.Exec(`update t set a = dayname("0000-00-00")`)
	require.True(t, types.ErrWrongValue.Equal(err))
	_, err = tk.Exec(`delete from t where a = dayname(123)`)
	require.NoError(t, err)
	result = tk.MustQuery(`select dayname("2017-12-01"), dayname("0000-00-00"), dayname("0000-01-00"), dayname("0000-01-00 00:00:00")`)
	result.Check(testkit.Rows("Friday <nil> <nil> <nil>"))
	tk.MustQuery("show warnings").Check(testkit.RowsWithSep("|",
		"Warning|1292|Incorrect datetime value: '0000-00-00 00:00:00.000000'",
		"Warning|1292|Incorrect datetime value: '0000-01-00 00:00:00.000000'",
		"Warning|1292|Incorrect datetime value: '0000-01-00 00:00:00.000000'"))
	// for dayname implicit cast to boolean and real
	result = tk.MustQuery(`select 1 from dual where dayname('2016-03-07')`)
	result.Check(testkit.Rows())
	result = tk.MustQuery(`select 1 from dual where dayname('2016-03-07') is true`)
	result.Check(testkit.Rows())
	result = tk.MustQuery(`select 1 from dual where dayname('2016-03-07') is false`)
	result.Check(testkit.Rows("1"))
	result = tk.MustQuery(`select 1 from dual where dayname('2016-03-08')`)
	result.Check(testkit.Rows("1"))
	result = tk.MustQuery(`select 1 from dual where dayname('2016-03-08') is true`)
	result.Check(testkit.Rows("1"))
	result = tk.MustQuery(`select 1 from dual where dayname('2016-03-08') is false`)
	result.Check(testkit.Rows())
	result = tk.MustQuery(`select cast(dayname("2016-03-07") as double), cast(dayname("2016-03-08") as double)`)
	result.Check(testkit.Rows("0 1"))

	// for sec_to_time
	result = tk.MustQuery("select sec_to_time(NULL)")
	result.Check(testkit.Rows("<nil>"))
	result = tk.MustQuery("select sec_to_time(2378), sec_to_time(3864000), sec_to_time(-3864000)")
	result.Check(testkit.Rows("00:39:38 838:59:59 -838:59:59"))
	result = tk.MustQuery("select sec_to_time(86401.4), sec_to_time(-86401.4), sec_to_time(864014e-1), sec_to_time(-864014e-1), sec_to_time('86401.4'), sec_to_time('-86401.4')")
	result.Check(testkit.Rows("24:00:01.4 -24:00:01.4 24:00:01.400000 -24:00:01.400000 24:00:01.400000 -24:00:01.400000"))
	result = tk.MustQuery("select sec_to_time(86401.54321), sec_to_time(86401.543212345)")
	result.Check(testkit.Rows("24:00:01.54321 24:00:01.543212"))
	result = tk.MustQuery("select sec_to_time('123.4'), sec_to_time('123.4567891'), sec_to_time('123')")
	result.Check(testkit.Rows("00:02:03.400000 00:02:03.456789 00:02:03.000000"))

	// for time_to_sec
	result = tk.MustQuery("select time_to_sec(NULL)")
	result.Check(testkit.Rows("<nil>"))
	result = tk.MustQuery("select time_to_sec('22:23:00'), time_to_sec('00:39:38'), time_to_sec('23:00'), time_to_sec('00:00'), time_to_sec('00:00:00'), time_to_sec('23:59:59')")
	result.Check(testkit.Rows("80580 2378 82800 0 0 86399"))
	result = tk.MustQuery("select time_to_sec('1:0'), time_to_sec('1:00'), time_to_sec('1:0:0'), time_to_sec('-02:00'), time_to_sec('-02:00:05'), time_to_sec('020005')")
	result.Check(testkit.Rows("3600 3600 3600 -7200 -7205 7205"))
	result = tk.MustQuery("select time_to_sec('20171222020005'), time_to_sec(020005), time_to_sec(20171222020005), time_to_sec(171222020005)")
	result.Check(testkit.Rows("7205 7205 7205 7205"))

	// for str_to_date
	result = tk.MustQuery("select str_to_date('01-01-2017', '%d-%m-%Y'), str_to_date('59:20:12 01-01-2017', '%s:%i:%H %d-%m-%Y'), str_to_date('59:20:12', '%s:%i:%H')")
	result.Check(testkit.Rows("2017-01-01 2017-01-01 12:20:59 12:20:59"))
	result = tk.MustQuery("select str_to_date('aaa01-01-2017', 'aaa%d-%m-%Y'), str_to_date('59:20:12 aaa01-01-2017', '%s:%i:%H aaa%d-%m-%Y'), str_to_date('59:20:12aaa', '%s:%i:%Haaa')")
	result.Check(testkit.Rows("2017-01-01 2017-01-01 12:20:59 12:20:59"))

	result = tk.MustQuery("select str_to_date('01-01-2017', '%d'), str_to_date('59', '%d-%Y')")
	// TODO: MySQL returns "<nil> <nil>".
	result.Check(testkit.Rows("0000-00-01 <nil>"))
	result = tk.MustQuery("show warnings")
	result.Sort().Check(testkit.RowsWithSep("|",
		"Warning|1292|Incorrect datetime value: '0000-00-00 00:00:00'",
		"Warning|1292|Truncated incorrect datetime value: '01-01-2017'"))

	result = tk.MustQuery("select str_to_date('2018-6-1', '%Y-%m-%d'), str_to_date('2018-6-1', '%Y-%c-%d'), str_to_date('59:20:1', '%s:%i:%k'), str_to_date('59:20:1', '%s:%i:%l')")
	result.Check(testkit.Rows("2018-06-01 2018-06-01 01:20:59 01:20:59"))

	result = tk.MustQuery("select str_to_date('2020-07-04 11:22:33 PM c', '%Y-%m-%d %r')")
	result.Check(testkit.Rows("2020-07-04 23:22:33"))
	result = tk.MustQuery("show warnings")
	result.Check(testkit.RowsWithSep("|", "Warning|1292|Truncated incorrect datetime value: '2020-07-04 11:22:33 PM c'"))

	result = tk.MustQuery("select str_to_date('11:22:33 PM', ' %r')")
	result.Check(testkit.Rows("23:22:33"))
	result = tk.MustQuery("show warnings")
	result.Check(testkit.Rows())

	// for maketime
	tk.MustExec(`drop table if exists t`)
	tk.MustExec(`create table t(a double, b float, c decimal(10,4));`)
	tk.MustExec(`insert into t value(1.23, 2.34, 3.1415)`)
	result = tk.MustQuery("select maketime(1,1,a), maketime(2,2,b), maketime(3,3,c) from t;")
	result.Check(testkit.Rows("01:01:01.230000 02:02:02.340000 03:03:03.1415"))
	result = tk.MustQuery("select maketime(12, 13, 14), maketime('12', '15', 30.1), maketime(0, 1, 59.1), maketime(0, 1, '59.1'), maketime(0, 1, 59.5)")
	result.Check(testkit.Rows("12:13:14 12:15:30.1 00:01:59.1 00:01:59.100000 00:01:59.5"))
	result = tk.MustQuery("select maketime(12, 15, 60), maketime(12, 15, '60'), maketime(12, 60, 0), maketime(12, 15, null)")
	result.Check(testkit.Rows("<nil> <nil> <nil> <nil>"))
	result = tk.MustQuery("select maketime('', '', ''), maketime('h', 'm', 's');")
	result.Check(testkit.Rows("00:00:00.000000 00:00:00.000000"))

	// for get_format
	result = tk.MustQuery(`select GET_FORMAT(DATE,'USA'), GET_FORMAT(DATE,'JIS'), GET_FORMAT(DATE,'ISO'), GET_FORMAT(DATE,'EUR'),
	GET_FORMAT(DATE,'INTERNAL'), GET_FORMAT(DATETIME,'USA') , GET_FORMAT(DATETIME,'JIS'), GET_FORMAT(DATETIME,'ISO'),
	GET_FORMAT(DATETIME,'EUR') , GET_FORMAT(DATETIME,'INTERNAL'), GET_FORMAT(TIME,'USA') , GET_FORMAT(TIME,'JIS'),
	GET_FORMAT(TIME,'ISO'), GET_FORMAT(TIME,'EUR'), GET_FORMAT(TIME,'INTERNAL')`)
	result.Check(testkit.Rows("%m.%d.%Y %Y-%m-%d %Y-%m-%d %d.%m.%Y %Y%m%d %Y-%m-%d %H.%i.%s %Y-%m-%d %H:%i:%s %Y-%m-%d %H:%i:%s %Y-%m-%d %H.%i.%s %Y%m%d%H%i%s %h:%i:%s %p %H:%i:%s %H:%i:%s %H.%i.%s %H%i%s"))

	// for convert_tz
	result = tk.MustQuery(`select convert_tz("2004-01-01 12:00:00", "+00:00", "+10:32"), convert_tz("2004-01-01 12:00:00.01", "+00:00", "+10:32"), convert_tz("2004-01-01 12:00:00.01234567", "+00:00", "+10:32");`)
	result.Check(testkit.Rows("2004-01-01 22:32:00 2004-01-01 22:32:00.01 2004-01-01 22:32:00.012346"))
	result = tk.MustQuery(`select convert_tz(20040101, "+00:00", "+10:32"), convert_tz(20040101.01, "+00:00", "+10:32"), convert_tz(20040101.01234567, "+00:00", "+10:32");`)
	result.Check(testkit.Rows("2004-01-01 10:32:00 2004-01-01 10:32:00.00 2004-01-01 10:32:00.000000"))
	result = tk.MustQuery(`select convert_tz(NULL, "+00:00", "+10:32"), convert_tz("2004-01-01 12:00:00", NULL, "+10:32"), convert_tz("2004-01-01 12:00:00", "+00:00", NULL);`)
	result.Check(testkit.Rows("<nil> <nil> <nil>"))
	result = tk.MustQuery(`select convert_tz("a", "+00:00", "+10:32"), convert_tz("2004-01-01 12:00:00", "a", "+10:32"), convert_tz("2004-01-01 12:00:00", "+00:00", "a");`)
	result.Check(testkit.Rows("<nil> <nil> <nil>"))
	result = tk.MustQuery(`select convert_tz("", "+00:00", "+10:32"), convert_tz("2004-01-01 12:00:00", "", "+10:32"), convert_tz("2004-01-01 12:00:00", "+00:00", "");`)
	result.Check(testkit.Rows("<nil> <nil> <nil>"))
	result = tk.MustQuery(`select convert_tz("0", "+00:00", "+10:32"), convert_tz("2004-01-01 12:00:00", "0", "+10:32"), convert_tz("2004-01-01 12:00:00", "+00:00", "0");`)
	result.Check(testkit.Rows("<nil> <nil> <nil>"))

	// for from_unixtime
	tk.MustExec(`set @@session.time_zone = "+08:00"`)
	result = tk.MustQuery(`select from_unixtime(20170101), from_unixtime(20170101.9999999), from_unixtime(20170101.999), from_unixtime(20170101.999, "%Y %D %M %h:%i:%s %x"), from_unixtime(20170101.999, "%Y %D %M %h:%i:%s %x")`)
	result.Check(testkit.Rows("1970-08-22 18:48:21 1970-08-22 18:48:22.000000 1970-08-22 18:48:21.999 1970 22nd August 06:48:21 1970 1970 22nd August 06:48:21 1970"))
	tk.MustExec(`set @@session.time_zone = "+00:00"`)
	result = tk.MustQuery(`select from_unixtime(20170101), from_unixtime(20170101.9999999), from_unixtime(20170101.999), from_unixtime(20170101.999, "%Y %D %M %h:%i:%s %x"), from_unixtime(20170101.999, "%Y %D %M %h:%i:%s %x")`)
	result.Check(testkit.Rows("1970-08-22 10:48:21 1970-08-22 10:48:22.000000 1970-08-22 10:48:21.999 1970 22nd August 10:48:21 1970 1970 22nd August 10:48:21 1970"))
	tk.MustExec(`set @@session.time_zone = @@global.time_zone`)

	// for extract
	result = tk.MustQuery(`select extract(day from '800:12:12'), extract(hour from '800:12:12'), extract(month from 20170101), extract(day_second from '2017-01-01 12:12:12')`)
	result.Check(testkit.Rows("12 800 1 1121212"))
	result = tk.MustQuery("select extract(day_microsecond from '2017-01-01 12:12:12'), extract(day_microsecond from '01 12:12:12'), extract(day_microsecond from '12:12:12'), extract(day_microsecond from '01 00:00:00.89')")
	result.Check(testkit.Rows("1121212000000 361212000000 121212000000 240000890000"))
	result = tk.MustQuery("select extract(day_second from '2017-01-01 12:12:12'), extract(day_second from '01 12:12:12'), extract(day_second from '12:12:12'), extract(day_second from '01 00:00:00.89')")
	result.Check(testkit.Rows("1121212 361212 121212 240000"))
	result = tk.MustQuery("select extract(day_minute from '2017-01-01 12:12:12'), extract(day_minute from '01 12:12:12'), extract(day_minute from '12:12:12'), extract(day_minute from '01 00:00:00.89')")
	result.Check(testkit.Rows("11212 3612 1212 2400"))
	result = tk.MustQuery("select extract(day_hour from '2017-01-01 12:12:12'), extract(day_hour from '01 12:12:12'), extract(day_hour from '12:12:12'), extract(day_hour from '01 00:00:00.89')")
	result.Check(testkit.Rows("112 36 12 24"))
	result = tk.MustQuery("select extract(day_microsecond from cast('2017-01-01 12:12:12' as datetime)), extract(day_second from cast('2017-01-01 12:12:12' as datetime)), extract(day_minute from cast('2017-01-01 12:12:12' as datetime)), extract(day_hour from cast('2017-01-01 12:12:12' as datetime))")
	result.Check(testkit.Rows("1121212000000 1121212 11212 112"))
	result = tk.MustQuery("select extract(day_microsecond from cast(20010101020304.050607 as decimal(20,6))), extract(day_second from cast(20010101020304.050607 as decimal(20,6))), extract(day_minute from cast(20010101020304.050607 as decimal(20,6))), extract(day_hour from cast(20010101020304.050607 as decimal(20,6))), extract(day from cast(20010101020304.050607 as decimal(20,6)))")
	result.Check(testkit.Rows("1020304050607 1020304 10203 102 1"))
	result = tk.MustQuery("select extract(day_microsecond from cast(1020304.050607 as decimal(20,6))), extract(day_second from cast(1020304.050607 as decimal(20,6))), extract(day_minute from cast(1020304.050607 as decimal(20,6))), extract(day_hour from cast(1020304.050607 as decimal(20,6))), extract(day from cast(1020304.050607 as decimal(20,6)))")
	result.Check(testkit.Rows("1020304050607 1020304 10203 102 4"))

	// for adddate, subdate
	dateArithmeticalTests := []struct {
		Date      string
		Interval  string
		Unit      string
		AddResult string
		SubResult string
	}{
		{"\"2011-11-11\"", "1", "DAY", "2011-11-12", "2011-11-10"},
		{"NULL", "1", "DAY", "<nil>", "<nil>"},
		{"\"2011-11-11\"", "NULL", "DAY", "<nil>", "<nil>"},
		{"\"2011-11-11 10:10:10\"", "1000", "MICROSECOND", "2011-11-11 10:10:10.001000", "2011-11-11 10:10:09.999000"},
		{"\"2011-11-11 10:10:10\"", "\"10\"", "SECOND", "2011-11-11 10:10:20", "2011-11-11 10:10:00"},
		{"\"2011-11-11 10:10:10\"", "\"10\"", "MINUTE", "2011-11-11 10:20:10", "2011-11-11 10:00:10"},
		{"\"2011-11-11 10:10:10\"", "\"10\"", "HOUR", "2011-11-11 20:10:10", "2011-11-11 00:10:10"},
		{"\"2011-11-11 10:10:10\"", "\"11\"", "DAY", "2011-11-22 10:10:10", "2011-10-31 10:10:10"},
		{"\"2011-11-11 10:10:10\"", "\"2\"", "WEEK", "2011-11-25 10:10:10", "2011-10-28 10:10:10"},
		{"\"2011-11-11 10:10:10\"", "\"2\"", "MONTH", "2012-01-11 10:10:10", "2011-09-11 10:10:10"},
		{"\"2011-11-11 10:10:10\"", "\"4\"", "QUARTER", "2012-11-11 10:10:10", "2010-11-11 10:10:10"},
		{"\"2011-11-11 10:10:10\"", "\"2\"", "YEAR", "2013-11-11 10:10:10", "2009-11-11 10:10:10"},
		{"\"2011-11-11 10:10:10\"", "\"10.00100000\"", "SECOND_MICROSECOND", "2011-11-11 10:10:20.100000", "2011-11-11 10:09:59.900000"},
		{"\"2011-11-11 10:10:10\"", "\"10.0010000000\"", "SECOND_MICROSECOND", "2011-11-11 10:10:30", "2011-11-11 10:09:50"},
		{"\"2011-11-11 10:10:10\"", "\"10.0010000010\"", "SECOND_MICROSECOND", "2011-11-11 10:10:30.000010", "2011-11-11 10:09:49.999990"},
		{"\"2011-11-11 10:10:10\"", "\"10:10.100\"", "MINUTE_MICROSECOND", "2011-11-11 10:20:20.100000", "2011-11-11 09:59:59.900000"},
		{"\"2011-11-11 10:10:10\"", "\"10:10\"", "MINUTE_SECOND", "2011-11-11 10:20:20", "2011-11-11 10:00:00"},
		{"\"2011-11-11 10:10:10\"", "\"10:10:10.100\"", "HOUR_MICROSECOND", "2011-11-11 20:20:20.100000", "2011-11-10 23:59:59.900000"},
		{"\"2011-11-11 10:10:10\"", "\"10:10:10\"", "HOUR_SECOND", "2011-11-11 20:20:20", "2011-11-11 00:00:00"},
		{"\"2011-11-11 10:10:10\"", "\"10:10\"", "HOUR_MINUTE", "2011-11-11 20:20:10", "2011-11-11 00:00:10"},
		{"\"2011-11-11 10:10:10\"", "\"11 10:10:10.100\"", "DAY_MICROSECOND", "2011-11-22 20:20:20.100000", "2011-10-30 23:59:59.900000"},
		{"\"2011-11-11 10:10:10\"", "\"11 10:10:10\"", "DAY_SECOND", "2011-11-22 20:20:20", "2011-10-31 00:00:00"},
		{"\"2011-11-11 10:10:10\"", "\"11 10:10\"", "DAY_MINUTE", "2011-11-22 20:20:10", "2011-10-31 00:00:10"},
		{"\"2011-11-11 10:10:10\"", "\"11 10\"", "DAY_HOUR", "2011-11-22 20:10:10", "2011-10-31 00:10:10"},
		{"\"2011-11-11 10:10:10\"", "\"11-1\"", "YEAR_MONTH", "2022-12-11 10:10:10", "2000-10-11 10:10:10"},
		{"\"2011-11-11 10:10:10\"", "\"11-11\"", "YEAR_MONTH", "2023-10-11 10:10:10", "1999-12-11 10:10:10"},
		{"\"2011-11-11 10:10:10\"", "\"20\"", "DAY", "2011-12-01 10:10:10", "2011-10-22 10:10:10"},
		{"\"2011-11-11 10:10:10\"", "19.88", "DAY", "2011-12-01 10:10:10", "2011-10-22 10:10:10"},
		{"\"2011-11-11 10:10:10\"", "\"19.88\"", "DAY", "2011-11-30 10:10:10", "2011-10-23 10:10:10"},
		{"\"2011-11-11 10:10:10\"", "\"prefix19suffix\"", "DAY", "2011-11-11 10:10:10", "2011-11-11 10:10:10"},
		{"\"2011-11-11 10:10:10\"", "\"20-11\"", "DAY", "2011-12-01 10:10:10", "2011-10-22 10:10:10"},
		{"\"2011-11-11 10:10:10\"", "\"20,11\"", "daY", "2011-12-01 10:10:10", "2011-10-22 10:10:10"},
		{"\"2011-11-11 10:10:10\"", "\"1000\"", "dAy", "2014-08-07 10:10:10", "2009-02-14 10:10:10"},
		{"\"2011-11-11 10:10:10\"", "\"true\"", "Day", "2011-11-11 10:10:10", "2011-11-11 10:10:10"},
		{"\"2011-11-11 10:10:10\"", "true", "Day", "2011-11-12 10:10:10", "2011-11-10 10:10:10"},
		{"\"2011-11-11\"", "1", "DAY", "2011-11-12", "2011-11-10"},
		{"\"2011-11-11\"", "10", "HOUR", "2011-11-11 10:00:00", "2011-11-10 14:00:00"},
		{"\"2011-11-11\"", "10", "MINUTE", "2011-11-11 00:10:00", "2011-11-10 23:50:00"},
		{"\"2011-11-11\"", "10", "SECOND", "2011-11-11 00:00:10", "2011-11-10 23:59:50"},
		{"\"2011-11-11\"", "\"10:10\"", "HOUR_MINUTE", "2011-11-11 10:10:00", "2011-11-10 13:50:00"},
		{"\"2011-11-11\"", "\"10:10:10\"", "HOUR_SECOND", "2011-11-11 10:10:10", "2011-11-10 13:49:50"},
		{"\"2011-11-11\"", "\"10:10:10.101010\"", "HOUR_MICROSECOND", "2011-11-11 10:10:10.101010", "2011-11-10 13:49:49.898990"},
		{"\"2011-11-11\"", "\"10:10\"", "MINUTE_SECOND", "2011-11-11 00:10:10", "2011-11-10 23:49:50"},
		{"\"2011-11-11\"", "\"10:10.101010\"", "MINUTE_MICROSECOND", "2011-11-11 00:10:10.101010", "2011-11-10 23:49:49.898990"},
		{"\"2011-11-11\"", "\"10.101010\"", "SECOND_MICROSECOND", "2011-11-11 00:00:10.101010", "2011-11-10 23:59:49.898990"},
		{"\"2011-11-11 00:00:00\"", "1", "DAY", "2011-11-12 00:00:00", "2011-11-10 00:00:00"},
		{"\"2011-11-11 00:00:00\"", "10", "HOUR", "2011-11-11 10:00:00", "2011-11-10 14:00:00"},
		{"\"2011-11-11 00:00:00\"", "10", "MINUTE", "2011-11-11 00:10:00", "2011-11-10 23:50:00"},
		{"\"2011-11-11 00:00:00\"", "10", "SECOND", "2011-11-11 00:00:10", "2011-11-10 23:59:50"},
		{"\"2011-11-11 00:00:00.500\"", "500000", "MICROSECOND", "2011-11-11 00:00:01", "2011-11-11 00:00:00"},

		{"\"2011-11-11\"", "\"abc1000\"", "MICROSECOND", "2011-11-11 00:00:00", "2011-11-11 00:00:00"},
		{"\"20111111 10:10:10\"", "\"1\"", "DAY", "<nil>", "<nil>"},
		{"\"2011-11-11\"", "\"10\"", "SECOND_MICROSECOND", "2011-11-11 00:00:00.100000", "2011-11-10 23:59:59.900000"},
		{"\"2011-11-11\"", "\"10.0000\"", "MINUTE_MICROSECOND", "2011-11-11 00:00:10", "2011-11-10 23:59:50"},
		{"\"2011-11-11\"", "\"10:10:10\"", "MINUTE_MICROSECOND", "2011-11-11 00:10:10.100000", "2011-11-10 23:49:49.900000"},

		{"cast(\"2011-11-11\" as datetime)", "\"10:10:10\"", "MINUTE_MICROSECOND", "2011-11-11 00:10:10.100000", "2011-11-10 23:49:49.900000"},
		{"cast(\"2011-11-11\" as datetime)", "\"1000000\"", "MICROSECOND", "2011-11-11 00:00:01.000000", "2011-11-10 23:59:59.000000"},
		{"cast(\"2011-11-11 00:00:00\" as datetime)", "1", "DAY", "2011-11-12 00:00:00", "2011-11-10 00:00:00"},
		{"cast(\"2011-11-11 00:00:00\" as datetime)", "10", "HOUR", "2011-11-11 10:00:00", "2011-11-10 14:00:00"},
		{"cast(\"2011-11-11 00:00:00\" as datetime)", "10", "MINUTE", "2011-11-11 00:10:00", "2011-11-10 23:50:00"},
		{"cast(\"2011-11-11 00:00:00\" as datetime)", "10", "SECOND", "2011-11-11 00:00:10", "2011-11-10 23:59:50"},

		{"cast(\"2011-11-11 00:00:00\" as datetime)", "\"1\"", "DAY", "2011-11-12 00:00:00", "2011-11-10 00:00:00"},
		{"cast(\"2011-11-11 00:00:00\" as datetime)", "\"10\"", "HOUR", "2011-11-11 10:00:00", "2011-11-10 14:00:00"},
		{"cast(\"2011-11-11 00:00:00\" as datetime)", "\"10\"", "MINUTE", "2011-11-11 00:10:00", "2011-11-10 23:50:00"},
		{"cast(\"2011-11-11 00:00:00\" as datetime)", "\"10\"", "SECOND", "2011-11-11 00:00:10.000000", "2011-11-10 23:59:50.000000"},

		{"cast(\"2011-11-11\" as date)", "\"10:10:10\"", "MINUTE_MICROSECOND", "2011-11-11 00:10:10.100000", "2011-11-10 23:49:49.900000"},
		{"cast(\"2011-11-11\" as date)", "\"1000000\"", "MINUTE_MICROSECOND", "2011-11-11 00:00:01.000000", "2011-11-10 23:59:59.000000"},
		{"cast(\"2011-11-11 00:00:00\" as date)", "1", "DAY", "2011-11-12", "2011-11-10"},
		{"cast(\"2011-11-11 00:00:00\" as date)", "10", "HOUR", "2011-11-11 10:00:00", "2011-11-10 14:00:00"},
		{"cast(\"2011-11-11 00:00:00\" as date)", "10", "MINUTE", "2011-11-11 00:10:00", "2011-11-10 23:50:00"},
		{"cast(\"2011-11-11 00:00:00\" as date)", "10", "SECOND", "2011-11-11 00:00:10", "2011-11-10 23:59:50"},

		{"cast(\"2011-11-11 00:00:00\" as date)", "\"1\"", "DAY", "2011-11-12", "2011-11-10"},
		{"cast(\"2011-11-11 00:00:00\" as date)", "\"10\"", "HOUR", "2011-11-11 10:00:00", "2011-11-10 14:00:00"},
		{"cast(\"2011-11-11 00:00:00\" as date)", "\"10\"", "MINUTE", "2011-11-11 00:10:00", "2011-11-10 23:50:00"},
		{"cast(\"2011-11-11 00:00:00\" as date)", "\"10\"", "SECOND", "2011-11-11 00:00:10.000000", "2011-11-10 23:59:50.000000"},

		// interval decimal support
		{"\"2011-01-01 00:00:00\"", "10.10", "YEAR_MONTH", "2021-11-01 00:00:00", "2000-03-01 00:00:00"},
		{"\"2011-01-01 00:00:00\"", "10.10", "DAY_HOUR", "2011-01-11 10:00:00", "2010-12-21 14:00:00"},
		{"\"2011-01-01 00:00:00\"", "10.10", "HOUR_MINUTE", "2011-01-01 10:10:00", "2010-12-31 13:50:00"},
		{"\"2011-01-01 00:00:00\"", "10.10", "DAY_MINUTE", "2011-01-01 10:10:00", "2010-12-31 13:50:00"},
		{"\"2011-01-01 00:00:00\"", "10.10", "DAY_SECOND", "2011-01-01 00:10:10", "2010-12-31 23:49:50"},
		{"\"2011-01-01 00:00:00\"", "10.10", "HOUR_SECOND", "2011-01-01 00:10:10", "2010-12-31 23:49:50"},
		{"\"2011-01-01 00:00:00\"", "10.10", "MINUTE_SECOND", "2011-01-01 00:10:10", "2010-12-31 23:49:50"},
		{"\"2011-01-01 00:00:00\"", "10.10", "DAY_MICROSECOND", "2011-01-01 00:00:10.100000", "2010-12-31 23:59:49.900000"},
		{"\"2011-01-01 00:00:00\"", "10.10", "HOUR_MICROSECOND", "2011-01-01 00:00:10.100000", "2010-12-31 23:59:49.900000"},
		{"\"2011-01-01 00:00:00\"", "10.10", "MINUTE_MICROSECOND", "2011-01-01 00:00:10.100000", "2010-12-31 23:59:49.900000"},
		{"\"2011-01-01 00:00:00\"", "10.10", "SECOND_MICROSECOND", "2011-01-01 00:00:10.100000", "2010-12-31 23:59:49.900000"},
		{"\"2011-01-01 00:00:00\"", "10.10", "YEAR", "2021-01-01 00:00:00", "2001-01-01 00:00:00"},
		{"\"2011-01-01 00:00:00\"", "10.10", "QUARTER", "2013-07-01 00:00:00", "2008-07-01 00:00:00"},
		{"\"2011-01-01 00:00:00\"", "10.10", "MONTH", "2011-11-01 00:00:00", "2010-03-01 00:00:00"},
		{"\"2011-01-01 00:00:00\"", "10.10", "WEEK", "2011-03-12 00:00:00", "2010-10-23 00:00:00"},
		{"\"2011-01-01 00:00:00\"", "10.10", "DAY", "2011-01-11 00:00:00", "2010-12-22 00:00:00"},
		{"\"2011-01-01 00:00:00\"", "10.10", "HOUR", "2011-01-01 10:00:00", "2010-12-31 14:00:00"},
		{"\"2011-01-01 00:00:00\"", "10.10", "MINUTE", "2011-01-01 00:10:00", "2010-12-31 23:50:00"},
		{"\"2011-01-01 00:00:00\"", "10.10", "SECOND", "2011-01-01 00:00:10.100000", "2010-12-31 23:59:49.900000"},
		{"\"2011-01-01 00:00:00\"", "10.10", "MICROSECOND", "2011-01-01 00:00:00.000010", "2010-12-31 23:59:59.999990"},
		{"\"2011-01-01 00:00:00\"", "10.90", "MICROSECOND", "2011-01-01 00:00:00.000011", "2010-12-31 23:59:59.999989"},
		{"cast(\"2011-01-01\" as date)", "1.1", "SECOND", "2011-01-01 00:00:01.1", "2010-12-31 23:59:58.9"},
		{"cast(\"2011-01-01\" as datetime)", "1.1", "SECOND", "2011-01-01 00:00:01.1", "2010-12-31 23:59:58.9"},
		{"cast(\"2011-01-01\" as datetime(3))", "1.1", "SECOND", "2011-01-01 00:00:01.100", "2010-12-31 23:59:58.900"},

		{"\"2009-01-01\"", "6/4", "HOUR_MINUTE", "2009-01-04 12:20:00", "2008-12-28 11:40:00"},
		{"\"2009-01-01\"", "6/0", "HOUR_MINUTE", "<nil>", "<nil>"},
		{"\"1970-01-01 12:00:00\"", "CAST(6/4 AS DECIMAL(3,1))", "HOUR_MINUTE", "1970-01-01 13:05:00", "1970-01-01 10:55:00"},
		// for issue #8077
		{"\"2012-01-02\"", "\"prefix8\"", "HOUR", "2012-01-02 00:00:00", "2012-01-02 00:00:00"},
		{"\"2012-01-02\"", "\"prefix8prefix\"", "HOUR", "2012-01-02 00:00:00", "2012-01-02 00:00:00"},
		{"\"2012-01-02\"", "\"8:00\"", "HOUR", "2012-01-02 08:00:00", "2012-01-01 16:00:00"},
		{"\"2012-01-02\"", "\"8:00:00\"", "HOUR", "2012-01-02 08:00:00", "2012-01-01 16:00:00"},
	}
	for _, tc := range dateArithmeticalTests {
		addDate := fmt.Sprintf("select adddate(%s, interval %s %s);", tc.Date, tc.Interval, tc.Unit)
		subDate := fmt.Sprintf("select subdate(%s, interval %s %s);", tc.Date, tc.Interval, tc.Unit)
		result = tk.MustQuery(addDate)
		result.Check(testkit.Rows(tc.AddResult))
		result = tk.MustQuery(subDate)
		result.Check(testkit.Rows(tc.SubResult))
	}

	// Customized check for the cases of adddate(time, ...) - it returns datetime with current date padded.
	// 1. Check if the result contains space, that is, it must contain YMD part.
	// 2. Check if the result's suffix matches expected, that is, the HMS part is an exact match.
	checkHmsMatch := func(actual []string, expected []any) bool {
		return strings.Contains(actual[0], " ") && strings.HasSuffix(actual[0], expected[0].(string))
	}

	// for date_add/sub(duration, ...)
	dateAddSubDurationAnyTests := []struct {
		Date         string
		Interval     string
		Unit         string
		AddResult    string
		SubResult    string
		checkHmsOnly bool // Duration + day returns datetime with current date padded, only check HMS part for them.
	}{
		{"cast('01:02:03' as time)", "'1000'", "MICROSECOND", "01:02:03.001000", "01:02:02.999000", false},
		{"cast('01:02:03' as time)", "1000", "MICROSECOND", "01:02:03.001000", "01:02:02.999000", false},
		{"cast('01:02:03' as time)", "'1'", "SECOND", "01:02:04.000000", "01:02:02.000000", false},
		{"cast('01:02:03' as time)", "1", "SECOND", "01:02:04", "01:02:02", false},
		{"cast('01:02:03' as time)", "'1.1'", "SECOND", "01:02:04.100000", "01:02:01.900000", false},
		{"cast('01:02:03' as time)", "1.1", "SECOND", "01:02:04.1", "01:02:01.9", false},
		{"cast('01:02:03' as time(3))", "1.1", "SECOND", "01:02:04.100", "01:02:01.900", false},
		{"cast('01:02:03' as time)", "cast(1.1 as decimal(10, 3))", "SECOND", "01:02:04.100", "01:02:01.900", false},
		{"cast('01:02:03' as time)", "cast('1.5' as double)", "SECOND", "01:02:04.500000", "01:02:01.500000", false},
		{"cast('01:02:03' as time)", "1", "DAY_MICROSECOND", "01:02:03.100000", "01:02:02.900000", false},
		{"cast('01:02:03' as time)", "1.1", "DAY_MICROSECOND", "01:02:04.100000", "01:02:01.900000", false},
		{"cast('01:02:03' as time)", "100", "DAY_MICROSECOND", "01:02:03.100000", "01:02:02.900000", false},
		{"cast('01:02:03' as time)", "1000000", "DAY_MICROSECOND", "01:02:04.000000", "01:02:02.000000", false},
		{"cast('01:02:03' as time)", "1", "DAY_SECOND", "01:02:04", "01:02:02", true},
		{"cast('01:02:03' as time)", "1.1", "DAY_SECOND", "01:03:04", "01:01:02", true},
		{"cast('01:02:03' as time)", "1", "DAY_MINUTE", "01:03:03", "01:01:03", true},
		{"cast('01:02:03' as time)", "1.1", "DAY_MINUTE", "02:03:03", "00:01:03", true},
		{"cast('01:02:03' as time)", "1", "DAY_HOUR", "02:02:03", "00:02:03", true},
		{"cast('01:02:03' as time)", "1.1", "DAY_HOUR", "02:02:03", "00:02:03", true},
		{"cast('01:02:03' as time)", "1", "DAY", "01:02:03", "01:02:03", true},
		{"cast('01:02:03' as time)", "1", "WEEK", "01:02:03", "01:02:03", true},
		{"cast('01:02:03' as time)", "1", "MONTH", "01:02:03", "01:02:03", true},
		{"cast('01:02:03' as time)", "1", "QUARTER", "01:02:03", "01:02:03", true},
		{"cast('01:02:03' as time)", "1", "YEAR", "01:02:03", "01:02:03", true},
		{"cast('01:02:03' as time)", "1", "YEAR_MONTH", "01:02:03", "01:02:03", true},
	}
	for _, tc := range dateAddSubDurationAnyTests {
		addDate := fmt.Sprintf("select date_add(%s, interval %s %s);", tc.Date, tc.Interval, tc.Unit)
		subDate := fmt.Sprintf("select date_sub(%s, interval %s %s);", tc.Date, tc.Interval, tc.Unit)
		if tc.checkHmsOnly {
			result = tk.MustQuery(addDate)
			result.CheckWithFunc(testkit.Rows(tc.AddResult), checkHmsMatch)
			result = tk.MustQuery(subDate)
			result.CheckWithFunc(testkit.Rows(tc.SubResult), checkHmsMatch)
		} else {
			result = tk.MustQuery(addDate)
			result.Check(testkit.Rows(tc.AddResult))
			result = tk.MustQuery(subDate)
			result.Check(testkit.Rows(tc.SubResult))
		}
	}

	tk.MustQuery(`select subdate(cast("2000-02-01" as datetime), cast(1 as decimal))`).Check(testkit.Rows("2000-01-31 00:00:00"))
	tk.MustQuery(`select subdate(cast("2000-02-01" as datetime), cast(null as decimal))`).Check(testkit.Rows("<nil>"))
	tk.MustQuery(`select subdate(cast(null as datetime), cast(1 as decimal))`).Check(testkit.Rows("<nil>"))
	tk.MustQuery(`select subdate(cast("2000-02-01" as datetime), cast("xxx" as decimal))`).Check(testkit.Rows("2000-02-01 00:00:00"))
	tk.MustQuery(`select subdate(cast("xxx" as datetime), cast(1 as decimal))`).Check(testkit.Rows("<nil>"))
	tk.MustQuery(`select subdate(cast(20000101 as SIGNED), cast("1" as decimal))`).Check(testkit.Rows("1999-12-31"))
	tk.MustQuery(`select subdate(cast(20000101 as SIGNED), cast("xxx" as decimal))`).Check(testkit.Rows("2000-01-01"))
	tk.MustQuery(`select subdate(cast("abc" as SIGNED), cast("1" as decimal))`).Check(testkit.Rows("<nil>"))
	tk.MustQuery(`select subdate(cast(null as SIGNED), cast("1" as decimal))`).Check(testkit.Rows("<nil>"))
	tk.MustQuery(`select subdate(cast(20000101 as SIGNED), cast(null as decimal))`).Check(testkit.Rows("<nil>"))
	tk.MustQuery(`select adddate(cast("2000-02-01" as datetime), cast(1 as decimal))`).Check(testkit.Rows("2000-02-02 00:00:00"))
	tk.MustQuery(`select adddate(cast("2000-02-01" as datetime), cast(null as decimal))`).Check(testkit.Rows("<nil>"))
	tk.MustQuery(`select adddate(cast(null as datetime), cast(1 as decimal))`).Check(testkit.Rows("<nil>"))
	tk.MustQuery(`select adddate(cast("2000-02-01" as datetime), cast("xxx" as decimal))`).Check(testkit.Rows("2000-02-01 00:00:00"))
	tk.MustQuery(`select adddate(cast("xxx" as datetime), cast(1 as decimal))`).Check(testkit.Rows("<nil>"))
	tk.MustQuery(`select adddate(cast("2000-02-01" as datetime), cast(1 as SIGNED))`).Check(testkit.Rows("2000-02-02 00:00:00"))
	tk.MustQuery(`select adddate(cast("2000-02-01" as datetime), cast(null as SIGNED))`).Check(testkit.Rows("<nil>"))
	tk.MustQuery(`select adddate(cast(null as datetime), cast(1 as SIGNED))`).Check(testkit.Rows("<nil>"))
	tk.MustQuery(`select adddate(cast("2000-02-01" as datetime), cast("xxx" as SIGNED))`).Check(testkit.Rows("2000-02-01 00:00:00"))
	tk.MustQuery(`select adddate(cast("xxx" as datetime), cast(1 as SIGNED))`).Check(testkit.Rows("<nil>"))
	tk.MustQuery(`select adddate(20100101, cast(1 as decimal))`).Check(testkit.Rows("2010-01-02"))
	tk.MustQuery(`select adddate(cast('10:10:10' as time), 1)`).CheckWithFunc(testkit.Rows("10:10:10"), checkHmsMatch)
	tk.MustQuery(`select adddate(cast('10:10:10' as time), cast(1 as decimal))`).CheckWithFunc(testkit.Rows("10:10:10"), checkHmsMatch)

	// for localtime, localtimestamp
	result = tk.MustQuery(`select localtime() = now(), localtime = now(), localtimestamp() = now(), localtimestamp = now()`)
	result.Check(testkit.Rows("1 1 1 1"))

	// for current_timestamp, current_timestamp()
	result = tk.MustQuery(`select current_timestamp() = now(), current_timestamp = now()`)
	result.Check(testkit.Rows("1 1"))

	// for tidb_parse_tso
	tk.MustExec("SET time_zone = '+00:00';")
	result = tk.MustQuery(`select tidb_parse_tso(404411537129996288)`)
	result.Check(testkit.Rows("2018-11-20 09:53:04.877000"))
	result = tk.MustQuery(`select tidb_parse_tso("404411537129996288")`)
	result.Check(testkit.Rows("2018-11-20 09:53:04.877000"))
	result = tk.MustQuery(`select tidb_parse_tso(1)`)
	result.Check(testkit.Rows("1970-01-01 00:00:00.000000"))
	result = tk.MustQuery(`select tidb_parse_tso(0)`)
	result.Check(testkit.Rows("<nil>"))
	result = tk.MustQuery(`select tidb_parse_tso(-1)`)
	result.Check(testkit.Rows("<nil>"))

	// for tidb_parse_tso_logical
	result = tk.MustQuery(`SELECT TIDB_PARSE_TSO_LOGICAL(404411537129996288)`)
	result.Check(testkit.Rows("0"))
	result = tk.MustQuery(`SELECT TIDB_PARSE_TSO_LOGICAL(404411537129996289)`)
	result.Check(testkit.Rows("1"))
	result = tk.MustQuery(`SELECT TIDB_PARSE_TSO_LOGICAL(404411537129996290)`)
	result.Check(testkit.Rows("2"))
	result = tk.MustQuery(`SELECT TIDB_PARSE_TSO_LOGICAL(-1)`)
	result.Check(testkit.Rows("<nil>"))

	// for tidb_bounded_staleness
	tk.MustExec("SET time_zone = '+00:00';")
	tt := time.Now().UTC()
	ts := oracle.GoTimeToTS(tt)
	tidbBoundedStalenessTests := []struct {
		sql          string
		injectSafeTS uint64
		expect       string
	}{
		{
			sql:          `select tidb_bounded_staleness(DATE_SUB(NOW(), INTERVAL 600 SECOND), DATE_ADD(NOW(), INTERVAL 600 SECOND))`,
			injectSafeTS: ts,
			expect:       tt.Format(types.TimeFSPFormat[:len(types.TimeFSPFormat)-3]),
		},
		{
			sql: `select tidb_bounded_staleness("2021-04-27 12:00:00.000", "2021-04-27 13:00:00.000")`,
			injectSafeTS: func() uint64 {
				tt, err := time.Parse("2006-01-02 15:04:05.000", "2021-04-27 13:30:04.877")
				require.NoError(t, err)
				return oracle.GoTimeToTS(tt)
			}(),
			expect: "2021-04-27 13:00:00.000",
		},
		{
			sql: `select tidb_bounded_staleness("2021-04-27 12:00:00.000", "2021-04-27 13:00:00.000")`,
			injectSafeTS: func() uint64 {
				tt, err := time.Parse("2006-01-02 15:04:05.000", "2021-04-27 11:30:04.877")
				require.NoError(t, err)
				return oracle.GoTimeToTS(tt)
			}(),
			expect: "2021-04-27 12:00:00.000",
		},
		{
			sql:          `select tidb_bounded_staleness("2021-04-27 12:00:00.000", "2021-04-27 11:00:00.000")`,
			injectSafeTS: 0,
			expect:       "<nil>",
		},
		// Time is too small.
		{
			sql:          `select tidb_bounded_staleness("0020-04-27 12:00:00.000", "2021-04-27 11:00:00.000")`,
			injectSafeTS: 0,
			expect:       "1970-01-01 00:00:00.000",
		},
		// Wrong value.
		{
			sql:          `select tidb_bounded_staleness(1, 2)`,
			injectSafeTS: 0,
			expect:       "<nil>",
		},
		{
			sql:          `select tidb_bounded_staleness("invalid_time_1", "invalid_time_2")`,
			injectSafeTS: 0,
			expect:       "<nil>",
		},
	}
	for _, test := range tidbBoundedStalenessTests {
		require.NoError(t, failpoint.Enable("github.com/pingcap/tidb/pkg/expression/injectSafeTS",
			fmt.Sprintf("return(%v)", test.injectSafeTS)))
		tk.MustQuery(test.sql).Check(testkit.Rows(test.expect))
	}
	failpoint.Disable("github.com/pingcap/tidb/pkg/expression/injectSafeTS")
	// test whether tidb_bounded_staleness is deterministic
	result = tk.MustQuery(`select tidb_bounded_staleness(NOW(), DATE_ADD(NOW(), INTERVAL 600 SECOND)), tidb_bounded_staleness(NOW(), DATE_ADD(NOW(), INTERVAL 600 SECOND))`)
	require.Len(t, result.Rows()[0], 2)
	require.Equal(t, result.Rows()[0][0], result.Rows()[0][1])
	preResult := result.Rows()[0][0]
	time.Sleep(time.Second)
	result = tk.MustQuery(`select tidb_bounded_staleness(NOW(), DATE_ADD(NOW(), INTERVAL 600 SECOND)), tidb_bounded_staleness(NOW(), DATE_ADD(NOW(), INTERVAL 600 SECOND))`)
	require.Len(t, result.Rows()[0], 2)
	require.Equal(t, result.Rows()[0][0], result.Rows()[0][1])
	require.NotEqual(t, preResult, result.Rows()[0][0])

	// fix issue 10308
	result = tk.MustQuery("select time(\"- -\");")
	result.Check(testkit.Rows("00:00:00"))
	tk.MustQuery("show warnings;").Check(testkit.Rows("Warning 1292 Truncated incorrect time value: '- -'"))
	result = tk.MustQuery("select time(\"---1\");")
	result.Check(testkit.Rows("00:00:00"))
	tk.MustQuery("show warnings;").Check(testkit.Rows("Warning 1292 Truncated incorrect time value: '---1'"))
	result = tk.MustQuery("select time(\"-- --1\");")
	result.Check(testkit.Rows("00:00:00"))
	tk.MustQuery("show warnings;").Check(testkit.Rows("Warning 1292 Truncated incorrect time value: '-- --1'"))

	// fix issue #15185
	result = tk.MustQuery(`select timestamp(11111.1111)`)
	result.Check(testkit.Rows("2001-11-11 00:00:00.0000"))
	result = tk.MustQuery(`select timestamp(cast(11111.1111 as decimal(60, 5)))`)
	result.Check(testkit.Rows("2001-11-11 00:00:00.00000"))
	result = tk.MustQuery(`select timestamp(1021121141105.4324)`)
	result.Check(testkit.Rows("0102-11-21 14:11:05.4324"))
	result = tk.MustQuery(`select timestamp(cast(1021121141105.4324 as decimal(60, 5)))`)
	result.Check(testkit.Rows("0102-11-21 14:11:05.43240"))
	result = tk.MustQuery(`select timestamp(21121141105.101)`)
	result.Check(testkit.Rows("2002-11-21 14:11:05.101"))
	result = tk.MustQuery(`select timestamp(cast(21121141105.101 as decimal(60, 5)))`)
	result.Check(testkit.Rows("2002-11-21 14:11:05.10100"))
	result = tk.MustQuery(`select timestamp(1121141105.799055)`)
	result.Check(testkit.Rows("2000-11-21 14:11:05.799055"))
	result = tk.MustQuery(`select timestamp(cast(1121141105.799055 as decimal(60, 5)))`)
	result.Check(testkit.Rows("2000-11-21 14:11:05.79906"))
	result = tk.MustQuery(`select timestamp(121141105.123)`)
	result.Check(testkit.Rows("2000-01-21 14:11:05.123"))
	result = tk.MustQuery(`select timestamp(cast(121141105.123 as decimal(60, 5)))`)
	result.Check(testkit.Rows("2000-01-21 14:11:05.12300"))
	result = tk.MustQuery(`select timestamp(1141105)`)
	result.Check(testkit.Rows("0114-11-05 00:00:00"))
	result = tk.MustQuery(`select timestamp(cast(1141105 as decimal(60, 5)))`)
	result.Check(testkit.Rows("0114-11-05 00:00:00.00000"))
	result = tk.MustQuery(`select timestamp(41105.11)`)
	result.Check(testkit.Rows("2004-11-05 00:00:00.00"))
	result = tk.MustQuery(`select timestamp(cast(41105.11 as decimal(60, 5)))`)
	result.Check(testkit.Rows("2004-11-05 00:00:00.00000"))
	result = tk.MustQuery(`select timestamp(1105.3)`)
	result.Check(testkit.Rows("2000-11-05 00:00:00.0"))
	result = tk.MustQuery(`select timestamp(cast(1105.3 as decimal(60, 5)))`)
	result.Check(testkit.Rows("2000-11-05 00:00:00.00000"))
	result = tk.MustQuery(`select timestamp(105)`)
	result.Check(testkit.Rows("2000-01-05 00:00:00"))
	result = tk.MustQuery(`select timestamp(cast(105 as decimal(60, 5)))`)
	result.Check(testkit.Rows("2000-01-05 00:00:00.00000"))

	// fix issues #52262
	// date time
	result = tk.MustQuery(`select distinct -(DATE_ADD(DATE('2017-11-12 08:48:25'), INTERVAL 1 HOUR_MICROSECOND))`)
	result.Check(testkit.Rows("-20171112000000.100000"))
	result = tk.MustQuery(`select distinct (DATE_ADD(DATE('2017-11-12 08:48:25'), INTERVAL 1 HOUR_MICROSECOND))`)
	result.Check(testkit.Rows("2017-11-12 00:00:00.100000"))
	// duration
	result = tk.MustQuery(`select distinct -cast(0.1 as time(1))`)
	result.Check(testkit.Rows("-0.1"))
	result = tk.MustQuery(`select distinct cast(0.1 as time(1))`)
	result.Check(testkit.Rows("00:00:00.1"))
	// date
	result = tk.MustQuery(`select distinct -(DATE('2017-11-12 08:48:25.123'))`)
	result.Check(testkit.Rows("-20171112"))
	result = tk.MustQuery(`select distinct (DATE('2017-11-12 08:48:25.123'))`)
	result.Check(testkit.Rows("2017-11-12"))
	// timestamp
	result = tk.MustQuery(`select distinct (Timestamp('2017-11-12 08:48:25.1'))`)
	result.Check(testkit.Rows("2017-11-12 08:48:25.1"))
	result = tk.MustQuery(`select distinct -(Timestamp('2017-11-12 08:48:25.1'))`)
	result.Check(testkit.Rows("-20171112084825.1"))

	tk.MustExec("create table t2(a DATETIME, b Timestamp, c TIME, d DATE)")
	tk.MustExec(`insert into t2 values("2000-1-1 08:48:25.123", "2000-1-2 08:48:25.1", "11:11:12.1", "2000-1-3 08:48:25.1")`)
	tk.MustExec("insert into t2 (select * from t2)")

	result = tk.MustQuery(`select distinct -((a+ INTERVAL 1 HOUR_MICROSECOND)) from t2;`)
	result.Check(testkit.Rows("-20000101084825.100000"))
	result = tk.MustQuery(`select distinct -((b+ INTERVAL 1 HOUR_MICROSECOND)) from t2;`)
	result.Check(testkit.Rows("-20000102084825.100000"))
	result = tk.MustQuery(`select distinct -((c+ INTERVAL 1 HOUR_MICROSECOND)) from t2;`)
	result.Check(testkit.Rows("-111112.100000"))
	result = tk.MustQuery(`select distinct -((d+ INTERVAL 1 HOUR_MICROSECOND)) from t2;`)
	result.Check(testkit.Rows("-20000103000000.100000"))

	tk.MustExec("drop table t2")
}

func TestSetVariables(t *testing.T) {
	store := testkit.CreateMockStore(t)

	tk := testkit.NewTestKit(t, store)
	_, err := tk.Exec("set sql_mode='adfasdfadsfdasd';")
	require.Error(t, err)
	_, err = tk.Exec("set @@sql_mode='adfasdfadsfdasd';")
	require.Error(t, err)
	_, err = tk.Exec("set @@global.sql_mode='adfasdfadsfdasd';")
	require.Error(t, err)
	_, err = tk.Exec("set @@session.sql_mode='adfasdfadsfdasd';")
	require.Error(t, err)

	var r *testkit.Result
	_, err = tk.Exec("set @@session.sql_mode=',NO_ZERO_DATE,ANSI,ANSI_QUOTES';")
	require.NoError(t, err)
	r = tk.MustQuery(`select @@session.sql_mode`)
	r.Check(testkit.Rows("NO_ZERO_DATE,REAL_AS_FLOAT,PIPES_AS_CONCAT,ANSI_QUOTES,IGNORE_SPACE,ONLY_FULL_GROUP_BY,ANSI"))
	r = tk.MustQuery(`show variables like 'sql_mode'`)
	r.Check(testkit.Rows("sql_mode NO_ZERO_DATE,REAL_AS_FLOAT,PIPES_AS_CONCAT,ANSI_QUOTES,IGNORE_SPACE,ONLY_FULL_GROUP_BY,ANSI"))

	// for invalid SQL mode.
	tk.MustExec("use test")
	tk.MustExec("drop table if exists tab0")
	tk.MustExec("CREATE TABLE tab0(col1 time)")
	_, err = tk.Exec("set sql_mode='STRICT_TRANS_TABLES';")
	require.NoError(t, err)
	_, err = tk.Exec("INSERT INTO tab0 select cast('999:44:33' as time);")
	require.Error(t, err)
	require.Error(t, err, "[types:1292]Truncated incorrect time value: '999:44:33'")
	_, err = tk.Exec("set sql_mode=' ,';")
	require.Error(t, err)
	_, err = tk.Exec("INSERT INTO tab0 select cast('999:44:33' as time);")
	require.Error(t, err)
	require.Error(t, err, "[types:1292]Truncated incorrect time value: '999:44:33'")

	// issue #5478
	_, err = tk.Exec("set session transaction read write;")
	require.NoError(t, err)
	_, err = tk.Exec("set global transaction read write;")
	require.NoError(t, err)
	r = tk.MustQuery(`select @@session.tx_read_only, @@global.tx_read_only, @@session.transaction_read_only, @@global.transaction_read_only;`)
	r.Check(testkit.Rows("0 0 0 0"))

	_, err = tk.Exec("set session transaction read only;")
	require.Error(t, err)

	_, err = tk.Exec("start transaction read only;")
	require.Error(t, err)

	_, err = tk.Exec("set tidb_enable_noop_functions=1")
	require.NoError(t, err)

	tk.MustExec("set session transaction read only;")
	tk.MustExec("start transaction read only;")

	r = tk.MustQuery(`select @@session.tx_read_only, @@global.tx_read_only, @@session.transaction_read_only, @@global.transaction_read_only;`)
	r.Check(testkit.Rows("1 0 1 0"))
	_, err = tk.Exec("set global transaction read only;")
	require.Error(t, err)
	tk.MustExec("set global tidb_enable_noop_functions=1;")
	tk.MustExec("set global transaction read only;")
	r = tk.MustQuery(`select @@session.tx_read_only, @@global.tx_read_only, @@session.transaction_read_only, @@global.transaction_read_only;`)
	r.Check(testkit.Rows("1 1 1 1"))

	_, err = tk.Exec("set session transaction read write;")
	require.NoError(t, err)
	_, err = tk.Exec("set global transaction read write;")
	require.NoError(t, err)
	r = tk.MustQuery(`select @@session.tx_read_only, @@global.tx_read_only, @@session.transaction_read_only, @@global.transaction_read_only;`)
	r.Check(testkit.Rows("0 0 0 0"))

	// reset
	tk.MustExec("set tidb_enable_noop_functions=0")
	tk.MustExec("set global tidb_enable_noop_functions=1")

	_, err = tk.Exec("set @@global.max_user_connections='';")
	require.Error(t, err)
	require.Error(t, err, variable.ErrWrongTypeForVar.GenWithStackByArgs("max_user_connections").Error())
	_, err = tk.Exec("set @@global.max_prepared_stmt_count='';")
	require.Error(t, err)
	require.Error(t, err, variable.ErrWrongTypeForVar.GenWithStackByArgs("max_prepared_stmt_count").Error())

	// Previously global values were cached. This is incorrect.
	// See: https://github.com/pingcap/tidb/issues/24368
	tk.MustQuery("SHOW VARIABLES LIKE 'max_connections'").Check(testkit.Rows("max_connections 0"))
	tk.MustExec("SET GLOBAL max_connections=1234")
	tk.MustQuery("SHOW VARIABLES LIKE 'max_connections'").Check(testkit.Rows("max_connections 1234"))
	// restore
	tk.MustExec("SET GLOBAL max_connections=0")
}

func TestPreparePlanCacheOnCachedTable(t *testing.T) {
	store := testkit.CreateMockStore(t)

	tk := testkit.NewTestKit(t, store)
	tk.MustExec("set tidb_enable_prepared_plan_cache=ON")
	tk.Session()

	var err error
	se, err := session.CreateSession4TestWithOpt(store, &session.Opt{
		PreparedPlanCache: plannercore.NewLRUPlanCache(100, 0.1, math.MaxUint64, tk.Session(), false),
	})
	require.NoError(t, err)
	tk.SetSession(se)

	tk.MustExec("use test")
	tk.MustExec("drop table if exists t;")
	tk.MustExec("create table t(a int);")
	tk.MustExec("alter table t cache")

	var readFromTableCache bool
	for i := 0; i < 50; i++ {
		tk.MustQuery("select * from t where a = 1")
		if tk.Session().GetSessionVars().StmtCtx.ReadFromTableCache {
			readFromTableCache = true
			break
		}
		time.Sleep(50 * time.Millisecond)
	}
	require.True(t, readFromTableCache)
	// already read cache after reading first time
	tk.MustExec("prepare stmt from 'select * from t where a = ?';")
	tk.MustExec("set @a = 1;")
	tk.MustExec("execute stmt using @a;")
	tk.MustQuery("select @@last_plan_from_cache;").Check(testkit.Rows("0"))
	tk.MustExec("execute stmt using @a;")
	readFromTableCache = tk.Session().GetSessionVars().StmtCtx.ReadFromTableCache
	require.True(t, readFromTableCache)
	tk.MustQuery("select @@last_plan_from_cache;").Check(testkit.Rows("1"))
}

func TestIssue16205(t *testing.T) {
	store := testkit.CreateMockStore(t)

	tk := testkit.NewTestKit(t, store)
	tk.MustExec("set tidb_enable_prepared_plan_cache=ON")
	tk.MustExec("use test")
	tk.MustExec("prepare stmt from 'select random_bytes(3)'")
	rows1 := tk.MustQuery("execute stmt").Rows()
	require.Len(t, rows1, 1)
	rows2 := tk.MustQuery("execute stmt").Rows()
	require.Len(t, rows2, 1)
	require.NotEqual(t, rows1[0][0].(string), rows2[0][0].(string))
}

// issues 14448, 19383, 17734
func TestNoopFunctions(t *testing.T) {
	store := testkit.CreateMockStore(t)

	tk := testkit.NewTestKit(t, store)
	tk.MustExec("use test")
	tk.MustExec(`set tidb_enable_non_prepared_plan_cache=0`) // variable changes in the test will not affect the plan cache
	tk.MustExec("DROP TABLE IF EXISTS t1")
	tk.MustExec("CREATE TABLE t1 (a INT NOT NULL PRIMARY KEY)")
	tk.MustExec("INSERT INTO t1 VALUES (1),(2),(3)")

	message := `.* has only noop implementation in tidb now, use tidb_enable_noop_functions to enable these functions`
	stmts := []string{
		"SELECT SQL_CALC_FOUND_ROWS * FROM t1 LIMIT 1",
		"SELECT * FROM t1 LOCK IN SHARE MODE",
		"SELECT * FROM t1 GROUP BY a DESC",
		"SELECT * FROM t1 GROUP BY a ASC",
	}

	for _, stmt := range stmts {
		// test on
		tk.MustExec("SET tidb_enable_noop_functions='ON'")
		tk.MustExec(stmt)
		// test warning
		tk.MustExec("SET tidb_enable_noop_functions='WARN'")
		tk.MustExec(stmt)
		warn := tk.Session().GetSessionVars().StmtCtx.GetWarnings()
		require.Regexp(t, message, warn[0].Err.Error())
		// test off
		tk.MustExec("SET tidb_enable_noop_functions='OFF'")
		_, err := tk.Exec(stmt)
		require.Regexp(t, message, err.Error())
	}

	// These statements return a different error message
	// to the above. Test for error, not specifically the message.
	// After they execute, we need to reset the values because
	// otherwise tidb_enable_noop_functions can't be changed.

	stmts = []string{
		"START TRANSACTION READ ONLY",
		"SET TRANSACTION READ ONLY",
		"SET tx_read_only = 1",
		"SET transaction_read_only = 1",
	}

	for _, stmt := range stmts {
		// test off
		tk.MustExec("SET tidb_enable_noop_functions='OFF'")
		_, err := tk.Exec(stmt)
		require.Error(t, err)
		// test warning
		tk.MustExec("SET tidb_enable_noop_functions='WARN'")
		tk.MustExec(stmt)
		warn := tk.Session().GetSessionVars().StmtCtx.GetWarnings()
		require.Len(t, warn, 1)
		// test on
		tk.MustExec("SET tidb_enable_noop_functions='ON'")
		tk.MustExec(stmt)

		// Reset (required for future loop iterations and future tests)
		tk.MustExec("SET tx_read_only = 0")
		tk.MustExec("SET transaction_read_only = 0")
	}
}

<<<<<<< HEAD
func TestTiDBRowChecksumBuiltin(t *testing.T) {
	store := testkit.CreateMockStore(t)

	checksum := func(cols ...any) uint32 {
		buf := make([]byte, 0, 64)
		for _, col := range cols {
			switch x := col.(type) {
			case int:
				buf = binary.LittleEndian.AppendUint64(buf, uint64(x))
			case string:
				buf = binary.LittleEndian.AppendUint32(buf, uint32(len(x)))
				buf = append(buf, []byte(x)...)
			}
=======
func TestCrossDCQuery(t *testing.T) {
	store := testkit.CreateMockStore(t)

	tk := testkit.NewTestKit(t, store)
	tk.MustExec("use test")
	tk.MustExec("drop table if exists t1")
	tk.MustExec("drop placement policy if exists p1")
	tk.MustExec("drop placement policy if exists p2")
	tk.MustExec("create placement policy p1 leader_constraints='[+zone=sh]'")
	tk.MustExec("create placement policy p2 leader_constraints='[+zone=bj]'")
	tk.MustExec(`create table t1 (c int primary key, d int,e int,index idx_d(d),index idx_e(e))
PARTITION BY RANGE (c) (
	PARTITION p0 VALUES LESS THAN (6) placement policy p1,
	PARTITION p1 VALUES LESS THAN (11) placement policy p2
);`)
	defer func() {
		tk.MustExec("drop table if exists t1")
		tk.MustExec("drop placement policy if exists p1")
		tk.MustExec("drop placement policy if exists p2")
	}()

	tk.MustExec(`insert into t1 (c,d,e) values (1,1,1);`)
	tk.MustExec(`insert into t1 (c,d,e) values (2,3,5);`)
	tk.MustExec(`insert into t1 (c,d,e) values (3,5,7);`)

	testcases := []struct {
		name      string
		txnScope  string
		zone      string
		sql       string
		expectErr error
	}{
		// FIXME: block by https://github.com/pingcap/tidb/issues/21872
		//{
		//	name:      "cross dc read to sh by holding bj, IndexReader",
		//	txnScope:  "bj",
		//	sql:       "select /*+ USE_INDEX(t1, idx_d) */ d from t1 where c < 5 and d < 1;",
		//	expectErr: fmt.Errorf(".*can not be read by.*"),
		//},
		// FIXME: block by https://github.com/pingcap/tidb/issues/21847
		//{
		//	name:      "cross dc read to sh by holding bj, BatchPointGet",
		//	txnScope:  "bj",
		//	sql:       "select * from t1 where c in (1,2,3,4);",
		//	expectErr: fmt.Errorf(".*can not be read by.*"),
		//},
		{
			name:      "cross dc read to sh by holding bj, PointGet",
			txnScope:  "local",
			zone:      "bj",
			sql:       "select * from t1 where c = 1",
			expectErr: fmt.Errorf(".*can not be read by.*"),
		},
		{
			name:      "cross dc read to sh by holding bj, IndexLookUp",
			txnScope:  "local",
			zone:      "bj",
			sql:       "select * from t1 use index (idx_d) where c < 5 and d < 5;",
			expectErr: fmt.Errorf(".*can not be read by.*"),
		},
		{
			name:      "cross dc read to sh by holding bj, IndexMerge",
			txnScope:  "local",
			zone:      "bj",
			sql:       "select /*+ USE_INDEX_MERGE(t1, idx_d, idx_e) */ * from t1 where c <5 and (d =5 or e=5);",
			expectErr: fmt.Errorf(".*can not be read by.*"),
		},
		{
			name:      "cross dc read to sh by holding bj, TableReader",
			txnScope:  "local",
			zone:      "bj",
			sql:       "select * from t1 where c < 6",
			expectErr: fmt.Errorf(".*can not be read by.*"),
		},
		{
			name:      "cross dc read to global by holding bj",
			txnScope:  "local",
			zone:      "bj",
			sql:       "select * from t1",
			expectErr: fmt.Errorf(".*can not be read by.*"),
		},
		{
			name:      "read sh dc by holding sh",
			txnScope:  "local",
			zone:      "sh",
			sql:       "select * from t1 where c < 6",
			expectErr: nil,
		},
		{
			name:      "read sh dc by holding global",
			txnScope:  "global",
			zone:      "",
			sql:       "select * from t1 where c < 6",
			expectErr: nil,
		},
	}
	tk.MustExec("set global tidb_enable_local_txn = on;")
	for _, testcase := range testcases {
		t.Log(testcase.name)
		require.NoError(t, failpoint.Enable("tikvclient/injectTxnScope",
			fmt.Sprintf(`return("%v")`, testcase.zone)))
		tk.MustExec(fmt.Sprintf("set @@txn_scope='%v'", testcase.txnScope))
		tk.Exec("begin")
		res, err := tk.Exec(testcase.sql)
		_, resErr := session.GetRows4Test(context.Background(), tk.Session(), res)
		var checkErr error
		if err != nil {
			checkErr = err
		} else {
			checkErr = resErr
		}
		if testcase.expectErr != nil {
			require.Error(t, checkErr)
			require.Regexp(t, ".*can not be read by.*", checkErr.Error())
		} else {
			require.NoError(t, checkErr)
		}
		if res != nil {
			res.Close()
		}
		tk.Exec("commit")
	}
	require.NoError(t, failpoint.Disable("tikvclient/injectTxnScope"))
	tk.MustExec("set global tidb_enable_local_txn = off;")
}

func calculateChecksum(cols ...any) string {
	buf := make([]byte, 0, 64)
	for _, col := range cols {
		switch x := col.(type) {
		case int:
			buf = binary.LittleEndian.AppendUint64(buf, uint64(x))
		case string:
			buf = binary.LittleEndian.AppendUint32(buf, uint32(len(x)))
			buf = append(buf, []byte(x)...)
>>>>>>> b1818cd0
		}
	}
	checksum := crc32.ChecksumIEEE(buf)
	return fmt.Sprintf("%d", checksum)
}

func TestTiDBRowChecksumBuiltinAfterDropColumn(t *testing.T) {
	store := testkit.CreateMockStore(t)

	tk := testkit.NewTestKit(t, store)
	tk.MustExec("set global tidb_enable_row_level_checksum = 1")
	tk.MustExec("use test")

	tk.MustExec("create table t(a int primary key, b int, c int)")
	tk.MustExec("insert into t values(1, 1, 1)")

	oldChecksum := tk.MustQuery("select tidb_row_checksum() from t where a = 1").Rows()[0][0].(string)

	tk.MustExec("alter table t drop column b")
	newChecksum := tk.MustQuery("select tidb_row_checksum() from t where a = 1").Rows()[0][0].(string)

	require.NotEqual(t, oldChecksum, newChecksum)
}

func TestTiDBRowChecksumBuiltinAfterAddColumn(t *testing.T) {
	store := testkit.CreateMockStore(t)

	tk := testkit.NewTestKit(t, store)
	tk.MustExec("set global tidb_enable_row_level_checksum = 1")
	tk.MustExec("use test")

	tk.MustExec("create table t(a int primary key, b int)")
	tk.MustExec("insert into t values(1, 1)")

	oldChecksum := tk.MustQuery("select tidb_row_checksum() from t where a = 1").Rows()[0][0].(string)
	expected := calculateChecksum(1, 1)
	require.Equal(t, expected, oldChecksum)

	tk.MustExec("alter table t add column c int default 1")
	newChecksum := tk.MustQuery("select tidb_row_checksum() from t where a = 1").Rows()[0][0].(string)
	expected = calculateChecksum(1, 1, 1)
	require.Equal(t, expected, newChecksum)

	require.NotEqual(t, oldChecksum, newChecksum)
}

func TestTiDBRowChecksumBuiltin(t *testing.T) {
	store := testkit.CreateMockStore(t)

	tk := testkit.NewTestKit(t, store)
	tk.MustExec("set global tidb_enable_row_level_checksum = 1")
	tk.MustExec("use test")
	tk.MustExec("create table t (id int primary key, c int)")

	// row with 1 checksum
	tk.MustExec("insert into t values (1, 10)")
	tk.MustExec("alter table t change column c c varchar(10)")
	checksum1 := calculateChecksum(1, "10")
	checksum11 := fmt.Sprintf("%d %v %v", 1, "10", checksum1)

	tk.Session().GetSessionVars().EnableRowLevelChecksum = true
	tk.MustExec("insert into t values (2, '20')")
	checksum2 := calculateChecksum(2, "20")
	checksum22 := fmt.Sprintf("%d %v %v", 2, checksum2, "20")

	// row without checksum
	tk.Session().GetSessionVars().EnableRowLevelChecksum = false
	tk.MustExec("insert into t values (3, '30')")
	checksum3 := calculateChecksum(3, "30")
	checksum33 := fmt.Sprintf("%v %d %v", checksum3, 3, "30")

	// fast point-get
	tk.MustQuery("select tidb_row_checksum() from t where id = 1").Check(testkit.Rows(checksum1))
	tk.MustQuery("select id, c, tidb_row_checksum() from t where id = 1").Check(testkit.Rows(checksum11))

	tk.MustQuery("select tidb_row_checksum() from t where id = 2").Check(testkit.Rows(checksum2))
	tk.MustQuery("select id, tidb_row_checksum(), c from t where id = 2").Check(testkit.Rows(checksum22))

	tk.MustQuery("select tidb_row_checksum() from t where id = 3").Check(testkit.Rows(checksum3))
	tk.MustQuery("select tidb_row_checksum(), id, c from t where id = 3").Check(testkit.Rows(checksum33))

	// fast batch-point-get
	tk.MustQuery("select tidb_row_checksum() from t where id in (1, 2, 3)").Check(testkit.Rows(checksum1, checksum2, checksum3))

	tk.MustQuery("select id, c, tidb_row_checksum() from t where id in (1, 2, 3)").
		Check(testkit.Rows(
			checksum11,
			fmt.Sprintf("%d %v %v", 2, "20", checksum2),
			fmt.Sprintf("%d %v %v", 3, "30", checksum3),
		))

	// non-fast point-get
	tk.MustGetDBError("select length(tidb_row_checksum()) from t where id = 1", expression.ErrNotSupportedYet)
	tk.MustGetDBError("select c from t where id = 1 and tidb_row_checksum() is not null", expression.ErrNotSupportedYet)
	// non-fast batch-point-get
	tk.MustGetDBError("select length(tidb_row_checksum()) from t where id in (1, 2, 3)", expression.ErrNotSupportedYet)
	tk.MustGetDBError("select c from t where id in (1, 2, 3) and tidb_row_checksum() is not null", expression.ErrNotSupportedYet)

	// other plans
	tk.MustGetDBError("select tidb_row_checksum() from t", expression.ErrNotSupportedYet)
	tk.MustGetDBError("select tidb_row_checksum() from t where id > 0", expression.ErrNotSupportedYet)
}

func TestIssue43527(t *testing.T) {
	store := testkit.CreateMockStore(t)
	tk := testkit.NewTestKit(t, store)
	tk.MustExec("use test")
	tk.MustExec("create table test (a datetime, b bigint, c decimal(10, 2), d float)")
	tk.MustExec("insert into test values('2010-10-10 10:10:10', 100, 100.01, 100)")
	// Decimal.
	tk.MustQuery(
		"SELECT @total := @total + c FROM (SELECT c FROM test) AS temp, (SELECT @total := 200) AS T1",
	).Check(testkit.Rows("300.01"))
	// Float.
	tk.MustQuery(
		"SELECT @total := @total + d FROM (SELECT d FROM test) AS temp, (SELECT @total := 200) AS T1",
	).Check(testkit.Rows("300"))
	tk.MustExec("insert into test values('2010-10-10 10:10:10', 100, 100.01, 100)")
	// Vectorized.
	// NOTE: Because https://github.com/pingcap/tidb/pull/8412 disabled the vectorized execution of get or set variable,
	// the following test case will not be executed in vectorized mode.
	// It will be executed in the normal mode.
	tk.MustQuery(
		"SELECT @total := @total + d FROM (SELECT d FROM test) AS temp, (SELECT @total := b FROM test) AS T1 where @total >= 100",
	).Check(testkit.Rows("200", "300", "400", "500"))
}<|MERGE_RESOLUTION|>--- conflicted
+++ resolved
@@ -2837,21 +2837,6 @@
 	}
 }
 
-<<<<<<< HEAD
-func TestTiDBRowChecksumBuiltin(t *testing.T) {
-	store := testkit.CreateMockStore(t)
-
-	checksum := func(cols ...any) uint32 {
-		buf := make([]byte, 0, 64)
-		for _, col := range cols {
-			switch x := col.(type) {
-			case int:
-				buf = binary.LittleEndian.AppendUint64(buf, uint64(x))
-			case string:
-				buf = binary.LittleEndian.AppendUint32(buf, uint32(len(x)))
-				buf = append(buf, []byte(x)...)
-			}
-=======
 func TestCrossDCQuery(t *testing.T) {
 	store := testkit.CreateMockStore(t)
 
@@ -2987,7 +2972,6 @@
 		case string:
 			buf = binary.LittleEndian.AppendUint32(buf, uint32(len(x)))
 			buf = append(buf, []byte(x)...)
->>>>>>> b1818cd0
 		}
 	}
 	checksum := crc32.ChecksumIEEE(buf)
