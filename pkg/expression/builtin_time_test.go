// Copyright 2015 PingCAP, Inc.
//
// Licensed under the Apache License, Version 2.0 (the "License");
// you may not use this file except in compliance with the License.
// You may obtain a copy of the License at
//
//     http://www.apache.org/licenses/LICENSE-2.0
//
// Unless required by applicable law or agreed to in writing, software
// distributed under the License is distributed on an "AS IS" BASIS,
// WITHOUT WARRANTIES OR CONDITIONS OF ANY KIND, either express or implied.
// See the License for the specific language governing permissions and
// limitations under the License.

package expression

import (
	"context"
	"fmt"
	"strconv"
	"strings"
	"testing"
	"time"

	"github.com/pingcap/errors"
	"github.com/pingcap/failpoint"
	"github.com/pingcap/tidb/pkg/parser/ast"
	"github.com/pingcap/tidb/pkg/parser/charset"
	"github.com/pingcap/tidb/pkg/parser/mysql"
	"github.com/pingcap/tidb/pkg/parser/terror"
	"github.com/pingcap/tidb/pkg/testkit/testutil"
	"github.com/pingcap/tidb/pkg/types"
	"github.com/pingcap/tidb/pkg/util/chunk"
	"github.com/pingcap/tidb/pkg/util/mock"
	"github.com/pingcap/tidb/pkg/util/timeutil"
	"github.com/stretchr/testify/require"
	"github.com/tikv/client-go/v2/oracle"
)

func TestDate(t *testing.T) {
	ctx := createContext(t)
	tblDate := []struct {
		Input  any
		Expect any
	}{
		{nil, nil},
		// standard format
		{"2011-12-13", "2011-12-13"},
		{"2011-12-13 10:10:10", "2011-12-13"},
		// alternative delimiters, any ASCII punctuation character is a valid delimiter,
		// punctuation character is defined by C++ std::ispunct: any graphical character
		// that is not alphanumeric.
		{"2011\"12\"13", "2011-12-13"},
		{"2011#12#13", "2011-12-13"},
		{"2011$12$13", "2011-12-13"},
		{"2011%12%13", "2011-12-13"},
		{"2011&12&13", "2011-12-13"},
		{"2011'12'13", "2011-12-13"},
		{"2011(12(13", "2011-12-13"},
		{"2011)12)13", "2011-12-13"},
		{"2011*12*13", "2011-12-13"},
		{"2011+12+13", "2011-12-13"},
		{"2011,12,13", "2011-12-13"},
		{"2011.12.13", "2011-12-13"},
		{"2011/12/13", "2011-12-13"},
		{"2011:12:13", "2011-12-13"},
		{"2011;12;13", "2011-12-13"},
		{"2011<12<13", "2011-12-13"},
		{"2011=12=13", "2011-12-13"},
		{"2011>12>13", "2011-12-13"},
		{"2011?12?13", "2011-12-13"},
		{"2011@12@13", "2011-12-13"},
		{"2011[12[13", "2011-12-13"},
		{"2011\\12\\13", "2011-12-13"},
		{"2011]12]13", "2011-12-13"},
		{"2011^12^13", "2011-12-13"},
		{"2011_12_13", "2011-12-13"},
		{"2011`12`13", "2011-12-13"},
		{"2011{12{13", "2011-12-13"},
		{"2011|12|13", "2011-12-13"},
		{"2011}12}13", "2011-12-13"},
		{"2011~12~13", "2011-12-13"},
		// internal format (YYYYMMDD, YYYYYMMDDHHMMSS)
		{"20111213", "2011-12-13"},
		{"111213", "2011-12-13"},
		// leading and trailing space
		{" 2011-12-13", "2011-12-13"},
		{"2011-12-13 ", "2011-12-13"},
		{"   2011-12-13    ", "2011-12-13"},
		// extra dashes
		{"2011-12--13", "2011-12-13"},
		{"2011--12-13", "2011-12-13"},
		{"2011----12----13", "2011-12-13"},
		// combinations
		{"   2011----12----13    ", "2011-12-13"},
		// errors
		{"2011 12 13", nil},
		{"2011A12A13", nil},
		{"2011T12T13", nil},
	}
	dtblDate := tblToDtbl(tblDate)
	for _, c := range dtblDate {
		fc := funcs[ast.Date]
		f, err := fc.getFunction(ctx, datumsToConstants(c["Input"]))
		require.NoError(t, err)
		v, err := evalBuiltinFunc(f, ctx, chunk.Row{})
		require.NoError(t, err)
		testutil.DatumEqual(t, c["Expect"][0], v)
	}

	// test year, month and day
	tbl := []struct {
		Input      string
		Year       int64
		Month      int64
		MonthName  string
		DayOfMonth int64
		DayOfWeek  int64
		DayOfYear  int64
		WeekDay    int64
		DayName    string
		Week       int64
		WeekOfYear int64
		YearWeek   int64
	}{
		{"2000-01-01", 2000, 1, "January", 1, 7, 1, 5, "Saturday", 0, 52, 199952},
		{"2011-11-11", 2011, 11, "November", 11, 6, 315, 4, "Friday", 45, 45, 201145},
		{"0000-01-01", int64(0), 1, "January", 1, 7, 1, 5, "Saturday", 1, 52, 1},
	}

	dtbl := tblToDtbl(tbl)
	for ith, c := range dtbl {
		fc := funcs[ast.Year]
		f, err := fc.getFunction(ctx, datumsToConstants(c["Input"]))
		require.NoError(t, err)
		v, err := evalBuiltinFunc(f, ctx, chunk.Row{})
		require.NoError(t, err)
		testutil.DatumEqual(t, c["Year"][0], v)

		fc = funcs[ast.Month]
		f, err = fc.getFunction(ctx, datumsToConstants(c["Input"]))
		require.NoError(t, err)
		v, err = evalBuiltinFunc(f, ctx, chunk.Row{})
		require.NoError(t, err)
		testutil.DatumEqual(t, c["Month"][0], v)

		fc = funcs[ast.MonthName]
		f, err = fc.getFunction(ctx, datumsToConstants(c["Input"]))
		require.NoError(t, err)
		v, err = evalBuiltinFunc(f, ctx, chunk.Row{})
		require.NoError(t, err)
		testutil.DatumEqual(t, c["MonthName"][0], v)

		fc = funcs[ast.DayOfMonth]
		f, err = fc.getFunction(ctx, datumsToConstants(c["Input"]))
		require.NoError(t, err)
		v, err = evalBuiltinFunc(f, ctx, chunk.Row{})
		require.NoError(t, err)
		testutil.DatumEqual(t, c["DayOfMonth"][0], v)

		fc = funcs[ast.DayOfWeek]
		f, err = fc.getFunction(ctx, datumsToConstants(c["Input"]))
		require.NoError(t, err)
		v, err = evalBuiltinFunc(f, ctx, chunk.Row{})
		require.NoError(t, err)
		testutil.DatumEqual(t, c["DayOfWeek"][0], v)

		fc = funcs[ast.DayOfYear]
		f, err = fc.getFunction(ctx, datumsToConstants(c["Input"]))
		require.NoError(t, err)
		v, err = evalBuiltinFunc(f, ctx, chunk.Row{})
		require.NoError(t, err)
		testutil.DatumEqual(t, c["DayOfYear"][0], v)

		fc = funcs[ast.Weekday]
		f, err = fc.getFunction(ctx, datumsToConstants(c["Input"]))
		require.NoError(t, err)
		require.NotNil(t, f)
		v, err = evalBuiltinFunc(f, ctx, chunk.Row{})
		require.NoError(t, err)
		testutil.DatumEqual(t, c["WeekDay"][0], v)

		fc = funcs[ast.DayName]
		f, err = fc.getFunction(ctx, datumsToConstants(c["Input"]))
		require.NoError(t, err)
		v, err = evalBuiltinFunc(f, ctx, chunk.Row{})
		require.NoError(t, err)
		testutil.DatumEqual(t, c["DayName"][0], v)

		fc = funcs[ast.Week]
		f, err = fc.getFunction(ctx, datumsToConstants(c["Input"]))
		require.NoError(t, err)
		v, err = evalBuiltinFunc(f, ctx, chunk.Row{})
		require.NoError(t, err)
		testutil.DatumEqual(t, c["Week"][0], v, fmt.Sprintf("no.%d", ith))

		fc = funcs[ast.WeekOfYear]
		f, err = fc.getFunction(ctx, datumsToConstants(c["Input"]))
		require.NoError(t, err)
		v, err = evalBuiltinFunc(f, ctx, chunk.Row{})
		require.NoError(t, err)
		testutil.DatumEqual(t, c["WeekOfYear"][0], v)

		fc = funcs[ast.YearWeek]
		f, err = fc.getFunction(ctx, datumsToConstants(c["Input"]))
		require.NoError(t, err)
		v, err = evalBuiltinFunc(f, ctx, chunk.Row{})
		require.NoError(t, err)
		testutil.DatumEqual(t, c["YearWeek"][0], v, fmt.Sprintf("no.%d", ith))
	}

	// test nil
	ctx.GetSessionVars().SQLMode = mysql.DelSQLMode(ctx.GetSessionVars().SQLMode, mysql.ModeNoZeroDate)
	tblNil := []struct {
		Input      any
		Year       any
		Month      any
		MonthName  any
		DayOfMonth any
		DayOfWeek  any
		DayOfYear  any
		WeekDay    any
		DayName    any
		Week       any
		WeekOfYear any
		YearWeek   any
	}{
		{nil, nil, nil, nil, nil, nil, nil, nil, nil, nil, nil, nil},
		{"0000-00-00 00:00:00", 0, 0, nil, 0, nil, nil, nil, nil, nil, nil, nil},
		{"0000-00-00", 0, 0, nil, 0, nil, nil, nil, nil, nil, nil, nil},
		{"2007-00-03", nil, nil, nil, nil, nil, nil, nil, nil, nil, nil, nil},
		{"2007-02-00", nil, nil, nil, nil, nil, nil, nil, nil, nil, nil, nil},
	}

	dtblNil := tblToDtbl(tblNil)
	for _, c := range dtblNil {
		fc := funcs[ast.Year]
		f, err := fc.getFunction(ctx, datumsToConstants(c["Input"]))
		require.NoError(t, err)
		v, err := evalBuiltinFunc(f, ctx, chunk.Row{})
		require.NoError(t, err)
		testutil.DatumEqual(t, c["Year"][0], v)

		fc = funcs[ast.Month]
		f, err = fc.getFunction(ctx, datumsToConstants(c["Input"]))
		require.NoError(t, err)
		v, err = evalBuiltinFunc(f, ctx, chunk.Row{})
		require.NoError(t, err)
		testutil.DatumEqual(t, c["Month"][0], v)

		fc = funcs[ast.MonthName]
		f, err = fc.getFunction(ctx, datumsToConstants(c["Input"]))
		require.NoError(t, err)
		v, err = evalBuiltinFunc(f, ctx, chunk.Row{})
		require.NoError(t, err)
		testutil.DatumEqual(t, c["MonthName"][0], v)

		fc = funcs[ast.DayOfMonth]
		f, err = fc.getFunction(ctx, datumsToConstants(c["Input"]))
		require.NoError(t, err)
		v, err = evalBuiltinFunc(f, ctx, chunk.Row{})
		require.NoError(t, err)
		testutil.DatumEqual(t, c["DayOfMonth"][0], v)

		fc = funcs[ast.DayOfWeek]
		f, err = fc.getFunction(ctx, datumsToConstants(c["Input"]))
		require.NoError(t, err)
		v, err = evalBuiltinFunc(f, ctx, chunk.Row{})
		require.NoError(t, err)
		testutil.DatumEqual(t, c["DayOfWeek"][0], v)

		fc = funcs[ast.DayOfYear]
		f, err = fc.getFunction(ctx, datumsToConstants(c["Input"]))
		require.NoError(t, err)
		v, err = evalBuiltinFunc(f, ctx, chunk.Row{})
		require.NoError(t, err)
		testutil.DatumEqual(t, c["DayOfYear"][0], v)

		fc = funcs[ast.Weekday]
		f, err = fc.getFunction(ctx, datumsToConstants(c["Input"]))
		require.NoError(t, err)
		require.NotNil(t, f)
		v, err = evalBuiltinFunc(f, ctx, chunk.Row{})
		require.NoError(t, err)
		testutil.DatumEqual(t, c["WeekDay"][0], v)

		fc = funcs[ast.DayName]
		f, err = fc.getFunction(ctx, datumsToConstants(c["Input"]))
		require.NoError(t, err)
		v, err = evalBuiltinFunc(f, ctx, chunk.Row{})
		require.NoError(t, err)
		testutil.DatumEqual(t, c["DayName"][0], v)

		fc = funcs[ast.Week]
		f, err = fc.getFunction(ctx, datumsToConstants(c["Input"]))
		require.NoError(t, err)
		v, err = evalBuiltinFunc(f, ctx, chunk.Row{})
		require.NoError(t, err)
		testutil.DatumEqual(t, c["Week"][0], v)

		fc = funcs[ast.WeekOfYear]
		f, err = fc.getFunction(ctx, datumsToConstants(c["Input"]))
		require.NoError(t, err)
		v, err = evalBuiltinFunc(f, ctx, chunk.Row{})
		require.NoError(t, err)
		testutil.DatumEqual(t, c["WeekOfYear"][0], v)

		fc = funcs[ast.YearWeek]
		f, err = fc.getFunction(ctx, datumsToConstants(c["Input"]))
		require.NoError(t, err)
		v, err = evalBuiltinFunc(f, ctx, chunk.Row{})
		require.NoError(t, err)
		testutil.DatumEqual(t, c["YearWeek"][0], v)
	}

	// test nil with 'NO_ZERO_DATE' set in sql_mode
	tblNil = []struct {
		Input      any
		Year       any
		Month      any
		MonthName  any
		DayOfMonth any
		DayOfWeek  any
		DayOfYear  any
		WeekDay    any
		DayName    any
		Week       any
		WeekOfYear any
		YearWeek   any
	}{
		{nil, nil, nil, nil, nil, nil, nil, nil, nil, nil, nil, nil},
		{"0000-00-00 00:00:00", nil, nil, nil, nil, nil, nil, nil, nil, nil, nil, nil},
		{"0000-00-00", nil, nil, nil, nil, nil, nil, nil, nil, nil, nil, nil},
	}

	dtblNil = tblToDtbl(tblNil)
	err := ctx.GetSessionVars().SetSystemVar("sql_mode", "NO_ZERO_DATE")
	require.NoError(t, err)
	for _, c := range dtblNil {
		fc := funcs[ast.Year]
		f, err := fc.getFunction(ctx, datumsToConstants(c["Input"]))
		require.NoError(t, err)
		v, err := evalBuiltinFunc(f, ctx, chunk.Row{})
		require.NoError(t, err)
		testutil.DatumEqual(t, c["Year"][0], v)

		fc = funcs[ast.Month]
		f, err = fc.getFunction(ctx, datumsToConstants(c["Input"]))
		require.NoError(t, err)
		v, err = evalBuiltinFunc(f, ctx, chunk.Row{})
		require.NoError(t, err)
		testutil.DatumEqual(t, c["Month"][0], v)

		fc = funcs[ast.MonthName]
		f, err = fc.getFunction(ctx, datumsToConstants(c["Input"]))
		require.NoError(t, err)
		v, err = evalBuiltinFunc(f, ctx, chunk.Row{})
		require.NoError(t, err)
		testutil.DatumEqual(t, c["MonthName"][0], v)

		fc = funcs[ast.DayOfMonth]
		f, err = fc.getFunction(ctx, datumsToConstants(c["Input"]))
		require.NoError(t, err)
		v, err = evalBuiltinFunc(f, ctx, chunk.Row{})
		require.NoError(t, err)
		testutil.DatumEqual(t, c["DayOfMonth"][0], v)

		fc = funcs[ast.DayOfWeek]
		f, err = fc.getFunction(ctx, datumsToConstants(c["Input"]))
		require.NoError(t, err)
		v, err = evalBuiltinFunc(f, ctx, chunk.Row{})
		require.NoError(t, err)
		testutil.DatumEqual(t, c["DayOfWeek"][0], v)

		fc = funcs[ast.DayOfYear]
		f, err = fc.getFunction(ctx, datumsToConstants(c["Input"]))
		require.NoError(t, err)
		v, err = evalBuiltinFunc(f, ctx, chunk.Row{})
		require.NoError(t, err)
		testutil.DatumEqual(t, c["DayOfYear"][0], v)

		fc = funcs[ast.Weekday]
		f, err = fc.getFunction(ctx, datumsToConstants(c["Input"]))
		require.NoError(t, err)
		require.NotNil(t, f)
		v, err = evalBuiltinFunc(f, ctx, chunk.Row{})
		require.NoError(t, err)
		testutil.DatumEqual(t, c["WeekDay"][0], v)

		fc = funcs[ast.DayName]
		f, err = fc.getFunction(ctx, datumsToConstants(c["Input"]))
		require.NoError(t, err)
		v, err = evalBuiltinFunc(f, ctx, chunk.Row{})
		require.NoError(t, err)
		testutil.DatumEqual(t, c["DayName"][0], v)

		fc = funcs[ast.Week]
		f, err = fc.getFunction(ctx, datumsToConstants(c["Input"]))
		require.NoError(t, err)
		v, err = evalBuiltinFunc(f, ctx, chunk.Row{})
		require.NoError(t, err)
		testutil.DatumEqual(t, c["Week"][0], v)

		fc = funcs[ast.WeekOfYear]
		f, err = fc.getFunction(ctx, datumsToConstants(c["Input"]))
		require.NoError(t, err)
		v, err = evalBuiltinFunc(f, ctx, chunk.Row{})
		require.NoError(t, err)
		testutil.DatumEqual(t, c["WeekOfYear"][0], v)

		fc = funcs[ast.YearWeek]
		f, err = fc.getFunction(ctx, datumsToConstants(c["Input"]))
		require.NoError(t, err)
		v, err = evalBuiltinFunc(f, ctx, chunk.Row{})
		require.NoError(t, err)
		testutil.DatumEqual(t, c["YearWeek"][0], v)
	}
}

func TestMonthName(t *testing.T) {
	ctx := createContext(t)
	sc := ctx.GetSessionVars().StmtCtx
	sc.SetTypeFlags(sc.TypeFlags().WithIgnoreZeroInDate(true))
	cases := []struct {
		args     any
		expected string
		isNil    bool
		getErr   bool
	}{
		{"2017-12-01", "December", false, false},
		{"2017-00-01", "", true, false},
		{"0000-00-00", "", true, false},
		{"0000-00-00 00:00:00.000000", "", true, false},
		{"0000-00-00 00:00:11.000000", "", true, false},
	}
	for _, c := range cases {
		f, err := newFunctionForTest(ctx, ast.MonthName, primitiveValsToConstants(ctx, []any{c.args})...)
		require.NoError(t, err)
		d, err := f.Eval(ctx, chunk.Row{})
		if c.getErr {
			require.Error(t, err)
		} else {
			require.NoError(t, err)
			if c.isNil {
				require.Equal(t, types.KindNull, d.Kind())
			} else {
				require.Equal(t, c.expected, d.GetString())
			}
		}
	}

	_, err := funcs[ast.MonthName].getFunction(ctx, []Expression{NewZero()})
	require.NoError(t, err)
}

func TestDayName(t *testing.T) {
	ctx := createContext(t)
	sc := ctx.GetSessionVars().StmtCtx
	sc.SetTypeFlags(sc.TypeFlags().WithIgnoreZeroInDate(true))
	cases := []struct {
		args     any
		expected string
		isNil    bool
		getErr   bool
	}{
		{"2017-12-01", "Friday", false, false},
		{"0000-12-01", "Friday", false, false},
		{"2017-00-01", "", true, false},
		{"2017-01-00", "", true, false},
		{"0000-00-00", "", true, false},
		{"0000-00-00 00:00:00.000000", "", true, false},
		{"0000-00-00 00:00:11.000000", "", true, false},
	}
	for _, c := range cases {
		f, err := newFunctionForTest(ctx, ast.DayName, primitiveValsToConstants(ctx, []any{c.args})...)
		require.NoError(t, err)
		d, err := f.Eval(ctx, chunk.Row{})
		if c.getErr {
			require.Error(t, err)
		} else {
			require.NoError(t, err)
			if c.isNil {
				require.Equal(t, types.KindNull, d.Kind())
			} else {
				require.Equal(t, c.expected, d.GetString())
			}
		}
	}

	_, err := funcs[ast.DayName].getFunction(ctx, []Expression{NewZero()})
	require.NoError(t, err)
}

func TestDayOfWeek(t *testing.T) {
	ctx := createContext(t)
	sc := ctx.GetSessionVars().StmtCtx
	sc.SetTypeFlags(sc.TypeFlags().WithIgnoreZeroInDate(true))
	cases := []struct {
		args     any
		expected int64
		isNil    bool
		getErr   bool
	}{
		{"2017-12-01", 6, false, false},
		{"0000-00-00", 1, true, false},
		{"2018-00-00", 1, true, false},
		{"2017-00-00 12:12:12", 1, true, false},
		{"0000-00-00 12:12:12", 1, true, false},
	}
	for _, c := range cases {
		f, err := newFunctionForTest(ctx, ast.DayOfWeek, primitiveValsToConstants(ctx, []any{c.args})...)
		require.NoError(t, err)
		d, err := f.Eval(ctx, chunk.Row{})
		if c.getErr {
			require.Error(t, err)
		} else {
			require.NoError(t, err)
			if c.isNil {
				require.Equal(t, types.KindNull, d.Kind())
			} else {
				require.Equal(t, c.expected, d.GetInt64())
			}
		}
	}

	_, err := funcs[ast.DayOfWeek].getFunction(ctx, []Expression{NewZero()})
	require.NoError(t, err)
}

func TestDayOfMonth(t *testing.T) {
	ctx := createContext(t)
	sc := ctx.GetSessionVars().StmtCtx
	sc.SetTypeFlags(sc.TypeFlags().WithIgnoreZeroInDate(true))
	cases := []struct {
		args     any
		expected int64
		isNil    bool
		getErr   bool
	}{
		{"2017-12-01", 1, false, false},
		{"0000-00-00", 0, false, false},
		{"2018-00-00", 0, false, false},
		{"2017-00-00 12:12:12", 0, false, false},
		{"0000-00-00 12:12:12", 0, false, false},
	}
	for _, c := range cases {
		f, err := newFunctionForTest(ctx, ast.DayOfMonth, primitiveValsToConstants(ctx, []any{c.args})...)
		require.NoError(t, err)
		d, err := f.Eval(ctx, chunk.Row{})
		if c.getErr {
			require.Error(t, err)
		} else {
			require.NoError(t, err)
			if c.isNil {
				require.Equal(t, types.KindNull, d.Kind())
			} else {
				require.Equal(t, c.expected, d.GetInt64())
			}
		}
	}

	_, err := funcs[ast.DayOfMonth].getFunction(ctx, []Expression{NewZero()})
	require.NoError(t, err)
}

func TestDayOfYear(t *testing.T) {
	ctx := createContext(t)
	sc := ctx.GetSessionVars().StmtCtx
	sc.SetTypeFlags(sc.TypeFlags().WithIgnoreZeroInDate(true))
	cases := []struct {
		args     any
		expected int64
		isNil    bool
		getErr   bool
	}{
		{"2017-12-01", 335, false, false},
		{"0000-00-00", 1, true, false},
		{"2018-00-00", 0, true, false},
		{"2017-00-00 12:12:12", 0, true, false},
		{"0000-00-00 12:12:12", 0, true, false},
	}
	for _, c := range cases {
		f, err := newFunctionForTest(ctx, ast.DayOfYear, primitiveValsToConstants(ctx, []any{c.args})...)
		require.NoError(t, err)
		d, err := f.Eval(ctx, chunk.Row{})
		if c.getErr {
			require.Error(t, err)
		} else {
			require.NoError(t, err)
			if c.isNil {
				require.Equal(t, types.KindNull, d.Kind())
			} else {
				require.Equal(t, c.expected, d.GetInt64())
			}
		}
	}

	_, err := funcs[ast.DayOfYear].getFunction(ctx, []Expression{NewZero()})
	require.NoError(t, err)
}

func TestDateFormat(t *testing.T) {
	ctx := createContext(t)
	// Test case for https://github.com/pingcap/tidb/issues/2908
	// SELECT DATE_FORMAT(null,'%Y-%M-%D')
	args := []types.Datum{types.NewDatum(nil), types.NewStringDatum("%Y-%M-%D")}
	fc := funcs[ast.DateFormat]
	f, err := fc.getFunction(ctx, datumsToConstants(args))
	require.NoError(t, err)
	v, err := evalBuiltinFunc(f, ctx, chunk.Row{})
	require.NoError(t, err)
	require.Equal(t, true, v.IsNull())

	tblDate := []struct {
		Input  []string
		Expect any
	}{
		{[]string{"2010-01-07 23:12:34.12345",
			`%b %M %m %c %D %d %e %j %k %h %i %p %r %T %s %f %U %u %V %v %a %W %w %X %x %Y %y %%`},
			`Jan January 01 1 7th 07 7 007 23 11 12 PM 11:12:34 PM 23:12:34 34 123450 01 01 01 01 Thu Thursday 4 2010 2010 2010 10 %`},
		{[]string{"2012-12-21 23:12:34.123456",
			`%b %M %m %c %D %d %e %j %k %h %i %p %r %T %s %f %U %u %V %v %a %W %w %X %x %Y %y %%`},
			"Dec December 12 12 21st 21 21 356 23 11 12 PM 11:12:34 PM 23:12:34 34 123456 51 51 51 51 Fri Friday 5 2012 2012 2012 12 %"},
		{[]string{"0000-01-01 00:00:00.123456",
			// Functions week() and yearweek() don't support multi mode,
			// so the result of "%U %u %V %Y" is different from MySQL.
			`%b %M %m %c %D %d %e %j %k %h %i %p %r %T %s %f %v %x %Y %y %%`},
			`Jan January 01 1 1st 01 1 001 0 12 00 AM 12:00:00 AM 00:00:00 00 123456 52 4294967295 0000 00 %`},
		{[]string{"2016-09-3 00:59:59.123456",
			`abc%b %M %m %c %D %d %e %j %k %h %i %p %r %T %s %f %U %u %V %v %a %W %w %X %x %Y %y!123 %%xyz %z`},
			`abcSep September 09 9 3rd 03 3 247 0 12 59 AM 12:59:59 AM 00:59:59 59 123456 35 35 35 35 Sat Saturday 6 2016 2016 2016 16!123 %xyz z`},
		{[]string{"2012-10-01 00:00:00",
			`%b %M %m %c %D %d %e %j %k %H %i %p %r %T %s %f %v %x %Y %y %%`},
			`Oct October 10 10 1st 01 1 275 0 00 00 AM 12:00:00 AM 00:00:00 00 000000 40 2012 2012 12 %`},
	}
	dtblDate := tblToDtbl(tblDate)
	for i, c := range dtblDate {
		fc := funcs[ast.DateFormat]
		f, err := fc.getFunction(ctx, datumsToConstants(c["Input"]))
		require.NoError(t, err)
		v, err := evalBuiltinFunc(f, ctx, chunk.Row{})
		require.NoError(t, err)
		comment := fmt.Sprintf("no.%d\nobtain:%v\nexpect:%v\n", i, v.GetValue(), c["Expect"][0].GetValue())
		testutil.DatumEqual(t, c["Expect"][0], v, comment)
	}
}

func TestClock(t *testing.T) {
	ctx := createContext(t)
	// test hour, minute, second, micro second

	tbl := []struct {
		Input       string
		Hour        int64
		Minute      int64
		Second      int64
		MicroSecond int64
		Time        string
	}{
		{"10:10:10.123456", 10, 10, 10, 123456, "10:10:10.123456"},
		{"11:11:11.11", 11, 11, 11, 110000, "11:11:11.11"},
		{"2010-10-10 11:11:11.11", 11, 11, 11, 110000, "11:11:11.11"},
	}

	dtbl := tblToDtbl(tbl)
	for _, c := range dtbl {
		fc := funcs[ast.Hour]
		f, err := fc.getFunction(ctx, datumsToConstants(c["Input"]))
		require.NoError(t, err)
		v, err := evalBuiltinFunc(f, ctx, chunk.Row{})
		require.NoError(t, err)
		testutil.DatumEqual(t, c["Hour"][0], v)

		fc = funcs[ast.Minute]
		f, err = fc.getFunction(ctx, datumsToConstants(c["Input"]))
		require.NoError(t, err)
		v, err = evalBuiltinFunc(f, ctx, chunk.Row{})
		require.NoError(t, err)
		testutil.DatumEqual(t, c["Minute"][0], v)

		fc = funcs[ast.Second]
		f, err = fc.getFunction(ctx, datumsToConstants(c["Input"]))
		require.NoError(t, err)
		v, err = evalBuiltinFunc(f, ctx, chunk.Row{})
		require.NoError(t, err)
		testutil.DatumEqual(t, c["Second"][0], v)

		fc = funcs[ast.MicroSecond]
		f, err = fc.getFunction(ctx, datumsToConstants(c["Input"]))
		require.NoError(t, err)
		v, err = evalBuiltinFunc(f, ctx, chunk.Row{})
		require.NoError(t, err)
		testutil.DatumEqual(t, c["MicroSecond"][0], v)

		fc = funcs[ast.Time]
		f, err = fc.getFunction(ctx, datumsToConstants(c["Input"]))
		require.NoError(t, err)
		v, err = evalBuiltinFunc(f, ctx, chunk.Row{})
		require.NoError(t, err)
		testutil.DatumEqual(t, c["Time"][0], v)
	}

	// nil
	fc := funcs[ast.Hour]
	f, err := fc.getFunction(ctx, datumsToConstants(types.MakeDatums(nil)))
	require.NoError(t, err)
	v, err := evalBuiltinFunc(f, ctx, chunk.Row{})
	require.NoError(t, err)
	require.Equal(t, types.KindNull, v.Kind())

	fc = funcs[ast.Minute]
	f, err = fc.getFunction(ctx, datumsToConstants(types.MakeDatums(nil)))
	require.NoError(t, err)
	v, err = evalBuiltinFunc(f, ctx, chunk.Row{})
	require.NoError(t, err)
	require.Equal(t, types.KindNull, v.Kind())

	fc = funcs[ast.Second]
	f, err = fc.getFunction(ctx, datumsToConstants(types.MakeDatums(nil)))
	require.NoError(t, err)
	v, err = evalBuiltinFunc(f, ctx, chunk.Row{})
	require.NoError(t, err)
	require.Equal(t, types.KindNull, v.Kind())

	fc = funcs[ast.MicroSecond]
	f, err = fc.getFunction(ctx, datumsToConstants(types.MakeDatums(nil)))
	require.NoError(t, err)
	v, err = evalBuiltinFunc(f, ctx, chunk.Row{})
	require.NoError(t, err)
	require.Equal(t, types.KindNull, v.Kind())

	fc = funcs[ast.Time]
	f, err = fc.getFunction(ctx, datumsToConstants(types.MakeDatums(nil)))
	require.NoError(t, err)
	v, err = evalBuiltinFunc(f, ctx, chunk.Row{})
	require.NoError(t, err)
	require.Equal(t, types.KindNull, v.Kind())

	// test error
	errTbl := []string{
		"2011-11-11 10:10:10.11.12",
	}

	for _, c := range errTbl {
		td := types.MakeDatums(c)
		fc := funcs[ast.Hour]
		f, err := fc.getFunction(ctx, datumsToConstants(td))
		require.NoError(t, err)
		_, err = evalBuiltinFunc(f, ctx, chunk.Row{})
		require.NoError(t, err)

		fc = funcs[ast.Minute]
		f, err = fc.getFunction(ctx, datumsToConstants(td))
		require.NoError(t, err)
		_, err = evalBuiltinFunc(f, ctx, chunk.Row{})
		require.NoError(t, err)

		fc = funcs[ast.Second]
		f, err = fc.getFunction(ctx, datumsToConstants(td))
		require.NoError(t, err)
		_, err = evalBuiltinFunc(f, ctx, chunk.Row{})
		require.NoError(t, err)

		fc = funcs[ast.MicroSecond]
		f, err = fc.getFunction(ctx, datumsToConstants(td))
		require.NoError(t, err)
		_, err = evalBuiltinFunc(f, ctx, chunk.Row{})
		require.NoError(t, err)

		fc = funcs[ast.Time]
		preWarningCnt := ctx.GetSessionVars().StmtCtx.WarningCount()
		f, err = fc.getFunction(ctx, datumsToConstants(td))
		require.NoError(t, err)
		_, err = evalBuiltinFunc(f, ctx, chunk.Row{})
		require.NoError(t, err)
		require.Equal(t, preWarningCnt+1, ctx.GetSessionVars().StmtCtx.WarningCount())
	}
}

func TestTime(t *testing.T) {
	ctx := createContext(t)
	cases := []struct {
		args     any
		expected string
		isNil    bool
		getErr   bool
		flen     int
	}{
		{"2003-12-31 01:02:03", "01:02:03", false, false, 10},
		{"2003-12-31 01:02:03.000123", "01:02:03.000123", false, false, 17},
		{"01:02:03.000123", "01:02:03.000123", false, false, 17},
		{"01:02:03", "01:02:03", false, false, 10},
		{"-838:59:59.000000", "-838:59:59.000000", false, false, 17},
	}

	for _, c := range cases {
		f, err := newFunctionForTest(ctx, ast.Time, primitiveValsToConstants(ctx, []any{c.args})...)
		require.NoError(t, err)
		tp := f.GetType(ctx)
		require.Equal(t, mysql.TypeDuration, tp.GetType())
		require.Equal(t, charset.CharsetBin, tp.GetCharset())
		require.Equal(t, charset.CollationBin, tp.GetCollate())
		require.Equal(t, mysql.BinaryFlag, tp.GetFlag()&mysql.BinaryFlag)
		require.Equal(t, c.flen, tp.GetFlen())
		d, err := f.Eval(ctx, chunk.Row{})
		if c.getErr {
			require.Error(t, err)
		} else {
			require.NoError(t, err)
			if c.isNil {
				require.Equal(t, types.KindNull, d.Kind())
			} else {
				require.Equal(t, c.expected, d.GetMysqlDuration().String())
			}
		}
	}

	_, err := funcs[ast.Time].getFunction(ctx, []Expression{NewZero()})
	require.NoError(t, err)
}

func resetStmtContext(ctx *mock.Context) {
	ctx.GetSessionVars().StmtCtx.ResetStmtCache()
}

func TestNowAndUTCTimestamp(t *testing.T) {
	ctx := createContext(t)
	gotime := func(typ types.Time, l *time.Location) time.Time {
		tt, err := typ.GoTime(l)
		require.NoError(t, err)
		return tt
	}

	for _, x := range []struct {
		fc  functionClass
		now func() time.Time
	}{
		{funcs[ast.Now], time.Now},
		{funcs[ast.UTCTimestamp], func() time.Time { return time.Now().UTC() }},
	} {
		f, err := x.fc.getFunction(ctx, datumsToConstants(nil))
		require.NoError(t, err)
		resetStmtContext(ctx)
		v, err := evalBuiltinFunc(f, ctx, chunk.Row{})
		ts := x.now()
		require.NoError(t, err)
		mt := v.GetMysqlTime()
		// we cannot use a constant value to check timestamp funcs, so here
		// just to check the fractional seconds part and the time delta.
		require.False(t, strings.Contains(mt.String(), "."))
		require.LessOrEqual(t, ts.Sub(gotime(mt, ts.Location())), 5*time.Second)

		f, err = x.fc.getFunction(ctx, datumsToConstants(types.MakeDatums(6)))
		require.NoError(t, err)
		resetStmtContext(ctx)
		v, err = evalBuiltinFunc(f, ctx, chunk.Row{})
		ts = x.now()
		require.NoError(t, err)
		mt = v.GetMysqlTime()
		require.True(t, strings.Contains(mt.String(), "."))
		require.LessOrEqual(t, ts.Sub(gotime(mt, ts.Location())), 5*time.Second)

		resetStmtContext(ctx)
		_, err = x.fc.getFunction(ctx, datumsToConstants(types.MakeDatums(8)))
		require.Error(t, err)

		resetStmtContext(ctx)
		_, err = x.fc.getFunction(ctx, datumsToConstants(types.MakeDatums(-2)))
		require.Error(t, err)
	}

	// Test that "timestamp" and "time_zone" variable may affect the result of Now() builtin function.
	err := ctx.GetSessionVars().SetSystemVar("time_zone", "UTC")
	require.NoError(t, err)
	ctx.GetSessionVars().StmtCtx.SetTimeZone(time.UTC)
	err = ctx.GetSessionVars().SetSystemVar("timestamp", "1234")
	require.NoError(t, err)
	fc := funcs[ast.Now]
	resetStmtContext(ctx)
	f, err := fc.getFunction(ctx, datumsToConstants(nil))
	require.NoError(t, err)
	v, err := evalBuiltinFunc(f, ctx, chunk.Row{})
	require.NoError(t, err)
	result, err := v.ToString()
	require.NoError(t, err)
	require.Equal(t, "1970-01-01 00:20:34", result)
	err = ctx.GetSessionVars().SetSystemVar("timestamp", "0")
	require.NoError(t, err)
	err = ctx.GetSessionVars().SetSystemVar("time_zone", "system")
	require.NoError(t, err)
}

func TestIsDuration(t *testing.T) {
	tbl := []struct {
		Input  string
		expect bool
	}{
		{"110:00:00", true},
		{"aa:bb:cc", false},
		{"1 01:00:00", true},
		{"01:00:00.999999", true},
		{"071231235959.999999", false},
		{"20171231235959.999999", false},
		{"2017-01-01 01:01:01.11", false},
		{"07-12-31 23:59:59.999999", false},
		{"2007-12-31 23:59:59.999999", false},
	}
	for _, c := range tbl {
		result := isDuration(c.Input)
		require.Equal(t, c.expect, result)
	}
}

func TestAddTimeSig(t *testing.T) {
	ctx := createContext(t)
	tbl := []struct {
		Input         string
		InputDuration string
		expect        string
	}{
		{"01:00:00.999999", "02:00:00.999998", "03:00:01.999997"},
		{"110:00:00", "1 02:00:00", "136:00:00"},
		{"2017-01-01 01:01:01.11", "01:01:01.11111", "2017-01-01 02:02:02.221110"},
		{"2007-12-31 23:59:59.999999", "1 1:1:1.000002", "2008-01-02 01:01:01.000001"},
		{"2017-12-01 01:01:01.000001", "1 1:1:1.000002", "2017-12-02 02:02:02.000003"},
		{"2017-12-31 23:59:59", "00:00:01", "2018-01-01 00:00:00"},
		{"2017-12-31 23:59:59", "1", "2018-01-01 00:00:00"},
		{"2007-12-31 23:59:59.999999", "2 1:1:1.000002", "2008-01-03 01:01:01.000001"},
		{"2018-08-16 20:21:01", "00:00:00.000001", "2018-08-16 20:21:01.000001"},
		{"1", "xxcvadfgasd", ""},
		{"xxcvadfgasd", "1", ""},
		{"2020-05-13 14:01:24", "2020-04-29 05:11:19", ""},
	}
	fc := funcs[ast.AddTime]
	for _, c := range tbl {
		tmpInput := types.NewStringDatum(c.Input)
		tmpInputDuration := types.NewStringDatum(c.InputDuration)
		f, err := fc.getFunction(ctx, datumsToConstants([]types.Datum{tmpInput, tmpInputDuration}))
		require.NoError(t, err)
		d, err := evalBuiltinFunc(f, ctx, chunk.Row{})
		require.NoError(t, err)
		result, _ := d.ToString()
		require.Equal(t, c.expect, result)
	}

	// This is a test for issue 7334
	du := newDateArithmeticalUtil()
	resetStmtContext(ctx)
	now, _, err := evalNowWithFsp(ctx, 0)
	require.NoError(t, err)
	res, _, err := du.add(ctx, now, "1", "MICROSECOND", 6)
	require.NoError(t, err)
	require.Equal(t, 6, res.Fsp())

	tbl = []struct {
		Input         string
		InputDuration string
		expect        string
	}{
		{"01:00:00.999999", "02:00:00.999998", "03:00:01.999997"},
		{"23:59:59", "00:00:01", "24:00:00"},
		{"235959", "00:00:01", "24:00:00"},
		{"110:00:00", "1 02:00:00", "136:00:00"},
		{"-110:00:00", "1 02:00:00", "-84:00:00"},
	}
	for _, c := range tbl {
		dur, _, err := types.ParseDuration(ctx.GetSessionVars().StmtCtx.TypeCtx(), c.Input, types.GetFsp(c.Input))
		require.NoError(t, err)
		tmpInput := types.NewDurationDatum(dur)
		tmpInputDuration := types.NewStringDatum(c.InputDuration)
		f, err := fc.getFunction(ctx, datumsToConstants([]types.Datum{tmpInput, tmpInputDuration}))
		require.NoError(t, err)
		d, err := evalBuiltinFunc(f, ctx, chunk.Row{})
		require.NoError(t, err)
		result, _ := d.ToString()
		require.Equal(t, c.expect, result)
	}

	tbll := []struct {
		Input         int64
		InputDuration int64
		expect        string
	}{
		{20171010123456, 1, "2017-10-10 12:34:57"},
		{123456, 1, "12:34:57"},
	}
	for _, c := range tbll {
		tmpInput := types.NewIntDatum(c.Input)
		tmpInputDuration := types.NewIntDatum(c.InputDuration)
		f, err := fc.getFunction(ctx, datumsToConstants([]types.Datum{tmpInput, tmpInputDuration}))
		require.NoError(t, err)
		d, err := evalBuiltinFunc(f, ctx, chunk.Row{})
		require.NoError(t, err)
		result, _ := d.ToString()
		require.Equal(t, c.expect, result)
	}

	tblWarning := []struct {
		Input         any
		InputDuration any
		warning       *terror.Error
	}{
		{"0", "-32073", types.ErrTruncatedWrongVal},
		{"-32073", "0", types.ErrTruncatedWrongVal},
		{types.ZeroDuration, "-32073", types.ErrTruncatedWrongVal},
		{"-32073", types.ZeroDuration, types.ErrTruncatedWrongVal},
		{types.CurrentTime(mysql.TypeTimestamp), "-32073", types.ErrTruncatedWrongVal},
		{types.CurrentTime(mysql.TypeDate), "-32073", types.ErrTruncatedWrongVal},
		{types.CurrentTime(mysql.TypeDatetime), "-32073", types.ErrTruncatedWrongVal},
		{"1", "xxcvadfgasd", types.ErrTruncatedWrongVal},
		{"xxcvadfgasd", "1", types.ErrTruncatedWrongVal},
	}
	beforeWarnCnt := int(ctx.GetSessionVars().StmtCtx.WarningCount())
	for i, c := range tblWarning {
		tmpInput := types.NewDatum(c.Input)
		tmpInputDuration := types.NewDatum(c.InputDuration)
		f, err := fc.getFunction(ctx, datumsToConstants([]types.Datum{tmpInput, tmpInputDuration}))
		require.NoError(t, err)
		d, err := evalBuiltinFunc(f, ctx, chunk.Row{})
		require.NoError(t, err)
		result, _ := d.ToString()
		require.Equal(t, "", result)
		require.Equal(t, true, d.IsNull())
		warnings := ctx.GetSessionVars().StmtCtx.GetWarnings()
		require.Equal(t, i+1+beforeWarnCnt, len(warnings))
		require.Truef(t, terror.ErrorEqual(c.warning, warnings[i].Err), "err %v", warnings[i].Err)
	}

	addTimeTestForIssue56861(t, ctx, fc)
}

func addTimeTestForIssue56861(t *testing.T, ctx *mock.Context, fc functionClass) {
	dateStringCases := []struct {
		arg0         types.Time
		isArg0Null   bool
		arg1         string
		isArg1Null   bool
		expect       string
		isExpectNull bool
	}{
		{types.NewTime(types.FromDate(2024, 11, 1, 0, 0, 0, 0), mysql.TypeDate, 0), false, "12:00:01.341300", false, "2024-11-01 12:00:01.341300", false},
		{types.NewTime(types.FromDate(2024, 11, 1, 0, 0, 0, 0), mysql.TypeDate, 0), false, "-12:00:01.341300", false, "2024-10-31 11:59:58.658700", false},
		{types.NewTime(types.FromDate(2024, 11, 1, 0, 0, 0, 0), mysql.TypeDate, 0), false, "1 12:00:01.341300", false, "2024-11-02 12:00:01.341300", false},
		{types.NewTime(types.FromDate(2024, 11, 1, 0, 0, 0, 0), mysql.TypeDate, 0), false, "-1 12:00:01.341300", false, "2024-10-30 11:59:58.658700", false},
		{types.NewTime(types.FromDate(1000, 1, 1, 0, 0, 0, 0), mysql.TypeDate, 0), false, "12:00:01.341300", false, "1000-01-01 12:00:01.341300", false},
		{types.NewTime(types.FromDate(1000, 1, 1, 0, 0, 0, 0), mysql.TypeDate, 0), false, "-12:00:01.341300", false, "0999-12-31 11:59:58.658700", false},
		{types.NewTime(types.FromDate(9999, 12, 31, 0, 0, 0, 0), mysql.TypeDate, 0), false, "12:00:01.341300", false, "9999-12-31 12:00:01.341300", false},
		{types.NewTime(types.FromDate(9999, 12, 31, 0, 0, 0, 0), mysql.TypeDate, 0), false, "-12:00:01.341300", false, "9999-12-30 11:59:58.658700", false},
		{types.NewTime(types.FromDate(9999, 12, 31, 0, 0, 0, 0), mysql.TypeDate, 0), false, "anuverivr", false, "", true},
		{types.NewTime(types.FromDate(2024, 11, 1, 0, 0, 0, 0), mysql.TypeDate, 0), true, "", false, "", true},
		{types.NewTime(types.FromDate(2024, 11, 1, 0, 0, 0, 0), mysql.TypeDate, 0), false, "", true, "", true},
		{types.NewTime(types.FromDate(2024, 11, 1, 0, 0, 0, 0), mysql.TypeDate, 0), true, "", true, "", true},
	}

	for _, c := range dateStringCases {
		exprs := make([]Expression, 2)
		arg0Datum := types.NewTimeDatum(c.arg0)
		if c.isArg0Null {
			arg0Datum.SetNull()
		}
		arg1Datum := types.NewStringDatum(c.arg1)
		if c.isArg1Null {
			arg1Datum.SetNull()
		}
		exprs[0] = &Constant{Value: arg0Datum, RetType: types.NewFieldType(mysql.TypeDate)}
		exprs[1] = &Constant{Value: arg1Datum, RetType: types.NewFieldType(mysql.TypeVarString)}
		f, err := fc.getFunction(ctx, exprs)
		require.NoError(t, err)
		d, err := evalBuiltinFunc(f, ctx, chunk.Row{})
		if c.isExpectNull {
			require.True(t, d.IsNull())
			continue
		}
		require.NoError(t, err)
		result, _ := d.ToString()
		require.Equal(t, c.expect, result)
	}

	dateDurationCases := []struct {
		arg0         types.Time
		isArg0Null   bool
		arg1         types.Duration
		isArg1Null   bool
		expect       string
		isExpectNull bool
	}{
		{types.NewTime(types.FromDate(2024, 11, 1, 0, 0, 0, 0), mysql.TypeDate, 0), false, types.NewDuration(12, 0, 1, 0, 0), false, "2024-11-01 12:00:01", false},
		{types.NewTime(types.FromDate(2024, 11, 1, 0, 0, 0, 0), mysql.TypeDate, 0), false, types.NewDuration(12, 0, 1, 0, 0).Neg(), false, "2024-10-31 11:59:59", false},
		{types.NewTime(types.FromDate(2024, 11, 1, 0, 0, 0, 0), mysql.TypeDate, 0), false, types.NewDuration(36, 0, 1, 0, 0), false, "2024-11-02 12:00:01", false},
		{types.NewTime(types.FromDate(2024, 11, 1, 0, 0, 0, 0), mysql.TypeDate, 0), false, types.NewDuration(36, 0, 1, 0, 0).Neg(), false, "2024-10-30 11:59:59", false},
		{types.NewTime(types.FromDate(2024, 11, 1, 0, 0, 0, 0), mysql.TypeDate, 0), false, types.NewDuration(0, 0, 0, 0, 0), false, "2024-11-01 00:00:00", false},
		{types.NewTime(types.FromDate(1000, 1, 1, 0, 0, 0, 0), mysql.TypeDate, 0), false, types.NewDuration(12, 0, 1, 0, 0), false, "1000-01-01 12:00:01", false},
		{types.NewTime(types.FromDate(1000, 1, 1, 0, 0, 0, 0), mysql.TypeDate, 0), false, types.NewDuration(12, 0, 1, 0, 0).Neg(), false, "0999-12-31 11:59:59", false},
		{types.NewTime(types.FromDate(9999, 12, 31, 0, 0, 0, 0), mysql.TypeDate, 0), false, types.NewDuration(12, 0, 1, 0, 0), false, "9999-12-31 12:00:01", false},
		{types.NewTime(types.FromDate(9999, 12, 31, 0, 0, 0, 0), mysql.TypeDate, 0), false, types.NewDuration(12, 0, 1, 0, 0).Neg(), false, "9999-12-30 11:59:59", false},
		{types.NewTime(types.FromDate(2024, 11, 1, 0, 0, 0, 0), mysql.TypeDate, 0), true, types.NewDuration(0, 0, 0, 0, 0), false, "", true},
		{types.NewTime(types.FromDate(2024, 11, 1, 0, 0, 0, 0), mysql.TypeDate, 0), false, types.NewDuration(0, 0, 0, 0, 0), true, "", true},
		{types.NewTime(types.FromDate(2024, 11, 1, 0, 0, 0, 0), mysql.TypeDate, 0), true, types.NewDuration(0, 0, 0, 0, 0), true, "", true},
	}

	for _, c := range dateDurationCases {
		exprs := make([]Expression, 2)
		arg0Datum := types.NewTimeDatum(c.arg0)
		if c.isArg0Null {
			arg0Datum.SetNull()
		}
		arg1Datum := types.NewDurationDatum(c.arg1)
		if c.isArg1Null {
			arg1Datum.SetNull()
		}
		exprs[0] = &Constant{Value: arg0Datum, RetType: types.NewFieldType(mysql.TypeDate)}
		exprs[1] = &Constant{Value: arg1Datum, RetType: types.NewFieldType(mysql.TypeVarString)}
		f, err := fc.getFunction(ctx, exprs)
		require.NoError(t, err)
		d, err := evalBuiltinFunc(f, ctx, chunk.Row{})
		if c.isExpectNull {
			require.True(t, d.IsNull())
			continue
		}
		require.NoError(t, err)
		result, _ := d.ToString()
		require.Equal(t, c.expect, result)
	}

	datetimeStringCases := []struct {
		arg0         types.Time
		isArg0Null   bool
		arg1         string
		isArg1Null   bool
		expect       string
		isExpectNull bool
	}{
		{types.NewTime(types.FromDate(2024, 11, 1, 0, 0, 0, 0), mysql.TypeDatetime, 0), false, "12:00:01.341300", false, "2024-11-01 12:00:01.341300", false},
		{types.NewTime(types.FromDate(2024, 11, 1, 0, 0, 0, 0), mysql.TypeDatetime, 0), false, "-12:00:01.341300", false, "2024-10-31 11:59:58.658700", false},
		{types.NewTime(types.FromDate(2024, 11, 1, 0, 0, 0, 0), mysql.TypeDatetime, 0), false, "1 12:00:01.341300", false, "2024-11-02 12:00:01.341300", false},
		{types.NewTime(types.FromDate(2024, 11, 1, 0, 0, 0, 0), mysql.TypeDatetime, 0), false, "-1 12:00:01.341300", false, "2024-10-30 11:59:58.658700", false},
		{types.NewTime(types.FromDate(1000, 1, 1, 0, 0, 0, 0), mysql.TypeDatetime, 0), false, "12:00:01.341300", false, "1000-01-01 12:00:01.341300", false},
		{types.NewTime(types.FromDate(1000, 1, 1, 0, 0, 0, 0), mysql.TypeDatetime, 0), false, "-12:00:01.341300", false, "0999-12-31 11:59:58.658700", false},
		{types.NewTime(types.FromDate(9999, 12, 31, 0, 0, 0, 0), mysql.TypeDatetime, 0), false, "12:00:01.341300", false, "9999-12-31 12:00:01.341300", false},
		{types.NewTime(types.FromDate(9999, 12, 31, 0, 0, 0, 0), mysql.TypeDatetime, 0), false, "-12:00:01.341300", false, "9999-12-30 11:59:58.658700", false},
		{types.NewTime(types.FromDate(9999, 12, 31, 0, 0, 0, 0), mysql.TypeDatetime, 0), false, "anuverivr", false, "", true},
		{types.NewTime(types.FromDate(2024, 11, 1, 0, 0, 0, 0), mysql.TypeDatetime, 0), true, "", false, "", true},
		{types.NewTime(types.FromDate(2024, 11, 1, 0, 0, 0, 0), mysql.TypeDatetime, 0), false, "", true, "", true},
		{types.NewTime(types.FromDate(2024, 11, 1, 0, 0, 0, 0), mysql.TypeDatetime, 0), true, "", true, "", true},
	}

	for _, c := range datetimeStringCases {
		exprs := make([]Expression, 2)
		arg0Datum := types.NewTimeDatum(c.arg0)
		if c.isArg0Null {
			arg0Datum.SetNull()
		}
		arg1Datum := types.NewStringDatum(c.arg1)
		if c.isArg1Null {
			arg1Datum.SetNull()
		}
		exprs[0] = &Constant{Value: arg0Datum, RetType: types.NewFieldType(mysql.TypeDate)}
		exprs[1] = &Constant{Value: arg1Datum, RetType: types.NewFieldType(mysql.TypeVarString)}
		f, err := fc.getFunction(ctx, exprs)
		require.NoError(t, err)
		d, err := evalBuiltinFunc(f, ctx, chunk.Row{})
		if c.isExpectNull {
			require.True(t, d.IsNull())
			continue
		}
		require.NoError(t, err)
		result, _ := d.ToString()
		require.Equal(t, c.expect, result)
	}

	datetimeDurationCases := []struct {
		arg0         types.Time
		isArg0Null   bool
		arg1         types.Duration
		isArg1Null   bool
		expect       string
		isExpectNull bool
	}{
		{types.NewTime(types.FromDate(2024, 11, 1, 0, 0, 0, 0), mysql.TypeDatetime, 0), false, types.NewDuration(12, 0, 1, 0, 0), false, "2024-11-01 12:00:01", false},
		{types.NewTime(types.FromDate(2024, 11, 1, 0, 0, 0, 0), mysql.TypeDatetime, 0), false, types.NewDuration(12, 0, 1, 0, 0).Neg(), false, "2024-10-31 11:59:59", false},
		{types.NewTime(types.FromDate(2024, 11, 1, 0, 0, 0, 0), mysql.TypeDatetime, 0), false, types.NewDuration(36, 0, 1, 0, 0), false, "2024-11-02 12:00:01", false},
		{types.NewTime(types.FromDate(2024, 11, 1, 0, 0, 0, 0), mysql.TypeDatetime, 0), false, types.NewDuration(36, 0, 1, 0, 0).Neg(), false, "2024-10-30 11:59:59", false},
		{types.NewTime(types.FromDate(2024, 11, 1, 0, 0, 0, 0), mysql.TypeDatetime, 0), false, types.NewDuration(0, 0, 0, 0, 0), false, "2024-11-01 00:00:00", false},
		{types.NewTime(types.FromDate(1000, 1, 1, 0, 0, 0, 0), mysql.TypeDatetime, 0), false, types.NewDuration(12, 0, 1, 0, 0), false, "1000-01-01 12:00:01", false},
		{types.NewTime(types.FromDate(1000, 1, 1, 0, 0, 0, 0), mysql.TypeDatetime, 0), false, types.NewDuration(12, 0, 1, 0, 0).Neg(), false, "0999-12-31 11:59:59", false},
		{types.NewTime(types.FromDate(9999, 12, 31, 0, 0, 0, 0), mysql.TypeDatetime, 0), false, types.NewDuration(12, 0, 1, 0, 0), false, "9999-12-31 12:00:01", false},
		{types.NewTime(types.FromDate(9999, 12, 31, 0, 0, 0, 0), mysql.TypeDatetime, 0), false, types.NewDuration(12, 0, 1, 0, 0).Neg(), false, "9999-12-30 11:59:59", false},
		{types.NewTime(types.FromDate(2024, 11, 1, 0, 0, 0, 0), mysql.TypeDatetime, 0), true, types.NewDuration(0, 0, 0, 0, 0), false, "", true},
		{types.NewTime(types.FromDate(2024, 11, 1, 0, 0, 0, 0), mysql.TypeDatetime, 0), false, types.NewDuration(0, 0, 0, 0, 0), true, "", true},
		{types.NewTime(types.FromDate(2024, 11, 1, 0, 0, 0, 0), mysql.TypeDatetime, 0), true, types.NewDuration(0, 0, 0, 0, 0), true, "", true},
	}

	for _, c := range datetimeDurationCases {
		exprs := make([]Expression, 2)
		arg0Datum := types.NewTimeDatum(c.arg0)
		if c.isArg0Null {
			arg0Datum.SetNull()
		}
		arg1Datum := types.NewDurationDatum(c.arg1)
		if c.isArg1Null {
			arg1Datum.SetNull()
		}
		exprs[0] = &Constant{Value: arg0Datum, RetType: types.NewFieldType(mysql.TypeDate)}
		exprs[1] = &Constant{Value: arg1Datum, RetType: types.NewFieldType(mysql.TypeVarString)}
		f, err := fc.getFunction(ctx, exprs)
		require.NoError(t, err)
		d, err := evalBuiltinFunc(f, ctx, chunk.Row{})
		if c.isExpectNull {
			require.True(t, d.IsNull())
			continue
		}
		require.NoError(t, err)
		result, _ := d.ToString()
		require.Equal(t, c.expect, result)
	}
}

func TestSubTimeSig(t *testing.T) {
	ctx := createContext(t)
	tbl := []struct {
		Input         string
		InputDuration string
		expect        string
	}{
		{"01:00:00.999999", "02:00:00.999998", "-00:59:59.999999"},
		{"110:00:00", "1 02:00:00", "84:00:00"},
		{"2017-01-01 01:01:01.11", "01:01:01.11111", "2016-12-31 23:59:59.998890"},
		{"2007-12-31 23:59:59.999999", "1 1:1:1.000002", "2007-12-30 22:58:58.999997"},
		{"1000-01-01 01:00:00.000000", "00:00:00.000001", "1000-01-01 00:59:59.999999"},
		{"1000-01-01 01:00:00.000001", "00:00:00.000001", "1000-01-01 01:00:00"},
		{"1", "xxcvadfgasd", ""},
		{"xxcvadfgasd", "1", ""},
	}
	fc := funcs[ast.SubTime]
	for _, c := range tbl {
		tmpInput := types.NewStringDatum(c.Input)
		tmpInputDuration := types.NewStringDatum(c.InputDuration)
		f, err := fc.getFunction(ctx, datumsToConstants([]types.Datum{tmpInput, tmpInputDuration}))
		require.NoError(t, err)
		d, err := evalBuiltinFunc(f, ctx, chunk.Row{})
		require.NoError(t, err)
		result, _ := d.ToString()
		require.Equal(t, c.expect, result)
	}

	tbl = []struct {
		Input         string
		InputDuration string
		expect        string
	}{
		{"03:00:00.999999", "02:00:00.999998", "01:00:00.000001"},
		{"23:59:59", "00:00:01", "23:59:58"},
		{"235959", "00:00:01", "23:59:58"},
	}
	for _, c := range tbl {
		dur, _, err := types.ParseDuration(ctx.GetSessionVars().StmtCtx.TypeCtx(), c.Input, types.GetFsp(c.Input))
		require.NoError(t, err)
		tmpInput := types.NewDurationDatum(dur)
		tmpInputDuration := types.NewStringDatum(c.InputDuration)
		f, err := fc.getFunction(ctx, datumsToConstants([]types.Datum{tmpInput, tmpInputDuration}))
		require.NoError(t, err)
		d, err := evalBuiltinFunc(f, ctx, chunk.Row{})
		require.NoError(t, err)
		result, _ := d.ToString()
		require.Equal(t, c.expect, result)
	}
	tbll := []struct {
		Input         int64
		InputDuration int64
		expect        string
	}{
		{20171010123456, 1, "2017-10-10 12:34:55"},
		{123456, 1, "12:34:55"},
	}
	for _, c := range tbll {
		tmpInput := types.NewIntDatum(c.Input)
		tmpInputDuration := types.NewIntDatum(c.InputDuration)
		f, err := fc.getFunction(ctx, datumsToConstants([]types.Datum{tmpInput, tmpInputDuration}))
		require.NoError(t, err)
		d, err := evalBuiltinFunc(f, ctx, chunk.Row{})
		require.NoError(t, err)
		result, _ := d.ToString()
		require.Equal(t, c.expect, result)
	}

	tblWarning := []struct {
		Input         any
		InputDuration any
		warning       *terror.Error
	}{
		{"0", "-32073", types.ErrTruncatedWrongVal},
		{"-32073", "0", types.ErrTruncatedWrongVal},
		{types.ZeroDuration, "-32073", types.ErrTruncatedWrongVal},
		{"-32073", types.ZeroDuration, types.ErrTruncatedWrongVal},
		{types.CurrentTime(mysql.TypeTimestamp), "-32073", types.ErrTruncatedWrongVal},
		{types.CurrentTime(mysql.TypeDate), "-32073", types.ErrTruncatedWrongVal},
		{types.CurrentTime(mysql.TypeDatetime), "-32073", types.ErrTruncatedWrongVal},
		{"1", "xxcvadfgasd", types.ErrTruncatedWrongVal},
		{"xxcvadfgasd", "1", types.ErrTruncatedWrongVal},
	}
	beforeWarnCnt := int(ctx.GetSessionVars().StmtCtx.WarningCount())
	for i, c := range tblWarning {
		tmpInput := types.NewDatum(c.Input)
		tmpInputDuration := types.NewDatum(c.InputDuration)
		f, err := fc.getFunction(ctx, datumsToConstants([]types.Datum{tmpInput, tmpInputDuration}))
		require.NoError(t, err)
		d, err := evalBuiltinFunc(f, ctx, chunk.Row{})
		require.NoError(t, err)
		result, _ := d.ToString()
		require.Equal(t, "", result)
		require.Equal(t, true, d.IsNull())
		warnings := ctx.GetSessionVars().StmtCtx.GetWarnings()
		require.Equal(t, i+1+beforeWarnCnt, len(warnings))
		require.Truef(t, terror.ErrorEqual(c.warning, warnings[i].Err), "err %v", warnings[i].Err)
	}

	subTimeTestForIssue56861(t, ctx, fc)
}

func subTimeTestForIssue56861(t *testing.T, ctx *mock.Context, fc functionClass) {
	dateStringCases := []struct {
		arg0         types.Time
		isArg0Null   bool
		arg1         string
		isArg1Null   bool
		expect       string
		isExpectNull bool
	}{
		{types.NewTime(types.FromDate(2024, 11, 1, 0, 0, 0, 0), mysql.TypeDate, 0), false, "12:00:01.341300", false, "2024-10-31 11:59:58.658700", false},
		{types.NewTime(types.FromDate(2024, 11, 1, 0, 0, 0, 0), mysql.TypeDate, 0), false, "-12:00:01.341300", false, "2024-11-01 12:00:01.341300", false},
		{types.NewTime(types.FromDate(2024, 11, 1, 0, 0, 0, 0), mysql.TypeDate, 0), false, "1 12:00:01.341300", false, "2024-10-30 11:59:58.658700", false},
		{types.NewTime(types.FromDate(2024, 11, 1, 0, 0, 0, 0), mysql.TypeDate, 0), false, "-1 12:00:01.341300", false, "2024-11-02 12:00:01.341300", false},
		{types.NewTime(types.FromDate(1000, 1, 1, 0, 0, 0, 0), mysql.TypeDate, 0), false, "12:00:01.341300", false, "0999-12-31 11:59:58.658700", false},
		{types.NewTime(types.FromDate(1000, 1, 1, 0, 0, 0, 0), mysql.TypeDate, 0), false, "-12:00:01.341300", false, "1000-01-01 12:00:01.341300", false},
		{types.NewTime(types.FromDate(9999, 12, 31, 0, 0, 0, 0), mysql.TypeDate, 0), false, "12:00:01.341300", false, "9999-12-30 11:59:58.658700", false},
		{types.NewTime(types.FromDate(9999, 12, 31, 0, 0, 0, 0), mysql.TypeDate, 0), false, "-12:00:01.341300", false, "9999-12-31 12:00:01.341300", false},
		{types.NewTime(types.FromDate(9999, 12, 31, 0, 0, 0, 0), mysql.TypeDate, 0), false, "anuverivr", false, "", true},
		{types.NewTime(types.FromDate(2024, 11, 1, 0, 0, 0, 0), mysql.TypeDate, 0), true, "", false, "", true},
		{types.NewTime(types.FromDate(2024, 11, 1, 0, 0, 0, 0), mysql.TypeDate, 0), false, "", true, "", true},
		{types.NewTime(types.FromDate(2024, 11, 1, 0, 0, 0, 0), mysql.TypeDate, 0), true, "", true, "", true},
	}

	for _, c := range dateStringCases {
		exprs := make([]Expression, 2)
		arg0Datum := types.NewTimeDatum(c.arg0)
		if c.isArg0Null {
			arg0Datum.SetNull()
		}
		arg1Datum := types.NewStringDatum(c.arg1)
		if c.isArg1Null {
			arg1Datum.SetNull()
		}
		exprs[0] = &Constant{Value: arg0Datum, RetType: types.NewFieldType(mysql.TypeDate)}
		exprs[1] = &Constant{Value: arg1Datum, RetType: types.NewFieldType(mysql.TypeVarString)}
		f, err := fc.getFunction(ctx, exprs)
		require.NoError(t, err)
		d, err := evalBuiltinFunc(f, ctx, chunk.Row{})
		if c.isExpectNull {
			require.True(t, d.IsNull())
			continue
		}
		require.NoError(t, err)
		result, _ := d.ToString()
		require.Equal(t, c.expect, result)
	}

	dateDurationCases := []struct {
		arg0         types.Time
		isArg0Null   bool
		arg1         types.Duration
		isArg1Null   bool
		expect       string
		isExpectNull bool
	}{
		{types.NewTime(types.FromDate(2024, 11, 1, 0, 0, 0, 0), mysql.TypeDate, 0), false, types.NewDuration(12, 0, 1, 0, 0), false, "2024-10-31 11:59:59", false},
		{types.NewTime(types.FromDate(2024, 11, 1, 0, 0, 0, 0), mysql.TypeDate, 0), false, types.NewDuration(12, 0, 1, 0, 0).Neg(), false, "2024-11-01 12:00:01", false},
		{types.NewTime(types.FromDate(2024, 11, 1, 0, 0, 0, 0), mysql.TypeDate, 0), false, types.NewDuration(36, 0, 1, 0, 0), false, "2024-10-30 11:59:59", false},
		{types.NewTime(types.FromDate(2024, 11, 1, 0, 0, 0, 0), mysql.TypeDate, 0), false, types.NewDuration(36, 0, 1, 0, 0).Neg(), false, "2024-11-02 12:00:01", false},
		{types.NewTime(types.FromDate(1000, 1, 1, 0, 0, 0, 0), mysql.TypeDate, 0), false, types.NewDuration(12, 0, 1, 0, 0), false, "0999-12-31 11:59:59", false},
		{types.NewTime(types.FromDate(1000, 1, 1, 0, 0, 0, 0), mysql.TypeDate, 0), false, types.NewDuration(12, 0, 1, 0, 0).Neg(), false, "1000-01-01 12:00:01", false},
		{types.NewTime(types.FromDate(9999, 12, 31, 0, 0, 0, 0), mysql.TypeDate, 0), false, types.NewDuration(12, 0, 1, 0, 0), false, "9999-12-30 11:59:59", false},
		{types.NewTime(types.FromDate(9999, 12, 31, 0, 0, 0, 0), mysql.TypeDate, 0), false, types.NewDuration(12, 0, 1, 0, 0).Neg(), false, "9999-12-31 12:00:01", false},
		{types.NewTime(types.FromDate(2024, 11, 1, 0, 0, 0, 0), mysql.TypeDate, 0), true, types.NewDuration(0, 0, 0, 0, 0), false, "", true},
		{types.NewTime(types.FromDate(2024, 11, 1, 0, 0, 0, 0), mysql.TypeDate, 0), false, types.NewDuration(0, 0, 0, 0, 0), true, "", true},
		{types.NewTime(types.FromDate(2024, 11, 1, 0, 0, 0, 0), mysql.TypeDate, 0), true, types.NewDuration(0, 0, 0, 0, 0), true, "", true},
	}

	for _, c := range dateDurationCases {
		exprs := make([]Expression, 2)
		arg0Datum := types.NewTimeDatum(c.arg0)
		if c.isArg0Null {
			arg0Datum.SetNull()
		}
		arg1Datum := types.NewDurationDatum(c.arg1)
		if c.isArg1Null {
			arg1Datum.SetNull()
		}
		exprs[0] = &Constant{Value: arg0Datum, RetType: types.NewFieldType(mysql.TypeDate)}
		exprs[1] = &Constant{Value: arg1Datum, RetType: types.NewFieldType(mysql.TypeDuration)}
		f, err := fc.getFunction(ctx, exprs)
		require.NoError(t, err)
		d, err := evalBuiltinFunc(f, ctx, chunk.Row{})
		if c.isExpectNull {
			require.True(t, d.IsNull())
			continue
		}
		require.NoError(t, err)
		result, _ := d.ToString()
		require.Equal(t, c.expect, result)
	}

	datetimeStringCases := []struct {
		arg0         types.Time
		isArg0Null   bool
		arg1         string
		isArg1Null   bool
		expect       string
		isExpectNull bool
	}{
		{types.NewTime(types.FromDate(2024, 11, 1, 0, 0, 0, 0), mysql.TypeDatetime, 0), false, "12:00:01.341300", false, "2024-10-31 11:59:58.658700", false},
		{types.NewTime(types.FromDate(2024, 11, 1, 0, 0, 0, 0), mysql.TypeDatetime, 0), false, "-12:00:01.341300", false, "2024-11-01 12:00:01.341300", false},
		{types.NewTime(types.FromDate(2024, 11, 1, 0, 0, 0, 0), mysql.TypeDatetime, 0), false, "1 12:00:01.341300", false, "2024-10-30 11:59:58.658700", false},
		{types.NewTime(types.FromDate(2024, 11, 1, 0, 0, 0, 0), mysql.TypeDatetime, 0), false, "-1 12:00:01.341300", false, "2024-11-02 12:00:01.341300", false},
		{types.NewTime(types.FromDate(1000, 1, 1, 0, 0, 0, 0), mysql.TypeDatetime, 0), false, "12:00:01.341300", false, "0999-12-31 11:59:58.658700", false},
		{types.NewTime(types.FromDate(1000, 1, 1, 0, 0, 0, 0), mysql.TypeDatetime, 0), false, "-12:00:01.341300", false, "1000-01-01 12:00:01.341300", false},
		{types.NewTime(types.FromDate(9999, 12, 31, 0, 0, 0, 0), mysql.TypeDatetime, 0), false, "12:00:01.341300", false, "9999-12-30 11:59:58.658700", false},
		{types.NewTime(types.FromDate(9999, 12, 31, 0, 0, 0, 0), mysql.TypeDatetime, 0), false, "-12:00:01.341300", false, "9999-12-31 12:00:01.341300", false},
		{types.NewTime(types.FromDate(9999, 12, 31, 0, 0, 0, 0), mysql.TypeDatetime, 0), false, "anuverivr", false, "", true},
		{types.NewTime(types.FromDate(2024, 11, 1, 0, 0, 0, 0), mysql.TypeDatetime, 0), true, "", false, "", true},
		{types.NewTime(types.FromDate(2024, 11, 1, 0, 0, 0, 0), mysql.TypeDatetime, 0), false, "", true, "", true},
		{types.NewTime(types.FromDate(2024, 11, 1, 0, 0, 0, 0), mysql.TypeDatetime, 0), true, "", true, "", true},
	}

	for _, c := range datetimeStringCases {
		exprs := make([]Expression, 2)
		arg0Datum := types.NewTimeDatum(c.arg0)
		if c.isArg0Null {
			arg0Datum.SetNull()
		}
		arg1Datum := types.NewStringDatum(c.arg1)
		if c.isArg1Null {
			arg1Datum.SetNull()
		}
		exprs[0] = &Constant{Value: arg0Datum, RetType: types.NewFieldType(mysql.TypeDate)}
		exprs[1] = &Constant{Value: arg1Datum, RetType: types.NewFieldType(mysql.TypeVarString)}
		f, err := fc.getFunction(ctx, exprs)
		require.NoError(t, err)
		d, err := evalBuiltinFunc(f, ctx, chunk.Row{})
		if c.isExpectNull {
			require.True(t, d.IsNull())
			continue
		}
		require.NoError(t, err)
		result, _ := d.ToString()
		require.Equal(t, c.expect, result)
	}

	datetimeDurationCases := []struct {
		arg0         types.Time
		isArg0Null   bool
		arg1         types.Duration
		isArg1Null   bool
		expect       string
		isExpectNull bool
	}{
		{types.NewTime(types.FromDate(2024, 11, 1, 0, 0, 0, 0), mysql.TypeDatetime, 0), false, types.NewDuration(12, 0, 1, 0, 0), false, "2024-10-31 11:59:59", false},
		{types.NewTime(types.FromDate(2024, 11, 1, 0, 0, 0, 0), mysql.TypeDatetime, 0), false, types.NewDuration(12, 0, 1, 0, 0).Neg(), false, "2024-11-01 12:00:01", false},
		{types.NewTime(types.FromDate(2024, 11, 1, 0, 0, 0, 0), mysql.TypeDatetime, 0), false, types.NewDuration(36, 0, 1, 0, 0), false, "2024-10-30 11:59:59", false},
		{types.NewTime(types.FromDate(2024, 11, 1, 0, 0, 0, 0), mysql.TypeDatetime, 0), false, types.NewDuration(36, 0, 1, 0, 0).Neg(), false, "2024-11-02 12:00:01", false},
		{types.NewTime(types.FromDate(1000, 1, 1, 0, 0, 0, 0), mysql.TypeDatetime, 0), false, types.NewDuration(12, 0, 1, 0, 0), false, "0999-12-31 11:59:59", false},
		{types.NewTime(types.FromDate(1000, 1, 1, 0, 0, 0, 0), mysql.TypeDatetime, 0), false, types.NewDuration(12, 0, 1, 0, 0).Neg(), false, "1000-01-01 12:00:01", false},
		{types.NewTime(types.FromDate(9999, 12, 31, 0, 0, 0, 0), mysql.TypeDatetime, 0), false, types.NewDuration(12, 0, 1, 0, 0), false, "9999-12-30 11:59:59", false},
		{types.NewTime(types.FromDate(9999, 12, 31, 0, 0, 0, 0), mysql.TypeDatetime, 0), false, types.NewDuration(12, 0, 1, 0, 0).Neg(), false, "9999-12-31 12:00:01", false},
		{types.NewTime(types.FromDate(2024, 11, 1, 0, 0, 0, 0), mysql.TypeDatetime, 0), true, types.NewDuration(0, 0, 0, 0, 0), false, "", true},
		{types.NewTime(types.FromDate(2024, 11, 1, 0, 0, 0, 0), mysql.TypeDatetime, 0), false, types.NewDuration(0, 0, 0, 0, 0), true, "", true},
		{types.NewTime(types.FromDate(2024, 11, 1, 0, 0, 0, 0), mysql.TypeDatetime, 0), true, types.NewDuration(0, 0, 0, 0, 0), true, "", true},
	}

	for _, c := range datetimeDurationCases {
		exprs := make([]Expression, 2)
		arg0Datum := types.NewTimeDatum(c.arg0)
		if c.isArg0Null {
			arg0Datum.SetNull()
		}
		arg1Datum := types.NewDurationDatum(c.arg1)
		if c.isArg1Null {
			arg1Datum.SetNull()
		}
		exprs[0] = &Constant{Value: arg0Datum, RetType: types.NewFieldType(mysql.TypeDate)}
		exprs[1] = &Constant{Value: arg1Datum, RetType: types.NewFieldType(mysql.TypeDuration)}
		f, err := fc.getFunction(ctx, exprs)
		require.NoError(t, err)
		d, err := evalBuiltinFunc(f, ctx, chunk.Row{})
		if c.isExpectNull {
			require.True(t, d.IsNull())
			continue
		}
		require.NoError(t, err)
		result, _ := d.ToString()
		require.Equal(t, c.expect, result)
	}
}

func TestSysDate(t *testing.T) {
	fc := funcs[ast.Sysdate]
	ctx := mock.NewContext()
	ctx.ResetSessionAndStmtTimeZone(timeutil.SystemLocation())
	timezones := []string{"1234", "0"}
	for _, timezone := range timezones {
		// sysdate() result is not affected by "timestamp" session variable.
		err := ctx.GetSessionVars().SetSystemVar("timestamp", timezone)
		require.NoError(t, err)
		f, err := fc.getFunction(ctx, datumsToConstants(nil))
		require.NoError(t, err)
		resetStmtContext(ctx)
		v, err := evalBuiltinFunc(f, ctx, chunk.Row{})
		last := time.Now()
		require.NoError(t, err)
		n := v.GetMysqlTime()
		require.GreaterOrEqual(t, n.String(), last.Format(types.TimeFormat))

		baseFunc, _, input, output := genVecBuiltinFuncBenchCase(ctx, ast.Sysdate, vecExprBenchCase{retEvalType: types.ETDatetime})
		resetStmtContext(ctx)
		err = vecEvalType(ctx, baseFunc, types.ETDatetime, input, output)
		require.NoError(t, err)
		last = time.Now()
		times := output.Times()
		for i := 0; i < 1024; i++ {
			require.GreaterOrEqual(t, times[i].String(), last.Format(types.TimeFormat))
		}

		baseFunc, _, input, output = genVecBuiltinFuncBenchCase(ctx, ast.Sysdate,
			vecExprBenchCase{
				retEvalType:   types.ETDatetime,
				childrenTypes: []types.EvalType{types.ETInt},
				geners:        []dataGenerator{newRangeInt64Gener(0, 7)},
			})
		resetStmtContext(ctx)
		loc := location(ctx)
		startTm := time.Now().In(loc)
		err = vecEvalType(ctx, baseFunc, types.ETDatetime, input, output)
		require.NoError(t, err)
		for i := 0; i < 1024; i++ {
			require.GreaterOrEqual(t, times[i].String(), startTm.Format(types.TimeFormat))
		}
	}

	last := time.Now()
	f, err := fc.getFunction(ctx, datumsToConstants(types.MakeDatums(6)))
	require.NoError(t, err)
	resetStmtContext(ctx)
	v, err := evalBuiltinFunc(f, ctx, chunk.Row{})
	require.NoError(t, err)
	n := v.GetMysqlTime()
	require.GreaterOrEqual(t, n.String(), last.Format(types.TimeFormat))

	_, err = fc.getFunction(ctx, datumsToConstants(types.MakeDatums(-2)))
	require.Error(t, err)
}

func convertToTimeWithFsp(tc types.Context, arg types.Datum, tp byte, fsp int) (d types.Datum, err error) {
	if fsp > types.MaxFsp {
		fsp = types.MaxFsp
	}

	f := types.NewFieldType(tp)
	f.SetDecimal(fsp)

	d, err = arg.ConvertTo(tc, f)
	if err != nil {
		d.SetNull()
		return d, err
	}

	if d.IsNull() {
		return
	}

	if d.Kind() != types.KindMysqlTime {
		d.SetNull()
		return d, errors.Errorf("need time type, but got %T", d.GetValue())
	}
	return
}

func convertToTime(tc types.Context, arg types.Datum, tp byte) (d types.Datum, err error) {
	return convertToTimeWithFsp(tc, arg, tp, types.MaxFsp)
}

func builtinDateFormat(tc types.Context, args []types.Datum) (d types.Datum, err error) {
	date, err := convertToTime(tc, args[0], mysql.TypeDatetime)
	if err != nil {
		return d, err
	}

	if date.IsNull() {
		return
	}
	t := date.GetMysqlTime()
	str, err := t.DateFormat(args[1].GetString())
	if err != nil {
		return d, err
	}
	d.SetString(str, mysql.DefaultCollationName)
	return
}

func TestFromUnixTime(t *testing.T) {
	ctx := createContext(t)
	tbl := []struct {
		isDecimal    bool
		integralPart int64
		decimal      float64
		format       string
		expect       string
	}{
		{false, 1451606400, 0, "", "2016-01-01 00:00:00"},
		{true, 1451606400, 1451606400.123456, "", "2016-01-01 00:00:00.123456"},
		{true, 1451606400, 1451606400.999999, "", "2016-01-01 00:00:00.999999"},
		{true, 1451606400, 1451606400.9999999, "", "2016-01-01 00:00:01.000000"},
		{false, 1451606400, 0, `%Y %D %M %h:%i:%s %x`, "2016-01-01 00:00:00"},
		{true, 1451606400, 1451606400.123456, `%Y %D %M %h:%i:%s %x`, "2016-01-01 00:00:00.123456"},
		{true, 1451606400, 1451606400.999999, `%Y %D %M %h:%i:%s %x`, "2016-01-01 00:00:00.999999"},
		{true, 1451606400, 1451606400.9999999, `%Y %D %M %h:%i:%s %x`, "2016-01-01 00:00:01.000000"},

		// TestIssue22206
		{false, 5000000000, 0, "", "2128-06-11 08:53:20"},
		{true, 32536771199, 32536771199.99999, "", "3001-01-18 23:59:59.999990"},
	}
	ctx.ResetSessionAndStmtTimeZone(time.UTC)
	fc := funcs[ast.FromUnixTime]
	for _, c := range tbl {
		var timestamp types.Datum
		if !c.isDecimal {
			timestamp.SetInt64(c.integralPart)
		} else {
			timestamp.SetFloat64(c.decimal)
		}
		// result of from_unixtime() is dependent on specific time zone.
		if len(c.format) == 0 {
			constants := datumsToConstants([]types.Datum{timestamp})
			if !c.isDecimal {
				constants[0].GetType(ctx).SetDecimal(0)
			}

			f, err := fc.getFunction(ctx, constants)
			require.NoError(t, err)

			v, err := evalBuiltinFunc(f, ctx, chunk.Row{})
			require.NoError(t, err)
			ans := v.GetMysqlTime()
			require.Equalf(t, c.expect, ans.String(), "%+v", t)
		} else {
			format := types.NewStringDatum(c.format)
			constants := datumsToConstants([]types.Datum{timestamp, format})
			if !c.isDecimal {
				constants[0].GetType(ctx).SetDecimal(0)
			}
			f, err := fc.getFunction(ctx, constants)
			require.NoError(t, err)
			v, err := evalBuiltinFunc(f, ctx, chunk.Row{})
			require.NoError(t, err)
			result, err := builtinDateFormat(ctx.GetSessionVars().StmtCtx.TypeCtx(), []types.Datum{types.NewStringDatum(c.expect), format})
			require.NoError(t, err)
			require.Equalf(t, result.GetString(), v.GetString(), "%+v", t)
		}
	}

	f, err := fc.getFunction(ctx, datumsToConstants(types.MakeDatums(-12345)))
	require.NoError(t, err)
	v, err := evalBuiltinFunc(f, ctx, chunk.Row{})
	require.NoError(t, err)
	require.Equal(t, types.KindNull, v.Kind())

	// TestIssue22206
	f, err = fc.getFunction(ctx, datumsToConstants(types.MakeDatums(32536771200)))
	require.NoError(t, err)
	v, err = evalBuiltinFunc(f, ctx, chunk.Row{})
	require.NoError(t, err)
	require.Equal(t, types.KindNull, v.Kind())
}

func TestCurrentDate(t *testing.T) {
	ctx := createContext(t)
	last := time.Now()
	fc := funcs[ast.CurrentDate]
	f, err := fc.getFunction(mock.NewContext(), datumsToConstants(nil))
	require.NoError(t, err)
	resetStmtContext(ctx)
	v, err := evalBuiltinFunc(f, ctx, chunk.Row{})
	require.NoError(t, err)
	n := v.GetMysqlTime()
	require.GreaterOrEqual(t, n.String(), last.Format(types.DateFormat))
}

func TestCurrentTime(t *testing.T) {
	ctx := createContext(t)
	tfStr := time.TimeOnly

	last := time.Now().In(ctx.GetSessionVars().Location())
	fc := funcs[ast.CurrentTime]
	f, err := fc.getFunction(ctx, datumsToConstants(types.MakeDatums(nil)))
	require.NoError(t, err)
	resetStmtContext(ctx)
	v, err := evalBuiltinFunc(f, ctx, chunk.Row{})
	require.NoError(t, err)
	n := v.GetMysqlDuration()
	require.Len(t, n.String(), 8)
	require.GreaterOrEqual(t, n.String(), last.Format(tfStr))

	f, err = fc.getFunction(ctx, datumsToConstants(types.MakeDatums(3)))
	require.NoError(t, err)
	resetStmtContext(ctx)
	v, err = evalBuiltinFunc(f, ctx, chunk.Row{})
	require.NoError(t, err)
	n = v.GetMysqlDuration()
	require.Len(t, n.String(), 12)
	require.GreaterOrEqual(t, n.String(), last.Format(tfStr))

	f, err = fc.getFunction(ctx, datumsToConstants(types.MakeDatums(6)))
	require.NoError(t, err)
	resetStmtContext(ctx)
	v, err = evalBuiltinFunc(f, ctx, chunk.Row{})
	require.NoError(t, err)
	n = v.GetMysqlDuration()
	require.Len(t, n.String(), 15)
	require.GreaterOrEqual(t, n.String(), last.Format(tfStr))

	_, err = fc.getFunction(ctx, datumsToConstants(types.MakeDatums(-1)))
	require.Error(t, err)

	_, err = fc.getFunction(ctx, datumsToConstants(types.MakeDatums(7)))
	require.Error(t, err)
}

func TestUTCTime(t *testing.T) {
	ctx := createContext(t)
	last := time.Now().UTC()
	tfStr := "00:00:00"
	fc := funcs[ast.UTCTime]

	tests := []struct {
		param  any
		expect int
		error  bool
	}{{0, 8, false}, {3, 12, false}, {6, 15, false}, {-1, 0, true}, {7, 0, true}}

	for _, test := range tests {
		f, err := fc.getFunction(ctx, datumsToConstants(types.MakeDatums(test.param)))
		if test.error {
			require.Error(t, err)
			continue
		}
		require.NoError(t, err)
		resetStmtContext(ctx)
		v, err := evalBuiltinFunc(f, ctx, chunk.Row{})
		if test.expect > 0 {
			require.NoError(t, err)
			n := v.GetMysqlDuration()
			require.Len(t, n.String(), test.expect)
			require.GreaterOrEqual(t, n.String(), last.Format(tfStr))
		} else {
			require.Error(t, err)
		}
	}

	f, err := fc.getFunction(ctx, make([]Expression, 0))
	require.NoError(t, err)
	resetStmtContext(ctx)
	v, err := evalBuiltinFunc(f, ctx, chunk.Row{})
	require.NoError(t, err)
	n := v.GetMysqlDuration()
	require.Len(t, n.String(), 8)
	require.GreaterOrEqual(t, n.String(), last.Format(tfStr))
}

func TestUTCDate(t *testing.T) {
	last := time.Now().UTC()
	fc := funcs[ast.UTCDate]
	f, err := fc.getFunction(mock.NewContext(), datumsToConstants(nil))
	require.NoError(t, err)
	ctx := mock.NewContext()
	resetStmtContext(ctx)
	v, err := evalBuiltinFunc(f, ctx, chunk.Row{})
	require.NoError(t, err)
	n := v.GetMysqlTime()
	require.GreaterOrEqual(t, n.String(), last.Format(types.DateFormat))
}

func TestStrToDate(t *testing.T) {
	ctx := createContext(t)
	// If you want to add test cases for `strToDate` but not the builtin function,
	// adding cases in `types.format_test.go` `TestStrToDate` maybe more clear and easier
	tests := []struct {
		Date    string
		Format  string
		Success bool
		Kind    byte
		Expect  time.Time
	}{
		{"10/28/2011 9:46:29 pm", "%m/%d/%Y %l:%i:%s %p", true, types.KindMysqlTime, time.Date(2011, 10, 28, 21, 46, 29, 0, time.Local)},
		{"10/28/2011 9:46:29 Pm", "%m/%d/%Y %l:%i:%s %p", true, types.KindMysqlTime, time.Date(2011, 10, 28, 21, 46, 29, 0, time.Local)},
		{"2011/10/28 9:46:29 am", "%Y/%m/%d %l:%i:%s %p", true, types.KindMysqlTime, time.Date(2011, 10, 28, 9, 46, 29, 0, time.Local)},
		{"20161122165022", `%Y%m%d%H%i%s`, true, types.KindMysqlTime, time.Date(2016, 11, 22, 16, 50, 22, 0, time.Local)},
		{"2016 11 22 16 50 22", `%Y%m%d%H%i%s`, true, types.KindMysqlTime, time.Date(2016, 11, 22, 16, 50, 22, 0, time.Local)},
		{"16-50-22 2016 11 22", `%H-%i-%s%Y%m%d`, true, types.KindMysqlTime, time.Date(2016, 11, 22, 16, 50, 22, 0, time.Local)},
		{"16-50 2016 11 22", `%H-%i-%s%Y%m%d`, false, types.KindMysqlTime, time.Time{}},
		{"15-01-2001 1:59:58.999", "%d-%m-%Y %I:%i:%s.%f", true, types.KindMysqlTime, time.Date(2001, 1, 15, 1, 59, 58, 999000000, time.Local)},
		{"15-01-2001 1:59:58.1", "%d-%m-%Y %H:%i:%s.%f", true, types.KindMysqlTime, time.Date(2001, 1, 15, 1, 59, 58, 100000000, time.Local)},
		{"15-01-2001 1:59:58.", "%d-%m-%Y %H:%i:%s.%f", true, types.KindMysqlTime, time.Date(2001, 1, 15, 1, 59, 58, 000000000, time.Local)},
		{"15-01-2001 1:9:8.999", "%d-%m-%Y %H:%i:%s.%f", true, types.KindMysqlTime, time.Date(2001, 1, 15, 1, 9, 8, 999000000, time.Local)},
		{"15-01-2001 1:9:8.999", "%d-%m-%Y %H:%i:%S.%f", true, types.KindMysqlTime, time.Date(2001, 1, 15, 1, 9, 8, 999000000, time.Local)},
		{"2003-01-02 10:11:12.0012", "%Y-%m-%d %H:%i:%S.%f", true, types.KindMysqlTime, time.Date(2003, 1, 2, 10, 11, 12, 1200000, time.Local)},
		{"2003-01-02 10:11:12 PM", "%Y-%m-%d %H:%i:%S %p", false, types.KindMysqlTime, time.Time{}},
		{"10:20:10AM", "%H:%i:%S%p", false, types.KindMysqlTime, time.Time{}},
		// test %@(skip alpha), %#(skip number), %.(skip punct)
		{"2020-10-10ABCD", "%Y-%m-%d%@", true, types.KindMysqlTime, time.Date(2020, 10, 10, 0, 0, 0, 0, time.Local)},
		{"2020-10-101234", "%Y-%m-%d%#", true, types.KindMysqlTime, time.Date(2020, 10, 10, 0, 0, 0, 0, time.Local)},
		{"2020-10-10....", "%Y-%m-%d%.", true, types.KindMysqlTime, time.Date(2020, 10, 10, 0, 0, 0, 0, time.Local)},
		{"2020-10-10.1", "%Y-%m-%d%.%#%@", true, types.KindMysqlTime, time.Date(2020, 10, 10, 0, 0, 0, 0, time.Local)},
		{"abcd2020-10-10.1", "%@%Y-%m-%d%.%#%@", true, types.KindMysqlTime, time.Date(2020, 10, 10, 0, 0, 0, 0, time.Local)},
		{"abcd-2020-10-10.1", "%@-%Y-%m-%d%.%#%@", true, types.KindMysqlTime, time.Date(2020, 10, 10, 0, 0, 0, 0, time.Local)},
		{"2020-10-10", "%Y-%m-%d%@", true, types.KindMysqlTime, time.Date(2020, 10, 10, 0, 0, 0, 0, time.Local)},
		{"2020-10-10abcde123abcdef", "%Y-%m-%d%@%#", true, types.KindMysqlTime, time.Date(2020, 10, 10, 0, 0, 0, 0, time.Local)},
		// some input for '%r'
		{"12:3:56pm  13/05/2019", "%r %d/%c/%Y", true, types.KindMysqlTime, time.Date(2019, 5, 13, 12, 3, 56, 0, time.Local)},
		{"11:13:56 am", "%r", true, types.KindMysqlDuration, time.Date(0, 0, 0, 11, 13, 56, 0, time.Local)},
		// some input for '%T'
		{"12:13:56 13/05/2019", "%T %d/%c/%Y", true, types.KindMysqlTime, time.Date(2019, 5, 13, 12, 13, 56, 0, time.Local)},
		{"19:3:56  13/05/2019", "%T %d/%c/%Y", true, types.KindMysqlTime, time.Date(2019, 5, 13, 19, 3, 56, 0, time.Local)},
		{"21:13:24", "%T", true, types.KindMysqlDuration, time.Date(0, 0, 0, 21, 13, 24, 0, time.Local)},
	}

	fc := funcs[ast.StrToDate]
	for _, test := range tests {
		date := types.NewStringDatum(test.Date)
		format := types.NewStringDatum(test.Format)
		t.Logf("input: %s, format: %s", test.Date, test.Format)
		f, err := fc.getFunction(ctx, datumsToConstants([]types.Datum{date, format}))
		require.NoError(t, err)
		result, err := evalBuiltinFunc(f, ctx, chunk.Row{})
		require.NoError(t, err)
		if !test.Success {
			require.NoError(t, err)
			require.True(t, result.IsNull())
			continue
		}
		require.Equal(t, test.Kind, result.Kind())
		switch test.Kind {
		case types.KindMysqlTime:
			value := result.GetMysqlTime()
			t1, _ := value.GoTime(time.Local)
			require.Equal(t, test.Expect, t1)
		case types.KindMysqlDuration:
			value := result.GetMysqlDuration()
			timeExpect := test.Expect.Sub(time.Date(0, 0, 0, 0, 0, 0, 0, time.Local))
			require.Equal(t, timeExpect, value.Duration)
		}
	}
}

func TestFromDays(t *testing.T) {
	ctx := createContext(t)
	stmtCtx := ctx.GetSessionVars().StmtCtx
	oldTypeFlags := stmtCtx.TypeFlags()
	defer func() {
		stmtCtx.SetTypeFlags(oldTypeFlags)
	}()
	stmtCtx.SetTypeFlags(oldTypeFlags.WithIgnoreTruncateErr(true))
	tests := []struct {
		day    int64
		expect string
		isNil  bool
	}{
		{-140, "0000-00-00", false},   // mysql FROM_DAYS returns 0000-00-00 for any day <= 365.
		{140, "0000-00-00", false},    // mysql FROM_DAYS returns 0000-00-00 for any day <= 365.
		{735000, "2012-05-12", false}, // Leap year.
		{735030, "2012-06-11", false},
		{735130, "2012-09-19", false},
		{734909, "2012-02-11", false},
		{734878, "2012-01-11", false},
		{734927, "2012-02-29", false},
		{734634, "2011-05-12", false}, // Non Leap year.
		{734664, "2011-06-11", false},
		{734764, "2011-09-19", false},
		{734544, "2011-02-11", false},
		{734513, "2011-01-11", false},
		{3652424, "9999-12-31", false},
		{3652425, "", true},
	}

	fc := funcs[ast.FromDays]
	for _, test := range tests {
		t1 := types.NewIntDatum(test.day)

		f, err := fc.getFunction(ctx, datumsToConstants([]types.Datum{t1}))
		require.NoError(t, err)
		require.NotNil(t, f)
		result, err := evalBuiltinFunc(f, ctx, chunk.Row{})

		require.NoError(t, err)
		if test.isNil {
			require.True(t, result.IsNull())
		} else {
			require.Equal(t, test.expect, result.GetMysqlTime().String())
		}
	}

	stringTests := []struct {
		day    string
		expect string
	}{
		{"z550z", "0000-00-00"},
		{"6500z", "0017-10-18"},
		{"440", "0001-03-16"},
	}

	for _, test := range stringTests {
		t1 := types.NewStringDatum(test.day)

		f, err := fc.getFunction(ctx, datumsToConstants([]types.Datum{t1}))
		require.NoError(t, err)
		result, err := evalBuiltinFunc(f, ctx, chunk.Row{})

		require.NoError(t, err)
		require.Equal(t, test.expect, result.GetMysqlTime().String())
	}
}

func TestDateDiff(t *testing.T) {
	ctx := createContext(t)
	// Test cases from https://dev.mysql.com/doc/refman/5.7/en/date-and-time-functions.html#function_datediff
	tests := []struct {
		t1     string
		t2     string
		expect int64
	}{
		{"2004-05-21", "2004:01:02", 140},
		{"2004-04-21", "2000:01:02", 1571},
		{"2008-12-31 23:59:59.000001", "2008-12-30 01:01:01.000002", 1},
		{"1010-11-30 23:59:59", "2010-12-31", -365274},
		{"1010-11-30", "2210-11-01", -438262},
	}

	fc := funcs[ast.DateDiff]
	for _, test := range tests {
		t1 := types.NewStringDatum(test.t1)
		t2 := types.NewStringDatum(test.t2)

		f, err := fc.getFunction(ctx, datumsToConstants([]types.Datum{t1, t2}))
		require.NoError(t, err)
		result, err := evalBuiltinFunc(f, ctx, chunk.Row{})

		require.NoError(t, err)
		require.Equal(t, test.expect, result.GetInt64())
	}

	// Test invalid time format.
	tests2 := []struct {
		t1 string
		t2 string
	}{
		{"2004-05-21", "abcdefg"},
		{"2007-12-31 23:59:59", "23:59:59"},
		{"2007-00-31 23:59:59", "2016-01-13"},
		{"2007-10-31 23:59:59", "2016-01-00"},
		{"2007-10-31 23:59:59", "99999999-01-00"},
	}

	fc = funcs[ast.DateDiff]
	for _, test := range tests2 {
		t1 := types.NewStringDatum(test.t1)
		t2 := types.NewStringDatum(test.t2)

		f, err := fc.getFunction(ctx, datumsToConstants([]types.Datum{t1, t2}))
		require.NoError(t, err)
		d, err := evalBuiltinFunc(f, ctx, chunk.Row{})
		require.NoError(t, err)
		require.True(t, d.IsNull())
	}
}

func TestTimeDiff(t *testing.T) {
	ctx := createContext(t)
	sc := ctx.GetSessionVars().StmtCtx
	sc.SetTypeFlags(sc.TypeFlags().WithIgnoreZeroInDate(true))
	// Test cases from https://dev.mysql.com/doc/refman/5.7/en/date-and-time-functions.html#function_timediff
	tests := []struct {
		args       []any
		expectStr  string
		isNil      bool
		fsp        int
		flen       int
		getWarning bool
	}{
		{[]any{"2000:01:01 00:00:00", "2000:01:01 00:00:00.000001"}, "-00:00:00.000001", false, 6, 17, false},
		{[]any{"2008-12-31 23:59:59.000001", "2008-12-30 01:01:01.000002"}, "46:58:57.999999", false, 6, 17, false},
		{[]any{"2016-12-00 12:00:00", "2016-12-01 12:00:00"}, "-24:00:00", false, 0, 10, false},
		{[]any{"10:10:10", "10:9:0"}, "00:01:10", false, 0, 10, false},
		{[]any{"2016-12-00 12:00:00", "10:9:0"}, "", true, 0, 10, false},
		{[]any{"2016-12-00 12:00:00", ""}, "", true, 0, 10, true},
		{[]any{"00:00:00.000000", "00:00:00.000001"}, "-00:00:00.000001", false, 6, 17, false},
	}

	for _, c := range tests {
		preWarningCnt := ctx.GetSessionVars().StmtCtx.WarningCount()
		f, err := newFunctionForTest(ctx, ast.TimeDiff, primitiveValsToConstants(ctx, c.args)...)
		require.NoError(t, err)
		tp := f.GetType(ctx)
		require.Equal(t, mysql.TypeDuration, tp.GetType())
		require.Equal(t, charset.CharsetBin, tp.GetCharset())
		require.Equal(t, charset.CollationBin, tp.GetCollate())
		require.Equal(t, mysql.BinaryFlag, tp.GetFlag())
		require.Equal(t, c.flen, tp.GetFlen())
		d, err := f.Eval(ctx, chunk.Row{})
		if c.getWarning {
			require.NoError(t, err)
			require.Equal(t, preWarningCnt+1, ctx.GetSessionVars().StmtCtx.WarningCount())
		} else {
			require.NoError(t, err)
			if c.isNil {
				require.Equal(t, types.KindNull, d.Kind())
			} else {
				require.Equal(t, c.expectStr, d.GetMysqlDuration().String())
				require.Equal(t, c.fsp, d.GetMysqlDuration().Fsp)
			}
		}
	}
	_, err := funcs[ast.TimeDiff].getFunction(ctx, []Expression{NewZero(), NewZero()})
	require.NoError(t, err)
}

func TestWeek(t *testing.T) {
	ctx := createContext(t)
	// Test cases from https://dev.mysql.com/doc/refman/5.7/en/date-and-time-functions.html#function_week
	tests := []struct {
		t      string
		mode   int64
		expect int64
	}{
		{"2008-02-20", 0, 7},
		{"2008-02-20", 1, 8},
		{"2008-12-31", 1, 53},
	}
	fc := funcs[ast.Week]
	for _, test := range tests {
		arg1 := types.NewStringDatum(test.t)
		arg2 := types.NewIntDatum(test.mode)
		f, err := fc.getFunction(ctx, datumsToConstants([]types.Datum{arg1, arg2}))
		require.NoError(t, err)
		result, err := evalBuiltinFunc(f, ctx, chunk.Row{})
		require.NoError(t, err)
		require.Equal(t, test.expect, result.GetInt64())
	}
}

func TestWeekWithoutModeSig(t *testing.T) {
	ctx := createContext(t)
	tests := []struct {
		t      string
		expect int64
	}{
		{"2008-02-20", 7},
		{"2000-12-31", 53},
		{"2000-12-31", 1}, // set default week mode
		{"2005-12-3", 48}, // set default week mode
		{"2008-02-20", 7},
	}

	fc := funcs[ast.Week]
	for i, test := range tests {
		arg1 := types.NewStringDatum(test.t)
		f, err := fc.getFunction(ctx, datumsToConstants([]types.Datum{arg1}))
		require.NoError(t, err)
		result, err := evalBuiltinFunc(f, ctx, chunk.Row{})
		require.NoError(t, err)
		require.Equal(t, test.expect, result.GetInt64())
		if i == 1 {
			err = ctx.GetSessionVars().SetSystemVar("default_week_format", "6")
			require.NoError(t, err)
		} else if i == 3 {
			err = ctx.GetSessionVars().SetSystemVarWithoutValidation("default_week_format", "")
			require.NoError(t, err)
		}
	}
}
func TestYearWeek(t *testing.T) {
	ctx := createContext(t)
	sc := ctx.GetSessionVars().StmtCtx
	sc.SetTypeFlags(sc.TypeFlags().WithIgnoreZeroInDate(true))
	// Test cases from https://dev.mysql.com/doc/refman/5.7/en/date-and-time-functions.html#function_yearweek
	tests := []struct {
		t      string
		mode   int64
		expect int64
	}{
		{"1987-01-01", 0, 198652},
		{"2000-01-01", 0, 199952},
	}
	fc := funcs[ast.YearWeek]
	for _, test := range tests {
		arg1 := types.NewStringDatum(test.t)
		arg2 := types.NewIntDatum(test.mode)
		f, err := fc.getFunction(ctx, datumsToConstants([]types.Datum{arg1, arg2}))
		require.NoError(t, err)
		result, err := evalBuiltinFunc(f, ctx, chunk.Row{})
		require.NoError(t, err)
		require.Equal(t, test.expect, result.GetInt64())
	}

	f, err := fc.getFunction(ctx, datumsToConstants(types.MakeDatums("2016-00-05")))
	require.NoError(t, err)
	result, err := evalBuiltinFunc(f, ctx, chunk.Row{})
	require.NoError(t, err)
	require.True(t, result.IsNull())
}

func TestTimestampDiff(t *testing.T) {
	ctx := createContext(t)
	tests := []struct {
		unit   string
		t1     string
		t2     string
		isNull bool
		expect int64
	}{
		{"MONTH", "2003-02-01", "2003-05-01", false, 3},
		{"YEAR", "2002-05-01", "2001-01-01", false, -1},
		{"MINUTE", "2003-02-01", "2003-05-01 12:05:55", false, 128885},
		{"MONTH", "2003-00-01", "2003-05-01", true, 0},
		{"MONTH", "2003-02-01", "2003-05-00", true, 0},
	}

	fc := funcs[ast.TimestampDiff]
	for _, test := range tests {
		args := []types.Datum{
			types.NewStringDatum(test.unit),
			types.NewStringDatum(test.t1),
			types.NewStringDatum(test.t2),
		}
		resetStmtContext(ctx)
		f, err := fc.getFunction(ctx, datumsToConstants(args))
		require.NoError(t, err)
		d, err := evalBuiltinFunc(f, ctx, chunk.Row{})
		require.NoError(t, err)
		if test.isNull {
			require.True(t, d.IsNull())
		} else {
			require.Equal(t, test.expect, d.GetInt64())
		}
	}

	sc := ctx.GetSessionVars().StmtCtx
	sc.SetTypeFlags(sc.TypeFlags().WithIgnoreTruncateErr(true).WithIgnoreZeroInDate(true))
	resetStmtContext(ctx)
	f, err := fc.getFunction(ctx, datumsToConstants([]types.Datum{types.NewStringDatum("DAY"),
		types.NewStringDatum("2017-01-00"),
		types.NewStringDatum("2017-01-01")}))
	require.NoError(t, err)
	d, err := evalBuiltinFunc(f, ctx, chunk.Row{})
	require.NoError(t, err)
	require.Equal(t, types.KindNull, d.Kind())

	resetStmtContext(ctx)
	f, err = fc.getFunction(ctx, datumsToConstants([]types.Datum{types.NewStringDatum("DAY"),
		{}, types.NewStringDatum("2017-01-01")}))
	require.NoError(t, err)
	d, err = evalBuiltinFunc(f, ctx, chunk.Row{})
	require.NoError(t, err)
	require.True(t, d.IsNull())
}

func TestMonthsBetween(t *testing.T) {
	ctx := createContext(t)
	tests := []struct {
		t1     string
		t2     string
		expect float64
	}{
		{"2023-01-01", "2023-01-01", 0},
		{"2004-02-01", "2003-02-01", 12},
		{"2003-02-01", "2003-05-01", -3},
		// different year/month/day
		{"2003-02-01", "2003-02-28", -0.87096774},
		{"2001-05-15", "2001-04-16", 0.96774194},
		{"2002-05-01", "2001-01-01", 16},
		{"1996-02-02", "1995-01-01", 13.03225806},
		{"1996-02-02", "1995-01-03", 12.96774194},
		{"1996-02-02", "1995-03-01", 11.03225806},
		{"1994-02-02", "1995-01-01", -10.96774194},
		{"1996-02-02", "1995-04-04", 9.93548387},
		{"1993-10-03", "1995-04-10", -18.22580645},
		{"1993-02-28", "1995-04-10", -25.41935484},
		{"1993-02-1", "1995-04-10", -26.29032258},
		// different timestamp
		{"2003-01-06", "2003-05-06 12:05:55", -4},
		{"2003-03-31 12:05:55", "2003-12-31", -9},
		{"2003-05-31 12:05:55", "2003-02-28", 3},
		{"2003-02-01", "2003-05-06 12:05:55", -3.1775519},
		{"2003-05-06 12:05:55", "2003-02-01", 3.1775519},
		// illegal data/timestamp
		{"2003-00-01", "2003-05-01", 0},
		{"2003-02-01", "2003-05-00", 0},
		{"2003-02-01", "2003-0 5-01", 0},
		{"2003-0 2-01", "2003-05-01", 0},
		{"2003-02-01 12:0 5:55", "2003-05-01", 0},
		{"2003-02-01", "2003-05-01 12:0 5:55", 0},
	}

	fc := funcs[ast.MonthsBetween]
	for _, test := range tests {
		args := []types.Datum{
			types.NewStringDatum(test.t1),
			types.NewStringDatum(test.t2),
		}
		resetStmtContext(ctx)
		f, err := fc.getFunction(ctx, datumsToConstants(args))
		require.NoError(t, err)
		d, err := evalBuiltinFunc(f, ctx, chunk.Row{})
		require.NoError(t, err)
		require.Equal(t, test.expect, d.GetFloat64())
	}
}

func TestUnixTimestamp(t *testing.T) {
	ctx := createContext(t)
	// Test UNIX_TIMESTAMP().
	fc := funcs[ast.UnixTimestamp]
	f, err := fc.getFunction(ctx, nil)
	require.NoError(t, err)
	resetStmtContext(ctx)
	d, err := evalBuiltinFunc(f, ctx, chunk.Row{})
	require.NoError(t, err)
	require.GreaterOrEqual(t, d.GetInt64()-time.Now().Unix(), int64(-1))
	require.LessOrEqual(t, d.GetInt64()-time.Now().Unix(), int64(1))

	// https://github.com/pingcap/tidb/issues/2496
	// Test UNIX_TIMESTAMP(NOW()).
	resetStmtContext(ctx)
	now, isNull, err := evalNowWithFsp(ctx, 0)
	require.NoError(t, err)
	require.False(t, isNull)
	n := types.Datum{}
	n.SetMysqlTime(now)
	args := []types.Datum{n}
	f, err = fc.getFunction(ctx, datumsToConstants(args))
	require.NoError(t, err)
	resetStmtContext(ctx)
	d, err = evalBuiltinFunc(f, ctx, chunk.Row{})
	require.NoError(t, err)
	val, _ := d.GetMysqlDecimal().ToInt()
	require.GreaterOrEqual(t, val-time.Now().Unix(), int64(-1))
	require.LessOrEqual(t, val-time.Now().Unix(), int64(1))

	// https://github.com/pingcap/tidb/issues/2852
	// Test UNIX_TIMESTAMP(NULL).
	args = []types.Datum{types.NewDatum(nil)}
	resetStmtContext(ctx)
	f, err = fc.getFunction(ctx, datumsToConstants(args))
	require.NoError(t, err)
	d, err = evalBuiltinFunc(f, ctx, chunk.Row{})
	require.NoError(t, err)
	require.Equal(t, true, d.IsNull())

	// Set the time_zone variable, because UnixTimestamp() result depends on it.
	ctx.ResetSessionAndStmtTimeZone(time.UTC)
	ctx.GetSessionVars().StmtCtx.SetTypeFlags(ctx.GetSessionVars().StmtCtx.TypeFlags().WithIgnoreZeroInDate(true))
	tests := []struct {
		inputDecimal int
		input        types.Datum
		expectKind   byte
		expect       string
	}{
		{0, types.NewIntDatum(151113), types.KindInt64, "1447372800"}, // YYMMDD
		// TODO: Uncomment the line below after fixing #4232
		// {5, types.NewFloat64Datum(151113.12345), types.KindMysqlDecimal, "1447372800.00000"},                                           // YYMMDD
		{0, types.NewIntDatum(20151113), types.KindInt64, "1447372800"}, // YYYYMMDD
		// TODO: Uncomment the line below after fixing #4232
		// {5, types.NewFloat64Datum(20151113.12345), types.KindMysqlDecimal, "1447372800.00000"},                                         // YYYYMMDD
		{0, types.NewIntDatum(151113102019), types.KindInt64, "1447410019"},                                                            // YYMMDDHHMMSS
		{0, types.NewFloat64Datum(151113102019), types.KindInt64, "1447410019"},                                                        // YYMMDDHHMMSS
		{2, types.NewFloat64Datum(151113102019.12), types.KindMysqlDecimal, "1447410019.12"},                                           // YYMMDDHHMMSS
		{0, types.NewDecimalDatum(types.NewDecFromStringForTest("151113102019")), types.KindInt64, "1447410019"},                       // YYMMDDHHMMSS
		{2, types.NewDecimalDatum(types.NewDecFromStringForTest("151113102019.12")), types.KindMysqlDecimal, "1447410019.12"},          // YYMMDDHHMMSS
		{7, types.NewDecimalDatum(types.NewDecFromStringForTest("151113102019.1234567")), types.KindMysqlDecimal, "1447410019.123457"}, // YYMMDDHHMMSS
		{0, types.NewIntDatum(20151113102019), types.KindInt64, "1447410019"},                                                          // YYYYMMDDHHMMSS
		{0, types.NewStringDatum("2015-11-13 10:20:19"), types.KindInt64, "1447410019"},
		{0, types.NewStringDatum("2015-11-13 10:20:19.012"), types.KindMysqlDecimal, "1447410019.012"},
		{0, types.NewStringDatum("1970-01-01 00:00:00"), types.KindInt64, "0"},                                // Min timestamp
		{0, types.NewStringDatum("3001-01-18 23:59:59.999999"), types.KindMysqlDecimal, "32536771199.999999"}, // Max timestamp
		{0, types.NewStringDatum("2017-00-02"), types.KindInt64, "0"},                                         // Invalid date
		{0, types.NewStringDatum("1969-12-31 23:59:59.999999"), types.KindMysqlDecimal, "0"},                  // Invalid timestamp
		{0, types.NewStringDatum("3001-01-19 00:00:00.000000"), types.KindMysqlDecimal, "0"},                  // Invalid timestamp
		// Below tests irregular inputs.
		// {0, types.NewIntDatum(0), types.KindInt64, "0"},
		// {0, types.NewIntDatum(-1), types.KindInt64, "0"},
		// {0, types.NewIntDatum(12345), types.KindInt64, "0"},
	}

	for _, test := range tests {
		expr := datumsToConstants([]types.Datum{test.input})
		expr[0].GetType(ctx).SetDecimal(test.inputDecimal)
		resetStmtContext(ctx)
		f, err := fc.getFunction(ctx, expr)
		require.NoErrorf(t, err, "%+v", test)
		d, err := evalBuiltinFunc(f, ctx, chunk.Row{})
		require.NoErrorf(t, err, "%+v", test)
		require.Equalf(t, test.expectKind, d.Kind(), "%+v", test)
		str, err := d.ToString()
		require.NoErrorf(t, err, "%+v", test)
		require.Equalf(t, test.expect, str, "%+v", test)
	}
}

func TestDateArithFuncs(t *testing.T) {
	ctx := createContext(t)
	date := []string{"2016-12-31", "2017-01-01"}
	fcAdd := funcs[ast.DateAdd]
	fcSub := funcs[ast.DateSub]

	tests := []struct {
		inputDate    string
		fc           functionClass
		inputDecimal any
		expect       string
	}{
		{date[0], fcAdd, 1, date[1]},
		{date[1], fcAdd, -1, date[0]},
		{date[1], fcAdd, -0.5, date[0]},
		{date[1], fcAdd, -1.4, date[0]},
		{"1998-10-00", fcAdd, 1, ""},
		{"2004-00-01", fcAdd, 1, ""},
		{"20111111", fcAdd, "-123", "2011-07-11"},

		{date[1], fcSub, 1, date[0]},
		{date[0], fcSub, -1, date[1]},
		{date[0], fcSub, -0.5, date[1]},
		{date[0], fcSub, -1.4, date[1]},
		{"1998-10-00", fcSub, 31, ""},
		{"2004-00-01", fcSub, 31, ""},
		{"20111111", fcSub, "-123", "2012-03-13"},
	}
	for _, test := range tests {
		args := types.MakeDatums(test.inputDate, test.inputDecimal, "DAY")
		f, err := test.fc.getFunction(ctx, datumsToConstants(args))
		require.NoError(t, err)
		require.NotNil(t, f)
		v, err := evalBuiltinFunc(f, ctx, chunk.Row{})
		require.NoError(t, err)
		s, _ := v.ToString()
		require.Equal(t, test.expect, s)
	}

	args := types.MakeDatums(date[0], nil, "DAY")
	f, err := fcAdd.getFunction(ctx, datumsToConstants(args))
	require.NoError(t, err)
	require.NotNil(t, f)
	v, err := evalBuiltinFunc(f, ctx, chunk.Row{})
	require.NoError(t, err)
	require.True(t, v.IsNull())

	args = types.MakeDatums(date[1], nil, "DAY")
	f, err = fcSub.getFunction(ctx, datumsToConstants(args))
	require.NoError(t, err)
	require.NotNil(t, f)
	v, err = evalBuiltinFunc(f, ctx, chunk.Row{})
	require.NoError(t, err)
	require.True(t, v.IsNull())

	// TestIssue11645
	testHours := []struct {
		input    string
		hours    int
		isNull   bool
		expected string
	}{
		{"1000-01-01 00:00:00", -2, false, "0999-12-31 22:00:00"},
		{"1000-01-01 00:00:00", -200, false, "0999-12-23 16:00:00"},
		{"0001-01-01 00:00:00", -2, false, "0000-00-00 22:00:00"},
		{"0001-01-01 00:00:00", -25, false, "0000-00-00 23:00:00"},
		{"0001-01-01 00:00:00", -8784, false, "0000-00-00 00:00:00"},
		{"0001-01-01 00:00:00", -8785, true, ""},
		{"0001-01-02 00:00:00", -2, false, "0001-01-01 22:00:00"},
		{"0001-01-02 00:00:00", -24, false, "0001-01-01 00:00:00"},
		{"0001-01-02 00:00:00", -25, false, "0000-00-00 23:00:00"},
		{"0001-01-02 00:00:00", -8785, false, "0000-00-00 23:00:00"},
	}
	for _, test := range testHours {
		args := types.MakeDatums(test.input, test.hours, "HOUR")
		f, err := fcAdd.getFunction(ctx, datumsToConstants(args))
		require.NoError(t, err)
		require.NotNil(t, f)
		v, err := evalBuiltinFunc(f, ctx, chunk.Row{})
		require.NoError(t, err)
		if test.isNull {
			require.True(t, v.IsNull())
		} else {
			require.Equal(t, test.expected, v.GetString())
		}
	}

	testMonths := []struct {
		input    string
		months   int
		expected string
	}{
		{"1900-01-31", 1, "1900-02-28"},
		{"2000-01-31", 1, "2000-02-29"},
		{"2016-01-31", 1, "2016-02-29"},
		{"2018-07-31", 1, "2018-08-31"},
		{"2018-08-31", 1, "2018-09-30"},
		{"2018-07-31", 2, "2018-09-30"},
		{"2016-01-31", 27, "2018-04-30"},
		{"2000-02-29", 12, "2001-02-28"},
		{"2000-11-30", 1, "2000-12-30"},
	}

	for _, test := range testMonths {
		args = types.MakeDatums(test.input, test.months, "MONTH")
		f, err = fcAdd.getFunction(ctx, datumsToConstants(args))
		require.NoError(t, err)
		require.NotNil(t, f)
		v, err = evalBuiltinFunc(f, ctx, chunk.Row{})
		require.NoError(t, err)
		require.Equal(t, test.expected, v.GetString())
	}

	testYears := []struct {
		input    string
		year     int
		expected string
	}{
		{"1899-02-28", 1, "1900-02-28"},
		{"1901-02-28", -1, "1900-02-28"},
		{"2000-02-29", 1, "2001-02-28"},
		{"2001-02-28", -1, "2000-02-28"},
		{"2004-02-29", 1, "2005-02-28"},
		{"2005-02-28", -1, "2004-02-28"},
	}

	for _, test := range testYears {
		args = types.MakeDatums(test.input, test.year, "YEAR")
		f, err = fcAdd.getFunction(ctx, datumsToConstants(args))
		require.NoError(t, err)
		require.NotNil(t, f)
		v, err = evalBuiltinFunc(f, ctx, chunk.Row{})
		require.NoError(t, err)
		require.Equal(t, test.expected, v.GetString())
	}

	testOverflow := []struct {
		input string
		v     int
		unit  string
	}{
		{"2008-11-23", -1465647104, "YEAR"},
		{"2008-11-23", 1465647104, "YEAR"},
		{"2000-04-13 07:17:02", -1465647104, "YEAR"},
		{"2000-04-13 07:17:02", 1465647104, "YEAR"},
		{"2008-11-23 22:47:31", 266076160, "QUARTER"},
		{"2008-11-23 22:47:31", -266076160, "QUARTER"},
	}

	for _, test := range testOverflow {
		for _, fc := range []functionClass{fcAdd, fcSub} {
			args = types.MakeDatums(test.input, test.v, test.unit)
			f, err = fc.getFunction(ctx, datumsToConstants(args))
			require.NoError(t, err)
			require.NotNil(t, f)
			v, err = evalBuiltinFunc(f, ctx, chunk.Row{})
			require.NoError(t, err)
			require.True(t, v.IsNull())
		}
	}

	testDurations := []struct {
		fc           functionClass
		dur          string
		fsp          int
		unit         string
		format       any
		expected     string
		checkHmsOnly bool // Duration + day returns datetime with current date padded, only check HMS part for them.
	}{
		{
			fc:           fcAdd,
			dur:          "00:00:00",
			fsp:          0,
			unit:         "MICROSECOND",
			format:       "100",
			expected:     "00:00:00.000100",
			checkHmsOnly: false,
		},
		{
			fc:           fcAdd,
			dur:          "00:00:00",
			fsp:          0,
			unit:         "MICROSECOND",
			format:       100.0,
			expected:     "00:00:00.000100",
			checkHmsOnly: false,
		},
		{
			fc:           fcSub,
			dur:          "00:00:01",
			fsp:          0,
			unit:         "MICROSECOND",
			format:       "100",
			expected:     "00:00:00.999900",
			checkHmsOnly: false,
		},
		{
			fc:           fcAdd,
			dur:          "01:00:00",
			fsp:          0,
			unit:         "DAY",
			format:       "1",
			expected:     "01:00:00",
			checkHmsOnly: true,
		},
		{
			fc:           fcAdd,
			dur:          "00:00:00",
			fsp:          0,
			unit:         "SECOND",
			format:       1,
			expected:     "00:00:01",
			checkHmsOnly: false,
		},
		{
			fc:           fcAdd,
			dur:          "01:00:00",
			fsp:          0,
			unit:         "DAY",
			format:       types.NewDecFromInt(1),
			expected:     "01:00:00",
			checkHmsOnly: true,
		},
		{
			fc:           fcAdd,
			dur:          "01:00:00",
			fsp:          0,
			unit:         "DAY",
			format:       1.0,
			expected:     "01:00:00",
			checkHmsOnly: true,
		},
		{
			fc:           fcSub,
			dur:          "26:00:00",
			fsp:          0,
			unit:         "DAY",
			format:       "1",
			expected:     "02:00:00",
			checkHmsOnly: true,
		},
		{
			fc:           fcSub,
			dur:          "26:00:00",
			fsp:          0,
			unit:         "DAY",
			format:       1,
			expected:     "02:00:00",
			checkHmsOnly: true,
		},
		{
			fc:       fcSub,
			dur:      "26:00:00",
			fsp:      0,
			unit:     "SECOND",
			format:   types.NewDecFromInt(1),
			expected: "25:59:59",
		},
		{
			fc:           fcSub,
			dur:          "27:00:00",
			fsp:          0,
			unit:         "DAY",
			format:       1.0,
			expected:     "03:00:00",
			checkHmsOnly: true,
		},
	}
	for _, tt := range testDurations {
		dur, _, ok, err := types.StrToDuration(types.DefaultStmtNoWarningContext, tt.dur, tt.fsp)
		require.NoError(t, err)
		require.True(t, ok)
		args = types.MakeDatums(dur, tt.format, tt.unit)
		f, err = tt.fc.getFunction(ctx, datumsToConstants(args))
		require.NoError(t, err)
		require.NotNil(t, f)
		v, err = evalBuiltinFunc(f, ctx, chunk.Row{})
		require.NoError(t, err)
		if tt.checkHmsOnly {
			s := v.GetMysqlTime().String()
			require.Truef(t, strings.HasSuffix(s, tt.expected), "Suffix mismatch: %v, %v", s, tt.expected)
		} else {
			require.Equal(t, tt.expected, v.GetMysqlDuration().String())
		}
	}
}

func TestTimestamp(t *testing.T) {
	ctx := createContext(t)
	tests := []struct {
		t      []types.Datum
		expect string
	}{
		// one argument
		{[]types.Datum{types.NewStringDatum("2017-01-18")}, "2017-01-18 00:00:00"},
		{[]types.Datum{types.NewStringDatum("20170118")}, "2017-01-18 00:00:00"},
		{[]types.Datum{types.NewStringDatum("170118")}, "2017-01-18 00:00:00"},
		{[]types.Datum{types.NewStringDatum("20170118123056")}, "2017-01-18 12:30:56"},
		{[]types.Datum{types.NewStringDatum("2017-01-18 12:30:56")}, "2017-01-18 12:30:56"},
		{[]types.Datum{types.NewIntDatum(170118)}, "2017-01-18 00:00:00"},
		{[]types.Datum{types.NewFloat64Datum(20170118)}, "2017-01-18 00:00:00"},
		{[]types.Datum{types.NewStringDatum("20170118123050.999")}, "2017-01-18 12:30:50.999"},
		{[]types.Datum{types.NewStringDatum("20170118123050.1234567")}, "2017-01-18 12:30:50.123457"},
		// TODO: Parse int should use ParseTimeFromNum, rather than convert int to string for parsing.
		// {[]types.Datum{types.NewIntDatum(11111111111)}, "2001-11-11 11:11:11"},
		{[]types.Datum{types.NewStringDatum("11111111111")}, "2011-11-11 11:11:01"},
		{[]types.Datum{types.NewFloat64Datum(20170118.999)}, "2017-01-18 00:00:00.000"},

		// two arguments
		{[]types.Datum{types.NewStringDatum("2017-01-18"), types.NewStringDatum("12:30:59")}, "2017-01-18 12:30:59"},
		{[]types.Datum{types.NewStringDatum("2017-01-18"), types.NewStringDatum("12:30:59")}, "2017-01-18 12:30:59"},
		{[]types.Datum{types.NewStringDatum("2017-01-18 01:01:01"), types.NewStringDatum("12:30:50")}, "2017-01-18 13:31:51"},
		{[]types.Datum{types.NewStringDatum("2017-01-18 01:01:01"), types.NewStringDatum("838:59:59")}, "2017-02-22 00:01:00"},
		{[]types.Datum{types.NewStringDatum("0000-01-01"), types.NewStringDatum("1")}, ""},

		{[]types.Datum{types.NewDecimalDatum(types.NewDecFromStringForTest("20170118123950.123"))}, "2017-01-18 12:39:50.123"},
		{[]types.Datum{types.NewDecimalDatum(types.NewDecFromStringForTest("20170118123950.999"))}, "2017-01-18 12:39:50.999"},
		{[]types.Datum{types.NewDecimalDatum(types.NewDecFromStringForTest("20170118123950.999"))}, "2017-01-18 12:39:50.999"},

		// TestIssue25093
		{[]types.Datum{types.NewDecimalDatum(types.NewDecFromStringForTest("0.123"))}, "0000-00-00 00:00:00.123"},
		{[]types.Datum{types.NewDecimalDatum(types.NewDecFromStringForTest("0.4352"))}, "0000-00-00 00:00:00.4352"},
		{[]types.Datum{types.NewDecimalDatum(types.NewDecFromStringForTest("0.12345678"))}, "0000-00-00 00:00:00.123457"},
		{[]types.Datum{types.NewDecimalDatum(types.NewDecFromStringForTest("101.234"))}, "2000-01-01 00:00:00.000"},
		{[]types.Datum{types.NewDecimalDatum(types.NewDecFromStringForTest("0.9999999"))}, ""},
		{[]types.Datum{types.NewDecimalDatum(types.NewDecFromStringForTest("1.234"))}, ""},
	}
	fc := funcs[ast.Timestamp]
	for _, test := range tests {
		resetStmtContext(ctx)
		f, err := fc.getFunction(ctx, datumsToConstants(test.t))
		require.NoError(t, err)
		d, err := evalBuiltinFunc(f, ctx, chunk.Row{})
		require.NoError(t, err)
		result, _ := d.ToString()
		require.Equal(t, test.expect, result)
	}

	nilDatum := types.NewDatum(nil)
	resetStmtContext(ctx)
	f, err := fc.getFunction(ctx, datumsToConstants([]types.Datum{nilDatum}))
	require.NoError(t, err)
	d, err := evalBuiltinFunc(f, ctx, chunk.Row{})
	require.NoError(t, err)
	require.Equal(t, types.KindNull, d.Kind())
}

func TestMakeDate(t *testing.T) {
	ctx := createContext(t)
	cases := []struct {
		args     []any
		expected string
		isNil    bool
		getErr   bool
	}{
		{[]any{71, 1}, "1971-01-01", false, false},
		{[]any{71.1, 1.89}, "1971-01-02", false, false},
		{[]any{99, 1}, "1999-01-01", false, false},
		{[]any{100, 1}, "0100-01-01", false, false},
		{[]any{69, 1}, "2069-01-01", false, false},
		{[]any{70, 1}, "1970-01-01", false, false},
		{[]any{1000, 1}, "1000-01-01", false, false},
		{[]any{-1, 3660}, "", true, false},
		{[]any{10000, 3660}, "", true, false},
		{[]any{2060, 2900025}, "9999-12-31", false, false},
		{[]any{2060, 2900026}, "", true, false},
		{[]any{"71", 1}, "1971-01-01", false, false},
		{[]any{71, "1"}, "1971-01-01", false, false},
		{[]any{"71", "1"}, "1971-01-01", false, false},
		{[]any{nil, 2900025}, "", true, false},
		{[]any{2060, nil}, "", true, false},
		{[]any{nil, nil}, "", true, false},
		{[]any{errors.New("must error"), errors.New("must error")}, "", false, true},
	}

	for _, c := range cases {
		f, err := newFunctionForTest(ctx, ast.MakeDate, primitiveValsToConstants(ctx, c.args)...)
		require.NoError(t, err)
		tp := f.GetType(ctx)
		require.Equal(t, mysql.TypeDate, tp.GetType())
		require.Equal(t, charset.CharsetBin, tp.GetCharset())
		require.Equal(t, charset.CollationBin, tp.GetCollate())
		require.Equal(t, mysql.BinaryFlag, tp.GetFlag())
		require.Equal(t, mysql.MaxDateWidth, tp.GetFlen())
		d, err := f.Eval(ctx, chunk.Row{})
		if c.getErr {
			require.Error(t, err)
		} else {
			require.NoError(t, err)
			if c.isNil {
				require.Equal(t, types.KindNull, d.Kind())
			} else {
				require.Equal(t, c.expected, d.GetMysqlTime().String())
			}
		}
	}

	_, err := funcs[ast.MakeDate].getFunction(ctx, []Expression{NewZero(), NewZero()})
	require.NoError(t, err)
}

func TestMakeTime(t *testing.T) {
	ctx := createContext(t)
	tbl := []struct {
		Args []any
		Want any
	}{
		{[]any{12, 15, 30}, "12:15:30"},
		{[]any{25, 15, 30}, "25:15:30"},
		{[]any{-25, 15, 30}, "-25:15:30"},
		{[]any{12, -15, 30}, nil},
		{[]any{12, 15, -30}, nil},

		{[]any{12, 15, "30.10"}, "12:15:30.100000"},
		{[]any{12, 15, "30.20"}, "12:15:30.200000"},
		{[]any{12, 15, 30.3000001}, "12:15:30.300000"},
		{[]any{12, 15, 30.0000005}, "12:15:30.000001"},
		{[]any{"12", "15", 30.1}, "12:15:30.100000"},

		{[]any{0, 58.4, 0}, "00:58:00"},
		{[]any{0, "58.4", 0}, "00:58:00"},
		{[]any{0, 58.5, 1}, "00:58:01"},
		{[]any{0, "58.5", 1}, "00:58:01"},
		{[]any{0, 59.5, 1}, nil},
		{[]any{0, "59.5", 1}, "00:59:01"},
		{[]any{0, 1, 59.1}, "00:01:59.100000"},
		{[]any{0, 1, "59.1"}, "00:01:59.100000"},
		{[]any{0, 1, 59.5}, "00:01:59.500000"},
		{[]any{0, 1, "59.5"}, "00:01:59.500000"},
		{[]any{23.5, 1, 10}, "24:01:10"},
		{[]any{"23.5", 1, 10}, "23:01:10"},

		{[]any{0, 0, 0}, "00:00:00"},

		{[]any{837, 59, 59.1}, "837:59:59.100000"},
		{[]any{838, 0, 59.1}, "838:00:59.100000"},
		{[]any{838, 50, 59.999}, "838:50:59.999000"},
		{[]any{838, 58, 59.1}, "838:58:59.100000"},
		{[]any{838, 58, 59.999}, "838:58:59.999000"}, {[]any{838, 59, 59.1}, "838:59:59.000000"},
		{[]any{-838, 59, 59.1}, "-838:59:59.000000"},
		{[]any{1000, 1, 1}, "838:59:59"},
		{[]any{-1000, 1, 1.23}, "-838:59:59.000000"},
		{[]any{1000, 59.1, 1}, "838:59:59"},
		{[]any{1000, 59.5, 1}, nil},
		{[]any{1000, 1, 59.1}, "838:59:59.000000"},
		{[]any{1000, 1, 59.5}, "838:59:59.000000"},

		{[]any{12, 15, 60}, nil},
		{[]any{12, 15, "60"}, nil},
		{[]any{12, 60, 0}, nil},
		{[]any{12, "60", 0}, nil},

		{[]any{12, 15, nil}, nil},
		{[]any{12, nil, 0}, nil},
		{[]any{nil, 15, 0}, nil},
		{[]any{nil, nil, nil}, nil},
	}

	Dtbl := tblToDtbl(tbl)
	maketime := funcs[ast.MakeTime]
	for idx, c := range Dtbl {
		f, err := maketime.getFunction(ctx, datumsToConstants(c["Args"]))
		require.NoError(t, err)
		got, err := evalBuiltinFunc(f, ctx, chunk.Row{})
		require.NoError(t, err)
		if c["Want"][0].Kind() == types.KindNull {
			require.Equalf(t, types.KindNull, got.Kind(), "[%v] - args:%v", idx, c["Args"])
		} else {
			want, err := c["Want"][0].ToString()
			require.NoError(t, err)
			require.Equalf(t, want, got.GetMysqlDuration().String(), "[%v] - args:%v", idx, c["Args"])
		}
	}

	// MAKETIME(CAST(-1 AS UNSIGNED),0,0);
	tp1 := types.NewFieldTypeBuilder().SetType(mysql.TypeLonglong).SetFlag(mysql.UnsignedFlag).SetFlen(mysql.MaxIntWidth).SetCharset(charset.CharsetBin).SetCollate(charset.CollationBin).BuildP()
	f := BuildCastFunction(ctx, &Constant{Value: types.NewDatum("-1"), RetType: types.NewFieldType(mysql.TypeString)}, tp1)
	res, err := f.Eval(ctx, chunk.Row{})
	require.NoError(t, err)
	f1, err := maketime.getFunction(ctx, datumsToConstants([]types.Datum{res, makeDatums(0)[0], makeDatums(0)[0]}))
	require.NoError(t, err)
	got, err := evalBuiltinFunc(f1, ctx, chunk.Row{})
	require.NoError(t, err)
	require.Equal(t, "838:59:59", got.GetMysqlDuration().String())

	tbl = []struct {
		Args []any
		Want any
	}{
		{[]any{"", "", ""}, "00:00:00.000000"},
		{[]any{"h", "m", "s"}, "00:00:00.000000"},
	}
	Dtbl = tblToDtbl(tbl)
	maketime = funcs[ast.MakeTime]
	for idx, c := range Dtbl {
		f, err := maketime.getFunction(ctx, datumsToConstants(c["Args"]))
		require.NoError(t, err)
		got, err := evalBuiltinFunc(f, ctx, chunk.Row{})
		require.NoError(t, err)
		want, err := c["Want"][0].ToString()
		require.NoError(t, err)
		require.Equalf(t, want, got.GetMysqlDuration().String(), "[%v] - args:%v", idx, c["Args"])
	}
}

func TestQuarter(t *testing.T) {
	ctx := createContext(t)
	sc := ctx.GetSessionVars().StmtCtx
	sc.SetTypeFlags(sc.TypeFlags().WithIgnoreZeroInDate(true))
	tests := []struct {
		t      string
		expect int64
	}{
		// Test case from https://dev.mysql.com/doc/refman/5.7/en/date-and-time-functions.html#function_quarter
		{"2008-04-01", 2},
		// Test case for boundary values
		{"2008-01-01", 1},
		{"2008-03-31", 1},
		{"2008-06-30", 2},
		{"2008-07-01", 3},
		{"2008-09-30", 3},
		{"2008-10-01", 4},
		{"2008-12-31", 4},
		// Test case for month 0
		{"2008-00-01", 0},
	}
	fc := funcs["quarter"]
	for _, test := range tests {
		arg := types.NewStringDatum(test.t)
		f, err := fc.getFunction(ctx, datumsToConstants([]types.Datum{arg}))
		require.NoError(t, err)
		require.NotNil(t, f)
		result, err := evalBuiltinFunc(f, ctx, chunk.Row{})
		require.NoError(t, err)
		require.Equal(t, test.expect, result.GetInt64())
	}

	// test invalid input
	argInvalid := types.NewStringDatum("2008-13-01")
	f, err := fc.getFunction(ctx, datumsToConstants([]types.Datum{argInvalid}))
	require.NoError(t, err)
	result, err := evalBuiltinFunc(f, ctx, chunk.Row{})
	require.NoError(t, err)
	require.True(t, result.IsNull())
}

func TestGetFormat(t *testing.T) {
	ctx := createContext(t)
	tests := []struct {
		unit     string
		location string
		expect   string
	}{
		{"DATE", "USA", `%m.%d.%Y`},
		{"DATE", "JIS", `%Y-%m-%d`},
		{"DATE", "ISO", `%Y-%m-%d`},
		{"DATE", "EUR", `%d.%m.%Y`},
		{"DATE", "INTERNAL", `%Y%m%d`},

		{"DATETIME", "USA", `%Y-%m-%d %H.%i.%s`},
		{"DATETIME", "JIS", `%Y-%m-%d %H:%i:%s`},
		{"DATETIME", "ISO", `%Y-%m-%d %H:%i:%s`},
		{"DATETIME", "EUR", `%Y-%m-%d %H.%i.%s`},
		{"DATETIME", "INTERNAL", `%Y%m%d%H%i%s`},

		{"TIME", "USA", `%h:%i:%s %p`},
		{"TIME", "JIS", `%H:%i:%s`},
		{"TIME", "ISO", `%H:%i:%s`},
		{"TIME", "EUR", `%H.%i.%s`},
		{"TIME", "INTERNAL", `%H%i%s`},
	}

	fc := funcs[ast.GetFormat]
	for _, test := range tests {
		dat := []types.Datum{types.NewStringDatum(test.unit), types.NewStringDatum(test.location)}
		f, err := fc.getFunction(ctx, datumsToConstants(dat))
		require.NoError(t, err)
		d, err := evalBuiltinFunc(f, ctx, chunk.Row{})
		require.NoError(t, err)
		result, _ := d.ToString()
		require.Equal(t, test.expect, result)
	}
}

func TestToSeconds(t *testing.T) {
	ctx := createContext(t)
	sc := ctx.GetSessionVars().StmtCtx
	sc.SetTypeFlags(sc.TypeFlags().WithIgnoreZeroInDate(true))
	tests := []struct {
		param  any
		expect int64
	}{
		{950501, 62966505600},
		{"2009-11-29", 63426672000},
		{"2009-11-29 13:43:32", 63426721412},
		{"09-11-29 13:43:32", 63426721412},
		{"99-11-29 13:43:32", 63111102212},
	}

	fc := funcs[ast.ToSeconds]
	for _, test := range tests {
		dat := []types.Datum{types.NewDatum(test.param)}
		f, err := fc.getFunction(ctx, datumsToConstants(dat))
		require.NoError(t, err)
		d, err := evalBuiltinFunc(f, ctx, chunk.Row{})
		require.NoError(t, err)
		require.Equal(t, test.expect, d.GetInt64())
	}

	testsNull := []any{
		"0000-00-00",
		"1992-13-00",
		"2007-10-07 23:59:61",
		"1998-10-00",
		"1998-00-11",
		123456789}

	for _, i := range testsNull {
		dat := []types.Datum{types.NewDatum(i)}
		f, err := fc.getFunction(ctx, datumsToConstants(dat))
		require.NoError(t, err)
		d, err := evalBuiltinFunc(f, ctx, chunk.Row{})
		require.NoError(t, err)
		require.True(t, d.IsNull())
	}
}

func TestToDays(t *testing.T) {
	ctx := createContext(t)
	sc := ctx.GetSessionVars().StmtCtx
	sc.SetTypeFlags(sc.TypeFlags().WithIgnoreZeroInDate(true))
	tests := []struct {
		param  any
		expect int64
	}{
		{950501, 728779},
		{"2007-10-07", 733321},
		{"2008-10-07", 733687},
		{"08-10-07", 733687},
		{"0000-01-01", 1},
		{"2007-10-07 00:00:59", 733321},
	}

	fc := funcs[ast.ToDays]
	for _, test := range tests {
		dat := []types.Datum{types.NewDatum(test.param)}
		f, err := fc.getFunction(ctx, datumsToConstants(dat))
		require.NoError(t, err)
		d, err := evalBuiltinFunc(f, ctx, chunk.Row{})
		require.NoError(t, err)
		require.Equal(t, test.expect, d.GetInt64())
	}

	testsNull := []any{
		"0000-00-00",
		"1992-13-00",
		"2007-10-07 23:59:61",
		"1998-10-00",
		123456789}

	for _, i := range testsNull {
		dat := []types.Datum{types.NewDatum(i)}
		f, err := fc.getFunction(ctx, datumsToConstants(dat))
		require.NoError(t, err)
		d, err := evalBuiltinFunc(f, ctx, chunk.Row{})
		require.NoError(t, err)
		require.True(t, d.IsNull())
	}
}

func TestTimestampAdd(t *testing.T) {
	ctx := createContext(t)
	tests := []struct {
		unit     string
		interval float64
		date     any
		expect   string
	}{
		{"MINUTE", 1, "2003-01-02", "2003-01-02 00:01:00"},
		{"WEEK", 1, "2003-01-02 23:59:59", "2003-01-09 23:59:59"},
		{"MICROSECOND", 1, 950501, "1995-05-01 00:00:00.000001"},
		{"DAY", 28768, 0, ""},
		{"QUARTER", 3, "1995-05-01", "1996-02-01 00:00:00"},
		{"SECOND", 1.1, "1995-05-01", "1995-05-01 00:00:01.100000"},
		{"SECOND", -1, "1995-05-01", "1995-04-30 23:59:59"},
		{"SECOND", -1.1, "1995-05-01", "1995-04-30 23:59:58.900000"},
		{"SECOND", 9.9999e-6, "1995-05-01", "1995-05-01 00:00:00.000009"},
		{"SECOND", 9.9999e-7, "1995-05-01", "1995-05-01 00:00:00"},
		{"SECOND", -9.9999e-6, "1995-05-01", "1995-04-30 23:59:59.999991"},
		{"SECOND", -9.9999e-7, "1995-05-01", "1995-05-01 00:00:00"},
		{"MINUTE", 1.5, "1995-05-01 00:00:00", "1995-05-01 00:02:00"},
		{"MINUTE", 1.5, "1995-05-01 00:00:00.000000", "1995-05-01 00:02:00"},
		{"MICROSECOND", -100, "1995-05-01 00:00:00.0001", "1995-05-01 00:00:00"},

		// issue 41052
		{"MONTH", 1, "2024-01-31", "2024-02-29 00:00:00"},
		{"MONTH", 1, "2024-01-30", "2024-02-29 00:00:00"},
		{"MONTH", 1, "2024-01-29", "2024-02-29 00:00:00"},
		{"MONTH", 1, "2024-01-28", "2024-02-28 00:00:00"},
		{"MONTH", 1, "2024-10-31", "2024-11-30 00:00:00"},
		{"MONTH", 3, "2024-01-31", "2024-04-30 00:00:00"},
		{"MONTH", 15, "2024-01-31", "2025-04-30 00:00:00"},
		{"MONTH", 10, "2024-10-31", "2025-08-31 00:00:00"},
		{"MONTH", 1, "2024-11-30", "2024-12-30 00:00:00"},
		{"MONTH", 13, "2024-11-30", "2025-12-30 00:00:00"},

		// issue 54908
		{"MONTH", 0, "2024-09-01", "2024-09-01 00:00:00"},
		{"MONTH", -10, "2024-09-01", "2023-11-01 00:00:00"},
		{"MONTH", -2, "2024-04-28", "2024-02-28 00:00:00"},
		{"MONTH", -2, "2024-04-29", "2024-02-29 00:00:00"},
		{"MONTH", -2, "2024-04-30", "2024-02-29 00:00:00"},
		{"MONTH", -1, "2024-03-28", "2024-02-28 00:00:00"},
		{"MONTH", -1, "2024-03-29", "2024-02-29 00:00:00"},
		{"MONTH", -1, "2024-03-30", "2024-02-29 00:00:00"},
		{"MONTH", -1, "2024-03-31", "2024-02-29 00:00:00"},
		{"MONTH", -1, "2024-03-25", "2024-02-25 00:00:00"},
		{"MONTH", -12, "2024-03-31", "2023-03-31 00:00:00"},
		{"MONTH", -13, "2024-03-31", "2023-02-28 00:00:00"},
		{"MONTH", -14, "2024-03-31", "2023-01-31 00:00:00"},
		{"MONTH", -24, "2024-03-31", "2022-03-31 00:00:00"},
		{"MONTH", -25, "2024-03-31", "2022-02-28 00:00:00"},
		{"MONTH", -26, "2024-03-31", "2022-01-31 00:00:00"},
		{"MONTH", -1, "2024-02-25", "2024-01-25 00:00:00"},
		{"MONTH", -11, "2025-02-28", "2024-03-28 00:00:00"},
		{"MONTH", -12, "2025-02-28", "2024-02-28 00:00:00"},
		{"MONTH", -13, "2025-02-28", "2024-01-28 00:00:00"},
		{"MONTH", -11, "2024-02-29", "2023-03-29 00:00:00"},
		{"MONTH", -12, "2024-02-29", "2023-02-28 00:00:00"},
		{"MONTH", -13, "2024-02-29", "2023-01-29 00:00:00"},
		{"MONTH", -11, "2023-02-28", "2022-03-28 00:00:00"},
		{"MONTH", -12, "2023-02-28", "2022-02-28 00:00:00"},
		{"MONTH", -13, "2023-02-28", "2022-01-28 00:00:00"},
		{"MONTH", -2, "2023-02-28", "2022-12-28 00:00:00"},
		{"MONTH", -14, "2023-02-28", "2021-12-28 00:00:00"},
		{"MONTH", -3, "2023-03-20", "2022-12-20 00:00:00"},
		{"MONTH", -3, "2023-03-31", "2022-12-31 00:00:00"},
		{"MONTH", -15, "2023-03-20", "2021-12-20 00:00:00"},
		{"MONTH", -15, "2023-03-31", "2021-12-31 00:00:00"},
		{"MONTH", 12, "2020-02-29", "2021-02-28 00:00:00"},
		{"MONTH", -12, "2020-02-29", "2019-02-28 00:00:00"},
		{"MONTH", 10000*365 + 1, "2024-10-29", ""},
		{"MONTH", -10000*365 - 1, "2024-10-29", ""},
		{"MONTH", 3, "9999-10-29", ""},
		{"MONTH", -3, "0001-01-29", ""},
	}

	fc := funcs[ast.TimestampAdd]
	for _, test := range tests {
		dat := []types.Datum{types.NewStringDatum(test.unit), types.NewFloat64Datum(test.interval), types.NewDatum(test.date)}
		f, err := fc.getFunction(ctx, datumsToConstants(dat))
		require.NoError(t, err)
		d, err := evalBuiltinFunc(f, ctx, chunk.Row{})
		require.NoError(t, err)
		result, _ := d.ToString()
		require.Equal(t, test.expect, result)
	}
}

func TestPeriodAdd(t *testing.T) {
	ctx := createContext(t)
	tests := []struct {
		Period  int64
		Months  int64
		Success bool
		Expect  int64
	}{
		{201611, 2, true, 201701},
		{201611, 3, true, 201702},
		{201611, -13, true, 201510},
		{1611, 3, true, 201702},
		{7011, 3, true, 197102},
		{12323, 10, false, 0},
		{0, 3, false, 0},
	}

	fc := funcs[ast.PeriodAdd]
	for _, test := range tests {
		period := types.NewIntDatum(test.Period)
		months := types.NewIntDatum(test.Months)
		f, err := fc.getFunction(ctx, datumsToConstants([]types.Datum{period, months}))
		require.NoError(t, err)
		require.NotNil(t, f)
		result, err := evalBuiltinFunc(f, ctx, chunk.Row{})
		if !test.Success {
			require.Error(t, err)
			continue
		}
		require.NoError(t, err)
		require.Equal(t, types.KindInt64, result.Kind())
		value := result.GetInt64()
		require.Equal(t, test.Expect, value)
	}
}

func TestTimeFormat(t *testing.T) {
	ctx := createContext(t)
	// SELECT TIME_FORMAT(null,'%H %k %h %I %l')
	args := []types.Datum{types.NewDatum(nil), types.NewStringDatum(`%H %k %h %I %l`)}
	fc := funcs[ast.TimeFormat]
	f, err := fc.getFunction(ctx, datumsToConstants(args))
	require.NoError(t, err)
	v, err := evalBuiltinFunc(f, ctx, chunk.Row{})
	require.NoError(t, err)
	require.Equal(t, true, v.IsNull())

	tblDate := []struct {
		Input  []string
		Expect any
	}{
		{[]string{"23:00:00", `%H %k %h %I %l`},
			"23 23 11 11 11"},
		{[]string{"11:00:00", `%H %k %h %I %l`},
			"11 11 11 11 11"},
		{[]string{"17:42:03.000001", `%r %T %h:%i%p %h:%i:%s %p %H %i %s`},
			"05:42:03 PM 17:42:03 05:42PM 05:42:03 PM 17 42 03"},
		{[]string{"07:42:03.000001", `%f`},
			"000001"},
		{[]string{"1990-05-07 19:30:10", `%H %i %s`},
			"19 30 10"},
	}
	dtblDate := tblToDtbl(tblDate)
	for i, c := range dtblDate {
		fc := funcs[ast.TimeFormat]
		f, err := fc.getFunction(ctx, datumsToConstants(c["Input"]))
		require.NoError(t, err)
		v, err := evalBuiltinFunc(f, ctx, chunk.Row{})
		require.NoError(t, err)
		comment := fmt.Sprintf("no.%d\nobtain:%v\nexpect:%v\n", i, v.GetValue(), c["Expect"][0].GetValue())
		testutil.DatumEqual(t, c["Expect"][0], v, comment)
	}
}

func TestTimeToSec(t *testing.T) {
	ctx := createContext(t)
	fc := funcs[ast.TimeToSec]

	// test nil
	nilDatum := types.NewDatum(nil)
	f, err := fc.getFunction(ctx, datumsToConstants([]types.Datum{nilDatum}))
	require.NoError(t, err)
	d, err := evalBuiltinFunc(f, ctx, chunk.Row{})
	require.NoError(t, err)
	require.Equal(t, types.KindNull, d.Kind())

	// TODO: Some test cases are commented out due to #4340, #4341.
	tests := []struct {
		input  types.Datum
		expect int64
	}{
		{types.NewStringDatum("22:23:00"), 80580},
		{types.NewStringDatum("00:39:38"), 2378},
		{types.NewStringDatum("23:00"), 82800},
		{types.NewStringDatum("00:00"), 0},
		{types.NewStringDatum("00:00:00"), 0},
		{types.NewStringDatum("23:59:59"), 86399},
		{types.NewStringDatum("1:0"), 3600},
		{types.NewStringDatum("1:00"), 3600},
		{types.NewStringDatum("1:0:0"), 3600},
		{types.NewStringDatum("-02:00"), -7200},
		{types.NewStringDatum("-02:00:05"), -7205},
		{types.NewStringDatum("020005"), 7205},
		// {types.NewStringDatum("20171222020005"), 7205},
		// {types.NewIntDatum(020005), 7205},
		// {types.NewIntDatum(20171222020005), 7205},
		// {types.NewIntDatum(171222020005), 7205},
	}
	for _, test := range tests {
		comment := fmt.Sprintf("%+v", test)
		expr := datumsToConstants([]types.Datum{test.input})
		f, err := fc.getFunction(ctx, expr)
		require.NoError(t, err, comment)
		result, err := evalBuiltinFunc(f, ctx, chunk.Row{})
		require.NoError(t, err, comment)
		require.Equal(t, test.expect, result.GetInt64(), comment)
	}
}

func TestSecToTime(t *testing.T) {
	ctx := createContext(t)
	stmtCtx := ctx.GetSessionVars().StmtCtx
	oldTypeFlags := stmtCtx.TypeFlags()
	defer func() {
		stmtCtx.SetTypeFlags(oldTypeFlags)
	}()
	stmtCtx.SetTypeFlags(oldTypeFlags.WithIgnoreTruncateErr(true))

	fc := funcs[ast.SecToTime]

	// test nil
	nilDatum := types.NewDatum(nil)
	f, err := fc.getFunction(ctx, datumsToConstants([]types.Datum{nilDatum}))
	require.NoError(t, err)
	d, err := evalBuiltinFunc(f, ctx, chunk.Row{})
	require.NoError(t, err)
	require.Equal(t, types.KindNull, d.Kind())

	tests := []struct {
		inputDecimal int
		input        types.Datum
		expect       string
	}{
		{0, types.NewIntDatum(2378), "00:39:38"},
		{0, types.NewIntDatum(3864000), "838:59:59"},
		{0, types.NewIntDatum(-3864000), "-838:59:59"},
		{1, types.NewFloat64Datum(86401.4), "24:00:01.4"},
		{1, types.NewFloat64Datum(-86401.4), "-24:00:01.4"},
		{5, types.NewFloat64Datum(86401.54321), "24:00:01.54321"},
		{-1, types.NewFloat64Datum(86401.54321), "24:00:01.543210"},
		{0, types.NewStringDatum("123.4"), "00:02:03.400000"},
		{0, types.NewStringDatum("123.4567891"), "00:02:03.456789"},
		{0, types.NewStringDatum("123"), "00:02:03.000000"},
		{0, types.NewStringDatum("abc"), "00:00:00.000000"},
		// Issue #15613
		{0, types.NewStringDatum("1e-4"), "00:00:00.000100"},
		{0, types.NewStringDatum("1e-5"), "00:00:00.000010"},
		{0, types.NewStringDatum("1e-6"), "00:00:00.000001"},
		{0, types.NewStringDatum("1e-7"), "00:00:00.000000"},
	}
	for _, test := range tests {
		comment := fmt.Sprintf("%+v", test)
		expr := datumsToConstants([]types.Datum{test.input})
		expr[0].GetType(ctx).SetDecimal(test.inputDecimal)
		f, err := fc.getFunction(ctx, expr)
		require.NoError(t, err, comment)
		d, err := evalBuiltinFunc(f, ctx, chunk.Row{})
		require.NoError(t, err, comment)
		result, _ := d.ToString()
		require.Equal(t, test.expect, result, comment)
	}
}

func TestConvertTz(t *testing.T) {
	ctx := createContext(t)
	loc1, _ := time.LoadLocation("Europe/Tallinn")
	loc2, _ := time.LoadLocation("Local")
	t1, _ := time.ParseInLocation("2006-01-02 15:04:00", "2021-10-22 10:00:00", loc1)
	t2, _ := time.ParseInLocation("2006-01-02 15:04:00", "2021-10-22 10:00:00", loc2)
	tests := []struct {
		t       any
		fromTz  any
		toTz    any
		Success bool
		expect  string
	}{
		{"2004-01-01 12:00:00.111", "-00:00", "+12:34", true, "2004-01-02 00:34:00.111"},
		{"2004-01-01 12:00:00.11", "+00:00", "+12:34", true, "2004-01-02 00:34:00.11"},
		{"2004-01-01 12:00:00.11111111111", "-00:00", "+12:34", true, "2004-01-02 00:34:00.111111"},
		{"2004-01-01 12:00:00", "GMT", "MET", true, "2004-01-01 13:00:00"},
		{"2004-01-01 12:00:00", "-01:00", "-12:00", true, "2004-01-01 01:00:00"},
		{"2004-01-01 12:00:00", "-00:00", "+13:00", true, "2004-01-02 01:00:00"},
		{"2004-01-01 12:00:00", "-00:00", "-13:00", true, "2003-12-31 23:00:00"},
		{"2004-01-01 12:00:00", "-00:00", "-12:88", true, ""},
		{"2004-01-01 12:00:00", "+10:82", "GMT", true, ""},
		{"2004-01-01 12:00:00", "+00:00", "GMT", true, "2004-01-01 12:00:00"},
		{"2004-01-01 12:00:00", "GMT", "+00:00", true, "2004-01-01 12:00:00"},
		{20040101, "+00:00", "+10:32", true, "2004-01-01 10:32:00"},
		{3.14159, "+00:00", "+10:32", true, ""},
		{"2004-01-01 12:00:00", "", "GMT", true, ""},
		{"2004-01-01 12:00:00", "GMT", "", true, ""},
		{"2004-01-01 12:00:00", "a", "GMT", true, ""},
		{"2004-01-01 12:00:00", "0", "GMT", true, ""},
		{"2004-01-01 12:00:00", "GMT", "a", true, ""},
		{"2004-01-01 12:00:00", "GMT", "0", true, ""},
		{nil, "GMT", "+00:00", true, ""},
		{"2004-01-01 12:00:00", nil, "+00:00", true, ""},
		{"2004-01-01 12:00:00", "GMT", nil, true, ""},
		{"2004-01-01 12:00:00", "GMT", "+10:00", true, "2004-01-01 22:00:00"},
		{"2004-01-01 12:00:00", "+00:00", "MET", true, "2004-01-01 13:00:00"},
		{"2004-01-01 12:00:00", "+00:00", "+14:00", true, "2004-01-02 02:00:00"},
		{"2021-10-31 02:59:59", "+02:00", "Europe/Amsterdam", true, "2021-10-31 02:59:59"},
		{"2021-10-31 03:00:00", "+01:00", "Europe/Amsterdam", true, "2021-10-31 03:00:00"},
		{"2021-10-31 02:00:00", "+02:00", "Europe/Amsterdam", true, "2021-10-31 02:00:00"},
		{"2021-10-31 02:59:59", "+02:00", "Europe/Amsterdam", true, "2021-10-31 02:59:59"},
		{"2021-10-31 03:00:00", "+02:00", "Europe/Amsterdam", true, "2021-10-31 02:00:00"},
		{"2021-10-31 02:30:00", "+01:00", "Europe/Amsterdam", true, "2021-10-31 02:30:00"},
		{"2021-10-31 03:00:00", "+01:00", "Europe/Amsterdam", true, "2021-10-31 03:00:00"},
		// Europe/Amsterdam during DST transition +02:00 -> +01:00, Summer to normal time,
		// will be interpreted as +01:00, normal time.
		{"2021-10-31 02:00:00", "Europe/Amsterdam", "+02:00", true, "2021-10-31 03:00:00"},
		{"2021-10-31 02:59:59", "Europe/Amsterdam", "+02:00", true, "2021-10-31 03:59:59"},
		{"2021-10-31 02:00:00", "Europe/Amsterdam", "+01:00", true, "2021-10-31 02:00:00"},
		{"2021-10-31 03:00:00", "Europe/Amsterdam", "+01:00", true, "2021-10-31 03:00:00"},
		{"2021-03-28 02:30:00", "Europe/Amsterdam", "UTC", true, "2021-03-28 01:00:00"},
		{"2021-10-22 10:00:00", "Europe/Tallinn", "SYSTEM", true, t1.In(loc2).Format("2006-01-02 15:04:00")},
		{"2021-10-22 10:00:00", "SYSTEM", "Europe/Tallinn", true, t2.In(loc1).Format("2006-01-02 15:04:00")},

		// TestIssue30081
		{"2007-03-11 2:00:00", "US/Eastern", "US/Central", true, "2007-03-11 01:00:00"},
		{"2007-03-11 3:00:00", "US/Eastern", "US/Central", true, "2007-03-11 01:00:00"},

		{"2004-10-00 12:00:00", "GMT", "MET", true, ""},
		{"2004-00-01 12:00:00", "GMT", "MET", true, ""},
	}
	fc := funcs[ast.ConvertTz]
	for _, test := range tests {
		f, err := fc.getFunction(ctx,
			datumsToConstants(
				[]types.Datum{
					types.NewDatum(test.t),
					types.NewDatum(test.fromTz),
					types.NewDatum(test.toTz)}))
		require.NoError(t, err)
		d, err := evalBuiltinFunc(f, ctx, chunk.Row{})
		if test.Success {
			require.NoError(t, err)
			result, _ := d.ToString()
			require.Equalf(t, test.expect, result, "convert_tz(\"%v\", \"%s\", \"%s\")", test.t, test.fromTz, test.toTz)
		} else {
			require.Error(t, err)
		}
	}
}

func TestPeriodDiff(t *testing.T) {
	ctx := createContext(t)
	tests := []struct {
		Period1 int64
		Period2 int64
		Success bool
		Expect  int64
	}{
		{201611, 201611, true, 0},
		{200802, 200703, true, 11},
		{201701, 201611, true, 2},
		{201702, 201611, true, 3},
		{201510, 201611, true, -13},
		{201702, 1611, true, 3},
		{197102, 7011, true, 3},
	}

	tests2 := []struct {
		Period1 int64
		Period2 int64
	}{
		{0, 999999999},
		{9999999, 0},
		{411, 200413},
		{197000, 207700},
		{12509, 12323},
		{12509, 12323},
	}
	fc := funcs[ast.PeriodDiff]
	for _, test := range tests {
		period1 := types.NewIntDatum(test.Period1)
		period2 := types.NewIntDatum(test.Period2)
		f, err := fc.getFunction(ctx, datumsToConstants([]types.Datum{period1, period2}))
		require.NoError(t, err)
		require.NotNil(t, f)
		result, err := evalBuiltinFunc(f, ctx, chunk.Row{})
		if !test.Success {
			require.True(t, result.IsNull())
			continue
		}
		require.NoError(t, err)
		require.Equal(t, types.KindInt64, result.Kind())
		value := result.GetInt64()
		require.Equal(t, test.Expect, value)
	}

	for _, test := range tests2 {
		period1 := types.NewIntDatum(test.Period1)
		period2 := types.NewIntDatum(test.Period2)
		f, err := fc.getFunction(ctx, datumsToConstants([]types.Datum{period1, period2}))
		require.NoError(t, err)
		require.NotNil(t, f)
		_, err = evalBuiltinFunc(f, ctx, chunk.Row{})
		require.Error(t, err)
		require.Equal(t, "[expression:1210]Incorrect arguments to period_diff", err.Error())
	}

	// nil
	args := []types.Datum{types.NewDatum(nil), types.NewIntDatum(0)}
	f, err := fc.getFunction(ctx, datumsToConstants(args))
	require.NoError(t, err)
	v, err := evalBuiltinFunc(f, ctx, chunk.Row{})
	require.NoError(t, err)
	require.Equal(t, types.KindNull, v.Kind())

	args = []types.Datum{types.NewIntDatum(0), types.NewDatum(nil)}
	f, err = fc.getFunction(ctx, datumsToConstants(args))
	require.NoError(t, err)
	v, err = evalBuiltinFunc(f, ctx, chunk.Row{})
	require.NoError(t, err)
	require.Equal(t, types.KindNull, v.Kind())
}

func TestLastDay(t *testing.T) {
	ctx := createContext(t)
	tests := []struct {
		param  any
		expect string
	}{
		{"2003-02-05", "2003-02-28"},
		{"2004-02-05", "2004-02-29"},
		{"2004-01-01 01:01:01", "2004-01-31"},
		{950501, "1995-05-31"},
	}

	fc := funcs[ast.LastDay]
	for _, test := range tests {
		dat := []types.Datum{types.NewDatum(test.param)}
		f, err := fc.getFunction(ctx, datumsToConstants(dat))
		require.NoError(t, err)
		d, err := evalBuiltinFunc(f, ctx, chunk.Row{})
		require.NoError(t, err)
		result, _ := d.ToString()
		require.Equal(t, test.expect, result)
	}

	var timeData types.Time
	timeData.StrToDate(ctx.GetSessionVars().StmtCtx.TypeCtx(), "202010", "%Y%m")
	testsNull := []struct {
		param           any
		isNilNoZeroDate bool
		isNil           bool
	}{
		{"0000-00-00", true, true},
		{"1992-13-00", true, true},
		{"2007-10-07 23:59:61", true, true},
		{"2005-00-00", true, true},
		{"2005-00-01", true, true},
		{"2243-01 00:00:00", true, true},
		{123456789, true, true},
		{timeData, true, false},
	}

	for _, i := range testsNull {
		dat := []types.Datum{types.NewDatum(i.param)}
		f, err := fc.getFunction(ctx, datumsToConstants(dat))
		require.NoError(t, err)
		d, err := evalBuiltinFunc(f, ctx, chunk.Row{})
		require.NoError(t, err)
		require.True(t, d.IsNull() == i.isNilNoZeroDate)
		ctx.GetSessionVars().SQLMode &= ^mysql.ModeNoZeroDate
		d, err = evalBuiltinFunc(f, ctx, chunk.Row{})
		require.NoError(t, err)
		require.True(t, d.IsNull() == i.isNil)
		ctx.GetSessionVars().SQLMode |= mysql.ModeNoZeroDate
	}
}

func TestWithTimeZone(t *testing.T) {
	ctx := createContext(t)
	sv := ctx.GetSessionVars()
	originTZ := sv.Location()
	tz, _ := time.LoadLocation("Asia/Tokyo")
	ctx.ResetSessionAndStmtTimeZone(tz)
	defer func() {
		ctx.ResetSessionAndStmtTimeZone(originTZ)
	}()

	timeToGoTime := func(d types.Datum, loc *time.Location) time.Time {
		result, _ := d.GetMysqlTime().GoTime(loc)
		return result
	}
	durationToGoTime := func(d types.Datum, loc *time.Location) time.Time {
		t, _ := d.GetMysqlDuration().ConvertToTime(sv.StmtCtx.TypeCtx(), mysql.TypeDatetime)
		result, _ := t.GoTime(sv.TimeZone)
		return result
	}

	tests := []struct {
		method        string
		Input         []types.Datum
		convertToTime func(types.Datum, *time.Location) time.Time
	}{
		{ast.Sysdate, makeDatums(2), timeToGoTime},
		{ast.Sysdate, nil, timeToGoTime},
		{ast.Curdate, nil, timeToGoTime},
		{ast.CurrentTime, makeDatums(2), durationToGoTime},
		{ast.CurrentTime, nil, durationToGoTime},
		{ast.Curtime, nil, durationToGoTime},
	}

	for _, c := range tests {
		now := time.Now().In(sv.TimeZone)
		f, err := funcs[c.method].getFunction(ctx, datumsToConstants(c.Input))
		require.NoError(t, err)
		resetStmtContext(ctx)
		d, err := evalBuiltinFunc(f, ctx, chunk.Row{})
		require.NoError(t, err)
		result := c.convertToTime(d, sv.TimeZone)
		require.LessOrEqual(t, result.Sub(now), 2*time.Second)
	}
}

func TestTidbParseTso(t *testing.T) {
	ctx := createContext(t)
	ctx.ResetSessionAndStmtTimeZone(time.UTC)
	tests := []struct {
		param  any
		expect string
	}{
		{404411537129996288, "2018-11-20 09:53:04.877000"},
		{"404411537129996288", "2018-11-20 09:53:04.877000"},
		{1, "1970-01-01 00:00:00.000000"},
	}

	fc := funcs[ast.TiDBParseTso]
	for _, test := range tests {
		dat := []types.Datum{types.NewDatum(test.param)}
		f, err := fc.getFunction(ctx, datumsToConstants(dat))
		require.NoError(t, err)
		d, err := evalBuiltinFunc(f, ctx, chunk.Row{})
		require.NoError(t, err)
		result, _ := d.ToString()
		require.Equal(t, test.expect, result)
	}

	testsNull := []any{
		0,
		-1,
		"-1"}

	for _, i := range testsNull {
		dat := []types.Datum{types.NewDatum(i)}
		f, err := fc.getFunction(ctx, datumsToConstants(dat))
		require.NoError(t, err)
		d, err := evalBuiltinFunc(f, ctx, chunk.Row{})
		require.NoError(t, err)
		require.True(t, d.IsNull())
	}
}

func TestTidbParseTsoLogical(t *testing.T) {
	ctx := createContext(t)
	tests := []struct {
		param  int64
		expect string
	}{
		{404411537129996288, "0"},
		{404411537129996289, "1"},
		{404411537129996290, "2"},
	}

	fc := funcs[ast.TiDBParseTsoLogical]
	for _, test := range tests {
		dat := []types.Datum{types.NewDatum(test.param)}
		f, err := fc.getFunction(ctx, datumsToConstants(dat))
		require.NoError(t, err)
		d, err := evalBuiltinFunc(f, ctx, chunk.Row{})
		require.NoError(t, err)
		result, _ := d.ToString()
		require.Equal(t, test.expect, result)
	}

	testsNull := []any{
		0,
		-1,
		"-1"}

	for _, i := range testsNull {
		dat := []types.Datum{types.NewDatum(i)}
		f, err := fc.getFunction(ctx, datumsToConstants(dat))
		require.NoError(t, err)
		d, err := evalBuiltinFunc(f, ctx, chunk.Row{})
		require.NoError(t, err)
		require.True(t, d.IsNull())
	}
}

func TestTiDBBoundedStaleness(t *testing.T) {
	ctx := createContext(t)
	t1, err := time.Parse(types.TimeFormat, "2015-09-21 09:53:04")
	require.NoError(t, err)
	// time.Parse uses UTC time zone by default, we need to change it to Local manually.
	t1 = t1.Local()
	t1Str := t1.Format(types.TimeFormat)
	t2 := time.Now()
	t2Str := t2.Format(types.TimeFormat)
	timeZone := time.Local
	ctx.ResetSessionAndStmtTimeZone(timeZone)
	tests := []struct {
		leftTime     any
		rightTime    any
		injectSafeTS uint64
		isNull       bool
		expect       time.Time
	}{
		// SafeTS is in the range.
		{
			leftTime:     t1Str,
			rightTime:    t2Str,
			injectSafeTS: oracle.GoTimeToTS(t2.Add(-1 * time.Second)),
			isNull:       false,
			expect:       t2.Add(-1 * time.Second),
		},
		// SafeTS is less than the left time.
		{
			leftTime:     t1Str,
			rightTime:    t2Str,
			injectSafeTS: oracle.GoTimeToTS(t1.Add(-1 * time.Second)),
			isNull:       false,
			expect:       t1,
		},
		// SafeTS is bigger than the right time.
		{
			leftTime:     t1Str,
			rightTime:    t2Str,
			injectSafeTS: oracle.GoTimeToTS(t2.Add(time.Second)),
			isNull:       false,
			expect:       t2,
		},
		// Wrong time order.
		{
			leftTime:     t2Str,
			rightTime:    t1Str,
			injectSafeTS: 0,
			isNull:       true,
			expect:       time.Time{},
		},
	}

	fc := funcs[ast.TiDBBoundedStaleness]
	for _, test := range tests {
		require.NoError(t, failpoint.Enable("github.com/pingcap/tidb/pkg/expression/injectSafeTS", fmt.Sprintf("return(%v)", test.injectSafeTS)))
		f, err := fc.getFunction(ctx, datumsToConstants([]types.Datum{types.NewDatum(test.leftTime), types.NewDatum(test.rightTime)}))
		require.NoError(t, err)
		d, err := evalBuiltinFunc(f, ctx, chunk.Row{})
		require.NoError(t, err)
		if test.isNull {
			require.True(t, d.IsNull())
		} else {
			goTime, err := d.GetMysqlTime().GoTime(timeZone)
			require.NoError(t, err)
			require.Equal(t, test.expect.Format(types.TimeFormat), goTime.Format(types.TimeFormat))
		}
		resetStmtContext(ctx)
	}

	// Test whether it's deterministic.
	safeTime1 := t2.Add(-1 * time.Second)
	safeTS1 := oracle.GoTimeToTS(safeTime1)
	require.NoError(t, failpoint.Enable("github.com/pingcap/tidb/pkg/expression/injectSafeTS", fmt.Sprintf("return(%v)", safeTS1)))
	f, err := fc.getFunction(ctx, datumsToConstants([]types.Datum{types.NewDatum(t1Str), types.NewDatum(t2Str)}))
	require.NoError(t, err)
	d, err := evalBuiltinFunc(f, ctx, chunk.Row{})
	require.NoError(t, err)
	goTime, err := d.GetMysqlTime().GoTime(timeZone)
	require.NoError(t, err)
	resultTime := goTime.Format(types.TimeFormat)
	require.Equal(t, safeTime1.Format(types.TimeFormat), resultTime)
	// SafeTS updated.
	safeTime2 := t2.Add(1 * time.Second)
	safeTS2 := oracle.GoTimeToTS(safeTime2)
	require.NoError(t, failpoint.Enable("github.com/pingcap/tidb/pkg/expression/injectSafeTS", fmt.Sprintf("return(%v)", safeTS2)))
	f, err = fc.getFunction(ctx, datumsToConstants([]types.Datum{types.NewDatum(t1Str), types.NewDatum(t2Str)}))
	require.NoError(t, err)
	d, err = evalBuiltinFunc(f, ctx, chunk.Row{})
	require.NoError(t, err)
	// Still safeTime1
	require.Equal(t, safeTime1.Format(types.TimeFormat), resultTime)
	resetStmtContext(ctx)
	require.NoError(t, failpoint.Disable("github.com/pingcap/tidb/pkg/expression/injectSafeTS"))
}

func TestGetIntervalFromDecimal(t *testing.T) {
	ctx := createContext(t)
	du := baseDateArithmetical{}

	tests := []struct {
		param  string
		expect string
		unit   string
	}{
		{"1.100", "1:100", "MINUTE_SECOND"},
		{"1.10000", "1-10000", "YEAR_MONTH"},
		{"1.10000", "1 10000", "DAY_HOUR"},
		{"11000", "0 00:00:11000", "DAY_MICROSECOND"},
		{"11000", "00:00:11000", "HOUR_MICROSECOND"},
		{"11.1000", "00:11:1000", "HOUR_SECOND"},
		{"1000", "00:1000", "MINUTE_MICROSECOND"},
	}

	for _, test := range tests {
		dat := new(types.MyDecimal)
		require.NoError(t, dat.FromString([]byte(test.param)))
		interval, isNull, err := du.getIntervalFromDecimal(ctx, datumsToConstants([]types.Datum{types.NewDatum("CURRENT DATE"), types.NewDecimalDatum(dat)}), chunk.Row{}, test.unit)
		require.False(t, isNull)
		require.NoError(t, err)
		require.Equal(t, test.expect, interval)
	}
}

func TestCurrentTso(t *testing.T) {
	ctx := createContext(t)
	fc := funcs[ast.TiDBCurrentTso]
	f, err := fc.getFunction(mock.NewContext(), datumsToConstants(nil))
	require.NoError(t, err)
	resetStmtContext(ctx)
	v, err := evalBuiltinFunc(f, ctx, chunk.Row{})
	require.NoError(t, err)
	n := v.GetInt64()
	tso, _ := ctx.GetSessionVars().GetSessionOrGlobalSystemVar(context.Background(), "tidb_current_ts")
	itso, _ := strconv.ParseInt(tso, 10, 64)
	require.Equal(t, itso, n, v.Kind())
}

func TestLastMonth(t *testing.T) {
	ctx := createContext(t)
	tests := []struct {
		param  string
		expect string
	}{
		{"2020-01-01", "2019-12-31"},
		{"2020-02-01", "2020-01-31"},
		{"2020-12-31", "2020-11-30"},
		{"2020-05-05", "2020-04-30"},
	}

	fc := funcs[ast.LastMonth]
	for _, test := range tests {
		dat := []types.Datum{types.NewDatum(test.param)}
		f, err := fc.getFunction(ctx, datumsToConstants(dat))
		require.NoError(t, err)
		d, err := evalBuiltinFunc(f, ctx, chunk.Row{})
		require.NoError(t, err)
		result, _ := d.ToString()
		require.Equal(t, test.expect, result)
	}
}

<<<<<<< HEAD
func TestTruncDatetime(t *testing.T) {
	ctx := createContext(t)
	tests := []struct {
		datetime string
		unit     string
		expect   string
	}{
		{"2024-11-27 22:03:45", "", "2024-11-27 00:00:00"},
		{"2024/11/27 22:03:45", "", "2024-11-27 00:00:00"},
		{"2024-11-27", "", "2024-11-27 00:00:00"},

		{"2024-11-27 22:03:45", "YEAR", "2024-01-01 00:00:00"},
		{"2024-11-27 22:03:45", "yy", "2024-01-01 00:00:00"},
		{"2024-11-27 22:03:45", "yYyY", "2024-01-01 00:00:00"},

		{"2024-11-27 22:03:45", "MONTH", "2024-11-01 00:00:00"},
		{"2024-11-27 22:03:45", "month", "2024-11-01 00:00:00"},
		{"2024-11-27 22:03:45", "Mm", "2024-11-01 00:00:00"},

		{"2024-11-27 22:03:45", "DAY", "2024-11-27 00:00:00"},
		{"2024-11-27 22:03:45", "dd", "2024-11-27 00:00:00"},

		{"2024-11-27 22:03:45", "HOUR", "2024-11-27 22:00:00"},
		{"2024-11-27 22:03:45", "hh", "2024-11-27 22:00:00"},

		{"2024-11-27 22:03:45", "MINUTE", "2024-11-27 22:03:00"},
		{"2024-11-27 22:03:45", "minute", "2024-11-27 22:03:00"},
		{"2024-11-27 22:03:45", "mi", "2024-11-27 22:03:00"},
	}

	fc := funcs[ast.Trunc]
	for _, test := range tests {
		var args []types.Datum
		if test.unit == "" {
			args = []types.Datum{types.NewDatum(test.datetime)}
		} else {
			args = []types.Datum{
				types.NewDatum(test.datetime),
				types.NewDatum(test.unit),
			}
		}

=======
func TestAddMonth(t *testing.T) {
	ctx := createContext(t)
	tests := []struct {
		date     string
		addition int
		expect   string
	}{
		{"2024-04-08", -3, "2024-01-08 00:00:00"},
		{"2024-04-08", 12, "2025-04-08 00:00:00"},
		{"2024-12-31", 2, "2025-02-28 00:00:00"},
		{"2025-04-30", -2, "2025-02-28 00:00:00"},
	}

	fc := funcs[ast.AddMonth]
	for _, test := range tests {
		args := []types.Datum{
			types.NewDatum(test.date),
			types.NewDatum(test.addition),
		}
		resetStmtContext(ctx)
		f, err := fc.getFunction(ctx, datumsToConstants(args))
		require.NoError(t, err)
		d, err := evalBuiltinFunc(f, ctx, chunk.Row{})
		require.NoError(t, err)
		result, _ := d.ToString()
		require.Equal(t, test.expect, result)
	}
}

func TestNextDay(t *testing.T) {
	ctx := createContext(t)
	tests := []struct {
		date    string
		weekday string
		expect  string
	}{
		{"2024-12-31", "TUE", "2025-01-07 00:00:00"},
		{"2024-12-05", "Tuesday", "2024-12-10 00:00:00"},
		{"2024-12-31", "sunday", "2025-01-05 00:00:00"},
		{"2024-12-31 12:31:58", "sunday", "2025-01-05 12:31:58"},
	}

	fc := funcs[ast.NextDay]
	for _, test := range tests {
		args := []types.Datum{
			types.NewDatum(test.date),
			types.NewDatum(test.weekday),
		}
>>>>>>> e9d462cf
		resetStmtContext(ctx)
		f, err := fc.getFunction(ctx, datumsToConstants(args))
		require.NoError(t, err)
		d, err := evalBuiltinFunc(f, ctx, chunk.Row{})
		require.NoError(t, err)
		result, _ := d.ToString()
		require.Equal(t, test.expect, result)
	}
}<|MERGE_RESOLUTION|>--- conflicted
+++ resolved
@@ -3736,7 +3736,64 @@
 	}
 }
 
-<<<<<<< HEAD
+func TestAddMonth(t *testing.T) {
+	ctx := createContext(t)
+	tests := []struct {
+		date     string
+		addition int
+		expect   string
+	}{
+		{"2024-04-08", -3, "2024-01-08 00:00:00"},
+		{"2024-04-08", 12, "2025-04-08 00:00:00"},
+		{"2024-12-31", 2, "2025-02-28 00:00:00"},
+		{"2025-04-30", -2, "2025-02-28 00:00:00"},
+	}
+
+	fc := funcs[ast.AddMonth]
+	for _, test := range tests {
+		args := []types.Datum{
+			types.NewDatum(test.date),
+			types.NewDatum(test.addition),
+		}
+		resetStmtContext(ctx)
+		f, err := fc.getFunction(ctx, datumsToConstants(args))
+		require.NoError(t, err)
+		d, err := evalBuiltinFunc(f, ctx, chunk.Row{})
+		require.NoError(t, err)
+		result, _ := d.ToString()
+		require.Equal(t, test.expect, result)
+	}
+}
+
+func TestNextDay(t *testing.T) {
+	ctx := createContext(t)
+	tests := []struct {
+		date    string
+		weekday string
+		expect  string
+	}{
+		{"2024-12-31", "TUE", "2025-01-07 00:00:00"},
+		{"2024-12-05", "Tuesday", "2024-12-10 00:00:00"},
+		{"2024-12-31", "sunday", "2025-01-05 00:00:00"},
+		{"2024-12-31 12:31:58", "sunday", "2025-01-05 12:31:58"},
+	}
+
+	fc := funcs[ast.NextDay]
+	for _, test := range tests {
+		args := []types.Datum{
+			types.NewDatum(test.date),
+			types.NewDatum(test.weekday),
+		}
+		resetStmtContext(ctx)
+		f, err := fc.getFunction(ctx, datumsToConstants(args))
+		require.NoError(t, err)
+		d, err := evalBuiltinFunc(f, ctx, chunk.Row{})
+		require.NoError(t, err)
+		result, _ := d.ToString()
+		require.Equal(t, test.expect, result)
+	}
+}
+
 func TestTruncDatetime(t *testing.T) {
 	ctx := createContext(t)
 	tests := []struct {
@@ -3778,27 +3835,6 @@
 				types.NewDatum(test.unit),
 			}
 		}
-
-=======
-func TestAddMonth(t *testing.T) {
-	ctx := createContext(t)
-	tests := []struct {
-		date     string
-		addition int
-		expect   string
-	}{
-		{"2024-04-08", -3, "2024-01-08 00:00:00"},
-		{"2024-04-08", 12, "2025-04-08 00:00:00"},
-		{"2024-12-31", 2, "2025-02-28 00:00:00"},
-		{"2025-04-30", -2, "2025-02-28 00:00:00"},
-	}
-
-	fc := funcs[ast.AddMonth]
-	for _, test := range tests {
-		args := []types.Datum{
-			types.NewDatum(test.date),
-			types.NewDatum(test.addition),
-		}
 		resetStmtContext(ctx)
 		f, err := fc.getFunction(ctx, datumsToConstants(args))
 		require.NoError(t, err)
@@ -3807,34 +3843,4 @@
 		result, _ := d.ToString()
 		require.Equal(t, test.expect, result)
 	}
-}
-
-func TestNextDay(t *testing.T) {
-	ctx := createContext(t)
-	tests := []struct {
-		date    string
-		weekday string
-		expect  string
-	}{
-		{"2024-12-31", "TUE", "2025-01-07 00:00:00"},
-		{"2024-12-05", "Tuesday", "2024-12-10 00:00:00"},
-		{"2024-12-31", "sunday", "2025-01-05 00:00:00"},
-		{"2024-12-31 12:31:58", "sunday", "2025-01-05 12:31:58"},
-	}
-
-	fc := funcs[ast.NextDay]
-	for _, test := range tests {
-		args := []types.Datum{
-			types.NewDatum(test.date),
-			types.NewDatum(test.weekday),
-		}
->>>>>>> e9d462cf
-		resetStmtContext(ctx)
-		f, err := fc.getFunction(ctx, datumsToConstants(args))
-		require.NoError(t, err)
-		d, err := evalBuiltinFunc(f, ctx, chunk.Row{})
-		require.NoError(t, err)
-		result, _ := d.ToString()
-		require.Equal(t, test.expect, result)
-	}
 }