// Copyright 2015 PingCAP, Inc.
//
// Licensed under the Apache License, Version 2.0 (the "License");
// you may not use this file except in compliance with the License.
// You may obtain a copy of the License at
//
//     http://www.apache.org/licenses/LICENSE-2.0
//
// Unless required by applicable law or agreed to in writing, software
// distributed under the License is distributed on an "AS IS" BASIS,
// See the License for the specific language governing permissions and
// limitations under the License.

package ast

import (
	"github.com/pingcap/errors"
	"github.com/pingcap/tidb/pkg/parser/auth"
	"github.com/pingcap/tidb/pkg/parser/format"
	"github.com/pingcap/tidb/pkg/parser/mysql"
	"github.com/pingcap/tidb/pkg/parser/terror"
	"github.com/pingcap/tidb/pkg/parser/tidb"
	"github.com/pingcap/tidb/pkg/parser/types"
)

var (
	_ DDLNode = &AlterTableStmt{}
	_ DDLNode = &AlterSequenceStmt{}
	_ DDLNode = &AlterPlacementPolicyStmt{}
	_ DDLNode = &AlterResourceGroupStmt{}
	_ DDLNode = &CreateDatabaseStmt{}
	_ DDLNode = &CreateIndexStmt{}
	_ DDLNode = &CreateTableStmt{}
	_ DDLNode = &CreateViewStmt{}
	_ DDLNode = &CreateSequenceStmt{}
	_ DDLNode = &CreatePlacementPolicyStmt{}
	_ DDLNode = &CreateResourceGroupStmt{}
	_ DDLNode = &DropDatabaseStmt{}
	_ DDLNode = &FlashBackDatabaseStmt{}
	_ DDLNode = &DropIndexStmt{}
	_ DDLNode = &DropTableStmt{}
	_ DDLNode = &DropSequenceStmt{}
	_ DDLNode = &DropPlacementPolicyStmt{}
	_ DDLNode = &DropResourceGroupStmt{}
	_ DDLNode = &OptimizeTableStmt{}
	_ DDLNode = &RenameTableStmt{}
	_ DDLNode = &TruncateTableStmt{}
	_ DDLNode = &RepairTableStmt{}

	_ Node = &AlterTableSpec{}
	_ Node = &ColumnDef{}
	_ Node = &ColumnOption{}
	_ Node = &ColumnPosition{}
	_ Node = &Constraint{}
	_ Node = &IndexPartSpecification{}
	_ Node = &ReferenceDef{}
)

// CharsetOpt is used for parsing charset option from SQL.
type CharsetOpt struct {
	Chs string
	Col string
}

// NullString represents a string that may be nil.
type NullString struct {
	String string
	Empty  bool // Empty is true if String is empty backtick.
}

// DatabaseOptionType is the type for database options.
type DatabaseOptionType int

// Database option types.
const (
	DatabaseOptionNone DatabaseOptionType = iota
	DatabaseOptionCharset
	DatabaseOptionCollate
	DatabaseOptionEncryption
	DatabaseSetTiFlashReplica
	DatabaseOptionPlacementPolicy = DatabaseOptionType(PlacementOptionPolicy)
)

// DatabaseOption represents database option.
type DatabaseOption struct {
	Tp             DatabaseOptionType
	Value          string
	UintValue      uint64
	TiFlashReplica *TiFlashReplicaSpec
}

// Restore implements Node interface.
func (n *DatabaseOption) Restore(ctx *format.RestoreCtx) error {
	switch n.Tp {
	case DatabaseOptionCharset:
		ctx.WriteKeyWord("CHARACTER SET")
		ctx.WritePlain(" = ")
		ctx.WritePlain(n.Value)
	case DatabaseOptionCollate:
		ctx.WriteKeyWord("COLLATE")
		ctx.WritePlain(" = ")
		ctx.WritePlain(n.Value)
	case DatabaseOptionEncryption:
		ctx.WriteKeyWord("ENCRYPTION")
		ctx.WritePlain(" = ")
		ctx.WriteString(n.Value)
	case DatabaseOptionPlacementPolicy:
		placementOpt := PlacementOption{
			Tp:        PlacementOptionPolicy,
			UintValue: n.UintValue,
			StrValue:  n.Value,
		}
		return placementOpt.Restore(ctx)
	case DatabaseSetTiFlashReplica:
		ctx.WriteKeyWord("SET TIFLASH REPLICA ")
		ctx.WritePlainf("%d", n.TiFlashReplica.Count)
		if len(n.TiFlashReplica.Labels) == 0 {
			break
		}
		ctx.WriteKeyWord(" LOCATION LABELS ")
		for i, v := range n.TiFlashReplica.Labels {
			if i > 0 {
				ctx.WritePlain(", ")
			}
			ctx.WriteString(v)
		}
	default:
		return errors.Errorf("invalid DatabaseOptionType: %d", n.Tp)
	}
	return nil
}

// CreateDatabaseStmt is a statement to create a database.
// See https://dev.mysql.com/doc/refman/5.7/en/create-database.html
type CreateDatabaseStmt struct {
	ddlNode

	IfNotExists bool
	Name        CIStr
	Options     []*DatabaseOption
}

// Restore implements Node interface.
func (n *CreateDatabaseStmt) Restore(ctx *format.RestoreCtx) error {
	ctx.WriteKeyWord("CREATE DATABASE ")
	if n.IfNotExists {
		ctx.WriteKeyWord("IF NOT EXISTS ")
	}
	ctx.WriteName(n.Name.O)
	for i, option := range n.Options {
		ctx.WritePlain(" ")
		err := option.Restore(ctx)
		if err != nil {
			return errors.Annotatef(err, "An error occurred while splicing CreateDatabaseStmt DatabaseOption: [%v]", i)
		}
	}
	return nil
}

// Accept implements Node Accept interface.
func (n *CreateDatabaseStmt) Accept(v Visitor) (Node, bool) {
	newNode, skipChildren := v.Enter(n)
	if skipChildren {
		return v.Leave(newNode)
	}
	n = newNode.(*CreateDatabaseStmt)
	return v.Leave(n)
}

// AlterDatabaseStmt is a statement to change the structure of a database.
// See https://dev.mysql.com/doc/refman/5.7/en/alter-database.html
type AlterDatabaseStmt struct {
	ddlNode

	Name                 CIStr
	AlterDefaultDatabase bool
	Options              []*DatabaseOption
}

// Restore implements Node interface.
func (n *AlterDatabaseStmt) Restore(ctx *format.RestoreCtx) error {
	if ctx.Flags.HasSkipPlacementRuleForRestoreFlag() && n.isAllPlacementOptions() {
		return nil
	}
	// If all options placement options and RestoreTiDBSpecialComment flag is on,
	// we should restore the whole node in special comment. For example, the restore result should be:
	// /*T![placement] ALTER DATABASE `db1` PLACEMENT POLICY = `p1` */
	// instead of
	// ALTER DATABASE `db1` /*T![placement] PLACEMENT POLICY = `p1` */
	// because altering a database without any options is not a legal syntax in mysql
	if n.isAllPlacementOptions() && ctx.Flags.HasTiDBSpecialCommentFlag() {
		return restorePlacementStmtInSpecialComment(ctx, n)
	}

	ctx.WriteKeyWord("ALTER DATABASE")
	if !n.AlterDefaultDatabase {
		ctx.WritePlain(" ")
		ctx.WriteName(n.Name.O)
	}
	for i, option := range n.Options {
		ctx.WritePlain(" ")
		err := option.Restore(ctx)
		if err != nil {
			return errors.Annotatef(err, "An error occurred while splicing AlterDatabaseStmt DatabaseOption: [%v]", i)
		}
	}
	return nil
}

// Accept implements Node Accept interface.
func (n *AlterDatabaseStmt) Accept(v Visitor) (Node, bool) {
	newNode, skipChildren := v.Enter(n)
	if skipChildren {
		return v.Leave(newNode)
	}
	n = newNode.(*AlterDatabaseStmt)
	return v.Leave(n)
}

func (n *AlterDatabaseStmt) isAllPlacementOptions() bool {
	for _, n := range n.Options {
		switch n.Tp {
		case DatabaseOptionPlacementPolicy:
		default:
			return false
		}
	}
	return true
}

// DropDatabaseStmt is a statement to drop a database and all tables in the database.
// See https://dev.mysql.com/doc/refman/5.7/en/drop-database.html
type DropDatabaseStmt struct {
	ddlNode

	IfExists bool
	Name     CIStr
}

// Restore implements Node interface.
func (n *DropDatabaseStmt) Restore(ctx *format.RestoreCtx) error {
	ctx.WriteKeyWord("DROP DATABASE ")
	if n.IfExists {
		ctx.WriteKeyWord("IF EXISTS ")
	}
	ctx.WriteName(n.Name.O)
	return nil
}

// Accept implements Node Accept interface.
func (n *DropDatabaseStmt) Accept(v Visitor) (Node, bool) {
	newNode, skipChildren := v.Enter(n)
	if skipChildren {
		return v.Leave(newNode)
	}
	n = newNode.(*DropDatabaseStmt)
	return v.Leave(n)
}

// FlashBackDatabaseStmt is a statement to restore a database and all tables in the database.
type FlashBackDatabaseStmt struct {
	ddlNode

	DBName  CIStr
	NewName string
}

// Restore implements Node interface.
func (n *FlashBackDatabaseStmt) Restore(ctx *format.RestoreCtx) error {
	ctx.WriteKeyWord("FLASHBACK DATABASE ")
	ctx.WriteName(n.DBName.O)
	if len(n.NewName) > 0 {
		ctx.WriteKeyWord(" TO ")
		ctx.WriteName(n.NewName)
	}
	return nil
}

// Accept implements Node Accept interface.
func (n *FlashBackDatabaseStmt) Accept(v Visitor) (Node, bool) {
	newNode, skipChildren := v.Enter(n)
	if skipChildren {
		return v.Leave(newNode)
	}
	n = newNode.(*FlashBackDatabaseStmt)
	return v.Leave(n)
}

// IndexPartSpecifications is used for parsing index column name or index expression from SQL.
type IndexPartSpecification struct {
	node

	Column *ColumnName
	Length int
	// Order is parsed but should be ignored because MySQL v5.7 doesn't support it.
	Desc bool
	Expr ExprNode
}

// Restore implements Node interface.
func (n *IndexPartSpecification) Restore(ctx *format.RestoreCtx) error {
	if n.Expr != nil {
		ctx.WritePlain("(")
		if err := n.Expr.Restore(ctx); err != nil {
			return errors.Annotate(err, "An error occurred while splicing IndexPartSpecifications")
		}
		ctx.WritePlain(")")
		if n.Desc {
			ctx.WritePlain(" DESC")
		}
		return nil
	}
	if err := n.Column.Restore(ctx); err != nil {
		return errors.Annotate(err, "An error occurred while splicing IndexPartSpecifications")
	}
	if n.Length > 0 {
		ctx.WritePlainf("(%d)", n.Length)
	}
	if n.Desc {
		ctx.WritePlain(" DESC")
	}
	return nil
}

// Accept implements Node Accept interface.
func (n *IndexPartSpecification) Accept(v Visitor) (Node, bool) {
	newNode, skipChildren := v.Enter(n)
	if skipChildren {
		return v.Leave(newNode)
	}
	n = newNode.(*IndexPartSpecification)
	if n.Expr != nil {
		node, ok := n.Expr.Accept(v)
		if !ok {
			return n, false
		}
		n.Expr = node.(ExprNode)
		return v.Leave(n)
	}
	node, ok := n.Column.Accept(v)
	if !ok {
		return n, false
	}
	n.Column = node.(*ColumnName)
	return v.Leave(n)
}

// MatchType is the type for reference match type.
type MatchType int

// match type
const (
	MatchNone MatchType = iota
	MatchFull
	MatchPartial
	MatchSimple
)

// ReferenceDef is used for parsing foreign key reference option from SQL.
// See http://dev.mysql.com/doc/refman/5.7/en/create-table-foreign-keys.html
type ReferenceDef struct {
	node

	Table                   *TableName
	IndexPartSpecifications []*IndexPartSpecification
	OnDelete                *OnDeleteOpt
	OnUpdate                *OnUpdateOpt
	Match                   MatchType
}

// Restore implements Node interface.
func (n *ReferenceDef) Restore(ctx *format.RestoreCtx) error {
	if n.Table != nil {
		ctx.WriteKeyWord("REFERENCES ")
		if err := n.Table.Restore(ctx); err != nil {
			return errors.Annotate(err, "An error occurred while splicing ReferenceDef")
		}
	}

	if n.IndexPartSpecifications != nil {
		ctx.WritePlain("(")
		for i, indexColNames := range n.IndexPartSpecifications {
			if i > 0 {
				ctx.WritePlain(", ")
			}
			if err := indexColNames.Restore(ctx); err != nil {
				return errors.Annotatef(err, "An error occurred while splicing IndexPartSpecifications: [%v]", i)
			}
		}
		ctx.WritePlain(")")
	}

	if n.Match != MatchNone {
		ctx.WriteKeyWord(" MATCH ")
		switch n.Match {
		case MatchFull:
			ctx.WriteKeyWord("FULL")
		case MatchPartial:
			ctx.WriteKeyWord("PARTIAL")
		case MatchSimple:
			ctx.WriteKeyWord("SIMPLE")
		}
	}
	if n.OnDelete.ReferOpt != ReferOptionNoOption {
		ctx.WritePlain(" ")
		if err := n.OnDelete.Restore(ctx); err != nil {
			return errors.Annotate(err, "An error occurred while splicing OnDelete")
		}
	}
	if n.OnUpdate.ReferOpt != ReferOptionNoOption {
		ctx.WritePlain(" ")
		if err := n.OnUpdate.Restore(ctx); err != nil {
			return errors.Annotate(err, "An error occurred while splicing OnUpdate")
		}
	}
	return nil
}

// Accept implements Node Accept interface.
func (n *ReferenceDef) Accept(v Visitor) (Node, bool) {
	newNode, skipChildren := v.Enter(n)
	if skipChildren {
		return v.Leave(newNode)
	}
	n = newNode.(*ReferenceDef)
	if n.Table != nil {
		node, ok := n.Table.Accept(v)
		if !ok {
			return n, false
		}
		n.Table = node.(*TableName)
	}
	for i, val := range n.IndexPartSpecifications {
		node, ok := val.Accept(v)
		if !ok {
			return n, false
		}
		n.IndexPartSpecifications[i] = node.(*IndexPartSpecification)
	}
	onDelete, ok := n.OnDelete.Accept(v)
	if !ok {
		return n, false
	}
	n.OnDelete = onDelete.(*OnDeleteOpt)
	onUpdate, ok := n.OnUpdate.Accept(v)
	if !ok {
		return n, false
	}
	n.OnUpdate = onUpdate.(*OnUpdateOpt)
	return v.Leave(n)
}

// OnDeleteOpt is used for optional on delete clause.
type OnDeleteOpt struct {
	node
	ReferOpt ReferOptionType
}

// Restore implements Node interface.
func (n *OnDeleteOpt) Restore(ctx *format.RestoreCtx) error {
	if n.ReferOpt != ReferOptionNoOption {
		ctx.WriteKeyWord("ON DELETE ")
		ctx.WriteKeyWord(n.ReferOpt.String())
	}
	return nil
}

// Accept implements Node Accept interface.
func (n *OnDeleteOpt) Accept(v Visitor) (Node, bool) {
	newNode, skipChildren := v.Enter(n)
	if skipChildren {
		return v.Leave(newNode)
	}
	n = newNode.(*OnDeleteOpt)
	return v.Leave(n)
}

// OnUpdateOpt is used for optional on update clause.
type OnUpdateOpt struct {
	node
	ReferOpt ReferOptionType
}

// Restore implements Node interface.
func (n *OnUpdateOpt) Restore(ctx *format.RestoreCtx) error {
	if n.ReferOpt != ReferOptionNoOption {
		ctx.WriteKeyWord("ON UPDATE ")
		ctx.WriteKeyWord(n.ReferOpt.String())
	}
	return nil
}

// Accept implements Node Accept interface.
func (n *OnUpdateOpt) Accept(v Visitor) (Node, bool) {
	newNode, skipChildren := v.Enter(n)
	if skipChildren {
		return v.Leave(newNode)
	}
	n = newNode.(*OnUpdateOpt)
	return v.Leave(n)
}

// ColumnOptionType is the type for ColumnOption.
type ColumnOptionType int

// ColumnOption types.
const (
	ColumnOptionNoOption ColumnOptionType = iota
	ColumnOptionPrimaryKey
	ColumnOptionNotNull
	ColumnOptionAutoIncrement
	ColumnOptionDefaultValue
	ColumnOptionUniqKey
	ColumnOptionNull
	ColumnOptionOnUpdate // For Timestamp and Datetime only.
	ColumnOptionFulltext
	ColumnOptionComment
	ColumnOptionGenerated
	ColumnOptionReference
	ColumnOptionCollate
	ColumnOptionCheck
	ColumnOptionColumnFormat
	ColumnOptionStorage
	ColumnOptionAutoRandom
	ColumnOptionSecondaryEngineAttribute
)

var (
	invalidOptionForGeneratedColumn = map[ColumnOptionType]string{
		ColumnOptionAutoIncrement: "AUTO_INCREMENT",
		ColumnOptionOnUpdate:      "ON UPDATE",
		ColumnOptionDefaultValue:  "DEFAULT",
	}
)

// ColumnOptionList stores column options.
type ColumnOptionList struct {
	HasCollateOption bool
	Options          []*ColumnOption
}

// ColumnOption is used for parsing column constraint info from SQL.
type ColumnOption struct {
	node

	Tp ColumnOptionType
	// Expr is used for ColumnOptionDefaultValue/ColumnOptionOnUpdateColumnOptionGenerated.
	// For ColumnOptionDefaultValue or ColumnOptionOnUpdate, it's the target value.
	// For ColumnOptionGenerated, it's the target expression.
	Expr ExprNode
	// Stored is only for ColumnOptionGenerated, default is false.
	Stored bool
	// Refer is used for foreign key.
	Refer       *ReferenceDef
	StrValue    string
	AutoRandOpt AutoRandomOption
	// Enforced is only for Check, default is true.
	Enforced bool
	// Name is only used for Check Constraint name.
	ConstraintName      string
	PrimaryKeyTp        PrimaryKeyType
	SecondaryEngineAttr string
}

// Restore implements Node interface.
func (n *ColumnOption) Restore(ctx *format.RestoreCtx) error {
	switch n.Tp {
	case ColumnOptionNoOption:
		return nil
	case ColumnOptionPrimaryKey:
		ctx.WriteKeyWord("PRIMARY KEY")
		pkTp := n.PrimaryKeyTp.String()
		if len(pkTp) != 0 {
			ctx.WritePlain(" ")
			ctx.WriteKeyWordWithSpecialComments(tidb.FeatureIDClusteredIndex, pkTp)
		}
		if n.StrValue == "Global" {
			ctx.WriteKeyWord(" GLOBAL")
		}
	case ColumnOptionNotNull:
		ctx.WriteKeyWord("NOT NULL")
	case ColumnOptionAutoIncrement:
		ctx.WriteKeyWord("AUTO_INCREMENT")
	case ColumnOptionDefaultValue:
		ctx.WriteKeyWord("DEFAULT ")
		printOuterParentheses := false
		if funcCallExpr, ok := n.Expr.(*FuncCallExpr); ok {
			if name := funcCallExpr.FnName.L; name != CurrentTimestamp {
				printOuterParentheses = true
			}
		}
		if _, ok := n.Expr.(*ColumnNameExpr); ok {
			printOuterParentheses = true
		}
		if printOuterParentheses {
			ctx.WritePlain("(")
		}
		if err := n.Expr.Restore(ctx); err != nil {
			return errors.Annotate(err, "An error occurred while splicing ColumnOption DefaultValue Expr")
		}
		if printOuterParentheses {
			ctx.WritePlain(")")
		}
	case ColumnOptionUniqKey:
		ctx.WriteKeyWord("UNIQUE KEY")
		if n.StrValue == "Global" {
			ctx.WriteKeyWord(" GLOBAL")
		}
	case ColumnOptionNull:
		ctx.WriteKeyWord("NULL")
	case ColumnOptionOnUpdate:
		ctx.WriteKeyWord("ON UPDATE ")
		if err := n.Expr.Restore(ctx); err != nil {
			return errors.Annotate(err, "An error occurred while splicing ColumnOption ON UPDATE Expr")
		}
	case ColumnOptionFulltext:
		return errors.New("TiDB Parser ignore the `ColumnOptionFulltext` type now")
	case ColumnOptionComment:
		ctx.WriteKeyWord("COMMENT ")
		if err := n.Expr.Restore(ctx); err != nil {
			return errors.Annotate(err, "An error occurred while splicing ColumnOption COMMENT Expr")
		}
	case ColumnOptionGenerated:
		ctx.WriteKeyWord("GENERATED ALWAYS AS")
		ctx.WritePlain("(")
		if err := n.Expr.Restore(ctx); err != nil {
			return errors.Annotate(err, "An error occurred while splicing ColumnOption GENERATED ALWAYS Expr")
		}
		ctx.WritePlain(")")
		if n.Stored {
			ctx.WriteKeyWord(" STORED")
		} else {
			ctx.WriteKeyWord(" VIRTUAL")
		}
	case ColumnOptionReference:
		if err := n.Refer.Restore(ctx); err != nil {
			return errors.Annotate(err, "An error occurred while splicing ColumnOption ReferenceDef")
		}
	case ColumnOptionCollate:
		if n.StrValue == "" {
			return errors.New("Empty ColumnOption COLLATE")
		}
		ctx.WriteKeyWord("COLLATE ")
		ctx.WritePlain(n.StrValue)
	case ColumnOptionCheck:
		if n.ConstraintName != "" {
			ctx.WriteKeyWord("CONSTRAINT ")
			ctx.WriteName(n.ConstraintName)
			ctx.WritePlain(" ")
		}
		ctx.WriteKeyWord("CHECK")
		ctx.WritePlain("(")
		if err := n.Expr.Restore(ctx); err != nil {
			return errors.Trace(err)
		}
		ctx.WritePlain(")")
		if n.Enforced {
			ctx.WriteKeyWord(" ENFORCED")
		} else {
			ctx.WriteKeyWord(" NOT ENFORCED")
		}
	case ColumnOptionColumnFormat:
		ctx.WriteKeyWord("COLUMN_FORMAT ")
		ctx.WriteKeyWord(n.StrValue)
	case ColumnOptionStorage:
		ctx.WriteKeyWord("STORAGE ")
		ctx.WriteKeyWord(n.StrValue)
	case ColumnOptionAutoRandom:
		_ = ctx.WriteWithSpecialComments(tidb.FeatureIDAutoRandom, func() error {
			ctx.WriteKeyWord("AUTO_RANDOM")
			opt := n.AutoRandOpt
			if opt.ShardBits != types.UnspecifiedLength {
				if opt.RangeBits != types.UnspecifiedLength {
					ctx.WritePlainf("(%d, %d)", opt.ShardBits, opt.RangeBits)
				} else {
					ctx.WritePlainf("(%d)", opt.ShardBits)
				}
			}
			return nil
		})
	case ColumnOptionSecondaryEngineAttribute:
		ctx.WriteKeyWord("SECONDARY_ENGINE_ATTRIBUTE")
		ctx.WritePlain(" = ")
		ctx.WriteString(n.StrValue)
	default:
		return errors.New("An error occurred while splicing ColumnOption")
	}
	return nil
}

// Accept implements Node Accept interface.
func (n *ColumnOption) Accept(v Visitor) (Node, bool) {
	newNode, skipChildren := v.Enter(n)
	if skipChildren {
		return v.Leave(newNode)
	}
	n = newNode.(*ColumnOption)
	if n.Expr != nil {
		node, ok := n.Expr.Accept(v)
		if !ok {
			return n, false
		}
		n.Expr = node.(ExprNode)
	}
	return v.Leave(n)
}

// AutoRandomOption contains the length of shard bits and range bits.
type AutoRandomOption struct {
	// ShardBits is the number of bits used to store the shard.
	ShardBits int
	// RangeBits is the number of int primary key bits that will be used by TiDB.
	RangeBits int
}

// IndexVisibility is the option for index visibility.
type IndexVisibility int

// IndexVisibility options.
const (
	IndexVisibilityDefault IndexVisibility = iota
	IndexVisibilityVisible
	IndexVisibilityInvisible
)

// IndexOption is the index options.
//
//	  KEY_BLOCK_SIZE [=] value
//	| index_type
//	| WITH PARSER parser_name
//	| COMMENT 'string'
//	| GLOBAL
//
// See http://dev.mysql.com/doc/refman/5.7/en/create-table.html
// with the addition of Global Index
type IndexOption struct {
	node

	KeyBlockSize               uint64
	Tp                         IndexType
	Comment                    string
	ParserName                 CIStr
	Visibility                 IndexVisibility
	PrimaryKeyTp               PrimaryKeyType
	Global                     bool
	SplitOpt                   *SplitOption `json:"-"` // SplitOption contains expr nodes, which cannot marshal for DDL job arguments.
	SecondaryEngineAttr        string
	AddColumnarReplicaOnDemand int
<<<<<<< HEAD
	Condition                  ExprNode `json:"-"` // Condition contains expr nodes, which cannot marshal for DDL job arguments. It's used for partial index.
=======
	TiCIParameter              string `json:"tici_parameter,omitempty"`
>>>>>>> fab30803
}

// IsEmpty is true if only default options are given
// and it should not be added to the output
func (n *IndexOption) IsEmpty() bool {
	if n.PrimaryKeyTp != PrimaryKeyTypeDefault ||
		n.KeyBlockSize > 0 ||
		n.Tp != IndexTypeInvalid ||
		len(n.ParserName.O) > 0 ||
		n.Comment != "" ||
		n.Global ||
		n.Visibility != IndexVisibilityDefault ||
		n.SplitOpt != nil ||
		len(n.SecondaryEngineAttr) > 0 ||
<<<<<<< HEAD
		n.Condition != nil {
=======
		len(n.TiCIParameter) > 0 {
>>>>>>> fab30803
		return false
	}
	return true
}

// Restore implements Node interface.
func (n *IndexOption) Restore(ctx *format.RestoreCtx) error {
	hasPrevOption := false

	if n.AddColumnarReplicaOnDemand > 0 {
		ctx.WriteKeyWord("ADD_COLUMNAR_REPLICA_ON_DEMAND")
		hasPrevOption = true
	}

	if n.PrimaryKeyTp != PrimaryKeyTypeDefault {
		if hasPrevOption {
			ctx.WritePlain(" ")
		}
		ctx.WriteKeyWordWithSpecialComments(tidb.FeatureIDClusteredIndex, n.PrimaryKeyTp.String())
		hasPrevOption = true
	}
	if n.KeyBlockSize > 0 {
		if hasPrevOption {
			ctx.WritePlain(" ")
		}
		ctx.WriteKeyWord("KEY_BLOCK_SIZE")
		ctx.WritePlainf("=%d", n.KeyBlockSize)
		hasPrevOption = true
	}

	if n.Tp != IndexTypeInvalid {
		if hasPrevOption {
			ctx.WritePlain(" ")
		}
		ctx.WriteKeyWord("USING ")
		ctx.WritePlain(n.Tp.String())
		hasPrevOption = true
	}

	if len(n.ParserName.O) > 0 {
		if hasPrevOption {
			ctx.WritePlain(" ")
		}
		ctx.WriteKeyWord("WITH PARSER ")
		ctx.WriteName(n.ParserName.O)
		hasPrevOption = true
	}

	if n.Comment != "" {
		if hasPrevOption {
			ctx.WritePlain(" ")
		}
		ctx.WriteKeyWord("COMMENT ")
		ctx.WriteString(n.Comment)
		hasPrevOption = true
	}

	if n.TiCIParameter != "" {
		if hasPrevOption {
			ctx.WritePlain(" ")
		}
		ctx.WriteKeyWord("PARAMETER ")
		ctx.WriteString(n.TiCIParameter)
		hasPrevOption = true
	}

	if n.Global {
		if hasPrevOption {
			ctx.WritePlain(" ")
		}
		_ = ctx.WriteWithSpecialComments(tidb.FeatureIDGlobalIndex, func() error {
			ctx.WriteKeyWord("GLOBAL")
			return nil
		})
		hasPrevOption = true
	}

	if n.Visibility != IndexVisibilityDefault {
		if hasPrevOption {
			ctx.WritePlain(" ")
		}
		switch n.Visibility {
		case IndexVisibilityVisible:
			ctx.WriteKeyWord("VISIBLE")
		case IndexVisibilityInvisible:
			ctx.WriteKeyWord("INVISIBLE")
		}
		hasPrevOption = true
	}

	if n.SplitOpt != nil {
		if hasPrevOption {
			ctx.WritePlain(" ")
		}
		err := ctx.WriteWithSpecialComments(tidb.FeatureIDPresplit, func() error {
			ctx.WriteKeyWord("PRE_SPLIT_REGIONS")
			ctx.WritePlain(" = ")
			if n.SplitOpt.Num != 0 && len(n.SplitOpt.Lower) == 0 {
				ctx.WritePlainf("%d", n.SplitOpt.Num)
			} else {
				ctx.WritePlain("(")
				if err := n.SplitOpt.Restore(ctx); err != nil {
					return errors.Annotate(err, "An error occurred while splicing IndexOption SplitOpt")
				}
				ctx.WritePlain(")")
			}
			return nil
		})
		if err != nil {
			return err
		}
		hasPrevOption = true
	}

	if n.SecondaryEngineAttr != "" {
		if hasPrevOption {
			ctx.WritePlain(" ")
		}
		ctx.WriteKeyWord("SECONDARY_ENGINE_ATTRIBUTE")
		ctx.WritePlain(" = ")
		ctx.WriteString(n.SecondaryEngineAttr)
		// If a new option is added after, please also uncomment:
		//hasPrevOption = true
	}

	if n.Condition != nil {
		if hasPrevOption {
			ctx.WritePlain(" ")
		}
		ctx.WriteKeyWord("WHERE ")
		if err := n.Condition.Restore(ctx); err != nil {
			return errors.Annotate(err, "An error occurred while splicing IndexOption Condition")
		}
	}

	return nil
}

// Accept implements Node Accept interface.
func (n *IndexOption) Accept(v Visitor) (Node, bool) {
	newNode, skipChildren := v.Enter(n)
	if skipChildren {
		return v.Leave(newNode)
	}
	n = newNode.(*IndexOption)
	if n.SplitOpt != nil {
		node, ok := n.SplitOpt.Accept(v)
		if !ok {
			return n, false
		}
		n.SplitOpt = node.(*SplitOption)
	}
	return v.Leave(n)
}

// ConstraintType is the type for Constraint.
type ConstraintType int

// ConstraintTypes
const (
	ConstraintNoConstraint ConstraintType = iota
	ConstraintPrimaryKey
	ConstraintKey
	ConstraintIndex
	ConstraintUniq
	ConstraintUniqKey
	ConstraintUniqIndex
	ConstraintForeignKey
	// ConstraintFulltext is only used in AST.
	// It will be rewritten into ConstraintColumnar after preprocessor phase.
	ConstraintFulltext
	ConstraintCheck
	// ConstraintVector is only used in AST.
	// It will be rewritten into ConstraintColumnar after preprocessor phase.
	ConstraintVector
	ConstraintColumnar
	// ConstraintHybrid is only used in AST.
	// It will be rewritten into ConstraintColumnar after preprocessor phase.
	ConstraintHybrid
)

// Constraint is constraint for table definition.
type Constraint struct {
	node

	// only supported by MariaDB 10.0.2+ (ADD {INDEX|KEY}, ADD FOREIGN KEY),
	// see https://mariadb.com/kb/en/library/alter-table/
	IfNotExists bool

	Tp   ConstraintType
	Name string

	Keys []*IndexPartSpecification // Used for PRIMARY KEY, UNIQUE, ......

	Refer *ReferenceDef // Used for foreign key.

	Option *IndexOption // Index Options

	Expr ExprNode // Used for Check

	Enforced bool // Used for Check

	InColumn bool // Used for Check

	InColumnName string // Used for Check
	IsEmptyIndex bool   // Used for Check
}

// Restore implements Node interface.
func (n *Constraint) Restore(ctx *format.RestoreCtx) error {
	switch n.Tp {
	case ConstraintNoConstraint:
		return nil
	case ConstraintPrimaryKey:
		ctx.WriteKeyWord("PRIMARY KEY")
	case ConstraintKey:
		ctx.WriteKeyWord("KEY")
		if n.IfNotExists {
			ctx.WriteKeyWordWithSpecialComments(tidb.FeatureIDTiDB, " IF NOT EXISTS")
		}
	case ConstraintIndex:
		ctx.WriteKeyWord("INDEX")
		if n.IfNotExists {
			ctx.WriteKeyWordWithSpecialComments(tidb.FeatureIDTiDB, " IF NOT EXISTS")
		}
	case ConstraintUniq:
		ctx.WriteKeyWord("UNIQUE")
	case ConstraintUniqKey:
		ctx.WriteKeyWord("UNIQUE KEY")
	case ConstraintUniqIndex:
		ctx.WriteKeyWord("UNIQUE INDEX")
	case ConstraintFulltext:
		ctx.WriteKeyWord("FULLTEXT")
	case ConstraintHybrid:
		ctx.WriteKeyWord("HYBRID INDEX")
	case ConstraintCheck:
		if n.Name != "" {
			ctx.WriteKeyWord("CONSTRAINT ")
			ctx.WriteName(n.Name)
			ctx.WritePlain(" ")
		}
		ctx.WriteKeyWord("CHECK")
		ctx.WritePlain("(")
		if err := n.Expr.Restore(ctx); err != nil {
			return errors.Trace(err)
		}
		ctx.WritePlain(") ")
		if n.Enforced {
			ctx.WriteKeyWord("ENFORCED")
		} else {
			ctx.WriteKeyWord("NOT ENFORCED")
		}
		return nil
	case ConstraintVector:
		ctx.WriteKeyWord("VECTOR INDEX")
		if n.IfNotExists {
			ctx.WriteKeyWordWithSpecialComments(tidb.FeatureIDTiDB, " IF NOT EXISTS")
		}
	case ConstraintColumnar:
		ctx.WriteKeyWord("COLUMNAR INDEX")
		if n.IfNotExists {
			ctx.WriteKeyWordWithSpecialComments(tidb.FeatureIDTiDB, " IF NOT EXISTS")
		}
	}

	if n.Tp == ConstraintForeignKey {
		ctx.WriteKeyWord("CONSTRAINT ")
		if n.Name != "" {
			ctx.WriteName(n.Name)
			ctx.WritePlain(" ")
		}
		ctx.WriteKeyWord("FOREIGN KEY ")
		if n.IfNotExists {
			ctx.WriteKeyWordWithSpecialComments(tidb.FeatureIDTiDB, "IF NOT EXISTS ")
		}
	} else if n.Name != "" || n.IsEmptyIndex {
		ctx.WritePlain(" ")
		ctx.WriteName(n.Name)
	}

	ctx.WritePlain("(")
	for i, keys := range n.Keys {
		if i > 0 {
			ctx.WritePlain(", ")
		}
		if err := keys.Restore(ctx); err != nil {
			return errors.Annotatef(err, "An error occurred while splicing Constraint Keys: [%v]", i)
		}
	}
	ctx.WritePlain(")")

	if n.Refer != nil {
		ctx.WritePlain(" ")
		if err := n.Refer.Restore(ctx); err != nil {
			return errors.Annotate(err, "An error occurred while splicing Constraint Refer")
		}
	}

	if n.Option != nil && !n.Option.IsEmpty() {
		ctx.WritePlain(" ")
		if err := n.Option.Restore(ctx); err != nil {
			return errors.Annotate(err, "An error occurred while splicing Constraint Option")
		}
	}

	return nil
}

// Accept implements Node Accept interface.
func (n *Constraint) Accept(v Visitor) (Node, bool) {
	newNode, skipChildren := v.Enter(n)
	if skipChildren {
		return v.Leave(newNode)
	}
	n = newNode.(*Constraint)
	for i, val := range n.Keys {
		node, ok := val.Accept(v)
		if !ok {
			return n, false
		}
		n.Keys[i] = node.(*IndexPartSpecification)
	}
	if n.Refer != nil {
		node, ok := n.Refer.Accept(v)
		if !ok {
			return n, false
		}
		n.Refer = node.(*ReferenceDef)
	}
	if n.Option != nil {
		node, ok := n.Option.Accept(v)
		if !ok {
			return n, false
		}
		n.Option = node.(*IndexOption)
	}
	if n.Expr != nil {
		node, ok := n.Expr.Accept(v)
		if !ok {
			return n, false
		}
		n.Expr = node.(ExprNode)
	}
	return v.Leave(n)
}

// ColumnDef is used for parsing column definition from SQL.
type ColumnDef struct {
	node

	Name    *ColumnName
	Tp      *types.FieldType
	Options []*ColumnOption
}

// Restore implements Node interface.
func (n *ColumnDef) Restore(ctx *format.RestoreCtx) error {
	if err := n.Name.Restore(ctx); err != nil {
		return errors.Annotate(err, "An error occurred while splicing ColumnDef Name")
	}
	if n.Tp != nil {
		ctx.WritePlain(" ")
		if err := n.Tp.Restore(ctx); err != nil {
			return errors.Annotate(err, "An error occurred while splicing ColumnDef Type")
		}
	}
	for i, options := range n.Options {
		ctx.WritePlain(" ")
		if err := options.Restore(ctx); err != nil {
			return errors.Annotatef(err, "An error occurred while splicing ColumnDef ColumnOption: [%v]", i)
		}
	}
	return nil
}

// Accept implements Node Accept interface.
func (n *ColumnDef) Accept(v Visitor) (Node, bool) {
	newNode, skipChildren := v.Enter(n)
	if skipChildren {
		return v.Leave(newNode)
	}
	n = newNode.(*ColumnDef)
	node, ok := n.Name.Accept(v)
	if !ok {
		return n, false
	}
	n.Name = node.(*ColumnName)
	for i, val := range n.Options {
		node, ok := val.Accept(v)
		if !ok {
			return n, false
		}
		n.Options[i] = node.(*ColumnOption)
	}
	return v.Leave(n)
}

// Validate checks if a column definition is legal.
// For example, generated column definitions that contain such
// column options as `ON UPDATE`, `AUTO_INCREMENT`, `DEFAULT`
// are illegal.
func (n *ColumnDef) Validate() error {
	generatedCol := false
	var illegalOpt4gc string
	for _, opt := range n.Options {
		if opt.Tp == ColumnOptionGenerated {
			generatedCol = true
		}
		msg, found := invalidOptionForGeneratedColumn[opt.Tp]
		if found {
			illegalOpt4gc = msg
		}
	}
	if generatedCol && illegalOpt4gc != "" {
		return ErrWrongUsage.GenWithStackByArgs(illegalOpt4gc, "generated column")
	}
	return nil
}

type TemporaryKeyword int

const (
	TemporaryNone TemporaryKeyword = iota
	TemporaryGlobal
	TemporaryLocal
)

// CreateTableStmt is a statement to create a table.
// See https://dev.mysql.com/doc/refman/5.7/en/create-table.html
type CreateTableStmt struct {
	ddlNode

	IfNotExists bool
	TemporaryKeyword
	// Meanless when TemporaryKeyword is not TemporaryGlobal.
	// ON COMMIT DELETE ROWS => true
	// ON COMMIT PRESERVE ROW => false
	OnCommitDelete bool
	Table          *TableName
	ReferTable     *TableName
	Cols           []*ColumnDef
	Constraints    []*Constraint
	Options        []*TableOption
	Partition      *PartitionOptions
	OnDuplicate    OnDuplicateKeyHandlingType
	Select         ResultSetNode
}

// Restore implements Node interface.
func (n *CreateTableStmt) Restore(ctx *format.RestoreCtx) error {
	switch n.TemporaryKeyword {
	case TemporaryNone:
		ctx.WriteKeyWord("CREATE TABLE ")
	case TemporaryGlobal:
		ctx.WriteKeyWord("CREATE GLOBAL TEMPORARY TABLE ")
	case TemporaryLocal:
		ctx.WriteKeyWord("CREATE TEMPORARY TABLE ")
	}
	if n.IfNotExists {
		ctx.WriteKeyWord("IF NOT EXISTS ")
	}

	if err := n.Table.Restore(ctx); err != nil {
		return errors.Annotate(err, "An error occurred while splicing CreateTableStmt Table")
	}

	if n.ReferTable != nil {
		ctx.WriteKeyWord(" LIKE ")
		if err := n.ReferTable.Restore(ctx); err != nil {
			return errors.Annotate(err, "An error occurred while splicing CreateTableStmt ReferTable")
		}
	}
	lenCols := len(n.Cols)
	lenConstraints := len(n.Constraints)
	if lenCols+lenConstraints > 0 {
		ctx.WritePlain(" (")
		for i, col := range n.Cols {
			if i > 0 {
				ctx.WritePlain(",")
			}
			if err := col.Restore(ctx); err != nil {
				return errors.Annotatef(err, "An error occurred while splicing CreateTableStmt ColumnDef: [%v]", i)
			}
		}
		for i, constraint := range n.Constraints {
			if i > 0 || lenCols >= 1 {
				ctx.WritePlain(",")
			}
			if err := constraint.Restore(ctx); err != nil {
				return errors.Annotatef(err, "An error occurred while splicing CreateTableStmt Constraints: [%v]", i)
			}
		}
		ctx.WritePlain(")")
	}

	options := tableOptionsWithRestoreTTLFlag(ctx.Flags, n.Options)
	for i, option := range options {
		ctx.WritePlain(" ")
		if err := option.Restore(ctx); err != nil {
			return errors.Annotatef(err, "An error occurred while splicing CreateTableStmt TableOption: [%v]", i)
		}
	}

	if n.Partition != nil {
		ctx.WritePlain(" ")
		if err := n.Partition.Restore(ctx); err != nil {
			return errors.Annotate(err, "An error occurred while splicing CreateTableStmt Partition")
		}
	}

	if n.Select != nil {
		switch n.OnDuplicate {
		case OnDuplicateKeyHandlingError:
			ctx.WriteKeyWord(" AS ")
		case OnDuplicateKeyHandlingIgnore:
			ctx.WriteKeyWord(" IGNORE AS ")
		case OnDuplicateKeyHandlingReplace:
			ctx.WriteKeyWord(" REPLACE AS ")
		}

		if err := n.Select.Restore(ctx); err != nil {
			return errors.Annotate(err, "An error occurred while splicing CreateTableStmt Select")
		}
	}

	if n.TemporaryKeyword == TemporaryGlobal {
		if n.OnCommitDelete {
			ctx.WriteKeyWord(" ON COMMIT DELETE ROWS")
		} else {
			ctx.WriteKeyWord(" ON COMMIT PRESERVE ROWS")
		}
	}

	return nil
}

// Accept implements Node Accept interface.
func (n *CreateTableStmt) Accept(v Visitor) (Node, bool) {
	newNode, skipChildren := v.Enter(n)
	if skipChildren {
		return v.Leave(newNode)
	}
	n = newNode.(*CreateTableStmt)
	node, ok := n.Table.Accept(v)
	if !ok {
		return n, false
	}
	n.Table = node.(*TableName)
	if n.ReferTable != nil {
		node, ok = n.ReferTable.Accept(v)
		if !ok {
			return n, false
		}
		n.ReferTable = node.(*TableName)
	}
	for i, val := range n.Cols {
		node, ok = val.Accept(v)
		if !ok {
			return n, false
		}
		n.Cols[i] = node.(*ColumnDef)
	}
	for i, val := range n.Constraints {
		node, ok = val.Accept(v)
		if !ok {
			return n, false
		}
		n.Constraints[i] = node.(*Constraint)
	}
	if n.Select != nil {
		node, ok := n.Select.Accept(v)
		if !ok {
			return n, false
		}
		n.Select = node.(ResultSetNode)
	}
	if n.Partition != nil {
		node, ok := n.Partition.Accept(v)
		if !ok {
			return n, false
		}
		n.Partition = node.(*PartitionOptions)
	}
	for i, option := range n.Options {
		node, ok = option.Accept(v)
		if !ok {
			return n, false
		}
		n.Options[i] = node.(*TableOption)
	}

	return v.Leave(n)
}

// DropTableStmt is a statement to drop one or more tables.
// See https://dev.mysql.com/doc/refman/5.7/en/drop-table.html
type DropTableStmt struct {
	ddlNode

	IfExists         bool
	Tables           []*TableName
	IsView           bool
	TemporaryKeyword // make sense ONLY if/when IsView == false
}

// Restore implements Node interface.
func (n *DropTableStmt) Restore(ctx *format.RestoreCtx) error {
	if n.IsView {
		ctx.WriteKeyWord("DROP VIEW ")
	} else {
		switch n.TemporaryKeyword {
		case TemporaryNone:
			ctx.WriteKeyWord("DROP TABLE ")
		case TemporaryGlobal:
			ctx.WriteKeyWord("DROP GLOBAL TEMPORARY TABLE ")
		case TemporaryLocal:
			ctx.WriteKeyWord("DROP TEMPORARY TABLE ")
		}
	}
	if n.IfExists {
		ctx.WriteKeyWord("IF EXISTS ")
	}

	for index, table := range n.Tables {
		if index != 0 {
			ctx.WritePlain(", ")
		}
		if err := table.Restore(ctx); err != nil {
			return errors.Annotatef(err, "An error occurred while restore DropTableStmt.Tables[%d]", index)
		}
	}

	return nil
}

// Accept implements Node Accept interface.
func (n *DropTableStmt) Accept(v Visitor) (Node, bool) {
	newNode, skipChildren := v.Enter(n)
	if skipChildren {
		return v.Leave(newNode)
	}
	n = newNode.(*DropTableStmt)
	for i, val := range n.Tables {
		node, ok := val.Accept(v)
		if !ok {
			return n, false
		}
		n.Tables[i] = node.(*TableName)
	}
	return v.Leave(n)
}

// DropPlacementPolicyStmt is a statement to drop a Policy.
type DropPlacementPolicyStmt struct {
	ddlNode

	IfExists   bool
	PolicyName CIStr
}

// Restore implements Restore interface.
func (n *DropPlacementPolicyStmt) Restore(ctx *format.RestoreCtx) error {
	if ctx.Flags.HasTiDBSpecialCommentFlag() {
		return restorePlacementStmtInSpecialComment(ctx, n)
	}

	ctx.WriteKeyWord("DROP PLACEMENT POLICY ")
	if n.IfExists {
		ctx.WriteKeyWord("IF EXISTS ")
	}
	ctx.WriteName(n.PolicyName.O)
	return nil
}

func (n *DropPlacementPolicyStmt) Accept(v Visitor) (Node, bool) {
	newNode, skipChildren := v.Enter(n)
	if skipChildren {
		return v.Leave(newNode)
	}
	n = newNode.(*DropPlacementPolicyStmt)
	return v.Leave(n)
}

type DropResourceGroupStmt struct {
	ddlNode

	IfExists          bool
	ResourceGroupName CIStr
}

// Restore implements Restore interface.
func (n *DropResourceGroupStmt) Restore(ctx *format.RestoreCtx) error {
	if ctx.Flags.HasTiDBSpecialCommentFlag() {
		return restoreStmtInSpecialComment(ctx, n, tidb.FeatureIDResourceGroup)
	}

	ctx.WriteKeyWord("DROP RESOURCE GROUP ")
	if n.IfExists {
		ctx.WriteKeyWord("IF EXISTS ")
	}
	ctx.WriteName(n.ResourceGroupName.O)
	return nil
}

func (n *DropResourceGroupStmt) Accept(v Visitor) (Node, bool) {
	newNode, skipChildren := v.Enter(n)
	if skipChildren {
		return v.Leave(newNode)
	}
	n = newNode.(*DropResourceGroupStmt)
	return v.Leave(n)
}

type OptimizeTableStmt struct {
	ddlNode

	NoWriteToBinLog bool
	Tables          []*TableName
}

func (n *OptimizeTableStmt) Restore(ctx *format.RestoreCtx) error {
	ctx.WriteKeyWord("OPTIMIZE ")
	if n.NoWriteToBinLog {
		ctx.WriteKeyWord("NO_WRITE_TO_BINLOG ")
	}
	ctx.WriteKeyWord("TABLE ")

	for index, table := range n.Tables {
		if index != 0 {
			ctx.WritePlain(", ")
		}
		if err := table.Restore(ctx); err != nil {
			return errors.Annotatef(err, "An error occurred while restore OptimizeTableStmt.Tables[%d]", index)
		}
	}
	return nil
}

func (n *OptimizeTableStmt) Accept(v Visitor) (Node, bool) {
	newNode, skipChildren := v.Enter(n)
	if skipChildren {
		return v.Leave(newNode)
	}
	n = newNode.(*OptimizeTableStmt)
	return v.Leave(n)
}

// DropSequenceStmt is a statement to drop a Sequence.
type DropSequenceStmt struct {
	ddlNode

	IfExists  bool
	Sequences []*TableName
}

// Restore implements Node interface.
func (n *DropSequenceStmt) Restore(ctx *format.RestoreCtx) error {
	ctx.WriteKeyWord("DROP SEQUENCE ")
	if n.IfExists {
		ctx.WriteKeyWord("IF EXISTS ")
	}
	for i, sequence := range n.Sequences {
		if i != 0 {
			ctx.WritePlain(", ")
		}
		if err := sequence.Restore(ctx); err != nil {
			return errors.Annotatef(err, "An error occurred while restore DropSequenceStmt.Sequences[%d]", i)
		}
	}

	return nil
}

// Accept implements Node Accept interface.
func (n *DropSequenceStmt) Accept(v Visitor) (Node, bool) {
	newNode, skipChildren := v.Enter(n)
	if skipChildren {
		return v.Leave(newNode)
	}
	n = newNode.(*DropSequenceStmt)
	for i, val := range n.Sequences {
		node, ok := val.Accept(v)
		if !ok {
			return n, false
		}
		n.Sequences[i] = node.(*TableName)
	}
	return v.Leave(n)
}

// RenameTableStmt is a statement to rename a table.
// See http://dev.mysql.com/doc/refman/5.7/en/rename-table.html
type RenameTableStmt struct {
	ddlNode

	TableToTables []*TableToTable
}

// Restore implements Node interface.
func (n *RenameTableStmt) Restore(ctx *format.RestoreCtx) error {
	ctx.WriteKeyWord("RENAME TABLE ")
	for index, table2table := range n.TableToTables {
		if index != 0 {
			ctx.WritePlain(", ")
		}
		if err := table2table.Restore(ctx); err != nil {
			return errors.Annotate(err, "An error occurred while restore RenameTableStmt.TableToTables")
		}
	}
	return nil
}

// Accept implements Node Accept interface.
func (n *RenameTableStmt) Accept(v Visitor) (Node, bool) {
	newNode, skipChildren := v.Enter(n)
	if skipChildren {
		return v.Leave(newNode)
	}
	n = newNode.(*RenameTableStmt)

	for i, t := range n.TableToTables {
		node, ok := t.Accept(v)
		if !ok {
			return n, false
		}
		n.TableToTables[i] = node.(*TableToTable)
	}

	return v.Leave(n)
}

// TableToTable represents renaming old table to new table used in RenameTableStmt.
type TableToTable struct {
	node
	OldTable *TableName
	NewTable *TableName
}

// Restore implements Node interface.
func (n *TableToTable) Restore(ctx *format.RestoreCtx) error {
	if err := n.OldTable.Restore(ctx); err != nil {
		return errors.Annotate(err, "An error occurred while restore TableToTable.OldTable")
	}
	ctx.WriteKeyWord(" TO ")
	if err := n.NewTable.Restore(ctx); err != nil {
		return errors.Annotate(err, "An error occurred while restore TableToTable.NewTable")
	}
	return nil
}

// Accept implements Node Accept interface.
func (n *TableToTable) Accept(v Visitor) (Node, bool) {
	newNode, skipChildren := v.Enter(n)
	if skipChildren {
		return v.Leave(newNode)
	}
	n = newNode.(*TableToTable)
	node, ok := n.OldTable.Accept(v)
	if !ok {
		return n, false
	}
	n.OldTable = node.(*TableName)
	node, ok = n.NewTable.Accept(v)
	if !ok {
		return n, false
	}
	n.NewTable = node.(*TableName)
	return v.Leave(n)
}

// CreateViewStmt is a statement to create a View.
// See https://dev.mysql.com/doc/refman/5.7/en/create-view.html
type CreateViewStmt struct {
	ddlNode

	OrReplace   bool
	ViewName    *TableName
	Cols        []CIStr
	Select      StmtNode
	SchemaCols  []CIStr
	Algorithm   ViewAlgorithm
	Definer     *auth.UserIdentity
	Security    ViewSecurity
	CheckOption ViewCheckOption
}

// Restore implements Node interface.
func (n *CreateViewStmt) Restore(ctx *format.RestoreCtx) error {
	ctx.WriteKeyWord("CREATE ")
	if n.OrReplace {
		ctx.WriteKeyWord("OR REPLACE ")
	}
	ctx.WriteKeyWord("ALGORITHM")
	ctx.WritePlain(" = ")
	ctx.WriteKeyWord(n.Algorithm.String())
	ctx.WriteKeyWord(" DEFINER")
	ctx.WritePlain(" = ")

	// todo Use n.Definer.Restore(ctx) to replace this part
	if n.Definer.CurrentUser {
		ctx.WriteKeyWord("current_user")
	} else {
		ctx.WriteName(n.Definer.Username)
		if n.Definer.Hostname != "" {
			ctx.WritePlain("@")
			ctx.WriteName(n.Definer.Hostname)
		}
	}

	ctx.WriteKeyWord(" SQL SECURITY ")
	ctx.WriteKeyWord(n.Security.String())
	ctx.WriteKeyWord(" VIEW ")

	if err := n.ViewName.Restore(ctx); err != nil {
		return errors.Annotate(err, "An error occurred while create CreateViewStmt.ViewName")
	}

	for i, col := range n.Cols {
		if i == 0 {
			ctx.WritePlain(" (")
		} else {
			ctx.WritePlain(",")
		}
		ctx.WriteName(col.O)
		if i == len(n.Cols)-1 {
			ctx.WritePlain(")")
		}
	}

	ctx.WriteKeyWord(" AS ")

	if err := n.Select.Restore(ctx); err != nil {
		return errors.Annotate(err, "An error occurred while create CreateViewStmt.Select")
	}

	if n.CheckOption != CheckOptionCascaded {
		ctx.WriteKeyWord(" WITH ")
		ctx.WriteKeyWord(n.CheckOption.String())
		ctx.WriteKeyWord(" CHECK OPTION")
	}
	return nil
}

// Accept implements Node Accept interface.
func (n *CreateViewStmt) Accept(v Visitor) (Node, bool) {
	newNode, skipChildren := v.Enter(n)
	if skipChildren {
		return v.Leave(newNode)
	}
	n = newNode.(*CreateViewStmt)
	node, ok := n.ViewName.Accept(v)
	if !ok {
		return n, false
	}
	n.ViewName = node.(*TableName)
	selnode, ok := n.Select.Accept(v)
	if !ok {
		return n, false
	}
	n.Select = selnode.(StmtNode)
	return v.Leave(n)
}

// CreatePlacementPolicyStmt is a statement to create a policy.
type CreatePlacementPolicyStmt struct {
	ddlNode

	OrReplace        bool
	IfNotExists      bool
	PolicyName       CIStr
	PlacementOptions []*PlacementOption
}

// Restore implements Node interface.
func (n *CreatePlacementPolicyStmt) Restore(ctx *format.RestoreCtx) error {
	if ctx.Flags.HasTiDBSpecialCommentFlag() {
		return restorePlacementStmtInSpecialComment(ctx, n)
	}

	ctx.WriteKeyWord("CREATE ")
	if n.OrReplace {
		ctx.WriteKeyWord("OR REPLACE ")
	}
	ctx.WriteKeyWord("PLACEMENT POLICY ")
	if n.IfNotExists {
		ctx.WriteKeyWord("IF NOT EXISTS ")
	}
	ctx.WriteName(n.PolicyName.O)
	for i, option := range n.PlacementOptions {
		ctx.WritePlain(" ")
		if err := option.Restore(ctx); err != nil {
			return errors.Annotatef(err, "An error occurred while splicing CreatePlacementPolicy TableOption: [%v]", i)
		}
	}
	return nil
}

// Accept implements Node Accept interface.
func (n *CreatePlacementPolicyStmt) Accept(v Visitor) (Node, bool) {
	newNode, skipChildren := v.Enter(n)
	if skipChildren {
		return v.Leave(newNode)
	}
	n = newNode.(*CreatePlacementPolicyStmt)
	return v.Leave(n)
}

// CreateResourceGroupStmt is a statement to create a policy.
type CreateResourceGroupStmt struct {
	ddlNode

	IfNotExists             bool
	ResourceGroupName       CIStr
	ResourceGroupOptionList []*ResourceGroupOption
}

// Restore implements Node interface.
func (n *CreateResourceGroupStmt) Restore(ctx *format.RestoreCtx) error {
	if ctx.Flags.HasTiDBSpecialCommentFlag() {
		return restoreStmtInSpecialComment(ctx, n, tidb.FeatureIDResourceGroup)
	}

	ctx.WriteKeyWord("CREATE ")

	ctx.WriteKeyWord("RESOURCE GROUP ")
	if n.IfNotExists {
		ctx.WriteKeyWord("IF NOT EXISTS ")
	}
	ctx.WriteName(n.ResourceGroupName.O)
	for i, option := range n.ResourceGroupOptionList {
		if i > 0 {
			ctx.WritePlain(",")
		}
		ctx.WritePlain(" ")
		if err := option.Restore(ctx); err != nil {
			return errors.Annotatef(err, "An error occurred while splicing CreateResourceGroupStmt Option: [%v]", i)
		}
	}
	return nil
}

// Accept implements Node Accept interface.
func (n *CreateResourceGroupStmt) Accept(v Visitor) (Node, bool) {
	newNode, skipChildren := v.Enter(n)
	if skipChildren {
		return v.Leave(newNode)
	}
	n = newNode.(*CreateResourceGroupStmt)
	return v.Leave(n)
}

// CreateSequenceStmt is a statement to create a Sequence.
type CreateSequenceStmt struct {
	ddlNode

	// TODO : support or replace if need : care for it will conflict on temporaryOpt.
	IfNotExists bool
	Name        *TableName
	SeqOptions  []*SequenceOption
	TblOptions  []*TableOption
}

// Restore implements Node interface.
func (n *CreateSequenceStmt) Restore(ctx *format.RestoreCtx) error {
	ctx.WriteKeyWord("CREATE ")
	ctx.WriteKeyWord("SEQUENCE ")
	if n.IfNotExists {
		ctx.WriteKeyWord("IF NOT EXISTS ")
	}
	if err := n.Name.Restore(ctx); err != nil {
		return errors.Annotate(err, "An error occurred while create CreateSequenceStmt.Name")
	}
	for i, option := range n.SeqOptions {
		ctx.WritePlain(" ")
		if err := option.Restore(ctx); err != nil {
			return errors.Annotatef(err, "An error occurred while splicing CreateSequenceStmt SequenceOption: [%v]", i)
		}
	}
	for i, option := range n.TblOptions {
		ctx.WritePlain(" ")
		if err := option.Restore(ctx); err != nil {
			return errors.Annotatef(err, "An error occurred while splicing CreateSequenceStmt TableOption: [%v]", i)
		}
	}
	return nil
}

// Accept implements Node Accept interface.
func (n *CreateSequenceStmt) Accept(v Visitor) (Node, bool) {
	newNode, skipChildren := v.Enter(n)
	if skipChildren {
		return v.Leave(newNode)
	}
	n = newNode.(*CreateSequenceStmt)
	node, ok := n.Name.Accept(v)
	if !ok {
		return n, false
	}
	n.Name = node.(*TableName)
	return v.Leave(n)
}

// IndexLockAndAlgorithm stores the algorithm option and the lock option.
type IndexLockAndAlgorithm struct {
	node

	LockTp      LockType
	AlgorithmTp AlgorithmType
}

// Restore implements Node interface.
func (n *IndexLockAndAlgorithm) Restore(ctx *format.RestoreCtx) error {
	hasPrevOption := false
	if n.AlgorithmTp != AlgorithmTypeDefault {
		ctx.WriteKeyWord("ALGORITHM")
		ctx.WritePlain(" = ")
		ctx.WriteKeyWord(n.AlgorithmTp.String())
		hasPrevOption = true
	}

	if n.LockTp != LockTypeDefault {
		if hasPrevOption {
			ctx.WritePlain(" ")
		}
		ctx.WriteKeyWord("LOCK")
		ctx.WritePlain(" = ")
		ctx.WriteKeyWord(n.LockTp.String())
	}
	return nil
}

// Accept implements Node Accept interface.
func (n *IndexLockAndAlgorithm) Accept(v Visitor) (Node, bool) {
	newNode, skipChildren := v.Enter(n)
	if skipChildren {
		return v.Leave(newNode)
	}
	n = newNode.(*IndexLockAndAlgorithm)
	return v.Leave(n)
}

// IndexKeyType is the type for index key.
type IndexKeyType int

// Index key types.
const (
	IndexKeyTypeNone IndexKeyType = iota
	IndexKeyTypeUnique
	IndexKeyTypeSpatial
	// IndexKeyTypeFulltext is only used in AST.
	// It will be rewritten into IndexKeyTypeColumnar after preprocessor phase.
	IndexKeyTypeFulltext
	// IndexKeyTypeVector is only used in AST.
	// It will be rewritten into IndexKeyTypeColumnar after preprocessor phase.
	IndexKeyTypeVector
	IndexKeyTypeColumnar
	// IndexKeyTypeHybrid is only used in AST.
	// It will be rewritten into IndexKeyTypeColumnar after preprocessor phase.
	IndexKeyTypeHybrid
)

// CreateIndexStmt is a statement to create an index.
// See https://dev.mysql.com/doc/refman/5.7/en/create-index.html
type CreateIndexStmt struct {
	ddlNode

	// only supported by MariaDB 10.0.2+,
	// see https://mariadb.com/kb/en/library/create-index/
	IfNotExists bool

	IndexName               string
	Table                   *TableName
	IndexPartSpecifications []*IndexPartSpecification
	IndexOption             *IndexOption
	KeyType                 IndexKeyType
	LockAlg                 *IndexLockAndAlgorithm
}

// Restore implements Node interface.
func (n *CreateIndexStmt) Restore(ctx *format.RestoreCtx) error {
	ctx.WriteKeyWord("CREATE ")
	switch n.KeyType {
	case IndexKeyTypeUnique:
		ctx.WriteKeyWord("UNIQUE ")
	case IndexKeyTypeSpatial:
		ctx.WriteKeyWord("SPATIAL ")
	case IndexKeyTypeFulltext:
		ctx.WriteKeyWord("FULLTEXT ")
	case IndexKeyTypeVector:
		ctx.WriteKeyWord("VECTOR ")
	case IndexKeyTypeColumnar:
		ctx.WriteKeyWord("COLUMNAR ")
	case IndexKeyTypeHybrid:
		ctx.WriteKeyWord("HYBRID ")
	}
	ctx.WriteKeyWord("INDEX ")
	if n.IfNotExists {
		ctx.WriteKeyWordWithSpecialComments(tidb.FeatureIDTiDB, "IF NOT EXISTS ")
	}
	ctx.WriteName(n.IndexName)
	ctx.WriteKeyWord(" ON ")
	if err := n.Table.Restore(ctx); err != nil {
		return errors.Annotate(err, "An error occurred while restore CreateIndexStmt.Table")
	}

	ctx.WritePlain(" (")
	for i, indexColName := range n.IndexPartSpecifications {
		if i != 0 {
			ctx.WritePlain(", ")
		}
		if err := indexColName.Restore(ctx); err != nil {
			return errors.Annotatef(err, "An error occurred while restore CreateIndexStmt.IndexPartSpecifications: [%v]", i)
		}
	}
	ctx.WritePlain(")")

	if n.IndexOption != nil && !n.IndexOption.IsEmpty() {
		ctx.WritePlain(" ")
		if err := n.IndexOption.Restore(ctx); err != nil {
			return errors.Annotate(err, "An error occurred while restore CreateIndexStmt.IndexOption")
		}
	}

	if n.LockAlg != nil {
		ctx.WritePlain(" ")
		if err := n.LockAlg.Restore(ctx); err != nil {
			return errors.Annotate(err, "An error occurred while restore CreateIndexStmt.LockAlg")
		}
	}

	return nil
}

// Accept implements Node Accept interface.
func (n *CreateIndexStmt) Accept(v Visitor) (Node, bool) {
	newNode, skipChildren := v.Enter(n)
	if skipChildren {
		return v.Leave(newNode)
	}
	n = newNode.(*CreateIndexStmt)
	node, ok := n.Table.Accept(v)
	if !ok {
		return n, false
	}
	n.Table = node.(*TableName)
	for i, val := range n.IndexPartSpecifications {
		node, ok = val.Accept(v)
		if !ok {
			return n, false
		}
		n.IndexPartSpecifications[i] = node.(*IndexPartSpecification)
	}
	if n.IndexOption != nil {
		node, ok := n.IndexOption.Accept(v)
		if !ok {
			return n, false
		}
		n.IndexOption = node.(*IndexOption)
	}
	if n.LockAlg != nil {
		node, ok := n.LockAlg.Accept(v)
		if !ok {
			return n, false
		}
		n.LockAlg = node.(*IndexLockAndAlgorithm)
	}
	return v.Leave(n)
}

// DropIndexStmt is a statement to drop the index.
// See https://dev.mysql.com/doc/refman/5.7/en/drop-index.html
type DropIndexStmt struct {
	ddlNode

	IfExists  bool
	IndexName string
	Table     *TableName
	LockAlg   *IndexLockAndAlgorithm
	IsHypo    bool // whether this operation is for a hypothetical index.
}

// Restore implements Node interface.
func (n *DropIndexStmt) Restore(ctx *format.RestoreCtx) error {
	ctx.WriteKeyWord("DROP INDEX ")
	if n.IfExists {
		ctx.WriteKeyWordWithSpecialComments(tidb.FeatureIDTiDB, "IF EXISTS ")
	}
	ctx.WriteName(n.IndexName)
	ctx.WriteKeyWord(" ON ")

	if err := n.Table.Restore(ctx); err != nil {
		return errors.Annotate(err, "An error occurred while add index")
	}

	if n.LockAlg != nil {
		ctx.WritePlain(" ")
		if err := n.LockAlg.Restore(ctx); err != nil {
			return errors.Annotate(err, "An error occurred while restore CreateIndexStmt.LockAlg")
		}
	}

	return nil
}

// Accept implements Node Accept interface.
func (n *DropIndexStmt) Accept(v Visitor) (Node, bool) {
	newNode, skipChildren := v.Enter(n)
	if skipChildren {
		return v.Leave(newNode)
	}
	n = newNode.(*DropIndexStmt)
	node, ok := n.Table.Accept(v)
	if !ok {
		return n, false
	}
	n.Table = node.(*TableName)
	if n.LockAlg != nil {
		node, ok := n.LockAlg.Accept(v)
		if !ok {
			return n, false
		}
		n.LockAlg = node.(*IndexLockAndAlgorithm)
	}
	return v.Leave(n)
}

// LockTablesStmt is a statement to lock tables.
type LockTablesStmt struct {
	ddlNode

	TableLocks []TableLock
}

// TableLock contains the table name and lock type.
type TableLock struct {
	Table *TableName
	Type  TableLockType
}

// Accept implements Node Accept interface.
func (n *LockTablesStmt) Accept(v Visitor) (Node, bool) {
	newNode, skipChildren := v.Enter(n)
	if skipChildren {
		return v.Leave(newNode)
	}
	n = newNode.(*LockTablesStmt)
	for i := range n.TableLocks {
		node, ok := n.TableLocks[i].Table.Accept(v)
		if !ok {
			return n, false
		}
		n.TableLocks[i].Table = node.(*TableName)
	}
	return v.Leave(n)
}

// Restore implements Node interface.
func (n *LockTablesStmt) Restore(ctx *format.RestoreCtx) error {
	ctx.WriteKeyWord("LOCK TABLES ")
	for i, tl := range n.TableLocks {
		if i != 0 {
			ctx.WritePlain(", ")
		}
		if err := tl.Table.Restore(ctx); err != nil {
			return errors.Annotate(err, "An error occurred while add index")
		}
		ctx.WriteKeyWord(" " + tl.Type.String())
	}
	return nil
}

// UnlockTablesStmt is a statement to unlock tables.
type UnlockTablesStmt struct {
	ddlNode
}

// Accept implements Node Accept interface.
func (n *UnlockTablesStmt) Accept(v Visitor) (Node, bool) {
	_, _ = v.Enter(n)
	return v.Leave(n)
}

// Restore implements Node interface.
func (n *UnlockTablesStmt) Restore(ctx *format.RestoreCtx) error {
	ctx.WriteKeyWord("UNLOCK TABLES")
	return nil
}

// CleanupTableLockStmt is a statement to cleanup table lock.
type CleanupTableLockStmt struct {
	ddlNode

	Tables []*TableName
}

// Accept implements Node Accept interface.
func (n *CleanupTableLockStmt) Accept(v Visitor) (Node, bool) {
	newNode, skipChildren := v.Enter(n)
	if skipChildren {
		return v.Leave(newNode)
	}
	n = newNode.(*CleanupTableLockStmt)
	for i := range n.Tables {
		node, ok := n.Tables[i].Accept(v)
		if !ok {
			return n, false
		}
		n.Tables[i] = node.(*TableName)
	}
	return v.Leave(n)
}

// Restore implements Node interface.
func (n *CleanupTableLockStmt) Restore(ctx *format.RestoreCtx) error {
	ctx.WriteKeyWord("ADMIN CLEANUP TABLE LOCK ")
	for i, v := range n.Tables {
		if i != 0 {
			ctx.WritePlain(", ")
		}
		if err := v.Restore(ctx); err != nil {
			return errors.Annotatef(err, "An error occurred while restore CleanupTableLockStmt.Tables[%d]", i)
		}
	}
	return nil
}

// RepairTableStmt is a statement to repair tableInfo.
type RepairTableStmt struct {
	ddlNode
	Table      *TableName
	CreateStmt *CreateTableStmt
}

// Accept implements Node Accept interface.
func (n *RepairTableStmt) Accept(v Visitor) (Node, bool) {
	newNode, skipChildren := v.Enter(n)
	if skipChildren {
		return v.Leave(newNode)
	}
	n = newNode.(*RepairTableStmt)
	node, ok := n.Table.Accept(v)
	if !ok {
		return n, false
	}
	n.Table = node.(*TableName)
	node, ok = n.CreateStmt.Accept(v)
	if !ok {
		return n, false
	}
	n.CreateStmt = node.(*CreateTableStmt)
	return v.Leave(n)
}

// Restore implements Node interface.
func (n *RepairTableStmt) Restore(ctx *format.RestoreCtx) error {
	ctx.WriteKeyWord("ADMIN REPAIR TABLE ")
	if err := n.Table.Restore(ctx); err != nil {
		return errors.Annotatef(err, "An error occurred while restore RepairTableStmt.table : [%v]", n.Table)
	}
	ctx.WritePlain(" ")
	if err := n.CreateStmt.Restore(ctx); err != nil {
		return errors.Annotatef(err, "An error occurred while restore RepairTableStmt.createStmt : [%v]", n.CreateStmt)
	}
	return nil
}

// PlacementOptionType is the type for PlacementOption
type PlacementOptionType int

// PlacementOption types.
const (
	PlacementOptionPrimaryRegion PlacementOptionType = 0x3000 + iota
	PlacementOptionRegions
	PlacementOptionFollowerCount
	PlacementOptionVoterCount
	PlacementOptionLearnerCount
	PlacementOptionSchedule
	PlacementOptionConstraints
	PlacementOptionLeaderConstraints
	PlacementOptionLearnerConstraints
	PlacementOptionFollowerConstraints
	PlacementOptionVoterConstraints
	PlacementOptionSurvivalPreferences
	PlacementOptionPolicy
)

// PlacementOption is used for parsing placement option.
type PlacementOption struct {
	Tp        PlacementOptionType
	StrValue  string
	UintValue uint64
}

func (n *PlacementOption) Restore(ctx *format.RestoreCtx) error {
	if ctx.Flags.HasSkipPlacementRuleForRestoreFlag() {
		return nil
	}
	fn := func() error {
		switch n.Tp {
		case PlacementOptionPrimaryRegion:
			ctx.WriteKeyWord("PRIMARY_REGION ")
			ctx.WritePlain("= ")
			ctx.WriteString(n.StrValue)
		case PlacementOptionRegions:
			ctx.WriteKeyWord("REGIONS ")
			ctx.WritePlain("= ")
			ctx.WriteString(n.StrValue)
		case PlacementOptionFollowerCount:
			ctx.WriteKeyWord("FOLLOWERS ")
			ctx.WritePlain("= ")
			ctx.WritePlainf("%d", n.UintValue)
		case PlacementOptionVoterCount:
			ctx.WriteKeyWord("VOTERS ")
			ctx.WritePlain("= ")
			ctx.WritePlainf("%d", n.UintValue)
		case PlacementOptionLearnerCount:
			ctx.WriteKeyWord("LEARNERS ")
			ctx.WritePlain("= ")
			ctx.WritePlainf("%d", n.UintValue)
		case PlacementOptionSchedule:
			ctx.WriteKeyWord("SCHEDULE ")
			ctx.WritePlain("= ")
			ctx.WriteString(n.StrValue)
		case PlacementOptionConstraints:
			ctx.WriteKeyWord("CONSTRAINTS ")
			ctx.WritePlain("= ")
			ctx.WriteString(n.StrValue)
		case PlacementOptionLeaderConstraints:
			ctx.WriteKeyWord("LEADER_CONSTRAINTS ")
			ctx.WritePlain("= ")
			ctx.WriteString(n.StrValue)
		case PlacementOptionFollowerConstraints:
			ctx.WriteKeyWord("FOLLOWER_CONSTRAINTS ")
			ctx.WritePlain("= ")
			ctx.WriteString(n.StrValue)
		case PlacementOptionVoterConstraints:
			ctx.WriteKeyWord("VOTER_CONSTRAINTS ")
			ctx.WritePlain("= ")
			ctx.WriteString(n.StrValue)
		case PlacementOptionLearnerConstraints:
			ctx.WriteKeyWord("LEARNER_CONSTRAINTS ")
			ctx.WritePlain("= ")
			ctx.WriteString(n.StrValue)
		case PlacementOptionPolicy:
			ctx.WriteKeyWord("PLACEMENT POLICY ")
			ctx.WritePlain("= ")
			ctx.WriteName(n.StrValue)
		case PlacementOptionSurvivalPreferences:
			ctx.WriteKeyWord("SURVIVAL_PREFERENCES ")
			ctx.WritePlain("= ")
			ctx.WriteString(n.StrValue)
		default:
			return errors.Errorf("invalid PlacementOption: %d", n.Tp)
		}
		return nil
	}
	// WriteSpecialComment
	return ctx.WriteWithSpecialComments(tidb.FeatureIDPlacement, fn)
}

// ResourceGroupOption is used for parsing resource group option.
type ResourceGroupOption struct {
	Tp                ResourceUnitType
	StrValue          string
	UintValue         uint64
	Burstable         BurstableType
	RunawayOptionList []*ResourceGroupRunawayOption
	BackgroundOptions []*ResourceGroupBackgroundOption
}

type ResourceUnitType int

const (
	// RU mode
	ResourceRURate ResourceUnitType = iota
	ResourcePriority
	ResourceBurstable
	// Raw mode
	ResourceUnitCPU
	ResourceUnitIOReadBandwidth
	ResourceUnitIOWriteBandwidth

	// Options
	ResourceBurstableOpiton
	ResourceUnlimitedOption
	ResourceGroupRunaway
	ResourceGroupBackground
)

type BurstableType int

const (
	BurstableDisable BurstableType = iota
	BurstableModerated
	BurstableUnlimited
)

func (n *ResourceGroupOption) Restore(ctx *format.RestoreCtx) error {
	switch n.Tp {
	case ResourceRURate:
		ctx.WriteKeyWord("RU_PER_SEC ")
		ctx.WritePlain("= ")
		if n.Burstable == BurstableUnlimited {
			ctx.WriteKeyWord("UNLIMITED")
		} else {
			ctx.WritePlainf("%d", n.UintValue)
		}
	case ResourcePriority:
		ctx.WriteKeyWord("PRIORITY ")
		ctx.WritePlain("= ")
		ctx.WriteKeyWord(PriorityValueToName(n.UintValue))
	case ResourceUnitCPU:
		ctx.WriteKeyWord("CPU ")
		ctx.WritePlain("= ")
		ctx.WriteString(n.StrValue)
	case ResourceUnitIOReadBandwidth:
		ctx.WriteKeyWord("IO_READ_BANDWIDTH ")
		ctx.WritePlain("= ")
		ctx.WriteString(n.StrValue)
	case ResourceUnitIOWriteBandwidth:
		ctx.WriteKeyWord("IO_WRITE_BANDWIDTH ")
		ctx.WritePlain("= ")
		ctx.WriteString(n.StrValue)
	case ResourceBurstable:
		ctx.WriteKeyWord("BURSTABLE ")
		ctx.WritePlain("= ")
		switch n.Burstable {
		case BurstableDisable:
			ctx.WritePlain("OFF")
		case BurstableModerated:
			ctx.WritePlain("MODERATED")
		case BurstableUnlimited:
			ctx.WritePlain("UNLIMITED")
		}
	case ResourceGroupRunaway:
		ctx.WritePlain("QUERY_LIMIT ")
		ctx.WritePlain("= ")
		if len(n.RunawayOptionList) > 0 {
			ctx.WritePlain("(")
			for i, option := range n.RunawayOptionList {
				if i > 0 {
					ctx.WritePlain(" ")
				}
				if err := option.Restore(ctx); err != nil {
					return errors.Annotatef(err, "An error occurred while splicing ResourceGroupRunaway Option: [%v]", option)
				}
			}
			ctx.WritePlain(")")
		} else {
			ctx.WritePlain("NULL")
		}
	case ResourceGroupBackground:
		ctx.WritePlain("BACKGROUND ")
		ctx.WritePlain("= ")
		if len(n.BackgroundOptions) > 0 {
			ctx.WritePlain("(")
			for i, option := range n.BackgroundOptions {
				if i > 0 {
					ctx.WritePlain(", ")
				}
				if err := option.Restore(ctx); err != nil {
					return errors.Annotatef(err, "An error occurred while splicing ResourceGroup Background Option: [%v]", option)
				}
			}
			ctx.WritePlain(")")
		} else {
			ctx.WritePlain("NULL")
		}
	default:
		return errors.Errorf("invalid ResourceGroupOption: %d", n.Tp)
	}
	return nil
}

// ResourceGroupRunawayOption is used for parsing resource group runaway rule option.
type ResourceGroupRunawayOption struct {
	Tp           RunawayOptionType
	RuleOption   *ResourceGroupRunawayRuleOption
	ActionOption *ResourceGroupRunawayActionOption
	WatchOption  *ResourceGroupRunawayWatchOption
}

func (n *ResourceGroupRunawayOption) Restore(ctx *format.RestoreCtx) error {
	switch n.Tp {
	case RunawayRule:
		n.RuleOption.restore(ctx)
	case RunawayAction:
		n.ActionOption.Restore(ctx)
	case RunawayWatch:
		n.WatchOption.restore(ctx)
	default:
		return errors.Errorf("invalid ResourceGroupRunawayOption: %d", n.Tp)
	}
	return nil
}

// ResourceGroupRunawayRuleOption is used for parsing the resource group/query watch runaway rule.
type ResourceGroupRunawayRuleOption struct {
	Tp            RunawayRuleOptionType
	ExecElapsed   string
	ProcessedKeys int64
	RequestUnit   int64
}

type RunawayRuleOptionType int

const (
	RunawayRuleExecElapsed RunawayRuleOptionType = iota
	RunawayRuleProcessedKeys
	RunawayRuleRequestUnit
)

func (n *ResourceGroupRunawayRuleOption) restore(ctx *format.RestoreCtx) error {
	switch n.Tp {
	case RunawayRuleExecElapsed:
		ctx.WriteKeyWord("EXEC_ELAPSED ")
		ctx.WritePlain("= ")
		ctx.WriteString(n.ExecElapsed)
	case RunawayRuleProcessedKeys:
		ctx.WriteKeyWord("PROCESSED_KEYS ")
		ctx.WritePlain("= ")
		ctx.WritePlainf("%d", n.ProcessedKeys)
	case RunawayRuleRequestUnit:
		ctx.WriteKeyWord("RU ")
		ctx.WritePlain("= ")
		ctx.WritePlainf("%d", n.RequestUnit)
	}
	return nil
}

// ResourceGroupRunawayActionOption is used for parsing the resource group runaway action.
type ResourceGroupRunawayActionOption struct {
	node
	Type            RunawayActionType
	SwitchGroupName CIStr
}

// Restore implements Node interface.
func (n *ResourceGroupRunawayActionOption) Restore(ctx *format.RestoreCtx) error {
	ctx.WriteKeyWord("ACTION ")
	ctx.WritePlain("= ")
	switch n.Type {
	case RunawayActionNone, RunawayActionDryRun, RunawayActionCooldown, RunawayActionKill:
		ctx.WriteKeyWord(n.Type.String())
	case RunawayActionSwitchGroup:
		switchGroup := n.SwitchGroupName.String()
		if len(switchGroup) == 0 {
			return errors.New("SWITCH_GROUP runaway watch action requires a non-empty group name")
		}
		ctx.WriteKeyWord("SWITCH_GROUP")
		ctx.WritePlain("(")
		ctx.WriteName(switchGroup)
		ctx.WritePlain(")")
	}
	return nil
}

// Accept implements Node Accept interface.
func (n *ResourceGroupRunawayActionOption) Accept(v Visitor) (Node, bool) {
	newNode, skipChildren := v.Enter(n)
	if skipChildren {
		return v.Leave(newNode)
	}
	return v.Leave(n)
}

// ResourceGroupRunawayWatchOption is used for parsing the resource group runaway watch.
type ResourceGroupRunawayWatchOption struct {
	Type     RunawayWatchType
	Duration string
}

func (n *ResourceGroupRunawayWatchOption) restore(ctx *format.RestoreCtx) error {
	ctx.WriteKeyWord("WATCH ")
	ctx.WritePlain("= ")
	ctx.WriteKeyWord(n.Type.String())
	ctx.WritePlain(" ")
	ctx.WriteKeyWord("DURATION ")
	ctx.WritePlain("= ")
	if len(n.Duration) > 0 {
		ctx.WriteString(n.Duration)
	} else {
		ctx.WriteKeyWord("UNLIMITED")
	}
	return nil
}

type BackgroundOptionType int

const (
	BackgroundOptionNone BackgroundOptionType = iota
	BackgroundOptionTaskNames
	BackgroundUtilizationLimit
)

// ResourceGroupBackgroundOption is used to config background job settings.
type ResourceGroupBackgroundOption struct {
	Type      BackgroundOptionType
	StrValue  string
	UintValue uint64
}

func (n *ResourceGroupBackgroundOption) Restore(ctx *format.RestoreCtx) error {
	switch n.Type {
	case BackgroundOptionTaskNames:
		ctx.WriteKeyWord("TASK_TYPES")
		ctx.WritePlain(" = ")
		ctx.WriteString(n.StrValue)
	case BackgroundUtilizationLimit:
		ctx.WriteKeyWord("UTILIZATION_LIMIT")
		ctx.WritePlain(" = ")
		ctx.WritePlainf("%d", n.UintValue)
	default:
		return errors.Errorf("unknown ResourceGroupBackgroundOption: %d", n.Type)
	}

	return nil
}

type StatsOptionType int

const (
	StatsOptionBuckets StatsOptionType = 0x5000 + iota
	StatsOptionTopN
	StatsOptionColsChoice
	StatsOptionColList
	StatsOptionSampleRate
)

// TableOptionType is the type for TableOption
type TableOptionType int

// TableOption types.
const (
	TableOptionNone TableOptionType = iota
	TableOptionEngine
	TableOptionCharset
	TableOptionCollate
	TableOptionAutoIdCache //nolint:revive
	TableOptionAutoIncrement
	TableOptionAutoRandomBase
	TableOptionComment
	TableOptionAvgRowLength
	TableOptionCheckSum
	TableOptionCompression
	TableOptionConnection
	TableOptionPassword
	TableOptionKeyBlockSize
	TableOptionMaxRows
	TableOptionMinRows
	TableOptionDelayKeyWrite
	TableOptionRowFormat
	TableOptionStatsPersistent
	TableOptionStatsAutoRecalc
	TableOptionShardRowID
	TableOptionPreSplitRegion
	TableOptionPackKeys
	TableOptionTablespace
	TableOptionNodegroup
	TableOptionDataDirectory
	TableOptionIndexDirectory
	TableOptionStorageMedia
	TableOptionStatsSamplePages
	TableOptionSecondaryEngine
	TableOptionSecondaryEngineNull
	TableOptionInsertMethod
	TableOptionTableCheckSum
	TableOptionUnion
	TableOptionEncryption
	TableOptionTTL
	TableOptionTTLEnable
	TableOptionTTLJobInterval
	TableOptionEngineAttribute
	TableOptionSecondaryEngineAttribute
	TableOptionPlacementPolicy = TableOptionType(PlacementOptionPolicy)
	TableOptionStatsBuckets    = TableOptionType(StatsOptionBuckets)
	TableOptionStatsTopN       = TableOptionType(StatsOptionTopN)
	TableOptionStatsColsChoice = TableOptionType(StatsOptionColsChoice)
	TableOptionStatsColList    = TableOptionType(StatsOptionColList)
	TableOptionStatsSampleRate = TableOptionType(StatsOptionSampleRate)
)

// RowFormat types
const (
	RowFormatDefault uint64 = iota + 1
	RowFormatDynamic
	RowFormatFixed
	RowFormatCompressed
	RowFormatRedundant
	RowFormatCompact
	TokuDBRowFormatDefault
	TokuDBRowFormatFast
	TokuDBRowFormatSmall
	TokuDBRowFormatZlib
	TokuDBRowFormatQuickLZ
	TokuDBRowFormatLzma
	TokuDBRowFormatSnappy
	TokuDBRowFormatUncompressed
	TokuDBRowFormatZstd
)

// OnDuplicateKeyHandlingType is the option that handle unique key values in 'CREATE TABLE ... SELECT' or `LOAD DATA`.
// See https://dev.mysql.com/doc/refman/5.7/en/create-table-select.html
// See https://dev.mysql.com/doc/refman/5.7/en/load-data.html
type OnDuplicateKeyHandlingType int

// OnDuplicateKeyHandling types
const (
	OnDuplicateKeyHandlingError OnDuplicateKeyHandlingType = iota
	OnDuplicateKeyHandlingIgnore
	OnDuplicateKeyHandlingReplace
)

const (
	TableOptionCharsetWithoutConvertTo uint64 = 0
	TableOptionCharsetWithConvertTo    uint64 = 1
)

// TableOption is used for parsing table option from SQL.
type TableOption struct {
	node
	Tp            TableOptionType
	Default       bool
	StrValue      string
	UintValue     uint64
	BoolValue     bool
	TimeUnitValue *TimeUnitExpr
	Value         ValueExpr
	TableNames    []*TableName
	ColumnName    *ColumnName
}

func (n *TableOption) Restore(ctx *format.RestoreCtx) error {
	switch n.Tp {
	case TableOptionEngine:
		ctx.WriteKeyWord("ENGINE ")
		ctx.WritePlain("= ")
		if n.StrValue != "" {
			ctx.WritePlain(n.StrValue)
		} else {
			ctx.WritePlain("''")
		}
	case TableOptionCharset:
		if n.UintValue == TableOptionCharsetWithConvertTo {
			ctx.WriteKeyWord("CONVERT TO ")
		} else {
			ctx.WriteKeyWord("DEFAULT ")
		}
		ctx.WriteKeyWord("CHARACTER SET ")
		if n.UintValue == TableOptionCharsetWithoutConvertTo {
			ctx.WriteKeyWord("= ")
		}
		if n.Default {
			ctx.WriteKeyWord("DEFAULT")
		} else {
			ctx.WriteKeyWord(n.StrValue)
		}
	case TableOptionCollate:
		ctx.WriteKeyWord("DEFAULT COLLATE ")
		ctx.WritePlain("= ")
		ctx.WriteKeyWord(n.StrValue)
	case TableOptionAutoIncrement:
		if n.BoolValue {
			ctx.WriteKeyWordWithSpecialComments(tidb.FeatureIDForceAutoInc, "FORCE ")
		}
		ctx.WriteKeyWord("AUTO_INCREMENT ")
		ctx.WritePlain("= ")
		ctx.WritePlainf("%d", n.UintValue)
	case TableOptionAutoIdCache:
		_ = ctx.WriteWithSpecialComments(tidb.FeatureIDAutoIDCache, func() error {
			ctx.WriteKeyWord("AUTO_ID_CACHE ")
			ctx.WritePlain("= ")
			ctx.WritePlainf("%d", n.UintValue)
			return nil
		})
	case TableOptionAutoRandomBase:
		if n.BoolValue {
			ctx.WriteKeyWordWithSpecialComments(tidb.FeatureIDForceAutoInc, "FORCE ")
		}
		_ = ctx.WriteWithSpecialComments(tidb.FeatureIDAutoRandomBase, func() error {
			ctx.WriteKeyWord("AUTO_RANDOM_BASE ")
			ctx.WritePlain("= ")
			ctx.WritePlainf("%d", n.UintValue)
			return nil
		})
	case TableOptionComment:
		ctx.WriteKeyWord("COMMENT ")
		ctx.WritePlain("= ")
		ctx.WriteString(n.StrValue)
	case TableOptionAvgRowLength:
		ctx.WriteKeyWord("AVG_ROW_LENGTH ")
		ctx.WritePlain("= ")
		ctx.WritePlainf("%d", n.UintValue)
	case TableOptionCheckSum:
		ctx.WriteKeyWord("CHECKSUM ")
		ctx.WritePlain("= ")
		ctx.WritePlainf("%d", n.UintValue)
	case TableOptionCompression:
		ctx.WriteKeyWord("COMPRESSION ")
		ctx.WritePlain("= ")
		ctx.WriteString(n.StrValue)
	case TableOptionConnection:
		ctx.WriteKeyWord("CONNECTION ")
		ctx.WritePlain("= ")
		ctx.WriteString(n.StrValue)
	case TableOptionPassword:
		ctx.WriteKeyWord("PASSWORD ")
		ctx.WritePlain("= ")
		ctx.WriteString(n.StrValue)
	case TableOptionKeyBlockSize:
		ctx.WriteKeyWord("KEY_BLOCK_SIZE ")
		ctx.WritePlain("= ")
		ctx.WritePlainf("%d", n.UintValue)
	case TableOptionMaxRows:
		ctx.WriteKeyWord("MAX_ROWS ")
		ctx.WritePlain("= ")
		ctx.WritePlainf("%d", n.UintValue)
	case TableOptionMinRows:
		ctx.WriteKeyWord("MIN_ROWS ")
		ctx.WritePlain("= ")
		ctx.WritePlainf("%d", n.UintValue)
	case TableOptionDelayKeyWrite:
		ctx.WriteKeyWord("DELAY_KEY_WRITE ")
		ctx.WritePlain("= ")
		ctx.WritePlainf("%d", n.UintValue)
	case TableOptionRowFormat:
		ctx.WriteKeyWord("ROW_FORMAT ")
		ctx.WritePlain("= ")
		switch n.UintValue {
		case RowFormatDefault:
			ctx.WriteKeyWord("DEFAULT")
		case RowFormatDynamic:
			ctx.WriteKeyWord("DYNAMIC")
		case RowFormatFixed:
			ctx.WriteKeyWord("FIXED")
		case RowFormatCompressed:
			ctx.WriteKeyWord("COMPRESSED")
		case RowFormatRedundant:
			ctx.WriteKeyWord("REDUNDANT")
		case RowFormatCompact:
			ctx.WriteKeyWord("COMPACT")
		case TokuDBRowFormatDefault:
			ctx.WriteKeyWord("TOKUDB_DEFAULT")
		case TokuDBRowFormatFast:
			ctx.WriteKeyWord("TOKUDB_FAST")
		case TokuDBRowFormatSmall:
			ctx.WriteKeyWord("TOKUDB_SMALL")
		case TokuDBRowFormatZlib:
			ctx.WriteKeyWord("TOKUDB_ZLIB")
		case TokuDBRowFormatQuickLZ:
			ctx.WriteKeyWord("TOKUDB_QUICKLZ")
		case TokuDBRowFormatLzma:
			ctx.WriteKeyWord("TOKUDB_LZMA")
		case TokuDBRowFormatSnappy:
			ctx.WriteKeyWord("TOKUDB_SNAPPY")
		case TokuDBRowFormatZstd:
			ctx.WriteKeyWord("TOKUDB_ZSTD")
		case TokuDBRowFormatUncompressed:
			ctx.WriteKeyWord("TOKUDB_UNCOMPRESSED")
		default:
			return errors.Errorf("invalid TableOption: TableOptionRowFormat: %d", n.UintValue)
		}
	case TableOptionStatsPersistent:
		// TODO: not support
		ctx.WriteKeyWord("STATS_PERSISTENT ")
		ctx.WritePlain("= ")
		ctx.WriteKeyWord("DEFAULT")
		ctx.WritePlain(" /* TableOptionStatsPersistent is not supported */ ")
	case TableOptionStatsAutoRecalc:
		ctx.WriteKeyWord("STATS_AUTO_RECALC ")
		ctx.WritePlain("= ")
		if n.Default {
			ctx.WriteKeyWord("DEFAULT")
		} else {
			ctx.WritePlainf("%d", n.UintValue)
		}
	case TableOptionShardRowID:
		_ = ctx.WriteWithSpecialComments(tidb.FeatureIDTiDB, func() error {
			ctx.WriteKeyWord("SHARD_ROW_ID_BITS ")
			ctx.WritePlainf("= %d", n.UintValue)
			return nil
		})
	case TableOptionPreSplitRegion:
		_ = ctx.WriteWithSpecialComments(tidb.FeatureIDTiDB, func() error {
			ctx.WriteKeyWord("PRE_SPLIT_REGIONS ")
			ctx.WritePlainf("= %d", n.UintValue)
			return nil
		})
	case TableOptionPackKeys:
		// TODO: not support
		ctx.WriteKeyWord("PACK_KEYS ")
		ctx.WritePlain("= ")
		ctx.WriteKeyWord("DEFAULT")
		ctx.WritePlain(" /* TableOptionPackKeys is not supported */ ")
	case TableOptionTablespace:
		ctx.WriteKeyWord("TABLESPACE ")
		ctx.WritePlain("= ")
		ctx.WriteName(n.StrValue)
	case TableOptionNodegroup:
		ctx.WriteKeyWord("NODEGROUP ")
		ctx.WritePlainf("= %d", n.UintValue)
	case TableOptionDataDirectory:
		ctx.WriteKeyWord("DATA DIRECTORY ")
		ctx.WritePlain("= ")
		ctx.WriteString(n.StrValue)
	case TableOptionIndexDirectory:
		ctx.WriteKeyWord("INDEX DIRECTORY ")
		ctx.WritePlain("= ")
		ctx.WriteString(n.StrValue)
	case TableOptionStorageMedia:
		ctx.WriteKeyWord("STORAGE ")
		ctx.WriteKeyWord(n.StrValue)
	case TableOptionStatsSamplePages:
		ctx.WriteKeyWord("STATS_SAMPLE_PAGES ")
		ctx.WritePlain("= ")
		if n.Default {
			ctx.WriteKeyWord("DEFAULT")
		} else {
			ctx.WritePlainf("%d", n.UintValue)
		}
	case TableOptionSecondaryEngine:
		ctx.WriteKeyWord("SECONDARY_ENGINE ")
		ctx.WritePlain("= ")
		ctx.WriteString(n.StrValue)
	case TableOptionSecondaryEngineNull:
		ctx.WriteKeyWord("SECONDARY_ENGINE ")
		ctx.WritePlain("= ")
		ctx.WriteKeyWord("NULL")
	case TableOptionSecondaryEngineAttribute:
		ctx.WriteKeyWord("SECONDARY_ENGINE_ATTRIBUTE ")
		ctx.WritePlain("= ")
		ctx.WriteString(n.StrValue)
	case TableOptionInsertMethod:
		ctx.WriteKeyWord("INSERT_METHOD ")
		ctx.WritePlain("= ")
		ctx.WriteKeyWord(n.StrValue)
	case TableOptionTableCheckSum:
		ctx.WriteKeyWord("TABLE_CHECKSUM ")
		ctx.WritePlain("= ")
		ctx.WritePlainf("%d", n.UintValue)
	case TableOptionUnion:
		ctx.WriteKeyWord("UNION ")
		ctx.WritePlain("= (")
		for i, tableName := range n.TableNames {
			if i != 0 {
				ctx.WritePlain(",")
			}
			tableName.Restore(ctx)
		}
		ctx.WritePlain(")")
	case TableOptionEncryption:
		ctx.WriteKeyWord("ENCRYPTION ")
		ctx.WritePlain("= ")
		ctx.WriteString(n.StrValue)
	case TableOptionPlacementPolicy:
		if ctx.Flags.HasSkipPlacementRuleForRestoreFlag() {
			return nil
		}
		placementOpt := PlacementOption{
			Tp:        PlacementOptionPolicy,
			UintValue: n.UintValue,
			StrValue:  n.StrValue,
		}
		return placementOpt.Restore(ctx)
	case TableOptionStatsBuckets:
		ctx.WriteKeyWord("STATS_BUCKETS ")
		ctx.WritePlain("= ")
		if n.Default {
			ctx.WriteKeyWord("DEFAULT")
		} else {
			ctx.WritePlainf("%d", n.UintValue)
		}
	case TableOptionStatsTopN:
		ctx.WriteKeyWord("STATS_TOPN ")
		ctx.WritePlain("= ")
		if n.Default {
			ctx.WriteKeyWord("DEFAULT")
		} else {
			ctx.WritePlainf("%d", n.UintValue)
		}
	case TableOptionStatsSampleRate:
		ctx.WriteKeyWord("STATS_SAMPLE_RATE ")
		ctx.WritePlain("= ")
		if n.Default {
			ctx.WriteKeyWord("DEFAULT")
		} else {
			ctx.WritePlainf("%v", n.Value.GetValue())
		}
	case TableOptionStatsColsChoice:
		ctx.WriteKeyWord("STATS_COL_CHOICE ")
		ctx.WritePlain("= ")
		if n.Default {
			ctx.WriteKeyWord("DEFAULT")
		} else {
			ctx.WriteString(n.StrValue)
		}
	case TableOptionStatsColList:
		ctx.WriteKeyWord("STATS_COL_LIST ")
		ctx.WritePlain("= ")
		if n.Default {
			ctx.WriteKeyWord("DEFAULT")
		} else {
			ctx.WriteString(n.StrValue)
		}
	case TableOptionTTL:
		_ = ctx.WriteWithSpecialComments(tidb.FeatureIDTTL, func() error {
			ctx.WriteKeyWord("TTL ")
			ctx.WritePlain("= ")
			ctx.WriteName(n.ColumnName.Name.String())
			ctx.WritePlain(" + INTERVAL ")
			err := n.Value.Restore(ctx)
			ctx.WritePlain(" ")
			if err != nil {
				return err
			}
			return n.TimeUnitValue.Restore(ctx)
		})
	case TableOptionTTLEnable:
		_ = ctx.WriteWithSpecialComments(tidb.FeatureIDTTL, func() error {
			ctx.WriteKeyWord("TTL_ENABLE ")
			ctx.WritePlain("= ")
			if n.BoolValue {
				ctx.WriteString("ON")
			} else {
				ctx.WriteString("OFF")
			}
			return nil
		})
	case TableOptionTTLJobInterval:
		_ = ctx.WriteWithSpecialComments(tidb.FeatureIDTTL, func() error {
			ctx.WriteKeyWord("TTL_JOB_INTERVAL ")
			ctx.WritePlain("= ")
			ctx.WriteString(n.StrValue)
			return nil
		})
	default:
		return errors.Errorf("invalid TableOption: %d", n.Tp)
	}
	return nil
}

// Accept implements Node Accept interface.
func (n *TableOption) Accept(v Visitor) (Node, bool) {
	newNode, skipChildren := v.Enter(n)
	if skipChildren {
		return v.Leave(newNode)
	}
	n = newNode.(*TableOption)
	if n.Value != nil {
		node, ok := n.Value.Accept(v)
		if !ok {
			return n, false
		}
		n.Value = node.(ValueExpr)
	}
	if n.TimeUnitValue != nil {
		node, ok := n.TimeUnitValue.Accept(v)
		if !ok {
			return n, false
		}
		n.TimeUnitValue = node.(*TimeUnitExpr)
	}
	return v.Leave(n)
}

// SequenceOptionType is the type for SequenceOption
type SequenceOptionType int

// SequenceOption types.
const (
	SequenceOptionNone SequenceOptionType = iota
	SequenceOptionIncrementBy
	SequenceStartWith
	SequenceNoMinValue
	SequenceMinValue
	SequenceNoMaxValue
	SequenceMaxValue
	SequenceNoCache
	SequenceCache
	SequenceNoCycle
	SequenceCycle
	// SequenceRestart is only used in alter sequence statement.
	SequenceRestart
	SequenceRestartWith
)

// SequenceOption is used for parsing sequence option from SQL.
type SequenceOption struct {
	Tp       SequenceOptionType
	IntValue int64
}

func (n *SequenceOption) Restore(ctx *format.RestoreCtx) error {
	switch n.Tp {
	case SequenceOptionIncrementBy:
		ctx.WriteKeyWord("INCREMENT BY ")
		ctx.WritePlainf("%d", n.IntValue)
	case SequenceStartWith:
		ctx.WriteKeyWord("START WITH ")
		ctx.WritePlainf("%d", n.IntValue)
	case SequenceNoMinValue:
		ctx.WriteKeyWord("NO MINVALUE")
	case SequenceMinValue:
		ctx.WriteKeyWord("MINVALUE ")
		ctx.WritePlainf("%d", n.IntValue)
	case SequenceNoMaxValue:
		ctx.WriteKeyWord("NO MAXVALUE")
	case SequenceMaxValue:
		ctx.WriteKeyWord("MAXVALUE ")
		ctx.WritePlainf("%d", n.IntValue)
	case SequenceNoCache:
		ctx.WriteKeyWord("NOCACHE")
	case SequenceCache:
		ctx.WriteKeyWord("CACHE ")
		ctx.WritePlainf("%d", n.IntValue)
	case SequenceNoCycle:
		ctx.WriteKeyWord("NOCYCLE")
	case SequenceCycle:
		ctx.WriteKeyWord("CYCLE")
	case SequenceRestart:
		ctx.WriteKeyWord("RESTART")
	case SequenceRestartWith:
		ctx.WriteKeyWord("RESTART WITH ")
		ctx.WritePlainf("%d", n.IntValue)
	default:
		return errors.Errorf("invalid SequenceOption: %d", n.Tp)
	}
	return nil
}

// ColumnPositionType is the type for ColumnPosition.
type ColumnPositionType int

// ColumnPosition Types
const (
	ColumnPositionNone ColumnPositionType = iota
	ColumnPositionFirst
	ColumnPositionAfter
)

// ColumnPosition represent the position of the newly added column
type ColumnPosition struct {
	node
	// Tp is either ColumnPositionNone, ColumnPositionFirst or ColumnPositionAfter.
	Tp ColumnPositionType
	// RelativeColumn is the column the newly added column after if type is ColumnPositionAfter
	RelativeColumn *ColumnName
}

// Restore implements Node interface.
func (n *ColumnPosition) Restore(ctx *format.RestoreCtx) error {
	switch n.Tp {
	case ColumnPositionNone:
		// do nothing
	case ColumnPositionFirst:
		ctx.WriteKeyWord("FIRST")
	case ColumnPositionAfter:
		ctx.WriteKeyWord("AFTER ")
		if err := n.RelativeColumn.Restore(ctx); err != nil {
			return errors.Annotate(err, "An error occurred while restore ColumnPosition.RelativeColumn")
		}
	default:
		return errors.Errorf("invalid ColumnPositionType: %d", n.Tp)
	}
	return nil
}

// Accept implements Node Accept interface.
func (n *ColumnPosition) Accept(v Visitor) (Node, bool) {
	newNode, skipChildren := v.Enter(n)
	if skipChildren {
		return v.Leave(newNode)
	}
	n = newNode.(*ColumnPosition)
	if n.RelativeColumn != nil {
		node, ok := n.RelativeColumn.Accept(v)
		if !ok {
			return n, false
		}
		n.RelativeColumn = node.(*ColumnName)
	}
	return v.Leave(n)
}

// AlterTableType is the type for AlterTableSpec.
type AlterTableType int

// AlterTable types.
const (
	AlterTableOption AlterTableType = iota + 1
	AlterTableAddColumns
	AlterTableAddConstraint
	AlterTableDropColumn
	AlterTableDropPrimaryKey
	AlterTableDropIndex
	AlterTableDropForeignKey
	AlterTableModifyColumn
	AlterTableChangeColumn
	AlterTableRenameColumn
	AlterTableRenameTable
	AlterTableAlterColumn
	AlterTableLock
	AlterTableWriteable
	AlterTableAlgorithm
	AlterTableRenameIndex
	AlterTableForce
	AlterTableAddPartitions
	// A tombstone for `AlterTableAlterPartition`. It will never be used anymore.
	// Just left a tombstone here to keep the enum number unchanged.
	__DEPRECATED_AlterTableAlterPartition //nolint:revive
	AlterTablePartitionAttributes
	AlterTablePartitionOptions
	AlterTableCoalescePartitions
	AlterTableDropPartition
	AlterTableTruncatePartition
	AlterTablePartition
	AlterTableEnableKeys
	AlterTableDisableKeys
	AlterTableRemovePartitioning
	AlterTableWithValidation
	AlterTableWithoutValidation
	AlterTableSecondaryLoad
	AlterTableSecondaryUnload
	AlterTableRebuildPartition
	AlterTableReorganizePartition
	AlterTableCheckPartitions
	AlterTableExchangePartition
	AlterTableOptimizePartition
	AlterTableRepairPartition
	AlterTableImportPartitionTablespace
	AlterTableDiscardPartitionTablespace
	AlterTableAlterCheck
	AlterTableDropCheck
	AlterTableImportTablespace
	AlterTableDiscardTablespace
	AlterTableIndexInvisible
	// TODO: Add more actions
	AlterTableOrderByColumns
	// AlterTableSetTiFlashReplica uses to set the table TiFlash replica.
	AlterTableSetTiFlashReplica
	// A tombstone for `AlterTablePlacement`. It will never be used anymore.
	// Just left a tombstone here to keep the enum number unchanged.
	__DEPRECATED_AlterTablePlacement //nolint:revive
	AlterTableAddStatistics
	AlterTableDropStatistics
	AlterTableAttributes
	AlterTableCache
	AlterTableNoCache
	AlterTableStatsOptions
	AlterTableDropFirstPartition
	AlterTableAddLastPartition
	AlterTableReorganizeLastPartition
	AlterTableReorganizeFirstPartition
	AlterTableRemoveTTL
)

// LockType is the type for AlterTableSpec.
// See https://dev.mysql.com/doc/refman/5.7/en/alter-table.html#alter-table-concurrency
type LockType byte

func (n LockType) String() string {
	switch n {
	case LockTypeNone:
		return "NONE"
	case LockTypeDefault:
		return "DEFAULT"
	case LockTypeShared:
		return "SHARED"
	case LockTypeExclusive:
		return "EXCLUSIVE"
	}
	return ""
}

// Lock Types.
const (
	LockTypeNone LockType = iota + 1
	LockTypeDefault
	LockTypeShared
	LockTypeExclusive
)

// AlgorithmType is the algorithm of the DDL operations.
// See https://dev.mysql.com/doc/refman/8.0/en/alter-table.html#alter-table-performance.
type AlgorithmType byte

// DDL algorithms.
// For now, TiDB only supported inplace and instance algorithms. If the user specify `copy`,
// will get an error.
const (
	AlgorithmTypeDefault AlgorithmType = iota
	AlgorithmTypeCopy
	AlgorithmTypeInplace
	AlgorithmTypeInstant
)

func (a AlgorithmType) String() string {
	switch a {
	case AlgorithmTypeDefault:
		return "DEFAULT"
	case AlgorithmTypeCopy:
		return "COPY"
	case AlgorithmTypeInplace:
		return "INPLACE"
	case AlgorithmTypeInstant:
		return "INSTANT"
	default:
		return "DEFAULT"
	}
}

// AlterTableSpec represents alter table specification.
type AlterTableSpec struct {
	node

	// only supported by MariaDB 10.0.2+ (DROP COLUMN, CHANGE COLUMN, MODIFY COLUMN, DROP INDEX, DROP FOREIGN KEY, DROP PARTITION)
	// see https://mariadb.com/kb/en/library/alter-table/
	IfExists bool

	// only supported by MariaDB 10.0.2+ (ADD COLUMN, ADD PARTITION)
	// see https://mariadb.com/kb/en/library/alter-table/
	IfNotExists bool

	NoWriteToBinlog bool
	OnAllPartitions bool

	Tp               AlterTableType
	Name             string
	IndexName        CIStr
	Constraint       *Constraint
	Options          []*TableOption
	OrderByList      []*AlterOrderItem
	NewTable         *TableName
	NewColumns       []*ColumnDef
	NewConstraints   []*Constraint
	OldColumnName    *ColumnName
	NewColumnName    *ColumnName
	Position         *ColumnPosition
	LockType         LockType
	Algorithm        AlgorithmType
	Comment          string
	FromKey          CIStr
	ToKey            CIStr
	Partition        *PartitionOptions
	PartitionNames   []CIStr
	PartDefinitions  []*PartitionDefinition
	WithValidation   bool
	Num              uint64
	Visibility       IndexVisibility
	TiFlashReplica   *TiFlashReplicaSpec
	Writeable        bool
	Statistics       *StatisticsSpec
	AttributesSpec   *AttributesSpec
	StatsOptionsSpec *StatsOptionsSpec
}

type TiFlashReplicaSpec struct {
	Count  uint64
	Labels []string
	Hypo   bool // hypothetical replica is used by index advisor
}

// AlterOrderItem represents an item in order by at alter table stmt.
type AlterOrderItem struct {
	node
	Column *ColumnName
	Desc   bool
}

// Restore implements Node interface.
func (n *AlterOrderItem) Restore(ctx *format.RestoreCtx) error {
	if err := n.Column.Restore(ctx); err != nil {
		return errors.Annotate(err, "An error occurred while restore AlterOrderItem.Column")
	}
	if n.Desc {
		ctx.WriteKeyWord(" DESC")
	}
	return nil
}

func (n *AlterTableSpec) IsAllPlacementRule() bool {
	switch n.Tp {
	case AlterTablePartitionAttributes, AlterTablePartitionOptions, AlterTableOption, AlterTableAttributes:
		for _, o := range n.Options {
			if o.Tp != TableOptionPlacementPolicy {
				return false
			}
		}
		return true
	default:
		return false
	}
}

// Restore implements Node interface.
func (n *AlterTableSpec) Restore(ctx *format.RestoreCtx) error {
	if n.IsAllPlacementRule() && ctx.Flags.HasSkipPlacementRuleForRestoreFlag() {
		return nil
	}
	switch n.Tp {
	case AlterTableSetTiFlashReplica:
		ctx.WriteKeyWord("SET TIFLASH REPLICA ")
		ctx.WritePlainf("%d", n.TiFlashReplica.Count)
		if len(n.TiFlashReplica.Labels) == 0 {
			break
		}
		ctx.WriteKeyWord(" LOCATION LABELS ")
		for i, v := range n.TiFlashReplica.Labels {
			if i > 0 {
				ctx.WritePlain(", ")
			}
			ctx.WriteString(v)
		}
	case AlterTableAddStatistics:
		ctx.WriteKeyWord("ADD STATS_EXTENDED ")
		if n.IfNotExists {
			ctx.WriteKeyWord("IF NOT EXISTS ")
		}
		ctx.WriteName(n.Statistics.StatsName)
		switch n.Statistics.StatsType {
		case StatsTypeCardinality:
			ctx.WriteKeyWord(" CARDINALITY(")
		case StatsTypeDependency:
			ctx.WriteKeyWord(" DEPENDENCY(")
		case StatsTypeCorrelation:
			ctx.WriteKeyWord(" CORRELATION(")
		}
		for i, col := range n.Statistics.Columns {
			if i != 0 {
				ctx.WritePlain(", ")
			}
			if err := col.Restore(ctx); err != nil {
				return errors.Annotatef(err, "An error occurred while restore AddStatisticsSpec.Columns: [%v]", i)
			}
		}
		ctx.WritePlain(")")
	case AlterTableDropStatistics:
		ctx.WriteKeyWord("DROP STATS_EXTENDED ")
		if n.IfExists {
			ctx.WriteKeyWord("IF EXISTS ")
		}
		ctx.WriteName(n.Statistics.StatsName)
	case AlterTableOption:
		switch {
		case len(n.Options) == 2 && n.Options[0].Tp == TableOptionCharset && n.Options[1].Tp == TableOptionCollate:
			if n.Options[0].UintValue == TableOptionCharsetWithConvertTo {
				ctx.WriteKeyWord("CONVERT TO ")
			}
			ctx.WriteKeyWord("CHARACTER SET ")
			if n.Options[0].Default {
				ctx.WriteKeyWord("DEFAULT")
			} else {
				ctx.WriteKeyWord(n.Options[0].StrValue)
			}
			ctx.WriteKeyWord(" COLLATE ")
			ctx.WriteKeyWord(n.Options[1].StrValue)
		case n.Options[0].Tp == TableOptionCharset && n.Options[0].Default:
			if n.Options[0].UintValue == TableOptionCharsetWithConvertTo {
				ctx.WriteKeyWord("CONVERT TO ")
			}
			ctx.WriteKeyWord("CHARACTER SET DEFAULT")
		default:
			for i, opt := range n.Options {
				if i != 0 {
					ctx.WritePlain(" ")
				}
				if err := opt.Restore(ctx); err != nil {
					return errors.Annotatef(err, "An error occurred while restore AlterTableSpec.Options[%d]", i)
				}
			}
		}
	case AlterTableAddColumns:
		ctx.WriteKeyWord("ADD COLUMN ")
		if n.IfNotExists {
			ctx.WriteKeyWordWithSpecialComments(tidb.FeatureIDTiDB, "IF NOT EXISTS ")
		}
		if n.Position != nil && len(n.NewColumns) == 1 {
			if err := n.NewColumns[0].Restore(ctx); err != nil {
				return errors.Annotatef(err, "An error occurred while restore AlterTableSpec.NewColumns[%d]", 0)
			}
			if n.Position.Tp != ColumnPositionNone {
				ctx.WritePlain(" ")
			}
			if err := n.Position.Restore(ctx); err != nil {
				return errors.Annotate(err, "An error occurred while restore AlterTableSpec.Position")
			}
		} else {
			lenCols := len(n.NewColumns)
			ctx.WritePlain("(")
			for i, col := range n.NewColumns {
				if i != 0 {
					ctx.WritePlain(", ")
				}
				if err := col.Restore(ctx); err != nil {
					return errors.Annotatef(err, "An error occurred while restore AlterTableSpec.NewColumns[%d]", i)
				}
			}
			for i, constraint := range n.NewConstraints {
				if i != 0 || lenCols >= 1 {
					ctx.WritePlain(", ")
				}
				if err := constraint.Restore(ctx); err != nil {
					return errors.Annotatef(err, "An error occurred while restore AlterTableSpec.NewConstraints[%d]", i)
				}
			}
			ctx.WritePlain(")")
		}
	case AlterTableAddConstraint:
		ctx.WriteKeyWord("ADD ")
		if err := n.Constraint.Restore(ctx); err != nil {
			return errors.Annotate(err, "An error occurred while restore AlterTableSpec.Constraint")
		}
	case AlterTableDropColumn:
		ctx.WriteKeyWord("DROP COLUMN ")
		if n.IfExists {
			ctx.WriteKeyWordWithSpecialComments(tidb.FeatureIDTiDB, "IF EXISTS ")
		}
		if err := n.OldColumnName.Restore(ctx); err != nil {
			return errors.Annotate(err, "An error occurred while restore AlterTableSpec.OldColumnName")
		}
	// TODO: RestrictOrCascadeOpt not support
	case AlterTableDropPrimaryKey:
		ctx.WriteKeyWord("DROP PRIMARY KEY")
	case AlterTableDropIndex:
		ctx.WriteKeyWord("DROP INDEX ")
		if n.IfExists {
			ctx.WriteKeyWordWithSpecialComments(tidb.FeatureIDTiDB, "IF EXISTS ")
		}
		ctx.WriteName(n.Name)
	case AlterTableDropForeignKey:
		ctx.WriteKeyWord("DROP FOREIGN KEY ")
		if n.IfExists {
			ctx.WriteKeyWordWithSpecialComments(tidb.FeatureIDTiDB, "IF EXISTS ")
		}
		ctx.WriteName(n.Name)
	case AlterTableModifyColumn:
		ctx.WriteKeyWord("MODIFY COLUMN ")
		if n.IfExists {
			ctx.WriteKeyWordWithSpecialComments(tidb.FeatureIDTiDB, "IF EXISTS ")
		}
		if err := n.NewColumns[0].Restore(ctx); err != nil {
			return errors.Annotate(err, "An error occurred while restore AlterTableSpec.NewColumns[0]")
		}
		if n.Position.Tp != ColumnPositionNone {
			ctx.WritePlain(" ")
		}
		if err := n.Position.Restore(ctx); err != nil {
			return errors.Annotate(err, "An error occurred while restore AlterTableSpec.Position")
		}
	case AlterTableChangeColumn:
		ctx.WriteKeyWord("CHANGE COLUMN ")
		if n.IfExists {
			ctx.WriteKeyWordWithSpecialComments(tidb.FeatureIDTiDB, "IF EXISTS ")
		}
		if err := n.OldColumnName.Restore(ctx); err != nil {
			return errors.Annotate(err, "An error occurred while restore AlterTableSpec.OldColumnName")
		}
		ctx.WritePlain(" ")
		if err := n.NewColumns[0].Restore(ctx); err != nil {
			return errors.Annotate(err, "An error occurred while restore AlterTableSpec.NewColumns[0]")
		}
		if n.Position.Tp != ColumnPositionNone {
			ctx.WritePlain(" ")
		}
		if err := n.Position.Restore(ctx); err != nil {
			return errors.Annotate(err, "An error occurred while restore AlterTableSpec.Position")
		}
	case AlterTableRenameColumn:
		ctx.WriteKeyWord("RENAME COLUMN ")
		if err := n.OldColumnName.Restore(ctx); err != nil {
			return errors.Annotate(err, "An error occurred while restore AlterTableSpec.OldColumnName")
		}
		ctx.WriteKeyWord(" TO ")
		if err := n.NewColumnName.Restore(ctx); err != nil {
			return errors.Annotate(err, "An error occurred while restore AlterTableSpec.NewColumnName")
		}
	case AlterTableRenameTable:
		ctx.WriteKeyWord("RENAME AS ")
		if err := n.NewTable.Restore(ctx); err != nil {
			return errors.Annotate(err, "An error occurred while restore AlterTableSpec.NewTable")
		}
	case AlterTableAlterColumn:
		ctx.WriteKeyWord("ALTER COLUMN ")
		if err := n.NewColumns[0].Restore(ctx); err != nil {
			return errors.Annotate(err, "An error occurred while restore AlterTableSpec.NewColumns[0]")
		}
		if len(n.NewColumns[0].Options) == 1 {
			ctx.WriteKeyWord("SET DEFAULT ")
			expr := n.NewColumns[0].Options[0].Expr
			if valueExpr, ok := expr.(ValueExpr); ok {
				if err := valueExpr.Restore(ctx); err != nil {
					return errors.Annotate(err, "An error occurred while restore AlterTableSpec.NewColumns[0].Options[0].Expr")
				}
			} else {
				ctx.WritePlain("(")
				if err := expr.Restore(ctx); err != nil {
					return errors.Annotate(err, "An error occurred while restore AlterTableSpec.NewColumns[0].Options[0].Expr")
				}
				ctx.WritePlain(")")
			}
		} else {
			ctx.WriteKeyWord(" DROP DEFAULT")
		}
	case AlterTableLock:
		ctx.WriteKeyWord("LOCK ")
		ctx.WritePlain("= ")
		ctx.WriteKeyWord(n.LockType.String())
	case AlterTableWriteable:
		ctx.WriteKeyWord("READ ")
		if n.Writeable {
			ctx.WriteKeyWord("WRITE")
		} else {
			ctx.WriteKeyWord("ONLY")
		}
	case AlterTableOrderByColumns:
		ctx.WriteKeyWord("ORDER BY ")
		for i, alterOrderItem := range n.OrderByList {
			if i != 0 {
				ctx.WritePlain(",")
			}
			if err := alterOrderItem.Restore(ctx); err != nil {
				return errors.Annotatef(err, "An error occurred while restore AlterTableSpec.OrderByList[%d]", i)
			}
		}
	case AlterTableAlgorithm:
		ctx.WriteKeyWord("ALGORITHM ")
		ctx.WritePlain("= ")
		ctx.WriteKeyWord(n.Algorithm.String())
	case AlterTableRenameIndex:
		ctx.WriteKeyWord("RENAME INDEX ")
		ctx.WriteName(n.FromKey.O)
		ctx.WriteKeyWord(" TO ")
		ctx.WriteName(n.ToKey.O)
	case AlterTableForce:
		// TODO: not support
		ctx.WriteKeyWord("FORCE")
		ctx.WritePlain(" /* AlterTableForce is not supported */ ")
	case AlterTableAddPartitions:
		ctx.WriteKeyWord("ADD PARTITION")
		if n.IfNotExists {
			ctx.WriteKeyWordWithSpecialComments(tidb.FeatureIDTiDB, " IF NOT EXISTS")
		}
		if n.NoWriteToBinlog {
			ctx.WriteKeyWord(" NO_WRITE_TO_BINLOG")
		}
		if n.PartDefinitions != nil {
			ctx.WritePlain(" (")
			for i, def := range n.PartDefinitions {
				if i != 0 {
					ctx.WritePlain(", ")
				}
				if err := def.Restore(ctx); err != nil {
					return errors.Annotatef(err, "An error occurred while restore AlterTableSpec.PartDefinitions[%d]", i)
				}
			}
			ctx.WritePlain(")")
		} else if n.Num != 0 {
			ctx.WriteKeyWord(" PARTITIONS ")
			ctx.WritePlainf("%d", n.Num)
		}
	case AlterTableDropFirstPartition:
		ctx.WriteKeyWord("FIRST PARTITION LESS THAN (")
		if err := n.Partition.PartitionMethod.Expr.Restore(ctx); err != nil {
			return errors.Annotatef(err, "An error occurred while restore AlterTableDropFirstPartition Exprs")
		}
		ctx.WriteKeyWord(")")
		if n.NoWriteToBinlog {
			ctx.WriteKeyWord(" NO_WRITE_TO_BINLOG")
		}
	case AlterTableAddLastPartition:
		ctx.WriteKeyWord("LAST PARTITION LESS THAN (")
		if err := n.Partition.PartitionMethod.Expr.Restore(ctx); err != nil {
			return errors.Annotatef(err, "An error occurred while restore AlterTableAddLastPartition Exprs")
		}
		ctx.WriteKeyWord(")")
		if n.NoWriteToBinlog {
			ctx.WriteKeyWord(" NO_WRITE_TO_BINLOG")
		}
	case AlterTablePartitionOptions:
		restoreWithoutSpecialComment := func() error {
			origFlags := ctx.Flags
			defer func() {
				ctx.Flags = origFlags
			}()
			ctx.Flags &= ^format.RestoreTiDBSpecialComment
			ctx.WriteKeyWord("PARTITION ")
			ctx.WriteName(n.PartitionNames[0].O)
			ctx.WritePlain(" ")

			for i, opt := range n.Options {
				if i != 0 {
					ctx.WritePlain(" ")
				}
				if err := opt.Restore(ctx); err != nil {
					return errors.Annotatef(err, "An error occurred while restore AlterTableSpec.Options[%d] for PARTITION `%s`", i, n.PartitionNames[0].O)
				}
			}
			return nil
		}

		var err error
		if ctx.Flags.HasTiDBSpecialCommentFlag() {
			// AlterTablePartitionOptions now only supports placement options, so add put all options to special comment
			err = ctx.WriteWithSpecialComments(tidb.FeatureIDPlacement, restoreWithoutSpecialComment)
		} else {
			err = restoreWithoutSpecialComment()
		}

		if err != nil {
			return err
		}
	case AlterTablePartitionAttributes:
		ctx.WriteKeyWord("PARTITION ")
		ctx.WriteName(n.PartitionNames[0].O)
		ctx.WritePlain(" ")

		spec := n.AttributesSpec
		if err := spec.Restore(ctx); err != nil {
			return errors.Annotatef(err, "An error occurred while restore AlterTableSpec.AttributesSpec")
		}
	case AlterTableCoalescePartitions:
		ctx.WriteKeyWord("COALESCE PARTITION ")
		if n.NoWriteToBinlog {
			ctx.WriteKeyWord("NO_WRITE_TO_BINLOG ")
		}
		ctx.WritePlainf("%d", n.Num)
	case AlterTableDropPartition:
		ctx.WriteKeyWord("DROP PARTITION ")
		if n.IfExists {
			ctx.WriteKeyWordWithSpecialComments(tidb.FeatureIDTiDB, "IF EXISTS ")
		}
		for i, name := range n.PartitionNames {
			if i != 0 {
				ctx.WritePlain(",")
			}
			ctx.WriteName(name.O)
		}
	case AlterTableTruncatePartition:
		ctx.WriteKeyWord("TRUNCATE PARTITION ")
		if n.OnAllPartitions {
			ctx.WriteKeyWord("ALL")
			return nil
		}
		for i, name := range n.PartitionNames {
			if i != 0 {
				ctx.WritePlain(",")
			}
			ctx.WriteName(name.O)
		}
	case AlterTableCheckPartitions:
		ctx.WriteKeyWord("CHECK PARTITION ")
		if n.OnAllPartitions {
			ctx.WriteKeyWord("ALL")
			return nil
		}
		for i, name := range n.PartitionNames {
			if i != 0 {
				ctx.WritePlain(",")
			}
			ctx.WriteName(name.O)
		}
	case AlterTableOptimizePartition:
		ctx.WriteKeyWord("OPTIMIZE PARTITION ")
		if n.NoWriteToBinlog {
			ctx.WriteKeyWord("NO_WRITE_TO_BINLOG ")
		}
		if n.OnAllPartitions {
			ctx.WriteKeyWord("ALL")
			return nil
		}
		for i, name := range n.PartitionNames {
			if i != 0 {
				ctx.WritePlain(",")
			}
			ctx.WriteName(name.O)
		}
	case AlterTableRepairPartition:
		ctx.WriteKeyWord("REPAIR PARTITION ")
		if n.NoWriteToBinlog {
			ctx.WriteKeyWord("NO_WRITE_TO_BINLOG ")
		}
		if n.OnAllPartitions {
			ctx.WriteKeyWord("ALL")
			return nil
		}
		for i, name := range n.PartitionNames {
			if i != 0 {
				ctx.WritePlain(",")
			}
			ctx.WriteName(name.O)
		}
	case AlterTableImportPartitionTablespace:
		ctx.WriteKeyWord("IMPORT PARTITION ")
		if n.OnAllPartitions {
			ctx.WriteKeyWord("ALL")
		} else {
			for i, name := range n.PartitionNames {
				if i != 0 {
					ctx.WritePlain(",")
				}
				ctx.WriteName(name.O)
			}
		}
		ctx.WriteKeyWord(" TABLESPACE")
	case AlterTableDiscardPartitionTablespace:
		ctx.WriteKeyWord("DISCARD PARTITION ")
		if n.OnAllPartitions {
			ctx.WriteKeyWord("ALL")
		} else {
			for i, name := range n.PartitionNames {
				if i != 0 {
					ctx.WritePlain(",")
				}
				ctx.WriteName(name.O)
			}
		}
		ctx.WriteKeyWord(" TABLESPACE")
	case AlterTablePartition:
		if err := n.Partition.Restore(ctx); err != nil {
			return errors.Annotate(err, "An error occurred while restore AlterTableSpec.Partition")
		}
	case AlterTableEnableKeys:
		ctx.WriteKeyWord("ENABLE KEYS")
	case AlterTableDisableKeys:
		ctx.WriteKeyWord("DISABLE KEYS")
	case AlterTableRemovePartitioning:
		ctx.WriteKeyWord("REMOVE PARTITIONING")
	case AlterTableWithValidation:
		ctx.WriteKeyWord("WITH VALIDATION")
	case AlterTableWithoutValidation:
		ctx.WriteKeyWord("WITHOUT VALIDATION")
	case AlterTableRebuildPartition:
		ctx.WriteKeyWord("REBUILD PARTITION ")
		if n.NoWriteToBinlog {
			ctx.WriteKeyWord("NO_WRITE_TO_BINLOG ")
		}
		if n.OnAllPartitions {
			ctx.WriteKeyWord("ALL")
			return nil
		}
		for i, name := range n.PartitionNames {
			if i != 0 {
				ctx.WritePlain(",")
			}
			ctx.WriteName(name.O)
		}
	case AlterTableReorganizeLastPartition:
		ctx.WriteKeyWord("SPLIT MAXVALUE PARTITION LESS THAN (")
		if err := n.Partition.PartitionMethod.Expr.Restore(ctx); err != nil {
			return errors.Annotatef(err, "An error occurred while restore AlterTableReorganizeLastPartition Exprs")
		}
		ctx.WriteKeyWord(")")
	case AlterTableReorganizeFirstPartition:
		ctx.WriteKeyWord("MERGE FIRST PARTITION LESS THAN (")
		if err := n.Partition.PartitionMethod.Expr.Restore(ctx); err != nil {
			return errors.Annotatef(err, "An error occurred while restore AlterTableReorganizeLastPartition Exprs")
		}
		ctx.WriteKeyWord(")")
	case AlterTableReorganizePartition:
		ctx.WriteKeyWord("REORGANIZE PARTITION")
		if n.NoWriteToBinlog {
			ctx.WriteKeyWord(" NO_WRITE_TO_BINLOG")
		}
		if n.OnAllPartitions {
			return nil
		}
		for i, name := range n.PartitionNames {
			if i != 0 {
				ctx.WritePlain(",")
			} else {
				ctx.WritePlain(" ")
			}
			ctx.WriteName(name.O)
		}
		ctx.WriteKeyWord(" INTO ")
		if n.PartDefinitions != nil {
			ctx.WritePlain("(")
			for i, def := range n.PartDefinitions {
				if i != 0 {
					ctx.WritePlain(", ")
				}
				if err := def.Restore(ctx); err != nil {
					return errors.Annotatef(err, "An error occurred while restore AlterTableSpec.PartDefinitions[%d]", i)
				}
			}
			ctx.WritePlain(")")
		}
	case AlterTableExchangePartition:
		ctx.WriteKeyWord("EXCHANGE PARTITION ")
		ctx.WriteName(n.PartitionNames[0].O)
		ctx.WriteKeyWord(" WITH TABLE ")
		n.NewTable.Restore(ctx)
		if !n.WithValidation {
			ctx.WriteKeyWord(" WITHOUT VALIDATION")
		}
	case AlterTableSecondaryLoad:
		ctx.WriteKeyWord("SECONDARY_LOAD")
	case AlterTableSecondaryUnload:
		ctx.WriteKeyWord("SECONDARY_UNLOAD")
	case AlterTableAlterCheck:
		ctx.WriteKeyWord("ALTER CHECK ")
		ctx.WriteName(n.Constraint.Name)
		if !n.Constraint.Enforced {
			ctx.WriteKeyWord(" NOT")
		}
		ctx.WriteKeyWord(" ENFORCED")
	case AlterTableDropCheck:
		ctx.WriteKeyWord("DROP CHECK ")
		ctx.WriteName(n.Constraint.Name)
	case AlterTableImportTablespace:
		ctx.WriteKeyWord("IMPORT TABLESPACE")
	case AlterTableDiscardTablespace:
		ctx.WriteKeyWord("DISCARD TABLESPACE")
	case AlterTableIndexInvisible:
		ctx.WriteKeyWord("ALTER INDEX ")
		ctx.WriteName(n.IndexName.O)
		switch n.Visibility {
		case IndexVisibilityVisible:
			ctx.WriteKeyWord(" VISIBLE")
		case IndexVisibilityInvisible:
			ctx.WriteKeyWord(" INVISIBLE")
		}
	case AlterTableAttributes:
		spec := n.AttributesSpec
		if err := spec.Restore(ctx); err != nil {
			return errors.Annotatef(err, "An error occurred while restore AlterTableSpec.AttributesSpec")
		}
	case AlterTableCache:
		ctx.WriteKeyWord("CACHE")
	case AlterTableNoCache:
		ctx.WriteKeyWord("NOCACHE")
	case AlterTableStatsOptions:
		spec := n.StatsOptionsSpec
		if err := spec.Restore(ctx); err != nil {
			return errors.Annotatef(err, "An error occurred while restore AlterTableSpec.StatsOptionsSpec")
		}
	case AlterTableRemoveTTL:
		ctx.WriteKeyWordWithSpecialComments(tidb.FeatureIDTTL, "REMOVE TTL")
	default:
		// TODO: not support
		ctx.WritePlainf(" /* AlterTableType(%d) is not supported */ ", n.Tp)
	}
	return nil
}

// Accept implements Node Accept interface.
func (n *AlterTableSpec) Accept(v Visitor) (Node, bool) {
	newNode, skipChildren := v.Enter(n)
	if skipChildren {
		return v.Leave(newNode)
	}
	n = newNode.(*AlterTableSpec)
	if n.Constraint != nil {
		node, ok := n.Constraint.Accept(v)
		if !ok {
			return n, false
		}
		n.Constraint = node.(*Constraint)
	}
	if n.NewTable != nil {
		node, ok := n.NewTable.Accept(v)
		if !ok {
			return n, false
		}
		n.NewTable = node.(*TableName)
	}
	for i, col := range n.NewColumns {
		node, ok := col.Accept(v)
		if !ok {
			return n, false
		}
		n.NewColumns[i] = node.(*ColumnDef)
	}
	for i, constraint := range n.NewConstraints {
		node, ok := constraint.Accept(v)
		if !ok {
			return n, false
		}
		n.NewConstraints[i] = node.(*Constraint)
	}
	if n.OldColumnName != nil {
		node, ok := n.OldColumnName.Accept(v)
		if !ok {
			return n, false
		}
		n.OldColumnName = node.(*ColumnName)
	}
	if n.Position != nil {
		node, ok := n.Position.Accept(v)
		if !ok {
			return n, false
		}
		n.Position = node.(*ColumnPosition)
	}
	if n.Partition != nil {
		node, ok := n.Partition.Accept(v)
		if !ok {
			return n, false
		}
		n.Partition = node.(*PartitionOptions)
	}
	for i, option := range n.Options {
		node, ok := option.Accept(v)
		if !ok {
			return n, false
		}
		n.Options[i] = node.(*TableOption)
	}
	for _, def := range n.PartDefinitions {
		if !def.acceptInPlace(v) {
			return n, false
		}
	}
	return v.Leave(n)
}

// AlterTableStmt is a statement to change the structure of a table.
// See https://dev.mysql.com/doc/refman/5.7/en/alter-table.html
type AlterTableStmt struct {
	ddlNode

	Table *TableName
	Specs []*AlterTableSpec
}

func (n *AlterTableStmt) HaveOnlyPlacementOptions() bool {
	for _, n := range n.Specs {
		if n.Tp != AlterTablePartitionOptions {
			return false
		}
		if !n.IsAllPlacementRule() {
			return false
		}
	}
	return true
}

// Restore implements Node interface.
func (n *AlterTableStmt) Restore(ctx *format.RestoreCtx) error {
	if ctx.Flags.HasSkipPlacementRuleForRestoreFlag() && n.HaveOnlyPlacementOptions() {
		return nil
	}
	ctx.WriteKeyWord("ALTER TABLE ")
	if err := n.Table.Restore(ctx); err != nil {
		return errors.Annotate(err, "An error occurred while restore AlterTableStmt.Table")
	}
	specs := make([]*AlterTableSpec, 0, len(n.Specs))
	for _, spec := range n.Specs {
		if spec.IsAllPlacementRule() && ctx.Flags.HasSkipPlacementRuleForRestoreFlag() {
			continue
		}
		if spec.Tp == AlterTableOption {
			newOptions := tableOptionsWithRestoreTTLFlag(ctx.Flags, spec.Options)
			if len(newOptions) == 0 {
				continue
			}
			newSpec := *spec
			newSpec.Options = newOptions
			spec = &newSpec
		}
		specs = append(specs, spec)
	}
	for i, spec := range specs {
		if i == 0 || spec.Tp == AlterTablePartition || spec.Tp == AlterTableRemovePartitioning || spec.Tp == AlterTableImportTablespace || spec.Tp == AlterTableDiscardTablespace {
			ctx.WritePlain(" ")
		} else {
			ctx.WritePlain(", ")
		}
		if err := spec.Restore(ctx); err != nil {
			return errors.Annotatef(err, "An error occurred while restore AlterTableStmt.Specs[%d]", i)
		}
	}
	return nil
}

// Accept implements Node Accept interface.
func (n *AlterTableStmt) Accept(v Visitor) (Node, bool) {
	newNode, skipChildren := v.Enter(n)
	if skipChildren {
		return v.Leave(newNode)
	}
	n = newNode.(*AlterTableStmt)
	node, ok := n.Table.Accept(v)
	if !ok {
		return n, false
	}
	n.Table = node.(*TableName)
	for i, val := range n.Specs {
		node, ok = val.Accept(v)
		if !ok {
			return n, false
		}
		n.Specs[i] = node.(*AlterTableSpec)
	}
	return v.Leave(n)
}

// TruncateTableStmt is a statement to empty a table completely.
// See https://dev.mysql.com/doc/refman/5.7/en/truncate-table.html
type TruncateTableStmt struct {
	ddlNode

	Table *TableName
}

// Restore implements Node interface.
func (n *TruncateTableStmt) Restore(ctx *format.RestoreCtx) error {
	ctx.WriteKeyWord("TRUNCATE TABLE ")
	if err := n.Table.Restore(ctx); err != nil {
		return errors.Annotate(err, "An error occurred while restore TruncateTableStmt.Table")
	}
	return nil
}

// Accept implements Node Accept interface.
func (n *TruncateTableStmt) Accept(v Visitor) (Node, bool) {
	newNode, skipChildren := v.Enter(n)
	if skipChildren {
		return v.Leave(newNode)
	}
	n = newNode.(*TruncateTableStmt)
	node, ok := n.Table.Accept(v)
	if !ok {
		return n, false
	}
	n.Table = node.(*TableName)
	return v.Leave(n)
}

var (
	ErrNoParts                              = terror.ClassDDL.NewStd(mysql.ErrNoParts)
	ErrPartitionColumnList                  = terror.ClassDDL.NewStd(mysql.ErrPartitionColumnList)
	ErrPartitionRequiresValues              = terror.ClassDDL.NewStd(mysql.ErrPartitionRequiresValues)
	ErrPartitionsMustBeDefined              = terror.ClassDDL.NewStd(mysql.ErrPartitionsMustBeDefined)
	ErrPartitionWrongNoPart                 = terror.ClassDDL.NewStd(mysql.ErrPartitionWrongNoPart)
	ErrPartitionWrongNoSubpart              = terror.ClassDDL.NewStd(mysql.ErrPartitionWrongNoSubpart)
	ErrPartitionWrongValues                 = terror.ClassDDL.NewStd(mysql.ErrPartitionWrongValues)
	ErrRowSinglePartitionField              = terror.ClassDDL.NewStd(mysql.ErrRowSinglePartitionField)
	ErrSubpartition                         = terror.ClassDDL.NewStd(mysql.ErrSubpartition)
	ErrSystemVersioningWrongPartitions      = terror.ClassDDL.NewStd(mysql.ErrSystemVersioningWrongPartitions)
	ErrTooManyValues                        = terror.ClassDDL.NewStd(mysql.ErrTooManyValues)
	ErrWrongPartitionTypeExpectedSystemTime = terror.ClassDDL.NewStd(mysql.ErrWrongPartitionTypeExpectedSystemTime)
	ErrUnknownCharacterSet                  = terror.ClassDDL.NewStd(mysql.ErrUnknownCharacterSet)
	ErrCoalescePartitionNoPartition         = terror.ClassDDL.NewStd(mysql.ErrCoalescePartitionNoPartition)
	ErrWrongUsage                           = terror.ClassDDL.NewStd(mysql.ErrWrongUsage)
)

type SubPartitionDefinition struct {
	Name    CIStr
	Options []*TableOption
}

func (spd *SubPartitionDefinition) Restore(ctx *format.RestoreCtx) error {
	ctx.WriteKeyWord("SUBPARTITION ")
	ctx.WriteName(spd.Name.O)
	for i, opt := range spd.Options {
		ctx.WritePlain(" ")
		if err := opt.Restore(ctx); err != nil {
			return errors.Annotatef(err, "An error occurred while restore SubPartitionDefinition.Options[%d]", i)
		}
	}
	return nil
}

type PartitionDefinitionClause interface {
	restore(ctx *format.RestoreCtx) error
	acceptInPlace(v Visitor) bool
	// Validate checks if the clause is consistent with the given options.
	// `pt` can be 0 and `columns` can be -1 to skip checking the clause against
	// the partition type or number of columns in the expression list.
	Validate(pt PartitionType, columns int) error
}

type PartitionDefinitionClauseNone struct{}

func (*PartitionDefinitionClauseNone) restore(_ *format.RestoreCtx) error {
	return nil
}

func (*PartitionDefinitionClauseNone) acceptInPlace(_ Visitor) bool {
	return true
}

func (*PartitionDefinitionClauseNone) Validate(pt PartitionType, _ int) error {
	switch pt {
	case 0:
	case PartitionTypeRange:
		return ErrPartitionRequiresValues.GenWithStackByArgs("RANGE", "LESS THAN")
	case PartitionTypeList:
		return ErrPartitionRequiresValues.GenWithStackByArgs("LIST", "IN")
	case PartitionTypeSystemTime:
		return ErrSystemVersioningWrongPartitions
	}
	return nil
}

type PartitionDefinitionClauseLessThan struct {
	Exprs []ExprNode
}

func (n *PartitionDefinitionClauseLessThan) restore(ctx *format.RestoreCtx) error {
	ctx.WriteKeyWord(" VALUES LESS THAN ")
	ctx.WritePlain("(")
	for i, expr := range n.Exprs {
		if i != 0 {
			ctx.WritePlain(", ")
		}
		if err := expr.Restore(ctx); err != nil {
			return errors.Annotatef(err, "An error occurred while restore PartitionDefinitionClauseLessThan.Exprs[%d]", i)
		}
	}
	ctx.WritePlain(")")
	return nil
}

func (n *PartitionDefinitionClauseLessThan) acceptInPlace(v Visitor) bool {
	for i, expr := range n.Exprs {
		newExpr, ok := expr.Accept(v)
		if !ok {
			return false
		}
		n.Exprs[i] = newExpr.(ExprNode)
	}
	return true
}

func (n *PartitionDefinitionClauseLessThan) Validate(pt PartitionType, columns int) error {
	switch pt {
	case PartitionTypeRange, 0:
	default:
		return ErrPartitionWrongValues.GenWithStackByArgs("RANGE", "LESS THAN")
	}

	switch {
	case columns == 0 && len(n.Exprs) != 1:
		return ErrTooManyValues.GenWithStackByArgs("RANGE")
	case columns > 0 && len(n.Exprs) != columns:
		return ErrPartitionColumnList
	}
	return nil
}

type PartitionDefinitionClauseIn struct {
	Values [][]ExprNode
}

func (n *PartitionDefinitionClauseIn) restore(ctx *format.RestoreCtx) error {
	// we special-case an empty list of values to mean MariaDB's "DEFAULT" clause.
	if len(n.Values) == 0 {
		ctx.WriteKeyWord(" DEFAULT")
		return nil
	}
	if len(n.Values) == 1 && len(n.Values[0]) == 1 {
		if _, ok := n.Values[0][0].(*DefaultExpr); ok {
			ctx.WriteKeyWord(" DEFAULT")
			return nil
		}
	}

	ctx.WriteKeyWord(" VALUES IN ")
	ctx.WritePlain("(")
	for i, valList := range n.Values {
		if i != 0 {
			ctx.WritePlain(", ")
		}
		if len(valList) == 1 {
			if err := valList[0].Restore(ctx); err != nil {
				return errors.Annotatef(err, "An error occurred while restore PartitionDefinitionClauseIn.Values[%d][0]", i)
			}
		} else {
			ctx.WritePlain("(")
			for j, val := range valList {
				if j != 0 {
					ctx.WritePlain(", ")
				}
				if err := val.Restore(ctx); err != nil {
					return errors.Annotatef(err, "An error occurred while restore PartitionDefinitionClauseIn.Values[%d][%d]", i, j)
				}
			}
			ctx.WritePlain(")")
		}
	}
	ctx.WritePlain(")")
	return nil
}

func (n *PartitionDefinitionClauseIn) acceptInPlace(v Visitor) bool {
	for _, valList := range n.Values {
		for j, val := range valList {
			newVal, ok := val.Accept(v)
			if !ok {
				return false
			}
			valList[j] = newVal.(ExprNode)
		}
	}
	return true
}

func (n *PartitionDefinitionClauseIn) Validate(pt PartitionType, columns int) error {
	switch pt {
	case PartitionTypeList, 0:
	default:
		return ErrPartitionWrongValues.GenWithStackByArgs("LIST", "IN")
	}

	if len(n.Values) == 0 {
		return nil
	}

	nextIdx := 1
	expectedColCount := len(n.Values[0])
	// OK if one of the n.Values is DefaultExpr as only value
	if expectedColCount == 1 {
		if _, ok := n.Values[0][0].(*DefaultExpr); ok {
			// Only DEFAULT in the partition definition, OK
			if len(n.Values) > 1 {
				expectedColCount = len(n.Values[1])
				nextIdx++
			}
		}
	}
	for _, val := range n.Values[nextIdx:] {
		if len(val) != expectedColCount {
			if _, ok := val[0].(*DefaultExpr); ok && len(val) == 1 {
				continue
			}
			return ErrPartitionColumnList
		}
	}

	switch {
	case columns == 0 && expectedColCount != 1:
		return ErrRowSinglePartitionField
	case columns > 0 && expectedColCount != columns:
		if len(n.Values) == 1 && expectedColCount == 1 {
			if _, ok := n.Values[0][0].(*DefaultExpr); ok {
				// Only one value, which is DEFAULT, which is OK
				return nil
			}
		}
		return ErrPartitionColumnList
	}
	return nil
}

type PartitionDefinitionClauseHistory struct {
	Current bool
}

func (n *PartitionDefinitionClauseHistory) restore(ctx *format.RestoreCtx) error {
	if n.Current {
		ctx.WriteKeyWord(" CURRENT")
	} else {
		ctx.WriteKeyWord(" HISTORY")
	}
	return nil
}

func (*PartitionDefinitionClauseHistory) acceptInPlace(_ Visitor) bool {
	return true
}

func (*PartitionDefinitionClauseHistory) Validate(pt PartitionType, _ int) error {
	switch pt {
	case 0, PartitionTypeSystemTime:
	default:
		return ErrWrongPartitionTypeExpectedSystemTime
	}

	return nil
}

// PartitionDefinition defines a single partition.
type PartitionDefinition struct {
	Name    CIStr
	Clause  PartitionDefinitionClause
	Options []*TableOption
	Sub     []*SubPartitionDefinition
}

// Comment returns the comment option given to this definition.
// The second return value indicates if the comment option exists.
func (n *PartitionDefinition) Comment() (string, bool) {
	for _, opt := range n.Options {
		if opt.Tp == TableOptionComment {
			return opt.StrValue, true
		}
	}
	return "", false
}

func (n *PartitionDefinition) acceptInPlace(v Visitor) bool {
	return n.Clause.acceptInPlace(v)
}

// Restore implements Node interface.
func (n *PartitionDefinition) Restore(ctx *format.RestoreCtx) error {
	ctx.WriteKeyWord("PARTITION ")
	ctx.WriteName(n.Name.O)

	if err := n.Clause.restore(ctx); err != nil {
		return errors.Annotate(err, "An error occurred while restore PartitionDefinition.Clause")
	}

	for i, opt := range n.Options {
		ctx.WritePlain(" ")
		if err := opt.Restore(ctx); err != nil {
			return errors.Annotatef(err, "An error occurred while restore PartitionDefinition.Options[%d]", i)
		}
	}

	if len(n.Sub) > 0 {
		ctx.WritePlain(" (")
		for i, spd := range n.Sub {
			if i != 0 {
				ctx.WritePlain(",")
			}
			if err := spd.Restore(ctx); err != nil {
				return errors.Annotatef(err, "An error occurred while restore PartitionDefinition.Sub[%d]", i)
			}
		}
		ctx.WritePlain(")")
	}

	return nil
}

type PartitionIntervalExpr struct {
	Expr ExprNode
	// TimeUnitInvalid if not Time based INTERVAL!
	TimeUnit TimeUnitType
}

type PartitionInterval struct {
	// To be able to get original text and replace the syntactic sugar with generated
	// partition definitions
	node
	IntervalExpr  PartitionIntervalExpr
	FirstRangeEnd *ExprNode
	LastRangeEnd  *ExprNode
	MaxValPart    bool
	NullPart      bool
}

// PartitionMethod describes how partitions or subpartitions are constructed.
type PartitionMethod struct {
	// To be able to get original text and replace the syntactic sugar with generated
	// partition definitions
	node
	// Tp is the type of the partition function
	Tp PartitionType
	// Linear is a modifier to the HASH and KEY type for choosing a different
	// algorithm
	Linear bool
	// Expr is an expression used as argument of HASH, RANGE AND LIST types
	Expr ExprNode
	// ColumnNames is a list of column names used as argument of KEY,
	// RANGE COLUMNS and LIST COLUMNS types
	ColumnNames []*ColumnName
	// Unit is a time unit used as argument of SYSTEM_TIME type
	Unit TimeUnitType
	// Limit is a row count used as argument of the SYSTEM_TIME type
	Limit uint64

	// Num is the number of (sub)partitions required by the method.
	Num uint64

	// KeyAlgorithm is the optional hash algorithm type for `PARTITION BY [LINEAR] KEY` syntax.
	KeyAlgorithm *PartitionKeyAlgorithm

	Interval *PartitionInterval
}

type PartitionKeyAlgorithm struct {
	Type uint64
}

// Restore implements the Node interface
func (n *PartitionMethod) Restore(ctx *format.RestoreCtx) error {
	if n.Linear {
		ctx.WriteKeyWord("LINEAR ")
	}
	ctx.WriteKeyWord(n.Tp.String())

	if n.KeyAlgorithm != nil {
		ctx.WriteKeyWord(" ALGORITHM")
		ctx.WritePlainf(" = %d", n.KeyAlgorithm.Type)
	}

	switch {
	case n.Tp == PartitionTypeSystemTime:
		if n.Expr != nil && n.Unit != TimeUnitInvalid {
			ctx.WriteKeyWord(" INTERVAL ")
			if err := n.Expr.Restore(ctx); err != nil {
				return errors.Annotate(err, "An error occurred while restore PartitionMethod.Expr")
			}
			ctx.WritePlain(" ")
			ctx.WriteKeyWord(n.Unit.String())
		}
		if n.Limit > 0 {
			ctx.WriteKeyWord(" LIMIT ")
			ctx.WritePlainf("%d", n.Limit)
		}

	case n.Expr != nil:
		ctx.WritePlain(" (")
		if err := n.Expr.Restore(ctx); err != nil {
			return errors.Annotate(err, "An error occurred while restore PartitionMethod.Expr")
		}
		ctx.WritePlain(")")

	default:
		if n.Tp == PartitionTypeRange || n.Tp == PartitionTypeList {
			ctx.WriteKeyWord(" COLUMNS")
		}
		ctx.WritePlain(" (")
		for i, col := range n.ColumnNames {
			if i > 0 {
				ctx.WritePlain(",")
			}
			if err := col.Restore(ctx); err != nil {
				return errors.Annotatef(err, "An error occurred while splicing PartitionMethod.ColumnName[%d]", i)
			}
		}
		ctx.WritePlain(")")
	}

	if n.Interval != nil {
		ctx.WritePlain(" INTERVAL (")
		n.Interval.IntervalExpr.Expr.Restore(ctx)
		if n.Interval.IntervalExpr.TimeUnit != TimeUnitInvalid {
			ctx.WritePlain(" ")
			ctx.WriteKeyWord(n.Interval.IntervalExpr.TimeUnit.String())
		}
		ctx.WritePlain(")")
		if n.Interval.FirstRangeEnd != nil {
			ctx.WritePlain(" FIRST PARTITION LESS THAN (")
			(*n.Interval.FirstRangeEnd).Restore(ctx)
			ctx.WritePlain(")")
		}
		if n.Interval.LastRangeEnd != nil {
			ctx.WritePlain(" LAST PARTITION LESS THAN (")
			(*n.Interval.LastRangeEnd).Restore(ctx)
			ctx.WritePlain(")")
		}
		if n.Interval.NullPart {
			ctx.WritePlain(" NULL PARTITION")
		}
		if n.Interval.MaxValPart {
			ctx.WritePlain(" MAXVALUE PARTITION")
		}
	}

	return nil
}

// acceptInPlace is like Node.Accept but does not allow replacing the node itself.
func (n *PartitionMethod) acceptInPlace(v Visitor) bool {
	if n.Expr != nil {
		expr, ok := n.Expr.Accept(v)
		if !ok {
			return false
		}
		n.Expr = expr.(ExprNode)
	}
	for i, colName := range n.ColumnNames {
		newColName, ok := colName.Accept(v)
		if !ok {
			return false
		}
		n.ColumnNames[i] = newColName.(*ColumnName)
	}
	return true
}

// PartitionOptions specifies the partition options.
type PartitionOptions struct {
	PartitionMethod
	Sub           *PartitionMethod
	Definitions   []*PartitionDefinition
	UpdateIndexes []*Constraint
}

// Validate checks if the partition is well-formed.
func (n *PartitionOptions) Validate() error {
	// if both a partition list and the partition numbers are specified, their values must match
	if n.Num != 0 && len(n.Definitions) != 0 && n.Num != uint64(len(n.Definitions)) {
		return ErrPartitionWrongNoPart
	}
	// now check the subpartition count
	if len(n.Definitions) > 0 {
		// ensure the subpartition count for every partitions are the same
		// then normalize n.Num and n.Sub.Num so equality comparison works.
		n.Num = uint64(len(n.Definitions))

		subDefCount := len(n.Definitions[0].Sub)
		for _, pd := range n.Definitions[1:] {
			if len(pd.Sub) != subDefCount {
				return ErrPartitionWrongNoSubpart
			}
		}
		if n.Sub != nil {
			if n.Sub.Num != 0 && subDefCount != 0 && n.Sub.Num != uint64(subDefCount) {
				return ErrPartitionWrongNoSubpart
			}
			if subDefCount != 0 {
				n.Sub.Num = uint64(subDefCount)
			}
		} else if subDefCount != 0 {
			return ErrSubpartition
		}
	}

	switch n.Tp {
	case PartitionTypeHash, PartitionTypeKey:
		if n.Num == 0 {
			n.Num = 1
		}
	case PartitionTypeRange, PartitionTypeList:
		if n.Interval == nil && len(n.Definitions) == 0 {
			return ErrPartitionsMustBeDefined.GenWithStackByArgs(n.Tp)
		}
	case PartitionTypeSystemTime:
		if len(n.Definitions) < 2 {
			return ErrSystemVersioningWrongPartitions
		}
	}

	for _, pd := range n.Definitions {
		// ensure the partition definition types match the methods,
		// e.g. RANGE partitions only allows VALUES LESS THAN
		if err := pd.Clause.Validate(n.Tp, len(n.ColumnNames)); err != nil {
			return err
		}
	}

	return nil
}

func (n *PartitionOptions) Restore(ctx *format.RestoreCtx) error {
	ctx.WriteKeyWord("PARTITION BY ")
	if err := n.PartitionMethod.Restore(ctx); err != nil {
		return errors.Annotate(err, "An error occurred while restore PartitionOptions.PartitionMethod")
	}

	if n.Num > 0 && len(n.Definitions) == 0 {
		ctx.WriteKeyWord(" PARTITIONS ")
		ctx.WritePlainf("%d", n.Num)
	}

	if n.Sub != nil {
		ctx.WriteKeyWord(" SUBPARTITION BY ")
		if err := n.Sub.Restore(ctx); err != nil {
			return errors.Annotate(err, "An error occurred while restore PartitionOptions.Sub")
		}
		if n.Sub.Num > 0 {
			ctx.WriteKeyWord(" SUBPARTITIONS ")
			ctx.WritePlainf("%d", n.Sub.Num)
		}
	}

	if len(n.Definitions) > 0 {
		ctx.WritePlain(" (")
		for i, def := range n.Definitions {
			if i > 0 {
				ctx.WritePlain(",")
			}
			if err := def.Restore(ctx); err != nil {
				return errors.Annotatef(err, "An error occurred while restore PartitionOptions.Definitions[%d]", i)
			}
		}
		ctx.WritePlain(")")
	}

	if len(n.UpdateIndexes) > 0 {
		ctx.WritePlain(" UPDATE INDEXES (")
		for i, update := range n.UpdateIndexes {
			if i > 0 {
				ctx.WritePlain(",")
			}
			ctx.WriteName(update.Name)
			if update.Option != nil && update.Option.Global {
				ctx.WritePlain(" GLOBAL")
			} else {
				ctx.WritePlain(" LOCAL")
			}
		}
		ctx.WritePlain(")")
	}

	return nil
}

func (n *PartitionOptions) Accept(v Visitor) (Node, bool) {
	newNode, skipChildren := v.Enter(n)
	if skipChildren {
		return v.Leave(newNode)
	}

	n = newNode.(*PartitionOptions)
	if !n.PartitionMethod.acceptInPlace(v) {
		return n, false
	}
	if n.Sub != nil && !n.Sub.acceptInPlace(v) {
		return n, false
	}
	for _, def := range n.Definitions {
		if !def.acceptInPlace(v) {
			return n, false
		}
	}
	return v.Leave(n)
}

// RecoverTableStmt is a statement to recover dropped table.
type RecoverTableStmt struct {
	ddlNode

	JobID  int64
	Table  *TableName
	JobNum int64
}

// Restore implements Node interface.
func (n *RecoverTableStmt) Restore(ctx *format.RestoreCtx) error {
	ctx.WriteKeyWord("RECOVER TABLE ")
	if n.Table != nil {
		if err := n.Table.Restore(ctx); err != nil {
			return errors.Annotate(err, "An error occurred while splicing RecoverTableStmt Table")
		}
		if n.JobNum > 0 {
			ctx.WritePlainf(" %d", n.JobNum)
		}
	} else {
		ctx.WriteKeyWord("BY JOB ")
		ctx.WritePlainf("%d", n.JobID)
	}
	return nil
}

// Accept implements Node Accept interface.
func (n *RecoverTableStmt) Accept(v Visitor) (Node, bool) {
	newNode, skipChildren := v.Enter(n)
	if skipChildren {
		return v.Leave(newNode)
	}

	n = newNode.(*RecoverTableStmt)
	if n.Table != nil {
		node, ok := n.Table.Accept(v)
		if !ok {
			return n, false
		}
		n.Table = node.(*TableName)
	}
	return v.Leave(n)
}

// FlashBackToTimestampStmt is a statement to restore the cluster to the specified timestamp
type FlashBackToTimestampStmt struct {
	ddlNode

	FlashbackTS  ExprNode
	FlashbackTSO uint64
	Tables       []*TableName
	DBName       CIStr
}

// Restore implements Node interface
func (n *FlashBackToTimestampStmt) Restore(ctx *format.RestoreCtx) error {
	ctx.WriteKeyWord("FLASHBACK ")
	if len(n.Tables) != 0 {
		ctx.WriteKeyWord("TABLE ")
		for index, table := range n.Tables {
			if index != 0 {
				ctx.WritePlain(", ")
			}
			if err := table.Restore(ctx); err != nil {
				return errors.Annotatef(err, "An error occurred while restore DropTableStmt.Tables[%d]", index)
			}
		}
	} else if n.DBName.O != "" {
		ctx.WriteKeyWord("DATABASE ")
		ctx.WriteName(n.DBName.O)
	} else {
		ctx.WriteKeyWord("CLUSTER")
	}
	if n.FlashbackTSO == 0 {
		ctx.WriteKeyWord(" TO TIMESTAMP ")
		if err := n.FlashbackTS.Restore(ctx); err != nil {
			return errors.Annotate(err, "An error occurred while splicing FlashBackToTimestampStmt.FlashbackTS")
		}
	} else {
		ctx.WriteKeyWord(" TO TSO ")
		ctx.WritePlainf("%d", n.FlashbackTSO)
	}
	return nil
}

// Accept implements Node Accept interface.
func (n *FlashBackToTimestampStmt) Accept(v Visitor) (Node, bool) {
	newNode, skipChildren := v.Enter(n)
	if skipChildren {
		return v.Leave(newNode)
	}
	n = newNode.(*FlashBackToTimestampStmt)
	if len(n.Tables) != 0 {
		for i, val := range n.Tables {
			node, ok := val.Accept(v)
			if !ok {
				return n, false
			}
			n.Tables[i] = node.(*TableName)
		}
	}

	if n.FlashbackTSO == 0 {
		node, ok := n.FlashbackTS.Accept(v)
		if !ok {
			return n, false
		}
		n.FlashbackTS = node.(ExprNode)
	}
	return v.Leave(n)
}

// FlashBackTableStmt is a statement to restore a dropped/truncate table.
type FlashBackTableStmt struct {
	ddlNode

	Table   *TableName
	NewName string
}

// Restore implements Node interface.
func (n *FlashBackTableStmt) Restore(ctx *format.RestoreCtx) error {
	ctx.WriteKeyWord("FLASHBACK TABLE ")
	if err := n.Table.Restore(ctx); err != nil {
		return errors.Annotate(err, "An error occurred while splicing RecoverTableStmt Table")
	}
	if len(n.NewName) > 0 {
		ctx.WriteKeyWord(" TO ")
		ctx.WriteName(n.NewName)
	}
	return nil
}

// Accept implements Node Accept interface.
func (n *FlashBackTableStmt) Accept(v Visitor) (Node, bool) {
	newNode, skipChildren := v.Enter(n)
	if skipChildren {
		return v.Leave(newNode)
	}

	n = newNode.(*FlashBackTableStmt)
	if n.Table != nil {
		node, ok := n.Table.Accept(v)
		if !ok {
			return n, false
		}
		n.Table = node.(*TableName)
	}
	return v.Leave(n)
}

type AttributesSpec struct {
	node

	Attributes string
	Default    bool
}

func (n *AttributesSpec) Restore(ctx *format.RestoreCtx) error {
	ctx.WriteKeyWord("ATTRIBUTES")
	ctx.WritePlain("=")
	if n.Default {
		ctx.WriteKeyWord("DEFAULT")
		return nil
	}
	ctx.WriteString(n.Attributes)
	return nil
}

func (n *AttributesSpec) Accept(v Visitor) (Node, bool) {
	newNode, skipChildren := v.Enter(n)
	if skipChildren {
		return v.Leave(newNode)
	}
	n = newNode.(*AttributesSpec)
	return v.Leave(n)
}

type StatsOptionsSpec struct {
	node

	StatsOptions string
	Default      bool
}

func (n *StatsOptionsSpec) Restore(ctx *format.RestoreCtx) error {
	ctx.WriteKeyWord("STATS_OPTIONS")
	ctx.WritePlain("=")
	if n.Default {
		ctx.WriteKeyWord("DEFAULT")
		return nil
	}
	ctx.WriteString(n.StatsOptions)
	return nil
}

func (n *StatsOptionsSpec) Accept(v Visitor) (Node, bool) {
	newNode, skipChildren := v.Enter(n)
	if skipChildren {
		return v.Leave(newNode)
	}
	n = newNode.(*StatsOptionsSpec)
	return v.Leave(n)
}

// AlterPlacementPolicyStmt is a statement to alter placement policy option.
type AlterPlacementPolicyStmt struct {
	ddlNode

	PolicyName       CIStr
	IfExists         bool
	PlacementOptions []*PlacementOption
}

func (n *AlterPlacementPolicyStmt) Restore(ctx *format.RestoreCtx) error {
	if ctx.Flags.HasSkipPlacementRuleForRestoreFlag() {
		return nil
	}
	if ctx.Flags.HasTiDBSpecialCommentFlag() {
		return restorePlacementStmtInSpecialComment(ctx, n)
	}

	ctx.WriteKeyWord("ALTER PLACEMENT POLICY ")
	if n.IfExists {
		ctx.WriteKeyWord("IF EXISTS ")
	}
	ctx.WriteName(n.PolicyName.O)
	for i, option := range n.PlacementOptions {
		ctx.WritePlain(" ")
		if err := option.Restore(ctx); err != nil {
			return errors.Annotatef(err, "An error occurred while splicing AlterPlacementPolicyStmt TableOption: [%v]", i)
		}
	}
	return nil
}

func (n *AlterPlacementPolicyStmt) Accept(v Visitor) (Node, bool) {
	newNode, skipChildren := v.Enter(n)
	if skipChildren {
		return v.Leave(newNode)
	}
	n = newNode.(*AlterPlacementPolicyStmt)
	return v.Leave(n)
}

func CheckAppend(ops []*ResourceGroupOption, newOp *ResourceGroupOption) bool {
	for _, op := range ops {
		if op.Tp == newOp.Tp {
			return false
		}
	}
	return true
}

func CheckRunawayAppend(ops []*ResourceGroupRunawayOption, newOp *ResourceGroupRunawayOption) bool {
	for _, op := range ops {
		if op.Tp == newOp.Tp {
			// support multiple runaway rules.
			if op.Tp == RunawayRule {
				continue
			}
			return false
		}
	}
	return true
}

func CheckBackgroundAppend(ops []*ResourceGroupBackgroundOption, newOp *ResourceGroupBackgroundOption) bool {
	for _, op := range ops {
		if op.Type == newOp.Type {
			return false
		}
	}
	return true
}

// AlterResourceGroupStmt is a statement to alter placement policy option.
type AlterResourceGroupStmt struct {
	ddlNode

	ResourceGroupName       CIStr
	IfExists                bool
	ResourceGroupOptionList []*ResourceGroupOption
}

func (n *AlterResourceGroupStmt) Restore(ctx *format.RestoreCtx) error {
	if ctx.Flags.HasTiDBSpecialCommentFlag() {
		return restoreStmtInSpecialComment(ctx, n, tidb.FeatureIDResourceGroup)
	}

	ctx.WriteKeyWord("ALTER RESOURCE GROUP ")
	if n.IfExists {
		ctx.WriteKeyWord("IF EXISTS ")
	}
	ctx.WriteName(n.ResourceGroupName.O)
	for i, option := range n.ResourceGroupOptionList {
		if i > 0 {
			ctx.WritePlain(",")
		}
		ctx.WritePlain(" ")
		if err := option.Restore(ctx); err != nil {
			return errors.Annotatef(err, "An error occurred while splicing AlterResourceGroupStmt Options: [%v]", i)
		}
	}
	return nil
}

func (n *AlterResourceGroupStmt) Accept(v Visitor) (Node, bool) {
	newNode, skipChildren := v.Enter(n)
	if skipChildren {
		return v.Leave(newNode)
	}
	n = newNode.(*AlterResourceGroupStmt)
	return v.Leave(n)
}

// AlterSequenceStmt is a statement to alter sequence option.
type AlterSequenceStmt struct {
	ddlNode

	// sequence name
	Name *TableName

	IfExists   bool
	SeqOptions []*SequenceOption
}

func (n *AlterSequenceStmt) Restore(ctx *format.RestoreCtx) error {
	ctx.WriteKeyWord("ALTER SEQUENCE ")
	if n.IfExists {
		ctx.WriteKeyWord("IF EXISTS ")
	}
	if err := n.Name.Restore(ctx); err != nil {
		return errors.Annotate(err, "An error occurred while restore AlterSequenceStmt.Table")
	}
	for i, option := range n.SeqOptions {
		ctx.WritePlain(" ")
		if err := option.Restore(ctx); err != nil {
			return errors.Annotatef(err, "An error occurred while splicing AlterSequenceStmt SequenceOption: [%v]", i)
		}
	}
	return nil
}

func (n *AlterSequenceStmt) Accept(v Visitor) (Node, bool) {
	newNode, skipChildren := v.Enter(n)
	if skipChildren {
		return v.Leave(newNode)
	}
	n = newNode.(*AlterSequenceStmt)
	node, ok := n.Name.Accept(v)
	if !ok {
		return n, false
	}
	n.Name = node.(*TableName)
	return v.Leave(n)
}

func restorePlacementStmtInSpecialComment(ctx *format.RestoreCtx, n DDLNode) error {
	return restoreStmtInSpecialComment(ctx, n, tidb.FeatureIDPlacement)
}

func restoreStmtInSpecialComment(ctx *format.RestoreCtx, n DDLNode, feature string) error {
	origFlags := ctx.Flags
	defer func() {
		ctx.Flags = origFlags
	}()

	ctx.Flags |= format.RestoreTiDBSpecialComment
	return ctx.WriteWithSpecialComments(feature, func() error {
		ctx.Flags &= ^format.RestoreTiDBSpecialComment
		return n.Restore(ctx)
	})
}

func tableOptionsWithRestoreTTLFlag(flags format.RestoreFlags, options []*TableOption) []*TableOption {
	if !flags.HasRestoreWithTTLEnableOff() {
		return options
	}

	newOptions := make([]*TableOption, 0, len(options))
	for _, opt := range options {
		if opt.Tp == TableOptionTTLEnable {
			continue
		}

		newOptions = append(newOptions, opt)
		if opt.Tp == TableOptionTTL {
			newOptions = append(newOptions, &TableOption{
				Tp:        TableOptionTTLEnable,
				BoolValue: false,
			})
		}
	}
	return newOptions
}<|MERGE_RESOLUTION|>--- conflicted
+++ resolved
@@ -746,11 +746,8 @@
 	SplitOpt                   *SplitOption `json:"-"` // SplitOption contains expr nodes, which cannot marshal for DDL job arguments.
 	SecondaryEngineAttr        string
 	AddColumnarReplicaOnDemand int
-<<<<<<< HEAD
 	Condition                  ExprNode `json:"-"` // Condition contains expr nodes, which cannot marshal for DDL job arguments. It's used for partial index.
-=======
-	TiCIParameter              string `json:"tici_parameter,omitempty"`
->>>>>>> fab30803
+	TiCIParameter              string   `json:"tici_parameter,omitempty"`
 }
 
 // IsEmpty is true if only default options are given
@@ -765,11 +762,8 @@
 		n.Visibility != IndexVisibilityDefault ||
 		n.SplitOpt != nil ||
 		len(n.SecondaryEngineAttr) > 0 ||
-<<<<<<< HEAD
-		n.Condition != nil {
-=======
+		n.Condition != nil ||
 		len(n.TiCIParameter) > 0 {
->>>>>>> fab30803
 		return false
 	}
 	return true
