// Copyright 2015 PingCAP, Inc.
//
// Licensed under the Apache License, Version 2.0 (the "License");
// you may not use this file except in compliance with the License.
// You may obtain a copy of the License at
//
//     http://www.apache.org/licenses/LICENSE-2.0
//
// Unless required by applicable law or agreed to in writing, software
// distributed under the License is distributed on an "AS IS" BASIS,
// See the License for the specific language governing permissions and
// limitations under the License.

package ast

import (
	"fmt"
	"io"
	"strings"
	"time"

	"github.com/pingcap/errors"
	"github.com/pingcap/tidb/pkg/parser/format"
	"github.com/pingcap/tidb/pkg/parser/model"
	"github.com/pingcap/tidb/pkg/parser/types"
)

var (
	_ FuncNode = &AggregateFuncExpr{}
	_ FuncNode = &FuncCallExpr{}
	_ FuncNode = &FuncCastExpr{}
	_ FuncNode = &WindowFuncExpr{}
)

// List scalar function names.
const (
	LogicAnd           = "and"
	Cast               = "cast"
	LeftShift          = "leftshift"
	RightShift         = "rightshift"
	LogicOr            = "or"
	GE                 = "ge"
	LE                 = "le"
	EQ                 = "eq"
	NE                 = "ne"
	LT                 = "lt"
	GT                 = "gt"
	Plus               = "plus"
	Minus              = "minus"
	And                = "bitand"
	Or                 = "bitor"
	Mod                = "mod"
	Xor                = "bitxor"
	Div                = "div"
	Mul                = "mul"
	UnaryNot           = "not" // Avoid name conflict with Not in github/pingcap/check.
	BitNeg             = "bitneg"
	IntDiv             = "intdiv"
	LogicXor           = "xor"
	NullEQ             = "nulleq"
	UnaryPlus          = "unaryplus"
	UnaryMinus         = "unaryminus"
	In                 = "in"
	Like               = "like"
	Ilike              = "ilike"
	Case               = "case"
	Regexp             = "regexp"
	RegexpLike         = "regexp_like"
	RegexpSubstr       = "regexp_substr"
	RegexpInStr        = "regexp_instr"
	RegexpReplace      = "regexp_replace"
	IsNull             = "isnull"
	IsTruthWithoutNull = "istrue" // Avoid name conflict with IsTrue in github/pingcap/check.
	IsTruthWithNull    = "istrue_with_null"
	IsFalsity          = "isfalse" // Avoid name conflict with IsFalse in github/pingcap/check.
	RowFunc            = "row"
	SetVar             = "setvar"
	GetVar             = "getvar"
	Values             = "values"
	BitCount           = "bit_count"
	GetParam           = "getparam"

	// common functions
	Coalesce = "coalesce"
	Greatest = "greatest"
	Least    = "least"
	Interval = "interval"

	// math functions
	Abs      = "abs"
	Acos     = "acos"
	Asin     = "asin"
	Atan     = "atan"
	Atan2    = "atan2"
	Ceil     = "ceil"
	Ceiling  = "ceiling"
	Conv     = "conv"
	Cos      = "cos"
	Cot      = "cot"
	CRC32    = "crc32"
	Degrees  = "degrees"
	Exp      = "exp"
	Floor    = "floor"
	Ln       = "ln"
	Log      = "log"
	Log2     = "log2"
	Log10    = "log10"
	PI       = "pi"
	Pow      = "pow"
	Power    = "power"
	Radians  = "radians"
	Rand     = "rand"
	Round    = "round"
	Sign     = "sign"
	Sin      = "sin"
	Sqrt     = "sqrt"
	Tan      = "tan"
	Truncate = "truncate"

	// time functions
	AddDate          = "adddate"
	AddTime          = "addtime"
	ConvertTz        = "convert_tz"
	Curdate          = "curdate"
	CurrentDate      = "current_date"
	CurrentTime      = "current_time"
	CurrentTimestamp = "current_timestamp"
	Curtime          = "curtime"
	Date             = "date"
	DateLiteral      = "'tidb`.(dateliteral"
	DateAdd          = "date_add"
	DateFormat       = "date_format"
	DateSub          = "date_sub"
	DateDiff         = "datediff"
	Day              = "day"
	DayName          = "dayname"
	DayOfMonth       = "dayofmonth"
	DayOfWeek        = "dayofweek"
	DayOfYear        = "dayofyear"
	Extract          = "extract"
	FromDays         = "from_days"
	FromUnixTime     = "from_unixtime"
	GetFormat        = "get_format"
	Hour             = "hour"
	LocalTime        = "localtime"
	LocalTimestamp   = "localtimestamp"
	MakeDate         = "makedate"
	MakeTime         = "maketime"
	MicroSecond      = "microsecond"
	Minute           = "minute"
	Month            = "month"
	MonthName        = "monthname"
	Now              = "now"
	PeriodAdd        = "period_add"
	PeriodDiff       = "period_diff"
	Quarter          = "quarter"
	SecToTime        = "sec_to_time"
	Second           = "second"
	StrToDate        = "str_to_date"
	SubDate          = "subdate"
	SubTime          = "subtime"
	Sysdate          = "sysdate"
	Time             = "time"
	TimeLiteral      = "'tidb`.(timeliteral"
	TimeFormat       = "time_format"
	TimeToSec        = "time_to_sec"
	TimeDiff         = "timediff"
	Timestamp        = "timestamp"
	TimestampLiteral = "'tidb`.(timestampliteral"
	TimestampAdd     = "timestampadd"
	TimestampDiff    = "timestampdiff"
	ToDays           = "to_days"
	ToSeconds        = "to_seconds"
	UnixTimestamp    = "unix_timestamp"
	UTCDate          = "utc_date"
	UTCTime          = "utc_time"
	UTCTimestamp     = "utc_timestamp"
	Week             = "week"
	Weekday          = "weekday"
	WeekOfYear       = "weekofyear"
	Year             = "year"
	YearWeek         = "yearweek"
	LastDay          = "last_day"
	// TSO functions
	// TiDBBoundedStaleness is used to determine the TS for a read only request with the given bounded staleness.
	// It will be used in the Stale Read feature.
	// For more info, please see AsOfClause.
	TiDBBoundedStaleness = "tidb_bounded_staleness"
	TiDBParseTso         = "tidb_parse_tso"
	TiDBParseTsoLogical  = "tidb_parse_tso_logical"
	TiDBCurrentTso       = "tidb_current_tso"

	// string functions
	ASCII           = "ascii"
	Bin             = "bin"
	Concat          = "concat"
	ConcatWS        = "concat_ws"
	Convert         = "convert"
	Elt             = "elt"
	ExportSet       = "export_set"
	Field           = "field"
	Format          = "format"
	FromBase64      = "from_base64"
	InsertFunc      = "insert_func"
	Instr           = "instr"
	Lcase           = "lcase"
	Left            = "left"
	Length          = "length"
	LoadFile        = "load_file"
	Locate          = "locate"
	Lower           = "lower"
	Lpad            = "lpad"
	LTrim           = "ltrim"
	MakeSet         = "make_set"
	Mid             = "mid"
	Oct             = "oct"
	OctetLength     = "octet_length"
	Ord             = "ord"
	Position        = "position"
	Quote           = "quote"
	Repeat          = "repeat"
	Replace         = "replace"
	Reverse         = "reverse"
	Right           = "right"
	RTrim           = "rtrim"
	Space           = "space"
	Strcmp          = "strcmp"
	Substring       = "substring"
	Substr          = "substr"
	SubstringIndex  = "substring_index"
	ToBase64        = "to_base64"
	Trim            = "trim"
	Translate       = "translate"
	Upper           = "upper"
	Ucase           = "ucase"
	Hex             = "hex"
	Unhex           = "unhex"
	Rpad            = "rpad"
	BitLength       = "bit_length"
	CharFunc        = "char_func"
	CharLength      = "char_length"
	CharacterLength = "character_length"
	FindInSet       = "find_in_set"
	WeightString    = "weight_string"
	Soundex         = "soundex"

	// information functions
	Benchmark            = "benchmark"
	Charset              = "charset"
	Coercibility         = "coercibility"
	Collation            = "collation"
	ConnectionID         = "connection_id"
	CurrentUser          = "current_user"
	CurrentRole          = "current_role"
	Database             = "database"
	FoundRows            = "found_rows"
	LastInsertId         = "last_insert_id"
	RowCount             = "row_count"
	Schema               = "schema"
	SessionUser          = "session_user"
	SystemUser           = "system_user"
	User                 = "user"
	Version              = "version"
	TiDBVersion          = "tidb_version"
	TiDBIsDDLOwner       = "tidb_is_ddl_owner"
	TiDBDecodePlan       = "tidb_decode_plan"
	TiDBDecodeBinaryPlan = "tidb_decode_binary_plan"
	TiDBDecodeSQLDigests = "tidb_decode_sql_digests"
	TiDBEncodeSQLDigest  = "tidb_encode_sql_digest"
	FormatBytes          = "format_bytes"
	FormatNanoTime       = "format_nano_time"
	CurrentResourceGroup = "current_resource_group"

	// control functions
	If     = "if"
	Ifnull = "ifnull"
	Nullif = "nullif"

	// miscellaneous functions
	AnyValue        = "any_value"
	DefaultFunc     = "default_func"
	InetAton        = "inet_aton"
	InetNtoa        = "inet_ntoa"
	Inet6Aton       = "inet6_aton"
	Inet6Ntoa       = "inet6_ntoa"
	IsFreeLock      = "is_free_lock"
	IsIPv4          = "is_ipv4"
	IsIPv4Compat    = "is_ipv4_compat"
	IsIPv4Mapped    = "is_ipv4_mapped"
	IsIPv6          = "is_ipv6"
	IsUsedLock      = "is_used_lock"
	IsUUID          = "is_uuid"
	MasterPosWait   = "master_pos_wait"
	NameConst       = "name_const"
	ReleaseAllLocks = "release_all_locks"
	Sleep           = "sleep"
	UUID            = "uuid"
	UUIDShort       = "uuid_short"
	UUIDToBin       = "uuid_to_bin"
	BinToUUID       = "bin_to_uuid"
	VitessHash      = "vitess_hash"
	TiDBShard       = "tidb_shard"
	TiDBRowChecksum = "tidb_row_checksum"
	GetLock         = "get_lock"
	ReleaseLock     = "release_lock"
	Grouping        = "grouping"

	// encryption and compression functions
	AesDecrypt               = "aes_decrypt"
	AesEncrypt               = "aes_encrypt"
	Compress                 = "compress"
	Decode                   = "decode"
	DesDecrypt               = "des_decrypt"
	DesEncrypt               = "des_encrypt"
	Encode                   = "encode"
	Encrypt                  = "encrypt"
	MD5                      = "md5"
	OldPassword              = "old_password"
	PasswordFunc             = "password_func"
	RandomBytes              = "random_bytes"
	SHA1                     = "sha1"
	SHA                      = "sha"
	SHA2                     = "sha2"
	SM3                      = "sm3"
	Uncompress               = "uncompress"
	UncompressedLength       = "uncompressed_length"
	ValidatePasswordStrength = "validate_password_strength"

	// json functions
	JSONType          = "json_type"
	JSONExtract       = "json_extract"
	JSONUnquote       = "json_unquote"
	JSONArray         = "json_array"
	JSONObject        = "json_object"
	JSONMerge         = "json_merge"
	JSONSet           = "json_set"
	JSONInsert        = "json_insert"
	JSONReplace       = "json_replace"
	JSONRemove        = "json_remove"
	JSONOverlaps      = "json_overlaps"
	JSONContains      = "json_contains"
	JSONMemberOf      = "json_memberof"
	JSONContainsPath  = "json_contains_path"
	JSONValid         = "json_valid"
	JSONArrayAppend   = "json_array_append"
	JSONArrayInsert   = "json_array_insert"
	JSONMergePatch    = "json_merge_patch"
	JSONMergePreserve = "json_merge_preserve"
	JSONPretty        = "json_pretty"
	JSONQuote         = "json_quote"
	JSONSchemaValid   = "json_schema_valid"
	JSONSearch        = "json_search"
	JSONStorageFree   = "json_storage_free"
	JSONStorageSize   = "json_storage_size"
	JSONDepth         = "json_depth"
	JSONKeys          = "json_keys"
	JSONLength        = "json_length"

	// vector functions (tidb extension)
	VecDims                 = "vec_dims"
	VecL1Distance           = "vec_l1_distance"
	VecL2Distance           = "vec_l2_distance"
	VecNegativeInnerProduct = "vec_negative_inner_product"
	VecCosineDistance       = "vec_cosine_distance"
	VecL2Norm               = "vec_l2_norm"
	VecFromText             = "vec_from_text"
	VecAsText               = "vec_as_text"

	// TiDB internal function.
	TiDBDecodeKey       = "tidb_decode_key"
	TiDBMVCCInfo        = "tidb_mvcc_info"
	TiDBEncodeRecordKey = "tidb_encode_record_key"
	TiDBEncodeIndexKey  = "tidb_encode_index_key"
	TiDBDecodeBase64Key = "tidb_decode_base64_key"

	// MVCC information fetching function.
	GetMvccInfo = "get_mvcc_info"

	// Sequence function.
	NextVal = "nextval"
	LastVal = "lastval"
	SetVal  = "setval"

	// oracle functions.
	ToDate    = "to_date"
	LastMonth = "last_month"
<<<<<<< HEAD

	MonthsBetween = "months_between"
=======
	ToNumber  = "to_number"
	GetGUID   = "get_guid"
>>>>>>> bbea9439
)

type FuncCallExprType int8

const (
	FuncCallExprTypeKeyword FuncCallExprType = iota
	FuncCallExprTypeGeneric
)

// FuncCallExpr is for function expression.
type FuncCallExpr struct {
	funcNode
	Tp     FuncCallExprType
	Schema model.CIStr
	// FnName is the function name.
	FnName model.CIStr
	// Args is the function args.
	Args []ExprNode
}

// Restore implements Node interface.
func (n *FuncCallExpr) Restore(ctx *format.RestoreCtx) error {
	done, err := n.customRestore(ctx)
	if done {
		return err
	}

	if len(n.Schema.String()) != 0 {
		ctx.WriteName(n.Schema.O)
		ctx.WritePlain(".")
	}
	if n.Tp == FuncCallExprTypeGeneric {
		ctx.WriteName(n.FnName.O)
	} else {
		ctx.WriteKeyWord(n.FnName.O)
	}

	ctx.WritePlain("(")
	switch n.FnName.L {
	case "convert":
		if err := n.Args[0].Restore(ctx); err != nil {
			return errors.Annotatef(err, "An error occurred while restore FuncCastExpr.Expr")
		}
		ctx.WriteKeyWord(" USING ")
		if err := n.Args[1].Restore(ctx); err != nil {
			return errors.Annotatef(err, "An error occurred while restore FuncCastExpr.Expr")
		}
	case "adddate", "subdate", "date_add", "date_sub":
		if err := n.Args[0].Restore(ctx); err != nil {
			return errors.Annotatef(err, "An error occurred while restore FuncCallExpr.Args[0]")
		}
		ctx.WritePlain(", ")
		ctx.WriteKeyWord("INTERVAL ")
		if err := n.Args[1].Restore(ctx); err != nil {
			return errors.Annotatef(err, "An error occurred while restore FuncCallExpr.Args[1]")
		}
		ctx.WritePlain(" ")
		if err := n.Args[2].Restore(ctx); err != nil {
			return errors.Annotatef(err, "An error occurred while restore FuncCallExpr.Args[2]")
		}
	case "extract":
		if err := n.Args[0].Restore(ctx); err != nil {
			return errors.Annotatef(err, "An error occurred while restore FuncCallExpr.Args[0]")
		}
		ctx.WriteKeyWord(" FROM ")
		if err := n.Args[1].Restore(ctx); err != nil {
			return errors.Annotatef(err, "An error occurred while restore FuncCallExpr.Args[1]")
		}
	case "position":
		if err := n.Args[0].Restore(ctx); err != nil {
			return errors.Annotatef(err, "An error occurred while restore FuncCallExpr")
		}
		ctx.WriteKeyWord(" IN ")
		if err := n.Args[1].Restore(ctx); err != nil {
			return errors.Annotatef(err, "An error occurred while restore FuncCallExpr")
		}
	case "trim":
		switch len(n.Args) {
		case 3:
			if err := n.Args[2].Restore(ctx); err != nil {
				return errors.Annotatef(err, "An error occurred while restore FuncCallExpr.Args[2]")
			}
			ctx.WritePlain(" ")
			fallthrough
		case 2:
			if expr, isValue := n.Args[1].(ValueExpr); !isValue || expr.GetValue() != nil {
				if err := n.Args[1].Restore(ctx); err != nil {
					return errors.Annotatef(err, "An error occurred while restore FuncCallExpr.Args[1]")
				}
				ctx.WritePlain(" ")
			}
			ctx.WriteKeyWord("FROM ")
			fallthrough
		case 1:
			if err := n.Args[0].Restore(ctx); err != nil {
				return errors.Annotatef(err, "An error occurred while restore FuncCallExpr.Args[0]")
			}
		}
	case WeightString:
		if err := n.Args[0].Restore(ctx); err != nil {
			return errors.Annotatef(err, "An error occurred while restore FuncCallExpr.(WEIGHT_STRING).Args[0]")
		}
		if len(n.Args) == 3 {
			ctx.WriteKeyWord(" AS ")
			ctx.WriteKeyWord(n.Args[1].(ValueExpr).GetValue().(string))
			ctx.WritePlain("(")
			if err := n.Args[2].Restore(ctx); err != nil {
				return errors.Annotatef(err, "An error occurred while restore FuncCallExpr.(WEIGHT_STRING).Args[2]")
			}
			ctx.WritePlain(")")
		}
	default:
		for i, argv := range n.Args {
			if i != 0 {
				ctx.WritePlain(", ")
			}
			if err := argv.Restore(ctx); err != nil {
				return errors.Annotatef(err, "An error occurred while restore FuncCallExpr.Args %d", i)
			}
		}
	}
	ctx.WritePlain(")")
	return nil
}

func (n *FuncCallExpr) customRestore(ctx *format.RestoreCtx) (bool, error) {
	var specialLiteral string
	switch n.FnName.L {
	case DateLiteral:
		specialLiteral = "DATE "
	case TimeLiteral:
		specialLiteral = "TIME "
	case TimestampLiteral:
		specialLiteral = "TIMESTAMP "
	}
	if specialLiteral != "" {
		ctx.WritePlain(specialLiteral)
		if err := n.Args[0].Restore(ctx); err != nil {
			return true, errors.Annotatef(err, "An error occurred while restore FuncCallExpr.Expr")
		}
		return true, nil
	}
	if n.FnName.L == JSONMemberOf {
		if err := n.Args[0].Restore(ctx); err != nil {
			return true, errors.Annotatef(err, "An error occurred while restore FuncCallExpr.(MEMBER OF).Args[0]")
		}
		ctx.WriteKeyWord(" MEMBER OF ")
		ctx.WritePlain("(")
		if err := n.Args[1].Restore(ctx); err != nil {
			return true, errors.Annotatef(err, "An error occurred while restore FuncCallExpr.(MEMBER OF).Args[1]")
		}
		ctx.WritePlain(")")
		return true, nil
	}
	return false, nil
}

// Format the ExprNode into a Writer.
func (n *FuncCallExpr) Format(w io.Writer) {
	if !n.specialFormatArgs(w) {
		fmt.Fprintf(w, "%s(", n.FnName.L)
		for i, arg := range n.Args {
			arg.Format(w)
			if i != len(n.Args)-1 {
				fmt.Fprint(w, ", ")
			}
		}
		fmt.Fprint(w, ")")
	}
}

// specialFormatArgs formats argument list for some special functions.
func (n *FuncCallExpr) specialFormatArgs(w io.Writer) bool {
	switch n.FnName.L {
	case DateAdd, DateSub, AddDate, SubDate:
		fmt.Fprintf(w, "%s(", n.FnName.L)
		n.Args[0].Format(w)
		fmt.Fprint(w, ", INTERVAL ")
		n.Args[1].Format(w)
		fmt.Fprint(w, " ")
		n.Args[2].Format(w)
		fmt.Fprint(w, ")")
		return true
	case JSONMemberOf:
		n.Args[0].Format(w)
		fmt.Fprint(w, " MEMBER OF ")
		fmt.Fprint(w, " (")
		n.Args[1].Format(w)
		fmt.Fprint(w, ")")
		return true
	case Extract:
		fmt.Fprintf(w, "%s(", n.FnName.L)
		n.Args[0].Format(w)
		fmt.Fprint(w, " FROM ")
		n.Args[1].Format(w)
		fmt.Fprint(w, ")")
		return true
	}
	return false
}

// Accept implements Node interface.
func (n *FuncCallExpr) Accept(v Visitor) (Node, bool) {
	newNode, skipChildren := v.Enter(n)
	if skipChildren {
		return v.Leave(newNode)
	}
	n = newNode.(*FuncCallExpr)
	for i, val := range n.Args {
		node, ok := val.Accept(v)
		if !ok {
			return n, false
		}
		n.Args[i] = node.(ExprNode)
	}
	return v.Leave(n)
}

// CastFunctionType is the type for cast function.
type CastFunctionType int

// CastFunction types
const (
	CastFunction CastFunctionType = iota + 1
	CastConvertFunction
	CastBinaryOperator
)

// FuncCastExpr is the cast function converting value to another type, e.g, cast(expr AS signed).
// See https://dev.mysql.com/doc/refman/5.7/en/cast-functions.html
type FuncCastExpr struct {
	funcNode
	// Expr is the expression to be converted.
	Expr ExprNode
	// Tp is the conversion type.
	Tp *types.FieldType
	// FunctionType is either Cast, Convert or Binary.
	FunctionType CastFunctionType
	// ExplicitCharSet is true when charset is explicit indicated.
	ExplicitCharSet bool
}

// Restore implements Node interface.
func (n *FuncCastExpr) Restore(ctx *format.RestoreCtx) error {
	switch n.FunctionType {
	case CastFunction:
		ctx.WriteKeyWord("CAST")
		ctx.WritePlain("(")
		if err := n.Expr.Restore(ctx); err != nil {
			return errors.Annotatef(err, "An error occurred while restore FuncCastExpr.Expr")
		}
		ctx.WriteKeyWord(" AS ")
		n.Tp.RestoreAsCastType(ctx, n.ExplicitCharSet)
		ctx.WritePlain(")")
	case CastConvertFunction:
		ctx.WriteKeyWord("CONVERT")
		ctx.WritePlain("(")
		if err := n.Expr.Restore(ctx); err != nil {
			return errors.Annotatef(err, "An error occurred while restore FuncCastExpr.Expr")
		}
		ctx.WritePlain(", ")
		n.Tp.RestoreAsCastType(ctx, n.ExplicitCharSet)
		ctx.WritePlain(")")
	case CastBinaryOperator:
		ctx.WriteKeyWord("BINARY ")
		if err := n.Expr.Restore(ctx); err != nil {
			return errors.Annotatef(err, "An error occurred while restore FuncCastExpr.Expr")
		}
	}
	return nil
}

// Format the ExprNode into a Writer.
func (n *FuncCastExpr) Format(w io.Writer) {
	switch n.FunctionType {
	case CastFunction:
		fmt.Fprint(w, "CAST(")
		n.Expr.Format(w)
		fmt.Fprint(w, " AS ")
		n.Tp.FormatAsCastType(w, n.ExplicitCharSet)
		fmt.Fprint(w, ")")
	case CastConvertFunction:
		fmt.Fprint(w, "CONVERT(")
		n.Expr.Format(w)
		fmt.Fprint(w, ", ")
		n.Tp.FormatAsCastType(w, n.ExplicitCharSet)
		fmt.Fprint(w, ")")
	case CastBinaryOperator:
		fmt.Fprint(w, "BINARY ")
		n.Expr.Format(w)
	}
}

// Accept implements Node Accept interface.
func (n *FuncCastExpr) Accept(v Visitor) (Node, bool) {
	newNode, skipChildren := v.Enter(n)
	if skipChildren {
		return v.Leave(newNode)
	}
	n = newNode.(*FuncCastExpr)
	node, ok := n.Expr.Accept(v)
	if !ok {
		return n, false
	}
	n.Expr = node.(ExprNode)
	return v.Leave(n)
}

// TrimDirectionType is the type for trim direction.
type TrimDirectionType int

const (
	// TrimBothDefault trims from both direction by default.
	TrimBothDefault TrimDirectionType = iota
	// TrimBoth trims from both direction with explicit notation.
	TrimBoth
	// TrimLeading trims from left.
	TrimLeading
	// TrimTrailing trims from right.
	TrimTrailing
)

// String implements fmt.Stringer interface.
func (direction TrimDirectionType) String() string {
	switch direction {
	case TrimBoth, TrimBothDefault:
		return "BOTH"
	case TrimLeading:
		return "LEADING"
	case TrimTrailing:
		return "TRAILING"
	default:
		return ""
	}
}

// TrimDirectionExpr is an expression representing the trim direction used in the TRIM() function.
type TrimDirectionExpr struct {
	exprNode
	// Direction is the trim direction
	Direction TrimDirectionType
}

// Restore implements Node interface.
func (n *TrimDirectionExpr) Restore(ctx *format.RestoreCtx) error {
	ctx.WriteKeyWord(n.Direction.String())
	return nil
}

// Format the ExprNode into a Writer.
func (n *TrimDirectionExpr) Format(w io.Writer) {
	fmt.Fprint(w, n.Direction.String())
}

// Accept implements Node Accept interface.
func (n *TrimDirectionExpr) Accept(v Visitor) (Node, bool) {
	newNode, skipChildren := v.Enter(n)
	if skipChildren {
		return v.Leave(newNode)
	}
	return v.Leave(n)
}

// DateArithType is type for DateArith type.
type DateArithType byte

const (
	// DateArithAdd is to run adddate or date_add function option.
	// See https://dev.mysql.com/doc/refman/5.7/en/date-and-time-functions.html#function_adddate
	// See https://dev.mysql.com/doc/refman/5.7/en/date-and-time-functions.html#function_date-add
	DateArithAdd DateArithType = iota + 1
	// DateArithSub is to run subdate or date_sub function option.
	// See https://dev.mysql.com/doc/refman/5.7/en/date-and-time-functions.html#function_subdate
	// See https://dev.mysql.com/doc/refman/5.7/en/date-and-time-functions.html#function_date-sub
	DateArithSub
)

const (
	// AggFuncCount is the name of Count function.
	AggFuncCount = "count"
	// AggFuncSum is the name of Sum function.
	AggFuncSum = "sum"
	// AggFuncAvg is the name of Avg function.
	AggFuncAvg = "avg"
	// AggFuncFirstRow is the name of FirstRowColumn function.
	AggFuncFirstRow = "firstrow"
	// AggFuncMax is the name of max function.
	AggFuncMax = "max"
	// AggFuncMin is the name of min function.
	AggFuncMin = "min"
	// AggFuncGroupConcat is the name of group_concat function.
	AggFuncGroupConcat = "group_concat"
	// AggFuncBitOr is the name of bit_or function.
	AggFuncBitOr = "bit_or"
	// AggFuncBitXor is the name of bit_xor function.
	AggFuncBitXor = "bit_xor"
	// AggFuncBitAnd is the name of bit_and function.
	AggFuncBitAnd = "bit_and"
	// AggFuncVarPop is the name of var_pop function
	AggFuncVarPop = "var_pop"
	// AggFuncVarSamp is the name of var_samp function
	AggFuncVarSamp = "var_samp"
	// AggFuncStddevPop is the name of stddev_pop/std/stddev function
	AggFuncStddevPop = "stddev_pop"
	// AggFuncStddevSamp is the name of stddev_samp function
	AggFuncStddevSamp = "stddev_samp"
	// AggFuncJsonArrayagg is the name of json_arrayagg function
	AggFuncJsonArrayagg = "json_arrayagg"
	// AggFuncJsonObjectAgg is the name of json_objectagg function
	AggFuncJsonObjectAgg = "json_objectagg"
	// AggFuncApproxCountDistinct is the name of approx_count_distinct function.
	AggFuncApproxCountDistinct = "approx_count_distinct"
	// AggFuncApproxPercentile is the name of approx_percentile function.
	AggFuncApproxPercentile = "approx_percentile"
)

// AggregateFuncExpr represents aggregate function expression.
type AggregateFuncExpr struct {
	funcNode
	// F is the function name.
	F string
	// Args is the function args.
	Args []ExprNode
	// Distinct is true, function hence only aggregate distinct values.
	// For example, column c1 values are "1", "2", "2",  "sum(c1)" is "5",
	// but "sum(distinct c1)" is "3".
	Distinct bool
	// Order is only used in GROUP_CONCAT
	Order *OrderByClause
}

// Restore implements Node interface.
func (n *AggregateFuncExpr) Restore(ctx *format.RestoreCtx) error {
	ctx.WriteKeyWord(n.F)
	ctx.WritePlain("(")
	if n.Distinct {
		ctx.WriteKeyWord("DISTINCT ")
	}
	switch strings.ToLower(n.F) {
	case "group_concat":
		for i := 0; i < len(n.Args)-1; i++ {
			if i != 0 {
				ctx.WritePlain(", ")
			}
			if err := n.Args[i].Restore(ctx); err != nil {
				return errors.Annotatef(err, "An error occurred while restore AggregateFuncExpr.Args[%d]", i)
			}
		}
		if n.Order != nil {
			ctx.WritePlain(" ")
			if err := n.Order.Restore(ctx); err != nil {
				return errors.Annotate(err, "An error occur while restore AggregateFuncExpr.Args Order")
			}
		}
		ctx.WriteKeyWord(" SEPARATOR ")
		if err := n.Args[len(n.Args)-1].Restore(ctx); err != nil {
			return errors.Annotate(err, "An error occurred while restore AggregateFuncExpr.Args SEPARATOR")
		}
	default:
		for i, argv := range n.Args {
			if i != 0 {
				ctx.WritePlain(", ")
			}
			if err := argv.Restore(ctx); err != nil {
				return errors.Annotatef(err, "An error occurred while restore AggregateFuncExpr.Args[%d]", i)
			}
		}
	}
	ctx.WritePlain(")")
	return nil
}

// Format the ExprNode into a Writer.
func (n *AggregateFuncExpr) Format(w io.Writer) {
	panic("Not implemented")
}

// Accept implements Node Accept interface.
func (n *AggregateFuncExpr) Accept(v Visitor) (Node, bool) {
	newNode, skipChildren := v.Enter(n)
	if skipChildren {
		return v.Leave(newNode)
	}
	n = newNode.(*AggregateFuncExpr)
	for i, val := range n.Args {
		node, ok := val.Accept(v)
		if !ok {
			return n, false
		}
		n.Args[i] = node.(ExprNode)
	}
	if n.Order != nil {
		node, ok := n.Order.Accept(v)
		if !ok {
			return n, false
		}
		n.Order = node.(*OrderByClause)
	}
	return v.Leave(n)
}

const (
	// WindowFuncRowNumber is the name of row_number function.
	WindowFuncRowNumber = "row_number"
	// WindowFuncRank is the name of rank function.
	WindowFuncRank = "rank"
	// WindowFuncDenseRank is the name of dense_rank function.
	WindowFuncDenseRank = "dense_rank"
	// WindowFuncCumeDist is the name of cume_dist function.
	WindowFuncCumeDist = "cume_dist"
	// WindowFuncPercentRank is the name of percent_rank function.
	WindowFuncPercentRank = "percent_rank"
	// WindowFuncNtile is the name of ntile function.
	WindowFuncNtile = "ntile"
	// WindowFuncLead is the name of lead function.
	WindowFuncLead = "lead"
	// WindowFuncLag is the name of lag function.
	WindowFuncLag = "lag"
	// WindowFuncFirstValue is the name of first_value function.
	WindowFuncFirstValue = "first_value"
	// WindowFuncLastValue is the name of last_value function.
	WindowFuncLastValue = "last_value"
	// WindowFuncNthValue is the name of nth_value function.
	WindowFuncNthValue = "nth_value"
)

// WindowFuncExpr represents window function expression.
type WindowFuncExpr struct {
	funcNode

	// Name is the function name.
	Name string
	// Args is the function args.
	Args []ExprNode
	// Distinct cannot be true for most window functions, except `max` and `min`.
	// We need to raise error if it is not allowed to be true.
	Distinct bool
	// IgnoreNull indicates how to handle null value.
	// MySQL only supports `RESPECT NULLS`, so we need to raise error if it is true.
	IgnoreNull bool
	// FromLast indicates the calculation direction of this window function.
	// MySQL only supports calculation from first, so we need to raise error if it is true.
	FromLast bool
	// Spec is the specification of this window.
	Spec WindowSpec
}

// Restore implements Node interface.
func (n *WindowFuncExpr) Restore(ctx *format.RestoreCtx) error {
	ctx.WriteKeyWord(n.Name)
	ctx.WritePlain("(")
	for i, v := range n.Args {
		if i != 0 {
			ctx.WritePlain(", ")
		} else if n.Distinct {
			ctx.WriteKeyWord("DISTINCT ")
		}
		if err := v.Restore(ctx); err != nil {
			return errors.Annotatef(err, "An error occurred while restore WindowFuncExpr.Args[%d]", i)
		}
	}
	ctx.WritePlain(")")
	if n.FromLast {
		ctx.WriteKeyWord(" FROM LAST")
	}
	if n.IgnoreNull {
		ctx.WriteKeyWord(" IGNORE NULLS")
	}
	ctx.WriteKeyWord(" OVER ")
	if err := n.Spec.Restore(ctx); err != nil {
		return errors.Annotate(err, "An error occurred while restore WindowFuncExpr.Spec")
	}

	return nil
}

// Format formats the window function expression into a Writer.
func (n *WindowFuncExpr) Format(w io.Writer) {
	panic("Not implemented")
}

// Accept implements Node Accept interface.
func (n *WindowFuncExpr) Accept(v Visitor) (Node, bool) {
	newNode, skipChildren := v.Enter(n)
	if skipChildren {
		return v.Leave(newNode)
	}
	n = newNode.(*WindowFuncExpr)
	for i, val := range n.Args {
		node, ok := val.Accept(v)
		if !ok {
			return n, false
		}
		n.Args[i] = node.(ExprNode)
	}
	node, ok := n.Spec.Accept(v)
	if !ok {
		return n, false
	}
	n.Spec = *node.(*WindowSpec)
	return v.Leave(n)
}

// TimeUnitType is the type for time and timestamp units.
type TimeUnitType int

const (
	// TimeUnitInvalid is a placeholder for an invalid time or timestamp unit
	TimeUnitInvalid TimeUnitType = iota
	// TimeUnitMicrosecond is the time or timestamp unit MICROSECOND.
	TimeUnitMicrosecond
	// TimeUnitSecond is the time or timestamp unit SECOND.
	TimeUnitSecond
	// TimeUnitMinute is the time or timestamp unit MINUTE.
	TimeUnitMinute
	// TimeUnitHour is the time or timestamp unit HOUR.
	TimeUnitHour
	// TimeUnitDay is the time or timestamp unit DAY.
	TimeUnitDay
	// TimeUnitWeek is the time or timestamp unit WEEK.
	TimeUnitWeek
	// TimeUnitMonth is the time or timestamp unit MONTH.
	TimeUnitMonth
	// TimeUnitQuarter is the time or timestamp unit QUARTER.
	TimeUnitQuarter
	// TimeUnitYear is the time or timestamp unit YEAR.
	TimeUnitYear
	// TimeUnitSecondMicrosecond is the time unit SECOND_MICROSECOND.
	TimeUnitSecondMicrosecond
	// TimeUnitMinuteMicrosecond is the time unit MINUTE_MICROSECOND.
	TimeUnitMinuteMicrosecond
	// TimeUnitMinuteSecond is the time unit MINUTE_SECOND.
	TimeUnitMinuteSecond
	// TimeUnitHourMicrosecond is the time unit HOUR_MICROSECOND.
	TimeUnitHourMicrosecond
	// TimeUnitHourSecond is the time unit HOUR_SECOND.
	TimeUnitHourSecond
	// TimeUnitHourMinute is the time unit HOUR_MINUTE.
	TimeUnitHourMinute
	// TimeUnitDayMicrosecond is the time unit DAY_MICROSECOND.
	TimeUnitDayMicrosecond
	// TimeUnitDaySecond is the time unit DAY_SECOND.
	TimeUnitDaySecond
	// TimeUnitDayMinute is the time unit DAY_MINUTE.
	TimeUnitDayMinute
	// TimeUnitDayHour is the time unit DAY_HOUR.
	TimeUnitDayHour
	// TimeUnitYearMonth is the time unit YEAR_MONTH.
	TimeUnitYearMonth
)

// String implements fmt.Stringer interface.
func (unit TimeUnitType) String() string {
	switch unit {
	case TimeUnitMicrosecond:
		return "MICROSECOND"
	case TimeUnitSecond:
		return "SECOND"
	case TimeUnitMinute:
		return "MINUTE"
	case TimeUnitHour:
		return "HOUR"
	case TimeUnitDay:
		return "DAY"
	case TimeUnitWeek:
		return "WEEK"
	case TimeUnitMonth:
		return "MONTH"
	case TimeUnitQuarter:
		return "QUARTER"
	case TimeUnitYear:
		return "YEAR"
	case TimeUnitSecondMicrosecond:
		return "SECOND_MICROSECOND"
	case TimeUnitMinuteMicrosecond:
		return "MINUTE_MICROSECOND"
	case TimeUnitMinuteSecond:
		return "MINUTE_SECOND"
	case TimeUnitHourMicrosecond:
		return "HOUR_MICROSECOND"
	case TimeUnitHourSecond:
		return "HOUR_SECOND"
	case TimeUnitHourMinute:
		return "HOUR_MINUTE"
	case TimeUnitDayMicrosecond:
		return "DAY_MICROSECOND"
	case TimeUnitDaySecond:
		return "DAY_SECOND"
	case TimeUnitDayMinute:
		return "DAY_MINUTE"
	case TimeUnitDayHour:
		return "DAY_HOUR"
	case TimeUnitYearMonth:
		return "YEAR_MONTH"
	default:
		return ""
	}
}

// Duration represented by this unit.
// Returns error if the time unit is not a fixed time interval (such as MONTH)
// or a composite unit (such as MINUTE_SECOND).
func (unit TimeUnitType) Duration() (time.Duration, error) {
	switch unit {
	case TimeUnitMicrosecond:
		return time.Microsecond, nil
	case TimeUnitSecond:
		return time.Second, nil
	case TimeUnitMinute:
		return time.Minute, nil
	case TimeUnitHour:
		return time.Hour, nil
	case TimeUnitDay:
		return time.Hour * 24, nil
	case TimeUnitWeek:
		return time.Hour * 24 * 7, nil
	case TimeUnitMonth, TimeUnitQuarter, TimeUnitYear:
		return 0, errors.Errorf("%s is not a constant time interval and cannot be used here", unit)
	default:
		return 0, errors.Errorf("%s is a composite time unit and is not supported yet", unit)
	}
}

// TimeUnitExpr is an expression representing a time or timestamp unit.
type TimeUnitExpr struct {
	exprNode
	// Unit is the time or timestamp unit.
	Unit TimeUnitType
}

// Restore implements Node interface.
func (n *TimeUnitExpr) Restore(ctx *format.RestoreCtx) error {
	ctx.WriteKeyWord(n.Unit.String())
	return nil
}

// Format the ExprNode into a Writer.
func (n *TimeUnitExpr) Format(w io.Writer) {
	fmt.Fprint(w, n.Unit.String())
}

// Accept implements Node Accept interface.
func (n *TimeUnitExpr) Accept(v Visitor) (Node, bool) {
	newNode, skipChildren := v.Enter(n)
	if skipChildren {
		return v.Leave(newNode)
	}
	return v.Leave(n)
}

// GetFormatSelectorType is the type for the first argument of GET_FORMAT() function.
type GetFormatSelectorType int

const (
	// GetFormatSelectorDate is the GET_FORMAT selector DATE.
	GetFormatSelectorDate GetFormatSelectorType = iota + 1
	// GetFormatSelectorTime is the GET_FORMAT selector TIME.
	GetFormatSelectorTime
	// GetFormatSelectorDatetime is the GET_FORMAT selector DATETIME and TIMESTAMP.
	GetFormatSelectorDatetime
)

// GetFormatSelectorExpr is an expression used as the first argument of GET_FORMAT() function.
type GetFormatSelectorExpr struct {
	exprNode
	// Selector is the GET_FORMAT() selector.
	Selector GetFormatSelectorType
}

// String implements fmt.Stringer interface.
func (selector GetFormatSelectorType) String() string {
	switch selector {
	case GetFormatSelectorDate:
		return "DATE"
	case GetFormatSelectorTime:
		return "TIME"
	case GetFormatSelectorDatetime:
		return "DATETIME"
	default:
		return ""
	}
}

// Restore implements Node interface.
func (n *GetFormatSelectorExpr) Restore(ctx *format.RestoreCtx) error {
	ctx.WriteKeyWord(n.Selector.String())
	return nil
}

// Format the ExprNode into a Writer.
func (n *GetFormatSelectorExpr) Format(w io.Writer) {
	fmt.Fprint(w, n.Selector.String())
}

// Accept implements Node Accept interface.
func (n *GetFormatSelectorExpr) Accept(v Visitor) (Node, bool) {
	newNode, skipChildren := v.Enter(n)
	if skipChildren {
		return v.Leave(newNode)
	}
	return v.Leave(n)
}<|MERGE_RESOLUTION|>--- conflicted
+++ resolved
@@ -382,15 +382,11 @@
 	SetVal  = "setval"
 
 	// oracle functions.
-	ToDate    = "to_date"
-	LastMonth = "last_month"
-<<<<<<< HEAD
-
+	ToDate        = "to_date"
+	LastMonth     = "last_month"
+	ToNumber      = "to_number"
+	GetGUID       = "get_guid"
 	MonthsBetween = "months_between"
-=======
-	ToNumber  = "to_number"
-	GetGUID   = "get_guid"
->>>>>>> bbea9439
 )
 
 type FuncCallExprType int8
