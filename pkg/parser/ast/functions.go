// Copyright 2015 PingCAP, Inc.
//
// Licensed under the Apache License, Version 2.0 (the "License");
// you may not use this file except in compliance with the License.
// You may obtain a copy of the License at
//
//     http://www.apache.org/licenses/LICENSE-2.0
//
// Unless required by applicable law or agreed to in writing, software
// distributed under the License is distributed on an "AS IS" BASIS,
// See the License for the specific language governing permissions and
// limitations under the License.

package ast

import (
	"fmt"
	"io"
	"strings"
	"time"

	"github.com/pingcap/errors"
	"github.com/pingcap/tidb/pkg/parser/format"
	"github.com/pingcap/tidb/pkg/parser/model"
	"github.com/pingcap/tidb/pkg/parser/types"
)

var (
	_ FuncNode = &AggregateFuncExpr{}
	_ FuncNode = &FuncCallExpr{}
	_ FuncNode = &FuncCastExpr{}
	_ FuncNode = &WindowFuncExpr{}
)

// List scalar function names.
const (
	LogicAnd           = "and"
	Cast               = "cast"
	LeftShift          = "leftshift"
	RightShift         = "rightshift"
	LogicOr            = "or"
	GE                 = "ge"
	LE                 = "le"
	EQ                 = "eq"
	NE                 = "ne"
	LT                 = "lt"
	GT                 = "gt"
	Plus               = "plus"
	Minus              = "minus"
	And                = "bitand"
	Or                 = "bitor"
	Mod                = "mod"
	Xor                = "bitxor"
	Div                = "div"
	Mul                = "mul"
	UnaryNot           = "not" // Avoid name conflict with Not in github/pingcap/check.
	BitNeg             = "bitneg"
	IntDiv             = "intdiv"
	LogicXor           = "xor"
	NullEQ             = "nulleq"
	UnaryPlus          = "unaryplus"
	UnaryMinus         = "unaryminus"
	In                 = "in"
	Like               = "like"
	Ilike              = "ilike"
	Case               = "case"
	Regexp             = "regexp"
	RegexpLike         = "regexp_like"
	RegexpSubstr       = "regexp_substr"
	RegexpInStr        = "regexp_instr"
	RegexpReplace      = "regexp_replace"
	IsNull             = "isnull"
	IsTruthWithoutNull = "istrue" // Avoid name conflict with IsTrue in github/pingcap/check.
	IsTruthWithNull    = "istrue_with_null"
	IsFalsity          = "isfalse" // Avoid name conflict with IsFalse in github/pingcap/check.
	RowFunc            = "row"
	SetVar             = "setvar"
	GetVar             = "getvar"
	Values             = "values"
	BitCount           = "bit_count"
	GetParam           = "getparam"

	// common functions
	Coalesce = "coalesce"
	Greatest = "greatest"
	Least    = "least"
	Interval = "interval"

	// math functions
	Abs      = "abs"
	Acos     = "acos"
	Asin     = "asin"
	Atan     = "atan"
	Atan2    = "atan2"
	Ceil     = "ceil"
	Ceiling  = "ceiling"
	Conv     = "conv"
	Cos      = "cos"
	Cot      = "cot"
	CRC32    = "crc32"
	Degrees  = "degrees"
	Exp      = "exp"
	Floor    = "floor"
	Ln       = "ln"
	Log      = "log"
	Log2     = "log2"
	Log10    = "log10"
	PI       = "pi"
	Pow      = "pow"
	Power    = "power"
	Radians  = "radians"
	Rand     = "rand"
	Round    = "round"
	Sign     = "sign"
	Sin      = "sin"
	Sqrt     = "sqrt"
	Tan      = "tan"
	Truncate = "truncate"

	// time functions
	AddDate          = "adddate"
	AddTime          = "addtime"
	ConvertTz        = "convert_tz"
	Curdate          = "curdate"
	CurrentDate      = "current_date"
	CurrentTime      = "current_time"
	CurrentTimestamp = "current_timestamp"
	Curtime          = "curtime"
	Date             = "date"
	DateLiteral      = "'tidb`.(dateliteral"
	DateAdd          = "date_add"
	DateFormat       = "date_format"
	DateSub          = "date_sub"
	DateDiff         = "datediff"
	Day              = "day"
	DayName          = "dayname"
	DayOfMonth       = "dayofmonth"
	DayOfWeek        = "dayofweek"
	DayOfYear        = "dayofyear"
	Extract          = "extract"
	FromDays         = "from_days"
	FromUnixTime     = "from_unixtime"
	GetFormat        = "get_format"
	Hour             = "hour"
	LocalTime        = "localtime"
	LocalTimestamp   = "localtimestamp"
	MakeDate         = "makedate"
	MakeTime         = "maketime"
	MicroSecond      = "microsecond"
	Minute           = "minute"
	Month            = "month"
	MonthName        = "monthname"
	Now              = "now"
	PeriodAdd        = "period_add"
	PeriodDiff       = "period_diff"
	Quarter          = "quarter"
	SecToTime        = "sec_to_time"
	Second           = "second"
	StrToDate        = "str_to_date"
	SubDate          = "subdate"
	SubTime          = "subtime"
	Sysdate          = "sysdate"
	Time             = "time"
	TimeLiteral      = "'tidb`.(timeliteral"
	TimeFormat       = "time_format"
	TimeToSec        = "time_to_sec"
	TimeDiff         = "timediff"
	Timestamp        = "timestamp"
	TimestampLiteral = "'tidb`.(timestampliteral"
	TimestampAdd     = "timestampadd"
	TimestampDiff    = "timestampdiff"
	ToDays           = "to_days"
	ToSeconds        = "to_seconds"
	UnixTimestamp    = "unix_timestamp"
	UTCDate          = "utc_date"
	UTCTime          = "utc_time"
	UTCTimestamp     = "utc_timestamp"
	Week             = "week"
	Weekday          = "weekday"
	WeekOfYear       = "weekofyear"
	Year             = "year"
	YearWeek         = "yearweek"
	LastDay          = "last_day"
	// TSO functions
	// TiDBBoundedStaleness is used to determine the TS for a read only request with the given bounded staleness.
	// It will be used in the Stale Read feature.
	// For more info, please see AsOfClause.
	TiDBBoundedStaleness = "tidb_bounded_staleness"
	TiDBParseTso         = "tidb_parse_tso"
	TiDBParseTsoLogical  = "tidb_parse_tso_logical"
	TiDBCurrentTso       = "tidb_current_tso"

	// string functions
	ASCII           = "ascii"
	Bin             = "bin"
	Concat          = "concat"
	ConcatWS        = "concat_ws"
	Convert         = "convert"
	Elt             = "elt"
	ExportSet       = "export_set"
	Field           = "field"
	Format          = "format"
	FromBase64      = "from_base64"
	InsertFunc      = "insert_func"
	Instr           = "instr"
	Lcase           = "lcase"
	Left            = "left"
	Length          = "length"
	LoadFile        = "load_file"
	Locate          = "locate"
	Lower           = "lower"
	Lpad            = "lpad"
	LTrim           = "ltrim"
	MakeSet         = "make_set"
	Mid             = "mid"
	Oct             = "oct"
	OctetLength     = "octet_length"
	Ord             = "ord"
	Position        = "position"
	Quote           = "quote"
	Repeat          = "repeat"
	Replace         = "replace"
	Reverse         = "reverse"
	Right           = "right"
	RTrim           = "rtrim"
	Space           = "space"
	Strcmp          = "strcmp"
	Substring       = "substring"
	Substr          = "substr"
	SubstringIndex  = "substring_index"
	ToBase64        = "to_base64"
	Trim            = "trim"
	Translate       = "translate"
	Upper           = "upper"
	Ucase           = "ucase"
	Hex             = "hex"
	Unhex           = "unhex"
	Rpad            = "rpad"
	BitLength       = "bit_length"
	CharFunc        = "char_func"
	CharLength      = "char_length"
	CharacterLength = "character_length"
	FindInSet       = "find_in_set"
	WeightString    = "weight_string"
	Soundex         = "soundex"

	// information functions
	Benchmark            = "benchmark"
	Charset              = "charset"
	Coercibility         = "coercibility"
	Collation            = "collation"
	ConnectionID         = "connection_id"
	CurrentUser          = "current_user"
	CurrentRole          = "current_role"
	Database             = "database"
	FoundRows            = "found_rows"
	LastInsertId         = "last_insert_id"
	RowCount             = "row_count"
	Schema               = "schema"
	SessionUser          = "session_user"
	SystemUser           = "system_user"
	User                 = "user"
	Version              = "version"
	TiDBVersion          = "tidb_version"
	TiDBIsDDLOwner       = "tidb_is_ddl_owner"
	TiDBDecodePlan       = "tidb_decode_plan"
	TiDBDecodeBinaryPlan = "tidb_decode_binary_plan"
	TiDBDecodeSQLDigests = "tidb_decode_sql_digests"
	TiDBEncodeSQLDigest  = "tidb_encode_sql_digest"
	FormatBytes          = "format_bytes"
	FormatNanoTime       = "format_nano_time"
	CurrentResourceGroup = "current_resource_group"

	// control functions
	If     = "if"
	Ifnull = "ifnull"
	Nullif = "nullif"

	// miscellaneous functions
	AnyValue        = "any_value"
	DefaultFunc     = "default_func"
	InetAton        = "inet_aton"
	InetNtoa        = "inet_ntoa"
	Inet6Aton       = "inet6_aton"
	Inet6Ntoa       = "inet6_ntoa"
	IsFreeLock      = "is_free_lock"
	IsIPv4          = "is_ipv4"
	IsIPv4Compat    = "is_ipv4_compat"
	IsIPv4Mapped    = "is_ipv4_mapped"
	IsIPv6          = "is_ipv6"
	IsUsedLock      = "is_used_lock"
	IsUUID          = "is_uuid"
	MasterPosWait   = "master_pos_wait"
	NameConst       = "name_const"
	ReleaseAllLocks = "release_all_locks"
	Sleep           = "sleep"
	UUID            = "uuid"
	UUIDShort       = "uuid_short"
	UUIDToBin       = "uuid_to_bin"
	BinToUUID       = "bin_to_uuid"
	VitessHash      = "vitess_hash"
	TiDBShard       = "tidb_shard"
	TiDBRowChecksum = "tidb_row_checksum"
	GetLock         = "get_lock"
	ReleaseLock     = "release_lock"
	Grouping        = "grouping"

	// encryption and compression functions
	AesDecrypt               = "aes_decrypt"
	AesEncrypt               = "aes_encrypt"
	Compress                 = "compress"
	Decode                   = "decode"
	Encode                   = "encode"
	MD5                      = "md5"
<<<<<<< HEAD
	OldPassword              = "old_password"
=======
	PasswordFunc             = "password_func"
>>>>>>> a3c9b793
	RandomBytes              = "random_bytes"
	SHA1                     = "sha1"
	SHA                      = "sha"
	SHA2                     = "sha2"
	SM3                      = "sm3"
	Uncompress               = "uncompress"
	UncompressedLength       = "uncompressed_length"
	ValidatePasswordStrength = "validate_password_strength"

	// json functions
	JSONType          = "json_type"
	JSONExtract       = "json_extract"
	JSONUnquote       = "json_unquote"
	JSONArray         = "json_array"
	JSONObject        = "json_object"
	JSONMerge         = "json_merge"
	JSONSet           = "json_set"
	JSONInsert        = "json_insert"
	JSONReplace       = "json_replace"
	JSONRemove        = "json_remove"
	JSONOverlaps      = "json_overlaps"
	JSONContains      = "json_contains"
	JSONMemberOf      = "json_memberof"
	JSONContainsPath  = "json_contains_path"
	JSONValid         = "json_valid"
	JSONArrayAppend   = "json_array_append"
	JSONArrayInsert   = "json_array_insert"
	JSONMergePatch    = "json_merge_patch"
	JSONMergePreserve = "json_merge_preserve"
	JSONPretty        = "json_pretty"
	JSONQuote         = "json_quote"
	JSONSchemaValid   = "json_schema_valid"
	JSONSearch        = "json_search"
	JSONStorageFree   = "json_storage_free"
	JSONStorageSize   = "json_storage_size"
	JSONDepth         = "json_depth"
	JSONKeys          = "json_keys"
	JSONLength        = "json_length"

	// vector functions (tidb extension)
	VecDims                 = "vec_dims"
	VecL1Distance           = "vec_l1_distance"
	VecL2Distance           = "vec_l2_distance"
	VecNegativeInnerProduct = "vec_negative_inner_product"
	VecCosineDistance       = "vec_cosine_distance"
	VecL2Norm               = "vec_l2_norm"
	VecFromText             = "vec_from_text"
	VecAsText               = "vec_as_text"

	// TiDB internal function.
	TiDBDecodeKey       = "tidb_decode_key"
	TiDBMVCCInfo        = "tidb_mvcc_info"
	TiDBEncodeRecordKey = "tidb_encode_record_key"
	TiDBEncodeIndexKey  = "tidb_encode_index_key"
	TiDBDecodeBase64Key = "tidb_decode_base64_key"

	// Sequence function.
	NextVal = "nextval"
	LastVal = "lastval"
	SetVal  = "setval"
)

type FuncCallExprType int8

const (
	FuncCallExprTypeKeyword FuncCallExprType = iota
	FuncCallExprTypeGeneric
)

// FuncCallExpr is for function expression.
type FuncCallExpr struct {
	funcNode
	Tp     FuncCallExprType
	Schema model.CIStr
	// FnName is the function name.
	FnName model.CIStr
	// Args is the function args.
	Args []ExprNode
}

// Restore implements Node interface.
func (n *FuncCallExpr) Restore(ctx *format.RestoreCtx) error {
	done, err := n.customRestore(ctx)
	if done {
		return err
	}

	if len(n.Schema.String()) != 0 {
		ctx.WriteName(n.Schema.O)
		ctx.WritePlain(".")
	}
	if n.Tp == FuncCallExprTypeGeneric {
		ctx.WriteName(n.FnName.O)
	} else {
		ctx.WriteKeyWord(n.FnName.O)
	}

	ctx.WritePlain("(")
	switch n.FnName.L {
	case "convert":
		if err := n.Args[0].Restore(ctx); err != nil {
			return errors.Annotatef(err, "An error occurred while restore FuncCastExpr.Expr")
		}
		ctx.WriteKeyWord(" USING ")
		if err := n.Args[1].Restore(ctx); err != nil {
			return errors.Annotatef(err, "An error occurred while restore FuncCastExpr.Expr")
		}
	case "adddate", "subdate", "date_add", "date_sub":
		if err := n.Args[0].Restore(ctx); err != nil {
			return errors.Annotatef(err, "An error occurred while restore FuncCallExpr.Args[0]")
		}
		ctx.WritePlain(", ")
		ctx.WriteKeyWord("INTERVAL ")
		if err := n.Args[1].Restore(ctx); err != nil {
			return errors.Annotatef(err, "An error occurred while restore FuncCallExpr.Args[1]")
		}
		ctx.WritePlain(" ")
		if err := n.Args[2].Restore(ctx); err != nil {
			return errors.Annotatef(err, "An error occurred while restore FuncCallExpr.Args[2]")
		}
	case "extract":
		if err := n.Args[0].Restore(ctx); err != nil {
			return errors.Annotatef(err, "An error occurred while restore FuncCallExpr.Args[0]")
		}
		ctx.WriteKeyWord(" FROM ")
		if err := n.Args[1].Restore(ctx); err != nil {
			return errors.Annotatef(err, "An error occurred while restore FuncCallExpr.Args[1]")
		}
	case "position":
		if err := n.Args[0].Restore(ctx); err != nil {
			return errors.Annotatef(err, "An error occurred while restore FuncCallExpr")
		}
		ctx.WriteKeyWord(" IN ")
		if err := n.Args[1].Restore(ctx); err != nil {
			return errors.Annotatef(err, "An error occurred while restore FuncCallExpr")
		}
	case "trim":
		switch len(n.Args) {
		case 3:
			if err := n.Args[2].Restore(ctx); err != nil {
				return errors.Annotatef(err, "An error occurred while restore FuncCallExpr.Args[2]")
			}
			ctx.WritePlain(" ")
			fallthrough
		case 2:
			if expr, isValue := n.Args[1].(ValueExpr); !isValue || expr.GetValue() != nil {
				if err := n.Args[1].Restore(ctx); err != nil {
					return errors.Annotatef(err, "An error occurred while restore FuncCallExpr.Args[1]")
				}
				ctx.WritePlain(" ")
			}
			ctx.WriteKeyWord("FROM ")
			fallthrough
		case 1:
			if err := n.Args[0].Restore(ctx); err != nil {
				return errors.Annotatef(err, "An error occurred while restore FuncCallExpr.Args[0]")
			}
		}
	case WeightString:
		if err := n.Args[0].Restore(ctx); err != nil {
			return errors.Annotatef(err, "An error occurred while restore FuncCallExpr.(WEIGHT_STRING).Args[0]")
		}
		if len(n.Args) == 3 {
			ctx.WriteKeyWord(" AS ")
			ctx.WriteKeyWord(n.Args[1].(ValueExpr).GetValue().(string))
			ctx.WritePlain("(")
			if err := n.Args[2].Restore(ctx); err != nil {
				return errors.Annotatef(err, "An error occurred while restore FuncCallExpr.(WEIGHT_STRING).Args[2]")
			}
			ctx.WritePlain(")")
		}
	default:
		for i, argv := range n.Args {
			if i != 0 {
				ctx.WritePlain(", ")
			}
			if err := argv.Restore(ctx); err != nil {
				return errors.Annotatef(err, "An error occurred while restore FuncCallExpr.Args %d", i)
			}
		}
	}
	ctx.WritePlain(")")
	return nil
}

func (n *FuncCallExpr) customRestore(ctx *format.RestoreCtx) (bool, error) {
	var specialLiteral string
	switch n.FnName.L {
	case DateLiteral:
		specialLiteral = "DATE "
	case TimeLiteral:
		specialLiteral = "TIME "
	case TimestampLiteral:
		specialLiteral = "TIMESTAMP "
	}
	if specialLiteral != "" {
		ctx.WritePlain(specialLiteral)
		if err := n.Args[0].Restore(ctx); err != nil {
			return true, errors.Annotatef(err, "An error occurred while restore FuncCallExpr.Expr")
		}
		return true, nil
	}
	if n.FnName.L == JSONMemberOf {
		if err := n.Args[0].Restore(ctx); err != nil {
			return true, errors.Annotatef(err, "An error occurred while restore FuncCallExpr.(MEMBER OF).Args[0]")
		}
		ctx.WriteKeyWord(" MEMBER OF ")
		ctx.WritePlain("(")
		if err := n.Args[1].Restore(ctx); err != nil {
			return true, errors.Annotatef(err, "An error occurred while restore FuncCallExpr.(MEMBER OF).Args[1]")
		}
		ctx.WritePlain(")")
		return true, nil
	}
	return false, nil
}

// Format the ExprNode into a Writer.
func (n *FuncCallExpr) Format(w io.Writer) {
	if !n.specialFormatArgs(w) {
		fmt.Fprintf(w, "%s(", n.FnName.L)
		for i, arg := range n.Args {
			arg.Format(w)
			if i != len(n.Args)-1 {
				fmt.Fprint(w, ", ")
			}
		}
		fmt.Fprint(w, ")")
	}
}

// specialFormatArgs formats argument list for some special functions.
func (n *FuncCallExpr) specialFormatArgs(w io.Writer) bool {
	switch n.FnName.L {
	case DateAdd, DateSub, AddDate, SubDate:
		fmt.Fprintf(w, "%s(", n.FnName.L)
		n.Args[0].Format(w)
		fmt.Fprint(w, ", INTERVAL ")
		n.Args[1].Format(w)
		fmt.Fprint(w, " ")
		n.Args[2].Format(w)
		fmt.Fprint(w, ")")
		return true
	case JSONMemberOf:
		n.Args[0].Format(w)
		fmt.Fprint(w, " MEMBER OF ")
		fmt.Fprint(w, " (")
		n.Args[1].Format(w)
		fmt.Fprint(w, ")")
		return true
	case Extract:
		fmt.Fprintf(w, "%s(", n.FnName.L)
		n.Args[0].Format(w)
		fmt.Fprint(w, " FROM ")
		n.Args[1].Format(w)
		fmt.Fprint(w, ")")
		return true
	}
	return false
}

// Accept implements Node interface.
func (n *FuncCallExpr) Accept(v Visitor) (Node, bool) {
	newNode, skipChildren := v.Enter(n)
	if skipChildren {
		return v.Leave(newNode)
	}
	n = newNode.(*FuncCallExpr)
	for i, val := range n.Args {
		node, ok := val.Accept(v)
		if !ok {
			return n, false
		}
		n.Args[i] = node.(ExprNode)
	}
	return v.Leave(n)
}

// CastFunctionType is the type for cast function.
type CastFunctionType int

// CastFunction types
const (
	CastFunction CastFunctionType = iota + 1
	CastConvertFunction
	CastBinaryOperator
)

// FuncCastExpr is the cast function converting value to another type, e.g, cast(expr AS signed).
// See https://dev.mysql.com/doc/refman/5.7/en/cast-functions.html
type FuncCastExpr struct {
	funcNode
	// Expr is the expression to be converted.
	Expr ExprNode
	// Tp is the conversion type.
	Tp *types.FieldType
	// FunctionType is either Cast, Convert or Binary.
	FunctionType CastFunctionType
	// ExplicitCharSet is true when charset is explicit indicated.
	ExplicitCharSet bool
}

// Restore implements Node interface.
func (n *FuncCastExpr) Restore(ctx *format.RestoreCtx) error {
	switch n.FunctionType {
	case CastFunction:
		ctx.WriteKeyWord("CAST")
		ctx.WritePlain("(")
		if err := n.Expr.Restore(ctx); err != nil {
			return errors.Annotatef(err, "An error occurred while restore FuncCastExpr.Expr")
		}
		ctx.WriteKeyWord(" AS ")
		n.Tp.RestoreAsCastType(ctx, n.ExplicitCharSet)
		ctx.WritePlain(")")
	case CastConvertFunction:
		ctx.WriteKeyWord("CONVERT")
		ctx.WritePlain("(")
		if err := n.Expr.Restore(ctx); err != nil {
			return errors.Annotatef(err, "An error occurred while restore FuncCastExpr.Expr")
		}
		ctx.WritePlain(", ")
		n.Tp.RestoreAsCastType(ctx, n.ExplicitCharSet)
		ctx.WritePlain(")")
	case CastBinaryOperator:
		ctx.WriteKeyWord("BINARY ")
		if err := n.Expr.Restore(ctx); err != nil {
			return errors.Annotatef(err, "An error occurred while restore FuncCastExpr.Expr")
		}
	}
	return nil
}

// Format the ExprNode into a Writer.
func (n *FuncCastExpr) Format(w io.Writer) {
	switch n.FunctionType {
	case CastFunction:
		fmt.Fprint(w, "CAST(")
		n.Expr.Format(w)
		fmt.Fprint(w, " AS ")
		n.Tp.FormatAsCastType(w, n.ExplicitCharSet)
		fmt.Fprint(w, ")")
	case CastConvertFunction:
		fmt.Fprint(w, "CONVERT(")
		n.Expr.Format(w)
		fmt.Fprint(w, ", ")
		n.Tp.FormatAsCastType(w, n.ExplicitCharSet)
		fmt.Fprint(w, ")")
	case CastBinaryOperator:
		fmt.Fprint(w, "BINARY ")
		n.Expr.Format(w)
	}
}

// Accept implements Node Accept interface.
func (n *FuncCastExpr) Accept(v Visitor) (Node, bool) {
	newNode, skipChildren := v.Enter(n)
	if skipChildren {
		return v.Leave(newNode)
	}
	n = newNode.(*FuncCastExpr)
	node, ok := n.Expr.Accept(v)
	if !ok {
		return n, false
	}
	n.Expr = node.(ExprNode)
	return v.Leave(n)
}

// TrimDirectionType is the type for trim direction.
type TrimDirectionType int

const (
	// TrimBothDefault trims from both direction by default.
	TrimBothDefault TrimDirectionType = iota
	// TrimBoth trims from both direction with explicit notation.
	TrimBoth
	// TrimLeading trims from left.
	TrimLeading
	// TrimTrailing trims from right.
	TrimTrailing
)

// String implements fmt.Stringer interface.
func (direction TrimDirectionType) String() string {
	switch direction {
	case TrimBoth, TrimBothDefault:
		return "BOTH"
	case TrimLeading:
		return "LEADING"
	case TrimTrailing:
		return "TRAILING"
	default:
		return ""
	}
}

// TrimDirectionExpr is an expression representing the trim direction used in the TRIM() function.
type TrimDirectionExpr struct {
	exprNode
	// Direction is the trim direction
	Direction TrimDirectionType
}

// Restore implements Node interface.
func (n *TrimDirectionExpr) Restore(ctx *format.RestoreCtx) error {
	ctx.WriteKeyWord(n.Direction.String())
	return nil
}

// Format the ExprNode into a Writer.
func (n *TrimDirectionExpr) Format(w io.Writer) {
	fmt.Fprint(w, n.Direction.String())
}

// Accept implements Node Accept interface.
func (n *TrimDirectionExpr) Accept(v Visitor) (Node, bool) {
	newNode, skipChildren := v.Enter(n)
	if skipChildren {
		return v.Leave(newNode)
	}
	return v.Leave(n)
}

// DateArithType is type for DateArith type.
type DateArithType byte

const (
	// DateArithAdd is to run adddate or date_add function option.
	// See https://dev.mysql.com/doc/refman/5.7/en/date-and-time-functions.html#function_adddate
	// See https://dev.mysql.com/doc/refman/5.7/en/date-and-time-functions.html#function_date-add
	DateArithAdd DateArithType = iota + 1
	// DateArithSub is to run subdate or date_sub function option.
	// See https://dev.mysql.com/doc/refman/5.7/en/date-and-time-functions.html#function_subdate
	// See https://dev.mysql.com/doc/refman/5.7/en/date-and-time-functions.html#function_date-sub
	DateArithSub
)

const (
	// AggFuncCount is the name of Count function.
	AggFuncCount = "count"
	// AggFuncSum is the name of Sum function.
	AggFuncSum = "sum"
	// AggFuncAvg is the name of Avg function.
	AggFuncAvg = "avg"
	// AggFuncFirstRow is the name of FirstRowColumn function.
	AggFuncFirstRow = "firstrow"
	// AggFuncMax is the name of max function.
	AggFuncMax = "max"
	// AggFuncMin is the name of min function.
	AggFuncMin = "min"
	// AggFuncGroupConcat is the name of group_concat function.
	AggFuncGroupConcat = "group_concat"
	// AggFuncBitOr is the name of bit_or function.
	AggFuncBitOr = "bit_or"
	// AggFuncBitXor is the name of bit_xor function.
	AggFuncBitXor = "bit_xor"
	// AggFuncBitAnd is the name of bit_and function.
	AggFuncBitAnd = "bit_and"
	// AggFuncVarPop is the name of var_pop function
	AggFuncVarPop = "var_pop"
	// AggFuncVarSamp is the name of var_samp function
	AggFuncVarSamp = "var_samp"
	// AggFuncStddevPop is the name of stddev_pop/std/stddev function
	AggFuncStddevPop = "stddev_pop"
	// AggFuncStddevSamp is the name of stddev_samp function
	AggFuncStddevSamp = "stddev_samp"
	// AggFuncJsonArrayagg is the name of json_arrayagg function
	AggFuncJsonArrayagg = "json_arrayagg"
	// AggFuncJsonObjectAgg is the name of json_objectagg function
	AggFuncJsonObjectAgg = "json_objectagg"
	// AggFuncApproxCountDistinct is the name of approx_count_distinct function.
	AggFuncApproxCountDistinct = "approx_count_distinct"
	// AggFuncApproxPercentile is the name of approx_percentile function.
	AggFuncApproxPercentile = "approx_percentile"
)

// AggregateFuncExpr represents aggregate function expression.
type AggregateFuncExpr struct {
	funcNode
	// F is the function name.
	F string
	// Args is the function args.
	Args []ExprNode
	// Distinct is true, function hence only aggregate distinct values.
	// For example, column c1 values are "1", "2", "2",  "sum(c1)" is "5",
	// but "sum(distinct c1)" is "3".
	Distinct bool
	// Order is only used in GROUP_CONCAT
	Order *OrderByClause
}

// Restore implements Node interface.
func (n *AggregateFuncExpr) Restore(ctx *format.RestoreCtx) error {
	ctx.WriteKeyWord(n.F)
	ctx.WritePlain("(")
	if n.Distinct {
		ctx.WriteKeyWord("DISTINCT ")
	}
	switch strings.ToLower(n.F) {
	case "group_concat":
		for i := 0; i < len(n.Args)-1; i++ {
			if i != 0 {
				ctx.WritePlain(", ")
			}
			if err := n.Args[i].Restore(ctx); err != nil {
				return errors.Annotatef(err, "An error occurred while restore AggregateFuncExpr.Args[%d]", i)
			}
		}
		if n.Order != nil {
			ctx.WritePlain(" ")
			if err := n.Order.Restore(ctx); err != nil {
				return errors.Annotate(err, "An error occur while restore AggregateFuncExpr.Args Order")
			}
		}
		ctx.WriteKeyWord(" SEPARATOR ")
		if err := n.Args[len(n.Args)-1].Restore(ctx); err != nil {
			return errors.Annotate(err, "An error occurred while restore AggregateFuncExpr.Args SEPARATOR")
		}
	default:
		for i, argv := range n.Args {
			if i != 0 {
				ctx.WritePlain(", ")
			}
			if err := argv.Restore(ctx); err != nil {
				return errors.Annotatef(err, "An error occurred while restore AggregateFuncExpr.Args[%d]", i)
			}
		}
	}
	ctx.WritePlain(")")
	return nil
}

// Format the ExprNode into a Writer.
func (n *AggregateFuncExpr) Format(w io.Writer) {
	panic("Not implemented")
}

// Accept implements Node Accept interface.
func (n *AggregateFuncExpr) Accept(v Visitor) (Node, bool) {
	newNode, skipChildren := v.Enter(n)
	if skipChildren {
		return v.Leave(newNode)
	}
	n = newNode.(*AggregateFuncExpr)
	for i, val := range n.Args {
		node, ok := val.Accept(v)
		if !ok {
			return n, false
		}
		n.Args[i] = node.(ExprNode)
	}
	if n.Order != nil {
		node, ok := n.Order.Accept(v)
		if !ok {
			return n, false
		}
		n.Order = node.(*OrderByClause)
	}
	return v.Leave(n)
}

const (
	// WindowFuncRowNumber is the name of row_number function.
	WindowFuncRowNumber = "row_number"
	// WindowFuncRank is the name of rank function.
	WindowFuncRank = "rank"
	// WindowFuncDenseRank is the name of dense_rank function.
	WindowFuncDenseRank = "dense_rank"
	// WindowFuncCumeDist is the name of cume_dist function.
	WindowFuncCumeDist = "cume_dist"
	// WindowFuncPercentRank is the name of percent_rank function.
	WindowFuncPercentRank = "percent_rank"
	// WindowFuncNtile is the name of ntile function.
	WindowFuncNtile = "ntile"
	// WindowFuncLead is the name of lead function.
	WindowFuncLead = "lead"
	// WindowFuncLag is the name of lag function.
	WindowFuncLag = "lag"
	// WindowFuncFirstValue is the name of first_value function.
	WindowFuncFirstValue = "first_value"
	// WindowFuncLastValue is the name of last_value function.
	WindowFuncLastValue = "last_value"
	// WindowFuncNthValue is the name of nth_value function.
	WindowFuncNthValue = "nth_value"
)

// WindowFuncExpr represents window function expression.
type WindowFuncExpr struct {
	funcNode

	// Name is the function name.
	Name string
	// Args is the function args.
	Args []ExprNode
	// Distinct cannot be true for most window functions, except `max` and `min`.
	// We need to raise error if it is not allowed to be true.
	Distinct bool
	// IgnoreNull indicates how to handle null value.
	// MySQL only supports `RESPECT NULLS`, so we need to raise error if it is true.
	IgnoreNull bool
	// FromLast indicates the calculation direction of this window function.
	// MySQL only supports calculation from first, so we need to raise error if it is true.
	FromLast bool
	// Spec is the specification of this window.
	Spec WindowSpec
}

// Restore implements Node interface.
func (n *WindowFuncExpr) Restore(ctx *format.RestoreCtx) error {
	ctx.WriteKeyWord(n.Name)
	ctx.WritePlain("(")
	for i, v := range n.Args {
		if i != 0 {
			ctx.WritePlain(", ")
		} else if n.Distinct {
			ctx.WriteKeyWord("DISTINCT ")
		}
		if err := v.Restore(ctx); err != nil {
			return errors.Annotatef(err, "An error occurred while restore WindowFuncExpr.Args[%d]", i)
		}
	}
	ctx.WritePlain(")")
	if n.FromLast {
		ctx.WriteKeyWord(" FROM LAST")
	}
	if n.IgnoreNull {
		ctx.WriteKeyWord(" IGNORE NULLS")
	}
	ctx.WriteKeyWord(" OVER ")
	if err := n.Spec.Restore(ctx); err != nil {
		return errors.Annotate(err, "An error occurred while restore WindowFuncExpr.Spec")
	}

	return nil
}

// Format formats the window function expression into a Writer.
func (n *WindowFuncExpr) Format(w io.Writer) {
	panic("Not implemented")
}

// Accept implements Node Accept interface.
func (n *WindowFuncExpr) Accept(v Visitor) (Node, bool) {
	newNode, skipChildren := v.Enter(n)
	if skipChildren {
		return v.Leave(newNode)
	}
	n = newNode.(*WindowFuncExpr)
	for i, val := range n.Args {
		node, ok := val.Accept(v)
		if !ok {
			return n, false
		}
		n.Args[i] = node.(ExprNode)
	}
	node, ok := n.Spec.Accept(v)
	if !ok {
		return n, false
	}
	n.Spec = *node.(*WindowSpec)
	return v.Leave(n)
}

// TimeUnitType is the type for time and timestamp units.
type TimeUnitType int

const (
	// TimeUnitInvalid is a placeholder for an invalid time or timestamp unit
	TimeUnitInvalid TimeUnitType = iota
	// TimeUnitMicrosecond is the time or timestamp unit MICROSECOND.
	TimeUnitMicrosecond
	// TimeUnitSecond is the time or timestamp unit SECOND.
	TimeUnitSecond
	// TimeUnitMinute is the time or timestamp unit MINUTE.
	TimeUnitMinute
	// TimeUnitHour is the time or timestamp unit HOUR.
	TimeUnitHour
	// TimeUnitDay is the time or timestamp unit DAY.
	TimeUnitDay
	// TimeUnitWeek is the time or timestamp unit WEEK.
	TimeUnitWeek
	// TimeUnitMonth is the time or timestamp unit MONTH.
	TimeUnitMonth
	// TimeUnitQuarter is the time or timestamp unit QUARTER.
	TimeUnitQuarter
	// TimeUnitYear is the time or timestamp unit YEAR.
	TimeUnitYear
	// TimeUnitSecondMicrosecond is the time unit SECOND_MICROSECOND.
	TimeUnitSecondMicrosecond
	// TimeUnitMinuteMicrosecond is the time unit MINUTE_MICROSECOND.
	TimeUnitMinuteMicrosecond
	// TimeUnitMinuteSecond is the time unit MINUTE_SECOND.
	TimeUnitMinuteSecond
	// TimeUnitHourMicrosecond is the time unit HOUR_MICROSECOND.
	TimeUnitHourMicrosecond
	// TimeUnitHourSecond is the time unit HOUR_SECOND.
	TimeUnitHourSecond
	// TimeUnitHourMinute is the time unit HOUR_MINUTE.
	TimeUnitHourMinute
	// TimeUnitDayMicrosecond is the time unit DAY_MICROSECOND.
	TimeUnitDayMicrosecond
	// TimeUnitDaySecond is the time unit DAY_SECOND.
	TimeUnitDaySecond
	// TimeUnitDayMinute is the time unit DAY_MINUTE.
	TimeUnitDayMinute
	// TimeUnitDayHour is the time unit DAY_HOUR.
	TimeUnitDayHour
	// TimeUnitYearMonth is the time unit YEAR_MONTH.
	TimeUnitYearMonth
)

// String implements fmt.Stringer interface.
func (unit TimeUnitType) String() string {
	switch unit {
	case TimeUnitMicrosecond:
		return "MICROSECOND"
	case TimeUnitSecond:
		return "SECOND"
	case TimeUnitMinute:
		return "MINUTE"
	case TimeUnitHour:
		return "HOUR"
	case TimeUnitDay:
		return "DAY"
	case TimeUnitWeek:
		return "WEEK"
	case TimeUnitMonth:
		return "MONTH"
	case TimeUnitQuarter:
		return "QUARTER"
	case TimeUnitYear:
		return "YEAR"
	case TimeUnitSecondMicrosecond:
		return "SECOND_MICROSECOND"
	case TimeUnitMinuteMicrosecond:
		return "MINUTE_MICROSECOND"
	case TimeUnitMinuteSecond:
		return "MINUTE_SECOND"
	case TimeUnitHourMicrosecond:
		return "HOUR_MICROSECOND"
	case TimeUnitHourSecond:
		return "HOUR_SECOND"
	case TimeUnitHourMinute:
		return "HOUR_MINUTE"
	case TimeUnitDayMicrosecond:
		return "DAY_MICROSECOND"
	case TimeUnitDaySecond:
		return "DAY_SECOND"
	case TimeUnitDayMinute:
		return "DAY_MINUTE"
	case TimeUnitDayHour:
		return "DAY_HOUR"
	case TimeUnitYearMonth:
		return "YEAR_MONTH"
	default:
		return ""
	}
}

// Duration represented by this unit.
// Returns error if the time unit is not a fixed time interval (such as MONTH)
// or a composite unit (such as MINUTE_SECOND).
func (unit TimeUnitType) Duration() (time.Duration, error) {
	switch unit {
	case TimeUnitMicrosecond:
		return time.Microsecond, nil
	case TimeUnitSecond:
		return time.Second, nil
	case TimeUnitMinute:
		return time.Minute, nil
	case TimeUnitHour:
		return time.Hour, nil
	case TimeUnitDay:
		return time.Hour * 24, nil
	case TimeUnitWeek:
		return time.Hour * 24 * 7, nil
	case TimeUnitMonth, TimeUnitQuarter, TimeUnitYear:
		return 0, errors.Errorf("%s is not a constant time interval and cannot be used here", unit)
	default:
		return 0, errors.Errorf("%s is a composite time unit and is not supported yet", unit)
	}
}

// TimeUnitExpr is an expression representing a time or timestamp unit.
type TimeUnitExpr struct {
	exprNode
	// Unit is the time or timestamp unit.
	Unit TimeUnitType
}

// Restore implements Node interface.
func (n *TimeUnitExpr) Restore(ctx *format.RestoreCtx) error {
	ctx.WriteKeyWord(n.Unit.String())
	return nil
}

// Format the ExprNode into a Writer.
func (n *TimeUnitExpr) Format(w io.Writer) {
	fmt.Fprint(w, n.Unit.String())
}

// Accept implements Node Accept interface.
func (n *TimeUnitExpr) Accept(v Visitor) (Node, bool) {
	newNode, skipChildren := v.Enter(n)
	if skipChildren {
		return v.Leave(newNode)
	}
	return v.Leave(n)
}

// GetFormatSelectorType is the type for the first argument of GET_FORMAT() function.
type GetFormatSelectorType int

const (
	// GetFormatSelectorDate is the GET_FORMAT selector DATE.
	GetFormatSelectorDate GetFormatSelectorType = iota + 1
	// GetFormatSelectorTime is the GET_FORMAT selector TIME.
	GetFormatSelectorTime
	// GetFormatSelectorDatetime is the GET_FORMAT selector DATETIME and TIMESTAMP.
	GetFormatSelectorDatetime
)

// GetFormatSelectorExpr is an expression used as the first argument of GET_FORMAT() function.
type GetFormatSelectorExpr struct {
	exprNode
	// Selector is the GET_FORMAT() selector.
	Selector GetFormatSelectorType
}

// String implements fmt.Stringer interface.
func (selector GetFormatSelectorType) String() string {
	switch selector {
	case GetFormatSelectorDate:
		return "DATE"
	case GetFormatSelectorTime:
		return "TIME"
	case GetFormatSelectorDatetime:
		return "DATETIME"
	default:
		return ""
	}
}

// Restore implements Node interface.
func (n *GetFormatSelectorExpr) Restore(ctx *format.RestoreCtx) error {
	ctx.WriteKeyWord(n.Selector.String())
	return nil
}

// Format the ExprNode into a Writer.
func (n *GetFormatSelectorExpr) Format(w io.Writer) {
	fmt.Fprint(w, n.Selector.String())
}

// Accept implements Node Accept interface.
func (n *GetFormatSelectorExpr) Accept(v Visitor) (Node, bool) {
	newNode, skipChildren := v.Enter(n)
	if skipChildren {
		return v.Leave(newNode)
	}
	return v.Leave(n)
}<|MERGE_RESOLUTION|>--- conflicted
+++ resolved
@@ -312,11 +312,6 @@
 	Decode                   = "decode"
 	Encode                   = "encode"
 	MD5                      = "md5"
-<<<<<<< HEAD
-	OldPassword              = "old_password"
-=======
-	PasswordFunc             = "password_func"
->>>>>>> a3c9b793
 	RandomBytes              = "random_bytes"
 	SHA1                     = "sha1"
 	SHA                      = "sha"
