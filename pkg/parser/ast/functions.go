--- conflicted
+++ resolved
@@ -381,14 +381,11 @@
 	LastVal = "lastval"
 	SetVal  = "setval"
 
-<<<<<<< HEAD
-	// oracle functions
-	MonthsBetween = "months_between"
-=======
 	// oracle functions.
 	ToDate    = "to_date"
 	LastMonth = "last_month"
->>>>>>> d32e8a0e
+
+	MonthsBetween = "months_between"
 )
 
 type FuncCallExprType int8
