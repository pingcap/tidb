--- conflicted
+++ resolved
@@ -382,20 +382,13 @@
 	SetVal  = "setval"
 
 	// oracle functions.
-<<<<<<< HEAD
 	ToDate        = "to_date"
 	LastMonth     = "last_month"
 	ToNumber      = "to_number"
 	GetGUID       = "get_guid"
+	AddMonth      = "add_month"
+	NextDay       = "next_day"
 	MonthsBetween = "months_between"
-=======
-	ToDate    = "to_date"
-	LastMonth = "last_month"
-	ToNumber  = "to_number"
-	GetGUID   = "get_guid"
-	AddMonth  = "add_month"
-	NextDay   = "next_day"
->>>>>>> fe672073
 )
 
 type FuncCallExprType int8
