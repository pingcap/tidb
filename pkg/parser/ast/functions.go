// Copyright 2015 PingCAP, Inc.
//
// Licensed under the Apache License, Version 2.0 (the "License");
// you may not use this file except in compliance with the License.
// You may obtain a copy of the License at
//
//     http://www.apache.org/licenses/LICENSE-2.0
//
// Unless required by applicable law or agreed to in writing, software
// distributed under the License is distributed on an "AS IS" BASIS,
// See the License for the specific language governing permissions and
// limitations under the License.

package ast

import (
	"fmt"
	"io"
	"strings"
	"time"

	"github.com/pingcap/errors"
	"github.com/pingcap/tidb/pkg/parser/format"
	"github.com/pingcap/tidb/pkg/parser/model"
	"github.com/pingcap/tidb/pkg/parser/types"
)

var (
	_ FuncNode = &AggregateFuncExpr{}
	_ FuncNode = &FuncCallExpr{}
	_ FuncNode = &FuncCastExpr{}
	_ FuncNode = &WindowFuncExpr{}
)

// List scalar function names.
const (
	LogicAnd           = "and"
	Cast               = "cast"
	LeftShift          = "leftshift"
	RightShift         = "rightshift"
	LogicOr            = "or"
	GE                 = "ge"
	LE                 = "le"
	EQ                 = "eq"
	NE                 = "ne"
	LT                 = "lt"
	GT                 = "gt"
	Plus               = "plus"
	Minus              = "minus"
	And                = "bitand"
	Or                 = "bitor"
	Mod                = "mod"
	Xor                = "bitxor"
	Div                = "div"
	Mul                = "mul"
	UnaryNot           = "not" // Avoid name conflict with Not in github/pingcap/check.
	BitNeg             = "bitneg"
	IntDiv             = "intdiv"
	LogicXor           = "xor"
	NullEQ             = "nulleq"
	UnaryPlus          = "unaryplus"
	UnaryMinus         = "unaryminus"
	In                 = "in"
	Like               = "like"
	Ilike              = "ilike"
	Case               = "case"
	Regexp             = "regexp"
	RegexpLike         = "regexp_like"
	RegexpSubstr       = "regexp_substr"
	RegexpInStr        = "regexp_instr"
	RegexpReplace      = "regexp_replace"
	IsNull             = "isnull"
	IsTruthWithoutNull = "istrue" // Avoid name conflict with IsTrue in github/pingcap/check.
	IsTruthWithNull    = "istrue_with_null"
	IsFalsity          = "isfalse" // Avoid name conflict with IsFalse in github/pingcap/check.
	RowFunc            = "row"
	SetVar             = "setvar"
	GetVar             = "getvar"
	Values             = "values"
	BitCount           = "bit_count"
	GetParam           = "getparam"

	// common functions
	Coalesce = "coalesce"
	Greatest = "greatest"
	Least    = "least"
	Interval = "interval"

	// math functions
	Abs      = "abs"
	Acos     = "acos"
	Asin     = "asin"
	Atan     = "atan"
	Atan2    = "atan2"
	Ceil     = "ceil"
	Ceiling  = "ceiling"
	Conv     = "conv"
	Cos      = "cos"
	Cot      = "cot"
	CRC32    = "crc32"
	Degrees  = "degrees"
	Exp      = "exp"
	Floor    = "floor"
	Ln       = "ln"
	Log      = "log"
	Log2     = "log2"
	Log10    = "log10"
	PI       = "pi"
	Pow      = "pow"
	Power    = "power"
	Radians  = "radians"
	Rand     = "rand"
	Round    = "round"
	Sign     = "sign"
	Sin      = "sin"
	Sqrt     = "sqrt"
	Tan      = "tan"
	Truncate = "truncate"

	// time functions
	AddDate          = "adddate"
	AddTime          = "addtime"
	ConvertTz        = "convert_tz"
	Curdate          = "curdate"
	CurrentDate      = "current_date"
	CurrentTime      = "current_time"
	CurrentTimestamp = "current_timestamp"
	Curtime          = "curtime"
	Date             = "date"
	DateLiteral      = "'tidb`.(dateliteral"
	DateAdd          = "date_add"
	DateFormat       = "date_format"
	DateSub          = "date_sub"
	DateDiff         = "datediff"
	Day              = "day"
	DayName          = "dayname"
	DayOfMonth       = "dayofmonth"
	DayOfWeek        = "dayofweek"
	DayOfYear        = "dayofyear"
	Extract          = "extract"
	FromDays         = "from_days"
	FromUnixTime     = "from_unixtime"
	GetFormat        = "get_format"
	Hour             = "hour"
	LocalTime        = "localtime"
	LocalTimestamp   = "localtimestamp"
	MakeDate         = "makedate"
	MakeTime         = "maketime"
	MicroSecond      = "microsecond"
	Minute           = "minute"
	Month            = "month"
	MonthName        = "monthname"
	Now              = "now"
	PeriodAdd        = "period_add"
	PeriodDiff       = "period_diff"
	Quarter          = "quarter"
	SecToTime        = "sec_to_time"
	Second           = "second"
	StrToDate        = "str_to_date"
	SubDate          = "subdate"
	SubTime          = "subtime"
	Sysdate          = "sysdate"
	Time             = "time"
	TimeLiteral      = "'tidb`.(timeliteral"
	TimeFormat       = "time_format"
	TimeToSec        = "time_to_sec"
	TimeDiff         = "timediff"
	Timestamp        = "timestamp"
	TimestampLiteral = "'tidb`.(timestampliteral"
	TimestampAdd     = "timestampadd"
	TimestampDiff    = "timestampdiff"
	ToDays           = "to_days"
	ToSeconds        = "to_seconds"
	UnixTimestamp    = "unix_timestamp"
	UTCDate          = "utc_date"
	UTCTime          = "utc_time"
	UTCTimestamp     = "utc_timestamp"
	Week             = "week"
	Weekday          = "weekday"
	WeekOfYear       = "weekofyear"
	Year             = "year"
	YearWeek         = "yearweek"
	LastDay          = "last_day"
	// TSO functions
	// TiDBBoundedStaleness is used to determine the TS for a read only request with the given bounded staleness.
	// It will be used in the Stale Read feature.
	// For more info, please see AsOfClause.
	TiDBBoundedStaleness = "tidb_bounded_staleness"
	TiDBParseTso         = "tidb_parse_tso"
	TiDBParseTsoLogical  = "tidb_parse_tso_logical"
	TiDBCurrentTso       = "tidb_current_tso"

	// string functions
	ASCII           = "ascii"
	Bin             = "bin"
	Concat          = "concat"
	ConcatWS        = "concat_ws"
	Convert         = "convert"
	Elt             = "elt"
	ExportSet       = "export_set"
	Field           = "field"
	Format          = "format"
	FromBase64      = "from_base64"
	InsertFunc      = "insert_func"
	Instr           = "instr"
	Lcase           = "lcase"
	Left            = "left"
	Length          = "length"
	LoadFile        = "load_file"
	Locate          = "locate"
	Lower           = "lower"
	Lpad            = "lpad"
	LTrim           = "ltrim"
	MakeSet         = "make_set"
	Mid             = "mid"
	Oct             = "oct"
	OctetLength     = "octet_length"
	Ord             = "ord"
	Position        = "position"
	Quote           = "quote"
	Repeat          = "repeat"
	Replace         = "replace"
	Reverse         = "reverse"
	Right           = "right"
	RTrim           = "rtrim"
	Space           = "space"
	Strcmp          = "strcmp"
	Substring       = "substring"
	Substr          = "substr"
	SubstringIndex  = "substring_index"
	ToBase64        = "to_base64"
	Trim            = "trim"
	Translate       = "translate"
	Upper           = "upper"
	Ucase           = "ucase"
	Hex             = "hex"
	Unhex           = "unhex"
	Rpad            = "rpad"
	BitLength       = "bit_length"
	CharFunc        = "char_func"
	CharLength      = "char_length"
	CharacterLength = "character_length"
	FindInSet       = "find_in_set"
	WeightString    = "weight_string"
	Soundex         = "soundex"

	// information functions
	Benchmark            = "benchmark"
	Charset              = "charset"
	Coercibility         = "coercibility"
	Collation            = "collation"
	ConnectionID         = "connection_id"
	CurrentUser          = "current_user"
	CurrentRole          = "current_role"
	Database             = "database"
	FoundRows            = "found_rows"
	LastInsertId         = "last_insert_id"
	RowCount             = "row_count"
	Schema               = "schema"
	SessionUser          = "session_user"
	SystemUser           = "system_user"
	User                 = "user"
	Version              = "version"
	TiDBVersion          = "tidb_version"
	TiDBIsDDLOwner       = "tidb_is_ddl_owner"
	TiDBDecodePlan       = "tidb_decode_plan"
	TiDBDecodeBinaryPlan = "tidb_decode_binary_plan"
	TiDBDecodeSQLDigests = "tidb_decode_sql_digests"
	TiDBEncodeSQLDigest  = "tidb_encode_sql_digest"
	FormatBytes          = "format_bytes"
	FormatNanoTime       = "format_nano_time"
	CurrentResourceGroup = "current_resource_group"

	// control functions
	If     = "if"
	Ifnull = "ifnull"
	Nullif = "nullif"

	// miscellaneous functions
	AnyValue        = "any_value"
	DefaultFunc     = "default_func"
	InetAton        = "inet_aton"
	InetNtoa        = "inet_ntoa"
	Inet6Aton       = "inet6_aton"
	Inet6Ntoa       = "inet6_ntoa"
	IsFreeLock      = "is_free_lock"
	IsIPv4          = "is_ipv4"
	IsIPv4Compat    = "is_ipv4_compat"
	IsIPv4Mapped    = "is_ipv4_mapped"
	IsIPv6          = "is_ipv6"
	IsUsedLock      = "is_used_lock"
	IsUUID          = "is_uuid"
	MasterPosWait   = "master_pos_wait"
	NameConst       = "name_const"
	ReleaseAllLocks = "release_all_locks"
	Sleep           = "sleep"
	UUID            = "uuid"
	UUIDShort       = "uuid_short"
	UUIDToBin       = "uuid_to_bin"
	BinToUUID       = "bin_to_uuid"
	VitessHash      = "vitess_hash"
	TiDBShard       = "tidb_shard"
	TiDBRowChecksum = "tidb_row_checksum"
	GetLock         = "get_lock"
	ReleaseLock     = "release_lock"
	Grouping        = "grouping"

	// encryption and compression functions
	AesDecrypt               = "aes_decrypt"
	AesEncrypt               = "aes_encrypt"
	Compress                 = "compress"
	Decode                   = "decode"
	DesDecrypt               = "des_decrypt"
	DesEncrypt               = "des_encrypt"
	Encode                   = "encode"
	Encrypt                  = "encrypt"
	MD5                      = "md5"
	OldPassword              = "old_password"
	PasswordFunc             = "password_func"
	RandomBytes              = "random_bytes"
	SHA1                     = "sha1"
	SHA                      = "sha"
	SHA2                     = "sha2"
	SM3                      = "sm3"
	Uncompress               = "uncompress"
	UncompressedLength       = "uncompressed_length"
	ValidatePasswordStrength = "validate_password_strength"

	// json functions
	JSONType          = "json_type"
	JSONExtract       = "json_extract"
	JSONUnquote       = "json_unquote"
	JSONArray         = "json_array"
	JSONObject        = "json_object"
	JSONMerge         = "json_merge"
	JSONSet           = "json_set"
	JSONInsert        = "json_insert"
	JSONReplace       = "json_replace"
	JSONRemove        = "json_remove"
	JSONOverlaps      = "json_overlaps"
	JSONContains      = "json_contains"
	JSONMemberOf      = "json_memberof"
	JSONContainsPath  = "json_contains_path"
	JSONValid         = "json_valid"
	JSONArrayAppend   = "json_array_append"
	JSONArrayInsert   = "json_array_insert"
	JSONMergePatch    = "json_merge_patch"
	JSONMergePreserve = "json_merge_preserve"
	JSONPretty        = "json_pretty"
	JSONQuote         = "json_quote"
	JSONSchemaValid   = "json_schema_valid"
	JSONSearch        = "json_search"
	JSONStorageFree   = "json_storage_free"
	JSONStorageSize   = "json_storage_size"
	JSONDepth         = "json_depth"
	JSONKeys          = "json_keys"
	JSONLength        = "json_length"

	// vector functions (tidb extension)
	VecDims                 = "vec_dims"
	VecL1Distance           = "vec_l1_distance"
	VecL2Distance           = "vec_l2_distance"
	VecNegativeInnerProduct = "vec_negative_inner_product"
	VecCosineDistance       = "vec_cosine_distance"
	VecL2Norm               = "vec_l2_norm"
	VecFromText             = "vec_from_text"
	VecAsText               = "vec_as_text"

	// TiDB internal function.
	TiDBDecodeKey       = "tidb_decode_key"
	TiDBMVCCInfo        = "tidb_mvcc_info"
	TiDBEncodeRecordKey = "tidb_encode_record_key"
	TiDBEncodeIndexKey  = "tidb_encode_index_key"
	TiDBDecodeBase64Key = "tidb_decode_base64_key"

	// MVCC information fetching function.
	GetMvccInfo = "get_mvcc_info"

	// Sequence function.
	NextVal = "nextval"
	LastVal = "lastval"
	SetVal  = "setval"

<<<<<<< HEAD
	// Oracle function.
	GetGUID = "get_guid"
=======
	// oracle functions.
	ToDate    = "to_date"
	LastMonth = "last_month"
>>>>>>> d32e8a0e
)

type FuncCallExprType int8

const (
	FuncCallExprTypeKeyword FuncCallExprType = iota
	FuncCallExprTypeGeneric
)

// FuncCallExpr is for function expression.
type FuncCallExpr struct {
	funcNode
	Tp     FuncCallExprType
	Schema model.CIStr
	// FnName is the function name.
	FnName model.CIStr
	// Args is the function args.
	Args []ExprNode
}

// Restore implements Node interface.
func (n *FuncCallExpr) Restore(ctx *format.RestoreCtx) error {
	done, err := n.customRestore(ctx)
	if done {
		return err
	}

	if len(n.Schema.String()) != 0 {
		ctx.WriteName(n.Schema.O)
		ctx.WritePlain(".")
	}
	if n.Tp == FuncCallExprTypeGeneric {
		ctx.WriteName(n.FnName.O)
	} else {
		ctx.WriteKeyWord(n.FnName.O)
	}

	ctx.WritePlain("(")
	switch n.FnName.L {
	case "convert":
		if err := n.Args[0].Restore(ctx); err != nil {
			return errors.Annotatef(err, "An error occurred while restore FuncCastExpr.Expr")
		}
		ctx.WriteKeyWord(" USING ")
		if err := n.Args[1].Restore(ctx); err != nil {
			return errors.Annotatef(err, "An error occurred while restore FuncCastExpr.Expr")
		}
	case "adddate", "subdate", "date_add", "date_sub":
		if err := n.Args[0].Restore(ctx); err != nil {
			return errors.Annotatef(err, "An error occurred while restore FuncCallExpr.Args[0]")
		}
		ctx.WritePlain(", ")
		ctx.WriteKeyWord("INTERVAL ")
		if err := n.Args[1].Restore(ctx); err != nil {
			return errors.Annotatef(err, "An error occurred while restore FuncCallExpr.Args[1]")
		}
		ctx.WritePlain(" ")
		if err := n.Args[2].Restore(ctx); err != nil {
			return errors.Annotatef(err, "An error occurred while restore FuncCallExpr.Args[2]")
		}
	case "extract":
		if err := n.Args[0].Restore(ctx); err != nil {
			return errors.Annotatef(err, "An error occurred while restore FuncCallExpr.Args[0]")
		}
		ctx.WriteKeyWord(" FROM ")
		if err := n.Args[1].Restore(ctx); err != nil {
			return errors.Annotatef(err, "An error occurred while restore FuncCallExpr.Args[1]")
		}
	case "position":
		if err := n.Args[0].Restore(ctx); err != nil {
			return errors.Annotatef(err, "An error occurred while restore FuncCallExpr")
		}
		ctx.WriteKeyWord(" IN ")
		if err := n.Args[1].Restore(ctx); err != nil {
			return errors.Annotatef(err, "An error occurred while restore FuncCallExpr")
		}
	case "trim":
		switch len(n.Args) {
		case 3:
			if err := n.Args[2].Restore(ctx); err != nil {
				return errors.Annotatef(err, "An error occurred while restore FuncCallExpr.Args[2]")
			}
			ctx.WritePlain(" ")
			fallthrough
		case 2:
			if expr, isValue := n.Args[1].(ValueExpr); !isValue || expr.GetValue() != nil {
				if err := n.Args[1].Restore(ctx); err != nil {
					return errors.Annotatef(err, "An error occurred while restore FuncCallExpr.Args[1]")
				}
				ctx.WritePlain(" ")
			}
			ctx.WriteKeyWord("FROM ")
			fallthrough
		case 1:
			if err := n.Args[0].Restore(ctx); err != nil {
				return errors.Annotatef(err, "An error occurred while restore FuncCallExpr.Args[0]")
			}
		}
	case WeightString:
		if err := n.Args[0].Restore(ctx); err != nil {
			return errors.Annotatef(err, "An error occurred while restore FuncCallExpr.(WEIGHT_STRING).Args[0]")
		}
		if len(n.Args) == 3 {
			ctx.WriteKeyWord(" AS ")
			ctx.WriteKeyWord(n.Args[1].(ValueExpr).GetValue().(string))
			ctx.WritePlain("(")
			if err := n.Args[2].Restore(ctx); err != nil {
				return errors.Annotatef(err, "An error occurred while restore FuncCallExpr.(WEIGHT_STRING).Args[2]")
			}
			ctx.WritePlain(")")
		}
	default:
		for i, argv := range n.Args {
			if i != 0 {
				ctx.WritePlain(", ")
			}
			if err := argv.Restore(ctx); err != nil {
				return errors.Annotatef(err, "An error occurred while restore FuncCallExpr.Args %d", i)
			}
		}
	}
	ctx.WritePlain(")")
	return nil
}

func (n *FuncCallExpr) customRestore(ctx *format.RestoreCtx) (bool, error) {
	var specialLiteral string
	switch n.FnName.L {
	case DateLiteral:
		specialLiteral = "DATE "
	case TimeLiteral:
		specialLiteral = "TIME "
	case TimestampLiteral:
		specialLiteral = "TIMESTAMP "
	}
	if specialLiteral != "" {
		ctx.WritePlain(specialLiteral)
		if err := n.Args[0].Restore(ctx); err != nil {
			return true, errors.Annotatef(err, "An error occurred while restore FuncCallExpr.Expr")
		}
		return true, nil
	}
	if n.FnName.L == JSONMemberOf {
		if err := n.Args[0].Restore(ctx); err != nil {
			return true, errors.Annotatef(err, "An error occurred while restore FuncCallExpr.(MEMBER OF).Args[0]")
		}
		ctx.WriteKeyWord(" MEMBER OF ")
		ctx.WritePlain("(")
		if err := n.Args[1].Restore(ctx); err != nil {
			return true, errors.Annotatef(err, "An error occurred while restore FuncCallExpr.(MEMBER OF).Args[1]")
		}
		ctx.WritePlain(")")
		return true, nil
	}
	return false, nil
}

// Format the ExprNode into a Writer.
func (n *FuncCallExpr) Format(w io.Writer) {
	if !n.specialFormatArgs(w) {
		fmt.Fprintf(w, "%s(", n.FnName.L)
		for i, arg := range n.Args {
			arg.Format(w)
			if i != len(n.Args)-1 {
				fmt.Fprint(w, ", ")
			}
		}
		fmt.Fprint(w, ")")
	}
}

// specialFormatArgs formats argument list for some special functions.
func (n *FuncCallExpr) specialFormatArgs(w io.Writer) bool {
	switch n.FnName.L {
	case DateAdd, DateSub, AddDate, SubDate:
		fmt.Fprintf(w, "%s(", n.FnName.L)
		n.Args[0].Format(w)
		fmt.Fprint(w, ", INTERVAL ")
		n.Args[1].Format(w)
		fmt.Fprint(w, " ")
		n.Args[2].Format(w)
		fmt.Fprint(w, ")")
		return true
	case JSONMemberOf:
		n.Args[0].Format(w)
		fmt.Fprint(w, " MEMBER OF ")
		fmt.Fprint(w, " (")
		n.Args[1].Format(w)
		fmt.Fprint(w, ")")
		return true
	case Extract:
		fmt.Fprintf(w, "%s(", n.FnName.L)
		n.Args[0].Format(w)
		fmt.Fprint(w, " FROM ")
		n.Args[1].Format(w)
		fmt.Fprint(w, ")")
		return true
	}
	return false
}

// Accept implements Node interface.
func (n *FuncCallExpr) Accept(v Visitor) (Node, bool) {
	newNode, skipChildren := v.Enter(n)
	if skipChildren {
		return v.Leave(newNode)
	}
	n = newNode.(*FuncCallExpr)
	for i, val := range n.Args {
		node, ok := val.Accept(v)
		if !ok {
			return n, false
		}
		n.Args[i] = node.(ExprNode)
	}
	return v.Leave(n)
}

// CastFunctionType is the type for cast function.
type CastFunctionType int

// CastFunction types
const (
	CastFunction CastFunctionType = iota + 1
	CastConvertFunction
	CastBinaryOperator
)

// FuncCastExpr is the cast function converting value to another type, e.g, cast(expr AS signed).
// See https://dev.mysql.com/doc/refman/5.7/en/cast-functions.html
type FuncCastExpr struct {
	funcNode
	// Expr is the expression to be converted.
	Expr ExprNode
	// Tp is the conversion type.
	Tp *types.FieldType
	// FunctionType is either Cast, Convert or Binary.
	FunctionType CastFunctionType
	// ExplicitCharSet is true when charset is explicit indicated.
	ExplicitCharSet bool
}

// Restore implements Node interface.
func (n *FuncCastExpr) Restore(ctx *format.RestoreCtx) error {
	switch n.FunctionType {
	case CastFunction:
		ctx.WriteKeyWord("CAST")
		ctx.WritePlain("(")
		if err := n.Expr.Restore(ctx); err != nil {
			return errors.Annotatef(err, "An error occurred while restore FuncCastExpr.Expr")
		}
		ctx.WriteKeyWord(" AS ")
		n.Tp.RestoreAsCastType(ctx, n.ExplicitCharSet)
		ctx.WritePlain(")")
	case CastConvertFunction:
		ctx.WriteKeyWord("CONVERT")
		ctx.WritePlain("(")
		if err := n.Expr.Restore(ctx); err != nil {
			return errors.Annotatef(err, "An error occurred while restore FuncCastExpr.Expr")
		}
		ctx.WritePlain(", ")
		n.Tp.RestoreAsCastType(ctx, n.ExplicitCharSet)
		ctx.WritePlain(")")
	case CastBinaryOperator:
		ctx.WriteKeyWord("BINARY ")
		if err := n.Expr.Restore(ctx); err != nil {
			return errors.Annotatef(err, "An error occurred while restore FuncCastExpr.Expr")
		}
	}
	return nil
}

// Format the ExprNode into a Writer.
func (n *FuncCastExpr) Format(w io.Writer) {
	switch n.FunctionType {
	case CastFunction:
		fmt.Fprint(w, "CAST(")
		n.Expr.Format(w)
		fmt.Fprint(w, " AS ")
		n.Tp.FormatAsCastType(w, n.ExplicitCharSet)
		fmt.Fprint(w, ")")
	case CastConvertFunction:
		fmt.Fprint(w, "CONVERT(")
		n.Expr.Format(w)
		fmt.Fprint(w, ", ")
		n.Tp.FormatAsCastType(w, n.ExplicitCharSet)
		fmt.Fprint(w, ")")
	case CastBinaryOperator:
		fmt.Fprint(w, "BINARY ")
		n.Expr.Format(w)
	}
}

// Accept implements Node Accept interface.
func (n *FuncCastExpr) Accept(v Visitor) (Node, bool) {
	newNode, skipChildren := v.Enter(n)
	if skipChildren {
		return v.Leave(newNode)
	}
	n = newNode.(*FuncCastExpr)
	node, ok := n.Expr.Accept(v)
	if !ok {
		return n, false
	}
	n.Expr = node.(ExprNode)
	return v.Leave(n)
}

// TrimDirectionType is the type for trim direction.
type TrimDirectionType int

const (
	// TrimBothDefault trims from both direction by default.
	TrimBothDefault TrimDirectionType = iota
	// TrimBoth trims from both direction with explicit notation.
	TrimBoth
	// TrimLeading trims from left.
	TrimLeading
	// TrimTrailing trims from right.
	TrimTrailing
)

// String implements fmt.Stringer interface.
func (direction TrimDirectionType) String() string {
	switch direction {
	case TrimBoth, TrimBothDefault:
		return "BOTH"
	case TrimLeading:
		return "LEADING"
	case TrimTrailing:
		return "TRAILING"
	default:
		return ""
	}
}

// TrimDirectionExpr is an expression representing the trim direction used in the TRIM() function.
type TrimDirectionExpr struct {
	exprNode
	// Direction is the trim direction
	Direction TrimDirectionType
}

// Restore implements Node interface.
func (n *TrimDirectionExpr) Restore(ctx *format.RestoreCtx) error {
	ctx.WriteKeyWord(n.Direction.String())
	return nil
}

// Format the ExprNode into a Writer.
func (n *TrimDirectionExpr) Format(w io.Writer) {
	fmt.Fprint(w, n.Direction.String())
}

// Accept implements Node Accept interface.
func (n *TrimDirectionExpr) Accept(v Visitor) (Node, bool) {
	newNode, skipChildren := v.Enter(n)
	if skipChildren {
		return v.Leave(newNode)
	}
	return v.Leave(n)
}

// DateArithType is type for DateArith type.
type DateArithType byte

const (
	// DateArithAdd is to run adddate or date_add function option.
	// See https://dev.mysql.com/doc/refman/5.7/en/date-and-time-functions.html#function_adddate
	// See https://dev.mysql.com/doc/refman/5.7/en/date-and-time-functions.html#function_date-add
	DateArithAdd DateArithType = iota + 1
	// DateArithSub is to run subdate or date_sub function option.
	// See https://dev.mysql.com/doc/refman/5.7/en/date-and-time-functions.html#function_subdate
	// See https://dev.mysql.com/doc/refman/5.7/en/date-and-time-functions.html#function_date-sub
	DateArithSub
)

const (
	// AggFuncCount is the name of Count function.
	AggFuncCount = "count"
	// AggFuncSum is the name of Sum function.
	AggFuncSum = "sum"
	// AggFuncAvg is the name of Avg function.
	AggFuncAvg = "avg"
	// AggFuncFirstRow is the name of FirstRowColumn function.
	AggFuncFirstRow = "firstrow"
	// AggFuncMax is the name of max function.
	AggFuncMax = "max"
	// AggFuncMin is the name of min function.
	AggFuncMin = "min"
	// AggFuncGroupConcat is the name of group_concat function.
	AggFuncGroupConcat = "group_concat"
	// AggFuncBitOr is the name of bit_or function.
	AggFuncBitOr = "bit_or"
	// AggFuncBitXor is the name of bit_xor function.
	AggFuncBitXor = "bit_xor"
	// AggFuncBitAnd is the name of bit_and function.
	AggFuncBitAnd = "bit_and"
	// AggFuncVarPop is the name of var_pop function
	AggFuncVarPop = "var_pop"
	// AggFuncVarSamp is the name of var_samp function
	AggFuncVarSamp = "var_samp"
	// AggFuncStddevPop is the name of stddev_pop/std/stddev function
	AggFuncStddevPop = "stddev_pop"
	// AggFuncStddevSamp is the name of stddev_samp function
	AggFuncStddevSamp = "stddev_samp"
	// AggFuncJsonArrayagg is the name of json_arrayagg function
	AggFuncJsonArrayagg = "json_arrayagg"
	// AggFuncJsonObjectAgg is the name of json_objectagg function
	AggFuncJsonObjectAgg = "json_objectagg"
	// AggFuncApproxCountDistinct is the name of approx_count_distinct function.
	AggFuncApproxCountDistinct = "approx_count_distinct"
	// AggFuncApproxPercentile is the name of approx_percentile function.
	AggFuncApproxPercentile = "approx_percentile"
)

// AggregateFuncExpr represents aggregate function expression.
type AggregateFuncExpr struct {
	funcNode
	// F is the function name.
	F string
	// Args is the function args.
	Args []ExprNode
	// Distinct is true, function hence only aggregate distinct values.
	// For example, column c1 values are "1", "2", "2",  "sum(c1)" is "5",
	// but "sum(distinct c1)" is "3".
	Distinct bool
	// Order is only used in GROUP_CONCAT
	Order *OrderByClause
}

// Restore implements Node interface.
func (n *AggregateFuncExpr) Restore(ctx *format.RestoreCtx) error {
	ctx.WriteKeyWord(n.F)
	ctx.WritePlain("(")
	if n.Distinct {
		ctx.WriteKeyWord("DISTINCT ")
	}
	switch strings.ToLower(n.F) {
	case "group_concat":
		for i := 0; i < len(n.Args)-1; i++ {
			if i != 0 {
				ctx.WritePlain(", ")
			}
			if err := n.Args[i].Restore(ctx); err != nil {
				return errors.Annotatef(err, "An error occurred while restore AggregateFuncExpr.Args[%d]", i)
			}
		}
		if n.Order != nil {
			ctx.WritePlain(" ")
			if err := n.Order.Restore(ctx); err != nil {
				return errors.Annotate(err, "An error occur while restore AggregateFuncExpr.Args Order")
			}
		}
		ctx.WriteKeyWord(" SEPARATOR ")
		if err := n.Args[len(n.Args)-1].Restore(ctx); err != nil {
			return errors.Annotate(err, "An error occurred while restore AggregateFuncExpr.Args SEPARATOR")
		}
	default:
		for i, argv := range n.Args {
			if i != 0 {
				ctx.WritePlain(", ")
			}
			if err := argv.Restore(ctx); err != nil {
				return errors.Annotatef(err, "An error occurred while restore AggregateFuncExpr.Args[%d]", i)
			}
		}
	}
	ctx.WritePlain(")")
	return nil
}

// Format the ExprNode into a Writer.
func (n *AggregateFuncExpr) Format(w io.Writer) {
	panic("Not implemented")
}

// Accept implements Node Accept interface.
func (n *AggregateFuncExpr) Accept(v Visitor) (Node, bool) {
	newNode, skipChildren := v.Enter(n)
	if skipChildren {
		return v.Leave(newNode)
	}
	n = newNode.(*AggregateFuncExpr)
	for i, val := range n.Args {
		node, ok := val.Accept(v)
		if !ok {
			return n, false
		}
		n.Args[i] = node.(ExprNode)
	}
	if n.Order != nil {
		node, ok := n.Order.Accept(v)
		if !ok {
			return n, false
		}
		n.Order = node.(*OrderByClause)
	}
	return v.Leave(n)
}

const (
	// WindowFuncRowNumber is the name of row_number function.
	WindowFuncRowNumber = "row_number"
	// WindowFuncRank is the name of rank function.
	WindowFuncRank = "rank"
	// WindowFuncDenseRank is the name of dense_rank function.
	WindowFuncDenseRank = "dense_rank"
	// WindowFuncCumeDist is the name of cume_dist function.
	WindowFuncCumeDist = "cume_dist"
	// WindowFuncPercentRank is the name of percent_rank function.
	WindowFuncPercentRank = "percent_rank"
	// WindowFuncNtile is the name of ntile function.
	WindowFuncNtile = "ntile"
	// WindowFuncLead is the name of lead function.
	WindowFuncLead = "lead"
	// WindowFuncLag is the name of lag function.
	WindowFuncLag = "lag"
	// WindowFuncFirstValue is the name of first_value function.
	WindowFuncFirstValue = "first_value"
	// WindowFuncLastValue is the name of last_value function.
	WindowFuncLastValue = "last_value"
	// WindowFuncNthValue is the name of nth_value function.
	WindowFuncNthValue = "nth_value"
)

// WindowFuncExpr represents window function expression.
type WindowFuncExpr struct {
	funcNode

	// Name is the function name.
	Name string
	// Args is the function args.
	Args []ExprNode
	// Distinct cannot be true for most window functions, except `max` and `min`.
	// We need to raise error if it is not allowed to be true.
	Distinct bool
	// IgnoreNull indicates how to handle null value.
	// MySQL only supports `RESPECT NULLS`, so we need to raise error if it is true.
	IgnoreNull bool
	// FromLast indicates the calculation direction of this window function.
	// MySQL only supports calculation from first, so we need to raise error if it is true.
	FromLast bool
	// Spec is the specification of this window.
	Spec WindowSpec
}

// Restore implements Node interface.
func (n *WindowFuncExpr) Restore(ctx *format.RestoreCtx) error {
	ctx.WriteKeyWord(n.Name)
	ctx.WritePlain("(")
	for i, v := range n.Args {
		if i != 0 {
			ctx.WritePlain(", ")
		} else if n.Distinct {
			ctx.WriteKeyWord("DISTINCT ")
		}
		if err := v.Restore(ctx); err != nil {
			return errors.Annotatef(err, "An error occurred while restore WindowFuncExpr.Args[%d]", i)
		}
	}
	ctx.WritePlain(")")
	if n.FromLast {
		ctx.WriteKeyWord(" FROM LAST")
	}
	if n.IgnoreNull {
		ctx.WriteKeyWord(" IGNORE NULLS")
	}
	ctx.WriteKeyWord(" OVER ")
	if err := n.Spec.Restore(ctx); err != nil {
		return errors.Annotate(err, "An error occurred while restore WindowFuncExpr.Spec")
	}

	return nil
}

// Format formats the window function expression into a Writer.
func (n *WindowFuncExpr) Format(w io.Writer) {
	panic("Not implemented")
}

// Accept implements Node Accept interface.
func (n *WindowFuncExpr) Accept(v Visitor) (Node, bool) {
	newNode, skipChildren := v.Enter(n)
	if skipChildren {
		return v.Leave(newNode)
	}
	n = newNode.(*WindowFuncExpr)
	for i, val := range n.Args {
		node, ok := val.Accept(v)
		if !ok {
			return n, false
		}
		n.Args[i] = node.(ExprNode)
	}
	node, ok := n.Spec.Accept(v)
	if !ok {
		return n, false
	}
	n.Spec = *node.(*WindowSpec)
	return v.Leave(n)
}

// TimeUnitType is the type for time and timestamp units.
type TimeUnitType int

const (
	// TimeUnitInvalid is a placeholder for an invalid time or timestamp unit
	TimeUnitInvalid TimeUnitType = iota
	// TimeUnitMicrosecond is the time or timestamp unit MICROSECOND.
	TimeUnitMicrosecond
	// TimeUnitSecond is the time or timestamp unit SECOND.
	TimeUnitSecond
	// TimeUnitMinute is the time or timestamp unit MINUTE.
	TimeUnitMinute
	// TimeUnitHour is the time or timestamp unit HOUR.
	TimeUnitHour
	// TimeUnitDay is the time or timestamp unit DAY.
	TimeUnitDay
	// TimeUnitWeek is the time or timestamp unit WEEK.
	TimeUnitWeek
	// TimeUnitMonth is the time or timestamp unit MONTH.
	TimeUnitMonth
	// TimeUnitQuarter is the time or timestamp unit QUARTER.
	TimeUnitQuarter
	// TimeUnitYear is the time or timestamp unit YEAR.
	TimeUnitYear
	// TimeUnitSecondMicrosecond is the time unit SECOND_MICROSECOND.
	TimeUnitSecondMicrosecond
	// TimeUnitMinuteMicrosecond is the time unit MINUTE_MICROSECOND.
	TimeUnitMinuteMicrosecond
	// TimeUnitMinuteSecond is the time unit MINUTE_SECOND.
	TimeUnitMinuteSecond
	// TimeUnitHourMicrosecond is the time unit HOUR_MICROSECOND.
	TimeUnitHourMicrosecond
	// TimeUnitHourSecond is the time unit HOUR_SECOND.
	TimeUnitHourSecond
	// TimeUnitHourMinute is the time unit HOUR_MINUTE.
	TimeUnitHourMinute
	// TimeUnitDayMicrosecond is the time unit DAY_MICROSECOND.
	TimeUnitDayMicrosecond
	// TimeUnitDaySecond is the time unit DAY_SECOND.
	TimeUnitDaySecond
	// TimeUnitDayMinute is the time unit DAY_MINUTE.
	TimeUnitDayMinute
	// TimeUnitDayHour is the time unit DAY_HOUR.
	TimeUnitDayHour
	// TimeUnitYearMonth is the time unit YEAR_MONTH.
	TimeUnitYearMonth
)

// String implements fmt.Stringer interface.
func (unit TimeUnitType) String() string {
	switch unit {
	case TimeUnitMicrosecond:
		return "MICROSECOND"
	case TimeUnitSecond:
		return "SECOND"
	case TimeUnitMinute:
		return "MINUTE"
	case TimeUnitHour:
		return "HOUR"
	case TimeUnitDay:
		return "DAY"
	case TimeUnitWeek:
		return "WEEK"
	case TimeUnitMonth:
		return "MONTH"
	case TimeUnitQuarter:
		return "QUARTER"
	case TimeUnitYear:
		return "YEAR"
	case TimeUnitSecondMicrosecond:
		return "SECOND_MICROSECOND"
	case TimeUnitMinuteMicrosecond:
		return "MINUTE_MICROSECOND"
	case TimeUnitMinuteSecond:
		return "MINUTE_SECOND"
	case TimeUnitHourMicrosecond:
		return "HOUR_MICROSECOND"
	case TimeUnitHourSecond:
		return "HOUR_SECOND"
	case TimeUnitHourMinute:
		return "HOUR_MINUTE"
	case TimeUnitDayMicrosecond:
		return "DAY_MICROSECOND"
	case TimeUnitDaySecond:
		return "DAY_SECOND"
	case TimeUnitDayMinute:
		return "DAY_MINUTE"
	case TimeUnitDayHour:
		return "DAY_HOUR"
	case TimeUnitYearMonth:
		return "YEAR_MONTH"
	default:
		return ""
	}
}

// Duration represented by this unit.
// Returns error if the time unit is not a fixed time interval (such as MONTH)
// or a composite unit (such as MINUTE_SECOND).
func (unit TimeUnitType) Duration() (time.Duration, error) {
	switch unit {
	case TimeUnitMicrosecond:
		return time.Microsecond, nil
	case TimeUnitSecond:
		return time.Second, nil
	case TimeUnitMinute:
		return time.Minute, nil
	case TimeUnitHour:
		return time.Hour, nil
	case TimeUnitDay:
		return time.Hour * 24, nil
	case TimeUnitWeek:
		return time.Hour * 24 * 7, nil
	case TimeUnitMonth, TimeUnitQuarter, TimeUnitYear:
		return 0, errors.Errorf("%s is not a constant time interval and cannot be used here", unit)
	default:
		return 0, errors.Errorf("%s is a composite time unit and is not supported yet", unit)
	}
}

// TimeUnitExpr is an expression representing a time or timestamp unit.
type TimeUnitExpr struct {
	exprNode
	// Unit is the time or timestamp unit.
	Unit TimeUnitType
}

// Restore implements Node interface.
func (n *TimeUnitExpr) Restore(ctx *format.RestoreCtx) error {
	ctx.WriteKeyWord(n.Unit.String())
	return nil
}

// Format the ExprNode into a Writer.
func (n *TimeUnitExpr) Format(w io.Writer) {
	fmt.Fprint(w, n.Unit.String())
}

// Accept implements Node Accept interface.
func (n *TimeUnitExpr) Accept(v Visitor) (Node, bool) {
	newNode, skipChildren := v.Enter(n)
	if skipChildren {
		return v.Leave(newNode)
	}
	return v.Leave(n)
}

// GetFormatSelectorType is the type for the first argument of GET_FORMAT() function.
type GetFormatSelectorType int

const (
	// GetFormatSelectorDate is the GET_FORMAT selector DATE.
	GetFormatSelectorDate GetFormatSelectorType = iota + 1
	// GetFormatSelectorTime is the GET_FORMAT selector TIME.
	GetFormatSelectorTime
	// GetFormatSelectorDatetime is the GET_FORMAT selector DATETIME and TIMESTAMP.
	GetFormatSelectorDatetime
)

// GetFormatSelectorExpr is an expression used as the first argument of GET_FORMAT() function.
type GetFormatSelectorExpr struct {
	exprNode
	// Selector is the GET_FORMAT() selector.
	Selector GetFormatSelectorType
}

// String implements fmt.Stringer interface.
func (selector GetFormatSelectorType) String() string {
	switch selector {
	case GetFormatSelectorDate:
		return "DATE"
	case GetFormatSelectorTime:
		return "TIME"
	case GetFormatSelectorDatetime:
		return "DATETIME"
	default:
		return ""
	}
}

// Restore implements Node interface.
func (n *GetFormatSelectorExpr) Restore(ctx *format.RestoreCtx) error {
	ctx.WriteKeyWord(n.Selector.String())
	return nil
}

// Format the ExprNode into a Writer.
func (n *GetFormatSelectorExpr) Format(w io.Writer) {
	fmt.Fprint(w, n.Selector.String())
}

// Accept implements Node Accept interface.
func (n *GetFormatSelectorExpr) Accept(v Visitor) (Node, bool) {
	newNode, skipChildren := v.Enter(n)
	if skipChildren {
		return v.Leave(newNode)
	}
	return v.Leave(n)
}<|MERGE_RESOLUTION|>--- conflicted
+++ resolved
@@ -381,14 +381,10 @@
 	LastVal = "lastval"
 	SetVal  = "setval"
 
-<<<<<<< HEAD
-	// Oracle function.
-	GetGUID = "get_guid"
-=======
 	// oracle functions.
 	ToDate    = "to_date"
 	LastMonth = "last_month"
->>>>>>> d32e8a0e
+	GetGUID   = "get_guid"
 )
 
 type FuncCallExprType int8
