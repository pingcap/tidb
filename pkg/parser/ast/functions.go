// Copyright 2015 PingCAP, Inc.
//
// Licensed under the Apache License, Version 2.0 (the "License");
// you may not use this file except in compliance with the License.
// You may obtain a copy of the License at
//
//     http://www.apache.org/licenses/LICENSE-2.0
//
// Unless required by applicable law or agreed to in writing, software
// distributed under the License is distributed on an "AS IS" BASIS,
// See the License for the specific language governing permissions and
// limitations under the License.

package ast

import (
	"fmt"
	"io"
	"strings"
	"time"

	"github.com/pingcap/errors"
	"github.com/pingcap/tidb/pkg/parser/format"
	"github.com/pingcap/tidb/pkg/parser/model"
	"github.com/pingcap/tidb/pkg/parser/types"
)

var (
	_ FuncNode = &AggregateFuncExpr{}
	_ FuncNode = &FuncCallExpr{}
	_ FuncNode = &FuncCastExpr{}
	_ FuncNode = &WindowFuncExpr{}
)

// List scalar function names.
const (
	LogicAnd           = "and"
	Cast               = "cast"
	LeftShift          = "leftshift"
	RightShift         = "rightshift"
	LogicOr            = "or"
	GE                 = "ge"
	LE                 = "le"
	EQ                 = "eq"
	NE                 = "ne"
	LT                 = "lt"
	GT                 = "gt"
	Plus               = "plus"
	Minus              = "minus"
	And                = "bitand"
	Or                 = "bitor"
	Mod                = "mod"
	Xor                = "bitxor"
	Div                = "div"
	Mul                = "mul"
	UnaryNot           = "not" // Avoid name conflict with Not in github/pingcap/check.
	BitNeg             = "bitneg"
	IntDiv             = "intdiv"
	LogicXor           = "xor"
	NullEQ             = "nulleq"
	UnaryPlus          = "unaryplus"
	UnaryMinus         = "unaryminus"
	In                 = "in"
	Like               = "like"
	Ilike              = "ilike"
	Case               = "case"
	Regexp             = "regexp"
	RegexpLike         = "regexp_like"
	RegexpSubstr       = "regexp_substr"
	RegexpInStr        = "regexp_instr"
	RegexpReplace      = "regexp_replace"
	IsNull             = "isnull"
	IsTruthWithoutNull = "istrue" // Avoid name conflict with IsTrue in github/pingcap/check.
	IsTruthWithNull    = "istrue_with_null"
	IsFalsity          = "isfalse" // Avoid name conflict with IsFalse in github/pingcap/check.
	RowFunc            = "row"
	SetVar             = "setvar"
	GetVar             = "getvar"
	Values             = "values"
	BitCount           = "bit_count"
	GetParam           = "getparam"

	// common functions
	Coalesce = "coalesce"
	Greatest = "greatest"
	Least    = "least"
	Interval = "interval"

	// math functions
	Abs      = "abs"
	Acos     = "acos"
	Asin     = "asin"
	Atan     = "atan"
	Atan2    = "atan2"
	Ceil     = "ceil"
	Ceiling  = "ceiling"
	Conv     = "conv"
	Cos      = "cos"
	Cot      = "cot"
	CRC32    = "crc32"
	Degrees  = "degrees"
	Exp      = "exp"
	Floor    = "floor"
	Ln       = "ln"
	Log      = "log"
	Log2     = "log2"
	Log10    = "log10"
	PI       = "pi"
	Pow      = "pow"
	Power    = "power"
	Radians  = "radians"
	Rand     = "rand"
	Round    = "round"
	Sign     = "sign"
	Sin      = "sin"
	Sqrt     = "sqrt"
	Tan      = "tan"
	Truncate = "truncate"

	// time functions
	AddDate          = "adddate"
	AddTime          = "addtime"
	ConvertTz        = "convert_tz"
	Curdate          = "curdate"
	CurrentDate      = "current_date"
	CurrentTime      = "current_time"
	CurrentTimestamp = "current_timestamp"
	Curtime          = "curtime"
	Date             = "date"
	DateLiteral      = "'tidb`.(dateliteral"
	DateAdd          = "date_add"
	DateFormat       = "date_format"
	DateSub          = "date_sub"
	DateDiff         = "datediff"
	Day              = "day"
	DayName          = "dayname"
	DayOfMonth       = "dayofmonth"
	DayOfWeek        = "dayofweek"
	DayOfYear        = "dayofyear"
	Extract          = "extract"
	FromDays         = "from_days"
	FromUnixTime     = "from_unixtime"
	GetFormat        = "get_format"
	Hour             = "hour"
	LocalTime        = "localtime"
	LocalTimestamp   = "localtimestamp"
	MakeDate         = "makedate"
	MakeTime         = "maketime"
	MicroSecond      = "microsecond"
	Minute           = "minute"
	Month            = "month"
	MonthName        = "monthname"
	Now              = "now"
	PeriodAdd        = "period_add"
	PeriodDiff       = "period_diff"
	Quarter          = "quarter"
	SecToTime        = "sec_to_time"
	Second           = "second"
	StrToDate        = "str_to_date"
	SubDate          = "subdate"
	SubTime          = "subtime"
	Sysdate          = "sysdate"
	Time             = "time"
	TimeLiteral      = "'tidb`.(timeliteral"
	TimeFormat       = "time_format"
	TimeToSec        = "time_to_sec"
	TimeDiff         = "timediff"
	Timestamp        = "timestamp"
	TimestampLiteral = "'tidb`.(timestampliteral"
	TimestampAdd     = "timestampadd"
	TimestampDiff    = "timestampdiff"
	ToDays           = "to_days"
	ToSeconds        = "to_seconds"
	UnixTimestamp    = "unix_timestamp"
	UTCDate          = "utc_date"
	UTCTime          = "utc_time"
	UTCTimestamp     = "utc_timestamp"
	Week             = "week"
	Weekday          = "weekday"
	WeekOfYear       = "weekofyear"
	Year             = "year"
	YearWeek         = "yearweek"
	LastDay          = "last_day"
	// TSO functions
	// TiDBBoundedStaleness is used to determine the TS for a read only request with the given bounded staleness.
	// It will be used in the Stale Read feature.
	// For more info, please see AsOfClause.
	TiDBBoundedStaleness = "tidb_bounded_staleness"
	TiDBParseTso         = "tidb_parse_tso"
	TiDBParseTsoLogical  = "tidb_parse_tso_logical"
	TiDBCurrentTso       = "tidb_current_tso"

	// string functions
	ASCII           = "ascii"
	Bin             = "bin"
	Concat          = "concat"
	ConcatWS        = "concat_ws"
	Convert         = "convert"
	Elt             = "elt"
	ExportSet       = "export_set"
	Field           = "field"
	Format          = "format"
	FromBase64      = "from_base64"
	InsertFunc      = "insert_func"
	Instr           = "instr"
	Lcase           = "lcase"
	Left            = "left"
	Length          = "length"
	LoadFile        = "load_file"
	Locate          = "locate"
	Lower           = "lower"
	Lpad            = "lpad"
	LTrim           = "ltrim"
	MakeSet         = "make_set"
	Mid             = "mid"
	Oct             = "oct"
	OctetLength     = "octet_length"
	Ord             = "ord"
	Position        = "position"
	Quote           = "quote"
	Repeat          = "repeat"
	Replace         = "replace"
	Reverse         = "reverse"
	Right           = "right"
	RTrim           = "rtrim"
	Space           = "space"
	Strcmp          = "strcmp"
	Substring       = "substring"
	Substr          = "substr"
	SubstringIndex  = "substring_index"
	ToBase64        = "to_base64"
	Trim            = "trim"
	Translate       = "translate"
	Upper           = "upper"
	Ucase           = "ucase"
	Hex             = "hex"
	Unhex           = "unhex"
	Rpad            = "rpad"
	BitLength       = "bit_length"
	CharFunc        = "char_func"
	CharLength      = "char_length"
	CharacterLength = "character_length"
	FindInSet       = "find_in_set"
	WeightString    = "weight_string"
	Soundex         = "soundex"

	// information functions
	Benchmark            = "benchmark"
	Charset              = "charset"
	Coercibility         = "coercibility"
	Collation            = "collation"
	ConnectionID         = "connection_id"
	CurrentUser          = "current_user"
	CurrentRole          = "current_role"
	Database             = "database"
	FoundRows            = "found_rows"
	LastInsertId         = "last_insert_id"
	RowCount             = "row_count"
	Schema               = "schema"
	SessionUser          = "session_user"
	SystemUser           = "system_user"
	User                 = "user"
	Version              = "version"
	TiDBVersion          = "tidb_version"
	TiDBIsDDLOwner       = "tidb_is_ddl_owner"
	TiDBDecodePlan       = "tidb_decode_plan"
	TiDBDecodeBinaryPlan = "tidb_decode_binary_plan"
	TiDBDecodeSQLDigests = "tidb_decode_sql_digests"
	TiDBEncodeSQLDigest  = "tidb_encode_sql_digest"
	FormatBytes          = "format_bytes"
	FormatNanoTime       = "format_nano_time"
	CurrentResourceGroup = "current_resource_group"

	// control functions
	If     = "if"
	Ifnull = "ifnull"
	Nullif = "nullif"

	// miscellaneous functions
	AnyValue        = "any_value"
	DefaultFunc     = "default_func"
	InetAton        = "inet_aton"
	InetNtoa        = "inet_ntoa"
	Inet6Aton       = "inet6_aton"
	Inet6Ntoa       = "inet6_ntoa"
	IsFreeLock      = "is_free_lock"
	IsIPv4          = "is_ipv4"
	IsIPv4Compat    = "is_ipv4_compat"
	IsIPv4Mapped    = "is_ipv4_mapped"
	IsIPv6          = "is_ipv6"
	IsUsedLock      = "is_used_lock"
	IsUUID          = "is_uuid"
	MasterPosWait   = "master_pos_wait"
	NameConst       = "name_const"
	ReleaseAllLocks = "release_all_locks"
	Sleep           = "sleep"
	UUID            = "uuid"
	UUIDShort       = "uuid_short"
	UUIDToBin       = "uuid_to_bin"
	BinToUUID       = "bin_to_uuid"
	VitessHash      = "vitess_hash"
	TiDBShard       = "tidb_shard"
	TiDBRowChecksum = "tidb_row_checksum"
	GetLock         = "get_lock"
	ReleaseLock     = "release_lock"
	Grouping        = "grouping"

	// encryption and compression functions
	AesDecrypt               = "aes_decrypt"
	AesEncrypt               = "aes_encrypt"
	Compress                 = "compress"
	Decode                   = "decode"
	DesDecrypt               = "des_decrypt"
	DesEncrypt               = "des_encrypt"
	Encode                   = "encode"
	Encrypt                  = "encrypt"
	MD5                      = "md5"
	OldPassword              = "old_password"
	PasswordFunc             = "password_func"
	RandomBytes              = "random_bytes"
	SHA1                     = "sha1"
	SHA                      = "sha"
	SHA2                     = "sha2"
	SM3                      = "sm3"
	Uncompress               = "uncompress"
	UncompressedLength       = "uncompressed_length"
	ValidatePasswordStrength = "validate_password_strength"

	// json functions
	JSONType          = "json_type"
	JSONExtract       = "json_extract"
	JSONUnquote       = "json_unquote"
	JSONArray         = "json_array"
	JSONObject        = "json_object"
	JSONMerge         = "json_merge"
	JSONSet           = "json_set"
	JSONInsert        = "json_insert"
	JSONReplace       = "json_replace"
	JSONRemove        = "json_remove"
	JSONOverlaps      = "json_overlaps"
	JSONContains      = "json_contains"
	JSONMemberOf      = "json_memberof"
	JSONContainsPath  = "json_contains_path"
	JSONValid         = "json_valid"
	JSONArrayAppend   = "json_array_append"
	JSONArrayInsert   = "json_array_insert"
	JSONMergePatch    = "json_merge_patch"
	JSONMergePreserve = "json_merge_preserve"
	JSONPretty        = "json_pretty"
	JSONQuote         = "json_quote"
	JSONSchemaValid   = "json_schema_valid"
	JSONSearch        = "json_search"
	JSONStorageFree   = "json_storage_free"
	JSONStorageSize   = "json_storage_size"
	JSONDepth         = "json_depth"
	JSONKeys          = "json_keys"
	JSONLength        = "json_length"

	// vector functions (tidb extension)
	VecDims                 = "vec_dims"
	VecL1Distance           = "vec_l1_distance"
	VecL2Distance           = "vec_l2_distance"
	VecNegativeInnerProduct = "vec_negative_inner_product"
	VecCosineDistance       = "vec_cosine_distance"
	VecL2Norm               = "vec_l2_norm"
	VecFromText             = "vec_from_text"
	VecAsText               = "vec_as_text"

	// TiDB internal function.
	TiDBDecodeKey       = "tidb_decode_key"
	TiDBMVCCInfo        = "tidb_mvcc_info"
	TiDBEncodeRecordKey = "tidb_encode_record_key"
	TiDBEncodeIndexKey  = "tidb_encode_index_key"
	TiDBDecodeBase64Key = "tidb_decode_base64_key"

	// MVCC information fetching function.
	GetMvccInfo = "get_mvcc_info"

	// Sequence function.
	NextVal = "nextval"
	LastVal = "lastval"
	SetVal  = "setval"

	// oracle functions.
	ToDate    = "to_date"
	LastMonth = "last_month"
<<<<<<< HEAD
	ToNumber  = "to_number"
=======
	GetGUID   = "get_guid"
>>>>>>> 4a9b0e4c
)

type FuncCallExprType int8

const (
	FuncCallExprTypeKeyword FuncCallExprType = iota
	FuncCallExprTypeGeneric
)

// FuncCallExpr is for function expression.
type FuncCallExpr struct {
	funcNode
	Tp     FuncCallExprType
	Schema model.CIStr
	// FnName is the function name.
	FnName model.CIStr
	// Args is the function args.
	Args []ExprNode
}

// Restore implements Node interface.
func (n *FuncCallExpr) Restore(ctx *format.RestoreCtx) error {
	done, err := n.customRestore(ctx)
	if done {
		return err
	}

	if len(n.Schema.String()) != 0 {
		ctx.WriteName(n.Schema.O)
		ctx.WritePlain(".")
	}
	if n.Tp == FuncCallExprTypeGeneric {
		ctx.WriteName(n.FnName.O)
	} else {
		ctx.WriteKeyWord(n.FnName.O)
	}

	ctx.WritePlain("(")
	switch n.FnName.L {
	case "convert":
		if err := n.Args[0].Restore(ctx); err != nil {
			return errors.Annotatef(err, "An error occurred while restore FuncCastExpr.Expr")
		}
		ctx.WriteKeyWord(" USING ")
		if err := n.Args[1].Restore(ctx); err != nil {
			return errors.Annotatef(err, "An error occurred while restore FuncCastExpr.Expr")
		}
	case "adddate", "subdate", "date_add", "date_sub":
		if err := n.Args[0].Restore(ctx); err != nil {
			return errors.Annotatef(err, "An error occurred while restore FuncCallExpr.Args[0]")
		}
		ctx.WritePlain(", ")
		ctx.WriteKeyWord("INTERVAL ")
		if err := n.Args[1].Restore(ctx); err != nil {
			return errors.Annotatef(err, "An error occurred while restore FuncCallExpr.Args[1]")
		}
		ctx.WritePlain(" ")
		if err := n.Args[2].Restore(ctx); err != nil {
			return errors.Annotatef(err, "An error occurred while restore FuncCallExpr.Args[2]")
		}
	case "extract":
		if err := n.Args[0].Restore(ctx); err != nil {
			return errors.Annotatef(err, "An error occurred while restore FuncCallExpr.Args[0]")
		}
		ctx.WriteKeyWord(" FROM ")
		if err := n.Args[1].Restore(ctx); err != nil {
			return errors.Annotatef(err, "An error occurred while restore FuncCallExpr.Args[1]")
		}
	case "position":
		if err := n.Args[0].Restore(ctx); err != nil {
			return errors.Annotatef(err, "An error occurred while restore FuncCallExpr")
		}
		ctx.WriteKeyWord(" IN ")
		if err := n.Args[1].Restore(ctx); err != nil {
			return errors.Annotatef(err, "An error occurred while restore FuncCallExpr")
		}
	case "trim":
		switch len(n.Args) {
		case 3:
			if err := n.Args[2].Restore(ctx); err != nil {
				return errors.Annotatef(err, "An error occurred while restore FuncCallExpr.Args[2]")
			}
			ctx.WritePlain(" ")
			fallthrough
		case 2:
			if expr, isValue := n.Args[1].(ValueExpr); !isValue || expr.GetValue() != nil {
				if err := n.Args[1].Restore(ctx); err != nil {
					return errors.Annotatef(err, "An error occurred while restore FuncCallExpr.Args[1]")
				}
				ctx.WritePlain(" ")
			}
			ctx.WriteKeyWord("FROM ")
			fallthrough
		case 1:
			if err := n.Args[0].Restore(ctx); err != nil {
				return errors.Annotatef(err, "An error occurred while restore FuncCallExpr.Args[0]")
			}
		}
	case WeightString:
		if err := n.Args[0].Restore(ctx); err != nil {
			return errors.Annotatef(err, "An error occurred while restore FuncCallExpr.(WEIGHT_STRING).Args[0]")
		}
		if len(n.Args) == 3 {
			ctx.WriteKeyWord(" AS ")
			ctx.WriteKeyWord(n.Args[1].(ValueExpr).GetValue().(string))
			ctx.WritePlain("(")
			if err := n.Args[2].Restore(ctx); err != nil {
				return errors.Annotatef(err, "An error occurred while restore FuncCallExpr.(WEIGHT_STRING).Args[2]")
			}
			ctx.WritePlain(")")
		}
	default:
		for i, argv := range n.Args {
			if i != 0 {
				ctx.WritePlain(", ")
			}
			if err := argv.Restore(ctx); err != nil {
				return errors.Annotatef(err, "An error occurred while restore FuncCallExpr.Args %d", i)
			}
		}
	}
	ctx.WritePlain(")")
	return nil
}

func (n *FuncCallExpr) customRestore(ctx *format.RestoreCtx) (bool, error) {
	var specialLiteral string
	switch n.FnName.L {
	case DateLiteral:
		specialLiteral = "DATE "
	case TimeLiteral:
		specialLiteral = "TIME "
	case TimestampLiteral:
		specialLiteral = "TIMESTAMP "
	}
	if specialLiteral != "" {
		ctx.WritePlain(specialLiteral)
		if err := n.Args[0].Restore(ctx); err != nil {
			return true, errors.Annotatef(err, "An error occurred while restore FuncCallExpr.Expr")
		}
		return true, nil
	}
	if n.FnName.L == JSONMemberOf {
		if err := n.Args[0].Restore(ctx); err != nil {
			return true, errors.Annotatef(err, "An error occurred while restore FuncCallExpr.(MEMBER OF).Args[0]")
		}
		ctx.WriteKeyWord(" MEMBER OF ")
		ctx.WritePlain("(")
		if err := n.Args[1].Restore(ctx); err != nil {
			return true, errors.Annotatef(err, "An error occurred while restore FuncCallExpr.(MEMBER OF).Args[1]")
		}
		ctx.WritePlain(")")
		return true, nil
	}
	return false, nil
}

// Format the ExprNode into a Writer.
func (n *FuncCallExpr) Format(w io.Writer) {
	if !n.specialFormatArgs(w) {
		fmt.Fprintf(w, "%s(", n.FnName.L)
		for i, arg := range n.Args {
			arg.Format(w)
			if i != len(n.Args)-1 {
				fmt.Fprint(w, ", ")
			}
		}
		fmt.Fprint(w, ")")
	}
}

// specialFormatArgs formats argument list for some special functions.
func (n *FuncCallExpr) specialFormatArgs(w io.Writer) bool {
	switch n.FnName.L {
	case DateAdd, DateSub, AddDate, SubDate:
		fmt.Fprintf(w, "%s(", n.FnName.L)
		n.Args[0].Format(w)
		fmt.Fprint(w, ", INTERVAL ")
		n.Args[1].Format(w)
		fmt.Fprint(w, " ")
		n.Args[2].Format(w)
		fmt.Fprint(w, ")")
		return true
	case JSONMemberOf:
		n.Args[0].Format(w)
		fmt.Fprint(w, " MEMBER OF ")
		fmt.Fprint(w, " (")
		n.Args[1].Format(w)
		fmt.Fprint(w, ")")
		return true
	case Extract:
		fmt.Fprintf(w, "%s(", n.FnName.L)
		n.Args[0].Format(w)
		fmt.Fprint(w, " FROM ")
		n.Args[1].Format(w)
		fmt.Fprint(w, ")")
		return true
	}
	return false
}

// Accept implements Node interface.
func (n *FuncCallExpr) Accept(v Visitor) (Node, bool) {
	newNode, skipChildren := v.Enter(n)
	if skipChildren {
		return v.Leave(newNode)
	}
	n = newNode.(*FuncCallExpr)
	for i, val := range n.Args {
		node, ok := val.Accept(v)
		if !ok {
			return n, false
		}
		n.Args[i] = node.(ExprNode)
	}
	return v.Leave(n)
}

// CastFunctionType is the type for cast function.
type CastFunctionType int

// CastFunction types
const (
	CastFunction CastFunctionType = iota + 1
	CastConvertFunction
	CastBinaryOperator
)

// FuncCastExpr is the cast function converting value to another type, e.g, cast(expr AS signed).
// See https://dev.mysql.com/doc/refman/5.7/en/cast-functions.html
type FuncCastExpr struct {
	funcNode
	// Expr is the expression to be converted.
	Expr ExprNode
	// Tp is the conversion type.
	Tp *types.FieldType
	// FunctionType is either Cast, Convert or Binary.
	FunctionType CastFunctionType
	// ExplicitCharSet is true when charset is explicit indicated.
	ExplicitCharSet bool
}

// Restore implements Node interface.
func (n *FuncCastExpr) Restore(ctx *format.RestoreCtx) error {
	switch n.FunctionType {
	case CastFunction:
		ctx.WriteKeyWord("CAST")
		ctx.WritePlain("(")
		if err := n.Expr.Restore(ctx); err != nil {
			return errors.Annotatef(err, "An error occurred while restore FuncCastExpr.Expr")
		}
		ctx.WriteKeyWord(" AS ")
		n.Tp.RestoreAsCastType(ctx, n.ExplicitCharSet)
		ctx.WritePlain(")")
	case CastConvertFunction:
		ctx.WriteKeyWord("CONVERT")
		ctx.WritePlain("(")
		if err := n.Expr.Restore(ctx); err != nil {
			return errors.Annotatef(err, "An error occurred while restore FuncCastExpr.Expr")
		}
		ctx.WritePlain(", ")
		n.Tp.RestoreAsCastType(ctx, n.ExplicitCharSet)
		ctx.WritePlain(")")
	case CastBinaryOperator:
		ctx.WriteKeyWord("BINARY ")
		if err := n.Expr.Restore(ctx); err != nil {
			return errors.Annotatef(err, "An error occurred while restore FuncCastExpr.Expr")
		}
	}
	return nil
}

// Format the ExprNode into a Writer.
func (n *FuncCastExpr) Format(w io.Writer) {
	switch n.FunctionType {
	case CastFunction:
		fmt.Fprint(w, "CAST(")
		n.Expr.Format(w)
		fmt.Fprint(w, " AS ")
		n.Tp.FormatAsCastType(w, n.ExplicitCharSet)
		fmt.Fprint(w, ")")
	case CastConvertFunction:
		fmt.Fprint(w, "CONVERT(")
		n.Expr.Format(w)
		fmt.Fprint(w, ", ")
		n.Tp.FormatAsCastType(w, n.ExplicitCharSet)
		fmt.Fprint(w, ")")
	case CastBinaryOperator:
		fmt.Fprint(w, "BINARY ")
		n.Expr.Format(w)
	}
}

// Accept implements Node Accept interface.
func (n *FuncCastExpr) Accept(v Visitor) (Node, bool) {
	newNode, skipChildren := v.Enter(n)
	if skipChildren {
		return v.Leave(newNode)
	}
	n = newNode.(*FuncCastExpr)
	node, ok := n.Expr.Accept(v)
	if !ok {
		return n, false
	}
	n.Expr = node.(ExprNode)
	return v.Leave(n)
}

// TrimDirectionType is the type for trim direction.
type TrimDirectionType int

const (
	// TrimBothDefault trims from both direction by default.
	TrimBothDefault TrimDirectionType = iota
	// TrimBoth trims from both direction with explicit notation.
	TrimBoth
	// TrimLeading trims from left.
	TrimLeading
	// TrimTrailing trims from right.
	TrimTrailing
)

// String implements fmt.Stringer interface.
func (direction TrimDirectionType) String() string {
	switch direction {
	case TrimBoth, TrimBothDefault:
		return "BOTH"
	case TrimLeading:
		return "LEADING"
	case TrimTrailing:
		return "TRAILING"
	default:
		return ""
	}
}

// TrimDirectionExpr is an expression representing the trim direction used in the TRIM() function.
type TrimDirectionExpr struct {
	exprNode
	// Direction is the trim direction
	Direction TrimDirectionType
}

// Restore implements Node interface.
func (n *TrimDirectionExpr) Restore(ctx *format.RestoreCtx) error {
	ctx.WriteKeyWord(n.Direction.String())
	return nil
}

// Format the ExprNode into a Writer.
func (n *TrimDirectionExpr) Format(w io.Writer) {
	fmt.Fprint(w, n.Direction.String())
}

// Accept implements Node Accept interface.
func (n *TrimDirectionExpr) Accept(v Visitor) (Node, bool) {
	newNode, skipChildren := v.Enter(n)
	if skipChildren {
		return v.Leave(newNode)
	}
	return v.Leave(n)
}

// DateArithType is type for DateArith type.
type DateArithType byte

const (
	// DateArithAdd is to run adddate or date_add function option.
	// See https://dev.mysql.com/doc/refman/5.7/en/date-and-time-functions.html#function_adddate
	// See https://dev.mysql.com/doc/refman/5.7/en/date-and-time-functions.html#function_date-add
	DateArithAdd DateArithType = iota + 1
	// DateArithSub is to run subdate or date_sub function option.
	// See https://dev.mysql.com/doc/refman/5.7/en/date-and-time-functions.html#function_subdate
	// See https://dev.mysql.com/doc/refman/5.7/en/date-and-time-functions.html#function_date-sub
	DateArithSub
)

const (
	// AggFuncCount is the name of Count function.
	AggFuncCount = "count"
	// AggFuncSum is the name of Sum function.
	AggFuncSum = "sum"
	// AggFuncAvg is the name of Avg function.
	AggFuncAvg = "avg"
	// AggFuncFirstRow is the name of FirstRowColumn function.
	AggFuncFirstRow = "firstrow"
	// AggFuncMax is the name of max function.
	AggFuncMax = "max"
	// AggFuncMin is the name of min function.
	AggFuncMin = "min"
	// AggFuncGroupConcat is the name of group_concat function.
	AggFuncGroupConcat = "group_concat"
	// AggFuncBitOr is the name of bit_or function.
	AggFuncBitOr = "bit_or"
	// AggFuncBitXor is the name of bit_xor function.
	AggFuncBitXor = "bit_xor"
	// AggFuncBitAnd is the name of bit_and function.
	AggFuncBitAnd = "bit_and"
	// AggFuncVarPop is the name of var_pop function
	AggFuncVarPop = "var_pop"
	// AggFuncVarSamp is the name of var_samp function
	AggFuncVarSamp = "var_samp"
	// AggFuncStddevPop is the name of stddev_pop/std/stddev function
	AggFuncStddevPop = "stddev_pop"
	// AggFuncStddevSamp is the name of stddev_samp function
	AggFuncStddevSamp = "stddev_samp"
	// AggFuncJsonArrayagg is the name of json_arrayagg function
	AggFuncJsonArrayagg = "json_arrayagg"
	// AggFuncJsonObjectAgg is the name of json_objectagg function
	AggFuncJsonObjectAgg = "json_objectagg"
	// AggFuncApproxCountDistinct is the name of approx_count_distinct function.
	AggFuncApproxCountDistinct = "approx_count_distinct"
	// AggFuncApproxPercentile is the name of approx_percentile function.
	AggFuncApproxPercentile = "approx_percentile"
)

// AggregateFuncExpr represents aggregate function expression.
type AggregateFuncExpr struct {
	funcNode
	// F is the function name.
	F string
	// Args is the function args.
	Args []ExprNode
	// Distinct is true, function hence only aggregate distinct values.
	// For example, column c1 values are "1", "2", "2",  "sum(c1)" is "5",
	// but "sum(distinct c1)" is "3".
	Distinct bool
	// Order is only used in GROUP_CONCAT
	Order *OrderByClause
}

// Restore implements Node interface.
func (n *AggregateFuncExpr) Restore(ctx *format.RestoreCtx) error {
	ctx.WriteKeyWord(n.F)
	ctx.WritePlain("(")
	if n.Distinct {
		ctx.WriteKeyWord("DISTINCT ")
	}
	switch strings.ToLower(n.F) {
	case "group_concat":
		for i := 0; i < len(n.Args)-1; i++ {
			if i != 0 {
				ctx.WritePlain(", ")
			}
			if err := n.Args[i].Restore(ctx); err != nil {
				return errors.Annotatef(err, "An error occurred while restore AggregateFuncExpr.Args[%d]", i)
			}
		}
		if n.Order != nil {
			ctx.WritePlain(" ")
			if err := n.Order.Restore(ctx); err != nil {
				return errors.Annotate(err, "An error occur while restore AggregateFuncExpr.Args Order")
			}
		}
		ctx.WriteKeyWord(" SEPARATOR ")
		if err := n.Args[len(n.Args)-1].Restore(ctx); err != nil {
			return errors.Annotate(err, "An error occurred while restore AggregateFuncExpr.Args SEPARATOR")
		}
	default:
		for i, argv := range n.Args {
			if i != 0 {
				ctx.WritePlain(", ")
			}
			if err := argv.Restore(ctx); err != nil {
				return errors.Annotatef(err, "An error occurred while restore AggregateFuncExpr.Args[%d]", i)
			}
		}
	}
	ctx.WritePlain(")")
	return nil
}

// Format the ExprNode into a Writer.
func (n *AggregateFuncExpr) Format(w io.Writer) {
	panic("Not implemented")
}

// Accept implements Node Accept interface.
func (n *AggregateFuncExpr) Accept(v Visitor) (Node, bool) {
	newNode, skipChildren := v.Enter(n)
	if skipChildren {
		return v.Leave(newNode)
	}
	n = newNode.(*AggregateFuncExpr)
	for i, val := range n.Args {
		node, ok := val.Accept(v)
		if !ok {
			return n, false
		}
		n.Args[i] = node.(ExprNode)
	}
	if n.Order != nil {
		node, ok := n.Order.Accept(v)
		if !ok {
			return n, false
		}
		n.Order = node.(*OrderByClause)
	}
	return v.Leave(n)
}

const (
	// WindowFuncRowNumber is the name of row_number function.
	WindowFuncRowNumber = "row_number"
	// WindowFuncRank is the name of rank function.
	WindowFuncRank = "rank"
	// WindowFuncDenseRank is the name of dense_rank function.
	WindowFuncDenseRank = "dense_rank"
	// WindowFuncCumeDist is the name of cume_dist function.
	WindowFuncCumeDist = "cume_dist"
	// WindowFuncPercentRank is the name of percent_rank function.
	WindowFuncPercentRank = "percent_rank"
	// WindowFuncNtile is the name of ntile function.
	WindowFuncNtile = "ntile"
	// WindowFuncLead is the name of lead function.
	WindowFuncLead = "lead"
	// WindowFuncLag is the name of lag function.
	WindowFuncLag = "lag"
	// WindowFuncFirstValue is the name of first_value function.
	WindowFuncFirstValue = "first_value"
	// WindowFuncLastValue is the name of last_value function.
	WindowFuncLastValue = "last_value"
	// WindowFuncNthValue is the name of nth_value function.
	WindowFuncNthValue = "nth_value"
)

// WindowFuncExpr represents window function expression.
type WindowFuncExpr struct {
	funcNode

	// Name is the function name.
	Name string
	// Args is the function args.
	Args []ExprNode
	// Distinct cannot be true for most window functions, except `max` and `min`.
	// We need to raise error if it is not allowed to be true.
	Distinct bool
	// IgnoreNull indicates how to handle null value.
	// MySQL only supports `RESPECT NULLS`, so we need to raise error if it is true.
	IgnoreNull bool
	// FromLast indicates the calculation direction of this window function.
	// MySQL only supports calculation from first, so we need to raise error if it is true.
	FromLast bool
	// Spec is the specification of this window.
	Spec WindowSpec
}

// Restore implements Node interface.
func (n *WindowFuncExpr) Restore(ctx *format.RestoreCtx) error {
	ctx.WriteKeyWord(n.Name)
	ctx.WritePlain("(")
	for i, v := range n.Args {
		if i != 0 {
			ctx.WritePlain(", ")
		} else if n.Distinct {
			ctx.WriteKeyWord("DISTINCT ")
		}
		if err := v.Restore(ctx); err != nil {
			return errors.Annotatef(err, "An error occurred while restore WindowFuncExpr.Args[%d]", i)
		}
	}
	ctx.WritePlain(")")
	if n.FromLast {
		ctx.WriteKeyWord(" FROM LAST")
	}
	if n.IgnoreNull {
		ctx.WriteKeyWord(" IGNORE NULLS")
	}
	ctx.WriteKeyWord(" OVER ")
	if err := n.Spec.Restore(ctx); err != nil {
		return errors.Annotate(err, "An error occurred while restore WindowFuncExpr.Spec")
	}

	return nil
}

// Format formats the window function expression into a Writer.
func (n *WindowFuncExpr) Format(w io.Writer) {
	panic("Not implemented")
}

// Accept implements Node Accept interface.
func (n *WindowFuncExpr) Accept(v Visitor) (Node, bool) {
	newNode, skipChildren := v.Enter(n)
	if skipChildren {
		return v.Leave(newNode)
	}
	n = newNode.(*WindowFuncExpr)
	for i, val := range n.Args {
		node, ok := val.Accept(v)
		if !ok {
			return n, false
		}
		n.Args[i] = node.(ExprNode)
	}
	node, ok := n.Spec.Accept(v)
	if !ok {
		return n, false
	}
	n.Spec = *node.(*WindowSpec)
	return v.Leave(n)
}

// TimeUnitType is the type for time and timestamp units.
type TimeUnitType int

const (
	// TimeUnitInvalid is a placeholder for an invalid time or timestamp unit
	TimeUnitInvalid TimeUnitType = iota
	// TimeUnitMicrosecond is the time or timestamp unit MICROSECOND.
	TimeUnitMicrosecond
	// TimeUnitSecond is the time or timestamp unit SECOND.
	TimeUnitSecond
	// TimeUnitMinute is the time or timestamp unit MINUTE.
	TimeUnitMinute
	// TimeUnitHour is the time or timestamp unit HOUR.
	TimeUnitHour
	// TimeUnitDay is the time or timestamp unit DAY.
	TimeUnitDay
	// TimeUnitWeek is the time or timestamp unit WEEK.
	TimeUnitWeek
	// TimeUnitMonth is the time or timestamp unit MONTH.
	TimeUnitMonth
	// TimeUnitQuarter is the time or timestamp unit QUARTER.
	TimeUnitQuarter
	// TimeUnitYear is the time or timestamp unit YEAR.
	TimeUnitYear
	// TimeUnitSecondMicrosecond is the time unit SECOND_MICROSECOND.
	TimeUnitSecondMicrosecond
	// TimeUnitMinuteMicrosecond is the time unit MINUTE_MICROSECOND.
	TimeUnitMinuteMicrosecond
	// TimeUnitMinuteSecond is the time unit MINUTE_SECOND.
	TimeUnitMinuteSecond
	// TimeUnitHourMicrosecond is the time unit HOUR_MICROSECOND.
	TimeUnitHourMicrosecond
	// TimeUnitHourSecond is the time unit HOUR_SECOND.
	TimeUnitHourSecond
	// TimeUnitHourMinute is the time unit HOUR_MINUTE.
	TimeUnitHourMinute
	// TimeUnitDayMicrosecond is the time unit DAY_MICROSECOND.
	TimeUnitDayMicrosecond
	// TimeUnitDaySecond is the time unit DAY_SECOND.
	TimeUnitDaySecond
	// TimeUnitDayMinute is the time unit DAY_MINUTE.
	TimeUnitDayMinute
	// TimeUnitDayHour is the time unit DAY_HOUR.
	TimeUnitDayHour
	// TimeUnitYearMonth is the time unit YEAR_MONTH.
	TimeUnitYearMonth
)

// String implements fmt.Stringer interface.
func (unit TimeUnitType) String() string {
	switch unit {
	case TimeUnitMicrosecond:
		return "MICROSECOND"
	case TimeUnitSecond:
		return "SECOND"
	case TimeUnitMinute:
		return "MINUTE"
	case TimeUnitHour:
		return "HOUR"
	case TimeUnitDay:
		return "DAY"
	case TimeUnitWeek:
		return "WEEK"
	case TimeUnitMonth:
		return "MONTH"
	case TimeUnitQuarter:
		return "QUARTER"
	case TimeUnitYear:
		return "YEAR"
	case TimeUnitSecondMicrosecond:
		return "SECOND_MICROSECOND"
	case TimeUnitMinuteMicrosecond:
		return "MINUTE_MICROSECOND"
	case TimeUnitMinuteSecond:
		return "MINUTE_SECOND"
	case TimeUnitHourMicrosecond:
		return "HOUR_MICROSECOND"
	case TimeUnitHourSecond:
		return "HOUR_SECOND"
	case TimeUnitHourMinute:
		return "HOUR_MINUTE"
	case TimeUnitDayMicrosecond:
		return "DAY_MICROSECOND"
	case TimeUnitDaySecond:
		return "DAY_SECOND"
	case TimeUnitDayMinute:
		return "DAY_MINUTE"
	case TimeUnitDayHour:
		return "DAY_HOUR"
	case TimeUnitYearMonth:
		return "YEAR_MONTH"
	default:
		return ""
	}
}

// Duration represented by this unit.
// Returns error if the time unit is not a fixed time interval (such as MONTH)
// or a composite unit (such as MINUTE_SECOND).
func (unit TimeUnitType) Duration() (time.Duration, error) {
	switch unit {
	case TimeUnitMicrosecond:
		return time.Microsecond, nil
	case TimeUnitSecond:
		return time.Second, nil
	case TimeUnitMinute:
		return time.Minute, nil
	case TimeUnitHour:
		return time.Hour, nil
	case TimeUnitDay:
		return time.Hour * 24, nil
	case TimeUnitWeek:
		return time.Hour * 24 * 7, nil
	case TimeUnitMonth, TimeUnitQuarter, TimeUnitYear:
		return 0, errors.Errorf("%s is not a constant time interval and cannot be used here", unit)
	default:
		return 0, errors.Errorf("%s is a composite time unit and is not supported yet", unit)
	}
}

// TimeUnitExpr is an expression representing a time or timestamp unit.
type TimeUnitExpr struct {
	exprNode
	// Unit is the time or timestamp unit.
	Unit TimeUnitType
}

// Restore implements Node interface.
func (n *TimeUnitExpr) Restore(ctx *format.RestoreCtx) error {
	ctx.WriteKeyWord(n.Unit.String())
	return nil
}

// Format the ExprNode into a Writer.
func (n *TimeUnitExpr) Format(w io.Writer) {
	fmt.Fprint(w, n.Unit.String())
}

// Accept implements Node Accept interface.
func (n *TimeUnitExpr) Accept(v Visitor) (Node, bool) {
	newNode, skipChildren := v.Enter(n)
	if skipChildren {
		return v.Leave(newNode)
	}
	return v.Leave(n)
}

// GetFormatSelectorType is the type for the first argument of GET_FORMAT() function.
type GetFormatSelectorType int

const (
	// GetFormatSelectorDate is the GET_FORMAT selector DATE.
	GetFormatSelectorDate GetFormatSelectorType = iota + 1
	// GetFormatSelectorTime is the GET_FORMAT selector TIME.
	GetFormatSelectorTime
	// GetFormatSelectorDatetime is the GET_FORMAT selector DATETIME and TIMESTAMP.
	GetFormatSelectorDatetime
)

// GetFormatSelectorExpr is an expression used as the first argument of GET_FORMAT() function.
type GetFormatSelectorExpr struct {
	exprNode
	// Selector is the GET_FORMAT() selector.
	Selector GetFormatSelectorType
}

// String implements fmt.Stringer interface.
func (selector GetFormatSelectorType) String() string {
	switch selector {
	case GetFormatSelectorDate:
		return "DATE"
	case GetFormatSelectorTime:
		return "TIME"
	case GetFormatSelectorDatetime:
		return "DATETIME"
	default:
		return ""
	}
}

// Restore implements Node interface.
func (n *GetFormatSelectorExpr) Restore(ctx *format.RestoreCtx) error {
	ctx.WriteKeyWord(n.Selector.String())
	return nil
}

// Format the ExprNode into a Writer.
func (n *GetFormatSelectorExpr) Format(w io.Writer) {
	fmt.Fprint(w, n.Selector.String())
}

// Accept implements Node Accept interface.
func (n *GetFormatSelectorExpr) Accept(v Visitor) (Node, bool) {
	newNode, skipChildren := v.Enter(n)
	if skipChildren {
		return v.Leave(newNode)
	}
	return v.Leave(n)
}<|MERGE_RESOLUTION|>--- conflicted
+++ resolved
@@ -384,11 +384,8 @@
 	// oracle functions.
 	ToDate    = "to_date"
 	LastMonth = "last_month"
-<<<<<<< HEAD
 	ToNumber  = "to_number"
-=======
 	GetGUID   = "get_guid"
->>>>>>> 4a9b0e4c
 )
 
 type FuncCallExprType int8
