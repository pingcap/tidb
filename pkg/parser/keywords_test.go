--- conflicted
+++ resolved
@@ -36,11 +36,7 @@
 }
 
 func TestKeywordsLength(t *testing.T) {
-<<<<<<< HEAD
-	require.Equal(t, 659, len(parser.Keywords))
-=======
-	require.Equal(t, 657, len(parser.Keywords))
->>>>>>> 34305c63
+	require.Equal(t, 660, len(parser.Keywords))
 
 	reservedNr := 0
 	for _, kw := range parser.Keywords {
