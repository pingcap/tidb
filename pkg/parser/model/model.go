--- conflicted
+++ resolved
@@ -1173,11 +1173,8 @@
 	XXXExchangePartitionFlag bool `json:"exchange_partition_flag"`
 }
 
-<<<<<<< HEAD
-=======
 // UpdateIndexInfo is to carry the entries in the list of indexes in UPDATE INDEXES
 // during ALTER TABLE t PARTITION BY ... UPDATE INDEXES (idx_a GLOBAL, idx_b LOCAL...)
->>>>>>> 2d8e5bec
 type UpdateIndexInfo struct {
 	IndexName string `json:"index_name"`
 	Global    bool   `json:"global"`
