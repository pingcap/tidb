--- conflicted
+++ resolved
@@ -1687,43 +1687,24 @@
 
 // DBInfo provides meta data describing a DB.
 type DBInfo struct {
-<<<<<<< HEAD
-	ID                 int64          `json:"id"`      // Database ID
-	Name               CIStr          `json:"db_name"` // DB name.
-	Charset            string         `json:"charset"`
-	Collate            string         `json:"collate"`
-	tables             []*TableInfo   `json:"-"` // Tables in the DB.
-	State              SchemaState    `json:"state"`
-	PlacementPolicyRef *PolicyRefInfo `json:"policy_ref_info"`
-=======
 	ID                 int64            `json:"id"`      // Database ID
 	Name               CIStr            `json:"db_name"` // DB name.
 	Charset            string           `json:"charset"`
 	Collate            string           `json:"collate"`
-	Tables             []*TableInfo     `json:"-"` // Tables in the DB.
+	Deprecated struct { // Tables is not set in infoschema v2, use infoschema SchemaTableInfos() instead.
+		Tables             []*TableInfo     `json:"-"` // Tables in the DB.
+	}
 	State              SchemaState      `json:"state"`
 	PlacementPolicyRef *PolicyRefInfo   `json:"policy_ref_info"`
 	TableName2ID       map[string]int64 `json:"-"`
->>>>>>> d0c73aaa
-}
-
-// Tables returns the tables of this DB.
-// CAUTION: infoschema v2 does not hold tables in DBInfo, use infoschema.SchemaTables(db.Name) API instead.
-func (db *DBInfo) Tables() []*TableInfo {
-	return db.tables
-}
-
-// SetTables set the tables field for DBInfo, do not call this API except the infoschema v1 builder process.
-func (db *DBInfo) SetTables(tables []*TableInfo) {
-	db.tables = tables
 }
 
 // Clone clones DBInfo.
 func (db *DBInfo) Clone() *DBInfo {
 	newInfo := *db
-	newInfo.tables = make([]*TableInfo, len(db.tables))
-	for i := range db.tables {
-		newInfo.tables[i] = db.tables[i].Clone()
+	newInfo.Deprecated.Tables = make([]*TableInfo, len(db.Deprecated.Tables))
+	for i := range db.Deprecated.Tables {
+		newInfo.Deprecated.Tables[i] = db.Deprecated.Tables[i].Clone()
 	}
 	return &newInfo
 }
@@ -1731,8 +1712,8 @@
 // Copy shallow copies DBInfo.
 func (db *DBInfo) Copy() *DBInfo {
 	newInfo := *db
-	newInfo.tables = make([]*TableInfo, len(db.tables))
-	copy(newInfo.tables, db.tables)
+	newInfo.Deprecated.Tables = make([]*TableInfo, len(db.Deprecated.Tables))
+	copy(newInfo.Deprecated.Tables, db.Deprecated.Tables)
 	return &newInfo
 }
 
