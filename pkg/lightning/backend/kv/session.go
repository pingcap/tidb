// Copyright 2019 PingCAP, Inc.
//
// Licensed under the Apache License, Version 2.0 (the "License");
// you may not use this file except in compliance with the License.
// You may obtain a copy of the License at
//
//     http://www.apache.org/licenses/LICENSE-2.0
//
// Unless required by applicable law or agreed to in writing, software
// distributed under the License is distributed on an "AS IS" BASIS,
// WITHOUT WARRANTIES OR CONDITIONS OF ANY KIND, either express or implied.
// See the License for the specific language governing permissions and
// limitations under the License.

// TODO combine with the pkg/kv package outside.

package kv

import (
	"context"
	"errors"
	"sync"

	"github.com/docker/go-units"
	"github.com/pingcap/tidb/pkg/expression/exprctx"
	"github.com/pingcap/tidb/pkg/kv"
	"github.com/pingcap/tidb/pkg/lightning/backend/encode"
	"github.com/pingcap/tidb/pkg/lightning/common"
	"github.com/pingcap/tidb/pkg/lightning/log"
	"github.com/pingcap/tidb/pkg/lightning/manual"
	"github.com/pingcap/tidb/pkg/meta/model"
	"github.com/pingcap/tidb/pkg/sessionctx/variable"
	"github.com/pingcap/tidb/pkg/table/tblctx"
	"github.com/pingcap/tidb/pkg/types"
	"github.com/pingcap/tidb/pkg/util/mathutil"
	"go.uber.org/zap"
)

const maxAvailableBufSize int = 20

// invalidIterator is a trimmed down Iterator type which is invalid.
type invalidIterator struct {
	kv.Iterator
}

// Valid implements the kv.Iterator interface
func (*invalidIterator) Valid() bool {
	return false
}

// Close implements the kv.Iterator interface
func (*invalidIterator) Close() {
}

// BytesBuf bytes buffer.
type BytesBuf struct {
	buf []byte
	idx int
	cap int
}

func (b *BytesBuf) add(v []byte) []byte {
	start := b.idx
	copy(b.buf[start:], v)
	b.idx += len(v)
	return b.buf[start:b.idx:b.idx]
}

func newBytesBuf(size int) *BytesBuf {
	return &BytesBuf{
		buf: manual.New(size),
		cap: size,
	}
}

func (b *BytesBuf) destroy() {
	if b != nil {
		manual.Free(b.buf)
		b.buf = nil
	}
}

// MemBuf used to store the data in memory.
type MemBuf struct {
	sync.Mutex
	kv.MemBuffer
	buf           *BytesBuf
	availableBufs []*BytesBuf
	kvPairs       *Pairs
	size          int
}

// Recycle recycles the byte buffer.
func (mb *MemBuf) Recycle(buf *BytesBuf) {
	buf.idx = 0
	buf.cap = len(buf.buf)
	mb.Lock()
	if len(mb.availableBufs) >= maxAvailableBufSize {
		// too many byte buffers, evict one byte buffer and continue
		evictedByteBuf := mb.availableBufs[0]
		evictedByteBuf.destroy()
		mb.availableBufs = mb.availableBufs[1:]
	}
	mb.availableBufs = append(mb.availableBufs, buf)
	mb.Unlock()
}

// AllocateBuf allocates a byte buffer.
func (mb *MemBuf) AllocateBuf(size int) {
	mb.Lock()
	size = max(units.MiB, int(mathutil.NextPowerOfTwo(int64(size)))*2)
	var (
		existingBuf    *BytesBuf
		existingBufIdx int
	)
	for i, buf := range mb.availableBufs {
		if buf.cap >= size {
			existingBuf = buf
			existingBufIdx = i
			break
		}
	}
	if existingBuf != nil {
		mb.buf = existingBuf
		mb.availableBufs[existingBufIdx] = mb.availableBufs[0]
		mb.availableBufs = mb.availableBufs[1:]
	} else {
		mb.buf = newBytesBuf(size)
	}
	mb.Unlock()
}

// Set sets the key-value pair.
func (mb *MemBuf) Set(k kv.Key, v []byte) error {
	kvPairs := mb.kvPairs
	size := len(k) + len(v)
	if mb.buf == nil || mb.buf.cap-mb.buf.idx < size {
		if mb.buf != nil {
			kvPairs.BytesBuf = mb.buf
		}
		mb.AllocateBuf(size)
	}
	kvPairs.Pairs = append(kvPairs.Pairs, common.KvPair{
		Key: mb.buf.add(k),
		Val: mb.buf.add(v),
	})
	mb.size += size
	return nil
}

// SetWithFlags implements the kv.MemBuffer interface.
func (mb *MemBuf) SetWithFlags(k kv.Key, v []byte, _ ...kv.FlagsOp) error {
	return mb.Set(k, v)
}

// Delete implements the kv.MemBuffer interface.
func (*MemBuf) Delete(_ kv.Key) error {
	return errors.New("unsupported operation")
}

// Release publish all modifications in the latest staging buffer to upper level.
func (*MemBuf) Release(_ kv.StagingHandle) {
}

// Staging creates a new staging buffer.
func (*MemBuf) Staging() kv.StagingHandle {
	return 0
}

// Cleanup the resources referenced by the StagingHandle.
// If the changes are not published by `Release`, they will be discarded.
func (*MemBuf) Cleanup(_ kv.StagingHandle) {}

// GetLocal implements the kv.MemBuffer interface.
func (mb *MemBuf) GetLocal(ctx context.Context, key []byte) ([]byte, error) {
	return mb.Get(ctx, key)
}

// Size returns sum of keys and values length.
func (mb *MemBuf) Size() int {
	return mb.size
}

// Len returns the number of entries in the DB.
func (t *transaction) Len() int {
	return t.GetMemBuffer().Len()
}

type kvUnionStore struct {
	MemBuf
}

// GetMemBuffer implements the kv.UnionStore interface.
func (s *kvUnionStore) GetMemBuffer() kv.MemBuffer {
	return &s.MemBuf
}

// GetIndexName implements the kv.UnionStore interface.
func (*kvUnionStore) GetIndexName(_, _ int64) string {
	panic("Unsupported Operation")
}

// CacheIndexName implements the kv.UnionStore interface.
func (*kvUnionStore) CacheIndexName(_, _ int64, _ string) {
}

// CacheTableInfo implements the kv.UnionStore interface.
func (*kvUnionStore) CacheTableInfo(_ int64, _ *model.TableInfo) {
}

// transaction is a trimmed down Transaction type which only supports adding a
// new KV pair.
type transaction struct {
	kv.Transaction
	kvUnionStore
}

// GetMemBuffer implements the kv.Transaction interface.
func (t *transaction) GetMemBuffer() kv.MemBuffer {
	return &t.kvUnionStore.MemBuf
}

// Discard implements the kv.Transaction interface.
func (*transaction) Discard() {
	// do nothing
}

// Flush implements the kv.Transaction interface.
func (*transaction) Flush() (int, error) {
	// do nothing
	return 0, nil
}

// Reset implements the kv.MemBuffer interface
func (*transaction) Reset() {}

// Get implements the kv.Retriever interface
func (*transaction) Get(_ context.Context, _ kv.Key) ([]byte, error) {
	return nil, kv.ErrNotExist
}

// Iter implements the kv.Retriever interface
func (*transaction) Iter(_ kv.Key, _ kv.Key) (kv.Iterator, error) {
	return &invalidIterator{}, nil
}

// Set implements the kv.Mutator interface
func (t *transaction) Set(k kv.Key, v []byte) error {
	return t.MemBuf.Set(k, v)
}

// GetTableInfo implements the kv.Transaction interface.
func (*transaction) GetTableInfo(_ int64) *model.TableInfo {
	return nil
}

// CacheTableInfo implements the kv.Transaction interface.
func (*transaction) CacheTableInfo(_ int64, _ *model.TableInfo) {
}

// SetAssertion implements the kv.Transaction interface.
func (*transaction) SetAssertion(_ []byte, _ ...kv.FlagsOp) error {
	return nil
}

// IsPipelined implements the kv.Transaction interface.
func (*transaction) IsPipelined() bool {
	return false
}

// MayFlush implements the kv.Transaction interface.
func (*transaction) MayFlush() error {
	return nil
}

// Session is used to provide context for lightning.
type Session struct {
	txn     transaction
<<<<<<< HEAD
	Vars    *variable.SessionVars
	exprCtx *exprctximpl.SessionExprContext
	planctx *planCtxImpl
	tblctx  *tbctximpl.TableContextImpl
	// currently, we only set `CommonAddRecordCtx`
	values map[fmt.Stringer]any
}

// newSession creates a new trimmed down Session matching the options.
func newSession(options *encode.SessionOptions, logger log.Logger) *session {
	s := &session{
		values: make(map[fmt.Stringer]any, 1),
	}
	sqlMode := options.SQLMode
	vars := variable.NewSessionVars(s)
	vars.SkipUTF8Check = true
	vars.StmtCtx.InInsertStmt = true
	vars.SQLMode = sqlMode

	typeFlags := vars.StmtCtx.TypeFlags().
		WithTruncateAsWarning(!sqlMode.HasStrictMode()).
		WithIgnoreInvalidDateErr(sqlMode.HasAllowInvalidDatesMode()).
		WithIgnoreZeroInDate(!sqlMode.HasStrictMode() || sqlMode.HasAllowInvalidDatesMode() ||
			!sqlMode.HasNoZeroInDateMode() || !sqlMode.HasNoZeroDateMode())
	vars.StmtCtx.SetTypeFlags(typeFlags)

	errLevels := vars.StmtCtx.ErrLevels()
	errLevels[errctx.ErrGroupBadNull] = errctx.ResolveErrLevel(false, !sqlMode.HasStrictMode())
	errLevels[errctx.ErrGroupNoDefault] = errctx.ResolveErrLevel(false, !sqlMode.HasStrictMode())
	errLevels[errctx.ErrGroupDividedByZero] =
		errctx.ResolveErrLevel(!sqlMode.HasErrorForDivisionByZeroMode(), !sqlMode.HasStrictMode())
	vars.StmtCtx.SetErrLevels(errLevels)
=======
	exprCtx *litExprContext
	tblCtx  *litTableMutateContext
}
>>>>>>> ff1b241a

// NewSession creates a new Session.
func NewSession(options *encode.SessionOptions, logger log.Logger) (*Session, error) {
	sysVars := make(map[string]string, len(options.SysVars))
	if options.SysVars != nil {
		// This sessVars is only used to do validations.
		sessVars := variable.NewSessionVars(nil)
		// To keep compatible with the old versions, we should to skip errors caused by illegal system variables.
		for k, v := range options.SysVars {
			// since 6.3(current master) tidb checks whether we can set a system variable
			// lc_time_names is a read-only variable for now, but might be implemented later,
			// so we not remove it from defaultImportantVariables and check it in below way.
			if sv := variable.GetSysVar(k); sv == nil {
				logger.DPanic("unknown system var", zap.String("key", k))
				continue
			} else if sv.ReadOnly {
				logger.Debug("skip read-only variable", zap.String("key", k))
				continue
			}
			if err := sessVars.SetSystemVar(k, v); err != nil {
				logger.DPanic("new session: failed to set system var",
					log.ShortError(err),
					zap.String("key", k))
				continue
			}
			sysVars[k] = v
		}
	}

	exprCtx, err := newLitExprContext(options.SQLMode, sysVars, options.Timestamp)
	if err != nil {
		return nil, err
	}

	tblCtx, err := newLitTableMutateContext(exprCtx, sysVars)
	if err != nil {
		return nil, err
	}

	s := &Session{
		exprCtx: exprCtx,
		tblCtx:  tblCtx,
	}
	s.txn.kvPairs = &Pairs{}
	return s, nil
}

// GetExprCtx returns the expression context
func (s *Session) GetExprCtx() exprctx.ExprContext {
	return s.exprCtx
}

// Txn returns the internal txn.
func (s *Session) Txn() kv.Transaction {
	return &s.txn
}

// GetTableCtx returns the table MutateContext.
func (s *Session) GetTableCtx() tblctx.MutateContext {
	return s.tblCtx
}

// TakeKvPairs returns the current Pairs and resets the buffer.
func (s *Session) TakeKvPairs() *Pairs {
	memBuf := &s.txn.MemBuf
	pairs := memBuf.kvPairs
	if pairs.BytesBuf != nil {
		pairs.MemBuf = memBuf
	}
	memBuf.kvPairs = &Pairs{Pairs: make([]common.KvPair, 0, len(pairs.Pairs))}
	memBuf.size = 0
	return pairs
}

// SetUserVarVal sets the value of a user variable.
func (s *Session) SetUserVarVal(name string, dt types.Datum) {
	s.exprCtx.setUserVarVal(name, dt)
}

// UnsetUserVar unsets a user variable.
func (s *Session) UnsetUserVar(varName string) {
	s.exprCtx.unsetUserVar(varName)
}

// GetColumnSize returns the size of each column.
func (s *Session) GetColumnSize(tblID int64) (ret map[int64]int64) {
	return s.tblCtx.GetColumnSize(tblID)
}

// Close closes the session
func (s *Session) Close() {
	memBuf := &s.txn.MemBuf
	if memBuf.buf != nil {
		memBuf.buf.destroy()
		memBuf.buf = nil
	}
	for _, b := range memBuf.availableBufs {
		b.destroy()
	}
	memBuf.availableBufs = nil
}<|MERGE_RESOLUTION|>--- conflicted
+++ resolved
@@ -19,20 +19,29 @@
 import (
 	"context"
 	"errors"
+	"fmt"
+	"strconv"
 	"sync"
 
 	"github.com/docker/go-units"
-	"github.com/pingcap/tidb/pkg/expression/exprctx"
+	"github.com/pingcap/tidb/pkg/errctx"
+	exprctx "github.com/pingcap/tidb/pkg/expression/context"
+	exprctximpl "github.com/pingcap/tidb/pkg/expression/contextsession"
+	infoschema "github.com/pingcap/tidb/pkg/infoschema/context"
 	"github.com/pingcap/tidb/pkg/kv"
 	"github.com/pingcap/tidb/pkg/lightning/backend/encode"
 	"github.com/pingcap/tidb/pkg/lightning/common"
 	"github.com/pingcap/tidb/pkg/lightning/log"
 	"github.com/pingcap/tidb/pkg/lightning/manual"
 	"github.com/pingcap/tidb/pkg/meta/model"
+	planctx "github.com/pingcap/tidb/pkg/planner/context"
+	"github.com/pingcap/tidb/pkg/sessionctx"
 	"github.com/pingcap/tidb/pkg/sessionctx/variable"
-	"github.com/pingcap/tidb/pkg/table/tblctx"
+	tbctx "github.com/pingcap/tidb/pkg/table/context"
+	tbctximpl "github.com/pingcap/tidb/pkg/table/contextimpl"
 	"github.com/pingcap/tidb/pkg/types"
 	"github.com/pingcap/tidb/pkg/util/mathutil"
+	"github.com/pingcap/tidb/pkg/util/topsql/stmtstats"
 	"go.uber.org/zap"
 )
 
@@ -273,18 +282,52 @@
 	return nil
 }
 
-// Session is used to provide context for lightning.
-type Session struct {
+// sessExprContext implements the ExprContext interface
+// It embedded an `ExprContext` and a `sessEvalContext` to provide no optional properties.
+type sessExprContext struct {
+	*exprctximpl.SessionExprContext
+	evalCtx *sessEvalContext
+}
+
+// GetEvalCtx implements the ExprContext.GetEvalCtx interface
+func (ctx *sessExprContext) GetEvalCtx() exprctx.EvalContext {
+	return ctx.evalCtx
+}
+
+// sessEvalContext implements the EvalContext interface
+// It embedded an `EvalContext` and provide no optional properties.
+type sessEvalContext struct {
+	exprctx.EvalContext
+}
+
+// GetOptionalPropSet returns the optional properties provided by this context.
+func (*sessEvalContext) GetOptionalPropSet() exprctx.OptionalEvalPropKeySet {
+	return 0
+}
+
+// GetOptionalPropProvider gets the optional property provider by key
+func (*sessEvalContext) GetOptionalPropProvider(exprctx.OptionalEvalPropKey) (exprctx.OptionalEvalPropProvider, bool) {
+	return nil, false
+}
+
+// Deprecated: `session` will be removed soon.
+// session is a trimmed down Session type which only wraps our own trimmed-down
+// transaction type and provides the session variables to the TiDB library
+// optimized for Lightning.
+// The `session` object is private to make sure it is only used by public `Session` struct to provide limited access.
+// TODO: remove `session` and build related context without a mocked `sessionctx.Context` instead.
+type session struct {
+	sessionctx.Context
+	planctx.EmptyPlanContextExtended
 	txn     transaction
-<<<<<<< HEAD
 	Vars    *variable.SessionVars
-	exprCtx *exprctximpl.SessionExprContext
-	planctx *planCtxImpl
+	exprCtx *sessExprContext
 	tblctx  *tbctximpl.TableContextImpl
 	// currently, we only set `CommonAddRecordCtx`
 	values map[fmt.Stringer]any
 }
 
+// Deprecated: this function will be removed soon.
 // newSession creates a new trimmed down Session matching the options.
 func newSession(options *encode.SessionOptions, logger log.Logger) *session {
 	s := &session{
@@ -309,11 +352,97 @@
 	errLevels[errctx.ErrGroupDividedByZero] =
 		errctx.ResolveErrLevel(!sqlMode.HasErrorForDivisionByZeroMode(), !sqlMode.HasStrictMode())
 	vars.StmtCtx.SetErrLevels(errLevels)
-=======
+
+	if options.SysVars != nil {
+		for k, v := range options.SysVars {
+			// since 6.3(current master) tidb checks whether we can set a system variable
+			// lc_time_names is a read-only variable for now, but might be implemented later,
+			// so we not remove it from defaultImportantVariables and check it in below way.
+			if sv := variable.GetSysVar(k); sv == nil {
+				logger.DPanic("unknown system var", zap.String("key", k))
+				continue
+			} else if sv.ReadOnly {
+				logger.Debug("skip read-only variable", zap.String("key", k))
+				continue
+			}
+			if err := vars.SetSystemVar(k, v); err != nil {
+				logger.DPanic("new session: failed to set system var",
+					log.ShortError(err),
+					zap.String("key", k))
+			}
+		}
+	}
+	vars.StmtCtx.SetTimeZone(vars.Location())
+	if err := vars.SetSystemVar("timestamp", strconv.FormatInt(options.Timestamp, 10)); err != nil {
+		logger.Warn("new session: failed to set timestamp",
+			log.ShortError(err))
+	}
+	vars.TxnCtx = nil
+	s.Vars = vars
+	exprCtx := exprctximpl.NewSessionExprContext(s)
+	// The exprCtx should be an expression context providing no optional properties in `EvalContext`.
+	// That is to make sure it only allows expressions that require basic context.
+	s.exprCtx = &sessExprContext{
+		SessionExprContext: exprCtx,
+		evalCtx: &sessEvalContext{
+			EvalContext: exprCtx.GetEvalCtx(),
+		},
+	}
+	s.tblctx = tbctximpl.NewTableContextImpl(s)
+	s.txn.kvPairs = &Pairs{}
+
+	return s
+}
+
+// Txn implements the sessionctx.Context interface
+func (se *session) Txn(_ bool) (kv.Transaction, error) {
+	return &se.txn, nil
+}
+
+// GetSessionVars implements the sessionctx.Context interface
+func (se *session) GetSessionVars() *variable.SessionVars {
+	return se.Vars
+}
+
+// GetExprCtx returns the expression context of the session.
+func (se *session) GetExprCtx() exprctx.ExprContext {
+	return se.exprCtx
+}
+
+// GetTableCtx returns the table.MutateContext
+func (se *session) GetTableCtx() tbctx.MutateContext {
+	return se.tblctx
+}
+
+// SetValue saves a value associated with this context for key.
+func (se *session) SetValue(key fmt.Stringer, value any) {
+	se.values[key] = value
+}
+
+// Value returns the value associated with this context for key.
+func (se *session) Value(key fmt.Stringer) any {
+	return se.values[key]
+}
+
+// StmtAddDirtyTableOP implements the sessionctx.Context interface
+func (*session) StmtAddDirtyTableOP(_ int, _ int64, _ kv.Handle) {}
+
+// GetInfoSchema implements the sessionctx.Context interface.
+func (*session) GetInfoSchema() infoschema.MetaOnlyInfoSchema {
+	return nil
+}
+
+// GetStmtStats implements the sessionctx.Context interface.
+func (*session) GetStmtStats() *stmtstats.StatementStats {
+	return nil
+}
+
+// Session is used to provide context for lightning.
+type Session struct {
+	txn     transaction
 	exprCtx *litExprContext
 	tblCtx  *litTableMutateContext
 }
->>>>>>> ff1b241a
 
 // NewSession creates a new Session.
 func NewSession(options *encode.SessionOptions, logger log.Logger) (*Session, error) {
@@ -372,7 +501,7 @@
 }
 
 // GetTableCtx returns the table MutateContext.
-func (s *Session) GetTableCtx() tblctx.MutateContext {
+func (s *Session) GetTableCtx() tbctx.MutateContext {
 	return s.tblCtx
 }
 
