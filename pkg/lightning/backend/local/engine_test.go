// Copyright 2022 PingCAP, Inc.
//
// Licensed under the Apache License, Version 2.0 (the "License");
// you may not use this file except in compliance with the License.
// You may obtain a copy of the License at
//
//     http://www.apache.org/licenses/LICENSE-2.0
//
// Unless required by applicable law or agreed to in writing, software
// distributed under the License is distributed on an "AS IS" BASIS,
// WITHOUT WARRANTIES OR CONDITIONS OF ANY KIND, either express or implied.
// See the License for the specific language governing permissions and
// limitations under the License.

package local

import (
	"context"
	"fmt"
	"math"
	"os"
	"path"
<<<<<<< HEAD
=======
	"path/filepath"
	"reflect"
>>>>>>> 0d74a99a
	"sync"
	"testing"
	"time"

	"github.com/cockroachdb/pebble"
	"github.com/cockroachdb/pebble/objstorage/objstorageprovider"
	"github.com/cockroachdb/pebble/sstable"
	"github.com/cockroachdb/pebble/vfs"
	"github.com/google/uuid"
	"github.com/pingcap/tidb/pkg/lightning/backend"
	"github.com/pingcap/tidb/pkg/lightning/common"
	"github.com/pingcap/tidb/pkg/lightning/config"
	"github.com/pingcap/tidb/pkg/lightning/log"
	"github.com/pingcap/tidb/pkg/lightning/membuf"
	"github.com/stretchr/testify/require"
	"github.com/tikv/client-go/v2/oracle"
)

func makePebbleDB(t *testing.T, opt *pebble.Options) (*pebble.DB, sstDir) {
	dir := t.TempDir()
	sstDir := sstDir{base: dir, extend: "test.sst"}
	db, err := pebble.Open(path.Join(dir, "test"), opt)
	require.NoError(t, err)
	err = os.Mkdir(sstDir.Path(), 0o755)
	require.NoError(t, err)
	return db, sstDir
}

func TestGetEngineSizeWhenImport(t *testing.T) {
	opt := &pebble.Options{
		MemTableSize:             1024 * 1024,
		MaxConcurrentCompactions: func() int { return 16 },
		L0CompactionThreshold:    math.MaxInt32, // set to max try to disable compaction
		L0StopWritesThreshold:    math.MaxInt32, // set to max try to disable compaction
		DisableWAL:               true,
		ReadOnly:                 false,
	}
	db, tmpPath := makePebbleDB(t, opt)

	_, engineUUID := backend.MakeUUID("ww", 0)
	engineCtx, cancel := context.WithCancel(context.Background())
	f := &Engine{
		UUID:         engineUUID,
		sstDir:       tmpPath,
		ctx:          engineCtx,
		cancel:       cancel,
		sstMetasChan: make(chan metaOrFlush, 64),
		keyAdapter:   common.NoopKeyAdapter{},
		logger:       log.L(),
	}
	f.TS = oracle.GoTimeToTS(time.Now())
	f.db.Store(db)
	// simulate import
	f.lock(importMutexStateImport)
	wg := sync.WaitGroup{}
	wg.Add(1)
	go func() {
		defer wg.Done()
		engineFileSize := f.getEngineFileSize()
		require.Equal(t, f.UUID, engineFileSize.UUID)
		require.True(t, engineFileSize.IsImporting)
	}()
	wg.Wait()
	f.unlock()
	require.NoError(t, f.Close())
}

func TestIngestSSTWithClosedEngine(t *testing.T) {
	opt := &pebble.Options{
		MemTableSize:             1024 * 1024,
		MaxConcurrentCompactions: func() int { return 16 },
		L0CompactionThreshold:    math.MaxInt32, // set to max try to disable compaction
		L0StopWritesThreshold:    math.MaxInt32, // set to max try to disable compaction
		DisableWAL:               true,
		ReadOnly:                 false,
	}
	db, tmpPath := makePebbleDB(t, opt)

	_, engineUUID := backend.MakeUUID("ww", 0)
	engineCtx, cancel := context.WithCancel(context.Background())
	f := &Engine{
		UUID:         engineUUID,
		sstDir:       tmpPath,
		ctx:          engineCtx,
		cancel:       cancel,
		sstMetasChan: make(chan metaOrFlush, 64),
		keyAdapter:   common.NoopKeyAdapter{},
		logger:       log.L(),
	}
	f.TS = oracle.GoTimeToTS(time.Now())
	f.db.Store(db)
	f.sstIngester = dbSSTIngester{e: f}
	sstPath := path.Join(tmpPath.Path(), uuid.New().String()+".sst")
	file, err := vfs.Default.Create(sstPath)
	require.NoError(t, err)
	writable := objstorageprovider.NewFileWritable(file)
	w := sstable.NewWriter(writable, sstable.WriterOptions{})
	for i := 0; i < 10; i++ {
		require.NoError(t, w.Add(sstable.InternalKey{
			Trailer: uint64(sstable.InternalKeyKindSet),
			UserKey: []byte(fmt.Sprintf("key%d", i)),
		}, nil))
	}
	require.NoError(t, w.Close())

	require.NoError(t, f.ingestSSTs([]*sstMeta{
		{
			path: sstPath,
		},
	}))
	require.NoError(t, f.Close())
	require.ErrorIs(t, f.ingestSSTs([]*sstMeta{
		{
			path: sstPath,
		},
	}), errorEngineClosed)
}

func TestGetFirstAndLastKey(t *testing.T) {
	db, tmpPath := makePebbleDB(t, nil)
	t.Cleanup(func() {
		require.NoError(t, db.Close())
	})
	f := &Engine{
		sstDir: tmpPath,
	}
	f.TS = oracle.GoTimeToTS(time.Now())
	f.db.Store(db)
	err := db.Set([]byte("a"), []byte("a"), nil)
	require.NoError(t, err)
	err = db.Set([]byte("c"), []byte("c"), nil)
	require.NoError(t, err)
	err = db.Set([]byte("e"), []byte("e"), nil)
	require.NoError(t, err)

	first, last, err := f.GetFirstAndLastKey(nil, nil)
	require.NoError(t, err)
	require.Equal(t, []byte("a"), first)
	require.Equal(t, []byte("e"), last)

	first, last, err = f.GetFirstAndLastKey([]byte("b"), []byte("d"))
	require.NoError(t, err)
	require.Equal(t, []byte("c"), first)
	require.Equal(t, []byte("c"), last)

	first, last, err = f.GetFirstAndLastKey([]byte("b"), []byte("f"))
	require.NoError(t, err)
	require.Equal(t, []byte("c"), first)
	require.Equal(t, []byte("e"), last)

	first, last, err = f.GetFirstAndLastKey([]byte("y"), []byte("z"))
	require.NoError(t, err)
	require.Nil(t, first)
	require.Nil(t, last)

	first, last, err = f.GetFirstAndLastKey([]byte("e"), []byte(""))
	require.NoError(t, err)
	require.Equal(t, []byte("e"), first)
	require.Equal(t, []byte("e"), last)
}

func TestIterOutputHasUniqueMemorySpace(t *testing.T) {
	db, tmpPath := makePebbleDB(t, nil)
	t.Cleanup(func() {
		require.NoError(t, db.Close())
	})
	f := &Engine{
		sstDir: tmpPath,
	}
	f.TS = oracle.GoTimeToTS(time.Now())
	f.db.Store(db)
	err := db.Set([]byte("a"), []byte("a"), nil)
	require.NoError(t, err)
	err = db.Set([]byte("c"), []byte("c"), nil)
	require.NoError(t, err)
	err = db.Set([]byte("e"), []byte("e"), nil)
	require.NoError(t, err)
	err = db.Set([]byte("g"), []byte("g"), nil)
	require.NoError(t, err)

	pool := membuf.NewPool()
	ctx := context.Background()
	iter := f.NewIter(ctx, nil, nil, pool)
	keys := make([][]byte, 0, 2)
	values := make([][]byte, 0, 2)
	require.True(t, iter.First())
	keys = append(keys, iter.Key())
	values = append(values, iter.Value())
	require.True(t, iter.Next())
	keys = append(keys, iter.Key())
	values = append(values, iter.Value())
	expectKeys := [][]byte{[]byte("a"), []byte("c")}
	expectValues := [][]byte{[]byte("a"), []byte("c")}
	require.Equal(t, expectKeys, keys)
	require.Equal(t, expectValues, values)

	iter.ReleaseBuf()

	keys2 := make([][]byte, 0, 2)
	values2 := make([][]byte, 0, 2)
	require.True(t, iter.Next())
	keys2 = append(keys2, iter.Key())
	values2 = append(values2, iter.Value())
	require.True(t, iter.Next())
	keys2 = append(keys2, iter.Key())
	values2 = append(values2, iter.Value())
	expectKeys2 := [][]byte{[]byte("e"), []byte("g")}
	expectValues2 := [][]byte{[]byte("e"), []byte("g")}
	require.Equal(t, expectKeys2, keys2)
	require.Equal(t, expectValues2, values2)
	require.False(t, iter.Next())

	// just to reveal that after iter.ReleaseBuf() keys and values are not valid anymore
	require.Equal(t, keys2, keys)

	require.Equal(t, int64(0), pool.TotalSize())
	require.NoError(t, iter.Close())
	// after iter closed, the memory buffer of iter goes to pool
	require.Greater(t, pool.TotalSize(), int64(0))
}

// TestCreateSSTWriterDefaultBlockSize tests that createSSTWriter will use the default block size of 16KB if the block size is not set.
func TestCreateSSTWriterDefaultBlockSize(t *testing.T) {
	db, tmpPath := makePebbleDB(t, nil)
	t.Cleanup(func() {
		require.NoError(t, db.Close())
	})
	engine := &Engine{
		config: backend.LocalEngineConfig{
			BlockSize: 0, // BlockSize is not set
		},
		sstDir: tmpPath,
		logger: log.Logger{},
	}

	writer := &Writer{
		engine: engine,
	}

	sstWriter, err := writer.createSSTWriter()
	require.NoError(t, err)
	require.NotNil(t, sstWriter)

	// blockSize is a private field of sstWriter.writer, so we use reflection to access the private field blockSize
	writerValue := reflect.ValueOf(sstWriter.writer).Elem()
	blockSizeField := writerValue.FieldByName("blockSize")
	require.True(t, blockSizeField.IsValid(), "blockSize field should be valid")
	require.Equal(t, config.DefaultBlockSize, int(blockSizeField.Int()))

	// clean up
	err = sstWriter.writer.Close()
	require.NoError(t, err)
}<|MERGE_RESOLUTION|>--- conflicted
+++ resolved
@@ -20,11 +20,7 @@
 	"math"
 	"os"
 	"path"
-<<<<<<< HEAD
-=======
-	"path/filepath"
 	"reflect"
->>>>>>> 0d74a99a
 	"sync"
 	"testing"
 	"time"
