--- conflicted
+++ resolved
@@ -335,12 +335,8 @@
 			externalCfg.TotalKVCount,
 			externalCfg.CheckHotspot,
 			externalCfg.MemCapacity,
-<<<<<<< HEAD
 			externalCfg.OnDup,
-=======
-			engineapi.OnDuplicateKeyIgnore,
 			"",
->>>>>>> c0176459
 		)
 		em.externalEngine[engineUUID] = externalEngine
 		return nil
