--- conflicted
+++ resolved
@@ -36,11 +36,8 @@
 	berrors "github.com/pingcap/tidb/br/pkg/errors"
 	"github.com/pingcap/tidb/br/pkg/logutil"
 	"github.com/pingcap/tidb/br/pkg/restore/split"
-<<<<<<< HEAD
+	"github.com/pingcap/tidb/pkg/ingestor/engineapi"
 	"github.com/pingcap/tidb/pkg/ingestor/ingestcli"
-=======
-	"github.com/pingcap/tidb/pkg/ingestor/engineapi"
->>>>>>> 8a3718f6
 	"github.com/pingcap/tidb/pkg/kv"
 	"github.com/pingcap/tidb/pkg/lightning/common"
 	"github.com/pingcap/tidb/pkg/lightning/config"
@@ -307,33 +304,6 @@
 	}
 }
 
-<<<<<<< HEAD
-=======
-// writeToTiKV writes the data to TiKV and mark this job as wrote stage.
-// if any write logic has error, writeToTiKV will set job to a proper stage and return nil.
-// if any underlying logic has error, writeToTiKV will return an error.
-// we don't need to do cleanup for the pairs written to tikv if encounters an error,
-// tikv will take the responsibility to do so.
-// TODO: let client-go provide a high-level write interface.
-func (local *Backend) writeToTiKV(ctx context.Context, j *regionJob) error {
-	err := local.doWrite(ctx, j)
-	if err == nil {
-		return nil
-	}
-	if !common.IsRetryableError(err) {
-		return err
-	}
-	metrics.RetryableErrorCount.WithLabelValues(err.Error()).Inc()
-	// currently only one case will restart write
-	if strings.Contains(err.Error(), "RequestTooNew") {
-		j.convertStageTo(regionScanned)
-		return err
-	}
-	j.convertStageTo(needRescan)
-	return err
-}
-
->>>>>>> 8a3718f6
 func newWriteRequest(meta *sst.SSTMeta, resourceGroupName, taskType string) *sst.WriteRequest {
 	return &sst.WriteRequest{
 		Chunk: &sst.WriteRequest_Meta{
@@ -658,32 +628,10 @@
 			lastRetriedErr = err
 			continue
 		}
-<<<<<<< HEAD
 		if resp.GetError() == nil {
 			return nil
 		}
 		return convertPBError2Error(j, resp.GetError())
-=======
-		canContinue, err := j.convertStageOnIngestError(resp)
-		if err != nil {
-			return err
-		}
-		if !canContinue {
-			log.FromContext(ctx).Warn("meet error and handle the job later",
-				zap.Stringer("job stage", j.stage),
-				logutil.ShortError(j.lastRetryableErr),
-				j.region.ToZapFields(),
-				logutil.Key("start", j.keyRange.Start),
-				logutil.Key("end", j.keyRange.End))
-			return nil
-		}
-		metrics.RetryableErrorCount.WithLabelValues(j.lastRetryableErr.Error()).Inc()
-		log.FromContext(ctx).Warn("meet error and will doIngest region again",
-			logutil.ShortError(j.lastRetryableErr),
-			j.region.ToZapFields(),
-			logutil.Key("start", j.keyRange.Start),
-			logutil.Key("end", j.keyRange.End))
->>>>>>> 8a3718f6
 	}
 	return lastRetriedErr
 }
@@ -830,7 +778,6 @@
 	return local.writeLimiter.Limit()
 }
 
-<<<<<<< HEAD
 // ingestAPIError is the converted error when we call Ingest or MultiIngest successfully,
 // but the server return some logic error, i.e. errorpb.Error.
 // TODO: better move to ingestcli pkg, but the split.RegionInfo might cause import cycle.
@@ -850,18 +797,6 @@
 func (e *ingestAPIError) Cause() error {
 	return e.err
 }
-=======
-// convertStageOnIngestError will try to fix the error contained in ingest response.
-// Return (_, error) when the Ingest API error be a non-retryable error.
-// Return (true, nil) when the job can retry ingesting immediately.
-// Return (false, nil) when the job should be put back to queue.
-func (j *regionJob) convertStageOnIngestError(
-	resp *sst.IngestResponse,
-) (bool, error) {
-	if resp.GetError() == nil {
-		return true, nil
-	}
->>>>>>> 8a3718f6
 
 // Unwrap is used for golang/errors.Is and As
 func (e *ingestAPIError) Unwrap() error {
@@ -921,7 +856,6 @@
 		// region may cause this error too.
 		res.err = common.ErrKVReadIndexNotReady.GenWithStack(errPb.GetMessage())
 	case errPb.DiskFull != nil:
-<<<<<<< HEAD
 		res.err = common.ErrKVDiskFull.GenWithStack(errPb.GetMessage())
 	default:
 		// all others doIngest error, such as stale command, etc. we'll retry it again from writeAndIngestByRange
@@ -945,9 +879,6 @@
 			}
 			return nil, needRescan
 		}
-=======
-		return false, common.ErrKVDiskFull.GenWithStack(errPb.GetMessage())
->>>>>>> 8a3718f6
 	}
 	// we failed to call Ingest or MultiIngest on some retryable errors, such as
 	// network errors
