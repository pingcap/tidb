--- conflicted
+++ resolved
@@ -674,11 +674,7 @@
 	return c.stores, nil
 }
 
-<<<<<<< HEAD
-func (c *mockPdClient) ScanRegions(ctx context.Context, key, endKey []byte, limit int, opts ...opt.GetRegionOption) ([]*pd.Region, error) {
-=======
 func (c *mockPdClient) ScanRegions(ctx context.Context, key, endKey []byte, limit int, opts ...opt.GetRegionOption) ([]*router.Region, error) {
->>>>>>> 0dc34e52
 	return c.regions, nil
 }
 
