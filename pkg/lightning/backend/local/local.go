--- conflicted
+++ resolved
@@ -525,22 +525,14 @@
 	supportMultiIngest  bool
 	importClientFactory importClientFactory
 
-<<<<<<< HEAD
-	metrics      *metric.Common
-	writeLimiter StoreWriteLimiter
-	logger       log.Logger
-	// This mutex is used to do some mutual exclusion work in the backend, flushKVs() in writer for now.
-	mu sync.Mutex
-
-	ticiWriteGroup *TiCIDataWriterGroup // TiCI writer group
-=======
 	metrics       *metric.Common
 	writeLimiter  StoreWriteLimiter
 	ingestLimiter atomic.Pointer[ingestLimiter]
 	logger        log.Logger
 
 	nextgenHTTPCli *http.Client
->>>>>>> 860caf8a
+
+	ticiWriteGroup *TiCIDataWriterGroup // TiCI writer group
 }
 
 var _ DiskUsage = (*Backend)(nil)
