--- conflicted
+++ resolved
@@ -1448,17 +1448,10 @@
 		afterRunJobFn:    afterExecuteJob,
 		regenerateJobsFn: local.generateJobForRange,
 	}
-<<<<<<< HEAD
-	if tidbconfig.IsCloudStore() {
+	if kerneltype.IsNextGen() {
 		httpClient := &http.Client{}
-		cloudW := &cloudRegionJobWorker{
+		cloudW := &objStoreRegionJobWorker{
 			ingestCli:      ingestcli.NewClient(local.TiKVWorkerURL, local.pdCli.GetClusterID(ctx), httpClient),
-=======
-	if kerneltype.IsNextGen() {
-		cloudW := &objStoreRegionJobWorker{
-			// TODO fill the cli
-			ingestCli:      nil,
->>>>>>> 8757bd99
 			writeBatchSize: local.KVWriteBatchSize,
 			bufPool:        local.engineMgr.getBufferPool(),
 		}
