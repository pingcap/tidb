--- conflicted
+++ resolved
@@ -126,9 +126,6 @@
 	testGetFirstAndLastKey(t, data, []byte("key6"), []byte("key9"), nil, nil)
 }
 
-<<<<<<< HEAD
-func prepareKVFiles(t *testing.T, store storage.ExternalStorage, contents [][]kvPair) (dataFiles, statFiles []string) {
-=======
 func TestSplit(t *testing.T) {
 	cases := []struct {
 		input    []int
@@ -174,7 +171,6 @@
 }
 
 func prepareKVFiles(t *testing.T, store storage.ExternalStorage, contents [][]KVPair) (dataFiles, statFiles []string) {
->>>>>>> 82e2c6fd
 	ctx := context.Background()
 	for i, c := range contents {
 		var summary *WriterSummary
