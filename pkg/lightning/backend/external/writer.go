// Copyright 2023 PingCAP, Inc.
//
// Licensed under the Apache License, Version 2.0 (the "License");
// you may not use this file except in compliance with the License.
// You may obtain a copy of the License at
//
//     http://www.apache.org/licenses/LICENSE-2.0
//
// Unless required by applicable law or agreed to in writing, software
// distributed under the License is distributed on an "AS IS" BASIS,
// WITHOUT WARRANTIES OR CONDITIONS OF ANY KIND, either express or implied.
// See the License for the specific language governing permissions and
// limitations under the License.

package external

import (
	"bytes"
	"context"
	"encoding/binary"
	"encoding/hex"
	"path/filepath"
	"slices"
	"sort"
	"strconv"
	"time"

	"github.com/docker/go-units"
	"github.com/pingcap/errors"
	"github.com/pingcap/tidb/br/pkg/storage"
	"github.com/pingcap/tidb/pkg/ingestor/engineapi"
	tidbkv "github.com/pingcap/tidb/pkg/kv"
	"github.com/pingcap/tidb/pkg/lightning/backend"
	"github.com/pingcap/tidb/pkg/lightning/backend/encode"
	"github.com/pingcap/tidb/pkg/lightning/backend/kv"
	"github.com/pingcap/tidb/pkg/lightning/common"
	"github.com/pingcap/tidb/pkg/lightning/membuf"
	"github.com/pingcap/tidb/pkg/metrics"
	"github.com/pingcap/tidb/pkg/util/logutil"
	"github.com/pingcap/tidb/pkg/util/size"
	"github.com/tikv/client-go/v2/tikv"
	"go.uber.org/zap"
)

var (
	multiFileStatNum           = 500
	defaultPropSizeDist        = 1 * size.MB
	defaultPropKeysDist uint64 = 8 * 1024
	// Tested on GCP 16c/32c node, 32~64 workers used up all network bandwidth for
	// part-size in range 5~20M, but not all thread will upload at same time.
	// this value might not be optimal.
	// TODO need data on AWS and other machine types
	maxUploadWorkersPerThread = 8

	// MergeSortOverlapThreshold is the threshold of overlap between sorted kv files.
	// if the overlap ratio is greater than this threshold, we will merge the files.
	MergeSortOverlapThreshold int64 = 4000
	// MergeSortFileCountStep is the step of file count when we split the sorted kv files.
	MergeSortFileCountStep = 4000
)

const (
	// DefaultMemSizeLimit is the default memory size limit for writer.
	DefaultMemSizeLimit = 256 * size.MB
	// DefaultBlockSize is the default block size for writer.
	DefaultBlockSize = 16 * units.MiB
)

// GetAdjustedBlockSize gets the block size after alignment.
func GetAdjustedBlockSize(memSizePerWriter uint64) int {
	// the buf size is aligned to block size, and the target table might have many
	// writers, one writer might take much more memory when the buf size
	// is slightly larger than the N*block-size.
	// such as when memSizePerWriter = 2M, block-size = 16M, the aligned size
	// is 16M, it's 8 times larger.
	// so we adjust the block size when the aligned size is larger than 1.1 times
	// of memSizePerWriter, to avoid OOM.
	blockSize := DefaultBlockSize
	alignedSize := membuf.GetAlignedSize(memSizePerWriter, uint64(blockSize))
	if float64(alignedSize)/float64(memSizePerWriter) > 1.1 {
		return int(memSizePerWriter)
	}
	return blockSize
}

// rangePropertiesCollector collects range properties for each range. The zero
// value of rangePropertiesCollector is not ready to use, should call reset()
// first.
type rangePropertiesCollector struct {
	props        []*rangeProperty
	currProp     *rangeProperty
	propSizeDist uint64
	propKeysDist uint64
}

// size: the file size after adding 'data'
func (rc *rangePropertiesCollector) onNextEncodedData(data []byte, size uint64) {
	keyLen := binary.BigEndian.Uint64(data)
	key := data[2*lengthBytes : 2*lengthBytes+keyLen]

	if len(rc.currProp.firstKey) == 0 {
		rc.currProp.firstKey = key
	}
	rc.currProp.lastKey = key

	rc.currProp.size += uint64(len(data) - 2*lengthBytes)
	rc.currProp.keys++

	if rc.currProp.size >= rc.propSizeDist ||
		rc.currProp.keys >= rc.propKeysDist {
		newProp := *rc.currProp
		rc.props = append(rc.props, &newProp)
		// reset currProp, and start to update this prop.
		rc.currProp.firstKey = nil
		rc.currProp.offset = size
		rc.currProp.keys = 0
		rc.currProp.size = 0
	}
}

func (rc *rangePropertiesCollector) onFileEnd() {
	if rc.currProp.keys > 0 {
		newProp := *rc.currProp
		rc.props = append(rc.props, &newProp)
	}
}

func (rc *rangePropertiesCollector) reset() {
	rc.props = rc.props[:0]
	rc.currProp = &rangeProperty{}
}

// encode encodes rc.props to a byte slice.
func (rc *rangePropertiesCollector) encode() []byte {
	b := make([]byte, 0, 1024)
	return encodeMultiProps(b, rc.props)
}

// WriterSummary is the summary of a writer.
type WriterSummary struct {
	WriterID    string
	GroupOffset int
	Seq         int
	// Min and Max are the min and max key written by this writer, both are
	// inclusive, i.e. [Min, Max].
	// will be empty if no key is written.
	Min tidbkv.Key
	Max tidbkv.Key
	// TotalSize is the total size of the data written by this writer.
	// depends on onDup setting, duplicates might not be included.
	TotalSize uint64
	// TotalCnt is the total count of the KV written by this writer.
	// depends on onDup setting, duplicates might not be included.
	TotalCnt           uint64
	MultipleFilesStats []MultipleFilesStat
	ConflictInfo       engineapi.ConflictInfo
}

// OnCloseFunc is the callback function when a writer is closed.
type OnCloseFunc func(summary *WriterSummary)

// dummyOnCloseFunc is a dummy OnCloseFunc.
func dummyOnCloseFunc(*WriterSummary) {}

// WriterBuilder builds a new Writer.
type WriterBuilder struct {
	groupOffset     int
	memSizeLimit    uint64
	blockSize       int
	propSizeDist    uint64
	propKeysDist    uint64
	onClose         OnCloseFunc
	keyDupeEncoding bool
	tikvCodec       tikv.Codec
	onDup           engineapi.OnDuplicateKey
}

// NewWriterBuilder creates a WriterBuilder.
func NewWriterBuilder() *WriterBuilder {
	return &WriterBuilder{
		memSizeLimit: DefaultMemSizeLimit,
		blockSize:    DefaultBlockSize,
		propSizeDist: defaultPropSizeDist,
		propKeysDist: defaultPropKeysDist,
		onClose:      dummyOnCloseFunc,
	}
}

// SetMemorySizeLimit sets the memory size limit of the writer. When accumulated
// data size exceeds this limit, the writer will flush data as a file to external
// storage.
// When the writer is OneFileWriter SetMemorySizeLimit sets the preAllocated memory buffer size.
func (b *WriterBuilder) SetMemorySizeLimit(size uint64) *WriterBuilder {
	b.memSizeLimit = size
	return b
}

// SetPropSizeDistance sets the distance of range size for each property.
func (b *WriterBuilder) SetPropSizeDistance(dist uint64) *WriterBuilder {
	b.propSizeDist = dist
	return b
}

// SetPropKeysDistance sets the distance of range keys for each property.
func (b *WriterBuilder) SetPropKeysDistance(dist uint64) *WriterBuilder {
	b.propKeysDist = dist
	return b
}

// SetOnCloseFunc sets the callback function when a writer is closed.
func (b *WriterBuilder) SetOnCloseFunc(onClose OnCloseFunc) *WriterBuilder {
	if onClose == nil {
		onClose = dummyOnCloseFunc
	}
	b.onClose = onClose
	return b
}

// SetKeyDuplicationEncoding sets if the writer can distinguish duplicate key.
func (b *WriterBuilder) SetKeyDuplicationEncoding(val bool) *WriterBuilder {
	b.keyDupeEncoding = val
	return b
}

// SetBlockSize sets the block size of pre-allocated buf in the writer.
func (b *WriterBuilder) SetBlockSize(blockSize int) *WriterBuilder {
	b.blockSize = blockSize
	return b
}

// SetGroupOffset set the group offset of a writer.
// This can be used to group the summaries from different writers.
// For example, for adding multiple indexes with multi-schema-change,
// we use to distinguish the summaries from different indexes.
func (b *WriterBuilder) SetGroupOffset(offset int) *WriterBuilder {
	b.groupOffset = offset
	return b
}

// SetTiKVCodec sets the tikv codec of the writer.
func (b *WriterBuilder) SetTiKVCodec(codec tikv.Codec) *WriterBuilder {
	b.tikvCodec = codec
	return b
}

// SetOnDup set the action when checkDup enabled and a duplicate key is found.
func (b *WriterBuilder) SetOnDup(onDup engineapi.OnDuplicateKey) *WriterBuilder {
	b.onDup = onDup
	return b
}

// Build builds a new Writer. The files writer will create are under the prefix
// of "{prefix}/{writerID}".
func (b *WriterBuilder) Build(
	store storage.ExternalStorage,
	prefix string,
	writerID string,
) *Writer {
	filenamePrefix := filepath.Join(prefix, writerID)
	keyAdapter := common.KeyAdapter(common.NoopKeyAdapter{})
	if b.keyDupeEncoding {
		keyAdapter = common.DupDetectKeyAdapter{}
	}
	p := membuf.NewPool(
		membuf.WithBlockNum(0),
		membuf.WithBlockSize(b.blockSize),
	)
	ret := &Writer{
		rc: &rangePropertiesCollector{
			props:        make([]*rangeProperty, 0, 1024),
			currProp:     &rangeProperty{},
			propSizeDist: b.propSizeDist,
			propKeysDist: b.propKeysDist,
		},
		memSizeLimit:   b.memSizeLimit,
		store:          store,
		kvBuffer:       p.NewBuffer(membuf.WithBufferMemoryLimit(b.memSizeLimit)),
		currentSeq:     0,
		filenamePrefix: filenamePrefix,
		keyAdapter:     keyAdapter,
		writerID:       writerID,
		groupOffset:    b.groupOffset,
		onClose:        b.onClose,
		onDup:          b.onDup,
		closed:         false,
		multiFileStats: make([]MultipleFilesStat, 0),
		fileMinKeys:    make([]tidbkv.Key, 0, multiFileStatNum),
		fileMaxKeys:    make([]tidbkv.Key, 0, multiFileStatNum),
		tikvCodec:      b.tikvCodec,
	}

	return ret
}

// BuildOneFile builds a new one file Writer. The writer will create only one
// file under the prefix of "{prefix}/{writerID}".
func (b *WriterBuilder) BuildOneFile(
	store storage.ExternalStorage,
	prefix string,
	writerID string,
) *OneFileWriter {
	filenamePrefix := filepath.Join(prefix, writerID)
	p := membuf.NewPool(membuf.WithBlockNum(0), membuf.WithBlockSize(b.blockSize))

	ret := &OneFileWriter{
		rc: &rangePropertiesCollector{
			props:        make([]*rangeProperty, 0, 1024),
			currProp:     &rangeProperty{},
			propSizeDist: b.propSizeDist,
			propKeysDist: b.propKeysDist,
		},
		kvBuffer:       p.NewBuffer(membuf.WithBufferMemoryLimit(b.memSizeLimit)),
		store:          store,
		filenamePrefix: filenamePrefix,
		writerID:       writerID,
		kvStore:        nil,
		onClose:        b.onClose,
		closed:         false,
		onDup:          b.onDup,
	}
	return ret
}

// MultipleFilesStat is the statistic information of multiple files (currently
// every 500 files). It is used to estimate the data overlapping, and per-file
// statistic information maybe too big to loaded into memory.
type MultipleFilesStat struct {
	MinKey tidbkv.Key `json:"min-key"`
	MaxKey tidbkv.Key `json:"max-key"`
	// Filenames is a list of [dataFile, statFile] paris, and it's sorted by the
	// first key of the data file.
	Filenames         [][2]string `json:"filenames"`
	MaxOverlappingNum int64       `json:"max-overlapping-num"`
}

type startKeysAndFiles struct {
	startKeys []tidbkv.Key
	files     [][2]string
}

func (s *startKeysAndFiles) Len() int {
	return len(s.startKeys)
}

func (s *startKeysAndFiles) Less(i, j int) bool {
	return s.startKeys[i].Cmp(s.startKeys[j]) < 0
}

func (s *startKeysAndFiles) Swap(i, j int) {
	s.startKeys[i], s.startKeys[j] = s.startKeys[j], s.startKeys[i]
	s.files[i], s.files[j] = s.files[j], s.files[i]
}

func (m *MultipleFilesStat) build(startKeys, endKeys []tidbkv.Key) {
	if len(startKeys) == 0 {
		return
	}
	m.MinKey = startKeys[0]
	m.MaxKey = endKeys[0]
	for i := 1; i < len(startKeys); i++ {
		if m.MinKey.Cmp(startKeys[i]) > 0 {
			m.MinKey = startKeys[i]
		}
		if m.MaxKey.Cmp(endKeys[i]) < 0 {
			m.MaxKey = endKeys[i]
		}
	}
	// make Filenames sorted by startKeys
	s := &startKeysAndFiles{startKeys, m.Filenames}
	sort.Sort(s)

	points := make([]Endpoint, 0, len(startKeys)*2)
	for _, k := range startKeys {
		points = append(points, Endpoint{Key: k, Tp: InclusiveStart, Weight: 1})
	}
	for _, k := range endKeys {
		points = append(points, Endpoint{Key: k, Tp: InclusiveEnd, Weight: 1})
	}
	m.MaxOverlappingNum = GetMaxOverlapping(points)
}

// GetMaxOverlappingTotal assume the most overlapping case from given stats and
// returns the overlapping level.
func GetMaxOverlappingTotal(stats []MultipleFilesStat) int64 {
	points := make([]Endpoint, 0, len(stats)*2)
	for _, stat := range stats {
		points = append(points, Endpoint{Key: stat.MinKey, Tp: InclusiveStart, Weight: stat.MaxOverlappingNum})
	}
	for _, stat := range stats {
		points = append(points, Endpoint{Key: stat.MaxKey, Tp: InclusiveEnd, Weight: stat.MaxOverlappingNum})
	}

	return GetMaxOverlapping(points)
}

// Writer is used to write data into external storage.
type Writer struct {
	store          storage.ExternalStorage
	writerID       string
	groupOffset    int
	currentSeq     int
	filenamePrefix string
	keyAdapter     common.KeyAdapter

	rc *rangePropertiesCollector

	memSizeLimit uint64

	kvBuffer    *membuf.Buffer
	kvLocations []membuf.SliceLocation
	kvSize      int64

	onClose OnCloseFunc
	onDup   engineapi.OnDuplicateKey
	closed  bool

	// Statistic information per batch.
	batchSize uint64

	// Statistic information per 500 batches.
	multiFileStats []MultipleFilesStat
	fileMinKeys    []tidbkv.Key
	fileMaxKeys    []tidbkv.Key

	// Statistic information per writer.
	minKey    tidbkv.Key
	maxKey    tidbkv.Key
	totalSize uint64
	totalCnt  uint64

	tikvCodec tikv.Codec
	// duplicate key's statistics.
	conflictInfo engineapi.ConflictInfo
}

// WriteRow implements ingest.Writer.
func (w *Writer) WriteRow(ctx context.Context, key, val []byte, handle tidbkv.Handle) error {
	if w.tikvCodec != nil {
		key = w.tikvCodec.EncodeKey(key)
	}
	keyAdapter := w.keyAdapter

	var rowID []byte
	if handle != nil {
		rowID = handle.Encoded()
	}
	encodedKeyLen := keyAdapter.EncodedLen(key, rowID)
	length := encodedKeyLen + len(val) + lengthBytes*2
	dataBuf, loc := w.kvBuffer.AllocBytesWithSliceLocation(length)
	if dataBuf == nil {
		if err := w.flushKVs(ctx, false); err != nil {
			return err
		}
		dataBuf, loc = w.kvBuffer.AllocBytesWithSliceLocation(length)
		// we now don't support KV larger than blockSize
		if dataBuf == nil {
			return errors.Errorf("failed to allocate kv buffer: %d", length)
		}
	}
	binary.BigEndian.AppendUint64(dataBuf[:0], uint64(encodedKeyLen))
	binary.BigEndian.AppendUint64(dataBuf[:lengthBytes], uint64(len(val)))
	keyAdapter.Encode(dataBuf[2*lengthBytes:2*lengthBytes:2*lengthBytes+encodedKeyLen], key, rowID)
	copy(dataBuf[2*lengthBytes+encodedKeyLen:], val)

	w.kvLocations = append(w.kvLocations, loc)
	// TODO: maybe we can unify the size calculation during write to store.
	w.kvSize += int64(encodedKeyLen + len(val))
	w.batchSize += uint64(length)
	return nil
}

// LockForWrite implements ingest.Writer.
// Since flushKVs is thread-safe in external storage writer,
// this is implemented as noop.
func (w *Writer) LockForWrite() func() {
	return func() {}
}

// Close closes the writer.
func (w *Writer) Close(ctx context.Context) error {
	if w.closed {
		return errors.Errorf("writer %s has been closed", w.writerID)
	}
	w.closed = true
	defer w.kvBuffer.Destroy()
	err := w.flushKVs(ctx, true)
	if err != nil {
		return err
	}

	logutil.Logger(ctx).Info("close writer",
		zap.String("writerID", w.writerID),
		zap.Int("kv-cnt-cap", cap(w.kvLocations)),
		zap.String("minKey", hex.EncodeToString(w.minKey)),
		zap.String("maxKey", hex.EncodeToString(w.maxKey)))

	w.kvLocations = nil
	w.onClose(&WriterSummary{
		WriterID:           w.writerID,
		GroupOffset:        w.groupOffset,
		Seq:                w.currentSeq,
		Min:                w.minKey,
		Max:                w.maxKey,
		TotalSize:          w.totalSize,
		TotalCnt:           w.totalCnt,
		MultipleFilesStats: w.multiFileStats,
		ConflictInfo:       w.conflictInfo,
	})
	return nil
}

func (w *Writer) recordMinMax(newMin, newMax tidbkv.Key, size uint64) {
	if len(w.minKey) == 0 || newMin.Cmp(w.minKey) < 0 {
		w.minKey = newMin.Clone()
	}
	if len(w.maxKey) == 0 || newMax.Cmp(w.maxKey) > 0 {
		w.maxKey = newMax.Clone()
	}
	w.totalSize += size
}

const flushKVsRetryTimes = 3

func (w *Writer) flushKVs(ctx context.Context, fromClose bool) (err error) {
	if len(w.kvLocations) == 0 {
		return nil
	}

	logger := logutil.Logger(ctx).With(
		zap.String("writer-id", w.writerID),
		zap.Int("sequence-number", w.currentSeq),
	)
	sortStart := time.Now()
	var dupFound bool
	slices.SortFunc(w.kvLocations, func(i, j membuf.SliceLocation) int {
		res := bytes.Compare(w.getKeyByLoc(&i), w.getKeyByLoc(&j))
		if res == 0 {
			dupFound = true
		}
		return res
	})
	sortDuration := time.Since(sortStart)
	metrics.GlobalSortWriteToCloudStorageDuration.WithLabelValues("sort").Observe(sortDuration.Seconds())
	metrics.GlobalSortWriteToCloudStorageRate.WithLabelValues("sort").Observe(float64(w.batchSize) / 1024.0 / 1024.0 / sortDuration.Seconds())

<<<<<<< HEAD
	writeStartTime := time.Now()
	var dataFile, statFile string
	for i := range flushKVsRetryTimes {
		dataFile, statFile, err = w.flushSortedKVs(ctx)
		if err == nil || ctx.Err() != nil {
			break
=======
	batchKVCnt := len(w.kvLocations)
	var (
		dupLocs []membuf.SliceLocation
		dupCnt  int
	)
	if dupFound {
		switch w.onDup {
		case engineapi.OnDuplicateKeyIgnore:
		case engineapi.OnDuplicateKeyRecord:
			// we don't have a global view, so need to keep duplicates with duplicate
			// count <= 2, so later we can find them.
			w.kvLocations, dupLocs, dupCnt = removeDuplicatesMoreThanTwo(w.kvLocations, w.getKeyByLoc)
			w.kvSize = w.reCalculateKVSize()
		case engineapi.OnDuplicateKeyRemove:
			w.kvLocations, _, dupCnt = removeDuplicates(w.kvLocations, w.getKeyByLoc, false)
			w.kvSize = w.reCalculateKVSize()
		case engineapi.OnDuplicateKeyError:
			// not implemented yet, same as ignore.
			// add-index might need this one later.
>>>>>>> c6190313
		}
	}

	writeStartTime := time.Now()
	var dataFile, statFile, dupFile string
	// due to current semantic of OnDuplicateKeyRecord, if len(w.kvLocations) = 0,
	// len(dupLocs) is also 0
	if len(w.kvLocations) > 0 {
		for i := range flushKVsRetryTimes {
			dataFile, statFile, dupFile, err = w.flushSortedKVs(ctx, dupLocs)
			if err == nil || ctx.Err() != nil {
				break
			}
			logger.Warn("flush sorted kv failed",
				zap.Error(err),
				zap.Int("retry-count", i),
			)
		}
		if err != nil {
			return err
		}
	}
	writeDuration := time.Since(writeStartTime)
	logger.Info("flush kv",
		zap.Uint64("bytes", w.batchSize),
		zap.Int("kv-cnt", batchKVCnt),
		zap.Duration("sort-time", sortDuration),
		zap.Duration("write-time", writeDuration),
		zap.String("sort-speed(kv/s)", getSpeed(uint64(batchKVCnt), sortDuration.Seconds(), false)),
		zap.String("writer-id", w.writerID),
		zap.Stringer("on-dup", w.onDup),
		zap.Int("dup-cnt", dupCnt),
		zap.Int("recorded-dup-cnt", len(dupLocs)),
	)
	totalDuration := time.Since(sortStart)
	metrics.GlobalSortWriteToCloudStorageDuration.WithLabelValues("sort_and_write").Observe(totalDuration.Seconds())
	metrics.GlobalSortWriteToCloudStorageRate.WithLabelValues("sort_and_write").Observe(float64(w.batchSize) / 1024.0 / 1024.0 / totalDuration.Seconds())

	// maintain 500-batch statistics
	if len(w.kvLocations) > 0 {
		w.totalCnt += uint64(len(w.kvLocations))

		minKey, maxKey := w.getKeyByLoc(&w.kvLocations[0]), w.getKeyByLoc(&w.kvLocations[len(w.kvLocations)-1])
		w.recordMinMax(minKey, maxKey, uint64(w.kvSize))

		w.addNewKVFile2MultiFileStats(dataFile, statFile, minKey, maxKey)
	}
	if fromClose && len(w.multiFileStats) > 0 {
		w.multiFileStats[len(w.multiFileStats)-1].build(w.fileMinKeys, w.fileMaxKeys)
	}

	// maintain dup statistics
	if len(dupLocs) > 0 {
		w.conflictInfo.Merge(&engineapi.ConflictInfo{
			Count: uint64(len(dupLocs)),
			Files: []string{dupFile},
		})
	}

	w.kvLocations = w.kvLocations[:0]
	w.kvSize = 0
	w.kvBuffer.Reset()
	w.batchSize = 0
	w.currentSeq++
	return nil
}

func (w *Writer) addNewKVFile2MultiFileStats(dataFile, statFile string, minKey, maxKey []byte) {
	l := len(w.multiFileStats)
	if l == 0 || len(w.multiFileStats[l-1].Filenames) == multiFileStatNum {
		if l > 0 {
			w.multiFileStats[l-1].build(w.fileMinKeys, w.fileMaxKeys)
		}
		w.multiFileStats = append(w.multiFileStats, MultipleFilesStat{
			Filenames: make([][2]string, 0, multiFileStatNum),
		})
		w.fileMinKeys = w.fileMinKeys[:0]
		w.fileMaxKeys = w.fileMaxKeys[:0]

		l = len(w.multiFileStats)
	}

	w.multiFileStats[l-1].Filenames = append(w.multiFileStats[l-1].Filenames,
		[2]string{dataFile, statFile},
	)
	w.fileMinKeys = append(w.fileMinKeys, tidbkv.Key(minKey).Clone())
	w.fileMaxKeys = append(w.fileMaxKeys, tidbkv.Key(maxKey).Clone())
}

func (w *Writer) flushSortedKVs(ctx context.Context, dupLocs []membuf.SliceLocation) (string, string, string, error) {
	logger := logutil.Logger(ctx).With(
		zap.String("writer-id", w.writerID),
		zap.Int("sequence-number", w.currentSeq),
	)
	writeStartTime := time.Now()
	dataFile, statFile, dataWriter, statWriter, err := w.createStorageWriter(ctx)
	if err != nil {
		return "", "", "", err
	}
	defer func() {
		// close the writers when meet error. If no error happens, writers will
		// be closed outside and assigned to nil.
		if dataWriter != nil {
			_ = dataWriter.Close(ctx)
		}
		if statWriter != nil {
			_ = statWriter.Close(ctx)
		}
	}()
	w.rc.reset()
	kvStore := NewKeyValueStore(ctx, dataWriter, w.rc)

	for _, pair := range w.kvLocations {
		err = kvStore.addEncodedData(w.kvBuffer.GetSlice(&pair))
		if err != nil {
			return "", "", "", err
		}
	}

	kvStore.finish()
	encodedStat := w.rc.encode()
	statSize := len(encodedStat)
	_, err = statWriter.Write(ctx, encodedStat)
	if err != nil {
		return "", "", "", err
	}
	err = dataWriter.Close(ctx)
	dataWriter = nil
	if err != nil {
		return "", "", "", err
	}
	err = statWriter.Close(ctx)
	statWriter = nil
	if err != nil {
		return "", "", "", err
	}

	var dupPath string
	if len(dupLocs) > 0 {
		dupPath, err = w.writeDupKVs(ctx, dupLocs)
		if err != nil {
			return "", "", "", err
		}
	}

	writeDuration := time.Since(writeStartTime)
	logger.Info("flush sorted kv",
		zap.Uint64("bytes", w.batchSize),
		zap.Int("stat-size", statSize),
		zap.Duration("write-time", writeDuration),
		zap.String("write-speed(bytes/s)", getSpeed(w.batchSize, writeDuration.Seconds(), true)),
	)
	metrics.GlobalSortWriteToCloudStorageDuration.WithLabelValues("write").Observe(writeDuration.Seconds())
	metrics.GlobalSortWriteToCloudStorageRate.WithLabelValues("write").Observe(float64(w.batchSize) / 1024.0 / 1024.0 / writeDuration.Seconds())

	return dataFile, statFile, dupPath, nil
}

func (w *Writer) writeDupKVs(ctx context.Context, kvLocs []membuf.SliceLocation) (string, error) {
	dupPath, dupWriter, err := w.createDupWriter(ctx)
	if err != nil {
		return "", err
	}
	defer func() {
		// close the writers when meet error. If no error happens, writers will
		// be closed outside and assigned to nil.
		if dupWriter != nil {
			_ = dupWriter.Close(ctx)
		}
	}()
	dupStore := NewKeyValueStore(ctx, dupWriter, nil)
	for _, pair := range kvLocs {
		err = dupStore.addEncodedData(w.kvBuffer.GetSlice(&pair))
		if err != nil {
			return "", err
		}
	}
	dupStore.finish()
	err = dupWriter.Close(ctx)
	dupWriter = nil
	if err != nil {
		return "", err
	}
	return dupPath, nil
}

func (w *Writer) getKeyByLoc(loc *membuf.SliceLocation) []byte {
	block := w.kvBuffer.GetSlice(loc)
	keyLen := binary.BigEndian.Uint64(block[:lengthBytes])
	return block[2*lengthBytes : 2*lengthBytes+keyLen]
}

func (w *Writer) reCalculateKVSize() int64 {
	s := int64(0)
	for _, loc := range w.kvLocations {
		s += int64(loc.Length) - 2*lengthBytes
	}
	return s
}

func (w *Writer) createStorageWriter(ctx context.Context) (
	dataFile, statFile string,
	data, stats storage.ExternalFileWriter,
	err error,
) {
	dataPath := filepath.Join(w.filenamePrefix, strconv.Itoa(w.currentSeq))
	dataWriter, err := w.store.Create(ctx, dataPath, &storage.WriterOption{
		Concurrency: 20,
		PartSize:    MinUploadPartSize,
	})
	if err != nil {
		return "", "", nil, nil, err
	}
	statPath := filepath.Join(w.filenamePrefix+statSuffix, strconv.Itoa(w.currentSeq))
	statsWriter, err := w.store.Create(ctx, statPath, &storage.WriterOption{
		Concurrency: 20,
		PartSize:    MinUploadPartSize,
	})
	if err != nil {
		_ = dataWriter.Close(ctx)
		return "", "", nil, nil, err
	}
	return dataPath, statPath, dataWriter, statsWriter, nil
}

func (w *Writer) createDupWriter(ctx context.Context) (string, storage.ExternalFileWriter, error) {
	path := filepath.Join(w.filenamePrefix+dupSuffix, strconv.Itoa(w.currentSeq))
	writer, err := w.store.Create(ctx, path, &storage.WriterOption{
		Concurrency: 20,
		PartSize:    MinUploadPartSize,
	})
	return path, writer, err
}

// EngineWriter implements backend.EngineWriter interface.
type EngineWriter struct {
	w *Writer
}

// NewEngineWriter creates a new EngineWriter.
func NewEngineWriter(w *Writer) *EngineWriter {
	return &EngineWriter{w: w}
}

// AppendRows implements backend.EngineWriter interface.
func (e *EngineWriter) AppendRows(ctx context.Context, _ []string, rows encode.Rows) error {
	kvs := kv.Rows2KvPairs(rows)
	if len(kvs) == 0 {
		return nil
	}
	for _, item := range kvs {
		err := e.w.WriteRow(ctx, item.Key, item.Val, nil)
		if err != nil {
			return err
		}
	}
	return nil
}

// IsSynced implements backend.EngineWriter interface.
func (e *EngineWriter) IsSynced() bool {
	// only used when saving checkpoint
	return true
}

// Close implements backend.EngineWriter interface.
func (e *EngineWriter) Close(ctx context.Context) (backend.ChunkFlushStatus, error) {
	return nil, e.w.Close(ctx)
}<|MERGE_RESOLUTION|>--- conflicted
+++ resolved
@@ -543,14 +543,6 @@
 	metrics.GlobalSortWriteToCloudStorageDuration.WithLabelValues("sort").Observe(sortDuration.Seconds())
 	metrics.GlobalSortWriteToCloudStorageRate.WithLabelValues("sort").Observe(float64(w.batchSize) / 1024.0 / 1024.0 / sortDuration.Seconds())
 
-<<<<<<< HEAD
-	writeStartTime := time.Now()
-	var dataFile, statFile string
-	for i := range flushKVsRetryTimes {
-		dataFile, statFile, err = w.flushSortedKVs(ctx)
-		if err == nil || ctx.Err() != nil {
-			break
-=======
 	batchKVCnt := len(w.kvLocations)
 	var (
 		dupLocs []membuf.SliceLocation
@@ -570,7 +562,6 @@
 		case engineapi.OnDuplicateKeyError:
 			// not implemented yet, same as ignore.
 			// add-index might need this one later.
->>>>>>> c6190313
 		}
 	}
 
