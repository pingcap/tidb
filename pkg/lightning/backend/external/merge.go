// Copyright 2023 PingCAP, Inc.
//
// Licensed under the Apache License, Version 2.0 (the "License");
// you may not use this file except in compliance with the License.
// You may obtain a copy of the License at
//
//     http://www.apache.org/licenses/LICENSE-2.0
//
// Unless required by applicable law or agreed to in writing, software
// distributed under the License is distributed on an "AS IS" BASIS,
// WITHOUT WARRANTIES OR CONDITIONS OF ANY KIND, either express or implied.
// See the License for the specific language governing permissions and
// limitations under the License.

package external

import (
	"context"
	"time"

	"github.com/docker/go-units"
	"github.com/google/uuid"
	"github.com/pingcap/failpoint"
	"github.com/pingcap/tidb/br/pkg/storage"
	"github.com/pingcap/tidb/pkg/disttask/framework/taskexecutor/execute"
	"github.com/pingcap/tidb/pkg/disttask/operator"
	"github.com/pingcap/tidb/pkg/ingestor/engineapi"
	"github.com/pingcap/tidb/pkg/lightning/log"
	"github.com/pingcap/tidb/pkg/lightning/metric"
	"github.com/pingcap/tidb/pkg/resourcemanager/pool/workerpool"
	"github.com/pingcap/tidb/pkg/resourcemanager/util"
	"github.com/pingcap/tidb/pkg/util/logutil"
	"github.com/pkg/errors"
	"github.com/prometheus/client_golang/prometheus"
	"go.uber.org/zap"
)

var (
	// MaxMergingFilesPerThread is the maximum number of files that can be merged by a
	// single thread. This value comes from the fact that 16 threads are ok to merge 4k
	// files in parallel, so we set it to 250.
	MaxMergingFilesPerThread = 250
	// MinUploadPartSize is the minimum size of each part when uploading files to
	// external storage, which is 5MiB for both S3 and GCS.
	MinUploadPartSize int64 = 5 * units.MiB
)

var _ execute.Collector = &mergeCollector{}

// mergeCollector collects the bytes and row count in merge step.
type mergeCollector struct {
	summary *execute.SubtaskSummary
	counter prometheus.Counter
}

// NewMergeCollector creates a new merge collector.
func NewMergeCollector(ctx context.Context, summary *execute.SubtaskSummary) *mergeCollector {
	var counter prometheus.Counter
	if me, ok := metric.GetCommonMetric(ctx); ok {
		counter = me.BytesCounter.WithLabelValues(metric.StateMerged)
	}
	return &mergeCollector{
		summary: summary,
		counter: counter,
	}
}

func (*mergeCollector) Accepted(_ int64) {}

func (c *mergeCollector) Processed(bytes, rowCnt int64) {
	if c.summary != nil {
		c.summary.Bytes.Add(bytes)
		c.summary.RowCnt.Add(rowCnt)
	}
	if c.counter != nil {
		c.counter.Add(float64(bytes))
	}
}

type mergeMinimalTask struct {
	files []string

	concurrency int
}

// RecoverArgs implements workerpool.TaskMayPanic interface.
func (*mergeMinimalTask) RecoverArgs() (metricsLabel string, funcInfo string, quit bool, err error) {
	return "merge_sort", "mergeMinimalTask", false, nil
}

// MergeOperator is the operator that merges overlapping files.
type MergeOperator struct {
	*operator.AsyncOperator[*mergeMinimalTask, workerpool.None]
}

// NewMergeOperator creates a new MergeOperator instance.
func NewMergeOperator(
	ctx *workerpool.Context,
	store storage.ExternalStorage,
	partSize int64,
	newFilePrefix string,
	blockSize int,
	onWriterClose OnWriterCloseFunc,
	onReaderClose OnReaderCloseFunc,
	collector execute.Collector,
	concurrency int,
	checkHotspot bool,
	onDup engineapi.OnDuplicateKey,
) *MergeOperator {
	// during encode&sort step, the writer-limit is aligned to block size, so we
	// need align this too. the max additional written size per file is max-block-size.
	// for max-block-size = 32MiB, adding (max-block-size * MaxMergingFilesPerThread)/10000 ~ 1MiB
	// to part-size is enough.
	partSize = max(MinUploadPartSize, partSize+units.MiB)
	logutil.Logger(ctx).Info("merge operator get part size",
		zap.Int64("part-size", partSize))

	pool := workerpool.NewWorkerPool(
		"mergeOperator",
		util.ImportInto,
		concurrency,
		func() workerpool.Worker[*mergeMinimalTask, workerpool.None] {
			return &mergeWorker{
				ctx:           ctx,
				store:         store,
				partSize:      partSize,
				newFilePrefix: newFilePrefix,
				blockSize:     blockSize,
				onClose:       onClose,
				collector:     collector,
				checkHotspot:  checkHotspot,
				onDup:         onDup,
			}
		},
	)

	return &MergeOperator{
		AsyncOperator: operator.NewAsyncOperator(ctx, pool),
	}
}

// String implements the Operator interface.
func (*MergeOperator) String() string {
	return "mergeOperator"
}

type mergeWorker struct {
	ctx context.Context

	store         storage.ExternalStorage
	partSize      int64
	newFilePrefix string
	blockSize     int
	onClose       OnCloseFunc
	collector     execute.Collector
	checkHotspot  bool
	onDup         engineapi.OnDuplicateKey
}

func (w *mergeWorker) HandleTask(task *mergeMinimalTask, _ func(workerpool.None)) error {
	return mergeOverlappingFilesInternal(
		w.ctx,
		task.files,
		w.store,
		w.partSize,
		w.newFilePrefix,
		uuid.New().String(),
		w.blockSize,
		w.onClose,
		w.collector,
		w.checkHotspot,
		w.onDup,
		task.concurrency,
	)
}

func (*mergeWorker) Close() error {
	return nil
}

// MergeOverlappingFiles reads from given files whose key range may overlap
// and writes to new sorted, nonoverlapping files.
func MergeOverlappingFiles(
	ctx *workerpool.Context,
	paths []string,
	concurrency int,
	op *MergeOperator,
) error {
	dataFilesSlice := splitDataFiles(paths, concurrency)
	logutil.Logger(ctx).Info("start to merge overlapping files",
		zap.Int("file-count", len(paths)),
		zap.Int("file-groups", len(dataFilesSlice)),
		zap.Int("concurrency", concurrency))

	mergeTasks := make([]*mergeMinimalTask, 0, len(dataFilesSlice))
	for _, files := range dataFilesSlice {
<<<<<<< HEAD
		mergeTasks = append(mergeTasks, &mergeMinimalTask{
			files:       files,
			concurrency: len(dataFilesSlice),
=======
		eg.Go(func() error {
			return mergeOverlappingFilesInternal(
				egCtx,
				files,
				store,
				partSize,
				newFilePrefix,
				uuid.New().String(),
				blockSize,
				onWriterClose,
				onReaderClose,
				collector,
				checkHotspot,
				onDup,
				len(dataFilesSlice),
			)
>>>>>>> 3dd656d7
		})
	}

	sourceOp := operator.NewSimpleDataSource(ctx, mergeTasks)
	operator.Compose(sourceOp, op)

	pipe := operator.NewAsyncPipeline(sourceOp, op)
	if err := pipe.Execute(); err != nil {
		return err
	}

	err := pipe.Close()
	if err := ctx.OperatorErr(); err != nil {
		return err
	}
	return err
}

// split input data files into multiple shares evenly, with the max number files
// in each share MaxMergingFilesPerThread, if there are not enough files, merge at
// least 2 files in one batch.
func splitDataFiles(paths []string, concurrency int) [][]string {
	shares := max((len(paths)+MaxMergingFilesPerThread-1)/MaxMergingFilesPerThread, concurrency)
	if len(paths) < 2*concurrency {
		shares = max(1, len(paths)/2)
	}
	dataFilesSlice := make([][]string, 0, shares)
	batchCount := len(paths) / shares
	remainder := len(paths) % shares
	start := 0
	for start < len(paths) {
		end := start + batchCount
		if remainder > 0 {
			end++
			remainder--
		}
		if end > len(paths) {
			end = len(paths)
		}
		dataFilesSlice = append(dataFilesSlice, paths[start:end])
		start = end
	}
	return dataFilesSlice
}

// mergeOverlappingFilesInternal reads from given files whose key range may overlap
// and writes to one new sorted, nonoverlapping files.
// since some memory are taken by library, such as HTTP2, that we cannot calculate
// accurately, here we only consider the memory used by our code, the estimate max
// memory usage of this function is:
//
//	defaultOneWriterMemSizeLimit
//	+ MaxMergingFilesPerThread * (X + defaultReadBufferSize)
//	+ maxUploadWorkersPerThread * (data-part-size + 5MiB(stat-part-size))
//	+ memory taken by concurrent reading if check-hotspot is enabled
//
// where X is memory used for each read connection, it's http2 for GCP, X might be
// 4 or more MiB, http1 for S3, it's smaller.
//
// with current default values, on machine with 2G per core, the estimate max memory
// usage for import into is:
//
//	128 + 250 * (4 + 64/1024) + 8 * (25.6 + 5) ~ 1.36 GiB
//	where 25.6 is max part-size when there is only data kv = 1024*250/10000 = 25.6MiB
//
// for add-index, it uses more memory as check-hotspot is enabled.
func mergeOverlappingFilesInternal(
	ctx context.Context,
	paths []string,
	store storage.ExternalStorage,
	partSize int64,
	newFilePrefix string,
	writerID string,
	blockSize int,
	onWriterClose OnWriterCloseFunc,
	onReaderClose OnReaderCloseFunc,
	collector execute.Collector,
	checkHotspot bool,
	onDup engineapi.OnDuplicateKey,
	fileGroupNum int,
) (err error) {
	failpoint.Inject("mergeOverlappingFilesInternal", func(val failpoint.Value) {
		if v, ok := val.(int); ok {
			switch v {
			case 1:
				failpoint.Return(errors.Errorf("mock error in mergeOverlappingFilesInternal"))
			case 2:
				panic("mock panic in mergeOverlappingFilesInternal")
			case 3:
				time.Sleep(time.Second * 5)
				failpoint.Return(ctx.Err())
			default:
				failpoint.Return(nil)
			}
		}
	})
	task := log.BeginTask(logutil.Logger(ctx).With(
		zap.String("writer-id", writerID),
		zap.Int("file-count", len(paths)),
	), "merge overlapping files")
	defer func() {
		task.End(zap.ErrorLevel, err)
	}()

	zeroOffsets := make([]uint64, len(paths))
	iter, err := NewMergeKVIter(ctx, paths, zeroOffsets, store, defaultReadBufferSize, checkHotspot, fileGroupNum)
	if err != nil {
		return err
	}
	defer func() {
		err := iter.Close()
		if err != nil {
			logutil.Logger(ctx).Warn("close iterator failed", zap.Error(err))
		}
		onReaderClose(&ReaderSummary{
			GetRequestCount: uint64(iter.ReloadCount()),
		})
	}()

	writer := NewWriterBuilder().
		SetMemorySizeLimit(defaultOneWriterMemSizeLimit).
		SetBlockSize(blockSize).
		SetOnCloseFunc(onWriterClose).
		SetOnDup(onDup).
		BuildOneFile(store, newFilePrefix, writerID)
	writer.InitPartSizeAndLogger(ctx, partSize)
	defer func() {
		err2 := writer.Close(ctx)
		if err2 == nil {
			return
		}

		if err == nil {
			err = err2
		} else {
			logutil.Logger(ctx).Warn("close writer failed", zap.Error(err2))
		}
	}()

	// currently use same goroutine to do read and write. The main advantage is
	// there's no KV copy and iter can reuse the buffer.
	for iter.Next() {
		key, value := iter.Key(), iter.Value()
		err = writer.WriteRow(ctx, key, value)
		if err != nil {
			return err
		}

		if collector != nil {
			collector.Processed(int64(len(key)+len(value)), 1)
		}
	}
	return iter.Error()
}<|MERGE_RESOLUTION|>--- conflicted
+++ resolved
@@ -194,28 +194,9 @@
 
 	mergeTasks := make([]*mergeMinimalTask, 0, len(dataFilesSlice))
 	for _, files := range dataFilesSlice {
-<<<<<<< HEAD
 		mergeTasks = append(mergeTasks, &mergeMinimalTask{
 			files:       files,
 			concurrency: len(dataFilesSlice),
-=======
-		eg.Go(func() error {
-			return mergeOverlappingFilesInternal(
-				egCtx,
-				files,
-				store,
-				partSize,
-				newFilePrefix,
-				uuid.New().String(),
-				blockSize,
-				onWriterClose,
-				onReaderClose,
-				collector,
-				checkHotspot,
-				onDup,
-				len(dataFilesSlice),
-			)
->>>>>>> 3dd656d7
 		})
 	}
 
