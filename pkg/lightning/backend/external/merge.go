--- conflicted
+++ resolved
@@ -75,6 +75,8 @@
 
 type mergeMinimalTask struct {
 	files []string
+
+	concurrency int
 }
 
 // RecoverArgs implements workerpool.TaskMayPanic interface.
@@ -163,6 +165,7 @@
 		w.collector,
 		w.checkHotspot,
 		w.onDup,
+		task.concurrency,
 	)
 }
 
@@ -186,26 +189,9 @@
 
 	mergeTasks := make([]*mergeMinimalTask, 0, len(dataFilesSlice))
 	for _, files := range dataFilesSlice {
-<<<<<<< HEAD
 		mergeTasks = append(mergeTasks, &mergeMinimalTask{
-			files: files,
-=======
-		eg.Go(func() error {
-			return mergeOverlappingFilesInternal(
-				egCtx,
-				files,
-				store,
-				partSize,
-				newFilePrefix,
-				uuid.New().String(),
-				blockSize,
-				onClose,
-				collector,
-				checkHotspot,
-				onDup,
-				len(dataFilesSlice),
-			)
->>>>>>> 6725bc56
+			files:       files,
+			concurrency: len(dataFilesSlice),
 		})
 	}
 
