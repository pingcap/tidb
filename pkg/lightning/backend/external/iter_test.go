// Copyright 2023 PingCAP, Inc.
//
// Licensed under the Apache License, Version 2.0 (the "License");
// you may not use this file except in compliance with the License.
// You may obtain a copy of the License at
//
//     http://www.apache.org/licenses/LICENSE-2.0
//
// Unless required by applicable law or agreed to in writing, software
// distributed under the License is distributed on an "AS IS" BASIS,
// WITHOUT WARRANTIES OR CONDITIONS OF ANY KIND, either express or implied.
// See the License for the specific language governing permissions and
// limitations under the License.

package external

import (
	"context"
	"encoding/binary"
	"fmt"
	"io"
	"runtime"
	"testing"
	"time"

	"github.com/pingcap/tidb/br/pkg/storage"
	"github.com/pingcap/tidb/pkg/lightning/common"
	"github.com/pingcap/tidb/pkg/lightning/membuf"
	"github.com/pingcap/tidb/pkg/util/logutil"
	"github.com/stretchr/testify/require"
	"go.uber.org/atomic"
	"golang.org/x/exp/rand"
)

type trackOpenMemStorage struct {
	*storage.MemStorage
	opened atomic.Int32
}

func (s *trackOpenMemStorage) Open(ctx context.Context, path string, _ *storage.ReaderOption) (storage.ExternalFileReader, error) {
	s.opened.Inc()
	r, err := s.MemStorage.Open(ctx, path, nil)
	if err != nil {
		return nil, err
	}
	return &trackOpenFileReader{r, s}, nil
}

type trackOpenFileReader struct {
	storage.ExternalFileReader
	store *trackOpenMemStorage
}

func (r *trackOpenFileReader) Close() error {
	err := r.ExternalFileReader.Close()
	if err != nil {
		return err
	}
	r.store.opened.Dec()
	return nil
}

func TestMergeKVIter(t *testing.T) {
	ctx := context.Background()
	memStore := storage.NewMemStorage()
	filenames := []string{"/test1", "/test2", "/test3"}
	data := [][][2]string{
		{},
		{{"key1", "value1"}, {"key3", "value3"}},
		{{"key2", "value2"}},
	}
	for i, filename := range filenames {
		writer, err := memStore.Create(ctx, filename, nil)
		require.NoError(t, err)
		rc := &rangePropertiesCollector{
			propSizeDist: 100,
			propKeysDist: 2,
		}
		rc.reset()
		kvStore := NewKeyValueStore(ctx, writer, rc)
		for _, kv := range data[i] {
			err = kvStore.addEncodedData(getEncodedData([]byte(kv[0]), []byte(kv[1])))
			require.NoError(t, err)
		}
		kvStore.finish()
		err = writer.Close(ctx)
		require.NoError(t, err)
	}

	trackStore := &trackOpenMemStorage{MemStorage: memStore}
	iter, err := NewMergeKVIter(ctx, filenames, []uint64{0, 0, 0}, trackStore, 5, true, 0)
	require.NoError(t, err)
	// close one empty file immediately in NewMergeKVIter
	require.EqualValues(t, 2, trackStore.opened.Load())

	got := make([][2]string, 0)
	require.True(t, iter.Next())
	got = append(got, [2]string{string(iter.Key()), string(iter.Value())})
	require.True(t, iter.Next())
	got = append(got, [2]string{string(iter.Key()), string(iter.Value())})
	require.True(t, iter.Next())
	got = append(got, [2]string{string(iter.Key()), string(iter.Value())})
	require.False(t, iter.Next())
	require.NoError(t, iter.Error())

	expected := [][2]string{
		{"key1", "value1"},
		{"key2", "value2"},
		{"key3", "value3"},
	}
	require.Equal(t, expected, got)
	err = iter.Close()
	require.NoError(t, err)
	require.EqualValues(t, 0, trackStore.opened.Load())
}

func TestOneUpstream(t *testing.T) {
	ctx := context.Background()
	memStore := storage.NewMemStorage()
	filenames := []string{"/test1"}
	data := [][][2]string{
		{{"key1", "value1"}, {"key2", "value2"}, {"key3", "value3"}},
	}
	for i, filename := range filenames {
		writer, err := memStore.Create(ctx, filename, nil)
		require.NoError(t, err)
		rc := &rangePropertiesCollector{
			propSizeDist: 100,
			propKeysDist: 2,
		}
		rc.reset()
		kvStore := NewKeyValueStore(ctx, writer, rc)
		for _, kv := range data[i] {
			err = kvStore.addEncodedData(getEncodedData([]byte(kv[0]), []byte(kv[1])))
			require.NoError(t, err)
		}
		kvStore.finish()
		err = writer.Close(ctx)
		require.NoError(t, err)
	}

	trackStore := &trackOpenMemStorage{MemStorage: memStore}
	iter, err := NewMergeKVIter(ctx, filenames, []uint64{0, 0, 0}, trackStore, 5, true, 0)
	require.NoError(t, err)
	require.EqualValues(t, 1, trackStore.opened.Load())

	got := make([][2]string, 0)
	require.True(t, iter.Next())
	got = append(got, [2]string{string(iter.Key()), string(iter.Value())})
	require.True(t, iter.Next())
	got = append(got, [2]string{string(iter.Key()), string(iter.Value())})
	require.True(t, iter.Next())
	got = append(got, [2]string{string(iter.Key()), string(iter.Value())})
	require.False(t, iter.Next())
	require.NoError(t, iter.Error())

	expected := [][2]string{
		{"key1", "value1"},
		{"key2", "value2"},
		{"key3", "value3"},
	}
	require.Equal(t, expected, got)
	err = iter.Close()
	require.NoError(t, err)
	require.EqualValues(t, 0, trackStore.opened.Load())
}

func TestAllEmpty(t *testing.T) {
	ctx := context.Background()
	memStore := storage.NewMemStorage()
	filenames := []string{"/test1", "/test2"}
	for _, filename := range filenames {
		writer, err := memStore.Create(ctx, filename, nil)
		require.NoError(t, err)
		err = writer.Close(ctx)
		require.NoError(t, err)
	}

	trackStore := &trackOpenMemStorage{MemStorage: memStore}
	iter, err := NewMergeKVIter(ctx, []string{filenames[0]}, []uint64{0}, trackStore, 5, false, 0)
	require.NoError(t, err)
	require.EqualValues(t, 0, trackStore.opened.Load())
	require.False(t, iter.Next())
	require.NoError(t, iter.Error())
	require.NoError(t, iter.Close())

	iter, err = NewMergeKVIter(ctx, filenames, []uint64{0, 0}, trackStore, 5, false, 0)
	require.NoError(t, err)
	require.EqualValues(t, 0, trackStore.opened.Load())
	require.False(t, iter.Next())
	require.NoError(t, iter.Close())
}

func TestCorruptContent(t *testing.T) {
	ctx := context.Background()
	memStore := storage.NewMemStorage()
	filenames := []string{"/test1", "/test2"}
	data := [][][2]string{
		{{"key1", "value1"}, {"key3", "value3"}},
		{{"key2", "value2"}},
	}
	for i, filename := range filenames {
		writer, err := memStore.Create(ctx, filename, nil)
		require.NoError(t, err)
		rc := &rangePropertiesCollector{
			propSizeDist: 100,
			propKeysDist: 2,
		}
		rc.reset()
		kvStore := NewKeyValueStore(ctx, writer, rc)
		for _, kv := range data[i] {
			err = kvStore.addEncodedData(getEncodedData([]byte(kv[0]), []byte(kv[1])))
			require.NoError(t, err)
		}
		kvStore.finish()
		if i == 0 {
			_, err = writer.Write(ctx, []byte("corrupt"))
			require.NoError(t, err)
		}
		err = writer.Close(ctx)
		require.NoError(t, err)
	}

	trackStore := &trackOpenMemStorage{MemStorage: memStore}
	iter, err := NewMergeKVIter(ctx, filenames, []uint64{0, 0, 0}, trackStore, 5, true, 0)
	require.NoError(t, err)
	require.EqualValues(t, 2, trackStore.opened.Load())

	got := make([][2]string, 0)
	require.True(t, iter.Next())
	got = append(got, [2]string{string(iter.Key()), string(iter.Value())})
	require.True(t, iter.Next())
	got = append(got, [2]string{string(iter.Key()), string(iter.Value())})
	require.True(t, iter.Next())
	got = append(got, [2]string{string(iter.Key()), string(iter.Value())})
	require.False(t, iter.Next())
	require.ErrorIs(t, iter.Error(), io.ErrUnexpectedEOF)

	expected := [][2]string{
		{"key1", "value1"},
		{"key2", "value2"},
		{"key3", "value3"},
	}
	require.Equal(t, expected, got)
	err = iter.Close()
	require.NoError(t, err)
	require.EqualValues(t, 0, trackStore.opened.Load())
}

func TestMergeIterSwitchMode(t *testing.T) {
	seed := time.Now().Unix()
	rand.Seed(uint64(seed))
	t.Logf("seed: %d", seed)

	testMergeIterSwitchMode(t, func(key []byte, i int) []byte {
		_, err := rand.Read(key)
		require.NoError(t, err)
		return key
	})
	t.Log("success one case")
	testMergeIterSwitchMode(t, func(key []byte, i int) []byte {
		_, err := rand.Read(key)
		require.NoError(t, err)
		binary.BigEndian.PutUint64(key, uint64(i))
		return key
	})
	t.Log("success two cases")
	testMergeIterSwitchMode(t, func(key []byte, i int) []byte {
		_, err := rand.Read(key)
		require.NoError(t, err)
		if (i/100000)%2 == 0 {
			binary.BigEndian.PutUint64(key, uint64(i)<<40)
		}
		return key
	})
}

func testMergeIterSwitchMode(t *testing.T, f func([]byte, int) []byte) {
	st, clean := NewS3WithBucketAndPrefix(t, "test", "prefix/")
	defer clean()

	// Prepare
	writer := NewWriterBuilder().
		SetPropKeysDistance(100).
		SetMemorySizeLimit(512*1024).
		Build(st, "testprefix", "0")

	ConcurrentReaderBufferSizePerConc = 4 * 1024

	kvCount := 500000
	keySize := 100
	valueSize := 10
	kvs := make([]common.KvPair, 1)
	kvs[0] = common.KvPair{
		Key: make([]byte, keySize),
		Val: make([]byte, valueSize),
	}
	for i := range kvCount {
		kvs[0].Key = f(kvs[0].Key, i)
		_, err := rand.Read(kvs[0].Val[0:])
		require.NoError(t, err)
		err = writer.WriteRow(context.Background(), kvs[0].Key, kvs[0].Val, nil)
		require.NoError(t, err)
	}
	err := writer.Close(context.Background())
	require.NoError(t, err)

	dataNames, _, err := GetAllFileNames(context.Background(), st, "")
	require.NoError(t, err)

	offsets := make([]uint64, len(dataNames))

	iter, err := NewMergeKVIter(context.Background(), dataNames, offsets, st, 2048, true, 0)
	require.NoError(t, err)

	for iter.Next() {
	}
	err = iter.Close()
	require.NoError(t, err)
}

type eofReader struct {
	storage.ExternalFileReader
}

func (r eofReader) Seek(_ int64, _ int) (int64, error) {
	return 0, nil
}

func (r eofReader) Read(_ []byte) (int, error) {
	return 0, io.EOF
}

func TestReadAfterCloseConnReader(t *testing.T) {
	ctx := context.Background()

	reader := &byteReader{
		ctx:           ctx,
		storageReader: eofReader{},
		smallBuf:      []byte{0, 255, 255, 255, 255, 255, 255, 255},
		curBufOffset:  8,
		logger:        logutil.Logger(ctx),
	}
	reader.curBuf = [][]byte{reader.smallBuf}
	pool := membuf.NewPool()
	reader.concurrentReader.largeBufferPool = pool.NewBuffer()
	reader.concurrentReader.store = storage.NewMemStorage()

	// set current reader to concurrent reader, and then close it
	reader.concurrentReader.now = true
	err := reader.switchConcurrentMode(false)
	require.NoError(t, err)

	wrapKVReader := &kvReader{reader}
	_, _, err = wrapKVReader.nextKV()
	require.ErrorIs(t, err, io.EOF)
}

func TestHotspot(t *testing.T) {
	ctx := context.Background()
	store := storage.NewMemStorage()

	// 2 files, check hotspot is 0 -> nil -> 1 -> 0 -> 1
	keys := [][]string{
		{"key00", "key01", "key02", "key06", "key07"},
		{"key03", "key04", "key05", "key08", "key09"},
	}
	value := make([]byte, 5)
	filenames := []string{"/test0", "/test1"}
	for i, filename := range filenames {
		writer, err := store.Create(ctx, filename, nil)
		require.NoError(t, err)
		rc := &rangePropertiesCollector{
			propSizeDist: 100,
			propKeysDist: 2,
		}
		rc.reset()
		kvStore := NewKeyValueStore(ctx, writer, rc)
		for _, k := range keys[i] {
			err = kvStore.addEncodedData(getEncodedData([]byte(k), value))
			require.NoError(t, err)
		}
		kvStore.finish()
		err = writer.Close(ctx)
		require.NoError(t, err)
	}

	// readerBufSize = 8+5+8+5, every KV will cause reload
	iter, err := NewMergeKVIter(ctx, filenames, make([]uint64, len(filenames)), store, 26, true, 0)
	require.NoError(t, err)
	iter.iter.checkHotspotPeriod = 2
	// after read key00 and key01 from reader_0, it becomes hotspot
	require.True(t, iter.Next())
	require.Equal(t, "key00", string(iter.Key()))
	require.True(t, iter.Next())
	require.Equal(t, "key01", string(iter.Key()))
	require.True(t, iter.Next())
	r0 := &iter.iter.readers[0].r.byteReader.concurrentReader
	require.True(t, r0.expected)
	require.True(t, r0.now)
	r1 := &iter.iter.readers[1].r.byteReader.concurrentReader
	require.False(t, r1.expected)
	require.False(t, r1.now)
	// after read key02 and key03 from reader_0 and reader_1, no hotspot
	require.Equal(t, "key02", string(iter.Key()))
	require.True(t, iter.Next())
	require.Equal(t, "key03", string(iter.Key()))
	require.True(t, iter.Next())
	require.False(t, r0.expected)
	require.False(t, r0.now)
	require.False(t, r1.expected)
	require.False(t, r1.now)
	// after read key04 and key05 from reader_1, it becomes hotspot
	require.Equal(t, "key04", string(iter.Key()))
	require.True(t, iter.Next())
	require.Equal(t, "key05", string(iter.Key()))
	require.True(t, iter.Next())
	require.False(t, r0.expected)
	require.False(t, r0.now)
	require.True(t, r1.expected)
	require.True(t, r1.now)
	// after read key06 and key07 from reader_0, it becomes hotspot
	require.Equal(t, "key06", string(iter.Key()))
	require.True(t, iter.Next())
	require.Equal(t, "key07", string(iter.Key()))
	require.True(t, iter.Next())
	require.Nil(t, iter.iter.readers[0])
	require.False(t, r1.expected)
	require.False(t, r1.now)
	// after read key08 and key09 from reader_1, it becomes hotspot
	require.Equal(t, "key08", string(iter.Key()))
	require.True(t, iter.Next())
	require.Equal(t, "key09", string(iter.Key()))
	require.False(t, iter.Next())
	require.Nil(t, iter.iter.readers[1])

	require.NoError(t, iter.Error())
}

func TestMemoryUsageWhenHotspotChange(t *testing.T) {
	backup := ConcurrentReaderBufferSizePerConc
	ConcurrentReaderBufferSizePerConc = 100 * 1024 * 1024 // 100MB, make memory leak more obvious
	t.Cleanup(func() {
		ConcurrentReaderBufferSizePerConc = backup
	})

	getMemoryInUse := func() uint64 {
		runtime.GC()
		s := runtime.MemStats{}
		runtime.ReadMemStats(&s)
		return s.HeapInuse
	}

	ctx := context.Background()
	dir := t.TempDir()
	store, err := storage.NewLocalStorage(dir)
	require.NoError(t, err)

	// check if we will leak 100*100MB = 1GB memory
	cur := 0
	largeChunk := make([]byte, 10*1024*1024)
	filenames := make([]string, 0, 10)
	for i := range 10 {
		filename := fmt.Sprintf("/test%06d", i)
		filenames = append(filenames, filename)
		writer, err := store.Create(ctx, filename, nil)
		require.NoError(t, err)
		rc := &rangePropertiesCollector{
			propSizeDist: 100,
			propKeysDist: 2,
		}
		rc.reset()
<<<<<<< HEAD
		kvStore, err := NewKeyValueStore(ctx, writer, rc)
		require.NoError(t, err)
		for range 1000 {
=======
		kvStore := NewKeyValueStore(ctx, writer, rc)
		for j := 0; j < 1000; j++ {
>>>>>>> 5a032651
			key := fmt.Sprintf("key%06d", cur)
			val := fmt.Sprintf("value%06d", cur)
			err = kvStore.addEncodedData(getEncodedData([]byte(key), []byte(val)))
			require.NoError(t, err)
			cur++
		}
		for j := 0; j <= 12; j++ {
			key := fmt.Sprintf("key999%06d", cur+j)
			err = kvStore.addEncodedData(getEncodedData([]byte(key), largeChunk))
			require.NoError(t, err)
		}
		err = writer.Close(ctx)
		require.NoError(t, err)
	}

	beforeMem := getMemoryInUse()

	iter, err := NewMergeKVIter(ctx, filenames, make([]uint64, len(filenames)), store, 1024, true, 16)
	require.NoError(t, err)
	iter.iter.checkHotspotPeriod = 10
	i := 0
	for cur > 0 {
		cur--
		require.True(t, iter.Next())
		require.Equal(t, fmt.Sprintf("key%06d", i), string(iter.Key()))
		require.Equal(t, fmt.Sprintf("value%06d", i), string(iter.Value()))
		i++
	}

	afterMem := getMemoryInUse()
	t.Logf("memory usage: %d -> %d", beforeMem, afterMem)
	delta := afterMem - beforeMem
	// before the fix, delta is about 7.5GB
	require.Less(t, delta, uint64(4*1024*1024*1024))
	_ = iter.Close()
}

type myInt int

func (m myInt) sortKey() []byte {
	return []byte{byte(m)}
}

func (m myInt) cloneInnerFields() {}

func (m myInt) len() int { return 1 }

type intReader struct {
	ints   []int
	refCnt *atomic.Int64
}

const errInt = -1

func (i *intReader) path() string { return "" }

func (i *intReader) next() (myInt, error) {
	if len(i.ints) == 0 {
		return 0, io.EOF
	}
	ret := i.ints[0]
	i.ints = i.ints[1:]
	if ret == errInt {
		return 0, fmt.Errorf("mock error")
	}
	return myInt(ret), nil
}

func (i *intReader) switchConcurrentMode(bool) error { return nil }

func (i *intReader) close() error {
	i.refCnt.Dec()
	return nil
}

func buildOpener(in [][]int, refCnt *atomic.Int64) []readerOpenerFn[myInt, *intReader] {
	ret := make([]readerOpenerFn[myInt, *intReader], 0, len(in))
	for _, ints := range in {
		ret = append(ret, func() (**intReader, error) {
			refCnt.Inc()
			r := &intReader{ints, refCnt}
			return &r, nil
		})
	}
	return ret
}

func TestLimitSizeMergeIter(t *testing.T) {
	ctx := context.Background()
	refCnt := atomic.NewInt64(0)
	readerOpeners := buildOpener([][]int{
		{1, 2, 3}, {4, 5, 6}, {7, 8, 9},
	}, refCnt)
	weight := []int64{1, 1, 1}

	oneToNine := []int{1, 2, 3, 4, 5, 6, 7, 8, 9}
	for limit := int64(1); limit <= 4; limit++ {
		refCnt.Store(0)
		i, err := newLimitSizeMergeIter(ctx, readerOpeners, weight, limit)
		require.NoError(t, err)
		var got []int
		ok, _ := i.next()
		for ok {
			got = append(got, int(i.curr))
			require.LessOrEqual(t, refCnt.Load(), limit)
			ok, _ = i.next()
		}
		require.NoError(t, i.err)
		require.Equal(t, oneToNine, got)

		// check it can return error
		for errIdx := 1; errIdx <= 9; errIdx++ {
			nums := make([]int, 9)
			for i := range nums {
				nums[i] = i + 1
				if nums[i] == errIdx {
					nums[i] = errInt
				}
			}
			readerOpeners := buildOpener([][]int{nums[:3], nums[3:6], nums[6:]}, refCnt)
			i, err = newLimitSizeMergeIter(ctx, readerOpeners, weight, limit)
			if err != nil {
				require.EqualError(t, err, "mock error")
				continue
			}
			var got []int
			ok, _ = i.next()
			for ok {
				got = append(got, int(i.curr))
				ok, _ = i.next()
			}
			require.ErrorContains(t, i.err, "mock error")
			require.Less(t, len(got), 9)
		}
	}
}

func TestLimitSizeMergeIterDiffWeight(t *testing.T) {
	ctx := context.Background()
	refCnt := atomic.NewInt64(0)
	readerOpeners := buildOpener([][]int{
		{1, 4, 7}, {2, 5}, {3},
		{10},
		{11, 14, 17}, {12, 15}, {13},
	}, refCnt)
	weight := []int64{
		1, 1, 1,
		3,
		1, 1, 1,
	}
	limit := int64(3)

	expected := []int{1, 2, 3, 4, 5, 7, 10, 11, 12, 13, 14, 15, 17}
	expectedRefCnt := []int64{3, 3, 3, 2, 2, 1, 1, 3, 3, 3, 2, 2, 1}
	iter, err := newLimitSizeMergeIter(ctx, readerOpeners, weight, limit)
	require.NoError(t, err)
	for i, exp := range expected {
		ok, _ := iter.next()
		require.True(t, ok)
		require.Equal(t, exp, int(iter.curr), "i: %d", i)
		require.Equal(t, expectedRefCnt[i], refCnt.Load(), "i: %d", i)
	}

	ok, _ := iter.next()
	require.False(t, ok)
	require.NoError(t, iter.err)
	require.Equal(t, int64(0), refCnt.Load())
}

type slowOpenStorage struct {
	*storage.MemStorage
	sleep   time.Duration
	openCnt atomic.Int32
}

func (s *slowOpenStorage) Open(
	ctx context.Context,
	filePath string,
	o *storage.ReaderOption,
) (storage.ExternalFileReader, error) {
	time.Sleep(s.sleep)
	s.openCnt.Inc()
	return s.MemStorage.Open(ctx, filePath, o)
}

func TestMergePropBaseIter(t *testing.T) {
	// this test should be finished around 1 second. However, due to CI is not
	// stable, we don't check the time.
	oneOpenSleep := time.Second

	fileNum := 16
	filenames := make([]string, fileNum)
	for i := range filenames {
		filenames[i] = fmt.Sprintf("/test%06d", i)
	}
	ctx := context.Background()
	store := &slowOpenStorage{
		MemStorage: storage.NewMemStorage(),
		sleep:      oneOpenSleep,
	}
	for i, filename := range filenames {
		writer, err := store.Create(ctx, filename, nil)
		require.NoError(t, err)
		prop := &rangeProperty{firstKey: []byte{byte(i)}}
		buf := encodeMultiProps(nil, []*rangeProperty{prop})
		_, err = writer.Write(ctx, buf)
		require.NoError(t, err)
		err = writer.Close(ctx)
		require.NoError(t, err)
	}

	multiStat := MultipleFilesStat{MaxOverlappingNum: 1}
	for _, f := range filenames {
		multiStat.Filenames = append(multiStat.Filenames, [2]string{"", f})
	}
	iter, err := newMergePropBaseIter(ctx, multiStat, store)
	require.NoError(t, err)
	for i := range fileNum {
		p, err := iter.next()
		require.NoError(t, err)
		require.EqualValues(t, i, p.firstKey[0])
	}

	_, err = iter.next()
	require.ErrorIs(t, err, io.EOF)
	require.EqualValues(t, fileNum, store.openCnt.Load())
}

func TestEmptyBaseReader4LimitSizeMergeIter(t *testing.T) {
	fileNum := 100
	filenames := make([]string, fileNum)
	for i := range filenames {
		filenames[i] = fmt.Sprintf("/test%06d", i)
	}
	ctx := context.Background()
	store := &slowOpenStorage{
		MemStorage: storage.NewMemStorage(),
	}
	// empty file so reader will be closed at init
	for _, filename := range filenames {
		writer, err := store.Create(ctx, filename, nil)
		require.NoError(t, err)
		err = writer.Close(ctx)
		require.NoError(t, err)
	}

	multiStat := MultipleFilesStat{MaxOverlappingNum: 1}
	for _, f := range filenames {
		multiStat.Filenames = append(multiStat.Filenames, [2]string{"", f})
	}
	iter, err := newMergePropBaseIter(ctx, multiStat, store)
	require.NoError(t, err)

	_, err = iter.next()
	require.ErrorIs(t, err, io.EOF)
	require.EqualValues(t, fileNum, store.openCnt.Load())
}

func TestCloseLimitSizeMergeIterHalfway(t *testing.T) {
	fileNum := 10000
	filenames := make([]string, fileNum)
	for i := range filenames {
		filenames[i] = fmt.Sprintf("/test%06d", i)
	}
	ctx := context.Background()
	store := &trackOpenMemStorage{MemStorage: storage.NewMemStorage()}

	for i, filename := range filenames {
		writer, err := store.Create(ctx, filename, nil)
		require.NoError(t, err)
		prop := &rangeProperty{firstKey: []byte{byte(i)}}
		buf := encodeMultiProps(nil, []*rangeProperty{prop})
		_, err = writer.Write(ctx, buf)
		require.NoError(t, err)
		err = writer.Close(ctx)
		require.NoError(t, err)
	}

	multiStat := MultipleFilesStat{MaxOverlappingNum: 1}
	for _, f := range filenames {
		multiStat.Filenames = append(multiStat.Filenames, [2]string{"", f})
	}
	iter, err := newMergePropBaseIter(ctx, multiStat, store)
	require.NoError(t, err)

	_, err = iter.next()
	require.NoError(t, err)

	err = iter.close()
	require.NoError(t, err)
	require.EqualValues(t, 0, store.opened.Load())
}<|MERGE_RESOLUTION|>--- conflicted
+++ resolved
@@ -295,7 +295,7 @@
 		Key: make([]byte, keySize),
 		Val: make([]byte, valueSize),
 	}
-	for i := range kvCount {
+	for i := 0; i < kvCount; i++ {
 		kvs[0].Key = f(kvs[0].Key, i)
 		_, err := rand.Read(kvs[0].Val[0:])
 		require.NoError(t, err)
@@ -460,7 +460,7 @@
 	cur := 0
 	largeChunk := make([]byte, 10*1024*1024)
 	filenames := make([]string, 0, 10)
-	for i := range 10 {
+	for i := 0; i < 10; i++ {
 		filename := fmt.Sprintf("/test%06d", i)
 		filenames = append(filenames, filename)
 		writer, err := store.Create(ctx, filename, nil)
@@ -470,14 +470,8 @@
 			propKeysDist: 2,
 		}
 		rc.reset()
-<<<<<<< HEAD
-		kvStore, err := NewKeyValueStore(ctx, writer, rc)
-		require.NoError(t, err)
-		for range 1000 {
-=======
 		kvStore := NewKeyValueStore(ctx, writer, rc)
 		for j := 0; j < 1000; j++ {
->>>>>>> 5a032651
 			key := fmt.Sprintf("key%06d", cur)
 			val := fmt.Sprintf("value%06d", cur)
 			err = kvStore.addEncodedData(getEncodedData([]byte(key), []byte(val)))
@@ -695,7 +689,7 @@
 	}
 	iter, err := newMergePropBaseIter(ctx, multiStat, store)
 	require.NoError(t, err)
-	for i := range fileNum {
+	for i := 0; i < fileNum; i++ {
 		p, err := iter.next()
 		require.NoError(t, err)
 		require.EqualValues(t, i, p.firstKey[0])
