// Copyright 2023 PingCAP, Inc.
//
// Licensed under the Apache License, Version 2.0 (the "License");
// you may not use this file except in compliance with the License.
// You may obtain a copy of the License at
//
//     http://www.apache.org/licenses/LICENSE-2.0
//
// Unless required by applicable law or agreed to in writing, software
// distributed under the License is distributed on an "AS IS" BASIS,
// WITHOUT WARRANTIES OR CONDITIONS OF ANY KIND, either express or implied.
// See the License for the specific language governing permissions and
// limitations under the License.

package external

import (
	"bytes"
	"context"
	"encoding/hex"
	"slices"
	"sort"
	"sync"
	"time"

	"github.com/cockroachdb/pebble"
	"github.com/docker/go-units"
	"github.com/jfcg/sorty/v2"
	"github.com/pingcap/errors"
	"github.com/pingcap/failpoint"
	"github.com/pingcap/tidb/br/pkg/storage"
	"github.com/pingcap/tidb/pkg/ingestor/engineapi"
	"github.com/pingcap/tidb/pkg/kv"
	"github.com/pingcap/tidb/pkg/lightning/common"
	"github.com/pingcap/tidb/pkg/lightning/log"
	"github.com/pingcap/tidb/pkg/lightning/membuf"
	"github.com/pingcap/tidb/pkg/metrics"
	"github.com/pingcap/tidb/pkg/util/intest"
	"github.com/pingcap/tidb/pkg/util/logutil"
	"go.uber.org/atomic"
	"go.uber.org/zap"
)

// writeStepMemShareCount defines the number of shares of memory per job worker.
// For each job worker, the memory it can use is determined by cpu:mem ratio, say
// a 16c32G machine, each worker can use 2G memory.
// And for the memory corresponding to each job worker, we divide into below and
// total 6.5 shares:
//   - one share used by HTTP and GRPC buf, such as loadBatchRegionData, write TiKV
//   - one share used by loadBatchRegionData to store loaded data batch A
//   - one share used by generateAndSendJob for handle loaded data batch B
//   - one share used by the active job on job worker
//   - 2.5 share for others, and burst allocation to avoid OOM
//
// the share size 'SS' determines the max data size 'RangeS' for a split-range
// which is split out by RangeSplitter.
// split-range is intersected with region to generate range job which is handled
// by range job worker, and each range job corresponding to one ingested SST on TiKV.
// our goal here is to load as many data as possible to make all range job workers
// fully parallelized, while minimizing the number of SSTs (too many SST file, say
// 500K, will cause TiKV slow down when ingest), i.e. to make RangeS larger, and
// also try to make the SST be more even, so we calculate RangeS by:
//   - RS = region size
//   - let TempRangeS = SS
//   - if TempRangeS < RS, RangeS = RS / ceil(RS / TempRangeS) + 1,
//     trailing 1 is for RS divided by odd number.
//   - else RangeS = floor(TempRangeS / RS) * RS.
//
// RangeS for different region size and cpu:mem ratio, the number in parentheses
// is the number of SST files per region:
//
//	|   RS  | RangeS        | RangeS        |
//	|       | cpu:mem=1:1.7 | cpu:mem=1:3.5 |
//	|-------|---------------|---------------|
//	|   96M |       192M(1) |       480M(1) |
//	|  256M |       256M(1) |       512M(1) |
//	|  512M |       256M(2) |       512M(1) |
const writeStepMemShareCount = 6.5

// during test on ks3, we found that we can open about 8000 connections to ks3,
// bigger than that, we might receive "connection reset by peer" error, and
// the read speed will be very slow, still investigating the reason.
// Also open too many connections will take many memory in kernel, and the
// test is based on k8s pod, not sure how it will behave on EC2.
// but, ks3 supporter says there's no such limit on connections.
// And our target for global sort is AWS s3, this default value might not fit well.
// TODO: adjust it according to cloud storage.
const maxCloudStorageConnections = 1000

type memKVsAndBuffers struct {
	mu  sync.Mutex
	kvs []kvPair
	// memKVBuffers contains two types of buffer, first half are used for small block
	// buffer, second half are used for large one.
	memKVBuffers []*membuf.Buffer
	size         int
	droppedSize  int

	// temporary fields to store KVs to reduce slice allocations.
	kvsPerFile         [][]kvPair
	droppedSizePerFile []int
}

func (b *memKVsAndBuffers) build(ctx context.Context) {
	sumKVCnt := 0
	for _, keys := range b.kvsPerFile {
		sumKVCnt += len(keys)
	}
	b.droppedSize = 0
	for _, size := range b.droppedSizePerFile {
		b.droppedSize += size
	}
	b.droppedSizePerFile = nil

	logutil.Logger(ctx).Info("building memKVsAndBuffers",
		zap.Int("sumKVCnt", sumKVCnt),
		zap.Int("droppedSize", b.droppedSize))

	b.kvs = make([]kvPair, 0, sumKVCnt)
	for i := range b.kvsPerFile {
		b.kvs = append(b.kvs, b.kvsPerFile[i]...)
		b.kvsPerFile[i] = nil
	}
	b.kvsPerFile = nil
}

// Engine stored sorted key/value pairs in an external storage.
type Engine struct {
	storage           storage.ExternalStorage
	dataFiles         []string
	statsFiles        []string
	startKey          []byte
	endKey            []byte
	jobKeys           [][]byte
	splitKeys         [][]byte
	smallBlockBufPool *membuf.Pool
	largeBlockBufPool *membuf.Pool

	memKVsAndBuffers memKVsAndBuffers

	// checkHotspot is true means we will check hotspot file when using MergeKVIter.
	// if hotspot file is detected, we will use multiple readers to read data.
	// if it's false, MergeKVIter will read each file using 1 reader.
	// this flag also affects the strategy of loading data, either:
	// 	less load routine + check and read hotspot file concurrently (add-index uses this one)
	// 	more load routine + read each file using 1 reader (import-into uses this one)
	checkHotspot bool

	keyAdapter         common.KeyAdapter
	duplicateDetection bool
	duplicateDB        *pebble.DB
	dupDetectOpt       common.DupDetectOpt
	workerConcurrency  int
	ts                 uint64

	totalKVSize  int64
	totalKVCount int64

	importedKVSize  *atomic.Int64
	importedKVCount *atomic.Int64
	memLimit        int
}

var _ engineapi.Engine = (*Engine)(nil)

const (
	smallBlockSize = units.MiB
)

// NewExternalEngine creates an (external) engine.
func NewExternalEngine(
	storage storage.ExternalStorage,
	dataFiles []string,
	statsFiles []string,
	startKey []byte,
	endKey []byte,
	jobKeys [][]byte,
	splitKeys [][]byte,
	keyAdapter common.KeyAdapter,
	duplicateDetection bool,
	duplicateDB *pebble.DB,
	dupDetectOpt common.DupDetectOpt,
	workerConcurrency int,
	ts uint64,
	totalKVSize int64,
	totalKVCount int64,
	checkHotspot bool,
	memCapacity int64,
) engineapi.Engine {
	// at most 3 batches can be loaded in memory, see writeStepMemShareCount.
	memLimit := int(float64(memCapacity) / writeStepMemShareCount * 3)
	logutil.BgLogger().Info("create external engine",
		zap.String("memLimitForLoadRange", units.BytesSize(float64(memLimit))))
	memLimiter := membuf.NewLimiter(memLimit)
	return &Engine{
		storage:    storage,
		dataFiles:  dataFiles,
		statsFiles: statsFiles,
		startKey:   startKey,
		endKey:     endKey,
		jobKeys:    jobKeys,
		splitKeys:  splitKeys,
		smallBlockBufPool: membuf.NewPool(
			membuf.WithBlockNum(0),
			membuf.WithPoolMemoryLimiter(memLimiter),
			membuf.WithBlockSize(smallBlockSize),
		),
		largeBlockBufPool: membuf.NewPool(
			membuf.WithBlockNum(0),
			membuf.WithPoolMemoryLimiter(memLimiter),
			membuf.WithBlockSize(ConcurrentReaderBufferSizePerConc),
		),
		checkHotspot:       checkHotspot,
		keyAdapter:         keyAdapter,
		duplicateDetection: duplicateDetection,
		duplicateDB:        duplicateDB,
		dupDetectOpt:       dupDetectOpt,
		workerConcurrency:  workerConcurrency,
		ts:                 ts,
		totalKVSize:        totalKVSize,
		totalKVCount:       totalKVCount,
		importedKVSize:     atomic.NewInt64(0),
		importedKVCount:    atomic.NewInt64(0),
		memLimit:           memLimit,
	}
}

func split[T any](in []T, groupNum int) [][]T {
	if len(in) == 0 {
		return nil
	}
	if groupNum <= 0 {
		groupNum = 1
	}
	ceil := (len(in) + groupNum - 1) / groupNum
	ret := make([][]T, 0, groupNum)
	l := len(in)
	for i := 0; i < l; i += ceil {
		if i+ceil > l {
			ret = append(ret, in[i:])
		} else {
			ret = append(ret, in[i:i+ceil])
		}
	}
	return ret
}

func (e *Engine) getAdjustedConcurrency() int {
	if e.checkHotspot {
		// estimate we will open at most 8000 files, so if e.dataFiles is small we can
		// try to concurrently process ranges.
		adjusted := maxCloudStorageConnections / len(e.dataFiles)
		if adjusted == 0 {
			return 1
		}
		return min(adjusted, 8)
	}
	adjusted := min(e.workerConcurrency, maxCloudStorageConnections/len(e.dataFiles))
	return max(adjusted, 1)
}

func getFilesReadConcurrency(
	ctx context.Context,
	storage storage.ExternalStorage,
	statsFiles []string,
	startKey, endKey []byte,
) ([]uint64, []uint64, error) {
	result := make([]uint64, len(statsFiles))
	offsets, err := seekPropsOffsets(ctx, []kv.Key{startKey, endKey}, statsFiles, storage)
	if err != nil {
		return nil, nil, err
	}
	startOffs, endOffs := offsets[0], offsets[1]
	totalFileSize := uint64(0)
	for i := range statsFiles {
		size := endOffs[i] - startOffs[i]
		totalFileSize += size
		expectedConc := size / uint64(ConcurrentReaderBufferSizePerConc)
		// let the stat internals cover the [startKey, endKey) since seekPropsOffsets
		// always return an offset that is less than or equal to the key.
		expectedConc += 1
		// readAllData will enable concurrent read and use large buffer if result[i] > 1
		// when expectedConc < readAllDataConcThreshold, we don't use concurrent read to
		// reduce overhead
		if expectedConc >= readAllDataConcThreshold {
			result[i] = expectedConc
		} else {
			result[i] = 1
		}
		// only log for files with expected concurrency > 1, to avoid too many logs
		if expectedConc > 1 {
			logutil.Logger(ctx).Info("found hotspot file in getFilesReadConcurrency",
				zap.String("filename", statsFiles[i]),
				zap.Uint64("startOffset", startOffs[i]),
				zap.Uint64("endOffset", endOffs[i]),
				zap.Uint64("expectedConc", expectedConc),
				zap.Uint64("concurrency", result[i]),
			)
		}
	}
	logutil.Logger(ctx).Info("estimated file size of this range group",
		zap.String("totalSize", units.BytesSize(float64(totalFileSize))))
	return result, startOffs, nil
}

func (e *Engine) loadBatchRegionData(ctx context.Context, jobKeys [][]byte, outCh chan<- engineapi.DataAndRanges) error {
	readAndSortRateHist := metrics.GlobalSortReadFromCloudStorageRate.WithLabelValues("read_and_sort")
	readAndSortDurHist := metrics.GlobalSortReadFromCloudStorageDuration.WithLabelValues("read_and_sort")
	readRateHist := metrics.GlobalSortReadFromCloudStorageRate.WithLabelValues("read")
	readDurHist := metrics.GlobalSortReadFromCloudStorageDuration.WithLabelValues("read")
	sortRateHist := metrics.GlobalSortReadFromCloudStorageRate.WithLabelValues("sort")
	sortDurHist := metrics.GlobalSortReadFromCloudStorageDuration.WithLabelValues("sort")

	startKey := jobKeys[0]
	endKey := jobKeys[len(jobKeys)-1]
	readStart := time.Now()
	// read all data in range [startKey, endKey)
	err := readAllData(
		ctx,
		e.storage,
		e.dataFiles,
		e.statsFiles,
		startKey,
		endKey,
		e.smallBlockBufPool,
		e.largeBlockBufPool,
		&e.memKVsAndBuffers,
	)
	if err != nil {
		return err
	}
	e.memKVsAndBuffers.build(ctx)

	readSecond := time.Since(readStart).Seconds()
	readDurHist.Observe(readSecond)
	logutil.Logger(ctx).Info("reading external storage in loadBatchRegionData",
		zap.Duration("cost time", time.Since(readStart)),
		zap.Int("droppedSize", e.memKVsAndBuffers.droppedSize))

	sortStart := time.Now()
	oldSortyGor := sorty.MaxGor
	sorty.MaxGor = uint64(e.workerConcurrency * 2)
	var dupKey atomic.Pointer[[]byte]
	sorty.Sort(len(e.memKVsAndBuffers.kvs), func(i, k, r, s int) bool {
		cmp := bytes.Compare(e.memKVsAndBuffers.kvs[i].key, e.memKVsAndBuffers.kvs[k].key)
		if cmp < 0 { // strict comparator like < or >
			if r != s {
				e.memKVsAndBuffers.kvs[r], e.memKVsAndBuffers.kvs[s] = e.memKVsAndBuffers.kvs[s], e.memKVsAndBuffers.kvs[r]
			}
			return true
		}
		if cmp == 0 && i != k {
<<<<<<< HEAD
			cloned := slices.Clone(e.memKVsAndBuffers.keys[i])
=======
			cloned := append([]byte(nil), e.memKVsAndBuffers.kvs[i].key...)
>>>>>>> 5a032651
			dupKey.Store(&cloned)
		}
		return false
	})
	sorty.MaxGor = oldSortyGor
	sortSecond := time.Since(sortStart).Seconds()
	sortDurHist.Observe(sortSecond)
	logutil.Logger(ctx).Info("sorting in loadBatchRegionData",
		zap.Duration("cost time", time.Since(sortStart)))

	if k := dupKey.Load(); k != nil {
		return errors.Errorf("duplicate key found: %s", hex.EncodeToString(*k))
	}
	readAndSortSecond := time.Since(readStart).Seconds()
	readAndSortDurHist.Observe(readAndSortSecond)

	size := e.memKVsAndBuffers.size
	readAndSortRateHist.Observe(float64(size) / 1024.0 / 1024.0 / readAndSortSecond)
	readRateHist.Observe(float64(size) / 1024.0 / 1024.0 / readSecond)
	sortRateHist.Observe(float64(size) / 1024.0 / 1024.0 / sortSecond)

	data := e.buildIngestData(
		e.memKVsAndBuffers.kvs,
		e.memKVsAndBuffers.memKVBuffers,
	)

	// release the reference of e.memKVsAndBuffers
	e.memKVsAndBuffers.kvs = nil
	e.memKVsAndBuffers.memKVBuffers = nil
	e.memKVsAndBuffers.size = 0

	ranges := make([]engineapi.Range, 0, len(jobKeys)-1)
	prev, err2 := e.keyAdapter.Decode(nil, jobKeys[0])
	if err2 != nil {
		return err
	}
	for i := 1; i < len(jobKeys)-1; i++ {
		cur, err3 := e.keyAdapter.Decode(nil, jobKeys[i])
		if err3 != nil {
			return err3
		}
		ranges = append(ranges, engineapi.Range{
			Start: prev,
			End:   cur,
		})
		prev = cur
	}
	// last range key may be a nextKey so we should try to remove the trailing 0 if decoding failed
	lastKey := jobKeys[len(jobKeys)-1]
	cur, err4 := e.tryDecodeEndKey(lastKey)
	if err4 != nil {
		return err4
	}
	ranges = append(ranges, engineapi.Range{
		Start: prev,
		End:   cur,
	})

	select {
	case <-ctx.Done():
		return ctx.Err()
	case outCh <- engineapi.DataAndRanges{
		Data:         data,
		SortedRanges: ranges,
	}:
	}
	return nil
}

// LoadIngestData loads the data from the external storage to memory in [start,
// end) range, so local backend can ingest it. The used byte slice of ingest data
// are allocated from Engine.bufPool and must be released by
// MemoryIngestData.DecRef().
func (e *Engine) LoadIngestData(
	ctx context.Context,
	outCh chan<- engineapi.DataAndRanges,
) error {
	// try to make every worker busy for each batch
	rangeBatchSize := e.workerConcurrency
	failpoint.Inject("LoadIngestDataBatchSize", func(val failpoint.Value) {
		rangeBatchSize = val.(int)
	})
	logutil.Logger(ctx).Info("load ingest data", zap.Int("batchSize", rangeBatchSize))
	for start := 0; start < len(e.jobKeys)-1; start += rangeBatchSize {
		// want to generate N ranges, so we need N+1 keys
		end := min(1+start+rangeBatchSize, len(e.jobKeys))
		err := e.loadBatchRegionData(ctx, e.jobKeys[start:end], outCh)
		if err != nil {
			return err
		}
	}
	return nil
}

func (e *Engine) buildIngestData(kvs []kvPair, buf []*membuf.Buffer) *MemoryIngestData {
	return &MemoryIngestData{
		keyAdapter:         e.keyAdapter,
		duplicateDetection: e.duplicateDetection,
		duplicateDB:        e.duplicateDB,
		dupDetectOpt:       e.dupDetectOpt,
		kvs:                kvs,
		ts:                 e.ts,
		memBuf:             buf,
		refCnt:             atomic.NewInt64(0),
		importedKVSize:     e.importedKVSize,
		importedKVCount:    e.importedKVCount,
	}
}

// KVStatistics returns the total kv size and total kv count.
func (e *Engine) KVStatistics() (totalKVSize int64, totalKVCount int64) {
	return e.totalKVSize, e.totalKVCount
}

// ImportedStatistics returns the imported kv size and imported kv count.
func (e *Engine) ImportedStatistics() (importedSize int64, importedKVCount int64) {
	return e.importedKVSize.Load(), e.importedKVCount.Load()
}

// ID is the identifier of an engine.
func (e *Engine) ID() string {
	return "external"
}

// GetKeyRange implements common.Engine.
func (e *Engine) GetKeyRange() (startKey []byte, endKey []byte, err error) {
	if _, ok := e.keyAdapter.(common.NoopKeyAdapter); ok {
		return e.startKey, e.endKey, nil
	}

	startKey, err = e.keyAdapter.Decode(nil, e.startKey)
	if err != nil {
		return nil, nil, err
	}
	endKey, err = e.tryDecodeEndKey(e.endKey)
	if err != nil {
		return nil, nil, err
	}
	return startKey, endKey, nil
}

// GetRegionSplitKeys implements common.Engine.
func (e *Engine) GetRegionSplitKeys() ([][]byte, error) {
	splitKeys := make([][]byte, len(e.splitKeys))
	var (
		err      error
		splitKey []byte
	)
	for i, k := range e.splitKeys {
		if i < len(e.splitKeys)-1 {
			splitKey, err = e.keyAdapter.Decode(nil, k)
		} else {
			splitKey, err = e.tryDecodeEndKey(k)
		}
		if err != nil {
			return nil, err
		}
		splitKeys[i] = splitKey
	}
	return splitKeys, nil
}

// tryDecodeEndKey tries to decode the key from two sources.
// When duplicate detection feature is enabled, the **end key** comes from
// DupDetectKeyAdapter.Encode or Key.Next(). We try to decode it and check the
// error.
func (e Engine) tryDecodeEndKey(key []byte) (decoded []byte, err error) {
	decoded, err = e.keyAdapter.Decode(nil, key)
	if err == nil {
		return
	}
	if _, ok := e.keyAdapter.(common.NoopKeyAdapter); ok {
		// NoopKeyAdapter.Decode always return nil error
		intest.Assert(false, "Unreachable code path")
		return nil, err
	}
	// handle the case that end key is from Key.Next()
	if key[len(key)-1] != 0 {
		return nil, err
	}
	key = key[:len(key)-1]
	decoded, err = e.keyAdapter.Decode(nil, key)
	if err != nil {
		return nil, err
	}
	return kv.Key(decoded).Next(), nil
}

// Close implements common.Engine.
func (e *Engine) Close() error {
	if e.smallBlockBufPool != nil {
		e.smallBlockBufPool.Destroy()
		e.smallBlockBufPool = nil
	}
	if e.largeBlockBufPool != nil {
		e.largeBlockBufPool.Destroy()
		e.largeBlockBufPool = nil
	}
	e.storage.Close()
	return nil
}

// Reset resets the memory buffer pool.
func (e *Engine) Reset() error {
	memLimiter := membuf.NewLimiter(e.memLimit)
	if e.smallBlockBufPool != nil {
		e.smallBlockBufPool.Destroy()
		e.smallBlockBufPool = membuf.NewPool(
			membuf.WithBlockNum(0),
			membuf.WithPoolMemoryLimiter(memLimiter),
			membuf.WithBlockSize(smallBlockSize),
		)
	}
	if e.largeBlockBufPool != nil {
		e.largeBlockBufPool.Destroy()
		e.largeBlockBufPool = membuf.NewPool(
			membuf.WithBlockNum(0),
			membuf.WithPoolMemoryLimiter(memLimiter),
			membuf.WithBlockSize(ConcurrentReaderBufferSizePerConc),
		)
	}
	return nil
}

// MemoryIngestData is the in-memory implementation of IngestData.
type MemoryIngestData struct {
	keyAdapter         common.KeyAdapter
	duplicateDetection bool
	duplicateDB        *pebble.DB
	dupDetectOpt       common.DupDetectOpt

	kvs []kvPair
	ts  uint64

	memBuf          []*membuf.Buffer
	refCnt          *atomic.Int64
	importedKVSize  *atomic.Int64
	importedKVCount *atomic.Int64
}

var _ engineapi.IngestData = (*MemoryIngestData)(nil)

func (m *MemoryIngestData) firstAndLastKeyIndex(lowerBound, upperBound []byte) (int, int) {
	firstKeyIdx := 0
	if len(lowerBound) > 0 {
		lowerBound = m.keyAdapter.Encode(nil, lowerBound, common.MinRowID)
		firstKeyIdx = sort.Search(len(m.kvs), func(i int) bool {
			return bytes.Compare(lowerBound, m.kvs[i].key) <= 0
		})
		if firstKeyIdx == len(m.kvs) {
			return -1, -1
		}
	}

	lastKeyIdx := len(m.kvs) - 1
	if len(upperBound) > 0 {
		upperBound = m.keyAdapter.Encode(nil, upperBound, common.MinRowID)
		i := sort.Search(len(m.kvs), func(i int) bool {
			reverseIdx := len(m.kvs) - 1 - i
			return bytes.Compare(upperBound, m.kvs[reverseIdx].key) > 0
		})
		if i == len(m.kvs) {
			// should not happen
			return -1, -1
		}
		lastKeyIdx = len(m.kvs) - 1 - i
	}
	return firstKeyIdx, lastKeyIdx
}

// GetFirstAndLastKey implements IngestData.GetFirstAndLastKey.
func (m *MemoryIngestData) GetFirstAndLastKey(lowerBound, upperBound []byte) ([]byte, []byte, error) {
	firstKeyIdx, lastKeyIdx := m.firstAndLastKeyIndex(lowerBound, upperBound)
	if firstKeyIdx < 0 || firstKeyIdx > lastKeyIdx {
		return nil, nil, nil
	}
	firstKey, err := m.keyAdapter.Decode(nil, m.kvs[firstKeyIdx].key)
	if err != nil {
		return nil, nil, err
	}
	lastKey, err := m.keyAdapter.Decode(nil, m.kvs[lastKeyIdx].key)
	if err != nil {
		return nil, nil, err
	}
	return firstKey, lastKey, nil
}

type memoryDataIter struct {
	kvs []kvPair

	firstKeyIdx int
	lastKeyIdx  int
	curIdx      int
}

// First implements ForwardIter.
func (m *memoryDataIter) First() bool {
	if m.firstKeyIdx < 0 {
		return false
	}
	m.curIdx = m.firstKeyIdx
	return true
}

// Valid implements ForwardIter.
func (m *memoryDataIter) Valid() bool {
	return m.firstKeyIdx <= m.curIdx && m.curIdx <= m.lastKeyIdx
}

// Next implements ForwardIter.
func (m *memoryDataIter) Next() bool {
	m.curIdx++
	return m.Valid()
}

// Key implements ForwardIter.
func (m *memoryDataIter) Key() []byte {
	return m.kvs[m.curIdx].key
}

// Value implements ForwardIter.
func (m *memoryDataIter) Value() []byte {
	return m.kvs[m.curIdx].value
}

// Close implements ForwardIter.
func (m *memoryDataIter) Close() error {
	return nil
}

// Error implements ForwardIter.
func (m *memoryDataIter) Error() error {
	return nil
}

// ReleaseBuf implements ForwardIter.
func (m *memoryDataIter) ReleaseBuf() {}

type memoryDataDupDetectIter struct {
	iter           *memoryDataIter
	dupDetector    *common.DupDetector
	err            error
	curKey, curVal []byte
	buf            *membuf.Buffer
}

// First implements ForwardIter.
func (m *memoryDataDupDetectIter) First() bool {
	if m.err != nil || !m.iter.First() {
		return false
	}
	m.curKey, m.curVal, m.err = m.dupDetector.Init(m.iter)
	return m.Valid()
}

// Valid implements ForwardIter.
func (m *memoryDataDupDetectIter) Valid() bool {
	return m.err == nil && m.iter.Valid()
}

// Next implements ForwardIter.
func (m *memoryDataDupDetectIter) Next() bool {
	if m.err != nil {
		return false
	}
	key, val, ok, err := m.dupDetector.Next(m.iter)
	if err != nil {
		m.err = err
		return false
	}
	if !ok {
		return false
	}
	m.curKey, m.curVal = key, val
	return true
}

// Key implements ForwardIter.
func (m *memoryDataDupDetectIter) Key() []byte {
	return m.buf.AddBytes(m.curKey)
}

// Value implements ForwardIter.
func (m *memoryDataDupDetectIter) Value() []byte {
	return m.buf.AddBytes(m.curVal)
}

// Close implements ForwardIter.
func (m *memoryDataDupDetectIter) Close() error {
	m.buf.Destroy()
	return m.dupDetector.Close()
}

// Error implements ForwardIter.
func (m *memoryDataDupDetectIter) Error() error {
	return m.err
}

// ReleaseBuf implements ForwardIter.
func (m *memoryDataDupDetectIter) ReleaseBuf() {
	m.buf.Reset()
}

// NewIter implements IngestData.NewIter.
func (m *MemoryIngestData) NewIter(
	ctx context.Context,
	lowerBound, upperBound []byte,
	bufPool *membuf.Pool,
) engineapi.ForwardIter {
	firstKeyIdx, lastKeyIdx := m.firstAndLastKeyIndex(lowerBound, upperBound)
	iter := &memoryDataIter{
		kvs:         m.kvs,
		firstKeyIdx: firstKeyIdx,
		lastKeyIdx:  lastKeyIdx,
	}
	if !m.duplicateDetection {
		return iter
	}
	logger := log.FromContext(ctx)
	detector := common.NewDupDetector(m.keyAdapter, m.duplicateDB.NewBatch(), logger, m.dupDetectOpt)
	return &memoryDataDupDetectIter{
		iter:        iter,
		dupDetector: detector,
		buf:         bufPool.NewBuffer(),
	}
}

// GetTS implements IngestData.GetTS.
func (m *MemoryIngestData) GetTS() uint64 {
	return m.ts
}

// IncRef implements IngestData.IncRef.
func (m *MemoryIngestData) IncRef() {
	m.refCnt.Inc()
}

// DecRef implements IngestData.DecRef.
func (m *MemoryIngestData) DecRef() {
	if m.refCnt.Dec() == 0 {
		m.kvs = nil
		for _, b := range m.memBuf {
			b.Destroy()
		}
	}
}

// Finish implements IngestData.Finish.
func (m *MemoryIngestData) Finish(totalBytes, totalCount int64) {
	m.importedKVSize.Add(totalBytes)
	m.importedKVCount.Add(totalCount)
}<|MERGE_RESOLUTION|>--- conflicted
+++ resolved
@@ -18,7 +18,6 @@
 	"bytes"
 	"context"
 	"encoding/hex"
-	"slices"
 	"sort"
 	"sync"
 	"time"
@@ -350,11 +349,7 @@
 			return true
 		}
 		if cmp == 0 && i != k {
-<<<<<<< HEAD
-			cloned := slices.Clone(e.memKVsAndBuffers.keys[i])
-=======
 			cloned := append([]byte(nil), e.memKVsAndBuffers.kvs[i].key...)
->>>>>>> 5a032651
 			dupKey.Store(&cloned)
 		}
 		return false
