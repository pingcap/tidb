--- conflicted
+++ resolved
@@ -18,11 +18,8 @@
 	"bytes"
 	"context"
 	"encoding/hex"
-<<<<<<< HEAD
 	"path/filepath"
-=======
 	"slices"
->>>>>>> 1a1897ec
 	"sort"
 	"sync"
 	"time"
@@ -350,15 +347,10 @@
 			return true
 		}
 		if cmp == 0 && i != k {
-<<<<<<< HEAD
 			if dupKey.Load() == nil {
-				cloned := append([]byte(nil), e.memKVsAndBuffers.kvs[i].key...)
+				cloned := slices.Clone(e.memKVsAndBuffers.kvs[i].key)
 				dupKey.Store(&cloned)
 			}
-=======
-			cloned := slices.Clone(e.memKVsAndBuffers.kvs[i].key)
-			dupKey.Store(&cloned)
->>>>>>> 1a1897ec
 		}
 		return false
 	})
