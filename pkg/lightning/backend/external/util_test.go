// Copyright 2023 PingCAP, Inc.
//
// Licensed under the Apache License, Version 2.0 (the "License");
// you may not use this file except in compliance with the License.
// You may obtain a copy of the License at
//
//     http://www.apache.org/licenses/LICENSE-2.0
//
// Unless required by applicable law or agreed to in writing, software
// distributed under the License is distributed on an "AS IS" BASIS,
// WITHOUT WARRANTIES OR CONDITIONS OF ANY KIND, either express or implied.
// See the License for the specific language governing permissions and
// limitations under the License.

package external

import (
	"context"
	"encoding/json"
<<<<<<< HEAD
=======
	"fmt"
>>>>>>> 5a032651
	"slices"
	"testing"

	"github.com/pingcap/tidb/br/pkg/storage"
	"github.com/pingcap/tidb/pkg/kv"
	"github.com/stretchr/testify/require"
)

func TestSeekPropsOffsets(t *testing.T) {
	ctx := context.Background()
	store := storage.NewMemStorage()

	rc1 := &rangePropertiesCollector{
		props: []*rangeProperty{
			{
				firstKey: []byte("key1"),
				offset:   10,
			},
			{
				firstKey: []byte("key3"),
				offset:   30,
			},
			{
				firstKey: []byte("key5"),
				offset:   50,
			},
		},
	}
	file1 := "/test1"
	w1, err := store.Create(ctx, file1, nil)
	require.NoError(t, err)
	_, err = w1.Write(ctx, rc1.encode())
	require.NoError(t, err)
	err = w1.Close(ctx)
	require.NoError(t, err)

	rc2 := &rangePropertiesCollector{
		props: []*rangeProperty{
			{
				firstKey: []byte("key2"),
				offset:   20,
			},
			{
				firstKey: []byte("key4"),
				offset:   40,
			},
		},
	}
	file2 := "/test2"
	w2, err := store.Create(ctx, file2, nil)
	require.NoError(t, err)
	_, err = w2.Write(ctx, rc2.encode())
	require.NoError(t, err)
	err = w2.Close(ctx)
	require.NoError(t, err)

	got, err := seekPropsOffsets(ctx, []kv.Key{[]byte("key2.5")}, []string{file1, file2}, store)
	require.NoError(t, err)
	require.Equal(t, [][]uint64{{10, 20}}, got)

	got, err = seekPropsOffsets(ctx, []kv.Key{[]byte("key2.5"), []byte("key2.6")}, []string{file1, file2}, store)
	require.NoError(t, err)
	require.Equal(t, [][]uint64{{10, 20}, {10, 20}}, got)

	got, err = seekPropsOffsets(ctx, []kv.Key{[]byte("key3")}, []string{file1, file2}, store)
	require.NoError(t, err)
	require.Equal(t, [][]uint64{{30, 20}}, got)

	got, err = seekPropsOffsets(ctx, []kv.Key{[]byte("key2.5"), []byte("key3")}, []string{file1, file2}, store)
	require.NoError(t, err)
	require.Equal(t, [][]uint64{{10, 20}, {30, 20}}, got)

	got, err = seekPropsOffsets(ctx, []kv.Key{[]byte("key0")}, []string{file1, file2}, store)
	require.NoError(t, err)
	require.Equal(t, [][]uint64{{0, 0}}, got)

	got, err = seekPropsOffsets(ctx, []kv.Key{[]byte("key1")}, []string{file1, file2}, store)
	require.NoError(t, err)
	require.Equal(t, [][]uint64{{10, 0}}, got)

	got, err = seekPropsOffsets(ctx, []kv.Key{[]byte("key0"), []byte("key1")}, []string{file1, file2}, store)
	require.NoError(t, err)
	require.Equal(t, [][]uint64{{0, 0}, {10, 0}}, got)

	got, err = seekPropsOffsets(ctx, []kv.Key{[]byte("key999")}, []string{file1, file2}, store)
	require.NoError(t, err)
	require.Equal(t, [][]uint64{{50, 40}}, got)

	got, err = seekPropsOffsets(ctx, []kv.Key{[]byte("key999"), []byte("key999")}, []string{file1, file2}, store)
	require.NoError(t, err)
	require.Equal(t, [][]uint64{{50, 40}, {50, 40}}, got)

	file3 := "/test3"
	w3, err := store.Create(ctx, file3, nil)
	require.NoError(t, err)
	err = w3.Close(ctx)
	require.NoError(t, err)

	file4 := "/test4"
	w4, err := store.Create(ctx, file4, nil)
	require.NoError(t, err)
	_, err = w4.Write(ctx, rc1.encode())
	require.NoError(t, err)
	err = w4.Close(ctx)
	require.NoError(t, err)
	got, err = seekPropsOffsets(ctx, []kv.Key{[]byte("key3")}, []string{file1, file2, file3, file4}, store)
	require.NoError(t, err)
	require.Equal(t, [][]uint64{{30, 20, 0, 30}}, got)

	got, err = seekPropsOffsets(ctx, []kv.Key{[]byte("key3"), []byte("key999")}, []string{file1, file2, file3, file4}, store)
	require.NoError(t, err)
	require.Equal(t, [][]uint64{{30, 20, 0, 30}, {50, 40, 0, 50}}, got)
}

func TestGetAllFileNames(t *testing.T) {
	ctx := context.Background()
	store := storage.NewMemStorage()
	w := NewWriterBuilder().
		SetMemorySizeLimit(10*(lengthBytes*2+2)).
		SetBlockSize(10*(lengthBytes*2+2)).
		SetPropSizeDistance(5).
		SetPropKeysDistance(3).
		Build(store, "/subtask", "0")

	keys := make([][]byte, 0, 30)
	values := make([][]byte, 0, 30)
	for i := range 30 {
		keys = append(keys, []byte{byte(i)})
		values = append(values, []byte{byte(i)})
	}

	for i, key := range keys {
		err := w.WriteRow(ctx, key, values[i], nil)
		require.NoError(t, err)
	}
	err := w.Close(ctx)
	require.NoError(t, err)

	w2 := NewWriterBuilder().
		SetMemorySizeLimit(10*(lengthBytes*2+2)).
		SetBlockSize(10*(lengthBytes*2+2)).
		SetPropSizeDistance(5).
		SetPropKeysDistance(3).
		Build(store, "/subtask", "3")
	for i, key := range keys {
		err := w2.WriteRow(ctx, key, values[i], nil)
		require.NoError(t, err)
	}
	require.NoError(t, err)
	err = w2.Close(ctx)
	require.NoError(t, err)

	w3 := NewWriterBuilder().
		SetMemorySizeLimit(10*(lengthBytes*2+2)).
		SetBlockSize(10*(lengthBytes*2+2)).
		SetPropSizeDistance(5).
		SetPropKeysDistance(3).
		Build(store, "/subtask", "12")
	for i, key := range keys {
		err := w3.WriteRow(ctx, key, values[i], nil)
		require.NoError(t, err)
	}
	err = w3.Close(ctx)
	require.NoError(t, err)

	dataFiles, statFiles, err := GetAllFileNames(ctx, store, "/subtask")
	require.NoError(t, err)
	require.Equal(t, []string{
		"/subtask/0_stat/0", "/subtask/0_stat/1", "/subtask/0_stat/2",
		"/subtask/12_stat/0", "/subtask/12_stat/1", "/subtask/12_stat/2",
		"/subtask/3_stat/0", "/subtask/3_stat/1", "/subtask/3_stat/2",
	}, statFiles)
	require.Equal(t, []string{
		"/subtask/0/0", "/subtask/0/1", "/subtask/0/2",
		"/subtask/12/0", "/subtask/12/1", "/subtask/12/2",
		"/subtask/3/0", "/subtask/3/1", "/subtask/3/2",
	}, dataFiles)
}

func TestCleanUpFiles(t *testing.T) {
	ctx := context.Background()
	store := storage.NewMemStorage()
	w := NewWriterBuilder().
		SetMemorySizeLimit(10*(lengthBytes*2+2)).
		SetBlockSize(10*(lengthBytes*2+2)).
		SetPropSizeDistance(5).
		SetPropKeysDistance(3).
		Build(store, "/subtask", "0")
	keys := make([][]byte, 0, 30)
	values := make([][]byte, 0, 30)
	for i := range 30 {
		keys = append(keys, []byte{byte(i)})
		values = append(values, []byte{byte(i)})
	}
	for i, key := range keys {
		err := w.WriteRow(ctx, key, values[i], nil)
		require.NoError(t, err)
	}
	err := w.Close(ctx)
	require.NoError(t, err)

	dataFiles, statFiles, err := GetAllFileNames(ctx, store, "/subtask")
	require.NoError(t, err)
	require.Equal(t, []string{
		"/subtask/0_stat/0", "/subtask/0_stat/1", "/subtask/0_stat/2",
	}, statFiles)
	require.Equal(t, []string{
		"/subtask/0/0", "/subtask/0/1", "/subtask/0/2",
	}, dataFiles)

	require.NoError(t, CleanUpFiles(ctx, store, "/subtask"))

	dataFiles, statFiles, err = GetAllFileNames(ctx, store, "/subtask")
	require.NoError(t, err)
	require.Equal(t, []string(nil), statFiles)
	require.Equal(t, []string(nil), dataFiles)
}

func TestGetMaxOverlapping(t *testing.T) {
	// [1, 3), [2, 4)
	points := []Endpoint{
		{Key: []byte{1}, Tp: InclusiveStart, Weight: 1},
		{Key: []byte{3}, Tp: ExclusiveEnd, Weight: 1},
		{Key: []byte{2}, Tp: InclusiveStart, Weight: 1},
		{Key: []byte{4}, Tp: ExclusiveEnd, Weight: 1},
	}
	require.EqualValues(t, 2, GetMaxOverlapping(points))
	// [1, 3), [2, 4), [3, 5)
	points = []Endpoint{
		{Key: []byte{1}, Tp: InclusiveStart, Weight: 1},
		{Key: []byte{3}, Tp: ExclusiveEnd, Weight: 1},
		{Key: []byte{2}, Tp: InclusiveStart, Weight: 1},
		{Key: []byte{4}, Tp: ExclusiveEnd, Weight: 1},
		{Key: []byte{3}, Tp: InclusiveStart, Weight: 1},
		{Key: []byte{5}, Tp: ExclusiveEnd, Weight: 1},
	}
	require.EqualValues(t, 2, GetMaxOverlapping(points))
	// [1, 3], [2, 4], [3, 5]
	points = []Endpoint{
		{Key: []byte{1}, Tp: InclusiveStart, Weight: 1},
		{Key: []byte{3}, Tp: InclusiveEnd, Weight: 1},
		{Key: []byte{2}, Tp: InclusiveStart, Weight: 1},
		{Key: []byte{4}, Tp: InclusiveEnd, Weight: 1},
		{Key: []byte{3}, Tp: InclusiveStart, Weight: 1},
		{Key: []byte{5}, Tp: InclusiveEnd, Weight: 1},
	}
	require.EqualValues(t, 3, GetMaxOverlapping(points))
}

func TestSortedKVMeta(t *testing.T) {
	summary := []*WriterSummary{
		{
			Min:       []byte("a"),
			Max:       []byte("b"),
			TotalSize: 123,
			MultipleFilesStats: []MultipleFilesStat{
				{
					Filenames: [][2]string{
						{"f1", "stat1"},
						{"f2", "stat2"},
					},
				},
			},
		},
		{
			Min:       []byte("x"),
			Max:       []byte("y"),
			TotalSize: 177,
			MultipleFilesStats: []MultipleFilesStat{
				{
					Filenames: [][2]string{
						{"f3", "stat3"},
						{"f4", "stat4"},
					},
				},
			},
		},
	}
	meta0 := NewSortedKVMeta(summary[0])
	require.Equal(t, []byte("a"), meta0.StartKey)
	require.Equal(t, []byte{'b', 0}, meta0.EndKey)
	require.Equal(t, uint64(123), meta0.TotalKVSize)
	require.Equal(t, summary[0].MultipleFilesStats, meta0.MultipleFilesStats)
	meta1 := NewSortedKVMeta(summary[1])
	require.Equal(t, []byte("x"), meta1.StartKey)
	require.Equal(t, []byte{'y', 0}, meta1.EndKey)
	require.Equal(t, uint64(177), meta1.TotalKVSize)
	require.Equal(t, summary[1].MultipleFilesStats, meta1.MultipleFilesStats)

	meta0.MergeSummary(summary[1])
	require.Equal(t, []byte("a"), meta0.StartKey)
	require.Equal(t, []byte{'y', 0}, meta0.EndKey)
	require.Equal(t, uint64(300), meta0.TotalKVSize)
	mergedStats := slices.Clone(summary[0].MultipleFilesStats)
	mergedStats = append(mergedStats, summary[1].MultipleFilesStats...)
	require.Equal(t, mergedStats, meta0.MultipleFilesStats)

	meta00 := NewSortedKVMeta(summary[0])
	meta00.Merge(meta1)
	require.Equal(t, meta0, meta00)
}

func TestKeyMinMax(t *testing.T) {
	require.Equal(t, []byte("a"), BytesMin([]byte("a"), []byte("b")))
	require.Equal(t, []byte("a"), BytesMin([]byte("b"), []byte("a")))

	require.Equal(t, []byte("b"), BytesMax([]byte("a"), []byte("b")))
	require.Equal(t, []byte("b"), BytesMax([]byte("b"), []byte("a")))
}

func TestMarshalFields(t *testing.T) {
	type Example struct {
		X string
		Y int `json:"y"`
	}

	testCases := []struct {
		name            string
		instInternal    any
		instExternal    any
		expectedMarshal string
		expectedOmit    string
	}{
		{
			name: "non-public",
			instInternal: struct {
				a int
			}{a: 42},
			instExternal: struct {
				a int `external:"true"`
			}{a: 42},
			expectedMarshal: `{}`,
			expectedOmit:    `{}`,
		},
		{
			name: "-",
			instInternal: struct {
				A string `json:"-"`
			}{A: "42"},
			instExternal: struct {
				A string `json:"-" external:"true"`
			}{A: "42"},
			expectedMarshal: `{}`,
			expectedOmit:    `{}`,
		},
		{
			name: "omitempty",
			instInternal: struct {
				A string `json:"a,omitempty"`
			}{A: ""},
			instExternal: struct {
				A string `json:"a,omitempty" external:"true"`
			}{A: ""},
			expectedMarshal: `{}`,
			expectedOmit:    `{}`,
		},
		{
			name: "int",
			instInternal: struct {
				A int
			}{A: 42},
			instExternal: struct {
				A int `external:"true"`
			}{A: 42},
			expectedMarshal: `{"A":42}`,
			expectedOmit:    `{}`,
		},
		{
			name: "rename",
			instInternal: struct {
				A string `json:"a"`
			}{A: "42"},
			instExternal: struct {
				A string `json:"a" external:"true"`
			}{A: "42"},
			expectedMarshal: `{"a":"42"}`,
			expectedOmit:    `{}`,
		},
		{
			name: "embed",
			instInternal: struct {
				Example
			}{Example: Example{X: "42", Y: 42}},
			instExternal: struct {
				Example `external:"true"`
			}{Example: Example{X: "42", Y: 42}},
			expectedMarshal: `{"X":"42","y":42}`,
			expectedOmit:    `{}`,
		},
		{
			name: "nested",
			instInternal: struct {
				Example Example
			}{Example: Example{X: "42", Y: 42}},
			instExternal: struct {
				Example Example `external:"true"`
			}{Example: Example{X: "42", Y: 42}},
			expectedMarshal: `{"Example":{"X":"42","y":42}}`,
			expectedOmit:    `{}`,
		},
		{
			name: "inline",
			instInternal: struct {
				Example `json:",inline"`
			}{Example: Example{X: "42", Y: 42}},
			instExternal: struct {
				Example `json:",inline" external:"true"`
			}{Example: Example{X: "42", Y: 42}},
			expectedMarshal: `{"X":"42","y":42}`,
			expectedOmit:    `{}`,
		},
		{
			name: "slice",
			instInternal: struct {
				A []string
			}{A: []string{"42"}},
			instExternal: struct {
				A []string `external:"true"`
			}{A: []string{"42"}},
			expectedMarshal: `{"A":["42"]}`,
			expectedOmit:    `{}`,
		},
	}

	for _, tc := range testCases {
		t.Run(tc.name, func(t *testing.T) {
			data, err := marshalInternalFields(tc.instInternal)
			require.NoError(t, err)
			require.Equal(t, tc.expectedMarshal, string(data))

			data, err = marshalExternalFields(tc.instInternal)
			require.NoError(t, err)
			require.Equal(t, tc.expectedOmit, string(data))

			data, err = marshalInternalFields(tc.instExternal)
			require.NoError(t, err)
			require.Equal(t, tc.expectedOmit, string(data))

			data, err = marshalExternalFields(tc.instExternal)
			require.NoError(t, err)
			require.Equal(t, tc.expectedMarshal, string(data))
		})
	}
}

func TestReadWriteJSON(t *testing.T) {
	ctx := context.Background()
	store := storage.NewMemStorage()

	type testStruct struct {
		BaseExternalMeta
		X int
		Y string `external:"true"`
	}
	ts := &testStruct{
		X: 42,
		Y: "test",
	}

	data, err := ts.BaseExternalMeta.Marshal(ts)
	require.NoError(t, err)
	js, err := json.Marshal(ts)
	require.NoError(t, err)
	require.Equal(t, data, js)

	ts.BaseExternalMeta.ExternalPath = "/test"
	err = ts.WriteJSONToExternalStorage(ctx, store, ts)
	require.NoError(t, err)
	data, err = ts.BaseExternalMeta.Marshal(ts)
	require.NoError(t, err)

	var ts1 testStruct
	err = ts1.ReadJSONFromExternalStorage(ctx, store, &ts1)
	require.NoError(t, err)
	require.NotEqual(t, ts, ts1)

	var ts2 testStruct
	err = json.Unmarshal(data, &ts2)
	require.NoError(t, err)
	require.NotEqual(t, ts, ts2)

	err = ts2.ReadJSONFromExternalStorage(ctx, store, &ts2)
	require.NoError(t, err)
	require.Equal(t, *ts, ts2)
}

func TestExternalMetaPath(t *testing.T) {
	require.Equal(t, "1/plan/merge-sort/1/meta.json", PlanMetaPath(1, "merge-sort", 1))
	require.Equal(t, "2/plan/ingest/3/meta.json", PlanMetaPath(2, "ingest", 3))

	require.Equal(t, "1/1/meta.json", SubtaskMetaPath(1, 1))
	require.Equal(t, "2/3/meta.json", SubtaskMetaPath(2, 3))
}

func TestRemoveDuplicates(t *testing.T) {
	valGetter := func(e *int) []byte {
		return []byte{byte(*e)}
	}
	cases := []struct {
		in   []int
		out  []int
		dups []int
	}{
		// no duplicates
		{in: []int{}, out: []int{}, dups: []int{}},
		{in: []int{1}, out: []int{1}, dups: []int{}},
		{in: []int{1, 2}, out: []int{1, 2}, dups: []int{}},
		{in: []int{1, 2, 3}, out: []int{1, 2, 3}, dups: []int{}},
		{in: []int{1, 2, 3, 4, 5}, out: []int{1, 2, 3, 4, 5}, dups: []int{}},
		// duplicates at beginning
		{in: []int{1, 1}, out: []int{}, dups: []int{1, 1}},
		{in: []int{1, 1, 1}, out: []int{}, dups: []int{1, 1, 1}},
		{in: []int{1, 1, 2, 3}, out: []int{2, 3}, dups: []int{1, 1}},
		{in: []int{1, 1, 1, 2, 3}, out: []int{2, 3}, dups: []int{1, 1, 1}},
		// duplicates in middle
		{in: []int{1, 2, 2, 3}, out: []int{1, 3}, dups: []int{2, 2}},
		{in: []int{1, 2, 2, 2, 3}, out: []int{1, 3}, dups: []int{2, 2, 2}},
		{in: []int{1, 2, 2, 2, 3, 3, 4}, out: []int{1, 4}, dups: []int{2, 2, 2, 3, 3}},
		{in: []int{1, 2, 2, 2, 3, 3, 4, 4, 5}, out: []int{1, 5}, dups: []int{2, 2, 2, 3, 3, 4, 4}},
		{in: []int{1, 2, 2, 2, 3, 4, 4, 5}, out: []int{1, 3, 5}, dups: []int{2, 2, 2, 4, 4}},
		{in: []int{1, 2, 2, 2, 3, 4, 4, 5, 5, 6, 7, 8, 8, 9}, out: []int{1, 3, 6, 7, 9}, dups: []int{2, 2, 2, 4, 4, 5, 5, 8, 8}},
		// duplicates at end
		{in: []int{1, 2, 3, 3}, out: []int{1, 2}, dups: []int{3, 3}},
		{in: []int{1, 2, 3, 3, 3}, out: []int{1, 2}, dups: []int{3, 3, 3}},
		// mixing
		{in: []int{1, 1, 2, 3, 3, 4}, out: []int{2, 4}, dups: []int{1, 1, 3, 3}},
		{in: []int{1, 2, 3, 3, 4, 4}, out: []int{1, 2}, dups: []int{3, 3, 4, 4}},
		{in: []int{1, 1, 2, 3, 4, 4}, out: []int{2, 3}, dups: []int{1, 1, 4, 4}},
		{in: []int{1, 1, 2, 2, 3, 3}, out: []int{}, dups: []int{1, 1, 2, 2, 3, 3}},
		{in: []int{1, 1, 2, 2, 2, 3, 3}, out: []int{}, dups: []int{1, 1, 2, 2, 2, 3, 3}},
		{in: []int{1, 1, 2, 2, 2, 3, 3, 4, 4}, out: []int{}, dups: []int{1, 1, 2, 2, 2, 3, 3, 4, 4}},
		{in: []int{1, 1, 2, 2, 2, 3, 3, 4, 4, 5, 5}, out: []int{}, dups: []int{1, 1, 2, 2, 2, 3, 3, 4, 4, 5, 5}},
		{in: []int{1, 1, 2, 2, 2, 3, 4, 4, 5, 5}, out: []int{3}, dups: []int{1, 1, 2, 2, 2, 4, 4, 5, 5}},
		{in: []int{1, 1, 2, 2, 2, 3, 4, 4, 5, 5, 6, 7, 8, 8, 9, 9}, out: []int{3, 6, 7}, dups: []int{1, 1, 2, 2, 2, 4, 4, 5, 5, 8, 8, 9, 9}},
	}

	for i, c := range cases {
		t.Run(fmt.Sprintf("case-%d", i), func(t *testing.T) {
			require.True(t, slices.IsSorted(c.in))
			require.True(t, slices.IsSorted(c.out))
			require.True(t, slices.IsSorted(c.dups))
			require.Equal(t, len(c.dups), len(c.in)-len(c.out))
			tmpIn := make([]int, len(c.in))
			copy(tmpIn, c.in)
			out, dups, dupCnt := removeDuplicates(tmpIn, valGetter, true)
			require.EqualValues(t, c.out, out)
			require.EqualValues(t, c.dups, dups)
			require.Equal(t, dupCnt, len(dups))

			tmpIn = make([]int, len(c.in))
			copy(tmpIn, c.in)
			out, dups, dupCnt = removeDuplicates(tmpIn, valGetter, false)
			require.EqualValues(t, c.out, out)
			require.Empty(t, dups)
			require.Equal(t, dupCnt, len(c.dups))
		})
	}
}

func TestRemoveDuplicatesMoreThan2(t *testing.T) {
	valGetter := func(e *int) []byte {
		return []byte{byte(*e)}
	}
	cases := []struct {
		in    []int
		out   []int
		dups  []int
		total int
	}{
		// no duplicates
		{in: []int{}, out: []int{}, dups: []int{}, total: 0},
		{in: []int{1}, out: []int{1}, dups: []int{}, total: 0},
		{in: []int{1, 2}, out: []int{1, 2}, dups: []int{}, total: 0},
		{in: []int{1, 2, 3}, out: []int{1, 2, 3}, dups: []int{}, total: 0},
		{in: []int{1, 2, 3, 4, 5}, out: []int{1, 2, 3, 4, 5}, dups: []int{}, total: 0},
		// duplicates at beginning
		{in: []int{1, 1}, out: []int{1, 1}, dups: []int{}, total: 2},
		{in: []int{1, 1, 1}, out: []int{1, 1}, dups: []int{1}, total: 3},
		{in: []int{1, 1, 1, 1}, out: []int{1, 1}, dups: []int{1, 1}, total: 4},
		{in: []int{1, 1, 1, 1, 1}, out: []int{1, 1}, dups: []int{1, 1, 1}, total: 5},
		{in: []int{1, 1, 2, 3}, out: []int{1, 1, 2, 3}, dups: []int{}, total: 2},
		{in: []int{1, 1, 1, 2, 3}, out: []int{1, 1, 2, 3}, dups: []int{1}, total: 3},
		{in: []int{1, 1, 1, 1, 2, 3}, out: []int{1, 1, 2, 3}, dups: []int{1, 1}, total: 4},
		// duplicates in middle
		{in: []int{1, 2, 2, 3}, out: []int{1, 2, 2, 3}, dups: []int{}, total: 2},
		{in: []int{1, 2, 2, 2, 3}, out: []int{1, 2, 2, 3}, dups: []int{2}, total: 3},
		{in: []int{1, 2, 2, 2, 2, 3}, out: []int{1, 2, 2, 3}, dups: []int{2, 2}, total: 4},
		{in: []int{1, 2, 2, 2, 2, 2, 3}, out: []int{1, 2, 2, 3}, dups: []int{2, 2, 2}, total: 5},
		{in: []int{1, 2, 2, 2, 3, 3, 4}, out: []int{1, 2, 2, 3, 3, 4}, dups: []int{2}, total: 5},
		{in: []int{1, 2, 2, 2, 3, 3, 4, 4, 5}, out: []int{1, 2, 2, 3, 3, 4, 4, 5}, dups: []int{2}, total: 7},
		{in: []int{1, 2, 2, 2, 3, 4, 4, 5}, out: []int{1, 2, 2, 3, 4, 4, 5}, dups: []int{2}, total: 5},
		{in: []int{1, 2, 2, 2, 3, 4, 4, 5, 5, 5, 6, 7, 8, 8, 9}, out: []int{1, 2, 2, 3, 4, 4, 5, 5, 6, 7, 8, 8, 9}, dups: []int{2, 5}, total: 10},
		// duplicates at end
		{in: []int{1, 2, 3, 3}, out: []int{1, 2, 3, 3}, dups: []int{}, total: 2},
		{in: []int{1, 2, 3, 3, 3}, out: []int{1, 2, 3, 3}, dups: []int{3}, total: 3},
		{in: []int{1, 2, 3, 3, 3, 3}, out: []int{1, 2, 3, 3}, dups: []int{3, 3}, total: 4},
		{in: []int{1, 2, 3, 3, 3, 3, 3}, out: []int{1, 2, 3, 3}, dups: []int{3, 3, 3}, total: 5},
		// mixing
		{in: []int{1, 1, 1, 1, 1, 2, 3, 3, 3, 4}, out: []int{1, 1, 2, 3, 3, 4}, dups: []int{1, 1, 1, 3}, total: 8},
		{in: []int{1, 2, 3, 3, 3, 4, 4, 4}, out: []int{1, 2, 3, 3, 4, 4}, dups: []int{3, 4}, total: 6},
		{in: []int{1, 1, 1, 2, 3, 4, 4, 4}, out: []int{1, 1, 2, 3, 4, 4}, dups: []int{1, 4}, total: 6},
		{in: []int{1, 1, 1, 2, 2, 2, 3, 3, 3}, out: []int{1, 1, 2, 2, 3, 3}, dups: []int{1, 2, 3}, total: 9},
		{in: []int{1, 1, 2, 2, 2, 3, 3}, out: []int{1, 1, 2, 2, 3, 3}, dups: []int{2}, total: 7},
		{in: []int{1, 1, 2, 2, 2, 3, 3, 4, 4, 4}, out: []int{1, 1, 2, 2, 3, 3, 4, 4}, dups: []int{2, 4}, total: 10},
		{in: []int{1, 1, 2, 2, 2, 3, 3, 4, 4, 4, 5, 5}, out: []int{1, 1, 2, 2, 3, 3, 4, 4, 5, 5}, dups: []int{2, 4}, total: 12},
		{in: []int{1, 1, 2, 2, 2, 3, 4, 4, 4, 5, 5, 5}, out: []int{1, 1, 2, 2, 3, 4, 4, 5, 5}, dups: []int{2, 4, 5}, total: 11},
		{in: []int{1, 1, 2, 2, 2, 3, 4, 4, 5, 5, 5, 6, 7, 8, 8, 9, 9}, out: []int{1, 1, 2, 2, 3, 4, 4, 5, 5, 6, 7, 8, 8, 9, 9}, dups: []int{2, 5}, total: 14},
	}

	for i, c := range cases {
		t.Run(fmt.Sprintf("case-%d", i), func(t *testing.T) {
			require.True(t, slices.IsSorted(c.in))
			require.True(t, slices.IsSorted(c.out))
			require.True(t, slices.IsSorted(c.dups))
			require.Equal(t, len(c.dups), len(c.in)-len(c.out))
			tmpIn := make([]int, len(c.in))
			copy(tmpIn, c.in)
			out, dups, totalDup := removeDuplicatesMoreThanTwo(tmpIn, valGetter)
			require.EqualValues(t, c.out, out)
			require.EqualValues(t, c.dups, dups)
			require.Equal(t, c.total, totalDup)
		})
	}
}<|MERGE_RESOLUTION|>--- conflicted
+++ resolved
@@ -17,10 +17,7 @@
 import (
 	"context"
 	"encoding/json"
-<<<<<<< HEAD
-=======
 	"fmt"
->>>>>>> 5a032651
 	"slices"
 	"testing"
 
@@ -147,7 +144,7 @@
 
 	keys := make([][]byte, 0, 30)
 	values := make([][]byte, 0, 30)
-	for i := range 30 {
+	for i := 0; i < 30; i++ {
 		keys = append(keys, []byte{byte(i)})
 		values = append(values, []byte{byte(i)})
 	}
@@ -211,7 +208,7 @@
 		Build(store, "/subtask", "0")
 	keys := make([][]byte, 0, 30)
 	values := make([][]byte, 0, 30)
-	for i := range 30 {
+	for i := 0; i < 30; i++ {
 		keys = append(keys, []byte{byte(i)})
 		values = append(values, []byte{byte(i)})
 	}
@@ -314,7 +311,7 @@
 	require.Equal(t, []byte("a"), meta0.StartKey)
 	require.Equal(t, []byte{'y', 0}, meta0.EndKey)
 	require.Equal(t, uint64(300), meta0.TotalKVSize)
-	mergedStats := slices.Clone(summary[0].MultipleFilesStats)
+	mergedStats := append([]MultipleFilesStat{}, summary[0].MultipleFilesStats...)
 	mergedStats = append(mergedStats, summary[1].MultipleFilesStats...)
 	require.Equal(t, mergedStats, meta0.MultipleFilesStats)
 
