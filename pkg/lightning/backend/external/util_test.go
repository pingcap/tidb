// Copyright 2023 PingCAP, Inc.
//
// Licensed under the Apache License, Version 2.0 (the "License");
// you may not use this file except in compliance with the License.
// You may obtain a copy of the License at
//
//     http://www.apache.org/licenses/LICENSE-2.0
//
// Unless required by applicable law or agreed to in writing, software
// distributed under the License is distributed on an "AS IS" BASIS,
// WITHOUT WARRANTIES OR CONDITIONS OF ANY KIND, either express or implied.
// See the License for the specific language governing permissions and
// limitations under the License.

package external

import (
	"context"
<<<<<<< HEAD
	"fmt"
=======
	"encoding/json"
>>>>>>> 54907f82
	"testing"

	"github.com/pingcap/tidb/br/pkg/storage"
	"github.com/pingcap/tidb/pkg/kv"
	"github.com/stretchr/testify/require"
	"golang.org/x/exp/slices"
)

func TestSeekPropsOffsets(t *testing.T) {
	ctx := context.Background()
	store := storage.NewMemStorage()

	rc1 := &rangePropertiesCollector{
		props: []*rangeProperty{
			{
				firstKey: []byte("key1"),
				offset:   10,
			},
			{
				firstKey: []byte("key3"),
				offset:   30,
			},
			{
				firstKey: []byte("key5"),
				offset:   50,
			},
		},
	}
	file1 := "/test1"
	w1, err := store.Create(ctx, file1, nil)
	require.NoError(t, err)
	_, err = w1.Write(ctx, rc1.encode())
	require.NoError(t, err)
	err = w1.Close(ctx)
	require.NoError(t, err)

	rc2 := &rangePropertiesCollector{
		props: []*rangeProperty{
			{
				firstKey: []byte("key2"),
				offset:   20,
			},
			{
				firstKey: []byte("key4"),
				offset:   40,
			},
		},
	}
	file2 := "/test2"
	w2, err := store.Create(ctx, file2, nil)
	require.NoError(t, err)
	_, err = w2.Write(ctx, rc2.encode())
	require.NoError(t, err)
	err = w2.Close(ctx)
	require.NoError(t, err)

	got, err := seekPropsOffsets(ctx, []kv.Key{[]byte("key2.5")}, []string{file1, file2}, store)
	require.NoError(t, err)
	require.Equal(t, [][]uint64{{10, 20}}, got)

	got, err = seekPropsOffsets(ctx, []kv.Key{[]byte("key2.5"), []byte("key2.6")}, []string{file1, file2}, store)
	require.NoError(t, err)
	require.Equal(t, [][]uint64{{10, 20}, {10, 20}}, got)

	got, err = seekPropsOffsets(ctx, []kv.Key{[]byte("key3")}, []string{file1, file2}, store)
	require.NoError(t, err)
	require.Equal(t, [][]uint64{{30, 20}}, got)

	got, err = seekPropsOffsets(ctx, []kv.Key{[]byte("key2.5"), []byte("key3")}, []string{file1, file2}, store)
	require.NoError(t, err)
	require.Equal(t, [][]uint64{{10, 20}, {30, 20}}, got)

	got, err = seekPropsOffsets(ctx, []kv.Key{[]byte("key0")}, []string{file1, file2}, store)
	require.NoError(t, err)
	require.Equal(t, [][]uint64{{0, 0}}, got)

	got, err = seekPropsOffsets(ctx, []kv.Key{[]byte("key1")}, []string{file1, file2}, store)
	require.NoError(t, err)
	require.Equal(t, [][]uint64{{10, 0}}, got)

	got, err = seekPropsOffsets(ctx, []kv.Key{[]byte("key0"), []byte("key1")}, []string{file1, file2}, store)
	require.NoError(t, err)
	require.Equal(t, [][]uint64{{0, 0}, {10, 0}}, got)

	got, err = seekPropsOffsets(ctx, []kv.Key{[]byte("key999")}, []string{file1, file2}, store)
	require.NoError(t, err)
	require.Equal(t, [][]uint64{{50, 40}}, got)

	got, err = seekPropsOffsets(ctx, []kv.Key{[]byte("key999"), []byte("key999")}, []string{file1, file2}, store)
	require.NoError(t, err)
	require.Equal(t, [][]uint64{{50, 40}, {50, 40}}, got)

	file3 := "/test3"
	w3, err := store.Create(ctx, file3, nil)
	require.NoError(t, err)
	err = w3.Close(ctx)
	require.NoError(t, err)

	file4 := "/test4"
	w4, err := store.Create(ctx, file4, nil)
	require.NoError(t, err)
	_, err = w4.Write(ctx, rc1.encode())
	require.NoError(t, err)
	err = w4.Close(ctx)
	require.NoError(t, err)
	got, err = seekPropsOffsets(ctx, []kv.Key{[]byte("key3")}, []string{file1, file2, file3, file4}, store)
	require.NoError(t, err)
	require.Equal(t, [][]uint64{{30, 20, 0, 30}}, got)

	got, err = seekPropsOffsets(ctx, []kv.Key{[]byte("key3"), []byte("key999")}, []string{file1, file2, file3, file4}, store)
	require.NoError(t, err)
	require.Equal(t, [][]uint64{{30, 20, 0, 30}, {50, 40, 0, 50}}, got)
}

func TestGetAllFileNames(t *testing.T) {
	ctx := context.Background()
	store := storage.NewMemStorage()
	w := NewWriterBuilder().
		SetMemorySizeLimit(10*(lengthBytes*2+2)).
		SetBlockSize(10*(lengthBytes*2+2)).
		SetPropSizeDistance(5).
		SetPropKeysDistance(3).
		Build(store, "/subtask", "0")

	keys := make([][]byte, 0, 30)
	values := make([][]byte, 0, 30)
	for i := 0; i < 30; i++ {
		keys = append(keys, []byte{byte(i)})
		values = append(values, []byte{byte(i)})
	}

	for i, key := range keys {
		err := w.WriteRow(ctx, key, values[i], nil)
		require.NoError(t, err)
	}
	err := w.Close(ctx)
	require.NoError(t, err)

	w2 := NewWriterBuilder().
		SetMemorySizeLimit(10*(lengthBytes*2+2)).
		SetBlockSize(10*(lengthBytes*2+2)).
		SetPropSizeDistance(5).
		SetPropKeysDistance(3).
		Build(store, "/subtask", "3")
	for i, key := range keys {
		err := w2.WriteRow(ctx, key, values[i], nil)
		require.NoError(t, err)
	}
	require.NoError(t, err)
	err = w2.Close(ctx)
	require.NoError(t, err)

	w3 := NewWriterBuilder().
		SetMemorySizeLimit(10*(lengthBytes*2+2)).
		SetBlockSize(10*(lengthBytes*2+2)).
		SetPropSizeDistance(5).
		SetPropKeysDistance(3).
		Build(store, "/subtask", "12")
	for i, key := range keys {
		err := w3.WriteRow(ctx, key, values[i], nil)
		require.NoError(t, err)
	}
	err = w3.Close(ctx)
	require.NoError(t, err)

	dataFiles, statFiles, err := GetAllFileNames(ctx, store, "/subtask")
	require.NoError(t, err)
	require.Equal(t, []string{
		"/subtask/0_stat/0", "/subtask/0_stat/1", "/subtask/0_stat/2",
		"/subtask/12_stat/0", "/subtask/12_stat/1", "/subtask/12_stat/2",
		"/subtask/3_stat/0", "/subtask/3_stat/1", "/subtask/3_stat/2",
	}, statFiles)
	require.Equal(t, []string{
		"/subtask/0/0", "/subtask/0/1", "/subtask/0/2",
		"/subtask/12/0", "/subtask/12/1", "/subtask/12/2",
		"/subtask/3/0", "/subtask/3/1", "/subtask/3/2",
	}, dataFiles)
}

func TestCleanUpFiles(t *testing.T) {
	ctx := context.Background()
	store := storage.NewMemStorage()
	w := NewWriterBuilder().
		SetMemorySizeLimit(10*(lengthBytes*2+2)).
		SetBlockSize(10*(lengthBytes*2+2)).
		SetPropSizeDistance(5).
		SetPropKeysDistance(3).
		Build(store, "/subtask", "0")
	keys := make([][]byte, 0, 30)
	values := make([][]byte, 0, 30)
	for i := 0; i < 30; i++ {
		keys = append(keys, []byte{byte(i)})
		values = append(values, []byte{byte(i)})
	}
	for i, key := range keys {
		err := w.WriteRow(ctx, key, values[i], nil)
		require.NoError(t, err)
	}
	err := w.Close(ctx)
	require.NoError(t, err)

	dataFiles, statFiles, err := GetAllFileNames(ctx, store, "/subtask")
	require.NoError(t, err)
	require.Equal(t, []string{
		"/subtask/0_stat/0", "/subtask/0_stat/1", "/subtask/0_stat/2",
	}, statFiles)
	require.Equal(t, []string{
		"/subtask/0/0", "/subtask/0/1", "/subtask/0/2",
	}, dataFiles)

	require.NoError(t, CleanUpFiles(ctx, store, "/subtask"))

	dataFiles, statFiles, err = GetAllFileNames(ctx, store, "/subtask")
	require.NoError(t, err)
	require.Equal(t, []string(nil), statFiles)
	require.Equal(t, []string(nil), dataFiles)
}

func TestGetMaxOverlapping(t *testing.T) {
	// [1, 3), [2, 4)
	points := []Endpoint{
		{Key: []byte{1}, Tp: InclusiveStart, Weight: 1},
		{Key: []byte{3}, Tp: ExclusiveEnd, Weight: 1},
		{Key: []byte{2}, Tp: InclusiveStart, Weight: 1},
		{Key: []byte{4}, Tp: ExclusiveEnd, Weight: 1},
	}
	require.EqualValues(t, 2, GetMaxOverlapping(points))
	// [1, 3), [2, 4), [3, 5)
	points = []Endpoint{
		{Key: []byte{1}, Tp: InclusiveStart, Weight: 1},
		{Key: []byte{3}, Tp: ExclusiveEnd, Weight: 1},
		{Key: []byte{2}, Tp: InclusiveStart, Weight: 1},
		{Key: []byte{4}, Tp: ExclusiveEnd, Weight: 1},
		{Key: []byte{3}, Tp: InclusiveStart, Weight: 1},
		{Key: []byte{5}, Tp: ExclusiveEnd, Weight: 1},
	}
	require.EqualValues(t, 2, GetMaxOverlapping(points))
	// [1, 3], [2, 4], [3, 5]
	points = []Endpoint{
		{Key: []byte{1}, Tp: InclusiveStart, Weight: 1},
		{Key: []byte{3}, Tp: InclusiveEnd, Weight: 1},
		{Key: []byte{2}, Tp: InclusiveStart, Weight: 1},
		{Key: []byte{4}, Tp: InclusiveEnd, Weight: 1},
		{Key: []byte{3}, Tp: InclusiveStart, Weight: 1},
		{Key: []byte{5}, Tp: InclusiveEnd, Weight: 1},
	}
	require.EqualValues(t, 3, GetMaxOverlapping(points))
}

func TestSortedKVMeta(t *testing.T) {
	summary := []*WriterSummary{
		{
			Min:       []byte("a"),
			Max:       []byte("b"),
			TotalSize: 123,
			MultipleFilesStats: []MultipleFilesStat{
				{
					Filenames: [][2]string{
						{"f1", "stat1"},
						{"f2", "stat2"},
					},
				},
			},
		},
		{
			Min:       []byte("x"),
			Max:       []byte("y"),
			TotalSize: 177,
			MultipleFilesStats: []MultipleFilesStat{
				{
					Filenames: [][2]string{
						{"f3", "stat3"},
						{"f4", "stat4"},
					},
				},
			},
		},
	}
	meta0 := NewSortedKVMeta(summary[0])
	require.Equal(t, []byte("a"), meta0.StartKey)
	require.Equal(t, []byte{'b', 0}, meta0.EndKey)
	require.Equal(t, uint64(123), meta0.TotalKVSize)
	require.Equal(t, summary[0].MultipleFilesStats, meta0.MultipleFilesStats)
	meta1 := NewSortedKVMeta(summary[1])
	require.Equal(t, []byte("x"), meta1.StartKey)
	require.Equal(t, []byte{'y', 0}, meta1.EndKey)
	require.Equal(t, uint64(177), meta1.TotalKVSize)
	require.Equal(t, summary[1].MultipleFilesStats, meta1.MultipleFilesStats)

	meta0.MergeSummary(summary[1])
	require.Equal(t, []byte("a"), meta0.StartKey)
	require.Equal(t, []byte{'y', 0}, meta0.EndKey)
	require.Equal(t, uint64(300), meta0.TotalKVSize)
	mergedStats := append([]MultipleFilesStat{}, summary[0].MultipleFilesStats...)
	mergedStats = append(mergedStats, summary[1].MultipleFilesStats...)
	require.Equal(t, mergedStats, meta0.MultipleFilesStats)

	meta00 := NewSortedKVMeta(summary[0])
	meta00.Merge(meta1)
	require.Equal(t, meta0, meta00)
}

func TestKeyMinMax(t *testing.T) {
	require.Equal(t, []byte("a"), BytesMin([]byte("a"), []byte("b")))
	require.Equal(t, []byte("a"), BytesMin([]byte("b"), []byte("a")))

	require.Equal(t, []byte("b"), BytesMax([]byte("a"), []byte("b")))
	require.Equal(t, []byte("b"), BytesMax([]byte("b"), []byte("a")))
}

<<<<<<< HEAD
func TestRemoveDuplicates(t *testing.T) {
	valGetter := func(e *int) []byte {
		return []byte{byte(*e)}
	}
	cases := []struct {
		in   []int
		out  []int
		dups []int
	}{
		// no duplicates
		{in: []int{}, out: []int{}, dups: []int{}},
		{in: []int{1}, out: []int{1}, dups: []int{}},
		{in: []int{1, 2}, out: []int{1, 2}, dups: []int{}},
		{in: []int{1, 2, 3}, out: []int{1, 2, 3}, dups: []int{}},
		{in: []int{1, 2, 3, 4, 5}, out: []int{1, 2, 3, 4, 5}, dups: []int{}},
		// duplicates at beginning
		{in: []int{1, 1}, out: []int{}, dups: []int{1, 1}},
		{in: []int{1, 1, 1}, out: []int{}, dups: []int{1, 1, 1}},
		{in: []int{1, 1, 2, 3}, out: []int{2, 3}, dups: []int{1, 1}},
		{in: []int{1, 1, 1, 2, 3}, out: []int{2, 3}, dups: []int{1, 1, 1}},
		// duplicates in middle
		{in: []int{1, 2, 2, 3}, out: []int{1, 3}, dups: []int{2, 2}},
		{in: []int{1, 2, 2, 2, 3}, out: []int{1, 3}, dups: []int{2, 2, 2}},
		{in: []int{1, 2, 2, 2, 3, 3, 4}, out: []int{1, 4}, dups: []int{2, 2, 2, 3, 3}},
		{in: []int{1, 2, 2, 2, 3, 3, 4, 4, 5}, out: []int{1, 5}, dups: []int{2, 2, 2, 3, 3, 4, 4}},
		{in: []int{1, 2, 2, 2, 3, 4, 4, 5}, out: []int{1, 3, 5}, dups: []int{2, 2, 2, 4, 4}},
		{in: []int{1, 2, 2, 2, 3, 4, 4, 5, 5, 6, 7, 8, 8, 9}, out: []int{1, 3, 6, 7, 9}, dups: []int{2, 2, 2, 4, 4, 5, 5, 8, 8}},
		// duplicates at end
		{in: []int{1, 2, 3, 3}, out: []int{1, 2}, dups: []int{3, 3}},
		{in: []int{1, 2, 3, 3, 3}, out: []int{1, 2}, dups: []int{3, 3, 3}},
		// mixing
		{in: []int{1, 1, 2, 3, 3, 4}, out: []int{2, 4}, dups: []int{1, 1, 3, 3}},
		{in: []int{1, 2, 3, 3, 4, 4}, out: []int{1, 2}, dups: []int{3, 3, 4, 4}},
		{in: []int{1, 1, 2, 3, 4, 4}, out: []int{2, 3}, dups: []int{1, 1, 4, 4}},
		{in: []int{1, 1, 2, 2, 3, 3}, out: []int{}, dups: []int{1, 1, 2, 2, 3, 3}},
		{in: []int{1, 1, 2, 2, 2, 3, 3}, out: []int{}, dups: []int{1, 1, 2, 2, 2, 3, 3}},
		{in: []int{1, 1, 2, 2, 2, 3, 3, 4, 4}, out: []int{}, dups: []int{1, 1, 2, 2, 2, 3, 3, 4, 4}},
		{in: []int{1, 1, 2, 2, 2, 3, 3, 4, 4, 5, 5}, out: []int{}, dups: []int{1, 1, 2, 2, 2, 3, 3, 4, 4, 5, 5}},
		{in: []int{1, 1, 2, 2, 2, 3, 4, 4, 5, 5}, out: []int{3}, dups: []int{1, 1, 2, 2, 2, 4, 4, 5, 5}},
		{in: []int{1, 1, 2, 2, 2, 3, 4, 4, 5, 5, 6, 7, 8, 8, 9, 9}, out: []int{3, 6, 7}, dups: []int{1, 1, 2, 2, 2, 4, 4, 5, 5, 8, 8, 9, 9}},
	}

	for i, c := range cases {
		t.Run(fmt.Sprintf("case-%d", i), func(t *testing.T) {
			require.True(t, slices.IsSorted(c.in))
			require.True(t, slices.IsSorted(c.out))
			require.True(t, slices.IsSorted(c.dups))
			require.Equal(t, len(c.dups), len(c.in)-len(c.out))
			tmpIn := make([]int, len(c.in))
			copy(tmpIn, c.in)
			out, dups, dupCnt := removeDuplicates(tmpIn, valGetter, true)
			require.EqualValues(t, c.out, out)
			require.EqualValues(t, c.dups, dups)
			require.Equal(t, dupCnt, len(dups))

			tmpIn = make([]int, len(c.in))
			copy(tmpIn, c.in)
			out, dups, dupCnt = removeDuplicates(tmpIn, valGetter, false)
			require.EqualValues(t, c.out, out)
			require.Empty(t, dups)
			require.Equal(t, dupCnt, len(c.dups))
		})
	}
}

func TestRemoveDuplicatesMoreThan2(t *testing.T) {
	valGetter := func(e *int) []byte {
		return []byte{byte(*e)}
	}
	cases := []struct {
		in    []int
		out   []int
		dups  []int
		total int
	}{
		// no duplicates
		{in: []int{}, out: []int{}, dups: []int{}, total: 0},
		{in: []int{1}, out: []int{1}, dups: []int{}, total: 0},
		{in: []int{1, 2}, out: []int{1, 2}, dups: []int{}, total: 0},
		{in: []int{1, 2, 3}, out: []int{1, 2, 3}, dups: []int{}, total: 0},
		{in: []int{1, 2, 3, 4, 5}, out: []int{1, 2, 3, 4, 5}, dups: []int{}, total: 0},
		// duplicates at beginning
		{in: []int{1, 1}, out: []int{1, 1}, dups: []int{}, total: 2},
		{in: []int{1, 1, 1}, out: []int{1, 1}, dups: []int{1}, total: 3},
		{in: []int{1, 1, 1, 1}, out: []int{1, 1}, dups: []int{1, 1}, total: 4},
		{in: []int{1, 1, 1, 1, 1}, out: []int{1, 1}, dups: []int{1, 1, 1}, total: 5},
		{in: []int{1, 1, 2, 3}, out: []int{1, 1, 2, 3}, dups: []int{}, total: 2},
		{in: []int{1, 1, 1, 2, 3}, out: []int{1, 1, 2, 3}, dups: []int{1}, total: 3},
		{in: []int{1, 1, 1, 1, 2, 3}, out: []int{1, 1, 2, 3}, dups: []int{1, 1}, total: 4},
		// duplicates in middle
		{in: []int{1, 2, 2, 3}, out: []int{1, 2, 2, 3}, dups: []int{}, total: 2},
		{in: []int{1, 2, 2, 2, 3}, out: []int{1, 2, 2, 3}, dups: []int{2}, total: 3},
		{in: []int{1, 2, 2, 2, 2, 3}, out: []int{1, 2, 2, 3}, dups: []int{2, 2}, total: 4},
		{in: []int{1, 2, 2, 2, 2, 2, 3}, out: []int{1, 2, 2, 3}, dups: []int{2, 2, 2}, total: 5},
		{in: []int{1, 2, 2, 2, 3, 3, 4}, out: []int{1, 2, 2, 3, 3, 4}, dups: []int{2}, total: 5},
		{in: []int{1, 2, 2, 2, 3, 3, 4, 4, 5}, out: []int{1, 2, 2, 3, 3, 4, 4, 5}, dups: []int{2}, total: 7},
		{in: []int{1, 2, 2, 2, 3, 4, 4, 5}, out: []int{1, 2, 2, 3, 4, 4, 5}, dups: []int{2}, total: 5},
		{in: []int{1, 2, 2, 2, 3, 4, 4, 5, 5, 5, 6, 7, 8, 8, 9}, out: []int{1, 2, 2, 3, 4, 4, 5, 5, 6, 7, 8, 8, 9}, dups: []int{2, 5}, total: 10},
		// duplicates at end
		{in: []int{1, 2, 3, 3}, out: []int{1, 2, 3, 3}, dups: []int{}, total: 2},
		{in: []int{1, 2, 3, 3, 3}, out: []int{1, 2, 3, 3}, dups: []int{3}, total: 3},
		{in: []int{1, 2, 3, 3, 3, 3}, out: []int{1, 2, 3, 3}, dups: []int{3, 3}, total: 4},
		{in: []int{1, 2, 3, 3, 3, 3, 3}, out: []int{1, 2, 3, 3}, dups: []int{3, 3, 3}, total: 5},
		// mixing
		{in: []int{1, 1, 1, 1, 1, 2, 3, 3, 3, 4}, out: []int{1, 1, 2, 3, 3, 4}, dups: []int{1, 1, 1, 3}, total: 8},
		{in: []int{1, 2, 3, 3, 3, 4, 4, 4}, out: []int{1, 2, 3, 3, 4, 4}, dups: []int{3, 4}, total: 6},
		{in: []int{1, 1, 1, 2, 3, 4, 4, 4}, out: []int{1, 1, 2, 3, 4, 4}, dups: []int{1, 4}, total: 6},
		{in: []int{1, 1, 1, 2, 2, 2, 3, 3, 3}, out: []int{1, 1, 2, 2, 3, 3}, dups: []int{1, 2, 3}, total: 9},
		{in: []int{1, 1, 2, 2, 2, 3, 3}, out: []int{1, 1, 2, 2, 3, 3}, dups: []int{2}, total: 7},
		{in: []int{1, 1, 2, 2, 2, 3, 3, 4, 4, 4}, out: []int{1, 1, 2, 2, 3, 3, 4, 4}, dups: []int{2, 4}, total: 10},
		{in: []int{1, 1, 2, 2, 2, 3, 3, 4, 4, 4, 5, 5}, out: []int{1, 1, 2, 2, 3, 3, 4, 4, 5, 5}, dups: []int{2, 4}, total: 12},
		{in: []int{1, 1, 2, 2, 2, 3, 4, 4, 4, 5, 5, 5}, out: []int{1, 1, 2, 2, 3, 4, 4, 5, 5}, dups: []int{2, 4, 5}, total: 11},
		{in: []int{1, 1, 2, 2, 2, 3, 4, 4, 5, 5, 5, 6, 7, 8, 8, 9, 9}, out: []int{1, 1, 2, 2, 3, 4, 4, 5, 5, 6, 7, 8, 8, 9, 9}, dups: []int{2, 5}, total: 14},
	}

	for i, c := range cases {
		t.Run(fmt.Sprintf("case-%d", i), func(t *testing.T) {
			require.True(t, slices.IsSorted(c.in))
			require.True(t, slices.IsSorted(c.out))
			require.True(t, slices.IsSorted(c.dups))
			require.Equal(t, len(c.dups), len(c.in)-len(c.out))
			tmpIn := make([]int, len(c.in))
			copy(tmpIn, c.in)
			out, dups, totalDup := removeDuplicatesMoreThanTwo(tmpIn, valGetter)
			require.EqualValues(t, c.out, out)
			require.EqualValues(t, c.dups, dups)
			require.Equal(t, c.total, totalDup)
		})
	}
=======
func TestMarshalFields(t *testing.T) {
	type Example struct {
		X string
		Y int `json:"y"`
	}

	testCases := []struct {
		name            string
		instInternal    any
		instExternal    any
		expectedMarshal string
		expectedOmit    string
	}{
		{
			name: "non-public",
			instInternal: struct {
				a int
			}{a: 42},
			instExternal: struct {
				a int `external:"true"`
			}{a: 42},
			expectedMarshal: `{}`,
			expectedOmit:    `{}`,
		},
		{
			name: "-",
			instInternal: struct {
				A string `json:"-"`
			}{A: "42"},
			instExternal: struct {
				A string `json:"-" external:"true"`
			}{A: "42"},
			expectedMarshal: `{}`,
			expectedOmit:    `{}`,
		},
		{
			name: "omitempty",
			instInternal: struct {
				A string `json:"a,omitempty"`
			}{A: ""},
			instExternal: struct {
				A string `json:"a,omitempty" external:"true"`
			}{A: ""},
			expectedMarshal: `{}`,
			expectedOmit:    `{}`,
		},
		{
			name: "int",
			instInternal: struct {
				A int
			}{A: 42},
			instExternal: struct {
				A int `external:"true"`
			}{A: 42},
			expectedMarshal: `{"A":42}`,
			expectedOmit:    `{}`,
		},
		{
			name: "rename",
			instInternal: struct {
				A string `json:"a"`
			}{A: "42"},
			instExternal: struct {
				A string `json:"a" external:"true"`
			}{A: "42"},
			expectedMarshal: `{"a":"42"}`,
			expectedOmit:    `{}`,
		},
		{
			name: "embed",
			instInternal: struct {
				Example
			}{Example: Example{X: "42", Y: 42}},
			instExternal: struct {
				Example `external:"true"`
			}{Example: Example{X: "42", Y: 42}},
			expectedMarshal: `{"X":"42","y":42}`,
			expectedOmit:    `{}`,
		},
		{
			name: "nested",
			instInternal: struct {
				Example Example
			}{Example: Example{X: "42", Y: 42}},
			instExternal: struct {
				Example Example `external:"true"`
			}{Example: Example{X: "42", Y: 42}},
			expectedMarshal: `{"Example":{"X":"42","y":42}}`,
			expectedOmit:    `{}`,
		},
		{
			name: "inline",
			instInternal: struct {
				Example `json:",inline"`
			}{Example: Example{X: "42", Y: 42}},
			instExternal: struct {
				Example `json:",inline" external:"true"`
			}{Example: Example{X: "42", Y: 42}},
			expectedMarshal: `{"X":"42","y":42}`,
			expectedOmit:    `{}`,
		},
		{
			name: "slice",
			instInternal: struct {
				A []string
			}{A: []string{"42"}},
			instExternal: struct {
				A []string `external:"true"`
			}{A: []string{"42"}},
			expectedMarshal: `{"A":["42"]}`,
			expectedOmit:    `{}`,
		},
	}

	for _, tc := range testCases {
		t.Run(tc.name, func(t *testing.T) {
			data, err := marshalInternalFields(tc.instInternal)
			require.NoError(t, err)
			require.Equal(t, tc.expectedMarshal, string(data))

			data, err = marshalExternalFields(tc.instInternal)
			require.NoError(t, err)
			require.Equal(t, tc.expectedOmit, string(data))

			data, err = marshalInternalFields(tc.instExternal)
			require.NoError(t, err)
			require.Equal(t, tc.expectedOmit, string(data))

			data, err = marshalExternalFields(tc.instExternal)
			require.NoError(t, err)
			require.Equal(t, tc.expectedMarshal, string(data))
		})
	}
}

func TestReadWriteJSON(t *testing.T) {
	ctx := context.Background()
	store := storage.NewMemStorage()

	type testStruct struct {
		BaseExternalMeta
		X int
		Y string `external:"true"`
	}
	ts := &testStruct{
		X: 42,
		Y: "test",
	}

	data, err := ts.BaseExternalMeta.Marshal(ts)
	require.NoError(t, err)
	js, err := json.Marshal(ts)
	require.NoError(t, err)
	require.Equal(t, data, js)

	ts.BaseExternalMeta.ExternalPath = "/test"
	err = ts.WriteJSONToExternalStorage(ctx, store, ts)
	require.NoError(t, err)
	data, err = ts.BaseExternalMeta.Marshal(ts)
	require.NoError(t, err)

	var ts1 testStruct
	err = ts1.ReadJSONFromExternalStorage(ctx, store, &ts1)
	require.NoError(t, err)
	require.NotEqual(t, ts, ts1)

	var ts2 testStruct
	err = json.Unmarshal(data, &ts2)
	require.NoError(t, err)
	require.NotEqual(t, ts, ts2)

	err = ts2.ReadJSONFromExternalStorage(ctx, store, &ts2)
	require.NoError(t, err)
	require.Equal(t, *ts, ts2)
}

func TestExternalMetaPath(t *testing.T) {
	require.Equal(t, "1/plan/merge-sort/1/meta.json", PlanMetaPath(1, "merge-sort", 1))
	require.Equal(t, "2/plan/ingest/3/meta.json", PlanMetaPath(2, "ingest", 3))

	require.Equal(t, "1/1/meta.json", SubtaskMetaPath(1, 1))
	require.Equal(t, "2/3/meta.json", SubtaskMetaPath(2, 3))
>>>>>>> 54907f82
}<|MERGE_RESOLUTION|>--- conflicted
+++ resolved
@@ -16,11 +16,8 @@
 
 import (
 	"context"
-<<<<<<< HEAD
+	"encoding/json"
 	"fmt"
-=======
-	"encoding/json"
->>>>>>> 54907f82
 	"testing"
 
 	"github.com/pingcap/tidb/br/pkg/storage"
@@ -331,7 +328,6 @@
 	require.Equal(t, []byte("b"), BytesMax([]byte("b"), []byte("a")))
 }
 
-<<<<<<< HEAD
 func TestRemoveDuplicates(t *testing.T) {
 	valGetter := func(e *int) []byte {
 		return []byte{byte(*e)}
@@ -461,7 +457,8 @@
 			require.Equal(t, c.total, totalDup)
 		})
 	}
-=======
+}
+
 func TestMarshalFields(t *testing.T) {
 	type Example struct {
 		X string
@@ -644,5 +641,4 @@
 
 	require.Equal(t, "1/1/meta.json", SubtaskMetaPath(1, 1))
 	require.Equal(t, "2/3/meta.json", SubtaskMetaPath(2, 3))
->>>>>>> 54907f82
 }