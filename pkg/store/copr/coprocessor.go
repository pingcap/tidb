// Copyright 2016 PingCAP, Inc.
//
// Licensed under the Apache License, Version 2.0 (the "License");
// you may not use this file except in compliance with the License.
// You may obtain a copy of the License at
//
//     http://www.apache.org/licenses/LICENSE-2.0
//
// Unless required by applicable law or agreed to in writing, software
// distributed under the License is distributed on an "AS IS" BASIS,
// WITHOUT WARRANTIES OR CONDITIONS OF ANY KIND, either express or implied.
// See the License for the specific language governing permissions and
// limitations under the License.

package copr

import (
	"context"
	"fmt"
	"math"
	"net"
	"runtime"
	"strconv"
	"strings"
	"sync"
	"sync/atomic"
	"time"
	"unsafe"

	"github.com/gogo/protobuf/proto"
	"github.com/pingcap/errors"
	"github.com/pingcap/failpoint"
	"github.com/pingcap/kvproto/pkg/coprocessor"
	"github.com/pingcap/kvproto/pkg/errorpb"
	"github.com/pingcap/kvproto/pkg/kvrpcpb"
	"github.com/pingcap/kvproto/pkg/metapb"
	rmpb "github.com/pingcap/kvproto/pkg/resource_manager"
	"github.com/pingcap/tidb/pkg/config"
	"github.com/pingcap/tidb/pkg/domain/infosync"
	"github.com/pingcap/tidb/pkg/errno"
	"github.com/pingcap/tidb/pkg/kv"
	tidbmetrics "github.com/pingcap/tidb/pkg/metrics"
	"github.com/pingcap/tidb/pkg/parser/terror"
	"github.com/pingcap/tidb/pkg/resourcegroup"
	"github.com/pingcap/tidb/pkg/sessionctx/variable"
	copr_metrics "github.com/pingcap/tidb/pkg/store/copr/metrics"
	"github.com/pingcap/tidb/pkg/store/driver/backoff"
	derr "github.com/pingcap/tidb/pkg/store/driver/error"
	"github.com/pingcap/tidb/pkg/store/driver/options"
	util2 "github.com/pingcap/tidb/pkg/util"
	"github.com/pingcap/tidb/pkg/util/execdetails"
	"github.com/pingcap/tidb/pkg/util/logutil"
	"github.com/pingcap/tidb/pkg/util/memory"
	"github.com/pingcap/tidb/pkg/util/paging"
	"github.com/pingcap/tidb/pkg/util/size"
	"github.com/pingcap/tidb/pkg/util/tracing"
	"github.com/pingcap/tidb/pkg/util/trxevents"
	"github.com/pingcap/tipb/go-tipb"
	"github.com/tikv/client-go/v2/metrics"
	"github.com/tikv/client-go/v2/tikv"
	"github.com/tikv/client-go/v2/tikvrpc"
	"github.com/tikv/client-go/v2/tikvrpc/interceptor"
	"github.com/tikv/client-go/v2/txnkv/txnlock"
	"github.com/tikv/client-go/v2/txnkv/txnsnapshot"
	"github.com/tikv/client-go/v2/util"
	"go.uber.org/zap"
)

// Maximum total sleep time(in ms) for kv/cop commands.
const (
	copBuildTaskMaxBackoff = 5000
	CopNextMaxBackoff      = 20000
	CopSmallTaskRow        = 32 // 32 is the initial batch size of TiKV
	smallTaskSigma         = 0.5
	smallConcPerCore       = 20
)

// CopClient is coprocessor client.
type CopClient struct {
	kv.RequestTypeSupportedChecker
	store           *Store
	replicaReadSeed uint32
}

// Send builds the request and gets the coprocessor iterator response.
func (c *CopClient) Send(ctx context.Context, req *kv.Request, variables any, option *kv.ClientSendOption) kv.Response {
	vars, ok := variables.(*tikv.Variables)
	if !ok {
		return copErrorResponse{errors.Errorf("unsupported variables:%+v", variables)}
	}
	if req.StoreType == kv.TiFlash && req.BatchCop {
		logutil.BgLogger().Debug("send batch requests")
		return c.sendBatch(ctx, req, vars, option)
	}
	ctx = context.WithValue(ctx, tikv.TxnStartKey(), req.StartTs)
	ctx = context.WithValue(ctx, util.RequestSourceKey, req.RequestSource)
	ctx = interceptor.WithRPCInterceptor(ctx, interceptor.GetRPCInterceptorFromCtx(ctx))
	enabledRateLimitAction := option.EnabledRateLimitAction
	sessionMemTracker := option.SessionMemTracker
	it, errRes := c.BuildCopIterator(ctx, req, vars, option)
	if errRes != nil {
		return errRes
	}
	ctx = context.WithValue(ctx, tikv.RPCCancellerCtxKey{}, it.rpcCancel)
	if ctx.Value(util.RUDetailsCtxKey) == nil {
		ctx = context.WithValue(ctx, util.RUDetailsCtxKey, util.NewRUDetails())
	}
	if sessionMemTracker != nil && enabledRateLimitAction {
		sessionMemTracker.FallbackOldAndSetNewAction(it.actionOnExceed)
	}
	it.open(ctx, enabledRateLimitAction, option.EnableCollectExecutionInfo)
	return it
}

// BuildCopIterator builds the iterator without calling `open`.
func (c *CopClient) BuildCopIterator(ctx context.Context, req *kv.Request, vars *tikv.Variables, option *kv.ClientSendOption) (*copIterator, kv.Response) {
	eventCb := option.EventCb
	failpoint.Inject("DisablePaging", func(_ failpoint.Value) {
		req.Paging.Enable = false
	})
	if req.StoreType == kv.TiDB {
		// coprocessor on TiDB doesn't support paging
		req.Paging.Enable = false
	}
	if req.Tp != kv.ReqTypeDAG {
		// coprocessor request but type is not DAG
		req.Paging.Enable = false
	}
	failpoint.Inject("checkKeyRangeSortedForPaging", func(_ failpoint.Value) {
		if req.Paging.Enable {
			if !req.KeyRanges.IsFullySorted() {
				logutil.BgLogger().Fatal("distsql request key range not sorted!")
			}
		}
	})
	if !checkStoreBatchCopr(req) {
		req.StoreBatchSize = 0
	}

	bo := backoff.NewBackofferWithVars(ctx, copBuildTaskMaxBackoff, vars)
	var (
		tasks []*copTask
		err   error
	)
	tryRowHint := optRowHint(req)
	elapsed := time.Duration(0)
	buildOpt := &buildCopTaskOpt{
		req:      req,
		cache:    c.store.GetRegionCache(),
		eventCb:  eventCb,
		respChan: req.KeepOrder,
		elapsed:  &elapsed,
	}
	buildTaskFunc := func(ranges []kv.KeyRange, hints []int) error {
		keyRanges := NewKeyRanges(ranges)
		if tryRowHint {
			buildOpt.rowHints = hints
		}
		tasksFromRanges, err := buildCopTasks(bo, keyRanges, buildOpt)
		if err != nil {
			return err
		}
		if len(tasks) == 0 {
			tasks = tasksFromRanges
			return nil
		}
		tasks = append(tasks, tasksFromRanges...)
		return nil
	}
	// Here we build the task by partition, not directly by region.
	// This is because it's possible that TiDB merge multiple small partition into one region which break some assumption.
	// Keep it split by partition would be more safe.
	err = req.KeyRanges.ForEachPartitionWithErr(buildTaskFunc)
	// only batch store requests in first build.
	req.StoreBatchSize = 0
	reqType := "null"
	if req.ClosestReplicaReadAdjuster != nil {
		reqType = "miss"
		if req.ClosestReplicaReadAdjuster(req, len(tasks)) {
			reqType = "hit"
		}
	}
	tidbmetrics.DistSQLCoprClosestReadCounter.WithLabelValues(reqType).Inc()
	if err != nil {
		return nil, copErrorResponse{err}
	}
	it := &copIterator{
		store:            c.store,
		req:              req,
		concurrency:      req.Concurrency,
		finishCh:         make(chan struct{}),
		vars:             vars,
		memTracker:       req.MemTracker,
		replicaReadSeed:  c.replicaReadSeed,
		rpcCancel:        tikv.NewRPCanceller(),
		buildTaskElapsed: *buildOpt.elapsed,
		runawayChecker:   req.RunawayChecker,
	}
	// Pipelined-dml can flush locks when it is still reading.
	// The coprocessor of the txn should not be blocked by itself.
	// It should be the only case where a coprocessor can read locks of the same ts.
	//
	// But when start_ts is not obtained from PD,
	// the start_ts could conflict with another pipelined-txn's start_ts.
	// in which case the locks of same ts cannot be ignored.
	// We rely on the assumption: start_ts is not from PD => this is a stale read.
	if !req.IsStaleness {
		it.resolvedLocks.Put(req.StartTs)
	}
	it.tasks = tasks
	if it.concurrency > len(tasks) {
		it.concurrency = len(tasks)
	}
	if tryRowHint {
		var smallTasks int
		smallTasks, it.smallTaskConcurrency = smallTaskConcurrency(tasks, c.store.numcpu)
		if len(tasks)-smallTasks < it.concurrency {
			it.concurrency = len(tasks) - smallTasks
		}
	}
	if it.concurrency < 1 {
		// Make sure that there is at least one worker.
		it.concurrency = 1
	}

	// issue56916 is about the cooldown of the runaway checker may block the SQL execution.
	failpoint.Inject("issue56916", func(_ failpoint.Value) {
		it.concurrency = 1
		it.smallTaskConcurrency = 0
	})

	// if the request is triggered cool down by the runaway checker, we need to adjust the concurrency, let the sql run slowly.
	if req.RunawayChecker != nil && req.RunawayChecker.CheckAction() == rmpb.RunawayAction_CoolDown {
		it.concurrency = 1
		it.smallTaskConcurrency = 0
	}

	if it.req.KeepOrder {
		if it.smallTaskConcurrency > 20 {
			it.smallTaskConcurrency = 20
		}
		it.sendRate = util.NewRateLimit(2 * (it.concurrency + it.smallTaskConcurrency))
		it.respChan = nil
	} else {
		it.respChan = make(chan *copResponse)
		it.sendRate = util.NewRateLimit(it.concurrency + it.smallTaskConcurrency)
	}
	it.actionOnExceed = newRateLimitAction(uint(it.sendRate.GetCapacity()))
	return it, nil
}

// copTask contains a related Region and KeyRange for a kv.Request.
type copTask struct {
	taskID     uint64
	region     tikv.RegionVerID
	bucketsVer uint64
	ranges     *KeyRanges

	respChan  chan *copResponse
	storeAddr string
	cmdType   tikvrpc.CmdType
	storeType kv.StoreType

	eventCb       trxevents.EventCallback
	paging        bool
	pagingSize    uint64
	pagingTaskIdx uint32

	partitionIndex int64 // used by balanceBatchCopTask in PartitionTableScan
	requestSource  util.RequestSource
	RowCountHint   int // used for extra concurrency of small tasks, -1 for unknown row count
	batchTaskList  map[uint64]*batchedCopTask

	// when this task is batched and the leader's wait duration exceeds the load-based threshold,
	// we set this field to the target replica store ID and redirect the request to the replica.
	redirect2Replica *uint64
	busyThreshold    time.Duration
	meetLockFallback bool

	// timeout value for one kv readonly request
	tikvClientReadTimeout uint64
	// firstReadType is used to indicate the type of first read when retrying.
	firstReadType string
}

type batchedCopTask struct {
	task                  *copTask
	region                coprocessor.RegionInfo
	storeID               uint64
	peer                  *metapb.Peer
	loadBasedReplicaRetry bool
}

func (r *copTask) String() string {
	return fmt.Sprintf("region(%d %d %d) ranges(%d) store(%s)",
		r.region.GetID(), r.region.GetConfVer(), r.region.GetVer(), r.ranges.Len(), r.storeAddr)
}

func (r *copTask) ToPBBatchTasks() []*coprocessor.StoreBatchTask {
	if len(r.batchTaskList) == 0 {
		return nil
	}
	pbTasks := make([]*coprocessor.StoreBatchTask, 0, len(r.batchTaskList))
	for _, task := range r.batchTaskList {
		storeBatchTask := &coprocessor.StoreBatchTask{
			RegionId:    task.region.GetRegionId(),
			RegionEpoch: task.region.GetRegionEpoch(),
			Peer:        task.peer,
			Ranges:      task.region.GetRanges(),
			TaskId:      task.task.taskID,
		}
		pbTasks = append(pbTasks, storeBatchTask)
	}
	return pbTasks
}

// rangesPerTask limits the length of the ranges slice sent in one copTask.
const rangesPerTask = 25000

type buildCopTaskOpt struct {
	req      *kv.Request
	cache    *RegionCache
	eventCb  trxevents.EventCallback
	respChan bool
	rowHints []int
	elapsed  *time.Duration
	// ignoreTiKVClientReadTimeout is used to ignore tikv_client_read_timeout configuration, use default timeout instead.
	ignoreTiKVClientReadTimeout bool
}

func buildCopTasks(bo *Backoffer, ranges *KeyRanges, opt *buildCopTaskOpt) ([]*copTask, error) {
	req, cache, eventCb, hints := opt.req, opt.cache, opt.eventCb, opt.rowHints
	start := time.Now()
	defer tracing.StartRegion(bo.GetCtx(), "copr.buildCopTasks").End()
	cmdType := tikvrpc.CmdCop
	if req.StoreType == kv.TiDB {
		return buildTiDBMemCopTasks(ranges, req)
	}
	rangesLen := ranges.Len()
	// something went wrong, disable hints to avoid out of range index.
	if len(hints) != rangesLen {
		hints = nil
	}

	rangesPerTaskLimit := rangesPerTask
	failpoint.Inject("setRangesPerTask", func(val failpoint.Value) {
		if v, ok := val.(int); ok {
			rangesPerTaskLimit = v
		}
	})

	// TODO(youjiali1995): is there any request type that needn't be split by buckets?
	locs, err := cache.SplitKeyRangesByBuckets(bo, ranges)
	if err != nil {
		return nil, errors.Trace(err)
	}
	// Channel buffer is 2 for handling region split.
	// In a common case, two region split tasks will not be blocked.
	chanSize := 2
	// in paging request, a request will be returned in multi batches,
	// enlarge the channel size to avoid the request blocked by buffer full.
	if req.Paging.Enable {
		chanSize = 18
	}

	var builder taskBuilder
	if req.StoreBatchSize > 0 && hints != nil {
		builder = newBatchTaskBuilder(bo, req, cache, req.ReplicaRead)
	} else {
		builder = newLegacyTaskBuilder(len(locs))
	}
	origRangeIdx := 0
	for _, loc := range locs {
		// TiKV will return gRPC error if the message is too large. So we need to limit the length of the ranges slice
		// to make sure the message can be sent successfully.
		rLen := loc.Ranges.Len()
		// If this is a paging request, we set the paging size to minPagingSize,
		// the size will grow every round.
		pagingSize := uint64(0)
		if req.Paging.Enable {
			pagingSize = req.Paging.MinPagingSize
		}
		for i := 0; i < rLen; {
			nextI := min(i+rangesPerTaskLimit, rLen)
			hint := -1
			// calculate the row count hint
			if hints != nil {
				startKey, endKey := loc.Ranges.RefAt(i).StartKey, loc.Ranges.RefAt(nextI-1).EndKey
				// move to the previous range if startKey of current range is lower than endKey of previous location.
				// In the following example, task1 will move origRangeIdx to region(i, z).
				// When counting the row hint for task2, we need to move origRangeIdx back to region(a, h).
				// |<-      region(a, h)    ->| |<-   region(i, z)   ->|
				// |<- task1 ->| |<- task2 ->| ...
				if origRangeIdx > 0 && ranges.RefAt(origRangeIdx-1).EndKey.Cmp(startKey) > 0 {
					origRangeIdx--
				}
				hint = 0
				for nextOrigRangeIdx := origRangeIdx; nextOrigRangeIdx < ranges.Len(); nextOrigRangeIdx++ {
					rangeStart := ranges.RefAt(nextOrigRangeIdx).StartKey
					if rangeStart.Cmp(endKey) > 0 {
						origRangeIdx = nextOrigRangeIdx
						break
					}
					hint += hints[nextOrigRangeIdx]
				}
			}
			task := &copTask{
				region:        loc.Location.Region,
				bucketsVer:    loc.getBucketVersion(),
				ranges:        loc.Ranges.Slice(i, nextI),
				cmdType:       cmdType,
				storeType:     req.StoreType,
				eventCb:       eventCb,
				paging:        req.Paging.Enable,
				pagingSize:    pagingSize,
				requestSource: req.RequestSource,
				RowCountHint:  hint,
				busyThreshold: req.StoreBusyThreshold,
			}
			if !opt.ignoreTiKVClientReadTimeout {
				task.tikvClientReadTimeout = req.TiKVClientReadTimeout
			}
			// only keep-order need chan inside task.
			// tasks by region error will reuse the channel of parent task.
			if req.KeepOrder && opt.respChan {
				task.respChan = make(chan *copResponse, chanSize)
			}
			if err = builder.handle(task); err != nil {
				return nil, err
			}
			i = nextI
			if req.Paging.Enable {
				if req.LimitSize != 0 && req.LimitSize < pagingSize {
					// disable paging for small limit.
					task.paging = false
					task.pagingSize = 0
				} else {
					pagingSize = paging.GrowPagingSize(pagingSize, req.Paging.MaxPagingSize)
				}
			}
		}
	}

	if req.Desc {
		builder.reverse()
	}
	tasks := builder.build()
	elapsed := time.Since(start)
	if elapsed > time.Millisecond*500 {
		logutil.BgLogger().Warn("buildCopTasks takes too much time",
			zap.Duration("elapsed", elapsed),
			zap.Int("range len", rangesLen),
			zap.Int("task len", len(tasks)))
	}
	if opt.elapsed != nil {
		*opt.elapsed = *opt.elapsed + elapsed
	}
	metrics.TxnRegionsNumHistogramWithCoprocessor.Observe(float64(builder.regionNum()))
	return tasks, nil
}

type taskBuilder interface {
	handle(*copTask) error
	reverse()
	build() []*copTask
	regionNum() int
}

type legacyTaskBuilder struct {
	tasks []*copTask
}

func newLegacyTaskBuilder(hint int) *legacyTaskBuilder {
	return &legacyTaskBuilder{
		tasks: make([]*copTask, 0, hint),
	}
}

func (b *legacyTaskBuilder) handle(task *copTask) error {
	b.tasks = append(b.tasks, task)
	return nil
}

func (b *legacyTaskBuilder) regionNum() int {
	return len(b.tasks)
}

func (b *legacyTaskBuilder) reverse() {
	reverseTasks(b.tasks)
}

func (b *legacyTaskBuilder) build() []*copTask {
	return b.tasks
}

type storeReplicaKey struct {
	storeID     uint64
	replicaRead bool
}

type batchStoreTaskBuilder struct {
	bo          *Backoffer
	req         *kv.Request
	cache       *RegionCache
	taskID      uint64
	limit       int
	store2Idx   map[storeReplicaKey]int
	tasks       []*copTask
	replicaRead kv.ReplicaReadType
}

func newBatchTaskBuilder(bo *Backoffer, req *kv.Request, cache *RegionCache, replicaRead kv.ReplicaReadType) *batchStoreTaskBuilder {
	return &batchStoreTaskBuilder{
		bo:          bo,
		req:         req,
		cache:       cache,
		taskID:      0,
		limit:       req.StoreBatchSize,
		store2Idx:   make(map[storeReplicaKey]int, 16),
		tasks:       make([]*copTask, 0, 16),
		replicaRead: replicaRead,
	}
}

func (b *batchStoreTaskBuilder) handle(task *copTask) (err error) {
	b.taskID++
	task.taskID = b.taskID
	handled := false
	defer func() {
		if !handled && err == nil {
			// fallback to non-batch way. It's mainly caused by region miss.
			b.tasks = append(b.tasks, task)
		}
	}()
	// only batch small tasks for memory control.
	if b.limit <= 0 || !isSmallTask(task) {
		return nil
	}
	batchedTask, err := b.cache.BuildBatchTask(b.bo, b.req, task, b.replicaRead)
	if err != nil {
		return err
	}
	if batchedTask == nil {
		return nil
	}
	key := storeReplicaKey{
		storeID:     batchedTask.storeID,
		replicaRead: batchedTask.loadBasedReplicaRetry,
	}
	if idx, ok := b.store2Idx[key]; !ok || len(b.tasks[idx].batchTaskList) >= b.limit {
		if batchedTask.loadBasedReplicaRetry {
			// If the task is dispatched to leader because all followers are busy,
			// task.redirect2Replica != nil means the busy threshold shouldn't take effect again.
			batchedTask.task.redirect2Replica = &batchedTask.storeID
		}
		b.tasks = append(b.tasks, batchedTask.task)
		b.store2Idx[key] = len(b.tasks) - 1
	} else {
		if b.tasks[idx].batchTaskList == nil {
			b.tasks[idx].batchTaskList = make(map[uint64]*batchedCopTask, b.limit)
			// disable paging for batched task.
			b.tasks[idx].paging = false
			b.tasks[idx].pagingSize = 0
		}
		if task.RowCountHint > 0 {
			b.tasks[idx].RowCountHint += task.RowCountHint
		}
		b.tasks[idx].batchTaskList[task.taskID] = batchedTask
	}
	handled = true
	return nil
}

func (b *batchStoreTaskBuilder) regionNum() int {
	// we allocate b.taskID for each region task, so the final b.taskID is equal to the related region number.
	return int(b.taskID)
}

func (b *batchStoreTaskBuilder) reverse() {
	reverseTasks(b.tasks)
}

func (b *batchStoreTaskBuilder) build() []*copTask {
	return b.tasks
}

func buildTiDBMemCopTasks(ranges *KeyRanges, req *kv.Request) ([]*copTask, error) {
	servers, err := infosync.GetAllServerInfo(context.Background())
	if err != nil {
		return nil, err
	}
	cmdType := tikvrpc.CmdCop
	tasks := make([]*copTask, 0, len(servers))
	for _, ser := range servers {
		if req.TiDBServerID > 0 && req.TiDBServerID != ser.ServerIDGetter() {
			continue
		}
		// skip some nodes, such as BR created when backup/restore
		if ser.IP == config.UnavailableIP {
			continue
		}

		addr := net.JoinHostPort(ser.IP, strconv.FormatUint(uint64(ser.StatusPort), 10))
		tasks = append(tasks, &copTask{
			ranges:       ranges,
			respChan:     make(chan *copResponse, 2),
			cmdType:      cmdType,
			storeType:    req.StoreType,
			storeAddr:    addr,
			RowCountHint: -1,
		})
	}
	return tasks, nil
}

func reverseTasks(tasks []*copTask) {
	for i := 0; i < len(tasks)/2; i++ {
		j := len(tasks) - i - 1
		tasks[i], tasks[j] = tasks[j], tasks[i]
	}
}

func isSmallTask(task *copTask) bool {
	// strictly, only RowCountHint == -1 stands for unknown task rows,
	// but when RowCountHint == 0, it may be caused by initialized value,
	// to avoid the future bugs, let the tasks with RowCountHint == 0 be non-small tasks.
	return task.RowCountHint > 0 &&
		(len(task.batchTaskList) == 0 && task.RowCountHint <= CopSmallTaskRow) ||
		(len(task.batchTaskList) > 0 && task.RowCountHint <= 2*CopSmallTaskRow)
}

// smallTaskConcurrency counts the small tasks of tasks,
// then returns the task count and extra concurrency for small tasks.
func smallTaskConcurrency(tasks []*copTask, numcpu int) (int, int) {
	res := 0
	for _, task := range tasks {
		if isSmallTask(task) {
			res++
		}
	}
	if res == 0 {
		return 0, 0
	}
	// Calculate the extra concurrency for small tasks
	// extra concurrency = tasks / (1 + sigma * sqrt(log(tasks ^ 2)))
	extraConc := int(float64(res) / (1 + smallTaskSigma*math.Sqrt(2*math.Log(float64(res)))))
	if numcpu <= 0 {
		numcpu = 1
	}
	smallTaskConcurrencyLimit := smallConcPerCore * numcpu
	if extraConc > smallTaskConcurrencyLimit {
		extraConc = smallTaskConcurrencyLimit
	}
	return res, extraConc
}

// CopInfo is used to expose functions of copIterator.
type CopInfo interface {
	// GetConcurrency returns the concurrency and small task concurrency.
	GetConcurrency() (int, int)
	// GetStoreBatchInfo returns the batched and fallback num.
	GetStoreBatchInfo() (uint64, uint64)
	// GetBuildTaskElapsed returns the duration of building task.
	GetBuildTaskElapsed() time.Duration
}

type copIterator struct {
	store                *Store
	req                  *kv.Request
	concurrency          int
	smallTaskConcurrency int
	liteReqSender        bool
	finishCh             chan struct{}

	// If keepOrder, results are stored in copTask.respChan, read them out one by one.
	tasks []*copTask
	// curr indicates the curr id of the finished copTask
	curr int

	// sendRate controls the sending rate of copIteratorTaskSender
	sendRate *util.RateLimit

	// Otherwise, results are stored in respChan.
	respChan chan *copResponse

	vars *tikv.Variables

	memTracker *memory.Tracker

	replicaReadSeed uint32

	rpcCancel *tikv.RPCCanceller

	wg sync.WaitGroup
	// closed represents when the Close is called.
	// There are two cases we need to close the `finishCh` channel, one is when context is done, the other one is
	// when the Close is called. we use atomic.CompareAndSwap `closed` to make sure the channel is not closed twice.
	closed uint32

	resolvedLocks  util.TSSet
	committedLocks util.TSSet

	actionOnExceed *rateLimitAction
	pagingTaskIdx  uint32

	buildTaskElapsed        time.Duration
	storeBatchedNum         atomic.Uint64
	storeBatchedFallbackNum atomic.Uint64

	runawayChecker  resourcegroup.RunawayChecker
	unconsumedStats *unconsumedCopRuntimeStats
}

// copIteratorWorker receives tasks from copIteratorTaskSender, handles tasks and sends the copResponse to respChan.
type copIteratorWorker struct {
	taskCh   <-chan *copTask
	wg       *sync.WaitGroup
	store    *Store
	req      *kv.Request
	respChan chan<- *copResponse
	finishCh <-chan struct{}
	vars     *tikv.Variables
	kvclient *txnsnapshot.ClientHelper

	memTracker *memory.Tracker

	replicaReadSeed uint32

	enableCollectExecutionInfo bool
	pagingTaskIdx              *uint32

	storeBatchedNum         *atomic.Uint64
	storeBatchedFallbackNum *atomic.Uint64
	unconsumedStats         *unconsumedCopRuntimeStats
}

// copIteratorTaskSender sends tasks to taskCh then wait for the workers to exit.
type copIteratorTaskSender struct {
	taskCh      chan<- *copTask
	smallTaskCh chan<- *copTask
	wg          *sync.WaitGroup
	tasks       []*copTask
	finishCh    <-chan struct{}
	respChan    chan<- *copResponse
	sendRate    *util.RateLimit
}

type copResponse struct {
	pbResp   *coprocessor.Response
	detail   *CopRuntimeStats
	startKey kv.Key
	err      error
	respSize int64
	respTime time.Duration
}

const sizeofExecDetails = int(unsafe.Sizeof(execdetails.ExecDetails{}))

// GetData implements the kv.ResultSubset GetData interface.
func (rs *copResponse) GetData() []byte {
	return rs.pbResp.Data
}

// GetStartKey implements the kv.ResultSubset GetStartKey interface.
func (rs *copResponse) GetStartKey() kv.Key {
	return rs.startKey
}

func (rs *copResponse) GetCopRuntimeStats() *CopRuntimeStats {
	return rs.detail
}

// MemSize returns how many bytes of memory this response use
func (rs *copResponse) MemSize() int64 {
	if rs.respSize != 0 {
		return rs.respSize
	}
	if rs == finCopResp {
		return 0
	}

	// ignore rs.err
	rs.respSize += int64(cap(rs.startKey))
	if rs.detail != nil {
		rs.respSize += int64(sizeofExecDetails)
	}
	if rs.pbResp != nil {
		// Using a approximate size since it's hard to get a accurate value.
		rs.respSize += int64(rs.pbResp.Size())
	}
	return rs.respSize
}

func (rs *copResponse) RespTime() time.Duration {
	return rs.respTime
}

const minLogCopTaskTime = 300 * time.Millisecond

// When the worker finished `handleTask`, we need to notify the copIterator that there is one task finished.
// For the non-keep-order case, we send a finCopResp into the respCh after `handleTask`. When copIterator recv
// finCopResp from the respCh, it will be aware that there is one task finished.
var finCopResp *copResponse

func init() {
	finCopResp = &copResponse{}
}

// run is a worker function that get a copTask from channel, handle it and
// send the result back.
func (worker *copIteratorWorker) run(ctx context.Context) {
	defer func() {
		failpoint.Inject("ticase-4169", func(val failpoint.Value) {
			if val.(bool) {
				worker.memTracker.Consume(10 * MockResponseSizeForTest)
				worker.memTracker.Consume(10 * MockResponseSizeForTest)
			}
		})
		worker.wg.Done()
	}()
	// 16KB ballast helps grow the stack to the requirement of copIteratorWorker.
	// This reduces the `morestack` call during the execution of `handleTask`, thus improvement the efficiency of TiDB.
	// TODO: remove ballast after global pool is applied.
	ballast := make([]byte, 16*size.KB)
	for task := range worker.taskCh {
		respCh := worker.respChan
		if respCh == nil {
			respCh = task.respChan
		}
		worker.handleTask(ctx, task, respCh)
		if worker.respChan != nil {
			// When a task is finished by the worker, send a finCopResp into channel to notify the copIterator that
			// there is a task finished.
			worker.sendToRespCh(finCopResp, worker.respChan, false)
		}
		if task.respChan != nil {
			close(task.respChan)
		}
		if worker.finished() {
			return
		}
	}
	runtime.KeepAlive(ballast)
}

// open starts workers and sender goroutines.
func (it *copIterator) open(ctx context.Context, enabledRateLimitAction, enableCollectExecutionInfo bool) {
	if (it.concurrency + it.smallTaskConcurrency) <= 1 {
		it.liteReqSender = true
		return
	}
	taskCh := make(chan *copTask, 1)
	it.unconsumedStats = &unconsumedCopRuntimeStats{}
	it.wg.Add(it.concurrency + it.smallTaskConcurrency)
	var smallTaskCh chan *copTask
	if it.smallTaskConcurrency > 0 {
		smallTaskCh = make(chan *copTask, 1)
	}
	// Start it.concurrency number of workers to handle cop requests.
	for i := 0; i < it.concurrency+it.smallTaskConcurrency; i++ {
		ch := taskCh
		if i >= it.concurrency && smallTaskCh != nil {
			ch = smallTaskCh
		}
		worker := newCopIteratorWorker(it, ch, enableCollectExecutionInfo)
		go worker.run(ctx)
	}
	taskSender := &copIteratorTaskSender{
		taskCh:      taskCh,
		smallTaskCh: smallTaskCh,
		wg:          &it.wg,
		tasks:       it.tasks,
		finishCh:    it.finishCh,
		sendRate:    it.sendRate,
	}
	taskSender.respChan = it.respChan
	it.actionOnExceed.setEnabled(enabledRateLimitAction)
	failpoint.Inject("ticase-4171", func(val failpoint.Value) {
		if val.(bool) {
			it.memTracker.Consume(10 * MockResponseSizeForTest)
			it.memTracker.Consume(10 * MockResponseSizeForTest)
		}
	})
	go taskSender.run(it.req.ConnID, it.req.RunawayChecker)
}

<<<<<<< HEAD
func newCopIteratorWorker(it *copIterator, taskCh <-chan *copTask, enableCollectExecutionInfo bool) *copIteratorWorker {
	return &copIteratorWorker{
		taskCh:                     taskCh,
		wg:                         &it.wg,
		store:                      it.store,
		req:                        it.req,
		respChan:                   it.respChan,
		finishCh:                   it.finishCh,
		vars:                       it.vars,
		kvclient:                   txnsnapshot.NewClientHelper(it.store.store, &it.resolvedLocks, &it.committedLocks, false),
		memTracker:                 it.memTracker,
		replicaReadSeed:            it.replicaReadSeed,
		enableCollectExecutionInfo: enableCollectExecutionInfo,
		pagingTaskIdx:              &it.pagingTaskIdx,
		storeBatchedNum:            &it.storeBatchedNum,
		storeBatchedFallbackNum:    &it.storeBatchedFallbackNum,
		unconsumedStats:            it.unconsumedStats,
	}
}

func (sender *copIteratorTaskSender) run(connID uint64) {
=======
func (sender *copIteratorTaskSender) run(connID uint64, checker resourcegroup.RunawayChecker) {
>>>>>>> 50b5cd27
	// Send tasks to feed the worker goroutines.
	for _, t := range sender.tasks {
		// we control the sending rate to prevent all tasks
		// being done (aka. all of the responses are buffered) by copIteratorWorker.
		// We keep the number of inflight tasks within the number of 2 * concurrency when Keep Order is true.
		// If KeepOrder is false, the number equals the concurrency.
		// It sends one more task if a task has been finished in copIterator.Next.
		exit := sender.sendRate.GetToken(sender.finishCh)
		if exit {
			break
		}
		var sendTo chan<- *copTask
		if isSmallTask(t) && sender.smallTaskCh != nil {
			sendTo = sender.smallTaskCh
		} else {
			sendTo = sender.taskCh
		}
		exit = sender.sendToTaskCh(t, sendTo)
		if exit {
			break
		}
		if connID > 0 {
			failpoint.Inject("pauseCopIterTaskSender", func() {})
		}
	}
	close(sender.taskCh)
	if sender.smallTaskCh != nil {
		close(sender.smallTaskCh)
	}

	// Wait for worker goroutines to exit.
	sender.wg.Wait()
	if sender.respChan != nil {
		close(sender.respChan)
	}
	if checker != nil {
		// runaway checker need to focus on the all processed keys of all tasks at a time.
		checker.ResetTotalProcessedKeys()
	}
}

func (it *copIterator) recvFromRespCh(ctx context.Context, respCh <-chan *copResponse) (resp *copResponse, ok bool, exit bool) {
	failpoint.InjectCall("CtxCancelBeforeReceive", ctx)
	ticker := time.NewTicker(3 * time.Second)
	defer ticker.Stop()
	for {
		select {
		case resp, ok = <-respCh:
			if it.memTracker != nil && resp != nil {
				consumed := resp.MemSize()
				failpoint.Inject("testRateLimitActionMockConsumeAndAssert", func(val failpoint.Value) {
					if val.(bool) {
						if resp != finCopResp {
							consumed = MockResponseSizeForTest
						}
					}
				})
				it.memTracker.Consume(-consumed)
			}
			return
		case <-it.finishCh:
			exit = true
			return
		case <-ticker.C:
			killed := atomic.LoadUint32(it.vars.Killed)
			if killed != 0 {
				logutil.Logger(ctx).Info(
					"a killed signal is received",
					zap.Uint32("signal", killed),
				)
				resp = &copResponse{err: derr.ErrQueryInterrupted}
				ok = true
				return
			}
		case <-ctx.Done():
			// We select the ctx.Done() in the thread of `Next` instead of in the worker to avoid the cost of `WithCancel`.
			if atomic.CompareAndSwapUint32(&it.closed, 0, 1) {
				close(it.finishCh)
			}
			exit = true
			return
		}
	}
}

// GetConcurrency returns the concurrency and small task concurrency.
func (it *copIterator) GetConcurrency() (int, int) {
	return it.concurrency, it.smallTaskConcurrency
}

// GetStoreBatchInfo returns the batched and fallback num.
func (it *copIterator) GetStoreBatchInfo() (uint64, uint64) {
	return it.storeBatchedNum.Load(), it.storeBatchedFallbackNum.Load()
}

// GetBuildTaskElapsed returns the duration of building task.
func (it *copIterator) GetBuildTaskElapsed() time.Duration {
	return it.buildTaskElapsed
}

// GetSendRate returns the rate-limit object.
func (it *copIterator) GetSendRate() *util.RateLimit {
	return it.sendRate
}

// GetTasks returns the built tasks.
func (it *copIterator) GetTasks() []*copTask {
	return it.tasks
}

func (sender *copIteratorTaskSender) sendToTaskCh(t *copTask, sendTo chan<- *copTask) (exit bool) {
	select {
	case sendTo <- t:
	case <-sender.finishCh:
		exit = true
	}
	return
}

func (worker *copIteratorWorker) sendToRespCh(resp *copResponse, respCh chan<- *copResponse, checkOOM bool) (exit bool) {
	if worker.memTracker != nil && checkOOM {
		consumed := resp.MemSize()
		failpoint.Inject("testRateLimitActionMockConsumeAndAssert", func(val failpoint.Value) {
			if val.(bool) {
				if resp != finCopResp {
					consumed = MockResponseSizeForTest
				}
			}
		})
		failpoint.Inject("ConsumeRandomPanic", nil)
		worker.memTracker.Consume(consumed)
	}
	select {
	case respCh <- resp:
	case <-worker.finishCh:
		exit = true
	}
	return
}

// MockResponseSizeForTest mock the response size
const MockResponseSizeForTest = 100 * 1024 * 1024

// Next returns next coprocessor result.
// NOTE: Use nil to indicate finish, so if the returned ResultSubset is not nil, reader should continue to call Next().
func (it *copIterator) Next(ctx context.Context) (kv.ResultSubset, error) {
	var (
		resp   *copResponse
		ok     bool
		closed bool
	)
	defer func() {
		if resp == nil {
			failpoint.Inject("ticase-4170", func(val failpoint.Value) {
				if val.(bool) {
					it.memTracker.Consume(10 * MockResponseSizeForTest)
					it.memTracker.Consume(10 * MockResponseSizeForTest)
				}
			})
		}
	}()
	// wait unit at least 5 copResponse received.
	failpoint.Inject("testRateLimitActionMockWaitMax", func(val failpoint.Value) {
		if val.(bool) {
			// we only need to trigger oom at least once.
			if len(it.tasks) > 9 {
				for it.memTracker.MaxConsumed() < 5*MockResponseSizeForTest {
					time.Sleep(10 * time.Millisecond)
				}
			}
		}
	})
	// If data order matters, response should be returned in the same order as copTask slice.
	// Otherwise all responses are returned from a single channel.

	if it.liteReqSender {
		resp = it.sendReq(ctx)
		if resp == nil {
			return nil, nil
		}
	} else if it.respChan != nil {
		// Get next fetched resp from chan
		resp, ok, closed = it.recvFromRespCh(ctx, it.respChan)
		if !ok || closed {
			it.actionOnExceed.close()
			return nil, errors.Trace(ctx.Err())
		}
		if resp == finCopResp {
			it.actionOnExceed.destroyTokenIfNeeded(func() {
				it.sendRate.PutToken()
			})
			return it.Next(ctx)
		}
	} else {
		for {
			if it.curr >= len(it.tasks) {
				// Resp will be nil if iterator is finishCh.
				it.actionOnExceed.close()
				return nil, nil
			}
			task := it.tasks[it.curr]
			resp, ok, closed = it.recvFromRespCh(ctx, task.respChan)
			if closed {
				// Close() is called or context cancelled/timeout, so Next() is invalid.
				return nil, errors.Trace(ctx.Err())
			}
			if ok {
				break
			}
			it.actionOnExceed.destroyTokenIfNeeded(func() {
				it.sendRate.PutToken()
			})
			// Switch to next task.
			it.tasks[it.curr] = nil
			it.curr++
		}
	}

	if resp.err != nil {
		return nil, errors.Trace(resp.err)
	}

	err := it.store.CheckVisibility(it.req.StartTs)
	if err != nil {
		return nil, errors.Trace(err)
	}
	return resp, nil
}

func (it *copIterator) sendReq(ctx context.Context) (resp *copResponse) {
	if len(it.tasks) == 0 {
		return nil
	}
	worker := newCopIteratorWorker(it, nil, true)
	defer func() {
		r := recover()
		if r != nil {
			logutil.BgLogger().Error("copIteratorWork meet panic",
				zap.Any("r", r),
				zap.Stack("stack trace"))
			resp = &copResponse{err: util2.GetRecoverError(r)}
		}
	}()

	backoffermap := make(map[uint64]*Backoffer)
	for len(it.tasks) > 0 {
		curTask := it.tasks[0]
		respCh := make(chan *copResponse, 2)
		curTask.respChan = respCh
		bo := chooseBackoffer(ctx, backoffermap, curTask, worker)
		tasks, err := worker.handleTaskOnce(bo, curTask, respCh)
		if err != nil {
			resp = &copResponse{err: errors.Trace(err)}
			return resp
		}
		if len(tasks) > 0 {
			it.tasks = append(tasks, it.tasks[1:]...)
		} else {
			it.tasks = it.tasks[1:]
		}
		select {
		case resp = <-respCh:
			return resp
		default:
			continue
		}
	}
	return nil
}

// HasUnconsumedCopRuntimeStats indicate whether has unconsumed CopRuntimeStats.
type HasUnconsumedCopRuntimeStats interface {
	// CollectUnconsumedCopRuntimeStats returns unconsumed CopRuntimeStats.
	CollectUnconsumedCopRuntimeStats() []*CopRuntimeStats
}

func (it *copIterator) CollectUnconsumedCopRuntimeStats() []*CopRuntimeStats {
	if it == nil || it.unconsumedStats == nil {
		return nil
	}
	it.unconsumedStats.Lock()
	stats := make([]*CopRuntimeStats, 0, len(it.unconsumedStats.stats))
	stats = append(stats, it.unconsumedStats.stats...)
	it.unconsumedStats.Unlock()
	return stats
}

// Associate each region with an independent backoffer. In this way, when multiple regions are
// unavailable, TiDB can execute very quickly without blocking
func chooseBackoffer(ctx context.Context, backoffermap map[uint64]*Backoffer, task *copTask, worker *copIteratorWorker) *Backoffer {
	bo, ok := backoffermap[task.region.GetID()]
	if ok {
		return bo
	}
	boMaxSleep := CopNextMaxBackoff
	failpoint.Inject("ReduceCopNextMaxBackoff", func(value failpoint.Value) {
		if value.(bool) {
			boMaxSleep = 2
		}
	})
	newbo := backoff.NewBackofferWithVars(ctx, boMaxSleep, worker.vars)
	backoffermap[task.region.GetID()] = newbo
	return newbo
}

// handleTask handles single copTask, sends the result to channel, retry automatically on error.
func (worker *copIteratorWorker) handleTask(ctx context.Context, task *copTask, respCh chan<- *copResponse) {
	defer func() {
		r := recover()
		if r != nil {
			logutil.BgLogger().Error("copIteratorWork meet panic",
				zap.Any("r", r),
				zap.Stack("stack trace"))
			resp := &copResponse{err: util2.GetRecoverError(r)}
			// if panic has happened, set checkOOM to false to avoid another panic.
			worker.sendToRespCh(resp, respCh, false)
		}
	}()
	remainTasks := []*copTask{task}
	backoffermap := make(map[uint64]*Backoffer)
	for len(remainTasks) > 0 {
		curTask := remainTasks[0]
		bo := chooseBackoffer(ctx, backoffermap, curTask, worker)
		tasks, err := worker.handleTaskOnce(bo, curTask, respCh)
		if err != nil {
			resp := &copResponse{err: errors.Trace(err)}
			worker.sendToRespCh(resp, respCh, true)
			return
		}
		if worker.finished() {
			break
		}
		if len(tasks) > 0 {
			remainTasks = append(tasks, remainTasks[1:]...)
		} else {
			remainTasks = remainTasks[1:]
		}
	}
}

// handleTaskOnce handles single copTask, successful results are send to channel.
// If error happened, returns error. If region split or meet lock, returns the remain tasks.
func (worker *copIteratorWorker) handleTaskOnce(bo *Backoffer, task *copTask, ch chan<- *copResponse) ([]*copTask, error) {
	failpoint.Inject("handleTaskOnceError", func(val failpoint.Value) {
		if val.(bool) {
			failpoint.Return(nil, errors.New("mock handleTaskOnce error"))
		}
	})

	if task.paging {
		task.pagingTaskIdx = atomic.AddUint32(worker.pagingTaskIdx, 1)
	}

	copReq := coprocessor.Request{
		Tp:              worker.req.Tp,
		StartTs:         worker.req.StartTs,
		Data:            worker.req.Data,
		Ranges:          task.ranges.ToPBRanges(),
		SchemaVer:       worker.req.SchemaVar,
		PagingSize:      task.pagingSize,
		Tasks:           task.ToPBBatchTasks(),
		ConnectionId:    worker.req.ConnID,
		ConnectionAlias: worker.req.ConnAlias,
	}

	cacheKey, cacheValue := worker.buildCacheKey(task, &copReq)

	replicaRead := worker.req.ReplicaRead
	rgName := worker.req.ResourceGroupName
	if task.storeType == kv.TiFlash && !variable.EnableResourceControl.Load() {
		// By calling variable.EnableGlobalResourceControlFunc() and setting global variables,
		// tikv/client-go can sense whether the rg function is enabled
		// But for tiflash, it check if rgName is empty to decide if resource control is enabled or not.
		rgName = ""
	}
	req := tikvrpc.NewReplicaReadRequest(task.cmdType, &copReq, options.GetTiKVReplicaReadType(replicaRead), &worker.replicaReadSeed, kvrpcpb.Context{
		IsolationLevel: isolationLevelToPB(worker.req.IsolationLevel),
		Priority:       priorityToPB(worker.req.Priority),
		NotFillCache:   worker.req.NotFillCache,
		RecordTimeStat: true,
		RecordScanStat: true,
		TaskId:         worker.req.TaskID,
		ResourceControlContext: &kvrpcpb.ResourceControlContext{
			ResourceGroupName: rgName,
		},
		BusyThresholdMs: uint32(task.busyThreshold.Milliseconds()),
		BucketsVersion:  task.bucketsVer,
	})
	req.InputRequestSource = task.requestSource.GetRequestSource()
	if task.firstReadType != "" {
		req.ReadType = task.firstReadType
		req.IsRetryRequest = true
	}
	if worker.req.ResourceGroupTagger != nil {
		worker.req.ResourceGroupTagger.Build(req)
	}
	timeout := config.GetGlobalConfig().TiKVClient.CoprReqTimeout
	if task.tikvClientReadTimeout > 0 {
		timeout = time.Duration(task.tikvClientReadTimeout) * time.Millisecond
	}
	failpoint.Inject("sleepCoprRequest", func(v failpoint.Value) {
		//nolint:durationcheck
		time.Sleep(time.Millisecond * time.Duration(v.(int)))
	})

	if worker.req.RunawayChecker != nil {
		if runawayErr := worker.req.RunawayChecker.BeforeCopRequest(req); runawayErr != nil {
			return nil, runawayErr
		}
	}
	req.StoreTp = getEndPointType(task.storeType)
	startTime := time.Now()
	if worker.kvclient.Stats == nil {
		worker.kvclient.Stats = tikv.NewRegionRequestRuntimeStats()
	}
	// set ReadReplicaScope and TxnScope so that req.IsStaleRead will be true when it's a global scope stale read.
	req.ReadReplicaScope = worker.req.ReadReplicaScope
	req.TxnScope = worker.req.TxnScope
	if task.meetLockFallback {
		req.DisableStaleReadMeetLock()
	} else if worker.req.IsStaleness {
		req.EnableStaleWithMixedReplicaRead()
	}
	staleRead := req.GetStaleRead()
	ops := make([]tikv.StoreSelectorOption, 0, 2)
	if len(worker.req.MatchStoreLabels) > 0 {
		ops = append(ops, tikv.WithMatchLabels(worker.req.MatchStoreLabels))
	}
	if task.redirect2Replica != nil {
		req.ReplicaRead = true
		req.ReplicaReadType = options.GetTiKVReplicaReadType(kv.ReplicaReadFollower)
		ops = append(ops, tikv.WithMatchStores([]uint64{*task.redirect2Replica}))
	}
	resp, rpcCtx, storeAddr, err := worker.kvclient.SendReqCtx(bo.TiKVBackoffer(), req, task.region,
		timeout, getEndPointType(task.storeType), task.storeAddr, ops...)
	err = derr.ToTiDBErr(err)
	if worker.req.RunawayChecker != nil {
		err = worker.req.RunawayChecker.CheckThresholds(nil, 0, err)
	}
	if err != nil {
		if task.storeType == kv.TiDB {
			err = worker.handleTiDBSendReqErr(err, task, ch)
			return nil, err
		}
		if runawayErr := worker.collectUnconsumedCopRuntimeStats(bo, rpcCtx); runawayErr != nil {
			return nil, runawayErr
		}
		return nil, errors.Trace(err)
	}

	// Set task.storeAddr field so its task.String() method have the store address information.
	task.storeAddr = storeAddr

	costTime := time.Since(startTime)
	copResp := resp.Resp.(*coprocessor.Response)

	if costTime > minLogCopTaskTime {
		worker.logTimeCopTask(costTime, task, bo, copResp)
	}

	storeID := strconv.FormatUint(req.Context.GetPeer().GetStoreId(), 10)
	isInternal := util.IsRequestSourceInternal(&task.requestSource)
	scope := metrics.LblGeneral
	if isInternal {
		scope = metrics.LblInternal
	}
	metrics.TiKVCoprocessorHistogram.WithLabelValues(storeID, strconv.FormatBool(staleRead), scope).Observe(costTime.Seconds())
	if copResp != nil {
		tidbmetrics.DistSQLCoprRespBodySize.WithLabelValues(storeAddr).Observe(float64(len(copResp.Data)))
	}

	var remains []*copTask
	if worker.req.Paging.Enable {
		remains, err = worker.handleCopPagingResult(bo, rpcCtx, &copResponse{pbResp: copResp}, cacheKey, cacheValue, task, ch, costTime)
	} else {
		// Handles the response for non-paging copTask.
		remains, err = worker.handleCopResponse(bo, rpcCtx, &copResponse{pbResp: copResp}, cacheKey, cacheValue, task, ch, costTime)
	}
	if req.ReadType != "" {
		for _, remain := range remains {
			remain.firstReadType = req.ReadType
		}
	}
	return remains, err
}

const (
	minLogBackoffTime   = 100
	minLogKVProcessTime = 100
)

func (worker *copIteratorWorker) logTimeCopTask(costTime time.Duration, task *copTask, bo *Backoffer, resp *coprocessor.Response) {
	logStr := fmt.Sprintf("[TIME_COP_PROCESS] resp_time:%s txnStartTS:%d region_id:%d store_addr:%s", costTime, worker.req.StartTs, task.region.GetID(), task.storeAddr)
	if worker.kvclient.Stats != nil {
		logStr += fmt.Sprintf(" stats:%s", worker.kvclient.Stats.String())
	}
	if bo.GetTotalSleep() > minLogBackoffTime {
		backoffTypes := strings.ReplaceAll(fmt.Sprintf("%v", bo.TiKVBackoffer().GetTypes()), " ", ",")
		logStr += fmt.Sprintf(" backoff_ms:%d backoff_types:%s", bo.GetTotalSleep(), backoffTypes)
	}
	if regionErr := resp.GetRegionError(); regionErr != nil {
		logStr += fmt.Sprintf(" region_err:%s", regionErr.String())
	}
	// resp might be nil, but it is safe to call resp.GetXXX here.
	detailV2 := resp.GetExecDetailsV2()
	detail := resp.GetExecDetails()
	var timeDetail *kvrpcpb.TimeDetail
	if detailV2 != nil && detailV2.TimeDetail != nil {
		timeDetail = detailV2.TimeDetail
	} else if detail != nil && detail.TimeDetail != nil {
		timeDetail = detail.TimeDetail
	}
	if timeDetail != nil {
		logStr += fmt.Sprintf(" kv_process_ms:%d", timeDetail.ProcessWallTimeMs)
		logStr += fmt.Sprintf(" kv_wait_ms:%d", timeDetail.WaitWallTimeMs)
		logStr += fmt.Sprintf(" kv_read_ms:%d", timeDetail.KvReadWallTimeMs)
		if timeDetail.ProcessWallTimeMs <= minLogKVProcessTime {
			logStr = strings.Replace(logStr, "TIME_COP_PROCESS", "TIME_COP_WAIT", 1)
		}
	}

	if detailV2 != nil && detailV2.ScanDetailV2 != nil {
		logStr += fmt.Sprintf(" processed_versions:%d", detailV2.ScanDetailV2.ProcessedVersions)
		logStr += fmt.Sprintf(" total_versions:%d", detailV2.ScanDetailV2.TotalVersions)
		logStr += fmt.Sprintf(" rocksdb_delete_skipped_count:%d", detailV2.ScanDetailV2.RocksdbDeleteSkippedCount)
		logStr += fmt.Sprintf(" rocksdb_key_skipped_count:%d", detailV2.ScanDetailV2.RocksdbKeySkippedCount)
		logStr += fmt.Sprintf(" rocksdb_cache_hit_count:%d", detailV2.ScanDetailV2.RocksdbBlockCacheHitCount)
		logStr += fmt.Sprintf(" rocksdb_read_count:%d", detailV2.ScanDetailV2.RocksdbBlockReadCount)
		logStr += fmt.Sprintf(" rocksdb_read_byte:%d", detailV2.ScanDetailV2.RocksdbBlockReadByte)
	} else if detail != nil && detail.ScanDetail != nil {
		logStr = appendScanDetail(logStr, "write", detail.ScanDetail.Write)
		logStr = appendScanDetail(logStr, "data", detail.ScanDetail.Data)
		logStr = appendScanDetail(logStr, "lock", detail.ScanDetail.Lock)
	}
	logutil.Logger(bo.GetCtx()).Info(logStr)
}

func appendScanDetail(logStr string, columnFamily string, scanInfo *kvrpcpb.ScanInfo) string {
	if scanInfo != nil {
		logStr += fmt.Sprintf(" scan_total_%s:%d", columnFamily, scanInfo.Total)
		logStr += fmt.Sprintf(" scan_processed_%s:%d", columnFamily, scanInfo.Processed)
	}
	return logStr
}

func (worker *copIteratorWorker) handleCopPagingResult(bo *Backoffer, rpcCtx *tikv.RPCContext, resp *copResponse, cacheKey []byte, cacheValue *coprCacheValue, task *copTask, ch chan<- *copResponse, costTime time.Duration) ([]*copTask, error) {
	remainedTasks, err := worker.handleCopResponse(bo, rpcCtx, resp, cacheKey, cacheValue, task, ch, costTime)
	if err != nil || len(remainedTasks) != 0 {
		// If there is region error or lock error, keep the paging size and retry.
		for _, remainedTask := range remainedTasks {
			remainedTask.pagingSize = task.pagingSize
		}
		return remainedTasks, errors.Trace(err)
	}
	pagingRange := resp.pbResp.Range
	// only paging requests need to calculate the next ranges
	if pagingRange == nil {
		// If the storage engine doesn't support paging protocol, it should have return all the region data.
		// So we finish here.
		return nil, nil
	}

	// calculate next ranges and grow the paging size
	task.ranges = worker.calculateRemain(task.ranges, pagingRange, worker.req.Desc)
	if task.ranges.Len() == 0 {
		return nil, nil
	}

	task.pagingSize = paging.GrowPagingSize(task.pagingSize, worker.req.Paging.MaxPagingSize)
	return []*copTask{task}, nil
}

// handleCopResponse checks coprocessor Response for region split and lock,
// returns more tasks when that happens, or handles the response if no error.
// if we're handling coprocessor paging response, lastRange is the range of last
// successful response, otherwise it's nil.
func (worker *copIteratorWorker) handleCopResponse(bo *Backoffer, rpcCtx *tikv.RPCContext, resp *copResponse, cacheKey []byte, cacheValue *coprCacheValue, task *copTask, ch chan<- *copResponse, costTime time.Duration) ([]*copTask, error) {
	if ver := resp.pbResp.GetLatestBucketsVersion(); task.bucketsVer < ver {
		worker.store.GetRegionCache().UpdateBucketsIfNeeded(task.region, ver)
	}
	if regionErr := resp.pbResp.GetRegionError(); regionErr != nil {
		if rpcCtx != nil && task.storeType == kv.TiDB {
			resp.err = errors.Errorf("error: %v", regionErr)
			worker.sendToRespCh(resp, ch, true)
			return nil, nil
		}
		errStr := fmt.Sprintf("region_id:%v, region_ver:%v, store_type:%s, peer_addr:%s, error:%s",
			task.region.GetID(), task.region.GetVer(), task.storeType.Name(), task.storeAddr, regionErr.String())
		if err := bo.Backoff(tikv.BoRegionMiss(), errors.New(errStr)); err != nil {
			return nil, errors.Trace(err)
		}
		// We may meet RegionError at the first packet, but not during visiting the stream.
		remains, err := buildCopTasks(bo, task.ranges, &buildCopTaskOpt{
			req:                         worker.req,
			cache:                       worker.store.GetRegionCache(),
			respChan:                    false,
			eventCb:                     task.eventCb,
			ignoreTiKVClientReadTimeout: true,
		})
		if err != nil {
			return remains, err
		}
		return worker.handleBatchRemainsOnErr(bo, rpcCtx, remains, resp.pbResp, task, ch)
	}
	if lockErr := resp.pbResp.GetLocked(); lockErr != nil {
		if err := worker.handleLockErr(bo, lockErr, task); err != nil {
			return nil, err
		}
		task.meetLockFallback = true
		return worker.handleBatchRemainsOnErr(bo, rpcCtx, []*copTask{task}, resp.pbResp, task, ch)
	}
	if otherErr := resp.pbResp.GetOtherError(); otherErr != "" {
		err := errors.Errorf("other error: %s", otherErr)

		firstRangeStartKey := task.ranges.At(0).StartKey
		lastRangeEndKey := task.ranges.At(task.ranges.Len() - 1).EndKey

		logutil.Logger(bo.GetCtx()).Warn("other error",
			zap.Uint64("txnStartTS", worker.req.StartTs),
			zap.Uint64("regionID", task.region.GetID()),
			zap.Uint64("regionVer", task.region.GetVer()),
			zap.Uint64("regionConfVer", task.region.GetConfVer()),
			zap.Uint64("bucketsVer", task.bucketsVer),
			zap.Uint64("latestBucketsVer", resp.pbResp.GetLatestBucketsVersion()),
			zap.Int("rangeNums", task.ranges.Len()),
			zap.ByteString("firstRangeStartKey", firstRangeStartKey),
			zap.ByteString("lastRangeEndKey", lastRangeEndKey),
			zap.String("storeAddr", task.storeAddr),
			zap.String("error", otherErr))
		if strings.Contains(err.Error(), "write conflict") {
			return nil, kv.ErrWriteConflict.FastGen("%s", otherErr)
		}
		return nil, errors.Trace(err)
	}
	// When the request is using paging API, the `Range` is not nil.
	if resp.pbResp.Range != nil {
		resp.startKey = resp.pbResp.Range.Start
	} else if task.ranges != nil && task.ranges.Len() > 0 {
		resp.startKey = task.ranges.At(0).StartKey
	}
	if err := worker.handleCollectExecutionInfo(bo, rpcCtx, resp); err != nil {
		return nil, err
	}
	resp.respTime = costTime

	if err := worker.handleCopCache(task, resp, cacheKey, cacheValue); err != nil {
		return nil, err
	}

	pbResp := resp.pbResp
	worker.sendToRespCh(resp, ch, true)
	return worker.handleBatchCopResponse(bo, rpcCtx, pbResp, task.batchTaskList, ch)
}

func (worker *copIteratorWorker) handleBatchRemainsOnErr(bo *Backoffer, rpcCtx *tikv.RPCContext, remains []*copTask, resp *coprocessor.Response, task *copTask, ch chan<- *copResponse) ([]*copTask, error) {
	if len(task.batchTaskList) == 0 {
		return remains, nil
	}
	batchedTasks := task.batchTaskList
	task.batchTaskList = nil
	batchedRemains, err := worker.handleBatchCopResponse(bo, rpcCtx, resp, batchedTasks, ch)
	if err != nil {
		return nil, err
	}
	return append(remains, batchedRemains...), nil
}

// handle the batched cop response.
// tasks will be changed, so the input tasks should not be used after calling this function.
func (worker *copIteratorWorker) handleBatchCopResponse(bo *Backoffer, rpcCtx *tikv.RPCContext, resp *coprocessor.Response,
	tasks map[uint64]*batchedCopTask, ch chan<- *copResponse) (remainTasks []*copTask, err error) {
	if len(tasks) == 0 {
		return nil, nil
	}
	batchedNum := len(tasks)
	busyThresholdFallback := false
	defer func() {
		if err != nil {
			return
		}
		if !busyThresholdFallback {
			worker.storeBatchedNum.Add(uint64(batchedNum - len(remainTasks)))
			worker.storeBatchedFallbackNum.Add(uint64(len(remainTasks)))
		}
	}()
	appendRemainTasks := func(tasks ...*copTask) {
		if remainTasks == nil {
			// allocate size of remain length
			remainTasks = make([]*copTask, 0, len(tasks))
		}
		remainTasks = append(remainTasks, tasks...)
	}
	// need Addr for recording details.
	var dummyRPCCtx *tikv.RPCContext
	if rpcCtx != nil {
		dummyRPCCtx = &tikv.RPCContext{
			Addr: rpcCtx.Addr,
		}
	}
	batchResps := resp.GetBatchResponses()
	for _, batchResp := range batchResps {
		taskID := batchResp.GetTaskId()
		batchedTask, ok := tasks[taskID]
		if !ok {
			return nil, errors.Errorf("task id %d not found", batchResp.GetTaskId())
		}
		delete(tasks, taskID)
		resp := &copResponse{
			pbResp: &coprocessor.Response{
				Data:          batchResp.Data,
				ExecDetailsV2: batchResp.ExecDetailsV2,
			},
		}
		task := batchedTask.task
		failpoint.Inject("batchCopRegionError", func() {
			batchResp.RegionError = &errorpb.Error{}
		})
		if regionErr := batchResp.GetRegionError(); regionErr != nil {
			errStr := fmt.Sprintf("region_id:%v, region_ver:%v, store_type:%s, peer_addr:%s, error:%s",
				task.region.GetID(), task.region.GetVer(), task.storeType.Name(), task.storeAddr, regionErr.String())
			if err := bo.Backoff(tikv.BoRegionMiss(), errors.New(errStr)); err != nil {
				return nil, errors.Trace(err)
			}
			remains, err := buildCopTasks(bo, task.ranges, &buildCopTaskOpt{
				req:                         worker.req,
				cache:                       worker.store.GetRegionCache(),
				respChan:                    false,
				eventCb:                     task.eventCb,
				ignoreTiKVClientReadTimeout: true,
			})
			if err != nil {
				return nil, err
			}
			appendRemainTasks(remains...)
			continue
		}
		//TODO: handle locks in batch
		if lockErr := batchResp.GetLocked(); lockErr != nil {
			if err := worker.handleLockErr(bo, resp.pbResp.GetLocked(), task); err != nil {
				return nil, err
			}
			task.meetLockFallback = true
			appendRemainTasks(task)
			continue
		}
		if otherErr := batchResp.GetOtherError(); otherErr != "" {
			err := errors.Errorf("other error: %s", otherErr)

			firstRangeStartKey := task.ranges.At(0).StartKey
			lastRangeEndKey := task.ranges.At(task.ranges.Len() - 1).EndKey

			logutil.Logger(bo.GetCtx()).Warn("other error",
				zap.Uint64("txnStartTS", worker.req.StartTs),
				zap.Uint64("regionID", task.region.GetID()),
				zap.Uint64("regionVer", task.region.GetVer()),
				zap.Uint64("regionConfVer", task.region.GetConfVer()),
				zap.Uint64("bucketsVer", task.bucketsVer),
				// TODO: add bucket version in log
				//zap.Uint64("latestBucketsVer", batchResp.GetLatestBucketsVersion()),
				zap.Int("rangeNums", task.ranges.Len()),
				zap.ByteString("firstRangeStartKey", firstRangeStartKey),
				zap.ByteString("lastRangeEndKey", lastRangeEndKey),
				zap.String("storeAddr", task.storeAddr),
				zap.Error(err))
			if strings.Contains(err.Error(), "write conflict") {
				return nil, kv.ErrWriteConflict.FastGen("%s", otherErr)
			}
			return nil, errors.Trace(err)
		}
		if err := worker.handleCollectExecutionInfo(bo, dummyRPCCtx, resp); err != nil {
			return nil, err
		}
		worker.sendToRespCh(resp, ch, true)
	}
	for _, t := range tasks {
		task := t.task
		// when the error is generated by client or a load-based server busy,
		// response is empty by design, skip warning for this case.
		if len(batchResps) != 0 {
			firstRangeStartKey := task.ranges.At(0).StartKey
			lastRangeEndKey := task.ranges.At(task.ranges.Len() - 1).EndKey
			logutil.Logger(bo.GetCtx()).Error("response of batched task missing",
				zap.Uint64("id", task.taskID),
				zap.Uint64("txnStartTS", worker.req.StartTs),
				zap.Uint64("regionID", task.region.GetID()),
				zap.Uint64("regionVer", task.region.GetVer()),
				zap.Uint64("regionConfVer", task.region.GetConfVer()),
				zap.Uint64("bucketsVer", task.bucketsVer),
				zap.Int("rangeNums", task.ranges.Len()),
				zap.ByteString("firstRangeStartKey", firstRangeStartKey),
				zap.ByteString("lastRangeEndKey", lastRangeEndKey),
				zap.String("storeAddr", task.storeAddr))
		}
		appendRemainTasks(t.task)
	}
	if regionErr := resp.GetRegionError(); regionErr != nil && regionErr.ServerIsBusy != nil &&
		regionErr.ServerIsBusy.EstimatedWaitMs > 0 && len(remainTasks) != 0 {
		if len(batchResps) != 0 {
			return nil, errors.New("store batched coprocessor with server is busy error shouldn't contain responses")
		}
		busyThresholdFallback = true
		handler := newBatchTaskBuilder(bo, worker.req, worker.store.GetRegionCache(), kv.ReplicaReadFollower)
		for _, task := range remainTasks {
			// do not set busy threshold again.
			task.busyThreshold = 0
			if err = handler.handle(task); err != nil {
				return nil, err
			}
		}
		remainTasks = handler.build()
	}
	return remainTasks, nil
}

func (worker *copIteratorWorker) handleLockErr(bo *Backoffer, lockErr *kvrpcpb.LockInfo, task *copTask) error {
	if lockErr == nil {
		return nil
	}
	resolveLockDetail := worker.getLockResolverDetails()
	// Be care that we didn't redact the SQL statement because the log is DEBUG level.
	if task.eventCb != nil {
		task.eventCb(trxevents.WrapCopMeetLock(&trxevents.CopMeetLock{
			LockInfo: lockErr,
		}))
	} else {
		logutil.Logger(bo.GetCtx()).Debug("coprocessor encounters lock",
			zap.Stringer("lock", lockErr))
	}
	resolveLocksOpts := txnlock.ResolveLocksOptions{
		CallerStartTS: worker.req.StartTs,
		Locks:         []*txnlock.Lock{txnlock.NewLock(lockErr)},
		Detail:        resolveLockDetail,
	}
	resolveLocksRes, err1 := worker.kvclient.ResolveLocksWithOpts(bo.TiKVBackoffer(), resolveLocksOpts)
	err1 = derr.ToTiDBErr(err1)
	if err1 != nil {
		return errors.Trace(err1)
	}
	msBeforeExpired := resolveLocksRes.TTL
	if msBeforeExpired > 0 {
		if err := bo.BackoffWithMaxSleepTxnLockFast(int(msBeforeExpired), errors.New(lockErr.String())); err != nil {
			return errors.Trace(err)
		}
	}
	return nil
}

func (worker *copIteratorWorker) buildCacheKey(task *copTask, copReq *coprocessor.Request) (cacheKey []byte, cacheValue *coprCacheValue) {
	// If there are many ranges, it is very likely to be a TableLookupRequest. They are not worth to cache since
	// computing is not the main cost. Ignore requests with many ranges directly to avoid slowly building the cache key.
	if task.cmdType == tikvrpc.CmdCop && worker.store.coprCache != nil && worker.req.Cacheable && worker.store.coprCache.CheckRequestAdmission(len(copReq.Ranges)) {
		cKey, err := coprCacheBuildKey(copReq)
		if err == nil {
			cacheKey = cKey
			cValue := worker.store.coprCache.Get(cKey)
			copReq.IsCacheEnabled = true

			if cValue != nil && cValue.RegionID == task.region.GetID() && cValue.TimeStamp <= worker.req.StartTs {
				// Append cache version to the request to skip Coprocessor computation if possible
				// when request result is cached
				copReq.CacheIfMatchVersion = cValue.RegionDataVersion
				cacheValue = cValue
			} else {
				copReq.CacheIfMatchVersion = 0
			}
		} else {
			logutil.BgLogger().Warn("Failed to build copr cache key", zap.Error(err))
		}
	}
	return
}

func (worker *copIteratorWorker) handleCopCache(task *copTask, resp *copResponse, cacheKey []byte, cacheValue *coprCacheValue) error {
	if resp.pbResp.IsCacheHit {
		if cacheValue == nil {
			return errors.New("Internal error: received illegal TiKV response")
		}
		copr_metrics.CoprCacheCounterHit.Add(1)
		// Cache hit and is valid: use cached data as response data and we don't update the cache.
		data := make([]byte, len(cacheValue.Data))
		copy(data, cacheValue.Data)
		resp.pbResp.Data = data
		if worker.req.Paging.Enable {
			var start, end []byte
			if cacheValue.PageStart != nil {
				start = make([]byte, len(cacheValue.PageStart))
				copy(start, cacheValue.PageStart)
			}
			if cacheValue.PageEnd != nil {
				end = make([]byte, len(cacheValue.PageEnd))
				copy(end, cacheValue.PageEnd)
			}
			// When paging protocol is used, the response key range is part of the cache data.
			if start != nil || end != nil {
				resp.pbResp.Range = &coprocessor.KeyRange{
					Start: start,
					End:   end,
				}
			} else {
				resp.pbResp.Range = nil
			}
		}
		// `worker.enableCollectExecutionInfo` is loaded from the instance's config. Because it's not related to the request,
		// the cache key can be same when `worker.enableCollectExecutionInfo` is true or false.
		// When `worker.enableCollectExecutionInfo` is false, the `resp.detail` is nil, and hit cache is still possible.
		// Check `resp.detail` to avoid panic.
		// Details: https://github.com/pingcap/tidb/issues/48212
		if resp.detail != nil {
			resp.detail.CoprCacheHit = true
		}
		return nil
	}
	copr_metrics.CoprCacheCounterMiss.Add(1)
	// Cache not hit or cache hit but not valid: update the cache if the response can be cached.
	if cacheKey != nil && resp.pbResp.CanBeCached && resp.pbResp.CacheLastVersion > 0 {
		if resp.detail != nil {
			if worker.store.coprCache.CheckResponseAdmission(resp.pbResp.Data.Size(), resp.detail.TimeDetail.ProcessTime, task.pagingTaskIdx) {
				data := make([]byte, len(resp.pbResp.Data))
				copy(data, resp.pbResp.Data)

				newCacheValue := coprCacheValue{
					Data:              data,
					TimeStamp:         worker.req.StartTs,
					RegionID:          task.region.GetID(),
					RegionDataVersion: resp.pbResp.CacheLastVersion,
				}
				// When paging protocol is used, the response key range is part of the cache data.
				if r := resp.pbResp.GetRange(); r != nil {
					newCacheValue.PageStart = append([]byte{}, r.GetStart()...)
					newCacheValue.PageEnd = append([]byte{}, r.GetEnd()...)
				}
				worker.store.coprCache.Set(cacheKey, &newCacheValue)
			}
		}
	}
	return nil
}

func (worker *copIteratorWorker) getLockResolverDetails() *util.ResolveLockDetail {
	if !worker.enableCollectExecutionInfo {
		return nil
	}
	return &util.ResolveLockDetail{}
}

func (worker *copIteratorWorker) handleCollectExecutionInfo(bo *Backoffer, rpcCtx *tikv.RPCContext, resp *copResponse) error {
	defer func() {
		worker.kvclient.Stats = nil
	}()
	if !worker.enableCollectExecutionInfo {
		return nil
	}
	failpoint.Inject("disable-collect-execution", func(val failpoint.Value) {
		if val.(bool) {
			panic("shouldn't reachable")
		}
	})
	if resp.detail == nil {
		resp.detail = new(CopRuntimeStats)
	}
	return worker.collectCopRuntimeStats(resp.detail, bo, rpcCtx, resp)
}

func (worker *copIteratorWorker) collectCopRuntimeStats(copStats *CopRuntimeStats, bo *Backoffer, rpcCtx *tikv.RPCContext, resp *copResponse) error {
	copStats.ReqStats = worker.kvclient.Stats
	backoffTimes := bo.GetBackoffTimes()
	copStats.BackoffTime = time.Duration(bo.GetTotalSleep()) * time.Millisecond
	copStats.BackoffSleep = make(map[string]time.Duration, len(backoffTimes))
	copStats.BackoffTimes = make(map[string]int, len(backoffTimes))
	for backoff := range backoffTimes {
		copStats.BackoffTimes[backoff] = backoffTimes[backoff]
		copStats.BackoffSleep[backoff] = time.Duration(bo.GetBackoffSleepMS()[backoff]) * time.Millisecond
	}
	if rpcCtx != nil {
		copStats.CalleeAddress = rpcCtx.Addr
	}
	if resp == nil {
		return nil
	}
	sd := &util.ScanDetail{}
	td := util.TimeDetail{}
	if pbDetails := resp.pbResp.ExecDetailsV2; pbDetails != nil {
		// Take values in `ExecDetailsV2` first.
		if pbDetails.TimeDetail != nil || pbDetails.TimeDetailV2 != nil {
			td.MergeFromTimeDetail(pbDetails.TimeDetailV2, pbDetails.TimeDetail)
		}
		if scanDetailV2 := pbDetails.ScanDetailV2; scanDetailV2 != nil {
			sd.MergeFromScanDetailV2(scanDetailV2)
		}
	} else if pbDetails := resp.pbResp.ExecDetails; pbDetails != nil {
		if timeDetail := pbDetails.TimeDetail; timeDetail != nil {
			td.MergeFromTimeDetail(nil, timeDetail)
		}
		if scanDetail := pbDetails.ScanDetail; scanDetail != nil {
			if scanDetail.Write != nil {
				sd.ProcessedKeys = scanDetail.Write.Processed
				sd.TotalKeys = scanDetail.Write.Total
			}
		}
	}
	copStats.ScanDetail = sd
	copStats.TimeDetail = td

	if worker.req.RunawayChecker != nil {
		var ruDetail *util.RUDetails
		if ruDetailRaw := bo.GetCtx().Value(util.RUDetailsCtxKey); ruDetailRaw != nil {
			ruDetail = ruDetailRaw.(*util.RUDetails)
		}
		if err := worker.req.RunawayChecker.CheckThresholds(ruDetail, sd.ProcessedKeys, nil); err != nil {
			return err
		}
	}
	return nil
}

func (worker *copIteratorWorker) collectUnconsumedCopRuntimeStats(bo *Backoffer, rpcCtx *tikv.RPCContext) error {
	if worker.kvclient.Stats == nil {
		return nil
	}
	copStats := &CopRuntimeStats{}
	if err := worker.collectCopRuntimeStats(copStats, bo, rpcCtx, nil); err != nil {
		return err
	}
	worker.unconsumedStats.Lock()
	worker.unconsumedStats.stats = append(worker.unconsumedStats.stats, copStats)
	worker.unconsumedStats.Unlock()
	worker.kvclient.Stats = nil
	return nil
}

// CopRuntimeStats contains execution detail information.
type CopRuntimeStats struct {
	execdetails.ExecDetails
	ReqStats *tikv.RegionRequestRuntimeStats

	CoprCacheHit bool
}

type unconsumedCopRuntimeStats struct {
	sync.Mutex
	stats []*CopRuntimeStats
}

func (worker *copIteratorWorker) handleTiDBSendReqErr(err error, task *copTask, ch chan<- *copResponse) error {
	errCode := errno.ErrUnknown
	errMsg := err.Error()
	if terror.ErrorEqual(err, derr.ErrTiKVServerTimeout) {
		errCode = errno.ErrTiKVServerTimeout
		errMsg = "TiDB server timeout, address is " + task.storeAddr
	}
	if terror.ErrorEqual(err, derr.ErrTiFlashServerTimeout) {
		errCode = errno.ErrTiFlashServerTimeout
		errMsg = "TiDB server timeout, address is " + task.storeAddr
	}
	selResp := tipb.SelectResponse{
		Warnings: []*tipb.Error{
			{
				Code: int32(errCode),
				Msg:  errMsg,
			},
		},
	}
	data, err := proto.Marshal(&selResp)
	if err != nil {
		return errors.Trace(err)
	}
	resp := &copResponse{
		pbResp: &coprocessor.Response{
			Data: data,
		},
		detail: &CopRuntimeStats{},
	}
	worker.sendToRespCh(resp, ch, true)
	return nil
}

// calculateRetry splits the input ranges into two, and take one of them according to desc flag.
// It's used in paging API, to calculate which range is consumed and what needs to be retry.
// For example:
// ranges: [r1 --> r2) [r3 --> r4)
// split:      [s1   -->   s2)
// In normal scan order, all data before s1 is consumed, so the retry ranges should be [s1 --> r2) [r3 --> r4)
// In reverse scan order, all data after s2 is consumed, so the retry ranges should be [r1 --> r2) [r3 --> s2)
func (worker *copIteratorWorker) calculateRetry(ranges *KeyRanges, split *coprocessor.KeyRange, desc bool) *KeyRanges {
	if split == nil {
		return ranges
	}
	if desc {
		left, _ := ranges.Split(split.End)
		return left
	}
	_, right := ranges.Split(split.Start)
	return right
}

// calculateRemain calculates the remain ranges to be processed, it's used in paging API.
// For example:
// ranges: [r1 --> r2) [r3 --> r4)
// split:      [s1   -->   s2)
// In normal scan order, all data before s2 is consumed, so the remained ranges should be [s2 --> r4)
// In reverse scan order, all data after s1 is consumed, so the remained ranges should be [r1 --> s1)
func (worker *copIteratorWorker) calculateRemain(ranges *KeyRanges, split *coprocessor.KeyRange, desc bool) *KeyRanges {
	if split == nil {
		return ranges
	}
	if desc {
		left, _ := ranges.Split(split.Start)
		return left
	}
	_, right := ranges.Split(split.End)
	return right
}

// finished checks the flags and finished channel, it tells whether the worker is finished.
func (worker *copIteratorWorker) finished() bool {
	if worker.vars != nil && worker.vars.Killed != nil {
		killed := atomic.LoadUint32(worker.vars.Killed)
		if killed != 0 {
			logutil.BgLogger().Info(
				"a killed signal is received in copIteratorWorker",
				zap.Uint32("signal", killed),
			)
			return true
		}
	}
	select {
	case <-worker.finishCh:
		return true
	default:
		return false
	}
}

func (it *copIterator) Close() error {
	if atomic.CompareAndSwapUint32(&it.closed, 0, 1) {
		close(it.finishCh)
	}
	it.rpcCancel.CancelAll()
	it.actionOnExceed.close()
	it.wg.Wait()
	return nil
}

// copErrorResponse returns error when calling Next()
type copErrorResponse struct{ error }

func (it copErrorResponse) Next(ctx context.Context) (kv.ResultSubset, error) {
	return nil, it.error
}

func (it copErrorResponse) Close() error {
	return nil
}

// rateLimitAction an OOM Action which is used to control the token if OOM triggered. The token number should be
// set on initial. Each time the Action is triggered, one token would be destroyed. If the count of the token is less
// than 2, the action would be delegated to the fallback action.
type rateLimitAction struct {
	memory.BaseOOMAction
	// enabled indicates whether the rateLimitAction is permitted to Action. 1 means permitted, 0 denied.
	enabled uint32
	// totalTokenNum indicates the total token at initial
	totalTokenNum uint
	cond          struct {
		sync.Mutex
		// exceeded indicates whether have encountered OOM situation.
		exceeded bool
		// remainingTokenNum indicates the count of tokens which still exists
		remainingTokenNum uint
		once              sync.Once
		// triggerCountForTest indicates the total count of the rateLimitAction's Action being executed
		triggerCountForTest uint
	}
}

func newRateLimitAction(totalTokenNumber uint) *rateLimitAction {
	return &rateLimitAction{
		totalTokenNum: totalTokenNumber,
		cond: struct {
			sync.Mutex
			exceeded            bool
			remainingTokenNum   uint
			once                sync.Once
			triggerCountForTest uint
		}{
			Mutex:             sync.Mutex{},
			exceeded:          false,
			remainingTokenNum: totalTokenNumber,
			once:              sync.Once{},
		},
	}
}

// Action implements ActionOnExceed.Action
func (e *rateLimitAction) Action(t *memory.Tracker) {
	if !e.isEnabled() {
		if fallback := e.GetFallback(); fallback != nil {
			fallback.Action(t)
		}
		return
	}
	e.conditionLock()
	defer e.conditionUnlock()
	e.cond.once.Do(func() {
		if e.cond.remainingTokenNum < 2 {
			e.setEnabled(false)
			logutil.BgLogger().Info("memory exceeds quota, rateLimitAction delegate to fallback action",
				zap.Uint("total token count", e.totalTokenNum))
			if fallback := e.GetFallback(); fallback != nil {
				fallback.Action(t)
			}
			return
		}
		failpoint.Inject("testRateLimitActionMockConsumeAndAssert", func(val failpoint.Value) {
			if val.(bool) {
				if e.cond.triggerCountForTest+e.cond.remainingTokenNum != e.totalTokenNum {
					panic("triggerCount + remainingTokenNum not equal to totalTokenNum")
				}
			}
		})
		logutil.BgLogger().Info("memory exceeds quota, destroy one token now.",
			zap.Int64("consumed", t.BytesConsumed()),
			zap.Int64("quota", t.GetBytesLimit()),
			zap.Uint("total token count", e.totalTokenNum),
			zap.Uint("remaining token count", e.cond.remainingTokenNum))
		e.cond.exceeded = true
		e.cond.triggerCountForTest++
	})
}

// GetPriority get the priority of the Action.
func (e *rateLimitAction) GetPriority() int64 {
	return memory.DefRateLimitPriority
}

// destroyTokenIfNeeded will check the `exceed` flag after copWorker finished one task.
// If the exceed flag is true and there is no token been destroyed before, one token will be destroyed,
// or the token would be return back.
func (e *rateLimitAction) destroyTokenIfNeeded(returnToken func()) {
	if !e.isEnabled() {
		returnToken()
		return
	}
	e.conditionLock()
	defer e.conditionUnlock()
	if !e.cond.exceeded {
		returnToken()
		return
	}
	// If actionOnExceed has been triggered and there is no token have been destroyed before,
	// destroy one token.
	e.cond.remainingTokenNum = e.cond.remainingTokenNum - 1
	e.cond.exceeded = false
	e.cond.once = sync.Once{}
}

func (e *rateLimitAction) conditionLock() {
	e.cond.Lock()
}

func (e *rateLimitAction) conditionUnlock() {
	e.cond.Unlock()
}

func (e *rateLimitAction) close() {
	if !e.isEnabled() {
		return
	}
	e.setEnabled(false)
	e.conditionLock()
	defer e.conditionUnlock()
	e.cond.exceeded = false
	e.SetFinished()
}

func (e *rateLimitAction) setEnabled(enabled bool) {
	newValue := uint32(0)
	if enabled {
		newValue = uint32(1)
	}
	atomic.StoreUint32(&e.enabled, newValue)
}

func (e *rateLimitAction) isEnabled() bool {
	return atomic.LoadUint32(&e.enabled) > 0
}

// priorityToPB converts priority type to wire type.
func priorityToPB(pri int) kvrpcpb.CommandPri {
	switch pri {
	case kv.PriorityLow:
		return kvrpcpb.CommandPri_Low
	case kv.PriorityHigh:
		return kvrpcpb.CommandPri_High
	default:
		return kvrpcpb.CommandPri_Normal
	}
}

func isolationLevelToPB(level kv.IsoLevel) kvrpcpb.IsolationLevel {
	switch level {
	case kv.RC:
		return kvrpcpb.IsolationLevel_RC
	case kv.SI:
		return kvrpcpb.IsolationLevel_SI
	case kv.RCCheckTS:
		return kvrpcpb.IsolationLevel_RCCheckTS
	default:
		return kvrpcpb.IsolationLevel_SI
	}
}

// BuildKeyRanges is used for test, quickly build key ranges from paired keys.
func BuildKeyRanges(keys ...string) []kv.KeyRange {
	var ranges []kv.KeyRange
	for i := 0; i < len(keys); i += 2 {
		ranges = append(ranges, kv.KeyRange{
			StartKey: []byte(keys[i]),
			EndKey:   []byte(keys[i+1]),
		})
	}
	return ranges
}

func optRowHint(req *kv.Request) bool {
	opt := true
	if req.StoreType == kv.TiDB {
		return false
	}
	if req.RequestSource.RequestSourceInternal || req.Tp != kv.ReqTypeDAG {
		// disable extra concurrency for internal tasks.
		return false
	}
	failpoint.Inject("disableFixedRowCountHint", func(_ failpoint.Value) {
		opt = false
	})
	return opt
}

func checkStoreBatchCopr(req *kv.Request) bool {
	if req.Tp != kv.ReqTypeDAG || req.StoreType != kv.TiKV {
		return false
	}
	// TODO: support keep-order batch
	if req.ReplicaRead != kv.ReplicaReadLeader || req.KeepOrder {
		// Disable batch copr for follower read
		return false
	}
	// Disable batch copr when paging is enabled.
	if req.Paging.Enable {
		return false
	}
	// Disable it for internal requests to avoid regression.
	if req.RequestSource.RequestSourceInternal {
		return false
	}
	return true
}<|MERGE_RESOLUTION|>--- conflicted
+++ resolved
@@ -884,7 +884,6 @@
 	go taskSender.run(it.req.ConnID, it.req.RunawayChecker)
 }
 
-<<<<<<< HEAD
 func newCopIteratorWorker(it *copIterator, taskCh <-chan *copTask, enableCollectExecutionInfo bool) *copIteratorWorker {
 	return &copIteratorWorker{
 		taskCh:                     taskCh,
@@ -905,10 +904,7 @@
 	}
 }
 
-func (sender *copIteratorTaskSender) run(connID uint64) {
-=======
 func (sender *copIteratorTaskSender) run(connID uint64, checker resourcegroup.RunawayChecker) {
->>>>>>> 50b5cd27
 	// Send tasks to feed the worker goroutines.
 	for _, t := range sender.tasks {
 		// we control the sending rate to prevent all tasks
