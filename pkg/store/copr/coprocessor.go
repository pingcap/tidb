// Copyright 2016 PingCAP, Inc.
//
// Licensed under the Apache License, Version 2.0 (the "License");
// you may not use this file except in compliance with the License.
// You may obtain a copy of the License at
//
//     http://www.apache.org/licenses/LICENSE-2.0
//
// Unless required by applicable law or agreed to in writing, software
// distributed under the License is distributed on an "AS IS" BASIS,
// WITHOUT WARRANTIES OR CONDITIONS OF ANY KIND, either express or implied.
// See the License for the specific language governing permissions and
// limitations under the License.

package copr

import (
	"context"
	"fmt"
	"math"
	"net"
	"runtime"
	"strconv"
	"strings"
	"sync"
	"sync/atomic"
	"time"
	"unsafe"

	"github.com/gogo/protobuf/proto"
	"github.com/pingcap/errors"
	"github.com/pingcap/failpoint"
	"github.com/pingcap/kvproto/pkg/coprocessor"
	"github.com/pingcap/kvproto/pkg/errorpb"
	"github.com/pingcap/kvproto/pkg/kvrpcpb"
	"github.com/pingcap/kvproto/pkg/metapb"
	rmpb "github.com/pingcap/kvproto/pkg/resource_manager"
	"github.com/pingcap/tidb/pkg/config"
	"github.com/pingcap/tidb/pkg/domain/infosync"
	"github.com/pingcap/tidb/pkg/errno"
	"github.com/pingcap/tidb/pkg/kv"
	tidbmetrics "github.com/pingcap/tidb/pkg/metrics"
	"github.com/pingcap/tidb/pkg/parser/terror"
	"github.com/pingcap/tidb/pkg/resourcegroup"
	"github.com/pingcap/tidb/pkg/sessionctx/variable"
	copr_metrics "github.com/pingcap/tidb/pkg/store/copr/metrics"
	"github.com/pingcap/tidb/pkg/store/driver/backoff"
	derr "github.com/pingcap/tidb/pkg/store/driver/error"
	"github.com/pingcap/tidb/pkg/store/driver/options"
	util2 "github.com/pingcap/tidb/pkg/util"
	"github.com/pingcap/tidb/pkg/util/execdetails"
	"github.com/pingcap/tidb/pkg/util/logutil"
	"github.com/pingcap/tidb/pkg/util/memory"
	"github.com/pingcap/tidb/pkg/util/paging"
	"github.com/pingcap/tidb/pkg/util/size"
	"github.com/pingcap/tidb/pkg/util/tracing"
	"github.com/pingcap/tidb/pkg/util/trxevents"
	"github.com/pingcap/tipb/go-tipb"
	"github.com/tikv/client-go/v2/metrics"
	"github.com/tikv/client-go/v2/tikv"
	"github.com/tikv/client-go/v2/tikvrpc"
	"github.com/tikv/client-go/v2/tikvrpc/interceptor"
	"github.com/tikv/client-go/v2/txnkv/txnlock"
	"github.com/tikv/client-go/v2/txnkv/txnsnapshot"
	"github.com/tikv/client-go/v2/util"
	"go.uber.org/zap"
)

// Maximum total sleep time(in ms) for kv/cop commands.
const (
	copBuildTaskMaxBackoff = 5000
	CopNextMaxBackoff      = 20000
	CopSmallTaskRow        = 32 // 32 is the initial batch size of TiKV
	smallTaskSigma         = 0.5
	smallConcPerCore       = 20
)

// CopClient is coprocessor client.
type CopClient struct {
	kv.RequestTypeSupportedChecker
	store           *Store
	replicaReadSeed uint32
}

// Send builds the request and gets the coprocessor iterator response.
func (c *CopClient) Send(ctx context.Context, req *kv.Request, variables any, option *kv.ClientSendOption) kv.Response {
	vars, ok := variables.(*tikv.Variables)
	if !ok {
		return copErrorResponse{errors.Errorf("unsupported variables:%+v", variables)}
	}
	if req.StoreType == kv.TiFlash && req.BatchCop {
		logutil.BgLogger().Debug("send batch requests")
		return c.sendBatch(ctx, req, vars, option)
	}
	ctx = context.WithValue(ctx, tikv.TxnStartKey(), req.StartTs)
	ctx = context.WithValue(ctx, util.RequestSourceKey, req.RequestSource)
	ctx = interceptor.WithRPCInterceptor(ctx, interceptor.GetRPCInterceptorFromCtx(ctx))
	it, errRes := c.BuildCopIterator(ctx, req, vars, option)
	if errRes != nil {
		return errRes
	}
	ctx = context.WithValue(ctx, tikv.RPCCancellerCtxKey{}, it.rpcCancel)
	if ctx.Value(util.RUDetailsCtxKey) == nil {
		ctx = context.WithValue(ctx, util.RUDetailsCtxKey, util.NewRUDetails())
	}
	it.open(ctx, option.EnableCollectExecutionInfo)
	return it
}

// BuildCopIterator builds the iterator without calling `open`.
func (c *CopClient) BuildCopIterator(ctx context.Context, req *kv.Request, vars *tikv.Variables, option *kv.ClientSendOption) (*copIterator, kv.Response) {
	eventCb := option.EventCb
	failpoint.Inject("DisablePaging", func(_ failpoint.Value) {
		req.Paging.Enable = false
	})
	if req.StoreType == kv.TiDB {
		// coprocessor on TiDB doesn't support paging
		req.Paging.Enable = false
	}
	if req.Tp != kv.ReqTypeDAG {
		// coprocessor request but type is not DAG
		req.Paging.Enable = false
	}
	failpoint.Inject("checkKeyRangeSortedForPaging", func(_ failpoint.Value) {
		if req.Paging.Enable {
			if !req.KeyRanges.IsFullySorted() {
				logutil.BgLogger().Fatal("distsql request key range not sorted!")
			}
		}
	})
	if !checkStoreBatchCopr(req) {
		req.StoreBatchSize = 0
	}

	bo := backoff.NewBackofferWithVars(ctx, copBuildTaskMaxBackoff, vars)
	var (
		tasks []*copTask
		err   error
	)
	tryRowHint := optRowHint(req)
	elapsed := time.Duration(0)
	buildOpt := &buildCopTaskOpt{
		req:      req,
		cache:    c.store.GetRegionCache(),
		eventCb:  eventCb,
		respChan: req.KeepOrder,
		elapsed:  &elapsed,
	}
	buildTaskFunc := func(ranges []kv.KeyRange, hints []int) error {
		keyRanges := NewKeyRanges(ranges)
		if tryRowHint {
			buildOpt.rowHints = hints
		}
		tasksFromRanges, err := buildCopTasks(bo, keyRanges, buildOpt)
		if err != nil {
			return err
		}
		if len(tasks) == 0 {
			tasks = tasksFromRanges
			return nil
		}
		tasks = append(tasks, tasksFromRanges...)
		return nil
	}
	// Here we build the task by partition, not directly by region.
	// This is because it's possible that TiDB merge multiple small partition into one region which break some assumption.
	// Keep it split by partition would be more safe.
	err = req.KeyRanges.ForEachPartitionWithErr(buildTaskFunc)
	// only batch store requests in first build.
	req.StoreBatchSize = 0
	reqType := "null"
	if req.ClosestReplicaReadAdjuster != nil {
		reqType = "miss"
		if req.ClosestReplicaReadAdjuster(req, len(tasks)) {
			reqType = "hit"
		}
	}
	tidbmetrics.DistSQLCoprClosestReadCounter.WithLabelValues(reqType).Inc()
	if err != nil {
		return nil, copErrorResponse{err}
	}
	it := &copIterator{
		store:                      c.store,
		req:                        req,
		concurrency:                req.Concurrency,
		finishCh:                   make(chan struct{}),
		vars:                       vars,
		memTracker:                 req.MemTracker,
		replicaReadSeed:            c.replicaReadSeed,
		rpcCancel:                  tikv.NewRPCanceller(),
		buildTaskElapsed:           *buildOpt.elapsed,
		runawayChecker:             req.RunawayChecker,
		unconsumedStats:            &unconsumedCopRuntimeStats{},
		enableCollectExecutionInfo: option.EnableCollectExecutionInfo,
	}
	// Pipelined-dml can flush locks when it is still reading.
	// The coprocessor of the txn should not be blocked by itself.
	// It should be the only case where a coprocessor can read locks of the same ts.
	//
	// But when start_ts is not obtained from PD,
	// the start_ts could conflict with another pipelined-txn's start_ts.
	// in which case the locks of same ts cannot be ignored.
	// We rely on the assumption: start_ts is not from PD => this is a stale read.
	if !req.IsStaleness {
		it.resolvedLocks.Put(req.StartTs)
	}
	it.tasks = tasks
	if it.concurrency > len(tasks) {
		it.concurrency = len(tasks)
	}
	if tryRowHint {
		var smallTasks int
		smallTasks, it.smallTaskConcurrency = smallTaskConcurrency(tasks, c.store.numcpu)
		if len(tasks)-smallTasks < it.concurrency {
			it.concurrency = len(tasks) - smallTasks
		}
	}
	if it.concurrency < 1 {
		// Make sure that there is at least one worker.
		it.concurrency = 1
	}

	// issue56916 is about the cooldown of the runaway checker may block the SQL execution.
	failpoint.Inject("issue56916", func(_ failpoint.Value) {
		it.concurrency = 1
		it.smallTaskConcurrency = 0
	})

	// if the request is triggered cool down by the runaway checker, we need to adjust the concurrency, let the sql run slowly.
	if req.RunawayChecker != nil && req.RunawayChecker.CheckAction() == rmpb.RunawayAction_CoolDown {
		it.concurrency = 1
		it.smallTaskConcurrency = 0
	}

	if it.req.KeepOrder {
		if it.smallTaskConcurrency > 20 {
			it.smallTaskConcurrency = 20
		}
		it.sendRate = util.NewRateLimit(2 * (it.concurrency + it.smallTaskConcurrency))
		it.respChan = nil
	} else {
		it.respChan = make(chan *copResponse)
		it.sendRate = util.NewRateLimit(it.concurrency + it.smallTaskConcurrency)
	}
	if option.EnableCollectExecutionInfo {
		it.stats = &copIteratorRuntimeStats{}
	}
	it.actionOnExceed = newRateLimitAction(uint(it.sendRate.GetCapacity()))
	if option.SessionMemTracker != nil && option.EnabledRateLimitAction {
		option.SessionMemTracker.FallbackOldAndSetNewAction(it.actionOnExceed)
	}
	it.actionOnExceed.setEnabled(option.EnabledRateLimitAction)
	return it, nil
}

// copTask contains a related Region and KeyRange for a kv.Request.
type copTask struct {
	taskID     uint64
	region     tikv.RegionVerID
	bucketsVer uint64
	ranges     *KeyRanges

	respChan  chan *copResponse
	storeAddr string
	cmdType   tikvrpc.CmdType
	storeType kv.StoreType

	eventCb       trxevents.EventCallback
	paging        bool
	pagingSize    uint64
	pagingTaskIdx uint32

	partitionIndex int64 // used by balanceBatchCopTask in PartitionTableScan
	requestSource  util.RequestSource
	RowCountHint   int // used for extra concurrency of small tasks, -1 for unknown row count
	batchTaskList  map[uint64]*batchedCopTask

	// when this task is batched and the leader's wait duration exceeds the load-based threshold,
	// we set this field to the target replica store ID and redirect the request to the replica.
	redirect2Replica *uint64
	busyThreshold    time.Duration
	meetLockFallback bool

	// timeout value for one kv readonly request
	tikvClientReadTimeout uint64
	// firstReadType is used to indicate the type of first read when retrying.
	firstReadType string
}

type batchedCopTask struct {
	task                  *copTask
	region                coprocessor.RegionInfo
	storeID               uint64
	peer                  *metapb.Peer
	loadBasedReplicaRetry bool
}

func (r *copTask) String() string {
	return fmt.Sprintf("region(%d %d %d) ranges(%d) store(%s)",
		r.region.GetID(), r.region.GetConfVer(), r.region.GetVer(), r.ranges.Len(), r.storeAddr)
}

func (r *copTask) ToPBBatchTasks() []*coprocessor.StoreBatchTask {
	if len(r.batchTaskList) == 0 {
		return nil
	}
	pbTasks := make([]*coprocessor.StoreBatchTask, 0, len(r.batchTaskList))
	for _, task := range r.batchTaskList {
		storeBatchTask := &coprocessor.StoreBatchTask{
			RegionId:    task.region.GetRegionId(),
			RegionEpoch: task.region.GetRegionEpoch(),
			Peer:        task.peer,
			Ranges:      task.region.GetRanges(),
			TaskId:      task.task.taskID,
		}
		pbTasks = append(pbTasks, storeBatchTask)
	}
	return pbTasks
}

// rangesPerTask limits the length of the ranges slice sent in one copTask.
const rangesPerTask = 25000

type buildCopTaskOpt struct {
	req      *kv.Request
	cache    *RegionCache
	eventCb  trxevents.EventCallback
	respChan bool
	rowHints []int
	elapsed  *time.Duration
	// ignoreTiKVClientReadTimeout is used to ignore tikv_client_read_timeout configuration, use default timeout instead.
	ignoreTiKVClientReadTimeout bool
}

func buildCopTasks(bo *Backoffer, ranges *KeyRanges, opt *buildCopTaskOpt) ([]*copTask, error) {
	req, cache, eventCb, hints := opt.req, opt.cache, opt.eventCb, opt.rowHints
	start := time.Now()
	defer tracing.StartRegion(bo.GetCtx(), "copr.buildCopTasks").End()
	cmdType := tikvrpc.CmdCop
	if req.StoreType == kv.TiDB {
		return buildTiDBMemCopTasks(ranges, req)
	}
	rangesLen := ranges.Len()
	// something went wrong, disable hints to avoid out of range index.
	if len(hints) != rangesLen {
		hints = nil
	}

	rangesPerTaskLimit := rangesPerTask
	failpoint.Inject("setRangesPerTask", func(val failpoint.Value) {
		if v, ok := val.(int); ok {
			rangesPerTaskLimit = v
		}
	})

	if req.MaxExecutionTime > 0 {
		// If the request has a MaxExecutionTime, we need to set the deadline of the context.
		ctxWithTimeout, cancel := context.WithTimeout(bo.GetCtx(), time.Duration(req.MaxExecutionTime)*time.Millisecond)
		defer cancel()
		bo.TiKVBackoffer().SetCtx(ctxWithTimeout)
	}

	// TODO(youjiali1995): is there any request type that needn't be split by buckets?
	locs, err := cache.SplitKeyRangesByBuckets(bo, ranges)
	if err != nil {
		return nil, errors.Trace(err)
	}
	// Channel buffer is 2 for handling region split.
	// In a common case, two region split tasks will not be blocked.
	chanSize := 2
	// in paging request, a request will be returned in multi batches,
	// enlarge the channel size to avoid the request blocked by buffer full.
	if req.Paging.Enable {
		chanSize = 18
	}

	var builder taskBuilder
	if req.StoreBatchSize > 0 && hints != nil {
		builder = newBatchTaskBuilder(bo, req, cache, req.ReplicaRead)
	} else {
		builder = newLegacyTaskBuilder(len(locs))
	}
	origRangeIdx := 0
	for _, loc := range locs {
		// TiKV will return gRPC error if the message is too large. So we need to limit the length of the ranges slice
		// to make sure the message can be sent successfully.
		rLen := loc.Ranges.Len()
		// If this is a paging request, we set the paging size to minPagingSize,
		// the size will grow every round.
		pagingSize := uint64(0)
		if req.Paging.Enable {
			pagingSize = req.Paging.MinPagingSize
		}
		for i := 0; i < rLen; {
			nextI := min(i+rangesPerTaskLimit, rLen)
			hint := -1
			// calculate the row count hint
			if hints != nil {
				startKey, endKey := loc.Ranges.RefAt(i).StartKey, loc.Ranges.RefAt(nextI-1).EndKey
				// move to the previous range if startKey of current range is lower than endKey of previous location.
				// In the following example, task1 will move origRangeIdx to region(i, z).
				// When counting the row hint for task2, we need to move origRangeIdx back to region(a, h).
				// |<-      region(a, h)    ->| |<-   region(i, z)   ->|
				// |<- task1 ->| |<- task2 ->| ...
				if origRangeIdx > 0 && ranges.RefAt(origRangeIdx-1).EndKey.Cmp(startKey) > 0 {
					origRangeIdx--
				}
				hint = 0
				for nextOrigRangeIdx := origRangeIdx; nextOrigRangeIdx < ranges.Len(); nextOrigRangeIdx++ {
					rangeStart := ranges.RefAt(nextOrigRangeIdx).StartKey
					if rangeStart.Cmp(endKey) > 0 {
						origRangeIdx = nextOrigRangeIdx
						break
					}
					hint += hints[nextOrigRangeIdx]
				}
			}
			task := &copTask{
				region:        loc.Location.Region,
				bucketsVer:    loc.getBucketVersion(),
				ranges:        loc.Ranges.Slice(i, nextI),
				cmdType:       cmdType,
				storeType:     req.StoreType,
				eventCb:       eventCb,
				paging:        req.Paging.Enable,
				pagingSize:    pagingSize,
				requestSource: req.RequestSource,
				RowCountHint:  hint,
				busyThreshold: req.StoreBusyThreshold,
			}
			if !opt.ignoreTiKVClientReadTimeout {
				task.tikvClientReadTimeout = req.TiKVClientReadTimeout
			}
			// only keep-order need chan inside task.
			// tasks by region error will reuse the channel of parent task.
			if req.KeepOrder && opt.respChan {
				task.respChan = make(chan *copResponse, chanSize)
			}
			if err = builder.handle(task); err != nil {
				return nil, err
			}
			i = nextI
			if req.Paging.Enable {
				if req.LimitSize != 0 && req.LimitSize < pagingSize {
					// disable paging for small limit.
					task.paging = false
					task.pagingSize = 0
				} else {
					pagingSize = paging.GrowPagingSize(pagingSize, req.Paging.MaxPagingSize)
				}
			}
		}
	}

	if req.Desc {
		builder.reverse()
	}
	tasks := builder.build()
	elapsed := time.Since(start)
	if elapsed > time.Millisecond*500 {
		logutil.BgLogger().Warn("buildCopTasks takes too much time",
			zap.Duration("elapsed", elapsed),
			zap.Int("range len", rangesLen),
			zap.Int("task len", len(tasks)))
	}
	if opt.elapsed != nil {
		*opt.elapsed = *opt.elapsed + elapsed
	}
	metrics.TxnRegionsNumHistogramWithCoprocessor.Observe(float64(builder.regionNum()))
	return tasks, nil
}

type taskBuilder interface {
	handle(*copTask) error
	reverse()
	build() []*copTask
	regionNum() int
}

type legacyTaskBuilder struct {
	tasks []*copTask
}

func newLegacyTaskBuilder(hint int) *legacyTaskBuilder {
	return &legacyTaskBuilder{
		tasks: make([]*copTask, 0, hint),
	}
}

func (b *legacyTaskBuilder) handle(task *copTask) error {
	b.tasks = append(b.tasks, task)
	return nil
}

func (b *legacyTaskBuilder) regionNum() int {
	return len(b.tasks)
}

func (b *legacyTaskBuilder) reverse() {
	reverseTasks(b.tasks)
}

func (b *legacyTaskBuilder) build() []*copTask {
	return b.tasks
}

type storeReplicaKey struct {
	storeID     uint64
	replicaRead bool
}

type batchStoreTaskBuilder struct {
	bo          *Backoffer
	req         *kv.Request
	cache       *RegionCache
	taskID      uint64
	limit       int
	store2Idx   map[storeReplicaKey]int
	tasks       []*copTask
	replicaRead kv.ReplicaReadType
}

func newBatchTaskBuilder(bo *Backoffer, req *kv.Request, cache *RegionCache, replicaRead kv.ReplicaReadType) *batchStoreTaskBuilder {
	return &batchStoreTaskBuilder{
		bo:          bo,
		req:         req,
		cache:       cache,
		taskID:      0,
		limit:       req.StoreBatchSize,
		store2Idx:   make(map[storeReplicaKey]int, 16),
		tasks:       make([]*copTask, 0, 16),
		replicaRead: replicaRead,
	}
}

func (b *batchStoreTaskBuilder) handle(task *copTask) (err error) {
	b.taskID++
	task.taskID = b.taskID
	handled := false
	defer func() {
		if !handled && err == nil {
			// fallback to non-batch way. It's mainly caused by region miss.
			b.tasks = append(b.tasks, task)
		}
	}()
	// only batch small tasks for memory control.
	if b.limit <= 0 || !isSmallTask(task) {
		return nil
	}
	batchedTask, err := b.cache.BuildBatchTask(b.bo, b.req, task, b.replicaRead)
	if err != nil {
		return err
	}
	if batchedTask == nil {
		return nil
	}
	key := storeReplicaKey{
		storeID:     batchedTask.storeID,
		replicaRead: batchedTask.loadBasedReplicaRetry,
	}
	if idx, ok := b.store2Idx[key]; !ok || len(b.tasks[idx].batchTaskList) >= b.limit {
		if batchedTask.loadBasedReplicaRetry {
			// If the task is dispatched to leader because all followers are busy,
			// task.redirect2Replica != nil means the busy threshold shouldn't take effect again.
			batchedTask.task.redirect2Replica = &batchedTask.storeID
		}
		b.tasks = append(b.tasks, batchedTask.task)
		b.store2Idx[key] = len(b.tasks) - 1
	} else {
		if b.tasks[idx].batchTaskList == nil {
			b.tasks[idx].batchTaskList = make(map[uint64]*batchedCopTask, b.limit)
			// disable paging for batched task.
			b.tasks[idx].paging = false
			b.tasks[idx].pagingSize = 0
		}
		if task.RowCountHint > 0 {
			b.tasks[idx].RowCountHint += task.RowCountHint
		}
		b.tasks[idx].batchTaskList[task.taskID] = batchedTask
	}
	handled = true
	return nil
}

func (b *batchStoreTaskBuilder) regionNum() int {
	// we allocate b.taskID for each region task, so the final b.taskID is equal to the related region number.
	return int(b.taskID)
}

func (b *batchStoreTaskBuilder) reverse() {
	reverseTasks(b.tasks)
}

func (b *batchStoreTaskBuilder) build() []*copTask {
	return b.tasks
}

func buildTiDBMemCopTasks(ranges *KeyRanges, req *kv.Request) ([]*copTask, error) {
	servers, err := infosync.GetAllServerInfo(context.Background())
	if err != nil {
		return nil, err
	}
	cmdType := tikvrpc.CmdCop
	tasks := make([]*copTask, 0, len(servers))
	for _, ser := range servers {
		if req.TiDBServerID > 0 && req.TiDBServerID != ser.ServerIDGetter() {
			continue
		}
		// skip some nodes, such as BR created when backup/restore
		if ser.IP == config.UnavailableIP {
			continue
		}

		addr := net.JoinHostPort(ser.IP, strconv.FormatUint(uint64(ser.StatusPort), 10))
		tasks = append(tasks, &copTask{
			ranges:       ranges,
			respChan:     make(chan *copResponse, 2),
			cmdType:      cmdType,
			storeType:    req.StoreType,
			storeAddr:    addr,
			RowCountHint: -1,
		})
	}
	return tasks, nil
}

func reverseTasks(tasks []*copTask) {
	for i := 0; i < len(tasks)/2; i++ {
		j := len(tasks) - i - 1
		tasks[i], tasks[j] = tasks[j], tasks[i]
	}
}

func isSmallTask(task *copTask) bool {
	// strictly, only RowCountHint == -1 stands for unknown task rows,
	// but when RowCountHint == 0, it may be caused by initialized value,
	// to avoid the future bugs, let the tasks with RowCountHint == 0 be non-small tasks.
	return task.RowCountHint > 0 &&
		(len(task.batchTaskList) == 0 && task.RowCountHint <= CopSmallTaskRow) ||
		(len(task.batchTaskList) > 0 && task.RowCountHint <= 2*CopSmallTaskRow)
}

// smallTaskConcurrency counts the small tasks of tasks,
// then returns the task count and extra concurrency for small tasks.
func smallTaskConcurrency(tasks []*copTask, numcpu int) (int, int) {
	res := 0
	for _, task := range tasks {
		if isSmallTask(task) {
			res++
		}
	}
	if res == 0 {
		return 0, 0
	}
	// Calculate the extra concurrency for small tasks
	// extra concurrency = tasks / (1 + sigma * sqrt(log(tasks ^ 2)))
	extraConc := int(float64(res) / (1 + smallTaskSigma*math.Sqrt(2*math.Log(float64(res)))))
	if numcpu <= 0 {
		numcpu = 1
	}
	smallTaskConcurrencyLimit := smallConcPerCore * numcpu
	if extraConc > smallTaskConcurrencyLimit {
		extraConc = smallTaskConcurrencyLimit
	}
	return res, extraConc
}

// CopInfo is used to expose functions of copIterator.
type CopInfo interface {
	// GetConcurrency returns the concurrency and small task concurrency.
	GetConcurrency() (int, int)
	// GetStoreBatchInfo returns the batched and fallback num.
	GetStoreBatchInfo() (uint64, uint64)
	// GetBuildTaskElapsed returns the duration of building task.
	GetBuildTaskElapsed() time.Duration
}

type copIterator struct {
	store                *Store
	req                  *kv.Request
	concurrency          int
	smallTaskConcurrency int
	liteReqSender        bool
	finishCh             chan struct{}

	// If keepOrder, results are stored in copTask.respChan, read them out one by one.
	tasks []*copTask
	// curr indicates the curr id of the finished copTask
	curr int

	// sendRate controls the sending rate of copIteratorTaskSender
	sendRate *util.RateLimit

	// Otherwise, results are stored in respChan.
	respChan chan *copResponse

	vars *tikv.Variables

	memTracker *memory.Tracker

	replicaReadSeed uint32

	rpcCancel *tikv.RPCCanceller

	wg sync.WaitGroup
	// closed represents when the Close is called.
	// There are two cases we need to close the `finishCh` channel, one is when context is done, the other one is
	// when the Close is called. we use atomic.CompareAndSwap `closed` to make sure the channel is not closed twice.
	closed uint32

	resolvedLocks  util.TSSet
	committedLocks util.TSSet

	actionOnExceed *rateLimitAction
	pagingTaskIdx  uint32

	buildTaskElapsed        time.Duration
	storeBatchedNum         atomic.Uint64
	storeBatchedFallbackNum atomic.Uint64

	runawayChecker resourcegroup.RunawayChecker
<<<<<<< HEAD
	// TODO: refactor following by https://github.com/pingcap/tidb/pull/57545
	enableCollectExecutionInfo bool
	unconsumedStats            *unconsumedCopRuntimeStats
=======
	stats          *copIteratorRuntimeStats
>>>>>>> d42989f1
}

// copIteratorWorker receives tasks from copIteratorTaskSender, handles tasks and sends the copResponse to respChan.
type copIteratorWorker struct {
	taskCh   <-chan *copTask
	wg       *sync.WaitGroup
	store    *Store
	req      *kv.Request
	respChan chan<- *copResponse
	finishCh <-chan struct{}
	vars     *tikv.Variables
	kvclient *txnsnapshot.ClientHelper

	memTracker *memory.Tracker

	replicaReadSeed uint32

	pagingTaskIdx *uint32

	storeBatchedNum         *atomic.Uint64
	storeBatchedFallbackNum *atomic.Uint64
	stats                   *copIteratorRuntimeStats
}

// copIteratorTaskSender sends tasks to taskCh then wait for the workers to exit.
type copIteratorTaskSender struct {
	taskCh      chan<- *copTask
	smallTaskCh chan<- *copTask
	wg          *sync.WaitGroup
	tasks       []*copTask
	finishCh    <-chan struct{}
	respChan    chan<- *copResponse
	sendRate    *util.RateLimit
}

type copResponse struct {
	pbResp   *coprocessor.Response
	detail   *CopRuntimeStats
	startKey kv.Key
	err      error
	respSize int64
	respTime time.Duration
}

const sizeofExecDetails = int(unsafe.Sizeof(execdetails.ExecDetails{}))

// GetData implements the kv.ResultSubset GetData interface.
func (rs *copResponse) GetData() []byte {
	return rs.pbResp.Data
}

// GetStartKey implements the kv.ResultSubset GetStartKey interface.
func (rs *copResponse) GetStartKey() kv.Key {
	return rs.startKey
}

func (rs *copResponse) GetCopRuntimeStats() *CopRuntimeStats {
	return rs.detail
}

// MemSize returns how many bytes of memory this response use
func (rs *copResponse) MemSize() int64 {
	if rs.respSize != 0 {
		return rs.respSize
	}
	if rs == finCopResp {
		return 0
	}

	// ignore rs.err
	rs.respSize += int64(cap(rs.startKey))
	if rs.detail != nil {
		rs.respSize += int64(sizeofExecDetails)
	}
	if rs.pbResp != nil {
		// Using a approximate size since it's hard to get a accurate value.
		rs.respSize += int64(rs.pbResp.Size())
	}
	return rs.respSize
}

func (rs *copResponse) RespTime() time.Duration {
	return rs.respTime
}

const minLogCopTaskTime = 300 * time.Millisecond

// When the worker finished `handleTask`, we need to notify the copIterator that there is one task finished.
// For the non-keep-order case, we send a finCopResp into the respCh after `handleTask`. When copIterator recv
// finCopResp from the respCh, it will be aware that there is one task finished.
var finCopResp *copResponse

func init() {
	finCopResp = &copResponse{}
}

// run is a worker function that get a copTask from channel, handle it and
// send the result back.
func (worker *copIteratorWorker) run(ctx context.Context) {
	defer func() {
		failpoint.Inject("ticase-4169", func(val failpoint.Value) {
			if val.(bool) {
				worker.memTracker.Consume(10 * MockResponseSizeForTest)
				worker.memTracker.Consume(10 * MockResponseSizeForTest)
			}
		})
		worker.wg.Done()
	}()
	// 16KB ballast helps grow the stack to the requirement of copIteratorWorker.
	// This reduces the `morestack` call during the execution of `handleTask`, thus improvement the efficiency of TiDB.
	// TODO: remove ballast after global pool is applied.
	ballast := make([]byte, 16*size.KB)
	for task := range worker.taskCh {
		respCh := worker.respChan
		if respCh == nil {
			respCh = task.respChan
		}
		worker.handleTask(ctx, task, respCh)
		if worker.respChan != nil {
			// When a task is finished by the worker, send a finCopResp into channel to notify the copIterator that
			// there is a task finished.
			worker.sendToRespCh(finCopResp, worker.respChan, false)
		}
		if task.respChan != nil {
			close(task.respChan)
		}
		if worker.finished() {
			return
		}
	}
	runtime.KeepAlive(ballast)
}

// open starts workers and sender goroutines.
<<<<<<< HEAD
func (it *copIterator) open(ctx context.Context, enabledRateLimitAction, enableCollectExecutionInfo bool) {
	it.actionOnExceed.setEnabled(enabledRateLimitAction)
	if (it.concurrency + it.smallTaskConcurrency) <= 1 {
		it.liteReqSender = true
		return
	}
=======
func (it *copIterator) open(ctx context.Context, enableCollectExecutionInfo bool) {
>>>>>>> d42989f1
	taskCh := make(chan *copTask, 1)
	it.wg.Add(it.concurrency + it.smallTaskConcurrency)
	var smallTaskCh chan *copTask
	if it.smallTaskConcurrency > 0 {
		smallTaskCh = make(chan *copTask, 1)
	}
	// Start it.concurrency number of workers to handle cop requests.
	for i := 0; i < it.concurrency+it.smallTaskConcurrency; i++ {
		ch := taskCh
		if i >= it.concurrency && smallTaskCh != nil {
			ch = smallTaskCh
		}
<<<<<<< HEAD
		worker := newCopIteratorWorker(it, ch, enableCollectExecutionInfo)
=======
		worker := &copIteratorWorker{
			taskCh:                  ch,
			wg:                      &it.wg,
			store:                   it.store,
			req:                     it.req,
			respChan:                it.respChan,
			finishCh:                it.finishCh,
			vars:                    it.vars,
			kvclient:                txnsnapshot.NewClientHelper(it.store.store, &it.resolvedLocks, &it.committedLocks, false),
			memTracker:              it.memTracker,
			replicaReadSeed:         it.replicaReadSeed,
			pagingTaskIdx:           &it.pagingTaskIdx,
			storeBatchedNum:         &it.storeBatchedNum,
			storeBatchedFallbackNum: &it.storeBatchedFallbackNum,
			stats:                   it.stats,
		}
>>>>>>> d42989f1
		go worker.run(ctx)
	}
	taskSender := &copIteratorTaskSender{
		taskCh:      taskCh,
		smallTaskCh: smallTaskCh,
		wg:          &it.wg,
		tasks:       it.tasks,
		finishCh:    it.finishCh,
		sendRate:    it.sendRate,
	}
	taskSender.respChan = it.respChan
	failpoint.Inject("ticase-4171", func(val failpoint.Value) {
		if val.(bool) {
			it.memTracker.Consume(10 * MockResponseSizeForTest)
			it.memTracker.Consume(10 * MockResponseSizeForTest)
		}
	})
	go taskSender.run(it.req.ConnID, it.req.RunawayChecker)
}

func newCopIteratorWorker(it *copIterator, taskCh <-chan *copTask, enableCollectExecutionInfo bool) *copIteratorWorker {
	return &copIteratorWorker{
		taskCh:                     taskCh,
		wg:                         &it.wg,
		store:                      it.store,
		req:                        it.req,
		respChan:                   it.respChan,
		finishCh:                   it.finishCh,
		vars:                       it.vars,
		kvclient:                   txnsnapshot.NewClientHelper(it.store.store, &it.resolvedLocks, &it.committedLocks, false),
		memTracker:                 it.memTracker,
		replicaReadSeed:            it.replicaReadSeed,
		enableCollectExecutionInfo: enableCollectExecutionInfo,
		pagingTaskIdx:              &it.pagingTaskIdx,
		storeBatchedNum:            &it.storeBatchedNum,
		storeBatchedFallbackNum:    &it.storeBatchedFallbackNum,
		unconsumedStats:            it.unconsumedStats,
	}
}

func (sender *copIteratorTaskSender) run(connID uint64, checker resourcegroup.RunawayChecker) {
	// Send tasks to feed the worker goroutines.
	for _, t := range sender.tasks {
		// we control the sending rate to prevent all tasks
		// being done (aka. all of the responses are buffered) by copIteratorWorker.
		// We keep the number of inflight tasks within the number of 2 * concurrency when Keep Order is true.
		// If KeepOrder is false, the number equals the concurrency.
		// It sends one more task if a task has been finished in copIterator.Next.
		exit := sender.sendRate.GetToken(sender.finishCh)
		if exit {
			break
		}
		var sendTo chan<- *copTask
		if isSmallTask(t) && sender.smallTaskCh != nil {
			sendTo = sender.smallTaskCh
		} else {
			sendTo = sender.taskCh
		}
		exit = sender.sendToTaskCh(t, sendTo)
		if exit {
			break
		}
		if connID > 0 {
			failpoint.Inject("pauseCopIterTaskSender", func() {})
		}
	}
	close(sender.taskCh)
	if sender.smallTaskCh != nil {
		close(sender.smallTaskCh)
	}

	// Wait for worker goroutines to exit.
	sender.wg.Wait()
	if sender.respChan != nil {
		close(sender.respChan)
	}
	if checker != nil {
		// runaway checker need to focus on the all processed keys of all tasks at a time.
		checker.ResetTotalProcessedKeys()
	}
}

func (it *copIterator) recvFromRespCh(ctx context.Context, respCh <-chan *copResponse) (resp *copResponse, ok bool, exit bool) {
	failpoint.InjectCall("CtxCancelBeforeReceive", ctx)
	ticker := time.NewTicker(3 * time.Second)
	defer ticker.Stop()
	for {
		select {
		case resp, ok = <-respCh:
			if it.memTracker != nil && resp != nil {
				consumed := resp.MemSize()
				failpoint.Inject("testRateLimitActionMockConsumeAndAssert", func(val failpoint.Value) {
					if val.(bool) {
						if resp != finCopResp {
							consumed = MockResponseSizeForTest
						}
					}
				})
				it.memTracker.Consume(-consumed)
			}
			return
		case <-it.finishCh:
			exit = true
			return
		case <-ticker.C:
			killed := atomic.LoadUint32(it.vars.Killed)
			if killed != 0 {
				logutil.Logger(ctx).Info(
					"a killed signal is received",
					zap.Uint32("signal", killed),
				)
				resp = &copResponse{err: derr.ErrQueryInterrupted}
				ok = true
				return
			}
		case <-ctx.Done():
			// We select the ctx.Done() in the thread of `Next` instead of in the worker to avoid the cost of `WithCancel`.
			if atomic.CompareAndSwapUint32(&it.closed, 0, 1) {
				close(it.finishCh)
			}
			exit = true
			return
		}
	}
}

// GetConcurrency returns the concurrency and small task concurrency.
func (it *copIterator) GetConcurrency() (int, int) {
	return it.concurrency, it.smallTaskConcurrency
}

// GetStoreBatchInfo returns the batched and fallback num.
func (it *copIterator) GetStoreBatchInfo() (uint64, uint64) {
	return it.storeBatchedNum.Load(), it.storeBatchedFallbackNum.Load()
}

// GetBuildTaskElapsed returns the duration of building task.
func (it *copIterator) GetBuildTaskElapsed() time.Duration {
	return it.buildTaskElapsed
}

// GetSendRate returns the rate-limit object.
func (it *copIterator) GetSendRate() *util.RateLimit {
	return it.sendRate
}

// GetTasks returns the built tasks.
func (it *copIterator) GetTasks() []*copTask {
	return it.tasks
}

func (sender *copIteratorTaskSender) sendToTaskCh(t *copTask, sendTo chan<- *copTask) (exit bool) {
	select {
	case sendTo <- t:
	case <-sender.finishCh:
		exit = true
	}
	return
}

func (worker *copIteratorWorker) sendToRespCh(resp *copResponse, respCh chan<- *copResponse, checkOOM bool) (exit bool) {
	if worker.memTracker != nil && checkOOM {
		consumed := resp.MemSize()
		failpoint.Inject("testRateLimitActionMockConsumeAndAssert", func(val failpoint.Value) {
			if val.(bool) {
				if resp != finCopResp {
					consumed = MockResponseSizeForTest
				}
			}
		})
		failpoint.Inject("ConsumeRandomPanic", nil)
		worker.memTracker.Consume(consumed)
	}
	select {
	case respCh <- resp:
	case <-worker.finishCh:
		exit = true
	}
	return
}

// MockResponseSizeForTest mock the response size
const MockResponseSizeForTest = 100 * 1024 * 1024

// Next returns next coprocessor result.
// NOTE: Use nil to indicate finish, so if the returned ResultSubset is not nil, reader should continue to call Next().
func (it *copIterator) Next(ctx context.Context) (kv.ResultSubset, error) {
	var (
		resp   *copResponse
		ok     bool
		closed bool
	)
	defer func() {
		if resp == nil {
			failpoint.Inject("ticase-4170", func(val failpoint.Value) {
				if val.(bool) {
					it.memTracker.Consume(10 * MockResponseSizeForTest)
					it.memTracker.Consume(10 * MockResponseSizeForTest)
				}
			})
		}
	}()
	// wait unit at least 5 copResponse received.
	failpoint.Inject("testRateLimitActionMockWaitMax", func(val failpoint.Value) {
		if val.(bool) {
			// we only need to trigger oom at least once.
			if len(it.tasks) > 9 {
				for it.memTracker.MaxConsumed() < 5*MockResponseSizeForTest {
					time.Sleep(10 * time.Millisecond)
				}
			}
		}
	})
	// If data order matters, response should be returned in the same order as copTask slice.
	// Otherwise all responses are returned from a single channel.

	if it.liteReqSender {
		resp = it.sendReq(ctx)
		if resp == nil {
			return nil, nil
		}
		if it.memTracker != nil {
			consumed := resp.MemSize()
			failpoint.Inject("testRateLimitActionMockConsumeAndAssert", func(val failpoint.Value) {
				if val.(bool) {
					if resp != finCopResp {
						consumed = MockResponseSizeForTest
					}
				}
			})
			it.memTracker.Consume(-consumed)
		}
	} else if it.respChan != nil {
		// Get next fetched resp from chan
		resp, ok, closed = it.recvFromRespCh(ctx, it.respChan)
		if !ok || closed {
			it.actionOnExceed.close()
			return nil, errors.Trace(ctx.Err())
		}
		if resp == finCopResp {
			it.actionOnExceed.destroyTokenIfNeeded(func() {
				it.sendRate.PutToken()
			})
			return it.Next(ctx)
		}
	} else {
		for {
			if it.curr >= len(it.tasks) {
				// Resp will be nil if iterator is finishCh.
				it.actionOnExceed.close()
				return nil, nil
			}
			task := it.tasks[it.curr]
			resp, ok, closed = it.recvFromRespCh(ctx, task.respChan)
			if closed {
				// Close() is called or context cancelled/timeout, so Next() is invalid.
				return nil, errors.Trace(ctx.Err())
			}
			if ok {
				break
			}
			it.actionOnExceed.destroyTokenIfNeeded(func() {
				it.sendRate.PutToken()
			})
			// Switch to next task.
			it.tasks[it.curr] = nil
			it.curr++
		}
	}

	if resp.err != nil {
		return nil, errors.Trace(resp.err)
	}

	err := it.store.CheckVisibility(it.req.StartTs)
	if err != nil {
		return nil, errors.Trace(err)
	}
	return resp, nil
}

func (it *copIterator) sendReq(ctx context.Context) (resp *copResponse) {
	if len(it.tasks) == 0 {
		return nil
	}
	worker := newCopIteratorWorker(it, nil, it.enableCollectExecutionInfo)
	defer func() {
		r := recover()
		if r != nil {
			logutil.BgLogger().Error("copIteratorWork meet panic",
				zap.Any("r", r),
				zap.Stack("stack trace"))
			resp = &copResponse{err: util2.GetRecoverError(r)}
		}
	}()

	backoffermap := make(map[uint64]*Backoffer)
	for len(it.tasks) > 0 {
		curTask := it.tasks[0]
		respCh := make(chan *copResponse, 2)
		curTask.respChan = respCh
		bo := chooseBackoffer(ctx, backoffermap, curTask, worker)
		tasks, err := worker.handleTaskOnce(bo, curTask, respCh)
		if err != nil {
			resp = &copResponse{err: errors.Trace(err)}
			return resp
		}
		if len(tasks) > 0 {
			it.tasks = append(tasks, it.tasks[1:]...)
		} else {
			it.tasks = it.tasks[1:]
		}
		select {
		case resp = <-respCh:
			return resp
		default:
			continue
		}
	}
	return nil
}

// HasUnconsumedCopRuntimeStats indicate whether has unconsumed CopRuntimeStats.
type HasUnconsumedCopRuntimeStats interface {
	// CollectUnconsumedCopRuntimeStats returns unconsumed CopRuntimeStats.
	CollectUnconsumedCopRuntimeStats() []*CopRuntimeStats
}

func (it *copIterator) CollectUnconsumedCopRuntimeStats() []*CopRuntimeStats {
	if it == nil || it.stats == nil {
		return nil
	}
	it.stats.Lock()
	stats := make([]*CopRuntimeStats, 0, len(it.stats.stats))
	stats = append(stats, it.stats.stats...)
	it.stats.Unlock()
	return stats
}

// Associate each region with an independent backoffer. In this way, when multiple regions are
// unavailable, TiDB can execute very quickly without blocking
func chooseBackoffer(ctx context.Context, backoffermap map[uint64]*Backoffer, task *copTask, worker *copIteratorWorker) *Backoffer {
	bo, ok := backoffermap[task.region.GetID()]
	if ok {
		return bo
	}
	boMaxSleep := CopNextMaxBackoff
	failpoint.Inject("ReduceCopNextMaxBackoff", func(value failpoint.Value) {
		if value.(bool) {
			boMaxSleep = 2
		}
	})
	newbo := backoff.NewBackofferWithVars(ctx, boMaxSleep, worker.vars)
	backoffermap[task.region.GetID()] = newbo
	return newbo
}

// handleTask handles single copTask, sends the result to channel, retry automatically on error.
func (worker *copIteratorWorker) handleTask(ctx context.Context, task *copTask, respCh chan<- *copResponse) {
	defer func() {
		r := recover()
		if r != nil {
			logutil.BgLogger().Error("copIteratorWork meet panic",
				zap.Any("r", r),
				zap.Stack("stack trace"))
			resp := &copResponse{err: util2.GetRecoverError(r)}
			// if panic has happened, set checkOOM to false to avoid another panic.
			worker.sendToRespCh(resp, respCh, false)
		}
	}()
	remainTasks := []*copTask{task}
	backoffermap := make(map[uint64]*Backoffer)
	for len(remainTasks) > 0 {
		curTask := remainTasks[0]
		bo := chooseBackoffer(ctx, backoffermap, curTask, worker)
		tasks, err := worker.handleTaskOnce(bo, curTask, respCh)
		if err != nil {
			resp := &copResponse{err: errors.Trace(err)}
			worker.sendToRespCh(resp, respCh, true)
			return
		}
		if worker.finished() {
			break
		}
		if len(tasks) > 0 {
			remainTasks = append(tasks, remainTasks[1:]...)
		} else {
			remainTasks = remainTasks[1:]
		}
	}
}

// handleTaskOnce handles single copTask, successful results are send to channel.
// If error happened, returns error. If region split or meet lock, returns the remain tasks.
func (worker *copIteratorWorker) handleTaskOnce(bo *Backoffer, task *copTask, ch chan<- *copResponse) ([]*copTask, error) {
	failpoint.Inject("handleTaskOnceError", func(val failpoint.Value) {
		if val.(bool) {
			failpoint.Return(nil, errors.New("mock handleTaskOnce error"))
		}
	})

	if task.paging {
		task.pagingTaskIdx = atomic.AddUint32(worker.pagingTaskIdx, 1)
	}

	copReq := coprocessor.Request{
		Tp:              worker.req.Tp,
		StartTs:         worker.req.StartTs,
		Data:            worker.req.Data,
		Ranges:          task.ranges.ToPBRanges(),
		SchemaVer:       worker.req.SchemaVar,
		PagingSize:      task.pagingSize,
		Tasks:           task.ToPBBatchTasks(),
		ConnectionId:    worker.req.ConnID,
		ConnectionAlias: worker.req.ConnAlias,
	}

	cacheKey, cacheValue := worker.buildCacheKey(task, &copReq)

	replicaRead := worker.req.ReplicaRead
	rgName := worker.req.ResourceGroupName
	if task.storeType == kv.TiFlash && !variable.EnableResourceControl.Load() {
		// By calling variable.EnableGlobalResourceControlFunc() and setting global variables,
		// tikv/client-go can sense whether the rg function is enabled
		// But for tiflash, it check if rgName is empty to decide if resource control is enabled or not.
		rgName = ""
	}
	req := tikvrpc.NewReplicaReadRequest(task.cmdType, &copReq, options.GetTiKVReplicaReadType(replicaRead), &worker.replicaReadSeed, kvrpcpb.Context{
		IsolationLevel: isolationLevelToPB(worker.req.IsolationLevel),
		Priority:       priorityToPB(worker.req.Priority),
		NotFillCache:   worker.req.NotFillCache,
		RecordTimeStat: true,
		RecordScanStat: true,
		TaskId:         worker.req.TaskID,
		ResourceControlContext: &kvrpcpb.ResourceControlContext{
			ResourceGroupName: rgName,
		},
		BusyThresholdMs: uint32(task.busyThreshold.Milliseconds()),
		BucketsVersion:  task.bucketsVer,
	})
	req.InputRequestSource = task.requestSource.GetRequestSource()
	if task.firstReadType != "" {
		req.ReadType = task.firstReadType
		req.IsRetryRequest = true
	}
	if worker.req.ResourceGroupTagger != nil {
		worker.req.ResourceGroupTagger.Build(req)
	}
	timeout := config.GetGlobalConfig().TiKVClient.CoprReqTimeout
	if task.tikvClientReadTimeout > 0 {
		timeout = time.Duration(task.tikvClientReadTimeout) * time.Millisecond
	}
	failpoint.Inject("sleepCoprRequest", func(v failpoint.Value) {
		//nolint:durationcheck
		time.Sleep(time.Millisecond * time.Duration(v.(int)))
	})

	if worker.req.RunawayChecker != nil {
		if runawayErr := worker.req.RunawayChecker.BeforeCopRequest(req); runawayErr != nil {
			return nil, runawayErr
		}
	}
	req.StoreTp = getEndPointType(task.storeType)
	startTime := time.Now()
	if worker.stats != nil && worker.kvclient.Stats == nil {
		worker.kvclient.Stats = tikv.NewRegionRequestRuntimeStats()
	}
	// set ReadReplicaScope and TxnScope so that req.IsStaleRead will be true when it's a global scope stale read.
	req.ReadReplicaScope = worker.req.ReadReplicaScope
	req.TxnScope = worker.req.TxnScope
	if task.meetLockFallback {
		req.DisableStaleReadMeetLock()
	} else if worker.req.IsStaleness {
		req.EnableStaleWithMixedReplicaRead()
	}
	staleRead := req.GetStaleRead()
	ops := make([]tikv.StoreSelectorOption, 0, 2)
	if len(worker.req.MatchStoreLabels) > 0 {
		ops = append(ops, tikv.WithMatchLabels(worker.req.MatchStoreLabels))
	}
	if task.redirect2Replica != nil {
		req.ReplicaRead = true
		req.ReplicaReadType = options.GetTiKVReplicaReadType(kv.ReplicaReadFollower)
		ops = append(ops, tikv.WithMatchStores([]uint64{*task.redirect2Replica}))
	}
	resp, rpcCtx, storeAddr, err := worker.kvclient.SendReqCtx(bo.TiKVBackoffer(), req, task.region,
		timeout, getEndPointType(task.storeType), task.storeAddr, ops...)
	err = derr.ToTiDBErr(err)
	if worker.req.RunawayChecker != nil {
		err = worker.req.RunawayChecker.CheckThresholds(nil, 0, err)
	}
	if err != nil {
		if task.storeType == kv.TiDB {
			err = worker.handleTiDBSendReqErr(err, task, ch)
			return nil, err
		}
		worker.collectUnconsumedCopRuntimeStats(bo, rpcCtx)
		return nil, errors.Trace(err)
	}

	// Set task.storeAddr field so its task.String() method have the store address information.
	task.storeAddr = storeAddr

	costTime := time.Since(startTime)
	copResp := resp.Resp.(*coprocessor.Response)

	if costTime > minLogCopTaskTime {
		worker.logTimeCopTask(costTime, task, bo, copResp)
	}

	storeID := strconv.FormatUint(req.Context.GetPeer().GetStoreId(), 10)
	isInternal := util.IsRequestSourceInternal(&task.requestSource)
	scope := metrics.LblGeneral
	if isInternal {
		scope = metrics.LblInternal
	}
	metrics.TiKVCoprocessorHistogram.WithLabelValues(storeID, strconv.FormatBool(staleRead), scope).Observe(costTime.Seconds())
	if copResp != nil {
		tidbmetrics.DistSQLCoprRespBodySize.WithLabelValues(storeAddr).Observe(float64(len(copResp.Data)))
	}

	var remains []*copTask
	if worker.req.Paging.Enable {
		remains, err = worker.handleCopPagingResult(bo, rpcCtx, &copResponse{pbResp: copResp}, cacheKey, cacheValue, task, ch, costTime)
	} else {
		// Handles the response for non-paging copTask.
		remains, err = worker.handleCopResponse(bo, rpcCtx, &copResponse{pbResp: copResp}, cacheKey, cacheValue, task, ch, costTime)
	}
	if req.ReadType != "" {
		for _, remain := range remains {
			remain.firstReadType = req.ReadType
		}
	}
	return remains, err
}

const (
	minLogBackoffTime   = 100
	minLogKVProcessTime = 100
)

func (worker *copIteratorWorker) logTimeCopTask(costTime time.Duration, task *copTask, bo *Backoffer, resp *coprocessor.Response) {
	logStr := fmt.Sprintf("[TIME_COP_PROCESS] resp_time:%s txnStartTS:%d region_id:%d store_addr:%s", costTime, worker.req.StartTs, task.region.GetID(), task.storeAddr)
	if worker.kvclient.Stats != nil {
		logStr += fmt.Sprintf(" stats:%s", worker.kvclient.Stats.String())
	}
	if bo.GetTotalSleep() > minLogBackoffTime {
		backoffTypes := strings.ReplaceAll(fmt.Sprintf("%v", bo.TiKVBackoffer().GetTypes()), " ", ",")
		logStr += fmt.Sprintf(" backoff_ms:%d backoff_types:%s", bo.GetTotalSleep(), backoffTypes)
	}
	if regionErr := resp.GetRegionError(); regionErr != nil {
		logStr += fmt.Sprintf(" region_err:%s", regionErr.String())
	}
	// resp might be nil, but it is safe to call resp.GetXXX here.
	detailV2 := resp.GetExecDetailsV2()
	detail := resp.GetExecDetails()
	var timeDetail *kvrpcpb.TimeDetail
	if detailV2 != nil && detailV2.TimeDetail != nil {
		timeDetail = detailV2.TimeDetail
	} else if detail != nil && detail.TimeDetail != nil {
		timeDetail = detail.TimeDetail
	}
	if timeDetail != nil {
		logStr += fmt.Sprintf(" kv_process_ms:%d", timeDetail.ProcessWallTimeMs)
		logStr += fmt.Sprintf(" kv_wait_ms:%d", timeDetail.WaitWallTimeMs)
		logStr += fmt.Sprintf(" kv_read_ms:%d", timeDetail.KvReadWallTimeMs)
		if timeDetail.ProcessWallTimeMs <= minLogKVProcessTime {
			logStr = strings.Replace(logStr, "TIME_COP_PROCESS", "TIME_COP_WAIT", 1)
		}
	}

	if detailV2 != nil && detailV2.ScanDetailV2 != nil {
		logStr += fmt.Sprintf(" processed_versions:%d", detailV2.ScanDetailV2.ProcessedVersions)
		logStr += fmt.Sprintf(" total_versions:%d", detailV2.ScanDetailV2.TotalVersions)
		logStr += fmt.Sprintf(" rocksdb_delete_skipped_count:%d", detailV2.ScanDetailV2.RocksdbDeleteSkippedCount)
		logStr += fmt.Sprintf(" rocksdb_key_skipped_count:%d", detailV2.ScanDetailV2.RocksdbKeySkippedCount)
		logStr += fmt.Sprintf(" rocksdb_cache_hit_count:%d", detailV2.ScanDetailV2.RocksdbBlockCacheHitCount)
		logStr += fmt.Sprintf(" rocksdb_read_count:%d", detailV2.ScanDetailV2.RocksdbBlockReadCount)
		logStr += fmt.Sprintf(" rocksdb_read_byte:%d", detailV2.ScanDetailV2.RocksdbBlockReadByte)
	} else if detail != nil && detail.ScanDetail != nil {
		logStr = appendScanDetail(logStr, "write", detail.ScanDetail.Write)
		logStr = appendScanDetail(logStr, "data", detail.ScanDetail.Data)
		logStr = appendScanDetail(logStr, "lock", detail.ScanDetail.Lock)
	}
	logutil.Logger(bo.GetCtx()).Info(logStr)
}

func appendScanDetail(logStr string, columnFamily string, scanInfo *kvrpcpb.ScanInfo) string {
	if scanInfo != nil {
		logStr += fmt.Sprintf(" scan_total_%s:%d", columnFamily, scanInfo.Total)
		logStr += fmt.Sprintf(" scan_processed_%s:%d", columnFamily, scanInfo.Processed)
	}
	return logStr
}

func (worker *copIteratorWorker) handleCopPagingResult(bo *Backoffer, rpcCtx *tikv.RPCContext, resp *copResponse, cacheKey []byte, cacheValue *coprCacheValue, task *copTask, ch chan<- *copResponse, costTime time.Duration) ([]*copTask, error) {
	remainedTasks, err := worker.handleCopResponse(bo, rpcCtx, resp, cacheKey, cacheValue, task, ch, costTime)
	if err != nil || len(remainedTasks) != 0 {
		// If there is region error or lock error, keep the paging size and retry.
		for _, remainedTask := range remainedTasks {
			remainedTask.pagingSize = task.pagingSize
		}
		return remainedTasks, errors.Trace(err)
	}
	pagingRange := resp.pbResp.Range
	// only paging requests need to calculate the next ranges
	if pagingRange == nil {
		// If the storage engine doesn't support paging protocol, it should have return all the region data.
		// So we finish here.
		return nil, nil
	}

	// calculate next ranges and grow the paging size
	task.ranges = worker.calculateRemain(task.ranges, pagingRange, worker.req.Desc)
	if task.ranges.Len() == 0 {
		return nil, nil
	}

	task.pagingSize = paging.GrowPagingSize(task.pagingSize, worker.req.Paging.MaxPagingSize)
	return []*copTask{task}, nil
}

// handleCopResponse checks coprocessor Response for region split and lock,
// returns more tasks when that happens, or handles the response if no error.
// if we're handling coprocessor paging response, lastRange is the range of last
// successful response, otherwise it's nil.
func (worker *copIteratorWorker) handleCopResponse(bo *Backoffer, rpcCtx *tikv.RPCContext, resp *copResponse, cacheKey []byte, cacheValue *coprCacheValue, task *copTask, ch chan<- *copResponse, costTime time.Duration) ([]*copTask, error) {
	if ver := resp.pbResp.GetLatestBucketsVersion(); task.bucketsVer < ver {
		worker.store.GetRegionCache().UpdateBucketsIfNeeded(task.region, ver)
	}
	if regionErr := resp.pbResp.GetRegionError(); regionErr != nil {
		if rpcCtx != nil && task.storeType == kv.TiDB {
			resp.err = errors.Errorf("error: %v", regionErr)
			worker.sendToRespCh(resp, ch, true)
			return nil, nil
		}
		errStr := fmt.Sprintf("region_id:%v, region_ver:%v, store_type:%s, peer_addr:%s, error:%s",
			task.region.GetID(), task.region.GetVer(), task.storeType.Name(), task.storeAddr, regionErr.String())
		if err := bo.Backoff(tikv.BoRegionMiss(), errors.New(errStr)); err != nil {
			return nil, errors.Trace(err)
		}
		// We may meet RegionError at the first packet, but not during visiting the stream.
		remains, err := buildCopTasks(bo, task.ranges, &buildCopTaskOpt{
			req:                         worker.req,
			cache:                       worker.store.GetRegionCache(),
			respChan:                    false,
			eventCb:                     task.eventCb,
			ignoreTiKVClientReadTimeout: true,
		})
		if err != nil {
			return remains, err
		}
		return worker.handleBatchRemainsOnErr(bo, rpcCtx, remains, resp.pbResp, task, ch)
	}
	if lockErr := resp.pbResp.GetLocked(); lockErr != nil {
		if err := worker.handleLockErr(bo, lockErr, task); err != nil {
			return nil, err
		}
		task.meetLockFallback = true
		return worker.handleBatchRemainsOnErr(bo, rpcCtx, []*copTask{task}, resp.pbResp, task, ch)
	}
	if otherErr := resp.pbResp.GetOtherError(); otherErr != "" {
		err := errors.Errorf("other error: %s", otherErr)

		firstRangeStartKey := task.ranges.At(0).StartKey
		lastRangeEndKey := task.ranges.At(task.ranges.Len() - 1).EndKey

		logutil.Logger(bo.GetCtx()).Warn("other error",
			zap.Uint64("txnStartTS", worker.req.StartTs),
			zap.Uint64("regionID", task.region.GetID()),
			zap.Uint64("regionVer", task.region.GetVer()),
			zap.Uint64("regionConfVer", task.region.GetConfVer()),
			zap.Uint64("bucketsVer", task.bucketsVer),
			zap.Uint64("latestBucketsVer", resp.pbResp.GetLatestBucketsVersion()),
			zap.Int("rangeNums", task.ranges.Len()),
			zap.ByteString("firstRangeStartKey", firstRangeStartKey),
			zap.ByteString("lastRangeEndKey", lastRangeEndKey),
			zap.String("storeAddr", task.storeAddr),
			zap.String("error", otherErr))
		if strings.Contains(err.Error(), "write conflict") {
			return nil, kv.ErrWriteConflict.FastGen("%s", otherErr)
		}
		return nil, errors.Trace(err)
	}
	// When the request is using paging API, the `Range` is not nil.
	if resp.pbResp.Range != nil {
		resp.startKey = resp.pbResp.Range.Start
	} else if task.ranges != nil && task.ranges.Len() > 0 {
		resp.startKey = task.ranges.At(0).StartKey
	}
	if err := worker.handleCollectExecutionInfo(bo, rpcCtx, resp); err != nil {
		return nil, err
	}
	resp.respTime = costTime

	if err := worker.handleCopCache(task, resp, cacheKey, cacheValue); err != nil {
		return nil, err
	}

	pbResp := resp.pbResp
	worker.sendToRespCh(resp, ch, true)
	return worker.handleBatchCopResponse(bo, rpcCtx, pbResp, task.batchTaskList, ch)
}

func (worker *copIteratorWorker) handleBatchRemainsOnErr(bo *Backoffer, rpcCtx *tikv.RPCContext, remains []*copTask, resp *coprocessor.Response, task *copTask, ch chan<- *copResponse) ([]*copTask, error) {
	if len(task.batchTaskList) == 0 {
		return remains, nil
	}
	batchedTasks := task.batchTaskList
	task.batchTaskList = nil
	batchedRemains, err := worker.handleBatchCopResponse(bo, rpcCtx, resp, batchedTasks, ch)
	if err != nil {
		return nil, err
	}
	return append(remains, batchedRemains...), nil
}

// handle the batched cop response.
// tasks will be changed, so the input tasks should not be used after calling this function.
func (worker *copIteratorWorker) handleBatchCopResponse(bo *Backoffer, rpcCtx *tikv.RPCContext, resp *coprocessor.Response,
	tasks map[uint64]*batchedCopTask, ch chan<- *copResponse) (remainTasks []*copTask, err error) {
	if len(tasks) == 0 {
		return nil, nil
	}
	batchedNum := len(tasks)
	busyThresholdFallback := false
	defer func() {
		if err != nil {
			return
		}
		if !busyThresholdFallback {
			worker.storeBatchedNum.Add(uint64(batchedNum - len(remainTasks)))
			worker.storeBatchedFallbackNum.Add(uint64(len(remainTasks)))
		}
	}()
	appendRemainTasks := func(tasks ...*copTask) {
		if remainTasks == nil {
			// allocate size of remain length
			remainTasks = make([]*copTask, 0, len(tasks))
		}
		remainTasks = append(remainTasks, tasks...)
	}
	// need Addr for recording details.
	var dummyRPCCtx *tikv.RPCContext
	if rpcCtx != nil {
		dummyRPCCtx = &tikv.RPCContext{
			Addr: rpcCtx.Addr,
		}
	}
	batchResps := resp.GetBatchResponses()
	for _, batchResp := range batchResps {
		taskID := batchResp.GetTaskId()
		batchedTask, ok := tasks[taskID]
		if !ok {
			return nil, errors.Errorf("task id %d not found", batchResp.GetTaskId())
		}
		delete(tasks, taskID)
		resp := &copResponse{
			pbResp: &coprocessor.Response{
				Data:          batchResp.Data,
				ExecDetailsV2: batchResp.ExecDetailsV2,
			},
		}
		task := batchedTask.task
		failpoint.Inject("batchCopRegionError", func() {
			batchResp.RegionError = &errorpb.Error{}
		})
		if regionErr := batchResp.GetRegionError(); regionErr != nil {
			errStr := fmt.Sprintf("region_id:%v, region_ver:%v, store_type:%s, peer_addr:%s, error:%s",
				task.region.GetID(), task.region.GetVer(), task.storeType.Name(), task.storeAddr, regionErr.String())
			if err := bo.Backoff(tikv.BoRegionMiss(), errors.New(errStr)); err != nil {
				return nil, errors.Trace(err)
			}
			remains, err := buildCopTasks(bo, task.ranges, &buildCopTaskOpt{
				req:                         worker.req,
				cache:                       worker.store.GetRegionCache(),
				respChan:                    false,
				eventCb:                     task.eventCb,
				ignoreTiKVClientReadTimeout: true,
			})
			if err != nil {
				return nil, err
			}
			appendRemainTasks(remains...)
			continue
		}
		//TODO: handle locks in batch
		if lockErr := batchResp.GetLocked(); lockErr != nil {
			if err := worker.handleLockErr(bo, resp.pbResp.GetLocked(), task); err != nil {
				return nil, err
			}
			task.meetLockFallback = true
			appendRemainTasks(task)
			continue
		}
		if otherErr := batchResp.GetOtherError(); otherErr != "" {
			err := errors.Errorf("other error: %s", otherErr)

			firstRangeStartKey := task.ranges.At(0).StartKey
			lastRangeEndKey := task.ranges.At(task.ranges.Len() - 1).EndKey

			logutil.Logger(bo.GetCtx()).Warn("other error",
				zap.Uint64("txnStartTS", worker.req.StartTs),
				zap.Uint64("regionID", task.region.GetID()),
				zap.Uint64("regionVer", task.region.GetVer()),
				zap.Uint64("regionConfVer", task.region.GetConfVer()),
				zap.Uint64("bucketsVer", task.bucketsVer),
				// TODO: add bucket version in log
				//zap.Uint64("latestBucketsVer", batchResp.GetLatestBucketsVersion()),
				zap.Int("rangeNums", task.ranges.Len()),
				zap.ByteString("firstRangeStartKey", firstRangeStartKey),
				zap.ByteString("lastRangeEndKey", lastRangeEndKey),
				zap.String("storeAddr", task.storeAddr),
				zap.Error(err))
			if strings.Contains(err.Error(), "write conflict") {
				return nil, kv.ErrWriteConflict.FastGen("%s", otherErr)
			}
			return nil, errors.Trace(err)
		}
		if err := worker.handleCollectExecutionInfo(bo, dummyRPCCtx, resp); err != nil {
			return nil, err
		}
		worker.sendToRespCh(resp, ch, true)
	}
	for _, t := range tasks {
		task := t.task
		// when the error is generated by client or a load-based server busy,
		// response is empty by design, skip warning for this case.
		if len(batchResps) != 0 {
			firstRangeStartKey := task.ranges.At(0).StartKey
			lastRangeEndKey := task.ranges.At(task.ranges.Len() - 1).EndKey
			logutil.Logger(bo.GetCtx()).Error("response of batched task missing",
				zap.Uint64("id", task.taskID),
				zap.Uint64("txnStartTS", worker.req.StartTs),
				zap.Uint64("regionID", task.region.GetID()),
				zap.Uint64("regionVer", task.region.GetVer()),
				zap.Uint64("regionConfVer", task.region.GetConfVer()),
				zap.Uint64("bucketsVer", task.bucketsVer),
				zap.Int("rangeNums", task.ranges.Len()),
				zap.ByteString("firstRangeStartKey", firstRangeStartKey),
				zap.ByteString("lastRangeEndKey", lastRangeEndKey),
				zap.String("storeAddr", task.storeAddr))
		}
		appendRemainTasks(t.task)
	}
	if regionErr := resp.GetRegionError(); regionErr != nil && regionErr.ServerIsBusy != nil &&
		regionErr.ServerIsBusy.EstimatedWaitMs > 0 && len(remainTasks) != 0 {
		if len(batchResps) != 0 {
			return nil, errors.New("store batched coprocessor with server is busy error shouldn't contain responses")
		}
		busyThresholdFallback = true
		handler := newBatchTaskBuilder(bo, worker.req, worker.store.GetRegionCache(), kv.ReplicaReadFollower)
		for _, task := range remainTasks {
			// do not set busy threshold again.
			task.busyThreshold = 0
			if err = handler.handle(task); err != nil {
				return nil, err
			}
		}
		remainTasks = handler.build()
	}
	return remainTasks, nil
}

func (worker *copIteratorWorker) handleLockErr(bo *Backoffer, lockErr *kvrpcpb.LockInfo, task *copTask) error {
	if lockErr == nil {
		return nil
	}
	resolveLockDetail := worker.getLockResolverDetails()
	// Be care that we didn't redact the SQL statement because the log is DEBUG level.
	if task.eventCb != nil {
		task.eventCb(trxevents.WrapCopMeetLock(&trxevents.CopMeetLock{
			LockInfo: lockErr,
		}))
	} else {
		logutil.Logger(bo.GetCtx()).Debug("coprocessor encounters lock",
			zap.Stringer("lock", lockErr))
	}
	resolveLocksOpts := txnlock.ResolveLocksOptions{
		CallerStartTS: worker.req.StartTs,
		Locks:         []*txnlock.Lock{txnlock.NewLock(lockErr)},
		Detail:        resolveLockDetail,
	}
	resolveLocksRes, err1 := worker.kvclient.ResolveLocksWithOpts(bo.TiKVBackoffer(), resolveLocksOpts)
	err1 = derr.ToTiDBErr(err1)
	if err1 != nil {
		return errors.Trace(err1)
	}
	msBeforeExpired := resolveLocksRes.TTL
	if msBeforeExpired > 0 {
		if err := bo.BackoffWithMaxSleepTxnLockFast(int(msBeforeExpired), errors.New(lockErr.String())); err != nil {
			return errors.Trace(err)
		}
	}
	return nil
}

func (worker *copIteratorWorker) buildCacheKey(task *copTask, copReq *coprocessor.Request) (cacheKey []byte, cacheValue *coprCacheValue) {
	// If there are many ranges, it is very likely to be a TableLookupRequest. They are not worth to cache since
	// computing is not the main cost. Ignore requests with many ranges directly to avoid slowly building the cache key.
	if task.cmdType == tikvrpc.CmdCop && worker.store.coprCache != nil && worker.req.Cacheable && worker.store.coprCache.CheckRequestAdmission(len(copReq.Ranges)) {
		cKey, err := coprCacheBuildKey(copReq)
		if err == nil {
			cacheKey = cKey
			cValue := worker.store.coprCache.Get(cKey)
			copReq.IsCacheEnabled = true

			if cValue != nil && cValue.RegionID == task.region.GetID() && cValue.TimeStamp <= worker.req.StartTs {
				// Append cache version to the request to skip Coprocessor computation if possible
				// when request result is cached
				copReq.CacheIfMatchVersion = cValue.RegionDataVersion
				cacheValue = cValue
			} else {
				copReq.CacheIfMatchVersion = 0
			}
		} else {
			logutil.BgLogger().Warn("Failed to build copr cache key", zap.Error(err))
		}
	}
	return
}

func (worker *copIteratorWorker) handleCopCache(task *copTask, resp *copResponse, cacheKey []byte, cacheValue *coprCacheValue) error {
	if resp.pbResp.IsCacheHit {
		if cacheValue == nil {
			return errors.New("Internal error: received illegal TiKV response")
		}
		copr_metrics.CoprCacheCounterHit.Add(1)
		// Cache hit and is valid: use cached data as response data and we don't update the cache.
		data := make([]byte, len(cacheValue.Data))
		copy(data, cacheValue.Data)
		resp.pbResp.Data = data
		if worker.req.Paging.Enable {
			var start, end []byte
			if cacheValue.PageStart != nil {
				start = make([]byte, len(cacheValue.PageStart))
				copy(start, cacheValue.PageStart)
			}
			if cacheValue.PageEnd != nil {
				end = make([]byte, len(cacheValue.PageEnd))
				copy(end, cacheValue.PageEnd)
			}
			// When paging protocol is used, the response key range is part of the cache data.
			if start != nil || end != nil {
				resp.pbResp.Range = &coprocessor.KeyRange{
					Start: start,
					End:   end,
				}
			} else {
				resp.pbResp.Range = nil
			}
		}
		// `worker.enableCollectExecutionInfo` is loaded from the instance's config. Because it's not related to the request,
		// the cache key can be same when `worker.enableCollectExecutionInfo` is true or false.
		// When `worker.enableCollectExecutionInfo` is false, the `resp.detail` is nil, and hit cache is still possible.
		// Check `resp.detail` to avoid panic.
		// Details: https://github.com/pingcap/tidb/issues/48212
		if resp.detail != nil {
			resp.detail.CoprCacheHit = true
		}
		return nil
	}
	copr_metrics.CoprCacheCounterMiss.Add(1)
	// Cache not hit or cache hit but not valid: update the cache if the response can be cached.
	if cacheKey != nil && resp.pbResp.CanBeCached && resp.pbResp.CacheLastVersion > 0 {
		if resp.detail != nil {
			if worker.store.coprCache.CheckResponseAdmission(resp.pbResp.Data.Size(), resp.detail.TimeDetail.ProcessTime, task.pagingTaskIdx) {
				data := make([]byte, len(resp.pbResp.Data))
				copy(data, resp.pbResp.Data)

				newCacheValue := coprCacheValue{
					Data:              data,
					TimeStamp:         worker.req.StartTs,
					RegionID:          task.region.GetID(),
					RegionDataVersion: resp.pbResp.CacheLastVersion,
				}
				// When paging protocol is used, the response key range is part of the cache data.
				if r := resp.pbResp.GetRange(); r != nil {
					newCacheValue.PageStart = append([]byte{}, r.GetStart()...)
					newCacheValue.PageEnd = append([]byte{}, r.GetEnd()...)
				}
				worker.store.coprCache.Set(cacheKey, &newCacheValue)
			}
		}
	}
	return nil
}

func (worker *copIteratorWorker) getLockResolverDetails() *util.ResolveLockDetail {
	if worker.stats == nil {
		return nil
	}
	return &util.ResolveLockDetail{}
}

func (worker *copIteratorWorker) handleCollectExecutionInfo(bo *Backoffer, rpcCtx *tikv.RPCContext, resp *copResponse) error {
	if worker.stats == nil {
		return nil
	}
	failpoint.Inject("disable-collect-execution", func(val failpoint.Value) {
		if val.(bool) {
			panic("shouldn't reachable")
		}
	})
	if resp.detail == nil {
		resp.detail = new(CopRuntimeStats)
	}
	return worker.collectCopRuntimeStats(resp.detail, bo, rpcCtx, resp)
}

func (worker *copIteratorWorker) collectCopRuntimeStats(copStats *CopRuntimeStats, bo *Backoffer, rpcCtx *tikv.RPCContext, resp *copResponse) error {
	worker.collectKVClientRuntimeStats(copStats, bo, rpcCtx)
	if resp == nil {
		return nil
	}
	sd := &util.ScanDetail{}
	td := util.TimeDetail{}
	if pbDetails := resp.pbResp.ExecDetailsV2; pbDetails != nil {
		// Take values in `ExecDetailsV2` first.
		if pbDetails.TimeDetail != nil || pbDetails.TimeDetailV2 != nil {
			td.MergeFromTimeDetail(pbDetails.TimeDetailV2, pbDetails.TimeDetail)
		}
		if scanDetailV2 := pbDetails.ScanDetailV2; scanDetailV2 != nil {
			sd.MergeFromScanDetailV2(scanDetailV2)
		}
	} else if pbDetails := resp.pbResp.ExecDetails; pbDetails != nil {
		if timeDetail := pbDetails.TimeDetail; timeDetail != nil {
			td.MergeFromTimeDetail(nil, timeDetail)
		}
		if scanDetail := pbDetails.ScanDetail; scanDetail != nil {
			if scanDetail.Write != nil {
				sd.ProcessedKeys = scanDetail.Write.Processed
				sd.TotalKeys = scanDetail.Write.Total
			}
		}
	}
	copStats.ScanDetail = sd
	copStats.TimeDetail = td

	if worker.req.RunawayChecker != nil {
		var ruDetail *util.RUDetails
		if ruDetailRaw := bo.GetCtx().Value(util.RUDetailsCtxKey); ruDetailRaw != nil {
			ruDetail = ruDetailRaw.(*util.RUDetails)
		}
		if err := worker.req.RunawayChecker.CheckThresholds(ruDetail, sd.ProcessedKeys, nil); err != nil {
			return err
		}
	}
	return nil
}

func (worker *copIteratorWorker) collectKVClientRuntimeStats(copStats *CopRuntimeStats, bo *Backoffer, rpcCtx *tikv.RPCContext) {
	defer func() {
		worker.kvclient.Stats = nil
	}()
	copStats.ReqStats = worker.kvclient.Stats
	backoffTimes := bo.GetBackoffTimes()
	copStats.BackoffTime = time.Duration(bo.GetTotalSleep()) * time.Millisecond
	copStats.BackoffSleep = make(map[string]time.Duration, len(backoffTimes))
	copStats.BackoffTimes = make(map[string]int, len(backoffTimes))
	for backoff := range backoffTimes {
		copStats.BackoffTimes[backoff] = backoffTimes[backoff]
		copStats.BackoffSleep[backoff] = time.Duration(bo.GetBackoffSleepMS()[backoff]) * time.Millisecond
	}
	if rpcCtx != nil {
		copStats.CalleeAddress = rpcCtx.Addr
	}
}

func (worker *copIteratorWorker) collectUnconsumedCopRuntimeStats(bo *Backoffer, rpcCtx *tikv.RPCContext) {
	if worker.kvclient.Stats != nil && worker.stats != nil {
		copStats := &CopRuntimeStats{}
		worker.collectKVClientRuntimeStats(copStats, bo, rpcCtx)
		worker.stats.Lock()
		worker.stats.stats = append(worker.stats.stats, copStats)
		worker.stats.Unlock()
	}
}

// CopRuntimeStats contains execution detail information.
type CopRuntimeStats struct {
	execdetails.ExecDetails
	ReqStats *tikv.RegionRequestRuntimeStats

	CoprCacheHit bool
}

type copIteratorRuntimeStats struct {
	sync.Mutex
	stats []*CopRuntimeStats
}

func (worker *copIteratorWorker) handleTiDBSendReqErr(err error, task *copTask, ch chan<- *copResponse) error {
	errCode := errno.ErrUnknown
	errMsg := err.Error()
	if terror.ErrorEqual(err, derr.ErrTiKVServerTimeout) {
		errCode = errno.ErrTiKVServerTimeout
		errMsg = "TiDB server timeout, address is " + task.storeAddr
	}
	if terror.ErrorEqual(err, derr.ErrTiFlashServerTimeout) {
		errCode = errno.ErrTiFlashServerTimeout
		errMsg = "TiDB server timeout, address is " + task.storeAddr
	}
	selResp := tipb.SelectResponse{
		Warnings: []*tipb.Error{
			{
				Code: int32(errCode),
				Msg:  errMsg,
			},
		},
	}
	data, err := proto.Marshal(&selResp)
	if err != nil {
		return errors.Trace(err)
	}
	resp := &copResponse{
		pbResp: &coprocessor.Response{
			Data: data,
		},
		detail: &CopRuntimeStats{},
	}
	worker.sendToRespCh(resp, ch, true)
	return nil
}

// calculateRetry splits the input ranges into two, and take one of them according to desc flag.
// It's used in paging API, to calculate which range is consumed and what needs to be retry.
// For example:
// ranges: [r1 --> r2) [r3 --> r4)
// split:      [s1   -->   s2)
// In normal scan order, all data before s1 is consumed, so the retry ranges should be [s1 --> r2) [r3 --> r4)
// In reverse scan order, all data after s2 is consumed, so the retry ranges should be [r1 --> r2) [r3 --> s2)
func (worker *copIteratorWorker) calculateRetry(ranges *KeyRanges, split *coprocessor.KeyRange, desc bool) *KeyRanges {
	if split == nil {
		return ranges
	}
	if desc {
		left, _ := ranges.Split(split.End)
		return left
	}
	_, right := ranges.Split(split.Start)
	return right
}

// calculateRemain calculates the remain ranges to be processed, it's used in paging API.
// For example:
// ranges: [r1 --> r2) [r3 --> r4)
// split:      [s1   -->   s2)
// In normal scan order, all data before s2 is consumed, so the remained ranges should be [s2 --> r4)
// In reverse scan order, all data after s1 is consumed, so the remained ranges should be [r1 --> s1)
func (worker *copIteratorWorker) calculateRemain(ranges *KeyRanges, split *coprocessor.KeyRange, desc bool) *KeyRanges {
	if split == nil {
		return ranges
	}
	if desc {
		left, _ := ranges.Split(split.Start)
		return left
	}
	_, right := ranges.Split(split.End)
	return right
}

// finished checks the flags and finished channel, it tells whether the worker is finished.
func (worker *copIteratorWorker) finished() bool {
	if worker.vars != nil && worker.vars.Killed != nil {
		killed := atomic.LoadUint32(worker.vars.Killed)
		if killed != 0 {
			logutil.BgLogger().Info(
				"a killed signal is received in copIteratorWorker",
				zap.Uint32("signal", killed),
			)
			return true
		}
	}
	select {
	case <-worker.finishCh:
		return true
	default:
		return false
	}
}

func (it *copIterator) Close() error {
	if atomic.CompareAndSwapUint32(&it.closed, 0, 1) {
		close(it.finishCh)
	}
	it.rpcCancel.CancelAll()
	it.actionOnExceed.close()
	it.wg.Wait()
	return nil
}

// copErrorResponse returns error when calling Next()
type copErrorResponse struct{ error }

func (it copErrorResponse) Next(ctx context.Context) (kv.ResultSubset, error) {
	return nil, it.error
}

func (it copErrorResponse) Close() error {
	return nil
}

// rateLimitAction an OOM Action which is used to control the token if OOM triggered. The token number should be
// set on initial. Each time the Action is triggered, one token would be destroyed. If the count of the token is less
// than 2, the action would be delegated to the fallback action.
type rateLimitAction struct {
	memory.BaseOOMAction
	// enabled indicates whether the rateLimitAction is permitted to Action. 1 means permitted, 0 denied.
	enabled uint32
	// totalTokenNum indicates the total token at initial
	totalTokenNum uint
	cond          struct {
		sync.Mutex
		// exceeded indicates whether have encountered OOM situation.
		exceeded bool
		// remainingTokenNum indicates the count of tokens which still exists
		remainingTokenNum uint
		once              sync.Once
		// triggerCountForTest indicates the total count of the rateLimitAction's Action being executed
		triggerCountForTest uint
	}
}

func newRateLimitAction(totalTokenNumber uint) *rateLimitAction {
	return &rateLimitAction{
		totalTokenNum: totalTokenNumber,
		cond: struct {
			sync.Mutex
			exceeded            bool
			remainingTokenNum   uint
			once                sync.Once
			triggerCountForTest uint
		}{
			Mutex:             sync.Mutex{},
			exceeded:          false,
			remainingTokenNum: totalTokenNumber,
			once:              sync.Once{},
		},
	}
}

// Action implements ActionOnExceed.Action
func (e *rateLimitAction) Action(t *memory.Tracker) {
	if !e.isEnabled() {
		if fallback := e.GetFallback(); fallback != nil {
			fallback.Action(t)
		}
		return
	}
	e.conditionLock()
	defer e.conditionUnlock()
	e.cond.once.Do(func() {
		if e.cond.remainingTokenNum < 2 {
			e.setEnabled(false)
			logutil.BgLogger().Info("memory exceeds quota, rateLimitAction delegate to fallback action",
				zap.Uint("total token count", e.totalTokenNum))
			if fallback := e.GetFallback(); fallback != nil {
				fallback.Action(t)
			}
			return
		}
		failpoint.Inject("testRateLimitActionMockConsumeAndAssert", func(val failpoint.Value) {
			if val.(bool) {
				if e.cond.triggerCountForTest+e.cond.remainingTokenNum != e.totalTokenNum {
					panic("triggerCount + remainingTokenNum not equal to totalTokenNum")
				}
			}
		})
		logutil.BgLogger().Info("memory exceeds quota, destroy one token now.",
			zap.Int64("consumed", t.BytesConsumed()),
			zap.Int64("quota", t.GetBytesLimit()),
			zap.Uint("total token count", e.totalTokenNum),
			zap.Uint("remaining token count", e.cond.remainingTokenNum))
		e.cond.exceeded = true
		e.cond.triggerCountForTest++
	})
}

// GetPriority get the priority of the Action.
func (e *rateLimitAction) GetPriority() int64 {
	return memory.DefRateLimitPriority
}

// destroyTokenIfNeeded will check the `exceed` flag after copWorker finished one task.
// If the exceed flag is true and there is no token been destroyed before, one token will be destroyed,
// or the token would be return back.
func (e *rateLimitAction) destroyTokenIfNeeded(returnToken func()) {
	if !e.isEnabled() {
		returnToken()
		return
	}
	e.conditionLock()
	defer e.conditionUnlock()
	if !e.cond.exceeded {
		returnToken()
		return
	}
	// If actionOnExceed has been triggered and there is no token have been destroyed before,
	// destroy one token.
	e.cond.remainingTokenNum = e.cond.remainingTokenNum - 1
	e.cond.exceeded = false
	e.cond.once = sync.Once{}
}

func (e *rateLimitAction) conditionLock() {
	e.cond.Lock()
}

func (e *rateLimitAction) conditionUnlock() {
	e.cond.Unlock()
}

func (e *rateLimitAction) close() {
	if !e.isEnabled() {
		return
	}
	e.setEnabled(false)
	e.conditionLock()
	defer e.conditionUnlock()
	e.cond.exceeded = false
	e.SetFinished()
}

func (e *rateLimitAction) setEnabled(enabled bool) {
	newValue := uint32(0)
	if enabled {
		newValue = uint32(1)
	}
	atomic.StoreUint32(&e.enabled, newValue)
}

func (e *rateLimitAction) isEnabled() bool {
	return atomic.LoadUint32(&e.enabled) > 0
}

// priorityToPB converts priority type to wire type.
func priorityToPB(pri int) kvrpcpb.CommandPri {
	switch pri {
	case kv.PriorityLow:
		return kvrpcpb.CommandPri_Low
	case kv.PriorityHigh:
		return kvrpcpb.CommandPri_High
	default:
		return kvrpcpb.CommandPri_Normal
	}
}

func isolationLevelToPB(level kv.IsoLevel) kvrpcpb.IsolationLevel {
	switch level {
	case kv.RC:
		return kvrpcpb.IsolationLevel_RC
	case kv.SI:
		return kvrpcpb.IsolationLevel_SI
	case kv.RCCheckTS:
		return kvrpcpb.IsolationLevel_RCCheckTS
	default:
		return kvrpcpb.IsolationLevel_SI
	}
}

// BuildKeyRanges is used for test, quickly build key ranges from paired keys.
func BuildKeyRanges(keys ...string) []kv.KeyRange {
	var ranges []kv.KeyRange
	for i := 0; i < len(keys); i += 2 {
		ranges = append(ranges, kv.KeyRange{
			StartKey: []byte(keys[i]),
			EndKey:   []byte(keys[i+1]),
		})
	}
	return ranges
}

func optRowHint(req *kv.Request) bool {
	opt := true
	if req.StoreType == kv.TiDB {
		return false
	}
	if req.RequestSource.RequestSourceInternal || req.Tp != kv.ReqTypeDAG {
		// disable extra concurrency for internal tasks.
		return false
	}
	failpoint.Inject("disableFixedRowCountHint", func(_ failpoint.Value) {
		opt = false
	})
	return opt
}

func checkStoreBatchCopr(req *kv.Request) bool {
	if req.Tp != kv.ReqTypeDAG || req.StoreType != kv.TiKV {
		return false
	}
	// TODO: support keep-order batch
	if req.ReplicaRead != kv.ReplicaReadLeader || req.KeepOrder {
		// Disable batch copr for follower read
		return false
	}
	// Disable batch copr when paging is enabled.
	if req.Paging.Enable {
		return false
	}
	// Disable it for internal requests to avoid regression.
	if req.RequestSource.RequestSourceInternal {
		return false
	}
	return true
}<|MERGE_RESOLUTION|>--- conflicted
+++ resolved
@@ -103,7 +103,7 @@
 	if ctx.Value(util.RUDetailsCtxKey) == nil {
 		ctx = context.WithValue(ctx, util.RUDetailsCtxKey, util.NewRUDetails())
 	}
-	it.open(ctx, option.EnableCollectExecutionInfo)
+	it.open(ctx)
 	return it
 }
 
@@ -180,18 +180,16 @@
 		return nil, copErrorResponse{err}
 	}
 	it := &copIterator{
-		store:                      c.store,
-		req:                        req,
-		concurrency:                req.Concurrency,
-		finishCh:                   make(chan struct{}),
-		vars:                       vars,
-		memTracker:                 req.MemTracker,
-		replicaReadSeed:            c.replicaReadSeed,
-		rpcCancel:                  tikv.NewRPCanceller(),
-		buildTaskElapsed:           *buildOpt.elapsed,
-		runawayChecker:             req.RunawayChecker,
-		unconsumedStats:            &unconsumedCopRuntimeStats{},
-		enableCollectExecutionInfo: option.EnableCollectExecutionInfo,
+		store:            c.store,
+		req:              req,
+		concurrency:      req.Concurrency,
+		finishCh:         make(chan struct{}),
+		vars:             vars,
+		memTracker:       req.MemTracker,
+		replicaReadSeed:  c.replicaReadSeed,
+		rpcCancel:        tikv.NewRPCanceller(),
+		buildTaskElapsed: *buildOpt.elapsed,
+		runawayChecker:   req.RunawayChecker,
 	}
 	// Pipelined-dml can flush locks when it is still reading.
 	// The coprocessor of the txn should not be blocked by itself.
@@ -719,13 +717,7 @@
 	storeBatchedFallbackNum atomic.Uint64
 
 	runawayChecker resourcegroup.RunawayChecker
-<<<<<<< HEAD
-	// TODO: refactor following by https://github.com/pingcap/tidb/pull/57545
-	enableCollectExecutionInfo bool
-	unconsumedStats            *unconsumedCopRuntimeStats
-=======
 	stats          *copIteratorRuntimeStats
->>>>>>> d42989f1
 }
 
 // copIteratorWorker receives tasks from copIteratorTaskSender, handles tasks and sends the copResponse to respChan.
@@ -860,16 +852,11 @@
 }
 
 // open starts workers and sender goroutines.
-<<<<<<< HEAD
-func (it *copIterator) open(ctx context.Context, enabledRateLimitAction, enableCollectExecutionInfo bool) {
-	it.actionOnExceed.setEnabled(enabledRateLimitAction)
+func (it *copIterator) open(ctx context.Context) {
 	if (it.concurrency + it.smallTaskConcurrency) <= 1 {
 		it.liteReqSender = true
 		return
 	}
-=======
-func (it *copIterator) open(ctx context.Context, enableCollectExecutionInfo bool) {
->>>>>>> d42989f1
 	taskCh := make(chan *copTask, 1)
 	it.wg.Add(it.concurrency + it.smallTaskConcurrency)
 	var smallTaskCh chan *copTask
@@ -882,26 +869,7 @@
 		if i >= it.concurrency && smallTaskCh != nil {
 			ch = smallTaskCh
 		}
-<<<<<<< HEAD
-		worker := newCopIteratorWorker(it, ch, enableCollectExecutionInfo)
-=======
-		worker := &copIteratorWorker{
-			taskCh:                  ch,
-			wg:                      &it.wg,
-			store:                   it.store,
-			req:                     it.req,
-			respChan:                it.respChan,
-			finishCh:                it.finishCh,
-			vars:                    it.vars,
-			kvclient:                txnsnapshot.NewClientHelper(it.store.store, &it.resolvedLocks, &it.committedLocks, false),
-			memTracker:              it.memTracker,
-			replicaReadSeed:         it.replicaReadSeed,
-			pagingTaskIdx:           &it.pagingTaskIdx,
-			storeBatchedNum:         &it.storeBatchedNum,
-			storeBatchedFallbackNum: &it.storeBatchedFallbackNum,
-			stats:                   it.stats,
-		}
->>>>>>> d42989f1
+		worker := newCopIteratorWorker(it, ch)
 		go worker.run(ctx)
 	}
 	taskSender := &copIteratorTaskSender{
@@ -922,23 +890,22 @@
 	go taskSender.run(it.req.ConnID, it.req.RunawayChecker)
 }
 
-func newCopIteratorWorker(it *copIterator, taskCh <-chan *copTask, enableCollectExecutionInfo bool) *copIteratorWorker {
+func newCopIteratorWorker(it *copIterator, taskCh <-chan *copTask) *copIteratorWorker {
 	return &copIteratorWorker{
-		taskCh:                     taskCh,
-		wg:                         &it.wg,
-		store:                      it.store,
-		req:                        it.req,
-		respChan:                   it.respChan,
-		finishCh:                   it.finishCh,
-		vars:                       it.vars,
-		kvclient:                   txnsnapshot.NewClientHelper(it.store.store, &it.resolvedLocks, &it.committedLocks, false),
-		memTracker:                 it.memTracker,
-		replicaReadSeed:            it.replicaReadSeed,
-		enableCollectExecutionInfo: enableCollectExecutionInfo,
-		pagingTaskIdx:              &it.pagingTaskIdx,
-		storeBatchedNum:            &it.storeBatchedNum,
-		storeBatchedFallbackNum:    &it.storeBatchedFallbackNum,
-		unconsumedStats:            it.unconsumedStats,
+		taskCh:                  taskCh,
+		wg:                      &it.wg,
+		store:                   it.store,
+		req:                     it.req,
+		respChan:                it.respChan,
+		finishCh:                it.finishCh,
+		vars:                    it.vars,
+		kvclient:                txnsnapshot.NewClientHelper(it.store.store, &it.resolvedLocks, &it.committedLocks, false),
+		memTracker:              it.memTracker,
+		replicaReadSeed:         it.replicaReadSeed,
+		pagingTaskIdx:           &it.pagingTaskIdx,
+		storeBatchedNum:         &it.storeBatchedNum,
+		storeBatchedFallbackNum: &it.storeBatchedFallbackNum,
+		stats:                   it.stats,
 	}
 }
 
@@ -1187,7 +1154,7 @@
 	if len(it.tasks) == 0 {
 		return nil
 	}
-	worker := newCopIteratorWorker(it, nil, it.enableCollectExecutionInfo)
+	worker := newCopIteratorWorker(it, nil)
 	defer func() {
 		r := recover()
 		if r != nil {
