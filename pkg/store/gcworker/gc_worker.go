--- conflicted
+++ resolved
@@ -340,19 +340,13 @@
 	return nil
 }
 
-<<<<<<< HEAD
-func (w *GCWorker) runKeyspaceDeleteRangeByGlobalGCSafePoint(ctx context.Context, concurrency int) error {
+func (w *GCWorker) runKeyspaceDeleteRangeByGlobalGCSafePoint(ctx context.Context, concurrency gcConcurrency) error {
 	// Check the current keyspace is valid.
 	if !keyspace.IsKeyspaceMetaNotNilAndUseGlobalGC(w.store.GetCodec().GetKeyspaceMeta()) {
 		return errors.New("run keyspace delete ranges with global GC safe point, but the keyspace is not valid")
 	}
 	// Get global GC safe point from PD.
 	// The global GC safe point is updated only after the global GC have done resolveLocks phase globally.
-=======
-func (w *GCWorker) runKeyspaceDeleteRange(ctx context.Context, concurrency gcConcurrency) error {
-	// Get safe point from PD.
-	// The GC safe point is updated only after the global GC have done resolveLocks phase globally.
->>>>>>> 72921175
 	// So, in the following code, resolveLocks must have been done by the global GC on the ranges to be deleted,
 	// so it's safe to delete the ranges.
 	safePoint, err := w.getGCSafePoint(ctx, w.pdClient)
@@ -375,15 +369,9 @@
 	keyspaceID := w.store.GetCodec().GetKeyspaceID()
 	logutil.Logger(ctx).Info("start keyspace delete range", zap.String("category", "gc worker"),
 		zap.String("uuid", w.uuid),
-<<<<<<< HEAD
-		zap.Int("concurrency", concurrency),
+		zap.Any("concurrency", concurrency),
 		zap.Uint32("keyspace-id", uint32(keyspaceID)),
 		zap.Uint64("gc-safe-point", safePoint))
-=======
-		zap.Int("concurrency", concurrency.v),
-		zap.Uint32("keyspaceID", uint32(keyspaceID)),
-		zap.Uint64("GCSafepoint", safePoint))
->>>>>>> 72921175
 
 	// Do deleteRanges.
 	err = w.deleteRanges(ctx, safePoint, concurrency)
@@ -473,11 +461,7 @@
 	return nil
 }
 
-<<<<<<< HEAD
-func (w *GCWorker) runKeyspaceGCJobInGlobalGC(ctx context.Context, concurrency int) error {
-=======
-func (w *GCWorker) runKeyspaceGCJob(ctx context.Context, concurrency gcConcurrency) error {
->>>>>>> 72921175
+func (w *GCWorker) runKeyspaceGCJobInGlobalGC(ctx context.Context, concurrency gcConcurrency) error {
 	// When the worker is just started, or an old GC job has just finished,
 	// wait a while before starting a new job.
 	if time.Since(w.lastFinish) < gcWaitTime {
