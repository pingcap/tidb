// Copyright 2017 PingCAP, Inc.
//
// Licensed under the Apache License, Version 2.0 (the "License");
// you may not use this file except in compliance with the License.
// You may obtain a copy of the License at
//
//     http://www.apache.org/licenses/LICENSE-2.0
//
// Unless required by applicable law or agreed to in writing, software
// distributed under the License is distributed on an "AS IS" BASIS,
// WITHOUT WARRANTIES OR CONDITIONS OF ANY KIND, either express or implied.
// See the License for the specific language governing permissions and
// limitations under the License.

package gcworker

import (
	"bytes"
	"context"
	"encoding/hex"
	"encoding/json"
	"fmt"
	"math"
	"os"
	"strconv"
	"strings"
	"sync"
	"time"

	"github.com/pingcap/errors"
	"github.com/pingcap/failpoint"
	"github.com/pingcap/kvproto/pkg/errorpb"
	"github.com/pingcap/kvproto/pkg/kvrpcpb"
	"github.com/pingcap/kvproto/pkg/metapb"
	"github.com/pingcap/tidb/pkg/ddl"
	"github.com/pingcap/tidb/pkg/ddl/label"
	"github.com/pingcap/tidb/pkg/ddl/placement"
	"github.com/pingcap/tidb/pkg/ddl/util"
	"github.com/pingcap/tidb/pkg/domain/infosync"
	"github.com/pingcap/tidb/pkg/kv"
	"github.com/pingcap/tidb/pkg/metrics"
	"github.com/pingcap/tidb/pkg/parser/model"
	"github.com/pingcap/tidb/pkg/parser/terror"
	"github.com/pingcap/tidb/pkg/privilege"
	"github.com/pingcap/tidb/pkg/session"
	sessiontypes "github.com/pingcap/tidb/pkg/session/types"
	"github.com/pingcap/tidb/pkg/sessionctx/variable"
	"github.com/pingcap/tidb/pkg/tablecodec"
	"github.com/pingcap/tidb/pkg/util/codec"
	"github.com/pingcap/tidb/pkg/util/dbterror"
	"github.com/pingcap/tidb/pkg/util/logutil"
	tikverr "github.com/tikv/client-go/v2/error"
	tikvstore "github.com/tikv/client-go/v2/kv"
	"github.com/tikv/client-go/v2/oracle"
	"github.com/tikv/client-go/v2/tikv"
	"github.com/tikv/client-go/v2/tikvrpc"
	"github.com/tikv/client-go/v2/txnkv/rangetask"
	tikvutil "github.com/tikv/client-go/v2/util"
	pd "github.com/tikv/pd/client"
	"go.uber.org/zap"
)

// GCWorker periodically triggers GC process on tikv server.
type GCWorker struct {
	uuid               string
	desc               string
	store              kv.Storage
	tikvStore          tikv.Storage
	pdClient           pd.Client
	gcIsRunning        bool
	lastFinish         time.Time
	cancel             context.CancelFunc
	done               chan error
	regionLockResolver tikv.RegionLockResolver
}

// NewGCWorker creates a GCWorker instance.
func NewGCWorker(store kv.Storage, pdClient pd.Client) (*GCWorker, error) {
	ver, err := store.CurrentVersion(kv.GlobalTxnScope)
	if err != nil {
		return nil, errors.Trace(err)
	}
	hostName, err := os.Hostname()
	if err != nil {
		hostName = "unknown"
	}
	tikvStore, ok := store.(tikv.Storage)
	if !ok {
		return nil, errors.New("GC should run against TiKV storage")
	}
	uuid := strconv.FormatUint(ver.Ver, 16)
	resolverIdentifier := fmt.Sprintf("gc-worker-%s", uuid)
	worker := &GCWorker{
		uuid:               uuid,
		desc:               fmt.Sprintf("host:%s, pid:%d, start at %s", hostName, os.Getpid(), time.Now()),
		store:              store,
		tikvStore:          tikvStore,
		pdClient:           pdClient,
		gcIsRunning:        false,
		lastFinish:         time.Now(),
		regionLockResolver: tikv.NewRegionLockResolver(resolverIdentifier, tikvStore),
		done:               make(chan error),
	}
	variable.RegisterStatistics(worker)
	return worker, nil
}

// Start starts the worker.
func (w *GCWorker) Start() {
	var ctx context.Context
	ctx, w.cancel = context.WithCancel(context.Background())
	ctx = kv.WithInternalSourceType(ctx, kv.InternalTxnGC)
	var wg sync.WaitGroup
	wg.Add(1)
	go w.start(ctx, &wg)
	wg.Wait() // Wait create session finish in worker, some test code depend on this to avoid race.
}

// Close stops background goroutines.
func (w *GCWorker) Close() {
	w.cancel()
}

const (
	booleanTrue  = "true"
	booleanFalse = "false"

	gcWorkerTickInterval = time.Minute
	gcWorkerLease        = time.Minute * 2
	gcLeaderUUIDKey      = "tikv_gc_leader_uuid"
	gcLeaderDescKey      = "tikv_gc_leader_desc"
	gcLeaderLeaseKey     = "tikv_gc_leader_lease"

	gcLastRunTimeKey       = "tikv_gc_last_run_time"
	gcRunIntervalKey       = "tikv_gc_run_interval"
	gcDefaultRunInterval   = time.Minute * 10
	gcWaitTime             = time.Minute * 1
	gcRedoDeleteRangeDelay = 24 * time.Hour

	gcLifeTimeKey        = "tikv_gc_life_time"
	gcDefaultLifeTime    = time.Minute * 10
	gcMinLifeTime        = time.Minute * 10
	gcSafePointKey       = "tikv_gc_safe_point"
	gcConcurrencyKey     = "tikv_gc_concurrency"
	gcDefaultConcurrency = 2
	gcMinConcurrency     = 1
	gcMaxConcurrency     = 128

	gcEnableKey          = "tikv_gc_enable"
	gcDefaultEnableValue = true

	gcModeKey         = "tikv_gc_mode"
	gcModeCentral     = "central"
	gcModeDistributed = "distributed"
	gcModeDefault     = gcModeDistributed

	gcScanLockModeKey = "tikv_gc_scan_lock_mode"

	gcAutoConcurrencyKey     = "tikv_gc_auto_concurrency"
	gcDefaultAutoConcurrency = true

	gcWorkerServiceSafePointID = "gc_worker"

	// Status var names start with tidb_%
	tidbGCLastRunTime = "tidb_gc_last_run_time"
	tidbGCLeaderDesc  = "tidb_gc_leader_desc"
	tidbGCLeaderLease = "tidb_gc_leader_lease"
	tidbGCLeaderUUID  = "tidb_gc_leader_uuid"
	tidbGCSafePoint   = "tidb_gc_safe_point"
)

var gcSafePointCacheInterval = tikv.GcSafePointCacheInterval

var gcVariableComments = map[string]string{
	gcLeaderUUIDKey:      "Current GC worker leader UUID. (DO NOT EDIT)",
	gcLeaderDescKey:      "Host name and pid of current GC leader. (DO NOT EDIT)",
	gcLeaderLeaseKey:     "Current GC worker leader lease. (DO NOT EDIT)",
	gcLastRunTimeKey:     "The time when last GC starts. (DO NOT EDIT)",
	gcRunIntervalKey:     "GC run interval, at least 10m, in Go format.",
	gcLifeTimeKey:        "All versions within life time will not be collected by GC, at least 10m, in Go format.",
	gcSafePointKey:       "All versions after safe point can be accessed. (DO NOT EDIT)",
	gcConcurrencyKey:     "How many goroutines used to do GC parallel, [1, 128], default 2",
	gcEnableKey:          "Current GC enable status",
	gcModeKey:            "Mode of GC, \"central\" or \"distributed\"",
	gcAutoConcurrencyKey: "Let TiDB pick the concurrency automatically. If set false, tikv_gc_concurrency will be used",
	gcScanLockModeKey:    "Mode of scanning locks, \"physical\" or \"legacy\".(Deprecated)",
}

const (
	unsafeDestroyRangeTimeout = 5 * time.Minute
	gcTimeout                 = 5 * time.Minute
)

func (w *GCWorker) start(ctx context.Context, wg *sync.WaitGroup) {
	logutil.Logger(ctx).Info("start", zap.String("category", "gc worker"),
		zap.String("uuid", w.uuid))

	w.tick(ctx) // Immediately tick once to initialize configs.
	wg.Done()

	ticker := time.NewTicker(gcWorkerTickInterval)
	defer ticker.Stop()
	defer func() {
		r := recover()
		if r != nil {
			logutil.Logger(ctx).Error("gcWorker",
				zap.Any("r", r),
				zap.Stack("stack"))
			metrics.PanicCounter.WithLabelValues(metrics.LabelGCWorker).Inc()
		}
	}()
	for {
		select {
		case <-ticker.C:
			w.tick(ctx)
		case err := <-w.done:
			w.gcIsRunning = false
			w.lastFinish = time.Now()
			if err != nil {
				logutil.Logger(ctx).Error("runGCJob", zap.String("category", "gc worker"), zap.Error(err))
			}
		case <-ctx.Done():
			logutil.Logger(ctx).Info("quit", zap.String("category", "gc worker"), zap.String("uuid", w.uuid))
			return
		}
	}
}

func createSession(store kv.Storage) sessiontypes.Session {
	for {
		se, err := session.CreateSession(store)
		if err != nil {
			logutil.BgLogger().Warn("create session", zap.String("category", "gc worker"), zap.Error(err))
			continue
		}
		// Disable privilege check for gc worker session.
		privilege.BindPrivilegeManager(se, nil)
		se.GetSessionVars().CommonGlobalLoaded = true
		se.GetSessionVars().InRestrictedSQL = true
		se.GetSessionVars().SetDiskFullOpt(kvrpcpb.DiskFullOpt_AllowedOnAlmostFull)
		return se
	}
}

// GetScope gets the status variables scope.
func (w *GCWorker) GetScope(status string) variable.ScopeFlag {
	return variable.DefaultStatusVarScopeFlag
}

// Stats returns the server statistics.
func (w *GCWorker) Stats(vars *variable.SessionVars) (map[string]any, error) {
	m := make(map[string]any)
	if v, err := w.loadValueFromSysTable(gcLeaderUUIDKey); err == nil {
		m[tidbGCLeaderUUID] = v
	}
	if v, err := w.loadValueFromSysTable(gcLeaderDescKey); err == nil {
		m[tidbGCLeaderDesc] = v
	}
	if v, err := w.loadValueFromSysTable(gcLeaderLeaseKey); err == nil {
		m[tidbGCLeaderLease] = v
	}
	if v, err := w.loadValueFromSysTable(gcLastRunTimeKey); err == nil {
		m[tidbGCLastRunTime] = v
	}
	if v, err := w.loadValueFromSysTable(gcSafePointKey); err == nil {
		m[tidbGCSafePoint] = v
	}
	return m, nil
}

func (w *GCWorker) tick(ctx context.Context) {
	isLeader, err := w.checkLeader(ctx)
	if err != nil {
		logutil.Logger(ctx).Warn("check leader", zap.String("category", "gc worker"), zap.Error(err))
		metrics.GCJobFailureCounter.WithLabelValues("check_leader").Inc()
		return
	}
	if isLeader {
		err = w.leaderTick(ctx)
		if err != nil {
			logutil.Logger(ctx).Warn("leader tick", zap.String("category", "gc worker"), zap.Error(err))
		}
	} else {
		// Config metrics should always be updated by leader, set them to 0 when current instance is not leader.
		metrics.GCConfigGauge.WithLabelValues(gcRunIntervalKey).Set(0)
		metrics.GCConfigGauge.WithLabelValues(gcLifeTimeKey).Set(0)
	}
}

// getGCSafePoint returns the current gc safe point.
func getGCSafePoint(ctx context.Context, pdClient pd.Client) (uint64, error) {
	// If there is try to set gc safepoint is 0, the interface will not set gc safepoint to 0,
	// it will return current gc safepoint.
	safePoint, err := pdClient.UpdateGCSafePoint(ctx, 0)
	if err != nil {
		return 0, errors.Trace(err)
	}
	return safePoint, nil
}

func (w *GCWorker) logIsGCSafePointTooEarly(ctx context.Context, safePoint uint64) error {
	now, err := w.getOracleTime()
	if err != nil {
		return errors.Trace(err)
	}

	checkTs := oracle.GoTimeToTS(now.Add(-gcDefaultLifeTime * 2))
	if checkTs > safePoint {
		logutil.Logger(ctx).Info("gc safepoint is too early. "+
			"Maybe there is a bit BR/Lightning/CDC task, "+
			"or a long transaction is running "+
			"or need a tidb without setting keyspace-name to calculate and update gc safe point.",
			zap.String("category", "gc worker"))
	}
	return nil
}

func (w *GCWorker) runKeyspaceDeleteRange(ctx context.Context, concurrency int) error {
	// Get safe point from PD.
	// The GC safe point is updated only after the global GC have done resolveLocks phase globally.
	// So, in the following code, resolveLocks must have been done by the global GC on the ranges to be deleted,
	// so its safe to delete the ranges.
	safePoint, err := getGCSafePoint(ctx, w.pdClient)
	if err != nil {
		logutil.Logger(ctx).Info("get gc safe point error", zap.String("category", "gc worker"), zap.Error(errors.Trace(err)))
		return nil
	}

	if safePoint == 0 {
		logutil.Logger(ctx).Info("skip keyspace delete range, because gc safe point is 0", zap.String("category", "gc worker"))
		return nil
	}

	err = w.logIsGCSafePointTooEarly(ctx, safePoint)
	if err != nil {
		logutil.Logger(ctx).Info("log is gc safe point is too early error", zap.String("category", "gc worker"), zap.Error(errors.Trace(err)))
		return nil
	}

	keyspaceID := w.store.GetCodec().GetKeyspaceID()
	logutil.Logger(ctx).Info("start keyspace delete range", zap.String("category", "gc worker"),
		zap.String("uuid", w.uuid),
		zap.Int("concurrency", concurrency),
		zap.Uint32("keyspaceID", uint32(keyspaceID)),
		zap.Uint64("GCSafepoint", safePoint))

	// Do deleteRanges.
	err = w.deleteRanges(ctx, safePoint, concurrency)
	if err != nil {
		logutil.Logger(ctx).Error("delete range returns an error", zap.String("category", "gc worker"),
			zap.String("uuid", w.uuid),
			zap.Error(err))
		metrics.GCJobFailureCounter.WithLabelValues("delete_range").Inc()
		return errors.Trace(err)
	}

	// Do redoDeleteRanges.
	err = w.redoDeleteRanges(ctx, safePoint, concurrency)
	if err != nil {
		logutil.Logger(ctx).Error("redo-delete range returns an error", zap.String("category", "gc worker"),
			zap.String("uuid", w.uuid),
			zap.Error(err))
		metrics.GCJobFailureCounter.WithLabelValues("redo_delete_range").Inc()
		return errors.Trace(err)
	}

	return nil
}

// leaderTick of GC worker checks if it should start a GC job every tick.
func (w *GCWorker) leaderTick(ctx context.Context) error {
	if w.gcIsRunning {
		logutil.Logger(ctx).Info("there's already a gc job running, skipped", zap.String("category", "gc worker"),
			zap.String("leaderTick on", w.uuid))
		return nil
	}

	concurrency, err := w.getGCConcurrency(ctx)
	if err != nil {
		logutil.Logger(ctx).Info("failed to get gc concurrency.", zap.String("category", "gc worker"),
			zap.String("uuid", w.uuid),
			zap.Error(err))
		return errors.Trace(err)
	}

	// Gc safe point is not separated by keyspace now. The whole cluster has only one global gc safe point.
	// So at least one TiDB with `keyspace-name` not set is required in the whole cluster to calculate and update gc safe point.
	// If `keyspace-name` is set, the TiDB node will only do its own delete range, and will not calculate gc safe point and resolve locks.
	// Note that when `keyspace-name` is set, `checkLeader` will be done within the key space.
	// Therefore only one TiDB node in each key space will be responsible to do delete range.
	if w.store.GetCodec().GetKeyspace() != nil {
		err = w.runKeyspaceGCJob(ctx, concurrency)
		if err != nil {
			return errors.Trace(err)
		}
		return nil
	}

	ok, safePoint, err := w.prepare(ctx)
	if err != nil {
		metrics.GCJobFailureCounter.WithLabelValues("prepare").Inc()
		return errors.Trace(err)
	} else if !ok {
		return nil
	}
	// When the worker is just started, or an old GC job has just finished,
	// wait a while before starting a new job.
	if time.Since(w.lastFinish) < gcWaitTime {
		logutil.Logger(ctx).Info("another gc job has just finished, skipped.", zap.String("category", "gc worker"),
			zap.String("leaderTick on ", w.uuid))
		return nil
	}

	w.gcIsRunning = true
	logutil.Logger(ctx).Info("starts the whole job", zap.String("category", "gc worker"),
		zap.String("uuid", w.uuid),
		zap.Uint64("safePoint", safePoint),
		zap.Int("concurrency", concurrency))
	go func() {
		w.done <- w.runGCJob(ctx, safePoint, concurrency)
	}()
	return nil
}

func (w *GCWorker) runKeyspaceGCJob(ctx context.Context, concurrency int) error {
	// When the worker is just started, or an old GC job has just finished,
	// wait a while before starting a new job.
	if time.Since(w.lastFinish) < gcWaitTime {
		logutil.Logger(ctx).Info("another keyspace gc job has just finished, skipped.", zap.String("category", "gc worker"),
			zap.String("leaderTick on ", w.uuid))
		return nil
	}

	now, err := w.getOracleTime()
	if err != nil {
		return errors.Trace(err)
	}
	ok, err := w.checkGCInterval(now)
	if err != nil || !ok {
		return errors.Trace(err)
	}

	go func() {
		w.done <- w.runKeyspaceDeleteRange(ctx, concurrency)
	}()

	err = w.saveTime(gcLastRunTimeKey, now)
	if err != nil {
		return errors.Trace(err)
	}

	return nil
}

// prepare checks preconditions for starting a GC job. It returns a bool
// that indicates whether the GC job should start and the new safePoint.
func (w *GCWorker) prepare(ctx context.Context) (bool, uint64, error) {
	// Add a transaction here is to prevent following situations:
	// 1. GC check gcEnable is true, continue to do GC
	// 2. The user sets gcEnable to false
	// 3. The user gets `tikv_gc_safe_point` value is t1, then the user thinks the data after time t1 won't be clean by GC.
	// 4. GC update `tikv_gc_safe_point` value to t2, continue do GC in this round.
	// Then the data record that has been dropped between time t1 and t2, will be cleaned by GC, but the user thinks the data after t1 won't be clean by GC.
	se := createSession(w.store)
	defer se.Close()
	_, err := se.ExecuteInternal(ctx, "BEGIN")
	if err != nil {
		return false, 0, errors.Trace(err)
	}
	doGC, safePoint, err := w.checkPrepare(ctx)
	if doGC {
		err = se.CommitTxn(ctx)
		if err != nil {
			return false, 0, errors.Trace(err)
		}
	} else {
		se.RollbackTxn(ctx)
	}
	return doGC, safePoint, errors.Trace(err)
}

func (w *GCWorker) checkPrepare(ctx context.Context) (bool, uint64, error) {
	enable, err := w.checkGCEnable()
	if err != nil {
		return false, 0, errors.Trace(err)
	}

	if !enable {
		logutil.Logger(ctx).Warn("gc status is disabled.", zap.String("category", "gc worker"))
		return false, 0, nil
	}
	now, err := w.getOracleTime()
	if err != nil {
		return false, 0, errors.Trace(err)
	}
	ok, err := w.checkGCInterval(now)
	if err != nil || !ok {
		return false, 0, errors.Trace(err)
	}
	newSafePoint, newSafePointValue, err := w.calcNewSafePoint(ctx, now)
	if err != nil || newSafePoint == nil {
		return false, 0, errors.Trace(err)
	}
	err = w.saveTime(gcLastRunTimeKey, now)
	if err != nil {
		return false, 0, errors.Trace(err)
	}
	err = w.saveTime(gcSafePointKey, *newSafePoint)
	if err != nil {
		return false, 0, errors.Trace(err)
	}
	return true, newSafePointValue, nil
}

func (w *GCWorker) calcGlobalMinStartTS(ctx context.Context) (uint64, error) {
	kvs, err := w.tikvStore.GetSafePointKV().GetWithPrefix(infosync.ServerMinStartTSPath)
	if err != nil {
		return 0, err
	}

	var globalMinStartTS uint64 = math.MaxUint64
	for _, v := range kvs {
		minStartTS, err := strconv.ParseUint(string(v.Value), 10, 64)
		if err != nil {
			logutil.Logger(ctx).Warn("parse minStartTS failed", zap.Error(err))
			continue
		}
		if minStartTS < globalMinStartTS {
			globalMinStartTS = minStartTS
		}
	}
	return globalMinStartTS, nil
}

// calcNewSafePoint uses the current global transaction min start timestamp to calculate the new safe point.
func (w *GCWorker) calcSafePointByMinStartTS(ctx context.Context, safePoint uint64) uint64 {
	globalMinStartTS, err := w.calcGlobalMinStartTS(ctx)
	if err != nil {
		logutil.Logger(ctx).Warn("get all minStartTS failed", zap.Error(err))
		return safePoint
	}

	// If the lock.ts <= max_ts(safePoint), it will be collected and resolved by the gc worker,
	// the locks of ongoing pessimistic transactions could be resolved by the gc worker and then
	// the transaction is aborted, decrement the value by 1 to avoid this.
	globalMinStartAllowedTS := globalMinStartTS
	if globalMinStartTS > 0 {
		globalMinStartAllowedTS = globalMinStartTS - 1
	}

	if globalMinStartAllowedTS < safePoint {
		logutil.Logger(ctx).Info("gc safepoint blocked by a running session", zap.String("category", "gc worker"),
			zap.String("uuid", w.uuid),
			zap.Uint64("globalMinStartTS", globalMinStartTS),
			zap.Uint64("globalMinStartAllowedTS", globalMinStartAllowedTS),
			zap.Uint64("safePoint", safePoint))
		safePoint = globalMinStartAllowedTS
	}
	return safePoint
}

func (w *GCWorker) getOracleTime() (time.Time, error) {
	currentVer, err := w.store.CurrentVersion(kv.GlobalTxnScope)
	if err != nil {
		return time.Time{}, errors.Trace(err)
	}
	return oracle.GetTimeFromTS(currentVer.Ver), nil
}

func (w *GCWorker) checkGCEnable() (bool, error) {
	return w.loadBooleanWithDefault(gcEnableKey, gcDefaultEnableValue)
}

func (w *GCWorker) checkUseAutoConcurrency() (bool, error) {
	return w.loadBooleanWithDefault(gcAutoConcurrencyKey, gcDefaultAutoConcurrency)
}

func (w *GCWorker) loadBooleanWithDefault(key string, defaultValue bool) (bool, error) {
	str, err := w.loadValueFromSysTable(key)
	if err != nil {
		return false, errors.Trace(err)
	}
	if str == "" {
		// Save default value for gc enable key. The default value is always true.
		defaultValueStr := booleanFalse
		if defaultValue {
			defaultValueStr = booleanTrue
		}
		err = w.saveValueToSysTable(key, defaultValueStr)
		if err != nil {
			return defaultValue, errors.Trace(err)
		}
		return defaultValue, nil
	}
	return strings.EqualFold(str, booleanTrue), nil
}

func (w *GCWorker) getGCConcurrency(ctx context.Context) (int, error) {
	useAutoConcurrency, err := w.checkUseAutoConcurrency()
	if err != nil {
		logutil.Logger(ctx).Error("failed to load config gc_auto_concurrency. use default value.", zap.String("category", "gc worker"),
			zap.String("uuid", w.uuid),
			zap.Error(err))
		useAutoConcurrency = gcDefaultAutoConcurrency
	}
	if !useAutoConcurrency {
		return w.loadGCConcurrencyWithDefault()
	}

	stores, err := w.getStoresForGC(ctx)
	concurrency := len(stores)
	if err != nil {
		logutil.Logger(ctx).Error("failed to get up stores to calculate concurrency. use config.", zap.String("category", "gc worker"),
			zap.String("uuid", w.uuid),
			zap.Error(err))

		concurrency, err = w.loadGCConcurrencyWithDefault()
		if err != nil {
			logutil.Logger(ctx).Error("failed to load gc concurrency from config. use default value.", zap.String("category", "gc worker"),
				zap.String("uuid", w.uuid),
				zap.Error(err))
			concurrency = gcDefaultConcurrency
		}
	}

	if concurrency == 0 {
		logutil.Logger(ctx).Error("no store is up", zap.String("category", "gc worker"),
			zap.String("uuid", w.uuid))
		return 0, errors.New("[gc worker] no store is up")
	}

	return concurrency, nil
}

func (w *GCWorker) checkGCInterval(now time.Time) (bool, error) {
	runInterval, err := w.loadDurationWithDefault(gcRunIntervalKey, gcDefaultRunInterval)
	if err != nil {
		return false, errors.Trace(err)
	}
	metrics.GCConfigGauge.WithLabelValues(gcRunIntervalKey).Set(runInterval.Seconds())
	lastRun, err := w.loadTime(gcLastRunTimeKey)
	if err != nil {
		return false, errors.Trace(err)
	}

	if lastRun != nil && lastRun.Add(*runInterval).After(now) {
		logutil.BgLogger().Debug("skipping garbage collection because gc interval hasn't elapsed since last run", zap.String("category", "gc worker"),
			zap.String("leaderTick on", w.uuid),
			zap.Duration("interval", *runInterval),
			zap.Time("last run", *lastRun))
		return false, nil
	}

	return true, nil
}

// validateGCLifeTime checks whether life time is small than min gc life time.
func (w *GCWorker) validateGCLifeTime(lifeTime time.Duration) (time.Duration, error) {
	if lifeTime >= gcMinLifeTime {
		return lifeTime, nil
	}

	logutil.BgLogger().Info("invalid gc life time", zap.String("category", "gc worker"),
		zap.Duration("get gc life time", lifeTime),
		zap.Duration("min gc life time", gcMinLifeTime))

	err := w.saveDuration(gcLifeTimeKey, gcMinLifeTime)
	return gcMinLifeTime, err
}

func (w *GCWorker) calcNewSafePoint(ctx context.Context, now time.Time) (*time.Time, uint64, error) {
	lifeTime, err := w.loadDurationWithDefault(gcLifeTimeKey, gcDefaultLifeTime)
	if err != nil {
		return nil, 0, errors.Trace(err)
	}
	*lifeTime, err = w.validateGCLifeTime(*lifeTime)
	if err != nil {
		return nil, 0, err
	}
	metrics.GCConfigGauge.WithLabelValues(gcLifeTimeKey).Set(lifeTime.Seconds())

	lastSafePoint, err := w.loadTime(gcSafePointKey)
	if err != nil {
		return nil, 0, errors.Trace(err)
	}

	safePointValue := w.calcSafePointByMinStartTS(ctx, oracle.GoTimeToTS(now.Add(-*lifeTime)))
	safePointValue, err = w.setGCWorkerServiceSafePoint(ctx, safePointValue)
	if err != nil {
		return nil, 0, errors.Trace(err)
	}

	// safepoint is recorded in time.Time format which strips the logical part of the timestamp.
	// To prevent the GC worker from keeping working due to the loss of logical part when the
	// safe point isn't changed, we should compare them in time.Time format.
	safePoint := oracle.GetTimeFromTS(safePointValue)
	// We should never decrease safePoint.
	if lastSafePoint != nil && !safePoint.After(*lastSafePoint) {
		logutil.BgLogger().Info("last safe point is later than current one."+
			"No need to gc."+
			"This might be caused by manually enlarging gc lifetime",
			zap.String("category", "gc worker"),
			zap.String("leaderTick on", w.uuid),
			zap.Time("last safe point", *lastSafePoint),
			zap.Time("current safe point", safePoint))
		return nil, 0, nil
	}
	return &safePoint, safePointValue, nil
}

// setGCWorkerServiceSafePoint sets the given safePoint as TiDB's service safePoint to PD, and returns the current minimal
// service safePoint among all services.
func (w *GCWorker) setGCWorkerServiceSafePoint(ctx context.Context, safePoint uint64) (uint64, error) {
	// Sets TTL to MAX to make it permanently valid.
	minSafePoint, err := w.pdClient.UpdateServiceGCSafePoint(ctx, gcWorkerServiceSafePointID, math.MaxInt64, safePoint)
	if err != nil {
		logutil.Logger(ctx).Error("failed to update service safe point", zap.String("category", "gc worker"),
			zap.String("uuid", w.uuid),
			zap.Error(err))
		metrics.GCJobFailureCounter.WithLabelValues("update_service_safe_point").Inc()
		return 0, errors.Trace(err)
	}
	if minSafePoint < safePoint {
		logutil.Logger(ctx).Info("there's another service in the cluster requires an earlier safe point. "+
			"gc will continue with the earlier one",
			zap.String("category", "gc worker"),
			zap.String("uuid", w.uuid),
			zap.Uint64("ourSafePoint", safePoint),
			zap.Uint64("minSafePoint", minSafePoint),
		)
		safePoint = minSafePoint
	}
	return safePoint, nil
}

func (w *GCWorker) runGCJob(ctx context.Context, safePoint uint64, concurrency int) error {
	failpoint.Inject("mockRunGCJobFail", func() {
		failpoint.Return(errors.New("mock failure of runGCJoB"))
	})
	metrics.GCWorkerCounter.WithLabelValues("run_job").Inc()

	err := w.resolveLocks(ctx, safePoint, concurrency)
	if err != nil {
		logutil.Logger(ctx).Error("resolve locks returns an error", zap.String("category", "gc worker"),
			zap.String("uuid", w.uuid),
			zap.Error(err))
		metrics.GCJobFailureCounter.WithLabelValues("resolve_lock").Inc()
		return errors.Trace(err)
	}

	// Save safe point to pd.
	err = w.saveSafePoint(w.tikvStore.GetSafePointKV(), safePoint)
	if err != nil {
		logutil.Logger(ctx).Error("failed to save safe point to PD", zap.String("category", "gc worker"),
			zap.String("uuid", w.uuid),
			zap.Error(err))
		metrics.GCJobFailureCounter.WithLabelValues("save_safe_point").Inc()
		return errors.Trace(err)
	}
	// Sleep to wait for all other tidb instances update their safepoint cache.
	time.Sleep(gcSafePointCacheInterval)

	err = w.deleteRanges(ctx, safePoint, concurrency)
	if err != nil {
		logutil.Logger(ctx).Error("delete range returns an error", zap.String("category", "gc worker"),
			zap.String("uuid", w.uuid),
			zap.Error(err))
		metrics.GCJobFailureCounter.WithLabelValues("delete_range").Inc()
		return errors.Trace(err)
	}
	err = w.redoDeleteRanges(ctx, safePoint, concurrency)
	if err != nil {
		logutil.Logger(ctx).Error("redo-delete range returns an error", zap.String("category", "gc worker"),
			zap.String("uuid", w.uuid),
			zap.Error(err))
		metrics.GCJobFailureCounter.WithLabelValues("redo_delete_range").Inc()
		return errors.Trace(err)
	}

	if w.checkUseDistributedGC() {
		err = w.uploadSafePointToPD(ctx, safePoint)
		if err != nil {
			logutil.Logger(ctx).Error("failed to upload safe point to PD", zap.String("category", "gc worker"),
				zap.String("uuid", w.uuid),
				zap.Error(err))
			metrics.GCJobFailureCounter.WithLabelValues("upload_safe_point").Inc()
			return errors.Trace(err)
		}
	} else {
		err = w.doGC(ctx, safePoint, concurrency)
		if err != nil {
			logutil.Logger(ctx).Error("do GC returns an error", zap.String("category", "gc worker"),
				zap.String("uuid", w.uuid),
				zap.Error(err))
			metrics.GCJobFailureCounter.WithLabelValues("gc").Inc()
			return errors.Trace(err)
		}
	}

	return nil
}

// deleteRanges processes all delete range records whose ts < safePoint in table `gc_delete_range`
// `concurrency` specifies the concurrency to send NotifyDeleteRange.
func (w *GCWorker) deleteRanges(ctx context.Context, safePoint uint64, concurrency int) error {
	metrics.GCWorkerCounter.WithLabelValues("delete_range").Inc()

	s := createSession(w.store)
	defer s.Close()
	ranges, err := util.LoadDeleteRanges(ctx, s, safePoint)
	if err != nil {
		return errors.Trace(err)
	}

	v2, err := util.IsRaftKv2(ctx, s)
	if err != nil {
		return errors.Trace(err)
	}
	// Cache table ids on which placement rules have been GC-ed, to avoid redundantly GC the same table id multiple times.
	gcPlacementRuleCache := make(map[int64]any, len(ranges))

	logutil.Logger(ctx).Info("start delete ranges", zap.String("category", "gc worker"),
		zap.String("uuid", w.uuid),
		zap.Int("ranges", len(ranges)))
	startTime := time.Now()

	var wg sync.WaitGroup
	if concurrency < 1 {
		concurrency = 1
	}
	sem := make(chan struct{}, concurrency)
	var cacheMu sync.Mutex

	for _, r := range ranges {
		sem <- struct{}{}
		wg.Add(1)

		go func(r util.DelRangeTask) {
			var err error
			defer func() {
				<-sem
				wg.Done()
			}()
			se := createSession(w.store)
			defer se.Close()

			startKey, endKey := r.Range()
			if v2 {
				// In raftstore-v2, we use delete range instead to avoid deletion omission
				task := rangetask.NewDeleteRangeTask(w.tikvStore, startKey, endKey, concurrency)
				err = task.Execute(ctx)
			} else {
				err = w.doUnsafeDestroyRangeRequest(ctx, startKey, endKey, concurrency)
			}
			failpoint.Inject("ignoreDeleteRangeFailed", func() {
				err = nil
			})

			if err != nil {
				logutil.Logger(ctx).Error("delete range failed on range", zap.String("category", "gc worker"),
					zap.String("uuid", w.uuid),
					zap.Stringer("startKey", startKey),
					zap.Stringer("endKey", endKey),
					zap.Error(err))
				return
			}

			err = w.doGCPlacementRules(se, safePoint, r, gcPlacementRuleCache, &cacheMu)
			if err != nil {
				logutil.Logger(ctx).Error("gc placement rules failed on range", zap.String("category", "gc worker"),
					zap.String("uuid", w.uuid),
					zap.Int64("jobID", r.JobID),
					zap.Int64("elementID", r.ElementID),
					zap.Error(err))
			}
			if err := w.doGCLabelRules(r); err != nil {
				logutil.Logger(ctx).Error("gc label rules failed on range", zap.String("category", "gc worker"),
					zap.String("uuid", w.uuid),
					zap.Int64("jobID", r.JobID),
					zap.Int64("elementID", r.ElementID),
					zap.Error(err))
				return
			}

			err = util.CompleteDeleteRange(se, r, !v2)
			if err != nil {
				logutil.Logger(ctx).Error("failed to mark delete range task done", zap.String("category", "gc worker"),
					zap.String("uuid", w.uuid),
					zap.Stringer("startKey", startKey),
					zap.Stringer("endKey", endKey),
					zap.Error(err))
				metrics.GCUnsafeDestroyRangeFailuresCounterVec.WithLabelValues("save").Inc()
			}
		}(r)
	}
	wg.Wait()

	logutil.Logger(ctx).Info("finish delete ranges", zap.String("category", "gc worker"),
		zap.String("uuid", w.uuid),
		zap.Int("num of ranges", len(ranges)),
		zap.Duration("cost time", time.Since(startTime)))
	metrics.GCHistogram.WithLabelValues("delete_ranges").Observe(time.Since(startTime).Seconds())
	return nil
}

// redoDeleteRanges checks all deleted ranges whose ts is at least `lifetime + 24h` ago. See TiKV RFC #2.
// `concurrency` specifies the concurrency to send NotifyDeleteRange.
func (w *GCWorker) redoDeleteRanges(ctx context.Context, safePoint uint64, concurrency int) error {
	metrics.GCWorkerCounter.WithLabelValues("redo_delete_range").Inc()

	// We check delete range records that are deleted about 24 hours ago.
	redoDeleteRangesTs := safePoint - oracle.ComposeTS(int64(gcRedoDeleteRangeDelay.Seconds())*1000, 0)

	se := createSession(w.store)
	ranges, err := util.LoadDoneDeleteRanges(ctx, se, redoDeleteRangesTs)
	se.Close()
	if err != nil {
		return errors.Trace(err)
	}

	logutil.Logger(ctx).Info("start redo-delete ranges", zap.String("category", "gc worker"),
		zap.String("uuid", w.uuid),
		zap.Int("num of ranges", len(ranges)))
	startTime := time.Now()
	for _, r := range ranges {
		startKey, endKey := r.Range()

		err = w.doUnsafeDestroyRangeRequest(ctx, startKey, endKey, concurrency)
		if err != nil {
			logutil.Logger(ctx).Error("redo-delete range failed on range", zap.String("category", "gc worker"),
				zap.String("uuid", w.uuid),
				zap.Stringer("startKey", startKey),
				zap.Stringer("endKey", endKey),
				zap.Error(err))
			continue
		}

		se := createSession(w.store)
		err := util.DeleteDoneRecord(se, r)
		se.Close()
		if err != nil {
			logutil.Logger(ctx).Error("failed to remove delete_range_done record", zap.String("category", "gc worker"),
				zap.String("uuid", w.uuid),
				zap.Stringer("startKey", startKey),
				zap.Stringer("endKey", endKey),
				zap.Error(err))
			metrics.GCUnsafeDestroyRangeFailuresCounterVec.WithLabelValues("save_redo").Inc()
		}
	}
	logutil.Logger(ctx).Info("finish redo-delete ranges", zap.String("category", "gc worker"),
		zap.String("uuid", w.uuid),
		zap.Int("num of ranges", len(ranges)),
		zap.Duration("cost time", time.Since(startTime)))
	metrics.GCHistogram.WithLabelValues("redo_delete_ranges").Observe(time.Since(startTime).Seconds())
	return nil
}

func (w *GCWorker) doUnsafeDestroyRangeRequest(ctx context.Context, startKey []byte, endKey []byte, _ int) error {
	// Get all stores every time deleting a region. So the store list is less probably to be stale.
	stores, err := w.getStoresForGC(ctx)
	if err != nil {
		logutil.Logger(ctx).Error("delete ranges: got an error while trying to get store list from PD", zap.String("category", "gc worker"),
			zap.String("uuid", w.uuid),
			zap.Error(err))
		metrics.GCUnsafeDestroyRangeFailuresCounterVec.WithLabelValues("get_stores").Inc()
		return errors.Trace(err)
	}

	req := tikvrpc.NewRequest(tikvrpc.CmdUnsafeDestroyRange, &kvrpcpb.UnsafeDestroyRangeRequest{
		StartKey: startKey,
		EndKey:   endKey,
	}, kvrpcpb.Context{DiskFullOpt: kvrpcpb.DiskFullOpt_AllowedOnAlmostFull})

	var wg sync.WaitGroup
	errChan := make(chan error, len(stores))

	for _, store := range stores {
		address := store.Address
		storeID := store.Id
		wg.Add(1)
		go func() {
			defer wg.Done()

			resp, err1 := w.tikvStore.GetTiKVClient().SendRequest(ctx, address, req, unsafeDestroyRangeTimeout)
			if err1 == nil {
				if resp == nil || resp.Resp == nil {
					err1 = errors.Errorf("unsafe destroy range returns nil response from store %v", storeID)
				} else {
					errStr := (resp.Resp.(*kvrpcpb.UnsafeDestroyRangeResponse)).Error
					if len(errStr) > 0 {
						err1 = errors.Errorf("unsafe destroy range failed on store %v: %s", storeID, errStr)
					}
				}
			}

			if err1 != nil {
				metrics.GCUnsafeDestroyRangeFailuresCounterVec.WithLabelValues("send").Inc()
			}
			errChan <- err1
		}()
	}

	var errs []string
	for range stores {
		err1 := <-errChan
		if err1 != nil {
			errs = append(errs, err1.Error())
		}
	}

	wg.Wait()

	if len(errs) > 0 {
		return errors.Errorf("[gc worker] destroy range finished with errors: %v", errs)
	}

	return nil
}

// needsGCOperationForStore checks if the store-level requests related to GC needs to be sent to the store. The store-level
// requests includes UnsafeDestroyRange, PhysicalScanLock, etc.
func needsGCOperationForStore(store *metapb.Store) (bool, error) {
	// TombStone means the store has been removed from the cluster and there isn't any peer on the store, so needn't do GC for it.
	// Offline means the store is being removed from the cluster and it becomes tombstone after all peers are removed from it,
	// so we need to do GC for it.
	if store.State == metapb.StoreState_Tombstone {
		return false, nil
	}

	engineLabel := ""
	for _, label := range store.GetLabels() {
		if label.GetKey() == placement.EngineLabelKey {
			engineLabel = label.GetValue()
			break
		}
	}

	switch engineLabel {
	case placement.EngineLabelTiFlash:
		// For a TiFlash node, it uses other approach to delete dropped tables, so it's safe to skip sending
		// UnsafeDestroyRange requests; it has only learner peers and their data must exist in TiKV, so it's safe to
		// skip physical resolve locks for it.
		return false, nil

	case placement.EngineLabelTiFlashCompute:
		logutil.BgLogger().Debug("will ignore gc tiflash_compute node", zap.String("category", "gc worker"))
		return false, nil

	case placement.EngineLabelTiKV, "":
		// If no engine label is set, it should be a TiKV node.
		return true, nil

	default:
		return true, errors.Errorf("unsupported store engine \"%v\" with storeID %v, addr %v",
			engineLabel,
			store.GetId(),
			store.GetAddress())
	}
}

// getStoresForGC gets the list of stores that needs to be processed during GC.
func (w *GCWorker) getStoresForGC(ctx context.Context) ([]*metapb.Store, error) {
	stores, err := w.pdClient.GetAllStores(ctx)
	if err != nil {
		return nil, errors.Trace(err)
	}

	upStores := make([]*metapb.Store, 0, len(stores))
	for _, store := range stores {
		needsGCOp, err := needsGCOperationForStore(store)
		if err != nil {
			return nil, errors.Trace(err)
		}
		if needsGCOp {
			upStores = append(upStores, store)
		}
	}
	return upStores, nil
}

func (w *GCWorker) getStoresMapForGC(ctx context.Context) (map[uint64]*metapb.Store, error) {
	stores, err := w.getStoresForGC(ctx)
	if err != nil {
		return nil, err
	}

	storesMap := make(map[uint64]*metapb.Store, len(stores))
	for _, store := range stores {
		storesMap[store.Id] = store
	}

	return storesMap, nil
}

func (w *GCWorker) loadGCConcurrencyWithDefault() (int, error) {
	str, err := w.loadValueFromSysTable(gcConcurrencyKey)
	if err != nil {
		return gcDefaultConcurrency, errors.Trace(err)
	}
	if str == "" {
		err = w.saveValueToSysTable(gcConcurrencyKey, strconv.Itoa(gcDefaultConcurrency))
		if err != nil {
			return gcDefaultConcurrency, errors.Trace(err)
		}
		return gcDefaultConcurrency, nil
	}

	jobConcurrency, err := strconv.Atoi(str)
	if err != nil {
		return gcDefaultConcurrency, err
	}

	if jobConcurrency < gcMinConcurrency {
		jobConcurrency = gcMinConcurrency
	}

	if jobConcurrency > gcMaxConcurrency {
		jobConcurrency = gcMaxConcurrency
	}

	return jobConcurrency, nil
}

// Central mode is deprecated in v5.0. This function will always return true.
func (w *GCWorker) checkUseDistributedGC() bool {
	mode, err := w.loadValueFromSysTable(gcModeKey)
	if err == nil && mode == "" {
		err = w.saveValueToSysTable(gcModeKey, gcModeDefault)
	}
	if err != nil {
		logutil.BgLogger().Error("failed to load gc mode, fall back to distributed mode", zap.String("category", "gc worker"),
			zap.String("uuid", w.uuid),
			zap.Error(err))
		metrics.GCJobFailureCounter.WithLabelValues("check_gc_mode").Inc()
	} else if strings.EqualFold(mode, gcModeCentral) {
		logutil.BgLogger().Warn("distributed mode will be used as central mode is deprecated", zap.String("category", "gc worker"))
	} else if !strings.EqualFold(mode, gcModeDistributed) {
		logutil.BgLogger().Warn("distributed mode will be used", zap.String("category", "gc worker"),
			zap.String("invalid gc mode", mode))
	}
	return true
}

func (w *GCWorker) resolveLocks(
	ctx context.Context,
	safePoint uint64,
	concurrency int,
) error {
	metrics.GCWorkerCounter.WithLabelValues("resolve_locks").Inc()
	logutil.Logger(ctx).Info("start resolve locks", zap.String("category", "gc worker"),
		zap.String("uuid", w.uuid),
		zap.Uint64("safePoint", safePoint),
		zap.Int("concurrency", concurrency))
	startTime := time.Now()

	handler := func(ctx context.Context, r tikvstore.KeyRange) (rangetask.TaskStat, error) {
		scanLimit := uint32(tikv.GCScanLockLimit)
		failpoint.Inject("lowScanLockLimit", func() {
			scanLimit = 3
		})
		return tikv.ResolveLocksForRange(ctx, w.regionLockResolver, safePoint, r.StartKey, r.EndKey, tikv.NewGcResolveLockMaxBackoffer, scanLimit)
	}

	runner := rangetask.NewRangeTaskRunner("resolve-locks-runner", w.tikvStore, concurrency, handler)
	// Run resolve lock on the whole TiKV cluster. Empty keys means the range is unbounded.
	err := runner.RunOnRange(ctx, []byte(""), []byte(""))
	if err != nil {
		logutil.Logger(ctx).Error("resolve locks failed", zap.String("category", "gc worker"),
			zap.String("uuid", w.uuid),
			zap.Uint64("safePoint", safePoint),
			zap.Error(err))
		return errors.Trace(err)
	}

	logutil.Logger(ctx).Info("finish resolve locks", zap.String("category", "gc worker"),
		zap.String("uuid", w.uuid),
		zap.Uint64("safePoint", safePoint),
		zap.Int("regions", runner.CompletedRegions()))
	metrics.GCHistogram.WithLabelValues("resolve_locks").Observe(time.Since(startTime).Seconds())
	return nil
}

const gcOneRegionMaxBackoff = 20000

func (w *GCWorker) uploadSafePointToPD(ctx context.Context, safePoint uint64) error {
	var newSafePoint uint64
	var err error

	bo := tikv.NewBackofferWithVars(ctx, gcOneRegionMaxBackoff, nil)
	for {
		newSafePoint, err = w.pdClient.UpdateGCSafePoint(ctx, safePoint)
		if err != nil {
			if errors.Cause(err) == context.Canceled {
				return errors.Trace(err)
			}
			err = bo.Backoff(tikv.BoPDRPC(), errors.Errorf("failed to upload safe point to PD, err: %v", err))
			if err != nil {
				return errors.Trace(err)
			}
			continue
		}
		break
	}

	if newSafePoint != safePoint {
		logutil.Logger(ctx).Warn("PD rejected safe point", zap.String("category", "gc worker"),
			zap.String("uuid", w.uuid),
			zap.Uint64("our safe point", safePoint),
			zap.Uint64("using another safe point", newSafePoint))
		return errors.Errorf("PD rejected our safe point %v but is using another safe point %v", safePoint, newSafePoint)
	}
	logutil.Logger(ctx).Info("sent safe point to PD", zap.String("category", "gc worker"),
		zap.String("uuid", w.uuid),
		zap.Uint64("safe point", safePoint))
	return nil
}

func (w *GCWorker) doGCForRange(ctx context.Context, startKey []byte, endKey []byte, safePoint uint64) (rangetask.TaskStat, error) {
	var stat rangetask.TaskStat
	defer func() {
		metrics.GCActionRegionResultCounter.WithLabelValues("success").Add(float64(stat.CompletedRegions))
		metrics.GCActionRegionResultCounter.WithLabelValues("fail").Add(float64(stat.FailedRegions))
	}()
	key := startKey
	for {
		bo := tikv.NewBackofferWithVars(ctx, gcOneRegionMaxBackoff, nil)
		loc, err := w.tikvStore.GetRegionCache().LocateKey(bo, key)
		if err != nil {
			return stat, errors.Trace(err)
		}

		var regionErr *errorpb.Error
		regionErr, err = w.doGCForRegion(bo, safePoint, loc.Region)

		// we check regionErr here first, because we know 'regionErr' and 'err' should not return together, to keep it to
		// make the process correct.
		if regionErr != nil {
			err = bo.Backoff(tikv.BoRegionMiss(), errors.New(regionErr.String()))
			if err == nil {
				continue
			}
		}

		if err != nil {
			logutil.BgLogger().Warn("[gc worker]",
				zap.String("uuid", w.uuid),
				zap.String("gc for range", fmt.Sprintf("[%d, %d)", startKey, endKey)),
				zap.Uint64("safePoint", safePoint),
				zap.Error(err))
			stat.FailedRegions++
		} else {
			stat.CompletedRegions++
		}

		key = loc.EndKey
		if len(key) == 0 || bytes.Compare(key, endKey) >= 0 {
			break
		}
	}

	return stat, nil
}

// doGCForRegion used for gc for region.
// these two errors should not return together, for more, see the func 'doGC'
func (w *GCWorker) doGCForRegion(bo *tikv.Backoffer, safePoint uint64, region tikv.RegionVerID) (*errorpb.Error, error) {
	req := tikvrpc.NewRequest(tikvrpc.CmdGC, &kvrpcpb.GCRequest{
		SafePoint: safePoint,
	})

	resp, err := w.tikvStore.SendReq(bo, req, region, gcTimeout)
	if err != nil {
		return nil, errors.Trace(err)
	}
	regionErr, err := resp.GetRegionError()
	if err != nil {
		return nil, errors.Trace(err)
	}
	if regionErr != nil {
		return regionErr, nil
	}

	if resp.Resp == nil {
		return nil, errors.Trace(tikverr.ErrBodyMissing)
	}
	gcResp := resp.Resp.(*kvrpcpb.GCResponse)
	if gcResp.GetError() != nil {
		return nil, errors.Errorf("unexpected gc error: %s", gcResp.GetError())
	}

	return nil, nil
}

func (w *GCWorker) doGC(ctx context.Context, safePoint uint64, concurrency int) error {
	metrics.GCWorkerCounter.WithLabelValues("do_gc").Inc()
	logutil.Logger(ctx).Info("start doing gc for all keys", zap.String("category", "gc worker"),
		zap.String("uuid", w.uuid),
		zap.Int("concurrency", concurrency),
		zap.Uint64("safePoint", safePoint))
	startTime := time.Now()

	runner := rangetask.NewRangeTaskRunner(
		"gc-runner",
		w.tikvStore,
		concurrency,
		func(ctx context.Context, r tikvstore.KeyRange) (rangetask.TaskStat, error) {
			return w.doGCForRange(ctx, r.StartKey, r.EndKey, safePoint)
		})

	err := runner.RunOnRange(ctx, []byte(""), []byte(""))
	if err != nil {
		logutil.Logger(ctx).Warn("failed to do gc for all keys", zap.String("category", "gc worker"),
			zap.String("uuid", w.uuid),
			zap.Int("concurrency", concurrency),
			zap.Error(err))
		return errors.Trace(err)
	}

	successRegions := runner.CompletedRegions()
	failedRegions := runner.FailedRegions()

	logutil.Logger(ctx).Info("finished doing gc for all keys", zap.String("category", "gc worker"),
		zap.String("uuid", w.uuid),
		zap.Uint64("safePoint", safePoint),
		zap.Int("successful regions", successRegions),
		zap.Int("failed regions", failedRegions),
		zap.Duration("total cost time", time.Since(startTime)))
	metrics.GCHistogram.WithLabelValues("do_gc").Observe(time.Since(startTime).Seconds())

	return nil
}

func (w *GCWorker) checkLeader(ctx context.Context) (bool, error) {
	metrics.GCWorkerCounter.WithLabelValues("check_leader").Inc()
	se := createSession(w.store)
	defer se.Close()

	_, err := se.ExecuteInternal(ctx, "BEGIN")
	if err != nil {
		return false, errors.Trace(err)
	}
	leader, err := w.loadValueFromSysTable(gcLeaderUUIDKey)
	if err != nil {
		se.RollbackTxn(ctx)
		return false, errors.Trace(err)
	}
	logutil.BgLogger().Debug("got leader", zap.String("category", "gc worker"), zap.String("uuid", leader))
	if leader == w.uuid {
		err = w.saveTime(gcLeaderLeaseKey, time.Now().Add(gcWorkerLease))
		if err != nil {
			se.RollbackTxn(ctx)
			return false, errors.Trace(err)
		}
		err = se.CommitTxn(ctx)
		if err != nil {
			return false, errors.Trace(err)
		}
		return true, nil
	}

	se.RollbackTxn(ctx)

	_, err = se.ExecuteInternal(ctx, "BEGIN")
	if err != nil {
		return false, errors.Trace(err)
	}
	lease, err := w.loadTime(gcLeaderLeaseKey)
	if err != nil {
		se.RollbackTxn(ctx)
		return false, errors.Trace(err)
	}
	if lease == nil || lease.Before(time.Now()) {
		logutil.BgLogger().Debug("register as leader", zap.String("category", "gc worker"),
			zap.String("uuid", w.uuid))
		metrics.GCWorkerCounter.WithLabelValues("register_leader").Inc()

		err = w.saveValueToSysTable(gcLeaderUUIDKey, w.uuid)
		if err != nil {
			se.RollbackTxn(ctx)
			return false, errors.Trace(err)
		}
		err = w.saveValueToSysTable(gcLeaderDescKey, w.desc)
		if err != nil {
			se.RollbackTxn(ctx)
			return false, errors.Trace(err)
		}
		err = w.saveTime(gcLeaderLeaseKey, time.Now().Add(gcWorkerLease))
		if err != nil {
			se.RollbackTxn(ctx)
			return false, errors.Trace(err)
		}
		err = se.CommitTxn(ctx)
		if err != nil {
			return false, errors.Trace(err)
		}
		return true, nil
	}
	se.RollbackTxn(ctx)
	return false, nil
}

func (w *GCWorker) saveSafePoint(kv tikv.SafePointKV, t uint64) error {
	s := strconv.FormatUint(t, 10)
	err := kv.Put(tikv.GcSavedSafePoint, s)
	if err != nil {
		logutil.BgLogger().Error("save safepoint failed", zap.Error(err))
		return errors.Trace(err)
	}
	return nil
}

func (w *GCWorker) saveTime(key string, t time.Time) error {
	err := w.saveValueToSysTable(key, t.Format(tikvutil.GCTimeFormat))
	return errors.Trace(err)
}

func (w *GCWorker) loadTime(key string) (*time.Time, error) {
	str, err := w.loadValueFromSysTable(key)
	if err != nil {
		return nil, errors.Trace(err)
	}
	if str == "" {
		return nil, nil
	}
	t, err := tikvutil.CompatibleParseGCTime(str)
	if err != nil {
		return nil, errors.Trace(err)
	}
	return &t, nil
}

func (w *GCWorker) saveDuration(key string, d time.Duration) error {
	err := w.saveValueToSysTable(key, d.String())
	return errors.Trace(err)
}

func (w *GCWorker) loadDuration(key string) (*time.Duration, error) {
	str, err := w.loadValueFromSysTable(key)
	if err != nil {
		return nil, errors.Trace(err)
	}
	if str == "" {
		return nil, nil
	}
	d, err := time.ParseDuration(str)
	if err != nil {
		return nil, errors.Trace(err)
	}
	return &d, nil
}

func (w *GCWorker) loadDurationWithDefault(key string, def time.Duration) (*time.Duration, error) {
	d, err := w.loadDuration(key)
	if err != nil {
		return nil, errors.Trace(err)
	}
	if d == nil {
		err = w.saveDuration(key, def)
		if err != nil {
			return nil, errors.Trace(err)
		}
		return &def, nil
	}
	return d, nil
}

func (w *GCWorker) loadValueFromSysTable(key string) (string, error) {
	ctx := kv.WithInternalSourceType(context.Background(), kv.InternalTxnGC)
	se := createSession(w.store)
	defer se.Close()
	rs, err := se.ExecuteInternal(ctx, `SELECT HIGH_PRIORITY (variable_value) FROM mysql.tidb WHERE variable_name=%? FOR UPDATE`, key)
	if rs != nil {
		defer terror.Call(rs.Close)
	}
	if err != nil {
		return "", errors.Trace(err)
	}
	req := rs.NewChunk(nil)
	err = rs.Next(ctx, req)
	if err != nil {
		return "", errors.Trace(err)
	}
	if req.NumRows() == 0 {
		logutil.BgLogger().Debug("load kv", zap.String("category", "gc worker"),
			zap.String("key", key))
		return "", nil
	}
	value := req.GetRow(0).GetString(0)
	logutil.BgLogger().Debug("load kv", zap.String("category", "gc worker"),
		zap.String("key", key),
		zap.String("value", value))
	return value, nil
}

func (w *GCWorker) saveValueToSysTable(key, value string) error {
	const stmt = `INSERT HIGH_PRIORITY INTO mysql.tidb VALUES (%?, %?, %?)
			       ON DUPLICATE KEY
			       UPDATE variable_value = %?, comment = %?`
	se := createSession(w.store)
	defer se.Close()
	ctx := kv.WithInternalSourceType(context.Background(), kv.InternalTxnGC)
	_, err := se.ExecuteInternal(ctx, stmt,
		key, value, gcVariableComments[key],
		value, gcVariableComments[key])
	logutil.BgLogger().Debug("save kv", zap.String("category", "gc worker"),
		zap.String("key", key),
		zap.String("value", value),
		zap.Error(err))
	return errors.Trace(err)
}

// GC placement rules when the partitions are removed by the GC worker.
// Placement rules cannot be removed immediately after drop table / truncate table,
// because the tables can be flashed back or recovered.
<<<<<<< HEAD
func (w *GCWorker) doGCPlacementRules(se sessiontypes.Session, safePoint uint64,
	dr util.DelRangeTask, gcPlacementRuleCache map[int64]any, cacheMu *sync.Mutex) (err error) {
=======
func (w *GCWorker) doGCPlacementRules(se sessiontypes.Session, _ uint64, dr util.DelRangeTask, gcPlacementRuleCache map[int64]any) (err error) {
>>>>>>> 5377c6fc
	// Get the job from the job history
	var historyJob *model.Job
	failpoint.Inject("mockHistoryJobForGC", func(v failpoint.Value) {
		args, err1 := json.Marshal([]any{kv.Key{}, []int64{int64(v.(int))}})
		if err1 != nil {
			return
		}
		historyJob = &model.Job{
			ID:      dr.JobID,
			Type:    model.ActionDropTable,
			TableID: int64(v.(int)),
			RawArgs: args,
		}
	})
	if historyJob == nil {
		historyJob, err = ddl.GetHistoryJobByID(se, dr.JobID)
		if err != nil {
			return
		}
		if historyJob == nil {
			return dbterror.ErrDDLJobNotFound.GenWithStackByArgs(dr.JobID)
		}
	}

	// Notify PD to drop the placement rules of partition-ids and table-id, even if there may be no placement rules.
	var physicalTableIDs []int64
	switch historyJob.Type {
	case model.ActionDropTable, model.ActionTruncateTable:
		var startKey kv.Key
		if err = historyJob.DecodeArgs(&startKey, &physicalTableIDs); err != nil {
			return
		}
		physicalTableIDs = append(physicalTableIDs, historyJob.TableID)
	case model.ActionDropSchema, model.ActionDropTablePartition, model.ActionTruncateTablePartition,
		model.ActionReorganizePartition, model.ActionRemovePartitioning,
		model.ActionAlterTablePartitioning:
		if err = historyJob.DecodeArgs(&physicalTableIDs); err != nil {
			return
		}
	}

	// Skip table ids that's already successfully handled.
	cacheMu.Lock()
	tmp := physicalTableIDs[:0]
	for _, id := range physicalTableIDs {
		if _, ok := gcPlacementRuleCache[id]; !ok {
			tmp = append(tmp, id)
		}
	}
	cacheMu.Unlock()
	physicalTableIDs = tmp

	if len(physicalTableIDs) == 0 {
		return
	}

	if err := infosync.DeleteTiFlashPlacementRules(context.Background(), physicalTableIDs); err != nil {
		logutil.BgLogger().Error("delete placement rules failed", zap.Error(err), zap.Int64s("tableIDs", physicalTableIDs))
	}
	bundles := make([]*placement.Bundle, 0, len(physicalTableIDs))
	for _, id := range physicalTableIDs {
		bundles = append(bundles, placement.NewBundle(id))
	}
	err = infosync.PutRuleBundlesWithDefaultRetry(context.TODO(), bundles)
	if err != nil {
		return
	}

	// Cache the table id if its related rule are deleted successfully.
	cacheMu.Lock()
	for _, id := range physicalTableIDs {
		gcPlacementRuleCache[id] = struct{}{}
	}
	cacheMu.Unlock()
	return nil
}

func (w *GCWorker) doGCLabelRules(dr util.DelRangeTask) (err error) {
	// Get the job from the job history
	var historyJob *model.Job
	failpoint.Inject("mockHistoryJob", func(v failpoint.Value) {
		args, err1 := json.Marshal([]any{kv.Key{}, []int64{}, []string{v.(string)}})
		if err1 != nil {
			return
		}
		historyJob = &model.Job{
			ID:      dr.JobID,
			Type:    model.ActionDropTable,
			RawArgs: args,
		}
	})
	if historyJob == nil {
		se := createSession(w.store)
		historyJob, err = ddl.GetHistoryJobByID(se, dr.JobID)
		se.Close()
		if err != nil {
			return
		}
		if historyJob == nil {
			return dbterror.ErrDDLJobNotFound.GenWithStackByArgs(dr.JobID)
		}
	}

	if historyJob.Type == model.ActionDropTable {
		var (
			startKey         kv.Key
			physicalTableIDs []int64
			ruleIDs          []string
			rules            map[string]*label.Rule
		)
		if err = historyJob.DecodeArgs(&startKey, &physicalTableIDs, &ruleIDs); err != nil {
			return
		}

		// TODO: Here we need to get rules from PD and filter the rules which is not elegant. We should find a better way.
		rules, err = infosync.GetLabelRules(context.TODO(), ruleIDs)
		if err != nil {
			return
		}

		ruleIDs = getGCRules(append(physicalTableIDs, historyJob.TableID), rules)
		patch := label.NewRulePatch([]*label.Rule{}, ruleIDs)
		err = infosync.UpdateLabelRules(context.TODO(), patch)
	}
	return
}

func getGCRules(ids []int64, rules map[string]*label.Rule) []string {
	oldRange := make(map[string]struct{})
	for _, id := range ids {
		startKey := hex.EncodeToString(codec.EncodeBytes(nil, tablecodec.GenTablePrefix(id)))
		endKey := hex.EncodeToString(codec.EncodeBytes(nil, tablecodec.GenTablePrefix(id+1)))
		oldRange[startKey+endKey] = struct{}{}
	}

	var gcRules []string
	for _, rule := range rules {
		find := false
		for _, d := range rule.Data.([]any) {
			if r, ok := d.(map[string]any); ok {
				nowRange := fmt.Sprintf("%s%s", r["start_key"], r["end_key"])
				if _, ok := oldRange[nowRange]; ok {
					find = true
				}
			}
		}
		if find {
			gcRules = append(gcRules, rule.ID)
		}
	}
	return gcRules
}

// RunGCJob sends GC command to KV. It is exported for kv api, do not use it with GCWorker at the same time.
// only use for test
func RunGCJob(ctx context.Context, regionLockResolver tikv.RegionLockResolver, s tikv.Storage, pd pd.Client, safePoint uint64, identifier string, concurrency int) error {
	gcWorker := &GCWorker{
		tikvStore:          s,
		uuid:               identifier,
		pdClient:           pd,
		regionLockResolver: regionLockResolver,
	}

	if concurrency <= 0 {
		return errors.Errorf("[gc worker] gc concurrency should greater than 0, current concurrency: %v", concurrency)
	}

	safePoint, err := gcWorker.setGCWorkerServiceSafePoint(ctx, safePoint)
	if err != nil {
		return errors.Trace(err)
	}

	err = gcWorker.resolveLocks(ctx, safePoint, concurrency)
	if err != nil {
		return errors.Trace(err)
	}

	err = gcWorker.saveSafePoint(gcWorker.tikvStore.GetSafePointKV(), safePoint)
	if err != nil {
		return errors.Trace(err)
	}
	// Sleep to wait for all other tidb instances update their safepoint cache.
	time.Sleep(gcSafePointCacheInterval)
	err = gcWorker.doGC(ctx, safePoint, concurrency)
	if err != nil {
		return errors.Trace(err)
	}
	return nil
}

// RunDistributedGCJob notifies TiKVs to do GC. It is exported for kv api, do not use it with GCWorker at the same time.
// This function may not finish immediately because it may take some time to do resolveLocks.
// Param concurrency specifies the concurrency of resolveLocks phase.
func RunDistributedGCJob(ctx context.Context, regionLockResolver tikv.RegionLockResolver, s tikv.Storage, pd pd.Client, safePoint uint64, identifier string, concurrency int) error {
	gcWorker := &GCWorker{
		tikvStore:          s,
		uuid:               identifier,
		pdClient:           pd,
		regionLockResolver: regionLockResolver,
	}

	safePoint, err := gcWorker.setGCWorkerServiceSafePoint(ctx, safePoint)
	if err != nil {
		return errors.Trace(err)
	}
	err = gcWorker.resolveLocks(ctx, safePoint, concurrency)
	if err != nil {
		return errors.Trace(err)
	}

	// Save safe point to pd.
	err = gcWorker.saveSafePoint(gcWorker.tikvStore.GetSafePointKV(), safePoint)
	if err != nil {
		return errors.Trace(err)
	}
	// Sleep to wait for all other tidb instances update their safepoint cache.
	time.Sleep(gcSafePointCacheInterval)

	err = gcWorker.uploadSafePointToPD(ctx, safePoint)
	if err != nil {
		return errors.Trace(err)
	}
	return nil
}

// RunResolveLocks resolves all locks before the safePoint.
// It is exported only for test, do not use it in the production environment.
func RunResolveLocks(ctx context.Context, s tikv.Storage, pd pd.Client, safePoint uint64, identifier string, concurrency int) error {
	gcWorker := &GCWorker{
		tikvStore:          s,
		uuid:               identifier,
		pdClient:           pd,
		regionLockResolver: tikv.NewRegionLockResolver("test-resolver", s),
	}
	return gcWorker.resolveLocks(ctx, safePoint, concurrency)
}

// MockGCWorker is for test.
type MockGCWorker struct {
	worker *GCWorker
}

// NewMockGCWorker creates a MockGCWorker instance ONLY for test.
func NewMockGCWorker(store kv.Storage) (*MockGCWorker, error) {
	ver, err := store.CurrentVersion(kv.GlobalTxnScope)
	if err != nil {
		return nil, errors.Trace(err)
	}
	hostName, err := os.Hostname()
	if err != nil {
		hostName = "unknown"
	}
	worker := &GCWorker{
		uuid:        strconv.FormatUint(ver.Ver, 16),
		desc:        fmt.Sprintf("host:%s, pid:%d, start at %s", hostName, os.Getpid(), time.Now()),
		store:       store,
		tikvStore:   store.(tikv.Storage),
		gcIsRunning: false,
		lastFinish:  time.Now(),
		done:        make(chan error),
		pdClient:    store.(tikv.Storage).GetRegionCache().PDClient(),
	}
	return &MockGCWorker{worker: worker}, nil
}

// DeleteRanges calls deleteRanges internally, just for test.
func (w *MockGCWorker) DeleteRanges(ctx context.Context, safePoint uint64) error {
	logutil.Logger(ctx).Error("deleteRanges is called")
	ctx = kv.WithInternalSourceType(ctx, kv.InternalTxnGC)
	return w.worker.deleteRanges(ctx, safePoint, 1)
}<|MERGE_RESOLUTION|>--- conflicted
+++ resolved
@@ -1512,12 +1512,8 @@
 // GC placement rules when the partitions are removed by the GC worker.
 // Placement rules cannot be removed immediately after drop table / truncate table,
 // because the tables can be flashed back or recovered.
-<<<<<<< HEAD
-func (w *GCWorker) doGCPlacementRules(se sessiontypes.Session, safePoint uint64,
+func (w *GCWorker) doGCPlacementRules(se sessiontypes.Session, _ uint64,
 	dr util.DelRangeTask, gcPlacementRuleCache map[int64]any, cacheMu *sync.Mutex) (err error) {
-=======
-func (w *GCWorker) doGCPlacementRules(se sessiontypes.Session, _ uint64, dr util.DelRangeTask, gcPlacementRuleCache map[int64]any) (err error) {
->>>>>>> 5377c6fc
 	// Get the job from the job history
 	var historyJob *model.Job
 	failpoint.Inject("mockHistoryJobForGC", func(v failpoint.Value) {
