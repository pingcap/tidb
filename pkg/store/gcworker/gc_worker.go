// Copyright 2017 PingCAP, Inc.
//
// Licensed under the Apache License, Version 2.0 (the "License");
// you may not use this file except in compliance with the License.
// You may obtain a copy of the License at
//
//     http://www.apache.org/licenses/LICENSE-2.0
//
// Unless required by applicable law or agreed to in writing, software
// distributed under the License is distributed on an "AS IS" BASIS,
// WITHOUT WARRANTIES OR CONDITIONS OF ANY KIND, either express or implied.
// See the License for the specific language governing permissions and
// limitations under the License.

package gcworker

import (
	"bytes"
	"context"
	"encoding/hex"
	"fmt"
	"math"
	"os"
	"strconv"
	"strings"
	"sync"
	"time"

	"github.com/pingcap/errors"
	"github.com/pingcap/failpoint"
	"github.com/pingcap/kvproto/pkg/errorpb"
	"github.com/pingcap/kvproto/pkg/keyspacepb"
	"github.com/pingcap/kvproto/pkg/kvrpcpb"
	"github.com/pingcap/kvproto/pkg/metapb"
	"github.com/pingcap/tidb/pkg/ddl"
	"github.com/pingcap/tidb/pkg/ddl/label"
	"github.com/pingcap/tidb/pkg/ddl/placement"
	"github.com/pingcap/tidb/pkg/ddl/util"
	"github.com/pingcap/tidb/pkg/domain/infosync"
	"github.com/pingcap/tidb/pkg/kv"
	"github.com/pingcap/tidb/pkg/meta/model"
	"github.com/pingcap/tidb/pkg/metrics"
	"github.com/pingcap/tidb/pkg/parser/terror"
	"github.com/pingcap/tidb/pkg/privilege"
	"github.com/pingcap/tidb/pkg/session"
	"github.com/pingcap/tidb/pkg/session/sessionapi"
	"github.com/pingcap/tidb/pkg/sessionctx/vardef"
	"github.com/pingcap/tidb/pkg/sessionctx/variable"
	"github.com/pingcap/tidb/pkg/tablecodec"
	util2 "github.com/pingcap/tidb/pkg/util"
	"github.com/pingcap/tidb/pkg/util/codec"
	"github.com/pingcap/tidb/pkg/util/dbterror"
	"github.com/pingcap/tidb/pkg/util/logutil"
	tikverr "github.com/tikv/client-go/v2/error"
	tikvstore "github.com/tikv/client-go/v2/kv"
	"github.com/tikv/client-go/v2/oracle"
	"github.com/tikv/client-go/v2/tikv"
	"github.com/tikv/client-go/v2/tikvrpc"
	"github.com/tikv/client-go/v2/txnkv/rangetask"
	tikvutil "github.com/tikv/client-go/v2/util"
	pd "github.com/tikv/pd/client"
	pdgc "github.com/tikv/pd/client/clients/gc"
	"github.com/tikv/pd/client/constants"
	"go.uber.org/zap"
)

// GCWorker periodically triggers GC process on tikv server.
type GCWorker struct {
	uuid                 string
	desc                 string
	keyspaceID           uint32
	store                kv.Storage
	tikvStore            tikv.Storage
	pdClient             pd.Client
	pdGCControllerClient pdgc.InternalController
	gcIsRunning          bool
	lastFinish           time.Time
	cancel               context.CancelFunc
	done                 chan error
	regionLockResolver   tikv.RegionLockResolver
}

// NewGCWorker creates a GCWorker instance.
func NewGCWorker(store kv.Storage, pdClient pd.Client) (*GCWorker, error) {
	ver, err := store.CurrentVersion(kv.GlobalTxnScope)
	if err != nil {
		return nil, errors.Trace(err)
	}
	hostName, err := os.Hostname()
	if err != nil {
		hostName = "unknown"
	}
	tikvStore, ok := store.(tikv.Storage)
	if !ok {
		return nil, errors.New("GC should run against TiKV storage")
	}
	uuid := strconv.FormatUint(ver.Ver, 16)
	resolverIdentifier := fmt.Sprintf("gc-worker-%s", uuid)
	keyspaceID := uint32(store.GetCodec().GetKeyspaceID())
	worker := &GCWorker{
		uuid:                 uuid,
		desc:                 fmt.Sprintf("host:%s, pid:%d, start at %s", hostName, os.Getpid(), time.Now()),
		keyspaceID:           keyspaceID,
		store:                store,
		tikvStore:            tikvStore,
		pdClient:             pdClient,
		pdGCControllerClient: pdClient.GetGCInternalController(keyspaceID),
		gcIsRunning:          false,
		lastFinish:           time.Now(),
		regionLockResolver:   tikv.NewRegionLockResolver(resolverIdentifier, tikvStore),
		done:                 make(chan error),
	}
	variable.RegisterStatistics(worker)
	return worker, nil
}

// Start starts the worker.
func (w *GCWorker) Start() {
	var ctx context.Context
	ctx, w.cancel = context.WithCancel(context.Background())
	ctx = kv.WithInternalSourceType(ctx, kv.InternalTxnGC)
	var wg sync.WaitGroup
	wg.Add(1)
	go w.start(ctx, &wg)
	wg.Wait() // Wait create session finish in worker, some test code depend on this to avoid race.
}

// Close stops background goroutines.
func (w *GCWorker) Close() {
	w.cancel()
}

const (
	booleanTrue  = "true"
	booleanFalse = "false"

	gcWorkerTickInterval = time.Minute
	gcWorkerLease        = time.Minute * 2
	gcLeaderUUIDKey      = "tikv_gc_leader_uuid"
	gcLeaderDescKey      = "tikv_gc_leader_desc"
	gcLeaderLeaseKey     = "tikv_gc_leader_lease"

	gcLastRunTimeKey       = "tikv_gc_last_run_time"
	gcRunIntervalKey       = "tikv_gc_run_interval"
	gcDefaultRunInterval   = time.Minute * 10
	gcWaitTime             = time.Minute * 1
	gcRedoDeleteRangeDelay = 24 * time.Hour

	gcLifeTimeKey        = "tikv_gc_life_time"
	gcDefaultLifeTime    = time.Minute * 10
	gcMinLifeTime        = time.Minute * 10
	gcSafePointKey       = "tikv_gc_safe_point"
	gcConcurrencyKey     = "tikv_gc_concurrency"
	gcDefaultConcurrency = 2
	gcMinConcurrency     = 1
	gcMaxConcurrency     = 128

	gcEnableKey          = "tikv_gc_enable"
	gcDefaultEnableValue = true

	gcModeKey         = "tikv_gc_mode"
	gcModeCentral     = "central"
	gcModeDistributed = "distributed"
	gcModeDefault     = gcModeDistributed

	gcScanLockModeKey = "tikv_gc_scan_lock_mode"

	gcAutoConcurrencyKey     = "tikv_gc_auto_concurrency"
	gcDefaultAutoConcurrency = true

	gcWorkerServiceSafePointID = "gc_worker"

	// Status var names start with tidb_%
	tidbGCLastRunTime = "tidb_gc_last_run_time"
	tidbGCLeaderDesc  = "tidb_gc_leader_desc"
	tidbGCLeaderLease = "tidb_gc_leader_lease"
	tidbGCLeaderUUID  = "tidb_gc_leader_uuid"
	tidbGCSafePoint   = "tidb_gc_safe_point"

	loadAllKeyspacesForUnifiedGCTestsBatchSize = 50
)

var txnSafePointSyncWaitTime = tikv.GcStateCacheInterval

var gcVariableComments = map[string]string{
	gcLeaderUUIDKey:      "Current GC worker leader UUID. (DO NOT EDIT)",
	gcLeaderDescKey:      "Host name and pid of current GC leader. (DO NOT EDIT)",
	gcLeaderLeaseKey:     "Current GC worker leader lease. (DO NOT EDIT)",
	gcLastRunTimeKey:     "The time when last GC starts. (DO NOT EDIT)",
	gcRunIntervalKey:     "GC run interval, at least 10m, in Go format.",
	gcLifeTimeKey:        "All versions within life time will not be collected by GC, at least 10m, in Go format.",
	gcSafePointKey:       "All versions after safe point can be accessed. (DO NOT EDIT)",
	gcConcurrencyKey:     "How many goroutines used to do GC parallel, [1, 128], default 2",
	gcEnableKey:          "Current GC enable status",
	gcModeKey:            "Mode of GC, \"central\" or \"distributed\". (Obsolete and no longer effective, the actual GC procedure is always \"distributed\")",
	gcAutoConcurrencyKey: "Let TiDB pick the concurrency automatically. If set false, tikv_gc_concurrency will be used",
	gcScanLockModeKey:    "Mode of scanning locks, \"physical\" or \"legacy\".(Deprecated)",
}

const (
	unsafeDestroyRangeTimeout = 5 * time.Minute
	gcTimeout                 = 5 * time.Minute
)

func (w *GCWorker) start(ctx context.Context, wg *sync.WaitGroup) {
	logutil.Logger(ctx).Info("start", zap.String("category", "gc worker"),
		zap.String("uuid", w.uuid))

	w.tick(ctx) // Immediately tick once to initialize configs.
	wg.Done()

	ticker := time.NewTicker(gcWorkerTickInterval)
	defer ticker.Stop()
	defer func() {
		r := recover()
		if r != nil {
			logutil.Logger(ctx).Error("gcWorker",
				zap.Any("r", r),
				zap.Stack("stack"))
			metrics.PanicCounter.WithLabelValues(metrics.LabelGCWorker).Inc()
		}
	}()
	for {
		select {
		case <-ticker.C:
			w.tick(ctx)
		case err := <-w.done:
			w.gcIsRunning = false
			w.lastFinish = time.Now()
			if err != nil {
				logutil.Logger(ctx).Error("runGCJob", zap.String("category", "gc worker"), zap.Error(err))
			}
		case <-ctx.Done():
			logutil.Logger(ctx).Info("quit", zap.String("category", "gc worker"), zap.String("uuid", w.uuid))
			return
		}
	}
}

func createSession(store kv.Storage) sessionapi.Session {
	for {
		se, err := session.CreateSession(store)
		if err != nil {
			logutil.BgLogger().Warn("create session", zap.String("category", "gc worker"), zap.Error(err))
			continue
		}
		// Disable privilege check for gc worker session.
		privilege.BindPrivilegeManager(se, nil)
		se.GetSessionVars().CommonGlobalLoaded = true
		se.GetSessionVars().InRestrictedSQL = true
		se.GetSessionVars().SetDiskFullOpt(kvrpcpb.DiskFullOpt_AllowedOnAlmostFull)
		return se
	}
}

// GetScope gets the status variables scope.
func (w *GCWorker) GetScope(status string) vardef.ScopeFlag {
	return variable.DefaultStatusVarScopeFlag
}

// Stats returns the server statistics.
func (w *GCWorker) Stats(vars *variable.SessionVars) (map[string]any, error) {
	m := make(map[string]any)
	if v, err := w.loadValueFromSysTable(gcLeaderUUIDKey); err == nil {
		m[tidbGCLeaderUUID] = v
	}
	if v, err := w.loadValueFromSysTable(gcLeaderDescKey); err == nil {
		m[tidbGCLeaderDesc] = v
	}
	if v, err := w.loadValueFromSysTable(gcLeaderLeaseKey); err == nil {
		m[tidbGCLeaderLease] = v
	}
	if v, err := w.loadValueFromSysTable(gcLastRunTimeKey); err == nil {
		m[tidbGCLastRunTime] = v
	}
	if v, err := w.loadValueFromSysTable(gcSafePointKey); err == nil {
		m[tidbGCSafePoint] = v
	}
	return m, nil
}

func (w *GCWorker) tick(ctx context.Context) {
	isLeader, err := w.checkLeader(ctx)
	if err != nil {
		logutil.Logger(ctx).Warn("check leader", zap.String("category", "gc worker"), zap.Error(err))
		metrics.GCJobFailureCounter.WithLabelValues("check_leader").Inc()
		return
	}
	if isLeader {
		err = w.leaderTick(ctx)
		if err != nil {
			logutil.Logger(ctx).Warn("leader tick", zap.String("category", "gc worker"), zap.Error(err))
		}
	} else {
		// Config metrics should always be updated by leader, set them to 0 when current instance is not leader.
		metrics.GCConfigGauge.WithLabelValues(gcRunIntervalKey).Set(0)
		metrics.GCConfigGauge.WithLabelValues(gcLifeTimeKey).Set(0)
	}
}

// getGCSafePoint returns the current gc safe point.
func getGCSafePoint(ctx context.Context, pdClient pd.Client) (uint64, error) {
	// If there is try to set gc safepoint is 0, the interface will not set gc safepoint to 0,
	// it will return current gc safepoint.
	safePoint, err := pdClient.UpdateGCSafePoint(ctx, 0)
	if err != nil {
		return 0, errors.Trace(err)
	}
	return safePoint, nil
}

func (w *GCWorker) logIsGCSafePointTooEarly(ctx context.Context, safePoint uint64) error {
	now, err := w.getOracleTime()
	if err != nil {
		return errors.Trace(err)
	}

	checkTs := oracle.GoTimeToTS(now.Add(-gcDefaultLifeTime * 2))
	if checkTs > safePoint {
		logutil.Logger(ctx).Info("gc safepoint is too early. "+
			"Maybe there is a bit BR/Lightning/CDC task, "+
			"or a long transaction is running "+
			"or need a tidb without setting keyspace-name to calculate and update gc safe point.",
			zap.String("category", "gc worker"))
	}
	return nil
}

func (w *GCWorker) runKeyspaceDeleteRange(ctx context.Context, concurrency gcConcurrency) error {
	// Get safe point from PD.
	// The GC safe point is updated only after the global GC have done resolveLocks phase globally.
	// So, in the following code, resolveLocks must have been done by the global GC on the ranges to be deleted,
	// so its safe to delete the ranges.
	safePoint, err := getGCSafePoint(ctx, w.pdClient)
	if err != nil {
		logutil.Logger(ctx).Info("get gc safe point error", zap.String("category", "gc worker"), zap.Error(errors.Trace(err)))
		return nil
	}

	if safePoint == 0 {
		logutil.Logger(ctx).Info("skip keyspace delete range, because gc safe point is 0", zap.String("category", "gc worker"))
		return nil
	}

	err = w.logIsGCSafePointTooEarly(ctx, safePoint)
	if err != nil {
		logutil.Logger(ctx).Info("log is gc safe point is too early error", zap.String("category", "gc worker"), zap.Error(errors.Trace(err)))
		return nil
	}

	keyspaceID := w.store.GetCodec().GetKeyspaceID()
	logutil.Logger(ctx).Info("start keyspace delete range", zap.String("category", "gc worker"),
		zap.String("uuid", w.uuid),
		zap.Int("concurrency", concurrency.v),
		zap.Uint32("keyspaceID", uint32(keyspaceID)),
		zap.Uint64("GCSafepoint", safePoint))

	// Do deleteRanges.
	err = w.deleteRanges(ctx, safePoint, concurrency)
	if err != nil {
		logutil.Logger(ctx).Error("delete range returns an error", zap.String("category", "gc worker"),
			zap.String("uuid", w.uuid),
			zap.Error(err))
		metrics.GCJobFailureCounter.WithLabelValues("delete_range").Inc()
		return errors.Trace(err)
	}

	// Do redoDeleteRanges.
	err = w.redoDeleteRanges(ctx, safePoint, concurrency)
	if err != nil {
		logutil.Logger(ctx).Error("redo-delete range returns an error", zap.String("category", "gc worker"),
			zap.String("uuid", w.uuid),
			zap.Error(err))
		metrics.GCJobFailureCounter.WithLabelValues("redo_delete_range").Inc()
		return errors.Trace(err)
	}

	return nil
}

// leaderTick of GC worker checks if it should start a GC job every tick.
func (w *GCWorker) leaderTick(ctx context.Context) error {
	if w.gcIsRunning {
		logutil.Logger(ctx).Info("there's already a gc job running, skipped", zap.String("category", "gc worker"),
			zap.String("leaderTick on", w.uuid))
		return nil
	}

	concurrency, err := w.getGCConcurrency(ctx)
	if err != nil {
		logutil.Logger(ctx).Info("failed to get gc concurrency.", zap.String("category", "gc worker"),
			zap.String("uuid", w.uuid),
			zap.Error(err))
		return errors.Trace(err)
	}

	// For different keyspace configurations, there are two different GC procedure for them:
	// * Null keyspace (keyspace not used), or keyspaces with keyspace level GC enabled:
	//   The keyspace should manage the procedure totally by itself.
	// * Keyspaces with keyspace level GC disabled, or to say, using unified GC mode:
	//   The GC procedure only includes polling the GC safe point from the null keyspace
	keyspaceMeta := w.store.GetCodec().GetKeyspaceMeta()
	if keyspaceMeta != nil && !pd.IsKeyspaceUsingKeyspaceLevelGC(keyspaceMeta) {
		err = w.runKeyspaceGCJobInUnifiedGCMode(ctx, concurrency)
		if err != nil {
			return errors.Trace(err)
		}
		return nil
	}

	ok, safePoint, err := w.prepare(ctx)
	if err != nil {
		metrics.GCJobFailureCounter.WithLabelValues("prepare").Inc()
		return errors.Trace(err)
	} else if !ok {
		return nil
	}
	// When the worker is just started, or an old GC job has just finished,
	// wait a while before starting a new job.
	if time.Since(w.lastFinish) < gcWaitTime {
		logutil.Logger(ctx).Info("another gc job has just finished, skipped.", zap.String("category", "gc worker"),
			zap.String("leaderTick on ", w.uuid))
		return nil
	}

	w.gcIsRunning = true
	logutil.Logger(ctx).Info("starts the whole job", zap.String("category", "gc worker"),
		zap.String("uuid", w.uuid),
		zap.Uint64("safePoint", safePoint),
		zap.Int("concurrency", concurrency.v))
	go func() {
		w.done <- w.runGCJob(ctx, safePoint, concurrency)
	}()
	return nil
}

func (w *GCWorker) runKeyspaceGCJobInUnifiedGCMode(ctx context.Context, concurrency gcConcurrency) error {
	// When the worker is just started, or an old GC job has just finished,
	// wait a while before starting a new job.
	if time.Since(w.lastFinish) < gcWaitTime {
		logutil.Logger(ctx).Info("another keyspace gc job has just finished, skipped.", zap.String("category", "gc worker"),
			zap.String("leaderTick on ", w.uuid))
		return nil
	}

	now, err := w.getOracleTime()
	if err != nil {
		return errors.Trace(err)
	}
	ok, err := w.checkGCInterval(now)
	if err != nil || !ok {
		return errors.Trace(err)
	}

	go func() {
		w.done <- w.runKeyspaceDeleteRange(ctx, concurrency)
	}()

	err = w.saveTime(gcLastRunTimeKey, now)
	if err != nil {
		return errors.Trace(err)
	}

	return nil
}

// prepare checks preconditions for starting a GC job. It returns a bool
// that indicates whether the GC job should start and the new safePoint.
func (w *GCWorker) prepare(ctx context.Context) (bool, uint64, error) {
	// Add a transaction here is to prevent following situations:
	// 1. GC check gcEnable is true, continue to do GC
	// 2. The user sets gcEnable to false
	// 3. The user gets `tikv_gc_safe_point` value is t1, then the user thinks the data after time t1 won't be clean by GC.
	// 4. GC update `tikv_gc_safe_point` value to t2, continue do GC in this round.
	// Then the data record that has been dropped between time t1 and t2, will be cleaned by GC, but the user thinks the data after t1 won't be clean by GC.
	se := createSession(w.store)
	defer se.Close()
	_, err := se.ExecuteInternal(ctx, "BEGIN")
	if err != nil {
		return false, 0, errors.Trace(err)
	}
	doGC, safePoint, err := w.checkPrepare(ctx)
	if doGC {
		err = se.CommitTxn(ctx)
		if err != nil {
			return false, 0, errors.Trace(err)
		}
	} else {
		se.RollbackTxn(ctx)
	}
	return doGC, safePoint, errors.Trace(err)
}

func (w *GCWorker) checkPrepare(ctx context.Context) (bool, uint64, error) {
	enable, err := w.checkGCEnable()
	if err != nil {
		return false, 0, errors.Trace(err)
	}

	if !enable {
		logutil.Logger(ctx).Warn("gc status is disabled.", zap.String("category", "gc worker"))
		return false, 0, nil
	}
	now, err := w.getOracleTime()
	if err != nil {
		return false, 0, errors.Trace(err)
	}
	ok, err := w.checkGCInterval(now)
	if err != nil || !ok {
		return false, 0, errors.Trace(err)
	}
	newSafePoint, newSafePointValue, err := w.calcNewTxnSafePoint(ctx, now)
	if err != nil || newSafePoint == nil {
		return false, 0, errors.Trace(err)
	}
	err = w.saveTime(gcLastRunTimeKey, now)
	if err != nil {
		return false, 0, errors.Trace(err)
	}
	err = w.saveTime(gcSafePointKey, *newSafePoint)
	if err != nil {
		return false, 0, errors.Trace(err)
	}
	return true, newSafePointValue, nil
}

func (w *GCWorker) getOracleTime() (time.Time, error) {
	currentVer, err := w.store.CurrentVersion(kv.GlobalTxnScope)
	if err != nil {
		return time.Time{}, errors.Trace(err)
	}
	return oracle.GetTimeFromTS(currentVer.Ver), nil
}

func (w *GCWorker) checkGCEnable() (bool, error) {
	return w.loadBooleanWithDefault(gcEnableKey, gcDefaultEnableValue)
}

func (w *GCWorker) checkUseAutoConcurrency() (bool, error) {
	return w.loadBooleanWithDefault(gcAutoConcurrencyKey, gcDefaultAutoConcurrency)
}

func (w *GCWorker) loadBooleanWithDefault(key string, defaultValue bool) (bool, error) {
	str, err := w.loadValueFromSysTable(key)
	if err != nil {
		return false, errors.Trace(err)
	}
	if str == "" {
		// Save default value for gc enable key. The default value is always true.
		defaultValueStr := booleanFalse
		if defaultValue {
			defaultValueStr = booleanTrue
		}
		err = w.saveValueToSysTable(key, defaultValueStr)
		if err != nil {
			return defaultValue, errors.Trace(err)
		}
		return defaultValue, nil
	}
	return strings.EqualFold(str, booleanTrue), nil
}

type gcConcurrency struct {
	v      int
	isAuto bool
}

func (w *GCWorker) getGCConcurrency(ctx context.Context) (gcConcurrency, error) {
	useAutoConcurrency, err := w.checkUseAutoConcurrency()
	if err != nil {
		logutil.Logger(ctx).Error("failed to load config gc_auto_concurrency. use default value.", zap.String("category", "gc worker"),
			zap.String("uuid", w.uuid),
			zap.Error(err))
		useAutoConcurrency = gcDefaultAutoConcurrency
	}
	if !useAutoConcurrency {
		v, err := w.loadGCConcurrencyWithDefault()
		return gcConcurrency{v, useAutoConcurrency}, err
	}

	stores, err := w.getStoresForGC(ctx)
	concurrency := len(stores)
	if err != nil {
		logutil.Logger(ctx).Error("failed to get up stores to calculate concurrency. use config.", zap.String("category", "gc worker"),
			zap.String("uuid", w.uuid),
			zap.Error(err))

		concurrency, err = w.loadGCConcurrencyWithDefault()
		if err != nil {
			logutil.Logger(ctx).Error("failed to load gc concurrency from config. use default value.", zap.String("category", "gc worker"),
				zap.String("uuid", w.uuid),
				zap.Error(err))
			concurrency = gcDefaultConcurrency
		}
	}

	if concurrency == 0 {
		logutil.Logger(ctx).Error("no store is up", zap.String("category", "gc worker"),
			zap.String("uuid", w.uuid))
		return gcConcurrency{0, useAutoConcurrency}, errors.New("[gc worker] no store is up")
	}

	return gcConcurrency{concurrency, useAutoConcurrency}, nil
}

func (w *GCWorker) checkGCInterval(now time.Time) (bool, error) {
	runInterval, err := w.loadDurationWithDefault(gcRunIntervalKey, gcDefaultRunInterval)
	if err != nil {
		return false, errors.Trace(err)
	}
	metrics.GCConfigGauge.WithLabelValues(gcRunIntervalKey).Set(runInterval.Seconds())
	lastRun, err := w.loadTime(gcLastRunTimeKey)
	if err != nil {
		return false, errors.Trace(err)
	}

	if lastRun != nil && lastRun.Add(*runInterval).After(now) {
		logutil.BgLogger().Debug("skipping garbage collection because gc interval hasn't elapsed since last run", zap.String("category", "gc worker"),
			zap.String("leaderTick on", w.uuid),
			zap.Duration("interval", *runInterval),
			zap.Time("last run", *lastRun))
		return false, nil
	}

	return true, nil
}

// validateGCLifeTime checks whether life time is small than min gc life time.
func (w *GCWorker) validateGCLifeTime(lifeTime time.Duration) (time.Duration, error) {
	if lifeTime >= gcMinLifeTime {
		return lifeTime, nil
	}

	logutil.BgLogger().Info("invalid gc life time", zap.String("category", "gc worker"),
		zap.Duration("get gc life time", lifeTime),
		zap.Duration("min gc life time", gcMinLifeTime))

	err := w.saveDuration(gcLifeTimeKey, gcMinLifeTime)
	return gcMinLifeTime, err
}

func (w *GCWorker) calcNewTxnSafePoint(ctx context.Context, now time.Time) (*time.Time, uint64, error) {
	lifeTime, err := w.loadDurationWithDefault(gcLifeTimeKey, gcDefaultLifeTime)
	if err != nil {
		return nil, 0, errors.Trace(err)
	}
	*lifeTime, err = w.validateGCLifeTime(*lifeTime)
	if err != nil {
		return nil, 0, err
	}
	metrics.GCConfigGauge.WithLabelValues(gcLifeTimeKey).Set(lifeTime.Seconds())

	// The target value we try to advance the txn safe point.
	target := oracle.GoTimeToTS(now.Add(-*lifeTime))

	newTxnSafePoint, err := w.advanceTxnSafePoint(ctx, target)
	if err != nil {
		// Temporary solution. This code should be refactored when errors returned by PD client can be typed.
		if strings.Contains(err.Error(), "PD:gc:ErrDecreasingTxnSafePoint") {
			logutil.BgLogger().Info("set gc worker service safe point is causing decreasing, the GC will be skipped", zap.Error(err))
			return nil, 0, nil
		}
		return nil, 0, errors.Trace(err)
	}
	if newTxnSafePoint == 0 {
		return nil, 0, nil
	}

	// safe point is recorded in time.Time format which strips the logical part of the timestamp.
	// To prevent the GC worker from keeping working due to the loss of logical part when the
	// safe point isn't changed, we should compare them in time.Time format.
	txnSafePointTime := oracle.GetTimeFromTS(newTxnSafePoint)
	// We should never decrease safePoint.
	return &txnSafePointTime, newTxnSafePoint, nil
}

func (w *GCWorker) advanceTxnSafePoint(ctx context.Context, target uint64) (newTxnSafePoint uint64, err error) {
	result, err := w.pdGCControllerClient.AdvanceTxnSafePoint(ctx, target)
	if err != nil {
		return 0, errors.Trace(err)
	}

	if result.NewTxnSafePoint <= result.OldTxnSafePoint {
		logutil.BgLogger().Info("txn safe point not advanced, GC will be skipped. this may be caused by GC being blocked, or user enlarged GC life time.",
			zap.String("category", "gc worker"),
			zap.String("uuid", w.uuid),
			zap.Uint64("target", target),
			zap.Uint64("oldTxnSafePoint", result.OldTxnSafePoint),
			zap.Uint64("newTxnSafePoint", result.NewTxnSafePoint),
			zap.String("blockerDesc", result.BlockerDescription))
		return 0, nil
	} else if result.NewTxnSafePoint != target {
		logutil.BgLogger().Info("txn safe point not advanced to the expected value",
			zap.String("category", "gc worker"),
			zap.String("uuid", w.uuid),
			zap.Uint64("target", target),
			zap.Uint64("oldTxnSafePoint", result.OldTxnSafePoint),
			zap.Uint64("newTxnSafePoint", result.NewTxnSafePoint),
			zap.String("blockerDesc", result.BlockerDescription))
	}

	return result.NewTxnSafePoint, nil
}

// setGCWorkerServiceSafePoint sets the given safePoint as TiDB's service safePoint to PD, and returns the current minimal
// service safePoint among all services.
func (w *GCWorker) setGCWorkerServiceSafePoint(ctx context.Context, safePoint uint64) (uint64, error) {
	// Sets TTL to MAX to make it permanently valid.
	minSafePoint, err := w.pdClient.UpdateServiceGCSafePoint(ctx, gcWorkerServiceSafePointID, math.MaxInt64, safePoint)
	if err != nil {
		logutil.Logger(ctx).Error("failed to update service safe point", zap.String("category", "gc worker"),
			zap.String("uuid", w.uuid),
			zap.Error(err))
		metrics.GCJobFailureCounter.WithLabelValues("update_service_safe_point").Inc()
		return 0, errors.Trace(err)
	}
	if minSafePoint < safePoint {
		logutil.Logger(ctx).Info("there's another service in the cluster requires an earlier safe point. "+
			"gc will continue with the earlier one",
			zap.String("category", "gc worker"),
			zap.String("uuid", w.uuid),
			zap.Uint64("ourSafePoint", safePoint),
			zap.Uint64("minSafePoint", minSafePoint),
		)
		safePoint = minSafePoint
	}
	return safePoint, nil
}

func (w *GCWorker) runGCJob(ctx context.Context, safePoint uint64, concurrency gcConcurrency) error {
	// During GC, the parameter `safePoint` will be used as the new txn safe point and the new GC safe point
	// respectively. Note that here the term "safe point" is divided into two different sub-concepts:
	// * Txn safe point / transaction safe point: All transactions whose start_ts is greater than or equal to the txn
	//   safe point should be guaranteed to be safe to proceed; otherwise it won't be guaranteed.
	// * GC safe point: When GC clean data, all snapshots whose ts is greater than or equal to the GC safe point should
	//   be guaranteed to be consistent; older snapshots can be safely discarded by GC.
	// For details of the terms and concepts, refer to:
	// https://github.com/tikv/pd/blob/53805884a0162f4186d1a933eb28479a269c7d2c/pkg/gc/gc_state_manager.go#L39

	startTime := time.Now()

	failpoint.Inject("mockRunGCJobFail", func() {
		failpoint.Return(errors.New("mock failure of runGCJoB"))
	})
	metrics.GCWorkerCounter.WithLabelValues("run_job").Inc()

	// ----------*--------------------*--------------------> time
	//                                ^ Txn safe point (not synced)
	//           ^ GC safe point (last value)

	// The txn safe point should be guaranteed to be synchronized over all necessary components after
	// `txnSafePointSyncWaitTime`. We wait for that time before performing any operation about the GC.
	time.Sleep(txnSafePointSyncWaitTime)

	// ----------*--------------------*--------------------> time
	//                                ^ Txn safe point (synced)
	//           ^ GC safe point (last value)

	// Resolve locks: make all transactions that started before the txn safe point to be determined, as a step to
	// prevent those transactions from running.
	// safePoint used as the txn safe point conceptually.
	txnSafePoint := safePoint
	err := w.resolveLocks(ctx, txnSafePoint, concurrency.v)
	if err != nil {
		logutil.Logger(ctx).Warn("resolve locks returns an error", zap.String("category", "gc worker"),
			zap.String("uuid", w.uuid),
			zap.Uint64("txnSafePoint", txnSafePoint),
			zap.Error(err))
		metrics.GCJobFailureCounter.WithLabelValues("resolve_lock").Inc()
		return errors.Trace(err)
	}

	// After both synchronizing the txn safe point and resolving locks, next all component should guarantee that no more
	// transaction started before the txn safe point should proceed.
	// The following steps are all about clearing data, and the safePoint is used as the GC safe point conceptually.
	gcSafePoint := safePoint

	// ----------*--------------------*--------------------> time
	//                                ^ Txn safe point (synced)
	//                                ^ GC safe point (updated)

	// Delete ranges: delete those data that are continuous in range caused by dropping/truncating tables or indices.

	err = w.deleteRanges(ctx, gcSafePoint, concurrency)
	if err != nil {
		logutil.Logger(ctx).Error("delete range returns an error", zap.String("category", "gc worker"),
			zap.String("uuid", w.uuid),
			zap.Uint64("gcSafePoint", gcSafePoint),
			zap.Error(err))
		metrics.GCJobFailureCounter.WithLabelValues("delete_range").Inc()
		return errors.Trace(err)
	}
	err = w.redoDeleteRanges(ctx, gcSafePoint, concurrency)
	if err != nil {
		logutil.Logger(ctx).Error("redo-delete range returns an error", zap.String("category", "gc worker"),
			zap.String("uuid", w.uuid),
			zap.Uint64("gcSafePoint", gcSafePoint),
			zap.Error(err))
		metrics.GCJobFailureCounter.WithLabelValues("redo_delete_range").Inc()
		return errors.Trace(err)
	}

	// Next, broadcast the GC safe point to acknowledge TiKV and TiFlash (and possibly other storage types in the
	// future) that the snapshots before the GC safe point can be safely dropped.

	// ----------*--------------------*--------------------> time
	//                                ^ Txn safe point (synced)
	//                                ^ GC safe point (broadcasted)

	err = w.broadcastGCSafePoint(ctx, gcSafePoint)
	if err != nil {
		logutil.Logger(ctx).Error("failed to upload safe point to PD", zap.String("category", "gc worker"),
			zap.String("uuid", w.uuid),
			zap.Error(err))
		metrics.GCJobFailureCounter.WithLabelValues("upload_safe_point").Inc()
		return errors.Trace(err)
	}

	metrics.GCHistogram.WithLabelValues(metrics.StageTotal).Observe(time.Since(startTime).Seconds())
	return nil
}

// deleteRanges processes all delete range records whose ts < safePoint in table `gc_delete_range`
// `concurrency` specifies the concurrency to send NotifyDeleteRange.
func (w *GCWorker) deleteRanges(
	ctx context.Context,
	safePoint uint64,
	concurrency gcConcurrency,
) error {
	metrics.GCWorkerCounter.WithLabelValues("delete_range").Inc()

	s := createSession(w.store)
	defer s.Close()
	ranges, err := util.LoadDeleteRanges(ctx, s, safePoint)
	if err != nil {
		return errors.Trace(err)
	}

	v2, err := util.IsRaftKv2(ctx, s)
	if err != nil {
		return errors.Trace(err)
	}
	// Cache table ids on which placement rules have been GC-ed, to avoid redundantly GC the same table id multiple times.
	var gcPlacementRuleCache sync.Map

	logutil.Logger(ctx).Info("start delete ranges", zap.String("category", "gc worker"),
		zap.String("uuid", w.uuid),
		zap.Int("ranges", len(ranges)))
	startTime := time.Now()

	deleteRangeConcurrency := w.calcDeleteRangeConcurrency(concurrency, len(ranges))
	concurrencyLimiter := make(chan struct{}, deleteRangeConcurrency)

	f := func(r util.DelRangeTask) {
		var err error
		defer func() {
			<-concurrencyLimiter
		}()
		se := createSession(w.store)
		defer se.Close()

		startKey, endKey := r.Range()
		if v2 {
			// In raftstore-v2, we use delete range instead to avoid deletion omission
			task := rangetask.NewDeleteRangeTask(w.tikvStore, startKey, endKey, deleteRangeConcurrency)
			err = task.Execute(ctx)
		} else {
			err = w.doUnsafeDestroyRangeRequest(ctx, startKey, endKey)
		}
		failpoint.Inject("ignoreDeleteRangeFailed", func() {
			err = nil
		})

		if err != nil {
			logutil.Logger(ctx).Warn("delete range failed on range", zap.String("category", "gc worker"),
				zap.String("uuid", w.uuid),
				zap.Stringer("startKey", startKey),
				zap.Stringer("endKey", endKey),
				zap.Error(err))
			return
		}

		err = doGCPlacementRules(se, safePoint, r, &gcPlacementRuleCache)
		if err != nil {
			logutil.Logger(ctx).Warn("gc placement rules failed on range", zap.String("category", "gc worker"),
				zap.String("uuid", w.uuid),
				zap.Int64("jobID", r.JobID),
				zap.Int64("elementID", r.ElementID),
				zap.Error(err))
			return
		}
		// We only delete rules, so concurrently updating rules should not return errors.
		if err := w.doGCLabelRules(r); err != nil {
			logutil.Logger(ctx).Error("gc label rules failed on range", zap.String("category", "gc worker"),
				zap.String("uuid", w.uuid),
				zap.Int64("jobID", r.JobID),
				zap.Int64("elementID", r.ElementID),
				zap.Error(err))
			return
		}

		err = util.CompleteDeleteRange(se, r, !v2)
		if err != nil {
			logutil.Logger(ctx).Error("failed to mark delete range task done", zap.String("category", "gc worker"),
				zap.String("uuid", w.uuid),
				zap.Stringer("startKey", startKey),
				zap.Stringer("endKey", endKey),
				zap.Error(err))
			metrics.GCUnsafeDestroyRangeFailuresCounterVec.WithLabelValues("save").Inc()
		}
	}
	var wg util2.WaitGroupWrapper
	for i := range ranges {
		r := ranges[i]
		concurrencyLimiter <- struct{}{}
		wg.Run(func() { f(r) })
	}
	wg.Wait()

	logutil.Logger(ctx).Info("finish delete ranges", zap.String("category", "gc worker"),
		zap.String("uuid", w.uuid),
		zap.Int("num of ranges", len(ranges)),
		zap.Duration("cost time", time.Since(startTime)))
	metrics.GCHistogram.WithLabelValues("delete_ranges").Observe(time.Since(startTime).Seconds())
	return nil
}

const (
	// ConcurrencyDivisor reduces the input concurrency to avoid overwhelming the system
	ConcurrencyDivisor = 4
	// RequestsPerThread is the number of requests handled by a single thread
	RequestsPerThread = 100000
)

// calcDeleteRangeConcurrency calculates the concurrency of deleteRanges.
//
// There was only one concurrency for resolveLocks. When parallelizing deleteRanges, its concurrency is controlled by
// the same variable TiDBGCConcurrency. As requested by PM, the first priority is to ensure the stability of the system,
// so the concurrency of deleteRanges is reduced to avoid overwhelming the system.
//
// Assuming an average request takes 50ms:
// With ideal parallelism and sufficient concurrency,
// the maximum duration for a round of deleteRanges is 100,000 * 50ms = 5,000s.
// These values are conservatively chosen to minimize GC impact on foreground requests
func (w *GCWorker) calcDeleteRangeConcurrency(concurrency gcConcurrency, rangeNum int) int {
	maxConcurrency := max(1, concurrency.v/ConcurrencyDivisor)
	threadsBasedOnRequests := max(1, rangeNum/RequestsPerThread)
	if concurrency.isAuto {
		return min(maxConcurrency, threadsBasedOnRequests)
	}
	return maxConcurrency
}

// redoDeleteRanges checks all deleted ranges whose ts is at least `lifetime + 24h` ago. See TiKV RFC #2.
// `concurrency` specifies the concurrency to send NotifyDeleteRange.
func (w *GCWorker) redoDeleteRanges(ctx context.Context, safePoint uint64,
	concurrency gcConcurrency) error {
	metrics.GCWorkerCounter.WithLabelValues("redo_delete_range").Inc()

	// We check delete range records that are deleted about 24 hours ago.
	redoDeleteRangesTs := safePoint - oracle.ComposeTS(int64(gcRedoDeleteRangeDelay.Seconds())*1000, 0)

	se := createSession(w.store)
	ranges, err := util.LoadDoneDeleteRanges(ctx, se, redoDeleteRangesTs)
	se.Close()
	if err != nil {
		return errors.Trace(err)
	}

	logutil.Logger(ctx).Info("start redo-delete ranges", zap.String("category", "gc worker"),
		zap.String("uuid", w.uuid),
		zap.Int("num of ranges", len(ranges)))
	startTime := time.Now()

	deleteRangeConcurrency := w.calcDeleteRangeConcurrency(concurrency, len(ranges))
	concurrencyLimiter := make(chan struct{}, deleteRangeConcurrency)

	f := func(r util.DelRangeTask) {
		defer func() {
			<-concurrencyLimiter
		}()
		var err error
		startKey, endKey := r.Range()

		err = w.doUnsafeDestroyRangeRequest(ctx, startKey, endKey)
		if err != nil {
			logutil.Logger(ctx).Warn("redo-delete range failed on range", zap.String("category", "gc worker"),
				zap.String("uuid", w.uuid),
				zap.Stringer("startKey", startKey),
				zap.Stringer("endKey", endKey),
				zap.Error(err))
			return
		}
		se := createSession(w.store)
		err = util.DeleteDoneRecord(se, r)
		se.Close()
		if err != nil {
			logutil.Logger(ctx).Error("failed to remove delete_range_done record", zap.String("category", "gc worker"),
				zap.String("uuid", w.uuid),
				zap.Stringer("startKey", startKey),
				zap.Stringer("endKey", endKey),
				zap.Error(err))
			metrics.GCUnsafeDestroyRangeFailuresCounterVec.WithLabelValues("save_redo").Inc()
		}
	}
	var wg util2.WaitGroupWrapper
	for i := range ranges {
		r := ranges[i]
		concurrencyLimiter <- struct{}{}
		wg.Run(func() { f(r) })
	}
	wg.Wait()
	logutil.Logger(ctx).Info("finish redo-delete ranges", zap.String("category", "gc worker"),
		zap.String("uuid", w.uuid),
		zap.Int("num of ranges", len(ranges)),
		zap.Duration("cost time", time.Since(startTime)))
	metrics.GCHistogram.WithLabelValues("redo_delete_ranges").Observe(time.Since(startTime).Seconds())
	return nil
}

func (w *GCWorker) doUnsafeDestroyRangeRequest(
	ctx context.Context, startKey []byte, endKey []byte,
) error {
	// Get all stores every time deleting a region. So the store list is less probably to be stale.
	stores, err := w.getStoresForGC(ctx)
	if err != nil {
		logutil.Logger(ctx).Error("delete ranges: got an error while trying to get store list from PD", zap.String("category", "gc worker"),
			zap.String("uuid", w.uuid),
			zap.Error(err))
		metrics.GCUnsafeDestroyRangeFailuresCounterVec.WithLabelValues("get_stores").Inc()
		return errors.Trace(err)
	}

	req := tikvrpc.NewRequest(tikvrpc.CmdUnsafeDestroyRange, &kvrpcpb.UnsafeDestroyRangeRequest{
		StartKey: startKey,
		EndKey:   endKey,
	}, kvrpcpb.Context{DiskFullOpt: kvrpcpb.DiskFullOpt_AllowedOnAlmostFull})

	var wg sync.WaitGroup
	errChan := make(chan error, len(stores))

	for _, store := range stores {
		address := store.Address
		storeID := store.Id
		wg.Add(1)
		go func() {
			defer wg.Done()

			resp, err1 := w.tikvStore.GetTiKVClient().SendRequest(ctx, address, req, unsafeDestroyRangeTimeout)
			if err1 == nil {
				if resp == nil || resp.Resp == nil {
					err1 = errors.Errorf("unsafe destroy range returns nil response from store %v", storeID)
				} else {
					errStr := (resp.Resp.(*kvrpcpb.UnsafeDestroyRangeResponse)).Error
					if len(errStr) > 0 {
						err1 = errors.Errorf("unsafe destroy range failed on store %v: %s", storeID, errStr)
					}
				}
			}

			if err1 != nil {
				metrics.GCUnsafeDestroyRangeFailuresCounterVec.WithLabelValues("send").Inc()
			}
			errChan <- err1
		}()
	}

	var errs []string
	for range stores {
		err1 := <-errChan
		if err1 != nil {
			errs = append(errs, err1.Error())
		}
	}

	wg.Wait()

	if len(errs) > 0 {
		return errors.Errorf("[gc worker] destroy range finished with errors: %v", errs)
	}

	return nil
}

// needsGCOperationForStore checks if the store-level requests related to GC needs to be sent to the store. The store-level
// requests includes UnsafeDestroyRange, PhysicalScanLock, etc.
func needsGCOperationForStore(store *metapb.Store) (bool, error) {
	// TombStone means the store has been removed from the cluster and there isn't any peer on the store, so needn't do GC for it.
	// Offline means the store is being removed from the cluster and it becomes tombstone after all peers are removed from it,
	// so we need to do GC for it.
	if store.State == metapb.StoreState_Tombstone {
		return false, nil
	}

	engineLabel := ""
	for _, label := range store.GetLabels() {
		if label.GetKey() == placement.EngineLabelKey {
			engineLabel = label.GetValue()
			break
		}
	}

	switch engineLabel {
	case placement.EngineLabelTiFlash:
		// For a TiFlash node, it uses other approach to delete dropped tables, so it's safe to skip sending
		// UnsafeDestroyRange requests; it has only learner peers and their data must exist in TiKV, so it's safe to
		// skip physical resolve locks for it.
		return false, nil

	case placement.EngineLabelTiFlashCompute:
		logutil.BgLogger().Debug("will ignore gc tiflash_compute node", zap.String("category", "gc worker"))
		return false, nil

	case placement.EngineLabelTiKV, "":
		// If no engine label is set, it should be a TiKV node.
		return true, nil

	default:
		return true, errors.Errorf("unsupported store engine \"%v\" with storeID %v, addr %v",
			engineLabel,
			store.GetId(),
			store.GetAddress())
	}
}

// getStoresForGC gets the list of stores that needs to be processed during GC.
func (w *GCWorker) getStoresForGC(ctx context.Context) ([]*metapb.Store, error) {
	stores, err := w.pdClient.GetAllStores(ctx)
	if err != nil {
		return nil, errors.Trace(err)
	}

	upStores := make([]*metapb.Store, 0, len(stores))
	for _, store := range stores {
		needsGCOp, err := needsGCOperationForStore(store)
		if err != nil {
			return nil, errors.Trace(err)
		}
		if needsGCOp {
			upStores = append(upStores, store)
		}
	}
	return upStores, nil
}

func (w *GCWorker) getStoresMapForGC(ctx context.Context) (map[uint64]*metapb.Store, error) {
	stores, err := w.getStoresForGC(ctx)
	if err != nil {
		return nil, err
	}

	storesMap := make(map[uint64]*metapb.Store, len(stores))
	for _, store := range stores {
		storesMap[store.Id] = store
	}

	return storesMap, nil
}

func (w *GCWorker) loadGCConcurrencyWithDefault() (int, error) {
	str, err := w.loadValueFromSysTable(gcConcurrencyKey)
	if err != nil {
		return gcDefaultConcurrency, errors.Trace(err)
	}
	if str == "" {
		err = w.saveValueToSysTable(gcConcurrencyKey, strconv.Itoa(gcDefaultConcurrency))
		if err != nil {
			return gcDefaultConcurrency, errors.Trace(err)
		}
		return gcDefaultConcurrency, nil
	}

	jobConcurrency, err := strconv.Atoi(str)
	if err != nil {
		return gcDefaultConcurrency, err
	}

	if jobConcurrency < gcMinConcurrency {
		jobConcurrency = gcMinConcurrency
	}

	if jobConcurrency > gcMaxConcurrency {
		jobConcurrency = gcMaxConcurrency
	}

	return jobConcurrency, nil
}

// Central mode is deprecated in v5.0. This function will always return true.
func (w *GCWorker) checkUseDistributedGC() bool {
	mode, err := w.loadValueFromSysTable(gcModeKey)
	if err == nil && mode == "" {
		err = w.saveValueToSysTable(gcModeKey, gcModeDefault)
	}
	if err != nil {
		logutil.BgLogger().Error("failed to load gc mode, fall back to distributed mode", zap.String("category", "gc worker"),
			zap.String("uuid", w.uuid),
			zap.Error(err))
		metrics.GCJobFailureCounter.WithLabelValues("check_gc_mode").Inc()
	} else if strings.EqualFold(mode, gcModeCentral) {
		logutil.BgLogger().Warn("user configured to use central mode GC, which is no longer available. distributed mode will still be used", zap.String("category", "gc worker"))
	} else if !strings.EqualFold(mode, gcModeDistributed) {
		logutil.BgLogger().Warn("distributed mode will be used", zap.String("category", "gc worker"),
			zap.String("invalid gc mode", mode))
	}
	return true
}

func (w *GCWorker) resolveLocks(
	ctx context.Context,
	txnSafePoint uint64,
	concurrency int,
) error {
	metrics.GCWorkerCounter.WithLabelValues("resolve_locks").Inc()
	logutil.Logger(ctx).Info("start resolve locks", zap.String("category", "gc worker"),
		zap.String("uuid", w.uuid),
		zap.Uint64("txnSafePoint", txnSafePoint),
		zap.Int("concurrency", concurrency))
	startTime := time.Now()

	handler := func(ctx context.Context, r tikvstore.KeyRange) (rangetask.TaskStat, error) {
		scanLimit := uint32(tikv.GCScanLockLimit)
		failpoint.Inject("lowScanLockLimit", func() {
			scanLimit = 3
		})
		return tikv.ResolveLocksForRange(ctx, w.regionLockResolver, txnSafePoint, r.StartKey, r.EndKey, tikv.NewGcResolveLockMaxBackoffer, scanLimit)
	}

<<<<<<< HEAD
	runner := rangetask.NewRangeTaskRunner("resolve-locks-runner", w.tikvStore, concurrency, handler)

	isNullKeyspace := w.store.GetCodec().GetKeyspace() == nil
	var allKeyspaces []*keyspacepb.KeyspaceMeta

	if isNullKeyspace {
		var err error
		allKeyspaces, err = w.pdClient.GetAllKeyspaces(ctx, 0, loadAllKeyspacesForUnifiedGCTestsBatchSize)
		if err != nil {
			return err
		}
	}

	// * If the current keyspace is not the null keyspace, then it must be a keyspace with keyspace level GC enabled.
	//   in this case, resolve locks on the unbounded range, and the keyspace prefix will be automatically
	//   attached.
	// * If there are no keyspaces in the cluster at all, resolve locks for the unbounded whole key range.
	if !isNullKeyspace || len(allKeyspaces) == 0 {
		err := runner.RunOnRange(ctx, []byte(""), []byte(""))
		if err != nil {
			logutil.Logger(ctx).Warn("resolve locks failed", zap.String("category", "gc worker"),
				zap.String("uuid", w.uuid),
				zap.Uint64("txnSafePoint", txnSafePoint),
				zap.Error(err))
			return errors.Trace(err)
		}

		logutil.Logger(ctx).Info("finish resolve locks", zap.String("category", "gc worker"),
=======
	runnerName := "resolve-locks-runner"
	if w.keyspaceID != constants.NullKeyspaceID && w.store != nil {
		runnerName += "-" + w.store.GetCodec().GetKeyspaceMeta().GetName()
	}

	runner := rangetask.NewRangeTaskRunner(runnerName, w.tikvStore, concurrency, handler)
	// Run resolve lock on the whole TiKV cluster. Empty keys means the range is unbounded.
	err := runner.RunOnRange(ctx, []byte(""), []byte(""))
	if err != nil {
		logutil.Logger(ctx).Warn("resolve locks failed", zap.String("category", "gc worker"),
>>>>>>> 31338c0d
			zap.String("uuid", w.uuid),
			zap.Uint64("txnSafePoint", txnSafePoint),
			zap.Int("regions", runner.CompletedRegions()))
		metrics.GCHistogram.WithLabelValues("resolve_locks").Observe(time.Since(startTime).Seconds())
		return nil
	}

	// Otherwise, the null keyspace, which is the current keyspace, has the responsibility to resolve locks forr
	// other keyspaces that are configured running unified GC, but skip keyspaces that use keyspace level GC.

	isSuccessful := true

	// First, resolve locks for the null keyspace (txn key range).
	{
		nullKeyspaceExcludePrefixes := tikv.CodecV1ExcludePrefixes()
		nullKeyspaceKeyRanges := make([]tikvstore.KeyRange, 0, len(nullKeyspaceExcludePrefixes)+1)
		nextStartKey := []byte("")

		for _, prefix := range nullKeyspaceExcludePrefixes {
			nullKeyspaceKeyRanges = append(nullKeyspaceKeyRanges, tikvstore.KeyRange{
				StartKey: nextStartKey,
				EndKey:   prefix,
			})
			nextStartKey = tikvstore.PrefixNextKey(prefix)
		}

		// If there are prefixes that has been processed but `nextStartKey` is set to empty, it means that there
		// exist a prefix full of 0xff, causing the PrefixNextKey founds the global end. So no remaining range
		// is needed to be added.
		// Currently, there's no such prefix in use, but we handle it in code for strictness.
		if !(len(nullKeyspaceExcludePrefixes) > 0 && len(nextStartKey) == 0) {
			nullKeyspaceKeyRanges = append(nullKeyspaceKeyRanges, tikvstore.KeyRange{
				StartKey: nextStartKey,
				EndKey:   []byte(""),
			})
		}

		for _, r := range nullKeyspaceKeyRanges {
			err := runner.RunOnRange(ctx, r.StartKey, r.EndKey)
			if err != nil {
				logutil.Logger(ctx).Warn("resolve locks for null keyspace sub-range failed", zap.String("category", "gc worker"),
					zap.String("uuid", w.uuid),
					zap.Uint64("txnSafePoint", txnSafePoint),
					zap.String("subRangeStartKey", hex.EncodeToString(r.StartKey)),
					zap.String("subRangeEndKey", hex.EncodeToString(r.EndKey)),
					zap.Error(err))
				isSuccessful = false
			}
		}
	}

	// Then, resolve locks for keyspaces with Unified GC enabled.
	{
		for _, keyspace := range allKeyspaces {
			if keyspace.GetState() != keyspacepb.KeyspaceState_ENABLED {
				continue
			}
			if pd.IsKeyspaceUsingKeyspaceLevelGC(keyspace) {
				continue
			}
			codecOfKeyspace, err := tikv.NewCodecV2(tikv.ModeTxn, keyspace)
			if err != nil {
				err = errors.Annotatef(err, "failed to find codec for keyspace when trying to resolve locks for it, keyspaceID: %v, keyspaceName: %v", keyspace.GetId(), keyspace.GetName())
				logutil.Logger(ctx).Warn("resolve locks for unified-GC keyspace failed", zap.String("category", "gc worker"),
					zap.String("uuid", w.uuid),
					zap.Uint64("txnSafePoint", txnSafePoint),
					zap.Error(err))
				isSuccessful = false
				continue
			}
			startKey, endKey := codecOfKeyspace.EncodeRange([]byte(""), []byte(""))
			err = runner.RunOnRange(ctx, startKey, endKey)
			if err != nil {
				logutil.Logger(ctx).Warn("resolve locks for unified-GC keyspace failed", zap.String("category", "gc worker"),
					zap.String("uuid", w.uuid),
					zap.Uint64("txnSafePoint", txnSafePoint),
					zap.Error(err))
				isSuccessful = false
				continue
			}
		}
	}

	if !isSuccessful {
		return errors.New("resolve locks is not completely successful")
	}
	return nil
}

const gcOneRegionMaxBackoff = 20000

func (w *GCWorker) broadcastGCSafePoint(ctx context.Context, gcSafePoint uint64) error {
	result, err := w.pdGCControllerClient.AdvanceGCSafePoint(ctx, gcSafePoint)
	if err != nil {
		logutil.Logger(ctx).Error("failed to broadcast gc safe point", zap.String("category", "gc worker"),
			zap.String("uuid", w.uuid),
			zap.Uint64("gcSafePoint", gcSafePoint),
			zap.Error(err))
		return errors.Trace(err)
	}

	if result.NewGCSafePoint != gcSafePoint {
		logutil.Logger(ctx).Warn("gc safe point not advanced to the expected value",
			zap.String("category", "gc worker"),
			zap.String("uuid", w.uuid),
			zap.Uint64("target", gcSafePoint),
			zap.Uint64("oldGCSafePoint", result.OldGCSafePoint),
			zap.Uint64("newGCSafePoint", result.NewGCSafePoint))
	}

	return nil
}

func (w *GCWorker) doGCForRange(ctx context.Context, startKey []byte, endKey []byte, safePoint uint64) (rangetask.TaskStat, error) {
	var stat rangetask.TaskStat
	defer func() {
		metrics.GCActionRegionResultCounter.WithLabelValues("success").Add(float64(stat.CompletedRegions))
		metrics.GCActionRegionResultCounter.WithLabelValues("fail").Add(float64(stat.FailedRegions))
	}()
	key := startKey
	for {
		bo := tikv.NewBackofferWithVars(ctx, gcOneRegionMaxBackoff, nil)
		loc, err := w.tikvStore.GetRegionCache().LocateKey(bo, key)
		if err != nil {
			return stat, errors.Trace(err)
		}

		var regionErr *errorpb.Error
		regionErr, err = w.doGCForRegion(bo, safePoint, loc.Region)

		// we check regionErr here first, because we know 'regionErr' and 'err' should not return together, to keep it to
		// make the process correct.
		if regionErr != nil {
			err = bo.Backoff(tikv.BoRegionMiss(), errors.New(regionErr.String()))
			if err == nil {
				continue
			}
		}

		if err != nil {
			logutil.BgLogger().Warn("[gc worker]",
				zap.String("uuid", w.uuid),
				zap.String("gc for range", fmt.Sprintf("[%d, %d)", startKey, endKey)),
				zap.Uint64("safePoint", safePoint),
				zap.Error(err))
			stat.FailedRegions++
		} else {
			stat.CompletedRegions++
		}

		key = loc.EndKey
		if len(key) == 0 || bytes.Compare(key, endKey) >= 0 {
			break
		}
	}

	return stat, nil
}

// doGCForRegion used for gc for region.
// these two errors should not return together, for more, see the func 'doGC'
func (w *GCWorker) doGCForRegion(bo *tikv.Backoffer, safePoint uint64, region tikv.RegionVerID) (*errorpb.Error, error) {
	req := tikvrpc.NewRequest(tikvrpc.CmdGC, &kvrpcpb.GCRequest{
		SafePoint: safePoint,
	})

	resp, err := w.tikvStore.SendReq(bo, req, region, gcTimeout)
	if err != nil {
		return nil, errors.Trace(err)
	}
	regionErr, err := resp.GetRegionError()
	if err != nil {
		return nil, errors.Trace(err)
	}
	if regionErr != nil {
		return regionErr, nil
	}

	if resp.Resp == nil {
		return nil, errors.Trace(tikverr.ErrBodyMissing)
	}
	gcResp := resp.Resp.(*kvrpcpb.GCResponse)
	if gcResp.GetError() != nil {
		return nil, errors.Errorf("unexpected gc error: %s", gcResp.GetError())
	}

	return nil, nil
}

func (w *GCWorker) checkLeader(ctx context.Context) (bool, error) {
	var metricLabel string
	if !pd.IsKeyspaceUsingKeyspaceLevelGC(w.store.GetCodec().GetKeyspaceMeta()) {
		metricLabel = "check_leader"
	} else {
		metricLabel = "check_leader_keyspace"
	}
	metrics.GCWorkerCounter.WithLabelValues(metricLabel).Inc()
	se := createSession(w.store)
	defer se.Close()

	_, err := se.ExecuteInternal(ctx, "BEGIN")
	if err != nil {
		return false, errors.Trace(err)
	}
	leader, err := w.loadValueFromSysTable(gcLeaderUUIDKey)
	if err != nil {
		se.RollbackTxn(ctx)
		return false, errors.Trace(err)
	}
	logutil.BgLogger().Debug("got leader", zap.String("category", "gc worker"), zap.String("uuid", leader))
	if leader == w.uuid {
		err = w.saveTime(gcLeaderLeaseKey, time.Now().Add(gcWorkerLease))
		if err != nil {
			se.RollbackTxn(ctx)
			return false, errors.Trace(err)
		}
		err = se.CommitTxn(ctx)
		if err != nil {
			return false, errors.Trace(err)
		}
		return true, nil
	}

	se.RollbackTxn(ctx)

	_, err = se.ExecuteInternal(ctx, "BEGIN")
	if err != nil {
		return false, errors.Trace(err)
	}
	lease, err := w.loadTime(gcLeaderLeaseKey)
	if err != nil {
		se.RollbackTxn(ctx)
		return false, errors.Trace(err)
	}
	if lease == nil || lease.Before(time.Now()) {
		logutil.BgLogger().Debug("register as leader", zap.String("category", "gc worker"),
			zap.String("uuid", w.uuid))
		metrics.GCWorkerCounter.WithLabelValues("register_leader").Inc()

		err = w.saveValueToSysTable(gcLeaderUUIDKey, w.uuid)
		if err != nil {
			se.RollbackTxn(ctx)
			return false, errors.Trace(err)
		}
		err = w.saveValueToSysTable(gcLeaderDescKey, w.desc)
		if err != nil {
			se.RollbackTxn(ctx)
			return false, errors.Trace(err)
		}
		err = w.saveTime(gcLeaderLeaseKey, time.Now().Add(gcWorkerLease))
		if err != nil {
			se.RollbackTxn(ctx)
			return false, errors.Trace(err)
		}
		err = se.CommitTxn(ctx)
		if err != nil {
			return false, errors.Trace(err)
		}
		return true, nil
	}
	se.RollbackTxn(ctx)
	return false, nil
}

func (w *GCWorker) saveTime(key string, t time.Time) error {
	err := w.saveValueToSysTable(key, t.Format(tikvutil.GCTimeFormat))
	return errors.Trace(err)
}

func (w *GCWorker) loadTime(key string) (*time.Time, error) {
	str, err := w.loadValueFromSysTable(key)
	if err != nil {
		return nil, errors.Trace(err)
	}
	if str == "" {
		return nil, nil
	}
	t, err := tikvutil.CompatibleParseGCTime(str)
	if err != nil {
		return nil, errors.Trace(err)
	}
	return &t, nil
}

func (w *GCWorker) saveDuration(key string, d time.Duration) error {
	err := w.saveValueToSysTable(key, d.String())
	return errors.Trace(err)
}

func (w *GCWorker) loadDuration(key string) (*time.Duration, error) {
	str, err := w.loadValueFromSysTable(key)
	if err != nil {
		return nil, errors.Trace(err)
	}
	if str == "" {
		return nil, nil
	}
	d, err := time.ParseDuration(str)
	if err != nil {
		return nil, errors.Trace(err)
	}
	return &d, nil
}

func (w *GCWorker) loadDurationWithDefault(key string, def time.Duration) (*time.Duration, error) {
	d, err := w.loadDuration(key)
	if err != nil {
		return nil, errors.Trace(err)
	}
	if d == nil {
		err = w.saveDuration(key, def)
		if err != nil {
			return nil, errors.Trace(err)
		}
		return &def, nil
	}
	return d, nil
}

func (w *GCWorker) loadValueFromSysTable(key string) (string, error) {
	ctx := kv.WithInternalSourceType(context.Background(), kv.InternalTxnGC)
	se := createSession(w.store)
	defer se.Close()
	rs, err := se.ExecuteInternal(ctx, `SELECT HIGH_PRIORITY (variable_value) FROM mysql.tidb WHERE variable_name=%? FOR UPDATE`, key)
	if rs != nil {
		defer terror.Call(rs.Close)
	}
	if err != nil {
		return "", errors.Trace(err)
	}
	req := rs.NewChunk(nil)
	err = rs.Next(ctx, req)
	if err != nil {
		return "", errors.Trace(err)
	}
	if req.NumRows() == 0 {
		logutil.BgLogger().Debug("load kv", zap.String("category", "gc worker"),
			zap.String("key", key))
		return "", nil
	}
	value := req.GetRow(0).GetString(0)
	logutil.BgLogger().Debug("load kv", zap.String("category", "gc worker"),
		zap.String("key", key),
		zap.String("value", value))
	return value, nil
}

func (w *GCWorker) saveValueToSysTable(key, value string) error {
	const stmt = `INSERT HIGH_PRIORITY INTO mysql.tidb VALUES (%?, %?, %?)
			       ON DUPLICATE KEY
			       UPDATE variable_value = %?, comment = %?`
	se := createSession(w.store)
	defer se.Close()
	ctx := kv.WithInternalSourceType(context.Background(), kv.InternalTxnGC)
	_, err := se.ExecuteInternal(ctx, stmt,
		key, value, gcVariableComments[key],
		value, gcVariableComments[key])
	logutil.BgLogger().Debug("save kv", zap.String("category", "gc worker"),
		zap.String("key", key),
		zap.String("value", value),
		zap.Error(err))
	return errors.Trace(err)
}

// GC placement rules when the partitions are removed by the GC worker.
// Placement rules cannot be removed immediately after drop table / truncate table,
// because the tables can be flashed back or recovered.
func doGCPlacementRules(se sessionapi.Session, _ uint64,
	dr util.DelRangeTask, gcPlacementRuleCache *sync.Map) (err error) {
	// Get the job from the job history
	var historyJob *model.Job
	failpoint.Inject("mockHistoryJobForGC", func(v failpoint.Value) {
		mockJ := &model.Job{
			Version: model.GetJobVerInUse(),
			ID:      dr.JobID,
			Type:    model.ActionDropTable,
			TableID: int64(v.(int)),
		}
		mockJ.FillFinishedArgs(&model.DropTableArgs{
			OldPartitionIDs: []int64{int64(v.(int))},
		})
		bytes, err1 := mockJ.Encode(true)
		if err1 != nil {
			return
		}
		historyJob = &model.Job{}
		err1 = historyJob.Decode(bytes)
		if err1 != nil {
			return
		}
	})
	if historyJob == nil {
		historyJob, err = ddl.GetHistoryJobByID(se, dr.JobID)
		if err != nil {
			return
		}
		if historyJob == nil {
			return dbterror.ErrDDLJobNotFound.GenWithStackByArgs(dr.JobID)
		}
	}

	// Notify PD to drop the placement rules of partition-ids and table-id, even if there may be no placement rules.
	var physicalTableIDs []int64
	switch historyJob.Type {
	case model.ActionDropTable:
		var args *model.DropTableArgs
		args, err = model.GetFinishedDropTableArgs(historyJob)
		if err != nil {
			return
		}
		physicalTableIDs = append(args.OldPartitionIDs, historyJob.TableID)
	case model.ActionTruncateTable, model.ActionTruncateTablePartition:
		var args *model.TruncateTableArgs
		args, err = model.GetFinishedTruncateTableArgs(historyJob)
		if err != nil {
			return
		}
		physicalTableIDs = args.OldPartitionIDs
		if historyJob.Type == model.ActionTruncateTable {
			physicalTableIDs = append(physicalTableIDs, historyJob.TableID)
		}
	case model.ActionDropTablePartition, model.ActionReorganizePartition,
		model.ActionRemovePartitioning, model.ActionAlterTablePartitioning:
		args, err2 := model.GetFinishedTablePartitionArgs(historyJob)
		if err2 != nil {
			return err2
		}
		physicalTableIDs = args.OldPhysicalTblIDs
	case model.ActionDropSchema:
		args, err2 := model.GetFinishedDropSchemaArgs(historyJob)
		if err2 != nil {
			return err2
		}
		physicalTableIDs = args.AllDroppedTableIDs
	}

	// Skip table ids that's already successfully handled.
	tmp := physicalTableIDs[:0]
	for _, id := range physicalTableIDs {
		if _, ok := gcPlacementRuleCache.Load(id); !ok {
			tmp = append(tmp, id)
		}
	}
	physicalTableIDs = tmp

	if len(physicalTableIDs) == 0 {
		return
	}

	if err := infosync.DeleteTiFlashPlacementRules(context.Background(), physicalTableIDs); err != nil {
		logutil.BgLogger().Error("delete placement rules failed", zap.Error(err), zap.Int64s("tableIDs", physicalTableIDs))
	}
	bundles := make([]*placement.Bundle, 0, len(physicalTableIDs))
	for _, id := range physicalTableIDs {
		bundles = append(bundles, placement.NewBundle(id))
	}
	err = infosync.PutRuleBundlesWithDefaultRetry(context.TODO(), bundles)
	if err != nil {
		return
	}

	// Cache the table id if its related rule are deleted successfully.
	for _, id := range physicalTableIDs {
		gcPlacementRuleCache.Store(id, struct{}{})
	}
	return nil
}

func (w *GCWorker) doGCLabelRules(dr util.DelRangeTask) (err error) {
	// Get the job from the job history
	var historyJob *model.Job
	failpoint.Inject("mockHistoryJob", func(v failpoint.Value) {
		mockJ := &model.Job{
			Version: model.GetJobVerInUse(),
			ID:      dr.JobID,
			Type:    model.ActionDropTable,
		}
		mockJ.FillFinishedArgs(&model.DropTableArgs{
			OldRuleIDs: []string{v.(string)},
		})
		bytes, err1 := mockJ.Encode(true)
		if err1 != nil {
			return
		}
		historyJob = &model.Job{}
		if err1 = historyJob.Decode(bytes); err1 != nil {
			return
		}
	})
	if historyJob == nil {
		se := createSession(w.store)
		historyJob, err = ddl.GetHistoryJobByID(se, dr.JobID)
		se.Close()
		if err != nil {
			return
		}
		if historyJob == nil {
			return dbterror.ErrDDLJobNotFound.GenWithStackByArgs(dr.JobID)
		}
	}

	if historyJob.Type == model.ActionDropTable {
		var (
			args  *model.DropTableArgs
			rules map[string]*label.Rule
		)
		args, err = model.GetFinishedDropTableArgs(historyJob)
		if err != nil {
			return
		}
		physicalTableIDs, ruleIDs := args.OldPartitionIDs, args.OldRuleIDs
		// TODO: Here we need to get rules from PD and filter the rules which is not elegant. We should find a better way.
		rules, err = infosync.GetLabelRules(context.TODO(), ruleIDs)
		if err != nil {
			return
		}

		ruleIDs = getGCRules(append(physicalTableIDs, historyJob.TableID), rules)
		patch := label.NewRulePatch([]*label.Rule{}, ruleIDs)
		err = infosync.UpdateLabelRules(context.TODO(), patch)
	}
	return
}

func getGCRules(ids []int64, rules map[string]*label.Rule) []string {
	oldRange := make(map[string]struct{})
	for _, id := range ids {
		startKey := hex.EncodeToString(codec.EncodeBytes(nil, tablecodec.GenTablePrefix(id)))
		endKey := hex.EncodeToString(codec.EncodeBytes(nil, tablecodec.GenTablePrefix(id+1)))
		oldRange[startKey+endKey] = struct{}{}
	}

	var gcRules []string
	for _, rule := range rules {
		find := false
		for _, d := range rule.Data.([]any) {
			if r, ok := d.(map[string]any); ok {
				nowRange := fmt.Sprintf("%s%s", r["start_key"], r["end_key"])
				if _, ok := oldRange[nowRange]; ok {
					find = true
				}
			}
		}
		if find {
			gcRules = append(gcRules, rule.ID)
		}
	}
	return gcRules
}

// RunGCJob sends GC command to KV. It is exported for kv api, do not use it with GCWorker at the same time.
// only use for test
func RunGCJob(ctx context.Context, regionLockResolver tikv.RegionLockResolver, s tikv.Storage, pd pd.Client, safePoint uint64, identifier string, concurrency int) error {
	// Centralized GC is no longer available. Redirect to the distributed version silently.
	return RunDistributedGCJob(ctx, regionLockResolver, s, pd, safePoint, identifier, concurrency)
}

// RunDistributedGCJob notifies TiKVs to do GC. It is exported for kv api, do not use it with GCWorker at the same time.
// This function may not finish immediately because it may take some time to do resolveLocks.
// Param concurrency specifies the concurrency of resolveLocks phase.
func RunDistributedGCJob(ctx context.Context, regionLockResolver tikv.RegionLockResolver, s tikv.Storage, pd pd.Client, safePoint uint64, identifier string, concurrency int) error {
	gcWorker := &GCWorker{
		tikvStore:            s,
		uuid:                 identifier,
		keyspaceID:           constants.NullKeyspaceID,
		pdClient:             pd,
		pdGCControllerClient: pd.GetGCInternalController(constants.NullKeyspaceID),
		regionLockResolver:   regionLockResolver,
	}

	newTxnSafePoint, err := gcWorker.advanceTxnSafePoint(ctx, safePoint)
	if err != nil {
		return errors.Trace(err)
	}

	// Sync txn safe point
	time.Sleep(txnSafePointSyncWaitTime)

	err = gcWorker.resolveLocks(ctx, newTxnSafePoint, concurrency)
	if err != nil {
		return errors.Trace(err)
	}

	gcSafePoint := newTxnSafePoint

	err = gcWorker.broadcastGCSafePoint(ctx, gcSafePoint)
	if err != nil {
		return errors.Trace(err)
	}
	return nil
}

// RunResolveLocks resolves all locks before the safePoint.
// It is exported only for test, do not use it in the production environment.
func RunResolveLocks(ctx context.Context, s tikv.Storage, pd pd.Client, safePoint uint64, identifier string, concurrency int) error {
	gcWorker := &GCWorker{
		tikvStore:          s,
		uuid:               identifier,
		keyspaceID:         constants.NullKeyspaceID,
		pdClient:           pd,
		regionLockResolver: tikv.NewRegionLockResolver("test-resolver", s),
	}
	return gcWorker.resolveLocks(ctx, safePoint, concurrency)
}

// MockGCWorker is for test.
type MockGCWorker struct {
	worker *GCWorker
}

// NewMockGCWorker creates a MockGCWorker instance ONLY for test.
func NewMockGCWorker(store kv.Storage) (*MockGCWorker, error) {
	ver, err := store.CurrentVersion(kv.GlobalTxnScope)
	if err != nil {
		return nil, errors.Trace(err)
	}
	hostName, err := os.Hostname()
	if err != nil {
		hostName = "unknown"
	}
	worker := &GCWorker{
		uuid:        strconv.FormatUint(ver.Ver, 16),
		desc:        fmt.Sprintf("host:%s, pid:%d, start at %s", hostName, os.Getpid(), time.Now()),
		keyspaceID:  constants.NullKeyspaceID,
		store:       store,
		tikvStore:   store.(tikv.Storage),
		gcIsRunning: false,
		lastFinish:  time.Now(),
		done:        make(chan error),
		pdClient:    store.(tikv.Storage).GetRegionCache().PDClient(),
	}
	return &MockGCWorker{worker: worker}, nil
}

// DeleteRanges calls deleteRanges internally, just for test.
func (w *MockGCWorker) DeleteRanges(ctx context.Context, safePoint uint64) error {
	logutil.Logger(ctx).Error("deleteRanges is called")
	ctx = kv.WithInternalSourceType(ctx, kv.InternalTxnGC)
	return w.worker.deleteRanges(ctx, safePoint, gcConcurrency{1, false})
}<|MERGE_RESOLUTION|>--- conflicted
+++ resolved
@@ -1226,8 +1226,12 @@
 		return tikv.ResolveLocksForRange(ctx, w.regionLockResolver, txnSafePoint, r.StartKey, r.EndKey, tikv.NewGcResolveLockMaxBackoffer, scanLimit)
 	}
 
-<<<<<<< HEAD
-	runner := rangetask.NewRangeTaskRunner("resolve-locks-runner", w.tikvStore, concurrency, handler)
+	runnerName := "resolve-locks-runner"
+	if w.keyspaceID != constants.NullKeyspaceID && w.store != nil {
+		runnerName += "-" + w.store.GetCodec().GetKeyspaceMeta().GetName()
+	}
+
+	runner := rangetask.NewRangeTaskRunner(runnerName, w.tikvStore, concurrency, handler)
 
 	isNullKeyspace := w.store.GetCodec().GetKeyspace() == nil
 	var allKeyspaces []*keyspacepb.KeyspaceMeta
@@ -1255,18 +1259,6 @@
 		}
 
 		logutil.Logger(ctx).Info("finish resolve locks", zap.String("category", "gc worker"),
-=======
-	runnerName := "resolve-locks-runner"
-	if w.keyspaceID != constants.NullKeyspaceID && w.store != nil {
-		runnerName += "-" + w.store.GetCodec().GetKeyspaceMeta().GetName()
-	}
-
-	runner := rangetask.NewRangeTaskRunner(runnerName, w.tikvStore, concurrency, handler)
-	// Run resolve lock on the whole TiKV cluster. Empty keys means the range is unbounded.
-	err := runner.RunOnRange(ctx, []byte(""), []byte(""))
-	if err != nil {
-		logutil.Logger(ctx).Warn("resolve locks failed", zap.String("category", "gc worker"),
->>>>>>> 31338c0d
 			zap.String("uuid", w.uuid),
 			zap.Uint64("txnSafePoint", txnSafePoint),
 			zap.Int("regions", runner.CompletedRegions()))
