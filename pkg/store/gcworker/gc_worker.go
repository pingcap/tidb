--- conflicted
+++ resolved
@@ -817,11 +817,7 @@
 		return errors.Trace(err)
 	}
 	// Cache table ids on which placement rules have been GC-ed, to avoid redundantly GC the same table id multiple times.
-<<<<<<< HEAD
-	// gcPlacementRuleCache := make(map[int64]interface{}, len(ranges))
-=======
-	gcPlacementRuleCache := make(map[int64]any, len(ranges))
->>>>>>> c76fe3ff
+	// gcPlacementRuleCache := make(map[int64]any, len(ranges))
 
 	logutil.Logger(ctx).Info("start delete ranges", zap.String("category", "gc worker"),
 		zap.String("uuid", w.uuid),
