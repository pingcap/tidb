// Copyright 2017 PingCAP, Inc.
//
// Licensed under the Apache License, Version 2.0 (the "License");
// you may not use this file except in compliance with the License.
// You may obtain a copy of the License at
//
//     http://www.apache.org/licenses/LICENSE-2.0
//
// Unless required by applicable law or agreed to in writing, software
// distributed under the License is distributed on an "AS IS" BASIS,
// WITHOUT WARRANTIES OR CONDITIONS OF ANY KIND, either express or implied.
// See the License for the specific language governing permissions and
// limitations under the License.

package gcworker

import (
	"bytes"
	"context"
	"encoding/hex"
	"fmt"
	"math"
	"os"
	"strconv"
	"strings"
	"sync"
	"time"

	"github.com/pingcap/errors"
	"github.com/pingcap/failpoint"
	"github.com/pingcap/kvproto/pkg/errorpb"
	"github.com/pingcap/kvproto/pkg/keyspacepb"
	"github.com/pingcap/kvproto/pkg/kvrpcpb"
	"github.com/pingcap/kvproto/pkg/metapb"
	"github.com/pingcap/tidb/pkg/ddl"
	"github.com/pingcap/tidb/pkg/ddl/label"
	"github.com/pingcap/tidb/pkg/ddl/placement"
	"github.com/pingcap/tidb/pkg/ddl/util"
	"github.com/pingcap/tidb/pkg/domain/infosync"
	"github.com/pingcap/tidb/pkg/kv"
	"github.com/pingcap/tidb/pkg/meta/model"
	"github.com/pingcap/tidb/pkg/metrics"
	"github.com/pingcap/tidb/pkg/parser/terror"
	"github.com/pingcap/tidb/pkg/privilege"
	"github.com/pingcap/tidb/pkg/session"
	"github.com/pingcap/tidb/pkg/session/sessionapi"
	"github.com/pingcap/tidb/pkg/sessionctx/vardef"
	"github.com/pingcap/tidb/pkg/sessionctx/variable"
	"github.com/pingcap/tidb/pkg/tablecodec"
	util2 "github.com/pingcap/tidb/pkg/util"
	"github.com/pingcap/tidb/pkg/util/codec"
	"github.com/pingcap/tidb/pkg/util/dbterror"
	"github.com/pingcap/tidb/pkg/util/logutil"
	tikverr "github.com/tikv/client-go/v2/error"
	tikvstore "github.com/tikv/client-go/v2/kv"
	"github.com/tikv/client-go/v2/oracle"
	"github.com/tikv/client-go/v2/tikv"
	"github.com/tikv/client-go/v2/tikvrpc"
	"github.com/tikv/client-go/v2/txnkv/rangetask"
	tikvutil "github.com/tikv/client-go/v2/util"
	pd "github.com/tikv/pd/client"
	pdgc "github.com/tikv/pd/client/clients/gc"
	"github.com/tikv/pd/client/constants"
	"go.uber.org/zap"
)

// GCWorker periodically triggers GC process on tikv server.
type GCWorker struct {
	uuid                 string
	desc                 string
	store                kv.Storage
	tikvStore            tikv.Storage
	pdClient             pd.Client
	pdGCControllerClient pdgc.InternalController
	gcIsRunning          bool
	lastFinish           time.Time
	cancel               context.CancelFunc
	done                 chan error
	regionLockResolver   tikv.RegionLockResolver
}

// NewGCWorker creates a GCWorker instance.
func NewGCWorker(store kv.Storage, pdClient pd.Client) (*GCWorker, error) {
	ver, err := store.CurrentVersion(kv.GlobalTxnScope)
	if err != nil {
		return nil, errors.Trace(err)
	}
	hostName, err := os.Hostname()
	if err != nil {
		hostName = "unknown"
	}
	tikvStore, ok := store.(tikv.Storage)
	if !ok {
		return nil, errors.New("GC should run against TiKV storage")
	}
	uuid := strconv.FormatUint(ver.Ver, 16)
	resolverIdentifier := fmt.Sprintf("gc-worker-%s", uuid)
	worker := &GCWorker{
		uuid:                 uuid,
		desc:                 fmt.Sprintf("host:%s, pid:%d, start at %s", hostName, os.Getpid(), time.Now()),
		store:                store,
		tikvStore:            tikvStore,
		pdClient:             pdClient,
		pdGCControllerClient: pdClient.GetGCInternalController(uint32(store.GetCodec().GetKeyspaceID())),
		gcIsRunning:          false,
		lastFinish:           time.Now(),
		regionLockResolver:   tikv.NewRegionLockResolver(resolverIdentifier, tikvStore),
		done:                 make(chan error),
	}
	variable.RegisterStatistics(worker)
	return worker, nil
}

// Start starts the worker.
func (w *GCWorker) Start() {
	var ctx context.Context
	ctx, w.cancel = context.WithCancel(context.Background())
	ctx = kv.WithInternalSourceType(ctx, kv.InternalTxnGC)
	var wg sync.WaitGroup
	wg.Add(1)
	go w.start(ctx, &wg)
	wg.Wait() // Wait create session finish in worker, some test code depend on this to avoid race.
}

// Close stops background goroutines.
func (w *GCWorker) Close() {
	w.cancel()
}

const (
	booleanTrue  = "true"
	booleanFalse = "false"

	gcWorkerTickInterval = time.Minute
	gcWorkerLease        = time.Minute * 2
	gcLeaderUUIDKey      = "tikv_gc_leader_uuid"
	gcLeaderDescKey      = "tikv_gc_leader_desc"
	gcLeaderLeaseKey     = "tikv_gc_leader_lease"

	gcLastRunTimeKey       = "tikv_gc_last_run_time"
	gcRunIntervalKey       = "tikv_gc_run_interval"
	gcDefaultRunInterval   = time.Minute * 10
	gcWaitTime             = time.Minute * 1
	gcRedoDeleteRangeDelay = 24 * time.Hour

	gcLifeTimeKey        = "tikv_gc_life_time"
	gcDefaultLifeTime    = time.Minute * 10
	gcMinLifeTime        = time.Minute * 10
	gcSafePointKey       = "tikv_gc_safe_point"
	gcConcurrencyKey     = "tikv_gc_concurrency"
	gcDefaultConcurrency = 2
	gcMinConcurrency     = 1
	gcMaxConcurrency     = 128

	gcEnableKey          = "tikv_gc_enable"
	gcDefaultEnableValue = true

	gcModeKey         = "tikv_gc_mode"
	gcModeCentral     = "central"
	gcModeDistributed = "distributed"
	gcModeDefault     = gcModeDistributed

	gcScanLockModeKey = "tikv_gc_scan_lock_mode"

	gcAutoConcurrencyKey     = "tikv_gc_auto_concurrency"
	gcDefaultAutoConcurrency = true

	gcWorkerServiceSafePointID = "gc_worker"

	// Status var names start with tidb_%
	tidbGCLastRunTime = "tidb_gc_last_run_time"
	tidbGCLeaderDesc  = "tidb_gc_leader_desc"
	tidbGCLeaderLease = "tidb_gc_leader_lease"
	tidbGCLeaderUUID  = "tidb_gc_leader_uuid"
	tidbGCSafePoint   = "tidb_gc_safe_point"

	loadAllKeyspacesForUnifiedGCTestsBatchSize = 50
)

var txnSafePointSyncWaitTime = tikv.GcStateCacheInterval

var gcVariableComments = map[string]string{
	gcLeaderUUIDKey:      "Current GC worker leader UUID. (DO NOT EDIT)",
	gcLeaderDescKey:      "Host name and pid of current GC leader. (DO NOT EDIT)",
	gcLeaderLeaseKey:     "Current GC worker leader lease. (DO NOT EDIT)",
	gcLastRunTimeKey:     "The time when last GC starts. (DO NOT EDIT)",
	gcRunIntervalKey:     "GC run interval, at least 10m, in Go format.",
	gcLifeTimeKey:        "All versions within life time will not be collected by GC, at least 10m, in Go format.",
	gcSafePointKey:       "All versions after safe point can be accessed. (DO NOT EDIT)",
	gcConcurrencyKey:     "How many goroutines used to do GC parallel, [1, 128], default 2",
	gcEnableKey:          "Current GC enable status",
	gcModeKey:            "Mode of GC, \"central\" or \"distributed\". (Obsolete and no longer effective, the actual GC procedure is always \"distributed\")",
	gcAutoConcurrencyKey: "Let TiDB pick the concurrency automatically. If set false, tikv_gc_concurrency will be used",
	gcScanLockModeKey:    "Mode of scanning locks, \"physical\" or \"legacy\".(Deprecated)",
}

const (
	unsafeDestroyRangeTimeout = 5 * time.Minute
	gcTimeout                 = 5 * time.Minute
)

func (w *GCWorker) start(ctx context.Context, wg *sync.WaitGroup) {
	logutil.Logger(ctx).Info("start", zap.String("category", "gc worker"),
		zap.String("uuid", w.uuid))

	w.tick(ctx) // Immediately tick once to initialize configs.
	wg.Done()

	ticker := time.NewTicker(gcWorkerTickInterval)
	defer ticker.Stop()
	defer func() {
		r := recover()
		if r != nil {
			logutil.Logger(ctx).Error("gcWorker",
				zap.Any("r", r),
				zap.Stack("stack"))
			metrics.PanicCounter.WithLabelValues(metrics.LabelGCWorker).Inc()
		}
	}()
	for {
		select {
		case <-ticker.C:
			w.tick(ctx)
		case err := <-w.done:
			w.gcIsRunning = false
			w.lastFinish = time.Now()
			if err != nil {
				logutil.Logger(ctx).Error("runGCJob", zap.String("category", "gc worker"), zap.Error(err))
			}
		case <-ctx.Done():
			logutil.Logger(ctx).Info("quit", zap.String("category", "gc worker"), zap.String("uuid", w.uuid))
			return
		}
	}
}

func createSession(store kv.Storage) sessionapi.Session {
	for {
		se, err := session.CreateSession(store)
		if err != nil {
			logutil.BgLogger().Warn("create session", zap.String("category", "gc worker"), zap.Error(err))
			continue
		}
		// Disable privilege check for gc worker session.
		privilege.BindPrivilegeManager(se, nil)
		se.GetSessionVars().CommonGlobalLoaded = true
		se.GetSessionVars().InRestrictedSQL = true
		se.GetSessionVars().SetDiskFullOpt(kvrpcpb.DiskFullOpt_AllowedOnAlmostFull)
		return se
	}
}

// GetScope gets the status variables scope.
func (w *GCWorker) GetScope(status string) vardef.ScopeFlag {
	return variable.DefaultStatusVarScopeFlag
}

// Stats returns the server statistics.
func (w *GCWorker) Stats(vars *variable.SessionVars) (map[string]any, error) {
	m := make(map[string]any)
	if v, err := w.loadValueFromSysTable(gcLeaderUUIDKey); err == nil {
		m[tidbGCLeaderUUID] = v
	}
	if v, err := w.loadValueFromSysTable(gcLeaderDescKey); err == nil {
		m[tidbGCLeaderDesc] = v
	}
	if v, err := w.loadValueFromSysTable(gcLeaderLeaseKey); err == nil {
		m[tidbGCLeaderLease] = v
	}
	if v, err := w.loadValueFromSysTable(gcLastRunTimeKey); err == nil {
		m[tidbGCLastRunTime] = v
	}
	if v, err := w.loadValueFromSysTable(gcSafePointKey); err == nil {
		m[tidbGCSafePoint] = v
	}
	return m, nil
}

func (w *GCWorker) tick(ctx context.Context) {
	isLeader, err := w.checkLeader(ctx)
	if err != nil {
		logutil.Logger(ctx).Warn("check leader", zap.String("category", "gc worker"), zap.Error(err))
		metrics.GCJobFailureCounter.WithLabelValues("check_leader").Inc()
		return
	}
	if isLeader {
		err = w.leaderTick(ctx)
		if err != nil {
			logutil.Logger(ctx).Warn("leader tick", zap.String("category", "gc worker"), zap.Error(err))
		}
	} else {
		// Config metrics should always be updated by leader, set them to 0 when current instance is not leader.
		metrics.GCConfigGauge.WithLabelValues(gcRunIntervalKey).Set(0)
		metrics.GCConfigGauge.WithLabelValues(gcLifeTimeKey).Set(0)
	}
}

// getGCSafePoint returns the current gc safe point.
func getGCSafePoint(ctx context.Context, pdClient pd.Client) (uint64, error) {
	// If there is try to set gc safepoint is 0, the interface will not set gc safepoint to 0,
	// it will return current gc safepoint.
	safePoint, err := pdClient.UpdateGCSafePoint(ctx, 0)
	if err != nil {
		return 0, errors.Trace(err)
	}
	return safePoint, nil
}

func (w *GCWorker) logIsGCSafePointTooEarly(ctx context.Context, safePoint uint64) error {
	now, err := w.getOracleTime()
	if err != nil {
		return errors.Trace(err)
	}

	checkTs := oracle.GoTimeToTS(now.Add(-gcDefaultLifeTime * 2))
	if checkTs > safePoint {
		logutil.Logger(ctx).Info("gc safepoint is too early. "+
			"Maybe there is a bit BR/Lightning/CDC task, "+
			"or a long transaction is running "+
			"or need a tidb without setting keyspace-name to calculate and update gc safe point.",
			zap.String("category", "gc worker"))
	}
	return nil
}

func (w *GCWorker) runKeyspaceDeleteRange(ctx context.Context, concurrency gcConcurrency) error {
	// Get safe point from PD.
	// The GC safe point is updated only after the global GC have done resolveLocks phase globally.
	// So, in the following code, resolveLocks must have been done by the global GC on the ranges to be deleted,
	// so its safe to delete the ranges.
	safePoint, err := getGCSafePoint(ctx, w.pdClient)
	if err != nil {
		logutil.Logger(ctx).Info("get gc safe point error", zap.String("category", "gc worker"), zap.Error(errors.Trace(err)))
		return nil
	}

	if safePoint == 0 {
		logutil.Logger(ctx).Info("skip keyspace delete range, because gc safe point is 0", zap.String("category", "gc worker"))
		return nil
	}

	err = w.logIsGCSafePointTooEarly(ctx, safePoint)
	if err != nil {
		logutil.Logger(ctx).Info("log is gc safe point is too early error", zap.String("category", "gc worker"), zap.Error(errors.Trace(err)))
		return nil
	}

	keyspaceID := w.store.GetCodec().GetKeyspaceID()
	logutil.Logger(ctx).Info("start keyspace delete range", zap.String("category", "gc worker"),
		zap.String("uuid", w.uuid),
		zap.Int("concurrency", concurrency.v),
		zap.Uint32("keyspaceID", uint32(keyspaceID)),
		zap.Uint64("GCSafepoint", safePoint))

	// Do deleteRanges.
	err = w.deleteRanges(ctx, safePoint, concurrency)
	if err != nil {
		logutil.Logger(ctx).Error("delete range returns an error", zap.String("category", "gc worker"),
			zap.String("uuid", w.uuid),
			zap.Error(err))
		metrics.GCJobFailureCounter.WithLabelValues("delete_range").Inc()
		return errors.Trace(err)
	}

	// Do redoDeleteRanges.
	err = w.redoDeleteRanges(ctx, safePoint, concurrency)
	if err != nil {
		logutil.Logger(ctx).Error("redo-delete range returns an error", zap.String("category", "gc worker"),
			zap.String("uuid", w.uuid),
			zap.Error(err))
		metrics.GCJobFailureCounter.WithLabelValues("redo_delete_range").Inc()
		return errors.Trace(err)
	}

	return nil
}

// leaderTick of GC worker checks if it should start a GC job every tick.
func (w *GCWorker) leaderTick(ctx context.Context) error {
	if w.gcIsRunning {
		logutil.Logger(ctx).Info("there's already a gc job running, skipped", zap.String("category", "gc worker"),
			zap.String("leaderTick on", w.uuid))
		return nil
	}

	concurrency, err := w.getGCConcurrency(ctx)
	if err != nil {
		logutil.Logger(ctx).Info("failed to get gc concurrency.", zap.String("category", "gc worker"),
			zap.String("uuid", w.uuid),
			zap.Error(err))
		return errors.Trace(err)
	}

	// For different keyspace configurations, there are two different GC procedure for them:
	// * Null keyspace (keyspace not used), or keyspaces with keyspace level GC enabled:
	//   The keyspace should manage the procedure totally by itself.
	// * Keyspaces with keyspace level GC disabled, or to say, using unified GC mode:
	//   The GC procedure only includes polling the GC safe point from the null keyspace
	keyspaceMeta := w.store.GetCodec().GetKeyspaceMeta()
	if keyspaceMeta != nil && !pd.IsKeyspaceUsingKeyspaceLevelGC(keyspaceMeta) {
		err = w.runKeyspaceGCJobInUnifiedGCMode(ctx, concurrency)
		if err != nil {
			return errors.Trace(err)
		}
		return nil
	}

	ok, safePoint, err := w.prepare(ctx)
	if err != nil {
		metrics.GCJobFailureCounter.WithLabelValues("prepare").Inc()
		return errors.Trace(err)
	} else if !ok {
		return nil
	}
	// When the worker is just started, or an old GC job has just finished,
	// wait a while before starting a new job.
	if time.Since(w.lastFinish) < gcWaitTime {
		logutil.Logger(ctx).Info("another gc job has just finished, skipped.", zap.String("category", "gc worker"),
			zap.String("leaderTick on ", w.uuid))
		return nil
	}

	w.gcIsRunning = true
	logutil.Logger(ctx).Info("starts the whole job", zap.String("category", "gc worker"),
		zap.String("uuid", w.uuid),
		zap.Uint64("safePoint", safePoint),
		zap.Int("concurrency", concurrency.v))
	go func() {
		w.done <- w.runGCJob(ctx, safePoint, concurrency)
	}()
	return nil
}

func (w *GCWorker) runKeyspaceGCJobInUnifiedGCMode(ctx context.Context, concurrency gcConcurrency) error {
	// When the worker is just started, or an old GC job has just finished,
	// wait a while before starting a new job.
	if time.Since(w.lastFinish) < gcWaitTime {
		logutil.Logger(ctx).Info("another keyspace gc job has just finished, skipped.", zap.String("category", "gc worker"),
			zap.String("leaderTick on ", w.uuid))
		return nil
	}

	now, err := w.getOracleTime()
	if err != nil {
		return errors.Trace(err)
	}
	ok, err := w.checkGCInterval(now)
	if err != nil || !ok {
		return errors.Trace(err)
	}

	go func() {
		w.done <- w.runKeyspaceDeleteRange(ctx, concurrency)
	}()

	err = w.saveTime(gcLastRunTimeKey, now)
	if err != nil {
		return errors.Trace(err)
	}

	return nil
}

// prepare checks preconditions for starting a GC job. It returns a bool
// that indicates whether the GC job should start and the new safePoint.
func (w *GCWorker) prepare(ctx context.Context) (bool, uint64, error) {
	// Add a transaction here is to prevent following situations:
	// 1. GC check gcEnable is true, continue to do GC
	// 2. The user sets gcEnable to false
	// 3. The user gets `tikv_gc_safe_point` value is t1, then the user thinks the data after time t1 won't be clean by GC.
	// 4. GC update `tikv_gc_safe_point` value to t2, continue do GC in this round.
	// Then the data record that has been dropped between time t1 and t2, will be cleaned by GC, but the user thinks the data after t1 won't be clean by GC.
	se := createSession(w.store)
	defer se.Close()
	_, err := se.ExecuteInternal(ctx, "BEGIN")
	if err != nil {
		return false, 0, errors.Trace(err)
	}
	doGC, safePoint, err := w.checkPrepare(ctx)
	if doGC {
		err = se.CommitTxn(ctx)
		if err != nil {
			return false, 0, errors.Trace(err)
		}
	} else {
		se.RollbackTxn(ctx)
	}
	return doGC, safePoint, errors.Trace(err)
}

func (w *GCWorker) checkPrepare(ctx context.Context) (bool, uint64, error) {
	enable, err := w.checkGCEnable()
	if err != nil {
		return false, 0, errors.Trace(err)
	}

	if !enable {
		logutil.Logger(ctx).Warn("gc status is disabled.", zap.String("category", "gc worker"))
		return false, 0, nil
	}
	now, err := w.getOracleTime()
	if err != nil {
		return false, 0, errors.Trace(err)
	}
	ok, err := w.checkGCInterval(now)
	if err != nil || !ok {
		return false, 0, errors.Trace(err)
	}
	newSafePoint, newSafePointValue, err := w.calcNewTxnSafePoint(ctx, now)
	if err != nil || newSafePoint == nil {
		return false, 0, errors.Trace(err)
	}
	err = w.saveTime(gcLastRunTimeKey, now)
	if err != nil {
		return false, 0, errors.Trace(err)
	}
	err = w.saveTime(gcSafePointKey, *newSafePoint)
	if err != nil {
		return false, 0, errors.Trace(err)
	}
	return true, newSafePointValue, nil
}

func (w *GCWorker) getOracleTime() (time.Time, error) {
	currentVer, err := w.store.CurrentVersion(kv.GlobalTxnScope)
	if err != nil {
		return time.Time{}, errors.Trace(err)
	}
	return oracle.GetTimeFromTS(currentVer.Ver), nil
}

func (w *GCWorker) checkGCEnable() (bool, error) {
	return w.loadBooleanWithDefault(gcEnableKey, gcDefaultEnableValue)
}

func (w *GCWorker) checkUseAutoConcurrency() (bool, error) {
	return w.loadBooleanWithDefault(gcAutoConcurrencyKey, gcDefaultAutoConcurrency)
}

func (w *GCWorker) loadBooleanWithDefault(key string, defaultValue bool) (bool, error) {
	str, err := w.loadValueFromSysTable(key)
	if err != nil {
		return false, errors.Trace(err)
	}
	if str == "" {
		// Save default value for gc enable key. The default value is always true.
		defaultValueStr := booleanFalse
		if defaultValue {
			defaultValueStr = booleanTrue
		}
		err = w.saveValueToSysTable(key, defaultValueStr)
		if err != nil {
			return defaultValue, errors.Trace(err)
		}
		return defaultValue, nil
	}
	return strings.EqualFold(str, booleanTrue), nil
}

type gcConcurrency struct {
	v      int
	isAuto bool
}

func (w *GCWorker) getGCConcurrency(ctx context.Context) (gcConcurrency, error) {
	useAutoConcurrency, err := w.checkUseAutoConcurrency()
	if err != nil {
		logutil.Logger(ctx).Error("failed to load config gc_auto_concurrency. use default value.", zap.String("category", "gc worker"),
			zap.String("uuid", w.uuid),
			zap.Error(err))
		useAutoConcurrency = gcDefaultAutoConcurrency
	}
	if !useAutoConcurrency {
		v, err := w.loadGCConcurrencyWithDefault()
		return gcConcurrency{v, useAutoConcurrency}, err
	}

	stores, err := w.getStoresForGC(ctx)
	concurrency := len(stores)
	if err != nil {
		logutil.Logger(ctx).Error("failed to get up stores to calculate concurrency. use config.", zap.String("category", "gc worker"),
			zap.String("uuid", w.uuid),
			zap.Error(err))

		concurrency, err = w.loadGCConcurrencyWithDefault()
		if err != nil {
			logutil.Logger(ctx).Error("failed to load gc concurrency from config. use default value.", zap.String("category", "gc worker"),
				zap.String("uuid", w.uuid),
				zap.Error(err))
			concurrency = gcDefaultConcurrency
		}
	}

	if concurrency == 0 {
		logutil.Logger(ctx).Error("no store is up", zap.String("category", "gc worker"),
			zap.String("uuid", w.uuid))
		return gcConcurrency{0, useAutoConcurrency}, errors.New("[gc worker] no store is up")
	}

	return gcConcurrency{concurrency, useAutoConcurrency}, nil
}

func (w *GCWorker) checkGCInterval(now time.Time) (bool, error) {
	runInterval, err := w.loadDurationWithDefault(gcRunIntervalKey, gcDefaultRunInterval)
	if err != nil {
		return false, errors.Trace(err)
	}
	metrics.GCConfigGauge.WithLabelValues(gcRunIntervalKey).Set(runInterval.Seconds())
	lastRun, err := w.loadTime(gcLastRunTimeKey)
	if err != nil {
		return false, errors.Trace(err)
	}

	if lastRun != nil && lastRun.Add(*runInterval).After(now) {
		logutil.BgLogger().Debug("skipping garbage collection because gc interval hasn't elapsed since last run", zap.String("category", "gc worker"),
			zap.String("leaderTick on", w.uuid),
			zap.Duration("interval", *runInterval),
			zap.Time("last run", *lastRun))
		return false, nil
	}

	return true, nil
}

// validateGCLifeTime checks whether life time is small than min gc life time.
func (w *GCWorker) validateGCLifeTime(lifeTime time.Duration) (time.Duration, error) {
	if lifeTime >= gcMinLifeTime {
		return lifeTime, nil
	}

	logutil.BgLogger().Info("invalid gc life time", zap.String("category", "gc worker"),
		zap.Duration("get gc life time", lifeTime),
		zap.Duration("min gc life time", gcMinLifeTime))

	err := w.saveDuration(gcLifeTimeKey, gcMinLifeTime)
	return gcMinLifeTime, err
}

func (w *GCWorker) calcNewTxnSafePoint(ctx context.Context, now time.Time) (*time.Time, uint64, error) {
	lifeTime, err := w.loadDurationWithDefault(gcLifeTimeKey, gcDefaultLifeTime)
	if err != nil {
		return nil, 0, errors.Trace(err)
	}
	*lifeTime, err = w.validateGCLifeTime(*lifeTime)
	if err != nil {
		return nil, 0, err
	}
	metrics.GCConfigGauge.WithLabelValues(gcLifeTimeKey).Set(lifeTime.Seconds())

	// The target value we try to advance the txn safe point.
	target := oracle.GoTimeToTS(now.Add(-*lifeTime))

	newTxnSafePoint, err := w.advanceTxnSafePoint(ctx, target)
	if err != nil {
		// Temporary solution. This code should be refactored when errors returned by PD client can be typed.
		if strings.Contains(err.Error(), "PD:gc:ErrDecreasingTxnSafePoint") {
			logutil.BgLogger().Info("set gc worker service safe point is causing decreasing, the GC will be skipped", zap.Error(err))
			return nil, 0, nil
		}
		return nil, 0, errors.Trace(err)
	}
	if newTxnSafePoint == 0 {
		return nil, 0, nil
	}

	// safe point is recorded in time.Time format which strips the logical part of the timestamp.
	// To prevent the GC worker from keeping working due to the loss of logical part when the
	// safe point isn't changed, we should compare them in time.Time format.
	txnSafePointTime := oracle.GetTimeFromTS(newTxnSafePoint)
	// We should never decrease safePoint.
	return &txnSafePointTime, newTxnSafePoint, nil
}

func (w *GCWorker) advanceTxnSafePoint(ctx context.Context, target uint64) (newTxnSafePoint uint64, err error) {
	result, err := w.pdGCControllerClient.AdvanceTxnSafePoint(ctx, target)
	if err != nil {
		return 0, errors.Trace(err)
	}

	if result.NewTxnSafePoint <= result.OldTxnSafePoint {
		logutil.BgLogger().Info("txn safe point not advanced, GC will be skipped. this may be caused by GC being blocked, or user enlarged GC life time.",
			zap.String("category", "gc worker"),
			zap.String("uuid", w.uuid),
			zap.Uint64("target", target),
			zap.Uint64("oldTxnSafePoint", result.OldTxnSafePoint),
			zap.Uint64("newTxnSafePoint", result.NewTxnSafePoint),
			zap.String("blockerDesc", result.BlockerDescription))
		return 0, nil
	} else if result.NewTxnSafePoint != target {
		logutil.BgLogger().Info("txn safe point not advanced to the expected value",
			zap.String("category", "gc worker"),
			zap.String("uuid", w.uuid),
			zap.Uint64("target", target),
			zap.Uint64("oldTxnSafePoint", result.OldTxnSafePoint),
			zap.Uint64("newTxnSafePoint", result.NewTxnSafePoint),
			zap.String("blockerDesc", result.BlockerDescription))
	}

	return result.NewTxnSafePoint, nil
}

// setGCWorkerServiceSafePoint sets the given safePoint as TiDB's service safePoint to PD, and returns the current minimal
// service safePoint among all services.
func (w *GCWorker) setGCWorkerServiceSafePoint(ctx context.Context, safePoint uint64) (uint64, error) {
	// Sets TTL to MAX to make it permanently valid.
	minSafePoint, err := w.pdClient.UpdateServiceGCSafePoint(ctx, gcWorkerServiceSafePointID, math.MaxInt64, safePoint)
	if err != nil {
		logutil.Logger(ctx).Error("failed to update service safe point", zap.String("category", "gc worker"),
			zap.String("uuid", w.uuid),
			zap.Error(err))
		metrics.GCJobFailureCounter.WithLabelValues("update_service_safe_point").Inc()
		return 0, errors.Trace(err)
	}
	if minSafePoint < safePoint {
		logutil.Logger(ctx).Info("there's another service in the cluster requires an earlier safe point. "+
			"gc will continue with the earlier one",
			zap.String("category", "gc worker"),
			zap.String("uuid", w.uuid),
			zap.Uint64("ourSafePoint", safePoint),
			zap.Uint64("minSafePoint", minSafePoint),
		)
		safePoint = minSafePoint
	}
	return safePoint, nil
}

func (w *GCWorker) runGCJob(ctx context.Context, safePoint uint64, concurrency gcConcurrency) error {
	// During GC, the parameter `safePoint` will be used as the new txn safe point and the new GC safe point
	// respectively. Note that here the term "safe point" is divided into two different sub-concepts:
	// * Txn safe point / transaction safe point: All transactions whose start_ts is greater than or equal to the txn
	//   safe point should be guaranteed to be safe to proceed; otherwise it won't be guaranteed.
	// * GC safe point: When GC clean data, all snapshots whose ts is greater than or equal to the GC safe point should
	//   be guaranteed to be consistent; older snapshots can be safely discarded by GC.
	// For details of the terms and concepts, refer to:
	// https://github.com/tikv/pd/blob/53805884a0162f4186d1a933eb28479a269c7d2c/pkg/gc/gc_state_manager.go#L39

	failpoint.Inject("mockRunGCJobFail", func() {
		failpoint.Return(errors.New("mock failure of runGCJoB"))
	})
	metrics.GCWorkerCounter.WithLabelValues("run_job").Inc()

	// ----------*--------------------*--------------------> time
	//                                ^ Txn safe point (not synced)
	//           ^ GC safe point (last value)

	// The txn safe point should be guaranteed to be synchronized over all necessary components after
	// `txnSafePointSyncWaitTime`. We wait for that time before performing any operation about the GC.
	time.Sleep(txnSafePointSyncWaitTime)

	// ----------*--------------------*--------------------> time
	//                                ^ Txn safe point (synced)
	//           ^ GC safe point (last value)

	// Resolve locks: make all transactions that started before the txn safe point to be determined, as a step to
	// prevent those transactions from running.
	// safePoint used as the txn safe point conceptually.
	txnSafePoint := safePoint
	err := w.resolveLocks(ctx, txnSafePoint, concurrency.v)
	if err != nil {
		logutil.Logger(ctx).Warn("resolve locks returns an error", zap.String("category", "gc worker"),
			zap.String("uuid", w.uuid),
			zap.Uint64("txnSafePoint", txnSafePoint),
			zap.Error(err))
		metrics.GCJobFailureCounter.WithLabelValues("resolve_lock").Inc()
		return errors.Trace(err)
	}

	// After both synchronizing the txn safe point and resolving locks, next all component should guarantee that no more
	// transaction started before the txn safe point should proceed.
	// The following steps are all about clearing data, and the safePoint is used as the GC safe point conceptually.
	gcSafePoint := safePoint

	// ----------*--------------------*--------------------> time
	//                                ^ Txn safe point (synced)
	//                                ^ GC safe point (updated)

	// Delete ranges: delete those data that are continuous in range caused by dropping/truncating tables or indices.

	err = w.deleteRanges(ctx, gcSafePoint, concurrency)
	if err != nil {
		logutil.Logger(ctx).Error("delete range returns an error", zap.String("category", "gc worker"),
			zap.String("uuid", w.uuid),
			zap.Uint64("gcSafePoint", gcSafePoint),
			zap.Error(err))
		metrics.GCJobFailureCounter.WithLabelValues("delete_range").Inc()
		return errors.Trace(err)
	}
	err = w.redoDeleteRanges(ctx, gcSafePoint, concurrency)
	if err != nil {
		logutil.Logger(ctx).Error("redo-delete range returns an error", zap.String("category", "gc worker"),
			zap.String("uuid", w.uuid),
			zap.Uint64("gcSafePoint", gcSafePoint),
			zap.Error(err))
		metrics.GCJobFailureCounter.WithLabelValues("redo_delete_range").Inc()
		return errors.Trace(err)
	}

	// Next, broadcast the GC safe point to acknowledge TiKV and TiFlash (and possibly other storage types in the
	// future) that the snapshots before the GC safe point can be safely dropped.

	// ----------*--------------------*--------------------> time
	//                                ^ Txn safe point (synced)
	//                                ^ GC safe point (broadcasted)

	err = w.broadcastGCSafePoint(ctx, gcSafePoint)
	if err != nil {
		logutil.Logger(ctx).Error("failed to upload safe point to PD", zap.String("category", "gc worker"),
			zap.String("uuid", w.uuid),
			zap.Error(err))
		metrics.GCJobFailureCounter.WithLabelValues("upload_safe_point").Inc()
		return errors.Trace(err)
	}

	return nil
}

// deleteRanges processes all delete range records whose ts < safePoint in table `gc_delete_range`
// `concurrency` specifies the concurrency to send NotifyDeleteRange.
func (w *GCWorker) deleteRanges(
	ctx context.Context,
	safePoint uint64,
	concurrency gcConcurrency,
) error {
	metrics.GCWorkerCounter.WithLabelValues("delete_range").Inc()

	s := createSession(w.store)
	defer s.Close()
	ranges, err := util.LoadDeleteRanges(ctx, s, safePoint)
	if err != nil {
		return errors.Trace(err)
	}

	v2, err := util.IsRaftKv2(ctx, s)
	if err != nil {
		return errors.Trace(err)
	}
	// Cache table ids on which placement rules have been GC-ed, to avoid redundantly GC the same table id multiple times.
	var gcPlacementRuleCache sync.Map

	logutil.Logger(ctx).Info("start delete ranges", zap.String("category", "gc worker"),
		zap.String("uuid", w.uuid),
		zap.Int("ranges", len(ranges)))
	startTime := time.Now()

	deleteRangeConcurrency := w.calcDeleteRangeConcurrency(concurrency, len(ranges))
	concurrencyLimiter := make(chan struct{}, deleteRangeConcurrency)

	f := func(r util.DelRangeTask) {
		var err error
		defer func() {
			<-concurrencyLimiter
		}()
		se := createSession(w.store)
		defer se.Close()

		startKey, endKey := r.Range()
		if v2 {
			// In raftstore-v2, we use delete range instead to avoid deletion omission
			task := rangetask.NewDeleteRangeTask(w.tikvStore, startKey, endKey, deleteRangeConcurrency)
			err = task.Execute(ctx)
		} else {
			err = w.doUnsafeDestroyRangeRequest(ctx, startKey, endKey)
		}
		failpoint.Inject("ignoreDeleteRangeFailed", func() {
			err = nil
		})

		if err != nil {
			logutil.Logger(ctx).Warn("delete range failed on range", zap.String("category", "gc worker"),
				zap.String("uuid", w.uuid),
				zap.Stringer("startKey", startKey),
				zap.Stringer("endKey", endKey),
				zap.Error(err))
			return
		}

		err = doGCPlacementRules(se, safePoint, r, &gcPlacementRuleCache)
		if err != nil {
			logutil.Logger(ctx).Warn("gc placement rules failed on range", zap.String("category", "gc worker"),
				zap.String("uuid", w.uuid),
				zap.Int64("jobID", r.JobID),
				zap.Int64("elementID", r.ElementID),
				zap.Error(err))
			return
		}
		// We only delete rules, so concurrently updating rules should not return errors.
		if err := w.doGCLabelRules(r); err != nil {
			logutil.Logger(ctx).Error("gc label rules failed on range", zap.String("category", "gc worker"),
				zap.String("uuid", w.uuid),
				zap.Int64("jobID", r.JobID),
				zap.Int64("elementID", r.ElementID),
				zap.Error(err))
			return
		}

		err = util.CompleteDeleteRange(se, r, !v2)
		if err != nil {
			logutil.Logger(ctx).Error("failed to mark delete range task done", zap.String("category", "gc worker"),
				zap.String("uuid", w.uuid),
				zap.Stringer("startKey", startKey),
				zap.Stringer("endKey", endKey),
				zap.Error(err))
			metrics.GCUnsafeDestroyRangeFailuresCounterVec.WithLabelValues("save").Inc()
		}
	}
	var wg util2.WaitGroupWrapper
	for i := range ranges {
		r := ranges[i]
		concurrencyLimiter <- struct{}{}
		wg.Run(func() { f(r) })
	}
	wg.Wait()

	logutil.Logger(ctx).Info("finish delete ranges", zap.String("category", "gc worker"),
		zap.String("uuid", w.uuid),
		zap.Int("num of ranges", len(ranges)),
		zap.Duration("cost time", time.Since(startTime)))
	metrics.GCHistogram.WithLabelValues("delete_ranges").Observe(time.Since(startTime).Seconds())
	return nil
}

const (
	// ConcurrencyDivisor reduces the input concurrency to avoid overwhelming the system
	ConcurrencyDivisor = 4
	// RequestsPerThread is the number of requests handled by a single thread
	RequestsPerThread = 100000
)

// calcDeleteRangeConcurrency calculates the concurrency of deleteRanges.
//
// There was only one concurrency for resolveLocks. When parallelizing deleteRanges, its concurrency is controlled by
// the same variable TiDBGCConcurrency. As requested by PM, the first priority is to ensure the stability of the system,
// so the concurrency of deleteRanges is reduced to avoid overwhelming the system.
//
// Assuming an average request takes 50ms:
// With ideal parallelism and sufficient concurrency,
// the maximum duration for a round of deleteRanges is 100,000 * 50ms = 5,000s.
// These values are conservatively chosen to minimize GC impact on foreground requests
func (w *GCWorker) calcDeleteRangeConcurrency(concurrency gcConcurrency, rangeNum int) int {
	maxConcurrency := max(1, concurrency.v/ConcurrencyDivisor)
	threadsBasedOnRequests := max(1, rangeNum/RequestsPerThread)
	if concurrency.isAuto {
		return min(maxConcurrency, threadsBasedOnRequests)
	}
	return maxConcurrency
}

// redoDeleteRanges checks all deleted ranges whose ts is at least `lifetime + 24h` ago. See TiKV RFC #2.
// `concurrency` specifies the concurrency to send NotifyDeleteRange.
func (w *GCWorker) redoDeleteRanges(ctx context.Context, safePoint uint64,
	concurrency gcConcurrency) error {
	metrics.GCWorkerCounter.WithLabelValues("redo_delete_range").Inc()

	// We check delete range records that are deleted about 24 hours ago.
	redoDeleteRangesTs := safePoint - oracle.ComposeTS(int64(gcRedoDeleteRangeDelay.Seconds())*1000, 0)

	se := createSession(w.store)
	ranges, err := util.LoadDoneDeleteRanges(ctx, se, redoDeleteRangesTs)
	se.Close()
	if err != nil {
		return errors.Trace(err)
	}

	logutil.Logger(ctx).Info("start redo-delete ranges", zap.String("category", "gc worker"),
		zap.String("uuid", w.uuid),
		zap.Int("num of ranges", len(ranges)))
	startTime := time.Now()

	deleteRangeConcurrency := w.calcDeleteRangeConcurrency(concurrency, len(ranges))
	concurrencyLimiter := make(chan struct{}, deleteRangeConcurrency)

	f := func(r util.DelRangeTask) {
		defer func() {
			<-concurrencyLimiter
		}()
		var err error
		startKey, endKey := r.Range()

		err = w.doUnsafeDestroyRangeRequest(ctx, startKey, endKey)
		if err != nil {
			logutil.Logger(ctx).Warn("redo-delete range failed on range", zap.String("category", "gc worker"),
				zap.String("uuid", w.uuid),
				zap.Stringer("startKey", startKey),
				zap.Stringer("endKey", endKey),
				zap.Error(err))
			return
		}
		se := createSession(w.store)
		err = util.DeleteDoneRecord(se, r)
		se.Close()
		if err != nil {
			logutil.Logger(ctx).Error("failed to remove delete_range_done record", zap.String("category", "gc worker"),
				zap.String("uuid", w.uuid),
				zap.Stringer("startKey", startKey),
				zap.Stringer("endKey", endKey),
				zap.Error(err))
			metrics.GCUnsafeDestroyRangeFailuresCounterVec.WithLabelValues("save_redo").Inc()
		}
	}
	var wg util2.WaitGroupWrapper
	for i := range ranges {
		r := ranges[i]
		concurrencyLimiter <- struct{}{}
		wg.Run(func() { f(r) })
	}
	wg.Wait()
	logutil.Logger(ctx).Info("finish redo-delete ranges", zap.String("category", "gc worker"),
		zap.String("uuid", w.uuid),
		zap.Int("num of ranges", len(ranges)),
		zap.Duration("cost time", time.Since(startTime)))
	metrics.GCHistogram.WithLabelValues("redo_delete_ranges").Observe(time.Since(startTime).Seconds())
	return nil
}

func (w *GCWorker) doUnsafeDestroyRangeRequest(
	ctx context.Context, startKey []byte, endKey []byte,
) error {
	// Get all stores every time deleting a region. So the store list is less probably to be stale.
	stores, err := w.getStoresForGC(ctx)
	if err != nil {
		logutil.Logger(ctx).Error("delete ranges: got an error while trying to get store list from PD", zap.String("category", "gc worker"),
			zap.String("uuid", w.uuid),
			zap.Error(err))
		metrics.GCUnsafeDestroyRangeFailuresCounterVec.WithLabelValues("get_stores").Inc()
		return errors.Trace(err)
	}

	req := tikvrpc.NewRequest(tikvrpc.CmdUnsafeDestroyRange, &kvrpcpb.UnsafeDestroyRangeRequest{
		StartKey: startKey,
		EndKey:   endKey,
	}, kvrpcpb.Context{DiskFullOpt: kvrpcpb.DiskFullOpt_AllowedOnAlmostFull})

	var wg sync.WaitGroup
	errChan := make(chan error, len(stores))

	for _, store := range stores {
		address := store.Address
		storeID := store.Id
		wg.Add(1)
		go func() {
			defer wg.Done()

			resp, err1 := w.tikvStore.GetTiKVClient().SendRequest(ctx, address, req, unsafeDestroyRangeTimeout)
			if err1 == nil {
				if resp == nil || resp.Resp == nil {
					err1 = errors.Errorf("unsafe destroy range returns nil response from store %v", storeID)
				} else {
					errStr := (resp.Resp.(*kvrpcpb.UnsafeDestroyRangeResponse)).Error
					if len(errStr) > 0 {
						err1 = errors.Errorf("unsafe destroy range failed on store %v: %s", storeID, errStr)
					}
				}
			}

			if err1 != nil {
				metrics.GCUnsafeDestroyRangeFailuresCounterVec.WithLabelValues("send").Inc()
			}
			errChan <- err1
		}()
	}

	var errs []string
	for range stores {
		err1 := <-errChan
		if err1 != nil {
			errs = append(errs, err1.Error())
		}
	}

	wg.Wait()

	if len(errs) > 0 {
		return errors.Errorf("[gc worker] destroy range finished with errors: %v", errs)
	}

	return nil
}

// needsGCOperationForStore checks if the store-level requests related to GC needs to be sent to the store. The store-level
// requests includes UnsafeDestroyRange, PhysicalScanLock, etc.
func needsGCOperationForStore(store *metapb.Store) (bool, error) {
	// TombStone means the store has been removed from the cluster and there isn't any peer on the store, so needn't do GC for it.
	// Offline means the store is being removed from the cluster and it becomes tombstone after all peers are removed from it,
	// so we need to do GC for it.
	if store.State == metapb.StoreState_Tombstone {
		return false, nil
	}

	engineLabel := ""
	for _, label := range store.GetLabels() {
		if label.GetKey() == placement.EngineLabelKey {
			engineLabel = label.GetValue()
			break
		}
	}

	switch engineLabel {
	case placement.EngineLabelTiFlash:
		// For a TiFlash node, it uses other approach to delete dropped tables, so it's safe to skip sending
		// UnsafeDestroyRange requests; it has only learner peers and their data must exist in TiKV, so it's safe to
		// skip physical resolve locks for it.
		return false, nil

	case placement.EngineLabelTiFlashCompute:
		logutil.BgLogger().Debug("will ignore gc tiflash_compute node", zap.String("category", "gc worker"))
		return false, nil

	case placement.EngineLabelTiKV, "":
		// If no engine label is set, it should be a TiKV node.
		return true, nil

	default:
		return true, errors.Errorf("unsupported store engine \"%v\" with storeID %v, addr %v",
			engineLabel,
			store.GetId(),
			store.GetAddress())
	}
}

// getStoresForGC gets the list of stores that needs to be processed during GC.
func (w *GCWorker) getStoresForGC(ctx context.Context) ([]*metapb.Store, error) {
	stores, err := w.pdClient.GetAllStores(ctx)
	if err != nil {
		return nil, errors.Trace(err)
	}

	upStores := make([]*metapb.Store, 0, len(stores))
	for _, store := range stores {
		needsGCOp, err := needsGCOperationForStore(store)
		if err != nil {
			return nil, errors.Trace(err)
		}
		if needsGCOp {
			upStores = append(upStores, store)
		}
	}
	return upStores, nil
}

func (w *GCWorker) getStoresMapForGC(ctx context.Context) (map[uint64]*metapb.Store, error) {
	stores, err := w.getStoresForGC(ctx)
	if err != nil {
		return nil, err
	}

	storesMap := make(map[uint64]*metapb.Store, len(stores))
	for _, store := range stores {
		storesMap[store.Id] = store
	}

	return storesMap, nil
}

func (w *GCWorker) loadGCConcurrencyWithDefault() (int, error) {
	str, err := w.loadValueFromSysTable(gcConcurrencyKey)
	if err != nil {
		return gcDefaultConcurrency, errors.Trace(err)
	}
	if str == "" {
		err = w.saveValueToSysTable(gcConcurrencyKey, strconv.Itoa(gcDefaultConcurrency))
		if err != nil {
			return gcDefaultConcurrency, errors.Trace(err)
		}
		return gcDefaultConcurrency, nil
	}

	jobConcurrency, err := strconv.Atoi(str)
	if err != nil {
		return gcDefaultConcurrency, err
	}

	if jobConcurrency < gcMinConcurrency {
		jobConcurrency = gcMinConcurrency
	}

	if jobConcurrency > gcMaxConcurrency {
		jobConcurrency = gcMaxConcurrency
	}

	return jobConcurrency, nil
}

// Central mode is deprecated in v5.0. This function will always return true.
func (w *GCWorker) checkUseDistributedGC() bool {
	mode, err := w.loadValueFromSysTable(gcModeKey)
	if err == nil && mode == "" {
		err = w.saveValueToSysTable(gcModeKey, gcModeDefault)
	}
	if err != nil {
		logutil.BgLogger().Error("failed to load gc mode, fall back to distributed mode", zap.String("category", "gc worker"),
			zap.String("uuid", w.uuid),
			zap.Error(err))
		metrics.GCJobFailureCounter.WithLabelValues("check_gc_mode").Inc()
	} else if strings.EqualFold(mode, gcModeCentral) {
		logutil.BgLogger().Warn("user configured to use central mode GC, which is no longer available. distributed mode will still be used", zap.String("category", "gc worker"))
	} else if !strings.EqualFold(mode, gcModeDistributed) {
		logutil.BgLogger().Warn("distributed mode will be used", zap.String("category", "gc worker"),
			zap.String("invalid gc mode", mode))
	}
	return true
}

func (w *GCWorker) resolveLocks(
	ctx context.Context,
	txnSafePoint uint64,
	concurrency int,
) error {
	metrics.GCWorkerCounter.WithLabelValues("resolve_locks").Inc()
	logutil.Logger(ctx).Info("start resolve locks", zap.String("category", "gc worker"),
		zap.String("uuid", w.uuid),
		zap.Uint64("txnSafePoint", txnSafePoint),
		zap.Int("concurrency", concurrency))
	startTime := time.Now()

	handler := func(ctx context.Context, r tikvstore.KeyRange) (rangetask.TaskStat, error) {
		scanLimit := uint32(tikv.GCScanLockLimit)
		failpoint.Inject("lowScanLockLimit", func() {
			scanLimit = 3
		})
		return tikv.ResolveLocksForRange(ctx, w.regionLockResolver, txnSafePoint, r.StartKey, r.EndKey, tikv.NewGcResolveLockMaxBackoffer, scanLimit)
	}

	runner := rangetask.NewRangeTaskRunner("resolve-locks-runner", w.tikvStore, concurrency, handler)
<<<<<<< HEAD

	isNullKeyspace := w.store.GetCodec().GetKeyspace() == nil
	var allKeyspaces []*keyspacepb.KeyspaceMeta

	if isNullKeyspace {
		var err error
		allKeyspaces, err = w.pdClient.GetAllKeyspaces(ctx, 0, loadAllKeyspacesForUnifiedGCTestsBatchSize)
		if err != nil {
			return err
		}
	}

	// * If the current keyspace is not the null keyspace, then it must be a keyspace with keyspace level GC enabled.
	//   in this case, resolve locks on the unbounded range, and the keyspace prefix will be automatically
	//   attached.
	// * If there are no keyspaces in the cluster at all, resolve locks for the unbounded whole key range.
	if !isNullKeyspace || len(allKeyspaces) == 0 {
		err := runner.RunOnRange(ctx, []byte(""), []byte(""))
		if err != nil {
			logutil.Logger(ctx).Error("resolve locks failed", zap.String("category", "gc worker"),
				zap.String("uuid", w.uuid),
				zap.Uint64("txnSafePoint", txnSafePoint),
				zap.Error(err))
			return errors.Trace(err)
		}

		logutil.Logger(ctx).Info("finish resolve locks", zap.String("category", "gc worker"),
=======
	// Run resolve lock on the whole TiKV cluster. Empty keys means the range is unbounded.
	err := runner.RunOnRange(ctx, []byte(""), []byte(""))
	if err != nil {
		logutil.Logger(ctx).Warn("resolve locks failed", zap.String("category", "gc worker"),
>>>>>>> eab0357e
			zap.String("uuid", w.uuid),
			zap.Uint64("txnSafePoint", txnSafePoint),
			zap.Int("regions", runner.CompletedRegions()))
		metrics.GCHistogram.WithLabelValues("resolve_locks").Observe(time.Since(startTime).Seconds())
		return nil
	}

	// Otherwise, the null keyspace, which is the current keyspace, has the responsibility to resolve locks forr
	// other keyspaces that are configured running unified GC, but skip keyspaces that use keyspace level GC.

	isSuccessful := true

	// First, resolve locks for the null keyspace (txn key range).
	{
		nullKeyspaceExcludePrefixes := tikv.CodecV1ExcludePrefixes()
		nullKeyspaceKeyRanges := make([]tikvstore.KeyRange, 0, len(nullKeyspaceExcludePrefixes)+1)
		nextStartKey := []byte("")

		for _, prefix := range nullKeyspaceExcludePrefixes {
			nullKeyspaceKeyRanges = append(nullKeyspaceKeyRanges, tikvstore.KeyRange{
				StartKey: nextStartKey,
				EndKey:   prefix,
			})
			nextStartKey = tikvstore.PrefixNextKey(prefix)
		}

		// If there are prefixes that has been processed but `nextStartKey` is set to empty, it means that there
		// exist a prefix full of 0xff, causing the PrefixNextKey founds the global end. So no remaining range
		// is needed to be added.
		// Currently, there's no such prefix in use, but we handle it in code for strictness.
		if !(len(nullKeyspaceExcludePrefixes) > 0 && len(nextStartKey) == 0) {
			nullKeyspaceKeyRanges = append(nullKeyspaceKeyRanges, tikvstore.KeyRange{
				StartKey: nextStartKey,
				EndKey:   []byte(""),
			})
		}

		for _, r := range nullKeyspaceKeyRanges {
			err := runner.RunOnRange(ctx, r.StartKey, r.EndKey)
			if err != nil {
				logutil.Logger(ctx).Error("resolve locks for null keyspace sub-range failed", zap.String("category", "gc worker"),
					zap.String("uuid", w.uuid),
					zap.Uint64("txnSafePoint", txnSafePoint),
					zap.String("subRangeStartKey", hex.EncodeToString(r.StartKey)),
					zap.String("subRangeEndKey", hex.EncodeToString(r.EndKey)),
					zap.Error(err))
				isSuccessful = false
			}
		}
	}

	// Then, resolve locks for keyspaces with Unified GC enabled.
	{
		for _, keyspace := range allKeyspaces {
			if keyspace.GetState() != keyspacepb.KeyspaceState_ENABLED {
				continue
			}
			codecOfKeyspace, err := tikv.NewCodecV2(tikv.ModeTxn, keyspace)
			if err != nil {
				err = errors.Annotatef(err, "failed to find codec for keyspace when trying to resolve locks for it, keyspaceID: %v, keyspaceName: %v", keyspace.GetId(), keyspace.GetName())
				logutil.Logger(ctx).Error("resolve locks for unified-GC keyspace failed", zap.String("category", "gc worker"),
					zap.String("uuid", w.uuid),
					zap.Uint64("txnSafePoint", txnSafePoint),
					zap.Error(err))
				isSuccessful = false
				continue
			}
			startKey, endKey := codecOfKeyspace.EncodeRange([]byte(""), []byte(""))
			err = runner.RunOnRange(ctx, startKey, endKey)
			if err != nil {
				logutil.Logger(ctx).Error("resolve locks for unified-GC keyspace failed", zap.String("category", "gc worker"),
					zap.String("uuid", w.uuid),
					zap.Uint64("txnSafePoint", txnSafePoint),
					zap.Error(err))
				isSuccessful = false
				continue
			}
		}
	}

	if !isSuccessful {
		return errors.New("resolve locks is not completely successful")
	}
	return nil
}

const gcOneRegionMaxBackoff = 20000

func (w *GCWorker) broadcastGCSafePoint(ctx context.Context, gcSafePoint uint64) error {
	result, err := w.pdGCControllerClient.AdvanceGCSafePoint(ctx, gcSafePoint)
	if err != nil {
		logutil.Logger(ctx).Error("failed to broadcast gc safe point", zap.String("category", "gc worker"),
			zap.String("uuid", w.uuid),
			zap.Uint64("gcSafePoint", gcSafePoint),
			zap.Error(err))
		return errors.Trace(err)
	}

	if result.NewGCSafePoint != gcSafePoint {
		logutil.Logger(ctx).Warn("gc safe point not advanced to the expected value",
			zap.String("category", "gc worker"),
			zap.String("uuid", w.uuid),
			zap.Uint64("target", gcSafePoint),
			zap.Uint64("oldGCSafePoint", result.OldGCSafePoint),
			zap.Uint64("newGCSafePoint", result.NewGCSafePoint))
	}

	return nil
}

func (w *GCWorker) doGCForRange(ctx context.Context, startKey []byte, endKey []byte, safePoint uint64) (rangetask.TaskStat, error) {
	var stat rangetask.TaskStat
	defer func() {
		metrics.GCActionRegionResultCounter.WithLabelValues("success").Add(float64(stat.CompletedRegions))
		metrics.GCActionRegionResultCounter.WithLabelValues("fail").Add(float64(stat.FailedRegions))
	}()
	key := startKey
	for {
		bo := tikv.NewBackofferWithVars(ctx, gcOneRegionMaxBackoff, nil)
		loc, err := w.tikvStore.GetRegionCache().LocateKey(bo, key)
		if err != nil {
			return stat, errors.Trace(err)
		}

		var regionErr *errorpb.Error
		regionErr, err = w.doGCForRegion(bo, safePoint, loc.Region)

		// we check regionErr here first, because we know 'regionErr' and 'err' should not return together, to keep it to
		// make the process correct.
		if regionErr != nil {
			err = bo.Backoff(tikv.BoRegionMiss(), errors.New(regionErr.String()))
			if err == nil {
				continue
			}
		}

		if err != nil {
			logutil.BgLogger().Warn("[gc worker]",
				zap.String("uuid", w.uuid),
				zap.String("gc for range", fmt.Sprintf("[%d, %d)", startKey, endKey)),
				zap.Uint64("safePoint", safePoint),
				zap.Error(err))
			stat.FailedRegions++
		} else {
			stat.CompletedRegions++
		}

		key = loc.EndKey
		if len(key) == 0 || bytes.Compare(key, endKey) >= 0 {
			break
		}
	}

	return stat, nil
}

// doGCForRegion used for gc for region.
// these two errors should not return together, for more, see the func 'doGC'
func (w *GCWorker) doGCForRegion(bo *tikv.Backoffer, safePoint uint64, region tikv.RegionVerID) (*errorpb.Error, error) {
	req := tikvrpc.NewRequest(tikvrpc.CmdGC, &kvrpcpb.GCRequest{
		SafePoint: safePoint,
	})

	resp, err := w.tikvStore.SendReq(bo, req, region, gcTimeout)
	if err != nil {
		return nil, errors.Trace(err)
	}
	regionErr, err := resp.GetRegionError()
	if err != nil {
		return nil, errors.Trace(err)
	}
	if regionErr != nil {
		return regionErr, nil
	}

	if resp.Resp == nil {
		return nil, errors.Trace(tikverr.ErrBodyMissing)
	}
	gcResp := resp.Resp.(*kvrpcpb.GCResponse)
	if gcResp.GetError() != nil {
		return nil, errors.Errorf("unexpected gc error: %s", gcResp.GetError())
	}

	return nil, nil
}

func (w *GCWorker) doGC(ctx context.Context, safePoint uint64, concurrency int) error {
	metrics.GCWorkerCounter.WithLabelValues("do_gc").Inc()
	logutil.Logger(ctx).Info("start doing gc for all keys", zap.String("category", "gc worker"),
		zap.String("uuid", w.uuid),
		zap.Int("concurrency", concurrency),
		zap.Uint64("safePoint", safePoint))
	startTime := time.Now()

	runner := rangetask.NewRangeTaskRunner(
		"gc-runner",
		w.tikvStore,
		concurrency,
		func(ctx context.Context, r tikvstore.KeyRange) (rangetask.TaskStat, error) {
			return w.doGCForRange(ctx, r.StartKey, r.EndKey, safePoint)
		})

	err := runner.RunOnRange(ctx, []byte(""), []byte(""))
	if err != nil {
		logutil.Logger(ctx).Warn("failed to do gc for all keys", zap.String("category", "gc worker"),
			zap.String("uuid", w.uuid),
			zap.Int("concurrency", concurrency),
			zap.Error(err))
		return errors.Trace(err)
	}

	successRegions := runner.CompletedRegions()
	failedRegions := runner.FailedRegions()

	logutil.Logger(ctx).Info("finished doing gc for all keys", zap.String("category", "gc worker"),
		zap.String("uuid", w.uuid),
		zap.Uint64("safePoint", safePoint),
		zap.Int("successful regions", successRegions),
		zap.Int("failed regions", failedRegions),
		zap.Duration("total cost time", time.Since(startTime)))
	metrics.GCHistogram.WithLabelValues("do_gc").Observe(time.Since(startTime).Seconds())

	return nil
}

func (w *GCWorker) checkLeader(ctx context.Context) (bool, error) {
	var metricLabel string
	if !pd.IsKeyspaceUsingKeyspaceLevelGC(w.store.GetCodec().GetKeyspaceMeta()) {
		metricLabel = "check_leader"
	} else {
		metricLabel = "check_leader_keyspace"
	}
	metrics.GCWorkerCounter.WithLabelValues(metricLabel).Inc()
	se := createSession(w.store)
	defer se.Close()

	_, err := se.ExecuteInternal(ctx, "BEGIN")
	if err != nil {
		return false, errors.Trace(err)
	}
	leader, err := w.loadValueFromSysTable(gcLeaderUUIDKey)
	if err != nil {
		se.RollbackTxn(ctx)
		return false, errors.Trace(err)
	}
	logutil.BgLogger().Debug("got leader", zap.String("category", "gc worker"), zap.String("uuid", leader))
	if leader == w.uuid {
		err = w.saveTime(gcLeaderLeaseKey, time.Now().Add(gcWorkerLease))
		if err != nil {
			se.RollbackTxn(ctx)
			return false, errors.Trace(err)
		}
		err = se.CommitTxn(ctx)
		if err != nil {
			return false, errors.Trace(err)
		}
		return true, nil
	}

	se.RollbackTxn(ctx)

	_, err = se.ExecuteInternal(ctx, "BEGIN")
	if err != nil {
		return false, errors.Trace(err)
	}
	lease, err := w.loadTime(gcLeaderLeaseKey)
	if err != nil {
		se.RollbackTxn(ctx)
		return false, errors.Trace(err)
	}
	if lease == nil || lease.Before(time.Now()) {
		logutil.BgLogger().Debug("register as leader", zap.String("category", "gc worker"),
			zap.String("uuid", w.uuid))
		metrics.GCWorkerCounter.WithLabelValues("register_leader").Inc()

		err = w.saveValueToSysTable(gcLeaderUUIDKey, w.uuid)
		if err != nil {
			se.RollbackTxn(ctx)
			return false, errors.Trace(err)
		}
		err = w.saveValueToSysTable(gcLeaderDescKey, w.desc)
		if err != nil {
			se.RollbackTxn(ctx)
			return false, errors.Trace(err)
		}
		err = w.saveTime(gcLeaderLeaseKey, time.Now().Add(gcWorkerLease))
		if err != nil {
			se.RollbackTxn(ctx)
			return false, errors.Trace(err)
		}
		err = se.CommitTxn(ctx)
		if err != nil {
			return false, errors.Trace(err)
		}
		return true, nil
	}
	se.RollbackTxn(ctx)
	return false, nil
}

func (w *GCWorker) saveTime(key string, t time.Time) error {
	err := w.saveValueToSysTable(key, t.Format(tikvutil.GCTimeFormat))
	return errors.Trace(err)
}

func (w *GCWorker) loadTime(key string) (*time.Time, error) {
	str, err := w.loadValueFromSysTable(key)
	if err != nil {
		return nil, errors.Trace(err)
	}
	if str == "" {
		return nil, nil
	}
	t, err := tikvutil.CompatibleParseGCTime(str)
	if err != nil {
		return nil, errors.Trace(err)
	}
	return &t, nil
}

func (w *GCWorker) saveDuration(key string, d time.Duration) error {
	err := w.saveValueToSysTable(key, d.String())
	return errors.Trace(err)
}

func (w *GCWorker) loadDuration(key string) (*time.Duration, error) {
	str, err := w.loadValueFromSysTable(key)
	if err != nil {
		return nil, errors.Trace(err)
	}
	if str == "" {
		return nil, nil
	}
	d, err := time.ParseDuration(str)
	if err != nil {
		return nil, errors.Trace(err)
	}
	return &d, nil
}

func (w *GCWorker) loadDurationWithDefault(key string, def time.Duration) (*time.Duration, error) {
	d, err := w.loadDuration(key)
	if err != nil {
		return nil, errors.Trace(err)
	}
	if d == nil {
		err = w.saveDuration(key, def)
		if err != nil {
			return nil, errors.Trace(err)
		}
		return &def, nil
	}
	return d, nil
}

func (w *GCWorker) loadValueFromSysTable(key string) (string, error) {
	ctx := kv.WithInternalSourceType(context.Background(), kv.InternalTxnGC)
	se := createSession(w.store)
	defer se.Close()
	rs, err := se.ExecuteInternal(ctx, `SELECT HIGH_PRIORITY (variable_value) FROM mysql.tidb WHERE variable_name=%? FOR UPDATE`, key)
	if rs != nil {
		defer terror.Call(rs.Close)
	}
	if err != nil {
		return "", errors.Trace(err)
	}
	req := rs.NewChunk(nil)
	err = rs.Next(ctx, req)
	if err != nil {
		return "", errors.Trace(err)
	}
	if req.NumRows() == 0 {
		logutil.BgLogger().Debug("load kv", zap.String("category", "gc worker"),
			zap.String("key", key))
		return "", nil
	}
	value := req.GetRow(0).GetString(0)
	logutil.BgLogger().Debug("load kv", zap.String("category", "gc worker"),
		zap.String("key", key),
		zap.String("value", value))
	return value, nil
}

func (w *GCWorker) saveValueToSysTable(key, value string) error {
	const stmt = `INSERT HIGH_PRIORITY INTO mysql.tidb VALUES (%?, %?, %?)
			       ON DUPLICATE KEY
			       UPDATE variable_value = %?, comment = %?`
	se := createSession(w.store)
	defer se.Close()
	ctx := kv.WithInternalSourceType(context.Background(), kv.InternalTxnGC)
	_, err := se.ExecuteInternal(ctx, stmt,
		key, value, gcVariableComments[key],
		value, gcVariableComments[key])
	logutil.BgLogger().Debug("save kv", zap.String("category", "gc worker"),
		zap.String("key", key),
		zap.String("value", value),
		zap.Error(err))
	return errors.Trace(err)
}

// GC placement rules when the partitions are removed by the GC worker.
// Placement rules cannot be removed immediately after drop table / truncate table,
// because the tables can be flashed back or recovered.
func doGCPlacementRules(se sessionapi.Session, _ uint64,
	dr util.DelRangeTask, gcPlacementRuleCache *sync.Map) (err error) {
	// Get the job from the job history
	var historyJob *model.Job
	failpoint.Inject("mockHistoryJobForGC", func(v failpoint.Value) {
		mockJ := &model.Job{
			Version: model.GetJobVerInUse(),
			ID:      dr.JobID,
			Type:    model.ActionDropTable,
			TableID: int64(v.(int)),
		}
		mockJ.FillFinishedArgs(&model.DropTableArgs{
			OldPartitionIDs: []int64{int64(v.(int))},
		})
		bytes, err1 := mockJ.Encode(true)
		if err1 != nil {
			return
		}
		historyJob = &model.Job{}
		err1 = historyJob.Decode(bytes)
		if err1 != nil {
			return
		}
	})
	if historyJob == nil {
		historyJob, err = ddl.GetHistoryJobByID(se, dr.JobID)
		if err != nil {
			return
		}
		if historyJob == nil {
			return dbterror.ErrDDLJobNotFound.GenWithStackByArgs(dr.JobID)
		}
	}

	// Notify PD to drop the placement rules of partition-ids and table-id, even if there may be no placement rules.
	var physicalTableIDs []int64
	switch historyJob.Type {
	case model.ActionDropTable:
		var args *model.DropTableArgs
		args, err = model.GetFinishedDropTableArgs(historyJob)
		if err != nil {
			return
		}
		physicalTableIDs = append(args.OldPartitionIDs, historyJob.TableID)
	case model.ActionTruncateTable, model.ActionTruncateTablePartition:
		var args *model.TruncateTableArgs
		args, err = model.GetFinishedTruncateTableArgs(historyJob)
		if err != nil {
			return
		}
		physicalTableIDs = args.OldPartitionIDs
		if historyJob.Type == model.ActionTruncateTable {
			physicalTableIDs = append(physicalTableIDs, historyJob.TableID)
		}
	case model.ActionDropTablePartition, model.ActionReorganizePartition,
		model.ActionRemovePartitioning, model.ActionAlterTablePartitioning:
		args, err2 := model.GetFinishedTablePartitionArgs(historyJob)
		if err2 != nil {
			return err2
		}
		physicalTableIDs = args.OldPhysicalTblIDs
	case model.ActionDropSchema:
		args, err2 := model.GetFinishedDropSchemaArgs(historyJob)
		if err2 != nil {
			return err2
		}
		physicalTableIDs = args.AllDroppedTableIDs
	}

	// Skip table ids that's already successfully handled.
	tmp := physicalTableIDs[:0]
	for _, id := range physicalTableIDs {
		if _, ok := gcPlacementRuleCache.Load(id); !ok {
			tmp = append(tmp, id)
		}
	}
	physicalTableIDs = tmp

	if len(physicalTableIDs) == 0 {
		return
	}

	if err := infosync.DeleteTiFlashPlacementRules(context.Background(), physicalTableIDs); err != nil {
		logutil.BgLogger().Error("delete placement rules failed", zap.Error(err), zap.Int64s("tableIDs", physicalTableIDs))
	}
	bundles := make([]*placement.Bundle, 0, len(physicalTableIDs))
	for _, id := range physicalTableIDs {
		bundles = append(bundles, placement.NewBundle(id))
	}
	err = infosync.PutRuleBundlesWithDefaultRetry(context.TODO(), bundles)
	if err != nil {
		return
	}

	// Cache the table id if its related rule are deleted successfully.
	for _, id := range physicalTableIDs {
		gcPlacementRuleCache.Store(id, struct{}{})
	}
	return nil
}

func (w *GCWorker) doGCLabelRules(dr util.DelRangeTask) (err error) {
	// Get the job from the job history
	var historyJob *model.Job
	failpoint.Inject("mockHistoryJob", func(v failpoint.Value) {
		mockJ := &model.Job{
			Version: model.GetJobVerInUse(),
			ID:      dr.JobID,
			Type:    model.ActionDropTable,
		}
		mockJ.FillFinishedArgs(&model.DropTableArgs{
			OldRuleIDs: []string{v.(string)},
		})
		bytes, err1 := mockJ.Encode(true)
		if err1 != nil {
			return
		}
		historyJob = &model.Job{}
		if err1 = historyJob.Decode(bytes); err1 != nil {
			return
		}
	})
	if historyJob == nil {
		se := createSession(w.store)
		historyJob, err = ddl.GetHistoryJobByID(se, dr.JobID)
		se.Close()
		if err != nil {
			return
		}
		if historyJob == nil {
			return dbterror.ErrDDLJobNotFound.GenWithStackByArgs(dr.JobID)
		}
	}

	if historyJob.Type == model.ActionDropTable {
		var (
			args  *model.DropTableArgs
			rules map[string]*label.Rule
		)
		args, err = model.GetFinishedDropTableArgs(historyJob)
		if err != nil {
			return
		}
		physicalTableIDs, ruleIDs := args.OldPartitionIDs, args.OldRuleIDs
		// TODO: Here we need to get rules from PD and filter the rules which is not elegant. We should find a better way.
		rules, err = infosync.GetLabelRules(context.TODO(), ruleIDs)
		if err != nil {
			return
		}

		ruleIDs = getGCRules(append(physicalTableIDs, historyJob.TableID), rules)
		patch := label.NewRulePatch([]*label.Rule{}, ruleIDs)
		err = infosync.UpdateLabelRules(context.TODO(), patch)
	}
	return
}

func getGCRules(ids []int64, rules map[string]*label.Rule) []string {
	oldRange := make(map[string]struct{})
	for _, id := range ids {
		startKey := hex.EncodeToString(codec.EncodeBytes(nil, tablecodec.GenTablePrefix(id)))
		endKey := hex.EncodeToString(codec.EncodeBytes(nil, tablecodec.GenTablePrefix(id+1)))
		oldRange[startKey+endKey] = struct{}{}
	}

	var gcRules []string
	for _, rule := range rules {
		find := false
		for _, d := range rule.Data.([]any) {
			if r, ok := d.(map[string]any); ok {
				nowRange := fmt.Sprintf("%s%s", r["start_key"], r["end_key"])
				if _, ok := oldRange[nowRange]; ok {
					find = true
				}
			}
		}
		if find {
			gcRules = append(gcRules, rule.ID)
		}
	}
	return gcRules
}

// RunGCJob sends GC command to KV. It is exported for kv api, do not use it with GCWorker at the same time.
// only use for test
func RunGCJob(ctx context.Context, regionLockResolver tikv.RegionLockResolver, s tikv.Storage, pd pd.Client, safePoint uint64, identifier string, concurrency int) error {
	// Centralized GC is no longer available. Redirect to the distributed version silently.
	return RunDistributedGCJob(ctx, regionLockResolver, s, pd, safePoint, identifier, concurrency)
}

// RunDistributedGCJob notifies TiKVs to do GC. It is exported for kv api, do not use it with GCWorker at the same time.
// This function may not finish immediately because it may take some time to do resolveLocks.
// Param concurrency specifies the concurrency of resolveLocks phase.
func RunDistributedGCJob(ctx context.Context, regionLockResolver tikv.RegionLockResolver, s tikv.Storage, pd pd.Client, safePoint uint64, identifier string, concurrency int) error {
	gcWorker := &GCWorker{
		tikvStore:            s,
		uuid:                 identifier,
		pdClient:             pd,
		pdGCControllerClient: pd.GetGCInternalController(constants.NullKeyspaceID),
		regionLockResolver:   regionLockResolver,
	}

	newTxnSafePoint, err := gcWorker.advanceTxnSafePoint(ctx, safePoint)
	if err != nil {
		return errors.Trace(err)
	}

	// Sync txn safe point
	time.Sleep(txnSafePointSyncWaitTime)

	err = gcWorker.resolveLocks(ctx, newTxnSafePoint, concurrency)
	if err != nil {
		return errors.Trace(err)
	}

	gcSafePoint := newTxnSafePoint

	err = gcWorker.broadcastGCSafePoint(ctx, gcSafePoint)
	if err != nil {
		return errors.Trace(err)
	}
	return nil
}

// RunResolveLocks resolves all locks before the safePoint.
// It is exported only for test, do not use it in the production environment.
func RunResolveLocks(ctx context.Context, s tikv.Storage, pd pd.Client, safePoint uint64, identifier string, concurrency int) error {
	gcWorker := &GCWorker{
		tikvStore:          s,
		uuid:               identifier,
		pdClient:           pd,
		regionLockResolver: tikv.NewRegionLockResolver("test-resolver", s),
	}
	return gcWorker.resolveLocks(ctx, safePoint, concurrency)
}

// MockGCWorker is for test.
type MockGCWorker struct {
	worker *GCWorker
}

// NewMockGCWorker creates a MockGCWorker instance ONLY for test.
func NewMockGCWorker(store kv.Storage) (*MockGCWorker, error) {
	ver, err := store.CurrentVersion(kv.GlobalTxnScope)
	if err != nil {
		return nil, errors.Trace(err)
	}
	hostName, err := os.Hostname()
	if err != nil {
		hostName = "unknown"
	}
	worker := &GCWorker{
		uuid:        strconv.FormatUint(ver.Ver, 16),
		desc:        fmt.Sprintf("host:%s, pid:%d, start at %s", hostName, os.Getpid(), time.Now()),
		store:       store,
		tikvStore:   store.(tikv.Storage),
		gcIsRunning: false,
		lastFinish:  time.Now(),
		done:        make(chan error),
		pdClient:    store.(tikv.Storage).GetRegionCache().PDClient(),
	}
	return &MockGCWorker{worker: worker}, nil
}

// DeleteRanges calls deleteRanges internally, just for test.
func (w *MockGCWorker) DeleteRanges(ctx context.Context, safePoint uint64) error {
	logutil.Logger(ctx).Error("deleteRanges is called")
	ctx = kv.WithInternalSourceType(ctx, kv.InternalTxnGC)
	return w.worker.deleteRanges(ctx, safePoint, gcConcurrency{1, false})
}<|MERGE_RESOLUTION|>--- conflicted
+++ resolved
@@ -1221,7 +1221,6 @@
 	}
 
 	runner := rangetask.NewRangeTaskRunner("resolve-locks-runner", w.tikvStore, concurrency, handler)
-<<<<<<< HEAD
 
 	isNullKeyspace := w.store.GetCodec().GetKeyspace() == nil
 	var allKeyspaces []*keyspacepb.KeyspaceMeta
@@ -1241,7 +1240,7 @@
 	if !isNullKeyspace || len(allKeyspaces) == 0 {
 		err := runner.RunOnRange(ctx, []byte(""), []byte(""))
 		if err != nil {
-			logutil.Logger(ctx).Error("resolve locks failed", zap.String("category", "gc worker"),
+			logutil.Logger(ctx).Warn("resolve locks failed", zap.String("category", "gc worker"),
 				zap.String("uuid", w.uuid),
 				zap.Uint64("txnSafePoint", txnSafePoint),
 				zap.Error(err))
@@ -1249,12 +1248,6 @@
 		}
 
 		logutil.Logger(ctx).Info("finish resolve locks", zap.String("category", "gc worker"),
-=======
-	// Run resolve lock on the whole TiKV cluster. Empty keys means the range is unbounded.
-	err := runner.RunOnRange(ctx, []byte(""), []byte(""))
-	if err != nil {
-		logutil.Logger(ctx).Warn("resolve locks failed", zap.String("category", "gc worker"),
->>>>>>> eab0357e
 			zap.String("uuid", w.uuid),
 			zap.Uint64("txnSafePoint", txnSafePoint),
 			zap.Int("regions", runner.CompletedRegions()))
@@ -1295,7 +1288,7 @@
 		for _, r := range nullKeyspaceKeyRanges {
 			err := runner.RunOnRange(ctx, r.StartKey, r.EndKey)
 			if err != nil {
-				logutil.Logger(ctx).Error("resolve locks for null keyspace sub-range failed", zap.String("category", "gc worker"),
+				logutil.Logger(ctx).Warn("resolve locks for null keyspace sub-range failed", zap.String("category", "gc worker"),
 					zap.String("uuid", w.uuid),
 					zap.Uint64("txnSafePoint", txnSafePoint),
 					zap.String("subRangeStartKey", hex.EncodeToString(r.StartKey)),
@@ -1315,7 +1308,7 @@
 			codecOfKeyspace, err := tikv.NewCodecV2(tikv.ModeTxn, keyspace)
 			if err != nil {
 				err = errors.Annotatef(err, "failed to find codec for keyspace when trying to resolve locks for it, keyspaceID: %v, keyspaceName: %v", keyspace.GetId(), keyspace.GetName())
-				logutil.Logger(ctx).Error("resolve locks for unified-GC keyspace failed", zap.String("category", "gc worker"),
+				logutil.Logger(ctx).Warn("resolve locks for unified-GC keyspace failed", zap.String("category", "gc worker"),
 					zap.String("uuid", w.uuid),
 					zap.Uint64("txnSafePoint", txnSafePoint),
 					zap.Error(err))
@@ -1325,7 +1318,7 @@
 			startKey, endKey := codecOfKeyspace.EncodeRange([]byte(""), []byte(""))
 			err = runner.RunOnRange(ctx, startKey, endKey)
 			if err != nil {
-				logutil.Logger(ctx).Error("resolve locks for unified-GC keyspace failed", zap.String("category", "gc worker"),
+				logutil.Logger(ctx).Warn("resolve locks for unified-GC keyspace failed", zap.String("category", "gc worker"),
 					zap.String("uuid", w.uuid),
 					zap.Uint64("txnSafePoint", txnSafePoint),
 					zap.Error(err))
