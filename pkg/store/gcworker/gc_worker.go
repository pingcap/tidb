// Copyright 2017 PingCAP, Inc.
//
// Licensed under the Apache License, Version 2.0 (the "License");
// you may not use this file except in compliance with the License.
// You may obtain a copy of the License at
//
//     http://www.apache.org/licenses/LICENSE-2.0
//
// Unless required by applicable law or agreed to in writing, software
// distributed under the License is distributed on an "AS IS" BASIS,
// WITHOUT WARRANTIES OR CONDITIONS OF ANY KIND, either express or implied.
// See the License for the specific language governing permissions and
// limitations under the License.

package gcworker

import (
	"bytes"
	"context"
	"encoding/hex"
	"fmt"
	"math"
	"os"
	"strconv"
	"strings"
	"sync"
	"time"

	"github.com/pingcap/errors"
	"github.com/pingcap/failpoint"
	"github.com/pingcap/kvproto/pkg/errorpb"
	"github.com/pingcap/kvproto/pkg/kvrpcpb"
	"github.com/pingcap/kvproto/pkg/metapb"
	"github.com/pingcap/tidb/pkg/ddl"
	"github.com/pingcap/tidb/pkg/ddl/label"
	"github.com/pingcap/tidb/pkg/ddl/placement"
	"github.com/pingcap/tidb/pkg/ddl/util"
	"github.com/pingcap/tidb/pkg/domain/infosync"
	"github.com/pingcap/tidb/pkg/kv"
	"github.com/pingcap/tidb/pkg/meta/model"
	"github.com/pingcap/tidb/pkg/metrics"
	"github.com/pingcap/tidb/pkg/parser/terror"
	"github.com/pingcap/tidb/pkg/privilege"
	"github.com/pingcap/tidb/pkg/session"
	"github.com/pingcap/tidb/pkg/session/sessionapi"
	"github.com/pingcap/tidb/pkg/sessionctx/vardef"
	"github.com/pingcap/tidb/pkg/sessionctx/variable"
	"github.com/pingcap/tidb/pkg/tablecodec"
	util2 "github.com/pingcap/tidb/pkg/util"
	"github.com/pingcap/tidb/pkg/util/codec"
	"github.com/pingcap/tidb/pkg/util/dbterror"
	"github.com/pingcap/tidb/pkg/util/logutil"
	tikverr "github.com/tikv/client-go/v2/error"
	tikvstore "github.com/tikv/client-go/v2/kv"
	"github.com/tikv/client-go/v2/oracle"
	"github.com/tikv/client-go/v2/tikv"
	"github.com/tikv/client-go/v2/tikvrpc"
	"github.com/tikv/client-go/v2/txnkv/rangetask"
	tikvutil "github.com/tikv/client-go/v2/util"
	pd "github.com/tikv/pd/client"
<<<<<<< HEAD
	"github.com/tikv/pd/client/pkg/caller"
=======
	pdgc "github.com/tikv/pd/client/clients/gc"
	"github.com/tikv/pd/client/constants"
>>>>>>> eb25197d
	"go.uber.org/zap"
)

// GCWorker periodically triggers GC process on tikv server.
type GCWorker struct {
	uuid                 string
	desc                 string
	store                kv.Storage
	tikvStore            tikv.Storage
	pdClient             pd.Client
	pdGCControllerClient pdgc.InternalController
	gcIsRunning          bool
	lastFinish           time.Time
	cancel               context.CancelFunc
	done                 chan error
	regionLockResolver   tikv.RegionLockResolver
}

// NewGCWorker creates a GCWorker instance.
func NewGCWorker(store kv.Storage, pdClient pd.Client) (*GCWorker, error) {
	ver, err := store.CurrentVersion(kv.GlobalTxnScope)
	if err != nil {
		return nil, errors.Trace(err)
	}
	hostName, err := os.Hostname()
	if err != nil {
		hostName = "unknown"
	}
	tikvStore, ok := store.(tikv.Storage)
	if !ok {
		return nil, errors.New("GC should run against TiKV storage")
	}
	uuid := strconv.FormatUint(ver.Ver, 16)
	resolverIdentifier := fmt.Sprintf("gc-worker-%s", uuid)
	worker := &GCWorker{
<<<<<<< HEAD
		uuid:               uuid,
		desc:               fmt.Sprintf("host:%s, pid:%d, start at %s", hostName, os.Getpid(), time.Now()),
		store:              store,
		tikvStore:          tikvStore,
		pdClient:           pdClient.WithCallerComponent(caller.GcWorker),
		gcIsRunning:        false,
		lastFinish:         time.Now(),
		regionLockResolver: tikv.NewRegionLockResolver(resolverIdentifier, tikvStore),
		done:               make(chan error),
=======
		uuid:                 uuid,
		desc:                 fmt.Sprintf("host:%s, pid:%d, start at %s", hostName, os.Getpid(), time.Now()),
		store:                store,
		tikvStore:            tikvStore,
		pdClient:             pdClient,
		pdGCControllerClient: pdClient.GetGCInternalController(uint32(store.GetCodec().GetKeyspaceID())),
		gcIsRunning:          false,
		lastFinish:           time.Now(),
		regionLockResolver:   tikv.NewRegionLockResolver(resolverIdentifier, tikvStore),
		done:                 make(chan error),
>>>>>>> eb25197d
	}
	variable.RegisterStatistics(worker)
	return worker, nil
}

// Start starts the worker.
func (w *GCWorker) Start() {
	var ctx context.Context
	ctx, w.cancel = context.WithCancel(context.Background())
	ctx = kv.WithInternalSourceType(ctx, kv.InternalTxnGC)
	var wg sync.WaitGroup
	wg.Add(1)
	go w.start(ctx, &wg)
	wg.Wait() // Wait create session finish in worker, some test code depend on this to avoid race.
}

// Close stops background goroutines.
func (w *GCWorker) Close() {
	w.cancel()
}

const (
	booleanTrue  = "true"
	booleanFalse = "false"

	gcWorkerTickInterval = time.Minute
	gcWorkerLease        = time.Minute * 2
	gcLeaderUUIDKey      = "tikv_gc_leader_uuid"
	gcLeaderDescKey      = "tikv_gc_leader_desc"
	gcLeaderLeaseKey     = "tikv_gc_leader_lease"

	gcLastRunTimeKey       = "tikv_gc_last_run_time"
	gcRunIntervalKey       = "tikv_gc_run_interval"
	gcDefaultRunInterval   = time.Minute * 10
	gcWaitTime             = time.Minute * 1
	gcRedoDeleteRangeDelay = 24 * time.Hour

	gcLifeTimeKey        = "tikv_gc_life_time"
	gcDefaultLifeTime    = time.Minute * 10
	gcMinLifeTime        = time.Minute * 10
	gcSafePointKey       = "tikv_gc_safe_point"
	gcConcurrencyKey     = "tikv_gc_concurrency"
	gcDefaultConcurrency = 2
	gcMinConcurrency     = 1
	gcMaxConcurrency     = 128

	gcEnableKey          = "tikv_gc_enable"
	gcDefaultEnableValue = true

	gcModeKey         = "tikv_gc_mode"
	gcModeCentral     = "central"
	gcModeDistributed = "distributed"
	gcModeDefault     = gcModeDistributed

	gcScanLockModeKey = "tikv_gc_scan_lock_mode"

	gcAutoConcurrencyKey     = "tikv_gc_auto_concurrency"
	gcDefaultAutoConcurrency = true

	gcWorkerServiceSafePointID = "gc_worker"

	// Status var names start with tidb_%
	tidbGCLastRunTime = "tidb_gc_last_run_time"
	tidbGCLeaderDesc  = "tidb_gc_leader_desc"
	tidbGCLeaderLease = "tidb_gc_leader_lease"
	tidbGCLeaderUUID  = "tidb_gc_leader_uuid"
	tidbGCSafePoint   = "tidb_gc_safe_point"
)

var txnSafePointSyncWaitTime = tikv.GcStateCacheInterval

var gcVariableComments = map[string]string{
	gcLeaderUUIDKey:      "Current GC worker leader UUID. (DO NOT EDIT)",
	gcLeaderDescKey:      "Host name and pid of current GC leader. (DO NOT EDIT)",
	gcLeaderLeaseKey:     "Current GC worker leader lease. (DO NOT EDIT)",
	gcLastRunTimeKey:     "The time when last GC starts. (DO NOT EDIT)",
	gcRunIntervalKey:     "GC run interval, at least 10m, in Go format.",
	gcLifeTimeKey:        "All versions within life time will not be collected by GC, at least 10m, in Go format.",
	gcSafePointKey:       "All versions after safe point can be accessed. (DO NOT EDIT)",
	gcConcurrencyKey:     "How many goroutines used to do GC parallel, [1, 128], default 2",
	gcEnableKey:          "Current GC enable status",
	gcModeKey:            "Mode of GC, \"central\" or \"distributed\". (Obsolete and no longer effective, the actual GC procedure is always \"distributed\")",
	gcAutoConcurrencyKey: "Let TiDB pick the concurrency automatically. If set false, tikv_gc_concurrency will be used",
	gcScanLockModeKey:    "Mode of scanning locks, \"physical\" or \"legacy\".(Deprecated)",
}

const (
	unsafeDestroyRangeTimeout = 5 * time.Minute
	gcTimeout                 = 5 * time.Minute
)

func (w *GCWorker) start(ctx context.Context, wg *sync.WaitGroup) {
	logutil.Logger(ctx).Info("start", zap.String("category", "gc worker"),
		zap.String("uuid", w.uuid))

	w.tick(ctx) // Immediately tick once to initialize configs.
	wg.Done()

	ticker := time.NewTicker(gcWorkerTickInterval)
	defer ticker.Stop()
	defer func() {
		r := recover()
		if r != nil {
			logutil.Logger(ctx).Error("gcWorker",
				zap.Any("r", r),
				zap.Stack("stack"))
			metrics.PanicCounter.WithLabelValues(metrics.LabelGCWorker).Inc()
		}
	}()
	for {
		select {
		case <-ticker.C:
			w.tick(ctx)
		case err := <-w.done:
			w.gcIsRunning = false
			w.lastFinish = time.Now()
			if err != nil {
				logutil.Logger(ctx).Error("runGCJob", zap.String("category", "gc worker"), zap.Error(err))
			}
		case <-ctx.Done():
			logutil.Logger(ctx).Info("quit", zap.String("category", "gc worker"), zap.String("uuid", w.uuid))
			return
		}
	}
}

func createSession(store kv.Storage) sessionapi.Session {
	for {
		se, err := session.CreateSession(store)
		if err != nil {
			logutil.BgLogger().Warn("create session", zap.String("category", "gc worker"), zap.Error(err))
			continue
		}
		// Disable privilege check for gc worker session.
		privilege.BindPrivilegeManager(se, nil)
		se.GetSessionVars().CommonGlobalLoaded = true
		se.GetSessionVars().InRestrictedSQL = true
		se.GetSessionVars().SetDiskFullOpt(kvrpcpb.DiskFullOpt_AllowedOnAlmostFull)
		return se
	}
}

// GetScope gets the status variables scope.
func (w *GCWorker) GetScope(status string) vardef.ScopeFlag {
	return variable.DefaultStatusVarScopeFlag
}

// Stats returns the server statistics.
func (w *GCWorker) Stats(vars *variable.SessionVars) (map[string]any, error) {
	m := make(map[string]any)
	if v, err := w.loadValueFromSysTable(gcLeaderUUIDKey); err == nil {
		m[tidbGCLeaderUUID] = v
	}
	if v, err := w.loadValueFromSysTable(gcLeaderDescKey); err == nil {
		m[tidbGCLeaderDesc] = v
	}
	if v, err := w.loadValueFromSysTable(gcLeaderLeaseKey); err == nil {
		m[tidbGCLeaderLease] = v
	}
	if v, err := w.loadValueFromSysTable(gcLastRunTimeKey); err == nil {
		m[tidbGCLastRunTime] = v
	}
	if v, err := w.loadValueFromSysTable(gcSafePointKey); err == nil {
		m[tidbGCSafePoint] = v
	}
	return m, nil
}

func (w *GCWorker) tick(ctx context.Context) {
	isLeader, err := w.checkLeader(ctx)
	if err != nil {
		logutil.Logger(ctx).Warn("check leader", zap.String("category", "gc worker"), zap.Error(err))
		metrics.GCJobFailureCounter.WithLabelValues("check_leader").Inc()
		return
	}
	if isLeader {
		err = w.leaderTick(ctx)
		if err != nil {
			logutil.Logger(ctx).Warn("leader tick", zap.String("category", "gc worker"), zap.Error(err))
		}
	} else {
		// Config metrics should always be updated by leader, set them to 0 when current instance is not leader.
		metrics.GCConfigGauge.WithLabelValues(gcRunIntervalKey).Set(0)
		metrics.GCConfigGauge.WithLabelValues(gcLifeTimeKey).Set(0)
	}
}

// getGCSafePoint returns the current gc safe point.
func getGCSafePoint(ctx context.Context, pdClient pd.Client) (uint64, error) {
	// If there is try to set gc safepoint is 0, the interface will not set gc safepoint to 0,
	// it will return current gc safepoint.
	safePoint, err := pdClient.UpdateGCSafePoint(ctx, 0)
	if err != nil {
		return 0, errors.Trace(err)
	}
	return safePoint, nil
}

func (w *GCWorker) logIsGCSafePointTooEarly(ctx context.Context, safePoint uint64) error {
	now, err := w.getOracleTime()
	if err != nil {
		return errors.Trace(err)
	}

	checkTs := oracle.GoTimeToTS(now.Add(-gcDefaultLifeTime * 2))
	if checkTs > safePoint {
		logutil.Logger(ctx).Info("gc safepoint is too early. "+
			"Maybe there is a bit BR/Lightning/CDC task, "+
			"or a long transaction is running "+
			"or need a tidb without setting keyspace-name to calculate and update gc safe point.",
			zap.String("category", "gc worker"))
	}
	return nil
}

func (w *GCWorker) runKeyspaceDeleteRange(ctx context.Context, concurrency gcConcurrency) error {
	// Get safe point from PD.
	// The GC safe point is updated only after the global GC have done resolveLocks phase globally.
	// So, in the following code, resolveLocks must have been done by the global GC on the ranges to be deleted,
	// so its safe to delete the ranges.
	safePoint, err := getGCSafePoint(ctx, w.pdClient)
	if err != nil {
		logutil.Logger(ctx).Info("get gc safe point error", zap.String("category", "gc worker"), zap.Error(errors.Trace(err)))
		return nil
	}

	if safePoint == 0 {
		logutil.Logger(ctx).Info("skip keyspace delete range, because gc safe point is 0", zap.String("category", "gc worker"))
		return nil
	}

	err = w.logIsGCSafePointTooEarly(ctx, safePoint)
	if err != nil {
		logutil.Logger(ctx).Info("log is gc safe point is too early error", zap.String("category", "gc worker"), zap.Error(errors.Trace(err)))
		return nil
	}

	keyspaceID := w.store.GetCodec().GetKeyspaceID()
	logutil.Logger(ctx).Info("start keyspace delete range", zap.String("category", "gc worker"),
		zap.String("uuid", w.uuid),
		zap.Int("concurrency", concurrency.v),
		zap.Uint32("keyspaceID", uint32(keyspaceID)),
		zap.Uint64("GCSafepoint", safePoint))

	// Do deleteRanges.
	err = w.deleteRanges(ctx, safePoint, concurrency)
	if err != nil {
		logutil.Logger(ctx).Error("delete range returns an error", zap.String("category", "gc worker"),
			zap.String("uuid", w.uuid),
			zap.Error(err))
		metrics.GCJobFailureCounter.WithLabelValues("delete_range").Inc()
		return errors.Trace(err)
	}

	// Do redoDeleteRanges.
	err = w.redoDeleteRanges(ctx, safePoint, concurrency)
	if err != nil {
		logutil.Logger(ctx).Error("redo-delete range returns an error", zap.String("category", "gc worker"),
			zap.String("uuid", w.uuid),
			zap.Error(err))
		metrics.GCJobFailureCounter.WithLabelValues("redo_delete_range").Inc()
		return errors.Trace(err)
	}

	return nil
}

func (w *GCWorker) isUnifiedGC() bool {
	const cfgGCManagementType = "gc_management_type"
	const cfgGCManagementTypeKeyspaceLevel = "keyspace_level"
	keyspaceMeta := w.store.GetCodec().GetKeyspaceMeta()
	return keyspaceMeta != nil && keyspaceMeta.Config[cfgGCManagementType] != cfgGCManagementTypeKeyspaceLevel
}

// leaderTick of GC worker checks if it should start a GC job every tick.
func (w *GCWorker) leaderTick(ctx context.Context) error {
	if w.gcIsRunning {
		logutil.Logger(ctx).Info("there's already a gc job running, skipped", zap.String("category", "gc worker"),
			zap.String("leaderTick on", w.uuid))
		return nil
	}

	concurrency, err := w.getGCConcurrency(ctx)
	if err != nil {
		logutil.Logger(ctx).Info("failed to get gc concurrency.", zap.String("category", "gc worker"),
			zap.String("uuid", w.uuid),
			zap.Error(err))
		return errors.Trace(err)
	}

	// Gc safe point is not separated by keyspace now. The whole cluster has only one global gc safe point.
	// So at least one TiDB with `keyspace-name` not set is required in the whole cluster to calculate and update gc safe point.
	// If `keyspace-name` is set, the TiDB node will only do its own delete range, and will not calculate gc safe point and resolve locks.
	// Note that when `keyspace-name` is set, `checkLeader` will be done within the key space.
	// Therefore only one TiDB node in each key space will be responsible to do delete range.
	// TODO: Use result of AdvanceTxnSafePoint instead, which makes it unnecessary to manually check the config.
	if w.isUnifiedGC() {
		err = w.runKeyspaceGCJobInUnifiedGCMode(ctx, concurrency)
		if err != nil {
			return errors.Trace(err)
		}
		return nil
	}

	ok, safePoint, err := w.prepare(ctx)
	if err != nil {
		metrics.GCJobFailureCounter.WithLabelValues("prepare").Inc()
		return errors.Trace(err)
	} else if !ok {
		return nil
	}
	// When the worker is just started, or an old GC job has just finished,
	// wait a while before starting a new job.
	if time.Since(w.lastFinish) < gcWaitTime {
		logutil.Logger(ctx).Info("another gc job has just finished, skipped.", zap.String("category", "gc worker"),
			zap.String("leaderTick on ", w.uuid))
		return nil
	}

	w.gcIsRunning = true
	logutil.Logger(ctx).Info("starts the whole job", zap.String("category", "gc worker"),
		zap.String("uuid", w.uuid),
		zap.Uint64("safePoint", safePoint),
		zap.Int("concurrency", concurrency.v))
	go func() {
		w.done <- w.runGCJob(ctx, safePoint, concurrency)
	}()
	return nil
}

func (w *GCWorker) runKeyspaceGCJobInUnifiedGCMode(ctx context.Context, concurrency gcConcurrency) error {
	// When the worker is just started, or an old GC job has just finished,
	// wait a while before starting a new job.
	if time.Since(w.lastFinish) < gcWaitTime {
		logutil.Logger(ctx).Info("another keyspace gc job has just finished, skipped.", zap.String("category", "gc worker"),
			zap.String("leaderTick on ", w.uuid))
		return nil
	}

	now, err := w.getOracleTime()
	if err != nil {
		return errors.Trace(err)
	}
	ok, err := w.checkGCInterval(now)
	if err != nil || !ok {
		return errors.Trace(err)
	}

	go func() {
		w.done <- w.runKeyspaceDeleteRange(ctx, concurrency)
	}()

	err = w.saveTime(gcLastRunTimeKey, now)
	if err != nil {
		return errors.Trace(err)
	}

	return nil
}

// prepare checks preconditions for starting a GC job. It returns a bool
// that indicates whether the GC job should start and the new safePoint.
func (w *GCWorker) prepare(ctx context.Context) (bool, uint64, error) {
	// Add a transaction here is to prevent following situations:
	// 1. GC check gcEnable is true, continue to do GC
	// 2. The user sets gcEnable to false
	// 3. The user gets `tikv_gc_safe_point` value is t1, then the user thinks the data after time t1 won't be clean by GC.
	// 4. GC update `tikv_gc_safe_point` value to t2, continue do GC in this round.
	// Then the data record that has been dropped between time t1 and t2, will be cleaned by GC, but the user thinks the data after t1 won't be clean by GC.
	se := createSession(w.store)
	defer se.Close()
	_, err := se.ExecuteInternal(ctx, "BEGIN")
	if err != nil {
		return false, 0, errors.Trace(err)
	}
	doGC, safePoint, err := w.checkPrepare(ctx)
	if doGC {
		err = se.CommitTxn(ctx)
		if err != nil {
			return false, 0, errors.Trace(err)
		}
	} else {
		se.RollbackTxn(ctx)
	}
	return doGC, safePoint, errors.Trace(err)
}

func (w *GCWorker) checkPrepare(ctx context.Context) (bool, uint64, error) {
	enable, err := w.checkGCEnable()
	if err != nil {
		return false, 0, errors.Trace(err)
	}

	if !enable {
		logutil.Logger(ctx).Warn("gc status is disabled.", zap.String("category", "gc worker"))
		return false, 0, nil
	}
	now, err := w.getOracleTime()
	if err != nil {
		return false, 0, errors.Trace(err)
	}
	ok, err := w.checkGCInterval(now)
	if err != nil || !ok {
		return false, 0, errors.Trace(err)
	}
	newSafePoint, newSafePointValue, err := w.calcNewTxnSafePoint(ctx, now)
	if err != nil || newSafePoint == nil {
		return false, 0, errors.Trace(err)
	}
	err = w.saveTime(gcLastRunTimeKey, now)
	if err != nil {
		return false, 0, errors.Trace(err)
	}
	err = w.saveTime(gcSafePointKey, *newSafePoint)
	if err != nil {
		return false, 0, errors.Trace(err)
	}
	return true, newSafePointValue, nil
}

func (w *GCWorker) getOracleTime() (time.Time, error) {
	currentVer, err := w.store.CurrentVersion(kv.GlobalTxnScope)
	if err != nil {
		return time.Time{}, errors.Trace(err)
	}
	return oracle.GetTimeFromTS(currentVer.Ver), nil
}

func (w *GCWorker) checkGCEnable() (bool, error) {
	return w.loadBooleanWithDefault(gcEnableKey, gcDefaultEnableValue)
}

func (w *GCWorker) checkUseAutoConcurrency() (bool, error) {
	return w.loadBooleanWithDefault(gcAutoConcurrencyKey, gcDefaultAutoConcurrency)
}

func (w *GCWorker) loadBooleanWithDefault(key string, defaultValue bool) (bool, error) {
	str, err := w.loadValueFromSysTable(key)
	if err != nil {
		return false, errors.Trace(err)
	}
	if str == "" {
		// Save default value for gc enable key. The default value is always true.
		defaultValueStr := booleanFalse
		if defaultValue {
			defaultValueStr = booleanTrue
		}
		err = w.saveValueToSysTable(key, defaultValueStr)
		if err != nil {
			return defaultValue, errors.Trace(err)
		}
		return defaultValue, nil
	}
	return strings.EqualFold(str, booleanTrue), nil
}

type gcConcurrency struct {
	v      int
	isAuto bool
}

func (w *GCWorker) getGCConcurrency(ctx context.Context) (gcConcurrency, error) {
	useAutoConcurrency, err := w.checkUseAutoConcurrency()
	if err != nil {
		logutil.Logger(ctx).Error("failed to load config gc_auto_concurrency. use default value.", zap.String("category", "gc worker"),
			zap.String("uuid", w.uuid),
			zap.Error(err))
		useAutoConcurrency = gcDefaultAutoConcurrency
	}
	if !useAutoConcurrency {
		v, err := w.loadGCConcurrencyWithDefault()
		return gcConcurrency{v, useAutoConcurrency}, err
	}

	stores, err := w.getStoresForGC(ctx)
	concurrency := len(stores)
	if err != nil {
		logutil.Logger(ctx).Error("failed to get up stores to calculate concurrency. use config.", zap.String("category", "gc worker"),
			zap.String("uuid", w.uuid),
			zap.Error(err))

		concurrency, err = w.loadGCConcurrencyWithDefault()
		if err != nil {
			logutil.Logger(ctx).Error("failed to load gc concurrency from config. use default value.", zap.String("category", "gc worker"),
				zap.String("uuid", w.uuid),
				zap.Error(err))
			concurrency = gcDefaultConcurrency
		}
	}

	if concurrency == 0 {
		logutil.Logger(ctx).Error("no store is up", zap.String("category", "gc worker"),
			zap.String("uuid", w.uuid))
		return gcConcurrency{0, useAutoConcurrency}, errors.New("[gc worker] no store is up")
	}

	return gcConcurrency{concurrency, useAutoConcurrency}, nil
}

func (w *GCWorker) checkGCInterval(now time.Time) (bool, error) {
	runInterval, err := w.loadDurationWithDefault(gcRunIntervalKey, gcDefaultRunInterval)
	if err != nil {
		return false, errors.Trace(err)
	}
	metrics.GCConfigGauge.WithLabelValues(gcRunIntervalKey).Set(runInterval.Seconds())
	lastRun, err := w.loadTime(gcLastRunTimeKey)
	if err != nil {
		return false, errors.Trace(err)
	}

	if lastRun != nil && lastRun.Add(*runInterval).After(now) {
		logutil.BgLogger().Debug("skipping garbage collection because gc interval hasn't elapsed since last run", zap.String("category", "gc worker"),
			zap.String("leaderTick on", w.uuid),
			zap.Duration("interval", *runInterval),
			zap.Time("last run", *lastRun))
		return false, nil
	}

	return true, nil
}

// validateGCLifeTime checks whether life time is small than min gc life time.
func (w *GCWorker) validateGCLifeTime(lifeTime time.Duration) (time.Duration, error) {
	if lifeTime >= gcMinLifeTime {
		return lifeTime, nil
	}

	logutil.BgLogger().Info("invalid gc life time", zap.String("category", "gc worker"),
		zap.Duration("get gc life time", lifeTime),
		zap.Duration("min gc life time", gcMinLifeTime))

	err := w.saveDuration(gcLifeTimeKey, gcMinLifeTime)
	return gcMinLifeTime, err
}

func (w *GCWorker) calcNewTxnSafePoint(ctx context.Context, now time.Time) (*time.Time, uint64, error) {
	lifeTime, err := w.loadDurationWithDefault(gcLifeTimeKey, gcDefaultLifeTime)
	if err != nil {
		return nil, 0, errors.Trace(err)
	}
	*lifeTime, err = w.validateGCLifeTime(*lifeTime)
	if err != nil {
		return nil, 0, err
	}
	metrics.GCConfigGauge.WithLabelValues(gcLifeTimeKey).Set(lifeTime.Seconds())

	// The target value we try to advance the txn safe point.
	target := oracle.GoTimeToTS(now.Add(-*lifeTime))

	newTxnSafePoint, err := w.advanceTxnSafePoint(ctx, target)
	if err != nil {
		// Temporary solution. This code should be refactored when errors returned by PD client can be typed.
		if strings.Contains(err.Error(), "PD:gc:ErrDecreasingTxnSafePoint") {
			logutil.BgLogger().Info("set gc worker service safe point is causing decreasing, the GC will be skipped", zap.Error(err))
			return nil, 0, nil
		}
		return nil, 0, errors.Trace(err)
	}
	if newTxnSafePoint == 0 {
		return nil, 0, nil
	}

	// safe point is recorded in time.Time format which strips the logical part of the timestamp.
	// To prevent the GC worker from keeping working due to the loss of logical part when the
	// safe point isn't changed, we should compare them in time.Time format.
	txnSafePointTime := oracle.GetTimeFromTS(newTxnSafePoint)
	// We should never decrease safePoint.
	return &txnSafePointTime, newTxnSafePoint, nil
}

func (w *GCWorker) advanceTxnSafePoint(ctx context.Context, target uint64) (newTxnSafePoint uint64, err error) {
	result, err := w.pdGCControllerClient.AdvanceTxnSafePoint(ctx, target)
	if err != nil {
		return 0, errors.Trace(err)
	}

	if result.NewTxnSafePoint <= result.OldTxnSafePoint {
		logutil.BgLogger().Info("txn safe point not advanced, GC will be skipped. this may be caused by GC being blocked, or user enlarged GC life time.",
			zap.String("category", "gc worker"),
			zap.String("uuid", w.uuid),
			zap.Uint64("target", target),
			zap.Uint64("oldTxnSafePoint", result.OldTxnSafePoint),
			zap.Uint64("newTxnSafePoint", result.NewTxnSafePoint),
			zap.String("blockerDesc", result.BlockerDescription))
		return 0, nil
	} else if result.NewTxnSafePoint != target {
		logutil.BgLogger().Info("txn safe point not advanced to the expected value",
			zap.String("category", "gc worker"),
			zap.String("uuid", w.uuid),
			zap.Uint64("target", target),
			zap.Uint64("oldTxnSafePoint", result.OldTxnSafePoint),
			zap.Uint64("newTxnSafePoint", result.NewTxnSafePoint),
			zap.String("blockerDesc", result.BlockerDescription))
	}

	return result.NewTxnSafePoint, nil
}

// setGCWorkerServiceSafePoint sets the given safePoint as TiDB's service safePoint to PD, and returns the current minimal
// service safePoint among all services.
func (w *GCWorker) setGCWorkerServiceSafePoint(ctx context.Context, safePoint uint64) (uint64, error) {
	// Sets TTL to MAX to make it permanently valid.
	minSafePoint, err := w.pdClient.UpdateServiceGCSafePoint(ctx, gcWorkerServiceSafePointID, math.MaxInt64, safePoint)
	if err != nil {
		logutil.Logger(ctx).Error("failed to update service safe point", zap.String("category", "gc worker"),
			zap.String("uuid", w.uuid),
			zap.Error(err))
		metrics.GCJobFailureCounter.WithLabelValues("update_service_safe_point").Inc()
		return 0, errors.Trace(err)
	}
	if minSafePoint < safePoint {
		logutil.Logger(ctx).Info("there's another service in the cluster requires an earlier safe point. "+
			"gc will continue with the earlier one",
			zap.String("category", "gc worker"),
			zap.String("uuid", w.uuid),
			zap.Uint64("ourSafePoint", safePoint),
			zap.Uint64("minSafePoint", minSafePoint),
		)
		safePoint = minSafePoint
	}
	return safePoint, nil
}

func (w *GCWorker) runGCJob(ctx context.Context, safePoint uint64, concurrency gcConcurrency) error {
	// During GC, the parameter `safePoint` will be used as the new txn safe point and the new GC safe point
	// respectively. Note that here the term "safe point" is divided into two different sub-concepts:
	// * Txn safe point / transaction safe point: All transactions whose start_ts is greater than or equal to the txn
	//   safe point should be guaranteed to be safe to proceed; otherwise it won't be guaranteed.
	// * GC safe point: When GC clean data, all snapshots whose ts is greater than or equal to the GC safe point should
	//   be guaranteed to be consistent; older snapshots can be safely discarded by GC.
	// For details of the terms and concepts, refer to:
	// https://github.com/tikv/pd/blob/53805884a0162f4186d1a933eb28479a269c7d2c/pkg/gc/gc_state_manager.go#L39

	failpoint.Inject("mockRunGCJobFail", func() {
		failpoint.Return(errors.New("mock failure of runGCJoB"))
	})
	metrics.GCWorkerCounter.WithLabelValues("run_job").Inc()

	// ----------*--------------------*--------------------> time
	//                                ^ Txn safe point (not synced)
	//           ^ GC safe point (last value)

	// The txn safe point should be guaranteed to be synchronized over all necessary components after
	// `txnSafePointSyncWaitTime`. We wait for that time before performing any operation about the GC.
	time.Sleep(txnSafePointSyncWaitTime)

	// ----------*--------------------*--------------------> time
	//                                ^ Txn safe point (synced)
	//           ^ GC safe point (last value)

	// Resolve locks: make all transactions that started before the txn safe point to be determined, as a step to
	// prevent those transactions from running.
	// safePoint used as the txn safe point conceptually.
	txnSafePoint := safePoint
	err := w.resolveLocks(ctx, txnSafePoint, concurrency.v)
	if err != nil {
		logutil.Logger(ctx).Warn("resolve locks returns an error", zap.String("category", "gc worker"),
			zap.String("uuid", w.uuid),
			zap.Uint64("txnSafePoint", txnSafePoint),
			zap.Error(err))
		metrics.GCJobFailureCounter.WithLabelValues("resolve_lock").Inc()
		return errors.Trace(err)
	}

	// After both synchronizing the txn safe point and resolving locks, next all component should guarantee that no more
	// transaction started before the txn safe point should proceed.
	// The following steps are all about clearing data, and the safePoint is used as the GC safe point conceptually.
	gcSafePoint := safePoint

	// ----------*--------------------*--------------------> time
	//                                ^ Txn safe point (synced)
	//                                ^ GC safe point (updated)

	// Delete ranges: delete those data that are continuous in range caused by dropping/truncating tables or indices.

	err = w.deleteRanges(ctx, gcSafePoint, concurrency)
	if err != nil {
		logutil.Logger(ctx).Error("delete range returns an error", zap.String("category", "gc worker"),
			zap.String("uuid", w.uuid),
			zap.Uint64("gcSafePoint", gcSafePoint),
			zap.Error(err))
		metrics.GCJobFailureCounter.WithLabelValues("delete_range").Inc()
		return errors.Trace(err)
	}
	err = w.redoDeleteRanges(ctx, gcSafePoint, concurrency)
	if err != nil {
		logutil.Logger(ctx).Error("redo-delete range returns an error", zap.String("category", "gc worker"),
			zap.String("uuid", w.uuid),
			zap.Uint64("gcSafePoint", gcSafePoint),
			zap.Error(err))
		metrics.GCJobFailureCounter.WithLabelValues("redo_delete_range").Inc()
		return errors.Trace(err)
	}

	// Next, broadcast the GC safe point to acknowledge TiKV and TiFlash (and possibly other storage types in the
	// future) that the snapshots before the GC safe point can be safely dropped.

	// ----------*--------------------*--------------------> time
	//                                ^ Txn safe point (synced)
	//                                ^ GC safe point (broadcasted)

	err = w.broadcastGCSafePoint(ctx, gcSafePoint)
	if err != nil {
		logutil.Logger(ctx).Error("failed to upload safe point to PD", zap.String("category", "gc worker"),
			zap.String("uuid", w.uuid),
			zap.Error(err))
		metrics.GCJobFailureCounter.WithLabelValues("upload_safe_point").Inc()
		return errors.Trace(err)
	}

	return nil
}

// deleteRanges processes all delete range records whose ts < safePoint in table `gc_delete_range`
// `concurrency` specifies the concurrency to send NotifyDeleteRange.
func (w *GCWorker) deleteRanges(
	ctx context.Context,
	safePoint uint64,
	concurrency gcConcurrency,
) error {
	metrics.GCWorkerCounter.WithLabelValues("delete_range").Inc()

	s := createSession(w.store)
	defer s.Close()
	ranges, err := util.LoadDeleteRanges(ctx, s, safePoint)
	if err != nil {
		return errors.Trace(err)
	}

	v2, err := util.IsRaftKv2(ctx, s)
	if err != nil {
		return errors.Trace(err)
	}
	// Cache table ids on which placement rules have been GC-ed, to avoid redundantly GC the same table id multiple times.
	var gcPlacementRuleCache sync.Map

	logutil.Logger(ctx).Info("start delete ranges", zap.String("category", "gc worker"),
		zap.String("uuid", w.uuid),
		zap.Int("ranges", len(ranges)))
	startTime := time.Now()

	deleteRangeConcurrency := w.calcDeleteRangeConcurrency(concurrency, len(ranges))
	concurrencyLimiter := make(chan struct{}, deleteRangeConcurrency)

	f := func(r util.DelRangeTask) {
		var err error
		defer func() {
			<-concurrencyLimiter
		}()
		se := createSession(w.store)
		defer se.Close()

		startKey, endKey := r.Range()
		if v2 {
			// In raftstore-v2, we use delete range instead to avoid deletion omission
			task := rangetask.NewDeleteRangeTask(w.tikvStore, startKey, endKey, deleteRangeConcurrency)
			err = task.Execute(ctx)
		} else {
			err = w.doUnsafeDestroyRangeRequest(ctx, startKey, endKey)
		}
		failpoint.Inject("ignoreDeleteRangeFailed", func() {
			err = nil
		})

		if err != nil {
			logutil.Logger(ctx).Warn("delete range failed on range", zap.String("category", "gc worker"),
				zap.String("uuid", w.uuid),
				zap.Stringer("startKey", startKey),
				zap.Stringer("endKey", endKey),
				zap.Error(err))
			return
		}

		err = doGCPlacementRules(se, safePoint, r, &gcPlacementRuleCache)
		if err != nil {
			logutil.Logger(ctx).Warn("gc placement rules failed on range", zap.String("category", "gc worker"),
				zap.String("uuid", w.uuid),
				zap.Int64("jobID", r.JobID),
				zap.Int64("elementID", r.ElementID),
				zap.Error(err))
			return
		}
		// We only delete rules, so concurrently updating rules should not return errors.
		if err := w.doGCLabelRules(r); err != nil {
			logutil.Logger(ctx).Error("gc label rules failed on range", zap.String("category", "gc worker"),
				zap.String("uuid", w.uuid),
				zap.Int64("jobID", r.JobID),
				zap.Int64("elementID", r.ElementID),
				zap.Error(err))
			return
		}

		err = util.CompleteDeleteRange(se, r, !v2)
		if err != nil {
			logutil.Logger(ctx).Error("failed to mark delete range task done", zap.String("category", "gc worker"),
				zap.String("uuid", w.uuid),
				zap.Stringer("startKey", startKey),
				zap.Stringer("endKey", endKey),
				zap.Error(err))
			metrics.GCUnsafeDestroyRangeFailuresCounterVec.WithLabelValues("save").Inc()
		}
	}
	var wg util2.WaitGroupWrapper
	for i := range ranges {
		r := ranges[i]
		concurrencyLimiter <- struct{}{}
		wg.Run(func() { f(r) })
	}
	wg.Wait()

	logutil.Logger(ctx).Info("finish delete ranges", zap.String("category", "gc worker"),
		zap.String("uuid", w.uuid),
		zap.Int("num of ranges", len(ranges)),
		zap.Duration("cost time", time.Since(startTime)))
	metrics.GCHistogram.WithLabelValues("delete_ranges").Observe(time.Since(startTime).Seconds())
	return nil
}

const (
	// ConcurrencyDivisor reduces the input concurrency to avoid overwhelming the system
	ConcurrencyDivisor = 4
	// RequestsPerThread is the number of requests handled by a single thread
	RequestsPerThread = 100000
)

// calcDeleteRangeConcurrency calculates the concurrency of deleteRanges.
//
// There was only one concurrency for resolveLocks. When parallelizing deleteRanges, its concurrency is controlled by
// the same variable TiDBGCConcurrency. As requested by PM, the first priority is to ensure the stability of the system,
// so the concurrency of deleteRanges is reduced to avoid overwhelming the system.
//
// Assuming an average request takes 50ms:
// With ideal parallelism and sufficient concurrency,
// the maximum duration for a round of deleteRanges is 100,000 * 50ms = 5,000s.
// These values are conservatively chosen to minimize GC impact on foreground requests
func (w *GCWorker) calcDeleteRangeConcurrency(concurrency gcConcurrency, rangeNum int) int {
	maxConcurrency := max(1, concurrency.v/ConcurrencyDivisor)
	threadsBasedOnRequests := max(1, rangeNum/RequestsPerThread)
	if concurrency.isAuto {
		return min(maxConcurrency, threadsBasedOnRequests)
	}
	return maxConcurrency
}

// redoDeleteRanges checks all deleted ranges whose ts is at least `lifetime + 24h` ago. See TiKV RFC #2.
// `concurrency` specifies the concurrency to send NotifyDeleteRange.
func (w *GCWorker) redoDeleteRanges(ctx context.Context, safePoint uint64,
	concurrency gcConcurrency) error {
	metrics.GCWorkerCounter.WithLabelValues("redo_delete_range").Inc()

	// We check delete range records that are deleted about 24 hours ago.
	redoDeleteRangesTs := safePoint - oracle.ComposeTS(int64(gcRedoDeleteRangeDelay.Seconds())*1000, 0)

	se := createSession(w.store)
	ranges, err := util.LoadDoneDeleteRanges(ctx, se, redoDeleteRangesTs)
	se.Close()
	if err != nil {
		return errors.Trace(err)
	}

	logutil.Logger(ctx).Info("start redo-delete ranges", zap.String("category", "gc worker"),
		zap.String("uuid", w.uuid),
		zap.Int("num of ranges", len(ranges)))
	startTime := time.Now()

	deleteRangeConcurrency := w.calcDeleteRangeConcurrency(concurrency, len(ranges))
	concurrencyLimiter := make(chan struct{}, deleteRangeConcurrency)

	f := func(r util.DelRangeTask) {
		defer func() {
			<-concurrencyLimiter
		}()
		var err error
		startKey, endKey := r.Range()

		err = w.doUnsafeDestroyRangeRequest(ctx, startKey, endKey)
		if err != nil {
			logutil.Logger(ctx).Warn("redo-delete range failed on range", zap.String("category", "gc worker"),
				zap.String("uuid", w.uuid),
				zap.Stringer("startKey", startKey),
				zap.Stringer("endKey", endKey),
				zap.Error(err))
			return
		}
		se := createSession(w.store)
		err = util.DeleteDoneRecord(se, r)
		se.Close()
		if err != nil {
			logutil.Logger(ctx).Error("failed to remove delete_range_done record", zap.String("category", "gc worker"),
				zap.String("uuid", w.uuid),
				zap.Stringer("startKey", startKey),
				zap.Stringer("endKey", endKey),
				zap.Error(err))
			metrics.GCUnsafeDestroyRangeFailuresCounterVec.WithLabelValues("save_redo").Inc()
		}
	}
	var wg util2.WaitGroupWrapper
	for i := range ranges {
		r := ranges[i]
		concurrencyLimiter <- struct{}{}
		wg.Run(func() { f(r) })
	}
	wg.Wait()
	logutil.Logger(ctx).Info("finish redo-delete ranges", zap.String("category", "gc worker"),
		zap.String("uuid", w.uuid),
		zap.Int("num of ranges", len(ranges)),
		zap.Duration("cost time", time.Since(startTime)))
	metrics.GCHistogram.WithLabelValues("redo_delete_ranges").Observe(time.Since(startTime).Seconds())
	return nil
}

func (w *GCWorker) doUnsafeDestroyRangeRequest(
	ctx context.Context, startKey []byte, endKey []byte,
) error {
	// Get all stores every time deleting a region. So the store list is less probably to be stale.
	stores, err := w.getStoresForGC(ctx)
	if err != nil {
		logutil.Logger(ctx).Error("delete ranges: got an error while trying to get store list from PD", zap.String("category", "gc worker"),
			zap.String("uuid", w.uuid),
			zap.Error(err))
		metrics.GCUnsafeDestroyRangeFailuresCounterVec.WithLabelValues("get_stores").Inc()
		return errors.Trace(err)
	}

	req := tikvrpc.NewRequest(tikvrpc.CmdUnsafeDestroyRange, &kvrpcpb.UnsafeDestroyRangeRequest{
		StartKey: startKey,
		EndKey:   endKey,
	}, kvrpcpb.Context{DiskFullOpt: kvrpcpb.DiskFullOpt_AllowedOnAlmostFull})

	var wg sync.WaitGroup
	errChan := make(chan error, len(stores))

	for _, store := range stores {
		address := store.Address
		storeID := store.Id
		wg.Add(1)
		go func() {
			defer wg.Done()

			resp, err1 := w.tikvStore.GetTiKVClient().SendRequest(ctx, address, req, unsafeDestroyRangeTimeout)
			if err1 == nil {
				if resp == nil || resp.Resp == nil {
					err1 = errors.Errorf("unsafe destroy range returns nil response from store %v", storeID)
				} else {
					errStr := (resp.Resp.(*kvrpcpb.UnsafeDestroyRangeResponse)).Error
					if len(errStr) > 0 {
						err1 = errors.Errorf("unsafe destroy range failed on store %v: %s", storeID, errStr)
					}
				}
			}

			if err1 != nil {
				metrics.GCUnsafeDestroyRangeFailuresCounterVec.WithLabelValues("send").Inc()
			}
			errChan <- err1
		}()
	}

	var errs []string
	for range stores {
		err1 := <-errChan
		if err1 != nil {
			errs = append(errs, err1.Error())
		}
	}

	wg.Wait()

	if len(errs) > 0 {
		return errors.Errorf("[gc worker] destroy range finished with errors: %v", errs)
	}

	return nil
}

// needsGCOperationForStore checks if the store-level requests related to GC needs to be sent to the store. The store-level
// requests includes UnsafeDestroyRange, PhysicalScanLock, etc.
func needsGCOperationForStore(store *metapb.Store) (bool, error) {
	// TombStone means the store has been removed from the cluster and there isn't any peer on the store, so needn't do GC for it.
	// Offline means the store is being removed from the cluster and it becomes tombstone after all peers are removed from it,
	// so we need to do GC for it.
	if store.State == metapb.StoreState_Tombstone {
		return false, nil
	}

	engineLabel := ""
	for _, label := range store.GetLabels() {
		if label.GetKey() == placement.EngineLabelKey {
			engineLabel = label.GetValue()
			break
		}
	}

	switch engineLabel {
	case placement.EngineLabelTiFlash:
		// For a TiFlash node, it uses other approach to delete dropped tables, so it's safe to skip sending
		// UnsafeDestroyRange requests; it has only learner peers and their data must exist in TiKV, so it's safe to
		// skip physical resolve locks for it.
		return false, nil

	case placement.EngineLabelTiFlashCompute:
		logutil.BgLogger().Debug("will ignore gc tiflash_compute node", zap.String("category", "gc worker"))
		return false, nil

	case placement.EngineLabelTiKV, "":
		// If no engine label is set, it should be a TiKV node.
		return true, nil

	default:
		return true, errors.Errorf("unsupported store engine \"%v\" with storeID %v, addr %v",
			engineLabel,
			store.GetId(),
			store.GetAddress())
	}
}

// getStoresForGC gets the list of stores that needs to be processed during GC.
func (w *GCWorker) getStoresForGC(ctx context.Context) ([]*metapb.Store, error) {
	stores, err := w.pdClient.GetAllStores(ctx)
	if err != nil {
		return nil, errors.Trace(err)
	}

	upStores := make([]*metapb.Store, 0, len(stores))
	for _, store := range stores {
		needsGCOp, err := needsGCOperationForStore(store)
		if err != nil {
			return nil, errors.Trace(err)
		}
		if needsGCOp {
			upStores = append(upStores, store)
		}
	}
	return upStores, nil
}

func (w *GCWorker) getStoresMapForGC(ctx context.Context) (map[uint64]*metapb.Store, error) {
	stores, err := w.getStoresForGC(ctx)
	if err != nil {
		return nil, err
	}

	storesMap := make(map[uint64]*metapb.Store, len(stores))
	for _, store := range stores {
		storesMap[store.Id] = store
	}

	return storesMap, nil
}

func (w *GCWorker) loadGCConcurrencyWithDefault() (int, error) {
	str, err := w.loadValueFromSysTable(gcConcurrencyKey)
	if err != nil {
		return gcDefaultConcurrency, errors.Trace(err)
	}
	if str == "" {
		err = w.saveValueToSysTable(gcConcurrencyKey, strconv.Itoa(gcDefaultConcurrency))
		if err != nil {
			return gcDefaultConcurrency, errors.Trace(err)
		}
		return gcDefaultConcurrency, nil
	}

	jobConcurrency, err := strconv.Atoi(str)
	if err != nil {
		return gcDefaultConcurrency, err
	}

	if jobConcurrency < gcMinConcurrency {
		jobConcurrency = gcMinConcurrency
	}

	if jobConcurrency > gcMaxConcurrency {
		jobConcurrency = gcMaxConcurrency
	}

	return jobConcurrency, nil
}

// Central mode is deprecated in v5.0. This function will always return true.
func (w *GCWorker) checkUseDistributedGC() bool {
	mode, err := w.loadValueFromSysTable(gcModeKey)
	if err == nil && mode == "" {
		err = w.saveValueToSysTable(gcModeKey, gcModeDefault)
	}
	if err != nil {
		logutil.BgLogger().Error("failed to load gc mode, fall back to distributed mode", zap.String("category", "gc worker"),
			zap.String("uuid", w.uuid),
			zap.Error(err))
		metrics.GCJobFailureCounter.WithLabelValues("check_gc_mode").Inc()
	} else if strings.EqualFold(mode, gcModeCentral) {
		logutil.BgLogger().Warn("user configured to use central mode GC, which is no longer available. distributed mode will still be used", zap.String("category", "gc worker"))
	} else if !strings.EqualFold(mode, gcModeDistributed) {
		logutil.BgLogger().Warn("distributed mode will be used", zap.String("category", "gc worker"),
			zap.String("invalid gc mode", mode))
	}
	return true
}

func (w *GCWorker) resolveLocks(
	ctx context.Context,
	safePoint uint64,
	concurrency int,
) error {
	metrics.GCWorkerCounter.WithLabelValues("resolve_locks").Inc()
	logutil.Logger(ctx).Info("start resolve locks", zap.String("category", "gc worker"),
		zap.String("uuid", w.uuid),
		zap.Uint64("safePoint", safePoint),
		zap.Int("concurrency", concurrency))
	startTime := time.Now()

	handler := func(ctx context.Context, r tikvstore.KeyRange) (rangetask.TaskStat, error) {
		scanLimit := uint32(tikv.GCScanLockLimit)
		failpoint.Inject("lowScanLockLimit", func() {
			scanLimit = 3
		})
		return tikv.ResolveLocksForRange(ctx, w.regionLockResolver, safePoint, r.StartKey, r.EndKey, tikv.NewGcResolveLockMaxBackoffer, scanLimit)
	}

	runner := rangetask.NewRangeTaskRunner("resolve-locks-runner", w.tikvStore, concurrency, handler)
	// Run resolve lock on the whole TiKV cluster. Empty keys means the range is unbounded.
	err := runner.RunOnRange(ctx, []byte(""), []byte(""))
	if err != nil {
		logutil.Logger(ctx).Warn("resolve locks failed", zap.String("category", "gc worker"),
			zap.String("uuid", w.uuid),
			zap.Uint64("safePoint", safePoint),
			zap.Error(err))
		return errors.Trace(err)
	}

	logutil.Logger(ctx).Info("finish resolve locks", zap.String("category", "gc worker"),
		zap.String("uuid", w.uuid),
		zap.Uint64("safePoint", safePoint),
		zap.Int("regions", runner.CompletedRegions()))
	metrics.GCHistogram.WithLabelValues("resolve_locks").Observe(time.Since(startTime).Seconds())
	return nil
}

const gcOneRegionMaxBackoff = 20000

func (w *GCWorker) broadcastGCSafePoint(ctx context.Context, gcSafePoint uint64) error {
	result, err := w.pdGCControllerClient.AdvanceGCSafePoint(ctx, gcSafePoint)
	if err != nil {
		logutil.Logger(ctx).Error("failed to broadcast gc safe point", zap.String("category", "gc worker"),
			zap.String("uuid", w.uuid),
			zap.Uint64("gcSafePoint", gcSafePoint),
			zap.Error(err))
		return errors.Trace(err)
	}

	if result.NewGCSafePoint != gcSafePoint {
		logutil.Logger(ctx).Warn("gc safe point not advanced to the expected value",
			zap.String("category", "gc worker"),
			zap.String("uuid", w.uuid),
			zap.Uint64("target", gcSafePoint),
			zap.Uint64("oldGCSafePoint", result.OldGCSafePoint),
			zap.Uint64("newGCSafePoint", result.NewGCSafePoint))
	}

	return nil
}

func (w *GCWorker) doGCForRange(ctx context.Context, startKey []byte, endKey []byte, safePoint uint64) (rangetask.TaskStat, error) {
	var stat rangetask.TaskStat
	defer func() {
		metrics.GCActionRegionResultCounter.WithLabelValues("success").Add(float64(stat.CompletedRegions))
		metrics.GCActionRegionResultCounter.WithLabelValues("fail").Add(float64(stat.FailedRegions))
	}()
	key := startKey
	for {
		bo := tikv.NewBackofferWithVars(ctx, gcOneRegionMaxBackoff, nil)
		loc, err := w.tikvStore.GetRegionCache().LocateKey(bo, key)
		if err != nil {
			return stat, errors.Trace(err)
		}

		var regionErr *errorpb.Error
		regionErr, err = w.doGCForRegion(bo, safePoint, loc.Region)

		// we check regionErr here first, because we know 'regionErr' and 'err' should not return together, to keep it to
		// make the process correct.
		if regionErr != nil {
			err = bo.Backoff(tikv.BoRegionMiss(), errors.New(regionErr.String()))
			if err == nil {
				continue
			}
		}

		if err != nil {
			logutil.BgLogger().Warn("[gc worker]",
				zap.String("uuid", w.uuid),
				zap.String("gc for range", fmt.Sprintf("[%d, %d)", startKey, endKey)),
				zap.Uint64("safePoint", safePoint),
				zap.Error(err))
			stat.FailedRegions++
		} else {
			stat.CompletedRegions++
		}

		key = loc.EndKey
		if len(key) == 0 || bytes.Compare(key, endKey) >= 0 {
			break
		}
	}

	return stat, nil
}

// doGCForRegion used for gc for region.
// these two errors should not return together, for more, see the func 'doGC'
func (w *GCWorker) doGCForRegion(bo *tikv.Backoffer, safePoint uint64, region tikv.RegionVerID) (*errorpb.Error, error) {
	req := tikvrpc.NewRequest(tikvrpc.CmdGC, &kvrpcpb.GCRequest{
		SafePoint: safePoint,
	})

	resp, err := w.tikvStore.SendReq(bo, req, region, gcTimeout)
	if err != nil {
		return nil, errors.Trace(err)
	}
	regionErr, err := resp.GetRegionError()
	if err != nil {
		return nil, errors.Trace(err)
	}
	if regionErr != nil {
		return regionErr, nil
	}

	if resp.Resp == nil {
		return nil, errors.Trace(tikverr.ErrBodyMissing)
	}
	gcResp := resp.Resp.(*kvrpcpb.GCResponse)
	if gcResp.GetError() != nil {
		return nil, errors.Errorf("unexpected gc error: %s", gcResp.GetError())
	}

	return nil, nil
}

func (w *GCWorker) doGC(ctx context.Context, safePoint uint64, concurrency int) error {
	metrics.GCWorkerCounter.WithLabelValues("do_gc").Inc()
	logutil.Logger(ctx).Info("start doing gc for all keys", zap.String("category", "gc worker"),
		zap.String("uuid", w.uuid),
		zap.Int("concurrency", concurrency),
		zap.Uint64("safePoint", safePoint))
	startTime := time.Now()

	runner := rangetask.NewRangeTaskRunner(
		"gc-runner",
		w.tikvStore,
		concurrency,
		func(ctx context.Context, r tikvstore.KeyRange) (rangetask.TaskStat, error) {
			return w.doGCForRange(ctx, r.StartKey, r.EndKey, safePoint)
		})

	err := runner.RunOnRange(ctx, []byte(""), []byte(""))
	if err != nil {
		logutil.Logger(ctx).Warn("failed to do gc for all keys", zap.String("category", "gc worker"),
			zap.String("uuid", w.uuid),
			zap.Int("concurrency", concurrency),
			zap.Error(err))
		return errors.Trace(err)
	}

	successRegions := runner.CompletedRegions()
	failedRegions := runner.FailedRegions()

	logutil.Logger(ctx).Info("finished doing gc for all keys", zap.String("category", "gc worker"),
		zap.String("uuid", w.uuid),
		zap.Uint64("safePoint", safePoint),
		zap.Int("successful regions", successRegions),
		zap.Int("failed regions", failedRegions),
		zap.Duration("total cost time", time.Since(startTime)))
	metrics.GCHistogram.WithLabelValues("do_gc").Observe(time.Since(startTime).Seconds())

	return nil
}

func (w *GCWorker) checkLeader(ctx context.Context) (bool, error) {
	var label string
	if w.isUnifiedGC() {
		label = "check_leader"
	} else {
		label = "check_leader_keyspace"
	}
	metrics.GCWorkerCounter.WithLabelValues(label).Inc()
	se := createSession(w.store)
	defer se.Close()

	_, err := se.ExecuteInternal(ctx, "BEGIN")
	if err != nil {
		return false, errors.Trace(err)
	}
	leader, err := w.loadValueFromSysTable(gcLeaderUUIDKey)
	if err != nil {
		se.RollbackTxn(ctx)
		return false, errors.Trace(err)
	}
	logutil.BgLogger().Debug("got leader", zap.String("category", "gc worker"), zap.String("uuid", leader))
	if leader == w.uuid {
		err = w.saveTime(gcLeaderLeaseKey, time.Now().Add(gcWorkerLease))
		if err != nil {
			se.RollbackTxn(ctx)
			return false, errors.Trace(err)
		}
		err = se.CommitTxn(ctx)
		if err != nil {
			return false, errors.Trace(err)
		}
		return true, nil
	}

	se.RollbackTxn(ctx)

	_, err = se.ExecuteInternal(ctx, "BEGIN")
	if err != nil {
		return false, errors.Trace(err)
	}
	lease, err := w.loadTime(gcLeaderLeaseKey)
	if err != nil {
		se.RollbackTxn(ctx)
		return false, errors.Trace(err)
	}
	if lease == nil || lease.Before(time.Now()) {
		logutil.BgLogger().Debug("register as leader", zap.String("category", "gc worker"),
			zap.String("uuid", w.uuid))
		metrics.GCWorkerCounter.WithLabelValues("register_leader").Inc()

		err = w.saveValueToSysTable(gcLeaderUUIDKey, w.uuid)
		if err != nil {
			se.RollbackTxn(ctx)
			return false, errors.Trace(err)
		}
		err = w.saveValueToSysTable(gcLeaderDescKey, w.desc)
		if err != nil {
			se.RollbackTxn(ctx)
			return false, errors.Trace(err)
		}
		err = w.saveTime(gcLeaderLeaseKey, time.Now().Add(gcWorkerLease))
		if err != nil {
			se.RollbackTxn(ctx)
			return false, errors.Trace(err)
		}
		err = se.CommitTxn(ctx)
		if err != nil {
			return false, errors.Trace(err)
		}
		return true, nil
	}
	se.RollbackTxn(ctx)
	return false, nil
}

func (w *GCWorker) saveTime(key string, t time.Time) error {
	err := w.saveValueToSysTable(key, t.Format(tikvutil.GCTimeFormat))
	return errors.Trace(err)
}

func (w *GCWorker) loadTime(key string) (*time.Time, error) {
	str, err := w.loadValueFromSysTable(key)
	if err != nil {
		return nil, errors.Trace(err)
	}
	if str == "" {
		return nil, nil
	}
	t, err := tikvutil.CompatibleParseGCTime(str)
	if err != nil {
		return nil, errors.Trace(err)
	}
	return &t, nil
}

func (w *GCWorker) saveDuration(key string, d time.Duration) error {
	err := w.saveValueToSysTable(key, d.String())
	return errors.Trace(err)
}

func (w *GCWorker) loadDuration(key string) (*time.Duration, error) {
	str, err := w.loadValueFromSysTable(key)
	if err != nil {
		return nil, errors.Trace(err)
	}
	if str == "" {
		return nil, nil
	}
	d, err := time.ParseDuration(str)
	if err != nil {
		return nil, errors.Trace(err)
	}
	return &d, nil
}

func (w *GCWorker) loadDurationWithDefault(key string, def time.Duration) (*time.Duration, error) {
	d, err := w.loadDuration(key)
	if err != nil {
		return nil, errors.Trace(err)
	}
	if d == nil {
		err = w.saveDuration(key, def)
		if err != nil {
			return nil, errors.Trace(err)
		}
		return &def, nil
	}
	return d, nil
}

func (w *GCWorker) loadValueFromSysTable(key string) (string, error) {
	ctx := kv.WithInternalSourceType(context.Background(), kv.InternalTxnGC)
	se := createSession(w.store)
	defer se.Close()
	rs, err := se.ExecuteInternal(ctx, `SELECT HIGH_PRIORITY (variable_value) FROM mysql.tidb WHERE variable_name=%? FOR UPDATE`, key)
	if rs != nil {
		defer terror.Call(rs.Close)
	}
	if err != nil {
		return "", errors.Trace(err)
	}
	req := rs.NewChunk(nil)
	err = rs.Next(ctx, req)
	if err != nil {
		return "", errors.Trace(err)
	}
	if req.NumRows() == 0 {
		logutil.BgLogger().Debug("load kv", zap.String("category", "gc worker"),
			zap.String("key", key))
		return "", nil
	}
	value := req.GetRow(0).GetString(0)
	logutil.BgLogger().Debug("load kv", zap.String("category", "gc worker"),
		zap.String("key", key),
		zap.String("value", value))
	return value, nil
}

func (w *GCWorker) saveValueToSysTable(key, value string) error {
	const stmt = `INSERT HIGH_PRIORITY INTO mysql.tidb VALUES (%?, %?, %?)
			       ON DUPLICATE KEY
			       UPDATE variable_value = %?, comment = %?`
	se := createSession(w.store)
	defer se.Close()
	ctx := kv.WithInternalSourceType(context.Background(), kv.InternalTxnGC)
	_, err := se.ExecuteInternal(ctx, stmt,
		key, value, gcVariableComments[key],
		value, gcVariableComments[key])
	logutil.BgLogger().Debug("save kv", zap.String("category", "gc worker"),
		zap.String("key", key),
		zap.String("value", value),
		zap.Error(err))
	return errors.Trace(err)
}

// GC placement rules when the partitions are removed by the GC worker.
// Placement rules cannot be removed immediately after drop table / truncate table,
// because the tables can be flashed back or recovered.
func doGCPlacementRules(se sessionapi.Session, _ uint64,
	dr util.DelRangeTask, gcPlacementRuleCache *sync.Map) (err error) {
	// Get the job from the job history
	var historyJob *model.Job
	failpoint.Inject("mockHistoryJobForGC", func(v failpoint.Value) {
		mockJ := &model.Job{
			Version: model.GetJobVerInUse(),
			ID:      dr.JobID,
			Type:    model.ActionDropTable,
			TableID: int64(v.(int)),
		}
		mockJ.FillFinishedArgs(&model.DropTableArgs{
			OldPartitionIDs: []int64{int64(v.(int))},
		})
		bytes, err1 := mockJ.Encode(true)
		if err1 != nil {
			return
		}
		historyJob = &model.Job{}
		err1 = historyJob.Decode(bytes)
		if err1 != nil {
			return
		}
	})
	if historyJob == nil {
		historyJob, err = ddl.GetHistoryJobByID(se, dr.JobID)
		if err != nil {
			return
		}
		if historyJob == nil {
			return dbterror.ErrDDLJobNotFound.GenWithStackByArgs(dr.JobID)
		}
	}

	// Notify PD to drop the placement rules of partition-ids and table-id, even if there may be no placement rules.
	var physicalTableIDs []int64
	switch historyJob.Type {
	case model.ActionDropTable:
		var args *model.DropTableArgs
		args, err = model.GetFinishedDropTableArgs(historyJob)
		if err != nil {
			return
		}
		physicalTableIDs = append(args.OldPartitionIDs, historyJob.TableID)
	case model.ActionTruncateTable, model.ActionTruncateTablePartition:
		var args *model.TruncateTableArgs
		args, err = model.GetFinishedTruncateTableArgs(historyJob)
		if err != nil {
			return
		}
		physicalTableIDs = args.OldPartitionIDs
		if historyJob.Type == model.ActionTruncateTable {
			physicalTableIDs = append(physicalTableIDs, historyJob.TableID)
		}
	case model.ActionDropTablePartition, model.ActionReorganizePartition,
		model.ActionRemovePartitioning, model.ActionAlterTablePartitioning:
		args, err2 := model.GetFinishedTablePartitionArgs(historyJob)
		if err2 != nil {
			return err2
		}
		physicalTableIDs = args.OldPhysicalTblIDs
	case model.ActionDropSchema:
		args, err2 := model.GetFinishedDropSchemaArgs(historyJob)
		if err2 != nil {
			return err2
		}
		physicalTableIDs = args.AllDroppedTableIDs
	}

	// Skip table ids that's already successfully handled.
	tmp := physicalTableIDs[:0]
	for _, id := range physicalTableIDs {
		if _, ok := gcPlacementRuleCache.Load(id); !ok {
			tmp = append(tmp, id)
		}
	}
	physicalTableIDs = tmp

	if len(physicalTableIDs) == 0 {
		return
	}

	if err := infosync.DeleteTiFlashPlacementRules(context.Background(), physicalTableIDs); err != nil {
		logutil.BgLogger().Error("delete placement rules failed", zap.Error(err), zap.Int64s("tableIDs", physicalTableIDs))
	}
	bundles := make([]*placement.Bundle, 0, len(physicalTableIDs))
	for _, id := range physicalTableIDs {
		bundles = append(bundles, placement.NewBundle(id))
	}
	err = infosync.PutRuleBundlesWithDefaultRetry(context.TODO(), bundles)
	if err != nil {
		return
	}

	// Cache the table id if its related rule are deleted successfully.
	for _, id := range physicalTableIDs {
		gcPlacementRuleCache.Store(id, struct{}{})
	}
	return nil
}

func (w *GCWorker) doGCLabelRules(dr util.DelRangeTask) (err error) {
	// Get the job from the job history
	var historyJob *model.Job
	failpoint.Inject("mockHistoryJob", func(v failpoint.Value) {
		mockJ := &model.Job{
			Version: model.GetJobVerInUse(),
			ID:      dr.JobID,
			Type:    model.ActionDropTable,
		}
		mockJ.FillFinishedArgs(&model.DropTableArgs{
			OldRuleIDs: []string{v.(string)},
		})
		bytes, err1 := mockJ.Encode(true)
		if err1 != nil {
			return
		}
		historyJob = &model.Job{}
		if err1 = historyJob.Decode(bytes); err1 != nil {
			return
		}
	})
	if historyJob == nil {
		se := createSession(w.store)
		historyJob, err = ddl.GetHistoryJobByID(se, dr.JobID)
		se.Close()
		if err != nil {
			return
		}
		if historyJob == nil {
			return dbterror.ErrDDLJobNotFound.GenWithStackByArgs(dr.JobID)
		}
	}

	if historyJob.Type == model.ActionDropTable {
		var (
			args  *model.DropTableArgs
			rules map[string]*label.Rule
		)
		args, err = model.GetFinishedDropTableArgs(historyJob)
		if err != nil {
			return
		}
		physicalTableIDs, ruleIDs := args.OldPartitionIDs, args.OldRuleIDs
		// TODO: Here we need to get rules from PD and filter the rules which is not elegant. We should find a better way.
		rules, err = infosync.GetLabelRules(context.TODO(), ruleIDs)
		if err != nil {
			return
		}

		ruleIDs = getGCRules(append(physicalTableIDs, historyJob.TableID), rules)
		patch := label.NewRulePatch([]*label.Rule{}, ruleIDs)
		err = infosync.UpdateLabelRules(context.TODO(), patch)
	}
	return
}

func getGCRules(ids []int64, rules map[string]*label.Rule) []string {
	oldRange := make(map[string]struct{})
	for _, id := range ids {
		startKey := hex.EncodeToString(codec.EncodeBytes(nil, tablecodec.GenTablePrefix(id)))
		endKey := hex.EncodeToString(codec.EncodeBytes(nil, tablecodec.GenTablePrefix(id+1)))
		oldRange[startKey+endKey] = struct{}{}
	}

	var gcRules []string
	for _, rule := range rules {
		find := false
		for _, d := range rule.Data.([]any) {
			if r, ok := d.(map[string]any); ok {
				nowRange := fmt.Sprintf("%s%s", r["start_key"], r["end_key"])
				if _, ok := oldRange[nowRange]; ok {
					find = true
				}
			}
		}
		if find {
			gcRules = append(gcRules, rule.ID)
		}
	}
	return gcRules
}

// RunGCJob sends GC command to KV. It is exported for kv api, do not use it with GCWorker at the same time.
// only use for test
func RunGCJob(ctx context.Context, regionLockResolver tikv.RegionLockResolver, s tikv.Storage, pd pd.Client, safePoint uint64, identifier string, concurrency int) error {
<<<<<<< HEAD
	gcWorker := &GCWorker{
		tikvStore:          s,
		uuid:               identifier,
		pdClient:           pd.WithCallerComponent(caller.GcJob),
		regionLockResolver: regionLockResolver,
	}

	if concurrency <= 0 {
		return errors.Errorf("[gc worker] gc concurrency should greater than 0, current concurrency: %v", concurrency)
	}

	safePoint, err := gcWorker.setGCWorkerServiceSafePoint(ctx, safePoint)
	if err != nil {
		return errors.Trace(err)
	}

	err = gcWorker.resolveLocks(ctx, safePoint, concurrency)
	if err != nil {
		return errors.Trace(err)
	}

	err = gcWorker.saveSafePoint(gcWorker.tikvStore.GetSafePointKV(), safePoint)
	if err != nil {
		return errors.Trace(err)
	}
	// Sleep to wait for all other tidb instances update their safepoint cache.
	time.Sleep(gcSafePointCacheInterval)
	err = gcWorker.doGC(ctx, safePoint, concurrency)
	if err != nil {
		return errors.Trace(err)
	}
	return nil
=======
	// Centralized GC is no longer available. Redirect to the distributed version silently.
	return RunDistributedGCJob(ctx, regionLockResolver, s, pd, safePoint, identifier, concurrency)
>>>>>>> eb25197d
}

// RunDistributedGCJob notifies TiKVs to do GC. It is exported for kv api, do not use it with GCWorker at the same time.
// This function may not finish immediately because it may take some time to do resolveLocks.
// Param concurrency specifies the concurrency of resolveLocks phase.
func RunDistributedGCJob(ctx context.Context, regionLockResolver tikv.RegionLockResolver, s tikv.Storage, pd pd.Client, safePoint uint64, identifier string, concurrency int) error {
	gcWorker := &GCWorker{
<<<<<<< HEAD
		tikvStore:          s,
		uuid:               identifier,
		pdClient:           pd.WithCallerComponent(caller.DistributedGcJob),
		regionLockResolver: regionLockResolver,
=======
		tikvStore:            s,
		uuid:                 identifier,
		pdClient:             pd,
		pdGCControllerClient: pd.GetGCInternalController(constants.NullKeyspaceID),
		regionLockResolver:   regionLockResolver,
>>>>>>> eb25197d
	}

	newTxnSafePoint, err := gcWorker.advanceTxnSafePoint(ctx, safePoint)
	if err != nil {
		return errors.Trace(err)
	}

	// Sync txn safe point
	time.Sleep(txnSafePointSyncWaitTime)

	err = gcWorker.resolveLocks(ctx, newTxnSafePoint, concurrency)
	if err != nil {
		return errors.Trace(err)
	}

	gcSafePoint := newTxnSafePoint

	err = gcWorker.broadcastGCSafePoint(ctx, gcSafePoint)
	if err != nil {
		return errors.Trace(err)
	}
	return nil
}

// RunResolveLocks resolves all locks before the safePoint.
// It is exported only for test, do not use it in the production environment.
func RunResolveLocks(ctx context.Context, s tikv.Storage, pd pd.Client, safePoint uint64, identifier string, concurrency int) error {
	gcWorker := &GCWorker{
		tikvStore:          s,
		uuid:               identifier,
		pdClient:           pd,
		regionLockResolver: tikv.NewRegionLockResolver("test-resolver", s),
	}
	return gcWorker.resolveLocks(ctx, safePoint, concurrency)
}

// MockGCWorker is for test.
type MockGCWorker struct {
	worker *GCWorker
}

// NewMockGCWorker creates a MockGCWorker instance ONLY for test.
func NewMockGCWorker(store kv.Storage) (*MockGCWorker, error) {
	ver, err := store.CurrentVersion(kv.GlobalTxnScope)
	if err != nil {
		return nil, errors.Trace(err)
	}
	hostName, err := os.Hostname()
	if err != nil {
		hostName = "unknown"
	}
	worker := &GCWorker{
		uuid:        strconv.FormatUint(ver.Ver, 16),
		desc:        fmt.Sprintf("host:%s, pid:%d, start at %s", hostName, os.Getpid(), time.Now()),
		store:       store,
		tikvStore:   store.(tikv.Storage),
		gcIsRunning: false,
		lastFinish:  time.Now(),
		done:        make(chan error),
		pdClient:    store.(tikv.Storage).GetRegionCache().PDClient(),
	}
	return &MockGCWorker{worker: worker}, nil
}

// DeleteRanges calls deleteRanges internally, just for test.
func (w *MockGCWorker) DeleteRanges(ctx context.Context, safePoint uint64) error {
	logutil.Logger(ctx).Error("deleteRanges is called")
	ctx = kv.WithInternalSourceType(ctx, kv.InternalTxnGC)
	return w.worker.deleteRanges(ctx, safePoint, gcConcurrency{1, false})
}<|MERGE_RESOLUTION|>--- conflicted
+++ resolved
@@ -58,12 +58,9 @@
 	"github.com/tikv/client-go/v2/txnkv/rangetask"
 	tikvutil "github.com/tikv/client-go/v2/util"
 	pd "github.com/tikv/pd/client"
-<<<<<<< HEAD
-	"github.com/tikv/pd/client/pkg/caller"
-=======
 	pdgc "github.com/tikv/pd/client/clients/gc"
 	"github.com/tikv/pd/client/constants"
->>>>>>> eb25197d
+	"github.com/tikv/pd/client/pkg/caller"
 	"go.uber.org/zap"
 )
 
@@ -99,28 +96,16 @@
 	uuid := strconv.FormatUint(ver.Ver, 16)
 	resolverIdentifier := fmt.Sprintf("gc-worker-%s", uuid)
 	worker := &GCWorker{
-<<<<<<< HEAD
-		uuid:               uuid,
-		desc:               fmt.Sprintf("host:%s, pid:%d, start at %s", hostName, os.Getpid(), time.Now()),
-		store:              store,
-		tikvStore:          tikvStore,
-		pdClient:           pdClient.WithCallerComponent(caller.GcWorker),
-		gcIsRunning:        false,
-		lastFinish:         time.Now(),
-		regionLockResolver: tikv.NewRegionLockResolver(resolverIdentifier, tikvStore),
-		done:               make(chan error),
-=======
 		uuid:                 uuid,
 		desc:                 fmt.Sprintf("host:%s, pid:%d, start at %s", hostName, os.Getpid(), time.Now()),
 		store:                store,
 		tikvStore:            tikvStore,
-		pdClient:             pdClient,
+		pdClient:             pdClient.WithCallerComponent(caller.GcWorker),
 		pdGCControllerClient: pdClient.GetGCInternalController(uint32(store.GetCodec().GetKeyspaceID())),
 		gcIsRunning:          false,
 		lastFinish:           time.Now(),
 		regionLockResolver:   tikv.NewRegionLockResolver(resolverIdentifier, tikvStore),
 		done:                 make(chan error),
->>>>>>> eb25197d
 	}
 	variable.RegisterStatistics(worker)
 	return worker, nil
@@ -1762,43 +1747,8 @@
 // RunGCJob sends GC command to KV. It is exported for kv api, do not use it with GCWorker at the same time.
 // only use for test
 func RunGCJob(ctx context.Context, regionLockResolver tikv.RegionLockResolver, s tikv.Storage, pd pd.Client, safePoint uint64, identifier string, concurrency int) error {
-<<<<<<< HEAD
-	gcWorker := &GCWorker{
-		tikvStore:          s,
-		uuid:               identifier,
-		pdClient:           pd.WithCallerComponent(caller.GcJob),
-		regionLockResolver: regionLockResolver,
-	}
-
-	if concurrency <= 0 {
-		return errors.Errorf("[gc worker] gc concurrency should greater than 0, current concurrency: %v", concurrency)
-	}
-
-	safePoint, err := gcWorker.setGCWorkerServiceSafePoint(ctx, safePoint)
-	if err != nil {
-		return errors.Trace(err)
-	}
-
-	err = gcWorker.resolveLocks(ctx, safePoint, concurrency)
-	if err != nil {
-		return errors.Trace(err)
-	}
-
-	err = gcWorker.saveSafePoint(gcWorker.tikvStore.GetSafePointKV(), safePoint)
-	if err != nil {
-		return errors.Trace(err)
-	}
-	// Sleep to wait for all other tidb instances update their safepoint cache.
-	time.Sleep(gcSafePointCacheInterval)
-	err = gcWorker.doGC(ctx, safePoint, concurrency)
-	if err != nil {
-		return errors.Trace(err)
-	}
-	return nil
-=======
 	// Centralized GC is no longer available. Redirect to the distributed version silently.
 	return RunDistributedGCJob(ctx, regionLockResolver, s, pd, safePoint, identifier, concurrency)
->>>>>>> eb25197d
 }
 
 // RunDistributedGCJob notifies TiKVs to do GC. It is exported for kv api, do not use it with GCWorker at the same time.
@@ -1806,18 +1756,11 @@
 // Param concurrency specifies the concurrency of resolveLocks phase.
 func RunDistributedGCJob(ctx context.Context, regionLockResolver tikv.RegionLockResolver, s tikv.Storage, pd pd.Client, safePoint uint64, identifier string, concurrency int) error {
 	gcWorker := &GCWorker{
-<<<<<<< HEAD
-		tikvStore:          s,
-		uuid:               identifier,
-		pdClient:           pd.WithCallerComponent(caller.DistributedGcJob),
-		regionLockResolver: regionLockResolver,
-=======
 		tikvStore:            s,
 		uuid:                 identifier,
-		pdClient:             pd,
+		pdClient:             pd.WithCallerComponent(caller.DistributedGcJob),
 		pdGCControllerClient: pd.GetGCInternalController(constants.NullKeyspaceID),
 		regionLockResolver:   regionLockResolver,
->>>>>>> eb25197d
 	}
 
 	newTxnSafePoint, err := gcWorker.advanceTxnSafePoint(ctx, safePoint)
