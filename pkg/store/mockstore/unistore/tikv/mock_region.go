// Copyright 2019-present PingCAP, Inc.
//
// Licensed under the Apache License, Version 2.0 (the "License");
// you may not use this file except in compliance with the License.
// You may obtain a copy of the License at
//
//     http://www.apache.org/licenses/LICENSE-2.0
//
// Unless required by applicable law or agreed to in writing, software
// distributed under the License is distributed on an "AS IS" BASIS,
// WITHOUT WARRANTIES OR CONDITIONS OF ANY KIND, either express or implied.
// See the License for the specific language governing permissions and
// limitations under the License.

package tikv

import (
	"bytes"
	"context"
	"slices"
	"sync"
	"sync/atomic"
	"time"

	"github.com/gogo/protobuf/proto"
	"github.com/google/btree"
	"github.com/pingcap/badger"
	"github.com/pingcap/badger/y"
	"github.com/pingcap/errors"
	"github.com/pingcap/kvproto/pkg/errorpb"
	"github.com/pingcap/kvproto/pkg/kvrpcpb"
	"github.com/pingcap/kvproto/pkg/metapb"
	"github.com/pingcap/kvproto/pkg/pdpb"
	"github.com/pingcap/tidb/pkg/kv"
	"github.com/pingcap/tidb/pkg/store/mockstore/unistore/cophandler"
	"github.com/pingcap/tidb/pkg/store/mockstore/unistore/tikv/dbreader"
	"github.com/pingcap/tidb/pkg/store/mockstore/unistore/tikv/mvcc"
	"github.com/pingcap/tidb/pkg/tablecodec"
	"github.com/pingcap/tidb/pkg/util/codec"
	"github.com/tikv/client-go/v2/oracle"
	"github.com/tikv/pd/client/clients/router"
	"github.com/tikv/pd/client/opt"
)

// MPPTaskHandlerMap is a map of *cophandler.MPPTaskHandler.
type MPPTaskHandlerMap struct {
	mu           sync.RWMutex
	taskHandlers map[int64]*cophandler.MPPTaskHandler
}

// MockRegionManager implements RegionManager interface.
type MockRegionManager struct {
	regionManager

	bundle        *mvcc.DBBundle
	sortedRegions *btree.BTree
	stores        map[uint64]*metapb.Store
	id            uint64
	clusterID     uint64
	regionSize    int64
	closed        uint32

	// used for mpp test
	mppTaskSet map[uint64]*MPPTaskHandlerMap
}

// NewMockRegionManager returns a new MockRegionManager.
func NewMockRegionManager(bundle *mvcc.DBBundle, clusterID uint64, opts RegionOptions) (*MockRegionManager, error) {
	rm := &MockRegionManager{
		bundle:        bundle,
		clusterID:     clusterID,
		regionSize:    opts.RegionSize,
		sortedRegions: btree.New(32),
		stores:        make(map[uint64]*metapb.Store),
		mppTaskSet:    make(map[uint64]*MPPTaskHandlerMap),
		regionManager: regionManager{
			regions:   make(map[uint64]*regionCtx),
			storeMeta: new(metapb.Store),
			latches:   newLatches(),
		},
	}
	var maxID uint64
	err := rm.regionManager.loadFromLocal(bundle, func(r *regionCtx) {
		if maxID < r.meta.Id {
			maxID = r.meta.Id
		}
		for _, p := range r.meta.Peers {
			if maxID < p.Id {
				maxID = p.Id
			}
			if maxID < p.StoreId {
				maxID = p.StoreId
			}
		}
		rm.sortedRegions.ReplaceOrInsert(newBtreeItem(r))
	})
	rm.id = maxID
	if rm.storeMeta.Id != 0 {
		rm.stores[rm.storeMeta.Id] = rm.storeMeta
	}
	return rm, err
}

// Close closes the MockRegionManager.
func (rm *MockRegionManager) Close() error {
	atomic.StoreUint32(&rm.closed, 1)
	return nil
}

// AllocID allocs an id.
func (rm *MockRegionManager) AllocID() uint64 {
	return atomic.AddUint64(&rm.id, 1)
}

// AllocIDs allocs ids with the given number n.
func (rm *MockRegionManager) AllocIDs(n int) []uint64 {
	maxID := atomic.AddUint64(&rm.id, uint64(n))
	ids := make([]uint64, n)
	base := maxID - uint64(n-1)
	for i := range ids {
		ids[i] = base + uint64(i)
	}
	return ids
}

// GetStoreIDByAddr gets a store id by the store address.
func (rm *MockRegionManager) GetStoreIDByAddr(addr string) (uint64, error) {
	rm.mu.Lock()
	defer rm.mu.Unlock()
	for _, store := range rm.stores {
		if store.Address == addr {
			return store.Id, nil
		}
	}
	return 0, errors.New("Store not match")
}

// GetStoreAddrByStoreID gets a store address by the store id.
func (rm *MockRegionManager) GetStoreAddrByStoreID(storeID uint64) (string, error) {
	rm.mu.Lock()
	defer rm.mu.Unlock()
	for _, store := range rm.stores {
		if store.Id == storeID {
			return store.Address, nil
		}
	}
	return "", errors.New("Store not match")
}

// GetStoreInfoFromCtx gets the store info from the context.
func (rm *MockRegionManager) GetStoreInfoFromCtx(ctx *kvrpcpb.Context) (string, uint64, *errorpb.Error) {
	ctxPeer := ctx.GetPeer()
	if ctxPeer != nil {
		addr, err := rm.GetStoreAddrByStoreID(ctxPeer.GetStoreId())
		if err != nil {
			return "", 0, &errorpb.Error{
				Message:       "store not match",
				StoreNotMatch: &errorpb.StoreNotMatch{},
			}
		}
		return addr, ctxPeer.GetStoreId(), nil
	}
	return rm.storeMeta.Address, rm.storeMeta.Id, nil
}

// GetRegionFromCtx gets the region from the context.
func (rm *MockRegionManager) GetRegionFromCtx(ctx *kvrpcpb.Context) (RegionCtx, *errorpb.Error) {
	ctxPeer := ctx.GetPeer()
	if ctxPeer != nil {
		_, err := rm.GetStoreAddrByStoreID(ctxPeer.GetStoreId())
		if err != nil {
			return nil, &errorpb.Error{
				Message:       "store not match",
				StoreNotMatch: &errorpb.StoreNotMatch{},
			}
		}
	}
	rm.mu.RLock()
	ri := rm.regions[ctx.RegionId]
	rm.mu.RUnlock()
	if ri == nil {
		return nil, &errorpb.Error{
			Message: "region not found",
			RegionNotFound: &errorpb.RegionNotFound{
				RegionId: ctx.GetRegionId(),
			},
		}
	}
	// Region epoch does not match.
	if rm.isEpochStale(ri.getRegionEpoch(), ctx.GetRegionEpoch()) {
		return nil, &errorpb.Error{
			Message: "stale epoch",
			EpochNotMatch: &errorpb.EpochNotMatch{
				CurrentRegions: []*metapb.Region{{
					Id:          ri.meta.Id,
					StartKey:    ri.meta.StartKey,
					EndKey:      ri.meta.EndKey,
					RegionEpoch: ri.getRegionEpoch(),
					Peers:       ri.meta.Peers,
				}},
			},
		}
	}
	return ri, nil
}

// btreeItem is BTree's Item that uses []byte to compare.
type btreeItem struct {
	key    []byte
	inf    bool
	region RegionCtx
}

func newBtreeItem(r RegionCtx) *btreeItem {
	return &btreeItem{
		key:    r.Meta().EndKey,
		inf:    len(r.Meta().EndKey) == 0,
		region: r,
	}
}

func newBtreeSearchItem(key []byte) *btreeItem {
	return &btreeItem{
		key: key,
	}
}

func (item *btreeItem) Less(o btree.Item) bool {
	other := o.(*btreeItem)
	if item.inf {
		return false
	}
	if other.inf {
		return true
	}
	return bytes.Compare(item.key, other.key) < 0
}

// GetRegion gets a region by the id.
func (rm *MockRegionManager) GetRegion(id uint64) *metapb.Region {
	rm.mu.RLock()
	defer rm.mu.RUnlock()
	return proto.Clone(rm.regions[id].meta).(*metapb.Region)
}

// GetRegionByKey gets a region by the key.
func (rm *MockRegionManager) GetRegionByKey(key []byte) (region *metapb.Region, peer *metapb.Peer, buckets *metapb.Buckets, downPeers []*metapb.Peer) {
	rm.mu.RLock()
	defer rm.mu.RUnlock()
	rm.sortedRegions.AscendGreaterOrEqual(newBtreeSearchItem(key), func(item btree.Item) bool {
		region = item.(*btreeItem).region.Meta()
		if bytes.Equal(region.EndKey, key) {
			region = nil
			return true
		}
		return false
	})
	if region == nil || !rm.regionContainsKey(region, key) {
		return nil, nil, nil, nil
	}
	return proto.Clone(region).(*metapb.Region), proto.Clone(region.Peers[0]).(*metapb.Peer), nil, nil
}

// GetRegionByEndKey gets a region by the end key.
func (rm *MockRegionManager) GetRegionByEndKey(key []byte) (region *metapb.Region, peer *metapb.Peer) {
	rm.mu.RLock()
	defer rm.mu.RUnlock()
	rm.sortedRegions.AscendGreaterOrEqual(newBtreeSearchItem(key), func(item btree.Item) bool {
		region = item.(*btreeItem).region.Meta()
		return false
	})
	if region == nil || !rm.regionContainsKeyByEnd(region, key) {
		return nil, nil
	}
	return proto.Clone(region).(*metapb.Region), proto.Clone(region.Peers[0]).(*metapb.Peer)
}

func (rm *MockRegionManager) regionContainsKey(r *metapb.Region, key []byte) bool {
	return bytes.Compare(r.GetStartKey(), key) <= 0 &&
		(bytes.Compare(key, r.GetEndKey()) < 0 || len(r.GetEndKey()) == 0)
}

func (rm *MockRegionManager) regionContainsKeyByEnd(r *metapb.Region, key []byte) bool {
	return bytes.Compare(r.GetStartKey(), key) < 0 &&
		(bytes.Compare(key, r.GetEndKey()) <= 0 || len(r.GetEndKey()) == 0)
}

// Bootstrap implements gRPC PDServer
func (rm *MockRegionManager) Bootstrap(stores []*metapb.Store, region *metapb.Region) error {
	bootstrapped, err := rm.IsBootstrapped()
	if err != nil {
		return err
	}
	if bootstrapped {
		return nil
	}

	regions := make([]*regionCtx, 0, 5)
	rm.mu.Lock()

	// We must in TiDB's tests if we got more than one store.
	// So we use the first one to check requests and put others into stores map.
	rm.storeMeta = stores[0]
	for _, s := range stores {
		rm.stores[s.Id] = s
	}

	region.RegionEpoch.ConfVer = 1
	region.RegionEpoch.Version = 1
	root := newRegionCtx(region, rm.latches, nil)
	rm.regions[region.Id] = root
	rm.sortedRegions.ReplaceOrInsert(newBtreeItem(root))
	regions = append(regions, root)
	rm.mu.Unlock()

	err = rm.saveRegions(regions)
	if err != nil {
		return err
	}

	storeBuf, err := rm.storeMeta.Marshal()
	if err != nil {
		return err
	}

	err = rm.bundle.DB.Update(func(txn *badger.Txn) error {
		ts := atomic.AddUint64(&rm.bundle.StateTS, 1)
		return txn.SetEntry(&badger.Entry{
			Key:   y.KeyWithTs(InternalStoreMetaKey, ts),
			Value: storeBuf,
		})
	})
	return err
}

// IsBootstrapped returns whether the MockRegionManager is bootstrapped or not.
func (rm *MockRegionManager) IsBootstrapped() (bool, error) {
	err := rm.bundle.DB.View(func(txn *badger.Txn) error {
		_, err := txn.Get(InternalStoreMetaKey)
		return err
	})
	if err == nil {
		return true, nil
	}
	if err == badger.ErrKeyNotFound {
		err = nil
	}
	return false, err
}

// Split splits a Region at the key (encoded) and creates new Region.
func (rm *MockRegionManager) Split(regionID, newRegionID uint64, key []byte, peerIDs []uint64, leaderPeerID uint64) {
	_, err := rm.split(regionID, newRegionID, codec.EncodeBytes(nil, key), peerIDs)
	if err != nil {
		panic(err)
	}
}

// SplitRaw splits a Region at the key (not encoded) and creates new Region.
func (rm *MockRegionManager) SplitRaw(regionID, newRegionID uint64, rawKey []byte, peerIDs []uint64, leaderPeerID uint64) *metapb.Region {
	r, err := rm.split(regionID, newRegionID, rawKey, peerIDs)
	if err != nil {
		panic(err)
	}
	return proto.Clone(r).(*metapb.Region)
}

// SplitTable evenly splits the data in table into count regions.
func (rm *MockRegionManager) SplitTable(tableID int64, count int) {
	tableStart := tablecodec.GenTableRecordPrefix(tableID)
	tableEnd := tableStart.PrefixNext()
	keys := rm.calculateSplitKeys(tableStart, tableEnd, count)
	rm.mu.Lock()
	defer rm.mu.Unlock()
	if _, err := rm.splitKeys(keys); err != nil {
		panic(err)
	}
}

// SplitIndex evenly splits the data in index into count regions.
func (rm *MockRegionManager) SplitIndex(tableID, indexID int64, count int) {
	indexStart := tablecodec.EncodeTableIndexPrefix(tableID, indexID)
	indexEnd := indexStart.PrefixNext()
	keys := rm.calculateSplitKeys(indexStart, indexEnd, count)
	rm.mu.Lock()
	defer rm.mu.Unlock()
	if _, err := rm.splitKeys(keys); err != nil {
		panic(err)
	}
}

// SplitKeys evenly splits the start, end key into "count" regions.
func (rm *MockRegionManager) SplitKeys(start, end kv.Key, count int) {
	keys := rm.calculateSplitKeys(start, end, count)
	rm.mu.Lock()
	defer rm.mu.Unlock()
	if _, err := rm.splitKeys(keys); err != nil {
		panic(err)
	}
}

// SplitArbitrary splits the cluster by the split point manually provided.
// The keys provided are raw key.
func (rm *MockRegionManager) SplitArbitrary(keys ...[]byte) {
	splitKeys := make([][]byte, 0, len(keys))
	for _, key := range keys {
		encKey := codec.EncodeBytes(nil, key)
		splitKeys = append(splitKeys, encKey)
	}
	if _, err := rm.splitKeys(splitKeys); err != nil {
		panic(err)
	}
}

// SplitRegion implements the RegionManager interface.
func (rm *MockRegionManager) SplitRegion(req *kvrpcpb.SplitRegionRequest) *kvrpcpb.SplitRegionResponse {
	splitKeys := make([][]byte, 0, len(req.SplitKeys))
	for _, rawKey := range req.SplitKeys {
		splitKeys = append(splitKeys, codec.EncodeBytes(nil, rawKey))
	}
	slices.SortFunc(splitKeys, bytes.Compare)

	ctxPeer := req.Context.GetPeer()
	if ctxPeer != nil {
		_, err := rm.GetStoreAddrByStoreID(ctxPeer.GetStoreId())
		if err != nil {
			return &kvrpcpb.SplitRegionResponse{RegionError: &errorpb.Error{
				Message:       "store not match",
				StoreNotMatch: &errorpb.StoreNotMatch{},
			}}
		}
	}

	rm.mu.Lock()
	defer rm.mu.Unlock()
	ri := rm.regions[req.Context.RegionId]
	if ri == nil {
		return &kvrpcpb.SplitRegionResponse{RegionError: &errorpb.Error{
			Message: "region not found",
			RegionNotFound: &errorpb.RegionNotFound{
				RegionId: req.Context.GetRegionId(),
			},
		}}
	}
	// Region epoch does not match.
	if rm.isEpochStale(ri.getRegionEpoch(), req.Context.GetRegionEpoch()) {
		return &kvrpcpb.SplitRegionResponse{RegionError: &errorpb.Error{
			Message: "stale epoch",
			EpochNotMatch: &errorpb.EpochNotMatch{
				CurrentRegions: []*metapb.Region{{
					Id:          ri.meta.Id,
					StartKey:    ri.meta.StartKey,
					EndKey:      ri.meta.EndKey,
					RegionEpoch: ri.getRegionEpoch(),
					Peers:       ri.meta.Peers,
				}},
			},
		}}
	}
	newRegions, err := rm.splitKeys(splitKeys)
	if err != nil {
		return &kvrpcpb.SplitRegionResponse{RegionError: &errorpb.Error{Message: err.Error()}}
	}

	ret := make([]*metapb.Region, 0, len(newRegions))
	for _, regCtx := range newRegions {
		ret = append(ret, proto.Clone(regCtx.meta).(*metapb.Region))
	}
	return &kvrpcpb.SplitRegionResponse{Regions: ret}
}

func (rm *MockRegionManager) calculateSplitKeys(start, end []byte, count int) [][]byte {
	var keys [][]byte
	txn := rm.bundle.DB.NewTransaction(false)
	it := dbreader.NewIterator(txn, false, start, end)
	it.SetAllVersions(true)
	for it.Seek(start); it.Valid(); it.Next() {
		item := it.Item()
		key := item.Key()
		if bytes.Compare(key, end) >= 0 {
			break
		}

		keys = append(keys, safeCopy(key))
	}

	splitKeys := make([][]byte, 0, count)
	quotient := len(keys) / count
	remainder := len(keys) % count
	i := 0
	for i < len(keys) {
		regionEntryCount := quotient
		if remainder > 0 {
			remainder--
			regionEntryCount++
		}
		i += regionEntryCount
		if i < len(keys) {
			splitKeys = append(splitKeys, codec.EncodeBytes(nil, keys[i]))
		}
	}
	return splitKeys
}

// Should call `rm.mu.Lock()` before call this method.
func (rm *MockRegionManager) splitKeys(keys [][]byte) ([]*regionCtx, error) {
	newRegions := make([]*regionCtx, 0, len(keys))
	rm.sortedRegions.AscendGreaterOrEqual(newBtreeSearchItem(keys[0]), func(item btree.Item) bool {
		if len(keys) == 0 {
			return false
		}
		region := item.(*btreeItem).region.Meta()

<<<<<<< HEAD
		var i int
		// Cannot be: i = range keys, probably the scope of i is different then
		// nolint:intrange
		for i = 0; i < len(keys); i++ {
=======
		splits := keys[:]
		for i := range keys {
>>>>>>> 371c4584
			if len(region.EndKey) > 0 && bytes.Compare(keys[i], region.EndKey) >= 0 {
				splits = keys[:i]
				break
			}
		}
		if len(splits) == 0 {
			return true
		}
		keys = keys[len(splits):]

		startKey := region.StartKey
		if bytes.Equal(startKey, splits[0]) {
			splits = splits[1:]
		}
		if len(splits) == 0 {
			return true
		}

		newRegions = append(newRegions, newRegionCtx(&metapb.Region{
			Id:       region.Id,
			StartKey: startKey,
			EndKey:   splits[0],
			RegionEpoch: &metapb.RegionEpoch{
				ConfVer: region.RegionEpoch.ConfVer,
				Version: region.RegionEpoch.Version + 1,
			},
			Peers: region.Peers,
		}, rm.latches, nil))

		for i := range len(splits) - 1 {
			newRegions = append(newRegions, newRegionCtx(&metapb.Region{
				Id:          rm.AllocID(),
				RegionEpoch: &metapb.RegionEpoch{ConfVer: 1, Version: 1},
				Peers:       []*metapb.Peer{{Id: rm.AllocID(), StoreId: rm.storeMeta.Id}},
				StartKey:    splits[i],
				EndKey:      splits[i+1],
			}, rm.latches, nil))
		}

		if !bytes.Equal(splits[len(splits)-1], region.EndKey) {
			newRegions = append(newRegions, newRegionCtx(&metapb.Region{
				Id:          rm.AllocID(),
				RegionEpoch: &metapb.RegionEpoch{ConfVer: 1, Version: 1},
				Peers:       []*metapb.Peer{{Id: rm.AllocID(), StoreId: rm.storeMeta.Id}},
				StartKey:    splits[len(splits)-1],
				EndKey:      region.EndKey,
			}, rm.latches, nil))
		}
		return true
	})
	for _, region := range newRegions {
		rm.regions[region.meta.Id] = region
		rm.sortedRegions.ReplaceOrInsert(newBtreeItem(region))
	}
	return newRegions, rm.saveRegions(newRegions)
}

func (rm *MockRegionManager) split(regionID, newRegionID uint64, key []byte, peerIDs []uint64) (*metapb.Region, error) {
	rm.mu.RLock()
	old := rm.regions[regionID]
	rm.mu.RUnlock()
	oldRegion := old.meta
	leftMeta := &metapb.Region{
		Id:       oldRegion.Id,
		StartKey: oldRegion.StartKey,
		EndKey:   key,
		RegionEpoch: &metapb.RegionEpoch{
			ConfVer: oldRegion.RegionEpoch.ConfVer,
			Version: oldRegion.RegionEpoch.Version + 1,
		},
		Peers: oldRegion.Peers,
	}
	left := newRegionCtx(leftMeta, rm.latches, nil)

	peers := make([]*metapb.Peer, 0, len(leftMeta.Peers))
	for i, p := range leftMeta.Peers {
		peers = append(peers, &metapb.Peer{
			StoreId: p.StoreId,
			Id:      peerIDs[i],
		})
	}
	rightMeta := &metapb.Region{
		Id:       newRegionID,
		StartKey: key,
		EndKey:   oldRegion.EndKey,
		RegionEpoch: &metapb.RegionEpoch{
			ConfVer: 1,
			Version: 1,
		},
		Peers: peers,
	}
	right := newRegionCtx(rightMeta, rm.latches, nil)

	if err1 := rm.saveRegions([]*regionCtx{left, right}); err1 != nil {
		return nil, err1
	}

	rm.mu.Lock()
	rm.regions[left.meta.Id] = left
	rm.sortedRegions.ReplaceOrInsert(newBtreeItem(left))
	rm.regions[right.meta.Id] = right
	rm.sortedRegions.ReplaceOrInsert(newBtreeItem(right))
	rm.mu.Unlock()

	return right.meta, nil
}

func (rm *MockRegionManager) saveRegions(regions []*regionCtx) error {
	if atomic.LoadUint32(&rm.closed) == 1 {
		return nil
	}
	return rm.bundle.DB.Update(func(txn *badger.Txn) error {
		ts := atomic.AddUint64(&rm.bundle.StateTS, 1)
		for _, r := range regions {
			err := txn.SetEntry(&badger.Entry{
				Key:   y.KeyWithTs(InternalRegionMetaKey(r.meta.Id), ts),
				Value: r.marshal(),
			})
			if err != nil {
				return errors.Trace(err)
			}
		}
		return nil
	})
}

// ScanRegions gets a list of regions, starts from the region that contains key.
// Limit limits the maximum number of regions returned.
// If a region has no leader, corresponding leader will be placed by a peer
// with empty value (PeerID is 0).
func (rm *MockRegionManager) ScanRegions(startKey, endKey []byte, limit int, _ ...opt.GetRegionOption) []*router.Region {
	rm.mu.RLock()
	defer rm.mu.RUnlock()

	regions := make([]*router.Region, 0, len(rm.regions))
	rm.sortedRegions.AscendGreaterOrEqual(newBtreeSearchItem(startKey), func(i btree.Item) bool {
		r := i.(*btreeItem).region
		if len(endKey) > 0 && bytes.Compare(r.Meta().StartKey, endKey) >= 0 {
			return false
		}

		if len(regions) == 0 && bytes.Equal(r.Meta().EndKey, startKey) {
			return true
		}

		regions = append(regions, &router.Region{
			Meta:   proto.Clone(r.Meta()).(*metapb.Region),
			Leader: proto.Clone(r.Meta().Peers[0]).(*metapb.Peer),
		})

		return !(limit > 0 && len(regions) >= limit)
	})
	return regions
}

// GetAllStores gets all stores from pd.
// The store may expire later. Caller is responsible for caching and taking care
// of store change.
func (rm *MockRegionManager) GetAllStores() []*metapb.Store {
	rm.mu.RLock()
	defer rm.mu.RUnlock()

	stores := make([]*metapb.Store, 0, len(rm.stores))
	for _, store := range rm.stores {
		stores = append(stores, proto.Clone(store).(*metapb.Store))
	}
	return stores
}

// AddStore adds a new Store to the cluster.
func (rm *MockRegionManager) AddStore(storeID uint64, addr string, labels ...*metapb.StoreLabel) {
	rm.mu.Lock()
	defer rm.mu.Unlock()

	rm.stores[storeID] = &metapb.Store{
		Id:      storeID,
		Address: addr,
		Labels:  labels,
	}
	rm.mppTaskSet[storeID] = &MPPTaskHandlerMap{
		taskHandlers: make(map[int64]*cophandler.MPPTaskHandler),
	}
}

func (rm *MockRegionManager) getMPPTaskSet(storeID uint64) *MPPTaskHandlerMap {
	return rm.mppTaskSet[storeID]
}

// RemoveStore removes a Store from the cluster.
func (rm *MockRegionManager) RemoveStore(storeID uint64) {
	rm.mu.Lock()
	defer rm.mu.Unlock()

	delete(rm.stores, storeID)
	delete(rm.mppTaskSet, storeID)
}

// AddPeer adds a new Peer to the cluster.
func (rm *MockRegionManager) AddPeer(regionID, storeID, peerID uint64) {
	rm.mu.Lock()
	defer rm.mu.Unlock()

	rm.regions[regionID].addPeer(peerID, storeID)
}

// MockPD implements gRPC PDServer.
type MockPD struct {
	rm          *MockRegionManager
	gcSafePoint uint64

	externalTimestamp atomic.Uint64
}

// NewMockPD returns a new MockPD.
func NewMockPD(rm *MockRegionManager) *MockPD {
	return &MockPD{
		rm: rm,
	}
}

// GetClusterID implements gRPC PDServer.
func (pd *MockPD) GetClusterID(ctx context.Context) uint64 {
	return pd.rm.clusterID
}

// AllocID implements gRPC PDServer.
func (pd *MockPD) AllocID(ctx context.Context) (uint64, error) {
	return pd.rm.AllocID(), nil
}

// Bootstrap implements gRPC PDServer.
func (pd *MockPD) Bootstrap(ctx context.Context, store *metapb.Store, region *metapb.Region) (*pdpb.BootstrapResponse, error) {
	if err := pd.rm.Bootstrap([]*metapb.Store{store}, region); err != nil {
		return nil, err
	}
	return &pdpb.BootstrapResponse{
		Header: &pdpb.ResponseHeader{ClusterId: pd.rm.clusterID},
	}, nil
}

// IsBootstrapped implements gRPC PDServer.
func (pd *MockPD) IsBootstrapped(ctx context.Context) (bool, error) {
	return pd.rm.IsBootstrapped()
}

// PutStore implements gRPC PDServer.
func (pd *MockPD) PutStore(ctx context.Context, store *metapb.Store) error {
	pd.rm.mu.Lock()
	defer pd.rm.mu.Unlock()
	pd.rm.stores[store.Id] = store
	return nil
}

// GetStore implements gRPC PDServer.
func (pd *MockPD) GetStore(ctx context.Context, storeID uint64) (*metapb.Store, error) {
	pd.rm.mu.RLock()
	defer pd.rm.mu.RUnlock()
	return proto.Clone(pd.rm.stores[storeID]).(*metapb.Store), nil
}

// GetRegion implements gRPC PDServer.
func (pd *MockPD) GetRegion(ctx context.Context, key []byte, opts ...opt.GetRegionOption) (*router.Region, error) {
	r, p, b, d := pd.rm.GetRegionByKey(key)
	return &router.Region{Meta: r, Leader: p, Buckets: b, DownPeers: d}, nil
}

// GetRegionByID implements gRPC PDServer.
func (pd *MockPD) GetRegionByID(ctx context.Context, regionID uint64, opts ...opt.GetRegionOption) (*router.Region, error) {
	pd.rm.mu.RLock()
	defer pd.rm.mu.RUnlock()

	r := pd.rm.regions[regionID]
	if r == nil {
		return nil, nil
	}
	return &router.Region{Meta: proto.Clone(r.meta).(*metapb.Region), Leader: proto.Clone(r.meta.Peers[0]).(*metapb.Peer)}, nil
}

// ReportRegion implements gRPC PDServer.
func (pd *MockPD) ReportRegion(*pdpb.RegionHeartbeatRequest) {}

// AskSplit implements gRPC PDServer.
func (pd *MockPD) AskSplit(ctx context.Context, region *metapb.Region) (*pdpb.AskSplitResponse, error) {
	panic("unimplemented")
}

// AskBatchSplit implements gRPC PDServer.
func (pd *MockPD) AskBatchSplit(ctx context.Context, region *metapb.Region, count int) (*pdpb.AskBatchSplitResponse, error) {
	panic("unimplemented")
}

// ReportBatchSplit implements gRPC PDServer.
func (pd *MockPD) ReportBatchSplit(ctx context.Context, regions []*metapb.Region) error {
	panic("unimplemented")
}

// SetRegionHeartbeatResponseHandler sets the region heartbeat.
func (pd *MockPD) SetRegionHeartbeatResponseHandler(h func(*pdpb.RegionHeartbeatResponse)) {
	panic("unimplemented")
}

// GetGCSafePoint gets the gc safePoint
func (pd *MockPD) GetGCSafePoint(ctx context.Context) (uint64, error) {
	return atomic.LoadUint64(&pd.gcSafePoint), nil
}

// UpdateGCSafePoint implements gRPC PDServer.
// TiKV will check it and do GC themselves if necessary.
// If the given safePoint is less than the current one, it will not be updated.
// Returns the new safePoint after updating.
func (pd *MockPD) UpdateGCSafePoint(ctx context.Context, safePoint uint64) (uint64, error) {
	for {
		old := atomic.LoadUint64(&pd.gcSafePoint)
		if safePoint <= old {
			return old, nil
		}
		if atomic.CompareAndSwapUint64(&pd.gcSafePoint, old, safePoint) {
			return safePoint, nil
		}
	}
}

// StoreHeartbeat stores the heartbeat.
func (pd *MockPD) StoreHeartbeat(ctx context.Context, stats *pdpb.StoreStats) error { return nil }

// GetExternalTimestamp returns external timestamp
func (pd *MockPD) GetExternalTimestamp(ctx context.Context) (uint64, error) {
	return pd.externalTimestamp.Load(), nil
}

// SetExternalTimestamp sets external timestamp
func (pd *MockPD) SetExternalTimestamp(ctx context.Context, newTimestamp uint64) error {
	p, l := GetTS()
	currentTSO := oracle.ComposeTS(p, l)
	if newTimestamp > currentTSO {
		return errors.New("external timestamp is greater than global tso")
	}
	for {
		externalTimestamp := pd.externalTimestamp.Load()
		if externalTimestamp > newTimestamp {
			return errors.New("cannot decrease the external timestamp")
		}

		if pd.externalTimestamp.CompareAndSwap(externalTimestamp, newTimestamp) {
			return nil
		}
	}
}

// Use global variables to prevent pdClients from creating duplicate timestamps.
var tsMu = struct {
	sync.Mutex
	physicalTS int64
	logicalTS  int64
}{}

// GetTS gets a timestamp from MockPD.
func (pd *MockPD) GetTS(ctx context.Context) (int64, int64, error) {
	p, l := GetTS()
	return p, l, nil
}

// GetTS gets a timestamp.
func GetTS() (int64, int64) {
	tsMu.Lock()
	defer tsMu.Unlock()

	ts := time.Now().UnixMilli()
	if tsMu.physicalTS >= ts {
		tsMu.logicalTS++
	} else {
		tsMu.physicalTS = ts
		tsMu.logicalTS = 0
	}
	return tsMu.physicalTS, tsMu.logicalTS
}

// GetPrevRegion gets the previous region and its leader Peer of the region where the key is located.
func (pd *MockPD) GetPrevRegion(ctx context.Context, key []byte, opts ...opt.GetRegionOption) (*router.Region, error) {
	r, p := pd.rm.GetRegionByEndKey(key)
	return &router.Region{Meta: r, Leader: p}, nil
}

// GetAllStores gets all stores from pd.
// The store may expire later. Caller is responsible for caching and taking care
// of store change.
func (pd *MockPD) GetAllStores(ctx context.Context, opts ...opt.GetStoreOption) ([]*metapb.Store, error) {
	return pd.rm.GetAllStores(), nil
}

// ScanRegions gets a list of regions, starts from the region that contains key.
// Limit limits the maximum number of regions returned.
// If a region has no leader, corresponding leader will be placed by a peer
// with empty value (PeerID is 0).
func (pd *MockPD) ScanRegions(ctx context.Context, startKey []byte, endKey []byte, limit int, opts ...opt.GetRegionOption) ([]*router.Region, error) {
	regions := pd.rm.ScanRegions(startKey, endKey, limit, opts...)
	return regions, nil
}

// BatchScanRegions scans regions in batch, return flattened regions.
// limit limits the maximum number of regions returned.
func (pd *MockPD) BatchScanRegions(ctx context.Context, keyRanges []router.KeyRange, limit int, opts ...opt.GetRegionOption) ([]*router.Region, error) {
	regions := make([]*router.Region, 0, len(keyRanges))
	var lastRegion *router.Region
	for _, keyRange := range keyRanges {
		if lastRegion != nil && lastRegion.Meta != nil {
			endKey := lastRegion.Meta.EndKey
			if len(endKey) == 0 {
				return regions, nil
			}
			if bytes.Compare(endKey, keyRange.EndKey) >= 0 {
				continue
			} else if bytes.Compare(endKey, keyRange.StartKey) > 0 {
				keyRange.StartKey = endKey
			}
		}
		rangeRegions := pd.rm.ScanRegions(keyRange.StartKey, keyRange.EndKey, limit, opts...)
		if len(rangeRegions) == 0 {
			continue
		}
		lastRegion = rangeRegions[len(rangeRegions)-1]
		regions = append(regions, rangeRegions...)
		limit -= len(rangeRegions)
		if limit <= 0 {
			break
		}
	}
	return regions, nil
}

// ScatterRegion scatters the specified region. Should use it for a batch of regions,
// and the distribution of these regions will be dispersed.
// NOTICE: This method is the old version of ScatterRegions, you should use the later one as your first choice.
func (pd *MockPD) ScatterRegion(ctx context.Context, regionID uint64) error {
	return nil
}

// Close closes the MockPD.
func (pd *MockPD) Close() {}<|MERGE_RESOLUTION|>--- conflicted
+++ resolved
@@ -511,15 +511,8 @@
 		}
 		region := item.(*btreeItem).region.Meta()
 
-<<<<<<< HEAD
-		var i int
-		// Cannot be: i = range keys, probably the scope of i is different then
-		// nolint:intrange
-		for i = 0; i < len(keys); i++ {
-=======
 		splits := keys[:]
 		for i := range keys {
->>>>>>> 371c4584
 			if len(region.EndKey) > 0 && bytes.Compare(keys[i], region.EndKey) >= 0 {
 				splits = keys[:i]
 				break
