// Copyright 2021 PingCAP, Inc.
//
// Licensed under the Apache License, Version 2.0 (the "License");
// you may not use this file except in compliance with the License.
// You may obtain a copy of the License at
//
//     http://www.apache.org/licenses/LICENSE-2.0
//
// Unless required by applicable law or agreed to in writing, software
// distributed under the License is distributed on an "AS IS" BASIS,
// WITHOUT WARRANTIES OR CONDITIONS OF ANY KIND, either express or implied.
// See the License for the specific language governing permissions and
// limitations under the License.

package unistore

import (
	"context"
	"testing"

	"github.com/asaskevich/govalidator"
	"github.com/pingcap/kvproto/pkg/keyspacepb"
<<<<<<< HEAD
=======
	"github.com/pingcap/kvproto/pkg/pdpb"
>>>>>>> e2f47a18
	"github.com/stretchr/testify/require"
	pd "github.com/tikv/pd/client"
	"github.com/tikv/pd/client/constants"
)

type GlobalConfigTestSuite struct {
	rpc     *RPCClient
	cluster *Cluster
	client  pd.Client
}

func SetUpSuite() *GlobalConfigTestSuite {
	s := &GlobalConfigTestSuite{}
<<<<<<< HEAD
	s.rpc, s.client, s.cluster, _ = New("", nil, constants.NullKeyspaceID, nil)
=======
	s.rpc, s.client, s.cluster, _ = NewClassic("", nil)
>>>>>>> e2f47a18
	return s
}

func TestLoad(t *testing.T) {
	s := SetUpSuite()
	err := s.client.StoreGlobalConfig(context.Background(), "", []pd.GlobalConfigItem{{Name: "LoadOkGlobalConfig", Value: "ok"}})
	require.Equal(t, nil, err)
	res, _, err := s.client.LoadGlobalConfig(context.Background(), []string{"LoadOkGlobalConfig", "LoadErrGlobalConfig"}, "")
	require.Equal(t, err, nil)
	for _, j := range res {
		println(j.Name)
		switch j.Name {
		case "/global/config/LoadOkGlobalConfig":
			require.Equal(t, "ok", j.Value)
		case "/global/config/LoadErrGlobalConfig":
			require.Equal(t, "", j.Value)
		default:
			require.Equal(t, true, false)
		}
	}
	s.TearDownSuite()
}

func TestStore(t *testing.T) {
	s := SetUpSuite()

	res, _, err := s.client.LoadGlobalConfig(context.Background(), []string{"NewObject"}, "")
	require.Equal(t, err, nil)
	require.Equal(t, res[0].Value, "")

	err = s.client.StoreGlobalConfig(context.Background(), "", []pd.GlobalConfigItem{{Name: "NewObject", Value: "ok"}})
	require.Equal(t, err, nil)

	res, _, err = s.client.LoadGlobalConfig(context.Background(), []string{"NewObject"}, "")
	require.Equal(t, err, nil)
	require.Equal(t, res[0].Value, "ok")

	s.TearDownSuite()
}

func TestWatch(t *testing.T) {
	s := SetUpSuite()
	err := s.client.StoreGlobalConfig(context.Background(), "/global/config", []pd.GlobalConfigItem{{Name: "NewObject", Value: "ok"}})
	require.Equal(t, err, nil)

	ch, err := s.client.WatchGlobalConfig(context.Background(), "/global/config", 0)
	require.Equal(t, err, nil)

	for range 10 {
		res := <-ch
		require.NotEqual(t, res[0].Value, "")
	}
	close(ch)

	s.TearDownSuite()
}

func (s *GlobalConfigTestSuite) TearDownSuite() {
	s.client.Close()
	s.rpc.Close()
	s.cluster.Close()
}

func TestMockPDServiceDiscovery(t *testing.T) {
	re := require.New(t)
	pdAddrs := []string{"invalid_pd_address", "127.0.0.1:2379", "http://172.32.21.32:2379"}
	for i, addr := range pdAddrs {
		check := govalidator.IsURL(addr)
		if i > 0 {
			re.True(check)
		} else {
			re.False(check)
		}
	}
	sd := NewMockPDServiceDiscovery(pdAddrs)
	clis := sd.GetAllServiceClients()
	re.Len(clis, 2)
	re.Equal(clis[0].GetURL(), "http://127.0.0.1:2379")
	re.Equal(clis[1].GetURL(), "http://172.32.21.32:2379")
}

func TestMockKeyspaceManager(t *testing.T) {
	re := require.New(t)

<<<<<<< HEAD
	checkConsistency := func(m *mockKeyspaceManager) {
		re.Equalf(len(m.keyspaces), len(m.keyspaceNamesMap), "amount of keyspace meta and keyspace names mismatches, meta: %+v, names: %+v", m.keyspaces, m.keyspaceNamesMap)
		for i, meta := range m.keyspaces {
			// The array should be sorted by ID, and the ID is distinct.
			if i > 0 {
				re.Greater(meta.Id, m.keyspaces[i-1].Id)
			}
			nameMapEntry, exists := m.keyspaceNamesMap[meta.Name]
			re.True(exists)
			re.Equal(meta.Id, nameMapEntry)
		}
	}

	checkListID := func(m *mockKeyspaceManager, ids []uint32) {
		re.Equalf(len(ids), len(m.keyspaces), "amount of keyspace meta mismatches, meta: %+v, expected IDs: %v", m.keyspaces, ids)
		for i, keyspace := range m.keyspaces {
			re.Equal(ids[i], keyspace.Id)
=======
	checkElements := func(m *mockKeyspaceManager, ids []uint32, names []string) {
		re.NotNil(m)
		re.Equal(len(ids), len(names))
		re.Equalf(len(ids), len(m.keyspaces), "amount of keyspace meta mismatches, meta: %+v, expected IDs: %v", m.keyspaces, ids)
		re.Equalf(len(ids), len(m.keyspaceNamesMap), "amount of keyspace name map entries mismatches, keyspace name map: %+v, expected IDs: %v", m.keyspaceNamesMap, ids)
		for i, keyspace := range m.keyspaces {
			// The array should be sorted by ID, and the ID is distinct.
			if i > 0 {
				re.Greater(keyspace.Id, m.keyspaces[i-1].Id)
			}
			re.Equal(ids[i], keyspace.Id)
			re.Equal(names[i], keyspace.Name)
			nameMapEntry, exists := m.keyspaceNamesMap[keyspace.Name]
			re.True(exists)
			re.Equal(keyspace.Id, nameMapEntry)
		}
	}

	mustLoadKeyspace := func(m *mockKeyspaceManager, name string, expectedExists bool, expectedID uint32) {
		meta, err := m.LoadKeyspace(context.Background(), name)
		if expectedExists {
			re.NoError(err)
			re.Equal(name, meta.Name)
			re.Equal(expectedID, meta.Id)
		} else {
			re.Error(err)
			re.Contains(err.Error(), pdpb.ErrorType_ENTRY_NOT_FOUND.String())
		}
	}

	mustListKeyspaces := func(m *mockKeyspaceManager, startID uint32, limit int, expectedIDs []uint32, expectedNames []string) {
		re.Equal(len(expectedIDs), len(expectedNames))
		keyspaces, err := m.GetAllKeyspaces(context.Background(), startID, uint32(limit))
		re.NoError(err)
		re.Len(keyspaces, len(expectedIDs))
		for i, keyspace := range keyspaces {
			re.Equal(expectedIDs[i], keyspace.Id)
			re.Equal(expectedNames[i], keyspace.Name)
>>>>>>> e2f47a18
		}
	}

	m, err := newMockKeyspaceManager(nil)
	re.NoError(err)
<<<<<<< HEAD
	re.NotNil(m)
	re.Empty(m.keyspaces)
	re.Empty(m.keyspaceNamesMap)

	m, err := newMockKeyspaceManager([]*keyspacepb.KeyspaceMeta{{
=======
	checkElements(m, []uint32{}, []string{})
	mustLoadKeyspace(m, "DEFAULT", false, 0)
	mustListKeyspaces(m, 0, 0, []uint32{}, []string{})

	m, err = newMockKeyspaceManager([]*keyspacepb.KeyspaceMeta{{
>>>>>>> e2f47a18
		Id:   0,
		Name: "DEFAULT",
	}})
	re.NoError(err)
<<<<<<< HEAD
	re.NotNil(m)
=======
	checkElements(m, []uint32{0}, []string{"DEFAULT"})
	mustLoadKeyspace(m, "DEFAULT", true, 0)
	mustLoadKeyspace(m, "ks1", false, 0)
	mustListKeyspaces(m, 0, 0, []uint32{0}, []string{"DEFAULT"})
	mustListKeyspaces(m, 1, 0, []uint32{}, []string{})

	m, err = newMockKeyspaceManager([]*keyspacepb.KeyspaceMeta{
		{Id: 1, Name: "ks1"},
		{Id: 4, Name: "ks4"},
		{Id: 2, Name: "ks2"},
		{Id: 5, Name: "ks5"},
		{Id: 3, Name: "ks3"},
	})
	re.NoError(err)
	checkElements(m, []uint32{1, 2, 3, 4, 5}, []string{"ks1", "ks2", "ks3", "ks4", "ks5"})
	for i, name := range []string{"ks1", "ks2", "ks3", "ks4", "ks5"} {
		mustLoadKeyspace(m, name, true, uint32(i+1))
	}
	mustLoadKeyspace(m, "ks6", false, 0)
	mustListKeyspaces(m, 0, 0, []uint32{1, 2, 3, 4, 5}, []string{"ks1", "ks2", "ks3", "ks4", "ks5"})
	mustListKeyspaces(m, 0, 3, []uint32{1, 2, 3}, []string{"ks1", "ks2", "ks3"})
	mustListKeyspaces(m, 1, 0, []uint32{1, 2, 3, 4, 5}, []string{"ks1", "ks2", "ks3", "ks4", "ks5"})
	mustListKeyspaces(m, 3, 0, []uint32{3, 4, 5}, []string{"ks3", "ks4", "ks5"})
	mustListKeyspaces(m, 3, 2, []uint32{3, 4}, []string{"ks3", "ks4"})
	mustListKeyspaces(m, 5, 0, []uint32{5}, []string{"ks5"})

	m, err = newMockKeyspaceManager([]*keyspacepb.KeyspaceMeta{
		{Id: 100, Name: "ks100"},
		{Id: 1, Name: "ks1"},
		{Id: constants.MaxKeyspaceID, Name: "lastks"},
		{Id: 10, Name: "ks10"},
	})
	re.NoError(err)
	checkElements(m, []uint32{1, 10, 100, constants.MaxKeyspaceID}, []string{"ks1", "ks10", "ks100", "lastks"})
	mustListKeyspaces(m, 0, 0, []uint32{1, 10, 100, constants.MaxKeyspaceID}, []string{"ks1", "ks10", "ks100", "lastks"})
	mustListKeyspaces(m, 5, 0, []uint32{10, 100, constants.MaxKeyspaceID}, []string{"ks10", "ks100", "lastks"})
	mustListKeyspaces(m, 5, 1, []uint32{10}, []string{"ks10"})
	mustListKeyspaces(m, 10, 0, []uint32{10, 100, constants.MaxKeyspaceID}, []string{"ks10", "ks100", "lastks"})
	mustListKeyspaces(m, 11, 0, []uint32{100, constants.MaxKeyspaceID}, []string{"ks100", "lastks"})
	mustListKeyspaces(m, 99, 0, []uint32{100, constants.MaxKeyspaceID}, []string{"ks100", "lastks"})
	mustListKeyspaces(m, 101, 0, []uint32{constants.MaxKeyspaceID}, []string{"lastks"})
	mustListKeyspaces(m, constants.MaxKeyspaceID, 0, []uint32{constants.MaxKeyspaceID}, []string{"lastks"})

	// Rejects duplicated ID.
	_, err = newMockKeyspaceManager([]*keyspacepb.KeyspaceMeta{
		{Id: 1, Name: "ks1"},
		{Id: 2, Name: "ks2"},
		{Id: 3, Name: "ks3"},
		{Id: 1, Name: "ks4"},
	})
	re.Error(err)

	// Rejects duplicated name.
	_, err = newMockKeyspaceManager([]*keyspacepb.KeyspaceMeta{
		{Id: 1, Name: "ks1"},
		{Id: 2, Name: "ks2"},
		{Id: 3, Name: "ks3"},
		{Id: 4, Name: "ks1"},
	})
	re.Error(err)

	_, err = newMockKeyspaceManager([]*keyspacepb.KeyspaceMeta{
		// Exceeds the current value of max allowed keyspace id
		{Id: 0x1000000, Name: "illegal"},
	})
	re.Error(err)

	_, err = newMockKeyspaceManager([]*keyspacepb.KeyspaceMeta{
		// Null keyspace id is not allowed
		{Id: constants.NullKeyspaceID, Name: ""},
	})
	re.Error(err)
>>>>>>> e2f47a18
}<|MERGE_RESOLUTION|>--- conflicted
+++ resolved
@@ -20,10 +20,7 @@
 
 	"github.com/asaskevich/govalidator"
 	"github.com/pingcap/kvproto/pkg/keyspacepb"
-<<<<<<< HEAD
-=======
 	"github.com/pingcap/kvproto/pkg/pdpb"
->>>>>>> e2f47a18
 	"github.com/stretchr/testify/require"
 	pd "github.com/tikv/pd/client"
 	"github.com/tikv/pd/client/constants"
@@ -37,11 +34,7 @@
 
 func SetUpSuite() *GlobalConfigTestSuite {
 	s := &GlobalConfigTestSuite{}
-<<<<<<< HEAD
-	s.rpc, s.client, s.cluster, _ = New("", nil, constants.NullKeyspaceID, nil)
-=======
 	s.rpc, s.client, s.cluster, _ = NewClassic("", nil)
->>>>>>> e2f47a18
 	return s
 }
 
@@ -126,25 +119,6 @@
 func TestMockKeyspaceManager(t *testing.T) {
 	re := require.New(t)
 
-<<<<<<< HEAD
-	checkConsistency := func(m *mockKeyspaceManager) {
-		re.Equalf(len(m.keyspaces), len(m.keyspaceNamesMap), "amount of keyspace meta and keyspace names mismatches, meta: %+v, names: %+v", m.keyspaces, m.keyspaceNamesMap)
-		for i, meta := range m.keyspaces {
-			// The array should be sorted by ID, and the ID is distinct.
-			if i > 0 {
-				re.Greater(meta.Id, m.keyspaces[i-1].Id)
-			}
-			nameMapEntry, exists := m.keyspaceNamesMap[meta.Name]
-			re.True(exists)
-			re.Equal(meta.Id, nameMapEntry)
-		}
-	}
-
-	checkListID := func(m *mockKeyspaceManager, ids []uint32) {
-		re.Equalf(len(ids), len(m.keyspaces), "amount of keyspace meta mismatches, meta: %+v, expected IDs: %v", m.keyspaces, ids)
-		for i, keyspace := range m.keyspaces {
-			re.Equal(ids[i], keyspace.Id)
-=======
 	checkElements := func(m *mockKeyspaceManager, ids []uint32, names []string) {
 		re.NotNil(m)
 		re.Equal(len(ids), len(names))
@@ -183,32 +157,20 @@
 		for i, keyspace := range keyspaces {
 			re.Equal(expectedIDs[i], keyspace.Id)
 			re.Equal(expectedNames[i], keyspace.Name)
->>>>>>> e2f47a18
 		}
 	}
 
 	m, err := newMockKeyspaceManager(nil)
 	re.NoError(err)
-<<<<<<< HEAD
-	re.NotNil(m)
-	re.Empty(m.keyspaces)
-	re.Empty(m.keyspaceNamesMap)
-
-	m, err := newMockKeyspaceManager([]*keyspacepb.KeyspaceMeta{{
-=======
 	checkElements(m, []uint32{}, []string{})
 	mustLoadKeyspace(m, "DEFAULT", false, 0)
 	mustListKeyspaces(m, 0, 0, []uint32{}, []string{})
 
 	m, err = newMockKeyspaceManager([]*keyspacepb.KeyspaceMeta{{
->>>>>>> e2f47a18
 		Id:   0,
 		Name: "DEFAULT",
 	}})
 	re.NoError(err)
-<<<<<<< HEAD
-	re.NotNil(m)
-=======
 	checkElements(m, []uint32{0}, []string{"DEFAULT"})
 	mustLoadKeyspace(m, "DEFAULT", true, 0)
 	mustLoadKeyspace(m, "ks1", false, 0)
@@ -281,5 +243,4 @@
 		{Id: constants.NullKeyspaceID, Name: ""},
 	})
 	re.Error(err)
->>>>>>> e2f47a18
 }