// Copyright 2020 PingCAP, Inc.
//
// Licensed under the Apache License, Version 2.0 (the "License");
// you may not use this file except in compliance with the License.
// You may obtain a copy of the License at
//
//     http://www.apache.org/licenses/LICENSE-2.0
//
// Unless required by applicable law or agreed to in writing, software
// distributed under the License is distributed on an "AS IS" BASIS,
// WITHOUT WARRANTIES OR CONDITIONS OF ANY KIND, either express or implied.
// See the License for the specific language governing permissions and
// limitations under the License.

package mockstore

import (
	"fmt"
	"net/url"
	"os"
	"path/filepath"
	"strings"

	cp "github.com/otiai10/copy"
	"github.com/pingcap/errors"
	"github.com/pingcap/kvproto/pkg/keyspacepb"
	"github.com/pingcap/kvproto/pkg/metapb"
	"github.com/pingcap/tidb/pkg/config"
	"github.com/pingcap/tidb/pkg/config/kerneltype"
	"github.com/pingcap/tidb/pkg/keyspace"
	"github.com/pingcap/tidb/pkg/kv"
	"github.com/pingcap/tidb/pkg/store/mockstore/unistore"
	"github.com/pingcap/tidb/pkg/testkit/testenv"
	"github.com/tikv/client-go/v2/testutils"
	"github.com/tikv/client-go/v2/tikv"
	pd "github.com/tikv/pd/client"
	"github.com/tikv/pd/client/constants"
)

// MockTiKVDriver is in memory mock TiKV driver.
type MockTiKVDriver struct{}

// Open creates a MockTiKV storage.
func (d MockTiKVDriver) Open(path string) (kv.Storage, error) {
	u, err := url.Parse(path)
	if err != nil {
		return nil, errors.Trace(err)
	}
	if config.StoreType(strings.ToLower(u.Scheme)) != config.StoreTypeMockTiKV {
		return nil, errors.Errorf("Uri scheme expected(mocktikv) but found (%s)", u.Scheme)
	}

	opts := []MockTiKVStoreOption{WithPath(u.Path), WithStoreType(MockTiKV)}
	txnLocalLatches := config.GetGlobalConfig().TxnLocalLatches
	if txnLocalLatches.Enabled {
		opts = append(opts, WithTxnLocalLatches(txnLocalLatches.Capacity))
	}

	return NewMockStore(opts...)
}

// EmbedUnistoreDriver is in embedded unistore driver.
type EmbedUnistoreDriver struct{}

// Open creates a EmbedUnistore storage.
func (d EmbedUnistoreDriver) Open(path string) (kv.Storage, error) {
	u, err := url.Parse(path)
	if err != nil {
		return nil, errors.Trace(err)
	}
	if config.StoreType(strings.ToLower(u.Scheme)) != config.StoreTypeUniStore {
		return nil, errors.Errorf("Uri scheme expected(unistore) but found (%s)", u.Scheme)
	}

	opts := []MockTiKVStoreOption{WithPath(u.Path), WithStoreType(EmbedUnistore)}
	txnLocalLatches := config.GetGlobalConfig().TxnLocalLatches
	if txnLocalLatches.Enabled {
		opts = append(opts, WithTxnLocalLatches(txnLocalLatches.Capacity))
	}

	return NewMockStore(opts...)
}

// StoreType is the type of backend mock storage.
type StoreType uint8

const (
	// MockTiKV is the mock storage based on goleveldb.
	MockTiKV StoreType = iota
	// EmbedUnistore is the mock storage based on unistore.
	EmbedUnistore

	defaultStoreType = EmbedUnistore
)

type mockOptions struct {
	clusterInspector  func(testutils.Cluster)
	clientHijacker    func(tikv.Client) tikv.Client
	pdClientHijacker  func(pd.Client) pd.Client
	path              string
	txnLocalLatches   uint
	storeType         StoreType
	ddlCheckerHijack  bool
	tikvOptions       []tikv.Option
	pdAddrs           []string
	keyspaceSpecified bool
	currentKeyspaceID uint32
	clusterKeyspaces  []*keyspacepb.KeyspaceMeta
}

// MockTiKVStoreOption is used to control some behavior of mock tikv.
type MockTiKVStoreOption func(*mockOptions)

// WithMultipleOptions merges multiple options into one option.
func WithMultipleOptions(opts ...MockTiKVStoreOption) MockTiKVStoreOption {
	return func(args *mockOptions) {
		for _, opt := range opts {
			opt(args)
		}
	}
}

// WithPDAddr set pd address for pd service discovery in mock PD client.
func WithPDAddr(addr []string) MockTiKVStoreOption {
	return func(args *mockOptions) {
		args.pdAddrs = addr
	}
}

// WithTiKVOptions sets KV options.
func WithTiKVOptions(opts ...tikv.Option) MockTiKVStoreOption {
	return func(args *mockOptions) {
		args.tikvOptions = opts
	}
}

// WithClientHijacker hijacks KV client's behavior, makes it easy to simulate the network
// problem between TiDB and TiKV.
func WithClientHijacker(hijacker func(tikv.Client) tikv.Client) MockTiKVStoreOption {
	return func(c *mockOptions) {
		c.clientHijacker = hijacker
	}
}

// WithPDClientHijacker hijacks PD client's behavior, makes it easy to simulate the network
// problem between TiDB and PD.
func WithPDClientHijacker(hijacker func(pd.Client) pd.Client) MockTiKVStoreOption {
	return func(c *mockOptions) {
		c.pdClientHijacker = hijacker
	}
}

// WithClusterInspector lets user to inspect the mock cluster handler.
func WithClusterInspector(inspector func(testutils.Cluster)) MockTiKVStoreOption {
	return func(c *mockOptions) {
		c.clusterInspector = inspector
	}
}

// WithStoreType lets user choose the backend storage's type.
func WithStoreType(tp StoreType) MockTiKVStoreOption {
	return func(c *mockOptions) {
		c.storeType = tp
	}
}

// WithPath specifies the mocktikv path.
func WithPath(path string) MockTiKVStoreOption {
	return func(c *mockOptions) {
		c.path = path
	}
}

// WithTxnLocalLatches enable txnLocalLatches, when capacity > 0.
func WithTxnLocalLatches(capacity uint) MockTiKVStoreOption {
	return func(c *mockOptions) {
		c.txnLocalLatches = capacity
	}
}

// WithDDLChecker prepare injected DDL implementation for the domain of this store. It must be done before bootstrap to
// avoid data race with dom.ddl.
func WithDDLChecker() MockTiKVStoreOption {
	return func(c *mockOptions) {
		c.ddlCheckerHijack = true
	}
}

// WithMockTiFlash sets the mockStore to have N TiFlash stores (naming as tiflash0, tiflash1, ...).
func WithMockTiFlash(nodes int) MockTiKVStoreOption {
	return WithMultipleOptions(
		WithClusterInspector(func(c testutils.Cluster) {
			mockCluster := c.(*unistore.Cluster)
			_, _, region1 := BootstrapWithSingleStore(c)
			tiflashIdx := 0
			for tiflashIdx < nodes {
				store2 := c.AllocID()
				peer2 := c.AllocID()
				addr2 := fmt.Sprintf("tiflash%d", tiflashIdx)
				mockCluster.AddStore(store2, addr2, &metapb.StoreLabel{Key: "engine", Value: "tiflash"})
				mockCluster.AddPeer(region1, store2, peer2)
				tiflashIdx++
			}
		}),
		WithStoreType(EmbedUnistore),
	)
}

// WithCurrentKeyspaceMeta lets user set the keyspace meta.
func WithCurrentKeyspaceMeta(keyspaceMeta *keyspacepb.KeyspaceMeta) MockTiKVStoreOption {
	return func(c *mockOptions) {
		c.keyspaceSpecified = true
<<<<<<< HEAD
		c.clusterKeyspaces = []*keyspacepb.KeyspaceMeta{keyspaceMeta}
		c.currentKeyspaceID = keyspaceMeta.Id
=======
		if keyspaceMeta != nil {
			c.clusterKeyspaces = []*keyspacepb.KeyspaceMeta{keyspaceMeta}
			c.currentKeyspaceID = keyspaceMeta.Id
		} else {
			c.clusterKeyspaces = nil
			c.currentKeyspaceID = constants.NullKeyspaceID
		}
>>>>>>> e2f47a18
	}
}

// WithKeyspacesAndCurrentKeyspaceID specifies a list of keyspaces in the cluster, and ID of the keyspace that
// the user will be in. It's useful when the test needs to operate other keyspaces.
func WithKeyspacesAndCurrentKeyspaceID(clusterKeyspaces []*keyspacepb.KeyspaceMeta, currentKeyspaceID uint32) MockTiKVStoreOption {
	return func(c *mockOptions) {
		c.keyspaceSpecified = true
		c.clusterKeyspaces = clusterKeyspaces
		c.currentKeyspaceID = currentKeyspaceID
<<<<<<< HEAD
=======
	}
}

func (o *mockOptions) currentKeyspaceMeta() *keyspacepb.KeyspaceMeta {
	if o.currentKeyspaceID != constants.NullKeyspaceID {
		for _, meta := range o.clusterKeyspaces {
			if meta.Id == o.currentKeyspaceID {
				return meta
			}
		}
		panic("currentKeyspaceID and clusterKeyspaces mismatches")
>>>>>>> e2f47a18
	}
	return nil
}

// DDLCheckerInjector is used to break import cycle.
var DDLCheckerInjector func(kv.Storage) kv.Storage

// NewMockStore creates a mocked tikv store, the path is the file path to store the data.
// If path is an empty string, a memory storage will be created.
func NewMockStore(options ...MockTiKVStoreOption) (kv.Storage, error) {
	testenv.SetGOMAXPROCSForTest()
	opt := mockOptions{
		clusterInspector: func(c testutils.Cluster) {
			BootstrapWithSingleStore(c)
		},
		storeType:         defaultStoreType,
		currentKeyspaceID: constants.NullKeyspaceID,
	}
	for _, f := range options {
		f(&opt)
	}
	if kerneltype.IsNextGen() {
		// in nextgen, all stores must have a keyspace meta set. to simplify the
<<<<<<< HEAD
		// test, we set the default keyspace meta to system keyspace.
=======
		// test, we set the default keyspace meta to system keyspace, unless
		// manually specified for special test purposes.
>>>>>>> e2f47a18
		if !opt.keyspaceSpecified {
			meta := &keyspacepb.KeyspaceMeta{
				Id:   constants.MaxKeyspaceID - 1,
				Name: keyspace.System,
			}
			opt.clusterKeyspaces = []*keyspacepb.KeyspaceMeta{meta}
			opt.currentKeyspaceID = meta.Id
		}
	}

	var (
		store kv.Storage
		err   error
	)

	switch opt.storeType {
	case MockTiKV:
		store, err = newMockTikvStore(&opt)
	case EmbedUnistore:
		// Don't do this unless we figure out why the test image does not accelerate out unit tests.
		// if opt.path == "" && len(options) == 0 && ImageAvailable() {
		// 	// Create the store from the image.
		// 	if path, err := copyImage(); err == nil {
		// 		opt.path = path
		// 	}
		// }

		store, err = newUnistore(&opt)
	default:
		panic("unsupported mockstore")
	}
	if err != nil {
		return nil, errors.Trace(err)
	}

	if opt.ddlCheckerHijack {
		store = DDLCheckerInjector(store)
	}
	return store, nil
}

// ImageFilePath is used by testing, it's the file path for the bootstraped store image.
const ImageFilePath = "/tmp/tidb-unistore-bootstraped-image/"

// ImageAvailable checks whether the store image file is available.
func ImageAvailable() bool {
	_, err := os.ReadDir(ImageFilePath)
	if err != nil {
		return false
	}
	_, err = os.ReadDir(filepath.Join(ImageFilePath, "kv"))
	return err == nil
}

func copyImage() (string, error) {
	path, err := os.MkdirTemp("", "tidb-unistore-temp")
	if err != nil {
		return "", err
	}
	err = cp.Copy(ImageFilePath, path)
	if err != nil {
		return "", err
	}
	return path, nil
}

// BootstrapWithSingleStore initializes a Cluster with 1 Region and 1 Store.
func BootstrapWithSingleStore(cluster testutils.Cluster) (storeID, peerID, regionID uint64) {
	switch x := cluster.(type) {
	case *testutils.MockCluster:
		return testutils.BootstrapWithSingleStore(x)
	case *unistore.Cluster:
		return unistore.BootstrapWithSingleStore(x)
	default:
		panic("unsupported cluster type")
	}
}

// BootstrapWithMultiStores initializes a Cluster with 1 Region and n Stores.
func BootstrapWithMultiStores(cluster testutils.Cluster, n int) (storeIDs, peerIDs []uint64, regionID uint64, leaderPeer uint64) {
	switch x := cluster.(type) {
	case *testutils.MockCluster:
		return testutils.BootstrapWithMultiStores(x, n)
	case *unistore.Cluster:
		return unistore.BootstrapWithMultiStores(x, n)
	default:
		panic("unsupported cluster type")
	}
}

// BootstrapWithMultiRegions initializes a Cluster with multiple Regions and 1
// Store. The number of Regions will be len(splitKeys) + 1.
func BootstrapWithMultiRegions(cluster testutils.Cluster, splitKeys ...[]byte) (storeID uint64, regionIDs, peerIDs []uint64) {
	switch x := cluster.(type) {
	case *testutils.MockCluster:
		return testutils.BootstrapWithMultiRegions(x, splitKeys...)
	case *unistore.Cluster:
		return unistore.BootstrapWithMultiRegions(x, splitKeys...)
	default:
		panic("unsupported cluster type")
	}
}<|MERGE_RESOLUTION|>--- conflicted
+++ resolved
@@ -210,10 +210,6 @@
 func WithCurrentKeyspaceMeta(keyspaceMeta *keyspacepb.KeyspaceMeta) MockTiKVStoreOption {
 	return func(c *mockOptions) {
 		c.keyspaceSpecified = true
-<<<<<<< HEAD
-		c.clusterKeyspaces = []*keyspacepb.KeyspaceMeta{keyspaceMeta}
-		c.currentKeyspaceID = keyspaceMeta.Id
-=======
 		if keyspaceMeta != nil {
 			c.clusterKeyspaces = []*keyspacepb.KeyspaceMeta{keyspaceMeta}
 			c.currentKeyspaceID = keyspaceMeta.Id
@@ -221,7 +217,6 @@
 			c.clusterKeyspaces = nil
 			c.currentKeyspaceID = constants.NullKeyspaceID
 		}
->>>>>>> e2f47a18
 	}
 }
 
@@ -232,8 +227,6 @@
 		c.keyspaceSpecified = true
 		c.clusterKeyspaces = clusterKeyspaces
 		c.currentKeyspaceID = currentKeyspaceID
-<<<<<<< HEAD
-=======
 	}
 }
 
@@ -245,7 +238,6 @@
 			}
 		}
 		panic("currentKeyspaceID and clusterKeyspaces mismatches")
->>>>>>> e2f47a18
 	}
 	return nil
 }
@@ -269,12 +261,8 @@
 	}
 	if kerneltype.IsNextGen() {
 		// in nextgen, all stores must have a keyspace meta set. to simplify the
-<<<<<<< HEAD
-		// test, we set the default keyspace meta to system keyspace.
-=======
 		// test, we set the default keyspace meta to system keyspace, unless
 		// manually specified for special test purposes.
->>>>>>> e2f47a18
 		if !opt.keyspaceSpecified {
 			meta := &keyspacepb.KeyspaceMeta{
 				Id:   constants.MaxKeyspaceID - 1,
