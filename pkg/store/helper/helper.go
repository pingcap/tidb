// Copyright 2019 PingCAP, Inc.
//
// Licensed under the Apache License, Version 2.0 (the "License");
// you may not use this file except in compliance with the License.
// You may obtain a copy of the License at
//
//     http://www.apache.org/licenses/LICENSE-2.0
//
// Unless required by applicable law or agreed to in writing, software
// distributed under the License is distributed on an "AS IS" BASIS,
// WITHOUT WARRANTIES OR CONDITIONS OF ANY KIND, either express or implied.
// See the License for the specific language governing permissions and
// limitations under the License.

package helper

import (
	"bufio"
	"bytes"
	"cmp"
	"context"
	"encoding/hex"
	"encoding/json"
	"fmt"
	"io"
	"math"
	"net/http"
	"net/url"
	"slices"
	"strconv"
	"strings"
	"time"

	"github.com/pingcap/errors"
	deadlockpb "github.com/pingcap/kvproto/pkg/deadlock"
	"github.com/pingcap/kvproto/pkg/kvrpcpb"
	"github.com/pingcap/tidb/pkg/ddl/placement"
	"github.com/pingcap/tidb/pkg/kv"
	"github.com/pingcap/tidb/pkg/metrics"
	"github.com/pingcap/tidb/pkg/parser/model"
	derr "github.com/pingcap/tidb/pkg/store/driver/error"
	"github.com/pingcap/tidb/pkg/tablecodec"
	"github.com/pingcap/tidb/pkg/util"
	"github.com/pingcap/tidb/pkg/util/codec"
	"github.com/pingcap/tidb/pkg/util/logutil"
	"github.com/pingcap/tidb/pkg/util/pdapi"
	"github.com/tikv/client-go/v2/oracle"
	"github.com/tikv/client-go/v2/tikv"
	"github.com/tikv/client-go/v2/tikvrpc"
	"github.com/tikv/client-go/v2/txnkv/txnlock"
	"go.uber.org/zap"
)

// Storage represents a storage that connects TiKV.
// Methods copied from kv.Storage and tikv.Storage due to limitation of go1.13.
type Storage interface {
	Begin(opts ...tikv.TxnOption) (kv.Transaction, error)
	GetSnapshot(ver kv.Version) kv.Snapshot
	GetClient() kv.Client
	GetMPPClient() kv.MPPClient
	Close() error
	UUID() string
	CurrentVersion(txnScope string) (kv.Version, error)
	CurrentTimestamp(txnScop string) (uint64, error)
	GetOracle() oracle.Oracle
	SupportDeleteRange() (supported bool)
	Name() string
	Describe() string
	ShowStatus(ctx context.Context, key string) (interface{}, error)
	GetMemCache() kv.MemManager
	GetRegionCache() *tikv.RegionCache
	SendReq(bo *tikv.Backoffer, req *tikvrpc.Request, regionID tikv.RegionVerID, timeout time.Duration) (*tikvrpc.Response, error)
	GetLockResolver() *txnlock.LockResolver
	GetSafePointKV() tikv.SafePointKV
	UpdateSPCache(cachedSP uint64, cachedTime time.Time)
	SetOracle(oracle oracle.Oracle)
	SetTiKVClient(client tikv.Client)
	GetTiKVClient() tikv.Client
	Closed() <-chan struct{}
	GetMinSafeTS(txnScope string) uint64
	GetLockWaits() ([]*deadlockpb.WaitForEntry, error)
	GetCodec() tikv.Codec
}

// Helper is a middleware to get some information from tikv/pd. It can be used for TiDB's http api or mem table.
type Helper struct {
	Store       Storage
	RegionCache *tikv.RegionCache
}

// NewHelper gets a Helper from Storage
func NewHelper(store Storage) *Helper {
	return &Helper{
		Store:       store,
		RegionCache: store.GetRegionCache(),
	}
}

<<<<<<< HEAD
// GetMvccByEncodedKey get the MVCC value by the specific encoded key.
func (h *Helper) GetMvccByEncodedKey(encodedKey kv.Key) (*kvrpcpb.MvccGetByKeyResponse, error) {
	bo := tikv.NewBackofferWithVars(context.Background(), 5000, nil)
=======
// MaxBackoffTimeoutForMvccGet is a derived value from previous implementation possible experiencing value 5000ms.
const MaxBackoffTimeoutForMvccGet = 5000

// GetMvccByEncodedKeyWithTS get the MVCC value by the specific encoded key, if lock is encountered it would be resolved.
func (h *Helper) GetMvccByEncodedKeyWithTS(encodedKey kv.Key, startTS uint64) (*kvrpcpb.MvccGetByKeyResponse, error) {
	bo := tikv.NewBackofferWithVars(context.Background(), MaxBackoffTimeoutForMvccGet, nil)
>>>>>>> 8c0f360c
	tikvReq := tikvrpc.NewRequest(tikvrpc.CmdMvccGetByKey, &kvrpcpb.MvccGetByKeyRequest{Key: encodedKey})
	for {
		keyLocation, err := h.RegionCache.LocateKey(bo, encodedKey)
		if err != nil {
			return nil, derr.ToTiDBErr(err)
		}
		kvResp, err := h.Store.SendReq(bo, tikvReq, keyLocation.Region, time.Minute)
		if err != nil {
<<<<<<< HEAD
			logutil.BgLogger().Info("get MVCC by encoded key failed",
=======
			logutil.BgLogger().Warn("get MVCC by encoded key failed",
>>>>>>> 8c0f360c
				zap.Stringer("encodeKey", encodedKey),
				zap.Reflect("region", keyLocation.Region),
				zap.Stringer("keyLocation", keyLocation),
				zap.Reflect("kvResp", kvResp),
				zap.Error(err))
			return nil, errors.Trace(err)
		}
<<<<<<< HEAD
=======

>>>>>>> 8c0f360c
		regionErr, err := kvResp.GetRegionError()
		if err != nil {
			return nil, errors.Trace(err)
		}
		if regionErr != nil {
			if err = bo.Backoff(tikv.BoRegionMiss(), errors.New(regionErr.String())); err != nil {
				return nil, err
			}
			continue
		}
<<<<<<< HEAD
		mvccResp := kvResp.Resp.(*kvrpcpb.MvccGetByKeyResponse)
		if errMsg := mvccResp.GetError(); errMsg != "" {
			logutil.BgLogger().Info("get MVCC by encoded key failed",
=======

		mvccResp := kvResp.Resp.(*kvrpcpb.MvccGetByKeyResponse)
		if errMsg := mvccResp.GetError(); errMsg != "" {
			logutil.BgLogger().Warn("get MVCC by encoded key failed",
>>>>>>> 8c0f360c
				zap.Stringer("encodeKey", encodedKey),
				zap.Reflect("region", keyLocation.Region),
				zap.Stringer("keyLocation", keyLocation),
				zap.Reflect("kvResp", kvResp),
				zap.String("error", errMsg))
			return nil, errors.New(errMsg)
		}
<<<<<<< HEAD
		return mvccResp, nil
	}
=======
		if mvccResp.Info == nil {
			errMsg := "Invalid mvcc response result, the info field is nil"
			logutil.BgLogger().Warn(errMsg,
				zap.Stringer("encodeKey", encodedKey),
				zap.Reflect("region", keyLocation.Region),
				zap.Stringer("keyLocation", keyLocation),
				zap.Reflect("kvResp", kvResp))
			return nil, errors.New(errMsg)
		}

		// Try to resolve the lock and retry mvcc get again if the input startTS is a valid value.
		if startTS > 0 && mvccResp.Info.GetLock() != nil {
			latestTS, err := h.Store.GetOracle().GetLowResolutionTimestamp(context.Background(), &oracle.Option{TxnScope: oracle.GlobalTxnScope})
			if err != nil {
				logutil.BgLogger().Warn("Failed to get latest ts", zap.Error(err))
				return nil, err
			}
			if startTS > latestTS {
				errMsg := fmt.Sprintf("Snapshot ts=%v is larger than latest allocated ts=%v, lock could not be resolved",
					startTS, latestTS)
				logutil.BgLogger().Warn(errMsg)
				return nil, errors.New(errMsg)
			}
			lockInfo := mvccResp.Info.GetLock()
			lock := &txnlock.Lock{
				Key:             []byte(encodedKey),
				Primary:         lockInfo.GetPrimary(),
				TxnID:           lockInfo.GetStartTs(),
				TTL:             lockInfo.GetTtl(),
				TxnSize:         lockInfo.GetTxnSize(),
				LockType:        lockInfo.GetType(),
				UseAsyncCommit:  lockInfo.GetUseAsyncCommit(),
				LockForUpdateTS: lockInfo.GetForUpdateTs(),
			}
			// Disable for read to avoid async resolve.
			resolveLocksOpts := txnlock.ResolveLocksOptions{
				CallerStartTS: startTS,
				Locks:         []*txnlock.Lock{lock},
				Lite:          true,
				ForRead:       false,
				Detail:        nil,
			}
			resolveLockRes, err := h.Store.GetLockResolver().ResolveLocksWithOpts(bo, resolveLocksOpts)
			if err != nil {
				return nil, err
			}
			msBeforeExpired := resolveLockRes.TTL
			if msBeforeExpired > 0 {
				if err = bo.BackoffWithCfgAndMaxSleep(tikv.BoTxnLock(), int(msBeforeExpired),
					errors.Errorf("resolve lock fails lock: %v", lock)); err != nil {
					return nil, err
				}
			}
			continue
		}
		return mvccResp, nil
	}
}

// GetMvccByEncodedKey get the MVCC value by the specific encoded key.
func (h *Helper) GetMvccByEncodedKey(encodedKey kv.Key) (*kvrpcpb.MvccGetByKeyResponse, error) {
	return h.GetMvccByEncodedKeyWithTS(encodedKey, 0)
>>>>>>> 8c0f360c
}

// MvccKV wraps the key's mvcc info in tikv.
type MvccKV struct {
	Key      string                        `json:"key"`
	RegionID uint64                        `json:"region_id"`
	Value    *kvrpcpb.MvccGetByKeyResponse `json:"value"`
}

// GetMvccByStartTs gets Mvcc info by startTS from tikv.
func (h *Helper) GetMvccByStartTs(startTS uint64, startKey, endKey kv.Key) (*MvccKV, error) {
	bo := tikv.NewBackofferWithVars(context.Background(), 5000, nil)
	for {
		curRegion, err := h.RegionCache.LocateKey(bo, startKey)
		if err != nil {
			logutil.BgLogger().Error("get MVCC by startTS failed", zap.Uint64("txnStartTS", startTS),
				zap.Stringer("startKey", startKey), zap.Error(err))
			return nil, derr.ToTiDBErr(err)
		}

		tikvReq := tikvrpc.NewRequest(tikvrpc.CmdMvccGetByStartTs, &kvrpcpb.MvccGetByStartTsRequest{
			StartTs: startTS,
		})
		tikvReq.Context.Priority = kvrpcpb.CommandPri_Low
		kvResp, err := h.Store.SendReq(bo, tikvReq, curRegion.Region, time.Hour)
		if err != nil {
			logutil.BgLogger().Error("get MVCC by startTS failed",
				zap.Uint64("txnStartTS", startTS),
				zap.Stringer("startKey", startKey),
				zap.Reflect("region", curRegion.Region),
				zap.Stringer("curRegion", curRegion),
				zap.Reflect("kvResp", kvResp),
				zap.Error(err))
			return nil, errors.Trace(err)
		}
		data := kvResp.Resp.(*kvrpcpb.MvccGetByStartTsResponse)
		if err := data.GetRegionError(); err != nil {
			logutil.BgLogger().Warn("get MVCC by startTS failed",
				zap.Uint64("txnStartTS", startTS),
				zap.Stringer("startKey", startKey),
				zap.Reflect("region", curRegion.Region),
				zap.Stringer("curRegion", curRegion),
				zap.Reflect("kvResp", kvResp),
				zap.Stringer("error", err))
			continue
		}

		if len(data.GetError()) > 0 {
			logutil.BgLogger().Error("get MVCC by startTS failed",
				zap.Uint64("txnStartTS", startTS),
				zap.Stringer("startKey", startKey),
				zap.Reflect("region", curRegion.Region),
				zap.Stringer("curRegion", curRegion),
				zap.Reflect("kvResp", kvResp),
				zap.String("error", data.GetError()))
			return nil, errors.New(data.GetError())
		}

		key := data.GetKey()
		if len(key) > 0 {
			resp := &kvrpcpb.MvccGetByKeyResponse{Info: data.Info, RegionError: data.RegionError, Error: data.Error}
			return &MvccKV{Key: strings.ToUpper(hex.EncodeToString(key)), Value: resp, RegionID: curRegion.Region.GetID()}, nil
		}

		if len(endKey) > 0 && curRegion.Contains(endKey) {
			return nil, nil
		}
		if len(curRegion.EndKey) == 0 {
			return nil, nil
		}
		startKey = curRegion.EndKey
	}
}

// StoreHotRegionInfos records all hog region stores.
// it's the response of PD.
type StoreHotRegionInfos struct {
	AsPeer   map[uint64]*HotRegionsStat `json:"as_peer"`
	AsLeader map[uint64]*HotRegionsStat `json:"as_leader"`
}

// HotRegionsStat records echo store's hot region.
// it's the response of PD.
type HotRegionsStat struct {
	RegionsStat []RegionStat `json:"statistics"`
}

// RegionStat records each hot region's statistics
// it's the response of PD.
type RegionStat struct {
	RegionID  uint64  `json:"region_id"`
	FlowBytes float64 `json:"flow_bytes"`
	HotDegree int     `json:"hot_degree"`
}

// RegionMetric presents the final metric output entry.
type RegionMetric struct {
	FlowBytes    uint64 `json:"flow_bytes"`
	MaxHotDegree int    `json:"max_hot_degree"`
	Count        int    `json:"region_count"`
}

// ScrapeHotInfo gets the needed hot region information by the url given.
func (h *Helper) ScrapeHotInfo(rw string, allSchemas []*model.DBInfo) ([]HotTableIndex, error) {
	regionMetrics, err := h.FetchHotRegion(rw)
	if err != nil {
		return nil, err
	}
	return h.FetchRegionTableIndex(regionMetrics, allSchemas)
}

// FetchHotRegion fetches the hot region information from PD's http api.
func (h *Helper) FetchHotRegion(rw string) (map[uint64]RegionMetric, error) {
	var regionResp StoreHotRegionInfos
	if err := h.requestPD("FetchHotRegion", "GET", rw, nil, &regionResp); err != nil {
		return nil, err
	}
	metricCnt := 0
	for _, hotRegions := range regionResp.AsLeader {
		metricCnt += len(hotRegions.RegionsStat)
	}
	metric := make(map[uint64]RegionMetric, metricCnt)
	for _, hotRegions := range regionResp.AsLeader {
		for _, region := range hotRegions.RegionsStat {
			metric[region.RegionID] = RegionMetric{FlowBytes: uint64(region.FlowBytes), MaxHotDegree: region.HotDegree}
		}
	}
	return metric, nil
}

// TblIndex stores the things to index one table.
type TblIndex struct {
	DbName    string
	TableName string
	TableID   int64
	IndexName string
	IndexID   int64
}

// FrameItem includes a index's or record's meta data with table's info.
type FrameItem struct {
	DBName      string   `json:"db_name"`
	TableName   string   `json:"table_name"`
	TableID     int64    `json:"table_id"`
	IsRecord    bool     `json:"is_record"`
	RecordID    int64    `json:"record_id,omitempty"`
	IndexName   string   `json:"index_name,omitempty"`
	IndexID     int64    `json:"index_id,omitempty"`
	IndexValues []string `json:"index_values,omitempty"`
}

// RegionFrameRange contains a frame range info which the region covered.
type RegionFrameRange struct {
	First  *FrameItem        // start frame of the region
	Last   *FrameItem        // end frame of the region
	region *tikv.KeyLocation // the region
}

// HotTableIndex contains region and its table/index info.
type HotTableIndex struct {
	RegionID     uint64        `json:"region_id"`
	RegionMetric *RegionMetric `json:"region_metric"`
	DbName       string        `json:"db_name"`
	TableName    string        `json:"table_name"`
	TableID      int64         `json:"table_id"`
	IndexName    string        `json:"index_name"`
	IndexID      int64         `json:"index_id"`
}

// FetchRegionTableIndex constructs a map that maps a table to its hot region information by the given raw hot RegionMetric metrics.
func (h *Helper) FetchRegionTableIndex(metrics map[uint64]RegionMetric, allSchemas []*model.DBInfo) ([]HotTableIndex, error) {
	hotTables := make([]HotTableIndex, 0, len(metrics))
	for regionID, regionMetric := range metrics {
		regionMetric := regionMetric
		t := HotTableIndex{RegionID: regionID, RegionMetric: &regionMetric}
		region, err := h.RegionCache.LocateRegionByID(tikv.NewBackofferWithVars(context.Background(), 500, nil), regionID)
		if err != nil {
			logutil.BgLogger().Error("locate region failed", zap.Error(err))
			continue
		}

		hotRange, err := NewRegionFrameRange(region)
		if err != nil {
			return nil, err
		}
		f := h.FindTableIndexOfRegion(allSchemas, hotRange)
		if f != nil {
			t.DbName = f.DBName
			t.TableName = f.TableName
			t.TableID = f.TableID
			t.IndexName = f.IndexName
			t.IndexID = f.IndexID
		}
		hotTables = append(hotTables, t)
	}

	return hotTables, nil
}

// FindTableIndexOfRegion finds what table is involved in this hot region. And constructs the new frame item for future use.
func (*Helper) FindTableIndexOfRegion(allSchemas []*model.DBInfo, hotRange *RegionFrameRange) *FrameItem {
	for _, db := range allSchemas {
		for _, tbl := range db.Tables {
			if f := findRangeInTable(hotRange, db, tbl); f != nil {
				return f
			}
		}
	}
	return nil
}

func findRangeInTable(hotRange *RegionFrameRange, db *model.DBInfo, tbl *model.TableInfo) *FrameItem {
	pi := tbl.GetPartitionInfo()
	if pi == nil {
		return findRangeInPhysicalTable(hotRange, tbl.ID, db.Name.O, tbl.Name.O, tbl.Indices, tbl.IsCommonHandle)
	}

	for _, def := range pi.Definitions {
		tablePartition := fmt.Sprintf("%s(%s)", tbl.Name.O, def.Name)
		if f := findRangeInPhysicalTable(hotRange, def.ID, db.Name.O, tablePartition, tbl.Indices, tbl.IsCommonHandle); f != nil {
			return f
		}
	}
	return nil
}

func findRangeInPhysicalTable(hotRange *RegionFrameRange, physicalID int64, dbName, tblName string, indices []*model.IndexInfo, isCommonHandle bool) *FrameItem {
	if f := hotRange.GetRecordFrame(physicalID, dbName, tblName, isCommonHandle); f != nil {
		return f
	}
	for _, idx := range indices {
		if f := hotRange.GetIndexFrame(physicalID, idx.ID, dbName, tblName, idx.Name.O); f != nil {
			return f
		}
	}
	return nil
}

// NewRegionFrameRange init a NewRegionFrameRange with region info.
func NewRegionFrameRange(region *tikv.KeyLocation) (idxRange *RegionFrameRange, err error) {
	var first, last *FrameItem
	// check and init first frame
	if len(region.StartKey) > 0 {
		first, err = NewFrameItemFromRegionKey(region.StartKey)
		if err != nil {
			return
		}
	} else { // empty startKey means start with -infinite
		first = &FrameItem{
			IndexID:  int64(math.MinInt64),
			IsRecord: false,
			TableID:  int64(math.MinInt64),
		}
	}

	// check and init last frame
	if len(region.EndKey) > 0 {
		last, err = NewFrameItemFromRegionKey(region.EndKey)
		if err != nil {
			return
		}
	} else { // empty endKey means end with +infinite
		last = &FrameItem{
			TableID:  int64(math.MaxInt64),
			IndexID:  int64(math.MaxInt64),
			IsRecord: true,
		}
	}

	idxRange = &RegionFrameRange{
		region: region,
		First:  first,
		Last:   last,
	}
	return idxRange, nil
}

// NewFrameItemFromRegionKey creates a FrameItem with region's startKey or endKey,
// returns err when key is illegal.
func NewFrameItemFromRegionKey(key []byte) (frame *FrameItem, err error) {
	frame = &FrameItem{}
	frame.TableID, frame.IndexID, frame.IsRecord, err = tablecodec.DecodeKeyHead(key)
	if err == nil {
		if frame.IsRecord {
			var handle kv.Handle
			_, handle, err = tablecodec.DecodeRecordKey(key)
			if err == nil {
				if handle.IsInt() {
					frame.RecordID = handle.IntValue()
				} else {
					data, err := handle.Data()
					if err != nil {
						return nil, err
					}
					frame.IndexName = "PRIMARY"
					frame.IndexValues = make([]string, 0, len(data))
					for _, datum := range data {
						str, err := datum.ToString()
						if err != nil {
							return nil, err
						}
						frame.IndexValues = append(frame.IndexValues, str)
					}
				}
			}
		} else {
			_, _, frame.IndexValues, err = tablecodec.DecodeIndexKey(key)
		}
		logutil.BgLogger().Warn("decode region key failed", zap.ByteString("key", key), zap.Error(err))
		// Ignore decode errors.
		err = nil
		return
	}
	if bytes.HasPrefix(key, tablecodec.TablePrefix()) {
		// If SplitTable is enabled, the key may be `t{id}`.
		if len(key) == tablecodec.TableSplitKeyLen {
			frame.TableID = tablecodec.DecodeTableID(key)
			return frame, nil
		}
		return nil, errors.Trace(err)
	}

	// key start with tablePrefix must be either record key or index key
	// That's means table's record key and index key are always together
	// in the continuous interval. And for key with prefix smaller than
	// tablePrefix, is smaller than all tables. While for key with prefix
	// bigger than tablePrefix, means is bigger than all tables.
	err = nil
	if bytes.Compare(key, tablecodec.TablePrefix()) < 0 {
		frame.TableID = math.MinInt64
		frame.IndexID = math.MinInt64
		frame.IsRecord = false
		return
	}
	// bigger than tablePrefix, means is bigger than all tables.
	frame.TableID = math.MaxInt64
	frame.TableID = math.MaxInt64
	frame.IsRecord = true
	return
}

// GetRecordFrame returns the record frame of a table. If the table's records
// are not covered by this frame range, it returns nil.
func (r *RegionFrameRange) GetRecordFrame(tableID int64, dbName, tableName string, isCommonHandle bool) (f *FrameItem) {
	if tableID == r.First.TableID && r.First.IsRecord {
		r.First.DBName, r.First.TableName = dbName, tableName
		f = r.First
	} else if tableID == r.Last.TableID && r.Last.IsRecord {
		r.Last.DBName, r.Last.TableName = dbName, tableName
		f = r.Last
	} else if tableID >= r.First.TableID && tableID < r.Last.TableID {
		f = &FrameItem{
			DBName:    dbName,
			TableName: tableName,
			TableID:   tableID,
			IsRecord:  true,
		}
	}
	if f != nil && f.IsRecord && isCommonHandle {
		f.IndexName = "PRIMARY"
	}
	return
}

// GetIndexFrame returns the indnex frame of a table. If the table's indices are
// not covered by this frame range, it returns nil.
func (r *RegionFrameRange) GetIndexFrame(tableID, indexID int64, dbName, tableName, indexName string) *FrameItem {
	if tableID == r.First.TableID && !r.First.IsRecord && indexID == r.First.IndexID {
		r.First.DBName, r.First.TableName, r.First.IndexName = dbName, tableName, indexName
		return r.First
	}
	if tableID == r.Last.TableID && indexID == r.Last.IndexID {
		r.Last.DBName, r.Last.TableName, r.Last.IndexName = dbName, tableName, indexName
		return r.Last
	}

	greaterThanFirst := tableID > r.First.TableID || (tableID == r.First.TableID && !r.First.IsRecord && indexID > r.First.IndexID)
	lessThanLast := tableID < r.Last.TableID || (tableID == r.Last.TableID && (r.Last.IsRecord || indexID < r.Last.IndexID))
	if greaterThanFirst && lessThanLast {
		return &FrameItem{
			DBName:    dbName,
			TableName: tableName,
			TableID:   tableID,
			IsRecord:  false,
			IndexName: indexName,
			IndexID:   indexID,
		}
	}
	return nil
}

// RegionPeer stores information of one peer.
type RegionPeer struct {
	ID        int64 `json:"id"`
	StoreID   int64 `json:"store_id"`
	IsLearner bool  `json:"is_learner"`
}

// RegionEpoch stores the information about its epoch.
type RegionEpoch struct {
	ConfVer int64 `json:"conf_ver"`
	Version int64 `json:"version"`
}

// RegionPeerStat stores one field `DownSec` which indicates how long it's down than `RegionPeer`.
type RegionPeerStat struct {
	Peer    RegionPeer `json:"peer"`
	DownSec int64      `json:"down_seconds"`
}

// RegionInfo stores the information of one region.
type RegionInfo struct {
	ID              int64            `json:"id"`
	StartKey        string           `json:"start_key"`
	EndKey          string           `json:"end_key"`
	Epoch           RegionEpoch      `json:"epoch"`
	Peers           []RegionPeer     `json:"peers"`
	Leader          RegionPeer       `json:"leader"`
	DownPeers       []RegionPeerStat `json:"down_peers"`
	PendingPeers    []RegionPeer     `json:"pending_peers"`
	WrittenBytes    uint64           `json:"written_bytes"`
	ReadBytes       uint64           `json:"read_bytes"`
	ApproximateSize int64            `json:"approximate_size"`
	ApproximateKeys int64            `json:"approximate_keys"`

	ReplicationStatus *ReplicationStatus `json:"replication_status,omitempty"`
}

// RegionsInfo stores the information of regions.
type RegionsInfo struct {
	Count   int64        `json:"count"`
	Regions []RegionInfo `json:"regions"`
}

// NewRegionsInfo returns RegionsInfo
func NewRegionsInfo() *RegionsInfo {
	return &RegionsInfo{
		Regions: make([]RegionInfo, 0),
	}
}

// Merge merged 2 regionsInfo into one
func (r *RegionsInfo) Merge(other *RegionsInfo) *RegionsInfo {
	newRegionsInfo := &RegionsInfo{
		Regions: make([]RegionInfo, 0, r.Count+other.Count),
	}
	m := make(map[int64]RegionInfo, r.Count+other.Count)
	for _, region := range r.Regions {
		m[region.ID] = region
	}
	for _, region := range other.Regions {
		m[region.ID] = region
	}
	for _, region := range m {
		newRegionsInfo.Regions = append(newRegionsInfo.Regions, region)
	}
	newRegionsInfo.Count = int64(len(newRegionsInfo.Regions))
	return newRegionsInfo
}

// ReplicationStatus represents the replication mode status of the region.
type ReplicationStatus struct {
	State   string `json:"state"`
	StateID int64  `json:"state_id"`
}

// TableInfo stores the information of a table or an index
type TableInfo struct {
	DB          *model.DBInfo
	Table       *model.TableInfo
	IsPartition bool
	Partition   *model.PartitionDefinition
	IsIndex     bool
	Index       *model.IndexInfo
}

type withKeyRange interface {
	getStartKey() string
	getEndKey() string
}

// isIntersecting returns true if x and y intersect.
func isIntersecting(x, y withKeyRange) bool {
	return isIntersectingKeyRange(x, y.getStartKey(), y.getEndKey())
}

// isIntersectingKeyRange returns true if [startKey, endKey) intersect with x.
func isIntersectingKeyRange(x withKeyRange, startKey, endKey string) bool {
	return !isBeforeKeyRange(x, startKey, endKey) && !isBehindKeyRange(x, startKey, endKey)
}

// isBehind returns true is x is behind y
func isBehind(x, y withKeyRange) bool {
	return isBehindKeyRange(x, y.getStartKey(), y.getEndKey())
}

// IsBefore returns true is x is before [startKey, endKey)
func isBeforeKeyRange(x withKeyRange, startKey, _ string) bool {
	return x.getEndKey() != "" && x.getEndKey() <= startKey
}

// IsBehind returns true is x is behind [startKey, endKey)
func isBehindKeyRange(x withKeyRange, _, endKey string) bool {
	return endKey != "" && x.getStartKey() >= endKey
}

func (r *RegionInfo) getStartKey() string { return r.StartKey }
func (r *RegionInfo) getEndKey() string   { return r.EndKey }

// TableInfoWithKeyRange stores table or index informations with its key range.
type TableInfoWithKeyRange struct {
	*TableInfo
	StartKey string
	EndKey   string
}

func (t TableInfoWithKeyRange) getStartKey() string { return t.StartKey }
func (t TableInfoWithKeyRange) getEndKey() string   { return t.EndKey }

// NewTableWithKeyRange constructs TableInfoWithKeyRange for given table, it is exported only for test.
func NewTableWithKeyRange(db *model.DBInfo, table *model.TableInfo) TableInfoWithKeyRange {
	return newTableInfoWithKeyRange(db, table, nil, nil)
}

// NewIndexWithKeyRange constructs TableInfoWithKeyRange for given index, it is exported only for test.
func NewIndexWithKeyRange(db *model.DBInfo, table *model.TableInfo, index *model.IndexInfo) TableInfoWithKeyRange {
	return newTableInfoWithKeyRange(db, table, nil, index)
}

// FilterMemDBs filters memory databases in the input schemas.
func (*Helper) FilterMemDBs(oldSchemas []*model.DBInfo) (schemas []*model.DBInfo) {
	for _, dbInfo := range oldSchemas {
		if util.IsMemDB(dbInfo.Name.L) {
			continue
		}
		schemas = append(schemas, dbInfo)
	}
	return
}

// GetRegionsTableInfo returns a map maps region id to its tables or indices.
// Assuming tables or indices key ranges never intersect.
// Regions key ranges can intersect.
func (h *Helper) GetRegionsTableInfo(regionsInfo *RegionsInfo, schemas []*model.DBInfo) map[int64][]TableInfo {
	tables := h.GetTablesInfoWithKeyRange(schemas)

	regions := make([]*RegionInfo, 0, len(regionsInfo.Regions))
	for i := 0; i < len(regionsInfo.Regions); i++ {
		regions = append(regions, &regionsInfo.Regions[i])
	}

	tableInfos := h.ParseRegionsTableInfos(regions, tables)
	return tableInfos
}

func newTableInfoWithKeyRange(db *model.DBInfo, table *model.TableInfo, partition *model.PartitionDefinition, index *model.IndexInfo) TableInfoWithKeyRange {
	var sk, ek []byte
	if partition == nil && index == nil {
		sk, ek = tablecodec.GetTableHandleKeyRange(table.ID)
	} else if partition != nil && index == nil {
		sk, ek = tablecodec.GetTableHandleKeyRange(partition.ID)
	} else if partition == nil && index != nil {
		sk, ek = tablecodec.GetTableIndexKeyRange(table.ID, index.ID)
	} else {
		sk, ek = tablecodec.GetTableIndexKeyRange(partition.ID, index.ID)
	}
	startKey := bytesKeyToHex(codec.EncodeBytes(nil, sk))
	endKey := bytesKeyToHex(codec.EncodeBytes(nil, ek))
	return TableInfoWithKeyRange{
		&TableInfo{
			DB:          db,
			Table:       table,
			IsPartition: partition != nil,
			Partition:   partition,
			IsIndex:     index != nil,
			Index:       index,
		},
		startKey,
		endKey,
	}
}

// GetTablesInfoWithKeyRange returns a slice containing tableInfos with key ranges of all tables in schemas.
func (*Helper) GetTablesInfoWithKeyRange(schemas []*model.DBInfo) []TableInfoWithKeyRange {
	tables := []TableInfoWithKeyRange{}
	for _, db := range schemas {
		for _, table := range db.Tables {
			if table.Partition != nil {
				for i := range table.Partition.Definitions {
					tables = append(tables, newTableInfoWithKeyRange(db, table, &table.Partition.Definitions[i], nil))
				}
			} else {
				tables = append(tables, newTableInfoWithKeyRange(db, table, nil, nil))
			}
			for _, index := range table.Indices {
				if table.Partition == nil || index.Global {
					tables = append(tables, newTableInfoWithKeyRange(db, table, nil, index))
					continue
				}
				for i := range table.Partition.Definitions {
					tables = append(tables, newTableInfoWithKeyRange(db, table, &table.Partition.Definitions[i], index))
				}
			}
		}
	}
	slices.SortFunc(tables, func(i, j TableInfoWithKeyRange) int {
		return cmp.Compare(i.getStartKey(), j.getStartKey())
	})
	return tables
}

// ParseRegionsTableInfos parses the tables or indices in regions according to key range.
func (*Helper) ParseRegionsTableInfos(regionsInfo []*RegionInfo, tables []TableInfoWithKeyRange) map[int64][]TableInfo {
	tableInfos := make(map[int64][]TableInfo, len(regionsInfo))

	if len(tables) == 0 || len(regionsInfo) == 0 {
		return tableInfos
	}
	// tables is sorted in GetTablesInfoWithKeyRange func
	slices.SortFunc(regionsInfo, func(i, j *RegionInfo) int {
		return cmp.Compare(i.getStartKey(), j.getStartKey())
	})

	idx := 0
OutLoop:
	for _, region := range regionsInfo {
		id := region.ID
		tableInfos[id] = []TableInfo{}
		for isBehind(region, &tables[idx]) {
			idx++
			if idx >= len(tables) {
				break OutLoop
			}
		}
		for i := idx; i < len(tables) && isIntersecting(region, &tables[i]); i++ {
			tableInfos[id] = append(tableInfos[id], *tables[i].TableInfo)
		}
	}

	return tableInfos
}

func bytesKeyToHex(key []byte) string {
	return strings.ToUpper(hex.EncodeToString(key))
}

// GetRegionsInfo gets the region information of current store by using PD's api.
func (h *Helper) GetRegionsInfo() (*RegionsInfo, error) {
	var regionsInfo RegionsInfo
	err := h.requestPD("GetRegions", "GET", pdapi.Regions, nil, &regionsInfo)
	return &regionsInfo, err
}

// GetStoreRegionsInfo gets the region in given store.
func (h *Helper) GetStoreRegionsInfo(storeID uint64) (*RegionsInfo, error) {
	var regionsInfo RegionsInfo
	err := h.requestPD("GetStoreRegions", "GET", pdapi.StoreRegions+"/"+strconv.FormatUint(storeID, 10), nil, &regionsInfo)
	return &regionsInfo, err
}

// GetRegionInfoByID gets the region information of the region ID by using PD's api.
func (h *Helper) GetRegionInfoByID(regionID uint64) (*RegionInfo, error) {
	var regionInfo RegionInfo
	err := h.requestPD("GetRegionByID", "GET", pdapi.RegionByID+"/"+strconv.FormatUint(regionID, 10), nil, &regionInfo)
	return &regionInfo, err
}

// GetRegionsInfoByRange scans region by key range
func (h *Helper) GetRegionsInfoByRange(sk, ek []byte) (*RegionsInfo, error) {
	var regionsInfo RegionsInfo
	err := h.requestPD("GetRegionByRange", "GET", fmt.Sprintf("%v?key=%s&end_key=%s&limit=-1", pdapi.ScanRegions,
		url.QueryEscape(string(sk)), url.QueryEscape(string(ek))), nil, &regionsInfo)
	return &regionsInfo, err
}

// GetRegionByKey gets regioninfo by key
func (h *Helper) GetRegionByKey(k []byte) (*RegionInfo, error) {
	var regionInfo RegionInfo
	err := h.requestPD("GetRegionByKey", "GET", fmt.Sprintf("%v/%v", pdapi.RegionKey, url.QueryEscape(string(k))), nil, &regionInfo)
	return &regionInfo, err
}

// request PD API, decode the response body into res
func (h *Helper) requestPD(apiName, method, uri string, body io.Reader, res interface{}) error {
	etcd, ok := h.Store.(kv.EtcdBackend)
	if !ok {
		return errors.WithStack(errors.New("not implemented"))
	}
	pdHosts, err := etcd.EtcdAddrs()
	if err != nil {
		return err
	}
	if len(pdHosts) == 0 {
		return errors.New("pd unavailable")
	}
	for _, host := range pdHosts {
		err = requestPDForOneHost(host, apiName, method, uri, body, res)
		if err == nil {
			break
		}
		// Try to request from another PD node when some nodes may down.
	}
	return err
}

func requestPDForOneHost(host, apiName, method, uri string, body io.Reader, res interface{}) error {
	urlVar := fmt.Sprintf("%s://%s%s", util.InternalHTTPSchema(), host, uri)
	logutil.BgLogger().Debug("RequestPD URL", zap.String("url", urlVar))
	req, err := http.NewRequest(method, urlVar, body)
	if err != nil {
		logutil.BgLogger().Warn("requestPDForOneHost new request failed",
			zap.String("url", urlVar), zap.Error(err))
		return errors.Trace(err)
	}
	start := time.Now()
	resp, err := util.InternalHTTPClient().Do(req)
	if err != nil {
		metrics.PDAPIRequestCounter.WithLabelValues(apiName, "network error").Inc()
		logutil.BgLogger().Warn("requestPDForOneHost do request failed",
			zap.String("url", urlVar), zap.Error(err))
		return errors.Trace(err)
	}
	metrics.PDAPIExecutionHistogram.WithLabelValues(apiName).Observe(time.Since(start).Seconds())
	metrics.PDAPIRequestCounter.WithLabelValues(apiName, resp.Status).Inc()
	defer func() {
		err = resp.Body.Close()
		if err != nil {
			logutil.BgLogger().Warn("requestPDForOneHost close body failed",
				zap.String("url", urlVar), zap.Error(err))
		}
	}()

	if resp.StatusCode != http.StatusOK {
		logFields := []zap.Field{
			zap.String("url", urlVar),
			zap.String("status", resp.Status),
		}

		bs, readErr := io.ReadAll(resp.Body)
		if readErr != nil {
			logFields = append(logFields, zap.NamedError("readBodyError", err))
		} else {
			logFields = append(logFields, zap.ByteString("body", bs))
		}

		logutil.BgLogger().Warn("requestPDForOneHost failed with non 200 status", logFields...)
		return errors.Errorf("PD request failed with status: '%s'", resp.Status)
	}

	err = json.NewDecoder(resp.Body).Decode(res)
	if err != nil {
		return errors.Trace(err)
	}
	return nil
}

// StoresStat stores all information get from PD's api.
type StoresStat struct {
	Count  int         `json:"count"`
	Stores []StoreStat `json:"stores"`
}

// StoreStat stores information of one store.
type StoreStat struct {
	Store  StoreBaseStat   `json:"store"`
	Status StoreDetailStat `json:"status"`
}

// StoreBaseStat stores the basic information of one store.
type StoreBaseStat struct {
	ID             int64        `json:"id"`
	Address        string       `json:"address"`
	State          int64        `json:"state"`
	StateName      string       `json:"state_name"`
	Version        string       `json:"version"`
	Labels         []StoreLabel `json:"labels"`
	StatusAddress  string       `json:"status_address"`
	GitHash        string       `json:"git_hash"`
	StartTimestamp int64        `json:"start_timestamp"`
}

// StoreLabel stores the information of one store label.
type StoreLabel struct {
	Key   string `json:"key"`
	Value string `json:"value"`
}

// StoreDetailStat stores the detail information of one store.
type StoreDetailStat struct {
	Capacity        string    `json:"capacity"`
	Available       string    `json:"available"`
	LeaderCount     int64     `json:"leader_count"`
	LeaderWeight    float64   `json:"leader_weight"`
	LeaderScore     float64   `json:"leader_score"`
	LeaderSize      int64     `json:"leader_size"`
	RegionCount     int64     `json:"region_count"`
	RegionWeight    float64   `json:"region_weight"`
	RegionScore     float64   `json:"region_score"`
	RegionSize      int64     `json:"region_size"`
	StartTs         time.Time `json:"start_ts"`
	LastHeartbeatTs time.Time `json:"last_heartbeat_ts"`
	Uptime          string    `json:"uptime"`
}

// GetStoresStat gets the TiKV store information by accessing PD's api.
func (h *Helper) GetStoresStat() (*StoresStat, error) {
	var storesStat StoresStat
	err := h.requestPD("GetStoresStat", "GET", pdapi.Stores, nil, &storesStat)
	return &storesStat, err
}

// GetPDAddr return the PD Address.
func (h *Helper) GetPDAddr() ([]string, error) {
	etcd, ok := h.Store.(kv.EtcdBackend)
	if !ok {
		return nil, errors.New("not implemented")
	}
	pdAddrs, err := etcd.EtcdAddrs()
	if err != nil {
		return nil, err
	}
	if len(pdAddrs) == 0 {
		return nil, errors.New("pd unavailable")
	}
	return pdAddrs, nil
}

// PDRegionStats is the json response from PD.
type PDRegionStats struct {
	Count            int            `json:"count"`
	EmptyCount       int            `json:"empty_count"`
	StorageSize      int64          `json:"storage_size"`
	StorageKeys      int64          `json:"storage_keys"`
	StoreLeaderCount map[uint64]int `json:"store_leader_count"`
	StorePeerCount   map[uint64]int `json:"store_peer_count"`
}

// GetPDRegionStats get the RegionStats by tableID.
func (h *Helper) GetPDRegionStats(tableID int64, stats *PDRegionStats, noIndexStats bool) error {
	pdAddrs, err := h.GetPDAddr()
	if err != nil {
		return errors.Trace(err)
	}

	var startKey, endKey []byte
	if noIndexStats {
		startKey = tablecodec.GenTableRecordPrefix(tableID)
		endKey = kv.Key(startKey).PrefixNext()
	} else {
		startKey = tablecodec.EncodeTablePrefix(tableID)
		endKey = kv.Key(startKey).PrefixNext()
	}
	startKey = codec.EncodeBytes([]byte{}, startKey)
	endKey = codec.EncodeBytes([]byte{}, endKey)

	statURL := fmt.Sprintf("%s://%s/pd/api/v1/stats/region?start_key=%s&end_key=%s",
		util.InternalHTTPSchema(),
		pdAddrs[0],
		url.QueryEscape(string(startKey)),
		url.QueryEscape(string(endKey)))

	resp, err := util.InternalHTTPClient().Get(statURL)
	if err != nil {
		return errors.Trace(err)
	}
	defer func() {
		if err = resp.Body.Close(); err != nil {
			logutil.BgLogger().Error("err", zap.Error(err))
		}
	}()
	if resp.StatusCode != http.StatusOK {
		body, err := io.ReadAll(resp.Body)
		if err != nil {
			return errors.Errorf("GetPDRegionStats %d: %s", resp.StatusCode, err)
		}
		return errors.Errorf("GetPDRegionStats %d: %s", resp.StatusCode, string(body))
	}
	dec := json.NewDecoder(resp.Body)

	return dec.Decode(stats)
}

// DeletePlacementRule is to delete placement rule for certain group.
func (h *Helper) DeletePlacementRule(group string, ruleID string) error {
	pdAddrs, err := h.GetPDAddr()
	if err != nil {
		return errors.Trace(err)
	}

	deleteURL := fmt.Sprintf("%s://%s/pd/api/v1/config/rule/%v/%v",
		util.InternalHTTPSchema(),
		pdAddrs[0],
		group,
		ruleID,
	)

	req, err := http.NewRequest("DELETE", deleteURL, nil)
	if err != nil {
		return errors.Trace(err)
	}

	resp, err := util.InternalHTTPClient().Do(req)
	if err != nil {
		return errors.Trace(err)
	}
	defer func() {
		if err = resp.Body.Close(); err != nil {
			logutil.BgLogger().Error("err", zap.Error(err))
		}
	}()
	if resp.StatusCode != http.StatusOK {
		return errors.New("DeletePlacementRule returns error")
	}
	return nil
}

// SetPlacementRule is a helper function to set placement rule.
func (h *Helper) SetPlacementRule(rule placement.Rule) error {
	pdAddrs, err := h.GetPDAddr()
	if err != nil {
		return errors.Trace(err)
	}
	m, _ := json.Marshal(rule)

	postURL := fmt.Sprintf("%s://%s/pd/api/v1/config/rule",
		util.InternalHTTPSchema(),
		pdAddrs[0],
	)
	buf := bytes.NewBuffer(m)
	resp, err := util.InternalHTTPClient().Post(postURL, "application/json", buf)
	if err != nil {
		return errors.Trace(err)
	}
	defer func() {
		if err = resp.Body.Close(); err != nil {
			logutil.BgLogger().Error("err", zap.Error(err))
		}
	}()
	if resp.StatusCode != http.StatusOK {
		return errors.New("SetPlacementRule returns error")
	}
	return nil
}

// GetGroupRules to get all placement rule in a certain group.
func (h *Helper) GetGroupRules(group string) ([]placement.Rule, error) {
	pdAddrs, err := h.GetPDAddr()
	if err != nil {
		return nil, errors.Trace(err)
	}

	getURL := fmt.Sprintf("%s://%s/pd/api/v1/config/rules/group/%s",
		util.InternalHTTPSchema(),
		pdAddrs[0],
		group,
	)

	resp, err := util.InternalHTTPClient().Get(getURL)
	if err != nil {
		return nil, errors.Trace(err)
	}
	defer func() {
		if err = resp.Body.Close(); err != nil {
			logutil.BgLogger().Error("err", zap.Error(err))
		}
	}()

	if resp.StatusCode != http.StatusOK {
		return nil, errors.New("GetGroupRules returns error")
	}

	buf := new(bytes.Buffer)
	_, err = buf.ReadFrom(resp.Body)
	if err != nil {
		return nil, errors.Trace(err)
	}

	var rules []placement.Rule
	err = json.Unmarshal(buf.Bytes(), &rules)
	if err != nil {
		return nil, errors.Trace(err)
	}

	return rules, nil
}

// PostAccelerateSchedule sends `regions/accelerate-schedule` request.
func (h *Helper) PostAccelerateSchedule(tableID int64) error {
	pdAddrs, err := h.GetPDAddr()
	if err != nil {
		return errors.Trace(err)
	}
	startKey := tablecodec.GenTableRecordPrefix(tableID)
	endKey := tablecodec.EncodeTablePrefix(tableID + 1)
	startKey = codec.EncodeBytes([]byte{}, startKey)
	endKey = codec.EncodeBytes([]byte{}, endKey)

	postURL := fmt.Sprintf("%s://%s/pd/api/v1/regions/accelerate-schedule",
		util.InternalHTTPSchema(),
		pdAddrs[0])

	input := map[string]string{
		"start_key": url.QueryEscape(string(startKey)),
		"end_key":   url.QueryEscape(string(endKey)),
	}
	v, err := json.Marshal(input)
	if err != nil {
		return errors.Trace(err)
	}
	resp, err := util.InternalHTTPClient().Post(postURL, "application/json", bytes.NewBuffer(v))
	if err != nil {
		return errors.Trace(err)
	}
	defer func() {
		if err = resp.Body.Close(); err != nil {
			logutil.BgLogger().Error("err", zap.Error(err))
		}
	}()
	return nil
}

// GetTiFlashTableIDFromEndKey computes tableID from pd rule's endKey.
func GetTiFlashTableIDFromEndKey(endKey string) int64 {
	e, _ := hex.DecodeString(endKey)
	_, decodedEndKey, _ := codec.DecodeBytes(e, []byte{})
	tableID := tablecodec.DecodeTableID(decodedEndKey)
	tableID--
	return tableID
}

// ComputeTiFlashStatus is helper function for CollectTiFlashStatus.
func ComputeTiFlashStatus(reader *bufio.Reader, regionReplica *map[int64]int) error {
	ns, err := reader.ReadString('\n')
	if err != nil {
		return errors.Trace(err)
	}
	// The count
	ns = strings.Trim(ns, "\r\n\t")
	n, err := strconv.ParseInt(ns, 10, 64)
	if err != nil {
		return errors.Trace(err)
	}
	// The regions
	regions, err := reader.ReadString('\n')
	if err != nil {
		return errors.Trace(err)
	}
	regions = strings.Trim(regions, "\r\n\t")
	splits := strings.Split(regions, " ")
	realN := int64(0)
	for _, s := range splits {
		// For (`table`, `store`), has region `r`
		if s == "" {
			continue
		}
		realN++
		r, err := strconv.ParseInt(s, 10, 64)
		if err != nil {
			return errors.Trace(err)
		}
		if c, ok := (*regionReplica)[r]; ok {
			(*regionReplica)[r] = c + 1
		} else {
			(*regionReplica)[r] = 1
		}
	}
	if n != realN {
		logutil.BgLogger().Warn("ComputeTiFlashStatus count check failed", zap.Int64("claim", n), zap.Int64("real", realN))
	}
	return nil
}

// CollectTiFlashStatus query sync status of one table from TiFlash store.
// `regionReplica` is a map from RegionID to count of TiFlash Replicas in this region.
func CollectTiFlashStatus(statusAddress string, keyspaceID tikv.KeyspaceID, tableID int64, regionReplica *map[int64]int) error {
	// The new query schema is like: http://<host>/tiflash/sync-status/keyspace/<keyspaceID>/table/<tableID>.
	// For TiDB forward compatibility, we define the Nullspace as the "keyspace" of the old table.
	// The query URL is like: http://<host>/sync-status/keyspace/<NullspaceID>/table/<tableID>
	// The old query schema is like: http://<host>/sync-status/<tableID>
	// This API is preserved in TiFlash for compatibility with old versions of TiDB.
	statURL := fmt.Sprintf("%s://%s/tiflash/sync-status/keyspace/%d/table/%d",
		util.InternalHTTPSchema(),
		statusAddress,
		keyspaceID,
		tableID,
	)
	resp, err := util.InternalHTTPClient().Get(statURL)
	if err != nil {
		return errors.Trace(err)
	}

	defer func() {
		err = resp.Body.Close()
		if err != nil {
			logutil.BgLogger().Error("close body failed", zap.Error(err))
		}
	}()

	reader := bufio.NewReader(resp.Body)
	if err = ComputeTiFlashStatus(reader, regionReplica); err != nil {
		return errors.Trace(err)
	}
	return nil
}<|MERGE_RESOLUTION|>--- conflicted
+++ resolved
@@ -96,18 +96,12 @@
 	}
 }
 
-<<<<<<< HEAD
-// GetMvccByEncodedKey get the MVCC value by the specific encoded key.
-func (h *Helper) GetMvccByEncodedKey(encodedKey kv.Key) (*kvrpcpb.MvccGetByKeyResponse, error) {
-	bo := tikv.NewBackofferWithVars(context.Background(), 5000, nil)
-=======
 // MaxBackoffTimeoutForMvccGet is a derived value from previous implementation possible experiencing value 5000ms.
 const MaxBackoffTimeoutForMvccGet = 5000
 
 // GetMvccByEncodedKeyWithTS get the MVCC value by the specific encoded key, if lock is encountered it would be resolved.
 func (h *Helper) GetMvccByEncodedKeyWithTS(encodedKey kv.Key, startTS uint64) (*kvrpcpb.MvccGetByKeyResponse, error) {
 	bo := tikv.NewBackofferWithVars(context.Background(), MaxBackoffTimeoutForMvccGet, nil)
->>>>>>> 8c0f360c
 	tikvReq := tikvrpc.NewRequest(tikvrpc.CmdMvccGetByKey, &kvrpcpb.MvccGetByKeyRequest{Key: encodedKey})
 	for {
 		keyLocation, err := h.RegionCache.LocateKey(bo, encodedKey)
@@ -116,11 +110,7 @@
 		}
 		kvResp, err := h.Store.SendReq(bo, tikvReq, keyLocation.Region, time.Minute)
 		if err != nil {
-<<<<<<< HEAD
-			logutil.BgLogger().Info("get MVCC by encoded key failed",
-=======
 			logutil.BgLogger().Warn("get MVCC by encoded key failed",
->>>>>>> 8c0f360c
 				zap.Stringer("encodeKey", encodedKey),
 				zap.Reflect("region", keyLocation.Region),
 				zap.Stringer("keyLocation", keyLocation),
@@ -128,10 +118,7 @@
 				zap.Error(err))
 			return nil, errors.Trace(err)
 		}
-<<<<<<< HEAD
-=======
-
->>>>>>> 8c0f360c
+
 		regionErr, err := kvResp.GetRegionError()
 		if err != nil {
 			return nil, errors.Trace(err)
@@ -142,16 +129,10 @@
 			}
 			continue
 		}
-<<<<<<< HEAD
-		mvccResp := kvResp.Resp.(*kvrpcpb.MvccGetByKeyResponse)
-		if errMsg := mvccResp.GetError(); errMsg != "" {
-			logutil.BgLogger().Info("get MVCC by encoded key failed",
-=======
 
 		mvccResp := kvResp.Resp.(*kvrpcpb.MvccGetByKeyResponse)
 		if errMsg := mvccResp.GetError(); errMsg != "" {
 			logutil.BgLogger().Warn("get MVCC by encoded key failed",
->>>>>>> 8c0f360c
 				zap.Stringer("encodeKey", encodedKey),
 				zap.Reflect("region", keyLocation.Region),
 				zap.Stringer("keyLocation", keyLocation),
@@ -159,10 +140,6 @@
 				zap.String("error", errMsg))
 			return nil, errors.New(errMsg)
 		}
-<<<<<<< HEAD
-		return mvccResp, nil
-	}
-=======
 		if mvccResp.Info == nil {
 			errMsg := "Invalid mvcc response result, the info field is nil"
 			logutil.BgLogger().Warn(errMsg,
@@ -225,7 +202,6 @@
 // GetMvccByEncodedKey get the MVCC value by the specific encoded key.
 func (h *Helper) GetMvccByEncodedKey(encodedKey kv.Key) (*kvrpcpb.MvccGetByKeyResponse, error) {
 	return h.GetMvccByEncodedKeyWithTS(encodedKey, 0)
->>>>>>> 8c0f360c
 }
 
 // MvccKV wraps the key's mvcc info in tikv.
