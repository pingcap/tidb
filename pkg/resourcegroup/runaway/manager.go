--- conflicted
+++ resolved
@@ -334,12 +334,7 @@
 	return nil
 }
 
-<<<<<<< HEAD
-func (rm *Manager) markRunaway(resourceGroupName, originalSQL, planDigest,
-	action, matchType string, now *time.Time, exceedCause string) {
-=======
-func (rm *Manager) markRunaway(checker *Checker, action, matchType string, now *time.Time) {
->>>>>>> 2bf89f82
+func (rm *Manager) markRunaway(checker *Checker, action, matchType string, now *time.Time, exceedCause string) {
 	source := rm.serverID
 	if !rm.syncerInitialized.Load() {
 		rm.logOnce.Do(func() {
@@ -357,12 +352,9 @@
 		SQLDigest:         checker.sqlDigest,
 		PlanDigest:        checker.planDigest,
 		Source:            source,
-<<<<<<< HEAD
 		ExceedCause:       exceedCause,
-=======
 		// default value for Repeats
 		Repeats: 1,
->>>>>>> 2bf89f82
 	}:
 	default:
 		// TODO: add warning for discard flush records
