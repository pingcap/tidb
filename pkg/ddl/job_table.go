--- conflicted
+++ resolved
@@ -98,18 +98,11 @@
 func (l *ownerListener) OnBecomeOwner() {
 	ctx, cancelFunc := context.WithCancel(l.ddl.ddlCtx.ctx)
 	l.scheduler = &jobScheduler{
-<<<<<<< HEAD
 		schCtx:       ctx,
 		cancel:       cancelFunc,
 		runningJobs:  newRunningJobs(),
 		sysTblMgr:    systable.NewManager(l.ddl.sessPool),
 		schemaLoader: l.ddl.schemaLoader,
-=======
-		schCtx:      ctx,
-		cancel:      cancelFunc,
-		runningJobs: newRunningJobs(),
-		sysTblMgr:   systable.NewManager(l.ddl.sessPool),
->>>>>>> 1870d5f0
 
 		ddlCtx:         l.ddl.ddlCtx,
 		ddlJobNotifyCh: l.ddl.ddlJobNotifyCh,
@@ -129,20 +122,12 @@
 // jobScheduler is used to schedule the DDL jobs, it's only run on the DDL owner.
 type jobScheduler struct {
 	// *ddlCtx already have context named as "ctx", so we use "schCtx" here to avoid confusion.
-<<<<<<< HEAD
 	schCtx       context.Context
 	cancel       context.CancelFunc
 	wg           tidbutil.WaitGroupWrapper
 	runningJobs  *runningJobs
 	sysTblMgr    systable.Manager
 	schemaLoader SchemaLoader
-=======
-	schCtx      context.Context
-	cancel      context.CancelFunc
-	wg          tidbutil.WaitGroupWrapper
-	runningJobs *runningJobs
-	sysTblMgr   systable.Manager
->>>>>>> 1870d5f0
 
 	// those fields are created on start
 	reorgWorkerPool      *workerPool
@@ -625,10 +610,7 @@
 }
 
 func (s *jobScheduler) runJobWithWorker(wk *worker, job *model.Job) error {
-<<<<<<< HEAD
 	failpoint.InjectCall("beforeRunJobWithWorker")
-=======
->>>>>>> 1870d5f0
 	ownerID := s.ownerManager.ID()
 	// suppose we failed to sync version last time, we need to check and sync it
 	// before run to maintain the 2-version invariant.
