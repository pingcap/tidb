// Copyright 2022 PingCAP, Inc.
//
// Licensed under the Apache License, Version 2.0 (the "License");
// you may not use this file except in compliance with the License.
// You may obtain a copy of the License at
//
//     http://www.apache.org/licenses/LICENSE-2.0
//
// Unless required by applicable law or agreed to in writing, software
// distributed under the License is distributed on an "AS IS" BASIS,
// WITHOUT WARRANTIES OR CONDITIONS OF ANY KIND, either express or implied.
// See the License for the specific language governing permissions and
// limitations under the License.

package ddl

import (
	"bytes"
	"context"
	"encoding/hex"
	"encoding/json"
	"fmt"
	"runtime"
	"slices"
	"strconv"
	"strings"
	"time"

	"github.com/ngaut/pools"
	"github.com/pingcap/errors"
	"github.com/pingcap/failpoint"
	"github.com/pingcap/kvproto/pkg/kvrpcpb"
	"github.com/pingcap/tidb/pkg/ddl/ingest"
	sess "github.com/pingcap/tidb/pkg/ddl/internal/session"
	"github.com/pingcap/tidb/pkg/ddl/logutil"
	"github.com/pingcap/tidb/pkg/ddl/syncer"
	"github.com/pingcap/tidb/pkg/ddl/systable"
	"github.com/pingcap/tidb/pkg/ddl/util"
	"github.com/pingcap/tidb/pkg/kv"
	"github.com/pingcap/tidb/pkg/meta"
	"github.com/pingcap/tidb/pkg/meta/autoid"
	"github.com/pingcap/tidb/pkg/metrics"
	"github.com/pingcap/tidb/pkg/owner"
	"github.com/pingcap/tidb/pkg/parser/model"
	"github.com/pingcap/tidb/pkg/sessionctx/variable"
	"github.com/pingcap/tidb/pkg/table"
	tidbutil "github.com/pingcap/tidb/pkg/util"
	"github.com/pingcap/tidb/pkg/util/dbterror"
	"github.com/pingcap/tidb/pkg/util/intest"
	tidblogutil "github.com/pingcap/tidb/pkg/util/logutil"
	clientv3 "go.etcd.io/etcd/client/v3"
	"go.uber.org/zap"
)

var (
	// addingDDLJobNotifyKey is the key in etcd to notify DDL scheduler that there
	// is a new DDL job.
	addingDDLJobNotifyKey       = "/tidb/ddl/add_ddl_job_general"
	dispatchLoopWaitingDuration = 1 * time.Second
	localWorkerWaitingDuration  = 10 * time.Millisecond
)

func init() {
	// In test the wait duration can be reduced to make test case run faster
	if intest.InTest {
		dispatchLoopWaitingDuration = 50 * time.Millisecond
	}
}

type jobType int

func (t jobType) String() string {
	switch t {
	case jobTypeGeneral:
		return "general"
	case jobTypeReorg:
		return "reorg"
	case jobTypeLocal:
		return "local"
	}
	return "unknown job type: " + strconv.Itoa(int(t))
}

const (
	jobTypeGeneral jobType = iota
	jobTypeReorg
	jobTypeLocal
)

type ownerListener struct {
	ddl       *ddl
	scheduler *jobScheduler
}

var _ owner.Listener = (*ownerListener)(nil)

func (l *ownerListener) OnBecomeOwner() {
	ctx, cancelFunc := context.WithCancel(l.ddl.ddlCtx.ctx)
	l.scheduler = &jobScheduler{
		schCtx:      ctx,
		cancel:      cancelFunc,
		runningJobs: newRunningJobs(),
		sysTblMgr:   systable.NewManager(l.ddl.sessPool),

		ddlCtx:         l.ddl.ddlCtx,
		ddlJobNotifyCh: l.ddl.ddlJobNotifyCh,
		sessPool:       l.ddl.sessPool,
		delRangeMgr:    l.ddl.delRangeMgr,
	}
	l.scheduler.start()
}

func (l *ownerListener) OnRetireOwner() {
	if l.scheduler == nil {
		return
	}
	l.scheduler.close()
}

// jobScheduler is used to schedule the DDL jobs, it's only run on the DDL owner.
type jobScheduler struct {
	// *ddlCtx already have context named as "ctx", so we use "schCtx" here to avoid confusion.
	schCtx      context.Context
	cancel      context.CancelFunc
	wg          tidbutil.WaitGroupWrapper
	runningJobs *runningJobs
	sysTblMgr   systable.Manager

	// those fields are created on start
	reorgWorkerPool      *workerPool
	generalDDLWorkerPool *workerPool

	// those fields are shared with 'ddl' instance
	// TODO ddlCtx is too large for here, we should remove dependency on it.
	*ddlCtx
	ddlJobNotifyCh chan struct{}
	sessPool       *sess.Pool
	delRangeMgr    delRangeManager
}

func (s *jobScheduler) start() {
	var err error
	s.ddlCtx.ddlSeqNumMu.Lock()
	defer s.ddlCtx.ddlSeqNumMu.Unlock()
	s.ddlCtx.ddlSeqNumMu.seqNum, err = s.GetNextDDLSeqNum()
	if err != nil {
		logutil.DDLLogger().Error("error when getting the ddl history count", zap.Error(err))
	}

	workerFactory := func(tp workerType) func() (pools.Resource, error) {
		return func() (pools.Resource, error) {
			wk := newWorker(s.schCtx, tp, s.sessPool, s.delRangeMgr, s.ddlCtx)
			sessForJob, err := s.sessPool.Get()
			if err != nil {
				return nil, err
			}
			sessForJob.GetSessionVars().SetDiskFullOpt(kvrpcpb.DiskFullOpt_AllowedOnAlmostFull)
			wk.sess = sess.NewSession(sessForJob)
			metrics.DDLCounter.WithLabelValues(fmt.Sprintf("%s_%s", metrics.CreateDDL, wk.String())).Inc()
			return wk, nil
		}
	}
	// reorg worker count at least 1 at most 10.
	reorgCnt := min(max(runtime.GOMAXPROCS(0)/4, 1), reorgWorkerCnt)
	s.reorgWorkerPool = newDDLWorkerPool(pools.NewResourcePool(workerFactory(addIdxWorker), reorgCnt, reorgCnt, 0), jobTypeReorg)
	s.generalDDLWorkerPool = newDDLWorkerPool(pools.NewResourcePool(workerFactory(generalWorker), generalWorkerCnt, generalWorkerCnt, 0), jobTypeGeneral)
	s.wg.RunWithLog(s.startDispatchLoop)
	s.wg.RunWithLog(func() {
		s.schemaSyncer.SyncJobSchemaVerLoop(s.schCtx)
	})
}

func (s *jobScheduler) close() {
	s.cancel()
	s.wg.Wait()
	if s.reorgWorkerPool != nil {
		s.reorgWorkerPool.close()
	}
	if s.generalDDLWorkerPool != nil {
		s.generalDDLWorkerPool.close()
	}
}

func (s *jobScheduler) getJob(se *sess.Session, tp jobType, filter func(*model.Job) (bool, error)) (*model.Job, error) {
	not := "not"
	label := "get_job_general"
	if tp == jobTypeReorg {
		not = ""
		label = "get_job_reorg"
	}
	const getJobSQL = `select job_meta, processing from mysql.tidb_ddl_job where job_id in
		(select min(job_id) from mysql.tidb_ddl_job group by schema_ids, table_ids, processing)
		and %s reorg %s order by processing desc, job_id`
	var excludedJobIDs string
	if ids := s.runningJobs.allIDs(); len(ids) > 0 {
		excludedJobIDs = fmt.Sprintf("and job_id not in (%s)", ids)
	}
	sql := fmt.Sprintf(getJobSQL, not, excludedJobIDs)
	rows, err := se.Execute(context.Background(), sql, label)
	if err != nil {
		return nil, errors.Trace(err)
	}
	for _, row := range rows {
		jobBinary := row.GetBytes(0)
		isJobProcessing := row.GetInt64(1) == 1

		job := model.Job{}
		err = job.Decode(jobBinary)
		if err != nil {
			return nil, errors.Trace(err)
		}

		isRunnable, err := s.processJobDuringUpgrade(se, &job)
		if err != nil {
			return nil, errors.Trace(err)
		}
		if !isRunnable {
			continue
		}

		// The job has already been picked up, just return to continue it.
		if isJobProcessing {
			return &job, nil
		}

		b, err := filter(&job)
		if err != nil {
			return nil, errors.Trace(err)
		}
		if b {
			if err = s.markJobProcessing(se, &job); err != nil {
				logutil.DDLLogger().Warn(
					"[ddl] handle ddl job failed: mark job is processing meet error",
					zap.Error(err),
					zap.Stringer("job", &job))
				return nil, errors.Trace(err)
			}
			return &job, nil
		}
	}
	return nil, nil
}

func hasSysDB(job *model.Job) bool {
	for _, info := range job.GetInvolvingSchemaInfo() {
		if tidbutil.IsSysDB(info.Database) {
			return true
		}
	}
	return false
}

func (s *jobScheduler) processJobDuringUpgrade(sess *sess.Session, job *model.Job) (isRunnable bool, err error) {
	if s.stateSyncer.IsUpgradingState() {
		if job.IsPaused() {
			return false, nil
		}
		// We need to turn the 'pausing' job to be 'paused' in ddl worker,
		// and stop the reorganization workers
		if job.IsPausing() || hasSysDB(job) {
			return true, nil
		}
		var errs []error
		// During binary upgrade, pause all running DDL jobs
		errs, err = PauseJobsBySystem(sess.Session(), []int64{job.ID})
		if len(errs) > 0 && errs[0] != nil {
			err = errs[0]
		}

		if err != nil {
			isCannotPauseDDLJobErr := dbterror.ErrCannotPauseDDLJob.Equal(err)
			logutil.DDLUpgradingLogger().Warn("pause the job failed", zap.Stringer("job", job),
				zap.Bool("isRunnable", isCannotPauseDDLJobErr), zap.Error(err))
			if isCannotPauseDDLJobErr {
				return true, nil
			}
		} else {
			logutil.DDLUpgradingLogger().Warn("pause the job successfully", zap.Stringer("job", job))
		}

		return false, nil
	}

	if job.IsPausedBySystem() {
		var errs []error
		errs, err = ResumeJobsBySystem(sess.Session(), []int64{job.ID})
		if len(errs) > 0 && errs[0] != nil {
			logutil.DDLUpgradingLogger().Warn("normal cluster state, resume the job failed", zap.Stringer("job", job), zap.Error(errs[0]))
			return false, errs[0]
		}
		if err != nil {
			logutil.DDLUpgradingLogger().Warn("normal cluster state, resume the job failed", zap.Stringer("job", job), zap.Error(err))
			return false, err
		}
		logutil.DDLUpgradingLogger().Warn("normal cluster state, resume the job successfully", zap.Stringer("job", job))
		return false, errors.Errorf("system paused job:%d need to be resumed", job.ID)
	}

	if job.IsPaused() {
		return false, nil
	}

	return true, nil
}

func (s *jobScheduler) getGeneralJob(sess *sess.Session) (*model.Job, error) {
	return s.getJob(sess, jobTypeGeneral, func(job *model.Job) (bool, error) {
		if !s.runningJobs.checkRunnable(job) {
			return false, nil
		}
		if job.Type == model.ActionDropSchema {
			// Check if there is any reorg job on this schema.
			sql := fmt.Sprintf("select job_id from mysql.tidb_ddl_job where CONCAT(',', schema_ids, ',') REGEXP CONCAT(',', %s, ',') != 0 and processing limit 1", strconv.Quote(strconv.FormatInt(job.SchemaID, 10)))
			rows, err := sess.Execute(s.schCtx, sql, "check conflict jobs")
			return len(rows) == 0, err
		}
		// Check if there is any running job works on the same table.
		sql := fmt.Sprintf("select job_id from mysql.tidb_ddl_job t1, (select table_ids from mysql.tidb_ddl_job where job_id = %d) t2 where "+
			"(processing and CONCAT(',', t2.table_ids, ',') REGEXP CONCAT(',(', REPLACE(t1.table_ids, ',', '|'), '),') != 0)"+
			"or (type = %d and processing)", job.ID, model.ActionFlashbackCluster)
		rows, err := sess.Execute(s.schCtx, sql, "check conflict jobs")
		return len(rows) == 0, err
	})
}

func (s *jobScheduler) getReorgJob(sess *sess.Session) (*model.Job, error) {
	return s.getJob(sess, jobTypeReorg, func(job *model.Job) (bool, error) {
		if !s.runningJobs.checkRunnable(job) {
			return false, nil
		}
		// Check if there is any block ddl running, like drop schema and flashback cluster.
		sql := fmt.Sprintf("select job_id from mysql.tidb_ddl_job where "+
			"(CONCAT(',', schema_ids, ',') REGEXP CONCAT(',', %s, ',') != 0 and type = %d and processing) "+
			"or (CONCAT(',', table_ids, ',') REGEXP CONCAT(',', %s, ',') != 0 and processing) "+
			"or (type = %d and processing) limit 1",
			strconv.Quote(strconv.FormatInt(job.SchemaID, 10)), model.ActionDropSchema, strconv.Quote(strconv.FormatInt(job.TableID, 10)), model.ActionFlashbackCluster)
		rows, err := sess.Execute(s.schCtx, sql, "check conflict jobs")
		return len(rows) == 0, err
	})
}

// startLocalWorkerLoop starts the local worker loop to run the DDL job of v2.
func (d *ddl) startLocalWorkerLoop() {
	for {
		select {
		case <-d.ctx.Done():
			return
		case task, ok := <-d.localJobCh:
			if !ok {
				return
			}
			d.delivery2LocalWorker(d.localWorkerPool, task)
		}
	}
}

func (s *jobScheduler) startDispatchLoop() {
	sessCtx, err := s.sessPool.Get()
	if err != nil {
		logutil.DDLLogger().Fatal("dispatch loop get session failed, it should not happen, please try restart TiDB", zap.Error(err))
	}
	defer s.sessPool.Put(sessCtx)
	se := sess.NewSession(sessCtx)
	var notifyDDLJobByEtcdCh clientv3.WatchChan
	if s.etcdCli != nil {
		notifyDDLJobByEtcdCh = s.etcdCli.Watch(s.schCtx, addingDDLJobNotifyKey)
	}
	if err := s.checkAndUpdateClusterState(true); err != nil {
		logutil.DDLLogger().Fatal("dispatch loop get cluster state failed, it should not happen, please try restart TiDB", zap.Error(err))
	}
	ticker := time.NewTicker(dispatchLoopWaitingDuration)
	defer ticker.Stop()
	// TODO move waitSchemaSyncedController out of ddlCtx.
	s.clearOnceMap()
	for {
		if s.schCtx.Err() != nil {
			return
		}
		failpoint.Inject("ownerResignAfterDispatchLoopCheck", func() {
			if ingest.ResignOwnerForTest.Load() {
				err2 := s.ownerManager.ResignOwner(context.Background())
				if err2 != nil {
					logutil.DDLLogger().Info("resign meet error", zap.Error(err2))
				}
				ingest.ResignOwnerForTest.Store(false)
			}
		})
		select {
		case <-s.ddlJobNotifyCh:
		case <-ticker.C:
		case _, ok := <-notifyDDLJobByEtcdCh:
			if !ok {
				logutil.DDLLogger().Warn("start worker watch channel closed", zap.String("watch key", addingDDLJobNotifyKey))
				notifyDDLJobByEtcdCh = s.etcdCli.Watch(s.schCtx, addingDDLJobNotifyKey)
				time.Sleep(time.Second)
				continue
			}
		case <-s.schCtx.Done():
			return
		}
		if err := s.checkAndUpdateClusterState(false); err != nil {
			continue
		}
		s.loadDDLJobAndRun(se, s.generalDDLWorkerPool, s.getGeneralJob)
		s.loadDDLJobAndRun(se, s.reorgWorkerPool, s.getReorgJob)
	}
}

// TODO make it run in a separate routine.
func (s *jobScheduler) checkAndUpdateClusterState(needUpdate bool) error {
	select {
	case _, ok := <-s.stateSyncer.WatchChan():
		if !ok {
			// TODO stateSyncer should only be started when we are the owner, and use
			// the context of scheduler, will refactor it later.
			s.stateSyncer.Rewatch(s.ddlCtx.ctx)
		}
	default:
		if !needUpdate {
			return nil
		}
	}

	oldState := s.stateSyncer.IsUpgradingState()
	stateInfo, err := s.stateSyncer.GetGlobalState(s.schCtx)
	if err != nil {
		logutil.DDLLogger().Warn("get global state failed", zap.Error(err))
		return errors.Trace(err)
	}
	logutil.DDLLogger().Info("get global state and global state change",
		zap.Bool("oldState", oldState), zap.Bool("currState", s.stateSyncer.IsUpgradingState()))

	ownerOp := owner.OpNone
	if stateInfo.State == syncer.StateUpgrading {
		ownerOp = owner.OpSyncUpgradingState
	}
	err = s.ownerManager.SetOwnerOpValue(s.schCtx, ownerOp)
	if err != nil {
		logutil.DDLLogger().Warn("the owner sets global state to owner operator value failed", zap.Error(err))
		return errors.Trace(err)
	}
	logutil.DDLLogger().Info("the owner sets owner operator value", zap.Stringer("ownerOp", ownerOp))
	return nil
}

func (s *jobScheduler) loadDDLJobAndRun(se *sess.Session, pool *workerPool, getJob func(*sess.Session) (*model.Job, error)) {
	wk, err := pool.get()
	if err != nil || wk == nil {
		logutil.DDLLogger().Debug(fmt.Sprintf("[ddl] no %v worker available now", pool.tp()), zap.Error(err))
		return
	}

	s.mu.RLock()
	s.mu.hook.OnGetJobBefore(pool.tp().String())
	s.mu.RUnlock()

	startTime := time.Now()
	job, err := getJob(se)
	if job == nil || err != nil {
		if err != nil {
			wk.jobLogger(job).Warn("get job met error", zap.Duration("take time", time.Since(startTime)), zap.Error(err))
		}
		pool.put(wk)
		return
	}
	s.mu.RLock()
	s.mu.hook.OnGetJobAfter(pool.tp().String(), job)
	s.mu.RUnlock()

	s.delivery2Worker(wk, pool, job)
}

// delivery2LocalWorker runs the DDL job of v2 in local.
// send the result to the error channels in the task.
// delivery2Localworker owns the worker, need to put it back to the pool in this function.
func (d *ddl) delivery2LocalWorker(pool *workerPool, task *limitJobTask) {
	job := task.job
	wk, err := pool.get()
	if err != nil {
		task.NotifyError(err)
		return
	}
	for wk == nil {
		select {
		case <-d.ctx.Done():
			return
		case <-time.After(localWorkerWaitingDuration):
		}
		wk, err = pool.get()
		if err != nil {
			task.NotifyError(err)
			return
		}
	}
	d.wg.Run(func() {
		metrics.DDLRunningJobCount.WithLabelValues(pool.tp().String()).Inc()
		defer func() {
			metrics.DDLRunningJobCount.WithLabelValues(pool.tp().String()).Dec()
		}()

		err := wk.HandleLocalDDLJob(d.ddlCtx, job)
		pool.put(wk)
		if err != nil {
			logutil.DDLLogger().Info("handle ddl job failed", zap.Error(err), zap.Stringer("job", job))
		}
		task.NotifyError(err)
	})
}

// delivery2Worker owns the worker, need to put it back to the pool in this function.
func (s *jobScheduler) delivery2Worker(wk *worker, pool *workerPool, job *model.Job) {
	injectFailPointForGetJob(job)
	jobID, involvedSchemaInfos := job.ID, job.GetInvolvingSchemaInfo()
	s.runningJobs.add(jobID, involvedSchemaInfos)
	metrics.DDLRunningJobCount.WithLabelValues(pool.tp().String()).Inc()
	s.wg.RunWithLog(func() {
		defer func() {
<<<<<<< HEAD
			pool.put(wk)
			s.runningJobs.remove(jobID, involvedSchemaInfos)
=======
			failpoint.InjectCall("afterDelivery2Worker", job)
			s.runningJobs.remove(job)
>>>>>>> 44c9096e
			asyncNotify(s.ddlJobNotifyCh)
			metrics.DDLRunningJobCount.WithLabelValues(pool.tp().String()).Dec()
			if wk.ctx.Err() != nil && ingest.LitBackCtxMgr != nil {
				// if ctx cancelled, i.e. owner changed, we need to Unregister the backend
				// as litBackendCtx is holding this very 'ctx', and it cannot reuse now.
				// TODO make LitBackCtxMgr a local value of the job scheduler, it makes
				// it much harder to test multiple owners in 1 unit test.
				ingest.LitBackCtxMgr.Unregister(jobID)
			}
		}()
		for {
			err := s.runJobWithWorker(wk, job)
			if err != nil {
				logutil.DDLLogger().Info("run job failed", zap.Error(err), zap.Stringer("job", job))
			} else if job.InFinalState() {
				return
			}
			// we have to refresh the job, to handle cases like job cancel or pause
			// or the job is finished by another owner.
			// TODO for JobStateRollbackDone we have to query 1 additional time when the
			// job is already moved to history.
			for {
				job, err = s.sysTblMgr.GetJobByID(s.schCtx, job.ID)
				failpoint.InjectCall("mockGetJobByIDFail", &err)
				if err == nil {
					break
				}

				if err == systable.ErrNotFound {
					logutil.DDLLogger().Info("job not found, might already finished",
						zap.Int64("job_id", job.ID), zap.Stringer("state", job.State))
					return
				}
				logutil.DDLLogger().Error("get job failed", zap.Error(err))
				select {
				case <-s.schCtx.Done():
					return
				case <-time.After(500 * time.Millisecond):
					continue
				}
			}
		}
	})
}

func (s *jobScheduler) runJobWithWorker(wk *worker, job *model.Job) error {
	ownerID := s.ownerManager.ID()
	// suppose we failed to sync version last time, we need to check and sync it
	// before run to maintain the 2-version invariant.
	if !job.NotStarted() && (!s.isSynced(job) || !s.maybeAlreadyRunOnce(job.ID)) {
		if variable.EnableMDL.Load() {
			version, err := s.sysTblMgr.GetMDLVer(s.schCtx, job.ID)
			if err == nil {
				err = waitSchemaSyncedForMDL(wk.ctx, s.ddlCtx, job, version)
				if err != nil {
					return err
				}
				s.setAlreadyRunOnce(job.ID)
				s.cleanMDLInfo(job, ownerID)
				return nil
			} else if err != systable.ErrNotFound {
				wk.jobLogger(job).Warn("check MDL info failed", zap.Error(err))
				return err
			}
		} else {
			err := waitSchemaSynced(wk.ctx, s.ddlCtx, job, 2*s.lease)
			if err != nil {
				time.Sleep(time.Second)
				return err
			}
			s.setAlreadyRunOnce(job.ID)
		}
	}

	schemaVer, err := wk.HandleDDLJobTable(s.ddlCtx, job)
	if err != nil {
		tidblogutil.Logger(wk.logCtx).Info("handle ddl job failed", zap.Error(err), zap.Stringer("job", job))
		return err
	}
	failpoint.Inject("mockDownBeforeUpdateGlobalVersion", func(val failpoint.Value) {
		if val.(bool) {
			if mockDDLErrOnce == 0 {
				mockDDLErrOnce = schemaVer
				failpoint.Return(errors.New("mock down before update global version"))
			}
		}
	})

	// Here means the job enters another state (delete only, write only, public, etc...) or is cancelled.
	// If the job is done or still running or rolling back, we will wait 2 * lease time or util MDL synced to guarantee other servers to update
	// the newest schema.
	if err = waitSchemaChanged(wk.ctx, s.ddlCtx, s.lease*2, schemaVer, job); err != nil {
		return err
	}
	s.cleanMDLInfo(job, ownerID)
	s.synced(job)

	if RunInGoTest {
		// s.mu.hook is initialed from domain / test callback, which will force the owner host update schema diff synchronously.
		s.mu.RLock()
		s.mu.hook.OnSchemaStateChanged(schemaVer)
		s.mu.RUnlock()
	}

	s.mu.RLock()
	s.mu.hook.OnJobUpdated(job)
	s.mu.RUnlock()
	return nil
}

func (*jobScheduler) markJobProcessing(se *sess.Session, job *model.Job) error {
	se.GetSessionVars().SetDiskFullOpt(kvrpcpb.DiskFullOpt_AllowedOnAlmostFull)
	_, err := se.Execute(context.Background(), fmt.Sprintf(
		"update mysql.tidb_ddl_job set processing = 1 where job_id = %d", job.ID),
		"mark_job_processing")
	return errors.Trace(err)
}

func (d *ddl) getTableByTxn(r autoid.Requirement, schemaID, tableID int64) (*model.DBInfo, table.Table, error) {
	var tbl table.Table
	var dbInfo *model.DBInfo
	err := kv.RunInNewTxn(d.ctx, r.Store(), false, func(_ context.Context, txn kv.Transaction) error {
		t := meta.NewMeta(txn)
		var err1 error
		dbInfo, err1 = t.GetDatabase(schemaID)
		if err1 != nil {
			return errors.Trace(err1)
		}
		tblInfo, err1 := getTableInfo(t, tableID, schemaID)
		if err1 != nil {
			return errors.Trace(err1)
		}
		tbl, err1 = getTable(r, schemaID, tblInfo)
		return errors.Trace(err1)
	})
	return dbInfo, tbl, err
}

const (
	addDDLJobSQL    = "insert into mysql.tidb_ddl_job(job_id, reorg, schema_ids, table_ids, job_meta, type, processing) values"
	updateDDLJobSQL = "update mysql.tidb_ddl_job set job_meta = %s where job_id = %d"
)

func insertDDLJobs2Table(se *sess.Session, updateRawArgs bool, jobs ...*model.Job) error {
	failpoint.Inject("mockAddBatchDDLJobsErr", func(val failpoint.Value) {
		if val.(bool) {
			failpoint.Return(errors.Errorf("mockAddBatchDDLJobsErr"))
		}
	})
	if len(jobs) == 0 {
		return nil
	}
	var sql bytes.Buffer
	sql.WriteString(addDDLJobSQL)
	for i, job := range jobs {
		b, err := job.Encode(updateRawArgs)
		if err != nil {
			return err
		}
		if i != 0 {
			sql.WriteString(",")
		}
		fmt.Fprintf(&sql, "(%d, %t, %s, %s, %s, %d, %t)", job.ID, job.MayNeedReorg(), strconv.Quote(job2SchemaIDs(job)), strconv.Quote(job2TableIDs(job)), util.WrapKey2String(b), job.Type, !job.NotStarted())
	}
	se.GetSessionVars().SetDiskFullOpt(kvrpcpb.DiskFullOpt_AllowedOnAlmostFull)
	ctx := kv.WithInternalSourceType(context.Background(), kv.InternalTxnDDL)
	_, err := se.Execute(ctx, sql.String(), "insert_job")
	logutil.DDLLogger().Debug("add job to mysql.tidb_ddl_job table", zap.String("sql", sql.String()))
	return errors.Trace(err)
}

func job2SchemaIDs(job *model.Job) string {
	return job2UniqueIDs(job, true)
}

func job2TableIDs(job *model.Job) string {
	return job2UniqueIDs(job, false)
}

func job2UniqueIDs(job *model.Job, schema bool) string {
	switch job.Type {
	case model.ActionExchangeTablePartition, model.ActionRenameTables, model.ActionRenameTable:
		var ids []int64
		if schema {
			ids = job.CtxVars[0].([]int64)
		} else {
			ids = job.CtxVars[1].([]int64)
		}
		set := make(map[int64]struct{}, len(ids))
		for _, id := range ids {
			set[id] = struct{}{}
		}

		s := make([]string, 0, len(set))
		for id := range set {
			s = append(s, strconv.FormatInt(id, 10))
		}
		slices.Sort(s)
		return strings.Join(s, ",")
	case model.ActionTruncateTable:
		if schema {
			return strconv.FormatInt(job.SchemaID, 10)
		}
		return strconv.FormatInt(job.TableID, 10) + "," + strconv.FormatInt(job.Args[0].(int64), 10)
	}
	if schema {
		return strconv.FormatInt(job.SchemaID, 10)
	}
	return strconv.FormatInt(job.TableID, 10)
}

func (w *worker) deleteDDLJob(job *model.Job) error {
	sql := fmt.Sprintf("delete from mysql.tidb_ddl_job where job_id = %d", job.ID)
	_, err := w.sess.Execute(context.Background(), sql, "delete_job")
	return errors.Trace(err)
}

func updateDDLJob2Table(se *sess.Session, job *model.Job, updateRawArgs bool) error {
	b, err := job.Encode(updateRawArgs)
	if err != nil {
		return err
	}
	sql := fmt.Sprintf(updateDDLJobSQL, util.WrapKey2String(b), job.ID)
	_, err = se.Execute(context.Background(), sql, "update_job")
	return errors.Trace(err)
}

// getDDLReorgHandle gets DDL reorg handle.
func getDDLReorgHandle(se *sess.Session, job *model.Job) (element *meta.Element,
	startKey, endKey kv.Key, physicalTableID int64, err error) {
	sql := fmt.Sprintf("select ele_id, ele_type, start_key, end_key, physical_id, reorg_meta from mysql.tidb_ddl_reorg where job_id = %d", job.ID)
	ctx := kv.WithInternalSourceType(context.Background(), getDDLRequestSource(job.Type))
	rows, err := se.Execute(ctx, sql, "get_handle")
	if err != nil {
		return nil, nil, nil, 0, err
	}
	if len(rows) == 0 {
		return nil, nil, nil, 0, meta.ErrDDLReorgElementNotExist
	}
	id := rows[0].GetInt64(0)
	tp := rows[0].GetBytes(1)
	element = &meta.Element{
		ID:      id,
		TypeKey: tp,
	}
	startKey = rows[0].GetBytes(2)
	endKey = rows[0].GetBytes(3)
	physicalTableID = rows[0].GetInt64(4)
	return
}

func getCheckpointReorgHandle(se *sess.Session, job *model.Job) (startKey, endKey kv.Key, physicalTableID int64, err error) {
	startKey, endKey = kv.Key{}, kv.Key{}
	sql := fmt.Sprintf("select reorg_meta from mysql.tidb_ddl_reorg where job_id = %d", job.ID)
	ctx := kv.WithInternalSourceType(context.Background(), getDDLRequestSource(job.Type))
	rows, err := se.Execute(ctx, sql, "get_handle")
	if err != nil {
		return nil, nil, 0, err
	}
	if len(rows) == 0 {
		return nil, nil, 0, meta.ErrDDLReorgElementNotExist
	}
	if !rows[0].IsNull(0) {
		rawReorgMeta := rows[0].GetBytes(0)
		var reorgMeta ingest.JobReorgMeta
		err = json.Unmarshal(rawReorgMeta, &reorgMeta)
		if err != nil {
			return nil, nil, 0, errors.Trace(err)
		}
		if cp := reorgMeta.Checkpoint; cp != nil {
			logutil.DDLIngestLogger().Info("resume physical table ID from checkpoint",
				zap.Int64("jobID", job.ID),
				zap.String("start", hex.EncodeToString(cp.StartKey)),
				zap.String("end", hex.EncodeToString(cp.EndKey)),
				zap.Int64("checkpoint physical ID", cp.PhysicalID))
			physicalTableID = cp.PhysicalID
			if len(cp.StartKey) > 0 {
				startKey = cp.StartKey
			}
			if len(cp.EndKey) > 0 {
				endKey = cp.EndKey
				endKey = adjustEndKeyAcrossVersion(job, endKey)
			}
		}
	}
	return
}

// updateDDLReorgHandle update startKey, endKey physicalTableID and element of the handle.
// Caller should wrap this in a separate transaction, to avoid conflicts.
func updateDDLReorgHandle(se *sess.Session, jobID int64, startKey kv.Key, endKey kv.Key, physicalTableID int64, element *meta.Element) error {
	sql := fmt.Sprintf("update mysql.tidb_ddl_reorg set ele_id = %d, ele_type = %s, start_key = %s, end_key = %s, physical_id = %d where job_id = %d",
		element.ID, util.WrapKey2String(element.TypeKey), util.WrapKey2String(startKey), util.WrapKey2String(endKey), physicalTableID, jobID)
	_, err := se.Execute(context.Background(), sql, "update_handle")
	return err
}

// initDDLReorgHandle initializes the handle for ddl reorg.
func initDDLReorgHandle(s *sess.Session, jobID int64, startKey kv.Key, endKey kv.Key, physicalTableID int64, element *meta.Element) error {
	rawReorgMeta, err := json.Marshal(ingest.JobReorgMeta{
		Checkpoint: &ingest.ReorgCheckpoint{
			PhysicalID: physicalTableID,
			StartKey:   startKey,
			EndKey:     endKey,
			Version:    ingest.JobCheckpointVersionCurrent,
		}})
	if err != nil {
		return errors.Trace(err)
	}
	del := fmt.Sprintf("delete from mysql.tidb_ddl_reorg where job_id = %d", jobID)
	ins := fmt.Sprintf("insert into mysql.tidb_ddl_reorg(job_id, ele_id, ele_type, start_key, end_key, physical_id, reorg_meta) values (%d, %d, %s, %s, %s, %d, %s)",
		jobID, element.ID, util.WrapKey2String(element.TypeKey), util.WrapKey2String(startKey), util.WrapKey2String(endKey), physicalTableID, util.WrapKey2String(rawReorgMeta))
	return s.RunInTxn(func(se *sess.Session) error {
		_, err := se.Execute(context.Background(), del, "init_handle")
		if err != nil {
			logutil.DDLLogger().Info("initDDLReorgHandle failed to delete", zap.Int64("jobID", jobID), zap.Error(err))
		}
		_, err = se.Execute(context.Background(), ins, "init_handle")
		return err
	})
}

// deleteDDLReorgHandle deletes the handle for ddl reorg.
func removeDDLReorgHandle(se *sess.Session, job *model.Job, elements []*meta.Element) error {
	if len(elements) == 0 {
		return nil
	}
	sql := fmt.Sprintf("delete from mysql.tidb_ddl_reorg where job_id = %d", job.ID)
	return se.RunInTxn(func(se *sess.Session) error {
		_, err := se.Execute(context.Background(), sql, "remove_handle")
		return err
	})
}

// removeReorgElement removes the element from ddl reorg, it is the same with removeDDLReorgHandle, only used in failpoint
func removeReorgElement(se *sess.Session, job *model.Job) error {
	sql := fmt.Sprintf("delete from mysql.tidb_ddl_reorg where job_id = %d", job.ID)
	return se.RunInTxn(func(se *sess.Session) error {
		_, err := se.Execute(context.Background(), sql, "remove_handle")
		return err
	})
}

// cleanDDLReorgHandles removes handles that are no longer needed.
func cleanDDLReorgHandles(se *sess.Session, job *model.Job) error {
	sql := "delete from mysql.tidb_ddl_reorg where job_id = " + strconv.FormatInt(job.ID, 10)
	return se.RunInTxn(func(se *sess.Session) error {
		_, err := se.Execute(context.Background(), sql, "clean_handle")
		return err
	})
}

func getJobsBySQL(se *sess.Session, tbl, condition string) ([]*model.Job, error) {
	rows, err := se.Execute(context.Background(), fmt.Sprintf("select job_meta from mysql.%s where %s", tbl, condition), "get_job")
	if err != nil {
		return nil, errors.Trace(err)
	}
	jobs := make([]*model.Job, 0, 16)
	for _, row := range rows {
		jobBinary := row.GetBytes(0)
		job := model.Job{}
		err := job.Decode(jobBinary)
		if err != nil {
			return nil, errors.Trace(err)
		}
		jobs = append(jobs, &job)
	}
	return jobs, nil
}

func filterProcessingJobIDs(se *sess.Session, jobIDs []int64) ([]int64, error) {
	if len(jobIDs) == 0 {
		return nil, nil
	}

	var sb strings.Builder
	for i, id := range jobIDs {
		if i != 0 {
			sb.WriteString(",")
		}
		sb.WriteString(strconv.FormatInt(id, 10))
	}
	sql := fmt.Sprintf(
		"SELECT job_id FROM mysql.tidb_ddl_job WHERE job_id IN (%s) AND processing",
		sb.String())
	rows, err := se.Execute(context.Background(), sql, "filter_processing_job_ids")
	if err != nil {
		return nil, errors.Trace(err)
	}
	ret := make([]int64, 0, len(rows))
	for _, row := range rows {
		ret = append(ret, row.GetInt64(0))
	}
	return ret, nil
}<|MERGE_RESOLUTION|>--- conflicted
+++ resolved
@@ -515,13 +515,9 @@
 	metrics.DDLRunningJobCount.WithLabelValues(pool.tp().String()).Inc()
 	s.wg.RunWithLog(func() {
 		defer func() {
-<<<<<<< HEAD
 			pool.put(wk)
+			failpoint.InjectCall("afterDelivery2Worker", job)
 			s.runningJobs.remove(jobID, involvedSchemaInfos)
-=======
-			failpoint.InjectCall("afterDelivery2Worker", job)
-			s.runningJobs.remove(job)
->>>>>>> 44c9096e
 			asyncNotify(s.ddlJobNotifyCh)
 			metrics.DDLRunningJobCount.WithLabelValues(pool.tp().String()).Dec()
 			if wk.ctx.Err() != nil && ingest.LitBackCtxMgr != nil {
