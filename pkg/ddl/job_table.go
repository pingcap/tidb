// Copyright 2022 PingCAP, Inc.
//
// Licensed under the Apache License, Version 2.0 (the "License");
// you may not use this file except in compliance with the License.
// You may obtain a copy of the License at
//
//     http://www.apache.org/licenses/LICENSE-2.0
//
// Unless required by applicable law or agreed to in writing, software
// distributed under the License is distributed on an "AS IS" BASIS,
// WITHOUT WARRANTIES OR CONDITIONS OF ANY KIND, either express or implied.
// See the License for the specific language governing permissions and
// limitations under the License.

package ddl

import (
	"bytes"
	"context"
	"encoding/hex"
	"encoding/json"
	"fmt"
	"slices"
	"strconv"
	"strings"
	"time"

	"github.com/pingcap/errors"
	"github.com/pingcap/failpoint"
	"github.com/pingcap/kvproto/pkg/kvrpcpb"
	"github.com/pingcap/tidb/pkg/ddl/ingest"
	sess "github.com/pingcap/tidb/pkg/ddl/internal/session"
	"github.com/pingcap/tidb/pkg/ddl/syncer"
	"github.com/pingcap/tidb/pkg/ddl/util"
	"github.com/pingcap/tidb/pkg/kv"
	"github.com/pingcap/tidb/pkg/meta"
	"github.com/pingcap/tidb/pkg/meta/autoid"
	"github.com/pingcap/tidb/pkg/metrics"
	"github.com/pingcap/tidb/pkg/owner"
	"github.com/pingcap/tidb/pkg/parser/model"
	"github.com/pingcap/tidb/pkg/sessionctx/variable"
	"github.com/pingcap/tidb/pkg/table"
	tidb_util "github.com/pingcap/tidb/pkg/util"
	"github.com/pingcap/tidb/pkg/util/dbterror"
	"github.com/pingcap/tidb/pkg/util/intest"
	"github.com/pingcap/tidb/pkg/util/logutil"
	clientv3 "go.etcd.io/etcd/client/v3"
	"go.uber.org/zap"
)

var (
	addingDDLJobConcurrent      = "/tidb/ddl/add_ddl_job_general"
	dispatchLoopWaitingDuration = 1 * time.Second
)

func init() {
	// In test the wait duration can be reduced to make test case run faster
	if intest.InTest {
		dispatchLoopWaitingDuration = 50 * time.Millisecond
	}
}

type jobType int

func (t jobType) String() string {
	switch t {
	case jobTypeGeneral:
		return "general"
	case jobTypeReorg:
		return "reorg"
	}
	return "unknown job type: " + strconv.Itoa(int(t))
}

const (
	jobTypeGeneral jobType = iota
	jobTypeReorg
)

func (d *ddl) getJob(se *sess.Session, tp jobType, filter func(*model.Job) (bool, error)) (*model.Job, error) {
	not := "not"
	label := "get_job_general"
	if tp == jobTypeReorg {
		not = ""
		label = "get_job_reorg"
	}
	const getJobSQL = `select job_meta, processing from mysql.tidb_ddl_job where job_id in
		(select min(job_id) from mysql.tidb_ddl_job group by schema_ids, table_ids, processing)
		and %s reorg %s order by processing desc, job_id`
	var excludedJobIDs string
	if ids := d.runningJobs.allIDs(); len(ids) > 0 {
		excludedJobIDs = fmt.Sprintf("and job_id not in (%s)", ids)
	}
	sql := fmt.Sprintf(getJobSQL, not, excludedJobIDs)
	rows, err := se.Execute(context.Background(), sql, label)
	if err != nil {
		return nil, errors.Trace(err)
	}
	for _, row := range rows {
		jobBinary := row.GetBytes(0)
		isJobProcessing := row.GetInt64(1) == 1

		job := model.Job{}
		err = job.Decode(jobBinary)
		if err != nil {
			return nil, errors.Trace(err)
		}

		isRunnable, err := d.processJobDuringUpgrade(se, &job)
		if err != nil {
			return nil, errors.Trace(err)
		}
		if !isRunnable {
			continue
		}

		// The job has already been picked up, just return to continue it.
		if isJobProcessing {
			return &job, nil
		}

		b, err := filter(&job)
		if err != nil {
			return nil, errors.Trace(err)
		}
		if b {
			if err = d.markJobProcessing(se, &job); err != nil {
				logutil.BgLogger().Warn(
					"[ddl] handle ddl job failed: mark job is processing meet error",
					zap.Error(err),
					zap.String("job", job.String()))
				return nil, errors.Trace(err)
			}
			return &job, nil
		}
	}
	return nil, nil
}

func hasSysDB(job *model.Job) bool {
	for _, info := range job.GetInvolvingSchemaInfo() {
		if tidb_util.IsSysDB(info.Database) {
			return true
		}
	}
	return false
}

func (d *ddl) processJobDuringUpgrade(sess *sess.Session, job *model.Job) (isRunnable bool, err error) {
	if d.stateSyncer.IsUpgradingState() {
		if job.IsPaused() {
			return false, nil
		}
		// We need to turn the 'pausing' job to be 'paused' in ddl worker,
		// and stop the reorganization workers
		if job.IsPausing() || hasSysDB(job) {
			return true, nil
		}
		var errs []error
		// During binary upgrade, pause all running DDL jobs
		errs, err = PauseJobsBySystem(sess.Session(), []int64{job.ID})
		if len(errs) > 0 && errs[0] != nil {
			err = errs[0]
		}

		if err != nil {
			isCannotPauseDDLJobErr := dbterror.ErrCannotPauseDDLJob.Equal(err)
			logutil.BgLogger().Warn("pause the job failed", zap.String("category", "ddl-upgrading"), zap.Stringer("job", job),
				zap.Bool("isRunnable", isCannotPauseDDLJobErr), zap.Error(err))
			if isCannotPauseDDLJobErr {
				return true, nil
			}
		} else {
			logutil.BgLogger().Warn("pause the job successfully", zap.String("category", "ddl-upgrading"), zap.Stringer("job", job))
		}

		return false, nil
	}

	if job.IsPausedBySystem() {
		var errs []error
		errs, err = ResumeJobsBySystem(sess.Session(), []int64{job.ID})
		if len(errs) > 0 && errs[0] != nil {
			logutil.BgLogger().Warn("normal cluster state, resume the job failed", zap.String("category", "ddl-upgrading"), zap.Stringer("job", job), zap.Error(errs[0]))
			return false, errs[0]
		}
		if err != nil {
			logutil.BgLogger().Warn("normal cluster state, resume the job failed", zap.String("category", "ddl-upgrading"), zap.Stringer("job", job), zap.Error(err))
			return false, err
		}
		logutil.BgLogger().Warn("normal cluster state, resume the job successfully", zap.String("category", "ddl-upgrading"), zap.Stringer("job", job))
		return false, errors.Errorf("system paused job:%d need to be resumed", job.ID)
	}

	if job.IsPaused() {
		return false, nil
	}

	return true, nil
}

func (d *ddl) getGeneralJob(sess *sess.Session) (*model.Job, error) {
<<<<<<< HEAD
	return d.getJob(sess, jobTypeGeneral, func(job *model.Job) (bool, error) {
=======
	return d.getJob(sess, general, func(job *model.Job) (bool, error) {
		if !d.runningJobs.checkRunnable(job) {
			return false, nil
		}
>>>>>>> 245dd623
		if job.Type == model.ActionDropSchema {
			// Check if there is any reorg job on this schema.
			sql := fmt.Sprintf("select job_id from mysql.tidb_ddl_job where CONCAT(',', schema_ids, ',') REGEXP CONCAT(',', %s, ',') != 0 and processing limit 1", strconv.Quote(strconv.FormatInt(job.SchemaID, 10)))
			rows, err := sess.Execute(d.ctx, sql, "check conflict jobs")
			return len(rows) == 0, err
		}
		// Check if there is any running job works on the same table.
		sql := fmt.Sprintf("select job_id from mysql.tidb_ddl_job t1, (select table_ids from mysql.tidb_ddl_job where job_id = %d) t2 where "+
			"(processing and CONCAT(',', t2.table_ids, ',') REGEXP CONCAT(',', REPLACE(t1.table_ids, ',', '|'), ',') != 0)"+
			"or (type = %d and processing)", job.ID, model.ActionFlashbackCluster)
		rows, err := sess.Execute(d.ctx, sql, "check conflict jobs")
		return len(rows) == 0, err
	})
}

func (d *ddl) getReorgJob(sess *sess.Session) (*model.Job, error) {
<<<<<<< HEAD
	return d.getJob(sess, jobTypeReorg, func(job *model.Job) (bool, error) {
=======
	return d.getJob(sess, reorg, func(job *model.Job) (bool, error) {
		if !d.runningJobs.checkRunnable(job) {
			return false, nil
		}
>>>>>>> 245dd623
		if (job.Type == model.ActionAddIndex || job.Type == model.ActionAddPrimaryKey) &&
			job.ReorgMeta != nil &&
			job.ReorgMeta.IsFastReorg &&
			ingest.LitBackCtxMgr != nil {
			succeed := ingest.LitBackCtxMgr.MarkJobProcessing(job.ID)
			if !succeed {
				// We only allow one task to use ingest at the same time in order to limit the CPU/memory usage.
				return false, nil
			}
		}
		// Check if there is any block ddl running, like drop schema and flashback cluster.
		sql := fmt.Sprintf("select job_id from mysql.tidb_ddl_job where "+
			"(CONCAT(',', schema_ids, ',') REGEXP CONCAT(',', %s, ',') != 0 and type = %d and processing) "+
			"or (CONCAT(',', table_ids, ',') REGEXP CONCAT(',', %s, ',') != 0 and processing) "+
			"or (type = %d and processing) limit 1",
			strconv.Quote(strconv.FormatInt(job.SchemaID, 10)), model.ActionDropSchema, strconv.Quote(strconv.FormatInt(job.TableID, 10)), model.ActionFlashbackCluster)
		rows, err := sess.Execute(d.ctx, sql, "check conflict jobs")
		return len(rows) == 0, err
	})
}

func (d *ddl) startDispatchLoop() {
	sessCtx, err := d.sessPool.Get()
	if err != nil {
		logutil.BgLogger().Fatal("dispatch loop get session failed, it should not happen, please try restart TiDB", zap.Error(err))
	}
	defer d.sessPool.Put(sessCtx)
	se := sess.NewSession(sessCtx)
	var notifyDDLJobByEtcdCh clientv3.WatchChan
	if d.etcdCli != nil {
		notifyDDLJobByEtcdCh = d.etcdCli.Watch(d.ctx, addingDDLJobConcurrent)
	}
	if err := d.checkAndUpdateClusterState(true); err != nil {
		logutil.BgLogger().Fatal("dispatch loop get cluster state failed, it should not happen, please try restart TiDB", zap.Error(err))
	}
	ticker := time.NewTicker(dispatchLoopWaitingDuration)
	defer ticker.Stop()
	isOnce := false
	for {
		if isChanClosed(d.ctx.Done()) {
			return
		}
		if !d.isOwner() {
			isOnce = true
			d.onceMap = make(map[int64]struct{}, jobOnceCapacity)
			time.Sleep(dispatchLoopWaitingDuration)
			continue
		}
		select {
		case <-d.ddlJobCh:
		case <-ticker.C:
		case _, ok := <-notifyDDLJobByEtcdCh:
			if !ok {
				logutil.BgLogger().Warn("start worker watch channel closed", zap.String("category", "ddl"), zap.String("watch key", addingDDLJobConcurrent))
				notifyDDLJobByEtcdCh = d.etcdCli.Watch(d.ctx, addingDDLJobConcurrent)
				time.Sleep(time.Second)
				continue
			}
		case <-d.ctx.Done():
			return
		}
		if err := d.checkAndUpdateClusterState(isOnce); err != nil {
			continue
		}
		isOnce = false
		d.loadDDLJobAndRun(se, d.generalDDLWorkerPool, d.getGeneralJob)
		d.loadDDLJobAndRun(se, d.reorgWorkerPool, d.getReorgJob)
	}
}

func (d *ddl) checkAndUpdateClusterState(needUpdate bool) error {
	select {
	case _, ok := <-d.stateSyncer.WatchChan():
		if !ok {
			d.stateSyncer.Rewatch(d.ctx)
		}
	default:
		if !needUpdate {
			return nil
		}
	}

	oldState := d.stateSyncer.IsUpgradingState()
	stateInfo, err := d.stateSyncer.GetGlobalState(d.ctx)
	if err != nil {
		logutil.BgLogger().Warn("get global state failed", zap.String("category", "ddl"), zap.Error(err))
		return errors.Trace(err)
	}
	logutil.BgLogger().Info("get global state and global state change", zap.String("category", "ddl"),
		zap.Bool("oldState", oldState), zap.Bool("currState", d.stateSyncer.IsUpgradingState()))
	if !d.isOwner() {
		return nil
	}

	ownerOp := owner.OpNone
	if stateInfo.State == syncer.StateUpgrading {
		ownerOp = owner.OpSyncUpgradingState
	}
	err = d.ownerManager.SetOwnerOpValue(d.ctx, ownerOp)
	if err != nil {
		logutil.BgLogger().Warn("the owner sets global state to owner operator value failed", zap.String("category", "ddl"), zap.Error(err))
		return errors.Trace(err)
	}
	logutil.BgLogger().Info("the owner sets owner operator value", zap.String("category", "ddl"), zap.Stringer("ownerOp", ownerOp))
	return nil
}

func (d *ddl) loadDDLJobAndRun(se *sess.Session, pool *workerPool, getJob func(*sess.Session) (*model.Job, error)) {
	wk, err := pool.get()
	if err != nil || wk == nil {
		logutil.BgLogger().Debug(fmt.Sprintf("[ddl] no %v worker available now", pool.tp()), zap.Error(err))
		return
	}

	d.mu.RLock()
	d.mu.hook.OnGetJobBefore(pool.tp().String())
	d.mu.RUnlock()

	job, err := getJob(se)
	if job == nil || err != nil {
		if err != nil {
			logutil.BgLogger().Warn("get job met error", zap.String("category", "ddl"), zap.Error(err))
		}
		pool.put(wk)
		return
	}
	d.mu.RLock()
	d.mu.hook.OnGetJobAfter(pool.tp().String(), job)
	d.mu.RUnlock()

	d.delivery2worker(wk, pool, job)
}

// delivery2worker owns the worker, need to put it back to the pool in this function.
func (d *ddl) delivery2worker(wk *worker, pool *workerPool, job *model.Job) {
	injectFailPointForGetJob(job)
	d.runningJobs.add(job)
	d.wg.Run(func() {
		metrics.DDLRunningJobCount.WithLabelValues(pool.tp().String()).Inc()
		defer func() {
			d.runningJobs.remove(job)
			asyncNotify(d.ddlJobCh)
			metrics.DDLRunningJobCount.WithLabelValues(pool.tp().String()).Dec()
		}()
		// check if this ddl job is synced to all servers.
		if !job.NotStarted() && (!d.isSynced(job) || !d.maybeAlreadyRunOnce(job.ID)) {
			if variable.EnableMDL.Load() {
				exist, version, err := checkMDLInfo(job.ID, d.sessPool)
				if err != nil {
					logutil.BgLogger().Warn("check MDL info failed", zap.String("category", "ddl"), zap.Error(err), zap.String("job", job.String()))
					// Release the worker resource.
					pool.put(wk)
					return
				} else if exist {
					// Release the worker resource.
					pool.put(wk)
					err = waitSchemaSyncedForMDL(d.ddlCtx, job, version)
					if err != nil {
						return
					}
					d.setAlreadyRunOnce(job.ID)
					cleanMDLInfo(d.sessPool, job.ID, d.etcdCli)
					// Don't have a worker now.
					return
				}
			} else {
				err := waitSchemaSynced(d.ddlCtx, job, 2*d.lease)
				if err != nil {
					logutil.BgLogger().Warn("wait ddl job sync failed", zap.String("category", "ddl"), zap.Error(err), zap.String("job", job.String()))
					time.Sleep(time.Second)
					// Release the worker resource.
					pool.put(wk)
					return
				}
				d.setAlreadyRunOnce(job.ID)
			}
		}

		schemaVer, err := wk.HandleDDLJobTable(d.ddlCtx, job)
		pool.put(wk)
		if err != nil {
			logutil.BgLogger().Info("handle ddl job failed", zap.String("category", "ddl"), zap.Error(err), zap.String("job", job.String()))
		} else {
			failpoint.Inject("mockDownBeforeUpdateGlobalVersion", func(val failpoint.Value) {
				if val.(bool) {
					if mockDDLErrOnce == 0 {
						mockDDLErrOnce = schemaVer
						failpoint.Return()
					}
				}
			})

			// Here means the job enters another state (delete only, write only, public, etc...) or is cancelled.
			// If the job is done or still running or rolling back, we will wait 2 * lease time or util MDL synced to guarantee other servers to update
			// the newest schema.
			err := waitSchemaChanged(d.ddlCtx, d.lease*2, schemaVer, job)
			if err != nil {
				// May be caused by server closing, shouldn't clean the MDL info.
				logutil.BgLogger().Info("wait latest schema version error", zap.String("category", "ddl"), zap.Error(err))
				return
			}
			cleanMDLInfo(d.sessPool, job.ID, d.etcdCli)
			d.synced(job)

			if RunInGoTest {
				// d.mu.hook is initialed from domain / test callback, which will force the owner host update schema diff synchronously.
				d.mu.RLock()
				d.mu.hook.OnSchemaStateChanged(schemaVer)
				d.mu.RUnlock()
			}

			d.mu.RLock()
			d.mu.hook.OnJobUpdated(job)
			d.mu.RUnlock()
		}
	})
}

func (*ddl) markJobProcessing(se *sess.Session, job *model.Job) error {
	se.SetDiskFullOpt(kvrpcpb.DiskFullOpt_AllowedOnAlmostFull)
	_, err := se.Execute(context.Background(), fmt.Sprintf(
		"update mysql.tidb_ddl_job set processing = 1 where job_id = %d", job.ID),
		"mark_job_processing")
	return errors.Trace(err)
}

func (d *ddl) getTableByTxn(r autoid.Requirement, schemaID, tableID int64) (*model.DBInfo, table.Table, error) {
	var tbl table.Table
	var dbInfo *model.DBInfo
	err := kv.RunInNewTxn(d.ctx, r.Store(), false, func(ctx context.Context, txn kv.Transaction) error {
		t := meta.NewMeta(txn)
		var err1 error
		dbInfo, err1 = t.GetDatabase(schemaID)
		if err1 != nil {
			return errors.Trace(err1)
		}
		tblInfo, err1 := getTableInfo(t, tableID, schemaID)
		if err1 != nil {
			return errors.Trace(err1)
		}
		tbl, err1 = getTable(r, schemaID, tblInfo)
		return errors.Trace(err1)
	})
	return dbInfo, tbl, err
}

const (
	addDDLJobSQL    = "insert into mysql.tidb_ddl_job(job_id, reorg, schema_ids, table_ids, job_meta, type, processing) values"
	updateDDLJobSQL = "update mysql.tidb_ddl_job set job_meta = %s where job_id = %d"
)

func insertDDLJobs2Table(se *sess.Session, updateRawArgs bool, jobs ...*model.Job) error {
	failpoint.Inject("mockAddBatchDDLJobsErr", func(val failpoint.Value) {
		if val.(bool) {
			failpoint.Return(errors.Errorf("mockAddBatchDDLJobsErr"))
		}
	})
	if len(jobs) == 0 {
		return nil
	}
	var sql bytes.Buffer
	sql.WriteString(addDDLJobSQL)
	for i, job := range jobs {
		b, err := job.Encode(updateRawArgs)
		if err != nil {
			return err
		}
		if i != 0 {
			sql.WriteString(",")
		}
		fmt.Fprintf(&sql, "(%d, %t, %s, %s, %s, %d, %t)", job.ID, job.MayNeedReorg(), strconv.Quote(job2SchemaIDs(job)), strconv.Quote(job2TableIDs(job)), util.WrapKey2String(b), job.Type, !job.NotStarted())
	}
	se.SetDiskFullOpt(kvrpcpb.DiskFullOpt_AllowedOnAlmostFull)
	ctx := kv.WithInternalSourceType(context.Background(), kv.InternalTxnDDL)
	_, err := se.Execute(ctx, sql.String(), "insert_job")
	logutil.BgLogger().Debug("add job to mysql.tidb_ddl_job table", zap.String("category", "ddl"), zap.String("sql", sql.String()))
	return errors.Trace(err)
}

func job2SchemaIDs(job *model.Job) string {
	return job2UniqueIDs(job, true)
}

func job2TableIDs(job *model.Job) string {
	return job2UniqueIDs(job, false)
}

func job2UniqueIDs(job *model.Job, schema bool) string {
	switch job.Type {
	case model.ActionExchangeTablePartition, model.ActionRenameTables, model.ActionRenameTable:
		var ids []int64
		if schema {
			ids = job.CtxVars[0].([]int64)
		} else {
			ids = job.CtxVars[1].([]int64)
		}
		set := make(map[int64]struct{}, len(ids))
		for _, id := range ids {
			set[id] = struct{}{}
		}

		s := make([]string, 0, len(set))
		for id := range set {
			s = append(s, strconv.FormatInt(id, 10))
		}
		slices.Sort(s)
		return strings.Join(s, ",")
	case model.ActionTruncateTable:
		return strconv.FormatInt(job.TableID, 10) + "," + strconv.FormatInt(job.Args[0].(int64), 10)
	}
	if schema {
		return strconv.FormatInt(job.SchemaID, 10)
	}
	return strconv.FormatInt(job.TableID, 10)
}

func (w *worker) deleteDDLJob(job *model.Job) error {
	sql := fmt.Sprintf("delete from mysql.tidb_ddl_job where job_id = %d", job.ID)
	_, err := w.sess.Execute(context.Background(), sql, "delete_job")
	return errors.Trace(err)
}

func updateDDLJob2Table(se *sess.Session, job *model.Job, updateRawArgs bool) error {
	b, err := job.Encode(updateRawArgs)
	if err != nil {
		return err
	}
	sql := fmt.Sprintf(updateDDLJobSQL, util.WrapKey2String(b), job.ID)
	_, err = se.Execute(context.Background(), sql, "update_job")
	return errors.Trace(err)
}

// getDDLReorgHandle gets DDL reorg handle.
func getDDLReorgHandle(se *sess.Session, job *model.Job) (element *meta.Element,
	startKey, endKey kv.Key, physicalTableID int64, err error) {
	sql := fmt.Sprintf("select ele_id, ele_type, start_key, end_key, physical_id, reorg_meta from mysql.tidb_ddl_reorg where job_id = %d", job.ID)
	ctx := kv.WithInternalSourceType(context.Background(), getDDLRequestSource(job.Type))
	rows, err := se.Execute(ctx, sql, "get_handle")
	if err != nil {
		return nil, nil, nil, 0, err
	}
	if len(rows) == 0 {
		return nil, nil, nil, 0, meta.ErrDDLReorgElementNotExist
	}
	id := rows[0].GetInt64(0)
	tp := rows[0].GetBytes(1)
	element = &meta.Element{
		ID:      id,
		TypeKey: tp,
	}
	startKey = rows[0].GetBytes(2)
	endKey = rows[0].GetBytes(3)
	physicalTableID = rows[0].GetInt64(4)
	return
}

func getCheckpointReorgHandle(se *sess.Session, job *model.Job) (startKey, endKey kv.Key, physicalTableID int64, err error) {
	startKey, endKey = kv.Key{}, kv.Key{}
	sql := fmt.Sprintf("select reorg_meta from mysql.tidb_ddl_reorg where job_id = %d", job.ID)
	ctx := kv.WithInternalSourceType(context.Background(), getDDLRequestSource(job.Type))
	rows, err := se.Execute(ctx, sql, "get_handle")
	if err != nil {
		return nil, nil, 0, err
	}
	if len(rows) == 0 {
		return nil, nil, 0, meta.ErrDDLReorgElementNotExist
	}
	if !rows[0].IsNull(0) {
		rawReorgMeta := rows[0].GetBytes(0)
		var reorgMeta ingest.JobReorgMeta
		err = json.Unmarshal(rawReorgMeta, &reorgMeta)
		if err != nil {
			return nil, nil, 0, errors.Trace(err)
		}
		if cp := reorgMeta.Checkpoint; cp != nil {
			logutil.BgLogger().Info("resume physical table ID from checkpoint", zap.String("category", "ddl-ingest"),
				zap.Int64("jobID", job.ID),
				zap.String("start", hex.EncodeToString(cp.StartKey)),
				zap.String("end", hex.EncodeToString(cp.EndKey)),
				zap.Int64("checkpoint physical ID", cp.PhysicalID))
			physicalTableID = cp.PhysicalID
			if len(cp.StartKey) > 0 {
				startKey = cp.StartKey
			}
			if len(cp.EndKey) > 0 {
				endKey = cp.EndKey
			}
		}
	}
	return
}

// updateDDLReorgHandle update startKey, endKey physicalTableID and element of the handle.
// Caller should wrap this in a separate transaction, to avoid conflicts.
func updateDDLReorgHandle(se *sess.Session, jobID int64, startKey kv.Key, endKey kv.Key, physicalTableID int64, element *meta.Element) error {
	sql := fmt.Sprintf("update mysql.tidb_ddl_reorg set ele_id = %d, ele_type = %s, start_key = %s, end_key = %s, physical_id = %d where job_id = %d",
		element.ID, util.WrapKey2String(element.TypeKey), util.WrapKey2String(startKey), util.WrapKey2String(endKey), physicalTableID, jobID)
	_, err := se.Execute(context.Background(), sql, "update_handle")
	return err
}

// initDDLReorgHandle initializes the handle for ddl reorg.
func initDDLReorgHandle(s *sess.Session, jobID int64, startKey kv.Key, endKey kv.Key, physicalTableID int64, element *meta.Element) error {
	rawReorgMeta, err := json.Marshal(ingest.JobReorgMeta{
		Checkpoint: &ingest.ReorgCheckpoint{
			PhysicalID: physicalTableID,
			StartKey:   startKey,
			EndKey:     endKey,
			Version:    ingest.JobCheckpointVersionCurrent,
		}})
	if err != nil {
		return errors.Trace(err)
	}
	del := fmt.Sprintf("delete from mysql.tidb_ddl_reorg where job_id = %d", jobID)
	ins := fmt.Sprintf("insert into mysql.tidb_ddl_reorg(job_id, ele_id, ele_type, start_key, end_key, physical_id, reorg_meta) values (%d, %d, %s, %s, %s, %d, %s)",
		jobID, element.ID, util.WrapKey2String(element.TypeKey), util.WrapKey2String(startKey), util.WrapKey2String(endKey), physicalTableID, util.WrapKey2String(rawReorgMeta))
	return s.RunInTxn(func(se *sess.Session) error {
		_, err := se.Execute(context.Background(), del, "init_handle")
		if err != nil {
			logutil.BgLogger().Info("initDDLReorgHandle failed to delete", zap.Int64("jobID", jobID), zap.Error(err))
		}
		_, err = se.Execute(context.Background(), ins, "init_handle")
		return err
	})
}

// deleteDDLReorgHandle deletes the handle for ddl reorg.
func removeDDLReorgHandle(se *sess.Session, job *model.Job, elements []*meta.Element) error {
	if len(elements) == 0 {
		return nil
	}
	sql := fmt.Sprintf("delete from mysql.tidb_ddl_reorg where job_id = %d", job.ID)
	return se.RunInTxn(func(se *sess.Session) error {
		_, err := se.Execute(context.Background(), sql, "remove_handle")
		return err
	})
}

// removeReorgElement removes the element from ddl reorg, it is the same with removeDDLReorgHandle, only used in failpoint
func removeReorgElement(se *sess.Session, job *model.Job) error {
	sql := fmt.Sprintf("delete from mysql.tidb_ddl_reorg where job_id = %d", job.ID)
	return se.RunInTxn(func(se *sess.Session) error {
		_, err := se.Execute(context.Background(), sql, "remove_handle")
		return err
	})
}

// cleanDDLReorgHandles removes handles that are no longer needed.
func cleanDDLReorgHandles(se *sess.Session, job *model.Job) error {
	sql := "delete from mysql.tidb_ddl_reorg where job_id = " + strconv.FormatInt(job.ID, 10)
	return se.RunInTxn(func(se *sess.Session) error {
		_, err := se.Execute(context.Background(), sql, "clean_handle")
		return err
	})
}

func getJobsBySQL(se *sess.Session, tbl, condition string) ([]*model.Job, error) {
	rows, err := se.Execute(context.Background(), fmt.Sprintf("select job_meta from mysql.%s where %s", tbl, condition), "get_job")
	if err != nil {
		return nil, errors.Trace(err)
	}
	jobs := make([]*model.Job, 0, 16)
	for _, row := range rows {
		jobBinary := row.GetBytes(0)
		job := model.Job{}
		err := job.Decode(jobBinary)
		if err != nil {
			return nil, errors.Trace(err)
		}
		jobs = append(jobs, &job)
	}
	return jobs, nil
}<|MERGE_RESOLUTION|>--- conflicted
+++ resolved
@@ -200,14 +200,10 @@
 }
 
 func (d *ddl) getGeneralJob(sess *sess.Session) (*model.Job, error) {
-<<<<<<< HEAD
 	return d.getJob(sess, jobTypeGeneral, func(job *model.Job) (bool, error) {
-=======
-	return d.getJob(sess, general, func(job *model.Job) (bool, error) {
 		if !d.runningJobs.checkRunnable(job) {
 			return false, nil
 		}
->>>>>>> 245dd623
 		if job.Type == model.ActionDropSchema {
 			// Check if there is any reorg job on this schema.
 			sql := fmt.Sprintf("select job_id from mysql.tidb_ddl_job where CONCAT(',', schema_ids, ',') REGEXP CONCAT(',', %s, ',') != 0 and processing limit 1", strconv.Quote(strconv.FormatInt(job.SchemaID, 10)))
@@ -224,14 +220,10 @@
 }
 
 func (d *ddl) getReorgJob(sess *sess.Session) (*model.Job, error) {
-<<<<<<< HEAD
 	return d.getJob(sess, jobTypeReorg, func(job *model.Job) (bool, error) {
-=======
-	return d.getJob(sess, reorg, func(job *model.Job) (bool, error) {
 		if !d.runningJobs.checkRunnable(job) {
 			return false, nil
 		}
->>>>>>> 245dd623
 		if (job.Type == model.ActionAddIndex || job.Type == model.ActionAddPrimaryKey) &&
 			job.ReorgMeta != nil &&
 			job.ReorgMeta.IsFastReorg &&
