--- conflicted
+++ resolved
@@ -58,13 +58,8 @@
 	return t.UpdateTable(schemaID, tbInfo)
 }
 
-<<<<<<< HEAD
-func (w *worker) onDropTableOrView(jobCtx *jobContext, t *meta.Meta, job *model.Job) (ver int64, _ error) {
-	tblInfo, err := checkTableExistAndCancelNonExistJob(t, job, job.SchemaID)
-=======
-func onDropTableOrView(jobCtx *jobContext, job *model.Job) (ver int64, _ error) {
+func (w *worker) onDropTableOrView(jobCtx *jobContext, job *model.Job) (ver int64, _ error) {
 	tblInfo, err := checkTableExistAndCancelNonExistJob(jobCtx.metaMut, job, job.SchemaID)
->>>>>>> 0bcbf8a1
 	if err != nil {
 		return ver, errors.Trace(err)
 	}
