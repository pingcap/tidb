--- conflicted
+++ resolved
@@ -586,13 +586,10 @@
 		return ver, errors.Trace(err)
 	}
 	job.FinishTableJob(model.JobStateDone, model.StatePublic, ver, tblInfo)
-<<<<<<< HEAD
-	truncateTableEvent := statsutil.NewTruncateTableEvent(
-		job.SchemaID,
-		tblInfo,
-		oldTblInfo,
-	)
-	asyncNotifyEvent(jobCtx, truncateTableEvent)
+	truncateTableEvent := &statsutil.DDLEvent{
+		SchemaChangeEvent: util.NewTruncateTableEvent(tblInfo, oldTblInfo),
+	}
+	asyncNotifyEvent(jobCtx, truncateTableEvent, job)
 	if job.Version == model.JobVersion1 {
 		startKey := tablecodec.EncodeTablePrefix(tableID)
 		job.Args = []any{startKey, oldPartitionIDs}
@@ -602,14 +599,6 @@
 		argsV2.NewPartitionIDs = newPartitionIDs
 		job.ArgsV2 = argsV2
 	}
-=======
-	truncateTableEvent := &statsutil.DDLEvent{
-		SchemaChangeEvent: util.NewTruncateTableEvent(tblInfo, oldTblInfo),
-	}
-	asyncNotifyEvent(jobCtx, truncateTableEvent, job)
-	startKey := tablecodec.EncodeTablePrefix(tableID)
-	job.Args = []any{startKey, oldPartitionIDs}
->>>>>>> c403cd55
 	return ver, nil
 }
 
