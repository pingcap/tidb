--- conflicted
+++ resolved
@@ -57,17 +57,13 @@
 	return t.UpdateTable(schemaID, tbInfo)
 }
 
-<<<<<<< HEAD
 func (w *worker) onDropTableOrView(jobCtx *jobContext, job *model.Job) (ver int64, _ error) {
-=======
-func onDropTableOrView(jobCtx *jobContext, job *model.Job) (ver int64, _ error) {
 	args, err := model.GetDropTableArgs(job)
 	if err != nil {
 		job.State = model.JobStateCancelled
 		return 0, errors.Trace(err)
 	}
 	jobCtx.jobArgs = args
->>>>>>> ee4b86d0
 	tblInfo, err := checkTableExistAndCancelNonExistJob(jobCtx.metaMut, job, job.SchemaID)
 	if err != nil {
 		return ver, errors.Trace(err)
