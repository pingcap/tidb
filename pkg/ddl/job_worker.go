// Copyright 2015 PingCAP, Inc.
//
// Licensed under the Apache License, Version 2.0 (the "License");
// you may not use this file except in compliance with the License.
// You may obtain a copy of the License at
//
//     http://www.apache.org/licenses/LICENSE-2.0
//
// Unless required by applicable law or agreed to in writing, software
// distributed under the License is distributed on an "AS IS" BASIS,
// WITHOUT WARRANTIES OR CONDITIONS OF ANY KIND, either express or implied.
// See the License for the specific language governing permissions and
// limitations under the License.

package ddl

import (
	"bytes"
	"context"
	goerrors "errors"
	"fmt"
	"math/rand"
	"os"
	"strings"
	"sync/atomic"
	"time"

	"github.com/pingcap/errors"
	"github.com/pingcap/failpoint"
	"github.com/pingcap/kvproto/pkg/kvrpcpb"
	"github.com/pingcap/tidb/pkg/config/kerneltype"
	"github.com/pingcap/tidb/pkg/ddl/logutil"
	"github.com/pingcap/tidb/pkg/ddl/notifier"
	"github.com/pingcap/tidb/pkg/ddl/schemaver"
	sess "github.com/pingcap/tidb/pkg/ddl/session"
	"github.com/pingcap/tidb/pkg/ddl/systable"
	"github.com/pingcap/tidb/pkg/ddl/util"
	"github.com/pingcap/tidb/pkg/infoschema"
	"github.com/pingcap/tidb/pkg/keyspace"
	"github.com/pingcap/tidb/pkg/kv"
	"github.com/pingcap/tidb/pkg/meta"
	"github.com/pingcap/tidb/pkg/meta/autoid"
	"github.com/pingcap/tidb/pkg/meta/model"
	"github.com/pingcap/tidb/pkg/metrics"
	"github.com/pingcap/tidb/pkg/parser"
	"github.com/pingcap/tidb/pkg/parser/terror"
	"github.com/pingcap/tidb/pkg/sessionctx"
	"github.com/pingcap/tidb/pkg/sessionctx/vardef"
	tidbutil "github.com/pingcap/tidb/pkg/util"
	"github.com/pingcap/tidb/pkg/util/dbterror"
	"github.com/pingcap/tidb/pkg/util/topsql"
	topsqlstate "github.com/pingcap/tidb/pkg/util/topsql/state"
	kvutil "github.com/tikv/client-go/v2/util"
	atomicutil "go.uber.org/atomic"
	"go.uber.org/zap"
)

var (
	// ddlWorkerID is used for generating the next DDL worker ID.
	ddlWorkerID = atomicutil.NewInt32(0)
	// backfillContextID is used for generating the next backfill context ID.
	backfillContextID = atomicutil.NewInt32(0)
	// WaitTimeWhenErrorOccurred is waiting interval when processing DDL jobs encounter errors.
	WaitTimeWhenErrorOccurred = int64(1 * time.Second)

	mockDDLErrOnce = int64(0)
)

// GetWaitTimeWhenErrorOccurred return waiting interval when processing DDL jobs encounter errors.
func GetWaitTimeWhenErrorOccurred() time.Duration {
	return time.Duration(atomic.LoadInt64(&WaitTimeWhenErrorOccurred))
}

// SetWaitTimeWhenErrorOccurred update waiting interval when processing DDL jobs encounter errors.
func SetWaitTimeWhenErrorOccurred(dur time.Duration) {
	atomic.StoreInt64(&WaitTimeWhenErrorOccurred, int64(dur))
}

// jobContext is the context for execution of a DDL job.
type jobContext struct {
	// below fields are shared by all DDL jobs

	*unSyncedJobTracker
	*schemaVersionManager
	// ctx is the context of job scheduler. When worker is running the job, it should
	// use stepCtx instead.
	ctx               context.Context
	infoCache         *infoschema.InfoCache
	autoidCli         *autoid.ClientDiscover
	store             kv.Storage
	schemaVerSyncer   schemaver.Syncer
	eventPublishStore notifier.Store
	sysTblMgr         systable.Manager

	// per job fields, they are not changed in the life cycle of this context.

	notifyCh chan struct{}
	logger   *zap.Logger

	// per job step fields, they will be changed on each call of transitOneJobStep.
	// stepCtx is initilaized and destroyed for each job step except reorg job,
	// which returns timeout error periodically.
	stepCtx              context.Context
	stepCtxCancel        context.CancelCauseFunc
	reorgTimeoutOccurred bool
	inInnerRunOneJobStep bool // Only used for multi-schema change DDL job.

	metaMut *meta.Mutator
	// decoded JobArgs, we store it here to avoid decoding it multiple times and
	// pass some runtime info specific to some job type.
	jobArgs model.JobArgs

	// TODO reorg part of code couple this struct so much, remove it later.
	oldDDLCtx     *ddlCtx
	lockStartTime time.Time
}

func (c *jobContext) shouldPollDDLJob() bool {
	// If we are in multi-schema change DDL and this is not the outermost
	// runOneJobStep, we should not start a goroutine to poll the ddl job.
	return !c.inInnerRunOneJobStep
}

func (c *jobContext) initStepCtx() {
	if c.stepCtx == nil {
		stepCtx, cancel := context.WithCancelCause(c.ctx)
		c.stepCtx = stepCtx
		c.stepCtxCancel = cancel
	}
}

func (c *jobContext) cleanStepCtx() {
	// reorgTimeoutOccurred indicates whether the current reorg process
	// was temporarily exit due to a timeout condition. When set to true,
	// it prevents premature cleanup of step context.
	if c.reorgTimeoutOccurred {
		c.reorgTimeoutOccurred = false // reset flag
		return
	}
	c.stepCtxCancel(context.Canceled)
	c.stepCtx = nil // unset stepCtx for the next step initialization
}

func (c *jobContext) getAutoIDRequirement() autoid.Requirement {
	return &asAutoIDRequirement{
		store:     c.store,
		autoidCli: c.autoidCli,
	}
}

func (c *jobContext) notifyDone() {
	if c.notifyCh != nil {
		// broadcast done event as we might merge multiple jobs into one when fast
		// create table is enabled.
		close(c.notifyCh)
	}
}

type workerType byte

const (
	// generalWorker is the worker who handles all DDL statements except “add index”.
	generalWorker workerType = 0
	// addIdxWorker is the worker who handles the operation of adding indexes.
	addIdxWorker workerType = 1
)

// worker is used for handling DDL jobs.
// Now we have two kinds of workers.
type worker struct {
	id              int32
	tp              workerType
	addingDDLJobKey string
	ddlJobCh        chan struct{}
	// workCtx is valid only when this node is DDL owner. *ddlCtx already have
	// context named as "ctx", so we use "workCtx" here to avoid confusion.
	workCtx context.Context
	wg      tidbutil.WaitGroupWrapper

	sessPool        *sess.Pool    // sessPool is used to new sessions to execute SQL in ddl package.
	sess            *sess.Session // sess is used and only used in running DDL job.
	delRangeManager delRangeManager
	seqAllocator    *atomic.Uint64

	*ddlCtx
}

// ReorgContext contains context info for reorg job.
// TODO there is another reorgCtx, merge them.
type ReorgContext struct {
	// below fields are cache for top sql
	ddlJobCtx          context.Context
	cacheSQL           string
	cacheNormalizedSQL string
	cacheDigest        *parser.Digest
	tp                 string

	resourceGroupName string
	cloudStorageURI   string
}

// NewReorgContext returns a new ddl job context.
func NewReorgContext() *ReorgContext {
	return &ReorgContext{
		ddlJobCtx:          context.Background(),
		cacheSQL:           "",
		cacheNormalizedSQL: "",
		cacheDigest:        nil,
		tp:                 "",
	}
}

func newWorker(ctx context.Context, tp workerType, sessPool *sess.Pool, delRangeMgr delRangeManager, dCtx *ddlCtx) *worker {
	worker := &worker{
		id:              ddlWorkerID.Add(1),
		tp:              tp,
		ddlJobCh:        make(chan struct{}, 1),
		workCtx:         ctx,
		ddlCtx:          dCtx,
		sessPool:        sessPool,
		delRangeManager: delRangeMgr,
	}
	worker.addingDDLJobKey = addingDDLJobPrefix + worker.typeStr()
	return worker
}

func (w *worker) typeStr() string {
	var str string
	switch w.tp {
	case generalWorker:
		str = "general"
	case addIdxWorker:
		str = "add index"
	default:
		str = "unknown"
	}
	return str
}

func (w *worker) String() string {
	return fmt.Sprintf("worker %d, tp %s", w.id, w.typeStr())
}

func (w *worker) Close() {
	startTime := time.Now()
	if w.sess != nil {
		w.sessPool.Put(w.sess.Session())
	}
	w.wg.Wait()
	logutil.DDLLogger().Info("DDL worker closed", zap.Stringer("worker", w),
		zap.Duration("take time", time.Since(startTime)))
}

func asyncNotify(ch chan struct{}) {
	select {
	case ch <- struct{}{}:
	default:
	}
}

func injectFailPointForGetJob(job *model.Job) {
	if job == nil {
		return
	}
	failpoint.Inject("mockModifyJobSchemaId", func(val failpoint.Value) {
		job.SchemaID = int64(val.(int))
	})
	failpoint.Inject("MockModifyJobTableId", func(val failpoint.Value) {
		job.TableID = int64(val.(int))
	})
}

// handleUpdateJobError handles the too large DDL job.
func (w *worker) handleUpdateJobError(jobCtx *jobContext, job *model.Job, err error) error {
	if err == nil {
		return nil
	}
	if kv.ErrEntryTooLarge.Equal(err) {
		jobCtx.logger.Warn("update DDL job failed", zap.String("job", job.String()), zap.Error(err))
		w.sess.Rollback()
		err1 := w.sess.Begin(w.workCtx)
		if err1 != nil {
			return errors.Trace(err1)
		}
		// Reduce this txn entry size.
		job.BinlogInfo.Clean()
		job.Error = toTError(err)
		job.ErrorCount++
		job.SchemaState = model.StateNone
		job.State = model.JobStateCancelled
		err = w.finishDDLJob(jobCtx, job)
	}
	return errors.Trace(err)
}

// updateDDLJob updates the DDL job information.
func (w *worker) updateDDLJob(jobCtx *jobContext, job *model.Job, updateRawArgs bool) error {
	failpoint.Inject("mockErrEntrySizeTooLarge", func(val failpoint.Value) {
		if val.(bool) {
			failpoint.Return(kv.ErrEntryTooLarge)
		}
	})

	if !updateRawArgs {
		jobCtx.logger.Info("meet something wrong before update DDL job, shouldn't update raw args",
			zap.String("job", job.String()))
	}
	return errors.Trace(updateDDLJob2Table(w.workCtx, w.sess, job, updateRawArgs))
}

// registerMDLInfo registers metadata lock info.
func (w *worker) registerMDLInfo(job *model.Job, ver int64) error {
	if !vardef.EnableMDL.Load() {
		return nil
	}
	if ver == 0 {
		return nil
	}
	rows, err := w.sess.Execute(w.workCtx, fmt.Sprintf("select table_ids from mysql.tidb_ddl_job where job_id = %d", job.ID), "register-mdl-info")
	if err != nil {
		return err
	}
	if len(rows) == 0 {
		return errors.Errorf("can't find ddl job %d", job.ID)
	}
	ownerID := w.ownerManager.ID()
	ids := rows[0].GetString(0)
	var sql string
	if tidbutil.IsSysDB(strings.ToLower(job.SchemaName)) {
		// DDLs that modify system tables could only happen in upgrade process,
		// we should not reference 'owner_id'. Otherwise, there is a circular blocking problem.
		sql = fmt.Sprintf("replace into mysql.tidb_mdl_info (job_id, version, table_ids) values (%d, %d, '%s')", job.ID, ver, ids)
	} else {
		sql = fmt.Sprintf("replace into mysql.tidb_mdl_info (job_id, version, table_ids, owner_id) values (%d, %d, '%s', '%s')", job.ID, ver, ids, ownerID)
	}
	_, err = w.sess.Execute(w.workCtx, sql, "register-mdl-info")
	return err
}

// JobNeedGC is called to determine whether delete-ranges need to be generated for the provided job.
//
// NOTICE: BR also uses jobNeedGC to determine whether delete-ranges need to be generated for the provided job.
// Therefore, please make sure any modification is compatible with BR.
func JobNeedGC(job *model.Job) bool {
	if !job.IsCancelled() {
		if job.Warning != nil && dbterror.ErrCantDropFieldOrKey.Equal(job.Warning) {
			// For the field/key not exists warnings, there is no need to
			// delete the ranges.
			return false
		}
		switch job.Type {
		case model.ActionDropSchema, model.ActionDropTable,
			model.ActionTruncateTable,
			model.ActionDropPrimaryKey,
			model.ActionDropTablePartition, model.ActionTruncateTablePartition,
			model.ActionDropColumn, model.ActionModifyColumn,
			model.ActionAddIndex, model.ActionAddPrimaryKey,
			model.ActionReorganizePartition, model.ActionRemovePartitioning,
			model.ActionAlterTablePartitioning:
			return true
		case model.ActionDropIndex:
			args, err := model.GetFinishedModifyIndexArgs(job)
			if err != nil {
				return false
			}
			// If it's a columnar index, it needn't to store key ranges to gc_delete_range.
			// We don't support drop columnar index in multi-schema, so we only check the first one.
			if args.IndexArgs[0].IsColumnar {
				return false
			}
			return true
		case model.ActionMultiSchemaChange:
			for i, sub := range job.MultiSchemaInfo.SubJobs {
				proxyJob := sub.ToProxyJob(job, i)
				needGC := JobNeedGC(&proxyJob)
				if needGC {
					return true
				}
			}
			return false
		}
	}
	return false
}

// finishDDLJob deletes the finished DDL job in the ddl queue and puts it to history queue.
// If the DDL job need to handle in background, it will prepare a background job.
func (w *worker) finishDDLJob(jobCtx *jobContext, job *model.Job) (err error) {
	if JobNeedGC(job) {
		err = w.delRangeManager.addDelRangeJob(w.workCtx, job)
		if err != nil {
			return errors.Trace(err)
		}
	}

	switch job.Type {
	case model.ActionRecoverTable:
		err = finishRecoverTable(w, job)
	case model.ActionFlashbackCluster:
		err = finishFlashbackCluster(w, job)
	case model.ActionRecoverSchema:
		err = finishRecoverSchema(w, job)
	case model.ActionCreateTables:
		if job.IsCancelled() {
			// it may be too large that it can not be added to the history queue, so
			// delete its arguments
			job.ClearDecodedArgs()
		}
	}
	if err != nil {
		return errors.Trace(err)
	}
	err = w.deleteDDLJob(job)
	if err != nil {
		return errors.Trace(err)
	}

	metaMut := jobCtx.metaMut
	job.BinlogInfo.FinishedTS = metaMut.StartTS
	jobCtx.logger.Info("finish DDL job", zap.String("job", job.String()))
	updateRawArgs := true
	if job.Type == model.ActionAddPrimaryKey && !job.IsCancelled() {
		// ActionAddPrimaryKey needs to check the warnings information in job.Args.
		// Notice: warnings is used to support non-strict mode.
		updateRawArgs = false
	}
	job.SeqNum = w.seqAllocator.Add(1)
	w.removeJobCtx(job)
	failpoint.InjectCall("afterFinishDDLJob", job)
	err = AddHistoryDDLJob(w.workCtx, w.sess, metaMut, job, updateRawArgs)
	return errors.Trace(err)
}

func (w *worker) deleteDDLJob(job *model.Job) error {
	sql := fmt.Sprintf("delete from mysql.tidb_ddl_job where job_id = %d", job.ID)
	_, err := w.sess.Execute(context.Background(), sql, "delete_job")
	return errors.Trace(err)
}

func finishRecoverTable(w *worker, job *model.Job) error {
	args, err := model.GetRecoverArgs(job)
	if err != nil {
		return errors.Trace(err)
	}
	if args.CheckFlag == recoverCheckFlagEnableGC {
		err = enableGC(w)
		if err != nil {
			return errors.Trace(err)
		}
	}
	return nil
}

func finishRecoverSchema(w *worker, job *model.Job) error {
	args, err := model.GetRecoverArgs(job)
	if err != nil {
		return errors.Trace(err)
	}
	if args.CheckFlag == recoverCheckFlagEnableGC {
		err = enableGC(w)
		if err != nil {
			return errors.Trace(err)
		}
	}
	return nil
}

func (w *ReorgContext) setDDLLabelForTopSQL(jobQuery string) {
	if !topsqlstate.TopSQLEnabled() || jobQuery == "" {
		return
	}

	if jobQuery != w.cacheSQL || w.cacheDigest == nil {
		w.cacheNormalizedSQL, w.cacheDigest = parser.NormalizeDigest(jobQuery)
		w.cacheSQL = jobQuery
		w.ddlJobCtx = topsql.AttachAndRegisterSQLInfo(context.Background(), w.cacheNormalizedSQL, w.cacheDigest, false)
	} else {
		topsql.AttachAndRegisterSQLInfo(w.ddlJobCtx, w.cacheNormalizedSQL, w.cacheDigest, false)
	}
}

// DDLBackfillers contains the DDL need backfill step.
var DDLBackfillers = map[model.ActionType]string{
	model.ActionAddIndex:            "add_index",
	model.ActionModifyColumn:        "modify_column",
	model.ActionDropIndex:           "drop_index",
	model.ActionReorganizePartition: "reorganize_partition",
}

func getDDLRequestSource(jobType model.ActionType) string {
	if tp, ok := DDLBackfillers[jobType]; ok {
		return kv.InternalTxnBackfillDDLPrefix + tp
	}
	return kv.InternalTxnDDL
}

func (w *ReorgContext) setDDLLabelForDiagnosis(jobType model.ActionType) {
	if w.tp != "" {
		return
	}
	w.tp = getDDLRequestSource(jobType)
	w.ddlJobCtx = kv.WithInternalSourceAndTaskType(w.ddlJobCtx, w.ddlJobSourceType(), kvutil.ExplicitTypeDDL)
}

func (w *worker) handleJobDone(jobCtx *jobContext, job *model.Job) error {
	start := time.Now()
	defer func() {
		metrics.DDLHandleJobDoneOpHist.Observe(time.Since(start).Seconds())
	}()
	if err := w.checkBeforeCommit(); err != nil {
		return err
	}
	err := w.finishDDLJob(jobCtx, job)
	if err != nil {
		w.sess.Rollback()
		return err
	}

	err = w.sess.Commit(w.workCtx)
	if err != nil {
		return err
	}
	cleanupDDLReorgHandles(job, w.sess)
	jobCtx.notifyDone()
	return nil
}

func (w *worker) prepareTxn(job *model.Job) (kv.Transaction, error) {
	err := w.sess.Begin(w.workCtx)
	if err != nil {
		return nil, err
	}
	failpoint.Inject("mockRunJobTime", func(val failpoint.Value) {
		if val.(bool) {
			time.Sleep(time.Duration(rand.Intn(500)) * time.Millisecond) // #nosec G404
		}
	})
	txn, err := w.sess.Txn()
	if err != nil {
		w.sess.Rollback()
		return txn, err
	}
	// Only general DDLs are allowed to be executed when TiKV is disk full.
	if w.tp == addIdxWorker && job.IsRunning() {
		txn.SetDiskFullOpt(kvrpcpb.DiskFullOpt_NotAllowedOnFull)
	}
	w.setDDLLabelForTopSQL(job.ID, job.Query)
	w.setDDLSourceForDiagnosis(job.ID, job.Type)
	jobContext := w.jobContext(job.ID, job.ReorgMeta)
	if tagger := w.getResourceGroupTaggerForTopSQL(job.ID); tagger != nil {
		txn.SetOption(kv.ResourceGroupTagger, tagger)
	}
	txn.SetOption(kv.ResourceGroupName, jobContext.resourceGroupName)
	// set request source type to DDL type
	txn.SetOption(kv.RequestSourceType, jobContext.ddlJobSourceType())
	return txn, err
}

// transitOneJobStep runs one step of the DDL job and persist the new job
// information.
//
// The first return value is the schema version after running the job. If it's
// non-zero, caller should wait for other nodes to catch up.
func (w *worker) transitOneJobStep(
	jobCtx *jobContext,
	jobW *model.JobW,
) (int64, error) {
	failpoint.InjectCall("beforeTransitOneJobStep", jobW)
	job := jobW.Job
	txn, err := w.prepareTxn(job)
	if err != nil {
		return 0, err
	}
	jobCtx.metaMut = meta.NewMutator(txn)

	// we are using optimistic txn in nearly all DDL related transactions, if
	// time range of another concurrent job updates, such as 'cancel/pause' job
	// or on owner change, overlap with us, we will report 'write conflict', but
	// if they don't overlap, we query and check inside our txn to detect the conflict.
	currBytes, err := jobCtx.sysTblMgr.GetJobBytesByIDWithSe(jobCtx.ctx, w.sess, job.ID)
	if err != nil {
		// TODO maybe we can unify where to rollback, they are scatting around.
		w.sess.Rollback()
		return 0, err
	}
	if !bytes.Equal(currBytes, jobW.Bytes) {
		w.sess.Rollback()
		return 0, errors.New("job meta changed by others")
	}

	if job.IsDone() || job.IsRollbackDone() || job.IsCancelled() {
		if job.IsDone() {
			job.State = model.JobStateSynced
		}
		// Inject the failpoint to prevent the progress of index creation.
		failpoint.Inject("create-index-stuck-before-ddlhistory", func(v failpoint.Value) {
			if sigFile, ok := v.(string); ok && job.Type == model.ActionAddIndex {
				for {
					time.Sleep(1 * time.Second)
					if _, err := os.Stat(sigFile); err != nil {
						if os.IsNotExist(err) {
							continue
						}
						failpoint.Return(0, errors.Trace(err))
					}
					break
				}
			}
		})
		return 0, w.handleJobDone(jobCtx, job)
	}
	failpoint.InjectCall("beforeRunOneJobStep", job)

	start := time.Now()
	defer func() {
		metrics.DDLTransitOneStepOpHist.Observe(time.Since(start).Seconds())
	}()
	// If running job meets error, we will save this error in job Error and retry
	// later if the job is not cancelled.
	schemaVer, updateRawArgs, runJobErr := w.runOneJobStep(jobCtx, job)

	failpoint.InjectCall("afterRunOneJobStep", job)

	if job.IsCancelled() {
		defer jobCtx.unlockSchemaVersion(jobCtx, job.ID)
		w.sess.Reset()
		return 0, w.handleJobDone(jobCtx, job)
	}

	if err = w.checkBeforeCommit(); err != nil {
		jobCtx.unlockSchemaVersion(jobCtx, job.ID)
		return 0, err
	}

	if runJobErr != nil && !job.IsRollingback() && !job.IsRollbackDone() {
		// If the running job meets an error
		// and the job state is rolling back, it means that we have already handled this error.
		// Some DDL jobs (such as adding indexes) may need to update the table info and the schema version,
		// then shouldn't discard the KV modification.
		// And the job state is rollback done, it means the job was already finished, also shouldn't discard too.
		// Otherwise, we should discard the KV modification when running job.
		w.sess.Reset()
		// If error happens after updateSchemaVersion(), then the schemaVer is updated.
		// Result in the retry duration is up to 2 * lease.
		schemaVer = 0
	}

	err = w.registerMDLInfo(job, schemaVer)
	if err != nil {
		w.sess.Rollback()
		jobCtx.unlockSchemaVersion(jobCtx, job.ID)
		return 0, err
	}
	err = w.updateDDLJob(jobCtx, job, updateRawArgs)
	failpoint.InjectCall("afterUpdateJobToTable", job, &err)
	if err = w.handleUpdateJobError(jobCtx, job, err); err != nil {
		w.sess.Rollback()
		jobCtx.unlockSchemaVersion(jobCtx, job.ID)
		return 0, err
	}
	// reset the SQL digest to make topsql work right.
	w.sess.GetSessionVars().StmtCtx.ResetSQLDigest(job.Query)
	err = w.sess.Commit(w.workCtx)
	jobCtx.unlockSchemaVersion(jobCtx, job.ID)
	if err != nil {
		return 0, err
	}
	jobCtx.addUnSynced(job.ID)

	// If error is non-retryable, we can ignore the sleep.
	if runJobErr != nil && isRetryableJobError(runJobErr, job.ErrorCount) {
		metrics.RetryableErrorCount.WithLabelValues(runJobErr.Error()).Inc()
		jobCtx.logger.Info("run DDL job failed, sleeps a while then retries it.",
			zap.Duration("waitTime", GetWaitTimeWhenErrorOccurred()), zap.Error(runJobErr))
		// wait a while to retry again. If we don't wait here, DDL will retry this job immediately,
		// which may act like a deadlock.
		select {
		case <-time.After(GetWaitTimeWhenErrorOccurred()):
		case <-w.workCtx.Done():
		}
	}

	return schemaVer, nil
}

func (w *worker) checkBeforeCommit() error {
	if !w.ddlCtx.isOwner() {
		// Since this TiDB instance is not a DDL owner anymore,
		// it should not commit any transaction.
		w.sess.Rollback()
		return dbterror.ErrNotOwner
	}

	if err := w.workCtx.Err(); err != nil {
		// The worker context is canceled, it should not commit any transaction.
		return err
	}
	return nil
}

func (w *ReorgContext) getResourceGroupTaggerForTopSQL() *kv.ResourceGroupTagBuilder {
	if !topsqlstate.TopSQLEnabled() || w.cacheDigest == nil {
		return nil
	}

	digest := w.cacheDigest
	return kv.NewResourceGroupTagBuilder(keyspace.GetKeyspaceIDBySettings()).SetSQLDigest(digest)
}

func (w *ReorgContext) ddlJobSourceType() string {
	return w.tp
}

func chooseLeaseTime(t, maxv time.Duration) time.Duration {
	if t == 0 || t > maxv {
		return maxv
	}
	return t
}

// countForPanic records the error count for DDL job.
func (w *worker) countForPanic(jobCtx *jobContext, job *model.Job) {
	// If run DDL job panic, just cancel the DDL jobs.
	if job.State == model.JobStateRollingback {
		job.State = model.JobStateCancelled
	} else {
		job.State = model.JobStateCancelling
	}
	job.ErrorCount++

	logger := jobCtx.logger
	// Load global DDL variables.
	if err1 := loadDDLVars(w); err1 != nil {
		logger.Error("load DDL global variable failed", zap.Error(err1))
	}
	errorCount := vardef.GetDDLErrorCountLimit()

	if job.ErrorCount > errorCount {
		msg := fmt.Sprintf("panic in handling DDL logic and error count beyond the limitation %d, cancelled", errorCount)
		logger.Warn(msg)
		job.Error = toTError(errors.New(msg))
		job.State = model.JobStateCancelled
	}
}

// countForError records the error count for DDL job.
func (w *worker) countForError(jobCtx *jobContext, job *model.Job, err error) error {
	job.Error = toTError(err)
	job.ErrorCount++

	logger := jobCtx.logger
	// If job is cancelled, we shouldn't return an error and shouldn't load DDL variables.
	if job.State == model.JobStateCancelled {
		logger.Info("DDL job is cancelled normally", zap.Error(err))
		return nil
	}
	logger.Warn("run DDL job error", zap.Error(err))

	// Load global DDL variables.
	if err1 := loadDDLVars(w); err1 != nil {
		logger.Error("load DDL global variable failed", zap.Error(err1))
	}
	// Check error limit to avoid falling into an infinite loop.
	if job.ErrorCount > vardef.GetDDLErrorCountLimit() && job.State == model.JobStateRunning && job.IsRollbackable() {
		logger.Warn("DDL job error count exceed the limit, cancelling it now", zap.Int64("errorCountLimit", vardef.GetDDLErrorCountLimit()))
		job.State = model.JobStateCancelling
	}
	return err
}

func (*worker) processJobPausingRequest(jobCtx *jobContext, job *model.Job) (isRunnable bool, err error) {
	if job.IsPaused() {
		jobCtx.logger.Debug("paused DDL job ", zap.String("job", job.String()))
		return false, err
	}
	if job.IsPausing() {
		jobCtx.logger.Debug("pausing DDL job ", zap.String("job", job.String()))
		job.State = model.JobStatePaused
		return false, dbterror.ErrPausedDDLJob.GenWithStackByArgs(job.ID)
	}
	return true, nil
}

// runOneJobStep runs a DDL job *step*. It returns the current schema version in
// this transaction, if the given job.Args has changed, and the error. It will be
// called in two cases: Normally, it will be called by transitOneJobStep and
// `sysTblMgr` is not nil. Additionally, for multi-schema change DDL, each
// sub-job will call this function in onMultiSchemaChange with nil `sysTblMgr`.
//
// The *step* is defined as the following reasons:
//
// - TiDB uses "Asynchronous Schema Change in F1", one job may have multiple
// *steps* each for a schema state change such as 'delete only' -> 'write only'.
// Combined with caller transitOneJobStepAndWaitSync waiting for other nodes to
// catch up with the returned schema version, we can make sure the cluster will
// only have two adjacent schema state for a DDL object.
//
// - Some types of DDL jobs has defined its own *step*s other than F1 paper.
// These *step*s may not be schema state change, and their purposes are various.
// For example, onLockTables updates the lock state of one table every *step*.
//
// - To provide linearizability we have added extra job state change *step*. For
// example, if job becomes JobStateDone in runOneJobStep, we cannot return to
// user that the job is finished because other nodes in cluster may not be
// synchronized. So JobStateSynced *step* is added to make sure there is
// updateGlobalVersionAndWaitSynced to wait for all nodes to catch up JobStateDone.
func (w *worker) runOneJobStep(
	jobCtx *jobContext,
	job *model.Job,
) (ver int64, updateRawArgs bool, err error) {
	defer tidbutil.Recover(metrics.LabelDDLWorker, fmt.Sprintf("%s runOneJobStep", w),
		func() {
			w.countForPanic(jobCtx, job)
		}, false)

	// Mock for run ddl job panic.
	failpoint.Inject("mockPanicInRunDDLJob", func(failpoint.Value) {})

	failpoint.InjectCall("onRunOneJobStep")
	if job.Type != model.ActionMultiSchemaChange {
		jobCtx.logger.Info("run one job step", zap.String("job", job.String()))
		failpoint.InjectCall("onRunOneJobStep")
	}
	timeStart := time.Now()
	if job.RealStartTS == 0 {
		job.RealStartTS = jobCtx.metaMut.StartTS
	}
	defer func() {
		metrics.DDLWorkerHistogram.WithLabelValues(metrics.DDLRunOneStep, job.Type.String(), metrics.RetLabel(err)).Observe(time.Since(timeStart).Seconds())
	}()

	if job.IsCancelling() {
		jobCtx.logger.Debug("cancel DDL job", zap.String("job", job.String()))
		ver, err = convertJob2RollbackJob(w, jobCtx, job)
		// if job is converted to rollback job, the job.Args may be changed for the
		// rollback logic, so we let caller persist the new arguments.
		updateRawArgs = job.IsRollingback()
		return
	}

	isRunnable, err := w.processJobPausingRequest(jobCtx, job)
	if !isRunnable {
		return ver, false, err
	}

	// It would be better to do the positive check, but no idea to list all valid states here now.
	if job.IsRollingback() {
		// when rolling back, we use worker context to process.
		jobCtx.stepCtx = w.workCtx
	} else {
		job.State = model.JobStateRunning

		if jobCtx.shouldPollDDLJob() {
			failpoint.InjectCall("beforePollDDLJob")
			stopCheckingJobCancelled := make(chan struct{})
			defer close(stopCheckingJobCancelled)

			jobCtx.initStepCtx()
			defer jobCtx.cleanStepCtx()
			w.wg.Run(func() {
				ticker := time.NewTicker(2 * time.Second)
				defer ticker.Stop()

				for {
					select {
					case <-stopCheckingJobCancelled:
						return
					case <-ticker.C:
						failpoint.InjectCall("checkJobCancelled", job)
						latestJob, err := jobCtx.sysTblMgr.GetJobByID(w.workCtx, job.ID)
						if goerrors.Is(err, systable.ErrNotFound) {
							logutil.DDLLogger().Info(
								"job not found, might already finished",
								zap.Int64("job_id", job.ID))
							return
						}
						if err != nil {
							logutil.DDLLogger().Error(
								"get job failed, will retry later",
								zap.Int64("job_id", job.ID), zap.Error(err))
							continue
						}
						switch latestJob.State {
						case model.JobStateCancelling, model.JobStateCancelled:
							logutil.DDLLogger().Info("job is cancelled",
								zap.Int64("job_id", job.ID),
								zap.Stringer("state", latestJob.State))
							jobCtx.stepCtxCancel(dbterror.ErrCancelledDDLJob)
							return
						case model.JobStatePausing, model.JobStatePaused:
							logutil.DDLLogger().Info("job is paused",
								zap.Int64("job_id", job.ID),
								zap.Stringer("state", latestJob.State))
							jobCtx.stepCtxCancel(dbterror.ErrPausedDDLJob.FastGenByArgs(job.ID))
							return
						case model.JobStateDone, model.JobStateSynced:
							return
						case model.JobStateRunning:
							if latestJob.IsAlterable() {
								job.ReorgMeta.SetConcurrency(latestJob.ReorgMeta.GetConcurrency())
								job.ReorgMeta.SetBatchSize(latestJob.ReorgMeta.GetBatchSize())
								job.ReorgMeta.SetMaxWriteSpeed(latestJob.ReorgMeta.GetMaxWriteSpeed())
							}
						}
					}
				}
			})
		}
	}
	// When upgrading from a version where the ReorgMeta fields did not exist in the DDL job information,
	// the unmarshalled job will have a nil value for the ReorgMeta field.
	if w.tp == addIdxWorker && job.ReorgMeta == nil {
		job.ReorgMeta = &model.DDLReorgMeta{}
	}

	prevState := job.State

	// For every type, `schema/table` modification and `job` modification are conducted
	// in the one kv transaction. The `schema/table` modification can be always discarded
	// by kv reset when meets an unhandled error, but the `job` modification can't.
	// So make sure job state and args change is after all other checks or make sure these
	// change has no effect when retrying it.
	switch job.Type {
	case model.ActionCreateSchema:
		ver, err = onCreateSchema(jobCtx, job)
	case model.ActionModifySchemaCharsetAndCollate:
		ver, err = onModifySchemaCharsetAndCollate(jobCtx, job)
	case model.ActionDropSchema:
		ver, err = w.onDropSchema(jobCtx, job)
	case model.ActionRecoverSchema:
		ver, err = w.onRecoverSchema(jobCtx, job)
	case model.ActionModifySchemaDefaultPlacement:
		ver, err = onModifySchemaDefaultPlacement(jobCtx, job)
	case model.ActionCreateTable:
		ver, err = w.onCreateTable(jobCtx, job)
	case model.ActionCreateTables:
		ver, err = w.onCreateTables(jobCtx, job)
	case model.ActionRepairTable:
		ver, err = onRepairTable(jobCtx, job)
	case model.ActionCreateView:
		ver, err = onCreateView(jobCtx, job)
	case model.ActionDropTable, model.ActionDropView, model.ActionDropSequence:
		ver, err = w.onDropTableOrView(jobCtx, job)
	case model.ActionDropTablePartition:
		ver, err = w.onDropTablePartition(jobCtx, job)
	case model.ActionTruncateTablePartition:
		ver, err = w.onTruncateTablePartition(jobCtx, job)
	case model.ActionExchangeTablePartition:
		ver, err = w.onExchangeTablePartition(jobCtx, job)
	case model.ActionAddColumn:
		ver, err = w.onAddColumn(jobCtx, job)
	case model.ActionDropColumn:
		ver, err = onDropColumn(jobCtx, job)
	case model.ActionModifyColumn:
		ver, err = w.onModifyColumn(jobCtx, job)
	case model.ActionSetDefaultValue:
		ver, err = onSetDefaultValue(jobCtx, job)
	case model.ActionAddIndex:
		ver, err = w.onCreateIndex(jobCtx, job, false)
	case model.ActionAddPrimaryKey:
		ver, err = w.onCreateIndex(jobCtx, job, true)
	case model.ActionAddColumnarIndex:
		ver, err = w.onCreateColumnarIndex(jobCtx, job)
	case model.ActionDropIndex, model.ActionDropPrimaryKey:
		ver, err = onDropIndex(jobCtx, job)
	case model.ActionRenameIndex:
		ver, err = onRenameIndex(jobCtx, job)
	case model.ActionAddForeignKey:
		ver, err = w.onCreateForeignKey(jobCtx, job)
	case model.ActionDropForeignKey:
		ver, err = onDropForeignKey(jobCtx, job)
	case model.ActionTruncateTable:
		ver, err = w.onTruncateTable(jobCtx, job)
	case model.ActionRebaseAutoID:
		ver, err = onRebaseAutoIncrementIDType(jobCtx, job)
	case model.ActionRebaseAutoRandomBase:
		ver, err = onRebaseAutoRandomType(jobCtx, job)
	case model.ActionRenameTable:
		ver, err = onRenameTable(jobCtx, job)
	case model.ActionShardRowID:
		ver, err = w.onShardRowID(jobCtx, job)
	case model.ActionModifyTableComment:
		ver, err = onModifyTableComment(jobCtx, job)
	case model.ActionModifyTableAutoIDCache:
		ver, err = onModifyTableAutoIDCache(jobCtx, job)
	case model.ActionAddTablePartition:
		ver, err = w.onAddTablePartition(jobCtx, job)
	case model.ActionModifyTableCharsetAndCollate:
		ver, err = onModifyTableCharsetAndCollate(jobCtx, job)
	case model.ActionRecoverTable:
		ver, err = w.onRecoverTable(jobCtx, job)
	case model.ActionLockTable:
		ver, err = onLockTables(jobCtx, job)
	case model.ActionUnlockTable:
		ver, err = onUnlockTables(jobCtx, job)
	case model.ActionAlterTableMode:
		ver, err = onAlterTableMode(jobCtx, job)
	case model.ActionSetTiFlashReplica:
		ver, err = w.onSetTableFlashReplica(jobCtx, job)
	case model.ActionUpdateTiFlashReplicaStatus:
		ver, err = onUpdateTiFlashReplicaStatus(jobCtx, job)
	case model.ActionCreateSequence:
		ver, err = onCreateSequence(jobCtx, job)
	case model.ActionAlterIndexVisibility:
		ver, err = onAlterIndexVisibility(jobCtx, job)
	case model.ActionAlterSequence:
		ver, err = onAlterSequence(jobCtx, job)
	case model.ActionRenameTables:
		ver, err = onRenameTables(jobCtx, job)
	case model.ActionAlterTableAttributes:
		ver, err = onAlterTableAttributes(jobCtx, job)
	case model.ActionAlterTablePartitionAttributes:
		ver, err = onAlterTablePartitionAttributes(jobCtx, job)
	case model.ActionCreatePlacementPolicy:
		ver, err = onCreatePlacementPolicy(jobCtx, job)
	case model.ActionDropPlacementPolicy:
		ver, err = onDropPlacementPolicy(jobCtx, job)
	case model.ActionAlterPlacementPolicy:
		ver, err = onAlterPlacementPolicy(jobCtx, job)
	case model.ActionAlterTablePartitionPlacement:
		ver, err = onAlterTablePartitionPlacement(jobCtx, job)
	case model.ActionAlterTablePlacement:
		ver, err = onAlterTablePlacement(jobCtx, job)
	case model.ActionCreateResourceGroup:
		ver, err = onCreateResourceGroup(jobCtx, job)
	case model.ActionAlterResourceGroup:
		ver, err = onAlterResourceGroup(jobCtx, job)
	case model.ActionDropResourceGroup:
		ver, err = onDropResourceGroup(jobCtx, job)
	case model.ActionAlterCacheTable:
		ver, err = onAlterCacheTable(jobCtx, job)
	case model.ActionAlterNoCacheTable:
		ver, err = onAlterNoCacheTable(jobCtx, job)
	case model.ActionFlashbackCluster:
		ver, err = w.onFlashbackCluster(jobCtx, job)
	case model.ActionMultiSchemaChange:
		ver, err = onMultiSchemaChange(w, jobCtx, job)
	case model.ActionReorganizePartition, model.ActionRemovePartitioning,
		model.ActionAlterTablePartitioning:
		ver, err = w.onReorganizePartition(jobCtx, job)
	case model.ActionAlterTTLInfo:
		ver, err = onTTLInfoChange(jobCtx, job)
	case model.ActionAlterTTLRemove:
		ver, err = onTTLInfoRemove(jobCtx, job)
	case model.ActionAddCheckConstraint:
		ver, err = w.onAddCheckConstraint(jobCtx, job)
	case model.ActionDropCheckConstraint:
		ver, err = onDropCheckConstraint(jobCtx, job)
	case model.ActionAlterCheckConstraint:
		ver, err = w.onAlterCheckConstraint(jobCtx, job)
<<<<<<< HEAD
	case model.ActionModifyEngineAttribute:
		if kerneltype.IsNextGen() {
			ver, err = onModifyTableEngineAttribute(jobCtx, job)
			break
		}
		fallthrough
=======
	case model.ActionRefreshMeta:
		ver, err = onRefreshMeta(jobCtx, job)
>>>>>>> d1ea58f9
	default:
		// Invalid job, cancel it.
		job.State = model.JobStateCancelled
		err = dbterror.ErrInvalidDDLJob.GenWithStack("invalid ddl job type: %v", job.Type)
	}

	// there are too many job types, instead let every job type output its own
	// updateRawArgs, we try to use these rules as a generalization:
	//
	// if job has no error, some arguments may be changed, there's no harm to update
	// it.
	updateRawArgs = err == nil
	// if job changed from running to rolling back, arguments may be changed
	if prevState == model.JobStateRunning && job.IsRollingback() {
		updateRawArgs = true
	}

	// Save errors in job if any, so that others can know errors happened.
	if err != nil {
		err = w.countForError(jobCtx, job, err)
	}
	return ver, updateRawArgs, err
}

func loadDDLVars(w *worker) error {
	// Get sessionctx from context resource pool.
	var ctx sessionctx.Context
	ctx, err := w.sessPool.Get()
	if err != nil {
		return errors.Trace(err)
	}
	defer w.sessPool.Put(ctx)
	return util.LoadDDLVars(ctx)
}

func toTError(err error) *terror.Error {
	originErr := errors.Cause(err)
	tErr, ok := originErr.(*terror.Error)
	if ok {
		return tErr
	}

	// TODO: Add the error code.
	return dbterror.ClassDDL.Synthesize(terror.CodeUnknown, err.Error())
}

// updateGlobalVersionAndWaitSynced update global schema version to notify all TiDBs
// to reload info schema, and waits for all servers' schema or MDL synced.
func updateGlobalVersionAndWaitSynced(
	ctx context.Context,
	jobCtx *jobContext,
	latestSchemaVersion int64,
	job *model.Job,
) error {
	if !job.IsRunning() && !job.IsRollingback() && !job.IsDone() && !job.IsRollbackDone() {
		return nil
	}

	var err error

	if latestSchemaVersion == 0 {
		// If the DDL step is still in progress (e.g., during reorg timeout),
		// skip logging to avoid generating redundant entries.
		if jobCtx.stepCtx != nil {
			return nil
		}
		logutil.DDLLogger().Info("schema version doesn't change", zap.Int64("jobID", job.ID))
		return nil
	}

	err = jobCtx.schemaVerSyncer.OwnerUpdateGlobalVersion(ctx, latestSchemaVersion)
	if err != nil {
		logutil.DDLLogger().Info("update latest schema version failed", zap.Int64("ver", latestSchemaVersion), zap.Error(err))
		if vardef.EnableMDL.Load() {
			return err
		}
		if terror.ErrorEqual(err, context.DeadlineExceeded) {
			// If err is context.DeadlineExceeded, it means waitTime(2 * lease) is elapsed. So all the schemas are synced by ticker.
			// There is no need to use etcd to sync. The function returns directly.
			return nil
		}
	}

	return waitVersionSynced(ctx, jobCtx, job, latestSchemaVersion)
}

func buildPlacementAffects(oldIDs []int64, newIDs []int64) []*model.AffectedOption {
	if len(oldIDs) == 0 {
		return nil
	}

	affects := make([]*model.AffectedOption, len(oldIDs))
	for i := range oldIDs {
		affects[i] = &model.AffectedOption{
			OldTableID: oldIDs[i],
			TableID:    newIDs[i],
		}
	}
	return affects
}<|MERGE_RESOLUTION|>--- conflicted
+++ resolved
@@ -1048,17 +1048,14 @@
 		ver, err = onDropCheckConstraint(jobCtx, job)
 	case model.ActionAlterCheckConstraint:
 		ver, err = w.onAlterCheckConstraint(jobCtx, job)
-<<<<<<< HEAD
+	case model.ActionRefreshMeta:
+		ver, err = onRefreshMeta(jobCtx, job)
 	case model.ActionModifyEngineAttribute:
 		if kerneltype.IsNextGen() {
 			ver, err = onModifyTableEngineAttribute(jobCtx, job)
 			break
 		}
 		fallthrough
-=======
-	case model.ActionRefreshMeta:
-		ver, err = onRefreshMeta(jobCtx, job)
->>>>>>> d1ea58f9
 	default:
 		// Invalid job, cancel it.
 		job.State = model.JobStateCancelled
