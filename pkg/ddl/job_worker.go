// Copyright 2015 PingCAP, Inc.
//
// Licensed under the Apache License, Version 2.0 (the "License");
// you may not use this file except in compliance with the License.
// You may obtain a copy of the License at
//
//     http://www.apache.org/licenses/LICENSE-2.0
//
// Unless required by applicable law or agreed to in writing, software
// distributed under the License is distributed on an "AS IS" BASIS,
// WITHOUT WARRANTIES OR CONDITIONS OF ANY KIND, either express or implied.
// See the License for the specific language governing permissions and
// limitations under the License.

package ddl

import (
	"bytes"
	"context"
	goerrors "errors"
	"fmt"
	"math/rand"
	"os"
	"strings"
	"sync/atomic"
	"time"

	"github.com/pingcap/errors"
	"github.com/pingcap/failpoint"
	"github.com/pingcap/kvproto/pkg/kvrpcpb"
	"github.com/pingcap/tidb/pkg/ddl/logutil"
	"github.com/pingcap/tidb/pkg/ddl/notifier"
	"github.com/pingcap/tidb/pkg/ddl/schemaver"
	sess "github.com/pingcap/tidb/pkg/ddl/session"
	"github.com/pingcap/tidb/pkg/ddl/systable"
	"github.com/pingcap/tidb/pkg/ddl/util"
	"github.com/pingcap/tidb/pkg/infoschema"
	"github.com/pingcap/tidb/pkg/kv"
	"github.com/pingcap/tidb/pkg/meta"
	"github.com/pingcap/tidb/pkg/meta/autoid"
	"github.com/pingcap/tidb/pkg/meta/model"
	"github.com/pingcap/tidb/pkg/metrics"
	"github.com/pingcap/tidb/pkg/parser"
	"github.com/pingcap/tidb/pkg/parser/terror"
	"github.com/pingcap/tidb/pkg/sessionctx"
	"github.com/pingcap/tidb/pkg/sessionctx/vardef"
	tidbutil "github.com/pingcap/tidb/pkg/util"
	"github.com/pingcap/tidb/pkg/util/dbterror"
	"github.com/pingcap/tidb/pkg/util/topsql"
	topsqlstate "github.com/pingcap/tidb/pkg/util/topsql/state"
	kvutil "github.com/tikv/client-go/v2/util"
	atomicutil "go.uber.org/atomic"
	"go.uber.org/zap"
)

var (
	// ddlWorkerID is used for generating the next DDL worker ID.
	ddlWorkerID = atomicutil.NewInt32(0)
	// backfillContextID is used for generating the next backfill context ID.
	backfillContextID = atomicutil.NewInt32(0)
	// WaitTimeWhenErrorOccurred is waiting interval when processing DDL jobs encounter errors.
	WaitTimeWhenErrorOccurred = int64(1 * time.Second)

	mockDDLErrOnce = int64(0)
)

// GetWaitTimeWhenErrorOccurred return waiting interval when processing DDL jobs encounter errors.
func GetWaitTimeWhenErrorOccurred() time.Duration {
	return time.Duration(atomic.LoadInt64(&WaitTimeWhenErrorOccurred))
}

// SetWaitTimeWhenErrorOccurred update waiting interval when processing DDL jobs encounter errors.
func SetWaitTimeWhenErrorOccurred(dur time.Duration) {
	atomic.StoreInt64(&WaitTimeWhenErrorOccurred, int64(dur))
}

// jobContext is the context for execution of a DDL job.
type jobContext struct {
	// below fields are shared by all DDL jobs

	*unSyncedJobTracker
	*schemaVersionManager
	// ctx is the context of job scheduler. When worker is running the job, it should
	// use stepCtx instead.
	ctx               context.Context
	infoCache         *infoschema.InfoCache
	autoidCli         *autoid.ClientDiscover
	store             kv.Storage
	schemaVerSyncer   schemaver.Syncer
	eventPublishStore notifier.Store
	sysTblMgr         systable.Manager

	// per job fields, they are not changed in the life cycle of this context.

	notifyCh chan struct{}
	logger   *zap.Logger

	// per job step fields, they will be changed on each call of transitOneJobStep.

	stepCtx context.Context
	metaMut *meta.Mutator
	// decoded JobArgs, we store it here to avoid decoding it multiple times and
	// pass some runtime info specific to some job type.
	jobArgs model.JobArgs

	// TODO reorg part of code couple this struct so much, remove it later.
	oldDDLCtx     *ddlCtx
	lockStartTime time.Time
}

func (c *jobContext) getAutoIDRequirement() autoid.Requirement {
	return &asAutoIDRequirement{
		store:     c.store,
		autoidCli: c.autoidCli,
	}
}

func (c *jobContext) notifyDone() {
	if c.notifyCh != nil {
		// broadcast done event as we might merge multiple jobs into one when fast
		// create table is enabled.
		close(c.notifyCh)
	}
}

type workerType byte

const (
	// generalWorker is the worker who handles all DDL statements except “add index”.
	generalWorker workerType = 0
	// addIdxWorker is the worker who handles the operation of adding indexes.
	addIdxWorker workerType = 1
)

// worker is used for handling DDL jobs.
// Now we have two kinds of workers.
type worker struct {
	id              int32
	tp              workerType
	addingDDLJobKey string
	ddlJobCh        chan struct{}
	// workCtx is valid only when this node is DDL owner. *ddlCtx already have
	// context named as "ctx", so we use "workCtx" here to avoid confusion.
	workCtx context.Context
	wg      tidbutil.WaitGroupWrapper

	sessPool        *sess.Pool    // sessPool is used to new sessions to execute SQL in ddl package.
	sess            *sess.Session // sess is used and only used in running DDL job.
	delRangeManager delRangeManager
	seqAllocator    *atomic.Uint64

	*ddlCtx
}

// ReorgContext contains context info for reorg job.
// TODO there is another reorgCtx, merge them.
type ReorgContext struct {
	// below fields are cache for top sql
	ddlJobCtx          context.Context
	cacheSQL           string
	cacheNormalizedSQL string
	cacheDigest        *parser.Digest
	tp                 string

	resourceGroupName string
	cloudStorageURI   string
}

// NewReorgContext returns a new ddl job context.
func NewReorgContext() *ReorgContext {
	return &ReorgContext{
		ddlJobCtx:          context.Background(),
		cacheSQL:           "",
		cacheNormalizedSQL: "",
		cacheDigest:        nil,
		tp:                 "",
	}
}

func newWorker(ctx context.Context, tp workerType, sessPool *sess.Pool, delRangeMgr delRangeManager, dCtx *ddlCtx) *worker {
	worker := &worker{
		id:              ddlWorkerID.Add(1),
		tp:              tp,
		ddlJobCh:        make(chan struct{}, 1),
		workCtx:         ctx,
		ddlCtx:          dCtx,
		sessPool:        sessPool,
		delRangeManager: delRangeMgr,
	}
	worker.addingDDLJobKey = addingDDLJobPrefix + worker.typeStr()
	return worker
}

func (w *worker) typeStr() string {
	var str string
	switch w.tp {
	case generalWorker:
		str = "general"
	case addIdxWorker:
		str = "add index"
	default:
		str = "unknown"
	}
	return str
}

func (w *worker) String() string {
	return fmt.Sprintf("worker %d, tp %s", w.id, w.typeStr())
}

func (w *worker) Close() {
	startTime := time.Now()
	if w.sess != nil {
		w.sessPool.Put(w.sess.Session())
	}
	w.wg.Wait()
	logutil.DDLLogger().Info("DDL worker closed", zap.Stringer("worker", w),
		zap.Duration("take time", time.Since(startTime)))
}

func asyncNotify(ch chan struct{}) {
	select {
	case ch <- struct{}{}:
	default:
	}
}

func injectFailPointForGetJob(job *model.Job) {
	if job == nil {
		return
	}
	failpoint.Inject("mockModifyJobSchemaId", func(val failpoint.Value) {
		job.SchemaID = int64(val.(int))
	})
	failpoint.Inject("MockModifyJobTableId", func(val failpoint.Value) {
		job.TableID = int64(val.(int))
	})
}

// handleUpdateJobError handles the too large DDL job.
func (w *worker) handleUpdateJobError(jobCtx *jobContext, job *model.Job, err error) error {
	if err == nil {
		return nil
	}
	if kv.ErrEntryTooLarge.Equal(err) {
		jobCtx.logger.Warn("update DDL job failed", zap.String("job", job.String()), zap.Error(err))
		w.sess.Rollback()
		err1 := w.sess.Begin(w.workCtx)
		if err1 != nil {
			return errors.Trace(err1)
		}
		// Reduce this txn entry size.
		job.BinlogInfo.Clean()
		job.Error = toTError(err)
		job.ErrorCount++
		job.SchemaState = model.StateNone
		job.State = model.JobStateCancelled
		err = w.finishDDLJob(jobCtx, job)
	}
	return errors.Trace(err)
}

// updateDDLJob updates the DDL job information.
func (w *worker) updateDDLJob(jobCtx *jobContext, job *model.Job, updateRawArgs bool) error {
	failpoint.Inject("mockErrEntrySizeTooLarge", func(val failpoint.Value) {
		if val.(bool) {
			failpoint.Return(kv.ErrEntryTooLarge)
		}
	})

	if !updateRawArgs {
		jobCtx.logger.Info("meet something wrong before update DDL job, shouldn't update raw args",
			zap.String("job", job.String()))
	}
	return errors.Trace(updateDDLJob2Table(w.workCtx, w.sess, job, updateRawArgs))
}

// registerMDLInfo registers metadata lock info.
func (w *worker) registerMDLInfo(job *model.Job, ver int64) error {
	if !vardef.EnableMDL.Load() {
		return nil
	}
	if ver == 0 {
		return nil
	}
	rows, err := w.sess.Execute(w.workCtx, fmt.Sprintf("select table_ids from mysql.tidb_ddl_job where job_id = %d", job.ID), "register-mdl-info")
	if err != nil {
		return err
	}
	if len(rows) == 0 {
		return errors.Errorf("can't find ddl job %d", job.ID)
	}
	ownerID := w.ownerManager.ID()
	ids := rows[0].GetString(0)
	var sql string
	if tidbutil.IsSysDB(strings.ToLower(job.SchemaName)) {
		// DDLs that modify system tables could only happen in upgrade process,
		// we should not reference 'owner_id'. Otherwise, there is a circular blocking problem.
		sql = fmt.Sprintf("replace into mysql.tidb_mdl_info (job_id, version, table_ids) values (%d, %d, '%s')", job.ID, ver, ids)
	} else {
		sql = fmt.Sprintf("replace into mysql.tidb_mdl_info (job_id, version, table_ids, owner_id) values (%d, %d, '%s', '%s')", job.ID, ver, ids, ownerID)
	}
	_, err = w.sess.Execute(w.workCtx, sql, "register-mdl-info")
	return err
}

// JobNeedGC is called to determine whether delete-ranges need to be generated for the provided job.
//
// NOTICE: BR also uses jobNeedGC to determine whether delete-ranges need to be generated for the provided job.
// Therefore, please make sure any modification is compatible with BR.
func JobNeedGC(job *model.Job) bool {
	if !job.IsCancelled() {
		if job.Warning != nil && dbterror.ErrCantDropFieldOrKey.Equal(job.Warning) {
			// For the field/key not exists warnings, there is no need to
			// delete the ranges.
			return false
		}
		switch job.Type {
		case model.ActionDropSchema, model.ActionDropTable,
			model.ActionTruncateTable,
			model.ActionDropPrimaryKey,
			model.ActionDropTablePartition, model.ActionTruncateTablePartition,
			model.ActionDropColumn, model.ActionModifyColumn,
			model.ActionAddIndex, model.ActionAddPrimaryKey,
			model.ActionReorganizePartition, model.ActionRemovePartitioning,
			model.ActionAlterTablePartitioning:
			return true
		case model.ActionDropIndex:
			args, err := model.GetFinishedModifyIndexArgs(job)
			if err != nil {
				return false
			}
			// If it's a vector index, it needn't to store key ranges to gc_delete_range.
			// We don't support drop vector index in multi-schema, so we only check the first one.
			if args.IndexArgs[0].IsVector {
				return false
			}
			return true
		case model.ActionMultiSchemaChange:
			for i, sub := range job.MultiSchemaInfo.SubJobs {
				proxyJob := sub.ToProxyJob(job, i)
				needGC := JobNeedGC(&proxyJob)
				if needGC {
					return true
				}
			}
			return false
		}
	}
	return false
}

// finishDDLJob deletes the finished DDL job in the ddl queue and puts it to history queue.
// If the DDL job need to handle in background, it will prepare a background job.
func (w *worker) finishDDLJob(jobCtx *jobContext, job *model.Job) (err error) {
	if JobNeedGC(job) {
		err = w.delRangeManager.addDelRangeJob(w.workCtx, job)
		if err != nil {
			return errors.Trace(err)
		}
	}

	switch job.Type {
	case model.ActionRecoverTable:
		err = finishRecoverTable(w, job)
	case model.ActionFlashbackCluster:
		err = finishFlashbackCluster(w, job)
	case model.ActionRecoverSchema:
		err = finishRecoverSchema(w, job)
	case model.ActionCreateTables:
		if job.IsCancelled() {
			// it may be too large that it can not be added to the history queue, so
			// delete its arguments
			job.ClearDecodedArgs()
		}
	}
	if err != nil {
		return errors.Trace(err)
	}
	err = w.deleteDDLJob(job)
	if err != nil {
		return errors.Trace(err)
	}

	metaMut := jobCtx.metaMut
	job.BinlogInfo.FinishedTS = metaMut.StartTS
	jobCtx.logger.Info("finish DDL job", zap.String("job", job.String()))
	updateRawArgs := true
	if job.Type == model.ActionAddPrimaryKey && !job.IsCancelled() {
		// ActionAddPrimaryKey needs to check the warnings information in job.Args.
		// Notice: warnings is used to support non-strict mode.
		updateRawArgs = false
	}
	job.SeqNum = w.seqAllocator.Add(1)
	w.removeJobCtx(job)
	failpoint.InjectCall("afterFinishDDLJob", job)
	err = AddHistoryDDLJob(w.workCtx, w.sess, metaMut, job, updateRawArgs)
	return errors.Trace(err)
}

func (w *worker) deleteDDLJob(job *model.Job) error {
	sql := fmt.Sprintf("delete from mysql.tidb_ddl_job where job_id = %d", job.ID)
	_, err := w.sess.Execute(context.Background(), sql, "delete_job")
	return errors.Trace(err)
}

func finishRecoverTable(w *worker, job *model.Job) error {
	args, err := model.GetRecoverArgs(job)
	if err != nil {
		return errors.Trace(err)
	}
	if args.CheckFlag == recoverCheckFlagEnableGC {
		err = enableGC(w)
		if err != nil {
			return errors.Trace(err)
		}
	}
	return nil
}

func finishRecoverSchema(w *worker, job *model.Job) error {
	args, err := model.GetRecoverArgs(job)
	if err != nil {
		return errors.Trace(err)
	}
	if args.CheckFlag == recoverCheckFlagEnableGC {
		err = enableGC(w)
		if err != nil {
			return errors.Trace(err)
		}
	}
	return nil
}

func (w *ReorgContext) setDDLLabelForTopSQL(jobQuery string) {
	if !topsqlstate.TopSQLEnabled() || jobQuery == "" {
		return
	}

	if jobQuery != w.cacheSQL || w.cacheDigest == nil {
		w.cacheNormalizedSQL, w.cacheDigest = parser.NormalizeDigest(jobQuery)
		w.cacheSQL = jobQuery
		w.ddlJobCtx = topsql.AttachAndRegisterSQLInfo(context.Background(), w.cacheNormalizedSQL, w.cacheDigest, false)
	} else {
		topsql.AttachAndRegisterSQLInfo(w.ddlJobCtx, w.cacheNormalizedSQL, w.cacheDigest, false)
	}
}

// DDLBackfillers contains the DDL need backfill step.
var DDLBackfillers = map[model.ActionType]string{
	model.ActionAddIndex:            "add_index",
	model.ActionModifyColumn:        "modify_column",
	model.ActionDropIndex:           "drop_index",
	model.ActionReorganizePartition: "reorganize_partition",
}

func getDDLRequestSource(jobType model.ActionType) string {
	if tp, ok := DDLBackfillers[jobType]; ok {
		return kv.InternalTxnBackfillDDLPrefix + tp
	}
	return kv.InternalTxnDDL
}

func (w *ReorgContext) setDDLLabelForDiagnosis(jobType model.ActionType) {
	if w.tp != "" {
		return
	}
	w.tp = getDDLRequestSource(jobType)
	w.ddlJobCtx = kv.WithInternalSourceAndTaskType(w.ddlJobCtx, w.ddlJobSourceType(), kvutil.ExplicitTypeDDL)
}

func (w *worker) handleJobDone(jobCtx *jobContext, job *model.Job) error {
	start := time.Now()
	defer func() {
		metrics.DDLHandleJobDoneOpHist.Observe(time.Since(start).Seconds())
	}()
	if err := w.checkBeforeCommit(); err != nil {
		return err
	}
	err := w.finishDDLJob(jobCtx, job)
	if err != nil {
		w.sess.Rollback()
		return err
	}

	err = w.sess.Commit(w.workCtx)
	if err != nil {
		return err
	}
	cleanupDDLReorgHandles(job, w.sess)
	jobCtx.notifyDone()
	return nil
}

func (w *worker) prepareTxn(job *model.Job) (kv.Transaction, error) {
	err := w.sess.Begin(w.workCtx)
	if err != nil {
		return nil, err
	}
	failpoint.Inject("mockRunJobTime", func(val failpoint.Value) {
		if val.(bool) {
			time.Sleep(time.Duration(rand.Intn(500)) * time.Millisecond) // #nosec G404
		}
	})
	txn, err := w.sess.Txn()
	if err != nil {
		w.sess.Rollback()
		return txn, err
	}
	// Only general DDLs are allowed to be executed when TiKV is disk full.
	if w.tp == addIdxWorker && job.IsRunning() {
		txn.SetDiskFullOpt(kvrpcpb.DiskFullOpt_NotAllowedOnFull)
	}
	w.setDDLLabelForTopSQL(job.ID, job.Query)
	w.setDDLSourceForDiagnosis(job.ID, job.Type)
	jobContext := w.jobContext(job.ID, job.ReorgMeta)
	if tagger := w.getResourceGroupTaggerForTopSQL(job.ID); tagger != nil {
		txn.SetOption(kv.ResourceGroupTagger, tagger)
	}
	txn.SetOption(kv.ResourceGroupName, jobContext.resourceGroupName)
	// set request source type to DDL type
	txn.SetOption(kv.RequestSourceType, jobContext.ddlJobSourceType())
	return txn, err
}

// transitOneJobStep runs one step of the DDL job and persist the new job
// information.
//
// The first return value is the schema version after running the job. If it's
// non-zero, caller should wait for other nodes to catch up.
func (w *worker) transitOneJobStep(
	jobCtx *jobContext,
	jobW *model.JobW,
) (int64, error) {
	failpoint.InjectCall("beforeTransitOneJobStep", jobW)
	job := jobW.Job
	txn, err := w.prepareTxn(job)
	if err != nil {
		return 0, err
	}
	jobCtx.metaMut = meta.NewMutator(txn)

	// we are using optimistic txn in nearly all DDL related transactions, if
	// time range of another concurrent job updates, such as 'cancel/pause' job
	// or on owner change, overlap with us, we will report 'write conflict', but
	// if they don't overlap, we query and check inside our txn to detect the conflict.
	currBytes, err := jobCtx.sysTblMgr.GetJobBytesByIDWithSe(jobCtx.ctx, w.sess, job.ID)
	if err != nil {
		// TODO maybe we can unify where to rollback, they are scatting around.
		w.sess.Rollback()
		return 0, err
	}
	if !bytes.Equal(currBytes, jobW.Bytes) {
		w.sess.Rollback()
		return 0, errors.New("job meta changed by others")
	}

	if job.IsDone() || job.IsRollbackDone() || job.IsCancelled() {
		if job.IsDone() {
			job.State = model.JobStateSynced
		}
		// Inject the failpoint to prevent the progress of index creation.
		failpoint.Inject("create-index-stuck-before-ddlhistory", func(v failpoint.Value) {
			if sigFile, ok := v.(string); ok && job.Type == model.ActionAddIndex {
				for {
					time.Sleep(1 * time.Second)
					if _, err := os.Stat(sigFile); err != nil {
						if os.IsNotExist(err) {
							continue
						}
						failpoint.Return(0, errors.Trace(err))
					}
					break
				}
			}
		})
		return 0, w.handleJobDone(jobCtx, job)
	}
	failpoint.InjectCall("beforeRunOneJobStep", job)

	start := time.Now()
	defer func() {
		metrics.DDLTransitOneStepOpHist.Observe(time.Since(start).Seconds())
	}()
	// If running job meets error, we will save this error in job Error and retry
	// later if the job is not cancelled.
	schemaVer, updateRawArgs, runJobErr := w.runOneJobStep(jobCtx, job, jobCtx.sysTblMgr)

	failpoint.InjectCall("afterRunOneJobStep", job)

	if job.IsCancelled() {
		defer jobCtx.unlockSchemaVersion(jobCtx, job.ID)
		w.sess.Reset()
		return 0, w.handleJobDone(jobCtx, job)
	}

	if err = w.checkBeforeCommit(); err != nil {
		jobCtx.unlockSchemaVersion(jobCtx, job.ID)
		return 0, err
	}

	if runJobErr != nil && !job.IsRollingback() && !job.IsRollbackDone() {
		// If the running job meets an error
		// and the job state is rolling back, it means that we have already handled this error.
		// Some DDL jobs (such as adding indexes) may need to update the table info and the schema version,
		// then shouldn't discard the KV modification.
		// And the job state is rollback done, it means the job was already finished, also shouldn't discard too.
		// Otherwise, we should discard the KV modification when running job.
		w.sess.Reset()
		// If error happens after updateSchemaVersion(), then the schemaVer is updated.
		// Result in the retry duration is up to 2 * lease.
		schemaVer = 0
	}

	err = w.registerMDLInfo(job, schemaVer)
	if err != nil {
		w.sess.Rollback()
		jobCtx.unlockSchemaVersion(jobCtx, job.ID)
		return 0, err
	}
	err = w.updateDDLJob(jobCtx, job, updateRawArgs)
	failpoint.InjectCall("afterUpdateJobToTable", job, &err)
	if err = w.handleUpdateJobError(jobCtx, job, err); err != nil {
		w.sess.Rollback()
		jobCtx.unlockSchemaVersion(jobCtx, job.ID)
		return 0, err
	}
	// reset the SQL digest to make topsql work right.
	w.sess.GetSessionVars().StmtCtx.ResetSQLDigest(job.Query)
	err = w.sess.Commit(w.workCtx)
	jobCtx.unlockSchemaVersion(jobCtx, job.ID)
	if err != nil {
		return 0, err
	}
	jobCtx.addUnSynced(job.ID)

	// If error is non-retryable, we can ignore the sleep.
	if runJobErr != nil && isRetryableJobError(runJobErr, job.ErrorCount) {
		jobCtx.logger.Info("run DDL job failed, sleeps a while then retries it.",
			zap.Duration("waitTime", GetWaitTimeWhenErrorOccurred()), zap.Error(runJobErr))
		// wait a while to retry again. If we don't wait here, DDL will retry this job immediately,
		// which may act like a deadlock.
		select {
		case <-time.After(GetWaitTimeWhenErrorOccurred()):
		case <-w.workCtx.Done():
		}
	}

	return schemaVer, nil
}

func (w *worker) checkBeforeCommit() error {
	if !w.ddlCtx.isOwner() {
		// Since this TiDB instance is not a DDL owner anymore,
		// it should not commit any transaction.
		w.sess.Rollback()
		return dbterror.ErrNotOwner
	}

	if err := w.workCtx.Err(); err != nil {
		// The worker context is canceled, it should not commit any transaction.
		return err
	}
	return nil
}

func (w *ReorgContext) getResourceGroupTaggerForTopSQL() *kv.ResourceGroupTagBuilder {
	if !topsqlstate.TopSQLEnabled() || w.cacheDigest == nil {
		return nil
	}

	digest := w.cacheDigest
	return kv.NewResourceGroupTagBuilder().SetSQLDigest(digest)
}

func (w *ReorgContext) ddlJobSourceType() string {
	return w.tp
}

func chooseLeaseTime(t, maxv time.Duration) time.Duration {
	if t == 0 || t > maxv {
		return maxv
	}
	return t
}

// countForPanic records the error count for DDL job.
func (w *worker) countForPanic(jobCtx *jobContext, job *model.Job) {
	// If run DDL job panic, just cancel the DDL jobs.
	if job.State == model.JobStateRollingback {
		job.State = model.JobStateCancelled
	} else {
		job.State = model.JobStateCancelling
	}
	job.ErrorCount++

	logger := jobCtx.logger
	// Load global DDL variables.
	if err1 := loadDDLVars(w); err1 != nil {
		logger.Error("load DDL global variable failed", zap.Error(err1))
	}
	errorCount := vardef.GetDDLErrorCountLimit()

	if job.ErrorCount > errorCount {
		msg := fmt.Sprintf("panic in handling DDL logic and error count beyond the limitation %d, cancelled", errorCount)
		logger.Warn(msg)
		job.Error = toTError(errors.New(msg))
		job.State = model.JobStateCancelled
	}
}

// countForError records the error count for DDL job.
func (w *worker) countForError(jobCtx *jobContext, job *model.Job, err error) error {
	job.Error = toTError(err)
	job.ErrorCount++

	logger := jobCtx.logger
	// If job is cancelled, we shouldn't return an error and shouldn't load DDL variables.
	if job.State == model.JobStateCancelled {
		logger.Info("DDL job is cancelled normally", zap.Error(err))
		return nil
	}
	logger.Warn("run DDL job error", zap.Error(err))

	// Load global DDL variables.
	if err1 := loadDDLVars(w); err1 != nil {
		logger.Error("load DDL global variable failed", zap.Error(err1))
	}
	// Check error limit to avoid falling into an infinite loop.
	if job.ErrorCount > vardef.GetDDLErrorCountLimit() && job.State == model.JobStateRunning && job.IsRollbackable() {
		logger.Warn("DDL job error count exceed the limit, cancelling it now", zap.Int64("errorCountLimit", vardef.GetDDLErrorCountLimit()))
		job.State = model.JobStateCancelling
	}
	return err
}

func (*worker) processJobPausingRequest(jobCtx *jobContext, job *model.Job) (isRunnable bool, err error) {
	if job.IsPaused() {
		jobCtx.logger.Debug("paused DDL job ", zap.String("job", job.String()))
		return false, err
	}
	if job.IsPausing() {
		jobCtx.logger.Debug("pausing DDL job ", zap.String("job", job.String()))
		job.State = model.JobStatePaused
		return false, dbterror.ErrPausedDDLJob.GenWithStackByArgs(job.ID)
	}
	return true, nil
}

// runOneJobStep runs a DDL job *step*. It returns the current schema version in
// this transaction, if the given job.Args has changed, and the error. It will be
// called in two cases: Normally, it will be called by transitOneJobStep and
// `sysTblMgr` is not nil. Additionally, for multi-schema change DDL, each
// sub-job will call this function in onMultiSchemaChange with nil `sysTblMgr`.
//
// The *step* is defined as the following reasons:
//
// - TiDB uses "Asynchronous Schema Change in F1", one job may have multiple
// *steps* each for a schema state change such as 'delete only' -> 'write only'.
// Combined with caller transitOneJobStepAndWaitSync waiting for other nodes to
// catch up with the returned schema version, we can make sure the cluster will
// only have two adjacent schema state for a DDL object.
//
// - Some types of DDL jobs has defined its own *step*s other than F1 paper.
// These *step*s may not be schema state change, and their purposes are various.
// For example, onLockTables updates the lock state of one table every *step*.
//
// - To provide linearizability we have added extra job state change *step*. For
// example, if job becomes JobStateDone in runOneJobStep, we cannot return to
// user that the job is finished because other nodes in cluster may not be
// synchronized. So JobStateSynced *step* is added to make sure there is
// updateGlobalVersionAndWaitSynced to wait for all nodes to catch up JobStateDone.
func (w *worker) runOneJobStep(
	jobCtx *jobContext,
	job *model.Job,
	sysTblMgr systable.Manager,
) (ver int64, updateRawArgs bool, err error) {
	defer tidbutil.Recover(metrics.LabelDDLWorker, fmt.Sprintf("%s runOneJobStep", w),
		func() {
			w.countForPanic(jobCtx, job)
		}, false)

	// Mock for run ddl job panic.
	failpoint.Inject("mockPanicInRunDDLJob", func(failpoint.Value) {})

	if job.Type != model.ActionMultiSchemaChange {
		jobCtx.logger.Info("run one job step", zap.String("job", job.String()))
	}
	timeStart := time.Now()
	if job.RealStartTS == 0 {
		job.RealStartTS = jobCtx.metaMut.StartTS
	}
	defer func() {
		metrics.DDLWorkerHistogram.WithLabelValues(metrics.DDLRunOneStep, job.Type.String(), metrics.RetLabel(err)).Observe(time.Since(timeStart).Seconds())
	}()

	if job.IsCancelling() {
		jobCtx.logger.Debug("cancel DDL job", zap.String("job", job.String()))
		ver, err = convertJob2RollbackJob(w, jobCtx, job)
		// if job is converted to rollback job, the job.Args may be changed for the
		// rollback logic, so we let caller persist the new arguments.
		updateRawArgs = job.IsRollingback()
		return
	}

	isRunnable, err := w.processJobPausingRequest(jobCtx, job)
	if !isRunnable {
		return ver, false, err
	}

	// when sysTblMgr is nil, clean up the job step context just for clearness.
	// Otherwise, we are in multi-schema change DDL and this is not the outermost
	// runOneJobStep, we should keep the job step context.
	if sysTblMgr != nil {
		jobCtx.stepCtx = nil
	}

	// It would be better to do the positive check, but no idea to list all valid states here now.
	if job.IsRollingback() {
		// when rolling back, we use worker context to process.
		jobCtx.stepCtx = w.workCtx
	} else {
		job.State = model.JobStateRunning

		if sysTblMgr != nil {
			stopCheckingJobCancelled := make(chan struct{})
			defer close(stopCheckingJobCancelled)

			var cancelStep context.CancelCauseFunc
			jobCtx.stepCtx, cancelStep = context.WithCancelCause(jobCtx.ctx)
			defer cancelStep(context.Canceled)
			w.wg.Run(func() {
				ticker := time.NewTicker(2 * time.Second)
				defer ticker.Stop()

				for {
					select {
					case <-stopCheckingJobCancelled:
						return
					case <-ticker.C:
						latestJob, err := sysTblMgr.GetJobByID(w.workCtx, job.ID)
						if goerrors.Is(err, systable.ErrNotFound) {
							logutil.DDLLogger().Info(
								"job not found, might already finished",
								zap.Int64("job_id", job.ID))
							return
						}
						if err != nil {
							logutil.DDLLogger().Error(
								"get job failed, will retry later",
								zap.Int64("job_id", job.ID), zap.Error(err))
							continue
						}
						switch latestJob.State {
						case model.JobStateCancelling, model.JobStateCancelled:
							logutil.DDLLogger().Info("job is cancelled",
								zap.Int64("job_id", job.ID),
								zap.Stringer("state", latestJob.State))
							cancelStep(dbterror.ErrCancelledDDLJob)
							return
						case model.JobStatePausing, model.JobStatePaused:
							logutil.DDLLogger().Info("job is paused",
								zap.Int64("job_id", job.ID),
								zap.Stringer("state", latestJob.State))
							cancelStep(dbterror.ErrPausedDDLJob.FastGenByArgs(job.ID))
							return
						case model.JobStateDone, model.JobStateSynced:
							return
						case model.JobStateRunning:
							if latestJob.IsAlterable() {
<<<<<<< HEAD
								job.ReorgMeta.SetConcurrency(latestJob.ReorgMeta.GetConcurrencyOrDefault(int(variable.GetDDLReorgWorkerCounter())))
								job.ReorgMeta.SetBatchSize(latestJob.ReorgMeta.GetBatchSizeOrDefault(int(variable.GetDDLReorgBatchSize())))
=======
								job.ReorgMeta.SetConcurrency(latestJob.ReorgMeta.GetConcurrency())
								job.ReorgMeta.SetBatchSize(latestJob.ReorgMeta.GetBatchSize())
>>>>>>> 162c899e
								job.ReorgMeta.SetMaxWriteSpeed(latestJob.ReorgMeta.GetMaxWriteSpeed())
							}
						}
					}
				}
			})
		}
	}
	// When upgrading from a version where the ReorgMeta fields did not exist in the DDL job information,
	// the unmarshalled job will have a nil value for the ReorgMeta field.
	if w.tp == addIdxWorker && job.ReorgMeta == nil {
		job.ReorgMeta = &model.DDLReorgMeta{}
	}

	prevState := job.State

	// For every type, `schema/table` modification and `job` modification are conducted
	// in the one kv transaction. The `schema/table` modification can be always discarded
	// by kv reset when meets an unhandled error, but the `job` modification can't.
	// So make sure job state and args change is after all other checks or make sure these
	// change has no effect when retrying it.
	switch job.Type {
	case model.ActionCreateSchema:
		ver, err = onCreateSchema(jobCtx, job)
	case model.ActionModifySchemaCharsetAndCollate:
		ver, err = onModifySchemaCharsetAndCollate(jobCtx, job)
	case model.ActionDropSchema:
		ver, err = w.onDropSchema(jobCtx, job)
	case model.ActionRecoverSchema:
		ver, err = w.onRecoverSchema(jobCtx, job)
	case model.ActionModifySchemaDefaultPlacement:
		ver, err = onModifySchemaDefaultPlacement(jobCtx, job)
	case model.ActionCreateTable:
		ver, err = w.onCreateTable(jobCtx, job)
	case model.ActionCreateTables:
		ver, err = w.onCreateTables(jobCtx, job)
	case model.ActionRepairTable:
		ver, err = onRepairTable(jobCtx, job)
	case model.ActionCreateView:
		ver, err = onCreateView(jobCtx, job)
	case model.ActionDropTable, model.ActionDropView, model.ActionDropSequence:
		ver, err = w.onDropTableOrView(jobCtx, job)
	case model.ActionDropTablePartition:
		ver, err = w.onDropTablePartition(jobCtx, job)
	case model.ActionTruncateTablePartition:
		ver, err = w.onTruncateTablePartition(jobCtx, job)
	case model.ActionExchangeTablePartition:
		ver, err = w.onExchangeTablePartition(jobCtx, job)
	case model.ActionAddColumn:
		ver, err = w.onAddColumn(jobCtx, job)
	case model.ActionDropColumn:
		ver, err = onDropColumn(jobCtx, job)
	case model.ActionModifyColumn:
		ver, err = w.onModifyColumn(jobCtx, job)
	case model.ActionSetDefaultValue:
		ver, err = onSetDefaultValue(jobCtx, job)
	case model.ActionAddIndex:
		ver, err = w.onCreateIndex(jobCtx, job, false)
	case model.ActionAddPrimaryKey:
		ver, err = w.onCreateIndex(jobCtx, job, true)
	case model.ActionAddVectorIndex:
		ver, err = w.onCreateVectorIndex(jobCtx, job)
	case model.ActionDropIndex, model.ActionDropPrimaryKey:
		ver, err = onDropIndex(jobCtx, job)
	case model.ActionRenameIndex:
		ver, err = onRenameIndex(jobCtx, job)
	case model.ActionAddForeignKey:
		ver, err = w.onCreateForeignKey(jobCtx, job)
	case model.ActionDropForeignKey:
		ver, err = onDropForeignKey(jobCtx, job)
	case model.ActionTruncateTable:
		ver, err = w.onTruncateTable(jobCtx, job)
	case model.ActionRebaseAutoID:
		ver, err = onRebaseAutoIncrementIDType(jobCtx, job)
	case model.ActionRebaseAutoRandomBase:
		ver, err = onRebaseAutoRandomType(jobCtx, job)
	case model.ActionRenameTable:
		ver, err = onRenameTable(jobCtx, job)
	case model.ActionShardRowID:
		ver, err = w.onShardRowID(jobCtx, job)
	case model.ActionModifyTableComment:
		ver, err = onModifyTableComment(jobCtx, job)
	case model.ActionModifyTableAutoIDCache:
		ver, err = onModifyTableAutoIDCache(jobCtx, job)
	case model.ActionAddTablePartition:
		ver, err = w.onAddTablePartition(jobCtx, job)
	case model.ActionModifyTableCharsetAndCollate:
		ver, err = onModifyTableCharsetAndCollate(jobCtx, job)
	case model.ActionRecoverTable:
		ver, err = w.onRecoverTable(jobCtx, job)
	case model.ActionLockTable:
		ver, err = onLockTables(jobCtx, job)
	case model.ActionUnlockTable:
		ver, err = onUnlockTables(jobCtx, job)
	case model.ActionSetTiFlashReplica:
		ver, err = w.onSetTableFlashReplica(jobCtx, job)
	case model.ActionUpdateTiFlashReplicaStatus:
		ver, err = onUpdateTiFlashReplicaStatus(jobCtx, job)
	case model.ActionCreateSequence:
		ver, err = onCreateSequence(jobCtx, job)
	case model.ActionAlterIndexVisibility:
		ver, err = onAlterIndexVisibility(jobCtx, job)
	case model.ActionAlterSequence:
		ver, err = onAlterSequence(jobCtx, job)
	case model.ActionRenameTables:
		ver, err = onRenameTables(jobCtx, job)
	case model.ActionAlterTableAttributes:
		ver, err = onAlterTableAttributes(jobCtx, job)
	case model.ActionAlterTablePartitionAttributes:
		ver, err = onAlterTablePartitionAttributes(jobCtx, job)
	case model.ActionCreatePlacementPolicy:
		ver, err = onCreatePlacementPolicy(jobCtx, job)
	case model.ActionDropPlacementPolicy:
		ver, err = onDropPlacementPolicy(jobCtx, job)
	case model.ActionAlterPlacementPolicy:
		ver, err = onAlterPlacementPolicy(jobCtx, job)
	case model.ActionAlterTablePartitionPlacement:
		ver, err = onAlterTablePartitionPlacement(jobCtx, job)
	case model.ActionAlterTablePlacement:
		ver, err = onAlterTablePlacement(jobCtx, job)
	case model.ActionCreateResourceGroup:
		ver, err = onCreateResourceGroup(jobCtx, job)
	case model.ActionAlterResourceGroup:
		ver, err = onAlterResourceGroup(jobCtx, job)
	case model.ActionDropResourceGroup:
		ver, err = onDropResourceGroup(jobCtx, job)
	case model.ActionAlterCacheTable:
		ver, err = onAlterCacheTable(jobCtx, job)
	case model.ActionAlterNoCacheTable:
		ver, err = onAlterNoCacheTable(jobCtx, job)
	case model.ActionFlashbackCluster:
		ver, err = w.onFlashbackCluster(jobCtx, job)
	case model.ActionMultiSchemaChange:
		ver, err = onMultiSchemaChange(w, jobCtx, job)
	case model.ActionReorganizePartition, model.ActionRemovePartitioning,
		model.ActionAlterTablePartitioning:
		ver, err = w.onReorganizePartition(jobCtx, job)
	case model.ActionAlterTTLInfo:
		ver, err = onTTLInfoChange(jobCtx, job)
	case model.ActionAlterTTLRemove:
		ver, err = onTTLInfoRemove(jobCtx, job)
	case model.ActionAddCheckConstraint:
		ver, err = w.onAddCheckConstraint(jobCtx, job)
	case model.ActionDropCheckConstraint:
		ver, err = onDropCheckConstraint(jobCtx, job)
	case model.ActionAlterCheckConstraint:
		ver, err = w.onAlterCheckConstraint(jobCtx, job)
	default:
		// Invalid job, cancel it.
		job.State = model.JobStateCancelled
		err = dbterror.ErrInvalidDDLJob.GenWithStack("invalid ddl job type: %v", job.Type)
	}

	// there are too many job types, instead let every job type output its own
	// updateRawArgs, we try to use these rules as a generalization:
	//
	// if job has no error, some arguments may be changed, there's no harm to update
	// it.
	updateRawArgs = err == nil
	// if job changed from running to rolling back, arguments may be changed
	if prevState == model.JobStateRunning && job.IsRollingback() {
		updateRawArgs = true
	}

	// Save errors in job if any, so that others can know errors happened.
	if err != nil {
		err = w.countForError(jobCtx, job, err)
	}
	return ver, updateRawArgs, err
}

func loadDDLVars(w *worker) error {
	// Get sessionctx from context resource pool.
	var ctx sessionctx.Context
	ctx, err := w.sessPool.Get()
	if err != nil {
		return errors.Trace(err)
	}
	defer w.sessPool.Put(ctx)
	return util.LoadDDLVars(ctx)
}

func toTError(err error) *terror.Error {
	originErr := errors.Cause(err)
	tErr, ok := originErr.(*terror.Error)
	if ok {
		return tErr
	}

	// TODO: Add the error code.
	return dbterror.ClassDDL.Synthesize(terror.CodeUnknown, err.Error())
}

// updateGlobalVersionAndWaitSynced update global schema version to notify all TiDBs
// to reload info schema, and waits for all servers' schema or MDL synced.
func updateGlobalVersionAndWaitSynced(
	ctx context.Context,
	jobCtx *jobContext,
	latestSchemaVersion int64,
	job *model.Job,
) error {
	if !job.IsRunning() && !job.IsRollingback() && !job.IsDone() && !job.IsRollbackDone() {
		return nil
	}

	var err error

	if latestSchemaVersion == 0 {
		logutil.DDLLogger().Info("schema version doesn't change", zap.Int64("jobID", job.ID))
		return nil
	}

	err = jobCtx.schemaVerSyncer.OwnerUpdateGlobalVersion(ctx, latestSchemaVersion)
	if err != nil {
		logutil.DDLLogger().Info("update latest schema version failed", zap.Int64("ver", latestSchemaVersion), zap.Error(err))
		if vardef.EnableMDL.Load() {
			return err
		}
		if terror.ErrorEqual(err, context.DeadlineExceeded) {
			// If err is context.DeadlineExceeded, it means waitTime(2 * lease) is elapsed. So all the schemas are synced by ticker.
			// There is no need to use etcd to sync. The function returns directly.
			return nil
		}
	}

	return waitVersionSynced(ctx, jobCtx, job, latestSchemaVersion)
}

func buildPlacementAffects(oldIDs []int64, newIDs []int64) []*model.AffectedOption {
	if len(oldIDs) == 0 {
		return nil
	}

	affects := make([]*model.AffectedOption, len(oldIDs))
	for i := 0; i < len(oldIDs); i++ {
		affects[i] = &model.AffectedOption{
			OldTableID: oldIDs[i],
			TableID:    newIDs[i],
		}
	}
	return affects
}<|MERGE_RESOLUTION|>--- conflicted
+++ resolved
@@ -868,13 +868,8 @@
 							return
 						case model.JobStateRunning:
 							if latestJob.IsAlterable() {
-<<<<<<< HEAD
-								job.ReorgMeta.SetConcurrency(latestJob.ReorgMeta.GetConcurrencyOrDefault(int(variable.GetDDLReorgWorkerCounter())))
-								job.ReorgMeta.SetBatchSize(latestJob.ReorgMeta.GetBatchSizeOrDefault(int(variable.GetDDLReorgBatchSize())))
-=======
 								job.ReorgMeta.SetConcurrency(latestJob.ReorgMeta.GetConcurrency())
 								job.ReorgMeta.SetBatchSize(latestJob.ReorgMeta.GetBatchSize())
->>>>>>> 162c899e
 								job.ReorgMeta.SetMaxWriteSpeed(latestJob.ReorgMeta.GetMaxWriteSpeed())
 							}
 						}
