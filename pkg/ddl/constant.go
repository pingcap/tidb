--- conflicted
+++ resolved
@@ -48,10 +48,6 @@
 		job_meta longblob,
 		type int,
 		processing int,
-<<<<<<< HEAD
-		bdr_role varchar(64),
-=======
->>>>>>> b50b151a
 		primary key(job_id))`
 	// ReorgTableSQL is the CREATE TABLE SQL of `tidb_ddl_reorg`.
 	ReorgTableSQL = "create table " + ReorgTable + `(
@@ -72,10 +68,6 @@
 		schema_ids text(65535),
 		table_ids text(65535),
 		create_time datetime,
-<<<<<<< HEAD
-		bdr_role varchar(64),
-=======
->>>>>>> b50b151a
 		primary key(job_id))`
 	// BackgroundSubtaskTableSQL is the CREATE TABLE SQL of `tidb_background_subtask`.
 	BackgroundSubtaskTableSQL = `create table tidb_background_subtask (
