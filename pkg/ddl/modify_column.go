--- conflicted
+++ resolved
@@ -353,16 +353,8 @@
 		job.State = model.JobStateCancelled
 		return ver, errors.Trace(err)
 	}
-<<<<<<< HEAD
-	if hasColumnarIndexColumn(tblInfo, oldCol) {
-=======
-	if tblInfo.Partition != nil {
-		job.State = model.JobStateCancelled
-		return ver, errors.Trace(dbterror.ErrUnsupportedModifyColumn.GenWithStackByArgs("table is partition table"))
-	}
 	if isColumnarIndexColumn(tblInfo, oldCol) {
 		job.State = model.JobStateCancelled
->>>>>>> 4a5681f4
 		return ver, errors.Trace(dbterror.ErrUnsupportedModifyColumn.GenWithStackByArgs("columnar indexes on the column"))
 	}
 	if mysql.HasPriKeyFlag(oldCol.GetFlag()) {
@@ -580,14 +572,6 @@
 		return updateVersionAndTableInfoWithCheck(jobCtx, job, tblInfo, false)
 	}
 
-<<<<<<< HEAD
-	err := postCheckPartitionModifiableColumn(w, tblInfo, oldCol, newCol)
-	if err != nil {
-		return ver, err
-	}
-
-	if err = adjustTableInfoAfterModifyColumn(tblInfo, newCol, oldCol, pos); err != nil {
-=======
 	return finishModifyColumnWithoutReorg(jobCtx, job, tblInfo, newCol, oldCol, pos)
 }
 
@@ -602,7 +586,6 @@
 ) (ver int64, _ error) {
 	newCol := args.Column
 	if oldCol.ID != newCol.ID {
->>>>>>> 4a5681f4
 		job.State = model.JobStateRollingback
 		return ver, dbterror.ErrColumnInChange.GenWithStackByArgs(oldCol.Name, newCol.ID)
 	}
@@ -972,6 +955,7 @@
 			oldCol.AddFlag(mysql.PreventNullInsertFlag)
 		}
 		// TODO: Should it be targetCol or changedCol?
+		// TODO: Fix in this PR!!!
 		err := postCheckPartitionModifiableColumn(w, tblInfo, oldCol, targetCol)
 		if err != nil {
 			return ver, err
@@ -979,7 +963,7 @@
 		// none -> delete only
 		updateObjectState(changingCol, changingIdxs, model.StateDeleteOnly)
 		job.ReorgMeta.Stage = model.ReorgStageModifyColumnUpdateColumn
-		err := initForReorgIndexes(w, job, changingIdxs)
+		err = initForReorgIndexes(w, job, changingIdxs)
 		if err != nil {
 			job.State = model.JobStateRollingback
 			return ver, errors.Trace(err)
@@ -1511,15 +1495,15 @@
 	// Check that the column change does not affect the partitioning column
 	// It must keep the same type, int [unsigned], [var]char, date[time]
 	if tblInfo.Partition != nil {
+		sctx, err := w.sessPool.Get()
+		if err != nil {
+			return err
+		}
+		defer w.sessPool.Put(sctx)
 		if len(tblInfo.Partition.Columns) > 0 {
-			sctx, err := w.sessPool.Get()
-			if err != nil {
-				return errors.Trace(err)
-			}
-			defer w.sessPool.Put(sctx)
 			for _, pc := range tblInfo.Partition.Columns {
 				if strings.EqualFold(pc.L, col.Name.L) {
-					err = checkPartitionColumnModifiable(sctx, tblInfo, col, newCol)
+					err := checkPartitionColumnModifiable(sctx, tblInfo, col, newCol)
 					if err != nil {
 						return errors.Trace(err)
 					}
@@ -1540,11 +1524,6 @@
 			}
 		}
 		if partCol != nil {
-			sctx, err := w.sessPool.Get()
-			if err != nil {
-				return errors.Trace(err)
-			}
-			defer w.sessPool.Put(sctx)
 			return checkPartitionColumnModifiable(sctx, tblInfo, col, newCol)
 		}
 	}
@@ -1762,14 +1741,7 @@
 		if err = isGeneratedRelatedColumn(t.Meta(), newCol.ColumnInfo, col.ColumnInfo); err != nil {
 			return nil, errors.Trace(err)
 		}
-<<<<<<< HEAD
-		if hasColumnarIndexColumn(t.Meta(), col.ColumnInfo) {
-=======
-		if t.Meta().Partition != nil {
-			return nil, dbterror.ErrUnsupportedModifyColumn.GenWithStackByArgs("table is partition table")
-		}
 		if isColumnarIndexColumn(t.Meta(), col.ColumnInfo) {
->>>>>>> 4a5681f4
 			return nil, dbterror.ErrUnsupportedModifyColumn.GenWithStackByArgs("columnar indexes on the column")
 		}
 		// new col's origin default value be the same as the new default value.
