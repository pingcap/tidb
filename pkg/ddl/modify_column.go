// Copyright 2024 PingCAP, Inc.
//
// Licensed under the Apache License, Version 2.0 (the "License");
// you may not use this file except in compliance with the License.
// You may obtain a copy of the License at
//
//     http://www.apache.org/licenses/LICENSE-2.0
//
// Unless required by applicable law or agreed to in writing, software
// distributed under the License is distributed on an "AS IS" BASIS,
// WITHOUT WARRANTIES OR CONDITIONS OF ANY KIND, either express or implied.
// See the License for the specific language governing permissions and
// limitations under the License.

package ddl

import (
	"bytes"
	"context"
	"fmt"
	"strings"

	"github.com/pingcap/errors"
	"github.com/pingcap/failpoint"
	"github.com/pingcap/tidb/pkg/ddl/logutil"
	"github.com/pingcap/tidb/pkg/ddl/notifier"
	sess "github.com/pingcap/tidb/pkg/ddl/session"
	"github.com/pingcap/tidb/pkg/errctx"
	"github.com/pingcap/tidb/pkg/expression"
	"github.com/pingcap/tidb/pkg/expression/exprctx"
	"github.com/pingcap/tidb/pkg/infoschema"
	"github.com/pingcap/tidb/pkg/kv"
	"github.com/pingcap/tidb/pkg/meta"
	"github.com/pingcap/tidb/pkg/meta/autoid"
	"github.com/pingcap/tidb/pkg/meta/metabuild"
	"github.com/pingcap/tidb/pkg/meta/model"
	"github.com/pingcap/tidb/pkg/metrics"
	"github.com/pingcap/tidb/pkg/parser"
	"github.com/pingcap/tidb/pkg/parser/ast"
	"github.com/pingcap/tidb/pkg/parser/charset"
	"github.com/pingcap/tidb/pkg/parser/format"
	pmodel "github.com/pingcap/tidb/pkg/parser/model"
	"github.com/pingcap/tidb/pkg/parser/mysql"
	"github.com/pingcap/tidb/pkg/sessionctx"
	"github.com/pingcap/tidb/pkg/sessionctx/variable"
	"github.com/pingcap/tidb/pkg/table"
	"github.com/pingcap/tidb/pkg/table/tables"
	"github.com/pingcap/tidb/pkg/types"
	"github.com/pingcap/tidb/pkg/util"
	"github.com/pingcap/tidb/pkg/util/dbterror"
	"go.uber.org/zap"
)

func hasVectorIndexColumn(tblInfo *model.TableInfo, col *model.ColumnInfo) bool {
	indexesToChange := FindRelatedIndexesToChange(tblInfo, col.Name)
	for _, idx := range indexesToChange {
		if idx.IndexInfo.VectorInfo != nil {
			return true
		}
	}
	return false
}

func (w *worker) onModifyColumn(jobCtx *jobContext, job *model.Job) (ver int64, _ error) {
	dbInfo, tblInfo, oldCol, args, err := getModifyColumnInfo(jobCtx.metaMut, job)
	if err != nil {
		return ver, err
	}

	if job.IsRollingback() {
		// For those column-type-change jobs which don't reorg the data.
		if !needChangeColumnData(oldCol, args.Column) {
			return rollbackModifyColumnJob(jobCtx, tblInfo, job, args.Column, oldCol, args.ModifyColumnType)
		}
		// For those column-type-change jobs which reorg the data.
		return rollbackModifyColumnJobWithData(jobCtx, tblInfo, job, oldCol, args)
	}

	// If we want to rename the column name, we need to check whether it already exists.
	if args.Column.Name.L != args.OldColumnName.L {
		c := model.FindColumnInfo(tblInfo.Columns, args.Column.Name.L)
		if c != nil {
			job.State = model.JobStateCancelled
			return ver, errors.Trace(infoschema.ErrColumnExists.GenWithStackByArgs(args.Column.Name))
		}
	}

	failpoint.Inject("uninitializedOffsetAndState", func(val failpoint.Value) {
		//nolint:forcetypeassert
		if val.(bool) {
			if args.Column.State != model.StatePublic {
				failpoint.Return(ver, errors.New("the column state is wrong"))
			}
		}
	})

	err = checkAndApplyAutoRandomBits(jobCtx, dbInfo, tblInfo, oldCol, args.Column, args.NewShardBits)
	if err != nil {
		job.State = model.JobStateCancelled
		return ver, errors.Trace(err)
	}

	if !needChangeColumnData(oldCol, args.Column) {
		return w.doModifyColumn(jobCtx, job, dbInfo, tblInfo, args.Column, oldCol, args.Position)
	}

	if err = isGeneratedRelatedColumn(tblInfo, args.Column, oldCol); err != nil {
		job.State = model.JobStateCancelled
		return ver, errors.Trace(err)
	}
	if tblInfo.Partition != nil {
		job.State = model.JobStateCancelled
		return ver, errors.Trace(dbterror.ErrUnsupportedModifyColumn.GenWithStackByArgs("table is partition table"))
	}
	if hasVectorIndexColumn(tblInfo, oldCol) {
		return ver, errors.Trace(dbterror.ErrUnsupportedModifyColumn.GenWithStackByArgs("vector indexes on the column"))
	}

	changingCol := args.ChangingColumn
	if changingCol == nil {
		newColName := pmodel.NewCIStr(genChangingColumnUniqueName(tblInfo, oldCol))
		if mysql.HasPriKeyFlag(oldCol.GetFlag()) {
			job.State = model.JobStateCancelled
			msg := "this column has primary key flag"
			return ver, dbterror.ErrUnsupportedModifyColumn.GenWithStackByArgs(msg)
		}

		changingCol = args.Column.Clone()
		changingCol.Name = newColName
		changingCol.ChangeStateInfo = &model.ChangeStateInfo{DependencyColumnOffset: oldCol.Offset}

		originDefVal, err := GetOriginDefaultValueForModifyColumn(newReorgExprCtx(), changingCol, oldCol)
		if err != nil {
			return ver, errors.Trace(err)
		}
		if err = changingCol.SetOriginDefaultValue(originDefVal); err != nil {
			return ver, errors.Trace(err)
		}

		InitAndAddColumnToTable(tblInfo, changingCol)
		indexesToChange := FindRelatedIndexesToChange(tblInfo, oldCol.Name)
		for _, info := range indexesToChange {
			newIdxID := AllocateIndexID(tblInfo)
			if !info.isTemp {
				// We create a temp index for each normal index.
				tmpIdx := info.IndexInfo.Clone()
				tmpIdxName := genChangingIndexUniqueName(tblInfo, info.IndexInfo)
				setIdxIDName(tmpIdx, newIdxID, pmodel.NewCIStr(tmpIdxName))
				SetIdxColNameOffset(tmpIdx.Columns[info.Offset], changingCol)
				tblInfo.Indices = append(tblInfo.Indices, tmpIdx)
			} else {
				// The index is a temp index created by previous modify column job(s).
				// We can overwrite it to reduce reorg cost, because it will be dropped eventually.
				tmpIdx := info.IndexInfo
				oldTempIdxID := tmpIdx.ID
				setIdxIDName(tmpIdx, newIdxID, tmpIdx.Name /* unchanged */)
				SetIdxColNameOffset(tmpIdx.Columns[info.Offset], changingCol)
				args.RedundantIdxs = append(args.RedundantIdxs, oldTempIdxID)
			}
		}
	} else {
		changingCol = model.FindColumnInfoByID(tblInfo.Columns, args.ChangingColumn.ID)
		if changingCol == nil {
			logutil.DDLLogger().Error("the changing column has been removed", zap.Error(err))
			job.State = model.JobStateCancelled
			return ver, errors.Trace(infoschema.ErrColumnNotExists.GenWithStackByArgs(oldCol.Name, tblInfo.Name))
		}
	}

	args.ChangingColumn = changingCol
	return w.doModifyColumnTypeWithData(
		jobCtx, job, dbInfo, tblInfo, changingCol, oldCol, args)
}

// rollbackModifyColumnJob rollbacks the job when an error occurs.
func rollbackModifyColumnJob(jobCtx *jobContext, tblInfo *model.TableInfo, job *model.Job, newCol, oldCol *model.ColumnInfo, modifyColumnTp byte) (ver int64, _ error) {
	var err error
	if oldCol.ID == newCol.ID && modifyColumnTp == mysql.TypeNull {
		// field NotNullFlag flag reset.
		tblInfo.Columns[oldCol.Offset].SetFlag(oldCol.GetFlag() &^ mysql.NotNullFlag)
		// field PreventNullInsertFlag flag reset.
		tblInfo.Columns[oldCol.Offset].SetFlag(oldCol.GetFlag() &^ mysql.PreventNullInsertFlag)
		ver, err = updateVersionAndTableInfo(jobCtx, job, tblInfo, true)
		if err != nil {
			return ver, errors.Trace(err)
		}
	}
	job.FinishTableJob(model.JobStateRollbackDone, model.StateNone, ver, tblInfo)
	// For those column changes which doesn't need reorg data, we should also mock empty args for delete range.
	job.FillFinishedArgs(&model.ModifyColumnArgs{})
	return ver, nil
}

func getModifyColumnInfo(t *meta.Mutator, job *model.Job) (*model.DBInfo, *model.TableInfo, *model.ColumnInfo, *model.ModifyColumnArgs, error) {
	args, err := model.GetModifyColumnArgs(job)
	if err != nil {
		job.State = model.JobStateCancelled
		return nil, nil, nil, nil, errors.Trace(err)
	}

	dbInfo, err := checkSchemaExistAndCancelNotExistJob(t, job)
	if err != nil {
		return nil, nil, nil, nil, errors.Trace(err)
	}

	tblInfo, err := GetTableInfoAndCancelFaultJob(t, job, job.SchemaID)
	if err != nil {
		return nil, nil, nil, nil, errors.Trace(err)
	}

	oldCol := model.FindColumnInfo(tblInfo.Columns, args.OldColumnName.L)
	if oldCol == nil || oldCol.State != model.StatePublic {
		job.State = model.JobStateCancelled
		return nil, nil, nil, nil, errors.Trace(infoschema.ErrColumnNotExists.GenWithStackByArgs(*(&args.OldColumnName), tblInfo.Name))
	}

	return dbInfo, tblInfo, oldCol, args, errors.Trace(err)
}

// GetOriginDefaultValueForModifyColumn gets the original default value for modifying column.
// Since column type change is implemented as adding a new column then substituting the old one.
// Case exists when update-where statement fetch a NULL for not-null column without any default data,
// it will errors.
// So we set original default value here to prevent this error. If the oldCol has the original default value, we use it.
// Otherwise we set the zero value as original default value.
// Besides, in insert & update records, we have already implement using the casted value of relative column to insert
// rather than the original default value.
func GetOriginDefaultValueForModifyColumn(ctx exprctx.BuildContext, changingCol, oldCol *model.ColumnInfo) (any, error) {
	var err error
	originDefVal := oldCol.GetOriginDefaultValue()
	if originDefVal != nil {
		odv, err := table.CastColumnValue(ctx, types.NewDatum(originDefVal), changingCol, false, false)
		if err != nil {
			logutil.DDLLogger().Info("cast origin default value failed", zap.Error(err))
		}
		if !odv.IsNull() {
			if originDefVal, err = odv.ToString(); err != nil {
				originDefVal = nil
				logutil.DDLLogger().Info("convert default value to string failed", zap.Error(err))
			}
		}
	}
	if originDefVal == nil {
		originDefVal, err = generateOriginDefaultValue(changingCol, nil)
		if err != nil {
			return nil, errors.Trace(err)
		}
	}
	return originDefVal, nil
}

// rollbackModifyColumnJobWithData is used to rollback modify-column job which need to reorg the data.
func rollbackModifyColumnJobWithData(
	jobCtx *jobContext, tblInfo *model.TableInfo, job *model.Job,
	oldCol *model.ColumnInfo, args *model.ModifyColumnArgs) (ver int64, err error) {
	// If the not-null change is included, we should clean the flag info in oldCol.
	if args.ModifyColumnType == mysql.TypeNull {
		// Reset NotNullFlag flag.
		tblInfo.Columns[oldCol.Offset].SetFlag(oldCol.GetFlag() &^ mysql.NotNullFlag)
		// Reset PreventNullInsertFlag flag.
		tblInfo.Columns[oldCol.Offset].SetFlag(oldCol.GetFlag() &^ mysql.PreventNullInsertFlag)
	}
	var changingIdxIDs []int64
	if args.ChangingColumn != nil {
		changingIdxIDs = buildRelatedIndexIDs(tblInfo, args.ChangingColumn.ID)
		// The job is in the middle state. The appended changingCol and changingIndex should
		// be removed from the tableInfo as well.
		removeChangingColAndIdxs(tblInfo, args.ChangingColumn.ID)
	}
	ver, err = updateVersionAndTableInfoWithCheck(jobCtx, job, tblInfo, true)
	if err != nil {
		return ver, errors.Trace(err)
	}
	job.FinishTableJob(model.JobStateRollbackDone, model.StateNone, ver, tblInfo)
	// Reconstruct the job args to add the temporary index ids into delete range table.
	args.IndexIDs = changingIdxIDs
	args.PartitionIDs = getPartitionIDs(tblInfo)
	job.FillFinishedArgs(args)
	return ver, nil
}

// doModifyColumn updates the column information and reorders all columns. It does not support modifying column data.
func (w *worker) doModifyColumn(
	jobCtx *jobContext,
	job *model.Job,
	dbInfo *model.DBInfo,
	tblInfo *model.TableInfo,
	newCol, oldCol *model.ColumnInfo,
	pos *ast.ColumnPosition,
) (ver int64, _ error) {
	if oldCol.ID != newCol.ID {
		job.State = model.JobStateRollingback
		return ver, dbterror.ErrColumnInChange.GenWithStackByArgs(oldCol.Name, newCol.ID)
	}
	// Column from null to not null.
	if !mysql.HasNotNullFlag(oldCol.GetFlag()) && mysql.HasNotNullFlag(newCol.GetFlag()) {
		noPreventNullFlag := !mysql.HasPreventNullInsertFlag(oldCol.GetFlag())

		// We need to check after the flag is set
		if !noPreventNullFlag {
			delayForAsyncCommit()
		}

		// Introduce the `mysql.PreventNullInsertFlag` flag to prevent users from inserting or updating null values.
		err := modifyColsFromNull2NotNull(
			jobCtx.stepCtx,
			w,
			dbInfo,
			tblInfo,
			[]*model.ColumnInfo{oldCol},
			newCol,
			oldCol.GetType() != newCol.GetType(),
		)
		if err != nil {
			if dbterror.ErrWarnDataTruncated.Equal(err) || dbterror.ErrInvalidUseOfNull.Equal(err) {
				job.State = model.JobStateRollingback
			}
			return ver, err
		}
		// The column should get into prevent null status first.
		if noPreventNullFlag {
			return updateVersionAndTableInfoWithCheck(jobCtx, job, tblInfo, true)
		}
	}

	if job.MultiSchemaInfo != nil && job.MultiSchemaInfo.Revertible {
		job.MarkNonRevertible()
		// Store the mark and enter the next DDL handling loop.
		return updateVersionAndTableInfoWithCheck(jobCtx, job, tblInfo, false)
	}

	if err := adjustTableInfoAfterModifyColumn(tblInfo, newCol, oldCol, pos); err != nil {
		job.State = model.JobStateRollingback
		return ver, errors.Trace(err)
	}

	childTableInfos, err := adjustForeignKeyChildTableInfoAfterModifyColumn(jobCtx.infoCache, jobCtx.metaMut, job, tblInfo, newCol, oldCol)
	if err != nil {
		return ver, errors.Trace(err)
	}
	ver, err = updateVersionAndTableInfoWithCheck(jobCtx, job, tblInfo, true, childTableInfos...)
	if err != nil {
		// Modified the type definition of 'null' to 'not null' before this, so rollBack the job when an error occurs.
		job.State = model.JobStateRollingback
		return ver, errors.Trace(err)
	}

	job.FinishTableJob(model.JobStateDone, model.StatePublic, ver, tblInfo)
	// For those column-type-change type which doesn't need reorg data, we should also mock the job args for delete range.
	job.FillFinishedArgs(&model.ModifyColumnArgs{})
	return ver, nil
}

func adjustTableInfoAfterModifyColumn(
	tblInfo *model.TableInfo, newCol, oldCol *model.ColumnInfo, pos *ast.ColumnPosition) error {
	// We need the latest column's offset and state. This information can be obtained from the store.
	newCol.Offset = oldCol.Offset
	newCol.State = oldCol.State
	if pos != nil && pos.RelativeColumn != nil && oldCol.Name.L == pos.RelativeColumn.Name.L {
		// For cases like `modify column b after b`, it should report this error.
		return errors.Trace(infoschema.ErrColumnNotExists.GenWithStackByArgs(oldCol.Name, tblInfo.Name))
	}
	destOffset, err := LocateOffsetToMove(oldCol.Offset, pos, tblInfo)
	if err != nil {
		return errors.Trace(infoschema.ErrColumnNotExists.GenWithStackByArgs(oldCol.Name, tblInfo.Name))
	}
	tblInfo.Columns[oldCol.Offset] = newCol
	tblInfo.MoveColumnInfo(oldCol.Offset, destOffset)
	updateNewIdxColsNameOffset(tblInfo.Indices, oldCol.Name, newCol)
	updateFKInfoWhenModifyColumn(tblInfo, oldCol.Name, newCol.Name)
	updateTTLInfoWhenModifyColumn(tblInfo, oldCol.Name, newCol.Name)
	return nil
}

func updateFKInfoWhenModifyColumn(tblInfo *model.TableInfo, oldCol, newCol pmodel.CIStr) {
	if oldCol.L == newCol.L {
		return
	}
	for _, fk := range tblInfo.ForeignKeys {
		for i := range fk.Cols {
			if fk.Cols[i].L == oldCol.L {
				fk.Cols[i] = newCol
			}
		}
	}
}

func updateTTLInfoWhenModifyColumn(tblInfo *model.TableInfo, oldCol, newCol pmodel.CIStr) {
	if oldCol.L == newCol.L {
		return
	}
	if tblInfo.TTLInfo != nil {
		if tblInfo.TTLInfo.ColumnName.L == oldCol.L {
			tblInfo.TTLInfo.ColumnName = newCol
		}
	}
}

func adjustForeignKeyChildTableInfoAfterModifyColumn(infoCache *infoschema.InfoCache, t *meta.Mutator, job *model.Job, tblInfo *model.TableInfo, newCol, oldCol *model.ColumnInfo) ([]schemaIDAndTableInfo, error) {
	if !variable.EnableForeignKey.Load() || newCol.Name.L == oldCol.Name.L {
		return nil, nil
	}
	is := infoCache.GetLatest()
	referredFKs := is.GetTableReferredForeignKeys(job.SchemaName, tblInfo.Name.L)
	if len(referredFKs) == 0 {
		return nil, nil
	}
	fkh := newForeignKeyHelper()
	fkh.addLoadedTable(job.SchemaName, tblInfo.Name.L, job.SchemaID, tblInfo)
	for _, referredFK := range referredFKs {
		info, err := fkh.getTableFromStorage(is, t, referredFK.ChildSchema, referredFK.ChildTable)
		if err != nil {
			if infoschema.ErrTableNotExists.Equal(err) || infoschema.ErrDatabaseNotExists.Equal(err) {
				continue
			}
			return nil, err
		}
		fkInfo := model.FindFKInfoByName(info.tblInfo.ForeignKeys, referredFK.ChildFKName.L)
		if fkInfo == nil {
			continue
		}
		for i := range fkInfo.RefCols {
			if fkInfo.RefCols[i].L == oldCol.Name.L {
				fkInfo.RefCols[i] = newCol.Name
			}
		}
	}
	infoList := make([]schemaIDAndTableInfo, 0, len(fkh.loaded))
	for _, info := range fkh.loaded {
		if info.tblInfo.ID == tblInfo.ID {
			continue
		}
		infoList = append(infoList, info)
	}
	return infoList, nil
}

func (w *worker) doModifyColumnTypeWithData(
<<<<<<< HEAD
	jobCtx *jobContext, job *model.Job, dbInfo *model.DBInfo, tblInfo *model.TableInfo,
	changingCol, oldCol *model.ColumnInfo, args *model.ModifyColumnArgs,
) (ver int64, _ error) {
	colName, pos := args.Column.Name, args.Position

=======
	jobCtx *jobContext,
	job *model.Job,
	dbInfo *model.DBInfo,
	tblInfo *model.TableInfo,
	changingCol, oldCol *model.ColumnInfo,
	colName pmodel.CIStr,
	pos *ast.ColumnPosition,
	rmIdxIDs []int64,
) (ver int64, _ error) {
>>>>>>> aade0ee9
	var err error
	originalState := changingCol.State
	targetCol := changingCol.Clone()
	targetCol.Name = colName
	changingIdxs := buildRelatedIndexInfos(tblInfo, changingCol.ID)
	switch changingCol.State {
	case model.StateNone:
		// Column from null to not null.
		if !mysql.HasNotNullFlag(oldCol.GetFlag()) && mysql.HasNotNullFlag(changingCol.GetFlag()) {
			// Introduce the `mysql.PreventNullInsertFlag` flag to prevent users from inserting or updating null values.
			err := modifyColsFromNull2NotNull(
				jobCtx.stepCtx,
				w,
				dbInfo,
				tblInfo,
				[]*model.ColumnInfo{oldCol},
				targetCol,
				oldCol.GetType() != changingCol.GetType(),
			)
			if err != nil {
				if dbterror.ErrWarnDataTruncated.Equal(err) || dbterror.ErrInvalidUseOfNull.Equal(err) {
					job.State = model.JobStateRollingback
				}
				return ver, errors.Trace(err)
			}
		}
		// none -> delete only
		updateChangingObjState(changingCol, changingIdxs, model.StateDeleteOnly)
		failpoint.Inject("mockInsertValueAfterCheckNull", func(val failpoint.Value) {
			if valStr, ok := val.(string); ok {
				var sctx sessionctx.Context
				sctx, err := w.sessPool.Get()
				if err != nil {
					failpoint.Return(ver, err)
				}
				defer w.sessPool.Put(sctx)

				ctx := kv.WithInternalSourceType(context.Background(), kv.InternalTxnDDL)
				//nolint:forcetypeassert
				_, _, err = sctx.GetRestrictedSQLExecutor().ExecRestrictedSQL(ctx, nil, valStr)
				if err != nil {
					job.State = model.JobStateCancelled
					failpoint.Return(ver, err)
				}
			}
		})
		ver, err = updateVersionAndTableInfoWithCheck(jobCtx, job, tblInfo, originalState != changingCol.State)
		if err != nil {
			args.ChangingColumn = nil
			args.RedundantIdxs = nil
			return ver, errors.Trace(err)
		}
		// Make sure job args change after `updateVersionAndTableInfoWithCheck`, otherwise, the job args will
		// be updated in `updateDDLJob` even if it meets an error in `updateVersionAndTableInfoWithCheck`.
		job.SchemaState = model.StateDeleteOnly
		metrics.GetBackfillProgressByLabel(metrics.LblModifyColumn, job.SchemaName, tblInfo.Name.String()).Set(0)
		args.ChangingIdxs = changingIdxs
		job.FillArgs(args)
	case model.StateDeleteOnly:
		// Column from null to not null.
		if !mysql.HasNotNullFlag(oldCol.GetFlag()) && mysql.HasNotNullFlag(changingCol.GetFlag()) {
			// Introduce the `mysql.PreventNullInsertFlag` flag to prevent users from inserting or updating null values.
			err := modifyColsFromNull2NotNull(
				jobCtx.stepCtx,
				w,
				dbInfo,
				tblInfo,
				[]*model.ColumnInfo{oldCol},
				targetCol,
				oldCol.GetType() != changingCol.GetType(),
			)
			if err != nil {
				if dbterror.ErrWarnDataTruncated.Equal(err) || dbterror.ErrInvalidUseOfNull.Equal(err) {
					job.State = model.JobStateRollingback
				}
				return ver, err
			}
		}
		// delete only -> write only
		updateChangingObjState(changingCol, changingIdxs, model.StateWriteOnly)
		ver, err = updateVersionAndTableInfo(jobCtx, job, tblInfo, originalState != changingCol.State)
		if err != nil {
			return ver, errors.Trace(err)
		}
		job.SchemaState = model.StateWriteOnly
		failpoint.InjectCall("afterModifyColumnStateDeleteOnly", job.ID)
	case model.StateWriteOnly:
		// write only -> reorganization
		updateChangingObjState(changingCol, changingIdxs, model.StateWriteReorganization)
		ver, err = updateVersionAndTableInfo(jobCtx, job, tblInfo, originalState != changingCol.State)
		if err != nil {
			return ver, errors.Trace(err)
		}
		// Initialize SnapshotVer to 0 for later reorganization check.
		job.SnapshotVer = 0
		job.SchemaState = model.StateWriteReorganization
	case model.StateWriteReorganization:
		tbl, err := getTable(jobCtx.getAutoIDRequirement(), dbInfo.ID, tblInfo)
		if err != nil {
			return ver, errors.Trace(err)
		}

		var done bool
		if job.MultiSchemaInfo != nil {
			done, ver, err = doReorgWorkForModifyColumnMultiSchema(w, jobCtx, job, tbl, oldCol, changingCol, changingIdxs)
		} else {
			done, ver, err = doReorgWorkForModifyColumn(w, jobCtx, job, tbl, oldCol, changingCol, changingIdxs)
		}
		if !done {
			return ver, err
		}

		rmIdxs := append(buildRelatedIndexIDs(tblInfo, oldCol.ID), args.RedundantIdxs...)

		err = adjustTableInfoAfterModifyColumnWithData(tblInfo, pos, oldCol, changingCol, colName, changingIdxs)
		if err != nil {
			job.State = model.JobStateRollingback
			return ver, errors.Trace(err)
		}

		updateChangingObjState(changingCol, changingIdxs, model.StatePublic)
		ver, err = updateVersionAndTableInfo(jobCtx, job, tblInfo, originalState != changingCol.State)
		if err != nil {
			return ver, errors.Trace(err)
		}

		// Finish this job.
		job.FinishTableJob(model.JobStateDone, model.StatePublic, ver, tblInfo)
		// Refactor the job args to add the old index ids into delete range table.
		args.IndexIDs = rmIdxs
		args.PartitionIDs = getPartitionIDs(tblInfo)
		job.FillFinishedArgs(args)
		modifyColumnEvent := notifier.NewModifyColumnEvent(tblInfo, []*model.ColumnInfo{changingCol})
		asyncNotifyEvent(jobCtx, modifyColumnEvent, job)
	default:
		err = dbterror.ErrInvalidDDLState.GenWithStackByArgs("column", changingCol.State)
	}

	return ver, errors.Trace(err)
}

func doReorgWorkForModifyColumnMultiSchema(w *worker, jobCtx *jobContext, job *model.Job, tbl table.Table,
	oldCol, changingCol *model.ColumnInfo, changingIdxs []*model.IndexInfo) (done bool, ver int64, err error) {
	if job.MultiSchemaInfo.Revertible {
		done, ver, err = doReorgWorkForModifyColumn(w, jobCtx, job, tbl, oldCol, changingCol, changingIdxs)
		if done {
			// We need another round to wait for all the others sub-jobs to finish.
			job.MarkNonRevertible()
		}
		// We need another round to run the reorg process.
		return false, ver, err
	}
	// Non-revertible means all the sub jobs finished.
	return true, ver, err
}

func doReorgWorkForModifyColumn(w *worker, jobCtx *jobContext, job *model.Job, tbl table.Table,
	oldCol, changingCol *model.ColumnInfo, changingIdxs []*model.IndexInfo) (done bool, ver int64, err error) {
	job.ReorgMeta.ReorgTp = model.ReorgTypeTxn
	sctx, err1 := w.sessPool.Get()
	if err1 != nil {
		err = errors.Trace(err1)
		return
	}
	defer w.sessPool.Put(sctx)
	rh := newReorgHandler(sess.NewSession(sctx))
	dbInfo, err := jobCtx.metaMut.GetDatabase(job.SchemaID)
	if err != nil {
		return false, ver, errors.Trace(err)
	}
	reorgInfo, err := getReorgInfo(jobCtx.oldDDLCtx.jobContext(job.ID, job.ReorgMeta),
		jobCtx, rh, job, dbInfo, tbl, BuildElements(changingCol, changingIdxs), false)
	if err != nil || reorgInfo == nil || reorgInfo.first {
		// If we run reorg firstly, we should update the job snapshot version
		// and then run the reorg next time.
		return false, ver, errors.Trace(err)
	}

	// Inject a failpoint so that we can pause here and do verification on other components.
	// With a failpoint-enabled version of TiDB, you can trigger this failpoint by the following command:
	// enable: curl -X PUT -d "pause" "http://127.0.0.1:10080/fail/github.com/pingcap/tidb/pkg/ddl/mockDelayInModifyColumnTypeWithData".
	// disable: curl -X DELETE "http://127.0.0.1:10080/fail/github.com/pingcap/tidb/pkg/ddl/mockDelayInModifyColumnTypeWithData"
	failpoint.Inject("mockDelayInModifyColumnTypeWithData", func() {})
	err = w.runReorgJob(reorgInfo, tbl.Meta(), func() (addIndexErr error) {
		defer util.Recover(metrics.LabelDDL, "onModifyColumn",
			func() {
				addIndexErr = dbterror.ErrCancelledDDLJob.GenWithStack("modify table `%v` column `%v` panic", tbl.Meta().Name, oldCol.Name)
			}, false)
		// Use old column name to generate less confusing error messages.
		changingColCpy := changingCol.Clone()
		changingColCpy.Name = oldCol.Name
		return w.updateCurrentElement(jobCtx.stepCtx, tbl, reorgInfo)
	})
	if err != nil {
		if dbterror.ErrPausedDDLJob.Equal(err) {
			return false, ver, nil
		}

		if dbterror.ErrWaitReorgTimeout.Equal(err) {
			// If timeout, we should return, check for the owner and re-wait job done.
			return false, ver, nil
		}
		if kv.IsTxnRetryableError(err) || dbterror.ErrNotOwner.Equal(err) {
			return false, ver, errors.Trace(err)
		}
		if err1 := rh.RemoveDDLReorgHandle(job, reorgInfo.elements); err1 != nil {
			logutil.DDLLogger().Warn("run modify column job failed, RemoveDDLReorgHandle failed, can't convert job to rollback",
				zap.String("job", job.String()), zap.Error(err1))
		}
		logutil.DDLLogger().Warn("run modify column job failed, convert job to rollback", zap.Stringer("job", job), zap.Error(err))
		job.State = model.JobStateRollingback
		return false, ver, errors.Trace(err)
	}
	return true, ver, nil
}

func adjustTableInfoAfterModifyColumnWithData(tblInfo *model.TableInfo, pos *ast.ColumnPosition,
	oldCol, changingCol *model.ColumnInfo, newName pmodel.CIStr, changingIdxs []*model.IndexInfo) (err error) {
	if pos != nil && pos.RelativeColumn != nil && oldCol.Name.L == pos.RelativeColumn.Name.L {
		// For cases like `modify column b after b`, it should report this error.
		return errors.Trace(infoschema.ErrColumnNotExists.GenWithStackByArgs(oldCol.Name, tblInfo.Name))
	}
	internalColName := changingCol.Name
	changingCol = replaceOldColumn(tblInfo, oldCol, changingCol, newName)
	if len(changingIdxs) > 0 {
		updateNewIdxColsNameOffset(changingIdxs, internalColName, changingCol)
		indexesToRemove := filterIndexesToRemove(changingIdxs, newName, tblInfo)
		replaceOldIndexes(tblInfo, indexesToRemove)
	}
	if tblInfo.TTLInfo != nil {
		updateTTLInfoWhenModifyColumn(tblInfo, oldCol.Name, changingCol.Name)
	}
	// Move the new column to a correct offset.
	destOffset, err := LocateOffsetToMove(changingCol.Offset, pos, tblInfo)
	if err != nil {
		return errors.Trace(err)
	}
	tblInfo.MoveColumnInfo(changingCol.Offset, destOffset)
	return nil
}

func checkModifyColumnWithGeneratedColumnsConstraint(allCols []*table.Column, oldColName pmodel.CIStr) error {
	for _, col := range allCols {
		if col.GeneratedExpr == nil {
			continue
		}
		dependedColNames := FindColumnNamesInExpr(col.GeneratedExpr.Internal())
		for _, name := range dependedColNames {
			if name.Name.L == oldColName.L {
				if col.Hidden {
					return dbterror.ErrDependentByFunctionalIndex.GenWithStackByArgs(oldColName.O)
				}
				return dbterror.ErrDependentByGeneratedColumn.GenWithStackByArgs(oldColName.O)
			}
		}
	}
	return nil
}

// GetModifiableColumnJob returns a DDL job of model.ActionModifyColumn.
func GetModifiableColumnJob(
	ctx context.Context,
	sctx sessionctx.Context,
	is infoschema.InfoSchema, // WARN: is maybe nil here.
	ident ast.Ident,
	originalColName pmodel.CIStr,
	schema *model.DBInfo,
	t table.Table,
	spec *ast.AlterTableSpec,
) (*JobWrapper, error) {
	var err error
	specNewColumn := spec.NewColumns[0]

	col := table.FindCol(t.Cols(), originalColName.L)
	if col == nil {
		return nil, infoschema.ErrColumnNotExists.GenWithStackByArgs(originalColName, ident.Name)
	}
	newColName := specNewColumn.Name.Name
	if newColName.L == model.ExtraHandleName.L {
		return nil, dbterror.ErrWrongColumnName.GenWithStackByArgs(newColName.L)
	}
	errG := checkModifyColumnWithGeneratedColumnsConstraint(t.Cols(), originalColName)

	// If we want to rename the column name, we need to check whether it already exists.
	if newColName.L != originalColName.L {
		c := table.FindCol(t.Cols(), newColName.L)
		if c != nil {
			return nil, infoschema.ErrColumnExists.GenWithStackByArgs(newColName)
		}

		// And also check the generated columns dependency, if some generated columns
		// depend on this column, we can't rename the column name.
		if errG != nil {
			return nil, errors.Trace(errG)
		}
	}

	// Constraints in the new column means adding new constraints. Errors should thrown,
	// which will be done by `processColumnOptions` later.
	if specNewColumn.Tp == nil {
		// Make sure the column definition is simple field type.
		return nil, errors.Trace(dbterror.ErrUnsupportedModifyColumn)
	}

	if err = checkColumnAttributes(specNewColumn.Name.OrigColName(), specNewColumn.Tp); err != nil {
		return nil, errors.Trace(err)
	}

	newCol := table.ToColumn(&model.ColumnInfo{
		ID: col.ID,
		// We use this PR(https://github.com/pingcap/tidb/pull/6274) as the dividing line to define whether it is a new version or an old version TiDB.
		// The old version TiDB initializes the column's offset and state here.
		// The new version TiDB doesn't initialize the column's offset and state, and it will do the initialization in run DDL function.
		// When we do the rolling upgrade the following may happen:
		// a new version TiDB builds the DDL job that doesn't be set the column's offset and state,
		// and the old version TiDB is the DDL owner, it doesn't get offset and state from the store. Then it will encounter errors.
		// So here we set offset and state to support the rolling upgrade.
		Offset:                col.Offset,
		State:                 col.State,
		OriginDefaultValue:    col.OriginDefaultValue,
		OriginDefaultValueBit: col.OriginDefaultValueBit,
		FieldType:             *specNewColumn.Tp,
		Name:                  newColName,
		Version:               col.Version,
	})

	if err = ProcessColumnCharsetAndCollation(NewMetaBuildContextWithSctx(sctx), col, newCol, t.Meta(), specNewColumn, schema); err != nil {
		return nil, err
	}

	if err = checkModifyColumnWithForeignKeyConstraint(is, schema.Name.L, t.Meta(), col.ColumnInfo, newCol.ColumnInfo); err != nil {
		return nil, errors.Trace(err)
	}

	// Copy index related options to the new spec.
	indexFlags := col.FieldType.GetFlag() & (mysql.PriKeyFlag | mysql.UniqueKeyFlag | mysql.MultipleKeyFlag)
	newCol.FieldType.AddFlag(indexFlags)
	if mysql.HasPriKeyFlag(col.FieldType.GetFlag()) {
		newCol.FieldType.AddFlag(mysql.NotNullFlag)
		// TODO: If user explicitly set NULL, we should throw error ErrPrimaryCantHaveNull.
	}

	if err = ProcessModifyColumnOptions(sctx, newCol, specNewColumn.Options); err != nil {
		return nil, errors.Trace(err)
	}

	if err = checkModifyTypes(&col.FieldType, &newCol.FieldType, isColumnWithIndex(col.Name.L, t.Meta().Indices)); err != nil {
		if strings.Contains(err.Error(), "Unsupported modifying collation") {
			colErrMsg := "Unsupported modifying collation of column '%s' from '%s' to '%s' when index is defined on it."
			err = dbterror.ErrUnsupportedModifyCollation.GenWithStack(colErrMsg, col.Name.L, col.GetCollate(), newCol.GetCollate())
		}
		return nil, errors.Trace(err)
	}
	needChangeColData := needChangeColumnData(col.ColumnInfo, newCol.ColumnInfo)
	if needChangeColData {
		if err = isGeneratedRelatedColumn(t.Meta(), newCol.ColumnInfo, col.ColumnInfo); err != nil {
			return nil, errors.Trace(err)
		}
		if t.Meta().Partition != nil {
			return nil, dbterror.ErrUnsupportedModifyColumn.GenWithStackByArgs("table is partition table")
		}
		if hasVectorIndexColumn(t.Meta(), col.ColumnInfo) {
			return nil, dbterror.ErrUnsupportedModifyColumn.GenWithStackByArgs("vector indexes on the column")
		}
	}

	// Check that the column change does not affect the partitioning column
	// It must keep the same type, int [unsigned], [var]char, date[time]
	if t.Meta().Partition != nil {
		pt, ok := t.(table.PartitionedTable)
		if !ok {
			// Should never happen!
			return nil, dbterror.ErrNotAllowedTypeInPartition.GenWithStackByArgs(newCol.Name.O)
		}
		isPartitioningColumn := false
		for _, name := range pt.GetPartitionColumnNames() {
			if strings.EqualFold(name.L, col.Name.L) {
				isPartitioningColumn = true
				break
			}
		}
		if isPartitioningColumn {
			// TODO: update the partitioning columns with new names if column is renamed
			// Would be an extension from MySQL which does not support it.
			if col.Name.L != newCol.Name.L {
				return nil, dbterror.ErrDependentByPartitionFunctional.GenWithStackByArgs(col.Name.L)
			}
			if !isColTypeAllowedAsPartitioningCol(t.Meta().Partition.Type, newCol.FieldType) {
				return nil, dbterror.ErrNotAllowedTypeInPartition.GenWithStackByArgs(newCol.Name.O)
			}
			pi := pt.Meta().GetPartitionInfo()
			if len(pi.Columns) == 0 {
				// non COLUMNS partitioning, only checks INTs, not their actual range
				// There are many edge cases, like when truncating SQL Mode is allowed
				// which will change the partitioning expression value resulting in a
				// different partition. Better be safe and not allow decreasing of length.
				// TODO: Should we allow it in strict mode? Wait for a use case / request.
				if newCol.FieldType.GetFlen() < col.FieldType.GetFlen() {
					return nil, dbterror.ErrUnsupportedModifyCollation.GenWithStack("Unsupported modify column, decreasing length of int may result in truncation and change of partition")
				}
			}
			// Basically only allow changes of the length/decimals for the column
			// Note that enum is not allowed, so elems are not checked
			// TODO: support partition by ENUM
			if newCol.FieldType.EvalType() != col.FieldType.EvalType() ||
				newCol.FieldType.GetFlag() != col.FieldType.GetFlag() ||
				newCol.FieldType.GetCollate() != col.FieldType.GetCollate() ||
				newCol.FieldType.GetCharset() != col.FieldType.GetCharset() {
				return nil, dbterror.ErrUnsupportedModifyColumn.GenWithStackByArgs("can't change the partitioning column, since it would require reorganize all partitions")
			}
			// Generate a new PartitionInfo and validate it together with the new column definition
			// Checks if all partition definition values are compatible.
			// Similar to what buildRangePartitionDefinitions would do in terms of checks.

			tblInfo := pt.Meta()
			newTblInfo := *tblInfo
			// Replace col with newCol and see if we can generate a new SHOW CREATE TABLE
			// and reparse it and build new partition definitions (which will do additional
			// checks columns vs partition definition values
			newCols := make([]*model.ColumnInfo, 0, len(newTblInfo.Columns))
			for _, c := range newTblInfo.Columns {
				if c.ID == col.ID {
					newCols = append(newCols, newCol.ColumnInfo)
					continue
				}
				newCols = append(newCols, c)
			}
			newTblInfo.Columns = newCols

			var buf bytes.Buffer
			AppendPartitionInfo(tblInfo.GetPartitionInfo(), &buf, mysql.ModeNone)
			// The parser supports ALTER TABLE ... PARTITION BY ... even if the ddl code does not yet :)
			// Ignoring warnings
			stmt, _, err := parser.New().ParseSQL("ALTER TABLE t " + buf.String())
			if err != nil {
				// Should never happen!
				return nil, dbterror.ErrUnsupportedModifyColumn.GenWithStack("cannot parse generated PartitionInfo")
			}
			at, ok := stmt[0].(*ast.AlterTableStmt)
			if !ok || len(at.Specs) != 1 || at.Specs[0].Partition == nil {
				return nil, dbterror.ErrUnsupportedModifyColumn.GenWithStack("cannot parse generated PartitionInfo")
			}
			pAst := at.Specs[0].Partition
			_, err = buildPartitionDefinitionsInfo(
				exprctx.CtxWithHandleTruncateErrLevel(sctx.GetExprCtx(), errctx.LevelError),
				pAst.Definitions, &newTblInfo, uint64(len(newTblInfo.Partition.Definitions)),
			)
			if err != nil {
				return nil, dbterror.ErrUnsupportedModifyColumn.GenWithStack("New column does not match partition definitions: %s", err.Error())
			}
		}
	}

	// We don't support modifying column from not_auto_increment to auto_increment.
	if !mysql.HasAutoIncrementFlag(col.GetFlag()) && mysql.HasAutoIncrementFlag(newCol.GetFlag()) {
		return nil, dbterror.ErrUnsupportedModifyColumn.GenWithStackByArgs("can't set auto_increment")
	}
	// Not support auto id with default value.
	if mysql.HasAutoIncrementFlag(newCol.GetFlag()) && newCol.GetDefaultValue() != nil {
		return nil, dbterror.ErrInvalidDefaultValue.GenWithStackByArgs(newCol.Name)
	}
	// Disallow modifying column from auto_increment to not auto_increment if the session variable `AllowRemoveAutoInc` is false.
	if !sctx.GetSessionVars().AllowRemoveAutoInc && mysql.HasAutoIncrementFlag(col.GetFlag()) && !mysql.HasAutoIncrementFlag(newCol.GetFlag()) {
		return nil, dbterror.ErrUnsupportedModifyColumn.GenWithStackByArgs("can't remove auto_increment without @@tidb_allow_remove_auto_inc enabled")
	}

	// We support modifying the type definitions of 'null' to 'not null' now.
	var modifyColumnTp byte
	if !mysql.HasNotNullFlag(col.GetFlag()) && mysql.HasNotNullFlag(newCol.GetFlag()) {
		if err = checkForNullValue(ctx, sctx, true, ident.Schema, ident.Name, newCol.ColumnInfo, col.ColumnInfo); err != nil {
			return nil, errors.Trace(err)
		}
		// `modifyColumnTp` indicates that there is a type modification.
		modifyColumnTp = mysql.TypeNull
	}

	if err = checkColumnWithIndexConstraint(t.Meta(), col.ColumnInfo, newCol.ColumnInfo); err != nil {
		return nil, err
	}

	// As same with MySQL, we don't support modifying the stored status for generated columns.
	if err = checkModifyGeneratedColumn(sctx, schema.Name, t, col, newCol, specNewColumn, spec.Position); err != nil {
		return nil, errors.Trace(err)
	}
	if errG != nil {
		// According to issue https://github.com/pingcap/tidb/issues/24321,
		// changing the type of a column involving generating a column is prohibited.
		return nil, dbterror.ErrUnsupportedOnGeneratedColumn.GenWithStackByArgs(errG.Error())
	}

	if t.Meta().TTLInfo != nil {
		// the column referenced by TTL should be a time type
		if t.Meta().TTLInfo.ColumnName.L == originalColName.L && !types.IsTypeTime(newCol.ColumnInfo.FieldType.GetType()) {
			return nil, errors.Trace(dbterror.ErrUnsupportedColumnInTTLConfig.GenWithStackByArgs(newCol.ColumnInfo.Name.O))
		}
	}

	var newAutoRandBits uint64
	if newAutoRandBits, err = checkAutoRandom(t.Meta(), col, specNewColumn); err != nil {
		return nil, errors.Trace(err)
	}

	txn, err := sctx.Txn(true)
	if err != nil {
		return nil, errors.Trace(err)
	}
	bdrRole, err := meta.NewMutator(txn).GetBDRRole()
	if err != nil {
		return nil, errors.Trace(err)
	}
	if bdrRole == string(ast.BDRRolePrimary) &&
		deniedByBDRWhenModifyColumn(newCol.FieldType, col.FieldType, specNewColumn.Options) {
		return nil, dbterror.ErrBDRRestrictedDDL.FastGenByArgs(bdrRole)
	}

	job := &model.Job{
		Version:        model.GetJobVerInUse(),
		SchemaID:       schema.ID,
		TableID:        t.Meta().ID,
		SchemaName:     schema.Name.L,
		TableName:      t.Meta().Name.L,
		Type:           model.ActionModifyColumn,
		BinlogInfo:     &model.HistoryInfo{},
		ReorgMeta:      NewDDLReorgMeta(sctx),
		CtxVars:        []any{needChangeColData},
		CDCWriteSource: sctx.GetSessionVars().CDCWriteSource,
		SQLMode:        sctx.GetSessionVars().SQLMode,
	}

	args := &model.ModifyColumnArgs{
		Column:           newCol.ColumnInfo,
		OldColumnName:    originalColName,
		Position:         spec.Position,
		ModifyColumnType: modifyColumnTp,
		NewShardBits:     newAutoRandBits,
	}
	return NewJobWrapperWithArgs(job, args, false), nil
}

func needChangeColumnData(oldCol, newCol *model.ColumnInfo) bool {
	toUnsigned := mysql.HasUnsignedFlag(newCol.GetFlag())
	originUnsigned := mysql.HasUnsignedFlag(oldCol.GetFlag())
	needTruncationOrToggleSign := func() bool {
		return (newCol.GetFlen() > 0 && (newCol.GetFlen() < oldCol.GetFlen() || newCol.GetDecimal() < oldCol.GetDecimal())) ||
			(toUnsigned != originUnsigned)
	}
	// Ignore the potential max display length represented by integer's flen, use default flen instead.
	defaultOldColFlen, _ := mysql.GetDefaultFieldLengthAndDecimal(oldCol.GetType())
	defaultNewColFlen, _ := mysql.GetDefaultFieldLengthAndDecimal(newCol.GetType())
	needTruncationOrToggleSignForInteger := func() bool {
		return (defaultNewColFlen > 0 && defaultNewColFlen < defaultOldColFlen) || (toUnsigned != originUnsigned)
	}

	// Deal with the same type.
	if oldCol.GetType() == newCol.GetType() {
		switch oldCol.GetType() {
		case mysql.TypeNewDecimal:
			// Since type decimal will encode the precision, frac, negative(signed) and wordBuf into storage together, there is no short
			// cut to eliminate data reorg change for column type change between decimal.
			return oldCol.GetFlen() != newCol.GetFlen() || oldCol.GetDecimal() != newCol.GetDecimal() || toUnsigned != originUnsigned
		case mysql.TypeEnum, mysql.TypeSet:
			return IsElemsChangedToModifyColumn(oldCol.GetElems(), newCol.GetElems())
		case mysql.TypeTiny, mysql.TypeShort, mysql.TypeInt24, mysql.TypeLong, mysql.TypeLonglong:
			return toUnsigned != originUnsigned
		case mysql.TypeString:
			// Due to the behavior of padding \x00 at binary type, always change column data when binary length changed
			if types.IsBinaryStr(&oldCol.FieldType) {
				return newCol.GetFlen() != oldCol.GetFlen()
			}
		case mysql.TypeTiDBVectorFloat32:
			return newCol.GetFlen() != types.UnspecifiedLength && oldCol.GetFlen() != newCol.GetFlen()
		}

		return needTruncationOrToggleSign()
	}

	if ConvertBetweenCharAndVarchar(oldCol.GetType(), newCol.GetType()) {
		return true
	}

	// Deal with the different type.
	switch oldCol.GetType() {
	case mysql.TypeVarchar, mysql.TypeString, mysql.TypeVarString, mysql.TypeBlob, mysql.TypeTinyBlob, mysql.TypeMediumBlob, mysql.TypeLongBlob:
		switch newCol.GetType() {
		case mysql.TypeVarchar, mysql.TypeString, mysql.TypeVarString, mysql.TypeBlob, mysql.TypeTinyBlob, mysql.TypeMediumBlob, mysql.TypeLongBlob:
			return needTruncationOrToggleSign()
		}
	case mysql.TypeTiny, mysql.TypeShort, mysql.TypeInt24, mysql.TypeLong, mysql.TypeLonglong:
		switch newCol.GetType() {
		case mysql.TypeTiny, mysql.TypeShort, mysql.TypeInt24, mysql.TypeLong, mysql.TypeLonglong:
			return needTruncationOrToggleSignForInteger()
		}
		// conversion between float and double needs reorganization, see issue #31372
	}

	return true
}

// ConvertBetweenCharAndVarchar check whether column converted between char and varchar
// TODO: it is used for plugins. so change plugin's using and remove it.
func ConvertBetweenCharAndVarchar(oldCol, newCol byte) bool {
	return types.ConvertBetweenCharAndVarchar(oldCol, newCol)
}

// IsElemsChangedToModifyColumn check elems changed
func IsElemsChangedToModifyColumn(oldElems, newElems []string) bool {
	if len(newElems) < len(oldElems) {
		return true
	}
	for index, oldElem := range oldElems {
		newElem := newElems[index]
		if oldElem != newElem {
			return true
		}
	}
	return false
}

// ProcessColumnCharsetAndCollation process column charset and collation
func ProcessColumnCharsetAndCollation(ctx *metabuild.Context, col *table.Column, newCol *table.Column, meta *model.TableInfo, specNewColumn *ast.ColumnDef, schema *model.DBInfo) error {
	var chs, coll string
	var err error
	// TODO: Remove it when all table versions are greater than or equal to TableInfoVersion1.
	// If newCol's charset is empty and the table's version less than TableInfoVersion1,
	// we will not modify the charset of the column. This behavior is not compatible with MySQL.
	if len(newCol.FieldType.GetCharset()) == 0 && meta.Version < model.TableInfoVersion1 {
		chs = col.FieldType.GetCharset()
		coll = col.FieldType.GetCollate()
	} else {
		chs, coll, err = getCharsetAndCollateInColumnDef(specNewColumn, ctx.GetDefaultCollationForUTF8MB4())
		if err != nil {
			return errors.Trace(err)
		}
		chs, coll, err = ResolveCharsetCollation([]ast.CharsetOpt{
			{Chs: chs, Col: coll},
			{Chs: meta.Charset, Col: meta.Collate},
			{Chs: schema.Charset, Col: schema.Collate},
		}, ctx.GetDefaultCollationForUTF8MB4())
		chs, coll = OverwriteCollationWithBinaryFlag(specNewColumn, chs, coll, ctx.GetDefaultCollationForUTF8MB4())
		if err != nil {
			return errors.Trace(err)
		}
	}

	if err = setCharsetCollationFlenDecimal(ctx, &newCol.FieldType, newCol.Name.O, chs, coll); err != nil {
		return errors.Trace(err)
	}
	decodeEnumSetBinaryLiteralToUTF8(&newCol.FieldType, chs)
	return nil
}

// checkColumnWithIndexConstraint is used to check the related index constraint of the modified column.
// Index has a max-prefix-length constraint. eg: a varchar(100), index idx(a), modifying column a to a varchar(4000)
// will cause index idx to break the max-prefix-length constraint.
func checkColumnWithIndexConstraint(tbInfo *model.TableInfo, originalCol, newCol *model.ColumnInfo) error {
	columns := make([]*model.ColumnInfo, 0, len(tbInfo.Columns))
	columns = append(columns, tbInfo.Columns...)
	// Replace old column with new column.
	for i, col := range columns {
		if col.Name.L != originalCol.Name.L {
			continue
		}
		columns[i] = newCol.Clone()
		columns[i].Name = originalCol.Name
		break
	}

	pkIndex := tables.FindPrimaryIndex(tbInfo)

	checkOneIndex := func(indexInfo *model.IndexInfo) (err error) {
		var modified bool
		for _, col := range indexInfo.Columns {
			if col.Name.L == originalCol.Name.L {
				modified = true
				break
			}
		}
		if !modified {
			return
		}
		err = checkIndexInModifiableColumns(columns, indexInfo.Columns, indexInfo.VectorInfo != nil)
		if err != nil {
			return
		}
		err = checkIndexPrefixLength(columns, indexInfo.Columns)
		return
	}

	// Check primary key first.
	var err error

	if pkIndex != nil {
		err = checkOneIndex(pkIndex)
		if err != nil {
			return err
		}
	}

	// Check secondary indexes.
	for _, indexInfo := range tbInfo.Indices {
		if indexInfo.Primary {
			continue
		}
		// the second param should always be set to true, check index length only if it was modified
		// checkOneIndex needs one param only.
		err = checkOneIndex(indexInfo)
		if err != nil {
			return err
		}
	}
	return nil
}

func checkIndexInModifiableColumns(columns []*model.ColumnInfo, idxColumns []*model.IndexColumn, isVectorIndex bool) error {
	for _, ic := range idxColumns {
		col := model.FindColumnInfo(columns, ic.Name.L)
		if col == nil {
			return dbterror.ErrKeyColumnDoesNotExits.GenWithStack("column does not exist: %s", ic.Name)
		}

		prefixLength := types.UnspecifiedLength
		if types.IsTypePrefixable(col.FieldType.GetType()) && col.FieldType.GetFlen() > ic.Length {
			// When the index column is changed, prefix length is only valid
			// if the type is still prefixable and larger than old prefix length.
			prefixLength = ic.Length
		}
		if err := checkIndexColumn(col, prefixLength, false, isVectorIndex); err != nil {
			return err
		}
	}
	return nil
}

// checkModifyTypes checks if the 'origin' type can be modified to 'to' type no matter directly change
// or change by reorg. It returns error if the two types are incompatible and correlated change are not
// supported. However, even the two types can be change, if the "origin" type contains primary key, error will be returned.
func checkModifyTypes(origin *types.FieldType, to *types.FieldType, needRewriteCollationData bool) error {
	canReorg, err := types.CheckModifyTypeCompatible(origin, to)
	if err != nil {
		if !canReorg {
			return errors.Trace(dbterror.ErrUnsupportedModifyColumn.GenWithStackByArgs(err.Error()))
		}
		if mysql.HasPriKeyFlag(origin.GetFlag()) {
			msg := "this column has primary key flag"
			return dbterror.ErrUnsupportedModifyColumn.GenWithStackByArgs(msg)
		}
	}

	err = checkModifyCharsetAndCollation(to.GetCharset(), to.GetCollate(), origin.GetCharset(), origin.GetCollate(), needRewriteCollationData)

	if err != nil {
		if to.GetCharset() == charset.CharsetGBK || origin.GetCharset() == charset.CharsetGBK {
			return errors.Trace(err)
		}
		// column type change can handle the charset change between these two types in the process of the reorg.
		if dbterror.ErrUnsupportedModifyCharset.Equal(err) && canReorg {
			return nil
		}
	}
	return errors.Trace(err)
}

// ProcessModifyColumnOptions process column options.
func ProcessModifyColumnOptions(ctx sessionctx.Context, col *table.Column, options []*ast.ColumnOption) error {
	var sb strings.Builder
	restoreFlags := format.RestoreStringSingleQuotes | format.RestoreKeyWordLowercase | format.RestoreNameBackQuotes |
		format.RestoreSpacesAroundBinaryOperation | format.RestoreWithoutSchemaName | format.RestoreWithoutSchemaName
	restoreCtx := format.NewRestoreCtx(restoreFlags, &sb)

	var hasDefaultValue, setOnUpdateNow bool
	var err error
	var hasNullFlag bool
	for _, opt := range options {
		switch opt.Tp {
		case ast.ColumnOptionDefaultValue:
			hasDefaultValue, err = SetDefaultValue(ctx.GetExprCtx(), col, opt)
			if err != nil {
				return errors.Trace(err)
			}
		case ast.ColumnOptionComment:
			err := setColumnComment(ctx.GetExprCtx(), col, opt)
			if err != nil {
				return errors.Trace(err)
			}
		case ast.ColumnOptionNotNull:
			col.AddFlag(mysql.NotNullFlag)
		case ast.ColumnOptionNull:
			hasNullFlag = true
			col.DelFlag(mysql.NotNullFlag)
		case ast.ColumnOptionAutoIncrement:
			col.AddFlag(mysql.AutoIncrementFlag)
		case ast.ColumnOptionPrimaryKey:
			return errors.Trace(dbterror.ErrUnsupportedModifyColumn.GenWithStack("can't change column constraint (PRIMARY KEY)"))
		case ast.ColumnOptionUniqKey:
			return errors.Trace(dbterror.ErrUnsupportedModifyColumn.GenWithStack("can't change column constraint (UNIQUE KEY)"))
		case ast.ColumnOptionOnUpdate:
			// TODO: Support other time functions.
			if !(col.GetType() == mysql.TypeTimestamp || col.GetType() == mysql.TypeDatetime) {
				return dbterror.ErrInvalidOnUpdate.GenWithStackByArgs(col.Name)
			}
			if !expression.IsValidCurrentTimestampExpr(opt.Expr, &col.FieldType) {
				return dbterror.ErrInvalidOnUpdate.GenWithStackByArgs(col.Name)
			}
			col.AddFlag(mysql.OnUpdateNowFlag)
			setOnUpdateNow = true
		case ast.ColumnOptionGenerated:
			sb.Reset()
			err = opt.Expr.Restore(restoreCtx)
			if err != nil {
				return errors.Trace(err)
			}
			col.GeneratedExprString = sb.String()
			col.GeneratedStored = opt.Stored
			col.Dependences = make(map[string]struct{})
			// Only used by checkModifyGeneratedColumn, there is no need to set a ctor for it.
			col.GeneratedExpr = table.NewClonableExprNode(nil, opt.Expr)
			for _, colName := range FindColumnNamesInExpr(opt.Expr) {
				col.Dependences[colName.Name.L] = struct{}{}
			}
		case ast.ColumnOptionCollate:
			col.SetCollate(opt.StrValue)
		case ast.ColumnOptionReference:
			return errors.Trace(dbterror.ErrUnsupportedModifyColumn.GenWithStackByArgs("can't modify with references"))
		case ast.ColumnOptionFulltext:
			return errors.Trace(dbterror.ErrUnsupportedModifyColumn.GenWithStackByArgs("can't modify with full text"))
		case ast.ColumnOptionCheck:
			return errors.Trace(dbterror.ErrUnsupportedModifyColumn.GenWithStackByArgs("can't modify with check"))
		// Ignore ColumnOptionAutoRandom. It will be handled later.
		case ast.ColumnOptionAutoRandom:
		default:
			return errors.Trace(dbterror.ErrUnsupportedModifyColumn.GenWithStackByArgs(fmt.Sprintf("unknown column option type: %d", opt.Tp)))
		}
	}

	if err = processAndCheckDefaultValueAndColumn(ctx.GetExprCtx(), col, nil, hasDefaultValue, setOnUpdateNow, hasNullFlag); err != nil {
		return errors.Trace(err)
	}

	return nil
}

func checkAutoRandom(tableInfo *model.TableInfo, originCol *table.Column, specNewColumn *ast.ColumnDef) (uint64, error) {
	var oldShardBits, oldRangeBits uint64
	if isClusteredPKColumn(originCol, tableInfo) {
		oldShardBits = tableInfo.AutoRandomBits
		oldRangeBits = tableInfo.AutoRandomRangeBits
	}
	newShardBits, newRangeBits, err := extractAutoRandomBitsFromColDef(specNewColumn)
	if err != nil {
		return 0, errors.Trace(err)
	}
	switch {
	case oldShardBits == newShardBits:
	case oldShardBits < newShardBits:
		addingAutoRandom := oldShardBits == 0
		if addingAutoRandom {
			convFromAutoInc := mysql.HasAutoIncrementFlag(originCol.GetFlag()) && originCol.IsPKHandleColumn(tableInfo)
			if !convFromAutoInc {
				return 0, dbterror.ErrInvalidAutoRandom.GenWithStackByArgs(autoid.AutoRandomAlterChangeFromAutoInc)
			}
		}
		if autoid.AutoRandomShardBitsMax < newShardBits {
			errMsg := fmt.Sprintf(autoid.AutoRandomOverflowErrMsg,
				autoid.AutoRandomShardBitsMax, newShardBits, specNewColumn.Name.Name.O)
			return 0, dbterror.ErrInvalidAutoRandom.GenWithStackByArgs(errMsg)
		}
		// increasing auto_random shard bits is allowed.
	case oldShardBits > newShardBits:
		if newShardBits == 0 {
			return 0, dbterror.ErrInvalidAutoRandom.GenWithStackByArgs(autoid.AutoRandomAlterErrMsg)
		}
		return 0, dbterror.ErrInvalidAutoRandom.GenWithStackByArgs(autoid.AutoRandomDecreaseBitErrMsg)
	}

	modifyingAutoRandCol := oldShardBits > 0 || newShardBits > 0
	if modifyingAutoRandCol {
		// Disallow changing the column field type.
		if originCol.GetType() != specNewColumn.Tp.GetType() {
			return 0, dbterror.ErrInvalidAutoRandom.GenWithStackByArgs(autoid.AutoRandomModifyColTypeErrMsg)
		}
		if originCol.GetType() != mysql.TypeLonglong {
			return 0, dbterror.ErrInvalidAutoRandom.GenWithStackByArgs(fmt.Sprintf(autoid.AutoRandomOnNonBigIntColumn, types.TypeStr(originCol.GetType())))
		}
		// Disallow changing from auto_random to auto_increment column.
		if containsColumnOption(specNewColumn, ast.ColumnOptionAutoIncrement) {
			return 0, dbterror.ErrInvalidAutoRandom.GenWithStackByArgs(autoid.AutoRandomIncompatibleWithAutoIncErrMsg)
		}
		// Disallow specifying a default value on auto_random column.
		if containsColumnOption(specNewColumn, ast.ColumnOptionDefaultValue) {
			return 0, dbterror.ErrInvalidAutoRandom.GenWithStackByArgs(autoid.AutoRandomIncompatibleWithDefaultValueErrMsg)
		}
	}
	if rangeBitsIsChanged(oldRangeBits, newRangeBits) {
		return 0, dbterror.ErrInvalidAutoRandom.FastGenByArgs(autoid.AutoRandomUnsupportedAlterRangeBits)
	}
	return newShardBits, nil
}

func isClusteredPKColumn(col *table.Column, tblInfo *model.TableInfo) bool {
	switch {
	case tblInfo.PKIsHandle:
		return mysql.HasPriKeyFlag(col.GetFlag())
	case tblInfo.IsCommonHandle:
		pk := tables.FindPrimaryIndex(tblInfo)
		for _, c := range pk.Columns {
			if c.Name.L == col.Name.L {
				return true
			}
		}
		return false
	default:
		return false
	}
}

func rangeBitsIsChanged(oldBits, newBits uint64) bool {
	if oldBits == 0 {
		oldBits = autoid.AutoRandomRangeBitsDefault
	}
	if newBits == 0 {
		newBits = autoid.AutoRandomRangeBitsDefault
	}
	return oldBits != newBits
}<|MERGE_RESOLUTION|>--- conflicted
+++ resolved
@@ -436,23 +436,15 @@
 }
 
 func (w *worker) doModifyColumnTypeWithData(
-<<<<<<< HEAD
-	jobCtx *jobContext, job *model.Job, dbInfo *model.DBInfo, tblInfo *model.TableInfo,
-	changingCol, oldCol *model.ColumnInfo, args *model.ModifyColumnArgs,
-) (ver int64, _ error) {
-	colName, pos := args.Column.Name, args.Position
-
-=======
 	jobCtx *jobContext,
 	job *model.Job,
 	dbInfo *model.DBInfo,
 	tblInfo *model.TableInfo,
 	changingCol, oldCol *model.ColumnInfo,
-	colName pmodel.CIStr,
-	pos *ast.ColumnPosition,
-	rmIdxIDs []int64,
+	args *model.ModifyColumnArgs,
 ) (ver int64, _ error) {
->>>>>>> aade0ee9
+	colName, pos := args.Column.Name, args.Position
+
 	var err error
 	originalState := changingCol.State
 	targetCol := changingCol.Clone()
