// Copyright 2024 PingCAP, Inc.
//
// Licensed under the Apache License, Version 2.0 (the "License");
// you may not use this file except in compliance with the License.
// You may obtain a copy of the License at
//
//     http://www.apache.org/licenses/LICENSE-2.0
//
// Unless required by applicable law or agreed to in writing, software
// distributed under the License is distributed on an "AS IS" BASIS,
// WITHOUT WARRANTIES OR CONDITIONS OF ANY KIND, either express or implied.
// See the License for the specific language governing permissions and
// limitations under the License.

package ddl

import (
	"bytes"
	"context"
	"fmt"
	"strings"

	"github.com/pingcap/errors"
	"github.com/pingcap/failpoint"
	"github.com/pingcap/tidb/pkg/ddl/logutil"
	"github.com/pingcap/tidb/pkg/ddl/notifier"
	sess "github.com/pingcap/tidb/pkg/ddl/session"
	"github.com/pingcap/tidb/pkg/errctx"
	"github.com/pingcap/tidb/pkg/expression"
	"github.com/pingcap/tidb/pkg/expression/exprctx"
	"github.com/pingcap/tidb/pkg/infoschema"
	"github.com/pingcap/tidb/pkg/kv"
	"github.com/pingcap/tidb/pkg/meta"
	"github.com/pingcap/tidb/pkg/meta/autoid"
	"github.com/pingcap/tidb/pkg/meta/metabuild"
	"github.com/pingcap/tidb/pkg/meta/model"
	"github.com/pingcap/tidb/pkg/metrics"
	"github.com/pingcap/tidb/pkg/parser"
	"github.com/pingcap/tidb/pkg/parser/ast"
	"github.com/pingcap/tidb/pkg/parser/charset"
	"github.com/pingcap/tidb/pkg/parser/format"
	"github.com/pingcap/tidb/pkg/parser/mysql"
	"github.com/pingcap/tidb/pkg/sessionctx"
	"github.com/pingcap/tidb/pkg/sessionctx/vardef"
	"github.com/pingcap/tidb/pkg/sessionctx/variable"
	"github.com/pingcap/tidb/pkg/table"
	"github.com/pingcap/tidb/pkg/table/tables"
	"github.com/pingcap/tidb/pkg/types"
	"github.com/pingcap/tidb/pkg/util"
	"github.com/pingcap/tidb/pkg/util/dbterror"
	"github.com/pingcap/tidb/pkg/util/filter"
	"github.com/pingcap/tidb/pkg/util/intest"
	"go.uber.org/zap"
)

<<<<<<< HEAD
// ModifyColumnType is used to indicate what type of modify column job it is.
const (
	ModifyTypeNone             byte = iota
	ModifyTypeNoReorg               // modify column that guarantees no reorganization of all data is needed.
	ModifyTypeNoReorgWithCheck      // modify column that guarantees no reorganization if the existing data are in range.
	ModifyTypeIndexReorg            // modify column that needs to reorg the index data only.
	ModifyTypeReorg                 // modify column that needs to reorg both the row and index data.
=======
// modifyColumnType is used to indicate what type of modify column job it is.
// Note: to maintain compatibility, value 6(mysql.TypeNull) should not be used here which may be used by older version of TiDB.
// https://github.com/pingcap/tidb/blob/cf587d3793d7d147132d90eb1850981d3ec41780/pkg/ddl/modify_column.go#L998-L1004
const (
	modifyTypeNone byte = iota
	// modify column that guarantees no reorganization or check is needed.
	modifyTypeNoReorg

	// modify column that don't need to reorg the data, but need to check the existing data.
	modifyTypeNoReorgWithCheck

	// modify column that only needs to reorg the index
	modifyTypeIndexReorg

	// modify column that needs to reorg both the row and index data.
	modifyTypeReorg
>>>>>>> 31338c0d
)

func typeToString(tp byte) string {
	switch tp {
<<<<<<< HEAD
	case ModifyTypeNone:
		return "none"
	case ModifyTypeNoReorg:
		return "modify meta only"
	case ModifyTypeNoReorgWithCheck:
		return "modify meta only with range check"
	case ModifyTypeIndexReorg:
		return "reorg index only"
	case ModifyTypeReorg:
=======
	case modifyTypeNone:
		return "none"
	case modifyTypeNoReorg:
		return "modify meta only"
	case modifyTypeNoReorgWithCheck:
		return "modify meta only with range check"
	case modifyTypeIndexReorg:
		return "reorg index only"
	case modifyTypeReorg:
>>>>>>> 31338c0d
		return "reorg row and index"
	}

	return ""
}

<<<<<<< HEAD
func getChangingCol(
	args *model.ModifyColumnArgs,
	tblInfo *model.TableInfo,
	oldCol *model.ColumnInfo,
) (*model.ColumnInfo, error) {
	changingCol := args.ChangingColumn
	if changingCol == nil {
		if err := checkColumnAlreadyExists(tblInfo, args); err != nil {
			return nil, errors.Trace(err)
		}

		changingCol = args.Column.Clone()
		changingCol.Name = ast.NewCIStr(genChangingColumnUniqueName(tblInfo, oldCol))
		changingCol.ChangeStateInfo = &model.ChangeStateInfo{DependencyColumnOffset: oldCol.Offset}
		InitAndAddColumnToTable(tblInfo, changingCol)

		var redundantIdxs []int64
		indexesToChange := FindRelatedIndexesToChange(tblInfo, oldCol.Name)
		for _, info := range indexesToChange {
			newIdxID := AllocateIndexID(tblInfo)
			if !info.isTemp {
				// We create a temp index for each normal index.
				tmpIdx := info.IndexInfo.Clone()
				tmpIdx.ID = newIdxID
				tmpIdx.Name = ast.NewCIStr(genChangingIndexUniqueName(tblInfo, info.IndexInfo))
				UpdateIndexCol(tmpIdx.Columns[info.Offset], changingCol)
				tblInfo.Indices = append(tblInfo.Indices, tmpIdx)
			} else {
				// The index is a temp index created by previous modify column job(s).
				// We can overwrite it to reduce reorg cost, because it will be dropped eventually.
				tmpIdx := info.IndexInfo
				oldTempIdxID := tmpIdx.ID
				tmpIdx.ID = newIdxID
				UpdateIndexCol(tmpIdx.Columns[info.Offset], changingCol)
				redundantIdxs = append(redundantIdxs, oldTempIdxID)
			}
		}
		args.RedundantIdxs = redundantIdxs
	} else {
		changingCol = model.FindColumnInfoByID(tblInfo.Columns, args.ChangingColumn.ID)
		if changingCol == nil {
			logutil.DDLLogger().Error("the changing column has been removed")
			return nil, errors.Trace(infoschema.ErrColumnNotExists.GenWithStackByArgs(oldCol.Name, tblInfo.Name))
=======
// getModifyColumnType gets the modify column type.
// We need to ensure it's compatible with job submitted from older version of TiDB.
func getModifyColumnType(
	args *model.ModifyColumnArgs,
	_ *model.TableInfo,
	oldCol *model.ColumnInfo,
	_ mysql.SQLMode) byte {
	newCol := args.Column
	if !needChangeColumnData(oldCol, newCol) {
		// It's not NULL->NOTNULL change
		if mysql.HasNotNullFlag(oldCol.GetFlag()) || !mysql.HasNotNullFlag(newCol.GetFlag()) {
			return modifyTypeNoReorg
>>>>>>> 31338c0d
		}
		return modifyTypeNoReorgWithCheck
	}

<<<<<<< HEAD
	return changingCol, nil
}

func initializeChangingIndexes(
	args *model.ModifyColumnArgs,
	tblInfo *model.TableInfo,
	oldCol *model.ColumnInfo,
) error {
	if args.ChangingColumn != nil {
		return nil
	}

	if err := checkColumnAlreadyExists(tblInfo, args); err != nil {
		return errors.Trace(err)
	}

	tmpCol := oldCol.Clone()
	tmpCol.FieldType = args.Column.FieldType

	var redundantIdxs []int64
	indexesToChange := FindRelatedIndexesToChange(tblInfo, oldCol.Name)
	for _, info := range indexesToChange {
		newIdxID := AllocateIndexID(tblInfo)
		if !info.isTemp {
			// We create a temp index for each normal index.
			tmpIdx := info.IndexInfo.Clone()
			tmpIdx.State = model.StateNone
			tmpIdx.ID = newIdxID
			tmpIdx.Name = ast.NewCIStr(genChangingIndexUniqueName(tblInfo, info.IndexInfo))
			tmpIdx.Columns[info.Offset].UsingChangingType = true
			UpdateIndexCol(tmpIdx.Columns[info.Offset], tmpCol)
			tblInfo.Indices = append(tblInfo.Indices, tmpIdx)
		} else {
			// The index is a temp index created by previous modify column job(s).
			// We can just allocate a new ID, and gc the old one later.
			tmpIdx := info.IndexInfo
			tmpIdx.State = model.StateNone
			oldTempIdxID := tmpIdx.ID
			tmpIdx.ID = newIdxID
			tmpIdx.Columns[info.Offset].UsingChangingType = true
			UpdateIndexCol(tmpIdx.Columns[info.Offset], tmpCol)
			redundantIdxs = append(redundantIdxs, oldTempIdxID)
		}
	}
	args.RedundantIdxs = redundantIdxs
	args.ChangingColumn = args.Column.Clone()
	return nil
=======
	return modifyTypeReorg
}

func getChangingCol(
	args *model.ModifyColumnArgs,
	tblInfo *model.TableInfo,
	oldCol *model.ColumnInfo,
) (*model.ColumnInfo, error) {
	changingCol := args.ChangingColumn
	if changingCol == nil {
		changingCol = args.Column.Clone()
		changingCol.Name = ast.NewCIStr(genChangingColumnUniqueName(tblInfo, oldCol))
		changingCol.ChangeStateInfo = &model.ChangeStateInfo{DependencyColumnOffset: oldCol.Offset}
		InitAndAddColumnToTable(tblInfo, changingCol)

		var redundantIdxs []int64
		indexesToChange := FindRelatedIndexesToChange(tblInfo, oldCol.Name)
		for _, info := range indexesToChange {
			newIdxID := AllocateIndexID(tblInfo)
			if !info.isTemp {
				// We create a temp index for each normal index.
				tmpIdx := info.IndexInfo.Clone()
				tmpIdx.ID = newIdxID
				tmpIdx.Name = ast.NewCIStr(genChangingIndexUniqueName(tblInfo, info.IndexInfo))
				UpdateIndexCol(tmpIdx.Columns[info.Offset], changingCol)
				tblInfo.Indices = append(tblInfo.Indices, tmpIdx)
			} else {
				// The index is a temp index created by previous modify column job(s).
				// We can overwrite it to reduce reorg cost, because it will be dropped eventually.
				tmpIdx := info.IndexInfo
				oldTempIdxID := tmpIdx.ID
				tmpIdx.ID = newIdxID
				UpdateIndexCol(tmpIdx.Columns[info.Offset], changingCol)
				redundantIdxs = append(redundantIdxs, oldTempIdxID)
			}
		}
		args.RedundantIdxs = redundantIdxs
		return changingCol, nil
	}

	changingCol = model.FindColumnInfoByID(tblInfo.Columns, args.ChangingColumn.ID)
	if changingCol == nil {
		logutil.DDLLogger().Error("the changing column has been removed")
		return nil, errors.Trace(infoschema.ErrColumnNotExists.GenWithStackByArgs(oldCol.Name, tblInfo.Name))
	}

	return changingCol, nil
>>>>>>> 31338c0d
}

func (w *worker) onModifyColumn(jobCtx *jobContext, job *model.Job) (ver int64, _ error) {
	args, err := model.GetModifyColumnArgs(job)
	if err != nil {
		job.State = model.JobStateCancelled
		return ver, errors.Trace(err)
	}

	dbInfo, tblInfo, oldCol, err := getModifyColumnInfo(jobCtx.metaMut, job, args)
	if err != nil {
		return ver, errors.Trace(err)
	}

<<<<<<< HEAD
	// For first time running this job, we need to fill the ModifyColumnType.
	if args.ModifyColumnType == ModifyTypeNone {
=======
	// For first time running this job, or the job from older version,
	// we need to fill the ModifyColumnType.
	if args.ModifyColumnType == modifyTypeNone ||
		args.ModifyColumnType == mysql.TypeNull {
>>>>>>> 31338c0d
		args.ModifyColumnType = getModifyColumnType(args, tblInfo, oldCol, job.SQLMode)
		logutil.DDLLogger().Info("run modify column job",
			zap.String("oldColumnName", args.OldColumnName.L),
			zap.Int64("oldColumnID", oldCol.ID),
			zap.String("type", typeToString(args.ModifyColumnType)),
		)
	}

<<<<<<< HEAD
	intest.Assert(args.ModifyColumnType != ModifyTypeNone, "invalid modify column type")

	if job.IsRollingback() {
		switch args.ModifyColumnType {
		case ModifyTypeNoReorg, ModifyTypeNoReorgWithCheck:
			// For those column-type-change jobs which don't reorg the data
			return rollbackModifyColumnJob(jobCtx, tblInfo, job, args.Column, oldCol)
		case ModifyTypeReorg:
			// For those column-type-change jobs which reorg the data.
			return rollbackModifyColumnJobWithReorg(jobCtx, tblInfo, job, oldCol, args)
		case ModifyTypeIndexReorg:
			// For those column-type-change jobs which reorg the index only.
			return rollbackModifyColumnJobWithIndexReorg(jobCtx, tblInfo, job, oldCol, args)
=======
	if job.IsRollingback() {
		switch args.ModifyColumnType {
		case modifyTypeNoReorg, modifyTypeNoReorgWithCheck:
			// For those column-type-change jobs which don't need reorg.
			return rollbackModifyColumnJob(jobCtx, tblInfo, job, args.Column, oldCol)
		case modifyTypeReorg:
			// For those column-type-change jobs which need reorg.
			return rollbackModifyColumnJobWithReorg(jobCtx, tblInfo, job, oldCol, args)
		case modifyTypeIndexReorg:
			// We will add this case later
			return ver, errors.Errorf("ModifyTypeIndexReorg is not supported yet")
>>>>>>> 31338c0d
		}
	}

	// Do some checks for all modify column types.
<<<<<<< HEAD
	if err = checkAndApplyAutoRandomBits(jobCtx, dbInfo, tblInfo, oldCol, args.Column, args.NewShardBits); err != nil {
=======
	err = checkAndApplyAutoRandomBits(jobCtx, dbInfo, tblInfo, oldCol, args.Column, args.NewShardBits)
	if err != nil {
>>>>>>> 31338c0d
		job.State = model.JobStateCancelled
		return ver, errors.Trace(err)
	}
	if err = checkModifyTypes(oldCol, args.Column, isColumnWithIndex(oldCol.Name.L, tblInfo.Indices)); err != nil {
		job.State = model.JobStateCancelled
		return ver, errors.Trace(err)
	}

<<<<<<< HEAD
	if args.ModifyColumnType == ModifyTypeNoReorg {
=======
	if args.ChangingColumn == nil {
>>>>>>> 31338c0d
		if err := checkColumnAlreadyExists(tblInfo, args); err != nil {
			job.State = model.JobStateCancelled
			return ver, errors.Trace(err)
		}
	}

	if args.ModifyColumnType == modifyTypeNoReorgWithCheck {
		return w.doModifyColumnWithCheck(jobCtx, job, dbInfo, tblInfo, args.Column, oldCol, args.Position)
	}

	if args.ModifyColumnType == modifyTypeNoReorg {
		return w.doModifyColumnNoCheck(jobCtx, job, tblInfo, args.Column, oldCol, args.Position)
	}

	// Checks for ModifyTypeReorg and ModifyTypeIndexReorg.
	if err = isGeneratedRelatedColumn(tblInfo, args.Column, oldCol); err != nil {
		job.State = model.JobStateCancelled
		return ver, errors.Trace(err)
	}
	if tblInfo.Partition != nil {
		job.State = model.JobStateCancelled
		return ver, errors.Trace(dbterror.ErrUnsupportedModifyColumn.GenWithStackByArgs("table is partition table"))
	}
	if isColumnarIndexColumn(tblInfo, oldCol) {
		job.State = model.JobStateCancelled
		return ver, errors.Trace(dbterror.ErrUnsupportedModifyColumn.GenWithStackByArgs("columnar indexes on the column"))
	}
<<<<<<< HEAD
	// Forbid reorg modify column in primary key.
	if mysql.HasPriKeyFlag(oldCol.GetFlag()) {
		job.State = model.JobStateCancelled
		return ver, dbterror.ErrUnsupportedModifyColumn.GenWithStackByArgs("can't modify column in primary key")
	}

	defer checkColumnOrderByStates(tblInfo)

	// Check if we can only do index reorg
	if args.ModifyColumnType == ModifyTypeNoReorgWithCheck {
		if err := checkColumnAlreadyExists(tblInfo, args); err != nil {
			job.State = model.JobStateCancelled
			return ver, errors.Trace(err)
		}
		return w.doModifyColumn(jobCtx, job, dbInfo, tblInfo, args.Column, oldCol, args.Position)
	}

	if args.ModifyColumnType == ModifyTypeIndexReorg {
		if err := initializeChangingIndexes(args, tblInfo, oldCol); err != nil {
			return ver, errors.Trace(err)
		}
		return w.doModifyColumnIndexReorg(
			jobCtx, job, dbInfo, tblInfo, oldCol, args)
	}

	changingCol, err := getChangingCol(args, tblInfo, oldCol)
	if err != nil {
		job.State = model.JobStateCancelled
		return ver, errors.Trace(err)
	}

=======
	if mysql.HasPriKeyFlag(oldCol.GetFlag()) {
		job.State = model.JobStateCancelled
		return ver, dbterror.ErrUnsupportedModifyColumn.GenWithStackByArgs("can't modify column in primary key")
	}

	defer checkColumnOrderByStates(tblInfo)
	changingCol, err := getChangingCol(args, tblInfo, oldCol)
	if err != nil {
		job.State = model.JobStateCancelled
		return ver, errors.Trace(err)
	}
>>>>>>> 31338c0d
	return w.doModifyColumnTypeWithData(
		jobCtx, job, dbInfo, tblInfo, changingCol, oldCol, args)
}

func checkColumnAlreadyExists(tblInfo *model.TableInfo, args *model.ModifyColumnArgs) error {
	// If we want to rename the column name, we need to check whether it already exists.
	if args.Column.Name.L != args.OldColumnName.L {
		c := model.FindColumnInfo(tblInfo.Columns, args.Column.Name.L)
		if c != nil {
			return errors.Trace(infoschema.ErrColumnExists.GenWithStackByArgs(args.Column.Name))
		}
	}
	return nil
}

// rollbackModifyColumnJob rollbacks the job when an error occurs.
func rollbackModifyColumnJob(
	jobCtx *jobContext, tblInfo *model.TableInfo, job *model.Job,
	newCol, oldCol *model.ColumnInfo) (ver int64, err error) {
	if oldCol.ID == newCol.ID {
		// If the not-null change is included, we should clean the flag info in oldCol.
<<<<<<< HEAD
		tblInfo.Columns[oldCol.Offset].ChangingFieldType = nil
=======
>>>>>>> 31338c0d
		if mysql.HasPreventNullInsertFlag(oldCol.GetFlag()) {
			tblInfo.Columns[oldCol.Offset].DelFlag(mysql.PreventNullInsertFlag)
			tblInfo.Columns[oldCol.Offset].DelFlag(mysql.NotNullFlag)
		}
		ver, err = updateVersionAndTableInfo(jobCtx, job, tblInfo, true)
		if err != nil {
			return ver, errors.Trace(err)
		}
	}
	job.FinishTableJob(model.JobStateRollbackDone, model.StateNone, ver, tblInfo)
	// For those column changes which doesn't need reorg data, we should also mock empty args for delete range.
	job.FillFinishedArgs(&model.ModifyColumnArgs{})
	return ver, nil
}

// rollbackModifyColumnJobWithReorg is used to rollback modify-column job which need to reorg the data.
func rollbackModifyColumnJobWithReorg(
	jobCtx *jobContext, tblInfo *model.TableInfo, job *model.Job,
	oldCol *model.ColumnInfo, args *model.ModifyColumnArgs) (ver int64, err error) {
	// If the not-null change is included, we should clean the flag info in oldCol.
	tblInfo.Columns[oldCol.Offset].ChangingFieldType = nil
	if mysql.HasPreventNullInsertFlag(oldCol.GetFlag()) {
		tblInfo.Columns[oldCol.Offset].DelFlag(mysql.PreventNullInsertFlag)
		tblInfo.Columns[oldCol.Offset].DelFlag(mysql.NotNullFlag)
	}

	var changingIdxIDs []int64
	if args.ChangingColumn != nil {
		changingIdxIDs = buildRelatedIndexIDs(tblInfo, args.ChangingColumn.ID)
		// The job is in the middle state. The appended changingCol and changingIndex should
		// be removed from the tableInfo as well.
		removeChangingColAndIdxs(tblInfo, args.ChangingColumn.ID)
	}
	ver, err = updateVersionAndTableInfoWithCheck(jobCtx, job, tblInfo, true)
	if err != nil {
		return ver, errors.Trace(err)
	}
	job.FinishTableJob(model.JobStateRollbackDone, model.StateNone, ver, tblInfo)
	args.IndexIDs = changingIdxIDs
	args.PartitionIDs = getPartitionIDs(tblInfo)
	job.FillFinishedArgs(args)
	return ver, nil
}

// rollbackModifyColumnJobWithReorg is used to rollback modify-column job which need to reorg the data.
func rollbackModifyColumnJobWithIndexReorg(
	jobCtx *jobContext, tblInfo *model.TableInfo, job *model.Job,
	oldCol *model.ColumnInfo, args *model.ModifyColumnArgs) (ver int64, err error) {
	// If the not-null change is included, we should clean the flag info in oldCol.
	tblInfo.Columns[oldCol.Offset].ChangingFieldType = nil
	if mysql.HasPreventNullInsertFlag(oldCol.GetFlag()) {
		tblInfo.Columns[oldCol.Offset].DelFlag(mysql.PreventNullInsertFlag)
		tblInfo.Columns[oldCol.Offset].DelFlag(mysql.NotNullFlag)
	}

	allIdxs := buildRelatedIndexInfos(tblInfo, oldCol.ID)
	changingIdxInfos := make([]*model.IndexInfo, 0, len(allIdxs)/2)
	for _, idx := range allIdxs {
		for _, idxCol := range idx.Columns {
			if idxCol.Name.L == oldCol.Name.L && idxCol.UsingChangingType {
				changingIdxInfos = append(changingIdxInfos, idx)
				break
			}
		}
	}
	for _, idx := range changingIdxInfos {
		args.IndexIDs = append(args.IndexIDs, idx.ID)
	}
	removeOldIndexes(tblInfo, changingIdxInfos)

	ver, err = updateVersionAndTableInfoWithCheck(jobCtx, job, tblInfo, true)
	if err != nil {
		return ver, errors.Trace(err)
	}
	job.FinishTableJob(model.JobStateRollbackDone, model.StateNone, ver, tblInfo)
	args.PartitionIDs = getPartitionIDs(tblInfo)
	job.FillFinishedArgs(args)
	return ver, nil
}

func getModifyColumnInfo(
	t *meta.Mutator, job *model.Job, args *model.ModifyColumnArgs,
) (*model.DBInfo, *model.TableInfo, *model.ColumnInfo, error) {
	dbInfo, err := checkSchemaExistAndCancelNotExistJob(t, job)
	if err != nil {
		return nil, nil, nil, errors.Trace(err)
	}

	tblInfo, err := GetTableInfoAndCancelFaultJob(t, job, job.SchemaID)
	if err != nil {
		return nil, nil, nil, errors.Trace(err)
	}

	var oldCol *model.ColumnInfo
	// Use column ID to locate the old column.
	// It is persisted to job arguments after the first execution.
	if args.OldColumnID > 0 {
		oldCol = model.FindColumnInfoByID(tblInfo.Columns, args.OldColumnID)
	} else {
		// Lower version TiDB doesn't persist the old column ID to job arguments.
		// We have to use the old column name to locate the old column.
		oldCol = model.FindColumnInfo(tblInfo.Columns, getRemovingObjName(args.OldColumnName.L))
		if oldCol == nil {
			// The old column maybe not in removing state.
			oldCol = model.FindColumnInfo(tblInfo.Columns, args.OldColumnName.L)
		}
		if oldCol != nil {
			args.OldColumnID = oldCol.ID
			logutil.DDLLogger().Info("run modify column job, find old column by name",
				zap.Int64("jobID", job.ID),
				zap.String("oldColumnName", args.OldColumnName.L),
				zap.Int64("oldColumnID", oldCol.ID),
			)
		}
	}
	if oldCol == nil {
		job.State = model.JobStateCancelled
		return nil, nil, nil, errors.Trace(infoschema.ErrColumnNotExists.GenWithStackByArgs(args.OldColumnName, tblInfo.Name))
	}
	return dbInfo, tblInfo, oldCol, errors.Trace(err)
}

<<<<<<< HEAD
func adjustTableInfoAfterModifyColumn(
	tblInfo *model.TableInfo, newCol, oldCol *model.ColumnInfo, pos *ast.ColumnPosition) error {
	// We need the latest column's offset and state. This information can be obtained from the store.
	newCol.Offset = oldCol.Offset
	newCol.State = oldCol.State
	if pos != nil && pos.RelativeColumn != nil && oldCol.Name.L == pos.RelativeColumn.Name.L {
		// For cases like `modify column b after b`, it should report this error.
		return errors.Trace(infoschema.ErrColumnNotExists.GenWithStackByArgs(oldCol.Name, tblInfo.Name))
=======
// rollbackModifyColumnJobWithReorg is used to rollback modify-column job which need to reorg the data.
func rollbackModifyColumnJobWithReorg(
	jobCtx *jobContext, tblInfo *model.TableInfo, job *model.Job,
	oldCol *model.ColumnInfo, args *model.ModifyColumnArgs) (ver int64, err error) {
	// If the not-null change is included, we should clean the flag info in oldCol.
	if mysql.HasPreventNullInsertFlag(oldCol.GetFlag()) {
		// Reset NotNullFlag flag.
		tblInfo.Columns[oldCol.Offset].SetFlag(oldCol.GetFlag() &^ mysql.NotNullFlag)
		// Reset PreventNullInsertFlag flag.
		tblInfo.Columns[oldCol.Offset].SetFlag(oldCol.GetFlag() &^ mysql.PreventNullInsertFlag)
	}
	var changingIdxIDs []int64
	if args.ChangingColumn != nil {
		changingIdxIDs = buildRelatedIndexIDs(tblInfo, args.ChangingColumn.ID)
		// The job is in the middle state. The appended changingCol and changingIndex should
		// be removed from the tableInfo as well.
		removeChangingColAndIdxs(tblInfo, args.ChangingColumn.ID)
>>>>>>> 31338c0d
	}
	destOffset, err := LocateOffsetToMove(oldCol.Offset, pos, tblInfo)
	if err != nil {
		return errors.Trace(infoschema.ErrColumnNotExists.GenWithStackByArgs(oldCol.Name, tblInfo.Name))
	}
	tblInfo.Columns[oldCol.Offset] = newCol
	tblInfo.MoveColumnInfo(oldCol.Offset, destOffset)
	updateNewIdxColsNameOffset(tblInfo.Indices, oldCol.Name, newCol)
	updateFKInfoWhenModifyColumn(tblInfo, oldCol.Name, newCol.Name)
	updateTTLInfoWhenModifyColumn(tblInfo, oldCol.Name, newCol.Name)
	return nil
}

<<<<<<< HEAD
// doModifyColumn updates the column information only. It does not support modifying column data.
func (w *worker) doModifyColumn(
	jobCtx *jobContext,
	job *model.Job,
	dbInfo *model.DBInfo,
	tblInfo *model.TableInfo,
	newCol, oldCol *model.ColumnInfo,
	pos *ast.ColumnPosition,
) (ver int64, err error) {
	if oldCol.ID != newCol.ID {
		job.State = model.JobStateRollingback
		return ver, dbterror.ErrColumnInChange.GenWithStackByArgs(oldCol.Name, newCol.ID)
	}

	checkValueRange := needChangeColumnData(oldCol, newCol)
	firstTimeCheck := !mysql.HasPreventNullInsertFlag(oldCol.GetFlag()) && oldCol.ChangingFieldType == nil

	if !firstTimeCheck {
		delayForAsyncCommit()
	}

	checked, err := checkModifyColumnData(
		jobCtx.stepCtx, w,
		dbInfo.Name, tblInfo.Name,
		oldCol, newCol, checkValueRange)

	if checked {
		if err != nil {
			job.State = model.JobStateRollingback
			return ver, errors.Trace(err)
		}

		if firstTimeCheck {
			failpoint.InjectCall("afterModifyColumnCheckValue")
			return updateVersionAndTableInfoWithCheck(jobCtx, job, tblInfo, true)
		}
	}

	failpoint.InjectCall("afterFirstModifyColumnCheck")

	if job.MultiSchemaInfo != nil && job.MultiSchemaInfo.Revertible {
		job.MarkNonRevertible()
		// Store the mark and enter the next DDL handling loop.
		return updateVersionAndTableInfoWithCheck(jobCtx, job, tblInfo, false)
=======
// checkModifyColumnData checks the values of the old column data
func checkModifyColumnData(
	ctx context.Context,
	w *worker,
	dbName, tblName ast.CIStr,
	oldCol, changingCol *model.ColumnInfo,
) (checked bool, err error) {
	// Get sessionctx from context resource pool.
	var sctx sessionctx.Context
	sctx, err = w.sessPool.Get()
	if err != nil {
		return false, errors.Trace(err)
	}
	defer w.sessPool.Put(sctx)

	sql := buildCheckSQLFromModifyColumn(dbName, tblName, oldCol, changingCol)
	if sql == "" {
		return false, nil
	}

	rows, _, err := sctx.GetRestrictedSQLExecutor().ExecRestrictedSQL(ctx, nil, sql)
	if err != nil {
		return false, errors.Trace(err)
	}
	if len(rows) != 0 {
		if rows[0].IsNull(0) {
			return true, dbterror.ErrInvalidUseOfNull
		}

		datum := rows[0].GetDatum(0, &oldCol.FieldType)
		dStr := datumToStringNoErr(datum)
		return true, types.ErrTruncated.GenWithStack("Data truncated for column '%s', value is '%s'", oldCol.Name.L, dStr)
	}

	return true, nil
}

// buildCheckSQLFromModifyColumn builds the SQL to check whether the data
// is valid after modifying to new type.
func buildCheckSQLFromModifyColumn(
	dbName, tblName ast.CIStr,
	oldCol, changingCol *model.ColumnInfo,
) string {
	oldTp := oldCol.GetType()
	changingTp := changingCol.GetType()

	var conditions []string
	template := "SELECT %s FROM %s WHERE %s LIMIT 1"
	checkColName := fmt.Sprintf("`%s`", oldCol.Name.O)
	tableName := fmt.Sprintf("`%s`.`%s`", dbName.O, tblName.O)

	// We will add data range check here later.

	if !mysql.HasNotNullFlag(oldCol.GetFlag()) && mysql.HasNotNullFlag(changingCol.GetFlag()) {
		if !(oldTp != mysql.TypeTimestamp && changingTp == mysql.TypeTimestamp) {
			conditions = append(conditions, fmt.Sprintf("`%s` IS NULL", oldCol.Name.O))
		}
	}

	if len(conditions) == 0 {
		return ""
>>>>>>> 31338c0d
	}

	return fmt.Sprintf(template, checkColName, tableName, strings.Join(conditions, " OR "))
}

func finishModifyColumnWithoutReorg(
	jobCtx *jobContext,
	job *model.Job,
	tblInfo *model.TableInfo,
	newCol, oldCol *model.ColumnInfo,
	pos *ast.ColumnPosition,
) (ver int64, _ error) {
	if err := adjustTableInfoAfterModifyColumn(tblInfo, newCol, oldCol, pos); err != nil {
		job.State = model.JobStateRollingback
		return ver, errors.Trace(err)
	}

	childTableInfos, err := adjustForeignKeyChildTableInfoAfterModifyColumn(jobCtx.infoCache, jobCtx.metaMut, job, tblInfo, newCol, oldCol)
	if err != nil {
		return ver, errors.Trace(err)
	}
	ver, err = updateVersionAndTableInfoWithCheck(jobCtx, job, tblInfo, true, childTableInfos...)
	if err != nil {
		// Modified the type definition of 'null' to 'not null' before this, so rollBack the job when an error occurs.
		job.State = model.JobStateRollingback
		return ver, errors.Trace(err)
	}

	job.FinishTableJob(model.JobStateDone, model.StatePublic, ver, tblInfo)
	// For those column-type-change type which doesn't need reorg data, we should also mock the job args for delete range.
	job.FillFinishedArgs(&model.ModifyColumnArgs{})
	return ver, nil
}

<<<<<<< HEAD
=======
// doModifyColumnNoCheck updates the column information and reorders all columns. It does not support modifying column data.
func (*worker) doModifyColumnNoCheck(
	jobCtx *jobContext,
	job *model.Job,
	tblInfo *model.TableInfo,
	newCol, oldCol *model.ColumnInfo,
	pos *ast.ColumnPosition,
) (ver int64, _ error) {
	if oldCol.ID != newCol.ID {
		job.State = model.JobStateRollingback
		return ver, dbterror.ErrColumnInChange.GenWithStackByArgs(oldCol.Name, newCol.ID)
	}

	if job.MultiSchemaInfo != nil && job.MultiSchemaInfo.Revertible {
		job.MarkNonRevertible()
		// Store the mark and enter the next DDL handling loop.
		return updateVersionAndTableInfoWithCheck(jobCtx, job, tblInfo, false)
	}

	return finishModifyColumnWithoutReorg(jobCtx, job, tblInfo, newCol, oldCol, pos)
}

// doModifyColumnWithCheck updates the column information and reorders all columns with data check.
func (w *worker) doModifyColumnWithCheck(
	jobCtx *jobContext,
	job *model.Job,
	dbInfo *model.DBInfo,
	tblInfo *model.TableInfo,
	newCol, oldCol *model.ColumnInfo,
	pos *ast.ColumnPosition,
) (ver int64, _ error) {
	if oldCol.ID != newCol.ID {
		job.State = model.JobStateRollingback
		return ver, dbterror.ErrColumnInChange.GenWithStackByArgs(oldCol.Name, newCol.ID)
	}

	firstTimeCheck := !mysql.HasPreventNullInsertFlag(oldCol.GetFlag())
	// For the first time we get here, just add a PreventNullInsertFlag flag
	// and check the existing data in the next round.
	if firstTimeCheck {
		oldCol.AddFlag(mysql.PreventNullInsertFlag)
		return updateVersionAndTableInfoWithCheck(jobCtx, job, tblInfo, true)
	}

	delayForAsyncCommit()
	checked, err := checkModifyColumnData(
		jobCtx.stepCtx, w,
		dbInfo.Name, tblInfo.Name,
		oldCol, newCol)
	if err != nil {
		// If checked is true, it means we have done the check and found invalid data.
		// Otherwise, it means we meet some internal error, just let outer side handle it (like retry).
		if checked {
			job.State = model.JobStateRollingback
		}
		return ver, errors.Trace(err)
	}

	if job.MultiSchemaInfo != nil && job.MultiSchemaInfo.Revertible {
		job.MarkNonRevertible()
		// Store the mark and enter the next DDL handling loop.
		return updateVersionAndTableInfoWithCheck(jobCtx, job, tblInfo, false)
	}

	return finishModifyColumnWithoutReorg(jobCtx, job, tblInfo, newCol, oldCol, pos)
}

func adjustTableInfoAfterModifyColumn(
	tblInfo *model.TableInfo, newCol, oldCol *model.ColumnInfo, pos *ast.ColumnPosition) error {
	// We need the latest column's offset and state. This information can be obtained from the store.
	newCol.Offset = oldCol.Offset
	newCol.State = oldCol.State
	if pos != nil && pos.RelativeColumn != nil && oldCol.Name.L == pos.RelativeColumn.Name.L {
		// For cases like `modify column b after b`, it should report this error.
		return errors.Trace(infoschema.ErrColumnNotExists.GenWithStackByArgs(oldCol.Name, tblInfo.Name))
	}
	destOffset, err := LocateOffsetToMove(oldCol.Offset, pos, tblInfo)
	if err != nil {
		return errors.Trace(infoschema.ErrColumnNotExists.GenWithStackByArgs(oldCol.Name, tblInfo.Name))
	}
	tblInfo.Columns[oldCol.Offset] = newCol
	tblInfo.MoveColumnInfo(oldCol.Offset, destOffset)
	updateNewIdxColsNameOffset(tblInfo.Indices, oldCol.Name, newCol)
	updateFKInfoWhenModifyColumn(tblInfo, oldCol.Name, newCol.Name)
	updateTTLInfoWhenModifyColumn(tblInfo, oldCol.Name, newCol.Name)
	return nil
}

>>>>>>> 31338c0d
func updateFKInfoWhenModifyColumn(tblInfo *model.TableInfo, oldCol, newCol ast.CIStr) {
	if oldCol.L == newCol.L {
		return
	}
	for _, fk := range tblInfo.ForeignKeys {
		for i := range fk.Cols {
			if fk.Cols[i].L == oldCol.L {
				fk.Cols[i] = newCol
			}
		}
	}
}

func updateTTLInfoWhenModifyColumn(tblInfo *model.TableInfo, oldCol, newCol ast.CIStr) {
	if oldCol.L == newCol.L {
		return
	}
	if tblInfo.TTLInfo != nil {
		if tblInfo.TTLInfo.ColumnName.L == oldCol.L {
			tblInfo.TTLInfo.ColumnName = newCol
		}
	}
}

func adjustForeignKeyChildTableInfoAfterModifyColumn(infoCache *infoschema.InfoCache, t *meta.Mutator, job *model.Job, tblInfo *model.TableInfo, newCol, oldCol *model.ColumnInfo) ([]schemaIDAndTableInfo, error) {
	if !vardef.EnableForeignKey.Load() || newCol.Name.L == oldCol.Name.L {
		return nil, nil
	}
	is := infoCache.GetLatest()
	referredFKs := is.GetTableReferredForeignKeys(job.SchemaName, tblInfo.Name.L)
	if len(referredFKs) == 0 {
		return nil, nil
	}
	fkh := newForeignKeyHelper()
	fkh.addLoadedTable(job.SchemaName, tblInfo.Name.L, job.SchemaID, tblInfo)
	for _, referredFK := range referredFKs {
		info, err := fkh.getTableFromStorage(is, t, referredFK.ChildSchema, referredFK.ChildTable)
		if err != nil {
			if infoschema.ErrTableNotExists.Equal(err) || infoschema.ErrDatabaseNotExists.Equal(err) {
				continue
			}
			return nil, err
		}
		fkInfo := model.FindFKInfoByName(info.tblInfo.ForeignKeys, referredFK.ChildFKName.L)
		if fkInfo == nil {
			continue
		}
		for i := range fkInfo.RefCols {
			if fkInfo.RefCols[i].L == oldCol.Name.L {
				fkInfo.RefCols[i] = newCol.Name
			}
		}
	}
	infoList := make([]schemaIDAndTableInfo, 0, len(fkh.loaded))
	for _, info := range fkh.loaded {
		if info.tblInfo.ID == tblInfo.ID {
			continue
		}
		infoList = append(infoList, info)
	}
	return infoList, nil
}

// getModifyColumnType gets the modify column type.
//  1. ModifyTypeNoReorg: The range of new type is a superset of the old type
//  2. ModifyTypeNoReorgWithCheck: The range of new type is a subset of the old type, but we are running in strict SQL mode.
//     And there is no index on this column.
//     The difference between ModifyTypeNoReorgWithCheck and ModifyTypeNoReorg is that we need some additional checks.
//  3. ModifyTypeIndexReorg: The range of new type is a subset of the old type, and there are indexes on this column.
//  4. ModifyTypeReorg: other
func getModifyColumnType(
	args *model.ModifyColumnArgs,
	tblInfo *model.TableInfo,
	oldCol *model.ColumnInfo,
	sqlMode mysql.SQLMode) byte {
	if !needChangeColumnData(oldCol, args.Column) {
		return ModifyTypeNoReorg
	}

	if needDoRowReorg(oldCol, args.Column, sqlMode) {
		return ModifyTypeReorg
	}

	relatedIndexes := buildRelatedIndexIDs(tblInfo, oldCol.ID)
	if len(relatedIndexes) == 0 || !needDoIndexReorg(tblInfo, oldCol, args.Column, sqlMode) {
		return ModifyTypeNoReorgWithCheck
	}
	return ModifyTypeIndexReorg
}

func needDoIndexReorg(tblInfo *model.TableInfo, oldCol, changingCol *model.ColumnInfo, sqlMode mysql.SQLMode) bool {
	if !sqlMode.HasStrictMode() {
		return true
	}

	if mysql.IsIntegerType(oldCol.GetType()) && mysql.IsIntegerType(changingCol.GetType()) {
		return mysql.HasUnsignedFlag(oldCol.GetFlag()) != mysql.HasUnsignedFlag(changingCol.GetFlag())
	}

	if tblInfo.HasClusteredIndex() {
		return true
	}

	return types.NeedRestoredData(&oldCol.FieldType) != types.NeedRestoredData(&changingCol.FieldType)
}

func needDoRowReorg(oldCol, changingCol *model.ColumnInfo, sqlMode mysql.SQLMode) bool {
	if !sqlMode.HasStrictMode() {
		return true
	}

	oldTp := oldCol.GetType()
	changingTp := changingCol.GetType()

	if mysql.IsIntegerType(oldTp) && mysql.IsIntegerType(changingTp) {
		return false
	}

	// bin collation has padding, it must need reorg.
	if types.IsBinaryStr(&oldCol.FieldType) || types.IsBinaryStr(&changingCol.FieldType) {
		return true
	}

	// if mysql.HasBinaryFlag(oldCol.GetFlag()) || mysql.HasBinaryFlag(changingCol.GetFlag()) {
	// 	return true
	// }

	// Incompatible collation
	// if oldCol.GetCollate() != changingCol.GetCollate() {
	// 	return true
	// }

	return !types.IsTypeChar(oldTp) || !types.IsTypeChar(changingTp)
}

// checkModifyColumnData checks the values of the old column data
// If no value violates the constraint, add `PreventTruncateFlag` flag to the old column
// to prevent from inserting invalid values.
func checkModifyColumnData(
	ctx context.Context,
	w *worker,
	dbName, tblName ast.CIStr,
	oldCol, changingCol *model.ColumnInfo,
	checkValueRange bool,
) (checked bool, err error) {
	// Get sessionctx from context resource pool.
	var sctx sessionctx.Context
	sctx, err = w.sessPool.Get()
	if err != nil {
		return false, errors.Trace(err)
	}
	defer w.sessPool.Put(sctx)

	sql := buildCheckSQLFromModifyColumn(dbName, tblName, oldCol, changingCol, checkValueRange)
	if sql == "" {
		return false, nil
	}

	rows, _, err := sctx.GetRestrictedSQLExecutor().ExecRestrictedSQL(ctx, nil, sql)
	if err != nil {
		return false, errors.Trace(err)
	}
	if len(rows) != 0 {
		if rows[0].IsNull(0) {
			return true, dbterror.ErrInvalidUseOfNull
		}

		datum := rows[0].GetDatum(0, &oldCol.FieldType)
		dStr := datumToStringNoErr(datum)
		return true, types.ErrTruncated.GenWithStack("Data truncated for column '%s', value is '%s'", oldCol.Name.L, dStr)
	}

	return true, nil
}

// buildCheckSQLFromModifyColumn builds the SQL to check whether the data conversion
// is valid when modifying column type.
func buildCheckSQLFromModifyColumn(
	dbName, tblName ast.CIStr,
	oldCol, changingCol *model.ColumnInfo,
	checkValueRange bool,
) string {
	oldTp := oldCol.GetType()
	changingTp := changingCol.GetType()

	var conditions []string
	template := "SELECT %s FROM %s WHERE %s LIMIT 1"
	checkColName := fmt.Sprintf("`%s`", oldCol.Name.O)
	tableName := fmt.Sprintf("`%s`.`%s`", dbName.O, tblName.O)

	if checkValueRange {
		if mysql.IsIntegerType(oldTp) && mysql.IsIntegerType(changingTp) {
			// Integer conversion
			conditions = append(conditions, buildCheckRangeForIntegerTypes(oldCol, changingCol))
		} else {
			conditions = append(conditions, fmt.Sprintf("LENGTH(%s) > %d", checkColName, changingCol.FieldType.GetFlen()))
			if oldTp == mysql.TypeVarchar && changingTp == mysql.TypeString {
				conditions = append(conditions, fmt.Sprintf("%s LIKE '%% '", checkColName))
			}
		}
		oldCol.ChangingFieldType = &changingCol.FieldType
	}

	if !mysql.HasNotNullFlag(oldCol.GetFlag()) && mysql.HasNotNullFlag(changingCol.GetFlag()) {
		if !(oldTp != mysql.TypeTimestamp && changingTp == mysql.TypeTimestamp) {
			conditions = append(conditions, fmt.Sprintf("`%s` IS NULL", oldCol.Name.O))
		}
		oldCol.AddFlag(mysql.PreventNullInsertFlag)
	}

	if len(conditions) == 0 {
		return ""
	}

	return fmt.Sprintf(template, checkColName, tableName, strings.Join(conditions, " OR "))
}

// buildCheckRangeForIntegerTypes builds the range check condition for integer type conversion.
func buildCheckRangeForIntegerTypes(oldCol, changingCol *model.ColumnInfo) string {
	changingTp := changingCol.GetType()
	changingUnsigned := mysql.HasUnsignedFlag(changingCol.GetFlag())

	columnName := fmt.Sprintf("`%s`", oldCol.Name.O)

	var conditions []string
	if changingUnsigned {
		upperBound := types.IntegerUnsignedUpperBound(changingTp)
		conditions = append(conditions, fmt.Sprintf("NOT (%s >= 0 AND %s <= %d)", columnName, columnName, upperBound))
	} else {
		lowerBound := types.IntegerSignedLowerBound(changingTp)
		upperBound := types.IntegerSignedUpperBound(changingTp)
		conditions = append(conditions, fmt.Sprintf("NOT (%s >= %d AND %s <= %d)", columnName, lowerBound, columnName, upperBound))
	}

	return strings.Join(conditions, " OR ")
}

func (w *worker) doModifyColumnTypeWithData(
	jobCtx *jobContext,
	job *model.Job,
	dbInfo *model.DBInfo,
	tblInfo *model.TableInfo,
	changingCol, oldCol *model.ColumnInfo,
	args *model.ModifyColumnArgs,
) (ver int64, _ error) {
	colName, pos := args.Column.Name, args.Position

	var err error
	originalState := changingCol.State
	targetCol := changingCol.Clone()
	targetCol.Name = colName
	changingIdxs := buildRelatedIndexInfos(tblInfo, changingCol.ID)
	switch changingCol.State {
	case model.StateNone:
		err = validatePosition(tblInfo, oldCol, pos)
		if err != nil {
			job.State = model.JobStateRollingback
			return ver, errors.Trace(err)
		}
		// Column from null to not null.
		if !mysql.HasNotNullFlag(oldCol.GetFlag()) && mysql.HasNotNullFlag(changingCol.GetFlag()) {
			// Introduce the `mysql.PreventNullInsertFlag` flag to prevent users from inserting or updating null values.
			err := modifyColsFromNull2NotNull(
				jobCtx.stepCtx,
				w,
				dbInfo,
				tblInfo,
				[]*model.ColumnInfo{oldCol},
				targetCol,
				oldCol.GetType() != changingCol.GetType(),
			)
			if err != nil {
				if dbterror.ErrWarnDataTruncated.Equal(err) || dbterror.ErrInvalidUseOfNull.Equal(err) {
					job.State = model.JobStateRollingback
				}
				return ver, errors.Trace(err)
			}
		}
		// none -> delete only
		updateObjectState(changingCol, changingIdxs, model.StateDeleteOnly)
		failpoint.Inject("mockInsertValueAfterCheckNull", func(val failpoint.Value) {
			if valStr, ok := val.(string); ok {
				var sctx sessionctx.Context
				sctx, err := w.sessPool.Get()
				if err != nil {
					failpoint.Return(ver, err)
				}
				defer w.sessPool.Put(sctx)

				ctx := kv.WithInternalSourceType(context.Background(), kv.InternalTxnDDL)
				//nolint:forcetypeassert
				_, _, err = sctx.GetRestrictedSQLExecutor().ExecRestrictedSQL(ctx, nil, valStr)
				if err != nil {
					job.State = model.JobStateCancelled
					failpoint.Return(ver, err)
				}
			}
		})
		ver, err = updateVersionAndTableInfoWithCheck(jobCtx, job, tblInfo, originalState != changingCol.State)
		if err != nil {
			return ver, errors.Trace(err)
		}
		// Make sure job args change after `updateVersionAndTableInfoWithCheck`, otherwise, the job args will
		// be updated in `updateDDLJob` even if it meets an error in `updateVersionAndTableInfoWithCheck`.
		job.SchemaState = model.StateDeleteOnly
		metrics.GetBackfillProgressByLabel(metrics.LblModifyColumn, job.SchemaName, tblInfo.Name.String(), args.OldColumnName.O).Set(0)
		args.ChangingColumn = changingCol
		args.ChangingIdxs = changingIdxs
		failpoint.InjectCall("modifyColumnTypeWithData", job, args)
		job.FillArgs(args)
	case model.StateDeleteOnly:
		// Column from null to not null.
		if !mysql.HasNotNullFlag(oldCol.GetFlag()) && mysql.HasNotNullFlag(changingCol.GetFlag()) {
			// Introduce the `mysql.PreventNullInsertFlag` flag to prevent users from inserting or updating null values.
			err := modifyColsFromNull2NotNull(
				jobCtx.stepCtx,
				w,
				dbInfo,
				tblInfo,
				[]*model.ColumnInfo{oldCol},
				targetCol,
				oldCol.GetType() != changingCol.GetType(),
			)
			if err != nil {
				if dbterror.ErrWarnDataTruncated.Equal(err) || dbterror.ErrInvalidUseOfNull.Equal(err) {
					job.State = model.JobStateRollingback
				}
				return ver, err
			}
		}
		// delete only -> write only
		updateObjectState(changingCol, changingIdxs, model.StateWriteOnly)
		ver, err = updateVersionAndTableInfo(jobCtx, job, tblInfo, originalState != changingCol.State)
		if err != nil {
			return ver, errors.Trace(err)
		}
		job.SchemaState = model.StateWriteOnly
		failpoint.InjectCall("afterModifyColumnStateDeleteOnly", job.ID)
	case model.StateWriteOnly:
		// write only -> reorganization
		updateObjectState(changingCol, changingIdxs, model.StateWriteReorganization)
		ver, err = updateVersionAndTableInfo(jobCtx, job, tblInfo, originalState != changingCol.State)
		if err != nil {
			return ver, errors.Trace(err)
		}
		// Initialize SnapshotVer to 0 for later reorganization check.
		job.SnapshotVer = 0
		job.SchemaState = model.StateWriteReorganization
	case model.StateWriteReorganization:
		tbl, err := getTable(jobCtx.getAutoIDRequirement(), dbInfo.ID, tblInfo)
		if err != nil {
			return ver, errors.Trace(err)
		}
<<<<<<< HEAD

		reorgElements := BuildElements(changingCol, changingIdxs)
		done, ver, err := doReorgWorkForModifyColumnWrapper(jobCtx, w, job, tbl, oldCol, reorgElements)
		if !done {
			return ver, err
		}
		failpoint.InjectCall("afterReorgWorkForModifyColumn")

		oldIdxInfos := buildRelatedIndexInfos(tblInfo, oldCol.ID)
		if tblInfo.TTLInfo != nil {
			updateTTLInfoWhenModifyColumn(tblInfo, oldCol.Name, colName)
		}
		changingIdxInfos := buildRelatedIndexInfos(tblInfo, changingCol.ID)
		intest.Assert(len(oldIdxInfos) == len(changingIdxInfos))

		updateObjectState(oldCol, oldIdxInfos, model.StateWriteOnly)
		updateObjectState(changingCol, changingIdxInfos, model.StatePublic)
		markOldObjectRemoving(oldCol, changingCol, oldIdxInfos, changingIdxInfos, colName)
		moveChangingColumnToDest(tblInfo, oldCol, changingCol, pos)
		moveOldColumnToBack(tblInfo, oldCol)
		moveIndexInfoToDest(tblInfo, changingCol, oldIdxInfos, changingIdxInfos)
		updateModifyingCols(oldCol, changingCol)

		job.SchemaState = model.StatePublic
		ver, err = updateVersionAndTableInfo(jobCtx, job, tblInfo, true)
		if err != nil {
			return ver, errors.Trace(err)
=======
		switch job.AnalyzeState {
		case model.AnalyzeStateNone:
			// reorg the data.
			reorgElements := BuildElements(changingCol, changingIdxs)
			done, ver, err := doReorgWorkForModifyColumn(jobCtx, w, job, tbl, oldCol, reorgElements)
			if !done {
				return ver, err
			}
			if checkAnalyzeNecessary(job, changingIdxs, tblInfo) {
				job.AnalyzeState = model.AnalyzeStateRunning
			} else {
				job.AnalyzeState = model.AnalyzeStateSkipped
				checkAndMarkNonRevertible(job)
			}
		case model.AnalyzeStateRunning:
			// after all old index data are reorged. re-analyze it.
			done := w.analyzeTableAfterCreateIndex(job, job.SchemaName, tblInfo.Name.L)
			if done {
				job.AnalyzeState = model.AnalyzeStateDone
				checkAndMarkNonRevertible(job)
			}
		case model.AnalyzeStateDone, model.AnalyzeStateSkipped:
			failpoint.InjectCall("afterReorgWorkForModifyColumn")
			oldIdxInfos := buildRelatedIndexInfos(tblInfo, oldCol.ID)
			if tblInfo.TTLInfo != nil {
				updateTTLInfoWhenModifyColumn(tblInfo, oldCol.Name, colName)
			}
			changingIdxInfos := buildRelatedIndexInfos(tblInfo, changingCol.ID)
			intest.Assert(len(oldIdxInfos) == len(changingIdxInfos))
			updateObjectState(oldCol, oldIdxInfos, model.StateWriteOnly)
			updateObjectState(changingCol, changingIdxInfos, model.StatePublic)
			markOldObjectRemoving(oldCol, changingCol, oldIdxInfos, changingIdxInfos, colName)
			moveChangingColumnToDest(tblInfo, oldCol, changingCol, pos)
			moveOldColumnToBack(tblInfo, oldCol)
			moveIndexInfoToDest(tblInfo, changingCol, oldIdxInfos, changingIdxInfos)
			updateModifyingCols(oldCol, changingCol)

			job.SchemaState = model.StatePublic
			ver, err = updateVersionAndTableInfo(jobCtx, job, tblInfo, true)
			if err != nil {
				return ver, errors.Trace(err)
			}
>>>>>>> 31338c0d
		}
	case model.StatePublic:
		oldIdxInfos := buildRelatedIndexInfos(tblInfo, oldCol.ID)
		switch oldCol.State {
		case model.StateWriteOnly:
			updateObjectState(oldCol, oldIdxInfos, model.StateDeleteOnly)
			moveOldColumnToBack(tblInfo, oldCol)
			ver, err = updateVersionAndTableInfo(jobCtx, job, tblInfo, true)
			if err != nil {
				return ver, errors.Trace(err)
			}
		case model.StateDeleteOnly:
			removedIdxIDs := removeOldObjects(tblInfo, oldCol, oldIdxInfos)
			modifyColumnEvent := notifier.NewModifyColumnEvent(tblInfo, []*model.ColumnInfo{changingCol}, job.AnalyzeState == model.AnalyzeStateDone)
			err = asyncNotifyEvent(jobCtx, modifyColumnEvent, job, noSubJob, w.sess)
			if err != nil {
				return ver, errors.Trace(err)
			}

			ver, err = updateVersionAndTableInfo(jobCtx, job, tblInfo, true)
			if err != nil {
				return ver, errors.Trace(err)
			}
			// Finish this job.
			job.FinishTableJob(model.JobStateDone, model.StatePublic, ver, tblInfo)
			// Refactor the job args to add the old index ids into delete range table.
			rmIdxs := append(removedIdxIDs, args.RedundantIdxs...)
			args.IndexIDs = rmIdxs
			args.PartitionIDs = getPartitionIDs(tblInfo)
			job.FillFinishedArgs(args)
		default:
			errMsg := fmt.Sprintf("unexpected column state %s in modify column job", oldCol.State)
			intest.Assert(false, errMsg)
			return ver, errors.Errorf(errMsg)
		}
	default:
		err = dbterror.ErrInvalidDDLState.GenWithStackByArgs("column", changingCol.State)
	}
	return ver, errors.Trace(err)
}

<<<<<<< HEAD
func (w *worker) doModifyColumnIndexReorg(
	jobCtx *jobContext,
	job *model.Job,
	dbInfo *model.DBInfo,
	tblInfo *model.TableInfo,
	oldCol *model.ColumnInfo,
	args *model.ModifyColumnArgs,
) (ver int64, err error) {
	colName, pos := args.Column.Name, args.Position

	allIdxs := buildRelatedIndexInfos(tblInfo, oldCol.ID)
	oldIdxInfos := make([]*model.IndexInfo, 0, len(allIdxs)/2)
	changingIdxInfos := make([]*model.IndexInfo, 0, len(allIdxs)/2)

	var state model.SchemaState
	if job.SchemaState == model.StatePublic {
		state = model.StatePublic
		// The constraint that the first half of allIdxs is oldIdxInfos and
		// the second half is changingIdxInfos isn't true now, so we need to
		// find the oldIdxInfos again.
		for _, idx := range allIdxs {
			if strings.HasPrefix(idx.Name.O, removingObjPrefix) {
				oldIdxInfos = append(oldIdxInfos, idx)
			}
		}
	} else {
		changingIdxInfos = allIdxs[len(allIdxs)/2:]
		oldIdxInfos = allIdxs[:len(allIdxs)/2]
		state = changingIdxInfos[0].State
	}

	finishFunc := func() (ver int64, err error) {
		removedIdxIDs := make([]int64, 0, len(oldIdxInfos))
		for _, idx := range oldIdxInfos {
			removedIdxIDs = append(removedIdxIDs, idx.ID)
		}
		removeOldIndexes(tblInfo, oldIdxInfos)
		oldCol.ChangingFieldType = nil
		oldCol.DelFlag(mysql.PreventNullInsertFlag)

		ver, err = updateVersionAndTableInfo(jobCtx, job, tblInfo, true)
		if err != nil {
			return ver, errors.Trace(err)
		}
		// Finish this job.
		job.FinishTableJob(model.JobStateDone, model.StatePublic, ver, tblInfo)
		// Refactor the job args to add the old index ids into delete range table.
		rmIdxs := append(removedIdxIDs, args.RedundantIdxs...)
		args.IndexIDs = rmIdxs
		args.PartitionIDs = getPartitionIDs(tblInfo)
		job.FillFinishedArgs(args)
		return ver, nil
	}

	switch state {
	case model.StateNone:
		checked, err := checkModifyColumnData(
			jobCtx.stepCtx, w,
			dbInfo.Name, tblInfo.Name,
			oldCol, args.Column, true)
		if err != nil {
			if checked {
				job.State = model.JobStateRollingback
			}
			return ver, errors.Trace(err)
		}

		// none -> delete only
		updateObjectState(nil, changingIdxInfos, model.StateDeleteOnly)
		ver, err = updateVersionAndTableInfoWithCheck(jobCtx, job, tblInfo, true)
		if err != nil {
			return ver, errors.Trace(err)
		}
		job.SchemaState = model.StateDeleteOnly
		metrics.GetBackfillProgressByLabel(metrics.LblModifyColumn, job.SchemaName, tblInfo.Name.String(), args.OldColumnName.O).Set(0)
		args.ChangingIdxs = changingIdxInfos
		failpoint.InjectCall("modifyColumnTypeWithData", job, args)
		job.FillArgs(args)
	case model.StateDeleteOnly:
		checked, err := checkModifyColumnData(
			jobCtx.stepCtx, w,
			dbInfo.Name, tblInfo.Name,
			oldCol, args.Column, true)
		if err != nil {
			if checked {
				job.State = model.JobStateRollingback
			}
			return ver, errors.Trace(err)
		}

		// delete only -> write only
		updateObjectState(nil, changingIdxInfos, model.StateWriteOnly)
		ver, err = updateVersionAndTableInfo(jobCtx, job, tblInfo, true)
		if err != nil {
			return ver, errors.Trace(err)
		}
		job.SchemaState = model.StateWriteOnly
		failpoint.InjectCall("afterModifyColumnStateDeleteOnly", job.ID)
	case model.StateWriteOnly:
		// write only -> reorganization
		updateObjectState(nil, changingIdxInfos, model.StateWriteReorganization)
		ver, err = updateVersionAndTableInfo(jobCtx, job, tblInfo, true)
		if err != nil {
			return ver, errors.Trace(err)
		}
		// Initialize SnapshotVer to 0 for later reorganization check.
		job.SnapshotVer = 0
		job.SchemaState = model.StateWriteReorganization
	case model.StateWriteReorganization:
		tbl, err := getTable(jobCtx.getAutoIDRequirement(), dbInfo.ID, tblInfo)
		if err != nil {
			return ver, errors.Trace(err)
		}

		reorgElements := BuildElements(nil, changingIdxInfos)
		done, ver, err := doReorgWorkForModifyColumnWrapper(jobCtx, w, job, tbl, oldCol, reorgElements)
		if !done {
			return ver, err
		}
		failpoint.InjectCall("afterReorgWorkForModifyColumn")

		oldTp := oldCol.FieldType
		oldName := oldCol.Name
		oldID := oldCol.ID
		tblInfo.Columns[oldCol.Offset] = args.Column.Clone()
		tblInfo.Columns[oldCol.Offset].ChangingFieldType = &oldTp
		tblInfo.Columns[oldCol.Offset].Offset = oldCol.Offset
		tblInfo.Columns[oldCol.Offset].ID = oldID
		tblInfo.Columns[oldCol.Offset].State = model.StatePublic
		oldCol = tblInfo.Columns[oldCol.Offset]

		updateObjectState(nil, oldIdxInfos, model.StateWriteOnly)
		updateObjectState(nil, changingIdxInfos, model.StatePublic)
		moveChangingColumnToDest(tblInfo, oldCol, oldCol, pos)
		moveIndexInfoToDest(tblInfo, oldCol, oldIdxInfos, changingIdxInfos)
		markOldIndexesRemoving(oldIdxInfos, changingIdxInfos)
		for i, idx := range changingIdxInfos {
			for j, idxCol := range idx.Columns {
				if idxCol.Name.L == oldName.L {
					oldIdxInfos[i].Columns[j].Name = colName
					oldIdxInfos[i].Columns[j].Offset = oldCol.Offset
					oldIdxInfos[i].Columns[j].UsingChangingType = true
					changingIdxInfos[i].Columns[j].Name = colName
					changingIdxInfos[i].Columns[j].Offset = oldCol.Offset
					changingIdxInfos[i].Columns[j].UsingChangingType = false
				}
			}
		}

		job.SchemaState = model.StatePublic
		ver, err = updateVersionAndTableInfo(jobCtx, job, tblInfo, true)
		if err != nil {
			return ver, errors.Trace(err)
		}
	case model.StatePublic:
		if len(oldIdxInfos) == 0 {
			// All the old indexes has been deleted by previous modify column,
			// we can just finish the job.
			return finishFunc()
		}

		switch oldIdxInfos[0].State {
		case model.StateWriteOnly:
			updateObjectState(nil, oldIdxInfos, model.StateDeleteOnly)
			return updateVersionAndTableInfo(jobCtx, job, tblInfo, true)
		case model.StateDeleteOnly:
			return finishFunc()
		default:
			errMsg := fmt.Sprintf("unexpected column state %s in modify column job", oldCol.State)
			intest.Assert(false, errMsg)
			return ver, errors.Errorf(errMsg)
		}
	default:
		err = dbterror.ErrInvalidDDLState.GenWithStackByArgs("column", oldIdxInfos[0].State)
	}
	return ver, errors.Trace(err)
}

=======
>>>>>>> 31338c0d
func doReorgWorkForModifyColumnWrapper(
	jobCtx *jobContext,
	w *worker, job *model.Job, tbl table.Table,
	oldCol *model.ColumnInfo, elements []*meta.Element,
) (done bool, ver int64, err error) {
	if job.MultiSchemaInfo == nil {
		return doReorgWorkForModifyColumn(jobCtx, w, job, tbl, oldCol, elements)
	}

	if job.MultiSchemaInfo.Revertible {
		done, ver, err = doReorgWorkForModifyColumn(jobCtx, w, job, tbl, oldCol, elements)
		if done {
			// We need another round to wait for all the others sub-jobs to finish.
			job.MarkNonRevertible()
		}
		// We need another round to run the reorg process.
		return false, ver, err
	}

	return true, ver, err
}

<<<<<<< HEAD
=======
func checkAnalyzeNecessary(job *model.Job, changingIdxes []*model.IndexInfo, tbl *model.TableInfo) bool {
	analyzeVer := vardef.DefTiDBAnalyzeVersion
	if val, ok := job.GetSystemVars(vardef.TiDBAnalyzeVersion); ok {
		analyzeVer = variable.TidbOptInt(val, analyzeVer)
	}
	enableDDLAnalyze := vardef.DefTiDBEnableDDLAnalyze
	if val, ok := job.GetSystemVars(vardef.TiDBEnableDDLAnalyze); ok {
		enableDDLAnalyze = variable.TiDBOptOn(val)
	}
	isPartitionedTable := tbl.GetPartitionInfo() == nil
	hasChangingIdx := len(changingIdxes) > 0

	if enableDDLAnalyze && hasChangingIdx && isPartitionedTable && analyzeVer == 2 {
		return true
	}
	logutil.DDLLogger().Info("skip analyze",
		zap.Bool("tidb_enable_ddl_analyze", enableDDLAnalyze),
		zap.Bool("is partitioned table", isPartitionedTable),
		zap.Int("affected indexes count", len(changingIdxes)),
		zap.Int("tidb_analyze_version", analyzeVer))
	return false
}

// checkAndMarkNonRevertible should be called when the job is in the final revertible state before public.
func checkAndMarkNonRevertible(job *model.Job) {
	// previously, when reorg is done, and before we set the state to public, we need all other sub-task to
	// be ready as well which is via setting this job as NornRevertible, then we can continue skip current
	// sub and process the others.
	// And when all sub-task are ready, which means each of them could be public in one more ddl round. And
	// in onMultiSchemaChange, we just give all sub-jobs each one more round to public the schema, and only
	// use the schema version generated once.
	if job.MultiSchemaInfo != nil && job.MultiSchemaInfo.Revertible {
		job.MarkNonRevertible()
	}
}

>>>>>>> 31338c0d
func doReorgWorkForModifyColumn(
	jobCtx *jobContext,
	w *worker, job *model.Job, tbl table.Table,
	oldCol *model.ColumnInfo, elements []*meta.Element,
) (done bool, ver int64, err error) {
	job.ReorgMeta.ReorgTp = model.ReorgTypeTxn
	sctx, err1 := w.sessPool.Get()
	if err1 != nil {
		err = errors.Trace(err1)
		return
	}
	defer w.sessPool.Put(sctx)
	rh := newReorgHandler(sess.NewSession(sctx))
	dbInfo, err := jobCtx.metaMut.GetDatabase(job.SchemaID)
	if err != nil {
		return false, ver, errors.Trace(err)
	}
	reorgInfo, err := getReorgInfo(jobCtx.oldDDLCtx.jobContext(job.ID, job.ReorgMeta),
		jobCtx, rh, job, dbInfo, tbl, elements, false)
	if err != nil || reorgInfo == nil || reorgInfo.first {
		// If we run reorg firstly, we should update the job snapshot version
		// and then run the reorg next time.
		return false, ver, errors.Trace(err)
	}

	// Inject a failpoint so that we can pause here and do verification on other components.
	// With a failpoint-enabled version of TiDB, you can trigger this failpoint by the following command:
	// enable: curl -X PUT -d "pause" "http://127.0.0.1:10080/fail/github.com/pingcap/tidb/pkg/ddl/mockDelayInModifyColumnTypeWithData".
	// disable: curl -X DELETE "http://127.0.0.1:10080/fail/github.com/pingcap/tidb/pkg/ddl/mockDelayInModifyColumnTypeWithData"
	failpoint.Inject("mockDelayInModifyColumnTypeWithData", func() {})
	err = w.runReorgJob(jobCtx, reorgInfo, tbl.Meta(), func() (addIndexErr error) {
		defer util.Recover(metrics.LabelDDL, "onModifyColumn",
			func() {
				addIndexErr = dbterror.ErrCancelledDDLJob.GenWithStack("modify table `%v` column `%v` panic", tbl.Meta().Name, oldCol.Name)
			}, false)
		return w.updateCurrentElement(jobCtx, tbl, reorgInfo)
	})
	if err != nil {
		if dbterror.ErrPausedDDLJob.Equal(err) {
			return false, ver, nil
		}

		if dbterror.ErrWaitReorgTimeout.Equal(err) {
			// If timeout, we should return, check for the owner and re-wait job done.
			return false, ver, nil
		}
		if kv.IsTxnRetryableError(err) || dbterror.ErrNotOwner.Equal(err) {
			return false, ver, errors.Trace(err)
		}
		if err1 := rh.RemoveDDLReorgHandle(job, reorgInfo.elements); err1 != nil {
			logutil.DDLLogger().Warn("run modify column job failed, RemoveDDLReorgHandle failed, can't convert job to rollback",
				zap.String("job", job.String()), zap.Error(err1))
		}
		logutil.DDLLogger().Warn("run modify column job failed, convert job to rollback", zap.Stringer("job", job), zap.Error(err))
		job.State = model.JobStateRollingback
		return false, ver, errors.Trace(err)
	}
	return true, ver, nil
}

func checkModifyColumnWithGeneratedColumnsConstraint(allCols []*table.Column, oldColName ast.CIStr) error {
	for _, col := range allCols {
		if col.GeneratedExpr == nil {
			continue
		}
		dependedColNames := FindColumnNamesInExpr(col.GeneratedExpr.Internal())
		for _, name := range dependedColNames {
			if name.Name.L == oldColName.L {
				if col.Hidden {
					return dbterror.ErrDependentByFunctionalIndex.GenWithStackByArgs(oldColName.O)
				}
				return dbterror.ErrDependentByGeneratedColumn.GenWithStackByArgs(oldColName.O)
			}
		}
	}
	return nil
}

var colStateOrd = map[model.SchemaState]int{
	model.StateNone:                 0,
	model.StateDeleteOnly:           1,
	model.StateDeleteReorganization: 2,
	model.StateWriteOnly:            3,
	model.StateWriteReorganization:  4,
	model.StatePublic:               5,
}

func checkColumnOrderByStates(tblInfo *model.TableInfo) {
	if intest.InTest {
		minState := model.StatePublic
		for _, col := range tblInfo.Columns {
			if colStateOrd[col.State] < colStateOrd[minState] {
				minState = col.State
			} else if colStateOrd[col.State] > colStateOrd[minState] {
				intest.Assert(false, fmt.Sprintf("column %s state %s is not in order, expect at least %s", col.Name, col.State, minState))
			}
			if col.ChangeStateInfo != nil {
				offset := col.ChangeStateInfo.DependencyColumnOffset
				intest.Assert(offset >= 0 && offset < len(tblInfo.Columns))
				depCol := tblInfo.Columns[offset]
				switch {
				case strings.HasPrefix(col.Name.O, changingColumnPrefix):
					name := getChangingColumnOriginName(col)
					intest.Assert(name == depCol.Name.O, "%s != %s", name, depCol.Name.O)
				case strings.HasPrefix(depCol.Name.O, removingObjPrefix):
					name := getRemovingObjOriginName(depCol.Name.O)
					intest.Assert(name == col.Name.O, "%s != %s", name, col.Name.O)
				}
			}
		}
	}
}

// GetModifiableColumnJob returns a DDL job of model.ActionModifyColumn.
func GetModifiableColumnJob(
	ctx context.Context,
	sctx sessionctx.Context,
	is infoschema.InfoSchema, // WARN: is maybe nil here.
	ident ast.Ident,
	originalColName ast.CIStr,
	schema *model.DBInfo,
	t table.Table,
	spec *ast.AlterTableSpec,
) (*JobWrapper, error) {
	var err error
	specNewColumn := spec.NewColumns[0]

	col := table.FindCol(t.Cols(), originalColName.L)
	if col == nil {
		return nil, infoschema.ErrColumnNotExists.GenWithStackByArgs(originalColName, ident.Name)
	}
	newColName := specNewColumn.Name.Name
	if newColName.L == model.ExtraHandleName.L {
		return nil, dbterror.ErrWrongColumnName.GenWithStackByArgs(newColName.L)
	}
	errG := checkModifyColumnWithGeneratedColumnsConstraint(t.Cols(), originalColName)

	// If we want to rename the column name, we need to check whether it already exists.
	if newColName.L != originalColName.L {
		c := table.FindCol(t.Cols(), newColName.L)
		if c != nil {
			return nil, infoschema.ErrColumnExists.GenWithStackByArgs(newColName)
		}

		// And also check the generated columns dependency, if some generated columns
		// depend on this column, we can't rename the column name.
		if errG != nil {
			return nil, errors.Trace(errG)
		}
	}

	// Constraints in the new column means adding new constraints. Errors should thrown,
	// which will be done by `processColumnOptions` later.
	if specNewColumn.Tp == nil {
		// Make sure the column definition is simple field type.
		return nil, errors.Trace(dbterror.ErrUnsupportedModifyColumn)
	}

	if err = checkColumnAttributes(specNewColumn.Name.OrigColName(), specNewColumn.Tp); err != nil {
		return nil, errors.Trace(err)
	}

	newCol := table.ToColumn(&model.ColumnInfo{
		ID: col.ID,
		// We use this PR(https://github.com/pingcap/tidb/pull/6274) as the dividing line to define whether it is a new version or an old version TiDB.
		// The old version TiDB initializes the column's offset and state here.
		// The new version TiDB doesn't initialize the column's offset and state, and it will do the initialization in run DDL function.
		// When we do the rolling upgrade the following may happen:
		// a new version TiDB builds the DDL job that doesn't be set the column's offset and state,
		// and the old version TiDB is the DDL owner, it doesn't get offset and state from the store. Then it will encounter errors.
		// So here we set offset and state to support the rolling upgrade.
		Offset:                col.Offset,
		State:                 col.State,
		OriginDefaultValue:    col.OriginDefaultValue,
		OriginDefaultValueBit: col.OriginDefaultValueBit,
		FieldType:             *specNewColumn.Tp,
		Name:                  newColName,
		Version:               col.Version,
	})

	if err = ProcessColumnCharsetAndCollation(NewMetaBuildContextWithSctx(sctx), col, newCol, t.Meta(), specNewColumn, schema); err != nil {
		return nil, err
	}

	if err = checkModifyColumnWithForeignKeyConstraint(is, schema.Name.L, t.Meta(), col.ColumnInfo, newCol.ColumnInfo); err != nil {
		return nil, errors.Trace(err)
	}

	// Copy index related options to the new spec.
	indexFlags := col.FieldType.GetFlag() & (mysql.PriKeyFlag | mysql.UniqueKeyFlag | mysql.MultipleKeyFlag)
	newCol.FieldType.AddFlag(indexFlags)
	if mysql.HasPriKeyFlag(col.FieldType.GetFlag()) {
		newCol.FieldType.AddFlag(mysql.NotNullFlag)
		// TODO: If user explicitly set NULL, we should throw error ErrPrimaryCantHaveNull.
	}

	if err = ProcessModifyColumnOptions(sctx, newCol, specNewColumn.Options); err != nil {
		return nil, errors.Trace(err)
	}

	if err = checkModifyTypes(col.ColumnInfo, newCol.ColumnInfo, isColumnWithIndex(col.Name.L, t.Meta().Indices)); err != nil {
		return nil, errors.Trace(err)
	}
	needChangeColData := needChangeColumnData(col.ColumnInfo, newCol.ColumnInfo)
	if needChangeColData {
		if err = isGeneratedRelatedColumn(t.Meta(), newCol.ColumnInfo, col.ColumnInfo); err != nil {
			return nil, errors.Trace(err)
		}
		if t.Meta().Partition != nil {
			return nil, dbterror.ErrUnsupportedModifyColumn.GenWithStackByArgs("table is partition table")
		}
		if isColumnarIndexColumn(t.Meta(), col.ColumnInfo) {
			return nil, dbterror.ErrUnsupportedModifyColumn.GenWithStackByArgs("columnar indexes on the column")
		}
		// new col's origin default value be the same as the new default value.
		if err = newCol.ColumnInfo.SetOriginDefaultValue(newCol.ColumnInfo.GetDefaultValue()); err != nil {
			return nil, dbterror.ErrUnsupportedModifyColumn.GenWithStackByArgs("new column set origin default value failed")
		}
	}

	// Check that the column change does not affect the partitioning column
	// It must keep the same type, int [unsigned], [var]char, date[time]
	if t.Meta().Partition != nil {
		pt, ok := t.(table.PartitionedTable)
		if !ok {
			// Should never happen!
			return nil, dbterror.ErrNotAllowedTypeInPartition.GenWithStackByArgs(newCol.Name.O)
		}
		isPartitioningColumn := false
		for _, name := range pt.GetPartitionColumnNames() {
			if strings.EqualFold(name.L, col.Name.L) {
				isPartitioningColumn = true
				break
			}
		}
		if isPartitioningColumn {
			// TODO: update the partitioning columns with new names if column is renamed
			// Would be an extension from MySQL which does not support it.
			if col.Name.L != newCol.Name.L {
				return nil, dbterror.ErrDependentByPartitionFunctional.GenWithStackByArgs(col.Name.L)
			}
			if !isColTypeAllowedAsPartitioningCol(t.Meta().Partition.Type, newCol.FieldType) {
				return nil, dbterror.ErrNotAllowedTypeInPartition.GenWithStackByArgs(newCol.Name.O)
			}
			pi := pt.Meta().GetPartitionInfo()
			if len(pi.Columns) == 0 {
				// non COLUMNS partitioning, only checks INTs, not their actual range
				// There are many edge cases, like when truncating SQL Mode is allowed
				// which will change the partitioning expression value resulting in a
				// different partition. Better be safe and not allow decreasing of length.
				// TODO: Should we allow it in strict mode? Wait for a use case / request.
				if newCol.FieldType.GetFlen() < col.FieldType.GetFlen() {
					return nil, dbterror.ErrUnsupportedModifyCollation.GenWithStack("Unsupported modify column, decreasing length of int may result in truncation and change of partition")
				}
			}
			// Basically only allow changes of the length/decimals for the column
			// Note that enum is not allowed, so elems are not checked
			// TODO: support partition by ENUM
			if newCol.FieldType.EvalType() != col.FieldType.EvalType() ||
				newCol.FieldType.GetFlag() != col.FieldType.GetFlag() ||
				newCol.FieldType.GetCollate() != col.FieldType.GetCollate() ||
				newCol.FieldType.GetCharset() != col.FieldType.GetCharset() {
				return nil, dbterror.ErrUnsupportedModifyColumn.GenWithStackByArgs("can't change the partitioning column, since it would require reorganize all partitions")
			}
			// Generate a new PartitionInfo and validate it together with the new column definition
			// Checks if all partition definition values are compatible.
			// Similar to what buildRangePartitionDefinitions would do in terms of checks.

			tblInfo := pt.Meta()
			newTblInfo := *tblInfo
			// Replace col with newCol and see if we can generate a new SHOW CREATE TABLE
			// and reparse it and build new partition definitions (which will do additional
			// checks columns vs partition definition values
			newCols := make([]*model.ColumnInfo, 0, len(newTblInfo.Columns))
			for _, c := range newTblInfo.Columns {
				if c.ID == col.ID {
					newCols = append(newCols, newCol.ColumnInfo)
					continue
				}
				newCols = append(newCols, c)
			}
			newTblInfo.Columns = newCols

			var buf bytes.Buffer
			AppendPartitionInfo(tblInfo.GetPartitionInfo(), &buf, mysql.ModeNone)
			// The parser supports ALTER TABLE ... PARTITION BY ... even if the ddl code does not yet :)
			// Ignoring warnings
			stmt, _, err := parser.New().ParseSQL("ALTER TABLE t " + buf.String())
			if err != nil {
				// Should never happen!
				return nil, dbterror.ErrUnsupportedModifyColumn.GenWithStack("cannot parse generated PartitionInfo")
			}
			at, ok := stmt[0].(*ast.AlterTableStmt)
			if !ok || len(at.Specs) != 1 || at.Specs[0].Partition == nil {
				return nil, dbterror.ErrUnsupportedModifyColumn.GenWithStack("cannot parse generated PartitionInfo")
			}
			pAst := at.Specs[0].Partition
			_, err = buildPartitionDefinitionsInfo(
				exprctx.CtxWithHandleTruncateErrLevel(sctx.GetExprCtx(), errctx.LevelError),
				pAst.Definitions, &newTblInfo, uint64(len(newTblInfo.Partition.Definitions)),
			)
			if err != nil {
				return nil, dbterror.ErrUnsupportedModifyColumn.GenWithStack("New column does not match partition definitions: %s", err.Error())
			}
		}
	}

	// We don't support modifying column from not_auto_increment to auto_increment.
	if !mysql.HasAutoIncrementFlag(col.GetFlag()) && mysql.HasAutoIncrementFlag(newCol.GetFlag()) {
		return nil, dbterror.ErrUnsupportedModifyColumn.GenWithStackByArgs("can't set auto_increment")
	}
	// Not support auto id with default value.
	if mysql.HasAutoIncrementFlag(newCol.GetFlag()) && newCol.GetDefaultValue() != nil {
		return nil, dbterror.ErrInvalidDefaultValue.GenWithStackByArgs(newCol.Name)
	}
	// Disallow modifying column from auto_increment to not auto_increment if the session variable `AllowRemoveAutoInc` is false.
	//nolint:forbidigo
	if !sctx.GetSessionVars().AllowRemoveAutoInc && mysql.HasAutoIncrementFlag(col.GetFlag()) && !mysql.HasAutoIncrementFlag(newCol.GetFlag()) {
		return nil, dbterror.ErrUnsupportedModifyColumn.GenWithStackByArgs("can't remove auto_increment without @@tidb_allow_remove_auto_inc enabled")
	}

	// We support modifying the type definitions of 'null' to 'not null' now.
	if !mysql.HasNotNullFlag(col.GetFlag()) && mysql.HasNotNullFlag(newCol.GetFlag()) {
		if err = checkForNullValue(ctx, sctx, true, ident.Schema, ident.Name, newCol.ColumnInfo, col.ColumnInfo); err != nil {
			return nil, errors.Trace(err)
		}
	}

	if err = checkColumnWithIndexConstraint(t.Meta(), col.ColumnInfo, newCol.ColumnInfo); err != nil {
		return nil, err
	}

	// As same with MySQL, we don't support modifying the stored status for generated columns.
	if err = checkModifyGeneratedColumn(sctx, schema.Name, t, col, newCol, specNewColumn, spec.Position); err != nil {
		return nil, errors.Trace(err)
	}
	if errG != nil {
		// According to issue https://github.com/pingcap/tidb/issues/24321,
		// changing the type of a column involving generating a column is prohibited.
		return nil, dbterror.ErrUnsupportedOnGeneratedColumn.GenWithStackByArgs(errG.Error())
	}

	if t.Meta().TTLInfo != nil {
		// the column referenced by TTL should be a time type
		if t.Meta().TTLInfo.ColumnName.L == originalColName.L && !types.IsTypeTime(newCol.ColumnInfo.FieldType.GetType()) {
			return nil, errors.Trace(dbterror.ErrUnsupportedColumnInTTLConfig.GenWithStackByArgs(newCol.ColumnInfo.Name.O))
		}
	}

	var newAutoRandBits uint64
	if newAutoRandBits, err = checkAutoRandom(t.Meta(), col, specNewColumn); err != nil {
		return nil, errors.Trace(err)
	}

	txn, err := sctx.Txn(true)
	if err != nil {
		return nil, errors.Trace(err)
	}
	bdrRole, err := meta.NewMutator(txn).GetBDRRole()
	if err != nil {
		return nil, errors.Trace(err)
	}
	if bdrRole == string(ast.BDRRolePrimary) &&
		deniedByBDRWhenModifyColumn(newCol.FieldType, col.FieldType, specNewColumn.Options) && !filter.IsSystemSchema(schema.Name.L) {
		return nil, dbterror.ErrBDRRestrictedDDL.FastGenByArgs(bdrRole)
	}

	job := &model.Job{
		Version:        model.GetJobVerInUse(),
		SchemaID:       schema.ID,
		TableID:        t.Meta().ID,
		SchemaName:     schema.Name.L,
		TableName:      t.Meta().Name.L,
		Type:           model.ActionModifyColumn,
		BinlogInfo:     &model.HistoryInfo{},
		CtxVars:        []any{needChangeColData},
		CDCWriteSource: sctx.GetSessionVars().CDCWriteSource,
		SQLMode:        sctx.GetSessionVars().SQLMode,
		SessionVars:    make(map[string]string),
	}
	err = initJobReorgMetaFromVariables(ctx, job, t, sctx)
	if err != nil {
		return nil, errors.Trace(err)
	}

	args := &model.ModifyColumnArgs{
		Column:        newCol.ColumnInfo,
		OldColumnName: originalColName,
		Position:      spec.Position,
		NewShardBits:  newAutoRandBits,
	}
	return NewJobWrapperWithArgs(job, args, false), nil
}

// needChangeColumnData is a strong check to decide whether we need to change the column data.
// If it returns true, it means we don't need the reorg no matter what the data is..
func needChangeColumnData(oldCol, newCol *model.ColumnInfo) bool {
	toUnsigned := mysql.HasUnsignedFlag(newCol.GetFlag())
	originUnsigned := mysql.HasUnsignedFlag(oldCol.GetFlag())
	needTruncationOrToggleSign := func() bool {
		return (newCol.GetFlen() > 0 && (newCol.GetFlen() < oldCol.GetFlen() || newCol.GetDecimal() < oldCol.GetDecimal())) ||
			(toUnsigned != originUnsigned)
	}
	// Ignore the potential max display length represented by integer's flen, use default flen instead.
	defaultOldColFlen, _ := mysql.GetDefaultFieldLengthAndDecimal(oldCol.GetType())
	defaultNewColFlen, _ := mysql.GetDefaultFieldLengthAndDecimal(newCol.GetType())
	needTruncationOrToggleSignForInteger := func() bool {
		return (defaultNewColFlen > 0 && defaultNewColFlen < defaultOldColFlen) || (toUnsigned != originUnsigned)
	}

	// Deal with the same type.
	if oldCol.GetType() == newCol.GetType() {
		switch oldCol.GetType() {
		case mysql.TypeNewDecimal:
			// Since type decimal will encode the precision, frac, negative(signed) and wordBuf into storage together, there is no short
			// cut to eliminate data reorg change for column type change between decimal.
			return oldCol.GetFlen() != newCol.GetFlen() || oldCol.GetDecimal() != newCol.GetDecimal() || toUnsigned != originUnsigned
		case mysql.TypeEnum, mysql.TypeSet:
			return IsElemsChangedToModifyColumn(oldCol.GetElems(), newCol.GetElems())
		case mysql.TypeTiny, mysql.TypeShort, mysql.TypeInt24, mysql.TypeLong, mysql.TypeLonglong:
			return toUnsigned != originUnsigned
		case mysql.TypeString:
			// Due to the behavior of padding \x00 at binary type, always change column data when binary length changed
			if types.IsBinaryStr(&oldCol.FieldType) {
				return newCol.GetFlen() != oldCol.GetFlen()
			}
		case mysql.TypeTiDBVectorFloat32:
			return newCol.GetFlen() != types.UnspecifiedLength && oldCol.GetFlen() != newCol.GetFlen()
		}

		return needTruncationOrToggleSign()
	}

	if ConvertBetweenCharAndVarchar(oldCol.GetType(), newCol.GetType()) {
		return true
	}

	// Deal with the different type.
	switch oldCol.GetType() {
	case mysql.TypeVarchar, mysql.TypeString, mysql.TypeVarString, mysql.TypeBlob, mysql.TypeTinyBlob, mysql.TypeMediumBlob, mysql.TypeLongBlob:
		switch newCol.GetType() {
		case mysql.TypeVarchar, mysql.TypeString, mysql.TypeVarString, mysql.TypeBlob, mysql.TypeTinyBlob, mysql.TypeMediumBlob, mysql.TypeLongBlob:
			return needTruncationOrToggleSign()
		}
	case mysql.TypeTiny, mysql.TypeShort, mysql.TypeInt24, mysql.TypeLong, mysql.TypeLonglong:
		switch newCol.GetType() {
		case mysql.TypeTiny, mysql.TypeShort, mysql.TypeInt24, mysql.TypeLong, mysql.TypeLonglong:
			return needTruncationOrToggleSignForInteger()
		}
		// conversion between float and double needs reorganization, see issue #31372
	}

	return true
}

// ConvertBetweenCharAndVarchar check whether column converted between char and varchar
// TODO: it is used for plugins. so change plugin's using and remove it.
func ConvertBetweenCharAndVarchar(oldCol, newCol byte) bool {
	return types.ConvertBetweenCharAndVarchar(oldCol, newCol)
}

// IsElemsChangedToModifyColumn check elems changed
func IsElemsChangedToModifyColumn(oldElems, newElems []string) bool {
	if len(newElems) < len(oldElems) {
		return true
	}
	for index, oldElem := range oldElems {
		newElem := newElems[index]
		if oldElem != newElem {
			return true
		}
	}
	return false
}

// ProcessColumnCharsetAndCollation process column charset and collation
func ProcessColumnCharsetAndCollation(ctx *metabuild.Context, col *table.Column, newCol *table.Column, meta *model.TableInfo, specNewColumn *ast.ColumnDef, schema *model.DBInfo) error {
	var chs, coll string
	var err error
	// TODO: Remove it when all table versions are greater than or equal to TableInfoVersion1.
	// If newCol's charset is empty and the table's version less than TableInfoVersion1,
	// we will not modify the charset of the column. This behavior is not compatible with MySQL.
	if len(newCol.FieldType.GetCharset()) == 0 && meta.Version < model.TableInfoVersion1 {
		chs = col.FieldType.GetCharset()
		coll = col.FieldType.GetCollate()
	} else {
		chs, coll, err = getCharsetAndCollateInColumnDef(specNewColumn, ctx.GetDefaultCollationForUTF8MB4())
		if err != nil {
			return errors.Trace(err)
		}
		chs, coll, err = ResolveCharsetCollation([]ast.CharsetOpt{
			{Chs: chs, Col: coll},
			{Chs: meta.Charset, Col: meta.Collate},
			{Chs: schema.Charset, Col: schema.Collate},
		}, ctx.GetDefaultCollationForUTF8MB4())
		chs, coll = OverwriteCollationWithBinaryFlag(specNewColumn, chs, coll, ctx.GetDefaultCollationForUTF8MB4())
		if err != nil {
			return errors.Trace(err)
		}
	}

	if err = setCharsetCollationFlenDecimal(ctx, &newCol.FieldType, newCol.Name.O, chs, coll); err != nil {
		return errors.Trace(err)
	}
	decodeEnumSetBinaryLiteralToUTF8(&newCol.FieldType, chs)
	return nil
}

// checkColumnWithIndexConstraint is used to check the related index constraint of the modified column.
// Index has a max-prefix-length constraint. eg: a varchar(100), index idx(a), modifying column a to a varchar(4000)
// will cause index idx to break the max-prefix-length constraint.
func checkColumnWithIndexConstraint(tbInfo *model.TableInfo, originalCol, newCol *model.ColumnInfo) error {
	columns := make([]*model.ColumnInfo, 0, len(tbInfo.Columns))
	columns = append(columns, tbInfo.Columns...)
	// Replace old column with new column.
	for i, col := range columns {
		if col.Name.L != originalCol.Name.L {
			continue
		}
		columns[i] = newCol.Clone()
		columns[i].Name = originalCol.Name
		break
	}

	pkIndex := tables.FindPrimaryIndex(tbInfo)

	checkOneIndex := func(indexInfo *model.IndexInfo) (err error) {
		var modified bool
		for _, col := range indexInfo.Columns {
			if col.Name.L == originalCol.Name.L {
				modified = true
				break
			}
		}
		if !modified {
			return
		}
		err = checkIndexInModifiableColumns(columns, indexInfo.Columns, indexInfo.GetColumnarIndexType())
		if err != nil {
			return
		}
		err = checkIndexPrefixLength(columns, indexInfo.Columns, indexInfo.GetColumnarIndexType())
		return
	}

	// Check primary key first.
	var err error

	if pkIndex != nil {
		err = checkOneIndex(pkIndex)
		if err != nil {
			return err
		}
	}

	// Check secondary indexes.
	for _, indexInfo := range tbInfo.Indices {
		if indexInfo.Primary {
			continue
		}
		// the second param should always be set to true, check index length only if it was modified
		// checkOneIndex needs one param only.
		err = checkOneIndex(indexInfo)
		if err != nil {
			return err
		}
	}
	return nil
}

func checkIndexInModifiableColumns(columns []*model.ColumnInfo, idxColumns []*model.IndexColumn, columnarIndexType model.ColumnarIndexType) error {
	for _, ic := range idxColumns {
		col := model.FindColumnInfo(columns, ic.Name.L)
		if col == nil {
			return dbterror.ErrKeyColumnDoesNotExits.GenWithStack("column does not exist: %s", ic.Name)
		}

		prefixLength := types.UnspecifiedLength
		if types.IsTypePrefixable(col.FieldType.GetType()) && col.FieldType.GetFlen() > ic.Length {
			// When the index column is changed, prefix length is only valid
			// if the type is still prefixable and larger than old prefix length.
			prefixLength = ic.Length
		}
		if columnarIndexType == model.ColumnarIndexTypeNA {
			if err := checkIndexColumn(col, prefixLength, false); err != nil {
				return err
			}
		}
	}
	return nil
}

// checkModifyTypes checks if the 'origin' type can be modified to 'to' type no matter directly change
// or change by reorg. It returns error if the two types are incompatible and correlated change are not
// supported. However, even the two types can be change, if the "origin" type contains primary key, error will be returned.
func checkModifyTypes(from, to *model.ColumnInfo, needRewriteCollationData bool) error {
	fromFt := &from.FieldType
	toFt := &to.FieldType
	canReorg, err := types.CheckModifyTypeCompatible(fromFt, toFt)
	if err != nil {
		if !canReorg {
			return errors.Trace(dbterror.ErrUnsupportedModifyColumn.GenWithStackByArgs(err.Error()))
		}
		if mysql.HasPriKeyFlag(fromFt.GetFlag()) {
			msg := "this column has primary key flag"
			return dbterror.ErrUnsupportedModifyColumn.GenWithStackByArgs(msg)
		}
	}

	err = checkModifyCharsetAndCollation(toFt.GetCharset(), toFt.GetCollate(), fromFt.GetCharset(), fromFt.GetCollate(), needRewriteCollationData)

	if err != nil {
		if toFt.GetCharset() == charset.CharsetGBK || fromFt.GetCharset() == charset.CharsetGBK {
			return errors.Trace(err)
		}
		if strings.Contains(err.Error(), "Unsupported modifying collation") {
			colErrMsg := "Unsupported modifying collation of column '%s' from '%s' to '%s' when index is defined on it."
			err = dbterror.ErrUnsupportedModifyCollation.GenWithStack(colErrMsg, from.Name.L, from.GetCollate(), to.GetCollate())
		}

		// column type change can handle the charset change between these two types in the process of the reorg.
		if dbterror.ErrUnsupportedModifyCharset.Equal(err) && canReorg {
			return nil
		}
	}
	return errors.Trace(err)
}

// ProcessModifyColumnOptions process column options.
// Export for tiflow.
func ProcessModifyColumnOptions(ctx sessionctx.Context, col *table.Column, options []*ast.ColumnOption) error {
	var sb strings.Builder
	restoreFlags := format.RestoreStringSingleQuotes | format.RestoreKeyWordLowercase | format.RestoreNameBackQuotes |
		format.RestoreSpacesAroundBinaryOperation | format.RestoreWithoutSchemaName | format.RestoreWithoutSchemaName
	restoreCtx := format.NewRestoreCtx(restoreFlags, &sb)

	var hasDefaultValue, setOnUpdateNow bool
	var err error
	var hasNullFlag bool
	for _, opt := range options {
		switch opt.Tp {
		case ast.ColumnOptionDefaultValue:
			hasDefaultValue, err = SetDefaultValue(ctx.GetExprCtx(), col, opt)
			if err != nil {
				return errors.Trace(err)
			}
		case ast.ColumnOptionComment:
			err := setColumnComment(ctx.GetExprCtx(), col, opt)
			if err != nil {
				return errors.Trace(err)
			}
		case ast.ColumnOptionNotNull:
			col.AddFlag(mysql.NotNullFlag)
		case ast.ColumnOptionNull:
			hasNullFlag = true
			col.DelFlag(mysql.NotNullFlag)
		case ast.ColumnOptionAutoIncrement:
			col.AddFlag(mysql.AutoIncrementFlag)
		case ast.ColumnOptionPrimaryKey:
			return errors.Trace(dbterror.ErrUnsupportedModifyColumn.GenWithStack("can't change column constraint (PRIMARY KEY)"))
		case ast.ColumnOptionUniqKey:
			return errors.Trace(dbterror.ErrUnsupportedModifyColumn.GenWithStack("can't change column constraint (UNIQUE KEY)"))
		case ast.ColumnOptionOnUpdate:
			// TODO: Support other time functions.
			if !(col.GetType() == mysql.TypeTimestamp || col.GetType() == mysql.TypeDatetime) {
				return dbterror.ErrInvalidOnUpdate.GenWithStackByArgs(col.Name)
			}
			if !expression.IsValidCurrentTimestampExpr(opt.Expr, &col.FieldType) {
				return dbterror.ErrInvalidOnUpdate.GenWithStackByArgs(col.Name)
			}
			col.AddFlag(mysql.OnUpdateNowFlag)
			setOnUpdateNow = true
		case ast.ColumnOptionGenerated:
			sb.Reset()
			err = opt.Expr.Restore(restoreCtx)
			if err != nil {
				return errors.Trace(err)
			}
			col.GeneratedExprString = sb.String()
			col.GeneratedStored = opt.Stored
			col.Dependences = make(map[string]struct{})
			// Only used by checkModifyGeneratedColumn, there is no need to set a ctor for it.
			col.GeneratedExpr = table.NewClonableExprNode(nil, opt.Expr)
			for _, colName := range FindColumnNamesInExpr(opt.Expr) {
				col.Dependences[colName.Name.L] = struct{}{}
			}
		case ast.ColumnOptionCollate:
			col.SetCollate(opt.StrValue)
		case ast.ColumnOptionReference:
			return errors.Trace(dbterror.ErrUnsupportedModifyColumn.GenWithStackByArgs("can't modify with references"))
		case ast.ColumnOptionFulltext:
			return errors.Trace(dbterror.ErrUnsupportedModifyColumn.GenWithStackByArgs("can't modify with full text"))
		case ast.ColumnOptionCheck:
			return errors.Trace(dbterror.ErrUnsupportedModifyColumn.GenWithStackByArgs("can't modify with check"))
		// Ignore ColumnOptionAutoRandom. It will be handled later.
		case ast.ColumnOptionAutoRandom:
		default:
			return errors.Trace(dbterror.ErrUnsupportedModifyColumn.GenWithStackByArgs(fmt.Sprintf("unknown column option type: %d", opt.Tp)))
		}
	}

	if err = processAndCheckDefaultValueAndColumn(ctx.GetExprCtx(), col, nil, hasDefaultValue, setOnUpdateNow, hasNullFlag); err != nil {
		return errors.Trace(err)
	}

	return nil
}

func checkAutoRandom(tableInfo *model.TableInfo, originCol *table.Column, specNewColumn *ast.ColumnDef) (uint64, error) {
	var oldShardBits, oldRangeBits uint64
	if isClusteredPKColumn(originCol, tableInfo) {
		oldShardBits = tableInfo.AutoRandomBits
		oldRangeBits = tableInfo.AutoRandomRangeBits
	}
	newShardBits, newRangeBits, err := extractAutoRandomBitsFromColDef(specNewColumn)
	if err != nil {
		return 0, errors.Trace(err)
	}
	switch {
	case oldShardBits == newShardBits:
	case oldShardBits < newShardBits:
		addingAutoRandom := oldShardBits == 0
		if addingAutoRandom {
			convFromAutoInc := mysql.HasAutoIncrementFlag(originCol.GetFlag()) && originCol.IsPKHandleColumn(tableInfo)
			if !convFromAutoInc {
				return 0, dbterror.ErrInvalidAutoRandom.GenWithStackByArgs(autoid.AutoRandomAlterChangeFromAutoInc)
			}
		}
		if autoid.AutoRandomShardBitsMax < newShardBits {
			errMsg := fmt.Sprintf(autoid.AutoRandomOverflowErrMsg,
				autoid.AutoRandomShardBitsMax, newShardBits, specNewColumn.Name.Name.O)
			return 0, dbterror.ErrInvalidAutoRandom.GenWithStackByArgs(errMsg)
		}
		// increasing auto_random shard bits is allowed.
	case oldShardBits > newShardBits:
		if newShardBits == 0 {
			return 0, dbterror.ErrInvalidAutoRandom.GenWithStackByArgs(autoid.AutoRandomAlterErrMsg)
		}
		return 0, dbterror.ErrInvalidAutoRandom.GenWithStackByArgs(autoid.AutoRandomDecreaseBitErrMsg)
	}

	modifyingAutoRandCol := oldShardBits > 0 || newShardBits > 0
	if modifyingAutoRandCol {
		// Disallow changing the column field type.
		if originCol.GetType() != specNewColumn.Tp.GetType() {
			return 0, dbterror.ErrInvalidAutoRandom.GenWithStackByArgs(autoid.AutoRandomModifyColTypeErrMsg)
		}
		if originCol.GetType() != mysql.TypeLonglong {
			return 0, dbterror.ErrInvalidAutoRandom.GenWithStackByArgs(fmt.Sprintf(autoid.AutoRandomOnNonBigIntColumn, types.TypeStr(originCol.GetType())))
		}
		// Disallow changing from auto_random to auto_increment column.
		if containsColumnOption(specNewColumn, ast.ColumnOptionAutoIncrement) {
			return 0, dbterror.ErrInvalidAutoRandom.GenWithStackByArgs(autoid.AutoRandomIncompatibleWithAutoIncErrMsg)
		}
		// Disallow specifying a default value on auto_random column.
		if containsColumnOption(specNewColumn, ast.ColumnOptionDefaultValue) {
			return 0, dbterror.ErrInvalidAutoRandom.GenWithStackByArgs(autoid.AutoRandomIncompatibleWithDefaultValueErrMsg)
		}
	}
	if rangeBitsIsChanged(oldRangeBits, newRangeBits) {
		return 0, dbterror.ErrInvalidAutoRandom.FastGenByArgs(autoid.AutoRandomUnsupportedAlterRangeBits)
	}
	return newShardBits, nil
}

func isClusteredPKColumn(col *table.Column, tblInfo *model.TableInfo) bool {
	switch {
	case tblInfo.PKIsHandle:
		return mysql.HasPriKeyFlag(col.GetFlag())
	case tblInfo.IsCommonHandle:
		pk := tables.FindPrimaryIndex(tblInfo)
		for _, c := range pk.Columns {
			if c.Name.L == col.Name.L {
				return true
			}
		}
		return false
	default:
		return false
	}
}

func rangeBitsIsChanged(oldBits, newBits uint64) bool {
	if oldBits == 0 {
		oldBits = autoid.AutoRandomRangeBitsDefault
	}
	if newBits == 0 {
		newBits = autoid.AutoRandomRangeBitsDefault
	}
	return oldBits != newBits
}<|MERGE_RESOLUTION|>--- conflicted
+++ resolved
@@ -53,15 +53,6 @@
 	"go.uber.org/zap"
 )
 
-<<<<<<< HEAD
-// ModifyColumnType is used to indicate what type of modify column job it is.
-const (
-	ModifyTypeNone             byte = iota
-	ModifyTypeNoReorg               // modify column that guarantees no reorganization of all data is needed.
-	ModifyTypeNoReorgWithCheck      // modify column that guarantees no reorganization if the existing data are in range.
-	ModifyTypeIndexReorg            // modify column that needs to reorg the index data only.
-	ModifyTypeReorg                 // modify column that needs to reorg both the row and index data.
-=======
 // modifyColumnType is used to indicate what type of modify column job it is.
 // Note: to maintain compatibility, value 6(mysql.TypeNull) should not be used here which may be used by older version of TiDB.
 // https://github.com/pingcap/tidb/blob/cf587d3793d7d147132d90eb1850981d3ec41780/pkg/ddl/modify_column.go#L998-L1004
@@ -78,22 +69,10 @@
 
 	// modify column that needs to reorg both the row and index data.
 	modifyTypeReorg
->>>>>>> 31338c0d
 )
 
 func typeToString(tp byte) string {
 	switch tp {
-<<<<<<< HEAD
-	case ModifyTypeNone:
-		return "none"
-	case ModifyTypeNoReorg:
-		return "modify meta only"
-	case ModifyTypeNoReorgWithCheck:
-		return "modify meta only with range check"
-	case ModifyTypeIndexReorg:
-		return "reorg index only"
-	case ModifyTypeReorg:
-=======
 	case modifyTypeNone:
 		return "none"
 	case modifyTypeNoReorg:
@@ -103,14 +82,12 @@
 	case modifyTypeIndexReorg:
 		return "reorg index only"
 	case modifyTypeReorg:
->>>>>>> 31338c0d
 		return "reorg row and index"
 	}
 
 	return ""
 }
 
-<<<<<<< HEAD
 func getChangingCol(
 	args *model.ModifyColumnArgs,
 	tblInfo *model.TableInfo,
@@ -118,10 +95,6 @@
 ) (*model.ColumnInfo, error) {
 	changingCol := args.ChangingColumn
 	if changingCol == nil {
-		if err := checkColumnAlreadyExists(tblInfo, args); err != nil {
-			return nil, errors.Trace(err)
-		}
-
 		changingCol = args.Column.Clone()
 		changingCol.Name = ast.NewCIStr(genChangingColumnUniqueName(tblInfo, oldCol))
 		changingCol.ChangeStateInfo = &model.ChangeStateInfo{DependencyColumnOffset: oldCol.Offset}
@@ -149,30 +122,15 @@
 			}
 		}
 		args.RedundantIdxs = redundantIdxs
-	} else {
-		changingCol = model.FindColumnInfoByID(tblInfo.Columns, args.ChangingColumn.ID)
-		if changingCol == nil {
-			logutil.DDLLogger().Error("the changing column has been removed")
-			return nil, errors.Trace(infoschema.ErrColumnNotExists.GenWithStackByArgs(oldCol.Name, tblInfo.Name))
-=======
-// getModifyColumnType gets the modify column type.
-// We need to ensure it's compatible with job submitted from older version of TiDB.
-func getModifyColumnType(
-	args *model.ModifyColumnArgs,
-	_ *model.TableInfo,
-	oldCol *model.ColumnInfo,
-	_ mysql.SQLMode) byte {
-	newCol := args.Column
-	if !needChangeColumnData(oldCol, newCol) {
-		// It's not NULL->NOTNULL change
-		if mysql.HasNotNullFlag(oldCol.GetFlag()) || !mysql.HasNotNullFlag(newCol.GetFlag()) {
-			return modifyTypeNoReorg
->>>>>>> 31338c0d
-		}
-		return modifyTypeNoReorgWithCheck
-	}
-
-<<<<<<< HEAD
+		return changingCol, nil
+	}
+
+	changingCol = model.FindColumnInfoByID(tblInfo.Columns, args.ChangingColumn.ID)
+	if changingCol == nil {
+		logutil.DDLLogger().Error("the changing column has been removed")
+		return nil, errors.Trace(infoschema.ErrColumnNotExists.GenWithStackByArgs(oldCol.Name, tblInfo.Name))
+	}
+
 	return changingCol, nil
 }
 
@@ -220,55 +178,6 @@
 	args.RedundantIdxs = redundantIdxs
 	args.ChangingColumn = args.Column.Clone()
 	return nil
-=======
-	return modifyTypeReorg
-}
-
-func getChangingCol(
-	args *model.ModifyColumnArgs,
-	tblInfo *model.TableInfo,
-	oldCol *model.ColumnInfo,
-) (*model.ColumnInfo, error) {
-	changingCol := args.ChangingColumn
-	if changingCol == nil {
-		changingCol = args.Column.Clone()
-		changingCol.Name = ast.NewCIStr(genChangingColumnUniqueName(tblInfo, oldCol))
-		changingCol.ChangeStateInfo = &model.ChangeStateInfo{DependencyColumnOffset: oldCol.Offset}
-		InitAndAddColumnToTable(tblInfo, changingCol)
-
-		var redundantIdxs []int64
-		indexesToChange := FindRelatedIndexesToChange(tblInfo, oldCol.Name)
-		for _, info := range indexesToChange {
-			newIdxID := AllocateIndexID(tblInfo)
-			if !info.isTemp {
-				// We create a temp index for each normal index.
-				tmpIdx := info.IndexInfo.Clone()
-				tmpIdx.ID = newIdxID
-				tmpIdx.Name = ast.NewCIStr(genChangingIndexUniqueName(tblInfo, info.IndexInfo))
-				UpdateIndexCol(tmpIdx.Columns[info.Offset], changingCol)
-				tblInfo.Indices = append(tblInfo.Indices, tmpIdx)
-			} else {
-				// The index is a temp index created by previous modify column job(s).
-				// We can overwrite it to reduce reorg cost, because it will be dropped eventually.
-				tmpIdx := info.IndexInfo
-				oldTempIdxID := tmpIdx.ID
-				tmpIdx.ID = newIdxID
-				UpdateIndexCol(tmpIdx.Columns[info.Offset], changingCol)
-				redundantIdxs = append(redundantIdxs, oldTempIdxID)
-			}
-		}
-		args.RedundantIdxs = redundantIdxs
-		return changingCol, nil
-	}
-
-	changingCol = model.FindColumnInfoByID(tblInfo.Columns, args.ChangingColumn.ID)
-	if changingCol == nil {
-		logutil.DDLLogger().Error("the changing column has been removed")
-		return nil, errors.Trace(infoschema.ErrColumnNotExists.GenWithStackByArgs(oldCol.Name, tblInfo.Name))
-	}
-
-	return changingCol, nil
->>>>>>> 31338c0d
 }
 
 func (w *worker) onModifyColumn(jobCtx *jobContext, job *model.Job) (ver int64, _ error) {
@@ -283,15 +192,10 @@
 		return ver, errors.Trace(err)
 	}
 
-<<<<<<< HEAD
-	// For first time running this job, we need to fill the ModifyColumnType.
-	if args.ModifyColumnType == ModifyTypeNone {
-=======
 	// For first time running this job, or the job from older version,
 	// we need to fill the ModifyColumnType.
 	if args.ModifyColumnType == modifyTypeNone ||
 		args.ModifyColumnType == mysql.TypeNull {
->>>>>>> 31338c0d
 		args.ModifyColumnType = getModifyColumnType(args, tblInfo, oldCol, job.SQLMode)
 		logutil.DDLLogger().Info("run modify column job",
 			zap.String("oldColumnName", args.OldColumnName.L),
@@ -300,43 +204,24 @@
 		)
 	}
 
-<<<<<<< HEAD
-	intest.Assert(args.ModifyColumnType != ModifyTypeNone, "invalid modify column type")
-
-	if job.IsRollingback() {
-		switch args.ModifyColumnType {
-		case ModifyTypeNoReorg, ModifyTypeNoReorgWithCheck:
-			// For those column-type-change jobs which don't reorg the data
-			return rollbackModifyColumnJob(jobCtx, tblInfo, job, args.Column, oldCol)
-		case ModifyTypeReorg:
-			// For those column-type-change jobs which reorg the data.
-			return rollbackModifyColumnJobWithReorg(jobCtx, tblInfo, job, oldCol, args)
-		case ModifyTypeIndexReorg:
-			// For those column-type-change jobs which reorg the index only.
-			return rollbackModifyColumnJobWithIndexReorg(jobCtx, tblInfo, job, oldCol, args)
-=======
+	intest.Assert(args.ModifyColumnType != modifyTypeNone, "invalid modify column type")
+
 	if job.IsRollingback() {
 		switch args.ModifyColumnType {
 		case modifyTypeNoReorg, modifyTypeNoReorgWithCheck:
-			// For those column-type-change jobs which don't need reorg.
+			// For those column-type-change jobs which don't reorg the data
 			return rollbackModifyColumnJob(jobCtx, tblInfo, job, args.Column, oldCol)
 		case modifyTypeReorg:
-			// For those column-type-change jobs which need reorg.
+			// For those column-type-change jobs which reorg the data.
 			return rollbackModifyColumnJobWithReorg(jobCtx, tblInfo, job, oldCol, args)
 		case modifyTypeIndexReorg:
-			// We will add this case later
-			return ver, errors.Errorf("ModifyTypeIndexReorg is not supported yet")
->>>>>>> 31338c0d
+			// For those column-type-change jobs which reorg the index only.
+			return rollbackModifyColumnJobWithIndexReorg(jobCtx, tblInfo, job, oldCol, args)
 		}
 	}
 
 	// Do some checks for all modify column types.
-<<<<<<< HEAD
 	if err = checkAndApplyAutoRandomBits(jobCtx, dbInfo, tblInfo, oldCol, args.Column, args.NewShardBits); err != nil {
-=======
-	err = checkAndApplyAutoRandomBits(jobCtx, dbInfo, tblInfo, oldCol, args.Column, args.NewShardBits)
-	if err != nil {
->>>>>>> 31338c0d
 		job.State = model.JobStateCancelled
 		return ver, errors.Trace(err)
 	}
@@ -345,11 +230,7 @@
 		return ver, errors.Trace(err)
 	}
 
-<<<<<<< HEAD
-	if args.ModifyColumnType == ModifyTypeNoReorg {
-=======
-	if args.ChangingColumn == nil {
->>>>>>> 31338c0d
+	if args.ModifyColumnType == modifyTypeNoReorg {
 		if err := checkColumnAlreadyExists(tblInfo, args); err != nil {
 			job.State = model.JobStateCancelled
 			return ver, errors.Trace(err)
@@ -377,7 +258,6 @@
 		job.State = model.JobStateCancelled
 		return ver, errors.Trace(dbterror.ErrUnsupportedModifyColumn.GenWithStackByArgs("columnar indexes on the column"))
 	}
-<<<<<<< HEAD
 	// Forbid reorg modify column in primary key.
 	if mysql.HasPriKeyFlag(oldCol.GetFlag()) {
 		job.State = model.JobStateCancelled
@@ -387,15 +267,15 @@
 	defer checkColumnOrderByStates(tblInfo)
 
 	// Check if we can only do index reorg
-	if args.ModifyColumnType == ModifyTypeNoReorgWithCheck {
+	if args.ModifyColumnType == modifyTypeNoReorgWithCheck {
 		if err := checkColumnAlreadyExists(tblInfo, args); err != nil {
 			job.State = model.JobStateCancelled
 			return ver, errors.Trace(err)
 		}
-		return w.doModifyColumn(jobCtx, job, dbInfo, tblInfo, args.Column, oldCol, args.Position)
-	}
-
-	if args.ModifyColumnType == ModifyTypeIndexReorg {
+		return w.doModifyColumnWithCheck(jobCtx, job, dbInfo, tblInfo, args.Column, oldCol, args.Position)
+	}
+
+	if args.ModifyColumnType == modifyTypeIndexReorg {
 		if err := initializeChangingIndexes(args, tblInfo, oldCol); err != nil {
 			return ver, errors.Trace(err)
 		}
@@ -408,20 +288,6 @@
 		job.State = model.JobStateCancelled
 		return ver, errors.Trace(err)
 	}
-
-=======
-	if mysql.HasPriKeyFlag(oldCol.GetFlag()) {
-		job.State = model.JobStateCancelled
-		return ver, dbterror.ErrUnsupportedModifyColumn.GenWithStackByArgs("can't modify column in primary key")
-	}
-
-	defer checkColumnOrderByStates(tblInfo)
-	changingCol, err := getChangingCol(args, tblInfo, oldCol)
-	if err != nil {
-		job.State = model.JobStateCancelled
-		return ver, errors.Trace(err)
-	}
->>>>>>> 31338c0d
 	return w.doModifyColumnTypeWithData(
 		jobCtx, job, dbInfo, tblInfo, changingCol, oldCol, args)
 }
@@ -443,10 +309,7 @@
 	newCol, oldCol *model.ColumnInfo) (ver int64, err error) {
 	if oldCol.ID == newCol.ID {
 		// If the not-null change is included, we should clean the flag info in oldCol.
-<<<<<<< HEAD
 		tblInfo.Columns[oldCol.Offset].ChangingFieldType = nil
-=======
->>>>>>> 31338c0d
 		if mysql.HasPreventNullInsertFlag(oldCol.GetFlag()) {
 			tblInfo.Columns[oldCol.Offset].DelFlag(mysql.PreventNullInsertFlag)
 			tblInfo.Columns[oldCol.Offset].DelFlag(mysql.NotNullFlag)
@@ -569,160 +432,6 @@
 	return dbInfo, tblInfo, oldCol, errors.Trace(err)
 }
 
-<<<<<<< HEAD
-func adjustTableInfoAfterModifyColumn(
-	tblInfo *model.TableInfo, newCol, oldCol *model.ColumnInfo, pos *ast.ColumnPosition) error {
-	// We need the latest column's offset and state. This information can be obtained from the store.
-	newCol.Offset = oldCol.Offset
-	newCol.State = oldCol.State
-	if pos != nil && pos.RelativeColumn != nil && oldCol.Name.L == pos.RelativeColumn.Name.L {
-		// For cases like `modify column b after b`, it should report this error.
-		return errors.Trace(infoschema.ErrColumnNotExists.GenWithStackByArgs(oldCol.Name, tblInfo.Name))
-=======
-// rollbackModifyColumnJobWithReorg is used to rollback modify-column job which need to reorg the data.
-func rollbackModifyColumnJobWithReorg(
-	jobCtx *jobContext, tblInfo *model.TableInfo, job *model.Job,
-	oldCol *model.ColumnInfo, args *model.ModifyColumnArgs) (ver int64, err error) {
-	// If the not-null change is included, we should clean the flag info in oldCol.
-	if mysql.HasPreventNullInsertFlag(oldCol.GetFlag()) {
-		// Reset NotNullFlag flag.
-		tblInfo.Columns[oldCol.Offset].SetFlag(oldCol.GetFlag() &^ mysql.NotNullFlag)
-		// Reset PreventNullInsertFlag flag.
-		tblInfo.Columns[oldCol.Offset].SetFlag(oldCol.GetFlag() &^ mysql.PreventNullInsertFlag)
-	}
-	var changingIdxIDs []int64
-	if args.ChangingColumn != nil {
-		changingIdxIDs = buildRelatedIndexIDs(tblInfo, args.ChangingColumn.ID)
-		// The job is in the middle state. The appended changingCol and changingIndex should
-		// be removed from the tableInfo as well.
-		removeChangingColAndIdxs(tblInfo, args.ChangingColumn.ID)
->>>>>>> 31338c0d
-	}
-	destOffset, err := LocateOffsetToMove(oldCol.Offset, pos, tblInfo)
-	if err != nil {
-		return errors.Trace(infoschema.ErrColumnNotExists.GenWithStackByArgs(oldCol.Name, tblInfo.Name))
-	}
-	tblInfo.Columns[oldCol.Offset] = newCol
-	tblInfo.MoveColumnInfo(oldCol.Offset, destOffset)
-	updateNewIdxColsNameOffset(tblInfo.Indices, oldCol.Name, newCol)
-	updateFKInfoWhenModifyColumn(tblInfo, oldCol.Name, newCol.Name)
-	updateTTLInfoWhenModifyColumn(tblInfo, oldCol.Name, newCol.Name)
-	return nil
-}
-
-<<<<<<< HEAD
-// doModifyColumn updates the column information only. It does not support modifying column data.
-func (w *worker) doModifyColumn(
-	jobCtx *jobContext,
-	job *model.Job,
-	dbInfo *model.DBInfo,
-	tblInfo *model.TableInfo,
-	newCol, oldCol *model.ColumnInfo,
-	pos *ast.ColumnPosition,
-) (ver int64, err error) {
-	if oldCol.ID != newCol.ID {
-		job.State = model.JobStateRollingback
-		return ver, dbterror.ErrColumnInChange.GenWithStackByArgs(oldCol.Name, newCol.ID)
-	}
-
-	checkValueRange := needChangeColumnData(oldCol, newCol)
-	firstTimeCheck := !mysql.HasPreventNullInsertFlag(oldCol.GetFlag()) && oldCol.ChangingFieldType == nil
-
-	if !firstTimeCheck {
-		delayForAsyncCommit()
-	}
-
-	checked, err := checkModifyColumnData(
-		jobCtx.stepCtx, w,
-		dbInfo.Name, tblInfo.Name,
-		oldCol, newCol, checkValueRange)
-
-	if checked {
-		if err != nil {
-			job.State = model.JobStateRollingback
-			return ver, errors.Trace(err)
-		}
-
-		if firstTimeCheck {
-			failpoint.InjectCall("afterModifyColumnCheckValue")
-			return updateVersionAndTableInfoWithCheck(jobCtx, job, tblInfo, true)
-		}
-	}
-
-	failpoint.InjectCall("afterFirstModifyColumnCheck")
-
-	if job.MultiSchemaInfo != nil && job.MultiSchemaInfo.Revertible {
-		job.MarkNonRevertible()
-		// Store the mark and enter the next DDL handling loop.
-		return updateVersionAndTableInfoWithCheck(jobCtx, job, tblInfo, false)
-=======
-// checkModifyColumnData checks the values of the old column data
-func checkModifyColumnData(
-	ctx context.Context,
-	w *worker,
-	dbName, tblName ast.CIStr,
-	oldCol, changingCol *model.ColumnInfo,
-) (checked bool, err error) {
-	// Get sessionctx from context resource pool.
-	var sctx sessionctx.Context
-	sctx, err = w.sessPool.Get()
-	if err != nil {
-		return false, errors.Trace(err)
-	}
-	defer w.sessPool.Put(sctx)
-
-	sql := buildCheckSQLFromModifyColumn(dbName, tblName, oldCol, changingCol)
-	if sql == "" {
-		return false, nil
-	}
-
-	rows, _, err := sctx.GetRestrictedSQLExecutor().ExecRestrictedSQL(ctx, nil, sql)
-	if err != nil {
-		return false, errors.Trace(err)
-	}
-	if len(rows) != 0 {
-		if rows[0].IsNull(0) {
-			return true, dbterror.ErrInvalidUseOfNull
-		}
-
-		datum := rows[0].GetDatum(0, &oldCol.FieldType)
-		dStr := datumToStringNoErr(datum)
-		return true, types.ErrTruncated.GenWithStack("Data truncated for column '%s', value is '%s'", oldCol.Name.L, dStr)
-	}
-
-	return true, nil
-}
-
-// buildCheckSQLFromModifyColumn builds the SQL to check whether the data
-// is valid after modifying to new type.
-func buildCheckSQLFromModifyColumn(
-	dbName, tblName ast.CIStr,
-	oldCol, changingCol *model.ColumnInfo,
-) string {
-	oldTp := oldCol.GetType()
-	changingTp := changingCol.GetType()
-
-	var conditions []string
-	template := "SELECT %s FROM %s WHERE %s LIMIT 1"
-	checkColName := fmt.Sprintf("`%s`", oldCol.Name.O)
-	tableName := fmt.Sprintf("`%s`.`%s`", dbName.O, tblName.O)
-
-	// We will add data range check here later.
-
-	if !mysql.HasNotNullFlag(oldCol.GetFlag()) && mysql.HasNotNullFlag(changingCol.GetFlag()) {
-		if !(oldTp != mysql.TypeTimestamp && changingTp == mysql.TypeTimestamp) {
-			conditions = append(conditions, fmt.Sprintf("`%s` IS NULL", oldCol.Name.O))
-		}
-	}
-
-	if len(conditions) == 0 {
-		return ""
->>>>>>> 31338c0d
-	}
-
-	return fmt.Sprintf(template, checkColName, tableName, strings.Join(conditions, " OR "))
-}
-
 func finishModifyColumnWithoutReorg(
 	jobCtx *jobContext,
 	job *model.Job,
@@ -752,8 +461,6 @@
 	return ver, nil
 }
 
-<<<<<<< HEAD
-=======
 // doModifyColumnNoCheck updates the column information and reorders all columns. It does not support modifying column data.
 func (*worker) doModifyColumnNoCheck(
 	jobCtx *jobContext,
@@ -802,7 +509,7 @@
 	checked, err := checkModifyColumnData(
 		jobCtx.stepCtx, w,
 		dbInfo.Name, tblInfo.Name,
-		oldCol, newCol)
+		oldCol, newCol, true)
 	if err != nil {
 		// If checked is true, it means we have done the check and found invalid data.
 		// Otherwise, it means we meet some internal error, just let outer side handle it (like retry).
@@ -842,7 +549,6 @@
 	return nil
 }
 
->>>>>>> 31338c0d
 func updateFKInfoWhenModifyColumn(tblInfo *model.TableInfo, oldCol, newCol ast.CIStr) {
 	if oldCol.L == newCol.L {
 		return
@@ -913,24 +619,36 @@
 //     The difference between ModifyTypeNoReorgWithCheck and ModifyTypeNoReorg is that we need some additional checks.
 //  3. ModifyTypeIndexReorg: The range of new type is a subset of the old type, and there are indexes on this column.
 //  4. ModifyTypeReorg: other
+//
+// We need to ensure it's compatible with job submitted from older version of TiDB.
 func getModifyColumnType(
 	args *model.ModifyColumnArgs,
 	tblInfo *model.TableInfo,
 	oldCol *model.ColumnInfo,
 	sqlMode mysql.SQLMode) byte {
+	newCol := args.Column
 	if !needChangeColumnData(oldCol, args.Column) {
-		return ModifyTypeNoReorg
+		// It's not NULL->NOTNULL change
+		if mysql.HasNotNullFlag(oldCol.GetFlag()) || !mysql.HasNotNullFlag(newCol.GetFlag()) {
+			return modifyTypeNoReorg
+		}
+		return modifyTypeNoReorgWithCheck
+	}
+
+	// For backward compatibility
+	if args.ModifyColumnType == mysql.TypeNull {
+		return modifyTypeReorg
 	}
 
 	if needDoRowReorg(oldCol, args.Column, sqlMode) {
-		return ModifyTypeReorg
+		return modifyTypeReorg
 	}
 
 	relatedIndexes := buildRelatedIndexIDs(tblInfo, oldCol.ID)
 	if len(relatedIndexes) == 0 || !needDoIndexReorg(tblInfo, oldCol, args.Column, sqlMode) {
-		return ModifyTypeNoReorgWithCheck
-	}
-	return ModifyTypeIndexReorg
+		return modifyTypeNoReorgWithCheck
+	}
+	return modifyTypeIndexReorg
 }
 
 func needDoIndexReorg(tblInfo *model.TableInfo, oldCol, changingCol *model.ColumnInfo, sqlMode mysql.SQLMode) bool {
@@ -979,8 +697,6 @@
 }
 
 // checkModifyColumnData checks the values of the old column data
-// If no value violates the constraint, add `PreventTruncateFlag` flag to the old column
-// to prevent from inserting invalid values.
 func checkModifyColumnData(
 	ctx context.Context,
 	w *worker,
@@ -1018,8 +734,8 @@
 	return true, nil
 }
 
-// buildCheckSQLFromModifyColumn builds the SQL to check whether the data conversion
-// is valid when modifying column type.
+// buildCheckSQLFromModifyColumn builds the SQL to check whether the data
+// is valid after modifying to new type.
 func buildCheckSQLFromModifyColumn(
 	dbName, tblName ast.CIStr,
 	oldCol, changingCol *model.ColumnInfo,
@@ -1196,35 +912,6 @@
 		if err != nil {
 			return ver, errors.Trace(err)
 		}
-<<<<<<< HEAD
-
-		reorgElements := BuildElements(changingCol, changingIdxs)
-		done, ver, err := doReorgWorkForModifyColumnWrapper(jobCtx, w, job, tbl, oldCol, reorgElements)
-		if !done {
-			return ver, err
-		}
-		failpoint.InjectCall("afterReorgWorkForModifyColumn")
-
-		oldIdxInfos := buildRelatedIndexInfos(tblInfo, oldCol.ID)
-		if tblInfo.TTLInfo != nil {
-			updateTTLInfoWhenModifyColumn(tblInfo, oldCol.Name, colName)
-		}
-		changingIdxInfos := buildRelatedIndexInfos(tblInfo, changingCol.ID)
-		intest.Assert(len(oldIdxInfos) == len(changingIdxInfos))
-
-		updateObjectState(oldCol, oldIdxInfos, model.StateWriteOnly)
-		updateObjectState(changingCol, changingIdxInfos, model.StatePublic)
-		markOldObjectRemoving(oldCol, changingCol, oldIdxInfos, changingIdxInfos, colName)
-		moveChangingColumnToDest(tblInfo, oldCol, changingCol, pos)
-		moveOldColumnToBack(tblInfo, oldCol)
-		moveIndexInfoToDest(tblInfo, changingCol, oldIdxInfos, changingIdxInfos)
-		updateModifyingCols(oldCol, changingCol)
-
-		job.SchemaState = model.StatePublic
-		ver, err = updateVersionAndTableInfo(jobCtx, job, tblInfo, true)
-		if err != nil {
-			return ver, errors.Trace(err)
-=======
 		switch job.AnalyzeState {
 		case model.AnalyzeStateNone:
 			// reorg the data.
@@ -1267,7 +954,6 @@
 			if err != nil {
 				return ver, errors.Trace(err)
 			}
->>>>>>> 31338c0d
 		}
 	case model.StatePublic:
 		oldIdxInfos := buildRelatedIndexInfos(tblInfo, oldCol.ID)
@@ -1309,7 +995,6 @@
 	return ver, errors.Trace(err)
 }
 
-<<<<<<< HEAD
 func (w *worker) doModifyColumnIndexReorg(
 	jobCtx *jobContext,
 	job *model.Job,
@@ -1488,8 +1173,6 @@
 	return ver, errors.Trace(err)
 }
 
-=======
->>>>>>> 31338c0d
 func doReorgWorkForModifyColumnWrapper(
 	jobCtx *jobContext,
 	w *worker, job *model.Job, tbl table.Table,
@@ -1512,8 +1195,6 @@
 	return true, ver, err
 }
 
-<<<<<<< HEAD
-=======
 func checkAnalyzeNecessary(job *model.Job, changingIdxes []*model.IndexInfo, tbl *model.TableInfo) bool {
 	analyzeVer := vardef.DefTiDBAnalyzeVersion
 	if val, ok := job.GetSystemVars(vardef.TiDBAnalyzeVersion); ok {
@@ -1550,7 +1231,6 @@
 	}
 }
 
->>>>>>> 31338c0d
 func doReorgWorkForModifyColumn(
 	jobCtx *jobContext,
 	w *worker, job *model.Job, tbl table.Table,
