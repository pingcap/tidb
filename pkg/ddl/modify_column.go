--- conflicted
+++ resolved
@@ -329,8 +329,7 @@
 		return ver, dbterror.ErrUnsupportedModifyColumn.GenWithStackByArgs("can't modify column in primary key")
 	}
 
-<<<<<<< HEAD
-	defer checkColumnOrderByStates(tblInfo)
+	defer checkTableInfo(tblInfo)
 
 	if args.ModifyColumnType == ModifyTypeIndexReorg {
 		if err := initializeChangingIndexes(args, tblInfo, oldCol); err != nil {
@@ -340,9 +339,6 @@
 			jobCtx, job, dbInfo, tblInfo, oldCol, args)
 	}
 
-=======
-	defer checkTableInfo(tblInfo)
->>>>>>> ee4eac2c
 	changingCol, err := getChangingCol(args, tblInfo, oldCol)
 	if err != nil {
 		job.State = model.JobStateCancelled
@@ -749,7 +745,6 @@
 	return infoList, nil
 }
 
-<<<<<<< HEAD
 func needDoIndexReorg(tblInfo *model.TableInfo, oldCol, changingCol *model.ColumnInfo, sqlMode mysql.SQLMode) bool {
 	if !sqlMode.HasStrictMode() {
 		return true
@@ -889,7 +884,8 @@
 	lowerBound := types.IntegerSignedLowerBound(changingTp)
 	upperBound := types.IntegerSignedUpperBound(changingTp)
 	return fmt.Sprintf("(%s < %d OR %s > %d)", columnName, lowerBound, columnName, upperBound)
-=======
+}
+
 // reorderChangingIdx reorders the changing index infos to match the order of old index infos.
 func reorderChangingIdx(oldIdxInfos []*model.IndexInfo, changingIdxInfos []*model.IndexInfo) {
 	nameToChanging := make(map[string]*model.IndexInfo, len(changingIdxInfos))
@@ -904,7 +900,6 @@
 	for i, oldIdx := range oldIdxInfos {
 		changingIdxInfos[i] = nameToChanging[getRemovingObjOriginName(oldIdx.Name.O)]
 	}
->>>>>>> ee4eac2c
 }
 
 func (w *worker) doModifyColumnTypeWithData(
@@ -1031,12 +1026,9 @@
 			}
 			changingIdxInfos := buildRelatedIndexInfos(tblInfo, changingCol.ID)
 			intest.Assert(len(oldIdxInfos) == len(changingIdxInfos))
-<<<<<<< HEAD
-=======
 
 			// In multi-schema change, the order of changingIdxInfos may not be the same as oldIdxInfos,
 			// because we will allocate new indexID for previous temp index.
->>>>>>> ee4eac2c
 			reorderChangingIdx(oldIdxInfos, changingIdxInfos)
 
 			updateObjectState(oldCol, oldIdxInfos, model.StateWriteOnly)
@@ -1308,23 +1300,6 @@
 	// use the schema version generated once.
 	if job.MultiSchemaInfo != nil && job.MultiSchemaInfo.Revertible {
 		job.MarkNonRevertible()
-	}
-}
-
-func reorderChangingIdx(oldIdxInfos []*model.IndexInfo, changingIdxInfos []*model.IndexInfo) {
-	nameToChanging := make(map[string]*model.IndexInfo, len(changingIdxInfos))
-	for _, cIdx := range changingIdxInfos {
-		origName := cIdx.Name.O
-		if cIdx.State != model.StatePublic {
-			origName = getChangingIndexOriginName(cIdx)
-		}
-		nameToChanging[origName] = cIdx
-	}
-
-	for i, oldIdx := range oldIdxInfos {
-		if c, ok := nameToChanging[oldIdx.Name.O]; ok {
-			changingIdxInfos[i] = c
-		}
 	}
 }
 
