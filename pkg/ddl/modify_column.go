--- conflicted
+++ resolved
@@ -62,7 +62,6 @@
 	removedIdxs           []int64
 }
 
-<<<<<<< HEAD
 func hasVectorIndexColumn(tblInfo *model.TableInfo, col *model.ColumnInfo) bool {
 	indexesToChange := FindRelatedIndexesToChange(tblInfo, col.Name)
 	for _, idx := range indexesToChange {
@@ -73,10 +72,7 @@
 	return false
 }
 
-func (w *worker) onModifyColumn(jobCtx *jobContext, t *meta.Meta, job *model.Job) (ver int64, _ error) {
-=======
 func (w *worker) onModifyColumn(jobCtx *jobContext, t *meta.Mutator, job *model.Job) (ver int64, _ error) {
->>>>>>> 8bacf9cc
 	dbInfo, tblInfo, oldCol, modifyInfo, err := getModifyColumnInfo(t, job)
 	if err != nil {
 		return ver, err
@@ -1134,11 +1130,7 @@
 			// if the type is still prefixable and larger than old prefix length.
 			prefixLength = ic.Length
 		}
-<<<<<<< HEAD
-		if err := checkIndexColumn(nil, col, prefixLength, isVectorIndex); err != nil {
-=======
-		if err := checkIndexColumn(col, prefixLength, false); err != nil {
->>>>>>> 8bacf9cc
+		if err := checkIndexColumn(col, prefixLength, false, isVectorIndex); err != nil {
 			return err
 		}
 	}
