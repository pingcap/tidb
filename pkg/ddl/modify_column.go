--- conflicted
+++ resolved
@@ -550,7 +550,6 @@
 		if err != nil {
 			return ver, errors.Trace(err)
 		}
-<<<<<<< HEAD
 		switch job.ReorgMeta.AnalyzeState {
 		case model.AnalyzeStateNone:
 			// reorg the index data.
@@ -584,10 +583,11 @@
 			}
 			changingIdxInfos := buildRelatedIndexInfos(tblInfo, changingCol.ID)
 			intest.Assert(len(oldIdxInfos) == len(changingIdxInfos))
-			updateChangingObjState(oldCol, oldIdxInfos, model.StateWriteOnly)
-			updateChangingObjState(changingCol, changingIdxInfos, model.StatePublic)
+			updateObjectState(oldCol, oldIdxInfos, model.StateWriteOnly)
+			updateObjectState(changingCol, changingIdxInfos, model.StatePublic)
 			markOldObjectRemoving(oldCol, changingCol, oldIdxInfos, changingIdxInfos, colName)
-			moveColumnInfoToDest(tblInfo, oldCol, changingCol, pos)
+			moveChangingColumnInfoToDest(tblInfo, oldCol, changingCol, pos)
+			moveOldColumnInfo(tblInfo, oldCol)
 			moveIndexInfoToDest(tblInfo, changingCol, oldIdxInfos, changingIdxInfos)
 			updateModifyingCols(oldCol, changingCol)
 
@@ -596,39 +596,6 @@
 			if err != nil {
 				return ver, errors.Trace(err)
 			}
-=======
-
-		var done bool
-		if job.MultiSchemaInfo != nil {
-			done, ver, err = doReorgWorkForModifyColumnMultiSchema(w, jobCtx, job, tbl, oldCol, changingCol, changingIdxs)
-		} else {
-			done, ver, err = doReorgWorkForModifyColumn(w, jobCtx, job, tbl, oldCol, changingCol, changingIdxs)
-		}
-		if !done {
-			return ver, err
-		}
-		failpoint.InjectCall("afterReorgWorkForModifyColumn")
-
-		oldIdxInfos := buildRelatedIndexInfos(tblInfo, oldCol.ID)
-		if tblInfo.TTLInfo != nil {
-			updateTTLInfoWhenModifyColumn(tblInfo, oldCol.Name, colName)
-		}
-		changingIdxInfos := buildRelatedIndexInfos(tblInfo, changingCol.ID)
-		intest.Assert(len(oldIdxInfos) == len(changingIdxInfos))
-
-		updateObjectState(oldCol, oldIdxInfos, model.StateWriteOnly)
-		updateObjectState(changingCol, changingIdxInfos, model.StatePublic)
-		markOldObjectRemoving(oldCol, changingCol, oldIdxInfos, changingIdxInfos, colName)
-		moveChangingColumnInfoToDest(tblInfo, oldCol, changingCol, pos)
-		moveOldColumnInfo(tblInfo, oldCol)
-		moveIndexInfoToDest(tblInfo, changingCol, oldIdxInfos, changingIdxInfos)
-		updateModifyingCols(oldCol, changingCol)
-
-		job.SchemaState = model.StatePublic
-		ver, err = updateVersionAndTableInfo(jobCtx, job, tblInfo, true)
-		if err != nil {
-			return ver, errors.Trace(err)
->>>>>>> 0f8643f4
 		}
 	case model.StatePublic:
 		oldIdxInfos := buildRelatedIndexInfos(tblInfo, oldCol.ID)
