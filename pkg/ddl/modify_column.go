--- conflicted
+++ resolved
@@ -719,11 +719,11 @@
 		}
 		switch job.ReorgMeta.AnalyzeState {
 		case model.AnalyzeStateNone:
-<<<<<<< HEAD
 			switch job.ReorgMeta.Stage {
 			case model.ReorgStageModifyColumnUpdateColumn:
 				var done bool
-				done, ver, err = doReorgWorkForModifyColumn(w, jobCtx, job, tbl, oldCol, changingCol, changingIdxs)
+				reorgElements := BuildElements(changingCol, changingIdxs)
+				done, ver, err = doReorgWorkForModifyColumn(jobCtx, w, job, tbl, oldCol, reorgElements)
 				if !done {
 					return ver, err
 				}
@@ -747,19 +747,6 @@
 					job.ReorgMeta.AnalyzeState = model.AnalyzeStateSkipped
 					checkAndMarkNonRevertible(job)
 				}
-=======
-			// reorg the data.
-			reorgElements := BuildElements(changingCol, changingIdxs)
-			done, ver, err := doReorgWorkForModifyColumn(jobCtx, w, job, tbl, oldCol, reorgElements)
-			if !done {
-				return ver, err
-			}
-			if checkAnalyzeNecessary(job, changingIdxs, tblInfo) {
-				job.AnalyzeState = model.AnalyzeStateRunning
-			} else {
-				job.AnalyzeState = model.AnalyzeStateSkipped
-				checkAndMarkNonRevertible(job)
->>>>>>> c7212e00
 			}
 		case model.AnalyzeStateRunning:
 			// after all old index data are reorged. re-analyze it.
@@ -831,7 +818,6 @@
 	return ver, errors.Trace(err)
 }
 
-<<<<<<< HEAD
 func initForReorgIndexes(w *worker, job *model.Job, changingIdxs []*model.IndexInfo) error {
 	job.ReorgMeta.Stage = model.ReorgStageModifyColumnUpdateColumn
 	if len(changingIdxs) > 0 {
@@ -850,28 +836,6 @@
 		}
 	}
 	return nil
-=======
-func doReorgWorkForModifyColumnWrapper(
-	jobCtx *jobContext,
-	w *worker, job *model.Job, tbl table.Table,
-	oldCol *model.ColumnInfo, elements []*meta.Element,
-) (done bool, ver int64, err error) {
-	if job.MultiSchemaInfo == nil {
-		return doReorgWorkForModifyColumn(jobCtx, w, job, tbl, oldCol, elements)
-	}
-
-	if job.MultiSchemaInfo.Revertible {
-		done, ver, err = doReorgWorkForModifyColumn(jobCtx, w, job, tbl, oldCol, elements)
-		if done {
-			// We need another round to wait for all the others sub-jobs to finish.
-			job.MarkNonRevertible()
-		}
-		// We need another round to run the reorg process.
-		return false, ver, err
-	}
-
-	return true, ver, err
->>>>>>> c7212e00
 }
 
 func checkAnalyzeNecessary(job *model.Job, changingIdxes []*model.IndexInfo, tbl *model.TableInfo) bool {
@@ -910,75 +874,11 @@
 	}
 }
 
-<<<<<<< HEAD
-func (w *worker) analyzeTableAfterCreateIndex(job *model.Job, dbName, tblName string) bool {
-	doneCh := w.ddlCtx.getAnalyzeDoneCh(job.ID)
-	if job.MultiSchemaInfo != nil && !job.MultiSchemaInfo.NeedAnalyze {
-		// If the job is a multi-schema-change job,
-		// we only analyze the table once after all schema changes are done.
-		return true
-	}
-	if doneCh == nil {
-		doneCh = make(chan struct{})
-		eg := util.NewErrorGroupWithRecover()
-		eg.Go(func() error {
-			sessCtx, err := w.sessPool.Get()
-			if err != nil {
-				return err
-			}
-			defer func() {
-				w.sessPool.Put(sessCtx)
-				close(doneCh)
-			}()
-			dbTable := fmt.Sprintf("`%s`.`%s`", dbName, tblName)
-
-			exec, ok := sessCtx.(sqlexec.RestrictedSQLExecutor)
-			if !ok {
-				return errors.Errorf("not restricted SQL executor: %T", sessCtx)
-			}
-			// internal sql may not init the analysis related variable correctly.
-			err = statsutil.UpdateSCtxVarsForStats(sessCtx)
-			if err != nil {
-				return err
-			}
-			_, _, err = exec.ExecRestrictedSQL(w.ctx, []sqlexec.OptionFuncAlias{sqlexec.ExecOptionUseCurSession, sqlexec.ExecOptionEnableDDLAnalyze}, "ANALYZE TABLE "+dbTable+";", "ddl analyze table")
-			if err != nil {
-				logutil.DDLLogger().Warn("analyze table failed",
-					zap.Int64("jobID", job.ID),
-					zap.String("db", dbName),
-					zap.String("table", tblName),
-					zap.Error(err),
-					zap.Stack("stack"))
-				// We can continue to finish the job even if analyze table failed.
-			}
-			return nil
-		})
-		w.ddlCtx.setAnalyzeDoneCh(job.ID, doneCh)
-	}
-	select {
-	case <-doneCh:
-		logutil.DDLLogger().Info("analyze table after create index done", zap.Int64("jobID", job.ID))
-		return true
-	case <-w.ctx.Done():
-		logutil.DDLLogger().Info("analyze table after create index context done",
-			zap.Int64("jobID", job.ID), zap.Error(w.ctx.Err()))
-		return true
-	case <-time.After(10 * time.Second):
-		logutil.DDLLogger().Info("analyze table after create index timeout check", zap.Int64("jobID", job.ID))
-		return false
-	}
-}
-
-func doReorgWorkForModifyColumn(w *worker, jobCtx *jobContext, job *model.Job, tbl table.Table,
-	oldCol, changingCol *model.ColumnInfo, changingIdxs []*model.IndexInfo) (done bool, ver int64, err error) {
-=======
 func doReorgWorkForModifyColumn(
 	jobCtx *jobContext,
 	w *worker, job *model.Job, tbl table.Table,
 	oldCol *model.ColumnInfo, elements []*meta.Element,
 ) (done bool, ver int64, err error) {
-	job.ReorgMeta.ReorgTp = model.ReorgTypeTxn
->>>>>>> c7212e00
 	sctx, err1 := w.sessPool.Get()
 	if err1 != nil {
 		err = errors.Trace(err1)
