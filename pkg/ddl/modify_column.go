--- conflicted
+++ resolved
@@ -114,16 +114,9 @@
 		job.State = model.JobStateCancelled
 		return ver, errors.Trace(err)
 	}
-<<<<<<< HEAD
-=======
-	if tblInfo.Partition != nil {
-		job.State = model.JobStateCancelled
-		return ver, errors.Trace(dbterror.ErrUnsupportedModifyColumn.GenWithStackByArgs("table is partition table"))
-	}
 	if hasVectorIndexColumn(tblInfo, oldCol) {
 		return ver, errors.Trace(dbterror.ErrUnsupportedModifyColumn.GenWithStackByArgs("vector indexes on the column"))
 	}
->>>>>>> 1521bf72
 
 	changingCol := args.ChangingColumn
 	if changingCol == nil {
@@ -957,15 +950,9 @@
 		if err = isGeneratedRelatedColumn(t.Meta(), newCol.ColumnInfo, col.ColumnInfo); err != nil {
 			return nil, errors.Trace(err)
 		}
-<<<<<<< HEAD
-=======
-		if t.Meta().Partition != nil {
-			return nil, dbterror.ErrUnsupportedModifyColumn.GenWithStackByArgs("table is partition table")
-		}
 		if hasVectorIndexColumn(t.Meta(), col.ColumnInfo) {
 			return nil, dbterror.ErrUnsupportedModifyColumn.GenWithStackByArgs("vector indexes on the column")
 		}
->>>>>>> 1521bf72
 	}
 
 	err = preCheckPartitionModifiableColumn(sctx, t, col, newCol)
