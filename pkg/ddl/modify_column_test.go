// Copyright 2022 PingCAP, Inc.
//
// Licensed under the Apache License, Version 2.0 (the "License");
// you may not use this file except in compliance with the License.
// You may obtain a copy of the License at
//
//     http://www.apache.org/licenses/LICENSE-2.0
//
// Unless required by applicable law or agreed to in writing, software
// distributed under the License is distributed on an "AS IS" BASIS,
// WITHOUT WARRANTIES OR CONDITIONS OF ANY KIND, either express or implied.
// See the License for the specific language governing permissions and
// limitations under the License.

package ddl_test

import (
	"context"
	"fmt"
	"math"
	"strconv"
	"strings"
	"sync"
	"testing"
	"time"

	"github.com/pingcap/failpoint"
	"github.com/pingcap/tidb/pkg/ddl"
	"github.com/pingcap/tidb/pkg/meta"
	"github.com/pingcap/tidb/pkg/meta/model"
	"github.com/pingcap/tidb/pkg/parser/mysql"
	"github.com/pingcap/tidb/pkg/sessionctx/vardef"
	"github.com/pingcap/tidb/pkg/sessiontxn"
	"github.com/pingcap/tidb/pkg/testkit"
	"github.com/pingcap/tidb/pkg/testkit/external"
	"github.com/pingcap/tidb/pkg/testkit/testfailpoint"
	"github.com/pingcap/tidb/pkg/util"
	"github.com/pingcap/tidb/pkg/util/mock"
	"github.com/stretchr/testify/require"
)

func batchInsert(tk *testkit.TestKit, tbl string, start, end int) {
	dml := fmt.Sprintf("insert into %s values", tbl)
	for i := start; i < end; i++ {
		dml += fmt.Sprintf("(%d, %d, %d)", i, i, i)
		if i != end-1 {
			dml += ","
		}
	}
	tk.MustExec(dml)
}

func TestModifyColumnReorgInfo(t *testing.T) {
	store := testkit.CreateMockStore(t)

	limit := vardef.GetDDLErrorCountLimit()
	vardef.SetDDLErrorCountLimit(5)
	defer func() {
		vardef.SetDDLErrorCountLimit(limit)
	}()
	tk := testkit.NewTestKit(t, store)
	tk.MustExec("use test")
	tk.MustExec("drop table if exists t1")
	tk.MustExec("create table t1 (c1 int, c2 int, c3 int, index idx(c2), index idx1(c1, c2));")

	sql := "alter table t1 change c2 c2 varchar(16);"
	// defaultBatchSize is equal to ddl.defaultBatchSize
	base := defaultBatchSize * 8
	// add some rows
	batchInsert(tk, "t1", 0, base)
	// Make sure the count of regions more than backfill workers.
	tk.MustQuery("split table t1 between (0) and (8192) regions 8;").Check(testkit.Rows("8 1"))

	tbl := external.GetTableByName(t, tk, "test", "t1")

	// Check insert null before job first update.
	var checkErr error
	var currJob *model.Job
	var elements []*meta.Element
	ctx := mock.NewContext()
	ctx.Store = store
	times := 0
	testfailpoint.EnableCall(t, "github.com/pingcap/tidb/pkg/ddl/beforeRunOneJobStep", func(job *model.Job) {
		if tbl.Meta().ID != job.TableID || checkErr != nil || job.SchemaState != model.StateWriteReorganization {
			return
		}
		if job.Type == model.ActionModifyColumn {
			if times == 0 {
				times++
			}
		}
		if job.Type == model.ActionAddIndex {
			if times == 1 {
				times++
				return
			}
			tbl := external.GetTableByName(t, tk, "test", "t1")
			indexInfo := tbl.Meta().FindIndexByName("idx2")
			elements = []*meta.Element{{ID: indexInfo.ID, TypeKey: meta.IndexElementKey}}
		}
	})

	testfailpoint.EnableCall(t, "github.com/pingcap/tidb/pkg/ddl/modifyColumnTypeWithData", func(job *model.Job, args model.JobArgs) {
		if tbl.Meta().ID == job.TableID &&
			checkErr == nil &&
			job.SchemaState == model.StateDeleteOnly &&
			job.Type == model.ActionModifyColumn {
			currJob = job
			a := args.(*model.ModifyColumnArgs)
			elements = ddl.BuildElements(a.ChangingColumn, a.ChangingIdxs)
		}
	})

	require.NoError(t, failpoint.Enable("github.com/pingcap/tidb/pkg/ddl/MockGetIndexRecordErr", `return("cantDecodeRecordErr")`))
	err := tk.ExecToErr(sql)
	require.EqualError(t, err, "[ddl:8202]Cannot decode index value, because mock can't decode record error")
	require.NoError(t, checkErr)
	// Check whether the reorg information is cleaned up when executing "modify column" failed.
	checkReorgHandle := func(gotElements, expectedElements []*meta.Element) {
		require.Equal(t, len(expectedElements), len(gotElements))
		for i, e := range gotElements {
			require.Equal(t, expectedElements[i], e)
		}
		// check the consistency of the tables.
		currJobID := strconv.FormatInt(currJob.ID, 10)
		tk.MustQuery("select job_id, reorg, schema_ids, table_ids, type, processing from mysql.tidb_ddl_job where job_id = " + currJobID).Check(testkit.Rows())
		tk.MustQuery("select job_id from mysql.tidb_ddl_history where job_id = " + currJobID).Check(testkit.Rows(currJobID))
		tk.MustQuery("select job_id, ele_id, ele_type, physical_id from mysql.tidb_ddl_reorg where job_id = " + currJobID).Check(testkit.Rows())
		require.NoError(t, sessiontxn.NewTxn(context.Background(), ctx))
		e, start, end, physicalID, err := ddl.NewReorgHandlerForTest(testkit.NewTestKit(t, store).Session()).GetDDLReorgHandle(currJob)
		require.Error(t, err, "Error not ErrDDLReorgElementNotExists, found orphan row in tidb_ddl_reorg for job.ID %d: e: '%s', physicalID: %d, start: 0x%x end: 0x%x", currJob.ID, e, physicalID, start, end)
		require.True(t, meta.ErrDDLReorgElementNotExist.Equal(err))
		require.Nil(t, e)
		require.Nil(t, start)
		require.Nil(t, end)
		require.Zero(t, physicalID)
	}
	expectedElements := []*meta.Element{
		{ID: 4, TypeKey: meta.ColumnElementKey},
		{ID: 3, TypeKey: meta.IndexElementKey},
		{ID: 4, TypeKey: meta.IndexElementKey}}
	checkReorgHandle(elements, expectedElements)
	require.NoError(t, failpoint.Disable("github.com/pingcap/tidb/pkg/ddl/MockGetIndexRecordErr"))
	tk.MustExec("admin check table t1")

	// Check whether the reorg information is cleaned up when executing "modify column" successfully.
	// Test encountering a "notOwnerErr" error which caused the processing backfill job to exit halfway.
	require.NoError(t, failpoint.Enable("github.com/pingcap/tidb/pkg/ddl/MockGetIndexRecordErr", `return("modifyColumnNotOwnerErr")`))
	tk.MustExec(sql)
	expectedElements = []*meta.Element{
		{ID: 5, TypeKey: meta.ColumnElementKey},
		{ID: 5, TypeKey: meta.IndexElementKey},
		{ID: 6, TypeKey: meta.IndexElementKey}}
	checkReorgHandle(elements, expectedElements)
	tk.MustExec("admin check table t1")
	require.NoError(t, failpoint.Disable("github.com/pingcap/tidb/pkg/ddl/MockGetIndexRecordErr"))

	// Test encountering a "notOwnerErr" error which caused the processing backfill job to exit halfway.
	// During the period, the old TiDB version(do not exist the element information) is upgraded to the new TiDB version.
	require.NoError(t, failpoint.Enable("github.com/pingcap/tidb/pkg/ddl/MockGetIndexRecordErr", `return("addIdxNotOwnerErr")`))
	tk.MustExec("alter table t1 add index idx2(c1)")
	expectedElements = []*meta.Element{
		{ID: 7, TypeKey: meta.IndexElementKey}}
	checkReorgHandle(elements, expectedElements)
	tk.MustExec("admin check table t1")
	require.NoError(t, failpoint.Disable("github.com/pingcap/tidb/pkg/ddl/MockGetIndexRecordErr"))
}

func TestModifyColumnNullToNotNullWithChangingVal2(t *testing.T) {
	store := testkit.CreateMockStore(t)
	tk := testkit.NewTestKit(t, store)
	tk.MustExec("use test")

	// insert null value before modifying column
	testfailpoint.EnableCall(t, "github.com/pingcap/tidb/pkg/ddl/beforeDoModifyColumnSkipReorgCheck", func() {
		tk2 := testkit.NewTestKit(t, store)
		tk2.MustExec("insert into test.tt values (NULL, NULL)")
	})

	tk.MustExec("drop table if exists tt;")
	tk.MustExec(`create table tt (a bigint, b int);`)
	tk.MustExec("insert into tt values (1,1),(2,2),(3,3);")
	err := tk.ExecToErr("alter table tt modify a int not null;")
	require.EqualError(t, err, "[ddl:1138]Invalid use of NULL value")
	tk.MustExec("drop table tt")
}

func TestModifyColumnNullToNotNull(t *testing.T) {
	store := testkit.CreateMockStoreWithSchemaLease(t, 600*time.Millisecond)
	tk1 := testkit.NewTestKit(t, store)
	tk2 := testkit.NewTestKit(t, store)

	tk1.MustExec("use test")
	tk2.MustExec("use test")

	tk1.MustExec("create table t1 (c1 int, c2 int)")

	tbl := external.GetTableByName(t, tk1, "test", "t1")

	// Check insert null before job first update.
	tk1.MustExec("delete from t1")
	once := sync.Once{}
	var checkErr error
	testfailpoint.EnableCall(t, "github.com/pingcap/tidb/pkg/ddl/beforeRunOneJobStep", func(job *model.Job) {
		if tbl.Meta().ID != job.TableID {
			return
		}
		once.Do(func() {
			checkErr = tk2.ExecToErr("insert into t1 values ()")
		})
	})
	err := tk1.ExecToErr("alter table t1 change c2 c2 int not null")
	require.NoError(t, checkErr)
	require.EqualError(t, err, "[ddl:1138]Invalid use of NULL value")
	tk1.MustQuery("select * from t1").Check(testkit.Rows("<nil> <nil>"))

	// Check insert error when column has PreventNullInsertFlag.
	tk1.MustExec("delete from t1")
	testfailpoint.EnableCall(t, "github.com/pingcap/tidb/pkg/ddl/beforeRunOneJobStep", func(job *model.Job) {
		if tbl.Meta().ID != job.TableID {
			return
		}

		if job.State != model.JobStateRunning {
			return
		}
		// now c2 has PreventNullInsertFlag, an error is expected.
		checkErr = tk2.ExecToErr("insert into t1 values ()")
	})
	tk1.MustExec("alter table t1 change c2 c2 int not null")
	require.EqualError(t, checkErr, "[table:1048]Column 'c2' cannot be null")

	c2 := external.GetModifyColumn(t, tk1, "test", "t1", "c2", false)
	require.True(t, mysql.HasNotNullFlag(c2.GetFlag()))
	require.False(t, mysql.HasPreventNullInsertFlag(c2.GetFlag()))
	err = tk1.ExecToErr("insert into t1 values ();")
	require.EqualError(t, err, "[table:1364]Field 'c2' doesn't have a default value")
}

func TestModifyColumnNullToNotNullWithChangingVal(t *testing.T) {
	store := testkit.CreateMockStoreWithSchemaLease(t, 600*time.Millisecond)
	tk1 := testkit.NewTestKit(t, store)
	tk2 := testkit.NewTestKit(t, store)

	tk1.MustExec("use test")
	tk2.MustExec("use test")

	tk1.MustExec("create table t1 (c1 int, c2 int)")

	tbl := external.GetTableByName(t, tk1, "test", "t1")

	// Check insert null before job first update.
	tk1.MustExec("delete from t1")
	once := sync.Once{}
	var checkErr error
	testfailpoint.EnableCall(t, "github.com/pingcap/tidb/pkg/ddl/beforeRunOneJobStep", func(job *model.Job) {
		if tbl.Meta().ID != job.TableID {
			return
		}
		once.Do(func() {
			// Insert null value to make modify column fail.
			require.NoError(t, tk2.ExecToErr("insert into t1 values ()"))
		})
	})
	err := tk1.ExecToErr("alter table t1 change c2 c2 tinyint not null")
	require.NoError(t, checkErr)
	require.EqualError(t, err, "[ddl:1138]Invalid use of NULL value")
	tk1.MustQuery("select * from t1").Check(testkit.Rows("<nil> <nil>"))

	// Check insert error when column has PreventNullInsertFlag.
	tk1.MustExec("delete from t1")
	testfailpoint.EnableCall(t, "github.com/pingcap/tidb/pkg/ddl/afterModifyColumnStateDeleteOnly", func(_ int64) {
		err = tk2.ExecToErr("insert into t1 values ()")
		require.EqualError(t, checkErr, "[table:1048]Column 'c2' cannot be null")
	})
	tk1.MustExec("alter table t1 change c2 c2 tinyint not null")

	c2 := external.GetModifyColumn(t, tk1, "test", "t1", "c2", false)
	require.True(t, mysql.HasNotNullFlag(c2.GetFlag()))
	require.False(t, mysql.HasPreventNullInsertFlag(c2.GetFlag()))
	require.EqualError(t, tk1.ExecToErr("insert into t1 values ()"), "[table:1364]Field 'c2' doesn't have a default value")

	c2 = external.GetModifyColumn(t, tk1, "test", "t1", "c2", false)
	require.Equal(t, mysql.TypeTiny, c2.FieldType.GetType())
}

func TestModifyColumnBetweenStringTypes(t *testing.T) {
	store := testkit.CreateMockStore(t)
	tk := testkit.NewTestKit(t, store)
	tk.MustExec("use test")

	// varchar to varchar
	tk.MustExec("create table tt (a varchar(10));")
	tk.MustExec("insert into tt values ('111'),('10000');")
	tk.MustExec("alter table tt change a a varchar(5);")
	mvc := external.GetModifyColumn(t, tk, "test", "tt", "a", false)
	require.Equal(t, 5, mvc.FieldType.GetFlen())
	tk.MustQuery("select * from tt").Check(testkit.Rows("111", "10000"))
	tk.MustGetErrMsg("alter table tt change a a varchar(4);", "[types:1265]Data truncated for column 'a', value is '10000'")
	tk.MustExec("alter table tt change a a varchar(100);")
	tk.MustQuery("select length(a) from tt").Check(testkit.Rows("3", "5"))

	// char to char
	tk.MustExec("drop table if exists tt;")
	tk.MustExec("create table tt (a char(10));")
	tk.MustExec("insert into tt values ('111'),('10000');")
	tk.MustExec("alter table tt change a a char(5);")
	mc := external.GetModifyColumn(t, tk, "test", "tt", "a", false)
	require.Equal(t, 5, mc.FieldType.GetFlen())
	tk.MustQuery("select * from tt").Check(testkit.Rows("111", "10000"))
	tk.MustGetErrMsg("alter table tt change a a char(4);", "[types:1265]Data truncated for column 'a', value is '10000'")
	tk.MustExec("alter table tt change a a char(100);")
	tk.MustQuery("select length(a) from tt").Check(testkit.Rows("3", "5"))

	// binary to binary
	tk.MustExec("drop table if exists tt;")
	tk.MustExec("create table tt (a binary(10));")
	tk.MustExec("insert into tt values ('111'),('10000');")
	tk.MustGetErrMsg("alter table tt change a a binary(5);", "[types:1265]Data truncated for column 'a', value is '111\x00\x00\x00\x00\x00\x00\x00'")
	mb := external.GetModifyColumn(t, tk, "test", "tt", "a", false)
	require.Equal(t, 10, mb.FieldType.GetFlen())
	tk.MustQuery("select * from tt").Check(testkit.Rows("111\x00\x00\x00\x00\x00\x00\x00", "10000\x00\x00\x00\x00\x00"))
	tk.MustGetErrMsg("alter table tt change a a binary(4);", "[types:1265]Data truncated for column 'a', value is '111\x00\x00\x00\x00\x00\x00\x00'")
	tk.MustExec("alter table tt change a a binary(12);")
	tk.MustQuery("select * from tt").Check(testkit.Rows("111\x00\x00\x00\x00\x00\x00\x00\x00\x00", "10000\x00\x00\x00\x00\x00\x00\x00"))
	tk.MustQuery("select length(a) from tt").Check(testkit.Rows("12", "12"))

	// varbinary to varbinary
	tk.MustExec("drop table if exists tt;")
	tk.MustExec("create table tt (a varbinary(10));")
	tk.MustExec("insert into tt values ('111'),('10000');")
	tk.MustExec("alter table tt change a a varbinary(5);")
	mvb := external.GetModifyColumn(t, tk, "test", "tt", "a", false)
	require.Equal(t, 5, mvb.FieldType.GetFlen())
	tk.MustQuery("select * from tt").Check(testkit.Rows("111", "10000"))
	tk.MustGetErrMsg("alter table tt change a a varbinary(4);", "[types:1265]Data truncated for column 'a', value is '10000'")
	tk.MustExec("alter table tt change a a varbinary(12);")
	tk.MustQuery("select * from tt").Check(testkit.Rows("111", "10000"))
	tk.MustQuery("select length(a) from tt").Check(testkit.Rows("3", "5"))

	// varchar to char
	tk.MustExec("drop table if exists tt;")
	tk.MustExec("create table tt (a varchar(10));")
	tk.MustExec("insert into tt values ('111'),('10000');")

	tk.MustExec("alter table tt change a a char(10);")
	c2 := external.GetModifyColumn(t, tk, "test", "tt", "a", false)
	require.Equal(t, mysql.TypeString, c2.FieldType.GetType())
	require.Equal(t, 10, c2.FieldType.GetFlen())
	tk.MustQuery("select * from tt").Check(testkit.Rows("111", "10000"))
	tk.MustGetErrMsg("alter table tt change a a char(4);", "[types:1265]Data truncated for column 'a', value is '10000'")

	// char to text
	tk.MustExec("alter table tt change a a text;")
	c2 = external.GetModifyColumn(t, tk, "test", "tt", "a", false)
	require.Equal(t, mysql.TypeBlob, c2.FieldType.GetType())

	// text to set
	tk.MustGetErrMsg("alter table tt change a a set('111', '2222');", "[types:1265]Data truncated for column 'a', value is '10000'")
	tk.MustExec("alter table tt change a a set('111', '10000');")
	c2 = external.GetModifyColumn(t, tk, "test", "tt", "a", false)
	require.Equal(t, mysql.TypeSet, c2.FieldType.GetType())
	tk.MustQuery("select * from tt").Check(testkit.Rows("111", "10000"))

	// set to set
	tk.MustExec("alter table tt change a a set('10000', '111');")
	c2 = external.GetModifyColumn(t, tk, "test", "tt", "a", false)
	require.Equal(t, mysql.TypeSet, c2.FieldType.GetType())
	tk.MustQuery("select * from tt").Check(testkit.Rows("111", "10000"))

	// set to enum
	tk.MustGetErrMsg("alter table tt change a a enum('111', '2222');", "[types:1265]Data truncated for column 'a', value is '10000'")
	tk.MustExec("alter table tt change a a enum('111', '10000');")
	c2 = external.GetModifyColumn(t, tk, "test", "tt", "a", false)
	require.Equal(t, mysql.TypeEnum, c2.FieldType.GetType())
	tk.MustQuery("select * from tt").Check(testkit.Rows("111", "10000"))
	tk.MustExec("alter table tt change a a enum('10000', '111');")
	tk.MustQuery("select * from tt where a = 1").Check(testkit.Rows("10000"))
	tk.MustQuery("select * from tt where a = 2").Check(testkit.Rows("111"))

	// no-strict mode
	tk.MustExec(`set @@sql_mode="";`)
	tk.MustExec("alter table tt change a a enum('111', '2222');")
	tk.MustQuery("show warnings").Check(testkit.RowsWithSep("|", "Warning|1265|Data truncated for column 'a', value is '10000'"))

	tk.MustExec("drop table tt;")
}

func TestModifyColumnCharset(t *testing.T) {
	store := testkit.CreateMockStore(t)
	tk := testkit.NewTestKit(t, store)
	tk.MustExec("use test")
	tk.MustExec("create table t_mcc(a varchar(8) charset utf8, b varchar(8) charset utf8)")

	result := tk.MustQuery(`show create table t_mcc`)
	result.Check(testkit.Rows(
		"t_mcc CREATE TABLE `t_mcc` (\n" +
			"  `a` varchar(8) CHARACTER SET utf8 COLLATE utf8_bin DEFAULT NULL,\n" +
			"  `b` varchar(8) CHARACTER SET utf8 COLLATE utf8_bin DEFAULT NULL\n" +
			") ENGINE=InnoDB DEFAULT CHARSET=utf8mb4 COLLATE=utf8mb4_bin"))

	tk.MustExec("alter table t_mcc modify column a varchar(8);")
	tbl := external.GetTableByName(t, tk, "test", "t_mcc")
	tbl.Meta().Version = model.TableInfoVersion0
	// When the table version is TableInfoVersion0, the following statement don't change "b" charset.
	// So the behavior is not compatible with MySQL.
	tk.MustExec("alter table t_mcc modify column b varchar(8);")
	result = tk.MustQuery(`show create table t_mcc`)
	result.Check(testkit.Rows(
		"t_mcc CREATE TABLE `t_mcc` (\n" +
			"  `a` varchar(8) DEFAULT NULL,\n" +
			"  `b` varchar(8) CHARACTER SET utf8 COLLATE utf8_bin DEFAULT NULL\n" +
			") ENGINE=InnoDB DEFAULT CHARSET=utf8mb4 COLLATE=utf8mb4_bin"))
}

func TestModifyColumnTime(t *testing.T) {
	now := time.Now().UTC()
	now = time.Date(now.Year(), now.Month(), now.Day(), 0, 0, 0, 0, time.UTC)
	timeToDate1 := now.Format("2006-01-02")
	timeToDate2 := now.AddDate(0, 0, 30).Format("2006-01-02")
	timeToDatetime1 := now.Add(20 * time.Hour).Add(12 * time.Second).Format("2006-01-02 15:04:05")
	timeToDatetime2 := now.Add(20 * time.Hour).Format("2006-01-02 15:04:05")
	timeToDatetime3 := now.Add(12 * time.Second).Format("2006-01-02 15:04:05")
	timeToDatetime4 := now.AddDate(0, 0, 30).Add(20 * time.Hour).Add(12 * time.Second).Format("2006-01-02 15:04:05")
	timeToDatetime5 := now.AddDate(0, 0, 30).Add(20 * time.Hour).Format("2006-01-02 15:04:05")
	timeToTimestamp1 := now.Add(20 * time.Hour).Add(12 * time.Second).Format("2006-01-02 15:04:05")
	timeToTimestamp2 := now.Add(20 * time.Hour).Format("2006-01-02 15:04:05")
	timeToTimestamp3 := now.Add(12 * time.Second).Format("2006-01-02 15:04:05")
	timeToTimestamp4 := now.AddDate(0, 0, 30).Add(20 * time.Hour).Add(12 * time.Second).Format("2006-01-02 15:04:05")
	timeToTimestamp5 := now.AddDate(0, 0, 30).Add(20 * time.Hour).Format("2006-01-02 15:04:05")

	tests := []testModifyColumnTimeCase{
		// time to date
		{"time", `"30 20:00:12"`, "date", timeToDate2, 0},
		{"time", `"30 20:00"`, "date", timeToDate2, 0},
		{"time", `"30 20"`, "date", timeToDate2, 0},
		{"time", `"20:00:12"`, "date", timeToDate1, 0},
		{"time", `"20:00"`, "date", timeToDate1, 0},
		{"time", `"12"`, "date", timeToDate1, 0},
		{"time", `"200012"`, "date", timeToDate1, 0},
		{"time", `200012`, "date", timeToDate1, 0},
		{"time", `0012`, "date", timeToDate1, 0},
		{"time", `12`, "date", timeToDate1, 0},
		{"time", `"30 20:00:12.498"`, "date", timeToDate2, 0},
		{"time", `"20:00:12.498"`, "date", timeToDate1, 0},
		{"time", `"200012.498"`, "date", timeToDate1, 0},
		{"time", `200012.498`, "date", timeToDate1, 0},
		// time to datetime
		{"time", `"30 20:00:12"`, "datetime", timeToDatetime4, 0},
		{"time", `"30 20:00"`, "datetime", timeToDatetime5, 0},
		{"time", `"30 20"`, "datetime", timeToDatetime5, 0},
		{"time", `"20:00:12"`, "datetime", timeToDatetime1, 0},
		{"time", `"20:00"`, "datetime", timeToDatetime2, 0},
		{"time", `"12"`, "datetime", timeToDatetime3, 0},
		{"time", `"200012"`, "datetime", timeToDatetime1, 0},
		{"time", `200012`, "datetime", timeToDatetime1, 0},
		{"time", `0012`, "datetime", timeToDatetime3, 0},
		{"time", `12`, "datetime", timeToDatetime3, 0},
		{"time", `"30 20:00:12.498"`, "datetime", timeToDatetime4, 0},
		{"time", `"20:00:12.498"`, "datetime", timeToDatetime1, 0},
		{"time", `"200012.498"`, "datetime", timeToDatetime1, 0},
		{"time", `200012.498`, "datetime", timeToDatetime1, 0},
		// time to timestamp
		{"time", `"30 20:00:12"`, "timestamp", timeToTimestamp4, 0},
		{"time", `"30 20:00"`, "timestamp", timeToTimestamp5, 0},
		{"time", `"30 20"`, "timestamp", timeToTimestamp5, 0},
		{"time", `"20:00:12"`, "timestamp", timeToTimestamp1, 0},
		{"time", `"20:00"`, "timestamp", timeToTimestamp2, 0},
		{"time", `"12"`, "timestamp", timeToTimestamp3, 0},
		{"time", `"200012"`, "timestamp", timeToTimestamp1, 0},
		{"time", `200012`, "timestamp", timeToTimestamp1, 0},
		{"time", `0012`, "timestamp", timeToTimestamp3, 0},
		{"time", `12`, "timestamp", timeToTimestamp3, 0},
		{"time", `"30 20:00:12.498"`, "timestamp", timeToTimestamp4, 0},
		{"time", `"20:00:12.498"`, "timestamp", timeToTimestamp1, 0},
		{"time", `"200012.498"`, "timestamp", timeToTimestamp1, 0},
		{"time", `200012.498`, "timestamp", timeToTimestamp1, 0},
	}
	testModifyColumnTime(t, tests)
}

type testModifyColumnTimeCase struct {
	from   string
	value  string
	to     string
	expect string
	err    uint16
}

func testModifyColumnTime(t *testing.T, tests []testModifyColumnTimeCase) {
	store := testkit.CreateMockStore(t)
	tk := testkit.NewTestKit(t, store)
	tk.MustExec("use test")
	tk.MustExec("set @@global.tidb_ddl_error_count_limit = 3")
	tk.MustExec("set @@time_zone=UTC")

	defer func() {
		tk.MustExec("set @@global.tidb_ddl_error_count_limit = default")
		tk.MustExec("set @@time_zone=default")
	}()

	for _, test := range tests {
		comment := fmt.Sprintf("%+v", test)
		tk.MustExec("drop table if exists t_mc")
		tk.MustExec(fmt.Sprintf("create table t_mc(a %s)", test.from))
		tk.MustExec(fmt.Sprintf(`insert into t_mc (a) values (%s)`, test.value))
		_, err := tk.Exec(fmt.Sprintf(`alter table t_mc modify a %s`, test.to))
		if test.err != 0 {
			require.Error(t, err, comment)
			require.Regexp(t, fmt.Sprintf(".*[ddl:%d].*", test.err), err.Error(), comment)
			continue
		}
		require.NoError(t, err, comment)
		tk.MustQuery("select a from t_mc").Check(testkit.Rows(test.expect))
	}
}

// TestModifyColumnTypeWhenInterception is to test modifying column type with warnings intercepted by
// reorg timeout, not owner error and so on.
func TestModifyColumnTypeWhenInterception(t *testing.T) {
	store := testkit.CreateMockStore(t)

	tk := testkit.NewTestKit(t, store)
	tk.MustExec("use test")

	// Test normal warnings.
	tk.MustExec("create table t(a int primary key, b decimal(4,2))")

	count := defaultBatchSize * 4
	// Add some rows.
	dml := "insert into t values"
	for i := 1; i <= count; i++ {
		dml += fmt.Sprintf("(%d, %f)", i, 11.22)
		if i != count {
			dml += ","
		}
	}
	tk.MustExec(dml)
	// Make the regions scale like: [1, 1024), [1024, 2048), [2048, 3072), [3072, 4096]
	tk.MustQuery("split table t between(0) and (4096) regions 4")

	testfailpoint.Enable(t, "github.com/pingcap/tidb/pkg/ddl/MockReorgTimeoutInOneRegion", `return(true)`)
	tk.MustExec("alter table t modify column b decimal(3,1)")
	tk.MustQuery("show warnings").Check(testkit.Rows("Warning 1292 4096 warnings with this error code, first warning: Truncated incorrect DECIMAL value: '11.22'"))
}

func TestModifyColumnWithIndexesWriteConflict(t *testing.T) {
	testfailpoint.Enable(t, "github.com/pingcap/tidb/pkg/ddl/disableLossyDDLOptimization", "return(true)")

	store := testkit.CreateMockStore(t)

	tk := testkit.NewTestKit(t, store)
	tk.MustExec("use test")
	tk.MustExec("set @@global.tidb_general_log=1;")
	tk.MustExec(`
		CREATE TABLE t (
			id int NOT NULL AUTO_INCREMENT,
			val0 varchar(16) NOT NULL,
			val1 int NOT NULL,
			padding varchar(256) NOT NULL DEFAULT '',
			PRIMARY KEY (id)
		);
	`)
	tk.MustExec("CREATE INDEX val0_idx ON t (val0)")
	tk.MustExec("insert into t (val0, val1, padding) values ('1', 1, 'a'), ('2', 2, 'b'), ('3', 3, 'c')")

	conflictOnce := sync.Once{}
	conflictCh := make(chan struct{})
	tk1 := testkit.NewTestKit(t, store)
	failpoint.EnableCall("github.com/pingcap/tidb/pkg/table/tables/duringTableCommonRemoveRecord", func(tblInfo *model.TableInfo) {
		if tblInfo.Name.L == "t" {
			conflictOnce.Do(func() {
				tk1.MustExec("use test")
				// inject a write conflict for the delete DML.
				tk1.MustExec("update t set val0 = '100' where id = 1;")
				close(conflictCh)
			})
		}
	})
	deleteOnce := sync.Once{}
	insertOnce := sync.Once{}
	tk2 := testkit.NewTestKit(t, store)
	tk3 := testkit.NewTestKit(t, store)
	testfailpoint.EnableCall(t, "github.com/pingcap/tidb/pkg/ddl/afterReorgWorkForModifyColumn", func() {
		deleteOnce.Do(func() {
			go func() {
				tk2.MustExec("use test")
				tk2.MustExec("delete from t where id = 1;")
			}()
			testfailpoint.EnableCall(t, "github.com/pingcap/tidb/pkg/infoschema/issyncer/afterLoadSchemaDiffs", func(int64) {
				insertOnce.Do(func() {
					tk3.MustExec("use test")
					tk3.MustExec("insert into t (val0, val1, padding) values ('4', 4, 'd');")
				})
			})
			<-conflictCh
		})
	})
	tk.MustExec("alter table t modify column val0 varchar(8) not null;")
	tk.MustExec("admin check table t;")
	tk.MustQuery("select * from t order by id;").Check(testkit.Rows(
		"2 2 2 b",
		"3 3 3 c",
		"4 4 4 d"))
}

func TestMultiSchemaModifyColumnWithSkipReorg(t *testing.T) {
	store := testkit.CreateMockStore(t)

	tk := testkit.NewTestKit(t, store)
	tk.MustExec("use test")
	tk.MustExec("create table t(a varchar(16), b bigint, c bigint, index i1(a), index i2(b), index i3(c), index i4(a, b))")
	tk.MustExec("insert into t values ('a  ', 1, 1), ('b  ', 2, 2), ('c ', 3, 3)")
	oldMeta := external.GetTableByName(t, tk, "test", "t").Meta()

	tk.MustExec("alter table t modify column a char(8) after b, modify column b int after a")
	tk.MustExec("admin check table t")
	newMeta := external.GetTableByName(t, tk, "test", "t").Meta()

	// the offset and ID of b should be unchanged
	require.Equal(t, oldMeta.Columns[1].ID, newMeta.Columns[1].ID)
}

func TestModifyColumnWithSkipReorg(t *testing.T) {
	store := testkit.CreateMockStore(t)
	tk := testkit.NewTestKit(t, store)
	tk.MustExec("use test")

	// INT -> MEDIUMINT
	tk.MustExec("create table t(a int, b int, index i1(a), index i2(b), index i3(a, b))")
	tk.MustExec("insert into t values (1, 1), (2, 2), (3, 3)")
	oldMeta := external.GetTableByName(t, tk, "test", "t").Meta()

	// insert should fail by new column type check
	testfailpoint.EnableCall(t, "github.com/pingcap/tidb/pkg/ddl/afterDoModifyColumnSkipReorgCheck", func() {
		tk2 := testkit.NewTestKit(t, store)
		tk2.MustExecToErr("insert into test.t values (2147483648, 2147483648)")
	})
	tk.MustExec("alter table t modify column b mediumint not null")
	testfailpoint.Disable(t, "github.com/pingcap/tidb/pkg/ddl/afterDoModifyColumnSkipReorgCheck")
	newMeta := external.GetTableByName(t, tk, "test", "t").Meta()

	// ID should be the same.
	require.Equal(t, oldMeta.Columns[1].ID, newMeta.Columns[1].ID)
	require.Nil(t, newMeta.Columns[1].ChangingFieldType)
	tk.MustExec("admin check table t")

	// insert should succeed before adding flag, and this will make modify column fail.
	testfailpoint.EnableCall(t, "github.com/pingcap/tidb/pkg/ddl/beforeDoModifyColumnSkipReorgCheck", func() {
		tk2 := testkit.NewTestKit(t, store)
		tk2.MustExec("insert into test.t values (512, 512)")
	})
	tk.MustExecToErr("alter table t modify column b tinyint not null")

	// VARCHAR -> CHAR
	var gotTp byte
	testfailpoint.EnableCall(t, "github.com/pingcap/tidb/pkg/ddl/getModifyColumnType", func(tp byte) {
		gotTp = tp
	})

	tk.MustExec("drop table if exists t")
	tk.MustExec("create table t (a varchar(10))")
	tk.MustExec("insert into t values ('a '), ('b ')")
	testfailpoint.EnableCall(t, "github.com/pingcap/tidb/pkg/ddl/modifyColumnTypeWithData", func(*model.Job, model.JobArgs) {
		tk2 := testkit.NewTestKit(t, store)
		tk2.MustExec("use test")
		tk2.MustExec("insert into t values ('a ')")
	})
	tk.MustExec("alter table t modify column a char(5)")
	tk.MustExec("admin check table t")
	require.Equal(t, model.ModifyTypeReorg, gotTp)

	tk.MustExec("drop table if exists t;")
	tk.MustExec("create table t (a varchar(10))")
	tk.MustExec("insert into t values ('a'), ('b')")
	testfailpoint.EnableCall(t, "github.com/pingcap/tidb/pkg/ddl/afterDoModifyColumnSkipReorgCheck", func() {
		tk2 := testkit.NewTestKit(t, store)
		tk2.MustExec("use test")
		tk2.MustExecToErr("insert into t values ('a ')")
	})
	tk.MustExec("alter table t modify column a char(5)")
	tk.MustExec("admin check table t")
	require.Equal(t, model.ModifyTypeNoReorgWithCheck, gotTp)
}

func TestGetModifyColumnType(t *testing.T) {
	type testCase struct {
		beforeType string
		afterType  string
		index      bool
		tp         byte
	}

	store := testkit.CreateMockStore(t)
	tk := testkit.NewTestKit(t, store)
	tk.MustExec("use test")

	tcs := []testCase{
		// integer
		{
			beforeType: "int",
			afterType:  "bigint",
			tp:         model.ModifyTypeNoReorg,
		},
		{
			beforeType: "bigint",
			afterType:  "int",
			tp:         model.ModifyTypeNoReorgWithCheck,
		},
		{
			beforeType: "bigint",
			afterType:  "int",
			index:      true,
			tp:         model.ModifyTypeNoReorgWithCheck,
		},
		{
			beforeType: "bigint",
			afterType:  "bigint unsigned",
<<<<<<< HEAD
			tp:         ddl.ModifyTypeReorg,
=======
			tp:         model.ModifyTypeNoReorgWithCheck,
>>>>>>> f51be608
		},
		{
			beforeType: "bigint",
			afterType:  "bigint unsigned",
			index:      true,
<<<<<<< HEAD
			tp:         ddl.ModifyTypeReorg,
=======
			tp:         model.ModifyTypeIndexReorg,
>>>>>>> f51be608
		},
		{
			beforeType: "int unsigned",
			afterType:  "bigint",
<<<<<<< HEAD
			tp:         ddl.ModifyTypeReorg,
=======
			tp:         model.ModifyTypeNoReorgWithCheck,
>>>>>>> f51be608
		},
		{
			beforeType: "int unsigned",
			afterType:  "bigint",
			index:      true,
<<<<<<< HEAD
			tp:         ddl.ModifyTypeReorg,
=======
			tp:         model.ModifyTypeIndexReorg,
>>>>>>> f51be608
		},
		// string
		{
			beforeType: "char(10)",
			afterType:  "char(20)",
			tp:         model.ModifyTypeNoReorg,
		},
		{
			beforeType: "char(20)",
			afterType:  "char(10)",
			tp:         model.ModifyTypeNoReorgWithCheck,
		},
		{
			beforeType: "char(20) collate utf8mb4_bin",
			afterType:  "char(10) collate utf8mb4_bin",
			index:      true,
			tp:         model.ModifyTypeNoReorgWithCheck,
		},
		{
			beforeType: "char(20) collate utf8mb4_general_ci",
			afterType:  "char(10) collate utf8mb4_general_ci",
			index:      true,
			tp:         model.ModifyTypeNoReorgWithCheck,
		},
		{
			beforeType: "char(10)",
			afterType:  "varchar(20)",
			tp:         model.ModifyTypeNoReorg,
		},
		{
			beforeType: "char(20)",
			afterType:  "varchar(10)",
			tp:         model.ModifyTypeNoReorgWithCheck,
		},
		{
			beforeType: "char(20) collate utf8mb4_bin",
			afterType:  "varchar(10) collate utf8mb4_bin",
			index:      true,
			tp:         model.ModifyTypeIndexReorg,
		},
		{
			beforeType: "char(20) collate utf8mb4_general_ci",
			afterType:  "varchar(10) collate utf8mb4_general_ci",
			index:      true,
			tp:         model.ModifyTypeNoReorgWithCheck,
		},
		{
			beforeType: "varchar(10)",
			afterType:  "varchar(20)",
			tp:         model.ModifyTypeNoReorg,
		},
		{
			beforeType: "varchar(20)",
			afterType:  "varchar(10)",
			tp:         model.ModifyTypeNoReorgWithCheck,
		},
		{
			beforeType: "varchar(20) collate utf8mb4_bin",
			afterType:  "varchar(10) collate utf8mb4_bin",
			index:      true,
			tp:         model.ModifyTypeNoReorgWithCheck,
		},
		{
			beforeType: "varchar(20) collate utf8mb4_general_ci",
			afterType:  "varchar(10) collate utf8mb4_general_ci",
			index:      true,
			tp:         model.ModifyTypeNoReorgWithCheck,
		},
		{
			beforeType: "varchar(10)",
			afterType:  "char(20)",
			tp:         model.ModifyTypeNoReorgWithCheck,
		},
		{
			beforeType: "varchar(20)",
			afterType:  "char(10)",
			tp:         model.ModifyTypeNoReorgWithCheck,
		},
		{
			beforeType: "varchar(20) collate utf8mb4_bin",
			afterType:  "char(10) collate utf8mb4_bin",
			index:      true,
			tp:         model.ModifyTypeIndexReorg,
		},
		{
			beforeType: "varchar(20) collate utf8mb4_general_ci",
			afterType:  "char(10) collate utf8mb4_general_ci",
			index:      true,
			tp:         model.ModifyTypeNoReorgWithCheck,
		},
		// different collation
		{
			beforeType: "char(20) collate utf8mb4_bin",
			afterType:  "varchar(10) collate utf8_unicode_ci",
			index:      true,
<<<<<<< HEAD
			tp:         ddl.ModifyTypeReorg,
=======
			tp:         model.ModifyTypeIndexReorg,
>>>>>>> f51be608
		},
		{
			beforeType: "char(20) collate utf8_unicode_ci",
			afterType:  "varchar(10) collate utf8mb4_bin",
			index:      true,
<<<<<<< HEAD
			tp:         ddl.ModifyTypeReorg,
=======
			tp:         model.ModifyTypeIndexReorg,
>>>>>>> f51be608
		},
		{
			beforeType: "varchar(20) collate utf8mb4_bin",
			afterType:  "char(10) collate utf8_unicode_ci",
			index:      true,
<<<<<<< HEAD
			tp:         ddl.ModifyTypeReorg,
=======
			tp:         model.ModifyTypeIndexReorg,
>>>>>>> f51be608
		},
		{
			beforeType: "varchar(20) collate utf8_unicode_ci",
			afterType:  "char(10) collate utf8mb4_bin",
			index:      true,
<<<<<<< HEAD
			tp:         ddl.ModifyTypeReorg,
=======
			tp:         model.ModifyTypeIndexReorg,
>>>>>>> f51be608
		},
	}

	var gotTp byte
	testfailpoint.EnableCall(t, "github.com/pingcap/tidb/pkg/ddl/getModifyColumnType", func(tp byte) {
		gotTp = tp
	})

	runSingle := func(t *testing.T, tc testCase) {
		tk.MustExec("drop table if exists t")
		indexPart := ""
		if tc.index {
			indexPart = ", index idx_a(a), primary key(p1, p2)"
		}
		tk.MustExec(fmt.Sprintf("create table t (p1 int, p2 int, a %s%s)", tc.beforeType, indexPart))
		tk.MustExec("insert into t values (1, 1, '1'), (2, 2, '2'), (3, 3, '3')")
		tk.MustExec(fmt.Sprintf("alter table t modify column a %s", tc.afterType))
		tk.MustExec("insert into t values (4, 4, '4'), (5, 5, '5'), (6, 6, '6 ')")
		tk.MustExec("admin check table t")
		require.Equal(t, tc.tp, gotTp, "before type: %s, after type: %s", tc.beforeType, tc.afterType)
	}

	tk.MustExec("set sql_mode='STRICT_ALL_TABLES'")
	for _, tc := range tcs {
		runSingle(t, tc)
	}

	tcsNonStrict := []testCase{
		{
			beforeType: "bigint",
			afterType:  "int",
			tp:         model.ModifyTypeReorg,
		},
		{
			beforeType: "char(20)",
			afterType:  "char(10)",
			tp:         model.ModifyTypeReorg,
		},
		{
			beforeType: "varchar(20)",
			afterType:  "varchar(10)",
			tp:         model.ModifyTypeReorg,
		},
		{
			beforeType: "char(20)",
			afterType:  "varchar(10)",
			tp:         model.ModifyTypeReorg,
		},
		{
			beforeType: "varchar(20)",
			afterType:  "char(10)",
			tp:         model.ModifyTypeReorg,
		},
	}

	tk.MustExec("set sql_mode=''")
	for _, tc := range tcsNonStrict {
		runSingle(t, tc)
	}
}

func TestMultiSchemaModifyColumnWithIndex(t *testing.T) {
	store := testkit.CreateMockStore(t)

	tk := testkit.NewTestKit(t, store)
	tk.MustExec("use test")
	tk.MustExec("create table t(c1 bigint, c2 bigint, index i1(c1, c2), index i2(c1))")

	oldTblInfo := external.GetTableByName(t, tk, "test", "t").Meta()
	tk.MustExec("alter table t modify column c1 int, modify column c2 int")
	newTblInfo := external.GetTableByName(t, tk, "test", "t").Meta()

	require.Equal(t, len(oldTblInfo.Indices), len(newTblInfo.Indices))
	for i, oldIdx := range oldTblInfo.Indices {
		newIdx := newTblInfo.Indices[i]
		require.Equal(t, oldIdx.Name, newIdx.Name)
		require.Equal(t, len(oldIdx.Columns), len(newIdx.Columns))
		for j := range oldIdx.Columns {
			require.Equal(t, oldIdx.Columns[j].Name, newIdx.Columns[j].Name)
			require.Equal(t, oldIdx.Columns[j].Offset, newIdx.Columns[j].Offset)
		}
	}

	// multi schema change with rename index
	tk.MustExec("drop table t")
	tk.MustExec("create table t(c1 bigint, c2 bigint, index i1(c1, c2), index i2(c1))")
	tk.MustExec("alter table t modify column c1 int, rename index i1 to new1, rename index i2 to new2, modify column c2 int")
	newTblInfo = external.GetTableByName(t, tk, "test", "t").Meta()
	require.Equal(t, 2, len(newTblInfo.Indices))
	require.Equal(t, "new1", newTblInfo.Indices[0].Name.L)
	require.Equal(t, "new2", newTblInfo.Indices[1].Name.L)
}

func TestParallelAlterTable(t *testing.T) {
	store := testkit.CreateMockStore(t)
	ctx := context.Background()
	var wg util.WaitGroupWrapper

	checkParallelDDL := func(t *testing.T, createSQL, firstSQL, secondSQL string) (err1, err2 error) {
		var (
			submitted     = make(chan struct{}, 16)
			startSchedule = make(chan struct{})
		)

		tk := testkit.NewTestKit(t, store)
		tk.MustExec("use test")
		tk.MustExec("drop table if exists t")
		tk.MustExec(createSQL)

		testfailpoint.EnableCall(t, "github.com/pingcap/tidb/pkg/ddl/beforeLoadAndDeliverJobs", func() {
			<-startSchedule
		})

		testfailpoint.EnableCall(t, "github.com/pingcap/tidb/pkg/ddl/afterGetJobFromLimitCh", func(ch chan *ddl.JobWrapper) {
			submitted <- struct{}{}
		})
		wg.Run(func() {
			tk1 := testkit.NewTestKit(t, store)
			tk1.MustExec("use test")
			_, err1 = tk1.Exec(firstSQL)
		})
		wg.Run(func() {
			// wait until first ddl is submitted
			<-submitted
			tk1 := testkit.NewTestKit(t, store)
			tk1.MustExec("use test")
			_, err2 = tk1.Exec(secondSQL)
		})
		require.Eventually(t, func() bool {
			gotJobs, err := ddl.GetAllDDLJobs(ctx, tk.Session())
			require.NoError(t, err)
			return len(gotJobs) == 2
		}, 10*time.Second, 100*time.Millisecond)

		close(startSchedule)
		wg.Wait()
		return
	}

	t.Run("modify column then add index", func(t *testing.T) {
		err1, err2 := checkParallelDDL(t,
			"create table t(id int, c1 char(16))",
			"alter table t modify column c1 text(255)",
			"alter table t add index idx_c1(c1)",
		)
		require.NoError(t, err1)
		require.Error(t, err2)
	})

	t.Run("add index then modify column", func(t *testing.T) {
		err1, err2 := checkParallelDDL(t,
			"create table t(id int, c1 char(16))",
			"alter table t add index idx_c1(c1)",
			"alter table t modify column c1 text(255)",
		)
		require.NoError(t, err1)
		require.Error(t, err2)
	})

	t.Run("add index with prefix length then modify column", func(t *testing.T) {
		err1, err2 := checkParallelDDL(t,
			"create table t(id int, c1 char(16))",
			"alter table t add index idx_c1(c1(10))",
			"alter table t modify column c1 text(255)",
		)
		require.NoError(t, err1)
		require.NoError(t, err2)
	})

	t.Run("modify column then add index with prefix length", func(t *testing.T) {
		err1, err2 := checkParallelDDL(t,
			"create table t(id int, c1 char(16))",
			"alter table t modify column c1 text(255)",
			"alter table t add index idx_c1(c1(10))",
		)
		require.NoError(t, err1)
		require.NoError(t, err2)
	})
}

// > This test cover the scenarios of modifying integer column types. From signed/unsigned aspect here are 4 kinds
//
//	of changes: 1. signed to signed  2. signed to unsigned 3. unsigned to unsigned  4. unsigned to signed
//
// > For each kind of change, we test the combinations of old and new integer types by different byte size,
//
//			e.g. For 1. signed to signed, we test
//				bigint -> int, mediumint, smallint, tinyint,
//				int -> mediumint, smallint, tinyint,
//	 			mediumint -> smallint, tinyint,
//				smallint -> tinyint
//
// > And for each combination, we test the values that are expected to fail and expected to succeed.
func TestModifyIntegerColumn(t *testing.T) {
	store := testkit.CreateMockStore(t)
	tk := testkit.NewTestKit(t, store)
	tk.MustExec("use test")
	var reorgType byte
	testfailpoint.EnableCall(t, "github.com/pingcap/tidb/pkg/ddl/getModifyColumnType", func(tp byte) {
		reorgType = tp
	})

	maxMinSignedVal := map[string][]int{
		"bigint":    {math.MaxInt64, math.MinInt64},
		"int":       {math.MaxInt32, math.MinInt32},
		"mediumint": {1<<23 - 1, -1 << 23},
		"smallint":  {math.MaxInt16, math.MinInt16},
		"tinyint":   {math.MaxInt8, math.MinInt8},
	}

	maxMinUnsignedVal := map[string][]uint{
		"bigint unsigned":    {math.MaxUint64, 0},
		"int unsigned":       {math.MaxUint32, 0},
		"mediumint unsigned": {1<<24 - 1, 0},
		"smallint unsigned":  {math.MaxUint16, 0},
		"tinyint unsigned":   {math.MaxUint8, 0},
	}

	failedValue := func(insertVal []string, newColTp string) {
		for _, val := range insertVal {
			tk.MustExec(fmt.Sprintf("insert into t values(%s)", val))
			err := tk.ExecToErr(fmt.Sprintf("alter table t modify column a %s", newColTp))
			require.Contains(t, err.Error(), "Data truncated for column 'a'")
			tk.MustExec("delete from t")
		}
	}

	successValue := func(insertVal string, newColTp string) {
		tk.MustExec(fmt.Sprintf("insert into t values %s", insertVal))
		tk.MustExec(fmt.Sprintf("alter table t modify column a %s", newColTp))
		require.Equal(t, model.ModifyTypeNoReorgWithCheck, reorgType)
	}

	signed2Signed := func(oldColTp, newColTp string, t *testing.T, expectReorgTp byte) {
		maxValOfNewCol, minValOfNewCol := maxMinSignedVal[newColTp][0], maxMinSignedVal[newColTp][1]
		maxValOfOldCol, minValOfOldCol := maxMinSignedVal[oldColTp][0], maxMinSignedVal[oldColTp][1]
		tk.MustExec("drop table if exists t")
		tk.MustExec(fmt.Sprintf("create table t(a %s)", oldColTp))

		// [maxValOfNewCol+1, maxValOfOldCol] fail
		failedValue([]string{
			fmt.Sprintf("%d", maxValOfNewCol+1),
			fmt.Sprintf("%d", maxValOfOldCol),
		}, newColTp)

		// [minValOfOldCol, minValOfNewCol-1] fail
		failedValue([]string{
			fmt.Sprintf("%d", minValOfNewCol-1),
			fmt.Sprintf("%d", minValOfOldCol),
		}, newColTp)

		// [maxValOfNewCol, minValOfNewCol] pass
		successValue(fmt.Sprintf("(%d), (%d), (0)", maxValOfNewCol, minValOfNewCol), newColTp)
	}

	unsigned2Unsigned := func(oldColTp, newColTp string, t *testing.T, expectReorgTp byte) {
		maxValOfNewCol, minValOfNewCol := maxMinUnsignedVal[newColTp][0], maxMinUnsignedVal[newColTp][1]
		maxValOfOldCol := maxMinUnsignedVal[oldColTp][0]
		tk.MustExec("drop table if exists t")
		tk.MustExec(fmt.Sprintf("create table t(a %s)", oldColTp))

		// [maxValOfNewCol+1, maxValOfOldCol] fail
		failedValue([]string{
			fmt.Sprintf("%d", maxValOfNewCol+1),
			fmt.Sprintf("%d", maxValOfOldCol),
		}, newColTp)

		// [0, maxValOfNewCol] pass
		successValue(fmt.Sprintf("(%d), (%d), (1)", maxValOfNewCol, minValOfNewCol), newColTp)
	}

	signedTp := []string{"bigint", "int", "mediumint", "smallint", "tinyint"}
	unsignedTp := []string{"bigint unsigned", "int unsigned", "mediumint unsigned", "smallint unsigned", "tinyint unsigned"}
	for oldColIdx := range signedTp {
		// 1. signed -> signed
		// bigint -> int, mediumint, smallint, tinyint; int -> mediumint, smallint, tinyint; ...
		for newColIdx := oldColIdx + 1; newColIdx < len(signedTp); newColIdx++ {
			signed2Signed(signedTp[oldColIdx], signedTp[newColIdx], t, model.ModifyTypeNoReorgWithCheck)
		}
<<<<<<< HEAD
=======
		// 2. signed -> unsigned
		// bigint -> bigint unsigned, int unsigned, mediumint unsigned, smallint unsigned, tinyint unsigned; int -> int unsigned, mediumint unsigned, smallint unsigned, tinyint unsigned; ...
		for newColIdx := range unsignedTp {
			signed2Unsigned(signedTp[oldColIdx], unsignedTp[newColIdx], t, model.ModifyTypeNoReorgWithCheck, oldColIdx, newColIdx)
		}
>>>>>>> f51be608
	}
	for oldColIdx := range unsignedTp {
		// 2. unsigned -> unsigned
		// bigint unsigned -> int unsigned, mediumint unsigned, smallint unsigned, tinyint unsigned; int unsigned -> mediumint unsigned, smallint unsigned, tinyint unsigned; ...
		for newColIdx := oldColIdx + 1; newColIdx < len(unsignedTp); newColIdx++ {
			unsigned2Unsigned(unsignedTp[oldColIdx], unsignedTp[newColIdx], t, model.ModifyTypeNoReorgWithCheck)
		}
<<<<<<< HEAD
=======
		// 4. unsigned -> signed
		// bigint unsigned -> bigint, int, mediumint, smallint, tinyint; int unsigned -> int, mediumint, smallint, tinyint; ...
		for newColIdx := oldColIdx; newColIdx < len(signedTp); newColIdx++ {
			unsigned2Signed(unsignedTp[oldColIdx], signedTp[newColIdx], t, model.ModifyTypeNoReorgWithCheck)
		}
>>>>>>> f51be608
	}
}

func TestModifyStringColumn(t *testing.T) {
	store := testkit.CreateMockStore(t)
	tk := testkit.NewTestKit(t, store)
	tk.MustExec("use test")
	var reorgType byte
	testfailpoint.EnableCall(t, "github.com/pingcap/tidb/pkg/ddl/getModifyColumnType", func(tp byte) {
		reorgType = tp
	})
	type testCase struct {
		oldColTp        string
		newColTp        string
		insertVal       string
		pass            bool
		expectedReorgTp byte
	}
	noPaddingStrLen5 := strings.Repeat("a", 5)
	noPaddingStrLen15 := strings.Repeat("a", 15)
	paddingStrLen5 := strings.Repeat("a", 1) + strings.Repeat(" ", 4)
	paddingStrLen15 := strings.Repeat("a", 1) + strings.Repeat(" ", 14)

	cases := []testCase{
		{
			oldColTp:  "char(20)",
			newColTp:  "char(10)",
			insertVal: noPaddingStrLen15,
		},
		{
			oldColTp:  "char(20)",
			newColTp:  "char(10)",
			insertVal: noPaddingStrLen5,
			pass:      true,
		},
		{
			oldColTp:  "varchar(20)",
			newColTp:  "varchar(10)",
			insertVal: noPaddingStrLen15,
		},
		{
			oldColTp:  "varchar(20)",
			newColTp:  "varchar(10)",
			insertVal: noPaddingStrLen5,
			pass:      true,
		},
		{
			oldColTp:  "char(20)",
			newColTp:  "varchar(10)",
			insertVal: noPaddingStrLen15,
		},
		{
			oldColTp:  "char(20)",
			newColTp:  "varchar(10)",
			insertVal: noPaddingStrLen5,
			pass:      true,
		},
		{
			oldColTp:        "varchar(10)",
			newColTp:        "char(20)",
			insertVal:       paddingStrLen5,
			pass:            true,
			expectedReorgTp: model.ModifyTypeReorg,
		},
		{
			oldColTp:  "varchar(10)",
			newColTp:  "char(20)",
			insertVal: noPaddingStrLen5,
			pass:      true,
		},
		{
			oldColTp:        "varchar(20)",
			newColTp:        "char(10)",
			insertVal:       paddingStrLen5,
			pass:            true,
			expectedReorgTp: model.ModifyTypeReorg,
		},
		{
			oldColTp:        "varchar(20)",
			newColTp:        "char(10)",
			insertVal:       paddingStrLen15,
			pass:            true,
			expectedReorgTp: model.ModifyTypeReorg,
		},
		{
			oldColTp:  "varchar(20)",
			newColTp:  "char(10)",
			insertVal: noPaddingStrLen15,
		},
		{
			oldColTp:  "varchar(20)",
			newColTp:  "char(10)",
			insertVal: noPaddingStrLen5,
			pass:      true,
		},
	}

	for _, tc := range cases {
		tk.MustExec("drop table if exists t")
		tk.MustExec(fmt.Sprintf("create table t(a %s)", tc.oldColTp))
		tk.MustExec(fmt.Sprintf("insert into t values('%s')", tc.insertVal))
		err := tk.ExecToErr(fmt.Sprintf("alter table t modify column a %s", tc.newColTp))
		if tc.pass {
			require.Nil(t, err)
			expectedReorgTp := tc.expectedReorgTp
			if tc.expectedReorgTp == model.ModifyTypeNone {
				expectedReorgTp = model.ModifyTypeNoReorgWithCheck
			}
			require.Equal(t, expectedReorgTp, reorgType)
		} else {
			require.Contains(t, err.Error(), "Data truncated for column 'a'")
		}
	}
}

func TestModifyColumnWithDifferentCollation(t *testing.T) {
	store := testkit.CreateMockStore(t)
	tk := testkit.NewTestKit(t, store)

	runSingleTest := func(t *testing.T, oldColTp, newColTp string) {
		tk.MustExec("use test")
		tk.MustExec("drop table if exists t1")
		tk.MustExec(fmt.Sprintf(`
			CREATE TABLE t1 (
			c1 int NOT NULL DEFAULT '1',
			c2 int NOT NULL DEFAULT '1',
			c3 %s,
			PRIMARY KEY (c1, c2),
			KEY i1 (c3)
			) ENGINE=InnoDB DEFAULT CHARSET=utf8mb4 COLLATE=utf8mb4_bin
		`, oldColTp))

		for i := range 10 {
			tk.MustExec(fmt.Sprintf("insert into t1 (c1, c3) values (%d, 'space%d ')", i, i))
		}

		insertIdx := 32
		deleteIdx := 0
		testfailpoint.EnableCall(t, "github.com/pingcap/tidb/pkg/ddl/beforeRunOneJobStep", func(_ *model.Job) {
			tk2 := testkit.NewTestKit(t, store)
			tk2.MustExec("use test")
			// Test data consistency for insert/delete check during reorg.
			err := tk2.ExecToErr(fmt.Sprintf("insert into t1 (c1, c3) values ('%d', 'space%d   ')", insertIdx, insertIdx))
			if err != nil {
				// The only possible error is data truncation error during modify column.
				require.Contains(t, err.Error(), "data truncation error during modify column")
			}
			tk2.MustExec(fmt.Sprintf("delete from t1 where c1 = %d", deleteIdx))
			deleteIdx++
			insertIdx++
		})

		tk.MustExec(fmt.Sprintf("alter table t1 modify column c3 %s", newColTp))
		require.True(t, deleteIdx > 0, "failpoint should be triggered")
		tk.MustExec("admin check table t1;")
	}

	var (
		oldTps []string
		newTps []string
	)
	for _, tp := range []string{"char", "varchar"} {
		for _, collation := range []string{"utf8mb4_bin", "utf8_unicode_ci", "utf8mb4_general_ci"} {
			oldTps = append(oldTps, fmt.Sprintf("%s(32) collate %s", tp, collation))
			newTps = append(newTps, fmt.Sprintf("%s(23) collate %s", tp, collation))
		}
	}

	for i, oldColTp := range oldTps {
		for j, newColTp := range newTps {
			if i == j {
				continue
			}
			t.Run(fmt.Sprintf("%s -> %s", oldColTp, newColTp), func(t *testing.T) {
				runSingleTest(t, oldColTp, newColTp)
			})
		}
	}
}

func TestStatsAfterModifyColumn(t *testing.T) {
	type query struct {
		pred string
		idx  string
	}

	type testCase struct {
		caseName       string
		createTableSQL string
		queries        []query
	}

	tcs := []testCase{
		{
			caseName:       "without index",
			createTableSQL: "create table t (a bigint, b char(16) collate utf8mb4_bin)",
			queries: []query{
				{"a < 10", ""},
				{"a <= 10", ""},
				{"a > 10", ""},
				{"a >= 10", ""},
				{"a = 10", ""},
				{"a = -1", ""},
				{"b < '10'", ""},
				{"b <= '10'", ""},
				{"b > '10'", ""},
				{"b >= '10'", ""},
				{"b = '10'", ""},
				{"b = 'non-exist'", ""},
			},
		},
		{
			caseName:       "with index",
			createTableSQL: "create table t (a bigint, b char(16) collate utf8mb4_bin, index i1(a), index i2(b))",
			queries: []query{
				{"a < 10", "i1"},
				{"a <= 10", "i1"},
				{"a > 10", "i1"},
				{"a >= 10", "i1"},
				{"a = 10", "i1"},
				{"a = -1", "i1"},
				{"b < '10'", "i2"},
				{"b <= '10'", "i2"},
				{"b > '10'", "i2"},
				{"b >= '10'", "i2"},
				{"b = '10'", "i2"},
				{"b = 'non-exist'", "i2"},
			},
		},
	}

	store := testkit.CreateMockStore(t)
	tk := testkit.NewTestKit(t, store)
	tk.MustExec("use test")
	tk.MustExec("set @@tidb_stats_update_during_ddl = true;")

	for _, tc := range tcs {
		t.Run(tc.caseName, func(t *testing.T) {
			tk.MustExec("drop table if exists t")
			tk.MustExec("create table t (a bigint, b char(16) collate utf8mb4_bin, index i1(a), index i2(b))")
			for i := range 128 {
				tk.MustExec(fmt.Sprintf("insert into t values (%d, '%d')", i, i))
			}

			tk.MustExec("analyze table t columns a, b")

			oldRs := make([]string, 0, len(tc.queries))
			for _, q := range tc.queries {
				rs := tk.MustQuery(fmt.Sprintf("explain select * from t use index(%s) where %s", q.idx, q.pred)).Rows()
				oldRs = append(oldRs, rs[0][1].(string))
			}

			tk.MustExec("alter table t modify column a int, modify column b varchar(16) collate utf8mb4_bin")

			newRs := make([]string, 0, len(tc.queries))
			for _, q := range tc.queries {
				rs := tk.MustQuery(fmt.Sprintf("explain select * from t use index(%s) where %s", q.idx, q.pred)).Rows()
				newRs = append(newRs, rs[0][1].(string))
			}

			for i := range oldRs {
				require.Equal(t, oldRs[i], newRs[i], "predicate: %s", tc.queries[i].pred)
			}
		})
	}
}<|MERGE_RESOLUTION|>--- conflicted
+++ resolved
@@ -716,40 +716,24 @@
 		{
 			beforeType: "bigint",
 			afterType:  "bigint unsigned",
-<<<<<<< HEAD
-			tp:         ddl.ModifyTypeReorg,
-=======
-			tp:         model.ModifyTypeNoReorgWithCheck,
->>>>>>> f51be608
+			tp:         model.ModifyTypeReorg,
 		},
 		{
 			beforeType: "bigint",
 			afterType:  "bigint unsigned",
 			index:      true,
-<<<<<<< HEAD
-			tp:         ddl.ModifyTypeReorg,
-=======
-			tp:         model.ModifyTypeIndexReorg,
->>>>>>> f51be608
+			tp:         model.ModifyTypeReorg,
 		},
 		{
 			beforeType: "int unsigned",
 			afterType:  "bigint",
-<<<<<<< HEAD
-			tp:         ddl.ModifyTypeReorg,
-=======
-			tp:         model.ModifyTypeNoReorgWithCheck,
->>>>>>> f51be608
+			tp:         model.ModifyTypeReorg,
 		},
 		{
 			beforeType: "int unsigned",
 			afterType:  "bigint",
 			index:      true,
-<<<<<<< HEAD
-			tp:         ddl.ModifyTypeReorg,
-=======
-			tp:         model.ModifyTypeIndexReorg,
->>>>>>> f51be608
+			tp:         model.ModifyTypeReorg,
 		},
 		// string
 		{
@@ -845,41 +829,25 @@
 			beforeType: "char(20) collate utf8mb4_bin",
 			afterType:  "varchar(10) collate utf8_unicode_ci",
 			index:      true,
-<<<<<<< HEAD
-			tp:         ddl.ModifyTypeReorg,
-=======
-			tp:         model.ModifyTypeIndexReorg,
->>>>>>> f51be608
+			tp:         model.ModifyTypeReorg,
 		},
 		{
 			beforeType: "char(20) collate utf8_unicode_ci",
 			afterType:  "varchar(10) collate utf8mb4_bin",
 			index:      true,
-<<<<<<< HEAD
-			tp:         ddl.ModifyTypeReorg,
-=======
-			tp:         model.ModifyTypeIndexReorg,
->>>>>>> f51be608
+			tp:         model.ModifyTypeReorg,
 		},
 		{
 			beforeType: "varchar(20) collate utf8mb4_bin",
 			afterType:  "char(10) collate utf8_unicode_ci",
 			index:      true,
-<<<<<<< HEAD
-			tp:         ddl.ModifyTypeReorg,
-=======
-			tp:         model.ModifyTypeIndexReorg,
->>>>>>> f51be608
+			tp:         model.ModifyTypeReorg,
 		},
 		{
 			beforeType: "varchar(20) collate utf8_unicode_ci",
 			afterType:  "char(10) collate utf8mb4_bin",
 			index:      true,
-<<<<<<< HEAD
-			tp:         ddl.ModifyTypeReorg,
-=======
-			tp:         model.ModifyTypeIndexReorg,
->>>>>>> f51be608
+			tp:         model.ModifyTypeReorg,
 		},
 	}
 
@@ -1159,14 +1127,6 @@
 		for newColIdx := oldColIdx + 1; newColIdx < len(signedTp); newColIdx++ {
 			signed2Signed(signedTp[oldColIdx], signedTp[newColIdx], t, model.ModifyTypeNoReorgWithCheck)
 		}
-<<<<<<< HEAD
-=======
-		// 2. signed -> unsigned
-		// bigint -> bigint unsigned, int unsigned, mediumint unsigned, smallint unsigned, tinyint unsigned; int -> int unsigned, mediumint unsigned, smallint unsigned, tinyint unsigned; ...
-		for newColIdx := range unsignedTp {
-			signed2Unsigned(signedTp[oldColIdx], unsignedTp[newColIdx], t, model.ModifyTypeNoReorgWithCheck, oldColIdx, newColIdx)
-		}
->>>>>>> f51be608
 	}
 	for oldColIdx := range unsignedTp {
 		// 2. unsigned -> unsigned
@@ -1174,125 +1134,110 @@
 		for newColIdx := oldColIdx + 1; newColIdx < len(unsignedTp); newColIdx++ {
 			unsigned2Unsigned(unsignedTp[oldColIdx], unsignedTp[newColIdx], t, model.ModifyTypeNoReorgWithCheck)
 		}
-<<<<<<< HEAD
-=======
-		// 4. unsigned -> signed
-		// bigint unsigned -> bigint, int, mediumint, smallint, tinyint; int unsigned -> int, mediumint, smallint, tinyint; ...
-		for newColIdx := oldColIdx; newColIdx < len(signedTp); newColIdx++ {
-			unsigned2Signed(unsignedTp[oldColIdx], signedTp[newColIdx], t, model.ModifyTypeNoReorgWithCheck)
-		}
->>>>>>> f51be608
-	}
-}
-
-func TestModifyStringColumn(t *testing.T) {
-	store := testkit.CreateMockStore(t)
-	tk := testkit.NewTestKit(t, store)
-	tk.MustExec("use test")
-	var reorgType byte
-	testfailpoint.EnableCall(t, "github.com/pingcap/tidb/pkg/ddl/getModifyColumnType", func(tp byte) {
-		reorgType = tp
-	})
-	type testCase struct {
-		oldColTp        string
-		newColTp        string
-		insertVal       string
-		pass            bool
-		expectedReorgTp byte
-	}
-	noPaddingStrLen5 := strings.Repeat("a", 5)
-	noPaddingStrLen15 := strings.Repeat("a", 15)
-	paddingStrLen5 := strings.Repeat("a", 1) + strings.Repeat(" ", 4)
-	paddingStrLen15 := strings.Repeat("a", 1) + strings.Repeat(" ", 14)
-
-	cases := []testCase{
-		{
-			oldColTp:  "char(20)",
-			newColTp:  "char(10)",
-			insertVal: noPaddingStrLen15,
-		},
-		{
-			oldColTp:  "char(20)",
-			newColTp:  "char(10)",
-			insertVal: noPaddingStrLen5,
-			pass:      true,
-		},
-		{
-			oldColTp:  "varchar(20)",
-			newColTp:  "varchar(10)",
-			insertVal: noPaddingStrLen15,
-		},
-		{
-			oldColTp:  "varchar(20)",
-			newColTp:  "varchar(10)",
-			insertVal: noPaddingStrLen5,
-			pass:      true,
-		},
-		{
-			oldColTp:  "char(20)",
-			newColTp:  "varchar(10)",
-			insertVal: noPaddingStrLen15,
-		},
-		{
-			oldColTp:  "char(20)",
-			newColTp:  "varchar(10)",
-			insertVal: noPaddingStrLen5,
-			pass:      true,
-		},
-		{
-			oldColTp:        "varchar(10)",
-			newColTp:        "char(20)",
-			insertVal:       paddingStrLen5,
-			pass:            true,
-			expectedReorgTp: model.ModifyTypeReorg,
-		},
-		{
-			oldColTp:  "varchar(10)",
-			newColTp:  "char(20)",
-			insertVal: noPaddingStrLen5,
-			pass:      true,
-		},
-		{
-			oldColTp:        "varchar(20)",
-			newColTp:        "char(10)",
-			insertVal:       paddingStrLen5,
-			pass:            true,
-			expectedReorgTp: model.ModifyTypeReorg,
-		},
-		{
-			oldColTp:        "varchar(20)",
-			newColTp:        "char(10)",
-			insertVal:       paddingStrLen15,
-			pass:            true,
-			expectedReorgTp: model.ModifyTypeReorg,
-		},
-		{
-			oldColTp:  "varchar(20)",
-			newColTp:  "char(10)",
-			insertVal: noPaddingStrLen15,
-		},
-		{
-			oldColTp:  "varchar(20)",
-			newColTp:  "char(10)",
-			insertVal: noPaddingStrLen5,
-			pass:      true,
-		},
-	}
-
-	for _, tc := range cases {
-		tk.MustExec("drop table if exists t")
-		tk.MustExec(fmt.Sprintf("create table t(a %s)", tc.oldColTp))
-		tk.MustExec(fmt.Sprintf("insert into t values('%s')", tc.insertVal))
-		err := tk.ExecToErr(fmt.Sprintf("alter table t modify column a %s", tc.newColTp))
-		if tc.pass {
-			require.Nil(t, err)
-			expectedReorgTp := tc.expectedReorgTp
-			if tc.expectedReorgTp == model.ModifyTypeNone {
-				expectedReorgTp = model.ModifyTypeNoReorgWithCheck
+		testfailpoint.EnableCall(t, "github.com/pingcap/tidb/pkg/ddl/getModifyColumnType", func(tp byte) {
+			reorgType = tp
+		})
+		type testCase struct {
+			oldColTp        string
+			newColTp        string
+			insertVal       string
+			pass            bool
+			expectedReorgTp byte
+		}
+		noPaddingStrLen5 := strings.Repeat("a", 5)
+		noPaddingStrLen15 := strings.Repeat("a", 15)
+		paddingStrLen5 := strings.Repeat("a", 1) + strings.Repeat(" ", 4)
+		paddingStrLen15 := strings.Repeat("a", 1) + strings.Repeat(" ", 14)
+
+		cases := []testCase{
+			{
+				oldColTp:  "char(20)",
+				newColTp:  "char(10)",
+				insertVal: noPaddingStrLen15,
+			},
+			{
+				oldColTp:  "char(20)",
+				newColTp:  "char(10)",
+				insertVal: noPaddingStrLen5,
+				pass:      true,
+			},
+			{
+				oldColTp:  "varchar(20)",
+				newColTp:  "varchar(10)",
+				insertVal: noPaddingStrLen15,
+			},
+			{
+				oldColTp:  "varchar(20)",
+				newColTp:  "varchar(10)",
+				insertVal: noPaddingStrLen5,
+				pass:      true,
+			},
+			{
+				oldColTp:  "char(20)",
+				newColTp:  "varchar(10)",
+				insertVal: noPaddingStrLen15,
+			},
+			{
+				oldColTp:  "char(20)",
+				newColTp:  "varchar(10)",
+				insertVal: noPaddingStrLen5,
+				pass:      true,
+			},
+			{
+				oldColTp:        "varchar(10)",
+				newColTp:        "char(20)",
+				insertVal:       paddingStrLen5,
+				pass:            true,
+				expectedReorgTp: model.ModifyTypeReorg,
+			},
+			{
+				oldColTp:  "varchar(10)",
+				newColTp:  "char(20)",
+				insertVal: noPaddingStrLen5,
+				pass:      true,
+			},
+			{
+				oldColTp:        "varchar(20)",
+				newColTp:        "char(10)",
+				insertVal:       paddingStrLen5,
+				pass:            true,
+				expectedReorgTp: model.ModifyTypeReorg,
+			},
+			{
+				oldColTp:        "varchar(20)",
+				newColTp:        "char(10)",
+				insertVal:       paddingStrLen15,
+				pass:            true,
+				expectedReorgTp: model.ModifyTypeReorg,
+			},
+			{
+				oldColTp:  "varchar(20)",
+				newColTp:  "char(10)",
+				insertVal: noPaddingStrLen15,
+			},
+			{
+				oldColTp:  "varchar(20)",
+				newColTp:  "char(10)",
+				insertVal: noPaddingStrLen5,
+				pass:      true,
+			},
+		}
+
+		for _, tc := range cases {
+			tk.MustExec("drop table if exists t")
+			tk.MustExec(fmt.Sprintf("create table t(a %s)", tc.oldColTp))
+			tk.MustExec(fmt.Sprintf("insert into t values('%s')", tc.insertVal))
+			err := tk.ExecToErr(fmt.Sprintf("alter table t modify column a %s", tc.newColTp))
+			if tc.pass {
+				require.Nil(t, err)
+				expectedReorgTp := tc.expectedReorgTp
+				if tc.expectedReorgTp == model.ModifyTypeNone {
+					expectedReorgTp = model.ModifyTypeNoReorgWithCheck
+				}
+				require.Equal(t, expectedReorgTp, reorgType)
+			} else {
+				require.Contains(t, err.Error(), "Data truncated for column 'a'")
 			}
-			require.Equal(t, expectedReorgTp, reorgType)
-		} else {
-			require.Contains(t, err.Error(), "Data truncated for column 'a'")
 		}
 	}
 }
