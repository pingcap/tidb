--- conflicted
+++ resolved
@@ -599,16 +599,11 @@
 		"4 4 4 d"))
 }
 
-<<<<<<< HEAD
 func TestMultiSchemaModifyColumnWithSkipReorg(t *testing.T) {
-=======
-func TestMultiSchemaModifyColumnWithIndex(t *testing.T) {
->>>>>>> ee4eac2c
-	store := testkit.CreateMockStore(t)
-
-	tk := testkit.NewTestKit(t, store)
-	tk.MustExec("use test")
-<<<<<<< HEAD
+	store := testkit.CreateMockStore(t)
+
+	tk := testkit.NewTestKit(t, store)
+	tk.MustExec("use test")
 	tk.MustExec("create table t(a varchar(16), b bigint, c bigint, index i1(a), index i2(b), index i3(c), index i4(a, b))")
 	tk.MustExec("insert into t values ('a  ', 1, 1), ('b  ', 2, 2), ('c ', 3, 3)")
 	oldMeta := external.GetTableByName(t, tk, "test", "t").Meta()
@@ -776,7 +771,13 @@
 	})
 	tk.MustExec("alter table t modify column a char(5) collate utf8mb4_general_ci")
 	tk.MustExec("admin check table t")
-=======
+}
+
+func TestMultiSchemaModifyColumnWithIndex(t *testing.T) {
+	store := testkit.CreateMockStore(t)
+
+	tk := testkit.NewTestKit(t, store)
+	tk.MustExec("use test")
 	tk.MustExec("create table t(c1 bigint, c2 bigint, index i1(c1, c2), index i2(c1))")
 
 	oldTblInfo := external.GetTableByName(t, tk, "test", "t").Meta()
@@ -802,5 +803,4 @@
 	require.Equal(t, 2, len(newTblInfo.Indices))
 	require.Equal(t, "new1", newTblInfo.Indices[0].Name.L)
 	require.Equal(t, "new2", newTblInfo.Indices[1].Name.L)
->>>>>>> ee4eac2c
 }