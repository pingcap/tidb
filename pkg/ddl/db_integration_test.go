--- conflicted
+++ resolved
@@ -1614,11 +1614,7 @@
 	store := testkit.CreateMockStoreWithSchemaLease(t, testLease)
 	tk := testkit.NewTestKit(t, store)
 	tk.MustExec("use test")
-<<<<<<< HEAD
-	tk.MustExec("drop table if exists t, t1")
-=======
 	tk.MustExec("drop table if exists t, t1, t2")
->>>>>>> 5f25004b
 
 	// date_format
 	tk.MustExec("create table t6 (c int(10), c1 int default (date_format(now(),'%Y-%m-%d %H:%i:%s')))")
@@ -1634,8 +1630,6 @@
 	tk.Session().GetSessionVars().User = &auth.UserIdentity{Username: "xyz", Hostname: "localhost"}
 	tk.MustExec("insert into t(c) values (4),(5),(6)")
 	tk.MustExec("insert into t values (7, default)")
-<<<<<<< HEAD
-=======
 	rows := tk.MustQuery("SELECT c1 from t order by c").Rows()
 	for i, row := range rows {
 		d, ok := row[0].(string)
@@ -1646,7 +1640,6 @@
 			require.Equal(t, "XYZ", d)
 		}
 	}
->>>>>>> 5f25004b
 
 	// replace
 	tk.MustExec("create table t1 (c int(10), c1 int default (REPLACE(UPPER(UUID()), '-', '')))")
@@ -1659,14 +1652,11 @@
 	if int(sqlErr.Code) != errno.ErrTruncatedWrongValue {
 		require.Equal(t, errno.ErrDataOutOfRange, int(sqlErr.Code))
 	}
-<<<<<<< HEAD
-=======
 	// test modify column
 	// The error message has UUID, so put this test here.
 	tk.MustExec("create table t2(c int(10), c1 varchar(256) default (REPLACE(UPPER(UUID()), '-', '')), index idx(c1));")
 	tk.MustExec("insert into t2(c) values (1),(2),(3);")
 	tk.MustGetErrCode("alter table t2 modify column c1 varchar(30) default 'xx';", errno.WarnDataTruncated)
->>>>>>> 5f25004b
 }
 
 func TestChangingDBCharset(t *testing.T) {
