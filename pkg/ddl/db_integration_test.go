// Copyright 2018 PingCAP, Inc.
//
// Licensed under the Apache License, Version 2.0 (the "License");
// you may not use this file except in compliance with the License.
// You may obtain a copy of the License at
//
//     http://www.apache.org/licenses/LICENSE-2.0
//
// Unless required by applicable law or agreed to in writing, software
// distributed under the License is distributed on an "AS IS" BASIS,
// WITHOUT WARRANTIES OR CONDITIONS OF ANY KIND, either express or implied.
// See the License for the specific language governing permissions and
// limitations under the License.

package ddl_test

import (
	"bytes"
	"context"
	"fmt"
	"math"
	"strconv"
	"strings"
	"sync/atomic"
	"testing"
	"time"
	"unicode"

	"github.com/pingcap/errors"
	_ "github.com/pingcap/tidb/pkg/autoid_service"
	"github.com/pingcap/tidb/pkg/config"
	"github.com/pingcap/tidb/pkg/ddl/schematracker"
	"github.com/pingcap/tidb/pkg/ddl/util/callback"
	"github.com/pingcap/tidb/pkg/domain"
	"github.com/pingcap/tidb/pkg/errno"
	"github.com/pingcap/tidb/pkg/infoschema"
	"github.com/pingcap/tidb/pkg/kv"
	"github.com/pingcap/tidb/pkg/meta"
	"github.com/pingcap/tidb/pkg/parser/auth"
	"github.com/pingcap/tidb/pkg/parser/charset"
	"github.com/pingcap/tidb/pkg/parser/model"
	"github.com/pingcap/tidb/pkg/parser/mysql"
	"github.com/pingcap/tidb/pkg/parser/terror"
	"github.com/pingcap/tidb/pkg/session"
	"github.com/pingcap/tidb/pkg/sessionctx/stmtctx"
	"github.com/pingcap/tidb/pkg/sessionctx/variable"
	"github.com/pingcap/tidb/pkg/sessiontxn"
	"github.com/pingcap/tidb/pkg/store/mockstore"
	"github.com/pingcap/tidb/pkg/tablecodec"
	"github.com/pingcap/tidb/pkg/testkit"
	"github.com/pingcap/tidb/pkg/testkit/external"
	"github.com/pingcap/tidb/pkg/util/collate"
	"github.com/pingcap/tidb/pkg/util/dbterror"
	"github.com/pingcap/tidb/pkg/util/dbterror/plannererrors"
	"github.com/pingcap/tidb/pkg/util/mock"
	"github.com/stretchr/testify/require"
)

// TestCreateTableIfNotExistsLike for issue #6879
func TestCreateTableIfNotExistsLike(t *testing.T) {
	store := testkit.CreateMockStore(t, mockstore.WithDDLChecker())

	tk := testkit.NewTestKit(t, store)

	tk.MustExec("USE test;")

	tk.MustExec("create table ct1(a bigint)")
	tk.MustExec("create table ct(a bigint)")

	// Test duplicate create-table with `LIKE` clause
	tk.MustExec("create table if not exists ct like ct1;")
	warnings := tk.Session().GetSessionVars().StmtCtx.GetWarnings()
	require.GreaterOrEqual(t, len(warnings), 1)
	lastWarn := warnings[len(warnings)-1]
	require.Truef(t, terror.ErrorEqual(infoschema.ErrTableExists, lastWarn.Err), "err %v", lastWarn.Err)
	require.Equal(t, stmtctx.WarnLevelNote, lastWarn.Level)

	// Test duplicate create-table without `LIKE` clause
	tk.MustExec("create table if not exists ct(b bigint, c varchar(60));")
	warnings = tk.Session().GetSessionVars().StmtCtx.GetWarnings()
	require.GreaterOrEqual(t, len(warnings), 1)
	lastWarn = warnings[len(warnings)-1]
	require.True(t, terror.ErrorEqual(infoschema.ErrTableExists, lastWarn.Err))
}

// for issue #9910
func TestCreateTableWithKeyWord(t *testing.T) {
	store := testkit.CreateMockStore(t, mockstore.WithDDLChecker())

	tk := testkit.NewTestKit(t, store)

	tk.MustExec("USE test;")

	_, err := tk.Exec("create table t1(pump varchar(20), drainer varchar(20), node_id varchar(20), node_state varchar(20));")
	require.NoError(t, err)
}

func TestUniqueKeyNullValue(t *testing.T) {
	store := testkit.CreateMockStore(t, mockstore.WithDDLChecker())

	tk := testkit.NewTestKit(t, store)
	tk.MustExec("USE test")
	tk.MustExec("drop table if exists t")
	tk.MustExec("create table t(a int primary key, b varchar(255))")

	tk.MustExec("insert into t values(1, NULL)")
	tk.MustExec("insert into t values(2, NULL)")
	tk.MustExec("alter table t add unique index b(b);")
	res := tk.MustQuery("select count(*) from t use index(b);")
	res.Check(testkit.Rows("2"))
	tk.MustExec("admin check table t")
	tk.MustExec("admin check index t b")
}

func TestUniqueKeyNullValueClusterIndex(t *testing.T) {
	store := testkit.CreateMockStore(t, mockstore.WithDDLChecker())

	tk := testkit.NewTestKit(t, store)

	tk.MustExec("drop database if exists unique_null_val;")
	tk.MustExec("create database unique_null_val;")
	tk.MustExec("use unique_null_val;")
	tk.MustExec("create table t (a varchar(10), b float, c varchar(255), primary key (a, b));")
	tk.MustExec("insert into t values ('1', 1, NULL);")
	tk.MustExec("insert into t values ('2', 2, NULL);")
	tk.MustExec("alter table t add unique index c(c);")
	tk.MustQuery("select count(*) from t use index(c);").Check(testkit.Rows("2"))
	tk.MustExec("admin check table t;")
	tk.MustExec("admin check index t c;")
}

// TestModifyColumnAfterAddIndex Issue 5134
func TestModifyColumnAfterAddIndex(t *testing.T) {
	store := testkit.CreateMockStore(t, mockstore.WithDDLChecker())

	tk := testkit.NewTestKit(t, store)
	tk.MustExec("use test")
	tk.MustExec("create table city (city VARCHAR(2) KEY);")
	tk.MustExec("alter table city change column city city varchar(50);")
	tk.MustExec(`insert into city values ("abc"), ("abd");`)
}

func TestIssue2293(t *testing.T) {
	store := testkit.CreateMockStore(t, mockstore.WithDDLChecker())

	tk := testkit.NewTestKit(t, store)
	tk.MustExec("use test")
	tk.MustExec("create table t_issue_2293 (a int)")
	tk.MustGetErrCode("alter table t_issue_2293 add b int not null default 'a'", errno.ErrInvalidDefault)
	tk.MustExec("insert into t_issue_2293 value(1)")
	tk.MustQuery("select * from t_issue_2293").Check(testkit.Rows("1"))
}

func TestIssue19229(t *testing.T) {
	store := testkit.CreateMockStore(t, mockstore.WithDDLChecker())

	tk := testkit.NewTestKit(t, store)
	tk.MustExec("use test")
	tk.MustExec("CREATE TABLE enumt (type enum('a', 'b') );")
	_, err := tk.Exec("insert into enumt values('xxx');")
	terr := errors.Cause(err).(*terror.Error)
	require.Equal(t, errors.ErrCode(errno.WarnDataTruncated), terr.Code())
	err = tk.ExecToErr("insert into enumt values(-1);")
	terr = errors.Cause(err).(*terror.Error)
	require.Equal(t, errors.ErrCode(errno.WarnDataTruncated), terr.Code())
	tk.MustExec("drop table enumt")

	tk.MustExec("CREATE TABLE sett (type set('a', 'b') );")
	err = tk.ExecToErr("insert into sett values('xxx');")
	terr = errors.Cause(err).(*terror.Error)
	require.Equal(t, errors.ErrCode(errno.WarnDataTruncated), terr.Code())
	err = tk.ExecToErr("insert into sett values(-1);")
	terr = errors.Cause(err).(*terror.Error)
	require.Equal(t, errors.ErrCode(errno.WarnDataTruncated), terr.Code())
	tk.MustExec("drop table sett")
}

func TestIndexLength(t *testing.T) {
	store, dom := testkit.CreateMockStoreAndDomain(t, mockstore.WithDDLChecker())

	ddlChecker := dom.DDL().(*schematracker.Checker)

	tk := testkit.NewTestKit(t, store)
	tk.MustExec("use test")
	tk.MustExec("create table idx_len(a int(0), b timestamp(0), c datetime(0), d time(0), f float(0), g decimal(0))")
	tk.MustExec("create index idx on idx_len(a)")
	tk.MustExec("alter table idx_len add index idxa(a)")
	tk.MustExec("create index idx1 on idx_len(b)")
	tk.MustExec("alter table idx_len add index idxb(b)")
	tk.MustExec("create index idx2 on idx_len(c)")
	tk.MustExec("alter table idx_len add index idxc(c)")
	tk.MustExec("create index idx3 on idx_len(d)")
	tk.MustExec("alter table idx_len add index idxd(d)")
	tk.MustExec("create index idx4 on idx_len(f)")
	tk.MustExec("alter table idx_len add index idxf(f)")
	tk.MustExec("create index idx5 on idx_len(g)")
	tk.MustExec("alter table idx_len add index idxg(g)")
	tk.MustExec("create table idx_len1(a int(0), b timestamp(0), c datetime(0), d time(0), f float(0), g decimal(0), index(a), index(b), index(c), index(d), index(f), index(g))")

	tk.MustExec("drop table idx_len;")
	// in ddl.CreateTable, a Tp of default values will be filled, so the input Stmt is changed.
	// ddlChecker relies on same Stmt to apply on ddl and SchemaTracker, because Stmt is changed after ddl.CreateTable
	// and Stmt can't be cloned for its private members, we disable the check and write another separate test in
	// dm_tracker_test.go
	ddlChecker.Disable()
	tk.MustExec("create table idx_len(a text, b text charset ascii, c blob, index(a(768)), index (b(3072)), index (c(3072)));")
	tk.MustExec("drop table idx_len;")
	tk.MustExec("create table idx_len(a text, b text charset ascii, c blob);")
	tk.MustExec("alter table idx_len add index (a(768))")
	tk.MustExec("alter table idx_len add index (b(3072))")
	tk.MustExec("alter table idx_len add index (c(3072))")
	tk.MustExec("drop table idx_len;")
}

func TestIssue2858And2717(t *testing.T) {
	store := testkit.CreateMockStore(t, mockstore.WithDDLChecker())

	tk := testkit.NewTestKit(t, store)
	tk.MustExec("use test")

	tk.MustExec("create table t_issue_2858_bit (a bit(64) default b'0')")
	tk.MustExec("insert into t_issue_2858_bit value ()")
	tk.MustExec(`insert into t_issue_2858_bit values (100), ('10'), ('\0')`)
	tk.MustQuery("select a+0 from t_issue_2858_bit").Check(testkit.Rows("0", "100", "12592", "0"))
	tk.MustExec(`alter table t_issue_2858_bit alter column a set default '\0'`)

	tk.MustExec("create table t_issue_2858_hex (a int default 0x123)")
	tk.MustExec("insert into t_issue_2858_hex value ()")
	tk.MustExec("insert into t_issue_2858_hex values (123), (0x321)")
	tk.MustQuery("select a from t_issue_2858_hex").Check(testkit.Rows("291", "123", "801"))
	tk.MustExec(`alter table t_issue_2858_hex alter column a set default 0x321`)
}

func TestIssue4432(t *testing.T) {
	store := testkit.CreateMockStore(t, mockstore.WithDDLChecker())

	tk := testkit.NewTestKit(t, store)
	tk.MustExec("use test")

	tk.MustExec("create table tx (col bit(10) default 'a')")
	tk.MustExec("insert into tx value ()")
	tk.MustQuery("select * from tx").Check(testkit.Rows("\x00a"))
	tk.MustExec("drop table tx")

	tk.MustExec("create table tx (col bit(10) default 0x61)")
	tk.MustExec("insert into tx value ()")
	tk.MustQuery("select * from tx").Check(testkit.Rows("\x00a"))
	tk.MustExec("drop table tx")

	tk.MustExec("create table tx (col bit(10) default 97)")
	tk.MustExec("insert into tx value ()")
	tk.MustQuery("select * from tx").Check(testkit.Rows("\x00a"))
	tk.MustExec("drop table tx")

	tk.MustExec("create table tx (col bit(10) default 0b1100001)")
	tk.MustExec("insert into tx value ()")
	tk.MustQuery("select * from tx").Check(testkit.Rows("\x00a"))
	tk.MustExec("drop table tx")
}

func TestIssue5092(t *testing.T) {
	store, dom := testkit.CreateMockStoreAndDomain(t, mockstore.WithDDLChecker())

	ddlChecker := dom.DDL().(*schematracker.Checker)

	tk := testkit.NewTestKit(t, store)
	tk.MustExec("use test")

	tk.MustExec("create table t_issue_5092 (a int)")
	tk.MustExec("alter table t_issue_5092 add column (b int, c int)")
	tk.MustExec("alter table t_issue_5092 add column if not exists (b int, c int)")
	tk.MustExec("alter table t_issue_5092 add column b1 int after b, add column c1 int after c")
	tk.MustExec("alter table t_issue_5092 add column d int after b, add column e int first, add column f int after c1, add column g int, add column h int first")
	tk.MustQuery("show create table t_issue_5092").Check(testkit.Rows("t_issue_5092 CREATE TABLE `t_issue_5092` (\n" +
		"  `h` int(11) DEFAULT NULL,\n" +
		"  `e` int(11) DEFAULT NULL,\n" +
		"  `a` int(11) DEFAULT NULL,\n" +
		"  `b` int(11) DEFAULT NULL,\n" +
		"  `d` int(11) DEFAULT NULL,\n" +
		"  `b1` int(11) DEFAULT NULL,\n" +
		"  `c` int(11) DEFAULT NULL,\n" +
		"  `c1` int(11) DEFAULT NULL,\n" +
		"  `f` int(11) DEFAULT NULL,\n" +
		"  `g` int(11) DEFAULT NULL\n" +
		") ENGINE=InnoDB DEFAULT CHARSET=utf8mb4 COLLATE=utf8mb4_bin"))
	// The following two statements are consistent with MariaDB.
	tk.MustGetErrCode("alter table t_issue_5092 add column if not exists d int, add column d int", errno.ErrDupFieldName)
	tk.MustGetErrCode("alter table t_issue_5092 add column dd int, add column if not exists dd int", errno.ErrUnsupportedDDLOperation)

	// in ddl.CreateTable, a Tp of default values will be filled, so the input Stmt is changed.
	// ddlChecker relies on same Stmt to apply on ddl and SchemaTracker, because Stmt is changed after ddl.CreateTable
	// and Stmt can't be cloned for its private members, we disable the check and write another separate test in
	// dm_tracker_test.go
	ddlChecker.Disable()

	tk.MustExec("alter table t_issue_5092 add column if not exists (d int, e int), add column ff text")
	tk.MustExec("alter table t_issue_5092 add column b2 int after b1, add column c2 int first")
	tk.MustQuery("show create table t_issue_5092").Check(testkit.Rows("t_issue_5092 CREATE TABLE `t_issue_5092` (\n" +
		"  `c2` int(11) DEFAULT NULL,\n" +
		"  `h` int(11) DEFAULT NULL,\n" +
		"  `e` int(11) DEFAULT NULL,\n" +
		"  `a` int(11) DEFAULT NULL,\n" +
		"  `b` int(11) DEFAULT NULL,\n" +
		"  `d` int(11) DEFAULT NULL,\n" +
		"  `b1` int(11) DEFAULT NULL,\n" +
		"  `b2` int(11) DEFAULT NULL,\n" +
		"  `c` int(11) DEFAULT NULL,\n" +
		"  `c1` int(11) DEFAULT NULL,\n" +
		"  `f` int(11) DEFAULT NULL,\n" +
		"  `g` int(11) DEFAULT NULL,\n" +
		"  `ff` text DEFAULT NULL\n" +
		") ENGINE=InnoDB DEFAULT CHARSET=utf8mb4 COLLATE=utf8mb4_bin"))
	ddlChecker.Enable()
	tk.MustExec("drop table t_issue_5092")

	tk.MustExec("create table t_issue_5092 (a int default 1)")
	tk.MustExec("alter table t_issue_5092 add column (b int default 2, c int default 3)")
	tk.MustExec("alter table t_issue_5092 add column b1 int default 22 after b, add column c1 int default 33 after c")
	tk.MustExec("insert into t_issue_5092 value ()")
	tk.MustQuery("select * from t_issue_5092").Check(testkit.Rows("1 2 22 3 33"))
	tk.MustExec("alter table t_issue_5092 add column d int default 4 after c1, add column aa int default 0 first")
	tk.MustQuery("select * from t_issue_5092").Check(testkit.Rows("0 1 2 22 3 33 4"))
	tk.MustQuery("show create table t_issue_5092").Check(testkit.Rows("t_issue_5092 CREATE TABLE `t_issue_5092` (\n" +
		"  `aa` int(11) DEFAULT '0',\n" +
		"  `a` int(11) DEFAULT '1',\n" +
		"  `b` int(11) DEFAULT '2',\n" +
		"  `b1` int(11) DEFAULT '22',\n" +
		"  `c` int(11) DEFAULT '3',\n" +
		"  `c1` int(11) DEFAULT '33',\n" +
		"  `d` int(11) DEFAULT '4'\n" +
		") ENGINE=InnoDB DEFAULT CHARSET=utf8mb4 COLLATE=utf8mb4_bin"))
	tk.MustExec("drop table t_issue_5092")

	tk.MustExec("create table t_issue_5092 (a int)")
	tk.MustExec("alter table t_issue_5092 add column (b int, c int)")
	tk.MustExec("alter table t_issue_5092 drop column b,drop column c")
	tk.MustGetErrCode("alter table t_issue_5092 drop column c, drop column c", errno.ErrCantDropFieldOrKey)
	tk.MustExec("alter table t_issue_5092 drop column if exists b,drop column if exists c")
	tk.MustGetErrCode("alter table t_issue_5092 drop column g, drop column d", errno.ErrCantDropFieldOrKey)
	tk.MustExec("drop table t_issue_5092")

	tk.MustExec("create table t_issue_5092 (a int)")
	tk.MustExec("alter table t_issue_5092 add column (b int, c int)")
	tk.MustGetErrCode("alter table t_issue_5092 drop column if exists a, drop column b, drop column c", errno.ErrCantRemoveAllFields)
	tk.MustGetErrCode("alter table t_issue_5092 drop column if exists c, drop column c", errno.ErrUnsupportedDDLOperation)
	tk.MustGetErrCode("alter table t_issue_5092 drop column c, drop column if exists c", errno.ErrUnsupportedDDLOperation)
	tk.MustExec("drop table t_issue_5092")
}

func TestTableDDLWithTimeType(t *testing.T) {
	store := testkit.CreateMockStore(t, mockstore.WithDDLChecker())

	tk := testkit.NewTestKit(t, store)
	tk.MustExec("use test")
	tk.MustExec("drop table if exists t")
	tk.MustGetErrCode("create table t (a time(7))", errno.ErrTooBigPrecision)
	tk.MustGetErrCode("create table t (a datetime(7))", errno.ErrTooBigPrecision)
	tk.MustGetErrCode("create table t (a timestamp(7))", errno.ErrTooBigPrecision)
	_, err := tk.Exec("create table t (a time(-1))")
	require.Error(t, err)
	tk.MustExec("create table t (a datetime)")
	tk.MustGetErrCode("alter table t add column b time(7)", errno.ErrTooBigPrecision)
	tk.MustGetErrCode("alter table t add column b datetime(7)", errno.ErrTooBigPrecision)
	tk.MustGetErrCode("alter table t add column b timestamp(7)", errno.ErrTooBigPrecision)
	tk.MustGetErrCode("alter table t modify column a time(7)", errno.ErrTooBigPrecision)
	tk.MustGetErrCode("alter table t modify column a datetime(7)", errno.ErrTooBigPrecision)
	tk.MustGetErrCode("alter table t modify column a timestamp(7)", errno.ErrTooBigPrecision)
	tk.MustGetErrCode("alter table t change column a aa time(7)", errno.ErrTooBigPrecision)
	tk.MustGetErrCode("alter table t change column a aa datetime(7)", errno.ErrTooBigPrecision)
	tk.MustGetErrCode("alter table t change column a aa timestamp(7)", errno.ErrTooBigPrecision)
	tk.MustExec("alter table t change column a aa datetime(0)")
	tk.MustExec("drop table t")
}

func TestUpdateMultipleTable(t *testing.T) {
	store, dom := testkit.CreateMockStoreAndDomain(t)
	tk := testkit.NewTestKit(t, store)
	tk.MustExec("use test")
	tk.MustExec("create table t1 (c1 int, c2 int)")
	tk.MustExec("insert t1 values (1, 1), (2, 2)")
	tk.MustExec("create table t2 (c1 int, c2 int)")
	tk.MustExec("insert t2 values (1, 3), (2, 5)")
	tk2 := testkit.NewTestKit(t, store)
	tk2.MustExec("use test")

	d := dom.DDL()
	hook := &callback.TestDDLCallback{Do: dom}
	onJobUpdatedExportedFunc := func(job *model.Job) {
		if job.SchemaState == model.StateWriteOnly {
			tk2.MustExec("update t1, t2 set t1.c1 = 8, t2.c2 = 10 where t1.c2 = t2.c1")
			tk2.MustQuery("select * from t1").Check(testkit.Rows("8 1", "8 2"))
			tk2.MustQuery("select * from t2").Check(testkit.Rows("1 10", "2 10"))
		}
	}
	hook.OnJobUpdatedExported.Store(&onJobUpdatedExportedFunc)
	d.SetHook(hook)

	tk.MustExec("alter table t1 add column c3 bigint default 9")

	tk.MustQuery("select * from t1").Check(testkit.Rows("8 1 9", "8 2 9"))
}

func TestNullGeneratedColumn(t *testing.T) {
	store := testkit.CreateMockStore(t, mockstore.WithDDLChecker())

	tk := testkit.NewTestKit(t, store)

	tk.MustExec("use test")
	tk.MustExec("drop table if exists t")
	tk.MustExec("CREATE TABLE `t` (" +
		"`a` int(11) DEFAULT NULL," +
		"`b` int(11) DEFAULT NULL," +
		"`c` int(11) GENERATED ALWAYS AS (`a` + `b`) VIRTUAL," +
		"`h` varchar(10) DEFAULT NULL," +
		"`m` int(11) DEFAULT NULL" +
		") ENGINE=InnoDB DEFAULT CHARSET=utf8mb4 COLLATE=utf8mb4_bin")

	tk.MustExec("insert into t values()")
	tk.MustExec("alter table t add index idx_c(c)")
	tk.MustExec("drop table t")
}

func TestDependedGeneratedColumnPrior2GeneratedColumn(t *testing.T) {
	store := testkit.CreateMockStore(t, mockstore.WithDDLChecker())

	tk := testkit.NewTestKit(t, store)
	tk.MustExec("use test")
	tk.MustExec("drop table if exists t")
	tk.MustExec("CREATE TABLE `t` (" +
		"`a` int(11) DEFAULT NULL," +
		"`b` int(11) GENERATED ALWAYS AS (`a` + 1) VIRTUAL," +
		"`c` int(11) GENERATED ALWAYS AS (`b` + 1) VIRTUAL" +
		") ENGINE=InnoDB DEFAULT CHARSET=utf8mb4 COLLATE=utf8mb4_bin")
	// should check unknown column first, then the prior ones.
	sql := "alter table t add column d int as (c + f + 1) first"
	tk.MustGetErrCode(sql, errno.ErrBadField)

	// depended generated column should be prior to generated column self
	sql = "alter table t add column d int as (c+1) first"
	tk.MustGetErrCode(sql, errno.ErrGeneratedColumnNonPrior)

	// correct case
	tk.MustExec("alter table t add column d int as (c+1) after c")

	// check position nil case
	tk.MustExec("alter table t add column(e int as (c+1))")
}

func TestChangingTableCharset(t *testing.T) {
	store, dom := testkit.CreateMockStoreAndDomain(t, mockstore.WithDDLChecker())

	ddlChecker := dom.DDL().(*schematracker.Checker)

	tk := testkit.NewTestKit(t, store)

	tk.MustExec("USE test")
	tk.MustExec("create table t(a char(10), index i(a)) charset latin1 collate latin1_bin")

	tk.MustGetErrCode("alter table t charset gbk", errno.ErrUnsupportedDDLOperation)
	tk.MustGetErrCode("alter table t charset ''", errno.ErrUnknownCharacterSet)

	tk.MustGetErrCode("alter table t charset utf8mb4 collate '' collate utf8mb4_bin;", errno.ErrUnknownCollation)

	tk.MustGetErrCode("alter table t charset utf8 collate latin1_bin", errno.ErrCollationCharsetMismatch)
	tk.MustGetErrCode("alter table t charset utf8 collate utf8mb4_bin;", errno.ErrCollationCharsetMismatch)
	tk.MustGetErrCode("alter table t charset utf8 collate utf8_bin collate utf8mb4_bin collate utf8_bin;", errno.ErrCollationCharsetMismatch)
	tk.MustGetErrCode("alter table t charset utf8", errno.ErrUnsupportedDDLOperation)

	tk.MustExec("drop table if exists t")
	tk.MustExec("create table t(a char(10), index i(a)) charset latin1 collate latin1_bin")
	tk.MustExec("alter table t charset utf8mb4")
	tk.MustExec("admin check table t")

	tk.MustExec("drop table if exists t")
	tk.MustExec("create table t(a char(10), index i(a)) charset latin1 collate latin1_bin")
	tk.MustExec("alter table t charset utf8mb4 collate utf8mb4_bin")
	tk.MustExec("admin check table t")

	tk.MustGetErrCode("alter table t charset latin1 charset utf8 charset utf8mb4 collate utf8_bin;", errno.ErrConflictingDeclarations)

	// Test change column charset when changing table charset.
	tk.MustExec("drop table t;")
	tk.MustExec("create table t(a varchar(10)) charset utf8")
	tk.MustExec("alter table t convert to charset utf8mb4;")
	checkCharset := func(chs, coll string) {
		tbl := external.GetTableByName(t, tk, "test", "t")
		require.NotNil(t, tbl)
		require.Equal(t, chs, tbl.Meta().Charset)
		require.Equal(t, coll, tbl.Meta().Collate)
		for _, col := range tbl.Meta().Columns {
			require.Equal(t, chs, col.GetCharset())
			require.Equal(t, coll, col.GetCollate())
		}
	}
	checkCharset(charset.CharsetUTF8MB4, charset.CollationUTF8MB4)

	tk.MustExec("drop table if exists t")
	tk.MustExec("create table t(a varchar(20), key i(a)) charset=latin1")
	tk.MustGetErrCode("alter table t convert to charset utf8 collate utf8_unicode_ci", errno.ErrUnsupportedDDLOperation)
	tk.MustGetErrCode("alter table t convert to charset utf8 collate utf8_general_ci", errno.ErrUnsupportedDDLOperation)
	tk.MustGetErrCode("alter table t convert to charset utf8 collate utf8_bin", errno.ErrUnsupportedDDLOperation)

	// Test when column charset can not convert to the target charset.
	tk.MustExec("drop table t;")
	tk.MustExec("create table t(a varchar(10) character set ascii) charset utf8mb4")
	tk.MustGetErrCode("alter table t convert to charset utf8mb4;", errno.ErrUnsupportedDDLOperation)

	tk.MustExec("drop table t;")
	tk.MustExec("create table t(a varchar(10) character set utf8) charset utf8")
	tk.MustExec("alter table t convert to charset utf8 collate utf8_general_ci;")
	checkCharset(charset.CharsetUTF8, "utf8_general_ci")

	// Test when table charset is equal to target charset but column charset is not equal.
	tk.MustExec("drop table t;")
	tk.MustExec("create table t(a varchar(10) character set utf8) charset utf8mb4")
	tk.MustExec("alter table t convert to charset utf8mb4 collate utf8mb4_general_ci;")
	checkCharset(charset.CharsetUTF8MB4, "utf8mb4_general_ci")

	ddlChecker.Disable()

	// Mock table info with charset is "". Old TiDB maybe create table with charset is "".
	db, ok := dom.InfoSchema().SchemaByName(model.NewCIStr("test"))
	require.True(t, ok)
	tbl := external.GetTableByName(t, tk, "test", "t")
	tblInfo := tbl.Meta().Clone()
	tblInfo.Charset = ""
	tblInfo.Collate = ""
	updateTableInfo := func(tblInfo *model.TableInfo) {
		mockCtx := mock.NewContext()
		mockCtx.Store = store
		err := sessiontxn.NewTxn(context.Background(), mockCtx)
		require.NoError(t, err)
		txn, err := mockCtx.Txn(true)
		require.NoError(t, err)
		mt := meta.NewMeta(txn)

		err = mt.UpdateTable(db.ID, tblInfo)
		require.NoError(t, err)
		err = txn.Commit(context.Background())
		require.NoError(t, err)
	}
	updateTableInfo(tblInfo)

	// check table charset is ""
	tk.MustExec("alter table t add column b varchar(10);") //  load latest schema.
	tbl = external.GetTableByName(t, tk, "test", "t")
	require.NotNil(t, tbl)
	require.Equal(t, "", tbl.Meta().Charset)
	require.Equal(t, "", tbl.Meta().Collate)
	// Test when table charset is "", this for compatibility.
	tk.MustExec("alter table t convert to charset utf8mb4;")
	checkCharset(charset.CharsetUTF8MB4, charset.CollationUTF8MB4)

	// Test when column charset is "".
	tbl = external.GetTableByName(t, tk, "test", "t")
	tblInfo = tbl.Meta().Clone()
	tblInfo.Columns[0].SetCharset("")
	tblInfo.Columns[0].SetCollate("")
	updateTableInfo(tblInfo)
	// check table charset is ""
	tk.MustExec("alter table t drop column b;") //  load latest schema.
	tbl = external.GetTableByName(t, tk, "test", "t")
	require.NotNil(t, tbl)
	require.Equal(t, "", tbl.Meta().Columns[0].GetCharset())
	require.Equal(t, "", tbl.Meta().Columns[0].GetCollate())
	tk.MustExec("alter table t convert to charset utf8mb4;")
	checkCharset(charset.CharsetUTF8MB4, charset.CollationUTF8MB4)

	tk.MustExec("drop table t")

	ddlChecker.Enable()

	tk.MustExec("create table t (a blob) character set utf8;")
	tk.MustExec("alter table t charset=utf8mb4 collate=utf8mb4_bin;")
	tk.MustQuery("show create table t").Check(testkit.RowsWithSep("|",
		"t CREATE TABLE `t` (\n"+
			"  `a` blob DEFAULT NULL\n"+
			") ENGINE=InnoDB DEFAULT CHARSET=utf8mb4 COLLATE=utf8mb4_bin",
	))

	tk.MustExec("drop table t")
	tk.MustExec("create table t(a varchar(5) charset utf8) charset utf8")
	tk.MustExec("alter table t charset utf8mb4")
	tbl = external.GetTableByName(t, tk, "test", "t")
	require.NotNil(t, tbl)
	require.Equal(t, "utf8mb4", tbl.Meta().Charset)
	require.Equal(t, "utf8mb4_bin", tbl.Meta().Collate)
	for _, col := range tbl.Meta().Columns {
		// Column charset and collate should remain unchanged.
		require.Equal(t, "utf8", col.GetCharset())
		require.Equal(t, "utf8_bin", col.GetCollate())
	}

	tk.MustExec("drop table t")
	tk.MustExec("create table t(a varchar(5) charset utf8 collate utf8_unicode_ci) charset utf8 collate utf8_unicode_ci")
	tk.MustExec("alter table t collate utf8_general_ci")
	tbl = external.GetTableByName(t, tk, "test", "t")
	require.NotNil(t, tbl)
	require.Equal(t, "utf8", tbl.Meta().Charset)
	require.Equal(t, "utf8_general_ci", tbl.Meta().Collate)
	for _, col := range tbl.Meta().Columns {
		require.Equal(t, "utf8", col.GetCharset())
		// Column collate should remain unchanged.
		require.Equal(t, "utf8_unicode_ci", col.GetCollate())
	}
}

func TestModifyColumnOption(t *testing.T) {
	store := testkit.CreateMockStore(t, mockstore.WithDDLChecker())

	tk := testkit.NewTestKit(t, store)
	tk.MustExec("create database if not exists test")
	tk.MustExec("use test")

	errMsg := "[ddl:8200]" // unsupported modify column with references
	assertErrCode := func(sql string, errCodeStr string) {
		_, err := tk.Exec(sql)
		require.Error(t, err)
		require.Equal(t, errCodeStr, err.Error()[:len(errCodeStr)])
	}

	tk.MustExec("drop table if exists t1")
	tk.MustExec("create table t1 (b char(1) default null) engine=InnoDB default charset=utf8mb4 collate=utf8mb4_general_ci")
	tk.MustExec("alter table t1 modify column b char(1) character set utf8mb4 collate utf8mb4_general_ci")

	tk.MustExec("drop table t1")
	tk.MustExec("create table t1 (b char(1) collate utf8mb4_general_ci)")
	tk.MustExec("alter table t1 modify b char(1) character set utf8mb4 collate utf8mb4_general_ci")

	tk.MustExec("drop table t1")
	tk.MustExec("drop table if exists t2")
	tk.MustExec("create table t1 (a int(11) default null)")
	tk.MustExec("create table t2 (b char, c int)")
	assertErrCode("alter table t2 modify column c int references t1(a)", errMsg)
	_, err := tk.Exec("alter table t1 change a a varchar(16)")
	require.NoError(t, err)
	tk.MustExec("alter table t1 change a a varchar(10)")
	tk.MustExec("alter table t1 change a a datetime")
	tk.MustExec("alter table t1 change a a int(11) unsigned")
	tk.MustExec("alter table t2 change b b int(11) unsigned")
}

func TestIndexOnMultipleGeneratedColumn(t *testing.T) {
	store := testkit.CreateMockStore(t, mockstore.WithDDLChecker())

	tk := testkit.NewTestKit(t, store)
	tk.MustExec("create database if not exists test")
	tk.MustExec("use test")

	tk.MustExec("drop table if exists t")
	tk.MustExec("create table t (a int, b int as (a + 1), c int as (b + 1))")
	tk.MustExec("insert into t (a) values (1)")
	tk.MustExec("create index idx on t (c)")
	tk.MustQuery("select * from t where c > 1").Check(testkit.Rows("1 2 3"))
	res := tk.MustQuery("select * from t use index(idx) where c > 1")
	tk.MustQuery("select * from t ignore index(idx) where c > 1").Check(res.Rows())
	tk.MustExec("admin check table t")
}

func TestIndexOnMultipleGeneratedColumn1(t *testing.T) {
	store := testkit.CreateMockStore(t, mockstore.WithDDLChecker())

	tk := testkit.NewTestKit(t, store)
	tk.MustExec("create database if not exists test")
	tk.MustExec("use test")

	tk.MustExec("drop table if exists t")
	tk.MustExec("create table t (a int, b int as (a + 1), c int as (b + 1), d int as (c + 1))")
	tk.MustExec("insert into t (a) values (1)")
	tk.MustExec("create index idx on t (d)")
	tk.MustQuery("select * from t where d > 2").Check(testkit.Rows("1 2 3 4"))
	res := tk.MustQuery("select * from t use index(idx) where d > 2")
	tk.MustQuery("select * from t ignore index(idx) where d > 2").Check(res.Rows())
	tk.MustExec("admin check table t")
}

func TestIndexOnMultipleGeneratedColumn2(t *testing.T) {
	store := testkit.CreateMockStore(t, mockstore.WithDDLChecker())

	tk := testkit.NewTestKit(t, store)
	tk.MustExec("create database if not exists test")
	tk.MustExec("use test")

	tk.MustExec("drop table if exists t")
	tk.MustExec("create table t (a bigint, b decimal as (a+1), c varchar(20) as (b*2), d float as (a*23+b-1+length(c)))")
	tk.MustExec("insert into t (a) values (1)")
	tk.MustExec("create index idx on t (d)")
	tk.MustQuery("select * from t where d > 2").Check(testkit.Rows("1 2 4 25"))
	res := tk.MustQuery("select * from t use index(idx) where d > 2")
	tk.MustQuery("select * from t ignore index(idx) where d > 2").Check(res.Rows())
	tk.MustExec("admin check table t")
}

func TestIndexOnMultipleGeneratedColumn3(t *testing.T) {
	store := testkit.CreateMockStore(t, mockstore.WithDDLChecker())

	tk := testkit.NewTestKit(t, store)
	tk.MustExec("create database if not exists test")
	tk.MustExec("use test")

	tk.MustExec("drop table if exists t")
	tk.MustExec("create table t (a varchar(10), b float as (length(a)+123), c varchar(20) as (right(a, 2)), d float as (b+b-7+1-3+3*ASCII(c)))")
	tk.MustExec("insert into t (a) values ('adorable')")
	tk.MustExec("create index idx on t (d)")
	tk.MustQuery("select * from t where d > 2").Check(testkit.Rows("adorable 131 le 577")) // 131+131-7+1-3+3*108
	res := tk.MustQuery("select * from t use index(idx) where d > 2")
	tk.MustQuery("select * from t ignore index(idx) where d > 2").Check(res.Rows())
	tk.MustExec("admin check table t")
}

func TestIndexOnMultipleGeneratedColumn4(t *testing.T) {
	store := testkit.CreateMockStore(t, mockstore.WithDDLChecker())

	tk := testkit.NewTestKit(t, store)
	tk.MustExec("create database if not exists test")
	tk.MustExec("use test")

	tk.MustExec("drop table if exists t")
	tk.MustExec("create table t (a bigint, b decimal as (a), c int(10) as (a+b), d float as (a+b+c), e decimal as (a+b+c+d))")
	tk.MustExec("insert into t (a) values (1)")
	tk.MustExec("create index idx on t (d)")
	tk.MustQuery("select * from t where d > 2").Check(testkit.Rows("1 1 2 4 8"))
	res := tk.MustQuery("select * from t use index(idx) where d > 2")
	tk.MustQuery("select * from t ignore index(idx) where d > 2").Check(res.Rows())
	tk.MustExec("admin check table t")
}

func TestIndexOnMultipleGeneratedColumn5(t *testing.T) {
	store := testkit.CreateMockStore(t, mockstore.WithDDLChecker())

	tk := testkit.NewTestKit(t, store)
	tk.MustExec("create database if not exists test")
	tk.MustExec("use test")

	tk.MustExec("drop table if exists t")
	tk.MustExec("create table t(a bigint, b bigint as (a+1) virtual, c bigint as (b+1) virtual)")
	tk.MustExec("alter table t add index idx_b(b)")
	tk.MustExec("alter table t add index idx_c(c)")
	tk.MustExec("insert into t(a) values(1)")
	tk.MustExec("alter table t add column(d bigint as (c+1) virtual)")
	tk.MustExec("alter table t add index idx_d(d)")
	tk.MustQuery("select * from t where d > 2").Check(testkit.Rows("1 2 3 4"))
	res := tk.MustQuery("select * from t use index(idx_d) where d > 2")
	tk.MustQuery("select * from t ignore index(idx_d) where d > 2").Check(res.Rows())
	tk.MustExec("admin check table t")
}

func TestCaseInsensitiveCharsetAndCollate(t *testing.T) {
	store, dom := testkit.CreateMockStoreAndDomain(t)
	tk := testkit.NewTestKit(t, store)

	tk.MustExec("create database if not exists test_charset_collate")
	defer tk.MustExec("drop database test_charset_collate")
	tk.MustExec("use test_charset_collate")
	tk.MustExec("create table t(id int) ENGINE=InnoDB DEFAULT CHARSET=UTF8 COLLATE=UTF8_BIN;")
	tk.MustExec("create table t1(id int) ENGINE=InnoDB DEFAULT CHARSET=UTF8 COLLATE=uTF8_BIN;")
	tk.MustExec("create table t2(id int) ENGINE=InnoDB DEFAULT CHARSET=Utf8 COLLATE=utf8_BIN;")
	tk.MustExec("create table t3(id int) ENGINE=InnoDB DEFAULT CHARSET=Utf8mb4 COLLATE=utf8MB4_BIN;")
	tk.MustExec("create table t4(id int) ENGINE=InnoDB DEFAULT CHARSET=Utf8mb4 COLLATE=utf8MB4_general_ci;")

	tk.MustExec("create table t5(a varchar(20)) ENGINE=InnoDB DEFAULT CHARSET=UTF8MB4 COLLATE=UTF8MB4_GENERAL_CI;")
	tk.MustExec("insert into t5 values ('特克斯和凯科斯群岛')")

	db, ok := dom.InfoSchema().SchemaByName(model.NewCIStr("test_charset_collate"))
	require.True(t, ok)
	tbl := external.GetTableByName(t, tk, "test_charset_collate", "t5")
	tblInfo := tbl.Meta().Clone()
	require.Equal(t, "utf8mb4", tblInfo.Charset)
	require.Equal(t, "utf8mb4", tblInfo.Columns[0].GetCharset())

	tblInfo.Version = model.TableInfoVersion2
	tblInfo.Charset = "UTF8MB4"

	updateTableInfo := func(tblInfo *model.TableInfo) {
		mockCtx := mock.NewContext()
		mockCtx.Store = store
		err := sessiontxn.NewTxn(context.Background(), mockCtx)
		require.NoError(t, err)
		txn, err := mockCtx.Txn(true)
		require.NoError(t, err)
		mt := meta.NewMeta(txn)
		require.True(t, ok)
		err = mt.UpdateTable(db.ID, tblInfo)
		require.NoError(t, err)
		err = txn.Commit(context.Background())
		require.NoError(t, err)
	}
	updateTableInfo(tblInfo)
	tk.MustExec("alter table t5 add column b varchar(10);") //  load latest schema.

	tblInfo = external.GetTableByName(t, tk, "test_charset_collate", "t5").Meta()
	require.Equal(t, "utf8mb4", tblInfo.Charset)
	require.Equal(t, "utf8mb4", tblInfo.Columns[0].GetCharset())

	// For model.TableInfoVersion3, it is believed that all charsets / collations are lower-cased, do not do case-convert
	tblInfo = tblInfo.Clone()
	tblInfo.Version = model.TableInfoVersion3
	tblInfo.Charset = "UTF8MB4"
	updateTableInfo(tblInfo)
	tk.MustExec("alter table t5 add column c varchar(10);") //  load latest schema.

	tblInfo = external.GetTableByName(t, tk, "test_charset_collate", "t5").Meta()
	require.Equal(t, "UTF8MB4", tblInfo.Charset)
	require.Equal(t, "utf8mb4", tblInfo.Columns[0].GetCharset())
}

func TestZeroFillCreateTable(t *testing.T) {
	store, dom := testkit.CreateMockStoreAndDomain(t, mockstore.WithDDLChecker())

	tk := testkit.NewTestKit(t, store)
	tk.MustExec("use test")
	tk.MustExec("drop table if exists abc;")
	tk.MustExec("create table abc(y year, z tinyint(10) zerofill, primary key(y));")
	is := dom.InfoSchema()
	tbl, err := is.TableByName(model.NewCIStr("test"), model.NewCIStr("abc"))
	require.NoError(t, err)
	var yearCol, zCol *model.ColumnInfo
	for _, col := range tbl.Meta().Columns {
		if col.Name.String() == "y" {
			yearCol = col
		}
		if col.Name.String() == "z" {
			zCol = col
		}
	}
	require.NotNil(t, yearCol)
	require.Equal(t, mysql.TypeYear, yearCol.GetType())
	require.True(t, mysql.HasUnsignedFlag(yearCol.GetFlag()))

	require.NotNil(t, zCol)
	require.True(t, mysql.HasUnsignedFlag(zCol.GetFlag()))
}

func TestBitDefaultValue(t *testing.T) {
	store, dom := testkit.CreateMockStoreAndDomain(t, mockstore.WithDDLChecker())

	ddlChecker := dom.DDL().(*schematracker.Checker)

	tk := testkit.NewTestKit(t, store)
	tk.MustExec("use test")
	tk.MustExec("create table t_bit (c1 bit(10) default 250, c2 int);")
	tk.MustExec("insert into t_bit set c2=1;")
	tk.MustQuery("select bin(c1),c2 from t_bit").Check(testkit.Rows("11111010 1"))
	tk.MustExec("drop table t_bit")

	tk.MustExec("create table t_bit (a int)")
	tk.MustExec("insert into t_bit value (1)")
	tk.MustExec("alter table t_bit add column c bit(16) null default b'1100110111001'")
	tk.MustQuery("select c from t_bit").Check(testkit.Rows("\x19\xb9"))
	tk.MustExec("update t_bit set c = b'11100000000111'")
	tk.MustQuery("select c from t_bit").Check(testkit.Rows("\x38\x07"))
	tk.MustExec("drop table t_bit")

	tk.MustExec("create table t_bit (a int)")
	tk.MustExec("insert into t_bit value (1)")
	tk.MustExec("alter table t_bit add column b bit(1) default b'0';")
	tk.MustExec("alter table t_bit modify column b bit(1) default b'1';")
	tk.MustQuery("select b from t_bit").Check(testkit.Rows("\x00"))
	tk.MustExec("drop table t_bit")

	tk.MustExec("create table t_bit (a bit);")
	tk.MustExec("insert into t_bit values (null);")
	tk.MustQuery("select count(*) from t_bit where a is null;").Check(testkit.Rows("1"))

	tk.MustExec(`create table testalltypes1 (
    field_1 bit default 1,
    field_2 tinyint null default null
	);`)

	// in ddl.CreateTable, a Tp of default values will be filled, so the input Stmt is changed.
	// ddlChecker relies on same Stmt to apply on ddl and SchemaTracker, because Stmt is changed after ddl.CreateTable
	// and Stmt can't be cloned for its private members, we disable the check and write another separate test in
	// dm_tracker_test.go
	ddlChecker.Disable()

	tk.MustExec(`create table testalltypes2 (
    field_1 bit null default null,
    field_2 tinyint null default null,
    field_3 tinyint unsigned null default null,
    field_4 bigint null default null,
    field_5 bigint unsigned null default null,
    field_6 mediumblob null default null,
    field_7 longblob null default null,
    field_8 blob null default null,
    field_9 tinyblob null default null,
    field_10 varbinary(255) null default null,
    field_11 binary(255) null default null,
    field_12 mediumtext null default null,
    field_13 longtext null default null,
    field_14 text null default null,
    field_15 tinytext null default null,
    field_16 char(255) null default null,
    field_17 numeric null default null,
    field_18 decimal null default null,
    field_19 integer null default null,
    field_20 integer unsigned null default null,
    field_21 int null default null,
    field_22 int unsigned null default null,
    field_23 mediumint null default null,
    field_24 mediumint unsigned null default null,
    field_25 smallint null default null,
    field_26 smallint unsigned null default null,
    field_27 float null default null,
    field_28 double null default null,
    field_29 double precision null default null,
    field_30 real null default null,
    field_31 varchar(255) null default null,
    field_32 date null default null,
    field_33 time null default null,
    field_34 datetime null default null,
    field_35 timestamp null default null
	);`)
}

func backgroundExec(s kv.Storage, schema, sql string, done chan error) {
	se, err := session.CreateSession4Test(s)
	if err != nil {
		done <- errors.Trace(err)
		return
	}
	defer se.Close()
	_, err = se.Execute(context.Background(), "use "+schema)
	if err != nil {
		done <- errors.Trace(err)
		return
	}
	_, err = se.Execute(context.Background(), sql)
	done <- errors.Trace(err)
}

func TestCreateTableTooLarge(t *testing.T) {
	store := testkit.CreateMockStore(t)
	tk := testkit.NewTestKit(t, store)
	tk.MustExec("use test")

	sql := "create table t_too_large ("
	cnt := 3000
	for i := 1; i <= cnt; i++ {
		sql += fmt.Sprintf("a%d double, b%d double, c%d double, d%d double", i, i, i, i)
		if i != cnt {
			sql += ","
		}
	}
	sql += ");"
	tk.MustGetErrCode(sql, errno.ErrTooManyFields)

	originLimit := config.GetGlobalConfig().TableColumnCountLimit
	atomic.StoreUint32(&config.GetGlobalConfig().TableColumnCountLimit, uint32(cnt*4))
	_, err := tk.Exec(sql)
	require.Truef(t, kv.ErrEntryTooLarge.Equal(err), "err:%v", err)
	atomic.StoreUint32(&config.GetGlobalConfig().TableColumnCountLimit, originLimit)
}

func TestChangeColumnPosition(t *testing.T) {
	store := testkit.CreateMockStore(t, mockstore.WithDDLChecker())

	tk := testkit.NewTestKit(t, store)
	tk.MustExec("use test")

	tk.MustExec("create table position (a int default 1, b int default 2)")
	tk.MustExec("insert into position value ()")
	tk.MustExec("insert into position values (3,4)")
	tk.MustQuery("select * from position").Check(testkit.Rows("1 2", "3 4"))
	tk.MustExec("alter table position modify column b int first")
	tk.MustQuery("select * from position").Check(testkit.Rows("2 1", "4 3"))
	tk.MustExec("insert into position value ()")
	tk.MustQuery("select * from position").Check(testkit.Rows("2 1", "4 3", "<nil> 1"))

	tk.MustExec("create table position1 (a int, b int, c double, d varchar(5))")
	tk.MustExec(`insert into position1 value (1, 2, 3.14, 'TiDB')`)
	tk.MustExec("alter table position1 modify column d varchar(5) after a")
	tk.MustQuery("select * from position1").Check(testkit.Rows("1 TiDB 2 3.14"))
	tk.MustExec("alter table position1 modify column a int after c")
	tk.MustQuery("select * from position1").Check(testkit.Rows("TiDB 2 3.14 1"))
	tk.MustExec("alter table position1 modify column c double first")
	tk.MustQuery("select * from position1").Check(testkit.Rows("3.14 TiDB 2 1"))
	tk.MustGetErrCode("alter table position1 modify column b int after b", errno.ErrBadField)

	tk.MustExec("create table position2 (a int, b int)")
	tk.MustExec("alter table position2 add index t(a, b)")
	tk.MustExec("alter table position2 modify column b int first")
	tk.MustExec("insert into position2 value (3, 5)")
	tk.MustQuery("select a from position2 where a = 3").Check(testkit.Rows())
	tk.MustExec("alter table position2 change column b c int first")
	tk.MustQuery("select * from position2 where c = 3").Check(testkit.Rows("3 5"))
	tk.MustGetErrCode("alter table position2 change column c b int after c", errno.ErrBadField)

	tk.MustExec("create table position3 (a int default 2)")
	tk.MustExec("alter table position3 modify column a int default 5 first")
	tk.MustExec("insert into position3 value ()")
	tk.MustQuery("select * from position3").Check(testkit.Rows("5"))

	tk.MustExec("create table position4 (a int, b int)")
	tk.MustExec("alter table position4 add index t(b)")
	tk.MustExec("alter table position4 change column b c int first")
	createSQL := tk.MustQuery("show create table position4").Rows()[0][1]
	expectedSQL := []string{
		"CREATE TABLE `position4` (",
		"  `c` int(11) DEFAULT NULL,",
		"  `a` int(11) DEFAULT NULL,",
		"  KEY `t` (`c`)",
		") ENGINE=InnoDB DEFAULT CHARSET=utf8mb4 COLLATE=utf8mb4_bin",
	}
	require.Equal(t, strings.Join(expectedSQL, "\n"), createSQL)
}

func TestAddIndexAfterAddColumn(t *testing.T) {
	store := testkit.CreateMockStore(t, mockstore.WithDDLChecker())

	tk := testkit.NewTestKit(t, store)
	tk.MustExec("use test")

	tk.MustExec("create table test_add_index_after_add_col(a int, b int not null default '0')")
	tk.MustExec("insert into test_add_index_after_add_col values(1, 2),(2,2)")
	tk.MustExec("alter table test_add_index_after_add_col add column c int not null default '0'")
	sql := "alter table test_add_index_after_add_col add unique index cc(c) "
	tk.MustGetErrCode(sql, errno.ErrDupEntry)
	sql = "alter table test_add_index_after_add_col add index idx_test(f1,f2,f3,f4,f5,f6,f7,f8,f9,f10,f11,f12,f13,f14,f15,f16,f17);"
	tk.MustGetErrCode(sql, errno.ErrTooManyKeyParts)
}

func TestResolveCharset(t *testing.T) {
	store := testkit.CreateMockStore(t, mockstore.WithDDLChecker())

	tk := testkit.NewTestKit(t, store)
	tk.MustExec("use test")
	tk.MustExec("drop table if exists resolve_charset")
	tk.MustExec(`CREATE TABLE resolve_charset (a varchar(255) DEFAULT NULL) DEFAULT CHARSET=latin1`)
	ctx := tk.Session()
	is := domain.GetDomain(ctx).InfoSchema()
	tbl, err := is.TableByName(model.NewCIStr("test"), model.NewCIStr("resolve_charset"))
	require.NoError(t, err)
	require.Equal(t, "latin1", tbl.Cols()[0].GetCharset())
	tk.MustExec("INSERT INTO resolve_charset VALUES('鰈')")

	tk.MustExec("create database resolve_charset charset binary")
	tk.MustExec("use resolve_charset")
	tk.MustExec(`CREATE TABLE resolve_charset (a varchar(255) DEFAULT NULL) DEFAULT CHARSET=latin1`)

	is = domain.GetDomain(ctx).InfoSchema()
	tbl, err = is.TableByName(model.NewCIStr("resolve_charset"), model.NewCIStr("resolve_charset"))
	require.NoError(t, err)
	require.Equal(t, "latin1", tbl.Cols()[0].GetCharset())
	require.Equal(t, "latin1", tbl.Meta().Charset)

	tk.MustExec(`CREATE TABLE resolve_charset1 (a varchar(255) DEFAULT NULL)`)
	is = domain.GetDomain(ctx).InfoSchema()
	tbl, err = is.TableByName(model.NewCIStr("resolve_charset"), model.NewCIStr("resolve_charset1"))
	require.NoError(t, err)
	require.Equal(t, "binary", tbl.Cols()[0].GetCharset())
	require.Equal(t, "binary", tbl.Meta().Charset)
}

func TestAddColumnDefaultNow(t *testing.T) {
	// Related Issue: https://github.com/pingcap/tidb/issues/31968
	mockStore := testkit.CreateMockStore(t, mockstore.WithDDLChecker())

	tk := testkit.NewTestKit(t, mockStore)
	const dateHourLength = len("yyyy-mm-dd hh:")

	tk.MustExec("SET timestamp = 1000")
	tk.MustExec("USE test")
	tk.MustExec("DROP TABLE IF EXISTS t1")
	tk.MustExec("CREATE TABLE t1 ( i INT )")
	tk.MustExec("INSERT INTO t1 VALUES (1)")

	// test datetime
	tk.MustExec("ALTER TABLE t1 ADD COLUMN c4 DATETIME(6) DEFAULT NOW(6) ON UPDATE NOW(6) FIRST")
	tk.MustExec("ALTER TABLE t1 ADD COLUMN c3 DATETIME(6) DEFAULT NOW(6) FIRST")

	// test timestamp
	tk.MustExec("ALTER TABLE t1 ADD COLUMN c2 TIMESTAMP(6) DEFAULT NOW(6) ON UPDATE NOW(6) FIRST")
	tk.MustExec("ALTER TABLE t1 ADD COLUMN c1 TIMESTAMP(6) DEFAULT NOW(6) FIRST")

	tk.MustExec("SET time_zone = 'Europe/Amsterdam'")
	rows := tk.MustQuery("select * from t1").Sort().Rows()
	require.Len(t, rows, 1, "Result should has only 1 row")
	row := rows[0]
	if c3, ok := row[0].(string); ok {
		require.Equal(t, "19", c3[:len("19")], "The datetime should start with '19'")
	}
	if c4, ok := row[1].(string); ok {
		require.Equal(t, "19", c4[:len("19")], "The datetime should start with '19'")
	}

	var amsterdamC1YMDH, shanghaiC1YMDH, amsterdamC1MS, shanghaiC1MS string
	var amsterdamC2YMDH, shanghaiC2YMDH, amsterdamC2MS, shanghaiC2MS string

	if c1, ok := row[0].(string); ok {
		require.Equal(t, "19", c1[:len("19")], "The timestamp should start with '19'")

		amsterdamC1YMDH = c1[:dateHourLength] // YMDH means "yyyy-mm-dd hh"
		amsterdamC1MS = c1[dateHourLength:]   // MS means "mm-ss.fractional"
	}
	if c2, ok := row[1].(string); ok {
		require.Equal(t, "19", c2[:len("19")], "The timestamp should start with '19'")

		amsterdamC2YMDH = c2[:dateHourLength] // YMDH means "yyyy-mm-dd hh"
		amsterdamC2MS = c2[dateHourLength:]   // MS means "mm-ss.fractional"
	}

	tk.MustExec("SET time_zone = 'Asia/Shanghai'")
	rows = tk.MustQuery("select * from t1").Sort().Rows()
	require.Len(t, rows, 1, "Result should has only 1 row")
	row = rows[0]

	if c1, ok := row[0].(string); ok {
		require.Equal(t, "19", c1[:len("19")], "The timestamp should start with '19'")

		shanghaiC1YMDH = c1[:dateHourLength] // YMDH means "yyyy-mm-dd hh"
		shanghaiC1MS = c1[dateHourLength:]   // MS means "mm-ss.fractional"
	}
	if c2, ok := row[1].(string); ok {
		require.Equal(t, "19", c2[:len("19")], "The timestamp should start with '19'")

		shanghaiC2YMDH = c2[:dateHourLength] // YMDH means "yyyy-mm-dd hh"
		shanghaiC2MS = c2[dateHourLength:]   // MS means "mm-ss.fractional"
	}

	require.True(t, amsterdamC1YMDH != shanghaiC1YMDH, "The timestamp before 'hour' should not be equivalent")
	require.True(t, amsterdamC2YMDH != shanghaiC2YMDH, "The timestamp before 'hour' should not be equivalent")
	require.Equal(t, amsterdamC1MS, shanghaiC1MS, "The timestamp after 'hour' should be equivalent")
	require.Equal(t, amsterdamC2MS, shanghaiC2MS, "The timestamp after 'hour' should be equivalent")
}

func TestAlterColumn(t *testing.T) {
	store := testkit.CreateMockStore(t, mockstore.WithDDLChecker())

	tk := testkit.NewTestKit(t, store)
	tk.MustExec("use test")

	tk.MustExec("create table test_alter_column (a int default 111, b varchar(8), c varchar(8) not null, d timestamp on update current_timestamp)")
	tk.MustExec("insert into test_alter_column set b = 'a', c = 'aa'")
	tk.MustQuery("select a from test_alter_column").Check(testkit.Rows("111"))
	ctx := tk.Session()
	is := domain.GetDomain(ctx).InfoSchema()
	tbl, err := is.TableByName(model.NewCIStr("test"), model.NewCIStr("test_alter_column"))
	require.NoError(t, err)
	tblInfo := tbl.Meta()
	colA := tblInfo.Columns[0]
	hasNoDefault := mysql.HasNoDefaultValueFlag(colA.GetFlag())
	require.False(t, hasNoDefault)
	tk.MustExec("alter table test_alter_column alter column a set default 222")
	tk.MustExec("insert into test_alter_column set b = 'b', c = 'bb'")
	tk.MustQuery("select a from test_alter_column").Check(testkit.Rows("111", "222"))
	is = domain.GetDomain(ctx).InfoSchema()
	tbl, err = is.TableByName(model.NewCIStr("test"), model.NewCIStr("test_alter_column"))
	require.NoError(t, err)
	tblInfo = tbl.Meta()
	colA = tblInfo.Columns[0]
	hasNoDefault = mysql.HasNoDefaultValueFlag(colA.GetFlag())
	require.False(t, hasNoDefault)
	tk.MustExec("alter table test_alter_column alter column b set default null")
	tk.MustExec("insert into test_alter_column set c = 'cc'")
	tk.MustQuery("select b from test_alter_column").Check(testkit.Rows("a", "b", "<nil>"))
	is = domain.GetDomain(ctx).InfoSchema()
	tbl, err = is.TableByName(model.NewCIStr("test"), model.NewCIStr("test_alter_column"))
	require.NoError(t, err)
	tblInfo = tbl.Meta()
	colC := tblInfo.Columns[2]
	hasNoDefault = mysql.HasNoDefaultValueFlag(colC.GetFlag())
	require.True(t, hasNoDefault)
	tk.MustExec("alter table test_alter_column alter column c set default 'xx'")
	tk.MustExec("insert into test_alter_column set a = 123")
	tk.MustQuery("select c from test_alter_column").Check(testkit.Rows("aa", "bb", "cc", "xx"))
	is = domain.GetDomain(ctx).InfoSchema()
	tbl, err = is.TableByName(model.NewCIStr("test"), model.NewCIStr("test_alter_column"))
	require.NoError(t, err)
	tblInfo = tbl.Meta()
	colC = tblInfo.Columns[2]
	hasNoDefault = mysql.HasNoDefaultValueFlag(colC.GetFlag())
	require.False(t, hasNoDefault)
	tk.MustExec("alter table test_alter_column alter column d set default null")
	tk.MustExec("alter table test_alter_column alter column a drop default")
	tk.MustGetErrCode("insert into test_alter_column set b = 'd', c = 'dd'", errno.ErrNoDefaultForField)
	tk.MustQuery("select a from test_alter_column").Check(testkit.Rows("111", "222", "222", "123"))

	// for failing tests
	sql := "alter table db_not_exist.test_alter_column alter column b set default 'c'"
	tk.MustGetErrCode(sql, errno.ErrNoSuchTable)
	sql = "alter table test_not_exist alter column b set default 'c'"
	tk.MustGetErrCode(sql, errno.ErrNoSuchTable)
	sql = "alter table test_alter_column alter column col_not_exist set default 'c'"
	tk.MustGetErrCode(sql, errno.ErrBadField)
	sql = "alter table test_alter_column alter column c set default null"
	tk.MustGetErrCode(sql, errno.ErrInvalidDefault)

	// The followings tests whether adding constraints via change / modify column
	// is forbidden as expected.
	tk.MustExec("drop table if exists mc")
	tk.MustExec("create table mc(a int key nonclustered, b int, c int)")
	err = tk.ExecToErr("alter table mc modify column a int key") // Adds a new primary key
	require.Error(t, err)
	err = tk.ExecToErr("alter table mc modify column c int unique") // Adds a new unique key
	require.Error(t, err)
	result := tk.MustQuery("show create table mc")
	createSQL := result.Rows()[0][1]
	expected := "CREATE TABLE `mc` (\n  `a` int(11) NOT NULL,\n  `b` int(11) DEFAULT NULL,\n  `c` int(11) DEFAULT NULL,\n  PRIMARY KEY (`a`) /*T![clustered_index] NONCLUSTERED */\n) ENGINE=InnoDB DEFAULT CHARSET=utf8mb4 COLLATE=utf8mb4_bin"
	require.Equal(t, expected, createSQL)

	// Change / modify column should preserve index options.
	tk.MustExec("drop table if exists mc")
	tk.MustExec("create table mc(a int key nonclustered, b int, c int unique)")
	tk.MustExec("alter table mc modify column a bigint") // NOT NULL & PRIMARY KEY should be preserved
	tk.MustExec("alter table mc modify column b bigint")
	tk.MustExec("alter table mc modify column c bigint") // Unique should be preserved
	result = tk.MustQuery("show create table mc")
	createSQL = result.Rows()[0][1]
	expected = "CREATE TABLE `mc` (\n  `a` bigint(20) NOT NULL,\n  `b` bigint(20) DEFAULT NULL,\n  `c` bigint(20) DEFAULT NULL,\n  PRIMARY KEY (`a`) /*T![clustered_index] NONCLUSTERED */,\n  UNIQUE KEY `c` (`c`)\n) ENGINE=InnoDB DEFAULT CHARSET=utf8mb4 COLLATE=utf8mb4_bin"
	require.Equal(t, expected, createSQL)

	// Dropping or keeping auto_increment is allowed, however adding is not allowed.
	tk.MustExec("drop table if exists mc")
	tk.MustExec("create table mc(a int key nonclustered auto_increment, b int)")
	tk.MustExec("alter table mc modify column a bigint auto_increment") // Keeps auto_increment
	result = tk.MustQuery("show create table mc")
	createSQL = result.Rows()[0][1]
	expected = "CREATE TABLE `mc` (\n  `a` bigint(20) NOT NULL AUTO_INCREMENT,\n  `b` int(11) DEFAULT NULL,\n  PRIMARY KEY (`a`) /*T![clustered_index] NONCLUSTERED */\n) ENGINE=InnoDB DEFAULT CHARSET=utf8mb4 COLLATE=utf8mb4_bin"
	require.Equal(t, expected, createSQL)
	err = tk.ExecToErr("alter table mc modify column a bigint") // Droppping auto_increment is not allow when @@tidb_allow_remove_auto_inc == 'off'
	require.Error(t, err)
	tk.MustExec("set @@tidb_allow_remove_auto_inc = on")
	tk.MustExec("alter table mc modify column a bigint") // Dropping auto_increment is ok when @@tidb_allow_remove_auto_inc == 'on'
	result = tk.MustQuery("show create table mc")
	createSQL = result.Rows()[0][1]
	expected = "CREATE TABLE `mc` (\n  `a` bigint(20) NOT NULL,\n  `b` int(11) DEFAULT NULL,\n  PRIMARY KEY (`a`) /*T![clustered_index] NONCLUSTERED */\n) ENGINE=InnoDB DEFAULT CHARSET=utf8mb4 COLLATE=utf8mb4_bin"
	require.Equal(t, expected, createSQL)

	err = tk.ExecToErr("alter table mc modify column a bigint auto_increment") // Adds auto_increment should throw error
	require.Error(t, err)

	tk.MustExec("drop table if exists t")
	tk.MustExec("create table t1 (a varchar(10),b varchar(100),c tinyint,d varchar(3071),index(a),index(a,b),index (c,d)) charset = ascii;")
	tk.MustGetErrCode("alter table t1 modify column a varchar(3000);", errno.ErrTooLongKey)
	// check modify column with rename column.
	tk.MustGetErrCode("alter table t1 change column a x varchar(3000);", errno.ErrTooLongKey)
	tk.MustGetErrCode("alter table t1 modify column c bigint;", errno.ErrTooLongKey)

	tk.MustExec("drop table if exists multi_unique")
	tk.MustExec("create table multi_unique (a int unique unique)")
	tk.MustExec("drop table multi_unique")
	tk.MustExec("create table multi_unique (a int key primary key unique unique)")
	tk.MustExec("drop table multi_unique")
	tk.MustExec("create table multi_unique (a int key unique unique key unique)")
	tk.MustExec("drop table multi_unique")
	tk.MustExec("create table multi_unique (a serial serial default value)")
	tk.MustExec("drop table multi_unique")
	tk.MustExec("create table multi_unique (a serial serial default value serial default value)")
	tk.MustExec("drop table multi_unique")

	tk.MustExec("drop table if exists t1")
	tk.MustExec("create table t1(id int)")
	tk.MustExec("insert into t1(id) values (1);")
	tk.MustExec("alter table t1 add column update_time3 datetime(3) NOT NULL DEFAULT CURRENT_TIMESTAMP(3);")
	tk.MustExec("alter table t1 add column update_time6 datetime(6) NOT NULL DEFAULT CURRENT_TIMESTAMP(6);")
	rows := tk.MustQuery("select * from t1").Rows()
	require.Equal(t, "1", rows[0][0])
	updateTime3 := rows[0][1].(string)
	require.NotEqual(t, "000", updateTime3[len(updateTime3)-3:])
	updateTime6 := rows[0][2].(string)
	require.NotEqual(t, "000000", updateTime6[len(updateTime6)-6:])

	tk.MustExec("set sql_mode=default")
	tk.MustExec("drop table if exists t")
	tk.MustExec("CREATE TABLE `t` (`a` int auto_increment, b int, key i(a))")
	tk.MustExec("alter table t alter column a drop default")
	tk.MustGetErrCode("insert into t values ()", errno.ErrNoDefaultForField)
	tk.MustExec("insert into t values (1, a + 1)")

	tk.MustExec("drop table if exists t")
	tk.MustExec("CREATE TABLE `t` (`a` int)")
	tk.MustExec("alter table t alter column a drop default")
	tk.MustGetErrCode("insert into t values ()", errno.ErrNoDefaultForField)

	tk.MustExec("drop table if exists t")
	tk.MustExec("CREATE TABLE `t` (`a` enum('a', 'b'))")
	tk.MustExec("alter table t alter column a drop default")
	tk.MustExec("insert into t values ()")
	tk.MustQuery("select * from t").Check(testkit.Rows("<nil>"))

	tk.MustExec("drop table if exists t")
	tk.MustExec("CREATE TABLE `t` (`a` enum('a', 'b') not null)")
	tk.MustExec("alter table t alter column a drop default")
	tk.MustExec("insert into t values ()")
	tk.MustQuery("select * from t").Check(testkit.Rows("a"))

	tk.MustExec("set sql_mode=''")

	tk.MustExec("drop table if exists t")
	tk.MustExec("CREATE TABLE `t` (`a` int auto_increment, key i(a))")
	tk.MustExec("alter table t alter column a drop default")
	tk.MustExec("insert into t values ()")
	tk.MustQuery("show warnings").Check(testkit.Rows("Warning 1364 Field 'a' doesn't have a default value"))
	tk.MustQuery("select * from t").Check(testkit.Rows("1"))

	tk.MustExec("drop table if exists t")
	tk.MustExec("CREATE TABLE `t` (`a` int)")
	tk.MustExec("alter table t alter column a drop default")
	tk.MustExec("insert into t values ()")
	tk.MustQuery("show warnings").Check(testkit.Rows("Warning 1364 Field 'a' doesn't have a default value"))
	tk.MustQuery("select * from t").Check(testkit.Rows("<nil>"))

	tk.MustExec("drop table if exists t")
	tk.MustExec("CREATE TABLE `t` (`a` int not null)")
	tk.MustExec("alter table t alter column a drop default")
	tk.MustExec("insert into t values ()")
	tk.MustQuery("show warnings").Check(testkit.Rows("Warning 1364 Field 'a' doesn't have a default value"))
	tk.MustQuery("select * from t").Check(testkit.Rows("0"))

	tk.MustExec("drop table if exists t")
	tk.MustExec("CREATE TABLE `t` (`a` enum('a', 'b'))")
	tk.MustExec("alter table t alter column a drop default")
	tk.MustExec("insert into t values ()")
	tk.MustQuery("select * from t").Check(testkit.Rows("<nil>"))

	tk.MustExec("drop table if exists t")
	tk.MustExec("CREATE TABLE `t` (`a` enum('a', 'b') not null)")
	tk.MustExec("alter table t alter column a drop default")
	tk.MustExec("insert into t values ()")
	tk.MustQuery("select * from t").Check(testkit.Rows("a"))
}

func assertWarningExec(tk *testkit.TestKit, t *testing.T, sql string, expectedWarn *terror.Error) {
	_, err := tk.Exec(sql)
	require.NoError(t, err)
	st := tk.Session().GetSessionVars().StmtCtx
	require.Equal(t, uint16(1), st.WarningCount())
	require.Truef(t, expectedWarn.Equal(st.GetWarnings()[0].Err), "error:%v", err)
}

func assertAlterWarnExec(tk *testkit.TestKit, t *testing.T, sql string) {
	assertWarningExec(tk, t, sql, dbterror.ErrAlterOperationNotSupported)
}

func TestAlterAlgorithm(t *testing.T) {
	store := testkit.CreateMockStore(t, mockstore.WithDDLChecker())

	tk := testkit.NewTestKit(t, store)
	tk.MustExec("use test")
	tk.MustExec("drop table if exists t, t1")
	defer tk.MustExec("drop table if exists t")

	tk.MustExec(`create table t(
	a int,
	b varchar(100),
	c int,
	INDEX idx_c(c)) PARTITION BY RANGE ( a ) (
	PARTITION p0 VALUES LESS THAN (6),
		PARTITION p1 VALUES LESS THAN (11),
		PARTITION p2 VALUES LESS THAN (16),
		PARTITION p3 VALUES LESS THAN (21)
	)`)
	assertAlterWarnExec(tk, t, "alter table t modify column a bigint, ALGORITHM=INPLACE;")
	tk.MustExec("alter table t modify column a bigint, ALGORITHM=INPLACE, ALGORITHM=INSTANT;")
	tk.MustExec("alter table t modify column a bigint, ALGORITHM=DEFAULT;")

	// Test add/drop index
	tk.MustGetErrCode("alter table t add index idx_b(b), ALGORITHM=INSTANT", errno.ErrAlterOperationNotSupportedReason)
	assertAlterWarnExec(tk, t, "alter table t add index idx_b1(b), ALGORITHM=COPY")
	tk.MustExec("alter table t add index idx_b2(b), ALGORITHM=INPLACE")
	tk.MustExec("alter table t add index idx_b3(b), ALGORITHM=DEFAULT")
	assertAlterWarnExec(tk, t, "alter table t drop index idx_b3, ALGORITHM=INPLACE")
	assertAlterWarnExec(tk, t, "alter table t drop index idx_b1, ALGORITHM=COPY")
	tk.MustExec("alter table t drop index idx_b2, ALGORITHM=INSTANT")

	// Test rename
	assertAlterWarnExec(tk, t, "alter table t rename to t1, ALGORITHM=COPY")
	assertAlterWarnExec(tk, t, "alter table t1 rename to t2, ALGORITHM=INPLACE")
	tk.MustExec("alter table t2 rename to t, ALGORITHM=INSTANT")
	tk.MustExec("alter table t rename to t1, ALGORITHM=DEFAULT")
	tk.MustExec("alter table t1 rename to t")

	// Test rename index
	assertAlterWarnExec(tk, t, "alter table t rename index idx_c to idx_c1, ALGORITHM=COPY")
	assertAlterWarnExec(tk, t, "alter table t rename index idx_c1 to idx_c2, ALGORITHM=INPLACE")
	tk.MustExec("alter table t rename index idx_c2 to idx_c, ALGORITHM=INSTANT")
	tk.MustExec("alter table t rename index idx_c to idx_c1, ALGORITHM=DEFAULT")

	// partition.
	assertAlterWarnExec(tk, t, "alter table t ALGORITHM=COPY, truncate partition p1")
	assertAlterWarnExec(tk, t, "alter table t ALGORITHM=INPLACE, truncate partition p2")
	tk.MustExec("alter table t ALGORITHM=INSTANT, truncate partition p3")

	assertAlterWarnExec(tk, t, "alter table t add partition (partition p4 values less than (2002)), ALGORITHM=COPY")
	assertAlterWarnExec(tk, t, "alter table t add partition (partition p5 values less than (3002)), ALGORITHM=INPLACE")
	tk.MustExec("alter table t add partition (partition p6 values less than (4002)), ALGORITHM=INSTANT")

	assertAlterWarnExec(tk, t, "alter table t ALGORITHM=COPY, drop partition p4")
	assertAlterWarnExec(tk, t, "alter table t ALGORITHM=INPLACE, drop partition p5")
	tk.MustExec("alter table t ALGORITHM=INSTANT, drop partition p6")

	// Table options
	assertAlterWarnExec(tk, t, "alter table t comment = 'test', ALGORITHM=COPY")
	assertAlterWarnExec(tk, t, "alter table t comment = 'test', ALGORITHM=INPLACE")
	tk.MustExec("alter table t comment = 'test', ALGORITHM=INSTANT")

	assertAlterWarnExec(tk, t, "alter table t default charset = utf8mb4, ALGORITHM=COPY")
	assertAlterWarnExec(tk, t, "alter table t default charset = utf8mb4, ALGORITHM=INPLACE")
	tk.MustExec("alter table t default charset = utf8mb4, ALGORITHM=INSTANT")
}

func TestTreatOldVersionUTF8AsUTF8MB4(t *testing.T) {
	restoreFunc := config.RestoreFunc()
	defer restoreFunc()
	store := testkit.CreateMockStore(t)
	tk := testkit.NewTestKit(t, store)
	tk.MustExec("use test")
	tk.MustExec("drop table if exists t")
	defer tk.MustExec("drop table if exists t")

	tk.MustExec("create table t (a varchar(10) character set utf8, b varchar(10) character set ascii) charset=utf8mb4;")
	tk.MustGetErrCode("insert into t set a= x'f09f8c80';", errno.ErrTruncatedWrongValueForField)
	tk.MustQuery("show create table t").Check(testkit.Rows("t CREATE TABLE `t` (\n" +
		"  `a` varchar(10) CHARACTER SET utf8 COLLATE utf8_bin DEFAULT NULL,\n" +
		"  `b` varchar(10) CHARACTER SET ascii COLLATE ascii_bin DEFAULT NULL\n" +
		") ENGINE=InnoDB DEFAULT CHARSET=utf8mb4 COLLATE=utf8mb4_bin"))

	// Mock old version table info with column charset is utf8.
	db, ok := domain.GetDomain(tk.Session()).InfoSchema().SchemaByName(model.NewCIStr("test"))
	tbl := external.GetTableByName(t, tk, "test", "t")
	tblInfo := tbl.Meta().Clone()
	tblInfo.Version = model.TableInfoVersion0
	tblInfo.Columns[0].Version = model.ColumnInfoVersion0
	updateTableInfo := func(tblInfo *model.TableInfo) {
		mockCtx := mock.NewContext()
		mockCtx.Store = store
		err := sessiontxn.NewTxn(context.Background(), mockCtx)
		require.NoError(t, err)
		txn, err := mockCtx.Txn(true)
		require.NoError(t, err)
		mt := meta.NewMeta(txn)
		require.True(t, ok)
		err = mt.UpdateTable(db.ID, tblInfo)
		require.NoError(t, err)
		err = txn.Commit(context.Background())
		require.NoError(t, err)
	}
	updateTableInfo(tblInfo)
	tk.MustExec("alter table t add column c varchar(10) character set utf8;") // load latest schema.
	require.True(t, config.GetGlobalConfig().TreatOldVersionUTF8AsUTF8MB4)
	tk.MustExec("insert into t set a= x'f09f8c80'")
	tk.MustQuery("show create table t").Check(testkit.Rows("t CREATE TABLE `t` (\n" +
		"  `a` varchar(10) DEFAULT NULL,\n" +
		"  `b` varchar(10) CHARACTER SET ascii COLLATE ascii_bin DEFAULT NULL,\n" +
		"  `c` varchar(10) CHARACTER SET utf8 COLLATE utf8_bin DEFAULT NULL\n" +
		") ENGINE=InnoDB DEFAULT CHARSET=utf8mb4 COLLATE=utf8mb4_bin"))
	config.UpdateGlobal(func(conf *config.Config) {
		conf.TreatOldVersionUTF8AsUTF8MB4 = false
	})
	tk.MustExec("alter table t drop column c;") //  reload schema.
	tk.MustGetErrCode("insert into t set a= x'f09f8c80'", errno.ErrTruncatedWrongValueForField)
	tk.MustQuery("show create table t").Check(testkit.Rows("t CREATE TABLE `t` (\n" +
		"  `a` varchar(10) CHARACTER SET utf8 COLLATE utf8_bin DEFAULT NULL,\n" +
		"  `b` varchar(10) CHARACTER SET ascii COLLATE ascii_bin DEFAULT NULL\n" +
		") ENGINE=InnoDB DEFAULT CHARSET=utf8mb4 COLLATE=utf8mb4_bin"))

	// Mock old version table info with table and column charset is utf8.
	tbl = external.GetTableByName(t, tk, "test", "t")
	tblInfo = tbl.Meta().Clone()
	tblInfo.Charset = charset.CharsetUTF8
	tblInfo.Collate = charset.CollationUTF8
	tblInfo.Version = model.TableInfoVersion0
	tblInfo.Columns[0].Version = model.ColumnInfoVersion0
	updateTableInfo(tblInfo)

	config.UpdateGlobal(func(conf *config.Config) {
		conf.TreatOldVersionUTF8AsUTF8MB4 = true
	})
	tk.MustExec("alter table t add column c varchar(10);") //  load latest schema.
	tk.MustExec("insert into t set a= x'f09f8c80'")
	tk.MustQuery("show create table t").Check(testkit.Rows("t CREATE TABLE `t` (\n" +
		"  `a` varchar(10) DEFAULT NULL,\n" +
		"  `b` varchar(10) CHARACTER SET ascii COLLATE ascii_bin DEFAULT NULL,\n" +
		"  `c` varchar(10) DEFAULT NULL\n" +
		") ENGINE=InnoDB DEFAULT CHARSET=utf8mb4 COLLATE=utf8mb4_bin"))

	config.UpdateGlobal(func(conf *config.Config) {
		conf.TreatOldVersionUTF8AsUTF8MB4 = false
	})
	tk.MustExec("alter table t drop column c;") //  reload schema.
	tk.MustGetErrCode("insert into t set a= x'f09f8c80'", errno.ErrTruncatedWrongValueForField)
	tk.MustQuery("show create table t").Check(testkit.Rows("t CREATE TABLE `t` (\n" +
		"  `a` varchar(10) DEFAULT NULL,\n" +
		"  `b` varchar(10) CHARACTER SET ascii COLLATE ascii_bin DEFAULT NULL\n" +
		") ENGINE=InnoDB DEFAULT CHARSET=utf8 COLLATE=utf8_bin"))

	// Test modify column charset.
	config.UpdateGlobal(func(conf *config.Config) {
		conf.TreatOldVersionUTF8AsUTF8MB4 = true
	})
	tk.MustExec("alter table t modify column a varchar(10) character set utf8mb4") //  change column charset.
	tbl = external.GetTableByName(t, tk, "test", "t")
	require.Equal(t, charset.CharsetUTF8MB4, tbl.Meta().Columns[0].GetCharset())
	require.Equal(t, charset.CollationUTF8MB4, tbl.Meta().Columns[0].GetCollate())
	require.Equal(t, model.ColumnInfoVersion0, tbl.Meta().Columns[0].Version)
	tk.MustExec("insert into t set a= x'f09f8c80'")
	tk.MustQuery("show create table t").Check(testkit.Rows("t CREATE TABLE `t` (\n" +
		"  `a` varchar(10) DEFAULT NULL,\n" +
		"  `b` varchar(10) CHARACTER SET ascii COLLATE ascii_bin DEFAULT NULL\n" +
		") ENGINE=InnoDB DEFAULT CHARSET=utf8mb4 COLLATE=utf8mb4_bin"))
	// Test for change column should not modify the column version.
	tk.MustExec("alter table t change column a a varchar(20)") //  change column.
	tbl = external.GetTableByName(t, tk, "test", "t")
	require.Equal(t, charset.CharsetUTF8MB4, tbl.Meta().Columns[0].GetCharset())
	require.Equal(t, charset.CollationUTF8MB4, tbl.Meta().Columns[0].GetCollate())
	require.Equal(t, model.ColumnInfoVersion0, tbl.Meta().Columns[0].Version)

	// Test for v2.1.5 and v2.1.6 that table version is 1 but column version is 0.
	tbl = external.GetTableByName(t, tk, "test", "t")
	tblInfo = tbl.Meta().Clone()
	tblInfo.Charset = charset.CharsetUTF8
	tblInfo.Collate = charset.CollationUTF8
	tblInfo.Version = model.TableInfoVersion1
	tblInfo.Columns[0].Version = model.ColumnInfoVersion0
	tblInfo.Columns[0].SetCharset(charset.CharsetUTF8)
	tblInfo.Columns[0].SetCollate(charset.CollationUTF8)
	updateTableInfo(tblInfo)
	require.True(t, config.GetGlobalConfig().TreatOldVersionUTF8AsUTF8MB4)
	tk.MustExec("alter table t change column b b varchar(20) character set ascii") // reload schema.
	tk.MustExec("insert into t set a= x'f09f8c80'")
	tk.MustQuery("show create table t").Check(testkit.Rows("t CREATE TABLE `t` (\n" +
		"  `a` varchar(20) DEFAULT NULL,\n" +
		"  `b` varchar(20) CHARACTER SET ascii COLLATE ascii_bin DEFAULT NULL\n" +
		") ENGINE=InnoDB DEFAULT CHARSET=utf8mb4 COLLATE=utf8mb4_bin"))

	config.UpdateGlobal(func(conf *config.Config) {
		conf.TreatOldVersionUTF8AsUTF8MB4 = false
	})
	tk.MustExec("alter table t change column b b varchar(30) character set ascii") // reload schema.
	tk.MustGetErrCode("insert into t set a= x'f09f8c80'", errno.ErrTruncatedWrongValueForField)
	tk.MustQuery("show create table t").Check(testkit.Rows("t CREATE TABLE `t` (\n" +
		"  `a` varchar(20) DEFAULT NULL,\n" +
		"  `b` varchar(30) CHARACTER SET ascii COLLATE ascii_bin DEFAULT NULL\n" +
		") ENGINE=InnoDB DEFAULT CHARSET=utf8 COLLATE=utf8_bin"))

	// Test for alter table convert charset
	config.UpdateGlobal(func(conf *config.Config) {
		conf.TreatOldVersionUTF8AsUTF8MB4 = true
	})
	tk.MustExec("alter table t drop column b") // reload schema.
	tk.MustExec("alter table t convert to charset utf8mb4;")

	config.UpdateGlobal(func(conf *config.Config) {
		conf.TreatOldVersionUTF8AsUTF8MB4 = false
	})
	tk.MustExec("alter table t add column b varchar(50);") // reload schema.
	tk.MustQuery("show create table t").Check(testkit.Rows("t CREATE TABLE `t` (\n" +
		"  `a` varchar(20) DEFAULT NULL,\n" +
		"  `b` varchar(50) DEFAULT NULL\n" +
		") ENGINE=InnoDB DEFAULT CHARSET=utf8mb4 COLLATE=utf8mb4_bin"))
}

func TestDefaultColumnWithRand(t *testing.T) {
	// Related issue: https://github.com/pingcap/tidb/issues/10377
	store := testkit.CreateMockStoreWithSchemaLease(t, testLease)
	tk := testkit.NewTestKit(t, store)
	tk.MustExec("use test")
	tk.MustExec("drop table if exists t, t1, t2")

	// create table
	tk.MustExec("create table t (c int(10), c1 int default (rand()))")
	tk.MustExec("create table t1 (c int, c1 double default (rand()))")
	tk.MustExec("create table t2 (c int, c1 double default (rand(1)))")

	// add column with default rand() for table t is forbidden in MySQL 8.0
	tk.MustGetErrCode("alter table t add column c2 double default (rand(2))", errno.ErrBinlogUnsafeSystemFunction)
	tk.MustGetErrCode("alter table t add column c3 int default ((rand()))", errno.ErrBinlogUnsafeSystemFunction)
	tk.MustGetErrCode("alter table t add column c4 int default (((rand(3))))", errno.ErrBinlogUnsafeSystemFunction)

	// insert records
	tk.MustExec("insert into t(c) values (1),(2),(3)")
	tk.MustExec("insert into t1(c) values (1),(2),(3)")
	tk.MustExec("insert into t2(c) values (1),(2),(3)")

	queryStmts := []string{
		"SELECT c1 from t",
		"SELECT c1 from t1",
		"SELECT c1 from t2",
	}
	for _, queryStmt := range queryStmts {
		r := tk.MustQuery(queryStmt).Rows()
		for _, row := range r {
			d, ok := row[0].(float64)
			if ok {
				require.True(t, 0.0 <= d && d < 1.0, "rand() return a random floating-point value in the range 0 <= v < 1.0.")
			}
		}
	}

	tk.MustQuery("show create table t").Check(testkit.Rows(
		"t CREATE TABLE `t` (\n" +
			"  `c` int(10) DEFAULT NULL,\n" +
			"  `c1` int(11) DEFAULT rand()\n" +
			") ENGINE=InnoDB DEFAULT CHARSET=utf8mb4 COLLATE=utf8mb4_bin"))
	tk.MustQuery("show create table t1").Check(testkit.Rows(
		"t1 CREATE TABLE `t1` (\n" +
			"  `c` int(11) DEFAULT NULL,\n" +
			"  `c1` double DEFAULT rand()\n" +
			") ENGINE=InnoDB DEFAULT CHARSET=utf8mb4 COLLATE=utf8mb4_bin"))
	tk.MustQuery("show create table t2").Check(testkit.Rows(
		"t2 CREATE TABLE `t2` (\n" +
			"  `c` int(11) DEFAULT NULL,\n" +
			"  `c1` double DEFAULT rand(1)\n" +
			") ENGINE=InnoDB DEFAULT CHARSET=utf8mb4 COLLATE=utf8mb4_bin"))

	// use a non-existent function name
	tk.MustGetErrCode("CREATE TABLE t3 (c int, c1 int default a_function_not_supported_yet());", errno.ErrDefValGeneratedNamedFunctionIsNotAllowed)
}

func TestDefaultColumnWithReplace(t *testing.T) {
	store := testkit.CreateMockStoreWithSchemaLease(t, testLease)
	tk := testkit.NewTestKit(t, store)
	tk.MustExec("use test")
	tk.MustExec("drop table if exists t, t1, t2")

	// create table
	tk.MustExec("create table t (c int(10), c1 varchar(256) default (REPLACE(UPPER(UUID()), '-', '')))")
	tk.MustExec("create table t1 (c int(10), c1 int default (REPLACE(UPPER(UUID()), '-', '')))")
	tk.MustExec("create table t2 (c int(10), c1 varchar(256) default (REPLACE(CONVERT(UPPER(UUID()) USING UTF8MB4), '-', '')))")
	tk.MustGetErrCode("create table t1 (c int(10), c1 varchar(256) default (REPLACE('xdfj-jfj', '-', '')))", errno.ErrDefValGeneratedNamedFunctionIsNotAllowed)
	tk.MustGetErrCode("create table t1 (c int(10), c1 varchar(256) default (UPPER(UUID())))", errno.ErrDefValGeneratedNamedFunctionIsNotAllowed)
	tk.MustGetErrCode("create table t1 (c int(10), c1 varchar(256) default (REPLACE(UPPER('dfdkj-kjkl-d'), '-', '')))", errno.ErrDefValGeneratedNamedFunctionIsNotAllowed)

	tk.MustGetErrCode("alter table t add column c2 varchar(32) default (REPLACE(UPPER(UUID()), '-', ''))", errno.ErrBinlogUnsafeSystemFunction)
<<<<<<< HEAD
	tk.MustGetErrCode("alter table t add column c3 int default (UPPER(UUID()))", errno.ErrDefValGeneratedNamedFunctionIsNotAllowed)
	// Alter support "REPLACE(UPPER('dfdkj-kjkl-d'), '-', '')", we need to support this DDL.
=======
	tk.MustGetErrCode("alter table t add column c3 int default (UPPER(UUID()))", errno.ErrBinlogUnsafeSystemFunction)
>>>>>>> e06dc99a
	tk.MustGetErrCode("alter table t add column c4 int default (REPLACE(UPPER('dfdkj-kjkl-d'), '-', ''))", errno.ErrBinlogUnsafeSystemFunction)

	// insert records
	tk.MustExec("insert into t(c) values (1),(2),(3)")
	// Different UUID values will result in different error code.
	_, err := tk.Exec("insert into t1(c) values (1)")
	originErr := errors.Cause(err)
	tErr, ok := originErr.(*terror.Error)
	require.Truef(t, ok, "expect type 'terror.Error', but obtain '%T': %v", originErr, originErr)
	sqlErr := terror.ToSQLError(tErr)
	if int(sqlErr.Code) != errno.ErrTruncatedWrongValue {
		require.Equal(t, errno.ErrDataOutOfRange, int(sqlErr.Code))
	}

	rows := tk.MustQuery("SELECT c1 from t").Rows()
	for _, row := range rows {
		d, ok := row[0].(string)
		require.True(t, ok)
		// It consists of uppercase letters or numbers.
		for _, r := range d {
			if unicode.IsUpper(r) {
				require.True(t, unicode.IsUpper(r), fmt.Sprintf("col val:%v, r:%v", d, r))
			} else {
				require.True(t, unicode.IsDigit(r), fmt.Sprintf("col val:%v, r:%v", d, r))
			}
		}
	}

	// Some MySQL versions of "show create table" have different results. For example, MySQL 8.0.18 has the following results:
	// `c1` varchar(16) DEFAULT (replace(convert(upper(uuid()) using utf8mb4),_utf8mb4'-',_utf8mb4''))
	tk.MustQuery("show create table t").Check(testkit.Rows(
		"t CREATE TABLE `t` (\n" +
			"  `c` int(10) DEFAULT NULL,\n" +
			"  `c1` varchar(256) DEFAULT replace(upper(uuid()), _utf8mb4'-', _utf8mb4'')\n" +
			") ENGINE=InnoDB DEFAULT CHARSET=utf8mb4 COLLATE=utf8mb4_bin"))
	tk.MustQuery("show create table t1").Check(testkit.Rows(
		"t1 CREATE TABLE `t1` (\n" +
			"  `c` int(10) DEFAULT NULL,\n" +
			"  `c1` int(11) DEFAULT replace(upper(uuid()), _utf8mb4'-', _utf8mb4'')\n" +
			") ENGINE=InnoDB DEFAULT CHARSET=utf8mb4 COLLATE=utf8mb4_bin"))
	tk.MustQuery("show create table t2").Check(testkit.Rows(
		"t2 CREATE TABLE `t2` (\n" +
			"  `c` int(10) DEFAULT NULL,\n" +
			"  `c1` varchar(256) DEFAULT replace(convert(upper(uuid()) using 'utf8mb4'), _utf8mb4'-', _utf8mb4'')\n" +
			") ENGINE=InnoDB DEFAULT CHARSET=utf8mb4 COLLATE=utf8mb4_bin"))
	tk.MustExec("alter table t1 modify column c1 varchar(30) default 'xx';")
	tk.MustQuery("show create table t1").Check(testkit.Rows(
		"t1 CREATE TABLE `t1` (\n" +
			"  `c` int(10) DEFAULT NULL,\n" +
			"  `c1` varchar(30) DEFAULT 'xx'\n" +
			") ENGINE=InnoDB DEFAULT CHARSET=utf8mb4 COLLATE=utf8mb4_bin"))
	tk.MustExec("alter table t1 modify column c1 varchar(32) default (REPLACE(UPPER(UUID()), '-', ''));")
	tk.MustQuery("show create table t1").Check(testkit.Rows(
		"t1 CREATE TABLE `t1` (\n" +
			"  `c` int(10) DEFAULT NULL,\n" +
			"  `c1` varchar(32) DEFAULT replace(upper(uuid()), _utf8mb4'-', _utf8mb4'')\n" +
			") ENGINE=InnoDB DEFAULT CHARSET=utf8mb4 COLLATE=utf8mb4_bin"))
}

func TestDefaultColumnWithStrToDate(t *testing.T) {
	store := testkit.CreateMockStoreWithSchemaLease(t, testLease)
	tk := testkit.NewTestKit(t, store)
	tk.MustExec("use test")
	tk.MustExec("drop table if exists t0, t1, t2, t3, t4, t5")

	// create table
	tk.MustExec("create table t0 (c int(10), c1 varchar(32) default (str_to_date('1980-01-01','%Y-%m-%d')), c2 date default (str_to_date('9999-01-01','%Y-%m-%d')))")
	tk.MustExec("create table t1 (c int(10), c1 int default (str_to_date('1980-01-01','%Y-%m-%d')), c2 int default (str_to_date('9999-01-01','%Y-%m-%d')))")
	tk.MustExec("create table t3 (c int(10), c1 varchar(32) default (str_to_date('1980-01-01','%m-%d')))")
	tk.MustExec("create table t4 (c int(10), c1 varchar(32) default (str_to_date('01-01','%Y-%m-%d')))")
	rs := tk.MustQuery(`select @@session.sql_mode`)
	sqlMode := rs.Rows()[0][0].(string)
	tk.MustExec("set @@sql_mode=''")
	tk.MustExec("create table t2 (c int(10), c1 blob default (str_to_date('1980-01-01','%Y-%m-%d')), c2 blob default (str_to_date('9999-01-01','%m-%d')))")
	tk.MustExec("create table t5 (c int(10), c1 json default (str_to_date('9999-01-01','%Y-%m-%d')), c2 timestamp default (str_to_date('1980-01-01','%Y-%m-%d')))")
	tk.MustExec(fmt.Sprintf(`set session sql_mode="%s"`, sqlMode))

	// TODO: We need to support it.
	tk.MustGetErrCode("alter table t0 add column c3 varchar(32) default (str_to_date('1980-01-01','%Y-%m-%d'))", errno.ErrBinlogUnsafeSystemFunction)
	tk.MustGetErrCode("alter table t0 add column c4 int default (str_to_date('1980-01-01','%Y-%m-%d'))", errno.ErrBinlogUnsafeSystemFunction)

	// insert records
	tk.MustExec("insert into t0(c) values (1),(2),(3)")
	tk.MustExec("insert into t1(c) values (1),(2),(3)")
	tk.MustGetErrCode("insert into t3(c) values (1)", errno.ErrTruncatedWrongValue)
	tk.MustGetErrCode("insert into t4(c) values (1)", errno.ErrTruncatedWrongValue)
	// MySQL will return an error. Related issue: https://github.com/pingcap/tidb/issues/51275.
	tk.MustExec("insert into t5(c) values (1)")
	tk.MustExec("set @@sql_mode=''")
	tk.MustExec("insert into t2(c) values (1),(2),(3)")
	tk.MustExec(fmt.Sprintf(`set session sql_mode="%s"`, sqlMode))

	for i := 0; i < 3; i++ {
		rows := tk.MustQuery(fmt.Sprintf("SELECT c1, c2 from t%d", i)).Rows()
		colVal1 := "1980-01-01"
		colVal2 := "9999-01-01"
		switch i {
		case 1:
			colVal1 = "19800101"
			colVal2 = "99990101"
		case 2:
			colVal2 = "NULL"
		}
		for _, row := range rows {
			c1, ok := row[0].(string)
			require.True(t, ok)
			require.Equal(t, c1, colVal1)
			if len(rows) == 2 {
				c2, ok := row[1].(string)
				require.True(t, ok)
				require.Equal(t, c2, colVal2)
			}
		}
	}

	// Some MySQL versions of "show create table" have different results. For example, MySQL 8.0.18 has the following results:
	// `c1` varchar(16) DEFAULT (replace(convert(upper(uuid()) using utf8mb4),_utf8mb4'-',_utf8mb4''))
	tk.MustQuery("show create table t0").Check(testkit.Rows(
		"t0 CREATE TABLE `t0` (\n" +
			"  `c` int(10) DEFAULT NULL,\n" +
			"  `c1` varchar(32) DEFAULT str_to_date(_utf8mb4'1980-01-01', _utf8mb4'%Y-%m-%d'),\n" +
			"  `c2` date DEFAULT str_to_date(_utf8mb4'9999-01-01', _utf8mb4'%Y-%m-%d')\n" +
			") ENGINE=InnoDB DEFAULT CHARSET=utf8mb4 COLLATE=utf8mb4_bin"))
	tk.MustQuery("show create table t1").Check(testkit.Rows(
		"t1 CREATE TABLE `t1` (\n" +
			"  `c` int(10) DEFAULT NULL,\n" +
			"  `c1` int(11) DEFAULT str_to_date(_utf8mb4'1980-01-01', _utf8mb4'%Y-%m-%d'),\n" +
			"  `c2` int(11) DEFAULT str_to_date(_utf8mb4'9999-01-01', _utf8mb4'%Y-%m-%d')\n" +
			") ENGINE=InnoDB DEFAULT CHARSET=utf8mb4 COLLATE=utf8mb4_bin"))
	tk.MustQuery("show create table t2").Check(testkit.Rows(
		"t2 CREATE TABLE `t2` (\n" +
			"  `c` int(10) DEFAULT NULL,\n" +
			"  `c1` blob DEFAULT str_to_date(_utf8mb4'1980-01-01', _utf8mb4'%Y-%m-%d'),\n" +
			"  `c2` blob DEFAULT str_to_date(_utf8mb4'9999-01-01', _utf8mb4'%m-%d')\n" +
			") ENGINE=InnoDB DEFAULT CHARSET=utf8mb4 COLLATE=utf8mb4_bin"))
	tk.MustExec("alter table t1 modify column c1 varchar(30) default 'xx';")
	tk.MustQuery("show create table t1").Check(testkit.Rows(
		"t1 CREATE TABLE `t1` (\n" +
			"  `c` int(10) DEFAULT NULL,\n" +
			"  `c1` varchar(30) DEFAULT 'xx',\n" +
			"  `c2` int(11) DEFAULT str_to_date(_utf8mb4'9999-01-01', _utf8mb4'%Y-%m-%d')\n" +
			") ENGINE=InnoDB DEFAULT CHARSET=utf8mb4 COLLATE=utf8mb4_bin"))
	tk.MustExec("alter table t1 modify column c1 varchar(32) default (str_to_date('1980-01-01','%Y-%m-%d'));")
	tk.MustQuery("show create table t1").Check(testkit.Rows(
		"t1 CREATE TABLE `t1` (\n" +
			"  `c` int(10) DEFAULT NULL,\n" +
			"  `c1` varchar(32) DEFAULT str_to_date(_utf8mb4'1980-01-01', _utf8mb4'%Y-%m-%d'),\n" +
			"  `c2` int(11) DEFAULT str_to_date(_utf8mb4'9999-01-01', _utf8mb4'%Y-%m-%d')\n" +
			") ENGINE=InnoDB DEFAULT CHARSET=utf8mb4 COLLATE=utf8mb4_bin"))
}

func TestDefaultColumnWithUpper(t *testing.T) {
	store := testkit.CreateMockStoreWithSchemaLease(t, testLease)
	tk := testkit.NewTestKit(t, store)
	tk.MustExec("use test")
	tk.MustExec("drop table if exists t, t1, t2")

	// create table
	tk.MustExec("create table t (c int(10), c1 varchar(256) default (upper(substring_index(user(),'@',1))))")
	tk.MustExec("create table t1 (c int(10), c1 int default (upper(substring_index(user(),_utf8mb4'@',1))))")
	tk.MustGetErrCode("create table t2 (c int(10), c1 varchar(256) default (substring_index(user(),'@',1)))", errno.ErrDefValGeneratedNamedFunctionIsNotAllowed)
	tk.MustGetErrCode("create table t2 (c int(10), c1 varchar(256) default (upper(substring_index('fjks@jkkl','@',1))))", errno.ErrDefValGeneratedNamedFunctionIsNotAllowed)
	tk.MustGetErrCode("create table t2 (c int(10), c1 varchar(256) default (upper(substring_index(user(),'x',1))))", errno.ErrDefValGeneratedNamedFunctionIsNotAllowed)

	// add column with default expression for table t is forbidden in MySQL 8.0
	tk.MustGetErrCode("alter table t add column c2 varchar(32) default (upper(substring_index(user(),'@',1)))", errno.ErrBinlogUnsafeSystemFunction)
	tk.MustGetErrCode("alter table t add column c3 int default (upper(substring_index('fjks@jkkl','@',1)))", errno.ErrBinlogUnsafeSystemFunction)

	// insert records
	tk.Session().GetSessionVars().User = &auth.UserIdentity{Username: "root", Hostname: "localhost"}
	tk.MustExec("insert into t(c) values (1),(2),(3)")
	tk.MustGetErrCode("insert into t1(c) values (1)", errno.ErrTruncatedWrongValue)
	tk.Session().GetSessionVars().User = &auth.UserIdentity{Username: "xyz", Hostname: "localhost"}
	tk.MustExec("insert into t(c) values (4),(5),(6)")

	rows := tk.MustQuery("SELECT c1 from t order by c").Rows()
	for i, row := range rows {
		d, ok := row[0].(string)
		require.True(t, ok)
		if i < 3 {
			require.Equal(t, "ROOT", d)
		} else {
			require.Equal(t, "XYZ", d)
		}
	}

	tk.MustQuery("show create table t").Check(testkit.Rows(
		"t CREATE TABLE `t` (\n" +
			"  `c` int(10) DEFAULT NULL,\n" +
			"  `c1` varchar(256) DEFAULT upper(substring_index(user(), _utf8mb4''@'', 1))\n" +
			") ENGINE=InnoDB DEFAULT CHARSET=utf8mb4 COLLATE=utf8mb4_bin"))
	tk.MustQuery("show create table t1").Check(testkit.Rows(
		"t1 CREATE TABLE `t1` (\n" +
			"  `c` int(10) DEFAULT NULL,\n" +
			"  `c1` int(11) DEFAULT upper(substring_index(user(), _utf8mb4''@'', 1))\n" +
			") ENGINE=InnoDB DEFAULT CHARSET=utf8mb4 COLLATE=utf8mb4_bin"))
	tk.MustExec("alter table t1 modify column c1 varchar(30) default 'xx';")
	tk.MustQuery("show create table t1").Check(testkit.Rows(
		"t1 CREATE TABLE `t1` (\n" +
			"  `c` int(10) DEFAULT NULL,\n" +
			"  `c1` varchar(30) DEFAULT 'xx'\n" +
			") ENGINE=InnoDB DEFAULT CHARSET=utf8mb4 COLLATE=utf8mb4_bin"))
	tk.MustExec("alter table t1 modify column c1 varchar(32) default (upper(substring_index(user(),'@',1)));")
	tk.MustQuery("show create table t1").Check(testkit.Rows(
		"t1 CREATE TABLE `t1` (\n" +
			"  `c` int(10) DEFAULT NULL,\n" +
			"  `c1` varchar(32) DEFAULT upper(substring_index(user(), _utf8mb4''@'', 1))\n" +
			") ENGINE=InnoDB DEFAULT CHARSET=utf8mb4 COLLATE=utf8mb4_bin"))
}

func TestChangingDBCharset(t *testing.T) {
	store := testkit.CreateMockStore(t, mockstore.WithDDLChecker())

	tk := testkit.NewTestKit(t, store)

	tk.MustExec("DROP DATABASE IF EXISTS alterdb1")
	tk.MustExec("CREATE DATABASE alterdb1 CHARSET=utf8 COLLATE=utf8_unicode_ci")

	// No default DB errors.
	noDBFailedCases := []struct {
		stmt   string
		errMsg string
	}{
		{
			"ALTER DATABASE CHARACTER SET = 'utf8'",
			"[planner:1046]No database selected",
		},
		{
			"ALTER SCHEMA `` CHARACTER SET = 'utf8'",
			"[ddl:1102]Incorrect database name ''",
		},
	}
	for _, fc := range noDBFailedCases {
		require.EqualError(t, tk.ExecToErr(fc.stmt), fc.errMsg)
	}

	verifyDBCharsetAndCollate := func(dbName, chs string, coll string) {
		// check `SHOW CREATE SCHEMA`.
		r := tk.MustQuery("SHOW CREATE SCHEMA " + dbName).Rows()[0][1].(string)
		require.True(t, strings.Contains(r, "CHARACTER SET "+chs))

		template := `SELECT
					DEFAULT_CHARACTER_SET_NAME,
					DEFAULT_COLLATION_NAME
				FROM INFORMATION_SCHEMA.SCHEMATA
				WHERE SCHEMA_NAME = '%s'`
		sql := fmt.Sprintf(template, dbName)
		tk.MustQuery(sql).Check(testkit.Rows(fmt.Sprintf("%s %s", chs, coll)))

		dom := domain.GetDomain(tk.Session())
		// Make sure the table schema is the new schema.
		err := dom.Reload()
		require.NoError(t, err)
		dbInfo, ok := dom.InfoSchema().SchemaByName(model.NewCIStr(dbName))
		require.Equal(t, true, ok)
		require.Equal(t, chs, dbInfo.Charset)
		require.Equal(t, coll, dbInfo.Collate)
	}

	tk.MustExec("ALTER SCHEMA alterdb1 COLLATE = utf8mb4_general_ci")
	verifyDBCharsetAndCollate("alterdb1", "utf8mb4", "utf8mb4_general_ci")

	tk.MustExec("DROP DATABASE IF EXISTS alterdb2")
	tk.MustExec("CREATE DATABASE alterdb2 CHARSET=utf8 COLLATE=utf8_unicode_ci")
	tk.MustExec("USE alterdb2")

	failedCases := []struct {
		stmt   string
		errMsg string
	}{
		{
			"ALTER SCHEMA `` CHARACTER SET = 'utf8'",
			"[ddl:1102]Incorrect database name ''",
		},
		{
			"ALTER DATABASE CHARACTER SET = ''",
			"[parser:1115]Unknown character set: ''",
		},
		{
			"ALTER DATABASE CHARACTER SET = 'INVALID_CHARSET'",
			"[parser:1115]Unknown character set: 'INVALID_CHARSET'",
		},
		{
			"ALTER SCHEMA COLLATE = ''",
			"[ddl:1273]Unknown collation: ''",
		},
		{
			"ALTER DATABASE COLLATE = 'INVALID_COLLATION'",
			"[ddl:1273]Unknown collation: 'INVALID_COLLATION'",
		},
		{
			"ALTER DATABASE CHARACTER SET = 'utf8' DEFAULT CHARSET = 'utf8mb4'",
			"[ddl:1302]Conflicting declarations: 'CHARACTER SET utf8' and 'CHARACTER SET utf8mb4'",
		},
		{
			"ALTER SCHEMA CHARACTER SET = 'utf8' COLLATE = 'utf8mb4_bin'",
			"[ddl:1302]Conflicting declarations: 'CHARACTER SET utf8' and 'CHARACTER SET utf8mb4'",
		},
		{
			"ALTER DATABASE COLLATE = 'utf8mb4_bin' COLLATE = 'utf8_bin'",
			"[ddl:1302]Conflicting declarations: 'CHARACTER SET utf8mb4' and 'CHARACTER SET utf8'",
		},
	}

	for _, fc := range failedCases {
		require.EqualError(t, tk.ExecToErr(fc.stmt), fc.errMsg)
	}
	tk.MustExec("ALTER SCHEMA CHARACTER SET = 'utf8' COLLATE = 'utf8_unicode_ci'")
	verifyDBCharsetAndCollate("alterdb2", "utf8", "utf8_unicode_ci")

	tk.MustExec("ALTER SCHEMA CHARACTER SET = 'utf8mb4'")
	verifyDBCharsetAndCollate("alterdb2", "utf8mb4", "utf8mb4_bin")

	tk.MustExec("ALTER SCHEMA CHARACTER SET = 'utf8mb4' COLLATE = 'utf8mb4_general_ci'")
	verifyDBCharsetAndCollate("alterdb2", "utf8mb4", "utf8mb4_general_ci")

	// Test changing charset of schema with uppercase name. See https://github.com/pingcap/tidb/issues/19273.
	tk.MustExec("drop database if exists TEST_UPPERCASE_DB_CHARSET;")
	tk.MustExec("create database TEST_UPPERCASE_DB_CHARSET;")
	tk.MustExec("use TEST_UPPERCASE_DB_CHARSET;")
	tk.MustExec("alter database TEST_UPPERCASE_DB_CHARSET default character set utf8;")
	tk.MustExec("alter database TEST_UPPERCASE_DB_CHARSET default character set utf8mb4;")
}

func TestSqlFunctionsInGeneratedColumns(t *testing.T) {
	store := testkit.CreateMockStore(t, mockstore.WithDDLChecker())

	tk := testkit.NewTestKit(t, store)
	tk.MustExec("create database if not exists test")
	tk.MustExec("use test")
	tk.MustExec("drop table if exists t, t1")

	// In generated columns expression, these items are not allowed:
	// 1. Blocked function (for full function list, please visit https://github.com/mysql/mysql-server/blob/5.7/errno-test/suite/gcol/inc/gcol_blocked_sql_funcs_main.inc)
	// Note: This list is not complete, if you need a complete list, please refer to MySQL 5.7 source code.
	tk.MustGetErrCode("create table t (a int, b int as (sysdate()))", errno.ErrGeneratedColumnFunctionIsNotAllowed)
	// 2. Non-builtin function
	tk.MustGetErrCode("create table t (a int, b int as (non_exist_funcA()))", errno.ErrGeneratedColumnFunctionIsNotAllowed)
	// 3. values(x) function
	tk.MustGetErrCode("create table t (a int, b int as (values(a)))", errno.ErrGeneratedColumnFunctionIsNotAllowed)
	// 4. Subquery
	tk.MustGetErrCode("create table t (a int, b int as ((SELECT 1 FROM t1 UNION SELECT 1 FROM t1)))", errno.ErrGeneratedColumnFunctionIsNotAllowed)
	// 5. Variable & functions related to variable
	tk.MustExec("set @x = 1")
	tk.MustGetErrCode("create table t (a int, b int as (@x))", errno.ErrGeneratedColumnFunctionIsNotAllowed)
	tk.MustGetErrCode("create table t (a int, b int as (@@max_connections))", errno.ErrGeneratedColumnFunctionIsNotAllowed)
	tk.MustGetErrCode("create table t (a int, b int as (@y:=1))", errno.ErrGeneratedColumnFunctionIsNotAllowed)
	tk.MustGetErrCode(`create table t (a int, b int as (getvalue("x")))`, errno.ErrGeneratedColumnFunctionIsNotAllowed)
	tk.MustGetErrCode(`create table t (a int, b int as (setvalue("y", 1)))`, errno.ErrGeneratedColumnFunctionIsNotAllowed)
	// 6. Aggregate function
	tk.MustGetErrCode("create table t1 (a int, b int as (avg(a)));", errno.ErrInvalidGroupFuncUse)

	// Determinate functions are allowed:
	tk.MustExec("create table t1 (a int, b int generated always as (abs(a)) virtual)")
	tk.MustExec("insert into t1 values (-1, default)")
	tk.MustQuery("select * from t1").Check(testkit.Rows("-1 1"))

	// Functions added in MySQL 8.0, but now not supported in TiDB
	// They will be deal with non-exists function, and throw error.git
	tk.MustGetErrCode("create table t (a int, b int as (updatexml(1, 1, 1)))", errno.ErrGeneratedColumnFunctionIsNotAllowed)
	tk.MustGetErrCode("create table t (a int, b int as (statement_digest(1)))", errno.ErrGeneratedColumnFunctionIsNotAllowed)
	tk.MustGetErrCode("create table t (a int, b int as (statement_digest_text(1)))", errno.ErrGeneratedColumnFunctionIsNotAllowed)

	// NOTE (#18150): In creating generated column, row value is not allowed.
	tk.MustGetErrCode("create table t (a int, b int as ((a, a)))", errno.ErrGeneratedColumnRowValueIsNotAllowed)
	tk.MustExec("create table t (a int, b int as ((a)))")
}

func TestSchemaNameAndTableNameInGeneratedExpr(t *testing.T) {
	store := testkit.CreateMockStore(t, mockstore.WithDDLChecker())

	tk := testkit.NewTestKit(t, store)
	tk.MustExec("create database if not exists test")
	tk.MustExec("use test")
	tk.MustExec("drop table if exists t")

	tk.MustExec("create table t(a int, b int as (lower(test.t.a)))")
	tk.MustQuery("show create table t").Check(testkit.Rows("t CREATE TABLE `t` (\n" +
		"  `a` int(11) DEFAULT NULL,\n" +
		"  `b` int(11) GENERATED ALWAYS AS (lower(`a`)) VIRTUAL\n" +
		") ENGINE=InnoDB DEFAULT CHARSET=utf8mb4 COLLATE=utf8mb4_bin"))

	tk.MustExec("drop table t")
	tk.MustExec("create table t(a int)")
	tk.MustExec("alter table t add column b int as (lower(test.t.a))")
	tk.MustQuery("show create table t").Check(testkit.Rows("t CREATE TABLE `t` (\n" +
		"  `a` int(11) DEFAULT NULL,\n" +
		"  `b` int(11) GENERATED ALWAYS AS (lower(`a`)) VIRTUAL\n" +
		") ENGINE=InnoDB DEFAULT CHARSET=utf8mb4 COLLATE=utf8mb4_bin"))

	tk.MustGetErrCode("alter table t add index idx((lower(test.t1.a)))", errno.ErrBadField)

	tk.MustExec("drop table t")
	tk.MustGetErrCode("create table t(a int, b int as (lower(test1.t.a)))", errno.ErrWrongDBName)

	tk.MustExec("create table t(a int)")
	tk.MustGetErrCode("alter table t add column b int as (lower(test.t1.a))", errno.ErrWrongTableName)

	tk.MustExec("alter table t add column c int")
	tk.MustGetErrCode("alter table t modify column c int as (test.t1.a + 1) stored", errno.ErrWrongTableName)

	tk.MustExec("alter table t add column d int as (lower(test.T.a))")
	tk.MustExec("alter table t add column e int as (lower(Test.t.a))")
}

func TestParserIssue284(t *testing.T) {
	store := testkit.CreateMockStore(t, mockstore.WithDDLChecker())

	tk := testkit.NewTestKit(t, store)
	tk.MustExec("use test")
	tk.MustExec("set @@foreign_key_checks=0")
	tk.MustExec("create table test.t_parser_issue_284(c1 int not null primary key)")
	_, err := tk.Exec("create table test.t_parser_issue_284_2(id int not null primary key, c1 int not null, constraint foreign key (c1) references t_parser_issue_284(c1))")
	require.NoError(t, err)

	tk.MustExec("drop table test.t_parser_issue_284")
	tk.MustExec("drop table test.t_parser_issue_284_2")
}

func TestAddExpressionIndex(t *testing.T) {
	config.UpdateGlobal(func(conf *config.Config) {
		conf.Instance.SlowThreshold = 10000
		conf.TiKVClient.AsyncCommit.SafeWindow = 0
		conf.TiKVClient.AsyncCommit.AllowedClockDrift = 0
		conf.Experimental.AllowsExpressionIndex = true
	})
	store, dom := testkit.CreateMockStoreAndDomain(t)
	tk := testkit.NewTestKit(t, store)
	tk.MustExec("use test")
	tk.MustExec("drop table if exists t;")

	tk.MustExec("create table t (a int, b real);")
	tk.MustExec("insert into t values (1, 2.1);")
	tk.MustExec("alter table t add index idx((a+b));")
	tk.MustQuery("SELECT * FROM INFORMATION_SCHEMA.KEY_COLUMN_USAGE WHERE table_name = 't'").Check(testkit.Rows())

	tblInfo, err := dom.InfoSchema().TableByName(model.NewCIStr("test"), model.NewCIStr("t"))
	require.NoError(t, err)
	columns := tblInfo.Meta().Columns
	require.Equal(t, 3, len(columns))
	require.True(t, columns[2].Hidden)

	tk.MustQuery("select * from t;").Check(testkit.Rows("1 2.1"))

	tk.MustExec("alter table t add index idx_multi((a+b),(a+1), b);")
	tblInfo, err = dom.InfoSchema().TableByName(model.NewCIStr("test"), model.NewCIStr("t"))
	require.NoError(t, err)
	columns = tblInfo.Meta().Columns
	require.Equal(t, 5, len(columns))
	require.True(t, columns[3].Hidden)
	require.True(t, columns[4].Hidden)

	tk.MustQuery("select * from t;").Check(testkit.Rows("1 2.1"))

	tk.MustExec("alter table t drop index idx;")
	tblInfo, err = dom.InfoSchema().TableByName(model.NewCIStr("test"), model.NewCIStr("t"))
	require.NoError(t, err)
	columns = tblInfo.Meta().Columns
	require.Equal(t, 4, len(columns))

	tk.MustQuery("select * from t;").Check(testkit.Rows("1 2.1"))

	tk.MustExec("alter table t drop index idx_multi;")
	tblInfo, err = dom.InfoSchema().TableByName(model.NewCIStr("test"), model.NewCIStr("t"))
	require.NoError(t, err)
	columns = tblInfo.Meta().Columns
	require.Equal(t, 2, len(columns))

	tk.MustQuery("select * from t;").Check(testkit.Rows("1 2.1"))

	// Issue #26371
	tk.MustExec("drop table if exists t1")
	tk.MustExec("create table t1(a int, b int, primary key(a, b) clustered)")
	tk.MustExec("alter table t1 add index idx((a+1))")

	// Issue #17111
	tk.MustExec("drop table if exists t1")
	tk.MustExec("create table t1 (a varchar(10), b varchar(10));")
	tk.MustExec("alter table t1 add unique index ei_ab ((concat(a, b)));")
	tk.MustExec("alter table t1 alter index ei_ab invisible;")

	tk.MustExec("drop table if exists t")
	tk.MustExec("create table t(a int, key((a+1)), key((a+2)), key idx((a+3)), key((a+4)));")
	tk.MustExec("drop table if exists t")
	tk.MustExec("CREATE TABLE t (A INT, B INT, UNIQUE KEY ((A * 2)));")

	// Test experiment switch.
	config.UpdateGlobal(func(conf *config.Config) {
		conf.Experimental.AllowsExpressionIndex = false
	})
	tk.MustGetErrMsg("create index d on t((repeat(a, 2)))", "[ddl:8200]Unsupported creating expression index containing unsafe functions without allow-expression-index in config")
	tk.MustGetErrMsg("create table t(a char(10), key ((repeat(a, 2))));", "[ddl:8200]Unsupported creating expression index containing unsafe functions without allow-expression-index in config")
	tk.MustExec("drop table if exists t")
	tk.MustExec("create table t(a char(10), key ((lower(a))))")
	config.UpdateGlobal(func(conf *config.Config) {
		conf.Experimental.AllowsExpressionIndex = true
	})
}

func queryIndexOnTable(dbName, tableName string) string {
	return fmt.Sprintf("select distinct index_name, is_visible from information_schema.statistics where table_schema = '%s' and table_name = '%s' order by index_name", dbName, tableName)
}

func TestDropColumnWithCompositeIndex(t *testing.T) {
	store := testkit.CreateMockStore(t, mockstore.WithDDLChecker())

	tk := testkit.NewTestKit(t, store)
	query := queryIndexOnTable("drop_composite_index_test", "t_drop_column_with_comp_idx")
	tk.MustExec("create database if not exists drop_composite_index_test")
	tk.MustExec("use drop_composite_index_test")
	tk.MustExec("create table t_drop_column_with_comp_idx(a int, b int, c int)")
	defer tk.MustExec("drop table if exists t_drop_column_with_comp_idx")
	tk.MustExec("create index idx_bc on t_drop_column_with_comp_idx(b, c)")
	tk.MustExec("create index idx_b on t_drop_column_with_comp_idx(b)")
	tk.MustGetErrMsg("alter table t_drop_column_with_comp_idx drop column b", "[ddl:8200]can't drop column b with composite index covered or Primary Key covered now")
	tk.MustQuery(query).Check(testkit.Rows("idx_b YES", "idx_bc YES"))
	tk.MustExec("alter table t_drop_column_with_comp_idx alter index idx_bc invisible")
	tk.MustExec("alter table t_drop_column_with_comp_idx alter index idx_b invisible")
	tk.MustGetErrMsg("alter table t_drop_column_with_comp_idx drop column b", "[ddl:8200]can't drop column b with composite index covered or Primary Key covered now")
	tk.MustQuery(query).Check(testkit.Rows("idx_b NO", "idx_bc NO"))
}

func TestDropColumnWithIndex(t *testing.T) {
	store := testkit.CreateMockStore(t, mockstore.WithDDLChecker())

	tk := testkit.NewTestKit(t, store)
	tk.MustExec("use test")
	tk.MustExec("create table t_drop_column_with_idx(a int, b int, c int)")
	defer tk.MustExec("drop table if exists t_drop_column_with_idx")
	tk.MustExec("create index idx on t_drop_column_with_idx(b)")
	tk.MustExec("alter table t_drop_column_with_idx drop column b")
	query := queryIndexOnTable("test", "t_drop_column_with_idx")
	tk.MustQuery(query).Check(testkit.Rows())
}

func TestDropColumnWithAutoInc(t *testing.T) {
	store := testkit.CreateMockStore(t, mockstore.WithDDLChecker())

	tk := testkit.NewTestKit(t, store)
	tk.MustExec("use test")
	tk.MustExec("create table t(a int, b int auto_increment, c int, key(b))")
	tk.MustGetErrCode("alter table t drop column b", errno.ErrUnsupportedDDLOperation)
	tk.MustExec("set @@tidb_allow_remove_auto_inc = true")
	tk.MustExec("alter table t drop column b")
	query := queryIndexOnTable("test", "t")
	tk.MustQuery(query).Check(testkit.Rows())
	tk.MustExec("drop table t")

	tk.MustExec("create table t(a int auto_increment, b int, key(a, b))")
	tk.MustGetErrCode("alter table t drop column b", errno.ErrUnsupportedDDLOperation)
}

func TestDropColumnWithMultiIndex(t *testing.T) {
	store := testkit.CreateMockStore(t, mockstore.WithDDLChecker())

	tk := testkit.NewTestKit(t, store)
	tk.MustExec("use test")
	tk.MustExec("create table t_drop_column_with_idx(a int, b int, c int)")
	defer tk.MustExec("drop table if exists t_drop_column_with_idx")
	tk.MustExec("create index idx_1 on t_drop_column_with_idx(b)")
	tk.MustExec("create index idx_2 on t_drop_column_with_idx(b)")
	tk.MustExec("alter table t_drop_column_with_idx drop column b")
	query := queryIndexOnTable("test", "t_drop_column_with_idx")
	tk.MustQuery(query).Check(testkit.Rows())
}

func TestDropColumnsWithMultiIndex(t *testing.T) {
	store := testkit.CreateMockStore(t, mockstore.WithDDLChecker())

	tk := testkit.NewTestKit(t, store)
	tk.MustExec("use test")
	tk.MustExec("create table t_drop_columns_with_idx(a int, b int, c int)")
	defer tk.MustExec("drop table if exists t_drop_columns_with_idx")
	tk.MustExec("create index idx_1 on t_drop_columns_with_idx(b)")
	tk.MustExec("create index idx_2 on t_drop_columns_with_idx(b)")
	tk.MustExec("create index idx_3 on t_drop_columns_with_idx(c)")
	tk.MustExec("alter table t_drop_columns_with_idx drop column b, drop column c")
	query := queryIndexOnTable("test", "t_drop_columns_with_idx")
	tk.MustQuery(query).Check(testkit.Rows())
}

func TestAutoIncrementTableOption(t *testing.T) {
	store := testkit.CreateMockStore(t, mockstore.WithDDLChecker())

	tk := testkit.NewTestKit(t, store)
	tk.MustExec("drop database if exists test_auto_inc_table_opt;")
	tk.MustExec("create database test_auto_inc_table_opt;")
	tk.MustExec("use test_auto_inc_table_opt;")

	for _, str := range []string{"", " AUTO_ID_CACHE 1"} {
		// Empty auto_inc allocator should not cause error.
		tk.MustExec("create table t (a bigint primary key clustered) auto_increment = 10" + str)
		tk.MustExec("alter table t auto_increment = 10;")
		tk.MustExec("alter table t auto_increment = 12345678901234567890;")
		tk.MustExec("drop table t;")

		// Rebase the auto_inc allocator to a large integer should work.
		tk.MustExec("create table t (a bigint unsigned auto_increment, unique key idx(a))" + str)
		// Set auto_inc to negative is not supported
		err := tk.ExecToErr("alter table t auto_increment = -1;")
		require.Error(t, err)
		tk.MustExec("alter table t auto_increment = 12345678901234567890;")
		tk.MustExec("insert into t values ();")
		tk.MustQuery("select * from t;").Check(testkit.Rows("12345678901234567890"))
		tk.MustExec("drop table t;")
	}
}

func TestAutoIncrementForce(t *testing.T) {
	store := testkit.CreateMockStore(t)
	tk := testkit.NewTestKit(t, store)
	tk.MustExec("drop database if exists auto_inc_force;")
	tk.MustExec("create database auto_inc_force;")
	tk.MustExec("use auto_inc_force;")
	getNextGlobalID := func() uint64 {
		gidStr := tk.MustQuery("show table t next_row_id").Rows()[0][3]
		gid, err := strconv.ParseUint(gidStr.(string), 10, 64)
		require.NoError(t, err)
		return gid
	}

	// Rebase _tidb_row_id.
	tk.MustExec("create table t (a int)")
	tk.MustExec("alter table t force auto_increment = 2;")
	tk.MustExec("insert into t values (1),(2);")
	tk.MustQuery("select a, _tidb_rowid from t;").Check(testkit.Rows("1 2", "2 3"))
	// Cannot set next global ID to 0.
	tk.MustGetErrCode("alter table t force auto_increment = 0;", errno.ErrAutoincReadFailed)
	tk.MustExec("alter table t force auto_increment = 1;")
	require.Equal(t, uint64(1), getNextGlobalID())
	// inserting new rows can overwrite the existing data.
	tk.MustExec("insert into t values (3);")
	require.Equal(t, "[kv:1062]Duplicate entry '2' for key 't.PRIMARY'", tk.ExecToErr("insert into t values (3);").Error())
	tk.MustQuery("select a, _tidb_rowid from t;").Check(testkit.Rows("3 1", "1 2", "2 3"))
	tk.MustExec("drop table if exists t;")

	// Rebase auto_increment.
	tk.MustExec("create table t (a int primary key auto_increment, b int)")
	tk.MustExec("insert into t values (1, 1);")
	tk.MustExec("insert into t values (100000000, 1);")
	tk.MustExec("delete from t where a = 100000000;")
	require.Greater(t, getNextGlobalID(), uint64(100000000))
	// Cannot set next global ID to 0.
	tk.MustGetErrCode("alter table t /*T![force_inc] force */ auto_increment = 0;", errno.ErrAutoincReadFailed)
	tk.MustExec("alter table t /*T![force_inc] force */ auto_increment = 2;")
	require.Equal(t, uint64(2), getNextGlobalID())
	tk.MustExec("insert into t(b) values (2);")
	tk.MustQuery("select a, b from t;").Check(testkit.Rows("1 1", "2 2"))
	tk.MustExec("drop table if exists t;")

	// Rebase auto_random.
	tk.MustExec("create table t (a bigint primary key auto_random(5))")
	tk.MustExec("insert into t values ();")
	tk.MustExec("set @@allow_auto_random_explicit_insert = true")
	tk.MustExec("insert into t values (100000000);")
	tk.MustExec("delete from t where a = 100000000;")
	require.Greater(t, getNextGlobalID(), uint64(100000000))
	// Cannot set next global ID to 0.
	tk.MustGetErrCode("alter table t force auto_random_base = 0;", errno.ErrAutoincReadFailed)
	tk.MustExec("alter table t force auto_random_base = 2;")
	require.Equal(t, uint64(2), getNextGlobalID())
	tk.MustExec("insert into t values ();")
	tk.MustQuery("select (a & 3) from t order by 1;").Check(testkit.Rows("1", "2"))
	tk.MustExec("drop table if exists t;")

	// Change next global ID.
	tk.MustExec("create table t (a bigint primary key auto_increment)")
	tk.MustExec("insert into t values (1);")
	bases := []uint64{1, 65535, 10, math.MaxUint64, math.MaxInt64 + 1, 1, math.MaxUint64, math.MaxInt64, 2}
	lastBase := fmt.Sprintf("%d", bases[len(bases)-1])
	for _, b := range bases {
		fmt.Println("execute alter table force increment to ==", b)
		tk.MustExec(fmt.Sprintf("alter table t force auto_increment = %d;", b))
		require.Equal(t, b, getNextGlobalID())
	}
	tk.MustExec("insert into t values ();")
	tk.MustQuery("select a from t;").Check(testkit.Rows("1", lastBase))
	// Force alter unsigned int auto_increment column.
	tk.MustExec("drop table if exists t;")
	tk.MustExec("create table t (a bigint unsigned primary key auto_increment)")
	for _, b := range bases {
		tk.MustExec(fmt.Sprintf("alter table t force auto_increment = %d;", b))
		require.Equal(t, b, getNextGlobalID())
		tk.MustExec("insert into t values ();")
		tk.MustQuery("select a from t;").Check(testkit.Rows(fmt.Sprintf("%d", b)))
		tk.MustExec("delete from t;")
	}
	tk.MustExec("drop table if exists t;")

	// Force alter with @@auto_increment_increment and @@auto_increment_offset.
	tk.MustExec("create table t(a int key auto_increment)")
	tk.MustExec("set @@auto_increment_offset=2;")
	tk.MustExec("set @@auto_increment_increment = 11;")
	tk.MustExec("insert into t values (500);")
	tk.MustExec("alter table t force auto_increment=100;")
	tk.MustExec("insert into t values (), ();")
	tk.MustQuery("select * from t;").Check(testkit.Rows("101", "112", "500"))
	tk.MustQuery("select * from t order by a;").Check(testkit.Rows("101", "112", "500"))
	tk.MustExec("drop table if exists t;")

	// Check for warning in case we can't set the auto_increment to the desired value
	tk.MustExec("create table t(a int primary key auto_increment)")
	tk.MustExec("insert into t values (200)")
	tk.MustQuery("show create table t").Check(testkit.Rows(
		"t CREATE TABLE `t` (\n" +
			"  `a` int(11) NOT NULL AUTO_INCREMENT,\n" +
			"  PRIMARY KEY (`a`) /*T![clustered_index] CLUSTERED */\n" +
			") ENGINE=InnoDB DEFAULT CHARSET=utf8mb4 COLLATE=utf8mb4_bin AUTO_INCREMENT=5201"))
	tk.MustExec("alter table t auto_increment=100;")
	tk.MustQuery("show warnings").Check(testkit.Rows("Warning 1105 Can't reset AUTO_INCREMENT to 100 without FORCE option, using 5201 instead"))
	tk.MustQuery("show create table t").Check(testkit.Rows(
		"t CREATE TABLE `t` (\n" +
			"  `a` int(11) NOT NULL AUTO_INCREMENT,\n" +
			"  PRIMARY KEY (`a`) /*T![clustered_index] CLUSTERED */\n" +
			") ENGINE=InnoDB DEFAULT CHARSET=utf8mb4 COLLATE=utf8mb4_bin AUTO_INCREMENT=5201"))
	tk.MustExec("drop table t")
}

func TestAutoIncrementForceAutoIDCache(t *testing.T) {
	store := testkit.CreateMockStore(t)
	tk := testkit.NewTestKit(t, store)
	tk.MustExec("drop database if exists auto_inc_force;")
	tk.MustExec("create database auto_inc_force;")
	tk.MustExec("use auto_inc_force;")
	getNextGlobalID := func() uint64 {
		gidStr := tk.MustQuery("show table t next_row_id").Rows()[0][3]
		gid, err := strconv.ParseUint(gidStr.(string), 10, 64)
		require.NoError(t, err)
		return gid
	}

	// When AUTO_ID_CACHE is 1, row id and auto increment id use separate allocator, so the behaviour differs.
	// "Alter table t force auto_increment" has no effect on row id.
	tk.MustExec("create table t (a int) AUTO_ID_CACHE 1")
	tk.MustExec("alter table t force auto_increment = 2;")
	tk.MustExec("insert into t values (1),(2);")
	tk.MustQuery("select a, _tidb_rowid from t;").Check(testkit.Rows("1 1", "2 2"))
	// Cannot set next global ID to 0.
	tk.MustExec("alter table t force auto_increment = 0;")
	tk.MustExec("alter table t force auto_increment = 1;")
	tk.MustQuery("show table t next_row_id").Check(testkit.Rows(
		"auto_inc_force t _tidb_rowid 5001 _TIDB_ROWID",
	))

	// inserting new rows can overwrite the existing data.
	tk.MustExec("insert into t values (3);")
	tk.MustExec("insert into t values (3);")
	tk.MustQuery("select a, _tidb_rowid from t;").Check(testkit.Rows("1 1", "2 2", "3 5001", "3 5002"))
	tk.MustExec("drop table if exists t;")

	// Rebase auto_increment.
	tk.MustExec("create table t (a int primary key auto_increment, b int) AUTO_ID_CACHE 1")
	tk.MustExec("insert into t values (1, 1);")
	tk.MustExec("insert into t values (100000000, 1);")
	tk.MustExec("delete from t where a = 100000000;")
	tk.MustQuery("show table t next_row_id").Check(testkit.Rows(
		"auto_inc_force t a 1 _TIDB_ROWID",
		"auto_inc_force t a 100000001 AUTO_INCREMENT",
	))
	// Cannot set next global ID to 0.
	tk.MustGetErrCode("alter table t /*T![force_inc] force */ auto_increment = 0;", errno.ErrAutoincReadFailed)
	tk.MustExec("alter table t /*T![force_inc] force */ auto_increment = 2;")
	tk.MustQuery("show table t next_row_id").Check(testkit.Rows(
		"auto_inc_force t a 1 _TIDB_ROWID",
		"auto_inc_force t a 2 AUTO_INCREMENT",
	))

	tk.MustExec("insert into t(b) values (2);")
	tk.MustQuery("select a, b from t;").Check(testkit.Rows("1 1", "2 2"))
	tk.MustExec("drop table if exists t;")

	// Rebase auto_random.
	tk.MustExec("create table t (a bigint primary key auto_random(5)) AUTO_ID_CACHE 1")
	tk.MustExec("insert into t values ();")
	tk.MustExec("set @@allow_auto_random_explicit_insert = true")
	tk.MustExec("insert into t values (100000000);")
	tk.MustExec("delete from t where a = 100000000;")
	require.Greater(t, getNextGlobalID(), uint64(100000000))
	// Cannot set next global ID to 0.
	tk.MustGetErrCode("alter table t force auto_random_base = 0;", errno.ErrAutoincReadFailed)
	tk.MustExec("alter table t force auto_random_base = 2;")
	require.Equal(t, uint64(2), getNextGlobalID())
	tk.MustExec("insert into t values ();")
	tk.MustQuery("select (a & 3) from t order by 1;").Check(testkit.Rows("1", "2"))
	tk.MustExec("drop table if exists t;")

	// Change next global ID.
	tk.MustExec("create table t (a bigint primary key auto_increment) AUTO_ID_CACHE 1")
	tk.MustExec("insert into t values (1);")
	bases := []uint64{1, 65535, 10, math.MaxUint64, math.MaxInt64 + 1, 1, math.MaxUint64, math.MaxInt64, 2}
	lastBase := fmt.Sprintf("%d", bases[len(bases)-1])
	for _, b := range bases {
		fmt.Println("execute alter table force increment to ==", b)
		tk.MustExec(fmt.Sprintf("alter table t force auto_increment = %d;", b))
		tk.MustQuery("show table t next_row_id").Check(testkit.Rows(
			"auto_inc_force t a 1 _TIDB_ROWID",
			fmt.Sprintf("auto_inc_force t a %d AUTO_INCREMENT", b),
		))
	}
	tk.MustExec("insert into t values ();")
	tk.MustQuery("select a from t;").Check(testkit.Rows("1", lastBase))
	// Force alter unsigned int auto_increment column.
	tk.MustExec("drop table if exists t;")
	tk.MustExec("create table t (a bigint unsigned primary key auto_increment) AUTO_ID_CACHE 1")
	for _, b := range bases {
		tk.MustExec(fmt.Sprintf("alter table t force auto_increment = %d;", b))
		tk.MustQuery("show table t next_row_id").Check(testkit.Rows(
			"auto_inc_force t a 1 _TIDB_ROWID",
			fmt.Sprintf("auto_inc_force t a %d AUTO_INCREMENT", b),
		))
		tk.MustExec("insert into t values ();")
		tk.MustQuery("select a from t;").Check(testkit.Rows(fmt.Sprintf("%d", b)))
		tk.MustExec("delete from t;")
	}
	tk.MustExec("drop table if exists t;")

	// Force alter with @@auto_increment_increment and @@auto_increment_offset.
	tk.MustExec("create table t(a int key auto_increment) AUTO_ID_CACHE 1")
	tk.MustExec("set @@auto_increment_offset=2;")
	tk.MustExec("set @@auto_increment_increment = 11;")
	tk.MustExec("insert into t values (500);")
	tk.MustExec("alter table t force auto_increment=100;")
	tk.MustExec("insert into t values (), ();")
	tk.MustQuery("select * from t;").Check(testkit.Rows("101", "112", "500"))
	tk.MustQuery("select * from t order by a;").Check(testkit.Rows("101", "112", "500"))
	tk.MustExec("drop table if exists t;")

	// Check for warning in case we can't set the auto_increment to the desired value
	tk.MustExec("create table t(a int primary key auto_increment) AUTO_ID_CACHE 1")
	tk.MustExec("insert into t values (200)")
	tk.MustQuery("show create table t").Check(testkit.Rows(
		"t CREATE TABLE `t` (\n" +
			"  `a` int(11) NOT NULL AUTO_INCREMENT,\n" +
			"  PRIMARY KEY (`a`) /*T![clustered_index] CLUSTERED */\n" +
			") ENGINE=InnoDB DEFAULT CHARSET=utf8mb4 COLLATE=utf8mb4_bin AUTO_INCREMENT=201 /*T![auto_id_cache] AUTO_ID_CACHE=1 */"))
	tk.MustExec("alter table t auto_increment=100;")
	tk.MustQuery("show warnings").Check(testkit.Rows("Warning 1105 Can't reset AUTO_INCREMENT to 100 without FORCE option, using 201 instead"))
	tk.MustExec("insert into t values ()")
	tk.MustQuery("select * from t").Check(testkit.Rows("200", "211"))
	tk.MustQuery("show create table t").Check(testkit.Rows(
		"t CREATE TABLE `t` (\n" +
			"  `a` int(11) NOT NULL AUTO_INCREMENT,\n" +
			"  PRIMARY KEY (`a`) /*T![clustered_index] CLUSTERED */\n" +
			") ENGINE=InnoDB DEFAULT CHARSET=utf8mb4 COLLATE=utf8mb4_bin AUTO_INCREMENT=212 /*T![auto_id_cache] AUTO_ID_CACHE=1 */"))
	tk.MustExec("drop table t")
}

func TestIssue20490(t *testing.T) {
	store := testkit.CreateMockStore(t, mockstore.WithDDLChecker())

	tk := testkit.NewTestKit(t, store)
	tk.MustExec("use test;")
	tk.MustExec("create table issue20490 (a int);")
	tk.MustExec("insert into issue20490(a) values(1);")
	tk.MustExec("alter table issue20490 add b int not null default 1;")
	tk.MustExec("insert into issue20490(a) values(2);")
	tk.MustExec("alter table issue20490 modify b int null;")
	tk.MustExec("insert into issue20490(a) values(3);")

	tk.MustQuery("select b from issue20490 order by a;").Check(testkit.Rows("1", "1", "<nil>"))
}

func TestIssue20741WithEnumField(t *testing.T) {
	store := testkit.CreateMockStore(t, mockstore.WithDDLChecker())

	tk := testkit.NewTestKit(t, store)
	tk.MustExec("use test")
	tk.MustExec("drop table if exists issue20741")
	tk.MustExec("create table issue20741(id int primary key, c int)")
	tk.MustExec("insert into issue20741(id, c) values(1, 2), (2, 2)")
	tk.MustExec("alter table issue20741 add column cc enum('a', 'b', 'c', 'd') not null")
	tk.MustExec("update issue20741 set c=2 where id=1")
	tk.MustQuery("select * from issue20741").Check(testkit.Rows("1 2 a", "2 2 a"))
	tk.MustQuery("select * from issue20741 where cc = 0").Check(testkit.Rows())
	tk.MustQuery("select * from issue20741 where cc = 1").Check(testkit.Rows("1 2 a", "2 2 a"))
}

// TestDefaultValueIsLatin1 for issue #18977
func TestEnumAndSetDefaultValue(t *testing.T) {
	store := testkit.CreateMockStore(t, mockstore.WithDDLChecker())

	tk := testkit.NewTestKit(t, store)
	tk.MustExec("use test")
	tk.MustExec("drop table if exists t")
	defer tk.MustExec("drop table if exists t")
	tk.MustExec("create table t (a enum(0x61, 'b') not null default 0x61, b set(0x61, 'b') not null default 0x61) character set latin1")
	tbl := external.GetTableByName(t, tk, "test", "t")
	require.Equal(t, "a", tbl.Meta().Columns[0].DefaultValue)
	require.Equal(t, "a", tbl.Meta().Columns[1].DefaultValue)

	tk.MustExec("drop table t")
	tk.MustExec("create table t (a enum(0x61, 'b') not null default 0x61, b set(0x61, 'b') not null default 0x61) character set utf8mb4")
	tbl = external.GetTableByName(t, tk, "test", "t")
	require.Equal(t, "a", tbl.Meta().Columns[0].DefaultValue)
	require.Equal(t, "a", tbl.Meta().Columns[1].DefaultValue)
}

func TestDuplicateErrorMessage(t *testing.T) {
	defer collate.SetNewCollationEnabledForTest(true)
	store := testkit.CreateMockStore(t)
	tk := testkit.NewTestKit(t, store)
	tk.MustExec("use test")

	type testdata struct {
		types  []string
		values []string
	}
	tests := []testdata{
		{[]string{"int"}, []string{"1"}},
		{[]string{"datetime"}, []string{"'2020-01-01 00:00:00'"}},
		{[]string{"varchar(10)"}, []string{"'qwe'"}},
		{[]string{"enum('r', 'g', 'b')"}, []string{"'r'"}},
		{[]string{"int", "datetime", "varchar(10)", "enum('r', 'g', 'b')"}, []string{"1", "'2020-01-01 00:00:00'", "'qwe'", "'r'"}},
	}

	for _, newCollate := range []bool{false, true} {
		collate.SetNewCollationEnabledForTest(newCollate)
		for _, globalIndex := range []bool{false, true} {
			tk.MustExec(fmt.Sprintf("set tidb_enable_global_index=%t", globalIndex))
			for _, clusteredIndex := range []variable.ClusteredIndexDefMode{variable.ClusteredIndexDefModeOn, variable.ClusteredIndexDefModeOff, variable.ClusteredIndexDefModeIntOnly} {
				tk.Session().GetSessionVars().EnableClusteredIndex = clusteredIndex
				for _, t := range tests {
					tk.MustExec("drop table if exists t;")
					fields := make([]string, len(t.types))

					for i, tp := range t.types {
						fields[i] = fmt.Sprintf("a%d %s", i, tp)
					}
					tk.MustExec("create table t (id1 int, id2 varchar(10), " + strings.Join(fields, ",") + ",primary key(id1, id2)) " +
						"collate utf8mb4_general_ci " +
						"partition by range (id1) (partition p1 values less than (2), partition p2 values less than (maxvalue))")

					vals := strings.Join(t.values, ",")
					tk.MustExec(fmt.Sprintf("insert into t values (1, 'asd', %s), (1, 'dsa', %s)", vals, vals))
					for i := range t.types {
						fields[i] = fmt.Sprintf("a%d", i)
					}
					index := strings.Join(fields, ",")
					for i, val := range t.values {
						fields[i] = strings.Replace(val, "'", "", -1)
					}
					tk.MustGetErrMsg("alter table t add unique index t_idx(id1,"+index+")",
						fmt.Sprintf("[kv:1062]Duplicate entry '1-%s' for key 't.t_idx'", strings.Join(fields, "-")))
				}
			}
			tk.MustExec("set tidb_enable_global_index=default")
		}
	}
}

func TestIssue22028(t *testing.T) {
	store := testkit.CreateMockStore(t, mockstore.WithDDLChecker())

	tk := testkit.NewTestKit(t, store)
	tk.MustExec("use test")
	tk.MustExec("drop table if exists t;")
	_, err := tk.Exec("create table t(a double(0, 0));")
	require.Equal(t, "[types:1439]Display width out of range for column 'a' (max = 255)", err.Error())

	tk.MustExec("drop table if exists t;")
	tk.MustExec("create table t(a double);")
	tk.MustGetErrMsg("ALTER TABLE t MODIFY COLUMN a DOUBLE(0,0);", "[types:1439]Display width out of range for column 'a' (max = 255)")
}

func TestCreateTemporaryTable(t *testing.T) {
	store := testkit.CreateMockStore(t)
	tk := testkit.NewTestKit(t, store)
	tk.MustExec("use test")
	tk.MustExec("drop table if exists t;")

	// Grammar error.
	tk.MustGetErrCode("create global temporary table t(a double(0, 0))", errno.ErrParse)
	tk.MustGetErrCode("create temporary table t(id int) on commit delete rows", errno.ErrParse)
	tk.MustGetErrCode("create temporary table t(id int) on commit preserve rows", errno.ErrParse)
	tk.MustGetErrCode("create table t(id int) on commit delete rows", errno.ErrParse)
	tk.MustGetErrCode("create table t(id int) on commit preserve rows", errno.ErrParse)

	// Not support yet.
	tk.MustGetErrCode("create global temporary table t (id int) on commit preserve rows", errno.ErrUnsupportedDDLOperation)

	// Engine type can be anyone, see https://github.com/pingcap/tidb/issues/28541.
	tk.MustExec("drop table if exists tengine")
	tk.MustExec("create global temporary table tengine (id int) engine = 'innodb' on commit delete rows")
	tk.MustExec("drop table if exists tengine")
	tk.MustExec("create global temporary table tengine (id int) engine = 'memory' on commit delete rows")
	tk.MustExec("drop table if exists tengine")
	tk.MustExec("create global temporary table tengine (id int) engine = 'myisam' on commit delete rows")
	tk.MustExec("drop table if exists tengine")
	tk.MustExec("create temporary table tengine (id int) engine = 'innodb'")
	tk.MustExec("drop table if exists tengine")
	tk.MustExec("create temporary table tengine (id int) engine = 'memory'")
	tk.MustExec("drop table if exists tengine")
	tk.MustExec("create temporary table tengine (id int) engine = 'myisam'")
	tk.MustExec("drop table if exists tengine")

	// Create local temporary table.
	tk.MustExec("create database tmp_db")
	tk.MustExec("use tmp_db")
	tk.MustExec("create temporary table t1 (id int)")
	// Create a normal table with the same name is ok.
	tk.MustExec("create table t1 (id int)")
	tk.MustExec("create temporary table tmp_db.t2 (id int)")
	tk.MustQuery("select * from t1") // No error
	tk.MustExec("drop database tmp_db")
	err := tk.ExecToErr("select * from t1")
	require.Error(t, err)
	// In MySQL, drop DB does not really drop the table, it's back!
	tk.MustExec("create database tmp_db")
	tk.MustExec("use tmp_db")
	tk.MustQuery("select * from t1") // No error

	// When local temporary table overlap the normal table, it takes a higher priority.
	tk.MustExec("create table overlap (id int)")
	tk.MustExec("create temporary table overlap (a int, b int)")
	err = tk.ExecToErr("insert into overlap values (1)") // column not match
	require.Error(t, err)
	tk.MustExec("insert into overlap values (1, 1)")

	// Check create local temporary table does not auto commit the transaction.
	// Normal DDL implies a commit, but create temporary does not.
	tk.MustExec("create table check_data (id int)")
	tk.MustExec("begin")
	tk.MustExec("insert into check_data values (1)")
	tk.MustExec("create temporary table a_local_temp_table (id int)")
	// Although "begin" take a infoschema snapshot, local temporary table inside txn should be always visible.
	tk.MustExec("show create table tmp_db.a_local_temp_table")
	tk.MustExec("rollback")
	tk.MustQuery("select * from check_data").Check(testkit.Rows())

	// Check create temporary table for if not exists
	tk.MustExec("create temporary table b_local_temp_table (id int)")
	err = tk.ExecToErr("create temporary table b_local_temp_table (id int)")
	require.True(t, infoschema.ErrTableExists.Equal(err))
	tk.MustExec("create temporary table if not exists b_local_temp_table (id int)")

	// Stale read see the local temporary table but can't read on it.
	tk.MustExec("START TRANSACTION READ ONLY AS OF TIMESTAMP NOW(3)")
	tk.MustGetErrMsg("select * from overlap", "can not stale read temporary table")
	tk.MustExec("rollback")

	// For mocktikv, safe point is not initialized, we manually insert it for snapshot to use.
	safePointName := "tikv_gc_safe_point"
	safePointValue := "20060102-15:04:05 -0700"
	safePointComment := "All versions after safe point can be accessed. (DO NOT EDIT)"
	updateSafePoint := fmt.Sprintf(`INSERT INTO mysql.tidb VALUES ('%[1]s', '%[2]s', '%[3]s')
	ON DUPLICATE KEY
	UPDATE variable_value = '%[2]s', comment = '%[3]s'`, safePointName, safePointValue, safePointComment)
	tk.MustExec(updateSafePoint)
}

func TestAccessLocalTmpTableAfterDropDB(t *testing.T) {
	store := testkit.CreateMockStore(t)
	tk := testkit.NewTestKit(t, store)
	tk.MustExec("create database if not exists tmpdb")
	tk.MustExec("create temporary table tmpdb.tmp(id int)")
	tk.MustExec("drop database tmpdb")

	tests := []struct {
		sql         string
		errcode     int
		result      []string
		queryResult []string
	}{
		{
			sql:    "insert into tmpdb.tmp values(1)",
			result: []string{"1"},
		},
		{
			sql:         "select * from tmpdb.tmp t1 join tmpdb.tmp t2 where t1.id=t2.id",
			queryResult: []string{"1 1"},
		},
		{
			sql:         "select (select id from tmpdb.tmp) id1, t1.id id2 from (select * from tmpdb.tmp) t1 where t1.id=1",
			queryResult: []string{"1 1"},
		},
		{
			sql:    "update tmpdb.tmp set id=2 where id=1",
			result: []string{"2"},
		},
		{
			sql:    "delete from tmpdb.tmp where id=2",
			result: []string{},
		},
		{
			sql:    "insert into tmpdb.tmp select 1 from dual",
			result: []string{"1"},
		},
		{
			sql:    "update tmpdb.tmp t1, tmpdb.tmp t2 set t1.id=2 where t1.id=t2.id",
			result: []string{"2"},
		},
		{
			sql:    "delete t1 from tmpdb.tmp t1 join tmpdb.tmp t2 where t1.id=t2.id",
			result: []string{},
		},
		{
			sql:     "admin check table tmpdb.tmp",
			errcode: errno.ErrOptOnTemporaryTable,
		},
		{
			sql:     "alter table tmpdb.tmp add column name char(10)",
			errcode: errno.ErrUnsupportedDDLOperation,
		},
	}

	executeTests := func() {
		tk.MustExec("truncate table tmpdb.tmp")
		for _, test := range tests {
			switch {
			case test.errcode != 0:
				tk.MustGetErrCode(test.sql, test.errcode)
			case test.queryResult != nil:
				tk.MustQuery(test.sql).Check(testkit.Rows(test.queryResult...))
			case test.result != nil:
				tk.MustExec(test.sql)
				tk.MustQuery("select * from tmpdb.tmp").Check(testkit.Rows(test.result...))
			default:
				tk.MustExec(test.sql)
			}
		}
	}

	executeTests()

	// Create the database again.
	tk.MustExec("create database tmpdb")
	executeTests()

	// Create another table in the database and drop the database again.
	tk.MustExec("create temporary table tmpdb.tmp2(id int)")
	tk.MustExec("drop database tmpdb")
	executeTests()
}

func TestAvoidCreateViewOnLocalTemporaryTable(t *testing.T) {
	store := testkit.CreateMockStore(t)
	tk := testkit.NewTestKit(t, store)
	tk.MustExec("use test")

	tk.Session().Auth(&auth.UserIdentity{Username: "root", Hostname: "localhost", CurrentUser: true, AuthUsername: "root", AuthHostname: "%"}, nil, []byte("012345678901234567890"), nil)
	tk.MustExec("drop table if exists tt0")
	tk.MustExec("drop table if exists tt1")
	tk.MustExec("drop table if exists tt2")

	tk.MustExec("create table tt0 (a int, b int)")
	tk.MustExec("create view v0 as select * from tt0")
	tk.MustExec("create temporary table tt1 (a int, b int)")
	tk.MustExec("create temporary table tt2 (c int, d int)")

	checkCreateView := func() {
		err := tk.ExecToErr("create view v1 as select * from tt1")
		require.True(t, plannererrors.ErrViewSelectTemporaryTable.Equal(err))
		tk.MustGetErrMsg("select * from v1", "[schema:1146]Table 'test.v1' doesn't exist")

		err = tk.ExecToErr("create view v1 as select * from (select * from tt1) as tt")
		require.True(t, plannererrors.ErrViewSelectTemporaryTable.Equal(err))
		tk.MustGetErrMsg("select * from v1", "[schema:1146]Table 'test.v1' doesn't exist")

		err = tk.ExecToErr("create view v2 as select * from tt0 union select * from tt1")
		require.True(t, plannererrors.ErrViewSelectTemporaryTable.Equal(err))
		err = tk.ExecToErr("select * from v2")
		require.Error(t, err)
		require.Equal(t, "[schema:1146]Table 'test.v2' doesn't exist", err.Error())

		err = tk.ExecToErr("create view v3 as select * from tt0, tt1 where tt0.a = tt1.a")
		require.True(t, plannererrors.ErrViewSelectTemporaryTable.Equal(err))
		err = tk.ExecToErr("select * from v3")
		require.Error(t, err)
		require.Equal(t, "[schema:1146]Table 'test.v3' doesn't exist", err.Error())

		err = tk.ExecToErr("create view v4 as select a, (select count(1) from tt1 where tt1.a = tt0.a) as tt1a from tt0")
		require.True(t, plannererrors.ErrViewSelectTemporaryTable.Equal(err))
		tk.MustGetErrMsg("select * from v4", "[schema:1146]Table 'test.v4' doesn't exist")

		err = tk.ExecToErr("create view v5 as select a, (select count(1) from tt1 where tt1.a = 1) as tt1a from tt0")
		require.True(t, plannererrors.ErrViewSelectTemporaryTable.Equal(err))
		tk.MustGetErrMsg("select * from v5", "[schema:1146]Table 'test.v5' doesn't exist")

		err = tk.ExecToErr("create view v6 as select * from tt0 where tt0.a=(select max(tt1.b) from tt1)")
		require.True(t, plannererrors.ErrViewSelectTemporaryTable.Equal(err))
		tk.MustGetErrMsg("select * from v6", "[schema:1146]Table 'test.v6' doesn't exist")

		err = tk.ExecToErr("create view v7 as select * from tt0 where tt0.b=(select max(tt1.b) from tt1 where tt0.a=tt1.a)")
		require.True(t, plannererrors.ErrViewSelectTemporaryTable.Equal(err))
		tk.MustGetErrMsg("select * from v7", "[schema:1146]Table 'test.v7' doesn't exist")

		err = tk.ExecToErr("create or replace view v0 as select * from tt1")
		require.True(t, plannererrors.ErrViewSelectTemporaryTable.Equal(err))
	}

	checkCreateView()
	tk.MustExec("create temporary table tt0 (a int, b int)")
	tk.MustExec("create table tt1 (a int, b int)")
	tk.MustExec("create table tt2 (c int, d int)")
	tk.MustExec("create view vv as select * from v0")
	checkCreateView()
}

func TestDropTemporaryTable(t *testing.T) {
	config.UpdateGlobal(func(conf *config.Config) {
		conf.Instance.SlowThreshold = 10000
		conf.TiKVClient.AsyncCommit.SafeWindow = 0
		conf.TiKVClient.AsyncCommit.AllowedClockDrift = 0
		conf.Experimental.AllowsExpressionIndex = true
	})
	store := testkit.CreateMockStore(t)
	tk := testkit.NewTestKit(t, store)
	tk.MustExec("use test")

	// Check drop temporary table(include meta data and real data.
	tk.MustExec("create temporary table if not exists b_local_temp_table (id int)")
	tk.MustQuery("select * from b_local_temp_table").Check(testkit.Rows())
	tk.MustExec("drop table b_local_temp_table")
	tk.MustGetErrMsg("select * from b_local_temp_table", "[schema:1146]Table 'test.b_local_temp_table' doesn't exist")
	// TODO: test drop real data

	// Check if we have a normal and local temporary table in the same db with the same name,
	// local temporary table should be dropped instead of the normal table.
	tk.MustExec("drop table if exists b_table_local_and_normal")
	tk.MustExec("create table if not exists b_table_local_and_normal (id int)")
	tk.MustExec("create temporary table if not exists b_table_local_and_normal (id int)")
	tk.MustQuery("select * from b_table_local_and_normal").Check(testkit.Rows())
	tk.MustExec("drop table b_table_local_and_normal")
	sequenceTable := external.GetTableByName(t, tk, "test", "b_table_local_and_normal")
	require.Equal(t, model.TempTableNone, sequenceTable.Meta().TempTableType)
	tk.MustExec("drop table if exists b_table_local_and_normal")
	tk.MustGetErrMsg("select * from b_table_local_and_normal", "[schema:1146]Table 'test.b_table_local_and_normal' doesn't exist")

	// Check dropping local temporary tables should not commit current transaction implicitly.
	tk.MustExec("drop table if exists check_data_normal_table")
	tk.MustExec("create table check_data_normal_table (id int)")
	defer tk.MustExec("drop table if exists check_data_normal_table")
	tk.MustExec("begin")
	tk.MustExec("insert into check_data_normal_table values (1)")
	tk.MustExec("create temporary table a_local_temp_table (id int)")
	tk.MustExec("create temporary table a_local_temp_table_1 (id int)")
	tk.MustExec("create temporary table a_local_temp_table_2 (id int)")
	tk.MustExec("show create table a_local_temp_table")
	tk.MustExec("show create table a_local_temp_table_1")
	tk.MustExec("show create table a_local_temp_table_2")
	tk.MustExec("drop table a_local_temp_table, a_local_temp_table_1, a_local_temp_table_2")
	tk.MustExec("rollback")
	tk.MustQuery("select * from check_data_normal_table").Check(testkit.Rows())

	// Check dropping local temporary and normal tables should commit current transaction implicitly.
	tk.MustExec("drop table if exists check_data_normal_table_1")
	tk.MustExec("create table check_data_normal_table_1 (id int)")
	defer tk.MustExec("drop table if exists check_data_normal_table_1")
	tk.MustExec("begin")
	tk.MustExec("insert into check_data_normal_table_1 values (1)")
	tk.MustExec("create temporary table a_local_temp_table (id int)")
	tk.MustExec("create temporary table a_local_temp_table_1 (id int)")
	tk.MustExec("create temporary table a_local_temp_table_2 (id int)")
	tk.MustExec("drop table if exists a_normal_table")
	tk.MustExec("create table a_normal_table (id int)")
	defer tk.MustExec("drop table if exists a_normal_table")
	tk.MustExec("show create table a_local_temp_table")
	tk.MustExec("show create table a_local_temp_table_1")
	tk.MustExec("show create table a_local_temp_table_2")
	tk.MustExec("show create table a_normal_table")
	tk.MustExec("drop table a_local_temp_table, a_local_temp_table_1, a_local_temp_table_2, a_normal_table")
	tk.MustExec("rollback")
	tk.MustQuery("select * from check_data_normal_table_1").Check(testkit.Rows("1"))

	// Check drop not exists table.
	tk.MustExec("create temporary table a_local_temp_table_3 (id int)")
	tk.MustExec("create temporary table a_local_temp_table_4 (id int)")
	tk.MustExec("create temporary table a_local_temp_table_5 (id int)")
	tk.MustExec("drop table if exists a_normal_table_2")
	tk.MustExec("create table a_normal_table_2 (id int)")
	defer tk.MustExec("drop table if exists a_normal_table_2")
	tk.MustGetErrMsg("drop table a_local_temp_table_3, a_local_temp_table_4, a_local_temp_table_5, a_normal_table_2, a_local_temp_table_6", "[schema:1051]Unknown table 'test.a_local_temp_table_6'")

	tk.MustExec("drop table if exists check_data_normal_table_3")
	tk.MustExec("create table check_data_normal_table_3 (id int)")
	defer tk.MustExec("drop table if exists check_data_normal_table_3")
	tk.MustExec("create temporary table a_local_temp_table_6 (id int)")
	tk.MustGetErrMsg("drop table check_data_normal_table_3, check_data_normal_table_7, a_local_temp_table_6", "[schema:1051]Unknown table 'test.check_data_normal_table_7'")

	// Check filter out data from removed local temp tables
	tk.MustExec("create temporary table a_local_temp_table_7 (id int)")
	ctx := tk.Session()
	require.Nil(t, sessiontxn.NewTxn(context.Background(), ctx))
	_, err := ctx.Txn(true)
	require.NoError(t, err)
	sessionVars := tk.Session().GetSessionVars()
	sessVarsTempTable := sessionVars.LocalTemporaryTables
	localTemporaryTable := sessVarsTempTable.(*infoschema.SessionTables)
	tbl, exist := localTemporaryTable.TableByName(model.NewCIStr("test"), model.NewCIStr("a_local_temp_table_7"))
	require.True(t, exist)
	tblInfo := tbl.Meta()
	tablePrefix := tablecodec.EncodeTablePrefix(tblInfo.ID)
	endTablePrefix := tablecodec.EncodeTablePrefix(tblInfo.ID + 1)

	tk.MustExec("insert into a_local_temp_table_7 values (0)")
	tk.MustExec("insert into a_local_temp_table_7 values (2)")
	tk.MustExec("begin")
	tk.MustExec("insert into a_local_temp_table_7 values (1)")
	tk.MustExec("drop table if exists a_local_temp_table_7")
	tk.MustExec("commit")

	tk.MustGetErrMsg("select * from a_local_temp_table_7", "[schema:1146]Table 'test.a_local_temp_table_7' doesn't exist")
	memData := sessionVars.TemporaryTableData
	iter, err := memData.Iter(tablePrefix, endTablePrefix)
	require.NoError(t, err)
	for iter.Valid() {
		key := iter.Key()
		if !bytes.HasPrefix(key, tablePrefix) {
			break
		}
		value := iter.Value()
		require.Equal(t, 0, len(value))
		_ = iter.Next()
	}
	require.False(t, iter.Valid())

	// Check drop not exists table in transaction.
	tk.MustExec("begin")
	tk.MustExec("create temporary table a_local_temp_table_8 (id int)")
	tk.MustGetErrMsg("drop table a_local_temp_table_8, a_local_temp_table_9_not_exist", "[schema:1051]Unknown table 'test.a_local_temp_table_9_not_exist'")
	tk.MustQuery("select * from a_local_temp_table_8").Check(testkit.Rows())
}

func TestTruncateLocalTemporaryTable(t *testing.T) {
	store := testkit.CreateMockStore(t)
	tk := testkit.NewTestKit(t, store)
	tk.MustExec("use test")

	tk.MustExec("drop table if exists t1, tn")
	tk.MustExec("create table t1 (id int)")
	tk.MustExec("create table tn (id int)")
	tk.MustExec("insert into t1 values(10), (11), (12)")
	tk.MustExec("create temporary table t1 (id int primary key auto_increment)")
	tk.MustExec("create temporary table t2 (id int primary key)")
	tk.MustExec("create database if not exists testt")
	tk.MustExec("create temporary table testt.t2 (id int)")

	// truncate table out of txn
	tk.MustExec("insert into t1 values(1), (2), (3)")
	tk.MustExec("insert into t2 values(4), (5), (6)")
	tk.MustExec("insert into testt.t2 values(7), (8), (9)")
	tk.MustExec("truncate table t1")
	tk.MustQuery("select * from t1").Check(testkit.Rows())
	tk.MustExec("insert into t1 values()")
	// auto_increment will be reset for truncate
	tk.MustQuery("select * from t1").Check(testkit.Rows("1"))
	tk.MustQuery("select * from t2").Check(testkit.Rows("4", "5", "6"))
	tk.MustExec("truncate table t2")
	tk.MustQuery("select * from t2").Check(testkit.Rows())
	tk.MustQuery("select * from testt.t2").Check(testkit.Rows("7", "8", "9"))
	tk.MustExec("drop table t1")
	tk.MustQuery("select * from t1").Check(testkit.Rows("10", "11", "12"))
	tk.MustExec("create temporary table t1 (id int primary key auto_increment)")

	// truncate table with format dbName.tableName
	tk.MustExec("insert into t2 values(4), (5), (6)")
	tk.MustExec("insert into testt.t2 values(7), (8), (9)")
	tk.MustExec("truncate table testt.t2")
	tk.MustQuery("select * from testt.t2").Check(testkit.Rows())
	tk.MustQuery("select * from t2").Check(testkit.Rows("4", "5", "6"))
	tk.MustExec("truncate table test.t2")
	tk.MustQuery("select * from t2").Check(testkit.Rows())

	// truncate table in txn
	tk.MustExec("insert into t1 values(1), (2), (3)")
	tk.MustExec("insert into t2 values(4), (5), (6)")
	tk.MustExec("begin")
	tk.MustExec("insert into t1 values(11), (12)")
	tk.MustExec("insert into t2 values(24), (25)")
	tk.MustExec("delete from t1 where id=2")
	tk.MustExec("delete from t2 where id=4")
	tk.MustExec("truncate table t1")
	tk.MustQuery("select * from t1").Check(testkit.Rows())
	tk.MustExec("insert into t1 values()")
	// auto_increment will be reset for truncate
	tk.MustQuery("select * from t1").Check(testkit.Rows("1"))
	tk.MustQuery("select * from t2").Check(testkit.Rows("5", "6", "24", "25"))

	// since transaction already committed by truncate, so query after rollback will get same result
	tk.MustExec("rollback")
	tk.MustQuery("select * from t1").Check(testkit.Rows("1"))
	tk.MustQuery("select * from t2").Check(testkit.Rows("5", "6", "24", "25"))

	// truncate a temporary table will not effect the normal table with the same name
	tk.MustExec("drop table t1")
	tk.MustQuery("select * from t1").Check(testkit.Rows("10", "11", "12"))
	tk.MustExec("create temporary table t1 (id int primary key auto_increment)")

	// truncate temporary table will clear session data
	localTemporaryTables := tk.Session().GetSessionVars().LocalTemporaryTables.(*infoschema.SessionTables)
	tb1, exist := localTemporaryTables.TableByName(model.NewCIStr("test"), model.NewCIStr("t1"))
	tbl1Info := tb1.Meta()
	tablePrefix := tablecodec.EncodeTablePrefix(tbl1Info.ID)
	endTablePrefix := tablecodec.EncodeTablePrefix(tbl1Info.ID + 1)
	require.True(t, exist)
	tk.MustExec("insert into t1 values(1), (2), (3)")
	tk.MustExec("begin")
	tk.MustExec("insert into t1 values(5), (6), (7)")
	tk.MustExec("truncate table t1")
	iter, err := tk.Session().GetSessionVars().TemporaryTableData.Iter(tablePrefix, endTablePrefix)
	require.NoError(t, err)
	for iter.Valid() {
		key := iter.Key()
		if !bytes.HasPrefix(key, tablePrefix) {
			break
		}
		value := iter.Value()
		require.Equal(t, 0, len(value))
		_ = iter.Next()
	}
	require.False(t, iter.Valid())

	// truncate after drop database should be successful
	tk.MustExec("create temporary table testt.t3 (id int)")
	tk.MustExec("insert into testt.t3 values(1)")
	tk.MustExec("drop database testt")
	tk.MustExec("truncate table testt.t3")
	tk.MustQuery("select * from testt.t3").Check(testkit.Rows())
}

func TestIssue29282(t *testing.T) {
	store := testkit.CreateMockStore(t)
	tk := testkit.NewTestKit(t, store)
	tk1 := testkit.NewTestKit(t, store)
	tk.MustExec("use test")
	tk.MustExec("drop table if exists issue29828_t")
	tk.MustExec("create table issue29828_t (id int)")
	tk.MustExec("create temporary table issue29828_tmp(id int);")
	tk.MustExec("insert into issue29828_tmp values(1)")
	tk.MustExec("prepare stmt from 'insert into issue29828_t select * from issue29828_tmp';")
	tk.MustExec("execute stmt")
	tk.MustQuery("select *from issue29828_t").Check(testkit.Rows("1"))

	tk.MustExec("create temporary table issue29828_tmp1(id int);")
	tk.MustExec("insert into issue29828_tmp1 values(1)")
	tk.MustExec("begin pessimistic")
	tk.MustExec("prepare stmt1 from 'select * from issue29828_t for update union select * from issue29828_tmp1';")
	tk.MustQuery("execute stmt1").Check(testkit.Rows("1"))
	ch := make(chan struct{}, 1)
	tk1.MustExec("use test")
	tk1.MustExec("begin pessimistic")
	go func() {
		// This query should block.
		tk1.MustQuery("select * from issue29828_t where id = 1 for update;").Check(testkit.Rows("1"))
		ch <- struct{}{}
		tk1.MustExec("rollback")
	}()

	select {
	case <-time.After(100 * time.Millisecond):
		// Expected, query blocked, not finish within 100ms.
		tk.MustExec("rollback")
	case <-ch:
		// Unexpected, test fail.
		t.Fail()
	}

	// Wait the background query rollback
	select {
	case <-time.After(100 * time.Millisecond):
		t.Fail()
	case <-ch:
	}
}

// See https://github.com/pingcap/tidb/issues/29327
func TestEnumDefaultValue(t *testing.T) {
	store := testkit.CreateMockStore(t, mockstore.WithDDLChecker())

	tk := testkit.NewTestKit(t, store)
	tk.MustExec("use test")
	tk.MustExec("drop table if exists t1;")
	tk.MustExec("CREATE TABLE `t1` (   `a` enum('','a','b') NOT NULL DEFAULT 'b' ) ENGINE=InnoDB DEFAULT CHARSET=utf8mb4 COLLATE=utf8mb4_general_ci;")
	tk.MustQuery("show create table t1").Check(testkit.Rows("t1 CREATE TABLE `t1` (\n" +
		"  `a` enum('','a','b') COLLATE utf8mb4_general_ci NOT NULL DEFAULT 'b'\n" +
		") ENGINE=InnoDB DEFAULT CHARSET=utf8mb4 COLLATE=utf8mb4_general_ci"))
	tk.MustExec("drop table if exists t1;")
	tk.MustExec("CREATE TABLE `t1` (   `a` enum('','a','b') NOT NULL DEFAULT 'b ' ) ENGINE=InnoDB DEFAULT CHARSET=utf8mb4 COLLATE=utf8mb4_general_ci;")
	tk.MustQuery("show create table t1").Check(testkit.Rows("t1 CREATE TABLE `t1` (\n" +
		"  `a` enum('','a','b') COLLATE utf8mb4_general_ci NOT NULL DEFAULT 'b'\n" +
		") ENGINE=InnoDB DEFAULT CHARSET=utf8mb4 COLLATE=utf8mb4_general_ci"))
}

func TestDDLLastInfo(t *testing.T) {
	store := testkit.CreateMockStore(t)

	tk := testkit.NewTestKit(t, store)
	tk.MustExec(`use test;`)
	tk.MustQuery("select json_extract(@@tidb_last_ddl_info, '$.query'), json_extract(@@tidb_last_ddl_info, '$.seq_num')").Check(testkit.Rows("\"\" 0"))
	tk.MustExec("create table t(a int)")
	firstSequence := 0
	res := tk.MustQuery("select json_extract(@@tidb_last_ddl_info, '$.query'), json_extract(@@tidb_last_ddl_info, '$.seq_num')")
	require.Len(t, res.Rows(), 1)
	require.Equal(t, "\"create table t(a int)\"", res.Rows()[0][0])
	var err error
	firstSequence, err = strconv.Atoi(fmt.Sprintf("%v", res.Rows()[0][1]))
	require.NoError(t, err)

	tk2 := testkit.NewTestKit(t, store)
	tk2.MustExec(`use test;`)
	tk.MustExec("create table t2(a int)")
	tk.MustQuery("select json_extract(@@tidb_last_ddl_info, '$.query'), json_extract(@@tidb_last_ddl_info, '$.seq_num')").Check(testkit.Rows(fmt.Sprintf("\"create table t2(a int)\" %d", firstSequence+1)))

	tk.MustExec("drop table t, t2")
	tk.MustQuery("select json_extract(@@tidb_last_ddl_info, '$.query'), json_extract(@@tidb_last_ddl_info, '$.seq_num')").Check(testkit.Rows(fmt.Sprintf("\"drop table t, t2\" %d", firstSequence+3)))
}

func TestDefaultCollationForUTF8MB4(t *testing.T) {
	store := testkit.CreateMockStore(t, mockstore.WithDDLChecker())
	tk := testkit.NewTestKit(t, store)
	tk.MustExec("use test")

	tk.MustExec("set @@session.default_collation_for_utf8mb4='utf8mb4_general_ci';")
	tk.MustExec("drop table if exists t1, t2, t3, t4")
	tk.MustExec("create table t1 (b char(1) default null)")
	tk.MustQuery("show create table t1").Check(testkit.Rows("t1 CREATE TABLE `t1` (\n" +
		"  `b` char(1) DEFAULT NULL\n" +
		") ENGINE=InnoDB DEFAULT CHARSET=utf8mb4 COLLATE=utf8mb4_bin"))
	tk.MustExec("create table t4 (b char(1) default null) engine=InnoDB default charset=utf8mb4")
	tk.MustQuery("show create table t4").Check(testkit.Rows("t4 CREATE TABLE `t4` (\n" +
		"  `b` char(1) COLLATE utf8mb4_general_ci DEFAULT NULL\n" +
		") ENGINE=InnoDB DEFAULT CHARSET=utf8mb4 COLLATE=utf8mb4_general_ci"))
	// test alter table ... character set
	tk.MustExec("create table t2 (b char(1) default null) engine=InnoDB default charset=utf8mb4 COLLATE utf8mb4_0900_ai_ci")
	tk.MustQuery("show create table t2").Check(testkit.Rows("t2 CREATE TABLE `t2` (\n" +
		"  `b` char(1) COLLATE utf8mb4_0900_ai_ci DEFAULT NULL\n" +
		") ENGINE=InnoDB DEFAULT CHARSET=utf8mb4 COLLATE=utf8mb4_0900_ai_ci"))
	tk.MustExec("alter table t2 default character set utf8mb4;")
	tk.MustQuery("show create table t2").Check(testkit.Rows("t2 CREATE TABLE `t2` (\n" +
		"  `b` char(1) COLLATE utf8mb4_0900_ai_ci DEFAULT NULL\n" +
		") ENGINE=InnoDB DEFAULT CHARSET=utf8mb4 COLLATE=utf8mb4_general_ci"))
	tk.MustExec("alter table t2 add column c char(1);")
	tk.MustQuery("show create table t2").Check(testkit.Rows("t2 CREATE TABLE `t2` (\n" +
		"  `b` char(1) COLLATE utf8mb4_0900_ai_ci DEFAULT NULL,\n" +
		"  `c` char(1) COLLATE utf8mb4_general_ci DEFAULT NULL\n" +
		") ENGINE=InnoDB DEFAULT CHARSET=utf8mb4 COLLATE=utf8mb4_general_ci"))
	// test alter table ... convert to character set
	tk.MustExec("create table t3 (b char(1) default null) engine=InnoDB default charset=utf8mb4 COLLATE utf8mb4_0900_ai_ci")
	tk.MustQuery("show create table t3").Check(testkit.Rows("t3 CREATE TABLE `t3` (\n" +
		"  `b` char(1) COLLATE utf8mb4_0900_ai_ci DEFAULT NULL\n" +
		") ENGINE=InnoDB DEFAULT CHARSET=utf8mb4 COLLATE=utf8mb4_0900_ai_ci"))
	tk.MustExec("alter table t3 convert to character set utf8mb4;")
	tk.MustQuery("show create table t3").Check(testkit.Rows("t3 CREATE TABLE `t3` (\n" +
		"  `b` char(1) COLLATE utf8mb4_general_ci DEFAULT NULL\n" +
		") ENGINE=InnoDB DEFAULT CHARSET=utf8mb4 COLLATE=utf8mb4_general_ci"))

	// test database character set
	tk.MustExec("drop database if exists dbx;")
	tk.MustExec("drop database if exists dby;")
	tk.MustExec("create database dbx DEFAULT CHARSET=utf8mb4;")
	tk.MustQuery("show create database dbx").Check(testkit.Rows(
		"dbx CREATE DATABASE `dbx` /*!40100 DEFAULT CHARACTER SET utf8mb4 COLLATE utf8mb4_general_ci */"))
	tk.MustExec("create database dby DEFAULT CHARSET=utf8mb4 COLLATE utf8mb4_0900_ai_ci;")
	tk.MustQuery("show create database dby").Check(testkit.Rows(
		"dby CREATE DATABASE `dby` /*!40100 DEFAULT CHARACTER SET utf8mb4 COLLATE utf8mb4_0900_ai_ci */"))
	tk.MustExec("ALTER DATABASE dby CHARACTER SET = 'utf8mb4'")
	tk.MustQuery("show create database dby").Check(testkit.Rows(
		"dby CREATE DATABASE `dby` /*!40100 DEFAULT CHARACTER SET utf8mb4 COLLATE utf8mb4_general_ci */"))
}

func TestOptimizeTable(t *testing.T) {
	store := testkit.CreateMockStore(t, mockstore.WithDDLChecker())
	tk := testkit.NewTestKit(t, store)
	tk.MustGetErrMsg("optimize table t", "[ddl:8200]OPTIMIZE TABLE is not supported")
}<|MERGE_RESOLUTION|>--- conflicted
+++ resolved
@@ -1622,12 +1622,8 @@
 	tk.MustGetErrCode("create table t1 (c int(10), c1 varchar(256) default (REPLACE(UPPER('dfdkj-kjkl-d'), '-', '')))", errno.ErrDefValGeneratedNamedFunctionIsNotAllowed)
 
 	tk.MustGetErrCode("alter table t add column c2 varchar(32) default (REPLACE(UPPER(UUID()), '-', ''))", errno.ErrBinlogUnsafeSystemFunction)
-<<<<<<< HEAD
-	tk.MustGetErrCode("alter table t add column c3 int default (UPPER(UUID()))", errno.ErrDefValGeneratedNamedFunctionIsNotAllowed)
+	tk.MustGetErrCode("alter table t add column c3 int default (UPPER(UUID()))", errno.ErrBinlogUnsafeSystemFunction)
 	// Alter support "REPLACE(UPPER('dfdkj-kjkl-d'), '-', '')", we need to support this DDL.
-=======
-	tk.MustGetErrCode("alter table t add column c3 int default (UPPER(UUID()))", errno.ErrBinlogUnsafeSystemFunction)
->>>>>>> e06dc99a
 	tk.MustGetErrCode("alter table t add column c4 int default (REPLACE(UPPER('dfdkj-kjkl-d'), '-', ''))", errno.ErrBinlogUnsafeSystemFunction)
 
 	// insert records
@@ -1817,12 +1813,12 @@
 	tk.MustQuery("show create table t").Check(testkit.Rows(
 		"t CREATE TABLE `t` (\n" +
 			"  `c` int(10) DEFAULT NULL,\n" +
-			"  `c1` varchar(256) DEFAULT upper(substring_index(user(), _utf8mb4''@'', 1))\n" +
+			"  `c1` varchar(256) DEFAULT upper(substring_index(user(), _utf8mb4'@', 1))\n" +
 			") ENGINE=InnoDB DEFAULT CHARSET=utf8mb4 COLLATE=utf8mb4_bin"))
 	tk.MustQuery("show create table t1").Check(testkit.Rows(
 		"t1 CREATE TABLE `t1` (\n" +
 			"  `c` int(10) DEFAULT NULL,\n" +
-			"  `c1` int(11) DEFAULT upper(substring_index(user(), _utf8mb4''@'', 1))\n" +
+			"  `c1` int(11) DEFAULT upper(substring_index(user(), _utf8mb4'@', 1))\n" +
 			") ENGINE=InnoDB DEFAULT CHARSET=utf8mb4 COLLATE=utf8mb4_bin"))
 	tk.MustExec("alter table t1 modify column c1 varchar(30) default 'xx';")
 	tk.MustQuery("show create table t1").Check(testkit.Rows(
@@ -1834,7 +1830,7 @@
 	tk.MustQuery("show create table t1").Check(testkit.Rows(
 		"t1 CREATE TABLE `t1` (\n" +
 			"  `c` int(10) DEFAULT NULL,\n" +
-			"  `c1` varchar(32) DEFAULT upper(substring_index(user(), _utf8mb4''@'', 1))\n" +
+			"  `c1` varchar(32) DEFAULT upper(substring_index(user(), _utf8mb4'@', 1))\n" +
 			") ENGINE=InnoDB DEFAULT CHARSET=utf8mb4 COLLATE=utf8mb4_bin"))
 }
 
