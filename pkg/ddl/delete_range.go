// Copyright 2017 PingCAP, Inc.
//
// Licensed under the Apache License, Version 2.0 (the "License");
// you may not use this file except in compliance with the License.
// You may obtain a copy of the License at
//
//     http://www.apache.org/licenses/LICENSE-2.0
//
// Unless required by applicable law or agreed to in writing, software
// distributed under the License is distributed on an "AS IS" BASIS,
// WITHOUT WARRANTIES OR CONDITIONS OF ANY KIND, either express or implied.
// See the License for the specific language governing permissions and
// limitations under the License.

package ddl

import (
	"context"
	"encoding/hex"
	"math"
	"strings"
	"sync"

	"github.com/pingcap/errors"
	"github.com/pingcap/failpoint"
	"github.com/pingcap/kvproto/pkg/kvrpcpb"
	sess "github.com/pingcap/tidb/pkg/ddl/internal/session"
	"github.com/pingcap/tidb/pkg/ddl/logutil"
	"github.com/pingcap/tidb/pkg/ddl/util"
	"github.com/pingcap/tidb/pkg/kv"
	"github.com/pingcap/tidb/pkg/parser/model"
	"github.com/pingcap/tidb/pkg/parser/terror"
	"github.com/pingcap/tidb/pkg/sessionctx"
	"github.com/pingcap/tidb/pkg/tablecodec"
	topsqlstate "github.com/pingcap/tidb/pkg/util/topsql/state"
	"go.uber.org/zap"
)

const (
	insertDeleteRangeSQLPrefix = `INSERT IGNORE INTO mysql.gc_delete_range VALUES `
	insertDeleteRangeSQLValue  = `(%?, %?, %?, %?, %?)`

	delBatchSize = 65536
	delBackLog   = 128
)

// Only used in the BR unit test. Once these const variables modified, please make sure compatible with BR.
const (
	BRInsertDeleteRangeSQLPrefix = insertDeleteRangeSQLPrefix
	BRInsertDeleteRangeSQLValue  = insertDeleteRangeSQLValue
)

var (
	// batchInsertDeleteRangeSize is the maximum size for each batch insert statement in the delete-range.
	batchInsertDeleteRangeSize = 256
)

type delRangeManager interface {
	// addDelRangeJob add a DDL job into gc_delete_range table.
	addDelRangeJob(ctx context.Context, job *model.Job) error
	// removeFromGCDeleteRange removes the deleting table job from gc_delete_range table by jobID and tableID.
	// It's use for recover the table that was mistakenly deleted.
	removeFromGCDeleteRange(ctx context.Context, jobID int64) error
	start()
	clear()
}

type delRange struct {
	store      kv.Storage
	sessPool   *sess.Pool
	emulatorCh chan struct{}
	keys       []kv.Key
	quitCh     chan struct{}

	wait         sync.WaitGroup // wait is only used when storeSupport is false.
	storeSupport bool
}

// newDelRangeManager returns a delRangeManager.
func newDelRangeManager(store kv.Storage, sessPool *sess.Pool) delRangeManager {
	dr := &delRange{
		store:        store,
		sessPool:     sessPool,
		storeSupport: store.SupportDeleteRange(),
		quitCh:       make(chan struct{}),
	}
	if !dr.storeSupport {
		dr.emulatorCh = make(chan struct{}, delBackLog)
		dr.keys = make([]kv.Key, 0, delBatchSize)
	}
	return dr
}

// addDelRangeJob implements delRangeManager interface.
func (dr *delRange) addDelRangeJob(ctx context.Context, job *model.Job) error {
	sctx, err := dr.sessPool.Get()
	if err != nil {
		return errors.Trace(err)
	}
	defer dr.sessPool.Put(sctx)

	// The same Job ID uses the same element ID allocator
	wrapper := newDelRangeExecWrapper(sctx)
	err = AddDelRangeJobInternal(ctx, wrapper, job)
	if err != nil {
		logutil.DDLLogger().Error("add job into delete-range table failed", zap.Int64("jobID", job.ID), zap.String("jobType", job.Type.String()), zap.Error(err))
		return errors.Trace(err)
	}
	if !dr.storeSupport {
		dr.emulatorCh <- struct{}{}
	}
	logutil.DDLLogger().Info("add job into delete-range table", zap.Int64("jobID", job.ID), zap.String("jobType", job.Type.String()))
	return nil
}

// AddDelRangeJobInternal implements the generation the delete ranges for the provided job and consumes the delete ranges through delRangeExecWrapper.
func AddDelRangeJobInternal(ctx context.Context, wrapper DelRangeExecWrapper, job *model.Job) error {
	var err error
	var ea elementIDAlloc
	if job.MultiSchemaInfo != nil {
		err = insertJobIntoDeleteRangeTableMultiSchema(ctx, wrapper, job, &ea)
	} else {
		err = insertJobIntoDeleteRangeTable(ctx, wrapper, job, &ea)
	}
	return errors.Trace(err)
}

func insertJobIntoDeleteRangeTableMultiSchema(ctx context.Context, wrapper DelRangeExecWrapper, job *model.Job, ea *elementIDAlloc) error {
	for i, sub := range job.MultiSchemaInfo.SubJobs {
		proxyJob := sub.ToProxyJob(job, i)
		if JobNeedGC(&proxyJob) {
			err := insertJobIntoDeleteRangeTable(ctx, wrapper, &proxyJob, ea)
			if err != nil {
				return errors.Trace(err)
			}
		}
	}
	return nil
}

// removeFromGCDeleteRange implements delRangeManager interface.
func (dr *delRange) removeFromGCDeleteRange(ctx context.Context, jobID int64) error {
	sctx, err := dr.sessPool.Get()
	if err != nil {
		return errors.Trace(err)
	}
	defer dr.sessPool.Put(sctx)
	err = util.RemoveMultiFromGCDeleteRange(ctx, sctx, jobID)
	return errors.Trace(err)
}

// start implements delRangeManager interface.
func (dr *delRange) start() {
	if !dr.storeSupport {
		dr.wait.Add(1)
		go dr.startEmulator()
	}
}

// clear implements delRangeManager interface.
func (dr *delRange) clear() {
	logutil.DDLLogger().Info("closing delRange")
	close(dr.quitCh)
	dr.wait.Wait()
}

// startEmulator is only used for those storage engines which don't support
// delete-range. The emulator fetches records from gc_delete_range table and
// deletes all keys in each DelRangeTask.
func (dr *delRange) startEmulator() {
	defer dr.wait.Done()
	logutil.DDLLogger().Info("start delRange emulator")
	for {
		select {
		case <-dr.emulatorCh:
		case <-dr.quitCh:
			return
		}
		if util.IsEmulatorGCEnable() {
			err := dr.doDelRangeWork()
			terror.Log(errors.Trace(err))
		}
	}
}

func (dr *delRange) doDelRangeWork() error {
	sctx, err := dr.sessPool.Get()
	if err != nil {
		logutil.DDLLogger().Error("delRange emulator get session failed", zap.Error(err))
		return errors.Trace(err)
	}
	defer dr.sessPool.Put(sctx)

	ctx := kv.WithInternalSourceType(context.Background(), kv.InternalTxnDDL)
	ranges, err := util.LoadDeleteRanges(ctx, sctx, math.MaxInt64)
	if err != nil {
		logutil.DDLLogger().Error("delRange emulator load tasks failed", zap.Error(err))
		return errors.Trace(err)
	}

	for _, r := range ranges {
		if err := dr.doTask(sctx, r); err != nil {
			logutil.DDLLogger().Error("delRange emulator do task failed", zap.Error(err))
			return errors.Trace(err)
		}
	}
	return nil
}

func (dr *delRange) doTask(sctx sessionctx.Context, r util.DelRangeTask) error {
	var oldStartKey, newStartKey kv.Key
	oldStartKey = r.StartKey
	for {
		finish := true
		dr.keys = dr.keys[:0]
		ctx := kv.WithInternalSourceType(context.Background(), kv.InternalTxnDDL)
		err := kv.RunInNewTxn(ctx, dr.store, false, func(_ context.Context, txn kv.Transaction) error {
			if topsqlstate.TopSQLEnabled() {
				// Only when TiDB run without PD(use unistore as storage for test) will run into here, so just set a mock internal resource tagger.
				txn.SetOption(kv.ResourceGroupTagger, util.GetInternalResourceGroupTaggerForTopSQL())
			}
			iter, err := txn.Iter(oldStartKey, r.EndKey)
			if err != nil {
				return errors.Trace(err)
			}
			defer iter.Close()

			txn.SetDiskFullOpt(kvrpcpb.DiskFullOpt_AllowedOnAlmostFull)
			for i := 0; i < delBatchSize; i++ {
				if !iter.Valid() {
					break
				}
				finish = false
				dr.keys = append(dr.keys, iter.Key().Clone())
				newStartKey = iter.Key().Next()

				if err := iter.Next(); err != nil {
					return errors.Trace(err)
				}
			}

			for _, key := range dr.keys {
				err := txn.Delete(key)
				if err != nil && !kv.ErrNotExist.Equal(err) {
					return errors.Trace(err)
				}
			}
			return nil
		})
		if err != nil {
			return errors.Trace(err)
		}
		if finish {
			if err := util.CompleteDeleteRange(sctx, r, true); err != nil {
				logutil.DDLLogger().Error("delRange emulator complete task failed", zap.Error(err))
				return errors.Trace(err)
			}
			startKey, endKey := r.Range()
			logutil.DDLLogger().Info("delRange emulator complete task", zap.String("category", "ddl"),
				zap.Int64("jobID", r.JobID),
				zap.Int64("elementID", r.ElementID),
				zap.Stringer("startKey", startKey),
				zap.Stringer("endKey", endKey))
			break
		}
		if err := util.UpdateDeleteRange(sctx, r, newStartKey, oldStartKey); err != nil {
			logutil.DDLLogger().Error("delRange emulator update task failed", zap.Error(err))
		}
		oldStartKey = newStartKey
	}
	return nil
}

// insertJobIntoDeleteRangeTable parses the job into delete-range arguments,
// and inserts a new record into gc_delete_range table. The primary key is
// (job ID, element ID), so we ignore key conflict error.
func insertJobIntoDeleteRangeTable(ctx context.Context, wrapper DelRangeExecWrapper, job *model.Job, ea *elementIDAlloc) error {
	if err := wrapper.UpdateTSOForJob(); err != nil {
		return errors.Trace(err)
	}

	ctx = kv.WithInternalSourceType(ctx, getDDLRequestSource(job.Type))
	switch job.Type {
	case model.ActionDropSchema:
		var tableIDs []int64
		if err := job.DecodeArgs(&tableIDs); err != nil {
			return errors.Trace(err)
		}
		for i := 0; i < len(tableIDs); i += batchInsertDeleteRangeSize {
			batchEnd := len(tableIDs)
			if batchEnd > i+batchInsertDeleteRangeSize {
				batchEnd = i + batchInsertDeleteRangeSize
			}
			if err := doBatchDeleteTablesRange(ctx, wrapper, job.ID, tableIDs[i:batchEnd], ea, "drop schema: table IDs"); err != nil {
				return errors.Trace(err)
			}
		}
	case model.ActionDropTable, model.ActionTruncateTable:
		tableID := job.TableID
		// The startKey here is for compatibility with previous versions, old version did not endKey so don't have to deal with.
		var startKey kv.Key
		var physicalTableIDs []int64
		var ruleIDs []string
		if err := job.DecodeArgs(&startKey, &physicalTableIDs, &ruleIDs); err != nil {
			return errors.Trace(err)
		}
		if len(physicalTableIDs) > 0 {
			if err := doBatchDeleteTablesRange(ctx, wrapper, job.ID, physicalTableIDs, ea, "drop table: partition table IDs"); err != nil {
				return errors.Trace(err)
			}
			// logical table may contain global index regions, so delete the logical table range.
			return errors.Trace(doBatchDeleteTablesRange(ctx, wrapper, job.ID, []int64{tableID}, ea, "drop table: table ID"))
		}
		return errors.Trace(doBatchDeleteTablesRange(ctx, wrapper, job.ID, []int64{tableID}, ea, "drop table: table ID"))
	case model.ActionDropTablePartition, model.ActionTruncateTablePartition:
		var physicalTableIDs []int64
<<<<<<< HEAD
		// partInfo is not used, but is set in ReorgPartition.
		// Better to have an additional argument in job.DecodeArgs since it is ignored,
		// instead of having one too few, which will remove the data from the job arguments...
		var partInfo model.PartitionInfo
		if err := job.DecodeArgs(&physicalTableIDs, &partInfo); err != nil {
			return errors.Trace(err)
		}
		return errors.Trace(doBatchDeleteTablesRange(ctx, wrapper, job.ID, physicalTableIDs, ea, "drop partition: physical table ID(s)"))
	case model.ActionReorganizePartition, model.ActionRemovePartitioning,
		model.ActionAlterTablePartitioning:
		var physicalTableIDs []int64
		// In case global index has been recreated, then drop the old ones
		if err := job.DecodeArgs(&physicalTableIDs); err != nil {
			return errors.Trace(err)
		}
		err := doBatchDeleteTablesRange(ctx, wrapper, job.ID, physicalTableIDs, ea, "reorganize partition: physical table ID(s)")
		if err != nil {
			return errors.Trace(err)
		}
		return nil
=======
		if err := job.DecodeArgs(&physicalTableIDs); err != nil {
			return errors.Trace(err)
		}
		return errors.Trace(doBatchDeleteTablesRange(ctx, wrapper, job.ID, physicalTableIDs, ea, "reorganize/drop partition: physical table ID(s)"))
>>>>>>> bdca845e
	// ActionAddIndex, ActionAddPrimaryKey needs do it, because it needs to be rolled back when it's canceled.
	case model.ActionAddIndex, model.ActionAddPrimaryKey:
		allIndexIDs := make([]int64, 1)
		ifExists := make([]bool, 1)
		var partitionIDs []int64
		if err := job.DecodeArgs(&allIndexIDs[0], &ifExists[0], &partitionIDs); err != nil {
			if err = job.DecodeArgs(&allIndexIDs, &ifExists, &partitionIDs); err != nil {
				return errors.Trace(err)
			}
		}
		// Determine the physicalIDs to be added.
		physicalIDs := []int64{job.TableID}
		if len(partitionIDs) > 0 {
			physicalIDs = partitionIDs
		}
		for _, indexID := range allIndexIDs {
			// Determine the index IDs to be added.
			tempIdxID := tablecodec.TempIndexPrefix | indexID
			var indexIDs []int64
			if job.State == model.JobStateRollbackDone {
				indexIDs = []int64{indexID, tempIdxID}
			} else {
				indexIDs = []int64{tempIdxID}
			}
			for _, pid := range physicalIDs {
				if err := doBatchDeleteIndiceRange(ctx, wrapper, job.ID, pid, indexIDs, ea, "add index: physical table ID(s)"); err != nil {
					return errors.Trace(err)
				}
			}
		}
	case model.ActionDropIndex, model.ActionDropPrimaryKey:
		tableID := job.TableID
		var indexName any
		var partitionIDs []int64
		ifExists := make([]bool, 1)
		allIndexIDs := make([]int64, 1)
		if err := job.DecodeArgs(&indexName, &ifExists[0], &allIndexIDs[0], &partitionIDs); err != nil {
			if err = job.DecodeArgs(&indexName, &ifExists, &allIndexIDs, &partitionIDs); err != nil {
				return errors.Trace(err)
			}
		}
		// partitionIDs len is 0 if the dropped index is a global index, even if it is a partitioned table.
		if len(partitionIDs) == 0 {
			return errors.Trace(doBatchDeleteIndiceRange(ctx, wrapper, job.ID, tableID, allIndexIDs, ea, "drop index: table ID"))
		}
		failpoint.Inject("checkDropGlobalIndex", func(val failpoint.Value) {
			if val.(bool) {
				panic("drop global index must not delete partition index range")
			}
		})
		for _, pid := range partitionIDs {
			if err := doBatchDeleteIndiceRange(ctx, wrapper, job.ID, pid, allIndexIDs, ea, "drop index: partition table ID"); err != nil {
				return errors.Trace(err)
			}
		}
	case model.ActionDropColumn:
		var colName model.CIStr
		var ifExists bool
		var indexIDs []int64
		var partitionIDs []int64
		if err := job.DecodeArgs(&colName, &ifExists, &indexIDs, &partitionIDs); err != nil {
			return errors.Trace(err)
		}
		if len(indexIDs) > 0 {
			if len(partitionIDs) == 0 {
				return errors.Trace(doBatchDeleteIndiceRange(ctx, wrapper, job.ID, job.TableID, indexIDs, ea, "drop column: table ID"))
			}
			for _, pid := range partitionIDs {
				if err := doBatchDeleteIndiceRange(ctx, wrapper, job.ID, pid, indexIDs, ea, "drop column: partition table ID"); err != nil {
					return errors.Trace(err)
				}
			}
		}
	case model.ActionModifyColumn:
		var indexIDs []int64
		var partitionIDs []int64
		if err := job.DecodeArgs(&indexIDs, &partitionIDs); err != nil {
			return errors.Trace(err)
		}
		if len(indexIDs) == 0 {
			return nil
		}
		if len(partitionIDs) == 0 {
			return doBatchDeleteIndiceRange(ctx, wrapper, job.ID, job.TableID, indexIDs, ea, "modify column: table ID")
		}
		for _, pid := range partitionIDs {
			if err := doBatchDeleteIndiceRange(ctx, wrapper, job.ID, pid, indexIDs, ea, "modify column: partition table ID"); err != nil {
				return errors.Trace(err)
			}
		}
	}
	return nil
}

func doBatchDeleteIndiceRange(ctx context.Context, wrapper DelRangeExecWrapper, jobID, tableID int64, indexIDs []int64, ea *elementIDAlloc, comment string) error {
	logutil.DDLLogger().Info("insert into delete-range indices", zap.Int64("jobID", jobID), zap.Int64("tableID", tableID), zap.Int64s("indexIDs", indexIDs), zap.String("comment", comment))
	var buf strings.Builder
	buf.WriteString(insertDeleteRangeSQLPrefix)
	wrapper.PrepareParamsList(len(indexIDs) * 5)
	tableID, ok := wrapper.RewriteTableID(tableID)
	if !ok {
		return nil
	}
	for i, indexID := range indexIDs {
		startKey := tablecodec.EncodeTableIndexPrefix(tableID, indexID)
		endKey := tablecodec.EncodeTableIndexPrefix(tableID, indexID+1)
		startKeyEncoded := hex.EncodeToString(startKey)
		endKeyEncoded := hex.EncodeToString(endKey)
		buf.WriteString(insertDeleteRangeSQLValue)
		if i != len(indexIDs)-1 {
			buf.WriteString(",")
		}
		elemID := ea.allocForIndexID(tableID, indexID)
		wrapper.AppendParamsList(jobID, elemID, startKeyEncoded, endKeyEncoded)
	}

	return errors.Trace(wrapper.ConsumeDeleteRange(ctx, buf.String()))
}

func doBatchDeleteTablesRange(ctx context.Context, wrapper DelRangeExecWrapper, jobID int64, tableIDs []int64, ea *elementIDAlloc, comment string) error {
	logutil.DDLLogger().Info("insert into delete-range table", zap.Int64("jobID", jobID), zap.Int64s("tableIDs", tableIDs), zap.String("comment", comment))
	var buf strings.Builder
	buf.WriteString(insertDeleteRangeSQLPrefix)
	wrapper.PrepareParamsList(len(tableIDs) * 5)
	for i, tableID := range tableIDs {
		tableID, ok := wrapper.RewriteTableID(tableID)
		if !ok {
			continue
		}
		startKey := tablecodec.EncodeTablePrefix(tableID)
		endKey := tablecodec.EncodeTablePrefix(tableID + 1)
		startKeyEncoded := hex.EncodeToString(startKey)
		endKeyEncoded := hex.EncodeToString(endKey)
		buf.WriteString(insertDeleteRangeSQLValue)
		if i != len(tableIDs)-1 {
			buf.WriteString(",")
		}
		elemID := ea.allocForPhysicalID(tableID)
		wrapper.AppendParamsList(jobID, elemID, startKeyEncoded, endKeyEncoded)
	}

	return errors.Trace(wrapper.ConsumeDeleteRange(ctx, buf.String()))
}

// DelRangeExecWrapper consumes the delete ranges with the provided table ID(s) and index ID(s).
type DelRangeExecWrapper interface {
	// generate a new tso for the next job
	UpdateTSOForJob() error

	// initialize the paramsList
	PrepareParamsList(sz int)

	// rewrite table id if necessary, used for BR
	RewriteTableID(tableID int64) (int64, bool)

	// (job_id, element_id, start_key, end_key, ts)
	// ts is generated by delRangeExecWrapper itself
	AppendParamsList(jobID, elemID int64, startKey, endKey string)

	// consume the delete range. For TiDB Server, it insert rows into mysql.gc_delete_range.
	ConsumeDeleteRange(ctx context.Context, sql string) error
}

// sessionDelRangeExecWrapper is a lightweight wrapper that implements the DelRangeExecWrapper interface and used for TiDB Server.
// It consumes the delete ranges by directly insert rows into mysql.gc_delete_range.
type sessionDelRangeExecWrapper struct {
	sctx sessionctx.Context
	ts   uint64

	// temporary values
	paramsList []any
}

func newDelRangeExecWrapper(sctx sessionctx.Context) DelRangeExecWrapper {
	return &sessionDelRangeExecWrapper{
		sctx:       sctx,
		paramsList: nil,
	}
}

func (sdr *sessionDelRangeExecWrapper) UpdateTSOForJob() error {
	now, err := getNowTSO(sdr.sctx)
	if err != nil {
		return errors.Trace(err)
	}
	sdr.ts = now
	return nil
}

func (sdr *sessionDelRangeExecWrapper) PrepareParamsList(sz int) {
	sdr.paramsList = make([]any, 0, sz)
}

func (*sessionDelRangeExecWrapper) RewriteTableID(tableID int64) (int64, bool) {
	return tableID, true
}

func (sdr *sessionDelRangeExecWrapper) AppendParamsList(jobID, elemID int64, startKey, endKey string) {
	sdr.paramsList = append(sdr.paramsList, jobID, elemID, startKey, endKey, sdr.ts)
}

func (sdr *sessionDelRangeExecWrapper) ConsumeDeleteRange(ctx context.Context, sql string) error {
	// set session disk full opt
	sdr.sctx.GetSessionVars().SetDiskFullOpt(kvrpcpb.DiskFullOpt_AllowedOnAlmostFull)
	_, err := sdr.sctx.GetSQLExecutor().ExecuteInternal(ctx, sql, sdr.paramsList...)
	// clear session disk full opt
	sdr.sctx.GetSessionVars().ClearDiskFullOpt()
	sdr.paramsList = nil
	return errors.Trace(err)
}

// getNowTS gets the current timestamp, in TSO.
func getNowTSO(ctx sessionctx.Context) (uint64, error) {
	currVer, err := ctx.GetStore().CurrentVersion(kv.GlobalTxnScope)
	if err != nil {
		return 0, errors.Trace(err)
	}
	return currVer.Ver, nil
}<|MERGE_RESOLUTION|>--- conflicted
+++ resolved
@@ -312,35 +312,14 @@
 			return errors.Trace(doBatchDeleteTablesRange(ctx, wrapper, job.ID, []int64{tableID}, ea, "drop table: table ID"))
 		}
 		return errors.Trace(doBatchDeleteTablesRange(ctx, wrapper, job.ID, []int64{tableID}, ea, "drop table: table ID"))
-	case model.ActionDropTablePartition, model.ActionTruncateTablePartition:
-		var physicalTableIDs []int64
-<<<<<<< HEAD
-		// partInfo is not used, but is set in ReorgPartition.
-		// Better to have an additional argument in job.DecodeArgs since it is ignored,
-		// instead of having one too few, which will remove the data from the job arguments...
-		var partInfo model.PartitionInfo
-		if err := job.DecodeArgs(&physicalTableIDs, &partInfo); err != nil {
-			return errors.Trace(err)
-		}
-		return errors.Trace(doBatchDeleteTablesRange(ctx, wrapper, job.ID, physicalTableIDs, ea, "drop partition: physical table ID(s)"))
-	case model.ActionReorganizePartition, model.ActionRemovePartitioning,
+	case model.ActionDropTablePartition, model.ActionTruncateTablePartition,
+		model.ActionReorganizePartition, model.ActionRemovePartitioning,
 		model.ActionAlterTablePartitioning:
 		var physicalTableIDs []int64
-		// In case global index has been recreated, then drop the old ones
 		if err := job.DecodeArgs(&physicalTableIDs); err != nil {
 			return errors.Trace(err)
 		}
-		err := doBatchDeleteTablesRange(ctx, wrapper, job.ID, physicalTableIDs, ea, "reorganize partition: physical table ID(s)")
-		if err != nil {
-			return errors.Trace(err)
-		}
-		return nil
-=======
-		if err := job.DecodeArgs(&physicalTableIDs); err != nil {
-			return errors.Trace(err)
-		}
 		return errors.Trace(doBatchDeleteTablesRange(ctx, wrapper, job.ID, physicalTableIDs, ea, "reorganize/drop partition: physical table ID(s)"))
->>>>>>> bdca845e
 	// ActionAddIndex, ActionAddPrimaryKey needs do it, because it needs to be rolled back when it's canceled.
 	case model.ActionAddIndex, model.ActionAddPrimaryKey:
 		allIndexIDs := make([]int64, 1)
