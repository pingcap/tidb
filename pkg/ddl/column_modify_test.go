// Copyright 2022 PingCAP, Inc.
//
// Licensed under the Apache License, Version 2.0 (the "License");
// you may not use this file except in compliance with the License.
// You may obtain a copy of the License at
//
//     http://www.apache.org/licenses/LICENSE-2.0
//
// Unless required by applicable law or agreed to in writing, software
// distributed under the License is distributed on an "AS IS" BASIS,
// WITHOUT WARRANTIES OR CONDITIONS OF ANY KIND, either express or implied.
// See the License for the specific language governing permissions and
// limitations under the License.

package ddl_test

import (
	"context"
	"fmt"
	"math/rand"
	"strconv"
	"testing"
	"time"

	"github.com/pingcap/errors"
	"github.com/pingcap/tidb/pkg/config/kerneltype"
	testddlutil "github.com/pingcap/tidb/pkg/ddl/testutil"
	"github.com/pingcap/tidb/pkg/domain"
	"github.com/pingcap/tidb/pkg/errno"
	"github.com/pingcap/tidb/pkg/kv"
	"github.com/pingcap/tidb/pkg/meta/model"
	"github.com/pingcap/tidb/pkg/parser/ast"
	"github.com/pingcap/tidb/pkg/parser/mysql"
	"github.com/pingcap/tidb/pkg/sessiontxn"
	"github.com/pingcap/tidb/pkg/store/mockstore"
	"github.com/pingcap/tidb/pkg/table"
	"github.com/pingcap/tidb/pkg/table/tables"
	"github.com/pingcap/tidb/pkg/testkit"
	"github.com/pingcap/tidb/pkg/testkit/external"
	"github.com/pingcap/tidb/pkg/testkit/testfailpoint"
	"github.com/pingcap/tidb/pkg/types"
	"github.com/pingcap/tidb/pkg/util/mock"
	"github.com/stretchr/testify/require"
)

const columnModifyLease = 600 * time.Millisecond

func TestAddAndDropColumn(t *testing.T) {
	store := testkit.CreateMockStoreWithSchemaLease(t, columnModifyLease)

	tk := testkit.NewTestKit(t, store)
	tk.MustExec("use test")
	tk.MustExec("create table t2 (c1 int, c2 int, c3 int)")

	// ==========
	// ADD COLUMN
	// ==========

	done := make(chan error, 1)

	num := defaultBatchSize + 10
	// add some rows
	batchInsert(tk, "t2", 0, num)

	testddlutil.SessionExecInGoroutine(store, "test", "alter table t2 add column c4 int default -1", done)

	ticker := time.NewTicker(columnModifyLease / 2)
	defer ticker.Stop()
	step := 10
AddLoop:
	for {
		select {
		case err := <-done:
			if err == nil {
				break AddLoop
			}
			require.NoError(t, err)
		case <-ticker.C:
			// delete some rows, and add some data
			for i := num; i < num+step; i++ {
				n := rand.Intn(num)
				tk.MustExec("begin")
				tk.MustExec("delete from t2 where c1 = ?", n)
				tk.MustExec("commit")

				// Make sure that statement of insert and show use the same infoSchema.
				tk.MustExec("begin")
				err := tk.ExecToErr("insert into t2 values (?, ?, ?)", i, i, i)
				if err != nil {
					// if err is failed, the column number must be 4 now.
					values := tk.MustQuery("show columns from t2").Rows()
					require.Len(t, values, 4)
				}
				tk.MustExec("commit")
			}
			num += step
		}
	}

	// add data, here c4 must exist
	for i := num; i < num+step; i++ {
		tk.MustExec("insert into t2 values (?, ?, ?, ?)", i, i, i, i)
	}

	rows := tk.MustQuery("select count(c4) from t2").Rows()
	require.Len(t, rows, 1)
	require.Len(t, rows[0], 1)
	count, err := strconv.ParseInt(rows[0][0].(string), 10, 64)
	require.NoError(t, err)
	require.Greater(t, count, int64(0))

	tk.MustQuery("select count(c4) from t2 where c4 = -1").Check([][]any{
		{fmt.Sprintf("%v", count-int64(step))},
	})

	for i := num; i < num+step; i++ {
		tk.MustQuery("select c4 from t2 where c4 = ?", i).Check([][]any{
			{fmt.Sprintf("%v", i)},
		})
	}

	tbl := external.GetTableByName(t, tk, "test", "t2")
	i := 0
	j := 0
	require.NoError(t, sessiontxn.NewTxn(context.Background(), tk.Session()))
	defer func() {
		if txn, err := tk.Session().Txn(true); err == nil {
			require.NoError(t, txn.Rollback())
		}
	}()

	err = tables.IterRecords(tbl, tk.Session(), tbl.Cols(),
		func(_ kv.Handle, data []types.Datum, cols []*table.Column) (bool, error) {
			i++
			// c4 must be -1 or > 0
			v, err := data[3].ToInt64(tk.Session().GetSessionVars().StmtCtx.TypeCtx())
			require.NoError(t, err)
			if v == -1 {
				j++
			} else {
				require.Greater(t, v, int64(0))
			}
			return true, nil
		})
	require.NoError(t, err)
	require.Equal(t, int(count), i)
	require.LessOrEqual(t, i, num+step)
	require.Equal(t, int(count)-step, j)

	// for modifying columns after adding columns
	tk.MustExec("alter table t2 modify c4 int default 11")
	for i := num + step; i < num+step+10; i++ {
		tk.MustExec("insert into t2 values (?, ?, ?, ?)", i, i, i, i)
	}
	tk.MustQuery("select count(c4) from t2 where c4 = -1").Check([][]any{
		{fmt.Sprintf("%v", count-int64(step))},
	})

	// add timestamp type column
	tk.MustExec("create table test_on_update_c (c1 int, c2 timestamp);")
	defer tk.MustExec("drop table test_on_update_c;")
	tk.MustExec("alter table test_on_update_c add column c3 timestamp null default '2017-02-11' on update current_timestamp;")
	is := domain.GetDomain(tk.Session()).InfoSchema()
	tbl, err = is.TableByName(context.Background(), ast.NewCIStr("test"), ast.NewCIStr("test_on_update_c"))
	require.NoError(t, err)
	tblInfo := tbl.Meta()
	colC := tblInfo.Columns[2]
	require.Equal(t, mysql.TypeTimestamp, colC.GetType())
	require.False(t, mysql.HasNotNullFlag(colC.GetFlag()))
	// add datetime type column
	tk.MustExec("create table test_on_update_d (c1 int, c2 datetime);")
	tk.MustExec("alter table test_on_update_d add column c3 datetime on update current_timestamp;")
	is = domain.GetDomain(tk.Session()).InfoSchema()
	tbl, err = is.TableByName(context.Background(), ast.NewCIStr("test"), ast.NewCIStr("test_on_update_d"))
	require.NoError(t, err)
	tblInfo = tbl.Meta()
	colC = tblInfo.Columns[2]
	require.Equal(t, mysql.TypeDatetime, colC.GetType())
	require.False(t, mysql.HasNotNullFlag(colC.GetFlag()))

	// add year type column
	tk.MustExec("create table test_on_update_e (c1 int);")
	defer tk.MustExec("drop table test_on_update_e;")
	tk.MustExec("insert into test_on_update_e (c1) values (0);")
	tk.MustExec("alter table test_on_update_e add column c2 year not null;")
	tk.MustQuery("select c2 from test_on_update_e").Check(testkit.Rows("0"))

	// test add unsupported constraint
	tk.MustExec("create table t_add_unsupported_constraint (a int);")
	err = tk.ExecToErr("ALTER TABLE t_add_unsupported_constraint ADD id int AUTO_INCREMENT;")
	require.EqualError(t, err, "[ddl:8200]unsupported add column 'id' constraint AUTO_INCREMENT when altering 'test.t_add_unsupported_constraint'")
	err = tk.ExecToErr("ALTER TABLE t_add_unsupported_constraint ADD id int KEY;")
	require.EqualError(t, err, "[ddl:8200]unsupported add column 'id' constraint PRIMARY KEY when altering 'test.t_add_unsupported_constraint'")
	err = tk.ExecToErr("ALTER TABLE t_add_unsupported_constraint ADD id int UNIQUE;")
	require.EqualError(t, err, "[ddl:8200]unsupported add column 'id' constraint UNIQUE KEY when altering 'test.t_add_unsupported_constraint'")

	// ===========
	// DROP COLUMN
	// ===========

	done = make(chan error, 1)
	tk.MustExec("delete from t2")

	num = 100
	// add some rows
	for i := range num {
		tk.MustExec("insert into t2 values (?, ?, ?, ?)", i, i, i, i)
	}

	// get c4 column id
	testddlutil.SessionExecInGoroutine(store, "test", "alter table t2 drop column c4", done)

	ticker = time.NewTicker(columnModifyLease / 2)
	defer ticker.Stop()
	step = 10
DropLoop:
	for {
		select {
		case err := <-done:
			if err == nil {
				break DropLoop
			}
			require.NoError(t, err)
		case <-ticker.C:
			// delete some rows, and add some data
			for i := num; i < num+step; i++ {
				// Make sure that statement of insert and show use the same infoSchema.
				tk.MustExec("begin")
				err := tk.ExecToErr("insert into t2 values (?, ?, ?)", i, i, i)
				if err != nil {
					// If executing is failed, the column number must be 4 now.
					values := tk.MustQuery("show columns from t2").Rows()
					require.Len(t, values, 4)
				}
				tk.MustExec("commit")
			}
			num += step
		}
	}

	// add data, here c4 must not exist
	for i := num; i < num+step; i++ {
		tk.MustExec("insert into t2 values (?, ?, ?)", i, i, i)
	}

	rows = tk.MustQuery("select count(*) from t2").Rows()
	require.Len(t, rows, 1)
	require.Len(t, rows[0], 1)
	count, err = strconv.ParseInt(rows[0][0].(string), 10, 64)
	require.NoError(t, err)
	require.Greater(t, count, int64(0))
}

// TestDropColumn is for inserting value with a to-be-dropped column when do drop column.
// Column info from schema in build-insert-plan should be public only,
// otherwise they will not be consisted with Table.Col(), then the server will panic.
func TestDropColumn(t *testing.T) {
	store := testkit.CreateMockStoreWithSchemaLease(t, columnModifyLease)

	tk := testkit.NewTestKit(t, store)
	tk.MustExec("use test")
	num := 25
	multiDDL := make([]string, 0, num)
	sql := "create table t2 (c1 int, c2 int, c3 int, "
	for i := 4; i < 4+num; i++ {
		multiDDL = append(multiDDL, fmt.Sprintf("alter table t2 drop column c%d", i))

		if i != 3+num {
			sql += fmt.Sprintf("c%d int, ", i)
		} else {
			sql += fmt.Sprintf("c%d int)", i)
		}
	}
	tk.MustExec(sql)
	dmlDone := make(chan error, num)
	ddlDone := make(chan error, num)

	testddlutil.ExecMultiSQLInGoroutine(store, "test", multiDDL, ddlDone)
	for range num {
		testddlutil.ExecMultiSQLInGoroutine(store, "test", []string{"insert into t2 set c1 = 1, c2 = 1, c3 = 1, c4 = 1"}, dmlDone)
	}
	for range num {
		err := <-ddlDone
		require.NoError(t, err)
	}

	// Test for drop partition table column.
	tk.MustExec("drop table if exists t1")
	tk.MustExec("create table t1 (a int,b int) partition by hash(a) partitions 4;")
	err := tk.ExecToErr("alter table t1 drop column a")
	require.EqualError(t, err, "[ddl:3855]Column 'a' has a partitioning function dependency and cannot be dropped or renamed")
}

func TestChangeColumn(t *testing.T) {
	store := testkit.CreateMockStoreWithSchemaLease(t, columnModifyLease, mockstore.WithDDLChecker())

	tk := testkit.NewTestKit(t, store)
	tk.MustExec("use test")

	tk.MustExec("create table t3 (a int default '0', b varchar(10), d int not null default '0')")
	tk.MustExec("insert into t3 set b = 'a'")
	tk.MustQuery("select a from t3").Check(testkit.Rows("0"))
	tk.MustExec("alter table t3 change a aa bigint")
	tk.MustExec("insert into t3 set b = 'b'")
	tk.MustQuery("select aa from t3").Check(testkit.Rows("0", "<nil>"))
	// for no default flag
	tk.MustExec("alter table t3 change d dd bigint not null")
	is := domain.GetDomain(tk.Session()).InfoSchema()
	tbl, err := is.TableByName(context.Background(), ast.NewCIStr("test"), ast.NewCIStr("t3"))
	require.NoError(t, err)
	tblInfo := tbl.Meta()
	colD := tblInfo.Columns[2]
	require.True(t, mysql.HasNoDefaultValueFlag(colD.GetFlag()))
	// for the following definitions: 'not null', 'null', 'default value' and 'comment'
	tk.MustExec("alter table t3 change b b varchar(20) null default 'c' comment 'my comment'")
	is = domain.GetDomain(tk.Session()).InfoSchema()
	tbl, err = is.TableByName(context.Background(), ast.NewCIStr("test"), ast.NewCIStr("t3"))
	require.NoError(t, err)
	tblInfo = tbl.Meta()
	colB := tblInfo.Columns[1]
	require.Equal(t, "my comment", colB.Comment)
	require.False(t, mysql.HasNotNullFlag(colB.GetFlag()))
	tk.MustExec("insert into t3 set aa = 3, dd = 5")
	tk.MustQuery("select b from t3").Check(testkit.Rows("a", "b", "c"))
	// for timestamp
	tk.MustExec("alter table t3 add column c timestamp not null")
	tk.MustExec("alter table t3 change c c timestamp null default '2017-02-11' comment 'col c comment' on update current_timestamp")
	is = domain.GetDomain(tk.Session()).InfoSchema()
	tbl, err = is.TableByName(context.Background(), ast.NewCIStr("test"), ast.NewCIStr("t3"))
	require.NoError(t, err)
	tblInfo = tbl.Meta()
	colC := tblInfo.Columns[3]
	require.Equal(t, "col c comment", colC.Comment)
	require.False(t, mysql.HasNotNullFlag(colC.GetFlag()))
	// for enum
	tk.MustExec("alter table t3 add column en enum('a', 'b', 'c') not null default 'a'")
	// https://github.com/pingcap/tidb/issues/23488
	// if there is a prefix index on the varchar column, then we can change it to text
	tk.MustExec("drop table if exists t")
	tk.MustExec("create table t (k char(10), v int, INDEX(k(7)));")
	tk.MustExec("alter table t change column k k tinytext")
	is = domain.GetDomain(tk.Session()).InfoSchema()
	tbl, err = is.TableByName(context.Background(), ast.NewCIStr("test"), ast.NewCIStr("t"))
	require.NoError(t, err)

	// for failing tests
	sql := "alter table t3 change aa a bigint default ''"
	tk.MustGetErrCode(sql, errno.ErrInvalidDefault)
	sql = "alter table t3 change a testx.t3.aa bigint"
	tk.MustGetErrCode(sql, errno.ErrWrongDBName)
	sql = "alter table t3 change t.a aa bigint"
	tk.MustGetErrCode(sql, errno.ErrWrongTableName)
	tk.MustExec("create table t4 (c1 int, c2 int, c3 int default 1, index (c1));")
	tk.MustExec("insert into t4(c2) values (null);")
	err = tk.ExecToErr("alter table t4 change c1 a1 int not null;")
	require.EqualError(t, err, "[ddl:1265]Data truncated for column 'a1' at row 1")
	sql = "alter table t4 change c2 a bigint not null;"
	tk.MustGetErrCode(sql, mysql.WarnDataTruncated)
	sql = "alter table t3 modify en enum('a', 'z', 'b', 'c') not null default 'a'"
	tk.MustExec(sql)
	// Rename to an existing column.
	tk.MustExec("alter table t3 add column a bigint")
	sql = "alter table t3 change aa a bigint"
	tk.MustGetErrCode(sql, errno.ErrDupFieldName)
	// https://github.com/pingcap/tidb/issues/23488
	tk.MustExec("drop table if exists t5")
	tk.MustExec("create table t5 (k char(10) primary key, v int)")
	sql = "alter table t5 change column k k tinytext;"
	tk.MustGetErrCode(sql, mysql.ErrBlobKeyWithoutLength)
	tk.MustExec("drop table t5")
	tk.MustExec("drop table if exists t5")
	tk.MustExec("create table t5 (k char(10), v int, INDEX(k))")
	sql = "alter table t5 change column k k tinytext;"
	tk.MustGetErrCode(sql, mysql.ErrBlobKeyWithoutLength)
	tk.MustExec("drop table t5")
	tk.MustExec("drop table t3")
}

func TestVirtualColumnDDL(t *testing.T) {
	store := testkit.CreateMockStoreWithSchemaLease(t, columnModifyLease)
	tk := testkit.NewTestKit(t, store)
	tk.MustExec("use test")
	tk.MustExec(`create global temporary table test_gv_ddl(a int, b int as (a+8) virtual, c int as (b + 2) stored) on commit delete rows;`)
	is := sessiontxn.GetTxnManager(tk.Session()).GetTxnInfoSchema()
	tbl, err := is.TableByName(context.Background(), ast.NewCIStr("test"), ast.NewCIStr("test_gv_ddl"))
	require.NoError(t, err)
	testCases := []struct {
		generatedExprString string
		generatedStored     bool
	}{
		{"", false},
		{"`a` + 8", false},
		{"`b` + 2", true},
	}
	for i, column := range tbl.Meta().Columns {
		require.Equal(t, testCases[i].generatedExprString, column.GeneratedExprString)
		require.Equal(t, testCases[i].generatedStored, column.GeneratedStored)
	}
	result := tk.MustQuery(`DESC test_gv_ddl`)
	result.Check(testkit.Rows(`a int(11) YES  <nil> `, `b int(11) YES  <nil> VIRTUAL GENERATED`, `c int(11) YES  <nil> STORED GENERATED`))
	tk.MustExec("begin;")
	tk.MustExec("insert into test_gv_ddl values (1, default, default)")
	tk.MustQuery("select * from test_gv_ddl").Check(testkit.Rows("1 9 11"))
	tk.MustExec("commit")

	// for local temporary table
	tk.MustExec(`create temporary table test_local_gv_ddl(a int, b int as (a+8) virtual, c int as (b + 2) stored);`)
	is = sessiontxn.GetTxnManager(tk.Session()).GetTxnInfoSchema()
	tbl, err = is.TableByName(context.Background(), ast.NewCIStr("test"), ast.NewCIStr("test_local_gv_ddl"))
	require.NoError(t, err)
	for i, column := range tbl.Meta().Columns {
		require.Equal(t, testCases[i].generatedExprString, column.GeneratedExprString)
		require.Equal(t, testCases[i].generatedStored, column.GeneratedStored)
	}
	result = tk.MustQuery(`DESC test_local_gv_ddl`)
	result.Check(testkit.Rows(`a int(11) YES  <nil> `, `b int(11) YES  <nil> VIRTUAL GENERATED`, `c int(11) YES  <nil> STORED GENERATED`))
	tk.MustExec("begin;")
	tk.MustExec("insert into test_local_gv_ddl values (1, default, default)")
	tk.MustQuery("select * from test_local_gv_ddl").Check(testkit.Rows("1 9 11"))
	tk.MustExec("commit")
	tk.MustQuery("select * from test_local_gv_ddl").Check(testkit.Rows("1 9 11"))
}

func TestTransactionWithWriteOnlyColumn(t *testing.T) {
	store := testkit.CreateMockStoreWithSchemaLease(t, columnModifyLease)
	tk := testkit.NewTestKit(t, store)
	tk.MustExec("use test")
	tk.MustExec("drop table if exists t1")
	tk.MustExec("create table t1 (a int key);")

	transactions := [][]string{
		{
			"begin",
			"insert into t1 set a=1",
			"update t1 set a=2 where a=1",
			"commit",
		},
	}

	var checkErr error
	testfailpoint.EnableCall(t, "github.com/pingcap/tidb/pkg/ddl/beforeRunOneJobStep", func(job *model.Job) {
		if checkErr != nil {
			return
		}
		switch job.SchemaState {
		case model.StateWriteOnly:
		default:
			return
		}
		// do transaction.
		for _, transaction := range transactions {
			for _, sql := range transaction {
				if _, checkErr = tk.Exec(sql); checkErr != nil {
					checkErr = errors.Errorf("err: %s, sql: %s, job schema state: %s", checkErr.Error(), sql, job.SchemaState)
					return
				}
			}
		}
	})
	done := make(chan error, 1)
	// test transaction on add column.
	go backgroundExec(store, "test", "alter table t1 add column c int not null", done)
	err := <-done
	require.NoError(t, err)
	require.NoError(t, checkErr)
	tk.MustQuery("select a from t1").Check(testkit.Rows("2"))
	tk.MustExec("delete from t1")

	// test transaction on drop column.
	go backgroundExec(store, "test", "alter table t1 drop column c", done)
	err = <-done
	require.NoError(t, err)
	require.NoError(t, checkErr)
	tk.MustQuery("select a from t1").Check(testkit.Rows("2"))
}

// For issue #31735.
func TestAddGeneratedColumnAndInsert(t *testing.T) {
	store := testkit.CreateMockStoreWithSchemaLease(t, columnModifyLease)

	tk := testkit.NewTestKit(t, store)
	tk.MustExec("use test")
	tk.MustExec("create table t1 (a int, unique kye(a))")
	tk.MustExec("insert into t1 value (1), (10)")

	tk1 := testkit.NewTestKit(t, store)
	tk1.MustExec("use test")

	ctx := mock.NewContext()
	ctx.Store = store
	times := 0
	var checkErr error
	testfailpoint.EnableCall(t, "github.com/pingcap/tidb/pkg/ddl/afterWaitSchemaSynced", func(job *model.Job) {
		if checkErr != nil {
			return
		}
		switch job.SchemaState {
		case model.StateDeleteOnly:
			_, checkErr = tk1.Exec("insert into t1 values (1) on duplicate key update a=a+1")
			if checkErr == nil {
				_, checkErr = tk1.Exec("replace into t1 values (2)")
			}
		case model.StateWriteOnly:
			_, checkErr = tk1.Exec("insert into t1 values (2) on duplicate key update a=a+1")
			if checkErr == nil {
				_, checkErr = tk1.Exec("replace into t1 values (3)")
			}
		case model.StateWriteReorganization:
			if checkErr == nil && job.SchemaState == model.StateWriteReorganization && times == 0 {
				_, checkErr = tk1.Exec("insert into t1 values (3) on duplicate key update a=a+1")
				if checkErr == nil {
					_, checkErr = tk1.Exec("replace into t1 values (4)")
				}
				times++
			}
		}
	})

	tk.MustExec("alter table t1 add column gc int as ((a+1))")
	tk.MustQuery("select * from t1 order by a").Check(testkit.Rows("4 5", "10 11"))
	require.NoError(t, checkErr)
}

func TestColumnTypeChangeGenUniqueChangingName(t *testing.T) {
	store := testkit.CreateMockStoreWithSchemaLease(t, columnModifyLease)

	tk := testkit.NewTestKit(t, store)
	tk.MustExec("use test")

	var checkErr error
	assertChangingColName := "_col$_c2_0"
	assertChangingIdxName := "_idx$_idx_0"
	testfailpoint.EnableCall(t, "github.com/pingcap/tidb/pkg/ddl/afterWaitSchemaSynced", func(job *model.Job) {
		if job.SchemaState == model.StateDeleteOnly && job.Type == model.ActionModifyColumn {
			args, err := model.GetModifyColumnArgs(job)
			if err != nil {
				checkErr = err
				return
			}
			if args.ChangingColumn.Name.L != assertChangingColName {
				checkErr = errors.New("changing column name is incorrect")
			} else if args.ChangingIdxs[0].Name.L != assertChangingIdxName {
				checkErr = errors.New("changing index name is incorrect")
			}
		}
	})

	tk.MustExec("create table if not exists t(c1 varchar(256), c2 bigint, `_col$_c2` varchar(10), unique _idx$_idx(c1), unique idx(c2));")
	tk.MustExec("alter table test.t change column c2 cC2 varchar(256) after `_col$_c2`")
	require.NoError(t, checkErr)

	tbl := external.GetTableByName(t, tk, "test", "t")
	require.Len(t, tbl.Meta().Columns, 3)
	require.Equal(t, "c1", tbl.Meta().Columns[0].Name.O)
	require.Equal(t, 0, tbl.Meta().Columns[0].Offset)
	require.Equal(t, "_col$_c2", tbl.Meta().Columns[1].Name.O)
	require.Equal(t, 1, tbl.Meta().Columns[1].Offset)
	require.Equal(t, "cC2", tbl.Meta().Columns[2].Name.O)
	require.Equal(t, 2, tbl.Meta().Columns[2].Offset)

	require.Len(t, tbl.Meta().Indices, 2)
	require.Equal(t, "_idx$_idx", tbl.Meta().Indices[0].Name.O)
	require.Equal(t, "idx", tbl.Meta().Indices[1].Name.O)

	require.Len(t, tbl.Meta().Indices[0].Columns, 1)
	require.Equal(t, "c1", tbl.Meta().Indices[0].Columns[0].Name.O)
	require.Equal(t, 0, tbl.Meta().Indices[0].Columns[0].Offset)

	require.Len(t, tbl.Meta().Indices[1].Columns, 1)
	require.Equal(t, "cC2", tbl.Meta().Indices[1].Columns[0].Name.O)
	require.Equal(t, 2, tbl.Meta().Indices[1].Columns[0].Offset)

	assertChangingColName1 := "_col$__col$_c1_1"
	assertChangingColName2 := "_col$__col$__col$_c1_0_1"
	query1 := "alter table t modify column _col$_c1 tinyint"
	query2 := "alter table t modify column _col$__col$_c1_0 tinyint"
	testfailpoint.EnableCall(t, "github.com/pingcap/tidb/pkg/ddl/afterWaitSchemaSynced", func(job *model.Job) {
		if (job.Query == query1 || job.Query == query2) && job.SchemaState == model.StateDeleteOnly && job.Type == model.ActionModifyColumn {
			args, err := model.GetModifyColumnArgs(job)
			if err != nil {
				checkErr = err
				return
			}
			if job.Query == query1 && args.ChangingColumn.Name.L != assertChangingColName1 {
				checkErr = errors.New("changing column name is incorrect")
			}
			if job.Query == query2 && args.ChangingColumn.Name.L != assertChangingColName2 {
				checkErr = errors.New("changing column name is incorrect")
			}
		}
	})

	tk.MustExec("drop table if exists t")
	tk.MustExec("create table if not exists t(c1 bigint, _col$_c1 bigint, _col$__col$_c1_0 bigint, _col$__col$__col$_c1_0_0 bigint)")
	tk.MustExec("alter table t modify column c1 tinyint")
	tk.MustExec("alter table t modify column _col$_c1 tinyint")
	require.NoError(t, checkErr)
	tk.MustExec("alter table t modify column _col$__col$_c1_0 tinyint")
	require.NoError(t, checkErr)
	tk.MustExec("alter table t change column _col$__col$__col$_c1_0_0  _col$__col$__col$_c1_0_0 tinyint")

	tbl = external.GetTableByName(t, tk, "test", "t")
	require.Len(t, tbl.Meta().Columns, 4)
	require.Equal(t, "c1", tbl.Meta().Columns[0].Name.O)
	require.Equal(t, mysql.TypeTiny, tbl.Meta().Columns[0].GetType())
	require.Equal(t, 0, tbl.Meta().Columns[0].Offset)
	require.Equal(t, "_col$_c1", tbl.Meta().Columns[1].Name.O)
	require.Equal(t, mysql.TypeTiny, tbl.Meta().Columns[1].GetType())
	require.Equal(t, 1, tbl.Meta().Columns[1].Offset)
	require.Equal(t, "_col$__col$_c1_0", tbl.Meta().Columns[2].Name.O)
	require.Equal(t, mysql.TypeTiny, tbl.Meta().Columns[2].GetType())
	require.Equal(t, 2, tbl.Meta().Columns[2].Offset)
	require.Equal(t, "_col$__col$__col$_c1_0_0", tbl.Meta().Columns[3].Name.O)
	require.Equal(t, mysql.TypeTiny, tbl.Meta().Columns[3].GetType())
	require.Equal(t, 3, tbl.Meta().Columns[3].Offset)

	tk.MustExec("drop table if exists t")
}

func TestModifyColumnReorgCheckpoint(t *testing.T) {
	store, dom := testkit.CreateMockStoreAndDomainWithSchemaLease(t, columnModifyLease)
	tk := testkit.NewTestKit(t, store)
	tk.MustExec("use test")
	tk2 := testkit.NewTestKit(t, store)
	tk2.MustExec("use test")
<<<<<<< HEAD
	tk.MustExec("set @@tidb_ddl_reorg_worker_cnt = 1;")
	tk.MustExec("create table t (a int primary key, b varchar(16));")
=======
	if kerneltype.IsNextGen() {
		testfailpoint.EnableCall(t, "github.com/pingcap/tidb/pkg/ddl/beforeInitReorgMeta", func(m *model.DDLReorgMeta) {
			m.Concurrency.Store(1)
		})
	} else {
		tk.MustExec("set @@tidb_ddl_reorg_worker_cnt = 1;")
	}
	tk.MustExec("create table t (a int primary key, b bigint);")
>>>>>>> 1a9221ea
	rowCnt := 10
	for i := range rowCnt {
		tk.MustExec(fmt.Sprintf("insert into t values (%d, %d)", i*10000, i*10000))
	}
	splitTableSQL := fmt.Sprintf("split table t between (0) and (%d*10000) regions %d;", rowCnt, rowCnt)
	tk.MustQuery(splitTableSQL).Check(testkit.Rows(fmt.Sprintf("%d 1", rowCnt-1)))

	retireOwner := false
	testfailpoint.EnableCall(t, "github.com/pingcap/tidb/pkg/ddl/afterUpdateReorgMeta", func() {
		if !retireOwner {
			retireOwner = true
			dom.DDL().OwnerManager().ResignOwner(context.Background())
		}
	})

	rangeCnts := []int{}
	testfailpoint.EnableCall(t, "github.com/pingcap/tidb/pkg/ddl/afterLoadTableRanges", func(rangeCnt int) {
		rangeCnts = append(rangeCnts, rangeCnt)
	})

	tk.MustExec("alter table t modify column b int;")
	require.Len(t, rangeCnts, 2)                // It should have two rounds for loading table ranges.
	require.Less(t, rangeCnts[1], rangeCnts[0]) // Verify if the checkpoint is progressing.
}<|MERGE_RESOLUTION|>--- conflicted
+++ resolved
@@ -623,10 +623,6 @@
 	tk.MustExec("use test")
 	tk2 := testkit.NewTestKit(t, store)
 	tk2.MustExec("use test")
-<<<<<<< HEAD
-	tk.MustExec("set @@tidb_ddl_reorg_worker_cnt = 1;")
-	tk.MustExec("create table t (a int primary key, b varchar(16));")
-=======
 	if kerneltype.IsNextGen() {
 		testfailpoint.EnableCall(t, "github.com/pingcap/tidb/pkg/ddl/beforeInitReorgMeta", func(m *model.DDLReorgMeta) {
 			m.Concurrency.Store(1)
@@ -634,8 +630,7 @@
 	} else {
 		tk.MustExec("set @@tidb_ddl_reorg_worker_cnt = 1;")
 	}
-	tk.MustExec("create table t (a int primary key, b bigint);")
->>>>>>> 1a9221ea
+	tk.MustExec("create table t (a int primary key, b varchar(16));")
 	rowCnt := 10
 	for i := range rowCnt {
 		tk.MustExec(fmt.Sprintf("insert into t values (%d, %d)", i*10000, i*10000))
