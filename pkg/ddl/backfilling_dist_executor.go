// Copyright 2023 PingCAP, Inc.
//
// Licensed under the Apache License, Version 2.0 (the "License");
// you may not use this file except in compliance with the License.
// You may obtain a copy of the License at
//
//     http://www.apache.org/licenses/LICENSE-2.0
//
// Unless required by applicable law or agreed to in writing, software
// distributed under the License is distributed on an "AS IS" BASIS,
// WITHOUT WARRANTIES OR CONDITIONS OF ANY KIND, either express or implied.
// See the License for the specific language governing permissions and
// limitations under the License.

package ddl

import (
	"context"
	"encoding/json"

	"github.com/pingcap/errors"
	"github.com/pingcap/tidb/br/pkg/storage"
	"github.com/pingcap/tidb/pkg/ddl/logutil"
	sess "github.com/pingcap/tidb/pkg/ddl/session"
	"github.com/pingcap/tidb/pkg/disttask/framework/proto"
	"github.com/pingcap/tidb/pkg/disttask/framework/taskexecutor"
	"github.com/pingcap/tidb/pkg/disttask/framework/taskexecutor/execute"
	"github.com/pingcap/tidb/pkg/lightning/backend/external"
	"github.com/pingcap/tidb/pkg/lightning/common"
	"github.com/pingcap/tidb/pkg/meta/model"
	"github.com/pingcap/tidb/pkg/sessionctx"
	"github.com/pingcap/tidb/pkg/table"
	"go.uber.org/zap"
)

// Version constants for BackfillTaskMeta.
const (
	BackfillTaskMetaVersion0 = iota
	BackfillTaskMetaVersion1
)

// BackfillTaskMeta is the dist task meta for backfilling index.
type BackfillTaskMeta struct {
	Job model.Job `json:"job"`
	// EleIDs stands for the index/column IDs to backfill with distributed framework.
	EleIDs []int64 `json:"ele_ids"`
	// EleTypeKey is the type of the element to backfill with distributed framework.
	// For now, only index type is supported.
	EleTypeKey []byte `json:"ele_type_key"`

	CloudStorageURI string `json:"cloud_storage_uri"`
	EstimateRowSize int    `json:"estimate_row_size"`

	Version int `json:"version,omitempty"`
}

// BackfillSubTaskMeta is the sub-task meta for backfilling index.
type BackfillSubTaskMeta struct {
	external.BaseExternalMeta

	PhysicalTableID int64 `json:"physical_table_id"`

	// Used by read index step.
	RowStart []byte `json:"row_start"`
	RowEnd   []byte `json:"row_end"`

	// Used by global sort write & ingest step.
	RangeJobKeys   [][]byte `json:"range_job_keys,omitempty" external:"true"`
	RangeSplitKeys [][]byte `json:"range_split_keys,omitempty" external:"true"`
	DataFiles      []string `json:"data-files,omitempty" external:"true"`
	StatFiles      []string `json:"stat-files,omitempty" external:"true"`
	// TS is used to make sure subtasks are idempotent.
	// TODO(tangenta): support local sort.
	TS uint64 `json:"ts,omitempty"`
	// Each group of MetaGroups represents a different index kvs meta.
	MetaGroups []*external.SortedKVMeta `json:"meta_groups,omitempty" external:"true"`
	// EleIDs stands for the index/column IDs to backfill with distributed framework.
	// After the subtask is finished, EleIDs should have the same length as
	// MetaGroups, and they are in the same order.
	EleIDs []int64 `json:"ele_ids,omitempty" external:"true"`

	// Only used for adding one single index.
	// Keep this for compatibility with v7.5.
	external.SortedKVMeta `json:",inline" external:"true"`
}

// Marshal marshals the backfill subtask meta to JSON.
func (m *BackfillSubTaskMeta) Marshal() ([]byte, error) {
	return m.BaseExternalMeta.Marshal(m)
}

func decodeBackfillSubTaskMeta(ctx context.Context, cloudStorageURI string, raw []byte) (*BackfillSubTaskMeta, error) {
	var subtask BackfillSubTaskMeta
	err := json.Unmarshal(raw, &subtask)
	if err != nil {
		return nil, errors.Trace(err)
	}

	if cloudStorageURI != "" && subtask.ExternalPath != "" {
		// read external meta to storage when using global sort
		backend, err := storage.ParseBackend(cloudStorageURI, nil)
		if err != nil {
			return nil, err
		}
		extStore, err := storage.NewWithDefaultOpt(ctx, backend)
		if err != nil {
			return nil, err
		}
		defer extStore.Close()
		if err := subtask.ReadJSONFromExternalStorage(ctx, extStore, &subtask); err != nil {
			return nil, errors.Trace(err)
		}
	}

	// For compatibility with old version TiDB.
	if len(subtask.RowStart) == 0 {
		subtask.RowStart = subtask.SortedKVMeta.StartKey
		subtask.RowEnd = subtask.SortedKVMeta.EndKey
	}
	if len(subtask.MetaGroups) == 0 {
		m := subtask.SortedKVMeta
		subtask.MetaGroups = []*external.SortedKVMeta{&m}
	}
	return &subtask, nil
}

func writeExternalBackfillSubTaskMeta(ctx context.Context, cloudStorageURI string, subtask *BackfillSubTaskMeta, externalPath string) error {
	if cloudStorageURI == "" {
		return nil
	}
	backend, err := storage.ParseBackend(cloudStorageURI, nil)
	if err != nil {
		return err
	}
	extStore, err := storage.NewWithDefaultOpt(ctx, backend)
	if err != nil {
		return err
	}
	defer extStore.Close()
	subtask.ExternalPath = externalPath
	return subtask.WriteJSONToExternalStorage(ctx, extStore, subtask)
}

func (s *backfillDistExecutor) newBackfillStepExecutor(
	stage proto.Step,
) (execute.StepExecutor, error) {
	jobMeta := &s.taskMeta.Job
	ddlObj := s.d

	store := ddlObj.store
	sessPool := ddlObj.sessPool
	taskKS := s.task.Keyspace
	if ddlObj.store.GetKeyspace() != taskKS {
		var err error
		err = s.GetTaskTable().WithNewSession(func(se sessionctx.Context) error {
			svr := se.GetSQLServer()
			store, err = svr.GetKSStore(taskKS)
			if err != nil {
				return err
			}
			sp, err := svr.GetKSSessPool(taskKS)
			sessPool = sess.NewSessionPool(sp)
			return err
		})
		if err != nil {
			return nil, err
		}
	}
	// TODO getTableByTxn is using DDL ctx which is never cancelled except when shutdown.
	// we should move this operation out of GetStepExecutor, and put into Init.
	_, tblIface, err := getTableByTxn(ddlObj.ctx, store, jobMeta.SchemaID, jobMeta.TableID)
	if err != nil {
		return nil, err
	}
	tbl := tblIface.(table.PhysicalTable)
	eleIDs := s.taskMeta.EleIDs
	indexInfos := make([]*model.IndexInfo, 0, len(eleIDs))
	for _, eid := range eleIDs {
		indexInfo := model.FindIndexInfoByID(tbl.Meta().Indices, eid)
		if indexInfo == nil {
			logutil.DDLIngestLogger().Warn("index info not found",
				zap.Int64("table ID", tbl.Meta().ID),
				zap.Int64("index ID", eid))
			return nil, errors.Errorf("index info not found: %d", eid)
		}
		indexInfos = append(indexInfos, indexInfo)
	}
	cloudStorageURI := s.taskMeta.CloudStorageURI
	estRowSize := s.taskMeta.EstimateRowSize

	switch stage {
	case proto.BackfillStepReadIndex:
		jc := ddlObj.jobContext(jobMeta.ID, jobMeta.ReorgMeta)
		ddlObj.setDDLLabelForTopSQL(jobMeta.ID, jobMeta.Query)
		ddlObj.setDDLSourceForDiagnosis(jobMeta.ID, jobMeta.Type)
		return newReadIndexExecutor(store, sessPool, ddlObj.etcdCli, jobMeta, indexInfos, tbl, jc, cloudStorageURI, estRowSize)
	case proto.BackfillStepMergeSort:
		return newMergeSortExecutor(store, jobMeta.ID, indexInfos, tbl, cloudStorageURI)
	case proto.BackfillStepWriteAndIngest:
		if len(cloudStorageURI) == 0 {
			return nil, errors.Errorf("local import does not have write & ingest step")
		}
<<<<<<< HEAD
		return newCloudImportExecutor(jobMeta, ddlObj.pdCli, indexInfos, tbl, cloudStorageURI, s.GetTaskBase().Concurrency)
=======
		return newCloudImportExecutor(jobMeta, store, indexInfos, tbl, cloudStorageURI, s.GetTaskBase().Concurrency)
>>>>>>> eb25197d
	default:
		// should not happen, caller has checked the stage
		return nil, errors.Errorf("unknown step %d for job %d", stage, jobMeta.ID)
	}
}

type backfillDistExecutor struct {
	*taskexecutor.BaseTaskExecutor
	d        *ddl
	task     *proto.Task
	taskMeta *BackfillTaskMeta
}

func newBackfillDistExecutor(
	ctx context.Context,
	task *proto.Task,
	param taskexecutor.Param,
	d *ddl) taskexecutor.TaskExecutor {
	s := &backfillDistExecutor{
		BaseTaskExecutor: taskexecutor.NewBaseTaskExecutor(ctx, task, param),
		d:                d,
		task:             task,
	}
	s.BaseTaskExecutor.Extension = s
	return s
}

func (s *backfillDistExecutor) Init(ctx context.Context) error {
	err := s.BaseTaskExecutor.Init(ctx)
	if err != nil {
		return err
	}

	bgm := &BackfillTaskMeta{}
	err = json.Unmarshal(s.task.Meta, bgm)
	if err != nil {
		return errors.Trace(err)
	}

	s.taskMeta = bgm
	return nil
}

func (s *backfillDistExecutor) GetStepExecutor(task *proto.Task) (execute.StepExecutor, error) {
	switch task.Step {
	case proto.BackfillStepReadIndex, proto.BackfillStepMergeSort, proto.BackfillStepWriteAndIngest:
		return s.newBackfillStepExecutor(task.Step)
	default:
		return nil, errors.Errorf("unknown backfill step %d for task %d", task.Step, task.ID)
	}
}

func (*backfillDistExecutor) IsIdempotent(*proto.Subtask) bool {
	return true
}

func (*backfillDistExecutor) IsRetryableError(err error) bool {
	return common.IsRetryableError(err) || isRetryableError(err)
}

func (s *backfillDistExecutor) Close() {
	s.BaseTaskExecutor.Close()
}<|MERGE_RESOLUTION|>--- conflicted
+++ resolved
@@ -200,11 +200,7 @@
 		if len(cloudStorageURI) == 0 {
 			return nil, errors.Errorf("local import does not have write & ingest step")
 		}
-<<<<<<< HEAD
 		return newCloudImportExecutor(jobMeta, ddlObj.pdCli, indexInfos, tbl, cloudStorageURI, s.GetTaskBase().Concurrency)
-=======
-		return newCloudImportExecutor(jobMeta, store, indexInfos, tbl, cloudStorageURI, s.GetTaskBase().Concurrency)
->>>>>>> eb25197d
 	default:
 		// should not happen, caller has checked the stage
 		return nil, errors.Errorf("unknown step %d for job %d", stage, jobMeta.ID)
