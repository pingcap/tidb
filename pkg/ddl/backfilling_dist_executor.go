// Copyright 2023 PingCAP, Inc.
//
// Licensed under the Apache License, Version 2.0 (the "License");
// you may not use this file except in compliance with the License.
// You may obtain a copy of the License at
//
//     http://www.apache.org/licenses/LICENSE-2.0
//
// Unless required by applicable law or agreed to in writing, software
// distributed under the License is distributed on an "AS IS" BASIS,
// WITHOUT WARRANTIES OR CONDITIONS OF ANY KIND, either express or implied.
// See the License for the specific language governing permissions and
// limitations under the License.

package ddl

import (
	"context"
	"encoding/json"

	"github.com/pingcap/errors"
	"github.com/pingcap/tidb/br/pkg/lightning/backend/external"
	"github.com/pingcap/tidb/br/pkg/lightning/common"
	"github.com/pingcap/tidb/pkg/ddl/ingest"
	"github.com/pingcap/tidb/pkg/disttask/framework/proto"
	"github.com/pingcap/tidb/pkg/disttask/framework/taskexecutor"
	"github.com/pingcap/tidb/pkg/disttask/framework/taskexecutor/execute"
	"github.com/pingcap/tidb/pkg/parser/model"
	"github.com/pingcap/tidb/pkg/parser/terror"
	"github.com/pingcap/tidb/pkg/table"
	"github.com/pingcap/tidb/pkg/util/dbterror"
	"github.com/pingcap/tidb/pkg/util/logutil"
	"github.com/tikv/client-go/v2/tikv"
	"go.uber.org/zap"
)

// BackfillTaskMeta is the dist task meta for backfilling index.
type BackfillTaskMeta struct {
	Job model.Job `json:"job"`
	// EleIDs stands for the index/column IDs to backfill with distributed framework.
	EleIDs []int64 `json:"ele_ids"`
	// EleTypeKey is the type of the element to backfill with distributed framework.
	// For now, only index type is supported.
	EleTypeKey []byte `json:"ele_type_key"`

	CloudStorageURI string `json:"cloud_storage_uri"`
	// UseMergeSort indicate whether the backfilling task use merge sort step for global sort.
	// Merge Sort step aims to support more data.
	UseMergeSort bool `json:"use_merge_sort"`
}

// BackfillSubTaskMeta is the sub-task meta for backfilling index.
type BackfillSubTaskMeta struct {
	PhysicalTableID int64 `json:"physical_table_id"`

	// Used by read index step.
	RowStart []byte `json:"row_start"`
	RowEnd   []byte `json:"row_end"`

	// Used by global sort write & ingest step.
	RangeSplitKeys [][]byte `json:"range_split_keys,omitempty"`
	DataFiles      []string `json:"data-files,omitempty"`
	StatFiles      []string `json:"stat-files,omitempty"`
	// Each group of MetaGroups represents a different index kvs meta.
	MetaGroups []*external.SortedKVMeta `json:"meta_groups,omitempty"`
	// Only used for adding one single index.
	// Keep this for compatibility with v7.5.
	external.SortedKVMeta `json:",inline"`
}

func decodeBackfillSubTaskMeta(raw []byte) (*BackfillSubTaskMeta, error) {
	var subtask BackfillSubTaskMeta
	err := json.Unmarshal(raw, &subtask)
	if err != nil {
		return nil, errors.Trace(err)
	}

	// For compatibility with old version TiDB.
	if len(subtask.RowStart) == 0 {
		subtask.RowStart = subtask.SortedKVMeta.StartKey
		subtask.RowEnd = subtask.SortedKVMeta.EndKey
	}
	if len(subtask.MetaGroups) == 0 {
		m := subtask.SortedKVMeta
		subtask.MetaGroups = []*external.SortedKVMeta{&m}
	}
	return &subtask, nil
}

func (s *backfillDistExecutor) newBackfillSubtaskExecutor(
	stage proto.Step,
) (execute.StepExecutor, error) {
	jobMeta := &s.taskMeta.Job
	ddlObj := s.d

	_, tblIface, err := ddlObj.getTableByTxn((*asAutoIDRequirement)(ddlObj.ddlCtx), jobMeta.SchemaID, jobMeta.TableID)
	if err != nil {
		return nil, err
	}
	tbl := tblIface.(table.PhysicalTable)
	eleIDs := s.taskMeta.EleIDs
	indexInfos := make([]*model.IndexInfo, 0, len(eleIDs))
	for _, eid := range eleIDs {
		indexInfo := model.FindIndexInfoByID(tbl.Meta().Indices, eid)
		if indexInfo == nil {
			logutil.BgLogger().Warn("index info not found", zap.String("category", "ddl-ingest"),
				zap.Int64("table ID", tbl.Meta().ID), zap.Int64("index ID", eid))
			return nil, errors.Errorf("index info not found: %d", eid)
		}
		indexInfos = append(indexInfos, indexInfo)
	}
	cloudStorageURI := s.taskMeta.CloudStorageURI

	switch stage {
	case proto.BackfillStepReadIndex:
		jc := ddlObj.jobContext(jobMeta.ID, jobMeta.ReorgMeta)
		ddlObj.setDDLLabelForTopSQL(jobMeta.ID, jobMeta.Query)
		ddlObj.setDDLSourceForDiagnosis(jobMeta.ID, jobMeta.Type)
		return newReadIndexExecutor(ddlObj, jobMeta, indexInfos, tbl, jc, s.getBackendCtx, cloudStorageURI)
	case proto.BackfillStepMergeSort:
		return newMergeSortExecutor(jobMeta.ID, len(indexInfos), tbl, cloudStorageURI)
	case proto.BackfillStepWriteAndIngest:
		if len(cloudStorageURI) == 0 {
			return nil, errors.Errorf("local import does not have write & ingest step")
		}
		return newCloudImportExecutor(jobMeta, indexInfos[0], tbl, s.getBackendCtx, cloudStorageURI)
	default:
		// should not happen, caller has checked the stage
		return nil, errors.Errorf("unknown step %d for job %d", stage, jobMeta.ID)
	}
}

func (s *backfillDistExecutor) getBackendCtx() (ingest.BackendCtx, error) {
	job := &s.taskMeta.Job
	unique, err := decodeIndexUniqueness(job)
	if err != nil {
		return nil, err
	}
	ddlObj := s.d
	discovery := ddlObj.store.(tikv.Storage).GetRegionCache().PDClient().GetServiceDiscovery()

	return ingest.LitBackCtxMgr.Register(s.BaseTaskExecutor.Ctx(), job.ID, unique, ddlObj.etcdCli, discovery, job.ReorgMeta.ResourceGroupName)
}

func decodeIndexUniqueness(job *model.Job) (bool, error) {
	unique := make([]bool, 1)
	err := job.DecodeArgs(&unique[0])
	if err != nil {
		err = job.DecodeArgs(&unique)
	}
	if err != nil {
		return false, errors.Trace(err)
	}
	// We only support adding multiple unique indexes or multiple non-unique indexes,
	// we use the first index uniqueness here.
	return unique[0], nil
}

type backfillDistExecutor struct {
	*taskexecutor.BaseTaskExecutor
	d         *ddl
	task      *proto.Task
	taskTable taskexecutor.TaskTable
	taskMeta  *BackfillTaskMeta
	jobID     int64
}

func newBackfillDistExecutor(ctx context.Context, id string, task *proto.Task, taskTable taskexecutor.TaskTable, d *ddl) taskexecutor.TaskExecutor {
	s := &backfillDistExecutor{
		BaseTaskExecutor: taskexecutor.NewBaseTaskExecutor(ctx, id, task, taskTable),
		d:                d,
		task:             task,
		taskTable:        taskTable,
	}
	s.BaseTaskExecutor.Extension = s
	return s
}

func (s *backfillDistExecutor) Init(ctx context.Context) error {
	err := s.BaseTaskExecutor.Init(ctx)
	if err != nil {
		return err
	}

	bgm := &BackfillTaskMeta{}
	err = json.Unmarshal(s.task.Meta, bgm)
	if err != nil {
		return errors.Trace(err)
	}
<<<<<<< HEAD
	job := &bgm.Job
	_, tbl, err := d.getTableByTxn((*asAutoIDRequirement)(d.ddlCtx), job.SchemaID, job.TableID)
	if err != nil {
		return errors.Trace(err)
	}
	// We only support adding multiple unique indexes or multiple non-unique indexes,
	// we use the first index uniqueness here.
	idx := model.FindIndexInfoByID(tbl.Meta().Indices, bgm.EleIDs[0])
	if idx == nil {
		return errors.Trace(errors.Errorf("index info not found: %d", bgm.EleIDs[0]))
	}
	pdLeaderAddr := d.store.(tikv.Storage).GetRegionCache().PDClient().GetLeaderAddr()
	useDistLock := len(bgm.CloudStorageURI) == 0
	bc, err := ingest.LitBackCtxMgr.Register(
		ctx, idx.Unique, job.ID, pdLeaderAddr, job.ReorgMeta.ResourceGroupName, d.OwnerManager().ID(), useDistLock)
	if err != nil {
		return errors.Trace(err)
	}
	s.backendCtx = bc
	s.jobID = job.ID
=======

	s.taskMeta = bgm
>>>>>>> cc0387b1
	return nil
}

func (s *backfillDistExecutor) GetStepExecutor(task *proto.Task, _ *proto.StepResource) (execute.StepExecutor, error) {
	switch task.Step {
	case proto.BackfillStepReadIndex, proto.BackfillStepMergeSort, proto.BackfillStepWriteAndIngest:
		return s.newBackfillSubtaskExecutor(task.Step)
	default:
		return nil, errors.Errorf("unknown backfill step %d for task %d", task.Step, task.ID)
	}
}

func (*backfillDistExecutor) IsIdempotent(*proto.Subtask) bool {
	return true
}

func isRetryableError(err error) bool {
	originErr := errors.Cause(err)
	if tErr, ok := originErr.(*terror.Error); ok {
		sqlErr := terror.ToSQLError(tErr)
		_, ok := dbterror.ReorgRetryableErrCodes[sqlErr.Code]
		return ok
	}
	// can't retry Unknown err.
	return false
}

func (*backfillDistExecutor) IsRetryableError(err error) bool {
	return common.IsRetryableError(err) || isRetryableError(err)
}

func (s *backfillDistExecutor) Close() {
	s.BaseTaskExecutor.Close()
}<|MERGE_RESOLUTION|>--- conflicted
+++ resolved
@@ -139,7 +139,10 @@
 	ddlObj := s.d
 	discovery := ddlObj.store.(tikv.Storage).GetRegionCache().PDClient().GetServiceDiscovery()
 
-	return ingest.LitBackCtxMgr.Register(s.BaseTaskExecutor.Ctx(), job.ID, unique, ddlObj.etcdCli, discovery, job.ReorgMeta.ResourceGroupName)
+	ddlID := s.d.OwnerManager().ID()
+	useDistLock := len(s.taskMeta.CloudStorageURI) == 0
+
+	return ingest.LitBackCtxMgr.Register(s.BaseTaskExecutor.Ctx(), job.ID, unique, ddlObj.etcdCli, discovery, job.ReorgMeta.ResourceGroupName, ddlID, useDistLock)
 }
 
 func decodeIndexUniqueness(job *model.Job) (bool, error) {
@@ -187,31 +190,8 @@
 	if err != nil {
 		return errors.Trace(err)
 	}
-<<<<<<< HEAD
-	job := &bgm.Job
-	_, tbl, err := d.getTableByTxn((*asAutoIDRequirement)(d.ddlCtx), job.SchemaID, job.TableID)
-	if err != nil {
-		return errors.Trace(err)
-	}
-	// We only support adding multiple unique indexes or multiple non-unique indexes,
-	// we use the first index uniqueness here.
-	idx := model.FindIndexInfoByID(tbl.Meta().Indices, bgm.EleIDs[0])
-	if idx == nil {
-		return errors.Trace(errors.Errorf("index info not found: %d", bgm.EleIDs[0]))
-	}
-	pdLeaderAddr := d.store.(tikv.Storage).GetRegionCache().PDClient().GetLeaderAddr()
-	useDistLock := len(bgm.CloudStorageURI) == 0
-	bc, err := ingest.LitBackCtxMgr.Register(
-		ctx, idx.Unique, job.ID, pdLeaderAddr, job.ReorgMeta.ResourceGroupName, d.OwnerManager().ID(), useDistLock)
-	if err != nil {
-		return errors.Trace(err)
-	}
-	s.backendCtx = bc
-	s.jobID = job.ID
-=======
 
 	s.taskMeta = bgm
->>>>>>> cc0387b1
 	return nil
 }
 
