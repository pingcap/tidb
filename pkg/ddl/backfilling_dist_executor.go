--- conflicted
+++ resolved
@@ -171,11 +171,7 @@
 		if len(cloudStorageURI) == 0 {
 			return nil, errors.Errorf("local import does not have write & ingest step")
 		}
-<<<<<<< HEAD
-		return newCloudImportExecutor(jobMeta, ddlObj.pdCli, indexInfos, tbl, cloudStorageURI)
-=======
-		return newCloudImportExecutor(jobMeta, ddlObj.store, indexInfos, tbl, cloudStorageURI, s.GetTaskBase().Concurrency)
->>>>>>> e315cff6
+		return newCloudImportExecutor(jobMeta, ddlObj.pdCli, indexInfos, tbl, cloudStorageURI, s.GetTaskBase().Concurrency)
 	default:
 		// should not happen, caller has checked the stage
 		return nil, errors.Errorf("unknown step %d for job %d", stage, jobMeta.ID)
