--- conflicted
+++ resolved
@@ -79,11 +79,6 @@
 func (m *mergeSortExecutor) RunSubtask(ctx context.Context, subtask *proto.Subtask) error {
 	logutil.Logger(ctx).Info("merge sort executor run subtask")
 
-<<<<<<< HEAD
-	sm, err := decodeBackfillSubTaskMeta(ctx, m.cloudStoreURI, subtask.Meta)
-=======
-	m.summary.Reset()
-
 	reqRec, objStore, err := handle.NewObjStoreWithRecording(ctx, m.cloudStoreURI)
 	if err != nil {
 		return err
@@ -95,7 +90,6 @@
 	}()
 
 	sm, err := decodeBackfillSubTaskMeta(ctx, objStore, subtask.Meta)
->>>>>>> 8e799f74
 	if err != nil {
 		return err
 	}
