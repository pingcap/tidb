// Copyright 2023 PingCAP, Inc.
//
// Licensed under the Apache License, Version 2.0 (the "License");
// you may not use this file except in compliance with the License.
// You may obtain a copy of the License at
//
//     http://www.apache.org/licenses/LICENSE-2.0
//
// Unless required by applicable law or agreed to in writing, software
// distributed under the License is distributed on an "AS IS" BASIS,
// WITHOUT WARRANTIES OR CONDITIONS OF ANY KIND, either express or implied.
// See the License for the specific language governing permissions and
// limitations under the License.

package ddl

import (
	"context"
	goerrors "errors"
	"path"
	"strconv"
	"sync"
	"sync/atomic"

	"github.com/pingcap/errors"
	"github.com/pingcap/failpoint"
	"github.com/pingcap/tidb/br/pkg/storage"
	"github.com/pingcap/tidb/pkg/ddl/ingest"
	"github.com/pingcap/tidb/pkg/disttask/framework/handle"
	"github.com/pingcap/tidb/pkg/disttask/framework/proto"
	"github.com/pingcap/tidb/pkg/disttask/framework/taskexecutor"
	"github.com/pingcap/tidb/pkg/disttask/framework/taskexecutor/execute"
	"github.com/pingcap/tidb/pkg/ingestor/engineapi"
	"github.com/pingcap/tidb/pkg/kv"
	"github.com/pingcap/tidb/pkg/lightning/backend/external"
	"github.com/pingcap/tidb/pkg/meta/model"
	"github.com/pingcap/tidb/pkg/resourcemanager/pool/workerpool"
	"github.com/pingcap/tidb/pkg/table"
	"github.com/pingcap/tidb/pkg/util/logutil"
)

type mergeSortExecutor struct {
	taskexecutor.BaseStepExecutor
	store         kv.Storage
	jobID         int64
	indexes       []*model.IndexInfo
	ptbl          table.PhysicalTable
	cloudStoreURI string

	mergeOp atomic.Pointer[external.MergeOperator]

	mu                  sync.Mutex
	subtaskSortedKVMeta *external.SortedKVMeta
	summary             *execute.SubtaskSummary
}

func newMergeSortExecutor(
	store kv.Storage,
	jobID int64,
	indexes []*model.IndexInfo,
	ptbl table.PhysicalTable,
	cloudStoreURI string,
) (*mergeSortExecutor, error) {
	return &mergeSortExecutor{
		store:         store,
		jobID:         jobID,
		indexes:       indexes,
		ptbl:          ptbl,
		cloudStoreURI: cloudStoreURI,
		summary:       &execute.SubtaskSummary{},
	}, nil
}

func (*mergeSortExecutor) Init(ctx context.Context) error {
	logutil.Logger(ctx).Info("merge sort executor init subtask exec env")
	return nil
}

func (m *mergeSortExecutor) RunSubtask(ctx context.Context, subtask *proto.Subtask) error {
	logutil.Logger(ctx).Info("merge sort executor run subtask")

<<<<<<< HEAD
	m.summary.Reset()

	accessRec, objStore, err := handle.NewObjStoreWithRecording(ctx, m.cloudStoreURI)
=======
	reqRec, objStore, err := handle.NewObjStoreWithRecording(ctx, m.cloudStoreURI)
>>>>>>> c1247a0f
	if err != nil {
		return err
	}
	defer func() {
		objStore.Close()
		m.summary.MergeObjStoreRequests(&accessRec.Requests)
		m.GetMeterRecorder().MergeObjStoreAccess(accessRec)
	}()

	sm, err := decodeBackfillSubTaskMeta(ctx, objStore, subtask.Meta)
	if err != nil {
		return err
	}

	m.subtaskSortedKVMeta = &external.SortedKVMeta{}
	onWriterClose := func(summary *external.WriterSummary) {
		m.mu.Lock()
		m.subtaskSortedKVMeta.MergeSummary(summary)
		m.mu.Unlock()
	}

	prefix := path.Join(strconv.Itoa(int(subtask.TaskID)), strconv.Itoa(int(subtask.ID)))
	res := m.GetResource()
	memSizePerCon := res.Mem.Capacity() / res.CPU.Capacity()
	partSize := max(external.MinUploadPartSize, memSizePerCon*int64(external.MaxMergingFilesPerThread)/external.MaxUploadPartCount)

	wctx := workerpool.NewContext(ctx)
	op := external.NewMergeOperator(
		wctx,
		objStore,
		partSize,
		prefix,
		external.DefaultBlockSize,
		onWriterClose,
		external.NewMergeCollector(ctx, nil),
		int(res.CPU.Capacity()),
		true,
		engineapi.OnDuplicateKeyError,
	)

	m.mergeOp.Store(op)
	defer m.mergeOp.Store(nil)

	failpoint.InjectCall("mergeOverlappingFiles", op)

	err = external.MergeOverlappingFiles(
		wctx,
		sm.DataFiles,
		subtask.Concurrency, // the concurrency used to split subtask
		op,
	)

	failpoint.Inject("mockMergeSortRunSubtaskError", func(_ failpoint.Value) {
		err = context.DeadlineExceeded
	})
	if err != nil {
		currentIdx, _, err2 := getIndexInfoAndID(sm.EleIDs, m.indexes)
		if err2 == nil {
			return ingest.TryConvertToKeyExistsErr(err, currentIdx, m.ptbl.Meta())
		}
		return errors.Trace(err)
	}
	return m.onFinished(ctx, subtask, sm, objStore)
}

func (*mergeSortExecutor) Cleanup(ctx context.Context) error {
	logutil.Logger(ctx).Info("merge cleanup subtask exec env")
	return nil
}

func (m *mergeSortExecutor) onFinished(ctx context.Context, subtask *proto.Subtask, sm *BackfillSubTaskMeta, extStore storage.ExternalStorage) error {
	logutil.Logger(ctx).Info("merge sort finish subtask")
	sm.MetaGroups = []*external.SortedKVMeta{m.subtaskSortedKVMeta}
	m.subtaskSortedKVMeta = nil
	// write external meta to storage when using global sort
	if err := writeExternalBackfillSubTaskMeta(ctx, extStore, sm, external.SubtaskMetaPath(subtask.TaskID, subtask.ID)); err != nil {
		return err
	}

	newMeta, err := sm.Marshal()
	if err != nil {
		return errors.Trace(err)
	}
	subtask.Meta = newMeta
	return nil
}

func (m *mergeSortExecutor) RealtimeSummary() *execute.SubtaskSummary {
	return m.summary
}

func (m *mergeSortExecutor) ResetSummary() {
	m.summary.Reset()
}

func (m *mergeSortExecutor) ResourceModified(_ context.Context, newResource *proto.StepResource) error {
	currOp := m.mergeOp.Load()
	if currOp == nil {
		// let framework retry
		return goerrors.New("no subtask running")
	}

	targetConcurrency := int32(newResource.CPU.Capacity())
	currentConcurrency := currOp.GetWorkerPoolSize()
	// TODO(joechenrh): Currently, the worker pool size matches the task count for most times,
	// so wait here blocks until the subtask finish. Maybe we may improve this later by killing
	// tasks directly when reducing workers if tasks are idempotent.
	if targetConcurrency != currentConcurrency {
		currOp.TuneWorkerPoolSize(targetConcurrency, true)
	}

	return nil
}<|MERGE_RESOLUTION|>--- conflicted
+++ resolved
@@ -79,13 +79,7 @@
 func (m *mergeSortExecutor) RunSubtask(ctx context.Context, subtask *proto.Subtask) error {
 	logutil.Logger(ctx).Info("merge sort executor run subtask")
 
-<<<<<<< HEAD
-	m.summary.Reset()
-
 	accessRec, objStore, err := handle.NewObjStoreWithRecording(ctx, m.cloudStoreURI)
-=======
-	reqRec, objStore, err := handle.NewObjStoreWithRecording(ctx, m.cloudStoreURI)
->>>>>>> c1247a0f
 	if err != nil {
 		return err
 	}
