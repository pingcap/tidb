--- conflicted
+++ resolved
@@ -28,16 +28,11 @@
 // to retrieve the needed information.
 type SchemaChangeEvent struct {
 	// todo: field and method will be added in the next few pr on demand
-<<<<<<< HEAD
-	newTableInfo *model.TableInfo
-	oldTableInfo *model.TableInfo
-	columnInfos  []*model.ColumnInfo
-=======
 	newTableInfo    *model.TableInfo
 	oldTableInfo    *model.TableInfo
 	addedPartInfo   *model.PartitionInfo
 	deletedPartInfo *model.PartitionInfo
->>>>>>> dd180836
+	columnInfos     []*model.ColumnInfo
 
 	tp model.ActionType
 }
@@ -113,7 +108,6 @@
 	return s.newTableInfo, s.oldTableInfo
 }
 
-<<<<<<< HEAD
 // NewDropTableEvent creates a SchemaChangeEvent whose type is ActionDropTable.
 func NewDropTableEvent(
 	droppedTableInfo *model.TableInfo,
@@ -161,7 +155,8 @@
 // GetModifyColumnInfo returns the table info of and column info the SchemaChangeEvent whose type is ActionModifyColumn.
 func (s *SchemaChangeEvent) GetModifyColumnInfo() (newTableInfo *model.TableInfo, modifiedColumnInfo []*model.ColumnInfo) {
 	return s.newTableInfo, s.columnInfos
-=======
+}
+
 // NewAddPartitionEvent creates a SchemaChangeEvent whose type is
 // ActionAddPartition.
 // NewAddPartitionEvent creates a new ddl event that adds partitions.
@@ -231,5 +226,4 @@
 func (s *SchemaChangeEvent) GetDropPartitionInfo() (globalTableInfo *model.TableInfo, droppedPartInfo *model.PartitionInfo) {
 	intest.Assert(s.tp == model.ActionDropTablePartition)
 	return s.newTableInfo, s.deletedPartInfo
->>>>>>> dd180836
 }