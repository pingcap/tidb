--- conflicted
+++ resolved
@@ -1309,7 +1309,36 @@
 		}
 		col.DefaultIsExpr = true
 		return str, false, nil
-<<<<<<< HEAD
+	case ast.Replace:
+		// Support REPLACE(UPPER(UUID()), '-', '').
+		if err := expression.VerifyArgsWrapper(expr.FnName.L, len(expr.Args)); err != nil {
+			return nil, false, errors.Trace(err)
+		}
+		funcCall := expr.Args[0]
+		// Support REPLACE(CONVERT(UPPER(UUID()) USING UTF8MB4), '-', ''))
+		if convertFunc, ok := funcCall.(*ast.FuncCallExpr); ok && convertFunc.FnName.L == ast.Convert {
+			if err := expression.VerifyArgsWrapper(convertFunc.FnName.L, len(convertFunc.Args)); err != nil {
+				return nil, false, errors.Trace(err)
+			}
+			funcCall = convertFunc.Args[0]
+		}
+		if upperFunc, ok := funcCall.(*ast.FuncCallExpr); ok && upperFunc.FnName.L == ast.Upper {
+			if err := expression.VerifyArgsWrapper(upperFunc.FnName.L, len(upperFunc.Args)); err != nil {
+				return nil, false, errors.Trace(err)
+			}
+			if uuidFunc, ok := upperFunc.Args[0].(*ast.FuncCallExpr); ok && uuidFunc.FnName.L == ast.UUID {
+				if err := expression.VerifyArgsWrapper(uuidFunc.FnName.L, len(uuidFunc.Args)); err != nil {
+					return nil, false, errors.Trace(err)
+				}
+				str, err := restoreFuncCall(expr)
+				if err != nil {
+					return nil, false, errors.Trace(err)
+				}
+				col.DefaultIsExpr = true
+				return str, false, nil
+			}
+		}
+		return nil, false, dbterror.ErrDefValGeneratedNamedFunctionIsNotAllowed.GenWithStackByArgs(col.Name.String(), expr.FnName.String())
 	case ast.Upper:
 		// Support UPPER(SUBSTRING_INDEX(USER(), '@', 1)).
 		if err := expression.VerifyArgsWrapper(expr.FnName.L, len(expr.Args)); err != nil {
@@ -1335,37 +1364,6 @@
 				return str, false, nil
 			}
 		}
-=======
-	case ast.Replace:
-		// Support REPLACE(UPPER(UUID()), '-', '').
-		if err := expression.VerifyArgsWrapper(expr.FnName.L, len(expr.Args)); err != nil {
-			return nil, false, errors.Trace(err)
-		}
-		funcCall := expr.Args[0]
-		// Support REPLACE(CONVERT(UPPER(UUID()) USING UTF8MB4), '-', ''))
-		if convertFunc, ok := funcCall.(*ast.FuncCallExpr); ok && convertFunc.FnName.L == ast.Convert {
-			if err := expression.VerifyArgsWrapper(convertFunc.FnName.L, len(convertFunc.Args)); err != nil {
-				return nil, false, errors.Trace(err)
-			}
-			funcCall = convertFunc.Args[0]
-		}
-		if upperFunc, ok := funcCall.(*ast.FuncCallExpr); ok && upperFunc.FnName.L == ast.Upper {
-			if err := expression.VerifyArgsWrapper(upperFunc.FnName.L, len(upperFunc.Args)); err != nil {
-				return nil, false, errors.Trace(err)
-			}
-			if uuidFunc, ok := upperFunc.Args[0].(*ast.FuncCallExpr); ok && uuidFunc.FnName.L == ast.UUID {
-				if err := expression.VerifyArgsWrapper(uuidFunc.FnName.L, len(uuidFunc.Args)); err != nil {
-					return nil, false, errors.Trace(err)
-				}
-				str, err := restoreFuncCall(expr)
-				if err != nil {
-					return nil, false, errors.Trace(err)
-				}
-				col.DefaultIsExpr = true
-				return str, false, nil
-			}
-		}
->>>>>>> a4653001
 		return nil, false, dbterror.ErrDefValGeneratedNamedFunctionIsNotAllowed.GenWithStackByArgs(col.Name.String(), expr.FnName.String())
 	default:
 		return nil, false, dbterror.ErrDefValGeneratedNamedFunctionIsNotAllowed.GenWithStackByArgs(col.Name.String(), expr.FnName.String())
@@ -4248,11 +4246,7 @@
 						return nil, errors.Trace(err)
 					}
 					return nil, errors.Trace(dbterror.ErrAddColumnWithSequenceAsDefault.GenWithStackByArgs(specNewColumn.Name.Name.O))
-<<<<<<< HEAD
-				case ast.Rand, ast.UUID, ast.UUIDToBin, ast.Upper:
-=======
-				case ast.Rand, ast.UUID, ast.UUIDToBin, ast.Replace:
->>>>>>> a4653001
+				case ast.Rand, ast.UUID, ast.UUIDToBin, ast.Replace, ast.Upper:
 					return nil, errors.Trace(dbterror.ErrBinlogUnsafeSystemFunction.GenWithStackByArgs())
 				}
 			}
