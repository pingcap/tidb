--- conflicted
+++ resolved
@@ -4286,11 +4286,7 @@
 						return nil, errors.Trace(err)
 					}
 					return nil, errors.Trace(dbterror.ErrAddColumnWithSequenceAsDefault.GenWithStackByArgs(specNewColumn.Name.Name.O))
-<<<<<<< HEAD
-				case ast.Rand, ast.UUID, ast.UUIDToBin, ast.Replace, ast.Upper, ast.StrToDate:
-=======
-				case ast.Rand, ast.UUID, ast.UUIDToBin, ast.Replace, ast.Upper, ast.DateFormat:
->>>>>>> f4e758a8
+				case ast.Rand, ast.UUID, ast.UUIDToBin, ast.Replace, ast.Upper, ast.DateFormat, ast.StrToDate:
 					return nil, errors.Trace(dbterror.ErrBinlogUnsafeSystemFunction.GenWithStackByArgs())
 				}
 			}
@@ -5460,11 +5456,7 @@
 		col.DefaultIsExpr = isSeqExpr
 	}
 
-<<<<<<< HEAD
 	// When the default value is expression, we skip check and convert.
-=======
-	// When the default value is expression and the type is time, we skip check and convert.
->>>>>>> f4e758a8
 	if !col.DefaultIsExpr {
 		if hasDefaultValue, value, err = checkColumnDefaultValue(ctx, col, value); err != nil {
 			return hasDefaultValue, errors.Trace(err)
