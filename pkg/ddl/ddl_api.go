--- conflicted
+++ resolved
@@ -1309,7 +1309,6 @@
 		}
 		col.DefaultIsExpr = true
 		return str, false, nil
-<<<<<<< HEAD
 	case ast.DateFormat:
 		// Support DATE_FORMAT(NOW(),'%Y-%m'), DATE_FORMAT(NOW(),'%Y-%m-%d'),
 		// DATE_FORMAT(NOW(),'%Y-%m-%d %H.%i.%s'), DATE_FORMAT(NOW(),'%Y-%m-%d %H:%i:%s').
@@ -1334,7 +1333,6 @@
 			return str, false, nil
 		}
 		return nil, false, dbterror.ErrDefValGeneratedNamedFunctionIsNotAllowed.GenWithStackByArgs(col.Name.String(), nowFunc.FnName.String())
-=======
 	case ast.Replace:
 		// Support REPLACE(UPPER(UUID()), '-', '').
 		if err := expression.VerifyArgsWrapper(expr.FnName.L, len(expr.Args)); err != nil {
@@ -1365,7 +1363,6 @@
 			}
 		}
 		return nil, false, dbterror.ErrDefValGeneratedNamedFunctionIsNotAllowed.GenWithStackByArgs(col.Name.String(), expr.FnName.String())
->>>>>>> a29bbb5c
 	default:
 		return nil, false, dbterror.ErrDefValGeneratedNamedFunctionIsNotAllowed.GenWithStackByArgs(col.Name.String(), expr.FnName.String())
 	}
@@ -4247,11 +4244,7 @@
 						return nil, errors.Trace(err)
 					}
 					return nil, errors.Trace(dbterror.ErrAddColumnWithSequenceAsDefault.GenWithStackByArgs(specNewColumn.Name.Name.O))
-<<<<<<< HEAD
-				case ast.Rand, ast.UUID, ast.UUIDToBin, ast.DateFormat:
-=======
-				case ast.Rand, ast.UUID, ast.UUIDToBin, ast.Replace:
->>>>>>> a29bbb5c
+				case ast.Rand, ast.UUID, ast.UUIDToBin, ast.DateFormat, ast.Replace:
 					return nil, errors.Trace(dbterror.ErrBinlogUnsafeSystemFunction.GenWithStackByArgs())
 				}
 			}
