// Copyright 2016 PingCAP, Inc.
//
// Licensed under the Apache License, Version 2.0 (the "License");
// you may not use this file except in compliance with the License.
// You may obtain a copy of the License at
//
//     http://www.apache.org/licenses/LICENSE-2.0
//
// Unless required by applicable law or agreed to in writing, software
// distributed under the License is distributed on an "AS IS" BASIS,
// WITHOUT WARRANTIES OR CONDITIONS OF ANY KIND, either express or implied.
// See the License for the specific language governing permissions and
// limitations under the License.

// Copyright 2013 The ql Authors. All rights reserved.
// Use of this source code is governed by a BSD-style
// license that can be found in the LICENSES/QL-LICENSE file.

package ddl

import (
	"bytes"
	"context"
	"fmt"
	"math"
	"strings"
	"sync/atomic"
	"time"
	"unicode/utf8"

	"github.com/pingcap/errors"
	"github.com/pingcap/failpoint"
	"github.com/pingcap/tidb/pkg/config"
	"github.com/pingcap/tidb/pkg/ddl/label"
	"github.com/pingcap/tidb/pkg/ddl/logutil"
	"github.com/pingcap/tidb/pkg/ddl/resourcegroup"
	sess "github.com/pingcap/tidb/pkg/ddl/session"
	ddlutil "github.com/pingcap/tidb/pkg/ddl/util"
	"github.com/pingcap/tidb/pkg/errctx"
	"github.com/pingcap/tidb/pkg/expression"
	"github.com/pingcap/tidb/pkg/infoschema"
	"github.com/pingcap/tidb/pkg/kv"
	"github.com/pingcap/tidb/pkg/meta"
	"github.com/pingcap/tidb/pkg/meta/autoid"
	"github.com/pingcap/tidb/pkg/meta/model"
	"github.com/pingcap/tidb/pkg/metrics"
	"github.com/pingcap/tidb/pkg/parser/ast"
	"github.com/pingcap/tidb/pkg/parser/charset"
	pmodel "github.com/pingcap/tidb/pkg/parser/model"
	"github.com/pingcap/tidb/pkg/parser/mysql"
	"github.com/pingcap/tidb/pkg/parser/terror"
	"github.com/pingcap/tidb/pkg/privilege"
	rg "github.com/pingcap/tidb/pkg/resourcegroup"
	"github.com/pingcap/tidb/pkg/sessionctx"
	"github.com/pingcap/tidb/pkg/sessionctx/variable"
	"github.com/pingcap/tidb/pkg/sessiontxn"
	"github.com/pingcap/tidb/pkg/statistics/handle"
	"github.com/pingcap/tidb/pkg/table"
	"github.com/pingcap/tidb/pkg/table/tables"
	"github.com/pingcap/tidb/pkg/tablecodec"
	"github.com/pingcap/tidb/pkg/types"
	"github.com/pingcap/tidb/pkg/util"
	"github.com/pingcap/tidb/pkg/util/collate"
	"github.com/pingcap/tidb/pkg/util/dbterror"
	"github.com/pingcap/tidb/pkg/util/dbterror/exeerrors"
	"github.com/pingcap/tidb/pkg/util/domainutil"
	"github.com/pingcap/tidb/pkg/util/generic"
	"github.com/pingcap/tidb/pkg/util/intest"
	"github.com/pingcap/tidb/pkg/util/mathutil"
	"github.com/pingcap/tidb/pkg/util/stringutil"
	"github.com/tikv/client-go/v2/oracle"
	pdhttp "github.com/tikv/pd/client/http"
	"go.uber.org/zap"
)

const (
	expressionIndexPrefix = "_V$"
	changingColumnPrefix  = "_Col$_"
	changingIndexPrefix   = "_Idx$_"
	tableNotExist         = -1
	tinyBlobMaxLength     = 255
	blobMaxLength         = 65535
	mediumBlobMaxLength   = 16777215
	longBlobMaxLength     = 4294967295
	// When setting the placement policy with "PLACEMENT POLICY `default`",
	// it means to remove placement policy from the specified object.
	defaultPlacementPolicyName        = "default"
	tiflashCheckPendingTablesWaitTime = 3000 * time.Millisecond
	// Once tiflashCheckPendingTablesLimit is reached, we trigger a limiter detection.
	tiflashCheckPendingTablesLimit = 100
	tiflashCheckPendingTablesRetry = 7
)

var errCheckConstraintIsOff = errors.NewNoStackError(variable.TiDBEnableCheckConstraint + " is off")

// Executor is the interface for executing DDL statements.
// it's mostly called by SQL executor.
// DDL statements are converted into DDL jobs, JobSubmitter will submit the jobs
// to DDL job table. Then jobScheduler will schedule them to run on workers
// asynchronously in parallel. Executor will wait them to finish.
type Executor interface {
	CreateSchema(ctx sessionctx.Context, stmt *ast.CreateDatabaseStmt) error
	AlterSchema(sctx sessionctx.Context, stmt *ast.AlterDatabaseStmt) error
	DropSchema(ctx sessionctx.Context, stmt *ast.DropDatabaseStmt) error
	CreateTable(ctx sessionctx.Context, stmt *ast.CreateTableStmt) error
	CreateView(ctx sessionctx.Context, stmt *ast.CreateViewStmt) error
	DropTable(ctx sessionctx.Context, stmt *ast.DropTableStmt) (err error)
	RecoverTable(ctx sessionctx.Context, recoverTableInfo *model.RecoverTableInfo) (err error)
	RecoverSchema(ctx sessionctx.Context, recoverSchemaInfo *model.RecoverSchemaInfo) error
	DropView(ctx sessionctx.Context, stmt *ast.DropTableStmt) (err error)
	CreateIndex(ctx sessionctx.Context, stmt *ast.CreateIndexStmt) error
	DropIndex(ctx sessionctx.Context, stmt *ast.DropIndexStmt) error
	AlterTable(ctx context.Context, sctx sessionctx.Context, stmt *ast.AlterTableStmt) error
	TruncateTable(ctx sessionctx.Context, tableIdent ast.Ident) error
	RenameTable(ctx sessionctx.Context, stmt *ast.RenameTableStmt) error
	LockTables(ctx sessionctx.Context, stmt *ast.LockTablesStmt) error
	UnlockTables(ctx sessionctx.Context, lockedTables []model.TableLockTpInfo) error
	CleanupTableLock(ctx sessionctx.Context, tables []*ast.TableName) error
	UpdateTableReplicaInfo(ctx sessionctx.Context, physicalID int64, available bool) error
	RepairTable(ctx sessionctx.Context, createStmt *ast.CreateTableStmt) error
	CreateSequence(ctx sessionctx.Context, stmt *ast.CreateSequenceStmt) error
	DropSequence(ctx sessionctx.Context, stmt *ast.DropSequenceStmt) (err error)
	AlterSequence(ctx sessionctx.Context, stmt *ast.AlterSequenceStmt) error
	CreatePlacementPolicy(ctx sessionctx.Context, stmt *ast.CreatePlacementPolicyStmt) error
	DropPlacementPolicy(ctx sessionctx.Context, stmt *ast.DropPlacementPolicyStmt) error
	AlterPlacementPolicy(ctx sessionctx.Context, stmt *ast.AlterPlacementPolicyStmt) error
	AddResourceGroup(ctx sessionctx.Context, stmt *ast.CreateResourceGroupStmt) error
	AlterResourceGroup(ctx sessionctx.Context, stmt *ast.AlterResourceGroupStmt) error
	DropResourceGroup(ctx sessionctx.Context, stmt *ast.DropResourceGroupStmt) error
	FlashbackCluster(ctx sessionctx.Context, flashbackTS uint64) error

	// CreateSchemaWithInfo creates a database (schema) given its database info.
	//
	// WARNING: the DDL owns the `info` after calling this function, and will modify its fields
	// in-place. If you want to keep using `info`, please call Clone() first.
	CreateSchemaWithInfo(
		ctx sessionctx.Context,
		info *model.DBInfo,
		onExist OnExist) error

	// CreateTableWithInfo creates a table, view or sequence given its table info.
	//
	// WARNING: the DDL owns the `info` after calling this function, and will modify its fields
	// in-place. If you want to keep using `info`, please call Clone() first.
	CreateTableWithInfo(
		ctx sessionctx.Context,
		schema pmodel.CIStr,
		info *model.TableInfo,
		involvingRef []model.InvolvingSchemaInfo,
		cs ...CreateTableOption) error

	// BatchCreateTableWithInfo is like CreateTableWithInfo, but can handle multiple tables.
	BatchCreateTableWithInfo(ctx sessionctx.Context,
		schema pmodel.CIStr,
		info []*model.TableInfo,
		cs ...CreateTableOption) error

	// CreatePlacementPolicyWithInfo creates a placement policy
	//
	// WARNING: the DDL owns the `policy` after calling this function, and will modify its fields
	// in-place. If you want to keep using `policy`, please call Clone() first.
	CreatePlacementPolicyWithInfo(ctx sessionctx.Context, policy *model.PolicyInfo, onExist OnExist) error
}

// ExecutorForTest is the interface for executing DDL statements in tests.
// TODO remove it later
type ExecutorForTest interface {
	// DoDDLJob does the DDL job, it's exported for test.
	DoDDLJob(ctx sessionctx.Context, job *model.Job) error
	// DoDDLJobWrapper similar to DoDDLJob, but with JobWrapper as input.
	DoDDLJobWrapper(ctx sessionctx.Context, jobW *JobWrapper) error
}

// all fields are shared with ddl now.
type executor struct {
	sessPool    *sess.Pool
	statsHandle *handle.Handle

	ctx        context.Context
	uuid       string
	store      kv.Storage
	autoidCli  *autoid.ClientDiscover
	infoCache  *infoschema.InfoCache
	limitJobCh chan *JobWrapper
	lease      time.Duration // lease is schema lease, default 45s, see config.Lease.
	// ddlJobDoneChMap is used to notify the session that the DDL job is finished.
	// jobID -> chan struct{}
	ddlJobDoneChMap *generic.SyncMap[int64, chan struct{}]
}

var _ Executor = (*executor)(nil)
var _ ExecutorForTest = (*executor)(nil)

func (e *executor) CreateSchema(ctx sessionctx.Context, stmt *ast.CreateDatabaseStmt) (err error) {
	var placementPolicyRef *model.PolicyRefInfo
	sessionVars := ctx.GetSessionVars()

	// If no charset and/or collation is specified use collation_server and character_set_server
	charsetOpt := ast.CharsetOpt{}
	if sessionVars.GlobalVarsAccessor != nil {
		charsetOpt.Col, err = sessionVars.GetSessionOrGlobalSystemVar(context.Background(), variable.CollationServer)
		if err != nil {
			return err
		}
		charsetOpt.Chs, err = sessionVars.GetSessionOrGlobalSystemVar(context.Background(), variable.CharacterSetServer)
		if err != nil {
			return err
		}
	}

	explicitCharset := false
	explicitCollation := false
	for _, val := range stmt.Options {
		switch val.Tp {
		case ast.DatabaseOptionCharset:
			charsetOpt.Chs = val.Value
			explicitCharset = true
		case ast.DatabaseOptionCollate:
			charsetOpt.Col = val.Value
			explicitCollation = true
		case ast.DatabaseOptionPlacementPolicy:
			placementPolicyRef = &model.PolicyRefInfo{
				Name: pmodel.NewCIStr(val.Value),
			}
		}
	}

	if charsetOpt.Col != "" {
		coll, err := collate.GetCollationByName(charsetOpt.Col)
		if err != nil {
			return err
		}

		// The collation is not valid for the specified character set.
		// Try to remove any of them, but not if they are explicitly defined.
		if coll.CharsetName != charsetOpt.Chs {
			if explicitCollation && !explicitCharset {
				// Use the explicitly set collation, not the implicit charset.
				charsetOpt.Chs = ""
			}
			if !explicitCollation && explicitCharset {
				// Use the explicitly set charset, not the (session) collation.
				charsetOpt.Col = ""
			}
		}
	}
	if !explicitCollation && explicitCharset {
		coll := getDefaultCollationForUTF8MB4(charsetOpt.Chs, ctx.GetSessionVars().DefaultCollationForUTF8MB4)
		if len(coll) != 0 {
			charsetOpt.Col = coll
		}
	}
	dbInfo := &model.DBInfo{Name: stmt.Name}
	chs, coll, err := ResolveCharsetCollation([]ast.CharsetOpt{charsetOpt}, ctx.GetSessionVars().DefaultCollationForUTF8MB4)
	if err != nil {
		return errors.Trace(err)
	}
	dbInfo.Charset = chs
	dbInfo.Collate = coll
	dbInfo.PlacementPolicyRef = placementPolicyRef

	onExist := OnExistError
	if stmt.IfNotExists {
		onExist = OnExistIgnore
	}
	return e.CreateSchemaWithInfo(ctx, dbInfo, onExist)
}

func (e *executor) CreateSchemaWithInfo(
	ctx sessionctx.Context,
	dbInfo *model.DBInfo,
	onExist OnExist,
) error {
	is := e.infoCache.GetLatest()
	_, ok := is.SchemaByName(dbInfo.Name)
	if ok {
		// since this error may be seen as error, keep it stack info.
		err := infoschema.ErrDatabaseExists.GenWithStackByArgs(dbInfo.Name)
		switch onExist {
		case OnExistIgnore:
			ctx.GetSessionVars().StmtCtx.AppendNote(err)
			return nil
		case OnExistError, OnExistReplace:
			// FIXME: can we implement MariaDB's CREATE OR REPLACE SCHEMA?
			return err
		}
	}

	if err := checkTooLongSchema(dbInfo.Name); err != nil {
		return errors.Trace(err)
	}

	if err := checkCharsetAndCollation(dbInfo.Charset, dbInfo.Collate); err != nil {
		return errors.Trace(err)
	}

	if err := handleDatabasePlacement(ctx, dbInfo); err != nil {
		return errors.Trace(err)
	}

	job := &model.Job{
		Version:        model.GetJobVerInUse(),
		SchemaName:     dbInfo.Name.L,
		Type:           model.ActionCreateSchema,
		BinlogInfo:     &model.HistoryInfo{},
		CDCWriteSource: ctx.GetSessionVars().CDCWriteSource,
		InvolvingSchemaInfo: []model.InvolvingSchemaInfo{{
			Database: dbInfo.Name.L,
			Table:    model.InvolvingAll,
		}},
		SQLMode: ctx.GetSessionVars().SQLMode,
	}
	job.FillArgs(&model.CreateSchemaArgs{
		DBInfo: dbInfo,
	})
	if ref := dbInfo.PlacementPolicyRef; ref != nil {
		job.InvolvingSchemaInfo = append(job.InvolvingSchemaInfo, model.InvolvingSchemaInfo{
			Policy: ref.Name.L,
			Mode:   model.SharedInvolving,
		})
	}

	err := e.DoDDLJob(ctx, job)

	if infoschema.ErrDatabaseExists.Equal(err) && onExist == OnExistIgnore {
		ctx.GetSessionVars().StmtCtx.AppendNote(err)
		return nil
	}

	return errors.Trace(err)
}

func (e *executor) ModifySchemaCharsetAndCollate(ctx sessionctx.Context, stmt *ast.AlterDatabaseStmt, toCharset, toCollate string) (err error) {
	if toCollate == "" {
		if toCollate, err = GetDefaultCollation(toCharset, ctx.GetSessionVars().DefaultCollationForUTF8MB4); err != nil {
			return errors.Trace(err)
		}
	}

	// Check if need to change charset/collation.
	dbName := stmt.Name
	is := e.infoCache.GetLatest()
	dbInfo, ok := is.SchemaByName(dbName)
	if !ok {
		return infoschema.ErrDatabaseNotExists.GenWithStackByArgs(dbName.O)
	}
	if dbInfo.Charset == toCharset && dbInfo.Collate == toCollate {
		return nil
	}
	// Do the DDL job.
	job := &model.Job{
		Version:        model.GetJobVerInUse(),
		SchemaID:       dbInfo.ID,
		SchemaName:     dbInfo.Name.L,
		Type:           model.ActionModifySchemaCharsetAndCollate,
		BinlogInfo:     &model.HistoryInfo{},
		CDCWriteSource: ctx.GetSessionVars().CDCWriteSource,
		InvolvingSchemaInfo: []model.InvolvingSchemaInfo{{
			Database: dbInfo.Name.L,
			Table:    model.InvolvingAll,
		}},
		SQLMode: ctx.GetSessionVars().SQLMode,
	}
	job.FillArgs(&model.ModifySchemaArgs{
		ToCharset: toCharset,
		ToCollate: toCollate,
	})
	err = e.DoDDLJob(ctx, job)
	return errors.Trace(err)
}

func (e *executor) ModifySchemaDefaultPlacement(ctx sessionctx.Context, stmt *ast.AlterDatabaseStmt, placementPolicyRef *model.PolicyRefInfo) (err error) {
	dbName := stmt.Name
	is := e.infoCache.GetLatest()
	dbInfo, ok := is.SchemaByName(dbName)
	if !ok {
		return infoschema.ErrDatabaseNotExists.GenWithStackByArgs(dbName.O)
	}

	if checkIgnorePlacementDDL(ctx) {
		return nil
	}

	placementPolicyRef, err = checkAndNormalizePlacementPolicy(ctx, placementPolicyRef)
	if err != nil {
		return err
	}

	// Do the DDL job.
	job := &model.Job{
		Version:        model.GetJobVerInUse(),
		SchemaID:       dbInfo.ID,
		SchemaName:     dbInfo.Name.L,
		Type:           model.ActionModifySchemaDefaultPlacement,
		BinlogInfo:     &model.HistoryInfo{},
		CDCWriteSource: ctx.GetSessionVars().CDCWriteSource,
		InvolvingSchemaInfo: []model.InvolvingSchemaInfo{{
			Database: dbInfo.Name.L,
			Table:    model.InvolvingAll,
		}},
		SQLMode: ctx.GetSessionVars().SQLMode,
	}
	job.FillArgs(&model.ModifySchemaArgs{PolicyRef: placementPolicyRef})

	if placementPolicyRef != nil {
		job.InvolvingSchemaInfo = append(job.InvolvingSchemaInfo, model.InvolvingSchemaInfo{
			Policy: placementPolicyRef.Name.L,
			Mode:   model.SharedInvolving,
		})
	}
	err = e.DoDDLJob(ctx, job)
	return errors.Trace(err)
}

// getPendingTiFlashTableCount counts unavailable TiFlash replica by iterating all tables in infoCache.
func (e *executor) getPendingTiFlashTableCount(originVersion int64, pendingCount uint32) (int64, uint32) {
	is := e.infoCache.GetLatest()
	// If there are no schema change since last time(can be weird).
	if is.SchemaMetaVersion() == originVersion {
		return originVersion, pendingCount
	}
	cnt := uint32(0)
	dbs := is.ListTablesWithSpecialAttribute(infoschema.TiFlashAttribute)
	for _, db := range dbs {
		if util.IsMemOrSysDB(db.DBName.L) {
			continue
		}
		for _, tbl := range db.TableInfos {
			if tbl.TiFlashReplica != nil && !tbl.TiFlashReplica.Available {
				cnt++
			}
		}
	}
	return is.SchemaMetaVersion(), cnt
}

func isSessionDone(sctx sessionctx.Context) (bool, uint32) {
	done := false
	killed := sctx.GetSessionVars().SQLKiller.HandleSignal() == exeerrors.ErrQueryInterrupted
	if killed {
		return true, 1
	}
	failpoint.Inject("BatchAddTiFlashSendDone", func(val failpoint.Value) {
		done = val.(bool)
	})
	return done, 0
}

func (e *executor) waitPendingTableThreshold(sctx sessionctx.Context, schemaID int64, tableID int64, originVersion int64, pendingCount uint32, threshold uint32) (bool, int64, uint32, bool) {
	configRetry := tiflashCheckPendingTablesRetry
	configWaitTime := tiflashCheckPendingTablesWaitTime
	failpoint.Inject("FastFailCheckTiFlashPendingTables", func(value failpoint.Value) {
		configRetry = value.(int)
		configWaitTime = time.Millisecond * 200
	})

	for retry := 0; retry < configRetry; retry++ {
		done, killed := isSessionDone(sctx)
		if done {
			logutil.DDLLogger().Info("abort batch add TiFlash replica", zap.Int64("schemaID", schemaID), zap.Uint32("isKilled", killed))
			return true, originVersion, pendingCount, false
		}
		originVersion, pendingCount = e.getPendingTiFlashTableCount(originVersion, pendingCount)
		delay := time.Duration(0)
		if pendingCount < threshold {
			// If there are not many unavailable tables, we don't need a force check.
			return false, originVersion, pendingCount, false
		}
		logutil.DDLLogger().Info("too many unavailable tables, wait",
			zap.Uint32("threshold", threshold),
			zap.Uint32("currentPendingCount", pendingCount),
			zap.Int64("schemaID", schemaID),
			zap.Int64("tableID", tableID),
			zap.Duration("time", configWaitTime))
		delay = configWaitTime
		time.Sleep(delay)
	}
	logutil.DDLLogger().Info("too many unavailable tables, timeout", zap.Int64("schemaID", schemaID), zap.Int64("tableID", tableID))
	// If timeout here, we will trigger a ddl job, to force sync schema. However, it doesn't mean we remove limiter,
	// so there is a force check immediately after that.
	return false, originVersion, pendingCount, true
}

func (e *executor) ModifySchemaSetTiFlashReplica(sctx sessionctx.Context, stmt *ast.AlterDatabaseStmt, tiflashReplica *ast.TiFlashReplicaSpec) error {
	dbName := stmt.Name
	is := e.infoCache.GetLatest()
	dbInfo, ok := is.SchemaByName(dbName)
	if !ok {
		return infoschema.ErrDatabaseNotExists.GenWithStackByArgs(dbName.O)
	}

	if util.IsMemOrSysDB(dbInfo.Name.L) {
		return errors.Trace(dbterror.ErrUnsupportedTiFlashOperationForSysOrMemTable)
	}

	tbls, err := is.SchemaTableInfos(context.Background(), dbInfo.Name)
	if err != nil {
		return errors.Trace(err)
	}

	total := len(tbls)
	succ := 0
	skip := 0
	fail := 0
	oneFail := int64(0)

	if total == 0 {
		return infoschema.ErrEmptyDatabase.GenWithStack("Empty database '%v'", dbName.O)
	}
	err = checkTiFlashReplicaCount(sctx, tiflashReplica.Count)
	if err != nil {
		return errors.Trace(err)
	}

	var originVersion int64
	var pendingCount uint32
	forceCheck := false

	logutil.DDLLogger().Info("start batch add TiFlash replicas", zap.Int("total", total), zap.Int64("schemaID", dbInfo.ID))
	threshold := uint32(sctx.GetSessionVars().BatchPendingTiFlashCount)

	for _, tbl := range tbls {
		done, killed := isSessionDone(sctx)
		if done {
			logutil.DDLLogger().Info("abort batch add TiFlash replica", zap.Int64("schemaID", dbInfo.ID), zap.Uint32("isKilled", killed))
			return nil
		}

		tbReplicaInfo := tbl.TiFlashReplica
		if !shouldModifyTiFlashReplica(tbReplicaInfo, tiflashReplica) {
			logutil.DDLLogger().Info("skip repeated processing table",
				zap.Int64("tableID", tbl.ID),
				zap.Int64("schemaID", dbInfo.ID),
				zap.String("tableName", tbl.Name.String()),
				zap.String("schemaName", dbInfo.Name.String()))
			skip++
			continue
		}

		// If table is not supported, add err to warnings.
		err = isTableTiFlashSupported(dbName, tbl)
		if err != nil {
			logutil.DDLLogger().Info("skip processing table", zap.Int64("tableID", tbl.ID),
				zap.Int64("schemaID", dbInfo.ID),
				zap.String("tableName", tbl.Name.String()),
				zap.String("schemaName", dbInfo.Name.String()),
				zap.Error(err))
			sctx.GetSessionVars().StmtCtx.AppendNote(err)
			skip++
			continue
		}

		// Alter `tiflashCheckPendingTablesLimit` tables are handled, we need to check if we have reached threshold.
		if (succ+fail)%tiflashCheckPendingTablesLimit == 0 || forceCheck {
			// We can execute one probing ddl to the latest schema, if we timeout in `pendingFunc`.
			// However, we shall mark `forceCheck` to true, because we may still reach `threshold`.
			finished := false
			finished, originVersion, pendingCount, forceCheck = e.waitPendingTableThreshold(sctx, dbInfo.ID, tbl.ID, originVersion, pendingCount, threshold)
			if finished {
				logutil.DDLLogger().Info("abort batch add TiFlash replica", zap.Int64("schemaID", dbInfo.ID))
				return nil
			}
		}

		job := &model.Job{
			Version:        model.GetJobVerInUse(),
			SchemaID:       dbInfo.ID,
			SchemaName:     dbInfo.Name.L,
			TableID:        tbl.ID,
			Type:           model.ActionSetTiFlashReplica,
			BinlogInfo:     &model.HistoryInfo{},
			CDCWriteSource: sctx.GetSessionVars().CDCWriteSource,
			InvolvingSchemaInfo: []model.InvolvingSchemaInfo{{
				Database: dbInfo.Name.L,
				Table:    model.InvolvingAll,
			}},
			SQLMode: sctx.GetSessionVars().SQLMode,
		}
		args := &model.SetTiFlashReplicaArgs{TiflashReplica: *tiflashReplica}
		err := e.doDDLJob2(sctx, job, args)
		if err != nil {
			oneFail = tbl.ID
			fail++
			logutil.DDLLogger().Info("processing schema table error",
				zap.Int64("tableID", tbl.ID),
				zap.Int64("schemaID", dbInfo.ID),
				zap.Stringer("tableName", tbl.Name),
				zap.Stringer("schemaName", dbInfo.Name),
				zap.Error(err))
		} else {
			succ++
		}
	}
	failStmt := ""
	if fail > 0 {
		failStmt = fmt.Sprintf("(including table %v)", oneFail)
	}
	msg := fmt.Sprintf("In total %v tables: %v succeed, %v failed%v, %v skipped", total, succ, fail, failStmt, skip)
	sctx.GetSessionVars().StmtCtx.SetMessage(msg)
	logutil.DDLLogger().Info("finish batch add TiFlash replica", zap.Int64("schemaID", dbInfo.ID))
	return nil
}

func (e *executor) AlterTablePlacement(ctx sessionctx.Context, ident ast.Ident, placementPolicyRef *model.PolicyRefInfo) (err error) {
	is := e.infoCache.GetLatest()
	schema, ok := is.SchemaByName(ident.Schema)
	if !ok {
		return infoschema.ErrDatabaseNotExists.GenWithStackByArgs(ident.Schema)
	}

	tb, err := is.TableByName(e.ctx, ident.Schema, ident.Name)
	if err != nil {
		return errors.Trace(infoschema.ErrTableNotExists.GenWithStackByArgs(ident.Schema, ident.Name))
	}

	if checkIgnorePlacementDDL(ctx) {
		return nil
	}

	tblInfo := tb.Meta()
	if tblInfo.TempTableType != model.TempTableNone {
		return errors.Trace(dbterror.ErrOptOnTemporaryTable.GenWithStackByArgs("placement"))
	}

	placementPolicyRef, err = checkAndNormalizePlacementPolicy(ctx, placementPolicyRef)
	if err != nil {
		return err
	}

	var involvingSchemaInfo []model.InvolvingSchemaInfo
	if placementPolicyRef != nil {
		involvingSchemaInfo = []model.InvolvingSchemaInfo{
			{
				Database: schema.Name.L,
				Table:    tblInfo.Name.L,
			},
			{
				Policy: placementPolicyRef.Name.L,
				Mode:   model.SharedInvolving,
			},
		}
	}

	job := &model.Job{
		Version:             model.GetJobVerInUse(),
		SchemaID:            schema.ID,
		TableID:             tblInfo.ID,
		SchemaName:          schema.Name.L,
		TableName:           tblInfo.Name.L,
		Type:                model.ActionAlterTablePlacement,
		BinlogInfo:          &model.HistoryInfo{},
		CDCWriteSource:      ctx.GetSessionVars().CDCWriteSource,
		InvolvingSchemaInfo: involvingSchemaInfo,
		SQLMode:             ctx.GetSessionVars().SQLMode,
	}
	args := &model.AlterTablePlacementArgs{
		PlacementPolicyRef: placementPolicyRef,
	}
	err = e.doDDLJob2(ctx, job, args)
	return errors.Trace(err)
}

func checkMultiSchemaSpecs(_ sessionctx.Context, specs []*ast.DatabaseOption) error {
	hasSetTiFlashReplica := false
	if len(specs) == 1 {
		return nil
	}
	for _, spec := range specs {
		if spec.Tp == ast.DatabaseSetTiFlashReplica {
			if hasSetTiFlashReplica {
				return dbterror.ErrRunMultiSchemaChanges.FastGenByArgs(model.ActionSetTiFlashReplica.String())
			}
			hasSetTiFlashReplica = true
		}
	}
	return nil
}

func (e *executor) AlterSchema(sctx sessionctx.Context, stmt *ast.AlterDatabaseStmt) (err error) {
	// Resolve target charset and collation from options.
	var (
		toCharset, toCollate     string
		isAlterCharsetAndCollate bool
		placementPolicyRef       *model.PolicyRefInfo
		tiflashReplica           *ast.TiFlashReplicaSpec
	)

	err = checkMultiSchemaSpecs(sctx, stmt.Options)
	if err != nil {
		return err
	}

	for _, val := range stmt.Options {
		switch val.Tp {
		case ast.DatabaseOptionCharset:
			if toCharset == "" {
				toCharset = val.Value
			} else if toCharset != val.Value {
				return dbterror.ErrConflictingDeclarations.GenWithStackByArgs(toCharset, val.Value)
			}
			isAlterCharsetAndCollate = true
		case ast.DatabaseOptionCollate:
			info, errGetCollate := collate.GetCollationByName(val.Value)
			if errGetCollate != nil {
				return errors.Trace(errGetCollate)
			}
			if toCharset == "" {
				toCharset = info.CharsetName
			} else if toCharset != info.CharsetName {
				return dbterror.ErrConflictingDeclarations.GenWithStackByArgs(toCharset, info.CharsetName)
			}
			toCollate = info.Name
			isAlterCharsetAndCollate = true
		case ast.DatabaseOptionPlacementPolicy:
			placementPolicyRef = &model.PolicyRefInfo{Name: pmodel.NewCIStr(val.Value)}
		case ast.DatabaseSetTiFlashReplica:
			tiflashReplica = val.TiFlashReplica
		}
	}

	if isAlterCharsetAndCollate {
		if err = e.ModifySchemaCharsetAndCollate(sctx, stmt, toCharset, toCollate); err != nil {
			return err
		}
	}
	if placementPolicyRef != nil {
		if err = e.ModifySchemaDefaultPlacement(sctx, stmt, placementPolicyRef); err != nil {
			return err
		}
	}
	if tiflashReplica != nil {
		if err = e.ModifySchemaSetTiFlashReplica(sctx, stmt, tiflashReplica); err != nil {
			return err
		}
	}
	return nil
}

func (e *executor) DropSchema(ctx sessionctx.Context, stmt *ast.DropDatabaseStmt) (err error) {
	is := e.infoCache.GetLatest()
	old, ok := is.SchemaByName(stmt.Name)
	if !ok {
		if stmt.IfExists {
			return nil
		}
		return infoschema.ErrDatabaseDropExists.GenWithStackByArgs(stmt.Name)
	}
	fkCheck := ctx.GetSessionVars().ForeignKeyChecks
	err = checkDatabaseHasForeignKeyReferred(e.ctx, is, old.Name, fkCheck)
	if err != nil {
		return err
	}
	job := &model.Job{
		Version:        model.GetJobVerInUse(),
		SchemaID:       old.ID,
		SchemaName:     old.Name.L,
		SchemaState:    old.State,
		Type:           model.ActionDropSchema,
		BinlogInfo:     &model.HistoryInfo{},
		CDCWriteSource: ctx.GetSessionVars().CDCWriteSource,
		InvolvingSchemaInfo: []model.InvolvingSchemaInfo{{
			Database: old.Name.L,
			Table:    model.InvolvingAll,
		}},
		SQLMode: ctx.GetSessionVars().SQLMode,
	}
	job.FillArgs(&model.DropSchemaArgs{
		FKCheck: fkCheck,
	})

	err = e.DoDDLJob(ctx, job)
	if err != nil {
		if infoschema.ErrDatabaseNotExists.Equal(err) {
			if stmt.IfExists {
				return nil
			}
			return infoschema.ErrDatabaseDropExists.GenWithStackByArgs(stmt.Name)
		}
		return errors.Trace(err)
	}
	if !config.TableLockEnabled() {
		return nil
	}

	// Clear table locks hold by the session.
	tbs, err := is.SchemaSimpleTableInfos(e.ctx, stmt.Name)
	if err != nil {
		return errors.Trace(err)
	}

	lockTableIDs := make([]int64, 0)
	for _, tb := range tbs {
		if ok, _ := ctx.CheckTableLocked(tb.ID); ok {
			lockTableIDs = append(lockTableIDs, tb.ID)
		}
	}
	ctx.ReleaseTableLockByTableIDs(lockTableIDs)
	return nil
}

func (e *executor) RecoverSchema(ctx sessionctx.Context, recoverSchemaInfo *model.RecoverSchemaInfo) error {
	involvedSchemas := []model.InvolvingSchemaInfo{{
		Database: recoverSchemaInfo.DBInfo.Name.L,
		Table:    model.InvolvingAll,
	}}
	if recoverSchemaInfo.OldSchemaName.L != recoverSchemaInfo.DBInfo.Name.L {
		involvedSchemas = append(involvedSchemas, model.InvolvingSchemaInfo{
			Database: recoverSchemaInfo.OldSchemaName.L,
			Table:    model.InvolvingAll,
		})
	}
	recoverSchemaInfo.State = model.StateNone
	job := &model.Job{
		Version:             model.GetJobVerInUse(),
		Type:                model.ActionRecoverSchema,
		BinlogInfo:          &model.HistoryInfo{},
		CDCWriteSource:      ctx.GetSessionVars().CDCWriteSource,
		InvolvingSchemaInfo: involvedSchemas,
		SQLMode:             ctx.GetSessionVars().SQLMode,
	}

	args := &model.RecoverArgs{
		RecoverInfo: recoverSchemaInfo,
		CheckFlag:   recoverCheckFlagNone,
	}
	err := e.doDDLJob2(ctx, job, args)
	return errors.Trace(err)
}

func checkTooLongSchema(schema pmodel.CIStr) error {
	if utf8.RuneCountInString(schema.L) > mysql.MaxDatabaseNameLength {
		return dbterror.ErrTooLongIdent.GenWithStackByArgs(schema)
	}
	return nil
}

func checkTooLongTable(table pmodel.CIStr) error {
	if utf8.RuneCountInString(table.L) > mysql.MaxTableNameLength {
		return dbterror.ErrTooLongIdent.GenWithStackByArgs(table)
	}
	return nil
}

func checkTooLongIndex(index pmodel.CIStr) error {
	if utf8.RuneCountInString(index.L) > mysql.MaxIndexIdentifierLen {
		return dbterror.ErrTooLongIdent.GenWithStackByArgs(index)
	}
	return nil
}

func checkTooLongColumn(col pmodel.CIStr) error {
	if utf8.RuneCountInString(col.L) > mysql.MaxColumnNameLength {
		return dbterror.ErrTooLongIdent.GenWithStackByArgs(col)
	}
	return nil
}

func checkTooLongForeignKey(fk pmodel.CIStr) error {
	if utf8.RuneCountInString(fk.L) > mysql.MaxForeignKeyIdentifierLen {
		return dbterror.ErrTooLongIdent.GenWithStackByArgs(fk)
	}
	return nil
}

func getDefaultCollationForUTF8MB4(cs string, defaultUTF8MB4Coll string) string {
	if cs == charset.CharsetUTF8MB4 {
		return defaultUTF8MB4Coll
	}
	return ""
}

// GetDefaultCollation returns the default collation for charset and handle the default collation for UTF8MB4.
func GetDefaultCollation(cs string, defaultUTF8MB4Collation string) (string, error) {
	coll := getDefaultCollationForUTF8MB4(cs, defaultUTF8MB4Collation)
	if coll != "" {
		return coll, nil
	}

	coll, err := charset.GetDefaultCollation(cs)
	if err != nil {
		return "", errors.Trace(err)
	}
	return coll, nil
}

// ResolveCharsetCollation will resolve the charset and collate by the order of parameters:
// * If any given ast.CharsetOpt is not empty, the resolved charset and collate will be returned.
// * If all ast.CharsetOpts are empty, the default charset and collate will be returned.
func ResolveCharsetCollation(charsetOpts []ast.CharsetOpt, utf8MB4DefaultColl string) (chs string, coll string, err error) {
	for _, v := range charsetOpts {
		if v.Col != "" {
			collation, err := collate.GetCollationByName(v.Col)
			if err != nil {
				return "", "", errors.Trace(err)
			}
			if v.Chs != "" && collation.CharsetName != v.Chs {
				return "", "", charset.ErrCollationCharsetMismatch.GenWithStackByArgs(v.Col, v.Chs)
			}
			return collation.CharsetName, v.Col, nil
		}
		if v.Chs != "" {
			coll, err := GetDefaultCollation(v.Chs, utf8MB4DefaultColl)
			if err != nil {
				return "", "", errors.Trace(err)
			}
			return v.Chs, coll, nil
		}
	}
	chs, coll = charset.GetDefaultCharsetAndCollate()
	utf8mb4Coll := getDefaultCollationForUTF8MB4(chs, utf8MB4DefaultColl)
	if utf8mb4Coll != "" {
		return chs, utf8mb4Coll, nil
	}
	return chs, coll, nil
}

// IsAutoRandomColumnID returns true if the given column ID belongs to an auto_random column.
func IsAutoRandomColumnID(tblInfo *model.TableInfo, colID int64) bool {
	if !tblInfo.ContainsAutoRandomBits() {
		return false
	}
	if tblInfo.PKIsHandle {
		return tblInfo.GetPkColInfo().ID == colID
	} else if tblInfo.IsCommonHandle {
		pk := tables.FindPrimaryIndex(tblInfo)
		if pk == nil {
			return false
		}
		offset := pk.Columns[0].Offset
		return tblInfo.Columns[offset].ID == colID
	}
	return false
}

// checkInvisibleIndexOnPK check if primary key is invisible index.
// Note: PKIsHandle == true means the table already has a visible primary key,
// we do not need do a check for this case and return directly,
// because whether primary key is invisible has been check when creating table.
func checkInvisibleIndexOnPK(tblInfo *model.TableInfo) error {
	if tblInfo.PKIsHandle {
		return nil
	}
	pk := tblInfo.GetPrimaryKey()
	if pk != nil && pk.Invisible {
		return dbterror.ErrPKIndexCantBeInvisible
	}
	return nil
}

// checkGlobalIndex check if the index is allowed to have global index
func checkGlobalIndex(ec errctx.Context, tblInfo *model.TableInfo, indexInfo *model.IndexInfo) error {
	pi := tblInfo.GetPartitionInfo()
	isPartitioned := pi != nil && pi.Type != pmodel.PartitionTypeNone
	if indexInfo.Global {
		if !isPartitioned {
			// Makes no sense with LOCAL/GLOBAL index for non-partitioned tables, since we don't support
			// partitioning an index differently from the table partitioning.
			return dbterror.ErrGeneralUnsupportedDDL.GenWithStackByArgs("Global Index on non-partitioned table")
		}
		// TODO: remove limitation
		if !indexInfo.Unique {
			return dbterror.ErrGeneralUnsupportedDDL.GenWithStackByArgs("GLOBAL IndexOption on non-unique index")
		}
		// TODO: remove limitation
		// check that not all partitioned columns are included.
		inAllPartitionColumns, err := checkPartitionKeysConstraint(pi, indexInfo.Columns, tblInfo)
		if err != nil {
			return errors.Trace(err)
		}
		if inAllPartitionColumns {
			return dbterror.ErrGeneralUnsupportedDDL.GenWithStackByArgs("Global Index including all columns in the partitioning expression")
		}
		validateGlobalIndexWithGeneratedColumns(ec, tblInfo, indexInfo.Name.O, indexInfo.Columns)
	}
	return nil
}

// checkGlobalIndexes check if global index is supported.
func checkGlobalIndexes(ec errctx.Context, tblInfo *model.TableInfo) error {
	for _, indexInfo := range tblInfo.Indices {
		err := checkGlobalIndex(ec, tblInfo, indexInfo)
		if err != nil {
			return err
		}
	}
	return nil
}

func (e *executor) CreateTable(ctx sessionctx.Context, s *ast.CreateTableStmt) (err error) {
	ident := ast.Ident{Schema: s.Table.Schema, Name: s.Table.Name}
	is := e.infoCache.GetLatest()
	schema, ok := is.SchemaByName(ident.Schema)
	if !ok {
		return infoschema.ErrDatabaseNotExists.GenWithStackByArgs(ident.Schema)
	}

	var (
		referTbl     table.Table
		involvingRef []model.InvolvingSchemaInfo
	)
	if s.ReferTable != nil {
		referIdent := ast.Ident{Schema: s.ReferTable.Schema, Name: s.ReferTable.Name}
		_, ok := is.SchemaByName(referIdent.Schema)
		if !ok {
			return infoschema.ErrTableNotExists.GenWithStackByArgs(referIdent.Schema, referIdent.Name)
		}
		referTbl, err = is.TableByName(e.ctx, referIdent.Schema, referIdent.Name)
		if err != nil {
			return infoschema.ErrTableNotExists.GenWithStackByArgs(referIdent.Schema, referIdent.Name)
		}
		involvingRef = append(involvingRef, model.InvolvingSchemaInfo{
			Database: s.ReferTable.Schema.L,
			Table:    s.ReferTable.Name.L,
			Mode:     model.SharedInvolving,
		})
	}

	// build tableInfo
	metaBuildCtx := NewMetaBuildContextWithSctx(ctx)
	var tbInfo *model.TableInfo
	if s.ReferTable != nil {
		tbInfo, err = BuildTableInfoWithLike(ident, referTbl.Meta(), s)
	} else {
		tbInfo, err = BuildTableInfoWithStmt(metaBuildCtx, s, schema.Charset, schema.Collate, schema.PlacementPolicyRef)
	}
	if err != nil {
		return errors.Trace(err)
	}

	if s.Partition != nil {
		rewritePartitionQueryString(ctx, s.Partition, tbInfo)
	}

	if err = checkTableInfoValidWithStmt(metaBuildCtx, tbInfo, s); err != nil {
		return err
	}
	if err = checkTableForeignKeysValid(ctx, is, schema.Name.L, tbInfo); err != nil {
		return err
	}

	onExist := OnExistError
	if s.IfNotExists {
		onExist = OnExistIgnore
	}

	return e.CreateTableWithInfo(ctx, schema.Name, tbInfo, involvingRef, WithOnExist(onExist))
}

// createTableWithInfoJob returns the table creation job.
// WARNING: it may return a nil job, which means you don't need to submit any DDL job.
func (e *executor) createTableWithInfoJob(
	ctx sessionctx.Context,
	dbName pmodel.CIStr,
	tbInfo *model.TableInfo,
	involvingRef []model.InvolvingSchemaInfo,
	cfg CreateTableConfig,
) (jobW *JobWrapper, err error) {
	is := e.infoCache.GetLatest()
	schema, ok := is.SchemaByName(dbName)
	if !ok {
		return nil, infoschema.ErrDatabaseNotExists.GenWithStackByArgs(dbName)
	}

	if err = handleTablePlacement(ctx, tbInfo); err != nil {
		return nil, errors.Trace(err)
	}

	var oldViewTblID int64
	if oldTable, err := is.TableByName(e.ctx, schema.Name, tbInfo.Name); err == nil {
		err = infoschema.ErrTableExists.GenWithStackByArgs(ast.Ident{Schema: schema.Name, Name: tbInfo.Name})
		switch cfg.OnExist {
		case OnExistIgnore:
			ctx.GetSessionVars().StmtCtx.AppendNote(err)
			return nil, nil
		case OnExistReplace:
			// only CREATE OR REPLACE VIEW is supported at the moment.
			if tbInfo.View != nil {
				if oldTable.Meta().IsView() {
					oldViewTblID = oldTable.Meta().ID
					break
				}
				// The object to replace isn't a view.
				return nil, dbterror.ErrWrongObject.GenWithStackByArgs(dbName, tbInfo.Name, "VIEW")
			}
			return nil, err
		default:
			return nil, err
		}
	}

	if err := checkTableInfoValidExtra(ctx.GetSessionVars().StmtCtx.ErrCtx(), tbInfo); err != nil {
		return nil, err
	}

	var actionType model.ActionType
	switch {
	case tbInfo.View != nil:
		actionType = model.ActionCreateView
	case tbInfo.Sequence != nil:
		actionType = model.ActionCreateSequence
	default:
		actionType = model.ActionCreateTable
	}

	var involvingSchemas []model.InvolvingSchemaInfo
	sharedInvolvingFromTableInfo := getSharedInvolvingSchemaInfo(tbInfo)

	if sum := len(involvingRef) + len(sharedInvolvingFromTableInfo); sum > 0 {
		involvingSchemas = make([]model.InvolvingSchemaInfo, 0, sum+1)
		involvingSchemas = append(involvingSchemas, model.InvolvingSchemaInfo{
			Database: schema.Name.L,
			Table:    tbInfo.Name.L,
		})
		involvingSchemas = append(involvingSchemas, involvingRef...)
		involvingSchemas = append(involvingSchemas, sharedInvolvingFromTableInfo...)
	}

	job := &model.Job{
		Version:             model.GetJobVerInUse(),
		SchemaID:            schema.ID,
		SchemaName:          schema.Name.L,
		TableName:           tbInfo.Name.L,
		Type:                actionType,
		BinlogInfo:          &model.HistoryInfo{},
		CDCWriteSource:      ctx.GetSessionVars().CDCWriteSource,
		InvolvingSchemaInfo: involvingSchemas,
		SQLMode:             ctx.GetSessionVars().SQLMode,
	}
	args := &model.CreateTableArgs{
		TableInfo:      tbInfo,
		OnExistReplace: cfg.OnExist == OnExistReplace,
		OldViewTblID:   oldViewTblID,
		FKCheck:        ctx.GetSessionVars().ForeignKeyChecks,
	}
	return NewJobWrapperWithArgs(job, args, cfg.IDAllocated), nil
}

func getSharedInvolvingSchemaInfo(info *model.TableInfo) []model.InvolvingSchemaInfo {
	ret := make([]model.InvolvingSchemaInfo, 0, len(info.ForeignKeys)+1)
	for _, fk := range info.ForeignKeys {
		ret = append(ret, model.InvolvingSchemaInfo{
			Database: fk.RefSchema.L,
			Table:    fk.RefTable.L,
			Mode:     model.SharedInvolving,
		})
	}
	if ref := info.PlacementPolicyRef; ref != nil {
		ret = append(ret, model.InvolvingSchemaInfo{
			Policy: ref.Name.L,
			Mode:   model.SharedInvolving,
		})
	}
	return ret
}

func (e *executor) createTableWithInfoPost(
	ctx sessionctx.Context,
	tbInfo *model.TableInfo,
	schemaID int64,
) error {
	var err error
	var partitions []model.PartitionDefinition
	if pi := tbInfo.GetPartitionInfo(); pi != nil {
		partitions = pi.Definitions
	}
	preSplitAndScatter(ctx, e.store, tbInfo, partitions)
	if tbInfo.AutoIncID > 1 {
		// Default tableAutoIncID base is 0.
		// If the first ID is expected to greater than 1, we need to do rebase.
		newEnd := tbInfo.AutoIncID - 1
		var allocType autoid.AllocatorType
		if tbInfo.SepAutoInc() {
			allocType = autoid.AutoIncrementType
		} else {
			allocType = autoid.RowIDAllocType
		}
		if err = e.handleAutoIncID(tbInfo, schemaID, newEnd, allocType); err != nil {
			return errors.Trace(err)
		}
	}
	// For issue https://github.com/pingcap/tidb/issues/46093
	if tbInfo.AutoIncIDExtra != 0 {
		if err = e.handleAutoIncID(tbInfo, schemaID, tbInfo.AutoIncIDExtra-1, autoid.RowIDAllocType); err != nil {
			return errors.Trace(err)
		}
	}
	if tbInfo.AutoRandID > 1 {
		// Default tableAutoRandID base is 0.
		// If the first ID is expected to greater than 1, we need to do rebase.
		newEnd := tbInfo.AutoRandID - 1
		err = e.handleAutoIncID(tbInfo, schemaID, newEnd, autoid.AutoRandomType)
	}
	return err
}

func (e *executor) CreateTableWithInfo(
	ctx sessionctx.Context,
	dbName pmodel.CIStr,
	tbInfo *model.TableInfo,
	involvingRef []model.InvolvingSchemaInfo,
	cs ...CreateTableOption,
) (err error) {
	c := GetCreateTableConfig(cs)

	jobW, err := e.createTableWithInfoJob(ctx, dbName, tbInfo, involvingRef, c)
	if err != nil {
		return err
	}
	if jobW == nil {
		return nil
	}

	err = e.DoDDLJobWrapper(ctx, jobW)
	if err != nil {
		// table exists, but if_not_exists flags is true, so we ignore this error.
		if c.OnExist == OnExistIgnore && infoschema.ErrTableExists.Equal(err) {
			ctx.GetSessionVars().StmtCtx.AppendNote(err)
			err = nil
		}
	} else {
		err = e.createTableWithInfoPost(ctx, tbInfo, jobW.SchemaID)
	}

	return errors.Trace(err)
}

func (e *executor) BatchCreateTableWithInfo(ctx sessionctx.Context,
	dbName pmodel.CIStr,
	infos []*model.TableInfo,
	cs ...CreateTableOption,
) error {
	failpoint.Inject("RestoreBatchCreateTableEntryTooLarge", func(val failpoint.Value) {
		injectBatchSize := val.(int)
		if len(infos) > injectBatchSize {
			failpoint.Return(kv.ErrEntryTooLarge)
		}
	})
	c := GetCreateTableConfig(cs)

	job := &model.Job{
		Version:        model.GetJobVerInUse(),
		BinlogInfo:     &model.HistoryInfo{},
		CDCWriteSource: ctx.GetSessionVars().CDCWriteSource,
		SQLMode:        ctx.GetSessionVars().SQLMode,
	}

	var err error

	// check if there are any duplicated table names
	duplication := make(map[string]struct{})
	// TODO filter those duplicated info out.
	for _, info := range infos {
		if _, ok := duplication[info.Name.L]; ok {
			err = infoschema.ErrTableExists.FastGenByArgs("can not batch create tables with same name")
			if c.OnExist == OnExistIgnore && infoschema.ErrTableExists.Equal(err) {
				ctx.GetSessionVars().StmtCtx.AppendNote(err)
				err = nil
			}
		}
		if err != nil {
			return errors.Trace(err)
		}

		duplication[info.Name.L] = struct{}{}
	}

	args := &model.BatchCreateTableArgs{
		Tables: make([]*model.CreateTableArgs, 0, len(infos)),
	}
	for _, info := range infos {
		jobItem, err := e.createTableWithInfoJob(ctx, dbName, info, nil, c)
		if err != nil {
			return errors.Trace(err)
		}
		if jobItem == nil {
			continue
		}

		// if jobW.Type == model.ActionCreateTables, it is initialized
		// if not, initialize jobW by job.XXXX
		if job.Type != model.ActionCreateTables {
			job.Type = model.ActionCreateTables
			job.SchemaID = jobItem.SchemaID
			job.SchemaName = jobItem.SchemaName
		}

		// append table job args
		args.Tables = append(args.Tables, jobItem.JobArgs.(*model.CreateTableArgs))
		job.InvolvingSchemaInfo = append(job.InvolvingSchemaInfo, model.InvolvingSchemaInfo{
			Database: dbName.L,
			Table:    info.Name.L,
		})
		if sharedInv := getSharedInvolvingSchemaInfo(info); len(sharedInv) > 0 {
			job.InvolvingSchemaInfo = append(job.InvolvingSchemaInfo, sharedInv...)
		}
	}
	if len(args.Tables) == 0 {
		return nil
	}

	jobW := NewJobWrapperWithArgs(job, args, c.IDAllocated)
	err = e.DoDDLJobWrapper(ctx, jobW)
	if err != nil {
		// table exists, but if_not_exists flags is true, so we ignore this error.
		if c.OnExist == OnExistIgnore && infoschema.ErrTableExists.Equal(err) {
			ctx.GetSessionVars().StmtCtx.AppendNote(err)
			err = nil
		}
		return errors.Trace(err)
	}

	for _, tblArgs := range args.Tables {
		if err = e.createTableWithInfoPost(ctx, tblArgs.TableInfo, jobW.SchemaID); err != nil {
			return errors.Trace(err)
		}
	}

	return nil
}

func (e *executor) CreatePlacementPolicyWithInfo(ctx sessionctx.Context, policy *model.PolicyInfo, onExist OnExist) error {
	if checkIgnorePlacementDDL(ctx) {
		return nil
	}

	policyName := policy.Name
	if policyName.L == defaultPlacementPolicyName {
		return errors.Trace(infoschema.ErrReservedSyntax.GenWithStackByArgs(policyName))
	}

	// Check policy existence.
	_, ok := e.infoCache.GetLatest().PolicyByName(policyName)
	if ok {
		err := infoschema.ErrPlacementPolicyExists.GenWithStackByArgs(policyName)
		switch onExist {
		case OnExistIgnore:
			ctx.GetSessionVars().StmtCtx.AppendNote(err)
			return nil
		case OnExistError:
			return err
		}
	}

	if err := checkPolicyValidation(policy.PlacementSettings); err != nil {
		return err
	}

	policyID, err := e.genPlacementPolicyID()
	if err != nil {
		return err
	}
	policy.ID = policyID

	job := &model.Job{
		Version:    model.GetJobVerInUse(),
		SchemaName: policy.Name.L,
		Type:       model.ActionCreatePlacementPolicy,
		BinlogInfo: &model.HistoryInfo{},
		InvolvingSchemaInfo: []model.InvolvingSchemaInfo{{
			Policy: policy.Name.L,
		}},
		CDCWriteSource: ctx.GetSessionVars().CDCWriteSource,
		SQLMode:        ctx.GetSessionVars().SQLMode,
	}

	args := &model.PlacementPolicyArgs{
		Policy:         policy,
		ReplaceOnExist: onExist == OnExistReplace,
	}
	err = e.doDDLJob2(ctx, job, args)
	return errors.Trace(err)
}

// preSplitAndScatter performs pre-split and scatter of the table's regions.
// If `pi` is not nil, will only split region for `pi`, this is used when add partition.
func preSplitAndScatter(ctx sessionctx.Context, store kv.Storage, tbInfo *model.TableInfo, parts []model.PartitionDefinition) {
	if tbInfo.TempTableType != model.TempTableNone {
		return
	}
	sp, ok := store.(kv.SplittableStore)
	if !ok || atomic.LoadUint32(&EnableSplitTableRegion) == 0 {
		return
	}
	var (
		preSplit     func()
		scatterScope string
	)
	val, ok := ctx.GetSessionVars().GetSystemVar(variable.TiDBScatterRegion)
	if !ok {
		logutil.DDLLogger().Warn("get system variable met problem, won't scatter region")
	} else {
		scatterScope = val
	}
	if len(parts) > 0 {
		preSplit = func() { splitPartitionTableRegion(ctx, sp, tbInfo, parts, scatterScope) }
	} else {
		preSplit = func() { splitTableRegion(ctx, sp, tbInfo, scatterScope) }
	}
	if scatterScope != variable.ScatterOff {
		preSplit()
	} else {
		go preSplit()
	}
}

func (e *executor) FlashbackCluster(ctx sessionctx.Context, flashbackTS uint64) error {
	logutil.DDLLogger().Info("get flashback cluster job", zap.Stringer("flashbackTS", oracle.GetTimeFromTS(flashbackTS)))
	nowTS, err := ctx.GetStore().GetOracle().GetTimestamp(e.ctx, &oracle.Option{})
	if err != nil {
		return errors.Trace(err)
	}
	gap := time.Until(oracle.GetTimeFromTS(nowTS)).Abs()
	if gap > 1*time.Second {
		ctx.GetSessionVars().StmtCtx.AppendWarning(errors.NewNoStackErrorf("Gap between local time and PD TSO is %s, please check PD/system time", gap))
	}
	job := &model.Job{
		Type:       model.ActionFlashbackCluster,
		BinlogInfo: &model.HistoryInfo{},
		// The value for global variables is meaningless, it will cover during flashback cluster.
		Args: []any{
			flashbackTS,
			map[string]any{},
			true,         /* tidb_gc_enable */
			variable.On,  /* tidb_enable_auto_analyze */
			variable.Off, /* tidb_super_read_only */
			0,            /* totalRegions */
			0,            /* startTS */
			0,            /* commitTS */
			variable.On,  /* tidb_ttl_job_enable */
			[]kv.KeyRange{} /* flashback key_ranges */},
		CDCWriteSource: ctx.GetSessionVars().CDCWriteSource,
		// FLASHBACK CLUSTER affects all schemas and tables.
		InvolvingSchemaInfo: []model.InvolvingSchemaInfo{{
			Database: model.InvolvingAll,
			Table:    model.InvolvingAll,
		}},
		SQLMode: ctx.GetSessionVars().SQLMode,
	}
	err = e.DoDDLJob(ctx, job)
	return errors.Trace(err)
}

func (e *executor) RecoverTable(ctx sessionctx.Context, recoverTableInfo *model.RecoverTableInfo) (err error) {
	is := e.infoCache.GetLatest()
	schemaID, tbInfo := recoverTableInfo.SchemaID, recoverTableInfo.TableInfo
	// Check schema exist.
	schema, ok := is.SchemaByID(schemaID)
	if !ok {
		return errors.Trace(infoschema.ErrDatabaseNotExists.GenWithStackByArgs(
			fmt.Sprintf("(Schema ID %d)", schemaID),
		))
	}
	// Check not exist table with same name.
	if ok := is.TableExists(schema.Name, tbInfo.Name); ok {
		return infoschema.ErrTableExists.GenWithStackByArgs(tbInfo.Name)
	}

	// for "flashback table xxx to yyy"
	// Note: this case only allow change table name, schema remains the same.
	var involvedSchemas []model.InvolvingSchemaInfo
	if recoverTableInfo.OldTableName != tbInfo.Name.L {
		involvedSchemas = []model.InvolvingSchemaInfo{
			{Database: schema.Name.L, Table: recoverTableInfo.OldTableName},
			{Database: schema.Name.L, Table: tbInfo.Name.L},
		}
	}

	tbInfo.State = model.StateNone
	job := &model.Job{
		Version:             model.GetJobVerInUse(),
		SchemaID:            schemaID,
		TableID:             tbInfo.ID,
		SchemaName:          schema.Name.L,
		TableName:           tbInfo.Name.L,
		Type:                model.ActionRecoverTable,
		BinlogInfo:          &model.HistoryInfo{},
		InvolvingSchemaInfo: involvedSchemas,
		CDCWriteSource:      ctx.GetSessionVars().CDCWriteSource,
		SQLMode:             ctx.GetSessionVars().SQLMode,
	}

	args := &model.RecoverArgs{
		RecoverInfo: &model.RecoverSchemaInfo{
			RecoverTableInfos: []*model.RecoverTableInfo{recoverTableInfo},
		},
		CheckFlag: recoverCheckFlagNone}
	err = e.doDDLJob2(ctx, job, args)
	return errors.Trace(err)
}

func (e *executor) CreateView(ctx sessionctx.Context, s *ast.CreateViewStmt) (err error) {
	viewInfo, err := BuildViewInfo(s)
	if err != nil {
		return err
	}

	cols := make([]*table.Column, len(s.Cols))
	for i, v := range s.Cols {
		cols[i] = table.ToColumn(&model.ColumnInfo{
			Name:   v,
			ID:     int64(i),
			Offset: i,
			State:  model.StatePublic,
		})
	}

	tblCharset := ""
	tblCollate := ""
	if v, ok := ctx.GetSessionVars().GetSystemVar(variable.CharacterSetConnection); ok {
		tblCharset = v
	}
	if v, ok := ctx.GetSessionVars().GetSystemVar(variable.CollationConnection); ok {
		tblCollate = v
	}

	tbInfo, err := BuildTableInfo(NewMetaBuildContextWithSctx(ctx), s.ViewName.Name, cols, nil, tblCharset, tblCollate)
	if err != nil {
		return err
	}
	tbInfo.View = viewInfo

	onExist := OnExistError
	if s.OrReplace {
		onExist = OnExistReplace
	}

	return e.CreateTableWithInfo(ctx, s.ViewName.Schema, tbInfo, nil, WithOnExist(onExist))
}

func checkCharsetAndCollation(cs string, co string) error {
	if !charset.ValidCharsetAndCollation(cs, co) {
		return dbterror.ErrUnknownCharacterSet.GenWithStackByArgs(cs)
	}
	if co != "" {
		if _, err := collate.GetCollationByName(co); err != nil {
			return errors.Trace(err)
		}
	}
	return nil
}

// handleAutoIncID handles auto_increment option in DDL. It creates a ID counter for the table and initiates the counter to a proper value.
// For example if the option sets auto_increment to 10. The counter will be set to 9. So the next allocated ID will be 10.
func (e *executor) handleAutoIncID(tbInfo *model.TableInfo, schemaID int64, newEnd int64, tp autoid.AllocatorType) error {
	allocs := autoid.NewAllocatorsFromTblInfo(e.getAutoIDRequirement(), schemaID, tbInfo)
	if alloc := allocs.Get(tp); alloc != nil {
		err := alloc.Rebase(context.Background(), newEnd, false)
		if err != nil {
			return errors.Trace(err)
		}
	}
	return nil
}

func (e *executor) getAutoIDRequirement() autoid.Requirement {
	return &asAutoIDRequirement{
		store:     e.store,
		autoidCli: e.autoidCli,
	}
}

func shardingBits(tblInfo *model.TableInfo) uint64 {
	if tblInfo.ShardRowIDBits > 0 {
		return tblInfo.ShardRowIDBits
	}
	return tblInfo.AutoRandomBits
}

// isIgnorableSpec checks if the spec type is ignorable.
// Some specs are parsed by ignored. This is for compatibility.
func isIgnorableSpec(tp ast.AlterTableType) bool {
	// AlterTableLock/AlterTableAlgorithm are ignored.
	return tp == ast.AlterTableLock || tp == ast.AlterTableAlgorithm
}

// GetCharsetAndCollateInTableOption will iterate the charset and collate in the options,
// and returns the last charset and collate in options. If there is no charset in the options,
// the returns charset will be "", the same as collate.
func GetCharsetAndCollateInTableOption(startIdx int, options []*ast.TableOption, defaultUTF8MB4Coll string) (chs, coll string, err error) {
	for i := startIdx; i < len(options); i++ {
		opt := options[i]
		// we set the charset to the last option. example: alter table t charset latin1 charset utf8 collate utf8_bin;
		// the charset will be utf8, collate will be utf8_bin
		switch opt.Tp {
		case ast.TableOptionCharset:
			info, err := charset.GetCharsetInfo(opt.StrValue)
			if err != nil {
				return "", "", err
			}
			if len(chs) == 0 {
				chs = info.Name
			} else if chs != info.Name {
				return "", "", dbterror.ErrConflictingDeclarations.GenWithStackByArgs(chs, info.Name)
			}
			if len(coll) == 0 {
				defaultColl := getDefaultCollationForUTF8MB4(chs, defaultUTF8MB4Coll)
				if len(defaultColl) == 0 {
					coll = info.DefaultCollation
				} else {
					coll = defaultColl
				}
			}
		case ast.TableOptionCollate:
			info, err := collate.GetCollationByName(opt.StrValue)
			if err != nil {
				return "", "", err
			}
			if len(chs) == 0 {
				chs = info.CharsetName
			} else if chs != info.CharsetName {
				return "", "", dbterror.ErrCollationCharsetMismatch.GenWithStackByArgs(info.Name, chs)
			}
			coll = info.Name
		}
	}
	return
}

// NeedToOverwriteColCharset return true for altering charset and specified CONVERT TO.
func NeedToOverwriteColCharset(options []*ast.TableOption) bool {
	for i := len(options) - 1; i >= 0; i-- {
		opt := options[i]
		if opt.Tp == ast.TableOptionCharset {
			// Only overwrite columns charset if the option contains `CONVERT TO`.
			return opt.UintValue == ast.TableOptionCharsetWithConvertTo
		}
	}
	return false
}

// resolveAlterTableAddColumns splits "add columns" to multiple spec. For example,
// `ALTER TABLE ADD COLUMN (c1 INT, c2 INT)` is split into
// `ALTER TABLE ADD COLUMN c1 INT, ADD COLUMN c2 INT`.
func resolveAlterTableAddColumns(spec *ast.AlterTableSpec) []*ast.AlterTableSpec {
	specs := make([]*ast.AlterTableSpec, 0, len(spec.NewColumns)+len(spec.NewConstraints))
	for _, col := range spec.NewColumns {
		t := *spec
		t.NewColumns = []*ast.ColumnDef{col}
		t.NewConstraints = []*ast.Constraint{}
		specs = append(specs, &t)
	}
	// Split the add constraints from AlterTableSpec.
	for _, con := range spec.NewConstraints {
		t := *spec
		t.NewColumns = []*ast.ColumnDef{}
		t.NewConstraints = []*ast.Constraint{}
		t.Constraint = con
		t.Tp = ast.AlterTableAddConstraint
		specs = append(specs, &t)
	}
	return specs
}

// ResolveAlterTableSpec resolves alter table algorithm and removes ignore table spec in specs.
// returns valid specs, and the occurred error.
func ResolveAlterTableSpec(ctx sessionctx.Context, specs []*ast.AlterTableSpec) ([]*ast.AlterTableSpec, error) {
	validSpecs := make([]*ast.AlterTableSpec, 0, len(specs))
	algorithm := ast.AlgorithmTypeDefault
	for _, spec := range specs {
		if spec.Tp == ast.AlterTableAlgorithm {
			// Find the last AlterTableAlgorithm.
			algorithm = spec.Algorithm
		}
		if isIgnorableSpec(spec.Tp) {
			continue
		}
		if spec.Tp == ast.AlterTableAddColumns && (len(spec.NewColumns) > 1 || len(spec.NewConstraints) > 0) {
			validSpecs = append(validSpecs, resolveAlterTableAddColumns(spec)...)
		} else {
			validSpecs = append(validSpecs, spec)
		}
		// TODO: Only allow REMOVE PARTITIONING as a single ALTER TABLE statement?
	}

	// Verify whether the algorithm is supported.
	for _, spec := range validSpecs {
		resolvedAlgorithm, err := ResolveAlterAlgorithm(spec, algorithm)
		if err != nil {
			// If TiDB failed to choose a better algorithm, report the error
			if resolvedAlgorithm == ast.AlgorithmTypeDefault {
				return nil, errors.Trace(err)
			}
			// For the compatibility, we return warning instead of error when a better algorithm is chosed by TiDB
			ctx.GetSessionVars().StmtCtx.AppendError(err)
		}

		spec.Algorithm = resolvedAlgorithm
	}

	// Only handle valid specs.
	return validSpecs, nil
}

func isMultiSchemaChanges(specs []*ast.AlterTableSpec) bool {
	if len(specs) > 1 {
		return true
	}
	if len(specs) == 1 && len(specs[0].NewColumns) > 1 && specs[0].Tp == ast.AlterTableAddColumns {
		return true
	}
	return false
}

func (e *executor) AlterTable(ctx context.Context, sctx sessionctx.Context, stmt *ast.AlterTableStmt) (err error) {
	ident := ast.Ident{Schema: stmt.Table.Schema, Name: stmt.Table.Name}
	validSpecs, err := ResolveAlterTableSpec(sctx, stmt.Specs)
	if err != nil {
		return errors.Trace(err)
	}

	is := e.infoCache.GetLatest()
	tb, err := is.TableByName(ctx, ident.Schema, ident.Name)
	if err != nil {
		return errors.Trace(err)
	}
	if tb.Meta().IsView() || tb.Meta().IsSequence() {
		return dbterror.ErrWrongObject.GenWithStackByArgs(ident.Schema, ident.Name, "BASE TABLE")
	}
	if tb.Meta().TableCacheStatusType != model.TableCacheStatusDisable {
		if len(validSpecs) != 1 {
			return dbterror.ErrOptOnCacheTable.GenWithStackByArgs("Alter Table")
		}
		if validSpecs[0].Tp != ast.AlterTableCache && validSpecs[0].Tp != ast.AlterTableNoCache {
			return dbterror.ErrOptOnCacheTable.GenWithStackByArgs("Alter Table")
		}
	}
	if isMultiSchemaChanges(validSpecs) && (sctx.GetSessionVars().EnableRowLevelChecksum || variable.EnableRowLevelChecksum.Load()) {
		return dbterror.ErrRunMultiSchemaChanges.GenWithStack("Unsupported multi schema change when row level checksum is enabled")
	}
	// set name for anonymous foreign key.
	maxForeignKeyID := tb.Meta().MaxForeignKeyID
	for _, spec := range validSpecs {
		if spec.Tp == ast.AlterTableAddConstraint && spec.Constraint.Tp == ast.ConstraintForeignKey && spec.Constraint.Name == "" {
			maxForeignKeyID++
			spec.Constraint.Name = fmt.Sprintf("fk_%d", maxForeignKeyID)
		}
	}

	if len(validSpecs) > 1 {
		// after MultiSchemaInfo is set, DoDDLJob will collect all jobs into
		// MultiSchemaInfo and skip running them. Then we will run them in
		// d.multiSchemaChange all at once.
		sctx.GetSessionVars().StmtCtx.MultiSchemaInfo = model.NewMultiSchemaInfo()
	}
	for _, spec := range validSpecs {
		var handledCharsetOrCollate bool
		var ttlOptionsHandled bool
		switch spec.Tp {
		case ast.AlterTableAddColumns:
			err = e.AddColumn(sctx, ident, spec)
		case ast.AlterTableAddPartitions, ast.AlterTableAddLastPartition:
			err = e.AddTablePartitions(sctx, ident, spec)
		case ast.AlterTableCoalescePartitions:
			err = e.CoalescePartitions(sctx, ident, spec)
		case ast.AlterTableReorganizePartition:
			err = e.ReorganizePartitions(sctx, ident, spec)
		case ast.AlterTableReorganizeFirstPartition:
			err = dbterror.ErrGeneralUnsupportedDDL.GenWithStackByArgs("MERGE FIRST PARTITION")
		case ast.AlterTableReorganizeLastPartition:
			err = dbterror.ErrGeneralUnsupportedDDL.GenWithStackByArgs("SPLIT LAST PARTITION")
		case ast.AlterTableCheckPartitions:
			err = errors.Trace(dbterror.ErrUnsupportedCheckPartition)
		case ast.AlterTableRebuildPartition:
			err = errors.Trace(dbterror.ErrUnsupportedRebuildPartition)
		case ast.AlterTableOptimizePartition:
			err = errors.Trace(dbterror.ErrUnsupportedOptimizePartition)
		case ast.AlterTableRemovePartitioning:
			err = e.RemovePartitioning(sctx, ident, spec)
		case ast.AlterTableRepairPartition:
			err = errors.Trace(dbterror.ErrUnsupportedRepairPartition)
		case ast.AlterTableDropColumn:
			err = e.DropColumn(sctx, ident, spec)
		case ast.AlterTableDropIndex:
			err = e.dropIndex(sctx, ident, pmodel.NewCIStr(spec.Name), spec.IfExists, false)
		case ast.AlterTableDropPrimaryKey:
			err = e.dropIndex(sctx, ident, pmodel.NewCIStr(mysql.PrimaryKeyName), spec.IfExists, false)
		case ast.AlterTableRenameIndex:
			err = e.RenameIndex(sctx, ident, spec)
		case ast.AlterTableDropPartition, ast.AlterTableDropFirstPartition:
			err = e.DropTablePartition(sctx, ident, spec)
		case ast.AlterTableTruncatePartition:
			err = e.TruncateTablePartition(sctx, ident, spec)
		case ast.AlterTableWriteable:
			if !config.TableLockEnabled() {
				return nil
			}
			tName := &ast.TableName{Schema: ident.Schema, Name: ident.Name}
			if spec.Writeable {
				err = e.CleanupTableLock(sctx, []*ast.TableName{tName})
			} else {
				lockStmt := &ast.LockTablesStmt{
					TableLocks: []ast.TableLock{
						{
							Table: tName,
							Type:  pmodel.TableLockReadOnly,
						},
					},
				}
				err = e.LockTables(sctx, lockStmt)
			}
		case ast.AlterTableExchangePartition:
			err = e.ExchangeTablePartition(sctx, ident, spec)
		case ast.AlterTableAddConstraint:
			constr := spec.Constraint
			switch spec.Constraint.Tp {
			case ast.ConstraintKey, ast.ConstraintIndex:
				err = e.createIndex(sctx, ident, ast.IndexKeyTypeNone, pmodel.NewCIStr(constr.Name),
					spec.Constraint.Keys, constr.Option, constr.IfNotExists)
			case ast.ConstraintUniq, ast.ConstraintUniqIndex, ast.ConstraintUniqKey:
				err = e.createIndex(sctx, ident, ast.IndexKeyTypeUnique, pmodel.NewCIStr(constr.Name),
					spec.Constraint.Keys, constr.Option, false) // IfNotExists should be not applied
			case ast.ConstraintForeignKey:
				// NOTE: we do not handle `symbol` and `index_name` well in the parser and we do not check ForeignKey already exists,
				// so we just also ignore the `if not exists` check.
				err = e.CreateForeignKey(sctx, ident, pmodel.NewCIStr(constr.Name), spec.Constraint.Keys, spec.Constraint.Refer)
			case ast.ConstraintPrimaryKey:
				err = e.CreatePrimaryKey(sctx, ident, pmodel.NewCIStr(constr.Name), spec.Constraint.Keys, constr.Option)
			case ast.ConstraintFulltext:
				sctx.GetSessionVars().StmtCtx.AppendWarning(dbterror.ErrTableCantHandleFt)
			case ast.ConstraintCheck:
				if !variable.EnableCheckConstraint.Load() {
					sctx.GetSessionVars().StmtCtx.AppendWarning(errCheckConstraintIsOff)
				} else {
					err = e.CreateCheckConstraint(sctx, ident, pmodel.NewCIStr(constr.Name), spec.Constraint)
				}
			case ast.ConstraintVector:
				err = e.createVectorIndex(sctx, ident, pmodel.NewCIStr(constr.Name), spec.Constraint.Keys, constr.Option, constr.IfNotExists)
			default:
				// Nothing to do now.
			}
		case ast.AlterTableDropForeignKey:
			// NOTE: we do not check `if not exists` and `if exists` for ForeignKey now.
			err = e.DropForeignKey(sctx, ident, pmodel.NewCIStr(spec.Name))
		case ast.AlterTableModifyColumn:
			err = e.ModifyColumn(ctx, sctx, ident, spec)
		case ast.AlterTableChangeColumn:
			err = e.ChangeColumn(ctx, sctx, ident, spec)
		case ast.AlterTableRenameColumn:
			err = e.RenameColumn(sctx, ident, spec)
		case ast.AlterTableAlterColumn:
			err = e.AlterColumn(sctx, ident, spec)
		case ast.AlterTableRenameTable:
			newIdent := ast.Ident{Schema: spec.NewTable.Schema, Name: spec.NewTable.Name}
			isAlterTable := true
			err = e.renameTable(sctx, ident, newIdent, isAlterTable)
		case ast.AlterTablePartition:
			err = e.AlterTablePartitioning(sctx, ident, spec)
		case ast.AlterTableOption:
			var placementPolicyRef *model.PolicyRefInfo
			for i, opt := range spec.Options {
				switch opt.Tp {
				case ast.TableOptionShardRowID:
					if opt.UintValue > variable.MaxShardRowIDBits {
						opt.UintValue = variable.MaxShardRowIDBits
					}
					err = e.ShardRowID(sctx, ident, opt.UintValue)
				case ast.TableOptionAutoIncrement:
					err = e.RebaseAutoID(sctx, ident, int64(opt.UintValue), autoid.AutoIncrementType, opt.BoolValue)
				case ast.TableOptionAutoIdCache:
					if opt.UintValue > uint64(math.MaxInt64) {
						// TODO: Refine this error.
						return errors.New("table option auto_id_cache overflows int64")
					}
					err = e.AlterTableAutoIDCache(sctx, ident, int64(opt.UintValue))
				case ast.TableOptionAutoRandomBase:
					err = e.RebaseAutoID(sctx, ident, int64(opt.UintValue), autoid.AutoRandomType, opt.BoolValue)
				case ast.TableOptionComment:
					spec.Comment = opt.StrValue
					err = e.AlterTableComment(sctx, ident, spec)
				case ast.TableOptionCharset, ast.TableOptionCollate:
					// GetCharsetAndCollateInTableOption will get the last charset and collate in the options,
					// so it should be handled only once.
					if handledCharsetOrCollate {
						continue
					}
					var toCharset, toCollate string
					toCharset, toCollate, err = GetCharsetAndCollateInTableOption(i, spec.Options, sctx.GetSessionVars().DefaultCollationForUTF8MB4)
					if err != nil {
						return err
					}
					needsOverwriteCols := NeedToOverwriteColCharset(spec.Options)
					err = e.AlterTableCharsetAndCollate(sctx, ident, toCharset, toCollate, needsOverwriteCols)
					handledCharsetOrCollate = true
				case ast.TableOptionPlacementPolicy:
					placementPolicyRef = &model.PolicyRefInfo{
						Name: pmodel.NewCIStr(opt.StrValue),
					}
				case ast.TableOptionEngine:
				case ast.TableOptionRowFormat:
				case ast.TableOptionTTL, ast.TableOptionTTLEnable, ast.TableOptionTTLJobInterval:
					var ttlInfo *model.TTLInfo
					var ttlEnable *bool
					var ttlJobInterval *string

					if ttlOptionsHandled {
						continue
					}
					ttlInfo, ttlEnable, ttlJobInterval, err = getTTLInfoInOptions(spec.Options)
					if err != nil {
						return err
					}
					err = e.AlterTableTTLInfoOrEnable(sctx, ident, ttlInfo, ttlEnable, ttlJobInterval)

					ttlOptionsHandled = true
				default:
					err = dbterror.ErrUnsupportedAlterTableOption
				}

				if err != nil {
					return errors.Trace(err)
				}
			}

			if placementPolicyRef != nil {
				err = e.AlterTablePlacement(sctx, ident, placementPolicyRef)
			}
		case ast.AlterTableSetTiFlashReplica:
			err = e.AlterTableSetTiFlashReplica(sctx, ident, spec.TiFlashReplica)
		case ast.AlterTableOrderByColumns:
			err = e.OrderByColumns(sctx, ident)
		case ast.AlterTableIndexInvisible:
			err = e.AlterIndexVisibility(sctx, ident, spec.IndexName, spec.Visibility)
		case ast.AlterTableAlterCheck:
			if !variable.EnableCheckConstraint.Load() {
				sctx.GetSessionVars().StmtCtx.AppendWarning(errCheckConstraintIsOff)
			} else {
				err = e.AlterCheckConstraint(sctx, ident, pmodel.NewCIStr(spec.Constraint.Name), spec.Constraint.Enforced)
			}
		case ast.AlterTableDropCheck:
			if !variable.EnableCheckConstraint.Load() {
				sctx.GetSessionVars().StmtCtx.AppendWarning(errCheckConstraintIsOff)
			} else {
				err = e.DropCheckConstraint(sctx, ident, pmodel.NewCIStr(spec.Constraint.Name))
			}
		case ast.AlterTableWithValidation:
			sctx.GetSessionVars().StmtCtx.AppendWarning(dbterror.ErrUnsupportedAlterTableWithValidation)
		case ast.AlterTableWithoutValidation:
			sctx.GetSessionVars().StmtCtx.AppendWarning(dbterror.ErrUnsupportedAlterTableWithoutValidation)
		case ast.AlterTableAddStatistics:
			err = e.AlterTableAddStatistics(sctx, ident, spec.Statistics, spec.IfNotExists)
		case ast.AlterTableDropStatistics:
			err = e.AlterTableDropStatistics(sctx, ident, spec.Statistics, spec.IfExists)
		case ast.AlterTableAttributes:
			err = e.AlterTableAttributes(sctx, ident, spec)
		case ast.AlterTablePartitionAttributes:
			err = e.AlterTablePartitionAttributes(sctx, ident, spec)
		case ast.AlterTablePartitionOptions:
			err = e.AlterTablePartitionOptions(sctx, ident, spec)
		case ast.AlterTableCache:
			err = e.AlterTableCache(sctx, ident)
		case ast.AlterTableNoCache:
			err = e.AlterTableNoCache(sctx, ident)
		case ast.AlterTableDisableKeys, ast.AlterTableEnableKeys:
			// Nothing to do now, see https://github.com/pingcap/tidb/issues/1051
			// MyISAM specific
		case ast.AlterTableRemoveTTL:
			// the parser makes sure we have only one `ast.AlterTableRemoveTTL` in an alter statement
			err = e.AlterTableRemoveTTL(sctx, ident)
		default:
			err = errors.Trace(dbterror.ErrUnsupportedAlterTableSpec)
		}

		if err != nil {
			return errors.Trace(err)
		}
	}

	if sctx.GetSessionVars().StmtCtx.MultiSchemaInfo != nil {
		info := sctx.GetSessionVars().StmtCtx.MultiSchemaInfo
		sctx.GetSessionVars().StmtCtx.MultiSchemaInfo = nil
		err = e.multiSchemaChange(sctx, ident, info)
		if err != nil {
			return errors.Trace(err)
		}
	}

	return nil
}

func (e *executor) multiSchemaChange(ctx sessionctx.Context, ti ast.Ident, info *model.MultiSchemaInfo) error {
	subJobs := info.SubJobs
	if len(subJobs) == 0 {
		return nil
	}
	schema, t, err := e.getSchemaAndTableByIdent(ti)
	if err != nil {
		return errors.Trace(err)
	}

	logFn := logutil.DDLLogger().Warn
	if intest.InTest {
		logFn = logutil.DDLLogger().Fatal
	}

	// to do:(joccau)
	// we need refactor this part to support V2 job version after refactor all of ddl types.
	var involvingSchemaInfo []model.InvolvingSchemaInfo
	for _, j := range subJobs {
		if j.Type == model.ActionAddForeignKey {
			ref, ok := j.Args[0].(*model.FKInfo)
			if !ok {
				logFn("unexpected type of foreign key info",
					zap.Any("args[0]", j.Args[0]),
					zap.String("type", fmt.Sprintf("%T", j.Args[0])))
				continue
			}
			involvingSchemaInfo = append(involvingSchemaInfo, model.InvolvingSchemaInfo{
				Database: ref.RefSchema.L,
				Table:    ref.RefTable.L,
				Mode:     model.SharedInvolving,
			})
		}
	}

	if len(involvingSchemaInfo) > 0 {
		involvingSchemaInfo = append(involvingSchemaInfo, model.InvolvingSchemaInfo{
			Database: schema.Name.L,
			Table:    t.Meta().Name.L,
		})
	}

	job := &model.Job{
		SchemaID:            schema.ID,
		TableID:             t.Meta().ID,
		SchemaName:          schema.Name.L,
		TableName:           t.Meta().Name.L,
		Type:                model.ActionMultiSchemaChange,
		BinlogInfo:          &model.HistoryInfo{},
		Args:                nil,
		MultiSchemaInfo:     info,
		ReorgMeta:           nil,
		CDCWriteSource:      ctx.GetSessionVars().CDCWriteSource,
		InvolvingSchemaInfo: involvingSchemaInfo,
		SQLMode:             ctx.GetSessionVars().SQLMode,
	}
	if containsDistTaskSubJob(subJobs) {
		job.ReorgMeta, err = newReorgMetaFromVariables(job, ctx)
		if err != nil {
			return err
		}
	} else {
		job.ReorgMeta = NewDDLReorgMeta(ctx)
	}

	err = checkMultiSchemaInfo(info, t)
	if err != nil {
		return errors.Trace(err)
	}
	mergeAddIndex(info)
	return e.DoDDLJob(ctx, job)
}

func containsDistTaskSubJob(subJobs []*model.SubJob) bool {
	for _, sub := range subJobs {
		if sub.Type == model.ActionAddIndex ||
			sub.Type == model.ActionAddPrimaryKey {
			return true
		}
	}
	return false
}

func (e *executor) RebaseAutoID(ctx sessionctx.Context, ident ast.Ident, newBase int64, tp autoid.AllocatorType, force bool) error {
	schema, t, err := e.getSchemaAndTableByIdent(ident)
	if err != nil {
		return errors.Trace(err)
	}
	tbInfo := t.Meta()
	var actionType model.ActionType
	switch tp {
	case autoid.AutoRandomType:
		pkCol := tbInfo.GetPkColInfo()
		if tbInfo.AutoRandomBits == 0 || pkCol == nil {
			return errors.Trace(dbterror.ErrInvalidAutoRandom.GenWithStackByArgs(autoid.AutoRandomRebaseNotApplicable))
		}
		shardFmt := autoid.NewShardIDFormat(&pkCol.FieldType, tbInfo.AutoRandomBits, tbInfo.AutoRandomRangeBits)
		if shardFmt.IncrementalMask()&newBase != newBase {
			errMsg := fmt.Sprintf(autoid.AutoRandomRebaseOverflow, newBase, shardFmt.IncrementalBitsCapacity())
			return errors.Trace(dbterror.ErrInvalidAutoRandom.GenWithStackByArgs(errMsg))
		}
		actionType = model.ActionRebaseAutoRandomBase
	case autoid.RowIDAllocType:
		actionType = model.ActionRebaseAutoID
	case autoid.AutoIncrementType:
		actionType = model.ActionRebaseAutoID
	default:
		panic(fmt.Sprintf("unimplemented rebase autoid type %s", tp))
	}

	if !force {
		newBaseTemp, err := adjustNewBaseToNextGlobalID(ctx.GetTableCtx(), t, tp, newBase)
		if err != nil {
			return err
		}
		if newBase != newBaseTemp {
			ctx.GetSessionVars().StmtCtx.AppendWarning(
				errors.NewNoStackErrorf("Can't reset AUTO_INCREMENT to %d without FORCE option, using %d instead",
					newBase, newBaseTemp,
				))
		}
		newBase = newBaseTemp
	}
	job := &model.Job{
		Version:        model.JobVersion1,
		SchemaID:       schema.ID,
		TableID:        tbInfo.ID,
		SchemaName:     schema.Name.L,
		TableName:      tbInfo.Name.L,
		Type:           actionType,
		BinlogInfo:     &model.HistoryInfo{},
		CDCWriteSource: ctx.GetSessionVars().CDCWriteSource,
		SQLMode:        ctx.GetSessionVars().SQLMode,
	}
	args := &model.RebaseAutoIDArgs{
		NewBase: newBase,
		Force:   force,
	}
	// need fill args, the job will be pushed subjob.
	job.FillArgs(args)
	err = e.doDDLJob2(ctx, job, args)
	return errors.Trace(err)
}

func adjustNewBaseToNextGlobalID(ctx table.AllocatorContext, t table.Table, tp autoid.AllocatorType, newBase int64) (int64, error) {
	alloc := t.Allocators(ctx).Get(tp)
	if alloc == nil {
		return newBase, nil
	}
	autoID, err := alloc.NextGlobalAutoID()
	if err != nil {
		return newBase, errors.Trace(err)
	}
	// If newBase < autoID, we need to do a rebase before returning.
	// Assume there are 2 TiDB servers: TiDB-A with allocator range of 0 ~ 30000; TiDB-B with allocator range of 30001 ~ 60000.
	// If the user sends SQL `alter table t1 auto_increment = 100` to TiDB-B,
	// and TiDB-B finds 100 < 30001 but returns without any handling,
	// then TiDB-A may still allocate 99 for auto_increment column. This doesn't make sense for the user.
	return int64(mathutil.Max(uint64(newBase), uint64(autoID))), nil
}

// ShardRowID shards the implicit row ID by adding shard value to the row ID's first few bits.
func (e *executor) ShardRowID(ctx sessionctx.Context, tableIdent ast.Ident, uVal uint64) error {
	schema, t, err := e.getSchemaAndTableByIdent(tableIdent)
	if err != nil {
		return errors.Trace(err)
	}
	tbInfo := t.Meta()
	if tbInfo.TempTableType != model.TempTableNone {
		return dbterror.ErrOptOnTemporaryTable.GenWithStackByArgs("shard_row_id_bits")
	}
	if uVal == tbInfo.ShardRowIDBits {
		// Nothing need to do.
		return nil
	}
	if uVal > 0 && tbInfo.HasClusteredIndex() {
		return dbterror.ErrUnsupportedShardRowIDBits
	}
	err = verifyNoOverflowShardBits(e.sessPool, t, uVal)
	if err != nil {
		return err
	}
	job := &model.Job{
		Version:        model.GetJobVerInUse(),
		Type:           model.ActionShardRowID,
		SchemaID:       schema.ID,
		TableID:        tbInfo.ID,
		SchemaName:     schema.Name.L,
		TableName:      tbInfo.Name.L,
		BinlogInfo:     &model.HistoryInfo{},
		CDCWriteSource: ctx.GetSessionVars().CDCWriteSource,
		SQLMode:        ctx.GetSessionVars().SQLMode,
	}
	args := &model.ShardRowIDArgs{ShardRowIDBits: uVal}
	err = e.doDDLJob2(ctx, job, args)
	return errors.Trace(err)
}

func (e *executor) getSchemaAndTableByIdent(tableIdent ast.Ident) (dbInfo *model.DBInfo, t table.Table, err error) {
	is := e.infoCache.GetLatest()
	schema, ok := is.SchemaByName(tableIdent.Schema)
	if !ok {
		return nil, nil, infoschema.ErrDatabaseNotExists.GenWithStackByArgs(tableIdent.Schema)
	}
	t, err = is.TableByName(e.ctx, tableIdent.Schema, tableIdent.Name)
	if err != nil {
		return nil, nil, infoschema.ErrTableNotExists.GenWithStackByArgs(tableIdent.Schema, tableIdent.Name)
	}
	return schema, t, nil
}

// AddColumn will add a new column to the table.
func (e *executor) AddColumn(ctx sessionctx.Context, ti ast.Ident, spec *ast.AlterTableSpec) error {
	specNewColumn := spec.NewColumns[0]
	schema, t, err := e.getSchemaAndTableByIdent(ti)
	if err != nil {
		return errors.Trace(err)
	}
	failpoint.InjectCall("afterGetSchemaAndTableByIdent", ctx)
	tbInfo := t.Meta()
	if err = checkAddColumnTooManyColumns(len(t.Cols()) + 1); err != nil {
		return errors.Trace(err)
	}
	col, err := checkAndCreateNewColumn(ctx, ti, schema, spec, t, specNewColumn)
	if err != nil {
		return errors.Trace(err)
	}
	// Added column has existed and if_not_exists flag is true.
	if col == nil {
		return nil
	}
	err = CheckAfterPositionExists(tbInfo, spec.Position)
	if err != nil {
		return errors.Trace(err)
	}

	txn, err := ctx.Txn(true)
	if err != nil {
		return errors.Trace(err)
	}
	bdrRole, err := meta.NewMutator(txn).GetBDRRole()
	if err != nil {
		return errors.Trace(err)
	}
	if bdrRole == string(ast.BDRRolePrimary) && deniedByBDRWhenAddColumn(specNewColumn.Options) {
		return dbterror.ErrBDRRestrictedDDL.FastGenByArgs(bdrRole)
	}

	job := &model.Job{
		SchemaID:       schema.ID,
		TableID:        tbInfo.ID,
		SchemaName:     schema.Name.L,
		TableName:      tbInfo.Name.L,
		Type:           model.ActionAddColumn,
		BinlogInfo:     &model.HistoryInfo{},
		Args:           []any{col, spec.Position, 0, spec.IfNotExists},
		CDCWriteSource: ctx.GetSessionVars().CDCWriteSource,
		SQLMode:        ctx.GetSessionVars().SQLMode,
	}

	err = e.DoDDLJob(ctx, job)
	return errors.Trace(err)
}

// AddTablePartitions will add a new partition to the table.
func (e *executor) AddTablePartitions(ctx sessionctx.Context, ident ast.Ident, spec *ast.AlterTableSpec) error {
	is := e.infoCache.GetLatest()
	schema, ok := is.SchemaByName(ident.Schema)
	if !ok {
		return errors.Trace(infoschema.ErrDatabaseNotExists.GenWithStackByArgs(schema))
	}
	t, err := is.TableByName(e.ctx, ident.Schema, ident.Name)
	if err != nil {
		return errors.Trace(infoschema.ErrTableNotExists.GenWithStackByArgs(ident.Schema, ident.Name))
	}

	meta := t.Meta()
	pi := meta.GetPartitionInfo()
	if pi == nil {
		return errors.Trace(dbterror.ErrPartitionMgmtOnNonpartitioned)
	}
	if pi.Type == pmodel.PartitionTypeHash || pi.Type == pmodel.PartitionTypeKey {
		// Add partition for hash/key is actually a reorganize partition
		// operation and not a metadata only change!
		switch spec.Tp {
		case ast.AlterTableAddLastPartition:
			return errors.Trace(dbterror.ErrGeneralUnsupportedDDL.GenWithStackByArgs("LAST PARTITION of HASH/KEY partitioned table"))
		case ast.AlterTableAddPartitions:
		// only thing supported
		default:
			return errors.Trace(dbterror.ErrGeneralUnsupportedDDL.GenWithStackByArgs("ADD PARTITION of HASH/KEY partitioned table"))
		}
		return e.hashPartitionManagement(ctx, ident, spec, pi)
	}

	partInfo, err := BuildAddedPartitionInfo(ctx.GetExprCtx(), meta, spec)
	if err != nil {
		return errors.Trace(err)
	}
	if pi.Type == pmodel.PartitionTypeList {
		// TODO: make sure that checks in ddl_api and ddl_worker is the same.
		err = checkAddListPartitions(meta)
		if err != nil {
			return errors.Trace(err)
		}
	}

	// partInfo contains only the new added partition, we have to combine it with the
	// old partitions to check all partitions is strictly increasing.
	clonedMeta := meta.Clone()
	tmp := *partInfo
	tmp.Definitions = append(pi.Definitions, tmp.Definitions...)
	clonedMeta.Partition = &tmp
	if err := checkPartitionDefinitionConstraints(ctx.GetExprCtx(), clonedMeta); err != nil {
		if dbterror.ErrSameNamePartition.Equal(err) && spec.IfNotExists {
			ctx.GetSessionVars().StmtCtx.AppendNote(err)
			return nil
		}
		return errors.Trace(err)
	}

	if err = handlePartitionPlacement(ctx, partInfo); err != nil {
		return errors.Trace(err)
	}

	job := &model.Job{
		Version:        model.GetJobVerInUse(),
		SchemaID:       schema.ID,
		TableID:        meta.ID,
		SchemaName:     schema.Name.L,
		TableName:      t.Meta().Name.L,
		Type:           model.ActionAddTablePartition,
		BinlogInfo:     &model.HistoryInfo{},
		CDCWriteSource: ctx.GetSessionVars().CDCWriteSource,
		SQLMode:        ctx.GetSessionVars().SQLMode,
	}
	args := &model.TablePartitionArgs{
		PartInfo: partInfo,
	}

	if spec.Tp == ast.AlterTableAddLastPartition && spec.Partition != nil {
		query, ok := ctx.Value(sessionctx.QueryString).(string)
		if ok {
			sqlMode := ctx.GetSessionVars().SQLMode
			var buf bytes.Buffer
			AppendPartitionDefs(partInfo, &buf, sqlMode)

			syntacticSugar := spec.Partition.PartitionMethod.OriginalText()
			syntacticStart := spec.Partition.PartitionMethod.OriginTextPosition()
			newQuery := query[:syntacticStart] + "ADD PARTITION (" + buf.String() + ")" + query[syntacticStart+len(syntacticSugar):]
			defer ctx.SetValue(sessionctx.QueryString, query)
			ctx.SetValue(sessionctx.QueryString, newQuery)
		}
	}
	err = e.doDDLJob2(ctx, job, args)
	if dbterror.ErrSameNamePartition.Equal(err) && spec.IfNotExists {
		ctx.GetSessionVars().StmtCtx.AppendNote(err)
		return nil
	}
	return errors.Trace(err)
}

// getReorganizedDefinitions return the definitions as they would look like after the REORGANIZE PARTITION is done.
func getReorganizedDefinitions(pi *model.PartitionInfo, firstPartIdx, lastPartIdx int, idMap map[int]struct{}) []model.PartitionDefinition {
	tmpDefs := make([]model.PartitionDefinition, 0, len(pi.Definitions)+len(pi.AddingDefinitions)-len(idMap))
	if pi.Type == pmodel.PartitionTypeList {
		replaced := false
		for i := range pi.Definitions {
			if _, ok := idMap[i]; ok {
				if !replaced {
					tmpDefs = append(tmpDefs, pi.AddingDefinitions...)
					replaced = true
				}
				continue
			}
			tmpDefs = append(tmpDefs, pi.Definitions[i])
		}
		if !replaced {
			// For safety, for future non-partitioned table -> partitioned
			tmpDefs = append(tmpDefs, pi.AddingDefinitions...)
		}
		return tmpDefs
	}
	// Range
	tmpDefs = append(tmpDefs, pi.Definitions[:firstPartIdx]...)
	tmpDefs = append(tmpDefs, pi.AddingDefinitions...)
	if len(pi.Definitions) > (lastPartIdx + 1) {
		tmpDefs = append(tmpDefs, pi.Definitions[lastPartIdx+1:]...)
	}
	return tmpDefs
}

func getReplacedPartitionIDs(names []string, pi *model.PartitionInfo) (firstPartIdx int, lastPartIdx int, idMap map[int]struct{}, err error) {
	idMap = make(map[int]struct{})
	firstPartIdx, lastPartIdx = -1, -1
	for _, name := range names {
		nameL := strings.ToLower(name)
		partIdx := pi.FindPartitionDefinitionByName(nameL)
		if partIdx == -1 {
			return 0, 0, nil, errors.Trace(dbterror.ErrWrongPartitionName)
		}
		if _, ok := idMap[partIdx]; ok {
			return 0, 0, nil, errors.Trace(dbterror.ErrSameNamePartition)
		}
		idMap[partIdx] = struct{}{}
		if firstPartIdx == -1 {
			firstPartIdx = partIdx
		} else {
			firstPartIdx = mathutil.Min[int](firstPartIdx, partIdx)
		}
		if lastPartIdx == -1 {
			lastPartIdx = partIdx
		} else {
			lastPartIdx = mathutil.Max[int](lastPartIdx, partIdx)
		}
	}
	switch pi.Type {
	case pmodel.PartitionTypeRange:
		if len(idMap) != (lastPartIdx - firstPartIdx + 1) {
			return 0, 0, nil, errors.Trace(dbterror.ErrGeneralUnsupportedDDL.GenWithStackByArgs(
				"REORGANIZE PARTITION of RANGE; not adjacent partitions"))
		}
	case pmodel.PartitionTypeHash, pmodel.PartitionTypeKey:
		if len(idMap) != len(pi.Definitions) {
			return 0, 0, nil, errors.Trace(dbterror.ErrGeneralUnsupportedDDL.GenWithStackByArgs(
				"REORGANIZE PARTITION of HASH/RANGE; must reorganize all partitions"))
		}
	}

	return firstPartIdx, lastPartIdx, idMap, nil
}

func getPartitionInfoTypeNone() *model.PartitionInfo {
	return &model.PartitionInfo{
		Type:   pmodel.PartitionTypeNone,
		Enable: true,
		Definitions: []model.PartitionDefinition{{
			Name:    pmodel.NewCIStr("pFullTable"),
			Comment: "Intermediate partition during ALTER TABLE ... PARTITION BY ...",
		}},
		Num: 1,
	}
}

// AlterTablePartitioning reorganize one set of partitions to a new set of partitions.
func (e *executor) AlterTablePartitioning(ctx sessionctx.Context, ident ast.Ident, spec *ast.AlterTableSpec) error {
	schema, t, err := e.getSchemaAndTableByIdent(ident)
	if err != nil {
		return errors.Trace(infoschema.ErrTableNotExists.FastGenByArgs(ident.Schema, ident.Name))
	}

	meta := t.Meta().Clone()
	piOld := meta.GetPartitionInfo()
	var partNames []string
	if piOld != nil {
		partNames = make([]string, 0, len(piOld.Definitions))
		for i := range piOld.Definitions {
			partNames = append(partNames, piOld.Definitions[i].Name.L)
		}
	} else {
		piOld = getPartitionInfoTypeNone()
		meta.Partition = piOld
		partNames = append(partNames, piOld.Definitions[0].Name.L)
	}
	newMeta := meta.Clone()

	err = buildTablePartitionInfo(NewMetaBuildContextWithSctx(ctx), spec.Partition, newMeta)
	if err != nil {
		return err
	}

	newPartInfo := newMeta.Partition
	rewritePartitionQueryString(ctx, spec.Partition, newMeta)

	if err = handlePartitionPlacement(ctx, newPartInfo); err != nil {
		return errors.Trace(err)
	}

	newPartInfo.DDLType = piOld.Type

	job := &model.Job{
		Version:        model.GetJobVerInUse(),
		SchemaID:       schema.ID,
		TableID:        meta.ID,
		SchemaName:     schema.Name.L,
		TableName:      t.Meta().Name.L,
		Type:           model.ActionAlterTablePartitioning,
		BinlogInfo:     &model.HistoryInfo{},
		ReorgMeta:      NewDDLReorgMeta(ctx),
		CDCWriteSource: ctx.GetSessionVars().CDCWriteSource,
		SQLMode:        ctx.GetSessionVars().SQLMode,
	}

	args := &model.TablePartitionArgs{
		PartNames: partNames,
		PartInfo:  newPartInfo,
	}
	// No preSplitAndScatter here, it will be done by the worker in onReorganizePartition instead.
	err = e.doDDLJob2(ctx, job, args)
	if err == nil {
		ctx.GetSessionVars().StmtCtx.AppendWarning(errors.NewNoStackError("The statistics of new partitions will be outdated after reorganizing partitions. Please use 'ANALYZE TABLE' statement if you want to update it now"))
	}
	return errors.Trace(err)
}

// ReorganizePartitions reorganize one set of partitions to a new set of partitions.
func (e *executor) ReorganizePartitions(ctx sessionctx.Context, ident ast.Ident, spec *ast.AlterTableSpec) error {
	schema, t, err := e.getSchemaAndTableByIdent(ident)
	if err != nil {
		return errors.Trace(infoschema.ErrTableNotExists.FastGenByArgs(ident.Schema, ident.Name))
	}

	meta := t.Meta()
	pi := meta.GetPartitionInfo()
	if pi == nil {
		return dbterror.ErrPartitionMgmtOnNonpartitioned
	}
	switch pi.Type {
	case pmodel.PartitionTypeRange, pmodel.PartitionTypeList:
	case pmodel.PartitionTypeHash, pmodel.PartitionTypeKey:
		if spec.Tp != ast.AlterTableCoalescePartitions &&
			spec.Tp != ast.AlterTableAddPartitions {
			return errors.Trace(dbterror.ErrUnsupportedReorganizePartition)
		}
	default:
		return errors.Trace(dbterror.ErrUnsupportedReorganizePartition)
	}
	partNames := make([]string, 0, len(spec.PartitionNames))
	for _, name := range spec.PartitionNames {
		partNames = append(partNames, name.L)
	}
	firstPartIdx, lastPartIdx, idMap, err := getReplacedPartitionIDs(partNames, pi)
	if err != nil {
		return errors.Trace(err)
	}
	partInfo, err := BuildAddedPartitionInfo(ctx.GetExprCtx(), meta, spec)
	if err != nil {
		return errors.Trace(err)
	}
	if err = checkReorgPartitionDefs(ctx, model.ActionReorganizePartition, meta, partInfo, firstPartIdx, lastPartIdx, idMap); err != nil {
		return errors.Trace(err)
	}
	if err = handlePartitionPlacement(ctx, partInfo); err != nil {
		return errors.Trace(err)
	}

	job := &model.Job{
		Version:        model.GetJobVerInUse(),
		SchemaID:       schema.ID,
		TableID:        meta.ID,
		SchemaName:     schema.Name.L,
		TableName:      t.Meta().Name.L,
		Type:           model.ActionReorganizePartition,
		BinlogInfo:     &model.HistoryInfo{},
		ReorgMeta:      NewDDLReorgMeta(ctx),
		CDCWriteSource: ctx.GetSessionVars().CDCWriteSource,
		SQLMode:        ctx.GetSessionVars().SQLMode,
	}
	args := &model.TablePartitionArgs{
		PartNames: partNames,
		PartInfo:  partInfo,
	}

	// No preSplitAndScatter here, it will be done by the worker in onReorganizePartition instead.
	err = e.doDDLJob2(ctx, job, args)
	failpoint.InjectCall("afterReorganizePartition")
	if err == nil {
		ctx.GetSessionVars().StmtCtx.AppendWarning(errors.NewNoStackError("The statistics of related partitions will be outdated after reorganizing partitions. Please use 'ANALYZE TABLE' statement if you want to update it now"))
	}
	return errors.Trace(err)
}

// RemovePartitioning removes partitioning from a table.
func (e *executor) RemovePartitioning(ctx sessionctx.Context, ident ast.Ident, spec *ast.AlterTableSpec) error {
	schema, t, err := e.getSchemaAndTableByIdent(ident)
	if err != nil {
		return errors.Trace(infoschema.ErrTableNotExists.FastGenByArgs(ident.Schema, ident.Name))
	}

	meta := t.Meta().Clone()
	pi := meta.GetPartitionInfo()
	if pi == nil {
		return dbterror.ErrPartitionMgmtOnNonpartitioned
	}
	// TODO: Optimize for remove partitioning with a single partition
	// TODO: Add the support for this in onReorganizePartition
	// skip if only one partition
	// If there are only one partition, then we can do:
	// change the table id to the partition id
	// and keep the statistics for the partition id (which should be similar to the global statistics)
	// and it let the GC clean up the old table metadata including possible global index.

	newSpec := &ast.AlterTableSpec{}
	newSpec.Tp = spec.Tp
	defs := make([]*ast.PartitionDefinition, 1)
	defs[0] = &ast.PartitionDefinition{}
	defs[0].Name = pmodel.NewCIStr("CollapsedPartitions")
	newSpec.PartDefinitions = defs
	partNames := make([]string, len(pi.Definitions))
	for i := range pi.Definitions {
		partNames[i] = pi.Definitions[i].Name.L
	}
	meta.Partition.Type = pmodel.PartitionTypeNone
	partInfo, err := BuildAddedPartitionInfo(ctx.GetExprCtx(), meta, newSpec)
	if err != nil {
		return errors.Trace(err)
	}
	// TODO: check where the default placement comes from (i.e. table level)
	if err = handlePartitionPlacement(ctx, partInfo); err != nil {
		return errors.Trace(err)
	}

	job := &model.Job{
		Version:        model.GetJobVerInUse(),
		SchemaID:       schema.ID,
		TableID:        meta.ID,
		SchemaName:     schema.Name.L,
		TableName:      meta.Name.L,
		Type:           model.ActionRemovePartitioning,
		BinlogInfo:     &model.HistoryInfo{},
		ReorgMeta:      NewDDLReorgMeta(ctx),
		CDCWriteSource: ctx.GetSessionVars().CDCWriteSource,
		SQLMode:        ctx.GetSessionVars().SQLMode,
	}
	args := &model.TablePartitionArgs{
		PartNames: partNames,
		PartInfo:  partInfo,
	}

	// No preSplitAndScatter here, it will be done by the worker in onReorganizePartition instead.
	err = e.doDDLJob2(ctx, job, args)
	return errors.Trace(err)
}

func checkReorgPartitionDefs(ctx sessionctx.Context, action model.ActionType, tblInfo *model.TableInfo, partInfo *model.PartitionInfo, firstPartIdx, lastPartIdx int, idMap map[int]struct{}) error {
	// partInfo contains only the new added partition, we have to combine it with the
	// old partitions to check all partitions is strictly increasing.
	pi := tblInfo.Partition
	clonedMeta := tblInfo.Clone()
	switch action {
	case model.ActionRemovePartitioning, model.ActionAlterTablePartitioning:
		clonedMeta.Partition = partInfo
		clonedMeta.ID = partInfo.NewTableID
	case model.ActionReorganizePartition:
		clonedMeta.Partition.AddingDefinitions = partInfo.Definitions
		clonedMeta.Partition.Definitions = getReorganizedDefinitions(clonedMeta.Partition, firstPartIdx, lastPartIdx, idMap)
	default:
		return dbterror.ErrGeneralUnsupportedDDL.GenWithStackByArgs("partition type")
	}
	if err := checkPartitionDefinitionConstraints(ctx.GetExprCtx(), clonedMeta); err != nil {
		return errors.Trace(err)
	}
	if action == model.ActionReorganizePartition {
		if pi.Type == pmodel.PartitionTypeRange {
			if lastPartIdx == len(pi.Definitions)-1 {
				// Last partition dropped, OK to change the end range
				// Also includes MAXVALUE
				return nil
			}
			// Check if the replaced end range is the same as before
			lastAddingPartition := partInfo.Definitions[len(partInfo.Definitions)-1]
			lastOldPartition := pi.Definitions[lastPartIdx]
			if len(pi.Columns) > 0 {
				newGtOld, err := checkTwoRangeColumns(ctx.GetExprCtx(), &lastAddingPartition, &lastOldPartition, pi, tblInfo)
				if err != nil {
					return errors.Trace(err)
				}
				if newGtOld {
					return errors.Trace(dbterror.ErrRangeNotIncreasing)
				}
				oldGtNew, err := checkTwoRangeColumns(ctx.GetExprCtx(), &lastOldPartition, &lastAddingPartition, pi, tblInfo)
				if err != nil {
					return errors.Trace(err)
				}
				if oldGtNew {
					return errors.Trace(dbterror.ErrRangeNotIncreasing)
				}
				return nil
			}

			isUnsigned := isPartExprUnsigned(ctx.GetExprCtx().GetEvalCtx(), tblInfo)
			currentRangeValue, _, err := getRangeValue(ctx.GetExprCtx(), pi.Definitions[lastPartIdx].LessThan[0], isUnsigned)
			if err != nil {
				return errors.Trace(err)
			}
			newRangeValue, _, err := getRangeValue(ctx.GetExprCtx(), partInfo.Definitions[len(partInfo.Definitions)-1].LessThan[0], isUnsigned)
			if err != nil {
				return errors.Trace(err)
			}

			if currentRangeValue != newRangeValue {
				return errors.Trace(dbterror.ErrRangeNotIncreasing)
			}
		}
	} else {
		if len(pi.Definitions) != (lastPartIdx - firstPartIdx + 1) {
			// if not ActionReorganizePartition, require all partitions to be changed.
			return errors.Trace(dbterror.ErrAlterOperationNotSupported)
		}
	}
	return nil
}

// CoalescePartitions coalesce partitions can be used with a table that is partitioned by hash or key to reduce the number of partitions by number.
func (e *executor) CoalescePartitions(sctx sessionctx.Context, ident ast.Ident, spec *ast.AlterTableSpec) error {
	is := e.infoCache.GetLatest()
	schema, ok := is.SchemaByName(ident.Schema)
	if !ok {
		return errors.Trace(infoschema.ErrDatabaseNotExists.GenWithStackByArgs(schema))
	}
	t, err := is.TableByName(e.ctx, ident.Schema, ident.Name)
	if err != nil {
		return errors.Trace(infoschema.ErrTableNotExists.GenWithStackByArgs(ident.Schema, ident.Name))
	}

	pi := t.Meta().GetPartitionInfo()
	if pi == nil {
		return errors.Trace(dbterror.ErrPartitionMgmtOnNonpartitioned)
	}

	switch pi.Type {
	case pmodel.PartitionTypeHash, pmodel.PartitionTypeKey:
		return e.hashPartitionManagement(sctx, ident, spec, pi)

	// Coalesce partition can only be used on hash/key partitions.
	default:
		return errors.Trace(dbterror.ErrCoalesceOnlyOnHashPartition)
	}
}

func (e *executor) hashPartitionManagement(sctx sessionctx.Context, ident ast.Ident, spec *ast.AlterTableSpec, pi *model.PartitionInfo) error {
	newSpec := *spec
	newSpec.PartitionNames = make([]pmodel.CIStr, len(pi.Definitions))
	for i := 0; i < len(pi.Definitions); i++ {
		// reorganize ALL partitions into the new number of partitions
		newSpec.PartitionNames[i] = pi.Definitions[i].Name
	}
	for i := 0; i < len(newSpec.PartDefinitions); i++ {
		switch newSpec.PartDefinitions[i].Clause.(type) {
		case *ast.PartitionDefinitionClauseNone:
			// OK, expected
		case *ast.PartitionDefinitionClauseIn:
			return errors.Trace(ast.ErrPartitionWrongValues.FastGenByArgs("LIST", "IN"))
		case *ast.PartitionDefinitionClauseLessThan:
			return errors.Trace(ast.ErrPartitionWrongValues.FastGenByArgs("RANGE", "LESS THAN"))
		case *ast.PartitionDefinitionClauseHistory:
			return errors.Trace(ast.ErrPartitionWrongValues.FastGenByArgs("SYSTEM_TIME", "HISTORY"))

		default:
			return dbterror.ErrGeneralUnsupportedDDL.GenWithStackByArgs(
				"partitioning clause")
		}
	}
	if newSpec.Num < uint64(len(newSpec.PartDefinitions)) {
		newSpec.Num = uint64(len(newSpec.PartDefinitions))
	}
	if spec.Tp == ast.AlterTableCoalescePartitions {
		if newSpec.Num < 1 {
			return ast.ErrCoalescePartitionNoPartition
		}
		if newSpec.Num >= uint64(len(pi.Definitions)) {
			return dbterror.ErrDropLastPartition
		}
		if isNonDefaultPartitionOptionsUsed(pi.Definitions) {
			// The partition definitions will be copied in buildHashPartitionDefinitions()
			// if there is a non-empty list of definitions
			newSpec.PartDefinitions = []*ast.PartitionDefinition{{}}
		}
	}

	return e.ReorganizePartitions(sctx, ident, &newSpec)
}

func (e *executor) TruncateTablePartition(ctx sessionctx.Context, ident ast.Ident, spec *ast.AlterTableSpec) error {
	is := e.infoCache.GetLatest()
	schema, ok := is.SchemaByName(ident.Schema)
	if !ok {
		return errors.Trace(infoschema.ErrDatabaseNotExists.GenWithStackByArgs(schema))
	}
	t, err := is.TableByName(e.ctx, ident.Schema, ident.Name)
	if err != nil {
		return errors.Trace(infoschema.ErrTableNotExists.GenWithStackByArgs(ident.Schema, ident.Name))
	}
	meta := t.Meta()
	if meta.GetPartitionInfo() == nil {
		return errors.Trace(dbterror.ErrPartitionMgmtOnNonpartitioned)
	}

	getTruncatedParts := func(pi *model.PartitionInfo) (*model.PartitionInfo, error) {
		if spec.OnAllPartitions {
			return pi.Clone(), nil
		}
		var defs []model.PartitionDefinition
		// MySQL allows duplicate partition names in truncate partition
		// so we filter them out through a hash
		posMap := make(map[int]bool)
		for _, name := range spec.PartitionNames {
			pos := pi.FindPartitionDefinitionByName(name.L)
			if pos < 0 {
				return nil, errors.Trace(table.ErrUnknownPartition.GenWithStackByArgs(name.L, ident.Name.O))
			}
			if _, ok := posMap[pos]; !ok {
				defs = append(defs, pi.Definitions[pos])
				posMap[pos] = true
			}
		}
		pi = pi.Clone()
		pi.Definitions = defs
		return pi, nil
	}
	pi, err := getTruncatedParts(meta.GetPartitionInfo())
	if err != nil {
		return err
	}
	pids := make([]int64, 0, len(pi.Definitions))
	for i := range pi.Definitions {
		pids = append(pids, pi.Definitions[i].ID)
	}

	job := &model.Job{
		Version:        model.GetJobVerInUse(),
		SchemaID:       schema.ID,
		TableID:        meta.ID,
		SchemaName:     schema.Name.L,
		SchemaState:    model.StatePublic,
		TableName:      t.Meta().Name.L,
		Type:           model.ActionTruncateTablePartition,
		BinlogInfo:     &model.HistoryInfo{},
		CDCWriteSource: ctx.GetSessionVars().CDCWriteSource,
		SQLMode:        ctx.GetSessionVars().SQLMode,
	}
	args := &model.TruncateTableArgs{
		OldPartitionIDs: pids,
		// job submitter will fill new partition IDs.
	}

	err = e.doDDLJob2(ctx, job, args)
	if err != nil {
		return errors.Trace(err)
	}
	return nil
}

func (e *executor) DropTablePartition(ctx sessionctx.Context, ident ast.Ident, spec *ast.AlterTableSpec) error {
	is := e.infoCache.GetLatest()
	schema, ok := is.SchemaByName(ident.Schema)
	if !ok {
		return errors.Trace(infoschema.ErrDatabaseNotExists.GenWithStackByArgs(schema))
	}
	t, err := is.TableByName(e.ctx, ident.Schema, ident.Name)
	if err != nil {
		return errors.Trace(infoschema.ErrTableNotExists.GenWithStackByArgs(ident.Schema, ident.Name))
	}
	meta := t.Meta()
	if meta.GetPartitionInfo() == nil {
		return errors.Trace(dbterror.ErrPartitionMgmtOnNonpartitioned)
	}

	if spec.Tp == ast.AlterTableDropFirstPartition {
		intervalOptions := getPartitionIntervalFromTable(ctx.GetExprCtx(), meta)
		if intervalOptions == nil {
			return dbterror.ErrGeneralUnsupportedDDL.GenWithStackByArgs(
				"FIRST PARTITION, does not seem like an INTERVAL partitioned table")
		}
		if len(spec.Partition.Definitions) != 0 {
			return dbterror.ErrGeneralUnsupportedDDL.GenWithStackByArgs(
				"FIRST PARTITION, table info already contains partition definitions")
		}
		spec.Partition.Interval = intervalOptions
		err = GeneratePartDefsFromInterval(ctx.GetExprCtx(), spec.Tp, meta, spec.Partition)
		if err != nil {
			return err
		}
		pNullOffset := 0
		if intervalOptions.NullPart {
			pNullOffset = 1
		}
		if len(spec.Partition.Definitions) == 0 ||
			len(spec.Partition.Definitions) >= len(meta.Partition.Definitions)-pNullOffset {
			return dbterror.ErrGeneralUnsupportedDDL.GenWithStackByArgs(
				"FIRST PARTITION, number of partitions does not match")
		}
		if len(spec.PartitionNames) != 0 || len(spec.Partition.Definitions) <= 1 {
			return dbterror.ErrGeneralUnsupportedDDL.GenWithStackByArgs(
				"FIRST PARTITION, given value does not generate a list of partition names to be dropped")
		}
		for i := range spec.Partition.Definitions {
			spec.PartitionNames = append(spec.PartitionNames, meta.Partition.Definitions[i+pNullOffset].Name)
		}
		// Use the last generated partition as First, i.e. do not drop the last name in the slice
		spec.PartitionNames = spec.PartitionNames[:len(spec.PartitionNames)-1]

		query, ok := ctx.Value(sessionctx.QueryString).(string)
		if ok {
			partNames := make([]string, 0, len(spec.PartitionNames))
			sqlMode := ctx.GetSessionVars().SQLMode
			for i := range spec.PartitionNames {
				partNames = append(partNames, stringutil.Escape(spec.PartitionNames[i].O, sqlMode))
			}
			syntacticSugar := spec.Partition.PartitionMethod.OriginalText()
			syntacticStart := spec.Partition.PartitionMethod.OriginTextPosition()
			newQuery := query[:syntacticStart] + "DROP PARTITION " + strings.Join(partNames, ", ") + query[syntacticStart+len(syntacticSugar):]
			defer ctx.SetValue(sessionctx.QueryString, query)
			ctx.SetValue(sessionctx.QueryString, newQuery)
		}
	}
	partNames := make([]string, len(spec.PartitionNames))
	for i, partCIName := range spec.PartitionNames {
		partNames[i] = partCIName.L
	}
	err = CheckDropTablePartition(meta, partNames)
	if err != nil {
		if dbterror.ErrDropPartitionNonExistent.Equal(err) && spec.IfExists {
			ctx.GetSessionVars().StmtCtx.AppendNote(err)
			return nil
		}
		return errors.Trace(err)
	}

	job := &model.Job{
		Version:        model.GetJobVerInUse(),
		SchemaID:       schema.ID,
		TableID:        meta.ID,
		SchemaName:     schema.Name.L,
		SchemaState:    model.StatePublic,
		TableName:      meta.Name.L,
		Type:           model.ActionDropTablePartition,
		BinlogInfo:     &model.HistoryInfo{},
		CDCWriteSource: ctx.GetSessionVars().CDCWriteSource,
		SQLMode:        ctx.GetSessionVars().SQLMode,
	}
	args := &model.TablePartitionArgs{
		PartNames: partNames,
	}

	err = e.doDDLJob2(ctx, job, args)
	if err != nil {
		if dbterror.ErrDropPartitionNonExistent.Equal(err) && spec.IfExists {
			ctx.GetSessionVars().StmtCtx.AppendNote(err)
			return nil
		}
		return errors.Trace(err)
	}
	return errors.Trace(err)
}

func checkFieldTypeCompatible(ft *types.FieldType, other *types.FieldType) bool {
	// int(1) could match the type with int(8)
	partialEqual := ft.GetType() == other.GetType() &&
		ft.GetDecimal() == other.GetDecimal() &&
		ft.GetCharset() == other.GetCharset() &&
		ft.GetCollate() == other.GetCollate() &&
		(ft.GetFlen() == other.GetFlen() || ft.StorageLength() != types.VarStorageLen) &&
		mysql.HasUnsignedFlag(ft.GetFlag()) == mysql.HasUnsignedFlag(other.GetFlag()) &&
		mysql.HasAutoIncrementFlag(ft.GetFlag()) == mysql.HasAutoIncrementFlag(other.GetFlag()) &&
		mysql.HasNotNullFlag(ft.GetFlag()) == mysql.HasNotNullFlag(other.GetFlag()) &&
		mysql.HasZerofillFlag(ft.GetFlag()) == mysql.HasZerofillFlag(other.GetFlag()) &&
		mysql.HasBinaryFlag(ft.GetFlag()) == mysql.HasBinaryFlag(other.GetFlag()) &&
		mysql.HasPriKeyFlag(ft.GetFlag()) == mysql.HasPriKeyFlag(other.GetFlag())
	if !partialEqual || len(ft.GetElems()) != len(other.GetElems()) {
		return false
	}
	for i := range ft.GetElems() {
		if ft.GetElems()[i] != other.GetElems()[i] {
			return false
		}
	}
	return true
}

func checkTiFlashReplicaCompatible(source *model.TiFlashReplicaInfo, target *model.TiFlashReplicaInfo) bool {
	if source == target {
		return true
	}
	if source == nil || target == nil {
		return false
	}
	if source.Count != target.Count ||
		source.Available != target.Available || len(source.LocationLabels) != len(target.LocationLabels) {
		return false
	}
	for i, lable := range source.LocationLabels {
		if target.LocationLabels[i] != lable {
			return false
		}
	}
	return true
}

func checkTableDefCompatible(source *model.TableInfo, target *model.TableInfo) error {
	// check temp table
	if target.TempTableType != model.TempTableNone {
		return errors.Trace(dbterror.ErrPartitionExchangeTempTable.FastGenByArgs(target.Name))
	}

	// check auto_random
	if source.AutoRandomBits != target.AutoRandomBits ||
		source.AutoRandomRangeBits != target.AutoRandomRangeBits ||
		source.Charset != target.Charset ||
		source.Collate != target.Collate ||
		source.ShardRowIDBits != target.ShardRowIDBits ||
		source.MaxShardRowIDBits != target.MaxShardRowIDBits ||
		!checkTiFlashReplicaCompatible(source.TiFlashReplica, target.TiFlashReplica) {
		return errors.Trace(dbterror.ErrTablesDifferentMetadata)
	}
	if len(source.Cols()) != len(target.Cols()) {
		return errors.Trace(dbterror.ErrTablesDifferentMetadata)
	}
	// Col compatible check
	for i, sourceCol := range source.Cols() {
		targetCol := target.Cols()[i]
		if sourceCol.IsVirtualGenerated() != targetCol.IsVirtualGenerated() {
			return dbterror.ErrUnsupportedOnGeneratedColumn.GenWithStackByArgs("Exchanging partitions for non-generated columns")
		}
		// It should strictyle compare expressions for generated columns
		if sourceCol.Name.L != targetCol.Name.L ||
			sourceCol.Hidden != targetCol.Hidden ||
			!checkFieldTypeCompatible(&sourceCol.FieldType, &targetCol.FieldType) ||
			sourceCol.GeneratedExprString != targetCol.GeneratedExprString {
			return errors.Trace(dbterror.ErrTablesDifferentMetadata)
		}
		if sourceCol.State != model.StatePublic ||
			targetCol.State != model.StatePublic {
			return errors.Trace(dbterror.ErrTablesDifferentMetadata)
		}
		if sourceCol.ID != targetCol.ID {
			return dbterror.ErrPartitionExchangeDifferentOption.GenWithStackByArgs(fmt.Sprintf("column: %s", sourceCol.Name))
		}
	}
	if len(source.Indices) != len(target.Indices) {
		return errors.Trace(dbterror.ErrTablesDifferentMetadata)
	}
	for _, sourceIdx := range source.Indices {
		if sourceIdx.Global {
			return dbterror.ErrPartitionExchangeDifferentOption.GenWithStackByArgs(fmt.Sprintf("global index: %s", sourceIdx.Name))
		}
		var compatIdx *model.IndexInfo
		for _, targetIdx := range target.Indices {
			if strings.EqualFold(sourceIdx.Name.L, targetIdx.Name.L) {
				compatIdx = targetIdx
			}
		}
		// No match index
		if compatIdx == nil {
			return errors.Trace(dbterror.ErrTablesDifferentMetadata)
		}
		// Index type is not compatible
		if sourceIdx.Tp != compatIdx.Tp ||
			sourceIdx.Unique != compatIdx.Unique ||
			sourceIdx.Primary != compatIdx.Primary {
			return errors.Trace(dbterror.ErrTablesDifferentMetadata)
		}
		// The index column
		if len(sourceIdx.Columns) != len(compatIdx.Columns) {
			return errors.Trace(dbterror.ErrTablesDifferentMetadata)
		}
		for i, sourceIdxCol := range sourceIdx.Columns {
			compatIdxCol := compatIdx.Columns[i]
			if sourceIdxCol.Length != compatIdxCol.Length ||
				sourceIdxCol.Name.L != compatIdxCol.Name.L {
				return errors.Trace(dbterror.ErrTablesDifferentMetadata)
			}
		}
		if sourceIdx.ID != compatIdx.ID {
			return dbterror.ErrPartitionExchangeDifferentOption.GenWithStackByArgs(fmt.Sprintf("index: %s", sourceIdx.Name))
		}
	}

	return nil
}

func checkExchangePartition(pt *model.TableInfo, nt *model.TableInfo) error {
	if nt.IsView() || nt.IsSequence() {
		return errors.Trace(dbterror.ErrCheckNoSuchTable)
	}
	if pt.GetPartitionInfo() == nil {
		return errors.Trace(dbterror.ErrPartitionMgmtOnNonpartitioned)
	}
	if nt.GetPartitionInfo() != nil {
		return errors.Trace(dbterror.ErrPartitionExchangePartTable.GenWithStackByArgs(nt.Name))
	}

	if len(nt.ForeignKeys) > 0 {
		return errors.Trace(dbterror.ErrPartitionExchangeForeignKey.GenWithStackByArgs(nt.Name))
	}

	return nil
}

func (e *executor) ExchangeTablePartition(ctx sessionctx.Context, ident ast.Ident, spec *ast.AlterTableSpec) error {
	ptSchema, pt, err := e.getSchemaAndTableByIdent(ident)
	if err != nil {
		return errors.Trace(err)
	}

	ptMeta := pt.Meta()

	ntIdent := ast.Ident{Schema: spec.NewTable.Schema, Name: spec.NewTable.Name}

	// We should check local temporary here using session's info schema because the local temporary tables are only stored in session.
	ntLocalTempTable, err := sessiontxn.GetTxnManager(ctx).GetTxnInfoSchema().TableByName(context.Background(), ntIdent.Schema, ntIdent.Name)
	if err == nil && ntLocalTempTable.Meta().TempTableType == model.TempTableLocal {
		return errors.Trace(dbterror.ErrPartitionExchangeTempTable.FastGenByArgs(ntLocalTempTable.Meta().Name))
	}

	ntSchema, nt, err := e.getSchemaAndTableByIdent(ntIdent)
	if err != nil {
		return errors.Trace(err)
	}

	ntMeta := nt.Meta()

	err = checkExchangePartition(ptMeta, ntMeta)
	if err != nil {
		return errors.Trace(err)
	}

	partName := spec.PartitionNames[0].L

	// NOTE: if pt is subPartitioned, it should be checked

	defID, err := tables.FindPartitionByName(ptMeta, partName)
	if err != nil {
		return errors.Trace(err)
	}

	err = checkTableDefCompatible(ptMeta, ntMeta)
	if err != nil {
		return errors.Trace(err)
	}

	job := &model.Job{
		Version:        model.GetJobVerInUse(),
		SchemaID:       ntSchema.ID,
		TableID:        ntMeta.ID,
		SchemaName:     ntSchema.Name.L,
		TableName:      ntMeta.Name.L,
		Type:           model.ActionExchangeTablePartition,
		BinlogInfo:     &model.HistoryInfo{},
		CDCWriteSource: ctx.GetSessionVars().CDCWriteSource,
		InvolvingSchemaInfo: []model.InvolvingSchemaInfo{
			{Database: ptSchema.Name.L, Table: ptMeta.Name.L},
			{Database: ntSchema.Name.L, Table: ntMeta.Name.L},
		},
		SQLMode: ctx.GetSessionVars().SQLMode,
	}
	args := &model.ExchangeTablePartitionArgs{
		PartitionID:    defID,
		PTSchemaID:     ptSchema.ID,
		PTTableID:      ptMeta.ID,
		PartitionName:  partName,
		WithValidation: spec.WithValidation,
	}

	err = e.doDDLJob2(ctx, job, args)
	if err != nil {
		return errors.Trace(err)
	}
	ctx.GetSessionVars().StmtCtx.AppendWarning(errors.NewNoStackError("after the exchange, please analyze related table of the exchange to update statistics"))
	return nil
}

// DropColumn will drop a column from the table, now we don't support drop the column with index covered.
func (e *executor) DropColumn(ctx sessionctx.Context, ti ast.Ident, spec *ast.AlterTableSpec) error {
	schema, t, err := e.getSchemaAndTableByIdent(ti)
	if err != nil {
		return errors.Trace(err)
	}
	failpoint.InjectCall("afterGetSchemaAndTableByIdent", ctx)

	isDropable, err := checkIsDroppableColumn(ctx, e.infoCache.GetLatest(), schema, t, spec)
	if err != nil {
		return err
	}
	if !isDropable {
		return nil
	}
	colName := spec.OldColumnName.Name
	err = checkVisibleColumnCnt(t, 0, 1)
	if err != nil {
		return err
	}

	job := &model.Job{
		// to do(joccau)
		// we should  set Version = model.GetJobVerInUse() after refactor the actionMultiSchemaChange.
		Version:        model.JobVersion1,
		SchemaID:       schema.ID,
		TableID:        t.Meta().ID,
		SchemaName:     schema.Name.L,
		SchemaState:    model.StatePublic,
		TableName:      t.Meta().Name.L,
		Type:           model.ActionDropColumn,
		BinlogInfo:     &model.HistoryInfo{},
		CDCWriteSource: ctx.GetSessionVars().CDCWriteSource,
		SQLMode:        ctx.GetSessionVars().SQLMode,
	}
	args := &model.DropColumnArgs{
		ColName:  colName,
		IfExists: spec.IfExists,
	}
	// we need fill args here, because it will be added subjob which contains args and rawArgs from job.
	job.FillArgs(args)
	err = e.doDDLJob2(ctx, job, args)
	return errors.Trace(err)
}

func checkIsDroppableColumn(ctx sessionctx.Context, is infoschema.InfoSchema, schema *model.DBInfo, t table.Table, spec *ast.AlterTableSpec) (isDrapable bool, err error) {
	tblInfo := t.Meta()
	// Check whether dropped column has existed.
	colName := spec.OldColumnName.Name
	col := table.FindCol(t.VisibleCols(), colName.L)
	if col == nil {
		err = dbterror.ErrCantDropFieldOrKey.GenWithStackByArgs(colName)
		if spec.IfExists {
			ctx.GetSessionVars().StmtCtx.AppendNote(err)
			return false, nil
		}
		return false, err
	}

	if err = isDroppableColumn(tblInfo, colName); err != nil {
		return false, errors.Trace(err)
	}
	if err = checkDropColumnWithPartitionConstraint(t, colName); err != nil {
		return false, errors.Trace(err)
	}
	// Check the column with foreign key.
	err = checkDropColumnWithForeignKeyConstraint(is, schema.Name.L, tblInfo, colName.L)
	if err != nil {
		return false, errors.Trace(err)
	}
	// Check the column with TTL config
	err = checkDropColumnWithTTLConfig(tblInfo, colName.L)
	if err != nil {
		return false, errors.Trace(err)
	}
	// We don't support dropping column with PK handle covered now.
	if col.IsPKHandleColumn(tblInfo) {
		return false, dbterror.ErrUnsupportedPKHandle
	}
	if mysql.HasAutoIncrementFlag(col.GetFlag()) && !ctx.GetSessionVars().AllowRemoveAutoInc {
		return false, dbterror.ErrCantDropColWithAutoInc
	}
	return true, nil
}

// checkDropColumnWithPartitionConstraint is used to check the partition constraint of the drop column.
func checkDropColumnWithPartitionConstraint(t table.Table, colName pmodel.CIStr) error {
	if t.Meta().Partition == nil {
		return nil
	}
	pt, ok := t.(table.PartitionedTable)
	if !ok {
		// Should never happen!
		return errors.Trace(dbterror.ErrDependentByPartitionFunctional.GenWithStackByArgs(colName.L))
	}
	for _, name := range pt.GetPartitionColumnNames() {
		if strings.EqualFold(name.L, colName.L) {
			return errors.Trace(dbterror.ErrDependentByPartitionFunctional.GenWithStackByArgs(colName.L))
		}
	}
	return nil
}

func checkVisibleColumnCnt(t table.Table, addCnt, dropCnt int) error {
	tblInfo := t.Meta()
	visibleColumCnt := 0
	for _, column := range tblInfo.Columns {
		if !column.Hidden {
			visibleColumCnt++
		}
	}
	if visibleColumCnt+addCnt > dropCnt {
		return nil
	}
	if len(tblInfo.Columns)-visibleColumCnt > 0 {
		// There are only invisible columns.
		return dbterror.ErrTableMustHaveColumns
	}
	return dbterror.ErrCantRemoveAllFields
}

// checkModifyCharsetAndCollation returns error when the charset or collation is not modifiable.
// needRewriteCollationData is used when trying to modify the collation of a column, it is true when the column is with
// index because index of a string column is collation-aware.
func checkModifyCharsetAndCollation(toCharset, toCollate, origCharset, origCollate string, needRewriteCollationData bool) error {
	if !charset.ValidCharsetAndCollation(toCharset, toCollate) {
		return dbterror.ErrUnknownCharacterSet.GenWithStack("Unknown character set: '%s', collation: '%s'", toCharset, toCollate)
	}

	if needRewriteCollationData && collate.NewCollationEnabled() && !collate.CompatibleCollate(origCollate, toCollate) {
		return dbterror.ErrUnsupportedModifyCollation.GenWithStackByArgs(origCollate, toCollate)
	}

	if (origCharset == charset.CharsetUTF8 && toCharset == charset.CharsetUTF8MB4) ||
		(origCharset == charset.CharsetUTF8 && toCharset == charset.CharsetUTF8) ||
		(origCharset == charset.CharsetUTF8MB4 && toCharset == charset.CharsetUTF8MB4) ||
		(origCharset == charset.CharsetLatin1 && toCharset == charset.CharsetUTF8MB4) {
		// TiDB only allow utf8/latin1 to be changed to utf8mb4, or changing the collation when the charset is utf8/utf8mb4/latin1.
		return nil
	}

	if toCharset != origCharset {
		msg := fmt.Sprintf("charset from %s to %s", origCharset, toCharset)
		return dbterror.ErrUnsupportedModifyCharset.GenWithStackByArgs(msg)
	}
	if toCollate != origCollate {
		msg := fmt.Sprintf("change collate from %s to %s", origCollate, toCollate)
		return dbterror.ErrUnsupportedModifyCharset.GenWithStackByArgs(msg)
	}
	return nil
}

func (e *executor) getModifiableColumnJob(ctx context.Context, sctx sessionctx.Context, ident ast.Ident, originalColName pmodel.CIStr,
	spec *ast.AlterTableSpec) (*model.Job, error) {
	is := e.infoCache.GetLatest()
	schema, ok := is.SchemaByName(ident.Schema)
	if !ok {
		return nil, errors.Trace(infoschema.ErrDatabaseNotExists)
	}
	t, err := is.TableByName(ctx, ident.Schema, ident.Name)
	if err != nil {
		return nil, errors.Trace(infoschema.ErrTableNotExists.GenWithStackByArgs(ident.Schema, ident.Name))
	}

	return GetModifiableColumnJob(ctx, sctx, is, ident, originalColName, schema, t, spec)
}

// ChangeColumn renames an existing column and modifies the column's definition,
// currently we only support limited kind of changes
// that do not need to change or check data on the table.
func (e *executor) ChangeColumn(ctx context.Context, sctx sessionctx.Context, ident ast.Ident, spec *ast.AlterTableSpec) error {
	specNewColumn := spec.NewColumns[0]
	if len(specNewColumn.Name.Schema.O) != 0 && ident.Schema.L != specNewColumn.Name.Schema.L {
		return dbterror.ErrWrongDBName.GenWithStackByArgs(specNewColumn.Name.Schema.O)
	}
	if len(spec.OldColumnName.Schema.O) != 0 && ident.Schema.L != spec.OldColumnName.Schema.L {
		return dbterror.ErrWrongDBName.GenWithStackByArgs(spec.OldColumnName.Schema.O)
	}
	if len(specNewColumn.Name.Table.O) != 0 && ident.Name.L != specNewColumn.Name.Table.L {
		return dbterror.ErrWrongTableName.GenWithStackByArgs(specNewColumn.Name.Table.O)
	}
	if len(spec.OldColumnName.Table.O) != 0 && ident.Name.L != spec.OldColumnName.Table.L {
		return dbterror.ErrWrongTableName.GenWithStackByArgs(spec.OldColumnName.Table.O)
	}

	job, err := e.getModifiableColumnJob(ctx, sctx, ident, spec.OldColumnName.Name, spec)
	if err != nil {
		if infoschema.ErrColumnNotExists.Equal(err) && spec.IfExists {
			sctx.GetSessionVars().StmtCtx.AppendNote(infoschema.ErrColumnNotExists.FastGenByArgs(spec.OldColumnName.Name, ident.Name))
			return nil
		}
		return errors.Trace(err)
	}

	err = e.DoDDLJob(sctx, job)
	// column not exists, but if_exists flags is true, so we ignore this error.
	if infoschema.ErrColumnNotExists.Equal(err) && spec.IfExists {
		sctx.GetSessionVars().StmtCtx.AppendNote(err)
		return nil
	}
	return errors.Trace(err)
}

// RenameColumn renames an existing column.
func (e *executor) RenameColumn(ctx sessionctx.Context, ident ast.Ident, spec *ast.AlterTableSpec) error {
	oldColName := spec.OldColumnName.Name
	newColName := spec.NewColumnName.Name

	schema, tbl, err := e.getSchemaAndTableByIdent(ident)
	if err != nil {
		return errors.Trace(err)
	}

	oldCol := table.FindCol(tbl.VisibleCols(), oldColName.L)
	if oldCol == nil {
		return infoschema.ErrColumnNotExists.GenWithStackByArgs(oldColName, ident.Name)
	}
	// check if column can rename with check constraint
	err = IsColumnRenameableWithCheckConstraint(oldCol.Name, tbl.Meta())
	if err != nil {
		return err
	}

	if oldColName.L == newColName.L {
		return nil
	}
	if newColName.L == model.ExtraHandleName.L {
		return dbterror.ErrWrongColumnName.GenWithStackByArgs(newColName.L)
	}

	allCols := tbl.Cols()
	colWithNewNameAlreadyExist := table.FindCol(allCols, newColName.L) != nil
	if colWithNewNameAlreadyExist {
		return infoschema.ErrColumnExists.GenWithStackByArgs(newColName)
	}

	// Check generated expression.
	err = checkModifyColumnWithGeneratedColumnsConstraint(allCols, oldColName)
	if err != nil {
		return errors.Trace(err)
	}
	err = checkDropColumnWithPartitionConstraint(tbl, oldColName)
	if err != nil {
		return errors.Trace(err)
	}

	newCol := oldCol.Clone()
	newCol.Name = newColName
	job := &model.Job{
		SchemaID:       schema.ID,
		TableID:        tbl.Meta().ID,
		SchemaName:     schema.Name.L,
		TableName:      tbl.Meta().Name.L,
		Type:           model.ActionModifyColumn,
		BinlogInfo:     &model.HistoryInfo{},
		ReorgMeta:      NewDDLReorgMeta(ctx),
		Args:           []any{&newCol, oldColName, spec.Position, 0, 0},
		CDCWriteSource: ctx.GetSessionVars().CDCWriteSource,
		SQLMode:        ctx.GetSessionVars().SQLMode,
	}
	err = e.DoDDLJob(ctx, job)
	return errors.Trace(err)
}

// ModifyColumn does modification on an existing column, currently we only support limited kind of changes
// that do not need to change or check data on the table.
func (e *executor) ModifyColumn(ctx context.Context, sctx sessionctx.Context, ident ast.Ident, spec *ast.AlterTableSpec) error {
	specNewColumn := spec.NewColumns[0]
	if len(specNewColumn.Name.Schema.O) != 0 && ident.Schema.L != specNewColumn.Name.Schema.L {
		return dbterror.ErrWrongDBName.GenWithStackByArgs(specNewColumn.Name.Schema.O)
	}
	if len(specNewColumn.Name.Table.O) != 0 && ident.Name.L != specNewColumn.Name.Table.L {
		return dbterror.ErrWrongTableName.GenWithStackByArgs(specNewColumn.Name.Table.O)
	}

	originalColName := specNewColumn.Name.Name
	job, err := e.getModifiableColumnJob(ctx, sctx, ident, originalColName, spec)
	if err != nil {
		if infoschema.ErrColumnNotExists.Equal(err) && spec.IfExists {
			sctx.GetSessionVars().StmtCtx.AppendNote(infoschema.ErrColumnNotExists.FastGenByArgs(originalColName, ident.Name))
			return nil
		}
		return errors.Trace(err)
	}

	err = e.DoDDLJob(sctx, job)
	// column not exists, but if_exists flags is true, so we ignore this error.
	if infoschema.ErrColumnNotExists.Equal(err) && spec.IfExists {
		sctx.GetSessionVars().StmtCtx.AppendNote(err)
		return nil
	}
	return errors.Trace(err)
}

func (e *executor) AlterColumn(ctx sessionctx.Context, ident ast.Ident, spec *ast.AlterTableSpec) error {
	specNewColumn := spec.NewColumns[0]
	is := e.infoCache.GetLatest()
	schema, ok := is.SchemaByName(ident.Schema)
	if !ok {
		return infoschema.ErrTableNotExists.GenWithStackByArgs(ident.Schema, ident.Name)
	}
	t, err := is.TableByName(e.ctx, ident.Schema, ident.Name)
	if err != nil {
		return infoschema.ErrTableNotExists.GenWithStackByArgs(ident.Schema, ident.Name)
	}

	colName := specNewColumn.Name.Name
	// Check whether alter column has existed.
	oldCol := table.FindCol(t.Cols(), colName.L)
	if oldCol == nil {
		return dbterror.ErrBadField.GenWithStackByArgs(colName, ident.Name)
	}
	col := table.ToColumn(oldCol.Clone())

	// Clean the NoDefaultValueFlag value.
	col.DelFlag(mysql.NoDefaultValueFlag)
	col.DefaultIsExpr = false
	if len(specNewColumn.Options) == 0 {
		err = col.SetDefaultValue(nil)
		if err != nil {
			return errors.Trace(err)
		}
		col.AddFlag(mysql.NoDefaultValueFlag)
	} else {
		if IsAutoRandomColumnID(t.Meta(), col.ID) {
			return dbterror.ErrInvalidAutoRandom.GenWithStackByArgs(autoid.AutoRandomIncompatibleWithDefaultValueErrMsg)
		}
		hasDefaultValue, err := SetDefaultValue(ctx.GetExprCtx(), col, specNewColumn.Options[0])
		if err != nil {
			return errors.Trace(err)
		}
		if err = checkDefaultValue(ctx.GetExprCtx(), col, hasDefaultValue); err != nil {
			return errors.Trace(err)
		}
	}

	job := &model.Job{
		SchemaID:       schema.ID,
		TableID:        t.Meta().ID,
		SchemaName:     schema.Name.L,
		TableName:      t.Meta().Name.L,
		Type:           model.ActionSetDefaultValue,
		BinlogInfo:     &model.HistoryInfo{},
		Args:           []any{col},
		CDCWriteSource: ctx.GetSessionVars().CDCWriteSource,
		SQLMode:        ctx.GetSessionVars().SQLMode,
	}

	err = e.DoDDLJob(ctx, job)
	return errors.Trace(err)
}

// AlterTableComment updates the table comment information.
func (e *executor) AlterTableComment(ctx sessionctx.Context, ident ast.Ident, spec *ast.AlterTableSpec) error {
	is := e.infoCache.GetLatest()
	schema, ok := is.SchemaByName(ident.Schema)
	if !ok {
		return infoschema.ErrDatabaseNotExists.GenWithStackByArgs(ident.Schema)
	}

	tb, err := is.TableByName(e.ctx, ident.Schema, ident.Name)
	if err != nil {
		return errors.Trace(infoschema.ErrTableNotExists.GenWithStackByArgs(ident.Schema, ident.Name))
	}
	sessionVars := ctx.GetSessionVars()
	if _, err = validateCommentLength(sessionVars.StmtCtx.ErrCtx(), sessionVars.SQLMode, ident.Name.L, &spec.Comment, dbterror.ErrTooLongTableComment); err != nil {
		return errors.Trace(err)
	}

	job := &model.Job{
		Version:        model.JobVersion1,
		SchemaID:       schema.ID,
		TableID:        tb.Meta().ID,
		SchemaName:     schema.Name.L,
		TableName:      tb.Meta().Name.L,
		Type:           model.ActionModifyTableComment,
		BinlogInfo:     &model.HistoryInfo{},
		CDCWriteSource: ctx.GetSessionVars().CDCWriteSource,
		SQLMode:        ctx.GetSessionVars().SQLMode,
	}
	args := &model.ModifyTableCommentArgs{Comment: spec.Comment}
	job.FillArgs(args)
	err = e.doDDLJob2(ctx, job, args)
	return errors.Trace(err)
}

// AlterTableAutoIDCache updates the table comment information.
func (e *executor) AlterTableAutoIDCache(ctx sessionctx.Context, ident ast.Ident, newCache int64) error {
	schema, tb, err := e.getSchemaAndTableByIdent(ident)
	if err != nil {
		return errors.Trace(err)
	}
	tbInfo := tb.Meta()
	if (newCache == 1 && tbInfo.AutoIDCache != 1) ||
		(newCache != 1 && tbInfo.AutoIDCache == 1) {
		return fmt.Errorf("Can't Alter AUTO_ID_CACHE between 1 and non-1, the underlying implementation is different")
	}

	job := &model.Job{
		Version:        model.GetJobVerInUse(),
		SchemaID:       schema.ID,
		TableID:        tb.Meta().ID,
		SchemaName:     schema.Name.L,
		TableName:      tb.Meta().Name.L,
		Type:           model.ActionModifyTableAutoIDCache,
		BinlogInfo:     &model.HistoryInfo{},
		CDCWriteSource: ctx.GetSessionVars().CDCWriteSource,
		SQLMode:        ctx.GetSessionVars().SQLMode,
	}
	args := &model.ModifyTableAutoIDCacheArgs{
		NewCache: newCache,
	}
	err = e.doDDLJob2(ctx, job, args)
	return errors.Trace(err)
}

// AlterTableCharsetAndCollate changes the table charset and collate.
func (e *executor) AlterTableCharsetAndCollate(ctx sessionctx.Context, ident ast.Ident, toCharset, toCollate string, needsOverwriteCols bool) error {
	// use the last one.
	if toCharset == "" && toCollate == "" {
		return dbterror.ErrUnknownCharacterSet.GenWithStackByArgs(toCharset)
	}

	is := e.infoCache.GetLatest()
	schema, ok := is.SchemaByName(ident.Schema)
	if !ok {
		return infoschema.ErrDatabaseNotExists.GenWithStackByArgs(ident.Schema)
	}

	tb, err := is.TableByName(e.ctx, ident.Schema, ident.Name)
	if err != nil {
		return errors.Trace(infoschema.ErrTableNotExists.GenWithStackByArgs(ident.Schema, ident.Name))
	}

	if toCharset == "" {
		// charset does not change.
		toCharset = tb.Meta().Charset
	}

	if toCollate == "" {
		// Get the default collation of the charset.
		toCollate, err = GetDefaultCollation(toCharset, ctx.GetSessionVars().DefaultCollationForUTF8MB4)
		if err != nil {
			return errors.Trace(err)
		}
	}
	doNothing, err := checkAlterTableCharset(tb.Meta(), schema, toCharset, toCollate, needsOverwriteCols)
	if err != nil {
		return err
	}
	if doNothing {
		return nil
	}

	job := &model.Job{
		Version:        model.JobVersion1,
		SchemaID:       schema.ID,
		TableID:        tb.Meta().ID,
		SchemaName:     schema.Name.L,
		TableName:      tb.Meta().Name.L,
		Type:           model.ActionModifyTableCharsetAndCollate,
		BinlogInfo:     &model.HistoryInfo{},
		CDCWriteSource: ctx.GetSessionVars().CDCWriteSource,
		SQLMode:        ctx.GetSessionVars().SQLMode,
	}

	args := &model.ModifyTableCharsetAndCollateArgs{
		ToCharset:          toCharset,
		ToCollate:          toCollate,
		NeedsOverwriteCols: needsOverwriteCols,
	}
	job.FillArgs(args)
	err = e.doDDLJob2(ctx, job, args)
	return errors.Trace(err)
}

func shouldModifyTiFlashReplica(tbReplicaInfo *model.TiFlashReplicaInfo, replicaInfo *ast.TiFlashReplicaSpec) bool {
	if tbReplicaInfo != nil && tbReplicaInfo.Count == replicaInfo.Count &&
		len(tbReplicaInfo.LocationLabels) == len(replicaInfo.Labels) {
		for i, label := range tbReplicaInfo.LocationLabels {
			if replicaInfo.Labels[i] != label {
				return true
			}
		}
		return false
	}
	return true
}

// addHypoTiFlashReplicaIntoCtx adds this hypothetical tiflash replica into this ctx.
func (*executor) setHypoTiFlashReplica(ctx sessionctx.Context, schemaName, tableName pmodel.CIStr, replicaInfo *ast.TiFlashReplicaSpec) error {
	sctx := ctx.GetSessionVars()
	if sctx.HypoTiFlashReplicas == nil {
		sctx.HypoTiFlashReplicas = make(map[string]map[string]struct{})
	}
	if sctx.HypoTiFlashReplicas[schemaName.L] == nil {
		sctx.HypoTiFlashReplicas[schemaName.L] = make(map[string]struct{})
	}
	if replicaInfo.Count > 0 { // add replicas
		sctx.HypoTiFlashReplicas[schemaName.L][tableName.L] = struct{}{}
	} else { // delete replicas
		delete(sctx.HypoTiFlashReplicas[schemaName.L], tableName.L)
	}
	return nil
}

// AlterTableSetTiFlashReplica sets the TiFlash replicas info.
func (e *executor) AlterTableSetTiFlashReplica(ctx sessionctx.Context, ident ast.Ident, replicaInfo *ast.TiFlashReplicaSpec) error {
	schema, tb, err := e.getSchemaAndTableByIdent(ident)
	if err != nil {
		return errors.Trace(err)
	}

	err = isTableTiFlashSupported(schema.Name, tb.Meta())
	if err != nil {
		return errors.Trace(err)
	}

	tbReplicaInfo := tb.Meta().TiFlashReplica
	if !shouldModifyTiFlashReplica(tbReplicaInfo, replicaInfo) {
		return nil
	}

	if replicaInfo.Hypo {
		return e.setHypoTiFlashReplica(ctx, schema.Name, tb.Meta().Name, replicaInfo)
	}

	err = checkTiFlashReplicaCount(ctx, replicaInfo.Count)
	if err != nil {
		return errors.Trace(err)
	}

	job := &model.Job{
		Version:        model.GetJobVerInUse(),
		SchemaID:       schema.ID,
		TableID:        tb.Meta().ID,
		SchemaName:     schema.Name.L,
		TableName:      tb.Meta().Name.L,
		Type:           model.ActionSetTiFlashReplica,
		BinlogInfo:     &model.HistoryInfo{},
		CDCWriteSource: ctx.GetSessionVars().CDCWriteSource,
		SQLMode:        ctx.GetSessionVars().SQLMode,
	}
	args := &model.SetTiFlashReplicaArgs{TiflashReplica: *replicaInfo}
	err = e.doDDLJob2(ctx, job, args)
	return errors.Trace(err)
}

// AlterTableTTLInfoOrEnable submit ddl job to change table info according to the ttlInfo, or ttlEnable
// at least one of the `ttlInfo`, `ttlEnable` or `ttlCronJobSchedule` should be not nil.
// When `ttlInfo` is nil, and `ttlEnable` is not, it will use the original `.TTLInfo` in the table info and modify the
// `.Enable`. If the `.TTLInfo` in the table info is empty, this function will return an error.
// When `ttlInfo` is nil, and `ttlCronJobSchedule` is not, it will use the original `.TTLInfo` in the table info and modify the
// `.JobInterval`. If the `.TTLInfo` in the table info is empty, this function will return an error.
// When `ttlInfo` is not nil, it simply submits the job with the `ttlInfo` and ignore the `ttlEnable`.
func (e *executor) AlterTableTTLInfoOrEnable(ctx sessionctx.Context, ident ast.Ident, ttlInfo *model.TTLInfo, ttlEnable *bool, ttlCronJobSchedule *string) error {
	is := e.infoCache.GetLatest()
	schema, ok := is.SchemaByName(ident.Schema)
	if !ok {
		return infoschema.ErrDatabaseNotExists.GenWithStackByArgs(ident.Schema)
	}

	tb, err := is.TableByName(e.ctx, ident.Schema, ident.Name)
	if err != nil {
		return errors.Trace(infoschema.ErrTableNotExists.GenWithStackByArgs(ident.Schema, ident.Name))
	}

	tblInfo := tb.Meta().Clone()
	tableID := tblInfo.ID
	tableName := tblInfo.Name.L

	var job *model.Job
	if ttlInfo != nil {
		tblInfo.TTLInfo = ttlInfo
		err = checkTTLInfoValid(ident.Schema, tblInfo, is)
		if err != nil {
			return err
		}
	} else {
		if tblInfo.TTLInfo == nil {
			if ttlEnable != nil {
				return errors.Trace(dbterror.ErrSetTTLOptionForNonTTLTable.FastGenByArgs("TTL_ENABLE"))
			}
			if ttlCronJobSchedule != nil {
				return errors.Trace(dbterror.ErrSetTTLOptionForNonTTLTable.FastGenByArgs("TTL_JOB_INTERVAL"))
			}
		}
	}

	job = &model.Job{
		Version:        model.GetJobVerInUse(),
		SchemaID:       schema.ID,
		TableID:        tableID,
		SchemaName:     schema.Name.L,
		TableName:      tableName,
		Type:           model.ActionAlterTTLInfo,
		BinlogInfo:     &model.HistoryInfo{},
		CDCWriteSource: ctx.GetSessionVars().CDCWriteSource,
		SQLMode:        ctx.GetSessionVars().SQLMode,
	}
	args := &model.AlterTTLInfoArgs{
		TTLInfo:            ttlInfo,
		TTLEnable:          ttlEnable,
		TTLCronJobSchedule: ttlCronJobSchedule,
	}
	err = e.doDDLJob2(ctx, job, args)
	return errors.Trace(err)
}

func (e *executor) AlterTableRemoveTTL(ctx sessionctx.Context, ident ast.Ident) error {
	is := e.infoCache.GetLatest()

	schema, ok := is.SchemaByName(ident.Schema)
	if !ok {
		return infoschema.ErrDatabaseNotExists.GenWithStackByArgs(ident.Schema)
	}

	tb, err := is.TableByName(e.ctx, ident.Schema, ident.Name)
	if err != nil {
		return errors.Trace(infoschema.ErrTableNotExists.GenWithStackByArgs(ident.Schema, ident.Name))
	}

	tblInfo := tb.Meta().Clone()
	tableID := tblInfo.ID
	tableName := tblInfo.Name.L

	if tblInfo.TTLInfo != nil {
		job := &model.Job{
			Version:        model.GetJobVerInUse(),
			SchemaID:       schema.ID,
			TableID:        tableID,
			SchemaName:     schema.Name.L,
			TableName:      tableName,
			Type:           model.ActionAlterTTLRemove,
			BinlogInfo:     &model.HistoryInfo{},
			CDCWriteSource: ctx.GetSessionVars().CDCWriteSource,
			SQLMode:        ctx.GetSessionVars().SQLMode,
		}
		err = e.doDDLJob2(ctx, job, &model.EmptyArgs{})
		return errors.Trace(err)
	}

	return nil
}

func isTableTiFlashSupported(dbName pmodel.CIStr, tbl *model.TableInfo) error {
	// Memory tables and system tables are not supported by TiFlash
	if util.IsMemOrSysDB(dbName.L) {
		return errors.Trace(dbterror.ErrUnsupportedTiFlashOperationForSysOrMemTable)
	} else if tbl.TempTableType != model.TempTableNone {
		return dbterror.ErrOptOnTemporaryTable.GenWithStackByArgs("set on tiflash")
	} else if tbl.IsView() || tbl.IsSequence() {
		return dbterror.ErrWrongObject.GenWithStackByArgs(dbName, tbl.Name, "BASE TABLE")
	}

	// Tables that has charset are not supported by TiFlash
	for _, col := range tbl.Cols() {
		_, ok := charset.TiFlashSupportedCharsets[col.GetCharset()]
		if !ok {
			return dbterror.ErrUnsupportedTiFlashOperationForUnsupportedCharsetTable.GenWithStackByArgs(col.GetCharset())
		}
	}

	return nil
}

func checkTiFlashReplicaCount(ctx sessionctx.Context, replicaCount uint64) error {
	// Check the tiflash replica count should be less than the total tiflash stores.
	tiflashStoreCnt, err := infoschema.GetTiFlashStoreCount(ctx)
	if err != nil {
		return errors.Trace(err)
	}
	if replicaCount > tiflashStoreCnt {
		return errors.Errorf("the tiflash replica count: %d should be less than the total tiflash server count: %d", replicaCount, tiflashStoreCnt)
	}
	return nil
}

// AlterTableAddStatistics registers extended statistics for a table.
func (e *executor) AlterTableAddStatistics(ctx sessionctx.Context, ident ast.Ident, stats *ast.StatisticsSpec, ifNotExists bool) error {
	if !ctx.GetSessionVars().EnableExtendedStats {
		return errors.New("Extended statistics feature is not generally available now, and tidb_enable_extended_stats is OFF")
	}
	// Not support Cardinality and Dependency statistics type for now.
	if stats.StatsType == ast.StatsTypeCardinality || stats.StatsType == ast.StatsTypeDependency {
		return errors.New("Cardinality and Dependency statistics types are not supported now")
	}
	_, tbl, err := e.getSchemaAndTableByIdent(ident)
	if err != nil {
		return err
	}
	tblInfo := tbl.Meta()
	if tblInfo.GetPartitionInfo() != nil {
		return errors.New("Extended statistics on partitioned tables are not supported now")
	}
	colIDs := make([]int64, 0, 2)
	colIDSet := make(map[int64]struct{}, 2)
	// Check whether columns exist.
	for _, colName := range stats.Columns {
		col := table.FindCol(tbl.VisibleCols(), colName.Name.L)
		if col == nil {
			return infoschema.ErrColumnNotExists.GenWithStackByArgs(colName.Name, ident.Name)
		}
		if stats.StatsType == ast.StatsTypeCorrelation && tblInfo.PKIsHandle && mysql.HasPriKeyFlag(col.GetFlag()) {
			ctx.GetSessionVars().StmtCtx.AppendWarning(errors.NewNoStackError("No need to create correlation statistics on the integer primary key column"))
			return nil
		}
		if _, exist := colIDSet[col.ID]; exist {
			return errors.Errorf("Cannot create extended statistics on duplicate column names '%s'", colName.Name.L)
		}
		colIDSet[col.ID] = struct{}{}
		colIDs = append(colIDs, col.ID)
	}
	if len(colIDs) != 2 && (stats.StatsType == ast.StatsTypeCorrelation || stats.StatsType == ast.StatsTypeDependency) {
		return errors.New("Only support Correlation and Dependency statistics types on 2 columns")
	}
	if len(colIDs) < 1 && stats.StatsType == ast.StatsTypeCardinality {
		return errors.New("Only support Cardinality statistics type on at least 2 columns")
	}
	// TODO: check whether covering index exists for cardinality / dependency types.

	// Call utilities of statistics.Handle to modify system tables instead of doing DML directly,
	// because locking in Handle can guarantee the correctness of `version` in system tables.
	return e.statsHandle.InsertExtendedStats(stats.StatsName, colIDs, int(stats.StatsType), tblInfo.ID, ifNotExists)
}

// AlterTableDropStatistics logically deletes extended statistics for a table.
func (e *executor) AlterTableDropStatistics(ctx sessionctx.Context, ident ast.Ident, stats *ast.StatisticsSpec, ifExists bool) error {
	if !ctx.GetSessionVars().EnableExtendedStats {
		return errors.New("Extended statistics feature is not generally available now, and tidb_enable_extended_stats is OFF")
	}
	_, tbl, err := e.getSchemaAndTableByIdent(ident)
	if err != nil {
		return err
	}
	tblInfo := tbl.Meta()
	// Call utilities of statistics.Handle to modify system tables instead of doing DML directly,
	// because locking in Handle can guarantee the correctness of `version` in system tables.
	return e.statsHandle.MarkExtendedStatsDeleted(stats.StatsName, tblInfo.ID, ifExists)
}

// UpdateTableReplicaInfo updates the table flash replica infos.
func (e *executor) UpdateTableReplicaInfo(ctx sessionctx.Context, physicalID int64, available bool) error {
	is := e.infoCache.GetLatest()
	tb, ok := is.TableByID(e.ctx, physicalID)
	if !ok {
		tb, _, _ = is.FindTableByPartitionID(physicalID)
		if tb == nil {
			return infoschema.ErrTableNotExists.GenWithStack("Table which ID = %d does not exist.", physicalID)
		}
	}
	tbInfo := tb.Meta()
	if tbInfo.TiFlashReplica == nil || (tbInfo.ID == physicalID && tbInfo.TiFlashReplica.Available == available) ||
		(tbInfo.ID != physicalID && available == tbInfo.TiFlashReplica.IsPartitionAvailable(physicalID)) {
		return nil
	}

	db, ok := infoschema.SchemaByTable(is, tbInfo)
	if !ok {
		return infoschema.ErrDatabaseNotExists.GenWithStack("Database of table `%s` does not exist.", tb.Meta().Name)
	}

	job := &model.Job{
		Version:        model.GetJobVerInUse(),
		SchemaID:       db.ID,
		TableID:        tb.Meta().ID,
		SchemaName:     db.Name.L,
		TableName:      tb.Meta().Name.L,
		Type:           model.ActionUpdateTiFlashReplicaStatus,
		BinlogInfo:     &model.HistoryInfo{},
		CDCWriteSource: ctx.GetSessionVars().CDCWriteSource,
		SQLMode:        ctx.GetSessionVars().SQLMode,
	}
	args := &model.UpdateTiFlashReplicaStatusArgs{
		Available:  available,
		PhysicalID: physicalID,
	}
	err := e.doDDLJob2(ctx, job, args)
	return errors.Trace(err)
}

// checkAlterTableCharset uses to check is it possible to change the charset of table.
// This function returns 2 variable:
// doNothing: if doNothing is true, means no need to change any more, because the target charset is same with the charset of table.
// err: if err is not nil, means it is not possible to change table charset to target charset.
func checkAlterTableCharset(tblInfo *model.TableInfo, dbInfo *model.DBInfo, toCharset, toCollate string, needsOverwriteCols bool) (doNothing bool, err error) {
	origCharset := tblInfo.Charset
	origCollate := tblInfo.Collate
	// Old version schema charset maybe modified when load schema if TreatOldVersionUTF8AsUTF8MB4 was enable.
	// So even if the origCharset equal toCharset, we still need to do the ddl for old version schema.
	if origCharset == toCharset && origCollate == toCollate && tblInfo.Version >= model.TableInfoVersion2 {
		// nothing to do.
		doNothing = true
		for _, col := range tblInfo.Columns {
			if col.GetCharset() == charset.CharsetBin {
				continue
			}
			if col.GetCharset() == toCharset && col.GetCollate() == toCollate {
				continue
			}
			doNothing = false
		}
		if doNothing {
			return doNothing, nil
		}
	}

	// This DDL will update the table charset to default charset.
	origCharset, origCollate, err = ResolveCharsetCollation([]ast.CharsetOpt{
		{Chs: origCharset, Col: origCollate},
		{Chs: dbInfo.Charset, Col: dbInfo.Collate},
	}, "")
	if err != nil {
		return doNothing, err
	}

	if err = checkModifyCharsetAndCollation(toCharset, toCollate, origCharset, origCollate, false); err != nil {
		return doNothing, err
	}
	if !needsOverwriteCols {
		// If we don't change the charset and collation of columns, skip the next checks.
		return doNothing, nil
	}

	for _, col := range tblInfo.Columns {
		if col.GetType() == mysql.TypeVarchar {
			if err = types.IsVarcharTooBigFieldLength(col.GetFlen(), col.Name.O, toCharset); err != nil {
				return doNothing, err
			}
		}
		if col.GetCharset() == charset.CharsetBin {
			continue
		}
		if len(col.GetCharset()) == 0 {
			continue
		}
		if err = checkModifyCharsetAndCollation(toCharset, toCollate, col.GetCharset(), col.GetCollate(), isColumnWithIndex(col.Name.L, tblInfo.Indices)); err != nil {
			if strings.Contains(err.Error(), "Unsupported modifying collation") {
				colErrMsg := "Unsupported converting collation of column '%s' from '%s' to '%s' when index is defined on it."
				err = dbterror.ErrUnsupportedModifyCollation.GenWithStack(colErrMsg, col.Name.L, col.GetCollate(), toCollate)
			}
			return doNothing, err
		}
	}
	return doNothing, nil
}

// RenameIndex renames an index.
// In TiDB, indexes are case-insensitive (so index 'a' and 'A" are considered the same index),
// but index names are case-sensitive (we can rename index 'a' to 'A')
func (e *executor) RenameIndex(ctx sessionctx.Context, ident ast.Ident, spec *ast.AlterTableSpec) error {
	is := e.infoCache.GetLatest()
	schema, ok := is.SchemaByName(ident.Schema)
	if !ok {
		return infoschema.ErrDatabaseNotExists.GenWithStackByArgs(ident.Schema)
	}

	tb, err := is.TableByName(e.ctx, ident.Schema, ident.Name)
	if err != nil {
		return errors.Trace(infoschema.ErrTableNotExists.GenWithStackByArgs(ident.Schema, ident.Name))
	}
	if tb.Meta().TableCacheStatusType != model.TableCacheStatusDisable {
		return errors.Trace(dbterror.ErrOptOnCacheTable.GenWithStackByArgs("Rename Index"))
	}
	duplicate, err := ValidateRenameIndex(spec.FromKey, spec.ToKey, tb.Meta())
	if duplicate {
		return nil
	}
	if err != nil {
		return errors.Trace(err)
	}

	job := &model.Job{
		SchemaID:       schema.ID,
		TableID:        tb.Meta().ID,
		SchemaName:     schema.Name.L,
		TableName:      tb.Meta().Name.L,
		Type:           model.ActionRenameIndex,
		BinlogInfo:     &model.HistoryInfo{},
		Args:           []any{spec.FromKey, spec.ToKey},
		CDCWriteSource: ctx.GetSessionVars().CDCWriteSource,
		SQLMode:        ctx.GetSessionVars().SQLMode,
	}

	err = e.DoDDLJob(ctx, job)
	return errors.Trace(err)
}

// If one drop those tables by mistake, it's difficult to recover.
// In the worst case, the whole TiDB cluster fails to bootstrap, so we prevent user from dropping them.
var systemTables = map[string]struct{}{
	"tidb":                 {},
	"gc_delete_range":      {},
	"gc_delete_range_done": {},
}

func isUndroppableTable(schema, table string) bool {
	if schema != mysql.SystemDB {
		return false
	}
	if _, ok := systemTables[table]; ok {
		return true
	}
	return false
}

type objectType int

const (
	tableObject objectType = iota
	viewObject
	sequenceObject
)

// dropTableObject provides common logic to DROP TABLE/VIEW/SEQUENCE.
func (e *executor) dropTableObject(
	ctx sessionctx.Context,
	objects []*ast.TableName,
	ifExists bool,
	tableObjectType objectType,
) error {
	var (
		notExistTables []string
		sessVars       = ctx.GetSessionVars()
		is             = e.infoCache.GetLatest()
		dropExistErr   *terror.Error
		jobType        model.ActionType
	)

	var (
		objectIdents []ast.Ident
		fkCheck      bool
	)
	switch tableObjectType {
	case tableObject:
		dropExistErr = infoschema.ErrTableDropExists
		jobType = model.ActionDropTable
		objectIdents = make([]ast.Ident, len(objects))
		fkCheck = ctx.GetSessionVars().ForeignKeyChecks
		for i, tn := range objects {
			objectIdents[i] = ast.Ident{Schema: tn.Schema, Name: tn.Name}
		}
		for _, tn := range objects {
			if referredFK := checkTableHasForeignKeyReferred(is, tn.Schema.L, tn.Name.L, objectIdents, fkCheck); referredFK != nil {
				return errors.Trace(dbterror.ErrForeignKeyCannotDropParent.GenWithStackByArgs(tn.Name, referredFK.ChildFKName, referredFK.ChildTable))
			}
		}
	case viewObject:
		dropExistErr = infoschema.ErrTableDropExists
		jobType = model.ActionDropView
	case sequenceObject:
		dropExistErr = infoschema.ErrSequenceDropExists
		jobType = model.ActionDropSequence
	}
	for _, tn := range objects {
		fullti := ast.Ident{Schema: tn.Schema, Name: tn.Name}
		schema, ok := is.SchemaByName(tn.Schema)
		if !ok {
			// TODO: we should return special error for table not exist, checking "not exist" is not enough,
			// because some other errors may contain this error string too.
			notExistTables = append(notExistTables, fullti.String())
			continue
		}
		tableInfo, err := is.TableByName(e.ctx, tn.Schema, tn.Name)
		if err != nil && infoschema.ErrTableNotExists.Equal(err) {
			notExistTables = append(notExistTables, fullti.String())
			continue
		} else if err != nil {
			return err
		}

		// prechecks before build DDL job

		// Protect important system table from been dropped by a mistake.
		// I can hardly find a case that a user really need to do this.
		if isUndroppableTable(tn.Schema.L, tn.Name.L) {
			return errors.Errorf("Drop tidb system table '%s.%s' is forbidden", tn.Schema.L, tn.Name.L)
		}
		switch tableObjectType {
		case tableObject:
			if !tableInfo.Meta().IsBaseTable() {
				notExistTables = append(notExistTables, fullti.String())
				continue
			}

			tempTableType := tableInfo.Meta().TempTableType
			if config.CheckTableBeforeDrop && tempTableType == model.TempTableNone {
				logutil.DDLLogger().Warn("admin check table before drop",
					zap.String("database", fullti.Schema.O),
					zap.String("table", fullti.Name.O),
				)
				exec := ctx.GetRestrictedSQLExecutor()
				internalCtx := kv.WithInternalSourceType(context.Background(), kv.InternalTxnDDL)
				_, _, err := exec.ExecRestrictedSQL(internalCtx, nil, "admin check table %n.%n", fullti.Schema.O, fullti.Name.O)
				if err != nil {
					return err
				}
			}

			if tableInfo.Meta().TableCacheStatusType != model.TableCacheStatusDisable {
				return dbterror.ErrOptOnCacheTable.GenWithStackByArgs("Drop Table")
			}
		case viewObject:
			if !tableInfo.Meta().IsView() {
				return dbterror.ErrWrongObject.GenWithStackByArgs(fullti.Schema, fullti.Name, "VIEW")
			}
		case sequenceObject:
			if !tableInfo.Meta().IsSequence() {
				err = dbterror.ErrWrongObject.GenWithStackByArgs(fullti.Schema, fullti.Name, "SEQUENCE")
				if ifExists {
					ctx.GetSessionVars().StmtCtx.AppendNote(err)
					continue
				}
				return err
			}
		}

		job := &model.Job{
			Version:        model.GetJobVerInUse(),
			SchemaID:       schema.ID,
			TableID:        tableInfo.Meta().ID,
			SchemaName:     schema.Name.L,
			SchemaState:    schema.State,
			TableName:      tableInfo.Meta().Name.L,
			Type:           jobType,
			BinlogInfo:     &model.HistoryInfo{},
			CDCWriteSource: ctx.GetSessionVars().CDCWriteSource,
			SQLMode:        ctx.GetSessionVars().SQLMode,
		}
		args := &model.DropTableArgs{
			Identifiers: objectIdents,
			FKCheck:     fkCheck,
		}

		err = e.doDDLJob2(ctx, job, args)
		if infoschema.ErrDatabaseNotExists.Equal(err) || infoschema.ErrTableNotExists.Equal(err) {
			notExistTables = append(notExistTables, fullti.String())
			continue
		} else if err != nil {
			return errors.Trace(err)
		}

		// unlock table after drop
		if tableObjectType != tableObject {
			continue
		}
		if !config.TableLockEnabled() {
			continue
		}
		if ok, _ := ctx.CheckTableLocked(tableInfo.Meta().ID); ok {
			ctx.ReleaseTableLockByTableIDs([]int64{tableInfo.Meta().ID})
		}
	}
	if len(notExistTables) > 0 && !ifExists {
		return dropExistErr.FastGenByArgs(strings.Join(notExistTables, ","))
	}
	// We need add warning when use if exists.
	if len(notExistTables) > 0 && ifExists {
		for _, table := range notExistTables {
			sessVars.StmtCtx.AppendNote(dropExistErr.FastGenByArgs(table))
		}
	}
	return nil
}

// DropTable will proceed even if some table in the list does not exists.
func (e *executor) DropTable(ctx sessionctx.Context, stmt *ast.DropTableStmt) (err error) {
	return e.dropTableObject(ctx, stmt.Tables, stmt.IfExists, tableObject)
}

// DropView will proceed even if some view in the list does not exists.
func (e *executor) DropView(ctx sessionctx.Context, stmt *ast.DropTableStmt) (err error) {
	return e.dropTableObject(ctx, stmt.Tables, stmt.IfExists, viewObject)
}

func (e *executor) TruncateTable(ctx sessionctx.Context, ti ast.Ident) error {
	schema, tb, err := e.getSchemaAndTableByIdent(ti)
	if err != nil {
		return errors.Trace(err)
	}
	tblInfo := tb.Meta()
	if tblInfo.IsView() || tblInfo.IsSequence() {
		return infoschema.ErrTableNotExists.GenWithStackByArgs(schema.Name.O, tblInfo.Name.O)
	}
	if tblInfo.TableCacheStatusType != model.TableCacheStatusDisable {
		return dbterror.ErrOptOnCacheTable.GenWithStackByArgs("Truncate Table")
	}
	fkCheck := ctx.GetSessionVars().ForeignKeyChecks
	referredFK := checkTableHasForeignKeyReferred(e.infoCache.GetLatest(), ti.Schema.L, ti.Name.L, []ast.Ident{{Name: ti.Name, Schema: ti.Schema}}, fkCheck)
	if referredFK != nil {
		msg := fmt.Sprintf("`%s`.`%s` CONSTRAINT `%s`", referredFK.ChildSchema, referredFK.ChildTable, referredFK.ChildFKName)
		return errors.Trace(dbterror.ErrTruncateIllegalForeignKey.GenWithStackByArgs(msg))
	}

	var oldPartitionIDs []int64
	if tblInfo.Partition != nil {
		oldPartitionIDs = make([]int64, 0, len(tblInfo.Partition.Definitions))
		for _, def := range tblInfo.Partition.Definitions {
			oldPartitionIDs = append(oldPartitionIDs, def.ID)
		}
	}
	job := &model.Job{
		Version:        model.GetJobVerInUse(),
		SchemaID:       schema.ID,
		TableID:        tblInfo.ID,
		SchemaName:     schema.Name.L,
		TableName:      tblInfo.Name.L,
		Type:           model.ActionTruncateTable,
		BinlogInfo:     &model.HistoryInfo{},
		CDCWriteSource: ctx.GetSessionVars().CDCWriteSource,
		SQLMode:        ctx.GetSessionVars().SQLMode,
	}
	args := &model.TruncateTableArgs{
		FKCheck:         fkCheck,
		OldPartitionIDs: oldPartitionIDs,
	}
	err = e.doDDLJob2(ctx, job, args)
	if err != nil {
		return errors.Trace(err)
	}

	return nil
}

func (e *executor) RenameTable(ctx sessionctx.Context, s *ast.RenameTableStmt) error {
	isAlterTable := false
	var err error
	if len(s.TableToTables) == 1 {
		oldIdent := ast.Ident{Schema: s.TableToTables[0].OldTable.Schema, Name: s.TableToTables[0].OldTable.Name}
		newIdent := ast.Ident{Schema: s.TableToTables[0].NewTable.Schema, Name: s.TableToTables[0].NewTable.Name}
		err = e.renameTable(ctx, oldIdent, newIdent, isAlterTable)
	} else {
		oldIdents := make([]ast.Ident, 0, len(s.TableToTables))
		newIdents := make([]ast.Ident, 0, len(s.TableToTables))
		for _, tables := range s.TableToTables {
			oldIdent := ast.Ident{Schema: tables.OldTable.Schema, Name: tables.OldTable.Name}
			newIdent := ast.Ident{Schema: tables.NewTable.Schema, Name: tables.NewTable.Name}
			oldIdents = append(oldIdents, oldIdent)
			newIdents = append(newIdents, newIdent)
		}
		err = e.renameTables(ctx, oldIdents, newIdents, isAlterTable)
	}
	return err
}

func (e *executor) renameTable(ctx sessionctx.Context, oldIdent, newIdent ast.Ident, isAlterTable bool) error {
	is := e.infoCache.GetLatest()
	tables := make(map[string]int64)
	schemas, tableID, err := ExtractTblInfos(is, oldIdent, newIdent, isAlterTable, tables)
	if err != nil {
		return err
	}

	if schemas == nil {
		return nil
	}

	if tbl, ok := is.TableByID(e.ctx, tableID); ok {
		if tbl.Meta().TableCacheStatusType != model.TableCacheStatusDisable {
			return errors.Trace(dbterror.ErrOptOnCacheTable.GenWithStackByArgs("Rename Table"))
		}
	}

	job := &model.Job{
		SchemaID:       schemas[1].ID,
		TableID:        tableID,
		SchemaName:     schemas[1].Name.L,
		TableName:      oldIdent.Name.L,
		Type:           model.ActionRenameTable,
		Version:        model.GetJobVerInUse(),
		BinlogInfo:     &model.HistoryInfo{},
		CDCWriteSource: ctx.GetSessionVars().CDCWriteSource,
		InvolvingSchemaInfo: []model.InvolvingSchemaInfo{
			{Database: schemas[0].Name.L, Table: oldIdent.Name.L},
			{Database: schemas[1].Name.L, Table: newIdent.Name.L},
		},
		SQLMode: ctx.GetSessionVars().SQLMode,
	}

	args := &model.RenameTableArgs{
		OldSchemaID:   schemas[0].ID,
		OldSchemaName: schemas[0].Name,
		NewTableName:  newIdent.Name,
	}
	err = e.doDDLJob2(ctx, job, args)
	return errors.Trace(err)
}

func (e *executor) renameTables(ctx sessionctx.Context, oldIdents, newIdents []ast.Ident, isAlterTable bool) error {
	is := e.infoCache.GetLatest()
	involveSchemaInfo := make([]model.InvolvingSchemaInfo, 0, len(oldIdents)*2)

	var schemas []*model.DBInfo
	var tableID int64
	var err error

	tables := make(map[string]int64)
	infos := make([]*model.RenameTableArgs, 0, len(oldIdents))
	for i := 0; i < len(oldIdents); i++ {
		schemas, tableID, err = ExtractTblInfos(is, oldIdents[i], newIdents[i], isAlterTable, tables)
		if err != nil {
			return err
		}

		if t, ok := is.TableByID(e.ctx, tableID); ok {
			if t.Meta().TableCacheStatusType != model.TableCacheStatusDisable {
				return errors.Trace(dbterror.ErrOptOnCacheTable.GenWithStackByArgs("Rename Tables"))
			}
		}

		infos = append(infos, &model.RenameTableArgs{
			OldSchemaID:   schemas[0].ID,
			OldSchemaName: schemas[0].Name,
			OldTableName:  oldIdents[i].Name,
			NewSchemaID:   schemas[1].ID,
			NewTableName:  newIdents[i].Name,
			TableID:       tableID,
		})

		involveSchemaInfo = append(involveSchemaInfo,
			model.InvolvingSchemaInfo{
				Database: schemas[0].Name.L, Table: oldIdents[i].Name.L,
			},
			model.InvolvingSchemaInfo{
				Database: schemas[1].Name.L, Table: newIdents[i].Name.L,
			},
		)
	}

	job := &model.Job{
		Version:             model.GetJobVerInUse(),
		SchemaID:            schemas[1].ID,
		TableID:             infos[0].TableID,
		SchemaName:          schemas[1].Name.L,
		Type:                model.ActionRenameTables,
		BinlogInfo:          &model.HistoryInfo{},
		CDCWriteSource:      ctx.GetSessionVars().CDCWriteSource,
		InvolvingSchemaInfo: involveSchemaInfo,
		SQLMode:             ctx.GetSessionVars().SQLMode,
	}

	args := &model.RenameTablesArgs{RenameTableInfos: infos}
	err = e.doDDLJob2(ctx, job, args)
	return errors.Trace(err)
}

// ExtractTblInfos extracts the table information from the infoschema.
func ExtractTblInfos(is infoschema.InfoSchema, oldIdent, newIdent ast.Ident, isAlterTable bool, tables map[string]int64) ([]*model.DBInfo, int64, error) {
	oldSchema, ok := is.SchemaByName(oldIdent.Schema)
	if !ok {
		if isAlterTable {
			return nil, 0, infoschema.ErrTableNotExists.GenWithStackByArgs(oldIdent.Schema, oldIdent.Name)
		}
		if tableExists(is, newIdent, tables) {
			return nil, 0, infoschema.ErrTableExists.GenWithStackByArgs(newIdent)
		}
		return nil, 0, infoschema.ErrTableNotExists.GenWithStackByArgs(oldIdent.Schema, oldIdent.Name)
	}
	if !tableExists(is, oldIdent, tables) {
		if isAlterTable {
			return nil, 0, infoschema.ErrTableNotExists.GenWithStackByArgs(oldIdent.Schema, oldIdent.Name)
		}
		if tableExists(is, newIdent, tables) {
			return nil, 0, infoschema.ErrTableExists.GenWithStackByArgs(newIdent)
		}
		return nil, 0, infoschema.ErrTableNotExists.GenWithStackByArgs(oldIdent.Schema, oldIdent.Name)
	}
	if isAlterTable && newIdent.Schema.L == oldIdent.Schema.L && newIdent.Name.L == oldIdent.Name.L {
		// oldIdent is equal to newIdent, do nothing
		return nil, 0, nil
	}
	//View can be renamed only in the same schema. Compatible with mysql
	if infoschema.TableIsView(is, oldIdent.Schema, oldIdent.Name) {
		if oldIdent.Schema != newIdent.Schema {
			return nil, 0, infoschema.ErrForbidSchemaChange.GenWithStackByArgs(oldIdent.Schema, newIdent.Schema)
		}
	}

	newSchema, ok := is.SchemaByName(newIdent.Schema)
	if !ok {
		return nil, 0, dbterror.ErrErrorOnRename.GenWithStackByArgs(
			fmt.Sprintf("%s.%s", oldIdent.Schema, oldIdent.Name),
			fmt.Sprintf("%s.%s", newIdent.Schema, newIdent.Name),
			168,
			fmt.Sprintf("Database `%s` doesn't exist", newIdent.Schema))
	}
	if tableExists(is, newIdent, tables) {
		return nil, 0, infoschema.ErrTableExists.GenWithStackByArgs(newIdent)
	}
	if err := checkTooLongTable(newIdent.Name); err != nil {
		return nil, 0, errors.Trace(err)
	}
	oldTableID := getTableID(is, oldIdent, tables)
	oldIdentKey := getIdentKey(oldIdent)
	tables[oldIdentKey] = tableNotExist
	newIdentKey := getIdentKey(newIdent)
	tables[newIdentKey] = oldTableID
	return []*model.DBInfo{oldSchema, newSchema}, oldTableID, nil
}

func tableExists(is infoschema.InfoSchema, ident ast.Ident, tables map[string]int64) bool {
	identKey := getIdentKey(ident)
	tableID, ok := tables[identKey]
	if (ok && tableID != tableNotExist) || (!ok && is.TableExists(ident.Schema, ident.Name)) {
		return true
	}
	return false
}

func getTableID(is infoschema.InfoSchema, ident ast.Ident, tables map[string]int64) int64 {
	identKey := getIdentKey(ident)
	tableID, ok := tables[identKey]
	if !ok {
		oldTbl, err := is.TableByName(context.Background(), ident.Schema, ident.Name)
		if err != nil {
			return tableNotExist
		}
		tableID = oldTbl.Meta().ID
	}
	return tableID
}

func getIdentKey(ident ast.Ident) string {
	return fmt.Sprintf("%s.%s", ident.Schema.L, ident.Name.L)
}

// GetName4AnonymousIndex returns a valid name for anonymous index.
func GetName4AnonymousIndex(t table.Table, colName pmodel.CIStr, idxName pmodel.CIStr) pmodel.CIStr {
	// `id` is used to indicated the index name's suffix.
	id := 2
	l := len(t.Indices())
	indexName := colName
	if idxName.O != "" {
		// Use the provided index name, it only happens when the original index name is too long and be truncated.
		indexName = idxName
		id = 3
	}
	if strings.EqualFold(indexName.L, mysql.PrimaryKeyName) {
		indexName = pmodel.NewCIStr(fmt.Sprintf("%s_%d", colName.O, id))
		id = 3
	}
	for i := 0; i < l; i++ {
		if t.Indices()[i].Meta().Name.L == indexName.L {
			indexName = pmodel.NewCIStr(fmt.Sprintf("%s_%d", colName.O, id))
			if err := checkTooLongIndex(indexName); err != nil {
				indexName = GetName4AnonymousIndex(t, pmodel.NewCIStr(colName.O[:30]), pmodel.NewCIStr(fmt.Sprintf("%s_%d", colName.O[:30], 2)))
			}
			i = -1
			id++
		}
	}
	return indexName
}

func (e *executor) CreatePrimaryKey(ctx sessionctx.Context, ti ast.Ident, indexName pmodel.CIStr,
	indexPartSpecifications []*ast.IndexPartSpecification, indexOption *ast.IndexOption) error {
	if indexOption != nil && indexOption.PrimaryKeyTp == pmodel.PrimaryKeyTypeClustered {
		return dbterror.ErrUnsupportedModifyPrimaryKey.GenWithStack("Adding clustered primary key is not supported. " +
			"Please consider adding NONCLUSTERED primary key instead")
	}
	schema, t, err := e.getSchemaAndTableByIdent(ti)
	if err != nil {
		return errors.Trace(err)
	}

	if err = checkTooLongIndex(indexName); err != nil {
		return dbterror.ErrTooLongIdent.GenWithStackByArgs(mysql.PrimaryKeyName)
	}

	indexName = pmodel.NewCIStr(mysql.PrimaryKeyName)
	if indexInfo := t.Meta().FindIndexByName(indexName.L); indexInfo != nil ||
		// If the table's PKIsHandle is true, it also means that this table has a primary key.
		t.Meta().PKIsHandle {
		return infoschema.ErrMultiplePriKey
	}

	// Primary keys cannot include expression index parts. A primary key requires the generated column to be stored,
	// but expression index parts are implemented as virtual generated columns, not stored generated columns.
	for _, idxPart := range indexPartSpecifications {
		if idxPart.Expr != nil {
			return dbterror.ErrFunctionalIndexPrimaryKey
		}
	}

	tblInfo := t.Meta()
	// Check before the job is put to the queue.
	// This check is redundant, but useful. If DDL check fail before the job is put
	// to job queue, the fail path logic is particularly fast.
	// After DDL job is put to the queue, and if the check fail, TiDB will run the DDL cancel logic.
	// The recover step causes DDL wait a few seconds, makes the unit test painfully slow.
	// For same reason, decide whether index is global here.
<<<<<<< HEAD
	indexColumns, _, err := buildIndexColumns(ctx, tblInfo.Columns, indexPartSpecifications, false)
=======
	indexColumns, _, err := buildIndexColumns(NewMetaBuildContextWithSctx(ctx), tblInfo.Columns, indexPartSpecifications)
>>>>>>> 8bacf9cc
	if err != nil {
		return errors.Trace(err)
	}
	if _, err = CheckPKOnGeneratedColumn(tblInfo, indexPartSpecifications); err != nil {
		return err
	}

	if tblInfo.GetPartitionInfo() != nil {
		ck, err := checkPartitionKeysConstraint(tblInfo.GetPartitionInfo(), indexColumns, tblInfo)
		if err != nil {
			return err
		}
		if !ck {
			// index columns does not contain all partition columns, must be global
			if indexOption == nil || !indexOption.Global {
				return dbterror.ErrGlobalIndexNotExplicitlySet.GenWithStackByArgs("PRIMARY")
			}
			validateGlobalIndexWithGeneratedColumns(ctx.GetSessionVars().StmtCtx.ErrCtx(), tblInfo, indexName.O, indexColumns)
		}
	}

	// May be truncate comment here, when index comment too long and sql_mode is't strict.
	if indexOption != nil {
		sessionVars := ctx.GetSessionVars()
		if _, err = validateCommentLength(sessionVars.StmtCtx.ErrCtx(), sessionVars.SQLMode, indexName.String(), &indexOption.Comment, dbterror.ErrTooLongIndexComment); err != nil {
			return errors.Trace(err)
		}
	}

	unique := true
	sqlMode := ctx.GetSessionVars().SQLMode
	// global is set to  'false' is just there to be backwards compatible,
	// to avoid unmarshal issues, it is now part of indexOption.
	global := false
	job := &model.Job{
		SchemaID:       schema.ID,
		TableID:        t.Meta().ID,
		SchemaName:     schema.Name.L,
		TableName:      t.Meta().Name.L,
		Type:           model.ActionAddPrimaryKey,
		BinlogInfo:     &model.HistoryInfo{},
		ReorgMeta:      nil,
		Args:           []any{unique, indexName, indexPartSpecifications, indexOption, sqlMode, nil, global},
		Priority:       ctx.GetSessionVars().DDLReorgPriority,
		CDCWriteSource: ctx.GetSessionVars().CDCWriteSource,
		SQLMode:        ctx.GetSessionVars().SQLMode,
	}
	reorgMeta, err := newReorgMetaFromVariables(job, ctx)
	if err != nil {
		return err
	}
	job.ReorgMeta = reorgMeta

	err = e.DoDDLJob(ctx, job)
	return errors.Trace(err)
}

func checkIndexNameAndColumns(ctx sessionctx.Context, t table.Table, indexName pmodel.CIStr,
	indexPartSpecifications []*ast.IndexPartSpecification, isVector, ifNotExists bool) (pmodel.CIStr, []*model.ColumnInfo, error) {
	// Deal with anonymous index.
	if len(indexName.L) == 0 {
		colName := pmodel.NewCIStr("expression_index")
		if isVector {
			colName = pmodel.NewCIStr("vector_index")
		}
		if indexPartSpecifications[0].Column != nil {
			colName = indexPartSpecifications[0].Column.Name
		}
		indexName = GetName4AnonymousIndex(t, colName, pmodel.NewCIStr(""))
	}

	var err error
	if indexInfo := t.Meta().FindIndexByName(indexName.L); indexInfo != nil {
		if indexInfo.State != model.StatePublic {
			// NOTE: explicit error message. See issue #18363.
			err = dbterror.ErrDupKeyName.GenWithStack("index already exist %s; "+
				"a background job is trying to add the same index, "+
				"please check by `ADMIN SHOW DDL JOBS`", indexName)
		} else {
			err = dbterror.ErrDupKeyName.GenWithStackByArgs(indexName)
		}
		if ifNotExists {
			ctx.GetSessionVars().StmtCtx.AppendNote(err)
			return pmodel.CIStr{}, nil, nil
		}
		return pmodel.CIStr{}, nil, err
	}

	if err = checkTooLongIndex(indexName); err != nil {
		return pmodel.CIStr{}, nil, errors.Trace(err)
	}

	// Build hidden columns if necessary.
	var hiddenCols []*model.ColumnInfo
	if !isVector {
		hiddenCols, err = buildHiddenColumnInfoWithCheck(ctx, indexPartSpecifications, indexName, t.Meta(), t.Cols())
		if err != nil {
			return pmodel.CIStr{}, nil, err
		}
	}
	if err = checkAddColumnTooManyColumns(len(t.Cols()) + len(hiddenCols)); err != nil {
		return pmodel.CIStr{}, nil, errors.Trace(err)
	}

	return indexName, hiddenCols, nil
}

func checkTableTypeForVectorIndex(tblInfo *model.TableInfo) error {
	if tblInfo.TableCacheStatusType != model.TableCacheStatusDisable {
		return errors.Trace(dbterror.ErrOptOnCacheTable.GenWithStackByArgs("Create Vector Index"))
	}
	if tblInfo.TempTableType != model.TempTableNone {
		return dbterror.ErrOptOnTemporaryTable.FastGenByArgs("vector index")
	}
	if tblInfo.GetPartitionInfo() != nil {
		return dbterror.ErrUnsupportedAddVectorIndex.FastGenByArgs("unsupported partition table")
	}
	if tblInfo.TiFlashReplica == nil || tblInfo.TiFlashReplica.Count == 0 {
		return dbterror.ErrUnsupportedAddVectorIndex.FastGenByArgs("unsupported empty TiFlash replica, the replica is nil")
	}

	return nil
}

func (e *executor) createVectorIndex(ctx sessionctx.Context, ti ast.Ident, indexName pmodel.CIStr,
	indexPartSpecifications []*ast.IndexPartSpecification, indexOption *ast.IndexOption, ifNotExists bool) error {
	schema, t, err := e.getSchemaAndTableByIdent(ti)
	if err != nil {
		return errors.Trace(err)
	}

	tblInfo := t.Meta()
	if err := checkTableTypeForVectorIndex(tblInfo); err != nil {
		return errors.Trace(err)
	}

	indexName, _, err = checkIndexNameAndColumns(ctx, t, indexName, indexPartSpecifications, true, ifNotExists)
	if err != nil {
		return errors.Trace(err)
	}
	_, funcExpr, err := buildVectorInfoWithCheck(indexPartSpecifications, tblInfo)
	if err != nil {
		return errors.Trace(err)
	}

	// Check before the job is put to the queue.
	// This check is redundant, but useful. If DDL check fail before the job is put
	// to job queue, the fail path logic is particularly fast.
	// After DDL job is put to the queue, and if the check fail, TiDB will run the DDL cancel logic.
	// The recover step causes DDL wait a few seconds, makes the unit test painfully slow.
	// For same reason, decide whether index is global here.
	_, _, err = buildIndexColumns(ctx, tblInfo.Columns, indexPartSpecifications, true)
	if err != nil {
		return errors.Trace(err)
	}

	// May be truncate comment here, when index comment too long and sql_mode it's strict.
	sessionVars := ctx.GetSessionVars()
	if _, err = validateCommentLength(sessionVars.StmtCtx.ErrCtx(), sessionVars.SQLMode, indexName.String(), &indexOption.Comment, dbterror.ErrTooLongTableComment); err != nil {
		return errors.Trace(err)
	}

	job, err := buildAddIndexJobWithoutTypeAndArgs(ctx, schema, t)
	if err != nil {
		return errors.Trace(err)
	}
	job.Type = model.ActionAddVectorIndex
	indexPartSpecifications[0].Expr = nil
	job.Args = []any{indexName, indexPartSpecifications[0], indexOption, funcExpr}
	// TODO: support CDCWriteSource

	err = e.DoDDLJob(ctx, job)
	// key exists, but if_not_exists flags is true, so we ignore this error.
	if dbterror.ErrDupKeyName.Equal(err) && ifNotExists {
		ctx.GetSessionVars().StmtCtx.AppendNote(err)
		return nil
	}
	return errors.Trace(err)
}

func buildAddIndexJobWithoutTypeAndArgs(ctx sessionctx.Context, schema *model.DBInfo, t table.Table) (*model.Job, error) {
	tzName, tzOffset := ddlutil.GetTimeZone(ctx)
	charset, collate := ctx.GetSessionVars().GetCharsetInfo()
	job := &model.Job{
		SchemaID:   schema.ID,
		TableID:    t.Meta().ID,
		SchemaName: schema.Name.L,
		TableName:  t.Meta().Name.L,
		BinlogInfo: &model.HistoryInfo{},
		ReorgMeta: &model.DDLReorgMeta{
			SQLMode:       ctx.GetSessionVars().SQLMode,
			Warnings:      make(map[errors.ErrorID]*terror.Error),
			WarningsCount: make(map[errors.ErrorID]int64),
			Location:      &model.TimeZoneLocation{Name: tzName, Offset: tzOffset},
		},
		Priority: ctx.GetSessionVars().DDLReorgPriority,
		Charset:  charset,
		Collate:  collate,
		SQLMode:  ctx.GetSessionVars().SQLMode,
	}
	reorgMeta, err := newReorgMetaFromVariables(job, ctx)
	if err != nil {
		return nil, errors.Trace(err)
	}
	job.ReorgMeta = reorgMeta
	return job, nil
}

func (e *executor) CreateIndex(ctx sessionctx.Context, stmt *ast.CreateIndexStmt) error {
	ident := ast.Ident{Schema: stmt.Table.Schema, Name: stmt.Table.Name}
	return e.createIndex(ctx, ident, stmt.KeyType, pmodel.NewCIStr(stmt.IndexName),
		stmt.IndexPartSpecifications, stmt.IndexOption, stmt.IfNotExists)
}

// addHypoIndexIntoCtx adds this index as a hypo-index into this ctx.
func (*executor) addHypoIndexIntoCtx(ctx sessionctx.Context, schemaName, tableName pmodel.CIStr, indexInfo *model.IndexInfo) error {
	sctx := ctx.GetSessionVars()
	indexName := indexInfo.Name

	if sctx.HypoIndexes == nil {
		sctx.HypoIndexes = make(map[string]map[string]map[string]*model.IndexInfo)
	}
	if sctx.HypoIndexes[schemaName.L] == nil {
		sctx.HypoIndexes[schemaName.L] = make(map[string]map[string]*model.IndexInfo)
	}
	if sctx.HypoIndexes[schemaName.L][tableName.L] == nil {
		sctx.HypoIndexes[schemaName.L][tableName.L] = make(map[string]*model.IndexInfo)
	}
	if _, exist := sctx.HypoIndexes[schemaName.L][tableName.L][indexName.L]; exist {
		return errors.Trace(errors.Errorf("conflict hypo index name %s", indexName.L))
	}

	sctx.HypoIndexes[schemaName.L][tableName.L][indexName.L] = indexInfo
	return nil
}

func (e *executor) createIndex(ctx sessionctx.Context, ti ast.Ident, keyType ast.IndexKeyType, indexName pmodel.CIStr,
	indexPartSpecifications []*ast.IndexPartSpecification, indexOption *ast.IndexOption, ifNotExists bool) error {
	// not support Spatial and FullText index
	if keyType == ast.IndexKeyTypeFullText || keyType == ast.IndexKeyTypeSpatial {
		return dbterror.ErrUnsupportedIndexType.GenWithStack("FULLTEXT and SPATIAL index is not supported")
	}
	if keyType == ast.IndexKeyTypeVector {
		return e.createVectorIndex(ctx, ti, indexName, indexPartSpecifications, indexOption, ifNotExists)
	}
	unique := keyType == ast.IndexKeyTypeUnique
	schema, t, err := e.getSchemaAndTableByIdent(ti)
	if err != nil {
		return errors.Trace(err)
	}

	if t.Meta().TableCacheStatusType != model.TableCacheStatusDisable {
		return errors.Trace(dbterror.ErrOptOnCacheTable.GenWithStackByArgs("Create Index"))
	}
<<<<<<< HEAD
	indexName, hiddenCols, err := checkIndexNameAndColumns(ctx, t, indexName, indexPartSpecifications, false, ifNotExists)
=======
	// Deal with anonymous index.
	if len(indexName.L) == 0 {
		colName := pmodel.NewCIStr("expression_index")
		if indexPartSpecifications[0].Column != nil {
			colName = indexPartSpecifications[0].Column.Name
		}
		indexName = GetName4AnonymousIndex(t, colName, pmodel.NewCIStr(""))
	}

	if indexInfo := t.Meta().FindIndexByName(indexName.L); indexInfo != nil {
		if indexInfo.State != model.StatePublic {
			// NOTE: explicit error message. See issue #18363.
			err = dbterror.ErrDupKeyName.GenWithStack("Duplicate key name '%s'; "+
				"a background job is trying to add the same index, "+
				"please check by `ADMIN SHOW DDL JOBS`", indexName)
		} else {
			err = dbterror.ErrDupKeyName.GenWithStackByArgs(indexName)
		}
		if ifNotExists {
			ctx.GetSessionVars().StmtCtx.AppendNote(err)
			return nil
		}
		return err
	}

	if err = checkTooLongIndex(indexName); err != nil {
		return errors.Trace(err)
	}

	tblInfo := t.Meta()

	metaBuildCtx := NewMetaBuildContextWithSctx(ctx)
	// Build hidden columns if necessary.
	hiddenCols, err := buildHiddenColumnInfoWithCheck(metaBuildCtx, indexPartSpecifications, indexName, t.Meta(), t.Cols())
>>>>>>> 8bacf9cc
	if err != nil {
		return errors.Trace(err)
	}

	tblInfo := t.Meta()
	finalColumns := make([]*model.ColumnInfo, len(tblInfo.Columns), len(tblInfo.Columns)+len(hiddenCols))
	copy(finalColumns, tblInfo.Columns)
	finalColumns = append(finalColumns, hiddenCols...)
	// Check before the job is put to the queue.
	// This check is redundant, but useful. If DDL check fail before the job is put
	// to job queue, the fail path logic is particularly fast.
	// After DDL job is put to the queue, and if the check fail, TiDB will run the DDL cancel logic.
	// The recover step causes DDL wait a few seconds, makes the unit test painfully slow.
	// For same reason, decide whether index is global here.
<<<<<<< HEAD
	indexColumns, _, err := buildIndexColumns(ctx, finalColumns, indexPartSpecifications, false)
=======
	indexColumns, _, err := buildIndexColumns(metaBuildCtx, finalColumns, indexPartSpecifications)
>>>>>>> 8bacf9cc
	if err != nil {
		return errors.Trace(err)
	}

	globalIndex := false
	if indexOption != nil && indexOption.Global {
		globalIndex = true
	}
	if globalIndex {
		if tblInfo.GetPartitionInfo() == nil {
			return dbterror.ErrGeneralUnsupportedDDL.GenWithStackByArgs("Global Index on non-partitioned table")
		}
		if !unique {
			// TODO: remove this limitation
			return dbterror.ErrGeneralUnsupportedDDL.GenWithStackByArgs("Global IndexOption on non-unique index")
		}
	}
	if unique && tblInfo.GetPartitionInfo() != nil {
		ck, err := checkPartitionKeysConstraint(tblInfo.GetPartitionInfo(), indexColumns, tblInfo)
		if err != nil {
			return err
		}
		if !ck {
			// index columns does not contain all partition columns, must be global
			if !globalIndex {
				return dbterror.ErrGlobalIndexNotExplicitlySet.GenWithStackByArgs(indexName.O)
			}
			validateGlobalIndexWithGeneratedColumns(ctx.GetSessionVars().StmtCtx.ErrCtx(), tblInfo, indexName.O, indexColumns)
		} else if globalIndex {
			// TODO: remove this restriction
			return dbterror.ErrGeneralUnsupportedDDL.GenWithStackByArgs("Global IndexOption on index including all columns in the partitioning expression")
		}
	}
	// May be truncate comment here, when index comment too long and sql_mode is't strict.
	if indexOption != nil {
		sessionVars := ctx.GetSessionVars()
		if _, err = validateCommentLength(sessionVars.StmtCtx.ErrCtx(), sessionVars.SQLMode, indexName.String(), &indexOption.Comment, dbterror.ErrTooLongIndexComment); err != nil {
			return errors.Trace(err)
		}
	}

	if indexOption != nil && indexOption.Tp == pmodel.IndexTypeHypo { // for hypo-index
<<<<<<< HEAD
		indexInfo, err := BuildIndexInfo(ctx, tblInfo, indexName, false, unique, false,
=======
		indexInfo, err := BuildIndexInfo(metaBuildCtx, tblInfo.Columns, indexName, false, unique,
>>>>>>> 8bacf9cc
			indexPartSpecifications, indexOption, model.StatePublic)
		if err != nil {
			return err
		}
		return e.addHypoIndexIntoCtx(ctx, ti.Schema, ti.Name, indexInfo)
	}

	// global is set to  'false' is just there to be backwards compatible,
	// to avoid unmarshal issues, it is now part of indexOption.
	global := false
	job, err := buildAddIndexJobWithoutTypeAndArgs(ctx, schema, t)
	if err != nil {
		return errors.Trace(err)
	}
	job.Type = model.ActionAddIndex
	job.Args = []any{unique, indexName, indexPartSpecifications, indexOption, hiddenCols, global}
	job.CDCWriteSource = ctx.GetSessionVars().CDCWriteSource

	err = e.DoDDLJob(ctx, job)
	// key exists, but if_not_exists flags is true, so we ignore this error.
	if dbterror.ErrDupKeyName.Equal(err) && ifNotExists {
		ctx.GetSessionVars().StmtCtx.AppendNote(err)
		return nil
	}
	return errors.Trace(err)
}

func newReorgMetaFromVariables(job *model.Job, sctx sessionctx.Context) (*model.DDLReorgMeta, error) {
	reorgMeta := NewDDLReorgMeta(sctx)
	reorgMeta.IsDistReorg = variable.EnableDistTask.Load()
	reorgMeta.IsFastReorg = variable.EnableFastReorg.Load()
	reorgMeta.TargetScope = variable.ServiceScope.Load()
	if sv, ok := sctx.GetSessionVars().GetSystemVar(variable.TiDBDDLReorgWorkerCount); ok {
		reorgMeta.Concurrency = variable.TidbOptInt(sv, 0)
	}
	if sv, ok := sctx.GetSessionVars().GetSystemVar(variable.TiDBDDLReorgBatchSize); ok {
		reorgMeta.BatchSize = variable.TidbOptInt(sv, 0)
	}

	if reorgMeta.IsDistReorg && !reorgMeta.IsFastReorg {
		return nil, dbterror.ErrUnsupportedDistTask
	}
	if hasSysDB(job) {
		if reorgMeta.IsDistReorg {
			logutil.DDLLogger().Info("cannot use distributed task execution on system DB",
				zap.Stringer("job", job))
		}
		reorgMeta.IsDistReorg = false
		reorgMeta.IsFastReorg = false
		failpoint.Inject("reorgMetaRecordFastReorgDisabled", func(_ failpoint.Value) {
			LastReorgMetaFastReorgDisabled = true
		})
	}

	logutil.DDLLogger().Info("initialize reorg meta",
		zap.String("jobSchema", job.SchemaName),
		zap.String("jobTable", job.TableName),
		zap.Stringer("jobType", job.Type),
		zap.Bool("enableDistTask", reorgMeta.IsDistReorg),
		zap.Bool("enableFastReorg", reorgMeta.IsFastReorg),
		zap.String("targetScope", reorgMeta.TargetScope),
		zap.Int("concurrency", reorgMeta.Concurrency),
		zap.Int("batchSize", reorgMeta.BatchSize),
	)
	return reorgMeta, nil
}

// LastReorgMetaFastReorgDisabled is used for test.
var LastReorgMetaFastReorgDisabled bool

func buildFKInfo(fkName pmodel.CIStr, keys []*ast.IndexPartSpecification, refer *ast.ReferenceDef, cols []*table.Column) (*model.FKInfo, error) {
	if len(keys) != len(refer.IndexPartSpecifications) {
		return nil, infoschema.ErrForeignKeyNotMatch.GenWithStackByArgs(fkName, "Key reference and table reference don't match")
	}
	if err := checkTooLongForeignKey(fkName); err != nil {
		return nil, err
	}
	if err := checkTooLongSchema(refer.Table.Schema); err != nil {
		return nil, err
	}
	if err := checkTooLongTable(refer.Table.Name); err != nil {
		return nil, err
	}

	// all base columns of stored generated columns
	baseCols := make(map[string]struct{})
	for _, col := range cols {
		if col.IsGenerated() && col.GeneratedStored {
			for name := range col.Dependences {
				baseCols[name] = struct{}{}
			}
		}
	}

	fkInfo := &model.FKInfo{
		Name:      fkName,
		RefSchema: refer.Table.Schema,
		RefTable:  refer.Table.Name,
		Cols:      make([]pmodel.CIStr, len(keys)),
	}
	if variable.EnableForeignKey.Load() {
		fkInfo.Version = model.FKVersion1
	}

	for i, key := range keys {
		// Check add foreign key to generated columns
		// For more detail, see https://dev.mysql.com/doc/refman/8.0/en/innodb-foreign-key-constraints.html#innodb-foreign-key-generated-columns
		for _, col := range cols {
			if col.Name.L != key.Column.Name.L {
				continue
			}
			if col.IsGenerated() {
				// Check foreign key on virtual generated columns
				if !col.GeneratedStored {
					return nil, infoschema.ErrForeignKeyCannotUseVirtualColumn.GenWithStackByArgs(fkInfo.Name.O, col.Name.O)
				}

				// Check wrong reference options of foreign key on stored generated columns
				switch refer.OnUpdate.ReferOpt {
				case pmodel.ReferOptionCascade, pmodel.ReferOptionSetNull, pmodel.ReferOptionSetDefault:
					//nolint: gosec
					return nil, dbterror.ErrWrongFKOptionForGeneratedColumn.GenWithStackByArgs("ON UPDATE " + refer.OnUpdate.ReferOpt.String())
				}
				switch refer.OnDelete.ReferOpt {
				case pmodel.ReferOptionSetNull, pmodel.ReferOptionSetDefault:
					//nolint: gosec
					return nil, dbterror.ErrWrongFKOptionForGeneratedColumn.GenWithStackByArgs("ON DELETE " + refer.OnDelete.ReferOpt.String())
				}
				continue
			}
			// Check wrong reference options of foreign key on base columns of stored generated columns
			if _, ok := baseCols[col.Name.L]; ok {
				switch refer.OnUpdate.ReferOpt {
				case pmodel.ReferOptionCascade, pmodel.ReferOptionSetNull, pmodel.ReferOptionSetDefault:
					return nil, infoschema.ErrCannotAddForeign
				}
				switch refer.OnDelete.ReferOpt {
				case pmodel.ReferOptionCascade, pmodel.ReferOptionSetNull, pmodel.ReferOptionSetDefault:
					return nil, infoschema.ErrCannotAddForeign
				}
			}
		}
		col := table.FindCol(cols, key.Column.Name.O)
		if col == nil {
			return nil, dbterror.ErrKeyColumnDoesNotExits.GenWithStackByArgs(key.Column.Name)
		}
		if mysql.HasNotNullFlag(col.GetFlag()) && (refer.OnDelete.ReferOpt == pmodel.ReferOptionSetNull || refer.OnUpdate.ReferOpt == pmodel.ReferOptionSetNull) {
			return nil, infoschema.ErrForeignKeyColumnNotNull.GenWithStackByArgs(col.Name.O, fkName)
		}
		fkInfo.Cols[i] = key.Column.Name
	}

	fkInfo.RefCols = make([]pmodel.CIStr, len(refer.IndexPartSpecifications))
	for i, key := range refer.IndexPartSpecifications {
		if err := checkTooLongColumn(key.Column.Name); err != nil {
			return nil, err
		}
		fkInfo.RefCols[i] = key.Column.Name
	}

	fkInfo.OnDelete = int(refer.OnDelete.ReferOpt)
	fkInfo.OnUpdate = int(refer.OnUpdate.ReferOpt)

	return fkInfo, nil
}

func (e *executor) CreateForeignKey(ctx sessionctx.Context, ti ast.Ident, fkName pmodel.CIStr, keys []*ast.IndexPartSpecification, refer *ast.ReferenceDef) error {
	is := e.infoCache.GetLatest()
	schema, ok := is.SchemaByName(ti.Schema)
	if !ok {
		return infoschema.ErrDatabaseNotExists.GenWithStackByArgs(ti.Schema)
	}

	t, err := is.TableByName(context.Background(), ti.Schema, ti.Name)
	if err != nil {
		return errors.Trace(infoschema.ErrTableNotExists.GenWithStackByArgs(ti.Schema, ti.Name))
	}
	if t.Meta().TempTableType != model.TempTableNone {
		return infoschema.ErrCannotAddForeign
	}

	if fkName.L == "" {
		fkName = pmodel.NewCIStr(fmt.Sprintf("fk_%d", t.Meta().MaxForeignKeyID+1))
	}
	err = checkFKDupName(t.Meta(), fkName)
	if err != nil {
		return err
	}
	fkInfo, err := buildFKInfo(fkName, keys, refer, t.Cols())
	if err != nil {
		return errors.Trace(err)
	}
	fkCheck := ctx.GetSessionVars().ForeignKeyChecks
	err = checkAddForeignKeyValid(is, schema.Name.L, t.Meta(), fkInfo, fkCheck)
	if err != nil {
		return err
	}
	if model.FindIndexByColumns(t.Meta(), t.Meta().Indices, fkInfo.Cols...) == nil {
		// Need to auto create index for fk cols
		if ctx.GetSessionVars().StmtCtx.MultiSchemaInfo == nil {
			ctx.GetSessionVars().StmtCtx.MultiSchemaInfo = model.NewMultiSchemaInfo()
		}
		indexPartSpecifications := make([]*ast.IndexPartSpecification, 0, len(fkInfo.Cols))
		for _, col := range fkInfo.Cols {
			indexPartSpecifications = append(indexPartSpecifications, &ast.IndexPartSpecification{
				Column: &ast.ColumnName{Name: col},
				Length: types.UnspecifiedLength, // Index prefixes on foreign key columns are not supported.
			})
		}
		indexOption := &ast.IndexOption{}
		err = e.createIndex(ctx, ti, ast.IndexKeyTypeNone, fkInfo.Name, indexPartSpecifications, indexOption, false)
		if err != nil {
			return err
		}
	}

	job := &model.Job{
		Version:        model.JobVersion1,
		SchemaID:       schema.ID,
		TableID:        t.Meta().ID,
		SchemaName:     schema.Name.L,
		TableName:      t.Meta().Name.L,
		Type:           model.ActionAddForeignKey,
		BinlogInfo:     &model.HistoryInfo{},
		CDCWriteSource: ctx.GetSessionVars().CDCWriteSource,
		InvolvingSchemaInfo: []model.InvolvingSchemaInfo{
			{
				Database: schema.Name.L,
				Table:    t.Meta().Name.L,
			},
			{
				Database: fkInfo.RefSchema.L,
				Table:    fkInfo.RefTable.L,
				Mode:     model.SharedInvolving,
			},
		},
		SQLMode: ctx.GetSessionVars().SQLMode,
	}
	args := &model.AddForeignKeyArgs{
		FkInfo:  fkInfo,
		FkCheck: fkCheck,
	}
	job.FillArgs(args)
	err = e.doDDLJob2(ctx, job, args)
	return errors.Trace(err)
}

func (e *executor) DropForeignKey(ctx sessionctx.Context, ti ast.Ident, fkName pmodel.CIStr) error {
	is := e.infoCache.GetLatest()
	schema, ok := is.SchemaByName(ti.Schema)
	if !ok {
		return infoschema.ErrDatabaseNotExists.GenWithStackByArgs(ti.Schema)
	}

	t, err := is.TableByName(context.Background(), ti.Schema, ti.Name)
	if err != nil {
		return errors.Trace(infoschema.ErrTableNotExists.GenWithStackByArgs(ti.Schema, ti.Name))
	}

	job := &model.Job{
		Version:        model.JobVersion1,
		SchemaID:       schema.ID,
		TableID:        t.Meta().ID,
		SchemaName:     schema.Name.L,
		SchemaState:    model.StatePublic,
		TableName:      t.Meta().Name.L,
		Type:           model.ActionDropForeignKey,
		BinlogInfo:     &model.HistoryInfo{},
		CDCWriteSource: ctx.GetSessionVars().CDCWriteSource,
		SQLMode:        ctx.GetSessionVars().SQLMode,
	}
	args := &model.DropForeignKeyArgs{FkName: fkName}
	job.FillArgs(args)
	err = e.doDDLJob2(ctx, job, args)
	return errors.Trace(err)
}

func (e *executor) DropIndex(ctx sessionctx.Context, stmt *ast.DropIndexStmt) error {
	ti := ast.Ident{Schema: stmt.Table.Schema, Name: stmt.Table.Name}
	err := e.dropIndex(ctx, ti, pmodel.NewCIStr(stmt.IndexName), stmt.IfExists, stmt.IsHypo)
	if (infoschema.ErrDatabaseNotExists.Equal(err) || infoschema.ErrTableNotExists.Equal(err)) && stmt.IfExists {
		err = nil
	}
	return err
}

// dropHypoIndexFromCtx drops this hypo-index from this ctx.
func (*executor) dropHypoIndexFromCtx(ctx sessionctx.Context, schema, table, index pmodel.CIStr, ifExists bool) error {
	sctx := ctx.GetSessionVars()
	if sctx.HypoIndexes != nil &&
		sctx.HypoIndexes[schema.L] != nil &&
		sctx.HypoIndexes[schema.L][table.L] != nil &&
		sctx.HypoIndexes[schema.L][table.L][index.L] != nil {
		delete(sctx.HypoIndexes[schema.L][table.L], index.L)
		return nil
	}
	if !ifExists {
		return dbterror.ErrCantDropFieldOrKey.GenWithStack("index %s doesn't exist", index)
	}
	return nil
}

// dropIndex drops the specified index.
// isHypo is used to indicate whether this operation is for a hypo-index.
func (e *executor) dropIndex(ctx sessionctx.Context, ti ast.Ident, indexName pmodel.CIStr, ifExists, isHypo bool) error {
	is := e.infoCache.GetLatest()
	schema, ok := is.SchemaByName(ti.Schema)
	if !ok {
		return errors.Trace(infoschema.ErrDatabaseNotExists)
	}
	t, err := is.TableByName(context.Background(), ti.Schema, ti.Name)
	if err != nil {
		return errors.Trace(infoschema.ErrTableNotExists.GenWithStackByArgs(ti.Schema, ti.Name))
	}
	if t.Meta().TableCacheStatusType != model.TableCacheStatusDisable {
		return errors.Trace(dbterror.ErrOptOnCacheTable.GenWithStackByArgs("Drop Index"))
	}

	if isHypo {
		return e.dropHypoIndexFromCtx(ctx, ti.Schema, ti.Name, indexName, ifExists)
	}

	indexInfo := t.Meta().FindIndexByName(indexName.L)

	isPK, err := CheckIsDropPrimaryKey(indexName, indexInfo, t)
	if err != nil {
		return err
	}

	if !ctx.GetSessionVars().InRestrictedSQL && ctx.GetSessionVars().PrimaryKeyRequired && isPK {
		return infoschema.ErrTableWithoutPrimaryKey
	}

	if indexInfo == nil {
		err = dbterror.ErrCantDropFieldOrKey.GenWithStack("index %s doesn't exist", indexName)
		if ifExists {
			ctx.GetSessionVars().StmtCtx.AppendNote(err)
			return nil
		}
		return err
	}

	err = checkIndexNeededInForeignKey(is, schema.Name.L, t.Meta(), indexInfo)
	if err != nil {
		return err
	}

	jobTp := model.ActionDropIndex
	if isPK {
		jobTp = model.ActionDropPrimaryKey
	}

	job := &model.Job{
		SchemaID:       schema.ID,
		TableID:        t.Meta().ID,
		SchemaName:     schema.Name.L,
		SchemaState:    indexInfo.State,
		TableName:      t.Meta().Name.L,
		Type:           jobTp,
		BinlogInfo:     &model.HistoryInfo{},
		Args:           []any{indexName, ifExists},
		CDCWriteSource: ctx.GetSessionVars().CDCWriteSource,
		SQLMode:        ctx.GetSessionVars().SQLMode,
	}

	err = e.DoDDLJob(ctx, job)
	return errors.Trace(err)
}

// CheckIsDropPrimaryKey checks if we will drop PK, there are many PK implementations so we provide a helper function.
func CheckIsDropPrimaryKey(indexName pmodel.CIStr, indexInfo *model.IndexInfo, t table.Table) (bool, error) {
	var isPK bool
	if indexName.L == strings.ToLower(mysql.PrimaryKeyName) &&
		// Before we fixed #14243, there might be a general index named `primary` but not a primary key.
		(indexInfo == nil || indexInfo.Primary) {
		isPK = true
	}
	if isPK {
		// If the table's PKIsHandle is true, we can't find the index from the table. So we check the value of PKIsHandle.
		if indexInfo == nil && !t.Meta().PKIsHandle {
			return isPK, dbterror.ErrCantDropFieldOrKey.GenWithStackByArgs("PRIMARY")
		}
		if t.Meta().IsCommonHandle || t.Meta().PKIsHandle {
			return isPK, dbterror.ErrUnsupportedModifyPrimaryKey.GenWithStack("Unsupported drop primary key when the table is using clustered index")
		}
	}

	return isPK, nil
}

// validateCommentLength checks comment length of table, column, or index
// If comment length is more than the standard length truncate it
// and store the comment length upto the standard comment length size.
func validateCommentLength(ec errctx.Context, sqlMode mysql.SQLMode, name string, comment *string, errTooLongComment *terror.Error) (string, error) {
	if comment == nil {
		return "", nil
	}

	maxLen := MaxCommentLength
	// The maximum length of table comment in MySQL 5.7 is 2048
	// Other comment is 1024
	switch errTooLongComment {
	case dbterror.ErrTooLongTableComment:
		maxLen *= 2
	case dbterror.ErrTooLongFieldComment, dbterror.ErrTooLongIndexComment, dbterror.ErrTooLongTablePartitionComment:
	default:
		// add more types of terror.Error if need
	}
	if len(*comment) > maxLen {
		err := errTooLongComment.GenWithStackByArgs(name, maxLen)
		if sqlMode.HasStrictMode() {
			// may be treated like an error.
			return "", err
		}
		ec.AppendWarning(err)
		*comment = (*comment)[:maxLen]
	}
	return *comment, nil
}

func validateGlobalIndexWithGeneratedColumns(ec errctx.Context, tblInfo *model.TableInfo, indexName string, indexColumns []*model.IndexColumn) {
	// Auto analyze is not effective when a global index contains prefix columns or virtual generated columns.
	for _, col := range indexColumns {
		colInfo := tblInfo.Columns[col.Offset]
		isPrefixCol := col.Length != types.UnspecifiedLength
		if colInfo.IsVirtualGenerated() || isPrefixCol {
			ec.AppendWarning(dbterror.ErrWarnGlobalIndexNeedManuallyAnalyze.FastGenByArgs(indexName))
			return
		}
	}
}

// BuildAddedPartitionInfo build alter table add partition info
func BuildAddedPartitionInfo(ctx expression.BuildContext, meta *model.TableInfo, spec *ast.AlterTableSpec) (*model.PartitionInfo, error) {
	numParts := uint64(0)
	switch meta.Partition.Type {
	case pmodel.PartitionTypeNone:
		// OK
	case pmodel.PartitionTypeList:
		if len(spec.PartDefinitions) == 0 {
			return nil, ast.ErrPartitionsMustBeDefined.GenWithStackByArgs(meta.Partition.Type)
		}
		err := checkListPartitions(spec.PartDefinitions)
		if err != nil {
			return nil, err
		}

	case pmodel.PartitionTypeRange:
		if spec.Tp == ast.AlterTableAddLastPartition {
			err := buildAddedPartitionDefs(ctx, meta, spec)
			if err != nil {
				return nil, err
			}
			spec.PartDefinitions = spec.Partition.Definitions
		} else {
			if len(spec.PartDefinitions) == 0 {
				return nil, ast.ErrPartitionsMustBeDefined.GenWithStackByArgs(meta.Partition.Type)
			}
		}
	case pmodel.PartitionTypeHash, pmodel.PartitionTypeKey:
		switch spec.Tp {
		case ast.AlterTableRemovePartitioning:
			numParts = 1
		default:
			return nil, errors.Trace(dbterror.ErrUnsupportedAddPartition)
		case ast.AlterTableCoalescePartitions:
			if int(spec.Num) >= len(meta.Partition.Definitions) {
				return nil, dbterror.ErrDropLastPartition
			}
			numParts = uint64(len(meta.Partition.Definitions)) - spec.Num
		case ast.AlterTableAddPartitions:
			if len(spec.PartDefinitions) > 0 {
				numParts = uint64(len(meta.Partition.Definitions)) + uint64(len(spec.PartDefinitions))
			} else {
				numParts = uint64(len(meta.Partition.Definitions)) + spec.Num
			}
		}
	default:
		// we don't support ADD PARTITION for all other partition types yet.
		return nil, errors.Trace(dbterror.ErrUnsupportedAddPartition)
	}

	part := &model.PartitionInfo{
		Type:    meta.Partition.Type,
		Expr:    meta.Partition.Expr,
		Columns: meta.Partition.Columns,
		Enable:  meta.Partition.Enable,
	}

	defs, err := buildPartitionDefinitionsInfo(ctx, spec.PartDefinitions, meta, numParts)
	if err != nil {
		return nil, err
	}

	part.Definitions = defs
	part.Num = uint64(len(defs))
	return part, nil
}

func buildAddedPartitionDefs(ctx expression.BuildContext, meta *model.TableInfo, spec *ast.AlterTableSpec) error {
	partInterval := getPartitionIntervalFromTable(ctx, meta)
	if partInterval == nil {
		return dbterror.ErrGeneralUnsupportedDDL.GenWithStackByArgs(
			"LAST PARTITION, does not seem like an INTERVAL partitioned table")
	}
	if partInterval.MaxValPart {
		return dbterror.ErrGeneralUnsupportedDDL.GenWithStackByArgs("LAST PARTITION when MAXVALUE partition exists")
	}

	spec.Partition.Interval = partInterval

	if len(spec.PartDefinitions) > 0 {
		return errors.Trace(dbterror.ErrUnsupportedAddPartition)
	}
	return GeneratePartDefsFromInterval(ctx, spec.Tp, meta, spec.Partition)
}

// LockTables uses to execute lock tables statement.
func (e *executor) LockTables(ctx sessionctx.Context, stmt *ast.LockTablesStmt) error {
	lockTables := make([]model.TableLockTpInfo, 0, len(stmt.TableLocks))
	sessionInfo := model.SessionInfo{
		ServerID:  e.uuid,
		SessionID: ctx.GetSessionVars().ConnectionID,
	}
	uniqueTableID := make(map[int64]struct{})
	involveSchemaInfo := make([]model.InvolvingSchemaInfo, 0, len(stmt.TableLocks))
	// Check whether the table was already locked by another.
	for _, tl := range stmt.TableLocks {
		tb := tl.Table
		err := throwErrIfInMemOrSysDB(ctx, tb.Schema.L)
		if err != nil {
			return err
		}
		schema, t, err := e.getSchemaAndTableByIdent(ast.Ident{Schema: tb.Schema, Name: tb.Name})
		if err != nil {
			return errors.Trace(err)
		}
		if t.Meta().IsView() || t.Meta().IsSequence() {
			return table.ErrUnsupportedOp.GenWithStackByArgs()
		}

		err = checkTableLocked(t.Meta(), tl.Type, sessionInfo)
		if err != nil {
			return err
		}
		if _, ok := uniqueTableID[t.Meta().ID]; ok {
			return infoschema.ErrNonuniqTable.GenWithStackByArgs(t.Meta().Name)
		}
		uniqueTableID[t.Meta().ID] = struct{}{}
		lockTables = append(lockTables, model.TableLockTpInfo{SchemaID: schema.ID, TableID: t.Meta().ID, Tp: tl.Type})
		involveSchemaInfo = append(involveSchemaInfo, model.InvolvingSchemaInfo{
			Database: schema.Name.L,
			Table:    t.Meta().Name.L,
		})
	}

	unlockTables := ctx.GetAllTableLocks()
	args := &model.LockTablesArgs{
		LockTables:   lockTables,
		UnlockTables: unlockTables,
		SessionInfo:  sessionInfo,
	}
	job := &model.Job{
		Version:             model.GetJobVerInUse(),
		SchemaID:            lockTables[0].SchemaID,
		TableID:             lockTables[0].TableID,
		Type:                model.ActionLockTable,
		BinlogInfo:          &model.HistoryInfo{},
		CDCWriteSource:      ctx.GetSessionVars().CDCWriteSource,
		InvolvingSchemaInfo: involveSchemaInfo,
		SQLMode:             ctx.GetSessionVars().SQLMode,
	}
	// AddTableLock here is avoiding this job was executed successfully but the session was killed before return.
	ctx.AddTableLock(lockTables)
	err := e.doDDLJob2(ctx, job, args)
	if err == nil {
		ctx.ReleaseTableLocks(unlockTables)
		ctx.AddTableLock(lockTables)
	}
	return errors.Trace(err)
}

// UnlockTables uses to execute unlock tables statement.
func (e *executor) UnlockTables(ctx sessionctx.Context, unlockTables []model.TableLockTpInfo) error {
	if len(unlockTables) == 0 {
		return nil
	}
	args := &model.LockTablesArgs{
		UnlockTables: unlockTables,
		SessionInfo: model.SessionInfo{
			ServerID:  e.uuid,
			SessionID: ctx.GetSessionVars().ConnectionID,
		},
	}

	involveSchemaInfo := make([]model.InvolvingSchemaInfo, 0, len(unlockTables))
	is := e.infoCache.GetLatest()
	for _, t := range unlockTables {
		schema, ok := is.SchemaByID(t.SchemaID)
		if !ok {
			continue
		}
		tbl, ok := is.TableByID(e.ctx, t.TableID)
		if !ok {
			continue
		}
		involveSchemaInfo = append(involveSchemaInfo, model.InvolvingSchemaInfo{
			Database: schema.Name.L,
			Table:    tbl.Meta().Name.L,
		})
	}
	job := &model.Job{
		Version:             model.GetJobVerInUse(),
		SchemaID:            unlockTables[0].SchemaID,
		TableID:             unlockTables[0].TableID,
		Type:                model.ActionUnlockTable,
		BinlogInfo:          &model.HistoryInfo{},
		CDCWriteSource:      ctx.GetSessionVars().CDCWriteSource,
		InvolvingSchemaInfo: involveSchemaInfo,
		SQLMode:             ctx.GetSessionVars().SQLMode,
	}

	err := e.doDDLJob2(ctx, job, args)
	if err == nil {
		ctx.ReleaseAllTableLocks()
	}
	return errors.Trace(err)
}

func throwErrIfInMemOrSysDB(ctx sessionctx.Context, dbLowerName string) error {
	if util.IsMemOrSysDB(dbLowerName) {
		if ctx.GetSessionVars().User != nil {
			return infoschema.ErrAccessDenied.GenWithStackByArgs(ctx.GetSessionVars().User.Username, ctx.GetSessionVars().User.Hostname)
		}
		return infoschema.ErrAccessDenied.GenWithStackByArgs("", "")
	}
	return nil
}

func (e *executor) CleanupTableLock(ctx sessionctx.Context, tables []*ast.TableName) error {
	uniqueTableID := make(map[int64]struct{})
	cleanupTables := make([]model.TableLockTpInfo, 0, len(tables))
	unlockedTablesNum := 0
	involvingSchemaInfo := make([]model.InvolvingSchemaInfo, 0, len(tables))
	// Check whether the table was already locked by another.
	for _, tb := range tables {
		err := throwErrIfInMemOrSysDB(ctx, tb.Schema.L)
		if err != nil {
			return err
		}
		schema, t, err := e.getSchemaAndTableByIdent(ast.Ident{Schema: tb.Schema, Name: tb.Name})
		if err != nil {
			return errors.Trace(err)
		}
		if t.Meta().IsView() || t.Meta().IsSequence() {
			return table.ErrUnsupportedOp
		}
		// Maybe the table t was not locked, but still try to unlock this table.
		// If we skip unlock the table here, the job maybe not consistent with the job.Query.
		// eg: unlock tables t1,t2;  If t2 is not locked and skip here, then the job will only unlock table t1,
		// and this behaviour is not consistent with the sql query.
		if !t.Meta().IsLocked() {
			unlockedTablesNum++
		}
		if _, ok := uniqueTableID[t.Meta().ID]; ok {
			return infoschema.ErrNonuniqTable.GenWithStackByArgs(t.Meta().Name)
		}
		uniqueTableID[t.Meta().ID] = struct{}{}
		cleanupTables = append(cleanupTables, model.TableLockTpInfo{SchemaID: schema.ID, TableID: t.Meta().ID})
		involvingSchemaInfo = append(involvingSchemaInfo, model.InvolvingSchemaInfo{
			Database: schema.Name.L,
			Table:    t.Meta().Name.L,
		})
	}
	// If the num of cleanupTables is 0, or all cleanupTables is unlocked, just return here.
	if len(cleanupTables) == 0 || len(cleanupTables) == unlockedTablesNum {
		return nil
	}

	args := &model.LockTablesArgs{
		UnlockTables: cleanupTables,
		IsCleanup:    true,
	}
	job := &model.Job{
		Version:             model.GetJobVerInUse(),
		SchemaID:            cleanupTables[0].SchemaID,
		TableID:             cleanupTables[0].TableID,
		Type:                model.ActionUnlockTable,
		BinlogInfo:          &model.HistoryInfo{},
		CDCWriteSource:      ctx.GetSessionVars().CDCWriteSource,
		InvolvingSchemaInfo: involvingSchemaInfo,
		SQLMode:             ctx.GetSessionVars().SQLMode,
	}
	err := e.doDDLJob2(ctx, job, args)
	if err == nil {
		ctx.ReleaseTableLocks(cleanupTables)
	}
	return errors.Trace(err)
}

func (e *executor) RepairTable(ctx sessionctx.Context, createStmt *ast.CreateTableStmt) error {
	// Existence of DB and table has been checked in the preprocessor.
	oldTableInfo, ok := (ctx.Value(domainutil.RepairedTable)).(*model.TableInfo)
	if !ok || oldTableInfo == nil {
		return dbterror.ErrRepairTableFail.GenWithStack("Failed to get the repaired table")
	}
	oldDBInfo, ok := (ctx.Value(domainutil.RepairedDatabase)).(*model.DBInfo)
	if !ok || oldDBInfo == nil {
		return dbterror.ErrRepairTableFail.GenWithStack("Failed to get the repaired database")
	}
	// By now only support same DB repair.
	if createStmt.Table.Schema.L != oldDBInfo.Name.L {
		return dbterror.ErrRepairTableFail.GenWithStack("Repaired table should in same database with the old one")
	}

	// It is necessary to specify the table.ID and partition.ID manually.
	newTableInfo, err := buildTableInfoWithCheck(NewMetaBuildContextWithSctx(ctx), createStmt, oldTableInfo.Charset, oldTableInfo.Collate, oldTableInfo.PlacementPolicyRef)
	if err != nil {
		return errors.Trace(err)
	}
	if createStmt.Partition != nil {
		rewritePartitionQueryString(ctx, createStmt.Partition, newTableInfo)
	}
	// Override newTableInfo with oldTableInfo's element necessary.
	// TODO: There may be more element assignments here, and the new TableInfo should be verified with the actual data.
	newTableInfo.ID = oldTableInfo.ID
	if err = checkAndOverridePartitionID(newTableInfo, oldTableInfo); err != nil {
		return err
	}
	newTableInfo.AutoIncID = oldTableInfo.AutoIncID
	// If any old columnInfo has lost, that means the old column ID lost too, repair failed.
	for i, newOne := range newTableInfo.Columns {
		old := oldTableInfo.FindPublicColumnByName(newOne.Name.L)
		if old == nil {
			return dbterror.ErrRepairTableFail.GenWithStackByArgs("Column " + newOne.Name.L + " has lost")
		}
		if newOne.GetType() != old.GetType() {
			return dbterror.ErrRepairTableFail.GenWithStackByArgs("Column " + newOne.Name.L + " type should be the same")
		}
		if newOne.GetFlen() != old.GetFlen() {
			logutil.DDLLogger().Warn("admin repair table : Column " + newOne.Name.L + " flen is not equal to the old one")
		}
		newTableInfo.Columns[i].ID = old.ID
	}
	// If any old indexInfo has lost, that means the index ID lost too, so did the data, repair failed.
	for i, newOne := range newTableInfo.Indices {
		old := getIndexInfoByNameAndColumn(oldTableInfo, newOne)
		if old == nil {
			return dbterror.ErrRepairTableFail.GenWithStackByArgs("Index " + newOne.Name.L + " has lost")
		}
		if newOne.Tp != old.Tp {
			return dbterror.ErrRepairTableFail.GenWithStackByArgs("Index " + newOne.Name.L + " type should be the same")
		}
		newTableInfo.Indices[i].ID = old.ID
	}

	newTableInfo.State = model.StatePublic
	err = checkTableInfoValid(newTableInfo)
	if err != nil {
		return err
	}
	newTableInfo.State = model.StateNone

	job := &model.Job{
		Version:        model.GetJobVerInUse(),
		SchemaID:       oldDBInfo.ID,
		TableID:        newTableInfo.ID,
		SchemaName:     oldDBInfo.Name.L,
		TableName:      newTableInfo.Name.L,
		Type:           model.ActionRepairTable,
		BinlogInfo:     &model.HistoryInfo{},
		CDCWriteSource: ctx.GetSessionVars().CDCWriteSource,
		SQLMode:        ctx.GetSessionVars().SQLMode,
	}

	args := &model.RepairTableArgs{TableInfo: newTableInfo}
	err = e.doDDLJob2(ctx, job, args)
	if err == nil {
		// Remove the old TableInfo from repairInfo before domain reload.
		domainutil.RepairInfo.RemoveFromRepairInfo(oldDBInfo.Name.L, oldTableInfo.Name.L)
	}
	return errors.Trace(err)
}

func (e *executor) OrderByColumns(ctx sessionctx.Context, ident ast.Ident) error {
	_, tb, err := e.getSchemaAndTableByIdent(ident)
	if err != nil {
		return errors.Trace(err)
	}
	if tb.Meta().GetPkColInfo() != nil {
		ctx.GetSessionVars().StmtCtx.AppendWarning(errors.NewNoStackErrorf("ORDER BY ignored as there is a user-defined clustered index in the table '%s'", ident.Name))
	}
	return nil
}

func (e *executor) CreateSequence(ctx sessionctx.Context, stmt *ast.CreateSequenceStmt) error {
	ident := ast.Ident{Name: stmt.Name.Name, Schema: stmt.Name.Schema}
	sequenceInfo, err := buildSequenceInfo(stmt, ident)
	if err != nil {
		return err
	}
	// TiDB describe the sequence within a tableInfo, as a same-level object of a table and view.
	tbInfo, err := BuildTableInfo(NewMetaBuildContextWithSctx(ctx), ident.Name, nil, nil, "", "")
	if err != nil {
		return err
	}
	tbInfo.Sequence = sequenceInfo

	onExist := OnExistError
	if stmt.IfNotExists {
		onExist = OnExistIgnore
	}

	return e.CreateTableWithInfo(ctx, ident.Schema, tbInfo, nil, WithOnExist(onExist))
}

func (e *executor) AlterSequence(ctx sessionctx.Context, stmt *ast.AlterSequenceStmt) error {
	ident := ast.Ident{Name: stmt.Name.Name, Schema: stmt.Name.Schema}
	is := e.infoCache.GetLatest()
	// Check schema existence.
	db, ok := is.SchemaByName(ident.Schema)
	if !ok {
		return infoschema.ErrDatabaseNotExists.GenWithStackByArgs(ident.Schema)
	}
	// Check table existence.
	tbl, err := is.TableByName(context.Background(), ident.Schema, ident.Name)
	if err != nil {
		if stmt.IfExists {
			ctx.GetSessionVars().StmtCtx.AppendNote(err)
			return nil
		}
		return err
	}
	if !tbl.Meta().IsSequence() {
		return dbterror.ErrWrongObject.GenWithStackByArgs(ident.Schema, ident.Name, "SEQUENCE")
	}

	// Validate the new sequence option value in old sequenceInfo.
	oldSequenceInfo := tbl.Meta().Sequence
	copySequenceInfo := *oldSequenceInfo
	_, _, err = alterSequenceOptions(stmt.SeqOptions, ident, &copySequenceInfo)
	if err != nil {
		return err
	}

	job := &model.Job{
		Version:        model.GetJobVerInUse(),
		SchemaID:       db.ID,
		TableID:        tbl.Meta().ID,
		SchemaName:     db.Name.L,
		TableName:      tbl.Meta().Name.L,
		Type:           model.ActionAlterSequence,
		BinlogInfo:     &model.HistoryInfo{},
		CDCWriteSource: ctx.GetSessionVars().CDCWriteSource,
		SQLMode:        ctx.GetSessionVars().SQLMode,
	}
	args := &model.AlterSequenceArgs{
		Ident:      ident,
		SeqOptions: stmt.SeqOptions,
	}
	err = e.doDDLJob2(ctx, job, args)
	return errors.Trace(err)
}

func (e *executor) DropSequence(ctx sessionctx.Context, stmt *ast.DropSequenceStmt) (err error) {
	return e.dropTableObject(ctx, stmt.Sequences, stmt.IfExists, sequenceObject)
}

func (e *executor) AlterIndexVisibility(ctx sessionctx.Context, ident ast.Ident, indexName pmodel.CIStr, visibility ast.IndexVisibility) error {
	schema, tb, err := e.getSchemaAndTableByIdent(ident)
	if err != nil {
		return err
	}

	invisible := false
	if visibility == ast.IndexVisibilityInvisible {
		invisible = true
	}

	skip, err := validateAlterIndexVisibility(ctx, indexName, invisible, tb.Meta())
	if err != nil {
		return errors.Trace(err)
	}
	if skip {
		return nil
	}

	job := &model.Job{
		Version:        model.JobVersion1,
		SchemaID:       schema.ID,
		TableID:        tb.Meta().ID,
		SchemaName:     schema.Name.L,
		TableName:      tb.Meta().Name.L,
		Type:           model.ActionAlterIndexVisibility,
		BinlogInfo:     &model.HistoryInfo{},
		CDCWriteSource: ctx.GetSessionVars().CDCWriteSource,
		SQLMode:        ctx.GetSessionVars().SQLMode,
	}
	args := &model.AlterIndexVisibilityArgs{
		IndexName: indexName,
		Invisible: invisible,
	}
	job.FillArgs(args)
	err = e.doDDLJob2(ctx, job, args)
	return errors.Trace(err)
}

func (e *executor) AlterTableAttributes(ctx sessionctx.Context, ident ast.Ident, spec *ast.AlterTableSpec) error {
	schema, tb, err := e.getSchemaAndTableByIdent(ident)
	if err != nil {
		return errors.Trace(err)
	}
	meta := tb.Meta()

	rule := label.NewRule()
	err = rule.ApplyAttributesSpec(spec.AttributesSpec)
	if err != nil {
		return dbterror.ErrInvalidAttributesSpec.GenWithStackByArgs(err)
	}
	ids := getIDs([]*model.TableInfo{meta})
	rule.Reset(schema.Name.L, meta.Name.L, "", ids...)

	job := &model.Job{
		SchemaID:       schema.ID,
		TableID:        meta.ID,
		SchemaName:     schema.Name.L,
		TableName:      meta.Name.L,
		Type:           model.ActionAlterTableAttributes,
		BinlogInfo:     &model.HistoryInfo{},
		Args:           []any{rule},
		CDCWriteSource: ctx.GetSessionVars().CDCWriteSource,
		SQLMode:        ctx.GetSessionVars().SQLMode,
	}

	err = e.DoDDLJob(ctx, job)
	if err != nil {
		return errors.Trace(err)
	}

	return errors.Trace(err)
}

func (e *executor) AlterTablePartitionAttributes(ctx sessionctx.Context, ident ast.Ident, spec *ast.AlterTableSpec) (err error) {
	schema, tb, err := e.getSchemaAndTableByIdent(ident)
	if err != nil {
		return errors.Trace(err)
	}

	meta := tb.Meta()
	if meta.Partition == nil {
		return errors.Trace(dbterror.ErrPartitionMgmtOnNonpartitioned)
	}

	partitionID, err := tables.FindPartitionByName(meta, spec.PartitionNames[0].L)
	if err != nil {
		return errors.Trace(err)
	}

	rule := label.NewRule()
	err = rule.ApplyAttributesSpec(spec.AttributesSpec)
	if err != nil {
		return dbterror.ErrInvalidAttributesSpec.GenWithStackByArgs(err)
	}
	rule.Reset(schema.Name.L, meta.Name.L, spec.PartitionNames[0].L, partitionID)

	pdLabelRule := pdhttp.LabelRule(*rule)
	job := &model.Job{
		Version:        model.GetJobVerInUse(),
		SchemaID:       schema.ID,
		TableID:        meta.ID,
		SchemaName:     schema.Name.L,
		TableName:      meta.Name.L,
		Type:           model.ActionAlterTablePartitionAttributes,
		BinlogInfo:     &model.HistoryInfo{},
		CDCWriteSource: ctx.GetSessionVars().CDCWriteSource,
		SQLMode:        ctx.GetSessionVars().SQLMode,
	}
	args := &model.AlterTablePartitionArgs{
		PartitionID: partitionID,
		LabelRule:   &pdLabelRule,
	}

	err = e.doDDLJob2(ctx, job, args)
	if err != nil {
		return errors.Trace(err)
	}

	return errors.Trace(err)
}

func (e *executor) AlterTablePartitionOptions(ctx sessionctx.Context, ident ast.Ident, spec *ast.AlterTableSpec) (err error) {
	var policyRefInfo *model.PolicyRefInfo
	if spec.Options != nil {
		for _, op := range spec.Options {
			switch op.Tp {
			case ast.TableOptionPlacementPolicy:
				policyRefInfo = &model.PolicyRefInfo{
					Name: pmodel.NewCIStr(op.StrValue),
				}
			default:
				return errors.Trace(errors.New("unknown partition option"))
			}
		}
	}

	if policyRefInfo != nil {
		err = e.AlterTablePartitionPlacement(ctx, ident, spec, policyRefInfo)
		if err != nil {
			return errors.Trace(err)
		}
	}

	return nil
}

func (e *executor) AlterTablePartitionPlacement(ctx sessionctx.Context, tableIdent ast.Ident, spec *ast.AlterTableSpec, policyRefInfo *model.PolicyRefInfo) (err error) {
	schema, tb, err := e.getSchemaAndTableByIdent(tableIdent)
	if err != nil {
		return errors.Trace(err)
	}

	tblInfo := tb.Meta()
	if tblInfo.Partition == nil {
		return errors.Trace(dbterror.ErrPartitionMgmtOnNonpartitioned)
	}

	partitionID, err := tables.FindPartitionByName(tblInfo, spec.PartitionNames[0].L)
	if err != nil {
		return errors.Trace(err)
	}

	if checkIgnorePlacementDDL(ctx) {
		return nil
	}

	policyRefInfo, err = checkAndNormalizePlacementPolicy(ctx, policyRefInfo)
	if err != nil {
		return errors.Trace(err)
	}

	var involveSchemaInfo []model.InvolvingSchemaInfo
	if policyRefInfo != nil {
		involveSchemaInfo = []model.InvolvingSchemaInfo{
			{
				Database: schema.Name.L,
				Table:    tblInfo.Name.L,
			},
			{
				Policy: policyRefInfo.Name.L,
				Mode:   model.SharedInvolving,
			},
		}
	}

	job := &model.Job{
		Version:             model.GetJobVerInUse(),
		SchemaID:            schema.ID,
		TableID:             tblInfo.ID,
		SchemaName:          schema.Name.L,
		TableName:           tblInfo.Name.L,
		Type:                model.ActionAlterTablePartitionPlacement,
		BinlogInfo:          &model.HistoryInfo{},
		CDCWriteSource:      ctx.GetSessionVars().CDCWriteSource,
		InvolvingSchemaInfo: involveSchemaInfo,
		SQLMode:             ctx.GetSessionVars().SQLMode,
	}
	args := &model.AlterTablePartitionArgs{
		PartitionID:   partitionID,
		PolicyRefInfo: policyRefInfo,
	}

	err = e.doDDLJob2(ctx, job, args)
	return errors.Trace(err)
}

// AddResourceGroup implements the DDL interface, creates a resource group.
func (e *executor) AddResourceGroup(ctx sessionctx.Context, stmt *ast.CreateResourceGroupStmt) (err error) {
	groupName := stmt.ResourceGroupName
	groupInfo := &model.ResourceGroupInfo{Name: groupName, ResourceGroupSettings: model.NewResourceGroupSettings()}
	groupInfo, err = buildResourceGroup(groupInfo, stmt.ResourceGroupOptionList)
	if err != nil {
		return err
	}

	if _, ok := e.infoCache.GetLatest().ResourceGroupByName(groupName); ok {
		if stmt.IfNotExists {
			err = infoschema.ErrResourceGroupExists.FastGenByArgs(groupName)
			ctx.GetSessionVars().StmtCtx.AppendNote(err)
			return nil
		}
		return infoschema.ErrResourceGroupExists.GenWithStackByArgs(groupName)
	}

	if err := checkResourceGroupValidation(groupInfo); err != nil {
		return err
	}

	logutil.DDLLogger().Debug("create resource group", zap.String("name", groupName.O), zap.Stringer("resource group settings", groupInfo.ResourceGroupSettings))

	job := &model.Job{
		Version:        model.GetJobVerInUse(),
		SchemaName:     groupName.L,
		Type:           model.ActionCreateResourceGroup,
		BinlogInfo:     &model.HistoryInfo{},
		CDCWriteSource: ctx.GetSessionVars().CDCWriteSource,
		InvolvingSchemaInfo: []model.InvolvingSchemaInfo{{
			ResourceGroup: groupInfo.Name.L,
		}},
		SQLMode: ctx.GetSessionVars().SQLMode,
	}
	args := &model.ResourceGroupArgs{RGInfo: groupInfo}
	err = e.doDDLJob2(ctx, job, args)
	return err
}

// DropResourceGroup implements the DDL interface.
func (e *executor) DropResourceGroup(ctx sessionctx.Context, stmt *ast.DropResourceGroupStmt) (err error) {
	groupName := stmt.ResourceGroupName
	if groupName.L == rg.DefaultResourceGroupName {
		return resourcegroup.ErrDroppingInternalResourceGroup
	}
	is := e.infoCache.GetLatest()
	// Check group existence.
	group, ok := is.ResourceGroupByName(groupName)
	if !ok {
		err = infoschema.ErrResourceGroupNotExists.GenWithStackByArgs(groupName)
		if stmt.IfExists {
			ctx.GetSessionVars().StmtCtx.AppendNote(err)
			return nil
		}
		return err
	}

	// check to see if some user has dependency on the group
	checker := privilege.GetPrivilegeManager(ctx)
	if checker == nil {
		return errors.New("miss privilege checker")
	}
	user, matched := checker.MatchUserResourceGroupName(groupName.L)
	if matched {
		err = errors.Errorf("user [%s] depends on the resource group to drop", user)
		return err
	}

	job := &model.Job{
		Version:        model.GetJobVerInUse(),
		SchemaID:       group.ID,
		SchemaName:     group.Name.L,
		Type:           model.ActionDropResourceGroup,
		BinlogInfo:     &model.HistoryInfo{},
		CDCWriteSource: ctx.GetSessionVars().CDCWriteSource,
		InvolvingSchemaInfo: []model.InvolvingSchemaInfo{{
			ResourceGroup: groupName.L,
		}},
		SQLMode: ctx.GetSessionVars().SQLMode,
	}
	args := &model.ResourceGroupArgs{RGInfo: &model.ResourceGroupInfo{Name: groupName}}
	err = e.doDDLJob2(ctx, job, args)
	return err
}

// AlterResourceGroup implements the DDL interface.
func (e *executor) AlterResourceGroup(ctx sessionctx.Context, stmt *ast.AlterResourceGroupStmt) (err error) {
	groupName := stmt.ResourceGroupName
	is := e.infoCache.GetLatest()
	// Check group existence.
	group, ok := is.ResourceGroupByName(groupName)
	if !ok {
		err := infoschema.ErrResourceGroupNotExists.GenWithStackByArgs(groupName)
		if stmt.IfExists {
			ctx.GetSessionVars().StmtCtx.AppendNote(err)
			return nil
		}
		return err
	}
	newGroupInfo, err := buildResourceGroup(group, stmt.ResourceGroupOptionList)
	if err != nil {
		return errors.Trace(err)
	}

	if err := checkResourceGroupValidation(newGroupInfo); err != nil {
		return err
	}

	logutil.DDLLogger().Debug("alter resource group", zap.String("name", groupName.L), zap.Stringer("new resource group settings", newGroupInfo.ResourceGroupSettings))

	job := &model.Job{
		Version:        model.GetJobVerInUse(),
		SchemaID:       newGroupInfo.ID,
		SchemaName:     newGroupInfo.Name.L,
		Type:           model.ActionAlterResourceGroup,
		BinlogInfo:     &model.HistoryInfo{},
		CDCWriteSource: ctx.GetSessionVars().CDCWriteSource,
		InvolvingSchemaInfo: []model.InvolvingSchemaInfo{{
			ResourceGroup: newGroupInfo.Name.L,
		}},
		SQLMode: ctx.GetSessionVars().SQLMode,
	}
	args := &model.ResourceGroupArgs{RGInfo: newGroupInfo}
	err = e.doDDLJob2(ctx, job, args)
	return err
}

func (e *executor) CreatePlacementPolicy(ctx sessionctx.Context, stmt *ast.CreatePlacementPolicyStmt) (err error) {
	if checkIgnorePlacementDDL(ctx) {
		return nil
	}

	if stmt.OrReplace && stmt.IfNotExists {
		return dbterror.ErrWrongUsage.GenWithStackByArgs("OR REPLACE", "IF NOT EXISTS")
	}

	policyInfo, err := buildPolicyInfo(stmt.PolicyName, stmt.PlacementOptions)
	if err != nil {
		return errors.Trace(err)
	}

	var onExists OnExist
	switch {
	case stmt.IfNotExists:
		onExists = OnExistIgnore
	case stmt.OrReplace:
		onExists = OnExistReplace
	default:
		onExists = OnExistError
	}

	return e.CreatePlacementPolicyWithInfo(ctx, policyInfo, onExists)
}

func (e *executor) DropPlacementPolicy(ctx sessionctx.Context, stmt *ast.DropPlacementPolicyStmt) (err error) {
	if checkIgnorePlacementDDL(ctx) {
		return nil
	}
	policyName := stmt.PolicyName
	is := e.infoCache.GetLatest()
	// Check policy existence.
	policy, ok := is.PolicyByName(policyName)
	if !ok {
		err = infoschema.ErrPlacementPolicyNotExists.GenWithStackByArgs(policyName)
		if stmt.IfExists {
			ctx.GetSessionVars().StmtCtx.AppendNote(err)
			return nil
		}
		return err
	}

	if err = CheckPlacementPolicyNotInUseFromInfoSchema(is, policy); err != nil {
		return err
	}

	job := &model.Job{
		Version:        model.GetJobVerInUse(),
		SchemaID:       policy.ID,
		SchemaName:     policy.Name.L,
		Type:           model.ActionDropPlacementPolicy,
		BinlogInfo:     &model.HistoryInfo{},
		CDCWriteSource: ctx.GetSessionVars().CDCWriteSource,
		InvolvingSchemaInfo: []model.InvolvingSchemaInfo{{
			Policy: policyName.L,
		}},
		SQLMode: ctx.GetSessionVars().SQLMode,
	}

	args := &model.PlacementPolicyArgs{
		PolicyName: policyName,
		PolicyID:   policy.ID,
	}
	err = e.doDDLJob2(ctx, job, args)
	return errors.Trace(err)
}

func (e *executor) AlterPlacementPolicy(ctx sessionctx.Context, stmt *ast.AlterPlacementPolicyStmt) (err error) {
	if checkIgnorePlacementDDL(ctx) {
		return nil
	}
	policyName := stmt.PolicyName
	is := e.infoCache.GetLatest()
	// Check policy existence.
	policy, ok := is.PolicyByName(policyName)
	if !ok {
		return infoschema.ErrPlacementPolicyNotExists.GenWithStackByArgs(policyName)
	}

	newPolicyInfo, err := buildPolicyInfo(policy.Name, stmt.PlacementOptions)
	if err != nil {
		return errors.Trace(err)
	}

	err = checkPolicyValidation(newPolicyInfo.PlacementSettings)
	if err != nil {
		return err
	}

	job := &model.Job{
		Version:        model.GetJobVerInUse(),
		SchemaID:       policy.ID,
		SchemaName:     policy.Name.L,
		Type:           model.ActionAlterPlacementPolicy,
		BinlogInfo:     &model.HistoryInfo{},
		CDCWriteSource: ctx.GetSessionVars().CDCWriteSource,
		InvolvingSchemaInfo: []model.InvolvingSchemaInfo{{
			Policy: newPolicyInfo.Name.L,
		}},
		SQLMode: ctx.GetSessionVars().SQLMode,
	}
	args := &model.PlacementPolicyArgs{
		Policy:   newPolicyInfo,
		PolicyID: policy.ID,
	}
	err = e.doDDLJob2(ctx, job, args)
	return errors.Trace(err)
}

func (e *executor) AlterTableCache(sctx sessionctx.Context, ti ast.Ident) (err error) {
	schema, t, err := e.getSchemaAndTableByIdent(ti)
	if err != nil {
		return err
	}
	// if a table is already in cache state, return directly
	if t.Meta().TableCacheStatusType == model.TableCacheStatusEnable {
		return nil
	}

	// forbidden cache table in system database.
	if util.IsMemOrSysDB(schema.Name.L) {
		return errors.Trace(dbterror.ErrUnsupportedAlterCacheForSysTable)
	} else if t.Meta().TempTableType != model.TempTableNone {
		return dbterror.ErrOptOnTemporaryTable.GenWithStackByArgs("alter temporary table cache")
	}

	if t.Meta().Partition != nil {
		return dbterror.ErrOptOnCacheTable.GenWithStackByArgs("partition mode")
	}

	succ, err := checkCacheTableSize(e.store, t.Meta().ID)
	if err != nil {
		return errors.Trace(err)
	}
	if !succ {
		return dbterror.ErrOptOnCacheTable.GenWithStackByArgs("table too large")
	}

	ctx := kv.WithInternalSourceType(context.Background(), kv.InternalTxnDDL)
	ddlQuery, _ := sctx.Value(sessionctx.QueryString).(string)
	// Initialize the cached table meta lock info in `mysql.table_cache_meta`.
	// The operation shouldn't fail in most cases, and if it does, return the error directly.
	// This DML and the following DDL is not atomic, that's not a problem.
	_, _, err = sctx.GetRestrictedSQLExecutor().ExecRestrictedSQL(ctx, nil,
		"replace into mysql.table_cache_meta values (%?, 'NONE', 0, 0)", t.Meta().ID)
	if err != nil {
		return errors.Trace(err)
	}

	sctx.SetValue(sessionctx.QueryString, ddlQuery)

	job := &model.Job{
		Version:        model.GetJobVerInUse(),
		SchemaID:       schema.ID,
		SchemaName:     schema.Name.L,
		TableName:      t.Meta().Name.L,
		TableID:        t.Meta().ID,
		Type:           model.ActionAlterCacheTable,
		BinlogInfo:     &model.HistoryInfo{},
		CDCWriteSource: sctx.GetSessionVars().CDCWriteSource,
		SQLMode:        sctx.GetSessionVars().SQLMode,
	}

	return e.doDDLJob2(sctx, job, &model.EmptyArgs{})
}

func checkCacheTableSize(store kv.Storage, tableID int64) (bool, error) {
	const cacheTableSizeLimit = 64 * (1 << 20) // 64M
	succ := true
	ctx := kv.WithInternalSourceType(context.Background(), kv.InternalTxnCacheTable)
	err := kv.RunInNewTxn(ctx, store, true, func(_ context.Context, txn kv.Transaction) error {
		txn.SetOption(kv.RequestSourceType, kv.InternalTxnCacheTable)
		prefix := tablecodec.GenTablePrefix(tableID)
		it, err := txn.Iter(prefix, prefix.PrefixNext())
		if err != nil {
			return errors.Trace(err)
		}
		defer it.Close()

		totalSize := 0
		for it.Valid() && it.Key().HasPrefix(prefix) {
			key := it.Key()
			value := it.Value()
			totalSize += len(key)
			totalSize += len(value)

			if totalSize > cacheTableSizeLimit {
				succ = false
				break
			}

			err = it.Next()
			if err != nil {
				return errors.Trace(err)
			}
		}
		return nil
	})
	return succ, err
}

func (e *executor) AlterTableNoCache(ctx sessionctx.Context, ti ast.Ident) (err error) {
	schema, t, err := e.getSchemaAndTableByIdent(ti)
	if err != nil {
		return err
	}
	// if a table is not in cache state, return directly
	if t.Meta().TableCacheStatusType == model.TableCacheStatusDisable {
		return nil
	}

	job := &model.Job{
		Version:        model.GetJobVerInUse(),
		SchemaID:       schema.ID,
		SchemaName:     schema.Name.L,
		TableName:      t.Meta().Name.L,
		TableID:        t.Meta().ID,
		Type:           model.ActionAlterNoCacheTable,
		BinlogInfo:     &model.HistoryInfo{},
		CDCWriteSource: ctx.GetSessionVars().CDCWriteSource,
		SQLMode:        ctx.GetSessionVars().SQLMode,
	}
	return e.doDDLJob2(ctx, job, &model.EmptyArgs{})
}

func (e *executor) CreateCheckConstraint(ctx sessionctx.Context, ti ast.Ident, constrName pmodel.CIStr, constr *ast.Constraint) error {
	schema, t, err := e.getSchemaAndTableByIdent(ti)
	if err != nil {
		return errors.Trace(err)
	}
	if constraintInfo := t.Meta().FindConstraintInfoByName(constrName.L); constraintInfo != nil {
		return infoschema.ErrCheckConstraintDupName.GenWithStackByArgs(constrName.L)
	}

	// allocate the temporary constraint name for dependency-check-error-output below.
	constrNames := map[string]bool{}
	for _, constr := range t.Meta().Constraints {
		constrNames[constr.Name.L] = true
	}
	setEmptyCheckConstraintName(t.Meta().Name.L, constrNames, []*ast.Constraint{constr})

	// existedColsMap can be used to check the existence of depended.
	existedColsMap := make(map[string]struct{})
	cols := t.Cols()
	for _, v := range cols {
		existedColsMap[v.Name.L] = struct{}{}
	}
	// check expression if supported
	if ok, err := table.IsSupportedExpr(constr); !ok {
		return err
	}

	dependedColsMap := findDependentColsInExpr(constr.Expr)
	dependedCols := make([]pmodel.CIStr, 0, len(dependedColsMap))
	for k := range dependedColsMap {
		if _, ok := existedColsMap[k]; !ok {
			// The table constraint depended on a non-existed column.
			return dbterror.ErrBadField.GenWithStackByArgs(k, "check constraint "+constr.Name+" expression")
		}
		dependedCols = append(dependedCols, pmodel.NewCIStr(k))
	}

	// build constraint meta info.
	tblInfo := t.Meta()

	// check auto-increment column
	if table.ContainsAutoIncrementCol(dependedCols, tblInfo) {
		return dbterror.ErrCheckConstraintRefersAutoIncrementColumn.GenWithStackByArgs(constr.Name)
	}
	// check foreign key
	if err := table.HasForeignKeyRefAction(tblInfo.ForeignKeys, nil, constr, dependedCols); err != nil {
		return err
	}
	constraintInfo, err := buildConstraintInfo(tblInfo, dependedCols, constr, model.StateNone)
	if err != nil {
		return errors.Trace(err)
	}
	// check if the expression is bool type
	if err := table.IfCheckConstraintExprBoolType(ctx.GetExprCtx().GetEvalCtx(), constraintInfo, tblInfo); err != nil {
		return err
	}
	job := &model.Job{
		Version:        model.GetJobVerInUse(),
		SchemaID:       schema.ID,
		TableID:        tblInfo.ID,
		SchemaName:     schema.Name.L,
		TableName:      tblInfo.Name.L,
		Type:           model.ActionAddCheckConstraint,
		BinlogInfo:     &model.HistoryInfo{},
		CDCWriteSource: ctx.GetSessionVars().CDCWriteSource,
		Priority:       ctx.GetSessionVars().DDLReorgPriority,
		SQLMode:        ctx.GetSessionVars().SQLMode,
	}

	args := &model.AddCheckConstraintArgs{
		Constraint: constraintInfo,
	}
	err = e.doDDLJob2(ctx, job, args)
	return errors.Trace(err)
}

func (e *executor) DropCheckConstraint(ctx sessionctx.Context, ti ast.Ident, constrName pmodel.CIStr) error {
	is := e.infoCache.GetLatest()
	schema, ok := is.SchemaByName(ti.Schema)
	if !ok {
		return errors.Trace(infoschema.ErrDatabaseNotExists)
	}
	t, err := is.TableByName(context.Background(), ti.Schema, ti.Name)
	if err != nil {
		return errors.Trace(infoschema.ErrTableNotExists.GenWithStackByArgs(ti.Schema, ti.Name))
	}
	tblInfo := t.Meta()

	constraintInfo := tblInfo.FindConstraintInfoByName(constrName.L)
	if constraintInfo == nil {
		return dbterror.ErrConstraintNotFound.GenWithStackByArgs(constrName)
	}

	job := &model.Job{
		Version:        model.GetJobVerInUse(),
		SchemaID:       schema.ID,
		TableID:        tblInfo.ID,
		SchemaName:     schema.Name.L,
		TableName:      tblInfo.Name.L,
		Type:           model.ActionDropCheckConstraint,
		BinlogInfo:     &model.HistoryInfo{},
		CDCWriteSource: ctx.GetSessionVars().CDCWriteSource,
		SQLMode:        ctx.GetSessionVars().SQLMode,
	}

	args := &model.CheckConstraintArgs{
		ConstraintName: constrName,
	}
	err = e.doDDLJob2(ctx, job, args)
	return errors.Trace(err)
}

func (e *executor) AlterCheckConstraint(ctx sessionctx.Context, ti ast.Ident, constrName pmodel.CIStr, enforced bool) error {
	is := e.infoCache.GetLatest()
	schema, ok := is.SchemaByName(ti.Schema)
	if !ok {
		return errors.Trace(infoschema.ErrDatabaseNotExists)
	}
	t, err := is.TableByName(context.Background(), ti.Schema, ti.Name)
	if err != nil {
		return errors.Trace(infoschema.ErrTableNotExists.GenWithStackByArgs(ti.Schema, ti.Name))
	}
	tblInfo := t.Meta()

	constraintInfo := tblInfo.FindConstraintInfoByName(constrName.L)
	if constraintInfo == nil {
		return dbterror.ErrConstraintNotFound.GenWithStackByArgs(constrName)
	}

	job := &model.Job{
		Version:        model.GetJobVerInUse(),
		SchemaID:       schema.ID,
		TableID:        tblInfo.ID,
		SchemaName:     schema.Name.L,
		TableName:      tblInfo.Name.L,
		Type:           model.ActionAlterCheckConstraint,
		BinlogInfo:     &model.HistoryInfo{},
		CDCWriteSource: ctx.GetSessionVars().CDCWriteSource,
		SQLMode:        ctx.GetSessionVars().SQLMode,
	}

	args := &model.CheckConstraintArgs{
		ConstraintName: constrName,
		Enforced:       enforced,
	}
	err = e.doDDLJob2(ctx, job, args)
	return errors.Trace(err)
}

func (e *executor) genPlacementPolicyID() (int64, error) {
	var ret int64
	ctx := kv.WithInternalSourceType(context.Background(), kv.InternalTxnDDL)
	err := kv.RunInNewTxn(ctx, e.store, true, func(_ context.Context, txn kv.Transaction) error {
		m := meta.NewMutator(txn)
		var err error
		ret, err = m.GenPlacementPolicyID()
		return err
	})

	return ret, err
}

// DoDDLJob will return
// - nil: found in history DDL job and no job error
// - context.Cancel: job has been sent to worker, but not found in history DDL job before cancel
// - other: found in history DDL job and return that job error
func (e *executor) DoDDLJob(ctx sessionctx.Context, job *model.Job) error {
	return e.DoDDLJobWrapper(ctx, NewJobWrapper(job, false))
}

func (e *executor) doDDLJob2(ctx sessionctx.Context, job *model.Job, args model.JobArgs) error {
	return e.DoDDLJobWrapper(ctx, NewJobWrapperWithArgs(job, args, false))
}

// DoDDLJobWrapper submit DDL job and wait it finishes.
// When fast create is enabled, we might merge multiple jobs into one, so do not
// depend on job.ID, use JobID from jobSubmitResult.
func (e *executor) DoDDLJobWrapper(ctx sessionctx.Context, jobW *JobWrapper) (resErr error) {
	job := jobW.Job
	job.TraceInfo = &model.TraceInfo{
		ConnectionID: ctx.GetSessionVars().ConnectionID,
		SessionAlias: ctx.GetSessionVars().SessionAlias,
	}
	if mci := ctx.GetSessionVars().StmtCtx.MultiSchemaInfo; mci != nil {
		// In multiple schema change, we don't run the job.
		// Instead, we merge all the jobs into one pending job.
		return appendToSubJobs(mci, jobW)
	}
	// Get a global job ID and put the DDL job in the queue.
	setDDLJobQuery(ctx, job)
	e.deliverJobTask(jobW)

	failpoint.Inject("mockParallelSameDDLJobTwice", func(val failpoint.Value) {
		if val.(bool) {
			<-jobW.ResultCh[0]
			// The same job will be put to the DDL queue twice.
			job = job.Clone()
			newJobW := NewJobWrapper(job, jobW.IDAllocated)
			e.deliverJobTask(newJobW)
			// The second job result is used for test.
			jobW = newJobW
		}
	})

	// worker should restart to continue handling tasks in limitJobCh, and send back through jobW.err
	result := <-jobW.ResultCh[0]
	// job.ID must be allocated after previous channel receive returns nil.
	jobID, err := result.jobID, result.err
	defer e.delJobDoneCh(jobID)
	if err != nil {
		// The transaction of enqueuing job is failed.
		return errors.Trace(err)
	}
	failpoint.InjectCall("waitJobSubmitted")

	sessVars := ctx.GetSessionVars()
	sessVars.StmtCtx.IsDDLJobInQueue = true

	ddlAction := job.Type
	if result.merged {
		logutil.DDLLogger().Info("DDL job submitted", zap.Int64("job_id", jobID), zap.String("query", job.Query), zap.String("merged", "true"))
	} else {
		logutil.DDLLogger().Info("DDL job submitted", zap.Stringer("job", job), zap.String("query", job.Query))
	}

	// lock tables works on table ID, for some DDLs which changes table ID, we need
	// make sure the session still tracks it.
	// we need add it here to avoid this ddl job was executed successfully but the
	// session was killed before return. The session will release all table locks
	// it holds, if we don't add the new locking table id here, the session may forget
	// to release the new locked table id when this ddl job was executed successfully
	// but the session was killed before return.
	if config.TableLockEnabled() {
		HandleLockTablesOnSuccessSubmit(ctx, jobW)
		defer func() {
			HandleLockTablesOnFinish(ctx, jobW, resErr)
		}()
	}

	var historyJob *model.Job

	// Attach the context of the jobId to the calling session so that
	// KILL can cancel this DDL job.
	ctx.GetSessionVars().StmtCtx.DDLJobID = jobID

	// For a job from start to end, the state of it will be none -> delete only -> write only -> reorganization -> public
	// For every state changes, we will wait as lease 2 * lease time, so here the ticker check is 10 * lease.
	// But we use etcd to speed up, normally it takes less than 0.5s now, so we use 0.5s or 1s or 3s as the max value.
	initInterval, _ := getJobCheckInterval(ddlAction, 0)
	ticker := time.NewTicker(chooseLeaseTime(10*e.lease, initInterval))
	startTime := time.Now()
	metrics.JobsGauge.WithLabelValues(ddlAction.String()).Inc()
	defer func() {
		ticker.Stop()
		metrics.JobsGauge.WithLabelValues(ddlAction.String()).Dec()
		metrics.HandleJobHistogram.WithLabelValues(ddlAction.String(), metrics.RetLabel(err)).Observe(time.Since(startTime).Seconds())
		recordLastDDLInfo(ctx, historyJob)
	}()
	i := 0
	notifyCh, _ := e.getJobDoneCh(jobID)
	for {
		failpoint.InjectCall("storeCloseInLoop")
		select {
		case _, ok := <-notifyCh:
			if !ok {
				// when fast create enabled, jobs might be merged, and we broadcast
				// the result by closing the channel, to avoid this loop keeps running
				// without sleeping on retryable error, we set it to nil.
				notifyCh = nil
			}
		case <-ticker.C:
			i++
			ticker = updateTickerInterval(ticker, 10*e.lease, ddlAction, i)
		case <-e.ctx.Done():
			logutil.DDLLogger().Info("DoDDLJob will quit because context done")
			return context.Canceled
		}

		// If the connection being killed, we need to CANCEL the DDL job.
		if sessVars.SQLKiller.HandleSignal() == exeerrors.ErrQueryInterrupted {
			if atomic.LoadInt32(&sessVars.ConnectionStatus) == variable.ConnStatusShutdown {
				logutil.DDLLogger().Info("DoDDLJob will quit because context done")
				return context.Canceled
			}
			if sessVars.StmtCtx.DDLJobID != 0 {
				se, err := e.sessPool.Get()
				if err != nil {
					logutil.DDLLogger().Error("get session failed, check again", zap.Error(err))
					continue
				}
				sessVars.StmtCtx.DDLJobID = 0 // Avoid repeat.
				errs, err := CancelJobsBySystem(se, []int64{jobID})
				e.sessPool.Put(se)
				if len(errs) > 0 {
					logutil.DDLLogger().Warn("error canceling DDL job", zap.Error(errs[0]))
				}
				if err != nil {
					logutil.DDLLogger().Warn("Kill command could not cancel DDL job", zap.Error(err))
					continue
				}
			}
		}

		se, err := e.sessPool.Get()
		if err != nil {
			logutil.DDLLogger().Error("get session failed, check again", zap.Error(err))
			continue
		}
		historyJob, err = GetHistoryJobByID(se, jobID)
		e.sessPool.Put(se)
		if err != nil {
			logutil.DDLLogger().Error("get history DDL job failed, check again", zap.Error(err))
			continue
		}
		if historyJob == nil {
			logutil.DDLLogger().Debug("DDL job is not in history, maybe not run", zap.Int64("jobID", jobID))
			continue
		}

		e.checkHistoryJobInTest(ctx, historyJob)

		// If a job is a history job, the state must be JobStateSynced or JobStateRollbackDone or JobStateCancelled.
		if historyJob.IsSynced() {
			// Judge whether there are some warnings when executing DDL under the certain SQL mode.
			if historyJob.ReorgMeta != nil && len(historyJob.ReorgMeta.Warnings) != 0 {
				if len(historyJob.ReorgMeta.Warnings) != len(historyJob.ReorgMeta.WarningsCount) {
					logutil.DDLLogger().Info("DDL warnings doesn't match the warnings count", zap.Int64("jobID", jobID))
				} else {
					for key, warning := range historyJob.ReorgMeta.Warnings {
						keyCount := historyJob.ReorgMeta.WarningsCount[key]
						if keyCount == 1 {
							ctx.GetSessionVars().StmtCtx.AppendWarning(warning)
						} else {
							newMsg := fmt.Sprintf("%d warnings with this error code, first warning: "+warning.GetMsg(), keyCount)
							newWarning := dbterror.ClassTypes.Synthesize(terror.ErrCode(warning.Code()), newMsg)
							ctx.GetSessionVars().StmtCtx.AppendWarning(newWarning)
						}
					}
				}
			}
			appendMultiChangeWarningsToOwnerCtx(ctx, historyJob)

			logutil.DDLLogger().Info("DDL job is finished", zap.Int64("jobID", jobID))
			return nil
		}

		if historyJob.Error != nil {
			logutil.DDLLogger().Info("DDL job is failed", zap.Int64("jobID", jobID))
			return errors.Trace(historyJob.Error)
		}
		panic("When the state is JobStateRollbackDone or JobStateCancelled, historyJob.Error should never be nil")
	}
}

func getRenameTableUniqueIDs(jobW *JobWrapper, schema bool) []int64 {
	if !schema {
		return []int64{jobW.TableID}
	}

	oldSchemaID := jobW.JobArgs.(*model.RenameTableArgs).OldSchemaID
	return []int64{oldSchemaID, jobW.SchemaID}
}

// HandleLockTablesOnSuccessSubmit handles the table lock for the job which is submitted
// successfully. exported for testing purpose.
func HandleLockTablesOnSuccessSubmit(ctx sessionctx.Context, jobW *JobWrapper) {
	if jobW.Type == model.ActionTruncateTable {
		if ok, lockTp := ctx.CheckTableLocked(jobW.TableID); ok {
			ctx.AddTableLock([]model.TableLockTpInfo{{
				SchemaID: jobW.SchemaID,
				TableID:  jobW.JobArgs.(*model.TruncateTableArgs).NewTableID,
				Tp:       lockTp,
			}})
		}
	}
}

// HandleLockTablesOnFinish handles the table lock for the job which is finished.
// exported for testing purpose.
func HandleLockTablesOnFinish(ctx sessionctx.Context, jobW *JobWrapper, ddlErr error) {
	if jobW.Type == model.ActionTruncateTable {
		if ddlErr != nil {
			newTableID := jobW.JobArgs.(*model.TruncateTableArgs).NewTableID
			ctx.ReleaseTableLockByTableIDs([]int64{newTableID})
			return
		}
		if ok, _ := ctx.CheckTableLocked(jobW.TableID); ok {
			ctx.ReleaseTableLockByTableIDs([]int64{jobW.TableID})
		}
	}
}

func (e *executor) getJobDoneCh(jobID int64) (chan struct{}, bool) {
	return e.ddlJobDoneChMap.Load(jobID)
}

func (e *executor) delJobDoneCh(jobID int64) {
	e.ddlJobDoneChMap.Delete(jobID)
}

func (e *executor) deliverJobTask(task *JobWrapper) {
	// TODO this might block forever, as the consumer part considers context cancel.
	e.limitJobCh <- task
}

func updateTickerInterval(ticker *time.Ticker, lease time.Duration, action model.ActionType, i int) *time.Ticker {
	interval, changed := getJobCheckInterval(action, i)
	if !changed {
		return ticker
	}
	// For now we should stop old ticker and create a new ticker
	ticker.Stop()
	return time.NewTicker(chooseLeaseTime(lease, interval))
}

func recordLastDDLInfo(ctx sessionctx.Context, job *model.Job) {
	if job == nil {
		return
	}
	ctx.GetSessionVars().LastDDLInfo.Query = job.Query
	ctx.GetSessionVars().LastDDLInfo.SeqNum = job.SeqNum
}

func setDDLJobQuery(ctx sessionctx.Context, job *model.Job) {
	switch job.Type {
	case model.ActionUpdateTiFlashReplicaStatus, model.ActionUnlockTable:
		job.Query = ""
	default:
		job.Query, _ = ctx.Value(sessionctx.QueryString).(string)
	}
}

var (
	fastDDLIntervalPolicy = []time.Duration{
		500 * time.Millisecond,
	}
	normalDDLIntervalPolicy = []time.Duration{
		500 * time.Millisecond,
		500 * time.Millisecond,
		1 * time.Second,
	}
	slowDDLIntervalPolicy = []time.Duration{
		500 * time.Millisecond,
		500 * time.Millisecond,
		1 * time.Second,
		1 * time.Second,
		3 * time.Second,
	}
)

func getIntervalFromPolicy(policy []time.Duration, i int) (time.Duration, bool) {
	plen := len(policy)
	if i < plen {
		return policy[i], true
	}
	return policy[plen-1], false
}

func getJobCheckInterval(action model.ActionType, i int) (time.Duration, bool) {
	switch action {
	case model.ActionAddIndex, model.ActionAddPrimaryKey, model.ActionModifyColumn,
		model.ActionReorganizePartition,
		model.ActionRemovePartitioning,
		model.ActionAlterTablePartitioning:
		return getIntervalFromPolicy(slowDDLIntervalPolicy, i)
	case model.ActionCreateTable, model.ActionCreateSchema:
		return getIntervalFromPolicy(fastDDLIntervalPolicy, i)
	default:
		return getIntervalFromPolicy(normalDDLIntervalPolicy, i)
	}
}

// NewDDLReorgMeta create a DDL ReorgMeta.
func NewDDLReorgMeta(ctx sessionctx.Context) *model.DDLReorgMeta {
	tzName, tzOffset := ddlutil.GetTimeZone(ctx)
	return &model.DDLReorgMeta{
		SQLMode:           ctx.GetSessionVars().SQLMode,
		Warnings:          make(map[errors.ErrorID]*terror.Error),
		WarningsCount:     make(map[errors.ErrorID]int64),
		Location:          &model.TimeZoneLocation{Name: tzName, Offset: tzOffset},
		ResourceGroupName: ctx.GetSessionVars().StmtCtx.ResourceGroupName,
		Version:           model.CurrentReorgMetaVersion,
	}
}<|MERGE_RESOLUTION|>--- conflicted
+++ resolved
@@ -42,6 +42,7 @@
 	"github.com/pingcap/tidb/pkg/kv"
 	"github.com/pingcap/tidb/pkg/meta"
 	"github.com/pingcap/tidb/pkg/meta/autoid"
+	"github.com/pingcap/tidb/pkg/meta/metabuild"
 	"github.com/pingcap/tidb/pkg/meta/model"
 	"github.com/pingcap/tidb/pkg/metrics"
 	"github.com/pingcap/tidb/pkg/parser/ast"
@@ -1088,7 +1089,7 @@
 		}
 	}
 
-	if err := checkTableInfoValidExtra(ctx.GetSessionVars().StmtCtx.ErrCtx(), tbInfo); err != nil {
+	if err := checkTableInfoValidExtra(ctx.GetSessionVars().StmtCtx.ErrCtx(), ctx.GetStore(), tbInfo); err != nil {
 		return nil, err
 	}
 
@@ -3807,7 +3808,7 @@
 
 func checkTiFlashReplicaCount(ctx sessionctx.Context, replicaCount uint64) error {
 	// Check the tiflash replica count should be less than the total tiflash stores.
-	tiflashStoreCnt, err := infoschema.GetTiFlashStoreCount(ctx)
+	tiflashStoreCnt, err := infoschema.GetTiFlashStoreCount(ctx.GetStore())
 	if err != nil {
 		return errors.Trace(err)
 	}
@@ -4530,11 +4531,7 @@
 	// After DDL job is put to the queue, and if the check fail, TiDB will run the DDL cancel logic.
 	// The recover step causes DDL wait a few seconds, makes the unit test painfully slow.
 	// For same reason, decide whether index is global here.
-<<<<<<< HEAD
-	indexColumns, _, err := buildIndexColumns(ctx, tblInfo.Columns, indexPartSpecifications, false)
-=======
-	indexColumns, _, err := buildIndexColumns(NewMetaBuildContextWithSctx(ctx), tblInfo.Columns, indexPartSpecifications)
->>>>>>> 8bacf9cc
+	indexColumns, _, err := buildIndexColumns(NewMetaBuildContextWithSctx(ctx), tblInfo.Columns, indexPartSpecifications, false)
 	if err != nil {
 		return errors.Trace(err)
 	}
@@ -4592,7 +4589,7 @@
 	return errors.Trace(err)
 }
 
-func checkIndexNameAndColumns(ctx sessionctx.Context, t table.Table, indexName pmodel.CIStr,
+func checkIndexNameAndColumns(ctx *metabuild.Context, t table.Table, indexName pmodel.CIStr,
 	indexPartSpecifications []*ast.IndexPartSpecification, isVector, ifNotExists bool) (pmodel.CIStr, []*model.ColumnInfo, error) {
 	// Deal with anonymous index.
 	if len(indexName.L) == 0 {
@@ -4617,7 +4614,7 @@
 			err = dbterror.ErrDupKeyName.GenWithStackByArgs(indexName)
 		}
 		if ifNotExists {
-			ctx.GetSessionVars().StmtCtx.AppendNote(err)
+			ctx.AppendNote(err)
 			return pmodel.CIStr{}, nil, nil
 		}
 		return pmodel.CIStr{}, nil, err
@@ -4671,7 +4668,8 @@
 		return errors.Trace(err)
 	}
 
-	indexName, _, err = checkIndexNameAndColumns(ctx, t, indexName, indexPartSpecifications, true, ifNotExists)
+	metaBuildCtx := NewMetaBuildContextWithSctx(ctx)
+	indexName, _, err = checkIndexNameAndColumns(metaBuildCtx, t, indexName, indexPartSpecifications, true, ifNotExists)
 	if err != nil {
 		return errors.Trace(err)
 	}
@@ -4686,7 +4684,7 @@
 	// After DDL job is put to the queue, and if the check fail, TiDB will run the DDL cancel logic.
 	// The recover step causes DDL wait a few seconds, makes the unit test painfully slow.
 	// For same reason, decide whether index is global here.
-	_, _, err = buildIndexColumns(ctx, tblInfo.Columns, indexPartSpecifications, true)
+	_, _, err = buildIndexColumns(metaBuildCtx, tblInfo.Columns, indexPartSpecifications, true)
 	if err != nil {
 		return errors.Trace(err)
 	}
@@ -4789,44 +4787,8 @@
 	if t.Meta().TableCacheStatusType != model.TableCacheStatusDisable {
 		return errors.Trace(dbterror.ErrOptOnCacheTable.GenWithStackByArgs("Create Index"))
 	}
-<<<<<<< HEAD
-	indexName, hiddenCols, err := checkIndexNameAndColumns(ctx, t, indexName, indexPartSpecifications, false, ifNotExists)
-=======
-	// Deal with anonymous index.
-	if len(indexName.L) == 0 {
-		colName := pmodel.NewCIStr("expression_index")
-		if indexPartSpecifications[0].Column != nil {
-			colName = indexPartSpecifications[0].Column.Name
-		}
-		indexName = GetName4AnonymousIndex(t, colName, pmodel.NewCIStr(""))
-	}
-
-	if indexInfo := t.Meta().FindIndexByName(indexName.L); indexInfo != nil {
-		if indexInfo.State != model.StatePublic {
-			// NOTE: explicit error message. See issue #18363.
-			err = dbterror.ErrDupKeyName.GenWithStack("Duplicate key name '%s'; "+
-				"a background job is trying to add the same index, "+
-				"please check by `ADMIN SHOW DDL JOBS`", indexName)
-		} else {
-			err = dbterror.ErrDupKeyName.GenWithStackByArgs(indexName)
-		}
-		if ifNotExists {
-			ctx.GetSessionVars().StmtCtx.AppendNote(err)
-			return nil
-		}
-		return err
-	}
-
-	if err = checkTooLongIndex(indexName); err != nil {
-		return errors.Trace(err)
-	}
-
-	tblInfo := t.Meta()
-
 	metaBuildCtx := NewMetaBuildContextWithSctx(ctx)
-	// Build hidden columns if necessary.
-	hiddenCols, err := buildHiddenColumnInfoWithCheck(metaBuildCtx, indexPartSpecifications, indexName, t.Meta(), t.Cols())
->>>>>>> 8bacf9cc
+	indexName, hiddenCols, err := checkIndexNameAndColumns(metaBuildCtx, t, indexName, indexPartSpecifications, false, ifNotExists)
 	if err != nil {
 		return errors.Trace(err)
 	}
@@ -4841,11 +4803,7 @@
 	// After DDL job is put to the queue, and if the check fail, TiDB will run the DDL cancel logic.
 	// The recover step causes DDL wait a few seconds, makes the unit test painfully slow.
 	// For same reason, decide whether index is global here.
-<<<<<<< HEAD
-	indexColumns, _, err := buildIndexColumns(ctx, finalColumns, indexPartSpecifications, false)
-=======
-	indexColumns, _, err := buildIndexColumns(metaBuildCtx, finalColumns, indexPartSpecifications)
->>>>>>> 8bacf9cc
+	indexColumns, _, err := buildIndexColumns(metaBuildCtx, finalColumns, indexPartSpecifications, false)
 	if err != nil {
 		return errors.Trace(err)
 	}
@@ -4888,11 +4846,7 @@
 	}
 
 	if indexOption != nil && indexOption.Tp == pmodel.IndexTypeHypo { // for hypo-index
-<<<<<<< HEAD
-		indexInfo, err := BuildIndexInfo(ctx, tblInfo, indexName, false, unique, false,
-=======
-		indexInfo, err := BuildIndexInfo(metaBuildCtx, tblInfo.Columns, indexName, false, unique,
->>>>>>> 8bacf9cc
+		indexInfo, err := BuildIndexInfo(metaBuildCtx, tblInfo, indexName, false, unique, false,
 			indexPartSpecifications, indexOption, model.StatePublic)
 		if err != nil {
 			return err
@@ -5609,7 +5563,8 @@
 	}
 
 	// It is necessary to specify the table.ID and partition.ID manually.
-	newTableInfo, err := buildTableInfoWithCheck(NewMetaBuildContextWithSctx(ctx), createStmt, oldTableInfo.Charset, oldTableInfo.Collate, oldTableInfo.PlacementPolicyRef)
+	newTableInfo, err := buildTableInfoWithCheck(NewMetaBuildContextWithSctx(ctx), ctx.GetStore(), createStmt,
+		oldTableInfo.Charset, oldTableInfo.Collate, oldTableInfo.PlacementPolicyRef)
 	if err != nil {
 		return errors.Trace(err)
 	}
