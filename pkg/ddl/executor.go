// Copyright 2016 PingCAP, Inc.
//
// Licensed under the Apache License, Version 2.0 (the "License");
// you may not use this file except in compliance with the License.
// You may obtain a copy of the License at
//
//     http://www.apache.org/licenses/LICENSE-2.0
//
// Unless required by applicable law or agreed to in writing, software
// distributed under the License is distributed on an "AS IS" BASIS,
// WITHOUT WARRANTIES OR CONDITIONS OF ANY KIND, either express or implied.
// See the License for the specific language governing permissions and
// limitations under the License.

// Copyright 2013 The ql Authors. All rights reserved.
// Use of this source code is governed by a BSD-style
// license that can be found in the LICENSES/QL-LICENSE file.

package ddl

import (
	"bytes"
	"context"
	"fmt"
	"math"
	"strings"
	"sync/atomic"
	"time"
	"unicode/utf8"

	"github.com/pingcap/errors"
	"github.com/pingcap/failpoint"
	"github.com/pingcap/tidb/pkg/config"
	"github.com/pingcap/tidb/pkg/ddl/label"
	"github.com/pingcap/tidb/pkg/ddl/logutil"
	"github.com/pingcap/tidb/pkg/ddl/resourcegroup"
	sess "github.com/pingcap/tidb/pkg/ddl/session"
	ddlutil "github.com/pingcap/tidb/pkg/ddl/util"
	"github.com/pingcap/tidb/pkg/errctx"
	"github.com/pingcap/tidb/pkg/expression"
	"github.com/pingcap/tidb/pkg/infoschema"
	"github.com/pingcap/tidb/pkg/kv"
	"github.com/pingcap/tidb/pkg/meta"
	"github.com/pingcap/tidb/pkg/meta/autoid"
	"github.com/pingcap/tidb/pkg/meta/model"
	"github.com/pingcap/tidb/pkg/metrics"
	"github.com/pingcap/tidb/pkg/parser/ast"
	"github.com/pingcap/tidb/pkg/parser/charset"
	pmodel "github.com/pingcap/tidb/pkg/parser/model"
	"github.com/pingcap/tidb/pkg/parser/mysql"
	"github.com/pingcap/tidb/pkg/parser/terror"
	"github.com/pingcap/tidb/pkg/privilege"
	rg "github.com/pingcap/tidb/pkg/resourcegroup"
	"github.com/pingcap/tidb/pkg/sessionctx"
	"github.com/pingcap/tidb/pkg/sessionctx/variable"
	"github.com/pingcap/tidb/pkg/sessiontxn"
	"github.com/pingcap/tidb/pkg/statistics/handle"
	"github.com/pingcap/tidb/pkg/table"
	"github.com/pingcap/tidb/pkg/table/tables"
	"github.com/pingcap/tidb/pkg/tablecodec"
	"github.com/pingcap/tidb/pkg/types"
	"github.com/pingcap/tidb/pkg/util"
	"github.com/pingcap/tidb/pkg/util/collate"
	"github.com/pingcap/tidb/pkg/util/dbterror"
	"github.com/pingcap/tidb/pkg/util/dbterror/exeerrors"
	"github.com/pingcap/tidb/pkg/util/domainutil"
	"github.com/pingcap/tidb/pkg/util/generic"
	"github.com/pingcap/tidb/pkg/util/intest"
	"github.com/pingcap/tidb/pkg/util/mathutil"
	"github.com/pingcap/tidb/pkg/util/stringutil"
	"github.com/tikv/client-go/v2/oracle"
	pdhttp "github.com/tikv/pd/client/http"
	"go.uber.org/zap"
)

const (
	expressionIndexPrefix = "_V$"
	changingColumnPrefix  = "_Col$_"
	changingIndexPrefix   = "_Idx$_"
	tableNotExist         = -1
	tinyBlobMaxLength     = 255
	blobMaxLength         = 65535
	mediumBlobMaxLength   = 16777215
	longBlobMaxLength     = 4294967295
	// When setting the placement policy with "PLACEMENT POLICY `default`",
	// it means to remove placement policy from the specified object.
	defaultPlacementPolicyName        = "default"
	tiflashCheckPendingTablesWaitTime = 3000 * time.Millisecond
	// Once tiflashCheckPendingTablesLimit is reached, we trigger a limiter detection.
	tiflashCheckPendingTablesLimit = 100
	tiflashCheckPendingTablesRetry = 7
)

var errCheckConstraintIsOff = errors.NewNoStackError(variable.TiDBEnableCheckConstraint + " is off")

// Executor is the interface for executing DDL statements.
// it's mostly called by SQL executor.
// DDL statements are converted into DDL jobs, JobSubmitter will submit the jobs
// to DDL job table. Then jobScheduler will schedule them to run on workers
// asynchronously in parallel. Executor will wait them to finish.
type Executor interface {
	CreateSchema(ctx sessionctx.Context, stmt *ast.CreateDatabaseStmt) error
	AlterSchema(sctx sessionctx.Context, stmt *ast.AlterDatabaseStmt) error
	DropSchema(ctx sessionctx.Context, stmt *ast.DropDatabaseStmt) error
	CreateTable(ctx sessionctx.Context, stmt *ast.CreateTableStmt) error
	CreateView(ctx sessionctx.Context, stmt *ast.CreateViewStmt) error
	DropTable(ctx sessionctx.Context, stmt *ast.DropTableStmt) (err error)
	RecoverTable(ctx sessionctx.Context, recoverTableInfo *model.RecoverTableInfo) (err error)
	RecoverSchema(ctx sessionctx.Context, recoverSchemaInfo *model.RecoverSchemaInfo) error
	DropView(ctx sessionctx.Context, stmt *ast.DropTableStmt) (err error)
	CreateIndex(ctx sessionctx.Context, stmt *ast.CreateIndexStmt) error
	DropIndex(ctx sessionctx.Context, stmt *ast.DropIndexStmt) error
	AlterTable(ctx context.Context, sctx sessionctx.Context, stmt *ast.AlterTableStmt) error
	TruncateTable(ctx sessionctx.Context, tableIdent ast.Ident) error
	RenameTable(ctx sessionctx.Context, stmt *ast.RenameTableStmt) error
	LockTables(ctx sessionctx.Context, stmt *ast.LockTablesStmt) error
	UnlockTables(ctx sessionctx.Context, lockedTables []model.TableLockTpInfo) error
	CleanupTableLock(ctx sessionctx.Context, tables []*ast.TableName) error
	UpdateTableReplicaInfo(ctx sessionctx.Context, physicalID int64, available bool) error
	RepairTable(ctx sessionctx.Context, createStmt *ast.CreateTableStmt) error
	CreateSequence(ctx sessionctx.Context, stmt *ast.CreateSequenceStmt) error
	DropSequence(ctx sessionctx.Context, stmt *ast.DropSequenceStmt) (err error)
	AlterSequence(ctx sessionctx.Context, stmt *ast.AlterSequenceStmt) error
	CreatePlacementPolicy(ctx sessionctx.Context, stmt *ast.CreatePlacementPolicyStmt) error
	DropPlacementPolicy(ctx sessionctx.Context, stmt *ast.DropPlacementPolicyStmt) error
	AlterPlacementPolicy(ctx sessionctx.Context, stmt *ast.AlterPlacementPolicyStmt) error
	AddResourceGroup(ctx sessionctx.Context, stmt *ast.CreateResourceGroupStmt) error
	AlterResourceGroup(ctx sessionctx.Context, stmt *ast.AlterResourceGroupStmt) error
	DropResourceGroup(ctx sessionctx.Context, stmt *ast.DropResourceGroupStmt) error
	FlashbackCluster(ctx sessionctx.Context, flashbackTS uint64) error

	// CreateSchemaWithInfo creates a database (schema) given its database info.
	//
	// WARNING: the DDL owns the `info` after calling this function, and will modify its fields
	// in-place. If you want to keep using `info`, please call Clone() first.
	CreateSchemaWithInfo(
		ctx sessionctx.Context,
		info *model.DBInfo,
		onExist OnExist) error

	// CreateTableWithInfo creates a table, view or sequence given its table info.
	//
	// WARNING: the DDL owns the `info` after calling this function, and will modify its fields
	// in-place. If you want to keep using `info`, please call Clone() first.
	CreateTableWithInfo(
		ctx sessionctx.Context,
		schema pmodel.CIStr,
		info *model.TableInfo,
		involvingRef []model.InvolvingSchemaInfo,
		cs ...CreateTableOption) error

	// BatchCreateTableWithInfo is like CreateTableWithInfo, but can handle multiple tables.
	BatchCreateTableWithInfo(ctx sessionctx.Context,
		schema pmodel.CIStr,
		info []*model.TableInfo,
		cs ...CreateTableOption) error

	// CreatePlacementPolicyWithInfo creates a placement policy
	//
	// WARNING: the DDL owns the `policy` after calling this function, and will modify its fields
	// in-place. If you want to keep using `policy`, please call Clone() first.
	CreatePlacementPolicyWithInfo(ctx sessionctx.Context, policy *model.PolicyInfo, onExist OnExist) error
}

// ExecutorForTest is the interface for executing DDL statements in tests.
// TODO remove it later
type ExecutorForTest interface {
	// DoDDLJob does the DDL job, it's exported for test.
	DoDDLJob(ctx sessionctx.Context, job *model.Job) error
	// DoDDLJobWrapper similar to DoDDLJob, but with JobWrapper as input.
	DoDDLJobWrapper(ctx sessionctx.Context, jobW *JobWrapper) error
}

// all fields are shared with ddl now.
type executor struct {
	sessPool    *sess.Pool
	statsHandle *handle.Handle

	ctx        context.Context
	uuid       string
	store      kv.Storage
	autoidCli  *autoid.ClientDiscover
	infoCache  *infoschema.InfoCache
	limitJobCh chan *JobWrapper
	lease      time.Duration // lease is schema lease, default 45s, see config.Lease.
	// ddlJobDoneChMap is used to notify the session that the DDL job is finished.
	// jobID -> chan struct{}
	ddlJobDoneChMap *generic.SyncMap[int64, chan struct{}]
}

var _ Executor = (*executor)(nil)
var _ ExecutorForTest = (*executor)(nil)

func (e *executor) CreateSchema(ctx sessionctx.Context, stmt *ast.CreateDatabaseStmt) (err error) {
	var placementPolicyRef *model.PolicyRefInfo
	sessionVars := ctx.GetSessionVars()

	// If no charset and/or collation is specified use collation_server and character_set_server
	charsetOpt := ast.CharsetOpt{}
	if sessionVars.GlobalVarsAccessor != nil {
		charsetOpt.Col, err = sessionVars.GetSessionOrGlobalSystemVar(context.Background(), variable.CollationServer)
		if err != nil {
			return err
		}
		charsetOpt.Chs, err = sessionVars.GetSessionOrGlobalSystemVar(context.Background(), variable.CharacterSetServer)
		if err != nil {
			return err
		}
	}

	explicitCharset := false
	explicitCollation := false
	for _, val := range stmt.Options {
		switch val.Tp {
		case ast.DatabaseOptionCharset:
			charsetOpt.Chs = val.Value
			explicitCharset = true
		case ast.DatabaseOptionCollate:
			charsetOpt.Col = val.Value
			explicitCollation = true
		case ast.DatabaseOptionPlacementPolicy:
			placementPolicyRef = &model.PolicyRefInfo{
				Name: pmodel.NewCIStr(val.Value),
			}
		}
	}

	if charsetOpt.Col != "" {
		coll, err := collate.GetCollationByName(charsetOpt.Col)
		if err != nil {
			return err
		}

		// The collation is not valid for the specified character set.
		// Try to remove any of them, but not if they are explicitly defined.
		if coll.CharsetName != charsetOpt.Chs {
			if explicitCollation && !explicitCharset {
				// Use the explicitly set collation, not the implicit charset.
				charsetOpt.Chs = ""
			}
			if !explicitCollation && explicitCharset {
				// Use the explicitly set charset, not the (session) collation.
				charsetOpt.Col = ""
			}
		}
	}
	if !explicitCollation && explicitCharset {
		coll := getDefaultCollationForUTF8MB4(charsetOpt.Chs, ctx.GetSessionVars().DefaultCollationForUTF8MB4)
		if len(coll) != 0 {
			charsetOpt.Col = coll
		}
	}
	dbInfo := &model.DBInfo{Name: stmt.Name}
	chs, coll, err := ResolveCharsetCollation([]ast.CharsetOpt{charsetOpt}, ctx.GetSessionVars().DefaultCollationForUTF8MB4)
	if err != nil {
		return errors.Trace(err)
	}
	dbInfo.Charset = chs
	dbInfo.Collate = coll
	dbInfo.PlacementPolicyRef = placementPolicyRef

	onExist := OnExistError
	if stmt.IfNotExists {
		onExist = OnExistIgnore
	}
	return e.CreateSchemaWithInfo(ctx, dbInfo, onExist)
}

func (e *executor) CreateSchemaWithInfo(
	ctx sessionctx.Context,
	dbInfo *model.DBInfo,
	onExist OnExist,
) error {
	is := e.infoCache.GetLatest()
	_, ok := is.SchemaByName(dbInfo.Name)
	if ok {
		// since this error may be seen as error, keep it stack info.
		err := infoschema.ErrDatabaseExists.GenWithStackByArgs(dbInfo.Name)
		switch onExist {
		case OnExistIgnore:
			ctx.GetSessionVars().StmtCtx.AppendNote(err)
			return nil
		case OnExistError, OnExistReplace:
			// FIXME: can we implement MariaDB's CREATE OR REPLACE SCHEMA?
			return err
		}
	}

	if err := checkTooLongSchema(dbInfo.Name); err != nil {
		return errors.Trace(err)
	}

	if err := checkCharsetAndCollation(dbInfo.Charset, dbInfo.Collate); err != nil {
		return errors.Trace(err)
	}

	if err := handleDatabasePlacement(ctx, dbInfo); err != nil {
		return errors.Trace(err)
	}

	job := &model.Job{
		Version:        model.GetJobVerInUse(),
		SchemaName:     dbInfo.Name.L,
		Type:           model.ActionCreateSchema,
		BinlogInfo:     &model.HistoryInfo{},
		CDCWriteSource: ctx.GetSessionVars().CDCWriteSource,
		InvolvingSchemaInfo: []model.InvolvingSchemaInfo{{
			Database: dbInfo.Name.L,
			Table:    model.InvolvingAll,
		}},
		SQLMode: ctx.GetSessionVars().SQLMode,
	}
	job.FillArgs(&model.CreateSchemaArgs{
		DBInfo: dbInfo,
	})
	if ref := dbInfo.PlacementPolicyRef; ref != nil {
		job.InvolvingSchemaInfo = append(job.InvolvingSchemaInfo, model.InvolvingSchemaInfo{
			Policy: ref.Name.L,
			Mode:   model.SharedInvolving,
		})
	}

	err := e.DoDDLJob(ctx, job)

	if infoschema.ErrDatabaseExists.Equal(err) && onExist == OnExistIgnore {
		ctx.GetSessionVars().StmtCtx.AppendNote(err)
		return nil
	}

	return errors.Trace(err)
}

func (e *executor) ModifySchemaCharsetAndCollate(ctx sessionctx.Context, stmt *ast.AlterDatabaseStmt, toCharset, toCollate string) (err error) {
	if toCollate == "" {
		if toCollate, err = GetDefaultCollation(toCharset, ctx.GetSessionVars().DefaultCollationForUTF8MB4); err != nil {
			return errors.Trace(err)
		}
	}

	// Check if need to change charset/collation.
	dbName := stmt.Name
	is := e.infoCache.GetLatest()
	dbInfo, ok := is.SchemaByName(dbName)
	if !ok {
		return infoschema.ErrDatabaseNotExists.GenWithStackByArgs(dbName.O)
	}
	if dbInfo.Charset == toCharset && dbInfo.Collate == toCollate {
		return nil
	}
	// Do the DDL job.
	job := &model.Job{
		Version:        model.GetJobVerInUse(),
		SchemaID:       dbInfo.ID,
		SchemaName:     dbInfo.Name.L,
		Type:           model.ActionModifySchemaCharsetAndCollate,
		BinlogInfo:     &model.HistoryInfo{},
		CDCWriteSource: ctx.GetSessionVars().CDCWriteSource,
		InvolvingSchemaInfo: []model.InvolvingSchemaInfo{{
			Database: dbInfo.Name.L,
			Table:    model.InvolvingAll,
		}},
		SQLMode: ctx.GetSessionVars().SQLMode,
	}
	job.FillArgs(&model.ModifySchemaArgs{
		ToCharset: toCharset,
		ToCollate: toCollate,
	})
	err = e.DoDDLJob(ctx, job)
	return errors.Trace(err)
}

func (e *executor) ModifySchemaDefaultPlacement(ctx sessionctx.Context, stmt *ast.AlterDatabaseStmt, placementPolicyRef *model.PolicyRefInfo) (err error) {
	dbName := stmt.Name
	is := e.infoCache.GetLatest()
	dbInfo, ok := is.SchemaByName(dbName)
	if !ok {
		return infoschema.ErrDatabaseNotExists.GenWithStackByArgs(dbName.O)
	}

	if checkIgnorePlacementDDL(ctx) {
		return nil
	}

	placementPolicyRef, err = checkAndNormalizePlacementPolicy(ctx, placementPolicyRef)
	if err != nil {
		return err
	}

	// Do the DDL job.
	job := &model.Job{
		Version:        model.GetJobVerInUse(),
		SchemaID:       dbInfo.ID,
		SchemaName:     dbInfo.Name.L,
		Type:           model.ActionModifySchemaDefaultPlacement,
		BinlogInfo:     &model.HistoryInfo{},
		CDCWriteSource: ctx.GetSessionVars().CDCWriteSource,
		InvolvingSchemaInfo: []model.InvolvingSchemaInfo{{
			Database: dbInfo.Name.L,
			Table:    model.InvolvingAll,
		}},
		SQLMode: ctx.GetSessionVars().SQLMode,
	}
	job.FillArgs(&model.ModifySchemaArgs{PolicyRef: placementPolicyRef})

	if placementPolicyRef != nil {
		job.InvolvingSchemaInfo = append(job.InvolvingSchemaInfo, model.InvolvingSchemaInfo{
			Policy: placementPolicyRef.Name.L,
			Mode:   model.SharedInvolving,
		})
	}
	err = e.DoDDLJob(ctx, job)
	return errors.Trace(err)
}

// getPendingTiFlashTableCount counts unavailable TiFlash replica by iterating all tables in infoCache.
func (e *executor) getPendingTiFlashTableCount(originVersion int64, pendingCount uint32) (int64, uint32) {
	is := e.infoCache.GetLatest()
	// If there are no schema change since last time(can be weird).
	if is.SchemaMetaVersion() == originVersion {
		return originVersion, pendingCount
	}
	cnt := uint32(0)
	dbs := is.ListTablesWithSpecialAttribute(infoschema.TiFlashAttribute)
	for _, db := range dbs {
		if util.IsMemOrSysDB(db.DBName.L) {
			continue
		}
		for _, tbl := range db.TableInfos {
			if tbl.TiFlashReplica != nil && !tbl.TiFlashReplica.Available {
				cnt++
			}
		}
	}
	return is.SchemaMetaVersion(), cnt
}

func isSessionDone(sctx sessionctx.Context) (bool, uint32) {
	done := false
	killed := sctx.GetSessionVars().SQLKiller.HandleSignal() == exeerrors.ErrQueryInterrupted
	if killed {
		return true, 1
	}
	failpoint.Inject("BatchAddTiFlashSendDone", func(val failpoint.Value) {
		done = val.(bool)
	})
	return done, 0
}

func (e *executor) waitPendingTableThreshold(sctx sessionctx.Context, schemaID int64, tableID int64, originVersion int64, pendingCount uint32, threshold uint32) (bool, int64, uint32, bool) {
	configRetry := tiflashCheckPendingTablesRetry
	configWaitTime := tiflashCheckPendingTablesWaitTime
	failpoint.Inject("FastFailCheckTiFlashPendingTables", func(value failpoint.Value) {
		configRetry = value.(int)
		configWaitTime = time.Millisecond * 200
	})

	for retry := 0; retry < configRetry; retry++ {
		done, killed := isSessionDone(sctx)
		if done {
			logutil.DDLLogger().Info("abort batch add TiFlash replica", zap.Int64("schemaID", schemaID), zap.Uint32("isKilled", killed))
			return true, originVersion, pendingCount, false
		}
		originVersion, pendingCount = e.getPendingTiFlashTableCount(originVersion, pendingCount)
		delay := time.Duration(0)
		if pendingCount < threshold {
			// If there are not many unavailable tables, we don't need a force check.
			return false, originVersion, pendingCount, false
		}
		logutil.DDLLogger().Info("too many unavailable tables, wait",
			zap.Uint32("threshold", threshold),
			zap.Uint32("currentPendingCount", pendingCount),
			zap.Int64("schemaID", schemaID),
			zap.Int64("tableID", tableID),
			zap.Duration("time", configWaitTime))
		delay = configWaitTime
		time.Sleep(delay)
	}
	logutil.DDLLogger().Info("too many unavailable tables, timeout", zap.Int64("schemaID", schemaID), zap.Int64("tableID", tableID))
	// If timeout here, we will trigger a ddl job, to force sync schema. However, it doesn't mean we remove limiter,
	// so there is a force check immediately after that.
	return false, originVersion, pendingCount, true
}

func (e *executor) ModifySchemaSetTiFlashReplica(sctx sessionctx.Context, stmt *ast.AlterDatabaseStmt, tiflashReplica *ast.TiFlashReplicaSpec) error {
	dbName := stmt.Name
	is := e.infoCache.GetLatest()
	dbInfo, ok := is.SchemaByName(dbName)
	if !ok {
		return infoschema.ErrDatabaseNotExists.GenWithStackByArgs(dbName.O)
	}

	if util.IsMemOrSysDB(dbInfo.Name.L) {
		return errors.Trace(dbterror.ErrUnsupportedTiFlashOperationForSysOrMemTable)
	}

	tbls, err := is.SchemaTableInfos(context.Background(), dbInfo.Name)
	if err != nil {
		return errors.Trace(err)
	}

	total := len(tbls)
	succ := 0
	skip := 0
	fail := 0
	oneFail := int64(0)

	if total == 0 {
		return infoschema.ErrEmptyDatabase.GenWithStack("Empty database '%v'", dbName.O)
	}
	err = checkTiFlashReplicaCount(sctx, tiflashReplica.Count)
	if err != nil {
		return errors.Trace(err)
	}

	var originVersion int64
	var pendingCount uint32
	forceCheck := false

	logutil.DDLLogger().Info("start batch add TiFlash replicas", zap.Int("total", total), zap.Int64("schemaID", dbInfo.ID))
	threshold := uint32(sctx.GetSessionVars().BatchPendingTiFlashCount)

	for _, tbl := range tbls {
		done, killed := isSessionDone(sctx)
		if done {
			logutil.DDLLogger().Info("abort batch add TiFlash replica", zap.Int64("schemaID", dbInfo.ID), zap.Uint32("isKilled", killed))
			return nil
		}

		tbReplicaInfo := tbl.TiFlashReplica
		if !shouldModifyTiFlashReplica(tbReplicaInfo, tiflashReplica) {
			logutil.DDLLogger().Info("skip repeated processing table",
				zap.Int64("tableID", tbl.ID),
				zap.Int64("schemaID", dbInfo.ID),
				zap.String("tableName", tbl.Name.String()),
				zap.String("schemaName", dbInfo.Name.String()))
			skip++
			continue
		}

		// If table is not supported, add err to warnings.
		err = isTableTiFlashSupported(dbName, tbl)
		if err != nil {
			logutil.DDLLogger().Info("skip processing table", zap.Int64("tableID", tbl.ID),
				zap.Int64("schemaID", dbInfo.ID),
				zap.String("tableName", tbl.Name.String()),
				zap.String("schemaName", dbInfo.Name.String()),
				zap.Error(err))
			sctx.GetSessionVars().StmtCtx.AppendNote(err)
			skip++
			continue
		}

		// Alter `tiflashCheckPendingTablesLimit` tables are handled, we need to check if we have reached threshold.
		if (succ+fail)%tiflashCheckPendingTablesLimit == 0 || forceCheck {
			// We can execute one probing ddl to the latest schema, if we timeout in `pendingFunc`.
			// However, we shall mark `forceCheck` to true, because we may still reach `threshold`.
			finished := false
			finished, originVersion, pendingCount, forceCheck = e.waitPendingTableThreshold(sctx, dbInfo.ID, tbl.ID, originVersion, pendingCount, threshold)
			if finished {
				logutil.DDLLogger().Info("abort batch add TiFlash replica", zap.Int64("schemaID", dbInfo.ID))
				return nil
			}
		}

		job := &model.Job{
			Version:        model.GetJobVerInUse(),
			SchemaID:       dbInfo.ID,
			SchemaName:     dbInfo.Name.L,
			TableID:        tbl.ID,
			Type:           model.ActionSetTiFlashReplica,
			BinlogInfo:     &model.HistoryInfo{},
			CDCWriteSource: sctx.GetSessionVars().CDCWriteSource,
			InvolvingSchemaInfo: []model.InvolvingSchemaInfo{{
				Database: dbInfo.Name.L,
				Table:    model.InvolvingAll,
			}},
			SQLMode: sctx.GetSessionVars().SQLMode,
		}
		args := &model.SetTiFlashReplicaArgs{TiflashReplica: *tiflashReplica}
		err := e.doDDLJob2(sctx, job, args)
		if err != nil {
			oneFail = tbl.ID
			fail++
			logutil.DDLLogger().Info("processing schema table error",
				zap.Int64("tableID", tbl.ID),
				zap.Int64("schemaID", dbInfo.ID),
				zap.Stringer("tableName", tbl.Name),
				zap.Stringer("schemaName", dbInfo.Name),
				zap.Error(err))
		} else {
			succ++
		}
	}
	failStmt := ""
	if fail > 0 {
		failStmt = fmt.Sprintf("(including table %v)", oneFail)
	}
	msg := fmt.Sprintf("In total %v tables: %v succeed, %v failed%v, %v skipped", total, succ, fail, failStmt, skip)
	sctx.GetSessionVars().StmtCtx.SetMessage(msg)
	logutil.DDLLogger().Info("finish batch add TiFlash replica", zap.Int64("schemaID", dbInfo.ID))
	return nil
}

func (e *executor) AlterTablePlacement(ctx sessionctx.Context, ident ast.Ident, placementPolicyRef *model.PolicyRefInfo) (err error) {
	is := e.infoCache.GetLatest()
	schema, ok := is.SchemaByName(ident.Schema)
	if !ok {
		return infoschema.ErrDatabaseNotExists.GenWithStackByArgs(ident.Schema)
	}

	tb, err := is.TableByName(e.ctx, ident.Schema, ident.Name)
	if err != nil {
		return errors.Trace(infoschema.ErrTableNotExists.GenWithStackByArgs(ident.Schema, ident.Name))
	}

	if checkIgnorePlacementDDL(ctx) {
		return nil
	}

	tblInfo := tb.Meta()
	if tblInfo.TempTableType != model.TempTableNone {
		return errors.Trace(dbterror.ErrOptOnTemporaryTable.GenWithStackByArgs("placement"))
	}

	placementPolicyRef, err = checkAndNormalizePlacementPolicy(ctx, placementPolicyRef)
	if err != nil {
		return err
	}

	var involvingSchemaInfo []model.InvolvingSchemaInfo
	if placementPolicyRef != nil {
		involvingSchemaInfo = []model.InvolvingSchemaInfo{
			{
				Database: schema.Name.L,
				Table:    tblInfo.Name.L,
			},
			{
				Policy: placementPolicyRef.Name.L,
				Mode:   model.SharedInvolving,
			},
		}
	}

	job := &model.Job{
		Version:             model.GetJobVerInUse(),
		SchemaID:            schema.ID,
		TableID:             tblInfo.ID,
		SchemaName:          schema.Name.L,
		TableName:           tblInfo.Name.L,
		Type:                model.ActionAlterTablePlacement,
		BinlogInfo:          &model.HistoryInfo{},
		CDCWriteSource:      ctx.GetSessionVars().CDCWriteSource,
		InvolvingSchemaInfo: involvingSchemaInfo,
		SQLMode:             ctx.GetSessionVars().SQLMode,
	}
	args := &model.AlterTablePlacementArgs{
		PlacementPolicyRef: placementPolicyRef,
	}
	err = e.doDDLJob2(ctx, job, args)
	return errors.Trace(err)
}

func checkMultiSchemaSpecs(_ sessionctx.Context, specs []*ast.DatabaseOption) error {
	hasSetTiFlashReplica := false
	if len(specs) == 1 {
		return nil
	}
	for _, spec := range specs {
		if spec.Tp == ast.DatabaseSetTiFlashReplica {
			if hasSetTiFlashReplica {
				return dbterror.ErrRunMultiSchemaChanges.FastGenByArgs(model.ActionSetTiFlashReplica.String())
			}
			hasSetTiFlashReplica = true
		}
	}
	return nil
}

func (e *executor) AlterSchema(sctx sessionctx.Context, stmt *ast.AlterDatabaseStmt) (err error) {
	// Resolve target charset and collation from options.
	var (
		toCharset, toCollate     string
		isAlterCharsetAndCollate bool
		placementPolicyRef       *model.PolicyRefInfo
		tiflashReplica           *ast.TiFlashReplicaSpec
	)

	err = checkMultiSchemaSpecs(sctx, stmt.Options)
	if err != nil {
		return err
	}

	for _, val := range stmt.Options {
		switch val.Tp {
		case ast.DatabaseOptionCharset:
			if toCharset == "" {
				toCharset = val.Value
			} else if toCharset != val.Value {
				return dbterror.ErrConflictingDeclarations.GenWithStackByArgs(toCharset, val.Value)
			}
			isAlterCharsetAndCollate = true
		case ast.DatabaseOptionCollate:
			info, errGetCollate := collate.GetCollationByName(val.Value)
			if errGetCollate != nil {
				return errors.Trace(errGetCollate)
			}
			if toCharset == "" {
				toCharset = info.CharsetName
			} else if toCharset != info.CharsetName {
				return dbterror.ErrConflictingDeclarations.GenWithStackByArgs(toCharset, info.CharsetName)
			}
			toCollate = info.Name
			isAlterCharsetAndCollate = true
		case ast.DatabaseOptionPlacementPolicy:
			placementPolicyRef = &model.PolicyRefInfo{Name: pmodel.NewCIStr(val.Value)}
		case ast.DatabaseSetTiFlashReplica:
			tiflashReplica = val.TiFlashReplica
		}
	}

	if isAlterCharsetAndCollate {
		if err = e.ModifySchemaCharsetAndCollate(sctx, stmt, toCharset, toCollate); err != nil {
			return err
		}
	}
	if placementPolicyRef != nil {
		if err = e.ModifySchemaDefaultPlacement(sctx, stmt, placementPolicyRef); err != nil {
			return err
		}
	}
	if tiflashReplica != nil {
		if err = e.ModifySchemaSetTiFlashReplica(sctx, stmt, tiflashReplica); err != nil {
			return err
		}
	}
	return nil
}

func (e *executor) DropSchema(ctx sessionctx.Context, stmt *ast.DropDatabaseStmt) (err error) {
	is := e.infoCache.GetLatest()
	old, ok := is.SchemaByName(stmt.Name)
	if !ok {
		if stmt.IfExists {
			return nil
		}
		return infoschema.ErrDatabaseDropExists.GenWithStackByArgs(stmt.Name)
	}
	fkCheck := ctx.GetSessionVars().ForeignKeyChecks
	err = checkDatabaseHasForeignKeyReferred(e.ctx, is, old.Name, fkCheck)
	if err != nil {
		return err
	}
	job := &model.Job{
		Version:        model.GetJobVerInUse(),
		SchemaID:       old.ID,
		SchemaName:     old.Name.L,
		SchemaState:    old.State,
		Type:           model.ActionDropSchema,
		BinlogInfo:     &model.HistoryInfo{},
		CDCWriteSource: ctx.GetSessionVars().CDCWriteSource,
		InvolvingSchemaInfo: []model.InvolvingSchemaInfo{{
			Database: old.Name.L,
			Table:    model.InvolvingAll,
		}},
		SQLMode: ctx.GetSessionVars().SQLMode,
	}
	job.FillArgs(&model.DropSchemaArgs{
		FKCheck: fkCheck,
	})

	err = e.DoDDLJob(ctx, job)
	if err != nil {
		if infoschema.ErrDatabaseNotExists.Equal(err) {
			if stmt.IfExists {
				return nil
			}
			return infoschema.ErrDatabaseDropExists.GenWithStackByArgs(stmt.Name)
		}
		return errors.Trace(err)
	}
	if !config.TableLockEnabled() {
		return nil
	}

	// Clear table locks hold by the session.
	tbs, err := is.SchemaSimpleTableInfos(e.ctx, stmt.Name)
	if err != nil {
		return errors.Trace(err)
	}

	lockTableIDs := make([]int64, 0)
	for _, tb := range tbs {
		if ok, _ := ctx.CheckTableLocked(tb.ID); ok {
			lockTableIDs = append(lockTableIDs, tb.ID)
		}
	}
	ctx.ReleaseTableLockByTableIDs(lockTableIDs)
	return nil
}

func (e *executor) RecoverSchema(ctx sessionctx.Context, recoverSchemaInfo *model.RecoverSchemaInfo) error {
	involvedSchemas := []model.InvolvingSchemaInfo{{
		Database: recoverSchemaInfo.DBInfo.Name.L,
		Table:    model.InvolvingAll,
	}}
	if recoverSchemaInfo.OldSchemaName.L != recoverSchemaInfo.DBInfo.Name.L {
		involvedSchemas = append(involvedSchemas, model.InvolvingSchemaInfo{
			Database: recoverSchemaInfo.OldSchemaName.L,
			Table:    model.InvolvingAll,
		})
	}
	recoverSchemaInfo.State = model.StateNone
	job := &model.Job{
		Version:             model.GetJobVerInUse(),
		Type:                model.ActionRecoverSchema,
		BinlogInfo:          &model.HistoryInfo{},
		CDCWriteSource:      ctx.GetSessionVars().CDCWriteSource,
		InvolvingSchemaInfo: involvedSchemas,
		SQLMode:             ctx.GetSessionVars().SQLMode,
	}

	args := &model.RecoverArgs{
		RecoverInfo: recoverSchemaInfo,
		CheckFlag:   recoverCheckFlagNone,
	}
	err := e.doDDLJob2(ctx, job, args)
	return errors.Trace(err)
}

func checkTooLongSchema(schema pmodel.CIStr) error {
	if utf8.RuneCountInString(schema.L) > mysql.MaxDatabaseNameLength {
		return dbterror.ErrTooLongIdent.GenWithStackByArgs(schema)
	}
	return nil
}

func checkTooLongTable(table pmodel.CIStr) error {
	if utf8.RuneCountInString(table.L) > mysql.MaxTableNameLength {
		return dbterror.ErrTooLongIdent.GenWithStackByArgs(table)
	}
	return nil
}

func checkTooLongIndex(index pmodel.CIStr) error {
	if utf8.RuneCountInString(index.L) > mysql.MaxIndexIdentifierLen {
		return dbterror.ErrTooLongIdent.GenWithStackByArgs(index)
	}
	return nil
}

func checkTooLongColumn(col pmodel.CIStr) error {
	if utf8.RuneCountInString(col.L) > mysql.MaxColumnNameLength {
		return dbterror.ErrTooLongIdent.GenWithStackByArgs(col)
	}
	return nil
}

func checkTooLongForeignKey(fk pmodel.CIStr) error {
	if utf8.RuneCountInString(fk.L) > mysql.MaxForeignKeyIdentifierLen {
		return dbterror.ErrTooLongIdent.GenWithStackByArgs(fk)
	}
	return nil
}

func getDefaultCollationForUTF8MB4(cs string, defaultUTF8MB4Coll string) string {
	if cs == charset.CharsetUTF8MB4 {
		return defaultUTF8MB4Coll
	}
	return ""
}

// GetDefaultCollation returns the default collation for charset and handle the default collation for UTF8MB4.
func GetDefaultCollation(cs string, defaultUTF8MB4Collation string) (string, error) {
	coll := getDefaultCollationForUTF8MB4(cs, defaultUTF8MB4Collation)
	if coll != "" {
		return coll, nil
	}

	coll, err := charset.GetDefaultCollation(cs)
	if err != nil {
		return "", errors.Trace(err)
	}
	return coll, nil
}

// ResolveCharsetCollation will resolve the charset and collate by the order of parameters:
// * If any given ast.CharsetOpt is not empty, the resolved charset and collate will be returned.
// * If all ast.CharsetOpts are empty, the default charset and collate will be returned.
func ResolveCharsetCollation(charsetOpts []ast.CharsetOpt, utf8MB4DefaultColl string) (chs string, coll string, err error) {
	for _, v := range charsetOpts {
		if v.Col != "" {
			collation, err := collate.GetCollationByName(v.Col)
			if err != nil {
				return "", "", errors.Trace(err)
			}
			if v.Chs != "" && collation.CharsetName != v.Chs {
				return "", "", charset.ErrCollationCharsetMismatch.GenWithStackByArgs(v.Col, v.Chs)
			}
			return collation.CharsetName, v.Col, nil
		}
		if v.Chs != "" {
			coll, err := GetDefaultCollation(v.Chs, utf8MB4DefaultColl)
			if err != nil {
				return "", "", errors.Trace(err)
			}
			return v.Chs, coll, nil
		}
	}
	chs, coll = charset.GetDefaultCharsetAndCollate()
	utf8mb4Coll := getDefaultCollationForUTF8MB4(chs, utf8MB4DefaultColl)
	if utf8mb4Coll != "" {
		return chs, utf8mb4Coll, nil
	}
	return chs, coll, nil
}

// IsAutoRandomColumnID returns true if the given column ID belongs to an auto_random column.
func IsAutoRandomColumnID(tblInfo *model.TableInfo, colID int64) bool {
	if !tblInfo.ContainsAutoRandomBits() {
		return false
	}
	if tblInfo.PKIsHandle {
		return tblInfo.GetPkColInfo().ID == colID
	} else if tblInfo.IsCommonHandle {
		pk := tables.FindPrimaryIndex(tblInfo)
		if pk == nil {
			return false
		}
		offset := pk.Columns[0].Offset
		return tblInfo.Columns[offset].ID == colID
	}
	return false
}

// checkInvisibleIndexOnPK check if primary key is invisible index.
// Note: PKIsHandle == true means the table already has a visible primary key,
// we do not need do a check for this case and return directly,
// because whether primary key is invisible has been check when creating table.
func checkInvisibleIndexOnPK(tblInfo *model.TableInfo) error {
	if tblInfo.PKIsHandle {
		return nil
	}
	pk := tblInfo.GetPrimaryKey()
	if pk != nil && pk.Invisible {
		return dbterror.ErrPKIndexCantBeInvisible
	}
	return nil
}

// checkGlobalIndex check if the index is allowed to have global index
func checkGlobalIndex(ec errctx.Context, tblInfo *model.TableInfo, indexInfo *model.IndexInfo) error {
	pi := tblInfo.GetPartitionInfo()
	isPartitioned := pi != nil && pi.Type != pmodel.PartitionTypeNone
	if indexInfo.Global {
		if !isPartitioned {
			// Makes no sense with LOCAL/GLOBAL index for non-partitioned tables, since we don't support
			// partitioning an index differently from the table partitioning.
			return dbterror.ErrGeneralUnsupportedDDL.GenWithStackByArgs("Global Index on non-partitioned table")
		}
		// TODO: remove limitation
		if !indexInfo.Unique {
			return dbterror.ErrGeneralUnsupportedDDL.GenWithStackByArgs("GLOBAL IndexOption on non-unique index")
		}
<<<<<<< HEAD
=======
		// TODO: remove limitation
		// check that not all partitioned columns are included.
		inAllPartitionColumns, err := checkPartitionKeysConstraint(pi, indexInfo.Columns, tblInfo)
		if err != nil {
			return errors.Trace(err)
		}
		if inAllPartitionColumns {
			return dbterror.ErrGeneralUnsupportedDDL.GenWithStackByArgs("Global Index including all columns in the partitioning expression")
		}
		validateGlobalIndexWithGeneratedColumns(ec, tblInfo, indexInfo.Name.O, indexInfo.Columns)
>>>>>>> b427e33e
	}
	return nil
}

// checkGlobalIndexes check if global index is supported.
func checkGlobalIndexes(ec errctx.Context, tblInfo *model.TableInfo) error {
	for _, indexInfo := range tblInfo.Indices {
		err := checkGlobalIndex(ec, tblInfo, indexInfo)
		if err != nil {
			return err
		}
	}
	return nil
}

func (e *executor) CreateTable(ctx sessionctx.Context, s *ast.CreateTableStmt) (err error) {
	ident := ast.Ident{Schema: s.Table.Schema, Name: s.Table.Name}
	is := e.infoCache.GetLatest()
	schema, ok := is.SchemaByName(ident.Schema)
	if !ok {
		return infoschema.ErrDatabaseNotExists.GenWithStackByArgs(ident.Schema)
	}

	var (
		referTbl     table.Table
		involvingRef []model.InvolvingSchemaInfo
	)
	if s.ReferTable != nil {
		referIdent := ast.Ident{Schema: s.ReferTable.Schema, Name: s.ReferTable.Name}
		_, ok := is.SchemaByName(referIdent.Schema)
		if !ok {
			return infoschema.ErrTableNotExists.GenWithStackByArgs(referIdent.Schema, referIdent.Name)
		}
		referTbl, err = is.TableByName(e.ctx, referIdent.Schema, referIdent.Name)
		if err != nil {
			return infoschema.ErrTableNotExists.GenWithStackByArgs(referIdent.Schema, referIdent.Name)
		}
		involvingRef = append(involvingRef, model.InvolvingSchemaInfo{
			Database: s.ReferTable.Schema.L,
			Table:    s.ReferTable.Name.L,
			Mode:     model.SharedInvolving,
		})
	}

	// build tableInfo
	metaBuildCtx := NewMetaBuildContextWithSctx(ctx)
	var tbInfo *model.TableInfo
	if s.ReferTable != nil {
		tbInfo, err = BuildTableInfoWithLike(ident, referTbl.Meta(), s)
	} else {
		tbInfo, err = BuildTableInfoWithStmt(metaBuildCtx, s, schema.Charset, schema.Collate, schema.PlacementPolicyRef)
	}
	if err != nil {
		return errors.Trace(err)
	}

	if s.Partition != nil {
		rewritePartitionQueryString(ctx, s.Partition, tbInfo)
	}

	if err = checkTableInfoValidWithStmt(metaBuildCtx, tbInfo, s); err != nil {
		return err
	}
	if err = checkTableForeignKeysValid(ctx, is, schema.Name.L, tbInfo); err != nil {
		return err
	}

	onExist := OnExistError
	if s.IfNotExists {
		onExist = OnExistIgnore
	}

	return e.CreateTableWithInfo(ctx, schema.Name, tbInfo, involvingRef, WithOnExist(onExist))
}

// createTableWithInfoJob returns the table creation job.
// WARNING: it may return a nil job, which means you don't need to submit any DDL job.
func (e *executor) createTableWithInfoJob(
	ctx sessionctx.Context,
	dbName pmodel.CIStr,
	tbInfo *model.TableInfo,
	involvingRef []model.InvolvingSchemaInfo,
	cfg CreateTableConfig,
) (jobW *JobWrapper, err error) {
	is := e.infoCache.GetLatest()
	schema, ok := is.SchemaByName(dbName)
	if !ok {
		return nil, infoschema.ErrDatabaseNotExists.GenWithStackByArgs(dbName)
	}

	if err = handleTablePlacement(ctx, tbInfo); err != nil {
		return nil, errors.Trace(err)
	}

	var oldViewTblID int64
	if oldTable, err := is.TableByName(e.ctx, schema.Name, tbInfo.Name); err == nil {
		err = infoschema.ErrTableExists.GenWithStackByArgs(ast.Ident{Schema: schema.Name, Name: tbInfo.Name})
		switch cfg.OnExist {
		case OnExistIgnore:
			ctx.GetSessionVars().StmtCtx.AppendNote(err)
			return nil, nil
		case OnExistReplace:
			// only CREATE OR REPLACE VIEW is supported at the moment.
			if tbInfo.View != nil {
				if oldTable.Meta().IsView() {
					oldViewTblID = oldTable.Meta().ID
					break
				}
				// The object to replace isn't a view.
				return nil, dbterror.ErrWrongObject.GenWithStackByArgs(dbName, tbInfo.Name, "VIEW")
			}
			return nil, err
		default:
			return nil, err
		}
	}

	if err := checkTableInfoValidExtra(ctx.GetSessionVars().StmtCtx.ErrCtx(), tbInfo); err != nil {
		return nil, err
	}

	var actionType model.ActionType
	switch {
	case tbInfo.View != nil:
		actionType = model.ActionCreateView
	case tbInfo.Sequence != nil:
		actionType = model.ActionCreateSequence
	default:
		actionType = model.ActionCreateTable
	}

	var involvingSchemas []model.InvolvingSchemaInfo
	sharedInvolvingFromTableInfo := getSharedInvolvingSchemaInfo(tbInfo)

	if sum := len(involvingRef) + len(sharedInvolvingFromTableInfo); sum > 0 {
		involvingSchemas = make([]model.InvolvingSchemaInfo, 0, sum+1)
		involvingSchemas = append(involvingSchemas, model.InvolvingSchemaInfo{
			Database: schema.Name.L,
			Table:    tbInfo.Name.L,
		})
		involvingSchemas = append(involvingSchemas, involvingRef...)
		involvingSchemas = append(involvingSchemas, sharedInvolvingFromTableInfo...)
	}

	job := &model.Job{
		Version:             model.GetJobVerInUse(),
		SchemaID:            schema.ID,
		SchemaName:          schema.Name.L,
		TableName:           tbInfo.Name.L,
		Type:                actionType,
		BinlogInfo:          &model.HistoryInfo{},
		CDCWriteSource:      ctx.GetSessionVars().CDCWriteSource,
		InvolvingSchemaInfo: involvingSchemas,
		SQLMode:             ctx.GetSessionVars().SQLMode,
	}
	args := &model.CreateTableArgs{
		TableInfo:      tbInfo,
		OnExistReplace: cfg.OnExist == OnExistReplace,
		OldViewTblID:   oldViewTblID,
		FKCheck:        ctx.GetSessionVars().ForeignKeyChecks,
	}
	return NewJobWrapperWithArgs(job, args, cfg.IDAllocated), nil
}

func getSharedInvolvingSchemaInfo(info *model.TableInfo) []model.InvolvingSchemaInfo {
	ret := make([]model.InvolvingSchemaInfo, 0, len(info.ForeignKeys)+1)
	for _, fk := range info.ForeignKeys {
		ret = append(ret, model.InvolvingSchemaInfo{
			Database: fk.RefSchema.L,
			Table:    fk.RefTable.L,
			Mode:     model.SharedInvolving,
		})
	}
	if ref := info.PlacementPolicyRef; ref != nil {
		ret = append(ret, model.InvolvingSchemaInfo{
			Policy: ref.Name.L,
			Mode:   model.SharedInvolving,
		})
	}
	return ret
}

func (e *executor) createTableWithInfoPost(
	ctx sessionctx.Context,
	tbInfo *model.TableInfo,
	schemaID int64,
) error {
	var err error
	var partitions []model.PartitionDefinition
	if pi := tbInfo.GetPartitionInfo(); pi != nil {
		partitions = pi.Definitions
	}
	preSplitAndScatter(ctx, e.store, tbInfo, partitions)
	if tbInfo.AutoIncID > 1 {
		// Default tableAutoIncID base is 0.
		// If the first ID is expected to greater than 1, we need to do rebase.
		newEnd := tbInfo.AutoIncID - 1
		var allocType autoid.AllocatorType
		if tbInfo.SepAutoInc() {
			allocType = autoid.AutoIncrementType
		} else {
			allocType = autoid.RowIDAllocType
		}
		if err = e.handleAutoIncID(tbInfo, schemaID, newEnd, allocType); err != nil {
			return errors.Trace(err)
		}
	}
	// For issue https://github.com/pingcap/tidb/issues/46093
	if tbInfo.AutoIncIDExtra != 0 {
		if err = e.handleAutoIncID(tbInfo, schemaID, tbInfo.AutoIncIDExtra-1, autoid.RowIDAllocType); err != nil {
			return errors.Trace(err)
		}
	}
	if tbInfo.AutoRandID > 1 {
		// Default tableAutoRandID base is 0.
		// If the first ID is expected to greater than 1, we need to do rebase.
		newEnd := tbInfo.AutoRandID - 1
		err = e.handleAutoIncID(tbInfo, schemaID, newEnd, autoid.AutoRandomType)
	}
	return err
}

func (e *executor) CreateTableWithInfo(
	ctx sessionctx.Context,
	dbName pmodel.CIStr,
	tbInfo *model.TableInfo,
	involvingRef []model.InvolvingSchemaInfo,
	cs ...CreateTableOption,
) (err error) {
	c := GetCreateTableConfig(cs)

	jobW, err := e.createTableWithInfoJob(ctx, dbName, tbInfo, involvingRef, c)
	if err != nil {
		return err
	}
	if jobW == nil {
		return nil
	}

	err = e.DoDDLJobWrapper(ctx, jobW)
	if err != nil {
		// table exists, but if_not_exists flags is true, so we ignore this error.
		if c.OnExist == OnExistIgnore && infoschema.ErrTableExists.Equal(err) {
			ctx.GetSessionVars().StmtCtx.AppendNote(err)
			err = nil
		}
	} else {
		err = e.createTableWithInfoPost(ctx, tbInfo, jobW.SchemaID)
	}

	return errors.Trace(err)
}

func (e *executor) BatchCreateTableWithInfo(ctx sessionctx.Context,
	dbName pmodel.CIStr,
	infos []*model.TableInfo,
	cs ...CreateTableOption,
) error {
	failpoint.Inject("RestoreBatchCreateTableEntryTooLarge", func(val failpoint.Value) {
		injectBatchSize := val.(int)
		if len(infos) > injectBatchSize {
			failpoint.Return(kv.ErrEntryTooLarge)
		}
	})
	c := GetCreateTableConfig(cs)

	job := &model.Job{
		Version:        model.GetJobVerInUse(),
		BinlogInfo:     &model.HistoryInfo{},
		CDCWriteSource: ctx.GetSessionVars().CDCWriteSource,
		SQLMode:        ctx.GetSessionVars().SQLMode,
	}

	var err error

	// check if there are any duplicated table names
	duplication := make(map[string]struct{})
	// TODO filter those duplicated info out.
	for _, info := range infos {
		if _, ok := duplication[info.Name.L]; ok {
			err = infoschema.ErrTableExists.FastGenByArgs("can not batch create tables with same name")
			if c.OnExist == OnExistIgnore && infoschema.ErrTableExists.Equal(err) {
				ctx.GetSessionVars().StmtCtx.AppendNote(err)
				err = nil
			}
		}
		if err != nil {
			return errors.Trace(err)
		}

		duplication[info.Name.L] = struct{}{}
	}

	args := &model.BatchCreateTableArgs{
		Tables: make([]*model.CreateTableArgs, 0, len(infos)),
	}
	for _, info := range infos {
		jobItem, err := e.createTableWithInfoJob(ctx, dbName, info, nil, c)
		if err != nil {
			return errors.Trace(err)
		}
		if jobItem == nil {
			continue
		}

		// if jobW.Type == model.ActionCreateTables, it is initialized
		// if not, initialize jobW by job.XXXX
		if job.Type != model.ActionCreateTables {
			job.Type = model.ActionCreateTables
			job.SchemaID = jobItem.SchemaID
			job.SchemaName = jobItem.SchemaName
		}

		// append table job args
		args.Tables = append(args.Tables, jobItem.JobArgs.(*model.CreateTableArgs))
		job.InvolvingSchemaInfo = append(job.InvolvingSchemaInfo, model.InvolvingSchemaInfo{
			Database: dbName.L,
			Table:    info.Name.L,
		})
		if sharedInv := getSharedInvolvingSchemaInfo(info); len(sharedInv) > 0 {
			job.InvolvingSchemaInfo = append(job.InvolvingSchemaInfo, sharedInv...)
		}
	}
	if len(args.Tables) == 0 {
		return nil
	}

	jobW := NewJobWrapperWithArgs(job, args, c.IDAllocated)
	err = e.DoDDLJobWrapper(ctx, jobW)
	if err != nil {
		// table exists, but if_not_exists flags is true, so we ignore this error.
		if c.OnExist == OnExistIgnore && infoschema.ErrTableExists.Equal(err) {
			ctx.GetSessionVars().StmtCtx.AppendNote(err)
			err = nil
		}
		return errors.Trace(err)
	}

	for _, tblArgs := range args.Tables {
		if err = e.createTableWithInfoPost(ctx, tblArgs.TableInfo, jobW.SchemaID); err != nil {
			return errors.Trace(err)
		}
	}

	return nil
}

func (e *executor) CreatePlacementPolicyWithInfo(ctx sessionctx.Context, policy *model.PolicyInfo, onExist OnExist) error {
	if checkIgnorePlacementDDL(ctx) {
		return nil
	}

	policyName := policy.Name
	if policyName.L == defaultPlacementPolicyName {
		return errors.Trace(infoschema.ErrReservedSyntax.GenWithStackByArgs(policyName))
	}

	// Check policy existence.
	_, ok := e.infoCache.GetLatest().PolicyByName(policyName)
	if ok {
		err := infoschema.ErrPlacementPolicyExists.GenWithStackByArgs(policyName)
		switch onExist {
		case OnExistIgnore:
			ctx.GetSessionVars().StmtCtx.AppendNote(err)
			return nil
		case OnExistError:
			return err
		}
	}

	if err := checkPolicyValidation(policy.PlacementSettings); err != nil {
		return err
	}

	policyID, err := e.genPlacementPolicyID()
	if err != nil {
		return err
	}
	policy.ID = policyID

	job := &model.Job{
		Version:    model.GetJobVerInUse(),
		SchemaName: policy.Name.L,
		Type:       model.ActionCreatePlacementPolicy,
		BinlogInfo: &model.HistoryInfo{},
		InvolvingSchemaInfo: []model.InvolvingSchemaInfo{{
			Policy: policy.Name.L,
		}},
		CDCWriteSource: ctx.GetSessionVars().CDCWriteSource,
		SQLMode:        ctx.GetSessionVars().SQLMode,
	}

	args := &model.PlacementPolicyArgs{
		Policy:         policy,
		ReplaceOnExist: onExist == OnExistReplace,
	}
	err = e.doDDLJob2(ctx, job, args)
	return errors.Trace(err)
}

// preSplitAndScatter performs pre-split and scatter of the table's regions.
// If `pi` is not nil, will only split region for `pi`, this is used when add partition.
func preSplitAndScatter(ctx sessionctx.Context, store kv.Storage, tbInfo *model.TableInfo, parts []model.PartitionDefinition) {
	if tbInfo.TempTableType != model.TempTableNone {
		return
	}
	sp, ok := store.(kv.SplittableStore)
	if !ok || atomic.LoadUint32(&EnableSplitTableRegion) == 0 {
		return
	}
	var (
		preSplit     func()
		scatterScope string
	)
	val, ok := ctx.GetSessionVars().GetSystemVar(variable.TiDBScatterRegion)
	if !ok {
		logutil.DDLLogger().Warn("get system variable met problem, won't scatter region")
	} else {
		scatterScope = val
	}
	if len(parts) > 0 {
		preSplit = func() { splitPartitionTableRegion(ctx, sp, tbInfo, parts, scatterScope) }
	} else {
		preSplit = func() { splitTableRegion(ctx, sp, tbInfo, scatterScope) }
	}
	if scatterScope != variable.ScatterOff {
		preSplit()
	} else {
		go preSplit()
	}
}

func (e *executor) FlashbackCluster(ctx sessionctx.Context, flashbackTS uint64) error {
	logutil.DDLLogger().Info("get flashback cluster job", zap.Stringer("flashbackTS", oracle.GetTimeFromTS(flashbackTS)))
	nowTS, err := ctx.GetStore().GetOracle().GetTimestamp(e.ctx, &oracle.Option{})
	if err != nil {
		return errors.Trace(err)
	}
	gap := time.Until(oracle.GetTimeFromTS(nowTS)).Abs()
	if gap > 1*time.Second {
		ctx.GetSessionVars().StmtCtx.AppendWarning(errors.NewNoStackErrorf("Gap between local time and PD TSO is %s, please check PD/system time", gap))
	}
	job := &model.Job{
		Type:       model.ActionFlashbackCluster,
		BinlogInfo: &model.HistoryInfo{},
		// The value for global variables is meaningless, it will cover during flashback cluster.
		Args: []any{
			flashbackTS,
			map[string]any{},
			true,         /* tidb_gc_enable */
			variable.On,  /* tidb_enable_auto_analyze */
			variable.Off, /* tidb_super_read_only */
			0,            /* totalRegions */
			0,            /* startTS */
			0,            /* commitTS */
			variable.On,  /* tidb_ttl_job_enable */
			[]kv.KeyRange{} /* flashback key_ranges */},
		CDCWriteSource: ctx.GetSessionVars().CDCWriteSource,
		// FLASHBACK CLUSTER affects all schemas and tables.
		InvolvingSchemaInfo: []model.InvolvingSchemaInfo{{
			Database: model.InvolvingAll,
			Table:    model.InvolvingAll,
		}},
		SQLMode: ctx.GetSessionVars().SQLMode,
	}
	err = e.DoDDLJob(ctx, job)
	return errors.Trace(err)
}

func (e *executor) RecoverTable(ctx sessionctx.Context, recoverTableInfo *model.RecoverTableInfo) (err error) {
	is := e.infoCache.GetLatest()
	schemaID, tbInfo := recoverTableInfo.SchemaID, recoverTableInfo.TableInfo
	// Check schema exist.
	schema, ok := is.SchemaByID(schemaID)
	if !ok {
		return errors.Trace(infoschema.ErrDatabaseNotExists.GenWithStackByArgs(
			fmt.Sprintf("(Schema ID %d)", schemaID),
		))
	}
	// Check not exist table with same name.
	if ok := is.TableExists(schema.Name, tbInfo.Name); ok {
		return infoschema.ErrTableExists.GenWithStackByArgs(tbInfo.Name)
	}

	// for "flashback table xxx to yyy"
	// Note: this case only allow change table name, schema remains the same.
	var involvedSchemas []model.InvolvingSchemaInfo
	if recoverTableInfo.OldTableName != tbInfo.Name.L {
		involvedSchemas = []model.InvolvingSchemaInfo{
			{Database: schema.Name.L, Table: recoverTableInfo.OldTableName},
			{Database: schema.Name.L, Table: tbInfo.Name.L},
		}
	}

	tbInfo.State = model.StateNone
	job := &model.Job{
		Version:             model.GetJobVerInUse(),
		SchemaID:            schemaID,
		TableID:             tbInfo.ID,
		SchemaName:          schema.Name.L,
		TableName:           tbInfo.Name.L,
		Type:                model.ActionRecoverTable,
		BinlogInfo:          &model.HistoryInfo{},
		InvolvingSchemaInfo: involvedSchemas,
		CDCWriteSource:      ctx.GetSessionVars().CDCWriteSource,
		SQLMode:             ctx.GetSessionVars().SQLMode,
	}

	args := &model.RecoverArgs{
		RecoverInfo: &model.RecoverSchemaInfo{
			RecoverTableInfos: []*model.RecoverTableInfo{recoverTableInfo},
		},
		CheckFlag: recoverCheckFlagNone}
	err = e.doDDLJob2(ctx, job, args)
	return errors.Trace(err)
}

func (e *executor) CreateView(ctx sessionctx.Context, s *ast.CreateViewStmt) (err error) {
	viewInfo, err := BuildViewInfo(s)
	if err != nil {
		return err
	}

	cols := make([]*table.Column, len(s.Cols))
	for i, v := range s.Cols {
		cols[i] = table.ToColumn(&model.ColumnInfo{
			Name:   v,
			ID:     int64(i),
			Offset: i,
			State:  model.StatePublic,
		})
	}

	tblCharset := ""
	tblCollate := ""
	if v, ok := ctx.GetSessionVars().GetSystemVar(variable.CharacterSetConnection); ok {
		tblCharset = v
	}
	if v, ok := ctx.GetSessionVars().GetSystemVar(variable.CollationConnection); ok {
		tblCollate = v
	}

	tbInfo, err := BuildTableInfo(NewMetaBuildContextWithSctx(ctx), s.ViewName.Name, cols, nil, tblCharset, tblCollate)
	if err != nil {
		return err
	}
	tbInfo.View = viewInfo

	onExist := OnExistError
	if s.OrReplace {
		onExist = OnExistReplace
	}

	return e.CreateTableWithInfo(ctx, s.ViewName.Schema, tbInfo, nil, WithOnExist(onExist))
}

func checkCharsetAndCollation(cs string, co string) error {
	if !charset.ValidCharsetAndCollation(cs, co) {
		return dbterror.ErrUnknownCharacterSet.GenWithStackByArgs(cs)
	}
	if co != "" {
		if _, err := collate.GetCollationByName(co); err != nil {
			return errors.Trace(err)
		}
	}
	return nil
}

// handleAutoIncID handles auto_increment option in DDL. It creates a ID counter for the table and initiates the counter to a proper value.
// For example if the option sets auto_increment to 10. The counter will be set to 9. So the next allocated ID will be 10.
func (e *executor) handleAutoIncID(tbInfo *model.TableInfo, schemaID int64, newEnd int64, tp autoid.AllocatorType) error {
	allocs := autoid.NewAllocatorsFromTblInfo(e.getAutoIDRequirement(), schemaID, tbInfo)
	if alloc := allocs.Get(tp); alloc != nil {
		err := alloc.Rebase(context.Background(), newEnd, false)
		if err != nil {
			return errors.Trace(err)
		}
	}
	return nil
}

func (e *executor) getAutoIDRequirement() autoid.Requirement {
	return &asAutoIDRequirement{
		store:     e.store,
		autoidCli: e.autoidCli,
	}
}

func shardingBits(tblInfo *model.TableInfo) uint64 {
	if tblInfo.ShardRowIDBits > 0 {
		return tblInfo.ShardRowIDBits
	}
	return tblInfo.AutoRandomBits
}

// isIgnorableSpec checks if the spec type is ignorable.
// Some specs are parsed by ignored. This is for compatibility.
func isIgnorableSpec(tp ast.AlterTableType) bool {
	// AlterTableLock/AlterTableAlgorithm are ignored.
	return tp == ast.AlterTableLock || tp == ast.AlterTableAlgorithm
}

// GetCharsetAndCollateInTableOption will iterate the charset and collate in the options,
// and returns the last charset and collate in options. If there is no charset in the options,
// the returns charset will be "", the same as collate.
func GetCharsetAndCollateInTableOption(startIdx int, options []*ast.TableOption, defaultUTF8MB4Coll string) (chs, coll string, err error) {
	for i := startIdx; i < len(options); i++ {
		opt := options[i]
		// we set the charset to the last option. example: alter table t charset latin1 charset utf8 collate utf8_bin;
		// the charset will be utf8, collate will be utf8_bin
		switch opt.Tp {
		case ast.TableOptionCharset:
			info, err := charset.GetCharsetInfo(opt.StrValue)
			if err != nil {
				return "", "", err
			}
			if len(chs) == 0 {
				chs = info.Name
			} else if chs != info.Name {
				return "", "", dbterror.ErrConflictingDeclarations.GenWithStackByArgs(chs, info.Name)
			}
			if len(coll) == 0 {
				defaultColl := getDefaultCollationForUTF8MB4(chs, defaultUTF8MB4Coll)
				if len(defaultColl) == 0 {
					coll = info.DefaultCollation
				} else {
					coll = defaultColl
				}
			}
		case ast.TableOptionCollate:
			info, err := collate.GetCollationByName(opt.StrValue)
			if err != nil {
				return "", "", err
			}
			if len(chs) == 0 {
				chs = info.CharsetName
			} else if chs != info.CharsetName {
				return "", "", dbterror.ErrCollationCharsetMismatch.GenWithStackByArgs(info.Name, chs)
			}
			coll = info.Name
		}
	}
	return
}

// NeedToOverwriteColCharset return true for altering charset and specified CONVERT TO.
func NeedToOverwriteColCharset(options []*ast.TableOption) bool {
	for i := len(options) - 1; i >= 0; i-- {
		opt := options[i]
		if opt.Tp == ast.TableOptionCharset {
			// Only overwrite columns charset if the option contains `CONVERT TO`.
			return opt.UintValue == ast.TableOptionCharsetWithConvertTo
		}
	}
	return false
}

// resolveAlterTableAddColumns splits "add columns" to multiple spec. For example,
// `ALTER TABLE ADD COLUMN (c1 INT, c2 INT)` is split into
// `ALTER TABLE ADD COLUMN c1 INT, ADD COLUMN c2 INT`.
func resolveAlterTableAddColumns(spec *ast.AlterTableSpec) []*ast.AlterTableSpec {
	specs := make([]*ast.AlterTableSpec, 0, len(spec.NewColumns)+len(spec.NewConstraints))
	for _, col := range spec.NewColumns {
		t := *spec
		t.NewColumns = []*ast.ColumnDef{col}
		t.NewConstraints = []*ast.Constraint{}
		specs = append(specs, &t)
	}
	// Split the add constraints from AlterTableSpec.
	for _, con := range spec.NewConstraints {
		t := *spec
		t.NewColumns = []*ast.ColumnDef{}
		t.NewConstraints = []*ast.Constraint{}
		t.Constraint = con
		t.Tp = ast.AlterTableAddConstraint
		specs = append(specs, &t)
	}
	return specs
}

// ResolveAlterTableSpec resolves alter table algorithm and removes ignore table spec in specs.
// returns valid specs, and the occurred error.
func ResolveAlterTableSpec(ctx sessionctx.Context, specs []*ast.AlterTableSpec) ([]*ast.AlterTableSpec, error) {
	validSpecs := make([]*ast.AlterTableSpec, 0, len(specs))
	algorithm := ast.AlgorithmTypeDefault
	for _, spec := range specs {
		if spec.Tp == ast.AlterTableAlgorithm {
			// Find the last AlterTableAlgorithm.
			algorithm = spec.Algorithm
		}
		if isIgnorableSpec(spec.Tp) {
			continue
		}
		if spec.Tp == ast.AlterTableAddColumns && (len(spec.NewColumns) > 1 || len(spec.NewConstraints) > 0) {
			validSpecs = append(validSpecs, resolveAlterTableAddColumns(spec)...)
		} else {
			validSpecs = append(validSpecs, spec)
		}
		// TODO: Only allow REMOVE PARTITIONING as a single ALTER TABLE statement?
	}

	// Verify whether the algorithm is supported.
	for _, spec := range validSpecs {
		resolvedAlgorithm, err := ResolveAlterAlgorithm(spec, algorithm)
		if err != nil {
			// If TiDB failed to choose a better algorithm, report the error
			if resolvedAlgorithm == ast.AlgorithmTypeDefault {
				return nil, errors.Trace(err)
			}
			// For the compatibility, we return warning instead of error when a better algorithm is chosed by TiDB
			ctx.GetSessionVars().StmtCtx.AppendError(err)
		}

		spec.Algorithm = resolvedAlgorithm
	}

	// Only handle valid specs.
	return validSpecs, nil
}

func isMultiSchemaChanges(specs []*ast.AlterTableSpec) bool {
	if len(specs) > 1 {
		return true
	}
	if len(specs) == 1 && len(specs[0].NewColumns) > 1 && specs[0].Tp == ast.AlterTableAddColumns {
		return true
	}
	return false
}

func (e *executor) AlterTable(ctx context.Context, sctx sessionctx.Context, stmt *ast.AlterTableStmt) (err error) {
	ident := ast.Ident{Schema: stmt.Table.Schema, Name: stmt.Table.Name}
	validSpecs, err := ResolveAlterTableSpec(sctx, stmt.Specs)
	if err != nil {
		return errors.Trace(err)
	}

	is := e.infoCache.GetLatest()
	tb, err := is.TableByName(ctx, ident.Schema, ident.Name)
	if err != nil {
		return errors.Trace(err)
	}
	if tb.Meta().IsView() || tb.Meta().IsSequence() {
		return dbterror.ErrWrongObject.GenWithStackByArgs(ident.Schema, ident.Name, "BASE TABLE")
	}
	if tb.Meta().TableCacheStatusType != model.TableCacheStatusDisable {
		if len(validSpecs) != 1 {
			return dbterror.ErrOptOnCacheTable.GenWithStackByArgs("Alter Table")
		}
		if validSpecs[0].Tp != ast.AlterTableCache && validSpecs[0].Tp != ast.AlterTableNoCache {
			return dbterror.ErrOptOnCacheTable.GenWithStackByArgs("Alter Table")
		}
	}
	if isMultiSchemaChanges(validSpecs) && (sctx.GetSessionVars().EnableRowLevelChecksum || variable.EnableRowLevelChecksum.Load()) {
		return dbterror.ErrRunMultiSchemaChanges.GenWithStack("Unsupported multi schema change when row level checksum is enabled")
	}
	// set name for anonymous foreign key.
	maxForeignKeyID := tb.Meta().MaxForeignKeyID
	for _, spec := range validSpecs {
		if spec.Tp == ast.AlterTableAddConstraint && spec.Constraint.Tp == ast.ConstraintForeignKey && spec.Constraint.Name == "" {
			maxForeignKeyID++
			spec.Constraint.Name = fmt.Sprintf("fk_%d", maxForeignKeyID)
		}
	}

	if len(validSpecs) > 1 {
		// after MultiSchemaInfo is set, DoDDLJob will collect all jobs into
		// MultiSchemaInfo and skip running them. Then we will run them in
		// d.multiSchemaChange all at once.
		sctx.GetSessionVars().StmtCtx.MultiSchemaInfo = model.NewMultiSchemaInfo()
	}
	for _, spec := range validSpecs {
		var handledCharsetOrCollate bool
		var ttlOptionsHandled bool
		switch spec.Tp {
		case ast.AlterTableAddColumns:
			err = e.AddColumn(sctx, ident, spec)
		case ast.AlterTableAddPartitions, ast.AlterTableAddLastPartition:
			err = e.AddTablePartitions(sctx, ident, spec)
		case ast.AlterTableCoalescePartitions:
			err = e.CoalescePartitions(sctx, ident, spec)
		case ast.AlterTableReorganizePartition:
			err = e.ReorganizePartitions(sctx, ident, spec)
		case ast.AlterTableReorganizeFirstPartition:
			err = dbterror.ErrGeneralUnsupportedDDL.GenWithStackByArgs("MERGE FIRST PARTITION")
		case ast.AlterTableReorganizeLastPartition:
			err = dbterror.ErrGeneralUnsupportedDDL.GenWithStackByArgs("SPLIT LAST PARTITION")
		case ast.AlterTableCheckPartitions:
			err = errors.Trace(dbterror.ErrUnsupportedCheckPartition)
		case ast.AlterTableRebuildPartition:
			err = errors.Trace(dbterror.ErrUnsupportedRebuildPartition)
		case ast.AlterTableOptimizePartition:
			err = errors.Trace(dbterror.ErrUnsupportedOptimizePartition)
		case ast.AlterTableRemovePartitioning:
			err = e.RemovePartitioning(sctx, ident, spec)
		case ast.AlterTableRepairPartition:
			err = errors.Trace(dbterror.ErrUnsupportedRepairPartition)
		case ast.AlterTableDropColumn:
			err = e.DropColumn(sctx, ident, spec)
		case ast.AlterTableDropIndex:
			err = e.dropIndex(sctx, ident, pmodel.NewCIStr(spec.Name), spec.IfExists, false)
		case ast.AlterTableDropPrimaryKey:
			err = e.dropIndex(sctx, ident, pmodel.NewCIStr(mysql.PrimaryKeyName), spec.IfExists, false)
		case ast.AlterTableRenameIndex:
			err = e.RenameIndex(sctx, ident, spec)
		case ast.AlterTableDropPartition, ast.AlterTableDropFirstPartition:
			err = e.DropTablePartition(sctx, ident, spec)
		case ast.AlterTableTruncatePartition:
			err = e.TruncateTablePartition(sctx, ident, spec)
		case ast.AlterTableWriteable:
			if !config.TableLockEnabled() {
				return nil
			}
			tName := &ast.TableName{Schema: ident.Schema, Name: ident.Name}
			if spec.Writeable {
				err = e.CleanupTableLock(sctx, []*ast.TableName{tName})
			} else {
				lockStmt := &ast.LockTablesStmt{
					TableLocks: []ast.TableLock{
						{
							Table: tName,
							Type:  pmodel.TableLockReadOnly,
						},
					},
				}
				err = e.LockTables(sctx, lockStmt)
			}
		case ast.AlterTableExchangePartition:
			err = e.ExchangeTablePartition(sctx, ident, spec)
		case ast.AlterTableAddConstraint:
			constr := spec.Constraint
			switch spec.Constraint.Tp {
			case ast.ConstraintKey, ast.ConstraintIndex:
				err = e.createIndex(sctx, ident, ast.IndexKeyTypeNone, pmodel.NewCIStr(constr.Name),
					spec.Constraint.Keys, constr.Option, constr.IfNotExists)
			case ast.ConstraintUniq, ast.ConstraintUniqIndex, ast.ConstraintUniqKey:
				err = e.createIndex(sctx, ident, ast.IndexKeyTypeUnique, pmodel.NewCIStr(constr.Name),
					spec.Constraint.Keys, constr.Option, false) // IfNotExists should be not applied
			case ast.ConstraintForeignKey:
				// NOTE: we do not handle `symbol` and `index_name` well in the parser and we do not check ForeignKey already exists,
				// so we just also ignore the `if not exists` check.
				err = e.CreateForeignKey(sctx, ident, pmodel.NewCIStr(constr.Name), spec.Constraint.Keys, spec.Constraint.Refer)
			case ast.ConstraintPrimaryKey:
				err = e.CreatePrimaryKey(sctx, ident, pmodel.NewCIStr(constr.Name), spec.Constraint.Keys, constr.Option)
			case ast.ConstraintFulltext:
				sctx.GetSessionVars().StmtCtx.AppendWarning(dbterror.ErrTableCantHandleFt)
			case ast.ConstraintCheck:
				if !variable.EnableCheckConstraint.Load() {
					sctx.GetSessionVars().StmtCtx.AppendWarning(errCheckConstraintIsOff)
				} else {
					err = e.CreateCheckConstraint(sctx, ident, pmodel.NewCIStr(constr.Name), spec.Constraint)
				}
			default:
				// Nothing to do now.
			}
		case ast.AlterTableDropForeignKey:
			// NOTE: we do not check `if not exists` and `if exists` for ForeignKey now.
			err = e.DropForeignKey(sctx, ident, pmodel.NewCIStr(spec.Name))
		case ast.AlterTableModifyColumn:
			err = e.ModifyColumn(ctx, sctx, ident, spec)
		case ast.AlterTableChangeColumn:
			err = e.ChangeColumn(ctx, sctx, ident, spec)
		case ast.AlterTableRenameColumn:
			err = e.RenameColumn(sctx, ident, spec)
		case ast.AlterTableAlterColumn:
			err = e.AlterColumn(sctx, ident, spec)
		case ast.AlterTableRenameTable:
			newIdent := ast.Ident{Schema: spec.NewTable.Schema, Name: spec.NewTable.Name}
			isAlterTable := true
			err = e.renameTable(sctx, ident, newIdent, isAlterTable)
		case ast.AlterTablePartition:
			err = e.AlterTablePartitioning(sctx, ident, spec)
		case ast.AlterTableOption:
			var placementPolicyRef *model.PolicyRefInfo
			for i, opt := range spec.Options {
				switch opt.Tp {
				case ast.TableOptionShardRowID:
					if opt.UintValue > variable.MaxShardRowIDBits {
						opt.UintValue = variable.MaxShardRowIDBits
					}
					err = e.ShardRowID(sctx, ident, opt.UintValue)
				case ast.TableOptionAutoIncrement:
					err = e.RebaseAutoID(sctx, ident, int64(opt.UintValue), autoid.AutoIncrementType, opt.BoolValue)
				case ast.TableOptionAutoIdCache:
					if opt.UintValue > uint64(math.MaxInt64) {
						// TODO: Refine this error.
						return errors.New("table option auto_id_cache overflows int64")
					}
					err = e.AlterTableAutoIDCache(sctx, ident, int64(opt.UintValue))
				case ast.TableOptionAutoRandomBase:
					err = e.RebaseAutoID(sctx, ident, int64(opt.UintValue), autoid.AutoRandomType, opt.BoolValue)
				case ast.TableOptionComment:
					spec.Comment = opt.StrValue
					err = e.AlterTableComment(sctx, ident, spec)
				case ast.TableOptionCharset, ast.TableOptionCollate:
					// GetCharsetAndCollateInTableOption will get the last charset and collate in the options,
					// so it should be handled only once.
					if handledCharsetOrCollate {
						continue
					}
					var toCharset, toCollate string
					toCharset, toCollate, err = GetCharsetAndCollateInTableOption(i, spec.Options, sctx.GetSessionVars().DefaultCollationForUTF8MB4)
					if err != nil {
						return err
					}
					needsOverwriteCols := NeedToOverwriteColCharset(spec.Options)
					err = e.AlterTableCharsetAndCollate(sctx, ident, toCharset, toCollate, needsOverwriteCols)
					handledCharsetOrCollate = true
				case ast.TableOptionPlacementPolicy:
					placementPolicyRef = &model.PolicyRefInfo{
						Name: pmodel.NewCIStr(opt.StrValue),
					}
				case ast.TableOptionEngine:
				case ast.TableOptionRowFormat:
				case ast.TableOptionTTL, ast.TableOptionTTLEnable, ast.TableOptionTTLJobInterval:
					var ttlInfo *model.TTLInfo
					var ttlEnable *bool
					var ttlJobInterval *string

					if ttlOptionsHandled {
						continue
					}
					ttlInfo, ttlEnable, ttlJobInterval, err = getTTLInfoInOptions(spec.Options)
					if err != nil {
						return err
					}
					err = e.AlterTableTTLInfoOrEnable(sctx, ident, ttlInfo, ttlEnable, ttlJobInterval)

					ttlOptionsHandled = true
				default:
					err = dbterror.ErrUnsupportedAlterTableOption
				}

				if err != nil {
					return errors.Trace(err)
				}
			}

			if placementPolicyRef != nil {
				err = e.AlterTablePlacement(sctx, ident, placementPolicyRef)
			}
		case ast.AlterTableSetTiFlashReplica:
			err = e.AlterTableSetTiFlashReplica(sctx, ident, spec.TiFlashReplica)
		case ast.AlterTableOrderByColumns:
			err = e.OrderByColumns(sctx, ident)
		case ast.AlterTableIndexInvisible:
			err = e.AlterIndexVisibility(sctx, ident, spec.IndexName, spec.Visibility)
		case ast.AlterTableAlterCheck:
			if !variable.EnableCheckConstraint.Load() {
				sctx.GetSessionVars().StmtCtx.AppendWarning(errCheckConstraintIsOff)
			} else {
				err = e.AlterCheckConstraint(sctx, ident, pmodel.NewCIStr(spec.Constraint.Name), spec.Constraint.Enforced)
			}
		case ast.AlterTableDropCheck:
			if !variable.EnableCheckConstraint.Load() {
				sctx.GetSessionVars().StmtCtx.AppendWarning(errCheckConstraintIsOff)
			} else {
				err = e.DropCheckConstraint(sctx, ident, pmodel.NewCIStr(spec.Constraint.Name))
			}
		case ast.AlterTableWithValidation:
			sctx.GetSessionVars().StmtCtx.AppendWarning(dbterror.ErrUnsupportedAlterTableWithValidation)
		case ast.AlterTableWithoutValidation:
			sctx.GetSessionVars().StmtCtx.AppendWarning(dbterror.ErrUnsupportedAlterTableWithoutValidation)
		case ast.AlterTableAddStatistics:
			err = e.AlterTableAddStatistics(sctx, ident, spec.Statistics, spec.IfNotExists)
		case ast.AlterTableDropStatistics:
			err = e.AlterTableDropStatistics(sctx, ident, spec.Statistics, spec.IfExists)
		case ast.AlterTableAttributes:
			err = e.AlterTableAttributes(sctx, ident, spec)
		case ast.AlterTablePartitionAttributes:
			err = e.AlterTablePartitionAttributes(sctx, ident, spec)
		case ast.AlterTablePartitionOptions:
			err = e.AlterTablePartitionOptions(sctx, ident, spec)
		case ast.AlterTableCache:
			err = e.AlterTableCache(sctx, ident)
		case ast.AlterTableNoCache:
			err = e.AlterTableNoCache(sctx, ident)
		case ast.AlterTableDisableKeys, ast.AlterTableEnableKeys:
			// Nothing to do now, see https://github.com/pingcap/tidb/issues/1051
			// MyISAM specific
		case ast.AlterTableRemoveTTL:
			// the parser makes sure we have only one `ast.AlterTableRemoveTTL` in an alter statement
			err = e.AlterTableRemoveTTL(sctx, ident)
		default:
			err = errors.Trace(dbterror.ErrUnsupportedAlterTableSpec)
		}

		if err != nil {
			return errors.Trace(err)
		}
	}

	if sctx.GetSessionVars().StmtCtx.MultiSchemaInfo != nil {
		info := sctx.GetSessionVars().StmtCtx.MultiSchemaInfo
		sctx.GetSessionVars().StmtCtx.MultiSchemaInfo = nil
		err = e.multiSchemaChange(sctx, ident, info)
		if err != nil {
			return errors.Trace(err)
		}
	}

	return nil
}

func (e *executor) multiSchemaChange(ctx sessionctx.Context, ti ast.Ident, info *model.MultiSchemaInfo) error {
	subJobs := info.SubJobs
	if len(subJobs) == 0 {
		return nil
	}
	schema, t, err := e.getSchemaAndTableByIdent(ti)
	if err != nil {
		return errors.Trace(err)
	}

	logFn := logutil.DDLLogger().Warn
	if intest.InTest {
		logFn = logutil.DDLLogger().Fatal
	}

	// to do:(joccau)
	// we need refactor this part to support V2 job version after refactor all of ddl types.
	var involvingSchemaInfo []model.InvolvingSchemaInfo
	for _, j := range subJobs {
		if j.Type == model.ActionAddForeignKey {
			ref, ok := j.Args[0].(*model.FKInfo)
			if !ok {
				logFn("unexpected type of foreign key info",
					zap.Any("args[0]", j.Args[0]),
					zap.String("type", fmt.Sprintf("%T", j.Args[0])))
				continue
			}
			involvingSchemaInfo = append(involvingSchemaInfo, model.InvolvingSchemaInfo{
				Database: ref.RefSchema.L,
				Table:    ref.RefTable.L,
				Mode:     model.SharedInvolving,
			})
		}
	}

	if len(involvingSchemaInfo) > 0 {
		involvingSchemaInfo = append(involvingSchemaInfo, model.InvolvingSchemaInfo{
			Database: schema.Name.L,
			Table:    t.Meta().Name.L,
		})
	}

	job := &model.Job{
		SchemaID:            schema.ID,
		TableID:             t.Meta().ID,
		SchemaName:          schema.Name.L,
		TableName:           t.Meta().Name.L,
		Type:                model.ActionMultiSchemaChange,
		BinlogInfo:          &model.HistoryInfo{},
		Args:                nil,
		MultiSchemaInfo:     info,
		ReorgMeta:           nil,
		CDCWriteSource:      ctx.GetSessionVars().CDCWriteSource,
		InvolvingSchemaInfo: involvingSchemaInfo,
		SQLMode:             ctx.GetSessionVars().SQLMode,
	}
	if containsDistTaskSubJob(subJobs) {
		job.ReorgMeta, err = newReorgMetaFromVariables(job, ctx)
		if err != nil {
			return err
		}
	} else {
		job.ReorgMeta = NewDDLReorgMeta(ctx)
	}

	err = checkMultiSchemaInfo(info, t)
	if err != nil {
		return errors.Trace(err)
	}
	mergeAddIndex(info)
	return e.DoDDLJob(ctx, job)
}

func containsDistTaskSubJob(subJobs []*model.SubJob) bool {
	for _, sub := range subJobs {
		if sub.Type == model.ActionAddIndex ||
			sub.Type == model.ActionAddPrimaryKey {
			return true
		}
	}
	return false
}

func (e *executor) RebaseAutoID(ctx sessionctx.Context, ident ast.Ident, newBase int64, tp autoid.AllocatorType, force bool) error {
	schema, t, err := e.getSchemaAndTableByIdent(ident)
	if err != nil {
		return errors.Trace(err)
	}
	tbInfo := t.Meta()
	var actionType model.ActionType
	switch tp {
	case autoid.AutoRandomType:
		pkCol := tbInfo.GetPkColInfo()
		if tbInfo.AutoRandomBits == 0 || pkCol == nil {
			return errors.Trace(dbterror.ErrInvalidAutoRandom.GenWithStackByArgs(autoid.AutoRandomRebaseNotApplicable))
		}
		shardFmt := autoid.NewShardIDFormat(&pkCol.FieldType, tbInfo.AutoRandomBits, tbInfo.AutoRandomRangeBits)
		if shardFmt.IncrementalMask()&newBase != newBase {
			errMsg := fmt.Sprintf(autoid.AutoRandomRebaseOverflow, newBase, shardFmt.IncrementalBitsCapacity())
			return errors.Trace(dbterror.ErrInvalidAutoRandom.GenWithStackByArgs(errMsg))
		}
		actionType = model.ActionRebaseAutoRandomBase
	case autoid.RowIDAllocType:
		actionType = model.ActionRebaseAutoID
	case autoid.AutoIncrementType:
		actionType = model.ActionRebaseAutoID
	default:
		panic(fmt.Sprintf("unimplemented rebase autoid type %s", tp))
	}

	if !force {
		newBaseTemp, err := adjustNewBaseToNextGlobalID(ctx.GetTableCtx(), t, tp, newBase)
		if err != nil {
			return err
		}
		if newBase != newBaseTemp {
			ctx.GetSessionVars().StmtCtx.AppendWarning(
				errors.NewNoStackErrorf("Can't reset AUTO_INCREMENT to %d without FORCE option, using %d instead",
					newBase, newBaseTemp,
				))
		}
		newBase = newBaseTemp
	}
	job := &model.Job{
		Version:        model.JobVersion1,
		SchemaID:       schema.ID,
		TableID:        tbInfo.ID,
		SchemaName:     schema.Name.L,
		TableName:      tbInfo.Name.L,
		Type:           actionType,
		BinlogInfo:     &model.HistoryInfo{},
		CDCWriteSource: ctx.GetSessionVars().CDCWriteSource,
		SQLMode:        ctx.GetSessionVars().SQLMode,
	}
	args := &model.RebaseAutoIDArgs{
		NewBase: newBase,
		Force:   force,
	}
	// need fill args, the job will be pushed subjob.
	job.FillArgs(args)
	err = e.doDDLJob2(ctx, job, args)
	return errors.Trace(err)
}

func adjustNewBaseToNextGlobalID(ctx table.AllocatorContext, t table.Table, tp autoid.AllocatorType, newBase int64) (int64, error) {
	alloc := t.Allocators(ctx).Get(tp)
	if alloc == nil {
		return newBase, nil
	}
	autoID, err := alloc.NextGlobalAutoID()
	if err != nil {
		return newBase, errors.Trace(err)
	}
	// If newBase < autoID, we need to do a rebase before returning.
	// Assume there are 2 TiDB servers: TiDB-A with allocator range of 0 ~ 30000; TiDB-B with allocator range of 30001 ~ 60000.
	// If the user sends SQL `alter table t1 auto_increment = 100` to TiDB-B,
	// and TiDB-B finds 100 < 30001 but returns without any handling,
	// then TiDB-A may still allocate 99 for auto_increment column. This doesn't make sense for the user.
	return int64(mathutil.Max(uint64(newBase), uint64(autoID))), nil
}

// ShardRowID shards the implicit row ID by adding shard value to the row ID's first few bits.
func (e *executor) ShardRowID(ctx sessionctx.Context, tableIdent ast.Ident, uVal uint64) error {
	schema, t, err := e.getSchemaAndTableByIdent(tableIdent)
	if err != nil {
		return errors.Trace(err)
	}
	tbInfo := t.Meta()
	if tbInfo.TempTableType != model.TempTableNone {
		return dbterror.ErrOptOnTemporaryTable.GenWithStackByArgs("shard_row_id_bits")
	}
	if uVal == tbInfo.ShardRowIDBits {
		// Nothing need to do.
		return nil
	}
	if uVal > 0 && tbInfo.HasClusteredIndex() {
		return dbterror.ErrUnsupportedShardRowIDBits
	}
	err = verifyNoOverflowShardBits(e.sessPool, t, uVal)
	if err != nil {
		return err
	}
	job := &model.Job{
		Version:        model.GetJobVerInUse(),
		Type:           model.ActionShardRowID,
		SchemaID:       schema.ID,
		TableID:        tbInfo.ID,
		SchemaName:     schema.Name.L,
		TableName:      tbInfo.Name.L,
		BinlogInfo:     &model.HistoryInfo{},
		CDCWriteSource: ctx.GetSessionVars().CDCWriteSource,
		SQLMode:        ctx.GetSessionVars().SQLMode,
	}
	args := &model.ShardRowIDArgs{ShardRowIDBits: uVal}
	err = e.doDDLJob2(ctx, job, args)
	return errors.Trace(err)
}

func (e *executor) getSchemaAndTableByIdent(tableIdent ast.Ident) (dbInfo *model.DBInfo, t table.Table, err error) {
	is := e.infoCache.GetLatest()
	schema, ok := is.SchemaByName(tableIdent.Schema)
	if !ok {
		return nil, nil, infoschema.ErrDatabaseNotExists.GenWithStackByArgs(tableIdent.Schema)
	}
	t, err = is.TableByName(e.ctx, tableIdent.Schema, tableIdent.Name)
	if err != nil {
		return nil, nil, infoschema.ErrTableNotExists.GenWithStackByArgs(tableIdent.Schema, tableIdent.Name)
	}
	return schema, t, nil
}

// AddColumn will add a new column to the table.
func (e *executor) AddColumn(ctx sessionctx.Context, ti ast.Ident, spec *ast.AlterTableSpec) error {
	specNewColumn := spec.NewColumns[0]
	schema, t, err := e.getSchemaAndTableByIdent(ti)
	if err != nil {
		return errors.Trace(err)
	}
	failpoint.InjectCall("afterGetSchemaAndTableByIdent", ctx)
	tbInfo := t.Meta()
	if err = checkAddColumnTooManyColumns(len(t.Cols()) + 1); err != nil {
		return errors.Trace(err)
	}
	col, err := checkAndCreateNewColumn(ctx, ti, schema, spec, t, specNewColumn)
	if err != nil {
		return errors.Trace(err)
	}
	// Added column has existed and if_not_exists flag is true.
	if col == nil {
		return nil
	}
	err = CheckAfterPositionExists(tbInfo, spec.Position)
	if err != nil {
		return errors.Trace(err)
	}

	txn, err := ctx.Txn(true)
	if err != nil {
		return errors.Trace(err)
	}
	bdrRole, err := meta.NewMutator(txn).GetBDRRole()
	if err != nil {
		return errors.Trace(err)
	}
	if bdrRole == string(ast.BDRRolePrimary) && deniedByBDRWhenAddColumn(specNewColumn.Options) {
		return dbterror.ErrBDRRestrictedDDL.FastGenByArgs(bdrRole)
	}

	job := &model.Job{
		SchemaID:       schema.ID,
		TableID:        tbInfo.ID,
		SchemaName:     schema.Name.L,
		TableName:      tbInfo.Name.L,
		Type:           model.ActionAddColumn,
		BinlogInfo:     &model.HistoryInfo{},
		Args:           []any{col, spec.Position, 0, spec.IfNotExists},
		CDCWriteSource: ctx.GetSessionVars().CDCWriteSource,
		SQLMode:        ctx.GetSessionVars().SQLMode,
	}

	err = e.DoDDLJob(ctx, job)
	return errors.Trace(err)
}

// AddTablePartitions will add a new partition to the table.
func (e *executor) AddTablePartitions(ctx sessionctx.Context, ident ast.Ident, spec *ast.AlterTableSpec) error {
	is := e.infoCache.GetLatest()
	schema, ok := is.SchemaByName(ident.Schema)
	if !ok {
		return errors.Trace(infoschema.ErrDatabaseNotExists.GenWithStackByArgs(schema))
	}
	t, err := is.TableByName(e.ctx, ident.Schema, ident.Name)
	if err != nil {
		return errors.Trace(infoschema.ErrTableNotExists.GenWithStackByArgs(ident.Schema, ident.Name))
	}

	meta := t.Meta()
	pi := meta.GetPartitionInfo()
	if pi == nil {
		return errors.Trace(dbterror.ErrPartitionMgmtOnNonpartitioned)
	}
	if pi.Type == pmodel.PartitionTypeHash || pi.Type == pmodel.PartitionTypeKey {
		// Add partition for hash/key is actually a reorganize partition
		// operation and not a metadata only change!
		switch spec.Tp {
		case ast.AlterTableAddLastPartition:
			return errors.Trace(dbterror.ErrGeneralUnsupportedDDL.GenWithStackByArgs("LAST PARTITION of HASH/KEY partitioned table"))
		case ast.AlterTableAddPartitions:
		// only thing supported
		default:
			return errors.Trace(dbterror.ErrGeneralUnsupportedDDL.GenWithStackByArgs("ADD PARTITION of HASH/KEY partitioned table"))
		}
		return e.hashPartitionManagement(ctx, ident, spec, pi)
	}

	partInfo, err := BuildAddedPartitionInfo(ctx.GetExprCtx(), meta, spec)
	if err != nil {
		return errors.Trace(err)
	}
	if pi.Type == pmodel.PartitionTypeList {
		// TODO: make sure that checks in ddl_api and ddl_worker is the same.
		err = checkAddListPartitions(meta)
		if err != nil {
			return errors.Trace(err)
		}
	}

	// partInfo contains only the new added partition, we have to combine it with the
	// old partitions to check all partitions is strictly increasing.
	clonedMeta := meta.Clone()
	tmp := *partInfo
	tmp.Definitions = append(pi.Definitions, tmp.Definitions...)
	clonedMeta.Partition = &tmp
	if err := checkPartitionDefinitionConstraints(ctx.GetExprCtx(), clonedMeta); err != nil {
		if dbterror.ErrSameNamePartition.Equal(err) && spec.IfNotExists {
			ctx.GetSessionVars().StmtCtx.AppendNote(err)
			return nil
		}
		return errors.Trace(err)
	}

	if err = handlePartitionPlacement(ctx, partInfo); err != nil {
		return errors.Trace(err)
	}

	job := &model.Job{
		Version:        model.GetJobVerInUse(),
		SchemaID:       schema.ID,
		TableID:        meta.ID,
		SchemaName:     schema.Name.L,
		TableName:      t.Meta().Name.L,
		Type:           model.ActionAddTablePartition,
		BinlogInfo:     &model.HistoryInfo{},
		CDCWriteSource: ctx.GetSessionVars().CDCWriteSource,
		SQLMode:        ctx.GetSessionVars().SQLMode,
	}
	args := &model.TablePartitionArgs{
		PartInfo: partInfo,
	}

	if spec.Tp == ast.AlterTableAddLastPartition && spec.Partition != nil {
		query, ok := ctx.Value(sessionctx.QueryString).(string)
		if ok {
			sqlMode := ctx.GetSessionVars().SQLMode
			var buf bytes.Buffer
			AppendPartitionDefs(partInfo, &buf, sqlMode)

			syntacticSugar := spec.Partition.PartitionMethod.OriginalText()
			syntacticStart := spec.Partition.PartitionMethod.OriginTextPosition()
			newQuery := query[:syntacticStart] + "ADD PARTITION (" + buf.String() + ")" + query[syntacticStart+len(syntacticSugar):]
			defer ctx.SetValue(sessionctx.QueryString, query)
			ctx.SetValue(sessionctx.QueryString, newQuery)
		}
	}
	err = e.doDDLJob2(ctx, job, args)
	if dbterror.ErrSameNamePartition.Equal(err) && spec.IfNotExists {
		ctx.GetSessionVars().StmtCtx.AppendNote(err)
		return nil
	}
	return errors.Trace(err)
}

// getReorganizedDefinitions return the definitions as they would look like after the REORGANIZE PARTITION is done.
func getReorganizedDefinitions(pi *model.PartitionInfo, firstPartIdx, lastPartIdx int, idMap map[int]struct{}) []model.PartitionDefinition {
	tmpDefs := make([]model.PartitionDefinition, 0, len(pi.Definitions)+len(pi.AddingDefinitions)-len(idMap))
	if pi.Type == pmodel.PartitionTypeList {
		replaced := false
		for i := range pi.Definitions {
			if _, ok := idMap[i]; ok {
				if !replaced {
					tmpDefs = append(tmpDefs, pi.AddingDefinitions...)
					replaced = true
				}
				continue
			}
			tmpDefs = append(tmpDefs, pi.Definitions[i])
		}
		if !replaced {
			// For safety, for future non-partitioned table -> partitioned
			tmpDefs = append(tmpDefs, pi.AddingDefinitions...)
		}
		return tmpDefs
	}
	// Range
	tmpDefs = append(tmpDefs, pi.Definitions[:firstPartIdx]...)
	tmpDefs = append(tmpDefs, pi.AddingDefinitions...)
	if len(pi.Definitions) > (lastPartIdx + 1) {
		tmpDefs = append(tmpDefs, pi.Definitions[lastPartIdx+1:]...)
	}
	return tmpDefs
}

func getReplacedPartitionIDs(names []string, pi *model.PartitionInfo) (firstPartIdx int, lastPartIdx int, idMap map[int]struct{}, err error) {
	idMap = make(map[int]struct{})
	firstPartIdx, lastPartIdx = -1, -1
	for _, name := range names {
		nameL := strings.ToLower(name)
		partIdx := pi.FindPartitionDefinitionByName(nameL)
		if partIdx == -1 {
			return 0, 0, nil, errors.Trace(dbterror.ErrWrongPartitionName)
		}
		if _, ok := idMap[partIdx]; ok {
			return 0, 0, nil, errors.Trace(dbterror.ErrSameNamePartition)
		}
		idMap[partIdx] = struct{}{}
		if firstPartIdx == -1 {
			firstPartIdx = partIdx
		} else {
			firstPartIdx = mathutil.Min[int](firstPartIdx, partIdx)
		}
		if lastPartIdx == -1 {
			lastPartIdx = partIdx
		} else {
			lastPartIdx = mathutil.Max[int](lastPartIdx, partIdx)
		}
	}
	switch pi.Type {
	case pmodel.PartitionTypeRange:
		if len(idMap) != (lastPartIdx - firstPartIdx + 1) {
			return 0, 0, nil, errors.Trace(dbterror.ErrGeneralUnsupportedDDL.GenWithStackByArgs(
				"REORGANIZE PARTITION of RANGE; not adjacent partitions"))
		}
	case pmodel.PartitionTypeHash, pmodel.PartitionTypeKey:
		if len(idMap) != len(pi.Definitions) {
			return 0, 0, nil, errors.Trace(dbterror.ErrGeneralUnsupportedDDL.GenWithStackByArgs(
				"REORGANIZE PARTITION of HASH/RANGE; must reorganize all partitions"))
		}
	}

	return firstPartIdx, lastPartIdx, idMap, nil
}

func getPartitionInfoTypeNone() *model.PartitionInfo {
	return &model.PartitionInfo{
		Type:   pmodel.PartitionTypeNone,
		Enable: true,
		Definitions: []model.PartitionDefinition{{
			Name:    pmodel.NewCIStr("pFullTable"),
			Comment: "Intermediate partition during ALTER TABLE ... PARTITION BY ...",
		}},
		Num: 1,
	}
}

// AlterTablePartitioning reorganize one set of partitions to a new set of partitions.
func (e *executor) AlterTablePartitioning(ctx sessionctx.Context, ident ast.Ident, spec *ast.AlterTableSpec) error {
	schema, t, err := e.getSchemaAndTableByIdent(ident)
	if err != nil {
		return errors.Trace(infoschema.ErrTableNotExists.FastGenByArgs(ident.Schema, ident.Name))
	}

	meta := t.Meta().Clone()
	piOld := meta.GetPartitionInfo()
	var partNames []string
	if piOld != nil {
		partNames = make([]string, 0, len(piOld.Definitions))
		for i := range piOld.Definitions {
			partNames = append(partNames, piOld.Definitions[i].Name.L)
		}
	} else {
		piOld = getPartitionInfoTypeNone()
		meta.Partition = piOld
		partNames = append(partNames, piOld.Definitions[0].Name.L)
	}
	newMeta := meta.Clone()

	err = buildTablePartitionInfo(NewMetaBuildContextWithSctx(ctx), spec.Partition, newMeta)
	if err != nil {
		return err
	}

	newPartInfo := newMeta.Partition
	rewritePartitionQueryString(ctx, spec.Partition, newMeta)

	if err = handlePartitionPlacement(ctx, newPartInfo); err != nil {
		return errors.Trace(err)
	}

	newPartInfo.DDLType = piOld.Type

	job := &model.Job{
		Version:        model.GetJobVerInUse(),
		SchemaID:       schema.ID,
		TableID:        meta.ID,
		SchemaName:     schema.Name.L,
		TableName:      t.Meta().Name.L,
		Type:           model.ActionAlterTablePartitioning,
		BinlogInfo:     &model.HistoryInfo{},
		ReorgMeta:      NewDDLReorgMeta(ctx),
		CDCWriteSource: ctx.GetSessionVars().CDCWriteSource,
		SQLMode:        ctx.GetSessionVars().SQLMode,
	}

	args := &model.TablePartitionArgs{
		PartNames: partNames,
		PartInfo:  newPartInfo,
	}
	// No preSplitAndScatter here, it will be done by the worker in onReorganizePartition instead.
	err = e.doDDLJob2(ctx, job, args)
	if err == nil {
		ctx.GetSessionVars().StmtCtx.AppendWarning(errors.NewNoStackError("The statistics of new partitions will be outdated after reorganizing partitions. Please use 'ANALYZE TABLE' statement if you want to update it now"))
	}
	return errors.Trace(err)
}

// ReorganizePartitions reorganize one set of partitions to a new set of partitions.
func (e *executor) ReorganizePartitions(ctx sessionctx.Context, ident ast.Ident, spec *ast.AlterTableSpec) error {
	schema, t, err := e.getSchemaAndTableByIdent(ident)
	if err != nil {
		return errors.Trace(infoschema.ErrTableNotExists.FastGenByArgs(ident.Schema, ident.Name))
	}

	meta := t.Meta()
	pi := meta.GetPartitionInfo()
	if pi == nil {
		return dbterror.ErrPartitionMgmtOnNonpartitioned
	}
	switch pi.Type {
	case pmodel.PartitionTypeRange, pmodel.PartitionTypeList:
	case pmodel.PartitionTypeHash, pmodel.PartitionTypeKey:
		if spec.Tp != ast.AlterTableCoalescePartitions &&
			spec.Tp != ast.AlterTableAddPartitions {
			return errors.Trace(dbterror.ErrUnsupportedReorganizePartition)
		}
	default:
		return errors.Trace(dbterror.ErrUnsupportedReorganizePartition)
	}
	partNames := make([]string, 0, len(spec.PartitionNames))
	for _, name := range spec.PartitionNames {
		partNames = append(partNames, name.L)
	}
	firstPartIdx, lastPartIdx, idMap, err := getReplacedPartitionIDs(partNames, pi)
	if err != nil {
		return errors.Trace(err)
	}
	partInfo, err := BuildAddedPartitionInfo(ctx.GetExprCtx(), meta, spec)
	if err != nil {
		return errors.Trace(err)
	}
	if err = checkReorgPartitionDefs(ctx, model.ActionReorganizePartition, meta, partInfo, firstPartIdx, lastPartIdx, idMap); err != nil {
		return errors.Trace(err)
	}
	if err = handlePartitionPlacement(ctx, partInfo); err != nil {
		return errors.Trace(err)
	}

	job := &model.Job{
		Version:        model.GetJobVerInUse(),
		SchemaID:       schema.ID,
		TableID:        meta.ID,
		SchemaName:     schema.Name.L,
		TableName:      t.Meta().Name.L,
		Type:           model.ActionReorganizePartition,
		BinlogInfo:     &model.HistoryInfo{},
		ReorgMeta:      NewDDLReorgMeta(ctx),
		CDCWriteSource: ctx.GetSessionVars().CDCWriteSource,
		SQLMode:        ctx.GetSessionVars().SQLMode,
	}
	args := &model.TablePartitionArgs{
		PartNames: partNames,
		PartInfo:  partInfo,
	}

	// No preSplitAndScatter here, it will be done by the worker in onReorganizePartition instead.
	err = e.doDDLJob2(ctx, job, args)
	failpoint.InjectCall("afterReorganizePartition")
	if err == nil {
		ctx.GetSessionVars().StmtCtx.AppendWarning(errors.NewNoStackError("The statistics of related partitions will be outdated after reorganizing partitions. Please use 'ANALYZE TABLE' statement if you want to update it now"))
	}
	return errors.Trace(err)
}

// RemovePartitioning removes partitioning from a table.
func (e *executor) RemovePartitioning(ctx sessionctx.Context, ident ast.Ident, spec *ast.AlterTableSpec) error {
	schema, t, err := e.getSchemaAndTableByIdent(ident)
	if err != nil {
		return errors.Trace(infoschema.ErrTableNotExists.FastGenByArgs(ident.Schema, ident.Name))
	}

	meta := t.Meta().Clone()
	pi := meta.GetPartitionInfo()
	if pi == nil {
		return dbterror.ErrPartitionMgmtOnNonpartitioned
	}
	// TODO: Optimize for remove partitioning with a single partition
	// TODO: Add the support for this in onReorganizePartition
	// skip if only one partition
	// If there are only one partition, then we can do:
	// change the table id to the partition id
	// and keep the statistics for the partition id (which should be similar to the global statistics)
	// and it let the GC clean up the old table metadata including possible global index.

	newSpec := &ast.AlterTableSpec{}
	newSpec.Tp = spec.Tp
	defs := make([]*ast.PartitionDefinition, 1)
	defs[0] = &ast.PartitionDefinition{}
	defs[0].Name = pmodel.NewCIStr("CollapsedPartitions")
	newSpec.PartDefinitions = defs
	partNames := make([]string, len(pi.Definitions))
	for i := range pi.Definitions {
		partNames[i] = pi.Definitions[i].Name.L
	}
	meta.Partition.Type = pmodel.PartitionTypeNone
	partInfo, err := BuildAddedPartitionInfo(ctx.GetExprCtx(), meta, newSpec)
	if err != nil {
		return errors.Trace(err)
	}
	// TODO: check where the default placement comes from (i.e. table level)
	if err = handlePartitionPlacement(ctx, partInfo); err != nil {
		return errors.Trace(err)
	}

	job := &model.Job{
		Version:        model.GetJobVerInUse(),
		SchemaID:       schema.ID,
		TableID:        meta.ID,
		SchemaName:     schema.Name.L,
		TableName:      meta.Name.L,
		Type:           model.ActionRemovePartitioning,
		BinlogInfo:     &model.HistoryInfo{},
		ReorgMeta:      NewDDLReorgMeta(ctx),
		CDCWriteSource: ctx.GetSessionVars().CDCWriteSource,
		SQLMode:        ctx.GetSessionVars().SQLMode,
	}
	args := &model.TablePartitionArgs{
		PartNames: partNames,
		PartInfo:  partInfo,
	}

	// No preSplitAndScatter here, it will be done by the worker in onReorganizePartition instead.
	err = e.doDDLJob2(ctx, job, args)
	return errors.Trace(err)
}

func checkReorgPartitionDefs(ctx sessionctx.Context, action model.ActionType, tblInfo *model.TableInfo, partInfo *model.PartitionInfo, firstPartIdx, lastPartIdx int, idMap map[int]struct{}) error {
	// partInfo contains only the new added partition, we have to combine it with the
	// old partitions to check all partitions is strictly increasing.
	pi := tblInfo.Partition
	clonedMeta := tblInfo.Clone()
	switch action {
	case model.ActionRemovePartitioning, model.ActionAlterTablePartitioning:
		clonedMeta.Partition = partInfo
		clonedMeta.ID = partInfo.NewTableID
	case model.ActionReorganizePartition:
		clonedMeta.Partition.AddingDefinitions = partInfo.Definitions
		clonedMeta.Partition.Definitions = getReorganizedDefinitions(clonedMeta.Partition, firstPartIdx, lastPartIdx, idMap)
	default:
		return dbterror.ErrGeneralUnsupportedDDL.GenWithStackByArgs("partition type")
	}
	if err := checkPartitionDefinitionConstraints(ctx.GetExprCtx(), clonedMeta); err != nil {
		return errors.Trace(err)
	}
	if action == model.ActionReorganizePartition {
		if pi.Type == pmodel.PartitionTypeRange {
			if lastPartIdx == len(pi.Definitions)-1 {
				// Last partition dropped, OK to change the end range
				// Also includes MAXVALUE
				return nil
			}
			// Check if the replaced end range is the same as before
			lastAddingPartition := partInfo.Definitions[len(partInfo.Definitions)-1]
			lastOldPartition := pi.Definitions[lastPartIdx]
			if len(pi.Columns) > 0 {
				newGtOld, err := checkTwoRangeColumns(ctx.GetExprCtx(), &lastAddingPartition, &lastOldPartition, pi, tblInfo)
				if err != nil {
					return errors.Trace(err)
				}
				if newGtOld {
					return errors.Trace(dbterror.ErrRangeNotIncreasing)
				}
				oldGtNew, err := checkTwoRangeColumns(ctx.GetExprCtx(), &lastOldPartition, &lastAddingPartition, pi, tblInfo)
				if err != nil {
					return errors.Trace(err)
				}
				if oldGtNew {
					return errors.Trace(dbterror.ErrRangeNotIncreasing)
				}
				return nil
			}

			isUnsigned := isPartExprUnsigned(ctx.GetExprCtx().GetEvalCtx(), tblInfo)
			currentRangeValue, _, err := getRangeValue(ctx.GetExprCtx(), pi.Definitions[lastPartIdx].LessThan[0], isUnsigned)
			if err != nil {
				return errors.Trace(err)
			}
			newRangeValue, _, err := getRangeValue(ctx.GetExprCtx(), partInfo.Definitions[len(partInfo.Definitions)-1].LessThan[0], isUnsigned)
			if err != nil {
				return errors.Trace(err)
			}

			if currentRangeValue != newRangeValue {
				return errors.Trace(dbterror.ErrRangeNotIncreasing)
			}
		}
	} else {
		if len(pi.Definitions) != (lastPartIdx - firstPartIdx + 1) {
			// if not ActionReorganizePartition, require all partitions to be changed.
			return errors.Trace(dbterror.ErrAlterOperationNotSupported)
		}
	}
	return nil
}

// CoalescePartitions coalesce partitions can be used with a table that is partitioned by hash or key to reduce the number of partitions by number.
func (e *executor) CoalescePartitions(sctx sessionctx.Context, ident ast.Ident, spec *ast.AlterTableSpec) error {
	is := e.infoCache.GetLatest()
	schema, ok := is.SchemaByName(ident.Schema)
	if !ok {
		return errors.Trace(infoschema.ErrDatabaseNotExists.GenWithStackByArgs(schema))
	}
	t, err := is.TableByName(e.ctx, ident.Schema, ident.Name)
	if err != nil {
		return errors.Trace(infoschema.ErrTableNotExists.GenWithStackByArgs(ident.Schema, ident.Name))
	}

	pi := t.Meta().GetPartitionInfo()
	if pi == nil {
		return errors.Trace(dbterror.ErrPartitionMgmtOnNonpartitioned)
	}

	switch pi.Type {
	case pmodel.PartitionTypeHash, pmodel.PartitionTypeKey:
		return e.hashPartitionManagement(sctx, ident, spec, pi)

	// Coalesce partition can only be used on hash/key partitions.
	default:
		return errors.Trace(dbterror.ErrCoalesceOnlyOnHashPartition)
	}
}

func (e *executor) hashPartitionManagement(sctx sessionctx.Context, ident ast.Ident, spec *ast.AlterTableSpec, pi *model.PartitionInfo) error {
	newSpec := *spec
	newSpec.PartitionNames = make([]pmodel.CIStr, len(pi.Definitions))
	for i := 0; i < len(pi.Definitions); i++ {
		// reorganize ALL partitions into the new number of partitions
		newSpec.PartitionNames[i] = pi.Definitions[i].Name
	}
	for i := 0; i < len(newSpec.PartDefinitions); i++ {
		switch newSpec.PartDefinitions[i].Clause.(type) {
		case *ast.PartitionDefinitionClauseNone:
			// OK, expected
		case *ast.PartitionDefinitionClauseIn:
			return errors.Trace(ast.ErrPartitionWrongValues.FastGenByArgs("LIST", "IN"))
		case *ast.PartitionDefinitionClauseLessThan:
			return errors.Trace(ast.ErrPartitionWrongValues.FastGenByArgs("RANGE", "LESS THAN"))
		case *ast.PartitionDefinitionClauseHistory:
			return errors.Trace(ast.ErrPartitionWrongValues.FastGenByArgs("SYSTEM_TIME", "HISTORY"))

		default:
			return dbterror.ErrGeneralUnsupportedDDL.GenWithStackByArgs(
				"partitioning clause")
		}
	}
	if newSpec.Num < uint64(len(newSpec.PartDefinitions)) {
		newSpec.Num = uint64(len(newSpec.PartDefinitions))
	}
	if spec.Tp == ast.AlterTableCoalescePartitions {
		if newSpec.Num < 1 {
			return ast.ErrCoalescePartitionNoPartition
		}
		if newSpec.Num >= uint64(len(pi.Definitions)) {
			return dbterror.ErrDropLastPartition
		}
		if isNonDefaultPartitionOptionsUsed(pi.Definitions) {
			// The partition definitions will be copied in buildHashPartitionDefinitions()
			// if there is a non-empty list of definitions
			newSpec.PartDefinitions = []*ast.PartitionDefinition{{}}
		}
	}

	return e.ReorganizePartitions(sctx, ident, &newSpec)
}

func (e *executor) TruncateTablePartition(ctx sessionctx.Context, ident ast.Ident, spec *ast.AlterTableSpec) error {
	is := e.infoCache.GetLatest()
	schema, ok := is.SchemaByName(ident.Schema)
	if !ok {
		return errors.Trace(infoschema.ErrDatabaseNotExists.GenWithStackByArgs(schema))
	}
	t, err := is.TableByName(e.ctx, ident.Schema, ident.Name)
	if err != nil {
		return errors.Trace(infoschema.ErrTableNotExists.GenWithStackByArgs(ident.Schema, ident.Name))
	}
	meta := t.Meta()
	if meta.GetPartitionInfo() == nil {
		return errors.Trace(dbterror.ErrPartitionMgmtOnNonpartitioned)
	}

	getTruncatedParts := func(pi *model.PartitionInfo) (*model.PartitionInfo, error) {
		if spec.OnAllPartitions {
			return pi.Clone(), nil
		}
		var defs []model.PartitionDefinition
		// MySQL allows duplicate partition names in truncate partition
		// so we filter them out through a hash
		posMap := make(map[int]bool)
		for _, name := range spec.PartitionNames {
			pos := pi.FindPartitionDefinitionByName(name.L)
			if pos < 0 {
				return nil, errors.Trace(table.ErrUnknownPartition.GenWithStackByArgs(name.L, ident.Name.O))
			}
			if _, ok := posMap[pos]; !ok {
				defs = append(defs, pi.Definitions[pos])
				posMap[pos] = true
			}
		}
		pi = pi.Clone()
		pi.Definitions = defs
		return pi, nil
	}
	pi, err := getTruncatedParts(meta.GetPartitionInfo())
	if err != nil {
		return err
	}
	pids := make([]int64, 0, len(pi.Definitions))
	for i := range pi.Definitions {
		pids = append(pids, pi.Definitions[i].ID)
	}

	job := &model.Job{
		Version:        model.GetJobVerInUse(),
		SchemaID:       schema.ID,
		TableID:        meta.ID,
		SchemaName:     schema.Name.L,
		SchemaState:    model.StatePublic,
		TableName:      t.Meta().Name.L,
		Type:           model.ActionTruncateTablePartition,
		BinlogInfo:     &model.HistoryInfo{},
		CDCWriteSource: ctx.GetSessionVars().CDCWriteSource,
		SQLMode:        ctx.GetSessionVars().SQLMode,
	}
	args := &model.TruncateTableArgs{
		OldPartitionIDs: pids,
		// job submitter will fill new partition IDs.
	}

	err = e.doDDLJob2(ctx, job, args)
	if err != nil {
		return errors.Trace(err)
	}
	return nil
}

func (e *executor) DropTablePartition(ctx sessionctx.Context, ident ast.Ident, spec *ast.AlterTableSpec) error {
	is := e.infoCache.GetLatest()
	schema, ok := is.SchemaByName(ident.Schema)
	if !ok {
		return errors.Trace(infoschema.ErrDatabaseNotExists.GenWithStackByArgs(schema))
	}
	t, err := is.TableByName(e.ctx, ident.Schema, ident.Name)
	if err != nil {
		return errors.Trace(infoschema.ErrTableNotExists.GenWithStackByArgs(ident.Schema, ident.Name))
	}
	meta := t.Meta()
	if meta.GetPartitionInfo() == nil {
		return errors.Trace(dbterror.ErrPartitionMgmtOnNonpartitioned)
	}

	if spec.Tp == ast.AlterTableDropFirstPartition {
		intervalOptions := getPartitionIntervalFromTable(ctx.GetExprCtx(), meta)
		if intervalOptions == nil {
			return dbterror.ErrGeneralUnsupportedDDL.GenWithStackByArgs(
				"FIRST PARTITION, does not seem like an INTERVAL partitioned table")
		}
		if len(spec.Partition.Definitions) != 0 {
			return dbterror.ErrGeneralUnsupportedDDL.GenWithStackByArgs(
				"FIRST PARTITION, table info already contains partition definitions")
		}
		spec.Partition.Interval = intervalOptions
		err = GeneratePartDefsFromInterval(ctx.GetExprCtx(), spec.Tp, meta, spec.Partition)
		if err != nil {
			return err
		}
		pNullOffset := 0
		if intervalOptions.NullPart {
			pNullOffset = 1
		}
		if len(spec.Partition.Definitions) == 0 ||
			len(spec.Partition.Definitions) >= len(meta.Partition.Definitions)-pNullOffset {
			return dbterror.ErrGeneralUnsupportedDDL.GenWithStackByArgs(
				"FIRST PARTITION, number of partitions does not match")
		}
		if len(spec.PartitionNames) != 0 || len(spec.Partition.Definitions) <= 1 {
			return dbterror.ErrGeneralUnsupportedDDL.GenWithStackByArgs(
				"FIRST PARTITION, given value does not generate a list of partition names to be dropped")
		}
		for i := range spec.Partition.Definitions {
			spec.PartitionNames = append(spec.PartitionNames, meta.Partition.Definitions[i+pNullOffset].Name)
		}
		// Use the last generated partition as First, i.e. do not drop the last name in the slice
		spec.PartitionNames = spec.PartitionNames[:len(spec.PartitionNames)-1]

		query, ok := ctx.Value(sessionctx.QueryString).(string)
		if ok {
			partNames := make([]string, 0, len(spec.PartitionNames))
			sqlMode := ctx.GetSessionVars().SQLMode
			for i := range spec.PartitionNames {
				partNames = append(partNames, stringutil.Escape(spec.PartitionNames[i].O, sqlMode))
			}
			syntacticSugar := spec.Partition.PartitionMethod.OriginalText()
			syntacticStart := spec.Partition.PartitionMethod.OriginTextPosition()
			newQuery := query[:syntacticStart] + "DROP PARTITION " + strings.Join(partNames, ", ") + query[syntacticStart+len(syntacticSugar):]
			defer ctx.SetValue(sessionctx.QueryString, query)
			ctx.SetValue(sessionctx.QueryString, newQuery)
		}
	}
	partNames := make([]string, len(spec.PartitionNames))
	for i, partCIName := range spec.PartitionNames {
		partNames[i] = partCIName.L
	}
	err = CheckDropTablePartition(meta, partNames)
	if err != nil {
		if dbterror.ErrDropPartitionNonExistent.Equal(err) && spec.IfExists {
			ctx.GetSessionVars().StmtCtx.AppendNote(err)
			return nil
		}
		return errors.Trace(err)
	}

	job := &model.Job{
		Version:        model.GetJobVerInUse(),
		SchemaID:       schema.ID,
		TableID:        meta.ID,
		SchemaName:     schema.Name.L,
		SchemaState:    model.StatePublic,
		TableName:      meta.Name.L,
		Type:           model.ActionDropTablePartition,
		BinlogInfo:     &model.HistoryInfo{},
		CDCWriteSource: ctx.GetSessionVars().CDCWriteSource,
		SQLMode:        ctx.GetSessionVars().SQLMode,
	}
	args := &model.TablePartitionArgs{
		PartNames: partNames,
	}

	err = e.doDDLJob2(ctx, job, args)
	if err != nil {
		if dbterror.ErrDropPartitionNonExistent.Equal(err) && spec.IfExists {
			ctx.GetSessionVars().StmtCtx.AppendNote(err)
			return nil
		}
		return errors.Trace(err)
	}
	return errors.Trace(err)
}

func checkFieldTypeCompatible(ft *types.FieldType, other *types.FieldType) bool {
	// int(1) could match the type with int(8)
	partialEqual := ft.GetType() == other.GetType() &&
		ft.GetDecimal() == other.GetDecimal() &&
		ft.GetCharset() == other.GetCharset() &&
		ft.GetCollate() == other.GetCollate() &&
		(ft.GetFlen() == other.GetFlen() || ft.StorageLength() != types.VarStorageLen) &&
		mysql.HasUnsignedFlag(ft.GetFlag()) == mysql.HasUnsignedFlag(other.GetFlag()) &&
		mysql.HasAutoIncrementFlag(ft.GetFlag()) == mysql.HasAutoIncrementFlag(other.GetFlag()) &&
		mysql.HasNotNullFlag(ft.GetFlag()) == mysql.HasNotNullFlag(other.GetFlag()) &&
		mysql.HasZerofillFlag(ft.GetFlag()) == mysql.HasZerofillFlag(other.GetFlag()) &&
		mysql.HasBinaryFlag(ft.GetFlag()) == mysql.HasBinaryFlag(other.GetFlag()) &&
		mysql.HasPriKeyFlag(ft.GetFlag()) == mysql.HasPriKeyFlag(other.GetFlag())
	if !partialEqual || len(ft.GetElems()) != len(other.GetElems()) {
		return false
	}
	for i := range ft.GetElems() {
		if ft.GetElems()[i] != other.GetElems()[i] {
			return false
		}
	}
	return true
}

func checkTiFlashReplicaCompatible(source *model.TiFlashReplicaInfo, target *model.TiFlashReplicaInfo) bool {
	if source == target {
		return true
	}
	if source == nil || target == nil {
		return false
	}
	if source.Count != target.Count ||
		source.Available != target.Available || len(source.LocationLabels) != len(target.LocationLabels) {
		return false
	}
	for i, lable := range source.LocationLabels {
		if target.LocationLabels[i] != lable {
			return false
		}
	}
	return true
}

func checkTableDefCompatible(source *model.TableInfo, target *model.TableInfo) error {
	// check temp table
	if target.TempTableType != model.TempTableNone {
		return errors.Trace(dbterror.ErrPartitionExchangeTempTable.FastGenByArgs(target.Name))
	}

	// check auto_random
	if source.AutoRandomBits != target.AutoRandomBits ||
		source.AutoRandomRangeBits != target.AutoRandomRangeBits ||
		source.Charset != target.Charset ||
		source.Collate != target.Collate ||
		source.ShardRowIDBits != target.ShardRowIDBits ||
		source.MaxShardRowIDBits != target.MaxShardRowIDBits ||
		!checkTiFlashReplicaCompatible(source.TiFlashReplica, target.TiFlashReplica) {
		return errors.Trace(dbterror.ErrTablesDifferentMetadata)
	}
	if len(source.Cols()) != len(target.Cols()) {
		return errors.Trace(dbterror.ErrTablesDifferentMetadata)
	}
	// Col compatible check
	for i, sourceCol := range source.Cols() {
		targetCol := target.Cols()[i]
		if sourceCol.IsVirtualGenerated() != targetCol.IsVirtualGenerated() {
			return dbterror.ErrUnsupportedOnGeneratedColumn.GenWithStackByArgs("Exchanging partitions for non-generated columns")
		}
		// It should strictyle compare expressions for generated columns
		if sourceCol.Name.L != targetCol.Name.L ||
			sourceCol.Hidden != targetCol.Hidden ||
			!checkFieldTypeCompatible(&sourceCol.FieldType, &targetCol.FieldType) ||
			sourceCol.GeneratedExprString != targetCol.GeneratedExprString {
			return errors.Trace(dbterror.ErrTablesDifferentMetadata)
		}
		if sourceCol.State != model.StatePublic ||
			targetCol.State != model.StatePublic {
			return errors.Trace(dbterror.ErrTablesDifferentMetadata)
		}
		if sourceCol.ID != targetCol.ID {
			return dbterror.ErrPartitionExchangeDifferentOption.GenWithStackByArgs(fmt.Sprintf("column: %s", sourceCol.Name))
		}
	}
	if len(source.Indices) != len(target.Indices) {
		return errors.Trace(dbterror.ErrTablesDifferentMetadata)
	}
	for _, sourceIdx := range source.Indices {
		if sourceIdx.Global {
			return dbterror.ErrPartitionExchangeDifferentOption.GenWithStackByArgs(fmt.Sprintf("global index: %s", sourceIdx.Name))
		}
		var compatIdx *model.IndexInfo
		for _, targetIdx := range target.Indices {
			if strings.EqualFold(sourceIdx.Name.L, targetIdx.Name.L) {
				compatIdx = targetIdx
			}
		}
		// No match index
		if compatIdx == nil {
			return errors.Trace(dbterror.ErrTablesDifferentMetadata)
		}
		// Index type is not compatible
		if sourceIdx.Tp != compatIdx.Tp ||
			sourceIdx.Unique != compatIdx.Unique ||
			sourceIdx.Primary != compatIdx.Primary {
			return errors.Trace(dbterror.ErrTablesDifferentMetadata)
		}
		// The index column
		if len(sourceIdx.Columns) != len(compatIdx.Columns) {
			return errors.Trace(dbterror.ErrTablesDifferentMetadata)
		}
		for i, sourceIdxCol := range sourceIdx.Columns {
			compatIdxCol := compatIdx.Columns[i]
			if sourceIdxCol.Length != compatIdxCol.Length ||
				sourceIdxCol.Name.L != compatIdxCol.Name.L {
				return errors.Trace(dbterror.ErrTablesDifferentMetadata)
			}
		}
		if sourceIdx.ID != compatIdx.ID {
			return dbterror.ErrPartitionExchangeDifferentOption.GenWithStackByArgs(fmt.Sprintf("index: %s", sourceIdx.Name))
		}
	}

	return nil
}

func checkExchangePartition(pt *model.TableInfo, nt *model.TableInfo) error {
	if nt.IsView() || nt.IsSequence() {
		return errors.Trace(dbterror.ErrCheckNoSuchTable)
	}
	if pt.GetPartitionInfo() == nil {
		return errors.Trace(dbterror.ErrPartitionMgmtOnNonpartitioned)
	}
	if nt.GetPartitionInfo() != nil {
		return errors.Trace(dbterror.ErrPartitionExchangePartTable.GenWithStackByArgs(nt.Name))
	}

	if len(nt.ForeignKeys) > 0 {
		return errors.Trace(dbterror.ErrPartitionExchangeForeignKey.GenWithStackByArgs(nt.Name))
	}

	return nil
}

func (e *executor) ExchangeTablePartition(ctx sessionctx.Context, ident ast.Ident, spec *ast.AlterTableSpec) error {
	ptSchema, pt, err := e.getSchemaAndTableByIdent(ident)
	if err != nil {
		return errors.Trace(err)
	}

	ptMeta := pt.Meta()

	ntIdent := ast.Ident{Schema: spec.NewTable.Schema, Name: spec.NewTable.Name}

	// We should check local temporary here using session's info schema because the local temporary tables are only stored in session.
	ntLocalTempTable, err := sessiontxn.GetTxnManager(ctx).GetTxnInfoSchema().TableByName(context.Background(), ntIdent.Schema, ntIdent.Name)
	if err == nil && ntLocalTempTable.Meta().TempTableType == model.TempTableLocal {
		return errors.Trace(dbterror.ErrPartitionExchangeTempTable.FastGenByArgs(ntLocalTempTable.Meta().Name))
	}

	ntSchema, nt, err := e.getSchemaAndTableByIdent(ntIdent)
	if err != nil {
		return errors.Trace(err)
	}

	ntMeta := nt.Meta()

	err = checkExchangePartition(ptMeta, ntMeta)
	if err != nil {
		return errors.Trace(err)
	}

	partName := spec.PartitionNames[0].L

	// NOTE: if pt is subPartitioned, it should be checked

	defID, err := tables.FindPartitionByName(ptMeta, partName)
	if err != nil {
		return errors.Trace(err)
	}

	err = checkTableDefCompatible(ptMeta, ntMeta)
	if err != nil {
		return errors.Trace(err)
	}

	job := &model.Job{
		Version:        model.GetJobVerInUse(),
		SchemaID:       ntSchema.ID,
		TableID:        ntMeta.ID,
		SchemaName:     ntSchema.Name.L,
		TableName:      ntMeta.Name.L,
		Type:           model.ActionExchangeTablePartition,
		BinlogInfo:     &model.HistoryInfo{},
		CDCWriteSource: ctx.GetSessionVars().CDCWriteSource,
		InvolvingSchemaInfo: []model.InvolvingSchemaInfo{
			{Database: ptSchema.Name.L, Table: ptMeta.Name.L},
			{Database: ntSchema.Name.L, Table: ntMeta.Name.L},
		},
		SQLMode: ctx.GetSessionVars().SQLMode,
	}
	args := &model.ExchangeTablePartitionArgs{
		PartitionID:    defID,
		PTSchemaID:     ptSchema.ID,
		PTTableID:      ptMeta.ID,
		PartitionName:  partName,
		WithValidation: spec.WithValidation,
	}

	err = e.doDDLJob2(ctx, job, args)
	if err != nil {
		return errors.Trace(err)
	}
	ctx.GetSessionVars().StmtCtx.AppendWarning(errors.NewNoStackError("after the exchange, please analyze related table of the exchange to update statistics"))
	return nil
}

// DropColumn will drop a column from the table, now we don't support drop the column with index covered.
func (e *executor) DropColumn(ctx sessionctx.Context, ti ast.Ident, spec *ast.AlterTableSpec) error {
	schema, t, err := e.getSchemaAndTableByIdent(ti)
	if err != nil {
		return errors.Trace(err)
	}
	failpoint.InjectCall("afterGetSchemaAndTableByIdent", ctx)

	isDropable, err := checkIsDroppableColumn(ctx, e.infoCache.GetLatest(), schema, t, spec)
	if err != nil {
		return err
	}
	if !isDropable {
		return nil
	}
	colName := spec.OldColumnName.Name
	err = checkVisibleColumnCnt(t, 0, 1)
	if err != nil {
		return err
	}

	job := &model.Job{
		// to do(joccau)
		// we should  set Version = model.GetJobVerInUse() after refactor the actionMultiSchemaChange.
		Version:        model.JobVersion1,
		SchemaID:       schema.ID,
		TableID:        t.Meta().ID,
		SchemaName:     schema.Name.L,
		SchemaState:    model.StatePublic,
		TableName:      t.Meta().Name.L,
		Type:           model.ActionDropColumn,
		BinlogInfo:     &model.HistoryInfo{},
		CDCWriteSource: ctx.GetSessionVars().CDCWriteSource,
		SQLMode:        ctx.GetSessionVars().SQLMode,
	}
	args := &model.DropColumnArgs{
		ColName:  colName,
		IfExists: spec.IfExists,
	}
	// we need fill args here, because it will be added subjob which contains args and rawArgs from job.
	job.FillArgs(args)
	err = e.doDDLJob2(ctx, job, args)
	return errors.Trace(err)
}

func checkIsDroppableColumn(ctx sessionctx.Context, is infoschema.InfoSchema, schema *model.DBInfo, t table.Table, spec *ast.AlterTableSpec) (isDrapable bool, err error) {
	tblInfo := t.Meta()
	// Check whether dropped column has existed.
	colName := spec.OldColumnName.Name
	col := table.FindCol(t.VisibleCols(), colName.L)
	if col == nil {
		err = dbterror.ErrCantDropFieldOrKey.GenWithStackByArgs(colName)
		if spec.IfExists {
			ctx.GetSessionVars().StmtCtx.AppendNote(err)
			return false, nil
		}
		return false, err
	}

	if err = isDroppableColumn(tblInfo, colName); err != nil {
		return false, errors.Trace(err)
	}
	if err = checkDropColumnWithPartitionConstraint(t, colName); err != nil {
		return false, errors.Trace(err)
	}
	// Check the column with foreign key.
	err = checkDropColumnWithForeignKeyConstraint(is, schema.Name.L, tblInfo, colName.L)
	if err != nil {
		return false, errors.Trace(err)
	}
	// Check the column with TTL config
	err = checkDropColumnWithTTLConfig(tblInfo, colName.L)
	if err != nil {
		return false, errors.Trace(err)
	}
	// We don't support dropping column with PK handle covered now.
	if col.IsPKHandleColumn(tblInfo) {
		return false, dbterror.ErrUnsupportedPKHandle
	}
	if mysql.HasAutoIncrementFlag(col.GetFlag()) && !ctx.GetSessionVars().AllowRemoveAutoInc {
		return false, dbterror.ErrCantDropColWithAutoInc
	}
	return true, nil
}

// checkDropColumnWithPartitionConstraint is used to check the partition constraint of the drop column.
func checkDropColumnWithPartitionConstraint(t table.Table, colName pmodel.CIStr) error {
	if t.Meta().Partition == nil {
		return nil
	}
	pt, ok := t.(table.PartitionedTable)
	if !ok {
		// Should never happen!
		return errors.Trace(dbterror.ErrDependentByPartitionFunctional.GenWithStackByArgs(colName.L))
	}
	for _, name := range pt.GetPartitionColumnNames() {
		if strings.EqualFold(name.L, colName.L) {
			return errors.Trace(dbterror.ErrDependentByPartitionFunctional.GenWithStackByArgs(colName.L))
		}
	}
	return nil
}

func checkVisibleColumnCnt(t table.Table, addCnt, dropCnt int) error {
	tblInfo := t.Meta()
	visibleColumCnt := 0
	for _, column := range tblInfo.Columns {
		if !column.Hidden {
			visibleColumCnt++
		}
	}
	if visibleColumCnt+addCnt > dropCnt {
		return nil
	}
	if len(tblInfo.Columns)-visibleColumCnt > 0 {
		// There are only invisible columns.
		return dbterror.ErrTableMustHaveColumns
	}
	return dbterror.ErrCantRemoveAllFields
}

// checkModifyCharsetAndCollation returns error when the charset or collation is not modifiable.
// needRewriteCollationData is used when trying to modify the collation of a column, it is true when the column is with
// index because index of a string column is collation-aware.
func checkModifyCharsetAndCollation(toCharset, toCollate, origCharset, origCollate string, needRewriteCollationData bool) error {
	if !charset.ValidCharsetAndCollation(toCharset, toCollate) {
		return dbterror.ErrUnknownCharacterSet.GenWithStack("Unknown character set: '%s', collation: '%s'", toCharset, toCollate)
	}

	if needRewriteCollationData && collate.NewCollationEnabled() && !collate.CompatibleCollate(origCollate, toCollate) {
		return dbterror.ErrUnsupportedModifyCollation.GenWithStackByArgs(origCollate, toCollate)
	}

	if (origCharset == charset.CharsetUTF8 && toCharset == charset.CharsetUTF8MB4) ||
		(origCharset == charset.CharsetUTF8 && toCharset == charset.CharsetUTF8) ||
		(origCharset == charset.CharsetUTF8MB4 && toCharset == charset.CharsetUTF8MB4) ||
		(origCharset == charset.CharsetLatin1 && toCharset == charset.CharsetUTF8MB4) {
		// TiDB only allow utf8/latin1 to be changed to utf8mb4, or changing the collation when the charset is utf8/utf8mb4/latin1.
		return nil
	}

	if toCharset != origCharset {
		msg := fmt.Sprintf("charset from %s to %s", origCharset, toCharset)
		return dbterror.ErrUnsupportedModifyCharset.GenWithStackByArgs(msg)
	}
	if toCollate != origCollate {
		msg := fmt.Sprintf("change collate from %s to %s", origCollate, toCollate)
		return dbterror.ErrUnsupportedModifyCharset.GenWithStackByArgs(msg)
	}
	return nil
}

func (e *executor) getModifiableColumnJob(ctx context.Context, sctx sessionctx.Context, ident ast.Ident, originalColName pmodel.CIStr,
	spec *ast.AlterTableSpec) (*model.Job, error) {
	is := e.infoCache.GetLatest()
	schema, ok := is.SchemaByName(ident.Schema)
	if !ok {
		return nil, errors.Trace(infoschema.ErrDatabaseNotExists)
	}
	t, err := is.TableByName(ctx, ident.Schema, ident.Name)
	if err != nil {
		return nil, errors.Trace(infoschema.ErrTableNotExists.GenWithStackByArgs(ident.Schema, ident.Name))
	}

	return GetModifiableColumnJob(ctx, sctx, is, ident, originalColName, schema, t, spec)
}

// ChangeColumn renames an existing column and modifies the column's definition,
// currently we only support limited kind of changes
// that do not need to change or check data on the table.
func (e *executor) ChangeColumn(ctx context.Context, sctx sessionctx.Context, ident ast.Ident, spec *ast.AlterTableSpec) error {
	specNewColumn := spec.NewColumns[0]
	if len(specNewColumn.Name.Schema.O) != 0 && ident.Schema.L != specNewColumn.Name.Schema.L {
		return dbterror.ErrWrongDBName.GenWithStackByArgs(specNewColumn.Name.Schema.O)
	}
	if len(spec.OldColumnName.Schema.O) != 0 && ident.Schema.L != spec.OldColumnName.Schema.L {
		return dbterror.ErrWrongDBName.GenWithStackByArgs(spec.OldColumnName.Schema.O)
	}
	if len(specNewColumn.Name.Table.O) != 0 && ident.Name.L != specNewColumn.Name.Table.L {
		return dbterror.ErrWrongTableName.GenWithStackByArgs(specNewColumn.Name.Table.O)
	}
	if len(spec.OldColumnName.Table.O) != 0 && ident.Name.L != spec.OldColumnName.Table.L {
		return dbterror.ErrWrongTableName.GenWithStackByArgs(spec.OldColumnName.Table.O)
	}

	job, err := e.getModifiableColumnJob(ctx, sctx, ident, spec.OldColumnName.Name, spec)
	if err != nil {
		if infoschema.ErrColumnNotExists.Equal(err) && spec.IfExists {
			sctx.GetSessionVars().StmtCtx.AppendNote(infoschema.ErrColumnNotExists.FastGenByArgs(spec.OldColumnName.Name, ident.Name))
			return nil
		}
		return errors.Trace(err)
	}

	err = e.DoDDLJob(sctx, job)
	// column not exists, but if_exists flags is true, so we ignore this error.
	if infoschema.ErrColumnNotExists.Equal(err) && spec.IfExists {
		sctx.GetSessionVars().StmtCtx.AppendNote(err)
		return nil
	}
	return errors.Trace(err)
}

// RenameColumn renames an existing column.
func (e *executor) RenameColumn(ctx sessionctx.Context, ident ast.Ident, spec *ast.AlterTableSpec) error {
	oldColName := spec.OldColumnName.Name
	newColName := spec.NewColumnName.Name

	schema, tbl, err := e.getSchemaAndTableByIdent(ident)
	if err != nil {
		return errors.Trace(err)
	}

	oldCol := table.FindCol(tbl.VisibleCols(), oldColName.L)
	if oldCol == nil {
		return infoschema.ErrColumnNotExists.GenWithStackByArgs(oldColName, ident.Name)
	}
	// check if column can rename with check constraint
	err = IsColumnRenameableWithCheckConstraint(oldCol.Name, tbl.Meta())
	if err != nil {
		return err
	}

	if oldColName.L == newColName.L {
		return nil
	}
	if newColName.L == model.ExtraHandleName.L {
		return dbterror.ErrWrongColumnName.GenWithStackByArgs(newColName.L)
	}

	allCols := tbl.Cols()
	colWithNewNameAlreadyExist := table.FindCol(allCols, newColName.L) != nil
	if colWithNewNameAlreadyExist {
		return infoschema.ErrColumnExists.GenWithStackByArgs(newColName)
	}

	// Check generated expression.
	err = checkModifyColumnWithGeneratedColumnsConstraint(allCols, oldColName)
	if err != nil {
		return errors.Trace(err)
	}
	err = checkDropColumnWithPartitionConstraint(tbl, oldColName)
	if err != nil {
		return errors.Trace(err)
	}

	newCol := oldCol.Clone()
	newCol.Name = newColName
	job := &model.Job{
		SchemaID:       schema.ID,
		TableID:        tbl.Meta().ID,
		SchemaName:     schema.Name.L,
		TableName:      tbl.Meta().Name.L,
		Type:           model.ActionModifyColumn,
		BinlogInfo:     &model.HistoryInfo{},
		ReorgMeta:      NewDDLReorgMeta(ctx),
		Args:           []any{&newCol, oldColName, spec.Position, 0, 0},
		CDCWriteSource: ctx.GetSessionVars().CDCWriteSource,
		SQLMode:        ctx.GetSessionVars().SQLMode,
	}
	err = e.DoDDLJob(ctx, job)
	return errors.Trace(err)
}

// ModifyColumn does modification on an existing column, currently we only support limited kind of changes
// that do not need to change or check data on the table.
func (e *executor) ModifyColumn(ctx context.Context, sctx sessionctx.Context, ident ast.Ident, spec *ast.AlterTableSpec) error {
	specNewColumn := spec.NewColumns[0]
	if len(specNewColumn.Name.Schema.O) != 0 && ident.Schema.L != specNewColumn.Name.Schema.L {
		return dbterror.ErrWrongDBName.GenWithStackByArgs(specNewColumn.Name.Schema.O)
	}
	if len(specNewColumn.Name.Table.O) != 0 && ident.Name.L != specNewColumn.Name.Table.L {
		return dbterror.ErrWrongTableName.GenWithStackByArgs(specNewColumn.Name.Table.O)
	}

	originalColName := specNewColumn.Name.Name
	job, err := e.getModifiableColumnJob(ctx, sctx, ident, originalColName, spec)
	if err != nil {
		if infoschema.ErrColumnNotExists.Equal(err) && spec.IfExists {
			sctx.GetSessionVars().StmtCtx.AppendNote(infoschema.ErrColumnNotExists.FastGenByArgs(originalColName, ident.Name))
			return nil
		}
		return errors.Trace(err)
	}

	err = e.DoDDLJob(sctx, job)
	// column not exists, but if_exists flags is true, so we ignore this error.
	if infoschema.ErrColumnNotExists.Equal(err) && spec.IfExists {
		sctx.GetSessionVars().StmtCtx.AppendNote(err)
		return nil
	}
	return errors.Trace(err)
}

func (e *executor) AlterColumn(ctx sessionctx.Context, ident ast.Ident, spec *ast.AlterTableSpec) error {
	specNewColumn := spec.NewColumns[0]
	is := e.infoCache.GetLatest()
	schema, ok := is.SchemaByName(ident.Schema)
	if !ok {
		return infoschema.ErrTableNotExists.GenWithStackByArgs(ident.Schema, ident.Name)
	}
	t, err := is.TableByName(e.ctx, ident.Schema, ident.Name)
	if err != nil {
		return infoschema.ErrTableNotExists.GenWithStackByArgs(ident.Schema, ident.Name)
	}

	colName := specNewColumn.Name.Name
	// Check whether alter column has existed.
	oldCol := table.FindCol(t.Cols(), colName.L)
	if oldCol == nil {
		return dbterror.ErrBadField.GenWithStackByArgs(colName, ident.Name)
	}
	col := table.ToColumn(oldCol.Clone())

	// Clean the NoDefaultValueFlag value.
	col.DelFlag(mysql.NoDefaultValueFlag)
	col.DefaultIsExpr = false
	if len(specNewColumn.Options) == 0 {
		err = col.SetDefaultValue(nil)
		if err != nil {
			return errors.Trace(err)
		}
		col.AddFlag(mysql.NoDefaultValueFlag)
	} else {
		if IsAutoRandomColumnID(t.Meta(), col.ID) {
			return dbterror.ErrInvalidAutoRandom.GenWithStackByArgs(autoid.AutoRandomIncompatibleWithDefaultValueErrMsg)
		}
		hasDefaultValue, err := SetDefaultValue(ctx.GetExprCtx(), col, specNewColumn.Options[0])
		if err != nil {
			return errors.Trace(err)
		}
		if err = checkDefaultValue(ctx.GetExprCtx(), col, hasDefaultValue); err != nil {
			return errors.Trace(err)
		}
	}

	job := &model.Job{
		SchemaID:       schema.ID,
		TableID:        t.Meta().ID,
		SchemaName:     schema.Name.L,
		TableName:      t.Meta().Name.L,
		Type:           model.ActionSetDefaultValue,
		BinlogInfo:     &model.HistoryInfo{},
		Args:           []any{col},
		CDCWriteSource: ctx.GetSessionVars().CDCWriteSource,
		SQLMode:        ctx.GetSessionVars().SQLMode,
	}

	err = e.DoDDLJob(ctx, job)
	return errors.Trace(err)
}

// AlterTableComment updates the table comment information.
func (e *executor) AlterTableComment(ctx sessionctx.Context, ident ast.Ident, spec *ast.AlterTableSpec) error {
	is := e.infoCache.GetLatest()
	schema, ok := is.SchemaByName(ident.Schema)
	if !ok {
		return infoschema.ErrDatabaseNotExists.GenWithStackByArgs(ident.Schema)
	}

	tb, err := is.TableByName(e.ctx, ident.Schema, ident.Name)
	if err != nil {
		return errors.Trace(infoschema.ErrTableNotExists.GenWithStackByArgs(ident.Schema, ident.Name))
	}
	sessionVars := ctx.GetSessionVars()
	if _, err = validateCommentLength(sessionVars.StmtCtx.ErrCtx(), sessionVars.SQLMode, ident.Name.L, &spec.Comment, dbterror.ErrTooLongTableComment); err != nil {
		return errors.Trace(err)
	}

	job := &model.Job{
		Version:        model.JobVersion1,
		SchemaID:       schema.ID,
		TableID:        tb.Meta().ID,
		SchemaName:     schema.Name.L,
		TableName:      tb.Meta().Name.L,
		Type:           model.ActionModifyTableComment,
		BinlogInfo:     &model.HistoryInfo{},
		CDCWriteSource: ctx.GetSessionVars().CDCWriteSource,
		SQLMode:        ctx.GetSessionVars().SQLMode,
	}
	args := &model.ModifyTableCommentArgs{Comment: spec.Comment}
	job.FillArgs(args)
	err = e.doDDLJob2(ctx, job, args)
	return errors.Trace(err)
}

// AlterTableAutoIDCache updates the table comment information.
func (e *executor) AlterTableAutoIDCache(ctx sessionctx.Context, ident ast.Ident, newCache int64) error {
	schema, tb, err := e.getSchemaAndTableByIdent(ident)
	if err != nil {
		return errors.Trace(err)
	}
	tbInfo := tb.Meta()
	if (newCache == 1 && tbInfo.AutoIDCache != 1) ||
		(newCache != 1 && tbInfo.AutoIDCache == 1) {
		return fmt.Errorf("Can't Alter AUTO_ID_CACHE between 1 and non-1, the underlying implementation is different")
	}

	job := &model.Job{
		Version:        model.GetJobVerInUse(),
		SchemaID:       schema.ID,
		TableID:        tb.Meta().ID,
		SchemaName:     schema.Name.L,
		TableName:      tb.Meta().Name.L,
		Type:           model.ActionModifyTableAutoIDCache,
		BinlogInfo:     &model.HistoryInfo{},
		CDCWriteSource: ctx.GetSessionVars().CDCWriteSource,
		SQLMode:        ctx.GetSessionVars().SQLMode,
	}
	args := &model.ModifyTableAutoIDCacheArgs{
		NewCache: newCache,
	}
	err = e.doDDLJob2(ctx, job, args)
	return errors.Trace(err)
}

// AlterTableCharsetAndCollate changes the table charset and collate.
func (e *executor) AlterTableCharsetAndCollate(ctx sessionctx.Context, ident ast.Ident, toCharset, toCollate string, needsOverwriteCols bool) error {
	// use the last one.
	if toCharset == "" && toCollate == "" {
		return dbterror.ErrUnknownCharacterSet.GenWithStackByArgs(toCharset)
	}

	is := e.infoCache.GetLatest()
	schema, ok := is.SchemaByName(ident.Schema)
	if !ok {
		return infoschema.ErrDatabaseNotExists.GenWithStackByArgs(ident.Schema)
	}

	tb, err := is.TableByName(e.ctx, ident.Schema, ident.Name)
	if err != nil {
		return errors.Trace(infoschema.ErrTableNotExists.GenWithStackByArgs(ident.Schema, ident.Name))
	}

	if toCharset == "" {
		// charset does not change.
		toCharset = tb.Meta().Charset
	}

	if toCollate == "" {
		// Get the default collation of the charset.
		toCollate, err = GetDefaultCollation(toCharset, ctx.GetSessionVars().DefaultCollationForUTF8MB4)
		if err != nil {
			return errors.Trace(err)
		}
	}
	doNothing, err := checkAlterTableCharset(tb.Meta(), schema, toCharset, toCollate, needsOverwriteCols)
	if err != nil {
		return err
	}
	if doNothing {
		return nil
	}

	job := &model.Job{
		Version:        model.JobVersion1,
		SchemaID:       schema.ID,
		TableID:        tb.Meta().ID,
		SchemaName:     schema.Name.L,
		TableName:      tb.Meta().Name.L,
		Type:           model.ActionModifyTableCharsetAndCollate,
		BinlogInfo:     &model.HistoryInfo{},
		CDCWriteSource: ctx.GetSessionVars().CDCWriteSource,
		SQLMode:        ctx.GetSessionVars().SQLMode,
	}

	args := &model.ModifyTableCharsetAndCollateArgs{
		ToCharset:          toCharset,
		ToCollate:          toCollate,
		NeedsOverwriteCols: needsOverwriteCols,
	}
	job.FillArgs(args)
	err = e.doDDLJob2(ctx, job, args)
	return errors.Trace(err)
}

func shouldModifyTiFlashReplica(tbReplicaInfo *model.TiFlashReplicaInfo, replicaInfo *ast.TiFlashReplicaSpec) bool {
	if tbReplicaInfo != nil && tbReplicaInfo.Count == replicaInfo.Count &&
		len(tbReplicaInfo.LocationLabels) == len(replicaInfo.Labels) {
		for i, label := range tbReplicaInfo.LocationLabels {
			if replicaInfo.Labels[i] != label {
				return true
			}
		}
		return false
	}
	return true
}

// addHypoTiFlashReplicaIntoCtx adds this hypothetical tiflash replica into this ctx.
func (*executor) setHypoTiFlashReplica(ctx sessionctx.Context, schemaName, tableName pmodel.CIStr, replicaInfo *ast.TiFlashReplicaSpec) error {
	sctx := ctx.GetSessionVars()
	if sctx.HypoTiFlashReplicas == nil {
		sctx.HypoTiFlashReplicas = make(map[string]map[string]struct{})
	}
	if sctx.HypoTiFlashReplicas[schemaName.L] == nil {
		sctx.HypoTiFlashReplicas[schemaName.L] = make(map[string]struct{})
	}
	if replicaInfo.Count > 0 { // add replicas
		sctx.HypoTiFlashReplicas[schemaName.L][tableName.L] = struct{}{}
	} else { // delete replicas
		delete(sctx.HypoTiFlashReplicas[schemaName.L], tableName.L)
	}
	return nil
}

// AlterTableSetTiFlashReplica sets the TiFlash replicas info.
func (e *executor) AlterTableSetTiFlashReplica(ctx sessionctx.Context, ident ast.Ident, replicaInfo *ast.TiFlashReplicaSpec) error {
	schema, tb, err := e.getSchemaAndTableByIdent(ident)
	if err != nil {
		return errors.Trace(err)
	}

	err = isTableTiFlashSupported(schema.Name, tb.Meta())
	if err != nil {
		return errors.Trace(err)
	}

	tbReplicaInfo := tb.Meta().TiFlashReplica
	if !shouldModifyTiFlashReplica(tbReplicaInfo, replicaInfo) {
		return nil
	}

	if replicaInfo.Hypo {
		return e.setHypoTiFlashReplica(ctx, schema.Name, tb.Meta().Name, replicaInfo)
	}

	err = checkTiFlashReplicaCount(ctx, replicaInfo.Count)
	if err != nil {
		return errors.Trace(err)
	}

	job := &model.Job{
		Version:        model.GetJobVerInUse(),
		SchemaID:       schema.ID,
		TableID:        tb.Meta().ID,
		SchemaName:     schema.Name.L,
		TableName:      tb.Meta().Name.L,
		Type:           model.ActionSetTiFlashReplica,
		BinlogInfo:     &model.HistoryInfo{},
		CDCWriteSource: ctx.GetSessionVars().CDCWriteSource,
		SQLMode:        ctx.GetSessionVars().SQLMode,
	}
	args := &model.SetTiFlashReplicaArgs{TiflashReplica: *replicaInfo}
	err = e.doDDLJob2(ctx, job, args)
	return errors.Trace(err)
}

// AlterTableTTLInfoOrEnable submit ddl job to change table info according to the ttlInfo, or ttlEnable
// at least one of the `ttlInfo`, `ttlEnable` or `ttlCronJobSchedule` should be not nil.
// When `ttlInfo` is nil, and `ttlEnable` is not, it will use the original `.TTLInfo` in the table info and modify the
// `.Enable`. If the `.TTLInfo` in the table info is empty, this function will return an error.
// When `ttlInfo` is nil, and `ttlCronJobSchedule` is not, it will use the original `.TTLInfo` in the table info and modify the
// `.JobInterval`. If the `.TTLInfo` in the table info is empty, this function will return an error.
// When `ttlInfo` is not nil, it simply submits the job with the `ttlInfo` and ignore the `ttlEnable`.
func (e *executor) AlterTableTTLInfoOrEnable(ctx sessionctx.Context, ident ast.Ident, ttlInfo *model.TTLInfo, ttlEnable *bool, ttlCronJobSchedule *string) error {
	is := e.infoCache.GetLatest()
	schema, ok := is.SchemaByName(ident.Schema)
	if !ok {
		return infoschema.ErrDatabaseNotExists.GenWithStackByArgs(ident.Schema)
	}

	tb, err := is.TableByName(e.ctx, ident.Schema, ident.Name)
	if err != nil {
		return errors.Trace(infoschema.ErrTableNotExists.GenWithStackByArgs(ident.Schema, ident.Name))
	}

	tblInfo := tb.Meta().Clone()
	tableID := tblInfo.ID
	tableName := tblInfo.Name.L

	var job *model.Job
	if ttlInfo != nil {
		tblInfo.TTLInfo = ttlInfo
		err = checkTTLInfoValid(ident.Schema, tblInfo, is)
		if err != nil {
			return err
		}
	} else {
		if tblInfo.TTLInfo == nil {
			if ttlEnable != nil {
				return errors.Trace(dbterror.ErrSetTTLOptionForNonTTLTable.FastGenByArgs("TTL_ENABLE"))
			}
			if ttlCronJobSchedule != nil {
				return errors.Trace(dbterror.ErrSetTTLOptionForNonTTLTable.FastGenByArgs("TTL_JOB_INTERVAL"))
			}
		}
	}

	job = &model.Job{
		Version:        model.GetJobVerInUse(),
		SchemaID:       schema.ID,
		TableID:        tableID,
		SchemaName:     schema.Name.L,
		TableName:      tableName,
		Type:           model.ActionAlterTTLInfo,
		BinlogInfo:     &model.HistoryInfo{},
		CDCWriteSource: ctx.GetSessionVars().CDCWriteSource,
		SQLMode:        ctx.GetSessionVars().SQLMode,
	}
	args := &model.AlterTTLInfoArgs{
		TTLInfo:            ttlInfo,
		TTLEnable:          ttlEnable,
		TTLCronJobSchedule: ttlCronJobSchedule,
	}
	err = e.doDDLJob2(ctx, job, args)
	return errors.Trace(err)
}

func (e *executor) AlterTableRemoveTTL(ctx sessionctx.Context, ident ast.Ident) error {
	is := e.infoCache.GetLatest()

	schema, ok := is.SchemaByName(ident.Schema)
	if !ok {
		return infoschema.ErrDatabaseNotExists.GenWithStackByArgs(ident.Schema)
	}

	tb, err := is.TableByName(e.ctx, ident.Schema, ident.Name)
	if err != nil {
		return errors.Trace(infoschema.ErrTableNotExists.GenWithStackByArgs(ident.Schema, ident.Name))
	}

	tblInfo := tb.Meta().Clone()
	tableID := tblInfo.ID
	tableName := tblInfo.Name.L

	if tblInfo.TTLInfo != nil {
		job := &model.Job{
			Version:        model.GetJobVerInUse(),
			SchemaID:       schema.ID,
			TableID:        tableID,
			SchemaName:     schema.Name.L,
			TableName:      tableName,
			Type:           model.ActionAlterTTLRemove,
			BinlogInfo:     &model.HistoryInfo{},
			CDCWriteSource: ctx.GetSessionVars().CDCWriteSource,
			SQLMode:        ctx.GetSessionVars().SQLMode,
		}
		err = e.doDDLJob2(ctx, job, &model.EmptyArgs{})
		return errors.Trace(err)
	}

	return nil
}

func isTableTiFlashSupported(dbName pmodel.CIStr, tbl *model.TableInfo) error {
	// Memory tables and system tables are not supported by TiFlash
	if util.IsMemOrSysDB(dbName.L) {
		return errors.Trace(dbterror.ErrUnsupportedTiFlashOperationForSysOrMemTable)
	} else if tbl.TempTableType != model.TempTableNone {
		return dbterror.ErrOptOnTemporaryTable.GenWithStackByArgs("set on tiflash")
	} else if tbl.IsView() || tbl.IsSequence() {
		return dbterror.ErrWrongObject.GenWithStackByArgs(dbName, tbl.Name, "BASE TABLE")
	}

	// Tables that has charset are not supported by TiFlash
	for _, col := range tbl.Cols() {
		_, ok := charset.TiFlashSupportedCharsets[col.GetCharset()]
		if !ok {
			return dbterror.ErrUnsupportedTiFlashOperationForUnsupportedCharsetTable.GenWithStackByArgs(col.GetCharset())
		}
	}

	return nil
}

func checkTiFlashReplicaCount(ctx sessionctx.Context, replicaCount uint64) error {
	// Check the tiflash replica count should be less than the total tiflash stores.
	tiflashStoreCnt, err := infoschema.GetTiFlashStoreCount(ctx)
	if err != nil {
		return errors.Trace(err)
	}
	if replicaCount > tiflashStoreCnt {
		return errors.Errorf("the tiflash replica count: %d should be less than the total tiflash server count: %d", replicaCount, tiflashStoreCnt)
	}
	return nil
}

// AlterTableAddStatistics registers extended statistics for a table.
func (e *executor) AlterTableAddStatistics(ctx sessionctx.Context, ident ast.Ident, stats *ast.StatisticsSpec, ifNotExists bool) error {
	if !ctx.GetSessionVars().EnableExtendedStats {
		return errors.New("Extended statistics feature is not generally available now, and tidb_enable_extended_stats is OFF")
	}
	// Not support Cardinality and Dependency statistics type for now.
	if stats.StatsType == ast.StatsTypeCardinality || stats.StatsType == ast.StatsTypeDependency {
		return errors.New("Cardinality and Dependency statistics types are not supported now")
	}
	_, tbl, err := e.getSchemaAndTableByIdent(ident)
	if err != nil {
		return err
	}
	tblInfo := tbl.Meta()
	if tblInfo.GetPartitionInfo() != nil {
		return errors.New("Extended statistics on partitioned tables are not supported now")
	}
	colIDs := make([]int64, 0, 2)
	colIDSet := make(map[int64]struct{}, 2)
	// Check whether columns exist.
	for _, colName := range stats.Columns {
		col := table.FindCol(tbl.VisibleCols(), colName.Name.L)
		if col == nil {
			return infoschema.ErrColumnNotExists.GenWithStackByArgs(colName.Name, ident.Name)
		}
		if stats.StatsType == ast.StatsTypeCorrelation && tblInfo.PKIsHandle && mysql.HasPriKeyFlag(col.GetFlag()) {
			ctx.GetSessionVars().StmtCtx.AppendWarning(errors.NewNoStackError("No need to create correlation statistics on the integer primary key column"))
			return nil
		}
		if _, exist := colIDSet[col.ID]; exist {
			return errors.Errorf("Cannot create extended statistics on duplicate column names '%s'", colName.Name.L)
		}
		colIDSet[col.ID] = struct{}{}
		colIDs = append(colIDs, col.ID)
	}
	if len(colIDs) != 2 && (stats.StatsType == ast.StatsTypeCorrelation || stats.StatsType == ast.StatsTypeDependency) {
		return errors.New("Only support Correlation and Dependency statistics types on 2 columns")
	}
	if len(colIDs) < 1 && stats.StatsType == ast.StatsTypeCardinality {
		return errors.New("Only support Cardinality statistics type on at least 2 columns")
	}
	// TODO: check whether covering index exists for cardinality / dependency types.

	// Call utilities of statistics.Handle to modify system tables instead of doing DML directly,
	// because locking in Handle can guarantee the correctness of `version` in system tables.
	return e.statsHandle.InsertExtendedStats(stats.StatsName, colIDs, int(stats.StatsType), tblInfo.ID, ifNotExists)
}

// AlterTableDropStatistics logically deletes extended statistics for a table.
func (e *executor) AlterTableDropStatistics(ctx sessionctx.Context, ident ast.Ident, stats *ast.StatisticsSpec, ifExists bool) error {
	if !ctx.GetSessionVars().EnableExtendedStats {
		return errors.New("Extended statistics feature is not generally available now, and tidb_enable_extended_stats is OFF")
	}
	_, tbl, err := e.getSchemaAndTableByIdent(ident)
	if err != nil {
		return err
	}
	tblInfo := tbl.Meta()
	// Call utilities of statistics.Handle to modify system tables instead of doing DML directly,
	// because locking in Handle can guarantee the correctness of `version` in system tables.
	return e.statsHandle.MarkExtendedStatsDeleted(stats.StatsName, tblInfo.ID, ifExists)
}

// UpdateTableReplicaInfo updates the table flash replica infos.
func (e *executor) UpdateTableReplicaInfo(ctx sessionctx.Context, physicalID int64, available bool) error {
	is := e.infoCache.GetLatest()
	tb, ok := is.TableByID(e.ctx, physicalID)
	if !ok {
		tb, _, _ = is.FindTableByPartitionID(physicalID)
		if tb == nil {
			return infoschema.ErrTableNotExists.GenWithStack("Table which ID = %d does not exist.", physicalID)
		}
	}
	tbInfo := tb.Meta()
	if tbInfo.TiFlashReplica == nil || (tbInfo.ID == physicalID && tbInfo.TiFlashReplica.Available == available) ||
		(tbInfo.ID != physicalID && available == tbInfo.TiFlashReplica.IsPartitionAvailable(physicalID)) {
		return nil
	}

	db, ok := infoschema.SchemaByTable(is, tbInfo)
	if !ok {
		return infoschema.ErrDatabaseNotExists.GenWithStack("Database of table `%s` does not exist.", tb.Meta().Name)
	}

	job := &model.Job{
		Version:        model.GetJobVerInUse(),
		SchemaID:       db.ID,
		TableID:        tb.Meta().ID,
		SchemaName:     db.Name.L,
		TableName:      tb.Meta().Name.L,
		Type:           model.ActionUpdateTiFlashReplicaStatus,
		BinlogInfo:     &model.HistoryInfo{},
		CDCWriteSource: ctx.GetSessionVars().CDCWriteSource,
		SQLMode:        ctx.GetSessionVars().SQLMode,
	}
	args := &model.UpdateTiFlashReplicaStatusArgs{
		Available:  available,
		PhysicalID: physicalID,
	}
	err := e.doDDLJob2(ctx, job, args)
	return errors.Trace(err)
}

// checkAlterTableCharset uses to check is it possible to change the charset of table.
// This function returns 2 variable:
// doNothing: if doNothing is true, means no need to change any more, because the target charset is same with the charset of table.
// err: if err is not nil, means it is not possible to change table charset to target charset.
func checkAlterTableCharset(tblInfo *model.TableInfo, dbInfo *model.DBInfo, toCharset, toCollate string, needsOverwriteCols bool) (doNothing bool, err error) {
	origCharset := tblInfo.Charset
	origCollate := tblInfo.Collate
	// Old version schema charset maybe modified when load schema if TreatOldVersionUTF8AsUTF8MB4 was enable.
	// So even if the origCharset equal toCharset, we still need to do the ddl for old version schema.
	if origCharset == toCharset && origCollate == toCollate && tblInfo.Version >= model.TableInfoVersion2 {
		// nothing to do.
		doNothing = true
		for _, col := range tblInfo.Columns {
			if col.GetCharset() == charset.CharsetBin {
				continue
			}
			if col.GetCharset() == toCharset && col.GetCollate() == toCollate {
				continue
			}
			doNothing = false
		}
		if doNothing {
			return doNothing, nil
		}
	}

	// This DDL will update the table charset to default charset.
	origCharset, origCollate, err = ResolveCharsetCollation([]ast.CharsetOpt{
		{Chs: origCharset, Col: origCollate},
		{Chs: dbInfo.Charset, Col: dbInfo.Collate},
	}, "")
	if err != nil {
		return doNothing, err
	}

	if err = checkModifyCharsetAndCollation(toCharset, toCollate, origCharset, origCollate, false); err != nil {
		return doNothing, err
	}
	if !needsOverwriteCols {
		// If we don't change the charset and collation of columns, skip the next checks.
		return doNothing, nil
	}

	for _, col := range tblInfo.Columns {
		if col.GetType() == mysql.TypeVarchar {
			if err = types.IsVarcharTooBigFieldLength(col.GetFlen(), col.Name.O, toCharset); err != nil {
				return doNothing, err
			}
		}
		if col.GetCharset() == charset.CharsetBin {
			continue
		}
		if len(col.GetCharset()) == 0 {
			continue
		}
		if err = checkModifyCharsetAndCollation(toCharset, toCollate, col.GetCharset(), col.GetCollate(), isColumnWithIndex(col.Name.L, tblInfo.Indices)); err != nil {
			if strings.Contains(err.Error(), "Unsupported modifying collation") {
				colErrMsg := "Unsupported converting collation of column '%s' from '%s' to '%s' when index is defined on it."
				err = dbterror.ErrUnsupportedModifyCollation.GenWithStack(colErrMsg, col.Name.L, col.GetCollate(), toCollate)
			}
			return doNothing, err
		}
	}
	return doNothing, nil
}

// RenameIndex renames an index.
// In TiDB, indexes are case-insensitive (so index 'a' and 'A" are considered the same index),
// but index names are case-sensitive (we can rename index 'a' to 'A')
func (e *executor) RenameIndex(ctx sessionctx.Context, ident ast.Ident, spec *ast.AlterTableSpec) error {
	is := e.infoCache.GetLatest()
	schema, ok := is.SchemaByName(ident.Schema)
	if !ok {
		return infoschema.ErrDatabaseNotExists.GenWithStackByArgs(ident.Schema)
	}

	tb, err := is.TableByName(e.ctx, ident.Schema, ident.Name)
	if err != nil {
		return errors.Trace(infoschema.ErrTableNotExists.GenWithStackByArgs(ident.Schema, ident.Name))
	}
	if tb.Meta().TableCacheStatusType != model.TableCacheStatusDisable {
		return errors.Trace(dbterror.ErrOptOnCacheTable.GenWithStackByArgs("Rename Index"))
	}
	duplicate, err := ValidateRenameIndex(spec.FromKey, spec.ToKey, tb.Meta())
	if duplicate {
		return nil
	}
	if err != nil {
		return errors.Trace(err)
	}

	job := &model.Job{
		SchemaID:       schema.ID,
		TableID:        tb.Meta().ID,
		SchemaName:     schema.Name.L,
		TableName:      tb.Meta().Name.L,
		Type:           model.ActionRenameIndex,
		BinlogInfo:     &model.HistoryInfo{},
		Args:           []any{spec.FromKey, spec.ToKey},
		CDCWriteSource: ctx.GetSessionVars().CDCWriteSource,
		SQLMode:        ctx.GetSessionVars().SQLMode,
	}

	err = e.DoDDLJob(ctx, job)
	return errors.Trace(err)
}

// If one drop those tables by mistake, it's difficult to recover.
// In the worst case, the whole TiDB cluster fails to bootstrap, so we prevent user from dropping them.
var systemTables = map[string]struct{}{
	"tidb":                 {},
	"gc_delete_range":      {},
	"gc_delete_range_done": {},
}

func isUndroppableTable(schema, table string) bool {
	if schema != mysql.SystemDB {
		return false
	}
	if _, ok := systemTables[table]; ok {
		return true
	}
	return false
}

type objectType int

const (
	tableObject objectType = iota
	viewObject
	sequenceObject
)

// dropTableObject provides common logic to DROP TABLE/VIEW/SEQUENCE.
func (e *executor) dropTableObject(
	ctx sessionctx.Context,
	objects []*ast.TableName,
	ifExists bool,
	tableObjectType objectType,
) error {
	var (
		notExistTables []string
		sessVars       = ctx.GetSessionVars()
		is             = e.infoCache.GetLatest()
		dropExistErr   *terror.Error
		jobType        model.ActionType
	)

	var (
		objectIdents []ast.Ident
		fkCheck      bool
	)
	switch tableObjectType {
	case tableObject:
		dropExistErr = infoschema.ErrTableDropExists
		jobType = model.ActionDropTable
		objectIdents = make([]ast.Ident, len(objects))
		fkCheck = ctx.GetSessionVars().ForeignKeyChecks
		for i, tn := range objects {
			objectIdents[i] = ast.Ident{Schema: tn.Schema, Name: tn.Name}
		}
		for _, tn := range objects {
			if referredFK := checkTableHasForeignKeyReferred(is, tn.Schema.L, tn.Name.L, objectIdents, fkCheck); referredFK != nil {
				return errors.Trace(dbterror.ErrForeignKeyCannotDropParent.GenWithStackByArgs(tn.Name, referredFK.ChildFKName, referredFK.ChildTable))
			}
		}
	case viewObject:
		dropExistErr = infoschema.ErrTableDropExists
		jobType = model.ActionDropView
	case sequenceObject:
		dropExistErr = infoschema.ErrSequenceDropExists
		jobType = model.ActionDropSequence
	}
	for _, tn := range objects {
		fullti := ast.Ident{Schema: tn.Schema, Name: tn.Name}
		schema, ok := is.SchemaByName(tn.Schema)
		if !ok {
			// TODO: we should return special error for table not exist, checking "not exist" is not enough,
			// because some other errors may contain this error string too.
			notExistTables = append(notExistTables, fullti.String())
			continue
		}
		tableInfo, err := is.TableByName(e.ctx, tn.Schema, tn.Name)
		if err != nil && infoschema.ErrTableNotExists.Equal(err) {
			notExistTables = append(notExistTables, fullti.String())
			continue
		} else if err != nil {
			return err
		}

		// prechecks before build DDL job

		// Protect important system table from been dropped by a mistake.
		// I can hardly find a case that a user really need to do this.
		if isUndroppableTable(tn.Schema.L, tn.Name.L) {
			return errors.Errorf("Drop tidb system table '%s.%s' is forbidden", tn.Schema.L, tn.Name.L)
		}
		switch tableObjectType {
		case tableObject:
			if !tableInfo.Meta().IsBaseTable() {
				notExistTables = append(notExistTables, fullti.String())
				continue
			}

			tempTableType := tableInfo.Meta().TempTableType
			if config.CheckTableBeforeDrop && tempTableType == model.TempTableNone {
				logutil.DDLLogger().Warn("admin check table before drop",
					zap.String("database", fullti.Schema.O),
					zap.String("table", fullti.Name.O),
				)
				exec := ctx.GetRestrictedSQLExecutor()
				internalCtx := kv.WithInternalSourceType(context.Background(), kv.InternalTxnDDL)
				_, _, err := exec.ExecRestrictedSQL(internalCtx, nil, "admin check table %n.%n", fullti.Schema.O, fullti.Name.O)
				if err != nil {
					return err
				}
			}

			if tableInfo.Meta().TableCacheStatusType != model.TableCacheStatusDisable {
				return dbterror.ErrOptOnCacheTable.GenWithStackByArgs("Drop Table")
			}
		case viewObject:
			if !tableInfo.Meta().IsView() {
				return dbterror.ErrWrongObject.GenWithStackByArgs(fullti.Schema, fullti.Name, "VIEW")
			}
		case sequenceObject:
			if !tableInfo.Meta().IsSequence() {
				err = dbterror.ErrWrongObject.GenWithStackByArgs(fullti.Schema, fullti.Name, "SEQUENCE")
				if ifExists {
					ctx.GetSessionVars().StmtCtx.AppendNote(err)
					continue
				}
				return err
			}
		}

		job := &model.Job{
			Version:        model.GetJobVerInUse(),
			SchemaID:       schema.ID,
			TableID:        tableInfo.Meta().ID,
			SchemaName:     schema.Name.L,
			SchemaState:    schema.State,
			TableName:      tableInfo.Meta().Name.L,
			Type:           jobType,
			BinlogInfo:     &model.HistoryInfo{},
			CDCWriteSource: ctx.GetSessionVars().CDCWriteSource,
			SQLMode:        ctx.GetSessionVars().SQLMode,
		}
		args := &model.DropTableArgs{
			Identifiers: objectIdents,
			FKCheck:     fkCheck,
		}

		err = e.doDDLJob2(ctx, job, args)
		if infoschema.ErrDatabaseNotExists.Equal(err) || infoschema.ErrTableNotExists.Equal(err) {
			notExistTables = append(notExistTables, fullti.String())
			continue
		} else if err != nil {
			return errors.Trace(err)
		}

		// unlock table after drop
		if tableObjectType != tableObject {
			continue
		}
		if !config.TableLockEnabled() {
			continue
		}
		if ok, _ := ctx.CheckTableLocked(tableInfo.Meta().ID); ok {
			ctx.ReleaseTableLockByTableIDs([]int64{tableInfo.Meta().ID})
		}
	}
	if len(notExistTables) > 0 && !ifExists {
		return dropExistErr.FastGenByArgs(strings.Join(notExistTables, ","))
	}
	// We need add warning when use if exists.
	if len(notExistTables) > 0 && ifExists {
		for _, table := range notExistTables {
			sessVars.StmtCtx.AppendNote(dropExistErr.FastGenByArgs(table))
		}
	}
	return nil
}

// DropTable will proceed even if some table in the list does not exists.
func (e *executor) DropTable(ctx sessionctx.Context, stmt *ast.DropTableStmt) (err error) {
	return e.dropTableObject(ctx, stmt.Tables, stmt.IfExists, tableObject)
}

// DropView will proceed even if some view in the list does not exists.
func (e *executor) DropView(ctx sessionctx.Context, stmt *ast.DropTableStmt) (err error) {
	return e.dropTableObject(ctx, stmt.Tables, stmt.IfExists, viewObject)
}

func (e *executor) TruncateTable(ctx sessionctx.Context, ti ast.Ident) error {
	schema, tb, err := e.getSchemaAndTableByIdent(ti)
	if err != nil {
		return errors.Trace(err)
	}
	tblInfo := tb.Meta()
	if tblInfo.IsView() || tblInfo.IsSequence() {
		return infoschema.ErrTableNotExists.GenWithStackByArgs(schema.Name.O, tblInfo.Name.O)
	}
	if tblInfo.TableCacheStatusType != model.TableCacheStatusDisable {
		return dbterror.ErrOptOnCacheTable.GenWithStackByArgs("Truncate Table")
	}
	fkCheck := ctx.GetSessionVars().ForeignKeyChecks
	referredFK := checkTableHasForeignKeyReferred(e.infoCache.GetLatest(), ti.Schema.L, ti.Name.L, []ast.Ident{{Name: ti.Name, Schema: ti.Schema}}, fkCheck)
	if referredFK != nil {
		msg := fmt.Sprintf("`%s`.`%s` CONSTRAINT `%s`", referredFK.ChildSchema, referredFK.ChildTable, referredFK.ChildFKName)
		return errors.Trace(dbterror.ErrTruncateIllegalForeignKey.GenWithStackByArgs(msg))
	}

	var oldPartitionIDs []int64
	if tblInfo.Partition != nil {
		oldPartitionIDs = make([]int64, 0, len(tblInfo.Partition.Definitions))
		for _, def := range tblInfo.Partition.Definitions {
			oldPartitionIDs = append(oldPartitionIDs, def.ID)
		}
	}
	job := &model.Job{
		Version:        model.GetJobVerInUse(),
		SchemaID:       schema.ID,
		TableID:        tblInfo.ID,
		SchemaName:     schema.Name.L,
		TableName:      tblInfo.Name.L,
		Type:           model.ActionTruncateTable,
		BinlogInfo:     &model.HistoryInfo{},
		CDCWriteSource: ctx.GetSessionVars().CDCWriteSource,
		SQLMode:        ctx.GetSessionVars().SQLMode,
	}
	args := &model.TruncateTableArgs{
		FKCheck:         fkCheck,
		OldPartitionIDs: oldPartitionIDs,
	}
	err = e.doDDLJob2(ctx, job, args)
	if err != nil {
		return errors.Trace(err)
	}

	return nil
}

func (e *executor) RenameTable(ctx sessionctx.Context, s *ast.RenameTableStmt) error {
	isAlterTable := false
	var err error
	if len(s.TableToTables) == 1 {
		oldIdent := ast.Ident{Schema: s.TableToTables[0].OldTable.Schema, Name: s.TableToTables[0].OldTable.Name}
		newIdent := ast.Ident{Schema: s.TableToTables[0].NewTable.Schema, Name: s.TableToTables[0].NewTable.Name}
		err = e.renameTable(ctx, oldIdent, newIdent, isAlterTable)
	} else {
		oldIdents := make([]ast.Ident, 0, len(s.TableToTables))
		newIdents := make([]ast.Ident, 0, len(s.TableToTables))
		for _, tables := range s.TableToTables {
			oldIdent := ast.Ident{Schema: tables.OldTable.Schema, Name: tables.OldTable.Name}
			newIdent := ast.Ident{Schema: tables.NewTable.Schema, Name: tables.NewTable.Name}
			oldIdents = append(oldIdents, oldIdent)
			newIdents = append(newIdents, newIdent)
		}
		err = e.renameTables(ctx, oldIdents, newIdents, isAlterTable)
	}
	return err
}

func (e *executor) renameTable(ctx sessionctx.Context, oldIdent, newIdent ast.Ident, isAlterTable bool) error {
	is := e.infoCache.GetLatest()
	tables := make(map[string]int64)
	schemas, tableID, err := ExtractTblInfos(is, oldIdent, newIdent, isAlterTable, tables)
	if err != nil {
		return err
	}

	if schemas == nil {
		return nil
	}

	if tbl, ok := is.TableByID(e.ctx, tableID); ok {
		if tbl.Meta().TableCacheStatusType != model.TableCacheStatusDisable {
			return errors.Trace(dbterror.ErrOptOnCacheTable.GenWithStackByArgs("Rename Table"))
		}
	}

	job := &model.Job{
		SchemaID:       schemas[1].ID,
		TableID:        tableID,
		SchemaName:     schemas[1].Name.L,
		TableName:      oldIdent.Name.L,
		Type:           model.ActionRenameTable,
		Version:        model.GetJobVerInUse(),
		BinlogInfo:     &model.HistoryInfo{},
		CDCWriteSource: ctx.GetSessionVars().CDCWriteSource,
		InvolvingSchemaInfo: []model.InvolvingSchemaInfo{
			{Database: schemas[0].Name.L, Table: oldIdent.Name.L},
			{Database: schemas[1].Name.L, Table: newIdent.Name.L},
		},
		SQLMode: ctx.GetSessionVars().SQLMode,
	}

	args := &model.RenameTableArgs{
		OldSchemaID:   schemas[0].ID,
		OldSchemaName: schemas[0].Name,
		NewTableName:  newIdent.Name,
	}
	err = e.doDDLJob2(ctx, job, args)
	return errors.Trace(err)
}

func (e *executor) renameTables(ctx sessionctx.Context, oldIdents, newIdents []ast.Ident, isAlterTable bool) error {
	is := e.infoCache.GetLatest()
	involveSchemaInfo := make([]model.InvolvingSchemaInfo, 0, len(oldIdents)*2)

	var schemas []*model.DBInfo
	var tableID int64
	var err error

	tables := make(map[string]int64)
	infos := make([]*model.RenameTableArgs, 0, len(oldIdents))
	for i := 0; i < len(oldIdents); i++ {
		schemas, tableID, err = ExtractTblInfos(is, oldIdents[i], newIdents[i], isAlterTable, tables)
		if err != nil {
			return err
		}

		if t, ok := is.TableByID(e.ctx, tableID); ok {
			if t.Meta().TableCacheStatusType != model.TableCacheStatusDisable {
				return errors.Trace(dbterror.ErrOptOnCacheTable.GenWithStackByArgs("Rename Tables"))
			}
		}

		infos = append(infos, &model.RenameTableArgs{
			OldSchemaID:   schemas[0].ID,
			OldSchemaName: schemas[0].Name,
			OldTableName:  oldIdents[i].Name,
			NewSchemaID:   schemas[1].ID,
			NewTableName:  newIdents[i].Name,
			TableID:       tableID,
		})

		involveSchemaInfo = append(involveSchemaInfo,
			model.InvolvingSchemaInfo{
				Database: schemas[0].Name.L, Table: oldIdents[i].Name.L,
			},
			model.InvolvingSchemaInfo{
				Database: schemas[1].Name.L, Table: newIdents[i].Name.L,
			},
		)
	}

	job := &model.Job{
		Version:             model.GetJobVerInUse(),
		SchemaID:            schemas[1].ID,
		TableID:             infos[0].TableID,
		SchemaName:          schemas[1].Name.L,
		Type:                model.ActionRenameTables,
		BinlogInfo:          &model.HistoryInfo{},
		CDCWriteSource:      ctx.GetSessionVars().CDCWriteSource,
		InvolvingSchemaInfo: involveSchemaInfo,
		SQLMode:             ctx.GetSessionVars().SQLMode,
	}

	args := &model.RenameTablesArgs{RenameTableInfos: infos}
	err = e.doDDLJob2(ctx, job, args)
	return errors.Trace(err)
}

// ExtractTblInfos extracts the table information from the infoschema.
func ExtractTblInfos(is infoschema.InfoSchema, oldIdent, newIdent ast.Ident, isAlterTable bool, tables map[string]int64) ([]*model.DBInfo, int64, error) {
	oldSchema, ok := is.SchemaByName(oldIdent.Schema)
	if !ok {
		if isAlterTable {
			return nil, 0, infoschema.ErrTableNotExists.GenWithStackByArgs(oldIdent.Schema, oldIdent.Name)
		}
		if tableExists(is, newIdent, tables) {
			return nil, 0, infoschema.ErrTableExists.GenWithStackByArgs(newIdent)
		}
		return nil, 0, infoschema.ErrTableNotExists.GenWithStackByArgs(oldIdent.Schema, oldIdent.Name)
	}
	if !tableExists(is, oldIdent, tables) {
		if isAlterTable {
			return nil, 0, infoschema.ErrTableNotExists.GenWithStackByArgs(oldIdent.Schema, oldIdent.Name)
		}
		if tableExists(is, newIdent, tables) {
			return nil, 0, infoschema.ErrTableExists.GenWithStackByArgs(newIdent)
		}
		return nil, 0, infoschema.ErrTableNotExists.GenWithStackByArgs(oldIdent.Schema, oldIdent.Name)
	}
	if isAlterTable && newIdent.Schema.L == oldIdent.Schema.L && newIdent.Name.L == oldIdent.Name.L {
		// oldIdent is equal to newIdent, do nothing
		return nil, 0, nil
	}
	//View can be renamed only in the same schema. Compatible with mysql
	if infoschema.TableIsView(is, oldIdent.Schema, oldIdent.Name) {
		if oldIdent.Schema != newIdent.Schema {
			return nil, 0, infoschema.ErrForbidSchemaChange.GenWithStackByArgs(oldIdent.Schema, newIdent.Schema)
		}
	}

	newSchema, ok := is.SchemaByName(newIdent.Schema)
	if !ok {
		return nil, 0, dbterror.ErrErrorOnRename.GenWithStackByArgs(
			fmt.Sprintf("%s.%s", oldIdent.Schema, oldIdent.Name),
			fmt.Sprintf("%s.%s", newIdent.Schema, newIdent.Name),
			168,
			fmt.Sprintf("Database `%s` doesn't exist", newIdent.Schema))
	}
	if tableExists(is, newIdent, tables) {
		return nil, 0, infoschema.ErrTableExists.GenWithStackByArgs(newIdent)
	}
	if err := checkTooLongTable(newIdent.Name); err != nil {
		return nil, 0, errors.Trace(err)
	}
	oldTableID := getTableID(is, oldIdent, tables)
	oldIdentKey := getIdentKey(oldIdent)
	tables[oldIdentKey] = tableNotExist
	newIdentKey := getIdentKey(newIdent)
	tables[newIdentKey] = oldTableID
	return []*model.DBInfo{oldSchema, newSchema}, oldTableID, nil
}

func tableExists(is infoschema.InfoSchema, ident ast.Ident, tables map[string]int64) bool {
	identKey := getIdentKey(ident)
	tableID, ok := tables[identKey]
	if (ok && tableID != tableNotExist) || (!ok && is.TableExists(ident.Schema, ident.Name)) {
		return true
	}
	return false
}

func getTableID(is infoschema.InfoSchema, ident ast.Ident, tables map[string]int64) int64 {
	identKey := getIdentKey(ident)
	tableID, ok := tables[identKey]
	if !ok {
		oldTbl, err := is.TableByName(context.Background(), ident.Schema, ident.Name)
		if err != nil {
			return tableNotExist
		}
		tableID = oldTbl.Meta().ID
	}
	return tableID
}

func getIdentKey(ident ast.Ident) string {
	return fmt.Sprintf("%s.%s", ident.Schema.L, ident.Name.L)
}

// GetName4AnonymousIndex returns a valid name for anonymous index.
func GetName4AnonymousIndex(t table.Table, colName pmodel.CIStr, idxName pmodel.CIStr) pmodel.CIStr {
	// `id` is used to indicated the index name's suffix.
	id := 2
	l := len(t.Indices())
	indexName := colName
	if idxName.O != "" {
		// Use the provided index name, it only happens when the original index name is too long and be truncated.
		indexName = idxName
		id = 3
	}
	if strings.EqualFold(indexName.L, mysql.PrimaryKeyName) {
		indexName = pmodel.NewCIStr(fmt.Sprintf("%s_%d", colName.O, id))
		id = 3
	}
	for i := 0; i < l; i++ {
		if t.Indices()[i].Meta().Name.L == indexName.L {
			indexName = pmodel.NewCIStr(fmt.Sprintf("%s_%d", colName.O, id))
			if err := checkTooLongIndex(indexName); err != nil {
				indexName = GetName4AnonymousIndex(t, pmodel.NewCIStr(colName.O[:30]), pmodel.NewCIStr(fmt.Sprintf("%s_%d", colName.O[:30], 2)))
			}
			i = -1
			id++
		}
	}
	return indexName
}

func (e *executor) CreatePrimaryKey(ctx sessionctx.Context, ti ast.Ident, indexName pmodel.CIStr,
	indexPartSpecifications []*ast.IndexPartSpecification, indexOption *ast.IndexOption) error {
	if indexOption != nil && indexOption.PrimaryKeyTp == pmodel.PrimaryKeyTypeClustered {
		return dbterror.ErrUnsupportedModifyPrimaryKey.GenWithStack("Adding clustered primary key is not supported. " +
			"Please consider adding NONCLUSTERED primary key instead")
	}
	schema, t, err := e.getSchemaAndTableByIdent(ti)
	if err != nil {
		return errors.Trace(err)
	}

	if err = checkTooLongIndex(indexName); err != nil {
		return dbterror.ErrTooLongIdent.GenWithStackByArgs(mysql.PrimaryKeyName)
	}

	indexName = pmodel.NewCIStr(mysql.PrimaryKeyName)
	if indexInfo := t.Meta().FindIndexByName(indexName.L); indexInfo != nil ||
		// If the table's PKIsHandle is true, it also means that this table has a primary key.
		t.Meta().PKIsHandle {
		return infoschema.ErrMultiplePriKey
	}

	// Primary keys cannot include expression index parts. A primary key requires the generated column to be stored,
	// but expression index parts are implemented as virtual generated columns, not stored generated columns.
	for _, idxPart := range indexPartSpecifications {
		if idxPart.Expr != nil {
			return dbterror.ErrFunctionalIndexPrimaryKey
		}
	}

	tblInfo := t.Meta()
	// Check before the job is put to the queue.
	// This check is redundant, but useful. If DDL check fail before the job is put
	// to job queue, the fail path logic is super fast.
	// After DDL job is put to the queue, and if the check fail, TiDB will run the DDL cancel logic.
	// The recover step causes DDL wait a few seconds, makes the unit test painfully slow.
	// For same reason, decide whether index is global here.
	indexColumns, _, err := buildIndexColumns(NewMetaBuildContextWithSctx(ctx), tblInfo.Columns, indexPartSpecifications)
	if err != nil {
		return errors.Trace(err)
	}
	if _, err = CheckPKOnGeneratedColumn(tblInfo, indexPartSpecifications); err != nil {
		return err
	}

	if tblInfo.GetPartitionInfo() != nil {
		ck, err := checkPartitionKeysConstraint(tblInfo.GetPartitionInfo(), indexColumns, tblInfo)
		if err != nil {
			return err
		}
		if !ck {
			// index columns does not contain all partition columns, must be global
			if indexOption == nil || !indexOption.Global {
				return dbterror.ErrGlobalIndexNotExplicitlySet.GenWithStackByArgs("PRIMARY")
			}
			validateGlobalIndexWithGeneratedColumns(ctx.GetSessionVars().StmtCtx.ErrCtx(), tblInfo, indexName.O, indexColumns)
		}
	}

	// May be truncate comment here, when index comment too long and sql_mode is't strict.
	if indexOption != nil {
		sessionVars := ctx.GetSessionVars()
		if _, err = validateCommentLength(sessionVars.StmtCtx.ErrCtx(), sessionVars.SQLMode, indexName.String(), &indexOption.Comment, dbterror.ErrTooLongIndexComment); err != nil {
			return errors.Trace(err)
		}
	}

	unique := true
	sqlMode := ctx.GetSessionVars().SQLMode
	// global is set to  'false' is just there to be backwards compatible,
	// to avoid unmarshal issues, it is now part of indexOption.
	global := false
	job := &model.Job{
		SchemaID:       schema.ID,
		TableID:        t.Meta().ID,
		SchemaName:     schema.Name.L,
		TableName:      t.Meta().Name.L,
		Type:           model.ActionAddPrimaryKey,
		BinlogInfo:     &model.HistoryInfo{},
		ReorgMeta:      nil,
		Args:           []any{unique, indexName, indexPartSpecifications, indexOption, sqlMode, nil, global},
		Priority:       ctx.GetSessionVars().DDLReorgPriority,
		CDCWriteSource: ctx.GetSessionVars().CDCWriteSource,
		SQLMode:        ctx.GetSessionVars().SQLMode,
	}
	reorgMeta, err := newReorgMetaFromVariables(job, ctx)
	if err != nil {
		return err
	}
	job.ReorgMeta = reorgMeta

	err = e.DoDDLJob(ctx, job)
	return errors.Trace(err)
}

func (e *executor) CreateIndex(ctx sessionctx.Context, stmt *ast.CreateIndexStmt) error {
	ident := ast.Ident{Schema: stmt.Table.Schema, Name: stmt.Table.Name}
	return e.createIndex(ctx, ident, stmt.KeyType, pmodel.NewCIStr(stmt.IndexName),
		stmt.IndexPartSpecifications, stmt.IndexOption, stmt.IfNotExists)
}

// addHypoIndexIntoCtx adds this index as a hypo-index into this ctx.
func (*executor) addHypoIndexIntoCtx(ctx sessionctx.Context, schemaName, tableName pmodel.CIStr, indexInfo *model.IndexInfo) error {
	sctx := ctx.GetSessionVars()
	indexName := indexInfo.Name

	if sctx.HypoIndexes == nil {
		sctx.HypoIndexes = make(map[string]map[string]map[string]*model.IndexInfo)
	}
	if sctx.HypoIndexes[schemaName.L] == nil {
		sctx.HypoIndexes[schemaName.L] = make(map[string]map[string]*model.IndexInfo)
	}
	if sctx.HypoIndexes[schemaName.L][tableName.L] == nil {
		sctx.HypoIndexes[schemaName.L][tableName.L] = make(map[string]*model.IndexInfo)
	}
	if _, exist := sctx.HypoIndexes[schemaName.L][tableName.L][indexName.L]; exist {
		return errors.Trace(errors.Errorf("conflict hypo index name %s", indexName.L))
	}

	sctx.HypoIndexes[schemaName.L][tableName.L][indexName.L] = indexInfo
	return nil
}

func (e *executor) createIndex(ctx sessionctx.Context, ti ast.Ident, keyType ast.IndexKeyType, indexName pmodel.CIStr,
	indexPartSpecifications []*ast.IndexPartSpecification, indexOption *ast.IndexOption, ifNotExists bool) error {
	// not support Spatial and FullText index
	if keyType == ast.IndexKeyTypeFullText || keyType == ast.IndexKeyTypeSpatial {
		return dbterror.ErrUnsupportedIndexType.GenWithStack("FULLTEXT and SPATIAL index is not supported")
	}
	unique := keyType == ast.IndexKeyTypeUnique
	schema, t, err := e.getSchemaAndTableByIdent(ti)
	if err != nil {
		return errors.Trace(err)
	}

	if t.Meta().TableCacheStatusType != model.TableCacheStatusDisable {
		return errors.Trace(dbterror.ErrOptOnCacheTable.GenWithStackByArgs("Create Index"))
	}
	// Deal with anonymous index.
	if len(indexName.L) == 0 {
		colName := pmodel.NewCIStr("expression_index")
		if indexPartSpecifications[0].Column != nil {
			colName = indexPartSpecifications[0].Column.Name
		}
		indexName = GetName4AnonymousIndex(t, colName, pmodel.NewCIStr(""))
	}

	if indexInfo := t.Meta().FindIndexByName(indexName.L); indexInfo != nil {
		if indexInfo.State != model.StatePublic {
			// NOTE: explicit error message. See issue #18363.
			err = dbterror.ErrDupKeyName.GenWithStack("Duplicate key name '%s'; "+
				"a background job is trying to add the same index, "+
				"please check by `ADMIN SHOW DDL JOBS`", indexName)
		} else {
			err = dbterror.ErrDupKeyName.GenWithStackByArgs(indexName)
		}
		if ifNotExists {
			ctx.GetSessionVars().StmtCtx.AppendNote(err)
			return nil
		}
		return err
	}

	if err = checkTooLongIndex(indexName); err != nil {
		return errors.Trace(err)
	}

	tblInfo := t.Meta()

	metaBuildCtx := NewMetaBuildContextWithSctx(ctx)
	// Build hidden columns if necessary.
	hiddenCols, err := buildHiddenColumnInfoWithCheck(metaBuildCtx, indexPartSpecifications, indexName, t.Meta(), t.Cols())
	if err != nil {
		return err
	}
	if err = checkAddColumnTooManyColumns(len(t.Cols()) + len(hiddenCols)); err != nil {
		return errors.Trace(err)
	}

	finalColumns := make([]*model.ColumnInfo, len(tblInfo.Columns), len(tblInfo.Columns)+len(hiddenCols))
	copy(finalColumns, tblInfo.Columns)
	finalColumns = append(finalColumns, hiddenCols...)
	// Check before the job is put to the queue.
	// This check is redundant, but useful. If DDL check fail before the job is put
	// to job queue, the fail path logic is super fast.
	// After DDL job is put to the queue, and if the check fail, TiDB will run the DDL cancel logic.
	// The recover step causes DDL wait a few seconds, makes the unit test painfully slow.
	// For same reason, decide whether index is global here.
	indexColumns, _, err := buildIndexColumns(metaBuildCtx, finalColumns, indexPartSpecifications)
	if err != nil {
		return errors.Trace(err)
	}

	globalIndex := false
	if indexOption != nil && indexOption.Global {
		globalIndex = true
	}
	if globalIndex {
		if tblInfo.GetPartitionInfo() == nil {
			return dbterror.ErrGeneralUnsupportedDDL.GenWithStackByArgs("Global Index on non-partitioned table")
		}
		if !unique {
			// TODO: remove this limitation
			return dbterror.ErrGeneralUnsupportedDDL.GenWithStackByArgs("Global IndexOption on non-unique index")
		}
	}
	if unique && tblInfo.GetPartitionInfo() != nil {
		ck, err := checkPartitionKeysConstraint(tblInfo.GetPartitionInfo(), indexColumns, tblInfo)
		if err != nil {
			return err
		}
		if !ck {
			// index columns does not contain all partition columns, must be global
			if !globalIndex {
				return dbterror.ErrGlobalIndexNotExplicitlySet.GenWithStackByArgs(indexName.O)
			}
			validateGlobalIndexWithGeneratedColumns(ctx.GetSessionVars().StmtCtx.ErrCtx(), tblInfo, indexName.O, indexColumns)
		} else if globalIndex {
			// TODO: remove this restriction
			return dbterror.ErrGeneralUnsupportedDDL.GenWithStackByArgs("Global IndexOption on index including all columns in the partitioning expression")
		}
	}
	// May be truncate comment here, when index comment too long and sql_mode is't strict.
	if indexOption != nil {
		sessionVars := ctx.GetSessionVars()
		if _, err = validateCommentLength(sessionVars.StmtCtx.ErrCtx(), sessionVars.SQLMode, indexName.String(), &indexOption.Comment, dbterror.ErrTooLongIndexComment); err != nil {
			return errors.Trace(err)
		}
	}

	if indexOption != nil && indexOption.Tp == pmodel.IndexTypeHypo { // for hypo-index
		indexInfo, err := BuildIndexInfo(metaBuildCtx, tblInfo.Columns, indexName, false, unique,
			indexPartSpecifications, indexOption, model.StatePublic)
		if err != nil {
			return err
		}
		return e.addHypoIndexIntoCtx(ctx, ti.Schema, ti.Name, indexInfo)
	}

	chs, coll := ctx.GetSessionVars().GetCharsetInfo()
	// global is set to  'false' is just there to be backwards compatible,
	// to avoid unmarshal issues, it is now part of indexOption.
	global := false
	job := &model.Job{
		SchemaID:       schema.ID,
		TableID:        t.Meta().ID,
		SchemaName:     schema.Name.L,
		TableName:      t.Meta().Name.L,
		Type:           model.ActionAddIndex,
		BinlogInfo:     &model.HistoryInfo{},
		ReorgMeta:      nil,
		Args:           []any{unique, indexName, indexPartSpecifications, indexOption, hiddenCols, global},
		Priority:       ctx.GetSessionVars().DDLReorgPriority,
		Charset:        chs,
		Collate:        coll,
		CDCWriteSource: ctx.GetSessionVars().CDCWriteSource,
		SQLMode:        ctx.GetSessionVars().SQLMode,
	}
	reorgMeta, err := newReorgMetaFromVariables(job, ctx)
	if err != nil {
		return err
	}
	job.ReorgMeta = reorgMeta

	err = e.DoDDLJob(ctx, job)
	// key exists, but if_not_exists flags is true, so we ignore this error.
	if dbterror.ErrDupKeyName.Equal(err) && ifNotExists {
		ctx.GetSessionVars().StmtCtx.AppendNote(err)
		return nil
	}
	return errors.Trace(err)
}

func newReorgMetaFromVariables(job *model.Job, sctx sessionctx.Context) (*model.DDLReorgMeta, error) {
	reorgMeta := NewDDLReorgMeta(sctx)
	reorgMeta.IsDistReorg = variable.EnableDistTask.Load()
	reorgMeta.IsFastReorg = variable.EnableFastReorg.Load()
	reorgMeta.TargetScope = variable.ServiceScope.Load()
	if sv, ok := sctx.GetSessionVars().GetSystemVar(variable.TiDBDDLReorgWorkerCount); ok {
		reorgMeta.Concurrency = variable.TidbOptInt(sv, 0)
	}
	if sv, ok := sctx.GetSessionVars().GetSystemVar(variable.TiDBDDLReorgBatchSize); ok {
		reorgMeta.BatchSize = variable.TidbOptInt(sv, 0)
	}

	if reorgMeta.IsDistReorg && !reorgMeta.IsFastReorg {
		return nil, dbterror.ErrUnsupportedDistTask
	}
	if hasSysDB(job) {
		if reorgMeta.IsDistReorg {
			logutil.DDLLogger().Info("cannot use distributed task execution on system DB",
				zap.Stringer("job", job))
		}
		reorgMeta.IsDistReorg = false
		reorgMeta.IsFastReorg = false
		failpoint.Inject("reorgMetaRecordFastReorgDisabled", func(_ failpoint.Value) {
			LastReorgMetaFastReorgDisabled = true
		})
	}

	logutil.DDLLogger().Info("initialize reorg meta",
		zap.String("jobSchema", job.SchemaName),
		zap.String("jobTable", job.TableName),
		zap.Stringer("jobType", job.Type),
		zap.Bool("enableDistTask", reorgMeta.IsDistReorg),
		zap.Bool("enableFastReorg", reorgMeta.IsFastReorg),
		zap.String("targetScope", reorgMeta.TargetScope),
		zap.Int("concurrency", reorgMeta.Concurrency),
		zap.Int("batchSize", reorgMeta.BatchSize),
	)
	return reorgMeta, nil
}

// LastReorgMetaFastReorgDisabled is used for test.
var LastReorgMetaFastReorgDisabled bool

func buildFKInfo(fkName pmodel.CIStr, keys []*ast.IndexPartSpecification, refer *ast.ReferenceDef, cols []*table.Column) (*model.FKInfo, error) {
	if len(keys) != len(refer.IndexPartSpecifications) {
		return nil, infoschema.ErrForeignKeyNotMatch.GenWithStackByArgs(fkName, "Key reference and table reference don't match")
	}
	if err := checkTooLongForeignKey(fkName); err != nil {
		return nil, err
	}
	if err := checkTooLongSchema(refer.Table.Schema); err != nil {
		return nil, err
	}
	if err := checkTooLongTable(refer.Table.Name); err != nil {
		return nil, err
	}

	// all base columns of stored generated columns
	baseCols := make(map[string]struct{})
	for _, col := range cols {
		if col.IsGenerated() && col.GeneratedStored {
			for name := range col.Dependences {
				baseCols[name] = struct{}{}
			}
		}
	}

	fkInfo := &model.FKInfo{
		Name:      fkName,
		RefSchema: refer.Table.Schema,
		RefTable:  refer.Table.Name,
		Cols:      make([]pmodel.CIStr, len(keys)),
	}
	if variable.EnableForeignKey.Load() {
		fkInfo.Version = model.FKVersion1
	}

	for i, key := range keys {
		// Check add foreign key to generated columns
		// For more detail, see https://dev.mysql.com/doc/refman/8.0/en/innodb-foreign-key-constraints.html#innodb-foreign-key-generated-columns
		for _, col := range cols {
			if col.Name.L != key.Column.Name.L {
				continue
			}
			if col.IsGenerated() {
				// Check foreign key on virtual generated columns
				if !col.GeneratedStored {
					return nil, infoschema.ErrForeignKeyCannotUseVirtualColumn.GenWithStackByArgs(fkInfo.Name.O, col.Name.O)
				}

				// Check wrong reference options of foreign key on stored generated columns
				switch refer.OnUpdate.ReferOpt {
				case pmodel.ReferOptionCascade, pmodel.ReferOptionSetNull, pmodel.ReferOptionSetDefault:
					//nolint: gosec
					return nil, dbterror.ErrWrongFKOptionForGeneratedColumn.GenWithStackByArgs("ON UPDATE " + refer.OnUpdate.ReferOpt.String())
				}
				switch refer.OnDelete.ReferOpt {
				case pmodel.ReferOptionSetNull, pmodel.ReferOptionSetDefault:
					//nolint: gosec
					return nil, dbterror.ErrWrongFKOptionForGeneratedColumn.GenWithStackByArgs("ON DELETE " + refer.OnDelete.ReferOpt.String())
				}
				continue
			}
			// Check wrong reference options of foreign key on base columns of stored generated columns
			if _, ok := baseCols[col.Name.L]; ok {
				switch refer.OnUpdate.ReferOpt {
				case pmodel.ReferOptionCascade, pmodel.ReferOptionSetNull, pmodel.ReferOptionSetDefault:
					return nil, infoschema.ErrCannotAddForeign
				}
				switch refer.OnDelete.ReferOpt {
				case pmodel.ReferOptionCascade, pmodel.ReferOptionSetNull, pmodel.ReferOptionSetDefault:
					return nil, infoschema.ErrCannotAddForeign
				}
			}
		}
		col := table.FindCol(cols, key.Column.Name.O)
		if col == nil {
			return nil, dbterror.ErrKeyColumnDoesNotExits.GenWithStackByArgs(key.Column.Name)
		}
		if mysql.HasNotNullFlag(col.GetFlag()) && (refer.OnDelete.ReferOpt == pmodel.ReferOptionSetNull || refer.OnUpdate.ReferOpt == pmodel.ReferOptionSetNull) {
			return nil, infoschema.ErrForeignKeyColumnNotNull.GenWithStackByArgs(col.Name.O, fkName)
		}
		fkInfo.Cols[i] = key.Column.Name
	}

	fkInfo.RefCols = make([]pmodel.CIStr, len(refer.IndexPartSpecifications))
	for i, key := range refer.IndexPartSpecifications {
		if err := checkTooLongColumn(key.Column.Name); err != nil {
			return nil, err
		}
		fkInfo.RefCols[i] = key.Column.Name
	}

	fkInfo.OnDelete = int(refer.OnDelete.ReferOpt)
	fkInfo.OnUpdate = int(refer.OnUpdate.ReferOpt)

	return fkInfo, nil
}

func (e *executor) CreateForeignKey(ctx sessionctx.Context, ti ast.Ident, fkName pmodel.CIStr, keys []*ast.IndexPartSpecification, refer *ast.ReferenceDef) error {
	is := e.infoCache.GetLatest()
	schema, ok := is.SchemaByName(ti.Schema)
	if !ok {
		return infoschema.ErrDatabaseNotExists.GenWithStackByArgs(ti.Schema)
	}

	t, err := is.TableByName(context.Background(), ti.Schema, ti.Name)
	if err != nil {
		return errors.Trace(infoschema.ErrTableNotExists.GenWithStackByArgs(ti.Schema, ti.Name))
	}
	if t.Meta().TempTableType != model.TempTableNone {
		return infoschema.ErrCannotAddForeign
	}

	if fkName.L == "" {
		fkName = pmodel.NewCIStr(fmt.Sprintf("fk_%d", t.Meta().MaxForeignKeyID+1))
	}
	err = checkFKDupName(t.Meta(), fkName)
	if err != nil {
		return err
	}
	fkInfo, err := buildFKInfo(fkName, keys, refer, t.Cols())
	if err != nil {
		return errors.Trace(err)
	}
	fkCheck := ctx.GetSessionVars().ForeignKeyChecks
	err = checkAddForeignKeyValid(is, schema.Name.L, t.Meta(), fkInfo, fkCheck)
	if err != nil {
		return err
	}
	if model.FindIndexByColumns(t.Meta(), t.Meta().Indices, fkInfo.Cols...) == nil {
		// Need to auto create index for fk cols
		if ctx.GetSessionVars().StmtCtx.MultiSchemaInfo == nil {
			ctx.GetSessionVars().StmtCtx.MultiSchemaInfo = model.NewMultiSchemaInfo()
		}
		indexPartSpecifications := make([]*ast.IndexPartSpecification, 0, len(fkInfo.Cols))
		for _, col := range fkInfo.Cols {
			indexPartSpecifications = append(indexPartSpecifications, &ast.IndexPartSpecification{
				Column: &ast.ColumnName{Name: col},
				Length: types.UnspecifiedLength, // Index prefixes on foreign key columns are not supported.
			})
		}
		indexOption := &ast.IndexOption{}
		err = e.createIndex(ctx, ti, ast.IndexKeyTypeNone, fkInfo.Name, indexPartSpecifications, indexOption, false)
		if err != nil {
			return err
		}
	}

	job := &model.Job{
		Version:        model.JobVersion1,
		SchemaID:       schema.ID,
		TableID:        t.Meta().ID,
		SchemaName:     schema.Name.L,
		TableName:      t.Meta().Name.L,
		Type:           model.ActionAddForeignKey,
		BinlogInfo:     &model.HistoryInfo{},
		CDCWriteSource: ctx.GetSessionVars().CDCWriteSource,
		InvolvingSchemaInfo: []model.InvolvingSchemaInfo{
			{
				Database: schema.Name.L,
				Table:    t.Meta().Name.L,
			},
			{
				Database: fkInfo.RefSchema.L,
				Table:    fkInfo.RefTable.L,
				Mode:     model.SharedInvolving,
			},
		},
		SQLMode: ctx.GetSessionVars().SQLMode,
	}
	args := &model.AddForeignKeyArgs{
		FkInfo:  fkInfo,
		FkCheck: fkCheck,
	}
	job.FillArgs(args)
	err = e.doDDLJob2(ctx, job, args)
	return errors.Trace(err)
}

func (e *executor) DropForeignKey(ctx sessionctx.Context, ti ast.Ident, fkName pmodel.CIStr) error {
	is := e.infoCache.GetLatest()
	schema, ok := is.SchemaByName(ti.Schema)
	if !ok {
		return infoschema.ErrDatabaseNotExists.GenWithStackByArgs(ti.Schema)
	}

	t, err := is.TableByName(context.Background(), ti.Schema, ti.Name)
	if err != nil {
		return errors.Trace(infoschema.ErrTableNotExists.GenWithStackByArgs(ti.Schema, ti.Name))
	}

	job := &model.Job{
		Version:        model.JobVersion1,
		SchemaID:       schema.ID,
		TableID:        t.Meta().ID,
		SchemaName:     schema.Name.L,
		SchemaState:    model.StatePublic,
		TableName:      t.Meta().Name.L,
		Type:           model.ActionDropForeignKey,
		BinlogInfo:     &model.HistoryInfo{},
		CDCWriteSource: ctx.GetSessionVars().CDCWriteSource,
		SQLMode:        ctx.GetSessionVars().SQLMode,
	}
	args := &model.DropForeignKeyArgs{FkName: fkName}
	job.FillArgs(args)
	err = e.doDDLJob2(ctx, job, args)
	return errors.Trace(err)
}

func (e *executor) DropIndex(ctx sessionctx.Context, stmt *ast.DropIndexStmt) error {
	ti := ast.Ident{Schema: stmt.Table.Schema, Name: stmt.Table.Name}
	err := e.dropIndex(ctx, ti, pmodel.NewCIStr(stmt.IndexName), stmt.IfExists, stmt.IsHypo)
	if (infoschema.ErrDatabaseNotExists.Equal(err) || infoschema.ErrTableNotExists.Equal(err)) && stmt.IfExists {
		err = nil
	}
	return err
}

// dropHypoIndexFromCtx drops this hypo-index from this ctx.
func (*executor) dropHypoIndexFromCtx(ctx sessionctx.Context, schema, table, index pmodel.CIStr, ifExists bool) error {
	sctx := ctx.GetSessionVars()
	if sctx.HypoIndexes != nil &&
		sctx.HypoIndexes[schema.L] != nil &&
		sctx.HypoIndexes[schema.L][table.L] != nil &&
		sctx.HypoIndexes[schema.L][table.L][index.L] != nil {
		delete(sctx.HypoIndexes[schema.L][table.L], index.L)
		return nil
	}
	if !ifExists {
		return dbterror.ErrCantDropFieldOrKey.GenWithStack("index %s doesn't exist", index)
	}
	return nil
}

// dropIndex drops the specified index.
// isHypo is used to indicate whether this operation is for a hypo-index.
func (e *executor) dropIndex(ctx sessionctx.Context, ti ast.Ident, indexName pmodel.CIStr, ifExists, isHypo bool) error {
	is := e.infoCache.GetLatest()
	schema, ok := is.SchemaByName(ti.Schema)
	if !ok {
		return errors.Trace(infoschema.ErrDatabaseNotExists)
	}
	t, err := is.TableByName(context.Background(), ti.Schema, ti.Name)
	if err != nil {
		return errors.Trace(infoschema.ErrTableNotExists.GenWithStackByArgs(ti.Schema, ti.Name))
	}
	if t.Meta().TableCacheStatusType != model.TableCacheStatusDisable {
		return errors.Trace(dbterror.ErrOptOnCacheTable.GenWithStackByArgs("Drop Index"))
	}

	if isHypo {
		return e.dropHypoIndexFromCtx(ctx, ti.Schema, ti.Name, indexName, ifExists)
	}

	indexInfo := t.Meta().FindIndexByName(indexName.L)

	isPK, err := CheckIsDropPrimaryKey(indexName, indexInfo, t)
	if err != nil {
		return err
	}

	if !ctx.GetSessionVars().InRestrictedSQL && ctx.GetSessionVars().PrimaryKeyRequired && isPK {
		return infoschema.ErrTableWithoutPrimaryKey
	}

	if indexInfo == nil {
		err = dbterror.ErrCantDropFieldOrKey.GenWithStack("index %s doesn't exist", indexName)
		if ifExists {
			ctx.GetSessionVars().StmtCtx.AppendNote(err)
			return nil
		}
		return err
	}

	err = checkIndexNeededInForeignKey(is, schema.Name.L, t.Meta(), indexInfo)
	if err != nil {
		return err
	}

	jobTp := model.ActionDropIndex
	if isPK {
		jobTp = model.ActionDropPrimaryKey
	}

	job := &model.Job{
		SchemaID:       schema.ID,
		TableID:        t.Meta().ID,
		SchemaName:     schema.Name.L,
		SchemaState:    indexInfo.State,
		TableName:      t.Meta().Name.L,
		Type:           jobTp,
		BinlogInfo:     &model.HistoryInfo{},
		Args:           []any{indexName, ifExists},
		CDCWriteSource: ctx.GetSessionVars().CDCWriteSource,
		SQLMode:        ctx.GetSessionVars().SQLMode,
	}

	err = e.DoDDLJob(ctx, job)
	return errors.Trace(err)
}

// CheckIsDropPrimaryKey checks if we will drop PK, there are many PK implementations so we provide a helper function.
func CheckIsDropPrimaryKey(indexName pmodel.CIStr, indexInfo *model.IndexInfo, t table.Table) (bool, error) {
	var isPK bool
	if indexName.L == strings.ToLower(mysql.PrimaryKeyName) &&
		// Before we fixed #14243, there might be a general index named `primary` but not a primary key.
		(indexInfo == nil || indexInfo.Primary) {
		isPK = true
	}
	if isPK {
		// If the table's PKIsHandle is true, we can't find the index from the table. So we check the value of PKIsHandle.
		if indexInfo == nil && !t.Meta().PKIsHandle {
			return isPK, dbterror.ErrCantDropFieldOrKey.GenWithStackByArgs("PRIMARY")
		}
		if t.Meta().IsCommonHandle || t.Meta().PKIsHandle {
			return isPK, dbterror.ErrUnsupportedModifyPrimaryKey.GenWithStack("Unsupported drop primary key when the table is using clustered index")
		}
	}

	return isPK, nil
}

// validateCommentLength checks comment length of table, column, or index
// If comment length is more than the standard length truncate it
// and store the comment length upto the standard comment length size.
func validateCommentLength(ec errctx.Context, sqlMode mysql.SQLMode, name string, comment *string, errTooLongComment *terror.Error) (string, error) {
	if comment == nil {
		return "", nil
	}

	maxLen := MaxCommentLength
	// The maximum length of table comment in MySQL 5.7 is 2048
	// Other comment is 1024
	switch errTooLongComment {
	case dbterror.ErrTooLongTableComment:
		maxLen *= 2
	case dbterror.ErrTooLongFieldComment, dbterror.ErrTooLongIndexComment, dbterror.ErrTooLongTablePartitionComment:
	default:
		// add more types of terror.Error if need
	}
	if len(*comment) > maxLen {
		err := errTooLongComment.GenWithStackByArgs(name, maxLen)
		if sqlMode.HasStrictMode() {
			// may be treated like an error.
			return "", err
		}
		ec.AppendWarning(err)
		*comment = (*comment)[:maxLen]
	}
	return *comment, nil
}

func validateGlobalIndexWithGeneratedColumns(ec errctx.Context, tblInfo *model.TableInfo, indexName string, indexColumns []*model.IndexColumn) {
	// Auto analyze is not effective when a global index contains prefix columns or virtual generated columns.
	for _, col := range indexColumns {
		colInfo := tblInfo.Columns[col.Offset]
		isPrefixCol := col.Length != types.UnspecifiedLength
		if colInfo.IsVirtualGenerated() || isPrefixCol {
			ec.AppendWarning(dbterror.ErrWarnGlobalIndexNeedManuallyAnalyze.FastGenByArgs(indexName))
			return
		}
	}
}

// BuildAddedPartitionInfo build alter table add partition info
func BuildAddedPartitionInfo(ctx expression.BuildContext, meta *model.TableInfo, spec *ast.AlterTableSpec) (*model.PartitionInfo, error) {
	numParts := uint64(0)
	switch meta.Partition.Type {
	case pmodel.PartitionTypeNone:
		// OK
	case pmodel.PartitionTypeList:
		if len(spec.PartDefinitions) == 0 {
			return nil, ast.ErrPartitionsMustBeDefined.GenWithStackByArgs(meta.Partition.Type)
		}
		err := checkListPartitions(spec.PartDefinitions)
		if err != nil {
			return nil, err
		}

	case pmodel.PartitionTypeRange:
		if spec.Tp == ast.AlterTableAddLastPartition {
			err := buildAddedPartitionDefs(ctx, meta, spec)
			if err != nil {
				return nil, err
			}
			spec.PartDefinitions = spec.Partition.Definitions
		} else {
			if len(spec.PartDefinitions) == 0 {
				return nil, ast.ErrPartitionsMustBeDefined.GenWithStackByArgs(meta.Partition.Type)
			}
		}
	case pmodel.PartitionTypeHash, pmodel.PartitionTypeKey:
		switch spec.Tp {
		case ast.AlterTableRemovePartitioning:
			numParts = 1
		default:
			return nil, errors.Trace(dbterror.ErrUnsupportedAddPartition)
		case ast.AlterTableCoalescePartitions:
			if int(spec.Num) >= len(meta.Partition.Definitions) {
				return nil, dbterror.ErrDropLastPartition
			}
			numParts = uint64(len(meta.Partition.Definitions)) - spec.Num
		case ast.AlterTableAddPartitions:
			if len(spec.PartDefinitions) > 0 {
				numParts = uint64(len(meta.Partition.Definitions)) + uint64(len(spec.PartDefinitions))
			} else {
				numParts = uint64(len(meta.Partition.Definitions)) + spec.Num
			}
		}
	default:
		// we don't support ADD PARTITION for all other partition types yet.
		return nil, errors.Trace(dbterror.ErrUnsupportedAddPartition)
	}

	part := &model.PartitionInfo{
		Type:    meta.Partition.Type,
		Expr:    meta.Partition.Expr,
		Columns: meta.Partition.Columns,
		Enable:  meta.Partition.Enable,
	}

	defs, err := buildPartitionDefinitionsInfo(ctx, spec.PartDefinitions, meta, numParts)
	if err != nil {
		return nil, err
	}

	part.Definitions = defs
	part.Num = uint64(len(defs))
	return part, nil
}

func buildAddedPartitionDefs(ctx expression.BuildContext, meta *model.TableInfo, spec *ast.AlterTableSpec) error {
	partInterval := getPartitionIntervalFromTable(ctx, meta)
	if partInterval == nil {
		return dbterror.ErrGeneralUnsupportedDDL.GenWithStackByArgs(
			"LAST PARTITION, does not seem like an INTERVAL partitioned table")
	}
	if partInterval.MaxValPart {
		return dbterror.ErrGeneralUnsupportedDDL.GenWithStackByArgs("LAST PARTITION when MAXVALUE partition exists")
	}

	spec.Partition.Interval = partInterval

	if len(spec.PartDefinitions) > 0 {
		return errors.Trace(dbterror.ErrUnsupportedAddPartition)
	}
	return GeneratePartDefsFromInterval(ctx, spec.Tp, meta, spec.Partition)
}

// LockTables uses to execute lock tables statement.
func (e *executor) LockTables(ctx sessionctx.Context, stmt *ast.LockTablesStmt) error {
	lockTables := make([]model.TableLockTpInfo, 0, len(stmt.TableLocks))
	sessionInfo := model.SessionInfo{
		ServerID:  e.uuid,
		SessionID: ctx.GetSessionVars().ConnectionID,
	}
	uniqueTableID := make(map[int64]struct{})
	involveSchemaInfo := make([]model.InvolvingSchemaInfo, 0, len(stmt.TableLocks))
	// Check whether the table was already locked by another.
	for _, tl := range stmt.TableLocks {
		tb := tl.Table
		err := throwErrIfInMemOrSysDB(ctx, tb.Schema.L)
		if err != nil {
			return err
		}
		schema, t, err := e.getSchemaAndTableByIdent(ast.Ident{Schema: tb.Schema, Name: tb.Name})
		if err != nil {
			return errors.Trace(err)
		}
		if t.Meta().IsView() || t.Meta().IsSequence() {
			return table.ErrUnsupportedOp.GenWithStackByArgs()
		}

		err = checkTableLocked(t.Meta(), tl.Type, sessionInfo)
		if err != nil {
			return err
		}
		if _, ok := uniqueTableID[t.Meta().ID]; ok {
			return infoschema.ErrNonuniqTable.GenWithStackByArgs(t.Meta().Name)
		}
		uniqueTableID[t.Meta().ID] = struct{}{}
		lockTables = append(lockTables, model.TableLockTpInfo{SchemaID: schema.ID, TableID: t.Meta().ID, Tp: tl.Type})
		involveSchemaInfo = append(involveSchemaInfo, model.InvolvingSchemaInfo{
			Database: schema.Name.L,
			Table:    t.Meta().Name.L,
		})
	}

	unlockTables := ctx.GetAllTableLocks()
	args := &model.LockTablesArgs{
		LockTables:   lockTables,
		UnlockTables: unlockTables,
		SessionInfo:  sessionInfo,
	}
	job := &model.Job{
		Version:             model.GetJobVerInUse(),
		SchemaID:            lockTables[0].SchemaID,
		TableID:             lockTables[0].TableID,
		Type:                model.ActionLockTable,
		BinlogInfo:          &model.HistoryInfo{},
		CDCWriteSource:      ctx.GetSessionVars().CDCWriteSource,
		InvolvingSchemaInfo: involveSchemaInfo,
		SQLMode:             ctx.GetSessionVars().SQLMode,
	}
	// AddTableLock here is avoiding this job was executed successfully but the session was killed before return.
	ctx.AddTableLock(lockTables)
	err := e.doDDLJob2(ctx, job, args)
	if err == nil {
		ctx.ReleaseTableLocks(unlockTables)
		ctx.AddTableLock(lockTables)
	}
	return errors.Trace(err)
}

// UnlockTables uses to execute unlock tables statement.
func (e *executor) UnlockTables(ctx sessionctx.Context, unlockTables []model.TableLockTpInfo) error {
	if len(unlockTables) == 0 {
		return nil
	}
	args := &model.LockTablesArgs{
		UnlockTables: unlockTables,
		SessionInfo: model.SessionInfo{
			ServerID:  e.uuid,
			SessionID: ctx.GetSessionVars().ConnectionID,
		},
	}

	involveSchemaInfo := make([]model.InvolvingSchemaInfo, 0, len(unlockTables))
	is := e.infoCache.GetLatest()
	for _, t := range unlockTables {
		schema, ok := is.SchemaByID(t.SchemaID)
		if !ok {
			continue
		}
		tbl, ok := is.TableByID(e.ctx, t.TableID)
		if !ok {
			continue
		}
		involveSchemaInfo = append(involveSchemaInfo, model.InvolvingSchemaInfo{
			Database: schema.Name.L,
			Table:    tbl.Meta().Name.L,
		})
	}
	job := &model.Job{
		Version:             model.GetJobVerInUse(),
		SchemaID:            unlockTables[0].SchemaID,
		TableID:             unlockTables[0].TableID,
		Type:                model.ActionUnlockTable,
		BinlogInfo:          &model.HistoryInfo{},
		CDCWriteSource:      ctx.GetSessionVars().CDCWriteSource,
		InvolvingSchemaInfo: involveSchemaInfo,
		SQLMode:             ctx.GetSessionVars().SQLMode,
	}

	err := e.doDDLJob2(ctx, job, args)
	if err == nil {
		ctx.ReleaseAllTableLocks()
	}
	return errors.Trace(err)
}

func throwErrIfInMemOrSysDB(ctx sessionctx.Context, dbLowerName string) error {
	if util.IsMemOrSysDB(dbLowerName) {
		if ctx.GetSessionVars().User != nil {
			return infoschema.ErrAccessDenied.GenWithStackByArgs(ctx.GetSessionVars().User.Username, ctx.GetSessionVars().User.Hostname)
		}
		return infoschema.ErrAccessDenied.GenWithStackByArgs("", "")
	}
	return nil
}

func (e *executor) CleanupTableLock(ctx sessionctx.Context, tables []*ast.TableName) error {
	uniqueTableID := make(map[int64]struct{})
	cleanupTables := make([]model.TableLockTpInfo, 0, len(tables))
	unlockedTablesNum := 0
	involvingSchemaInfo := make([]model.InvolvingSchemaInfo, 0, len(tables))
	// Check whether the table was already locked by another.
	for _, tb := range tables {
		err := throwErrIfInMemOrSysDB(ctx, tb.Schema.L)
		if err != nil {
			return err
		}
		schema, t, err := e.getSchemaAndTableByIdent(ast.Ident{Schema: tb.Schema, Name: tb.Name})
		if err != nil {
			return errors.Trace(err)
		}
		if t.Meta().IsView() || t.Meta().IsSequence() {
			return table.ErrUnsupportedOp
		}
		// Maybe the table t was not locked, but still try to unlock this table.
		// If we skip unlock the table here, the job maybe not consistent with the job.Query.
		// eg: unlock tables t1,t2;  If t2 is not locked and skip here, then the job will only unlock table t1,
		// and this behaviour is not consistent with the sql query.
		if !t.Meta().IsLocked() {
			unlockedTablesNum++
		}
		if _, ok := uniqueTableID[t.Meta().ID]; ok {
			return infoschema.ErrNonuniqTable.GenWithStackByArgs(t.Meta().Name)
		}
		uniqueTableID[t.Meta().ID] = struct{}{}
		cleanupTables = append(cleanupTables, model.TableLockTpInfo{SchemaID: schema.ID, TableID: t.Meta().ID})
		involvingSchemaInfo = append(involvingSchemaInfo, model.InvolvingSchemaInfo{
			Database: schema.Name.L,
			Table:    t.Meta().Name.L,
		})
	}
	// If the num of cleanupTables is 0, or all cleanupTables is unlocked, just return here.
	if len(cleanupTables) == 0 || len(cleanupTables) == unlockedTablesNum {
		return nil
	}

	args := &model.LockTablesArgs{
		UnlockTables: cleanupTables,
		IsCleanup:    true,
	}
	job := &model.Job{
		Version:             model.GetJobVerInUse(),
		SchemaID:            cleanupTables[0].SchemaID,
		TableID:             cleanupTables[0].TableID,
		Type:                model.ActionUnlockTable,
		BinlogInfo:          &model.HistoryInfo{},
		CDCWriteSource:      ctx.GetSessionVars().CDCWriteSource,
		InvolvingSchemaInfo: involvingSchemaInfo,
		SQLMode:             ctx.GetSessionVars().SQLMode,
	}
	err := e.doDDLJob2(ctx, job, args)
	if err == nil {
		ctx.ReleaseTableLocks(cleanupTables)
	}
	return errors.Trace(err)
}

func (e *executor) RepairTable(ctx sessionctx.Context, createStmt *ast.CreateTableStmt) error {
	// Existence of DB and table has been checked in the preprocessor.
	oldTableInfo, ok := (ctx.Value(domainutil.RepairedTable)).(*model.TableInfo)
	if !ok || oldTableInfo == nil {
		return dbterror.ErrRepairTableFail.GenWithStack("Failed to get the repaired table")
	}
	oldDBInfo, ok := (ctx.Value(domainutil.RepairedDatabase)).(*model.DBInfo)
	if !ok || oldDBInfo == nil {
		return dbterror.ErrRepairTableFail.GenWithStack("Failed to get the repaired database")
	}
	// By now only support same DB repair.
	if createStmt.Table.Schema.L != oldDBInfo.Name.L {
		return dbterror.ErrRepairTableFail.GenWithStack("Repaired table should in same database with the old one")
	}

	// It is necessary to specify the table.ID and partition.ID manually.
	newTableInfo, err := buildTableInfoWithCheck(NewMetaBuildContextWithSctx(ctx), createStmt, oldTableInfo.Charset, oldTableInfo.Collate, oldTableInfo.PlacementPolicyRef)
	if err != nil {
		return errors.Trace(err)
	}
	if createStmt.Partition != nil {
		rewritePartitionQueryString(ctx, createStmt.Partition, newTableInfo)
	}
	// Override newTableInfo with oldTableInfo's element necessary.
	// TODO: There may be more element assignments here, and the new TableInfo should be verified with the actual data.
	newTableInfo.ID = oldTableInfo.ID
	if err = checkAndOverridePartitionID(newTableInfo, oldTableInfo); err != nil {
		return err
	}
	newTableInfo.AutoIncID = oldTableInfo.AutoIncID
	// If any old columnInfo has lost, that means the old column ID lost too, repair failed.
	for i, newOne := range newTableInfo.Columns {
		old := oldTableInfo.FindPublicColumnByName(newOne.Name.L)
		if old == nil {
			return dbterror.ErrRepairTableFail.GenWithStackByArgs("Column " + newOne.Name.L + " has lost")
		}
		if newOne.GetType() != old.GetType() {
			return dbterror.ErrRepairTableFail.GenWithStackByArgs("Column " + newOne.Name.L + " type should be the same")
		}
		if newOne.GetFlen() != old.GetFlen() {
			logutil.DDLLogger().Warn("admin repair table : Column " + newOne.Name.L + " flen is not equal to the old one")
		}
		newTableInfo.Columns[i].ID = old.ID
	}
	// If any old indexInfo has lost, that means the index ID lost too, so did the data, repair failed.
	for i, newOne := range newTableInfo.Indices {
		old := getIndexInfoByNameAndColumn(oldTableInfo, newOne)
		if old == nil {
			return dbterror.ErrRepairTableFail.GenWithStackByArgs("Index " + newOne.Name.L + " has lost")
		}
		if newOne.Tp != old.Tp {
			return dbterror.ErrRepairTableFail.GenWithStackByArgs("Index " + newOne.Name.L + " type should be the same")
		}
		newTableInfo.Indices[i].ID = old.ID
	}

	newTableInfo.State = model.StatePublic
	err = checkTableInfoValid(newTableInfo)
	if err != nil {
		return err
	}
	newTableInfo.State = model.StateNone

	job := &model.Job{
		Version:        model.GetJobVerInUse(),
		SchemaID:       oldDBInfo.ID,
		TableID:        newTableInfo.ID,
		SchemaName:     oldDBInfo.Name.L,
		TableName:      newTableInfo.Name.L,
		Type:           model.ActionRepairTable,
		BinlogInfo:     &model.HistoryInfo{},
		CDCWriteSource: ctx.GetSessionVars().CDCWriteSource,
		SQLMode:        ctx.GetSessionVars().SQLMode,
	}

	args := &model.RepairTableArgs{TableInfo: newTableInfo}
	err = e.doDDLJob2(ctx, job, args)
	if err == nil {
		// Remove the old TableInfo from repairInfo before domain reload.
		domainutil.RepairInfo.RemoveFromRepairInfo(oldDBInfo.Name.L, oldTableInfo.Name.L)
	}
	return errors.Trace(err)
}

func (e *executor) OrderByColumns(ctx sessionctx.Context, ident ast.Ident) error {
	_, tb, err := e.getSchemaAndTableByIdent(ident)
	if err != nil {
		return errors.Trace(err)
	}
	if tb.Meta().GetPkColInfo() != nil {
		ctx.GetSessionVars().StmtCtx.AppendWarning(errors.NewNoStackErrorf("ORDER BY ignored as there is a user-defined clustered index in the table '%s'", ident.Name))
	}
	return nil
}

func (e *executor) CreateSequence(ctx sessionctx.Context, stmt *ast.CreateSequenceStmt) error {
	ident := ast.Ident{Name: stmt.Name.Name, Schema: stmt.Name.Schema}
	sequenceInfo, err := buildSequenceInfo(stmt, ident)
	if err != nil {
		return err
	}
	// TiDB describe the sequence within a tableInfo, as a same-level object of a table and view.
	tbInfo, err := BuildTableInfo(NewMetaBuildContextWithSctx(ctx), ident.Name, nil, nil, "", "")
	if err != nil {
		return err
	}
	tbInfo.Sequence = sequenceInfo

	onExist := OnExistError
	if stmt.IfNotExists {
		onExist = OnExistIgnore
	}

	return e.CreateTableWithInfo(ctx, ident.Schema, tbInfo, nil, WithOnExist(onExist))
}

func (e *executor) AlterSequence(ctx sessionctx.Context, stmt *ast.AlterSequenceStmt) error {
	ident := ast.Ident{Name: stmt.Name.Name, Schema: stmt.Name.Schema}
	is := e.infoCache.GetLatest()
	// Check schema existence.
	db, ok := is.SchemaByName(ident.Schema)
	if !ok {
		return infoschema.ErrDatabaseNotExists.GenWithStackByArgs(ident.Schema)
	}
	// Check table existence.
	tbl, err := is.TableByName(context.Background(), ident.Schema, ident.Name)
	if err != nil {
		if stmt.IfExists {
			ctx.GetSessionVars().StmtCtx.AppendNote(err)
			return nil
		}
		return err
	}
	if !tbl.Meta().IsSequence() {
		return dbterror.ErrWrongObject.GenWithStackByArgs(ident.Schema, ident.Name, "SEQUENCE")
	}

	// Validate the new sequence option value in old sequenceInfo.
	oldSequenceInfo := tbl.Meta().Sequence
	copySequenceInfo := *oldSequenceInfo
	_, _, err = alterSequenceOptions(stmt.SeqOptions, ident, &copySequenceInfo)
	if err != nil {
		return err
	}

	job := &model.Job{
		Version:        model.GetJobVerInUse(),
		SchemaID:       db.ID,
		TableID:        tbl.Meta().ID,
		SchemaName:     db.Name.L,
		TableName:      tbl.Meta().Name.L,
		Type:           model.ActionAlterSequence,
		BinlogInfo:     &model.HistoryInfo{},
		CDCWriteSource: ctx.GetSessionVars().CDCWriteSource,
		SQLMode:        ctx.GetSessionVars().SQLMode,
	}
	args := &model.AlterSequenceArgs{
		Ident:      ident,
		SeqOptions: stmt.SeqOptions,
	}
	err = e.doDDLJob2(ctx, job, args)
	return errors.Trace(err)
}

func (e *executor) DropSequence(ctx sessionctx.Context, stmt *ast.DropSequenceStmt) (err error) {
	return e.dropTableObject(ctx, stmt.Sequences, stmt.IfExists, sequenceObject)
}

func (e *executor) AlterIndexVisibility(ctx sessionctx.Context, ident ast.Ident, indexName pmodel.CIStr, visibility ast.IndexVisibility) error {
	schema, tb, err := e.getSchemaAndTableByIdent(ident)
	if err != nil {
		return err
	}

	invisible := false
	if visibility == ast.IndexVisibilityInvisible {
		invisible = true
	}

	skip, err := validateAlterIndexVisibility(ctx, indexName, invisible, tb.Meta())
	if err != nil {
		return errors.Trace(err)
	}
	if skip {
		return nil
	}

	job := &model.Job{
		Version:        model.JobVersion1,
		SchemaID:       schema.ID,
		TableID:        tb.Meta().ID,
		SchemaName:     schema.Name.L,
		TableName:      tb.Meta().Name.L,
		Type:           model.ActionAlterIndexVisibility,
		BinlogInfo:     &model.HistoryInfo{},
		CDCWriteSource: ctx.GetSessionVars().CDCWriteSource,
		SQLMode:        ctx.GetSessionVars().SQLMode,
	}
	args := &model.AlterIndexVisibilityArgs{
		IndexName: indexName,
		Invisible: invisible,
	}
	job.FillArgs(args)
	err = e.doDDLJob2(ctx, job, args)
	return errors.Trace(err)
}

func (e *executor) AlterTableAttributes(ctx sessionctx.Context, ident ast.Ident, spec *ast.AlterTableSpec) error {
	schema, tb, err := e.getSchemaAndTableByIdent(ident)
	if err != nil {
		return errors.Trace(err)
	}
	meta := tb.Meta()

	rule := label.NewRule()
	err = rule.ApplyAttributesSpec(spec.AttributesSpec)
	if err != nil {
		return dbterror.ErrInvalidAttributesSpec.GenWithStackByArgs(err)
	}
	ids := getIDs([]*model.TableInfo{meta})
	rule.Reset(schema.Name.L, meta.Name.L, "", ids...)

	job := &model.Job{
		SchemaID:       schema.ID,
		TableID:        meta.ID,
		SchemaName:     schema.Name.L,
		TableName:      meta.Name.L,
		Type:           model.ActionAlterTableAttributes,
		BinlogInfo:     &model.HistoryInfo{},
		Args:           []any{rule},
		CDCWriteSource: ctx.GetSessionVars().CDCWriteSource,
		SQLMode:        ctx.GetSessionVars().SQLMode,
	}

	err = e.DoDDLJob(ctx, job)
	if err != nil {
		return errors.Trace(err)
	}

	return errors.Trace(err)
}

func (e *executor) AlterTablePartitionAttributes(ctx sessionctx.Context, ident ast.Ident, spec *ast.AlterTableSpec) (err error) {
	schema, tb, err := e.getSchemaAndTableByIdent(ident)
	if err != nil {
		return errors.Trace(err)
	}

	meta := tb.Meta()
	if meta.Partition == nil {
		return errors.Trace(dbterror.ErrPartitionMgmtOnNonpartitioned)
	}

	partitionID, err := tables.FindPartitionByName(meta, spec.PartitionNames[0].L)
	if err != nil {
		return errors.Trace(err)
	}

	rule := label.NewRule()
	err = rule.ApplyAttributesSpec(spec.AttributesSpec)
	if err != nil {
		return dbterror.ErrInvalidAttributesSpec.GenWithStackByArgs(err)
	}
	rule.Reset(schema.Name.L, meta.Name.L, spec.PartitionNames[0].L, partitionID)

	pdLabelRule := pdhttp.LabelRule(*rule)
	job := &model.Job{
		Version:        model.GetJobVerInUse(),
		SchemaID:       schema.ID,
		TableID:        meta.ID,
		SchemaName:     schema.Name.L,
		TableName:      meta.Name.L,
		Type:           model.ActionAlterTablePartitionAttributes,
		BinlogInfo:     &model.HistoryInfo{},
		CDCWriteSource: ctx.GetSessionVars().CDCWriteSource,
		SQLMode:        ctx.GetSessionVars().SQLMode,
	}
	args := &model.AlterTablePartitionArgs{
		PartitionID: partitionID,
		LabelRule:   &pdLabelRule,
	}

	err = e.doDDLJob2(ctx, job, args)
	if err != nil {
		return errors.Trace(err)
	}

	return errors.Trace(err)
}

func (e *executor) AlterTablePartitionOptions(ctx sessionctx.Context, ident ast.Ident, spec *ast.AlterTableSpec) (err error) {
	var policyRefInfo *model.PolicyRefInfo
	if spec.Options != nil {
		for _, op := range spec.Options {
			switch op.Tp {
			case ast.TableOptionPlacementPolicy:
				policyRefInfo = &model.PolicyRefInfo{
					Name: pmodel.NewCIStr(op.StrValue),
				}
			default:
				return errors.Trace(errors.New("unknown partition option"))
			}
		}
	}

	if policyRefInfo != nil {
		err = e.AlterTablePartitionPlacement(ctx, ident, spec, policyRefInfo)
		if err != nil {
			return errors.Trace(err)
		}
	}

	return nil
}

func (e *executor) AlterTablePartitionPlacement(ctx sessionctx.Context, tableIdent ast.Ident, spec *ast.AlterTableSpec, policyRefInfo *model.PolicyRefInfo) (err error) {
	schema, tb, err := e.getSchemaAndTableByIdent(tableIdent)
	if err != nil {
		return errors.Trace(err)
	}

	tblInfo := tb.Meta()
	if tblInfo.Partition == nil {
		return errors.Trace(dbterror.ErrPartitionMgmtOnNonpartitioned)
	}

	partitionID, err := tables.FindPartitionByName(tblInfo, spec.PartitionNames[0].L)
	if err != nil {
		return errors.Trace(err)
	}

	if checkIgnorePlacementDDL(ctx) {
		return nil
	}

	policyRefInfo, err = checkAndNormalizePlacementPolicy(ctx, policyRefInfo)
	if err != nil {
		return errors.Trace(err)
	}

	var involveSchemaInfo []model.InvolvingSchemaInfo
	if policyRefInfo != nil {
		involveSchemaInfo = []model.InvolvingSchemaInfo{
			{
				Database: schema.Name.L,
				Table:    tblInfo.Name.L,
			},
			{
				Policy: policyRefInfo.Name.L,
				Mode:   model.SharedInvolving,
			},
		}
	}

	job := &model.Job{
		Version:             model.GetJobVerInUse(),
		SchemaID:            schema.ID,
		TableID:             tblInfo.ID,
		SchemaName:          schema.Name.L,
		TableName:           tblInfo.Name.L,
		Type:                model.ActionAlterTablePartitionPlacement,
		BinlogInfo:          &model.HistoryInfo{},
		CDCWriteSource:      ctx.GetSessionVars().CDCWriteSource,
		InvolvingSchemaInfo: involveSchemaInfo,
		SQLMode:             ctx.GetSessionVars().SQLMode,
	}
	args := &model.AlterTablePartitionArgs{
		PartitionID:   partitionID,
		PolicyRefInfo: policyRefInfo,
	}

	err = e.doDDLJob2(ctx, job, args)
	return errors.Trace(err)
}

// AddResourceGroup implements the DDL interface, creates a resource group.
func (e *executor) AddResourceGroup(ctx sessionctx.Context, stmt *ast.CreateResourceGroupStmt) (err error) {
	groupName := stmt.ResourceGroupName
	groupInfo := &model.ResourceGroupInfo{Name: groupName, ResourceGroupSettings: model.NewResourceGroupSettings()}
	groupInfo, err = buildResourceGroup(groupInfo, stmt.ResourceGroupOptionList)
	if err != nil {
		return err
	}

	if _, ok := e.infoCache.GetLatest().ResourceGroupByName(groupName); ok {
		if stmt.IfNotExists {
			err = infoschema.ErrResourceGroupExists.FastGenByArgs(groupName)
			ctx.GetSessionVars().StmtCtx.AppendNote(err)
			return nil
		}
		return infoschema.ErrResourceGroupExists.GenWithStackByArgs(groupName)
	}

	if err := checkResourceGroupValidation(groupInfo); err != nil {
		return err
	}

	logutil.DDLLogger().Debug("create resource group", zap.String("name", groupName.O), zap.Stringer("resource group settings", groupInfo.ResourceGroupSettings))

	job := &model.Job{
		Version:        model.GetJobVerInUse(),
		SchemaName:     groupName.L,
		Type:           model.ActionCreateResourceGroup,
		BinlogInfo:     &model.HistoryInfo{},
		CDCWriteSource: ctx.GetSessionVars().CDCWriteSource,
		InvolvingSchemaInfo: []model.InvolvingSchemaInfo{{
			ResourceGroup: groupInfo.Name.L,
		}},
		SQLMode: ctx.GetSessionVars().SQLMode,
	}
	args := &model.ResourceGroupArgs{RGInfo: groupInfo}
	err = e.doDDLJob2(ctx, job, args)
	return err
}

// DropResourceGroup implements the DDL interface.
func (e *executor) DropResourceGroup(ctx sessionctx.Context, stmt *ast.DropResourceGroupStmt) (err error) {
	groupName := stmt.ResourceGroupName
	if groupName.L == rg.DefaultResourceGroupName {
		return resourcegroup.ErrDroppingInternalResourceGroup
	}
	is := e.infoCache.GetLatest()
	// Check group existence.
	group, ok := is.ResourceGroupByName(groupName)
	if !ok {
		err = infoschema.ErrResourceGroupNotExists.GenWithStackByArgs(groupName)
		if stmt.IfExists {
			ctx.GetSessionVars().StmtCtx.AppendNote(err)
			return nil
		}
		return err
	}

	// check to see if some user has dependency on the group
	checker := privilege.GetPrivilegeManager(ctx)
	if checker == nil {
		return errors.New("miss privilege checker")
	}
	user, matched := checker.MatchUserResourceGroupName(groupName.L)
	if matched {
		err = errors.Errorf("user [%s] depends on the resource group to drop", user)
		return err
	}

	job := &model.Job{
		Version:        model.GetJobVerInUse(),
		SchemaID:       group.ID,
		SchemaName:     group.Name.L,
		Type:           model.ActionDropResourceGroup,
		BinlogInfo:     &model.HistoryInfo{},
		CDCWriteSource: ctx.GetSessionVars().CDCWriteSource,
		InvolvingSchemaInfo: []model.InvolvingSchemaInfo{{
			ResourceGroup: groupName.L,
		}},
		SQLMode: ctx.GetSessionVars().SQLMode,
	}
	args := &model.ResourceGroupArgs{RGInfo: &model.ResourceGroupInfo{Name: groupName}}
	err = e.doDDLJob2(ctx, job, args)
	return err
}

// AlterResourceGroup implements the DDL interface.
func (e *executor) AlterResourceGroup(ctx sessionctx.Context, stmt *ast.AlterResourceGroupStmt) (err error) {
	groupName := stmt.ResourceGroupName
	is := e.infoCache.GetLatest()
	// Check group existence.
	group, ok := is.ResourceGroupByName(groupName)
	if !ok {
		err := infoschema.ErrResourceGroupNotExists.GenWithStackByArgs(groupName)
		if stmt.IfExists {
			ctx.GetSessionVars().StmtCtx.AppendNote(err)
			return nil
		}
		return err
	}
	newGroupInfo, err := buildResourceGroup(group, stmt.ResourceGroupOptionList)
	if err != nil {
		return errors.Trace(err)
	}

	if err := checkResourceGroupValidation(newGroupInfo); err != nil {
		return err
	}

	logutil.DDLLogger().Debug("alter resource group", zap.String("name", groupName.L), zap.Stringer("new resource group settings", newGroupInfo.ResourceGroupSettings))

	job := &model.Job{
		Version:        model.GetJobVerInUse(),
		SchemaID:       newGroupInfo.ID,
		SchemaName:     newGroupInfo.Name.L,
		Type:           model.ActionAlterResourceGroup,
		BinlogInfo:     &model.HistoryInfo{},
		CDCWriteSource: ctx.GetSessionVars().CDCWriteSource,
		InvolvingSchemaInfo: []model.InvolvingSchemaInfo{{
			ResourceGroup: newGroupInfo.Name.L,
		}},
		SQLMode: ctx.GetSessionVars().SQLMode,
	}
	args := &model.ResourceGroupArgs{RGInfo: newGroupInfo}
	err = e.doDDLJob2(ctx, job, args)
	return err
}

func (e *executor) CreatePlacementPolicy(ctx sessionctx.Context, stmt *ast.CreatePlacementPolicyStmt) (err error) {
	if checkIgnorePlacementDDL(ctx) {
		return nil
	}

	if stmt.OrReplace && stmt.IfNotExists {
		return dbterror.ErrWrongUsage.GenWithStackByArgs("OR REPLACE", "IF NOT EXISTS")
	}

	policyInfo, err := buildPolicyInfo(stmt.PolicyName, stmt.PlacementOptions)
	if err != nil {
		return errors.Trace(err)
	}

	var onExists OnExist
	switch {
	case stmt.IfNotExists:
		onExists = OnExistIgnore
	case stmt.OrReplace:
		onExists = OnExistReplace
	default:
		onExists = OnExistError
	}

	return e.CreatePlacementPolicyWithInfo(ctx, policyInfo, onExists)
}

func (e *executor) DropPlacementPolicy(ctx sessionctx.Context, stmt *ast.DropPlacementPolicyStmt) (err error) {
	if checkIgnorePlacementDDL(ctx) {
		return nil
	}
	policyName := stmt.PolicyName
	is := e.infoCache.GetLatest()
	// Check policy existence.
	policy, ok := is.PolicyByName(policyName)
	if !ok {
		err = infoschema.ErrPlacementPolicyNotExists.GenWithStackByArgs(policyName)
		if stmt.IfExists {
			ctx.GetSessionVars().StmtCtx.AppendNote(err)
			return nil
		}
		return err
	}

	if err = CheckPlacementPolicyNotInUseFromInfoSchema(is, policy); err != nil {
		return err
	}

	job := &model.Job{
		Version:        model.GetJobVerInUse(),
		SchemaID:       policy.ID,
		SchemaName:     policy.Name.L,
		Type:           model.ActionDropPlacementPolicy,
		BinlogInfo:     &model.HistoryInfo{},
		CDCWriteSource: ctx.GetSessionVars().CDCWriteSource,
		InvolvingSchemaInfo: []model.InvolvingSchemaInfo{{
			Policy: policyName.L,
		}},
		SQLMode: ctx.GetSessionVars().SQLMode,
	}

	args := &model.PlacementPolicyArgs{
		PolicyName: policyName,
		PolicyID:   policy.ID,
	}
	err = e.doDDLJob2(ctx, job, args)
	return errors.Trace(err)
}

func (e *executor) AlterPlacementPolicy(ctx sessionctx.Context, stmt *ast.AlterPlacementPolicyStmt) (err error) {
	if checkIgnorePlacementDDL(ctx) {
		return nil
	}
	policyName := stmt.PolicyName
	is := e.infoCache.GetLatest()
	// Check policy existence.
	policy, ok := is.PolicyByName(policyName)
	if !ok {
		return infoschema.ErrPlacementPolicyNotExists.GenWithStackByArgs(policyName)
	}

	newPolicyInfo, err := buildPolicyInfo(policy.Name, stmt.PlacementOptions)
	if err != nil {
		return errors.Trace(err)
	}

	err = checkPolicyValidation(newPolicyInfo.PlacementSettings)
	if err != nil {
		return err
	}

	job := &model.Job{
		Version:        model.GetJobVerInUse(),
		SchemaID:       policy.ID,
		SchemaName:     policy.Name.L,
		Type:           model.ActionAlterPlacementPolicy,
		BinlogInfo:     &model.HistoryInfo{},
		CDCWriteSource: ctx.GetSessionVars().CDCWriteSource,
		InvolvingSchemaInfo: []model.InvolvingSchemaInfo{{
			Policy: newPolicyInfo.Name.L,
		}},
		SQLMode: ctx.GetSessionVars().SQLMode,
	}
	args := &model.PlacementPolicyArgs{
		Policy:   newPolicyInfo,
		PolicyID: policy.ID,
	}
	err = e.doDDLJob2(ctx, job, args)
	return errors.Trace(err)
}

func (e *executor) AlterTableCache(sctx sessionctx.Context, ti ast.Ident) (err error) {
	schema, t, err := e.getSchemaAndTableByIdent(ti)
	if err != nil {
		return err
	}
	// if a table is already in cache state, return directly
	if t.Meta().TableCacheStatusType == model.TableCacheStatusEnable {
		return nil
	}

	// forbidden cache table in system database.
	if util.IsMemOrSysDB(schema.Name.L) {
		return errors.Trace(dbterror.ErrUnsupportedAlterCacheForSysTable)
	} else if t.Meta().TempTableType != model.TempTableNone {
		return dbterror.ErrOptOnTemporaryTable.GenWithStackByArgs("alter temporary table cache")
	}

	if t.Meta().Partition != nil {
		return dbterror.ErrOptOnCacheTable.GenWithStackByArgs("partition mode")
	}

	succ, err := checkCacheTableSize(e.store, t.Meta().ID)
	if err != nil {
		return errors.Trace(err)
	}
	if !succ {
		return dbterror.ErrOptOnCacheTable.GenWithStackByArgs("table too large")
	}

	ctx := kv.WithInternalSourceType(context.Background(), kv.InternalTxnDDL)
	ddlQuery, _ := sctx.Value(sessionctx.QueryString).(string)
	// Initialize the cached table meta lock info in `mysql.table_cache_meta`.
	// The operation shouldn't fail in most cases, and if it does, return the error directly.
	// This DML and the following DDL is not atomic, that's not a problem.
	_, _, err = sctx.GetRestrictedSQLExecutor().ExecRestrictedSQL(ctx, nil,
		"replace into mysql.table_cache_meta values (%?, 'NONE', 0, 0)", t.Meta().ID)
	if err != nil {
		return errors.Trace(err)
	}

	sctx.SetValue(sessionctx.QueryString, ddlQuery)

	job := &model.Job{
		Version:        model.GetJobVerInUse(),
		SchemaID:       schema.ID,
		SchemaName:     schema.Name.L,
		TableName:      t.Meta().Name.L,
		TableID:        t.Meta().ID,
		Type:           model.ActionAlterCacheTable,
		BinlogInfo:     &model.HistoryInfo{},
		CDCWriteSource: sctx.GetSessionVars().CDCWriteSource,
		SQLMode:        sctx.GetSessionVars().SQLMode,
	}

	return e.doDDLJob2(sctx, job, &model.EmptyArgs{})
}

func checkCacheTableSize(store kv.Storage, tableID int64) (bool, error) {
	const cacheTableSizeLimit = 64 * (1 << 20) // 64M
	succ := true
	ctx := kv.WithInternalSourceType(context.Background(), kv.InternalTxnCacheTable)
	err := kv.RunInNewTxn(ctx, store, true, func(_ context.Context, txn kv.Transaction) error {
		txn.SetOption(kv.RequestSourceType, kv.InternalTxnCacheTable)
		prefix := tablecodec.GenTablePrefix(tableID)
		it, err := txn.Iter(prefix, prefix.PrefixNext())
		if err != nil {
			return errors.Trace(err)
		}
		defer it.Close()

		totalSize := 0
		for it.Valid() && it.Key().HasPrefix(prefix) {
			key := it.Key()
			value := it.Value()
			totalSize += len(key)
			totalSize += len(value)

			if totalSize > cacheTableSizeLimit {
				succ = false
				break
			}

			err = it.Next()
			if err != nil {
				return errors.Trace(err)
			}
		}
		return nil
	})
	return succ, err
}

func (e *executor) AlterTableNoCache(ctx sessionctx.Context, ti ast.Ident) (err error) {
	schema, t, err := e.getSchemaAndTableByIdent(ti)
	if err != nil {
		return err
	}
	// if a table is not in cache state, return directly
	if t.Meta().TableCacheStatusType == model.TableCacheStatusDisable {
		return nil
	}

	job := &model.Job{
		Version:        model.GetJobVerInUse(),
		SchemaID:       schema.ID,
		SchemaName:     schema.Name.L,
		TableName:      t.Meta().Name.L,
		TableID:        t.Meta().ID,
		Type:           model.ActionAlterNoCacheTable,
		BinlogInfo:     &model.HistoryInfo{},
		CDCWriteSource: ctx.GetSessionVars().CDCWriteSource,
		SQLMode:        ctx.GetSessionVars().SQLMode,
	}
	return e.doDDLJob2(ctx, job, &model.EmptyArgs{})
}

func (e *executor) CreateCheckConstraint(ctx sessionctx.Context, ti ast.Ident, constrName pmodel.CIStr, constr *ast.Constraint) error {
	schema, t, err := e.getSchemaAndTableByIdent(ti)
	if err != nil {
		return errors.Trace(err)
	}
	if constraintInfo := t.Meta().FindConstraintInfoByName(constrName.L); constraintInfo != nil {
		return infoschema.ErrCheckConstraintDupName.GenWithStackByArgs(constrName.L)
	}

	// allocate the temporary constraint name for dependency-check-error-output below.
	constrNames := map[string]bool{}
	for _, constr := range t.Meta().Constraints {
		constrNames[constr.Name.L] = true
	}
	setEmptyCheckConstraintName(t.Meta().Name.L, constrNames, []*ast.Constraint{constr})

	// existedColsMap can be used to check the existence of depended.
	existedColsMap := make(map[string]struct{})
	cols := t.Cols()
	for _, v := range cols {
		existedColsMap[v.Name.L] = struct{}{}
	}
	// check expression if supported
	if ok, err := table.IsSupportedExpr(constr); !ok {
		return err
	}

	dependedColsMap := findDependentColsInExpr(constr.Expr)
	dependedCols := make([]pmodel.CIStr, 0, len(dependedColsMap))
	for k := range dependedColsMap {
		if _, ok := existedColsMap[k]; !ok {
			// The table constraint depended on a non-existed column.
			return dbterror.ErrBadField.GenWithStackByArgs(k, "check constraint "+constr.Name+" expression")
		}
		dependedCols = append(dependedCols, pmodel.NewCIStr(k))
	}

	// build constraint meta info.
	tblInfo := t.Meta()

	// check auto-increment column
	if table.ContainsAutoIncrementCol(dependedCols, tblInfo) {
		return dbterror.ErrCheckConstraintRefersAutoIncrementColumn.GenWithStackByArgs(constr.Name)
	}
	// check foreign key
	if err := table.HasForeignKeyRefAction(tblInfo.ForeignKeys, nil, constr, dependedCols); err != nil {
		return err
	}
	constraintInfo, err := buildConstraintInfo(tblInfo, dependedCols, constr, model.StateNone)
	if err != nil {
		return errors.Trace(err)
	}
	// check if the expression is bool type
	if err := table.IfCheckConstraintExprBoolType(ctx.GetExprCtx().GetEvalCtx(), constraintInfo, tblInfo); err != nil {
		return err
	}
	job := &model.Job{
		Version:        model.GetJobVerInUse(),
		SchemaID:       schema.ID,
		TableID:        tblInfo.ID,
		SchemaName:     schema.Name.L,
		TableName:      tblInfo.Name.L,
		Type:           model.ActionAddCheckConstraint,
		BinlogInfo:     &model.HistoryInfo{},
		CDCWriteSource: ctx.GetSessionVars().CDCWriteSource,
		Priority:       ctx.GetSessionVars().DDLReorgPriority,
		SQLMode:        ctx.GetSessionVars().SQLMode,
	}

	args := &model.AddCheckConstraintArgs{
		Constraint: constraintInfo,
	}
	err = e.doDDLJob2(ctx, job, args)
	return errors.Trace(err)
}

func (e *executor) DropCheckConstraint(ctx sessionctx.Context, ti ast.Ident, constrName pmodel.CIStr) error {
	is := e.infoCache.GetLatest()
	schema, ok := is.SchemaByName(ti.Schema)
	if !ok {
		return errors.Trace(infoschema.ErrDatabaseNotExists)
	}
	t, err := is.TableByName(context.Background(), ti.Schema, ti.Name)
	if err != nil {
		return errors.Trace(infoschema.ErrTableNotExists.GenWithStackByArgs(ti.Schema, ti.Name))
	}
	tblInfo := t.Meta()

	constraintInfo := tblInfo.FindConstraintInfoByName(constrName.L)
	if constraintInfo == nil {
		return dbterror.ErrConstraintNotFound.GenWithStackByArgs(constrName)
	}

	job := &model.Job{
		Version:        model.GetJobVerInUse(),
		SchemaID:       schema.ID,
		TableID:        tblInfo.ID,
		SchemaName:     schema.Name.L,
		TableName:      tblInfo.Name.L,
		Type:           model.ActionDropCheckConstraint,
		BinlogInfo:     &model.HistoryInfo{},
		CDCWriteSource: ctx.GetSessionVars().CDCWriteSource,
		SQLMode:        ctx.GetSessionVars().SQLMode,
	}

	args := &model.CheckConstraintArgs{
		ConstraintName: constrName,
	}
	err = e.doDDLJob2(ctx, job, args)
	return errors.Trace(err)
}

func (e *executor) AlterCheckConstraint(ctx sessionctx.Context, ti ast.Ident, constrName pmodel.CIStr, enforced bool) error {
	is := e.infoCache.GetLatest()
	schema, ok := is.SchemaByName(ti.Schema)
	if !ok {
		return errors.Trace(infoschema.ErrDatabaseNotExists)
	}
	t, err := is.TableByName(context.Background(), ti.Schema, ti.Name)
	if err != nil {
		return errors.Trace(infoschema.ErrTableNotExists.GenWithStackByArgs(ti.Schema, ti.Name))
	}
	tblInfo := t.Meta()

	constraintInfo := tblInfo.FindConstraintInfoByName(constrName.L)
	if constraintInfo == nil {
		return dbterror.ErrConstraintNotFound.GenWithStackByArgs(constrName)
	}

	job := &model.Job{
		Version:        model.GetJobVerInUse(),
		SchemaID:       schema.ID,
		TableID:        tblInfo.ID,
		SchemaName:     schema.Name.L,
		TableName:      tblInfo.Name.L,
		Type:           model.ActionAlterCheckConstraint,
		BinlogInfo:     &model.HistoryInfo{},
		CDCWriteSource: ctx.GetSessionVars().CDCWriteSource,
		SQLMode:        ctx.GetSessionVars().SQLMode,
	}

	args := &model.CheckConstraintArgs{
		ConstraintName: constrName,
		Enforced:       enforced,
	}
	err = e.doDDLJob2(ctx, job, args)
	return errors.Trace(err)
}

func (e *executor) genPlacementPolicyID() (int64, error) {
	var ret int64
	ctx := kv.WithInternalSourceType(context.Background(), kv.InternalTxnDDL)
	err := kv.RunInNewTxn(ctx, e.store, true, func(_ context.Context, txn kv.Transaction) error {
		m := meta.NewMutator(txn)
		var err error
		ret, err = m.GenPlacementPolicyID()
		return err
	})

	return ret, err
}

// DoDDLJob will return
// - nil: found in history DDL job and no job error
// - context.Cancel: job has been sent to worker, but not found in history DDL job before cancel
// - other: found in history DDL job and return that job error
func (e *executor) DoDDLJob(ctx sessionctx.Context, job *model.Job) error {
	return e.DoDDLJobWrapper(ctx, NewJobWrapper(job, false))
}

func (e *executor) doDDLJob2(ctx sessionctx.Context, job *model.Job, args model.JobArgs) error {
	return e.DoDDLJobWrapper(ctx, NewJobWrapperWithArgs(job, args, false))
}

// DoDDLJobWrapper submit DDL job and wait it finishes.
// When fast create is enabled, we might merge multiple jobs into one, so do not
// depend on job.ID, use JobID from jobSubmitResult.
func (e *executor) DoDDLJobWrapper(ctx sessionctx.Context, jobW *JobWrapper) (resErr error) {
	job := jobW.Job
	job.TraceInfo = &model.TraceInfo{
		ConnectionID: ctx.GetSessionVars().ConnectionID,
		SessionAlias: ctx.GetSessionVars().SessionAlias,
	}
	if mci := ctx.GetSessionVars().StmtCtx.MultiSchemaInfo; mci != nil {
		// In multiple schema change, we don't run the job.
		// Instead, we merge all the jobs into one pending job.
		return appendToSubJobs(mci, jobW)
	}
	// Get a global job ID and put the DDL job in the queue.
	setDDLJobQuery(ctx, job)
	e.deliverJobTask(jobW)

	failpoint.Inject("mockParallelSameDDLJobTwice", func(val failpoint.Value) {
		if val.(bool) {
			<-jobW.ResultCh[0]
			// The same job will be put to the DDL queue twice.
			job = job.Clone()
			newJobW := NewJobWrapper(job, jobW.IDAllocated)
			e.deliverJobTask(newJobW)
			// The second job result is used for test.
			jobW = newJobW
		}
	})

	// worker should restart to continue handling tasks in limitJobCh, and send back through jobW.err
	result := <-jobW.ResultCh[0]
	// job.ID must be allocated after previous channel receive returns nil.
	jobID, err := result.jobID, result.err
	defer e.delJobDoneCh(jobID)
	if err != nil {
		// The transaction of enqueuing job is failed.
		return errors.Trace(err)
	}
	failpoint.InjectCall("waitJobSubmitted")

	sessVars := ctx.GetSessionVars()
	sessVars.StmtCtx.IsDDLJobInQueue = true

	ddlAction := job.Type
	if result.merged {
		logutil.DDLLogger().Info("DDL job submitted", zap.Int64("job_id", jobID), zap.String("query", job.Query), zap.String("merged", "true"))
	} else {
		logutil.DDLLogger().Info("DDL job submitted", zap.Stringer("job", job), zap.String("query", job.Query))
	}

	// lock tables works on table ID, for some DDLs which changes table ID, we need
	// make sure the session still tracks it.
	// we need add it here to avoid this ddl job was executed successfully but the
	// session was killed before return. The session will release all table locks
	// it holds, if we don't add the new locking table id here, the session may forget
	// to release the new locked table id when this ddl job was executed successfully
	// but the session was killed before return.
	if config.TableLockEnabled() {
		HandleLockTablesOnSuccessSubmit(ctx, jobW)
		defer func() {
			HandleLockTablesOnFinish(ctx, jobW, resErr)
		}()
	}

	var historyJob *model.Job

	// Attach the context of the jobId to the calling session so that
	// KILL can cancel this DDL job.
	ctx.GetSessionVars().StmtCtx.DDLJobID = jobID

	// For a job from start to end, the state of it will be none -> delete only -> write only -> reorganization -> public
	// For every state changes, we will wait as lease 2 * lease time, so here the ticker check is 10 * lease.
	// But we use etcd to speed up, normally it takes less than 0.5s now, so we use 0.5s or 1s or 3s as the max value.
	initInterval, _ := getJobCheckInterval(ddlAction, 0)
	ticker := time.NewTicker(chooseLeaseTime(10*e.lease, initInterval))
	startTime := time.Now()
	metrics.JobsGauge.WithLabelValues(ddlAction.String()).Inc()
	defer func() {
		ticker.Stop()
		metrics.JobsGauge.WithLabelValues(ddlAction.String()).Dec()
		metrics.HandleJobHistogram.WithLabelValues(ddlAction.String(), metrics.RetLabel(err)).Observe(time.Since(startTime).Seconds())
		recordLastDDLInfo(ctx, historyJob)
	}()
	i := 0
	notifyCh, _ := e.getJobDoneCh(jobID)
	for {
		failpoint.InjectCall("storeCloseInLoop")
		select {
		case _, ok := <-notifyCh:
			if !ok {
				// when fast create enabled, jobs might be merged, and we broadcast
				// the result by closing the channel, to avoid this loop keeps running
				// without sleeping on retryable error, we set it to nil.
				notifyCh = nil
			}
		case <-ticker.C:
			i++
			ticker = updateTickerInterval(ticker, 10*e.lease, ddlAction, i)
		case <-e.ctx.Done():
			logutil.DDLLogger().Info("DoDDLJob will quit because context done")
			return context.Canceled
		}

		// If the connection being killed, we need to CANCEL the DDL job.
		if sessVars.SQLKiller.HandleSignal() == exeerrors.ErrQueryInterrupted {
			if atomic.LoadInt32(&sessVars.ConnectionStatus) == variable.ConnStatusShutdown {
				logutil.DDLLogger().Info("DoDDLJob will quit because context done")
				return context.Canceled
			}
			if sessVars.StmtCtx.DDLJobID != 0 {
				se, err := e.sessPool.Get()
				if err != nil {
					logutil.DDLLogger().Error("get session failed, check again", zap.Error(err))
					continue
				}
				sessVars.StmtCtx.DDLJobID = 0 // Avoid repeat.
				errs, err := CancelJobsBySystem(se, []int64{jobID})
				e.sessPool.Put(se)
				if len(errs) > 0 {
					logutil.DDLLogger().Warn("error canceling DDL job", zap.Error(errs[0]))
				}
				if err != nil {
					logutil.DDLLogger().Warn("Kill command could not cancel DDL job", zap.Error(err))
					continue
				}
			}
		}

		se, err := e.sessPool.Get()
		if err != nil {
			logutil.DDLLogger().Error("get session failed, check again", zap.Error(err))
			continue
		}
		historyJob, err = GetHistoryJobByID(se, jobID)
		e.sessPool.Put(se)
		if err != nil {
			logutil.DDLLogger().Error("get history DDL job failed, check again", zap.Error(err))
			continue
		}
		if historyJob == nil {
			logutil.DDLLogger().Debug("DDL job is not in history, maybe not run", zap.Int64("jobID", jobID))
			continue
		}

		e.checkHistoryJobInTest(ctx, historyJob)

		// If a job is a history job, the state must be JobStateSynced or JobStateRollbackDone or JobStateCancelled.
		if historyJob.IsSynced() {
			// Judge whether there are some warnings when executing DDL under the certain SQL mode.
			if historyJob.ReorgMeta != nil && len(historyJob.ReorgMeta.Warnings) != 0 {
				if len(historyJob.ReorgMeta.Warnings) != len(historyJob.ReorgMeta.WarningsCount) {
					logutil.DDLLogger().Info("DDL warnings doesn't match the warnings count", zap.Int64("jobID", jobID))
				} else {
					for key, warning := range historyJob.ReorgMeta.Warnings {
						keyCount := historyJob.ReorgMeta.WarningsCount[key]
						if keyCount == 1 {
							ctx.GetSessionVars().StmtCtx.AppendWarning(warning)
						} else {
							newMsg := fmt.Sprintf("%d warnings with this error code, first warning: "+warning.GetMsg(), keyCount)
							newWarning := dbterror.ClassTypes.Synthesize(terror.ErrCode(warning.Code()), newMsg)
							ctx.GetSessionVars().StmtCtx.AppendWarning(newWarning)
						}
					}
				}
			}
			appendMultiChangeWarningsToOwnerCtx(ctx, historyJob)

			logutil.DDLLogger().Info("DDL job is finished", zap.Int64("jobID", jobID))
			return nil
		}

		if historyJob.Error != nil {
			logutil.DDLLogger().Info("DDL job is failed", zap.Int64("jobID", jobID))
			return errors.Trace(historyJob.Error)
		}
		panic("When the state is JobStateRollbackDone or JobStateCancelled, historyJob.Error should never be nil")
	}
}

func getRenameTableUniqueIDs(jobW *JobWrapper, schema bool) []int64 {
	if !schema {
		return []int64{jobW.TableID}
	}

	oldSchemaID := jobW.JobArgs.(*model.RenameTableArgs).OldSchemaID
	return []int64{oldSchemaID, jobW.SchemaID}
}

// HandleLockTablesOnSuccessSubmit handles the table lock for the job which is submitted
// successfully. exported for testing purpose.
func HandleLockTablesOnSuccessSubmit(ctx sessionctx.Context, jobW *JobWrapper) {
	if jobW.Type == model.ActionTruncateTable {
		if ok, lockTp := ctx.CheckTableLocked(jobW.TableID); ok {
			ctx.AddTableLock([]model.TableLockTpInfo{{
				SchemaID: jobW.SchemaID,
				TableID:  jobW.JobArgs.(*model.TruncateTableArgs).NewTableID,
				Tp:       lockTp,
			}})
		}
	}
}

// HandleLockTablesOnFinish handles the table lock for the job which is finished.
// exported for testing purpose.
func HandleLockTablesOnFinish(ctx sessionctx.Context, jobW *JobWrapper, ddlErr error) {
	if jobW.Type == model.ActionTruncateTable {
		if ddlErr != nil {
			newTableID := jobW.JobArgs.(*model.TruncateTableArgs).NewTableID
			ctx.ReleaseTableLockByTableIDs([]int64{newTableID})
			return
		}
		if ok, _ := ctx.CheckTableLocked(jobW.TableID); ok {
			ctx.ReleaseTableLockByTableIDs([]int64{jobW.TableID})
		}
	}
}

func (e *executor) getJobDoneCh(jobID int64) (chan struct{}, bool) {
	return e.ddlJobDoneChMap.Load(jobID)
}

func (e *executor) delJobDoneCh(jobID int64) {
	e.ddlJobDoneChMap.Delete(jobID)
}

func (e *executor) deliverJobTask(task *JobWrapper) {
	// TODO this might block forever, as the consumer part considers context cancel.
	e.limitJobCh <- task
}

func updateTickerInterval(ticker *time.Ticker, lease time.Duration, action model.ActionType, i int) *time.Ticker {
	interval, changed := getJobCheckInterval(action, i)
	if !changed {
		return ticker
	}
	// For now we should stop old ticker and create a new ticker
	ticker.Stop()
	return time.NewTicker(chooseLeaseTime(lease, interval))
}

func recordLastDDLInfo(ctx sessionctx.Context, job *model.Job) {
	if job == nil {
		return
	}
	ctx.GetSessionVars().LastDDLInfo.Query = job.Query
	ctx.GetSessionVars().LastDDLInfo.SeqNum = job.SeqNum
}

func setDDLJobQuery(ctx sessionctx.Context, job *model.Job) {
	switch job.Type {
	case model.ActionUpdateTiFlashReplicaStatus, model.ActionUnlockTable:
		job.Query = ""
	default:
		job.Query, _ = ctx.Value(sessionctx.QueryString).(string)
	}
}

var (
	fastDDLIntervalPolicy = []time.Duration{
		500 * time.Millisecond,
	}
	normalDDLIntervalPolicy = []time.Duration{
		500 * time.Millisecond,
		500 * time.Millisecond,
		1 * time.Second,
	}
	slowDDLIntervalPolicy = []time.Duration{
		500 * time.Millisecond,
		500 * time.Millisecond,
		1 * time.Second,
		1 * time.Second,
		3 * time.Second,
	}
)

func getIntervalFromPolicy(policy []time.Duration, i int) (time.Duration, bool) {
	plen := len(policy)
	if i < plen {
		return policy[i], true
	}
	return policy[plen-1], false
}

func getJobCheckInterval(action model.ActionType, i int) (time.Duration, bool) {
	switch action {
	case model.ActionAddIndex, model.ActionAddPrimaryKey, model.ActionModifyColumn,
		model.ActionReorganizePartition,
		model.ActionRemovePartitioning,
		model.ActionAlterTablePartitioning:
		return getIntervalFromPolicy(slowDDLIntervalPolicy, i)
	case model.ActionCreateTable, model.ActionCreateSchema:
		return getIntervalFromPolicy(fastDDLIntervalPolicy, i)
	default:
		return getIntervalFromPolicy(normalDDLIntervalPolicy, i)
	}
}

// NewDDLReorgMeta create a DDL ReorgMeta.
func NewDDLReorgMeta(ctx sessionctx.Context) *model.DDLReorgMeta {
	tzName, tzOffset := ddlutil.GetTimeZone(ctx)
	return &model.DDLReorgMeta{
		SQLMode:           ctx.GetSessionVars().SQLMode,
		Warnings:          make(map[errors.ErrorID]*terror.Error),
		WarningsCount:     make(map[errors.ErrorID]int64),
		Location:          &model.TimeZoneLocation{Name: tzName, Offset: tzOffset},
		ResourceGroupName: ctx.GetSessionVars().StmtCtx.ResourceGroupName,
		Version:           model.CurrentReorgMetaVersion,
	}
}<|MERGE_RESOLUTION|>--- conflicted
+++ resolved
@@ -961,19 +961,7 @@
 		if !indexInfo.Unique {
 			return dbterror.ErrGeneralUnsupportedDDL.GenWithStackByArgs("GLOBAL IndexOption on non-unique index")
 		}
-<<<<<<< HEAD
-=======
-		// TODO: remove limitation
-		// check that not all partitioned columns are included.
-		inAllPartitionColumns, err := checkPartitionKeysConstraint(pi, indexInfo.Columns, tblInfo)
-		if err != nil {
-			return errors.Trace(err)
-		}
-		if inAllPartitionColumns {
-			return dbterror.ErrGeneralUnsupportedDDL.GenWithStackByArgs("Global Index including all columns in the partitioning expression")
-		}
 		validateGlobalIndexWithGeneratedColumns(ec, tblInfo, indexInfo.Name.O, indexInfo.Columns)
->>>>>>> b427e33e
 	}
 	return nil
 }
