// Copyright 2016 PingCAP, Inc.
//
// Licensed under the Apache License, Version 2.0 (the "License");
// you may not use this file except in compliance with the License.
// You may obtain a copy of the License at
//
//     http://www.apache.org/licenses/LICENSE-2.0
//
// Unless required by applicable law or agreed to in writing, software
// distributed under the License is distributed on an "AS IS" BASIS,
// WITHOUT WARRANTIES OR CONDITIONS OF ANY KIND, either express or implied.
// See the License for the specific language governing permissions and
// limitations under the License.

// Copyright 2013 The ql Authors. All rights reserved.
// Use of this source code is governed by a BSD-style
// license that can be found in the LICENSES/QL-LICENSE file.

package ddl

import (
	"bytes"
	"context"
	"fmt"
	"math"
	"strings"
	"sync/atomic"
	"time"
	"unicode/utf8"

	"github.com/pingcap/errors"
	"github.com/pingcap/failpoint"
	"github.com/pingcap/tidb/pkg/config"
	"github.com/pingcap/tidb/pkg/ddl/label"
	"github.com/pingcap/tidb/pkg/ddl/logutil"
	"github.com/pingcap/tidb/pkg/ddl/resourcegroup"
	sess "github.com/pingcap/tidb/pkg/ddl/session"
	ddlutil "github.com/pingcap/tidb/pkg/ddl/util"
	"github.com/pingcap/tidb/pkg/errctx"
	"github.com/pingcap/tidb/pkg/expression"
	"github.com/pingcap/tidb/pkg/infoschema"
	infoschemacontext "github.com/pingcap/tidb/pkg/infoschema/context"
	"github.com/pingcap/tidb/pkg/kv"
	"github.com/pingcap/tidb/pkg/meta"
	"github.com/pingcap/tidb/pkg/meta/autoid"
	"github.com/pingcap/tidb/pkg/meta/metabuild"
	"github.com/pingcap/tidb/pkg/meta/model"
	"github.com/pingcap/tidb/pkg/metrics"
	"github.com/pingcap/tidb/pkg/parser/ast"
	"github.com/pingcap/tidb/pkg/parser/charset"
	pmodel "github.com/pingcap/tidb/pkg/parser/model"
	"github.com/pingcap/tidb/pkg/parser/mysql"
	"github.com/pingcap/tidb/pkg/parser/terror"
	parser_types "github.com/pingcap/tidb/pkg/parser/types"
	"github.com/pingcap/tidb/pkg/privilege"
	rg "github.com/pingcap/tidb/pkg/resourcegroup"
	"github.com/pingcap/tidb/pkg/sessionctx"
	"github.com/pingcap/tidb/pkg/sessionctx/variable"
	"github.com/pingcap/tidb/pkg/sessiontxn"
	"github.com/pingcap/tidb/pkg/statistics/handle"
	"github.com/pingcap/tidb/pkg/table"
	"github.com/pingcap/tidb/pkg/table/tables"
	"github.com/pingcap/tidb/pkg/tablecodec"
	"github.com/pingcap/tidb/pkg/types"
	"github.com/pingcap/tidb/pkg/util"
	"github.com/pingcap/tidb/pkg/util/collate"
	"github.com/pingcap/tidb/pkg/util/dbterror"
	"github.com/pingcap/tidb/pkg/util/dbterror/exeerrors"
	"github.com/pingcap/tidb/pkg/util/domainutil"
	"github.com/pingcap/tidb/pkg/util/generic"
	"github.com/pingcap/tidb/pkg/util/stringutil"
	"github.com/tikv/client-go/v2/oracle"
	pdhttp "github.com/tikv/pd/client/http"
	"go.uber.org/zap"
)

const (
	expressionIndexPrefix = "_V$"
	changingColumnPrefix  = "_Col$_"
	changingIndexPrefix   = "_Idx$_"
	tableNotExist         = -1
	tinyBlobMaxLength     = 255
	blobMaxLength         = 65535
	mediumBlobMaxLength   = 16777215
	longBlobMaxLength     = 4294967295
	// When setting the placement policy with "PLACEMENT POLICY `default`",
	// it means to remove placement policy from the specified object.
	defaultPlacementPolicyName        = "default"
	tiflashCheckPendingTablesWaitTime = 3000 * time.Millisecond
	// Once tiflashCheckPendingTablesLimit is reached, we trigger a limiter detection.
	tiflashCheckPendingTablesLimit = 100
	tiflashCheckPendingTablesRetry = 7
)

var errCheckConstraintIsOff = errors.NewNoStackError(variable.TiDBEnableCheckConstraint + " is off")

// Executor is the interface for executing DDL statements.
// it's mostly called by SQL executor.
// DDL statements are converted into DDL jobs, JobSubmitter will submit the jobs
// to DDL job table. Then jobScheduler will schedule them to run on workers
// asynchronously in parallel. Executor will wait them to finish.
type Executor interface {
	CreateSchema(ctx sessionctx.Context, stmt *ast.CreateDatabaseStmt) error
	AlterSchema(sctx sessionctx.Context, stmt *ast.AlterDatabaseStmt) error
	DropSchema(ctx sessionctx.Context, stmt *ast.DropDatabaseStmt) error
	CreateTable(ctx sessionctx.Context, stmt *ast.CreateTableStmt) error
	CreateView(ctx sessionctx.Context, stmt *ast.CreateViewStmt) error
	DropTable(ctx sessionctx.Context, stmt *ast.DropTableStmt) (err error)
	RecoverTable(ctx sessionctx.Context, recoverTableInfo *model.RecoverTableInfo) (err error)
	RecoverSchema(ctx sessionctx.Context, recoverSchemaInfo *model.RecoverSchemaInfo) error
	DropView(ctx sessionctx.Context, stmt *ast.DropTableStmt) (err error)
	CreateIndex(ctx sessionctx.Context, stmt *ast.CreateIndexStmt) error
	DropIndex(ctx sessionctx.Context, stmt *ast.DropIndexStmt) error
	AlterTable(ctx context.Context, sctx sessionctx.Context, stmt *ast.AlterTableStmt) error
	TruncateTable(ctx sessionctx.Context, tableIdent ast.Ident) error
	RenameTable(ctx sessionctx.Context, stmt *ast.RenameTableStmt) error
	LockTables(ctx sessionctx.Context, stmt *ast.LockTablesStmt) error
	UnlockTables(ctx sessionctx.Context, lockedTables []model.TableLockTpInfo) error
	CleanupTableLock(ctx sessionctx.Context, tables []*ast.TableName) error
	UpdateTableReplicaInfo(ctx sessionctx.Context, physicalID int64, available bool) error
	RepairTable(ctx sessionctx.Context, createStmt *ast.CreateTableStmt) error
	CreateSequence(ctx sessionctx.Context, stmt *ast.CreateSequenceStmt) error
	DropSequence(ctx sessionctx.Context, stmt *ast.DropSequenceStmt) (err error)
	AlterSequence(ctx sessionctx.Context, stmt *ast.AlterSequenceStmt) error
	CreatePlacementPolicy(ctx sessionctx.Context, stmt *ast.CreatePlacementPolicyStmt) error
	DropPlacementPolicy(ctx sessionctx.Context, stmt *ast.DropPlacementPolicyStmt) error
	AlterPlacementPolicy(ctx sessionctx.Context, stmt *ast.AlterPlacementPolicyStmt) error
	AddResourceGroup(ctx sessionctx.Context, stmt *ast.CreateResourceGroupStmt) error
	AlterResourceGroup(ctx sessionctx.Context, stmt *ast.AlterResourceGroupStmt) error
	DropResourceGroup(ctx sessionctx.Context, stmt *ast.DropResourceGroupStmt) error
	FlashbackCluster(ctx sessionctx.Context, flashbackTS uint64) error

	// CreateSchemaWithInfo creates a database (schema) given its database info.
	//
	// WARNING: the DDL owns the `info` after calling this function, and will modify its fields
	// in-place. If you want to keep using `info`, please call Clone() first.
	CreateSchemaWithInfo(
		ctx sessionctx.Context,
		info *model.DBInfo,
		onExist OnExist) error

	// CreateTableWithInfo creates a table, view or sequence given its table info.
	//
	// WARNING: the DDL owns the `info` after calling this function, and will modify its fields
	// in-place. If you want to keep using `info`, please call Clone() first.
	CreateTableWithInfo(
		ctx sessionctx.Context,
		schema pmodel.CIStr,
		info *model.TableInfo,
		involvingRef []model.InvolvingSchemaInfo,
		cs ...CreateTableOption) error

	// BatchCreateTableWithInfo is like CreateTableWithInfo, but can handle multiple tables.
	BatchCreateTableWithInfo(ctx sessionctx.Context,
		schema pmodel.CIStr,
		info []*model.TableInfo,
		cs ...CreateTableOption) error

	// CreatePlacementPolicyWithInfo creates a placement policy
	//
	// WARNING: the DDL owns the `policy` after calling this function, and will modify its fields
	// in-place. If you want to keep using `policy`, please call Clone() first.
	CreatePlacementPolicyWithInfo(ctx sessionctx.Context, policy *model.PolicyInfo, onExist OnExist) error
}

// ExecutorForTest is the interface for executing DDL statements in tests.
// TODO remove it later
type ExecutorForTest interface {
	// DoDDLJob does the DDL job, it's exported for test.
	DoDDLJob(ctx sessionctx.Context, job *model.Job) error
	// DoDDLJobWrapper similar to DoDDLJob, but with JobWrapper as input.
	DoDDLJobWrapper(ctx sessionctx.Context, jobW *JobWrapper) error
}

// all fields are shared with ddl now.
type executor struct {
	sessPool    *sess.Pool
	statsHandle *handle.Handle

	ctx        context.Context
	uuid       string
	store      kv.Storage
	autoidCli  *autoid.ClientDiscover
	infoCache  *infoschema.InfoCache
	limitJobCh chan *JobWrapper
	lease      time.Duration // lease is schema lease, default 45s, see config.Lease.
	// ddlJobDoneChMap is used to notify the session that the DDL job is finished.
	// jobID -> chan struct{}
	ddlJobDoneChMap *generic.SyncMap[int64, chan struct{}]
}

var _ Executor = (*executor)(nil)
var _ ExecutorForTest = (*executor)(nil)

func (e *executor) CreateSchema(ctx sessionctx.Context, stmt *ast.CreateDatabaseStmt) (err error) {
	var placementPolicyRef *model.PolicyRefInfo
	sessionVars := ctx.GetSessionVars()

	// If no charset and/or collation is specified use collation_server and character_set_server
	charsetOpt := ast.CharsetOpt{}
	if sessionVars.GlobalVarsAccessor != nil {
		charsetOpt.Col, err = sessionVars.GetSessionOrGlobalSystemVar(context.Background(), variable.CollationServer)
		if err != nil {
			return err
		}
		charsetOpt.Chs, err = sessionVars.GetSessionOrGlobalSystemVar(context.Background(), variable.CharacterSetServer)
		if err != nil {
			return err
		}
	}

	explicitCharset := false
	explicitCollation := false
	for _, val := range stmt.Options {
		switch val.Tp {
		case ast.DatabaseOptionCharset:
			charsetOpt.Chs = val.Value
			explicitCharset = true
		case ast.DatabaseOptionCollate:
			charsetOpt.Col = val.Value
			explicitCollation = true
		case ast.DatabaseOptionPlacementPolicy:
			placementPolicyRef = &model.PolicyRefInfo{
				Name: pmodel.NewCIStr(val.Value),
			}
		}
	}

	if charsetOpt.Col != "" {
		coll, err := collate.GetCollationByName(charsetOpt.Col)
		if err != nil {
			return err
		}

		// The collation is not valid for the specified character set.
		// Try to remove any of them, but not if they are explicitly defined.
		if coll.CharsetName != charsetOpt.Chs {
			if explicitCollation && !explicitCharset {
				// Use the explicitly set collation, not the implicit charset.
				charsetOpt.Chs = ""
			}
			if !explicitCollation && explicitCharset {
				// Use the explicitly set charset, not the (session) collation.
				charsetOpt.Col = ""
			}
		}
	}
	if !explicitCollation && explicitCharset {
		coll := getDefaultCollationForUTF8MB4(charsetOpt.Chs, ctx.GetSessionVars().DefaultCollationForUTF8MB4)
		if len(coll) != 0 {
			charsetOpt.Col = coll
		}
	}
	dbInfo := &model.DBInfo{Name: stmt.Name}
	chs, coll, err := ResolveCharsetCollation([]ast.CharsetOpt{charsetOpt}, ctx.GetSessionVars().DefaultCollationForUTF8MB4)
	if err != nil {
		return errors.Trace(err)
	}
	dbInfo.Charset = chs
	dbInfo.Collate = coll
	dbInfo.PlacementPolicyRef = placementPolicyRef

	onExist := OnExistError
	if stmt.IfNotExists {
		onExist = OnExistIgnore
	}
	return e.CreateSchemaWithInfo(ctx, dbInfo, onExist)
}

func (e *executor) CreateSchemaWithInfo(
	ctx sessionctx.Context,
	dbInfo *model.DBInfo,
	onExist OnExist,
) error {
	is := e.infoCache.GetLatest()
	_, ok := is.SchemaByName(dbInfo.Name)
	if ok {
		// since this error may be seen as error, keep it stack info.
		err := infoschema.ErrDatabaseExists.GenWithStackByArgs(dbInfo.Name)
		switch onExist {
		case OnExistIgnore:
			ctx.GetSessionVars().StmtCtx.AppendNote(err)
			return nil
		case OnExistError, OnExistReplace:
			// FIXME: can we implement MariaDB's CREATE OR REPLACE SCHEMA?
			return err
		}
	}

	if err := checkTooLongSchema(dbInfo.Name); err != nil {
		return errors.Trace(err)
	}

	if err := checkCharsetAndCollation(dbInfo.Charset, dbInfo.Collate); err != nil {
		return errors.Trace(err)
	}

	if err := handleDatabasePlacement(ctx, dbInfo); err != nil {
		return errors.Trace(err)
	}

	job := &model.Job{
		Version:        model.GetJobVerInUse(),
		SchemaName:     dbInfo.Name.L,
		Type:           model.ActionCreateSchema,
		BinlogInfo:     &model.HistoryInfo{},
		CDCWriteSource: ctx.GetSessionVars().CDCWriteSource,
		InvolvingSchemaInfo: []model.InvolvingSchemaInfo{{
			Database: dbInfo.Name.L,
			Table:    model.InvolvingAll,
		}},
		SQLMode: ctx.GetSessionVars().SQLMode,
	}
	args := &model.CreateSchemaArgs{
		DBInfo: dbInfo,
	}
	if ref := dbInfo.PlacementPolicyRef; ref != nil {
		job.InvolvingSchemaInfo = append(job.InvolvingSchemaInfo, model.InvolvingSchemaInfo{
			Policy: ref.Name.L,
			Mode:   model.SharedInvolving,
		})
	}

	err := e.doDDLJob2(ctx, job, args)

	if infoschema.ErrDatabaseExists.Equal(err) && onExist == OnExistIgnore {
		ctx.GetSessionVars().StmtCtx.AppendNote(err)
		return nil
	}

	return errors.Trace(err)
}

func (e *executor) ModifySchemaCharsetAndCollate(ctx sessionctx.Context, stmt *ast.AlterDatabaseStmt, toCharset, toCollate string) (err error) {
	if toCollate == "" {
		if toCollate, err = GetDefaultCollation(toCharset, ctx.GetSessionVars().DefaultCollationForUTF8MB4); err != nil {
			return errors.Trace(err)
		}
	}

	// Check if need to change charset/collation.
	dbName := stmt.Name
	is := e.infoCache.GetLatest()
	dbInfo, ok := is.SchemaByName(dbName)
	if !ok {
		return infoschema.ErrDatabaseNotExists.GenWithStackByArgs(dbName.O)
	}
	if dbInfo.Charset == toCharset && dbInfo.Collate == toCollate {
		return nil
	}
	// Do the DDL job.
	job := &model.Job{
		Version:        model.GetJobVerInUse(),
		SchemaID:       dbInfo.ID,
		SchemaName:     dbInfo.Name.L,
		Type:           model.ActionModifySchemaCharsetAndCollate,
		BinlogInfo:     &model.HistoryInfo{},
		CDCWriteSource: ctx.GetSessionVars().CDCWriteSource,
		InvolvingSchemaInfo: []model.InvolvingSchemaInfo{{
			Database: dbInfo.Name.L,
			Table:    model.InvolvingAll,
		}},
		SQLMode: ctx.GetSessionVars().SQLMode,
	}
	args := &model.ModifySchemaArgs{
		ToCharset: toCharset,
		ToCollate: toCollate,
	}
	err = e.doDDLJob2(ctx, job, args)
	return errors.Trace(err)
}

func (e *executor) ModifySchemaDefaultPlacement(ctx sessionctx.Context, stmt *ast.AlterDatabaseStmt, placementPolicyRef *model.PolicyRefInfo) (err error) {
	dbName := stmt.Name
	is := e.infoCache.GetLatest()
	dbInfo, ok := is.SchemaByName(dbName)
	if !ok {
		return infoschema.ErrDatabaseNotExists.GenWithStackByArgs(dbName.O)
	}

	if checkIgnorePlacementDDL(ctx) {
		return nil
	}

	placementPolicyRef, err = checkAndNormalizePlacementPolicy(ctx, placementPolicyRef)
	if err != nil {
		return err
	}

	// Do the DDL job.
	job := &model.Job{
		Version:        model.GetJobVerInUse(),
		SchemaID:       dbInfo.ID,
		SchemaName:     dbInfo.Name.L,
		Type:           model.ActionModifySchemaDefaultPlacement,
		BinlogInfo:     &model.HistoryInfo{},
		CDCWriteSource: ctx.GetSessionVars().CDCWriteSource,
		InvolvingSchemaInfo: []model.InvolvingSchemaInfo{{
			Database: dbInfo.Name.L,
			Table:    model.InvolvingAll,
		}},
		SQLMode: ctx.GetSessionVars().SQLMode,
	}
	args := &model.ModifySchemaArgs{PolicyRef: placementPolicyRef}

	if placementPolicyRef != nil {
		job.InvolvingSchemaInfo = append(job.InvolvingSchemaInfo, model.InvolvingSchemaInfo{
			Policy: placementPolicyRef.Name.L,
			Mode:   model.SharedInvolving,
		})
	}
	err = e.doDDLJob2(ctx, job, args)
	return errors.Trace(err)
}

// getPendingTiFlashTableCount counts unavailable TiFlash replica by iterating all tables in infoCache.
func (e *executor) getPendingTiFlashTableCount(originVersion int64, pendingCount uint32) (int64, uint32) {
	is := e.infoCache.GetLatest()
	// If there are no schema change since last time(can be weird).
	if is.SchemaMetaVersion() == originVersion {
		return originVersion, pendingCount
	}
	cnt := uint32(0)
	dbs := is.ListTablesWithSpecialAttribute(infoschemacontext.TiFlashAttribute)
	for _, db := range dbs {
		if util.IsMemOrSysDB(db.DBName.L) {
			continue
		}
		for _, tbl := range db.TableInfos {
			if tbl.TiFlashReplica != nil && !tbl.TiFlashReplica.Available {
				cnt++
			}
		}
	}
	return is.SchemaMetaVersion(), cnt
}

func isSessionDone(sctx sessionctx.Context) (bool, uint32) {
	done := false
	killed := sctx.GetSessionVars().SQLKiller.HandleSignal() == exeerrors.ErrQueryInterrupted
	if killed {
		return true, 1
	}
	failpoint.Inject("BatchAddTiFlashSendDone", func(val failpoint.Value) {
		done = val.(bool)
	})
	return done, 0
}

func (e *executor) waitPendingTableThreshold(sctx sessionctx.Context, schemaID int64, tableID int64, originVersion int64, pendingCount uint32, threshold uint32) (bool, int64, uint32, bool) {
	configRetry := tiflashCheckPendingTablesRetry
	configWaitTime := tiflashCheckPendingTablesWaitTime
	failpoint.Inject("FastFailCheckTiFlashPendingTables", func(value failpoint.Value) {
		configRetry = value.(int)
		configWaitTime = time.Millisecond * 200
	})

	for retry := 0; retry < configRetry; retry++ {
		done, killed := isSessionDone(sctx)
		if done {
			logutil.DDLLogger().Info("abort batch add TiFlash replica", zap.Int64("schemaID", schemaID), zap.Uint32("isKilled", killed))
			return true, originVersion, pendingCount, false
		}
		originVersion, pendingCount = e.getPendingTiFlashTableCount(originVersion, pendingCount)
		delay := time.Duration(0)
		if pendingCount < threshold {
			// If there are not many unavailable tables, we don't need a force check.
			return false, originVersion, pendingCount, false
		}
		logutil.DDLLogger().Info("too many unavailable tables, wait",
			zap.Uint32("threshold", threshold),
			zap.Uint32("currentPendingCount", pendingCount),
			zap.Int64("schemaID", schemaID),
			zap.Int64("tableID", tableID),
			zap.Duration("time", configWaitTime))
		delay = configWaitTime
		time.Sleep(delay)
	}
	logutil.DDLLogger().Info("too many unavailable tables, timeout", zap.Int64("schemaID", schemaID), zap.Int64("tableID", tableID))
	// If timeout here, we will trigger a ddl job, to force sync schema. However, it doesn't mean we remove limiter,
	// so there is a force check immediately after that.
	return false, originVersion, pendingCount, true
}

func (e *executor) ModifySchemaSetTiFlashReplica(sctx sessionctx.Context, stmt *ast.AlterDatabaseStmt, tiflashReplica *ast.TiFlashReplicaSpec) error {
	dbName := stmt.Name
	is := e.infoCache.GetLatest()
	dbInfo, ok := is.SchemaByName(dbName)
	if !ok {
		return infoschema.ErrDatabaseNotExists.GenWithStackByArgs(dbName.O)
	}

	if util.IsMemOrSysDB(dbInfo.Name.L) {
		return errors.Trace(dbterror.ErrUnsupportedTiFlashOperationForSysOrMemTable)
	}

	tbls, err := is.SchemaTableInfos(context.Background(), dbInfo.Name)
	if err != nil {
		return errors.Trace(err)
	}

	total := len(tbls)
	succ := 0
	skip := 0
	fail := 0
	oneFail := int64(0)

	if total == 0 {
		return infoschema.ErrEmptyDatabase.GenWithStack("Empty database '%v'", dbName.O)
	}
	err = checkTiFlashReplicaCount(sctx, tiflashReplica.Count)
	if err != nil {
		return errors.Trace(err)
	}

	var originVersion int64
	var pendingCount uint32
	forceCheck := false

	logutil.DDLLogger().Info("start batch add TiFlash replicas", zap.Int("total", total), zap.Int64("schemaID", dbInfo.ID))
	threshold := uint32(sctx.GetSessionVars().BatchPendingTiFlashCount)

	for _, tbl := range tbls {
		done, killed := isSessionDone(sctx)
		if done {
			logutil.DDLLogger().Info("abort batch add TiFlash replica", zap.Int64("schemaID", dbInfo.ID), zap.Uint32("isKilled", killed))
			return nil
		}

		tbReplicaInfo := tbl.TiFlashReplica
		if !shouldModifyTiFlashReplica(tbReplicaInfo, tiflashReplica) {
			logutil.DDLLogger().Info("skip repeated processing table",
				zap.Int64("tableID", tbl.ID),
				zap.Int64("schemaID", dbInfo.ID),
				zap.String("tableName", tbl.Name.String()),
				zap.String("schemaName", dbInfo.Name.String()))
			skip++
			continue
		}

		// If table is not supported, add err to warnings.
		err = isTableTiFlashSupported(dbName, tbl)
		if err != nil {
			logutil.DDLLogger().Info("skip processing table", zap.Int64("tableID", tbl.ID),
				zap.Int64("schemaID", dbInfo.ID),
				zap.String("tableName", tbl.Name.String()),
				zap.String("schemaName", dbInfo.Name.String()),
				zap.Error(err))
			sctx.GetSessionVars().StmtCtx.AppendNote(err)
			skip++
			continue
		}

		// Alter `tiflashCheckPendingTablesLimit` tables are handled, we need to check if we have reached threshold.
		if (succ+fail)%tiflashCheckPendingTablesLimit == 0 || forceCheck {
			// We can execute one probing ddl to the latest schema, if we timeout in `pendingFunc`.
			// However, we shall mark `forceCheck` to true, because we may still reach `threshold`.
			finished := false
			finished, originVersion, pendingCount, forceCheck = e.waitPendingTableThreshold(sctx, dbInfo.ID, tbl.ID, originVersion, pendingCount, threshold)
			if finished {
				logutil.DDLLogger().Info("abort batch add TiFlash replica", zap.Int64("schemaID", dbInfo.ID))
				return nil
			}
		}

		job := &model.Job{
			Version:        model.GetJobVerInUse(),
			SchemaID:       dbInfo.ID,
			SchemaName:     dbInfo.Name.L,
			TableID:        tbl.ID,
			Type:           model.ActionSetTiFlashReplica,
			BinlogInfo:     &model.HistoryInfo{},
			CDCWriteSource: sctx.GetSessionVars().CDCWriteSource,
			InvolvingSchemaInfo: []model.InvolvingSchemaInfo{{
				Database: dbInfo.Name.L,
				Table:    model.InvolvingAll,
			}},
			SQLMode: sctx.GetSessionVars().SQLMode,
		}
		args := &model.SetTiFlashReplicaArgs{TiflashReplica: *tiflashReplica}
		err := e.doDDLJob2(sctx, job, args)
		if err != nil {
			oneFail = tbl.ID
			fail++
			logutil.DDLLogger().Info("processing schema table error",
				zap.Int64("tableID", tbl.ID),
				zap.Int64("schemaID", dbInfo.ID),
				zap.Stringer("tableName", tbl.Name),
				zap.Stringer("schemaName", dbInfo.Name),
				zap.Error(err))
		} else {
			succ++
		}
	}
	failStmt := ""
	if fail > 0 {
		failStmt = fmt.Sprintf("(including table %v)", oneFail)
	}
	msg := fmt.Sprintf("In total %v tables: %v succeed, %v failed%v, %v skipped", total, succ, fail, failStmt, skip)
	sctx.GetSessionVars().StmtCtx.SetMessage(msg)
	logutil.DDLLogger().Info("finish batch add TiFlash replica", zap.Int64("schemaID", dbInfo.ID))
	return nil
}

func (e *executor) AlterTablePlacement(ctx sessionctx.Context, ident ast.Ident, placementPolicyRef *model.PolicyRefInfo) (err error) {
	is := e.infoCache.GetLatest()
	schema, ok := is.SchemaByName(ident.Schema)
	if !ok {
		return infoschema.ErrDatabaseNotExists.GenWithStackByArgs(ident.Schema)
	}

	tb, err := is.TableByName(e.ctx, ident.Schema, ident.Name)
	if err != nil {
		return errors.Trace(infoschema.ErrTableNotExists.GenWithStackByArgs(ident.Schema, ident.Name))
	}

	if checkIgnorePlacementDDL(ctx) {
		return nil
	}

	tblInfo := tb.Meta()
	if tblInfo.TempTableType != model.TempTableNone {
		return errors.Trace(dbterror.ErrOptOnTemporaryTable.GenWithStackByArgs("placement"))
	}

	placementPolicyRef, err = checkAndNormalizePlacementPolicy(ctx, placementPolicyRef)
	if err != nil {
		return err
	}

	var involvingSchemaInfo []model.InvolvingSchemaInfo
	if placementPolicyRef != nil {
		involvingSchemaInfo = []model.InvolvingSchemaInfo{
			{
				Database: schema.Name.L,
				Table:    tblInfo.Name.L,
			},
			{
				Policy: placementPolicyRef.Name.L,
				Mode:   model.SharedInvolving,
			},
		}
	}

	job := &model.Job{
		Version:             model.GetJobVerInUse(),
		SchemaID:            schema.ID,
		TableID:             tblInfo.ID,
		SchemaName:          schema.Name.L,
		TableName:           tblInfo.Name.L,
		Type:                model.ActionAlterTablePlacement,
		BinlogInfo:          &model.HistoryInfo{},
		CDCWriteSource:      ctx.GetSessionVars().CDCWriteSource,
		InvolvingSchemaInfo: involvingSchemaInfo,
		SQLMode:             ctx.GetSessionVars().SQLMode,
	}
	args := &model.AlterTablePlacementArgs{
		PlacementPolicyRef: placementPolicyRef,
	}
	err = e.doDDLJob2(ctx, job, args)
	return errors.Trace(err)
}

func checkMultiSchemaSpecs(_ sessionctx.Context, specs []*ast.DatabaseOption) error {
	hasSetTiFlashReplica := false
	if len(specs) == 1 {
		return nil
	}
	for _, spec := range specs {
		if spec.Tp == ast.DatabaseSetTiFlashReplica {
			if hasSetTiFlashReplica {
				return dbterror.ErrRunMultiSchemaChanges.FastGenByArgs(model.ActionSetTiFlashReplica.String())
			}
			hasSetTiFlashReplica = true
		}
	}
	return nil
}

func (e *executor) AlterSchema(sctx sessionctx.Context, stmt *ast.AlterDatabaseStmt) (err error) {
	// Resolve target charset and collation from options.
	var (
		toCharset, toCollate     string
		isAlterCharsetAndCollate bool
		placementPolicyRef       *model.PolicyRefInfo
		tiflashReplica           *ast.TiFlashReplicaSpec
	)

	err = checkMultiSchemaSpecs(sctx, stmt.Options)
	if err != nil {
		return err
	}

	for _, val := range stmt.Options {
		switch val.Tp {
		case ast.DatabaseOptionCharset:
			if toCharset == "" {
				toCharset = val.Value
			} else if toCharset != val.Value {
				return dbterror.ErrConflictingDeclarations.GenWithStackByArgs(toCharset, val.Value)
			}
			isAlterCharsetAndCollate = true
		case ast.DatabaseOptionCollate:
			info, errGetCollate := collate.GetCollationByName(val.Value)
			if errGetCollate != nil {
				return errors.Trace(errGetCollate)
			}
			if toCharset == "" {
				toCharset = info.CharsetName
			} else if toCharset != info.CharsetName {
				return dbterror.ErrConflictingDeclarations.GenWithStackByArgs(toCharset, info.CharsetName)
			}
			toCollate = info.Name
			isAlterCharsetAndCollate = true
		case ast.DatabaseOptionPlacementPolicy:
			placementPolicyRef = &model.PolicyRefInfo{Name: pmodel.NewCIStr(val.Value)}
		case ast.DatabaseSetTiFlashReplica:
			tiflashReplica = val.TiFlashReplica
		}
	}

	if isAlterCharsetAndCollate {
		if err = e.ModifySchemaCharsetAndCollate(sctx, stmt, toCharset, toCollate); err != nil {
			return err
		}
	}
	if placementPolicyRef != nil {
		if err = e.ModifySchemaDefaultPlacement(sctx, stmt, placementPolicyRef); err != nil {
			return err
		}
	}
	if tiflashReplica != nil {
		if err = e.ModifySchemaSetTiFlashReplica(sctx, stmt, tiflashReplica); err != nil {
			return err
		}
	}
	return nil
}

func (e *executor) DropSchema(ctx sessionctx.Context, stmt *ast.DropDatabaseStmt) (err error) {
	is := e.infoCache.GetLatest()
	old, ok := is.SchemaByName(stmt.Name)
	if !ok {
		if stmt.IfExists {
			return nil
		}
		return infoschema.ErrDatabaseDropExists.GenWithStackByArgs(stmt.Name)
	}
	fkCheck := ctx.GetSessionVars().ForeignKeyChecks
	err = checkDatabaseHasForeignKeyReferred(e.ctx, is, old.Name, fkCheck)
	if err != nil {
		return err
	}
	job := &model.Job{
		Version:        model.GetJobVerInUse(),
		SchemaID:       old.ID,
		SchemaName:     old.Name.L,
		SchemaState:    old.State,
		Type:           model.ActionDropSchema,
		BinlogInfo:     &model.HistoryInfo{},
		CDCWriteSource: ctx.GetSessionVars().CDCWriteSource,
		InvolvingSchemaInfo: []model.InvolvingSchemaInfo{{
			Database: old.Name.L,
			Table:    model.InvolvingAll,
		}},
		SQLMode: ctx.GetSessionVars().SQLMode,
	}
	args := &model.DropSchemaArgs{
		FKCheck: fkCheck,
	}

	err = e.doDDLJob2(ctx, job, args)
	if err != nil {
		if infoschema.ErrDatabaseNotExists.Equal(err) {
			if stmt.IfExists {
				return nil
			}
			return infoschema.ErrDatabaseDropExists.GenWithStackByArgs(stmt.Name)
		}
		return errors.Trace(err)
	}
	if !config.TableLockEnabled() {
		return nil
	}

	// Clear table locks hold by the session.
	tbs, err := is.SchemaSimpleTableInfos(e.ctx, stmt.Name)
	if err != nil {
		return errors.Trace(err)
	}

	lockTableIDs := make([]int64, 0)
	for _, tb := range tbs {
		if ok, _ := ctx.CheckTableLocked(tb.ID); ok {
			lockTableIDs = append(lockTableIDs, tb.ID)
		}
	}
	ctx.ReleaseTableLockByTableIDs(lockTableIDs)
	return nil
}

func (e *executor) RecoverSchema(ctx sessionctx.Context, recoverSchemaInfo *model.RecoverSchemaInfo) error {
	involvedSchemas := []model.InvolvingSchemaInfo{{
		Database: recoverSchemaInfo.DBInfo.Name.L,
		Table:    model.InvolvingAll,
	}}
	if recoverSchemaInfo.OldSchemaName.L != recoverSchemaInfo.DBInfo.Name.L {
		involvedSchemas = append(involvedSchemas, model.InvolvingSchemaInfo{
			Database: recoverSchemaInfo.OldSchemaName.L,
			Table:    model.InvolvingAll,
		})
	}
	recoverSchemaInfo.State = model.StateNone
	job := &model.Job{
		Version:             model.GetJobVerInUse(),
		Type:                model.ActionRecoverSchema,
		BinlogInfo:          &model.HistoryInfo{},
		CDCWriteSource:      ctx.GetSessionVars().CDCWriteSource,
		InvolvingSchemaInfo: involvedSchemas,
		SQLMode:             ctx.GetSessionVars().SQLMode,
	}

	args := &model.RecoverArgs{
		RecoverInfo: recoverSchemaInfo,
		CheckFlag:   recoverCheckFlagNone,
	}
	err := e.doDDLJob2(ctx, job, args)
	return errors.Trace(err)
}

func checkTooLongSchema(schema pmodel.CIStr) error {
	if utf8.RuneCountInString(schema.L) > mysql.MaxDatabaseNameLength {
		return dbterror.ErrTooLongIdent.GenWithStackByArgs(schema)
	}
	return nil
}

func checkTooLongTable(table pmodel.CIStr) error {
	if utf8.RuneCountInString(table.L) > mysql.MaxTableNameLength {
		return dbterror.ErrTooLongIdent.GenWithStackByArgs(table)
	}
	return nil
}

func checkTooLongIndex(index pmodel.CIStr) error {
	if utf8.RuneCountInString(index.L) > mysql.MaxIndexIdentifierLen {
		return dbterror.ErrTooLongIdent.GenWithStackByArgs(index)
	}
	return nil
}

func checkTooLongColumn(col pmodel.CIStr) error {
	if utf8.RuneCountInString(col.L) > mysql.MaxColumnNameLength {
		return dbterror.ErrTooLongIdent.GenWithStackByArgs(col)
	}
	return nil
}

func checkTooLongForeignKey(fk pmodel.CIStr) error {
	if utf8.RuneCountInString(fk.L) > mysql.MaxForeignKeyIdentifierLen {
		return dbterror.ErrTooLongIdent.GenWithStackByArgs(fk)
	}
	return nil
}

func getDefaultCollationForUTF8MB4(cs string, defaultUTF8MB4Coll string) string {
	if cs == charset.CharsetUTF8MB4 {
		return defaultUTF8MB4Coll
	}
	return ""
}

// GetDefaultCollation returns the default collation for charset and handle the default collation for UTF8MB4.
func GetDefaultCollation(cs string, defaultUTF8MB4Collation string) (string, error) {
	coll := getDefaultCollationForUTF8MB4(cs, defaultUTF8MB4Collation)
	if coll != "" {
		return coll, nil
	}

	coll, err := charset.GetDefaultCollation(cs)
	if err != nil {
		return "", errors.Trace(err)
	}
	return coll, nil
}

// ResolveCharsetCollation will resolve the charset and collate by the order of parameters:
// * If any given ast.CharsetOpt is not empty, the resolved charset and collate will be returned.
// * If all ast.CharsetOpts are empty, the default charset and collate will be returned.
func ResolveCharsetCollation(charsetOpts []ast.CharsetOpt, utf8MB4DefaultColl string) (chs string, coll string, err error) {
	for _, v := range charsetOpts {
		if v.Col != "" {
			collation, err := collate.GetCollationByName(v.Col)
			if err != nil {
				return "", "", errors.Trace(err)
			}
			if v.Chs != "" && collation.CharsetName != v.Chs {
				return "", "", charset.ErrCollationCharsetMismatch.GenWithStackByArgs(v.Col, v.Chs)
			}
			return collation.CharsetName, v.Col, nil
		}
		if v.Chs != "" {
			coll, err := GetDefaultCollation(v.Chs, utf8MB4DefaultColl)
			if err != nil {
				return "", "", errors.Trace(err)
			}
			return v.Chs, coll, nil
		}
	}
	chs, coll = charset.GetDefaultCharsetAndCollate()
	utf8mb4Coll := getDefaultCollationForUTF8MB4(chs, utf8MB4DefaultColl)
	if utf8mb4Coll != "" {
		return chs, utf8mb4Coll, nil
	}
	return chs, coll, nil
}

// IsAutoRandomColumnID returns true if the given column ID belongs to an auto_random column.
func IsAutoRandomColumnID(tblInfo *model.TableInfo, colID int64) bool {
	if !tblInfo.ContainsAutoRandomBits() {
		return false
	}
	if tblInfo.PKIsHandle {
		return tblInfo.GetPkColInfo().ID == colID
	} else if tblInfo.IsCommonHandle {
		pk := tables.FindPrimaryIndex(tblInfo)
		if pk == nil {
			return false
		}
		offset := pk.Columns[0].Offset
		return tblInfo.Columns[offset].ID == colID
	}
	return false
}

// checkInvisibleIndexOnPK check if primary key is invisible index.
// Note: PKIsHandle == true means the table already has a visible primary key,
// we do not need do a check for this case and return directly,
// because whether primary key is invisible has been check when creating table.
func checkInvisibleIndexOnPK(tblInfo *model.TableInfo) error {
	if tblInfo.PKIsHandle {
		return nil
	}
	pk := tblInfo.GetPrimaryKey()
	if pk != nil && pk.Invisible {
		return dbterror.ErrPKIndexCantBeInvisible
	}
	return nil
}

// checkGlobalIndex check if the index is allowed to have global index
func checkGlobalIndex(ec errctx.Context, tblInfo *model.TableInfo, indexInfo *model.IndexInfo) error {
	pi := tblInfo.GetPartitionInfo()
	isPartitioned := pi != nil && pi.Type != pmodel.PartitionTypeNone
	if indexInfo.Global {
		if !isPartitioned {
			// Makes no sense with LOCAL/GLOBAL index for non-partitioned tables, since we don't support
			// partitioning an index differently from the table partitioning.
			return dbterror.ErrGeneralUnsupportedDDL.GenWithStackByArgs("Global Index on non-partitioned table")
		}
		// TODO: remove limitation
		if !indexInfo.Unique {
			return dbterror.ErrGeneralUnsupportedDDL.GenWithStackByArgs("GLOBAL IndexOption on non-unique index")
		}
		validateGlobalIndexWithGeneratedColumns(ec, tblInfo, indexInfo.Name.O, indexInfo.Columns)
	}
	return nil
}

// checkGlobalIndexes check if global index is supported.
func checkGlobalIndexes(ec errctx.Context, tblInfo *model.TableInfo) error {
	for _, indexInfo := range tblInfo.Indices {
		err := checkGlobalIndex(ec, tblInfo, indexInfo)
		if err != nil {
			return err
		}
	}
	return nil
}

func (e *executor) CreateTable(ctx sessionctx.Context, s *ast.CreateTableStmt) (err error) {
	ident := ast.Ident{Schema: s.Table.Schema, Name: s.Table.Name}
	is := e.infoCache.GetLatest()
	schema, ok := is.SchemaByName(ident.Schema)
	if !ok {
		return infoschema.ErrDatabaseNotExists.GenWithStackByArgs(ident.Schema)
	}

	var (
		referTbl     table.Table
		involvingRef []model.InvolvingSchemaInfo
	)
	if s.ReferTable != nil {
		referIdent := ast.Ident{Schema: s.ReferTable.Schema, Name: s.ReferTable.Name}
		_, ok := is.SchemaByName(referIdent.Schema)
		if !ok {
			return infoschema.ErrTableNotExists.GenWithStackByArgs(referIdent.Schema, referIdent.Name)
		}
		referTbl, err = is.TableByName(e.ctx, referIdent.Schema, referIdent.Name)
		if err != nil {
			return infoschema.ErrTableNotExists.GenWithStackByArgs(referIdent.Schema, referIdent.Name)
		}
		involvingRef = append(involvingRef, model.InvolvingSchemaInfo{
			Database: s.ReferTable.Schema.L,
			Table:    s.ReferTable.Name.L,
			Mode:     model.SharedInvolving,
		})
	}

	// build tableInfo
	metaBuildCtx := NewMetaBuildContextWithSctx(ctx)
	var tbInfo *model.TableInfo
	if s.ReferTable != nil {
		tbInfo, err = BuildTableInfoWithLike(ident, referTbl.Meta(), s)
	} else {
		tbInfo, err = BuildTableInfoWithStmt(metaBuildCtx, s, schema.Charset, schema.Collate, schema.PlacementPolicyRef)
	}
	if err != nil {
		return errors.Trace(err)
	}

	if err = rewritePartitionQueryString(ctx, s.Partition, tbInfo); err != nil {
		return err
	}

	if err = checkTableInfoValidWithStmt(metaBuildCtx, tbInfo, s); err != nil {
		return err
	}
	if err = checkTableForeignKeysValid(ctx, is, schema.Name.L, tbInfo); err != nil {
		return err
	}

	onExist := OnExistError
	if s.IfNotExists {
		onExist = OnExistIgnore
	}

	return e.CreateTableWithInfo(ctx, schema.Name, tbInfo, involvingRef, WithOnExist(onExist))
}

// createTableWithInfoJob returns the table creation job.
// WARNING: it may return a nil job, which means you don't need to submit any DDL job.
func (e *executor) createTableWithInfoJob(
	ctx sessionctx.Context,
	dbName pmodel.CIStr,
	tbInfo *model.TableInfo,
	involvingRef []model.InvolvingSchemaInfo,
	cfg CreateTableConfig,
) (jobW *JobWrapper, err error) {
	is := e.infoCache.GetLatest()
	schema, ok := is.SchemaByName(dbName)
	if !ok {
		return nil, infoschema.ErrDatabaseNotExists.GenWithStackByArgs(dbName)
	}

	if err = handleTablePlacement(ctx, tbInfo); err != nil {
		return nil, errors.Trace(err)
	}

	var oldViewTblID int64
	if oldTable, err := is.TableByName(e.ctx, schema.Name, tbInfo.Name); err == nil {
		err = infoschema.ErrTableExists.GenWithStackByArgs(ast.Ident{Schema: schema.Name, Name: tbInfo.Name})
		switch cfg.OnExist {
		case OnExistIgnore:
			ctx.GetSessionVars().StmtCtx.AppendNote(err)
			return nil, nil
		case OnExistReplace:
			// only CREATE OR REPLACE VIEW is supported at the moment.
			if tbInfo.View != nil {
				if oldTable.Meta().IsView() {
					oldViewTblID = oldTable.Meta().ID
					break
				}
				// The object to replace isn't a view.
				return nil, dbterror.ErrWrongObject.GenWithStackByArgs(dbName, tbInfo.Name, "VIEW")
			}
			return nil, err
		default:
			return nil, err
		}
	}

	if err := checkTableInfoValidExtra(ctx.GetSessionVars().StmtCtx.ErrCtx(), ctx.GetStore(), dbName, tbInfo); err != nil {
		return nil, err
	}

	var actionType model.ActionType
	switch {
	case tbInfo.View != nil:
		actionType = model.ActionCreateView
	case tbInfo.Sequence != nil:
		actionType = model.ActionCreateSequence
	default:
		actionType = model.ActionCreateTable
	}

	var involvingSchemas []model.InvolvingSchemaInfo
	sharedInvolvingFromTableInfo := getSharedInvolvingSchemaInfo(tbInfo)

	if sum := len(involvingRef) + len(sharedInvolvingFromTableInfo); sum > 0 {
		involvingSchemas = make([]model.InvolvingSchemaInfo, 0, sum+1)
		involvingSchemas = append(involvingSchemas, model.InvolvingSchemaInfo{
			Database: schema.Name.L,
			Table:    tbInfo.Name.L,
		})
		involvingSchemas = append(involvingSchemas, involvingRef...)
		involvingSchemas = append(involvingSchemas, sharedInvolvingFromTableInfo...)
	}

	job := &model.Job{
		Version:             model.GetJobVerInUse(),
		SchemaID:            schema.ID,
		SchemaName:          schema.Name.L,
		TableName:           tbInfo.Name.L,
		Type:                actionType,
		BinlogInfo:          &model.HistoryInfo{},
		CDCWriteSource:      ctx.GetSessionVars().CDCWriteSource,
		InvolvingSchemaInfo: involvingSchemas,
		SQLMode:             ctx.GetSessionVars().SQLMode,
	}
	args := &model.CreateTableArgs{
		TableInfo:      tbInfo,
		OnExistReplace: cfg.OnExist == OnExistReplace,
		OldViewTblID:   oldViewTblID,
		FKCheck:        ctx.GetSessionVars().ForeignKeyChecks,
	}
	return NewJobWrapperWithArgs(job, args, cfg.IDAllocated), nil
}

func getSharedInvolvingSchemaInfo(info *model.TableInfo) []model.InvolvingSchemaInfo {
	ret := make([]model.InvolvingSchemaInfo, 0, len(info.ForeignKeys)+1)
	for _, fk := range info.ForeignKeys {
		ret = append(ret, model.InvolvingSchemaInfo{
			Database: fk.RefSchema.L,
			Table:    fk.RefTable.L,
			Mode:     model.SharedInvolving,
		})
	}
	if ref := info.PlacementPolicyRef; ref != nil {
		ret = append(ret, model.InvolvingSchemaInfo{
			Policy: ref.Name.L,
			Mode:   model.SharedInvolving,
		})
	}
	return ret
}

func (e *executor) createTableWithInfoPost(
	ctx sessionctx.Context,
	tbInfo *model.TableInfo,
	schemaID int64,
) error {
	var err error
	var partitions []model.PartitionDefinition
	if pi := tbInfo.GetPartitionInfo(); pi != nil {
		partitions = pi.Definitions
	}
	preSplitAndScatter(ctx, e.store, tbInfo, partitions)
	if tbInfo.AutoIncID > 1 {
		// Default tableAutoIncID base is 0.
		// If the first ID is expected to greater than 1, we need to do rebase.
		newEnd := tbInfo.AutoIncID - 1
		var allocType autoid.AllocatorType
		if tbInfo.SepAutoInc() {
			allocType = autoid.AutoIncrementType
		} else {
			allocType = autoid.RowIDAllocType
		}
		if err = e.handleAutoIncID(tbInfo, schemaID, newEnd, allocType); err != nil {
			return errors.Trace(err)
		}
	}
	// For issue https://github.com/pingcap/tidb/issues/46093
	if tbInfo.AutoIncIDExtra != 0 {
		if err = e.handleAutoIncID(tbInfo, schemaID, tbInfo.AutoIncIDExtra-1, autoid.RowIDAllocType); err != nil {
			return errors.Trace(err)
		}
	}
	if tbInfo.AutoRandID > 1 {
		// Default tableAutoRandID base is 0.
		// If the first ID is expected to greater than 1, we need to do rebase.
		newEnd := tbInfo.AutoRandID - 1
		err = e.handleAutoIncID(tbInfo, schemaID, newEnd, autoid.AutoRandomType)
	}
	return err
}

func (e *executor) CreateTableWithInfo(
	ctx sessionctx.Context,
	dbName pmodel.CIStr,
	tbInfo *model.TableInfo,
	involvingRef []model.InvolvingSchemaInfo,
	cs ...CreateTableOption,
) (err error) {
	c := GetCreateTableConfig(cs)

	jobW, err := e.createTableWithInfoJob(ctx, dbName, tbInfo, involvingRef, c)
	if err != nil {
		return err
	}
	if jobW == nil {
		return nil
	}

	err = e.DoDDLJobWrapper(ctx, jobW)
	if err != nil {
		// table exists, but if_not_exists flags is true, so we ignore this error.
		if c.OnExist == OnExistIgnore && infoschema.ErrTableExists.Equal(err) {
			ctx.GetSessionVars().StmtCtx.AppendNote(err)
			err = nil
		}
	} else {
		err = e.createTableWithInfoPost(ctx, tbInfo, jobW.SchemaID)
	}

	return errors.Trace(err)
}

func (e *executor) BatchCreateTableWithInfo(ctx sessionctx.Context,
	dbName pmodel.CIStr,
	infos []*model.TableInfo,
	cs ...CreateTableOption,
) error {
	failpoint.Inject("RestoreBatchCreateTableEntryTooLarge", func(val failpoint.Value) {
		injectBatchSize := val.(int)
		if len(infos) > injectBatchSize {
			failpoint.Return(kv.ErrEntryTooLarge)
		}
	})
	c := GetCreateTableConfig(cs)

	job := &model.Job{
		Version:        model.GetJobVerInUse(),
		BinlogInfo:     &model.HistoryInfo{},
		CDCWriteSource: ctx.GetSessionVars().CDCWriteSource,
		SQLMode:        ctx.GetSessionVars().SQLMode,
	}

	var err error

	// check if there are any duplicated table names
	duplication := make(map[string]struct{})
	// TODO filter those duplicated info out.
	for _, info := range infos {
		if _, ok := duplication[info.Name.L]; ok {
			err = infoschema.ErrTableExists.FastGenByArgs("can not batch create tables with same name")
			if c.OnExist == OnExistIgnore && infoschema.ErrTableExists.Equal(err) {
				ctx.GetSessionVars().StmtCtx.AppendNote(err)
				err = nil
			}
		}
		if err != nil {
			return errors.Trace(err)
		}

		duplication[info.Name.L] = struct{}{}
	}

	args := &model.BatchCreateTableArgs{
		Tables: make([]*model.CreateTableArgs, 0, len(infos)),
	}
	for _, info := range infos {
		jobItem, err := e.createTableWithInfoJob(ctx, dbName, info, nil, c)
		if err != nil {
			return errors.Trace(err)
		}
		if jobItem == nil {
			continue
		}

		// if jobW.Type == model.ActionCreateTables, it is initialized
		// if not, initialize jobW by job.XXXX
		if job.Type != model.ActionCreateTables {
			job.Type = model.ActionCreateTables
			job.SchemaID = jobItem.SchemaID
			job.SchemaName = jobItem.SchemaName
		}

		// append table job args
		args.Tables = append(args.Tables, jobItem.JobArgs.(*model.CreateTableArgs))
		job.InvolvingSchemaInfo = append(job.InvolvingSchemaInfo, model.InvolvingSchemaInfo{
			Database: dbName.L,
			Table:    info.Name.L,
		})
		if sharedInv := getSharedInvolvingSchemaInfo(info); len(sharedInv) > 0 {
			job.InvolvingSchemaInfo = append(job.InvolvingSchemaInfo, sharedInv...)
		}
	}
	if len(args.Tables) == 0 {
		return nil
	}

	jobW := NewJobWrapperWithArgs(job, args, c.IDAllocated)
	err = e.DoDDLJobWrapper(ctx, jobW)
	if err != nil {
		// table exists, but if_not_exists flags is true, so we ignore this error.
		if c.OnExist == OnExistIgnore && infoschema.ErrTableExists.Equal(err) {
			ctx.GetSessionVars().StmtCtx.AppendNote(err)
			err = nil
		}
		return errors.Trace(err)
	}

	for _, tblArgs := range args.Tables {
		if err = e.createTableWithInfoPost(ctx, tblArgs.TableInfo, jobW.SchemaID); err != nil {
			return errors.Trace(err)
		}
	}

	return nil
}

func (e *executor) CreatePlacementPolicyWithInfo(ctx sessionctx.Context, policy *model.PolicyInfo, onExist OnExist) error {
	if checkIgnorePlacementDDL(ctx) {
		return nil
	}

	policyName := policy.Name
	if policyName.L == defaultPlacementPolicyName {
		return errors.Trace(infoschema.ErrReservedSyntax.GenWithStackByArgs(policyName))
	}

	// Check policy existence.
	_, ok := e.infoCache.GetLatest().PolicyByName(policyName)
	if ok {
		err := infoschema.ErrPlacementPolicyExists.GenWithStackByArgs(policyName)
		switch onExist {
		case OnExistIgnore:
			ctx.GetSessionVars().StmtCtx.AppendNote(err)
			return nil
		case OnExistError:
			return err
		}
	}

	if err := checkPolicyValidation(policy.PlacementSettings); err != nil {
		return err
	}

	policyID, err := e.genPlacementPolicyID()
	if err != nil {
		return err
	}
	policy.ID = policyID

	job := &model.Job{
		Version:    model.GetJobVerInUse(),
		SchemaName: policy.Name.L,
		Type:       model.ActionCreatePlacementPolicy,
		BinlogInfo: &model.HistoryInfo{},
		InvolvingSchemaInfo: []model.InvolvingSchemaInfo{{
			Policy: policy.Name.L,
		}},
		CDCWriteSource: ctx.GetSessionVars().CDCWriteSource,
		SQLMode:        ctx.GetSessionVars().SQLMode,
	}

	args := &model.PlacementPolicyArgs{
		Policy:         policy,
		ReplaceOnExist: onExist == OnExistReplace,
	}
	err = e.doDDLJob2(ctx, job, args)
	return errors.Trace(err)
}

// preSplitAndScatter performs pre-split and scatter of the table's regions.
// If `pi` is not nil, will only split region for `pi`, this is used when add partition.
func preSplitAndScatter(ctx sessionctx.Context, store kv.Storage, tbInfo *model.TableInfo, parts []model.PartitionDefinition) {
	if tbInfo.TempTableType != model.TempTableNone {
		return
	}
	sp, ok := store.(kv.SplittableStore)
	if !ok || atomic.LoadUint32(&EnableSplitTableRegion) == 0 {
		return
	}
	var (
		preSplit     func()
		scatterScope string
	)
	val, ok := ctx.GetSessionVars().GetSystemVar(variable.TiDBScatterRegion)
	if !ok {
		logutil.DDLLogger().Warn("get system variable met problem, won't scatter region")
	} else {
		scatterScope = val
	}
	if len(parts) > 0 {
		preSplit = func() { splitPartitionTableRegion(ctx, sp, tbInfo, parts, scatterScope) }
	} else {
		preSplit = func() { splitTableRegion(ctx, sp, tbInfo, scatterScope) }
	}
	if scatterScope != variable.ScatterOff {
		preSplit()
	} else {
		go preSplit()
	}
}

func (e *executor) FlashbackCluster(ctx sessionctx.Context, flashbackTS uint64) error {
	logutil.DDLLogger().Info("get flashback cluster job", zap.Stringer("flashbackTS", oracle.GetTimeFromTS(flashbackTS)))
	nowTS, err := ctx.GetStore().GetOracle().GetTimestamp(e.ctx, &oracle.Option{})
	if err != nil {
		return errors.Trace(err)
	}
	gap := time.Until(oracle.GetTimeFromTS(nowTS)).Abs()
	if gap > 1*time.Second {
		ctx.GetSessionVars().StmtCtx.AppendWarning(errors.NewNoStackErrorf("Gap between local time and PD TSO is %s, please check PD/system time", gap))
	}
	job := &model.Job{
		Version:    model.GetJobVerInUse(),
		Type:       model.ActionFlashbackCluster,
		BinlogInfo: &model.HistoryInfo{},
		// The value for global variables is meaningless, it will cover during flashback cluster.
		CDCWriteSource: ctx.GetSessionVars().CDCWriteSource,
		// FLASHBACK CLUSTER affects all schemas and tables.
		InvolvingSchemaInfo: []model.InvolvingSchemaInfo{{
			Database: model.InvolvingAll,
			Table:    model.InvolvingAll,
		}},
		SQLMode: ctx.GetSessionVars().SQLMode,
	}

	args := &model.FlashbackClusterArgs{
		FlashbackTS:       flashbackTS,
		PDScheduleValue:   map[string]any{},
		EnableGC:          true,
		EnableAutoAnalyze: true,
		EnableTTLJob:      true,
	}
	err = e.doDDLJob2(ctx, job, args)
	return errors.Trace(err)
}

func (e *executor) RecoverTable(ctx sessionctx.Context, recoverTableInfo *model.RecoverTableInfo) (err error) {
	is := e.infoCache.GetLatest()
	schemaID, tbInfo := recoverTableInfo.SchemaID, recoverTableInfo.TableInfo
	// Check schema exist.
	schema, ok := is.SchemaByID(schemaID)
	if !ok {
		return errors.Trace(infoschema.ErrDatabaseNotExists.GenWithStackByArgs(
			fmt.Sprintf("(Schema ID %d)", schemaID),
		))
	}
	// Check not exist table with same name.
	if ok := is.TableExists(schema.Name, tbInfo.Name); ok {
		return infoschema.ErrTableExists.GenWithStackByArgs(tbInfo.Name)
	}

	// for "flashback table xxx to yyy"
	// Note: this case only allow change table name, schema remains the same.
	var involvedSchemas []model.InvolvingSchemaInfo
	if recoverTableInfo.OldTableName != tbInfo.Name.L {
		involvedSchemas = []model.InvolvingSchemaInfo{
			{Database: schema.Name.L, Table: recoverTableInfo.OldTableName},
			{Database: schema.Name.L, Table: tbInfo.Name.L},
		}
	}

	tbInfo.State = model.StateNone
	job := &model.Job{
		Version:             model.GetJobVerInUse(),
		SchemaID:            schemaID,
		TableID:             tbInfo.ID,
		SchemaName:          schema.Name.L,
		TableName:           tbInfo.Name.L,
		Type:                model.ActionRecoverTable,
		BinlogInfo:          &model.HistoryInfo{},
		InvolvingSchemaInfo: involvedSchemas,
		CDCWriteSource:      ctx.GetSessionVars().CDCWriteSource,
		SQLMode:             ctx.GetSessionVars().SQLMode,
	}

	args := &model.RecoverArgs{
		RecoverInfo: &model.RecoverSchemaInfo{
			RecoverTableInfos: []*model.RecoverTableInfo{recoverTableInfo},
		},
		CheckFlag: recoverCheckFlagNone}
	err = e.doDDLJob2(ctx, job, args)
	return errors.Trace(err)
}

func (e *executor) CreateView(ctx sessionctx.Context, s *ast.CreateViewStmt) (err error) {
	viewInfo, err := BuildViewInfo(s)
	if err != nil {
		return err
	}

	cols := make([]*table.Column, len(s.Cols))
	for i, v := range s.Cols {
		cols[i] = table.ToColumn(&model.ColumnInfo{
			Name:   v,
			ID:     int64(i),
			Offset: i,
			State:  model.StatePublic,
		})
	}

	tblCharset := ""
	tblCollate := ""
	if v, ok := ctx.GetSessionVars().GetSystemVar(variable.CharacterSetConnection); ok {
		tblCharset = v
	}
	if v, ok := ctx.GetSessionVars().GetSystemVar(variable.CollationConnection); ok {
		tblCollate = v
	}

	tbInfo, err := BuildTableInfo(NewMetaBuildContextWithSctx(ctx), s.ViewName.Name, cols, nil, tblCharset, tblCollate)
	if err != nil {
		return err
	}
	tbInfo.View = viewInfo

	onExist := OnExistError
	if s.OrReplace {
		onExist = OnExistReplace
	}

	return e.CreateTableWithInfo(ctx, s.ViewName.Schema, tbInfo, nil, WithOnExist(onExist))
}

func checkCharsetAndCollation(cs string, co string) error {
	if !charset.ValidCharsetAndCollation(cs, co) {
		return dbterror.ErrUnknownCharacterSet.GenWithStackByArgs(cs)
	}
	if co != "" {
		if _, err := collate.GetCollationByName(co); err != nil {
			return errors.Trace(err)
		}
	}
	return nil
}

// handleAutoIncID handles auto_increment option in DDL. It creates a ID counter for the table and initiates the counter to a proper value.
// For example if the option sets auto_increment to 10. The counter will be set to 9. So the next allocated ID will be 10.
func (e *executor) handleAutoIncID(tbInfo *model.TableInfo, schemaID int64, newEnd int64, tp autoid.AllocatorType) error {
	allocs := autoid.NewAllocatorsFromTblInfo(e.getAutoIDRequirement(), schemaID, tbInfo)
	if alloc := allocs.Get(tp); alloc != nil {
		err := alloc.Rebase(context.Background(), newEnd, false)
		if err != nil {
			return errors.Trace(err)
		}
	}
	return nil
}

func (e *executor) getAutoIDRequirement() autoid.Requirement {
	return &asAutoIDRequirement{
		store:     e.store,
		autoidCli: e.autoidCli,
	}
}

func shardingBits(tblInfo *model.TableInfo) uint64 {
	if tblInfo.ShardRowIDBits > 0 {
		return tblInfo.ShardRowIDBits
	}
	return tblInfo.AutoRandomBits
}

// isIgnorableSpec checks if the spec type is ignorable.
// Some specs are parsed by ignored. This is for compatibility.
func isIgnorableSpec(tp ast.AlterTableType) bool {
	// AlterTableLock/AlterTableAlgorithm are ignored.
	return tp == ast.AlterTableLock || tp == ast.AlterTableAlgorithm
}

// GetCharsetAndCollateInTableOption will iterate the charset and collate in the options,
// and returns the last charset and collate in options. If there is no charset in the options,
// the returns charset will be "", the same as collate.
func GetCharsetAndCollateInTableOption(startIdx int, options []*ast.TableOption, defaultUTF8MB4Coll string) (chs, coll string, err error) {
	for i := startIdx; i < len(options); i++ {
		opt := options[i]
		// we set the charset to the last option. example: alter table t charset latin1 charset utf8 collate utf8_bin;
		// the charset will be utf8, collate will be utf8_bin
		switch opt.Tp {
		case ast.TableOptionCharset:
			info, err := charset.GetCharsetInfo(opt.StrValue)
			if err != nil {
				return "", "", err
			}
			if len(chs) == 0 {
				chs = info.Name
			} else if chs != info.Name {
				return "", "", dbterror.ErrConflictingDeclarations.GenWithStackByArgs(chs, info.Name)
			}
			if len(coll) == 0 {
				defaultColl := getDefaultCollationForUTF8MB4(chs, defaultUTF8MB4Coll)
				if len(defaultColl) == 0 {
					coll = info.DefaultCollation
				} else {
					coll = defaultColl
				}
			}
		case ast.TableOptionCollate:
			info, err := collate.GetCollationByName(opt.StrValue)
			if err != nil {
				return "", "", err
			}
			if len(chs) == 0 {
				chs = info.CharsetName
			} else if chs != info.CharsetName {
				return "", "", dbterror.ErrCollationCharsetMismatch.GenWithStackByArgs(info.Name, chs)
			}
			coll = info.Name
		}
	}
	return
}

// NeedToOverwriteColCharset return true for altering charset and specified CONVERT TO.
func NeedToOverwriteColCharset(options []*ast.TableOption) bool {
	for i := len(options) - 1; i >= 0; i-- {
		opt := options[i]
		if opt.Tp == ast.TableOptionCharset {
			// Only overwrite columns charset if the option contains `CONVERT TO`.
			return opt.UintValue == ast.TableOptionCharsetWithConvertTo
		}
	}
	return false
}

// resolveAlterTableAddColumns splits "add columns" to multiple spec. For example,
// `ALTER TABLE ADD COLUMN (c1 INT, c2 INT)` is split into
// `ALTER TABLE ADD COLUMN c1 INT, ADD COLUMN c2 INT`.
func resolveAlterTableAddColumns(spec *ast.AlterTableSpec) []*ast.AlterTableSpec {
	specs := make([]*ast.AlterTableSpec, 0, len(spec.NewColumns)+len(spec.NewConstraints))
	for _, col := range spec.NewColumns {
		t := *spec
		t.NewColumns = []*ast.ColumnDef{col}
		t.NewConstraints = []*ast.Constraint{}
		specs = append(specs, &t)
	}
	// Split the add constraints from AlterTableSpec.
	for _, con := range spec.NewConstraints {
		t := *spec
		t.NewColumns = []*ast.ColumnDef{}
		t.NewConstraints = []*ast.Constraint{}
		t.Constraint = con
		t.Tp = ast.AlterTableAddConstraint
		specs = append(specs, &t)
	}
	return specs
}

// ResolveAlterTableSpec resolves alter table algorithm and removes ignore table spec in specs.
// returns valid specs, and the occurred error.
func ResolveAlterTableSpec(ctx sessionctx.Context, specs []*ast.AlterTableSpec) ([]*ast.AlterTableSpec, error) {
	validSpecs := make([]*ast.AlterTableSpec, 0, len(specs))
	algorithm := ast.AlgorithmTypeDefault
	for _, spec := range specs {
		if spec.Tp == ast.AlterTableAlgorithm {
			// Find the last AlterTableAlgorithm.
			algorithm = spec.Algorithm
		}
		if isIgnorableSpec(spec.Tp) {
			continue
		}
		if spec.Tp == ast.AlterTableAddColumns && (len(spec.NewColumns) > 1 || len(spec.NewConstraints) > 0) {
			validSpecs = append(validSpecs, resolveAlterTableAddColumns(spec)...)
		} else {
			validSpecs = append(validSpecs, spec)
		}
		// TODO: Only allow REMOVE PARTITIONING as a single ALTER TABLE statement?
	}

	// Verify whether the algorithm is supported.
	for _, spec := range validSpecs {
		resolvedAlgorithm, err := ResolveAlterAlgorithm(spec, algorithm)
		if err != nil {
			// If TiDB failed to choose a better algorithm, report the error
			if resolvedAlgorithm == ast.AlgorithmTypeDefault {
				return nil, errors.Trace(err)
			}
			// For the compatibility, we return warning instead of error when a better algorithm is chosed by TiDB
			ctx.GetSessionVars().StmtCtx.AppendError(err)
		}

		spec.Algorithm = resolvedAlgorithm
	}

	// Only handle valid specs.
	return validSpecs, nil
}

func isMultiSchemaChanges(specs []*ast.AlterTableSpec) bool {
	if len(specs) > 1 {
		return true
	}
	if len(specs) == 1 && len(specs[0].NewColumns) > 1 && specs[0].Tp == ast.AlterTableAddColumns {
		return true
	}
	return false
}

func (e *executor) AlterTable(ctx context.Context, sctx sessionctx.Context, stmt *ast.AlterTableStmt) (err error) {
	ident := ast.Ident{Schema: stmt.Table.Schema, Name: stmt.Table.Name}
	validSpecs, err := ResolveAlterTableSpec(sctx, stmt.Specs)
	if err != nil {
		return errors.Trace(err)
	}

	is := e.infoCache.GetLatest()
	tb, err := is.TableByName(ctx, ident.Schema, ident.Name)
	if err != nil {
		return errors.Trace(err)
	}
	if tb.Meta().IsView() || tb.Meta().IsSequence() {
		return dbterror.ErrWrongObject.GenWithStackByArgs(ident.Schema, ident.Name, "BASE TABLE")
	}
	if tb.Meta().TableCacheStatusType != model.TableCacheStatusDisable {
		if len(validSpecs) != 1 {
			return dbterror.ErrOptOnCacheTable.GenWithStackByArgs("Alter Table")
		}
		if validSpecs[0].Tp != ast.AlterTableCache && validSpecs[0].Tp != ast.AlterTableNoCache {
			return dbterror.ErrOptOnCacheTable.GenWithStackByArgs("Alter Table")
		}
	}
	if isMultiSchemaChanges(validSpecs) && (sctx.GetSessionVars().EnableRowLevelChecksum || variable.EnableRowLevelChecksum.Load()) {
		return dbterror.ErrRunMultiSchemaChanges.GenWithStack("Unsupported multi schema change when row level checksum is enabled")
	}
	// set name for anonymous foreign key.
	maxForeignKeyID := tb.Meta().MaxForeignKeyID
	for _, spec := range validSpecs {
		if spec.Tp == ast.AlterTableAddConstraint && spec.Constraint.Tp == ast.ConstraintForeignKey && spec.Constraint.Name == "" {
			maxForeignKeyID++
			spec.Constraint.Name = fmt.Sprintf("fk_%d", maxForeignKeyID)
		}
	}

	if len(validSpecs) > 1 {
		// after MultiSchemaInfo is set, DoDDLJob will collect all jobs into
		// MultiSchemaInfo and skip running them. Then we will run them in
		// d.multiSchemaChange all at once.
		sctx.GetSessionVars().StmtCtx.MultiSchemaInfo = model.NewMultiSchemaInfo()
	}
	for _, spec := range validSpecs {
		var handledCharsetOrCollate bool
		var ttlOptionsHandled bool
		switch spec.Tp {
		case ast.AlterTableAddColumns:
			err = e.AddColumn(sctx, ident, spec)
		case ast.AlterTableAddPartitions, ast.AlterTableAddLastPartition:
			err = e.AddTablePartitions(sctx, ident, spec)
		case ast.AlterTableCoalescePartitions:
			err = e.CoalescePartitions(sctx, ident, spec)
		case ast.AlterTableReorganizePartition:
			err = e.ReorganizePartitions(sctx, ident, spec)
		case ast.AlterTableReorganizeFirstPartition:
			err = dbterror.ErrGeneralUnsupportedDDL.GenWithStackByArgs("MERGE FIRST PARTITION")
		case ast.AlterTableReorganizeLastPartition:
			err = dbterror.ErrGeneralUnsupportedDDL.GenWithStackByArgs("SPLIT LAST PARTITION")
		case ast.AlterTableCheckPartitions:
			err = errors.Trace(dbterror.ErrUnsupportedCheckPartition)
		case ast.AlterTableRebuildPartition:
			err = errors.Trace(dbterror.ErrUnsupportedRebuildPartition)
		case ast.AlterTableOptimizePartition:
			err = errors.Trace(dbterror.ErrUnsupportedOptimizePartition)
		case ast.AlterTableRemovePartitioning:
			err = e.RemovePartitioning(sctx, ident, spec)
		case ast.AlterTableRepairPartition:
			err = errors.Trace(dbterror.ErrUnsupportedRepairPartition)
		case ast.AlterTableDropColumn:
			err = e.DropColumn(sctx, ident, spec)
		case ast.AlterTableDropIndex:
			err = e.dropIndex(sctx, ident, pmodel.NewCIStr(spec.Name), spec.IfExists, false)
		case ast.AlterTableDropPrimaryKey:
			err = e.dropIndex(sctx, ident, pmodel.NewCIStr(mysql.PrimaryKeyName), spec.IfExists, false)
		case ast.AlterTableRenameIndex:
			err = e.RenameIndex(sctx, ident, spec)
		case ast.AlterTableDropPartition, ast.AlterTableDropFirstPartition:
			err = e.DropTablePartition(sctx, ident, spec)
		case ast.AlterTableTruncatePartition:
			err = e.TruncateTablePartition(sctx, ident, spec)
		case ast.AlterTableWriteable:
			if !config.TableLockEnabled() {
				return nil
			}
			tName := &ast.TableName{Schema: ident.Schema, Name: ident.Name}
			if spec.Writeable {
				err = e.CleanupTableLock(sctx, []*ast.TableName{tName})
			} else {
				lockStmt := &ast.LockTablesStmt{
					TableLocks: []ast.TableLock{
						{
							Table: tName,
							Type:  pmodel.TableLockReadOnly,
						},
					},
				}
				err = e.LockTables(sctx, lockStmt)
			}
		case ast.AlterTableExchangePartition:
			err = e.ExchangeTablePartition(sctx, ident, spec)
		case ast.AlterTableAddConstraint:
			constr := spec.Constraint
			switch spec.Constraint.Tp {
			case ast.ConstraintKey, ast.ConstraintIndex:
				err = e.createIndex(sctx, ident, ast.IndexKeyTypeNone, pmodel.NewCIStr(constr.Name),
					spec.Constraint.Keys, constr.Option, constr.IfNotExists)
			case ast.ConstraintUniq, ast.ConstraintUniqIndex, ast.ConstraintUniqKey:
				err = e.createIndex(sctx, ident, ast.IndexKeyTypeUnique, pmodel.NewCIStr(constr.Name),
					spec.Constraint.Keys, constr.Option, false) // IfNotExists should be not applied
			case ast.ConstraintForeignKey:
				// NOTE: we do not handle `symbol` and `index_name` well in the parser and we do not check ForeignKey already exists,
				// so we just also ignore the `if not exists` check.
				err = e.CreateForeignKey(sctx, ident, pmodel.NewCIStr(constr.Name), spec.Constraint.Keys, spec.Constraint.Refer)
			case ast.ConstraintPrimaryKey:
				err = e.CreatePrimaryKey(sctx, ident, pmodel.NewCIStr(constr.Name), spec.Constraint.Keys, constr.Option)
			case ast.ConstraintFulltext:
				sctx.GetSessionVars().StmtCtx.AppendWarning(dbterror.ErrTableCantHandleFt)
			case ast.ConstraintCheck:
				if !variable.EnableCheckConstraint.Load() {
					sctx.GetSessionVars().StmtCtx.AppendWarning(errCheckConstraintIsOff)
				} else {
					err = e.CreateCheckConstraint(sctx, ident, pmodel.NewCIStr(constr.Name), spec.Constraint)
				}
			case ast.ConstraintVector:
				err = e.createVectorIndex(sctx, ident, pmodel.NewCIStr(constr.Name), spec.Constraint.Keys, constr.Option, constr.IfNotExists)
			default:
				// Nothing to do now.
			}
		case ast.AlterTableDropForeignKey:
			// NOTE: we do not check `if not exists` and `if exists` for ForeignKey now.
			err = e.DropForeignKey(sctx, ident, pmodel.NewCIStr(spec.Name))
		case ast.AlterTableModifyColumn:
			err = e.ModifyColumn(ctx, sctx, ident, spec)
		case ast.AlterTableChangeColumn:
			err = e.ChangeColumn(ctx, sctx, ident, spec)
		case ast.AlterTableRenameColumn:
			err = e.RenameColumn(sctx, ident, spec)
		case ast.AlterTableAlterColumn:
			err = e.AlterColumn(sctx, ident, spec)
		case ast.AlterTableRenameTable:
			newIdent := ast.Ident{Schema: spec.NewTable.Schema, Name: spec.NewTable.Name}
			isAlterTable := true
			err = e.renameTable(sctx, ident, newIdent, isAlterTable)
		case ast.AlterTablePartition:
			err = e.AlterTablePartitioning(sctx, ident, spec)
		case ast.AlterTableOption:
			var placementPolicyRef *model.PolicyRefInfo
			for i, opt := range spec.Options {
				switch opt.Tp {
				case ast.TableOptionShardRowID:
					if opt.UintValue > variable.MaxShardRowIDBits {
						opt.UintValue = variable.MaxShardRowIDBits
					}
					err = e.ShardRowID(sctx, ident, opt.UintValue)
				case ast.TableOptionAutoIncrement:
					err = e.RebaseAutoID(sctx, ident, int64(opt.UintValue), autoid.AutoIncrementType, opt.BoolValue)
				case ast.TableOptionAutoIdCache:
					if opt.UintValue > uint64(math.MaxInt64) {
						// TODO: Refine this error.
						return errors.New("table option auto_id_cache overflows int64")
					}
					err = e.AlterTableAutoIDCache(sctx, ident, int64(opt.UintValue))
				case ast.TableOptionAutoRandomBase:
					err = e.RebaseAutoID(sctx, ident, int64(opt.UintValue), autoid.AutoRandomType, opt.BoolValue)
				case ast.TableOptionComment:
					spec.Comment = opt.StrValue
					err = e.AlterTableComment(sctx, ident, spec)
				case ast.TableOptionCharset, ast.TableOptionCollate:
					// GetCharsetAndCollateInTableOption will get the last charset and collate in the options,
					// so it should be handled only once.
					if handledCharsetOrCollate {
						continue
					}
					var toCharset, toCollate string
					toCharset, toCollate, err = GetCharsetAndCollateInTableOption(i, spec.Options, sctx.GetSessionVars().DefaultCollationForUTF8MB4)
					if err != nil {
						return err
					}
					needsOverwriteCols := NeedToOverwriteColCharset(spec.Options)
					err = e.AlterTableCharsetAndCollate(sctx, ident, toCharset, toCollate, needsOverwriteCols)
					handledCharsetOrCollate = true
				case ast.TableOptionPlacementPolicy:
					placementPolicyRef = &model.PolicyRefInfo{
						Name: pmodel.NewCIStr(opt.StrValue),
					}
				case ast.TableOptionEngine:
				case ast.TableOptionRowFormat:
				case ast.TableOptionTTL, ast.TableOptionTTLEnable, ast.TableOptionTTLJobInterval:
					var ttlInfo *model.TTLInfo
					var ttlEnable *bool
					var ttlJobInterval *string

					if ttlOptionsHandled {
						continue
					}
					ttlInfo, ttlEnable, ttlJobInterval, err = getTTLInfoInOptions(spec.Options)
					if err != nil {
						return err
					}
					err = e.AlterTableTTLInfoOrEnable(sctx, ident, ttlInfo, ttlEnable, ttlJobInterval)

					ttlOptionsHandled = true
				default:
					err = dbterror.ErrUnsupportedAlterTableOption
				}

				if err != nil {
					return errors.Trace(err)
				}
			}

			if placementPolicyRef != nil {
				err = e.AlterTablePlacement(sctx, ident, placementPolicyRef)
			}
		case ast.AlterTableSetTiFlashReplica:
			err = e.AlterTableSetTiFlashReplica(sctx, ident, spec.TiFlashReplica)
		case ast.AlterTableOrderByColumns:
			err = e.OrderByColumns(sctx, ident)
		case ast.AlterTableIndexInvisible:
			err = e.AlterIndexVisibility(sctx, ident, spec.IndexName, spec.Visibility)
		case ast.AlterTableAlterCheck:
			if !variable.EnableCheckConstraint.Load() {
				sctx.GetSessionVars().StmtCtx.AppendWarning(errCheckConstraintIsOff)
			} else {
				err = e.AlterCheckConstraint(sctx, ident, pmodel.NewCIStr(spec.Constraint.Name), spec.Constraint.Enforced)
			}
		case ast.AlterTableDropCheck:
			if !variable.EnableCheckConstraint.Load() {
				sctx.GetSessionVars().StmtCtx.AppendWarning(errCheckConstraintIsOff)
			} else {
				err = e.DropCheckConstraint(sctx, ident, pmodel.NewCIStr(spec.Constraint.Name))
			}
		case ast.AlterTableWithValidation:
			sctx.GetSessionVars().StmtCtx.AppendWarning(dbterror.ErrUnsupportedAlterTableWithValidation)
		case ast.AlterTableWithoutValidation:
			sctx.GetSessionVars().StmtCtx.AppendWarning(dbterror.ErrUnsupportedAlterTableWithoutValidation)
		case ast.AlterTableAddStatistics:
			err = e.AlterTableAddStatistics(sctx, ident, spec.Statistics, spec.IfNotExists)
		case ast.AlterTableDropStatistics:
			err = e.AlterTableDropStatistics(sctx, ident, spec.Statistics, spec.IfExists)
		case ast.AlterTableAttributes:
			err = e.AlterTableAttributes(sctx, ident, spec)
		case ast.AlterTablePartitionAttributes:
			err = e.AlterTablePartitionAttributes(sctx, ident, spec)
		case ast.AlterTablePartitionOptions:
			err = e.AlterTablePartitionOptions(sctx, ident, spec)
		case ast.AlterTableCache:
			err = e.AlterTableCache(sctx, ident)
		case ast.AlterTableNoCache:
			err = e.AlterTableNoCache(sctx, ident)
		case ast.AlterTableDisableKeys, ast.AlterTableEnableKeys:
			// Nothing to do now, see https://github.com/pingcap/tidb/issues/1051
			// MyISAM specific
		case ast.AlterTableRemoveTTL:
			// the parser makes sure we have only one `ast.AlterTableRemoveTTL` in an alter statement
			err = e.AlterTableRemoveTTL(sctx, ident)
		default:
			err = errors.Trace(dbterror.ErrUnsupportedAlterTableSpec)
		}

		if err != nil {
			return errors.Trace(err)
		}
	}

	if sctx.GetSessionVars().StmtCtx.MultiSchemaInfo != nil {
		info := sctx.GetSessionVars().StmtCtx.MultiSchemaInfo
		sctx.GetSessionVars().StmtCtx.MultiSchemaInfo = nil
		err = e.multiSchemaChange(sctx, ident, info)
		if err != nil {
			return errors.Trace(err)
		}
	}

	return nil
}

func (e *executor) multiSchemaChange(ctx sessionctx.Context, ti ast.Ident, info *model.MultiSchemaInfo) error {
	subJobs := info.SubJobs
	if len(subJobs) == 0 {
		return nil
	}
	schema, t, err := e.getSchemaAndTableByIdent(ti)
	if err != nil {
		return errors.Trace(err)
	}

	var involvingSchemaInfo []model.InvolvingSchemaInfo
	for _, j := range subJobs {
		if j.Type == model.ActionAddForeignKey {
			ref := j.JobArgs.(*model.AddForeignKeyArgs).FkInfo
			involvingSchemaInfo = append(involvingSchemaInfo, model.InvolvingSchemaInfo{
				Database: ref.RefSchema.L,
				Table:    ref.RefTable.L,
				Mode:     model.SharedInvolving,
			})
		}
	}

	if len(involvingSchemaInfo) > 0 {
		involvingSchemaInfo = append(involvingSchemaInfo, model.InvolvingSchemaInfo{
			Database: schema.Name.L,
			Table:    t.Meta().Name.L,
		})
	}

	job := &model.Job{
		Version:             model.GetJobVerInUse(),
		SchemaID:            schema.ID,
		TableID:             t.Meta().ID,
		SchemaName:          schema.Name.L,
		TableName:           t.Meta().Name.L,
		Type:                model.ActionMultiSchemaChange,
		BinlogInfo:          &model.HistoryInfo{},
		MultiSchemaInfo:     info,
		CDCWriteSource:      ctx.GetSessionVars().CDCWriteSource,
		InvolvingSchemaInfo: involvingSchemaInfo,
		SQLMode:             ctx.GetSessionVars().SQLMode,
	}
	err = initJobReorgMetaFromVariables(job, ctx)
	if err != nil {
		return errors.Trace(err)
	}
	err = checkMultiSchemaInfo(info, t)
	if err != nil {
		return errors.Trace(err)
	}
	mergeAddIndex(info)
	return e.DoDDLJob(ctx, job)
}

func (e *executor) RebaseAutoID(ctx sessionctx.Context, ident ast.Ident, newBase int64, tp autoid.AllocatorType, force bool) error {
	schema, t, err := e.getSchemaAndTableByIdent(ident)
	if err != nil {
		return errors.Trace(err)
	}
	tbInfo := t.Meta()
	var actionType model.ActionType
	switch tp {
	case autoid.AutoRandomType:
		pkCol := tbInfo.GetPkColInfo()
		if tbInfo.AutoRandomBits == 0 || pkCol == nil {
			return errors.Trace(dbterror.ErrInvalidAutoRandom.GenWithStackByArgs(autoid.AutoRandomRebaseNotApplicable))
		}
		shardFmt := autoid.NewShardIDFormat(&pkCol.FieldType, tbInfo.AutoRandomBits, tbInfo.AutoRandomRangeBits)
		if shardFmt.IncrementalMask()&newBase != newBase {
			errMsg := fmt.Sprintf(autoid.AutoRandomRebaseOverflow, newBase, shardFmt.IncrementalBitsCapacity())
			return errors.Trace(dbterror.ErrInvalidAutoRandom.GenWithStackByArgs(errMsg))
		}
		actionType = model.ActionRebaseAutoRandomBase
	case autoid.RowIDAllocType:
		actionType = model.ActionRebaseAutoID
	case autoid.AutoIncrementType:
		actionType = model.ActionRebaseAutoID
	default:
		panic(fmt.Sprintf("unimplemented rebase autoid type %s", tp))
	}

	if !force {
		newBaseTemp, err := adjustNewBaseToNextGlobalID(ctx.GetTableCtx(), t, tp, newBase)
		if err != nil {
			return err
		}
		if newBase != newBaseTemp {
			ctx.GetSessionVars().StmtCtx.AppendWarning(
				errors.NewNoStackErrorf("Can't reset AUTO_INCREMENT to %d without FORCE option, using %d instead",
					newBase, newBaseTemp,
				))
		}
		newBase = newBaseTemp
	}
	job := &model.Job{
		Version:        model.GetJobVerInUse(),
		SchemaID:       schema.ID,
		TableID:        tbInfo.ID,
		SchemaName:     schema.Name.L,
		TableName:      tbInfo.Name.L,
		Type:           actionType,
		BinlogInfo:     &model.HistoryInfo{},
		CDCWriteSource: ctx.GetSessionVars().CDCWriteSource,
		SQLMode:        ctx.GetSessionVars().SQLMode,
	}
	args := &model.RebaseAutoIDArgs{
		NewBase: newBase,
		Force:   force,
	}
	err = e.doDDLJob2(ctx, job, args)
	return errors.Trace(err)
}

func adjustNewBaseToNextGlobalID(ctx table.AllocatorContext, t table.Table, tp autoid.AllocatorType, newBase int64) (int64, error) {
	alloc := t.Allocators(ctx).Get(tp)
	if alloc == nil {
		return newBase, nil
	}
	autoID, err := alloc.NextGlobalAutoID()
	if err != nil {
		return newBase, errors.Trace(err)
	}
	// If newBase < autoID, we need to do a rebase before returning.
	// Assume there are 2 TiDB servers: TiDB-A with allocator range of 0 ~ 30000; TiDB-B with allocator range of 30001 ~ 60000.
	// If the user sends SQL `alter table t1 auto_increment = 100` to TiDB-B,
	// and TiDB-B finds 100 < 30001 but returns without any handling,
	// then TiDB-A may still allocate 99 for auto_increment column. This doesn't make sense for the user.
	return int64(max(uint64(newBase), uint64(autoID))), nil
}

// ShardRowID shards the implicit row ID by adding shard value to the row ID's first few bits.
func (e *executor) ShardRowID(ctx sessionctx.Context, tableIdent ast.Ident, uVal uint64) error {
	schema, t, err := e.getSchemaAndTableByIdent(tableIdent)
	if err != nil {
		return errors.Trace(err)
	}
	tbInfo := t.Meta()
	if tbInfo.TempTableType != model.TempTableNone {
		return dbterror.ErrOptOnTemporaryTable.GenWithStackByArgs("shard_row_id_bits")
	}
	if uVal == tbInfo.ShardRowIDBits {
		// Nothing need to do.
		return nil
	}
	if uVal > 0 && tbInfo.HasClusteredIndex() {
		return dbterror.ErrUnsupportedShardRowIDBits
	}
	err = verifyNoOverflowShardBits(e.sessPool, t, uVal)
	if err != nil {
		return err
	}
	job := &model.Job{
		Version:        model.GetJobVerInUse(),
		Type:           model.ActionShardRowID,
		SchemaID:       schema.ID,
		TableID:        tbInfo.ID,
		SchemaName:     schema.Name.L,
		TableName:      tbInfo.Name.L,
		BinlogInfo:     &model.HistoryInfo{},
		CDCWriteSource: ctx.GetSessionVars().CDCWriteSource,
		SQLMode:        ctx.GetSessionVars().SQLMode,
	}
	args := &model.ShardRowIDArgs{ShardRowIDBits: uVal}
	err = e.doDDLJob2(ctx, job, args)
	return errors.Trace(err)
}

func (e *executor) getSchemaAndTableByIdent(tableIdent ast.Ident) (dbInfo *model.DBInfo, t table.Table, err error) {
	is := e.infoCache.GetLatest()
	schema, ok := is.SchemaByName(tableIdent.Schema)
	if !ok {
		return nil, nil, infoschema.ErrDatabaseNotExists.GenWithStackByArgs(tableIdent.Schema)
	}
	t, err = is.TableByName(e.ctx, tableIdent.Schema, tableIdent.Name)
	if err != nil {
		return nil, nil, infoschema.ErrTableNotExists.GenWithStackByArgs(tableIdent.Schema, tableIdent.Name)
	}
	return schema, t, nil
}

// AddColumn will add a new column to the table.
func (e *executor) AddColumn(ctx sessionctx.Context, ti ast.Ident, spec *ast.AlterTableSpec) error {
	specNewColumn := spec.NewColumns[0]
	schema, t, err := e.getSchemaAndTableByIdent(ti)
	if err != nil {
		return errors.Trace(err)
	}
	failpoint.InjectCall("afterGetSchemaAndTableByIdent", ctx)
	tbInfo := t.Meta()
	if err = checkAddColumnTooManyColumns(len(t.Cols()) + 1); err != nil {
		return errors.Trace(err)
	}
	col, err := checkAndCreateNewColumn(ctx, ti, schema, spec, t, specNewColumn)
	if err != nil {
		return errors.Trace(err)
	}
	// Added column has existed and if_not_exists flag is true.
	if col == nil {
		return nil
	}
	err = CheckAfterPositionExists(tbInfo, spec.Position)
	if err != nil {
		return errors.Trace(err)
	}

	txn, err := ctx.Txn(true)
	if err != nil {
		return errors.Trace(err)
	}
	bdrRole, err := meta.NewMutator(txn).GetBDRRole()
	if err != nil {
		return errors.Trace(err)
	}
	if bdrRole == string(ast.BDRRolePrimary) && deniedByBDRWhenAddColumn(specNewColumn.Options) {
		return dbterror.ErrBDRRestrictedDDL.FastGenByArgs(bdrRole)
	}

	job := &model.Job{
		Version:        model.GetJobVerInUse(),
		SchemaID:       schema.ID,
		TableID:        tbInfo.ID,
		SchemaName:     schema.Name.L,
		TableName:      tbInfo.Name.L,
		Type:           model.ActionAddColumn,
		BinlogInfo:     &model.HistoryInfo{},
		CDCWriteSource: ctx.GetSessionVars().CDCWriteSource,
		SQLMode:        ctx.GetSessionVars().SQLMode,
	}

	args := &model.TableColumnArgs{
		Col:                col.ColumnInfo,
		Pos:                spec.Position,
		IgnoreExistenceErr: spec.IfNotExists,
	}
	err = e.doDDLJob2(ctx, job, args)
	return errors.Trace(err)
}

// AddTablePartitions will add a new partition to the table.
func (e *executor) AddTablePartitions(ctx sessionctx.Context, ident ast.Ident, spec *ast.AlterTableSpec) error {
	is := e.infoCache.GetLatest()
	schema, ok := is.SchemaByName(ident.Schema)
	if !ok {
		return errors.Trace(infoschema.ErrDatabaseNotExists.GenWithStackByArgs(schema))
	}
	t, err := is.TableByName(e.ctx, ident.Schema, ident.Name)
	if err != nil {
		return errors.Trace(infoschema.ErrTableNotExists.GenWithStackByArgs(ident.Schema, ident.Name))
	}

	meta := t.Meta()
	pi := meta.GetPartitionInfo()
	if pi == nil {
		return errors.Trace(dbterror.ErrPartitionMgmtOnNonpartitioned)
	}
	if pi.Type == pmodel.PartitionTypeHash || pi.Type == pmodel.PartitionTypeKey {
		// Add partition for hash/key is actually a reorganize partition
		// operation and not a metadata only change!
		switch spec.Tp {
		case ast.AlterTableAddLastPartition:
			return errors.Trace(dbterror.ErrGeneralUnsupportedDDL.GenWithStackByArgs("LAST PARTITION of HASH/KEY partitioned table"))
		case ast.AlterTableAddPartitions:
		// only thing supported
		default:
			return errors.Trace(dbterror.ErrGeneralUnsupportedDDL.GenWithStackByArgs("ADD PARTITION of HASH/KEY partitioned table"))
		}
		return e.hashPartitionManagement(ctx, ident, spec, pi)
	}

	partInfo, err := BuildAddedPartitionInfo(ctx.GetExprCtx(), meta, spec)
	if err != nil {
		return errors.Trace(err)
	}
	if pi.Type == pmodel.PartitionTypeList {
		// TODO: make sure that checks in ddl_api and ddl_worker is the same.
		if meta.Partition.GetDefaultListPartition() != -1 {
			return dbterror.ErrGeneralUnsupportedDDL.GenWithStackByArgs("ADD List partition, already contains DEFAULT partition. Please use REORGANIZE PARTITION instead")
		}
	}

	// partInfo contains only the new added partition, we have to combine it with the
	// old partitions to check all partitions is strictly increasing.
	clonedMeta := meta.Clone()
	tmp := *partInfo
	tmp.Definitions = append(pi.Definitions, tmp.Definitions...)
	clonedMeta.Partition = &tmp
	if err := checkPartitionDefinitionConstraints(ctx.GetExprCtx(), clonedMeta); err != nil {
		if dbterror.ErrSameNamePartition.Equal(err) && spec.IfNotExists {
			ctx.GetSessionVars().StmtCtx.AppendNote(err)
			return nil
		}
		return errors.Trace(err)
	}

	if err = handlePartitionPlacement(ctx, partInfo); err != nil {
		return errors.Trace(err)
	}

	job := &model.Job{
		Version:        model.GetJobVerInUse(),
		SchemaID:       schema.ID,
		TableID:        meta.ID,
		SchemaName:     schema.Name.L,
		TableName:      t.Meta().Name.L,
		Type:           model.ActionAddTablePartition,
		BinlogInfo:     &model.HistoryInfo{},
		CDCWriteSource: ctx.GetSessionVars().CDCWriteSource,
		SQLMode:        ctx.GetSessionVars().SQLMode,
	}
	args := &model.TablePartitionArgs{
		PartInfo: partInfo,
	}

	if spec.Tp == ast.AlterTableAddLastPartition && spec.Partition != nil {
		query, ok := ctx.Value(sessionctx.QueryString).(string)
		if ok {
			sqlMode := ctx.GetSessionVars().SQLMode
			var buf bytes.Buffer
			AppendPartitionDefs(partInfo, &buf, sqlMode)

			syntacticSugar := spec.Partition.PartitionMethod.OriginalText()
			syntacticStart := strings.Index(query, syntacticSugar)
			if syntacticStart == -1 {
				logutil.DDLLogger().Error("Can't find related PARTITION definition in prepare stmt",
					zap.String("PARTITION definition", syntacticSugar), zap.String("prepare stmt", query))
				return errors.Errorf("Can't find related PARTITION definition in PREPARE STMT")
			}
			newQuery := query[:syntacticStart] + "ADD PARTITION (" + buf.String() + ")" + query[syntacticStart+len(syntacticSugar):]
			defer ctx.SetValue(sessionctx.QueryString, query)
			ctx.SetValue(sessionctx.QueryString, newQuery)
		}
	}
	err = e.doDDLJob2(ctx, job, args)
	if dbterror.ErrSameNamePartition.Equal(err) && spec.IfNotExists {
		ctx.GetSessionVars().StmtCtx.AppendNote(err)
		return nil
	}
	return errors.Trace(err)
}

// getReorganizedDefinitions return the definitions as they would look like after the REORGANIZE PARTITION is done.
func getReorganizedDefinitions(pi *model.PartitionInfo, firstPartIdx, lastPartIdx int, idMap map[int]struct{}) []model.PartitionDefinition {
	tmpDefs := make([]model.PartitionDefinition, 0, len(pi.Definitions)+len(pi.AddingDefinitions)-len(idMap))
	if pi.Type == pmodel.PartitionTypeList {
		replaced := false
		for i := range pi.Definitions {
			if _, ok := idMap[i]; ok {
				if !replaced {
					tmpDefs = append(tmpDefs, pi.AddingDefinitions...)
					replaced = true
				}
				continue
			}
			tmpDefs = append(tmpDefs, pi.Definitions[i])
		}
		if !replaced {
			// For safety, for future non-partitioned table -> partitioned
			tmpDefs = append(tmpDefs, pi.AddingDefinitions...)
		}
		return tmpDefs
	}
	// Range
	tmpDefs = append(tmpDefs, pi.Definitions[:firstPartIdx]...)
	tmpDefs = append(tmpDefs, pi.AddingDefinitions...)
	if len(pi.Definitions) > (lastPartIdx + 1) {
		tmpDefs = append(tmpDefs, pi.Definitions[lastPartIdx+1:]...)
	}
	return tmpDefs
}

func getReplacedPartitionIDs(names []string, pi *model.PartitionInfo) (firstPartIdx int, lastPartIdx int, idMap map[int]struct{}, err error) {
	idMap = make(map[int]struct{})
	firstPartIdx, lastPartIdx = -1, -1
	for _, name := range names {
		nameL := strings.ToLower(name)
		partIdx := pi.FindPartitionDefinitionByName(nameL)
		if partIdx == -1 {
			return 0, 0, nil, errors.Trace(dbterror.ErrWrongPartitionName)
		}
		if _, ok := idMap[partIdx]; ok {
			return 0, 0, nil, errors.Trace(dbterror.ErrSameNamePartition)
		}
		idMap[partIdx] = struct{}{}
		if firstPartIdx == -1 {
			firstPartIdx = partIdx
		} else {
			firstPartIdx = min(firstPartIdx, partIdx)
		}
		if lastPartIdx == -1 {
			lastPartIdx = partIdx
		} else {
			lastPartIdx = max(lastPartIdx, partIdx)
		}
	}
	switch pi.Type {
	case pmodel.PartitionTypeRange:
		if len(idMap) != (lastPartIdx - firstPartIdx + 1) {
			return 0, 0, nil, errors.Trace(dbterror.ErrGeneralUnsupportedDDL.GenWithStackByArgs(
				"REORGANIZE PARTITION of RANGE; not adjacent partitions"))
		}
	case pmodel.PartitionTypeHash, pmodel.PartitionTypeKey:
		if len(idMap) != len(pi.Definitions) {
			return 0, 0, nil, errors.Trace(dbterror.ErrGeneralUnsupportedDDL.GenWithStackByArgs(
				"REORGANIZE PARTITION of HASH/RANGE; must reorganize all partitions"))
		}
	}

	return firstPartIdx, lastPartIdx, idMap, nil
}

func getPartitionInfoTypeNone() *model.PartitionInfo {
	return &model.PartitionInfo{
		Type:   pmodel.PartitionTypeNone,
		Enable: true,
		Definitions: []model.PartitionDefinition{{
			Name:    pmodel.NewCIStr("pFullTable"),
			Comment: "Intermediate partition during ALTER TABLE ... PARTITION BY ...",
		}},
		Num: 1,
	}
}

// AlterTablePartitioning reorganize one set of partitions to a new set of partitions.
func (e *executor) AlterTablePartitioning(ctx sessionctx.Context, ident ast.Ident, spec *ast.AlterTableSpec) error {
	schema, t, err := e.getSchemaAndTableByIdent(ident)
	if err != nil {
		return errors.Trace(infoschema.ErrTableNotExists.FastGenByArgs(ident.Schema, ident.Name))
	}

	meta := t.Meta().Clone()
	piOld := meta.GetPartitionInfo()
	var partNames []string
	if piOld != nil {
		partNames = make([]string, 0, len(piOld.Definitions))
		for i := range piOld.Definitions {
			partNames = append(partNames, piOld.Definitions[i].Name.L)
		}
	} else {
		piOld = getPartitionInfoTypeNone()
		meta.Partition = piOld
		partNames = append(partNames, piOld.Definitions[0].Name.L)
	}
	newMeta := meta.Clone()

	err = buildTablePartitionInfo(NewMetaBuildContextWithSctx(ctx), spec.Partition, newMeta)
	if err != nil {
		return err
	}

	newPartInfo := newMeta.Partition
	if err = rewritePartitionQueryString(ctx, spec.Partition, newMeta); err != nil {
		return errors.Trace(err)
	}

	if err = handlePartitionPlacement(ctx, newPartInfo); err != nil {
		return errors.Trace(err)
	}

	newPartInfo.DDLType = piOld.Type

	job := &model.Job{
		Version:        model.GetJobVerInUse(),
		SchemaID:       schema.ID,
		TableID:        meta.ID,
		SchemaName:     schema.Name.L,
		TableName:      t.Meta().Name.L,
		Type:           model.ActionAlterTablePartitioning,
		BinlogInfo:     &model.HistoryInfo{},
		CDCWriteSource: ctx.GetSessionVars().CDCWriteSource,
		SQLMode:        ctx.GetSessionVars().SQLMode,
	}
	err = initJobReorgMetaFromVariables(job, ctx)
	if err != nil {
		return err
	}

	args := &model.TablePartitionArgs{
		PartNames: partNames,
		PartInfo:  newPartInfo,
	}
	// No preSplitAndScatter here, it will be done by the worker in onReorganizePartition instead.
	err = e.doDDLJob2(ctx, job, args)
	if err == nil {
		ctx.GetSessionVars().StmtCtx.AppendWarning(errors.NewNoStackError("The statistics of new partitions will be outdated after reorganizing partitions. Please use 'ANALYZE TABLE' statement if you want to update it now"))
	}
	return errors.Trace(err)
}

// ReorganizePartitions reorganize one set of partitions to a new set of partitions.
func (e *executor) ReorganizePartitions(ctx sessionctx.Context, ident ast.Ident, spec *ast.AlterTableSpec) error {
	schema, t, err := e.getSchemaAndTableByIdent(ident)
	if err != nil {
		return errors.Trace(infoschema.ErrTableNotExists.FastGenByArgs(ident.Schema, ident.Name))
	}

	meta := t.Meta()
	pi := meta.GetPartitionInfo()
	if pi == nil {
		return dbterror.ErrPartitionMgmtOnNonpartitioned
	}
	switch pi.Type {
	case pmodel.PartitionTypeRange, pmodel.PartitionTypeList:
	case pmodel.PartitionTypeHash, pmodel.PartitionTypeKey:
		if spec.Tp != ast.AlterTableCoalescePartitions &&
			spec.Tp != ast.AlterTableAddPartitions {
			return errors.Trace(dbterror.ErrUnsupportedReorganizePartition)
		}
	default:
		return errors.Trace(dbterror.ErrUnsupportedReorganizePartition)
	}
	partNames := make([]string, 0, len(spec.PartitionNames))
	for _, name := range spec.PartitionNames {
		partNames = append(partNames, name.L)
	}
	firstPartIdx, lastPartIdx, idMap, err := getReplacedPartitionIDs(partNames, pi)
	if err != nil {
		return errors.Trace(err)
	}
	partInfo, err := BuildAddedPartitionInfo(ctx.GetExprCtx(), meta, spec)
	if err != nil {
		return errors.Trace(err)
	}
	if err = checkReorgPartitionDefs(ctx, model.ActionReorganizePartition, meta, partInfo, firstPartIdx, lastPartIdx, idMap); err != nil {
		return errors.Trace(err)
	}
	if err = handlePartitionPlacement(ctx, partInfo); err != nil {
		return errors.Trace(err)
	}

	job := &model.Job{
		Version:        model.GetJobVerInUse(),
		SchemaID:       schema.ID,
		TableID:        meta.ID,
		SchemaName:     schema.Name.L,
		TableName:      t.Meta().Name.L,
		Type:           model.ActionReorganizePartition,
		BinlogInfo:     &model.HistoryInfo{},
		CDCWriteSource: ctx.GetSessionVars().CDCWriteSource,
		SQLMode:        ctx.GetSessionVars().SQLMode,
	}
	err = initJobReorgMetaFromVariables(job, ctx)
	if err != nil {
		return errors.Trace(err)
	}
	args := &model.TablePartitionArgs{
		PartNames: partNames,
		PartInfo:  partInfo,
	}

	// No preSplitAndScatter here, it will be done by the worker in onReorganizePartition instead.
	err = e.doDDLJob2(ctx, job, args)
	failpoint.InjectCall("afterReorganizePartition")
	if err == nil {
		ctx.GetSessionVars().StmtCtx.AppendWarning(errors.NewNoStackError("The statistics of related partitions will be outdated after reorganizing partitions. Please use 'ANALYZE TABLE' statement if you want to update it now"))
	}
	return errors.Trace(err)
}

// RemovePartitioning removes partitioning from a table.
func (e *executor) RemovePartitioning(ctx sessionctx.Context, ident ast.Ident, spec *ast.AlterTableSpec) error {
	schema, t, err := e.getSchemaAndTableByIdent(ident)
	if err != nil {
		return errors.Trace(infoschema.ErrTableNotExists.FastGenByArgs(ident.Schema, ident.Name))
	}

	meta := t.Meta().Clone()
	pi := meta.GetPartitionInfo()
	if pi == nil {
		return dbterror.ErrPartitionMgmtOnNonpartitioned
	}
	// TODO: Optimize for remove partitioning with a single partition
	// TODO: Add the support for this in onReorganizePartition
	// skip if only one partition
	// If there are only one partition, then we can do:
	// change the table id to the partition id
	// and keep the statistics for the partition id (which should be similar to the global statistics)
	// and it let the GC clean up the old table metadata including possible global index.

	newSpec := &ast.AlterTableSpec{}
	newSpec.Tp = spec.Tp
	defs := make([]*ast.PartitionDefinition, 1)
	defs[0] = &ast.PartitionDefinition{}
	defs[0].Name = pmodel.NewCIStr("CollapsedPartitions")
	newSpec.PartDefinitions = defs
	partNames := make([]string, len(pi.Definitions))
	for i := range pi.Definitions {
		partNames[i] = pi.Definitions[i].Name.L
	}
	meta.Partition.Type = pmodel.PartitionTypeNone
	partInfo, err := BuildAddedPartitionInfo(ctx.GetExprCtx(), meta, newSpec)
	if err != nil {
		return errors.Trace(err)
	}
	// TODO: check where the default placement comes from (i.e. table level)
	if err = handlePartitionPlacement(ctx, partInfo); err != nil {
		return errors.Trace(err)
	}

	job := &model.Job{
		Version:        model.GetJobVerInUse(),
		SchemaID:       schema.ID,
		TableID:        meta.ID,
		SchemaName:     schema.Name.L,
		TableName:      meta.Name.L,
		Type:           model.ActionRemovePartitioning,
		BinlogInfo:     &model.HistoryInfo{},
		CDCWriteSource: ctx.GetSessionVars().CDCWriteSource,
		SQLMode:        ctx.GetSessionVars().SQLMode,
	}
	err = initJobReorgMetaFromVariables(job, ctx)
	if err != nil {
		return errors.Trace(err)
	}
	args := &model.TablePartitionArgs{
		PartNames: partNames,
		PartInfo:  partInfo,
	}

	// No preSplitAndScatter here, it will be done by the worker in onReorganizePartition instead.
	err = e.doDDLJob2(ctx, job, args)
	return errors.Trace(err)
}

func checkReorgPartitionDefs(ctx sessionctx.Context, action model.ActionType, tblInfo *model.TableInfo, partInfo *model.PartitionInfo, firstPartIdx, lastPartIdx int, idMap map[int]struct{}) error {
	// partInfo contains only the new added partition, we have to combine it with the
	// old partitions to check all partitions is strictly increasing.
	pi := tblInfo.Partition
	clonedMeta := tblInfo.Clone()
	switch action {
	case model.ActionRemovePartitioning, model.ActionAlterTablePartitioning:
		clonedMeta.Partition = partInfo
		clonedMeta.ID = partInfo.NewTableID
	case model.ActionReorganizePartition:
		clonedMeta.Partition.AddingDefinitions = partInfo.Definitions
		clonedMeta.Partition.Definitions = getReorganizedDefinitions(clonedMeta.Partition, firstPartIdx, lastPartIdx, idMap)
	default:
		return dbterror.ErrGeneralUnsupportedDDL.GenWithStackByArgs("partition type")
	}
	if err := checkPartitionDefinitionConstraints(ctx.GetExprCtx(), clonedMeta); err != nil {
		return errors.Trace(err)
	}
	if action == model.ActionReorganizePartition {
		if pi.Type == pmodel.PartitionTypeRange {
			if lastPartIdx == len(pi.Definitions)-1 {
				// Last partition dropped, OK to change the end range
				// Also includes MAXVALUE
				return nil
			}
			// Check if the replaced end range is the same as before
			lastAddingPartition := partInfo.Definitions[len(partInfo.Definitions)-1]
			lastOldPartition := pi.Definitions[lastPartIdx]
			if len(pi.Columns) > 0 {
				newGtOld, err := checkTwoRangeColumns(ctx.GetExprCtx(), &lastAddingPartition, &lastOldPartition, pi, tblInfo)
				if err != nil {
					return errors.Trace(err)
				}
				if newGtOld {
					return errors.Trace(dbterror.ErrRangeNotIncreasing)
				}
				oldGtNew, err := checkTwoRangeColumns(ctx.GetExprCtx(), &lastOldPartition, &lastAddingPartition, pi, tblInfo)
				if err != nil {
					return errors.Trace(err)
				}
				if oldGtNew {
					return errors.Trace(dbterror.ErrRangeNotIncreasing)
				}
				return nil
			}

			isUnsigned := isPartExprUnsigned(ctx.GetExprCtx().GetEvalCtx(), tblInfo)
			currentRangeValue, _, err := getRangeValue(ctx.GetExprCtx(), pi.Definitions[lastPartIdx].LessThan[0], isUnsigned)
			if err != nil {
				return errors.Trace(err)
			}
			newRangeValue, _, err := getRangeValue(ctx.GetExprCtx(), partInfo.Definitions[len(partInfo.Definitions)-1].LessThan[0], isUnsigned)
			if err != nil {
				return errors.Trace(err)
			}

			if currentRangeValue != newRangeValue {
				return errors.Trace(dbterror.ErrRangeNotIncreasing)
			}
		}
	} else {
		if len(pi.Definitions) != (lastPartIdx - firstPartIdx + 1) {
			// if not ActionReorganizePartition, require all partitions to be changed.
			return errors.Trace(dbterror.ErrAlterOperationNotSupported)
		}
	}
	return nil
}

// CoalescePartitions coalesce partitions can be used with a table that is partitioned by hash or key to reduce the number of partitions by number.
func (e *executor) CoalescePartitions(sctx sessionctx.Context, ident ast.Ident, spec *ast.AlterTableSpec) error {
	is := e.infoCache.GetLatest()
	schema, ok := is.SchemaByName(ident.Schema)
	if !ok {
		return errors.Trace(infoschema.ErrDatabaseNotExists.GenWithStackByArgs(schema))
	}
	t, err := is.TableByName(e.ctx, ident.Schema, ident.Name)
	if err != nil {
		return errors.Trace(infoschema.ErrTableNotExists.GenWithStackByArgs(ident.Schema, ident.Name))
	}

	pi := t.Meta().GetPartitionInfo()
	if pi == nil {
		return errors.Trace(dbterror.ErrPartitionMgmtOnNonpartitioned)
	}

	switch pi.Type {
	case pmodel.PartitionTypeHash, pmodel.PartitionTypeKey:
		return e.hashPartitionManagement(sctx, ident, spec, pi)

	// Coalesce partition can only be used on hash/key partitions.
	default:
		return errors.Trace(dbterror.ErrCoalesceOnlyOnHashPartition)
	}
}

func (e *executor) hashPartitionManagement(sctx sessionctx.Context, ident ast.Ident, spec *ast.AlterTableSpec, pi *model.PartitionInfo) error {
	newSpec := *spec
	newSpec.PartitionNames = make([]pmodel.CIStr, len(pi.Definitions))
	for i := 0; i < len(pi.Definitions); i++ {
		// reorganize ALL partitions into the new number of partitions
		newSpec.PartitionNames[i] = pi.Definitions[i].Name
	}
	for i := 0; i < len(newSpec.PartDefinitions); i++ {
		switch newSpec.PartDefinitions[i].Clause.(type) {
		case *ast.PartitionDefinitionClauseNone:
			// OK, expected
		case *ast.PartitionDefinitionClauseIn:
			return errors.Trace(ast.ErrPartitionWrongValues.FastGenByArgs("LIST", "IN"))
		case *ast.PartitionDefinitionClauseLessThan:
			return errors.Trace(ast.ErrPartitionWrongValues.FastGenByArgs("RANGE", "LESS THAN"))
		case *ast.PartitionDefinitionClauseHistory:
			return errors.Trace(ast.ErrPartitionWrongValues.FastGenByArgs("SYSTEM_TIME", "HISTORY"))

		default:
			return dbterror.ErrGeneralUnsupportedDDL.GenWithStackByArgs(
				"partitioning clause")
		}
	}
	if newSpec.Num < uint64(len(newSpec.PartDefinitions)) {
		newSpec.Num = uint64(len(newSpec.PartDefinitions))
	}
	if spec.Tp == ast.AlterTableCoalescePartitions {
		if newSpec.Num < 1 {
			return ast.ErrCoalescePartitionNoPartition
		}
		if newSpec.Num >= uint64(len(pi.Definitions)) {
			return dbterror.ErrDropLastPartition
		}
		if isNonDefaultPartitionOptionsUsed(pi.Definitions) {
			// The partition definitions will be copied in buildHashPartitionDefinitions()
			// if there is a non-empty list of definitions
			newSpec.PartDefinitions = []*ast.PartitionDefinition{{}}
		}
	}

	return e.ReorganizePartitions(sctx, ident, &newSpec)
}

func (e *executor) TruncateTablePartition(ctx sessionctx.Context, ident ast.Ident, spec *ast.AlterTableSpec) error {
	is := e.infoCache.GetLatest()
	schema, ok := is.SchemaByName(ident.Schema)
	if !ok {
		return errors.Trace(infoschema.ErrDatabaseNotExists.GenWithStackByArgs(schema))
	}
	t, err := is.TableByName(e.ctx, ident.Schema, ident.Name)
	if err != nil {
		return errors.Trace(infoschema.ErrTableNotExists.GenWithStackByArgs(ident.Schema, ident.Name))
	}
	meta := t.Meta()
	if meta.GetPartitionInfo() == nil {
		return errors.Trace(dbterror.ErrPartitionMgmtOnNonpartitioned)
	}

	getTruncatedParts := func(pi *model.PartitionInfo) (*model.PartitionInfo, error) {
		if spec.OnAllPartitions {
			return pi.Clone(), nil
		}
		var defs []model.PartitionDefinition
		// MySQL allows duplicate partition names in truncate partition
		// so we filter them out through a hash
		posMap := make(map[int]bool)
		for _, name := range spec.PartitionNames {
			pos := pi.FindPartitionDefinitionByName(name.L)
			if pos < 0 {
				return nil, errors.Trace(table.ErrUnknownPartition.GenWithStackByArgs(name.L, ident.Name.O))
			}
			if _, ok := posMap[pos]; !ok {
				defs = append(defs, pi.Definitions[pos])
				posMap[pos] = true
			}
		}
		pi = pi.Clone()
		pi.Definitions = defs
		return pi, nil
	}
	pi, err := getTruncatedParts(meta.GetPartitionInfo())
	if err != nil {
		return err
	}
	pids := make([]int64, 0, len(pi.Definitions))
	for i := range pi.Definitions {
		pids = append(pids, pi.Definitions[i].ID)
	}

	job := &model.Job{
		Version:        model.GetJobVerInUse(),
		SchemaID:       schema.ID,
		TableID:        meta.ID,
		SchemaName:     schema.Name.L,
		SchemaState:    model.StatePublic,
		TableName:      t.Meta().Name.L,
		Type:           model.ActionTruncateTablePartition,
		BinlogInfo:     &model.HistoryInfo{},
		CDCWriteSource: ctx.GetSessionVars().CDCWriteSource,
		SQLMode:        ctx.GetSessionVars().SQLMode,
	}
	args := &model.TruncateTableArgs{
		OldPartitionIDs: pids,
		// job submitter will fill new partition IDs.
	}

	err = e.doDDLJob2(ctx, job, args)
	if err != nil {
		return errors.Trace(err)
	}
	return nil
}

func (e *executor) DropTablePartition(ctx sessionctx.Context, ident ast.Ident, spec *ast.AlterTableSpec) error {
	is := e.infoCache.GetLatest()
	schema, ok := is.SchemaByName(ident.Schema)
	if !ok {
		return errors.Trace(infoschema.ErrDatabaseNotExists.GenWithStackByArgs(schema))
	}
	t, err := is.TableByName(e.ctx, ident.Schema, ident.Name)
	if err != nil {
		return errors.Trace(infoschema.ErrTableNotExists.GenWithStackByArgs(ident.Schema, ident.Name))
	}
	meta := t.Meta()
	if meta.GetPartitionInfo() == nil {
		return errors.Trace(dbterror.ErrPartitionMgmtOnNonpartitioned)
	}

	if spec.Tp == ast.AlterTableDropFirstPartition {
		intervalOptions := getPartitionIntervalFromTable(ctx.GetExprCtx(), meta)
		if intervalOptions == nil {
			return dbterror.ErrGeneralUnsupportedDDL.GenWithStackByArgs(
				"FIRST PARTITION, does not seem like an INTERVAL partitioned table")
		}
		if len(spec.Partition.Definitions) != 0 {
			return dbterror.ErrGeneralUnsupportedDDL.GenWithStackByArgs(
				"FIRST PARTITION, table info already contains partition definitions")
		}
		spec.Partition.Interval = intervalOptions
		err = GeneratePartDefsFromInterval(ctx.GetExprCtx(), spec.Tp, meta, spec.Partition)
		if err != nil {
			return err
		}
		pNullOffset := 0
		if intervalOptions.NullPart {
			pNullOffset = 1
		}
		if len(spec.Partition.Definitions) == 0 ||
			len(spec.Partition.Definitions) >= len(meta.Partition.Definitions)-pNullOffset {
			return dbterror.ErrGeneralUnsupportedDDL.GenWithStackByArgs(
				"FIRST PARTITION, number of partitions does not match")
		}
		if len(spec.PartitionNames) != 0 || len(spec.Partition.Definitions) <= 1 {
			return dbterror.ErrGeneralUnsupportedDDL.GenWithStackByArgs(
				"FIRST PARTITION, given value does not generate a list of partition names to be dropped")
		}
		for i := range spec.Partition.Definitions {
			spec.PartitionNames = append(spec.PartitionNames, meta.Partition.Definitions[i+pNullOffset].Name)
		}
		// Use the last generated partition as First, i.e. do not drop the last name in the slice
		spec.PartitionNames = spec.PartitionNames[:len(spec.PartitionNames)-1]

		query, ok := ctx.Value(sessionctx.QueryString).(string)
		if ok {
			partNames := make([]string, 0, len(spec.PartitionNames))
			sqlMode := ctx.GetSessionVars().SQLMode
			for i := range spec.PartitionNames {
				partNames = append(partNames, stringutil.Escape(spec.PartitionNames[i].O, sqlMode))
			}
			syntacticSugar := spec.Partition.PartitionMethod.OriginalText()
			syntacticStart := strings.Index(query, syntacticSugar)
			if syntacticStart == -1 {
				logutil.DDLLogger().Error("Can't find related PARTITION definition in prepare stmt",
					zap.String("PARTITION definition", syntacticSugar), zap.String("prepare stmt", query))
				return errors.Errorf("Can't find related PARTITION definition in PREPARE STMT")
			}
			newQuery := query[:syntacticStart] + "DROP PARTITION " + strings.Join(partNames, ", ") + query[syntacticStart+len(syntacticSugar):]
			defer ctx.SetValue(sessionctx.QueryString, query)
			ctx.SetValue(sessionctx.QueryString, newQuery)
		}
	}
	partNames := make([]string, len(spec.PartitionNames))
	for i, partCIName := range spec.PartitionNames {
		partNames[i] = partCIName.L
	}
	err = CheckDropTablePartition(meta, partNames)
	if err != nil {
		if dbterror.ErrDropPartitionNonExistent.Equal(err) && spec.IfExists {
			ctx.GetSessionVars().StmtCtx.AppendNote(err)
			return nil
		}
		return errors.Trace(err)
	}

	job := &model.Job{
		Version:        model.GetJobVerInUse(),
		SchemaID:       schema.ID,
		TableID:        meta.ID,
		SchemaName:     schema.Name.L,
		SchemaState:    model.StatePublic,
		TableName:      meta.Name.L,
		Type:           model.ActionDropTablePartition,
		BinlogInfo:     &model.HistoryInfo{},
		CDCWriteSource: ctx.GetSessionVars().CDCWriteSource,
		SQLMode:        ctx.GetSessionVars().SQLMode,
	}
	args := &model.TablePartitionArgs{
		PartNames: partNames,
	}

	err = e.doDDLJob2(ctx, job, args)
	if err != nil {
		if dbterror.ErrDropPartitionNonExistent.Equal(err) && spec.IfExists {
			ctx.GetSessionVars().StmtCtx.AppendNote(err)
			return nil
		}
		return errors.Trace(err)
	}
	return errors.Trace(err)
}

func checkFieldTypeCompatible(ft *types.FieldType, other *types.FieldType) bool {
	// int(1) could match the type with int(8)
	partialEqual := ft.GetType() == other.GetType() &&
		ft.GetDecimal() == other.GetDecimal() &&
		ft.GetCharset() == other.GetCharset() &&
		ft.GetCollate() == other.GetCollate() &&
		(ft.GetFlen() == other.GetFlen() || ft.StorageLength() != types.VarStorageLen) &&
		mysql.HasUnsignedFlag(ft.GetFlag()) == mysql.HasUnsignedFlag(other.GetFlag()) &&
		mysql.HasAutoIncrementFlag(ft.GetFlag()) == mysql.HasAutoIncrementFlag(other.GetFlag()) &&
		mysql.HasNotNullFlag(ft.GetFlag()) == mysql.HasNotNullFlag(other.GetFlag()) &&
		mysql.HasZerofillFlag(ft.GetFlag()) == mysql.HasZerofillFlag(other.GetFlag()) &&
		mysql.HasBinaryFlag(ft.GetFlag()) == mysql.HasBinaryFlag(other.GetFlag()) &&
		mysql.HasPriKeyFlag(ft.GetFlag()) == mysql.HasPriKeyFlag(other.GetFlag())
	if !partialEqual || len(ft.GetElems()) != len(other.GetElems()) {
		return false
	}
	for i := range ft.GetElems() {
		if ft.GetElems()[i] != other.GetElems()[i] {
			return false
		}
	}
	return true
}

func checkTiFlashReplicaCompatible(source *model.TiFlashReplicaInfo, target *model.TiFlashReplicaInfo) bool {
	if source == target {
		return true
	}
	if source == nil || target == nil {
		return false
	}
	if source.Count != target.Count ||
		source.Available != target.Available || len(source.LocationLabels) != len(target.LocationLabels) {
		return false
	}
	for i, lable := range source.LocationLabels {
		if target.LocationLabels[i] != lable {
			return false
		}
	}
	return true
}

func checkTableDefCompatible(source *model.TableInfo, target *model.TableInfo) error {
	// check temp table
	if target.TempTableType != model.TempTableNone {
		return errors.Trace(dbterror.ErrPartitionExchangeTempTable.FastGenByArgs(target.Name))
	}

	// check auto_random
	if source.AutoRandomBits != target.AutoRandomBits ||
		source.AutoRandomRangeBits != target.AutoRandomRangeBits ||
		source.Charset != target.Charset ||
		source.Collate != target.Collate ||
		source.ShardRowIDBits != target.ShardRowIDBits ||
		source.MaxShardRowIDBits != target.MaxShardRowIDBits ||
		!checkTiFlashReplicaCompatible(source.TiFlashReplica, target.TiFlashReplica) {
		return errors.Trace(dbterror.ErrTablesDifferentMetadata)
	}
	if len(source.Cols()) != len(target.Cols()) {
		return errors.Trace(dbterror.ErrTablesDifferentMetadata)
	}
	// Col compatible check
	for i, sourceCol := range source.Cols() {
		targetCol := target.Cols()[i]
		if sourceCol.IsVirtualGenerated() != targetCol.IsVirtualGenerated() {
			return dbterror.ErrUnsupportedOnGeneratedColumn.GenWithStackByArgs("Exchanging partitions for non-generated columns")
		}
		// It should strictyle compare expressions for generated columns
		if sourceCol.Name.L != targetCol.Name.L ||
			sourceCol.Hidden != targetCol.Hidden ||
			!checkFieldTypeCompatible(&sourceCol.FieldType, &targetCol.FieldType) ||
			sourceCol.GeneratedExprString != targetCol.GeneratedExprString {
			return errors.Trace(dbterror.ErrTablesDifferentMetadata)
		}
		if sourceCol.State != model.StatePublic ||
			targetCol.State != model.StatePublic {
			return errors.Trace(dbterror.ErrTablesDifferentMetadata)
		}
		if sourceCol.ID != targetCol.ID {
			return dbterror.ErrPartitionExchangeDifferentOption.GenWithStackByArgs(fmt.Sprintf("column: %s", sourceCol.Name))
		}
	}
	if len(source.Indices) != len(target.Indices) {
		return errors.Trace(dbterror.ErrTablesDifferentMetadata)
	}
	for _, sourceIdx := range source.Indices {
		if sourceIdx.Global {
			return dbterror.ErrPartitionExchangeDifferentOption.GenWithStackByArgs(fmt.Sprintf("global index: %s", sourceIdx.Name))
		}
		var compatIdx *model.IndexInfo
		for _, targetIdx := range target.Indices {
			if strings.EqualFold(sourceIdx.Name.L, targetIdx.Name.L) {
				compatIdx = targetIdx
			}
		}
		// No match index
		if compatIdx == nil {
			return errors.Trace(dbterror.ErrTablesDifferentMetadata)
		}
		// Index type is not compatible
		if sourceIdx.Tp != compatIdx.Tp ||
			sourceIdx.Unique != compatIdx.Unique ||
			sourceIdx.Primary != compatIdx.Primary {
			return errors.Trace(dbterror.ErrTablesDifferentMetadata)
		}
		// The index column
		if len(sourceIdx.Columns) != len(compatIdx.Columns) {
			return errors.Trace(dbterror.ErrTablesDifferentMetadata)
		}
		for i, sourceIdxCol := range sourceIdx.Columns {
			compatIdxCol := compatIdx.Columns[i]
			if sourceIdxCol.Length != compatIdxCol.Length ||
				sourceIdxCol.Name.L != compatIdxCol.Name.L {
				return errors.Trace(dbterror.ErrTablesDifferentMetadata)
			}
		}
		if sourceIdx.ID != compatIdx.ID {
			return dbterror.ErrPartitionExchangeDifferentOption.GenWithStackByArgs(fmt.Sprintf("index: %s", sourceIdx.Name))
		}
	}

	return nil
}

func checkExchangePartition(pt *model.TableInfo, nt *model.TableInfo) error {
	if nt.IsView() || nt.IsSequence() {
		return errors.Trace(dbterror.ErrCheckNoSuchTable)
	}
	if pt.GetPartitionInfo() == nil {
		return errors.Trace(dbterror.ErrPartitionMgmtOnNonpartitioned)
	}
	if nt.GetPartitionInfo() != nil {
		return errors.Trace(dbterror.ErrPartitionExchangePartTable.GenWithStackByArgs(nt.Name))
	}

	if len(nt.ForeignKeys) > 0 {
		return errors.Trace(dbterror.ErrPartitionExchangeForeignKey.GenWithStackByArgs(nt.Name))
	}

	return nil
}

func (e *executor) ExchangeTablePartition(ctx sessionctx.Context, ident ast.Ident, spec *ast.AlterTableSpec) error {
	ptSchema, pt, err := e.getSchemaAndTableByIdent(ident)
	if err != nil {
		return errors.Trace(err)
	}

	ptMeta := pt.Meta()

	ntIdent := ast.Ident{Schema: spec.NewTable.Schema, Name: spec.NewTable.Name}

	// We should check local temporary here using session's info schema because the local temporary tables are only stored in session.
	ntLocalTempTable, err := sessiontxn.GetTxnManager(ctx).GetTxnInfoSchema().TableByName(context.Background(), ntIdent.Schema, ntIdent.Name)
	if err == nil && ntLocalTempTable.Meta().TempTableType == model.TempTableLocal {
		return errors.Trace(dbterror.ErrPartitionExchangeTempTable.FastGenByArgs(ntLocalTempTable.Meta().Name))
	}

	ntSchema, nt, err := e.getSchemaAndTableByIdent(ntIdent)
	if err != nil {
		return errors.Trace(err)
	}

	ntMeta := nt.Meta()

	err = checkExchangePartition(ptMeta, ntMeta)
	if err != nil {
		return errors.Trace(err)
	}

	partName := spec.PartitionNames[0].L

	// NOTE: if pt is subPartitioned, it should be checked

	defID, err := tables.FindPartitionByName(ptMeta, partName)
	if err != nil {
		return errors.Trace(err)
	}

	err = checkTableDefCompatible(ptMeta, ntMeta)
	if err != nil {
		return errors.Trace(err)
	}

	job := &model.Job{
		Version:        model.GetJobVerInUse(),
		SchemaID:       ntSchema.ID,
		TableID:        ntMeta.ID,
		SchemaName:     ntSchema.Name.L,
		TableName:      ntMeta.Name.L,
		Type:           model.ActionExchangeTablePartition,
		BinlogInfo:     &model.HistoryInfo{},
		CDCWriteSource: ctx.GetSessionVars().CDCWriteSource,
		InvolvingSchemaInfo: []model.InvolvingSchemaInfo{
			{Database: ptSchema.Name.L, Table: ptMeta.Name.L},
			{Database: ntSchema.Name.L, Table: ntMeta.Name.L},
		},
		SQLMode: ctx.GetSessionVars().SQLMode,
	}
	args := &model.ExchangeTablePartitionArgs{
		PartitionID:    defID,
		PTSchemaID:     ptSchema.ID,
		PTTableID:      ptMeta.ID,
		PartitionName:  partName,
		WithValidation: spec.WithValidation,
	}

	err = e.doDDLJob2(ctx, job, args)
	if err != nil {
		return errors.Trace(err)
	}
	ctx.GetSessionVars().StmtCtx.AppendWarning(errors.NewNoStackError("after the exchange, please analyze related table of the exchange to update statistics"))
	return nil
}

// DropColumn will drop a column from the table, now we don't support drop the column with index covered.
func (e *executor) DropColumn(ctx sessionctx.Context, ti ast.Ident, spec *ast.AlterTableSpec) error {
	schema, t, err := e.getSchemaAndTableByIdent(ti)
	if err != nil {
		return errors.Trace(err)
	}
	failpoint.InjectCall("afterGetSchemaAndTableByIdent", ctx)

	isDropable, err := checkIsDroppableColumn(ctx, e.infoCache.GetLatest(), schema, t, spec)
	if err != nil {
		return err
	}
	if !isDropable {
		return nil
	}
	colName := spec.OldColumnName.Name
	err = checkVisibleColumnCnt(t, 0, 1)
	if err != nil {
		return err
	}

	job := &model.Job{
		Version:        model.GetJobVerInUse(),
		SchemaID:       schema.ID,
		TableID:        t.Meta().ID,
		SchemaName:     schema.Name.L,
		SchemaState:    model.StatePublic,
		TableName:      t.Meta().Name.L,
		Type:           model.ActionDropColumn,
		BinlogInfo:     &model.HistoryInfo{},
		CDCWriteSource: ctx.GetSessionVars().CDCWriteSource,
		SQLMode:        ctx.GetSessionVars().SQLMode,
	}

	args := &model.TableColumnArgs{
		Col:                &model.ColumnInfo{Name: colName},
		IgnoreExistenceErr: spec.IfExists,
	}
	err = e.doDDLJob2(ctx, job, args)
	return errors.Trace(err)
}

func checkIsDroppableColumn(ctx sessionctx.Context, is infoschema.InfoSchema, schema *model.DBInfo, t table.Table, spec *ast.AlterTableSpec) (isDrapable bool, err error) {
	tblInfo := t.Meta()
	// Check whether dropped column has existed.
	colName := spec.OldColumnName.Name
	col := table.FindCol(t.VisibleCols(), colName.L)
	if col == nil {
		err = dbterror.ErrCantDropFieldOrKey.GenWithStackByArgs(colName)
		if spec.IfExists {
			ctx.GetSessionVars().StmtCtx.AppendNote(err)
			return false, nil
		}
		return false, err
	}

	if err = isDroppableColumn(tblInfo, colName); err != nil {
		return false, errors.Trace(err)
	}
	if err = checkDropColumnWithPartitionConstraint(t, colName); err != nil {
		return false, errors.Trace(err)
	}
	// Check the column with foreign key.
	err = checkDropColumnWithForeignKeyConstraint(is, schema.Name.L, tblInfo, colName.L)
	if err != nil {
		return false, errors.Trace(err)
	}
	// Check the column with TTL config
	err = checkDropColumnWithTTLConfig(tblInfo, colName.L)
	if err != nil {
		return false, errors.Trace(err)
	}
	// We don't support dropping column with PK handle covered now.
	if col.IsPKHandleColumn(tblInfo) {
		return false, dbterror.ErrUnsupportedPKHandle
	}
	if mysql.HasAutoIncrementFlag(col.GetFlag()) && !ctx.GetSessionVars().AllowRemoveAutoInc {
		return false, dbterror.ErrCantDropColWithAutoInc
	}
	return true, nil
}

// checkDropColumnWithPartitionConstraint is used to check the partition constraint of the drop column.
func checkDropColumnWithPartitionConstraint(t table.Table, colName pmodel.CIStr) error {
	if t.Meta().Partition == nil {
		return nil
	}
	pt, ok := t.(table.PartitionedTable)
	if !ok {
		// Should never happen!
		return errors.Trace(dbterror.ErrDependentByPartitionFunctional.GenWithStackByArgs(colName.L))
	}
	for _, name := range pt.GetPartitionColumnNames() {
		if strings.EqualFold(name.L, colName.L) {
			return errors.Trace(dbterror.ErrDependentByPartitionFunctional.GenWithStackByArgs(colName.L))
		}
	}
	return nil
}

func checkVisibleColumnCnt(t table.Table, addCnt, dropCnt int) error {
	tblInfo := t.Meta()
	visibleColumCnt := 0
	for _, column := range tblInfo.Columns {
		if !column.Hidden {
			visibleColumCnt++
		}
	}
	if visibleColumCnt+addCnt > dropCnt {
		return nil
	}
	if len(tblInfo.Columns)-visibleColumCnt > 0 {
		// There are only invisible columns.
		return dbterror.ErrTableMustHaveColumns
	}
	return dbterror.ErrCantRemoveAllFields
}

// checkModifyCharsetAndCollation returns error when the charset or collation is not modifiable.
// needRewriteCollationData is used when trying to modify the collation of a column, it is true when the column is with
// index because index of a string column is collation-aware.
func checkModifyCharsetAndCollation(toCharset, toCollate, origCharset, origCollate string, needRewriteCollationData bool) error {
	if !charset.ValidCharsetAndCollation(toCharset, toCollate) {
		return dbterror.ErrUnknownCharacterSet.GenWithStack("Unknown character set: '%s', collation: '%s'", toCharset, toCollate)
	}

	if needRewriteCollationData && collate.NewCollationEnabled() && !collate.CompatibleCollate(origCollate, toCollate) {
		return dbterror.ErrUnsupportedModifyCollation.GenWithStackByArgs(origCollate, toCollate)
	}

	if (origCharset == charset.CharsetUTF8 && toCharset == charset.CharsetUTF8MB4) ||
		(origCharset == charset.CharsetUTF8 && toCharset == charset.CharsetUTF8) ||
		(origCharset == charset.CharsetUTF8MB4 && toCharset == charset.CharsetUTF8MB4) ||
		(origCharset == charset.CharsetLatin1 && toCharset == charset.CharsetUTF8MB4) {
		// TiDB only allow utf8/latin1 to be changed to utf8mb4, or changing the collation when the charset is utf8/utf8mb4/latin1.
		return nil
	}

	if toCharset != origCharset {
		msg := fmt.Sprintf("charset from %s to %s", origCharset, toCharset)
		return dbterror.ErrUnsupportedModifyCharset.GenWithStackByArgs(msg)
	}
	if toCollate != origCollate {
		msg := fmt.Sprintf("change collate from %s to %s", origCollate, toCollate)
		return dbterror.ErrUnsupportedModifyCharset.GenWithStackByArgs(msg)
	}
	return nil
}

func (e *executor) getModifiableColumnJob(
	ctx context.Context, sctx sessionctx.Context,
	ident ast.Ident, originalColName pmodel.CIStr, spec *ast.AlterTableSpec,
) (*JobWrapper, error) {
	is := e.infoCache.GetLatest()
	schema, ok := is.SchemaByName(ident.Schema)
	if !ok {
		return nil, errors.Trace(infoschema.ErrDatabaseNotExists)
	}
	t, err := is.TableByName(ctx, ident.Schema, ident.Name)
	if err != nil {
		return nil, errors.Trace(infoschema.ErrTableNotExists.GenWithStackByArgs(ident.Schema, ident.Name))
	}

	return GetModifiableColumnJob(ctx, sctx, is, ident, originalColName, schema, t, spec)
}

// ChangeColumn renames an existing column and modifies the column's definition,
// currently we only support limited kind of changes
// that do not need to change or check data on the table.
func (e *executor) ChangeColumn(ctx context.Context, sctx sessionctx.Context, ident ast.Ident, spec *ast.AlterTableSpec) error {
	specNewColumn := spec.NewColumns[0]
	if len(specNewColumn.Name.Schema.O) != 0 && ident.Schema.L != specNewColumn.Name.Schema.L {
		return dbterror.ErrWrongDBName.GenWithStackByArgs(specNewColumn.Name.Schema.O)
	}
	if len(spec.OldColumnName.Schema.O) != 0 && ident.Schema.L != spec.OldColumnName.Schema.L {
		return dbterror.ErrWrongDBName.GenWithStackByArgs(spec.OldColumnName.Schema.O)
	}
	if len(specNewColumn.Name.Table.O) != 0 && ident.Name.L != specNewColumn.Name.Table.L {
		return dbterror.ErrWrongTableName.GenWithStackByArgs(specNewColumn.Name.Table.O)
	}
	if len(spec.OldColumnName.Table.O) != 0 && ident.Name.L != spec.OldColumnName.Table.L {
		return dbterror.ErrWrongTableName.GenWithStackByArgs(spec.OldColumnName.Table.O)
	}

	jobW, err := e.getModifiableColumnJob(ctx, sctx, ident, spec.OldColumnName.Name, spec)
	if err != nil {
		if infoschema.ErrColumnNotExists.Equal(err) && spec.IfExists {
			sctx.GetSessionVars().StmtCtx.AppendNote(infoschema.ErrColumnNotExists.FastGenByArgs(spec.OldColumnName.Name, ident.Name))
			return nil
		}
		return errors.Trace(err)
	}

	err = e.DoDDLJobWrapper(sctx, jobW)
	// column not exists, but if_exists flags is true, so we ignore this error.
	if infoschema.ErrColumnNotExists.Equal(err) && spec.IfExists {
		sctx.GetSessionVars().StmtCtx.AppendNote(err)
		return nil
	}
	return errors.Trace(err)
}

// RenameColumn renames an existing column.
func (e *executor) RenameColumn(ctx sessionctx.Context, ident ast.Ident, spec *ast.AlterTableSpec) error {
	oldColName := spec.OldColumnName.Name
	newColName := spec.NewColumnName.Name

	schema, tbl, err := e.getSchemaAndTableByIdent(ident)
	if err != nil {
		return errors.Trace(err)
	}

	oldCol := table.FindCol(tbl.VisibleCols(), oldColName.L)
	if oldCol == nil {
		return infoschema.ErrColumnNotExists.GenWithStackByArgs(oldColName, ident.Name)
	}
	// check if column can rename with check constraint
	err = IsColumnRenameableWithCheckConstraint(oldCol.Name, tbl.Meta())
	if err != nil {
		return err
	}

	if oldColName.L == newColName.L {
		return nil
	}
	if newColName.L == model.ExtraHandleName.L {
		return dbterror.ErrWrongColumnName.GenWithStackByArgs(newColName.L)
	}

	allCols := tbl.Cols()
	colWithNewNameAlreadyExist := table.FindCol(allCols, newColName.L) != nil
	if colWithNewNameAlreadyExist {
		return infoschema.ErrColumnExists.GenWithStackByArgs(newColName)
	}

	// Check generated expression.
	err = checkModifyColumnWithGeneratedColumnsConstraint(allCols, oldColName)
	if err != nil {
		return errors.Trace(err)
	}
	err = checkDropColumnWithPartitionConstraint(tbl, oldColName)
	if err != nil {
		return errors.Trace(err)
	}

	newCol := oldCol.Clone()
	newCol.Name = newColName
	job := &model.Job{
		Version:        model.GetJobVerInUse(),
		SchemaID:       schema.ID,
		TableID:        tbl.Meta().ID,
		SchemaName:     schema.Name.L,
		TableName:      tbl.Meta().Name.L,
		Type:           model.ActionModifyColumn,
		BinlogInfo:     &model.HistoryInfo{},
		CDCWriteSource: ctx.GetSessionVars().CDCWriteSource,
		SQLMode:        ctx.GetSessionVars().SQLMode,
	}
	err = initJobReorgMetaFromVariables(job, ctx)
	if err != nil {
		return err
	}

	args := &model.ModifyColumnArgs{
		Column:        newCol,
		OldColumnName: oldColName,
		Position:      spec.Position,
	}
	err = e.doDDLJob2(ctx, job, args)
	return errors.Trace(err)
}

// ModifyColumn does modification on an existing column, currently we only support limited kind of changes
// that do not need to change or check data on the table.
func (e *executor) ModifyColumn(ctx context.Context, sctx sessionctx.Context, ident ast.Ident, spec *ast.AlterTableSpec) error {
	specNewColumn := spec.NewColumns[0]
	if len(specNewColumn.Name.Schema.O) != 0 && ident.Schema.L != specNewColumn.Name.Schema.L {
		return dbterror.ErrWrongDBName.GenWithStackByArgs(specNewColumn.Name.Schema.O)
	}
	if len(specNewColumn.Name.Table.O) != 0 && ident.Name.L != specNewColumn.Name.Table.L {
		return dbterror.ErrWrongTableName.GenWithStackByArgs(specNewColumn.Name.Table.O)
	}

	originalColName := specNewColumn.Name.Name
	jobW, err := e.getModifiableColumnJob(ctx, sctx, ident, originalColName, spec)
	if err != nil {
		if infoschema.ErrColumnNotExists.Equal(err) && spec.IfExists {
			sctx.GetSessionVars().StmtCtx.AppendNote(infoschema.ErrColumnNotExists.FastGenByArgs(originalColName, ident.Name))
			return nil
		}
		return errors.Trace(err)
	}

	err = e.DoDDLJobWrapper(sctx, jobW)
	// column not exists, but if_exists flags is true, so we ignore this error.
	if infoschema.ErrColumnNotExists.Equal(err) && spec.IfExists {
		sctx.GetSessionVars().StmtCtx.AppendNote(err)
		return nil
	}
	return errors.Trace(err)
}

func (e *executor) AlterColumn(ctx sessionctx.Context, ident ast.Ident, spec *ast.AlterTableSpec) error {
	specNewColumn := spec.NewColumns[0]
	is := e.infoCache.GetLatest()
	schema, ok := is.SchemaByName(ident.Schema)
	if !ok {
		return infoschema.ErrTableNotExists.GenWithStackByArgs(ident.Schema, ident.Name)
	}
	t, err := is.TableByName(e.ctx, ident.Schema, ident.Name)
	if err != nil {
		return infoschema.ErrTableNotExists.GenWithStackByArgs(ident.Schema, ident.Name)
	}

	colName := specNewColumn.Name.Name
	// Check whether alter column has existed.
	oldCol := table.FindCol(t.Cols(), colName.L)
	if oldCol == nil {
		return dbterror.ErrBadField.GenWithStackByArgs(colName, ident.Name)
	}
	col := table.ToColumn(oldCol.Clone())

	// Clean the NoDefaultValueFlag value.
	col.DelFlag(mysql.NoDefaultValueFlag)
	col.DefaultIsExpr = false
	if len(specNewColumn.Options) == 0 {
		err = col.SetDefaultValue(nil)
		if err != nil {
			return errors.Trace(err)
		}
		col.AddFlag(mysql.NoDefaultValueFlag)
	} else {
		if IsAutoRandomColumnID(t.Meta(), col.ID) {
			return dbterror.ErrInvalidAutoRandom.GenWithStackByArgs(autoid.AutoRandomIncompatibleWithDefaultValueErrMsg)
		}
		hasDefaultValue, err := SetDefaultValue(ctx.GetExprCtx(), col, specNewColumn.Options[0])
		if err != nil {
			return errors.Trace(err)
		}
		if err = checkDefaultValue(ctx.GetExprCtx(), col, hasDefaultValue); err != nil {
			return errors.Trace(err)
		}
	}

	job := &model.Job{
		Version:        model.GetJobVerInUse(),
		SchemaID:       schema.ID,
		TableID:        t.Meta().ID,
		SchemaName:     schema.Name.L,
		TableName:      t.Meta().Name.L,
		Type:           model.ActionSetDefaultValue,
		BinlogInfo:     &model.HistoryInfo{},
		CDCWriteSource: ctx.GetSessionVars().CDCWriteSource,
		SQLMode:        ctx.GetSessionVars().SQLMode,
	}

	args := &model.SetDefaultValueArgs{
		Col: col.ColumnInfo,
	}
	err = e.doDDLJob2(ctx, job, args)
	return errors.Trace(err)
}

// AlterTableComment updates the table comment information.
func (e *executor) AlterTableComment(ctx sessionctx.Context, ident ast.Ident, spec *ast.AlterTableSpec) error {
	is := e.infoCache.GetLatest()
	schema, ok := is.SchemaByName(ident.Schema)
	if !ok {
		return infoschema.ErrDatabaseNotExists.GenWithStackByArgs(ident.Schema)
	}

	tb, err := is.TableByName(e.ctx, ident.Schema, ident.Name)
	if err != nil {
		return errors.Trace(infoschema.ErrTableNotExists.GenWithStackByArgs(ident.Schema, ident.Name))
	}
	sessionVars := ctx.GetSessionVars()
	if _, err = validateCommentLength(sessionVars.StmtCtx.ErrCtx(), sessionVars.SQLMode, ident.Name.L, &spec.Comment, dbterror.ErrTooLongTableComment); err != nil {
		return errors.Trace(err)
	}

	job := &model.Job{
		Version:        model.GetJobVerInUse(),
		SchemaID:       schema.ID,
		TableID:        tb.Meta().ID,
		SchemaName:     schema.Name.L,
		TableName:      tb.Meta().Name.L,
		Type:           model.ActionModifyTableComment,
		BinlogInfo:     &model.HistoryInfo{},
		CDCWriteSource: ctx.GetSessionVars().CDCWriteSource,
		SQLMode:        ctx.GetSessionVars().SQLMode,
	}
	args := &model.ModifyTableCommentArgs{
		Comment: spec.Comment,
	}
	err = e.doDDLJob2(ctx, job, args)
	return errors.Trace(err)
}

// AlterTableAutoIDCache updates the table comment information.
func (e *executor) AlterTableAutoIDCache(ctx sessionctx.Context, ident ast.Ident, newCache int64) error {
	schema, tb, err := e.getSchemaAndTableByIdent(ident)
	if err != nil {
		return errors.Trace(err)
	}
	tbInfo := tb.Meta()
	if (newCache == 1 && tbInfo.AutoIDCache != 1) ||
		(newCache != 1 && tbInfo.AutoIDCache == 1) {
		return fmt.Errorf("Can't Alter AUTO_ID_CACHE between 1 and non-1, the underlying implementation is different")
	}

	job := &model.Job{
		Version:        model.GetJobVerInUse(),
		SchemaID:       schema.ID,
		TableID:        tb.Meta().ID,
		SchemaName:     schema.Name.L,
		TableName:      tb.Meta().Name.L,
		Type:           model.ActionModifyTableAutoIDCache,
		BinlogInfo:     &model.HistoryInfo{},
		CDCWriteSource: ctx.GetSessionVars().CDCWriteSource,
		SQLMode:        ctx.GetSessionVars().SQLMode,
	}
	args := &model.ModifyTableAutoIDCacheArgs{
		NewCache: newCache,
	}
	err = e.doDDLJob2(ctx, job, args)
	return errors.Trace(err)
}

// AlterTableCharsetAndCollate changes the table charset and collate.
func (e *executor) AlterTableCharsetAndCollate(ctx sessionctx.Context, ident ast.Ident, toCharset, toCollate string, needsOverwriteCols bool) error {
	// use the last one.
	if toCharset == "" && toCollate == "" {
		return dbterror.ErrUnknownCharacterSet.GenWithStackByArgs(toCharset)
	}

	is := e.infoCache.GetLatest()
	schema, ok := is.SchemaByName(ident.Schema)
	if !ok {
		return infoschema.ErrDatabaseNotExists.GenWithStackByArgs(ident.Schema)
	}

	tb, err := is.TableByName(e.ctx, ident.Schema, ident.Name)
	if err != nil {
		return errors.Trace(infoschema.ErrTableNotExists.GenWithStackByArgs(ident.Schema, ident.Name))
	}

	if toCharset == "" {
		// charset does not change.
		toCharset = tb.Meta().Charset
	}

	if toCollate == "" {
		// Get the default collation of the charset.
		toCollate, err = GetDefaultCollation(toCharset, ctx.GetSessionVars().DefaultCollationForUTF8MB4)
		if err != nil {
			return errors.Trace(err)
		}
	}
	doNothing, err := checkAlterTableCharset(tb.Meta(), schema, toCharset, toCollate, needsOverwriteCols)
	if err != nil {
		return err
	}
	if doNothing {
		return nil
	}

	job := &model.Job{
		Version:        model.GetJobVerInUse(),
		SchemaID:       schema.ID,
		TableID:        tb.Meta().ID,
		SchemaName:     schema.Name.L,
		TableName:      tb.Meta().Name.L,
		Type:           model.ActionModifyTableCharsetAndCollate,
		BinlogInfo:     &model.HistoryInfo{},
		CDCWriteSource: ctx.GetSessionVars().CDCWriteSource,
		SQLMode:        ctx.GetSessionVars().SQLMode,
	}

	args := &model.ModifyTableCharsetAndCollateArgs{
		ToCharset:          toCharset,
		ToCollate:          toCollate,
		NeedsOverwriteCols: needsOverwriteCols,
	}
	err = e.doDDLJob2(ctx, job, args)
	return errors.Trace(err)
}

func shouldModifyTiFlashReplica(tbReplicaInfo *model.TiFlashReplicaInfo, replicaInfo *ast.TiFlashReplicaSpec) bool {
	if tbReplicaInfo != nil && tbReplicaInfo.Count == replicaInfo.Count &&
		len(tbReplicaInfo.LocationLabels) == len(replicaInfo.Labels) {
		for i, label := range tbReplicaInfo.LocationLabels {
			if replicaInfo.Labels[i] != label {
				return true
			}
		}
		return false
	}
	return true
}

// addHypoTiFlashReplicaIntoCtx adds this hypothetical tiflash replica into this ctx.
func (*executor) setHypoTiFlashReplica(ctx sessionctx.Context, schemaName, tableName pmodel.CIStr, replicaInfo *ast.TiFlashReplicaSpec) error {
	sctx := ctx.GetSessionVars()
	if sctx.HypoTiFlashReplicas == nil {
		sctx.HypoTiFlashReplicas = make(map[string]map[string]struct{})
	}
	if sctx.HypoTiFlashReplicas[schemaName.L] == nil {
		sctx.HypoTiFlashReplicas[schemaName.L] = make(map[string]struct{})
	}
	if replicaInfo.Count > 0 { // add replicas
		sctx.HypoTiFlashReplicas[schemaName.L][tableName.L] = struct{}{}
	} else { // delete replicas
		delete(sctx.HypoTiFlashReplicas[schemaName.L], tableName.L)
	}
	return nil
}

// AlterTableSetTiFlashReplica sets the TiFlash replicas info.
func (e *executor) AlterTableSetTiFlashReplica(ctx sessionctx.Context, ident ast.Ident, replicaInfo *ast.TiFlashReplicaSpec) error {
	schema, tb, err := e.getSchemaAndTableByIdent(ident)
	if err != nil {
		return errors.Trace(err)
	}

	err = isTableTiFlashSupported(schema.Name, tb.Meta())
	if err != nil {
		return errors.Trace(err)
	}

	tbReplicaInfo := tb.Meta().TiFlashReplica
	if !shouldModifyTiFlashReplica(tbReplicaInfo, replicaInfo) {
		return nil
	}

	if replicaInfo.Hypo {
		return e.setHypoTiFlashReplica(ctx, schema.Name, tb.Meta().Name, replicaInfo)
	}

	err = checkTiFlashReplicaCount(ctx, replicaInfo.Count)
	if err != nil {
		return errors.Trace(err)
	}

	job := &model.Job{
		Version:        model.GetJobVerInUse(),
		SchemaID:       schema.ID,
		TableID:        tb.Meta().ID,
		SchemaName:     schema.Name.L,
		TableName:      tb.Meta().Name.L,
		Type:           model.ActionSetTiFlashReplica,
		BinlogInfo:     &model.HistoryInfo{},
		CDCWriteSource: ctx.GetSessionVars().CDCWriteSource,
		SQLMode:        ctx.GetSessionVars().SQLMode,
	}
	args := &model.SetTiFlashReplicaArgs{TiflashReplica: *replicaInfo}
	err = e.doDDLJob2(ctx, job, args)
	return errors.Trace(err)
}

// AlterTableTTLInfoOrEnable submit ddl job to change table info according to the ttlInfo, or ttlEnable
// at least one of the `ttlInfo`, `ttlEnable` or `ttlCronJobSchedule` should be not nil.
// When `ttlInfo` is nil, and `ttlEnable` is not, it will use the original `.TTLInfo` in the table info and modify the
// `.Enable`. If the `.TTLInfo` in the table info is empty, this function will return an error.
// When `ttlInfo` is nil, and `ttlCronJobSchedule` is not, it will use the original `.TTLInfo` in the table info and modify the
// `.JobInterval`. If the `.TTLInfo` in the table info is empty, this function will return an error.
// When `ttlInfo` is not nil, it simply submits the job with the `ttlInfo` and ignore the `ttlEnable`.
func (e *executor) AlterTableTTLInfoOrEnable(ctx sessionctx.Context, ident ast.Ident, ttlInfo *model.TTLInfo, ttlEnable *bool, ttlCronJobSchedule *string) error {
	is := e.infoCache.GetLatest()
	schema, ok := is.SchemaByName(ident.Schema)
	if !ok {
		return infoschema.ErrDatabaseNotExists.GenWithStackByArgs(ident.Schema)
	}

	tb, err := is.TableByName(e.ctx, ident.Schema, ident.Name)
	if err != nil {
		return errors.Trace(infoschema.ErrTableNotExists.GenWithStackByArgs(ident.Schema, ident.Name))
	}

	tblInfo := tb.Meta().Clone()
	tableID := tblInfo.ID
	tableName := tblInfo.Name.L

	var job *model.Job
	if ttlInfo != nil {
		tblInfo.TTLInfo = ttlInfo
		err = checkTTLInfoValid(ident.Schema, tblInfo, is)
		if err != nil {
			return err
		}
	} else {
		if tblInfo.TTLInfo == nil {
			if ttlEnable != nil {
				return errors.Trace(dbterror.ErrSetTTLOptionForNonTTLTable.FastGenByArgs("TTL_ENABLE"))
			}
			if ttlCronJobSchedule != nil {
				return errors.Trace(dbterror.ErrSetTTLOptionForNonTTLTable.FastGenByArgs("TTL_JOB_INTERVAL"))
			}
		}
	}

	job = &model.Job{
		Version:        model.GetJobVerInUse(),
		SchemaID:       schema.ID,
		TableID:        tableID,
		SchemaName:     schema.Name.L,
		TableName:      tableName,
		Type:           model.ActionAlterTTLInfo,
		BinlogInfo:     &model.HistoryInfo{},
		CDCWriteSource: ctx.GetSessionVars().CDCWriteSource,
		SQLMode:        ctx.GetSessionVars().SQLMode,
	}
	args := &model.AlterTTLInfoArgs{
		TTLInfo:            ttlInfo,
		TTLEnable:          ttlEnable,
		TTLCronJobSchedule: ttlCronJobSchedule,
	}
	err = e.doDDLJob2(ctx, job, args)
	return errors.Trace(err)
}

func (e *executor) AlterTableRemoveTTL(ctx sessionctx.Context, ident ast.Ident) error {
	is := e.infoCache.GetLatest()

	schema, ok := is.SchemaByName(ident.Schema)
	if !ok {
		return infoschema.ErrDatabaseNotExists.GenWithStackByArgs(ident.Schema)
	}

	tb, err := is.TableByName(e.ctx, ident.Schema, ident.Name)
	if err != nil {
		return errors.Trace(infoschema.ErrTableNotExists.GenWithStackByArgs(ident.Schema, ident.Name))
	}

	tblInfo := tb.Meta().Clone()
	tableID := tblInfo.ID
	tableName := tblInfo.Name.L

	if tblInfo.TTLInfo != nil {
		job := &model.Job{
			Version:        model.GetJobVerInUse(),
			SchemaID:       schema.ID,
			TableID:        tableID,
			SchemaName:     schema.Name.L,
			TableName:      tableName,
			Type:           model.ActionAlterTTLRemove,
			BinlogInfo:     &model.HistoryInfo{},
			CDCWriteSource: ctx.GetSessionVars().CDCWriteSource,
			SQLMode:        ctx.GetSessionVars().SQLMode,
		}
		err = e.doDDLJob2(ctx, job, &model.EmptyArgs{})
		return errors.Trace(err)
	}

	return nil
}

func isTableTiFlashSupported(dbName pmodel.CIStr, tbl *model.TableInfo) error {
	// Memory tables and system tables are not supported by TiFlash
	if util.IsMemOrSysDB(dbName.L) {
		return errors.Trace(dbterror.ErrUnsupportedTiFlashOperationForSysOrMemTable)
	} else if tbl.TempTableType != model.TempTableNone {
		return dbterror.ErrOptOnTemporaryTable.GenWithStackByArgs("set TiFlash replica")
	} else if tbl.IsView() || tbl.IsSequence() {
		return dbterror.ErrWrongObject.GenWithStackByArgs(dbName, tbl.Name, "BASE TABLE")
	}

	// Tables that has charset are not supported by TiFlash
	for _, col := range tbl.Cols() {
		_, ok := charset.TiFlashSupportedCharsets[col.GetCharset()]
		if !ok {
			return dbterror.ErrUnsupportedTiFlashOperationForUnsupportedCharsetTable.GenWithStackByArgs(col.GetCharset())
		}
	}

	return nil
}

func checkTiFlashReplicaCount(ctx sessionctx.Context, replicaCount uint64) error {
	// Check the tiflash replica count should be less than the total tiflash stores.
	tiflashStoreCnt, err := infoschema.GetTiFlashStoreCount(ctx.GetStore())
	if err != nil {
		return errors.Trace(err)
	}
	if replicaCount > tiflashStoreCnt {
		return errors.Errorf("the tiflash replica count: %d should be less than the total tiflash server count: %d", replicaCount, tiflashStoreCnt)
	}
	return nil
}

// AlterTableAddStatistics registers extended statistics for a table.
func (e *executor) AlterTableAddStatistics(ctx sessionctx.Context, ident ast.Ident, stats *ast.StatisticsSpec, ifNotExists bool) error {
	if !ctx.GetSessionVars().EnableExtendedStats {
		return errors.New("Extended statistics feature is not generally available now, and tidb_enable_extended_stats is OFF")
	}
	// Not support Cardinality and Dependency statistics type for now.
	if stats.StatsType == ast.StatsTypeCardinality || stats.StatsType == ast.StatsTypeDependency {
		return errors.New("Cardinality and Dependency statistics types are not supported now")
	}
	_, tbl, err := e.getSchemaAndTableByIdent(ident)
	if err != nil {
		return err
	}
	tblInfo := tbl.Meta()
	if tblInfo.GetPartitionInfo() != nil {
		return errors.New("Extended statistics on partitioned tables are not supported now")
	}
	colIDs := make([]int64, 0, 2)
	colIDSet := make(map[int64]struct{}, 2)
	// Check whether columns exist.
	for _, colName := range stats.Columns {
		col := table.FindCol(tbl.VisibleCols(), colName.Name.L)
		if col == nil {
			return infoschema.ErrColumnNotExists.GenWithStackByArgs(colName.Name, ident.Name)
		}
		if stats.StatsType == ast.StatsTypeCorrelation && tblInfo.PKIsHandle && mysql.HasPriKeyFlag(col.GetFlag()) {
			ctx.GetSessionVars().StmtCtx.AppendWarning(errors.NewNoStackError("No need to create correlation statistics on the integer primary key column"))
			return nil
		}
		if _, exist := colIDSet[col.ID]; exist {
			return errors.Errorf("Cannot create extended statistics on duplicate column names '%s'", colName.Name.L)
		}
		colIDSet[col.ID] = struct{}{}
		colIDs = append(colIDs, col.ID)
	}
	if len(colIDs) != 2 && (stats.StatsType == ast.StatsTypeCorrelation || stats.StatsType == ast.StatsTypeDependency) {
		return errors.New("Only support Correlation and Dependency statistics types on 2 columns")
	}
	if len(colIDs) < 1 && stats.StatsType == ast.StatsTypeCardinality {
		return errors.New("Only support Cardinality statistics type on at least 2 columns")
	}
	// TODO: check whether covering index exists for cardinality / dependency types.

	// Call utilities of statistics.Handle to modify system tables instead of doing DML directly,
	// because locking in Handle can guarantee the correctness of `version` in system tables.
	return e.statsHandle.InsertExtendedStats(stats.StatsName, colIDs, int(stats.StatsType), tblInfo.ID, ifNotExists)
}

// AlterTableDropStatistics logically deletes extended statistics for a table.
func (e *executor) AlterTableDropStatistics(ctx sessionctx.Context, ident ast.Ident, stats *ast.StatisticsSpec, ifExists bool) error {
	if !ctx.GetSessionVars().EnableExtendedStats {
		return errors.New("Extended statistics feature is not generally available now, and tidb_enable_extended_stats is OFF")
	}
	_, tbl, err := e.getSchemaAndTableByIdent(ident)
	if err != nil {
		return err
	}
	tblInfo := tbl.Meta()
	// Call utilities of statistics.Handle to modify system tables instead of doing DML directly,
	// because locking in Handle can guarantee the correctness of `version` in system tables.
	return e.statsHandle.MarkExtendedStatsDeleted(stats.StatsName, tblInfo.ID, ifExists)
}

// UpdateTableReplicaInfo updates the table flash replica infos.
func (e *executor) UpdateTableReplicaInfo(ctx sessionctx.Context, physicalID int64, available bool) error {
	is := e.infoCache.GetLatest()
	tb, ok := is.TableByID(e.ctx, physicalID)
	if !ok {
		tb, _, _ = is.FindTableByPartitionID(physicalID)
		if tb == nil {
			return infoschema.ErrTableNotExists.GenWithStack("Table which ID = %d does not exist.", physicalID)
		}
	}
	tbInfo := tb.Meta()
	if tbInfo.TiFlashReplica == nil || (tbInfo.ID == physicalID && tbInfo.TiFlashReplica.Available == available) ||
		(tbInfo.ID != physicalID && available == tbInfo.TiFlashReplica.IsPartitionAvailable(physicalID)) {
		return nil
	}

	db, ok := infoschema.SchemaByTable(is, tbInfo)
	if !ok {
		return infoschema.ErrDatabaseNotExists.GenWithStack("Database of table `%s` does not exist.", tb.Meta().Name)
	}

	job := &model.Job{
		Version:        model.GetJobVerInUse(),
		SchemaID:       db.ID,
		TableID:        tb.Meta().ID,
		SchemaName:     db.Name.L,
		TableName:      tb.Meta().Name.L,
		Type:           model.ActionUpdateTiFlashReplicaStatus,
		BinlogInfo:     &model.HistoryInfo{},
		CDCWriteSource: ctx.GetSessionVars().CDCWriteSource,
		SQLMode:        ctx.GetSessionVars().SQLMode,
	}

	args := &model.UpdateTiFlashReplicaStatusArgs{
		Available:  available,
		PhysicalID: physicalID,
	}
	err := e.doDDLJob2(ctx, job, args)
	return errors.Trace(err)
}

// checkAlterTableCharset uses to check is it possible to change the charset of table.
// This function returns 2 variable:
// doNothing: if doNothing is true, means no need to change any more, because the target charset is same with the charset of table.
// err: if err is not nil, means it is not possible to change table charset to target charset.
func checkAlterTableCharset(tblInfo *model.TableInfo, dbInfo *model.DBInfo, toCharset, toCollate string, needsOverwriteCols bool) (doNothing bool, err error) {
	origCharset := tblInfo.Charset
	origCollate := tblInfo.Collate
	// Old version schema charset maybe modified when load schema if TreatOldVersionUTF8AsUTF8MB4 was enable.
	// So even if the origCharset equal toCharset, we still need to do the ddl for old version schema.
	if origCharset == toCharset && origCollate == toCollate && tblInfo.Version >= model.TableInfoVersion2 {
		// nothing to do.
		doNothing = true
		for _, col := range tblInfo.Columns {
			if col.GetCharset() == charset.CharsetBin {
				continue
			}
			if col.GetCharset() == toCharset && col.GetCollate() == toCollate {
				continue
			}
			doNothing = false
		}
		if doNothing {
			return doNothing, nil
		}
	}

	// This DDL will update the table charset to default charset.
	origCharset, origCollate, err = ResolveCharsetCollation([]ast.CharsetOpt{
		{Chs: origCharset, Col: origCollate},
		{Chs: dbInfo.Charset, Col: dbInfo.Collate},
	}, "")
	if err != nil {
		return doNothing, err
	}

	if err = checkModifyCharsetAndCollation(toCharset, toCollate, origCharset, origCollate, false); err != nil {
		return doNothing, err
	}
	if !needsOverwriteCols {
		// If we don't change the charset and collation of columns, skip the next checks.
		return doNothing, nil
	}

	if err = checkIndexLengthWithNewCharset(tblInfo, toCharset, toCollate); err != nil {
		return doNothing, err
	}

	for _, col := range tblInfo.Columns {
		if col.GetType() == mysql.TypeVarchar {
			if err = types.IsVarcharTooBigFieldLength(col.GetFlen(), col.Name.O, toCharset); err != nil {
				return doNothing, err
			}
		}
		if col.GetCharset() == charset.CharsetBin {
			continue
		}
		if len(col.GetCharset()) == 0 {
			continue
		}
		if err = checkModifyCharsetAndCollation(toCharset, toCollate, col.GetCharset(), col.GetCollate(), isColumnWithIndex(col.Name.L, tblInfo.Indices)); err != nil {
			if strings.Contains(err.Error(), "Unsupported modifying collation") {
				colErrMsg := "Unsupported converting collation of column '%s' from '%s' to '%s' when index is defined on it."
				err = dbterror.ErrUnsupportedModifyCollation.GenWithStack(colErrMsg, col.Name.L, col.GetCollate(), toCollate)
			}
			return doNothing, err
		}
	}
	return doNothing, nil
}

func checkIndexLengthWithNewCharset(tblInfo *model.TableInfo, toCharset, toCollate string) error {
	// Copy all columns and replace the charset and collate.
	columns := make([]*model.ColumnInfo, 0, len(tblInfo.Columns))
	for _, col := range tblInfo.Columns {
		newCol := col.Clone()
		if parser_types.HasCharset(&newCol.FieldType) {
			newCol.SetCharset(toCharset)
			newCol.SetCollate(toCollate)
		} else {
			newCol.SetCharset(charset.CharsetBin)
			newCol.SetCollate(charset.CharsetBin)
		}
		columns = append(columns, newCol)
	}

	for _, indexInfo := range tblInfo.Indices {
		err := checkIndexPrefixLength(columns, indexInfo.Columns)
		if err != nil {
			return err
		}
	}
	return nil
}

// RenameIndex renames an index.
// In TiDB, indexes are case-insensitive (so index 'a' and 'A" are considered the same index),
// but index names are case-sensitive (we can rename index 'a' to 'A')
func (e *executor) RenameIndex(ctx sessionctx.Context, ident ast.Ident, spec *ast.AlterTableSpec) error {
	is := e.infoCache.GetLatest()
	schema, ok := is.SchemaByName(ident.Schema)
	if !ok {
		return infoschema.ErrDatabaseNotExists.GenWithStackByArgs(ident.Schema)
	}

	tb, err := is.TableByName(e.ctx, ident.Schema, ident.Name)
	if err != nil {
		return errors.Trace(infoschema.ErrTableNotExists.GenWithStackByArgs(ident.Schema, ident.Name))
	}
	if tb.Meta().TableCacheStatusType != model.TableCacheStatusDisable {
		return errors.Trace(dbterror.ErrOptOnCacheTable.GenWithStackByArgs("Rename Index"))
	}
	duplicate, err := ValidateRenameIndex(spec.FromKey, spec.ToKey, tb.Meta())
	if duplicate {
		return nil
	}
	if err != nil {
		return errors.Trace(err)
	}

	job := &model.Job{
		Version:        model.GetJobVerInUse(),
		SchemaID:       schema.ID,
		TableID:        tb.Meta().ID,
		SchemaName:     schema.Name.L,
		TableName:      tb.Meta().Name.L,
		Type:           model.ActionRenameIndex,
		BinlogInfo:     &model.HistoryInfo{},
		CDCWriteSource: ctx.GetSessionVars().CDCWriteSource,
		SQLMode:        ctx.GetSessionVars().SQLMode,
	}

	args := &model.ModifyIndexArgs{
		IndexArgs: []*model.IndexArg{
			{IndexName: spec.FromKey},
			{IndexName: spec.ToKey},
		},
	}
	err = e.doDDLJob2(ctx, job, args)
	return errors.Trace(err)
}

// If one drop those tables by mistake, it's difficult to recover.
// In the worst case, the whole TiDB cluster fails to bootstrap, so we prevent user from dropping them.
var systemTables = map[string]struct{}{
	"tidb":                 {},
	"gc_delete_range":      {},
	"gc_delete_range_done": {},
}

func isUndroppableTable(schema, table string) bool {
	if schema != mysql.SystemDB {
		return false
	}
	if _, ok := systemTables[table]; ok {
		return true
	}
	return false
}

type objectType int

const (
	tableObject objectType = iota
	viewObject
	sequenceObject
)

// dropTableObject provides common logic to DROP TABLE/VIEW/SEQUENCE.
func (e *executor) dropTableObject(
	ctx sessionctx.Context,
	objects []*ast.TableName,
	ifExists bool,
	tableObjectType objectType,
) error {
	var (
		notExistTables []string
		sessVars       = ctx.GetSessionVars()
		is             = e.infoCache.GetLatest()
		dropExistErr   *terror.Error
		jobType        model.ActionType
	)

	var (
		objectIdents []ast.Ident
		fkCheck      bool
	)
	switch tableObjectType {
	case tableObject:
		dropExistErr = infoschema.ErrTableDropExists
		jobType = model.ActionDropTable
		objectIdents = make([]ast.Ident, len(objects))
		fkCheck = ctx.GetSessionVars().ForeignKeyChecks
		for i, tn := range objects {
			objectIdents[i] = ast.Ident{Schema: tn.Schema, Name: tn.Name}
		}
		for _, tn := range objects {
			if referredFK := checkTableHasForeignKeyReferred(is, tn.Schema.L, tn.Name.L, objectIdents, fkCheck); referredFK != nil {
				return errors.Trace(dbterror.ErrForeignKeyCannotDropParent.GenWithStackByArgs(tn.Name, referredFK.ChildFKName, referredFK.ChildTable))
			}
		}
	case viewObject:
		dropExistErr = infoschema.ErrTableDropExists
		jobType = model.ActionDropView
	case sequenceObject:
		dropExistErr = infoschema.ErrSequenceDropExists
		jobType = model.ActionDropSequence
	}
	for _, tn := range objects {
		fullti := ast.Ident{Schema: tn.Schema, Name: tn.Name}
		schema, ok := is.SchemaByName(tn.Schema)
		if !ok {
			// TODO: we should return special error for table not exist, checking "not exist" is not enough,
			// because some other errors may contain this error string too.
			notExistTables = append(notExistTables, fullti.String())
			continue
		}
		tableInfo, err := is.TableByName(e.ctx, tn.Schema, tn.Name)
		if err != nil && infoschema.ErrTableNotExists.Equal(err) {
			notExistTables = append(notExistTables, fullti.String())
			continue
		} else if err != nil {
			return err
		}

		// prechecks before build DDL job

		// Protect important system table from been dropped by a mistake.
		// I can hardly find a case that a user really need to do this.
		if isUndroppableTable(tn.Schema.L, tn.Name.L) {
			return errors.Errorf("Drop tidb system table '%s.%s' is forbidden", tn.Schema.L, tn.Name.L)
		}
		switch tableObjectType {
		case tableObject:
			if !tableInfo.Meta().IsBaseTable() {
				notExistTables = append(notExistTables, fullti.String())
				continue
			}

			tempTableType := tableInfo.Meta().TempTableType
			if config.CheckTableBeforeDrop && tempTableType == model.TempTableNone {
				logutil.DDLLogger().Warn("admin check table before drop",
					zap.String("database", fullti.Schema.O),
					zap.String("table", fullti.Name.O),
				)
				exec := ctx.GetRestrictedSQLExecutor()
				internalCtx := kv.WithInternalSourceType(context.Background(), kv.InternalTxnDDL)
				_, _, err := exec.ExecRestrictedSQL(internalCtx, nil, "admin check table %n.%n", fullti.Schema.O, fullti.Name.O)
				if err != nil {
					return err
				}
			}

			if tableInfo.Meta().TableCacheStatusType != model.TableCacheStatusDisable {
				return dbterror.ErrOptOnCacheTable.GenWithStackByArgs("Drop Table")
			}
		case viewObject:
			if !tableInfo.Meta().IsView() {
				return dbterror.ErrWrongObject.GenWithStackByArgs(fullti.Schema, fullti.Name, "VIEW")
			}
		case sequenceObject:
			if !tableInfo.Meta().IsSequence() {
				err = dbterror.ErrWrongObject.GenWithStackByArgs(fullti.Schema, fullti.Name, "SEQUENCE")
				if ifExists {
					ctx.GetSessionVars().StmtCtx.AppendNote(err)
					continue
				}
				return err
			}
		}

		job := &model.Job{
			Version:        model.GetJobVerInUse(),
			SchemaID:       schema.ID,
			TableID:        tableInfo.Meta().ID,
			SchemaName:     schema.Name.L,
			SchemaState:    schema.State,
			TableName:      tableInfo.Meta().Name.L,
			Type:           jobType,
			BinlogInfo:     &model.HistoryInfo{},
			CDCWriteSource: ctx.GetSessionVars().CDCWriteSource,
			SQLMode:        ctx.GetSessionVars().SQLMode,
		}
		args := &model.DropTableArgs{
			Identifiers: objectIdents,
			FKCheck:     fkCheck,
		}

		err = e.doDDLJob2(ctx, job, args)
		if infoschema.ErrDatabaseNotExists.Equal(err) || infoschema.ErrTableNotExists.Equal(err) {
			notExistTables = append(notExistTables, fullti.String())
			continue
		} else if err != nil {
			return errors.Trace(err)
		}

		// unlock table after drop
		if tableObjectType != tableObject {
			continue
		}
		if !config.TableLockEnabled() {
			continue
		}
		if ok, _ := ctx.CheckTableLocked(tableInfo.Meta().ID); ok {
			ctx.ReleaseTableLockByTableIDs([]int64{tableInfo.Meta().ID})
		}
	}
	if len(notExistTables) > 0 && !ifExists {
		return dropExistErr.FastGenByArgs(strings.Join(notExistTables, ","))
	}
	// We need add warning when use if exists.
	if len(notExistTables) > 0 && ifExists {
		for _, table := range notExistTables {
			sessVars.StmtCtx.AppendNote(dropExistErr.FastGenByArgs(table))
		}
	}
	return nil
}

// DropTable will proceed even if some table in the list does not exists.
func (e *executor) DropTable(ctx sessionctx.Context, stmt *ast.DropTableStmt) (err error) {
	return e.dropTableObject(ctx, stmt.Tables, stmt.IfExists, tableObject)
}

// DropView will proceed even if some view in the list does not exists.
func (e *executor) DropView(ctx sessionctx.Context, stmt *ast.DropTableStmt) (err error) {
	return e.dropTableObject(ctx, stmt.Tables, stmt.IfExists, viewObject)
}

func (e *executor) TruncateTable(ctx sessionctx.Context, ti ast.Ident) error {
	schema, tb, err := e.getSchemaAndTableByIdent(ti)
	if err != nil {
		return errors.Trace(err)
	}
	tblInfo := tb.Meta()
	if tblInfo.IsView() || tblInfo.IsSequence() {
		return infoschema.ErrTableNotExists.GenWithStackByArgs(schema.Name.O, tblInfo.Name.O)
	}
	if tblInfo.TableCacheStatusType != model.TableCacheStatusDisable {
		return dbterror.ErrOptOnCacheTable.GenWithStackByArgs("Truncate Table")
	}
	fkCheck := ctx.GetSessionVars().ForeignKeyChecks
	referredFK := checkTableHasForeignKeyReferred(e.infoCache.GetLatest(), ti.Schema.L, ti.Name.L, []ast.Ident{{Name: ti.Name, Schema: ti.Schema}}, fkCheck)
	if referredFK != nil {
		msg := fmt.Sprintf("`%s`.`%s` CONSTRAINT `%s`", referredFK.ChildSchema, referredFK.ChildTable, referredFK.ChildFKName)
		return errors.Trace(dbterror.ErrTruncateIllegalForeignKey.GenWithStackByArgs(msg))
	}

	var oldPartitionIDs []int64
	if tblInfo.Partition != nil {
		oldPartitionIDs = make([]int64, 0, len(tblInfo.Partition.Definitions))
		for _, def := range tblInfo.Partition.Definitions {
			oldPartitionIDs = append(oldPartitionIDs, def.ID)
		}
	}
	job := &model.Job{
		Version:        model.GetJobVerInUse(),
		SchemaID:       schema.ID,
		TableID:        tblInfo.ID,
		SchemaName:     schema.Name.L,
		TableName:      tblInfo.Name.L,
		Type:           model.ActionTruncateTable,
		BinlogInfo:     &model.HistoryInfo{},
		CDCWriteSource: ctx.GetSessionVars().CDCWriteSource,
		SQLMode:        ctx.GetSessionVars().SQLMode,
	}
	args := &model.TruncateTableArgs{
		FKCheck:         fkCheck,
		OldPartitionIDs: oldPartitionIDs,
	}
	err = e.doDDLJob2(ctx, job, args)
	if err != nil {
		return errors.Trace(err)
	}

	return nil
}

func (e *executor) RenameTable(ctx sessionctx.Context, s *ast.RenameTableStmt) error {
	isAlterTable := false
	var err error
	if len(s.TableToTables) == 1 {
		oldIdent := ast.Ident{Schema: s.TableToTables[0].OldTable.Schema, Name: s.TableToTables[0].OldTable.Name}
		newIdent := ast.Ident{Schema: s.TableToTables[0].NewTable.Schema, Name: s.TableToTables[0].NewTable.Name}
		err = e.renameTable(ctx, oldIdent, newIdent, isAlterTable)
	} else {
		oldIdents := make([]ast.Ident, 0, len(s.TableToTables))
		newIdents := make([]ast.Ident, 0, len(s.TableToTables))
		for _, tables := range s.TableToTables {
			oldIdent := ast.Ident{Schema: tables.OldTable.Schema, Name: tables.OldTable.Name}
			newIdent := ast.Ident{Schema: tables.NewTable.Schema, Name: tables.NewTable.Name}
			oldIdents = append(oldIdents, oldIdent)
			newIdents = append(newIdents, newIdent)
		}
		err = e.renameTables(ctx, oldIdents, newIdents, isAlterTable)
	}
	return err
}

func (e *executor) renameTable(ctx sessionctx.Context, oldIdent, newIdent ast.Ident, isAlterTable bool) error {
	is := e.infoCache.GetLatest()
	tables := make(map[string]int64)
	schemas, tableID, err := ExtractTblInfos(is, oldIdent, newIdent, isAlterTable, tables)
	if err != nil {
		return err
	}

	if schemas == nil {
		return nil
	}

	if tbl, ok := is.TableByID(e.ctx, tableID); ok {
		if tbl.Meta().TableCacheStatusType != model.TableCacheStatusDisable {
			return errors.Trace(dbterror.ErrOptOnCacheTable.GenWithStackByArgs("Rename Table"))
		}
	}

	job := &model.Job{
		SchemaID:       schemas[1].ID,
		TableID:        tableID,
		SchemaName:     schemas[1].Name.L,
		TableName:      oldIdent.Name.L,
		Type:           model.ActionRenameTable,
		Version:        model.GetJobVerInUse(),
		BinlogInfo:     &model.HistoryInfo{},
		CDCWriteSource: ctx.GetSessionVars().CDCWriteSource,
		InvolvingSchemaInfo: []model.InvolvingSchemaInfo{
			{Database: schemas[0].Name.L, Table: oldIdent.Name.L},
			{Database: schemas[1].Name.L, Table: newIdent.Name.L},
		},
		SQLMode: ctx.GetSessionVars().SQLMode,
	}

	args := &model.RenameTableArgs{
		OldSchemaID:   schemas[0].ID,
		OldSchemaName: schemas[0].Name,
		NewTableName:  newIdent.Name,
	}
	err = e.doDDLJob2(ctx, job, args)
	return errors.Trace(err)
}

func (e *executor) renameTables(ctx sessionctx.Context, oldIdents, newIdents []ast.Ident, isAlterTable bool) error {
	is := e.infoCache.GetLatest()
	involveSchemaInfo := make([]model.InvolvingSchemaInfo, 0, len(oldIdents)*2)

	var schemas []*model.DBInfo
	var tableID int64
	var err error

	tables := make(map[string]int64)
	infos := make([]*model.RenameTableArgs, 0, len(oldIdents))
	for i := 0; i < len(oldIdents); i++ {
		schemas, tableID, err = ExtractTblInfos(is, oldIdents[i], newIdents[i], isAlterTable, tables)
		if err != nil {
			return err
		}

		if t, ok := is.TableByID(e.ctx, tableID); ok {
			if t.Meta().TableCacheStatusType != model.TableCacheStatusDisable {
				return errors.Trace(dbterror.ErrOptOnCacheTable.GenWithStackByArgs("Rename Tables"))
			}
		}

		infos = append(infos, &model.RenameTableArgs{
			OldSchemaID:   schemas[0].ID,
			OldSchemaName: schemas[0].Name,
			OldTableName:  oldIdents[i].Name,
			NewSchemaID:   schemas[1].ID,
			NewTableName:  newIdents[i].Name,
			TableID:       tableID,
		})

		involveSchemaInfo = append(involveSchemaInfo,
			model.InvolvingSchemaInfo{
				Database: schemas[0].Name.L, Table: oldIdents[i].Name.L,
			},
			model.InvolvingSchemaInfo{
				Database: schemas[1].Name.L, Table: newIdents[i].Name.L,
			},
		)
	}

	job := &model.Job{
		Version:             model.GetJobVerInUse(),
		SchemaID:            schemas[1].ID,
		TableID:             infos[0].TableID,
		SchemaName:          schemas[1].Name.L,
		Type:                model.ActionRenameTables,
		BinlogInfo:          &model.HistoryInfo{},
		CDCWriteSource:      ctx.GetSessionVars().CDCWriteSource,
		InvolvingSchemaInfo: involveSchemaInfo,
		SQLMode:             ctx.GetSessionVars().SQLMode,
	}

	args := &model.RenameTablesArgs{RenameTableInfos: infos}
	err = e.doDDLJob2(ctx, job, args)
	return errors.Trace(err)
}

// ExtractTblInfos extracts the table information from the infoschema.
func ExtractTblInfos(is infoschema.InfoSchema, oldIdent, newIdent ast.Ident, isAlterTable bool, tables map[string]int64) ([]*model.DBInfo, int64, error) {
	oldSchema, ok := is.SchemaByName(oldIdent.Schema)
	if !ok {
		if isAlterTable {
			return nil, 0, infoschema.ErrTableNotExists.GenWithStackByArgs(oldIdent.Schema, oldIdent.Name)
		}
		if tableExists(is, newIdent, tables) {
			return nil, 0, infoschema.ErrTableExists.GenWithStackByArgs(newIdent)
		}
		return nil, 0, infoschema.ErrTableNotExists.GenWithStackByArgs(oldIdent.Schema, oldIdent.Name)
	}
	if !tableExists(is, oldIdent, tables) {
		if isAlterTable {
			return nil, 0, infoschema.ErrTableNotExists.GenWithStackByArgs(oldIdent.Schema, oldIdent.Name)
		}
		if tableExists(is, newIdent, tables) {
			return nil, 0, infoschema.ErrTableExists.GenWithStackByArgs(newIdent)
		}
		return nil, 0, infoschema.ErrTableNotExists.GenWithStackByArgs(oldIdent.Schema, oldIdent.Name)
	}
	if isAlterTable && newIdent.Schema.L == oldIdent.Schema.L && newIdent.Name.L == oldIdent.Name.L {
		// oldIdent is equal to newIdent, do nothing
		return nil, 0, nil
	}
	//View can be renamed only in the same schema. Compatible with mysql
	if infoschema.TableIsView(is, oldIdent.Schema, oldIdent.Name) {
		if oldIdent.Schema != newIdent.Schema {
			return nil, 0, infoschema.ErrForbidSchemaChange.GenWithStackByArgs(oldIdent.Schema, newIdent.Schema)
		}
	}

	newSchema, ok := is.SchemaByName(newIdent.Schema)
	if !ok {
		return nil, 0, dbterror.ErrErrorOnRename.GenWithStackByArgs(
			fmt.Sprintf("%s.%s", oldIdent.Schema, oldIdent.Name),
			fmt.Sprintf("%s.%s", newIdent.Schema, newIdent.Name),
			168,
			fmt.Sprintf("Database `%s` doesn't exist", newIdent.Schema))
	}
	if tableExists(is, newIdent, tables) {
		return nil, 0, infoschema.ErrTableExists.GenWithStackByArgs(newIdent)
	}
	if err := checkTooLongTable(newIdent.Name); err != nil {
		return nil, 0, errors.Trace(err)
	}
	oldTableID := getTableID(is, oldIdent, tables)
	oldIdentKey := getIdentKey(oldIdent)
	tables[oldIdentKey] = tableNotExist
	newIdentKey := getIdentKey(newIdent)
	tables[newIdentKey] = oldTableID
	return []*model.DBInfo{oldSchema, newSchema}, oldTableID, nil
}

func tableExists(is infoschema.InfoSchema, ident ast.Ident, tables map[string]int64) bool {
	identKey := getIdentKey(ident)
	tableID, ok := tables[identKey]
	if (ok && tableID != tableNotExist) || (!ok && is.TableExists(ident.Schema, ident.Name)) {
		return true
	}
	return false
}

func getTableID(is infoschema.InfoSchema, ident ast.Ident, tables map[string]int64) int64 {
	identKey := getIdentKey(ident)
	tableID, ok := tables[identKey]
	if !ok {
		oldTbl, err := is.TableByName(context.Background(), ident.Schema, ident.Name)
		if err != nil {
			return tableNotExist
		}
		tableID = oldTbl.Meta().ID
	}
	return tableID
}

func getIdentKey(ident ast.Ident) string {
	return fmt.Sprintf("%s.%s", ident.Schema.L, ident.Name.L)
}

func getAnonymousIndexPrefix(isVector bool) string {
	colName := "expression_index"
	if isVector {
		colName = "vector_index"
	}
	return colName
}

// GetName4AnonymousIndex returns a valid name for anonymous index.
func GetName4AnonymousIndex(t table.Table, colName pmodel.CIStr, idxName pmodel.CIStr) pmodel.CIStr {
	// `id` is used to indicated the index name's suffix.
	id := 2
	l := len(t.Indices())
	indexName := colName
	if idxName.O != "" {
		// Use the provided index name, it only happens when the original index name is too long and be truncated.
		indexName = idxName
		id = 3
	}
	if strings.EqualFold(indexName.L, mysql.PrimaryKeyName) {
		indexName = pmodel.NewCIStr(fmt.Sprintf("%s_%d", colName.O, id))
		id = 3
	}
	for i := 0; i < l; i++ {
		if t.Indices()[i].Meta().Name.L == indexName.L {
			indexName = pmodel.NewCIStr(fmt.Sprintf("%s_%d", colName.O, id))
			if err := checkTooLongIndex(indexName); err != nil {
				indexName = GetName4AnonymousIndex(t, pmodel.NewCIStr(colName.O[:30]), pmodel.NewCIStr(fmt.Sprintf("%s_%d", colName.O[:30], 2)))
			}
			i = -1
			id++
		}
	}
	return indexName
}

func checkCreateUniqueGlobalIndex(ec errctx.Context, tblInfo *model.TableInfo, indexName string, indexColumns []*model.IndexColumn, isUnique bool, isGlobal bool) error {
	pi := tblInfo.GetPartitionInfo()
	if isGlobal && pi == nil {
		return dbterror.ErrGeneralUnsupportedDDL.GenWithStackByArgs("Global Index on non-partitioned table")
	}
	if isGlobal && !isUnique {
		// TODO: remove this limitation
		return dbterror.ErrGeneralUnsupportedDDL.GenWithStackByArgs("Global IndexOption on non-unique index")
	}
	if isUnique && pi != nil {
		ck, err := checkPartitionKeysConstraint(tblInfo.GetPartitionInfo(), indexColumns, tblInfo)
		if err != nil {
			return err
		}
		if !ck && !isGlobal {
			// index columns does not contain all partition columns, must be global
			return dbterror.ErrGlobalIndexNotExplicitlySet.GenWithStackByArgs(indexName)
		}
		validateGlobalIndexWithGeneratedColumns(ec, tblInfo, indexName, indexColumns)
	}
	return nil
}

func (e *executor) CreatePrimaryKey(ctx sessionctx.Context, ti ast.Ident, indexName pmodel.CIStr,
	indexPartSpecifications []*ast.IndexPartSpecification, indexOption *ast.IndexOption) error {
	if indexOption != nil && indexOption.PrimaryKeyTp == pmodel.PrimaryKeyTypeClustered {
		return dbterror.ErrUnsupportedModifyPrimaryKey.GenWithStack("Adding clustered primary key is not supported. " +
			"Please consider adding NONCLUSTERED primary key instead")
	}
	schema, t, err := e.getSchemaAndTableByIdent(ti)
	if err != nil {
		return errors.Trace(err)
	}

	if err = checkTooLongIndex(indexName); err != nil {
		return dbterror.ErrTooLongIdent.GenWithStackByArgs(mysql.PrimaryKeyName)
	}

	indexName = pmodel.NewCIStr(mysql.PrimaryKeyName)
	if indexInfo := t.Meta().FindIndexByName(indexName.L); indexInfo != nil ||
		// If the table's PKIsHandle is true, it also means that this table has a primary key.
		t.Meta().PKIsHandle {
		return infoschema.ErrMultiplePriKey
	}

	// Primary keys cannot include expression index parts. A primary key requires the generated column to be stored,
	// but expression index parts are implemented as virtual generated columns, not stored generated columns.
	for _, idxPart := range indexPartSpecifications {
		if idxPart.Expr != nil {
			return dbterror.ErrFunctionalIndexPrimaryKey
		}
	}

	tblInfo := t.Meta()
	// Check before the job is put to the queue.
	// This check is redundant, but useful. If DDL check fail before the job is put
	// to job queue, the fail path logic is particularly fast.
	// After DDL job is put to the queue, and if the check fail, TiDB will run the DDL cancel logic.
	// The recover step causes DDL wait a few seconds, makes the unit test painfully slow.
	// For same reason, decide whether index is global here.
	indexColumns, _, err := buildIndexColumns(NewMetaBuildContextWithSctx(ctx), tblInfo.Columns, indexPartSpecifications, false)
	if err != nil {
		return errors.Trace(err)
	}
	if _, err = CheckPKOnGeneratedColumn(tblInfo, indexPartSpecifications); err != nil {
		return err
	}

	if err = checkCreateUniqueGlobalIndex(ctx.GetSessionVars().StmtCtx.ErrCtx(), tblInfo, "PRIMARY", indexColumns, true, indexOption != nil && indexOption.Global); err != nil {
		return err
	}

	// May be truncate comment here, when index comment too long and sql_mode is't strict.
	if indexOption != nil {
		sessionVars := ctx.GetSessionVars()
		if _, err = validateCommentLength(sessionVars.StmtCtx.ErrCtx(), sessionVars.SQLMode, indexName.String(), &indexOption.Comment, dbterror.ErrTooLongIndexComment); err != nil {
			return errors.Trace(err)
		}
	}

	sqlMode := ctx.GetSessionVars().SQLMode
	// global is set to  'false' is just there to be backwards compatible,
	// to avoid unmarshal issues, it is now part of indexOption.
	job := &model.Job{
		Version:        model.GetJobVerInUse(),
		SchemaID:       schema.ID,
		TableID:        t.Meta().ID,
		SchemaName:     schema.Name.L,
		TableName:      t.Meta().Name.L,
		Type:           model.ActionAddPrimaryKey,
		BinlogInfo:     &model.HistoryInfo{},
		ReorgMeta:      nil,
		Priority:       ctx.GetSessionVars().DDLReorgPriority,
		CDCWriteSource: ctx.GetSessionVars().CDCWriteSource,
		SQLMode:        ctx.GetSessionVars().SQLMode,
	}

	args := &model.ModifyIndexArgs{
		IndexArgs: []*model.IndexArg{{
			Unique:                  true,
			IndexName:               indexName,
			IndexPartSpecifications: indexPartSpecifications,
			IndexOption:             indexOption,
			SQLMode:                 sqlMode,
			Global:                  false,
			IsPK:                    true,
		}},
		OpType: model.OpAddIndex,
	}

	err = initJobReorgMetaFromVariables(job, ctx)
	if err != nil {
		return err
	}

	err = e.doDDLJob2(ctx, job, args)
	return errors.Trace(err)
}

func checkIndexNameAndColumns(ctx *metabuild.Context, t table.Table, indexName pmodel.CIStr,
	indexPartSpecifications []*ast.IndexPartSpecification, isVector, ifNotExists bool) (pmodel.CIStr, []*model.ColumnInfo, error) {
	// Deal with anonymous index.
	if len(indexName.L) == 0 {
		colName := pmodel.NewCIStr(getAnonymousIndexPrefix(isVector))
		if indexPartSpecifications[0].Column != nil {
			colName = indexPartSpecifications[0].Column.Name
		}
		indexName = GetName4AnonymousIndex(t, colName, pmodel.NewCIStr(""))
	}

	var err error
	if indexInfo := t.Meta().FindIndexByName(indexName.L); indexInfo != nil {
		if indexInfo.State != model.StatePublic {
			// NOTE: explicit error message. See issue #18363.
			err = dbterror.ErrDupKeyName.GenWithStack("index already exist %s; "+
				"a background job is trying to add the same index, "+
				"please check by `ADMIN SHOW DDL JOBS`", indexName)
		} else {
			err = dbterror.ErrDupKeyName.GenWithStackByArgs(indexName)
		}
		if ifNotExists {
			ctx.AppendNote(err)
			return pmodel.CIStr{}, nil, nil
		}
		return pmodel.CIStr{}, nil, err
	}

	if err = checkTooLongIndex(indexName); err != nil {
		return pmodel.CIStr{}, nil, errors.Trace(err)
	}

	// Build hidden columns if necessary.
	var hiddenCols []*model.ColumnInfo
	if !isVector {
		hiddenCols, err = buildHiddenColumnInfoWithCheck(ctx, indexPartSpecifications, indexName, t.Meta(), t.Cols())
		if err != nil {
			return pmodel.CIStr{}, nil, err
		}
	}
	if err = checkAddColumnTooManyColumns(len(t.Cols()) + len(hiddenCols)); err != nil {
		return pmodel.CIStr{}, nil, errors.Trace(err)
	}

	return indexName, hiddenCols, nil
}

func checkTableTypeForVectorIndex(tblInfo *model.TableInfo) error {
	if tblInfo.TableCacheStatusType != model.TableCacheStatusDisable {
		return dbterror.ErrOptOnCacheTable.GenWithStackByArgs("Create Vector Index")
	}
	if tblInfo.TempTableType != model.TempTableNone {
		return dbterror.ErrOptOnTemporaryTable.FastGenByArgs("vector index")
	}
	if tblInfo.GetPartitionInfo() != nil {
		return dbterror.ErrUnsupportedAddVectorIndex.FastGenByArgs("unsupported partition table")
	}
	if tblInfo.TiFlashReplica == nil || tblInfo.TiFlashReplica.Count == 0 {
		return dbterror.ErrUnsupportedAddVectorIndex.FastGenByArgs("unsupported empty TiFlash replica, the replica is nil")
	}

	return nil
}

func (e *executor) createVectorIndex(ctx sessionctx.Context, ti ast.Ident, indexName pmodel.CIStr,
	indexPartSpecifications []*ast.IndexPartSpecification, indexOption *ast.IndexOption, ifNotExists bool) error {
	schema, t, err := e.getSchemaAndTableByIdent(ti)
	if err != nil {
		return errors.Trace(err)
	}

	tblInfo := t.Meta()
	if err := checkTableTypeForVectorIndex(tblInfo); err != nil {
		return errors.Trace(err)
	}

	metaBuildCtx := NewMetaBuildContextWithSctx(ctx)
	indexName, _, err = checkIndexNameAndColumns(metaBuildCtx, t, indexName, indexPartSpecifications, true, ifNotExists)
	if err != nil {
		return errors.Trace(err)
	}
	_, funcExpr, err := buildVectorInfoWithCheck(indexPartSpecifications, tblInfo)
	if err != nil {
		return errors.Trace(err)
	}

	// Check before the job is put to the queue.
	// This check is redundant, but useful. If DDL check fail before the job is put
	// to job queue, the fail path logic is particularly fast.
	// After DDL job is put to the queue, and if the check fail, TiDB will run the DDL cancel logic.
	// The recover step causes DDL wait a few seconds, makes the unit test painfully slow.
	// For same reason, decide whether index is global here.
	_, _, err = buildIndexColumns(metaBuildCtx, tblInfo.Columns, indexPartSpecifications, true)
	if err != nil {
		return errors.Trace(err)
	}

	// May be truncate comment here, when index comment too long and sql_mode it's strict.
	sessionVars := ctx.GetSessionVars()
	if _, err = validateCommentLength(sessionVars.StmtCtx.ErrCtx(), sessionVars.SQLMode, indexName.String(), &indexOption.Comment, dbterror.ErrTooLongTableComment); err != nil {
		return errors.Trace(err)
	}

	job := buildAddIndexJobWithoutTypeAndArgs(ctx, schema, t)
	job.Version = model.GetJobVerInUse()
	job.Type = model.ActionAddVectorIndex
	indexPartSpecifications[0].Expr = nil

	// TODO: support CDCWriteSource

	args := &model.ModifyIndexArgs{
		IndexArgs: []*model.IndexArg{{
			IndexName:               indexName,
			IndexPartSpecifications: indexPartSpecifications,
			IndexOption:             indexOption,
			FuncExpr:                funcExpr,
			IsVector:                true,
		}},
		OpType: model.OpAddIndex,
	}

	err = e.doDDLJob2(ctx, job, args)
	// key exists, but if_not_exists flags is true, so we ignore this error.
	if dbterror.ErrDupKeyName.Equal(err) && ifNotExists {
		ctx.GetSessionVars().StmtCtx.AppendNote(err)
		return nil
	}
	return errors.Trace(err)
}

func buildAddIndexJobWithoutTypeAndArgs(ctx sessionctx.Context, schema *model.DBInfo, t table.Table) *model.Job {
	charset, collate := ctx.GetSessionVars().GetCharsetInfo()
	job := &model.Job{
		SchemaID:   schema.ID,
		TableID:    t.Meta().ID,
		SchemaName: schema.Name.L,
		TableName:  t.Meta().Name.L,
		BinlogInfo: &model.HistoryInfo{},
		Priority:   ctx.GetSessionVars().DDLReorgPriority,
		Charset:    charset,
		Collate:    collate,
		SQLMode:    ctx.GetSessionVars().SQLMode,
	}
	return job
}

func (e *executor) CreateIndex(ctx sessionctx.Context, stmt *ast.CreateIndexStmt) error {
	ident := ast.Ident{Schema: stmt.Table.Schema, Name: stmt.Table.Name}
	return e.createIndex(ctx, ident, stmt.KeyType, pmodel.NewCIStr(stmt.IndexName),
		stmt.IndexPartSpecifications, stmt.IndexOption, stmt.IfNotExists)
}

// addHypoIndexIntoCtx adds this index as a hypo-index into this ctx.
func (*executor) addHypoIndexIntoCtx(ctx sessionctx.Context, schemaName, tableName pmodel.CIStr, indexInfo *model.IndexInfo) error {
	sctx := ctx.GetSessionVars()
	indexName := indexInfo.Name

	if sctx.HypoIndexes == nil {
		sctx.HypoIndexes = make(map[string]map[string]map[string]*model.IndexInfo)
	}
	if sctx.HypoIndexes[schemaName.L] == nil {
		sctx.HypoIndexes[schemaName.L] = make(map[string]map[string]*model.IndexInfo)
	}
	if sctx.HypoIndexes[schemaName.L][tableName.L] == nil {
		sctx.HypoIndexes[schemaName.L][tableName.L] = make(map[string]*model.IndexInfo)
	}
	if _, exist := sctx.HypoIndexes[schemaName.L][tableName.L][indexName.L]; exist {
		return errors.Trace(errors.Errorf("conflict hypo index name %s", indexName.L))
	}

	sctx.HypoIndexes[schemaName.L][tableName.L][indexName.L] = indexInfo
	return nil
}

func (e *executor) createIndex(ctx sessionctx.Context, ti ast.Ident, keyType ast.IndexKeyType, indexName pmodel.CIStr,
	indexPartSpecifications []*ast.IndexPartSpecification, indexOption *ast.IndexOption, ifNotExists bool) error {
	// not support Spatial and FullText index
	if keyType == ast.IndexKeyTypeFullText || keyType == ast.IndexKeyTypeSpatial {
		return dbterror.ErrUnsupportedIndexType.GenWithStack("FULLTEXT and SPATIAL index is not supported")
	}
	if keyType == ast.IndexKeyTypeVector {
		return e.createVectorIndex(ctx, ti, indexName, indexPartSpecifications, indexOption, ifNotExists)
	}
	unique := keyType == ast.IndexKeyTypeUnique
	schema, t, err := e.getSchemaAndTableByIdent(ti)
	if err != nil {
		return errors.Trace(err)
	}

	if t.Meta().TableCacheStatusType != model.TableCacheStatusDisable {
		return errors.Trace(dbterror.ErrOptOnCacheTable.GenWithStackByArgs("Create Index"))
	}
	metaBuildCtx := NewMetaBuildContextWithSctx(ctx)
	indexName, hiddenCols, err := checkIndexNameAndColumns(metaBuildCtx, t, indexName, indexPartSpecifications, false, ifNotExists)
	if err != nil {
		return errors.Trace(err)
	}

	tblInfo := t.Meta()
	finalColumns := make([]*model.ColumnInfo, len(tblInfo.Columns), len(tblInfo.Columns)+len(hiddenCols))
	copy(finalColumns, tblInfo.Columns)
	finalColumns = append(finalColumns, hiddenCols...)
	// Check before the job is put to the queue.
	// This check is redundant, but useful. If DDL check fail before the job is put
	// to job queue, the fail path logic is particularly fast.
	// After DDL job is put to the queue, and if the check fail, TiDB will run the DDL cancel logic.
	// The recover step causes DDL wait a few seconds, makes the unit test painfully slow.
	// For same reason, decide whether index is global here.
	indexColumns, _, err := buildIndexColumns(metaBuildCtx, finalColumns, indexPartSpecifications, false)
	if err != nil {
		return errors.Trace(err)
	}

	if err = checkCreateUniqueGlobalIndex(ctx.GetSessionVars().StmtCtx.ErrCtx(), tblInfo, indexName.O, indexColumns, unique, indexOption != nil && indexOption.Global); err != nil {
		return err
	}

	// May be truncate comment here, when index comment too long and sql_mode is't strict.
	if indexOption != nil {
		sessionVars := ctx.GetSessionVars()
		if _, err = validateCommentLength(sessionVars.StmtCtx.ErrCtx(), sessionVars.SQLMode, indexName.String(), &indexOption.Comment, dbterror.ErrTooLongIndexComment); err != nil {
			return errors.Trace(err)
		}
	}

	if indexOption != nil && indexOption.Tp == pmodel.IndexTypeHypo { // for hypo-index
		indexInfo, err := BuildIndexInfo(metaBuildCtx, tblInfo, indexName, false, unique, false,
			indexPartSpecifications, indexOption, model.StatePublic)
		if err != nil {
			return err
		}
		return e.addHypoIndexIntoCtx(ctx, ti.Schema, ti.Name, indexInfo)
	}

	// global is set to  'false' is just there to be backwards compatible,
	// to avoid unmarshal issues, it is now part of indexOption.
	global := false
	job := buildAddIndexJobWithoutTypeAndArgs(ctx, schema, t)

	job.Version = model.GetJobVerInUse()
	job.Type = model.ActionAddIndex
	job.CDCWriteSource = ctx.GetSessionVars().CDCWriteSource

	err = initJobReorgMetaFromVariables(job, ctx)
	if err != nil {
		return errors.Trace(err)
	}

	args := &model.ModifyIndexArgs{
		IndexArgs: []*model.IndexArg{{
			Unique:                  unique,
			IndexName:               indexName,
			IndexPartSpecifications: indexPartSpecifications,
			IndexOption:             indexOption,
			HiddenCols:              hiddenCols,
			Global:                  global,
		}},
		OpType: model.OpAddIndex,
	}

	err = e.doDDLJob2(ctx, job, args)
	// key exists, but if_not_exists flags is true, so we ignore this error.
	if dbterror.ErrDupKeyName.Equal(err) && ifNotExists {
		ctx.GetSessionVars().StmtCtx.AppendNote(err)
		return nil
	}
	return errors.Trace(err)
}

<<<<<<< HEAD
<<<<<<< HEAD
func newReorgMetaFromVariables(job *model.Job, sctx sessionctx.Context) (*model.DDLReorgMeta, error) {
	reorgMeta := NewDDLReorgMeta(sctx)
	reorgMeta.IsDistReorg = variable.EnableDistTask.Load()
	reorgMeta.IsFastReorg = variable.EnableFastReorg.Load()
	reorgMeta.TargetScope = variable.ServiceScope.Load()
	if sv, ok := sctx.GetSessionVars().GetSystemVar(variable.TiDBDDLReorgWorkerCount); ok {
		reorgMeta.Concurrency = variable.TidbOptInt(sv, 0)
=======
=======
>>>>>>> 99a2df59
func initJobReorgMetaFromVariables(job *model.Job, sctx sessionctx.Context) error {
	m := NewDDLReorgMeta(sctx)
	setReorgParam := func() {
		if sv, ok := sctx.GetSessionVars().GetSystemVar(variable.TiDBDDLReorgWorkerCount); ok {
<<<<<<< HEAD
			m.SetConcurrency(variable.TidbOptInt(sv, 0))
		}
		if sv, ok := sctx.GetSessionVars().GetSystemVar(variable.TiDBDDLReorgBatchSize); ok {
			m.SetBatchSize(variable.TidbOptInt(sv, 0))
		}
>>>>>>> 2f8d1f6f68f (ddl: dynamically adjusting the concurrency and batch size of reorganization job (#57468))
=======
			m.Concurrency = variable.TidbOptInt(sv, 0)
		}
		if sv, ok := sctx.GetSessionVars().GetSystemVar(variable.TiDBDDLReorgBatchSize); ok {
			m.BatchSize = variable.TidbOptInt(sv, 0)
		}
>>>>>>> 99a2df59
	}
	setDistTaskParam := func() error {
		m.IsDistReorg = variable.EnableDistTask.Load()
		m.IsFastReorg = variable.EnableFastReorg.Load()
		m.TargetScope = variable.ServiceScope.Load()
		if hasSysDB(job) {
			if m.IsDistReorg {
				logutil.DDLLogger().Info("cannot use distributed task execution on system DB",
					zap.Stringer("job", job))
			}
			m.IsDistReorg = false
			m.IsFastReorg = false
			failpoint.Inject("reorgMetaRecordFastReorgDisabled", func(_ failpoint.Value) {
				LastReorgMetaFastReorgDisabled = true
			})
		}
		if m.IsDistReorg && !m.IsFastReorg {
			return dbterror.ErrUnsupportedDistTask
		}
		return nil
	}

	switch job.Type {
	case model.ActionAddIndex, model.ActionAddPrimaryKey:
		setReorgParam()
		err := setDistTaskParam()
		if err != nil {
			return err
		}
	case model.ActionReorganizePartition,
		model.ActionRemovePartitioning,
		model.ActionAlterTablePartitioning,
		model.ActionModifyColumn:
		setReorgParam()
	case model.ActionMultiSchemaChange:
		for _, sub := range job.MultiSchemaInfo.SubJobs {
			switch sub.Type {
			case model.ActionAddIndex, model.ActionAddPrimaryKey:
				setReorgParam()
				err := setDistTaskParam()
				if err != nil {
					return err
				}
			case model.ActionReorganizePartition,
				model.ActionRemovePartitioning,
				model.ActionAlterTablePartitioning,
				model.ActionModifyColumn:
				setReorgParam()
			}
		}
	default:
		return nil
	}
	job.ReorgMeta = m
	logutil.DDLLogger().Info("initialize reorg meta",
		zap.String("jobSchema", job.SchemaName),
		zap.String("jobTable", job.TableName),
		zap.Stringer("jobType", job.Type),
<<<<<<< HEAD
<<<<<<< HEAD
		zap.Bool("enableDistTask", reorgMeta.IsDistReorg),
		zap.Bool("enableFastReorg", reorgMeta.IsFastReorg),
		zap.String("targetScope", reorgMeta.TargetScope),
		zap.Int("concurrency", reorgMeta.Concurrency),
		zap.Int("batchSize", reorgMeta.BatchSize),
=======
		zap.Bool("enableDistTask", m.IsDistReorg),
		zap.Bool("enableFastReorg", m.IsFastReorg),
		zap.String("targetScope", m.TargetScope),
		zap.Int("concurrency", m.GetConcurrencyOrDefault(int(variable.GetDDLReorgWorkerCounter()))),
		zap.Int("batchSize", m.GetBatchSizeOrDefault(int(variable.GetDDLReorgBatchSize()))),
>>>>>>> 2f8d1f6f68f (ddl: dynamically adjusting the concurrency and batch size of reorganization job (#57468))
=======
		zap.Bool("enableDistTask", m.IsDistReorg),
		zap.Bool("enableFastReorg", m.IsFastReorg),
		zap.String("targetScope", m.TargetScope),
		zap.Int("concurrency", m.Concurrency),
		zap.Int("batchSize", m.BatchSize),
>>>>>>> 99a2df59
	)
	return nil
}

// LastReorgMetaFastReorgDisabled is used for test.
var LastReorgMetaFastReorgDisabled bool

func buildFKInfo(fkName pmodel.CIStr, keys []*ast.IndexPartSpecification, refer *ast.ReferenceDef, cols []*table.Column) (*model.FKInfo, error) {
	if len(keys) != len(refer.IndexPartSpecifications) {
		return nil, infoschema.ErrForeignKeyNotMatch.GenWithStackByArgs(fkName, "Key reference and table reference don't match")
	}
	if err := checkTooLongForeignKey(fkName); err != nil {
		return nil, err
	}
	if err := checkTooLongSchema(refer.Table.Schema); err != nil {
		return nil, err
	}
	if err := checkTooLongTable(refer.Table.Name); err != nil {
		return nil, err
	}

	// all base columns of stored generated columns
	baseCols := make(map[string]struct{})
	for _, col := range cols {
		if col.IsGenerated() && col.GeneratedStored {
			for name := range col.Dependences {
				baseCols[name] = struct{}{}
			}
		}
	}

	fkInfo := &model.FKInfo{
		Name:      fkName,
		RefSchema: refer.Table.Schema,
		RefTable:  refer.Table.Name,
		Cols:      make([]pmodel.CIStr, len(keys)),
	}
	if variable.EnableForeignKey.Load() {
		fkInfo.Version = model.FKVersion1
	}

	for i, key := range keys {
		// Check add foreign key to generated columns
		// For more detail, see https://dev.mysql.com/doc/refman/8.0/en/innodb-foreign-key-constraints.html#innodb-foreign-key-generated-columns
		for _, col := range cols {
			if col.Name.L != key.Column.Name.L {
				continue
			}
			if col.IsGenerated() {
				// Check foreign key on virtual generated columns
				if !col.GeneratedStored {
					return nil, infoschema.ErrForeignKeyCannotUseVirtualColumn.GenWithStackByArgs(fkInfo.Name.O, col.Name.O)
				}

				// Check wrong reference options of foreign key on stored generated columns
				switch refer.OnUpdate.ReferOpt {
				case pmodel.ReferOptionCascade, pmodel.ReferOptionSetNull, pmodel.ReferOptionSetDefault:
					//nolint: gosec
					return nil, dbterror.ErrWrongFKOptionForGeneratedColumn.GenWithStackByArgs("ON UPDATE " + refer.OnUpdate.ReferOpt.String())
				}
				switch refer.OnDelete.ReferOpt {
				case pmodel.ReferOptionSetNull, pmodel.ReferOptionSetDefault:
					//nolint: gosec
					return nil, dbterror.ErrWrongFKOptionForGeneratedColumn.GenWithStackByArgs("ON DELETE " + refer.OnDelete.ReferOpt.String())
				}
				continue
			}
			// Check wrong reference options of foreign key on base columns of stored generated columns
			if _, ok := baseCols[col.Name.L]; ok {
				switch refer.OnUpdate.ReferOpt {
				case pmodel.ReferOptionCascade, pmodel.ReferOptionSetNull, pmodel.ReferOptionSetDefault:
					return nil, infoschema.ErrCannotAddForeign
				}
				switch refer.OnDelete.ReferOpt {
				case pmodel.ReferOptionCascade, pmodel.ReferOptionSetNull, pmodel.ReferOptionSetDefault:
					return nil, infoschema.ErrCannotAddForeign
				}
			}
		}
		col := table.FindCol(cols, key.Column.Name.O)
		if col == nil {
			return nil, dbterror.ErrKeyColumnDoesNotExits.GenWithStackByArgs(key.Column.Name)
		}
		if mysql.HasNotNullFlag(col.GetFlag()) && (refer.OnDelete.ReferOpt == pmodel.ReferOptionSetNull || refer.OnUpdate.ReferOpt == pmodel.ReferOptionSetNull) {
			return nil, infoschema.ErrForeignKeyColumnNotNull.GenWithStackByArgs(col.Name.O, fkName)
		}
		fkInfo.Cols[i] = key.Column.Name
	}

	fkInfo.RefCols = make([]pmodel.CIStr, len(refer.IndexPartSpecifications))
	for i, key := range refer.IndexPartSpecifications {
		if err := checkTooLongColumn(key.Column.Name); err != nil {
			return nil, err
		}
		fkInfo.RefCols[i] = key.Column.Name
	}

	fkInfo.OnDelete = int(refer.OnDelete.ReferOpt)
	fkInfo.OnUpdate = int(refer.OnUpdate.ReferOpt)

	return fkInfo, nil
}

func (e *executor) CreateForeignKey(ctx sessionctx.Context, ti ast.Ident, fkName pmodel.CIStr, keys []*ast.IndexPartSpecification, refer *ast.ReferenceDef) error {
	is := e.infoCache.GetLatest()
	schema, ok := is.SchemaByName(ti.Schema)
	if !ok {
		return infoschema.ErrDatabaseNotExists.GenWithStackByArgs(ti.Schema)
	}

	t, err := is.TableByName(context.Background(), ti.Schema, ti.Name)
	if err != nil {
		return errors.Trace(infoschema.ErrTableNotExists.GenWithStackByArgs(ti.Schema, ti.Name))
	}
	if t.Meta().TempTableType != model.TempTableNone {
		return infoschema.ErrCannotAddForeign
	}

	if fkName.L == "" {
		fkName = pmodel.NewCIStr(fmt.Sprintf("fk_%d", t.Meta().MaxForeignKeyID+1))
	}
	err = checkFKDupName(t.Meta(), fkName)
	if err != nil {
		return err
	}
	fkInfo, err := buildFKInfo(fkName, keys, refer, t.Cols())
	if err != nil {
		return errors.Trace(err)
	}
	fkCheck := ctx.GetSessionVars().ForeignKeyChecks
	err = checkAddForeignKeyValid(is, schema.Name.L, t.Meta(), fkInfo, fkCheck)
	if err != nil {
		return err
	}
	if model.FindIndexByColumns(t.Meta(), t.Meta().Indices, fkInfo.Cols...) == nil {
		// Need to auto create index for fk cols
		if ctx.GetSessionVars().StmtCtx.MultiSchemaInfo == nil {
			ctx.GetSessionVars().StmtCtx.MultiSchemaInfo = model.NewMultiSchemaInfo()
		}
		indexPartSpecifications := make([]*ast.IndexPartSpecification, 0, len(fkInfo.Cols))
		for _, col := range fkInfo.Cols {
			indexPartSpecifications = append(indexPartSpecifications, &ast.IndexPartSpecification{
				Column: &ast.ColumnName{Name: col},
				Length: types.UnspecifiedLength, // Index prefixes on foreign key columns are not supported.
			})
		}
		indexOption := &ast.IndexOption{}
		err = e.createIndex(ctx, ti, ast.IndexKeyTypeNone, fkInfo.Name, indexPartSpecifications, indexOption, false)
		if err != nil {
			return err
		}
	}

	job := &model.Job{
		Version:        model.GetJobVerInUse(),
		SchemaID:       schema.ID,
		TableID:        t.Meta().ID,
		SchemaName:     schema.Name.L,
		TableName:      t.Meta().Name.L,
		Type:           model.ActionAddForeignKey,
		BinlogInfo:     &model.HistoryInfo{},
		CDCWriteSource: ctx.GetSessionVars().CDCWriteSource,
		InvolvingSchemaInfo: []model.InvolvingSchemaInfo{
			{
				Database: schema.Name.L,
				Table:    t.Meta().Name.L,
			},
			{
				Database: fkInfo.RefSchema.L,
				Table:    fkInfo.RefTable.L,
				Mode:     model.SharedInvolving,
			},
		},
		SQLMode: ctx.GetSessionVars().SQLMode,
	}

	args := &model.AddForeignKeyArgs{
		FkInfo:  fkInfo,
		FkCheck: fkCheck,
	}
	err = e.doDDLJob2(ctx, job, args)
	return errors.Trace(err)
}

func (e *executor) DropForeignKey(ctx sessionctx.Context, ti ast.Ident, fkName pmodel.CIStr) error {
	is := e.infoCache.GetLatest()
	schema, ok := is.SchemaByName(ti.Schema)
	if !ok {
		return infoschema.ErrDatabaseNotExists.GenWithStackByArgs(ti.Schema)
	}

	t, err := is.TableByName(context.Background(), ti.Schema, ti.Name)
	if err != nil {
		return errors.Trace(infoschema.ErrTableNotExists.GenWithStackByArgs(ti.Schema, ti.Name))
	}

	foundFK := false
	for _, fk := range t.Meta().ForeignKeys {
		if fk.Name.L == fkName.L {
			foundFK = true
			break
		}
	}
	if !foundFK {
		return infoschema.ErrForeignKeyNotExists.GenWithStackByArgs(fkName)
	}

	job := &model.Job{
		Version:        model.GetJobVerInUse(),
		SchemaID:       schema.ID,
		TableID:        t.Meta().ID,
		SchemaName:     schema.Name.L,
		SchemaState:    model.StatePublic,
		TableName:      t.Meta().Name.L,
		Type:           model.ActionDropForeignKey,
		BinlogInfo:     &model.HistoryInfo{},
		CDCWriteSource: ctx.GetSessionVars().CDCWriteSource,
		SQLMode:        ctx.GetSessionVars().SQLMode,
	}

	args := &model.DropForeignKeyArgs{FkName: fkName}
	err = e.doDDLJob2(ctx, job, args)
	return errors.Trace(err)
}

func (e *executor) DropIndex(ctx sessionctx.Context, stmt *ast.DropIndexStmt) error {
	ti := ast.Ident{Schema: stmt.Table.Schema, Name: stmt.Table.Name}
	err := e.dropIndex(ctx, ti, pmodel.NewCIStr(stmt.IndexName), stmt.IfExists, stmt.IsHypo)
	if (infoschema.ErrDatabaseNotExists.Equal(err) || infoschema.ErrTableNotExists.Equal(err)) && stmt.IfExists {
		err = nil
	}
	return err
}

// dropHypoIndexFromCtx drops this hypo-index from this ctx.
func (*executor) dropHypoIndexFromCtx(ctx sessionctx.Context, schema, table, index pmodel.CIStr, ifExists bool) error {
	sctx := ctx.GetSessionVars()
	if sctx.HypoIndexes != nil &&
		sctx.HypoIndexes[schema.L] != nil &&
		sctx.HypoIndexes[schema.L][table.L] != nil &&
		sctx.HypoIndexes[schema.L][table.L][index.L] != nil {
		delete(sctx.HypoIndexes[schema.L][table.L], index.L)
		return nil
	}
	if !ifExists {
		return dbterror.ErrCantDropFieldOrKey.GenWithStack("index %s doesn't exist", index)
	}
	return nil
}

// dropIndex drops the specified index.
// isHypo is used to indicate whether this operation is for a hypo-index.
func (e *executor) dropIndex(ctx sessionctx.Context, ti ast.Ident, indexName pmodel.CIStr, ifExist, isHypo bool) error {
	is := e.infoCache.GetLatest()
	schema, ok := is.SchemaByName(ti.Schema)
	if !ok {
		return errors.Trace(infoschema.ErrDatabaseNotExists)
	}
	t, err := is.TableByName(context.Background(), ti.Schema, ti.Name)
	if err != nil {
		return errors.Trace(infoschema.ErrTableNotExists.GenWithStackByArgs(ti.Schema, ti.Name))
	}
	if t.Meta().TableCacheStatusType != model.TableCacheStatusDisable {
		return errors.Trace(dbterror.ErrOptOnCacheTable.GenWithStackByArgs("Drop Index"))
	}

	if isHypo {
		return e.dropHypoIndexFromCtx(ctx, ti.Schema, ti.Name, indexName, ifExist)
	}

	indexInfo := t.Meta().FindIndexByName(indexName.L)

	isPK, err := CheckIsDropPrimaryKey(indexName, indexInfo, t)
	if err != nil {
		return err
	}

	if !ctx.GetSessionVars().InRestrictedSQL && ctx.GetSessionVars().PrimaryKeyRequired && isPK {
		return infoschema.ErrTableWithoutPrimaryKey
	}

	if indexInfo == nil {
		err = dbterror.ErrCantDropFieldOrKey.GenWithStack("index %s doesn't exist", indexName)
		if ifExist {
			ctx.GetSessionVars().StmtCtx.AppendNote(err)
			return nil
		}
		return err
	}

	err = checkIndexNeededInForeignKey(is, schema.Name.L, t.Meta(), indexInfo)
	if err != nil {
		return err
	}

	jobTp := model.ActionDropIndex
	if isPK {
		jobTp = model.ActionDropPrimaryKey
	}

	job := &model.Job{
		Version:        model.GetJobVerInUse(),
		SchemaID:       schema.ID,
		TableID:        t.Meta().ID,
		SchemaName:     schema.Name.L,
		SchemaState:    indexInfo.State,
		TableName:      t.Meta().Name.L,
		Type:           jobTp,
		BinlogInfo:     &model.HistoryInfo{},
		CDCWriteSource: ctx.GetSessionVars().CDCWriteSource,
		SQLMode:        ctx.GetSessionVars().SQLMode,
	}

	args := &model.ModifyIndexArgs{
		IndexArgs: []*model.IndexArg{{
			IndexName: indexName,
			IfExist:   ifExist,
		}},
		OpType: model.OpDropIndex,
	}
	err = e.doDDLJob2(ctx, job, args)
	return errors.Trace(err)
}

// CheckIsDropPrimaryKey checks if we will drop PK, there are many PK implementations so we provide a helper function.
func CheckIsDropPrimaryKey(indexName pmodel.CIStr, indexInfo *model.IndexInfo, t table.Table) (bool, error) {
	var isPK bool
	if indexName.L == strings.ToLower(mysql.PrimaryKeyName) &&
		// Before we fixed #14243, there might be a general index named `primary` but not a primary key.
		(indexInfo == nil || indexInfo.Primary) {
		isPK = true
	}
	if isPK {
		// If the table's PKIsHandle is true, we can't find the index from the table. So we check the value of PKIsHandle.
		if indexInfo == nil && !t.Meta().PKIsHandle {
			return isPK, dbterror.ErrCantDropFieldOrKey.GenWithStackByArgs("PRIMARY")
		}
		if t.Meta().IsCommonHandle || t.Meta().PKIsHandle {
			return isPK, dbterror.ErrUnsupportedModifyPrimaryKey.GenWithStack("Unsupported drop primary key when the table is using clustered index")
		}
	}

	return isPK, nil
}

// validateCommentLength checks comment length of table, column, or index
// If comment length is more than the standard length truncate it
// and store the comment length upto the standard comment length size.
func validateCommentLength(ec errctx.Context, sqlMode mysql.SQLMode, name string, comment *string, errTooLongComment *terror.Error) (string, error) {
	if comment == nil {
		return "", nil
	}

	maxLen := MaxCommentLength
	// The maximum length of table comment in MySQL 5.7 is 2048
	// Other comment is 1024
	switch errTooLongComment {
	case dbterror.ErrTooLongTableComment:
		maxLen *= 2
	case dbterror.ErrTooLongFieldComment, dbterror.ErrTooLongIndexComment, dbterror.ErrTooLongTablePartitionComment:
	default:
		// add more types of terror.Error if need
	}
	if len(*comment) > maxLen {
		err := errTooLongComment.GenWithStackByArgs(name, maxLen)
		if sqlMode.HasStrictMode() {
			// may be treated like an error.
			return "", err
		}
		ec.AppendWarning(err)
		*comment = (*comment)[:maxLen]
	}
	return *comment, nil
}

func validateGlobalIndexWithGeneratedColumns(ec errctx.Context, tblInfo *model.TableInfo, indexName string, indexColumns []*model.IndexColumn) {
	// Auto analyze is not effective when a global index contains prefix columns or virtual generated columns.
	for _, col := range indexColumns {
		colInfo := tblInfo.Columns[col.Offset]
		isPrefixCol := col.Length != types.UnspecifiedLength
		if colInfo.IsVirtualGenerated() || isPrefixCol {
			ec.AppendWarning(dbterror.ErrWarnGlobalIndexNeedManuallyAnalyze.FastGenByArgs(indexName))
			return
		}
	}
}

// BuildAddedPartitionInfo build alter table add partition info
func BuildAddedPartitionInfo(ctx expression.BuildContext, meta *model.TableInfo, spec *ast.AlterTableSpec) (*model.PartitionInfo, error) {
	numParts := uint64(0)
	switch meta.Partition.Type {
	case pmodel.PartitionTypeNone:
		// OK
	case pmodel.PartitionTypeList:
		if len(spec.PartDefinitions) == 0 {
			return nil, ast.ErrPartitionsMustBeDefined.GenWithStackByArgs(meta.Partition.Type)
		}
		err := checkListPartitions(spec.PartDefinitions)
		if err != nil {
			return nil, err
		}

	case pmodel.PartitionTypeRange:
		if spec.Tp == ast.AlterTableAddLastPartition {
			err := buildAddedPartitionDefs(ctx, meta, spec)
			if err != nil {
				return nil, err
			}
			spec.PartDefinitions = spec.Partition.Definitions
		} else {
			if len(spec.PartDefinitions) == 0 {
				return nil, ast.ErrPartitionsMustBeDefined.GenWithStackByArgs(meta.Partition.Type)
			}
		}
	case pmodel.PartitionTypeHash, pmodel.PartitionTypeKey:
		switch spec.Tp {
		case ast.AlterTableRemovePartitioning:
			numParts = 1
		default:
			return nil, errors.Trace(dbterror.ErrUnsupportedAddPartition)
		case ast.AlterTableCoalescePartitions:
			if int(spec.Num) >= len(meta.Partition.Definitions) {
				return nil, dbterror.ErrDropLastPartition
			}
			numParts = uint64(len(meta.Partition.Definitions)) - spec.Num
		case ast.AlterTableAddPartitions:
			if len(spec.PartDefinitions) > 0 {
				numParts = uint64(len(meta.Partition.Definitions)) + uint64(len(spec.PartDefinitions))
			} else {
				numParts = uint64(len(meta.Partition.Definitions)) + spec.Num
			}
		}
	default:
		// we don't support ADD PARTITION for all other partition types yet.
		return nil, errors.Trace(dbterror.ErrUnsupportedAddPartition)
	}

	part := &model.PartitionInfo{
		Type:    meta.Partition.Type,
		Expr:    meta.Partition.Expr,
		Columns: meta.Partition.Columns,
		Enable:  meta.Partition.Enable,
	}

	defs, err := buildPartitionDefinitionsInfo(ctx, spec.PartDefinitions, meta, numParts)
	if err != nil {
		return nil, err
	}

	part.Definitions = defs
	part.Num = uint64(len(defs))
	return part, nil
}

func buildAddedPartitionDefs(ctx expression.BuildContext, meta *model.TableInfo, spec *ast.AlterTableSpec) error {
	partInterval := getPartitionIntervalFromTable(ctx, meta)
	if partInterval == nil {
		return dbterror.ErrGeneralUnsupportedDDL.GenWithStackByArgs(
			"LAST PARTITION, does not seem like an INTERVAL partitioned table")
	}
	if partInterval.MaxValPart {
		return dbterror.ErrGeneralUnsupportedDDL.GenWithStackByArgs("LAST PARTITION when MAXVALUE partition exists")
	}

	spec.Partition.Interval = partInterval

	if len(spec.PartDefinitions) > 0 {
		return errors.Trace(dbterror.ErrUnsupportedAddPartition)
	}
	return GeneratePartDefsFromInterval(ctx, spec.Tp, meta, spec.Partition)
}

// LockTables uses to execute lock tables statement.
func (e *executor) LockTables(ctx sessionctx.Context, stmt *ast.LockTablesStmt) error {
	lockTables := make([]model.TableLockTpInfo, 0, len(stmt.TableLocks))
	sessionInfo := model.SessionInfo{
		ServerID:  e.uuid,
		SessionID: ctx.GetSessionVars().ConnectionID,
	}
	uniqueTableID := make(map[int64]struct{})
	involveSchemaInfo := make([]model.InvolvingSchemaInfo, 0, len(stmt.TableLocks))
	// Check whether the table was already locked by another.
	for _, tl := range stmt.TableLocks {
		tb := tl.Table
		err := throwErrIfInMemOrSysDB(ctx, tb.Schema.L)
		if err != nil {
			return err
		}
		schema, t, err := e.getSchemaAndTableByIdent(ast.Ident{Schema: tb.Schema, Name: tb.Name})
		if err != nil {
			return errors.Trace(err)
		}
		if t.Meta().IsView() || t.Meta().IsSequence() {
			return table.ErrUnsupportedOp.GenWithStackByArgs()
		}

		err = checkTableLocked(t.Meta(), tl.Type, sessionInfo)
		if err != nil {
			return err
		}
		if _, ok := uniqueTableID[t.Meta().ID]; ok {
			return infoschema.ErrNonuniqTable.GenWithStackByArgs(t.Meta().Name)
		}
		uniqueTableID[t.Meta().ID] = struct{}{}
		lockTables = append(lockTables, model.TableLockTpInfo{SchemaID: schema.ID, TableID: t.Meta().ID, Tp: tl.Type})
		involveSchemaInfo = append(involveSchemaInfo, model.InvolvingSchemaInfo{
			Database: schema.Name.L,
			Table:    t.Meta().Name.L,
		})
	}

	unlockTables := ctx.GetAllTableLocks()
	args := &model.LockTablesArgs{
		LockTables:   lockTables,
		UnlockTables: unlockTables,
		SessionInfo:  sessionInfo,
	}
	job := &model.Job{
		Version:             model.GetJobVerInUse(),
		SchemaID:            lockTables[0].SchemaID,
		TableID:             lockTables[0].TableID,
		Type:                model.ActionLockTable,
		BinlogInfo:          &model.HistoryInfo{},
		CDCWriteSource:      ctx.GetSessionVars().CDCWriteSource,
		InvolvingSchemaInfo: involveSchemaInfo,
		SQLMode:             ctx.GetSessionVars().SQLMode,
	}
	// AddTableLock here is avoiding this job was executed successfully but the session was killed before return.
	ctx.AddTableLock(lockTables)
	err := e.doDDLJob2(ctx, job, args)
	if err == nil {
		ctx.ReleaseTableLocks(unlockTables)
		ctx.AddTableLock(lockTables)
	}
	return errors.Trace(err)
}

// UnlockTables uses to execute unlock tables statement.
func (e *executor) UnlockTables(ctx sessionctx.Context, unlockTables []model.TableLockTpInfo) error {
	if len(unlockTables) == 0 {
		return nil
	}
	args := &model.LockTablesArgs{
		UnlockTables: unlockTables,
		SessionInfo: model.SessionInfo{
			ServerID:  e.uuid,
			SessionID: ctx.GetSessionVars().ConnectionID,
		},
	}

	involveSchemaInfo := make([]model.InvolvingSchemaInfo, 0, len(unlockTables))
	is := e.infoCache.GetLatest()
	for _, t := range unlockTables {
		schema, ok := is.SchemaByID(t.SchemaID)
		if !ok {
			continue
		}
		tbl, ok := is.TableByID(e.ctx, t.TableID)
		if !ok {
			continue
		}
		involveSchemaInfo = append(involveSchemaInfo, model.InvolvingSchemaInfo{
			Database: schema.Name.L,
			Table:    tbl.Meta().Name.L,
		})
	}
	job := &model.Job{
		Version:             model.GetJobVerInUse(),
		SchemaID:            unlockTables[0].SchemaID,
		TableID:             unlockTables[0].TableID,
		Type:                model.ActionUnlockTable,
		BinlogInfo:          &model.HistoryInfo{},
		CDCWriteSource:      ctx.GetSessionVars().CDCWriteSource,
		InvolvingSchemaInfo: involveSchemaInfo,
		SQLMode:             ctx.GetSessionVars().SQLMode,
	}

	err := e.doDDLJob2(ctx, job, args)
	if err == nil {
		ctx.ReleaseAllTableLocks()
	}
	return errors.Trace(err)
}

func throwErrIfInMemOrSysDB(ctx sessionctx.Context, dbLowerName string) error {
	if util.IsMemOrSysDB(dbLowerName) {
		if ctx.GetSessionVars().User != nil {
			return infoschema.ErrAccessDenied.GenWithStackByArgs(ctx.GetSessionVars().User.Username, ctx.GetSessionVars().User.Hostname)
		}
		return infoschema.ErrAccessDenied.GenWithStackByArgs("", "")
	}
	return nil
}

func (e *executor) CleanupTableLock(ctx sessionctx.Context, tables []*ast.TableName) error {
	uniqueTableID := make(map[int64]struct{})
	cleanupTables := make([]model.TableLockTpInfo, 0, len(tables))
	unlockedTablesNum := 0
	involvingSchemaInfo := make([]model.InvolvingSchemaInfo, 0, len(tables))
	// Check whether the table was already locked by another.
	for _, tb := range tables {
		err := throwErrIfInMemOrSysDB(ctx, tb.Schema.L)
		if err != nil {
			return err
		}
		schema, t, err := e.getSchemaAndTableByIdent(ast.Ident{Schema: tb.Schema, Name: tb.Name})
		if err != nil {
			return errors.Trace(err)
		}
		if t.Meta().IsView() || t.Meta().IsSequence() {
			return table.ErrUnsupportedOp
		}
		// Maybe the table t was not locked, but still try to unlock this table.
		// If we skip unlock the table here, the job maybe not consistent with the job.Query.
		// eg: unlock tables t1,t2;  If t2 is not locked and skip here, then the job will only unlock table t1,
		// and this behaviour is not consistent with the sql query.
		if !t.Meta().IsLocked() {
			unlockedTablesNum++
		}
		if _, ok := uniqueTableID[t.Meta().ID]; ok {
			return infoschema.ErrNonuniqTable.GenWithStackByArgs(t.Meta().Name)
		}
		uniqueTableID[t.Meta().ID] = struct{}{}
		cleanupTables = append(cleanupTables, model.TableLockTpInfo{SchemaID: schema.ID, TableID: t.Meta().ID})
		involvingSchemaInfo = append(involvingSchemaInfo, model.InvolvingSchemaInfo{
			Database: schema.Name.L,
			Table:    t.Meta().Name.L,
		})
	}
	// If the num of cleanupTables is 0, or all cleanupTables is unlocked, just return here.
	if len(cleanupTables) == 0 || len(cleanupTables) == unlockedTablesNum {
		return nil
	}

	args := &model.LockTablesArgs{
		UnlockTables: cleanupTables,
		IsCleanup:    true,
	}
	job := &model.Job{
		Version:             model.GetJobVerInUse(),
		SchemaID:            cleanupTables[0].SchemaID,
		TableID:             cleanupTables[0].TableID,
		Type:                model.ActionUnlockTable,
		BinlogInfo:          &model.HistoryInfo{},
		CDCWriteSource:      ctx.GetSessionVars().CDCWriteSource,
		InvolvingSchemaInfo: involvingSchemaInfo,
		SQLMode:             ctx.GetSessionVars().SQLMode,
	}
	err := e.doDDLJob2(ctx, job, args)
	if err == nil {
		ctx.ReleaseTableLocks(cleanupTables)
	}
	return errors.Trace(err)
}

func (e *executor) RepairTable(ctx sessionctx.Context, createStmt *ast.CreateTableStmt) error {
	// Existence of DB and table has been checked in the preprocessor.
	oldTableInfo, ok := (ctx.Value(domainutil.RepairedTable)).(*model.TableInfo)
	if !ok || oldTableInfo == nil {
		return dbterror.ErrRepairTableFail.GenWithStack("Failed to get the repaired table")
	}
	oldDBInfo, ok := (ctx.Value(domainutil.RepairedDatabase)).(*model.DBInfo)
	if !ok || oldDBInfo == nil {
		return dbterror.ErrRepairTableFail.GenWithStack("Failed to get the repaired database")
	}
	// By now only support same DB repair.
	if createStmt.Table.Schema.L != oldDBInfo.Name.L {
		return dbterror.ErrRepairTableFail.GenWithStack("Repaired table should in same database with the old one")
	}

	// It is necessary to specify the table.ID and partition.ID manually.
	newTableInfo, err := buildTableInfoWithCheck(NewMetaBuildContextWithSctx(ctx), ctx.GetStore(), createStmt,
		oldTableInfo.Charset, oldTableInfo.Collate, oldTableInfo.PlacementPolicyRef)
	if err != nil {
		return errors.Trace(err)
	}
	if err = rewritePartitionQueryString(ctx, createStmt.Partition, newTableInfo); err != nil {
		return errors.Trace(err)
	}
	// Override newTableInfo with oldTableInfo's element necessary.
	// TODO: There may be more element assignments here, and the new TableInfo should be verified with the actual data.
	newTableInfo.ID = oldTableInfo.ID
	if err = checkAndOverridePartitionID(newTableInfo, oldTableInfo); err != nil {
		return err
	}
	newTableInfo.AutoIncID = oldTableInfo.AutoIncID
	// If any old columnInfo has lost, that means the old column ID lost too, repair failed.
	for i, newOne := range newTableInfo.Columns {
		old := oldTableInfo.FindPublicColumnByName(newOne.Name.L)
		if old == nil {
			return dbterror.ErrRepairTableFail.GenWithStackByArgs("Column " + newOne.Name.L + " has lost")
		}
		if newOne.GetType() != old.GetType() {
			return dbterror.ErrRepairTableFail.GenWithStackByArgs("Column " + newOne.Name.L + " type should be the same")
		}
		if newOne.GetFlen() != old.GetFlen() {
			logutil.DDLLogger().Warn("admin repair table : Column " + newOne.Name.L + " flen is not equal to the old one")
		}
		newTableInfo.Columns[i].ID = old.ID
	}
	// If any old indexInfo has lost, that means the index ID lost too, so did the data, repair failed.
	for i, newOne := range newTableInfo.Indices {
		old := getIndexInfoByNameAndColumn(oldTableInfo, newOne)
		if old == nil {
			return dbterror.ErrRepairTableFail.GenWithStackByArgs("Index " + newOne.Name.L + " has lost")
		}
		if newOne.Tp != old.Tp {
			return dbterror.ErrRepairTableFail.GenWithStackByArgs("Index " + newOne.Name.L + " type should be the same")
		}
		newTableInfo.Indices[i].ID = old.ID
	}

	newTableInfo.State = model.StatePublic
	err = checkTableInfoValid(newTableInfo)
	if err != nil {
		return err
	}
	newTableInfo.State = model.StateNone

	job := &model.Job{
		Version:        model.GetJobVerInUse(),
		SchemaID:       oldDBInfo.ID,
		TableID:        newTableInfo.ID,
		SchemaName:     oldDBInfo.Name.L,
		TableName:      newTableInfo.Name.L,
		Type:           model.ActionRepairTable,
		BinlogInfo:     &model.HistoryInfo{},
		CDCWriteSource: ctx.GetSessionVars().CDCWriteSource,
		SQLMode:        ctx.GetSessionVars().SQLMode,
	}

	args := &model.RepairTableArgs{TableInfo: newTableInfo}
	err = e.doDDLJob2(ctx, job, args)
	if err == nil {
		// Remove the old TableInfo from repairInfo before domain reload.
		domainutil.RepairInfo.RemoveFromRepairInfo(oldDBInfo.Name.L, oldTableInfo.Name.L)
	}
	return errors.Trace(err)
}

func (e *executor) OrderByColumns(ctx sessionctx.Context, ident ast.Ident) error {
	_, tb, err := e.getSchemaAndTableByIdent(ident)
	if err != nil {
		return errors.Trace(err)
	}
	if tb.Meta().GetPkColInfo() != nil {
		ctx.GetSessionVars().StmtCtx.AppendWarning(errors.NewNoStackErrorf("ORDER BY ignored as there is a user-defined clustered index in the table '%s'", ident.Name))
	}
	return nil
}

func (e *executor) CreateSequence(ctx sessionctx.Context, stmt *ast.CreateSequenceStmt) error {
	ident := ast.Ident{Name: stmt.Name.Name, Schema: stmt.Name.Schema}
	sequenceInfo, err := buildSequenceInfo(stmt, ident)
	if err != nil {
		return err
	}
	// TiDB describe the sequence within a tableInfo, as a same-level object of a table and view.
	tbInfo, err := BuildTableInfo(NewMetaBuildContextWithSctx(ctx), ident.Name, nil, nil, "", "")
	if err != nil {
		return err
	}
	tbInfo.Sequence = sequenceInfo

	onExist := OnExistError
	if stmt.IfNotExists {
		onExist = OnExistIgnore
	}

	return e.CreateTableWithInfo(ctx, ident.Schema, tbInfo, nil, WithOnExist(onExist))
}

func (e *executor) AlterSequence(ctx sessionctx.Context, stmt *ast.AlterSequenceStmt) error {
	ident := ast.Ident{Name: stmt.Name.Name, Schema: stmt.Name.Schema}
	is := e.infoCache.GetLatest()
	// Check schema existence.
	db, ok := is.SchemaByName(ident.Schema)
	if !ok {
		return infoschema.ErrDatabaseNotExists.GenWithStackByArgs(ident.Schema)
	}
	// Check table existence.
	tbl, err := is.TableByName(context.Background(), ident.Schema, ident.Name)
	if err != nil {
		if stmt.IfExists {
			ctx.GetSessionVars().StmtCtx.AppendNote(err)
			return nil
		}
		return err
	}
	if !tbl.Meta().IsSequence() {
		return dbterror.ErrWrongObject.GenWithStackByArgs(ident.Schema, ident.Name, "SEQUENCE")
	}

	// Validate the new sequence option value in old sequenceInfo.
	oldSequenceInfo := tbl.Meta().Sequence
	copySequenceInfo := *oldSequenceInfo
	_, _, err = alterSequenceOptions(stmt.SeqOptions, ident, &copySequenceInfo)
	if err != nil {
		return err
	}

	job := &model.Job{
		Version:        model.GetJobVerInUse(),
		SchemaID:       db.ID,
		TableID:        tbl.Meta().ID,
		SchemaName:     db.Name.L,
		TableName:      tbl.Meta().Name.L,
		Type:           model.ActionAlterSequence,
		BinlogInfo:     &model.HistoryInfo{},
		CDCWriteSource: ctx.GetSessionVars().CDCWriteSource,
		SQLMode:        ctx.GetSessionVars().SQLMode,
	}
	args := &model.AlterSequenceArgs{
		Ident:      ident,
		SeqOptions: stmt.SeqOptions,
	}
	err = e.doDDLJob2(ctx, job, args)
	return errors.Trace(err)
}

func (e *executor) DropSequence(ctx sessionctx.Context, stmt *ast.DropSequenceStmt) (err error) {
	return e.dropTableObject(ctx, stmt.Sequences, stmt.IfExists, sequenceObject)
}

func (e *executor) AlterIndexVisibility(ctx sessionctx.Context, ident ast.Ident, indexName pmodel.CIStr, visibility ast.IndexVisibility) error {
	schema, tb, err := e.getSchemaAndTableByIdent(ident)
	if err != nil {
		return err
	}

	invisible := false
	if visibility == ast.IndexVisibilityInvisible {
		invisible = true
	}

	skip, err := validateAlterIndexVisibility(ctx, indexName, invisible, tb.Meta())
	if err != nil {
		return errors.Trace(err)
	}
	if skip {
		return nil
	}

	job := &model.Job{
		Version:        model.GetJobVerInUse(),
		SchemaID:       schema.ID,
		TableID:        tb.Meta().ID,
		SchemaName:     schema.Name.L,
		TableName:      tb.Meta().Name.L,
		Type:           model.ActionAlterIndexVisibility,
		BinlogInfo:     &model.HistoryInfo{},
		CDCWriteSource: ctx.GetSessionVars().CDCWriteSource,
		SQLMode:        ctx.GetSessionVars().SQLMode,
	}

	args := &model.AlterIndexVisibilityArgs{
		IndexName: indexName,
		Invisible: invisible,
	}
	err = e.doDDLJob2(ctx, job, args)
	return errors.Trace(err)
}

func (e *executor) AlterTableAttributes(ctx sessionctx.Context, ident ast.Ident, spec *ast.AlterTableSpec) error {
	schema, tb, err := e.getSchemaAndTableByIdent(ident)
	if err != nil {
		return errors.Trace(err)
	}
	meta := tb.Meta()

	rule := label.NewRule()
	err = rule.ApplyAttributesSpec(spec.AttributesSpec)
	if err != nil {
		return dbterror.ErrInvalidAttributesSpec.GenWithStackByArgs(err)
	}
	ids := getIDs([]*model.TableInfo{meta})
	rule.Reset(schema.Name.L, meta.Name.L, "", ids...)

	job := &model.Job{
		Version:        model.GetJobVerInUse(),
		SchemaID:       schema.ID,
		TableID:        meta.ID,
		SchemaName:     schema.Name.L,
		TableName:      meta.Name.L,
		Type:           model.ActionAlterTableAttributes,
		BinlogInfo:     &model.HistoryInfo{},
		CDCWriteSource: ctx.GetSessionVars().CDCWriteSource,
		SQLMode:        ctx.GetSessionVars().SQLMode,
	}

	pdLabelRule := (*pdhttp.LabelRule)(rule)
	args := &model.AlterTableAttributesArgs{LabelRule: pdLabelRule}
	err = e.doDDLJob2(ctx, job, args)
	if err != nil {
		return errors.Trace(err)
	}

	return errors.Trace(err)
}

func (e *executor) AlterTablePartitionAttributes(ctx sessionctx.Context, ident ast.Ident, spec *ast.AlterTableSpec) (err error) {
	schema, tb, err := e.getSchemaAndTableByIdent(ident)
	if err != nil {
		return errors.Trace(err)
	}

	meta := tb.Meta()
	if meta.Partition == nil {
		return errors.Trace(dbterror.ErrPartitionMgmtOnNonpartitioned)
	}

	partitionID, err := tables.FindPartitionByName(meta, spec.PartitionNames[0].L)
	if err != nil {
		return errors.Trace(err)
	}

	rule := label.NewRule()
	err = rule.ApplyAttributesSpec(spec.AttributesSpec)
	if err != nil {
		return dbterror.ErrInvalidAttributesSpec.GenWithStackByArgs(err)
	}
	rule.Reset(schema.Name.L, meta.Name.L, spec.PartitionNames[0].L, partitionID)

	pdLabelRule := (*pdhttp.LabelRule)(rule)
	job := &model.Job{
		Version:        model.GetJobVerInUse(),
		SchemaID:       schema.ID,
		TableID:        meta.ID,
		SchemaName:     schema.Name.L,
		TableName:      meta.Name.L,
		Type:           model.ActionAlterTablePartitionAttributes,
		BinlogInfo:     &model.HistoryInfo{},
		CDCWriteSource: ctx.GetSessionVars().CDCWriteSource,
		SQLMode:        ctx.GetSessionVars().SQLMode,
	}
	args := &model.AlterTablePartitionArgs{
		PartitionID: partitionID,
		LabelRule:   pdLabelRule,
	}

	err = e.doDDLJob2(ctx, job, args)
	if err != nil {
		return errors.Trace(err)
	}

	return errors.Trace(err)
}

func (e *executor) AlterTablePartitionOptions(ctx sessionctx.Context, ident ast.Ident, spec *ast.AlterTableSpec) (err error) {
	var policyRefInfo *model.PolicyRefInfo
	if spec.Options != nil {
		for _, op := range spec.Options {
			switch op.Tp {
			case ast.TableOptionPlacementPolicy:
				policyRefInfo = &model.PolicyRefInfo{
					Name: pmodel.NewCIStr(op.StrValue),
				}
			default:
				return errors.Trace(errors.New("unknown partition option"))
			}
		}
	}

	if policyRefInfo != nil {
		err = e.AlterTablePartitionPlacement(ctx, ident, spec, policyRefInfo)
		if err != nil {
			return errors.Trace(err)
		}
	}

	return nil
}

func (e *executor) AlterTablePartitionPlacement(ctx sessionctx.Context, tableIdent ast.Ident, spec *ast.AlterTableSpec, policyRefInfo *model.PolicyRefInfo) (err error) {
	schema, tb, err := e.getSchemaAndTableByIdent(tableIdent)
	if err != nil {
		return errors.Trace(err)
	}

	tblInfo := tb.Meta()
	if tblInfo.Partition == nil {
		return errors.Trace(dbterror.ErrPartitionMgmtOnNonpartitioned)
	}

	partitionID, err := tables.FindPartitionByName(tblInfo, spec.PartitionNames[0].L)
	if err != nil {
		return errors.Trace(err)
	}

	if checkIgnorePlacementDDL(ctx) {
		return nil
	}

	policyRefInfo, err = checkAndNormalizePlacementPolicy(ctx, policyRefInfo)
	if err != nil {
		return errors.Trace(err)
	}

	var involveSchemaInfo []model.InvolvingSchemaInfo
	if policyRefInfo != nil {
		involveSchemaInfo = []model.InvolvingSchemaInfo{
			{
				Database: schema.Name.L,
				Table:    tblInfo.Name.L,
			},
			{
				Policy: policyRefInfo.Name.L,
				Mode:   model.SharedInvolving,
			},
		}
	}

	job := &model.Job{
		Version:             model.GetJobVerInUse(),
		SchemaID:            schema.ID,
		TableID:             tblInfo.ID,
		SchemaName:          schema.Name.L,
		TableName:           tblInfo.Name.L,
		Type:                model.ActionAlterTablePartitionPlacement,
		BinlogInfo:          &model.HistoryInfo{},
		CDCWriteSource:      ctx.GetSessionVars().CDCWriteSource,
		InvolvingSchemaInfo: involveSchemaInfo,
		SQLMode:             ctx.GetSessionVars().SQLMode,
	}
	args := &model.AlterTablePartitionArgs{
		PartitionID:   partitionID,
		PolicyRefInfo: policyRefInfo,
	}

	err = e.doDDLJob2(ctx, job, args)
	return errors.Trace(err)
}

// AddResourceGroup implements the DDL interface, creates a resource group.
func (e *executor) AddResourceGroup(ctx sessionctx.Context, stmt *ast.CreateResourceGroupStmt) (err error) {
	groupName := stmt.ResourceGroupName
	groupInfo := &model.ResourceGroupInfo{Name: groupName, ResourceGroupSettings: model.NewResourceGroupSettings()}
	groupInfo, err = buildResourceGroup(groupInfo, stmt.ResourceGroupOptionList)
	if err != nil {
		return err
	}

	if _, ok := e.infoCache.GetLatest().ResourceGroupByName(groupName); ok {
		if stmt.IfNotExists {
			err = infoschema.ErrResourceGroupExists.FastGenByArgs(groupName)
			ctx.GetSessionVars().StmtCtx.AppendNote(err)
			return nil
		}
		return infoschema.ErrResourceGroupExists.GenWithStackByArgs(groupName)
	}

	if err := checkResourceGroupValidation(groupInfo); err != nil {
		return err
	}

	logutil.DDLLogger().Debug("create resource group", zap.String("name", groupName.O), zap.Stringer("resource group settings", groupInfo.ResourceGroupSettings))

	job := &model.Job{
		Version:        model.GetJobVerInUse(),
		SchemaName:     groupName.L,
		Type:           model.ActionCreateResourceGroup,
		BinlogInfo:     &model.HistoryInfo{},
		CDCWriteSource: ctx.GetSessionVars().CDCWriteSource,
		InvolvingSchemaInfo: []model.InvolvingSchemaInfo{{
			ResourceGroup: groupInfo.Name.L,
		}},
		SQLMode: ctx.GetSessionVars().SQLMode,
	}
	args := &model.ResourceGroupArgs{RGInfo: groupInfo}
	err = e.doDDLJob2(ctx, job, args)
	return err
}

// DropResourceGroup implements the DDL interface.
func (e *executor) DropResourceGroup(ctx sessionctx.Context, stmt *ast.DropResourceGroupStmt) (err error) {
	groupName := stmt.ResourceGroupName
	if groupName.L == rg.DefaultResourceGroupName {
		return resourcegroup.ErrDroppingInternalResourceGroup
	}
	is := e.infoCache.GetLatest()
	// Check group existence.
	group, ok := is.ResourceGroupByName(groupName)
	if !ok {
		err = infoschema.ErrResourceGroupNotExists.GenWithStackByArgs(groupName)
		if stmt.IfExists {
			ctx.GetSessionVars().StmtCtx.AppendNote(err)
			return nil
		}
		return err
	}

	// check to see if some user has dependency on the group
	checker := privilege.GetPrivilegeManager(ctx)
	if checker == nil {
		return errors.New("miss privilege checker")
	}
	user, matched := checker.MatchUserResourceGroupName(groupName.L)
	if matched {
		err = errors.Errorf("user [%s] depends on the resource group to drop", user)
		return err
	}

	job := &model.Job{
		Version:        model.GetJobVerInUse(),
		SchemaID:       group.ID,
		SchemaName:     group.Name.L,
		Type:           model.ActionDropResourceGroup,
		BinlogInfo:     &model.HistoryInfo{},
		CDCWriteSource: ctx.GetSessionVars().CDCWriteSource,
		InvolvingSchemaInfo: []model.InvolvingSchemaInfo{{
			ResourceGroup: groupName.L,
		}},
		SQLMode: ctx.GetSessionVars().SQLMode,
	}
	args := &model.ResourceGroupArgs{RGInfo: &model.ResourceGroupInfo{Name: groupName}}
	err = e.doDDLJob2(ctx, job, args)
	return err
}

// AlterResourceGroup implements the DDL interface.
func (e *executor) AlterResourceGroup(ctx sessionctx.Context, stmt *ast.AlterResourceGroupStmt) (err error) {
	groupName := stmt.ResourceGroupName
	is := e.infoCache.GetLatest()
	// Check group existence.
	group, ok := is.ResourceGroupByName(groupName)
	if !ok {
		err := infoschema.ErrResourceGroupNotExists.GenWithStackByArgs(groupName)
		if stmt.IfExists {
			ctx.GetSessionVars().StmtCtx.AppendNote(err)
			return nil
		}
		return err
	}
	newGroupInfo, err := buildResourceGroup(group, stmt.ResourceGroupOptionList)
	if err != nil {
		return errors.Trace(err)
	}

	if err := checkResourceGroupValidation(newGroupInfo); err != nil {
		return err
	}

	logutil.DDLLogger().Debug("alter resource group", zap.String("name", groupName.L), zap.Stringer("new resource group settings", newGroupInfo.ResourceGroupSettings))

	job := &model.Job{
		Version:        model.GetJobVerInUse(),
		SchemaID:       newGroupInfo.ID,
		SchemaName:     newGroupInfo.Name.L,
		Type:           model.ActionAlterResourceGroup,
		BinlogInfo:     &model.HistoryInfo{},
		CDCWriteSource: ctx.GetSessionVars().CDCWriteSource,
		InvolvingSchemaInfo: []model.InvolvingSchemaInfo{{
			ResourceGroup: newGroupInfo.Name.L,
		}},
		SQLMode: ctx.GetSessionVars().SQLMode,
	}
	args := &model.ResourceGroupArgs{RGInfo: newGroupInfo}
	err = e.doDDLJob2(ctx, job, args)
	return err
}

func (e *executor) CreatePlacementPolicy(ctx sessionctx.Context, stmt *ast.CreatePlacementPolicyStmt) (err error) {
	if checkIgnorePlacementDDL(ctx) {
		return nil
	}

	if stmt.OrReplace && stmt.IfNotExists {
		return dbterror.ErrWrongUsage.GenWithStackByArgs("OR REPLACE", "IF NOT EXISTS")
	}

	policyInfo, err := buildPolicyInfo(stmt.PolicyName, stmt.PlacementOptions)
	if err != nil {
		return errors.Trace(err)
	}

	var onExists OnExist
	switch {
	case stmt.IfNotExists:
		onExists = OnExistIgnore
	case stmt.OrReplace:
		onExists = OnExistReplace
	default:
		onExists = OnExistError
	}

	return e.CreatePlacementPolicyWithInfo(ctx, policyInfo, onExists)
}

func (e *executor) DropPlacementPolicy(ctx sessionctx.Context, stmt *ast.DropPlacementPolicyStmt) (err error) {
	if checkIgnorePlacementDDL(ctx) {
		return nil
	}
	policyName := stmt.PolicyName
	is := e.infoCache.GetLatest()
	// Check policy existence.
	policy, ok := is.PolicyByName(policyName)
	if !ok {
		err = infoschema.ErrPlacementPolicyNotExists.GenWithStackByArgs(policyName)
		if stmt.IfExists {
			ctx.GetSessionVars().StmtCtx.AppendNote(err)
			return nil
		}
		return err
	}

	if err = CheckPlacementPolicyNotInUseFromInfoSchema(is, policy); err != nil {
		return err
	}

	job := &model.Job{
		Version:        model.GetJobVerInUse(),
		SchemaID:       policy.ID,
		SchemaName:     policy.Name.L,
		Type:           model.ActionDropPlacementPolicy,
		BinlogInfo:     &model.HistoryInfo{},
		CDCWriteSource: ctx.GetSessionVars().CDCWriteSource,
		InvolvingSchemaInfo: []model.InvolvingSchemaInfo{{
			Policy: policyName.L,
		}},
		SQLMode: ctx.GetSessionVars().SQLMode,
	}

	args := &model.PlacementPolicyArgs{
		PolicyName: policyName,
		PolicyID:   policy.ID,
	}
	err = e.doDDLJob2(ctx, job, args)
	return errors.Trace(err)
}

func (e *executor) AlterPlacementPolicy(ctx sessionctx.Context, stmt *ast.AlterPlacementPolicyStmt) (err error) {
	if checkIgnorePlacementDDL(ctx) {
		return nil
	}
	policyName := stmt.PolicyName
	is := e.infoCache.GetLatest()
	// Check policy existence.
	policy, ok := is.PolicyByName(policyName)
	if !ok {
		return infoschema.ErrPlacementPolicyNotExists.GenWithStackByArgs(policyName)
	}

	newPolicyInfo, err := buildPolicyInfo(policy.Name, stmt.PlacementOptions)
	if err != nil {
		return errors.Trace(err)
	}

	err = checkPolicyValidation(newPolicyInfo.PlacementSettings)
	if err != nil {
		return err
	}

	job := &model.Job{
		Version:        model.GetJobVerInUse(),
		SchemaID:       policy.ID,
		SchemaName:     policy.Name.L,
		Type:           model.ActionAlterPlacementPolicy,
		BinlogInfo:     &model.HistoryInfo{},
		CDCWriteSource: ctx.GetSessionVars().CDCWriteSource,
		InvolvingSchemaInfo: []model.InvolvingSchemaInfo{{
			Policy: newPolicyInfo.Name.L,
		}},
		SQLMode: ctx.GetSessionVars().SQLMode,
	}
	args := &model.PlacementPolicyArgs{
		Policy:   newPolicyInfo,
		PolicyID: policy.ID,
	}
	err = e.doDDLJob2(ctx, job, args)
	return errors.Trace(err)
}

func (e *executor) AlterTableCache(sctx sessionctx.Context, ti ast.Ident) (err error) {
	schema, t, err := e.getSchemaAndTableByIdent(ti)
	if err != nil {
		return err
	}
	// if a table is already in cache state, return directly
	if t.Meta().TableCacheStatusType == model.TableCacheStatusEnable {
		return nil
	}

	// forbidden cache table in system database.
	if util.IsMemOrSysDB(schema.Name.L) {
		return errors.Trace(dbterror.ErrUnsupportedAlterCacheForSysTable)
	} else if t.Meta().TempTableType != model.TempTableNone {
		return dbterror.ErrOptOnTemporaryTable.GenWithStackByArgs("alter temporary table cache")
	}

	if t.Meta().Partition != nil {
		return dbterror.ErrOptOnCacheTable.GenWithStackByArgs("partition mode")
	}

	succ, err := checkCacheTableSize(e.store, t.Meta().ID)
	if err != nil {
		return errors.Trace(err)
	}
	if !succ {
		return dbterror.ErrOptOnCacheTable.GenWithStackByArgs("table too large")
	}

	ctx := kv.WithInternalSourceType(context.Background(), kv.InternalTxnDDL)
	ddlQuery, _ := sctx.Value(sessionctx.QueryString).(string)
	// Initialize the cached table meta lock info in `mysql.table_cache_meta`.
	// The operation shouldn't fail in most cases, and if it does, return the error directly.
	// This DML and the following DDL is not atomic, that's not a problem.
	_, _, err = sctx.GetRestrictedSQLExecutor().ExecRestrictedSQL(ctx, nil,
		"replace into mysql.table_cache_meta values (%?, 'NONE', 0, 0)", t.Meta().ID)
	if err != nil {
		return errors.Trace(err)
	}

	sctx.SetValue(sessionctx.QueryString, ddlQuery)

	job := &model.Job{
		Version:        model.GetJobVerInUse(),
		SchemaID:       schema.ID,
		SchemaName:     schema.Name.L,
		TableName:      t.Meta().Name.L,
		TableID:        t.Meta().ID,
		Type:           model.ActionAlterCacheTable,
		BinlogInfo:     &model.HistoryInfo{},
		CDCWriteSource: sctx.GetSessionVars().CDCWriteSource,
		SQLMode:        sctx.GetSessionVars().SQLMode,
	}

	return e.doDDLJob2(sctx, job, &model.EmptyArgs{})
}

func checkCacheTableSize(store kv.Storage, tableID int64) (bool, error) {
	const cacheTableSizeLimit = 64 * (1 << 20) // 64M
	succ := true
	ctx := kv.WithInternalSourceType(context.Background(), kv.InternalTxnCacheTable)
	err := kv.RunInNewTxn(ctx, store, true, func(_ context.Context, txn kv.Transaction) error {
		txn.SetOption(kv.RequestSourceType, kv.InternalTxnCacheTable)
		prefix := tablecodec.GenTablePrefix(tableID)
		it, err := txn.Iter(prefix, prefix.PrefixNext())
		if err != nil {
			return errors.Trace(err)
		}
		defer it.Close()

		totalSize := 0
		for it.Valid() && it.Key().HasPrefix(prefix) {
			key := it.Key()
			value := it.Value()
			totalSize += len(key)
			totalSize += len(value)

			if totalSize > cacheTableSizeLimit {
				succ = false
				break
			}

			err = it.Next()
			if err != nil {
				return errors.Trace(err)
			}
		}
		return nil
	})
	return succ, err
}

func (e *executor) AlterTableNoCache(ctx sessionctx.Context, ti ast.Ident) (err error) {
	schema, t, err := e.getSchemaAndTableByIdent(ti)
	if err != nil {
		return err
	}
	// if a table is not in cache state, return directly
	if t.Meta().TableCacheStatusType == model.TableCacheStatusDisable {
		return nil
	}

	job := &model.Job{
		Version:        model.GetJobVerInUse(),
		SchemaID:       schema.ID,
		SchemaName:     schema.Name.L,
		TableName:      t.Meta().Name.L,
		TableID:        t.Meta().ID,
		Type:           model.ActionAlterNoCacheTable,
		BinlogInfo:     &model.HistoryInfo{},
		CDCWriteSource: ctx.GetSessionVars().CDCWriteSource,
		SQLMode:        ctx.GetSessionVars().SQLMode,
	}
	return e.doDDLJob2(ctx, job, &model.EmptyArgs{})
}

func (e *executor) CreateCheckConstraint(ctx sessionctx.Context, ti ast.Ident, constrName pmodel.CIStr, constr *ast.Constraint) error {
	schema, t, err := e.getSchemaAndTableByIdent(ti)
	if err != nil {
		return errors.Trace(err)
	}
	if constraintInfo := t.Meta().FindConstraintInfoByName(constrName.L); constraintInfo != nil {
		return infoschema.ErrCheckConstraintDupName.GenWithStackByArgs(constrName.L)
	}

	// allocate the temporary constraint name for dependency-check-error-output below.
	constrNames := map[string]bool{}
	for _, constr := range t.Meta().Constraints {
		constrNames[constr.Name.L] = true
	}
	setEmptyCheckConstraintName(t.Meta().Name.L, constrNames, []*ast.Constraint{constr})

	// existedColsMap can be used to check the existence of depended.
	existedColsMap := make(map[string]struct{})
	cols := t.Cols()
	for _, v := range cols {
		existedColsMap[v.Name.L] = struct{}{}
	}
	// check expression if supported
	if ok, err := table.IsSupportedExpr(constr); !ok {
		return err
	}

	dependedColsMap := findDependentColsInExpr(constr.Expr)
	dependedCols := make([]pmodel.CIStr, 0, len(dependedColsMap))
	for k := range dependedColsMap {
		if _, ok := existedColsMap[k]; !ok {
			// The table constraint depended on a non-existed column.
			return dbterror.ErrBadField.GenWithStackByArgs(k, "check constraint "+constr.Name+" expression")
		}
		dependedCols = append(dependedCols, pmodel.NewCIStr(k))
	}

	// build constraint meta info.
	tblInfo := t.Meta()

	// check auto-increment column
	if table.ContainsAutoIncrementCol(dependedCols, tblInfo) {
		return dbterror.ErrCheckConstraintRefersAutoIncrementColumn.GenWithStackByArgs(constr.Name)
	}
	// check foreign key
	if err := table.HasForeignKeyRefAction(tblInfo.ForeignKeys, nil, constr, dependedCols); err != nil {
		return err
	}
	constraintInfo, err := buildConstraintInfo(tblInfo, dependedCols, constr, model.StateNone)
	if err != nil {
		return errors.Trace(err)
	}
	// check if the expression is bool type
	if err := table.IfCheckConstraintExprBoolType(ctx.GetExprCtx().GetEvalCtx(), constraintInfo, tblInfo); err != nil {
		return err
	}
	job := &model.Job{
		Version:        model.GetJobVerInUse(),
		SchemaID:       schema.ID,
		TableID:        tblInfo.ID,
		SchemaName:     schema.Name.L,
		TableName:      tblInfo.Name.L,
		Type:           model.ActionAddCheckConstraint,
		BinlogInfo:     &model.HistoryInfo{},
		CDCWriteSource: ctx.GetSessionVars().CDCWriteSource,
		Priority:       ctx.GetSessionVars().DDLReorgPriority,
		SQLMode:        ctx.GetSessionVars().SQLMode,
	}

	args := &model.AddCheckConstraintArgs{
		Constraint: constraintInfo,
	}
	err = e.doDDLJob2(ctx, job, args)
	return errors.Trace(err)
}

func (e *executor) DropCheckConstraint(ctx sessionctx.Context, ti ast.Ident, constrName pmodel.CIStr) error {
	is := e.infoCache.GetLatest()
	schema, ok := is.SchemaByName(ti.Schema)
	if !ok {
		return errors.Trace(infoschema.ErrDatabaseNotExists)
	}
	t, err := is.TableByName(context.Background(), ti.Schema, ti.Name)
	if err != nil {
		return errors.Trace(infoschema.ErrTableNotExists.GenWithStackByArgs(ti.Schema, ti.Name))
	}
	tblInfo := t.Meta()

	constraintInfo := tblInfo.FindConstraintInfoByName(constrName.L)
	if constraintInfo == nil {
		return dbterror.ErrConstraintNotFound.GenWithStackByArgs(constrName)
	}

	job := &model.Job{
		Version:        model.GetJobVerInUse(),
		SchemaID:       schema.ID,
		TableID:        tblInfo.ID,
		SchemaName:     schema.Name.L,
		TableName:      tblInfo.Name.L,
		Type:           model.ActionDropCheckConstraint,
		BinlogInfo:     &model.HistoryInfo{},
		CDCWriteSource: ctx.GetSessionVars().CDCWriteSource,
		SQLMode:        ctx.GetSessionVars().SQLMode,
	}

	args := &model.CheckConstraintArgs{
		ConstraintName: constrName,
	}
	err = e.doDDLJob2(ctx, job, args)
	return errors.Trace(err)
}

func (e *executor) AlterCheckConstraint(ctx sessionctx.Context, ti ast.Ident, constrName pmodel.CIStr, enforced bool) error {
	is := e.infoCache.GetLatest()
	schema, ok := is.SchemaByName(ti.Schema)
	if !ok {
		return errors.Trace(infoschema.ErrDatabaseNotExists)
	}
	t, err := is.TableByName(context.Background(), ti.Schema, ti.Name)
	if err != nil {
		return errors.Trace(infoschema.ErrTableNotExists.GenWithStackByArgs(ti.Schema, ti.Name))
	}
	tblInfo := t.Meta()

	constraintInfo := tblInfo.FindConstraintInfoByName(constrName.L)
	if constraintInfo == nil {
		return dbterror.ErrConstraintNotFound.GenWithStackByArgs(constrName)
	}

	job := &model.Job{
		Version:        model.GetJobVerInUse(),
		SchemaID:       schema.ID,
		TableID:        tblInfo.ID,
		SchemaName:     schema.Name.L,
		TableName:      tblInfo.Name.L,
		Type:           model.ActionAlterCheckConstraint,
		BinlogInfo:     &model.HistoryInfo{},
		CDCWriteSource: ctx.GetSessionVars().CDCWriteSource,
		SQLMode:        ctx.GetSessionVars().SQLMode,
	}

	args := &model.CheckConstraintArgs{
		ConstraintName: constrName,
		Enforced:       enforced,
	}
	err = e.doDDLJob2(ctx, job, args)
	return errors.Trace(err)
}

func (e *executor) genPlacementPolicyID() (int64, error) {
	var ret int64
	ctx := kv.WithInternalSourceType(context.Background(), kv.InternalTxnDDL)
	err := kv.RunInNewTxn(ctx, e.store, true, func(_ context.Context, txn kv.Transaction) error {
		m := meta.NewMutator(txn)
		var err error
		ret, err = m.GenPlacementPolicyID()
		return err
	})

	return ret, err
}

// DoDDLJob will return
// - nil: found in history DDL job and no job error
// - context.Cancel: job has been sent to worker, but not found in history DDL job before cancel
// - other: found in history DDL job and return that job error
func (e *executor) DoDDLJob(ctx sessionctx.Context, job *model.Job) error {
	return e.DoDDLJobWrapper(ctx, NewJobWrapper(job, false))
}

func (e *executor) doDDLJob2(ctx sessionctx.Context, job *model.Job, args model.JobArgs) error {
	return e.DoDDLJobWrapper(ctx, NewJobWrapperWithArgs(job, args, false))
}

// DoDDLJobWrapper submit DDL job and wait it finishes.
// When fast create is enabled, we might merge multiple jobs into one, so do not
// depend on job.ID, use JobID from jobSubmitResult.
func (e *executor) DoDDLJobWrapper(ctx sessionctx.Context, jobW *JobWrapper) (resErr error) {
	job := jobW.Job
	job.TraceInfo = &model.TraceInfo{
		ConnectionID: ctx.GetSessionVars().ConnectionID,
		SessionAlias: ctx.GetSessionVars().SessionAlias,
	}
	if mci := ctx.GetSessionVars().StmtCtx.MultiSchemaInfo; mci != nil {
		// In multiple schema change, we don't run the job.
		// Instead, we merge all the jobs into one pending job.
		return appendToSubJobs(mci, jobW)
	}
	// Get a global job ID and put the DDL job in the queue.
	setDDLJobQuery(ctx, job)
	e.deliverJobTask(jobW)

	failpoint.Inject("mockParallelSameDDLJobTwice", func(val failpoint.Value) {
		if val.(bool) {
			<-jobW.ResultCh[0]
			// The same job will be put to the DDL queue twice.
			job = job.Clone()
			newJobW := NewJobWrapperWithArgs(job, jobW.JobArgs, jobW.IDAllocated)
			e.deliverJobTask(newJobW)
			// The second job result is used for test.
			jobW = newJobW
		}
	})

	// worker should restart to continue handling tasks in limitJobCh, and send back through jobW.err
	result := <-jobW.ResultCh[0]
	// job.ID must be allocated after previous channel receive returns nil.
	jobID, err := result.jobID, result.err
	defer e.delJobDoneCh(jobID)
	if err != nil {
		// The transaction of enqueuing job is failed.
		return errors.Trace(err)
	}
	failpoint.InjectCall("waitJobSubmitted")

	sessVars := ctx.GetSessionVars()
	sessVars.StmtCtx.IsDDLJobInQueue = true

	ddlAction := job.Type
	if result.merged {
		logutil.DDLLogger().Info("DDL job submitted", zap.Int64("job_id", jobID), zap.String("query", job.Query), zap.String("merged", "true"))
	} else {
		logutil.DDLLogger().Info("DDL job submitted", zap.Stringer("job", job), zap.String("query", job.Query))
	}

	// lock tables works on table ID, for some DDLs which changes table ID, we need
	// make sure the session still tracks it.
	// we need add it here to avoid this ddl job was executed successfully but the
	// session was killed before return. The session will release all table locks
	// it holds, if we don't add the new locking table id here, the session may forget
	// to release the new locked table id when this ddl job was executed successfully
	// but the session was killed before return.
	if config.TableLockEnabled() {
		HandleLockTablesOnSuccessSubmit(ctx, jobW)
		defer func() {
			HandleLockTablesOnFinish(ctx, jobW, resErr)
		}()
	}

	var historyJob *model.Job

	// Attach the context of the jobId to the calling session so that
	// KILL can cancel this DDL job.
	ctx.GetSessionVars().StmtCtx.DDLJobID = jobID

	// For a job from start to end, the state of it will be none -> delete only -> write only -> reorganization -> public
	// For every state changes, we will wait as lease 2 * lease time, so here the ticker check is 10 * lease.
	// But we use etcd to speed up, normally it takes less than 0.5s now, so we use 0.5s or 1s or 3s as the max value.
	initInterval, _ := getJobCheckInterval(ddlAction, 0)
	ticker := time.NewTicker(chooseLeaseTime(10*e.lease, initInterval))
	startTime := time.Now()
	metrics.JobsGauge.WithLabelValues(ddlAction.String()).Inc()
	defer func() {
		ticker.Stop()
		metrics.JobsGauge.WithLabelValues(ddlAction.String()).Dec()
		metrics.HandleJobHistogram.WithLabelValues(ddlAction.String(), metrics.RetLabel(err)).Observe(time.Since(startTime).Seconds())
		recordLastDDLInfo(ctx, historyJob)
	}()
	i := 0
	notifyCh, _ := e.getJobDoneCh(jobID)
	for {
		failpoint.InjectCall("storeCloseInLoop")
		select {
		case _, ok := <-notifyCh:
			if !ok {
				// when fast create enabled, jobs might be merged, and we broadcast
				// the result by closing the channel, to avoid this loop keeps running
				// without sleeping on retryable error, we set it to nil.
				notifyCh = nil
			}
		case <-ticker.C:
			i++
			ticker = updateTickerInterval(ticker, 10*e.lease, ddlAction, i)
		case <-e.ctx.Done():
			logutil.DDLLogger().Info("DoDDLJob will quit because context done")
			return context.Canceled
		}

		// If the connection being killed, we need to CANCEL the DDL job.
		if sessVars.SQLKiller.HandleSignal() == exeerrors.ErrQueryInterrupted {
			if atomic.LoadInt32(&sessVars.ConnectionStatus) == variable.ConnStatusShutdown {
				logutil.DDLLogger().Info("DoDDLJob will quit because context done")
				return context.Canceled
			}
			if sessVars.StmtCtx.DDLJobID != 0 {
				se, err := e.sessPool.Get()
				if err != nil {
					logutil.DDLLogger().Error("get session failed, check again", zap.Error(err))
					continue
				}
				sessVars.StmtCtx.DDLJobID = 0 // Avoid repeat.
				errs, err := CancelJobsBySystem(se, []int64{jobID})
				e.sessPool.Put(se)
				if len(errs) > 0 {
					logutil.DDLLogger().Warn("error canceling DDL job", zap.Error(errs[0]))
				}
				if err != nil {
					logutil.DDLLogger().Warn("Kill command could not cancel DDL job", zap.Error(err))
					continue
				}
			}
		}

		se, err := e.sessPool.Get()
		if err != nil {
			logutil.DDLLogger().Error("get session failed, check again", zap.Error(err))
			continue
		}
		historyJob, err = GetHistoryJobByID(se, jobID)
		e.sessPool.Put(se)
		if err != nil {
			logutil.DDLLogger().Error("get history DDL job failed, check again", zap.Error(err))
			continue
		}
		if historyJob == nil {
			logutil.DDLLogger().Debug("DDL job is not in history, maybe not run", zap.Int64("jobID", jobID))
			continue
		}

		e.checkHistoryJobInTest(ctx, historyJob)

		// If a job is a history job, the state must be JobStateSynced or JobStateRollbackDone or JobStateCancelled.
		if historyJob.IsSynced() {
			// Judge whether there are some warnings when executing DDL under the certain SQL mode.
			if historyJob.ReorgMeta != nil && len(historyJob.ReorgMeta.Warnings) != 0 {
				if len(historyJob.ReorgMeta.Warnings) != len(historyJob.ReorgMeta.WarningsCount) {
					logutil.DDLLogger().Info("DDL warnings doesn't match the warnings count", zap.Int64("jobID", jobID))
				} else {
					for key, warning := range historyJob.ReorgMeta.Warnings {
						keyCount := historyJob.ReorgMeta.WarningsCount[key]
						if keyCount == 1 {
							ctx.GetSessionVars().StmtCtx.AppendWarning(warning)
						} else {
							newMsg := fmt.Sprintf("%d warnings with this error code, first warning: "+warning.GetMsg(), keyCount)
							newWarning := dbterror.ClassTypes.Synthesize(terror.ErrCode(warning.Code()), newMsg)
							ctx.GetSessionVars().StmtCtx.AppendWarning(newWarning)
						}
					}
				}
			}
			appendMultiChangeWarningsToOwnerCtx(ctx, historyJob)

			logutil.DDLLogger().Info("DDL job is finished", zap.Int64("jobID", jobID))
			return nil
		}

		if historyJob.Error != nil {
			logutil.DDLLogger().Info("DDL job is failed", zap.Int64("jobID", jobID))
			return errors.Trace(historyJob.Error)
		}
		panic("When the state is JobStateRollbackDone or JobStateCancelled, historyJob.Error should never be nil")
	}
}

func getRenameTableUniqueIDs(jobW *JobWrapper, schema bool) []int64 {
	if !schema {
		return []int64{jobW.TableID}
	}

	oldSchemaID := jobW.JobArgs.(*model.RenameTableArgs).OldSchemaID
	return []int64{oldSchemaID, jobW.SchemaID}
}

// HandleLockTablesOnSuccessSubmit handles the table lock for the job which is submitted
// successfully. exported for testing purpose.
func HandleLockTablesOnSuccessSubmit(ctx sessionctx.Context, jobW *JobWrapper) {
	if jobW.Type == model.ActionTruncateTable {
		if ok, lockTp := ctx.CheckTableLocked(jobW.TableID); ok {
			ctx.AddTableLock([]model.TableLockTpInfo{{
				SchemaID: jobW.SchemaID,
				TableID:  jobW.JobArgs.(*model.TruncateTableArgs).NewTableID,
				Tp:       lockTp,
			}})
		}
	}
}

// HandleLockTablesOnFinish handles the table lock for the job which is finished.
// exported for testing purpose.
func HandleLockTablesOnFinish(ctx sessionctx.Context, jobW *JobWrapper, ddlErr error) {
	if jobW.Type == model.ActionTruncateTable {
		if ddlErr != nil {
			newTableID := jobW.JobArgs.(*model.TruncateTableArgs).NewTableID
			ctx.ReleaseTableLockByTableIDs([]int64{newTableID})
			return
		}
		if ok, _ := ctx.CheckTableLocked(jobW.TableID); ok {
			ctx.ReleaseTableLockByTableIDs([]int64{jobW.TableID})
		}
	}
}

func (e *executor) getJobDoneCh(jobID int64) (chan struct{}, bool) {
	return e.ddlJobDoneChMap.Load(jobID)
}

func (e *executor) delJobDoneCh(jobID int64) {
	e.ddlJobDoneChMap.Delete(jobID)
}

func (e *executor) deliverJobTask(task *JobWrapper) {
	// TODO this might block forever, as the consumer part considers context cancel.
	e.limitJobCh <- task
}

func updateTickerInterval(ticker *time.Ticker, lease time.Duration, action model.ActionType, i int) *time.Ticker {
	interval, changed := getJobCheckInterval(action, i)
	if !changed {
		return ticker
	}
	// For now we should stop old ticker and create a new ticker
	ticker.Stop()
	return time.NewTicker(chooseLeaseTime(lease, interval))
}

func recordLastDDLInfo(ctx sessionctx.Context, job *model.Job) {
	if job == nil {
		return
	}
	ctx.GetSessionVars().LastDDLInfo.Query = job.Query
	ctx.GetSessionVars().LastDDLInfo.SeqNum = job.SeqNum
}

func setDDLJobQuery(ctx sessionctx.Context, job *model.Job) {
	switch job.Type {
	case model.ActionUpdateTiFlashReplicaStatus, model.ActionUnlockTable:
		job.Query = ""
	default:
		job.Query, _ = ctx.Value(sessionctx.QueryString).(string)
	}
}

var (
	fastDDLIntervalPolicy = []time.Duration{
		500 * time.Millisecond,
	}
	normalDDLIntervalPolicy = []time.Duration{
		500 * time.Millisecond,
		500 * time.Millisecond,
		1 * time.Second,
	}
	slowDDLIntervalPolicy = []time.Duration{
		500 * time.Millisecond,
		500 * time.Millisecond,
		1 * time.Second,
		1 * time.Second,
		3 * time.Second,
	}
)

func getIntervalFromPolicy(policy []time.Duration, i int) (time.Duration, bool) {
	plen := len(policy)
	if i < plen {
		return policy[i], true
	}
	return policy[plen-1], false
}

func getJobCheckInterval(action model.ActionType, i int) (time.Duration, bool) {
	switch action {
	case model.ActionAddIndex, model.ActionAddPrimaryKey, model.ActionModifyColumn,
		model.ActionReorganizePartition,
		model.ActionRemovePartitioning,
		model.ActionAlterTablePartitioning:
		return getIntervalFromPolicy(slowDDLIntervalPolicy, i)
	case model.ActionCreateTable, model.ActionCreateSchema:
		return getIntervalFromPolicy(fastDDLIntervalPolicy, i)
	default:
		return getIntervalFromPolicy(normalDDLIntervalPolicy, i)
	}
}

// NewDDLReorgMeta create a DDL ReorgMeta.
func NewDDLReorgMeta(ctx sessionctx.Context) *model.DDLReorgMeta {
	tzName, tzOffset := ddlutil.GetTimeZone(ctx)
	return &model.DDLReorgMeta{
		SQLMode:           ctx.GetSessionVars().SQLMode,
		Warnings:          make(map[errors.ErrorID]*terror.Error),
		WarningsCount:     make(map[errors.ErrorID]int64),
		Location:          &model.TimeZoneLocation{Name: tzName, Offset: tzOffset},
		ResourceGroupName: ctx.GetSessionVars().StmtCtx.ResourceGroupName,
		Version:           model.CurrentReorgMetaVersion,
	}
}<|MERGE_RESOLUTION|>--- conflicted
+++ resolved
@@ -4919,37 +4919,17 @@
 	return errors.Trace(err)
 }
 
-<<<<<<< HEAD
-<<<<<<< HEAD
-func newReorgMetaFromVariables(job *model.Job, sctx sessionctx.Context) (*model.DDLReorgMeta, error) {
-	reorgMeta := NewDDLReorgMeta(sctx)
-	reorgMeta.IsDistReorg = variable.EnableDistTask.Load()
-	reorgMeta.IsFastReorg = variable.EnableFastReorg.Load()
-	reorgMeta.TargetScope = variable.ServiceScope.Load()
-	if sv, ok := sctx.GetSessionVars().GetSystemVar(variable.TiDBDDLReorgWorkerCount); ok {
-		reorgMeta.Concurrency = variable.TidbOptInt(sv, 0)
-=======
-=======
->>>>>>> 99a2df59
 func initJobReorgMetaFromVariables(job *model.Job, sctx sessionctx.Context) error {
 	m := NewDDLReorgMeta(sctx)
 	setReorgParam := func() {
 		if sv, ok := sctx.GetSessionVars().GetSystemVar(variable.TiDBDDLReorgWorkerCount); ok {
-<<<<<<< HEAD
 			m.SetConcurrency(variable.TidbOptInt(sv, 0))
 		}
 		if sv, ok := sctx.GetSessionVars().GetSystemVar(variable.TiDBDDLReorgBatchSize); ok {
 			m.SetBatchSize(variable.TidbOptInt(sv, 0))
 		}
->>>>>>> 2f8d1f6f68f (ddl: dynamically adjusting the concurrency and batch size of reorganization job (#57468))
-=======
-			m.Concurrency = variable.TidbOptInt(sv, 0)
-		}
-		if sv, ok := sctx.GetSessionVars().GetSystemVar(variable.TiDBDDLReorgBatchSize); ok {
-			m.BatchSize = variable.TidbOptInt(sv, 0)
-		}
->>>>>>> 99a2df59
-	}
+	}
+
 	setDistTaskParam := func() error {
 		m.IsDistReorg = variable.EnableDistTask.Load()
 		m.IsFastReorg = variable.EnableFastReorg.Load()
@@ -5007,27 +4987,11 @@
 		zap.String("jobSchema", job.SchemaName),
 		zap.String("jobTable", job.TableName),
 		zap.Stringer("jobType", job.Type),
-<<<<<<< HEAD
-<<<<<<< HEAD
-		zap.Bool("enableDistTask", reorgMeta.IsDistReorg),
-		zap.Bool("enableFastReorg", reorgMeta.IsFastReorg),
-		zap.String("targetScope", reorgMeta.TargetScope),
-		zap.Int("concurrency", reorgMeta.Concurrency),
-		zap.Int("batchSize", reorgMeta.BatchSize),
-=======
 		zap.Bool("enableDistTask", m.IsDistReorg),
 		zap.Bool("enableFastReorg", m.IsFastReorg),
 		zap.String("targetScope", m.TargetScope),
 		zap.Int("concurrency", m.GetConcurrencyOrDefault(int(variable.GetDDLReorgWorkerCounter()))),
 		zap.Int("batchSize", m.GetBatchSizeOrDefault(int(variable.GetDDLReorgBatchSize()))),
->>>>>>> 2f8d1f6f68f (ddl: dynamically adjusting the concurrency and batch size of reorganization job (#57468))
-=======
-		zap.Bool("enableDistTask", m.IsDistReorg),
-		zap.Bool("enableFastReorg", m.IsFastReorg),
-		zap.String("targetScope", m.TargetScope),
-		zap.Int("concurrency", m.Concurrency),
-		zap.Int("batchSize", m.BatchSize),
->>>>>>> 99a2df59
 	)
 	return nil
 }
