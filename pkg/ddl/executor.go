--- conflicted
+++ resolved
@@ -1205,16 +1205,12 @@
 			scatterScope = val
 		}
 
-<<<<<<< HEAD
 		preSplitAndScatterTable(sctx, e.store, tbInfo, scatterScope)
-=======
-		preSplitAndScatterTable(ctx, e.store, tbInfo, scatterScope)
 		if e.startMode == BR {
 			if err := handleAutoIncID(e.getAutoIDRequirement(), jobW.Job, tbInfo); err != nil {
 				return errors.Trace(err)
 			}
 		}
->>>>>>> 57948d90
 	}
 	return errors.Trace(err)
 }
