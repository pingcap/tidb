--- conflicted
+++ resolved
@@ -1042,12 +1042,8 @@
 			}
 		}
 
-<<<<<<< HEAD
-		scheduler.close(false)
+		exec.close(false)
 		close(doneCh)
-=======
-		exec.close(false)
->>>>>>> f7c94c80
 		return nil
 	})
 
