--- conflicted
+++ resolved
@@ -788,11 +788,7 @@
 		err error
 	)
 	if config.GetGlobalConfig().Store == config.StoreTypeTiKV {
-<<<<<<< HEAD
-		cfg, bd, err = ingest.CreateLocalBackend(ctx, dc.pdCli, job, false)
-=======
-		cfg, bd, err = ingest.CreateLocalBackend(ctx, dc.store, job, false, 0)
->>>>>>> e315cff6
+		cfg, bd, err = ingest.CreateLocalBackend(ctx, dc.pdCli, job, false, 0)
 		if err != nil {
 			return errors.Trace(err)
 		}
