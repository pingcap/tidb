// Copyright 2022 PingCAP, Inc.
//
// Licensed under the Apache License, Version 2.0 (the "License");
// you may not use this file except in compliance with the License.
// You may obtain a copy of the License at
//
//     http://www.apache.org/licenses/LICENSE-2.0
//
// Unless required by applicable law or agreed to in writing, software
// distributed under the License is distributed on an "AS IS" BASIS,
// WITHOUT WARRANTIES OR CONDITIONS OF ANY KIND, either express or implied.
// See the License for the specific language governing permissions and
// limitations under the License.

// Copyright 2013 The ql Authors. All rights reserved.
// Use of this source code is governed by a BSD-style
// license that can be found in the LICENSES/QL-LICENSE file.

package schematracker

import (
	"context"
	"strings"

	"github.com/pingcap/errors"
	"github.com/pingcap/tidb/pkg/ddl"
	"github.com/pingcap/tidb/pkg/infoschema"
	"github.com/pingcap/tidb/pkg/meta/metabuild"
	"github.com/pingcap/tidb/pkg/meta/model"
	"github.com/pingcap/tidb/pkg/parser/ast"
	"github.com/pingcap/tidb/pkg/parser/charset"
	pmodel "github.com/pingcap/tidb/pkg/parser/model"
	"github.com/pingcap/tidb/pkg/parser/mysql"
	field_types "github.com/pingcap/tidb/pkg/parser/types"
	"github.com/pingcap/tidb/pkg/sessionctx"
	"github.com/pingcap/tidb/pkg/sessionctx/variable"
	"github.com/pingcap/tidb/pkg/table"
	"github.com/pingcap/tidb/pkg/table/tables"
	"github.com/pingcap/tidb/pkg/util/collate"
	"github.com/pingcap/tidb/pkg/util/dbterror"
)

// SchemaTracker is used to track schema changes by DM. It implements
// ddl.Executor interface and by applying DDL, it updates the table structure to
// keep tracked with upstream changes.
//
// It embeds an InfoStore which stores DBInfo and TableInfo. The DBInfo and
// TableInfo can be treated as immutable, so after reading them by SchemaByName
// or TableByName, later modifications made by SchemaTracker will not change
// them. SchemaTracker is not thread-safe.
type SchemaTracker struct {
	*InfoStore
}

var _ ddl.Executor = (*SchemaTracker)(nil)

// NewSchemaTracker creates a SchemaTracker. lowerCaseTableNames has the same meaning as MySQL variable lower_case_table_names.
func NewSchemaTracker(lowerCaseTableNames int) SchemaTracker {
	return SchemaTracker{
		InfoStore: NewInfoStore(lowerCaseTableNames),
	}
}

// CreateSchema implements the DDL interface.
func (d *SchemaTracker) CreateSchema(ctx sessionctx.Context, stmt *ast.CreateDatabaseStmt) error {
	// we only consider explicit charset/collate, if not found, fallback to default charset/collate.
	charsetOpt := ast.CharsetOpt{}
	for _, val := range stmt.Options {
		switch val.Tp {
		case ast.DatabaseOptionCharset:
			charsetOpt.Chs = val.Value
		case ast.DatabaseOptionCollate:
			charsetOpt.Col = val.Value
		}
	}

	utf8MB4DefaultColl := ""
	if ctx != nil {
		utf8MB4DefaultColl = ctx.GetSessionVars().DefaultCollationForUTF8MB4
	}
	chs, coll, err := ddl.ResolveCharsetCollation([]ast.CharsetOpt{charsetOpt}, utf8MB4DefaultColl)
	if err != nil {
		return errors.Trace(err)
	}

	dbInfo := &model.DBInfo{Name: stmt.Name, Charset: chs, Collate: coll}
	onExist := ddl.OnExistError
	if stmt.IfNotExists {
		onExist = ddl.OnExistIgnore
	}
	return d.CreateSchemaWithInfo(ctx, dbInfo, onExist)
}

// CreateTestDB creates the `test` database, which is the default behavior of TiDB.
func (d *SchemaTracker) CreateTestDB(ctx sessionctx.Context) {
	_ = d.CreateSchema(ctx, &ast.CreateDatabaseStmt{
		Name: pmodel.NewCIStr("test"),
	})
}

// CreateSchemaWithInfo implements the DDL interface.
func (d *SchemaTracker) CreateSchemaWithInfo(_ sessionctx.Context, dbInfo *model.DBInfo, onExist ddl.OnExist) error {
	oldInfo := d.SchemaByName(dbInfo.Name)
	if oldInfo != nil {
		if onExist == ddl.OnExistIgnore {
			return nil
		}
		// not support MariaDB's CREATE OR REPLACE SCHEMA
		return infoschema.ErrDatabaseExists.GenWithStackByArgs(dbInfo.Name)
	}
	d.PutSchema(dbInfo)
	return nil
}

// AlterSchema implements the DDL interface.
func (d *SchemaTracker) AlterSchema(ctx sessionctx.Context, stmt *ast.AlterDatabaseStmt) (err error) {
	dbInfo := d.SchemaByName(stmt.Name)
	if dbInfo == nil {
		return infoschema.ErrDatabaseNotExists.GenWithStackByArgs(stmt.Name.O)
	}

	dbInfo = dbInfo.Clone()
	defer func() {
		if err == nil {
			d.PutSchema(dbInfo)
		}
	}()

	// Resolve target charset and collation from options.
	var (
		toCharset, toCollate string
	)

	for _, val := range stmt.Options {
		switch val.Tp {
		case ast.DatabaseOptionCharset:
			if toCharset == "" {
				toCharset = val.Value
			} else if toCharset != val.Value {
				return dbterror.ErrConflictingDeclarations.GenWithStackByArgs(toCharset, val.Value)
			}
		case ast.DatabaseOptionCollate:
			info, errGetCollate := collate.GetCollationByName(val.Value)
			if errGetCollate != nil {
				return errors.Trace(errGetCollate)
			}
			if toCharset == "" {
				toCharset = info.CharsetName
			} else if toCharset != info.CharsetName {
				return dbterror.ErrConflictingDeclarations.GenWithStackByArgs(toCharset, info.CharsetName)
			}
			toCollate = info.Name
		}
	}
	if toCollate == "" {
		if toCollate, err = ddl.GetDefaultCollation(toCharset, ctx.GetSessionVars().DefaultCollationForUTF8MB4); err != nil {
			return errors.Trace(err)
		}
	}

	dbInfo.Charset = toCharset
	dbInfo.Collate = toCollate

	return nil
}

// DropSchema implements the DDL interface.
func (d *SchemaTracker) DropSchema(_ sessionctx.Context, stmt *ast.DropDatabaseStmt) error {
	ok := d.DeleteSchema(stmt.Name)
	if !ok {
		if stmt.IfExists {
			return nil
		}
		return infoschema.ErrDatabaseDropExists.GenWithStackByArgs(stmt.Name)
	}
	return nil
}

// CreateTable implements the DDL interface.
func (d *SchemaTracker) CreateTable(ctx sessionctx.Context, s *ast.CreateTableStmt) error {
	ident := ast.Ident{Schema: s.Table.Schema, Name: s.Table.Name}
	schema := d.SchemaByName(ident.Schema)
	if schema == nil {
		return infoschema.ErrDatabaseNotExists.GenWithStackByArgs(ident.Schema)
	}

	var (
		referTbl *model.TableInfo
		err      error
	)
	if s.ReferTable != nil {
		referTbl, err = d.TableByName(context.Background(), s.ReferTable.Schema, s.ReferTable.Name)
		if err != nil {
			return infoschema.ErrTableNotExists.GenWithStackByArgs(s.ReferTable.Schema, s.ReferTable.Name)
		}
	}

	metaBuildCtx := ddl.NewMetaBuildContextWithSctx(
		ctx,
		// suppress ErrTooLongKey
		metabuild.WithSuppressTooLongIndexErr(true),
		// support drop PK
		metabuild.WithClusteredIndexDefMode(variable.ClusteredIndexDefModeOff),
	)
	// build tableInfo
	var (
		tbInfo *model.TableInfo
	)
	if s.ReferTable != nil {
		tbInfo, err = ddl.BuildTableInfoWithLike(ident, referTbl, s)
	} else {
		tbInfo, err = ddl.BuildTableInfoWithStmt(metaBuildCtx, s, schema.Charset, schema.Collate, nil)
	}
	if err != nil {
		return errors.Trace(err)
	}

	// TODO: to reuse the constant fold of expression in partition range definition we use CheckTableInfoValidWithStmt,
	// but it may also introduce unwanted limit check in DM's use case. Should check it later.
	if err = ddl.CheckTableInfoValidWithStmt(metaBuildCtx, tbInfo, s); err != nil {
		return err
	}

	onExist := ddl.OnExistError
	if s.IfNotExists {
		onExist = ddl.OnExistIgnore
	}

	return d.CreateTableWithInfo(ctx, schema.Name, tbInfo, nil, ddl.WithOnExist(onExist))
}

// CreateTableWithInfo implements the DDL interface.
func (d *SchemaTracker) CreateTableWithInfo(
	_ sessionctx.Context,
	dbName pmodel.CIStr,
	info *model.TableInfo,
	_ []model.InvolvingSchemaInfo,
	cs ...ddl.CreateTableOption,
) error {
	c := ddl.GetCreateTableConfig(cs)

	schema := d.SchemaByName(dbName)
	if schema == nil {
		return infoschema.ErrDatabaseNotExists.GenWithStackByArgs(dbName)
	}

	oldTable, _ := d.TableByName(context.Background(), dbName, info.Name)
	if oldTable != nil {
		switch c.OnExist {
		case ddl.OnExistIgnore:
			return nil
		case ddl.OnExistReplace:
			return d.PutTable(dbName, info)
		default:
			return infoschema.ErrTableExists.GenWithStackByArgs(ast.Ident{Schema: dbName, Name: info.Name})
		}
	}

	return d.PutTable(dbName, info)
}

// CreateView implements the DDL interface.
func (d *SchemaTracker) CreateView(ctx sessionctx.Context, s *ast.CreateViewStmt) error {
	viewInfo, err := ddl.BuildViewInfo(s)
	if err != nil {
		return err
	}

	cols := make([]*table.Column, len(s.Cols))
	for i, v := range s.Cols {
		cols[i] = table.ToColumn(&model.ColumnInfo{
			Name:   v,
			ID:     int64(i),
			Offset: i,
			State:  model.StatePublic,
		})
	}

	tbInfo, err := ddl.BuildTableInfo(ddl.NewMetaBuildContextWithSctx(ctx), s.ViewName.Name, cols, nil, "", "")
	if err != nil {
		return err
	}
	tbInfo.View = viewInfo

	onExist := ddl.OnExistError
	if s.OrReplace {
		onExist = ddl.OnExistReplace
	}

	return d.CreateTableWithInfo(ctx, s.ViewName.Schema, tbInfo, nil, ddl.WithOnExist(onExist))
}

// DropTable implements the DDL interface.
func (d *SchemaTracker) DropTable(_ sessionctx.Context, stmt *ast.DropTableStmt) (err error) {
	notExistTables := make([]string, 0, len(stmt.Tables))
	for _, name := range stmt.Tables {
		tb, err := d.TableByName(context.Background(), name.Schema, name.Name)
		if err != nil || !tb.IsBaseTable() {
			if stmt.IfExists {
				continue
			}

			id := ast.Ident{Schema: name.Schema, Name: name.Name}
			notExistTables = append(notExistTables, id.String())
			// For statement dropping multiple tables, we should return error after try to drop all tables.
			continue
		}

		// Without IF EXISTS, the statement drops all named tables that do exist, and returns an error indicating which
		// nonexisting tables it was unable to drop.
		// https://dev.mysql.com/doc/refman/5.7/en/drop-table.html
		_ = d.DeleteTable(name.Schema, name.Name)
	}

	if len(notExistTables) > 0 {
		return infoschema.ErrTableDropExists.GenWithStackByArgs(strings.Join(notExistTables, ","))
	}
	return nil
}

// RecoverTable implements the DDL interface, which is no-op in DM's case.
func (*SchemaTracker) RecoverTable(_ sessionctx.Context, _ *model.RecoverTableInfo) (err error) {
	return nil
}

// FlashbackCluster implements the DDL interface, which is no-op in DM's case.
func (*SchemaTracker) FlashbackCluster(_ sessionctx.Context, _ uint64) (err error) {
	return nil
}

// RecoverSchema implements the DDL interface, which is no-op in DM's case.
func (*SchemaTracker) RecoverSchema(_ sessionctx.Context, _ *model.RecoverSchemaInfo) (err error) {
	return nil
}

// DropView implements the DDL interface.
func (d *SchemaTracker) DropView(_ sessionctx.Context, stmt *ast.DropTableStmt) (err error) {
	notExistTables := make([]string, 0, len(stmt.Tables))
	for _, name := range stmt.Tables {
		tb, err := d.TableByName(context.Background(), name.Schema, name.Name)
		if err != nil {
			if stmt.IfExists {
				continue
			}

			id := ast.Ident{Schema: name.Schema, Name: name.Name}
			notExistTables = append(notExistTables, id.String())
			continue
		}

		// the behaviour is fast fail when type is wrong.
		if !tb.IsView() {
			return dbterror.ErrWrongObject.GenWithStackByArgs(name.Schema, name.Name, "VIEW")
		}

		_ = d.DeleteTable(name.Schema, name.Name)
	}

	if len(notExistTables) > 0 {
		return infoschema.ErrTableDropExists.GenWithStackByArgs(strings.Join(notExistTables, ","))
	}
	return nil
}

// CreateIndex implements the DDL interface.
func (d *SchemaTracker) CreateIndex(ctx sessionctx.Context, stmt *ast.CreateIndexStmt) error {
	ident := ast.Ident{Schema: stmt.Table.Schema, Name: stmt.Table.Name}
	return d.createIndex(ctx, ident, stmt.KeyType, pmodel.NewCIStr(stmt.IndexName),
		stmt.IndexPartSpecifications, stmt.IndexOption, stmt.IfNotExists)
}

func (d *SchemaTracker) putTableIfNoError(err error, dbName pmodel.CIStr, tbInfo *model.TableInfo) {
	if err != nil {
		return
	}
	_ = d.PutTable(dbName, tbInfo)
}

// createIndex is shared by CreateIndex and AlterTable.
func (d *SchemaTracker) createIndex(
	ctx sessionctx.Context,
	ti ast.Ident,
	keyType ast.IndexKeyType,
	indexName pmodel.CIStr,
	indexPartSpecifications []*ast.IndexPartSpecification,
	indexOption *ast.IndexOption,
	ifNotExists bool,
) (err error) {
	unique := keyType == ast.IndexKeyTypeUnique
	tblInfo, err := d.TableClonedByName(ti.Schema, ti.Name)
	if err != nil {
		return err
	}

	defer d.putTableIfNoError(err, ti.Schema, tblInfo)

	t := tables.MockTableFromMeta(tblInfo)

	// Deal with anonymous index.
	if len(indexName.L) == 0 {
		colName := pmodel.NewCIStr("expression_index")
		if indexPartSpecifications[0].Column != nil {
			colName = indexPartSpecifications[0].Column.Name
		}
		indexName = ddl.GetName4AnonymousIndex(t, colName, pmodel.NewCIStr(""))
	}

	if indexInfo := tblInfo.FindIndexByName(indexName.L); indexInfo != nil {
		if ifNotExists {
			return nil
		}
		return dbterror.ErrDupKeyName.GenWithStack("index already exist %s", indexName)
	}

	hiddenCols, err := ddl.BuildHiddenColumnInfo(ddl.NewMetaBuildContextWithSctx(ctx), indexPartSpecifications, indexName, t.Meta(), t.Cols())
	if err != nil {
		return err
	}
	for _, hiddenCol := range hiddenCols {
		ddl.InitAndAddColumnToTable(tblInfo, hiddenCol)
	}

	indexInfo, err := ddl.BuildIndexInfo(
<<<<<<< HEAD
		ctx,
		tblInfo,
=======
		ddl.NewMetaBuildContextWithSctx(ctx),
		finalColumns,
>>>>>>> 8bacf9cc
		indexName,
		false,
		unique,
		false,
		indexPartSpecifications,
		indexOption,
		model.StatePublic,
	)
	if err != nil {
		tblInfo.Columns = tblInfo.Columns[:len(tblInfo.Columns)-len(hiddenCols)]
		return err
	}
	indexInfo.ID = ddl.AllocateIndexID(tblInfo)
	tblInfo.Indices = append(tblInfo.Indices, indexInfo)

	ddl.AddIndexColumnFlag(tblInfo, indexInfo)
	return nil
}

// DropIndex implements the DDL interface.
func (d *SchemaTracker) DropIndex(ctx sessionctx.Context, stmt *ast.DropIndexStmt) error {
	ti := ast.Ident{Schema: stmt.Table.Schema, Name: stmt.Table.Name}
	err := d.dropIndex(ctx, ti, pmodel.NewCIStr(stmt.IndexName), stmt.IfExists)
	if (infoschema.ErrDatabaseNotExists.Equal(err) || infoschema.ErrTableNotExists.Equal(err)) && stmt.IfExists {
		err = nil
	}
	return err
}

// dropIndex is shared by DropIndex and AlterTable.
func (d *SchemaTracker) dropIndex(_ sessionctx.Context, ti ast.Ident, indexName pmodel.CIStr, ifExists bool) (err error) {
	tblInfo, err := d.TableClonedByName(ti.Schema, ti.Name)
	if err != nil {
		return infoschema.ErrTableNotExists.GenWithStackByArgs(ti.Schema, ti.Name)
	}

	defer d.putTableIfNoError(err, ti.Schema, tblInfo)

	indexInfo := tblInfo.FindIndexByName(indexName.L)
	if indexInfo == nil {
		if ifExists {
			return nil
		}
		return dbterror.ErrCantDropFieldOrKey.GenWithStack("index %s doesn't exist", indexName)
	}

	newIndices := make([]*model.IndexInfo, 0, len(tblInfo.Indices))
	for _, idx := range tblInfo.Indices {
		if idx.Name.L != indexInfo.Name.L {
			newIndices = append(newIndices, idx)
		}
	}
	tblInfo.Indices = newIndices
	ddl.DropIndexColumnFlag(tblInfo, indexInfo)
	ddl.RemoveDependentHiddenColumns(tblInfo, indexInfo)
	return nil
}

// addColumn is used by AlterTable.
func (d *SchemaTracker) addColumn(ctx sessionctx.Context, ti ast.Ident, spec *ast.AlterTableSpec) (err error) {
	specNewColumn := spec.NewColumns[0]
	schema := d.SchemaByName(ti.Schema)
	if schema == nil {
		return infoschema.ErrDatabaseNotExists.GenWithStackByArgs(ti.Schema)
	}
	tblInfo, err := d.TableClonedByName(ti.Schema, ti.Name)
	if err != nil {
		return err
	}

	defer d.putTableIfNoError(err, ti.Schema, tblInfo)

	t := tables.MockTableFromMeta(tblInfo)
	colName := specNewColumn.Name.Name.O

	if col := table.FindCol(t.Cols(), colName); col != nil {
		if spec.IfNotExists {
			return nil
		}
		return infoschema.ErrColumnExists.GenWithStackByArgs(colName)
	}

	col, err := ddl.CreateNewColumn(ctx, schema, spec, t, specNewColumn)
	if err != nil {
		return errors.Trace(err)
	}
	err = ddl.CheckAfterPositionExists(tblInfo, spec.Position)
	if err != nil {
		return errors.Trace(err)
	}

	columnInfo := ddl.InitAndAddColumnToTable(tblInfo, col.ColumnInfo)
	offset, err := ddl.LocateOffsetToMove(columnInfo.Offset, spec.Position, tblInfo)
	if err != nil {
		return errors.Trace(err)
	}
	tblInfo.MoveColumnInfo(columnInfo.Offset, offset)
	columnInfo.State = model.StatePublic
	return nil
}

// dropColumn is used by AlterTable.
func (d *SchemaTracker) dropColumn(_ sessionctx.Context, ti ast.Ident, spec *ast.AlterTableSpec) (err error) {
	tblInfo, err := d.TableClonedByName(ti.Schema, ti.Name)
	if err != nil {
		return err
	}

	defer d.putTableIfNoError(err, ti.Schema, tblInfo)

	colName := spec.OldColumnName.Name
	colInfo := tblInfo.FindPublicColumnByName(colName.L)
	if colInfo == nil {
		if spec.IfExists {
			return nil
		}
		return dbterror.ErrCantDropFieldOrKey.GenWithStackByArgs(colName)
	}
	if len(tblInfo.Columns) == 1 {
		return dbterror.ErrCantRemoveAllFields.GenWithStack("can't drop only column %s in table %s",
			colName, tblInfo.Name)
	}

	// do drop column
	tblInfo.MoveColumnInfo(colInfo.Offset, len(tblInfo.Columns)-1)
	tblInfo.Columns = tblInfo.Columns[:len(tblInfo.Columns)-1]

	newIndices := make([]*model.IndexInfo, 0, len(tblInfo.Indices))
	for _, idx := range tblInfo.Indices {
		i, _ := model.FindIndexColumnByName(idx.Columns, colName.L)
		if i == -1 {
			newIndices = append(newIndices, idx)
			continue
		}

		idx.Columns = append(idx.Columns[:i], idx.Columns[i+1:]...)
		if len(idx.Columns) == 0 {
			continue
		}
		newIndices = append(newIndices, idx)
	}
	tblInfo.Indices = newIndices
	return nil
}

// renameColumn is used by AlterTable.
func (d *SchemaTracker) renameColumn(_ sessionctx.Context, ident ast.Ident, spec *ast.AlterTableSpec) (err error) {
	oldColName := spec.OldColumnName.Name
	newColName := spec.NewColumnName.Name

	tblInfo, err := d.TableClonedByName(ident.Schema, ident.Name)
	if err != nil {
		return err
	}

	defer d.putTableIfNoError(err, ident.Schema, tblInfo)

	tbl := tables.MockTableFromMeta(tblInfo)

	oldCol := table.FindCol(tbl.VisibleCols(), oldColName.L)
	if oldCol == nil {
		return infoschema.ErrColumnNotExists.GenWithStackByArgs(oldColName, ident.Name)
	}

	if oldColName.L == newColName.L {
		return nil
	}
	if newColName.L == model.ExtraHandleName.L {
		return dbterror.ErrWrongColumnName.GenWithStackByArgs(newColName.L)
	}

	allCols := tbl.Cols()
	colWithNewNameAlreadyExist := table.FindCol(allCols, newColName.L) != nil
	if colWithNewNameAlreadyExist {
		return infoschema.ErrColumnExists.GenWithStackByArgs(newColName)
	}

	// Check generated expression.
	for _, col := range allCols {
		if col.GeneratedExpr == nil {
			continue
		}
		dependedColNames := ddl.FindColumnNamesInExpr(col.GeneratedExpr.Internal())
		for _, name := range dependedColNames {
			if name.Name.L == oldColName.L {
				if col.Hidden {
					return dbterror.ErrDependentByFunctionalIndex.GenWithStackByArgs(oldColName.O)
				}
				return dbterror.ErrDependentByGeneratedColumn.GenWithStackByArgs(oldColName.O)
			}
		}
	}

	oldCol.Name = newColName
	return nil
}

// alterColumn is used by AlterTable.
func (d *SchemaTracker) alterColumn(ctx sessionctx.Context, ident ast.Ident, spec *ast.AlterTableSpec) (err error) {
	specNewColumn := spec.NewColumns[0]
	tblInfo, err := d.TableClonedByName(ident.Schema, ident.Name)
	if err != nil {
		return err
	}

	defer d.putTableIfNoError(err, ident.Schema, tblInfo)

	t := tables.MockTableFromMeta(tblInfo)

	colName := specNewColumn.Name.Name
	// Check whether alter column has existed.
	oldCol := table.FindCol(t.Cols(), colName.L)
	if oldCol == nil {
		return dbterror.ErrBadField.GenWithStackByArgs(colName, ident.Name)
	}

	// Clean the NoDefaultValueFlag value.
	oldCol.DelFlag(mysql.NoDefaultValueFlag)
	if len(specNewColumn.Options) == 0 {
		oldCol.DefaultIsExpr = false
		err = oldCol.SetDefaultValue(nil)
		if err != nil {
			return errors.Trace(err)
		}
		oldCol.AddFlag(mysql.NoDefaultValueFlag)
	} else {
		_, err := ddl.SetDefaultValue(ctx.GetExprCtx(), oldCol, specNewColumn.Options[0])
		if err != nil {
			return errors.Trace(err)
		}
	}
	return nil
}

// modifyColumn is used by AlterTable.
func (d *SchemaTracker) modifyColumn(ctx context.Context, sctx sessionctx.Context, ident ast.Ident, spec *ast.AlterTableSpec) error {
	specNewColumn := spec.NewColumns[0]
	if len(specNewColumn.Name.Schema.O) != 0 && ident.Schema.L != specNewColumn.Name.Schema.L {
		return dbterror.ErrWrongDBName.GenWithStackByArgs(specNewColumn.Name.Schema.O)
	}
	if len(specNewColumn.Name.Table.O) != 0 && ident.Name.L != specNewColumn.Name.Table.L {
		return dbterror.ErrWrongTableName.GenWithStackByArgs(specNewColumn.Name.Table.O)
	}
	return d.handleModifyColumn(ctx, sctx, ident, specNewColumn.Name.Name, spec)
}

// changeColumn is used by AlterTable.
func (d *SchemaTracker) changeColumn(ctx context.Context, sctx sessionctx.Context, ident ast.Ident, spec *ast.AlterTableSpec) error {
	specNewColumn := spec.NewColumns[0]
	if len(specNewColumn.Name.Schema.O) != 0 && ident.Schema.L != specNewColumn.Name.Schema.L {
		return dbterror.ErrWrongDBName.GenWithStackByArgs(specNewColumn.Name.Schema.O)
	}
	if len(spec.OldColumnName.Schema.O) != 0 && ident.Schema.L != spec.OldColumnName.Schema.L {
		return dbterror.ErrWrongDBName.GenWithStackByArgs(spec.OldColumnName.Schema.O)
	}
	if len(specNewColumn.Name.Table.O) != 0 && ident.Name.L != specNewColumn.Name.Table.L {
		return dbterror.ErrWrongTableName.GenWithStackByArgs(specNewColumn.Name.Table.O)
	}
	if len(spec.OldColumnName.Table.O) != 0 && ident.Name.L != spec.OldColumnName.Table.L {
		return dbterror.ErrWrongTableName.GenWithStackByArgs(spec.OldColumnName.Table.O)
	}
	return d.handleModifyColumn(ctx, sctx, ident, spec.OldColumnName.Name, spec)
}

func (d *SchemaTracker) handleModifyColumn(
	ctx context.Context,
	sctx sessionctx.Context,
	ident ast.Ident,
	originalColName pmodel.CIStr,
	spec *ast.AlterTableSpec,
) (err error) {
	tblInfo, err := d.TableClonedByName(ident.Schema, ident.Name)
	if err != nil {
		return err
	}

	defer d.putTableIfNoError(err, ident.Schema, tblInfo)

	schema := d.SchemaByName(ident.Schema)
	t := tables.MockTableFromMeta(tblInfo)
	job, err := ddl.GetModifiableColumnJob(ctx, sctx, nil, ident, originalColName, schema, t, spec)
	if err != nil {
		if infoschema.ErrColumnNotExists.Equal(err) && spec.IfExists {
			sctx.GetSessionVars().StmtCtx.AppendNote(infoschema.ErrColumnNotExists.FastGenByArgs(originalColName, ident.Name))
			return nil
		}
		return errors.Trace(err)
	}

	newColInfo := *job.Args[0].(**model.ColumnInfo)
	updatedAutoRandomBits := job.Args[4].(uint64)

	tblInfo.AutoRandomBits = updatedAutoRandomBits
	oldCol := table.FindCol(t.Cols(), originalColName.L).ColumnInfo

	originDefVal, err := ddl.GetOriginDefaultValueForModifyColumn(sctx.GetExprCtx(), newColInfo, oldCol)
	if err != nil {
		return errors.Trace(err)
	}
	if err = newColInfo.SetOriginDefaultValue(originDefVal); err != nil {
		return errors.Trace(err)
	}

	// replace old column and its related index column in-place.
	newColInfo.ID = ddl.AllocateColumnID(tblInfo)
	newColInfo.Offset = oldCol.Offset
	tblInfo.Columns[oldCol.Offset] = newColInfo
	indexesToChange := ddl.FindRelatedIndexesToChange(tblInfo, oldCol.Name)
	for _, info := range indexesToChange {
		ddl.SetIdxColNameOffset(info.IndexInfo.Columns[info.Offset], newColInfo)
	}

	destOffset, err := ddl.LocateOffsetToMove(newColInfo.Offset, spec.Position, tblInfo)
	if err != nil {
		return errors.Trace(err)
	}
	tblInfo.MoveColumnInfo(newColInfo.Offset, destOffset)

	newColInfo.State = model.StatePublic
	return nil
}

// renameIndex is used by AlterTable.
func (d *SchemaTracker) renameIndex(_ sessionctx.Context, ident ast.Ident, spec *ast.AlterTableSpec) (err error) {
	tblInfo, err := d.TableClonedByName(ident.Schema, ident.Name)
	if err != nil {
		return err
	}

	defer d.putTableIfNoError(err, ident.Schema, tblInfo)

	duplicate, err := ddl.ValidateRenameIndex(spec.FromKey, spec.ToKey, tblInfo)
	if duplicate {
		return nil
	}
	if err != nil {
		return err
	}
	idx := tblInfo.FindIndexByName(spec.FromKey.L)
	idx.Name = spec.ToKey
	return nil
}

// addTablePartitions is used by AlterTable.
func (d *SchemaTracker) addTablePartitions(ctx sessionctx.Context, ident ast.Ident, spec *ast.AlterTableSpec) (err error) {
	tblInfo, err := d.TableClonedByName(ident.Schema, ident.Name)
	if err != nil {
		return errors.Trace(err)
	}

	defer d.putTableIfNoError(err, ident.Schema, tblInfo)

	pi := tblInfo.GetPartitionInfo()
	if pi == nil {
		return errors.Trace(dbterror.ErrPartitionMgmtOnNonpartitioned)
	}

	partInfo, err := ddl.BuildAddedPartitionInfo(ctx.GetExprCtx(), tblInfo, spec)
	if err != nil {
		return errors.Trace(err)
	}
	tblInfo.Partition.Definitions = append(tblInfo.Partition.Definitions, partInfo.Definitions...)
	return nil
}

// dropTablePartitions is used by AlterTable.
func (d *SchemaTracker) dropTablePartitions(_ sessionctx.Context, ident ast.Ident, spec *ast.AlterTableSpec) (err error) {
	tblInfo, err := d.TableClonedByName(ident.Schema, ident.Name)
	if err != nil {
		return errors.Trace(err)
	}

	defer d.putTableIfNoError(err, ident.Schema, tblInfo)

	pi := tblInfo.GetPartitionInfo()
	if pi == nil {
		return errors.Trace(dbterror.ErrPartitionMgmtOnNonpartitioned)
	}

	partNames := make([]string, len(spec.PartitionNames))
	for i, partCIName := range spec.PartitionNames {
		partNames[i] = partCIName.L
	}
	err = ddl.CheckDropTablePartition(tblInfo, partNames)
	if err != nil {
		if dbterror.ErrDropPartitionNonExistent.Equal(err) && spec.IfExists {
			return nil
		}
		return errors.Trace(err)
	}

	newDefs := make([]model.PartitionDefinition, 0, len(tblInfo.Partition.Definitions)-len(partNames))
	for _, def := range tblInfo.Partition.Definitions {
		found := false
		for _, partName := range partNames {
			if def.Name.L == partName {
				found = true
				break
			}
		}
		if !found {
			newDefs = append(newDefs, def)
		}
	}
	tblInfo.Partition.Definitions = newDefs
	return nil
}

// createPrimaryKey is used by AlterTable.
func (d *SchemaTracker) createPrimaryKey(
	ctx sessionctx.Context,
	ti ast.Ident,
	indexName pmodel.CIStr,
	indexPartSpecifications []*ast.IndexPartSpecification,
	indexOption *ast.IndexOption,
) (err error) {
	tblInfo, err := d.TableClonedByName(ti.Schema, ti.Name)
	if err != nil {
		return errors.Trace(err)
	}

	defer d.putTableIfNoError(err, ti.Schema, tblInfo)

	indexName = pmodel.NewCIStr(mysql.PrimaryKeyName)
	if indexInfo := tblInfo.FindIndexByName(indexName.L); indexInfo != nil ||
		// If the table's PKIsHandle is true, it also means that this table has a primary key.
		tblInfo.PKIsHandle {
		return infoschema.ErrMultiplePriKey
	}

	// Primary keys cannot include expression index parts. A primary key requires the generated column to be stored,
	// but expression index parts are implemented as virtual generated columns, not stored generated columns.
	for _, idxPart := range indexPartSpecifications {
		if idxPart.Expr != nil {
			return dbterror.ErrFunctionalIndexPrimaryKey
		}
	}

	if _, err = ddl.CheckPKOnGeneratedColumn(tblInfo, indexPartSpecifications); err != nil {
		return err
	}

	indexInfo, err := ddl.BuildIndexInfo(
<<<<<<< HEAD
		ctx,
		tblInfo,
=======
		ddl.NewMetaBuildContextWithSctx(ctx),
		tblInfo.Columns,
>>>>>>> 8bacf9cc
		indexName,
		true,
		true,
		false,
		indexPartSpecifications,
		indexOption,
		model.StatePublic,
	)
	if err != nil {
		return errors.Trace(err)
	}
	indexInfo.ID = ddl.AllocateIndexID(tblInfo)
	tblInfo.Indices = append(tblInfo.Indices, indexInfo)
	// Set column index flag.
	ddl.AddIndexColumnFlag(tblInfo, indexInfo)
	if err = ddl.UpdateColsNull2NotNull(tblInfo, indexInfo); err != nil {
		return errors.Trace(err)
	}
	return nil
}

// AlterTable implements the DDL interface.
func (d *SchemaTracker) AlterTable(ctx context.Context, sctx sessionctx.Context, stmt *ast.AlterTableStmt) (err error) {
	validSpecs, err := ddl.ResolveAlterTableSpec(sctx, stmt.Specs)
	if err != nil {
		return errors.Trace(err)
	}

	// TODO: reorder specs to follow MySQL's order, drop index -> drop column -> rename column -> add column -> add index
	// https://github.com/mysql/mysql-server/blob/8d8c986e5716e38cb776b627a8eee9e92241b4ce/sql/sql_table.cc#L16698-L16714

	ident := ast.Ident{Schema: stmt.Table.Schema, Name: stmt.Table.Name}
	tblInfo, err := d.TableByName(context.Background(), ident.Schema, ident.Name)
	if err != nil {
		return errors.Trace(err)
	}

	// atomicity for multi-schema change
	oldTblInfo := tblInfo.Clone()
	defer func() {
		if err != nil {
			_ = d.PutTable(ident.Schema, oldTblInfo)
		}
	}()

	for _, spec := range validSpecs {
		var handledCharsetOrCollate bool
		switch spec.Tp {
		case ast.AlterTableAddColumns:
			err = d.addColumn(sctx, ident, spec)
		case ast.AlterTableAddPartitions:
			err = d.addTablePartitions(sctx, ident, spec)
		case ast.AlterTableDropColumn:
			err = d.dropColumn(sctx, ident, spec)
		case ast.AlterTableDropIndex:
			err = d.dropIndex(sctx, ident, pmodel.NewCIStr(spec.Name), spec.IfExists)
		case ast.AlterTableDropPrimaryKey:
			err = d.dropIndex(sctx, ident, pmodel.NewCIStr(mysql.PrimaryKeyName), spec.IfExists)
		case ast.AlterTableRenameIndex:
			err = d.renameIndex(sctx, ident, spec)
		case ast.AlterTableDropPartition:
			err = d.dropTablePartitions(sctx, ident, spec)
		case ast.AlterTableAddConstraint:
			constr := spec.Constraint
			switch spec.Constraint.Tp {
			case ast.ConstraintKey, ast.ConstraintIndex:
				err = d.createIndex(sctx, ident, ast.IndexKeyTypeNone, pmodel.NewCIStr(constr.Name),
					spec.Constraint.Keys, constr.Option, constr.IfNotExists)
			case ast.ConstraintUniq, ast.ConstraintUniqIndex, ast.ConstraintUniqKey:
				err = d.createIndex(sctx, ident, ast.IndexKeyTypeUnique, pmodel.NewCIStr(constr.Name),
					spec.Constraint.Keys, constr.Option, false) // IfNotExists should be not applied
			case ast.ConstraintPrimaryKey:
				err = d.createPrimaryKey(sctx, ident, pmodel.NewCIStr(constr.Name), spec.Constraint.Keys, constr.Option)
			case ast.ConstraintForeignKey,
				ast.ConstraintFulltext,
				ast.ConstraintCheck:
			default:
				// Nothing to do now.
			}
		case ast.AlterTableModifyColumn:
			err = d.modifyColumn(ctx, sctx, ident, spec)
		case ast.AlterTableChangeColumn:
			err = d.changeColumn(ctx, sctx, ident, spec)
		case ast.AlterTableRenameColumn:
			err = d.renameColumn(sctx, ident, spec)
		case ast.AlterTableAlterColumn:
			err = d.alterColumn(sctx, ident, spec)
		case ast.AlterTableRenameTable:
			newIdent := ast.Ident{Schema: spec.NewTable.Schema, Name: spec.NewTable.Name}
			err = d.renameTable(sctx, []ast.Ident{ident}, []ast.Ident{newIdent}, true)
		case ast.AlterTableOption:
			for i, opt := range spec.Options {
				switch opt.Tp {
				case ast.TableOptionShardRowID:
				case ast.TableOptionAutoIncrement:
				case ast.TableOptionAutoIdCache:
				case ast.TableOptionAutoRandomBase:
				case ast.TableOptionComment:
					tblInfo = tblInfo.Clone()
					tblInfo.Comment = opt.StrValue
					_ = d.PutTable(ident.Schema, tblInfo)
				case ast.TableOptionCharset, ast.TableOptionCollate:
					// getCharsetAndCollateInTableOption will get the last charset and collate in the options,
					// so it should be handled only once.
					if handledCharsetOrCollate {
						continue
					}
					var toCharset, toCollate string
					toCharset, toCollate, err = ddl.GetCharsetAndCollateInTableOption(i, spec.Options, sctx.GetSessionVars().DefaultCollationForUTF8MB4)
					if err != nil {
						return err
					}
					needsOverwriteCols := ddl.NeedToOverwriteColCharset(spec.Options)

					tblInfo = tblInfo.Clone()
					if toCharset != "" {
						tblInfo.Charset = toCharset
					}
					if toCollate != "" {
						tblInfo.Collate = toCollate
					}
					if needsOverwriteCols {
						// update column charset.
						for _, col := range tblInfo.Columns {
							if field_types.HasCharset(&col.FieldType) {
								col.SetCharset(toCharset)
								col.SetCollate(toCollate)
							} else {
								col.SetCharset(charset.CharsetBin)
								col.SetCollate(charset.CharsetBin)
							}
						}
					}
					_ = d.PutTable(ident.Schema, tblInfo)

					handledCharsetOrCollate = true
				case ast.TableOptionPlacementPolicy:
				case ast.TableOptionEngine:
				default:
					err = dbterror.ErrUnsupportedAlterTableOption
				}

				if err != nil {
					return errors.Trace(err)
				}
			}
		case ast.AlterTableIndexInvisible:
			tblInfo = tblInfo.Clone()
			idx := tblInfo.FindIndexByName(spec.IndexName.L)
			if idx == nil {
				return errors.Trace(infoschema.ErrKeyNotExists.GenWithStackByArgs(spec.IndexName.O, ident.Name))
			}
			idx.Invisible = spec.Visibility == ast.IndexVisibilityInvisible
			_ = d.PutTable(ident.Schema, tblInfo)
		case ast.AlterTablePartitionOptions,
			ast.AlterTableDropForeignKey,
			ast.AlterTableCoalescePartitions,
			ast.AlterTableReorganizePartition,
			ast.AlterTableCheckPartitions,
			ast.AlterTableRebuildPartition,
			ast.AlterTableOptimizePartition,
			ast.AlterTableRemovePartitioning,
			ast.AlterTableRepairPartition,
			ast.AlterTableTruncatePartition,
			ast.AlterTableWriteable,
			ast.AlterTableExchangePartition,
			ast.AlterTablePartition,
			ast.AlterTableSetTiFlashReplica,
			ast.AlterTableOrderByColumns,
			ast.AlterTableAlterCheck,
			ast.AlterTableDropCheck,
			ast.AlterTableWithValidation,
			ast.AlterTableWithoutValidation,
			ast.AlterTableAddStatistics,
			ast.AlterTableDropStatistics,
			ast.AlterTableAttributes,
			ast.AlterTablePartitionAttributes,
			ast.AlterTableCache,
			ast.AlterTableNoCache:
		default:
			// Nothing to do now.
		}

		if err != nil {
			return errors.Trace(err)
		}
	}

	return err
}

// TruncateTable implements the DDL interface, it's no-op in DM's case.
func (*SchemaTracker) TruncateTable(_ sessionctx.Context, _ ast.Ident) error {
	return nil
}

// RenameTable implements the DDL interface.
func (d *SchemaTracker) RenameTable(ctx sessionctx.Context, stmt *ast.RenameTableStmt) error {
	oldIdents := make([]ast.Ident, 0, len(stmt.TableToTables))
	newIdents := make([]ast.Ident, 0, len(stmt.TableToTables))
	for _, tablePair := range stmt.TableToTables {
		oldIdent := ast.Ident{Schema: tablePair.OldTable.Schema, Name: tablePair.OldTable.Name}
		newIdent := ast.Ident{Schema: tablePair.NewTable.Schema, Name: tablePair.NewTable.Name}
		oldIdents = append(oldIdents, oldIdent)
		newIdents = append(newIdents, newIdent)
	}
	return d.renameTable(ctx, oldIdents, newIdents, false)
}

// renameTable is used by RenameTable and AlterTable.
func (d *SchemaTracker) renameTable(_ sessionctx.Context, oldIdents, newIdents []ast.Ident, isAlterTable bool) error {
	tablesCache := make(map[string]int64)
	is := InfoStoreAdaptor{inner: d.InfoStore}
	for i := range oldIdents {
		schema, _, err := ddl.ExtractTblInfos(is, oldIdents[i], newIdents[i], isAlterTable, tablesCache)
		if err != nil {
			return err
		}

		// no-op for ALTER TABLE RENAME t1 TO T1
		if schema == nil && isAlterTable {
			return nil
		}
	}

	for i := range oldIdents {
		tableInfo, err := d.TableByName(context.Background(), oldIdents[i].Schema, oldIdents[i].Name)
		if err != nil {
			return err
		}
		if err = d.DeleteTable(oldIdents[i].Schema, oldIdents[i].Name); err != nil {
			return err
		}
		tableInfo.Name = newIdents[i].Name
		if err = d.PutTable(newIdents[i].Schema, tableInfo); err != nil {
			return err
		}
	}
	return nil
}

// LockTables implements the DDL interface, it's no-op in DM's case.
func (*SchemaTracker) LockTables(_ sessionctx.Context, _ *ast.LockTablesStmt) error {
	return nil
}

// UnlockTables implements the DDL interface, it's no-op in DM's case.
func (*SchemaTracker) UnlockTables(_ sessionctx.Context, _ []model.TableLockTpInfo) error {
	return nil
}

// CleanupTableLock implements the DDL interface, it's no-op in DM's case.
func (*SchemaTracker) CleanupTableLock(_ sessionctx.Context, _ []*ast.TableName) error {
	return nil
}

// UpdateTableReplicaInfo implements the DDL interface, it's no-op in DM's case.
func (*SchemaTracker) UpdateTableReplicaInfo(_ sessionctx.Context, _ int64, _ bool) error {
	return nil
}

// RepairTable implements the DDL interface, it's no-op in DM's case.
func (*SchemaTracker) RepairTable(_ sessionctx.Context, _ *ast.CreateTableStmt) error {
	return nil
}

// CreateSequence implements the DDL interface, it's no-op in DM's case.
func (*SchemaTracker) CreateSequence(_ sessionctx.Context, _ *ast.CreateSequenceStmt) error {
	return nil
}

// DropSequence implements the DDL interface, it's no-op in DM's case.
func (*SchemaTracker) DropSequence(_ sessionctx.Context, _ *ast.DropSequenceStmt) (err error) {
	return nil
}

// AlterSequence implements the DDL interface, it's no-op in DM's case.
func (*SchemaTracker) AlterSequence(_ sessionctx.Context, _ *ast.AlterSequenceStmt) error {
	return nil
}

// CreatePlacementPolicy implements the DDL interface, it's no-op in DM's case.
func (*SchemaTracker) CreatePlacementPolicy(_ sessionctx.Context, _ *ast.CreatePlacementPolicyStmt) error {
	return nil
}

// DropPlacementPolicy implements the DDL interface, it's no-op in DM's case.
func (*SchemaTracker) DropPlacementPolicy(_ sessionctx.Context, _ *ast.DropPlacementPolicyStmt) error {
	return nil
}

// AlterPlacementPolicy implements the DDL interface, it's no-op in DM's case.
func (*SchemaTracker) AlterPlacementPolicy(_ sessionctx.Context, _ *ast.AlterPlacementPolicyStmt) error {
	return nil
}

// AddResourceGroup implements the DDL interface, it's no-op in DM's case.
func (*SchemaTracker) AddResourceGroup(_ sessionctx.Context, _ *ast.CreateResourceGroupStmt) error {
	return nil
}

// DropResourceGroup implements the DDL interface, it's no-op in DM's case.
func (*SchemaTracker) DropResourceGroup(_ sessionctx.Context, _ *ast.DropResourceGroupStmt) error {
	return nil
}

// AlterResourceGroup implements the DDL interface, it's no-op in DM's case.
func (*SchemaTracker) AlterResourceGroup(_ sessionctx.Context, _ *ast.AlterResourceGroupStmt) error {
	return nil
}

// BatchCreateTableWithInfo implements the DDL interface, it will call CreateTableWithInfo for each table.
func (d *SchemaTracker) BatchCreateTableWithInfo(ctx sessionctx.Context, schema pmodel.CIStr, info []*model.TableInfo, cs ...ddl.CreateTableOption) error {
	for _, tableInfo := range info {
		if err := d.CreateTableWithInfo(ctx, schema, tableInfo, nil, cs...); err != nil {
			return err
		}
	}
	return nil
}

// CreatePlacementPolicyWithInfo implements the DDL interface, it's no-op in DM's case.
func (*SchemaTracker) CreatePlacementPolicyWithInfo(_ sessionctx.Context, _ *model.PolicyInfo, _ ddl.OnExist) error {
	return nil
}<|MERGE_RESOLUTION|>--- conflicted
+++ resolved
@@ -421,13 +421,8 @@
 	}
 
 	indexInfo, err := ddl.BuildIndexInfo(
-<<<<<<< HEAD
-		ctx,
+		ddl.NewMetaBuildContextWithSctx(ctx),
 		tblInfo,
-=======
-		ddl.NewMetaBuildContextWithSctx(ctx),
-		finalColumns,
->>>>>>> 8bacf9cc
 		indexName,
 		false,
 		unique,
@@ -871,13 +866,8 @@
 	}
 
 	indexInfo, err := ddl.BuildIndexInfo(
-<<<<<<< HEAD
-		ctx,
+		ddl.NewMetaBuildContextWithSctx(ctx),
 		tblInfo,
-=======
-		ddl.NewMetaBuildContextWithSctx(ctx),
-		tblInfo.Columns,
->>>>>>> 8bacf9cc
 		indexName,
 		true,
 		true,
