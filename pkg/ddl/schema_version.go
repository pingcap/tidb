--- conflicted
+++ resolved
@@ -424,9 +424,6 @@
 		return nil
 	}
 
-<<<<<<< HEAD
-	ver, _ := jobCtx.store.CurrentVersion()
-=======
 	ver, err := jobCtx.store.CurrentVersion(kv.GlobalTxnScope)
 	failpoint.Inject("mockGetCurrentVersionFailed", func(val failpoint.Value) {
 		if val.(bool) {
@@ -440,7 +437,6 @@
 		logutil.DDLLogger().Warn("get current version failed", zap.Int64("jobID", job.ID), zap.Error(err))
 		return err
 	}
->>>>>>> bd7b6f88
 	snapshot := jobCtx.store.GetSnapshot(ver)
 	m := meta.NewReader(snapshot)
 	latestSchemaVersion, err := m.GetSchemaVersionWithNonEmptyDiff()
