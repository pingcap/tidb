// Copyright 2015 PingCAP, Inc.
//
// Licensed under the Apache License, Version 2.0 (the "License");
// you may not use this file except in compliance with the License.
// You may obtain a copy of the License at
//
//     http://www.apache.org/licenses/LICENSE-2.0
//
// Unless required by applicable law or agreed to in writing, software
// distributed under the License is distributed on an "AS IS" BASIS,
// WITHOUT WARRANTIES OR CONDITIONS OF ANY KIND, either express or implied.
// See the License for the specific language governing permissions and
// limitations under the License.

package ddl

import (
	"bytes"
	"context"
	"encoding/hex"
	"fmt"
	"math/rand"
	"strconv"
	"strings"
	"sync"
	"sync/atomic"
	"time"

	"github.com/pingcap/errors"
	"github.com/pingcap/failpoint"
	"github.com/pingcap/tidb/pkg/ddl/ingest"
	"github.com/pingcap/tidb/pkg/ddl/logutil"
	sess "github.com/pingcap/tidb/pkg/ddl/session"
	"github.com/pingcap/tidb/pkg/distsql"
	distsqlctx "github.com/pingcap/tidb/pkg/distsql/context"
	"github.com/pingcap/tidb/pkg/errctx"
	"github.com/pingcap/tidb/pkg/expression/exprctx"
	"github.com/pingcap/tidb/pkg/expression/exprstatic"
	"github.com/pingcap/tidb/pkg/kv"
	"github.com/pingcap/tidb/pkg/meta"
	"github.com/pingcap/tidb/pkg/meta/autoid"
	"github.com/pingcap/tidb/pkg/meta/model"
	"github.com/pingcap/tidb/pkg/metrics"
	"github.com/pingcap/tidb/pkg/parser/mysql"
	"github.com/pingcap/tidb/pkg/parser/terror"
	"github.com/pingcap/tidb/pkg/sessionctx"
	"github.com/pingcap/tidb/pkg/sessionctx/stmtctx"
	"github.com/pingcap/tidb/pkg/sessionctx/variable"
	"github.com/pingcap/tidb/pkg/statistics"
	"github.com/pingcap/tidb/pkg/table"
	"github.com/pingcap/tidb/pkg/table/tables"
	"github.com/pingcap/tidb/pkg/table/tblctx"
	"github.com/pingcap/tidb/pkg/tablecodec"
	"github.com/pingcap/tidb/pkg/types"
	"github.com/pingcap/tidb/pkg/util/chunk"
	"github.com/pingcap/tidb/pkg/util/codec"
	contextutil "github.com/pingcap/tidb/pkg/util/context"
	"github.com/pingcap/tidb/pkg/util/dbterror"
	"github.com/pingcap/tidb/pkg/util/intest"
	"github.com/pingcap/tidb/pkg/util/mock"
	"github.com/pingcap/tidb/pkg/util/ranger"
	"github.com/pingcap/tidb/pkg/util/rowcodec"
	"github.com/pingcap/tidb/pkg/util/timeutil"
	"github.com/pingcap/tipb/go-tipb"
	atomicutil "go.uber.org/atomic"
	"go.uber.org/zap"
)

// reorgCtx is for reorganization.
type reorgCtx struct {
	// doneCh is used to notify.
	// If the reorganization job is done, we will use this channel to notify outer.
	// TODO: Now we use goroutine to simulate reorganization jobs, later we may
	// use a persistent job list.
	doneCh chan reorgFnResult
	// rowCount is used to simulate a job's row count.
	rowCount int64
	jobState model.JobState

	mu struct {
		sync.Mutex
		// warnings are used to store the warnings when doing the reorg job under certain SQL modes.
		warnings      map[errors.ErrorID]*terror.Error
		warningsCount map[errors.ErrorID]int64
	}

	references atomicutil.Int32
}

// reorgFnResult records the DDL owner TS before executing reorg function, in order to help
// receiver determine if the result is from reorg function of previous DDL owner in this instance.
type reorgFnResult struct {
	ownerTS int64
	err     error
}

func newReorgExprCtx() *exprstatic.ExprContext {
	evalCtx := exprstatic.NewEvalContext(
		exprstatic.WithSQLMode(mysql.ModeNone),
		exprstatic.WithTypeFlags(types.DefaultStmtFlags),
		exprstatic.WithErrLevelMap(stmtctx.DefaultStmtErrLevels),
	)

	planCacheTracker := contextutil.NewPlanCacheTracker(contextutil.IgnoreWarn)

	return exprstatic.NewExprContext(
		exprstatic.WithEvalCtx(evalCtx),
		exprstatic.WithPlanCacheTracker(&planCacheTracker),
	)
}

func newReorgExprCtxWithReorgMeta(reorgMeta *model.DDLReorgMeta, warnHandler contextutil.WarnHandler) (*exprstatic.ExprContext, error) {
	intest.AssertNotNil(reorgMeta)
	intest.AssertNotNil(warnHandler)
	loc, err := reorgTimeZoneWithTzLoc(reorgMeta.Location)
	if err != nil {
		return nil, errors.Trace(err)
	}

	ctx := newReorgExprCtx()
	evalCtx := ctx.GetStaticEvalCtx().Apply(
		exprstatic.WithSQLMode(reorgMeta.SQLMode),
		exprstatic.WithLocation(loc),
		exprstatic.WithTypeFlags(reorgTypeFlagsWithSQLMode(reorgMeta.SQLMode)),
		exprstatic.WithErrLevelMap(reorgErrLevelsWithSQLMode(reorgMeta.SQLMode)),
		exprstatic.WithWarnHandler(warnHandler),
	)
	return ctx.Apply(exprstatic.WithEvalCtx(evalCtx)), nil
}

// reorgTableMutateContext implements table.MutateContext for reorganization.
type reorgTableMutateContext struct {
	exprCtx            exprctx.ExprContext
	encodingConfig     tblctx.RowEncodingConfig
	mutateBuffers      *tblctx.MutateBuffers
	shardID            *variable.RowIDShardGenerator
	reservedRowIDAlloc stmtctx.ReservedRowIDAlloc
}

// AlternativeAllocators implements table.MutateContext.AlternativeAllocators.
func (*reorgTableMutateContext) AlternativeAllocators(*model.TableInfo) (autoid.Allocators, bool) {
	// No alternative allocators for all tables because temporary tables
	// are not supported (temporary tables do not have any data in TiKV) in reorganization.
	return autoid.Allocators{}, false
}

// GetExprCtx implements table.MutateContext.GetExprCtx.
func (ctx *reorgTableMutateContext) GetExprCtx() exprctx.ExprContext {
	return ctx.exprCtx
}

// ConnectionID implements table.MutateContext.ConnectionID.
func (*reorgTableMutateContext) ConnectionID() uint64 {
	return 0
}

// InRestrictedSQL implements table.MutateContext.InRestrictedSQL.
func (*reorgTableMutateContext) InRestrictedSQL() bool {
	return false
}

// TxnAssertionLevel implements table.MutateContext.TxnAssertionLevel.
func (*reorgTableMutateContext) TxnAssertionLevel() variable.AssertionLevel {
	// Because only `index.Create` and `index.Delete` are invoked in reorganization which does not use this method,
	// we can just return `AssertionLevelOff`.
	return variable.AssertionLevelOff
}

// EnableMutationChecker implements table.MutateContext.EnableMutationChecker.
func (*reorgTableMutateContext) EnableMutationChecker() bool {
	// Because only `index.Create` and `index.Delete` are invoked in reorganization which does not use this method,
	// we can just return false.
	return false
}

// GetRowEncodingConfig implements table.MutateContext.GetRowEncodingConfig.
func (ctx *reorgTableMutateContext) GetRowEncodingConfig() tblctx.RowEncodingConfig {
	return ctx.encodingConfig
}

// GetMutateBuffers implements table.MutateContext.GetMutateBuffers.
func (ctx *reorgTableMutateContext) GetMutateBuffers() *tblctx.MutateBuffers {
	return ctx.mutateBuffers
}

// GetRowIDShardGenerator implements table.MutateContext.GetRowIDShardGenerator.
func (ctx *reorgTableMutateContext) GetRowIDShardGenerator() *variable.RowIDShardGenerator {
	return ctx.shardID
}

// GetReservedRowIDAlloc implements table.MutateContext.GetReservedRowIDAlloc.
func (ctx *reorgTableMutateContext) GetReservedRowIDAlloc() (*stmtctx.ReservedRowIDAlloc, bool) {
	return &ctx.reservedRowIDAlloc, true
}

// GetStatisticsSupport implements table.MutateContext.GetStatisticsSupport.
func (*reorgTableMutateContext) GetStatisticsSupport() (tblctx.StatisticsSupport, bool) {
	// We can just return `(nil, false)` because:
	// - Only `index.Create` and `index.Delete` are invoked in reorganization which does not use this method.
	// - DDL reorg do need to collect statistics in this way.
	return nil, false
}

// GetCachedTableSupport implements table.MutateContext.GetCachedTableSupport.
func (*reorgTableMutateContext) GetCachedTableSupport() (tblctx.CachedTableSupport, bool) {
	// We can just return `(nil, false)` because:
	// - Only `index.Create` and `index.Delete` are invoked in reorganization which does not use this method.
	// - It is not allowed to execute DDL on a cached table.
	return nil, false
}

// GetTemporaryTableSupport implements table.MutateContext.GetTemporaryTableSupport.
func (*reorgTableMutateContext) GetTemporaryTableSupport() (tblctx.TemporaryTableSupport, bool) {
	// We can just return `(nil, false)` because:
	// - Only `index.Create` and `index.Delete` are invoked in reorganization which does not use this method.
	// - Temporary tables do not have any data in TiKV.
	return nil, false
}

// GetExchangePartitionDMLSupport implements table.MutateContext.GetExchangePartitionDMLSupport.
func (*reorgTableMutateContext) GetExchangePartitionDMLSupport() (tblctx.ExchangePartitionDMLSupport, bool) {
	// We can just return `(nil, false)` because:
	// - Only `index.Create` and `index.Delete` are invoked in reorganization which does not use this method.
	return nil, false
}

// newReorgTableMutateContext creates a new table.MutateContext for reorganization.
func newReorgTableMutateContext(exprCtx exprctx.ExprContext) table.MutateContext {
	rowEncoder := &rowcodec.Encoder{
		Enable: variable.GetDDLReorgRowFormat() != variable.DefTiDBRowFormatV1,
	}

	encodingConfig := tblctx.RowEncodingConfig{
		IsRowLevelChecksumEnabled: rowEncoder.Enable,
		RowEncoder:                rowEncoder,
	}

	return &reorgTableMutateContext{
		exprCtx:        exprCtx,
		encodingConfig: encodingConfig,
		mutateBuffers:  tblctx.NewMutateBuffers(&variable.WriteStmtBufs{}),
		// Though currently, `RowIDShardGenerator` is not required in DDL reorg,
		// we still provide a valid one to keep the context complete and to avoid panic if it is used in the future.
		shardID: variable.NewRowIDShardGenerator(
			rand.New(rand.NewSource(time.Now().UnixNano())), // #nosec G404
			variable.DefTiDBShardAllocateStep,
		),
	}
}

func reorgTypeFlagsWithSQLMode(mode mysql.SQLMode) types.Flags {
	return types.StrictFlags.
		WithTruncateAsWarning(!mode.HasStrictMode()).
		WithIgnoreInvalidDateErr(mode.HasAllowInvalidDatesMode()).
		WithIgnoreZeroInDate(!mode.HasStrictMode() || mode.HasAllowInvalidDatesMode()).
		WithCastTimeToYearThroughConcat(true)
}

func reorgErrLevelsWithSQLMode(mode mysql.SQLMode) errctx.LevelMap {
	return errctx.LevelMap{
		errctx.ErrGroupTruncate: errctx.ResolveErrLevel(false, !mode.HasStrictMode()),
		errctx.ErrGroupBadNull:  errctx.ResolveErrLevel(false, !mode.HasStrictMode()),
		errctx.ErrGroupDividedByZero: errctx.ResolveErrLevel(
			!mode.HasErrorForDivisionByZeroMode(),
			!mode.HasStrictMode(),
		),
	}
}

func reorgTimeZoneWithTzLoc(tzLoc *model.TimeZoneLocation) (*time.Location, error) {
	if tzLoc == nil {
		// It is set to SystemLocation to be compatible with nil LocationInfo.
		return timeutil.SystemLocation(), nil
	}
	return tzLoc.GetLocation()
}

func (rc *reorgCtx) notifyJobState(state model.JobState) {
	atomic.StoreInt32((*int32)(&rc.jobState), int32(state))
}

func (rc *reorgCtx) isReorgCanceled() bool {
	s := atomic.LoadInt32((*int32)(&rc.jobState))
	return int32(model.JobStateCancelled) == s || int32(model.JobStateCancelling) == s
}

func (rc *reorgCtx) isReorgPaused() bool {
	s := atomic.LoadInt32((*int32)(&rc.jobState))
	return int32(model.JobStatePaused) == s || int32(model.JobStatePausing) == s
}

func (rc *reorgCtx) setRowCount(count int64) {
	atomic.StoreInt64(&rc.rowCount, count)
}

func (rc *reorgCtx) mergeWarnings(warnings map[errors.ErrorID]*terror.Error, warningsCount map[errors.ErrorID]int64) {
	if len(warnings) == 0 || len(warningsCount) == 0 {
		return
	}
	rc.mu.Lock()
	defer rc.mu.Unlock()
	rc.mu.warnings, rc.mu.warningsCount = mergeWarningsAndWarningsCount(warnings, rc.mu.warnings, warningsCount, rc.mu.warningsCount)
}

func (rc *reorgCtx) resetWarnings() {
	rc.mu.Lock()
	defer rc.mu.Unlock()
	rc.mu.warnings = make(map[errors.ErrorID]*terror.Error)
	rc.mu.warningsCount = make(map[errors.ErrorID]int64)
}

func (rc *reorgCtx) increaseRowCount(count int64) {
	atomic.AddInt64(&rc.rowCount, count)
}

func (rc *reorgCtx) getRowCount() int64 {
	row := atomic.LoadInt64(&rc.rowCount)
	return row
}

// runReorgJob is used as a portal to do the reorganization work.
// eg:
// 1: add index
// 2: alter column type
// 3: clean global index
// 4: reorganize partitions
/*
 ddl goroutine >---------+
   ^                     |
   |                     |
   |                     |
   |                     | <---(doneCh)--- f()
 HandleDDLQueue(...)     | <---(regular timeout)
   |                     | <---(ctx done)
   |                     |
   |                     |
 A more ddl round  <-----+
*/
// How can we cancel reorg job?
//
// The background reorg is continuously running except for several factors, for instances, ddl owner change,
// logic error (kv duplicate when insert index / cast error when alter column), ctx done, and cancel signal.
//
// When `admin cancel ddl jobs xxx` takes effect, we will give this kind of reorg ddl one more round.
// because we should pull the result from doneCh out, otherwise, the reorg worker will hang on `f()` logic,
// which is a kind of goroutine leak.
//
// That's why we couldn't set the job to rollingback state directly in `convertJob2RollbackJob`, which is a
// cancelling portal for admin cancel action.
//
// In other words, the cancelling signal is informed from the bottom up, we set the atomic cancel variable
// in the cancelling portal to notify the lower worker goroutine, and fetch the cancel error from them in
// the additional ddl round.
//
// After that, we can make sure that the worker goroutine is correctly shut down.
func (w *worker) runReorgJob(
	reorgInfo *reorgInfo,
	tblInfo *model.TableInfo,
	reorgFn func() error,
) error {
	job := reorgInfo.Job
	d := reorgInfo.jobCtx.oldDDLCtx
	// This is for tests compatible, because most of the early tests try to build the reorg job manually
	// without reorg meta info, which will cause nil pointer in here.
	if job.ReorgMeta == nil {
		job.ReorgMeta = &model.DDLReorgMeta{
			SQLMode:       mysql.ModeNone,
			Warnings:      make(map[errors.ErrorID]*terror.Error),
			WarningsCount: make(map[errors.ErrorID]int64),
			Location:      &model.TimeZoneLocation{Name: time.UTC.String(), Offset: 0},
			Version:       model.CurrentReorgMetaVersion,
		}
	}

	rc := w.getReorgCtx(job.ID)
	if rc == nil {
		// This job is cancelling, we should return ErrCancelledDDLJob directly.
		//
		// Q: Is there any possibility that the job is cancelling and has no reorgCtx?
		// A: Yes, consider the case that :
		// - we cancel the job when backfilling the last batch of data, the cancel txn is commit first,
		// - and then the backfill workers send signal to the `doneCh` of the reorgCtx,
		// - and then the DDL worker will remove the reorgCtx
		// - and update the DDL job to `done`
		// - but at the commit time, the DDL txn will raise a "write conflict" error and retry, and it happens.
		if job.IsCancelling() {
			return dbterror.ErrCancelledDDLJob
		}

		beOwnerTS := w.ddlCtx.reorgCtx.getOwnerTS()
		rc = w.newReorgCtx(reorgInfo.Job.ID, reorgInfo.Job.GetRowCount())
		w.wg.Run(func() {
			err := reorgFn()
			rc.doneCh <- reorgFnResult{ownerTS: beOwnerTS, err: err}
		})
	}

	updateProcessTicker := time.NewTicker(5 * time.Second)
	defer updateProcessTicker.Stop()
	for {
		select {
		case res := <-rc.doneCh:
			err := res.err
			curTS := w.ddlCtx.reorgCtx.getOwnerTS()
			if res.ownerTS != curTS {
				d.removeReorgCtx(job.ID)
				logutil.DDLLogger().Warn("owner ts mismatch, return timeout error and retry",
					zap.Int64("prevTS", res.ownerTS),
					zap.Int64("curTS", curTS))
				return dbterror.ErrWaitReorgTimeout
			}
			// Since job is cancelled，we don't care about its partial counts.
			// TODO(lance6716): should we also do for paused job?
			if terror.ErrorEqual(err, dbterror.ErrCancelledDDLJob) {
				d.removeReorgCtx(job.ID)
				return err
			}
			rowCount := rc.getRowCount()
			job.SetRowCount(rowCount)
			if err != nil {
				logutil.DDLLogger().Warn("run reorg job done", zap.Int64("handled rows", rowCount), zap.Error(err))
			} else {
				logutil.DDLLogger().Info("run reorg job done", zap.Int64("handled rows", rowCount))
			}

			// Update a job's warnings.
			w.mergeWarningsIntoJob(job)

			d.removeReorgCtx(job.ID)

			updateBackfillProgress(w, reorgInfo, tblInfo, rowCount)

			// For other errors, even err is not nil here, we still wait the partial counts to be collected.
			// since in the next round, the startKey is brand new which is stored by last time.
			return errors.Trace(err)
		case <-updateProcessTicker.C:
			rowCount := rc.getRowCount()
			job.SetRowCount(rowCount)
			updateBackfillProgress(w, reorgInfo, tblInfo, rowCount)

			// Update a job's warnings.
			w.mergeWarningsIntoJob(job)

			rc.resetWarnings()
		}
	}
}

func overwriteReorgInfoFromGlobalCheckpoint(w *worker, sess *sess.Session, job *model.Job, reorgInfo *reorgInfo) error {
	if job.ReorgMeta.ReorgTp != model.ReorgTypeLitMerge {
		// Only used for the ingest mode job.
		return nil
	}
	if reorgInfo.mergingTmpIdx {
		// Merging the temporary index uses txn mode, so we don't need to consider the checkpoint.
		return nil
	}
	if job.ReorgMeta.IsDistReorg {
		// The global checkpoint is not used in distributed tasks.
		return nil
	}
	if w.getReorgCtx(job.ID) != nil {
		// We only overwrite from checkpoint when the job runs for the first time on this TiDB instance.
		return nil
	}
	start, pid, err := getImportedKeyFromCheckpoint(sess, job)
	if err != nil {
		return errors.Trace(err)
	}
	if pid != reorgInfo.PhysicalTableID {
		// Current physical ID does not match checkpoint physical ID.
		// Don't overwrite reorgInfo.StartKey.
		return nil
	}
	if len(start) > 0 {
		reorgInfo.StartKey = start
	}
	return nil
}

func extractElemIDs(r *reorgInfo) []int64 {
	elemIDs := make([]int64, 0, len(r.elements))
	for _, elem := range r.elements {
		elemIDs = append(elemIDs, elem.ID)
	}
	return elemIDs
}

func (w *worker) mergeWarningsIntoJob(job *model.Job) {
	rc := w.getReorgCtx(job.ID)
	rc.mu.Lock()
	partWarnings := rc.mu.warnings
	partWarningsCount := rc.mu.warningsCount
	rc.mu.Unlock()
	warnings, warningsCount := job.GetWarnings()
	warnings, warningsCount = mergeWarningsAndWarningsCount(partWarnings, warnings, partWarningsCount, warningsCount)
	job.SetWarnings(warnings, warningsCount)
}

func updateBackfillProgress(w *worker, reorgInfo *reorgInfo, tblInfo *model.TableInfo,
	addedRowCount int64) {
	if tblInfo == nil {
		return
	}
	progress := float64(0)
	if addedRowCount != 0 {
		totalCount := getTableTotalCount(w, tblInfo)
		if totalCount > 0 {
			progress = float64(addedRowCount) / float64(totalCount)
		} else {
			progress = 0
		}
		if progress > 1 {
			progress = 1
		}
		logutil.DDLLogger().Debug("update progress",
			zap.Float64("progress", progress),
			zap.Int64("addedRowCount", addedRowCount),
			zap.Int64("totalCount", totalCount))
	}
	switch reorgInfo.Type {
	case model.ActionAddIndex, model.ActionAddPrimaryKey:
		var label string
		if reorgInfo.mergingTmpIdx {
			label = metrics.LblAddIndexMerge
		} else {
			label = metrics.LblAddIndex
		}
		metrics.GetBackfillProgressByLabel(label, reorgInfo.SchemaName, tblInfo.Name.String()).Set(progress * 100)
	case model.ActionModifyColumn:
		metrics.GetBackfillProgressByLabel(metrics.LblModifyColumn, reorgInfo.SchemaName, tblInfo.Name.String()).Set(progress * 100)
	case model.ActionReorganizePartition, model.ActionRemovePartitioning,
		model.ActionAlterTablePartitioning:
		metrics.GetBackfillProgressByLabel(metrics.LblReorgPartition, reorgInfo.SchemaName, tblInfo.Name.String()).Set(progress * 100)
	}
}

func getTableTotalCount(w *worker, tblInfo *model.TableInfo) int64 {
	var ctx sessionctx.Context
	ctx, err := w.sessPool.Get()
	if err != nil {
		return statistics.PseudoRowCount
	}
	defer w.sessPool.Put(ctx)

	// `mock.Context` is used in tests, which doesn't support sql exec
	if _, ok := ctx.(*mock.Context); ok {
		return statistics.PseudoRowCount
	}

	executor := ctx.GetRestrictedSQLExecutor()
	var rows []chunk.Row
	if tblInfo.Partition != nil && len(tblInfo.Partition.DroppingDefinitions) > 0 {
		// if Reorganize Partition, only select number of rows from the selected partitions!
		defs := tblInfo.Partition.DroppingDefinitions
		partIDs := make([]string, 0, len(defs))
		for _, def := range defs {
			partIDs = append(partIDs, strconv.FormatInt(def.ID, 10))
		}
		sql := "select sum(table_rows) from information_schema.partitions where tidb_partition_id in (%?);"
		rows, _, err = executor.ExecRestrictedSQL(w.workCtx, nil, sql, strings.Join(partIDs, ","))
	} else {
		sql := "select table_rows from information_schema.tables where tidb_table_id=%?;"
		rows, _, err = executor.ExecRestrictedSQL(w.workCtx, nil, sql, tblInfo.ID)
	}
	if err != nil {
		return statistics.PseudoRowCount
	}
	if len(rows) != 1 {
		return statistics.PseudoRowCount
	}
	return rows[0].GetInt64(0)
}

func (dc *ddlCtx) isReorgCancelled(jobID int64) bool {
	return dc.getReorgCtx(jobID).isReorgCanceled()
}
func (dc *ddlCtx) isReorgPaused(jobID int64) bool {
	return dc.getReorgCtx(jobID).isReorgPaused()
}

func (dc *ddlCtx) isReorgRunnable(jobID int64, isDistReorg bool) error {
	if dc.ctx.Err() != nil {
		// Worker is closed. So it can't do the reorganization.
		return dbterror.ErrInvalidWorker.GenWithStack("worker is closed")
	}

	// TODO(lance6716): check ctx.Err?
	if dc.isReorgCancelled(jobID) {
		// Job is cancelled. So it can't be done.
		return dbterror.ErrCancelledDDLJob
	}

	if dc.isReorgPaused(jobID) {
		logutil.DDLLogger().Warn("job paused by user", zap.String("ID", dc.uuid))
		return dbterror.ErrPausedDDLJob.GenWithStackByArgs(jobID)
	}

	// If isDistReorg is true, we needn't check if it is owner.
	if isDistReorg {
		return nil
	}
	if !dc.isOwner() {
		// If it's not the owner, we will try later, so here just returns an error.
		logutil.DDLLogger().Info("DDL is not the DDL owner", zap.String("ID", dc.uuid))
		return errors.Trace(dbterror.ErrNotOwner)
	}
	return nil
}

type reorgInfo struct {
	*model.Job

	StartKey      kv.Key
	EndKey        kv.Key
	jobCtx        *jobContext
	first         bool
	mergingTmpIdx bool
	// PhysicalTableID is used for partitioned table.
	// DDL reorganize for a partitioned table will handle partitions one by one,
	// PhysicalTableID is used to trace the current partition we are handling.
	// If the table is not partitioned, PhysicalTableID would be TableID.
	PhysicalTableID int64
	dbInfo          *model.DBInfo
	elements        []*meta.Element
	currElement     *meta.Element
}

func (r *reorgInfo) NewJobContext() *ReorgContext {
	return r.jobCtx.oldDDLCtx.jobContext(r.Job.ID, r.Job.ReorgMeta)
}

func (r *reorgInfo) String() string {
	var isEnabled bool
	if ingest.LitInitialized {
		_, isEnabled = ingest.LitBackCtxMgr.Load(r.Job.ID)
	}
	return "CurrElementType:" + string(r.currElement.TypeKey) + "," +
		"CurrElementID:" + strconv.FormatInt(r.currElement.ID, 10) + "," +
		"StartKey:" + hex.EncodeToString(r.StartKey) + "," +
		"EndKey:" + hex.EncodeToString(r.EndKey) + "," +
		"First:" + strconv.FormatBool(r.first) + "," +
		"PhysicalTableID:" + strconv.FormatInt(r.PhysicalTableID, 10) + "," +
		"Ingest mode:" + strconv.FormatBool(isEnabled)
}

func constructOneRowTableScanPB(
	physicalTableID int64,
	tblInfo *model.TableInfo,
	handleCols []*model.ColumnInfo,
	desc bool,
) *tipb.Executor {
	tblScan := tables.BuildTableScanFromInfos(tblInfo, handleCols, false)
	tblScan.TableId = physicalTableID
	tblScan.Desc = desc
	return &tipb.Executor{Tp: tipb.ExecType_TypeTableScan, TblScan: tblScan}
}

func constructLimitPB(count uint64) *tipb.Executor {
	limitExec := &tipb.Limit{
		Limit: count,
	}
	return &tipb.Executor{Tp: tipb.ExecType_TypeLimit, Limit: limitExec}
}

func buildOneRowTableScanDAG(
	distSQLCtx *distsqlctx.DistSQLContext,
	tbl table.PhysicalTable,
	handleCols []*model.ColumnInfo,
	limit uint64,
	desc bool,
) (*tipb.DAGRequest, error) {
	dagReq := &tipb.DAGRequest{}
	_, timeZoneOffset := time.Now().In(time.UTC).Zone()
	dagReq.TimeZoneOffset = int64(timeZoneOffset)
	for i := range handleCols {
		dagReq.OutputOffsets = append(dagReq.OutputOffsets, uint32(i))
	}
	dagReq.Flags |= model.FlagInSelectStmt

	tblScanExec := constructOneRowTableScanPB(tbl.GetPhysicalID(), tbl.Meta(), handleCols, desc)
	dagReq.Executors = append(dagReq.Executors, tblScanExec)
	dagReq.Executors = append(dagReq.Executors, constructLimitPB(limit))
	distsql.SetEncodeType(distSQLCtx, dagReq)
	return dagReq, nil
}

func getColumnsTypes(columns []*model.ColumnInfo) []*types.FieldType {
	colTypes := make([]*types.FieldType, 0, len(columns))
	for _, col := range columns {
		colTypes = append(colTypes, &col.FieldType)
	}
	return colTypes
}

// buildOneRowTableScan builds a table scan that only return one row upon tblInfo.
func buildOneRowTableScan(
	ctx *ReorgContext,
	store kv.Storage,
	startTS uint64,
	tbl table.PhysicalTable,
	handleCols []*model.ColumnInfo,
	limit uint64,
	desc bool,
) (distsql.SelectResult, error) {
	distSQLCtx := newDefaultReorgDistSQLCtx(store.GetClient(), contextutil.NewStaticWarnHandler(0))
	dagPB, err := buildOneRowTableScanDAG(distSQLCtx, tbl, handleCols, limit, desc)
	if err != nil {
		return nil, errors.Trace(err)
	}
	var b distsql.RequestBuilder
	var builder *distsql.RequestBuilder
	var ranges []*ranger.Range
	if tbl.Meta().IsCommonHandle {
		ranges = ranger.FullNotNullRange()
	} else {
		ranges = ranger.FullIntRange(false)
	}
	builder = b.SetHandleRanges(distSQLCtx, tbl.GetPhysicalID(), tbl.Meta().IsCommonHandle, ranges)
	builder.SetDAGRequest(dagPB).
		SetStartTS(startTS).
		SetKeepOrder(true).
		SetConcurrency(1).
		SetDesc(desc).
		SetResourceGroupTagger(ctx.getResourceGroupTaggerForTopSQL()).
		SetResourceGroupName(ctx.resourceGroupName)

	builder.Request.NotFillCache = true
	builder.Request.Priority = kv.PriorityLow
	builder.RequestSource.RequestSourceInternal = true
	builder.RequestSource.RequestSourceType = ctx.ddlJobSourceType()

	kvReq, err := builder.Build()
	if err != nil {
		return nil, errors.Trace(err)
	}

	result, err := distsql.Select(ctx.ddlJobCtx, distSQLCtx, kvReq, getColumnsTypes(handleCols))
	if err != nil {
		return nil, errors.Trace(err)
	}
	return result, nil
}

// GetTableMaxHandle gets the max handle of a PhysicalTable.
func GetTableMaxHandle(ctx *ReorgContext, store kv.Storage, startTS uint64, tbl table.PhysicalTable) (maxHandle kv.Handle, emptyTable bool, err error) {
	tblInfo := tbl.Meta()
	handleCols := buildHandleCols(tbl)

	// build a desc scan of tblInfo, which limit is 1, we can use it to retrieve the last handle of the table.
	result, err := buildOneRowTableScan(ctx, store, startTS, tbl, handleCols, 1, true)
	if err != nil {
		return nil, false, errors.Trace(err)
	}
	defer terror.Call(result.Close)

	chk := chunk.New(getColumnsTypes(handleCols), 1, 1)
	err = result.Next(ctx.ddlJobCtx, chk)
	if err != nil {
		return nil, false, errors.Trace(err)
	}

	if chk.NumRows() == 0 {
		// empty table
		return nil, true, nil
	}
	row := chk.GetRow(0)
	if tblInfo.IsCommonHandle {
		pkIdx := tables.FindPrimaryIndex(tblInfo)
		maxHandle, err = buildCommonHandleFromChunkRow(time.UTC, tblInfo, pkIdx, handleCols, row)
		return maxHandle, false, err
	}
	return kv.IntHandle(row.GetInt64(0)), false, nil
}

// ExistsTableRow checks if there is at least one row in the specified table.
// In case of an error during the operation, it returns false along with the error.
func ExistsTableRow(ctx *ReorgContext, store kv.Storage, startTS uint64, tbl table.PhysicalTable) (bool, error) {
	handleCols := buildHandleCols(tbl)
	result, err := buildOneRowTableScan(ctx, store, startTS, tbl, handleCols, 1, false)
	if err != nil {
		return false, errors.Trace(err)
	}
	defer terror.Call(result.Close)

	chk := chunk.New(getColumnsTypes(handleCols), 1, 1)
	err = result.Next(ctx.ddlJobCtx, chk)
	if err != nil {
		return false, errors.Trace(err)
	}
	return chk.NumRows() != 0, nil
}

func buildHandleCols(tbl table.PhysicalTable) []*model.ColumnInfo {
	var handleCols []*model.ColumnInfo
	var pkIdx *model.IndexInfo
	tblInfo := tbl.Meta()
	switch {
	case tblInfo.PKIsHandle:
		for _, col := range tbl.Meta().Columns {
			if mysql.HasPriKeyFlag(col.GetFlag()) {
				handleCols = []*model.ColumnInfo{col}
				break
			}
		}
	case tblInfo.IsCommonHandle:
		pkIdx = tables.FindPrimaryIndex(tblInfo)
		cols := tblInfo.Cols()
		for _, idxCol := range pkIdx.Columns {
			handleCols = append(handleCols, cols[idxCol.Offset])
		}
	default:
		handleCols = []*model.ColumnInfo{model.NewExtraHandleColInfo()}
	}
	return handleCols
}

func buildCommonHandleFromChunkRow(loc *time.Location, tblInfo *model.TableInfo, idxInfo *model.IndexInfo,
	cols []*model.ColumnInfo, row chunk.Row) (kv.Handle, error) {
	fieldTypes := make([]*types.FieldType, 0, len(cols))
	for _, col := range cols {
		fieldTypes = append(fieldTypes, &col.FieldType)
	}
	datumRow := row.GetDatumRow(fieldTypes)
	tablecodec.TruncateIndexValues(tblInfo, idxInfo, datumRow)

	var handleBytes []byte
	handleBytes, err := codec.EncodeKey(loc, nil, datumRow...)
	if err != nil {
		return nil, err
	}
	return kv.NewCommonHandle(handleBytes)
}

// getTableRange gets the start and end handle of a table (or partition).
func getTableRange(ctx *ReorgContext, store kv.Storage, tbl table.PhysicalTable, snapshotVer uint64, priority int) (startHandleKey, endHandleKey kv.Key, err error) {
	// Get the start handle of this partition.
	err = iterateSnapshotKeys(ctx, store, priority, tbl.RecordPrefix(), snapshotVer, nil, nil,
		func(_ kv.Handle, rowKey kv.Key, _ []byte) (bool, error) {
			startHandleKey = rowKey
			return false, nil
		})
	if err != nil {
		return startHandleKey, endHandleKey, errors.Trace(err)
	}
	maxHandle, isEmptyTable, err := GetTableMaxHandle(ctx, store, snapshotVer, tbl)
	if err != nil {
		return startHandleKey, nil, errors.Trace(err)
	}
	if maxHandle != nil {
		endHandleKey = tablecodec.EncodeRecordKey(tbl.RecordPrefix(), maxHandle).Next()
	}
	if isEmptyTable || endHandleKey.Cmp(startHandleKey) <= 0 {
		logutil.DDLLogger().Info("get noop table range",
			zap.String("table", fmt.Sprintf("%v", tbl.Meta())),
			zap.Int64("table/partition ID", tbl.GetPhysicalID()),
			zap.String("start key", hex.EncodeToString(startHandleKey)),
			zap.String("end key", hex.EncodeToString(endHandleKey)),
			zap.Bool("is empty table", isEmptyTable))
		if startHandleKey == nil {
			endHandleKey = nil
		} else {
			endHandleKey = startHandleKey.Next()
		}
	}
	return
}

func getValidCurrentVersion(store kv.Storage) (ver kv.Version, err error) {
	ver, err = store.CurrentVersion(kv.GlobalTxnScope)
	if err != nil {
		return ver, errors.Trace(err)
	} else if ver.Ver <= 0 {
		return ver, dbterror.ErrInvalidStoreVer.GenWithStack("invalid storage current version %d", ver.Ver)
	}
	return ver, nil
}

func getReorgInfo(ctx *ReorgContext, jobCtx *jobContext, rh *reorgHandler, job *model.Job, dbInfo *model.DBInfo,
	tbl table.Table, elements []*meta.Element, mergingTmpIdx bool) (*reorgInfo, error) {
	var (
		element *meta.Element
		start   kv.Key
		end     kv.Key
		pid     int64
		info    reorgInfo
	)

	if job.SnapshotVer == 0 {
		// For the case of the old TiDB version(do not exist the element information) is upgraded to the new TiDB version.
		// Third step, we need to remove the element information to make sure we can save the reorganized information to storage.
		failpoint.Inject("MockGetIndexRecordErr", func(val failpoint.Value) {
			if val.(string) == "addIdxNotOwnerErr" && atomic.CompareAndSwapUint32(&mockNotOwnerErrOnce, 3, 4) {
				if err := rh.RemoveReorgElementFailPoint(job); err != nil {
					failpoint.Return(nil, errors.Trace(err))
				}
				info.first = true
				failpoint.Return(&info, nil)
			}
		})

		info.first = true
		delayForAsyncCommit()
		ver, err := getValidCurrentVersion(jobCtx.store)
		if err != nil {
			return nil, errors.Trace(err)
		}
		tblInfo := tbl.Meta()
		pid = tblInfo.ID
		var tb table.PhysicalTable
		if pi := tblInfo.GetPartitionInfo(); pi != nil {
			pid = pi.Definitions[0].ID
			tb = tbl.(table.PartitionedTable).GetPartition(pid)
		} else {
			tb = tbl.(table.PhysicalTable)
		}
		if mergingTmpIdx {
<<<<<<< HEAD
			start, end = encodeTempIndexRange(pid, elements[0].ID, elements[len(elements)-1].ID)
=======
			for _, element := range elements {
				if !bytes.Equal(element.TypeKey, meta.IndexElementKey) {
					continue
				}
				// If has a global index in elements, need start process at `tblInfo.ID`
				// because there are some temporary global indexes prefixed with table ID.
				idxInfo := model.FindIndexInfoByID(tblInfo.Indices, element.ID)
				if idxInfo.Global {
					pid = tblInfo.ID
				}
			}
			firstElemTempID := tablecodec.TempIndexPrefix | elements[0].ID
			lastElemTempID := tablecodec.TempIndexPrefix | elements[len(elements)-1].ID
			start = tablecodec.EncodeIndexSeekKey(pid, firstElemTempID, nil)
			end = tablecodec.EncodeIndexSeekKey(pid, lastElemTempID, []byte{255})
>>>>>>> cf5e1bae
		} else {
			start, end, err = getTableRange(ctx, jobCtx.store, tb, ver.Ver, job.Priority)
			if err != nil {
				return nil, errors.Trace(err)
			}
		}
		logutil.DDLLogger().Info("job get table range",
			zap.Int64("jobID", job.ID), zap.Int64("physicalTableID", pid),
			zap.String("startKey", hex.EncodeToString(start)),
			zap.String("endKey", hex.EncodeToString(end)))

		failpoint.Inject("errorUpdateReorgHandle", func() (*reorgInfo, error) {
			return &info, errors.New("occur an error when update reorg handle")
		})
		err = rh.InitDDLReorgHandle(job, start, end, pid, elements[0])
		if err != nil {
			return &info, errors.Trace(err)
		}
		// Update info should after data persistent.
		job.SnapshotVer = ver.Ver
		element = elements[0]
	} else {
		failpoint.Inject("MockGetIndexRecordErr", func(val failpoint.Value) {
			// For the case of the old TiDB version(do not exist the element information) is upgraded to the new TiDB version.
			// Second step, we need to remove the element information to make sure we can get the error of "ErrDDLReorgElementNotExist".
			// However, since "txn.Reset()" will be called later, the reorganized information cannot be saved to storage.
			if val.(string) == "addIdxNotOwnerErr" && atomic.CompareAndSwapUint32(&mockNotOwnerErrOnce, 2, 3) {
				if err := rh.RemoveReorgElementFailPoint(job); err != nil {
					failpoint.Return(nil, errors.Trace(err))
				}
			}
		})

		var err error
		element, start, end, pid, err = rh.GetDDLReorgHandle(job)
		if err != nil {
			// If the reorg element doesn't exist, this reorg info should be saved by the older TiDB versions.
			// It's compatible with the older TiDB versions.
			// We'll try to remove it in the next major TiDB version.
			if meta.ErrDDLReorgElementNotExist.Equal(err) {
				job.SnapshotVer = 0
				logutil.DDLLogger().Warn("get reorg info, the element does not exist", zap.Stringer("job", job))
				if job.IsCancelling() {
					return nil, nil
				}
			}
			return &info, errors.Trace(err)
		}
	}
	info.Job = job
	info.jobCtx = jobCtx
	info.StartKey = start
	info.EndKey = end
	info.PhysicalTableID = pid
	info.currElement = element
	info.elements = elements
	info.mergingTmpIdx = mergingTmpIdx
	info.dbInfo = dbInfo

	return &info, nil
}

func encodeTempIndexRange(physicalID, firstIdxID, lastIdxID int64) (start kv.Key, end kv.Key) {
	firstElemTempID := tablecodec.TempIndexPrefix | firstIdxID
	lastElemTempID := tablecodec.TempIndexPrefix | lastIdxID
	start = tablecodec.EncodeIndexSeekKey(physicalID, firstElemTempID, nil)
	end = tablecodec.EncodeIndexSeekKey(physicalID, lastElemTempID, []byte{255})
	return start, end
}

func getReorgInfoFromPartitions(ctx *ReorgContext, jobCtx *jobContext, rh *reorgHandler, job *model.Job, dbInfo *model.DBInfo, tbl table.PartitionedTable, partitionIDs []int64, elements []*meta.Element) (*reorgInfo, error) {
	var (
		element *meta.Element
		start   kv.Key
		end     kv.Key
		pid     int64
		info    reorgInfo
	)
	if job.SnapshotVer == 0 {
		info.first = true
		delayForAsyncCommit()
		ver, err := getValidCurrentVersion(jobCtx.store)
		if err != nil {
			return nil, errors.Trace(err)
		}
		pid = partitionIDs[0]
		physTbl := tbl.GetPartition(pid)

		start, end, err = getTableRange(ctx, jobCtx.store, physTbl, ver.Ver, job.Priority)
		if err != nil {
			return nil, errors.Trace(err)
		}
		logutil.DDLLogger().Info("job get table range",
			zap.Int64("job ID", job.ID), zap.Int64("physical table ID", pid),
			zap.String("start key", hex.EncodeToString(start)),
			zap.String("end key", hex.EncodeToString(end)))

		err = rh.InitDDLReorgHandle(job, start, end, pid, elements[0])
		if err != nil {
			return &info, errors.Trace(err)
		}
		// Update info should after data persistent.
		job.SnapshotVer = ver.Ver
		element = elements[0]
	} else {
		var err error
		element, start, end, pid, err = rh.GetDDLReorgHandle(job)
		if err != nil {
			// If the reorg element doesn't exist, this reorg info should be saved by the older TiDB versions.
			// It's compatible with the older TiDB versions.
			// We'll try to remove it in the next major TiDB version.
			if meta.ErrDDLReorgElementNotExist.Equal(err) {
				job.SnapshotVer = 0
				logutil.DDLLogger().Warn("get reorg info, the element does not exist", zap.Stringer("job", job))
			}
			return &info, errors.Trace(err)
		}
	}
	info.Job = job
	info.jobCtx = jobCtx
	info.StartKey = start
	info.EndKey = end
	info.PhysicalTableID = pid
	info.currElement = element
	info.elements = elements
	info.dbInfo = dbInfo

	return &info, nil
}

// UpdateReorgMeta creates a new transaction and updates tidb_ddl_reorg table,
// so the reorg can restart in case of issues.
func (r *reorgInfo) UpdateReorgMeta(startKey kv.Key, pool *sess.Pool) (err error) {
	if startKey == nil && r.EndKey == nil {
		return nil
	}
	sctx, err := pool.Get()
	if err != nil {
		return
	}
	defer pool.Put(sctx)

	se := sess.NewSession(sctx)
	err = se.Begin(context.Background())
	if err != nil {
		return
	}
	rh := newReorgHandler(se)
	err = updateDDLReorgHandle(rh.s, r.Job.ID, startKey, r.EndKey, r.PhysicalTableID, r.currElement)
	err1 := se.Commit(context.Background())
	if err == nil {
		err = err1
	}
	return errors.Trace(err)
}

// reorgHandler is used to handle the reorg information duration reorganization DDL job.
type reorgHandler struct {
	s *sess.Session
}

// NewReorgHandlerForTest creates a new reorgHandler, only used in test.
func NewReorgHandlerForTest(se sessionctx.Context) *reorgHandler {
	return newReorgHandler(sess.NewSession(se))
}

func newReorgHandler(sess *sess.Session) *reorgHandler {
	return &reorgHandler{s: sess}
}

// InitDDLReorgHandle initializes the job reorganization information.
func (r *reorgHandler) InitDDLReorgHandle(job *model.Job, startKey, endKey kv.Key, physicalTableID int64, element *meta.Element) error {
	return initDDLReorgHandle(r.s, job.ID, startKey, endKey, physicalTableID, element)
}

// RemoveReorgElementFailPoint removes the element of the reorganization information.
func (r *reorgHandler) RemoveReorgElementFailPoint(job *model.Job) error {
	return removeReorgElement(r.s, job)
}

// RemoveDDLReorgHandle removes the job reorganization related handles.
func (r *reorgHandler) RemoveDDLReorgHandle(job *model.Job, elements []*meta.Element) error {
	return removeDDLReorgHandle(r.s, job, elements)
}

// cleanupDDLReorgHandles removes the job reorganization related handles.
func cleanupDDLReorgHandles(job *model.Job, s *sess.Session) {
	if job != nil && !job.IsFinished() && !job.IsSynced() {
		// Job is given, but it is neither finished nor synced; do nothing
		return
	}

	err := cleanDDLReorgHandles(s, job)
	if err != nil {
		// ignore error, cleanup is not that critical
		logutil.DDLLogger().Warn("Failed removing the DDL reorg entry in tidb_ddl_reorg", zap.Stringer("job", job), zap.Error(err))
	}
}

// GetDDLReorgHandle gets the latest processed DDL reorganize position.
func (r *reorgHandler) GetDDLReorgHandle(job *model.Job) (element *meta.Element, startKey, endKey kv.Key, physicalTableID int64, err error) {
	element, startKey, endKey, physicalTableID, err = getDDLReorgHandle(r.s, job)
	if err != nil {
		return element, startKey, endKey, physicalTableID, err
	}
	adjustedEndKey := adjustEndKeyAcrossVersion(job, endKey)
	return element, startKey, adjustedEndKey, physicalTableID, nil
}

// #46306 changes the table range from [start_key, end_key] to [start_key, end_key.next).
// For old version TiDB, the semantic is still [start_key, end_key], we need to adjust it in new version TiDB.
func adjustEndKeyAcrossVersion(job *model.Job, endKey kv.Key) kv.Key {
	if job.ReorgMeta != nil && job.ReorgMeta.Version == model.ReorgMetaVersion0 {
		logutil.DDLLogger().Info("adjust range end key for old version ReorgMetas",
			zap.Int64("jobID", job.ID),
			zap.Int64("reorgMetaVersion", job.ReorgMeta.Version),
			zap.String("endKey", hex.EncodeToString(endKey)))
		return endKey.Next()
	}
	return endKey
}<|MERGE_RESOLUTION|>--- conflicted
+++ resolved
@@ -915,9 +915,6 @@
 			tb = tbl.(table.PhysicalTable)
 		}
 		if mergingTmpIdx {
-<<<<<<< HEAD
-			start, end = encodeTempIndexRange(pid, elements[0].ID, elements[len(elements)-1].ID)
-=======
 			for _, element := range elements {
 				if !bytes.Equal(element.TypeKey, meta.IndexElementKey) {
 					continue
@@ -929,11 +926,7 @@
 					pid = tblInfo.ID
 				}
 			}
-			firstElemTempID := tablecodec.TempIndexPrefix | elements[0].ID
-			lastElemTempID := tablecodec.TempIndexPrefix | elements[len(elements)-1].ID
-			start = tablecodec.EncodeIndexSeekKey(pid, firstElemTempID, nil)
-			end = tablecodec.EncodeIndexSeekKey(pid, lastElemTempID, []byte{255})
->>>>>>> cf5e1bae
+			start, end = encodeTempIndexRange(pid, elements[0].ID, elements[len(elements)-1].ID)
 		} else {
 			start, end, err = getTableRange(ctx, jobCtx.store, tb, ver.Ver, job.Priority)
 			if err != nil {
