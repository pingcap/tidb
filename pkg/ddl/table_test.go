// Copyright 2015 PingCAP, Inc.
//
// Licensed under the Apache License, Version 2.0 (the "License");
// you may not use this file except in compliance with the License.
// You may obtain a copy of the License at
//
//     http://www.apache.org/licenses/LICENSE-2.0
//
// Unless required by applicable law or agreed to in writing, software
// distributed under the License is distributed on an "AS IS" BASIS,
// WITHOUT WARRANTIES OR CONDITIONS OF ANY KIND, either express or implied.
// See the License for the specific language governing permissions and
// limitations under the License.

package ddl_test

import (
	"context"
	"fmt"
	"sync"
	"sync/atomic"
	"testing"
	"time"

	"github.com/pingcap/errors"
	"github.com/pingcap/tidb/pkg/ddl"
	"github.com/pingcap/tidb/pkg/infoschema"
	"github.com/pingcap/tidb/pkg/kv"
	"github.com/pingcap/tidb/pkg/meta"
	"github.com/pingcap/tidb/pkg/meta/autoid"
	"github.com/pingcap/tidb/pkg/meta/model"
	"github.com/pingcap/tidb/pkg/parser/ast"
	pmodel "github.com/pingcap/tidb/pkg/parser/model"
	"github.com/pingcap/tidb/pkg/parser/mysql"
	"github.com/pingcap/tidb/pkg/sessionctx"
	"github.com/pingcap/tidb/pkg/table"
	"github.com/pingcap/tidb/pkg/testkit"
	"github.com/pingcap/tidb/pkg/testkit/testfailpoint"
	"github.com/pingcap/tidb/pkg/types"
	"github.com/pingcap/tidb/pkg/util"
	"github.com/stretchr/testify/assert"
	"github.com/stretchr/testify/require"
)

func testRenameTable(
	t *testing.T,
	ctx sessionctx.Context,
	d ddl.ExecutorForTest,
	newSchemaID, oldSchemaID int64,
	oldSchemaName pmodel.CIStr,
	newSchemaName pmodel.CIStr,
	tblInfo *model.TableInfo,
) *model.Job {
	job := &model.Job{
		SchemaID: newSchemaID,
		TableID:  tblInfo.ID,
		Type:     model.ActionRenameTable,
		Version:  model.GetJobVerInUse(),

		BinlogInfo: &model.HistoryInfo{},
		InvolvingSchemaInfo: []model.InvolvingSchemaInfo{
			{Database: oldSchemaName.L, Table: tblInfo.Name.L},
			{Database: newSchemaName.L, Table: tblInfo.Name.L},
		},
	}
	args := &model.RenameTableArgs{
		OldSchemaID:   oldSchemaID,
		OldSchemaName: oldSchemaName,
		NewTableName:  tblInfo.Name,
	}

	ctx.SetValue(sessionctx.QueryString, "skip")
	require.NoError(t, d.DoDDLJobWrapper(ctx, ddl.NewJobWrapperWithArgs(job, args, true)))

	v := getSchemaVer(t, ctx)
	tblInfo.State = model.StatePublic
	checkHistoryJobArgs(t, ctx, job.ID, &historyJobArgs{ver: v, tbl: tblInfo})
	tblInfo.State = model.StateNone
	return job
}

func testRenameTables(t *testing.T, ctx sessionctx.Context, d ddl.ExecutorForTest, oldSchemaIDs, newSchemaIDs []int64, newTableNames []*pmodel.CIStr, oldTableIDs []int64, oldSchemaNames, oldTableNames []*pmodel.CIStr) *model.Job {
	job := &model.Job{
		Version:    model.GetJobVerInUse(),
		Type:       model.ActionRenameTables,
		BinlogInfo: &model.HistoryInfo{},
		InvolvingSchemaInfo: []model.InvolvingSchemaInfo{
			{Database: oldSchemaNames[0].L, Table: oldTableNames[0].L},
			{Database: oldSchemaNames[0].L, Table: newTableNames[0].L},
		},
	}

<<<<<<< HEAD
	job.FillArgs(model.GetRenameTablesArgsFromV1(
		oldSchemaIDs, oldSchemaNames, oldTableNames,
		newSchemaIDs, newTableNames, oldTableIDs))

=======
>>>>>>> 8313bbc5
	ctx.SetValue(sessionctx.QueryString, "skip")
	require.NoError(t, d.DoDDLJobWrapper(ctx, ddl.NewJobWrapper(job, true)))

	v := getSchemaVer(t, ctx)
	checkHistoryJobArgs(t, ctx, job.ID, &historyJobArgs{ver: v, tbl: nil})
	return job
}

func testLockTable(
	t *testing.T,
	ctx sessionctx.Context,
	d ddl.ExecutorForTest,
	uuid string,
	newSchemaID int64,
	schemaName pmodel.CIStr,
	tblInfo *model.TableInfo,
	lockTp pmodel.TableLockType,
) *model.Job {
	arg := &ddl.LockTablesArg{
		LockTables: []model.TableLockTpInfo{{SchemaID: newSchemaID, TableID: tblInfo.ID, Tp: lockTp}},
		SessionInfo: model.SessionInfo{
			ServerID:  uuid,
			SessionID: ctx.GetSessionVars().ConnectionID,
		},
	}
	job := &model.Job{
		SchemaID:   newSchemaID,
		TableID:    tblInfo.ID,
		Type:       model.ActionLockTable,
		BinlogInfo: &model.HistoryInfo{},
		Args:       []any{arg},
		InvolvingSchemaInfo: []model.InvolvingSchemaInfo{
			{Database: schemaName.L, Table: tblInfo.Name.L},
		},
	}
	ctx.SetValue(sessionctx.QueryString, "skip")
	err := d.DoDDLJobWrapper(ctx, ddl.NewJobWrapper(job, true))
	require.NoError(t, err)

	v := getSchemaVer(t, ctx)
	checkHistoryJobArgs(t, ctx, job.ID, &historyJobArgs{ver: v})
	return job
}

func checkTableLockedTest(t *testing.T, store kv.Storage, dbInfo *model.DBInfo, tblInfo *model.TableInfo, serverID string, sessionID uint64, lockTp pmodel.TableLockType) {
	ctx := kv.WithInternalSourceType(context.Background(), kv.InternalTxnDDL)
	err := kv.RunInNewTxn(ctx, store, false, func(ctx context.Context, txn kv.Transaction) error {
		tt := meta.NewMeta(txn)
		info, err := tt.GetTable(dbInfo.ID, tblInfo.ID)
		require.NoError(t, err)

		require.NotNil(t, info)
		require.NotNil(t, info.Lock)
		require.Len(t, info.Lock.Sessions, 1)
		require.Equal(t, serverID, info.Lock.Sessions[0].ServerID)
		require.Equal(t, sessionID, info.Lock.Sessions[0].SessionID)
		require.Equal(t, lockTp, info.Lock.Tp)
		require.Equal(t, lockTp, info.Lock.Tp)
		require.Equal(t, model.TableLockStatePublic, info.Lock.State)
		return nil
	})
	require.NoError(t, err)
}

func testTruncateTable(t *testing.T, ctx sessionctx.Context, store kv.Storage, d ddl.ExecutorForTest, dbInfo *model.DBInfo, tblInfo *model.TableInfo) *model.Job {
	genIDs, err := genGlobalIDs(store, 1)
	require.NoError(t, err)
	newTableID := genIDs[0]
	job := &model.Job{
		Version:    model.GetJobVerInUse(),
		SchemaID:   dbInfo.ID,
		SchemaName: dbInfo.Name.L,
		TableID:    tblInfo.ID,
		TableName:  tblInfo.Name.L,
		Type:       model.ActionTruncateTable,
		BinlogInfo: &model.HistoryInfo{},
	}
	args := &model.TruncateTableArgs{NewTableID: newTableID}
	ctx.SetValue(sessionctx.QueryString, "skip")
	err = d.DoDDLJobWrapper(ctx, ddl.NewJobWrapperWithArgs(job, args, true))
	require.NoError(t, err)

	v := getSchemaVer(t, ctx)
	tblInfo.ID = newTableID
	checkHistoryJobArgs(t, ctx, job.ID, &historyJobArgs{ver: v, tbl: tblInfo})
	return job
}

func testGetTableWithError(r autoid.Requirement, schemaID, tableID int64) (table.Table, error) {
	var tblInfo *model.TableInfo
	ctx := kv.WithInternalSourceType(context.Background(), kv.InternalTxnDDL)
	err := kv.RunInNewTxn(ctx, r.Store(), false, func(ctx context.Context, txn kv.Transaction) error {
		t := meta.NewMeta(txn)
		var err1 error
		tblInfo, err1 = t.GetTable(schemaID, tableID)
		if err1 != nil {
			return errors.Trace(err1)
		}
		return nil
	})
	if err != nil {
		return nil, errors.Trace(err)
	}
	if tblInfo == nil {
		return nil, errors.New("table not found")
	}
	alloc := autoid.NewAllocator(r, schemaID, tblInfo.ID, false, autoid.RowIDAllocType)
	tbl, err := table.TableFromMeta(autoid.NewAllocators(false, alloc), tblInfo)
	if err != nil {
		return nil, errors.Trace(err)
	}
	return tbl, nil
}

func TestTable(t *testing.T) {
	store, domain := testkit.CreateMockStoreAndDomainWithSchemaLease(t, testLease)

	d := domain.DDL()
	de := domain.DDLExecutor().(ddl.ExecutorForTest)
	dbInfo, err := testSchemaInfo(store, "test_table")
	require.NoError(t, err)
	testCreateSchema(t, testkit.NewTestKit(t, store).Session(), de, dbInfo)

	ctx := testkit.NewTestKit(t, store).Session()

	tblInfo, err := testTableInfo(store, "t", 3)
	require.NoError(t, err)
	job := testCreateTable(t, ctx, de, dbInfo, tblInfo)
	testCheckTableState(t, store, dbInfo, tblInfo, model.StatePublic)
	testCheckJobDone(t, store, job.ID, true)

	// Create an existing table.
	newTblInfo, err := testTableInfo(store, "t", 3)
	require.NoError(t, err)
	doDDLJobErr(t, dbInfo.ID, newTblInfo.ID, dbInfo.Name.L, newTblInfo.Name.L, model.ActionCreateTable,
		ctx, de, store, func(job *model.Job) model.JobArgs {
			return &model.CreateTableArgs{TableInfo: newTblInfo}
		})

	ctx = testkit.NewTestKit(t, store).Session()
	txn, err := newTxn(ctx)
	require.NoError(t, err)
	count := 2000
	tbl := testGetTable(t, domain, tblInfo.ID)
	for i := 1; i <= count; i++ {
		_, err := tbl.AddRecord(ctx.GetTableCtx(), txn, types.MakeDatums(i, i, i))
		require.NoError(t, err)
	}
	require.NoError(t, ctx.CommitTxn(context.Background()))

	jobID := testDropTable(testkit.NewTestKit(t, store), t, dbInfo.Name.L, tblInfo.Name.L, domain)
	testCheckJobDone(t, store, jobID, false)

	// for truncate table
	tblInfo, err = testTableInfo(store, "tt", 3)
	require.NoError(t, err)
	job = testCreateTable(t, ctx, de, dbInfo, tblInfo)
	testCheckTableState(t, store, dbInfo, tblInfo, model.StatePublic)
	testCheckJobDone(t, store, job.ID, true)
	job = testTruncateTable(t, ctx, store, de, dbInfo, tblInfo)
	testCheckTableState(t, store, dbInfo, tblInfo, model.StatePublic)
	testCheckJobDone(t, store, job.ID, true)

	// for rename table
	dbInfo1, err := testSchemaInfo(store, "test_rename_table")
	require.NoError(t, err)
	testCreateSchema(t, testkit.NewTestKit(t, store).Session(), de, dbInfo1)
	job = testRenameTable(t, ctx, de, dbInfo1.ID, dbInfo.ID, dbInfo.Name, dbInfo1.Name, tblInfo)
	testCheckTableState(t, store, dbInfo1, tblInfo, model.StatePublic)
	testCheckJobDone(t, store, job.ID, true)

	job = testLockTable(t, ctx, de, d.GetID(), dbInfo1.ID, dbInfo1.Name, tblInfo, pmodel.TableLockWrite)
	testCheckTableState(t, store, dbInfo1, tblInfo, model.StatePublic)
	testCheckJobDone(t, store, job.ID, true)
	checkTableLockedTest(t, store, dbInfo1, tblInfo, d.GetID(), ctx.GetSessionVars().ConnectionID, pmodel.TableLockWrite)
	// for alter cache table
	job = testAlterCacheTable(t, ctx, de, dbInfo1.ID, dbInfo1.Name, tblInfo)
	testCheckTableState(t, store, dbInfo1, tblInfo, model.StatePublic)
	testCheckJobDone(t, store, job.ID, true)
	checkTableCacheTest(t, store, dbInfo1, tblInfo)
	// for alter no cache table
	job = testAlterNoCacheTable(t, ctx, de, dbInfo1.ID, dbInfo1.Name, tblInfo)
	testCheckTableState(t, store, dbInfo1, tblInfo, model.StatePublic)
	testCheckJobDone(t, store, job.ID, true)
	checkTableNoCacheTest(t, store, dbInfo1, tblInfo)

	testDropSchema(t, testkit.NewTestKit(t, store).Session(), de, dbInfo)
}

func TestCreateView(t *testing.T) {
	store, domain := testkit.CreateMockStoreAndDomainWithSchemaLease(t, testLease)

	de := domain.DDLExecutor().(ddl.ExecutorForTest)
	dbInfo, err := testSchemaInfo(store, "test_table")
	require.NoError(t, err)
	testCreateSchema(t, testkit.NewTestKit(t, store).Session(), de, dbInfo)

	ctx := testkit.NewTestKit(t, store).Session()

	tblInfo, err := testTableInfo(store, "t", 3)
	require.NoError(t, err)
	job := testCreateTable(t, ctx, de, dbInfo, tblInfo)
	testCheckTableState(t, store, dbInfo, tblInfo, model.StatePublic)
	testCheckJobDone(t, store, job.ID, true)

	// Create a view
	newTblInfo0, err := testTableInfo(store, "v", 3)
	require.NoError(t, err)
	job = &model.Job{
		Version:    model.GetJobVerInUse(),
		SchemaID:   dbInfo.ID,
		SchemaName: dbInfo.Name.L,
		TableID:    tblInfo.ID,
		TableName:  tblInfo.Name.L,
		Type:       model.ActionCreateView,
		BinlogInfo: &model.HistoryInfo{},
	}
	args := &model.CreateTableArgs{TableInfo: newTblInfo0}
	ctx.SetValue(sessionctx.QueryString, "skip")
	err = de.DoDDLJobWrapper(ctx, ddl.NewJobWrapperWithArgs(job, args, true))
	require.NoError(t, err)

	v := getSchemaVer(t, ctx)
	tblInfo.State = model.StatePublic
	checkHistoryJobArgs(t, ctx, job.ID, &historyJobArgs{ver: v, tbl: newTblInfo0})
	tblInfo.State = model.StateNone
	testCheckTableState(t, store, dbInfo, tblInfo, model.StatePublic)
	testCheckJobDone(t, store, job.ID, true)

	// Replace a view
	newTblInfo1, err := testTableInfo(store, "v", 3)
	require.NoError(t, err)
	job = &model.Job{
		Version:    model.GetJobVerInUse(),
		SchemaID:   dbInfo.ID,
		SchemaName: dbInfo.Name.L,
		TableID:    tblInfo.ID,
		TableName:  tblInfo.Name.L,
		Type:       model.ActionCreateView,
		BinlogInfo: &model.HistoryInfo{},
	}
	args = &model.CreateTableArgs{TableInfo: newTblInfo1, OnExistReplace: true, OldViewTblID: newTblInfo0.ID}
	ctx.SetValue(sessionctx.QueryString, "skip")
	err = de.DoDDLJobWrapper(ctx, ddl.NewJobWrapperWithArgs(job, args, true))
	require.NoError(t, err)

	v = getSchemaVer(t, ctx)
	tblInfo.State = model.StatePublic
	checkHistoryJobArgs(t, ctx, job.ID, &historyJobArgs{ver: v, tbl: newTblInfo1})
	tblInfo.State = model.StateNone
	testCheckTableState(t, store, dbInfo, tblInfo, model.StatePublic)
	testCheckJobDone(t, store, job.ID, true)

	// Replace a view with a non-existing table id
	newTblInfo2, err := testTableInfo(store, "v", 3)
	require.NoError(t, err)
	job = &model.Job{
		Version:    model.GetJobVerInUse(),
		SchemaID:   dbInfo.ID,
		SchemaName: dbInfo.Name.L,
		TableID:    tblInfo.ID,
		TableName:  tblInfo.Name.L,
		Type:       model.ActionCreateView,
		BinlogInfo: &model.HistoryInfo{},
	}
	args = &model.CreateTableArgs{TableInfo: newTblInfo2, OnExistReplace: true, OldViewTblID: newTblInfo0.ID}
	ctx.SetValue(sessionctx.QueryString, "skip")
	err = de.DoDDLJobWrapper(ctx, ddl.NewJobWrapperWithArgs(job, args, true))
	// The non-existing table id in job args will not be considered anymore.
	require.NoError(t, err)
}

func checkTableCacheTest(t *testing.T, store kv.Storage, dbInfo *model.DBInfo, tblInfo *model.TableInfo) {
	ctx := kv.WithInternalSourceType(context.Background(), kv.InternalTxnDDL)
	require.NoError(t, kv.RunInNewTxn(ctx, store, false, func(ctx context.Context, txn kv.Transaction) error {
		tt := meta.NewMeta(txn)
		info, err := tt.GetTable(dbInfo.ID, tblInfo.ID)
		require.NoError(t, err)
		require.NotNil(t, info)
		require.NotNil(t, info.TableCacheStatusType)
		require.Equal(t, model.TableCacheStatusEnable, info.TableCacheStatusType)
		return nil
	}))
}

func checkTableNoCacheTest(t *testing.T, store kv.Storage, dbInfo *model.DBInfo, tblInfo *model.TableInfo) {
	ctx := kv.WithInternalSourceType(context.Background(), kv.InternalTxnDDL)
	require.NoError(t, kv.RunInNewTxn(ctx, store, false, func(ctx context.Context, txn kv.Transaction) error {
		tt := meta.NewMeta(txn)
		info, err := tt.GetTable(dbInfo.ID, tblInfo.ID)
		require.NoError(t, err)
		require.NotNil(t, info)
		require.Equal(t, model.TableCacheStatusDisable, info.TableCacheStatusType)
		return nil
	}))
}

func testAlterCacheTable(
	t *testing.T,
	ctx sessionctx.Context,
	d ddl.ExecutorForTest,
	newSchemaID int64,
	newSchemaName pmodel.CIStr,
	tblInfo *model.TableInfo,
) *model.Job {
	job := &model.Job{
		SchemaID:   newSchemaID,
		TableID:    tblInfo.ID,
		Type:       model.ActionAlterCacheTable,
		BinlogInfo: &model.HistoryInfo{},
		Args:       []any{},
		InvolvingSchemaInfo: []model.InvolvingSchemaInfo{
			{Database: newSchemaName.L, Table: tblInfo.Name.L},
		},
	}
	ctx.SetValue(sessionctx.QueryString, "skip")
	err := d.DoDDLJobWrapper(ctx, ddl.NewJobWrapper(job, true))
	require.NoError(t, err)

	v := getSchemaVer(t, ctx)
	checkHistoryJobArgs(t, ctx, job.ID, &historyJobArgs{ver: v})
	return job
}

func testAlterNoCacheTable(
	t *testing.T,
	ctx sessionctx.Context,
	d ddl.ExecutorForTest,
	newSchemaID int64,
	newSchemaName pmodel.CIStr,
	tblInfo *model.TableInfo,
) *model.Job {
	job := &model.Job{
		SchemaID:   newSchemaID,
		TableID:    tblInfo.ID,
		Type:       model.ActionAlterNoCacheTable,
		BinlogInfo: &model.HistoryInfo{},
		Args:       []any{},
		InvolvingSchemaInfo: []model.InvolvingSchemaInfo{
			{Database: newSchemaName.L, Table: tblInfo.Name.L},
		},
	}
	ctx.SetValue(sessionctx.QueryString, "skip")
	require.NoError(t, d.DoDDLJobWrapper(ctx, ddl.NewJobWrapper(job, true)))

	v := getSchemaVer(t, ctx)
	checkHistoryJobArgs(t, ctx, job.ID, &historyJobArgs{ver: v})
	return job
}

func TestRenameTables(t *testing.T) {
	store, domain := testkit.CreateMockStoreAndDomainWithSchemaLease(t, testLease)

	de := domain.DDLExecutor().(ddl.ExecutorForTest)
	dbInfo, err := testSchemaInfo(store, "test_table")
	require.NoError(t, err)
	testCreateSchema(t, testkit.NewTestKit(t, store).Session(), de, dbInfo)

	ctx := testkit.NewTestKit(t, store).Session()
	var tblInfos = make([]*model.TableInfo, 0, 2)
	var newTblInfos = make([]*model.TableInfo, 0, 2)
	for i := 1; i < 3; i++ {
		tableName := fmt.Sprintf("t%d", i)
		tblInfo, err := testTableInfo(store, tableName, 3)
		require.NoError(t, err)
		job := testCreateTable(t, ctx, de, dbInfo, tblInfo)
		testCheckTableState(t, store, dbInfo, tblInfo, model.StatePublic)
		testCheckJobDone(t, store, job.ID, true)
		tblInfos = append(tblInfos, tblInfo)

		newTableName := fmt.Sprintf("tt%d", i)
		tblInfo, err = testTableInfo(store, newTableName, 3)
		require.NoError(t, err)
		newTblInfos = append(newTblInfos, tblInfo)
	}
	job := testRenameTables(t, ctx, de, []int64{dbInfo.ID, dbInfo.ID}, []int64{dbInfo.ID, dbInfo.ID}, []*pmodel.CIStr{&newTblInfos[0].Name, &newTblInfos[1].Name}, []int64{tblInfos[0].ID, tblInfos[1].ID}, []*pmodel.CIStr{&dbInfo.Name, &dbInfo.Name}, []*pmodel.CIStr{&tblInfos[0].Name, &tblInfos[1].Name})

	historyJob, err := ddl.GetHistoryJobByID(testkit.NewTestKit(t, store).Session(), job.ID)
	require.NoError(t, err)
	wantTblInfos := historyJob.BinlogInfo.MultipleTableInfos
	require.Equal(t, wantTblInfos[0].Name.L, "tt1")
	require.Equal(t, wantTblInfos[1].Name.L, "tt2")
}

func TestCreateTables(t *testing.T) {
	store, domain := testkit.CreateMockStoreAndDomainWithSchemaLease(t, testLease)

	de := domain.DDLExecutor().(ddl.ExecutorForTest)
	dbInfo, err := testSchemaInfo(store, "test_table")
	require.NoError(t, err)
	testCreateSchema(t, testkit.NewTestKit(t, store).Session(), de, dbInfo)

	ctx := testkit.NewTestKit(t, store).Session()

	genIDs, err := genGlobalIDs(store, 3)
	require.NoError(t, err)

	args := &model.BatchCreateTableArgs{
		Tables: make([]*model.CreateTableArgs, 0, 3),
	}
	for i := 0; i < 3; i++ {
		args.Tables = append(args.Tables, &model.CreateTableArgs{
			TableInfo: &model.TableInfo{
				ID:   genIDs[i],
				Name: pmodel.NewCIStr(fmt.Sprintf("s%d", i+1)),
			},
		})
	}

	job := &model.Job{
		Version:    model.GetJobVerInUse(),
		SchemaID:   dbInfo.ID,
		Type:       model.ActionCreateTables,
		BinlogInfo: &model.HistoryInfo{},
		InvolvingSchemaInfo: []model.InvolvingSchemaInfo{
			{Database: "test_table", Table: "s1"},
			{Database: "test_table", Table: "s2"},
			{Database: "test_table", Table: "s3"},
		},
	}
	ctx.SetValue(sessionctx.QueryString, "skip")

	var once sync.Once
	testfailpoint.EnableCall(t, "github.com/pingcap/tidb/pkg/ddl/mockGetJobByIDFail", func(errP *error) {
		once.Do(func() {
			*errP = errors.New("mock get job by ID failed")
		})
	})
	err = de.DoDDLJobWrapper(ctx, ddl.NewJobWrapperWithArgs(job, args, true))
	require.NoError(t, err)

	testGetTable(t, domain, genIDs[0])
	testGetTable(t, domain, genIDs[1])
	testGetTable(t, domain, genIDs[2])
}

func TestAlterTTL(t *testing.T) {
	store, domain := testkit.CreateMockStoreAndDomainWithSchemaLease(t, testLease)

	de := domain.DDLExecutor().(ddl.ExecutorForTest)

	dbInfo, err := testSchemaInfo(store, "test_table")
	require.NoError(t, err)
	testCreateSchema(t, testkit.NewTestKit(t, store).Session(), de, dbInfo)

	ctx := testkit.NewTestKit(t, store).Session()

	// initialize a table with ttlInfo
	tableName := "t"
	tblInfo, err := testTableInfo(store, tableName, 2)
	require.NoError(t, err)
	tblInfo.Columns[0].FieldType = *types.NewFieldType(mysql.TypeDatetime)
	tblInfo.Columns[1].FieldType = *types.NewFieldType(mysql.TypeDatetime)
	tblInfo.TTLInfo = &model.TTLInfo{
		ColumnName:       tblInfo.Columns[0].Name,
		IntervalExprStr:  "5",
		IntervalTimeUnit: int(ast.TimeUnitDay),
	}

	// create table
	job := testCreateTable(t, ctx, de, dbInfo, tblInfo)
	testCheckTableState(t, store, dbInfo, tblInfo, model.StatePublic)
	testCheckJobDone(t, store, job.ID, true)

	// submit ddl job to modify ttlInfo
	tableInfoAfterAlterTTLInfo := tblInfo.Clone()
	require.NoError(t, err)
	tableInfoAfterAlterTTLInfo.TTLInfo = &model.TTLInfo{
		ColumnName:       tblInfo.Columns[1].Name,
		IntervalExprStr:  "1",
		IntervalTimeUnit: int(ast.TimeUnitYear),
	}

	job = &model.Job{
		SchemaID:   dbInfo.ID,
		SchemaName: dbInfo.Name.L,
		TableID:    tblInfo.ID,
		TableName:  tblInfo.Name.L,
		Type:       model.ActionAlterTTLInfo,
		BinlogInfo: &model.HistoryInfo{},
		Args: []any{&model.TTLInfo{
			ColumnName:       tblInfo.Columns[1].Name,
			IntervalExprStr:  "1",
			IntervalTimeUnit: int(ast.TimeUnitYear),
		}},
	}
	ctx.SetValue(sessionctx.QueryString, "skip")
	require.NoError(t, de.DoDDLJobWrapper(ctx, ddl.NewJobWrapper(job, true)))

	v := getSchemaVer(t, ctx)
	checkHistoryJobArgs(t, ctx, job.ID, &historyJobArgs{ver: v, tbl: nil})

	// assert the ddlInfo as expected
	historyJob, err := ddl.GetHistoryJobByID(testkit.NewTestKit(t, store).Session(), job.ID)
	require.NoError(t, err)
	require.Equal(t, tableInfoAfterAlterTTLInfo.TTLInfo, historyJob.BinlogInfo.TableInfo.TTLInfo)

	// submit a ddl job to modify ttlEnabled
	job = &model.Job{
		SchemaID:   dbInfo.ID,
		SchemaName: dbInfo.Name.L,
		TableID:    tblInfo.ID,
		TableName:  tblInfo.Name.L,
		Type:       model.ActionAlterTTLRemove,
		BinlogInfo: &model.HistoryInfo{},
		Args:       []any{true},
	}
	ctx.SetValue(sessionctx.QueryString, "skip")
	require.NoError(t, de.DoDDLJobWrapper(ctx, ddl.NewJobWrapper(job, true)))

	v = getSchemaVer(t, ctx)
	checkHistoryJobArgs(t, ctx, job.ID, &historyJobArgs{ver: v, tbl: nil})

	// assert the ddlInfo as expected
	historyJob, err = ddl.GetHistoryJobByID(testkit.NewTestKit(t, store).Session(), job.ID)
	require.NoError(t, err)
	require.Empty(t, historyJob.BinlogInfo.TableInfo.TTLInfo)
}

func TestRenameTableIntermediateState(t *testing.T) {
	store := testkit.CreateMockStore(t)
	tk := testkit.NewTestKit(t, store)
	tk2 := testkit.NewTestKit(t, store)
	tk.MustExec("create database db1;")
	tk.MustExec("create database db2;")
	tk.MustExec("create table db1.t(a int);")

	testCases := []struct {
		renameSQL string
		insertSQL string
		errMsg    string
		finalDB   string
	}{
		{"rename table db1.t to db1.t1;", "insert into db1.t values(1);", "[schema:1146]Table 'db1.t' doesn't exist", "db1.t1"},
		{"rename table db1.t1 to db1.t;", "insert into db1.t values(1);", "", "db1.t"},
		{"rename table db1.t to db2.t;", "insert into db1.t values(1);", "[schema:1146]Table 'db1.t' doesn't exist", "db2.t"},
		{"rename table db2.t to db1.t;", "insert into db1.t values(1);", "", "db1.t"},
	}

	var finishedJobID int64
	for _, tc := range testCases {
		runInsert := false
		var jobID int64 = 0
		testfailpoint.EnableCall(t, "github.com/pingcap/tidb/pkg/ddl/onJobUpdated", func(job *model.Job) {
			if job.ID <= finishedJobID {
				// The job has been done, OnJobUpdated may be invoked later asynchronously.
				// We should skip the done job.
				return
			}
			if job.Type == model.ActionRenameTable &&
				job.SchemaState == model.StatePublic && !runInsert && !t.Failed() {
				_, err := tk2.Exec(tc.insertSQL)
				// In rename table intermediate state, new table is public.
				if len(tc.errMsg) > 0 {
					// Old table should not be visible to DML.
					assert.NotNil(t, err)
					assert.Equal(t, tc.errMsg, err.Error())
				} else {
					// New table should be visible to DML.
					assert.NoError(t, err)
				}
				runInsert = true
				jobID = job.ID
			}
		})
		tk.MustExec(tc.renameSQL)
		result := tk.MustQuery(fmt.Sprintf("select * from %s;", tc.finalDB))
		if len(tc.errMsg) > 0 {
			result.Check(testkit.Rows())
		} else {
			result.Check(testkit.Rows("1"))
		}
		tk.MustExec(fmt.Sprintf("delete from %s;", tc.finalDB))
		finishedJobID = jobID
	}
}

func TestCreateSameTableOrDBOnOwnerChange(t *testing.T) {
	tc := testkit.NewDistExecutionContext(t, 2)
	defer tc.Close()

	// keep trigger owner change every 50ms.
	var ownerWg util.WaitGroupWrapper
	var finished atomic.Bool
	ownerWg.Run(func() {
		for !finished.Load() {
			tc.TriggerOwnerChange()
			time.Sleep(50 * time.Millisecond)
		}
	})

	var pauseSchedule atomic.Bool
	var waitSchCh = make(chan struct{})
	testfailpoint.EnableCall(t, "github.com/pingcap/tidb/pkg/ddl/beforeLoadAndDeliverJobs", func() {
		if pauseSchedule.Load() {
			<-waitSchCh
		}
	})
	pauseSchedule.Store(true)

	var enableWaitSubmit atomic.Bool
	waitSubmitCh := make(chan struct{})
	testfailpoint.EnableCall(t, "github.com/pingcap/tidb/pkg/ddl/waitJobSubmitted",
		func() {
			if enableWaitSubmit.Load() {
				<-waitSubmitCh
			}
		},
	)
	enableWaitSubmit.Store(true)

	testfailpoint.EnableCall(t, "github.com/pingcap/tidb/pkg/ddl/beforeRunOneJobStep", func() { time.Sleep(300 * time.Millisecond) })
	// create and wait all jobs are submitted to tidb_ddl_job before they are run.
	// we are creating same table/database, only the first will success.
	var wg util.WaitGroupWrapper
	for gi, g := range [][]string{
		{
			"create table test.t(a int)",
			"create table test.t(a int)",
			"create table test.t(a int)",
		},
		{
			"create database aaa",
			"create database aaa",
			"create database aaa",
		},
	} {
		expectedErr := infoschema.ErrTableExists
		if gi == 1 {
			expectedErr = infoschema.ErrDatabaseExists
		}
		for i, s := range g {
			idx, sql := i, s
			wg.Run(func() {
				tk2 := testkit.NewTestKit(t, tc.Store)
				if idx == 0 {
					tk2.MustExec(sql)
				} else {
					err := tk2.ExecToErr(sql)
					require.ErrorIs(t, err, expectedErr)
				}
			})
			waitSubmitCh <- struct{}{}
		}
	}
	enableWaitSubmit.Store(false)

	// start schedule jobs when all jobs are submitted to tidb_ddl_job
	pauseSchedule.Store(false)
	close(waitSchCh)

	wg.Wait()
	finished.Store(true)
	ownerWg.Wait()
}<|MERGE_RESOLUTION|>--- conflicted
+++ resolved
@@ -90,13 +90,10 @@
 		},
 	}
 
-<<<<<<< HEAD
 	job.FillArgs(model.GetRenameTablesArgsFromV1(
 		oldSchemaIDs, oldSchemaNames, oldTableNames,
 		newSchemaIDs, newTableNames, oldTableIDs))
 
-=======
->>>>>>> 8313bbc5
 	ctx.SetValue(sessionctx.QueryString, "skip")
 	require.NoError(t, d.DoDDLJobWrapper(ctx, ddl.NewJobWrapper(job, true)))
 
