// Copyright 2015 PingCAP, Inc.
//
// Licensed under the Apache License, Version 2.0 (the "License");
// you may not use this file except in compliance with the License.
// You may obtain a copy of the License at
//
//     http://www.apache.org/licenses/LICENSE-2.0
//
// Unless required by applicable law or agreed to in writing, software
// distributed under the License is distributed on an "AS IS" BASIS,
// WITHOUT WARRANTIES OR CONDITIONS OF ANY KIND, either express or implied.
// See the License for the specific language governing permissions and
// limitations under the License.

package ddl_test

import (
	"context"
	"fmt"
	"sync"
	"sync/atomic"
	"testing"
	"time"

	"github.com/pingcap/errors"
	"github.com/pingcap/tidb/pkg/ddl"
	"github.com/pingcap/tidb/pkg/ddl/util/callback"
	"github.com/pingcap/tidb/pkg/infoschema"
	"github.com/pingcap/tidb/pkg/kv"
	"github.com/pingcap/tidb/pkg/meta"
	"github.com/pingcap/tidb/pkg/meta/autoid"
	"github.com/pingcap/tidb/pkg/parser/ast"
	"github.com/pingcap/tidb/pkg/parser/model"
	"github.com/pingcap/tidb/pkg/parser/mysql"
	"github.com/pingcap/tidb/pkg/sessionctx"
	"github.com/pingcap/tidb/pkg/sessiontxn"
	"github.com/pingcap/tidb/pkg/table"
	"github.com/pingcap/tidb/pkg/testkit"
	"github.com/pingcap/tidb/pkg/testkit/testfailpoint"
	"github.com/pingcap/tidb/pkg/types"
	"github.com/pingcap/tidb/pkg/util"
	"github.com/stretchr/testify/assert"
	"github.com/stretchr/testify/require"
)

func testRenameTable(
	t *testing.T,
	ctx sessionctx.Context,
	d ddl.DDL,
	newSchemaID, oldSchemaID int64,
	oldSchemaName model.CIStr,
	tblInfo *model.TableInfo,
) *model.Job {
	job := &model.Job{
		SchemaID:   newSchemaID,
		TableID:    tblInfo.ID,
		Type:       model.ActionRenameTable,
		BinlogInfo: &model.HistoryInfo{},
		Args:       []any{oldSchemaID, tblInfo.Name, oldSchemaName},
		CtxVars:    []any{[]int64{oldSchemaID, newSchemaID}, []int64{tblInfo.ID}},
	}
	ctx.SetValue(sessionctx.QueryString, "skip")
	require.NoError(t, d.DoDDLJob(ctx, job))

	v := getSchemaVer(t, ctx)
	tblInfo.State = model.StatePublic
	checkHistoryJobArgs(t, ctx, job.ID, &historyJobArgs{ver: v, tbl: tblInfo})
	tblInfo.State = model.StateNone
	return job
}

func testRenameTables(t *testing.T, ctx sessionctx.Context, d ddl.DDL, oldSchemaIDs, newSchemaIDs []int64, newTableNames []*model.CIStr, oldTableIDs []int64, oldSchemaNames, oldTableNames []*model.CIStr) *model.Job {
	job := &model.Job{
		Type:       model.ActionRenameTables,
		BinlogInfo: &model.HistoryInfo{},
		Args:       []any{oldSchemaIDs, newSchemaIDs, newTableNames, oldTableIDs, oldSchemaNames, oldTableNames},
		CtxVars:    []any{append(oldSchemaIDs, newSchemaIDs...), oldTableIDs},
	}
	ctx.SetValue(sessionctx.QueryString, "skip")
	require.NoError(t, d.DoDDLJob(ctx, job))

	v := getSchemaVer(t, ctx)
	checkHistoryJobArgs(t, ctx, job.ID, &historyJobArgs{ver: v, tbl: nil})
	return job
}

func testLockTable(t *testing.T, ctx sessionctx.Context, d ddl.DDL, newSchemaID int64, tblInfo *model.TableInfo, lockTp model.TableLockType) *model.Job {
	arg := &ddl.LockTablesArg{
		LockTables: []model.TableLockTpInfo{{SchemaID: newSchemaID, TableID: tblInfo.ID, Tp: lockTp}},
		SessionInfo: model.SessionInfo{
			ServerID:  d.GetID(),
			SessionID: ctx.GetSessionVars().ConnectionID,
		},
	}
	job := &model.Job{
		SchemaID:   newSchemaID,
		TableID:    tblInfo.ID,
		Type:       model.ActionLockTable,
		BinlogInfo: &model.HistoryInfo{},
		Args:       []any{arg},
	}
	ctx.SetValue(sessionctx.QueryString, "skip")
	err := d.DoDDLJob(ctx, job)
	require.NoError(t, err)

	v := getSchemaVer(t, ctx)
	checkHistoryJobArgs(t, ctx, job.ID, &historyJobArgs{ver: v})
	return job
}

func checkTableLockedTest(t *testing.T, store kv.Storage, dbInfo *model.DBInfo, tblInfo *model.TableInfo, serverID string, sessionID uint64, lockTp model.TableLockType) {
	ctx := kv.WithInternalSourceType(context.Background(), kv.InternalTxnDDL)
	err := kv.RunInNewTxn(ctx, store, false, func(ctx context.Context, txn kv.Transaction) error {
		tt := meta.NewMeta(txn)
		info, err := tt.GetTable(dbInfo.ID, tblInfo.ID)
		require.NoError(t, err)

		require.NotNil(t, info)
		require.NotNil(t, info.Lock)
		require.Len(t, info.Lock.Sessions, 1)
		require.Equal(t, serverID, info.Lock.Sessions[0].ServerID)
		require.Equal(t, sessionID, info.Lock.Sessions[0].SessionID)
		require.Equal(t, lockTp, info.Lock.Tp)
		require.Equal(t, lockTp, info.Lock.Tp)
		require.Equal(t, model.TableLockStatePublic, info.Lock.State)
		return nil
	})
	require.NoError(t, err)
}

func testTruncateTable(t *testing.T, ctx sessionctx.Context, store kv.Storage, d ddl.DDL, dbInfo *model.DBInfo, tblInfo *model.TableInfo) *model.Job {
	genIDs, err := genGlobalIDs(store, 1)
	require.NoError(t, err)
	newTableID := genIDs[0]
	job := &model.Job{
		SchemaID:   dbInfo.ID,
		TableID:    tblInfo.ID,
		Type:       model.ActionTruncateTable,
		BinlogInfo: &model.HistoryInfo{},
		Args:       []any{newTableID},
	}
	ctx.SetValue(sessionctx.QueryString, "skip")
	err = d.DoDDLJob(ctx, job)
	require.NoError(t, err)

	v := getSchemaVer(t, ctx)
	tblInfo.ID = newTableID
	checkHistoryJobArgs(t, ctx, job.ID, &historyJobArgs{ver: v, tbl: tblInfo})
	return job
}

func testGetTableWithError(r autoid.Requirement, schemaID, tableID int64) (table.Table, error) {
	var tblInfo *model.TableInfo
	ctx := kv.WithInternalSourceType(context.Background(), kv.InternalTxnDDL)
	err := kv.RunInNewTxn(ctx, r.Store(), false, func(ctx context.Context, txn kv.Transaction) error {
		t := meta.NewMeta(txn)
		var err1 error
		tblInfo, err1 = t.GetTable(schemaID, tableID)
		if err1 != nil {
			return errors.Trace(err1)
		}
		return nil
	})
	if err != nil {
		return nil, errors.Trace(err)
	}
	if tblInfo == nil {
		return nil, errors.New("table not found")
	}
	alloc := autoid.NewAllocator(r, schemaID, tblInfo.ID, false, autoid.RowIDAllocType)
	tbl, err := table.TableFromMeta(autoid.NewAllocators(false, alloc), tblInfo)
	if err != nil {
		return nil, errors.Trace(err)
	}
	return tbl, nil
}

func TestTable(t *testing.T) {
	store, domain := testkit.CreateMockStoreAndDomainWithSchemaLease(t, testLease)

	d := domain.DDL()
	dbInfo, err := testSchemaInfo(store, "test_table")
	require.NoError(t, err)
	testCreateSchema(t, testkit.NewTestKit(t, store).Session(), domain.DDL(), dbInfo)

	ctx := testkit.NewTestKit(t, store).Session()

	tblInfo, err := testTableInfo(store, "t", 3)
	require.NoError(t, err)
	job := testCreateTable(t, ctx, d, dbInfo, tblInfo)
	testCheckTableState(t, store, dbInfo, tblInfo, model.StatePublic)
	testCheckJobDone(t, store, job.ID, true)

	// Create an existing table.
	newTblInfo, err := testTableInfo(store, "t", 3)
	require.NoError(t, err)
	doDDLJobErr(t, dbInfo.ID, newTblInfo.ID, model.ActionCreateTable, []any{newTblInfo}, ctx, d, store)

	ctx = testkit.NewTestKit(t, store).Session()
	require.NoError(t, sessiontxn.NewTxn(context.Background(), ctx))
	count := 2000
	tbl := testGetTable(t, domain, tblInfo.ID)
	for i := 1; i <= count; i++ {
		_, err := tbl.AddRecord(ctx.GetTableCtx(), types.MakeDatums(i, i, i))
		require.NoError(t, err)
	}
	require.NoError(t, ctx.CommitTxn(context.Background()))

	jobID := testDropTable(testkit.NewTestKit(t, store), t, dbInfo.Name.L, tblInfo.Name.L, domain)
	testCheckJobDone(t, store, jobID, false)

	// for truncate table
	tblInfo, err = testTableInfo(store, "tt", 3)
	require.NoError(t, err)
	job = testCreateTable(t, ctx, d, dbInfo, tblInfo)
	testCheckTableState(t, store, dbInfo, tblInfo, model.StatePublic)
	testCheckJobDone(t, store, job.ID, true)
	job = testTruncateTable(t, ctx, store, d, dbInfo, tblInfo)
	testCheckTableState(t, store, dbInfo, tblInfo, model.StatePublic)
	testCheckJobDone(t, store, job.ID, true)

	// for rename table
	dbInfo1, err := testSchemaInfo(store, "test_rename_table")
	require.NoError(t, err)
	testCreateSchema(t, testkit.NewTestKit(t, store).Session(), d, dbInfo1)
	job = testRenameTable(t, ctx, d, dbInfo1.ID, dbInfo.ID, dbInfo.Name, tblInfo)
	testCheckTableState(t, store, dbInfo1, tblInfo, model.StatePublic)
	testCheckJobDone(t, store, job.ID, true)

	job = testLockTable(t, ctx, d, dbInfo1.ID, tblInfo, model.TableLockWrite)
	testCheckTableState(t, store, dbInfo1, tblInfo, model.StatePublic)
	testCheckJobDone(t, store, job.ID, true)
	checkTableLockedTest(t, store, dbInfo1, tblInfo, d.GetID(), ctx.GetSessionVars().ConnectionID, model.TableLockWrite)
	// for alter cache table
	job = testAlterCacheTable(t, ctx, d, dbInfo1.ID, tblInfo)
	testCheckTableState(t, store, dbInfo1, tblInfo, model.StatePublic)
	testCheckJobDone(t, store, job.ID, true)
	checkTableCacheTest(t, store, dbInfo1, tblInfo)
	// for alter no cache table
	job = testAlterNoCacheTable(t, ctx, d, dbInfo1.ID, tblInfo)
	testCheckTableState(t, store, dbInfo1, tblInfo, model.StatePublic)
	testCheckJobDone(t, store, job.ID, true)
	checkTableNoCacheTest(t, store, dbInfo1, tblInfo)

	testDropSchema(t, testkit.NewTestKit(t, store).Session(), d, dbInfo)
}

func TestCreateView(t *testing.T) {
	store, domain := testkit.CreateMockStoreAndDomainWithSchemaLease(t, testLease)

	d := domain.DDL()
	dbInfo, err := testSchemaInfo(store, "test_table")
	require.NoError(t, err)
	testCreateSchema(t, testkit.NewTestKit(t, store).Session(), domain.DDL(), dbInfo)

	ctx := testkit.NewTestKit(t, store).Session()

	tblInfo, err := testTableInfo(store, "t", 3)
	require.NoError(t, err)
	job := testCreateTable(t, ctx, d, dbInfo, tblInfo)
	testCheckTableState(t, store, dbInfo, tblInfo, model.StatePublic)
	testCheckJobDone(t, store, job.ID, true)

	// Create a view
	newTblInfo0, err := testTableInfo(store, "v", 3)
	require.NoError(t, err)
	job = &model.Job{
		SchemaID:   dbInfo.ID,
		TableID:    tblInfo.ID,
		Type:       model.ActionCreateView,
		BinlogInfo: &model.HistoryInfo{},
		Args:       []any{newTblInfo0},
	}
	ctx.SetValue(sessionctx.QueryString, "skip")
	err = d.DoDDLJob(ctx, job)
	require.NoError(t, err)

	v := getSchemaVer(t, ctx)
	tblInfo.State = model.StatePublic
	checkHistoryJobArgs(t, ctx, job.ID, &historyJobArgs{ver: v, tbl: newTblInfo0})
	tblInfo.State = model.StateNone
	testCheckTableState(t, store, dbInfo, tblInfo, model.StatePublic)
	testCheckJobDone(t, store, job.ID, true)

	// Replace a view
	newTblInfo1, err := testTableInfo(store, "v", 3)
	require.NoError(t, err)
	job = &model.Job{
		SchemaID:   dbInfo.ID,
		TableID:    tblInfo.ID,
		Type:       model.ActionCreateView,
		BinlogInfo: &model.HistoryInfo{},
		Args:       []any{newTblInfo1, true, newTblInfo0.ID},
	}
	ctx.SetValue(sessionctx.QueryString, "skip")
	err = d.DoDDLJob(ctx, job)
	require.NoError(t, err)

	v = getSchemaVer(t, ctx)
	tblInfo.State = model.StatePublic
	checkHistoryJobArgs(t, ctx, job.ID, &historyJobArgs{ver: v, tbl: newTblInfo1})
	tblInfo.State = model.StateNone
	testCheckTableState(t, store, dbInfo, tblInfo, model.StatePublic)
	testCheckJobDone(t, store, job.ID, true)

	// Replace a view with a non-existing table id
	newTblInfo2, err := testTableInfo(store, "v", 3)
	require.NoError(t, err)
	job = &model.Job{
		SchemaID:   dbInfo.ID,
		TableID:    tblInfo.ID,
		Type:       model.ActionCreateView,
		BinlogInfo: &model.HistoryInfo{},
		Args:       []any{newTblInfo2, true, newTblInfo0.ID},
	}
	ctx.SetValue(sessionctx.QueryString, "skip")
	err = d.DoDDLJob(ctx, job)
	// The non-existing table id in job args will not be considered anymore.
	require.NoError(t, err)
}

func checkTableCacheTest(t *testing.T, store kv.Storage, dbInfo *model.DBInfo, tblInfo *model.TableInfo) {
	ctx := kv.WithInternalSourceType(context.Background(), kv.InternalTxnDDL)
	require.NoError(t, kv.RunInNewTxn(ctx, store, false, func(ctx context.Context, txn kv.Transaction) error {
		tt := meta.NewMeta(txn)
		info, err := tt.GetTable(dbInfo.ID, tblInfo.ID)
		require.NoError(t, err)
		require.NotNil(t, info)
		require.NotNil(t, info.TableCacheStatusType)
		require.Equal(t, model.TableCacheStatusEnable, info.TableCacheStatusType)
		return nil
	}))
}

func checkTableNoCacheTest(t *testing.T, store kv.Storage, dbInfo *model.DBInfo, tblInfo *model.TableInfo) {
	ctx := kv.WithInternalSourceType(context.Background(), kv.InternalTxnDDL)
	require.NoError(t, kv.RunInNewTxn(ctx, store, false, func(ctx context.Context, txn kv.Transaction) error {
		tt := meta.NewMeta(txn)
		info, err := tt.GetTable(dbInfo.ID, tblInfo.ID)
		require.NoError(t, err)
		require.NotNil(t, info)
		require.Equal(t, model.TableCacheStatusDisable, info.TableCacheStatusType)
		return nil
	}))
}

func testAlterCacheTable(t *testing.T, ctx sessionctx.Context, d ddl.DDL, newSchemaID int64, tblInfo *model.TableInfo) *model.Job {
	job := &model.Job{
		SchemaID:   newSchemaID,
		TableID:    tblInfo.ID,
		Type:       model.ActionAlterCacheTable,
		BinlogInfo: &model.HistoryInfo{},
		Args:       []any{},
	}
	ctx.SetValue(sessionctx.QueryString, "skip")
	err := d.DoDDLJob(ctx, job)
	require.NoError(t, err)

	v := getSchemaVer(t, ctx)
	checkHistoryJobArgs(t, ctx, job.ID, &historyJobArgs{ver: v})
	return job
}

func testAlterNoCacheTable(t *testing.T, ctx sessionctx.Context, d ddl.DDL, newSchemaID int64, tblInfo *model.TableInfo) *model.Job {
	job := &model.Job{
		SchemaID:   newSchemaID,
		TableID:    tblInfo.ID,
		Type:       model.ActionAlterNoCacheTable,
		BinlogInfo: &model.HistoryInfo{},
		Args:       []any{},
	}
	ctx.SetValue(sessionctx.QueryString, "skip")
	require.NoError(t, d.DoDDLJob(ctx, job))

	v := getSchemaVer(t, ctx)
	checkHistoryJobArgs(t, ctx, job.ID, &historyJobArgs{ver: v})
	return job
}

func TestRenameTables(t *testing.T) {
	store, domain := testkit.CreateMockStoreAndDomainWithSchemaLease(t, testLease)

	d := domain.DDL()

	dbInfo, err := testSchemaInfo(store, "test_table")
	require.NoError(t, err)
	testCreateSchema(t, testkit.NewTestKit(t, store).Session(), d, dbInfo)

	ctx := testkit.NewTestKit(t, store).Session()
	var tblInfos = make([]*model.TableInfo, 0, 2)
	var newTblInfos = make([]*model.TableInfo, 0, 2)
	for i := 1; i < 3; i++ {
		tableName := fmt.Sprintf("t%d", i)
		tblInfo, err := testTableInfo(store, tableName, 3)
		require.NoError(t, err)
		job := testCreateTable(t, ctx, d, dbInfo, tblInfo)
		testCheckTableState(t, store, dbInfo, tblInfo, model.StatePublic)
		testCheckJobDone(t, store, job.ID, true)
		tblInfos = append(tblInfos, tblInfo)

		newTableName := fmt.Sprintf("tt%d", i)
		tblInfo, err = testTableInfo(store, newTableName, 3)
		require.NoError(t, err)
		newTblInfos = append(newTblInfos, tblInfo)
	}

	job := testRenameTables(t, ctx, d, []int64{dbInfo.ID, dbInfo.ID}, []int64{dbInfo.ID, dbInfo.ID}, []*model.CIStr{&newTblInfos[0].Name, &newTblInfos[1].Name}, []int64{tblInfos[0].ID, tblInfos[1].ID}, []*model.CIStr{&dbInfo.Name, &dbInfo.Name}, []*model.CIStr{&tblInfos[0].Name, &tblInfos[1].Name})

	historyJob, err := ddl.GetHistoryJobByID(testkit.NewTestKit(t, store).Session(), job.ID)
	require.NoError(t, err)
	wantTblInfos := historyJob.BinlogInfo.MultipleTableInfos
	require.Equal(t, wantTblInfos[0].Name.L, "tt1")
	require.Equal(t, wantTblInfos[1].Name.L, "tt2")
}

func TestCreateTables(t *testing.T) {
	store, domain := testkit.CreateMockStoreAndDomainWithSchemaLease(t, testLease)

	d := domain.DDL()

	dbInfo, err := testSchemaInfo(store, "test_table")
	require.NoError(t, err)
	testCreateSchema(t, testkit.NewTestKit(t, store).Session(), d, dbInfo)

	ctx := testkit.NewTestKit(t, store).Session()

	var infos []*model.TableInfo
	genIDs, err := genGlobalIDs(store, 3)
	require.NoError(t, err)

	infos = append(infos, &model.TableInfo{
		ID:   genIDs[0],
		Name: model.NewCIStr("s1"),
	})
	infos = append(infos, &model.TableInfo{
		ID:   genIDs[1],
		Name: model.NewCIStr("s2"),
	})
	infos = append(infos, &model.TableInfo{
		ID:   genIDs[2],
		Name: model.NewCIStr("s3"),
	})

	job := &model.Job{
		SchemaID:   dbInfo.ID,
		Type:       model.ActionCreateTables,
		BinlogInfo: &model.HistoryInfo{},
		Args:       []any{infos},
	}
	ctx.SetValue(sessionctx.QueryString, "skip")

	var once sync.Once
	testfailpoint.EnableCall(t, "github.com/pingcap/tidb/pkg/ddl/mockGetJobByIDFail", func(errP *error) {
		once.Do(func() {
			*errP = errors.New("mock get job by ID failed")
		})
	})
	err = d.DoDDLJob(ctx, job)
	require.NoError(t, err)

	testGetTable(t, domain, genIDs[0])
	testGetTable(t, domain, genIDs[1])
	testGetTable(t, domain, genIDs[2])
}

func TestAlterTTL(t *testing.T) {
	store, domain := testkit.CreateMockStoreAndDomainWithSchemaLease(t, testLease)

	d := domain.DDL()

	dbInfo, err := testSchemaInfo(store, "test_table")
	require.NoError(t, err)
	testCreateSchema(t, testkit.NewTestKit(t, store).Session(), d, dbInfo)

	ctx := testkit.NewTestKit(t, store).Session()

	// initialize a table with ttlInfo
	tableName := "t"
	tblInfo, err := testTableInfo(store, tableName, 2)
	require.NoError(t, err)
	tblInfo.Columns[0].FieldType = *types.NewFieldType(mysql.TypeDatetime)
	tblInfo.Columns[1].FieldType = *types.NewFieldType(mysql.TypeDatetime)
	tblInfo.TTLInfo = &model.TTLInfo{
		ColumnName:       tblInfo.Columns[0].Name,
		IntervalExprStr:  "5",
		IntervalTimeUnit: int(ast.TimeUnitDay),
	}

	// create table
	job := testCreateTable(t, ctx, d, dbInfo, tblInfo)
	testCheckTableState(t, store, dbInfo, tblInfo, model.StatePublic)
	testCheckJobDone(t, store, job.ID, true)

	// submit ddl job to modify ttlInfo
	tableInfoAfterAlterTTLInfo := tblInfo.Clone()
	require.NoError(t, err)
	tableInfoAfterAlterTTLInfo.TTLInfo = &model.TTLInfo{
		ColumnName:       tblInfo.Columns[1].Name,
		IntervalExprStr:  "1",
		IntervalTimeUnit: int(ast.TimeUnitYear),
	}

	job = &model.Job{
		SchemaID:   dbInfo.ID,
		TableID:    tblInfo.ID,
		Type:       model.ActionAlterTTLInfo,
		BinlogInfo: &model.HistoryInfo{},
		Args: []any{&model.TTLInfo{
			ColumnName:       tblInfo.Columns[1].Name,
			IntervalExprStr:  "1",
			IntervalTimeUnit: int(ast.TimeUnitYear),
		}},
	}
	ctx.SetValue(sessionctx.QueryString, "skip")
	require.NoError(t, d.DoDDLJob(ctx, job))

	v := getSchemaVer(t, ctx)
	checkHistoryJobArgs(t, ctx, job.ID, &historyJobArgs{ver: v, tbl: nil})

	// assert the ddlInfo as expected
	historyJob, err := ddl.GetHistoryJobByID(testkit.NewTestKit(t, store).Session(), job.ID)
	require.NoError(t, err)
	require.Equal(t, tableInfoAfterAlterTTLInfo.TTLInfo, historyJob.BinlogInfo.TableInfo.TTLInfo)

	// submit a ddl job to modify ttlEnabled
	job = &model.Job{
		SchemaID:   dbInfo.ID,
		TableID:    tblInfo.ID,
		Type:       model.ActionAlterTTLRemove,
		BinlogInfo: &model.HistoryInfo{},
		Args:       []any{true},
	}
	ctx.SetValue(sessionctx.QueryString, "skip")
	require.NoError(t, d.DoDDLJob(ctx, job))

	v = getSchemaVer(t, ctx)
	checkHistoryJobArgs(t, ctx, job.ID, &historyJobArgs{ver: v, tbl: nil})

	// assert the ddlInfo as expected
	historyJob, err = ddl.GetHistoryJobByID(testkit.NewTestKit(t, store).Session(), job.ID)
	require.NoError(t, err)
	require.Empty(t, historyJob.BinlogInfo.TableInfo.TTLInfo)
}

func TestRenameTableIntermediateState(t *testing.T) {
	store, dom := testkit.CreateMockStoreAndDomain(t)
	tk := testkit.NewTestKit(t, store)
	tk2 := testkit.NewTestKit(t, store)
	originHook := dom.DDL().GetHook()
	tk.MustExec("create database db1;")
	tk.MustExec("create database db2;")
	tk.MustExec("create table db1.t(a int);")

	testCases := []struct {
		renameSQL string
		insertSQL string
		errMsg    string
		finalDB   string
	}{
		{"rename table db1.t to db1.t1;", "insert into db1.t values(1);", "[schema:1146]Table 'db1.t' doesn't exist", "db1.t1"},
		{"rename table db1.t1 to db1.t;", "insert into db1.t values(1);", "", "db1.t"},
		{"rename table db1.t to db2.t;", "insert into db1.t values(1);", "[schema:1146]Table 'db1.t' doesn't exist", "db2.t"},
		{"rename table db2.t to db1.t;", "insert into db1.t values(1);", "", "db1.t"},
	}

	var finishedJobID int64
	for _, tc := range testCases {
		hook := &callback.TestDDLCallback{Do: dom}
		runInsert := false
		var jobID int64 = 0
		fn := func(job *model.Job) {
			if job.ID <= finishedJobID {
				// The job has been done, OnJobUpdated may be invoked later asynchronously.
				// We should skip the done job.
				return
			}
			if job.Type == model.ActionRenameTable &&
				job.SchemaState == model.StatePublic && !runInsert && !t.Failed() {
				_, err := tk2.Exec(tc.insertSQL)
				// In rename table intermediate state, new table is public.
				if len(tc.errMsg) > 0 {
					// Old table should not be visible to DML.
					assert.NotNil(t, err)
					assert.Equal(t, tc.errMsg, err.Error())
				} else {
					// New table should be visible to DML.
					assert.NoError(t, err)
				}
				runInsert = true
				jobID = job.ID
			}
		}
		hook.OnJobUpdatedExported.Store(&fn)
		dom.DDL().SetHook(hook)
		tk.MustExec(tc.renameSQL)
		result := tk.MustQuery(fmt.Sprintf("select * from %s;", tc.finalDB))
		if len(tc.errMsg) > 0 {
			result.Check(testkit.Rows())
		} else {
			result.Check(testkit.Rows("1"))
		}
		tk.MustExec(fmt.Sprintf("delete from %s;", tc.finalDB))
		finishedJobID = jobID
	}
	dom.DDL().SetHook(originHook)
}

func TestCreateSameTableOrDBOnOwnerChange(t *testing.T) {
	tc := testkit.NewDistExecutionContext(t, 2)
	defer tc.Close()

<<<<<<< HEAD
=======
	// keep trigger owner change every 50ms.
>>>>>>> 26d10965
	var ownerWg util.WaitGroupWrapper
	var finished atomic.Bool
	ownerWg.Run(func() {
		for !finished.Load() {
			tc.TriggerOwnerChange()
			time.Sleep(50 * time.Millisecond)
		}
	})

	var pauseSchedule atomic.Bool
	var waitSchCh = make(chan struct{})
	testfailpoint.EnableCall(t, "github.com/pingcap/tidb/pkg/ddl/beforeAllLoadDDLJobAndRun", func() {
		if pauseSchedule.Load() {
			<-waitSchCh
		}
	})
	pauseSchedule.Store(true)

	var enableWaitSubmit atomic.Bool
	waitSubmitCh := make(chan struct{})
	testfailpoint.EnableCall(t, "github.com/pingcap/tidb/pkg/ddl/waitJobSubmitted",
		func() {
			if enableWaitSubmit.Load() {
				<-waitSubmitCh
			}
		},
	)
	enableWaitSubmit.Store(true)

	testfailpoint.EnableCall(t, "github.com/pingcap/tidb/pkg/ddl/beforeRunJobWithWorker", func() { time.Sleep(300 * time.Millisecond) })
<<<<<<< HEAD

=======
	// create and wait all jobs are submitted to tidb_ddl_job before they are run.
	// we are creating same table/database, only the first will success.
>>>>>>> 26d10965
	var wg util.WaitGroupWrapper
	for gi, g := range [][]string{
		{
			"create table test.t(a int)",
			"create table test.t(a int)",
			"create table test.t(a int)",
		},
		{
			"create database aaa",
			"create database aaa",
			"create database aaa",
		},
	} {
		expectedErr := infoschema.ErrTableExists
		if gi == 1 {
			expectedErr = infoschema.ErrDatabaseExists
		}
		for i, s := range g {
			idx, sql := i, s
			wg.Run(func() {
				tk2 := testkit.NewTestKit(t, tc.Store)
				if idx == 0 {
					tk2.MustExec(sql)
				} else {
					err := tk2.ExecToErr(sql)
					require.ErrorIs(t, err, expectedErr)
				}
			})
			waitSubmitCh <- struct{}{}
		}
	}
	enableWaitSubmit.Store(false)

	// start schedule jobs when all jobs are submitted to tidb_ddl_job
	pauseSchedule.Store(false)
	close(waitSchCh)

	wg.Wait()
	finished.Store(true)
	ownerWg.Wait()
}<|MERGE_RESOLUTION|>--- conflicted
+++ resolved
@@ -609,10 +609,7 @@
 	tc := testkit.NewDistExecutionContext(t, 2)
 	defer tc.Close()
 
-<<<<<<< HEAD
-=======
 	// keep trigger owner change every 50ms.
->>>>>>> 26d10965
 	var ownerWg util.WaitGroupWrapper
 	var finished atomic.Bool
 	ownerWg.Run(func() {
@@ -643,12 +640,8 @@
 	enableWaitSubmit.Store(true)
 
 	testfailpoint.EnableCall(t, "github.com/pingcap/tidb/pkg/ddl/beforeRunJobWithWorker", func() { time.Sleep(300 * time.Millisecond) })
-<<<<<<< HEAD
-
-=======
 	// create and wait all jobs are submitted to tidb_ddl_job before they are run.
 	// we are creating same table/database, only the first will success.
->>>>>>> 26d10965
 	var wg util.WaitGroupWrapper
 	for gi, g := range [][]string{
 		{
