--- conflicted
+++ resolved
@@ -2491,39 +2491,10 @@
 		}
 
 		preSplitAndScatter(w.sess.Context, jobCtx.store, tblInfo, newPartitions)
-<<<<<<< HEAD
 		// continue after job.SchemaState switch!
 	case model.StateWriteOnly:
 		oldDefinitions := make([]model.PartitionDefinition, 0, len(oldIDs))
 		newDefinitions := make([]model.PartitionDefinition, 0, len(oldIDs))
-=======
-
-		job.CtxVars = []any{oldIDs, newIDs}
-		ver, err = updateVersionAndTableInfo(jobCtx, t, job, tblInfo, true)
-		if err != nil {
-			return ver, errors.Trace(err)
-		}
-
-		// Finish this job.
-		job.FinishTableJob(model.JobStateDone, model.StateNone, ver, tblInfo)
-		truncatePartitionEvent := util.NewTruncatePartitionEvent(
-			tblInfo,
-			&model.PartitionInfo{Definitions: newPartitions},
-			&model.PartitionInfo{Definitions: oldPartitions},
-		)
-		asyncNotifyEvent(jobCtx, truncatePartitionEvent, job)
-		// A background job will be created to delete old partition data.
-		job.Args = []any{oldIDs}
-
-		return ver, err
-	}
-
-	// When table has global index, public->deleteOnly->deleteReorg->none schema changes should be handled.
-	switch job.SchemaState {
-	case model.StatePublic:
-		// Step1: generate new partition ids
-		truncatingDefinitions := make([]model.PartitionDefinition, 0, len(oldIDs))
->>>>>>> 2ea35422
 		for i, oldID := range oldIDs {
 			for j := 0; j < len(pi.Definitions); j++ {
 				def := &pi.Definitions[j]
@@ -2589,31 +2560,9 @@
 
 		tblInfo.Partition.DroppingDefinitions = nil
 		tblInfo.Partition.NewPartitionIDs = nil
-<<<<<<< HEAD
 		tblInfo.Partition.DDLState = model.StateNone
 		tblInfo.Partition.DDLAction = model.ActionNone
 		// Done, continue after the SchemaState switch!
-=======
-
-		preSplitAndScatter(w.sess.Context, jobCtx.store, tblInfo, newPartitions)
-
-		// used by ApplyDiff in updateSchemaVersion
-		job.CtxVars = []any{oldIDs, newIDs}
-		ver, err = updateVersionAndTableInfo(jobCtx, t, job, tblInfo, true)
-		if err != nil {
-			return ver, errors.Trace(err)
-		}
-		// Finish this job.
-		job.FinishTableJob(model.JobStateDone, model.StateNone, ver, tblInfo)
-		truncatePartitionEvent := util.NewTruncatePartitionEvent(
-			tblInfo,
-			&model.PartitionInfo{Definitions: newPartitions},
-			&model.PartitionInfo{Definitions: oldPartitions},
-		)
-		asyncNotifyEvent(jobCtx, truncatePartitionEvent, job)
-		// A background job will be created to delete old partition data.
-		job.Args = []any{oldIDs}
->>>>>>> 2ea35422
 	default:
 		return ver, dbterror.ErrInvalidDDLState.GenWithStackByArgs("partition", job.SchemaState)
 	}
@@ -2627,13 +2576,11 @@
 	// Finish this job.
 	job.FinishTableJob(model.JobStateDone, model.StateNone, ver, tblInfo)
 
-	truncatePartitionEvent := &statsutil.DDLEvent{
-		SchemaChangeEvent: util.NewTruncatePartitionEvent(
-			tblInfo,
-			&model.PartitionInfo{Definitions: newPartitions},
-			&model.PartitionInfo{Definitions: oldPartitions},
-		),
-	}
+	truncatePartitionEvent := util.NewTruncatePartitionEvent(
+		tblInfo,
+		&model.PartitionInfo{Definitions: newPartitions},
+		&model.PartitionInfo{Definitions: oldPartitions},
+	)
 	asyncNotifyEvent(jobCtx, truncatePartitionEvent, job)
 	// A background job will be created to delete old partition data.
 	job.Args = []any{oldIDs}
