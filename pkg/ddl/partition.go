--- conflicted
+++ resolved
@@ -97,11 +97,7 @@
 func (w *worker) onAddTablePartition(jobCtx *jobContext, job *model.Job) (ver int64, _ error) {
 	// Handle the rolling back job
 	if job.IsRollingback() {
-<<<<<<< HEAD
-		ver, err := w.rollbackLikeDropPartition(jobCtx, t, job)
-=======
-		ver, err := w.onDropTablePartition(jobCtx, job)
->>>>>>> 65d740f5
+		ver, err := w.rollbackLikeDropPartition(jobCtx, job)
 		if err != nil {
 			return ver, errors.Trace(err)
 		}
@@ -2133,25 +2129,15 @@
 	return infosync.UpdateLabelRules(ctx, patch)
 }
 
-<<<<<<< HEAD
-func (w *worker) rollbackLikeDropPartition(jobCtx *jobContext, t *meta.Mutator, job *model.Job) (ver int64, _ error) {
-=======
-// onDropTablePartition deletes old partition meta.
-func (w *worker) onDropTablePartition(jobCtx *jobContext, job *model.Job) (ver int64, _ error) {
->>>>>>> 65d740f5
+func (w *worker) rollbackLikeDropPartition(jobCtx *jobContext, job *model.Job) (ver int64, _ error) {
 	args, err := model.GetTablePartitionArgs(job)
 	if err != nil {
 		job.State = model.JobStateCancelled
 		return ver, errors.Trace(err)
 	}
-<<<<<<< HEAD
 	partInfo := args.PartInfo
-	tblInfo, err := GetTableInfoAndCancelFaultJob(t, job, job.SchemaID)
-=======
-	partNames, partInfo := args.PartNames, args.PartInfo
 	metaMut := jobCtx.metaMut
 	tblInfo, err := GetTableInfoAndCancelFaultJob(metaMut, job, job.SchemaID)
->>>>>>> 65d740f5
 	if err != nil {
 		return ver, errors.Trace(err)
 	}
@@ -2201,8 +2187,7 @@
 		tblInfo.Partition.ClearReorgIntermediateInfo()
 	}
 
-<<<<<<< HEAD
-	ver, err = updateVersionAndTableInfo(jobCtx, t, job, tblInfo, true)
+	ver, err = updateVersionAndTableInfo(jobCtx, job, tblInfo, true)
 	if err != nil {
 		return ver, errors.Trace(err)
 	}
@@ -2242,31 +2227,17 @@
 // StatePublic
 //
 //	Original state, unaware of DDL
-func (w *worker) onDropTablePartition(jobCtx *jobContext, t *meta.Mutator, job *model.Job) (ver int64, _ error) {
+func (w *worker) onDropTablePartition(jobCtx *jobContext, job *model.Job) (ver int64, _ error) {
 	args, err := model.GetTablePartitionArgs(job)
 	if err != nil {
 		job.State = model.JobStateCancelled
 		return ver, errors.Trace(err)
 	}
 	partNames := args.PartNames
-	tblInfo, err := GetTableInfoAndCancelFaultJob(t, job, job.SchemaID)
+	metaMut := jobCtx.metaMut
+	tblInfo, err := GetTableInfoAndCancelFaultJob(metaMut, job, job.SchemaID)
 	if err != nil {
 		return ver, errors.Trace(err)
-=======
-		if tblInfo.Partition.Type == pmodel.PartitionTypeNone {
-			tblInfo.Partition = nil
-		} else {
-			tblInfo.Partition.ClearReorgIntermediateInfo()
-		}
-		ver, err = updateVersionAndTableInfo(jobCtx, job, tblInfo, true)
-		if err != nil {
-			return ver, errors.Trace(err)
-		}
-		job.FinishTableJob(model.JobStateRollbackDone, model.StateNone, ver, tblInfo)
-		args.OldPhysicalTblIDs = physicalTableIDs
-		job.FillFinishedArgs(args)
-		return ver, nil
->>>>>>> 65d740f5
 	}
 
 	var physicalTableIDs []int64
@@ -2290,7 +2261,7 @@
 		tblInfo.Partition.DDLAction = model.ActionDropTablePartition
 
 		job.SchemaState = model.StateWriteOnly
-		ver, err = updateVersionAndTableInfo(jobCtx, t, job, tblInfo, originalState != job.SchemaState)
+		ver, err = updateVersionAndTableInfo(jobCtx, job, tblInfo, originalState != job.SchemaState)
 	case model.StateWriteOnly:
 		// Since the previous state do not use the dropping partitions,
 		// we can now actually remove them, allowing to write into the overlapping range
@@ -3146,11 +3117,7 @@
 func (w *worker) onReorganizePartition(jobCtx *jobContext, job *model.Job) (ver int64, _ error) {
 	// Handle the rolling back job
 	if job.IsRollingback() {
-<<<<<<< HEAD
-		ver, err := w.rollbackLikeDropPartition(jobCtx, t, job)
-=======
-		ver, err := w.onDropTablePartition(jobCtx, job)
->>>>>>> 65d740f5
+		ver, err := w.rollbackLikeDropPartition(jobCtx, job)
 		if err != nil {
 			return ver, errors.Trace(err)
 		}
@@ -3355,12 +3322,8 @@
 		metrics.GetBackfillProgressByLabel(metrics.LblReorgPartition, job.SchemaName, tblInfo.Name.String()).Set(0.1 / float64(math.MaxUint64))
 		job.SchemaState = model.StateDeleteOnly
 		tblInfo.Partition.DDLState = model.StateDeleteOnly
-<<<<<<< HEAD
 		tblInfo.Partition.DDLAction = job.Type
-		ver, err = updateVersionAndTableInfoWithCheck(jobCtx, t, job, tblInfo, true)
-=======
 		ver, err = updateVersionAndTableInfoWithCheck(jobCtx, job, tblInfo, true)
->>>>>>> 65d740f5
 		if err != nil {
 			return ver, errors.Trace(err)
 		}
