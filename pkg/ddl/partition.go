// Copyright 2018 PingCAP, Inc.
//
// Licensed under the Apache License, Version 2.0 (the "License");
// you may not use this file except in compliance with the License.
// You may obtain a copy of the License at
//
//     http://www.apache.org/licenses/LICENSE-2.0
//
// Unless required by applicable law or agreed to in writing, software
// distributed under the License is distributed on an "AS IS" BASIS,
// WITHOUT WARRANTIES OR CONDITIONS OF ANY KIND, either express or implied.
// See the License for the specific language governing permissions and
// limitations under the License.

package ddl

import (
	"bytes"
	"context"
	"encoding/hex"
	"fmt"
	"math"
	"strconv"
	"strings"
	"time"

	"github.com/pingcap/errors"
	"github.com/pingcap/failpoint"
	"github.com/pingcap/kvproto/pkg/metapb"
	"github.com/pingcap/tidb/pkg/ddl/label"
	"github.com/pingcap/tidb/pkg/ddl/logutil"
	"github.com/pingcap/tidb/pkg/ddl/placement"
	sess "github.com/pingcap/tidb/pkg/ddl/session"
	"github.com/pingcap/tidb/pkg/domain/infosync"
	"github.com/pingcap/tidb/pkg/expression"
	"github.com/pingcap/tidb/pkg/infoschema"
	"github.com/pingcap/tidb/pkg/kv"
	"github.com/pingcap/tidb/pkg/meta"
	"github.com/pingcap/tidb/pkg/meta/model"
	"github.com/pingcap/tidb/pkg/metrics"
	"github.com/pingcap/tidb/pkg/parser"
	"github.com/pingcap/tidb/pkg/parser/ast"
	"github.com/pingcap/tidb/pkg/parser/charset"
	"github.com/pingcap/tidb/pkg/parser/format"
	pmodel "github.com/pingcap/tidb/pkg/parser/model"
	"github.com/pingcap/tidb/pkg/parser/mysql"
	"github.com/pingcap/tidb/pkg/parser/opcode"
	"github.com/pingcap/tidb/pkg/parser/terror"
	field_types "github.com/pingcap/tidb/pkg/parser/types"
	"github.com/pingcap/tidb/pkg/sessionctx"
	"github.com/pingcap/tidb/pkg/sessionctx/variable"
	statsutil "github.com/pingcap/tidb/pkg/statistics/handle/util"
	"github.com/pingcap/tidb/pkg/table"
	"github.com/pingcap/tidb/pkg/table/tables"
	"github.com/pingcap/tidb/pkg/tablecodec"
	"github.com/pingcap/tidb/pkg/types"
	driver "github.com/pingcap/tidb/pkg/types/parser_driver"
	tidbutil "github.com/pingcap/tidb/pkg/util"
	"github.com/pingcap/tidb/pkg/util/chunk"
	"github.com/pingcap/tidb/pkg/util/collate"
	"github.com/pingcap/tidb/pkg/util/dbterror"
	"github.com/pingcap/tidb/pkg/util/hack"
	"github.com/pingcap/tidb/pkg/util/mathutil"
	decoder "github.com/pingcap/tidb/pkg/util/rowDecoder"
	"github.com/pingcap/tidb/pkg/util/slice"
	"github.com/pingcap/tidb/pkg/util/sqlkiller"
	"github.com/pingcap/tidb/pkg/util/stringutil"
	"github.com/tikv/client-go/v2/tikv"
	kvutil "github.com/tikv/client-go/v2/util"
	pd "github.com/tikv/pd/client"
	"go.uber.org/zap"
)

const (
	partitionMaxValue = "MAXVALUE"
)

func checkAddPartition(t *meta.Meta, job *model.Job) (*model.TableInfo, *model.PartitionInfo, []model.PartitionDefinition, error) {
	schemaID := job.SchemaID
	tblInfo, err := GetTableInfoAndCancelFaultJob(t, job, schemaID)
	if err != nil {
		return nil, nil, nil, errors.Trace(err)
	}
	partInfo := &model.PartitionInfo{}
	err = job.DecodeArgs(&partInfo)
	if err != nil {
		job.State = model.JobStateCancelled
		return nil, nil, nil, errors.Trace(err)
	}
	if len(tblInfo.Partition.AddingDefinitions) > 0 {
		return tblInfo, partInfo, tblInfo.Partition.AddingDefinitions, nil
	}
	return tblInfo, partInfo, []model.PartitionDefinition{}, nil
}

// TODO: Move this into reorganize partition!
func (w *worker) onAddTablePartition(jobCtx *jobContext, t *meta.Meta, job *model.Job) (ver int64, _ error) {
	// Handle the rolling back job
	if job.IsRollingback() {
		ver, err := w.onDropTablePartition(jobCtx, t, job)
		if err != nil {
			return ver, errors.Trace(err)
		}
		return ver, nil
	}

	// notice: addingDefinitions is empty when job is in state model.StateNone
	tblInfo, partInfo, addingDefinitions, err := checkAddPartition(t, job)
	if err != nil {
		return ver, err
	}

	// In order to skip maintaining the state check in partitionDefinition, TiDB use addingDefinition instead of state field.
	// So here using `job.SchemaState` to judge what the stage of this job is.
	switch job.SchemaState {
	case model.StateNone:
		// job.SchemaState == model.StateNone means the job is in the initial state of add partition.
		// Here should use partInfo from job directly and do some check action.
		err = checkAddPartitionTooManyPartitions(uint64(len(tblInfo.Partition.Definitions) + len(partInfo.Definitions)))
		if err != nil {
			job.State = model.JobStateCancelled
			return ver, errors.Trace(err)
		}

		err = checkAddPartitionValue(tblInfo, partInfo)
		if err != nil {
			job.State = model.JobStateCancelled
			return ver, errors.Trace(err)
		}

		err = checkAddPartitionNameUnique(tblInfo, partInfo)
		if err != nil {
			job.State = model.JobStateCancelled
			return ver, errors.Trace(err)
		}

		// move the adding definition into tableInfo.
		updateAddingPartitionInfo(partInfo, tblInfo)
		ver, err = updateVersionAndTableInfoWithCheck(jobCtx, t, job, tblInfo, true)
		if err != nil {
			return ver, errors.Trace(err)
		}

		// modify placement settings
		for _, def := range tblInfo.Partition.AddingDefinitions {
			if _, err = checkPlacementPolicyRefValidAndCanNonValidJob(t, job, def.PlacementPolicyRef); err != nil {
				return ver, errors.Trace(err)
			}
		}

		if tblInfo.TiFlashReplica != nil {
			// Must set placement rule, and make sure it succeeds.
			if err := infosync.ConfigureTiFlashPDForPartitions(true, &tblInfo.Partition.AddingDefinitions, tblInfo.TiFlashReplica.Count, &tblInfo.TiFlashReplica.LocationLabels, tblInfo.ID); err != nil {
				logutil.DDLLogger().Error("ConfigureTiFlashPDForPartitions fails", zap.Error(err))
				return ver, errors.Trace(err)
			}
		}

		bundles, err := alterTablePartitionBundles(t, tblInfo, tblInfo.Partition.AddingDefinitions)
		if err != nil {
			job.State = model.JobStateCancelled
			return ver, errors.Trace(err)
		}

		if err = infosync.PutRuleBundlesWithDefaultRetry(context.TODO(), bundles); err != nil {
			job.State = model.JobStateCancelled
			return ver, errors.Wrapf(err, "failed to notify PD the placement rules")
		}

		ids := getIDs([]*model.TableInfo{tblInfo})
		for _, p := range tblInfo.Partition.AddingDefinitions {
			ids = append(ids, p.ID)
		}
		if _, err := alterTableLabelRule(job.SchemaName, tblInfo, ids); err != nil {
			job.State = model.JobStateCancelled
			return ver, err
		}

		// none -> replica only
		job.SchemaState = model.StateReplicaOnly
	case model.StateReplicaOnly:
		// replica only -> public
		failpoint.Inject("sleepBeforeReplicaOnly", func(val failpoint.Value) {
			sleepSecond := val.(int)
			time.Sleep(time.Duration(sleepSecond) * time.Second)
		})
		// Here need do some tiflash replica complement check.
		// TODO: If a table is with no TiFlashReplica or it is not available, the replica-only state can be eliminated.
		if tblInfo.TiFlashReplica != nil && tblInfo.TiFlashReplica.Available {
			// For available state, the new added partition should wait it's replica to
			// be finished. Otherwise the query to this partition will be blocked.
			needRetry, err := checkPartitionReplica(tblInfo.TiFlashReplica.Count, addingDefinitions, jobCtx)
			if err != nil {
				return convertAddTablePartitionJob2RollbackJob(jobCtx, t, job, err, tblInfo)
			}
			if needRetry {
				// The new added partition hasn't been replicated.
				// Do nothing to the job this time, wait next worker round.
				time.Sleep(tiflashCheckTiDBHTTPAPIHalfInterval)
				// Set the error here which will lead this job exit when it's retry times beyond the limitation.
				return ver, errors.Errorf("[ddl] add partition wait for tiflash replica to complete")
			}
		}

		// When TiFlash Replica is ready, we must move them into `AvailablePartitionIDs`.
		if tblInfo.TiFlashReplica != nil && tblInfo.TiFlashReplica.Available {
			for _, d := range partInfo.Definitions {
				tblInfo.TiFlashReplica.AvailablePartitionIDs = append(tblInfo.TiFlashReplica.AvailablePartitionIDs, d.ID)
				err = infosync.UpdateTiFlashProgressCache(d.ID, 1)
				if err != nil {
					// just print log, progress will be updated in `refreshTiFlashTicker`
					logutil.DDLLogger().Error("update tiflash sync progress cache failed",
						zap.Error(err),
						zap.Int64("tableID", tblInfo.ID),
						zap.Int64("partitionID", d.ID),
					)
				}
			}
		}
		// For normal and replica finished table, move the `addingDefinitions` into `Definitions`.
		updatePartitionInfo(tblInfo)

		preSplitAndScatter(w.sess.Context, jobCtx.store, tblInfo, addingDefinitions)

		ver, err = updateVersionAndTableInfo(jobCtx, t, job, tblInfo, true)
		if err != nil {
			return ver, errors.Trace(err)
		}

		// Finish this job.
		job.FinishTableJob(model.JobStateDone, model.StatePublic, ver, tblInfo)
		addPartitionEvent := statsutil.NewAddPartitionEvent(
			job.SchemaID,
			tblInfo,
			partInfo,
		)
		asyncNotifyEvent(jobCtx, addPartitionEvent)
	default:
		err = dbterror.ErrInvalidDDLState.GenWithStackByArgs("partition", job.SchemaState)
	}

	return ver, errors.Trace(err)
}

// alterTableLabelRule updates Label Rules if they exists
// returns true if changed.
func alterTableLabelRule(schemaName string, meta *model.TableInfo, ids []int64) (bool, error) {
	tableRuleID := fmt.Sprintf(label.TableIDFormat, label.IDPrefix, schemaName, meta.Name.L)
	oldRule, err := infosync.GetLabelRules(context.TODO(), []string{tableRuleID})
	if err != nil {
		return false, errors.Trace(err)
	}
	if len(oldRule) == 0 {
		return false, nil
	}

	r, ok := oldRule[tableRuleID]
	if ok {
		rule := r.Reset(schemaName, meta.Name.L, "", ids...)
		err = infosync.PutLabelRule(context.TODO(), rule)
		if err != nil {
			return false, errors.Wrapf(err, "failed to notify PD label rule")
		}
		return true, nil
	}
	return false, nil
}

func alterTablePartitionBundles(t *meta.Meta, tblInfo *model.TableInfo, addingDefinitions []model.PartitionDefinition) ([]*placement.Bundle, error) {
	var bundles []*placement.Bundle

	// tblInfo do not include added partitions, so we should add them first
	tblInfo = tblInfo.Clone()
	p := *tblInfo.Partition
	p.Definitions = append([]model.PartitionDefinition{}, p.Definitions...)
	p.Definitions = append(tblInfo.Partition.Definitions, addingDefinitions...)
	tblInfo.Partition = &p

	// bundle for table should be recomputed because it includes some default configs for partitions
	tblBundle, err := placement.NewTableBundle(t, tblInfo)
	if err != nil {
		return nil, errors.Trace(err)
	}

	if tblBundle != nil {
		bundles = append(bundles, tblBundle)
	}

	partitionBundles, err := placement.NewPartitionListBundles(t, addingDefinitions)
	if err != nil {
		return nil, errors.Trace(err)
	}

	bundles = append(bundles, partitionBundles...)
	return bundles, nil
}

// When drop/truncate a partition, we should still keep the dropped partition's placement settings to avoid unnecessary region schedules.
// When a partition is not configured with a placement policy directly, its rule is in the table's placement group which will be deleted after
// partition truncated/dropped. So it is necessary to create a standalone placement group with partition id after it.
func droppedPartitionBundles(t *meta.Meta, tblInfo *model.TableInfo, dropPartitions []model.PartitionDefinition) ([]*placement.Bundle, error) {
	partitions := make([]model.PartitionDefinition, 0, len(dropPartitions))
	for _, def := range dropPartitions {
		def = def.Clone()
		if def.PlacementPolicyRef == nil {
			def.PlacementPolicyRef = tblInfo.PlacementPolicyRef
		}

		if def.PlacementPolicyRef != nil {
			partitions = append(partitions, def)
		}
	}

	return placement.NewPartitionListBundles(t, partitions)
}

// updatePartitionInfo merge `addingDefinitions` into `Definitions` in the tableInfo.
func updatePartitionInfo(tblInfo *model.TableInfo) {
	parInfo := &model.PartitionInfo{}
	oldDefs, newDefs := tblInfo.Partition.Definitions, tblInfo.Partition.AddingDefinitions
	parInfo.Definitions = make([]model.PartitionDefinition, 0, len(newDefs)+len(oldDefs))
	parInfo.Definitions = append(parInfo.Definitions, oldDefs...)
	parInfo.Definitions = append(parInfo.Definitions, newDefs...)
	tblInfo.Partition.Definitions = parInfo.Definitions
	tblInfo.Partition.AddingDefinitions = nil
}

// updateAddingPartitionInfo write adding partitions into `addingDefinitions` field in the tableInfo.
func updateAddingPartitionInfo(partitionInfo *model.PartitionInfo, tblInfo *model.TableInfo) {
	newDefs := partitionInfo.Definitions
	tblInfo.Partition.AddingDefinitions = make([]model.PartitionDefinition, 0, len(newDefs))
	tblInfo.Partition.AddingDefinitions = append(tblInfo.Partition.AddingDefinitions, newDefs...)
}

// rollbackAddingPartitionInfo remove the `addingDefinitions` in the tableInfo.
func rollbackAddingPartitionInfo(tblInfo *model.TableInfo) ([]int64, []string, []*placement.Bundle) {
	physicalTableIDs := make([]int64, 0, len(tblInfo.Partition.AddingDefinitions))
	partNames := make([]string, 0, len(tblInfo.Partition.AddingDefinitions))
	rollbackBundles := make([]*placement.Bundle, 0, len(tblInfo.Partition.AddingDefinitions))
	for _, one := range tblInfo.Partition.AddingDefinitions {
		physicalTableIDs = append(physicalTableIDs, one.ID)
		partNames = append(partNames, one.Name.L)
		if one.PlacementPolicyRef != nil {
			rollbackBundles = append(rollbackBundles, placement.NewBundle(one.ID))
		}
	}
	tblInfo.Partition.AddingDefinitions = nil
	return physicalTableIDs, partNames, rollbackBundles
}

// Check if current table already contains DEFAULT list partition
func checkAddListPartitions(tblInfo *model.TableInfo) error {
	for i := range tblInfo.Partition.Definitions {
		for j := range tblInfo.Partition.Definitions[i].InValues {
			for _, val := range tblInfo.Partition.Definitions[i].InValues[j] {
				if val == "DEFAULT" { // should already be normalized
					return dbterror.ErrGeneralUnsupportedDDL.GenWithStackByArgs("ADD List partition, already contains DEFAULT partition. Please use REORGANIZE PARTITION instead")
				}
			}
		}
	}
	return nil
}

// checkAddPartitionValue check add Partition Values,
// For Range: values less than value must be strictly increasing for each partition.
// For List: if a Default partition exists,
//
//	no ADD partition can be allowed
//	(needs reorganize partition instead).
func checkAddPartitionValue(meta *model.TableInfo, part *model.PartitionInfo) error {
	switch meta.Partition.Type {
	case pmodel.PartitionTypeRange:
		if len(meta.Partition.Columns) == 0 {
			newDefs, oldDefs := part.Definitions, meta.Partition.Definitions
			rangeValue := oldDefs[len(oldDefs)-1].LessThan[0]
			if strings.EqualFold(rangeValue, "MAXVALUE") {
				return errors.Trace(dbterror.ErrPartitionMaxvalue)
			}

			currentRangeValue, err := strconv.Atoi(rangeValue)
			if err != nil {
				return errors.Trace(err)
			}

			for i := 0; i < len(newDefs); i++ {
				ifMaxvalue := strings.EqualFold(newDefs[i].LessThan[0], "MAXVALUE")
				if ifMaxvalue && i == len(newDefs)-1 {
					return nil
				} else if ifMaxvalue && i != len(newDefs)-1 {
					return errors.Trace(dbterror.ErrPartitionMaxvalue)
				}

				nextRangeValue, err := strconv.Atoi(newDefs[i].LessThan[0])
				if err != nil {
					return errors.Trace(err)
				}
				if nextRangeValue <= currentRangeValue {
					return errors.Trace(dbterror.ErrRangeNotIncreasing)
				}
				currentRangeValue = nextRangeValue
			}
		}
	case pmodel.PartitionTypeList:
		err := checkAddListPartitions(meta)
		if err != nil {
			return err
		}
	}
	return nil
}

func checkPartitionReplica(replicaCount uint64, addingDefinitions []model.PartitionDefinition, jobCtx *jobContext) (needWait bool, err error) {
	failpoint.Inject("mockWaitTiFlashReplica", func(val failpoint.Value) {
		if val.(bool) {
			failpoint.Return(true, nil)
		}
	})
	failpoint.Inject("mockWaitTiFlashReplicaOK", func(val failpoint.Value) {
		if val.(bool) {
			failpoint.Return(false, nil)
		}
	})

	ctx := context.Background()
	pdCli := jobCtx.store.(tikv.Storage).GetRegionCache().PDClient()
	stores, err := pdCli.GetAllStores(ctx)
	if err != nil {
		return needWait, errors.Trace(err)
	}
	// Check whether stores have `count` tiflash engines.
	tiFlashStoreCount := uint64(0)
	for _, store := range stores {
		if storeHasEngineTiFlashLabel(store) {
			tiFlashStoreCount++
		}
	}
	if replicaCount > tiFlashStoreCount {
		return false, errors.Errorf("[ddl] the tiflash replica count: %d should be less than the total tiflash server count: %d", replicaCount, tiFlashStoreCount)
	}
	for _, pDef := range addingDefinitions {
		startKey, endKey := tablecodec.GetTableHandleKeyRange(pDef.ID)
		regions, err := pdCli.BatchScanRegions(ctx, []pd.KeyRange{{StartKey: startKey, EndKey: endKey}}, -1)
		if err != nil {
			return needWait, errors.Trace(err)
		}
		// For every region in the partition, if it has some corresponding peers and
		// no pending peers, that means the replication has completed.
		for _, region := range regions {
			regionState, err := pdCli.GetRegionByID(ctx, region.Meta.Id)
			if err != nil {
				return needWait, errors.Trace(err)
			}
			tiflashPeerAtLeastOne := checkTiFlashPeerStoreAtLeastOne(stores, regionState.Meta.Peers)
			failpoint.Inject("ForceTiflashNotAvailable", func(v failpoint.Value) {
				tiflashPeerAtLeastOne = v.(bool)
			})
			// It's unnecessary to wait all tiflash peer to be replicated.
			// Here only make sure that tiflash peer count > 0 (at least one).
			if tiflashPeerAtLeastOne {
				continue
			}
			needWait = true
			logutil.DDLLogger().Info("partition replicas check failed in replica-only DDL state", zap.Int64("pID", pDef.ID), zap.Uint64("wait region ID", region.Meta.Id), zap.Bool("tiflash peer at least one", tiflashPeerAtLeastOne), zap.Time("check time", time.Now()))
			return needWait, nil
		}
	}
	logutil.DDLLogger().Info("partition replicas check ok in replica-only DDL state")
	return needWait, nil
}

func checkTiFlashPeerStoreAtLeastOne(stores []*metapb.Store, peers []*metapb.Peer) bool {
	for _, peer := range peers {
		for _, store := range stores {
			if peer.StoreId == store.Id && storeHasEngineTiFlashLabel(store) {
				return true
			}
		}
	}
	return false
}

func storeHasEngineTiFlashLabel(store *metapb.Store) bool {
	for _, label := range store.Labels {
		if label.Key == placement.EngineLabelKey && label.Value == placement.EngineLabelTiFlash {
			return true
		}
	}
	return false
}

func checkListPartitions(defs []*ast.PartitionDefinition) error {
	for _, def := range defs {
		_, ok := def.Clause.(*ast.PartitionDefinitionClauseIn)
		if !ok {
			switch def.Clause.(type) {
			case *ast.PartitionDefinitionClauseLessThan:
				return ast.ErrPartitionWrongValues.GenWithStackByArgs("RANGE", "LESS THAN")
			case *ast.PartitionDefinitionClauseNone:
				return ast.ErrPartitionRequiresValues.GenWithStackByArgs("LIST", "IN")
			default:
				return dbterror.ErrUnsupportedCreatePartition.GenWithStack("Only VALUES IN () is supported for LIST partitioning")
			}
		}
	}
	return nil
}

// buildTablePartitionInfo builds partition info and checks for some errors.
func buildTablePartitionInfo(ctx sessionctx.Context, s *ast.PartitionOptions, tbInfo *model.TableInfo) error {
	if s == nil {
		return nil
	}

	if strings.EqualFold(ctx.GetSessionVars().EnableTablePartition, "OFF") {
		ctx.GetSessionVars().StmtCtx.AppendWarning(dbterror.ErrTablePartitionDisabled)
		return nil
	}

	var enable bool
	switch s.Tp {
	case pmodel.PartitionTypeRange:
		enable = true
<<<<<<< HEAD
	case model.PartitionTypeList:
		enable = true
		err := checkListPartitions(s.Definitions)
		if err != nil {
			return err
=======
	case pmodel.PartitionTypeList:
		// Partition by list is enabled only when tidb_enable_list_partition is 'ON'.
		enable = ctx.GetSessionVars().EnableListTablePartition
		if enable {
			err := checkListPartitions(s.Definitions)
			if err != nil {
				return err
			}
>>>>>>> e00454a7
		}
	case pmodel.PartitionTypeHash, pmodel.PartitionTypeKey:
		// Partition by hash and key is enabled by default.
		if s.Sub != nil {
			// Subpartitioning only allowed with Range or List
			return ast.ErrSubpartition
		}
		// Note that linear hash is simply ignored, and creates non-linear hash/key.
		if s.Linear {
			ctx.GetSessionVars().StmtCtx.AppendWarning(dbterror.ErrUnsupportedCreatePartition.FastGen(fmt.Sprintf("LINEAR %s is not supported, using non-linear %s instead", s.Tp.String(), s.Tp.String())))
		}
		if s.Tp == pmodel.PartitionTypeHash || len(s.ColumnNames) != 0 {
			enable = true
		}
		if s.Tp == pmodel.PartitionTypeKey && len(s.ColumnNames) == 0 {
			enable = true
		}
	}

	if !enable {
		ctx.GetSessionVars().StmtCtx.AppendWarning(dbterror.ErrUnsupportedCreatePartition.FastGen(fmt.Sprintf("Unsupported partition type %v, treat as normal table", s.Tp)))
		return nil
	}
	if s.Sub != nil {
		ctx.GetSessionVars().StmtCtx.AppendWarning(dbterror.ErrUnsupportedCreatePartition.FastGen(fmt.Sprintf("Unsupported subpartitioning, only using %v partitioning", s.Tp)))
	}

	pi := &model.PartitionInfo{
		Type:   s.Tp,
		Enable: enable,
		Num:    s.Num,
	}
	tbInfo.Partition = pi
	if s.Expr != nil {
		if err := checkPartitionFuncValid(ctx.GetExprCtx(), tbInfo, s.Expr); err != nil {
			return errors.Trace(err)
		}
		buf := new(bytes.Buffer)
		restoreFlags := format.DefaultRestoreFlags | format.RestoreBracketAroundBinaryOperation |
			format.RestoreWithoutSchemaName | format.RestoreWithoutTableName
		restoreCtx := format.NewRestoreCtx(restoreFlags, buf)
		if err := s.Expr.Restore(restoreCtx); err != nil {
			return err
		}
		pi.Expr = buf.String()
	} else if s.ColumnNames != nil {
		pi.Columns = make([]pmodel.CIStr, 0, len(s.ColumnNames))
		for _, cn := range s.ColumnNames {
			pi.Columns = append(pi.Columns, cn.Name)
		}
		if pi.Type == pmodel.PartitionTypeKey && len(s.ColumnNames) == 0 {
			if tbInfo.PKIsHandle {
				pi.Columns = append(pi.Columns, tbInfo.GetPkName())
				pi.IsEmptyColumns = true
			} else if key := tbInfo.GetPrimaryKey(); key != nil {
				for _, col := range key.Columns {
					pi.Columns = append(pi.Columns, col.Name)
				}
				pi.IsEmptyColumns = true
			}
		}
		if err := checkColumnsPartitionType(tbInfo); err != nil {
			return err
		}
	}

	exprCtx := ctx.GetExprCtx()
	err := generatePartitionDefinitionsFromInterval(exprCtx, s, tbInfo)
	if err != nil {
		return errors.Trace(err)
	}

	defs, err := buildPartitionDefinitionsInfo(exprCtx, s.Definitions, tbInfo, s.Num)
	if err != nil {
		return errors.Trace(err)
	}

	tbInfo.Partition.Definitions = defs

	if s.Interval != nil {
		// Syntactic sugar for INTERVAL partitioning
		// Generate the resulting CREATE TABLE as the query string
		query, ok := ctx.Value(sessionctx.QueryString).(string)
		if ok {
			sqlMode := ctx.GetSessionVars().SQLMode
			var buf bytes.Buffer
			AppendPartitionDefs(tbInfo.Partition, &buf, sqlMode)

			syntacticSugar := s.Interval.OriginalText()
			syntacticStart := s.Interval.OriginTextPosition()
			newQuery := query[:syntacticStart] + "(" + buf.String() + ")" + query[syntacticStart+len(syntacticSugar):]
			ctx.SetValue(sessionctx.QueryString, newQuery)
		}
	}

	if len(s.UpdateIndexes) > 0 {
		updateIndexes := make([]model.UpdateIndexInfo, 0, len(s.UpdateIndexes))
		dupCheck := make(map[string]struct{})
		for _, idxUpdate := range s.UpdateIndexes {
			idxOffset := -1
			for i := range tbInfo.Indices {
				if strings.EqualFold(tbInfo.Indices[i].Name.L, idxUpdate.Name) {
					idxOffset = i
					break
				}
			}
			if idxOffset == -1 {
				if strings.EqualFold("primary", idxUpdate.Name) &&
					tbInfo.PKIsHandle {
					return dbterror.ErrUniqueKeyNeedAllFieldsInPf.GenWithStackByArgs("CLUSTERED INDEX")
				}
				return dbterror.ErrWrongNameForIndex.GenWithStackByArgs(idxUpdate.Name)
			}
			if _, ok := dupCheck[strings.ToLower(idxUpdate.Name)]; ok {
				return dbterror.ErrWrongNameForIndex.GenWithStackByArgs(idxUpdate.Name)
			}
			dupCheck[strings.ToLower(idxUpdate.Name)] = struct{}{}
			if idxUpdate.Option != nil && idxUpdate.Option.Global {
				tbInfo.Indices[idxOffset].Global = true
			} else {
				tbInfo.Indices[idxOffset].Global = false
			}
			updateIndexes = append(updateIndexes, model.UpdateIndexInfo{IndexName: idxUpdate.Name, Global: tbInfo.Indices[idxOffset].Global})
			tbInfo.Partition.DDLUpdateIndexes = updateIndexes
		}
	}

	for _, index := range tbInfo.Indices {
		if index.Unique {
			ck, err := checkPartitionKeysConstraint(pi, index.Columns, tbInfo)
			if err != nil {
				return err
			}
			if !ck {
				indexTp := ""
				if !ctx.GetSessionVars().EnableGlobalIndex {
					if index.Primary {
						indexTp = "PRIMARY KEY"
						if tbInfo.IsCommonHandle {
							indexTp = "CLUSTERED INDEX"
						}
					} else {
						indexTp = "UNIQUE INDEX"
					}
				} else if index.Primary && tbInfo.IsCommonHandle {
					indexTp = "CLUSTERED INDEX"
				}
				if indexTp != "" {
					return dbterror.ErrUniqueKeyNeedAllFieldsInPf.GenWithStackByArgs(indexTp)
				}
				if !index.Global {
					return dbterror.ErrGlobalIndexNotExplicitlySet.GenWithStackByArgs(index.Name.O)
				}
			}
		}
	}
	if tbInfo.PKIsHandle {
		// This case is covers when the Handle is the PK (only ints), since it would not
		// have an entry in the tblInfo.Indices
		indexCols := []*model.IndexColumn{{
			Name:   tbInfo.GetPkName(),
			Length: types.UnspecifiedLength,
		}}
		ck, err := checkPartitionKeysConstraint(pi, indexCols, tbInfo)
		if err != nil {
			return err
		}
		if !ck {
			return dbterror.ErrUniqueKeyNeedAllFieldsInPf.GenWithStackByArgs("CLUSTERED INDEX")
		}
	}

	return nil
}

func getPartitionColSlices(sctx expression.BuildContext, tblInfo *model.TableInfo, s *ast.PartitionOptions) (partCols stringSlice, err error) {
	if s.Expr != nil {
		extractCols := newPartitionExprChecker(sctx, tblInfo)
		s.Expr.Accept(extractCols)
		partColumns, err := extractCols.columns, extractCols.err
		if err != nil {
			return nil, err
		}
		return columnInfoSlice(partColumns), nil
	} else if len(s.ColumnNames) > 0 {
		return columnNameSlice(s.ColumnNames), nil
	} else if len(s.ColumnNames) == 0 {
		if tblInfo.PKIsHandle {
			return columnInfoSlice([]*model.ColumnInfo{tblInfo.GetPkColInfo()}), nil
		} else if key := tblInfo.GetPrimaryKey(); key != nil {
			colInfos := make([]*model.ColumnInfo, 0, len(key.Columns))
			for _, col := range key.Columns {
				colInfos = append(colInfos, model.FindColumnInfo(tblInfo.Cols(), col.Name.L))
			}
			return columnInfoSlice(colInfos), nil
		}
	}
	return nil, errors.Errorf("Table partition metadata not correct, neither partition expression or list of partition columns")
}

func checkColumnsPartitionType(tbInfo *model.TableInfo) error {
	for _, col := range tbInfo.Partition.Columns {
		colInfo := tbInfo.FindPublicColumnByName(col.L)
		if colInfo == nil {
			return errors.Trace(dbterror.ErrFieldNotFoundPart)
		}
		if !isColTypeAllowedAsPartitioningCol(tbInfo.Partition.Type, colInfo.FieldType) {
			return dbterror.ErrNotAllowedTypeInPartition.GenWithStackByArgs(col.O)
		}
	}
	return nil
}

func isValidKeyPartitionColType(fieldType types.FieldType) bool {
	switch fieldType.GetType() {
	case mysql.TypeBlob, mysql.TypeMediumBlob, mysql.TypeLongBlob, mysql.TypeJSON, mysql.TypeGeometry, mysql.TypeTiDBVectorFloat32:
		return false
	default:
		return true
	}
}

func isColTypeAllowedAsPartitioningCol(partType pmodel.PartitionType, fieldType types.FieldType) bool {
	// For key partition, the permitted partition field types can be all field types except
	// BLOB, JSON, Geometry
	if partType == pmodel.PartitionTypeKey {
		return isValidKeyPartitionColType(fieldType)
	}
	// The permitted data types are shown in the following list:
	// All integer types
	// DATE and DATETIME
	// CHAR, VARCHAR, BINARY, and VARBINARY
	// See https://dev.mysql.com/doc/mysql-partitioning-excerpt/5.7/en/partitioning-columns.html
	// Note that also TIME is allowed in MySQL. Also see https://bugs.mysql.com/bug.php?id=84362
	switch fieldType.GetType() {
	case mysql.TypeTiny, mysql.TypeShort, mysql.TypeInt24, mysql.TypeLong, mysql.TypeLonglong:
	case mysql.TypeDate, mysql.TypeDatetime, mysql.TypeDuration:
	case mysql.TypeVarchar, mysql.TypeString:
	default:
		return false
	}
	return true
}

// getPartitionIntervalFromTable checks if a partitioned table matches a generated INTERVAL partitioned scheme
// will return nil if error occurs, i.e. not an INTERVAL partitioned table
func getPartitionIntervalFromTable(ctx expression.BuildContext, tbInfo *model.TableInfo) *ast.PartitionInterval {
	if tbInfo.Partition == nil ||
		tbInfo.Partition.Type != pmodel.PartitionTypeRange {
		return nil
	}
	if len(tbInfo.Partition.Columns) > 1 {
		// Multi-column RANGE COLUMNS is not supported with INTERVAL
		return nil
	}
	if len(tbInfo.Partition.Definitions) < 2 {
		// Must have at least two partitions to calculate an INTERVAL
		return nil
	}

	var (
		interval  ast.PartitionInterval
		startIdx  = 0
		endIdx    = len(tbInfo.Partition.Definitions) - 1
		isIntType = true
		minVal    = "0"
	)
	if len(tbInfo.Partition.Columns) > 0 {
		partCol := findColumnByName(tbInfo.Partition.Columns[0].L, tbInfo)
		if partCol.FieldType.EvalType() == types.ETInt {
			min := getLowerBoundInt(partCol)
			minVal = strconv.FormatInt(min, 10)
		} else if partCol.FieldType.EvalType() == types.ETDatetime {
			isIntType = false
			minVal = "0000-01-01"
		} else {
			// Only INT and Datetime columns are supported for INTERVAL partitioning
			return nil
		}
	} else {
		if !isPartExprUnsigned(ctx.GetEvalCtx(), tbInfo) {
			minVal = "-9223372036854775808"
		}
	}

	// Check if possible null partition
	firstPartLessThan := driver.UnwrapFromSingleQuotes(tbInfo.Partition.Definitions[0].LessThan[0])
	if strings.EqualFold(firstPartLessThan, minVal) {
		interval.NullPart = true
		startIdx++
		firstPartLessThan = driver.UnwrapFromSingleQuotes(tbInfo.Partition.Definitions[startIdx].LessThan[0])
	}
	// flag if MAXVALUE partition
	lastPartLessThan := driver.UnwrapFromSingleQuotes(tbInfo.Partition.Definitions[endIdx].LessThan[0])
	if strings.EqualFold(lastPartLessThan, partitionMaxValue) {
		interval.MaxValPart = true
		endIdx--
		lastPartLessThan = driver.UnwrapFromSingleQuotes(tbInfo.Partition.Definitions[endIdx].LessThan[0])
	}
	// Guess the interval
	if startIdx >= endIdx {
		// Must have at least two partitions to calculate an INTERVAL
		return nil
	}
	var firstExpr, lastExpr ast.ExprNode
	if isIntType {
		exprStr := fmt.Sprintf("((%s) - (%s)) DIV %d", lastPartLessThan, firstPartLessThan, endIdx-startIdx)
		expr, err := expression.ParseSimpleExpr(ctx, exprStr)
		if err != nil {
			return nil
		}
		val, isNull, err := expr.EvalInt(ctx.GetEvalCtx(), chunk.Row{})
		if isNull || err != nil || val < 1 {
			// If NULL, error or interval < 1 then cannot be an INTERVAL partitioned table
			return nil
		}
		interval.IntervalExpr.Expr = ast.NewValueExpr(val, "", "")
		interval.IntervalExpr.TimeUnit = ast.TimeUnitInvalid
		firstExpr, err = astIntValueExprFromStr(firstPartLessThan, minVal == "0")
		if err != nil {
			return nil
		}
		interval.FirstRangeEnd = &firstExpr
		lastExpr, err = astIntValueExprFromStr(lastPartLessThan, minVal == "0")
		if err != nil {
			return nil
		}
		interval.LastRangeEnd = &lastExpr
	} else { // types.ETDatetime
		exprStr := fmt.Sprintf("TIMESTAMPDIFF(SECOND, '%s', '%s')", firstPartLessThan, lastPartLessThan)
		expr, err := expression.ParseSimpleExpr(ctx, exprStr)
		if err != nil {
			return nil
		}
		val, isNull, err := expr.EvalInt(ctx.GetEvalCtx(), chunk.Row{})
		if isNull || err != nil || val < 1 {
			// If NULL, error or interval < 1 then cannot be an INTERVAL partitioned table
			return nil
		}

		// This will not find all matches > 28 days, since INTERVAL 1 MONTH can generate
		// 2022-01-31, 2022-02-28, 2022-03-31 etc. so we just assume that if there is a
		// diff >= 28 days, we will try with Month and not retry with something else...
		i := val / int64(endIdx-startIdx)
		if i < (28 * 24 * 60 * 60) {
			// Since it is not stored or displayed, non need to try Minute..Week!
			interval.IntervalExpr.Expr = ast.NewValueExpr(i, "", "")
			interval.IntervalExpr.TimeUnit = ast.TimeUnitSecond
		} else {
			// Since it is not stored or displayed, non need to try to match Quarter or Year!
			if (endIdx - startIdx) <= 3 {
				// in case February is in the range
				i = i / (28 * 24 * 60 * 60)
			} else {
				// This should be good for intervals up to 5 years
				i = i / (30 * 24 * 60 * 60)
			}
			interval.IntervalExpr.Expr = ast.NewValueExpr(i, "", "")
			interval.IntervalExpr.TimeUnit = ast.TimeUnitMonth
		}

		firstExpr = ast.NewValueExpr(firstPartLessThan, "", "")
		lastExpr = ast.NewValueExpr(lastPartLessThan, "", "")
		interval.FirstRangeEnd = &firstExpr
		interval.LastRangeEnd = &lastExpr
	}

	partitionMethod := ast.PartitionMethod{
		Tp:       pmodel.PartitionTypeRange,
		Interval: &interval,
	}
	partOption := &ast.PartitionOptions{PartitionMethod: partitionMethod}
	// Generate the definitions from interval, first and last
	err := generatePartitionDefinitionsFromInterval(ctx, partOption, tbInfo)
	if err != nil {
		return nil
	}

	return &interval
}

// comparePartitionAstAndModel compares a generated *ast.PartitionOptions and a *model.PartitionInfo
func comparePartitionAstAndModel(ctx expression.BuildContext, pAst *ast.PartitionOptions, pModel *model.PartitionInfo, partCol *model.ColumnInfo) error {
	a := pAst.Definitions
	m := pModel.Definitions
	if len(pAst.Definitions) != len(pModel.Definitions) {
		return dbterror.ErrGeneralUnsupportedDDL.GenWithStackByArgs("INTERVAL partitioning: number of partitions generated != partition defined (%d != %d)", len(a), len(m))
	}

	evalCtx := ctx.GetEvalCtx()
	evalFn := func(expr ast.ExprNode) (types.Datum, error) {
		val, err := expression.EvalSimpleAst(ctx, ast.NewValueExpr(expr, "", ""))
		if err != nil || partCol == nil {
			return val, err
		}
		return val.ConvertTo(evalCtx.TypeCtx(), &partCol.FieldType)
	}
	for i := range pAst.Definitions {
		// Allow options to differ! (like Placement Rules)
		// Allow names to differ!

		// Check MAXVALUE
		maxVD := false
		if strings.EqualFold(m[i].LessThan[0], partitionMaxValue) {
			maxVD = true
		}
		generatedExpr := a[i].Clause.(*ast.PartitionDefinitionClauseLessThan).Exprs[0]
		_, maxVG := generatedExpr.(*ast.MaxValueExpr)
		if maxVG || maxVD {
			if maxVG && maxVD {
				continue
			}
			return dbterror.ErrGeneralUnsupportedDDL.GenWithStackByArgs(fmt.Sprintf("INTERVAL partitioning: MAXVALUE clause defined for partition %s differs between generated and defined", m[i].Name.O))
		}

		lessThan := m[i].LessThan[0]
		if len(lessThan) > 1 && lessThan[:1] == "'" && lessThan[len(lessThan)-1:] == "'" {
			lessThan = driver.UnwrapFromSingleQuotes(lessThan)
		}
		lessThanVal, err := evalFn(ast.NewValueExpr(lessThan, "", ""))
		if err != nil {
			return err
		}
		generatedExprVal, err := evalFn(generatedExpr)
		if err != nil {
			return err
		}
		cmp, err := lessThanVal.Compare(evalCtx.TypeCtx(), &generatedExprVal, collate.GetBinaryCollator())
		if err != nil {
			return err
		}
		if cmp != 0 {
			return dbterror.ErrGeneralUnsupportedDDL.GenWithStackByArgs(fmt.Sprintf("INTERVAL partitioning: LESS THAN for partition %s differs between generated and defined", m[i].Name.O))
		}
	}
	return nil
}

// comparePartitionDefinitions check if generated definitions are the same as the given ones
// Allow names to differ
// returns error in case of error or non-accepted difference
func comparePartitionDefinitions(ctx expression.BuildContext, a, b []*ast.PartitionDefinition) error {
	if len(a) != len(b) {
		return dbterror.ErrGeneralUnsupportedDDL.GenWithStackByArgs("number of partitions generated != partition defined (%d != %d)", len(a), len(b))
	}
	for i := range a {
		if len(b[i].Sub) > 0 {
			return dbterror.ErrGeneralUnsupportedDDL.GenWithStackByArgs(fmt.Sprintf("partition %s does have unsupported subpartitions", b[i].Name.O))
		}
		// TODO: We could extend the syntax to allow for table options too, like:
		// CREATE TABLE t ... INTERVAL ... LAST PARTITION LESS THAN ('2015-01-01') PLACEMENT POLICY = 'cheapStorage'
		// ALTER TABLE t LAST PARTITION LESS THAN ('2022-01-01') PLACEMENT POLICY 'defaultStorage'
		// ALTER TABLE t LAST PARTITION LESS THAN ('2023-01-01') PLACEMENT POLICY 'fastStorage'
		if len(b[i].Options) > 0 {
			return dbterror.ErrGeneralUnsupportedDDL.GenWithStackByArgs(fmt.Sprintf("partition %s does have unsupported options", b[i].Name.O))
		}
		lessThan, ok := b[i].Clause.(*ast.PartitionDefinitionClauseLessThan)
		if !ok {
			return dbterror.ErrGeneralUnsupportedDDL.GenWithStackByArgs(fmt.Sprintf("partition %s does not have the right type for LESS THAN", b[i].Name.O))
		}
		definedExpr := lessThan.Exprs[0]
		generatedExpr := a[i].Clause.(*ast.PartitionDefinitionClauseLessThan).Exprs[0]
		_, maxVD := definedExpr.(*ast.MaxValueExpr)
		_, maxVG := generatedExpr.(*ast.MaxValueExpr)
		if maxVG || maxVD {
			if maxVG && maxVD {
				continue
			}
			return dbterror.ErrGeneralUnsupportedDDL.GenWithStackByArgs(fmt.Sprintf("partition %s differs between generated and defined for MAXVALUE", b[i].Name.O))
		}
		cmpExpr := &ast.BinaryOperationExpr{
			Op: opcode.EQ,
			L:  definedExpr,
			R:  generatedExpr,
		}
		cmp, err := expression.EvalSimpleAst(ctx, cmpExpr)
		if err != nil {
			return err
		}
		if cmp.GetInt64() != 1 {
			return dbterror.ErrGeneralUnsupportedDDL.GenWithStackByArgs(fmt.Sprintf("partition %s differs between generated and defined for expression", b[i].Name.O))
		}
	}
	return nil
}

func getLowerBoundInt(partCols ...*model.ColumnInfo) int64 {
	ret := int64(0)
	for _, col := range partCols {
		if mysql.HasUnsignedFlag(col.FieldType.GetFlag()) {
			return 0
		}
		ret = min(ret, types.IntegerSignedLowerBound(col.GetType()))
	}
	return ret
}

// generatePartitionDefinitionsFromInterval generates partition Definitions according to INTERVAL options on partOptions
func generatePartitionDefinitionsFromInterval(ctx expression.BuildContext, partOptions *ast.PartitionOptions, tbInfo *model.TableInfo) error {
	if partOptions.Interval == nil {
		return nil
	}
	if tbInfo.Partition.Type != pmodel.PartitionTypeRange {
		return dbterror.ErrGeneralUnsupportedDDL.GenWithStackByArgs("INTERVAL partitioning, only allowed on RANGE partitioning")
	}
	if len(partOptions.ColumnNames) > 1 || len(tbInfo.Partition.Columns) > 1 {
		return dbterror.ErrGeneralUnsupportedDDL.GenWithStackByArgs("INTERVAL partitioning, does not allow RANGE COLUMNS with more than one column")
	}
	var partCol *model.ColumnInfo
	if len(tbInfo.Partition.Columns) > 0 {
		partCol = findColumnByName(tbInfo.Partition.Columns[0].L, tbInfo)
		if partCol == nil {
			return dbterror.ErrGeneralUnsupportedDDL.GenWithStackByArgs("INTERVAL partitioning, could not find any RANGE COLUMNS")
		}
		// Only support Datetime, date and INT column types for RANGE INTERVAL!
		switch partCol.FieldType.EvalType() {
		case types.ETInt, types.ETDatetime:
		default:
			return dbterror.ErrGeneralUnsupportedDDL.GenWithStackByArgs("INTERVAL partitioning, only supports Date, Datetime and INT types")
		}
	}
	// Allow given partition definitions, but check it later!
	definedPartDefs := partOptions.Definitions
	partOptions.Definitions = make([]*ast.PartitionDefinition, 0, 1)
	if partOptions.Interval.FirstRangeEnd == nil || partOptions.Interval.LastRangeEnd == nil {
		return dbterror.ErrGeneralUnsupportedDDL.GenWithStackByArgs("INTERVAL partitioning, currently requires FIRST and LAST partitions to be defined")
	}
	switch partOptions.Interval.IntervalExpr.TimeUnit {
	case ast.TimeUnitInvalid, ast.TimeUnitYear, ast.TimeUnitQuarter, ast.TimeUnitMonth, ast.TimeUnitWeek, ast.TimeUnitDay, ast.TimeUnitHour, ast.TimeUnitDayMinute, ast.TimeUnitSecond:
	default:
		return dbterror.ErrGeneralUnsupportedDDL.GenWithStackByArgs("INTERVAL partitioning, only supports YEAR, QUARTER, MONTH, WEEK, DAY, HOUR, MINUTE and SECOND as time unit")
	}
	first := ast.PartitionDefinitionClauseLessThan{
		Exprs: []ast.ExprNode{*partOptions.Interval.FirstRangeEnd},
	}
	last := ast.PartitionDefinitionClauseLessThan{
		Exprs: []ast.ExprNode{*partOptions.Interval.LastRangeEnd},
	}
	if len(tbInfo.Partition.Columns) > 0 {
		colTypes := collectColumnsType(tbInfo)
		if len(colTypes) != len(tbInfo.Partition.Columns) {
			return dbterror.ErrWrongPartitionName.GenWithStack("partition column name cannot be found")
		}
		if _, err := checkAndGetColumnsTypeAndValuesMatch(ctx, colTypes, first.Exprs); err != nil {
			return err
		}
		if _, err := checkAndGetColumnsTypeAndValuesMatch(ctx, colTypes, last.Exprs); err != nil {
			return err
		}
	} else {
		if err := checkPartitionValuesIsInt(ctx, "FIRST PARTITION", first.Exprs, tbInfo); err != nil {
			return err
		}
		if err := checkPartitionValuesIsInt(ctx, "LAST PARTITION", last.Exprs, tbInfo); err != nil {
			return err
		}
	}
	if partOptions.Interval.NullPart {
		var partExpr ast.ExprNode
		if len(tbInfo.Partition.Columns) == 1 && partOptions.Interval.IntervalExpr.TimeUnit != ast.TimeUnitInvalid {
			// Notice compatibility with MySQL, keyword here is 'supported range' but MySQL seems to work from 0000-01-01 too
			// https://dev.mysql.com/doc/refman/8.0/en/datetime.html says range 1000-01-01 - 9999-12-31
			// https://docs.pingcap.com/tidb/dev/data-type-date-and-time says The supported range is '0000-01-01' to '9999-12-31'
			// set LESS THAN to ZeroTime
			partExpr = ast.NewValueExpr("0000-01-01", "", "")
		} else {
			var min int64
			if partCol != nil {
				min = getLowerBoundInt(partCol)
			} else {
				if !isPartExprUnsigned(ctx.GetEvalCtx(), tbInfo) {
					min = math.MinInt64
				}
			}
			partExpr = ast.NewValueExpr(min, "", "")
		}
		partOptions.Definitions = append(partOptions.Definitions, &ast.PartitionDefinition{
			Name: pmodel.NewCIStr("P_NULL"),
			Clause: &ast.PartitionDefinitionClauseLessThan{
				Exprs: []ast.ExprNode{partExpr},
			},
		})
	}

	err := GeneratePartDefsFromInterval(ctx, ast.AlterTablePartition, tbInfo, partOptions)
	if err != nil {
		return err
	}

	if partOptions.Interval.MaxValPart {
		partOptions.Definitions = append(partOptions.Definitions, &ast.PartitionDefinition{
			Name: pmodel.NewCIStr("P_MAXVALUE"),
			Clause: &ast.PartitionDefinitionClauseLessThan{
				Exprs: []ast.ExprNode{&ast.MaxValueExpr{}},
			},
		})
	}

	if len(definedPartDefs) > 0 {
		err := comparePartitionDefinitions(ctx, partOptions.Definitions, definedPartDefs)
		if err != nil {
			return err
		}
		// Seems valid, so keep the defined so that the user defined names are kept etc.
		partOptions.Definitions = definedPartDefs
	} else if len(tbInfo.Partition.Definitions) > 0 {
		err := comparePartitionAstAndModel(ctx, partOptions, tbInfo.Partition, partCol)
		if err != nil {
			return err
		}
	}

	return nil
}

func checkAndGetColumnsTypeAndValuesMatch(ctx expression.BuildContext, colTypes []types.FieldType, exprs []ast.ExprNode) ([]types.Datum, error) {
	// Validate() has already checked len(colNames) = len(exprs)
	// create table ... partition by range columns (cols)
	// partition p0 values less than (expr)
	// check the type of cols[i] and expr is consistent.
	valDatums := make([]types.Datum, 0, len(colTypes))
	for i, colExpr := range exprs {
		if _, ok := colExpr.(*ast.MaxValueExpr); ok {
			valDatums = append(valDatums, types.NewStringDatum(partitionMaxValue))
			continue
		}
		if d, ok := colExpr.(*ast.DefaultExpr); ok {
			if d.Name != nil {
				return nil, dbterror.ErrWrongTypeColumnValue.GenWithStackByArgs()
			}
			continue
		}
		colType := colTypes[i]
		val, err := expression.EvalSimpleAst(ctx, colExpr)
		if err != nil {
			return nil, err
		}
		// Check val.ConvertTo(colType) doesn't work, so we need this case by case check.
		vkind := val.Kind()
		switch colType.GetType() {
		case mysql.TypeDate, mysql.TypeDatetime, mysql.TypeDuration:
			switch vkind {
			case types.KindString, types.KindBytes, types.KindNull:
			default:
				return nil, dbterror.ErrWrongTypeColumnValue.GenWithStackByArgs()
			}
		case mysql.TypeTiny, mysql.TypeShort, mysql.TypeInt24, mysql.TypeLong, mysql.TypeLonglong:
			switch vkind {
			case types.KindInt64, types.KindUint64, types.KindNull:
			default:
				return nil, dbterror.ErrWrongTypeColumnValue.GenWithStackByArgs()
			}
		case mysql.TypeFloat, mysql.TypeDouble:
			switch vkind {
			case types.KindFloat32, types.KindFloat64, types.KindNull:
			default:
				return nil, dbterror.ErrWrongTypeColumnValue.GenWithStackByArgs()
			}
		case mysql.TypeString, mysql.TypeVarString:
			switch vkind {
			case types.KindString, types.KindBytes, types.KindNull, types.KindBinaryLiteral:
			default:
				return nil, dbterror.ErrWrongTypeColumnValue.GenWithStackByArgs()
			}
		}
		evalCtx := ctx.GetEvalCtx()
		newVal, err := val.ConvertTo(evalCtx.TypeCtx(), &colType)
		if err != nil {
			return nil, dbterror.ErrWrongTypeColumnValue.GenWithStackByArgs()
		}
		valDatums = append(valDatums, newVal)
	}
	return valDatums, nil
}

func astIntValueExprFromStr(s string, unsigned bool) (ast.ExprNode, error) {
	if unsigned {
		u, err := strconv.ParseUint(s, 10, 64)
		if err != nil {
			return nil, err
		}
		return ast.NewValueExpr(u, "", ""), nil
	}
	i, err := strconv.ParseInt(s, 10, 64)
	if err != nil {
		return nil, err
	}
	return ast.NewValueExpr(i, "", ""), nil
}

// GeneratePartDefsFromInterval generates range partitions from INTERVAL partitioning.
// Handles
//   - CREATE TABLE: all partitions are generated
//   - ALTER TABLE FIRST PARTITION (expr): Drops all partitions before the partition matching the expr (i.e. sets that partition as the new first partition)
//     i.e. will return the partitions from old FIRST partition to (and including) new FIRST partition
//   - ALTER TABLE LAST PARTITION (expr): Creates new partitions from (excluding) old LAST partition to (including) new LAST partition
//
// partition definitions will be set on partitionOptions
func GeneratePartDefsFromInterval(ctx expression.BuildContext, tp ast.AlterTableType, tbInfo *model.TableInfo, partitionOptions *ast.PartitionOptions) error {
	if partitionOptions == nil {
		return nil
	}
	var sb strings.Builder
	err := partitionOptions.Interval.IntervalExpr.Expr.Restore(format.NewRestoreCtx(format.DefaultRestoreFlags, &sb))
	if err != nil {
		return err
	}
	intervalString := driver.UnwrapFromSingleQuotes(sb.String())
	if len(intervalString) < 1 || intervalString[:1] < "1" || intervalString[:1] > "9" {
		return dbterror.ErrGeneralUnsupportedDDL.GenWithStackByArgs("INTERVAL, should be a positive number")
	}
	var currVal types.Datum
	var startExpr, lastExpr, currExpr ast.ExprNode
	var timeUnit ast.TimeUnitType
	var partCol *model.ColumnInfo
	if len(tbInfo.Partition.Columns) == 1 {
		partCol = findColumnByName(tbInfo.Partition.Columns[0].L, tbInfo)
		if partCol == nil {
			return dbterror.ErrGeneralUnsupportedDDL.GenWithStackByArgs("INTERVAL COLUMNS partitioning: could not find partitioning column")
		}
	}
	timeUnit = partitionOptions.Interval.IntervalExpr.TimeUnit
	switch tp {
	case ast.AlterTablePartition:
		// CREATE TABLE
		startExpr = *partitionOptions.Interval.FirstRangeEnd
		lastExpr = *partitionOptions.Interval.LastRangeEnd
	case ast.AlterTableDropFirstPartition:
		startExpr = *partitionOptions.Interval.FirstRangeEnd
		lastExpr = partitionOptions.Expr
	case ast.AlterTableAddLastPartition:
		startExpr = *partitionOptions.Interval.LastRangeEnd
		lastExpr = partitionOptions.Expr
	default:
		return dbterror.ErrGeneralUnsupportedDDL.GenWithStackByArgs("INTERVAL partitioning: Internal error during generating altered INTERVAL partitions, no known alter type")
	}
	lastVal, err := expression.EvalSimpleAst(ctx, lastExpr)
	if err != nil {
		return err
	}
	evalCtx := ctx.GetEvalCtx()
	if partCol != nil {
		lastVal, err = lastVal.ConvertTo(evalCtx.TypeCtx(), &partCol.FieldType)
		if err != nil {
			return err
		}
	}
	var partDefs []*ast.PartitionDefinition
	if len(partitionOptions.Definitions) != 0 {
		partDefs = partitionOptions.Definitions
	} else {
		partDefs = make([]*ast.PartitionDefinition, 0, 1)
	}
	for i := 0; i < mysql.PartitionCountLimit; i++ {
		if i == 0 {
			currExpr = startExpr
			// TODO: adjust the startExpr and have an offset for interval to handle
			// Month/Quarters with start partition on day 28/29/30
			if tp == ast.AlterTableAddLastPartition {
				// ALTER TABLE LAST PARTITION ...
				// Current LAST PARTITION/start already exists, skip to next partition
				continue
			}
		} else {
			currExpr = &ast.BinaryOperationExpr{
				Op: opcode.Mul,
				L:  ast.NewValueExpr(i, "", ""),
				R:  partitionOptions.Interval.IntervalExpr.Expr,
			}
			if timeUnit == ast.TimeUnitInvalid {
				currExpr = &ast.BinaryOperationExpr{
					Op: opcode.Plus,
					L:  startExpr,
					R:  currExpr,
				}
			} else {
				currExpr = &ast.FuncCallExpr{
					FnName: pmodel.NewCIStr("DATE_ADD"),
					Args: []ast.ExprNode{
						startExpr,
						currExpr,
						&ast.TimeUnitExpr{Unit: timeUnit},
					},
				}
			}
		}
		currVal, err = expression.EvalSimpleAst(ctx, currExpr)
		if err != nil {
			return err
		}
		if partCol != nil {
			currVal, err = currVal.ConvertTo(evalCtx.TypeCtx(), &partCol.FieldType)
			if err != nil {
				return err
			}
		}
		cmp, err := currVal.Compare(evalCtx.TypeCtx(), &lastVal, collate.GetBinaryCollator())
		if err != nil {
			return err
		}
		if cmp > 0 {
			lastStr, err := lastVal.ToString()
			if err != nil {
				return err
			}
			sb.Reset()
			err = startExpr.Restore(format.NewRestoreCtx(format.DefaultRestoreFlags, &sb))
			if err != nil {
				return err
			}
			startStr := sb.String()
			errStr := fmt.Sprintf("INTERVAL: expr (%s) not matching FIRST + n INTERVALs (%s + n * %s",
				lastStr, startStr, intervalString)
			if timeUnit != ast.TimeUnitInvalid {
				errStr = errStr + " " + timeUnit.String()
			}
			return dbterror.ErrGeneralUnsupportedDDL.GenWithStackByArgs(errStr + ")")
		}
		valStr, err := currVal.ToString()
		if err != nil {
			return err
		}
		if len(valStr) == 0 || valStr[0:1] == "'" {
			return dbterror.ErrGeneralUnsupportedDDL.GenWithStackByArgs("INTERVAL partitioning: Error when generating partition values")
		}
		partName := "P_LT_" + valStr
		if timeUnit != ast.TimeUnitInvalid {
			currExpr = ast.NewValueExpr(valStr, "", "")
		} else {
			if valStr[:1] == "-" {
				currExpr = ast.NewValueExpr(currVal.GetInt64(), "", "")
			} else {
				currExpr = ast.NewValueExpr(currVal.GetUint64(), "", "")
			}
		}
		partDefs = append(partDefs, &ast.PartitionDefinition{
			Name: pmodel.NewCIStr(partName),
			Clause: &ast.PartitionDefinitionClauseLessThan{
				Exprs: []ast.ExprNode{currExpr},
			},
		})
		if cmp == 0 {
			// Last partition!
			break
		}
		// The last loop still not reach the max value, return error.
		if i == mysql.PartitionCountLimit-1 {
			return errors.Trace(dbterror.ErrTooManyPartitions)
		}
	}
	if len(tbInfo.Partition.Definitions)+len(partDefs) > mysql.PartitionCountLimit {
		return errors.Trace(dbterror.ErrTooManyPartitions)
	}
	partitionOptions.Definitions = partDefs
	return nil
}

// buildPartitionDefinitionsInfo build partition definitions info without assign partition id. tbInfo will be constant
func buildPartitionDefinitionsInfo(ctx expression.BuildContext, defs []*ast.PartitionDefinition, tbInfo *model.TableInfo, numParts uint64) (partitions []model.PartitionDefinition, err error) {
	switch tbInfo.Partition.Type {
	case pmodel.PartitionTypeNone:
		if len(defs) != 1 {
			return nil, dbterror.ErrUnsupportedPartitionType
		}
		partitions = []model.PartitionDefinition{{Name: defs[0].Name}}
		if comment, set := defs[0].Comment(); set {
			partitions[0].Comment = comment
		}
	case pmodel.PartitionTypeRange:
		partitions, err = buildRangePartitionDefinitions(ctx, defs, tbInfo)
	case pmodel.PartitionTypeHash, pmodel.PartitionTypeKey:
		partitions, err = buildHashPartitionDefinitions(defs, tbInfo, numParts)
	case pmodel.PartitionTypeList:
		partitions, err = buildListPartitionDefinitions(ctx, defs, tbInfo)
	default:
		err = dbterror.ErrUnsupportedPartitionType
	}

	if err != nil {
		return nil, err
	}

	return partitions, nil
}

func setPartitionPlacementFromOptions(partition *model.PartitionDefinition, options []*ast.TableOption) error {
	// the partition inheritance of placement rules don't have to copy the placement elements to themselves.
	// For example:
	// t placement policy x (p1 placement policy y, p2)
	// p2 will share the same rule as table t does, but it won't copy the meta to itself. we will
	// append p2 range to the coverage of table t's rules. This mechanism is good for cascading change
	// when policy x is altered.
	for _, opt := range options {
		if opt.Tp == ast.TableOptionPlacementPolicy {
			partition.PlacementPolicyRef = &model.PolicyRefInfo{
				Name: pmodel.NewCIStr(opt.StrValue),
			}
		}
	}

	return nil
}

func isNonDefaultPartitionOptionsUsed(defs []model.PartitionDefinition) bool {
	for i := range defs {
		orgDef := defs[i]
		if orgDef.Name.O != fmt.Sprintf("p%d", i) {
			return true
		}
		if len(orgDef.Comment) > 0 {
			return true
		}
		if orgDef.PlacementPolicyRef != nil {
			return true
		}
	}
	return false
}

func buildHashPartitionDefinitions(defs []*ast.PartitionDefinition, tbInfo *model.TableInfo, numParts uint64) ([]model.PartitionDefinition, error) {
	if err := checkAddPartitionTooManyPartitions(tbInfo.Partition.Num); err != nil {
		return nil, err
	}

	definitions := make([]model.PartitionDefinition, numParts)
	oldParts := uint64(len(tbInfo.Partition.Definitions))
	for i := uint64(0); i < numParts; i++ {
		if i < oldParts {
			// Use the existing definitions
			def := tbInfo.Partition.Definitions[i]
			definitions[i].Name = def.Name
			definitions[i].Comment = def.Comment
			definitions[i].PlacementPolicyRef = def.PlacementPolicyRef
		} else if i < oldParts+uint64(len(defs)) {
			// Use the new defs
			def := defs[i-oldParts]
			definitions[i].Name = def.Name
			definitions[i].Comment, _ = def.Comment()
			if err := setPartitionPlacementFromOptions(&definitions[i], def.Options); err != nil {
				return nil, err
			}
		} else {
			// Use the default
			definitions[i].Name = pmodel.NewCIStr(fmt.Sprintf("p%d", i))
		}
	}
	return definitions, nil
}

func buildListPartitionDefinitions(ctx expression.BuildContext, defs []*ast.PartitionDefinition, tbInfo *model.TableInfo) ([]model.PartitionDefinition, error) {
	definitions := make([]model.PartitionDefinition, 0, len(defs))
	exprChecker := newPartitionExprChecker(ctx, nil, checkPartitionExprAllowed)
	colTypes := collectColumnsType(tbInfo)
	if len(colTypes) != len(tbInfo.Partition.Columns) {
		return nil, dbterror.ErrWrongPartitionName.GenWithStack("partition column name cannot be found")
	}
	for _, def := range defs {
		if err := def.Clause.Validate(pmodel.PartitionTypeList, len(tbInfo.Partition.Columns)); err != nil {
			return nil, err
		}
		clause := def.Clause.(*ast.PartitionDefinitionClauseIn)
		partVals := make([][]types.Datum, 0, len(clause.Values))
		if len(tbInfo.Partition.Columns) > 0 {
			for _, vs := range clause.Values {
				vals, err := checkAndGetColumnsTypeAndValuesMatch(ctx, colTypes, vs)
				if err != nil {
					return nil, err
				}
				partVals = append(partVals, vals)
			}
		} else {
			for _, vs := range clause.Values {
				if err := checkPartitionValuesIsInt(ctx, def.Name, vs, tbInfo); err != nil {
					return nil, err
				}
			}
		}
		comment, _ := def.Comment()
		err := checkTooLongTable(def.Name)
		if err != nil {
			return nil, err
		}
		piDef := model.PartitionDefinition{
			Name:    def.Name,
			Comment: comment,
		}

		if err = setPartitionPlacementFromOptions(&piDef, def.Options); err != nil {
			return nil, err
		}

		buf := new(bytes.Buffer)
		for valIdx, vs := range clause.Values {
			inValue := make([]string, 0, len(vs))
			isDefault := false
			if len(vs) == 1 {
				if _, ok := vs[0].(*ast.DefaultExpr); ok {
					isDefault = true
				}
			}
			if len(partVals) > valIdx && !isDefault {
				for colIdx := range partVals[valIdx] {
					partVal, err := generatePartValuesWithTp(partVals[valIdx][colIdx], colTypes[colIdx])
					if err != nil {
						return nil, err
					}
					inValue = append(inValue, partVal)
				}
			} else {
				for i := range vs {
					vs[i].Accept(exprChecker)
					if exprChecker.err != nil {
						return nil, exprChecker.err
					}
					buf.Reset()
					vs[i].Format(buf)
					inValue = append(inValue, buf.String())
				}
			}
			piDef.InValues = append(piDef.InValues, inValue)
			buf.Reset()
		}
		definitions = append(definitions, piDef)
	}
	return definitions, nil
}

func collectColumnsType(tbInfo *model.TableInfo) []types.FieldType {
	if len(tbInfo.Partition.Columns) > 0 {
		colTypes := make([]types.FieldType, 0, len(tbInfo.Partition.Columns))
		for _, col := range tbInfo.Partition.Columns {
			c := findColumnByName(col.L, tbInfo)
			if c == nil {
				return nil
			}
			colTypes = append(colTypes, c.FieldType)
		}

		return colTypes
	}

	return nil
}

func buildRangePartitionDefinitions(ctx expression.BuildContext, defs []*ast.PartitionDefinition, tbInfo *model.TableInfo) ([]model.PartitionDefinition, error) {
	definitions := make([]model.PartitionDefinition, 0, len(defs))
	exprChecker := newPartitionExprChecker(ctx, nil, checkPartitionExprAllowed)
	colTypes := collectColumnsType(tbInfo)
	if len(colTypes) != len(tbInfo.Partition.Columns) {
		return nil, dbterror.ErrWrongPartitionName.GenWithStack("partition column name cannot be found")
	}
	for _, def := range defs {
		if err := def.Clause.Validate(pmodel.PartitionTypeRange, len(tbInfo.Partition.Columns)); err != nil {
			return nil, err
		}
		clause := def.Clause.(*ast.PartitionDefinitionClauseLessThan)
		var partValDatums []types.Datum
		if len(tbInfo.Partition.Columns) > 0 {
			var err error
			if partValDatums, err = checkAndGetColumnsTypeAndValuesMatch(ctx, colTypes, clause.Exprs); err != nil {
				return nil, err
			}
		} else {
			if err := checkPartitionValuesIsInt(ctx, def.Name, clause.Exprs, tbInfo); err != nil {
				return nil, err
			}
		}
		comment, _ := def.Comment()
		evalCtx := ctx.GetEvalCtx()
		comment, err := validateCommentLength(evalCtx.ErrCtx(), evalCtx.SQLMode(), def.Name.L, &comment, dbterror.ErrTooLongTablePartitionComment)
		if err != nil {
			return nil, err
		}
		err = checkTooLongTable(def.Name)
		if err != nil {
			return nil, err
		}
		piDef := model.PartitionDefinition{
			Name:    def.Name,
			Comment: comment,
		}

		if err = setPartitionPlacementFromOptions(&piDef, def.Options); err != nil {
			return nil, err
		}

		buf := new(bytes.Buffer)
		// Range columns partitions support multi-column partitions.
		for i, expr := range clause.Exprs {
			expr.Accept(exprChecker)
			if exprChecker.err != nil {
				return nil, exprChecker.err
			}
			// If multi-column use new evaluated+normalized output, instead of just formatted expression
			if len(partValDatums) > i {
				var partVal string
				if partValDatums[i].Kind() == types.KindNull {
					return nil, dbterror.ErrNullInValuesLessThan
				}
				if _, ok := clause.Exprs[i].(*ast.MaxValueExpr); ok {
					partVal, err = partValDatums[i].ToString()
					if err != nil {
						return nil, err
					}
				} else {
					partVal, err = generatePartValuesWithTp(partValDatums[i], colTypes[i])
					if err != nil {
						return nil, err
					}
				}

				piDef.LessThan = append(piDef.LessThan, partVal)
			} else {
				expr.Format(buf)
				piDef.LessThan = append(piDef.LessThan, buf.String())
				buf.Reset()
			}
		}
		definitions = append(definitions, piDef)
	}
	return definitions, nil
}

func checkPartitionValuesIsInt(ctx expression.BuildContext, defName any, exprs []ast.ExprNode, tbInfo *model.TableInfo) error {
	tp := types.NewFieldType(mysql.TypeLonglong)
	if isPartExprUnsigned(ctx.GetEvalCtx(), tbInfo) {
		tp.AddFlag(mysql.UnsignedFlag)
	}
	for _, exp := range exprs {
		if _, ok := exp.(*ast.MaxValueExpr); ok {
			continue
		}
		if d, ok := exp.(*ast.DefaultExpr); ok {
			if d.Name != nil {
				return dbterror.ErrPartitionConstDomain.GenWithStackByArgs()
			}
			continue
		}
		val, err := expression.EvalSimpleAst(ctx, exp)
		if err != nil {
			return err
		}
		switch val.Kind() {
		case types.KindUint64, types.KindNull:
		case types.KindInt64:
			if mysql.HasUnsignedFlag(tp.GetFlag()) && val.GetInt64() < 0 {
				return dbterror.ErrPartitionConstDomain.GenWithStackByArgs()
			}
		default:
			return dbterror.ErrValuesIsNotIntType.GenWithStackByArgs(defName)
		}

		evalCtx := ctx.GetEvalCtx()
		_, err = val.ConvertTo(evalCtx.TypeCtx(), tp)
		if err != nil && !types.ErrOverflow.Equal(err) {
			return dbterror.ErrWrongTypeColumnValue.GenWithStackByArgs()
		}
	}

	return nil
}

func checkPartitionNameUnique(pi *model.PartitionInfo) error {
	newPars := pi.Definitions
	partNames := make(map[string]struct{}, len(newPars))
	for _, newPar := range newPars {
		if _, ok := partNames[newPar.Name.L]; ok {
			return dbterror.ErrSameNamePartition.GenWithStackByArgs(newPar.Name)
		}
		partNames[newPar.Name.L] = struct{}{}
	}
	return nil
}

func checkAddPartitionNameUnique(tbInfo *model.TableInfo, pi *model.PartitionInfo) error {
	partNames := make(map[string]struct{})
	if tbInfo.Partition != nil {
		oldPars := tbInfo.Partition.Definitions
		for _, oldPar := range oldPars {
			partNames[oldPar.Name.L] = struct{}{}
		}
	}
	newPars := pi.Definitions
	for _, newPar := range newPars {
		if _, ok := partNames[newPar.Name.L]; ok {
			return dbterror.ErrSameNamePartition.GenWithStackByArgs(newPar.Name)
		}
		partNames[newPar.Name.L] = struct{}{}
	}
	return nil
}

func checkReorgPartitionNames(p *model.PartitionInfo, droppedNames []string, pi *model.PartitionInfo) error {
	partNames := make(map[string]struct{})
	oldDefs := p.Definitions
	for _, oldDef := range oldDefs {
		partNames[oldDef.Name.L] = struct{}{}
	}
	for _, delName := range droppedNames {
		droppedName := strings.ToLower(delName)
		if _, ok := partNames[droppedName]; !ok {
			return dbterror.ErrSameNamePartition.GenWithStackByArgs(delName)
		}
		delete(partNames, droppedName)
	}
	newDefs := pi.Definitions
	for _, newDef := range newDefs {
		if _, ok := partNames[newDef.Name.L]; ok {
			return dbterror.ErrSameNamePartition.GenWithStackByArgs(newDef.Name)
		}
		partNames[newDef.Name.L] = struct{}{}
	}
	return nil
}

func checkAndOverridePartitionID(newTableInfo, oldTableInfo *model.TableInfo) error {
	// If any old partitionInfo has lost, that means the partition ID lost too, so did the data, repair failed.
	if newTableInfo.Partition == nil {
		return nil
	}
	if oldTableInfo.Partition == nil {
		return dbterror.ErrRepairTableFail.GenWithStackByArgs("Old table doesn't have partitions")
	}
	if newTableInfo.Partition.Type != oldTableInfo.Partition.Type {
		return dbterror.ErrRepairTableFail.GenWithStackByArgs("Partition type should be the same")
	}
	// Check whether partitionType is hash partition.
	if newTableInfo.Partition.Type == pmodel.PartitionTypeHash {
		if newTableInfo.Partition.Num != oldTableInfo.Partition.Num {
			return dbterror.ErrRepairTableFail.GenWithStackByArgs("Hash partition num should be the same")
		}
	}
	for i, newOne := range newTableInfo.Partition.Definitions {
		found := false
		for _, oldOne := range oldTableInfo.Partition.Definitions {
			// Fix issue 17952 which wanna substitute partition range expr.
			// So eliminate stringSliceEqual(newOne.LessThan, oldOne.LessThan) here.
			if newOne.Name.L == oldOne.Name.L {
				newTableInfo.Partition.Definitions[i].ID = oldOne.ID
				found = true
				break
			}
		}
		if !found {
			return dbterror.ErrRepairTableFail.GenWithStackByArgs("Partition " + newOne.Name.L + " has lost")
		}
	}
	return nil
}

// checkPartitionFuncValid checks partition function validly.
func checkPartitionFuncValid(ctx expression.BuildContext, tblInfo *model.TableInfo, expr ast.ExprNode) error {
	if expr == nil {
		return nil
	}
	exprChecker := newPartitionExprChecker(ctx, tblInfo, checkPartitionExprArgs, checkPartitionExprAllowed)
	expr.Accept(exprChecker)
	if exprChecker.err != nil {
		return errors.Trace(exprChecker.err)
	}
	if len(exprChecker.columns) == 0 {
		return errors.Trace(dbterror.ErrWrongExprInPartitionFunc)
	}
	return nil
}

// checkResultOK derives from https://github.com/mysql/mysql-server/blob/5.7/sql/item_timefunc
// For partition tables, mysql do not support Constant, random or timezone-dependent expressions
// Based on mysql code to check whether field is valid, every time related type has check_valid_arguments_processor function.
func checkResultOK(ok bool) error {
	if !ok {
		return errors.Trace(dbterror.ErrWrongExprInPartitionFunc)
	}

	return nil
}

// checkPartitionFuncType checks partition function return type.
func checkPartitionFuncType(ctx sessionctx.Context, expr ast.ExprNode, schema string, tblInfo *model.TableInfo) error {
	if expr == nil {
		return nil
	}

	if schema == "" {
		schema = ctx.GetSessionVars().CurrentDB
	}

	e, err := expression.BuildSimpleExpr(ctx.GetExprCtx(), expr, expression.WithTableInfo(schema, tblInfo))
	if err != nil {
		return errors.Trace(err)
	}
	if e.GetType(ctx.GetExprCtx().GetEvalCtx()).EvalType() == types.ETInt {
		return nil
	}

	if col, ok := expr.(*ast.ColumnNameExpr); ok {
		return errors.Trace(dbterror.ErrNotAllowedTypeInPartition.GenWithStackByArgs(col.Name.Name.L))
	}

	return errors.Trace(dbterror.ErrPartitionFuncNotAllowed.GenWithStackByArgs("PARTITION"))
}

// checkRangePartitionValue checks whether `less than value` is strictly increasing for each partition.
// Side effect: it may simplify the partition range definition from a constant expression to an integer.
func checkRangePartitionValue(ctx sessionctx.Context, tblInfo *model.TableInfo) error {
	pi := tblInfo.Partition
	defs := pi.Definitions
	if len(defs) == 0 {
		return nil
	}

	if strings.EqualFold(defs[len(defs)-1].LessThan[0], partitionMaxValue) {
		defs = defs[:len(defs)-1]
	}
	isUnsigned := isPartExprUnsigned(ctx.GetExprCtx().GetEvalCtx(), tblInfo)
	var prevRangeValue any
	for i := 0; i < len(defs); i++ {
		if strings.EqualFold(defs[i].LessThan[0], partitionMaxValue) {
			return errors.Trace(dbterror.ErrPartitionMaxvalue)
		}

		currentRangeValue, fromExpr, err := getRangeValue(ctx.GetExprCtx(), defs[i].LessThan[0], isUnsigned)
		if err != nil {
			return errors.Trace(err)
		}
		if fromExpr {
			// Constant fold the expression.
			defs[i].LessThan[0] = fmt.Sprintf("%d", currentRangeValue)
		}

		if i == 0 {
			prevRangeValue = currentRangeValue
			continue
		}

		if isUnsigned {
			if currentRangeValue.(uint64) <= prevRangeValue.(uint64) {
				return errors.Trace(dbterror.ErrRangeNotIncreasing)
			}
		} else {
			if currentRangeValue.(int64) <= prevRangeValue.(int64) {
				return errors.Trace(dbterror.ErrRangeNotIncreasing)
			}
		}
		prevRangeValue = currentRangeValue
	}
	return nil
}

func checkListPartitionValue(ctx expression.BuildContext, tblInfo *model.TableInfo) error {
	pi := tblInfo.Partition
	if len(pi.Definitions) == 0 {
		return ast.ErrPartitionsMustBeDefined.GenWithStackByArgs("LIST")
	}
	expStr, err := formatListPartitionValue(ctx, tblInfo)
	if err != nil {
		return errors.Trace(err)
	}

	partitionsValuesMap := make(map[string]struct{})
	for _, s := range expStr {
		if _, ok := partitionsValuesMap[s]; ok {
			return errors.Trace(dbterror.ErrMultipleDefConstInListPart)
		}
		partitionsValuesMap[s] = struct{}{}
	}

	return nil
}

func formatListPartitionValue(ctx expression.BuildContext, tblInfo *model.TableInfo) ([]string, error) {
	defs := tblInfo.Partition.Definitions
	pi := tblInfo.Partition
	var colTps []*types.FieldType
	cols := make([]*model.ColumnInfo, 0, len(pi.Columns))
	if len(pi.Columns) == 0 {
		tp := types.NewFieldType(mysql.TypeLonglong)
		if isPartExprUnsigned(ctx.GetEvalCtx(), tblInfo) {
			tp.AddFlag(mysql.UnsignedFlag)
		}
		colTps = []*types.FieldType{tp}
	} else {
		colTps = make([]*types.FieldType, 0, len(pi.Columns))
		for _, colName := range pi.Columns {
			colInfo := findColumnByName(colName.L, tblInfo)
			if colInfo == nil {
				return nil, errors.Trace(dbterror.ErrFieldNotFoundPart)
			}
			colTps = append(colTps, colInfo.FieldType.Clone())
			cols = append(cols, colInfo)
		}
	}

	haveDefault := false
	exprStrs := make([]string, 0)
	inValueStrs := make([]string, 0, mathutil.Max(len(pi.Columns), 1))
	for i := range defs {
	inValuesLoop:
		for j, vs := range defs[i].InValues {
			inValueStrs = inValueStrs[:0]
			for k, v := range vs {
				// if DEFAULT would be given as string, like "DEFAULT",
				// it would be stored as "'DEFAULT'",
				if strings.EqualFold(v, "DEFAULT") && k == 0 && len(vs) == 1 {
					if haveDefault {
						return nil, dbterror.ErrMultipleDefConstInListPart
					}
					haveDefault = true
					continue inValuesLoop
				}
				if strings.EqualFold(v, "MAXVALUE") {
					return nil, errors.Trace(dbterror.ErrMaxvalueInValuesIn)
				}
				expr, err := expression.ParseSimpleExpr(ctx, v, expression.WithCastExprTo(colTps[k]))
				if err != nil {
					return nil, errors.Trace(err)
				}
				eval, err := expr.Eval(ctx.GetEvalCtx(), chunk.Row{})
				if err != nil {
					return nil, errors.Trace(err)
				}
				s, err := eval.ToString()
				if err != nil {
					return nil, errors.Trace(err)
				}
				if eval.IsNull() {
					s = "NULL"
				} else {
					if colTps[k].EvalType() == types.ETInt {
						defs[i].InValues[j][k] = s
					}
					if colTps[k].EvalType() == types.ETString {
						s = string(hack.String(collate.GetCollator(cols[k].GetCollate()).Key(s)))
						s = driver.WrapInSingleQuotes(s)
					}
				}
				inValueStrs = append(inValueStrs, s)
			}
			exprStrs = append(exprStrs, strings.Join(inValueStrs, ","))
		}
	}
	return exprStrs, nil
}

// getRangeValue gets an integer from the range value string.
// The returned boolean value indicates whether the input string is a constant expression.
func getRangeValue(ctx expression.BuildContext, str string, unsigned bool) (any, bool, error) {
	// Unsigned bigint was converted to uint64 handle.
	if unsigned {
		if value, err := strconv.ParseUint(str, 10, 64); err == nil {
			return value, false, nil
		}

		e, err1 := expression.ParseSimpleExpr(ctx, str)
		if err1 != nil {
			return 0, false, err1
		}
		res, isNull, err2 := e.EvalInt(ctx.GetEvalCtx(), chunk.Row{})
		if err2 == nil && !isNull {
			return uint64(res), true, nil
		}
	} else {
		if value, err := strconv.ParseInt(str, 10, 64); err == nil {
			return value, false, nil
		}
		// The range value maybe not an integer, it could be a constant expression.
		// For example, the following two cases are the same:
		// PARTITION p0 VALUES LESS THAN (TO_SECONDS('2004-01-01'))
		// PARTITION p0 VALUES LESS THAN (63340531200)
		e, err1 := expression.ParseSimpleExpr(ctx, str)
		if err1 != nil {
			return 0, false, err1
		}
		res, isNull, err2 := e.EvalInt(ctx.GetEvalCtx(), chunk.Row{})
		if err2 == nil && !isNull {
			return res, true, nil
		}
	}
	return 0, false, dbterror.ErrNotAllowedTypeInPartition.GenWithStackByArgs(str)
}

// CheckDropTablePartition checks if the partition exists and does not allow deleting the last existing partition in the table.
func CheckDropTablePartition(meta *model.TableInfo, partLowerNames []string) error {
	pi := meta.Partition
	if pi.Type != pmodel.PartitionTypeRange && pi.Type != pmodel.PartitionTypeList {
		return dbterror.ErrOnlyOnRangeListPartition.GenWithStackByArgs("DROP")
	}

	// To be error compatible with MySQL, we need to do this first!
	// see https://github.com/pingcap/tidb/issues/31681#issuecomment-1015536214
	oldDefs := pi.Definitions
	if len(oldDefs) <= len(partLowerNames) {
		return errors.Trace(dbterror.ErrDropLastPartition)
	}

	dupCheck := make(map[string]bool)
	for _, pn := range partLowerNames {
		found := false
		for _, def := range oldDefs {
			if def.Name.L == pn {
				if _, ok := dupCheck[pn]; ok {
					return errors.Trace(dbterror.ErrDropPartitionNonExistent.GenWithStackByArgs("DROP"))
				}
				dupCheck[pn] = true
				found = true
				break
			}
		}
		if !found {
			return errors.Trace(dbterror.ErrDropPartitionNonExistent.GenWithStackByArgs("DROP"))
		}
	}
	return nil
}

// updateDroppingPartitionInfo move dropping partitions to DroppingDefinitions, and return partitionIDs
func updateDroppingPartitionInfo(tblInfo *model.TableInfo, partLowerNames []string) []int64 {
	oldDefs := tblInfo.Partition.Definitions
	newDefs := make([]model.PartitionDefinition, 0, len(oldDefs)-len(partLowerNames))
	droppingDefs := make([]model.PartitionDefinition, 0, len(partLowerNames))
	pids := make([]int64, 0, len(partLowerNames))

	// consider using a map to probe partLowerNames if too many partLowerNames
	for i := range oldDefs {
		found := false
		for _, partName := range partLowerNames {
			if oldDefs[i].Name.L == partName {
				found = true
				break
			}
		}
		if found {
			pids = append(pids, oldDefs[i].ID)
			droppingDefs = append(droppingDefs, oldDefs[i])
		} else {
			newDefs = append(newDefs, oldDefs[i])
		}
	}

	tblInfo.Partition.Definitions = newDefs
	tblInfo.Partition.DroppingDefinitions = droppingDefs
	return pids
}

func getPartitionDef(tblInfo *model.TableInfo, partName string) (index int, def *model.PartitionDefinition, _ error) {
	defs := tblInfo.Partition.Definitions
	for i := 0; i < len(defs); i++ {
		if strings.EqualFold(defs[i].Name.L, strings.ToLower(partName)) {
			return i, &(defs[i]), nil
		}
	}
	return index, nil, table.ErrUnknownPartition.GenWithStackByArgs(partName, tblInfo.Name.O)
}

func getPartitionIDsFromDefinitions(defs []model.PartitionDefinition) []int64 {
	pids := make([]int64, 0, len(defs))
	for _, def := range defs {
		pids = append(pids, def.ID)
	}
	return pids
}

func hasGlobalIndex(tblInfo *model.TableInfo) bool {
	for _, idxInfo := range tblInfo.Indices {
		if idxInfo.Global {
			return true
		}
	}
	return false
}

// getTableInfoWithDroppingPartitions builds oldTableInfo including dropping partitions, only used by onDropTablePartition.
func getTableInfoWithDroppingPartitions(t *model.TableInfo) *model.TableInfo {
	p := t.Partition
	nt := t.Clone()
	np := *p
	npd := make([]model.PartitionDefinition, 0, len(p.Definitions)+len(p.DroppingDefinitions))
	npd = append(npd, p.Definitions...)
	npd = append(npd, p.DroppingDefinitions...)
	np.Definitions = npd
	np.DroppingDefinitions = nil
	nt.Partition = &np
	return nt
}

// getTableInfoWithOriginalPartitions builds oldTableInfo including truncating partitions, only used by onTruncateTablePartition.
func getTableInfoWithOriginalPartitions(t *model.TableInfo, oldIDs []int64, newIDs []int64) *model.TableInfo {
	nt := t.Clone()
	np := nt.Partition

	// reconstruct original definitions
	for _, oldDef := range np.DroppingDefinitions {
		var newID int64
		for i := range newIDs {
			if oldDef.ID == oldIDs[i] {
				newID = newIDs[i]
				break
			}
		}
		for i := range np.Definitions {
			newDef := &np.Definitions[i]
			if newDef.ID == newID {
				newDef.ID = oldDef.ID
				break
			}
		}
	}

	np.DroppingDefinitions = nil
	np.NewPartitionIDs = nil
	return nt
}

func dropLabelRules(ctx context.Context, schemaName, tableName string, partNames []string) error {
	deleteRules := make([]string, 0, len(partNames))
	for _, partName := range partNames {
		deleteRules = append(deleteRules, fmt.Sprintf(label.PartitionIDFormat, label.IDPrefix, schemaName, tableName, partName))
	}
	// delete batch rules
	patch := label.NewRulePatch([]*label.Rule{}, deleteRules)
	return infosync.UpdateLabelRules(ctx, patch)
}

// onDropTablePartition deletes old partition meta.
func (w *worker) onDropTablePartition(jobCtx *jobContext, t *meta.Meta, job *model.Job) (ver int64, _ error) {
	var partNames []string
	partInfo := model.PartitionInfo{}
	if err := job.DecodeArgs(&partNames, &partInfo); err != nil {
		job.State = model.JobStateCancelled
		return ver, errors.Trace(err)
	}
	tblInfo, err := GetTableInfoAndCancelFaultJob(t, job, job.SchemaID)
	if err != nil {
		return ver, errors.Trace(err)
	}
	if job.Type != model.ActionDropTablePartition {
		// If rollback from reorganize partition, remove DroppingDefinitions from tableInfo
		tblInfo.Partition.DroppingDefinitions = nil
		// If rollback from adding table partition, remove addingDefinitions from tableInfo.
		physicalTableIDs, pNames, rollbackBundles := rollbackAddingPartitionInfo(tblInfo)
		err = infosync.PutRuleBundlesWithDefaultRetry(context.TODO(), rollbackBundles)
		if err != nil {
			job.State = model.JobStateCancelled
			return ver, errors.Wrapf(err, "failed to notify PD the placement rules")
		}
		// TODO: Will this drop LabelRules for existing partitions, if the new partitions have the same name?
		err = dropLabelRules(w.ctx, job.SchemaName, tblInfo.Name.L, pNames)
		if err != nil {
			job.State = model.JobStateCancelled
			return ver, errors.Wrapf(err, "failed to notify PD the label rules")
		}

		if _, err := alterTableLabelRule(job.SchemaName, tblInfo, getIDs([]*model.TableInfo{tblInfo})); err != nil {
			job.State = model.JobStateCancelled
			return ver, err
		}
		// ALTER TABLE ... PARTITION BY
		if partInfo.Type != pmodel.PartitionTypeNone {
			// Also remove anything with the new table id
			physicalTableIDs = append(physicalTableIDs, partInfo.NewTableID)
			// Reset if it was normal table before
			if tblInfo.Partition.Type == pmodel.PartitionTypeNone ||
				tblInfo.Partition.DDLType == pmodel.PartitionTypeNone {
				tblInfo.Partition = nil
			} else {
				tblInfo.Partition.ClearReorgIntermediateInfo()
			}
		} else {
			// REMOVE PARTITIONING
			tblInfo.Partition.ClearReorgIntermediateInfo()
		}

		ver, err = updateVersionAndTableInfo(jobCtx, t, job, tblInfo, true)
		if err != nil {
			return ver, errors.Trace(err)
		}
		job.FinishTableJob(model.JobStateRollbackDone, model.StateNone, ver, tblInfo)
		job.Args = []any{physicalTableIDs}
		return ver, nil
	}

	var physicalTableIDs []int64
	// In order to skip maintaining the state check in partitionDefinition, TiDB use droppingDefinition instead of state field.
	// So here using `job.SchemaState` to judge what the stage of this job is.
	originalState := job.SchemaState
	switch job.SchemaState {
	case model.StatePublic:
		// If an error occurs, it returns that it cannot delete all partitions or that the partition doesn't exist.
		err = CheckDropTablePartition(tblInfo, partNames)
		if err != nil {
			job.State = model.JobStateCancelled
			return ver, errors.Trace(err)
		}
		physicalTableIDs = updateDroppingPartitionInfo(tblInfo, partNames)
		err = dropLabelRules(w.ctx, job.SchemaName, tblInfo.Name.L, partNames)
		if err != nil {
			job.State = model.JobStateCancelled
			return ver, errors.Wrapf(err, "failed to notify PD the label rules")
		}

		if _, err := alterTableLabelRule(job.SchemaName, tblInfo, getIDs([]*model.TableInfo{tblInfo})); err != nil {
			job.State = model.JobStateCancelled
			return ver, err
		}

		var bundles []*placement.Bundle
		// create placement groups for each dropped partition to keep the data's placement before GC
		// These placements groups will be deleted after GC
		bundles, err = droppedPartitionBundles(t, tblInfo, tblInfo.Partition.DroppingDefinitions)
		if err != nil {
			job.State = model.JobStateCancelled
			return ver, err
		}

		var tableBundle *placement.Bundle
		// Recompute table bundle to remove dropped partitions rules from its group
		tableBundle, err = placement.NewTableBundle(t, tblInfo)
		if err != nil {
			job.State = model.JobStateCancelled
			return ver, errors.Trace(err)
		}

		if tableBundle != nil {
			bundles = append(bundles, tableBundle)
		}

		if err = infosync.PutRuleBundlesWithDefaultRetry(context.TODO(), bundles); err != nil {
			job.State = model.JobStateCancelled
			return ver, err
		}

		job.SchemaState = model.StateDeleteOnly
		ver, err = updateVersionAndTableInfo(jobCtx, t, job, tblInfo, originalState != job.SchemaState)
	case model.StateDeleteOnly:
		// This state is not a real 'DeleteOnly' state, because tidb does not maintaining the state check in partitionDefinition.
		// Insert this state to confirm all servers can not see the old partitions when reorg is running,
		// so that no new data will be inserted into old partitions when reorganizing.
		job.SchemaState = model.StateDeleteReorganization
		ver, err = updateVersionAndTableInfo(jobCtx, t, job, tblInfo, originalState != job.SchemaState)
	case model.StateDeleteReorganization:
		oldTblInfo := getTableInfoWithDroppingPartitions(tblInfo)
		physicalTableIDs = getPartitionIDsFromDefinitions(tblInfo.Partition.DroppingDefinitions)
		tbl, err := getTable(jobCtx.getAutoIDRequirement(), job.SchemaID, oldTblInfo)
		if err != nil {
			return ver, errors.Trace(err)
		}
		dbInfo, err := t.GetDatabase(job.SchemaID)
		if err != nil {
			return ver, errors.Trace(err)
		}
		// If table has global indexes, we need reorg to clean up them.
		if pt, ok := tbl.(table.PartitionedTable); ok && hasGlobalIndex(tblInfo) {
			// Build elements for compatible with modify column type. elements will not be used when reorganizing.
			elements := make([]*meta.Element, 0, len(tblInfo.Indices))
			for _, idxInfo := range tblInfo.Indices {
				if idxInfo.Global {
					elements = append(elements, &meta.Element{ID: idxInfo.ID, TypeKey: meta.IndexElementKey})
				}
			}
			sctx, err1 := w.sessPool.Get()
			if err1 != nil {
				return ver, err1
			}
			defer w.sessPool.Put(sctx)
			rh := newReorgHandler(sess.NewSession(sctx))
			reorgInfo, err := getReorgInfoFromPartitions(jobCtx.oldDDLCtx.jobContext(job.ID, job.ReorgMeta), jobCtx, rh, job, dbInfo, pt, physicalTableIDs, elements)

			if err != nil || reorgInfo.first {
				// If we run reorg firstly, we should update the job snapshot version
				// and then run the reorg next time.
				return ver, errors.Trace(err)
			}
			err = w.runReorgJob(reorgInfo, tbl.Meta(), func() (dropIndexErr error) {
				defer tidbutil.Recover(metrics.LabelDDL, "onDropTablePartition",
					func() {
						dropIndexErr = dbterror.ErrCancelledDDLJob.GenWithStack("drop partition panic")
					}, false)
				return w.cleanupGlobalIndexes(pt, physicalTableIDs, reorgInfo)
			})
			if err != nil {
				if dbterror.ErrWaitReorgTimeout.Equal(err) {
					// if timeout, we should return, check for the owner and re-wait job done.
					return ver, nil
				}
				if dbterror.ErrPausedDDLJob.Equal(err) {
					// if ErrPausedDDLJob, we should return, check for the owner and re-wait job done.
					return ver, nil
				}
				return ver, errors.Trace(err)
			}
		}
		if tblInfo.TiFlashReplica != nil {
			removeTiFlashAvailablePartitionIDs(tblInfo, physicalTableIDs)
		}
		droppedDefs := tblInfo.Partition.DroppingDefinitions
		tblInfo.Partition.DroppingDefinitions = nil
		// used by ApplyDiff in updateSchemaVersion
		job.CtxVars = []any{physicalTableIDs}
		ver, err = updateVersionAndTableInfo(jobCtx, t, job, tblInfo, true)
		if err != nil {
			return ver, errors.Trace(err)
		}
		job.SchemaState = model.StateNone
		job.FinishTableJob(model.JobStateDone, model.StateNone, ver, tblInfo)
		dropPartitionEvent := statsutil.NewDropPartitionEvent(
			job.SchemaID,
			tblInfo,
			&model.PartitionInfo{Definitions: droppedDefs},
		)
		asyncNotifyEvent(jobCtx, dropPartitionEvent)
		// A background job will be created to delete old partition data.
		job.Args = []any{physicalTableIDs}
	default:
		err = dbterror.ErrInvalidDDLState.GenWithStackByArgs("partition", job.SchemaState)
	}
	return ver, errors.Trace(err)
}

func removeTiFlashAvailablePartitionIDs(tblInfo *model.TableInfo, pids []int64) {
	// Remove the partitions
	ids := tblInfo.TiFlashReplica.AvailablePartitionIDs
	// Rarely called, so OK to take some time, to make it easy
	for _, id := range pids {
		for i, avail := range ids {
			if id == avail {
				tmp := ids[:i]
				tmp = append(tmp, ids[i+1:]...)
				ids = tmp
				break
			}
		}
	}
	tblInfo.TiFlashReplica.AvailablePartitionIDs = ids
}

// onTruncateTablePartition truncates old partition meta.
func (w *worker) onTruncateTablePartition(jobCtx *jobContext, t *meta.Meta, job *model.Job) (int64, error) {
	var ver int64
	var oldIDs, newIDs []int64
	if err := job.DecodeArgs(&oldIDs, &newIDs); err != nil {
		job.State = model.JobStateCancelled
		return ver, errors.Trace(err)
	}
	if len(oldIDs) != len(newIDs) {
		job.State = model.JobStateCancelled
		return ver, errors.Trace(errors.New("len(oldIDs) must be the same as len(newIDs)"))
	}
	tblInfo, err := GetTableInfoAndCancelFaultJob(t, job, job.SchemaID)
	if err != nil {
		return ver, errors.Trace(err)
	}
	pi := tblInfo.GetPartitionInfo()
	if pi == nil {
		return ver, errors.Trace(dbterror.ErrPartitionMgmtOnNonpartitioned)
	}

	if !hasGlobalIndex(tblInfo) {
		oldPartitions := make([]model.PartitionDefinition, 0, len(oldIDs))
		newPartitions := make([]model.PartitionDefinition, 0, len(oldIDs))
		for k, oldID := range oldIDs {
			for i := 0; i < len(pi.Definitions); i++ {
				def := &pi.Definitions[i]
				if def.ID == oldID {
					oldPartitions = append(oldPartitions, def.Clone())
					def.ID = newIDs[k]
					// Shallow copy only use the def.ID in event handle.
					newPartitions = append(newPartitions, *def)
					break
				}
			}
		}
		if len(newPartitions) == 0 {
			job.State = model.JobStateCancelled
			return ver, table.ErrUnknownPartition.GenWithStackByArgs(fmt.Sprintf("pid:%v", oldIDs), tblInfo.Name.O)
		}

		if err = clearTruncatePartitionTiflashStatus(tblInfo, newPartitions, oldIDs); err != nil {
			job.State = model.JobStateCancelled
			return ver, err
		}

		if err = updateTruncatePartitionLabelRules(job, t, oldPartitions, newPartitions, tblInfo, oldIDs); err != nil {
			job.State = model.JobStateCancelled
			return ver, err
		}

		preSplitAndScatter(w.sess.Context, jobCtx.store, tblInfo, newPartitions)

		job.CtxVars = []any{oldIDs, newIDs}
		ver, err = updateVersionAndTableInfo(jobCtx, t, job, tblInfo, true)
		if err != nil {
			return ver, errors.Trace(err)
		}

		// Finish this job.
		job.FinishTableJob(model.JobStateDone, model.StateNone, ver, tblInfo)
		truncatePartitionEvent := statsutil.NewTruncatePartitionEvent(
			job.SchemaID,
			tblInfo,
			&model.PartitionInfo{Definitions: newPartitions},
			&model.PartitionInfo{Definitions: oldPartitions},
		)
		asyncNotifyEvent(jobCtx, truncatePartitionEvent)
		// A background job will be created to delete old partition data.
		job.Args = []any{oldIDs}

		return ver, err
	}

	// When table has global index, public->deleteOnly->deleteReorg->none schema changes should be handled.
	switch job.SchemaState {
	case model.StatePublic:
		// Step1: generate new partition ids
		truncatingDefinitions := make([]model.PartitionDefinition, 0, len(oldIDs))
		for i, oldID := range oldIDs {
			for j := 0; j < len(pi.Definitions); j++ {
				def := &pi.Definitions[j]
				if def.ID == oldID {
					truncatingDefinitions = append(truncatingDefinitions, def.Clone())
					def.ID = newIDs[i]
					break
				}
			}
		}
		pi.DroppingDefinitions = truncatingDefinitions
		pi.NewPartitionIDs = newIDs[:]

		job.SchemaState = model.StateDeleteOnly
		ver, err = updateVersionAndTableInfo(jobCtx, t, job, tblInfo, true)
	case model.StateDeleteOnly:
		// This state is not a real 'DeleteOnly' state, because tidb does not maintaining the state check in partitionDefinition.
		// Insert this state to confirm all servers can not see the old partitions when reorg is running,
		// so that no new data will be inserted into old partitions when reorganizing.
		job.SchemaState = model.StateDeleteReorganization
		ver, err = updateVersionAndTableInfo(jobCtx, t, job, tblInfo, true)
	case model.StateDeleteReorganization:
		// Step2: clear global index rows.
		physicalTableIDs := oldIDs
		oldTblInfo := getTableInfoWithOriginalPartitions(tblInfo, oldIDs, newIDs)

		tbl, err := getTable(jobCtx.getAutoIDRequirement(), job.SchemaID, oldTblInfo)
		if err != nil {
			return ver, errors.Trace(err)
		}
		dbInfo, err := t.GetDatabase(job.SchemaID)
		if err != nil {
			return ver, errors.Trace(err)
		}
		// If table has global indexes, we need reorg to clean up them.
		if pt, ok := tbl.(table.PartitionedTable); ok && hasGlobalIndex(tblInfo) {
			// Build elements for compatible with modify column type. elements will not be used when reorganizing.
			elements := make([]*meta.Element, 0, len(tblInfo.Indices))
			for _, idxInfo := range tblInfo.Indices {
				if idxInfo.Global {
					elements = append(elements, &meta.Element{ID: idxInfo.ID, TypeKey: meta.IndexElementKey})
				}
			}
			sctx, err1 := w.sessPool.Get()
			if err1 != nil {
				return ver, err1
			}
			defer w.sessPool.Put(sctx)
			rh := newReorgHandler(sess.NewSession(sctx))
			reorgInfo, err := getReorgInfoFromPartitions(jobCtx.oldDDLCtx.jobContext(job.ID, job.ReorgMeta), jobCtx, rh, job, dbInfo, pt, physicalTableIDs, elements)

			if err != nil || reorgInfo.first {
				// If we run reorg firstly, we should update the job snapshot version
				// and then run the reorg next time.
				return ver, errors.Trace(err)
			}
			err = w.runReorgJob(reorgInfo, tbl.Meta(), func() (dropIndexErr error) {
				defer tidbutil.Recover(metrics.LabelDDL, "onDropTablePartition",
					func() {
						dropIndexErr = dbterror.ErrCancelledDDLJob.GenWithStack("drop partition panic")
					}, false)
				return w.cleanupGlobalIndexes(pt, physicalTableIDs, reorgInfo)
			})
			if err != nil {
				if dbterror.ErrWaitReorgTimeout.Equal(err) {
					// if timeout, we should return, check for the owner and re-wait job done.
					return ver, nil
				}
				return ver, errors.Trace(err)
			}
		}

		// Step3: generate new partition ids and finish rest works
		oldPartitions := make([]model.PartitionDefinition, 0, len(oldIDs))
		newPartitions := make([]model.PartitionDefinition, 0, len(oldIDs))
		for _, oldDef := range pi.DroppingDefinitions {
			var newID int64
			for i := range oldIDs {
				if oldDef.ID == oldIDs[i] {
					newID = newIDs[i]
					break
				}
			}
			for i := 0; i < len(pi.Definitions); i++ {
				def := &pi.Definitions[i]
				if newID == def.ID {
					oldPartitions = append(oldPartitions, oldDef.Clone())
					newPartitions = append(newPartitions, def.Clone())
					break
				}
			}
		}
		if len(newPartitions) == 0 {
			job.State = model.JobStateCancelled
			return ver, table.ErrUnknownPartition.GenWithStackByArgs(fmt.Sprintf("pid:%v", oldIDs), tblInfo.Name.O)
		}

		if err = clearTruncatePartitionTiflashStatus(tblInfo, newPartitions, oldIDs); err != nil {
			job.State = model.JobStateCancelled
			return ver, err
		}

		if err = updateTruncatePartitionLabelRules(job, t, oldPartitions, newPartitions, tblInfo, oldIDs); err != nil {
			job.State = model.JobStateCancelled
			return ver, err
		}

		// Step4: clear DroppingDefinitions and finish job.
		tblInfo.Partition.DroppingDefinitions = nil
		tblInfo.Partition.NewPartitionIDs = nil

		preSplitAndScatter(w.sess.Context, jobCtx.store, tblInfo, newPartitions)

		// used by ApplyDiff in updateSchemaVersion
		job.CtxVars = []any{oldIDs, newIDs}
		ver, err = updateVersionAndTableInfo(jobCtx, t, job, tblInfo, true)
		if err != nil {
			return ver, errors.Trace(err)
		}
		// Finish this job.
		job.FinishTableJob(model.JobStateDone, model.StateNone, ver, tblInfo)
		truncatePartitionEvent := statsutil.NewTruncatePartitionEvent(
			job.SchemaID,
			tblInfo,
			&model.PartitionInfo{Definitions: newPartitions},
			&model.PartitionInfo{Definitions: oldPartitions},
		)
		asyncNotifyEvent(jobCtx, truncatePartitionEvent)
		// A background job will be created to delete old partition data.
		job.Args = []any{oldIDs}
	default:
		err = dbterror.ErrInvalidDDLState.GenWithStackByArgs("partition", job.SchemaState)
	}

	return ver, errors.Trace(err)
}

func clearTruncatePartitionTiflashStatus(tblInfo *model.TableInfo, newPartitions []model.PartitionDefinition, oldIDs []int64) error {
	// Clear the tiflash replica available status.
	if tblInfo.TiFlashReplica != nil {
		e := infosync.ConfigureTiFlashPDForPartitions(true, &newPartitions, tblInfo.TiFlashReplica.Count, &tblInfo.TiFlashReplica.LocationLabels, tblInfo.ID)
		failpoint.Inject("FailTiFlashTruncatePartition", func() {
			e = errors.New("enforced error")
		})
		if e != nil {
			logutil.DDLLogger().Error("ConfigureTiFlashPDForPartitions fails", zap.Error(e))
			return e
		}
		tblInfo.TiFlashReplica.Available = false
		// Set partition replica become unavailable.
		removeTiFlashAvailablePartitionIDs(tblInfo, oldIDs)
	}
	return nil
}

func updateTruncatePartitionLabelRules(job *model.Job, t *meta.Meta, oldPartitions, newPartitions []model.PartitionDefinition, tblInfo *model.TableInfo, oldIDs []int64) error {
	bundles, err := placement.NewPartitionListBundles(t, newPartitions)
	if err != nil {
		return errors.Trace(err)
	}

	tableBundle, err := placement.NewTableBundle(t, tblInfo)
	if err != nil {
		job.State = model.JobStateCancelled
		return errors.Trace(err)
	}

	if tableBundle != nil {
		bundles = append(bundles, tableBundle)
	}

	// create placement groups for each dropped partition to keep the data's placement before GC
	// These placements groups will be deleted after GC
	keepDroppedBundles, err := droppedPartitionBundles(t, tblInfo, oldPartitions)
	if err != nil {
		job.State = model.JobStateCancelled
		return errors.Trace(err)
	}
	bundles = append(bundles, keepDroppedBundles...)

	err = infosync.PutRuleBundlesWithDefaultRetry(context.TODO(), bundles)
	if err != nil {
		return errors.Wrapf(err, "failed to notify PD the placement rules")
	}

	tableID := fmt.Sprintf(label.TableIDFormat, label.IDPrefix, job.SchemaName, tblInfo.Name.L)
	oldPartRules := make([]string, 0, len(oldIDs))
	for _, newPartition := range newPartitions {
		oldPartRuleID := fmt.Sprintf(label.PartitionIDFormat, label.IDPrefix, job.SchemaName, tblInfo.Name.L, newPartition.Name.L)
		oldPartRules = append(oldPartRules, oldPartRuleID)
	}

	rules, err := infosync.GetLabelRules(context.TODO(), append(oldPartRules, tableID))
	if err != nil {
		return errors.Wrapf(err, "failed to get label rules from PD")
	}

	newPartIDs := getPartitionIDs(tblInfo)
	newRules := make([]*label.Rule, 0, len(oldIDs)+1)
	if tr, ok := rules[tableID]; ok {
		newRules = append(newRules, tr.Clone().Reset(job.SchemaName, tblInfo.Name.L, "", append(newPartIDs, tblInfo.ID)...))
	}

	for idx, newPartition := range newPartitions {
		if pr, ok := rules[oldPartRules[idx]]; ok {
			newRules = append(newRules, pr.Clone().Reset(job.SchemaName, tblInfo.Name.L, newPartition.Name.L, newPartition.ID))
		}
	}

	patch := label.NewRulePatch(newRules, []string{})
	err = infosync.UpdateLabelRules(context.TODO(), patch)
	if err != nil {
		return errors.Wrapf(err, "failed to notify PD the label rules")
	}

	return nil
}

// onExchangeTablePartition exchange partition data
func (w *worker) onExchangeTablePartition(jobCtx *jobContext, t *meta.Meta, job *model.Job) (ver int64, _ error) {
	var (
		// defID only for updateSchemaVersion
		defID          int64
		ptSchemaID     int64
		ptID           int64
		partName       string
		withValidation bool
	)

	if err := job.DecodeArgs(&defID, &ptSchemaID, &ptID, &partName, &withValidation); err != nil {
		job.State = model.JobStateCancelled
		return ver, errors.Trace(err)
	}

	ntDbInfo, err := checkSchemaExistAndCancelNotExistJob(t, job)
	if err != nil {
		job.State = model.JobStateCancelled
		return ver, errors.Trace(err)
	}

	ptDbInfo, err := t.GetDatabase(ptSchemaID)
	if err != nil {
		job.State = model.JobStateCancelled
		return ver, errors.Trace(err)
	}

	nt, err := GetTableInfoAndCancelFaultJob(t, job, job.SchemaID)
	if err != nil {
		return ver, errors.Trace(err)
	}

	if job.IsRollingback() {
		return rollbackExchangeTablePartition(jobCtx, t, job, nt)
	}
	pt, err := getTableInfo(t, ptID, ptSchemaID)
	if err != nil {
		if infoschema.ErrDatabaseNotExists.Equal(err) || infoschema.ErrTableNotExists.Equal(err) {
			job.State = model.JobStateCancelled
		}
		return ver, errors.Trace(err)
	}

	_, partDef, err := getPartitionDef(pt, partName)
	if err != nil {
		return ver, errors.Trace(err)
	}
	if job.SchemaState == model.StateNone {
		if pt.State != model.StatePublic {
			job.State = model.JobStateCancelled
			return ver, dbterror.ErrInvalidDDLState.GenWithStack("table %s is not in public, but %s", pt.Name, pt.State)
		}
		err = checkExchangePartition(pt, nt)
		if err != nil {
			job.State = model.JobStateCancelled
			return ver, errors.Trace(err)
		}

		err = checkTableDefCompatible(pt, nt)
		if err != nil {
			job.State = model.JobStateCancelled
			return ver, errors.Trace(err)
		}

		err = checkExchangePartitionPlacementPolicy(t, nt.PlacementPolicyRef, pt.PlacementPolicyRef, partDef.PlacementPolicyRef)
		if err != nil {
			job.State = model.JobStateCancelled
			return ver, errors.Trace(err)
		}

		if defID != partDef.ID {
			logutil.DDLLogger().Info("Exchange partition id changed, updating to actual id",
				zap.Stringer("job", job), zap.Int64("defID", defID), zap.Int64("partDef.ID", partDef.ID))
			job.Args[0] = partDef.ID
			defID = partDef.ID
			err = updateDDLJob2Table(w.sess, job, true)
			if err != nil {
				return ver, errors.Trace(err)
			}
		}
		var ptInfo []schemaIDAndTableInfo
		if len(nt.Constraints) > 0 {
			pt.ExchangePartitionInfo = &model.ExchangePartitionInfo{
				ExchangePartitionTableID: nt.ID,
				ExchangePartitionDefID:   defID,
			}
			ptInfo = append(ptInfo, schemaIDAndTableInfo{
				schemaID: ptSchemaID,
				tblInfo:  pt,
			})
		}
		nt.ExchangePartitionInfo = &model.ExchangePartitionInfo{
			ExchangePartitionTableID: ptID,
			ExchangePartitionDefID:   defID,
		}
		// We need an interim schema version,
		// so there are no non-matching rows inserted
		// into the table using the schema version
		// before the exchange is made.
		job.SchemaState = model.StateWriteOnly
		return updateVersionAndTableInfoWithCheck(jobCtx, t, job, nt, true, ptInfo...)
	}
	// From now on, nt (the non-partitioned table) has
	// ExchangePartitionInfo set, meaning it is restricted
	// to only allow writes that would match the
	// partition to be exchange with.
	// So we need to rollback that change, instead of just cancelling.

	delayForAsyncCommit()

	if defID != partDef.ID {
		// Should never happen, should have been updated above, in previous state!
		logutil.DDLLogger().Error("Exchange partition id changed, updating to actual id",
			zap.Stringer("job", job), zap.Int64("defID", defID), zap.Int64("partDef.ID", partDef.ID))
		job.Args[0] = partDef.ID
		defID = partDef.ID
		err = updateDDLJob2Table(w.sess, job, true)
		if err != nil {
			return ver, errors.Trace(err)
		}
	}

	if withValidation {
		ntbl, err := getTable(jobCtx.getAutoIDRequirement(), job.SchemaID, nt)
		if err != nil {
			return ver, errors.Trace(err)
		}
		ptbl, err := getTable(jobCtx.getAutoIDRequirement(), ptSchemaID, pt)
		if err != nil {
			return ver, errors.Trace(err)
		}
		err = checkExchangePartitionRecordValidation(w, ptbl, ntbl, ptDbInfo.Name.L, ntDbInfo.Name.L, partName)
		if err != nil {
			job.State = model.JobStateRollingback
			return ver, errors.Trace(err)
		}
	}

	// partition table auto IDs.
	ptAutoIDs, err := t.GetAutoIDAccessors(ptSchemaID, ptID).Get()
	if err != nil {
		return ver, errors.Trace(err)
	}
	// non-partition table auto IDs.
	ntAutoIDs, err := t.GetAutoIDAccessors(job.SchemaID, nt.ID).Get()
	if err != nil {
		return ver, errors.Trace(err)
	}

	if pt.TiFlashReplica != nil {
		for i, id := range pt.TiFlashReplica.AvailablePartitionIDs {
			if id == partDef.ID {
				pt.TiFlashReplica.AvailablePartitionIDs[i] = nt.ID
				break
			}
		}
	}

	// Recreate non-partition table meta info,
	// by first delete it with the old table id
	err = t.DropTableOrView(job.SchemaID, nt.ID)
	if err != nil {
		return ver, errors.Trace(err)
	}

	// exchange table meta id
	pt.ExchangePartitionInfo = nil
	// Used below to update the partitioned table's stats meta.
	originalPartitionDef := partDef.Clone()
	originalNt := nt.Clone()
	partDef.ID, nt.ID = nt.ID, partDef.ID

	err = t.UpdateTable(ptSchemaID, pt)
	if err != nil {
		return ver, errors.Trace(err)
	}

	err = t.CreateTableOrView(job.SchemaID, nt)
	if err != nil {
		return ver, errors.Trace(err)
	}

	failpoint.Inject("exchangePartitionErr", func(val failpoint.Value) {
		if val.(bool) {
			failpoint.Return(ver, errors.New("occur an error after updating partition id"))
		}
	})

	// Set both tables to the maximum auto IDs between normal table and partitioned table.
	// TODO: Fix the issue of big transactions during EXCHANGE PARTITION with AutoID.
	// Similar to https://github.com/pingcap/tidb/issues/46904
	newAutoIDs := meta.AutoIDGroup{
		RowID:       mathutil.Max(ptAutoIDs.RowID, ntAutoIDs.RowID),
		IncrementID: mathutil.Max(ptAutoIDs.IncrementID, ntAutoIDs.IncrementID),
		RandomID:    mathutil.Max(ptAutoIDs.RandomID, ntAutoIDs.RandomID),
	}
	err = t.GetAutoIDAccessors(ptSchemaID, pt.ID).Put(newAutoIDs)
	if err != nil {
		return ver, errors.Trace(err)
	}
	err = t.GetAutoIDAccessors(job.SchemaID, nt.ID).Put(newAutoIDs)
	if err != nil {
		return ver, errors.Trace(err)
	}

	failpoint.Inject("exchangePartitionAutoID", func(val failpoint.Value) {
		if val.(bool) {
			seCtx, err := w.sessPool.Get()
			defer w.sessPool.Put(seCtx)
			if err != nil {
				failpoint.Return(ver, err)
			}
			se := sess.NewSession(seCtx)
			_, err = se.Execute(context.Background(), "insert ignore into test.pt values (40000000)", "exchange_partition_test")
			if err != nil {
				failpoint.Return(ver, err)
			}
		}
	})

	// the follow code is a swap function for rules of two partitions
	// though partitions has exchanged their ID, swap still take effect

	bundles, err := bundlesForExchangeTablePartition(t, pt, partDef, nt)
	if err != nil {
		return ver, errors.Trace(err)
	}

	if err = infosync.PutRuleBundlesWithDefaultRetry(context.TODO(), bundles); err != nil {
		return ver, errors.Wrapf(err, "failed to notify PD the placement rules")
	}

	ntrID := fmt.Sprintf(label.TableIDFormat, label.IDPrefix, job.SchemaName, nt.Name.L)
	ptrID := fmt.Sprintf(label.PartitionIDFormat, label.IDPrefix, job.SchemaName, pt.Name.L, partDef.Name.L)

	rules, err := infosync.GetLabelRules(context.TODO(), []string{ntrID, ptrID})
	if err != nil {
		return 0, errors.Wrapf(err, "failed to get PD the label rules")
	}

	ntr := rules[ntrID]
	ptr := rules[ptrID]

	// This must be a bug, nt cannot be partitioned!
	partIDs := getPartitionIDs(nt)

	var setRules []*label.Rule
	var deleteRules []string
	if ntr != nil && ptr != nil {
		setRules = append(setRules, ntr.Clone().Reset(job.SchemaName, pt.Name.L, partDef.Name.L, partDef.ID))
		setRules = append(setRules, ptr.Clone().Reset(job.SchemaName, nt.Name.L, "", append(partIDs, nt.ID)...))
	} else if ptr != nil {
		setRules = append(setRules, ptr.Clone().Reset(job.SchemaName, nt.Name.L, "", append(partIDs, nt.ID)...))
		// delete ptr
		deleteRules = append(deleteRules, ptrID)
	} else if ntr != nil {
		setRules = append(setRules, ntr.Clone().Reset(job.SchemaName, pt.Name.L, partDef.Name.L, partDef.ID))
		// delete ntr
		deleteRules = append(deleteRules, ntrID)
	}

	patch := label.NewRulePatch(setRules, deleteRules)
	err = infosync.UpdateLabelRules(context.TODO(), patch)
	if err != nil {
		return ver, errors.Wrapf(err, "failed to notify PD the label rules")
	}

	job.SchemaState = model.StatePublic
	nt.ExchangePartitionInfo = nil
	ver, err = updateVersionAndTableInfoWithCheck(jobCtx, t, job, nt, true)
	if err != nil {
		return ver, errors.Trace(err)
	}

	job.FinishTableJob(model.JobStateDone, model.StateNone, ver, pt)
	exchangePartitionEvent := statsutil.NewExchangePartitionEvent(
		job.SchemaID,
		pt,
		&model.PartitionInfo{Definitions: []model.PartitionDefinition{originalPartitionDef}},
		originalNt,
	)
	asyncNotifyEvent(jobCtx, exchangePartitionEvent)
	return ver, nil
}

func getNewGlobal(partInfo *model.PartitionInfo, idx *model.IndexInfo) bool {
	if len(partInfo.DDLUpdateIndexes) == 0 {
		return idx.Global
	}
	for _, newIdx := range partInfo.DDLUpdateIndexes {
		if strings.EqualFold(idx.Name.L, newIdx.IndexName) {
			return newIdx.Global
		}
	}
	return idx.Global
}

func getReorgPartitionInfo(t *meta.Meta, job *model.Job) (*model.TableInfo, []string, *model.PartitionInfo, []model.PartitionDefinition, []model.PartitionDefinition, error) {
	schemaID := job.SchemaID
	tblInfo, err := GetTableInfoAndCancelFaultJob(t, job, schemaID)
	if err != nil {
		return nil, nil, nil, nil, nil, errors.Trace(err)
	}
	partInfo := &model.PartitionInfo{}
	var partNames []string
	err = job.DecodeArgs(&partNames, &partInfo)
	if err != nil {
		job.State = model.JobStateCancelled
		return nil, nil, nil, nil, nil, errors.Trace(err)
	}
	var addingDefs, droppingDefs []model.PartitionDefinition
	if tblInfo.Partition != nil {
		addingDefs = tblInfo.Partition.AddingDefinitions
		droppingDefs = tblInfo.Partition.DroppingDefinitions
		tblInfo.Partition.NewTableID = partInfo.NewTableID
		tblInfo.Partition.DDLType = partInfo.Type
		tblInfo.Partition.DDLExpr = partInfo.Expr
		tblInfo.Partition.DDLColumns = partInfo.Columns
	} else {
		tblInfo.Partition = getPartitionInfoTypeNone()
		tblInfo.Partition.NewTableID = partInfo.NewTableID
		tblInfo.Partition.Definitions[0].ID = tblInfo.ID
		tblInfo.Partition.DDLType = partInfo.Type
		tblInfo.Partition.DDLExpr = partInfo.Expr
		tblInfo.Partition.DDLColumns = partInfo.Columns
	}
	if len(addingDefs) == 0 {
		addingDefs = []model.PartitionDefinition{}
	}
	if len(droppingDefs) == 0 {
		droppingDefs = []model.PartitionDefinition{}
	}
	return tblInfo, partNames, partInfo, droppingDefs, addingDefs, nil
}

// onReorganizePartition reorganized the partitioning of a table including its indexes.
// ALTER TABLE t REORGANIZE PARTITION p0 [, p1...] INTO (PARTITION p0 ...)
//
//	Takes one set of partitions and copies the data to a newly defined set of partitions
//
// ALTER TABLE t REMOVE PARTITIONING
//
//	Makes a partitioned table non-partitioned, by first collapsing all partitions into a
//	single partition and then converts that partition to a non-partitioned table
//
// ALTER TABLE t PARTITION BY ...
//
//	Changes the partitioning to the newly defined partitioning type and definitions,
//	works for both partitioned and non-partitioned tables.
//	If the table is non-partitioned, then it will first convert it to a partitioned
//	table with a single partition, i.e. the full table as a single partition.
//
// job.SchemaState goes through the following SchemaState(s):
// StateNone -> StateDeleteOnly -> StateWriteOnly -> StateWriteReorganization
// -> StateDeleteOrganization -> StatePublic
// There are more details embedded in the implementation, but the high level changes are:
// StateNone -> StateDeleteOnly:
//
//	Various checks and validations.
//	Add possible new unique/global indexes. They share the same state as job.SchemaState
//	until end of StateWriteReorganization -> StateDeleteReorganization.
//	Set DroppingDefinitions and AddingDefinitions.
//	So both the new partitions and new indexes will be included in new delete/update DML.
//
// StateDeleteOnly -> StateWriteOnly:
//
//	So both the new partitions and new indexes will be included also in update/insert DML.
//
// StateWriteOnly -> StateWriteReorganization:
//
//	To make sure that when we are reorganizing the data,
//	both the old and new partitions/indexes will be updated.
//
// StateWriteReorganization -> StateDeleteOrganization:
//
//	Here is where all data is reorganized, both partitions and indexes.
//	It copies all data from the old set of partitions into the new set of partitions,
//	and creates the local indexes on the new set of partitions,
//	and if new unique indexes are added, it also updates them with the rest of data from
//	the non-touched partitions.
//	For indexes that are to be replaced with new ones (old/new global index),
//	mark the old indexes as StateDeleteReorganization and new ones as StatePublic
//	Finally make the table visible with the new partition definitions.
//	I.e. in this state clients will read from the old set of partitions,
//	and will read the new set of partitions in StateDeleteReorganization.
//
// StateDeleteOrganization -> StatePublic:
//
//	Now all heavy lifting is done, and we just need to finalize and drop things, while still doing
//	double writes, since previous state sees the old partitions/indexes.
//	Remove the old indexes and old partitions from the TableInfo.
//	Add the old indexes and old partitions to the queue for later cleanup (see delete_range.go).
//	Queue new partitions for statistics update.
//	if ALTER TABLE t PARTITION BY/REMOVE PARTITIONING:
//	  Recreate the table with the new TableID, by DropTableOrView+CreateTableOrView
//
// StatePublic:
//
//	Everything now looks as it should, no memory of old partitions/indexes,
//	and no more double writing, since the previous state is only reading the new partitions/indexes.
func (w *worker) onReorganizePartition(jobCtx *jobContext, t *meta.Meta, job *model.Job) (ver int64, _ error) {
	// Handle the rolling back job
	if job.IsRollingback() {
		ver, err := w.onDropTablePartition(jobCtx, t, job)
		if err != nil {
			return ver, errors.Trace(err)
		}
		return ver, nil
	}

	tblInfo, partNames, partInfo, _, addingDefinitions, err := getReorgPartitionInfo(t, job)
	if err != nil {
		return ver, err
	}

	switch job.SchemaState {
	case model.StateNone:
		// job.SchemaState == model.StateNone means the job is in the initial state of reorg partition.
		// Here should use partInfo from job directly and do some check action.
		// In case there was a race for queueing different schema changes on the same
		// table and the checks was not done on the current schema version.
		// The partInfo may have been checked against an older schema version for example.
		// If the check is done here, it does not need to be repeated, since no other
		// DDL on the same table can be run concurrently.
		num := len(partInfo.Definitions) - len(partNames) + len(tblInfo.Partition.Definitions)
		err = checkAddPartitionTooManyPartitions(uint64(num))
		if err != nil {
			job.State = model.JobStateCancelled
			return ver, errors.Trace(err)
		}

		err = checkReorgPartitionNames(tblInfo.Partition, partNames, partInfo)
		if err != nil {
			job.State = model.JobStateCancelled
			return ver, errors.Trace(err)
		}

		// Re-check that the dropped/added partitions are compatible with current definition
		firstPartIdx, lastPartIdx, idMap, err := getReplacedPartitionIDs(partNames, tblInfo.Partition)
		if err != nil {
			job.State = model.JobStateCancelled
			return ver, err
		}
		sctx := w.sess.Context
		if err = checkReorgPartitionDefs(sctx, job.Type, tblInfo, partInfo, firstPartIdx, lastPartIdx, idMap); err != nil {
			job.State = model.JobStateCancelled
			return ver, err
		}

		// move the adding definition into tableInfo.
		updateAddingPartitionInfo(partInfo, tblInfo)
		orgDefs := tblInfo.Partition.Definitions
		_ = updateDroppingPartitionInfo(tblInfo, partNames)
		// Reset original partitions, and keep DroppedDefinitions
		tblInfo.Partition.Definitions = orgDefs

		// modify placement settings
		for _, def := range tblInfo.Partition.AddingDefinitions {
			if _, err = checkPlacementPolicyRefValidAndCanNonValidJob(t, job, def.PlacementPolicyRef); err != nil {
				// job.State = model.JobStateCancelled may be set depending on error in function above.
				return ver, errors.Trace(err)
			}
		}

		// All global indexes must be recreated, we cannot update them in-place, since we must have
		// both old and new set of partition ids in the unique index at the same time!
		for _, index := range tblInfo.Indices {
			newGlobal := getNewGlobal(partInfo, index)
			if job.Type == model.ActionRemovePartitioning {
				// When removing partitioning, set all indexes to 'local' since it will become a non-partitioned table!
				newGlobal = false
			}
			if !index.Unique {
				// for now, only unique index can be global, non-unique indexes are 'local'
				// TODO: For the future loosen this restriction and allow non-unique global indexes
				if newGlobal {
					job.State = model.JobStateCancelled
					return ver, dbterror.ErrGeneralUnsupportedDDL.GenWithStackByArgs(fmt.Sprintf("PARTITION BY, index '%v' is not unique, but has Global Index set", index.Name.O))
				}
				continue
			}
			inAllPartitionColumns, err := checkPartitionKeysConstraint(partInfo, index.Columns, tblInfo)
			if err != nil {
				return ver, errors.Trace(err)
			}
			if !inAllPartitionColumns {
				// Currently only support Explicit Global indexes.
				if !newGlobal {
					job.State = model.JobStateCancelled
					return ver, dbterror.ErrGlobalIndexNotExplicitlySet.GenWithStackByArgs(index.Name.O)
				}
				// Duplicate the unique indexes with new index ids.
				// If previously was Global or will be Global:
				// it must be recreated with new index ID
				// TODO: Could we allow that session in StateWriteReorganization, when StateDeleteReorganization
				// has started, may not find changes through the global index that sessions in StateDeleteReorganization made?
				// If so, then we could avoid copying the full Global Index if it has not changed from LOCAL!
				// It might be possible to use the new, not yet public partitions to access those rows?!
				// Just that it would not work with explicit partition select SELECT FROM t PARTITION (p,...)
				newIndex := index.Clone()
				newIndex.State = model.StateDeleteOnly
				newIndex.ID = AllocateIndexID(tblInfo)
				newIndex.Global = true
				tblInfo.Indices = append(tblInfo.Indices, newIndex)
			} else {
				if newGlobal {
					// TODO: For the future loosen this restriction and allow global indexes for unique keys also including all partitioning columns
					return ver, dbterror.ErrGeneralUnsupportedDDL.GenWithStackByArgs(fmt.Sprintf("PARTITION BY, index '%v' is unique and contains all partitioning columns, but has Global Index set", index.Name.O))
				}
				if index.Global {
					// Index was previously Global, now it needs to be duplicated and become a local index.
					newIndex := index.Clone()
					newIndex.State = model.StateDeleteOnly
					newIndex.ID = AllocateIndexID(tblInfo)
					newIndex.Global = false
					tblInfo.Indices = append(tblInfo.Indices, newIndex)
				}
			}
		}
		// From now on we cannot just cancel the DDL, we must roll back if changesMade!
		changesMade := false
		if tblInfo.TiFlashReplica != nil {
			// Must set placement rule, and make sure it succeeds.
			if err := infosync.ConfigureTiFlashPDForPartitions(true, &tblInfo.Partition.AddingDefinitions, tblInfo.TiFlashReplica.Count, &tblInfo.TiFlashReplica.LocationLabels, tblInfo.ID); err != nil {
				logutil.DDLLogger().Error("ConfigureTiFlashPDForPartitions fails", zap.Error(err))
				job.State = model.JobStateCancelled
				return ver, errors.Trace(err)
			}
			changesMade = true
			// In the next step, StateDeleteOnly, wait to verify the TiFlash replicas are OK
		}

		bundles, err := alterTablePartitionBundles(t, tblInfo, tblInfo.Partition.AddingDefinitions)
		if err != nil {
			if !changesMade {
				job.State = model.JobStateCancelled
				return ver, errors.Trace(err)
			}
			return convertAddTablePartitionJob2RollbackJob(jobCtx, t, job, err, tblInfo)
		}

		if len(bundles) > 0 {
			if err = infosync.PutRuleBundlesWithDefaultRetry(context.TODO(), bundles); err != nil {
				if !changesMade {
					job.State = model.JobStateCancelled
					return ver, errors.Wrapf(err, "failed to notify PD the placement rules")
				}
				return convertAddTablePartitionJob2RollbackJob(jobCtx, t, job, err, tblInfo)
			}
			changesMade = true
		}

		ids := getIDs([]*model.TableInfo{tblInfo})
		for _, p := range tblInfo.Partition.AddingDefinitions {
			ids = append(ids, p.ID)
		}
		changed, err := alterTableLabelRule(job.SchemaName, tblInfo, ids)
		changesMade = changesMade || changed
		if err != nil {
			if !changesMade {
				job.State = model.JobStateCancelled
				return ver, err
			}
			return convertAddTablePartitionJob2RollbackJob(jobCtx, t, job, err, tblInfo)
		}

		// Doing the preSplitAndScatter here, since all checks are completed,
		// and we will soon start writing to the new partitions.
		if s, ok := jobCtx.store.(kv.SplittableStore); ok && s != nil {
			// partInfo only contains the AddingPartitions
			splitPartitionTableRegion(w.sess.Context, s, tblInfo, partInfo.Definitions, true)
		}

		// Assume we cannot have more than MaxUint64 rows, set the progress to 1/10 of that.
		metrics.GetBackfillProgressByLabel(metrics.LblReorgPartition, job.SchemaName, tblInfo.Name.String()).Set(0.1 / float64(math.MaxUint64))
		job.SchemaState = model.StateDeleteOnly
		tblInfo.Partition.DDLState = model.StateDeleteOnly
		ver, err = updateVersionAndTableInfoWithCheck(jobCtx, t, job, tblInfo, true)
		if err != nil {
			return ver, errors.Trace(err)
		}

		// Is really both StateDeleteOnly AND StateWriteOnly needed?
		// If transaction A in WriteOnly inserts row 1 (into both new and old partition set)
		// and then transaction B in DeleteOnly deletes that row (in both new and old)
		// does really transaction B need to do the delete in the new partition?
		// Yes, otherwise it would still be there when the WriteReorg happens,
		// and WriteReorg would only copy existing rows to the new table, so unless it is
		// deleted it would result in a ghost row!
		// What about update then?
		// Updates also need to be handled for new partitions in DeleteOnly,
		// since it would not be overwritten during Reorganize phase.
		// BUT if the update results in adding in one partition and deleting in another,
		// THEN only the delete must happen in the new partition set, not the insert!
	case model.StateDeleteOnly:
		// This state is to confirm all servers can not see the new partitions when reorg is running,
		// so that all deletes will be done in both old and new partitions when in either DeleteOnly
		// or WriteOnly state.
		// Also using the state for checking that the optional TiFlash replica is available, making it
		// in a state without (much) data and easy to retry without side effects.

		// Reason for having it here, is to make it easy for retry, and better to make sure it is in-sync
		// as early as possible, to avoid a long wait after the data copying.
		if tblInfo.TiFlashReplica != nil && tblInfo.TiFlashReplica.Available {
			// For available state, the new added partition should wait its replica to
			// be finished, otherwise the query to this partition will be blocked.
			count := tblInfo.TiFlashReplica.Count
			needRetry, err := checkPartitionReplica(count, addingDefinitions, jobCtx)
			if err != nil {
				// need to rollback, since we tried to register the new
				// partitions before!
				return convertAddTablePartitionJob2RollbackJob(jobCtx, t, job, err, tblInfo)
			}
			if needRetry {
				// The new added partition hasn't been replicated.
				// Do nothing to the job this time, wait next worker round.
				time.Sleep(tiflashCheckTiDBHTTPAPIHalfInterval)
				// Set the error here which will lead this job exit when it's retry times beyond the limitation.
				return ver, errors.Errorf("[ddl] add partition wait for tiflash replica to complete")
			}

			// When TiFlash Replica is ready, we must move them into `AvailablePartitionIDs`.
			// Since onUpdateFlashReplicaStatus cannot see the partitions yet (not public)
			for _, d := range addingDefinitions {
				tblInfo.TiFlashReplica.AvailablePartitionIDs = append(tblInfo.TiFlashReplica.AvailablePartitionIDs, d.ID)
			}
		}

		for i := range tblInfo.Indices {
			if tblInfo.Indices[i].Unique && tblInfo.Indices[i].State == model.StateDeleteOnly {
				tblInfo.Indices[i].State = model.StateWriteOnly
			}
		}
		tblInfo.Partition.DDLState = model.StateWriteOnly
		metrics.GetBackfillProgressByLabel(metrics.LblReorgPartition, job.SchemaName, tblInfo.Name.String()).Set(0.2 / float64(math.MaxUint64))
		ver, err = updateVersionAndTableInfo(jobCtx, t, job, tblInfo, true)
		job.SchemaState = model.StateWriteOnly
	case model.StateWriteOnly:
		// Insert this state to confirm all servers can see the new partitions when reorg is running,
		// so that new data will be updated in both old and new partitions when reorganizing.
		job.SnapshotVer = 0
		for i := range tblInfo.Indices {
			if tblInfo.Indices[i].Unique && tblInfo.Indices[i].State == model.StateWriteOnly {
				tblInfo.Indices[i].State = model.StateWriteReorganization
			}
		}
		tblInfo.Partition.DDLState = model.StateWriteReorganization
		metrics.GetBackfillProgressByLabel(metrics.LblReorgPartition, job.SchemaName, tblInfo.Name.String()).Set(0.3 / float64(math.MaxUint64))
		ver, err = updateVersionAndTableInfo(jobCtx, t, job, tblInfo, true)
		job.SchemaState = model.StateWriteReorganization
	case model.StateWriteReorganization:
		physicalTableIDs := getPartitionIDsFromDefinitions(tblInfo.Partition.DroppingDefinitions)
		tbl, err2 := getTable(jobCtx.getAutoIDRequirement(), job.SchemaID, tblInfo)
		if err2 != nil {
			return ver, errors.Trace(err2)
		}
		var done bool
		done, ver, err = doPartitionReorgWork(w, jobCtx, t, job, tbl, physicalTableIDs)

		if !done {
			return ver, err
		}

		for _, index := range tblInfo.Indices {
			if !index.Unique {
				continue
			}
			switch index.State {
			case model.StateWriteReorganization:
				// Newly created index, replacing old unique/global index
				index.State = model.StatePublic
			case model.StatePublic:
				if index.Global {
					// Mark the old global index as non-readable, and to be dropped
					index.State = model.StateDeleteReorganization
				} else {
					inAllPartitionColumns, err := checkPartitionKeysConstraint(partInfo, index.Columns, tblInfo)
					if err != nil {
						job.State = model.JobStateCancelled
						return ver, errors.Trace(err)
					}
					if !inAllPartitionColumns {
						// Mark the old unique index as non-readable, and to be dropped,
						// since it is replaced by a global index
						index.State = model.StateDeleteReorganization
					}
				}
			}
		}
		firstPartIdx, lastPartIdx, idMap, err2 := getReplacedPartitionIDs(partNames, tblInfo.Partition)
		failpoint.Inject("reorgPartWriteReorgReplacedPartIDsFail", func(val failpoint.Value) {
			if val.(bool) {
				err2 = errors.New("Injected error by reorgPartWriteReorgReplacedPartIDsFail")
			}
		})
		if err2 != nil {
			return ver, err2
		}
		newDefs := getReorganizedDefinitions(tblInfo.Partition, firstPartIdx, lastPartIdx, idMap)

		// From now on, use the new partitioning, but keep the Adding and Dropping for double write
		tblInfo.Partition.Definitions = newDefs
		tblInfo.Partition.Num = uint64(len(newDefs))
		if job.Type == model.ActionAlterTablePartitioning ||
			job.Type == model.ActionRemovePartitioning {
			tblInfo.Partition.Type, tblInfo.Partition.DDLType = tblInfo.Partition.DDLType, tblInfo.Partition.Type
			tblInfo.Partition.Expr, tblInfo.Partition.DDLExpr = tblInfo.Partition.DDLExpr, tblInfo.Partition.Expr
			tblInfo.Partition.Columns, tblInfo.Partition.DDLColumns = tblInfo.Partition.DDLColumns, tblInfo.Partition.Columns
		}

		// Now all the data copying is done, but we cannot simply remove the droppingDefinitions
		// since they are a part of the normal Definitions that other nodes with
		// the current schema version. So we need to double write for one more schema version
		tblInfo.Partition.DDLState = model.StateDeleteReorganization
		ver, err = updateVersionAndTableInfo(jobCtx, t, job, tblInfo, true)
		job.SchemaState = model.StateDeleteReorganization

	case model.StateDeleteReorganization:
		// Drop the droppingDefinitions and finish the DDL
		// This state is needed for the case where client A sees the schema
		// with version of StateWriteReorg and would not see updates of
		// client B that writes to the new partitions, previously
		// addingDefinitions, since it would not double write to
		// the droppingDefinitions during this time
		// By adding StateDeleteReorg state, client B will write to both
		// the new (previously addingDefinitions) AND droppingDefinitions

		// Register the droppingDefinitions ids for rangeDelete
		// and the addingDefinitions for handling in the updateSchemaVersion
		physicalTableIDs := getPartitionIDsFromDefinitions(tblInfo.Partition.DroppingDefinitions)
		newIDs := getPartitionIDsFromDefinitions(partInfo.Definitions)
		statisticsPartInfo := &model.PartitionInfo{Definitions: tblInfo.Partition.AddingDefinitions}
		droppedPartInfo := &model.PartitionInfo{Definitions: tblInfo.Partition.DroppingDefinitions}

		tblInfo.Partition.DroppingDefinitions = nil
		tblInfo.Partition.AddingDefinitions = nil
		tblInfo.Partition.DDLState = model.StateNone

		var dropIndices []*model.IndexInfo
		for _, indexInfo := range tblInfo.Indices {
			if indexInfo.Unique && indexInfo.State == model.StateDeleteReorganization {
				// Drop the old unique (possible global) index, see onDropIndex
				indexInfo.State = model.StateNone
				DropIndexColumnFlag(tblInfo, indexInfo)
				RemoveDependentHiddenColumns(tblInfo, indexInfo)
				dropIndices = append(dropIndices, indexInfo)
			}
		}
		for _, indexInfo := range dropIndices {
			removeIndexInfo(tblInfo, indexInfo)
		}
		var oldTblID int64
		if job.Type != model.ActionReorganizePartition {
			// ALTER TABLE ... PARTITION BY
			// REMOVE PARTITIONING
			// Storing the old table ID, used for updating statistics.
			oldTblID = tblInfo.ID
			// TODO: Handle bundles?
			// TODO: Add concurrent test!
			// TODO: Will this result in big gaps?
			// TODO: How to carrie over AUTO_INCREMENT etc.?
			// Check if they are carried over in ApplyDiff?!?
			autoIDs, err := t.GetAutoIDAccessors(job.SchemaID, tblInfo.ID).Get()
			if err != nil {
				job.State = model.JobStateCancelled
				return ver, errors.Trace(err)
			}
			err = t.DropTableOrView(job.SchemaID, tblInfo.ID)
			if err != nil {
				job.State = model.JobStateCancelled
				return ver, errors.Trace(err)
			}
			tblInfo.ID = partInfo.NewTableID
			if partInfo.DDLType != pmodel.PartitionTypeNone {
				// if partitioned before, then also add the old table ID,
				// otherwise it will be the already included first partition
				physicalTableIDs = append(physicalTableIDs, oldTblID)
			}
			if job.Type == model.ActionRemovePartitioning {
				tblInfo.Partition = nil
			} else {
				// ALTER TABLE ... PARTITION BY
				tblInfo.Partition.ClearReorgIntermediateInfo()
			}
			err = t.GetAutoIDAccessors(job.SchemaID, tblInfo.ID).Put(autoIDs)
			if err != nil {
				job.State = model.JobStateCancelled
				return ver, errors.Trace(err)
			}
			// TODO: Add failpoint here?
			err = t.CreateTableOrView(job.SchemaID, tblInfo)
			if err != nil {
				job.State = model.JobStateCancelled
				return ver, errors.Trace(err)
			}
		}
		job.CtxVars = []any{physicalTableIDs, newIDs}
		ver, err = updateVersionAndTableInfo(jobCtx, t, job, tblInfo, true)
		failpoint.Inject("reorgPartWriteReorgSchemaVersionUpdateFail", func(val failpoint.Value) {
			if val.(bool) {
				err = errors.New("Injected error by reorgPartWriteReorgSchemaVersionUpdateFail")
			}
		})
		if err != nil {
			return ver, errors.Trace(err)
		}
		job.FinishTableJob(model.JobStateDone, model.StateNone, ver, tblInfo)
		// How to handle this?
		// Seems to only trigger asynchronous update of statistics.
		// Should it actually be synchronous?
		// Include the old table ID, if changed, which may contain global statistics,
		// so it can be reused for the new (non)partitioned table.
		event, err := newStatsDDLEventForJob(
			job.SchemaID,
			job.Type, oldTblID, tblInfo, statisticsPartInfo, droppedPartInfo,
		)
		if err != nil {
			return ver, errors.Trace(err)
		}
		asyncNotifyEvent(jobCtx, event)
		// A background job will be created to delete old partition data.
		job.Args = []any{physicalTableIDs}

	default:
		err = dbterror.ErrInvalidDDLState.GenWithStackByArgs("partition", job.SchemaState)
	}

	return ver, errors.Trace(err)
}

// newStatsDDLEventForJob creates a statsutil.DDLEvent for a job.
// It is used for reorganize partition, add partitioning and remove partitioning.
func newStatsDDLEventForJob(
	schemaID int64,
	jobType model.ActionType,
	oldTblID int64,
	tblInfo *model.TableInfo,
	addedPartInfo *model.PartitionInfo,
	droppedPartInfo *model.PartitionInfo,
) (*statsutil.DDLEvent, error) {
	var event *statsutil.DDLEvent
	switch jobType {
	case model.ActionReorganizePartition:
		event = statsutil.NewReorganizePartitionEvent(
			schemaID,
			tblInfo,
			addedPartInfo,
			droppedPartInfo,
		)
	case model.ActionAlterTablePartitioning:
		event = statsutil.NewAddPartitioningEvent(
			schemaID,
			oldTblID,
			tblInfo,
			addedPartInfo,
		)
	case model.ActionRemovePartitioning:
		event = statsutil.NewRemovePartitioningEvent(
			schemaID,
			oldTblID,
			tblInfo,
			droppedPartInfo,
		)
	default:
		return nil, errors.Errorf("unknown job type: %s", jobType.String())
	}
	return event, nil
}

func doPartitionReorgWork(w *worker, jobCtx *jobContext, t *meta.Meta, job *model.Job, tbl table.Table, physTblIDs []int64) (done bool, ver int64, err error) {
	job.ReorgMeta.ReorgTp = model.ReorgTypeTxn
	sctx, err1 := w.sessPool.Get()
	if err1 != nil {
		return done, ver, err1
	}
	defer w.sessPool.Put(sctx)
	rh := newReorgHandler(sess.NewSession(sctx))
	indices := make([]*model.IndexInfo, 0, len(tbl.Meta().Indices))
	for _, index := range tbl.Meta().Indices {
		if index.Global && index.State == model.StatePublic {
			// Skip old global indexes, but rebuild all other indexes
			continue
		}
		indices = append(indices, index)
	}
	elements := BuildElements(tbl.Meta().Columns[0], indices)
	partTbl, ok := tbl.(table.PartitionedTable)
	if !ok {
		return false, ver, dbterror.ErrUnsupportedReorganizePartition.GenWithStackByArgs()
	}
	dbInfo, err := t.GetDatabase(job.SchemaID)
	if err != nil {
		return false, ver, errors.Trace(err)
	}
	reorgInfo, err := getReorgInfoFromPartitions(jobCtx.oldDDLCtx.jobContext(job.ID, job.ReorgMeta), jobCtx, rh, job, dbInfo, partTbl, physTblIDs, elements)
	err = w.runReorgJob(reorgInfo, tbl.Meta(), func() (reorgErr error) {
		defer tidbutil.Recover(metrics.LabelDDL, "doPartitionReorgWork",
			func() {
				reorgErr = dbterror.ErrCancelledDDLJob.GenWithStack("reorganize partition for table `%v` panic", tbl.Meta().Name)
			}, false)
		return w.reorgPartitionDataAndIndex(tbl, reorgInfo)
	})
	if err != nil {
		if dbterror.ErrPausedDDLJob.Equal(err) {
			return false, ver, nil
		}

		if dbterror.ErrWaitReorgTimeout.Equal(err) {
			// If timeout, we should return, check for the owner and re-wait job done.
			return false, ver, nil
		}
		if kv.IsTxnRetryableError(err) {
			return false, ver, errors.Trace(err)
		}
		if err1 := rh.RemoveDDLReorgHandle(job, reorgInfo.elements); err1 != nil {
			logutil.DDLLogger().Warn("reorg partition job failed, RemoveDDLReorgHandle failed, can't convert job to rollback",
				zap.Stringer("job", job), zap.Error(err1))
		}
		logutil.DDLLogger().Warn("reorg partition job failed, convert job to rollback", zap.Stringer("job", job), zap.Error(err))
		// TODO: rollback new global indexes! TODO: How to handle new index ids?
		ver, err = convertAddTablePartitionJob2RollbackJob(jobCtx, t, job, err, tbl.Meta())
		return false, ver, errors.Trace(err)
	}
	return true, ver, err
}

type reorgPartitionWorker struct {
	*backfillCtx
	// Static allocated to limit memory allocations
	rowRecords        []*rowRecord
	rowDecoder        *decoder.RowDecoder
	rowMap            map[int64]types.Datum
	writeColOffsetMap map[int64]int
	maxOffset         int
	reorgedTbl        table.PartitionedTable
}

func newReorgPartitionWorker(i int, t table.PhysicalTable, decodeColMap map[int64]decoder.Column, reorgInfo *reorgInfo, jc *ReorgContext) (*reorgPartitionWorker, error) {
	bCtx, err := newBackfillCtx(i, reorgInfo, reorgInfo.SchemaName, t, jc, "reorg_partition_rate", false)
	if err != nil {
		return nil, err
	}
	reorgedTbl, err := tables.GetReorganizedPartitionedTable(t)
	if err != nil {
		return nil, errors.Trace(err)
	}
	pt := t.GetPartitionedTable()
	if pt == nil {
		return nil, dbterror.ErrUnsupportedReorganizePartition.GenWithStackByArgs()
	}
	partColIDs := reorgedTbl.GetPartitionColumnIDs()
	writeColOffsetMap := make(map[int64]int, len(partColIDs))
	maxOffset := 0
	for _, id := range partColIDs {
		var offset int
		for _, col := range pt.Cols() {
			if col.ID == id {
				offset = col.Offset
				break
			}
		}
		writeColOffsetMap[id] = offset
		maxOffset = mathutil.Max[int](maxOffset, offset)
	}
	return &reorgPartitionWorker{
		backfillCtx:       bCtx,
		rowDecoder:        decoder.NewRowDecoder(t, t.WritableCols(), decodeColMap),
		rowMap:            make(map[int64]types.Datum, len(decodeColMap)),
		writeColOffsetMap: writeColOffsetMap,
		maxOffset:         maxOffset,
		reorgedTbl:        reorgedTbl,
	}, nil
}

func (w *reorgPartitionWorker) BackfillData(handleRange reorgBackfillTask) (taskCtx backfillTaskContext, errInTxn error) {
	oprStartTime := time.Now()
	ctx := kv.WithInternalSourceAndTaskType(context.Background(), w.jobContext.ddlJobSourceType(), kvutil.ExplicitTypeDDL)
	errInTxn = kv.RunInNewTxn(ctx, w.ddlCtx.store, true, func(_ context.Context, txn kv.Transaction) error {
		taskCtx.addedCount = 0
		taskCtx.scanCount = 0
		updateTxnEntrySizeLimitIfNeeded(txn)
		txn.SetOption(kv.Priority, handleRange.priority)
		if tagger := w.GetCtx().getResourceGroupTaggerForTopSQL(handleRange.getJobID()); tagger != nil {
			txn.SetOption(kv.ResourceGroupTagger, tagger)
		}
		txn.SetOption(kv.ResourceGroupName, w.jobContext.resourceGroupName)

		rowRecords, nextKey, taskDone, err := w.fetchRowColVals(txn, handleRange)
		if err != nil {
			return errors.Trace(err)
		}
		taskCtx.nextKey = nextKey
		taskCtx.done = taskDone

		warningsMap := make(map[errors.ErrorID]*terror.Error)
		warningsCountMap := make(map[errors.ErrorID]int64)
		for _, prr := range rowRecords {
			taskCtx.scanCount++

			err = txn.Set(prr.key, prr.vals)
			if err != nil {
				return errors.Trace(err)
			}
			taskCtx.addedCount++
			if prr.warning != nil {
				if _, ok := warningsCountMap[prr.warning.ID()]; ok {
					warningsCountMap[prr.warning.ID()]++
				} else {
					warningsCountMap[prr.warning.ID()] = 1
					warningsMap[prr.warning.ID()] = prr.warning
				}
			}
			// TODO: Future optimization: also write the indexes here?
			// What if the transaction limit is just enough for a single row, without index?
			// Hmm, how could that be in the first place?
			// For now, implement the batch-txn w.addTableIndex,
			// since it already exists and is in use
		}

		// Collect the warnings.
		taskCtx.warnings, taskCtx.warningsCount = warningsMap, warningsCountMap

		// also add the index entries here? And make sure they are not added somewhere else

		return nil
	})
	logSlowOperations(time.Since(oprStartTime), "BackfillData", 3000)

	return
}

func (w *reorgPartitionWorker) fetchRowColVals(txn kv.Transaction, taskRange reorgBackfillTask) ([]*rowRecord, kv.Key, bool, error) {
	w.rowRecords = w.rowRecords[:0]
	startTime := time.Now()

	// taskDone means that the added handle is out of taskRange.endHandle.
	taskDone := false
	sysTZ := w.loc

	tmpRow := make([]types.Datum, w.maxOffset+1)
	var lastAccessedHandle kv.Key
	oprStartTime := startTime
	err := iterateSnapshotKeys(w.jobContext, w.ddlCtx.store, taskRange.priority, w.table.RecordPrefix(), txn.StartTS(), taskRange.startKey, taskRange.endKey,
		func(handle kv.Handle, recordKey kv.Key, rawRow []byte) (bool, error) {
			oprEndTime := time.Now()
			logSlowOperations(oprEndTime.Sub(oprStartTime), "iterateSnapshotKeys in reorgPartitionWorker fetchRowColVals", 0)
			oprStartTime = oprEndTime

			taskDone = recordKey.Cmp(taskRange.endKey) >= 0

			if taskDone || len(w.rowRecords) >= w.batchCnt {
				return false, nil
			}

			_, err := w.rowDecoder.DecodeTheExistedColumnMap(w.exprCtx, handle, rawRow, sysTZ, w.rowMap)
			if err != nil {
				return false, errors.Trace(err)
			}

			// Set the partitioning columns and calculate which partition to write to
			for colID, offset := range w.writeColOffsetMap {
				d, ok := w.rowMap[colID]
				if !ok {
					return false, dbterror.ErrUnsupportedReorganizePartition.GenWithStackByArgs()
				}
				tmpRow[offset] = d
			}
			p, err := w.reorgedTbl.GetPartitionByRow(w.exprCtx.GetEvalCtx(), tmpRow)
			if err != nil {
				return false, errors.Trace(err)
			}
			var newKey kv.Key
			if w.reorgedTbl.Meta().PKIsHandle || w.reorgedTbl.Meta().IsCommonHandle {
				pid := p.GetPhysicalID()
				newKey = tablecodec.EncodeTablePrefix(pid)
				newKey = append(newKey, recordKey[len(newKey):]...)
			} else {
				// Non-clustered table / not unique _tidb_rowid for the whole table
				// Generate new _tidb_rowid if exists.
				// Due to EXCHANGE PARTITION, the existing _tidb_rowid may collide between partitions!
				if reserved, ok := w.tblCtx.GetReservedRowIDAlloc(); ok && reserved.Exhausted() {
					// TODO: Which autoid allocator to use?
					ids := uint64(max(1, w.batchCnt-len(w.rowRecords)))
					// Keep using the original table's allocator
					var baseRowID, maxRowID int64
					baseRowID, maxRowID, err = tables.AllocHandleIDs(w.ctx, w.tblCtx, w.reorgedTbl, ids)
					if err != nil {
						return false, errors.Trace(err)
					}
					reserved.Reset(baseRowID, maxRowID)
				}
				recordID, err := tables.AllocHandle(w.ctx, w.tblCtx, w.reorgedTbl)
				if err != nil {
					return false, errors.Trace(err)
				}
				newKey = tablecodec.EncodeRecordKey(p.RecordPrefix(), recordID)
			}
			w.rowRecords = append(w.rowRecords, &rowRecord{
				key: newKey, vals: rawRow,
			})

			w.cleanRowMap()
			lastAccessedHandle = recordKey
			if recordKey.Cmp(taskRange.endKey) == 0 {
				taskDone = true
				return false, nil
			}
			return true, nil
		})

	if len(w.rowRecords) == 0 {
		taskDone = true
	}

	logutil.DDLLogger().Debug("txn fetches handle info",
		zap.Uint64("txnStartTS", txn.StartTS()),
		zap.Stringer("taskRange", &taskRange),
		zap.Duration("takeTime", time.Since(startTime)))
	return w.rowRecords, getNextHandleKey(taskRange, taskDone, lastAccessedHandle), taskDone, errors.Trace(err)
}

func (w *reorgPartitionWorker) cleanRowMap() {
	for id := range w.rowMap {
		delete(w.rowMap, id)
	}
}

func (w *reorgPartitionWorker) AddMetricInfo(cnt float64) {
	w.metricCounter.Add(cnt)
}

func (*reorgPartitionWorker) String() string {
	return typeReorgPartitionWorker.String()
}

func (w *reorgPartitionWorker) GetCtx() *backfillCtx {
	return w.backfillCtx
}

func (w *worker) reorgPartitionDataAndIndex(t table.Table, reorgInfo *reorgInfo) (err error) {
	// First copy all table data to the new AddingDefinitions partitions
	// from each of the DroppingDefinitions partitions.
	// Then create all indexes on the AddingDefinitions partitions,
	// both new local and new global indexes
	// And last update new global indexes from the non-touched partitions
	// Note it is hard to update global indexes in-place due to:
	//   - Transactions on different TiDB nodes/domains may see different states of the table/partitions
	//   - We cannot have multiple partition ids for a unique index entry.

	// Copy the data from the DroppingDefinitions to the AddingDefinitions
	if bytes.Equal(reorgInfo.currElement.TypeKey, meta.ColumnElementKey) {
		err = w.updatePhysicalTableRow(t, reorgInfo)
		if err != nil {
			return errors.Trace(err)
		}
		if len(reorgInfo.elements) <= 1 {
			// No indexes to (re)create, all done!
			return nil
		}
	}

	failpoint.Inject("reorgPartitionAfterDataCopy", func(val failpoint.Value) {
		//nolint:forcetypeassert
		if val.(bool) {
			panic("panic test in reorgPartitionAfterDataCopy")
		}
	})

	if !bytes.Equal(reorgInfo.currElement.TypeKey, meta.IndexElementKey) {
		// row data has been copied, now proceed with creating the indexes
		// on the new AddingDefinitions partitions
		reorgInfo.PhysicalTableID = t.Meta().Partition.AddingDefinitions[0].ID
		reorgInfo.currElement = reorgInfo.elements[1]
		var physTbl table.PhysicalTable
		if tbl, ok := t.(table.PartitionedTable); ok {
			physTbl = tbl.GetPartition(reorgInfo.PhysicalTableID)
		} else if tbl, ok := t.(table.PhysicalTable); ok {
			// This may be used when partitioning a non-partitioned table
			physTbl = tbl
		}
		// Get the original start handle and end handle.
		currentVer, err := getValidCurrentVersion(reorgInfo.jobCtx.store)
		if err != nil {
			return errors.Trace(err)
		}
		startHandle, endHandle, err := getTableRange(reorgInfo.NewJobContext(), reorgInfo.jobCtx.store, physTbl, currentVer.Ver, reorgInfo.Job.Priority)
		if err != nil {
			return errors.Trace(err)
		}

		// Always (re)start with the full PhysicalTable range
		reorgInfo.StartKey, reorgInfo.EndKey = startHandle, endHandle

		// Write the reorg info to store so the whole reorganize process can recover from panic.
		err = reorgInfo.UpdateReorgMeta(reorgInfo.StartKey, w.sessPool)
		logutil.DDLLogger().Info("update column and indexes",
			zap.Int64("jobID", reorgInfo.Job.ID),
			zap.ByteString("elementType", reorgInfo.currElement.TypeKey),
			zap.Int64("elementID", reorgInfo.currElement.ID),
			zap.Int64("partitionTableId", physTbl.GetPhysicalID()),
			zap.String("startHandle", hex.EncodeToString(reorgInfo.StartKey)),
			zap.String("endHandle", hex.EncodeToString(reorgInfo.EndKey)))
		if err != nil {
			return errors.Trace(err)
		}
	}

	pi := t.Meta().GetPartitionInfo()
	if _, err = findNextPartitionID(reorgInfo.PhysicalTableID, pi.AddingDefinitions); err == nil {
		// Now build all the indexes in the new partitions
		err = w.addTableIndex(t, reorgInfo)
		if err != nil {
			return errors.Trace(err)
		}
		// All indexes are up-to-date for new partitions,
		// now we only need to add the existing non-touched partitions
		// to the global indexes
		reorgInfo.elements = reorgInfo.elements[:0]
		for _, indexInfo := range t.Meta().Indices {
			if indexInfo.Global && indexInfo.State == model.StateWriteReorganization {
				reorgInfo.elements = append(reorgInfo.elements, &meta.Element{ID: indexInfo.ID, TypeKey: meta.IndexElementKey})
			}
		}
		if len(reorgInfo.elements) == 0 {
			// No global indexes
			return nil
		}
		reorgInfo.currElement = reorgInfo.elements[0]
		pid := pi.Definitions[0].ID
		if _, err = findNextPartitionID(pid, pi.DroppingDefinitions); err == nil {
			// Skip all dropped partitions
			pid, err = findNextNonTouchedPartitionID(pid, pi)
			if err != nil {
				return errors.Trace(err)
			}
		}
		if pid == 0 {
			// All partitions will be dropped, nothing more to add to global indexes.
			return nil
		}
		reorgInfo.PhysicalTableID = pid
		var physTbl table.PhysicalTable
		if tbl, ok := t.(table.PartitionedTable); ok {
			physTbl = tbl.GetPartition(reorgInfo.PhysicalTableID)
		} else if tbl, ok := t.(table.PhysicalTable); ok {
			// This may be used when partitioning a non-partitioned table
			physTbl = tbl
		}
		// Get the original start handle and end handle.
		currentVer, err := getValidCurrentVersion(reorgInfo.jobCtx.store)
		if err != nil {
			return errors.Trace(err)
		}
		startHandle, endHandle, err := getTableRange(reorgInfo.NewJobContext(), reorgInfo.jobCtx.store, physTbl, currentVer.Ver, reorgInfo.Job.Priority)
		if err != nil {
			return errors.Trace(err)
		}

		// Always (re)start with the full PhysicalTable range
		reorgInfo.StartKey, reorgInfo.EndKey = startHandle, endHandle

		// Write the reorg info to store so the whole reorganize process can recover from panic.
		err = reorgInfo.UpdateReorgMeta(reorgInfo.StartKey, w.sessPool)
		logutil.DDLLogger().Info("update column and indexes",
			zap.Int64("jobID", reorgInfo.Job.ID),
			zap.ByteString("elementType", reorgInfo.currElement.TypeKey),
			zap.Int64("elementID", reorgInfo.currElement.ID),
			zap.Int64("partitionTableId", physTbl.GetPhysicalID()),
			zap.String("startHandle", hex.EncodeToString(reorgInfo.StartKey)),
			zap.String("endHandle", hex.EncodeToString(reorgInfo.EndKey)))
		if err != nil {
			return errors.Trace(err)
		}
	}
	return w.addTableIndex(t, reorgInfo)
}

func bundlesForExchangeTablePartition(t *meta.Meta, pt *model.TableInfo, newPar *model.PartitionDefinition, nt *model.TableInfo) ([]*placement.Bundle, error) {
	bundles := make([]*placement.Bundle, 0, 3)

	ptBundle, err := placement.NewTableBundle(t, pt)
	if err != nil {
		return nil, errors.Trace(err)
	}
	if ptBundle != nil {
		bundles = append(bundles, ptBundle)
	}

	parBundle, err := placement.NewPartitionBundle(t, *newPar)
	if err != nil {
		return nil, errors.Trace(err)
	}
	if parBundle != nil {
		bundles = append(bundles, parBundle)
	}

	ntBundle, err := placement.NewTableBundle(t, nt)
	if err != nil {
		return nil, errors.Trace(err)
	}
	if ntBundle != nil {
		bundles = append(bundles, ntBundle)
	}

	if parBundle == nil && ntBundle != nil {
		// newPar.ID is the ID of old table to exchange, so ntBundle != nil means it has some old placement settings.
		// We should remove it in this situation
		bundles = append(bundles, placement.NewBundle(newPar.ID))
	}

	if parBundle != nil && ntBundle == nil {
		// nt.ID is the ID of old partition to exchange, so parBundle != nil means it has some old placement settings.
		// We should remove it in this situation
		bundles = append(bundles, placement.NewBundle(nt.ID))
	}

	return bundles, nil
}

func checkExchangePartitionRecordValidation(w *worker, ptbl, ntbl table.Table, pschemaName, nschemaName, partitionName string) error {
	verifyFunc := func(sql string, params ...any) error {
		var ctx sessionctx.Context
		ctx, err := w.sessPool.Get()
		if err != nil {
			return errors.Trace(err)
		}
		defer w.sessPool.Put(ctx)

		rows, _, err := ctx.GetRestrictedSQLExecutor().ExecRestrictedSQL(w.ctx, nil, sql, params...)
		if err != nil {
			return errors.Trace(err)
		}
		rowCount := len(rows)
		if rowCount != 0 {
			return errors.Trace(dbterror.ErrRowDoesNotMatchPartition)
		}
		// Check warnings!
		// Is it possible to check how many rows where checked as well?
		return nil
	}
	genConstraintCondition := func(constraints []*table.Constraint) string {
		var buf strings.Builder
		buf.WriteString("not (")
		for i, cons := range constraints {
			if i != 0 {
				buf.WriteString(" and ")
			}
			buf.WriteString(fmt.Sprintf("(%s)", cons.ExprString))
		}
		buf.WriteString(")")
		return buf.String()
	}
	type CheckConstraintTable interface {
		WritableConstraint() []*table.Constraint
	}

	pt := ptbl.Meta()
	index, _, err := getPartitionDef(pt, partitionName)
	if err != nil {
		return errors.Trace(err)
	}

	var buf strings.Builder
	buf.WriteString("select 1 from %n.%n where ")
	paramList := []any{nschemaName, ntbl.Meta().Name.L}
	checkNt := true

	pi := pt.Partition
	switch pi.Type {
	case pmodel.PartitionTypeHash:
		if pi.Num == 1 {
			checkNt = false
		} else {
			buf.WriteString("mod(")
			buf.WriteString(pi.Expr)
			buf.WriteString(", %?) != %?")
			paramList = append(paramList, pi.Num, index)
			if index != 0 {
				// TODO: if hash result can't be NULL, we can remove the check part.
				// For example hash(id), but id is defined not NULL.
				buf.WriteString(" or mod(")
				buf.WriteString(pi.Expr)
				buf.WriteString(", %?) is null")
				paramList = append(paramList, pi.Num, index)
			}
		}
	case pmodel.PartitionTypeRange:
		// Table has only one partition and has the maximum value
		if len(pi.Definitions) == 1 && strings.EqualFold(pi.Definitions[index].LessThan[0], partitionMaxValue) {
			checkNt = false
		} else {
			// For range expression and range columns
			if len(pi.Columns) == 0 {
				conds, params := buildCheckSQLConditionForRangeExprPartition(pi, index)
				buf.WriteString(conds)
				paramList = append(paramList, params...)
			} else {
				conds, params := buildCheckSQLConditionForRangeColumnsPartition(pi, index)
				buf.WriteString(conds)
				paramList = append(paramList, params...)
			}
		}
	case pmodel.PartitionTypeList:
		if len(pi.Columns) == 0 {
			conds := buildCheckSQLConditionForListPartition(pi, index)
			buf.WriteString(conds)
		} else {
			conds := buildCheckSQLConditionForListColumnsPartition(pi, index)
			buf.WriteString(conds)
		}
	default:
		return dbterror.ErrUnsupportedPartitionType.GenWithStackByArgs(pt.Name.O)
	}

	if variable.EnableCheckConstraint.Load() {
		pcc, ok := ptbl.(CheckConstraintTable)
		if !ok {
			return errors.Errorf("exchange partition process assert table partition failed")
		}
		pCons := pcc.WritableConstraint()
		if len(pCons) > 0 {
			if !checkNt {
				checkNt = true
			} else {
				buf.WriteString(" or ")
			}
			buf.WriteString(genConstraintCondition(pCons))
		}
	}
	// Check non-partition table records.
	if checkNt {
		buf.WriteString(" limit 1")
		err = verifyFunc(buf.String(), paramList...)
		if err != nil {
			return errors.Trace(err)
		}
	}

	// Check partition table records.
	if variable.EnableCheckConstraint.Load() {
		ncc, ok := ntbl.(CheckConstraintTable)
		if !ok {
			return errors.Errorf("exchange partition process assert table partition failed")
		}
		nCons := ncc.WritableConstraint()
		if len(nCons) > 0 {
			buf.Reset()
			buf.WriteString("select 1 from %n.%n partition(%n) where ")
			buf.WriteString(genConstraintCondition(nCons))
			buf.WriteString(" limit 1")
			err = verifyFunc(buf.String(), pschemaName, pt.Name.L, partitionName)
			if err != nil {
				return errors.Trace(err)
			}
		}
	}
	return nil
}

func checkExchangePartitionPlacementPolicy(t *meta.Meta, ntPPRef, ptPPRef, partPPRef *model.PolicyRefInfo) error {
	partitionPPRef := partPPRef
	if partitionPPRef == nil {
		partitionPPRef = ptPPRef
	}

	if ntPPRef == nil && partitionPPRef == nil {
		return nil
	}
	if ntPPRef == nil || partitionPPRef == nil {
		return dbterror.ErrTablesDifferentMetadata
	}

	ptPlacementPolicyInfo, _ := getPolicyInfo(t, partitionPPRef.ID)
	ntPlacementPolicyInfo, _ := getPolicyInfo(t, ntPPRef.ID)
	if ntPlacementPolicyInfo == nil && ptPlacementPolicyInfo == nil {
		return nil
	}
	if ntPlacementPolicyInfo == nil || ptPlacementPolicyInfo == nil {
		return dbterror.ErrTablesDifferentMetadata
	}
	if ntPlacementPolicyInfo.Name.L != ptPlacementPolicyInfo.Name.L {
		return dbterror.ErrTablesDifferentMetadata
	}

	return nil
}

func buildCheckSQLConditionForRangeExprPartition(pi *model.PartitionInfo, index int) (string, []any) {
	var buf strings.Builder
	paramList := make([]any, 0, 2)
	// Since the pi.Expr string may contain the identifier, which couldn't be escaped in our ParseWithParams(...)
	// So we write it to the origin sql string here.
	if index == 0 {
		buf.WriteString(pi.Expr)
		buf.WriteString(" >= %?")
		paramList = append(paramList, driver.UnwrapFromSingleQuotes(pi.Definitions[index].LessThan[0]))
	} else if index == len(pi.Definitions)-1 && strings.EqualFold(pi.Definitions[index].LessThan[0], partitionMaxValue) {
		buf.WriteString(pi.Expr)
		buf.WriteString(" < %? or ")
		buf.WriteString(pi.Expr)
		buf.WriteString(" is null")
		paramList = append(paramList, driver.UnwrapFromSingleQuotes(pi.Definitions[index-1].LessThan[0]))
	} else {
		buf.WriteString(pi.Expr)
		buf.WriteString(" < %? or ")
		buf.WriteString(pi.Expr)
		buf.WriteString(" >= %? or ")
		buf.WriteString(pi.Expr)
		buf.WriteString(" is null")
		paramList = append(paramList, driver.UnwrapFromSingleQuotes(pi.Definitions[index-1].LessThan[0]), driver.UnwrapFromSingleQuotes(pi.Definitions[index].LessThan[0]))
	}
	return buf.String(), paramList
}

func buildCheckSQLConditionForRangeColumnsPartition(pi *model.PartitionInfo, index int) (string, []any) {
	paramList := make([]any, 0, 2)
	colName := pi.Columns[0].L
	if index == 0 {
		paramList = append(paramList, colName, driver.UnwrapFromSingleQuotes(pi.Definitions[index].LessThan[0]))
		return "%n >= %?", paramList
	} else if index == len(pi.Definitions)-1 && strings.EqualFold(pi.Definitions[index].LessThan[0], partitionMaxValue) {
		paramList = append(paramList, colName, driver.UnwrapFromSingleQuotes(pi.Definitions[index-1].LessThan[0]))
		return "%n < %?", paramList
	}
	paramList = append(paramList, colName, driver.UnwrapFromSingleQuotes(pi.Definitions[index-1].LessThan[0]), colName, driver.UnwrapFromSingleQuotes(pi.Definitions[index].LessThan[0]))
	return "%n < %? or %n >= %?", paramList
}

func buildCheckSQLConditionForListPartition(pi *model.PartitionInfo, index int) string {
	var buf strings.Builder
	buf.WriteString("not (")
	for i, inValue := range pi.Definitions[index].InValues {
		if i != 0 {
			buf.WriteString(" OR ")
		}
		// AND has higher priority than OR, so no need for parentheses
		for j, val := range inValue {
			if j != 0 {
				// Should never happen, since there should be no multi-columns, only a single expression :)
				buf.WriteString(" AND ")
			}
			// null-safe compare '<=>'
			buf.WriteString(fmt.Sprintf("(%s) <=> %s", pi.Expr, val))
		}
	}
	buf.WriteString(")")
	return buf.String()
}

func buildCheckSQLConditionForListColumnsPartition(pi *model.PartitionInfo, index int) string {
	var buf strings.Builder
	// How to find a match?
	// (row <=> vals1) OR (row <=> vals2)
	// How to find a non-matching row:
	// NOT ( (row <=> vals1) OR (row <=> vals2) ... )
	buf.WriteString("not (")
	colNames := make([]string, 0, len(pi.Columns))
	for i := range pi.Columns {
		// TODO: check if there are no proper quoting function for this?
		n := "`" + strings.ReplaceAll(pi.Columns[i].O, "`", "``") + "`"
		colNames = append(colNames, n)
	}
	for i, colValues := range pi.Definitions[index].InValues {
		if i != 0 {
			buf.WriteString(" OR ")
		}
		// AND has higher priority than OR, so no need for parentheses
		for j, val := range colValues {
			if j != 0 {
				buf.WriteString(" AND ")
			}
			// null-safe compare '<=>'
			buf.WriteString(fmt.Sprintf("%s <=> %s", colNames[j], val))
		}
	}
	buf.WriteString(")")
	return buf.String()
}

func checkAddPartitionTooManyPartitions(piDefs uint64) error {
	if piDefs > uint64(mysql.PartitionCountLimit) {
		return errors.Trace(dbterror.ErrTooManyPartitions)
	}
	return nil
}

func checkAddPartitionOnTemporaryMode(tbInfo *model.TableInfo) error {
	if tbInfo.Partition != nil && tbInfo.TempTableType != model.TempTableNone {
		return dbterror.ErrPartitionNoTemporary
	}
	return nil
}

func checkPartitionColumnsUnique(tbInfo *model.TableInfo) error {
	if len(tbInfo.Partition.Columns) <= 1 {
		return nil
	}
	var columnsMap = make(map[string]struct{})
	for _, col := range tbInfo.Partition.Columns {
		if _, ok := columnsMap[col.L]; ok {
			return dbterror.ErrSameNamePartitionField.GenWithStackByArgs(col.L)
		}
		columnsMap[col.L] = struct{}{}
	}
	return nil
}

func checkNoHashPartitions(_ sessionctx.Context, partitionNum uint64) error {
	if partitionNum == 0 {
		return ast.ErrNoParts.GenWithStackByArgs("partitions")
	}
	return nil
}

func getPartitionIDs(table *model.TableInfo) []int64 {
	if table.GetPartitionInfo() == nil {
		return []int64{}
	}
	physicalTableIDs := make([]int64, 0, len(table.Partition.Definitions))
	for _, def := range table.Partition.Definitions {
		physicalTableIDs = append(physicalTableIDs, def.ID)
	}
	return physicalTableIDs
}

func getPartitionRuleIDs(dbName string, table *model.TableInfo) []string {
	if table.GetPartitionInfo() == nil {
		return []string{}
	}
	partRuleIDs := make([]string, 0, len(table.Partition.Definitions))
	for _, def := range table.Partition.Definitions {
		partRuleIDs = append(partRuleIDs, fmt.Sprintf(label.PartitionIDFormat, label.IDPrefix, dbName, table.Name.L, def.Name.L))
	}
	return partRuleIDs
}

// checkPartitioningKeysConstraints checks that the range partitioning key is included in the table constraint.
func checkPartitioningKeysConstraints(sctx sessionctx.Context, s *ast.CreateTableStmt, tblInfo *model.TableInfo) error {
	// Returns directly if there are no unique keys in the table.
	if len(tblInfo.Indices) == 0 && !tblInfo.PKIsHandle {
		return nil
	}

	partCols, err := getPartitionColSlices(sctx.GetExprCtx(), tblInfo, s.Partition)
	if err != nil {
		return errors.Trace(err)
	}

	// Checks that the partitioning key is included in the constraint.
	// Every unique key on the table must use every column in the table's partitioning expression.
	// See https://dev.mysql.com/doc/refman/5.7/en/partitioning-limitations-partitioning-keys-unique-keys.html
	for _, index := range tblInfo.Indices {
		if index.Unique && !checkUniqueKeyIncludePartKey(partCols, index.Columns) {
			if index.Primary {
				// global index does not support clustered index
				if tblInfo.IsCommonHandle {
					return dbterror.ErrUniqueKeyNeedAllFieldsInPf.GenWithStackByArgs("CLUSTERED INDEX")
				}
				if !sctx.GetSessionVars().EnableGlobalIndex {
					return dbterror.ErrUniqueKeyNeedAllFieldsInPf.GenWithStackByArgs("PRIMARY KEY")
				}
			}
			if !sctx.GetSessionVars().EnableGlobalIndex {
				return dbterror.ErrUniqueKeyNeedAllFieldsInPf.GenWithStackByArgs("UNIQUE INDEX")
			}
		}
	}
	// when PKIsHandle, tblInfo.Indices will not contain the primary key.
	if tblInfo.PKIsHandle {
		indexCols := []*model.IndexColumn{{
			Name:   tblInfo.GetPkName(),
			Length: types.UnspecifiedLength,
		}}
		if !checkUniqueKeyIncludePartKey(partCols, indexCols) {
			return dbterror.ErrUniqueKeyNeedAllFieldsInPf.GenWithStackByArgs("CLUSTERED INDEX")
		}
	}
	return nil
}

func checkPartitionKeysConstraint(pi *model.PartitionInfo, indexColumns []*model.IndexColumn, tblInfo *model.TableInfo) (bool, error) {
	var (
		partCols []*model.ColumnInfo
		err      error
	)
	if pi.Type == pmodel.PartitionTypeNone {
		return true, nil
	}
	// The expr will be an empty string if the partition is defined by:
	// CREATE TABLE t (...) PARTITION BY RANGE COLUMNS(...)
	if partExpr := pi.Expr; partExpr != "" {
		// Parse partitioning key, extract the column names in the partitioning key to slice.
		partCols, err = extractPartitionColumns(partExpr, tblInfo)
		if err != nil {
			return false, err
		}
	} else {
		partCols = make([]*model.ColumnInfo, 0, len(pi.Columns))
		for _, col := range pi.Columns {
			colInfo := tblInfo.FindPublicColumnByName(col.L)
			if colInfo == nil {
				return false, infoschema.ErrColumnNotExists.GenWithStackByArgs(col, tblInfo.Name)
			}
			partCols = append(partCols, colInfo)
		}
	}

	// In MySQL, every unique key on the table must use every column in the table's partitioning expression.(This
	// also includes the table's primary key.)
	// In TiDB, global index will be built when this constraint is not satisfied and EnableGlobalIndex is set.
	// See https://dev.mysql.com/doc/refman/5.7/en/partitioning-limitations-partitioning-keys-unique-keys.html
	return checkUniqueKeyIncludePartKey(columnInfoSlice(partCols), indexColumns), nil
}

type columnNameExtractor struct {
	extractedColumns []*model.ColumnInfo
	tblInfo          *model.TableInfo
	err              error
}

func (*columnNameExtractor) Enter(node ast.Node) (ast.Node, bool) {
	return node, false
}

func (cne *columnNameExtractor) Leave(node ast.Node) (ast.Node, bool) {
	if c, ok := node.(*ast.ColumnNameExpr); ok {
		info := findColumnByName(c.Name.Name.L, cne.tblInfo)
		if info != nil {
			cne.extractedColumns = append(cne.extractedColumns, info)
			return node, true
		}
		cne.err = dbterror.ErrBadField.GenWithStackByArgs(c.Name.Name.O, "expression")
		return nil, false
	}
	return node, true
}

func findColumnByName(colName string, tblInfo *model.TableInfo) *model.ColumnInfo {
	if tblInfo == nil {
		return nil
	}
	for _, info := range tblInfo.Columns {
		if info.Name.L == colName {
			return info
		}
	}
	return nil
}

func extractPartitionColumns(partExpr string, tblInfo *model.TableInfo) ([]*model.ColumnInfo, error) {
	partExpr = "select " + partExpr
	stmts, _, err := parser.New().ParseSQL(partExpr)
	if err != nil {
		return nil, errors.Trace(err)
	}
	extractor := &columnNameExtractor{
		tblInfo:          tblInfo,
		extractedColumns: make([]*model.ColumnInfo, 0),
	}
	stmts[0].Accept(extractor)
	if extractor.err != nil {
		return nil, errors.Trace(extractor.err)
	}
	return extractor.extractedColumns, nil
}

// stringSlice is defined for checkUniqueKeyIncludePartKey.
// if Go supports covariance, the code shouldn't be so complex.
type stringSlice interface {
	Len() int
	At(i int) string
}

// checkUniqueKeyIncludePartKey checks that the partitioning key is included in the constraint.
func checkUniqueKeyIncludePartKey(partCols stringSlice, idxCols []*model.IndexColumn) bool {
	for i := 0; i < partCols.Len(); i++ {
		partCol := partCols.At(i)
		_, idxCol := model.FindIndexColumnByName(idxCols, partCol)
		if idxCol == nil {
			// Partition column is not found in the index columns.
			return false
		}
		if idxCol.Length > 0 {
			// The partition column is found in the index columns, but the index column is a prefix index
			return false
		}
	}
	return true
}

// columnInfoSlice implements the stringSlice interface.
type columnInfoSlice []*model.ColumnInfo

func (cis columnInfoSlice) Len() int {
	return len(cis)
}

func (cis columnInfoSlice) At(i int) string {
	return cis[i].Name.L
}

// columnNameSlice implements the stringSlice interface.
type columnNameSlice []*ast.ColumnName

func (cns columnNameSlice) Len() int {
	return len(cns)
}

func (cns columnNameSlice) At(i int) string {
	return cns[i].Name.L
}

func isPartExprUnsigned(ectx expression.EvalContext, tbInfo *model.TableInfo) bool {
	ctx := tables.NewPartitionExprBuildCtx()
	expr, err := expression.ParseSimpleExpr(ctx, tbInfo.Partition.Expr, expression.WithTableInfo("", tbInfo))
	if err != nil {
		logutil.DDLLogger().Error("isPartExpr failed parsing expression!", zap.Error(err))
		return false
	}
	if mysql.HasUnsignedFlag(expr.GetType(ectx).GetFlag()) {
		return true
	}
	return false
}

// truncateTableByReassignPartitionIDs reassigns new partition ids.
func truncateTableByReassignPartitionIDs(t *meta.Meta, tblInfo *model.TableInfo, pids []int64) (err error) {
	if len(pids) < len(tblInfo.Partition.Definitions) {
		// To make it compatible with older versions when pids was not given
		// and if there has been any add/reorganize partition increasing the number of partitions
		morePids, err := t.GenGlobalIDs(len(tblInfo.Partition.Definitions) - len(pids))
		if err != nil {
			return errors.Trace(err)
		}
		pids = append(pids, morePids...)
	}
	newDefs := make([]model.PartitionDefinition, 0, len(tblInfo.Partition.Definitions))
	for i, def := range tblInfo.Partition.Definitions {
		newDef := def
		newDef.ID = pids[i]
		newDefs = append(newDefs, newDef)
	}
	tblInfo.Partition.Definitions = newDefs
	return nil
}

type partitionExprProcessor func(expression.BuildContext, *model.TableInfo, ast.ExprNode) error

type partitionExprChecker struct {
	processors []partitionExprProcessor
	ctx        expression.BuildContext
	tbInfo     *model.TableInfo
	err        error

	columns []*model.ColumnInfo
}

func newPartitionExprChecker(ctx expression.BuildContext, tbInfo *model.TableInfo, processor ...partitionExprProcessor) *partitionExprChecker {
	p := &partitionExprChecker{processors: processor, ctx: ctx, tbInfo: tbInfo}
	p.processors = append(p.processors, p.extractColumns)
	return p
}

func (p *partitionExprChecker) Enter(n ast.Node) (node ast.Node, skipChildren bool) {
	expr, ok := n.(ast.ExprNode)
	if !ok {
		return n, true
	}
	for _, processor := range p.processors {
		if err := processor(p.ctx, p.tbInfo, expr); err != nil {
			p.err = err
			return n, true
		}
	}

	return n, false
}

func (p *partitionExprChecker) Leave(n ast.Node) (node ast.Node, ok bool) {
	return n, p.err == nil
}

func (p *partitionExprChecker) extractColumns(_ expression.BuildContext, _ *model.TableInfo, expr ast.ExprNode) error {
	columnNameExpr, ok := expr.(*ast.ColumnNameExpr)
	if !ok {
		return nil
	}
	colInfo := findColumnByName(columnNameExpr.Name.Name.L, p.tbInfo)
	if colInfo == nil {
		return errors.Trace(dbterror.ErrBadField.GenWithStackByArgs(columnNameExpr.Name.Name.L, "partition function"))
	}

	p.columns = append(p.columns, colInfo)
	return nil
}

func checkPartitionExprAllowed(_ expression.BuildContext, tb *model.TableInfo, e ast.ExprNode) error {
	switch v := e.(type) {
	case *ast.FuncCallExpr:
		if _, ok := expression.AllowedPartitionFuncMap[v.FnName.L]; ok {
			return nil
		}
	case *ast.BinaryOperationExpr:
		if _, ok := expression.AllowedPartition4BinaryOpMap[v.Op]; ok {
			return errors.Trace(checkNoTimestampArgs(tb, v.L, v.R))
		}
	case *ast.UnaryOperationExpr:
		if _, ok := expression.AllowedPartition4UnaryOpMap[v.Op]; ok {
			return errors.Trace(checkNoTimestampArgs(tb, v.V))
		}
	case *ast.ColumnNameExpr, *ast.ParenthesesExpr, *driver.ValueExpr, *ast.MaxValueExpr,
		*ast.DefaultExpr, *ast.TimeUnitExpr:
		return nil
	}
	return errors.Trace(dbterror.ErrPartitionFunctionIsNotAllowed)
}

func checkPartitionExprArgs(_ expression.BuildContext, tblInfo *model.TableInfo, e ast.ExprNode) error {
	expr, ok := e.(*ast.FuncCallExpr)
	if !ok {
		return nil
	}
	argsType, err := collectArgsType(tblInfo, expr.Args...)
	if err != nil {
		return errors.Trace(err)
	}
	switch expr.FnName.L {
	case ast.ToDays, ast.ToSeconds, ast.DayOfMonth, ast.Month, ast.DayOfYear, ast.Quarter, ast.YearWeek,
		ast.Year, ast.Weekday, ast.DayOfWeek, ast.Day:
		return errors.Trace(checkResultOK(hasDateArgs(argsType...)))
	case ast.Hour, ast.Minute, ast.Second, ast.TimeToSec, ast.MicroSecond:
		return errors.Trace(checkResultOK(hasTimeArgs(argsType...)))
	case ast.UnixTimestamp:
		return errors.Trace(checkResultOK(hasTimestampArgs(argsType...)))
	case ast.FromDays:
		return errors.Trace(checkResultOK(hasDateArgs(argsType...) || hasTimeArgs(argsType...)))
	case ast.Extract:
		switch expr.Args[0].(*ast.TimeUnitExpr).Unit {
		case ast.TimeUnitYear, ast.TimeUnitYearMonth, ast.TimeUnitQuarter, ast.TimeUnitMonth, ast.TimeUnitDay:
			return errors.Trace(checkResultOK(hasDateArgs(argsType...)))
		case ast.TimeUnitDayMicrosecond, ast.TimeUnitDayHour, ast.TimeUnitDayMinute, ast.TimeUnitDaySecond:
			return errors.Trace(checkResultOK(hasDatetimeArgs(argsType...)))
		case ast.TimeUnitHour, ast.TimeUnitHourMinute, ast.TimeUnitHourSecond, ast.TimeUnitMinute, ast.TimeUnitMinuteSecond,
			ast.TimeUnitSecond, ast.TimeUnitMicrosecond, ast.TimeUnitHourMicrosecond, ast.TimeUnitMinuteMicrosecond, ast.TimeUnitSecondMicrosecond:
			return errors.Trace(checkResultOK(hasTimeArgs(argsType...)))
		default:
			return errors.Trace(dbterror.ErrWrongExprInPartitionFunc)
		}
	case ast.DateDiff:
		return errors.Trace(checkResultOK(slice.AllOf(argsType, func(i int) bool {
			return hasDateArgs(argsType[i])
		})))

	case ast.Abs, ast.Ceiling, ast.Floor, ast.Mod:
		has := hasTimestampArgs(argsType...)
		if has {
			return errors.Trace(dbterror.ErrWrongExprInPartitionFunc)
		}
	}
	return nil
}

func collectArgsType(tblInfo *model.TableInfo, exprs ...ast.ExprNode) ([]byte, error) {
	ts := make([]byte, 0, len(exprs))
	for _, arg := range exprs {
		col, ok := arg.(*ast.ColumnNameExpr)
		if !ok {
			continue
		}
		columnInfo := findColumnByName(col.Name.Name.L, tblInfo)
		if columnInfo == nil {
			return nil, errors.Trace(dbterror.ErrBadField.GenWithStackByArgs(col.Name.Name.L, "partition function"))
		}
		ts = append(ts, columnInfo.GetType())
	}

	return ts, nil
}

func hasDateArgs(argsType ...byte) bool {
	return slice.AnyOf(argsType, func(i int) bool {
		return argsType[i] == mysql.TypeDate || argsType[i] == mysql.TypeDatetime
	})
}

func hasTimeArgs(argsType ...byte) bool {
	return slice.AnyOf(argsType, func(i int) bool {
		return argsType[i] == mysql.TypeDuration || argsType[i] == mysql.TypeDatetime
	})
}

func hasTimestampArgs(argsType ...byte) bool {
	return slice.AnyOf(argsType, func(i int) bool {
		return argsType[i] == mysql.TypeTimestamp
	})
}

func hasDatetimeArgs(argsType ...byte) bool {
	return slice.AnyOf(argsType, func(i int) bool {
		return argsType[i] == mysql.TypeDatetime
	})
}

func checkNoTimestampArgs(tbInfo *model.TableInfo, exprs ...ast.ExprNode) error {
	argsType, err := collectArgsType(tbInfo, exprs...)
	if err != nil {
		return err
	}
	if hasTimestampArgs(argsType...) {
		return errors.Trace(dbterror.ErrWrongExprInPartitionFunc)
	}
	return nil
}

// hexIfNonPrint checks if printable UTF-8 characters from a single quoted string,
// if so, just returns the string
// else returns a hex string of the binary string (i.e. actual encoding, not unicode code points!)
func hexIfNonPrint(s string) string {
	isPrint := true
	// https://go.dev/blog/strings `for range` of string converts to runes!
	for _, runeVal := range s {
		if !strconv.IsPrint(runeVal) {
			isPrint = false
			break
		}
	}
	if isPrint {
		return s
	}
	// To avoid 'simple' MySQL accepted escape characters, to be showed as hex, just escape them
	// \0 \b \n \r \t \Z, see https://dev.mysql.com/doc/refman/8.0/en/string-literals.html
	isPrint = true
	res := ""
	for _, runeVal := range s {
		switch runeVal {
		case 0: // Null
			res += `\0`
		case 7: // Bell
			res += `\b`
		case '\t': // 9
			res += `\t`
		case '\n': // 10
			res += `\n`
		case '\r': // 13
			res += `\r`
		case 26: // ctrl-z / Substitute
			res += `\Z`
		default:
			if !strconv.IsPrint(runeVal) {
				isPrint = false
				break
			}
			res += string(runeVal)
		}
	}
	if isPrint {
		return res
	}
	// Not possible to create an easy interpreted MySQL string, return as hex string
	// Can be converted to string in MySQL like: CAST(UNHEX('<hex string>') AS CHAR(255))
	return "0x" + hex.EncodeToString([]byte(driver.UnwrapFromSingleQuotes(s)))
}

func writeColumnListToBuffer(partitionInfo *model.PartitionInfo, sqlMode mysql.SQLMode, buf *bytes.Buffer) {
	if partitionInfo.IsEmptyColumns {
		return
	}
	for i, col := range partitionInfo.Columns {
		buf.WriteString(stringutil.Escape(col.O, sqlMode))
		if i < len(partitionInfo.Columns)-1 {
			buf.WriteString(",")
		}
	}
}

// AppendPartitionInfo is used in SHOW CREATE TABLE as well as generation the SQL syntax
// for the PartitionInfo during validation of various DDL commands
func AppendPartitionInfo(partitionInfo *model.PartitionInfo, buf *bytes.Buffer, sqlMode mysql.SQLMode) {
	if partitionInfo == nil {
		return
	}
	// Since MySQL 5.1/5.5 is very old and TiDB aims for 5.7/8.0 compatibility, we will not
	// include the /*!50100 or /*!50500 comments for TiDB.
	// This also solves the issue with comments within comments that would happen for
	// PLACEMENT POLICY options.
	defaultPartitionDefinitions := true
	if partitionInfo.Type == pmodel.PartitionTypeHash ||
		partitionInfo.Type == pmodel.PartitionTypeKey {
		for i, def := range partitionInfo.Definitions {
			if def.Name.O != fmt.Sprintf("p%d", i) {
				defaultPartitionDefinitions = false
				break
			}
			if len(def.Comment) > 0 || def.PlacementPolicyRef != nil {
				defaultPartitionDefinitions = false
				break
			}
		}

		if defaultPartitionDefinitions {
			if partitionInfo.Type == pmodel.PartitionTypeHash {
				fmt.Fprintf(buf, "\nPARTITION BY HASH (%s) PARTITIONS %d", partitionInfo.Expr, partitionInfo.Num)
			} else {
				buf.WriteString("\nPARTITION BY KEY (")
				writeColumnListToBuffer(partitionInfo, sqlMode, buf)
				buf.WriteString(")")
				fmt.Fprintf(buf, " PARTITIONS %d", partitionInfo.Num)
			}
			return
		}
	}
	// this if statement takes care of lists/range/key columns case
	if len(partitionInfo.Columns) > 0 {
		// partitionInfo.Type == model.PartitionTypeRange || partitionInfo.Type == model.PartitionTypeList
		// || partitionInfo.Type == model.PartitionTypeKey
		// Notice that MySQL uses two spaces between LIST and COLUMNS...
		if partitionInfo.Type == pmodel.PartitionTypeKey {
			fmt.Fprintf(buf, "\nPARTITION BY %s (", partitionInfo.Type.String())
		} else {
			fmt.Fprintf(buf, "\nPARTITION BY %s COLUMNS(", partitionInfo.Type.String())
		}
		writeColumnListToBuffer(partitionInfo, sqlMode, buf)
		buf.WriteString(")\n(")
	} else {
		fmt.Fprintf(buf, "\nPARTITION BY %s (%s)\n(", partitionInfo.Type.String(), partitionInfo.Expr)
	}

	AppendPartitionDefs(partitionInfo, buf, sqlMode)
	buf.WriteString(")")
}

// AppendPartitionDefs generates a list of partition definitions needed for SHOW CREATE TABLE (in executor/show.go)
// as well as needed for generating the ADD PARTITION query for INTERVAL partitioning of ALTER TABLE t LAST PARTITION
// and generating the CREATE TABLE query from CREATE TABLE ... INTERVAL
func AppendPartitionDefs(partitionInfo *model.PartitionInfo, buf *bytes.Buffer, sqlMode mysql.SQLMode) {
	for i, def := range partitionInfo.Definitions {
		if i > 0 {
			fmt.Fprintf(buf, ",\n ")
		}
		fmt.Fprintf(buf, "PARTITION %s", stringutil.Escape(def.Name.O, sqlMode))
		// PartitionTypeHash and PartitionTypeKey do not have any VALUES definition
		if partitionInfo.Type == pmodel.PartitionTypeRange {
			lessThans := make([]string, len(def.LessThan))
			for idx, v := range def.LessThan {
				lessThans[idx] = hexIfNonPrint(v)
			}
			fmt.Fprintf(buf, " VALUES LESS THAN (%s)", strings.Join(lessThans, ","))
		} else if partitionInfo.Type == pmodel.PartitionTypeList {
			if len(def.InValues) == 0 {
				fmt.Fprintf(buf, " DEFAULT")
			} else if len(def.InValues) == 1 &&
				len(def.InValues[0]) == 1 &&
				strings.EqualFold(def.InValues[0][0], "DEFAULT") {
				fmt.Fprintf(buf, " DEFAULT")
			} else {
				values := bytes.NewBuffer(nil)
				for j, inValues := range def.InValues {
					if j > 0 {
						values.WriteString(",")
					}
					if len(inValues) > 1 {
						values.WriteString("(")
						tmpVals := make([]string, len(inValues))
						for idx, v := range inValues {
							tmpVals[idx] = hexIfNonPrint(v)
						}
						values.WriteString(strings.Join(tmpVals, ","))
						values.WriteString(")")
					} else if len(inValues) == 1 {
						values.WriteString(hexIfNonPrint(inValues[0]))
					}
				}
				fmt.Fprintf(buf, " VALUES IN (%s)", values.String())
			}
		}
		if len(def.Comment) > 0 {
			fmt.Fprintf(buf, " COMMENT '%s'", format.OutputFormat(def.Comment))
		}
		if def.PlacementPolicyRef != nil {
			// add placement ref info here
			fmt.Fprintf(buf, " /*T![placement] PLACEMENT POLICY=%s */", stringutil.Escape(def.PlacementPolicyRef.Name.O, sqlMode))
		}
	}
}

func generatePartValuesWithTp(partVal types.Datum, tp types.FieldType) (string, error) {
	if partVal.Kind() == types.KindNull {
		return "NULL", nil
	}

	s, err := partVal.ToString()
	if err != nil {
		return "", err
	}

	switch tp.EvalType() {
	case types.ETInt:
		return s, nil
	case types.ETString:
		// The `partVal` can be an invalid utf8 string if it's converted to BINARY, then the content will be lost after
		// marshaling and storing in the schema. In this case, we use a hex literal to work around this issue.
		if tp.GetCharset() == charset.CharsetBin {
			return fmt.Sprintf("_binary 0x%x", s), nil
		}
		return driver.WrapInSingleQuotes(s), nil
	case types.ETDatetime, types.ETDuration:
		return driver.WrapInSingleQuotes(s), nil
	}

	return "", dbterror.ErrWrongTypeColumnValue.GenWithStackByArgs()
}

func checkPartitionDefinitionConstraints(ctx sessionctx.Context, tbInfo *model.TableInfo) error {
	var err error
	if err = checkPartitionNameUnique(tbInfo.Partition); err != nil {
		return errors.Trace(err)
	}
	if err = checkAddPartitionTooManyPartitions(uint64(len(tbInfo.Partition.Definitions))); err != nil {
		return err
	}
	if err = checkAddPartitionOnTemporaryMode(tbInfo); err != nil {
		return err
	}
	if err = checkPartitionColumnsUnique(tbInfo); err != nil {
		return err
	}

	switch tbInfo.Partition.Type {
	case pmodel.PartitionTypeRange:
		err = checkPartitionByRange(ctx, tbInfo)
	case pmodel.PartitionTypeHash, pmodel.PartitionTypeKey:
		err = checkPartitionByHash(ctx, tbInfo)
	case pmodel.PartitionTypeList:
		err = checkPartitionByList(ctx, tbInfo)
	}
	return errors.Trace(err)
}

func checkPartitionByHash(ctx sessionctx.Context, tbInfo *model.TableInfo) error {
	return checkNoHashPartitions(ctx, tbInfo.Partition.Num)
}

// checkPartitionByRange checks validity of a "BY RANGE" partition.
func checkPartitionByRange(ctx sessionctx.Context, tbInfo *model.TableInfo) error {
	failpoint.Inject("CheckPartitionByRangeErr", func() {
		ctx.GetSessionVars().SQLKiller.SendKillSignal(sqlkiller.QueryMemoryExceeded)
		panic(ctx.GetSessionVars().SQLKiller.HandleSignal())
	})
	pi := tbInfo.Partition

	if len(pi.Columns) == 0 {
		return checkRangePartitionValue(ctx, tbInfo)
	}

	return checkRangeColumnsPartitionValue(ctx, tbInfo)
}

func checkRangeColumnsPartitionValue(ctx sessionctx.Context, tbInfo *model.TableInfo) error {
	// Range columns partition key supports multiple data types with integer、datetime、string.
	pi := tbInfo.Partition
	defs := pi.Definitions
	if len(defs) < 1 {
		return ast.ErrPartitionsMustBeDefined.GenWithStackByArgs("RANGE")
	}

	curr := &defs[0]
	if len(curr.LessThan) != len(pi.Columns) {
		return errors.Trace(ast.ErrPartitionColumnList)
	}
	var prev *model.PartitionDefinition
	for i := 1; i < len(defs); i++ {
		prev, curr = curr, &defs[i]
		succ, err := checkTwoRangeColumns(ctx, curr, prev, pi, tbInfo)
		if err != nil {
			return err
		}
		if !succ {
			return errors.Trace(dbterror.ErrRangeNotIncreasing)
		}
	}
	return nil
}

func checkTwoRangeColumns(ctx sessionctx.Context, curr, prev *model.PartitionDefinition, pi *model.PartitionInfo, tbInfo *model.TableInfo) (bool, error) {
	if len(curr.LessThan) != len(pi.Columns) {
		return false, errors.Trace(ast.ErrPartitionColumnList)
	}
	for i := 0; i < len(pi.Columns); i++ {
		// Special handling for MAXVALUE.
		if strings.EqualFold(curr.LessThan[i], partitionMaxValue) && !strings.EqualFold(prev.LessThan[i], partitionMaxValue) {
			// If current is maxvalue, it certainly >= previous.
			return true, nil
		}
		if strings.EqualFold(prev.LessThan[i], partitionMaxValue) {
			// Current is not maxvalue, and previous is maxvalue.
			return false, nil
		}

		// The tuples of column values used to define the partitions are strictly increasing:
		// PARTITION p0 VALUES LESS THAN (5,10,'ggg')
		// PARTITION p1 VALUES LESS THAN (10,20,'mmm')
		// PARTITION p2 VALUES LESS THAN (15,30,'sss')
		colInfo := findColumnByName(pi.Columns[i].L, tbInfo)
		cmp, err := parseAndEvalBoolExpr(ctx.GetExprCtx(), curr.LessThan[i], prev.LessThan[i], colInfo, tbInfo)
		if err != nil {
			return false, err
		}

		if cmp > 0 {
			return true, nil
		}

		if cmp < 0 {
			return false, nil
		}
	}
	return false, nil
}

// equal, return 0
// greater, return 1
// less, return -1
func parseAndEvalBoolExpr(ctx expression.BuildContext, l, r string, colInfo *model.ColumnInfo, tbInfo *model.TableInfo) (int64, error) {
	lexpr, err := expression.ParseSimpleExpr(ctx, l, expression.WithTableInfo("", tbInfo), expression.WithCastExprTo(&colInfo.FieldType))
	if err != nil {
		return 0, err
	}
	rexpr, err := expression.ParseSimpleExpr(ctx, r, expression.WithTableInfo("", tbInfo), expression.WithCastExprTo(&colInfo.FieldType))
	if err != nil {
		return 0, err
	}

	e, err := expression.NewFunctionBase(ctx, ast.EQ, field_types.NewFieldType(mysql.TypeLonglong), lexpr, rexpr)
	if err != nil {
		return 0, err
	}
	e.SetCharsetAndCollation(colInfo.GetCharset(), colInfo.GetCollate())
	res, _, err1 := e.EvalInt(ctx.GetEvalCtx(), chunk.Row{})
	if err1 != nil {
		return 0, err1
	}
	if res == 1 {
		return 0, nil
	}

	e, err = expression.NewFunctionBase(ctx, ast.GT, field_types.NewFieldType(mysql.TypeLonglong), lexpr, rexpr)
	if err != nil {
		return 0, err
	}
	e.SetCharsetAndCollation(colInfo.GetCharset(), colInfo.GetCollate())
	res, _, err1 = e.EvalInt(ctx.GetEvalCtx(), chunk.Row{})
	if err1 != nil {
		return 0, err1
	}
	if res > 0 {
		return 1, nil
	}
	return -1, nil
}

// checkPartitionByList checks validity of a "BY LIST" partition.
func checkPartitionByList(ctx sessionctx.Context, tbInfo *model.TableInfo) error {
	return checkListPartitionValue(ctx.GetExprCtx(), tbInfo)
}<|MERGE_RESOLUTION|>--- conflicted
+++ resolved
@@ -521,22 +521,11 @@
 	switch s.Tp {
 	case pmodel.PartitionTypeRange:
 		enable = true
-<<<<<<< HEAD
-	case model.PartitionTypeList:
+	case pmodel.PartitionTypeList:
 		enable = true
 		err := checkListPartitions(s.Definitions)
 		if err != nil {
 			return err
-=======
-	case pmodel.PartitionTypeList:
-		// Partition by list is enabled only when tidb_enable_list_partition is 'ON'.
-		enable = ctx.GetSessionVars().EnableListTablePartition
-		if enable {
-			err := checkListPartitions(s.Definitions)
-			if err != nil {
-				return err
-			}
->>>>>>> e00454a7
 		}
 	case pmodel.PartitionTypeHash, pmodel.PartitionTypeKey:
 		// Partition by hash and key is enabled by default.
