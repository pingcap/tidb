// Copyright 2018 PingCAP, Inc.
//
// Licensed under the Apache License, Version 2.0 (the "License");
// you may not use this file except in compliance with the License.
// You may obtain a copy of the License at
//
//     http://www.apache.org/licenses/LICENSE-2.0
//
// Unless required by applicable law or agreed to in writing, software
// distributed under the License is distributed on an "AS IS" BASIS,
// WITHOUT WARRANTIES OR CONDITIONS OF ANY KIND, either express or implied.
// See the License for the specific language governing permissions and
// limitations under the License.

package ddl

import (
	"bytes"
	"context"
	"encoding/hex"
	"fmt"
	"math"
	"strconv"
	"strings"
	"time"

	"github.com/pingcap/errors"
	"github.com/pingcap/failpoint"
	"github.com/pingcap/kvproto/pkg/metapb"
	"github.com/pingcap/tidb/pkg/ddl/label"
	"github.com/pingcap/tidb/pkg/ddl/logutil"
	"github.com/pingcap/tidb/pkg/ddl/notifier"
	"github.com/pingcap/tidb/pkg/ddl/placement"
	sess "github.com/pingcap/tidb/pkg/ddl/session"
	"github.com/pingcap/tidb/pkg/domain/infosync"
	"github.com/pingcap/tidb/pkg/expression"
	"github.com/pingcap/tidb/pkg/infoschema"
	"github.com/pingcap/tidb/pkg/kv"
	"github.com/pingcap/tidb/pkg/meta"
	"github.com/pingcap/tidb/pkg/meta/metabuild"
	"github.com/pingcap/tidb/pkg/meta/model"
	"github.com/pingcap/tidb/pkg/metrics"
	"github.com/pingcap/tidb/pkg/parser"
	"github.com/pingcap/tidb/pkg/parser/ast"
	"github.com/pingcap/tidb/pkg/parser/charset"
	"github.com/pingcap/tidb/pkg/parser/format"
	pmodel "github.com/pingcap/tidb/pkg/parser/model"
	"github.com/pingcap/tidb/pkg/parser/mysql"
	"github.com/pingcap/tidb/pkg/parser/opcode"
	"github.com/pingcap/tidb/pkg/parser/terror"
	field_types "github.com/pingcap/tidb/pkg/parser/types"
	"github.com/pingcap/tidb/pkg/sessionctx"
	"github.com/pingcap/tidb/pkg/sessionctx/variable"
	"github.com/pingcap/tidb/pkg/table"
	"github.com/pingcap/tidb/pkg/table/tables"
	"github.com/pingcap/tidb/pkg/tablecodec"
	"github.com/pingcap/tidb/pkg/types"
	driver "github.com/pingcap/tidb/pkg/types/parser_driver"
	tidbutil "github.com/pingcap/tidb/pkg/util"
	"github.com/pingcap/tidb/pkg/util/chunk"
	"github.com/pingcap/tidb/pkg/util/collate"
	"github.com/pingcap/tidb/pkg/util/dbterror"
	"github.com/pingcap/tidb/pkg/util/hack"
	"github.com/pingcap/tidb/pkg/util/mathutil"
	decoder "github.com/pingcap/tidb/pkg/util/rowDecoder"
	"github.com/pingcap/tidb/pkg/util/slice"
	"github.com/pingcap/tidb/pkg/util/stringutil"
	"github.com/tikv/client-go/v2/tikv"
	kvutil "github.com/tikv/client-go/v2/util"
	pd "github.com/tikv/pd/client"
	"go.uber.org/zap"
)

const (
	partitionMaxValue = "MAXVALUE"
)

func checkAddPartition(t *meta.Mutator, job *model.Job) (*model.TableInfo, *model.PartitionInfo, []model.PartitionDefinition, error) {
	schemaID := job.SchemaID
	tblInfo, err := GetTableInfoAndCancelFaultJob(t, job, schemaID)
	if err != nil {
		return nil, nil, nil, errors.Trace(err)
	}
	args, err := model.GetTablePartitionArgs(job)
	if err != nil {
		job.State = model.JobStateCancelled
		return nil, nil, nil, errors.Trace(err)
	}
	partInfo := args.PartInfo
	if len(tblInfo.Partition.AddingDefinitions) > 0 {
		return tblInfo, partInfo, tblInfo.Partition.AddingDefinitions, nil
	}
	return tblInfo, partInfo, []model.PartitionDefinition{}, nil
}

// TODO: Move this into reorganize partition!
func (w *worker) onAddTablePartition(jobCtx *jobContext, t *meta.Mutator, job *model.Job) (ver int64, _ error) {
	// Handle the rolling back job
	if job.IsRollingback() {
		ver, err := w.rollbackLikeDropPartition(jobCtx, t, job)
		if err != nil {
			return ver, errors.Trace(err)
		}
		return ver, nil
	}

	// notice: addingDefinitions is empty when job is in state model.StateNone
	tblInfo, partInfo, addingDefinitions, err := checkAddPartition(t, job)
	if err != nil {
		return ver, err
	}

	// In order to skip maintaining the state check in partitionDefinition, TiDB use addingDefinition instead of state field.
	// So here using `job.SchemaState` to judge what the stage of this job is.
	switch job.SchemaState {
	case model.StateNone:
		// job.SchemaState == model.StateNone means the job is in the initial state of add partition.
		// Here should use partInfo from job directly and do some check action.
		err = checkAddPartitionTooManyPartitions(uint64(len(tblInfo.Partition.Definitions) + len(partInfo.Definitions)))
		if err != nil {
			job.State = model.JobStateCancelled
			return ver, errors.Trace(err)
		}

		err = checkAddPartitionValue(tblInfo, partInfo)
		if err != nil {
			job.State = model.JobStateCancelled
			return ver, errors.Trace(err)
		}

		err = checkAddPartitionNameUnique(tblInfo, partInfo)
		if err != nil {
			job.State = model.JobStateCancelled
			return ver, errors.Trace(err)
		}

		// move the adding definition into tableInfo.
		updateAddingPartitionInfo(partInfo, tblInfo)
		ver, err = updateVersionAndTableInfoWithCheck(jobCtx, t, job, tblInfo, true)
		if err != nil {
			return ver, errors.Trace(err)
		}

		// modify placement settings
		for _, def := range tblInfo.Partition.AddingDefinitions {
			if _, err = checkPlacementPolicyRefValidAndCanNonValidJob(t, job, def.PlacementPolicyRef); err != nil {
				return ver, errors.Trace(err)
			}
		}

		if tblInfo.TiFlashReplica != nil {
			// Must set placement rule, and make sure it succeeds.
			if err := infosync.ConfigureTiFlashPDForPartitions(true, &tblInfo.Partition.AddingDefinitions, tblInfo.TiFlashReplica.Count, &tblInfo.TiFlashReplica.LocationLabels, tblInfo.ID); err != nil {
				logutil.DDLLogger().Error("ConfigureTiFlashPDForPartitions fails", zap.Error(err))
				return ver, errors.Trace(err)
			}
		}

		bundles, err := alterTablePartitionBundles(t, tblInfo, tblInfo.Partition.AddingDefinitions)
		if err != nil {
			job.State = model.JobStateCancelled
			return ver, errors.Trace(err)
		}

		if err = infosync.PutRuleBundlesWithDefaultRetry(context.TODO(), bundles); err != nil {
			job.State = model.JobStateCancelled
			return ver, errors.Wrapf(err, "failed to notify PD the placement rules")
		}

		ids := getIDs([]*model.TableInfo{tblInfo})
		for _, p := range tblInfo.Partition.AddingDefinitions {
			ids = append(ids, p.ID)
		}
		if _, err := alterTableLabelRule(job.SchemaName, tblInfo, ids); err != nil {
			job.State = model.JobStateCancelled
			return ver, err
		}

		// none -> replica only
		job.SchemaState = model.StateReplicaOnly
	case model.StateReplicaOnly:
		// replica only -> public
		failpoint.Inject("sleepBeforeReplicaOnly", func(val failpoint.Value) {
			sleepSecond := val.(int)
			time.Sleep(time.Duration(sleepSecond) * time.Second)
		})
		// Here need do some tiflash replica complement check.
		// TODO: If a table is with no TiFlashReplica or it is not available, the replica-only state can be eliminated.
		if tblInfo.TiFlashReplica != nil && tblInfo.TiFlashReplica.Available {
			// For available state, the new added partition should wait it's replica to
			// be finished. Otherwise the query to this partition will be blocked.
			needRetry, err := checkPartitionReplica(tblInfo.TiFlashReplica.Count, addingDefinitions, jobCtx)
			if err != nil {
				return convertAddTablePartitionJob2RollbackJob(jobCtx, t, job, err, tblInfo)
			}
			if needRetry {
				// The new added partition hasn't been replicated.
				// Do nothing to the job this time, wait next worker round.
				time.Sleep(tiflashCheckTiDBHTTPAPIHalfInterval)
				// Set the error here which will lead this job exit when it's retry times beyond the limitation.
				return ver, errors.Errorf("[ddl] add partition wait for tiflash replica to complete")
			}
		}

		// When TiFlash Replica is ready, we must move them into `AvailablePartitionIDs`.
		if tblInfo.TiFlashReplica != nil && tblInfo.TiFlashReplica.Available {
			for _, d := range partInfo.Definitions {
				tblInfo.TiFlashReplica.AvailablePartitionIDs = append(tblInfo.TiFlashReplica.AvailablePartitionIDs, d.ID)
				err = infosync.UpdateTiFlashProgressCache(d.ID, 1)
				if err != nil {
					// just print log, progress will be updated in `refreshTiFlashTicker`
					logutil.DDLLogger().Error("update tiflash sync progress cache failed",
						zap.Error(err),
						zap.Int64("tableID", tblInfo.ID),
						zap.Int64("partitionID", d.ID),
					)
				}
			}
		}
		// For normal and replica finished table, move the `addingDefinitions` into `Definitions`.
		updatePartitionInfo(tblInfo)

		preSplitAndScatter(w.sess.Context, jobCtx.store, tblInfo, addingDefinitions)

		ver, err = updateVersionAndTableInfo(jobCtx, t, job, tblInfo, true)
		if err != nil {
			return ver, errors.Trace(err)
		}

		// Finish this job.
		job.FinishTableJob(model.JobStateDone, model.StatePublic, ver, tblInfo)
		addPartitionEvent := notifier.NewAddPartitionEvent(tblInfo, partInfo)
		asyncNotifyEvent(jobCtx, addPartitionEvent, job)
	default:
		err = dbterror.ErrInvalidDDLState.GenWithStackByArgs("partition", job.SchemaState)
	}

	return ver, errors.Trace(err)
}

// alterTableLabelRule updates Label Rules if they exists
// returns true if changed.
func alterTableLabelRule(schemaName string, meta *model.TableInfo, ids []int64) (bool, error) {
	tableRuleID := fmt.Sprintf(label.TableIDFormat, label.IDPrefix, schemaName, meta.Name.L)
	oldRule, err := infosync.GetLabelRules(context.TODO(), []string{tableRuleID})
	if err != nil {
		return false, errors.Trace(err)
	}
	if len(oldRule) == 0 {
		return false, nil
	}

	r, ok := oldRule[tableRuleID]
	if ok {
		rule := r.Reset(schemaName, meta.Name.L, "", ids...)
		err = infosync.PutLabelRule(context.TODO(), rule)
		if err != nil {
			return false, errors.Wrapf(err, "failed to notify PD label rule")
		}
		return true, nil
	}
	return false, nil
}

func alterTablePartitionBundles(t *meta.Mutator, tblInfo *model.TableInfo, addingDefinitions []model.PartitionDefinition) ([]*placement.Bundle, error) {
	var bundles []*placement.Bundle

	// tblInfo do not include added partitions, so we should add them first
	tblInfo = tblInfo.Clone()
	p := *tblInfo.Partition
	p.Definitions = append([]model.PartitionDefinition{}, p.Definitions...)
	p.Definitions = append(tblInfo.Partition.Definitions, addingDefinitions...)
	tblInfo.Partition = &p

	// bundle for table should be recomputed because it includes some default configs for partitions
	tblBundle, err := placement.NewTableBundle(t, tblInfo)
	if err != nil {
		return nil, errors.Trace(err)
	}

	if tblBundle != nil {
		bundles = append(bundles, tblBundle)
	}

	partitionBundles, err := placement.NewPartitionListBundles(t, addingDefinitions)
	if err != nil {
		return nil, errors.Trace(err)
	}

	bundles = append(bundles, partitionBundles...)
	return bundles, nil
}

// When drop/truncate a partition, we should still keep the dropped partition's placement settings to avoid unnecessary region schedules.
// When a partition is not configured with a placement policy directly, its rule is in the table's placement group which will be deleted after
// partition truncated/dropped. So it is necessary to create a standalone placement group with partition id after it.
func droppedPartitionBundles(t *meta.Mutator, tblInfo *model.TableInfo, dropPartitions []model.PartitionDefinition) ([]*placement.Bundle, error) {
	partitions := make([]model.PartitionDefinition, 0, len(dropPartitions))
	for _, def := range dropPartitions {
		def = def.Clone()
		if def.PlacementPolicyRef == nil {
			def.PlacementPolicyRef = tblInfo.PlacementPolicyRef
		}

		if def.PlacementPolicyRef != nil {
			partitions = append(partitions, def)
		}
	}

	return placement.NewPartitionListBundles(t, partitions)
}

// updatePartitionInfo merge `addingDefinitions` into `Definitions` in the tableInfo.
func updatePartitionInfo(tblInfo *model.TableInfo) {
	parInfo := &model.PartitionInfo{}
	oldDefs, newDefs := tblInfo.Partition.Definitions, tblInfo.Partition.AddingDefinitions
	parInfo.Definitions = make([]model.PartitionDefinition, 0, len(newDefs)+len(oldDefs))
	parInfo.Definitions = append(parInfo.Definitions, oldDefs...)
	parInfo.Definitions = append(parInfo.Definitions, newDefs...)
	tblInfo.Partition.Definitions = parInfo.Definitions
	tblInfo.Partition.AddingDefinitions = nil
}

// updateAddingPartitionInfo write adding partitions into `addingDefinitions` field in the tableInfo.
func updateAddingPartitionInfo(partitionInfo *model.PartitionInfo, tblInfo *model.TableInfo) {
	newDefs := partitionInfo.Definitions
	tblInfo.Partition.AddingDefinitions = make([]model.PartitionDefinition, 0, len(newDefs))
	tblInfo.Partition.AddingDefinitions = append(tblInfo.Partition.AddingDefinitions, newDefs...)
}

// rollbackAddingPartitionInfo remove the `addingDefinitions` in the tableInfo.
func rollbackAddingPartitionInfo(tblInfo *model.TableInfo) ([]int64, []string, []*placement.Bundle) {
	physicalTableIDs := make([]int64, 0, len(tblInfo.Partition.AddingDefinitions))
	partNames := make([]string, 0, len(tblInfo.Partition.AddingDefinitions))
	rollbackBundles := make([]*placement.Bundle, 0, len(tblInfo.Partition.AddingDefinitions))
	for _, one := range tblInfo.Partition.AddingDefinitions {
		physicalTableIDs = append(physicalTableIDs, one.ID)
		partNames = append(partNames, one.Name.L)
		if one.PlacementPolicyRef != nil {
			rollbackBundles = append(rollbackBundles, placement.NewBundle(one.ID))
		}
	}
	tblInfo.Partition.AddingDefinitions = nil
	return physicalTableIDs, partNames, rollbackBundles
}

// checkAddPartitionValue check add Partition Values,
// For Range: values less than value must be strictly increasing for each partition.
// For List: if a Default partition exists,
//
//	no ADD partition can be allowed
//	(needs reorganize partition instead).
func checkAddPartitionValue(meta *model.TableInfo, part *model.PartitionInfo) error {
	switch meta.Partition.Type {
	case pmodel.PartitionTypeRange:
		if len(meta.Partition.Columns) == 0 {
			newDefs, oldDefs := part.Definitions, meta.Partition.Definitions
			rangeValue := oldDefs[len(oldDefs)-1].LessThan[0]
			if strings.EqualFold(rangeValue, "MAXVALUE") {
				return errors.Trace(dbterror.ErrPartitionMaxvalue)
			}

			currentRangeValue, err := strconv.Atoi(rangeValue)
			if err != nil {
				return errors.Trace(err)
			}

			for i := 0; i < len(newDefs); i++ {
				ifMaxvalue := strings.EqualFold(newDefs[i].LessThan[0], "MAXVALUE")
				if ifMaxvalue && i == len(newDefs)-1 {
					return nil
				} else if ifMaxvalue && i != len(newDefs)-1 {
					return errors.Trace(dbterror.ErrPartitionMaxvalue)
				}

				nextRangeValue, err := strconv.Atoi(newDefs[i].LessThan[0])
				if err != nil {
					return errors.Trace(err)
				}
				if nextRangeValue <= currentRangeValue {
					return errors.Trace(dbterror.ErrRangeNotIncreasing)
				}
				currentRangeValue = nextRangeValue
			}
		}
	case pmodel.PartitionTypeList:
		if meta.Partition.GetDefaultListPartition() != -1 {
			return dbterror.ErrGeneralUnsupportedDDL.GenWithStackByArgs("ADD List partition, already contains DEFAULT partition. Please use REORGANIZE PARTITION instead")
		}
	}
	return nil
}

func checkPartitionReplica(replicaCount uint64, addingDefinitions []model.PartitionDefinition, jobCtx *jobContext) (needWait bool, err error) {
	failpoint.Inject("mockWaitTiFlashReplica", func(val failpoint.Value) {
		if val.(bool) {
			failpoint.Return(true, nil)
		}
	})
	failpoint.Inject("mockWaitTiFlashReplicaOK", func(val failpoint.Value) {
		if val.(bool) {
			failpoint.Return(false, nil)
		}
	})

	ctx := context.Background()
	pdCli := jobCtx.store.(tikv.Storage).GetRegionCache().PDClient()
	stores, err := pdCli.GetAllStores(ctx)
	if err != nil {
		return needWait, errors.Trace(err)
	}
	// Check whether stores have `count` tiflash engines.
	tiFlashStoreCount := uint64(0)
	for _, store := range stores {
		if storeHasEngineTiFlashLabel(store) {
			tiFlashStoreCount++
		}
	}
	if replicaCount > tiFlashStoreCount {
		return false, errors.Errorf("[ddl] the tiflash replica count: %d should be less than the total tiflash server count: %d", replicaCount, tiFlashStoreCount)
	}
	for _, pDef := range addingDefinitions {
		startKey, endKey := tablecodec.GetTableHandleKeyRange(pDef.ID)
		regions, err := pdCli.BatchScanRegions(ctx, []pd.KeyRange{{StartKey: startKey, EndKey: endKey}}, -1)
		if err != nil {
			return needWait, errors.Trace(err)
		}
		// For every region in the partition, if it has some corresponding peers and
		// no pending peers, that means the replication has completed.
		for _, region := range regions {
			regionState, err := pdCli.GetRegionByID(ctx, region.Meta.Id)
			if err != nil {
				return needWait, errors.Trace(err)
			}
			tiflashPeerAtLeastOne := checkTiFlashPeerStoreAtLeastOne(stores, regionState.Meta.Peers)
			failpoint.Inject("ForceTiflashNotAvailable", func(v failpoint.Value) {
				tiflashPeerAtLeastOne = v.(bool)
			})
			// It's unnecessary to wait all tiflash peer to be replicated.
			// Here only make sure that tiflash peer count > 0 (at least one).
			if tiflashPeerAtLeastOne {
				continue
			}
			needWait = true
			logutil.DDLLogger().Info("partition replicas check failed in replica-only DDL state", zap.Int64("pID", pDef.ID), zap.Uint64("wait region ID", region.Meta.Id), zap.Bool("tiflash peer at least one", tiflashPeerAtLeastOne), zap.Time("check time", time.Now()))
			return needWait, nil
		}
	}
	logutil.DDLLogger().Info("partition replicas check ok in replica-only DDL state")
	return needWait, nil
}

func checkTiFlashPeerStoreAtLeastOne(stores []*metapb.Store, peers []*metapb.Peer) bool {
	for _, peer := range peers {
		for _, store := range stores {
			if peer.StoreId == store.Id && storeHasEngineTiFlashLabel(store) {
				return true
			}
		}
	}
	return false
}

func storeHasEngineTiFlashLabel(store *metapb.Store) bool {
	for _, label := range store.Labels {
		if label.Key == placement.EngineLabelKey && label.Value == placement.EngineLabelTiFlash {
			return true
		}
	}
	return false
}

func checkListPartitions(defs []*ast.PartitionDefinition) error {
	for _, def := range defs {
		_, ok := def.Clause.(*ast.PartitionDefinitionClauseIn)
		if !ok {
			switch def.Clause.(type) {
			case *ast.PartitionDefinitionClauseLessThan:
				return ast.ErrPartitionWrongValues.GenWithStackByArgs("RANGE", "LESS THAN")
			case *ast.PartitionDefinitionClauseNone:
				return ast.ErrPartitionRequiresValues.GenWithStackByArgs("LIST", "IN")
			default:
				return dbterror.ErrUnsupportedCreatePartition.GenWithStack("Only VALUES IN () is supported for LIST partitioning")
			}
		}
	}
	return nil
}

// buildTablePartitionInfo builds partition info and checks for some errors.
func buildTablePartitionInfo(ctx *metabuild.Context, s *ast.PartitionOptions, tbInfo *model.TableInfo) error {
	if s == nil {
		return nil
	}

	var enable bool
	switch s.Tp {
	case pmodel.PartitionTypeRange:
		enable = true
	case pmodel.PartitionTypeList:
		enable = true
		err := checkListPartitions(s.Definitions)
		if err != nil {
			return err
		}
	case pmodel.PartitionTypeHash, pmodel.PartitionTypeKey:
		// Partition by hash and key is enabled by default.
		if s.Sub != nil {
			// Subpartitioning only allowed with Range or List
			return ast.ErrSubpartition
		}
		// Note that linear hash is simply ignored, and creates non-linear hash/key.
		if s.Linear {
			ctx.AppendWarning(dbterror.ErrUnsupportedCreatePartition.FastGen(fmt.Sprintf("LINEAR %s is not supported, using non-linear %s instead", s.Tp.String(), s.Tp.String())))
		}
		if s.Tp == pmodel.PartitionTypeHash || len(s.ColumnNames) != 0 {
			enable = true
		}
		if s.Tp == pmodel.PartitionTypeKey && len(s.ColumnNames) == 0 {
			enable = true
		}
	}

	if !enable {
		ctx.AppendWarning(dbterror.ErrUnsupportedCreatePartition.FastGen(fmt.Sprintf("Unsupported partition type %v, treat as normal table", s.Tp)))
		return nil
	}
	if s.Sub != nil {
		ctx.AppendWarning(dbterror.ErrUnsupportedCreatePartition.FastGen(fmt.Sprintf("Unsupported subpartitioning, only using %v partitioning", s.Tp)))
	}

	pi := &model.PartitionInfo{
		Type:   s.Tp,
		Enable: enable,
		Num:    s.Num,
	}
	tbInfo.Partition = pi
	if s.Expr != nil {
		if err := checkPartitionFuncValid(ctx.GetExprCtx(), tbInfo, s.Expr); err != nil {
			return errors.Trace(err)
		}
		buf := new(bytes.Buffer)
		restoreFlags := format.DefaultRestoreFlags | format.RestoreBracketAroundBinaryOperation |
			format.RestoreWithoutSchemaName | format.RestoreWithoutTableName
		restoreCtx := format.NewRestoreCtx(restoreFlags, buf)
		if err := s.Expr.Restore(restoreCtx); err != nil {
			return err
		}
		pi.Expr = buf.String()
	} else if s.ColumnNames != nil {
		pi.Columns = make([]pmodel.CIStr, 0, len(s.ColumnNames))
		for _, cn := range s.ColumnNames {
			pi.Columns = append(pi.Columns, cn.Name)
		}
		if pi.Type == pmodel.PartitionTypeKey && len(s.ColumnNames) == 0 {
			if tbInfo.PKIsHandle {
				pi.Columns = append(pi.Columns, tbInfo.GetPkName())
				pi.IsEmptyColumns = true
			} else if key := tbInfo.GetPrimaryKey(); key != nil {
				for _, col := range key.Columns {
					pi.Columns = append(pi.Columns, col.Name)
				}
				pi.IsEmptyColumns = true
			}
		}
		if err := checkColumnsPartitionType(tbInfo); err != nil {
			return err
		}
	}

	exprCtx := ctx.GetExprCtx()
	err := generatePartitionDefinitionsFromInterval(exprCtx, s, tbInfo)
	if err != nil {
		return errors.Trace(err)
	}

	defs, err := buildPartitionDefinitionsInfo(exprCtx, s.Definitions, tbInfo, s.Num)
	if err != nil {
		return errors.Trace(err)
	}

	tbInfo.Partition.Definitions = defs

	if len(s.UpdateIndexes) > 0 {
		updateIndexes := make([]model.UpdateIndexInfo, 0, len(s.UpdateIndexes))
		dupCheck := make(map[string]struct{})
		for _, idxUpdate := range s.UpdateIndexes {
			idxOffset := -1
			for i := range tbInfo.Indices {
				if strings.EqualFold(tbInfo.Indices[i].Name.L, idxUpdate.Name) {
					idxOffset = i
					break
				}
			}
			if idxOffset == -1 {
				if strings.EqualFold("primary", idxUpdate.Name) &&
					tbInfo.PKIsHandle {
					return dbterror.ErrUniqueKeyNeedAllFieldsInPf.GenWithStackByArgs("CLUSTERED INDEX")
				}
				return dbterror.ErrWrongNameForIndex.GenWithStackByArgs(idxUpdate.Name)
			}
			if _, ok := dupCheck[strings.ToLower(idxUpdate.Name)]; ok {
				return dbterror.ErrWrongNameForIndex.GenWithStackByArgs(idxUpdate.Name)
			}
			dupCheck[strings.ToLower(idxUpdate.Name)] = struct{}{}
			if idxUpdate.Option != nil && idxUpdate.Option.Global {
				tbInfo.Indices[idxOffset].Global = true
			} else {
				tbInfo.Indices[idxOffset].Global = false
			}
			updateIndexes = append(updateIndexes, model.UpdateIndexInfo{IndexName: idxUpdate.Name, Global: tbInfo.Indices[idxOffset].Global})
			tbInfo.Partition.DDLUpdateIndexes = updateIndexes
		}
	}

	for _, index := range tbInfo.Indices {
		if index.Unique {
			ck, err := checkPartitionKeysConstraint(pi, index.Columns, tbInfo)
			if err != nil {
				return err
			}
			if !ck {
				if index.Primary && tbInfo.IsCommonHandle {
					return dbterror.ErrUniqueKeyNeedAllFieldsInPf.GenWithStackByArgs("CLUSTERED INDEX")
				}
				if !index.Global {
					return dbterror.ErrGlobalIndexNotExplicitlySet.GenWithStackByArgs(index.Name.O)
				}
			}
		}
	}
	if tbInfo.PKIsHandle {
		// This case is covers when the Handle is the PK (only ints), since it would not
		// have an entry in the tblInfo.Indices
		indexCols := []*model.IndexColumn{{
			Name:   tbInfo.GetPkName(),
			Length: types.UnspecifiedLength,
		}}
		ck, err := checkPartitionKeysConstraint(pi, indexCols, tbInfo)
		if err != nil {
			return err
		}
		if !ck {
			return dbterror.ErrUniqueKeyNeedAllFieldsInPf.GenWithStackByArgs("CLUSTERED INDEX")
		}
	}

	return nil
}

func rewritePartitionQueryString(ctx sessionctx.Context, s *ast.PartitionOptions, tbInfo *model.TableInfo) {
	if s == nil {
		return
	}

	if s.Interval != nil {
		// Syntactic sugar for INTERVAL partitioning
		// Generate the resulting CREATE TABLE as the query string
		query, ok := ctx.Value(sessionctx.QueryString).(string)
		if ok {
			sqlMode := ctx.GetSessionVars().SQLMode
			var buf bytes.Buffer
			AppendPartitionDefs(tbInfo.Partition, &buf, sqlMode)

			syntacticSugar := s.Interval.OriginalText()
			syntacticStart := s.Interval.OriginTextPosition()
			newQuery := query[:syntacticStart] + "(" + buf.String() + ")" + query[syntacticStart+len(syntacticSugar):]
			ctx.SetValue(sessionctx.QueryString, newQuery)
		}
	}
}

func getPartitionColSlices(sctx expression.BuildContext, tblInfo *model.TableInfo, s *ast.PartitionOptions) (partCols stringSlice, err error) {
	if s.Expr != nil {
		extractCols := newPartitionExprChecker(sctx, tblInfo)
		s.Expr.Accept(extractCols)
		partColumns, err := extractCols.columns, extractCols.err
		if err != nil {
			return nil, err
		}
		return columnInfoSlice(partColumns), nil
	} else if len(s.ColumnNames) > 0 {
		return columnNameSlice(s.ColumnNames), nil
	} else if len(s.ColumnNames) == 0 {
		if tblInfo.PKIsHandle {
			return columnInfoSlice([]*model.ColumnInfo{tblInfo.GetPkColInfo()}), nil
		} else if key := tblInfo.GetPrimaryKey(); key != nil {
			colInfos := make([]*model.ColumnInfo, 0, len(key.Columns))
			for _, col := range key.Columns {
				colInfos = append(colInfos, model.FindColumnInfo(tblInfo.Cols(), col.Name.L))
			}
			return columnInfoSlice(colInfos), nil
		}
	}
	return nil, errors.Errorf("Table partition metadata not correct, neither partition expression or list of partition columns")
}

func checkColumnsPartitionType(tbInfo *model.TableInfo) error {
	for _, col := range tbInfo.Partition.Columns {
		colInfo := tbInfo.FindPublicColumnByName(col.L)
		if colInfo == nil {
			return errors.Trace(dbterror.ErrFieldNotFoundPart)
		}
		if !isColTypeAllowedAsPartitioningCol(tbInfo.Partition.Type, colInfo.FieldType) {
			return dbterror.ErrNotAllowedTypeInPartition.GenWithStackByArgs(col.O)
		}
	}
	return nil
}

func isValidKeyPartitionColType(fieldType types.FieldType) bool {
	switch fieldType.GetType() {
	case mysql.TypeBlob, mysql.TypeMediumBlob, mysql.TypeLongBlob, mysql.TypeJSON, mysql.TypeGeometry, mysql.TypeTiDBVectorFloat32:
		return false
	default:
		return true
	}
}

func isColTypeAllowedAsPartitioningCol(partType pmodel.PartitionType, fieldType types.FieldType) bool {
	// For key partition, the permitted partition field types can be all field types except
	// BLOB, JSON, Geometry
	if partType == pmodel.PartitionTypeKey {
		return isValidKeyPartitionColType(fieldType)
	}
	// The permitted data types are shown in the following list:
	// All integer types
	// DATE and DATETIME
	// CHAR, VARCHAR, BINARY, and VARBINARY
	// See https://dev.mysql.com/doc/mysql-partitioning-excerpt/5.7/en/partitioning-columns.html
	// Note that also TIME is allowed in MySQL. Also see https://bugs.mysql.com/bug.php?id=84362
	switch fieldType.GetType() {
	case mysql.TypeTiny, mysql.TypeShort, mysql.TypeInt24, mysql.TypeLong, mysql.TypeLonglong:
	case mysql.TypeDate, mysql.TypeDatetime, mysql.TypeDuration:
	case mysql.TypeVarchar, mysql.TypeString:
	default:
		return false
	}
	return true
}

// getPartitionIntervalFromTable checks if a partitioned table matches a generated INTERVAL partitioned scheme
// will return nil if error occurs, i.e. not an INTERVAL partitioned table
func getPartitionIntervalFromTable(ctx expression.BuildContext, tbInfo *model.TableInfo) *ast.PartitionInterval {
	if tbInfo.Partition == nil ||
		tbInfo.Partition.Type != pmodel.PartitionTypeRange {
		return nil
	}
	if len(tbInfo.Partition.Columns) > 1 {
		// Multi-column RANGE COLUMNS is not supported with INTERVAL
		return nil
	}
	if len(tbInfo.Partition.Definitions) < 2 {
		// Must have at least two partitions to calculate an INTERVAL
		return nil
	}

	var (
		interval  ast.PartitionInterval
		startIdx  = 0
		endIdx    = len(tbInfo.Partition.Definitions) - 1
		isIntType = true
		minVal    = "0"
	)
	if len(tbInfo.Partition.Columns) > 0 {
		partCol := findColumnByName(tbInfo.Partition.Columns[0].L, tbInfo)
		if partCol.FieldType.EvalType() == types.ETInt {
			min := getLowerBoundInt(partCol)
			minVal = strconv.FormatInt(min, 10)
		} else if partCol.FieldType.EvalType() == types.ETDatetime {
			isIntType = false
			minVal = "0000-01-01"
		} else {
			// Only INT and Datetime columns are supported for INTERVAL partitioning
			return nil
		}
	} else {
		if !isPartExprUnsigned(ctx.GetEvalCtx(), tbInfo) {
			minVal = "-9223372036854775808"
		}
	}

	// Check if possible null partition
	firstPartLessThan := driver.UnwrapFromSingleQuotes(tbInfo.Partition.Definitions[0].LessThan[0])
	if strings.EqualFold(firstPartLessThan, minVal) {
		interval.NullPart = true
		startIdx++
		firstPartLessThan = driver.UnwrapFromSingleQuotes(tbInfo.Partition.Definitions[startIdx].LessThan[0])
	}
	// flag if MAXVALUE partition
	lastPartLessThan := driver.UnwrapFromSingleQuotes(tbInfo.Partition.Definitions[endIdx].LessThan[0])
	if strings.EqualFold(lastPartLessThan, partitionMaxValue) {
		interval.MaxValPart = true
		endIdx--
		lastPartLessThan = driver.UnwrapFromSingleQuotes(tbInfo.Partition.Definitions[endIdx].LessThan[0])
	}
	// Guess the interval
	if startIdx >= endIdx {
		// Must have at least two partitions to calculate an INTERVAL
		return nil
	}
	var firstExpr, lastExpr ast.ExprNode
	if isIntType {
		exprStr := fmt.Sprintf("((%s) - (%s)) DIV %d", lastPartLessThan, firstPartLessThan, endIdx-startIdx)
		expr, err := expression.ParseSimpleExpr(ctx, exprStr)
		if err != nil {
			return nil
		}
		val, isNull, err := expr.EvalInt(ctx.GetEvalCtx(), chunk.Row{})
		if isNull || err != nil || val < 1 {
			// If NULL, error or interval < 1 then cannot be an INTERVAL partitioned table
			return nil
		}
		interval.IntervalExpr.Expr = ast.NewValueExpr(val, "", "")
		interval.IntervalExpr.TimeUnit = ast.TimeUnitInvalid
		firstExpr, err = astIntValueExprFromStr(firstPartLessThan, minVal == "0")
		if err != nil {
			return nil
		}
		interval.FirstRangeEnd = &firstExpr
		lastExpr, err = astIntValueExprFromStr(lastPartLessThan, minVal == "0")
		if err != nil {
			return nil
		}
		interval.LastRangeEnd = &lastExpr
	} else { // types.ETDatetime
		exprStr := fmt.Sprintf("TIMESTAMPDIFF(SECOND, '%s', '%s')", firstPartLessThan, lastPartLessThan)
		expr, err := expression.ParseSimpleExpr(ctx, exprStr)
		if err != nil {
			return nil
		}
		val, isNull, err := expr.EvalInt(ctx.GetEvalCtx(), chunk.Row{})
		if isNull || err != nil || val < 1 {
			// If NULL, error or interval < 1 then cannot be an INTERVAL partitioned table
			return nil
		}

		// This will not find all matches > 28 days, since INTERVAL 1 MONTH can generate
		// 2022-01-31, 2022-02-28, 2022-03-31 etc. so we just assume that if there is a
		// diff >= 28 days, we will try with Month and not retry with something else...
		i := val / int64(endIdx-startIdx)
		if i < (28 * 24 * 60 * 60) {
			// Since it is not stored or displayed, non need to try Minute..Week!
			interval.IntervalExpr.Expr = ast.NewValueExpr(i, "", "")
			interval.IntervalExpr.TimeUnit = ast.TimeUnitSecond
		} else {
			// Since it is not stored or displayed, non need to try to match Quarter or Year!
			if (endIdx - startIdx) <= 3 {
				// in case February is in the range
				i = i / (28 * 24 * 60 * 60)
			} else {
				// This should be good for intervals up to 5 years
				i = i / (30 * 24 * 60 * 60)
			}
			interval.IntervalExpr.Expr = ast.NewValueExpr(i, "", "")
			interval.IntervalExpr.TimeUnit = ast.TimeUnitMonth
		}

		firstExpr = ast.NewValueExpr(firstPartLessThan, "", "")
		lastExpr = ast.NewValueExpr(lastPartLessThan, "", "")
		interval.FirstRangeEnd = &firstExpr
		interval.LastRangeEnd = &lastExpr
	}

	partitionMethod := ast.PartitionMethod{
		Tp:       pmodel.PartitionTypeRange,
		Interval: &interval,
	}
	partOption := &ast.PartitionOptions{PartitionMethod: partitionMethod}
	// Generate the definitions from interval, first and last
	err := generatePartitionDefinitionsFromInterval(ctx, partOption, tbInfo)
	if err != nil {
		return nil
	}

	return &interval
}

// comparePartitionAstAndModel compares a generated *ast.PartitionOptions and a *model.PartitionInfo
func comparePartitionAstAndModel(ctx expression.BuildContext, pAst *ast.PartitionOptions, pModel *model.PartitionInfo, partCol *model.ColumnInfo) error {
	a := pAst.Definitions
	m := pModel.Definitions
	if len(pAst.Definitions) != len(pModel.Definitions) {
		return dbterror.ErrGeneralUnsupportedDDL.GenWithStackByArgs("INTERVAL partitioning: number of partitions generated != partition defined (%d != %d)", len(a), len(m))
	}

	evalCtx := ctx.GetEvalCtx()
	evalFn := func(expr ast.ExprNode) (types.Datum, error) {
		val, err := expression.EvalSimpleAst(ctx, ast.NewValueExpr(expr, "", ""))
		if err != nil || partCol == nil {
			return val, err
		}
		return val.ConvertTo(evalCtx.TypeCtx(), &partCol.FieldType)
	}
	for i := range pAst.Definitions {
		// Allow options to differ! (like Placement Rules)
		// Allow names to differ!

		// Check MAXVALUE
		maxVD := false
		if strings.EqualFold(m[i].LessThan[0], partitionMaxValue) {
			maxVD = true
		}
		generatedExpr := a[i].Clause.(*ast.PartitionDefinitionClauseLessThan).Exprs[0]
		_, maxVG := generatedExpr.(*ast.MaxValueExpr)
		if maxVG || maxVD {
			if maxVG && maxVD {
				continue
			}
			return dbterror.ErrGeneralUnsupportedDDL.GenWithStackByArgs(fmt.Sprintf("INTERVAL partitioning: MAXVALUE clause defined for partition %s differs between generated and defined", m[i].Name.O))
		}

		lessThan := m[i].LessThan[0]
		if len(lessThan) > 1 && lessThan[:1] == "'" && lessThan[len(lessThan)-1:] == "'" {
			lessThan = driver.UnwrapFromSingleQuotes(lessThan)
		}
		lessThanVal, err := evalFn(ast.NewValueExpr(lessThan, "", ""))
		if err != nil {
			return err
		}
		generatedExprVal, err := evalFn(generatedExpr)
		if err != nil {
			return err
		}
		cmp, err := lessThanVal.Compare(evalCtx.TypeCtx(), &generatedExprVal, collate.GetBinaryCollator())
		if err != nil {
			return err
		}
		if cmp != 0 {
			return dbterror.ErrGeneralUnsupportedDDL.GenWithStackByArgs(fmt.Sprintf("INTERVAL partitioning: LESS THAN for partition %s differs between generated and defined", m[i].Name.O))
		}
	}
	return nil
}

// comparePartitionDefinitions check if generated definitions are the same as the given ones
// Allow names to differ
// returns error in case of error or non-accepted difference
func comparePartitionDefinitions(ctx expression.BuildContext, a, b []*ast.PartitionDefinition) error {
	if len(a) != len(b) {
		return dbterror.ErrGeneralUnsupportedDDL.GenWithStackByArgs("number of partitions generated != partition defined (%d != %d)", len(a), len(b))
	}
	for i := range a {
		if len(b[i].Sub) > 0 {
			return dbterror.ErrGeneralUnsupportedDDL.GenWithStackByArgs(fmt.Sprintf("partition %s does have unsupported subpartitions", b[i].Name.O))
		}
		// TODO: We could extend the syntax to allow for table options too, like:
		// CREATE TABLE t ... INTERVAL ... LAST PARTITION LESS THAN ('2015-01-01') PLACEMENT POLICY = 'cheapStorage'
		// ALTER TABLE t LAST PARTITION LESS THAN ('2022-01-01') PLACEMENT POLICY 'defaultStorage'
		// ALTER TABLE t LAST PARTITION LESS THAN ('2023-01-01') PLACEMENT POLICY 'fastStorage'
		if len(b[i].Options) > 0 {
			return dbterror.ErrGeneralUnsupportedDDL.GenWithStackByArgs(fmt.Sprintf("partition %s does have unsupported options", b[i].Name.O))
		}
		lessThan, ok := b[i].Clause.(*ast.PartitionDefinitionClauseLessThan)
		if !ok {
			return dbterror.ErrGeneralUnsupportedDDL.GenWithStackByArgs(fmt.Sprintf("partition %s does not have the right type for LESS THAN", b[i].Name.O))
		}
		definedExpr := lessThan.Exprs[0]
		generatedExpr := a[i].Clause.(*ast.PartitionDefinitionClauseLessThan).Exprs[0]
		_, maxVD := definedExpr.(*ast.MaxValueExpr)
		_, maxVG := generatedExpr.(*ast.MaxValueExpr)
		if maxVG || maxVD {
			if maxVG && maxVD {
				continue
			}
			return dbterror.ErrGeneralUnsupportedDDL.GenWithStackByArgs(fmt.Sprintf("partition %s differs between generated and defined for MAXVALUE", b[i].Name.O))
		}
		cmpExpr := &ast.BinaryOperationExpr{
			Op: opcode.EQ,
			L:  definedExpr,
			R:  generatedExpr,
		}
		cmp, err := expression.EvalSimpleAst(ctx, cmpExpr)
		if err != nil {
			return err
		}
		if cmp.GetInt64() != 1 {
			return dbterror.ErrGeneralUnsupportedDDL.GenWithStackByArgs(fmt.Sprintf("partition %s differs between generated and defined for expression", b[i].Name.O))
		}
	}
	return nil
}

func getLowerBoundInt(partCols ...*model.ColumnInfo) int64 {
	ret := int64(0)
	for _, col := range partCols {
		if mysql.HasUnsignedFlag(col.FieldType.GetFlag()) {
			return 0
		}
		ret = min(ret, types.IntegerSignedLowerBound(col.GetType()))
	}
	return ret
}

// generatePartitionDefinitionsFromInterval generates partition Definitions according to INTERVAL options on partOptions
func generatePartitionDefinitionsFromInterval(ctx expression.BuildContext, partOptions *ast.PartitionOptions, tbInfo *model.TableInfo) error {
	if partOptions.Interval == nil {
		return nil
	}
	if tbInfo.Partition.Type != pmodel.PartitionTypeRange {
		return dbterror.ErrGeneralUnsupportedDDL.GenWithStackByArgs("INTERVAL partitioning, only allowed on RANGE partitioning")
	}
	if len(partOptions.ColumnNames) > 1 || len(tbInfo.Partition.Columns) > 1 {
		return dbterror.ErrGeneralUnsupportedDDL.GenWithStackByArgs("INTERVAL partitioning, does not allow RANGE COLUMNS with more than one column")
	}
	var partCol *model.ColumnInfo
	if len(tbInfo.Partition.Columns) > 0 {
		partCol = findColumnByName(tbInfo.Partition.Columns[0].L, tbInfo)
		if partCol == nil {
			return dbterror.ErrGeneralUnsupportedDDL.GenWithStackByArgs("INTERVAL partitioning, could not find any RANGE COLUMNS")
		}
		// Only support Datetime, date and INT column types for RANGE INTERVAL!
		switch partCol.FieldType.EvalType() {
		case types.ETInt, types.ETDatetime:
		default:
			return dbterror.ErrGeneralUnsupportedDDL.GenWithStackByArgs("INTERVAL partitioning, only supports Date, Datetime and INT types")
		}
	}
	// Allow given partition definitions, but check it later!
	definedPartDefs := partOptions.Definitions
	partOptions.Definitions = make([]*ast.PartitionDefinition, 0, 1)
	if partOptions.Interval.FirstRangeEnd == nil || partOptions.Interval.LastRangeEnd == nil {
		return dbterror.ErrGeneralUnsupportedDDL.GenWithStackByArgs("INTERVAL partitioning, currently requires FIRST and LAST partitions to be defined")
	}
	switch partOptions.Interval.IntervalExpr.TimeUnit {
	case ast.TimeUnitInvalid, ast.TimeUnitYear, ast.TimeUnitQuarter, ast.TimeUnitMonth, ast.TimeUnitWeek, ast.TimeUnitDay, ast.TimeUnitHour, ast.TimeUnitDayMinute, ast.TimeUnitSecond:
	default:
		return dbterror.ErrGeneralUnsupportedDDL.GenWithStackByArgs("INTERVAL partitioning, only supports YEAR, QUARTER, MONTH, WEEK, DAY, HOUR, MINUTE and SECOND as time unit")
	}
	first := ast.PartitionDefinitionClauseLessThan{
		Exprs: []ast.ExprNode{*partOptions.Interval.FirstRangeEnd},
	}
	last := ast.PartitionDefinitionClauseLessThan{
		Exprs: []ast.ExprNode{*partOptions.Interval.LastRangeEnd},
	}
	if len(tbInfo.Partition.Columns) > 0 {
		colTypes := collectColumnsType(tbInfo)
		if len(colTypes) != len(tbInfo.Partition.Columns) {
			return dbterror.ErrWrongPartitionName.GenWithStack("partition column name cannot be found")
		}
		if _, err := checkAndGetColumnsTypeAndValuesMatch(ctx, colTypes, first.Exprs); err != nil {
			return err
		}
		if _, err := checkAndGetColumnsTypeAndValuesMatch(ctx, colTypes, last.Exprs); err != nil {
			return err
		}
	} else {
		if err := checkPartitionValuesIsInt(ctx, "FIRST PARTITION", first.Exprs, tbInfo); err != nil {
			return err
		}
		if err := checkPartitionValuesIsInt(ctx, "LAST PARTITION", last.Exprs, tbInfo); err != nil {
			return err
		}
	}
	if partOptions.Interval.NullPart {
		var partExpr ast.ExprNode
		if len(tbInfo.Partition.Columns) == 1 && partOptions.Interval.IntervalExpr.TimeUnit != ast.TimeUnitInvalid {
			// Notice compatibility with MySQL, keyword here is 'supported range' but MySQL seems to work from 0000-01-01 too
			// https://dev.mysql.com/doc/refman/8.0/en/datetime.html says range 1000-01-01 - 9999-12-31
			// https://docs.pingcap.com/tidb/dev/data-type-date-and-time says The supported range is '0000-01-01' to '9999-12-31'
			// set LESS THAN to ZeroTime
			partExpr = ast.NewValueExpr("0000-01-01", "", "")
		} else {
			var min int64
			if partCol != nil {
				min = getLowerBoundInt(partCol)
			} else {
				if !isPartExprUnsigned(ctx.GetEvalCtx(), tbInfo) {
					min = math.MinInt64
				}
			}
			partExpr = ast.NewValueExpr(min, "", "")
		}
		partOptions.Definitions = append(partOptions.Definitions, &ast.PartitionDefinition{
			Name: pmodel.NewCIStr("P_NULL"),
			Clause: &ast.PartitionDefinitionClauseLessThan{
				Exprs: []ast.ExprNode{partExpr},
			},
		})
	}

	err := GeneratePartDefsFromInterval(ctx, ast.AlterTablePartition, tbInfo, partOptions)
	if err != nil {
		return err
	}

	if partOptions.Interval.MaxValPart {
		partOptions.Definitions = append(partOptions.Definitions, &ast.PartitionDefinition{
			Name: pmodel.NewCIStr("P_MAXVALUE"),
			Clause: &ast.PartitionDefinitionClauseLessThan{
				Exprs: []ast.ExprNode{&ast.MaxValueExpr{}},
			},
		})
	}

	if len(definedPartDefs) > 0 {
		err := comparePartitionDefinitions(ctx, partOptions.Definitions, definedPartDefs)
		if err != nil {
			return err
		}
		// Seems valid, so keep the defined so that the user defined names are kept etc.
		partOptions.Definitions = definedPartDefs
	} else if len(tbInfo.Partition.Definitions) > 0 {
		err := comparePartitionAstAndModel(ctx, partOptions, tbInfo.Partition, partCol)
		if err != nil {
			return err
		}
	}

	return nil
}

func checkAndGetColumnsTypeAndValuesMatch(ctx expression.BuildContext, colTypes []types.FieldType, exprs []ast.ExprNode) ([]types.Datum, error) {
	// Validate() has already checked len(colNames) = len(exprs)
	// create table ... partition by range columns (cols)
	// partition p0 values less than (expr)
	// check the type of cols[i] and expr is consistent.
	valDatums := make([]types.Datum, 0, len(colTypes))
	for i, colExpr := range exprs {
		if _, ok := colExpr.(*ast.MaxValueExpr); ok {
			valDatums = append(valDatums, types.NewStringDatum(partitionMaxValue))
			continue
		}
		if d, ok := colExpr.(*ast.DefaultExpr); ok {
			if d.Name != nil {
				return nil, dbterror.ErrWrongTypeColumnValue.GenWithStackByArgs()
			}
			continue
		}
		colType := colTypes[i]
		val, err := expression.EvalSimpleAst(ctx, colExpr)
		if err != nil {
			return nil, err
		}
		// Check val.ConvertTo(colType) doesn't work, so we need this case by case check.
		vkind := val.Kind()
		switch colType.GetType() {
		case mysql.TypeDate, mysql.TypeDatetime, mysql.TypeDuration:
			switch vkind {
			case types.KindString, types.KindBytes, types.KindNull:
			default:
				return nil, dbterror.ErrWrongTypeColumnValue.GenWithStackByArgs()
			}
		case mysql.TypeTiny, mysql.TypeShort, mysql.TypeInt24, mysql.TypeLong, mysql.TypeLonglong:
			switch vkind {
			case types.KindInt64, types.KindUint64, types.KindNull:
			default:
				return nil, dbterror.ErrWrongTypeColumnValue.GenWithStackByArgs()
			}
		case mysql.TypeFloat, mysql.TypeDouble:
			switch vkind {
			case types.KindFloat32, types.KindFloat64, types.KindNull:
			default:
				return nil, dbterror.ErrWrongTypeColumnValue.GenWithStackByArgs()
			}
		case mysql.TypeString, mysql.TypeVarString:
			switch vkind {
			case types.KindString, types.KindBytes, types.KindNull, types.KindBinaryLiteral:
			default:
				return nil, dbterror.ErrWrongTypeColumnValue.GenWithStackByArgs()
			}
		}
		evalCtx := ctx.GetEvalCtx()
		newVal, err := val.ConvertTo(evalCtx.TypeCtx(), &colType)
		if err != nil {
			return nil, dbterror.ErrWrongTypeColumnValue.GenWithStackByArgs()
		}
		valDatums = append(valDatums, newVal)
	}
	return valDatums, nil
}

func astIntValueExprFromStr(s string, unsigned bool) (ast.ExprNode, error) {
	if unsigned {
		u, err := strconv.ParseUint(s, 10, 64)
		if err != nil {
			return nil, err
		}
		return ast.NewValueExpr(u, "", ""), nil
	}
	i, err := strconv.ParseInt(s, 10, 64)
	if err != nil {
		return nil, err
	}
	return ast.NewValueExpr(i, "", ""), nil
}

// GeneratePartDefsFromInterval generates range partitions from INTERVAL partitioning.
// Handles
//   - CREATE TABLE: all partitions are generated
//   - ALTER TABLE FIRST PARTITION (expr): Drops all partitions before the partition matching the expr (i.e. sets that partition as the new first partition)
//     i.e. will return the partitions from old FIRST partition to (and including) new FIRST partition
//   - ALTER TABLE LAST PARTITION (expr): Creates new partitions from (excluding) old LAST partition to (including) new LAST partition
//
// partition definitions will be set on partitionOptions
func GeneratePartDefsFromInterval(ctx expression.BuildContext, tp ast.AlterTableType, tbInfo *model.TableInfo, partitionOptions *ast.PartitionOptions) error {
	if partitionOptions == nil {
		return nil
	}
	var sb strings.Builder
	err := partitionOptions.Interval.IntervalExpr.Expr.Restore(format.NewRestoreCtx(format.DefaultRestoreFlags, &sb))
	if err != nil {
		return err
	}
	intervalString := driver.UnwrapFromSingleQuotes(sb.String())
	if len(intervalString) < 1 || intervalString[:1] < "1" || intervalString[:1] > "9" {
		return dbterror.ErrGeneralUnsupportedDDL.GenWithStackByArgs("INTERVAL, should be a positive number")
	}
	var currVal types.Datum
	var startExpr, lastExpr, currExpr ast.ExprNode
	var timeUnit ast.TimeUnitType
	var partCol *model.ColumnInfo
	if len(tbInfo.Partition.Columns) == 1 {
		partCol = findColumnByName(tbInfo.Partition.Columns[0].L, tbInfo)
		if partCol == nil {
			return dbterror.ErrGeneralUnsupportedDDL.GenWithStackByArgs("INTERVAL COLUMNS partitioning: could not find partitioning column")
		}
	}
	timeUnit = partitionOptions.Interval.IntervalExpr.TimeUnit
	switch tp {
	case ast.AlterTablePartition:
		// CREATE TABLE
		startExpr = *partitionOptions.Interval.FirstRangeEnd
		lastExpr = *partitionOptions.Interval.LastRangeEnd
	case ast.AlterTableDropFirstPartition:
		startExpr = *partitionOptions.Interval.FirstRangeEnd
		lastExpr = partitionOptions.Expr
	case ast.AlterTableAddLastPartition:
		startExpr = *partitionOptions.Interval.LastRangeEnd
		lastExpr = partitionOptions.Expr
	default:
		return dbterror.ErrGeneralUnsupportedDDL.GenWithStackByArgs("INTERVAL partitioning: Internal error during generating altered INTERVAL partitions, no known alter type")
	}
	lastVal, err := expression.EvalSimpleAst(ctx, lastExpr)
	if err != nil {
		return err
	}
	evalCtx := ctx.GetEvalCtx()
	if partCol != nil {
		lastVal, err = lastVal.ConvertTo(evalCtx.TypeCtx(), &partCol.FieldType)
		if err != nil {
			return err
		}
	}
	var partDefs []*ast.PartitionDefinition
	if len(partitionOptions.Definitions) != 0 {
		partDefs = partitionOptions.Definitions
	} else {
		partDefs = make([]*ast.PartitionDefinition, 0, 1)
	}
	for i := 0; i < mysql.PartitionCountLimit; i++ {
		if i == 0 {
			currExpr = startExpr
			// TODO: adjust the startExpr and have an offset for interval to handle
			// Month/Quarters with start partition on day 28/29/30
			if tp == ast.AlterTableAddLastPartition {
				// ALTER TABLE LAST PARTITION ...
				// Current LAST PARTITION/start already exists, skip to next partition
				continue
			}
		} else {
			currExpr = &ast.BinaryOperationExpr{
				Op: opcode.Mul,
				L:  ast.NewValueExpr(i, "", ""),
				R:  partitionOptions.Interval.IntervalExpr.Expr,
			}
			if timeUnit == ast.TimeUnitInvalid {
				currExpr = &ast.BinaryOperationExpr{
					Op: opcode.Plus,
					L:  startExpr,
					R:  currExpr,
				}
			} else {
				currExpr = &ast.FuncCallExpr{
					FnName: pmodel.NewCIStr("DATE_ADD"),
					Args: []ast.ExprNode{
						startExpr,
						currExpr,
						&ast.TimeUnitExpr{Unit: timeUnit},
					},
				}
			}
		}
		currVal, err = expression.EvalSimpleAst(ctx, currExpr)
		if err != nil {
			return err
		}
		if partCol != nil {
			currVal, err = currVal.ConvertTo(evalCtx.TypeCtx(), &partCol.FieldType)
			if err != nil {
				return err
			}
		}
		cmp, err := currVal.Compare(evalCtx.TypeCtx(), &lastVal, collate.GetBinaryCollator())
		if err != nil {
			return err
		}
		if cmp > 0 {
			lastStr, err := lastVal.ToString()
			if err != nil {
				return err
			}
			sb.Reset()
			err = startExpr.Restore(format.NewRestoreCtx(format.DefaultRestoreFlags, &sb))
			if err != nil {
				return err
			}
			startStr := sb.String()
			errStr := fmt.Sprintf("INTERVAL: expr (%s) not matching FIRST + n INTERVALs (%s + n * %s",
				lastStr, startStr, intervalString)
			if timeUnit != ast.TimeUnitInvalid {
				errStr = errStr + " " + timeUnit.String()
			}
			return dbterror.ErrGeneralUnsupportedDDL.GenWithStackByArgs(errStr + ")")
		}
		valStr, err := currVal.ToString()
		if err != nil {
			return err
		}
		if len(valStr) == 0 || valStr[0:1] == "'" {
			return dbterror.ErrGeneralUnsupportedDDL.GenWithStackByArgs("INTERVAL partitioning: Error when generating partition values")
		}
		partName := "P_LT_" + valStr
		if timeUnit != ast.TimeUnitInvalid {
			currExpr = ast.NewValueExpr(valStr, "", "")
		} else {
			if valStr[:1] == "-" {
				currExpr = ast.NewValueExpr(currVal.GetInt64(), "", "")
			} else {
				currExpr = ast.NewValueExpr(currVal.GetUint64(), "", "")
			}
		}
		partDefs = append(partDefs, &ast.PartitionDefinition{
			Name: pmodel.NewCIStr(partName),
			Clause: &ast.PartitionDefinitionClauseLessThan{
				Exprs: []ast.ExprNode{currExpr},
			},
		})
		if cmp == 0 {
			// Last partition!
			break
		}
		// The last loop still not reach the max value, return error.
		if i == mysql.PartitionCountLimit-1 {
			return errors.Trace(dbterror.ErrTooManyPartitions)
		}
	}
	if len(tbInfo.Partition.Definitions)+len(partDefs) > mysql.PartitionCountLimit {
		return errors.Trace(dbterror.ErrTooManyPartitions)
	}
	partitionOptions.Definitions = partDefs
	return nil
}

// buildPartitionDefinitionsInfo build partition definitions info without assign partition id. tbInfo will be constant
func buildPartitionDefinitionsInfo(ctx expression.BuildContext, defs []*ast.PartitionDefinition, tbInfo *model.TableInfo, numParts uint64) (partitions []model.PartitionDefinition, err error) {
	switch tbInfo.Partition.Type {
	case pmodel.PartitionTypeNone:
		if len(defs) != 1 {
			return nil, dbterror.ErrUnsupportedPartitionType
		}
		partitions = []model.PartitionDefinition{{Name: defs[0].Name}}
		if comment, set := defs[0].Comment(); set {
			partitions[0].Comment = comment
		}
	case pmodel.PartitionTypeRange:
		partitions, err = buildRangePartitionDefinitions(ctx, defs, tbInfo)
	case pmodel.PartitionTypeHash, pmodel.PartitionTypeKey:
		partitions, err = buildHashPartitionDefinitions(defs, tbInfo, numParts)
	case pmodel.PartitionTypeList:
		partitions, err = buildListPartitionDefinitions(ctx, defs, tbInfo)
	default:
		err = dbterror.ErrUnsupportedPartitionType
	}

	if err != nil {
		return nil, err
	}

	return partitions, nil
}

func setPartitionPlacementFromOptions(partition *model.PartitionDefinition, options []*ast.TableOption) error {
	// the partition inheritance of placement rules don't have to copy the placement elements to themselves.
	// For example:
	// t placement policy x (p1 placement policy y, p2)
	// p2 will share the same rule as table t does, but it won't copy the meta to itself. we will
	// append p2 range to the coverage of table t's rules. This mechanism is good for cascading change
	// when policy x is altered.
	for _, opt := range options {
		if opt.Tp == ast.TableOptionPlacementPolicy {
			partition.PlacementPolicyRef = &model.PolicyRefInfo{
				Name: pmodel.NewCIStr(opt.StrValue),
			}
		}
	}

	return nil
}

func isNonDefaultPartitionOptionsUsed(defs []model.PartitionDefinition) bool {
	for i := range defs {
		orgDef := defs[i]
		if orgDef.Name.O != fmt.Sprintf("p%d", i) {
			return true
		}
		if len(orgDef.Comment) > 0 {
			return true
		}
		if orgDef.PlacementPolicyRef != nil {
			return true
		}
	}
	return false
}

func buildHashPartitionDefinitions(defs []*ast.PartitionDefinition, tbInfo *model.TableInfo, numParts uint64) ([]model.PartitionDefinition, error) {
	if err := checkAddPartitionTooManyPartitions(tbInfo.Partition.Num); err != nil {
		return nil, err
	}

	definitions := make([]model.PartitionDefinition, numParts)
	oldParts := uint64(len(tbInfo.Partition.Definitions))
	for i := uint64(0); i < numParts; i++ {
		if i < oldParts {
			// Use the existing definitions
			def := tbInfo.Partition.Definitions[i]
			definitions[i].Name = def.Name
			definitions[i].Comment = def.Comment
			definitions[i].PlacementPolicyRef = def.PlacementPolicyRef
		} else if i < oldParts+uint64(len(defs)) {
			// Use the new defs
			def := defs[i-oldParts]
			definitions[i].Name = def.Name
			definitions[i].Comment, _ = def.Comment()
			if err := setPartitionPlacementFromOptions(&definitions[i], def.Options); err != nil {
				return nil, err
			}
		} else {
			// Use the default
			definitions[i].Name = pmodel.NewCIStr(fmt.Sprintf("p%d", i))
		}
	}
	return definitions, nil
}

func buildListPartitionDefinitions(ctx expression.BuildContext, defs []*ast.PartitionDefinition, tbInfo *model.TableInfo) ([]model.PartitionDefinition, error) {
	definitions := make([]model.PartitionDefinition, 0, len(defs))
	exprChecker := newPartitionExprChecker(ctx, nil, checkPartitionExprAllowed)
	colTypes := collectColumnsType(tbInfo)
	if len(colTypes) != len(tbInfo.Partition.Columns) {
		return nil, dbterror.ErrWrongPartitionName.GenWithStack("partition column name cannot be found")
	}
	for _, def := range defs {
		if err := def.Clause.Validate(pmodel.PartitionTypeList, len(tbInfo.Partition.Columns)); err != nil {
			return nil, err
		}
		clause := def.Clause.(*ast.PartitionDefinitionClauseIn)
		partVals := make([][]types.Datum, 0, len(clause.Values))
		if len(tbInfo.Partition.Columns) > 0 {
			for _, vs := range clause.Values {
				vals, err := checkAndGetColumnsTypeAndValuesMatch(ctx, colTypes, vs)
				if err != nil {
					return nil, err
				}
				partVals = append(partVals, vals)
			}
		} else {
			for _, vs := range clause.Values {
				if err := checkPartitionValuesIsInt(ctx, def.Name, vs, tbInfo); err != nil {
					return nil, err
				}
			}
		}
		comment, _ := def.Comment()
		err := checkTooLongTable(def.Name)
		if err != nil {
			return nil, err
		}
		piDef := model.PartitionDefinition{
			Name:    def.Name,
			Comment: comment,
		}

		if err = setPartitionPlacementFromOptions(&piDef, def.Options); err != nil {
			return nil, err
		}

		buf := new(bytes.Buffer)
		for valIdx, vs := range clause.Values {
			inValue := make([]string, 0, len(vs))
			isDefault := false
			if len(vs) == 1 {
				if _, ok := vs[0].(*ast.DefaultExpr); ok {
					isDefault = true
				}
			}
			if len(partVals) > valIdx && !isDefault {
				for colIdx := range partVals[valIdx] {
					partVal, err := generatePartValuesWithTp(partVals[valIdx][colIdx], colTypes[colIdx])
					if err != nil {
						return nil, err
					}
					inValue = append(inValue, partVal)
				}
			} else {
				for i := range vs {
					vs[i].Accept(exprChecker)
					if exprChecker.err != nil {
						return nil, exprChecker.err
					}
					buf.Reset()
					vs[i].Format(buf)
					inValue = append(inValue, buf.String())
				}
			}
			piDef.InValues = append(piDef.InValues, inValue)
			buf.Reset()
		}
		definitions = append(definitions, piDef)
	}
	return definitions, nil
}

func collectColumnsType(tbInfo *model.TableInfo) []types.FieldType {
	if len(tbInfo.Partition.Columns) > 0 {
		colTypes := make([]types.FieldType, 0, len(tbInfo.Partition.Columns))
		for _, col := range tbInfo.Partition.Columns {
			c := findColumnByName(col.L, tbInfo)
			if c == nil {
				return nil
			}
			colTypes = append(colTypes, c.FieldType)
		}

		return colTypes
	}

	return nil
}

func buildRangePartitionDefinitions(ctx expression.BuildContext, defs []*ast.PartitionDefinition, tbInfo *model.TableInfo) ([]model.PartitionDefinition, error) {
	definitions := make([]model.PartitionDefinition, 0, len(defs))
	exprChecker := newPartitionExprChecker(ctx, nil, checkPartitionExprAllowed)
	colTypes := collectColumnsType(tbInfo)
	if len(colTypes) != len(tbInfo.Partition.Columns) {
		return nil, dbterror.ErrWrongPartitionName.GenWithStack("partition column name cannot be found")
	}
	for _, def := range defs {
		if err := def.Clause.Validate(pmodel.PartitionTypeRange, len(tbInfo.Partition.Columns)); err != nil {
			return nil, err
		}
		clause := def.Clause.(*ast.PartitionDefinitionClauseLessThan)
		var partValDatums []types.Datum
		if len(tbInfo.Partition.Columns) > 0 {
			var err error
			if partValDatums, err = checkAndGetColumnsTypeAndValuesMatch(ctx, colTypes, clause.Exprs); err != nil {
				return nil, err
			}
		} else {
			if err := checkPartitionValuesIsInt(ctx, def.Name, clause.Exprs, tbInfo); err != nil {
				return nil, err
			}
		}
		comment, _ := def.Comment()
		evalCtx := ctx.GetEvalCtx()
		comment, err := validateCommentLength(evalCtx.ErrCtx(), evalCtx.SQLMode(), def.Name.L, &comment, dbterror.ErrTooLongTablePartitionComment)
		if err != nil {
			return nil, err
		}
		err = checkTooLongTable(def.Name)
		if err != nil {
			return nil, err
		}
		piDef := model.PartitionDefinition{
			Name:    def.Name,
			Comment: comment,
		}

		if err = setPartitionPlacementFromOptions(&piDef, def.Options); err != nil {
			return nil, err
		}

		buf := new(bytes.Buffer)
		// Range columns partitions support multi-column partitions.
		for i, expr := range clause.Exprs {
			expr.Accept(exprChecker)
			if exprChecker.err != nil {
				return nil, exprChecker.err
			}
			// If multi-column use new evaluated+normalized output, instead of just formatted expression
			if len(partValDatums) > i {
				var partVal string
				if partValDatums[i].Kind() == types.KindNull {
					return nil, dbterror.ErrNullInValuesLessThan
				}
				if _, ok := clause.Exprs[i].(*ast.MaxValueExpr); ok {
					partVal, err = partValDatums[i].ToString()
					if err != nil {
						return nil, err
					}
				} else {
					partVal, err = generatePartValuesWithTp(partValDatums[i], colTypes[i])
					if err != nil {
						return nil, err
					}
				}

				piDef.LessThan = append(piDef.LessThan, partVal)
			} else {
				expr.Format(buf)
				piDef.LessThan = append(piDef.LessThan, buf.String())
				buf.Reset()
			}
		}
		definitions = append(definitions, piDef)
	}
	return definitions, nil
}

func checkPartitionValuesIsInt(ctx expression.BuildContext, defName any, exprs []ast.ExprNode, tbInfo *model.TableInfo) error {
	tp := types.NewFieldType(mysql.TypeLonglong)
	if isPartExprUnsigned(ctx.GetEvalCtx(), tbInfo) {
		tp.AddFlag(mysql.UnsignedFlag)
	}
	for _, exp := range exprs {
		if _, ok := exp.(*ast.MaxValueExpr); ok {
			continue
		}
		if d, ok := exp.(*ast.DefaultExpr); ok {
			if d.Name != nil {
				return dbterror.ErrPartitionConstDomain.GenWithStackByArgs()
			}
			continue
		}
		val, err := expression.EvalSimpleAst(ctx, exp)
		if err != nil {
			return err
		}
		switch val.Kind() {
		case types.KindUint64, types.KindNull:
		case types.KindInt64:
			if mysql.HasUnsignedFlag(tp.GetFlag()) && val.GetInt64() < 0 {
				return dbterror.ErrPartitionConstDomain.GenWithStackByArgs()
			}
		default:
			return dbterror.ErrValuesIsNotIntType.GenWithStackByArgs(defName)
		}

		evalCtx := ctx.GetEvalCtx()
		_, err = val.ConvertTo(evalCtx.TypeCtx(), tp)
		if err != nil && !types.ErrOverflow.Equal(err) {
			return dbterror.ErrWrongTypeColumnValue.GenWithStackByArgs()
		}
	}

	return nil
}

func checkPartitionNameUnique(pi *model.PartitionInfo) error {
	newPars := pi.Definitions
	partNames := make(map[string]struct{}, len(newPars))
	for _, newPar := range newPars {
		if _, ok := partNames[newPar.Name.L]; ok {
			return dbterror.ErrSameNamePartition.GenWithStackByArgs(newPar.Name)
		}
		partNames[newPar.Name.L] = struct{}{}
	}
	return nil
}

func checkAddPartitionNameUnique(tbInfo *model.TableInfo, pi *model.PartitionInfo) error {
	partNames := make(map[string]struct{})
	if tbInfo.Partition != nil {
		oldPars := tbInfo.Partition.Definitions
		for _, oldPar := range oldPars {
			partNames[oldPar.Name.L] = struct{}{}
		}
	}
	newPars := pi.Definitions
	for _, newPar := range newPars {
		if _, ok := partNames[newPar.Name.L]; ok {
			return dbterror.ErrSameNamePartition.GenWithStackByArgs(newPar.Name)
		}
		partNames[newPar.Name.L] = struct{}{}
	}
	return nil
}

func checkReorgPartitionNames(p *model.PartitionInfo, droppedNames []string, pi *model.PartitionInfo) error {
	partNames := make(map[string]struct{})
	oldDefs := p.Definitions
	for _, oldDef := range oldDefs {
		partNames[oldDef.Name.L] = struct{}{}
	}
	for _, delName := range droppedNames {
		droppedName := strings.ToLower(delName)
		if _, ok := partNames[droppedName]; !ok {
			return dbterror.ErrSameNamePartition.GenWithStackByArgs(delName)
		}
		delete(partNames, droppedName)
	}
	newDefs := pi.Definitions
	for _, newDef := range newDefs {
		if _, ok := partNames[newDef.Name.L]; ok {
			return dbterror.ErrSameNamePartition.GenWithStackByArgs(newDef.Name)
		}
		partNames[newDef.Name.L] = struct{}{}
	}
	return nil
}

func checkAndOverridePartitionID(newTableInfo, oldTableInfo *model.TableInfo) error {
	// If any old partitionInfo has lost, that means the partition ID lost too, so did the data, repair failed.
	if newTableInfo.Partition == nil {
		return nil
	}
	if oldTableInfo.Partition == nil {
		return dbterror.ErrRepairTableFail.GenWithStackByArgs("Old table doesn't have partitions")
	}
	if newTableInfo.Partition.Type != oldTableInfo.Partition.Type {
		return dbterror.ErrRepairTableFail.GenWithStackByArgs("Partition type should be the same")
	}
	// Check whether partitionType is hash partition.
	if newTableInfo.Partition.Type == pmodel.PartitionTypeHash {
		if newTableInfo.Partition.Num != oldTableInfo.Partition.Num {
			return dbterror.ErrRepairTableFail.GenWithStackByArgs("Hash partition num should be the same")
		}
	}
	for i, newOne := range newTableInfo.Partition.Definitions {
		found := false
		for _, oldOne := range oldTableInfo.Partition.Definitions {
			// Fix issue 17952 which wanna substitute partition range expr.
			// So eliminate stringSliceEqual(newOne.LessThan, oldOne.LessThan) here.
			if newOne.Name.L == oldOne.Name.L {
				newTableInfo.Partition.Definitions[i].ID = oldOne.ID
				found = true
				break
			}
		}
		if !found {
			return dbterror.ErrRepairTableFail.GenWithStackByArgs("Partition " + newOne.Name.L + " has lost")
		}
	}
	return nil
}

// checkPartitionFuncValid checks partition function validly.
func checkPartitionFuncValid(ctx expression.BuildContext, tblInfo *model.TableInfo, expr ast.ExprNode) error {
	if expr == nil {
		return nil
	}
	exprChecker := newPartitionExprChecker(ctx, tblInfo, checkPartitionExprArgs, checkPartitionExprAllowed)
	expr.Accept(exprChecker)
	if exprChecker.err != nil {
		return errors.Trace(exprChecker.err)
	}
	if len(exprChecker.columns) == 0 {
		return errors.Trace(dbterror.ErrWrongExprInPartitionFunc)
	}
	return nil
}

// checkResultOK derives from https://github.com/mysql/mysql-server/blob/5.7/sql/item_timefunc
// For partition tables, mysql do not support Constant, random or timezone-dependent expressions
// Based on mysql code to check whether field is valid, every time related type has check_valid_arguments_processor function.
func checkResultOK(ok bool) error {
	if !ok {
		return errors.Trace(dbterror.ErrWrongExprInPartitionFunc)
	}

	return nil
}

// checkPartitionFuncType checks partition function return type.
func checkPartitionFuncType(ctx expression.BuildContext, anyExpr any, schema string, tblInfo *model.TableInfo) error {
	if anyExpr == nil {
		return nil
	}
	if schema == "" {
		schema = ctx.GetEvalCtx().CurrentDB()
	}
	var e expression.Expression
	var err error
	switch expr := anyExpr.(type) {
	case string:
		if expr == "" {
			return nil
		}
		e, err = expression.ParseSimpleExpr(ctx, expr, expression.WithTableInfo(schema, tblInfo))
	case ast.ExprNode:
		e, err = expression.BuildSimpleExpr(ctx, expr, expression.WithTableInfo(schema, tblInfo))
	default:
		return errors.Trace(dbterror.ErrPartitionFuncNotAllowed.GenWithStackByArgs("PARTITION"))
	}
	if err != nil {
		return errors.Trace(err)
	}
	if e.GetType(ctx.GetEvalCtx()).EvalType() == types.ETInt {
		return nil
	}
	if col, ok := e.(*expression.Column); ok {
		if col2, ok2 := anyExpr.(*ast.ColumnNameExpr); ok2 {
			return errors.Trace(dbterror.ErrNotAllowedTypeInPartition.GenWithStackByArgs(col2.Name.Name.L))
		}
		return errors.Trace(dbterror.ErrNotAllowedTypeInPartition.GenWithStackByArgs(col.OrigName))
	}
	return errors.Trace(dbterror.ErrPartitionFuncNotAllowed.GenWithStackByArgs("PARTITION"))
}

// checkRangePartitionValue checks whether `less than value` is strictly increasing for each partition.
// Side effect: it may simplify the partition range definition from a constant expression to an integer.
func checkRangePartitionValue(ctx expression.BuildContext, tblInfo *model.TableInfo) error {
	pi := tblInfo.Partition
	defs := pi.Definitions
	if len(defs) == 0 {
		return nil
	}

	if strings.EqualFold(defs[len(defs)-1].LessThan[0], partitionMaxValue) {
		defs = defs[:len(defs)-1]
	}
	isUnsigned := isPartExprUnsigned(ctx.GetEvalCtx(), tblInfo)
	var prevRangeValue any
	for i := 0; i < len(defs); i++ {
		if strings.EqualFold(defs[i].LessThan[0], partitionMaxValue) {
			return errors.Trace(dbterror.ErrPartitionMaxvalue)
		}

		currentRangeValue, fromExpr, err := getRangeValue(ctx, defs[i].LessThan[0], isUnsigned)
		if err != nil {
			return errors.Trace(err)
		}
		if fromExpr {
			// Constant fold the expression.
			defs[i].LessThan[0] = fmt.Sprintf("%d", currentRangeValue)
		}

		if i == 0 {
			prevRangeValue = currentRangeValue
			continue
		}

		if isUnsigned {
			if currentRangeValue.(uint64) <= prevRangeValue.(uint64) {
				return errors.Trace(dbterror.ErrRangeNotIncreasing)
			}
		} else {
			if currentRangeValue.(int64) <= prevRangeValue.(int64) {
				return errors.Trace(dbterror.ErrRangeNotIncreasing)
			}
		}
		prevRangeValue = currentRangeValue
	}
	return nil
}

func checkListPartitionValue(ctx expression.BuildContext, tblInfo *model.TableInfo) error {
	pi := tblInfo.Partition
	if len(pi.Definitions) == 0 {
		return ast.ErrPartitionsMustBeDefined.GenWithStackByArgs("LIST")
	}
	expStr, err := formatListPartitionValue(ctx, tblInfo)
	if err != nil {
		return errors.Trace(err)
	}

	partitionsValuesMap := make(map[string]struct{})
	for _, s := range expStr {
		if _, ok := partitionsValuesMap[s]; ok {
			return errors.Trace(dbterror.ErrMultipleDefConstInListPart)
		}
		partitionsValuesMap[s] = struct{}{}
	}

	return nil
}

func formatListPartitionValue(ctx expression.BuildContext, tblInfo *model.TableInfo) ([]string, error) {
	defs := tblInfo.Partition.Definitions
	pi := tblInfo.Partition
	var colTps []*types.FieldType
	cols := make([]*model.ColumnInfo, 0, len(pi.Columns))
	if len(pi.Columns) == 0 {
		tp := types.NewFieldType(mysql.TypeLonglong)
		if isPartExprUnsigned(ctx.GetEvalCtx(), tblInfo) {
			tp.AddFlag(mysql.UnsignedFlag)
		}
		colTps = []*types.FieldType{tp}
	} else {
		colTps = make([]*types.FieldType, 0, len(pi.Columns))
		for _, colName := range pi.Columns {
			colInfo := findColumnByName(colName.L, tblInfo)
			if colInfo == nil {
				return nil, errors.Trace(dbterror.ErrFieldNotFoundPart)
			}
			colTps = append(colTps, colInfo.FieldType.Clone())
			cols = append(cols, colInfo)
		}
	}

	haveDefault := false
	exprStrs := make([]string, 0)
	inValueStrs := make([]string, 0, mathutil.Max(len(pi.Columns), 1))
	for i := range defs {
	inValuesLoop:
		for j, vs := range defs[i].InValues {
			inValueStrs = inValueStrs[:0]
			for k, v := range vs {
				// if DEFAULT would be given as string, like "DEFAULT",
				// it would be stored as "'DEFAULT'",
				if strings.EqualFold(v, "DEFAULT") && k == 0 && len(vs) == 1 {
					if haveDefault {
						return nil, dbterror.ErrMultipleDefConstInListPart
					}
					haveDefault = true
					continue inValuesLoop
				}
				if strings.EqualFold(v, "MAXVALUE") {
					return nil, errors.Trace(dbterror.ErrMaxvalueInValuesIn)
				}
				expr, err := expression.ParseSimpleExpr(ctx, v, expression.WithCastExprTo(colTps[k]))
				if err != nil {
					return nil, errors.Trace(err)
				}
				eval, err := expr.Eval(ctx.GetEvalCtx(), chunk.Row{})
				if err != nil {
					return nil, errors.Trace(err)
				}
				s, err := eval.ToString()
				if err != nil {
					return nil, errors.Trace(err)
				}
				if eval.IsNull() {
					s = "NULL"
				} else {
					if colTps[k].EvalType() == types.ETInt {
						defs[i].InValues[j][k] = s
					}
					if colTps[k].EvalType() == types.ETString {
						s = string(hack.String(collate.GetCollator(cols[k].GetCollate()).Key(s)))
						s = driver.WrapInSingleQuotes(s)
					}
				}
				inValueStrs = append(inValueStrs, s)
			}
			exprStrs = append(exprStrs, strings.Join(inValueStrs, ","))
		}
	}
	return exprStrs, nil
}

// getRangeValue gets an integer from the range value string.
// The returned boolean value indicates whether the input string is a constant expression.
func getRangeValue(ctx expression.BuildContext, str string, unsigned bool) (any, bool, error) {
	// Unsigned bigint was converted to uint64 handle.
	if unsigned {
		if value, err := strconv.ParseUint(str, 10, 64); err == nil {
			return value, false, nil
		}

		e, err1 := expression.ParseSimpleExpr(ctx, str)
		if err1 != nil {
			return 0, false, err1
		}
		res, isNull, err2 := e.EvalInt(ctx.GetEvalCtx(), chunk.Row{})
		if err2 == nil && !isNull {
			return uint64(res), true, nil
		}
	} else {
		if value, err := strconv.ParseInt(str, 10, 64); err == nil {
			return value, false, nil
		}
		// The range value maybe not an integer, it could be a constant expression.
		// For example, the following two cases are the same:
		// PARTITION p0 VALUES LESS THAN (TO_SECONDS('2004-01-01'))
		// PARTITION p0 VALUES LESS THAN (63340531200)
		e, err1 := expression.ParseSimpleExpr(ctx, str)
		if err1 != nil {
			return 0, false, err1
		}
		res, isNull, err2 := e.EvalInt(ctx.GetEvalCtx(), chunk.Row{})
		if err2 == nil && !isNull {
			return res, true, nil
		}
	}
	return 0, false, dbterror.ErrNotAllowedTypeInPartition.GenWithStackByArgs(str)
}

// CheckDropTablePartition checks if the partition exists and does not allow deleting the last existing partition in the table.
func CheckDropTablePartition(meta *model.TableInfo, partLowerNames []string) error {
	pi := meta.Partition
	if pi.Type != pmodel.PartitionTypeRange && pi.Type != pmodel.PartitionTypeList {
		return dbterror.ErrOnlyOnRangeListPartition.GenWithStackByArgs("DROP")
	}

	// To be error compatible with MySQL, we need to do this first!
	// see https://github.com/pingcap/tidb/issues/31681#issuecomment-1015536214
	oldDefs := pi.Definitions
	if len(oldDefs) <= len(partLowerNames) {
		return errors.Trace(dbterror.ErrDropLastPartition)
	}

	dupCheck := make(map[string]bool)
	for _, pn := range partLowerNames {
		found := false
		for _, def := range oldDefs {
			if def.Name.L == pn {
				if _, ok := dupCheck[pn]; ok {
					return errors.Trace(dbterror.ErrDropPartitionNonExistent.GenWithStackByArgs("DROP"))
				}
				dupCheck[pn] = true
				found = true
				break
			}
		}
		if !found {
			return errors.Trace(dbterror.ErrDropPartitionNonExistent.GenWithStackByArgs("DROP"))
		}
	}
	return nil
}

// updateDroppingPartitionInfo move dropping partitions to DroppingDefinitions, and return partitionIDs
func updateDroppingPartitionInfo(tblInfo *model.TableInfo, partLowerNames []string) []int64 {
	oldDefs := tblInfo.Partition.Definitions
	newDefs := make([]model.PartitionDefinition, 0, len(oldDefs)-len(partLowerNames))
	droppingDefs := make([]model.PartitionDefinition, 0, len(partLowerNames))
	pids := make([]int64, 0, len(partLowerNames))

	// consider using a map to probe partLowerNames if too many partLowerNames
	for i := range oldDefs {
		found := false
		for _, partName := range partLowerNames {
			if oldDefs[i].Name.L == partName {
				found = true
				break
			}
		}
		if found {
			pids = append(pids, oldDefs[i].ID)
			droppingDefs = append(droppingDefs, oldDefs[i])
		} else {
			newDefs = append(newDefs, oldDefs[i])
		}
	}

	tblInfo.Partition.Definitions = newDefs
	tblInfo.Partition.DroppingDefinitions = droppingDefs
	return pids
}

func getPartitionDef(tblInfo *model.TableInfo, partName string) (index int, def *model.PartitionDefinition, _ error) {
	defs := tblInfo.Partition.Definitions
	for i := 0; i < len(defs); i++ {
		if strings.EqualFold(defs[i].Name.L, strings.ToLower(partName)) {
			return i, &(defs[i]), nil
		}
	}
	return index, nil, table.ErrUnknownPartition.GenWithStackByArgs(partName, tblInfo.Name.O)
}

func getPartitionIDsFromDefinitions(defs []model.PartitionDefinition) []int64 {
	pids := make([]int64, 0, len(defs))
	for _, def := range defs {
		pids = append(pids, def.ID)
	}
	return pids
}

func hasGlobalIndex(tblInfo *model.TableInfo) bool {
	for _, idxInfo := range tblInfo.Indices {
		if idxInfo.Global {
			return true
		}
	}
	return false
}

// getTableInfoWithDroppingPartitions builds oldTableInfo including dropping partitions, only used by onDropTablePartition.
func getTableInfoWithDroppingPartitions(t *model.TableInfo) *model.TableInfo {
	p := t.Partition
	nt := t.Clone()
	np := *p
	npd := make([]model.PartitionDefinition, 0, len(p.Definitions)+len(p.DroppingDefinitions))
	npd = append(npd, p.Definitions...)
	npd = append(npd, p.DroppingDefinitions...)
	np.Definitions = npd
	np.DroppingDefinitions = nil
	nt.Partition = &np
	return nt
}

// getTableInfoWithOriginalPartitions builds oldTableInfo including truncating partitions, only used by onTruncateTablePartition.
func getTableInfoWithOriginalPartitions(t *model.TableInfo, oldIDs []int64, newIDs []int64) *model.TableInfo {
	nt := t.Clone()
	np := nt.Partition

	// reconstruct original definitions
	for _, oldDef := range np.DroppingDefinitions {
		var newID int64
		for i := range newIDs {
			if oldDef.ID == oldIDs[i] {
				newID = newIDs[i]
				break
			}
		}
		for i := range np.Definitions {
			newDef := &np.Definitions[i]
			if newDef.ID == newID {
				newDef.ID = oldDef.ID
				break
			}
		}
	}

	np.DroppingDefinitions = nil
	np.NewPartitionIDs = nil
	return nt
}

func dropLabelRules(ctx context.Context, schemaName, tableName string, partNames []string) error {
	deleteRules := make([]string, 0, len(partNames))
	for _, partName := range partNames {
		deleteRules = append(deleteRules, fmt.Sprintf(label.PartitionIDFormat, label.IDPrefix, schemaName, tableName, partName))
	}
	// delete batch rules
	patch := label.NewRulePatch([]*label.Rule{}, deleteRules)
	return infosync.UpdateLabelRules(ctx, patch)
}

<<<<<<< HEAD
func (w *worker) rollbackLikeDropPartition(jobCtx *jobContext, t *meta.Meta, job *model.Job) (ver int64, _ error) {
=======
// onDropTablePartition deletes old partition meta.
func (w *worker) onDropTablePartition(jobCtx *jobContext, t *meta.Mutator, job *model.Job) (ver int64, _ error) {
>>>>>>> b427e33e
	args, err := model.GetTablePartitionArgs(job)
	if err != nil {
		job.State = model.JobStateCancelled
		return ver, errors.Trace(err)
	}
	partInfo := args.PartInfo
	tblInfo, err := GetTableInfoAndCancelFaultJob(t, job, job.SchemaID)
	if err != nil {
		return ver, errors.Trace(err)
	}
	tblInfo.Partition.DroppingDefinitions = nil
	physicalTableIDs, pNames, rollbackBundles := rollbackAddingPartitionInfo(tblInfo)
	err = infosync.PutRuleBundlesWithDefaultRetry(context.TODO(), rollbackBundles)
	if err != nil {
		job.State = model.JobStateCancelled
		return ver, errors.Wrapf(err, "failed to notify PD the placement rules")
	}
	// TODO: Will this drop LabelRules for existing partitions, if the new partitions have the same name?
	err = dropLabelRules(w.ctx, job.SchemaName, tblInfo.Name.L, pNames)
	if err != nil {
		job.State = model.JobStateCancelled
		return ver, errors.Wrapf(err, "failed to notify PD the label rules")
	}

	if _, err := alterTableLabelRule(job.SchemaName, tblInfo, getIDs([]*model.TableInfo{tblInfo})); err != nil {
		job.State = model.JobStateCancelled
		return ver, err
	}
	if partInfo.Type != pmodel.PartitionTypeNone {
		// ALTER TABLE ... PARTITION BY
		// Also remove anything with the new table id
		physicalTableIDs = append(physicalTableIDs, partInfo.NewTableID)
		// Reset if it was normal table before
		if tblInfo.Partition.Type == pmodel.PartitionTypeNone ||
			tblInfo.Partition.DDLType == pmodel.PartitionTypeNone {
			tblInfo.Partition = nil
		}
	}

	var dropIndices []*model.IndexInfo
	for _, indexInfo := range tblInfo.Indices {
		if indexInfo.Unique &&
			indexInfo.State == model.StateDeleteReorganization &&
			tblInfo.Partition.DDLState == model.StateDeleteReorganization {
			dropIndices = append(dropIndices, indexInfo)
		}
	}
	for _, indexInfo := range dropIndices {
		DropIndexColumnFlag(tblInfo, indexInfo)
		RemoveDependentHiddenColumns(tblInfo, indexInfo)
		removeIndexInfo(tblInfo, indexInfo)
	}
	if tblInfo.Partition != nil {
		tblInfo.Partition.ClearReorgIntermediateInfo()
	}

	ver, err = updateVersionAndTableInfo(jobCtx, t, job, tblInfo, true)
	if err != nil {
		return ver, errors.Trace(err)
	}
	job.FinishTableJob(model.JobStateRollbackDone, model.StateNone, ver, tblInfo)
	args.OldPhysicalTblIDs = physicalTableIDs
	job.FillFinishedArgs(args)
	return ver, nil
}

// onDropTablePartition deletes old partition meta.
// States:
// StateNone
//
//	Old partitions are queued to be deleted (delete_range), global index up-to-date
//
// StateDeleteReorganization
//
//		Old partitions are not accessible/used by any sessions.
//	 Inserts/updates of global index which still have entries pointing to old partitions
//	 will overwrite those entries
//	 In the background we are reading all old partitions and deleting their entries from
//	 the global indexes.
//
// StateDeleteOnly
//
//	 old partitions are no longer visible, but if there is inserts/updates to the global indexes,
//	 duplicate key errors will be given, even if the entries are from dropped partitions
//		Note that overlapping ranges (i.e. a dropped partitions with 'less than (N)' will now .. ?!?
//
// StateWriteOnly
//
//	old partitions are blocked for read and write. But for read we are allowing
//	"overlapping" partition to be read instead. Which means that write can only
//	happen in the 'overlapping' partitions original range, not into the extended
//	range open by the dropped partitions.
//
// StatePublic
//
//	Original state, unaware of DDL
func (w *worker) onDropTablePartition(jobCtx *jobContext, t *meta.Meta, job *model.Job) (ver int64, _ error) {
	args, err := model.GetTablePartitionArgs(job)
	if err != nil {
		job.State = model.JobStateCancelled
		return ver, errors.Trace(err)
	}
	partNames := args.PartNames
	tblInfo, err := GetTableInfoAndCancelFaultJob(t, job, job.SchemaID)
	if err != nil {
		return ver, errors.Trace(err)
	}

	var physicalTableIDs []int64
	// In order to skip maintaining the state check in partitionDefinition, TiDB use droppingDefinition instead of state field.
	// So here using `job.SchemaState` to judge what the stage of this job is.
	originalState := job.SchemaState
	switch job.SchemaState {
	case model.StatePublic:
		// Here we mark the partitions to be dropped, so they are not read or written
		err = CheckDropTablePartition(tblInfo, partNames)
		if err != nil {
			job.State = model.JobStateCancelled
			return ver, errors.Trace(err)
		}
		// Reason, see https://github.com/pingcap/tidb/issues/55888
		// Only mark the partitions as to be dropped, so they are not used, but not yet removed.
		originalDefs := tblInfo.Partition.Definitions
		physicalTableIDs = updateDroppingPartitionInfo(tblInfo, partNames)
		tblInfo.Partition.Definitions = originalDefs
		tblInfo.Partition.DDLState = model.StateWriteOnly
		tblInfo.Partition.DDLAction = model.ActionDropTablePartition

		job.SchemaState = model.StateWriteOnly
		ver, err = updateVersionAndTableInfo(jobCtx, t, job, tblInfo, originalState != job.SchemaState)
	case model.StateWriteOnly:
		// Since the previous state do not use the dropping partitions,
		// we can now actually remove them, allowing to write into the overlapping range
		// of the higher range partition or LIST default partition.
		physicalTableIDs = updateDroppingPartitionInfo(tblInfo, partNames)
		err = dropLabelRules(w.ctx, job.SchemaName, tblInfo.Name.L, partNames)
		if err != nil {
			// TODO: Add failpoint error/cancel injection and test failure/rollback and cancellation!
			job.State = model.JobStateCancelled
			return ver, errors.Wrapf(err, "failed to notify PD the label rules")
		}

		if _, err := alterTableLabelRule(job.SchemaName, tblInfo, getIDs([]*model.TableInfo{tblInfo})); err != nil {
			job.State = model.JobStateCancelled
			return ver, err
		}

		var bundles []*placement.Bundle
		// create placement groups for each dropped partition to keep the data's placement before GC
		// These placements groups will be deleted after GC
		bundles, err = droppedPartitionBundles(t, tblInfo, tblInfo.Partition.DroppingDefinitions)
		if err != nil {
			job.State = model.JobStateCancelled
			return ver, err
		}

		var tableBundle *placement.Bundle
		// Recompute table bundle to remove dropped partitions rules from its group
		tableBundle, err = placement.NewTableBundle(t, tblInfo)
		if err != nil {
			job.State = model.JobStateCancelled
			return ver, errors.Trace(err)
		}

		if tableBundle != nil {
			bundles = append(bundles, tableBundle)
		}

		if err = infosync.PutRuleBundlesWithDefaultRetry(context.TODO(), bundles); err != nil {
			job.State = model.JobStateCancelled
			return ver, err
		}

		tblInfo.Partition.DDLState = model.StateDeleteOnly
		job.SchemaState = model.StateDeleteOnly
		ver, err = updateVersionAndTableInfo(jobCtx, t, job, tblInfo, originalState != job.SchemaState)
	case model.StateDeleteOnly:
		// This state is not a real 'DeleteOnly' state, because tidb does not maintain the state check in partitionDefinition.
		// Insert this state to confirm all servers can not see the old partitions when reorg is running,
		// so that no new data will be inserted into old partitions when reorganizing.
		tblInfo.Partition.DDLState = model.StateDeleteReorganization
		job.SchemaState = model.StateDeleteReorganization
		ver, err = updateVersionAndTableInfo(jobCtx, t, job, tblInfo, originalState != job.SchemaState)
	case model.StateDeleteReorganization:
		oldTblInfo := getTableInfoWithDroppingPartitions(tblInfo)
		physicalTableIDs = getPartitionIDsFromDefinitions(tblInfo.Partition.DroppingDefinitions)
		tbl, err := getTable(jobCtx.getAutoIDRequirement(), job.SchemaID, oldTblInfo)
		if err != nil {
			return ver, errors.Trace(err)
		}
		dbInfo, err := t.GetDatabase(job.SchemaID)
		if err != nil {
			return ver, errors.Trace(err)
		}
		// If table has global indexes, we need reorg to clean up them.
		if pt, ok := tbl.(table.PartitionedTable); ok && hasGlobalIndex(tblInfo) {
			// Build elements for compatible with modify column type. elements will not be used when reorganizing.
			elements := make([]*meta.Element, 0, len(tblInfo.Indices))
			for _, idxInfo := range tblInfo.Indices {
				if idxInfo.Global {
					elements = append(elements, &meta.Element{ID: idxInfo.ID, TypeKey: meta.IndexElementKey})
				}
			}
			sctx, err1 := w.sessPool.Get()
			if err1 != nil {
				return ver, err1
			}
			defer w.sessPool.Put(sctx)
			rh := newReorgHandler(sess.NewSession(sctx))
			reorgInfo, err := getReorgInfoFromPartitions(jobCtx.oldDDLCtx.jobContext(job.ID, job.ReorgMeta), jobCtx, rh, job, dbInfo, pt, physicalTableIDs, elements)

			if err != nil || reorgInfo.first {
				// If we run reorg firstly, we should update the job snapshot version
				// and then run the reorg next time.
				return ver, errors.Trace(err)
			}
			err = w.runReorgJob(reorgInfo, tbl.Meta(), func() (dropIndexErr error) {
				defer tidbutil.Recover(metrics.LabelDDL, "onDropTablePartition",
					func() {
						dropIndexErr = dbterror.ErrCancelledDDLJob.GenWithStack("drop partition panic")
					}, false)
				return w.cleanupGlobalIndexes(pt, physicalTableIDs, reorgInfo)
			})
			if err != nil {
				if dbterror.ErrWaitReorgTimeout.Equal(err) {
					// if timeout, we should return, check for the owner and re-wait job done.
					return ver, nil
				}
				if dbterror.ErrPausedDDLJob.Equal(err) {
					// if ErrPausedDDLJob, we should return, check for the owner and re-wait job done.
					return ver, nil
				}
				return ver, errors.Trace(err)
			}
		}
		if tblInfo.TiFlashReplica != nil {
			removeTiFlashAvailablePartitionIDs(tblInfo, physicalTableIDs)
		}
		droppedDefs := tblInfo.Partition.DroppingDefinitions
		tblInfo.Partition.DroppingDefinitions = nil
		tblInfo.Partition.DDLState = model.StateNone
		tblInfo.Partition.DDLAction = model.ActionNone
		// used by ApplyDiff in updateSchemaVersion
		job.CtxVars = []any{physicalTableIDs} // TODO remove it.
		ver, err = updateVersionAndTableInfo(jobCtx, t, job, tblInfo, true)
		if err != nil {
			return ver, errors.Trace(err)
		}
		job.SchemaState = model.StateNone
		job.FinishTableJob(model.JobStateDone, model.StateNone, ver, tblInfo)
		dropPartitionEvent := notifier.NewDropPartitionEvent(
			tblInfo,
			&model.PartitionInfo{Definitions: droppedDefs},
		)
		asyncNotifyEvent(jobCtx, dropPartitionEvent, job)
		// A background job will be created to delete old partition data.
		args.OldPhysicalTblIDs = physicalTableIDs
		job.FillFinishedArgs(args)
	default:
		err = dbterror.ErrInvalidDDLState.GenWithStackByArgs("partition", job.SchemaState)
	}
	return ver, errors.Trace(err)
}

func removeTiFlashAvailablePartitionIDs(tblInfo *model.TableInfo, pids []int64) {
	// Remove the partitions
	ids := tblInfo.TiFlashReplica.AvailablePartitionIDs
	// Rarely called, so OK to take some time, to make it easy
	for _, id := range pids {
		for i, avail := range ids {
			if id == avail {
				tmp := ids[:i]
				tmp = append(tmp, ids[i+1:]...)
				ids = tmp
				break
			}
		}
	}
	tblInfo.TiFlashReplica.AvailablePartitionIDs = ids
}

// onTruncateTablePartition truncates old partition meta.
func (w *worker) onTruncateTablePartition(jobCtx *jobContext, t *meta.Mutator, job *model.Job) (int64, error) {
	var ver int64
	args, err := model.GetTruncateTableArgs(job)
	if err != nil {
		job.State = model.JobStateCancelled
		return ver, errors.Trace(err)
	}
	oldIDs, newIDs := args.OldPartitionIDs, args.NewPartitionIDs
	if len(oldIDs) != len(newIDs) {
		job.State = model.JobStateCancelled
		return ver, errors.Trace(errors.New("len(oldIDs) must be the same as len(newIDs)"))
	}
	tblInfo, err := GetTableInfoAndCancelFaultJob(t, job, job.SchemaID)
	if err != nil {
		return ver, errors.Trace(err)
	}
	pi := tblInfo.GetPartitionInfo()
	if pi == nil {
		return ver, errors.Trace(dbterror.ErrPartitionMgmtOnNonpartitioned)
	}

	if !hasGlobalIndex(tblInfo) {
		oldPartitions := make([]model.PartitionDefinition, 0, len(oldIDs))
		newPartitions := make([]model.PartitionDefinition, 0, len(oldIDs))
		for k, oldID := range oldIDs {
			for i := 0; i < len(pi.Definitions); i++ {
				def := &pi.Definitions[i]
				if def.ID == oldID {
					oldPartitions = append(oldPartitions, def.Clone())
					def.ID = newIDs[k]
					// Shallow copy only use the def.ID in event handle.
					newPartitions = append(newPartitions, *def)
					break
				}
			}
		}
		if len(newPartitions) == 0 {
			job.State = model.JobStateCancelled
			return ver, table.ErrUnknownPartition.GenWithStackByArgs(fmt.Sprintf("pid:%v", oldIDs), tblInfo.Name.O)
		}

		if err = clearTruncatePartitionTiflashStatus(tblInfo, newPartitions, oldIDs); err != nil {
			job.State = model.JobStateCancelled
			return ver, err
		}

		if err = updateTruncatePartitionLabelRules(job, t, oldPartitions, newPartitions, tblInfo, oldIDs); err != nil {
			job.State = model.JobStateCancelled
			return ver, err
		}

		preSplitAndScatter(w.sess.Context, jobCtx.store, tblInfo, newPartitions)

		job.CtxVars = []any{oldIDs, newIDs}
		ver, err = updateVersionAndTableInfo(jobCtx, t, job, tblInfo, true)
		if err != nil {
			return ver, errors.Trace(err)
		}

		// Finish this job.
		job.FinishTableJob(model.JobStateDone, model.StateNone, ver, tblInfo)
		truncatePartitionEvent := notifier.NewTruncatePartitionEvent(
			tblInfo,
			&model.PartitionInfo{Definitions: newPartitions},
			&model.PartitionInfo{Definitions: oldPartitions},
		)
		asyncNotifyEvent(jobCtx, truncatePartitionEvent, job)
		// A background job will be created to delete old partition data.
		job.FillFinishedArgs(&model.TruncateTableArgs{
			OldPartitionIDs: oldIDs,
		})

		return ver, err
	}

	// When table has global index, public->deleteOnly->deleteReorg->none schema changes should be handled.
	switch job.SchemaState {
	case model.StatePublic:
		// Step1: generate new partition ids
		truncatingDefinitions := make([]model.PartitionDefinition, 0, len(oldIDs))
		for i, oldID := range oldIDs {
			for j := 0; j < len(pi.Definitions); j++ {
				def := &pi.Definitions[j]
				if def.ID == oldID {
					truncatingDefinitions = append(truncatingDefinitions, def.Clone())
					def.ID = newIDs[i]
					break
				}
			}
		}
		pi.DroppingDefinitions = truncatingDefinitions
		pi.NewPartitionIDs = newIDs[:]

		tblInfo.Partition.DDLAction = model.ActionTruncateTablePartition
		job.SchemaState = model.StateDeleteOnly
		ver, err = updateVersionAndTableInfo(jobCtx, t, job, tblInfo, true)
	case model.StateDeleteOnly:
		// This state is not a real 'DeleteOnly' state, because tidb does not maintaining the state check in partitionDefinition.
		// Insert this state to confirm all servers can not see the old partitions when reorg is running,
		// so that no new data will be inserted into old partitions when reorganizing.
		job.SchemaState = model.StateDeleteReorganization
		ver, err = updateVersionAndTableInfo(jobCtx, t, job, tblInfo, true)
	case model.StateDeleteReorganization:
		// Step2: clear global index rows.
		physicalTableIDs := oldIDs
		oldTblInfo := getTableInfoWithOriginalPartitions(tblInfo, oldIDs, newIDs)

		tbl, err := getTable(jobCtx.getAutoIDRequirement(), job.SchemaID, oldTblInfo)
		if err != nil {
			return ver, errors.Trace(err)
		}
		dbInfo, err := t.GetDatabase(job.SchemaID)
		if err != nil {
			return ver, errors.Trace(err)
		}
		// If table has global indexes, we need reorg to clean up them.
		if pt, ok := tbl.(table.PartitionedTable); ok && hasGlobalIndex(tblInfo) {
			// Build elements for compatible with modify column type. elements will not be used when reorganizing.
			elements := make([]*meta.Element, 0, len(tblInfo.Indices))
			for _, idxInfo := range tblInfo.Indices {
				if idxInfo.Global {
					elements = append(elements, &meta.Element{ID: idxInfo.ID, TypeKey: meta.IndexElementKey})
				}
			}
			sctx, err1 := w.sessPool.Get()
			if err1 != nil {
				return ver, err1
			}
			defer w.sessPool.Put(sctx)
			rh := newReorgHandler(sess.NewSession(sctx))
			reorgInfo, err := getReorgInfoFromPartitions(jobCtx.oldDDLCtx.jobContext(job.ID, job.ReorgMeta), jobCtx, rh, job, dbInfo, pt, physicalTableIDs, elements)

			if err != nil || reorgInfo.first {
				// If we run reorg firstly, we should update the job snapshot version
				// and then run the reorg next time.
				return ver, errors.Trace(err)
			}
			err = w.runReorgJob(reorgInfo, tbl.Meta(), func() (dropIndexErr error) {
				defer tidbutil.Recover(metrics.LabelDDL, "onDropTablePartition",
					func() {
						dropIndexErr = dbterror.ErrCancelledDDLJob.GenWithStack("drop partition panic")
					}, false)
				return w.cleanupGlobalIndexes(pt, physicalTableIDs, reorgInfo)
			})
			if err != nil {
				if dbterror.ErrWaitReorgTimeout.Equal(err) {
					// if timeout, we should return, check for the owner and re-wait job done.
					return ver, nil
				}
				return ver, errors.Trace(err)
			}
		}

		// Step3: generate new partition ids and finish rest works
		oldPartitions := make([]model.PartitionDefinition, 0, len(oldIDs))
		newPartitions := make([]model.PartitionDefinition, 0, len(oldIDs))
		for _, oldDef := range pi.DroppingDefinitions {
			var newID int64
			for i := range oldIDs {
				if oldDef.ID == oldIDs[i] {
					newID = newIDs[i]
					break
				}
			}
			for i := 0; i < len(pi.Definitions); i++ {
				def := &pi.Definitions[i]
				if newID == def.ID {
					oldPartitions = append(oldPartitions, oldDef.Clone())
					newPartitions = append(newPartitions, def.Clone())
					break
				}
			}
		}
		if len(newPartitions) == 0 {
			job.State = model.JobStateCancelled
			return ver, table.ErrUnknownPartition.GenWithStackByArgs(fmt.Sprintf("pid:%v", oldIDs), tblInfo.Name.O)
		}

		if err = clearTruncatePartitionTiflashStatus(tblInfo, newPartitions, oldIDs); err != nil {
			job.State = model.JobStateCancelled
			return ver, err
		}

		if err = updateTruncatePartitionLabelRules(job, t, oldPartitions, newPartitions, tblInfo, oldIDs); err != nil {
			job.State = model.JobStateCancelled
			return ver, err
		}

		// Step4: clear DroppingDefinitions and finish job.
		tblInfo.Partition.DroppingDefinitions = nil
		tblInfo.Partition.NewPartitionIDs = nil

		preSplitAndScatter(w.sess.Context, jobCtx.store, tblInfo, newPartitions)

		// used by ApplyDiff in updateSchemaVersion
		job.CtxVars = []any{oldIDs, newIDs}
		ver, err = updateVersionAndTableInfo(jobCtx, t, job, tblInfo, true)
		if err != nil {
			return ver, errors.Trace(err)
		}
		// Finish this job.
		job.FinishTableJob(model.JobStateDone, model.StateNone, ver, tblInfo)
		truncatePartitionEvent := notifier.NewTruncatePartitionEvent(
			tblInfo,
			&model.PartitionInfo{Definitions: newPartitions},
			&model.PartitionInfo{Definitions: oldPartitions},
		)
		asyncNotifyEvent(jobCtx, truncatePartitionEvent, job)
		// A background job will be created to delete old partition data.
		job.FillFinishedArgs(&model.TruncateTableArgs{
			OldPartitionIDs: oldIDs,
		})
	default:
		err = dbterror.ErrInvalidDDLState.GenWithStackByArgs("partition", job.SchemaState)
	}

	return ver, errors.Trace(err)
}

func clearTruncatePartitionTiflashStatus(tblInfo *model.TableInfo, newPartitions []model.PartitionDefinition, oldIDs []int64) error {
	// Clear the tiflash replica available status.
	if tblInfo.TiFlashReplica != nil {
		e := infosync.ConfigureTiFlashPDForPartitions(true, &newPartitions, tblInfo.TiFlashReplica.Count, &tblInfo.TiFlashReplica.LocationLabels, tblInfo.ID)
		failpoint.Inject("FailTiFlashTruncatePartition", func() {
			e = errors.New("enforced error")
		})
		if e != nil {
			logutil.DDLLogger().Error("ConfigureTiFlashPDForPartitions fails", zap.Error(e))
			return e
		}
		tblInfo.TiFlashReplica.Available = false
		// Set partition replica become unavailable.
		removeTiFlashAvailablePartitionIDs(tblInfo, oldIDs)
	}
	return nil
}

func updateTruncatePartitionLabelRules(job *model.Job, t *meta.Mutator, oldPartitions, newPartitions []model.PartitionDefinition, tblInfo *model.TableInfo, oldIDs []int64) error {
	bundles, err := placement.NewPartitionListBundles(t, newPartitions)
	if err != nil {
		return errors.Trace(err)
	}

	tableBundle, err := placement.NewTableBundle(t, tblInfo)
	if err != nil {
		job.State = model.JobStateCancelled
		return errors.Trace(err)
	}

	if tableBundle != nil {
		bundles = append(bundles, tableBundle)
	}

	// create placement groups for each dropped partition to keep the data's placement before GC
	// These placements groups will be deleted after GC
	keepDroppedBundles, err := droppedPartitionBundles(t, tblInfo, oldPartitions)
	if err != nil {
		job.State = model.JobStateCancelled
		return errors.Trace(err)
	}
	bundles = append(bundles, keepDroppedBundles...)

	err = infosync.PutRuleBundlesWithDefaultRetry(context.TODO(), bundles)
	if err != nil {
		return errors.Wrapf(err, "failed to notify PD the placement rules")
	}

	tableID := fmt.Sprintf(label.TableIDFormat, label.IDPrefix, job.SchemaName, tblInfo.Name.L)
	oldPartRules := make([]string, 0, len(oldIDs))
	for _, newPartition := range newPartitions {
		oldPartRuleID := fmt.Sprintf(label.PartitionIDFormat, label.IDPrefix, job.SchemaName, tblInfo.Name.L, newPartition.Name.L)
		oldPartRules = append(oldPartRules, oldPartRuleID)
	}

	rules, err := infosync.GetLabelRules(context.TODO(), append(oldPartRules, tableID))
	if err != nil {
		return errors.Wrapf(err, "failed to get label rules from PD")
	}

	newPartIDs := getPartitionIDs(tblInfo)
	newRules := make([]*label.Rule, 0, len(oldIDs)+1)
	if tr, ok := rules[tableID]; ok {
		newRules = append(newRules, tr.Clone().Reset(job.SchemaName, tblInfo.Name.L, "", append(newPartIDs, tblInfo.ID)...))
	}

	for idx, newPartition := range newPartitions {
		if pr, ok := rules[oldPartRules[idx]]; ok {
			newRules = append(newRules, pr.Clone().Reset(job.SchemaName, tblInfo.Name.L, newPartition.Name.L, newPartition.ID))
		}
	}

	patch := label.NewRulePatch(newRules, []string{})
	err = infosync.UpdateLabelRules(context.TODO(), patch)
	if err != nil {
		return errors.Wrapf(err, "failed to notify PD the label rules")
	}

	return nil
}

// onExchangeTablePartition exchange partition data
func (w *worker) onExchangeTablePartition(jobCtx *jobContext, t *meta.Mutator, job *model.Job) (ver int64, _ error) {
	args, err := model.GetExchangeTablePartitionArgs(job)
	if err != nil {
		job.State = model.JobStateCancelled
		return ver, errors.Trace(err)
	}

	defID, ptSchemaID, ptID, partName :=
		args.PartitionID, args.PTSchemaID, args.PTTableID, args.PartitionName

	ntDbInfo, err := checkSchemaExistAndCancelNotExistJob(t, job)
	if err != nil {
		job.State = model.JobStateCancelled
		return ver, errors.Trace(err)
	}

	ptDbInfo, err := t.GetDatabase(ptSchemaID)
	if err != nil {
		job.State = model.JobStateCancelled
		return ver, errors.Trace(err)
	}

	nt, err := GetTableInfoAndCancelFaultJob(t, job, job.SchemaID)
	if err != nil {
		return ver, errors.Trace(err)
	}

	if job.IsRollingback() {
		return rollbackExchangeTablePartition(jobCtx, t, job, nt)
	}
	pt, err := getTableInfo(t, ptID, ptSchemaID)
	if err != nil {
		if infoschema.ErrDatabaseNotExists.Equal(err) || infoschema.ErrTableNotExists.Equal(err) {
			job.State = model.JobStateCancelled
		}
		return ver, errors.Trace(err)
	}

	_, partDef, err := getPartitionDef(pt, partName)
	if err != nil {
		return ver, errors.Trace(err)
	}
	if job.SchemaState == model.StateNone {
		if pt.State != model.StatePublic {
			job.State = model.JobStateCancelled
			return ver, dbterror.ErrInvalidDDLState.GenWithStack("table %s is not in public, but %s", pt.Name, pt.State)
		}
		err = checkExchangePartition(pt, nt)
		if err != nil {
			job.State = model.JobStateCancelled
			return ver, errors.Trace(err)
		}

		err = checkTableDefCompatible(pt, nt)
		if err != nil {
			job.State = model.JobStateCancelled
			return ver, errors.Trace(err)
		}

		err = checkExchangePartitionPlacementPolicy(t, nt.PlacementPolicyRef, pt.PlacementPolicyRef, partDef.PlacementPolicyRef)
		if err != nil {
			job.State = model.JobStateCancelled
			return ver, errors.Trace(err)
		}

		if defID != partDef.ID {
			logutil.DDLLogger().Info("Exchange partition id changed, updating to actual id",
				zap.Stringer("job", job), zap.Int64("defID", defID), zap.Int64("partDef.ID", partDef.ID))
			args.PartitionID = partDef.ID
			job.FillArgs(args)
			defID = partDef.ID
			err = updateDDLJob2Table(jobCtx.ctx, w.sess, job, true)
			if err != nil {
				return ver, errors.Trace(err)
			}
		}
		var ptInfo []schemaIDAndTableInfo
		if len(nt.Constraints) > 0 {
			pt.ExchangePartitionInfo = &model.ExchangePartitionInfo{
				ExchangePartitionTableID: nt.ID,
				ExchangePartitionDefID:   defID,
			}
			ptInfo = append(ptInfo, schemaIDAndTableInfo{
				schemaID: ptSchemaID,
				tblInfo:  pt,
			})
		}
		nt.ExchangePartitionInfo = &model.ExchangePartitionInfo{
			ExchangePartitionTableID: ptID,
			ExchangePartitionDefID:   defID,
		}
		// We need an interim schema version,
		// so there are no non-matching rows inserted
		// into the table using the schema version
		// before the exchange is made.
		job.SchemaState = model.StateWriteOnly
		return updateVersionAndTableInfoWithCheck(jobCtx, t, job, nt, true, ptInfo...)
	}
	// From now on, nt (the non-partitioned table) has
	// ExchangePartitionInfo set, meaning it is restricted
	// to only allow writes that would match the
	// partition to be exchange with.
	// So we need to rollback that change, instead of just cancelling.

	delayForAsyncCommit()

	if defID != partDef.ID {
		// Should never happen, should have been updated above, in previous state!
		logutil.DDLLogger().Error("Exchange partition id changed, updating to actual id",
			zap.Stringer("job", job), zap.Int64("defID", defID), zap.Int64("partDef.ID", partDef.ID))
		args.PartitionID = partDef.ID
		job.FillArgs(args)
		// might be used later, ignore the lint warning.
		//nolint: ineffassign
		defID = partDef.ID
		err = updateDDLJob2Table(jobCtx.ctx, w.sess, job, true)
		if err != nil {
			return ver, errors.Trace(err)
		}
	}

	if args.WithValidation {
		ntbl, err := getTable(jobCtx.getAutoIDRequirement(), job.SchemaID, nt)
		if err != nil {
			return ver, errors.Trace(err)
		}
		ptbl, err := getTable(jobCtx.getAutoIDRequirement(), ptSchemaID, pt)
		if err != nil {
			return ver, errors.Trace(err)
		}
		err = checkExchangePartitionRecordValidation(w, ptbl, ntbl, ptDbInfo.Name.L, ntDbInfo.Name.L, partName)
		if err != nil {
			job.State = model.JobStateRollingback
			return ver, errors.Trace(err)
		}
	}

	// partition table auto IDs.
	ptAutoIDs, err := t.GetAutoIDAccessors(ptSchemaID, ptID).Get()
	if err != nil {
		return ver, errors.Trace(err)
	}
	// non-partition table auto IDs.
	ntAutoIDs, err := t.GetAutoIDAccessors(job.SchemaID, nt.ID).Get()
	if err != nil {
		return ver, errors.Trace(err)
	}

	if pt.TiFlashReplica != nil {
		for i, id := range pt.TiFlashReplica.AvailablePartitionIDs {
			if id == partDef.ID {
				pt.TiFlashReplica.AvailablePartitionIDs[i] = nt.ID
				break
			}
		}
	}

	// Recreate non-partition table meta info,
	// by first delete it with the old table id
	err = t.DropTableOrView(job.SchemaID, nt.ID)
	if err != nil {
		return ver, errors.Trace(err)
	}

	// exchange table meta id
	pt.ExchangePartitionInfo = nil
	// Used below to update the partitioned table's stats meta.
	originalPartitionDef := partDef.Clone()
	originalNt := nt.Clone()
	partDef.ID, nt.ID = nt.ID, partDef.ID

	err = t.UpdateTable(ptSchemaID, pt)
	if err != nil {
		return ver, errors.Trace(err)
	}

	err = t.CreateTableOrView(job.SchemaID, nt)
	if err != nil {
		return ver, errors.Trace(err)
	}

	failpoint.Inject("exchangePartitionErr", func(val failpoint.Value) {
		if val.(bool) {
			failpoint.Return(ver, errors.New("occur an error after updating partition id"))
		}
	})

	// Set both tables to the maximum auto IDs between normal table and partitioned table.
	// TODO: Fix the issue of big transactions during EXCHANGE PARTITION with AutoID.
	// Similar to https://github.com/pingcap/tidb/issues/46904
	newAutoIDs := model.AutoIDGroup{
		RowID:       mathutil.Max(ptAutoIDs.RowID, ntAutoIDs.RowID),
		IncrementID: mathutil.Max(ptAutoIDs.IncrementID, ntAutoIDs.IncrementID),
		RandomID:    mathutil.Max(ptAutoIDs.RandomID, ntAutoIDs.RandomID),
	}
	err = t.GetAutoIDAccessors(ptSchemaID, pt.ID).Put(newAutoIDs)
	if err != nil {
		return ver, errors.Trace(err)
	}
	err = t.GetAutoIDAccessors(job.SchemaID, nt.ID).Put(newAutoIDs)
	if err != nil {
		return ver, errors.Trace(err)
	}

	failpoint.Inject("exchangePartitionAutoID", func(val failpoint.Value) {
		if val.(bool) {
			seCtx, err := w.sessPool.Get()
			defer w.sessPool.Put(seCtx)
			if err != nil {
				failpoint.Return(ver, err)
			}
			se := sess.NewSession(seCtx)
			_, err = se.Execute(context.Background(), "insert ignore into test.pt values (40000000)", "exchange_partition_test")
			if err != nil {
				failpoint.Return(ver, err)
			}
		}
	})

	// the follow code is a swap function for rules of two partitions
	// though partitions has exchanged their ID, swap still take effect

	bundles, err := bundlesForExchangeTablePartition(t, pt, partDef, nt)
	if err != nil {
		return ver, errors.Trace(err)
	}

	if err = infosync.PutRuleBundlesWithDefaultRetry(context.TODO(), bundles); err != nil {
		return ver, errors.Wrapf(err, "failed to notify PD the placement rules")
	}

	ntrID := fmt.Sprintf(label.TableIDFormat, label.IDPrefix, job.SchemaName, nt.Name.L)
	ptrID := fmt.Sprintf(label.PartitionIDFormat, label.IDPrefix, job.SchemaName, pt.Name.L, partDef.Name.L)

	rules, err := infosync.GetLabelRules(context.TODO(), []string{ntrID, ptrID})
	if err != nil {
		return 0, errors.Wrapf(err, "failed to get PD the label rules")
	}

	ntr := rules[ntrID]
	ptr := rules[ptrID]

	// This must be a bug, nt cannot be partitioned!
	partIDs := getPartitionIDs(nt)

	var setRules []*label.Rule
	var deleteRules []string
	if ntr != nil && ptr != nil {
		setRules = append(setRules, ntr.Clone().Reset(job.SchemaName, pt.Name.L, partDef.Name.L, partDef.ID))
		setRules = append(setRules, ptr.Clone().Reset(job.SchemaName, nt.Name.L, "", append(partIDs, nt.ID)...))
	} else if ptr != nil {
		setRules = append(setRules, ptr.Clone().Reset(job.SchemaName, nt.Name.L, "", append(partIDs, nt.ID)...))
		// delete ptr
		deleteRules = append(deleteRules, ptrID)
	} else if ntr != nil {
		setRules = append(setRules, ntr.Clone().Reset(job.SchemaName, pt.Name.L, partDef.Name.L, partDef.ID))
		// delete ntr
		deleteRules = append(deleteRules, ntrID)
	}

	patch := label.NewRulePatch(setRules, deleteRules)
	err = infosync.UpdateLabelRules(context.TODO(), patch)
	if err != nil {
		return ver, errors.Wrapf(err, "failed to notify PD the label rules")
	}

	job.SchemaState = model.StatePublic
	nt.ExchangePartitionInfo = nil
	ver, err = updateVersionAndTableInfoWithCheck(jobCtx, t, job, nt, true)
	if err != nil {
		return ver, errors.Trace(err)
	}

	job.FinishTableJob(model.JobStateDone, model.StateNone, ver, pt)
	exchangePartitionEvent := notifier.NewExchangePartitionEvent(
		pt,
		&model.PartitionInfo{Definitions: []model.PartitionDefinition{originalPartitionDef}},
		originalNt,
	)
	asyncNotifyEvent(jobCtx, exchangePartitionEvent, job)
	return ver, nil
}

func getNewGlobal(partInfo *model.PartitionInfo, idx *model.IndexInfo) bool {
	if len(partInfo.DDLUpdateIndexes) == 0 {
		return idx.Global
	}
	for _, newIdx := range partInfo.DDLUpdateIndexes {
		if strings.EqualFold(idx.Name.L, newIdx.IndexName) {
			return newIdx.Global
		}
	}
	return idx.Global
}

func getReorgPartitionInfo(t *meta.Mutator, job *model.Job) (*model.TableInfo, []string, *model.PartitionInfo, []model.PartitionDefinition, []model.PartitionDefinition, error) {
	schemaID := job.SchemaID
	tblInfo, err := GetTableInfoAndCancelFaultJob(t, job, schemaID)
	if err != nil {
		return nil, nil, nil, nil, nil, errors.Trace(err)
	}
	args, err := model.GetTablePartitionArgs(job)
	if err != nil {
		job.State = model.JobStateCancelled
		return nil, nil, nil, nil, nil, errors.Trace(err)
	}
	partNames, partInfo := args.PartNames, args.PartInfo
	var addingDefs, droppingDefs []model.PartitionDefinition
	if tblInfo.Partition != nil {
		addingDefs = tblInfo.Partition.AddingDefinitions
		droppingDefs = tblInfo.Partition.DroppingDefinitions
		tblInfo.Partition.NewTableID = partInfo.NewTableID
		tblInfo.Partition.DDLType = partInfo.Type
		tblInfo.Partition.DDLExpr = partInfo.Expr
		tblInfo.Partition.DDLColumns = partInfo.Columns
	} else {
		tblInfo.Partition = getPartitionInfoTypeNone()
		tblInfo.Partition.NewTableID = partInfo.NewTableID
		tblInfo.Partition.Definitions[0].ID = tblInfo.ID
		tblInfo.Partition.DDLType = partInfo.Type
		tblInfo.Partition.DDLExpr = partInfo.Expr
		tblInfo.Partition.DDLColumns = partInfo.Columns
	}
	if len(addingDefs) == 0 {
		addingDefs = []model.PartitionDefinition{}
	}
	if len(droppingDefs) == 0 {
		droppingDefs = []model.PartitionDefinition{}
	}
	return tblInfo, partNames, partInfo, droppingDefs, addingDefs, nil
}

// onReorganizePartition reorganized the partitioning of a table including its indexes.
// ALTER TABLE t REORGANIZE PARTITION p0 [, p1...] INTO (PARTITION p0 ...)
//
//	Takes one set of partitions and copies the data to a newly defined set of partitions
//
// ALTER TABLE t REMOVE PARTITIONING
//
//	Makes a partitioned table non-partitioned, by first collapsing all partitions into a
//	single partition and then converts that partition to a non-partitioned table
//
// ALTER TABLE t PARTITION BY ...
//
//	Changes the partitioning to the newly defined partitioning type and definitions,
//	works for both partitioned and non-partitioned tables.
//	If the table is non-partitioned, then it will first convert it to a partitioned
//	table with a single partition, i.e. the full table as a single partition.
//
// job.SchemaState goes through the following SchemaState(s):
// StateNone -> StateDeleteOnly -> StateWriteOnly -> StateWriteReorganization
// -> StateDeleteOrganization -> StatePublic
// There are more details embedded in the implementation, but the high level changes are:
// StateNone -> StateDeleteOnly:
//
//	Various checks and validations.
//	Add possible new unique/global indexes. They share the same state as job.SchemaState
//	until end of StateWriteReorganization -> StateDeleteReorganization.
//	Set DroppingDefinitions and AddingDefinitions.
//	So both the new partitions and new indexes will be included in new delete/update DML.
//
// StateDeleteOnly -> StateWriteOnly:
//
//	So both the new partitions and new indexes will be included also in update/insert DML.
//
// StateWriteOnly -> StateWriteReorganization:
//
//	To make sure that when we are reorganizing the data,
//	both the old and new partitions/indexes will be updated.
//
// StateWriteReorganization -> StateDeleteOrganization:
//
//	Here is where all data is reorganized, both partitions and indexes.
//	It copies all data from the old set of partitions into the new set of partitions,
//	and creates the local indexes on the new set of partitions,
//	and if new unique indexes are added, it also updates them with the rest of data from
//	the non-touched partitions.
//	For indexes that are to be replaced with new ones (old/new global index),
//	mark the old indexes as StateDeleteReorganization and new ones as StatePublic
//	Finally make the table visible with the new partition definitions.
//	I.e. in this state clients will read from the old set of partitions,
//	and will read the new set of partitions in StateDeleteReorganization.
//
// StateDeleteOrganization -> StatePublic:
//
//	Now all heavy lifting is done, and we just need to finalize and drop things, while still doing
//	double writes, since previous state sees the old partitions/indexes.
//	Remove the old indexes and old partitions from the TableInfo.
//	Add the old indexes and old partitions to the queue for later cleanup (see delete_range.go).
//	Queue new partitions for statistics update.
//	if ALTER TABLE t PARTITION BY/REMOVE PARTITIONING:
//	  Recreate the table with the new TableID, by DropTableOrView+CreateTableOrView
//
// StatePublic:
//
//	Everything now looks as it should, no memory of old partitions/indexes,
//	and no more double writing, since the previous state is only reading the new partitions/indexes.
func (w *worker) onReorganizePartition(jobCtx *jobContext, t *meta.Mutator, job *model.Job) (ver int64, _ error) {
	// Handle the rolling back job
	if job.IsRollingback() {
		ver, err := w.rollbackLikeDropPartition(jobCtx, t, job)
		if err != nil {
			return ver, errors.Trace(err)
		}
		return ver, nil
	}

	tblInfo, partNames, partInfo, _, addingDefinitions, err := getReorgPartitionInfo(t, job)
	if err != nil {
		return ver, err
	}

	switch job.SchemaState {
	case model.StateNone:
		// job.SchemaState == model.StateNone means the job is in the initial state of reorg partition.
		// Here should use partInfo from job directly and do some check action.
		// In case there was a race for queueing different schema changes on the same
		// table and the checks was not done on the current schema version.
		// The partInfo may have been checked against an older schema version for example.
		// If the check is done here, it does not need to be repeated, since no other
		// DDL on the same table can be run concurrently.
		num := len(partInfo.Definitions) - len(partNames) + len(tblInfo.Partition.Definitions)
		err = checkAddPartitionTooManyPartitions(uint64(num))
		if err != nil {
			job.State = model.JobStateCancelled
			return ver, errors.Trace(err)
		}

		err = checkReorgPartitionNames(tblInfo.Partition, partNames, partInfo)
		if err != nil {
			job.State = model.JobStateCancelled
			return ver, errors.Trace(err)
		}

		// Re-check that the dropped/added partitions are compatible with current definition
		firstPartIdx, lastPartIdx, idMap, err := getReplacedPartitionIDs(partNames, tblInfo.Partition)
		if err != nil {
			job.State = model.JobStateCancelled
			return ver, err
		}
		sctx := w.sess.Context
		if err = checkReorgPartitionDefs(sctx, job.Type, tblInfo, partInfo, firstPartIdx, lastPartIdx, idMap); err != nil {
			job.State = model.JobStateCancelled
			return ver, err
		}

		if job.Type == model.ActionAlterTablePartitioning {
			// Also verify same things as in CREATE TABLE ... PARTITION BY
			if len(partInfo.Columns) > 0 {
				// shallow copy, only for reading/checking
				tmpTblInfo := *tblInfo
				tmpTblInfo.Partition = partInfo
				if err = checkColumnsPartitionType(&tmpTblInfo); err != nil {
					job.State = model.JobStateCancelled
					return ver, err
				}
			} else {
				if err = checkPartitionFuncType(sctx.GetExprCtx(), partInfo.Expr, job.SchemaName, tblInfo); err != nil {
					job.State = model.JobStateCancelled
					return ver, err
				}
			}
		}
		// move the adding definition into tableInfo.
		updateAddingPartitionInfo(partInfo, tblInfo)
		orgDefs := tblInfo.Partition.Definitions
		_ = updateDroppingPartitionInfo(tblInfo, partNames)
		// Reset original partitions, and keep DroppedDefinitions
		tblInfo.Partition.Definitions = orgDefs

		// modify placement settings
		for _, def := range tblInfo.Partition.AddingDefinitions {
			if _, err = checkPlacementPolicyRefValidAndCanNonValidJob(t, job, def.PlacementPolicyRef); err != nil {
				// job.State = model.JobStateCancelled may be set depending on error in function above.
				return ver, errors.Trace(err)
			}
		}

		// All global indexes must be recreated, we cannot update them in-place, since we must have
		// both old and new set of partition ids in the unique index at the same time!
		// We also need to recreate and change between non-global unique indexes and global index,
		// in case a new PARTITION BY changes if all partition columns are included or not.
		for _, index := range tblInfo.Indices {
			newGlobal := getNewGlobal(partInfo, index)
			if job.Type == model.ActionRemovePartitioning {
				// When removing partitioning, set all indexes to 'local' since it will become a non-partitioned table!
				newGlobal = false
			}
			if !index.Unique {
				// for now, only unique index can be global, non-unique indexes are 'local'
				// TODO: For the future loosen this restriction and allow non-unique global indexes
				if newGlobal {
					job.State = model.JobStateCancelled
					return ver, dbterror.ErrGeneralUnsupportedDDL.GenWithStackByArgs(fmt.Sprintf("PARTITION BY, index '%v' is not unique, but has Global Index set", index.Name.O))
				}
				continue
			}
			inAllPartitionColumns, err := checkPartitionKeysConstraint(partInfo, index.Columns, tblInfo)
			if err != nil {
				return ver, errors.Trace(err)
			}
			if !inAllPartitionColumns {
				// Currently only support Explicit Global indexes.
				if !newGlobal {
					job.State = model.JobStateCancelled
					return ver, dbterror.ErrGlobalIndexNotExplicitlySet.GenWithStackByArgs(index.Name.O)
				}
				// Duplicate the unique indexes with new index ids.
				// If previously was Global or will be Global:
				// it must be recreated with new index ID
				// TODO: Could we allow that session in StateWriteReorganization, when StateDeleteReorganization
				// has started, may not find changes through the global index that sessions in StateDeleteReorganization made?
				// If so, then we could avoid copying the full Global Index if it has not changed from LOCAL!
				// It might be possible to use the new, not yet public partitions to access those rows?!
				// Just that it would not work with explicit partition select SELECT FROM t PARTITION (p,...)
				newIndex := index.Clone()
				newIndex.State = model.StateDeleteOnly
				newIndex.ID = AllocateIndexID(tblInfo)
				newIndex.Global = true
				tblInfo.Indices = append(tblInfo.Indices, newIndex)
			} else {
				if newGlobal {
					// TODO: For the future loosen this restriction and allow global indexes for unique keys also including all partitioning columns
					return ver, dbterror.ErrGeneralUnsupportedDDL.GenWithStackByArgs(fmt.Sprintf("PARTITION BY, index '%v' is unique and contains all partitioning columns, but has Global Index set", index.Name.O))
				}
				if index.Global {
					// Index was previously Global, now it needs to be duplicated and become a local index.
					newIndex := index.Clone()
					newIndex.State = model.StateDeleteOnly
					newIndex.ID = AllocateIndexID(tblInfo)
					newIndex.Global = false
					tblInfo.Indices = append(tblInfo.Indices, newIndex)
				}
			}
		}
		failpoint.Inject("reorgPartCancel1", func(val failpoint.Value) {
			if val.(bool) {
				job.State = model.JobStateCancelled
				failpoint.Return(ver, errors.New("Injected error by reorgPartCancel1"))
			}
		})
		// From now on we cannot just cancel the DDL, we must roll back if changesMade!
		changesMade := false
		if tblInfo.TiFlashReplica != nil {
			// Must set placement rule, and make sure it succeeds.
			if err := infosync.ConfigureTiFlashPDForPartitions(true, &tblInfo.Partition.AddingDefinitions, tblInfo.TiFlashReplica.Count, &tblInfo.TiFlashReplica.LocationLabels, tblInfo.ID); err != nil {
				logutil.DDLLogger().Error("ConfigureTiFlashPDForPartitions fails", zap.Error(err))
				job.State = model.JobStateCancelled
				return ver, errors.Trace(err)
			}
			changesMade = true
			// In the next step, StateDeleteOnly, wait to verify the TiFlash replicas are OK
		}

		bundles, err := alterTablePartitionBundles(t, tblInfo, tblInfo.Partition.AddingDefinitions)
		if err != nil {
			if !changesMade {
				job.State = model.JobStateCancelled
				return ver, errors.Trace(err)
			}
			return rollbackReorganizePartitionWithErr(jobCtx, t, job, err)
		}

		if len(bundles) > 0 {
			if err = infosync.PutRuleBundlesWithDefaultRetry(context.TODO(), bundles); err != nil {
				if !changesMade {
					job.State = model.JobStateCancelled
					return ver, errors.Wrapf(err, "failed to notify PD the placement rules")
				}
				return rollbackReorganizePartitionWithErr(jobCtx, t, job, err)
			}
			changesMade = true
		}

		ids := getIDs([]*model.TableInfo{tblInfo})
		for _, p := range tblInfo.Partition.AddingDefinitions {
			ids = append(ids, p.ID)
		}
		changed, err := alterTableLabelRule(job.SchemaName, tblInfo, ids)
		changesMade = changesMade || changed
		if err != nil {
			if !changesMade {
				job.State = model.JobStateCancelled
				return ver, err
			}
			return rollbackReorganizePartitionWithErr(jobCtx, t, job, err)
		}

		// Doing the preSplitAndScatter here, since all checks are completed,
		// and we will soon start writing to the new partitions.
		if s, ok := jobCtx.store.(kv.SplittableStore); ok && s != nil {
			// 1. partInfo only contains the AddingPartitions
			// 2. ScatterTable control all new split region need waiting for scatter region finish at table level.
			splitPartitionTableRegion(w.sess.Context, s, tblInfo, partInfo.Definitions, variable.ScatterTable)
		}

		if job.Type == model.ActionReorganizePartition {
			tblInfo.Partition.SetOriginalPartitionIDs()
		}

		// Assume we cannot have more than MaxUint64 rows, set the progress to 1/10 of that.
		metrics.GetBackfillProgressByLabel(metrics.LblReorgPartition, job.SchemaName, tblInfo.Name.String()).Set(0.1 / float64(math.MaxUint64))
		job.SchemaState = model.StateDeleteOnly
		tblInfo.Partition.DDLState = model.StateDeleteOnly
		tblInfo.Partition.DDLAction = job.Type
		ver, err = updateVersionAndTableInfoWithCheck(jobCtx, t, job, tblInfo, true)
		if err != nil {
			return ver, errors.Trace(err)
		}
		failpoint.Inject("reorgPartRollback1", func(val failpoint.Value) {
			if val.(bool) {
				err = errors.New("Injected error by reorgPartRollback1")
				failpoint.Return(rollbackReorganizePartitionWithErr(jobCtx, t, job, err))
			}
		})

		// Is really both StateDeleteOnly AND StateWriteOnly needed?
		// If transaction A in WriteOnly inserts row 1 (into both new and old partition set)
		// and then transaction B in DeleteOnly deletes that row (in both new and old)
		// does really transaction B need to do the delete in the new partition?
		// Yes, otherwise it would still be there when the WriteReorg happens,
		// and WriteReorg would only copy existing rows to the new table, so unless it is
		// deleted it would result in a ghost row!
		// What about update then?
		// Updates also need to be handled for new partitions in DeleteOnly,
		// since it would not be overwritten during Reorganize phase.
		// BUT if the update results in adding in one partition and deleting in another,
		// THEN only the delete must happen in the new partition set, not the insert!
	case model.StateDeleteOnly:
		// This state is to confirm all servers can not see the new partitions when reorg is running,
		// so that all deletes will be done in both old and new partitions when in either DeleteOnly
		// or WriteOnly state.
		// Also using the state for checking that the optional TiFlash replica is available, making it
		// in a state without (much) data and easy to retry without side effects.

		// Reason for having it here, is to make it easy for retry, and better to make sure it is in-sync
		// as early as possible, to avoid a long wait after the data copying.
		if tblInfo.TiFlashReplica != nil && tblInfo.TiFlashReplica.Available {
			// For available state, the new added partition should wait its replica to
			// be finished, otherwise the query to this partition will be blocked.
			count := tblInfo.TiFlashReplica.Count
			needRetry, err := checkPartitionReplica(count, addingDefinitions, jobCtx)
			if err != nil {
				return rollbackReorganizePartitionWithErr(jobCtx, t, job, err)
			}
			if needRetry {
				// The new added partition hasn't been replicated.
				// Do nothing to the job this time, wait next worker round.
				time.Sleep(tiflashCheckTiDBHTTPAPIHalfInterval)
				// Set the error here which will lead this job exit when it's retry times beyond the limitation.
				return ver, errors.Errorf("[ddl] add partition wait for tiflash replica to complete")
			}

			// When TiFlash Replica is ready, we must move them into `AvailablePartitionIDs`.
			// Since onUpdateFlashReplicaStatus cannot see the partitions yet (not public)
			for _, d := range addingDefinitions {
				tblInfo.TiFlashReplica.AvailablePartitionIDs = append(tblInfo.TiFlashReplica.AvailablePartitionIDs, d.ID)
			}
		}

		for i := range tblInfo.Indices {
			if tblInfo.Indices[i].Unique && tblInfo.Indices[i].State == model.StateDeleteOnly {
				tblInfo.Indices[i].State = model.StateWriteOnly
			}
		}
		tblInfo.Partition.DDLState = model.StateWriteOnly
		metrics.GetBackfillProgressByLabel(metrics.LblReorgPartition, job.SchemaName, tblInfo.Name.String()).Set(0.2 / float64(math.MaxUint64))
		failpoint.Inject("reorgPartRollback2", func(val failpoint.Value) {
			if val.(bool) {
				err = errors.New("Injected error by reorgPartRollback2")
				failpoint.Return(rollbackReorganizePartitionWithErr(jobCtx, t, job, err))
			}
		})
		ver, err = updateVersionAndTableInfo(jobCtx, t, job, tblInfo, true)
		job.SchemaState = model.StateWriteOnly
	case model.StateWriteOnly:
		// Insert this state to confirm all servers can see the new partitions when reorg is running,
		// so that new data will be updated in both old and new partitions when reorganizing.
		job.SnapshotVer = 0
		for i := range tblInfo.Indices {
			if tblInfo.Indices[i].Unique && tblInfo.Indices[i].State == model.StateWriteOnly {
				tblInfo.Indices[i].State = model.StateWriteReorganization
			}
		}
		tblInfo.Partition.DDLState = model.StateWriteReorganization
		metrics.GetBackfillProgressByLabel(metrics.LblReorgPartition, job.SchemaName, tblInfo.Name.String()).Set(0.3 / float64(math.MaxUint64))
		ver, err = updateVersionAndTableInfo(jobCtx, t, job, tblInfo, true)
		job.SchemaState = model.StateWriteReorganization
	case model.StateWriteReorganization:
		physicalTableIDs := getPartitionIDsFromDefinitions(tblInfo.Partition.DroppingDefinitions)
		tbl, err2 := getTable(jobCtx.getAutoIDRequirement(), job.SchemaID, tblInfo)
		if err2 != nil {
			return ver, errors.Trace(err2)
		}
		failpoint.Inject("reorgPartFail1", func(val failpoint.Value) {
			// Failures will retry, then do rollback
			if val.(bool) {
				job.ErrorCount += variable.GetDDLErrorCountLimit() / 2
				failpoint.Return(ver, errors.New("Injected error by reorgPartFail1"))
			}
		})
		failpoint.Inject("reorgPartRollback3", func(val failpoint.Value) {
			if val.(bool) {
				err = errors.New("Injected error by reorgPartRollback3")
				failpoint.Return(rollbackReorganizePartitionWithErr(jobCtx, t, job, err))
			}
		})
		var done bool
		done, ver, err = doPartitionReorgWork(w, jobCtx, t, job, tbl, physicalTableIDs)

		if !done {
			return ver, err
		}

		failpoint.Inject("reorgPartRollback4", func(val failpoint.Value) {
			if val.(bool) {
				err = errors.New("Injected error by reorgPartRollback4")
				failpoint.Return(rollbackReorganizePartitionWithErr(jobCtx, t, job, err))
			}
		})

		for _, index := range tblInfo.Indices {
			if !index.Unique {
				continue
			}
			switch index.State {
			case model.StateWriteReorganization:
				// Newly created index, replacing old unique/global index
				index.State = model.StatePublic
			case model.StatePublic:
				if index.Global {
					// Mark the old global index as non-readable, and to be dropped
					index.State = model.StateDeleteReorganization
				} else {
					inAllPartitionColumns, err := checkPartitionKeysConstraint(partInfo, index.Columns, tblInfo)
					if err != nil {
						return rollbackReorganizePartitionWithErr(jobCtx, t, job, err)
					}
					if !inAllPartitionColumns {
						// Mark the old unique index as non-readable, and to be dropped,
						// since it is replaced by a global index
						index.State = model.StateDeleteReorganization
					}
				}
			}
		}
		firstPartIdx, lastPartIdx, idMap, err2 := getReplacedPartitionIDs(partNames, tblInfo.Partition)
		if err2 != nil {
			return ver, err2
		}
		newDefs := getReorganizedDefinitions(tblInfo.Partition, firstPartIdx, lastPartIdx, idMap)

		// From now on, use the new partitioning, but keep the Adding and Dropping for double write
		tblInfo.Partition.Definitions = newDefs
		tblInfo.Partition.Num = uint64(len(newDefs))
		if job.Type == model.ActionAlterTablePartitioning ||
			job.Type == model.ActionRemovePartitioning {
			tblInfo.Partition.Type, tblInfo.Partition.DDLType = tblInfo.Partition.DDLType, tblInfo.Partition.Type
			tblInfo.Partition.Expr, tblInfo.Partition.DDLExpr = tblInfo.Partition.DDLExpr, tblInfo.Partition.Expr
			tblInfo.Partition.Columns, tblInfo.Partition.DDLColumns = tblInfo.Partition.DDLColumns, tblInfo.Partition.Columns
		}

		failpoint.Inject("reorgPartFail2", func(val failpoint.Value) {
			if val.(bool) {
				job.ErrorCount += variable.GetDDLErrorCountLimit() / 2
				failpoint.Return(ver, errors.New("Injected error by reorgPartFail2"))
			}
		})

		// Now all the data copying is done, but we cannot simply remove the droppingDefinitions
		// since they are a part of the normal Definitions that other nodes with
		// the current schema version. So we need to double write for one more schema version
		tblInfo.Partition.DDLState = model.StateDeleteReorganization
		ver, err = updateVersionAndTableInfo(jobCtx, t, job, tblInfo, true)
		job.SchemaState = model.StateDeleteReorganization

	case model.StateDeleteReorganization:
		// Drop the droppingDefinitions and finish the DDL
		// This state is needed for the case where client A sees the schema
		// with version of StateWriteReorg and would not see updates of
		// client B that writes to the new partitions, previously
		// addingDefinitions, since it would not double write to
		// the droppingDefinitions during this time
		// By adding StateDeleteReorg state, client B will write to both
		// the new (previously addingDefinitions) AND droppingDefinitions

		// Register the droppingDefinitions ids for rangeDelete
		// and the addingDefinitions for handling in the updateSchemaVersion
		physicalTableIDs := getPartitionIDsFromDefinitions(tblInfo.Partition.DroppingDefinitions)
		newIDs := getPartitionIDsFromDefinitions(partInfo.Definitions)
		statisticsPartInfo := &model.PartitionInfo{Definitions: tblInfo.Partition.AddingDefinitions}
		droppedPartInfo := &model.PartitionInfo{Definitions: tblInfo.Partition.DroppingDefinitions}

		tblInfo.Partition.DroppingDefinitions = nil
		tblInfo.Partition.AddingDefinitions = nil
		tblInfo.Partition.DDLState = model.StateNone
		tblInfo.Partition.OriginalPartitionIDsOrder = nil

		var dropIndices []*model.IndexInfo
		for _, indexInfo := range tblInfo.Indices {
			if indexInfo.Unique && indexInfo.State == model.StateDeleteReorganization {
				// Drop the old unique (possible global) index, see onDropIndex
				indexInfo.State = model.StateNone
				DropIndexColumnFlag(tblInfo, indexInfo)
				RemoveDependentHiddenColumns(tblInfo, indexInfo)
				dropIndices = append(dropIndices, indexInfo)
			}
		}
		for _, indexInfo := range dropIndices {
			removeIndexInfo(tblInfo, indexInfo)
		}
		failpoint.Inject("reorgPartFail3", func(val failpoint.Value) {
			if val.(bool) {
				job.ErrorCount += variable.GetDDLErrorCountLimit() / 2
				failpoint.Return(ver, errors.New("Injected error by reorgPartFail3"))
			}
		})
		var oldTblID int64
		if job.Type != model.ActionReorganizePartition {
			// ALTER TABLE ... PARTITION BY
			// REMOVE PARTITIONING
			// Storing the old table ID, used for updating statistics.
			oldTblID = tblInfo.ID
			// TODO: Handle bundles?
			// TODO: Add concurrent test!
			// TODO: Will this result in big gaps?
			// TODO: How to carrie over AUTO_INCREMENT etc.?
			// Check if they are carried over in ApplyDiff?!?
			autoIDs, err := t.GetAutoIDAccessors(job.SchemaID, tblInfo.ID).Get()
			if err != nil {
				return ver, errors.Trace(err)
			}
			err = t.DropTableOrView(job.SchemaID, tblInfo.ID)
			if err != nil {
				return ver, errors.Trace(err)
			}
			tblInfo.ID = partInfo.NewTableID
			if partInfo.DDLType != pmodel.PartitionTypeNone {
				// if partitioned before, then also add the old table ID,
				// otherwise it will be the already included first partition
				physicalTableIDs = append(physicalTableIDs, oldTblID)
			}
			if job.Type == model.ActionRemovePartitioning {
				tblInfo.Partition = nil
			} else {
				// ALTER TABLE ... PARTITION BY
				tblInfo.Partition.ClearReorgIntermediateInfo()
			}
			failpoint.Inject("reorgPartFail4", func(val failpoint.Value) {
				if val.(bool) {
					job.ErrorCount += variable.GetDDLErrorCountLimit() / 2
					failpoint.Return(ver, errors.New("Injected error by reorgPartFail4"))
				}
			})
			err = t.GetAutoIDAccessors(job.SchemaID, tblInfo.ID).Put(autoIDs)
			if err != nil {
				return ver, errors.Trace(err)
			}
			err = t.CreateTableOrView(job.SchemaID, tblInfo)
			if err != nil {
				return ver, errors.Trace(err)
			}
		}
		failpoint.Inject("reorgPartFail5", func(val failpoint.Value) {
			if val.(bool) {
				job.ErrorCount += variable.GetDDLErrorCountLimit() / 2
				failpoint.Return(ver, errors.New("Injected error by reorgPartFail5"))
			}
		})
		job.CtxVars = []any{physicalTableIDs, newIDs}
		ver, err = updateVersionAndTableInfo(jobCtx, t, job, tblInfo, true)
		if err != nil {
			return ver, errors.Trace(err)
		}
		job.FinishTableJob(model.JobStateDone, model.StateNone, ver, tblInfo)
		// How to handle this?
		// Seems to only trigger asynchronous update of statistics.
		// Should it actually be synchronous?
		// Include the old table ID, if changed, which may contain global statistics,
		// so it can be reused for the new (non)partitioned table.
		event, err := newStatsDDLEventForJob(job.Type, oldTblID, tblInfo, statisticsPartInfo, droppedPartInfo)
		if err != nil {
			return ver, errors.Trace(err)
		}
		asyncNotifyEvent(jobCtx, event, job)
		// A background job will be created to delete old partition data.
		args, err := model.GetTablePartitionArgs(job)
		if err != nil {
			return ver, errors.Trace(err)
		}
		args.OldPhysicalTblIDs = physicalTableIDs
		job.FillFinishedArgs(args)

	default:
		err = dbterror.ErrInvalidDDLState.GenWithStackByArgs("partition", job.SchemaState)
	}

	return ver, errors.Trace(err)
}

// newStatsDDLEventForJob creates a util.SchemaChangeEvent for a job.
// It is used for reorganize partition, add partitioning and remove partitioning.
func newStatsDDLEventForJob(
	jobType model.ActionType,
	oldTblID int64,
	tblInfo *model.TableInfo,
	addedPartInfo *model.PartitionInfo,
	droppedPartInfo *model.PartitionInfo,
) (*notifier.SchemaChangeEvent, error) {
	var event *notifier.SchemaChangeEvent
	switch jobType {
	case model.ActionReorganizePartition:
		event = notifier.NewReorganizePartitionEvent(
			tblInfo,
			addedPartInfo,
			droppedPartInfo,
		)
	case model.ActionAlterTablePartitioning:
		event = notifier.NewAddPartitioningEvent(
			oldTblID,
			tblInfo,
			addedPartInfo,
		)
	case model.ActionRemovePartitioning:
		event = notifier.NewRemovePartitioningEvent(
			oldTblID,
			tblInfo,
			droppedPartInfo,
		)
	default:
		return nil, errors.Errorf("unknown job type: %s", jobType.String())
	}
	return event, nil
}

func doPartitionReorgWork(w *worker, jobCtx *jobContext, t *meta.Mutator, job *model.Job, tbl table.Table, physTblIDs []int64) (done bool, ver int64, err error) {
	job.ReorgMeta.ReorgTp = model.ReorgTypeTxn
	sctx, err1 := w.sessPool.Get()
	if err1 != nil {
		return done, ver, err1
	}
	defer w.sessPool.Put(sctx)
	rh := newReorgHandler(sess.NewSession(sctx))
	indices := make([]*model.IndexInfo, 0, len(tbl.Meta().Indices))
	for _, index := range tbl.Meta().Indices {
		if index.Global && index.State == model.StatePublic {
			// Skip old global indexes, but rebuild all other indexes
			continue
		}
		indices = append(indices, index)
	}
	elements := BuildElements(tbl.Meta().Columns[0], indices)
	partTbl, ok := tbl.(table.PartitionedTable)
	if !ok {
		return false, ver, dbterror.ErrUnsupportedReorganizePartition.GenWithStackByArgs()
	}
	dbInfo, err := t.GetDatabase(job.SchemaID)
	if err != nil {
		return false, ver, errors.Trace(err)
	}
	reorgInfo, err := getReorgInfoFromPartitions(jobCtx.oldDDLCtx.jobContext(job.ID, job.ReorgMeta), jobCtx, rh, job, dbInfo, partTbl, physTblIDs, elements)
	err = w.runReorgJob(reorgInfo, tbl.Meta(), func() (reorgErr error) {
		defer tidbutil.Recover(metrics.LabelDDL, "doPartitionReorgWork",
			func() {
				reorgErr = dbterror.ErrCancelledDDLJob.GenWithStack("reorganize partition for table `%v` panic", tbl.Meta().Name)
			}, false)
		return w.reorgPartitionDataAndIndex(tbl, reorgInfo)
	})
	if err != nil {
		if dbterror.ErrPausedDDLJob.Equal(err) {
			return false, ver, nil
		}

		if dbterror.ErrWaitReorgTimeout.Equal(err) {
			// If timeout, we should return, check for the owner and re-wait job done.
			return false, ver, nil
		}
		if kv.IsTxnRetryableError(err) {
			return false, ver, errors.Trace(err)
		}
		if err1 := rh.RemoveDDLReorgHandle(job, reorgInfo.elements); err1 != nil {
			logutil.DDLLogger().Warn("reorg partition job failed, RemoveDDLReorgHandle failed, can't convert job to rollback",
				zap.Stringer("job", job), zap.Error(err1))
		}
		logutil.DDLLogger().Warn("reorg partition job failed, convert job to rollback", zap.Stringer("job", job), zap.Error(err))
		ver, err = rollbackReorganizePartitionWithErr(jobCtx, t, job, err)
		return false, ver, errors.Trace(err)
	}
	return true, ver, err
}

type reorgPartitionWorker struct {
	*backfillCtx
	// Static allocated to limit memory allocations
	rowRecords        []*rowRecord
	rowDecoder        *decoder.RowDecoder
	rowMap            map[int64]types.Datum
	writeColOffsetMap map[int64]int
	maxOffset         int
	reorgedTbl        table.PartitionedTable
}

func newReorgPartitionWorker(i int, t table.PhysicalTable, decodeColMap map[int64]decoder.Column, reorgInfo *reorgInfo, jc *ReorgContext) (*reorgPartitionWorker, error) {
	bCtx, err := newBackfillCtx(i, reorgInfo, reorgInfo.SchemaName, t, jc, "reorg_partition_rate", false, false)
	if err != nil {
		return nil, err
	}
	reorgedTbl, err := tables.GetReorganizedPartitionedTable(t)
	if err != nil {
		return nil, errors.Trace(err)
	}
	pt := t.GetPartitionedTable()
	if pt == nil {
		return nil, dbterror.ErrUnsupportedReorganizePartition.GenWithStackByArgs()
	}
	partColIDs := reorgedTbl.GetPartitionColumnIDs()
	writeColOffsetMap := make(map[int64]int, len(partColIDs))
	maxOffset := 0
	for _, id := range partColIDs {
		var offset int
		for _, col := range pt.Cols() {
			if col.ID == id {
				offset = col.Offset
				break
			}
		}
		writeColOffsetMap[id] = offset
		maxOffset = mathutil.Max[int](maxOffset, offset)
	}
	return &reorgPartitionWorker{
		backfillCtx:       bCtx,
		rowDecoder:        decoder.NewRowDecoder(t, t.WritableCols(), decodeColMap),
		rowMap:            make(map[int64]types.Datum, len(decodeColMap)),
		writeColOffsetMap: writeColOffsetMap,
		maxOffset:         maxOffset,
		reorgedTbl:        reorgedTbl,
	}, nil
}

func (w *reorgPartitionWorker) BackfillData(handleRange reorgBackfillTask) (taskCtx backfillTaskContext, errInTxn error) {
	oprStartTime := time.Now()
	ctx := kv.WithInternalSourceAndTaskType(context.Background(), w.jobContext.ddlJobSourceType(), kvutil.ExplicitTypeDDL)
	errInTxn = kv.RunInNewTxn(ctx, w.ddlCtx.store, true, func(_ context.Context, txn kv.Transaction) error {
		taskCtx.addedCount = 0
		taskCtx.scanCount = 0
		updateTxnEntrySizeLimitIfNeeded(txn)
		txn.SetOption(kv.Priority, handleRange.priority)
		if tagger := w.GetCtx().getResourceGroupTaggerForTopSQL(handleRange.getJobID()); tagger != nil {
			txn.SetOption(kv.ResourceGroupTagger, tagger)
		}
		txn.SetOption(kv.ResourceGroupName, w.jobContext.resourceGroupName)

		rowRecords, nextKey, taskDone, err := w.fetchRowColVals(txn, handleRange)
		if err != nil {
			return errors.Trace(err)
		}
		taskCtx.nextKey = nextKey
		taskCtx.done = taskDone

		warningsMap := make(map[errors.ErrorID]*terror.Error)
		warningsCountMap := make(map[errors.ErrorID]int64)
		for _, prr := range rowRecords {
			taskCtx.scanCount++

			err = txn.Set(prr.key, prr.vals)
			if err != nil {
				return errors.Trace(err)
			}
			taskCtx.addedCount++
			if prr.warning != nil {
				if _, ok := warningsCountMap[prr.warning.ID()]; ok {
					warningsCountMap[prr.warning.ID()]++
				} else {
					warningsCountMap[prr.warning.ID()] = 1
					warningsMap[prr.warning.ID()] = prr.warning
				}
			}
			// TODO: Future optimization: also write the indexes here?
			// What if the transaction limit is just enough for a single row, without index?
			// Hmm, how could that be in the first place?
			// For now, implement the batch-txn w.addTableIndex,
			// since it already exists and is in use
		}

		// Collect the warnings.
		taskCtx.warnings, taskCtx.warningsCount = warningsMap, warningsCountMap

		// also add the index entries here? And make sure they are not added somewhere else

		return nil
	})
	logSlowOperations(time.Since(oprStartTime), "BackfillData", 3000)

	return
}

func (w *reorgPartitionWorker) fetchRowColVals(txn kv.Transaction, taskRange reorgBackfillTask) ([]*rowRecord, kv.Key, bool, error) {
	w.rowRecords = w.rowRecords[:0]
	startTime := time.Now()

	// taskDone means that the added handle is out of taskRange.endHandle.
	taskDone := false
	sysTZ := w.loc

	tmpRow := make([]types.Datum, w.maxOffset+1)
	var lastAccessedHandle kv.Key
	oprStartTime := startTime
	err := iterateSnapshotKeys(w.jobContext, w.ddlCtx.store, taskRange.priority, w.table.RecordPrefix(), txn.StartTS(), taskRange.startKey, taskRange.endKey,
		func(handle kv.Handle, recordKey kv.Key, rawRow []byte) (bool, error) {
			oprEndTime := time.Now()
			logSlowOperations(oprEndTime.Sub(oprStartTime), "iterateSnapshotKeys in reorgPartitionWorker fetchRowColVals", 0)
			oprStartTime = oprEndTime

			taskDone = recordKey.Cmp(taskRange.endKey) >= 0

			if taskDone || len(w.rowRecords) >= w.batchCnt {
				return false, nil
			}

			_, err := w.rowDecoder.DecodeTheExistedColumnMap(w.exprCtx, handle, rawRow, sysTZ, w.rowMap)
			if err != nil {
				return false, errors.Trace(err)
			}

			// Set the partitioning columns and calculate which partition to write to
			for colID, offset := range w.writeColOffsetMap {
				d, ok := w.rowMap[colID]
				if !ok {
					return false, dbterror.ErrUnsupportedReorganizePartition.GenWithStackByArgs()
				}
				tmpRow[offset] = d
			}
			p, err := w.reorgedTbl.GetPartitionByRow(w.exprCtx.GetEvalCtx(), tmpRow)
			if err != nil {
				return false, errors.Trace(err)
			}
			var newKey kv.Key
			if w.reorgedTbl.Meta().PKIsHandle || w.reorgedTbl.Meta().IsCommonHandle {
				pid := p.GetPhysicalID()
				newKey = tablecodec.EncodeTablePrefix(pid)
				newKey = append(newKey, recordKey[len(newKey):]...)
			} else {
				// Non-clustered table / not unique _tidb_rowid for the whole table
				// Generate new _tidb_rowid if exists.
				// Due to EXCHANGE PARTITION, the existing _tidb_rowid may collide between partitions!
				if reserved, ok := w.tblCtx.GetReservedRowIDAlloc(); ok && reserved.Exhausted() {
					// TODO: Which autoid allocator to use?
					ids := uint64(max(1, w.batchCnt-len(w.rowRecords)))
					// Keep using the original table's allocator
					var baseRowID, maxRowID int64
					baseRowID, maxRowID, err = tables.AllocHandleIDs(w.ctx, w.tblCtx, w.reorgedTbl, ids)
					if err != nil {
						return false, errors.Trace(err)
					}
					reserved.Reset(baseRowID, maxRowID)
				}
				recordID, err := tables.AllocHandle(w.ctx, w.tblCtx, w.reorgedTbl)
				if err != nil {
					return false, errors.Trace(err)
				}
				newKey = tablecodec.EncodeRecordKey(p.RecordPrefix(), recordID)
			}
			w.rowRecords = append(w.rowRecords, &rowRecord{
				key: newKey, vals: rawRow,
			})

			w.cleanRowMap()
			lastAccessedHandle = recordKey
			if recordKey.Cmp(taskRange.endKey) == 0 {
				taskDone = true
				return false, nil
			}
			return true, nil
		})

	if len(w.rowRecords) == 0 {
		taskDone = true
	}

	logutil.DDLLogger().Debug("txn fetches handle info",
		zap.Uint64("txnStartTS", txn.StartTS()),
		zap.Stringer("taskRange", &taskRange),
		zap.Duration("takeTime", time.Since(startTime)))
	return w.rowRecords, getNextHandleKey(taskRange, taskDone, lastAccessedHandle), taskDone, errors.Trace(err)
}

func (w *reorgPartitionWorker) cleanRowMap() {
	for id := range w.rowMap {
		delete(w.rowMap, id)
	}
}

func (w *reorgPartitionWorker) AddMetricInfo(cnt float64) {
	w.metricCounter.Add(cnt)
}

func (*reorgPartitionWorker) String() string {
	return typeReorgPartitionWorker.String()
}

func (w *reorgPartitionWorker) GetCtx() *backfillCtx {
	return w.backfillCtx
}

func (w *worker) reorgPartitionDataAndIndex(t table.Table, reorgInfo *reorgInfo) (err error) {
	// First copy all table data to the new AddingDefinitions partitions
	// from each of the DroppingDefinitions partitions.
	// Then create all indexes on the AddingDefinitions partitions,
	// both new local and new global indexes
	// And last update new global indexes from the non-touched partitions
	// Note it is hard to update global indexes in-place due to:
	//   - Transactions on different TiDB nodes/domains may see different states of the table/partitions
	//   - We cannot have multiple partition ids for a unique index entry.

	// Copy the data from the DroppingDefinitions to the AddingDefinitions
	if bytes.Equal(reorgInfo.currElement.TypeKey, meta.ColumnElementKey) {
		err = w.updatePhysicalTableRow(t, reorgInfo)
		if err != nil {
			return errors.Trace(err)
		}
		if len(reorgInfo.elements) <= 1 {
			// No indexes to (re)create, all done!
			return nil
		}
	}

	failpoint.Inject("reorgPartitionAfterDataCopy", func(val failpoint.Value) {
		//nolint:forcetypeassert
		if val.(bool) {
			panic("panic test in reorgPartitionAfterDataCopy")
		}
	})

	if !bytes.Equal(reorgInfo.currElement.TypeKey, meta.IndexElementKey) {
		// row data has been copied, now proceed with creating the indexes
		// on the new AddingDefinitions partitions
		reorgInfo.PhysicalTableID = t.Meta().Partition.AddingDefinitions[0].ID
		reorgInfo.currElement = reorgInfo.elements[1]
		var physTbl table.PhysicalTable
		if tbl, ok := t.(table.PartitionedTable); ok {
			physTbl = tbl.GetPartition(reorgInfo.PhysicalTableID)
		} else if tbl, ok := t.(table.PhysicalTable); ok {
			// This may be used when partitioning a non-partitioned table
			physTbl = tbl
		}
		// Get the original start handle and end handle.
		currentVer, err := getValidCurrentVersion(reorgInfo.jobCtx.store)
		if err != nil {
			return errors.Trace(err)
		}
		startHandle, endHandle, err := getTableRange(reorgInfo.NewJobContext(), reorgInfo.jobCtx.store, physTbl, currentVer.Ver, reorgInfo.Job.Priority)
		if err != nil {
			return errors.Trace(err)
		}

		// Always (re)start with the full PhysicalTable range
		reorgInfo.StartKey, reorgInfo.EndKey = startHandle, endHandle

		// Write the reorg info to store so the whole reorganize process can recover from panic.
		err = reorgInfo.UpdateReorgMeta(reorgInfo.StartKey, w.sessPool)
		logutil.DDLLogger().Info("update column and indexes",
			zap.Int64("jobID", reorgInfo.Job.ID),
			zap.ByteString("elementType", reorgInfo.currElement.TypeKey),
			zap.Int64("elementID", reorgInfo.currElement.ID),
			zap.Int64("partitionTableId", physTbl.GetPhysicalID()),
			zap.String("startHandle", hex.EncodeToString(reorgInfo.StartKey)),
			zap.String("endHandle", hex.EncodeToString(reorgInfo.EndKey)))
		if err != nil {
			return errors.Trace(err)
		}
	}

	pi := t.Meta().GetPartitionInfo()
	if _, err = findNextPartitionID(reorgInfo.PhysicalTableID, pi.AddingDefinitions); err == nil {
		// Now build all the indexes in the new partitions
		err = w.addTableIndex(t, reorgInfo)
		if err != nil {
			return errors.Trace(err)
		}
		// All indexes are up-to-date for new partitions,
		// now we only need to add the existing non-touched partitions
		// to the global indexes
		reorgInfo.elements = reorgInfo.elements[:0]
		for _, indexInfo := range t.Meta().Indices {
			if indexInfo.Global && indexInfo.State == model.StateWriteReorganization {
				reorgInfo.elements = append(reorgInfo.elements, &meta.Element{ID: indexInfo.ID, TypeKey: meta.IndexElementKey})
			}
		}
		if len(reorgInfo.elements) == 0 {
			reorgInfo.PhysicalTableID = 0
		}
		if reorgInfo.PhysicalTableID != 0 {
			reorgInfo.currElement = reorgInfo.elements[0]
			pid := pi.Definitions[0].ID
			if _, err = findNextPartitionID(pid, pi.DroppingDefinitions); err == nil {
				// Skip all dropped partitions
				pid, err = findNextNonTouchedPartitionID(pid, pi)
				if err != nil {
					return errors.Trace(err)
				}
			}
			// if pid == 0 => All partitions will be dropped, nothing more to add to global indexes.
			reorgInfo.PhysicalTableID = pid
		}
		if reorgInfo.PhysicalTableID != 0 {
			var physTbl table.PhysicalTable
			if tbl, ok := t.(table.PartitionedTable); ok {
				physTbl = tbl.GetPartition(reorgInfo.PhysicalTableID)
			} else if tbl, ok := t.(table.PhysicalTable); ok {
				// This may be used when partitioning a non-partitioned table
				physTbl = tbl
			}
			// Get the original start handle and end handle.
			currentVer, err := getValidCurrentVersion(reorgInfo.jobCtx.store)
			if err != nil {
				return errors.Trace(err)
			}
			startHandle, endHandle, err := getTableRange(reorgInfo.NewJobContext(), reorgInfo.jobCtx.store, physTbl, currentVer.Ver, reorgInfo.Job.Priority)
			if err != nil {
				return errors.Trace(err)
			}

			// Always (re)start with the full PhysicalTable range
			reorgInfo.StartKey, reorgInfo.EndKey = startHandle, endHandle
		}

		// Write the reorg info to store so the whole reorganize process can recover from panic.
		err = reorgInfo.UpdateReorgMeta(reorgInfo.StartKey, w.sessPool)
		logutil.DDLLogger().Info("update column and indexes",
			zap.Int64("jobID", reorgInfo.Job.ID),
			zap.ByteString("elementType", reorgInfo.currElement.TypeKey),
			zap.Int64("elementID", reorgInfo.currElement.ID),
			zap.String("startHandle", hex.EncodeToString(reorgInfo.StartKey)),
			zap.String("endHandle", hex.EncodeToString(reorgInfo.EndKey)))
		if err != nil {
			return errors.Trace(err)
		}
	}
	if _, err = findNextNonTouchedPartitionID(reorgInfo.PhysicalTableID, pi); err == nil {
		err = w.addTableIndex(t, reorgInfo)
		if err != nil {
			return errors.Trace(err)
		}
		reorgInfo.PhysicalTableID = 0
		err = reorgInfo.UpdateReorgMeta(reorgInfo.StartKey, w.sessPool)
		logutil.DDLLogger().Info("Non touched partitions done",
			zap.Int64("jobID", reorgInfo.Job.ID), zap.Error(err))
		if err != nil {
			return errors.Trace(err)
		}
	}
	return nil
}

func bundlesForExchangeTablePartition(t *meta.Mutator, pt *model.TableInfo, newPar *model.PartitionDefinition, nt *model.TableInfo) ([]*placement.Bundle, error) {
	bundles := make([]*placement.Bundle, 0, 3)

	ptBundle, err := placement.NewTableBundle(t, pt)
	if err != nil {
		return nil, errors.Trace(err)
	}
	if ptBundle != nil {
		bundles = append(bundles, ptBundle)
	}

	parBundle, err := placement.NewPartitionBundle(t, *newPar)
	if err != nil {
		return nil, errors.Trace(err)
	}
	if parBundle != nil {
		bundles = append(bundles, parBundle)
	}

	ntBundle, err := placement.NewTableBundle(t, nt)
	if err != nil {
		return nil, errors.Trace(err)
	}
	if ntBundle != nil {
		bundles = append(bundles, ntBundle)
	}

	if parBundle == nil && ntBundle != nil {
		// newPar.ID is the ID of old table to exchange, so ntBundle != nil means it has some old placement settings.
		// We should remove it in this situation
		bundles = append(bundles, placement.NewBundle(newPar.ID))
	}

	if parBundle != nil && ntBundle == nil {
		// nt.ID is the ID of old partition to exchange, so parBundle != nil means it has some old placement settings.
		// We should remove it in this situation
		bundles = append(bundles, placement.NewBundle(nt.ID))
	}

	return bundles, nil
}

func checkExchangePartitionRecordValidation(w *worker, ptbl, ntbl table.Table, pschemaName, nschemaName, partitionName string) error {
	verifyFunc := func(sql string, params ...any) error {
		var ctx sessionctx.Context
		ctx, err := w.sessPool.Get()
		if err != nil {
			return errors.Trace(err)
		}
		defer w.sessPool.Put(ctx)

		rows, _, err := ctx.GetRestrictedSQLExecutor().ExecRestrictedSQL(w.ctx, nil, sql, params...)
		if err != nil {
			return errors.Trace(err)
		}
		rowCount := len(rows)
		if rowCount != 0 {
			return errors.Trace(dbterror.ErrRowDoesNotMatchPartition)
		}
		// Check warnings!
		// Is it possible to check how many rows where checked as well?
		return nil
	}
	genConstraintCondition := func(constraints []*table.Constraint) string {
		var buf strings.Builder
		buf.WriteString("not (")
		for i, cons := range constraints {
			if i != 0 {
				buf.WriteString(" and ")
			}
			buf.WriteString(fmt.Sprintf("(%s)", cons.ExprString))
		}
		buf.WriteString(")")
		return buf.String()
	}
	type CheckConstraintTable interface {
		WritableConstraint() []*table.Constraint
	}

	pt := ptbl.Meta()
	index, _, err := getPartitionDef(pt, partitionName)
	if err != nil {
		return errors.Trace(err)
	}

	var buf strings.Builder
	buf.WriteString("select 1 from %n.%n where ")
	paramList := []any{nschemaName, ntbl.Meta().Name.L}
	checkNt := true

	pi := pt.Partition
	switch pi.Type {
	case pmodel.PartitionTypeHash:
		if pi.Num == 1 {
			checkNt = false
		} else {
			buf.WriteString("mod(")
			buf.WriteString(pi.Expr)
			buf.WriteString(", %?) != %?")
			paramList = append(paramList, pi.Num, index)
			if index != 0 {
				// TODO: if hash result can't be NULL, we can remove the check part.
				// For example hash(id), but id is defined not NULL.
				buf.WriteString(" or mod(")
				buf.WriteString(pi.Expr)
				buf.WriteString(", %?) is null")
				paramList = append(paramList, pi.Num, index)
			}
		}
	case pmodel.PartitionTypeRange:
		// Table has only one partition and has the maximum value
		if len(pi.Definitions) == 1 && strings.EqualFold(pi.Definitions[index].LessThan[0], partitionMaxValue) {
			checkNt = false
		} else {
			// For range expression and range columns
			if len(pi.Columns) == 0 {
				conds, params := buildCheckSQLConditionForRangeExprPartition(pi, index)
				buf.WriteString(conds)
				paramList = append(paramList, params...)
			} else {
				conds, params := buildCheckSQLConditionForRangeColumnsPartition(pi, index)
				buf.WriteString(conds)
				paramList = append(paramList, params...)
			}
		}
	case pmodel.PartitionTypeList:
		if len(pi.Columns) == 0 {
			conds := buildCheckSQLConditionForListPartition(pi, index)
			buf.WriteString(conds)
		} else {
			conds := buildCheckSQLConditionForListColumnsPartition(pi, index)
			buf.WriteString(conds)
		}
	default:
		return dbterror.ErrUnsupportedPartitionType.GenWithStackByArgs(pt.Name.O)
	}

	if variable.EnableCheckConstraint.Load() {
		pcc, ok := ptbl.(CheckConstraintTable)
		if !ok {
			return errors.Errorf("exchange partition process assert table partition failed")
		}
		pCons := pcc.WritableConstraint()
		if len(pCons) > 0 {
			if !checkNt {
				checkNt = true
			} else {
				buf.WriteString(" or ")
			}
			buf.WriteString(genConstraintCondition(pCons))
		}
	}
	// Check non-partition table records.
	if checkNt {
		buf.WriteString(" limit 1")
		err = verifyFunc(buf.String(), paramList...)
		if err != nil {
			return errors.Trace(err)
		}
	}

	// Check partition table records.
	if variable.EnableCheckConstraint.Load() {
		ncc, ok := ntbl.(CheckConstraintTable)
		if !ok {
			return errors.Errorf("exchange partition process assert table partition failed")
		}
		nCons := ncc.WritableConstraint()
		if len(nCons) > 0 {
			buf.Reset()
			buf.WriteString("select 1 from %n.%n partition(%n) where ")
			buf.WriteString(genConstraintCondition(nCons))
			buf.WriteString(" limit 1")
			err = verifyFunc(buf.String(), pschemaName, pt.Name.L, partitionName)
			if err != nil {
				return errors.Trace(err)
			}
		}
	}
	return nil
}

func checkExchangePartitionPlacementPolicy(t *meta.Mutator, ntPPRef, ptPPRef, partPPRef *model.PolicyRefInfo) error {
	partitionPPRef := partPPRef
	if partitionPPRef == nil {
		partitionPPRef = ptPPRef
	}

	if ntPPRef == nil && partitionPPRef == nil {
		return nil
	}
	if ntPPRef == nil || partitionPPRef == nil {
		return dbterror.ErrTablesDifferentMetadata
	}

	ptPlacementPolicyInfo, _ := getPolicyInfo(t, partitionPPRef.ID)
	ntPlacementPolicyInfo, _ := getPolicyInfo(t, ntPPRef.ID)
	if ntPlacementPolicyInfo == nil && ptPlacementPolicyInfo == nil {
		return nil
	}
	if ntPlacementPolicyInfo == nil || ptPlacementPolicyInfo == nil {
		return dbterror.ErrTablesDifferentMetadata
	}
	if ntPlacementPolicyInfo.Name.L != ptPlacementPolicyInfo.Name.L {
		return dbterror.ErrTablesDifferentMetadata
	}

	return nil
}

func buildCheckSQLConditionForRangeExprPartition(pi *model.PartitionInfo, index int) (string, []any) {
	var buf strings.Builder
	paramList := make([]any, 0, 2)
	// Since the pi.Expr string may contain the identifier, which couldn't be escaped in our ParseWithParams(...)
	// So we write it to the origin sql string here.
	if index == 0 {
		buf.WriteString(pi.Expr)
		buf.WriteString(" >= %?")
		paramList = append(paramList, driver.UnwrapFromSingleQuotes(pi.Definitions[index].LessThan[0]))
	} else if index == len(pi.Definitions)-1 && strings.EqualFold(pi.Definitions[index].LessThan[0], partitionMaxValue) {
		buf.WriteString(pi.Expr)
		buf.WriteString(" < %? or ")
		buf.WriteString(pi.Expr)
		buf.WriteString(" is null")
		paramList = append(paramList, driver.UnwrapFromSingleQuotes(pi.Definitions[index-1].LessThan[0]))
	} else {
		buf.WriteString(pi.Expr)
		buf.WriteString(" < %? or ")
		buf.WriteString(pi.Expr)
		buf.WriteString(" >= %? or ")
		buf.WriteString(pi.Expr)
		buf.WriteString(" is null")
		paramList = append(paramList, driver.UnwrapFromSingleQuotes(pi.Definitions[index-1].LessThan[0]), driver.UnwrapFromSingleQuotes(pi.Definitions[index].LessThan[0]))
	}
	return buf.String(), paramList
}

func buildCheckSQLConditionForRangeColumnsPartition(pi *model.PartitionInfo, index int) (string, []any) {
	paramList := make([]any, 0, 2)
	colName := pi.Columns[0].L
	if index == 0 {
		paramList = append(paramList, colName, driver.UnwrapFromSingleQuotes(pi.Definitions[index].LessThan[0]))
		return "%n >= %?", paramList
	} else if index == len(pi.Definitions)-1 && strings.EqualFold(pi.Definitions[index].LessThan[0], partitionMaxValue) {
		paramList = append(paramList, colName, driver.UnwrapFromSingleQuotes(pi.Definitions[index-1].LessThan[0]))
		return "%n < %?", paramList
	}
	paramList = append(paramList, colName, driver.UnwrapFromSingleQuotes(pi.Definitions[index-1].LessThan[0]), colName, driver.UnwrapFromSingleQuotes(pi.Definitions[index].LessThan[0]))
	return "%n < %? or %n >= %?", paramList
}

func buildCheckSQLConditionForListPartition(pi *model.PartitionInfo, index int) string {
	var buf strings.Builder
	buf.WriteString("not (")
	for i, inValue := range pi.Definitions[index].InValues {
		if i != 0 {
			buf.WriteString(" OR ")
		}
		// AND has higher priority than OR, so no need for parentheses
		for j, val := range inValue {
			if j != 0 {
				// Should never happen, since there should be no multi-columns, only a single expression :)
				buf.WriteString(" AND ")
			}
			// null-safe compare '<=>'
			buf.WriteString(fmt.Sprintf("(%s) <=> %s", pi.Expr, val))
		}
	}
	buf.WriteString(")")
	return buf.String()
}

func buildCheckSQLConditionForListColumnsPartition(pi *model.PartitionInfo, index int) string {
	var buf strings.Builder
	// How to find a match?
	// (row <=> vals1) OR (row <=> vals2)
	// How to find a non-matching row:
	// NOT ( (row <=> vals1) OR (row <=> vals2) ... )
	buf.WriteString("not (")
	colNames := make([]string, 0, len(pi.Columns))
	for i := range pi.Columns {
		// TODO: check if there are no proper quoting function for this?
		n := "`" + strings.ReplaceAll(pi.Columns[i].O, "`", "``") + "`"
		colNames = append(colNames, n)
	}
	for i, colValues := range pi.Definitions[index].InValues {
		if i != 0 {
			buf.WriteString(" OR ")
		}
		// AND has higher priority than OR, so no need for parentheses
		for j, val := range colValues {
			if j != 0 {
				buf.WriteString(" AND ")
			}
			// null-safe compare '<=>'
			buf.WriteString(fmt.Sprintf("%s <=> %s", colNames[j], val))
		}
	}
	buf.WriteString(")")
	return buf.String()
}

func checkAddPartitionTooManyPartitions(piDefs uint64) error {
	if piDefs > uint64(mysql.PartitionCountLimit) {
		return errors.Trace(dbterror.ErrTooManyPartitions)
	}
	return nil
}

func checkAddPartitionOnTemporaryMode(tbInfo *model.TableInfo) error {
	if tbInfo.Partition != nil && tbInfo.TempTableType != model.TempTableNone {
		return dbterror.ErrPartitionNoTemporary
	}
	return nil
}

func checkPartitionColumnsUnique(tbInfo *model.TableInfo) error {
	if len(tbInfo.Partition.Columns) <= 1 {
		return nil
	}
	var columnsMap = make(map[string]struct{})
	for _, col := range tbInfo.Partition.Columns {
		if _, ok := columnsMap[col.L]; ok {
			return dbterror.ErrSameNamePartitionField.GenWithStackByArgs(col.L)
		}
		columnsMap[col.L] = struct{}{}
	}
	return nil
}

func checkNoHashPartitions(partitionNum uint64) error {
	if partitionNum == 0 {
		return ast.ErrNoParts.GenWithStackByArgs("partitions")
	}
	return nil
}

func getPartitionIDs(table *model.TableInfo) []int64 {
	if table.GetPartitionInfo() == nil {
		return []int64{}
	}
	physicalTableIDs := make([]int64, 0, len(table.Partition.Definitions))
	for _, def := range table.Partition.Definitions {
		physicalTableIDs = append(physicalTableIDs, def.ID)
	}
	return physicalTableIDs
}

func getPartitionRuleIDs(dbName string, table *model.TableInfo) []string {
	if table.GetPartitionInfo() == nil {
		return []string{}
	}
	partRuleIDs := make([]string, 0, len(table.Partition.Definitions))
	for _, def := range table.Partition.Definitions {
		partRuleIDs = append(partRuleIDs, fmt.Sprintf(label.PartitionIDFormat, label.IDPrefix, dbName, table.Name.L, def.Name.L))
	}
	return partRuleIDs
}

// checkPartitioningKeysConstraints checks that the range partitioning key is included in the table constraint.
func checkPartitioningKeysConstraints(ctx *metabuild.Context, s *ast.CreateTableStmt, tblInfo *model.TableInfo) error {
	// Returns directly if there are no unique keys in the table.
	if len(tblInfo.Indices) == 0 && !tblInfo.PKIsHandle {
		return nil
	}

	partCols, err := getPartitionColSlices(ctx.GetExprCtx(), tblInfo, s.Partition)
	if err != nil {
		return errors.Trace(err)
	}

	// Checks that the partitioning key is included in the constraint.
	// Every unique key on the table must use every column in the table's partitioning expression.
	// See https://dev.mysql.com/doc/refman/5.7/en/partitioning-limitations-partitioning-keys-unique-keys.html
	for _, index := range tblInfo.Indices {
		if index.Unique && !checkUniqueKeyIncludePartKey(partCols, index.Columns) {
			if index.Primary && tblInfo.IsCommonHandle {
				// global index does not support clustered index
				return dbterror.ErrUniqueKeyNeedAllFieldsInPf.GenWithStackByArgs("CLUSTERED INDEX")
			}
		}
	}
	// when PKIsHandle, tblInfo.Indices will not contain the primary key.
	if tblInfo.PKIsHandle {
		indexCols := []*model.IndexColumn{{
			Name:   tblInfo.GetPkName(),
			Length: types.UnspecifiedLength,
		}}
		if !checkUniqueKeyIncludePartKey(partCols, indexCols) {
			return dbterror.ErrUniqueKeyNeedAllFieldsInPf.GenWithStackByArgs("CLUSTERED INDEX")
		}
	}
	return nil
}

func checkPartitionKeysConstraint(pi *model.PartitionInfo, indexColumns []*model.IndexColumn, tblInfo *model.TableInfo) (bool, error) {
	var (
		partCols []*model.ColumnInfo
		err      error
	)
	if pi.Type == pmodel.PartitionTypeNone {
		return true, nil
	}
	// The expr will be an empty string if the partition is defined by:
	// CREATE TABLE t (...) PARTITION BY RANGE COLUMNS(...)
	if partExpr := pi.Expr; partExpr != "" {
		// Parse partitioning key, extract the column names in the partitioning key to slice.
		partCols, err = extractPartitionColumns(partExpr, tblInfo)
		if err != nil {
			return false, err
		}
	} else {
		partCols = make([]*model.ColumnInfo, 0, len(pi.Columns))
		for _, col := range pi.Columns {
			colInfo := tblInfo.FindPublicColumnByName(col.L)
			if colInfo == nil {
				return false, infoschema.ErrColumnNotExists.GenWithStackByArgs(col, tblInfo.Name)
			}
			partCols = append(partCols, colInfo)
		}
	}

	// In MySQL, every unique key on the table must use every column in the table's
	// partitioning expression.(This also includes the table's primary key.)
	// See https://dev.mysql.com/doc/refman/5.7/en/partitioning-limitations-partitioning-keys-unique-keys.html
	// TiDB can remove this limitation with Global Index
	return checkUniqueKeyIncludePartKey(columnInfoSlice(partCols), indexColumns), nil
}

type columnNameExtractor struct {
	extractedColumns []*model.ColumnInfo
	tblInfo          *model.TableInfo
	err              error
}

func (*columnNameExtractor) Enter(node ast.Node) (ast.Node, bool) {
	return node, false
}

func (cne *columnNameExtractor) Leave(node ast.Node) (ast.Node, bool) {
	if c, ok := node.(*ast.ColumnNameExpr); ok {
		info := findColumnByName(c.Name.Name.L, cne.tblInfo)
		if info != nil {
			cne.extractedColumns = append(cne.extractedColumns, info)
			return node, true
		}
		cne.err = dbterror.ErrBadField.GenWithStackByArgs(c.Name.Name.O, "expression")
		return nil, false
	}
	return node, true
}

func findColumnByName(colName string, tblInfo *model.TableInfo) *model.ColumnInfo {
	if tblInfo == nil {
		return nil
	}
	for _, info := range tblInfo.Columns {
		if info.Name.L == colName {
			return info
		}
	}
	return nil
}

func extractPartitionColumns(partExpr string, tblInfo *model.TableInfo) ([]*model.ColumnInfo, error) {
	partExpr = "select " + partExpr
	stmts, _, err := parser.New().ParseSQL(partExpr)
	if err != nil {
		return nil, errors.Trace(err)
	}
	extractor := &columnNameExtractor{
		tblInfo:          tblInfo,
		extractedColumns: make([]*model.ColumnInfo, 0),
	}
	stmts[0].Accept(extractor)
	if extractor.err != nil {
		return nil, errors.Trace(extractor.err)
	}
	return extractor.extractedColumns, nil
}

// stringSlice is defined for checkUniqueKeyIncludePartKey.
// if Go supports covariance, the code shouldn't be so complex.
type stringSlice interface {
	Len() int
	At(i int) string
}

// checkUniqueKeyIncludePartKey checks that the partitioning key is included in the constraint.
func checkUniqueKeyIncludePartKey(partCols stringSlice, idxCols []*model.IndexColumn) bool {
	for i := 0; i < partCols.Len(); i++ {
		partCol := partCols.At(i)
		_, idxCol := model.FindIndexColumnByName(idxCols, partCol)
		if idxCol == nil {
			// Partition column is not found in the index columns.
			return false
		}
		if idxCol.Length > 0 {
			// The partition column is found in the index columns, but the index column is a prefix index
			return false
		}
	}
	return true
}

// columnInfoSlice implements the stringSlice interface.
type columnInfoSlice []*model.ColumnInfo

func (cis columnInfoSlice) Len() int {
	return len(cis)
}

func (cis columnInfoSlice) At(i int) string {
	return cis[i].Name.L
}

// columnNameSlice implements the stringSlice interface.
type columnNameSlice []*ast.ColumnName

func (cns columnNameSlice) Len() int {
	return len(cns)
}

func (cns columnNameSlice) At(i int) string {
	return cns[i].Name.L
}

func isPartExprUnsigned(ectx expression.EvalContext, tbInfo *model.TableInfo) bool {
	ctx := tables.NewPartitionExprBuildCtx()
	expr, err := expression.ParseSimpleExpr(ctx, tbInfo.Partition.Expr, expression.WithTableInfo("", tbInfo))
	if err != nil {
		logutil.DDLLogger().Error("isPartExpr failed parsing expression!", zap.Error(err))
		return false
	}
	if mysql.HasUnsignedFlag(expr.GetType(ectx).GetFlag()) {
		return true
	}
	return false
}

// truncateTableByReassignPartitionIDs reassigns new partition ids.
// it also returns the new partition IDs for cases described below.
func truncateTableByReassignPartitionIDs(t *meta.Mutator, tblInfo *model.TableInfo, pids []int64) ([]int64, error) {
	if len(pids) < len(tblInfo.Partition.Definitions) {
		// To make it compatible with older versions when pids was not given
		// and if there has been any add/reorganize partition increasing the number of partitions
		morePids, err := t.GenGlobalIDs(len(tblInfo.Partition.Definitions) - len(pids))
		if err != nil {
			return nil, errors.Trace(err)
		}
		pids = append(pids, morePids...)
	}
	newDefs := make([]model.PartitionDefinition, 0, len(tblInfo.Partition.Definitions))
	for i, def := range tblInfo.Partition.Definitions {
		newDef := def
		newDef.ID = pids[i]
		newDefs = append(newDefs, newDef)
	}
	tblInfo.Partition.Definitions = newDefs
	return pids, nil
}

type partitionExprProcessor func(expression.BuildContext, *model.TableInfo, ast.ExprNode) error

type partitionExprChecker struct {
	processors []partitionExprProcessor
	ctx        expression.BuildContext
	tbInfo     *model.TableInfo
	err        error

	columns []*model.ColumnInfo
}

func newPartitionExprChecker(ctx expression.BuildContext, tbInfo *model.TableInfo, processor ...partitionExprProcessor) *partitionExprChecker {
	p := &partitionExprChecker{processors: processor, ctx: ctx, tbInfo: tbInfo}
	p.processors = append(p.processors, p.extractColumns)
	return p
}

func (p *partitionExprChecker) Enter(n ast.Node) (node ast.Node, skipChildren bool) {
	expr, ok := n.(ast.ExprNode)
	if !ok {
		return n, true
	}
	for _, processor := range p.processors {
		if err := processor(p.ctx, p.tbInfo, expr); err != nil {
			p.err = err
			return n, true
		}
	}

	return n, false
}

func (p *partitionExprChecker) Leave(n ast.Node) (node ast.Node, ok bool) {
	return n, p.err == nil
}

func (p *partitionExprChecker) extractColumns(_ expression.BuildContext, _ *model.TableInfo, expr ast.ExprNode) error {
	columnNameExpr, ok := expr.(*ast.ColumnNameExpr)
	if !ok {
		return nil
	}
	colInfo := findColumnByName(columnNameExpr.Name.Name.L, p.tbInfo)
	if colInfo == nil {
		return errors.Trace(dbterror.ErrBadField.GenWithStackByArgs(columnNameExpr.Name.Name.L, "partition function"))
	}

	p.columns = append(p.columns, colInfo)
	return nil
}

func checkPartitionExprAllowed(_ expression.BuildContext, tb *model.TableInfo, e ast.ExprNode) error {
	switch v := e.(type) {
	case *ast.FuncCallExpr:
		if _, ok := expression.AllowedPartitionFuncMap[v.FnName.L]; ok {
			return nil
		}
	case *ast.BinaryOperationExpr:
		if _, ok := expression.AllowedPartition4BinaryOpMap[v.Op]; ok {
			return errors.Trace(checkNoTimestampArgs(tb, v.L, v.R))
		}
	case *ast.UnaryOperationExpr:
		if _, ok := expression.AllowedPartition4UnaryOpMap[v.Op]; ok {
			return errors.Trace(checkNoTimestampArgs(tb, v.V))
		}
	case *ast.ColumnNameExpr, *ast.ParenthesesExpr, *driver.ValueExpr, *ast.MaxValueExpr,
		*ast.DefaultExpr, *ast.TimeUnitExpr:
		return nil
	}
	return errors.Trace(dbterror.ErrPartitionFunctionIsNotAllowed)
}

func checkPartitionExprArgs(_ expression.BuildContext, tblInfo *model.TableInfo, e ast.ExprNode) error {
	expr, ok := e.(*ast.FuncCallExpr)
	if !ok {
		return nil
	}
	argsType, err := collectArgsType(tblInfo, expr.Args...)
	if err != nil {
		return errors.Trace(err)
	}
	switch expr.FnName.L {
	case ast.ToDays, ast.ToSeconds, ast.DayOfMonth, ast.Month, ast.DayOfYear, ast.Quarter, ast.YearWeek,
		ast.Year, ast.Weekday, ast.DayOfWeek, ast.Day:
		return errors.Trace(checkResultOK(hasDateArgs(argsType...)))
	case ast.Hour, ast.Minute, ast.Second, ast.TimeToSec, ast.MicroSecond:
		return errors.Trace(checkResultOK(hasTimeArgs(argsType...)))
	case ast.UnixTimestamp:
		return errors.Trace(checkResultOK(hasTimestampArgs(argsType...)))
	case ast.FromDays:
		return errors.Trace(checkResultOK(hasDateArgs(argsType...) || hasTimeArgs(argsType...)))
	case ast.Extract:
		switch expr.Args[0].(*ast.TimeUnitExpr).Unit {
		case ast.TimeUnitYear, ast.TimeUnitYearMonth, ast.TimeUnitQuarter, ast.TimeUnitMonth, ast.TimeUnitDay:
			return errors.Trace(checkResultOK(hasDateArgs(argsType...)))
		case ast.TimeUnitDayMicrosecond, ast.TimeUnitDayHour, ast.TimeUnitDayMinute, ast.TimeUnitDaySecond:
			return errors.Trace(checkResultOK(hasDatetimeArgs(argsType...)))
		case ast.TimeUnitHour, ast.TimeUnitHourMinute, ast.TimeUnitHourSecond, ast.TimeUnitMinute, ast.TimeUnitMinuteSecond,
			ast.TimeUnitSecond, ast.TimeUnitMicrosecond, ast.TimeUnitHourMicrosecond, ast.TimeUnitMinuteMicrosecond, ast.TimeUnitSecondMicrosecond:
			return errors.Trace(checkResultOK(hasTimeArgs(argsType...)))
		default:
			return errors.Trace(dbterror.ErrWrongExprInPartitionFunc)
		}
	case ast.DateDiff:
		return errors.Trace(checkResultOK(slice.AllOf(argsType, func(i int) bool {
			return hasDateArgs(argsType[i])
		})))

	case ast.Abs, ast.Ceiling, ast.Floor, ast.Mod:
		has := hasTimestampArgs(argsType...)
		if has {
			return errors.Trace(dbterror.ErrWrongExprInPartitionFunc)
		}
	}
	return nil
}

func collectArgsType(tblInfo *model.TableInfo, exprs ...ast.ExprNode) ([]byte, error) {
	ts := make([]byte, 0, len(exprs))
	for _, arg := range exprs {
		col, ok := arg.(*ast.ColumnNameExpr)
		if !ok {
			continue
		}
		columnInfo := findColumnByName(col.Name.Name.L, tblInfo)
		if columnInfo == nil {
			return nil, errors.Trace(dbterror.ErrBadField.GenWithStackByArgs(col.Name.Name.L, "partition function"))
		}
		ts = append(ts, columnInfo.GetType())
	}

	return ts, nil
}

func hasDateArgs(argsType ...byte) bool {
	return slice.AnyOf(argsType, func(i int) bool {
		return argsType[i] == mysql.TypeDate || argsType[i] == mysql.TypeDatetime
	})
}

func hasTimeArgs(argsType ...byte) bool {
	return slice.AnyOf(argsType, func(i int) bool {
		return argsType[i] == mysql.TypeDuration || argsType[i] == mysql.TypeDatetime
	})
}

func hasTimestampArgs(argsType ...byte) bool {
	return slice.AnyOf(argsType, func(i int) bool {
		return argsType[i] == mysql.TypeTimestamp
	})
}

func hasDatetimeArgs(argsType ...byte) bool {
	return slice.AnyOf(argsType, func(i int) bool {
		return argsType[i] == mysql.TypeDatetime
	})
}

func checkNoTimestampArgs(tbInfo *model.TableInfo, exprs ...ast.ExprNode) error {
	argsType, err := collectArgsType(tbInfo, exprs...)
	if err != nil {
		return err
	}
	if hasTimestampArgs(argsType...) {
		return errors.Trace(dbterror.ErrWrongExprInPartitionFunc)
	}
	return nil
}

// hexIfNonPrint checks if printable UTF-8 characters from a single quoted string,
// if so, just returns the string
// else returns a hex string of the binary string (i.e. actual encoding, not unicode code points!)
func hexIfNonPrint(s string) string {
	isPrint := true
	// https://go.dev/blog/strings `for range` of string converts to runes!
	for _, runeVal := range s {
		if !strconv.IsPrint(runeVal) {
			isPrint = false
			break
		}
	}
	if isPrint {
		return s
	}
	// To avoid 'simple' MySQL accepted escape characters, to be showed as hex, just escape them
	// \0 \b \n \r \t \Z, see https://dev.mysql.com/doc/refman/8.0/en/string-literals.html
	isPrint = true
	res := ""
	for _, runeVal := range s {
		switch runeVal {
		case 0: // Null
			res += `\0`
		case 7: // Bell
			res += `\b`
		case '\t': // 9
			res += `\t`
		case '\n': // 10
			res += `\n`
		case '\r': // 13
			res += `\r`
		case 26: // ctrl-z / Substitute
			res += `\Z`
		default:
			if !strconv.IsPrint(runeVal) {
				isPrint = false
				break
			}
			res += string(runeVal)
		}
	}
	if isPrint {
		return res
	}
	// Not possible to create an easy interpreted MySQL string, return as hex string
	// Can be converted to string in MySQL like: CAST(UNHEX('<hex string>') AS CHAR(255))
	return "0x" + hex.EncodeToString([]byte(driver.UnwrapFromSingleQuotes(s)))
}

func writeColumnListToBuffer(partitionInfo *model.PartitionInfo, sqlMode mysql.SQLMode, buf *bytes.Buffer) {
	if partitionInfo.IsEmptyColumns {
		return
	}
	for i, col := range partitionInfo.Columns {
		buf.WriteString(stringutil.Escape(col.O, sqlMode))
		if i < len(partitionInfo.Columns)-1 {
			buf.WriteString(",")
		}
	}
}

// AppendPartitionInfo is used in SHOW CREATE TABLE as well as generation the SQL syntax
// for the PartitionInfo during validation of various DDL commands
func AppendPartitionInfo(partitionInfo *model.PartitionInfo, buf *bytes.Buffer, sqlMode mysql.SQLMode) {
	if partitionInfo == nil {
		return
	}
	// Since MySQL 5.1/5.5 is very old and TiDB aims for 5.7/8.0 compatibility, we will not
	// include the /*!50100 or /*!50500 comments for TiDB.
	// This also solves the issue with comments within comments that would happen for
	// PLACEMENT POLICY options.
	defaultPartitionDefinitions := true
	if partitionInfo.Type == pmodel.PartitionTypeHash ||
		partitionInfo.Type == pmodel.PartitionTypeKey {
		for i, def := range partitionInfo.Definitions {
			if def.Name.O != fmt.Sprintf("p%d", i) {
				defaultPartitionDefinitions = false
				break
			}
			if len(def.Comment) > 0 || def.PlacementPolicyRef != nil {
				defaultPartitionDefinitions = false
				break
			}
		}

		if defaultPartitionDefinitions {
			if partitionInfo.Type == pmodel.PartitionTypeHash {
				fmt.Fprintf(buf, "\nPARTITION BY HASH (%s) PARTITIONS %d", partitionInfo.Expr, partitionInfo.Num)
			} else {
				buf.WriteString("\nPARTITION BY KEY (")
				writeColumnListToBuffer(partitionInfo, sqlMode, buf)
				buf.WriteString(")")
				fmt.Fprintf(buf, " PARTITIONS %d", partitionInfo.Num)
			}
			return
		}
	}
	// this if statement takes care of lists/range/key columns case
	if len(partitionInfo.Columns) > 0 {
		// partitionInfo.Type == model.PartitionTypeRange || partitionInfo.Type == model.PartitionTypeList
		// || partitionInfo.Type == model.PartitionTypeKey
		// Notice that MySQL uses two spaces between LIST and COLUMNS...
		if partitionInfo.Type == pmodel.PartitionTypeKey {
			fmt.Fprintf(buf, "\nPARTITION BY %s (", partitionInfo.Type.String())
		} else {
			fmt.Fprintf(buf, "\nPARTITION BY %s COLUMNS(", partitionInfo.Type.String())
		}
		writeColumnListToBuffer(partitionInfo, sqlMode, buf)
		buf.WriteString(")\n(")
	} else {
		fmt.Fprintf(buf, "\nPARTITION BY %s (%s)\n(", partitionInfo.Type.String(), partitionInfo.Expr)
	}

	AppendPartitionDefs(partitionInfo, buf, sqlMode)
	buf.WriteString(")")
}

// AppendPartitionDefs generates a list of partition definitions needed for SHOW CREATE TABLE (in executor/show.go)
// as well as needed for generating the ADD PARTITION query for INTERVAL partitioning of ALTER TABLE t LAST PARTITION
// and generating the CREATE TABLE query from CREATE TABLE ... INTERVAL
func AppendPartitionDefs(partitionInfo *model.PartitionInfo, buf *bytes.Buffer, sqlMode mysql.SQLMode) {
	for i, def := range partitionInfo.Definitions {
		if i > 0 {
			fmt.Fprintf(buf, ",\n ")
		}
		fmt.Fprintf(buf, "PARTITION %s", stringutil.Escape(def.Name.O, sqlMode))
		// PartitionTypeHash and PartitionTypeKey do not have any VALUES definition
		if partitionInfo.Type == pmodel.PartitionTypeRange {
			lessThans := make([]string, len(def.LessThan))
			for idx, v := range def.LessThan {
				lessThans[idx] = hexIfNonPrint(v)
			}
			fmt.Fprintf(buf, " VALUES LESS THAN (%s)", strings.Join(lessThans, ","))
		} else if partitionInfo.Type == pmodel.PartitionTypeList {
			if len(def.InValues) == 0 {
				fmt.Fprintf(buf, " DEFAULT")
			} else if len(def.InValues) == 1 &&
				len(def.InValues[0]) == 1 &&
				strings.EqualFold(def.InValues[0][0], "DEFAULT") {
				fmt.Fprintf(buf, " DEFAULT")
			} else {
				values := bytes.NewBuffer(nil)
				for j, inValues := range def.InValues {
					if j > 0 {
						values.WriteString(",")
					}
					if len(inValues) > 1 {
						values.WriteString("(")
						tmpVals := make([]string, len(inValues))
						for idx, v := range inValues {
							tmpVals[idx] = hexIfNonPrint(v)
						}
						values.WriteString(strings.Join(tmpVals, ","))
						values.WriteString(")")
					} else if len(inValues) == 1 {
						values.WriteString(hexIfNonPrint(inValues[0]))
					}
				}
				fmt.Fprintf(buf, " VALUES IN (%s)", values.String())
			}
		}
		if len(def.Comment) > 0 {
			fmt.Fprintf(buf, " COMMENT '%s'", format.OutputFormat(def.Comment))
		}
		if def.PlacementPolicyRef != nil {
			// add placement ref info here
			fmt.Fprintf(buf, " /*T![placement] PLACEMENT POLICY=%s */", stringutil.Escape(def.PlacementPolicyRef.Name.O, sqlMode))
		}
	}
}

func generatePartValuesWithTp(partVal types.Datum, tp types.FieldType) (string, error) {
	if partVal.Kind() == types.KindNull {
		return "NULL", nil
	}

	s, err := partVal.ToString()
	if err != nil {
		return "", err
	}

	switch tp.EvalType() {
	case types.ETInt:
		return s, nil
	case types.ETString:
		// The `partVal` can be an invalid utf8 string if it's converted to BINARY, then the content will be lost after
		// marshaling and storing in the schema. In this case, we use a hex literal to work around this issue.
		if tp.GetCharset() == charset.CharsetBin {
			return fmt.Sprintf("_binary 0x%x", s), nil
		}
		return driver.WrapInSingleQuotes(s), nil
	case types.ETDatetime, types.ETDuration:
		return driver.WrapInSingleQuotes(s), nil
	}

	return "", dbterror.ErrWrongTypeColumnValue.GenWithStackByArgs()
}

func checkPartitionDefinitionConstraints(ctx expression.BuildContext, tbInfo *model.TableInfo) error {
	var err error
	if err = checkPartitionNameUnique(tbInfo.Partition); err != nil {
		return errors.Trace(err)
	}
	if err = checkAddPartitionTooManyPartitions(uint64(len(tbInfo.Partition.Definitions))); err != nil {
		return err
	}
	if err = checkAddPartitionOnTemporaryMode(tbInfo); err != nil {
		return err
	}
	if err = checkPartitionColumnsUnique(tbInfo); err != nil {
		return err
	}

	switch tbInfo.Partition.Type {
	case pmodel.PartitionTypeRange:
		failpoint.Inject("CheckPartitionByRangeErr", func() {
			panic("mockCheckPartitionByRangeErr")
		})
		err = checkPartitionByRange(ctx, tbInfo)
	case pmodel.PartitionTypeHash, pmodel.PartitionTypeKey:
		err = checkPartitionByHash(tbInfo)
	case pmodel.PartitionTypeList:
		err = checkPartitionByList(ctx, tbInfo)
	}
	return errors.Trace(err)
}

func checkPartitionByHash(tbInfo *model.TableInfo) error {
	return checkNoHashPartitions(tbInfo.Partition.Num)
}

// checkPartitionByRange checks validity of a "BY RANGE" partition.
func checkPartitionByRange(ctx expression.BuildContext, tbInfo *model.TableInfo) error {
	pi := tbInfo.Partition

	if len(pi.Columns) == 0 {
		return checkRangePartitionValue(ctx, tbInfo)
	}

	return checkRangeColumnsPartitionValue(ctx, tbInfo)
}

func checkRangeColumnsPartitionValue(ctx expression.BuildContext, tbInfo *model.TableInfo) error {
	// Range columns partition key supports multiple data types with integer、datetime、string.
	pi := tbInfo.Partition
	defs := pi.Definitions
	if len(defs) < 1 {
		return ast.ErrPartitionsMustBeDefined.GenWithStackByArgs("RANGE")
	}

	curr := &defs[0]
	if len(curr.LessThan) != len(pi.Columns) {
		return errors.Trace(ast.ErrPartitionColumnList)
	}
	var prev *model.PartitionDefinition
	for i := 1; i < len(defs); i++ {
		prev, curr = curr, &defs[i]
		succ, err := checkTwoRangeColumns(ctx, curr, prev, pi, tbInfo)
		if err != nil {
			return err
		}
		if !succ {
			return errors.Trace(dbterror.ErrRangeNotIncreasing)
		}
	}
	return nil
}

func checkTwoRangeColumns(ctx expression.BuildContext, curr, prev *model.PartitionDefinition, pi *model.PartitionInfo, tbInfo *model.TableInfo) (bool, error) {
	if len(curr.LessThan) != len(pi.Columns) {
		return false, errors.Trace(ast.ErrPartitionColumnList)
	}
	for i := 0; i < len(pi.Columns); i++ {
		// Special handling for MAXVALUE.
		if strings.EqualFold(curr.LessThan[i], partitionMaxValue) && !strings.EqualFold(prev.LessThan[i], partitionMaxValue) {
			// If current is maxvalue, it certainly >= previous.
			return true, nil
		}
		if strings.EqualFold(prev.LessThan[i], partitionMaxValue) {
			// Current is not maxvalue, and previous is maxvalue.
			return false, nil
		}

		// The tuples of column values used to define the partitions are strictly increasing:
		// PARTITION p0 VALUES LESS THAN (5,10,'ggg')
		// PARTITION p1 VALUES LESS THAN (10,20,'mmm')
		// PARTITION p2 VALUES LESS THAN (15,30,'sss')
		colInfo := findColumnByName(pi.Columns[i].L, tbInfo)
		cmp, err := parseAndEvalBoolExpr(ctx, curr.LessThan[i], prev.LessThan[i], colInfo, tbInfo)
		if err != nil {
			return false, err
		}

		if cmp > 0 {
			return true, nil
		}

		if cmp < 0 {
			return false, nil
		}
	}
	return false, nil
}

// equal, return 0
// greater, return 1
// less, return -1
func parseAndEvalBoolExpr(ctx expression.BuildContext, l, r string, colInfo *model.ColumnInfo, tbInfo *model.TableInfo) (int64, error) {
	lexpr, err := expression.ParseSimpleExpr(ctx, l, expression.WithTableInfo("", tbInfo), expression.WithCastExprTo(&colInfo.FieldType))
	if err != nil {
		return 0, err
	}
	rexpr, err := expression.ParseSimpleExpr(ctx, r, expression.WithTableInfo("", tbInfo), expression.WithCastExprTo(&colInfo.FieldType))
	if err != nil {
		return 0, err
	}

	e, err := expression.NewFunctionBase(ctx, ast.EQ, field_types.NewFieldType(mysql.TypeLonglong), lexpr, rexpr)
	if err != nil {
		return 0, err
	}
	e.SetCharsetAndCollation(colInfo.GetCharset(), colInfo.GetCollate())
	res, _, err1 := e.EvalInt(ctx.GetEvalCtx(), chunk.Row{})
	if err1 != nil {
		return 0, err1
	}
	if res == 1 {
		return 0, nil
	}

	e, err = expression.NewFunctionBase(ctx, ast.GT, field_types.NewFieldType(mysql.TypeLonglong), lexpr, rexpr)
	if err != nil {
		return 0, err
	}
	e.SetCharsetAndCollation(colInfo.GetCharset(), colInfo.GetCollate())
	res, _, err1 = e.EvalInt(ctx.GetEvalCtx(), chunk.Row{})
	if err1 != nil {
		return 0, err1
	}
	if res > 0 {
		return 1, nil
	}
	return -1, nil
}

// checkPartitionByList checks validity of a "BY LIST" partition.
func checkPartitionByList(ctx expression.BuildContext, tbInfo *model.TableInfo) error {
	return checkListPartitionValue(ctx, tbInfo)
}<|MERGE_RESOLUTION|>--- conflicted
+++ resolved
@@ -2129,12 +2129,7 @@
 	return infosync.UpdateLabelRules(ctx, patch)
 }
 
-<<<<<<< HEAD
-func (w *worker) rollbackLikeDropPartition(jobCtx *jobContext, t *meta.Meta, job *model.Job) (ver int64, _ error) {
-=======
-// onDropTablePartition deletes old partition meta.
-func (w *worker) onDropTablePartition(jobCtx *jobContext, t *meta.Mutator, job *model.Job) (ver int64, _ error) {
->>>>>>> b427e33e
+func (w *worker) rollbackLikeDropPartition(jobCtx *jobContext, t *meta.Mutator, job *model.Job) (ver int64, _ error) {
 	args, err := model.GetTablePartitionArgs(job)
 	if err != nil {
 		job.State = model.JobStateCancelled
@@ -2231,7 +2226,7 @@
 // StatePublic
 //
 //	Original state, unaware of DDL
-func (w *worker) onDropTablePartition(jobCtx *jobContext, t *meta.Meta, job *model.Job) (ver int64, _ error) {
+func (w *worker) onDropTablePartition(jobCtx *jobContext, t *meta.Mutator, job *model.Job) (ver int64, _ error) {
 	args, err := model.GetTablePartitionArgs(job)
 	if err != nil {
 		job.State = model.JobStateCancelled
