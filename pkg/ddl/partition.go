--- conflicted
+++ resolved
@@ -2542,17 +2542,11 @@
 		pi.DDLState = job.SchemaState
 		return updateVersionAndTableInfo(jobCtx, job, tblInfo, true)
 	case model.StateDeleteOnly:
-<<<<<<< HEAD
-		// This state is not a real 'DeleteOnly' state, because tidb does not maintain the state check in partitionDefinition.
-		// Insert this state to confirm all servers can not see the old partitions when reorg is running,
-		// so that no new data will be inserted into old partitions when reorganizing.
-=======
 		// Now we don't see the old partitions, but other sessions may still use them.
 		// So to keep the Global Index consistent, we will still keep it up-to-date with
 		// the old partitions, as well as the new partitions.
 		// Also ensures that no writes will happen after GC in DeleteRanges.
 
->>>>>>> d9ca9285
 		job.SchemaState = model.StateDeleteReorganization
 		pi.DDLState = job.SchemaState
 		return updateVersionAndTableInfo(jobCtx, job, tblInfo, true)
