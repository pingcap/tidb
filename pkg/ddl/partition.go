--- conflicted
+++ resolved
@@ -2485,7 +2485,7 @@
 	}
 
 	if job.IsRollingback() {
-		return convertTruncateTablePartitionJob2RollbackJob(jobCtx, t, job, dbterror.ErrCancelledDDLJob, tblInfo)
+		return convertTruncateTablePartitionJob2RollbackJob(jobCtx, job, dbterror.ErrCancelledDDLJob, tblInfo)
 	}
 
 	failpoint.Inject("truncatePartCancel1", func(val failpoint.Value) {
@@ -2532,12 +2532,8 @@
 		preSplitAndScatter(w.sess.Context, jobCtx.store, tblInfo, newDefinitions)
 		// continue after job.SchemaState switch!
 	case model.StateWriteOnly:
-<<<<<<< HEAD
 		// We can still rollback here, since we have not yet started to write to the new partitions!
-		oldDefinitions, newDefinitions, err = replaceTruncatePartitions(job, t, tblInfo, oldIDs, newIDs)
-=======
 		oldDefinitions, newDefinitions, err = replaceTruncatePartitions(job, jobCtx.metaMut, tblInfo, oldIDs, newIDs)
->>>>>>> 338ea369
 		if err != nil {
 			return ver, errors.Trace(err)
 		}
