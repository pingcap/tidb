--- conflicted
+++ resolved
@@ -136,13 +136,9 @@
 
 		// move the adding definition into tableInfo.
 		updateAddingPartitionInfo(partInfo, tblInfo)
-<<<<<<< HEAD
 		tblInfo.Partition.DDLState = model.StateReplicaOnly
 		tblInfo.Partition.DDLAction = job.Type
-		ver, err = updateVersionAndTableInfoWithCheck(jobCtx, t, job, tblInfo, true)
-=======
 		ver, err = updateVersionAndTableInfoWithCheck(jobCtx, job, tblInfo, true)
->>>>>>> 74034d4a
 		if err != nil {
 			return ver, errors.Trace(err)
 		}
@@ -224,17 +220,13 @@
 			}
 		}
 		// For normal and replica finished table, move the `addingDefinitions` into `Definitions`.
-		updateAddPartitionInfo(tblInfo)
+		updatePartitionInfo(tblInfo)
 
 		preSplitAndScatter(w.sess.Context, jobCtx.store, tblInfo, addingDefinitions)
 
-<<<<<<< HEAD
 		tblInfo.Partition.DDLState = model.StateNone
 		tblInfo.Partition.DDLAction = model.ActionNone
-		ver, err = updateVersionAndTableInfo(jobCtx, t, job, tblInfo, true)
-=======
 		ver, err = updateVersionAndTableInfo(jobCtx, job, tblInfo, true)
->>>>>>> 74034d4a
 		if err != nil {
 			return ver, errors.Trace(err)
 		}
@@ -322,8 +314,8 @@
 	return placement.NewPartitionListBundles(t, partitions)
 }
 
-// updateAddPartitionInfo merge `addingDefinitions` into `Definitions` in the tableInfo.
-func updateAddPartitionInfo(tblInfo *model.TableInfo) {
+// updatePartitionInfo merge `addingDefinitions` into `Definitions` in the tableInfo.
+func updatePartitionInfo(tblInfo *model.TableInfo) {
 	parInfo := &model.PartitionInfo{}
 	oldDefs, newDefs := tblInfo.Partition.Definitions, tblInfo.Partition.AddingDefinitions
 	parInfo.Definitions = make([]model.PartitionDefinition, 0, len(newDefs)+len(oldDefs))
@@ -2276,62 +2268,23 @@
 		}
 
 		job.SchemaState = model.StateDeleteOnly
-<<<<<<< HEAD
 		tblInfo.Partition.DDLState = job.SchemaState
 		tblInfo.Partition.DDLAction = job.Type
-		ver, err = updateVersionAndTableInfo(jobCtx, t, job, tblInfo, true)
-=======
-		ver, err = updateVersionAndTableInfo(jobCtx, job, tblInfo, originalState != job.SchemaState)
->>>>>>> 74034d4a
+		ver, err = updateVersionAndTableInfo(jobCtx, job, tblInfo, true)
 	case model.StateDeleteOnly:
 		// This state is not a real 'DeleteOnly' state, because tidb does not maintaining the state check in partitionDefinition.
 		// Insert this state to confirm all servers can not see the old partitions when reorg is running,
 		// so that no new data will be inserted into old partitions when reorganizing.
 		job.SchemaState = model.StateDeleteReorganization
-<<<<<<< HEAD
 		tblInfo.Partition.DDLState = job.SchemaState
-		ver, err = updateVersionAndTableInfo(jobCtx, t, job, tblInfo, true)
-=======
-		ver, err = updateVersionAndTableInfo(jobCtx, job, tblInfo, originalState != job.SchemaState)
->>>>>>> 74034d4a
+		ver, err = updateVersionAndTableInfo(jobCtx, job, tblInfo, true)
 	case model.StateDeleteReorganization:
 		physicalTableIDs = getPartitionIDsFromDefinitions(tblInfo.Partition.DroppingDefinitions)
-<<<<<<< HEAD
 		if hasGlobalIndex(tblInfo) {
 			oldTblInfo := getTableInfoWithDroppingPartitions(tblInfo)
 			var done bool
-			done, err = w.cleanGlobalIndexEntriesFromDroppedPartitions(jobCtx, t, job, oldTblInfo, physicalTableIDs)
+			done, err = w.cleanGlobalIndexEntriesFromDroppedPartitions(jobCtx, job, oldTblInfo, physicalTableIDs)
 			if err != nil || !done {
-=======
-		tbl, err := getTable(jobCtx.getAutoIDRequirement(), job.SchemaID, oldTblInfo)
-		if err != nil {
-			return ver, errors.Trace(err)
-		}
-		dbInfo, err := metaMut.GetDatabase(job.SchemaID)
-		if err != nil {
-			return ver, errors.Trace(err)
-		}
-		// If table has global indexes, we need reorg to clean up them.
-		if pt, ok := tbl.(table.PartitionedTable); ok && hasGlobalIndex(tblInfo) {
-			// Build elements for compatible with modify column type. elements will not be used when reorganizing.
-			elements := make([]*meta.Element, 0, len(tblInfo.Indices))
-			for _, idxInfo := range tblInfo.Indices {
-				if idxInfo.Global {
-					elements = append(elements, &meta.Element{ID: idxInfo.ID, TypeKey: meta.IndexElementKey})
-				}
-			}
-			sctx, err1 := w.sessPool.Get()
-			if err1 != nil {
-				return ver, err1
-			}
-			defer w.sessPool.Put(sctx)
-			rh := newReorgHandler(sess.NewSession(sctx))
-			reorgInfo, err := getReorgInfoFromPartitions(jobCtx.oldDDLCtx.jobContext(job.ID, job.ReorgMeta), jobCtx, rh, job, dbInfo, pt, physicalTableIDs, elements)
-
-			if err != nil || reorgInfo.first {
-				// If we run reorg firstly, we should update the job snapshot version
-				// and then run the reorg next time.
->>>>>>> 74034d4a
 				return ver, errors.Trace(err)
 			}
 		}
@@ -2411,12 +2364,12 @@
 	return oldDefinitions, newDefinitions, nil
 }
 
-func (w *worker) cleanGlobalIndexEntriesFromDroppedPartitions(jobCtx *jobContext, t *meta.Mutator, job *model.Job, tblInfo *model.TableInfo, oldIDs []int64) (bool, error) {
+func (w *worker) cleanGlobalIndexEntriesFromDroppedPartitions(jobCtx *jobContext, job *model.Job, tblInfo *model.TableInfo, oldIDs []int64) (bool, error) {
 	tbl, err := getTable(jobCtx.getAutoIDRequirement(), job.SchemaID, tblInfo)
 	if err != nil {
 		return false, errors.Trace(err)
 	}
-	dbInfo, err := t.GetDatabase(job.SchemaID)
+	dbInfo, err := jobCtx.metaMut.GetDatabase(job.SchemaID)
 	if err != nil {
 		return false, errors.Trace(err)
 	}
@@ -2469,7 +2422,6 @@
 }
 
 // onTruncateTablePartition truncates old partition meta.
-<<<<<<< HEAD
 // If there are no global index, it will be a single state change.
 // For GLOBAL INDEX it will be several state changes:
 // StateNone - unaware of DDL
@@ -2497,10 +2449,7 @@
 //		smaller batches.
 //
 // StatePublic - DDL done
-func (w *worker) onTruncateTablePartition(jobCtx *jobContext, t *meta.Mutator, job *model.Job) (int64, error) {
-=======
 func (w *worker) onTruncateTablePartition(jobCtx *jobContext, job *model.Job) (int64, error) {
->>>>>>> 74034d4a
 	var ver int64
 	canCancel := false
 	if job.SchemaState == model.StatePublic {
@@ -2520,8 +2469,7 @@
 		}
 		return ver, errors.Trace(errors.New("len(oldIDs) must be the same as len(newIDs)"))
 	}
-	metaMut := jobCtx.metaMut
-	tblInfo, err := GetTableInfoAndCancelFaultJob(metaMut, job, job.SchemaID)
+	tblInfo, err := GetTableInfoAndCancelFaultJob(jobCtx.metaMut, job, job.SchemaID)
 	if err != nil {
 		if canCancel {
 			job.State = model.JobStateCancelled
@@ -2548,36 +2496,23 @@
 			pi.DDLAction = model.ActionTruncateTablePartition
 
 			job.SchemaState = model.StateWriteOnly
-			return updateVersionAndTableInfo(jobCtx, t, job, tblInfo, true)
+			return updateVersionAndTableInfo(jobCtx, job, tblInfo, true)
 		}
 		// Here we can optimize and do a single state change DDL
 
-		oldDefinitions, newDefinitions, err = replaceTruncatePartitions(job, t, tblInfo, oldIDs, newIDs)
+		oldDefinitions, newDefinitions, err = replaceTruncatePartitions(job, jobCtx.metaMut, tblInfo, oldIDs, newIDs)
 		if err != nil {
 			job.State = model.JobStateCancelled
 			return ver, errors.Trace(err)
 		}
-<<<<<<< HEAD
 		if len(newDefinitions) == 0 {
-=======
-
-		if err = updateTruncatePartitionLabelRules(job, jobCtx.metaMut, oldPartitions, newPartitions, tblInfo, oldIDs); err != nil {
->>>>>>> 74034d4a
 			job.State = model.JobStateCancelled
 			return ver, table.ErrUnknownPartition.GenWithStackByArgs(fmt.Sprintf("pid:%v", oldIDs), tblInfo.Name.O)
 		}
-<<<<<<< HEAD
 		preSplitAndScatter(w.sess.Context, jobCtx.store, tblInfo, newDefinitions)
 		// continue after job.SchemaState switch!
 	case model.StateWriteOnly:
-		oldDefinitions, newDefinitions, err = replaceTruncatePartitions(job, t, tblInfo, oldIDs, newIDs)
-=======
-
-		preSplitAndScatter(w.sess.Context, jobCtx.store, tblInfo, newPartitions)
-
-		job.CtxVars = []any{oldIDs, newIDs}
-		ver, err = updateVersionAndTableInfo(jobCtx, job, tblInfo, true)
->>>>>>> 74034d4a
+		oldDefinitions, newDefinitions, err = replaceTruncatePartitions(job, jobCtx.metaMut, tblInfo, oldIDs, newIDs)
 		if err != nil {
 			return ver, errors.Trace(err)
 		}
@@ -2589,40 +2524,23 @@
 		pi.DDLState = model.StateDeleteOnly
 
 		job.SchemaState = model.StateDeleteOnly
-<<<<<<< HEAD
-		return updateVersionAndTableInfo(jobCtx, t, job, tblInfo, true)
-=======
-		ver, err = updateVersionAndTableInfo(jobCtx, job, tblInfo, true)
->>>>>>> 74034d4a
+		return updateVersionAndTableInfo(jobCtx, job, tblInfo, true)
 	case model.StateDeleteOnly:
 		// Now we don't see the old partitions, but other sessions may still use them.
 		// So to keep the Global Index consistent, we will still keep it up-to-date with
 		// the old partitions, as well as the new partitions.
 
 		job.SchemaState = model.StateDeleteReorganization
-<<<<<<< HEAD
 		pi.DDLState = model.StateDeleteReorganization
-		return updateVersionAndTableInfo(jobCtx, t, job, tblInfo, true)
-=======
-		ver, err = updateVersionAndTableInfo(jobCtx, job, tblInfo, true)
->>>>>>> 74034d4a
+		return updateVersionAndTableInfo(jobCtx, job, tblInfo, true)
 	case model.StateDeleteReorganization:
 		// Now the old partitions are no longer accessible, but they are still referenced in
 		// the global indexes (although allowed to be overwritten).
 		// So time to clear them.
 
-<<<<<<< HEAD
 		var done bool
-		done, err = w.cleanGlobalIndexEntriesFromDroppedPartitions(jobCtx, t, job, tblInfo, oldIDs)
+		done, err = w.cleanGlobalIndexEntriesFromDroppedPartitions(jobCtx, job, tblInfo, oldIDs)
 		if err != nil || !done {
-=======
-		tbl, err := getTable(jobCtx.getAutoIDRequirement(), job.SchemaID, oldTblInfo)
-		if err != nil {
-			return ver, errors.Trace(err)
-		}
-		dbInfo, err := metaMut.GetDatabase(job.SchemaID)
-		if err != nil {
->>>>>>> 74034d4a
 			return ver, errors.Trace(err)
 		}
 		// For the truncatePartitionEvent
@@ -2635,61 +2553,23 @@
 		}
 		// TODO: Test injecting failure
 
-<<<<<<< HEAD
 		tblInfo.Partition.DroppingDefinitions = nil
 		tblInfo.Partition.NewPartitionIDs = nil
 		tblInfo.Partition.DDLState = model.StateNone
 		tblInfo.Partition.DDLAction = model.ActionNone
 		// Done, continue after the SchemaState switch!
-=======
-		if err = clearTruncatePartitionTiflashStatus(tblInfo, newPartitions, oldIDs); err != nil {
-			job.State = model.JobStateCancelled
-			return ver, err
-		}
-
-		if err = updateTruncatePartitionLabelRules(job, jobCtx.metaMut, oldPartitions, newPartitions, tblInfo, oldIDs); err != nil {
-			job.State = model.JobStateCancelled
-			return ver, err
-		}
-
-		// Step4: clear DroppingDefinitions and finish job.
-		tblInfo.Partition.DroppingDefinitions = nil
-		tblInfo.Partition.NewPartitionIDs = nil
-
-		preSplitAndScatter(w.sess.Context, jobCtx.store, tblInfo, newPartitions)
-
-		// used by ApplyDiff in updateSchemaVersion
-		job.CtxVars = []any{oldIDs, newIDs}
-		ver, err = updateVersionAndTableInfo(jobCtx, job, tblInfo, true)
-		if err != nil {
-			return ver, errors.Trace(err)
-		}
-		// Finish this job.
-		job.FinishTableJob(model.JobStateDone, model.StateNone, ver, tblInfo)
-		truncatePartitionEvent := notifier.NewTruncatePartitionEvent(
-			tblInfo,
-			&model.PartitionInfo{Definitions: newPartitions},
-			&model.PartitionInfo{Definitions: oldPartitions},
-		)
-		asyncNotifyEvent(jobCtx, truncatePartitionEvent, job)
-		// A background job will be created to delete old partition data.
-		job.FillFinishedArgs(&model.TruncateTableArgs{
-			OldPartitionIDs: oldIDs,
-		})
->>>>>>> 74034d4a
 	default:
 		return ver, dbterror.ErrInvalidDDLState.GenWithStackByArgs("partition", job.SchemaState)
 	}
 
 	// used by ApplyDiff in updateSchemaVersion
 	job.CtxVars = []any{oldIDs, newIDs}
-	ver, err = updateVersionAndTableInfo(jobCtx, t, job, tblInfo, true)
+	ver, err = updateVersionAndTableInfo(jobCtx, job, tblInfo, true)
 	if err != nil {
 		return ver, errors.Trace(err)
 	}
 	// Finish this job.
 	job.FinishTableJob(model.JobStateDone, model.StateNone, ver, tblInfo)
-
 	truncatePartitionEvent := notifier.NewTruncatePartitionEvent(
 		tblInfo,
 		&model.PartitionInfo{Definitions: newDefinitions},
@@ -2880,13 +2760,9 @@
 		// into the table using the schema version
 		// before the exchange is made.
 		job.SchemaState = model.StateWriteOnly
-<<<<<<< HEAD
 		pt.Partition.DDLState = job.SchemaState
 		pt.Partition.DDLAction = job.Type
-		return updateVersionAndTableInfoWithCheck(jobCtx, t, job, nt, true, ptInfo...)
-=======
 		return updateVersionAndTableInfoWithCheck(jobCtx, job, nt, true, ptInfo...)
->>>>>>> 74034d4a
 	}
 	// From now on, nt (the non-partitioned table) has
 	// ExchangePartitionInfo set, meaning it is restricted
@@ -3396,14 +3272,9 @@
 		// Assume we cannot have more than MaxUint64 rows, set the progress to 1/10 of that.
 		metrics.GetBackfillProgressByLabel(metrics.LblReorgPartition, job.SchemaName, tblInfo.Name.String()).Set(0.1 / float64(math.MaxUint64))
 		job.SchemaState = model.StateDeleteOnly
-<<<<<<< HEAD
 		tblInfo.Partition.DDLState = job.SchemaState
 		tblInfo.Partition.DDLAction = job.Type
-		ver, err = updateVersionAndTableInfoWithCheck(jobCtx, t, job, tblInfo, true)
-=======
-		tblInfo.Partition.DDLState = model.StateDeleteOnly
 		ver, err = updateVersionAndTableInfoWithCheck(jobCtx, job, tblInfo, true)
->>>>>>> 74034d4a
 		if err != nil {
 			return ver, errors.Trace(err)
 		}
@@ -3471,13 +3342,9 @@
 				failpoint.Return(rollbackReorganizePartitionWithErr(jobCtx, job, err))
 			}
 		})
-<<<<<<< HEAD
-=======
-		ver, err = updateVersionAndTableInfo(jobCtx, job, tblInfo, true)
->>>>>>> 74034d4a
 		job.SchemaState = model.StateWriteOnly
 		tblInfo.Partition.DDLState = job.SchemaState
-		ver, err = updateVersionAndTableInfo(jobCtx, t, job, tblInfo, true)
+		ver, err = updateVersionAndTableInfo(jobCtx, job, tblInfo, true)
 	case model.StateWriteOnly:
 		// Insert this state to confirm all servers can see the new partitions when reorg is running,
 		// so that new data will be updated in both old and new partitions when reorganizing.
@@ -3490,12 +3357,7 @@
 		job.SchemaState = model.StateWriteReorganization
 		tblInfo.Partition.DDLState = job.SchemaState
 		metrics.GetBackfillProgressByLabel(metrics.LblReorgPartition, job.SchemaName, tblInfo.Name.String()).Set(0.3 / float64(math.MaxUint64))
-<<<<<<< HEAD
-		ver, err = updateVersionAndTableInfo(jobCtx, t, job, tblInfo, true)
-=======
 		ver, err = updateVersionAndTableInfo(jobCtx, job, tblInfo, true)
-		job.SchemaState = model.StateWriteReorganization
->>>>>>> 74034d4a
 	case model.StateWriteReorganization:
 		physicalTableIDs := getPartitionIDsFromDefinitions(tblInfo.Partition.DroppingDefinitions)
 		tbl, err2 := getTable(jobCtx.getAutoIDRequirement(), job.SchemaID, tblInfo)
@@ -3580,14 +3442,9 @@
 		// Now all the data copying is done, but we cannot simply remove the droppingDefinitions
 		// since they are a part of the normal Definitions that other nodes with
 		// the current schema version. So we need to double write for one more schema version
-<<<<<<< HEAD
-=======
-		tblInfo.Partition.DDLState = model.StateDeleteReorganization
-		ver, err = updateVersionAndTableInfo(jobCtx, job, tblInfo, true)
->>>>>>> 74034d4a
 		job.SchemaState = model.StateDeleteReorganization
 		tblInfo.Partition.DDLState = job.SchemaState
-		ver, err = updateVersionAndTableInfo(jobCtx, t, job, tblInfo, true)
+		ver, err = updateVersionAndTableInfo(jobCtx, job, tblInfo, true)
 
 	case model.StateDeleteReorganization:
 		// Drop the droppingDefinitions and finish the DDL
