// Copyright 2018 PingCAP, Inc.
//
// Licensed under the Apache License, Version 2.0 (the "License");
// you may not use this file except in compliance with the License.
// You may obtain a copy of the License at
//
//     http://www.apache.org/licenses/LICENSE-2.0
//
// Unless required by applicable law or agreed to in writing, software
// distributed under the License is distributed on an "AS IS" BASIS,
// WITHOUT WARRANTIES OR CONDITIONS OF ANY KIND, either express or implied.
// See the License for the specific language governing permissions and
// limitations under the License.

package ddl

import (
	"bytes"
	"context"
	"encoding/hex"
	"fmt"
	"math"
	"strconv"
	"strings"
	"time"

	"github.com/pingcap/errors"
	"github.com/pingcap/failpoint"
	"github.com/pingcap/kvproto/pkg/metapb"
	"github.com/pingcap/tidb/pkg/ddl/label"
	"github.com/pingcap/tidb/pkg/ddl/logutil"
	"github.com/pingcap/tidb/pkg/ddl/notifier"
	"github.com/pingcap/tidb/pkg/ddl/placement"
	sess "github.com/pingcap/tidb/pkg/ddl/session"
	"github.com/pingcap/tidb/pkg/domain/infosync"
	"github.com/pingcap/tidb/pkg/expression"
	"github.com/pingcap/tidb/pkg/infoschema"
	"github.com/pingcap/tidb/pkg/kv"
	"github.com/pingcap/tidb/pkg/meta"
	"github.com/pingcap/tidb/pkg/meta/metabuild"
	"github.com/pingcap/tidb/pkg/meta/model"
	"github.com/pingcap/tidb/pkg/metrics"
	"github.com/pingcap/tidb/pkg/parser"
	"github.com/pingcap/tidb/pkg/parser/ast"
	"github.com/pingcap/tidb/pkg/parser/charset"
	"github.com/pingcap/tidb/pkg/parser/format"
	pmodel "github.com/pingcap/tidb/pkg/parser/model"
	"github.com/pingcap/tidb/pkg/parser/mysql"
	"github.com/pingcap/tidb/pkg/parser/opcode"
	"github.com/pingcap/tidb/pkg/parser/terror"
	field_types "github.com/pingcap/tidb/pkg/parser/types"
	"github.com/pingcap/tidb/pkg/sessionctx"
	"github.com/pingcap/tidb/pkg/sessionctx/variable"
	"github.com/pingcap/tidb/pkg/table"
	"github.com/pingcap/tidb/pkg/table/tables"
	"github.com/pingcap/tidb/pkg/tablecodec"
	"github.com/pingcap/tidb/pkg/types"
	driver "github.com/pingcap/tidb/pkg/types/parser_driver"
	tidbutil "github.com/pingcap/tidb/pkg/util"
	"github.com/pingcap/tidb/pkg/util/chunk"
	"github.com/pingcap/tidb/pkg/util/collate"
	"github.com/pingcap/tidb/pkg/util/dbterror"
	"github.com/pingcap/tidb/pkg/util/hack"
	"github.com/pingcap/tidb/pkg/util/mathutil"
	decoder "github.com/pingcap/tidb/pkg/util/rowDecoder"
	"github.com/pingcap/tidb/pkg/util/slice"
	"github.com/pingcap/tidb/pkg/util/stringutil"
	"github.com/tikv/client-go/v2/tikv"
	kvutil "github.com/tikv/client-go/v2/util"
	pd "github.com/tikv/pd/client"
	"go.uber.org/zap"
)

const (
	partitionMaxValue = "MAXVALUE"
)

func checkAddPartition(t *meta.Meta, job *model.Job) (*model.TableInfo, *model.PartitionInfo, []model.PartitionDefinition, error) {
	schemaID := job.SchemaID
	tblInfo, err := GetTableInfoAndCancelFaultJob(t, job, schemaID)
	if err != nil {
		return nil, nil, nil, errors.Trace(err)
	}
	args, err := model.GetTablePartitionArgs(job)
	if err != nil {
		job.State = model.JobStateCancelled
		return nil, nil, nil, errors.Trace(err)
	}
	partInfo := args.PartInfo
	if len(tblInfo.Partition.AddingDefinitions) > 0 {
		return tblInfo, partInfo, tblInfo.Partition.AddingDefinitions, nil
	}
	return tblInfo, partInfo, []model.PartitionDefinition{}, nil
}

// TODO: Move this into reorganize partition!
func (w *worker) onAddTablePartition(jobCtx *jobContext, t *meta.Meta, job *model.Job) (ver int64, _ error) {
	// Handle the rolling back job
	if job.IsRollingback() {
		ver, err := w.rollbackLikeDropPartition(jobCtx, t, job)
		if err != nil {
			return ver, errors.Trace(err)
		}
		return ver, nil
	}

	// notice: addingDefinitions is empty when job is in state model.StateNone
	tblInfo, partInfo, addingDefinitions, err := checkAddPartition(t, job)
	if err != nil {
		return ver, err
	}

	// In order to skip maintaining the state check in partitionDefinition, TiDB use addingDefinition instead of state field.
	// So here using `job.SchemaState` to judge what the stage of this job is.
	switch job.SchemaState {
	case model.StateNone:
		// job.SchemaState == model.StateNone means the job is in the initial state of add partition.
		// Here should use partInfo from job directly and do some check action.
		err = checkAddPartitionTooManyPartitions(uint64(len(tblInfo.Partition.Definitions) + len(partInfo.Definitions)))
		if err != nil {
			job.State = model.JobStateCancelled
			return ver, errors.Trace(err)
		}

		err = checkAddPartitionValue(tblInfo, partInfo)
		if err != nil {
			job.State = model.JobStateCancelled
			return ver, errors.Trace(err)
		}

		err = checkAddPartitionNameUnique(tblInfo, partInfo)
		if err != nil {
			job.State = model.JobStateCancelled
			return ver, errors.Trace(err)
		}

		// move the adding definition into tableInfo.
		updateAddingPartitionInfo(partInfo, tblInfo)
		ver, err = updateVersionAndTableInfoWithCheck(jobCtx, t, job, tblInfo, true)
		if err != nil {
			return ver, errors.Trace(err)
		}

		// modify placement settings
		for _, def := range tblInfo.Partition.AddingDefinitions {
			if _, err = checkPlacementPolicyRefValidAndCanNonValidJob(t, job, def.PlacementPolicyRef); err != nil {
				return ver, errors.Trace(err)
			}
		}

		if tblInfo.TiFlashReplica != nil {
			// Must set placement rule, and make sure it succeeds.
			if err := infosync.ConfigureTiFlashPDForPartitions(true, &tblInfo.Partition.AddingDefinitions, tblInfo.TiFlashReplica.Count, &tblInfo.TiFlashReplica.LocationLabels, tblInfo.ID); err != nil {
				logutil.DDLLogger().Error("ConfigureTiFlashPDForPartitions fails", zap.Error(err))
				return ver, errors.Trace(err)
			}
		}

		bundles, err := alterTablePartitionBundles(t, tblInfo, tblInfo.Partition.AddingDefinitions)
		if err != nil {
			job.State = model.JobStateCancelled
			return ver, errors.Trace(err)
		}

		if err = infosync.PutRuleBundlesWithDefaultRetry(context.TODO(), bundles); err != nil {
			job.State = model.JobStateCancelled
			return ver, errors.Wrapf(err, "failed to notify PD the placement rules")
		}

		ids := getIDs([]*model.TableInfo{tblInfo})
		for _, p := range tblInfo.Partition.AddingDefinitions {
			ids = append(ids, p.ID)
		}
		if _, err := alterTableLabelRule(job.SchemaName, tblInfo, ids); err != nil {
			job.State = model.JobStateCancelled
			return ver, err
		}

		// none -> replica only
		job.SchemaState = model.StateReplicaOnly
	case model.StateReplicaOnly:
		// replica only -> public
		failpoint.Inject("sleepBeforeReplicaOnly", func(val failpoint.Value) {
			sleepSecond := val.(int)
			time.Sleep(time.Duration(sleepSecond) * time.Second)
		})
		// Here need do some tiflash replica complement check.
		// TODO: If a table is with no TiFlashReplica or it is not available, the replica-only state can be eliminated.
		if tblInfo.TiFlashReplica != nil && tblInfo.TiFlashReplica.Available {
			// For available state, the new added partition should wait it's replica to
			// be finished. Otherwise the query to this partition will be blocked.
			needRetry, err := checkPartitionReplica(tblInfo.TiFlashReplica.Count, addingDefinitions, jobCtx)
			if err != nil {
				return convertAddTablePartitionJob2RollbackJob(jobCtx, t, job, err, tblInfo)
			}
			if needRetry {
				// The new added partition hasn't been replicated.
				// Do nothing to the job this time, wait next worker round.
				time.Sleep(tiflashCheckTiDBHTTPAPIHalfInterval)
				// Set the error here which will lead this job exit when it's retry times beyond the limitation.
				return ver, errors.Errorf("[ddl] add partition wait for tiflash replica to complete")
			}
		}

		// When TiFlash Replica is ready, we must move them into `AvailablePartitionIDs`.
		if tblInfo.TiFlashReplica != nil && tblInfo.TiFlashReplica.Available {
			for _, d := range partInfo.Definitions {
				tblInfo.TiFlashReplica.AvailablePartitionIDs = append(tblInfo.TiFlashReplica.AvailablePartitionIDs, d.ID)
				err = infosync.UpdateTiFlashProgressCache(d.ID, 1)
				if err != nil {
					// just print log, progress will be updated in `refreshTiFlashTicker`
					logutil.DDLLogger().Error("update tiflash sync progress cache failed",
						zap.Error(err),
						zap.Int64("tableID", tblInfo.ID),
						zap.Int64("partitionID", d.ID),
					)
				}
			}
		}
		// For normal and replica finished table, move the `addingDefinitions` into `Definitions`.
		updatePartitionInfo(tblInfo)

		preSplitAndScatter(w.sess.Context, jobCtx.store, tblInfo, addingDefinitions)

		ver, err = updateVersionAndTableInfo(jobCtx, t, job, tblInfo, true)
		if err != nil {
			return ver, errors.Trace(err)
		}

		// Finish this job.
		job.FinishTableJob(model.JobStateDone, model.StatePublic, ver, tblInfo)
		addPartitionEvent := notifier.NewAddPartitionEvent(tblInfo, partInfo)
		asyncNotifyEvent(jobCtx, addPartitionEvent, job)
	default:
		err = dbterror.ErrInvalidDDLState.GenWithStackByArgs("partition", job.SchemaState)
	}

	return ver, errors.Trace(err)
}

// alterTableLabelRule updates Label Rules if they exists
// returns true if changed.
func alterTableLabelRule(schemaName string, meta *model.TableInfo, ids []int64) (bool, error) {
	tableRuleID := fmt.Sprintf(label.TableIDFormat, label.IDPrefix, schemaName, meta.Name.L)
	oldRule, err := infosync.GetLabelRules(context.TODO(), []string{tableRuleID})
	if err != nil {
		return false, errors.Trace(err)
	}
	if len(oldRule) == 0 {
		return false, nil
	}

	r, ok := oldRule[tableRuleID]
	if ok {
		rule := r.Reset(schemaName, meta.Name.L, "", ids...)
		err = infosync.PutLabelRule(context.TODO(), rule)
		if err != nil {
			return false, errors.Wrapf(err, "failed to notify PD label rule")
		}
		return true, nil
	}
	return false, nil
}

func alterTablePartitionBundles(t *meta.Meta, tblInfo *model.TableInfo, addingDefinitions []model.PartitionDefinition) ([]*placement.Bundle, error) {
	var bundles []*placement.Bundle

	// tblInfo do not include added partitions, so we should add them first
	tblInfo = tblInfo.Clone()
	p := *tblInfo.Partition
	p.Definitions = append([]model.PartitionDefinition{}, p.Definitions...)
	p.Definitions = append(tblInfo.Partition.Definitions, addingDefinitions...)
	tblInfo.Partition = &p

	// bundle for table should be recomputed because it includes some default configs for partitions
	tblBundle, err := placement.NewTableBundle(t, tblInfo)
	if err != nil {
		return nil, errors.Trace(err)
	}

	if tblBundle != nil {
		bundles = append(bundles, tblBundle)
	}

	partitionBundles, err := placement.NewPartitionListBundles(t, addingDefinitions)
	if err != nil {
		return nil, errors.Trace(err)
	}

	bundles = append(bundles, partitionBundles...)
	return bundles, nil
}

// When drop/truncate a partition, we should still keep the dropped partition's placement settings to avoid unnecessary region schedules.
// When a partition is not configured with a placement policy directly, its rule is in the table's placement group which will be deleted after
// partition truncated/dropped. So it is necessary to create a standalone placement group with partition id after it.
func droppedPartitionBundles(t *meta.Meta, tblInfo *model.TableInfo, dropPartitions []model.PartitionDefinition) ([]*placement.Bundle, error) {
	partitions := make([]model.PartitionDefinition, 0, len(dropPartitions))
	for _, def := range dropPartitions {
		def = def.Clone()
		if def.PlacementPolicyRef == nil {
			def.PlacementPolicyRef = tblInfo.PlacementPolicyRef
		}

		if def.PlacementPolicyRef != nil {
			partitions = append(partitions, def)
		}
	}

	return placement.NewPartitionListBundles(t, partitions)
}

// updatePartitionInfo merge `addingDefinitions` into `Definitions` in the tableInfo.
func updatePartitionInfo(tblInfo *model.TableInfo) {
	parInfo := &model.PartitionInfo{}
	oldDefs, newDefs := tblInfo.Partition.Definitions, tblInfo.Partition.AddingDefinitions
	parInfo.Definitions = make([]model.PartitionDefinition, 0, len(newDefs)+len(oldDefs))
	parInfo.Definitions = append(parInfo.Definitions, oldDefs...)
	parInfo.Definitions = append(parInfo.Definitions, newDefs...)
	tblInfo.Partition.Definitions = parInfo.Definitions
	tblInfo.Partition.AddingDefinitions = nil
}

// updateAddingPartitionInfo write adding partitions into `addingDefinitions` field in the tableInfo.
func updateAddingPartitionInfo(partitionInfo *model.PartitionInfo, tblInfo *model.TableInfo) {
	newDefs := partitionInfo.Definitions
	tblInfo.Partition.AddingDefinitions = make([]model.PartitionDefinition, 0, len(newDefs))
	tblInfo.Partition.AddingDefinitions = append(tblInfo.Partition.AddingDefinitions, newDefs...)
}

// rollbackAddingPartitionInfo remove the `addingDefinitions` in the tableInfo.
func rollbackAddingPartitionInfo(tblInfo *model.TableInfo) ([]int64, []string, []*placement.Bundle) {
	physicalTableIDs := make([]int64, 0, len(tblInfo.Partition.AddingDefinitions))
	partNames := make([]string, 0, len(tblInfo.Partition.AddingDefinitions))
	rollbackBundles := make([]*placement.Bundle, 0, len(tblInfo.Partition.AddingDefinitions))
	for _, one := range tblInfo.Partition.AddingDefinitions {
		physicalTableIDs = append(physicalTableIDs, one.ID)
		partNames = append(partNames, one.Name.L)
		if one.PlacementPolicyRef != nil {
			rollbackBundles = append(rollbackBundles, placement.NewBundle(one.ID))
		}
	}
	tblInfo.Partition.AddingDefinitions = nil
	return physicalTableIDs, partNames, rollbackBundles
}

// checkAddPartitionValue check add Partition Values,
// For Range: values less than value must be strictly increasing for each partition.
// For List: if a Default partition exists,
//
//	no ADD partition can be allowed
//	(needs reorganize partition instead).
func checkAddPartitionValue(meta *model.TableInfo, part *model.PartitionInfo) error {
	switch meta.Partition.Type {
	case pmodel.PartitionTypeRange:
		if len(meta.Partition.Columns) == 0 {
			newDefs, oldDefs := part.Definitions, meta.Partition.Definitions
			rangeValue := oldDefs[len(oldDefs)-1].LessThan[0]
			if strings.EqualFold(rangeValue, "MAXVALUE") {
				return errors.Trace(dbterror.ErrPartitionMaxvalue)
			}

			currentRangeValue, err := strconv.Atoi(rangeValue)
			if err != nil {
				return errors.Trace(err)
			}

			for i := 0; i < len(newDefs); i++ {
				ifMaxvalue := strings.EqualFold(newDefs[i].LessThan[0], "MAXVALUE")
				if ifMaxvalue && i == len(newDefs)-1 {
					return nil
				} else if ifMaxvalue && i != len(newDefs)-1 {
					return errors.Trace(dbterror.ErrPartitionMaxvalue)
				}

				nextRangeValue, err := strconv.Atoi(newDefs[i].LessThan[0])
				if err != nil {
					return errors.Trace(err)
				}
				if nextRangeValue <= currentRangeValue {
					return errors.Trace(dbterror.ErrRangeNotIncreasing)
				}
				currentRangeValue = nextRangeValue
			}
		}
	case pmodel.PartitionTypeList:
		if meta.Partition.GetDefaultListPartition() != -1 {
			return dbterror.ErrGeneralUnsupportedDDL.GenWithStackByArgs("ADD List partition, already contains DEFAULT partition. Please use REORGANIZE PARTITION instead")
		}
	}
	return nil
}

func checkPartitionReplica(replicaCount uint64, addingDefinitions []model.PartitionDefinition, jobCtx *jobContext) (needWait bool, err error) {
	failpoint.Inject("mockWaitTiFlashReplica", func(val failpoint.Value) {
		if val.(bool) {
			failpoint.Return(true, nil)
		}
	})
	failpoint.Inject("mockWaitTiFlashReplicaOK", func(val failpoint.Value) {
		if val.(bool) {
			failpoint.Return(false, nil)
		}
	})

	ctx := context.Background()
	pdCli := jobCtx.store.(tikv.Storage).GetRegionCache().PDClient()
	stores, err := pdCli.GetAllStores(ctx)
	if err != nil {
		return needWait, errors.Trace(err)
	}
	// Check whether stores have `count` tiflash engines.
	tiFlashStoreCount := uint64(0)
	for _, store := range stores {
		if storeHasEngineTiFlashLabel(store) {
			tiFlashStoreCount++
		}
	}
	if replicaCount > tiFlashStoreCount {
		return false, errors.Errorf("[ddl] the tiflash replica count: %d should be less than the total tiflash server count: %d", replicaCount, tiFlashStoreCount)
	}
	for _, pDef := range addingDefinitions {
		startKey, endKey := tablecodec.GetTableHandleKeyRange(pDef.ID)
		regions, err := pdCli.BatchScanRegions(ctx, []pd.KeyRange{{StartKey: startKey, EndKey: endKey}}, -1)
		if err != nil {
			return needWait, errors.Trace(err)
		}
		// For every region in the partition, if it has some corresponding peers and
		// no pending peers, that means the replication has completed.
		for _, region := range regions {
			regionState, err := pdCli.GetRegionByID(ctx, region.Meta.Id)
			if err != nil {
				return needWait, errors.Trace(err)
			}
			tiflashPeerAtLeastOne := checkTiFlashPeerStoreAtLeastOne(stores, regionState.Meta.Peers)
			failpoint.Inject("ForceTiflashNotAvailable", func(v failpoint.Value) {
				tiflashPeerAtLeastOne = v.(bool)
			})
			// It's unnecessary to wait all tiflash peer to be replicated.
			// Here only make sure that tiflash peer count > 0 (at least one).
			if tiflashPeerAtLeastOne {
				continue
			}
			needWait = true
			logutil.DDLLogger().Info("partition replicas check failed in replica-only DDL state", zap.Int64("pID", pDef.ID), zap.Uint64("wait region ID", region.Meta.Id), zap.Bool("tiflash peer at least one", tiflashPeerAtLeastOne), zap.Time("check time", time.Now()))
			return needWait, nil
		}
	}
	logutil.DDLLogger().Info("partition replicas check ok in replica-only DDL state")
	return needWait, nil
}

func checkTiFlashPeerStoreAtLeastOne(stores []*metapb.Store, peers []*metapb.Peer) bool {
	for _, peer := range peers {
		for _, store := range stores {
			if peer.StoreId == store.Id && storeHasEngineTiFlashLabel(store) {
				return true
			}
		}
	}
	return false
}

func storeHasEngineTiFlashLabel(store *metapb.Store) bool {
	for _, label := range store.Labels {
		if label.Key == placement.EngineLabelKey && label.Value == placement.EngineLabelTiFlash {
			return true
		}
	}
	return false
}

func checkListPartitions(defs []*ast.PartitionDefinition) error {
	for _, def := range defs {
		_, ok := def.Clause.(*ast.PartitionDefinitionClauseIn)
		if !ok {
			switch def.Clause.(type) {
			case *ast.PartitionDefinitionClauseLessThan:
				return ast.ErrPartitionWrongValues.GenWithStackByArgs("RANGE", "LESS THAN")
			case *ast.PartitionDefinitionClauseNone:
				return ast.ErrPartitionRequiresValues.GenWithStackByArgs("LIST", "IN")
			default:
				return dbterror.ErrUnsupportedCreatePartition.GenWithStack("Only VALUES IN () is supported for LIST partitioning")
			}
		}
	}
	return nil
}

// buildTablePartitionInfo builds partition info and checks for some errors.
func buildTablePartitionInfo(ctx *metabuild.Context, s *ast.PartitionOptions, tbInfo *model.TableInfo) error {
	if s == nil {
		return nil
	}

	var enable bool
	switch s.Tp {
	case pmodel.PartitionTypeRange:
		enable = true
	case pmodel.PartitionTypeList:
		enable = true
		err := checkListPartitions(s.Definitions)
		if err != nil {
			return err
		}
	case pmodel.PartitionTypeHash, pmodel.PartitionTypeKey:
		// Partition by hash and key is enabled by default.
		if s.Sub != nil {
			// Subpartitioning only allowed with Range or List
			return ast.ErrSubpartition
		}
		// Note that linear hash is simply ignored, and creates non-linear hash/key.
		if s.Linear {
			ctx.AppendWarning(dbterror.ErrUnsupportedCreatePartition.FastGen(fmt.Sprintf("LINEAR %s is not supported, using non-linear %s instead", s.Tp.String(), s.Tp.String())))
		}
		if s.Tp == pmodel.PartitionTypeHash || len(s.ColumnNames) != 0 {
			enable = true
		}
		if s.Tp == pmodel.PartitionTypeKey && len(s.ColumnNames) == 0 {
			enable = true
		}
	}

	if !enable {
		ctx.AppendWarning(dbterror.ErrUnsupportedCreatePartition.FastGen(fmt.Sprintf("Unsupported partition type %v, treat as normal table", s.Tp)))
		return nil
	}
	if s.Sub != nil {
		ctx.AppendWarning(dbterror.ErrUnsupportedCreatePartition.FastGen(fmt.Sprintf("Unsupported subpartitioning, only using %v partitioning", s.Tp)))
	}

	pi := &model.PartitionInfo{
		Type:   s.Tp,
		Enable: enable,
		Num:    s.Num,
	}
	tbInfo.Partition = pi
	if s.Expr != nil {
		if err := checkPartitionFuncValid(ctx.GetExprCtx(), tbInfo, s.Expr); err != nil {
			return errors.Trace(err)
		}
		buf := new(bytes.Buffer)
		restoreFlags := format.DefaultRestoreFlags | format.RestoreBracketAroundBinaryOperation |
			format.RestoreWithoutSchemaName | format.RestoreWithoutTableName
		restoreCtx := format.NewRestoreCtx(restoreFlags, buf)
		if err := s.Expr.Restore(restoreCtx); err != nil {
			return err
		}
		pi.Expr = buf.String()
	} else if s.ColumnNames != nil {
		pi.Columns = make([]pmodel.CIStr, 0, len(s.ColumnNames))
		for _, cn := range s.ColumnNames {
			pi.Columns = append(pi.Columns, cn.Name)
		}
		if pi.Type == pmodel.PartitionTypeKey && len(s.ColumnNames) == 0 {
			if tbInfo.PKIsHandle {
				pi.Columns = append(pi.Columns, tbInfo.GetPkName())
				pi.IsEmptyColumns = true
			} else if key := tbInfo.GetPrimaryKey(); key != nil {
				for _, col := range key.Columns {
					pi.Columns = append(pi.Columns, col.Name)
				}
				pi.IsEmptyColumns = true
			}
		}
		if err := checkColumnsPartitionType(tbInfo); err != nil {
			return err
		}
	}

	exprCtx := ctx.GetExprCtx()
	err := generatePartitionDefinitionsFromInterval(exprCtx, s, tbInfo)
	if err != nil {
		return errors.Trace(err)
	}

	defs, err := buildPartitionDefinitionsInfo(exprCtx, s.Definitions, tbInfo, s.Num)
	if err != nil {
		return errors.Trace(err)
	}

	tbInfo.Partition.Definitions = defs

	if len(s.UpdateIndexes) > 0 {
		updateIndexes := make([]model.UpdateIndexInfo, 0, len(s.UpdateIndexes))
		dupCheck := make(map[string]struct{})
		for _, idxUpdate := range s.UpdateIndexes {
			idxOffset := -1
			for i := range tbInfo.Indices {
				if strings.EqualFold(tbInfo.Indices[i].Name.L, idxUpdate.Name) {
					idxOffset = i
					break
				}
			}
			if idxOffset == -1 {
				if strings.EqualFold("primary", idxUpdate.Name) &&
					tbInfo.PKIsHandle {
					return dbterror.ErrUniqueKeyNeedAllFieldsInPf.GenWithStackByArgs("CLUSTERED INDEX")
				}
				return dbterror.ErrWrongNameForIndex.GenWithStackByArgs(idxUpdate.Name)
			}
			if _, ok := dupCheck[strings.ToLower(idxUpdate.Name)]; ok {
				return dbterror.ErrWrongNameForIndex.GenWithStackByArgs(idxUpdate.Name)
			}
			dupCheck[strings.ToLower(idxUpdate.Name)] = struct{}{}
			if idxUpdate.Option != nil && idxUpdate.Option.Global {
				tbInfo.Indices[idxOffset].Global = true
			} else {
				tbInfo.Indices[idxOffset].Global = false
			}
			updateIndexes = append(updateIndexes, model.UpdateIndexInfo{IndexName: idxUpdate.Name, Global: tbInfo.Indices[idxOffset].Global})
			tbInfo.Partition.DDLUpdateIndexes = updateIndexes
		}
	}

	for _, index := range tbInfo.Indices {
		if index.Unique {
			ck, err := checkPartitionKeysConstraint(pi, index.Columns, tbInfo)
			if err != nil {
				return err
			}
			if !ck {
				if index.Primary && tbInfo.IsCommonHandle {
					return dbterror.ErrUniqueKeyNeedAllFieldsInPf.GenWithStackByArgs("CLUSTERED INDEX")
				}
				if !index.Global {
					return dbterror.ErrGlobalIndexNotExplicitlySet.GenWithStackByArgs(index.Name.O)
				}
			}
		}
	}
	if tbInfo.PKIsHandle {
		// This case is covers when the Handle is the PK (only ints), since it would not
		// have an entry in the tblInfo.Indices
		indexCols := []*model.IndexColumn{{
			Name:   tbInfo.GetPkName(),
			Length: types.UnspecifiedLength,
		}}
		ck, err := checkPartitionKeysConstraint(pi, indexCols, tbInfo)
		if err != nil {
			return err
		}
		if !ck {
			return dbterror.ErrUniqueKeyNeedAllFieldsInPf.GenWithStackByArgs("CLUSTERED INDEX")
		}
	}

	return nil
}

func rewritePartitionQueryString(ctx sessionctx.Context, s *ast.PartitionOptions, tbInfo *model.TableInfo) {
	if s == nil {
		return
	}

	if s.Interval != nil {
		// Syntactic sugar for INTERVAL partitioning
		// Generate the resulting CREATE TABLE as the query string
		query, ok := ctx.Value(sessionctx.QueryString).(string)
		if ok {
			sqlMode := ctx.GetSessionVars().SQLMode
			var buf bytes.Buffer
			AppendPartitionDefs(tbInfo.Partition, &buf, sqlMode)

			syntacticSugar := s.Interval.OriginalText()
			syntacticStart := s.Interval.OriginTextPosition()
			newQuery := query[:syntacticStart] + "(" + buf.String() + ")" + query[syntacticStart+len(syntacticSugar):]
			ctx.SetValue(sessionctx.QueryString, newQuery)
		}
	}
}

func getPartitionColSlices(sctx expression.BuildContext, tblInfo *model.TableInfo, s *ast.PartitionOptions) (partCols stringSlice, err error) {
	if s.Expr != nil {
		extractCols := newPartitionExprChecker(sctx, tblInfo)
		s.Expr.Accept(extractCols)
		partColumns, err := extractCols.columns, extractCols.err
		if err != nil {
			return nil, err
		}
		return columnInfoSlice(partColumns), nil
	} else if len(s.ColumnNames) > 0 {
		return columnNameSlice(s.ColumnNames), nil
	} else if len(s.ColumnNames) == 0 {
		if tblInfo.PKIsHandle {
			return columnInfoSlice([]*model.ColumnInfo{tblInfo.GetPkColInfo()}), nil
		} else if key := tblInfo.GetPrimaryKey(); key != nil {
			colInfos := make([]*model.ColumnInfo, 0, len(key.Columns))
			for _, col := range key.Columns {
				colInfos = append(colInfos, model.FindColumnInfo(tblInfo.Cols(), col.Name.L))
			}
			return columnInfoSlice(colInfos), nil
		}
	}
	return nil, errors.Errorf("Table partition metadata not correct, neither partition expression or list of partition columns")
}

func checkColumnsPartitionType(tbInfo *model.TableInfo) error {
	for _, col := range tbInfo.Partition.Columns {
		colInfo := tbInfo.FindPublicColumnByName(col.L)
		if colInfo == nil {
			return errors.Trace(dbterror.ErrFieldNotFoundPart)
		}
		if !isColTypeAllowedAsPartitioningCol(tbInfo.Partition.Type, colInfo.FieldType) {
			return dbterror.ErrNotAllowedTypeInPartition.GenWithStackByArgs(col.O)
		}
	}
	return nil
}

func isValidKeyPartitionColType(fieldType types.FieldType) bool {
	switch fieldType.GetType() {
	case mysql.TypeBlob, mysql.TypeMediumBlob, mysql.TypeLongBlob, mysql.TypeJSON, mysql.TypeGeometry, mysql.TypeTiDBVectorFloat32:
		return false
	default:
		return true
	}
}

func isColTypeAllowedAsPartitioningCol(partType pmodel.PartitionType, fieldType types.FieldType) bool {
	// For key partition, the permitted partition field types can be all field types except
	// BLOB, JSON, Geometry
	if partType == pmodel.PartitionTypeKey {
		return isValidKeyPartitionColType(fieldType)
	}
	// The permitted data types are shown in the following list:
	// All integer types
	// DATE and DATETIME
	// CHAR, VARCHAR, BINARY, and VARBINARY
	// See https://dev.mysql.com/doc/mysql-partitioning-excerpt/5.7/en/partitioning-columns.html
	// Note that also TIME is allowed in MySQL. Also see https://bugs.mysql.com/bug.php?id=84362
	switch fieldType.GetType() {
	case mysql.TypeTiny, mysql.TypeShort, mysql.TypeInt24, mysql.TypeLong, mysql.TypeLonglong:
	case mysql.TypeDate, mysql.TypeDatetime, mysql.TypeDuration:
	case mysql.TypeVarchar, mysql.TypeString:
	default:
		return false
	}
	return true
}

// getPartitionIntervalFromTable checks if a partitioned table matches a generated INTERVAL partitioned scheme
// will return nil if error occurs, i.e. not an INTERVAL partitioned table
func getPartitionIntervalFromTable(ctx expression.BuildContext, tbInfo *model.TableInfo) *ast.PartitionInterval {
	if tbInfo.Partition == nil ||
		tbInfo.Partition.Type != pmodel.PartitionTypeRange {
		return nil
	}
	if len(tbInfo.Partition.Columns) > 1 {
		// Multi-column RANGE COLUMNS is not supported with INTERVAL
		return nil
	}
	if len(tbInfo.Partition.Definitions) < 2 {
		// Must have at least two partitions to calculate an INTERVAL
		return nil
	}

	var (
		interval  ast.PartitionInterval
		startIdx  = 0
		endIdx    = len(tbInfo.Partition.Definitions) - 1
		isIntType = true
		minVal    = "0"
	)
	if len(tbInfo.Partition.Columns) > 0 {
		partCol := findColumnByName(tbInfo.Partition.Columns[0].L, tbInfo)
		if partCol.FieldType.EvalType() == types.ETInt {
			min := getLowerBoundInt(partCol)
			minVal = strconv.FormatInt(min, 10)
		} else if partCol.FieldType.EvalType() == types.ETDatetime {
			isIntType = false
			minVal = "0000-01-01"
		} else {
			// Only INT and Datetime columns are supported for INTERVAL partitioning
			return nil
		}
	} else {
		if !isPartExprUnsigned(ctx.GetEvalCtx(), tbInfo) {
			minVal = "-9223372036854775808"
		}
	}

	// Check if possible null partition
	firstPartLessThan := driver.UnwrapFromSingleQuotes(tbInfo.Partition.Definitions[0].LessThan[0])
	if strings.EqualFold(firstPartLessThan, minVal) {
		interval.NullPart = true
		startIdx++
		firstPartLessThan = driver.UnwrapFromSingleQuotes(tbInfo.Partition.Definitions[startIdx].LessThan[0])
	}
	// flag if MAXVALUE partition
	lastPartLessThan := driver.UnwrapFromSingleQuotes(tbInfo.Partition.Definitions[endIdx].LessThan[0])
	if strings.EqualFold(lastPartLessThan, partitionMaxValue) {
		interval.MaxValPart = true
		endIdx--
		lastPartLessThan = driver.UnwrapFromSingleQuotes(tbInfo.Partition.Definitions[endIdx].LessThan[0])
	}
	// Guess the interval
	if startIdx >= endIdx {
		// Must have at least two partitions to calculate an INTERVAL
		return nil
	}
	var firstExpr, lastExpr ast.ExprNode
	if isIntType {
		exprStr := fmt.Sprintf("((%s) - (%s)) DIV %d", lastPartLessThan, firstPartLessThan, endIdx-startIdx)
		expr, err := expression.ParseSimpleExpr(ctx, exprStr)
		if err != nil {
			return nil
		}
		val, isNull, err := expr.EvalInt(ctx.GetEvalCtx(), chunk.Row{})
		if isNull || err != nil || val < 1 {
			// If NULL, error or interval < 1 then cannot be an INTERVAL partitioned table
			return nil
		}
		interval.IntervalExpr.Expr = ast.NewValueExpr(val, "", "")
		interval.IntervalExpr.TimeUnit = ast.TimeUnitInvalid
		firstExpr, err = astIntValueExprFromStr(firstPartLessThan, minVal == "0")
		if err != nil {
			return nil
		}
		interval.FirstRangeEnd = &firstExpr
		lastExpr, err = astIntValueExprFromStr(lastPartLessThan, minVal == "0")
		if err != nil {
			return nil
		}
		interval.LastRangeEnd = &lastExpr
	} else { // types.ETDatetime
		exprStr := fmt.Sprintf("TIMESTAMPDIFF(SECOND, '%s', '%s')", firstPartLessThan, lastPartLessThan)
		expr, err := expression.ParseSimpleExpr(ctx, exprStr)
		if err != nil {
			return nil
		}
		val, isNull, err := expr.EvalInt(ctx.GetEvalCtx(), chunk.Row{})
		if isNull || err != nil || val < 1 {
			// If NULL, error or interval < 1 then cannot be an INTERVAL partitioned table
			return nil
		}

		// This will not find all matches > 28 days, since INTERVAL 1 MONTH can generate
		// 2022-01-31, 2022-02-28, 2022-03-31 etc. so we just assume that if there is a
		// diff >= 28 days, we will try with Month and not retry with something else...
		i := val / int64(endIdx-startIdx)
		if i < (28 * 24 * 60 * 60) {
			// Since it is not stored or displayed, non need to try Minute..Week!
			interval.IntervalExpr.Expr = ast.NewValueExpr(i, "", "")
			interval.IntervalExpr.TimeUnit = ast.TimeUnitSecond
		} else {
			// Since it is not stored or displayed, non need to try to match Quarter or Year!
			if (endIdx - startIdx) <= 3 {
				// in case February is in the range
				i = i / (28 * 24 * 60 * 60)
			} else {
				// This should be good for intervals up to 5 years
				i = i / (30 * 24 * 60 * 60)
			}
			interval.IntervalExpr.Expr = ast.NewValueExpr(i, "", "")
			interval.IntervalExpr.TimeUnit = ast.TimeUnitMonth
		}

		firstExpr = ast.NewValueExpr(firstPartLessThan, "", "")
		lastExpr = ast.NewValueExpr(lastPartLessThan, "", "")
		interval.FirstRangeEnd = &firstExpr
		interval.LastRangeEnd = &lastExpr
	}

	partitionMethod := ast.PartitionMethod{
		Tp:       pmodel.PartitionTypeRange,
		Interval: &interval,
	}
	partOption := &ast.PartitionOptions{PartitionMethod: partitionMethod}
	// Generate the definitions from interval, first and last
	err := generatePartitionDefinitionsFromInterval(ctx, partOption, tbInfo)
	if err != nil {
		return nil
	}

	return &interval
}

// comparePartitionAstAndModel compares a generated *ast.PartitionOptions and a *model.PartitionInfo
func comparePartitionAstAndModel(ctx expression.BuildContext, pAst *ast.PartitionOptions, pModel *model.PartitionInfo, partCol *model.ColumnInfo) error {
	a := pAst.Definitions
	m := pModel.Definitions
	if len(pAst.Definitions) != len(pModel.Definitions) {
		return dbterror.ErrGeneralUnsupportedDDL.GenWithStackByArgs("INTERVAL partitioning: number of partitions generated != partition defined (%d != %d)", len(a), len(m))
	}

	evalCtx := ctx.GetEvalCtx()
	evalFn := func(expr ast.ExprNode) (types.Datum, error) {
		val, err := expression.EvalSimpleAst(ctx, ast.NewValueExpr(expr, "", ""))
		if err != nil || partCol == nil {
			return val, err
		}
		return val.ConvertTo(evalCtx.TypeCtx(), &partCol.FieldType)
	}
	for i := range pAst.Definitions {
		// Allow options to differ! (like Placement Rules)
		// Allow names to differ!

		// Check MAXVALUE
		maxVD := false
		if strings.EqualFold(m[i].LessThan[0], partitionMaxValue) {
			maxVD = true
		}
		generatedExpr := a[i].Clause.(*ast.PartitionDefinitionClauseLessThan).Exprs[0]
		_, maxVG := generatedExpr.(*ast.MaxValueExpr)
		if maxVG || maxVD {
			if maxVG && maxVD {
				continue
			}
			return dbterror.ErrGeneralUnsupportedDDL.GenWithStackByArgs(fmt.Sprintf("INTERVAL partitioning: MAXVALUE clause defined for partition %s differs between generated and defined", m[i].Name.O))
		}

		lessThan := m[i].LessThan[0]
		if len(lessThan) > 1 && lessThan[:1] == "'" && lessThan[len(lessThan)-1:] == "'" {
			lessThan = driver.UnwrapFromSingleQuotes(lessThan)
		}
		lessThanVal, err := evalFn(ast.NewValueExpr(lessThan, "", ""))
		if err != nil {
			return err
		}
		generatedExprVal, err := evalFn(generatedExpr)
		if err != nil {
			return err
		}
		cmp, err := lessThanVal.Compare(evalCtx.TypeCtx(), &generatedExprVal, collate.GetBinaryCollator())
		if err != nil {
			return err
		}
		if cmp != 0 {
			return dbterror.ErrGeneralUnsupportedDDL.GenWithStackByArgs(fmt.Sprintf("INTERVAL partitioning: LESS THAN for partition %s differs between generated and defined", m[i].Name.O))
		}
	}
	return nil
}

// comparePartitionDefinitions check if generated definitions are the same as the given ones
// Allow names to differ
// returns error in case of error or non-accepted difference
func comparePartitionDefinitions(ctx expression.BuildContext, a, b []*ast.PartitionDefinition) error {
	if len(a) != len(b) {
		return dbterror.ErrGeneralUnsupportedDDL.GenWithStackByArgs("number of partitions generated != partition defined (%d != %d)", len(a), len(b))
	}
	for i := range a {
		if len(b[i].Sub) > 0 {
			return dbterror.ErrGeneralUnsupportedDDL.GenWithStackByArgs(fmt.Sprintf("partition %s does have unsupported subpartitions", b[i].Name.O))
		}
		// TODO: We could extend the syntax to allow for table options too, like:
		// CREATE TABLE t ... INTERVAL ... LAST PARTITION LESS THAN ('2015-01-01') PLACEMENT POLICY = 'cheapStorage'
		// ALTER TABLE t LAST PARTITION LESS THAN ('2022-01-01') PLACEMENT POLICY 'defaultStorage'
		// ALTER TABLE t LAST PARTITION LESS THAN ('2023-01-01') PLACEMENT POLICY 'fastStorage'
		if len(b[i].Options) > 0 {
			return dbterror.ErrGeneralUnsupportedDDL.GenWithStackByArgs(fmt.Sprintf("partition %s does have unsupported options", b[i].Name.O))
		}
		lessThan, ok := b[i].Clause.(*ast.PartitionDefinitionClauseLessThan)
		if !ok {
			return dbterror.ErrGeneralUnsupportedDDL.GenWithStackByArgs(fmt.Sprintf("partition %s does not have the right type for LESS THAN", b[i].Name.O))
		}
		definedExpr := lessThan.Exprs[0]
		generatedExpr := a[i].Clause.(*ast.PartitionDefinitionClauseLessThan).Exprs[0]
		_, maxVD := definedExpr.(*ast.MaxValueExpr)
		_, maxVG := generatedExpr.(*ast.MaxValueExpr)
		if maxVG || maxVD {
			if maxVG && maxVD {
				continue
			}
			return dbterror.ErrGeneralUnsupportedDDL.GenWithStackByArgs(fmt.Sprintf("partition %s differs between generated and defined for MAXVALUE", b[i].Name.O))
		}
		cmpExpr := &ast.BinaryOperationExpr{
			Op: opcode.EQ,
			L:  definedExpr,
			R:  generatedExpr,
		}
		cmp, err := expression.EvalSimpleAst(ctx, cmpExpr)
		if err != nil {
			return err
		}
		if cmp.GetInt64() != 1 {
			return dbterror.ErrGeneralUnsupportedDDL.GenWithStackByArgs(fmt.Sprintf("partition %s differs between generated and defined for expression", b[i].Name.O))
		}
	}
	return nil
}

func getLowerBoundInt(partCols ...*model.ColumnInfo) int64 {
	ret := int64(0)
	for _, col := range partCols {
		if mysql.HasUnsignedFlag(col.FieldType.GetFlag()) {
			return 0
		}
		ret = min(ret, types.IntegerSignedLowerBound(col.GetType()))
	}
	return ret
}

// generatePartitionDefinitionsFromInterval generates partition Definitions according to INTERVAL options on partOptions
func generatePartitionDefinitionsFromInterval(ctx expression.BuildContext, partOptions *ast.PartitionOptions, tbInfo *model.TableInfo) error {
	if partOptions.Interval == nil {
		return nil
	}
	if tbInfo.Partition.Type != pmodel.PartitionTypeRange {
		return dbterror.ErrGeneralUnsupportedDDL.GenWithStackByArgs("INTERVAL partitioning, only allowed on RANGE partitioning")
	}
	if len(partOptions.ColumnNames) > 1 || len(tbInfo.Partition.Columns) > 1 {
		return dbterror.ErrGeneralUnsupportedDDL.GenWithStackByArgs("INTERVAL partitioning, does not allow RANGE COLUMNS with more than one column")
	}
	var partCol *model.ColumnInfo
	if len(tbInfo.Partition.Columns) > 0 {
		partCol = findColumnByName(tbInfo.Partition.Columns[0].L, tbInfo)
		if partCol == nil {
			return dbterror.ErrGeneralUnsupportedDDL.GenWithStackByArgs("INTERVAL partitioning, could not find any RANGE COLUMNS")
		}
		// Only support Datetime, date and INT column types for RANGE INTERVAL!
		switch partCol.FieldType.EvalType() {
		case types.ETInt, types.ETDatetime:
		default:
			return dbterror.ErrGeneralUnsupportedDDL.GenWithStackByArgs("INTERVAL partitioning, only supports Date, Datetime and INT types")
		}
	}
	// Allow given partition definitions, but check it later!
	definedPartDefs := partOptions.Definitions
	partOptions.Definitions = make([]*ast.PartitionDefinition, 0, 1)
	if partOptions.Interval.FirstRangeEnd == nil || partOptions.Interval.LastRangeEnd == nil {
		return dbterror.ErrGeneralUnsupportedDDL.GenWithStackByArgs("INTERVAL partitioning, currently requires FIRST and LAST partitions to be defined")
	}
	switch partOptions.Interval.IntervalExpr.TimeUnit {
	case ast.TimeUnitInvalid, ast.TimeUnitYear, ast.TimeUnitQuarter, ast.TimeUnitMonth, ast.TimeUnitWeek, ast.TimeUnitDay, ast.TimeUnitHour, ast.TimeUnitDayMinute, ast.TimeUnitSecond:
	default:
		return dbterror.ErrGeneralUnsupportedDDL.GenWithStackByArgs("INTERVAL partitioning, only supports YEAR, QUARTER, MONTH, WEEK, DAY, HOUR, MINUTE and SECOND as time unit")
	}
	first := ast.PartitionDefinitionClauseLessThan{
		Exprs: []ast.ExprNode{*partOptions.Interval.FirstRangeEnd},
	}
	last := ast.PartitionDefinitionClauseLessThan{
		Exprs: []ast.ExprNode{*partOptions.Interval.LastRangeEnd},
	}
	if len(tbInfo.Partition.Columns) > 0 {
		colTypes := collectColumnsType(tbInfo)
		if len(colTypes) != len(tbInfo.Partition.Columns) {
			return dbterror.ErrWrongPartitionName.GenWithStack("partition column name cannot be found")
		}
		if _, err := checkAndGetColumnsTypeAndValuesMatch(ctx, colTypes, first.Exprs); err != nil {
			return err
		}
		if _, err := checkAndGetColumnsTypeAndValuesMatch(ctx, colTypes, last.Exprs); err != nil {
			return err
		}
	} else {
		if err := checkPartitionValuesIsInt(ctx, "FIRST PARTITION", first.Exprs, tbInfo); err != nil {
			return err
		}
		if err := checkPartitionValuesIsInt(ctx, "LAST PARTITION", last.Exprs, tbInfo); err != nil {
			return err
		}
	}
	if partOptions.Interval.NullPart {
		var partExpr ast.ExprNode
		if len(tbInfo.Partition.Columns) == 1 && partOptions.Interval.IntervalExpr.TimeUnit != ast.TimeUnitInvalid {
			// Notice compatibility with MySQL, keyword here is 'supported range' but MySQL seems to work from 0000-01-01 too
			// https://dev.mysql.com/doc/refman/8.0/en/datetime.html says range 1000-01-01 - 9999-12-31
			// https://docs.pingcap.com/tidb/dev/data-type-date-and-time says The supported range is '0000-01-01' to '9999-12-31'
			// set LESS THAN to ZeroTime
			partExpr = ast.NewValueExpr("0000-01-01", "", "")
		} else {
			var min int64
			if partCol != nil {
				min = getLowerBoundInt(partCol)
			} else {
				if !isPartExprUnsigned(ctx.GetEvalCtx(), tbInfo) {
					min = math.MinInt64
				}
			}
			partExpr = ast.NewValueExpr(min, "", "")
		}
		partOptions.Definitions = append(partOptions.Definitions, &ast.PartitionDefinition{
			Name: pmodel.NewCIStr("P_NULL"),
			Clause: &ast.PartitionDefinitionClauseLessThan{
				Exprs: []ast.ExprNode{partExpr},
			},
		})
	}

	err := GeneratePartDefsFromInterval(ctx, ast.AlterTablePartition, tbInfo, partOptions)
	if err != nil {
		return err
	}

	if partOptions.Interval.MaxValPart {
		partOptions.Definitions = append(partOptions.Definitions, &ast.PartitionDefinition{
			Name: pmodel.NewCIStr("P_MAXVALUE"),
			Clause: &ast.PartitionDefinitionClauseLessThan{
				Exprs: []ast.ExprNode{&ast.MaxValueExpr{}},
			},
		})
	}

	if len(definedPartDefs) > 0 {
		err := comparePartitionDefinitions(ctx, partOptions.Definitions, definedPartDefs)
		if err != nil {
			return err
		}
		// Seems valid, so keep the defined so that the user defined names are kept etc.
		partOptions.Definitions = definedPartDefs
	} else if len(tbInfo.Partition.Definitions) > 0 {
		err := comparePartitionAstAndModel(ctx, partOptions, tbInfo.Partition, partCol)
		if err != nil {
			return err
		}
	}

	return nil
}

func checkAndGetColumnsTypeAndValuesMatch(ctx expression.BuildContext, colTypes []types.FieldType, exprs []ast.ExprNode) ([]types.Datum, error) {
	// Validate() has already checked len(colNames) = len(exprs)
	// create table ... partition by range columns (cols)
	// partition p0 values less than (expr)
	// check the type of cols[i] and expr is consistent.
	valDatums := make([]types.Datum, 0, len(colTypes))
	for i, colExpr := range exprs {
		if _, ok := colExpr.(*ast.MaxValueExpr); ok {
			valDatums = append(valDatums, types.NewStringDatum(partitionMaxValue))
			continue
		}
		if d, ok := colExpr.(*ast.DefaultExpr); ok {
			if d.Name != nil {
				return nil, dbterror.ErrWrongTypeColumnValue.GenWithStackByArgs()
			}
			continue
		}
		colType := colTypes[i]
		val, err := expression.EvalSimpleAst(ctx, colExpr)
		if err != nil {
			return nil, err
		}
		// Check val.ConvertTo(colType) doesn't work, so we need this case by case check.
		vkind := val.Kind()
		switch colType.GetType() {
		case mysql.TypeDate, mysql.TypeDatetime, mysql.TypeDuration:
			switch vkind {
			case types.KindString, types.KindBytes, types.KindNull:
			default:
				return nil, dbterror.ErrWrongTypeColumnValue.GenWithStackByArgs()
			}
		case mysql.TypeTiny, mysql.TypeShort, mysql.TypeInt24, mysql.TypeLong, mysql.TypeLonglong:
			switch vkind {
			case types.KindInt64, types.KindUint64, types.KindNull:
			default:
				return nil, dbterror.ErrWrongTypeColumnValue.GenWithStackByArgs()
			}
		case mysql.TypeFloat, mysql.TypeDouble:
			switch vkind {
			case types.KindFloat32, types.KindFloat64, types.KindNull:
			default:
				return nil, dbterror.ErrWrongTypeColumnValue.GenWithStackByArgs()
			}
		case mysql.TypeString, mysql.TypeVarString:
			switch vkind {
			case types.KindString, types.KindBytes, types.KindNull, types.KindBinaryLiteral:
			default:
				return nil, dbterror.ErrWrongTypeColumnValue.GenWithStackByArgs()
			}
		}
		evalCtx := ctx.GetEvalCtx()
		newVal, err := val.ConvertTo(evalCtx.TypeCtx(), &colType)
		if err != nil {
			return nil, dbterror.ErrWrongTypeColumnValue.GenWithStackByArgs()
		}
		valDatums = append(valDatums, newVal)
	}
	return valDatums, nil
}

func astIntValueExprFromStr(s string, unsigned bool) (ast.ExprNode, error) {
	if unsigned {
		u, err := strconv.ParseUint(s, 10, 64)
		if err != nil {
			return nil, err
		}
		return ast.NewValueExpr(u, "", ""), nil
	}
	i, err := strconv.ParseInt(s, 10, 64)
	if err != nil {
		return nil, err
	}
	return ast.NewValueExpr(i, "", ""), nil
}

// GeneratePartDefsFromInterval generates range partitions from INTERVAL partitioning.
// Handles
//   - CREATE TABLE: all partitions are generated
//   - ALTER TABLE FIRST PARTITION (expr): Drops all partitions before the partition matching the expr (i.e. sets that partition as the new first partition)
//     i.e. will return the partitions from old FIRST partition to (and including) new FIRST partition
//   - ALTER TABLE LAST PARTITION (expr): Creates new partitions from (excluding) old LAST partition to (including) new LAST partition
//
// partition definitions will be set on partitionOptions
func GeneratePartDefsFromInterval(ctx expression.BuildContext, tp ast.AlterTableType, tbInfo *model.TableInfo, partitionOptions *ast.PartitionOptions) error {
	if partitionOptions == nil {
		return nil
	}
	var sb strings.Builder
	err := partitionOptions.Interval.IntervalExpr.Expr.Restore(format.NewRestoreCtx(format.DefaultRestoreFlags, &sb))
	if err != nil {
		return err
	}
	intervalString := driver.UnwrapFromSingleQuotes(sb.String())
	if len(intervalString) < 1 || intervalString[:1] < "1" || intervalString[:1] > "9" {
		return dbterror.ErrGeneralUnsupportedDDL.GenWithStackByArgs("INTERVAL, should be a positive number")
	}
	var currVal types.Datum
	var startExpr, lastExpr, currExpr ast.ExprNode
	var timeUnit ast.TimeUnitType
	var partCol *model.ColumnInfo
	if len(tbInfo.Partition.Columns) == 1 {
		partCol = findColumnByName(tbInfo.Partition.Columns[0].L, tbInfo)
		if partCol == nil {
			return dbterror.ErrGeneralUnsupportedDDL.GenWithStackByArgs("INTERVAL COLUMNS partitioning: could not find partitioning column")
		}
	}
	timeUnit = partitionOptions.Interval.IntervalExpr.TimeUnit
	switch tp {
	case ast.AlterTablePartition:
		// CREATE TABLE
		startExpr = *partitionOptions.Interval.FirstRangeEnd
		lastExpr = *partitionOptions.Interval.LastRangeEnd
	case ast.AlterTableDropFirstPartition:
		startExpr = *partitionOptions.Interval.FirstRangeEnd
		lastExpr = partitionOptions.Expr
	case ast.AlterTableAddLastPartition:
		startExpr = *partitionOptions.Interval.LastRangeEnd
		lastExpr = partitionOptions.Expr
	default:
		return dbterror.ErrGeneralUnsupportedDDL.GenWithStackByArgs("INTERVAL partitioning: Internal error during generating altered INTERVAL partitions, no known alter type")
	}
	lastVal, err := expression.EvalSimpleAst(ctx, lastExpr)
	if err != nil {
		return err
	}
	evalCtx := ctx.GetEvalCtx()
	if partCol != nil {
		lastVal, err = lastVal.ConvertTo(evalCtx.TypeCtx(), &partCol.FieldType)
		if err != nil {
			return err
		}
	}
	var partDefs []*ast.PartitionDefinition
	if len(partitionOptions.Definitions) != 0 {
		partDefs = partitionOptions.Definitions
	} else {
		partDefs = make([]*ast.PartitionDefinition, 0, 1)
	}
	for i := 0; i < mysql.PartitionCountLimit; i++ {
		if i == 0 {
			currExpr = startExpr
			// TODO: adjust the startExpr and have an offset for interval to handle
			// Month/Quarters with start partition on day 28/29/30
			if tp == ast.AlterTableAddLastPartition {
				// ALTER TABLE LAST PARTITION ...
				// Current LAST PARTITION/start already exists, skip to next partition
				continue
			}
		} else {
			currExpr = &ast.BinaryOperationExpr{
				Op: opcode.Mul,
				L:  ast.NewValueExpr(i, "", ""),
				R:  partitionOptions.Interval.IntervalExpr.Expr,
			}
			if timeUnit == ast.TimeUnitInvalid {
				currExpr = &ast.BinaryOperationExpr{
					Op: opcode.Plus,
					L:  startExpr,
					R:  currExpr,
				}
			} else {
				currExpr = &ast.FuncCallExpr{
					FnName: pmodel.NewCIStr("DATE_ADD"),
					Args: []ast.ExprNode{
						startExpr,
						currExpr,
						&ast.TimeUnitExpr{Unit: timeUnit},
					},
				}
			}
		}
		currVal, err = expression.EvalSimpleAst(ctx, currExpr)
		if err != nil {
			return err
		}
		if partCol != nil {
			currVal, err = currVal.ConvertTo(evalCtx.TypeCtx(), &partCol.FieldType)
			if err != nil {
				return err
			}
		}
		cmp, err := currVal.Compare(evalCtx.TypeCtx(), &lastVal, collate.GetBinaryCollator())
		if err != nil {
			return err
		}
		if cmp > 0 {
			lastStr, err := lastVal.ToString()
			if err != nil {
				return err
			}
			sb.Reset()
			err = startExpr.Restore(format.NewRestoreCtx(format.DefaultRestoreFlags, &sb))
			if err != nil {
				return err
			}
			startStr := sb.String()
			errStr := fmt.Sprintf("INTERVAL: expr (%s) not matching FIRST + n INTERVALs (%s + n * %s",
				lastStr, startStr, intervalString)
			if timeUnit != ast.TimeUnitInvalid {
				errStr = errStr + " " + timeUnit.String()
			}
			return dbterror.ErrGeneralUnsupportedDDL.GenWithStackByArgs(errStr + ")")
		}
		valStr, err := currVal.ToString()
		if err != nil {
			return err
		}
		if len(valStr) == 0 || valStr[0:1] == "'" {
			return dbterror.ErrGeneralUnsupportedDDL.GenWithStackByArgs("INTERVAL partitioning: Error when generating partition values")
		}
		partName := "P_LT_" + valStr
		if timeUnit != ast.TimeUnitInvalid {
			currExpr = ast.NewValueExpr(valStr, "", "")
		} else {
			if valStr[:1] == "-" {
				currExpr = ast.NewValueExpr(currVal.GetInt64(), "", "")
			} else {
				currExpr = ast.NewValueExpr(currVal.GetUint64(), "", "")
			}
		}
		partDefs = append(partDefs, &ast.PartitionDefinition{
			Name: pmodel.NewCIStr(partName),
			Clause: &ast.PartitionDefinitionClauseLessThan{
				Exprs: []ast.ExprNode{currExpr},
			},
		})
		if cmp == 0 {
			// Last partition!
			break
		}
		// The last loop still not reach the max value, return error.
		if i == mysql.PartitionCountLimit-1 {
			return errors.Trace(dbterror.ErrTooManyPartitions)
		}
	}
	if len(tbInfo.Partition.Definitions)+len(partDefs) > mysql.PartitionCountLimit {
		return errors.Trace(dbterror.ErrTooManyPartitions)
	}
	partitionOptions.Definitions = partDefs
	return nil
}

// buildPartitionDefinitionsInfo build partition definitions info without assign partition id. tbInfo will be constant
func buildPartitionDefinitionsInfo(ctx expression.BuildContext, defs []*ast.PartitionDefinition, tbInfo *model.TableInfo, numParts uint64) (partitions []model.PartitionDefinition, err error) {
	switch tbInfo.Partition.Type {
	case pmodel.PartitionTypeNone:
		if len(defs) != 1 {
			return nil, dbterror.ErrUnsupportedPartitionType
		}
		partitions = []model.PartitionDefinition{{Name: defs[0].Name}}
		if comment, set := defs[0].Comment(); set {
			partitions[0].Comment = comment
		}
	case pmodel.PartitionTypeRange:
		partitions, err = buildRangePartitionDefinitions(ctx, defs, tbInfo)
	case pmodel.PartitionTypeHash, pmodel.PartitionTypeKey:
		partitions, err = buildHashPartitionDefinitions(defs, tbInfo, numParts)
	case pmodel.PartitionTypeList:
		partitions, err = buildListPartitionDefinitions(ctx, defs, tbInfo)
	default:
		err = dbterror.ErrUnsupportedPartitionType
	}

	if err != nil {
		return nil, err
	}

	return partitions, nil
}

func setPartitionPlacementFromOptions(partition *model.PartitionDefinition, options []*ast.TableOption) error {
	// the partition inheritance of placement rules don't have to copy the placement elements to themselves.
	// For example:
	// t placement policy x (p1 placement policy y, p2)
	// p2 will share the same rule as table t does, but it won't copy the meta to itself. we will
	// append p2 range to the coverage of table t's rules. This mechanism is good for cascading change
	// when policy x is altered.
	for _, opt := range options {
		if opt.Tp == ast.TableOptionPlacementPolicy {
			partition.PlacementPolicyRef = &model.PolicyRefInfo{
				Name: pmodel.NewCIStr(opt.StrValue),
			}
		}
	}

	return nil
}

func isNonDefaultPartitionOptionsUsed(defs []model.PartitionDefinition) bool {
	for i := range defs {
		orgDef := defs[i]
		if orgDef.Name.O != fmt.Sprintf("p%d", i) {
			return true
		}
		if len(orgDef.Comment) > 0 {
			return true
		}
		if orgDef.PlacementPolicyRef != nil {
			return true
		}
	}
	return false
}

func buildHashPartitionDefinitions(defs []*ast.PartitionDefinition, tbInfo *model.TableInfo, numParts uint64) ([]model.PartitionDefinition, error) {
	if err := checkAddPartitionTooManyPartitions(tbInfo.Partition.Num); err != nil {
		return nil, err
	}

	definitions := make([]model.PartitionDefinition, numParts)
	oldParts := uint64(len(tbInfo.Partition.Definitions))
	for i := uint64(0); i < numParts; i++ {
		if i < oldParts {
			// Use the existing definitions
			def := tbInfo.Partition.Definitions[i]
			definitions[i].Name = def.Name
			definitions[i].Comment = def.Comment
			definitions[i].PlacementPolicyRef = def.PlacementPolicyRef
		} else if i < oldParts+uint64(len(defs)) {
			// Use the new defs
			def := defs[i-oldParts]
			definitions[i].Name = def.Name
			definitions[i].Comment, _ = def.Comment()
			if err := setPartitionPlacementFromOptions(&definitions[i], def.Options); err != nil {
				return nil, err
			}
		} else {
			// Use the default
			definitions[i].Name = pmodel.NewCIStr(fmt.Sprintf("p%d", i))
		}
	}
	return definitions, nil
}

func buildListPartitionDefinitions(ctx expression.BuildContext, defs []*ast.PartitionDefinition, tbInfo *model.TableInfo) ([]model.PartitionDefinition, error) {
	definitions := make([]model.PartitionDefinition, 0, len(defs))
	exprChecker := newPartitionExprChecker(ctx, nil, checkPartitionExprAllowed)
	colTypes := collectColumnsType(tbInfo)
	if len(colTypes) != len(tbInfo.Partition.Columns) {
		return nil, dbterror.ErrWrongPartitionName.GenWithStack("partition column name cannot be found")
	}
	for _, def := range defs {
		if err := def.Clause.Validate(pmodel.PartitionTypeList, len(tbInfo.Partition.Columns)); err != nil {
			return nil, err
		}
		clause := def.Clause.(*ast.PartitionDefinitionClauseIn)
		partVals := make([][]types.Datum, 0, len(clause.Values))
		if len(tbInfo.Partition.Columns) > 0 {
			for _, vs := range clause.Values {
				vals, err := checkAndGetColumnsTypeAndValuesMatch(ctx, colTypes, vs)
				if err != nil {
					return nil, err
				}
				partVals = append(partVals, vals)
			}
		} else {
			for _, vs := range clause.Values {
				if err := checkPartitionValuesIsInt(ctx, def.Name, vs, tbInfo); err != nil {
					return nil, err
				}
			}
		}
		comment, _ := def.Comment()
		err := checkTooLongTable(def.Name)
		if err != nil {
			return nil, err
		}
		piDef := model.PartitionDefinition{
			Name:    def.Name,
			Comment: comment,
		}

		if err = setPartitionPlacementFromOptions(&piDef, def.Options); err != nil {
			return nil, err
		}

		buf := new(bytes.Buffer)
		for valIdx, vs := range clause.Values {
			inValue := make([]string, 0, len(vs))
			isDefault := false
			if len(vs) == 1 {
				if _, ok := vs[0].(*ast.DefaultExpr); ok {
					isDefault = true
				}
			}
			if len(partVals) > valIdx && !isDefault {
				for colIdx := range partVals[valIdx] {
					partVal, err := generatePartValuesWithTp(partVals[valIdx][colIdx], colTypes[colIdx])
					if err != nil {
						return nil, err
					}
					inValue = append(inValue, partVal)
				}
			} else {
				for i := range vs {
					vs[i].Accept(exprChecker)
					if exprChecker.err != nil {
						return nil, exprChecker.err
					}
					buf.Reset()
					vs[i].Format(buf)
					inValue = append(inValue, buf.String())
				}
			}
			piDef.InValues = append(piDef.InValues, inValue)
			buf.Reset()
		}
		definitions = append(definitions, piDef)
	}
	return definitions, nil
}

func collectColumnsType(tbInfo *model.TableInfo) []types.FieldType {
	if len(tbInfo.Partition.Columns) > 0 {
		colTypes := make([]types.FieldType, 0, len(tbInfo.Partition.Columns))
		for _, col := range tbInfo.Partition.Columns {
			c := findColumnByName(col.L, tbInfo)
			if c == nil {
				return nil
			}
			colTypes = append(colTypes, c.FieldType)
		}

		return colTypes
	}

	return nil
}

func buildRangePartitionDefinitions(ctx expression.BuildContext, defs []*ast.PartitionDefinition, tbInfo *model.TableInfo) ([]model.PartitionDefinition, error) {
	definitions := make([]model.PartitionDefinition, 0, len(defs))
	exprChecker := newPartitionExprChecker(ctx, nil, checkPartitionExprAllowed)
	colTypes := collectColumnsType(tbInfo)
	if len(colTypes) != len(tbInfo.Partition.Columns) {
		return nil, dbterror.ErrWrongPartitionName.GenWithStack("partition column name cannot be found")
	}
	for _, def := range defs {
		if err := def.Clause.Validate(pmodel.PartitionTypeRange, len(tbInfo.Partition.Columns)); err != nil {
			return nil, err
		}
		clause := def.Clause.(*ast.PartitionDefinitionClauseLessThan)
		var partValDatums []types.Datum
		if len(tbInfo.Partition.Columns) > 0 {
			var err error
			if partValDatums, err = checkAndGetColumnsTypeAndValuesMatch(ctx, colTypes, clause.Exprs); err != nil {
				return nil, err
			}
		} else {
			if err := checkPartitionValuesIsInt(ctx, def.Name, clause.Exprs, tbInfo); err != nil {
				return nil, err
			}
		}
		comment, _ := def.Comment()
		evalCtx := ctx.GetEvalCtx()
		comment, err := validateCommentLength(evalCtx.ErrCtx(), evalCtx.SQLMode(), def.Name.L, &comment, dbterror.ErrTooLongTablePartitionComment)
		if err != nil {
			return nil, err
		}
		err = checkTooLongTable(def.Name)
		if err != nil {
			return nil, err
		}
		piDef := model.PartitionDefinition{
			Name:    def.Name,
			Comment: comment,
		}

		if err = setPartitionPlacementFromOptions(&piDef, def.Options); err != nil {
			return nil, err
		}

		buf := new(bytes.Buffer)
		// Range columns partitions support multi-column partitions.
		for i, expr := range clause.Exprs {
			expr.Accept(exprChecker)
			if exprChecker.err != nil {
				return nil, exprChecker.err
			}
			// If multi-column use new evaluated+normalized output, instead of just formatted expression
			if len(partValDatums) > i {
				var partVal string
				if partValDatums[i].Kind() == types.KindNull {
					return nil, dbterror.ErrNullInValuesLessThan
				}
				if _, ok := clause.Exprs[i].(*ast.MaxValueExpr); ok {
					partVal, err = partValDatums[i].ToString()
					if err != nil {
						return nil, err
					}
				} else {
					partVal, err = generatePartValuesWithTp(partValDatums[i], colTypes[i])
					if err != nil {
						return nil, err
					}
				}

				piDef.LessThan = append(piDef.LessThan, partVal)
			} else {
				expr.Format(buf)
				piDef.LessThan = append(piDef.LessThan, buf.String())
				buf.Reset()
			}
		}
		definitions = append(definitions, piDef)
	}
	return definitions, nil
}

func checkPartitionValuesIsInt(ctx expression.BuildContext, defName any, exprs []ast.ExprNode, tbInfo *model.TableInfo) error {
	tp := types.NewFieldType(mysql.TypeLonglong)
	if isPartExprUnsigned(ctx.GetEvalCtx(), tbInfo) {
		tp.AddFlag(mysql.UnsignedFlag)
	}
	for _, exp := range exprs {
		if _, ok := exp.(*ast.MaxValueExpr); ok {
			continue
		}
		if d, ok := exp.(*ast.DefaultExpr); ok {
			if d.Name != nil {
				return dbterror.ErrPartitionConstDomain.GenWithStackByArgs()
			}
			continue
		}
		val, err := expression.EvalSimpleAst(ctx, exp)
		if err != nil {
			return err
		}
		switch val.Kind() {
		case types.KindUint64, types.KindNull:
		case types.KindInt64:
			if mysql.HasUnsignedFlag(tp.GetFlag()) && val.GetInt64() < 0 {
				return dbterror.ErrPartitionConstDomain.GenWithStackByArgs()
			}
		default:
			return dbterror.ErrValuesIsNotIntType.GenWithStackByArgs(defName)
		}

		evalCtx := ctx.GetEvalCtx()
		_, err = val.ConvertTo(evalCtx.TypeCtx(), tp)
		if err != nil && !types.ErrOverflow.Equal(err) {
			return dbterror.ErrWrongTypeColumnValue.GenWithStackByArgs()
		}
	}

	return nil
}

func checkPartitionNameUnique(pi *model.PartitionInfo) error {
	newPars := pi.Definitions
	partNames := make(map[string]struct{}, len(newPars))
	for _, newPar := range newPars {
		if _, ok := partNames[newPar.Name.L]; ok {
			return dbterror.ErrSameNamePartition.GenWithStackByArgs(newPar.Name)
		}
		partNames[newPar.Name.L] = struct{}{}
	}
	return nil
}

func checkAddPartitionNameUnique(tbInfo *model.TableInfo, pi *model.PartitionInfo) error {
	partNames := make(map[string]struct{})
	if tbInfo.Partition != nil {
		oldPars := tbInfo.Partition.Definitions
		for _, oldPar := range oldPars {
			partNames[oldPar.Name.L] = struct{}{}
		}
	}
	newPars := pi.Definitions
	for _, newPar := range newPars {
		if _, ok := partNames[newPar.Name.L]; ok {
			return dbterror.ErrSameNamePartition.GenWithStackByArgs(newPar.Name)
		}
		partNames[newPar.Name.L] = struct{}{}
	}
	return nil
}

func checkReorgPartitionNames(p *model.PartitionInfo, droppedNames []string, pi *model.PartitionInfo) error {
	partNames := make(map[string]struct{})
	oldDefs := p.Definitions
	for _, oldDef := range oldDefs {
		partNames[oldDef.Name.L] = struct{}{}
	}
	for _, delName := range droppedNames {
		droppedName := strings.ToLower(delName)
		if _, ok := partNames[droppedName]; !ok {
			return dbterror.ErrSameNamePartition.GenWithStackByArgs(delName)
		}
		delete(partNames, droppedName)
	}
	newDefs := pi.Definitions
	for _, newDef := range newDefs {
		if _, ok := partNames[newDef.Name.L]; ok {
			return dbterror.ErrSameNamePartition.GenWithStackByArgs(newDef.Name)
		}
		partNames[newDef.Name.L] = struct{}{}
	}
	return nil
}

func checkAndOverridePartitionID(newTableInfo, oldTableInfo *model.TableInfo) error {
	// If any old partitionInfo has lost, that means the partition ID lost too, so did the data, repair failed.
	if newTableInfo.Partition == nil {
		return nil
	}
	if oldTableInfo.Partition == nil {
		return dbterror.ErrRepairTableFail.GenWithStackByArgs("Old table doesn't have partitions")
	}
	if newTableInfo.Partition.Type != oldTableInfo.Partition.Type {
		return dbterror.ErrRepairTableFail.GenWithStackByArgs("Partition type should be the same")
	}
	// Check whether partitionType is hash partition.
	if newTableInfo.Partition.Type == pmodel.PartitionTypeHash {
		if newTableInfo.Partition.Num != oldTableInfo.Partition.Num {
			return dbterror.ErrRepairTableFail.GenWithStackByArgs("Hash partition num should be the same")
		}
	}
	for i, newOne := range newTableInfo.Partition.Definitions {
		found := false
		for _, oldOne := range oldTableInfo.Partition.Definitions {
			// Fix issue 17952 which wanna substitute partition range expr.
			// So eliminate stringSliceEqual(newOne.LessThan, oldOne.LessThan) here.
			if newOne.Name.L == oldOne.Name.L {
				newTableInfo.Partition.Definitions[i].ID = oldOne.ID
				found = true
				break
			}
		}
		if !found {
			return dbterror.ErrRepairTableFail.GenWithStackByArgs("Partition " + newOne.Name.L + " has lost")
		}
	}
	return nil
}

// checkPartitionFuncValid checks partition function validly.
func checkPartitionFuncValid(ctx expression.BuildContext, tblInfo *model.TableInfo, expr ast.ExprNode) error {
	if expr == nil {
		return nil
	}
	exprChecker := newPartitionExprChecker(ctx, tblInfo, checkPartitionExprArgs, checkPartitionExprAllowed)
	expr.Accept(exprChecker)
	if exprChecker.err != nil {
		return errors.Trace(exprChecker.err)
	}
	if len(exprChecker.columns) == 0 {
		return errors.Trace(dbterror.ErrWrongExprInPartitionFunc)
	}
	return nil
}

// checkResultOK derives from https://github.com/mysql/mysql-server/blob/5.7/sql/item_timefunc
// For partition tables, mysql do not support Constant, random or timezone-dependent expressions
// Based on mysql code to check whether field is valid, every time related type has check_valid_arguments_processor function.
func checkResultOK(ok bool) error {
	if !ok {
		return errors.Trace(dbterror.ErrWrongExprInPartitionFunc)
	}

	return nil
}

// checkPartitionFuncType checks partition function return type.
func checkPartitionFuncType(ctx expression.BuildContext, anyExpr any, schema string, tblInfo *model.TableInfo) error {
	if anyExpr == nil {
		return nil
	}
	if schema == "" {
		schema = ctx.GetEvalCtx().CurrentDB()
	}
	var e expression.Expression
	var err error
	switch expr := anyExpr.(type) {
	case string:
		if expr == "" {
			return nil
		}
		e, err = expression.ParseSimpleExpr(ctx, expr, expression.WithTableInfo(schema, tblInfo))
	case ast.ExprNode:
		e, err = expression.BuildSimpleExpr(ctx, expr, expression.WithTableInfo(schema, tblInfo))
	default:
		return errors.Trace(dbterror.ErrPartitionFuncNotAllowed.GenWithStackByArgs("PARTITION"))
	}
	if err != nil {
		return errors.Trace(err)
	}
	if e.GetType(ctx.GetEvalCtx()).EvalType() == types.ETInt {
		return nil
	}
	if col, ok := e.(*expression.Column); ok {
		if col2, ok2 := anyExpr.(*ast.ColumnNameExpr); ok2 {
			return errors.Trace(dbterror.ErrNotAllowedTypeInPartition.GenWithStackByArgs(col2.Name.Name.L))
		}
		return errors.Trace(dbterror.ErrNotAllowedTypeInPartition.GenWithStackByArgs(col.OrigName))
	}
	return errors.Trace(dbterror.ErrPartitionFuncNotAllowed.GenWithStackByArgs("PARTITION"))
}

// checkRangePartitionValue checks whether `less than value` is strictly increasing for each partition.
// Side effect: it may simplify the partition range definition from a constant expression to an integer.
func checkRangePartitionValue(ctx expression.BuildContext, tblInfo *model.TableInfo) error {
	pi := tblInfo.Partition
	defs := pi.Definitions
	if len(defs) == 0 {
		return nil
	}

	if strings.EqualFold(defs[len(defs)-1].LessThan[0], partitionMaxValue) {
		defs = defs[:len(defs)-1]
	}
	isUnsigned := isPartExprUnsigned(ctx.GetEvalCtx(), tblInfo)
	var prevRangeValue any
	for i := 0; i < len(defs); i++ {
		if strings.EqualFold(defs[i].LessThan[0], partitionMaxValue) {
			return errors.Trace(dbterror.ErrPartitionMaxvalue)
		}

		currentRangeValue, fromExpr, err := getRangeValue(ctx, defs[i].LessThan[0], isUnsigned)
		if err != nil {
			return errors.Trace(err)
		}
		if fromExpr {
			// Constant fold the expression.
			defs[i].LessThan[0] = fmt.Sprintf("%d", currentRangeValue)
		}

		if i == 0 {
			prevRangeValue = currentRangeValue
			continue
		}

		if isUnsigned {
			if currentRangeValue.(uint64) <= prevRangeValue.(uint64) {
				return errors.Trace(dbterror.ErrRangeNotIncreasing)
			}
		} else {
			if currentRangeValue.(int64) <= prevRangeValue.(int64) {
				return errors.Trace(dbterror.ErrRangeNotIncreasing)
			}
		}
		prevRangeValue = currentRangeValue
	}
	return nil
}

func checkListPartitionValue(ctx expression.BuildContext, tblInfo *model.TableInfo) error {
	pi := tblInfo.Partition
	if len(pi.Definitions) == 0 {
		return ast.ErrPartitionsMustBeDefined.GenWithStackByArgs("LIST")
	}
	expStr, err := formatListPartitionValue(ctx, tblInfo)
	if err != nil {
		return errors.Trace(err)
	}

	partitionsValuesMap := make(map[string]struct{})
	for _, s := range expStr {
		if _, ok := partitionsValuesMap[s]; ok {
			return errors.Trace(dbterror.ErrMultipleDefConstInListPart)
		}
		partitionsValuesMap[s] = struct{}{}
	}

	return nil
}

func formatListPartitionValue(ctx expression.BuildContext, tblInfo *model.TableInfo) ([]string, error) {
	defs := tblInfo.Partition.Definitions
	pi := tblInfo.Partition
	var colTps []*types.FieldType
	cols := make([]*model.ColumnInfo, 0, len(pi.Columns))
	if len(pi.Columns) == 0 {
		tp := types.NewFieldType(mysql.TypeLonglong)
		if isPartExprUnsigned(ctx.GetEvalCtx(), tblInfo) {
			tp.AddFlag(mysql.UnsignedFlag)
		}
		colTps = []*types.FieldType{tp}
	} else {
		colTps = make([]*types.FieldType, 0, len(pi.Columns))
		for _, colName := range pi.Columns {
			colInfo := findColumnByName(colName.L, tblInfo)
			if colInfo == nil {
				return nil, errors.Trace(dbterror.ErrFieldNotFoundPart)
			}
			colTps = append(colTps, colInfo.FieldType.Clone())
			cols = append(cols, colInfo)
		}
	}

	haveDefault := false
	exprStrs := make([]string, 0)
	inValueStrs := make([]string, 0, mathutil.Max(len(pi.Columns), 1))
	for i := range defs {
	inValuesLoop:
		for j, vs := range defs[i].InValues {
			inValueStrs = inValueStrs[:0]
			for k, v := range vs {
				// if DEFAULT would be given as string, like "DEFAULT",
				// it would be stored as "'DEFAULT'",
				if strings.EqualFold(v, "DEFAULT") && k == 0 && len(vs) == 1 {
					if haveDefault {
						return nil, dbterror.ErrMultipleDefConstInListPart
					}
					haveDefault = true
					continue inValuesLoop
				}
				if strings.EqualFold(v, "MAXVALUE") {
					return nil, errors.Trace(dbterror.ErrMaxvalueInValuesIn)
				}
				expr, err := expression.ParseSimpleExpr(ctx, v, expression.WithCastExprTo(colTps[k]))
				if err != nil {
					return nil, errors.Trace(err)
				}
				eval, err := expr.Eval(ctx.GetEvalCtx(), chunk.Row{})
				if err != nil {
					return nil, errors.Trace(err)
				}
				s, err := eval.ToString()
				if err != nil {
					return nil, errors.Trace(err)
				}
				if eval.IsNull() {
					s = "NULL"
				} else {
					if colTps[k].EvalType() == types.ETInt {
						defs[i].InValues[j][k] = s
					}
					if colTps[k].EvalType() == types.ETString {
						s = string(hack.String(collate.GetCollator(cols[k].GetCollate()).Key(s)))
						s = driver.WrapInSingleQuotes(s)
					}
				}
				inValueStrs = append(inValueStrs, s)
			}
			exprStrs = append(exprStrs, strings.Join(inValueStrs, ","))
		}
	}
	return exprStrs, nil
}

// getRangeValue gets an integer from the range value string.
// The returned boolean value indicates whether the input string is a constant expression.
func getRangeValue(ctx expression.BuildContext, str string, unsigned bool) (any, bool, error) {
	// Unsigned bigint was converted to uint64 handle.
	if unsigned {
		if value, err := strconv.ParseUint(str, 10, 64); err == nil {
			return value, false, nil
		}

		e, err1 := expression.ParseSimpleExpr(ctx, str)
		if err1 != nil {
			return 0, false, err1
		}
		res, isNull, err2 := e.EvalInt(ctx.GetEvalCtx(), chunk.Row{})
		if err2 == nil && !isNull {
			return uint64(res), true, nil
		}
	} else {
		if value, err := strconv.ParseInt(str, 10, 64); err == nil {
			return value, false, nil
		}
		// The range value maybe not an integer, it could be a constant expression.
		// For example, the following two cases are the same:
		// PARTITION p0 VALUES LESS THAN (TO_SECONDS('2004-01-01'))
		// PARTITION p0 VALUES LESS THAN (63340531200)
		e, err1 := expression.ParseSimpleExpr(ctx, str)
		if err1 != nil {
			return 0, false, err1
		}
		res, isNull, err2 := e.EvalInt(ctx.GetEvalCtx(), chunk.Row{})
		if err2 == nil && !isNull {
			return res, true, nil
		}
	}
	return 0, false, dbterror.ErrNotAllowedTypeInPartition.GenWithStackByArgs(str)
}

// CheckDropTablePartition checks if the partition exists and does not allow deleting the last existing partition in the table.
func CheckDropTablePartition(meta *model.TableInfo, partLowerNames []string) error {
	pi := meta.Partition
	if pi.Type != pmodel.PartitionTypeRange && pi.Type != pmodel.PartitionTypeList {
		return dbterror.ErrOnlyOnRangeListPartition.GenWithStackByArgs("DROP")
	}

	// To be error compatible with MySQL, we need to do this first!
	// see https://github.com/pingcap/tidb/issues/31681#issuecomment-1015536214
	oldDefs := pi.Definitions
	if len(oldDefs) <= len(partLowerNames) {
		return errors.Trace(dbterror.ErrDropLastPartition)
	}

	dupCheck := make(map[string]bool)
	for _, pn := range partLowerNames {
		found := false
		for _, def := range oldDefs {
			if def.Name.L == pn {
				if _, ok := dupCheck[pn]; ok {
					return errors.Trace(dbterror.ErrDropPartitionNonExistent.GenWithStackByArgs("DROP"))
				}
				dupCheck[pn] = true
				found = true
				break
			}
		}
		if !found {
			return errors.Trace(dbterror.ErrDropPartitionNonExistent.GenWithStackByArgs("DROP"))
		}
	}
	return nil
}

// updateDroppingPartitionInfo move dropping partitions to DroppingDefinitions, and return partitionIDs
func updateDroppingPartitionInfo(tblInfo *model.TableInfo, partLowerNames []string) []int64 {
	oldDefs := tblInfo.Partition.Definitions
	newDefs := make([]model.PartitionDefinition, 0, len(oldDefs)-len(partLowerNames))
	droppingDefs := make([]model.PartitionDefinition, 0, len(partLowerNames))
	pids := make([]int64, 0, len(partLowerNames))

	// consider using a map to probe partLowerNames if too many partLowerNames
	for i := range oldDefs {
		found := false
		for _, partName := range partLowerNames {
			if oldDefs[i].Name.L == partName {
				found = true
				break
			}
		}
		if found {
			pids = append(pids, oldDefs[i].ID)
			droppingDefs = append(droppingDefs, oldDefs[i])
		} else {
			newDefs = append(newDefs, oldDefs[i])
		}
	}

	tblInfo.Partition.Definitions = newDefs
	tblInfo.Partition.DroppingDefinitions = droppingDefs
	return pids
}

func getPartitionDef(tblInfo *model.TableInfo, partName string) (index int, def *model.PartitionDefinition, _ error) {
	defs := tblInfo.Partition.Definitions
	for i := 0; i < len(defs); i++ {
		if strings.EqualFold(defs[i].Name.L, strings.ToLower(partName)) {
			return i, &(defs[i]), nil
		}
	}
	return index, nil, table.ErrUnknownPartition.GenWithStackByArgs(partName, tblInfo.Name.O)
}

func getPartitionIDsFromDefinitions(defs []model.PartitionDefinition) []int64 {
	pids := make([]int64, 0, len(defs))
	for _, def := range defs {
		pids = append(pids, def.ID)
	}
	return pids
}

func hasGlobalIndex(tblInfo *model.TableInfo) bool {
	for _, idxInfo := range tblInfo.Indices {
		if idxInfo.Global {
			return true
		}
	}
	return false
}

// getTableInfoWithDroppingPartitions builds oldTableInfo including dropping partitions, only used by onDropTablePartition.
func getTableInfoWithDroppingPartitions(t *model.TableInfo) *model.TableInfo {
	p := t.Partition
	nt := t.Clone()
	np := *p
	npd := make([]model.PartitionDefinition, 0, len(p.Definitions)+len(p.DroppingDefinitions))
	npd = append(npd, p.Definitions...)
	npd = append(npd, p.DroppingDefinitions...)
	np.Definitions = npd
	np.DroppingDefinitions = nil
	nt.Partition = &np
	return nt
}

// getTableInfoWithOriginalPartitions builds oldTableInfo including truncating partitions, only used by onTruncateTablePartition.
func getTableInfoWithOriginalPartitions(t *model.TableInfo, oldIDs []int64, newIDs []int64) *model.TableInfo {
	nt := t.Clone()
	np := nt.Partition

	// reconstruct original definitions
	for _, oldDef := range np.DroppingDefinitions {
		var newID int64
		for i := range newIDs {
			if oldDef.ID == oldIDs[i] {
				newID = newIDs[i]
				break
			}
		}
		for i := range np.Definitions {
			newDef := &np.Definitions[i]
			if newDef.ID == newID {
				newDef.ID = oldDef.ID
				break
			}
		}
	}

	np.DroppingDefinitions = nil
	np.NewPartitionIDs = nil
	return nt
}

func dropLabelRules(ctx context.Context, schemaName, tableName string, partNames []string) error {
	deleteRules := make([]string, 0, len(partNames))
	for _, partName := range partNames {
		deleteRules = append(deleteRules, fmt.Sprintf(label.PartitionIDFormat, label.IDPrefix, schemaName, tableName, partName))
	}
	// delete batch rules
	patch := label.NewRulePatch([]*label.Rule{}, deleteRules)
	return infosync.UpdateLabelRules(ctx, patch)
}

func (w *worker) rollbackLikeDropPartition(jobCtx *jobContext, t *meta.Meta, job *model.Job) (ver int64, _ error) {
	args, err := model.GetTablePartitionArgs(job)
	if err != nil {
		job.State = model.JobStateCancelled
		return ver, errors.Trace(err)
	}
	partInfo := args.PartInfo
	tblInfo, err := GetTableInfoAndCancelFaultJob(t, job, job.SchemaID)
	if err != nil {
		return ver, errors.Trace(err)
	}
	tblInfo.Partition.DroppingDefinitions = nil
	physicalTableIDs, pNames, rollbackBundles := rollbackAddingPartitionInfo(tblInfo)
	err = infosync.PutRuleBundlesWithDefaultRetry(context.TODO(), rollbackBundles)
	if err != nil {
		job.State = model.JobStateCancelled
		return ver, errors.Wrapf(err, "failed to notify PD the placement rules")
	}
	// TODO: Will this drop LabelRules for existing partitions, if the new partitions have the same name?
	err = dropLabelRules(w.ctx, job.SchemaName, tblInfo.Name.L, pNames)
	if err != nil {
		job.State = model.JobStateCancelled
		return ver, errors.Wrapf(err, "failed to notify PD the label rules")
	}

<<<<<<< HEAD
	if _, err := alterTableLabelRule(job.SchemaName, tblInfo, getIDs([]*model.TableInfo{tblInfo})); err != nil {
		job.State = model.JobStateCancelled
		return ver, err
	}
	if partInfo.Type != pmodel.PartitionTypeNone {
		// ALTER TABLE ... PARTITION BY
		// Also remove anything with the new table id
		physicalTableIDs = append(physicalTableIDs, partInfo.NewTableID)
		// Reset if it was normal table before
		if tblInfo.Partition.Type == pmodel.PartitionTypeNone ||
			tblInfo.Partition.DDLType == pmodel.PartitionTypeNone {
			tblInfo.Partition = nil
		}
	}
	if tblInfo.Partition != nil {
		tblInfo.Partition.ClearReorgIntermediateInfo()
	}

	ver, err = updateVersionAndTableInfo(jobCtx, t, job, tblInfo, true)
	if err != nil {
		return ver, errors.Trace(err)
	}
	job.FinishTableJob(model.JobStateRollbackDone, model.StateNone, ver, tblInfo)
	args.OldPhysicalTblIDs = physicalTableIDs
	job.FillFinishedArgs(args)
	return ver, nil
}

// onDropTablePartition deletes old partition meta.
// States:
// StateNone
//
//	Old partitions are queued to be deleted (delete_range), global index up-to-date
//
// StateDeleteReorganization
//
//		Old partitions are not accessible/used by any sessions.
//	 Inserts/updates of global index which still have entries pointing to old partitions
//	 will overwrite those entries
//	 In the background we are reading all old partitions and deleting their entries from
//	 the global indexes.
//
// StateDeleteOnly
//
//	 old partitions are no longer visible, but if there is inserts/updates to the global indexes,
//	 duplicate key errors will be given, even if the entries are from dropped partitions
//		Note that overlapping ranges (i.e. a dropped partitions with 'less than (N)' will now .. ?!?
//
// StateWriteOnly
//
//	old partitions are blocked for read and write. But for read we are allowing
//	"overlapping" partition to be read instead. Which means that write can only
//	happen in the 'overlapping' partitions original range, not into the extended
//	range open by the dropped partitions.
//
// StatePublic
//
//	Original state, unaware of DDL
func (w *worker) onDropTablePartition(jobCtx *jobContext, t *meta.Meta, job *model.Job) (ver int64, _ error) {
	args, err := model.GetTablePartitionArgs(job)
	if err != nil {
		job.State = model.JobStateCancelled
		return ver, errors.Trace(err)
	}
	partNames := args.PartNames
	tblInfo, err := GetTableInfoAndCancelFaultJob(t, job, job.SchemaID)
	if err != nil {
		return ver, errors.Trace(err)
=======
		if _, err := alterTableLabelRule(job.SchemaName, tblInfo, getIDs([]*model.TableInfo{tblInfo})); err != nil {
			job.State = model.JobStateCancelled
			return ver, err
		}
		if job.Type == model.ActionAlterTablePartitioning {
			// ALTER TABLE t PARTITION BY ... creates an additional
			// Table ID
			// Note, for REMOVE PARTITIONING, it is the same
			// as for the single partition, to be changed to table.
			physicalTableIDs = append(physicalTableIDs, partInfo.NewTableID)
		}

		var dropIndices []*model.IndexInfo
		for _, indexInfo := range tblInfo.Indices {
			if indexInfo.Unique &&
				indexInfo.State == model.StateDeleteReorganization &&
				tblInfo.Partition.DDLState == model.StateDeleteReorganization {
				dropIndices = append(dropIndices, indexInfo)
			}
		}
		for _, indexInfo := range dropIndices {
			DropIndexColumnFlag(tblInfo, indexInfo)
			RemoveDependentHiddenColumns(tblInfo, indexInfo)
			removeIndexInfo(tblInfo, indexInfo)
		}

		if tblInfo.Partition.Type == pmodel.PartitionTypeNone {
			tblInfo.Partition = nil
		} else {
			tblInfo.Partition.ClearReorgIntermediateInfo()
		}
		ver, err = updateVersionAndTableInfo(jobCtx, t, job, tblInfo, true)
		if err != nil {
			return ver, errors.Trace(err)
		}
		job.FinishTableJob(model.JobStateRollbackDone, model.StateNone, ver, tblInfo)
		args.OldPhysicalTblIDs = physicalTableIDs
		job.FillFinishedArgs(args)
		return ver, nil
>>>>>>> b520f61d
	}

	var physicalTableIDs []int64
	// In order to skip maintaining the state check in partitionDefinition, TiDB use droppingDefinition instead of state field.
	// So here using `job.SchemaState` to judge what the stage of this job is.
	originalState := job.SchemaState
	switch job.SchemaState {
	case model.StatePublic:
		// Here we mark the partitions to be dropped, so they are not read or written
		err = CheckDropTablePartition(tblInfo, partNames)
		if err != nil {
			job.State = model.JobStateCancelled
			return ver, errors.Trace(err)
		}
		// Reason, see https://github.com/pingcap/tidb/issues/55888
		// Only mark the partitions as to be dropped, so they are not used, but not yet removed.
		originalDefs := tblInfo.Partition.Definitions
		physicalTableIDs = updateDroppingPartitionInfo(tblInfo, partNames)
		tblInfo.Partition.Definitions = originalDefs
		tblInfo.Partition.DDLState = model.StateWriteOnly
		tblInfo.Partition.DDLAction = model.ActionDropTablePartition

		job.SchemaState = model.StateWriteOnly
		ver, err = updateVersionAndTableInfo(jobCtx, t, job, tblInfo, originalState != job.SchemaState)
	case model.StateWriteOnly:
		// Since the previous state do not use the dropping partitions,
		// we can now actually remove them, allowing to write into the overlapping range
		// of the higher range partition or LIST default partition.
		physicalTableIDs = updateDroppingPartitionInfo(tblInfo, partNames)
		err = dropLabelRules(w.ctx, job.SchemaName, tblInfo.Name.L, partNames)
		if err != nil {
			// TODO: Add failpoint error/cancel injection and test failure/rollback and cancellation!
			job.State = model.JobStateCancelled
			return ver, errors.Wrapf(err, "failed to notify PD the label rules")
		}

		if _, err := alterTableLabelRule(job.SchemaName, tblInfo, getIDs([]*model.TableInfo{tblInfo})); err != nil {
			job.State = model.JobStateCancelled
			return ver, err
		}

		var bundles []*placement.Bundle
		// create placement groups for each dropped partition to keep the data's placement before GC
		// These placements groups will be deleted after GC
		bundles, err = droppedPartitionBundles(t, tblInfo, tblInfo.Partition.DroppingDefinitions)
		if err != nil {
			job.State = model.JobStateCancelled
			return ver, err
		}

		var tableBundle *placement.Bundle
		// Recompute table bundle to remove dropped partitions rules from its group
		tableBundle, err = placement.NewTableBundle(t, tblInfo)
		if err != nil {
			job.State = model.JobStateCancelled
			return ver, errors.Trace(err)
		}

		if tableBundle != nil {
			bundles = append(bundles, tableBundle)
		}

		if err = infosync.PutRuleBundlesWithDefaultRetry(context.TODO(), bundles); err != nil {
			job.State = model.JobStateCancelled
			return ver, err
		}

		tblInfo.Partition.DDLState = model.StateDeleteOnly
		job.SchemaState = model.StateDeleteOnly
		ver, err = updateVersionAndTableInfo(jobCtx, t, job, tblInfo, originalState != job.SchemaState)
	case model.StateDeleteOnly:
		// This state is not a real 'DeleteOnly' state, because tidb does not maintain the state check in partitionDefinition.
		// Insert this state to confirm all servers can not see the old partitions when reorg is running,
		// so that no new data will be inserted into old partitions when reorganizing.
		tblInfo.Partition.DDLState = model.StateDeleteReorganization
		job.SchemaState = model.StateDeleteReorganization
		ver, err = updateVersionAndTableInfo(jobCtx, t, job, tblInfo, originalState != job.SchemaState)
	case model.StateDeleteReorganization:
		oldTblInfo := getTableInfoWithDroppingPartitions(tblInfo)
		physicalTableIDs = getPartitionIDsFromDefinitions(tblInfo.Partition.DroppingDefinitions)
		tbl, err := getTable(jobCtx.getAutoIDRequirement(), job.SchemaID, oldTblInfo)
		if err != nil {
			return ver, errors.Trace(err)
		}
		dbInfo, err := t.GetDatabase(job.SchemaID)
		if err != nil {
			return ver, errors.Trace(err)
		}
		// If table has global indexes, we need reorg to clean up them.
		if pt, ok := tbl.(table.PartitionedTable); ok && hasGlobalIndex(tblInfo) {
			// Build elements for compatible with modify column type. elements will not be used when reorganizing.
			elements := make([]*meta.Element, 0, len(tblInfo.Indices))
			for _, idxInfo := range tblInfo.Indices {
				if idxInfo.Global {
					elements = append(elements, &meta.Element{ID: idxInfo.ID, TypeKey: meta.IndexElementKey})
				}
			}
			sctx, err1 := w.sessPool.Get()
			if err1 != nil {
				return ver, err1
			}
			defer w.sessPool.Put(sctx)
			rh := newReorgHandler(sess.NewSession(sctx))
			reorgInfo, err := getReorgInfoFromPartitions(jobCtx.oldDDLCtx.jobContext(job.ID, job.ReorgMeta), jobCtx, rh, job, dbInfo, pt, physicalTableIDs, elements)

			if err != nil || reorgInfo.first {
				// If we run reorg firstly, we should update the job snapshot version
				// and then run the reorg next time.
				return ver, errors.Trace(err)
			}
			err = w.runReorgJob(reorgInfo, tbl.Meta(), func() (dropIndexErr error) {
				defer tidbutil.Recover(metrics.LabelDDL, "onDropTablePartition",
					func() {
						dropIndexErr = dbterror.ErrCancelledDDLJob.GenWithStack("drop partition panic")
					}, false)
				return w.cleanupGlobalIndexes(pt, physicalTableIDs, reorgInfo)
			})
			if err != nil {
				if dbterror.ErrWaitReorgTimeout.Equal(err) {
					// if timeout, we should return, check for the owner and re-wait job done.
					return ver, nil
				}
				if dbterror.ErrPausedDDLJob.Equal(err) {
					// if ErrPausedDDLJob, we should return, check for the owner and re-wait job done.
					return ver, nil
				}
				return ver, errors.Trace(err)
			}
		}
		if tblInfo.TiFlashReplica != nil {
			removeTiFlashAvailablePartitionIDs(tblInfo, physicalTableIDs)
		}
		droppedDefs := tblInfo.Partition.DroppingDefinitions
		tblInfo.Partition.DroppingDefinitions = nil
		tblInfo.Partition.DDLState = model.StateNone
		tblInfo.Partition.DDLAction = model.ActionNone
		// used by ApplyDiff in updateSchemaVersion
		job.CtxVars = []any{physicalTableIDs} // TODO remove it.
		ver, err = updateVersionAndTableInfo(jobCtx, t, job, tblInfo, true)
		if err != nil {
			return ver, errors.Trace(err)
		}
		job.SchemaState = model.StateNone
		job.FinishTableJob(model.JobStateDone, model.StateNone, ver, tblInfo)
		dropPartitionEvent := notifier.NewDropPartitionEvent(
			tblInfo,
			&model.PartitionInfo{Definitions: droppedDefs},
		)
		asyncNotifyEvent(jobCtx, dropPartitionEvent, job)
		// A background job will be created to delete old partition data.
		args.OldPhysicalTblIDs = physicalTableIDs
		job.FillFinishedArgs(args)
	default:
		err = dbterror.ErrInvalidDDLState.GenWithStackByArgs("partition", job.SchemaState)
	}
	return ver, errors.Trace(err)
}

func removeTiFlashAvailablePartitionIDs(tblInfo *model.TableInfo, pids []int64) {
	// Remove the partitions
	ids := tblInfo.TiFlashReplica.AvailablePartitionIDs
	// Rarely called, so OK to take some time, to make it easy
	for _, id := range pids {
		for i, avail := range ids {
			if id == avail {
				tmp := ids[:i]
				tmp = append(tmp, ids[i+1:]...)
				ids = tmp
				break
			}
		}
	}
	tblInfo.TiFlashReplica.AvailablePartitionIDs = ids
}

// onTruncateTablePartition truncates old partition meta.
func (w *worker) onTruncateTablePartition(jobCtx *jobContext, t *meta.Meta, job *model.Job) (int64, error) {
	var ver int64
	args, err := model.GetTruncateTableArgs(job)
	if err != nil {
		job.State = model.JobStateCancelled
		return ver, errors.Trace(err)
	}
	oldIDs, newIDs := args.OldPartitionIDs, args.NewPartitionIDs
	if len(oldIDs) != len(newIDs) {
		job.State = model.JobStateCancelled
		return ver, errors.Trace(errors.New("len(oldIDs) must be the same as len(newIDs)"))
	}
	tblInfo, err := GetTableInfoAndCancelFaultJob(t, job, job.SchemaID)
	if err != nil {
		return ver, errors.Trace(err)
	}
	pi := tblInfo.GetPartitionInfo()
	if pi == nil {
		return ver, errors.Trace(dbterror.ErrPartitionMgmtOnNonpartitioned)
	}

	if !hasGlobalIndex(tblInfo) {
		oldPartitions := make([]model.PartitionDefinition, 0, len(oldIDs))
		newPartitions := make([]model.PartitionDefinition, 0, len(oldIDs))
		for k, oldID := range oldIDs {
			for i := 0; i < len(pi.Definitions); i++ {
				def := &pi.Definitions[i]
				if def.ID == oldID {
					oldPartitions = append(oldPartitions, def.Clone())
					def.ID = newIDs[k]
					// Shallow copy only use the def.ID in event handle.
					newPartitions = append(newPartitions, *def)
					break
				}
			}
		}
		if len(newPartitions) == 0 {
			job.State = model.JobStateCancelled
			return ver, table.ErrUnknownPartition.GenWithStackByArgs(fmt.Sprintf("pid:%v", oldIDs), tblInfo.Name.O)
		}

		if err = clearTruncatePartitionTiflashStatus(tblInfo, newPartitions, oldIDs); err != nil {
			job.State = model.JobStateCancelled
			return ver, err
		}

		if err = updateTruncatePartitionLabelRules(job, t, oldPartitions, newPartitions, tblInfo, oldIDs); err != nil {
			job.State = model.JobStateCancelled
			return ver, err
		}

		preSplitAndScatter(w.sess.Context, jobCtx.store, tblInfo, newPartitions)

		job.CtxVars = []any{oldIDs, newIDs}
		ver, err = updateVersionAndTableInfo(jobCtx, t, job, tblInfo, true)
		if err != nil {
			return ver, errors.Trace(err)
		}

		// Finish this job.
		job.FinishTableJob(model.JobStateDone, model.StateNone, ver, tblInfo)
		truncatePartitionEvent := notifier.NewTruncatePartitionEvent(
			tblInfo,
			&model.PartitionInfo{Definitions: newPartitions},
			&model.PartitionInfo{Definitions: oldPartitions},
		)
		asyncNotifyEvent(jobCtx, truncatePartitionEvent, job)
		// A background job will be created to delete old partition data.
		job.FillFinishedArgs(&model.TruncateTableArgs{
			OldPartitionIDs: oldIDs,
		})

		return ver, err
	}

	// When table has global index, public->deleteOnly->deleteReorg->none schema changes should be handled.
	switch job.SchemaState {
	case model.StatePublic:
		// Step1: generate new partition ids
		truncatingDefinitions := make([]model.PartitionDefinition, 0, len(oldIDs))
		for i, oldID := range oldIDs {
			for j := 0; j < len(pi.Definitions); j++ {
				def := &pi.Definitions[j]
				if def.ID == oldID {
					truncatingDefinitions = append(truncatingDefinitions, def.Clone())
					def.ID = newIDs[i]
					break
				}
			}
		}
		pi.DroppingDefinitions = truncatingDefinitions
		pi.NewPartitionIDs = newIDs[:]

		tblInfo.Partition.DDLAction = model.ActionTruncateTablePartition
		job.SchemaState = model.StateDeleteOnly
		ver, err = updateVersionAndTableInfo(jobCtx, t, job, tblInfo, true)
	case model.StateDeleteOnly:
		// This state is not a real 'DeleteOnly' state, because tidb does not maintaining the state check in partitionDefinition.
		// Insert this state to confirm all servers can not see the old partitions when reorg is running,
		// so that no new data will be inserted into old partitions when reorganizing.
		job.SchemaState = model.StateDeleteReorganization
		ver, err = updateVersionAndTableInfo(jobCtx, t, job, tblInfo, true)
	case model.StateDeleteReorganization:
		// Step2: clear global index rows.
		physicalTableIDs := oldIDs
		oldTblInfo := getTableInfoWithOriginalPartitions(tblInfo, oldIDs, newIDs)

		tbl, err := getTable(jobCtx.getAutoIDRequirement(), job.SchemaID, oldTblInfo)
		if err != nil {
			return ver, errors.Trace(err)
		}
		dbInfo, err := t.GetDatabase(job.SchemaID)
		if err != nil {
			return ver, errors.Trace(err)
		}
		// If table has global indexes, we need reorg to clean up them.
		if pt, ok := tbl.(table.PartitionedTable); ok && hasGlobalIndex(tblInfo) {
			// Build elements for compatible with modify column type. elements will not be used when reorganizing.
			elements := make([]*meta.Element, 0, len(tblInfo.Indices))
			for _, idxInfo := range tblInfo.Indices {
				if idxInfo.Global {
					elements = append(elements, &meta.Element{ID: idxInfo.ID, TypeKey: meta.IndexElementKey})
				}
			}
			sctx, err1 := w.sessPool.Get()
			if err1 != nil {
				return ver, err1
			}
			defer w.sessPool.Put(sctx)
			rh := newReorgHandler(sess.NewSession(sctx))
			reorgInfo, err := getReorgInfoFromPartitions(jobCtx.oldDDLCtx.jobContext(job.ID, job.ReorgMeta), jobCtx, rh, job, dbInfo, pt, physicalTableIDs, elements)

			if err != nil || reorgInfo.first {
				// If we run reorg firstly, we should update the job snapshot version
				// and then run the reorg next time.
				return ver, errors.Trace(err)
			}
			err = w.runReorgJob(reorgInfo, tbl.Meta(), func() (dropIndexErr error) {
				defer tidbutil.Recover(metrics.LabelDDL, "onDropTablePartition",
					func() {
						dropIndexErr = dbterror.ErrCancelledDDLJob.GenWithStack("drop partition panic")
					}, false)
				return w.cleanupGlobalIndexes(pt, physicalTableIDs, reorgInfo)
			})
			if err != nil {
				if dbterror.ErrWaitReorgTimeout.Equal(err) {
					// if timeout, we should return, check for the owner and re-wait job done.
					return ver, nil
				}
				return ver, errors.Trace(err)
			}
		}

		// Step3: generate new partition ids and finish rest works
		oldPartitions := make([]model.PartitionDefinition, 0, len(oldIDs))
		newPartitions := make([]model.PartitionDefinition, 0, len(oldIDs))
		for _, oldDef := range pi.DroppingDefinitions {
			var newID int64
			for i := range oldIDs {
				if oldDef.ID == oldIDs[i] {
					newID = newIDs[i]
					break
				}
			}
			for i := 0; i < len(pi.Definitions); i++ {
				def := &pi.Definitions[i]
				if newID == def.ID {
					oldPartitions = append(oldPartitions, oldDef.Clone())
					newPartitions = append(newPartitions, def.Clone())
					break
				}
			}
		}
		if len(newPartitions) == 0 {
			job.State = model.JobStateCancelled
			return ver, table.ErrUnknownPartition.GenWithStackByArgs(fmt.Sprintf("pid:%v", oldIDs), tblInfo.Name.O)
		}

		if err = clearTruncatePartitionTiflashStatus(tblInfo, newPartitions, oldIDs); err != nil {
			job.State = model.JobStateCancelled
			return ver, err
		}

		if err = updateTruncatePartitionLabelRules(job, t, oldPartitions, newPartitions, tblInfo, oldIDs); err != nil {
			job.State = model.JobStateCancelled
			return ver, err
		}

		// Step4: clear DroppingDefinitions and finish job.
		tblInfo.Partition.DroppingDefinitions = nil
		tblInfo.Partition.NewPartitionIDs = nil

		preSplitAndScatter(w.sess.Context, jobCtx.store, tblInfo, newPartitions)

		// used by ApplyDiff in updateSchemaVersion
		job.CtxVars = []any{oldIDs, newIDs}
		ver, err = updateVersionAndTableInfo(jobCtx, t, job, tblInfo, true)
		if err != nil {
			return ver, errors.Trace(err)
		}
		// Finish this job.
		job.FinishTableJob(model.JobStateDone, model.StateNone, ver, tblInfo)
		truncatePartitionEvent := notifier.NewTruncatePartitionEvent(
			tblInfo,
			&model.PartitionInfo{Definitions: newPartitions},
			&model.PartitionInfo{Definitions: oldPartitions},
		)
		asyncNotifyEvent(jobCtx, truncatePartitionEvent, job)
		// A background job will be created to delete old partition data.
		job.FillFinishedArgs(&model.TruncateTableArgs{
			OldPartitionIDs: oldIDs,
		})
	default:
		err = dbterror.ErrInvalidDDLState.GenWithStackByArgs("partition", job.SchemaState)
	}

	return ver, errors.Trace(err)
}

func clearTruncatePartitionTiflashStatus(tblInfo *model.TableInfo, newPartitions []model.PartitionDefinition, oldIDs []int64) error {
	// Clear the tiflash replica available status.
	if tblInfo.TiFlashReplica != nil {
		e := infosync.ConfigureTiFlashPDForPartitions(true, &newPartitions, tblInfo.TiFlashReplica.Count, &tblInfo.TiFlashReplica.LocationLabels, tblInfo.ID)
		failpoint.Inject("FailTiFlashTruncatePartition", func() {
			e = errors.New("enforced error")
		})
		if e != nil {
			logutil.DDLLogger().Error("ConfigureTiFlashPDForPartitions fails", zap.Error(e))
			return e
		}
		tblInfo.TiFlashReplica.Available = false
		// Set partition replica become unavailable.
		removeTiFlashAvailablePartitionIDs(tblInfo, oldIDs)
	}
	return nil
}

func updateTruncatePartitionLabelRules(job *model.Job, t *meta.Meta, oldPartitions, newPartitions []model.PartitionDefinition, tblInfo *model.TableInfo, oldIDs []int64) error {
	bundles, err := placement.NewPartitionListBundles(t, newPartitions)
	if err != nil {
		return errors.Trace(err)
	}

	tableBundle, err := placement.NewTableBundle(t, tblInfo)
	if err != nil {
		job.State = model.JobStateCancelled
		return errors.Trace(err)
	}

	if tableBundle != nil {
		bundles = append(bundles, tableBundle)
	}

	// create placement groups for each dropped partition to keep the data's placement before GC
	// These placements groups will be deleted after GC
	keepDroppedBundles, err := droppedPartitionBundles(t, tblInfo, oldPartitions)
	if err != nil {
		job.State = model.JobStateCancelled
		return errors.Trace(err)
	}
	bundles = append(bundles, keepDroppedBundles...)

	err = infosync.PutRuleBundlesWithDefaultRetry(context.TODO(), bundles)
	if err != nil {
		return errors.Wrapf(err, "failed to notify PD the placement rules")
	}

	tableID := fmt.Sprintf(label.TableIDFormat, label.IDPrefix, job.SchemaName, tblInfo.Name.L)
	oldPartRules := make([]string, 0, len(oldIDs))
	for _, newPartition := range newPartitions {
		oldPartRuleID := fmt.Sprintf(label.PartitionIDFormat, label.IDPrefix, job.SchemaName, tblInfo.Name.L, newPartition.Name.L)
		oldPartRules = append(oldPartRules, oldPartRuleID)
	}

	rules, err := infosync.GetLabelRules(context.TODO(), append(oldPartRules, tableID))
	if err != nil {
		return errors.Wrapf(err, "failed to get label rules from PD")
	}

	newPartIDs := getPartitionIDs(tblInfo)
	newRules := make([]*label.Rule, 0, len(oldIDs)+1)
	if tr, ok := rules[tableID]; ok {
		newRules = append(newRules, tr.Clone().Reset(job.SchemaName, tblInfo.Name.L, "", append(newPartIDs, tblInfo.ID)...))
	}

	for idx, newPartition := range newPartitions {
		if pr, ok := rules[oldPartRules[idx]]; ok {
			newRules = append(newRules, pr.Clone().Reset(job.SchemaName, tblInfo.Name.L, newPartition.Name.L, newPartition.ID))
		}
	}

	patch := label.NewRulePatch(newRules, []string{})
	err = infosync.UpdateLabelRules(context.TODO(), patch)
	if err != nil {
		return errors.Wrapf(err, "failed to notify PD the label rules")
	}

	return nil
}

// onExchangeTablePartition exchange partition data
func (w *worker) onExchangeTablePartition(jobCtx *jobContext, t *meta.Meta, job *model.Job) (ver int64, _ error) {
	args, err := model.GetExchangeTablePartitionArgs(job)
	if err != nil {
		job.State = model.JobStateCancelled
		return ver, errors.Trace(err)
	}

	defID, ptSchemaID, ptID, partName :=
		args.PartitionID, args.PTSchemaID, args.PTTableID, args.PartitionName

	ntDbInfo, err := checkSchemaExistAndCancelNotExistJob(t, job)
	if err != nil {
		job.State = model.JobStateCancelled
		return ver, errors.Trace(err)
	}

	ptDbInfo, err := t.GetDatabase(ptSchemaID)
	if err != nil {
		job.State = model.JobStateCancelled
		return ver, errors.Trace(err)
	}

	nt, err := GetTableInfoAndCancelFaultJob(t, job, job.SchemaID)
	if err != nil {
		return ver, errors.Trace(err)
	}

	if job.IsRollingback() {
		return rollbackExchangeTablePartition(jobCtx, t, job, nt)
	}
	pt, err := getTableInfo(t, ptID, ptSchemaID)
	if err != nil {
		if infoschema.ErrDatabaseNotExists.Equal(err) || infoschema.ErrTableNotExists.Equal(err) {
			job.State = model.JobStateCancelled
		}
		return ver, errors.Trace(err)
	}

	_, partDef, err := getPartitionDef(pt, partName)
	if err != nil {
		return ver, errors.Trace(err)
	}
	if job.SchemaState == model.StateNone {
		if pt.State != model.StatePublic {
			job.State = model.JobStateCancelled
			return ver, dbterror.ErrInvalidDDLState.GenWithStack("table %s is not in public, but %s", pt.Name, pt.State)
		}
		err = checkExchangePartition(pt, nt)
		if err != nil {
			job.State = model.JobStateCancelled
			return ver, errors.Trace(err)
		}

		err = checkTableDefCompatible(pt, nt)
		if err != nil {
			job.State = model.JobStateCancelled
			return ver, errors.Trace(err)
		}

		err = checkExchangePartitionPlacementPolicy(t, nt.PlacementPolicyRef, pt.PlacementPolicyRef, partDef.PlacementPolicyRef)
		if err != nil {
			job.State = model.JobStateCancelled
			return ver, errors.Trace(err)
		}

		if defID != partDef.ID {
			logutil.DDLLogger().Info("Exchange partition id changed, updating to actual id",
				zap.Stringer("job", job), zap.Int64("defID", defID), zap.Int64("partDef.ID", partDef.ID))
			args.PartitionID = partDef.ID
			job.FillArgs(args)
			defID = partDef.ID
			err = updateDDLJob2Table(w.sess, job, true)
			if err != nil {
				return ver, errors.Trace(err)
			}
		}
		var ptInfo []schemaIDAndTableInfo
		if len(nt.Constraints) > 0 {
			pt.ExchangePartitionInfo = &model.ExchangePartitionInfo{
				ExchangePartitionTableID: nt.ID,
				ExchangePartitionDefID:   defID,
			}
			ptInfo = append(ptInfo, schemaIDAndTableInfo{
				schemaID: ptSchemaID,
				tblInfo:  pt,
			})
		}
		nt.ExchangePartitionInfo = &model.ExchangePartitionInfo{
			ExchangePartitionTableID: ptID,
			ExchangePartitionDefID:   defID,
		}
		// We need an interim schema version,
		// so there are no non-matching rows inserted
		// into the table using the schema version
		// before the exchange is made.
		job.SchemaState = model.StateWriteOnly
		return updateVersionAndTableInfoWithCheck(jobCtx, t, job, nt, true, ptInfo...)
	}
	// From now on, nt (the non-partitioned table) has
	// ExchangePartitionInfo set, meaning it is restricted
	// to only allow writes that would match the
	// partition to be exchange with.
	// So we need to rollback that change, instead of just cancelling.

	delayForAsyncCommit()

	if defID != partDef.ID {
		// Should never happen, should have been updated above, in previous state!
		logutil.DDLLogger().Error("Exchange partition id changed, updating to actual id",
			zap.Stringer("job", job), zap.Int64("defID", defID), zap.Int64("partDef.ID", partDef.ID))
		args.PartitionID = partDef.ID
		job.FillArgs(args)
		// might be used later, ignore the lint warning.
		//nolint: ineffassign
		defID = partDef.ID
		err = updateDDLJob2Table(w.sess, job, true)
		if err != nil {
			return ver, errors.Trace(err)
		}
	}

	if args.WithValidation {
		ntbl, err := getTable(jobCtx.getAutoIDRequirement(), job.SchemaID, nt)
		if err != nil {
			return ver, errors.Trace(err)
		}
		ptbl, err := getTable(jobCtx.getAutoIDRequirement(), ptSchemaID, pt)
		if err != nil {
			return ver, errors.Trace(err)
		}
		err = checkExchangePartitionRecordValidation(w, ptbl, ntbl, ptDbInfo.Name.L, ntDbInfo.Name.L, partName)
		if err != nil {
			job.State = model.JobStateRollingback
			return ver, errors.Trace(err)
		}
	}

	// partition table auto IDs.
	ptAutoIDs, err := t.GetAutoIDAccessors(ptSchemaID, ptID).Get()
	if err != nil {
		return ver, errors.Trace(err)
	}
	// non-partition table auto IDs.
	ntAutoIDs, err := t.GetAutoIDAccessors(job.SchemaID, nt.ID).Get()
	if err != nil {
		return ver, errors.Trace(err)
	}

	if pt.TiFlashReplica != nil {
		for i, id := range pt.TiFlashReplica.AvailablePartitionIDs {
			if id == partDef.ID {
				pt.TiFlashReplica.AvailablePartitionIDs[i] = nt.ID
				break
			}
		}
	}

	// Recreate non-partition table meta info,
	// by first delete it with the old table id
	err = t.DropTableOrView(job.SchemaID, nt.ID)
	if err != nil {
		return ver, errors.Trace(err)
	}

	// exchange table meta id
	pt.ExchangePartitionInfo = nil
	// Used below to update the partitioned table's stats meta.
	originalPartitionDef := partDef.Clone()
	originalNt := nt.Clone()
	partDef.ID, nt.ID = nt.ID, partDef.ID

	err = t.UpdateTable(ptSchemaID, pt)
	if err != nil {
		return ver, errors.Trace(err)
	}

	err = t.CreateTableOrView(job.SchemaID, nt)
	if err != nil {
		return ver, errors.Trace(err)
	}

	failpoint.Inject("exchangePartitionErr", func(val failpoint.Value) {
		if val.(bool) {
			failpoint.Return(ver, errors.New("occur an error after updating partition id"))
		}
	})

	// Set both tables to the maximum auto IDs between normal table and partitioned table.
	// TODO: Fix the issue of big transactions during EXCHANGE PARTITION with AutoID.
	// Similar to https://github.com/pingcap/tidb/issues/46904
	newAutoIDs := model.AutoIDGroup{
		RowID:       mathutil.Max(ptAutoIDs.RowID, ntAutoIDs.RowID),
		IncrementID: mathutil.Max(ptAutoIDs.IncrementID, ntAutoIDs.IncrementID),
		RandomID:    mathutil.Max(ptAutoIDs.RandomID, ntAutoIDs.RandomID),
	}
	err = t.GetAutoIDAccessors(ptSchemaID, pt.ID).Put(newAutoIDs)
	if err != nil {
		return ver, errors.Trace(err)
	}
	err = t.GetAutoIDAccessors(job.SchemaID, nt.ID).Put(newAutoIDs)
	if err != nil {
		return ver, errors.Trace(err)
	}

	failpoint.Inject("exchangePartitionAutoID", func(val failpoint.Value) {
		if val.(bool) {
			seCtx, err := w.sessPool.Get()
			defer w.sessPool.Put(seCtx)
			if err != nil {
				failpoint.Return(ver, err)
			}
			se := sess.NewSession(seCtx)
			_, err = se.Execute(context.Background(), "insert ignore into test.pt values (40000000)", "exchange_partition_test")
			if err != nil {
				failpoint.Return(ver, err)
			}
		}
	})

	// the follow code is a swap function for rules of two partitions
	// though partitions has exchanged their ID, swap still take effect

	bundles, err := bundlesForExchangeTablePartition(t, pt, partDef, nt)
	if err != nil {
		return ver, errors.Trace(err)
	}

	if err = infosync.PutRuleBundlesWithDefaultRetry(context.TODO(), bundles); err != nil {
		return ver, errors.Wrapf(err, "failed to notify PD the placement rules")
	}

	ntrID := fmt.Sprintf(label.TableIDFormat, label.IDPrefix, job.SchemaName, nt.Name.L)
	ptrID := fmt.Sprintf(label.PartitionIDFormat, label.IDPrefix, job.SchemaName, pt.Name.L, partDef.Name.L)

	rules, err := infosync.GetLabelRules(context.TODO(), []string{ntrID, ptrID})
	if err != nil {
		return 0, errors.Wrapf(err, "failed to get PD the label rules")
	}

	ntr := rules[ntrID]
	ptr := rules[ptrID]

	// This must be a bug, nt cannot be partitioned!
	partIDs := getPartitionIDs(nt)

	var setRules []*label.Rule
	var deleteRules []string
	if ntr != nil && ptr != nil {
		setRules = append(setRules, ntr.Clone().Reset(job.SchemaName, pt.Name.L, partDef.Name.L, partDef.ID))
		setRules = append(setRules, ptr.Clone().Reset(job.SchemaName, nt.Name.L, "", append(partIDs, nt.ID)...))
	} else if ptr != nil {
		setRules = append(setRules, ptr.Clone().Reset(job.SchemaName, nt.Name.L, "", append(partIDs, nt.ID)...))
		// delete ptr
		deleteRules = append(deleteRules, ptrID)
	} else if ntr != nil {
		setRules = append(setRules, ntr.Clone().Reset(job.SchemaName, pt.Name.L, partDef.Name.L, partDef.ID))
		// delete ntr
		deleteRules = append(deleteRules, ntrID)
	}

	patch := label.NewRulePatch(setRules, deleteRules)
	err = infosync.UpdateLabelRules(context.TODO(), patch)
	if err != nil {
		return ver, errors.Wrapf(err, "failed to notify PD the label rules")
	}

	job.SchemaState = model.StatePublic
	nt.ExchangePartitionInfo = nil
	ver, err = updateVersionAndTableInfoWithCheck(jobCtx, t, job, nt, true)
	if err != nil {
		return ver, errors.Trace(err)
	}

	job.FinishTableJob(model.JobStateDone, model.StateNone, ver, pt)
	exchangePartitionEvent := notifier.NewExchangePartitionEvent(
		pt,
		&model.PartitionInfo{Definitions: []model.PartitionDefinition{originalPartitionDef}},
		originalNt,
	)
	asyncNotifyEvent(jobCtx, exchangePartitionEvent, job)
	return ver, nil
}

func getNewGlobal(partInfo *model.PartitionInfo, idx *model.IndexInfo) bool {
	if len(partInfo.DDLUpdateIndexes) == 0 {
		return idx.Global
	}
	for _, newIdx := range partInfo.DDLUpdateIndexes {
		if strings.EqualFold(idx.Name.L, newIdx.IndexName) {
			return newIdx.Global
		}
	}
	return idx.Global
}

func getReorgPartitionInfo(t *meta.Meta, job *model.Job) (*model.TableInfo, []string, *model.PartitionInfo, []model.PartitionDefinition, []model.PartitionDefinition, error) {
	schemaID := job.SchemaID
	tblInfo, err := GetTableInfoAndCancelFaultJob(t, job, schemaID)
	if err != nil {
		return nil, nil, nil, nil, nil, errors.Trace(err)
	}
	args, err := model.GetTablePartitionArgs(job)
	if err != nil {
		job.State = model.JobStateCancelled
		return nil, nil, nil, nil, nil, errors.Trace(err)
	}
	partNames, partInfo := args.PartNames, args.PartInfo
	var addingDefs, droppingDefs []model.PartitionDefinition
	if tblInfo.Partition != nil {
		addingDefs = tblInfo.Partition.AddingDefinitions
		droppingDefs = tblInfo.Partition.DroppingDefinitions
		tblInfo.Partition.NewTableID = partInfo.NewTableID
		tblInfo.Partition.DDLType = partInfo.Type
		tblInfo.Partition.DDLExpr = partInfo.Expr
		tblInfo.Partition.DDLColumns = partInfo.Columns
	} else {
		tblInfo.Partition = getPartitionInfoTypeNone()
		tblInfo.Partition.NewTableID = partInfo.NewTableID
		tblInfo.Partition.Definitions[0].ID = tblInfo.ID
		tblInfo.Partition.DDLType = partInfo.Type
		tblInfo.Partition.DDLExpr = partInfo.Expr
		tblInfo.Partition.DDLColumns = partInfo.Columns
	}
	if len(addingDefs) == 0 {
		addingDefs = []model.PartitionDefinition{}
	}
	if len(droppingDefs) == 0 {
		droppingDefs = []model.PartitionDefinition{}
	}
	return tblInfo, partNames, partInfo, droppingDefs, addingDefs, nil
}

// onReorganizePartition reorganized the partitioning of a table including its indexes.
// ALTER TABLE t REORGANIZE PARTITION p0 [, p1...] INTO (PARTITION p0 ...)
//
//	Takes one set of partitions and copies the data to a newly defined set of partitions
//
// ALTER TABLE t REMOVE PARTITIONING
//
//	Makes a partitioned table non-partitioned, by first collapsing all partitions into a
//	single partition and then converts that partition to a non-partitioned table
//
// ALTER TABLE t PARTITION BY ...
//
//	Changes the partitioning to the newly defined partitioning type and definitions,
//	works for both partitioned and non-partitioned tables.
//	If the table is non-partitioned, then it will first convert it to a partitioned
//	table with a single partition, i.e. the full table as a single partition.
//
// job.SchemaState goes through the following SchemaState(s):
// StateNone -> StateDeleteOnly -> StateWriteOnly -> StateWriteReorganization
// -> StateDeleteOrganization -> StatePublic
// There are more details embedded in the implementation, but the high level changes are:
// StateNone -> StateDeleteOnly:
//
//	Various checks and validations.
//	Add possible new unique/global indexes. They share the same state as job.SchemaState
//	until end of StateWriteReorganization -> StateDeleteReorganization.
//	Set DroppingDefinitions and AddingDefinitions.
//	So both the new partitions and new indexes will be included in new delete/update DML.
//
// StateDeleteOnly -> StateWriteOnly:
//
//	So both the new partitions and new indexes will be included also in update/insert DML.
//
// StateWriteOnly -> StateWriteReorganization:
//
//	To make sure that when we are reorganizing the data,
//	both the old and new partitions/indexes will be updated.
//
// StateWriteReorganization -> StateDeleteOrganization:
//
//	Here is where all data is reorganized, both partitions and indexes.
//	It copies all data from the old set of partitions into the new set of partitions,
//	and creates the local indexes on the new set of partitions,
//	and if new unique indexes are added, it also updates them with the rest of data from
//	the non-touched partitions.
//	For indexes that are to be replaced with new ones (old/new global index),
//	mark the old indexes as StateDeleteReorganization and new ones as StatePublic
//	Finally make the table visible with the new partition definitions.
//	I.e. in this state clients will read from the old set of partitions,
//	and will read the new set of partitions in StateDeleteReorganization.
//
// StateDeleteOrganization -> StatePublic:
//
//	Now all heavy lifting is done, and we just need to finalize and drop things, while still doing
//	double writes, since previous state sees the old partitions/indexes.
//	Remove the old indexes and old partitions from the TableInfo.
//	Add the old indexes and old partitions to the queue for later cleanup (see delete_range.go).
//	Queue new partitions for statistics update.
//	if ALTER TABLE t PARTITION BY/REMOVE PARTITIONING:
//	  Recreate the table with the new TableID, by DropTableOrView+CreateTableOrView
//
// StatePublic:
//
//	Everything now looks as it should, no memory of old partitions/indexes,
//	and no more double writing, since the previous state is only reading the new partitions/indexes.
func (w *worker) onReorganizePartition(jobCtx *jobContext, t *meta.Meta, job *model.Job) (ver int64, _ error) {
	// Handle the rolling back job
	if job.IsRollingback() {
		ver, err := w.rollbackLikeDropPartition(jobCtx, t, job)
		if err != nil {
			return ver, errors.Trace(err)
		}
		return ver, nil
	}

	tblInfo, partNames, partInfo, _, addingDefinitions, err := getReorgPartitionInfo(t, job)
	if err != nil {
		return ver, err
	}

	switch job.SchemaState {
	case model.StateNone:
		// job.SchemaState == model.StateNone means the job is in the initial state of reorg partition.
		// Here should use partInfo from job directly and do some check action.
		// In case there was a race for queueing different schema changes on the same
		// table and the checks was not done on the current schema version.
		// The partInfo may have been checked against an older schema version for example.
		// If the check is done here, it does not need to be repeated, since no other
		// DDL on the same table can be run concurrently.
		num := len(partInfo.Definitions) - len(partNames) + len(tblInfo.Partition.Definitions)
		err = checkAddPartitionTooManyPartitions(uint64(num))
		if err != nil {
			job.State = model.JobStateCancelled
			return ver, errors.Trace(err)
		}

		err = checkReorgPartitionNames(tblInfo.Partition, partNames, partInfo)
		if err != nil {
			job.State = model.JobStateCancelled
			return ver, errors.Trace(err)
		}

		// Re-check that the dropped/added partitions are compatible with current definition
		firstPartIdx, lastPartIdx, idMap, err := getReplacedPartitionIDs(partNames, tblInfo.Partition)
		if err != nil {
			job.State = model.JobStateCancelled
			return ver, err
		}
		sctx := w.sess.Context
		if err = checkReorgPartitionDefs(sctx, job.Type, tblInfo, partInfo, firstPartIdx, lastPartIdx, idMap); err != nil {
			job.State = model.JobStateCancelled
			return ver, err
		}

		if job.Type == model.ActionAlterTablePartitioning {
			// Also verify same things as in CREATE TABLE ... PARTITION BY
			if len(partInfo.Columns) > 0 {
				// shallow copy, only for reading/checking
				tmpTblInfo := *tblInfo
				tmpTblInfo.Partition = partInfo
				if err = checkColumnsPartitionType(&tmpTblInfo); err != nil {
					job.State = model.JobStateCancelled
					return ver, err
				}
			} else {
				if err = checkPartitionFuncType(sctx.GetExprCtx(), partInfo.Expr, job.SchemaName, tblInfo); err != nil {
					job.State = model.JobStateCancelled
					return ver, err
				}
			}
		}
		// move the adding definition into tableInfo.
		updateAddingPartitionInfo(partInfo, tblInfo)
		orgDefs := tblInfo.Partition.Definitions
		_ = updateDroppingPartitionInfo(tblInfo, partNames)
		// Reset original partitions, and keep DroppedDefinitions
		tblInfo.Partition.Definitions = orgDefs

		// modify placement settings
		for _, def := range tblInfo.Partition.AddingDefinitions {
			if _, err = checkPlacementPolicyRefValidAndCanNonValidJob(t, job, def.PlacementPolicyRef); err != nil {
				// job.State = model.JobStateCancelled may be set depending on error in function above.
				return ver, errors.Trace(err)
			}
		}

		// All global indexes must be recreated, we cannot update them in-place, since we must have
		// both old and new set of partition ids in the unique index at the same time!
		// We also need to recreate and change between non-global unique indexes and global index,
		// in case a new PARTITION BY changes if all partition columns are included or not.
		for _, index := range tblInfo.Indices {
			newGlobal := getNewGlobal(partInfo, index)
			if job.Type == model.ActionRemovePartitioning {
				// When removing partitioning, set all indexes to 'local' since it will become a non-partitioned table!
				newGlobal = false
			}
			if !index.Unique {
				// for now, only unique index can be global, non-unique indexes are 'local'
				// TODO: For the future loosen this restriction and allow non-unique global indexes
				if newGlobal {
					job.State = model.JobStateCancelled
					return ver, dbterror.ErrGeneralUnsupportedDDL.GenWithStackByArgs(fmt.Sprintf("PARTITION BY, index '%v' is not unique, but has Global Index set", index.Name.O))
				}
				continue
			}
			inAllPartitionColumns, err := checkPartitionKeysConstraint(partInfo, index.Columns, tblInfo)
			if err != nil {
				return ver, errors.Trace(err)
			}
			if !inAllPartitionColumns {
				// Currently only support Explicit Global indexes.
				if !newGlobal {
					job.State = model.JobStateCancelled
					return ver, dbterror.ErrGlobalIndexNotExplicitlySet.GenWithStackByArgs(index.Name.O)
				}
				// Duplicate the unique indexes with new index ids.
				// If previously was Global or will be Global:
				// it must be recreated with new index ID
				// TODO: Could we allow that session in StateWriteReorganization, when StateDeleteReorganization
				// has started, may not find changes through the global index that sessions in StateDeleteReorganization made?
				// If so, then we could avoid copying the full Global Index if it has not changed from LOCAL!
				// It might be possible to use the new, not yet public partitions to access those rows?!
				// Just that it would not work with explicit partition select SELECT FROM t PARTITION (p,...)
				newIndex := index.Clone()
				newIndex.State = model.StateDeleteOnly
				newIndex.ID = AllocateIndexID(tblInfo)
				newIndex.Global = true
				tblInfo.Indices = append(tblInfo.Indices, newIndex)
			} else {
				if newGlobal {
					// TODO: For the future loosen this restriction and allow global indexes for unique keys also including all partitioning columns
					return ver, dbterror.ErrGeneralUnsupportedDDL.GenWithStackByArgs(fmt.Sprintf("PARTITION BY, index '%v' is unique and contains all partitioning columns, but has Global Index set", index.Name.O))
				}
				if index.Global {
					// Index was previously Global, now it needs to be duplicated and become a local index.
					newIndex := index.Clone()
					newIndex.State = model.StateDeleteOnly
					newIndex.ID = AllocateIndexID(tblInfo)
					newIndex.Global = false
					tblInfo.Indices = append(tblInfo.Indices, newIndex)
				}
			}
		}
		failpoint.Inject("reorgPartCancel1", func(val failpoint.Value) {
			if val.(bool) {
				job.State = model.JobStateCancelled
				failpoint.Return(ver, errors.New("Injected error by reorgPartCancel1"))
			}
		})
		// From now on we cannot just cancel the DDL, we must roll back if changesMade!
		changesMade := false
		if tblInfo.TiFlashReplica != nil {
			// Must set placement rule, and make sure it succeeds.
			if err := infosync.ConfigureTiFlashPDForPartitions(true, &tblInfo.Partition.AddingDefinitions, tblInfo.TiFlashReplica.Count, &tblInfo.TiFlashReplica.LocationLabels, tblInfo.ID); err != nil {
				logutil.DDLLogger().Error("ConfigureTiFlashPDForPartitions fails", zap.Error(err))
				job.State = model.JobStateCancelled
				return ver, errors.Trace(err)
			}
			changesMade = true
			// In the next step, StateDeleteOnly, wait to verify the TiFlash replicas are OK
		}

		bundles, err := alterTablePartitionBundles(t, tblInfo, tblInfo.Partition.AddingDefinitions)
		if err != nil {
			if !changesMade {
				job.State = model.JobStateCancelled
				return ver, errors.Trace(err)
			}
			return rollbackReorganizePartitionWithErr(jobCtx, t, job, err)
		}

		if len(bundles) > 0 {
			if err = infosync.PutRuleBundlesWithDefaultRetry(context.TODO(), bundles); err != nil {
				if !changesMade {
					job.State = model.JobStateCancelled
					return ver, errors.Wrapf(err, "failed to notify PD the placement rules")
				}
				return rollbackReorganizePartitionWithErr(jobCtx, t, job, err)
			}
			changesMade = true
		}

		ids := getIDs([]*model.TableInfo{tblInfo})
		for _, p := range tblInfo.Partition.AddingDefinitions {
			ids = append(ids, p.ID)
		}
		changed, err := alterTableLabelRule(job.SchemaName, tblInfo, ids)
		changesMade = changesMade || changed
		if err != nil {
			if !changesMade {
				job.State = model.JobStateCancelled
				return ver, err
			}
			return rollbackReorganizePartitionWithErr(jobCtx, t, job, err)
		}

		// Doing the preSplitAndScatter here, since all checks are completed,
		// and we will soon start writing to the new partitions.
		if s, ok := jobCtx.store.(kv.SplittableStore); ok && s != nil {
			// 1. partInfo only contains the AddingPartitions
			// 2. ScatterTable control all new split region need waiting for scatter region finish at table level.
			splitPartitionTableRegion(w.sess.Context, s, tblInfo, partInfo.Definitions, variable.ScatterTable)
		}

		if job.Type == model.ActionReorganizePartition {
			tblInfo.Partition.SetOriginalPartitionIDs()
		}

		// Assume we cannot have more than MaxUint64 rows, set the progress to 1/10 of that.
		metrics.GetBackfillProgressByLabel(metrics.LblReorgPartition, job.SchemaName, tblInfo.Name.String()).Set(0.1 / float64(math.MaxUint64))
		job.SchemaState = model.StateDeleteOnly
		tblInfo.Partition.DDLState = model.StateDeleteOnly
		tblInfo.Partition.DDLAction = job.Type
		ver, err = updateVersionAndTableInfoWithCheck(jobCtx, t, job, tblInfo, true)
		if err != nil {
			return ver, errors.Trace(err)
		}
		failpoint.Inject("reorgPartRollback1", func(val failpoint.Value) {
			if val.(bool) {
				err = errors.New("Injected error by reorgPartRollback1")
				failpoint.Return(rollbackReorganizePartitionWithErr(jobCtx, t, job, err))
			}
		})

		// Is really both StateDeleteOnly AND StateWriteOnly needed?
		// If transaction A in WriteOnly inserts row 1 (into both new and old partition set)
		// and then transaction B in DeleteOnly deletes that row (in both new and old)
		// does really transaction B need to do the delete in the new partition?
		// Yes, otherwise it would still be there when the WriteReorg happens,
		// and WriteReorg would only copy existing rows to the new table, so unless it is
		// deleted it would result in a ghost row!
		// What about update then?
		// Updates also need to be handled for new partitions in DeleteOnly,
		// since it would not be overwritten during Reorganize phase.
		// BUT if the update results in adding in one partition and deleting in another,
		// THEN only the delete must happen in the new partition set, not the insert!
	case model.StateDeleteOnly:
		// This state is to confirm all servers can not see the new partitions when reorg is running,
		// so that all deletes will be done in both old and new partitions when in either DeleteOnly
		// or WriteOnly state.
		// Also using the state for checking that the optional TiFlash replica is available, making it
		// in a state without (much) data and easy to retry without side effects.

		// Reason for having it here, is to make it easy for retry, and better to make sure it is in-sync
		// as early as possible, to avoid a long wait after the data copying.
		if tblInfo.TiFlashReplica != nil && tblInfo.TiFlashReplica.Available {
			// For available state, the new added partition should wait its replica to
			// be finished, otherwise the query to this partition will be blocked.
			count := tblInfo.TiFlashReplica.Count
			needRetry, err := checkPartitionReplica(count, addingDefinitions, jobCtx)
			if err != nil {
				return rollbackReorganizePartitionWithErr(jobCtx, t, job, err)
			}
			if needRetry {
				// The new added partition hasn't been replicated.
				// Do nothing to the job this time, wait next worker round.
				time.Sleep(tiflashCheckTiDBHTTPAPIHalfInterval)
				// Set the error here which will lead this job exit when it's retry times beyond the limitation.
				return ver, errors.Errorf("[ddl] add partition wait for tiflash replica to complete")
			}

			// When TiFlash Replica is ready, we must move them into `AvailablePartitionIDs`.
			// Since onUpdateFlashReplicaStatus cannot see the partitions yet (not public)
			for _, d := range addingDefinitions {
				tblInfo.TiFlashReplica.AvailablePartitionIDs = append(tblInfo.TiFlashReplica.AvailablePartitionIDs, d.ID)
			}
		}

		for i := range tblInfo.Indices {
			if tblInfo.Indices[i].Unique && tblInfo.Indices[i].State == model.StateDeleteOnly {
				tblInfo.Indices[i].State = model.StateWriteOnly
			}
		}
		tblInfo.Partition.DDLState = model.StateWriteOnly
		metrics.GetBackfillProgressByLabel(metrics.LblReorgPartition, job.SchemaName, tblInfo.Name.String()).Set(0.2 / float64(math.MaxUint64))
		failpoint.Inject("reorgPartRollback2", func(val failpoint.Value) {
			if val.(bool) {
				err = errors.New("Injected error by reorgPartRollback2")
				failpoint.Return(rollbackReorganizePartitionWithErr(jobCtx, t, job, err))
			}
		})
		ver, err = updateVersionAndTableInfo(jobCtx, t, job, tblInfo, true)
		job.SchemaState = model.StateWriteOnly
	case model.StateWriteOnly:
		// Insert this state to confirm all servers can see the new partitions when reorg is running,
		// so that new data will be updated in both old and new partitions when reorganizing.
		job.SnapshotVer = 0
		for i := range tblInfo.Indices {
			if tblInfo.Indices[i].Unique && tblInfo.Indices[i].State == model.StateWriteOnly {
				tblInfo.Indices[i].State = model.StateWriteReorganization
			}
		}
		tblInfo.Partition.DDLState = model.StateWriteReorganization
		metrics.GetBackfillProgressByLabel(metrics.LblReorgPartition, job.SchemaName, tblInfo.Name.String()).Set(0.3 / float64(math.MaxUint64))
		ver, err = updateVersionAndTableInfo(jobCtx, t, job, tblInfo, true)
		job.SchemaState = model.StateWriteReorganization
	case model.StateWriteReorganization:
		physicalTableIDs := getPartitionIDsFromDefinitions(tblInfo.Partition.DroppingDefinitions)
		tbl, err2 := getTable(jobCtx.getAutoIDRequirement(), job.SchemaID, tblInfo)
		if err2 != nil {
			return ver, errors.Trace(err2)
		}
		failpoint.Inject("reorgPartFail1", func(val failpoint.Value) {
			// Failures will retry, then do rollback
			if val.(bool) {
				job.ErrorCount += variable.GetDDLErrorCountLimit() / 2
				failpoint.Return(ver, errors.New("Injected error by reorgPartFail1"))
			}
		})
		failpoint.Inject("reorgPartRollback3", func(val failpoint.Value) {
			if val.(bool) {
				err = errors.New("Injected error by reorgPartRollback3")
				failpoint.Return(rollbackReorganizePartitionWithErr(jobCtx, t, job, err))
			}
		})
		var done bool
		done, ver, err = doPartitionReorgWork(w, jobCtx, t, job, tbl, physicalTableIDs)

		if !done {
			return ver, err
		}

		failpoint.Inject("reorgPartRollback4", func(val failpoint.Value) {
			if val.(bool) {
				err = errors.New("Injected error by reorgPartRollback4")
				failpoint.Return(rollbackReorganizePartitionWithErr(jobCtx, t, job, err))
			}
		})

		for _, index := range tblInfo.Indices {
			if !index.Unique {
				continue
			}
			switch index.State {
			case model.StateWriteReorganization:
				// Newly created index, replacing old unique/global index
				index.State = model.StatePublic
			case model.StatePublic:
				if index.Global {
					// Mark the old global index as non-readable, and to be dropped
					index.State = model.StateDeleteReorganization
				} else {
					inAllPartitionColumns, err := checkPartitionKeysConstraint(partInfo, index.Columns, tblInfo)
					if err != nil {
						return rollbackReorganizePartitionWithErr(jobCtx, t, job, err)
					}
					if !inAllPartitionColumns {
						// Mark the old unique index as non-readable, and to be dropped,
						// since it is replaced by a global index
						index.State = model.StateDeleteReorganization
					}
				}
			}
		}
		firstPartIdx, lastPartIdx, idMap, err2 := getReplacedPartitionIDs(partNames, tblInfo.Partition)
		if err2 != nil {
			return ver, err2
		}
		newDefs := getReorganizedDefinitions(tblInfo.Partition, firstPartIdx, lastPartIdx, idMap)

		// From now on, use the new partitioning, but keep the Adding and Dropping for double write
		tblInfo.Partition.Definitions = newDefs
		tblInfo.Partition.Num = uint64(len(newDefs))
		if job.Type == model.ActionAlterTablePartitioning ||
			job.Type == model.ActionRemovePartitioning {
			tblInfo.Partition.Type, tblInfo.Partition.DDLType = tblInfo.Partition.DDLType, tblInfo.Partition.Type
			tblInfo.Partition.Expr, tblInfo.Partition.DDLExpr = tblInfo.Partition.DDLExpr, tblInfo.Partition.Expr
			tblInfo.Partition.Columns, tblInfo.Partition.DDLColumns = tblInfo.Partition.DDLColumns, tblInfo.Partition.Columns
		}

		failpoint.Inject("reorgPartFail2", func(val failpoint.Value) {
			if val.(bool) {
				job.ErrorCount += variable.GetDDLErrorCountLimit() / 2
				failpoint.Return(ver, errors.New("Injected error by reorgPartFail2"))
			}
		})

		// Now all the data copying is done, but we cannot simply remove the droppingDefinitions
		// since they are a part of the normal Definitions that other nodes with
		// the current schema version. So we need to double write for one more schema version
		tblInfo.Partition.DDLState = model.StateDeleteReorganization
		ver, err = updateVersionAndTableInfo(jobCtx, t, job, tblInfo, true)
		job.SchemaState = model.StateDeleteReorganization

	case model.StateDeleteReorganization:
		// Drop the droppingDefinitions and finish the DDL
		// This state is needed for the case where client A sees the schema
		// with version of StateWriteReorg and would not see updates of
		// client B that writes to the new partitions, previously
		// addingDefinitions, since it would not double write to
		// the droppingDefinitions during this time
		// By adding StateDeleteReorg state, client B will write to both
		// the new (previously addingDefinitions) AND droppingDefinitions

		// Register the droppingDefinitions ids for rangeDelete
		// and the addingDefinitions for handling in the updateSchemaVersion
		physicalTableIDs := getPartitionIDsFromDefinitions(tblInfo.Partition.DroppingDefinitions)
		newIDs := getPartitionIDsFromDefinitions(partInfo.Definitions)
		statisticsPartInfo := &model.PartitionInfo{Definitions: tblInfo.Partition.AddingDefinitions}
		droppedPartInfo := &model.PartitionInfo{Definitions: tblInfo.Partition.DroppingDefinitions}

		tblInfo.Partition.DroppingDefinitions = nil
		tblInfo.Partition.AddingDefinitions = nil
		tblInfo.Partition.DDLState = model.StateNone
		tblInfo.Partition.OriginalPartitionIDsOrder = nil

		var dropIndices []*model.IndexInfo
		for _, indexInfo := range tblInfo.Indices {
			if indexInfo.Unique && indexInfo.State == model.StateDeleteReorganization {
				// Drop the old unique (possible global) index, see onDropIndex
				indexInfo.State = model.StateNone
				DropIndexColumnFlag(tblInfo, indexInfo)
				RemoveDependentHiddenColumns(tblInfo, indexInfo)
				dropIndices = append(dropIndices, indexInfo)
			}
		}
		for _, indexInfo := range dropIndices {
			removeIndexInfo(tblInfo, indexInfo)
		}
		failpoint.Inject("reorgPartFail3", func(val failpoint.Value) {
			if val.(bool) {
				job.ErrorCount += variable.GetDDLErrorCountLimit() / 2
				failpoint.Return(ver, errors.New("Injected error by reorgPartFail3"))
			}
		})
		var oldTblID int64
		if job.Type != model.ActionReorganizePartition {
			// ALTER TABLE ... PARTITION BY
			// REMOVE PARTITIONING
			// Storing the old table ID, used for updating statistics.
			oldTblID = tblInfo.ID
			// TODO: Handle bundles?
			// TODO: Add concurrent test!
			// TODO: Will this result in big gaps?
			// TODO: How to carrie over AUTO_INCREMENT etc.?
			// Check if they are carried over in ApplyDiff?!?
			autoIDs, err := t.GetAutoIDAccessors(job.SchemaID, tblInfo.ID).Get()
			if err != nil {
				return ver, errors.Trace(err)
			}
			err = t.DropTableOrView(job.SchemaID, tblInfo.ID)
			if err != nil {
				return ver, errors.Trace(err)
			}
			tblInfo.ID = partInfo.NewTableID
			if partInfo.DDLType != pmodel.PartitionTypeNone {
				// if partitioned before, then also add the old table ID,
				// otherwise it will be the already included first partition
				physicalTableIDs = append(physicalTableIDs, oldTblID)
			}
			if job.Type == model.ActionRemovePartitioning {
				tblInfo.Partition = nil
			} else {
				// ALTER TABLE ... PARTITION BY
				tblInfo.Partition.ClearReorgIntermediateInfo()
			}
			failpoint.Inject("reorgPartFail4", func(val failpoint.Value) {
				if val.(bool) {
					job.ErrorCount += variable.GetDDLErrorCountLimit() / 2
					failpoint.Return(ver, errors.New("Injected error by reorgPartFail4"))
				}
			})
			err = t.GetAutoIDAccessors(job.SchemaID, tblInfo.ID).Put(autoIDs)
			if err != nil {
				return ver, errors.Trace(err)
			}
			err = t.CreateTableOrView(job.SchemaID, tblInfo)
			if err != nil {
				return ver, errors.Trace(err)
			}
		}
		failpoint.Inject("reorgPartFail5", func(val failpoint.Value) {
			if val.(bool) {
				job.ErrorCount += variable.GetDDLErrorCountLimit() / 2
				failpoint.Return(ver, errors.New("Injected error by reorgPartFail5"))
			}
		})
		job.CtxVars = []any{physicalTableIDs, newIDs}
		ver, err = updateVersionAndTableInfo(jobCtx, t, job, tblInfo, true)
		if err != nil {
			return ver, errors.Trace(err)
		}
		job.FinishTableJob(model.JobStateDone, model.StateNone, ver, tblInfo)
		// How to handle this?
		// Seems to only trigger asynchronous update of statistics.
		// Should it actually be synchronous?
		// Include the old table ID, if changed, which may contain global statistics,
		// so it can be reused for the new (non)partitioned table.
		event, err := newStatsDDLEventForJob(job.Type, oldTblID, tblInfo, statisticsPartInfo, droppedPartInfo)
		if err != nil {
			return ver, errors.Trace(err)
		}
		asyncNotifyEvent(jobCtx, event, job)
		// A background job will be created to delete old partition data.
		args, err := model.GetTablePartitionArgs(job)
		if err != nil {
			return ver, errors.Trace(err)
		}
		args.OldPhysicalTblIDs = physicalTableIDs
		job.FillFinishedArgs(args)

	default:
		err = dbterror.ErrInvalidDDLState.GenWithStackByArgs("partition", job.SchemaState)
	}

	return ver, errors.Trace(err)
}

// newStatsDDLEventForJob creates a util.SchemaChangeEvent for a job.
// It is used for reorganize partition, add partitioning and remove partitioning.
func newStatsDDLEventForJob(
	jobType model.ActionType,
	oldTblID int64,
	tblInfo *model.TableInfo,
	addedPartInfo *model.PartitionInfo,
	droppedPartInfo *model.PartitionInfo,
) (*notifier.SchemaChangeEvent, error) {
	var event *notifier.SchemaChangeEvent
	switch jobType {
	case model.ActionReorganizePartition:
		event = notifier.NewReorganizePartitionEvent(
			tblInfo,
			addedPartInfo,
			droppedPartInfo,
		)
	case model.ActionAlterTablePartitioning:
		event = notifier.NewAddPartitioningEvent(
			oldTblID,
			tblInfo,
			addedPartInfo,
		)
	case model.ActionRemovePartitioning:
		event = notifier.NewRemovePartitioningEvent(
			oldTblID,
			tblInfo,
			droppedPartInfo,
		)
	default:
		return nil, errors.Errorf("unknown job type: %s", jobType.String())
	}
	return event, nil
}

func doPartitionReorgWork(w *worker, jobCtx *jobContext, t *meta.Meta, job *model.Job, tbl table.Table, physTblIDs []int64) (done bool, ver int64, err error) {
	job.ReorgMeta.ReorgTp = model.ReorgTypeTxn
	sctx, err1 := w.sessPool.Get()
	if err1 != nil {
		return done, ver, err1
	}
	defer w.sessPool.Put(sctx)
	rh := newReorgHandler(sess.NewSession(sctx))
	indices := make([]*model.IndexInfo, 0, len(tbl.Meta().Indices))
	for _, index := range tbl.Meta().Indices {
		if index.Global && index.State == model.StatePublic {
			// Skip old global indexes, but rebuild all other indexes
			continue
		}
		indices = append(indices, index)
	}
	elements := BuildElements(tbl.Meta().Columns[0], indices)
	partTbl, ok := tbl.(table.PartitionedTable)
	if !ok {
		return false, ver, dbterror.ErrUnsupportedReorganizePartition.GenWithStackByArgs()
	}
	dbInfo, err := t.GetDatabase(job.SchemaID)
	if err != nil {
		return false, ver, errors.Trace(err)
	}
	reorgInfo, err := getReorgInfoFromPartitions(jobCtx.oldDDLCtx.jobContext(job.ID, job.ReorgMeta), jobCtx, rh, job, dbInfo, partTbl, physTblIDs, elements)
	err = w.runReorgJob(reorgInfo, tbl.Meta(), func() (reorgErr error) {
		defer tidbutil.Recover(metrics.LabelDDL, "doPartitionReorgWork",
			func() {
				reorgErr = dbterror.ErrCancelledDDLJob.GenWithStack("reorganize partition for table `%v` panic", tbl.Meta().Name)
			}, false)
		return w.reorgPartitionDataAndIndex(tbl, reorgInfo)
	})
	if err != nil {
		if dbterror.ErrPausedDDLJob.Equal(err) {
			return false, ver, nil
		}

		if dbterror.ErrWaitReorgTimeout.Equal(err) {
			// If timeout, we should return, check for the owner and re-wait job done.
			return false, ver, nil
		}
		if kv.IsTxnRetryableError(err) {
			return false, ver, errors.Trace(err)
		}
		if err1 := rh.RemoveDDLReorgHandle(job, reorgInfo.elements); err1 != nil {
			logutil.DDLLogger().Warn("reorg partition job failed, RemoveDDLReorgHandle failed, can't convert job to rollback",
				zap.Stringer("job", job), zap.Error(err1))
		}
		logutil.DDLLogger().Warn("reorg partition job failed, convert job to rollback", zap.Stringer("job", job), zap.Error(err))
		ver, err = rollbackReorganizePartitionWithErr(jobCtx, t, job, err)
		return false, ver, errors.Trace(err)
	}
	return true, ver, err
}

type reorgPartitionWorker struct {
	*backfillCtx
	// Static allocated to limit memory allocations
	rowRecords        []*rowRecord
	rowDecoder        *decoder.RowDecoder
	rowMap            map[int64]types.Datum
	writeColOffsetMap map[int64]int
	maxOffset         int
	reorgedTbl        table.PartitionedTable
}

func newReorgPartitionWorker(i int, t table.PhysicalTable, decodeColMap map[int64]decoder.Column, reorgInfo *reorgInfo, jc *ReorgContext) (*reorgPartitionWorker, error) {
	bCtx, err := newBackfillCtx(i, reorgInfo, reorgInfo.SchemaName, t, jc, "reorg_partition_rate", false, false)
	if err != nil {
		return nil, err
	}
	reorgedTbl, err := tables.GetReorganizedPartitionedTable(t)
	if err != nil {
		return nil, errors.Trace(err)
	}
	pt := t.GetPartitionedTable()
	if pt == nil {
		return nil, dbterror.ErrUnsupportedReorganizePartition.GenWithStackByArgs()
	}
	partColIDs := reorgedTbl.GetPartitionColumnIDs()
	writeColOffsetMap := make(map[int64]int, len(partColIDs))
	maxOffset := 0
	for _, id := range partColIDs {
		var offset int
		for _, col := range pt.Cols() {
			if col.ID == id {
				offset = col.Offset
				break
			}
		}
		writeColOffsetMap[id] = offset
		maxOffset = mathutil.Max[int](maxOffset, offset)
	}
	return &reorgPartitionWorker{
		backfillCtx:       bCtx,
		rowDecoder:        decoder.NewRowDecoder(t, t.WritableCols(), decodeColMap),
		rowMap:            make(map[int64]types.Datum, len(decodeColMap)),
		writeColOffsetMap: writeColOffsetMap,
		maxOffset:         maxOffset,
		reorgedTbl:        reorgedTbl,
	}, nil
}

func (w *reorgPartitionWorker) BackfillData(handleRange reorgBackfillTask) (taskCtx backfillTaskContext, errInTxn error) {
	oprStartTime := time.Now()
	ctx := kv.WithInternalSourceAndTaskType(context.Background(), w.jobContext.ddlJobSourceType(), kvutil.ExplicitTypeDDL)
	errInTxn = kv.RunInNewTxn(ctx, w.ddlCtx.store, true, func(_ context.Context, txn kv.Transaction) error {
		taskCtx.addedCount = 0
		taskCtx.scanCount = 0
		updateTxnEntrySizeLimitIfNeeded(txn)
		txn.SetOption(kv.Priority, handleRange.priority)
		if tagger := w.GetCtx().getResourceGroupTaggerForTopSQL(handleRange.getJobID()); tagger != nil {
			txn.SetOption(kv.ResourceGroupTagger, tagger)
		}
		txn.SetOption(kv.ResourceGroupName, w.jobContext.resourceGroupName)

		rowRecords, nextKey, taskDone, err := w.fetchRowColVals(txn, handleRange)
		if err != nil {
			return errors.Trace(err)
		}
		taskCtx.nextKey = nextKey
		taskCtx.done = taskDone

		warningsMap := make(map[errors.ErrorID]*terror.Error)
		warningsCountMap := make(map[errors.ErrorID]int64)
		for _, prr := range rowRecords {
			taskCtx.scanCount++

			err = txn.Set(prr.key, prr.vals)
			if err != nil {
				return errors.Trace(err)
			}
			taskCtx.addedCount++
			if prr.warning != nil {
				if _, ok := warningsCountMap[prr.warning.ID()]; ok {
					warningsCountMap[prr.warning.ID()]++
				} else {
					warningsCountMap[prr.warning.ID()] = 1
					warningsMap[prr.warning.ID()] = prr.warning
				}
			}
			// TODO: Future optimization: also write the indexes here?
			// What if the transaction limit is just enough for a single row, without index?
			// Hmm, how could that be in the first place?
			// For now, implement the batch-txn w.addTableIndex,
			// since it already exists and is in use
		}

		// Collect the warnings.
		taskCtx.warnings, taskCtx.warningsCount = warningsMap, warningsCountMap

		// also add the index entries here? And make sure they are not added somewhere else

		return nil
	})
	logSlowOperations(time.Since(oprStartTime), "BackfillData", 3000)

	return
}

func (w *reorgPartitionWorker) fetchRowColVals(txn kv.Transaction, taskRange reorgBackfillTask) ([]*rowRecord, kv.Key, bool, error) {
	w.rowRecords = w.rowRecords[:0]
	startTime := time.Now()

	// taskDone means that the added handle is out of taskRange.endHandle.
	taskDone := false
	sysTZ := w.loc

	tmpRow := make([]types.Datum, w.maxOffset+1)
	var lastAccessedHandle kv.Key
	oprStartTime := startTime
	err := iterateSnapshotKeys(w.jobContext, w.ddlCtx.store, taskRange.priority, w.table.RecordPrefix(), txn.StartTS(), taskRange.startKey, taskRange.endKey,
		func(handle kv.Handle, recordKey kv.Key, rawRow []byte) (bool, error) {
			oprEndTime := time.Now()
			logSlowOperations(oprEndTime.Sub(oprStartTime), "iterateSnapshotKeys in reorgPartitionWorker fetchRowColVals", 0)
			oprStartTime = oprEndTime

			taskDone = recordKey.Cmp(taskRange.endKey) >= 0

			if taskDone || len(w.rowRecords) >= w.batchCnt {
				return false, nil
			}

			_, err := w.rowDecoder.DecodeTheExistedColumnMap(w.exprCtx, handle, rawRow, sysTZ, w.rowMap)
			if err != nil {
				return false, errors.Trace(err)
			}

			// Set the partitioning columns and calculate which partition to write to
			for colID, offset := range w.writeColOffsetMap {
				d, ok := w.rowMap[colID]
				if !ok {
					return false, dbterror.ErrUnsupportedReorganizePartition.GenWithStackByArgs()
				}
				tmpRow[offset] = d
			}
			p, err := w.reorgedTbl.GetPartitionByRow(w.exprCtx.GetEvalCtx(), tmpRow)
			if err != nil {
				return false, errors.Trace(err)
			}
			var newKey kv.Key
			if w.reorgedTbl.Meta().PKIsHandle || w.reorgedTbl.Meta().IsCommonHandle {
				pid := p.GetPhysicalID()
				newKey = tablecodec.EncodeTablePrefix(pid)
				newKey = append(newKey, recordKey[len(newKey):]...)
			} else {
				// Non-clustered table / not unique _tidb_rowid for the whole table
				// Generate new _tidb_rowid if exists.
				// Due to EXCHANGE PARTITION, the existing _tidb_rowid may collide between partitions!
				if reserved, ok := w.tblCtx.GetReservedRowIDAlloc(); ok && reserved.Exhausted() {
					// TODO: Which autoid allocator to use?
					ids := uint64(max(1, w.batchCnt-len(w.rowRecords)))
					// Keep using the original table's allocator
					var baseRowID, maxRowID int64
					baseRowID, maxRowID, err = tables.AllocHandleIDs(w.ctx, w.tblCtx, w.reorgedTbl, ids)
					if err != nil {
						return false, errors.Trace(err)
					}
					reserved.Reset(baseRowID, maxRowID)
				}
				recordID, err := tables.AllocHandle(w.ctx, w.tblCtx, w.reorgedTbl)
				if err != nil {
					return false, errors.Trace(err)
				}
				newKey = tablecodec.EncodeRecordKey(p.RecordPrefix(), recordID)
			}
			w.rowRecords = append(w.rowRecords, &rowRecord{
				key: newKey, vals: rawRow,
			})

			w.cleanRowMap()
			lastAccessedHandle = recordKey
			if recordKey.Cmp(taskRange.endKey) == 0 {
				taskDone = true
				return false, nil
			}
			return true, nil
		})

	if len(w.rowRecords) == 0 {
		taskDone = true
	}

	logutil.DDLLogger().Debug("txn fetches handle info",
		zap.Uint64("txnStartTS", txn.StartTS()),
		zap.Stringer("taskRange", &taskRange),
		zap.Duration("takeTime", time.Since(startTime)))
	return w.rowRecords, getNextHandleKey(taskRange, taskDone, lastAccessedHandle), taskDone, errors.Trace(err)
}

func (w *reorgPartitionWorker) cleanRowMap() {
	for id := range w.rowMap {
		delete(w.rowMap, id)
	}
}

func (w *reorgPartitionWorker) AddMetricInfo(cnt float64) {
	w.metricCounter.Add(cnt)
}

func (*reorgPartitionWorker) String() string {
	return typeReorgPartitionWorker.String()
}

func (w *reorgPartitionWorker) GetCtx() *backfillCtx {
	return w.backfillCtx
}

func (w *worker) reorgPartitionDataAndIndex(t table.Table, reorgInfo *reorgInfo) (err error) {
	// First copy all table data to the new AddingDefinitions partitions
	// from each of the DroppingDefinitions partitions.
	// Then create all indexes on the AddingDefinitions partitions,
	// both new local and new global indexes
	// And last update new global indexes from the non-touched partitions
	// Note it is hard to update global indexes in-place due to:
	//   - Transactions on different TiDB nodes/domains may see different states of the table/partitions
	//   - We cannot have multiple partition ids for a unique index entry.

	// Copy the data from the DroppingDefinitions to the AddingDefinitions
	if bytes.Equal(reorgInfo.currElement.TypeKey, meta.ColumnElementKey) {
		err = w.updatePhysicalTableRow(t, reorgInfo)
		if err != nil {
			return errors.Trace(err)
		}
		if len(reorgInfo.elements) <= 1 {
			// No indexes to (re)create, all done!
			return nil
		}
	}

	failpoint.Inject("reorgPartitionAfterDataCopy", func(val failpoint.Value) {
		//nolint:forcetypeassert
		if val.(bool) {
			panic("panic test in reorgPartitionAfterDataCopy")
		}
	})

	if !bytes.Equal(reorgInfo.currElement.TypeKey, meta.IndexElementKey) {
		// row data has been copied, now proceed with creating the indexes
		// on the new AddingDefinitions partitions
		reorgInfo.PhysicalTableID = t.Meta().Partition.AddingDefinitions[0].ID
		reorgInfo.currElement = reorgInfo.elements[1]
		var physTbl table.PhysicalTable
		if tbl, ok := t.(table.PartitionedTable); ok {
			physTbl = tbl.GetPartition(reorgInfo.PhysicalTableID)
		} else if tbl, ok := t.(table.PhysicalTable); ok {
			// This may be used when partitioning a non-partitioned table
			physTbl = tbl
		}
		// Get the original start handle and end handle.
		currentVer, err := getValidCurrentVersion(reorgInfo.jobCtx.store)
		if err != nil {
			return errors.Trace(err)
		}
		startHandle, endHandle, err := getTableRange(reorgInfo.NewJobContext(), reorgInfo.jobCtx.store, physTbl, currentVer.Ver, reorgInfo.Job.Priority)
		if err != nil {
			return errors.Trace(err)
		}

		// Always (re)start with the full PhysicalTable range
		reorgInfo.StartKey, reorgInfo.EndKey = startHandle, endHandle

		// Write the reorg info to store so the whole reorganize process can recover from panic.
		err = reorgInfo.UpdateReorgMeta(reorgInfo.StartKey, w.sessPool)
		logutil.DDLLogger().Info("update column and indexes",
			zap.Int64("jobID", reorgInfo.Job.ID),
			zap.ByteString("elementType", reorgInfo.currElement.TypeKey),
			zap.Int64("elementID", reorgInfo.currElement.ID),
			zap.Int64("partitionTableId", physTbl.GetPhysicalID()),
			zap.String("startHandle", hex.EncodeToString(reorgInfo.StartKey)),
			zap.String("endHandle", hex.EncodeToString(reorgInfo.EndKey)))
		if err != nil {
			return errors.Trace(err)
		}
	}

	pi := t.Meta().GetPartitionInfo()
	if _, err = findNextPartitionID(reorgInfo.PhysicalTableID, pi.AddingDefinitions); err == nil {
		// Now build all the indexes in the new partitions
		err = w.addTableIndex(t, reorgInfo)
		if err != nil {
			return errors.Trace(err)
		}
		// All indexes are up-to-date for new partitions,
		// now we only need to add the existing non-touched partitions
		// to the global indexes
		reorgInfo.elements = reorgInfo.elements[:0]
		for _, indexInfo := range t.Meta().Indices {
			if indexInfo.Global && indexInfo.State == model.StateWriteReorganization {
				reorgInfo.elements = append(reorgInfo.elements, &meta.Element{ID: indexInfo.ID, TypeKey: meta.IndexElementKey})
			}
		}
		if len(reorgInfo.elements) == 0 {
			reorgInfo.PhysicalTableID = 0
		}
		if reorgInfo.PhysicalTableID != 0 {
			reorgInfo.currElement = reorgInfo.elements[0]
			pid := pi.Definitions[0].ID
			if _, err = findNextPartitionID(pid, pi.DroppingDefinitions); err == nil {
				// Skip all dropped partitions
				pid, err = findNextNonTouchedPartitionID(pid, pi)
				if err != nil {
					return errors.Trace(err)
				}
			}
			// if pid == 0 => All partitions will be dropped, nothing more to add to global indexes.
			reorgInfo.PhysicalTableID = pid
		}
		if reorgInfo.PhysicalTableID != 0 {
			var physTbl table.PhysicalTable
			if tbl, ok := t.(table.PartitionedTable); ok {
				physTbl = tbl.GetPartition(reorgInfo.PhysicalTableID)
			} else if tbl, ok := t.(table.PhysicalTable); ok {
				// This may be used when partitioning a non-partitioned table
				physTbl = tbl
			}
			// Get the original start handle and end handle.
			currentVer, err := getValidCurrentVersion(reorgInfo.jobCtx.store)
			if err != nil {
				return errors.Trace(err)
			}
			startHandle, endHandle, err := getTableRange(reorgInfo.NewJobContext(), reorgInfo.jobCtx.store, physTbl, currentVer.Ver, reorgInfo.Job.Priority)
			if err != nil {
				return errors.Trace(err)
			}

			// Always (re)start with the full PhysicalTable range
			reorgInfo.StartKey, reorgInfo.EndKey = startHandle, endHandle
		}

		// Write the reorg info to store so the whole reorganize process can recover from panic.
		err = reorgInfo.UpdateReorgMeta(reorgInfo.StartKey, w.sessPool)
		logutil.DDLLogger().Info("update column and indexes",
			zap.Int64("jobID", reorgInfo.Job.ID),
			zap.ByteString("elementType", reorgInfo.currElement.TypeKey),
			zap.Int64("elementID", reorgInfo.currElement.ID),
			zap.String("startHandle", hex.EncodeToString(reorgInfo.StartKey)),
			zap.String("endHandle", hex.EncodeToString(reorgInfo.EndKey)))
		if err != nil {
			return errors.Trace(err)
		}
	}
	if _, err = findNextNonTouchedPartitionID(reorgInfo.PhysicalTableID, pi); err == nil {
		err = w.addTableIndex(t, reorgInfo)
		if err != nil {
			return errors.Trace(err)
		}
		reorgInfo.PhysicalTableID = 0
		err = reorgInfo.UpdateReorgMeta(reorgInfo.StartKey, w.sessPool)
		logutil.DDLLogger().Info("Non touched partitions done",
			zap.Int64("jobID", reorgInfo.Job.ID), zap.Error(err))
		if err != nil {
			return errors.Trace(err)
		}
	}
	return nil
}

func bundlesForExchangeTablePartition(t *meta.Meta, pt *model.TableInfo, newPar *model.PartitionDefinition, nt *model.TableInfo) ([]*placement.Bundle, error) {
	bundles := make([]*placement.Bundle, 0, 3)

	ptBundle, err := placement.NewTableBundle(t, pt)
	if err != nil {
		return nil, errors.Trace(err)
	}
	if ptBundle != nil {
		bundles = append(bundles, ptBundle)
	}

	parBundle, err := placement.NewPartitionBundle(t, *newPar)
	if err != nil {
		return nil, errors.Trace(err)
	}
	if parBundle != nil {
		bundles = append(bundles, parBundle)
	}

	ntBundle, err := placement.NewTableBundle(t, nt)
	if err != nil {
		return nil, errors.Trace(err)
	}
	if ntBundle != nil {
		bundles = append(bundles, ntBundle)
	}

	if parBundle == nil && ntBundle != nil {
		// newPar.ID is the ID of old table to exchange, so ntBundle != nil means it has some old placement settings.
		// We should remove it in this situation
		bundles = append(bundles, placement.NewBundle(newPar.ID))
	}

	if parBundle != nil && ntBundle == nil {
		// nt.ID is the ID of old partition to exchange, so parBundle != nil means it has some old placement settings.
		// We should remove it in this situation
		bundles = append(bundles, placement.NewBundle(nt.ID))
	}

	return bundles, nil
}

func checkExchangePartitionRecordValidation(w *worker, ptbl, ntbl table.Table, pschemaName, nschemaName, partitionName string) error {
	verifyFunc := func(sql string, params ...any) error {
		var ctx sessionctx.Context
		ctx, err := w.sessPool.Get()
		if err != nil {
			return errors.Trace(err)
		}
		defer w.sessPool.Put(ctx)

		rows, _, err := ctx.GetRestrictedSQLExecutor().ExecRestrictedSQL(w.ctx, nil, sql, params...)
		if err != nil {
			return errors.Trace(err)
		}
		rowCount := len(rows)
		if rowCount != 0 {
			return errors.Trace(dbterror.ErrRowDoesNotMatchPartition)
		}
		// Check warnings!
		// Is it possible to check how many rows where checked as well?
		return nil
	}
	genConstraintCondition := func(constraints []*table.Constraint) string {
		var buf strings.Builder
		buf.WriteString("not (")
		for i, cons := range constraints {
			if i != 0 {
				buf.WriteString(" and ")
			}
			buf.WriteString(fmt.Sprintf("(%s)", cons.ExprString))
		}
		buf.WriteString(")")
		return buf.String()
	}
	type CheckConstraintTable interface {
		WritableConstraint() []*table.Constraint
	}

	pt := ptbl.Meta()
	index, _, err := getPartitionDef(pt, partitionName)
	if err != nil {
		return errors.Trace(err)
	}

	var buf strings.Builder
	buf.WriteString("select 1 from %n.%n where ")
	paramList := []any{nschemaName, ntbl.Meta().Name.L}
	checkNt := true

	pi := pt.Partition
	switch pi.Type {
	case pmodel.PartitionTypeHash:
		if pi.Num == 1 {
			checkNt = false
		} else {
			buf.WriteString("mod(")
			buf.WriteString(pi.Expr)
			buf.WriteString(", %?) != %?")
			paramList = append(paramList, pi.Num, index)
			if index != 0 {
				// TODO: if hash result can't be NULL, we can remove the check part.
				// For example hash(id), but id is defined not NULL.
				buf.WriteString(" or mod(")
				buf.WriteString(pi.Expr)
				buf.WriteString(", %?) is null")
				paramList = append(paramList, pi.Num, index)
			}
		}
	case pmodel.PartitionTypeRange:
		// Table has only one partition and has the maximum value
		if len(pi.Definitions) == 1 && strings.EqualFold(pi.Definitions[index].LessThan[0], partitionMaxValue) {
			checkNt = false
		} else {
			// For range expression and range columns
			if len(pi.Columns) == 0 {
				conds, params := buildCheckSQLConditionForRangeExprPartition(pi, index)
				buf.WriteString(conds)
				paramList = append(paramList, params...)
			} else {
				conds, params := buildCheckSQLConditionForRangeColumnsPartition(pi, index)
				buf.WriteString(conds)
				paramList = append(paramList, params...)
			}
		}
	case pmodel.PartitionTypeList:
		if len(pi.Columns) == 0 {
			conds := buildCheckSQLConditionForListPartition(pi, index)
			buf.WriteString(conds)
		} else {
			conds := buildCheckSQLConditionForListColumnsPartition(pi, index)
			buf.WriteString(conds)
		}
	default:
		return dbterror.ErrUnsupportedPartitionType.GenWithStackByArgs(pt.Name.O)
	}

	if variable.EnableCheckConstraint.Load() {
		pcc, ok := ptbl.(CheckConstraintTable)
		if !ok {
			return errors.Errorf("exchange partition process assert table partition failed")
		}
		pCons := pcc.WritableConstraint()
		if len(pCons) > 0 {
			if !checkNt {
				checkNt = true
			} else {
				buf.WriteString(" or ")
			}
			buf.WriteString(genConstraintCondition(pCons))
		}
	}
	// Check non-partition table records.
	if checkNt {
		buf.WriteString(" limit 1")
		err = verifyFunc(buf.String(), paramList...)
		if err != nil {
			return errors.Trace(err)
		}
	}

	// Check partition table records.
	if variable.EnableCheckConstraint.Load() {
		ncc, ok := ntbl.(CheckConstraintTable)
		if !ok {
			return errors.Errorf("exchange partition process assert table partition failed")
		}
		nCons := ncc.WritableConstraint()
		if len(nCons) > 0 {
			buf.Reset()
			buf.WriteString("select 1 from %n.%n partition(%n) where ")
			buf.WriteString(genConstraintCondition(nCons))
			buf.WriteString(" limit 1")
			err = verifyFunc(buf.String(), pschemaName, pt.Name.L, partitionName)
			if err != nil {
				return errors.Trace(err)
			}
		}
	}
	return nil
}

func checkExchangePartitionPlacementPolicy(t *meta.Meta, ntPPRef, ptPPRef, partPPRef *model.PolicyRefInfo) error {
	partitionPPRef := partPPRef
	if partitionPPRef == nil {
		partitionPPRef = ptPPRef
	}

	if ntPPRef == nil && partitionPPRef == nil {
		return nil
	}
	if ntPPRef == nil || partitionPPRef == nil {
		return dbterror.ErrTablesDifferentMetadata
	}

	ptPlacementPolicyInfo, _ := getPolicyInfo(t, partitionPPRef.ID)
	ntPlacementPolicyInfo, _ := getPolicyInfo(t, ntPPRef.ID)
	if ntPlacementPolicyInfo == nil && ptPlacementPolicyInfo == nil {
		return nil
	}
	if ntPlacementPolicyInfo == nil || ptPlacementPolicyInfo == nil {
		return dbterror.ErrTablesDifferentMetadata
	}
	if ntPlacementPolicyInfo.Name.L != ptPlacementPolicyInfo.Name.L {
		return dbterror.ErrTablesDifferentMetadata
	}

	return nil
}

func buildCheckSQLConditionForRangeExprPartition(pi *model.PartitionInfo, index int) (string, []any) {
	var buf strings.Builder
	paramList := make([]any, 0, 2)
	// Since the pi.Expr string may contain the identifier, which couldn't be escaped in our ParseWithParams(...)
	// So we write it to the origin sql string here.
	if index == 0 {
		buf.WriteString(pi.Expr)
		buf.WriteString(" >= %?")
		paramList = append(paramList, driver.UnwrapFromSingleQuotes(pi.Definitions[index].LessThan[0]))
	} else if index == len(pi.Definitions)-1 && strings.EqualFold(pi.Definitions[index].LessThan[0], partitionMaxValue) {
		buf.WriteString(pi.Expr)
		buf.WriteString(" < %? or ")
		buf.WriteString(pi.Expr)
		buf.WriteString(" is null")
		paramList = append(paramList, driver.UnwrapFromSingleQuotes(pi.Definitions[index-1].LessThan[0]))
	} else {
		buf.WriteString(pi.Expr)
		buf.WriteString(" < %? or ")
		buf.WriteString(pi.Expr)
		buf.WriteString(" >= %? or ")
		buf.WriteString(pi.Expr)
		buf.WriteString(" is null")
		paramList = append(paramList, driver.UnwrapFromSingleQuotes(pi.Definitions[index-1].LessThan[0]), driver.UnwrapFromSingleQuotes(pi.Definitions[index].LessThan[0]))
	}
	return buf.String(), paramList
}

func buildCheckSQLConditionForRangeColumnsPartition(pi *model.PartitionInfo, index int) (string, []any) {
	paramList := make([]any, 0, 2)
	colName := pi.Columns[0].L
	if index == 0 {
		paramList = append(paramList, colName, driver.UnwrapFromSingleQuotes(pi.Definitions[index].LessThan[0]))
		return "%n >= %?", paramList
	} else if index == len(pi.Definitions)-1 && strings.EqualFold(pi.Definitions[index].LessThan[0], partitionMaxValue) {
		paramList = append(paramList, colName, driver.UnwrapFromSingleQuotes(pi.Definitions[index-1].LessThan[0]))
		return "%n < %?", paramList
	}
	paramList = append(paramList, colName, driver.UnwrapFromSingleQuotes(pi.Definitions[index-1].LessThan[0]), colName, driver.UnwrapFromSingleQuotes(pi.Definitions[index].LessThan[0]))
	return "%n < %? or %n >= %?", paramList
}

func buildCheckSQLConditionForListPartition(pi *model.PartitionInfo, index int) string {
	var buf strings.Builder
	buf.WriteString("not (")
	for i, inValue := range pi.Definitions[index].InValues {
		if i != 0 {
			buf.WriteString(" OR ")
		}
		// AND has higher priority than OR, so no need for parentheses
		for j, val := range inValue {
			if j != 0 {
				// Should never happen, since there should be no multi-columns, only a single expression :)
				buf.WriteString(" AND ")
			}
			// null-safe compare '<=>'
			buf.WriteString(fmt.Sprintf("(%s) <=> %s", pi.Expr, val))
		}
	}
	buf.WriteString(")")
	return buf.String()
}

func buildCheckSQLConditionForListColumnsPartition(pi *model.PartitionInfo, index int) string {
	var buf strings.Builder
	// How to find a match?
	// (row <=> vals1) OR (row <=> vals2)
	// How to find a non-matching row:
	// NOT ( (row <=> vals1) OR (row <=> vals2) ... )
	buf.WriteString("not (")
	colNames := make([]string, 0, len(pi.Columns))
	for i := range pi.Columns {
		// TODO: check if there are no proper quoting function for this?
		n := "`" + strings.ReplaceAll(pi.Columns[i].O, "`", "``") + "`"
		colNames = append(colNames, n)
	}
	for i, colValues := range pi.Definitions[index].InValues {
		if i != 0 {
			buf.WriteString(" OR ")
		}
		// AND has higher priority than OR, so no need for parentheses
		for j, val := range colValues {
			if j != 0 {
				buf.WriteString(" AND ")
			}
			// null-safe compare '<=>'
			buf.WriteString(fmt.Sprintf("%s <=> %s", colNames[j], val))
		}
	}
	buf.WriteString(")")
	return buf.String()
}

func checkAddPartitionTooManyPartitions(piDefs uint64) error {
	if piDefs > uint64(mysql.PartitionCountLimit) {
		return errors.Trace(dbterror.ErrTooManyPartitions)
	}
	return nil
}

func checkAddPartitionOnTemporaryMode(tbInfo *model.TableInfo) error {
	if tbInfo.Partition != nil && tbInfo.TempTableType != model.TempTableNone {
		return dbterror.ErrPartitionNoTemporary
	}
	return nil
}

func checkPartitionColumnsUnique(tbInfo *model.TableInfo) error {
	if len(tbInfo.Partition.Columns) <= 1 {
		return nil
	}
	var columnsMap = make(map[string]struct{})
	for _, col := range tbInfo.Partition.Columns {
		if _, ok := columnsMap[col.L]; ok {
			return dbterror.ErrSameNamePartitionField.GenWithStackByArgs(col.L)
		}
		columnsMap[col.L] = struct{}{}
	}
	return nil
}

func checkNoHashPartitions(partitionNum uint64) error {
	if partitionNum == 0 {
		return ast.ErrNoParts.GenWithStackByArgs("partitions")
	}
	return nil
}

func getPartitionIDs(table *model.TableInfo) []int64 {
	if table.GetPartitionInfo() == nil {
		return []int64{}
	}
	physicalTableIDs := make([]int64, 0, len(table.Partition.Definitions))
	for _, def := range table.Partition.Definitions {
		physicalTableIDs = append(physicalTableIDs, def.ID)
	}
	return physicalTableIDs
}

func getPartitionRuleIDs(dbName string, table *model.TableInfo) []string {
	if table.GetPartitionInfo() == nil {
		return []string{}
	}
	partRuleIDs := make([]string, 0, len(table.Partition.Definitions))
	for _, def := range table.Partition.Definitions {
		partRuleIDs = append(partRuleIDs, fmt.Sprintf(label.PartitionIDFormat, label.IDPrefix, dbName, table.Name.L, def.Name.L))
	}
	return partRuleIDs
}

// checkPartitioningKeysConstraints checks that the range partitioning key is included in the table constraint.
func checkPartitioningKeysConstraints(ctx *metabuild.Context, s *ast.CreateTableStmt, tblInfo *model.TableInfo) error {
	// Returns directly if there are no unique keys in the table.
	if len(tblInfo.Indices) == 0 && !tblInfo.PKIsHandle {
		return nil
	}

	partCols, err := getPartitionColSlices(ctx.GetExprCtx(), tblInfo, s.Partition)
	if err != nil {
		return errors.Trace(err)
	}

	// Checks that the partitioning key is included in the constraint.
	// Every unique key on the table must use every column in the table's partitioning expression.
	// See https://dev.mysql.com/doc/refman/5.7/en/partitioning-limitations-partitioning-keys-unique-keys.html
	for _, index := range tblInfo.Indices {
		if index.Unique && !checkUniqueKeyIncludePartKey(partCols, index.Columns) {
			if index.Primary && tblInfo.IsCommonHandle {
				// global index does not support clustered index
				return dbterror.ErrUniqueKeyNeedAllFieldsInPf.GenWithStackByArgs("CLUSTERED INDEX")
			}
		}
	}
	// when PKIsHandle, tblInfo.Indices will not contain the primary key.
	if tblInfo.PKIsHandle {
		indexCols := []*model.IndexColumn{{
			Name:   tblInfo.GetPkName(),
			Length: types.UnspecifiedLength,
		}}
		if !checkUniqueKeyIncludePartKey(partCols, indexCols) {
			return dbterror.ErrUniqueKeyNeedAllFieldsInPf.GenWithStackByArgs("CLUSTERED INDEX")
		}
	}
	return nil
}

func checkPartitionKeysConstraint(pi *model.PartitionInfo, indexColumns []*model.IndexColumn, tblInfo *model.TableInfo) (bool, error) {
	var (
		partCols []*model.ColumnInfo
		err      error
	)
	if pi.Type == pmodel.PartitionTypeNone {
		return true, nil
	}
	// The expr will be an empty string if the partition is defined by:
	// CREATE TABLE t (...) PARTITION BY RANGE COLUMNS(...)
	if partExpr := pi.Expr; partExpr != "" {
		// Parse partitioning key, extract the column names in the partitioning key to slice.
		partCols, err = extractPartitionColumns(partExpr, tblInfo)
		if err != nil {
			return false, err
		}
	} else {
		partCols = make([]*model.ColumnInfo, 0, len(pi.Columns))
		for _, col := range pi.Columns {
			colInfo := tblInfo.FindPublicColumnByName(col.L)
			if colInfo == nil {
				return false, infoschema.ErrColumnNotExists.GenWithStackByArgs(col, tblInfo.Name)
			}
			partCols = append(partCols, colInfo)
		}
	}

	// In MySQL, every unique key on the table must use every column in the table's
	// partitioning expression.(This also includes the table's primary key.)
	// See https://dev.mysql.com/doc/refman/5.7/en/partitioning-limitations-partitioning-keys-unique-keys.html
	// TiDB can remove this limitation with Global Index
	return checkUniqueKeyIncludePartKey(columnInfoSlice(partCols), indexColumns), nil
}

type columnNameExtractor struct {
	extractedColumns []*model.ColumnInfo
	tblInfo          *model.TableInfo
	err              error
}

func (*columnNameExtractor) Enter(node ast.Node) (ast.Node, bool) {
	return node, false
}

func (cne *columnNameExtractor) Leave(node ast.Node) (ast.Node, bool) {
	if c, ok := node.(*ast.ColumnNameExpr); ok {
		info := findColumnByName(c.Name.Name.L, cne.tblInfo)
		if info != nil {
			cne.extractedColumns = append(cne.extractedColumns, info)
			return node, true
		}
		cne.err = dbterror.ErrBadField.GenWithStackByArgs(c.Name.Name.O, "expression")
		return nil, false
	}
	return node, true
}

func findColumnByName(colName string, tblInfo *model.TableInfo) *model.ColumnInfo {
	if tblInfo == nil {
		return nil
	}
	for _, info := range tblInfo.Columns {
		if info.Name.L == colName {
			return info
		}
	}
	return nil
}

func extractPartitionColumns(partExpr string, tblInfo *model.TableInfo) ([]*model.ColumnInfo, error) {
	partExpr = "select " + partExpr
	stmts, _, err := parser.New().ParseSQL(partExpr)
	if err != nil {
		return nil, errors.Trace(err)
	}
	extractor := &columnNameExtractor{
		tblInfo:          tblInfo,
		extractedColumns: make([]*model.ColumnInfo, 0),
	}
	stmts[0].Accept(extractor)
	if extractor.err != nil {
		return nil, errors.Trace(extractor.err)
	}
	return extractor.extractedColumns, nil
}

// stringSlice is defined for checkUniqueKeyIncludePartKey.
// if Go supports covariance, the code shouldn't be so complex.
type stringSlice interface {
	Len() int
	At(i int) string
}

// checkUniqueKeyIncludePartKey checks that the partitioning key is included in the constraint.
func checkUniqueKeyIncludePartKey(partCols stringSlice, idxCols []*model.IndexColumn) bool {
	for i := 0; i < partCols.Len(); i++ {
		partCol := partCols.At(i)
		_, idxCol := model.FindIndexColumnByName(idxCols, partCol)
		if idxCol == nil {
			// Partition column is not found in the index columns.
			return false
		}
		if idxCol.Length > 0 {
			// The partition column is found in the index columns, but the index column is a prefix index
			return false
		}
	}
	return true
}

// columnInfoSlice implements the stringSlice interface.
type columnInfoSlice []*model.ColumnInfo

func (cis columnInfoSlice) Len() int {
	return len(cis)
}

func (cis columnInfoSlice) At(i int) string {
	return cis[i].Name.L
}

// columnNameSlice implements the stringSlice interface.
type columnNameSlice []*ast.ColumnName

func (cns columnNameSlice) Len() int {
	return len(cns)
}

func (cns columnNameSlice) At(i int) string {
	return cns[i].Name.L
}

func isPartExprUnsigned(ectx expression.EvalContext, tbInfo *model.TableInfo) bool {
	ctx := tables.NewPartitionExprBuildCtx()
	expr, err := expression.ParseSimpleExpr(ctx, tbInfo.Partition.Expr, expression.WithTableInfo("", tbInfo))
	if err != nil {
		logutil.DDLLogger().Error("isPartExpr failed parsing expression!", zap.Error(err))
		return false
	}
	if mysql.HasUnsignedFlag(expr.GetType(ectx).GetFlag()) {
		return true
	}
	return false
}

// truncateTableByReassignPartitionIDs reassigns new partition ids.
// it also returns the new partition IDs for cases described below.
func truncateTableByReassignPartitionIDs(t *meta.Meta, tblInfo *model.TableInfo, pids []int64) ([]int64, error) {
	if len(pids) < len(tblInfo.Partition.Definitions) {
		// To make it compatible with older versions when pids was not given
		// and if there has been any add/reorganize partition increasing the number of partitions
		morePids, err := t.GenGlobalIDs(len(tblInfo.Partition.Definitions) - len(pids))
		if err != nil {
			return nil, errors.Trace(err)
		}
		pids = append(pids, morePids...)
	}
	newDefs := make([]model.PartitionDefinition, 0, len(tblInfo.Partition.Definitions))
	for i, def := range tblInfo.Partition.Definitions {
		newDef := def
		newDef.ID = pids[i]
		newDefs = append(newDefs, newDef)
	}
	tblInfo.Partition.Definitions = newDefs
	return pids, nil
}

type partitionExprProcessor func(expression.BuildContext, *model.TableInfo, ast.ExprNode) error

type partitionExprChecker struct {
	processors []partitionExprProcessor
	ctx        expression.BuildContext
	tbInfo     *model.TableInfo
	err        error

	columns []*model.ColumnInfo
}

func newPartitionExprChecker(ctx expression.BuildContext, tbInfo *model.TableInfo, processor ...partitionExprProcessor) *partitionExprChecker {
	p := &partitionExprChecker{processors: processor, ctx: ctx, tbInfo: tbInfo}
	p.processors = append(p.processors, p.extractColumns)
	return p
}

func (p *partitionExprChecker) Enter(n ast.Node) (node ast.Node, skipChildren bool) {
	expr, ok := n.(ast.ExprNode)
	if !ok {
		return n, true
	}
	for _, processor := range p.processors {
		if err := processor(p.ctx, p.tbInfo, expr); err != nil {
			p.err = err
			return n, true
		}
	}

	return n, false
}

func (p *partitionExprChecker) Leave(n ast.Node) (node ast.Node, ok bool) {
	return n, p.err == nil
}

func (p *partitionExprChecker) extractColumns(_ expression.BuildContext, _ *model.TableInfo, expr ast.ExprNode) error {
	columnNameExpr, ok := expr.(*ast.ColumnNameExpr)
	if !ok {
		return nil
	}
	colInfo := findColumnByName(columnNameExpr.Name.Name.L, p.tbInfo)
	if colInfo == nil {
		return errors.Trace(dbterror.ErrBadField.GenWithStackByArgs(columnNameExpr.Name.Name.L, "partition function"))
	}

	p.columns = append(p.columns, colInfo)
	return nil
}

func checkPartitionExprAllowed(_ expression.BuildContext, tb *model.TableInfo, e ast.ExprNode) error {
	switch v := e.(type) {
	case *ast.FuncCallExpr:
		if _, ok := expression.AllowedPartitionFuncMap[v.FnName.L]; ok {
			return nil
		}
	case *ast.BinaryOperationExpr:
		if _, ok := expression.AllowedPartition4BinaryOpMap[v.Op]; ok {
			return errors.Trace(checkNoTimestampArgs(tb, v.L, v.R))
		}
	case *ast.UnaryOperationExpr:
		if _, ok := expression.AllowedPartition4UnaryOpMap[v.Op]; ok {
			return errors.Trace(checkNoTimestampArgs(tb, v.V))
		}
	case *ast.ColumnNameExpr, *ast.ParenthesesExpr, *driver.ValueExpr, *ast.MaxValueExpr,
		*ast.DefaultExpr, *ast.TimeUnitExpr:
		return nil
	}
	return errors.Trace(dbterror.ErrPartitionFunctionIsNotAllowed)
}

func checkPartitionExprArgs(_ expression.BuildContext, tblInfo *model.TableInfo, e ast.ExprNode) error {
	expr, ok := e.(*ast.FuncCallExpr)
	if !ok {
		return nil
	}
	argsType, err := collectArgsType(tblInfo, expr.Args...)
	if err != nil {
		return errors.Trace(err)
	}
	switch expr.FnName.L {
	case ast.ToDays, ast.ToSeconds, ast.DayOfMonth, ast.Month, ast.DayOfYear, ast.Quarter, ast.YearWeek,
		ast.Year, ast.Weekday, ast.DayOfWeek, ast.Day:
		return errors.Trace(checkResultOK(hasDateArgs(argsType...)))
	case ast.Hour, ast.Minute, ast.Second, ast.TimeToSec, ast.MicroSecond:
		return errors.Trace(checkResultOK(hasTimeArgs(argsType...)))
	case ast.UnixTimestamp:
		return errors.Trace(checkResultOK(hasTimestampArgs(argsType...)))
	case ast.FromDays:
		return errors.Trace(checkResultOK(hasDateArgs(argsType...) || hasTimeArgs(argsType...)))
	case ast.Extract:
		switch expr.Args[0].(*ast.TimeUnitExpr).Unit {
		case ast.TimeUnitYear, ast.TimeUnitYearMonth, ast.TimeUnitQuarter, ast.TimeUnitMonth, ast.TimeUnitDay:
			return errors.Trace(checkResultOK(hasDateArgs(argsType...)))
		case ast.TimeUnitDayMicrosecond, ast.TimeUnitDayHour, ast.TimeUnitDayMinute, ast.TimeUnitDaySecond:
			return errors.Trace(checkResultOK(hasDatetimeArgs(argsType...)))
		case ast.TimeUnitHour, ast.TimeUnitHourMinute, ast.TimeUnitHourSecond, ast.TimeUnitMinute, ast.TimeUnitMinuteSecond,
			ast.TimeUnitSecond, ast.TimeUnitMicrosecond, ast.TimeUnitHourMicrosecond, ast.TimeUnitMinuteMicrosecond, ast.TimeUnitSecondMicrosecond:
			return errors.Trace(checkResultOK(hasTimeArgs(argsType...)))
		default:
			return errors.Trace(dbterror.ErrWrongExprInPartitionFunc)
		}
	case ast.DateDiff:
		return errors.Trace(checkResultOK(slice.AllOf(argsType, func(i int) bool {
			return hasDateArgs(argsType[i])
		})))

	case ast.Abs, ast.Ceiling, ast.Floor, ast.Mod:
		has := hasTimestampArgs(argsType...)
		if has {
			return errors.Trace(dbterror.ErrWrongExprInPartitionFunc)
		}
	}
	return nil
}

func collectArgsType(tblInfo *model.TableInfo, exprs ...ast.ExprNode) ([]byte, error) {
	ts := make([]byte, 0, len(exprs))
	for _, arg := range exprs {
		col, ok := arg.(*ast.ColumnNameExpr)
		if !ok {
			continue
		}
		columnInfo := findColumnByName(col.Name.Name.L, tblInfo)
		if columnInfo == nil {
			return nil, errors.Trace(dbterror.ErrBadField.GenWithStackByArgs(col.Name.Name.L, "partition function"))
		}
		ts = append(ts, columnInfo.GetType())
	}

	return ts, nil
}

func hasDateArgs(argsType ...byte) bool {
	return slice.AnyOf(argsType, func(i int) bool {
		return argsType[i] == mysql.TypeDate || argsType[i] == mysql.TypeDatetime
	})
}

func hasTimeArgs(argsType ...byte) bool {
	return slice.AnyOf(argsType, func(i int) bool {
		return argsType[i] == mysql.TypeDuration || argsType[i] == mysql.TypeDatetime
	})
}

func hasTimestampArgs(argsType ...byte) bool {
	return slice.AnyOf(argsType, func(i int) bool {
		return argsType[i] == mysql.TypeTimestamp
	})
}

func hasDatetimeArgs(argsType ...byte) bool {
	return slice.AnyOf(argsType, func(i int) bool {
		return argsType[i] == mysql.TypeDatetime
	})
}

func checkNoTimestampArgs(tbInfo *model.TableInfo, exprs ...ast.ExprNode) error {
	argsType, err := collectArgsType(tbInfo, exprs...)
	if err != nil {
		return err
	}
	if hasTimestampArgs(argsType...) {
		return errors.Trace(dbterror.ErrWrongExprInPartitionFunc)
	}
	return nil
}

// hexIfNonPrint checks if printable UTF-8 characters from a single quoted string,
// if so, just returns the string
// else returns a hex string of the binary string (i.e. actual encoding, not unicode code points!)
func hexIfNonPrint(s string) string {
	isPrint := true
	// https://go.dev/blog/strings `for range` of string converts to runes!
	for _, runeVal := range s {
		if !strconv.IsPrint(runeVal) {
			isPrint = false
			break
		}
	}
	if isPrint {
		return s
	}
	// To avoid 'simple' MySQL accepted escape characters, to be showed as hex, just escape them
	// \0 \b \n \r \t \Z, see https://dev.mysql.com/doc/refman/8.0/en/string-literals.html
	isPrint = true
	res := ""
	for _, runeVal := range s {
		switch runeVal {
		case 0: // Null
			res += `\0`
		case 7: // Bell
			res += `\b`
		case '\t': // 9
			res += `\t`
		case '\n': // 10
			res += `\n`
		case '\r': // 13
			res += `\r`
		case 26: // ctrl-z / Substitute
			res += `\Z`
		default:
			if !strconv.IsPrint(runeVal) {
				isPrint = false
				break
			}
			res += string(runeVal)
		}
	}
	if isPrint {
		return res
	}
	// Not possible to create an easy interpreted MySQL string, return as hex string
	// Can be converted to string in MySQL like: CAST(UNHEX('<hex string>') AS CHAR(255))
	return "0x" + hex.EncodeToString([]byte(driver.UnwrapFromSingleQuotes(s)))
}

func writeColumnListToBuffer(partitionInfo *model.PartitionInfo, sqlMode mysql.SQLMode, buf *bytes.Buffer) {
	if partitionInfo.IsEmptyColumns {
		return
	}
	for i, col := range partitionInfo.Columns {
		buf.WriteString(stringutil.Escape(col.O, sqlMode))
		if i < len(partitionInfo.Columns)-1 {
			buf.WriteString(",")
		}
	}
}

// AppendPartitionInfo is used in SHOW CREATE TABLE as well as generation the SQL syntax
// for the PartitionInfo during validation of various DDL commands
func AppendPartitionInfo(partitionInfo *model.PartitionInfo, buf *bytes.Buffer, sqlMode mysql.SQLMode) {
	if partitionInfo == nil {
		return
	}
	// Since MySQL 5.1/5.5 is very old and TiDB aims for 5.7/8.0 compatibility, we will not
	// include the /*!50100 or /*!50500 comments for TiDB.
	// This also solves the issue with comments within comments that would happen for
	// PLACEMENT POLICY options.
	defaultPartitionDefinitions := true
	if partitionInfo.Type == pmodel.PartitionTypeHash ||
		partitionInfo.Type == pmodel.PartitionTypeKey {
		for i, def := range partitionInfo.Definitions {
			if def.Name.O != fmt.Sprintf("p%d", i) {
				defaultPartitionDefinitions = false
				break
			}
			if len(def.Comment) > 0 || def.PlacementPolicyRef != nil {
				defaultPartitionDefinitions = false
				break
			}
		}

		if defaultPartitionDefinitions {
			if partitionInfo.Type == pmodel.PartitionTypeHash {
				fmt.Fprintf(buf, "\nPARTITION BY HASH (%s) PARTITIONS %d", partitionInfo.Expr, partitionInfo.Num)
			} else {
				buf.WriteString("\nPARTITION BY KEY (")
				writeColumnListToBuffer(partitionInfo, sqlMode, buf)
				buf.WriteString(")")
				fmt.Fprintf(buf, " PARTITIONS %d", partitionInfo.Num)
			}
			return
		}
	}
	// this if statement takes care of lists/range/key columns case
	if len(partitionInfo.Columns) > 0 {
		// partitionInfo.Type == model.PartitionTypeRange || partitionInfo.Type == model.PartitionTypeList
		// || partitionInfo.Type == model.PartitionTypeKey
		// Notice that MySQL uses two spaces between LIST and COLUMNS...
		if partitionInfo.Type == pmodel.PartitionTypeKey {
			fmt.Fprintf(buf, "\nPARTITION BY %s (", partitionInfo.Type.String())
		} else {
			fmt.Fprintf(buf, "\nPARTITION BY %s COLUMNS(", partitionInfo.Type.String())
		}
		writeColumnListToBuffer(partitionInfo, sqlMode, buf)
		buf.WriteString(")\n(")
	} else {
		fmt.Fprintf(buf, "\nPARTITION BY %s (%s)\n(", partitionInfo.Type.String(), partitionInfo.Expr)
	}

	AppendPartitionDefs(partitionInfo, buf, sqlMode)
	buf.WriteString(")")
}

// AppendPartitionDefs generates a list of partition definitions needed for SHOW CREATE TABLE (in executor/show.go)
// as well as needed for generating the ADD PARTITION query for INTERVAL partitioning of ALTER TABLE t LAST PARTITION
// and generating the CREATE TABLE query from CREATE TABLE ... INTERVAL
func AppendPartitionDefs(partitionInfo *model.PartitionInfo, buf *bytes.Buffer, sqlMode mysql.SQLMode) {
	for i, def := range partitionInfo.Definitions {
		if i > 0 {
			fmt.Fprintf(buf, ",\n ")
		}
		fmt.Fprintf(buf, "PARTITION %s", stringutil.Escape(def.Name.O, sqlMode))
		// PartitionTypeHash and PartitionTypeKey do not have any VALUES definition
		if partitionInfo.Type == pmodel.PartitionTypeRange {
			lessThans := make([]string, len(def.LessThan))
			for idx, v := range def.LessThan {
				lessThans[idx] = hexIfNonPrint(v)
			}
			fmt.Fprintf(buf, " VALUES LESS THAN (%s)", strings.Join(lessThans, ","))
		} else if partitionInfo.Type == pmodel.PartitionTypeList {
			if len(def.InValues) == 0 {
				fmt.Fprintf(buf, " DEFAULT")
			} else if len(def.InValues) == 1 &&
				len(def.InValues[0]) == 1 &&
				strings.EqualFold(def.InValues[0][0], "DEFAULT") {
				fmt.Fprintf(buf, " DEFAULT")
			} else {
				values := bytes.NewBuffer(nil)
				for j, inValues := range def.InValues {
					if j > 0 {
						values.WriteString(",")
					}
					if len(inValues) > 1 {
						values.WriteString("(")
						tmpVals := make([]string, len(inValues))
						for idx, v := range inValues {
							tmpVals[idx] = hexIfNonPrint(v)
						}
						values.WriteString(strings.Join(tmpVals, ","))
						values.WriteString(")")
					} else if len(inValues) == 1 {
						values.WriteString(hexIfNonPrint(inValues[0]))
					}
				}
				fmt.Fprintf(buf, " VALUES IN (%s)", values.String())
			}
		}
		if len(def.Comment) > 0 {
			fmt.Fprintf(buf, " COMMENT '%s'", format.OutputFormat(def.Comment))
		}
		if def.PlacementPolicyRef != nil {
			// add placement ref info here
			fmt.Fprintf(buf, " /*T![placement] PLACEMENT POLICY=%s */", stringutil.Escape(def.PlacementPolicyRef.Name.O, sqlMode))
		}
	}
}

func generatePartValuesWithTp(partVal types.Datum, tp types.FieldType) (string, error) {
	if partVal.Kind() == types.KindNull {
		return "NULL", nil
	}

	s, err := partVal.ToString()
	if err != nil {
		return "", err
	}

	switch tp.EvalType() {
	case types.ETInt:
		return s, nil
	case types.ETString:
		// The `partVal` can be an invalid utf8 string if it's converted to BINARY, then the content will be lost after
		// marshaling and storing in the schema. In this case, we use a hex literal to work around this issue.
		if tp.GetCharset() == charset.CharsetBin {
			return fmt.Sprintf("_binary 0x%x", s), nil
		}
		return driver.WrapInSingleQuotes(s), nil
	case types.ETDatetime, types.ETDuration:
		return driver.WrapInSingleQuotes(s), nil
	}

	return "", dbterror.ErrWrongTypeColumnValue.GenWithStackByArgs()
}

func checkPartitionDefinitionConstraints(ctx expression.BuildContext, tbInfo *model.TableInfo) error {
	var err error
	if err = checkPartitionNameUnique(tbInfo.Partition); err != nil {
		return errors.Trace(err)
	}
	if err = checkAddPartitionTooManyPartitions(uint64(len(tbInfo.Partition.Definitions))); err != nil {
		return err
	}
	if err = checkAddPartitionOnTemporaryMode(tbInfo); err != nil {
		return err
	}
	if err = checkPartitionColumnsUnique(tbInfo); err != nil {
		return err
	}

	switch tbInfo.Partition.Type {
	case pmodel.PartitionTypeRange:
		failpoint.Inject("CheckPartitionByRangeErr", func() {
			panic("mockCheckPartitionByRangeErr")
		})
		err = checkPartitionByRange(ctx, tbInfo)
	case pmodel.PartitionTypeHash, pmodel.PartitionTypeKey:
		err = checkPartitionByHash(tbInfo)
	case pmodel.PartitionTypeList:
		err = checkPartitionByList(ctx, tbInfo)
	}
	return errors.Trace(err)
}

func checkPartitionByHash(tbInfo *model.TableInfo) error {
	return checkNoHashPartitions(tbInfo.Partition.Num)
}

// checkPartitionByRange checks validity of a "BY RANGE" partition.
func checkPartitionByRange(ctx expression.BuildContext, tbInfo *model.TableInfo) error {
	pi := tbInfo.Partition

	if len(pi.Columns) == 0 {
		return checkRangePartitionValue(ctx, tbInfo)
	}

	return checkRangeColumnsPartitionValue(ctx, tbInfo)
}

func checkRangeColumnsPartitionValue(ctx expression.BuildContext, tbInfo *model.TableInfo) error {
	// Range columns partition key supports multiple data types with integer、datetime、string.
	pi := tbInfo.Partition
	defs := pi.Definitions
	if len(defs) < 1 {
		return ast.ErrPartitionsMustBeDefined.GenWithStackByArgs("RANGE")
	}

	curr := &defs[0]
	if len(curr.LessThan) != len(pi.Columns) {
		return errors.Trace(ast.ErrPartitionColumnList)
	}
	var prev *model.PartitionDefinition
	for i := 1; i < len(defs); i++ {
		prev, curr = curr, &defs[i]
		succ, err := checkTwoRangeColumns(ctx, curr, prev, pi, tbInfo)
		if err != nil {
			return err
		}
		if !succ {
			return errors.Trace(dbterror.ErrRangeNotIncreasing)
		}
	}
	return nil
}

func checkTwoRangeColumns(ctx expression.BuildContext, curr, prev *model.PartitionDefinition, pi *model.PartitionInfo, tbInfo *model.TableInfo) (bool, error) {
	if len(curr.LessThan) != len(pi.Columns) {
		return false, errors.Trace(ast.ErrPartitionColumnList)
	}
	for i := 0; i < len(pi.Columns); i++ {
		// Special handling for MAXVALUE.
		if strings.EqualFold(curr.LessThan[i], partitionMaxValue) && !strings.EqualFold(prev.LessThan[i], partitionMaxValue) {
			// If current is maxvalue, it certainly >= previous.
			return true, nil
		}
		if strings.EqualFold(prev.LessThan[i], partitionMaxValue) {
			// Current is not maxvalue, and previous is maxvalue.
			return false, nil
		}

		// The tuples of column values used to define the partitions are strictly increasing:
		// PARTITION p0 VALUES LESS THAN (5,10,'ggg')
		// PARTITION p1 VALUES LESS THAN (10,20,'mmm')
		// PARTITION p2 VALUES LESS THAN (15,30,'sss')
		colInfo := findColumnByName(pi.Columns[i].L, tbInfo)
		cmp, err := parseAndEvalBoolExpr(ctx, curr.LessThan[i], prev.LessThan[i], colInfo, tbInfo)
		if err != nil {
			return false, err
		}

		if cmp > 0 {
			return true, nil
		}

		if cmp < 0 {
			return false, nil
		}
	}
	return false, nil
}

// equal, return 0
// greater, return 1
// less, return -1
func parseAndEvalBoolExpr(ctx expression.BuildContext, l, r string, colInfo *model.ColumnInfo, tbInfo *model.TableInfo) (int64, error) {
	lexpr, err := expression.ParseSimpleExpr(ctx, l, expression.WithTableInfo("", tbInfo), expression.WithCastExprTo(&colInfo.FieldType))
	if err != nil {
		return 0, err
	}
	rexpr, err := expression.ParseSimpleExpr(ctx, r, expression.WithTableInfo("", tbInfo), expression.WithCastExprTo(&colInfo.FieldType))
	if err != nil {
		return 0, err
	}

	e, err := expression.NewFunctionBase(ctx, ast.EQ, field_types.NewFieldType(mysql.TypeLonglong), lexpr, rexpr)
	if err != nil {
		return 0, err
	}
	e.SetCharsetAndCollation(colInfo.GetCharset(), colInfo.GetCollate())
	res, _, err1 := e.EvalInt(ctx.GetEvalCtx(), chunk.Row{})
	if err1 != nil {
		return 0, err1
	}
	if res == 1 {
		return 0, nil
	}

	e, err = expression.NewFunctionBase(ctx, ast.GT, field_types.NewFieldType(mysql.TypeLonglong), lexpr, rexpr)
	if err != nil {
		return 0, err
	}
	e.SetCharsetAndCollation(colInfo.GetCharset(), colInfo.GetCollate())
	res, _, err1 = e.EvalInt(ctx.GetEvalCtx(), chunk.Row{})
	if err1 != nil {
		return 0, err1
	}
	if res > 0 {
		return 1, nil
	}
	return -1, nil
}

// checkPartitionByList checks validity of a "BY LIST" partition.
func checkPartitionByList(ctx expression.BuildContext, tbInfo *model.TableInfo) error {
	return checkListPartitionValue(ctx, tbInfo)
}<|MERGE_RESOLUTION|>--- conflicted
+++ resolved
@@ -2154,7 +2154,6 @@
 		return ver, errors.Wrapf(err, "failed to notify PD the label rules")
 	}
 
-<<<<<<< HEAD
 	if _, err := alterTableLabelRule(job.SchemaName, tblInfo, getIDs([]*model.TableInfo{tblInfo})); err != nil {
 		job.State = model.JobStateCancelled
 		return ver, err
@@ -2171,6 +2170,20 @@
 	}
 	if tblInfo.Partition != nil {
 		tblInfo.Partition.ClearReorgIntermediateInfo()
+	}
+
+	var dropIndices []*model.IndexInfo
+	for _, indexInfo := range tblInfo.Indices {
+		if indexInfo.Unique &&
+			indexInfo.State == model.StateDeleteReorganization &&
+			tblInfo.Partition.DDLState == model.StateDeleteReorganization {
+			dropIndices = append(dropIndices, indexInfo)
+		}
+	}
+	for _, indexInfo := range dropIndices {
+		DropIndexColumnFlag(tblInfo, indexInfo)
+		RemoveDependentHiddenColumns(tblInfo, indexInfo)
+		removeIndexInfo(tblInfo, indexInfo)
 	}
 
 	ver, err = updateVersionAndTableInfo(jobCtx, t, job, tblInfo, true)
@@ -2223,47 +2236,6 @@
 	tblInfo, err := GetTableInfoAndCancelFaultJob(t, job, job.SchemaID)
 	if err != nil {
 		return ver, errors.Trace(err)
-=======
-		if _, err := alterTableLabelRule(job.SchemaName, tblInfo, getIDs([]*model.TableInfo{tblInfo})); err != nil {
-			job.State = model.JobStateCancelled
-			return ver, err
-		}
-		if job.Type == model.ActionAlterTablePartitioning {
-			// ALTER TABLE t PARTITION BY ... creates an additional
-			// Table ID
-			// Note, for REMOVE PARTITIONING, it is the same
-			// as for the single partition, to be changed to table.
-			physicalTableIDs = append(physicalTableIDs, partInfo.NewTableID)
-		}
-
-		var dropIndices []*model.IndexInfo
-		for _, indexInfo := range tblInfo.Indices {
-			if indexInfo.Unique &&
-				indexInfo.State == model.StateDeleteReorganization &&
-				tblInfo.Partition.DDLState == model.StateDeleteReorganization {
-				dropIndices = append(dropIndices, indexInfo)
-			}
-		}
-		for _, indexInfo := range dropIndices {
-			DropIndexColumnFlag(tblInfo, indexInfo)
-			RemoveDependentHiddenColumns(tblInfo, indexInfo)
-			removeIndexInfo(tblInfo, indexInfo)
-		}
-
-		if tblInfo.Partition.Type == pmodel.PartitionTypeNone {
-			tblInfo.Partition = nil
-		} else {
-			tblInfo.Partition.ClearReorgIntermediateInfo()
-		}
-		ver, err = updateVersionAndTableInfo(jobCtx, t, job, tblInfo, true)
-		if err != nil {
-			return ver, errors.Trace(err)
-		}
-		job.FinishTableJob(model.JobStateRollbackDone, model.StateNone, ver, tblInfo)
-		args.OldPhysicalTblIDs = physicalTableIDs
-		job.FillFinishedArgs(args)
-		return ver, nil
->>>>>>> b520f61d
 	}
 
 	var physicalTableIDs []int64
