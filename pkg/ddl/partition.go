--- conflicted
+++ resolved
@@ -2184,7 +2184,6 @@
 			job.State = model.JobStateCancelled
 			return ver, err
 		}
-<<<<<<< HEAD
 		if job.Type == model.ActionAlterTablePartitioning {
 			// ALTER TABLE t PARTITION BY ... creates an additional
 			// Table ID
@@ -2199,18 +2198,6 @@
 				indexInfo.State == model.StateDeleteReorganization &&
 				tblInfo.Partition.DDLState == model.StateDeleteReorganization {
 				dropIndices = append(dropIndices, indexInfo)
-=======
-		// ALTER TABLE ... PARTITION BY
-		if partInfo.Type != pmodel.PartitionTypeNone {
-			// Also remove anything with the new table id
-			physicalTableIDs = append(physicalTableIDs, partInfo.NewTableID)
-			// Reset if it was normal table before
-			if tblInfo.Partition.Type == pmodel.PartitionTypeNone ||
-				tblInfo.Partition.DDLType == pmodel.PartitionTypeNone {
-				tblInfo.Partition = nil
-			} else {
-				tblInfo.Partition.ClearReorgIntermediateInfo()
->>>>>>> f9c4773b
 			}
 		}
 		for _, indexInfo := range dropIndices {
@@ -2219,17 +2206,12 @@
 			removeIndexInfo(tblInfo, indexInfo)
 		}
 
-		if tblInfo.Partition.Type == model.PartitionTypeNone {
+		if tblInfo.Partition.Type == pmodel.PartitionTypeNone {
 			tblInfo.Partition = nil
 		} else {
 			tblInfo.Partition.ClearReorgIntermediateInfo()
 		}
-<<<<<<< HEAD
-		ver, err = updateVersionAndTableInfo(d, t, job, tblInfo, true)
-=======
-
 		ver, err = updateVersionAndTableInfo(jobCtx, t, job, tblInfo, true)
->>>>>>> f9c4773b
 		if err != nil {
 			return ver, errors.Trace(err)
 		}
@@ -3239,11 +3221,7 @@
 				job.State = model.JobStateCancelled
 				return ver, errors.Trace(err)
 			}
-<<<<<<< HEAD
-			return rollbackReorganizePartitionWithErr(d, t, job, err)
-=======
-			return convertAddTablePartitionJob2RollbackJob(jobCtx, t, job, err, tblInfo)
->>>>>>> f9c4773b
+			return rollbackReorganizePartitionWithErr(jobCtx, t, job, err)
 		}
 
 		if len(bundles) > 0 {
@@ -3252,11 +3230,7 @@
 					job.State = model.JobStateCancelled
 					return ver, errors.Wrapf(err, "failed to notify PD the placement rules")
 				}
-<<<<<<< HEAD
-				return rollbackReorganizePartitionWithErr(d, t, job, err)
-=======
-				return convertAddTablePartitionJob2RollbackJob(jobCtx, t, job, err, tblInfo)
->>>>>>> f9c4773b
+				return rollbackReorganizePartitionWithErr(jobCtx, t, job, err)
 			}
 			changesMade = true
 		}
@@ -3272,11 +3246,7 @@
 				job.State = model.JobStateCancelled
 				return ver, err
 			}
-<<<<<<< HEAD
-			return rollbackReorganizePartitionWithErr(d, t, job, err)
-=======
-			return convertAddTablePartitionJob2RollbackJob(jobCtx, t, job, err, tblInfo)
->>>>>>> f9c4773b
+			return rollbackReorganizePartitionWithErr(jobCtx, t, job, err)
 		}
 
 		// Doing the preSplitAndScatter here, since all checks are completed,
@@ -3301,7 +3271,7 @@
 		failpoint.Inject("reorgPartRollback1", func(val failpoint.Value) {
 			if val.(bool) {
 				err = errors.New("Injected error by reorgPartRollback1")
-				failpoint.Return(rollbackReorganizePartitionWithErr(d, t, job, err))
+				failpoint.Return(rollbackReorganizePartitionWithErr(jobCtx, t, job, err))
 			}
 		})
 
@@ -3332,13 +3302,7 @@
 			count := tblInfo.TiFlashReplica.Count
 			needRetry, err := checkPartitionReplica(count, addingDefinitions, jobCtx)
 			if err != nil {
-<<<<<<< HEAD
-				return rollbackReorganizePartitionWithErr(d, t, job, err)
-=======
-				// need to rollback, since we tried to register the new
-				// partitions before!
-				return convertAddTablePartitionJob2RollbackJob(jobCtx, t, job, err, tblInfo)
->>>>>>> f9c4773b
+				return rollbackReorganizePartitionWithErr(jobCtx, t, job, err)
 			}
 			if needRetry {
 				// The new added partition hasn't been replicated.
@@ -3362,17 +3326,13 @@
 		}
 		tblInfo.Partition.DDLState = model.StateWriteOnly
 		metrics.GetBackfillProgressByLabel(metrics.LblReorgPartition, job.SchemaName, tblInfo.Name.String()).Set(0.2 / float64(math.MaxUint64))
-<<<<<<< HEAD
 		failpoint.Inject("reorgPartRollback2", func(val failpoint.Value) {
 			if val.(bool) {
 				err = errors.New("Injected error by reorgPartRollback2")
-				failpoint.Return(rollbackReorganizePartitionWithErr(d, t, job, err))
+				failpoint.Return(rollbackReorganizePartitionWithErr(jobCtx, t, job, err))
 			}
 		})
-		ver, err = updateVersionAndTableInfo(d, t, job, tblInfo, true)
-=======
 		ver, err = updateVersionAndTableInfo(jobCtx, t, job, tblInfo, true)
->>>>>>> f9c4773b
 		job.SchemaState = model.StateWriteOnly
 	case model.StateWriteOnly:
 		// Insert this state to confirm all servers can see the new partitions when reorg is running,
@@ -3403,7 +3363,7 @@
 		failpoint.Inject("reorgPartRollback3", func(val failpoint.Value) {
 			if val.(bool) {
 				err = errors.New("Injected error by reorgPartRollback3")
-				failpoint.Return(rollbackReorganizePartitionWithErr(d, t, job, err))
+				failpoint.Return(rollbackReorganizePartitionWithErr(jobCtx, t, job, err))
 			}
 		})
 		var done bool
@@ -3416,7 +3376,7 @@
 		failpoint.Inject("reorgPartRollback4", func(val failpoint.Value) {
 			if val.(bool) {
 				err = errors.New("Injected error by reorgPartRollback4")
-				failpoint.Return(rollbackReorganizePartitionWithErr(d, t, job, err))
+				failpoint.Return(rollbackReorganizePartitionWithErr(jobCtx, t, job, err))
 			}
 		})
 
@@ -3435,7 +3395,7 @@
 				} else {
 					inAllPartitionColumns, err := checkPartitionKeysConstraint(partInfo, index.Columns, tblInfo)
 					if err != nil {
-						return rollbackReorganizePartitionWithErr(d, t, job, err)
+						return rollbackReorganizePartitionWithErr(jobCtx, t, job, err)
 					}
 					if !inAllPartitionColumns {
 						// Mark the old unique index as non-readable, and to be dropped,
@@ -3562,20 +3522,14 @@
 				return ver, errors.Trace(err)
 			}
 		}
-<<<<<<< HEAD
 		failpoint.Inject("reorgPartFail5", func(val failpoint.Value) {
-=======
-		job.CtxVars = []any{physicalTableIDs, newIDs}
-		ver, err = updateVersionAndTableInfo(jobCtx, t, job, tblInfo, true)
-		failpoint.Inject("reorgPartWriteReorgSchemaVersionUpdateFail", func(val failpoint.Value) {
->>>>>>> f9c4773b
 			if val.(bool) {
 				job.ErrorCount += variable.GetDDLErrorCountLimit() / 2
 				failpoint.Return(ver, errors.New("Injected error by reorgPartFail5"))
 			}
 		})
 		job.CtxVars = []any{physicalTableIDs, newIDs}
-		ver, err = updateVersionAndTableInfo(d, t, job, tblInfo, true)
+		ver, err = updateVersionAndTableInfo(jobCtx, t, job, tblInfo, true)
 		if err != nil {
 			return ver, errors.Trace(err)
 		}
@@ -3692,12 +3646,7 @@
 				zap.Stringer("job", job), zap.Error(err1))
 		}
 		logutil.DDLLogger().Warn("reorg partition job failed, convert job to rollback", zap.Stringer("job", job), zap.Error(err))
-<<<<<<< HEAD
-		ver, err = rollbackReorganizePartitionWithErr(d, t, job, err)
-=======
-		// TODO: rollback new global indexes! TODO: How to handle new index ids?
-		ver, err = convertAddTablePartitionJob2RollbackJob(jobCtx, t, job, err, tbl.Meta())
->>>>>>> f9c4773b
+		ver, err = rollbackReorganizePartitionWithErr(jobCtx, t, job, err)
 		return false, ver, errors.Trace(err)
 	}
 	return true, ver, err
@@ -4028,39 +3977,14 @@
 				physTbl = tbl
 			}
 			// Get the original start handle and end handle.
-			currentVer, err := getValidCurrentVersion(reorgInfo.d.store)
+			currentVer, err := getValidCurrentVersion(reorgInfo.jobCtx.store)
 			if err != nil {
 				return errors.Trace(err)
 			}
-			startHandle, endHandle, err := getTableRange(reorgInfo.NewJobContext(), reorgInfo.d, physTbl, currentVer.Ver, reorgInfo.Job.Priority)
+			startHandle, endHandle, err := getTableRange(reorgInfo.NewJobContext(), reorgInfo.jobCtx.store, physTbl, currentVer.Ver, reorgInfo.Job.Priority)
 			if err != nil {
 				return errors.Trace(err)
 			}
-<<<<<<< HEAD
-=======
-		}
-		if pid == 0 {
-			// All partitions will be dropped, nothing more to add to global indexes.
-			return nil
-		}
-		reorgInfo.PhysicalTableID = pid
-		var physTbl table.PhysicalTable
-		if tbl, ok := t.(table.PartitionedTable); ok {
-			physTbl = tbl.GetPartition(reorgInfo.PhysicalTableID)
-		} else if tbl, ok := t.(table.PhysicalTable); ok {
-			// This may be used when partitioning a non-partitioned table
-			physTbl = tbl
-		}
-		// Get the original start handle and end handle.
-		currentVer, err := getValidCurrentVersion(reorgInfo.jobCtx.store)
-		if err != nil {
-			return errors.Trace(err)
-		}
-		startHandle, endHandle, err := getTableRange(reorgInfo.NewJobContext(), reorgInfo.jobCtx.store, physTbl, currentVer.Ver, reorgInfo.Job.Priority)
-		if err != nil {
-			return errors.Trace(err)
-		}
->>>>>>> f9c4773b
 
 			// Always (re)start with the full PhysicalTable range
 			reorgInfo.StartKey, reorgInfo.EndKey = startHandle, endHandle
