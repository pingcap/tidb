// Copyright 2018 PingCAP, Inc.
//
// Licensed under the Apache License, Version 2.0 (the "License");
// you may not use this file except in compliance with the License.
// You may obtain a copy of the License at
//
//     http://www.apache.org/licenses/LICENSE-2.0
//
// Unless required by applicable law or agreed to in writing, software
// distributed under the License is distributed on an "AS IS" BASIS,
// WITHOUT WARRANTIES OR CONDITIONS OF ANY KIND, either express or implied.
// See the License for the specific language governing permissions and
// limitations under the License.

package ddl

import (
	"bytes"
	"context"
	"encoding/hex"
	"fmt"
	"math"
	"strconv"
	"strings"
	"time"

	"github.com/pingcap/errors"
	"github.com/pingcap/failpoint"
	"github.com/pingcap/kvproto/pkg/metapb"
	"github.com/pingcap/tidb/pkg/ddl/label"
	"github.com/pingcap/tidb/pkg/ddl/logutil"
	"github.com/pingcap/tidb/pkg/ddl/notifier"
	"github.com/pingcap/tidb/pkg/ddl/placement"
	sess "github.com/pingcap/tidb/pkg/ddl/session"
	"github.com/pingcap/tidb/pkg/domain/infosync"
	"github.com/pingcap/tidb/pkg/expression"
	"github.com/pingcap/tidb/pkg/infoschema"
	"github.com/pingcap/tidb/pkg/kv"
	"github.com/pingcap/tidb/pkg/meta"
	"github.com/pingcap/tidb/pkg/meta/metabuild"
	"github.com/pingcap/tidb/pkg/meta/model"
	"github.com/pingcap/tidb/pkg/metrics"
	"github.com/pingcap/tidb/pkg/parser"
	"github.com/pingcap/tidb/pkg/parser/ast"
	"github.com/pingcap/tidb/pkg/parser/charset"
	"github.com/pingcap/tidb/pkg/parser/format"
	pmodel "github.com/pingcap/tidb/pkg/parser/model"
	"github.com/pingcap/tidb/pkg/parser/mysql"
	"github.com/pingcap/tidb/pkg/parser/opcode"
	"github.com/pingcap/tidb/pkg/parser/terror"
	field_types "github.com/pingcap/tidb/pkg/parser/types"
	"github.com/pingcap/tidb/pkg/sessionctx"
	"github.com/pingcap/tidb/pkg/sessionctx/variable"
	"github.com/pingcap/tidb/pkg/table"
	"github.com/pingcap/tidb/pkg/table/tables"
	"github.com/pingcap/tidb/pkg/tablecodec"
	"github.com/pingcap/tidb/pkg/types"
	driver "github.com/pingcap/tidb/pkg/types/parser_driver"
	tidbutil "github.com/pingcap/tidb/pkg/util"
	"github.com/pingcap/tidb/pkg/util/chunk"
	"github.com/pingcap/tidb/pkg/util/collate"
	"github.com/pingcap/tidb/pkg/util/dbterror"
	"github.com/pingcap/tidb/pkg/util/hack"
	"github.com/pingcap/tidb/pkg/util/mathutil"
	decoder "github.com/pingcap/tidb/pkg/util/rowDecoder"
	"github.com/pingcap/tidb/pkg/util/slice"
	"github.com/pingcap/tidb/pkg/util/stringutil"
	"github.com/tikv/client-go/v2/tikv"
	kvutil "github.com/tikv/client-go/v2/util"
	pd "github.com/tikv/pd/client"
	"go.uber.org/zap"
)

const (
	partitionMaxValue = "MAXVALUE"
)

func checkAddPartition(t *meta.Mutator, job *model.Job) (*model.TableInfo, *model.PartitionInfo, []model.PartitionDefinition, error) {
	schemaID := job.SchemaID
	tblInfo, err := GetTableInfoAndCancelFaultJob(t, job, schemaID)
	if err != nil {
		return nil, nil, nil, errors.Trace(err)
	}
	args, err := model.GetTablePartitionArgs(job)
	if err != nil {
		job.State = model.JobStateCancelled
		return nil, nil, nil, errors.Trace(err)
	}
	partInfo := args.PartInfo
	if len(tblInfo.Partition.AddingDefinitions) > 0 {
		return tblInfo, partInfo, tblInfo.Partition.AddingDefinitions, nil
	}
	return tblInfo, partInfo, []model.PartitionDefinition{}, nil
}

// TODO: Move this into reorganize partition!
func (w *worker) onAddTablePartition(jobCtx *jobContext, job *model.Job) (ver int64, _ error) {
	// Handle the rolling back job
	if job.IsRollingback() {
		ver, err := w.rollbackLikeDropPartition(jobCtx, job)
		if err != nil {
			return ver, errors.Trace(err)
		}
		return ver, nil
	}

	// notice: addingDefinitions is empty when job is in state model.StateNone
	tblInfo, partInfo, addingDefinitions, err := checkAddPartition(jobCtx.metaMut, job)
	if err != nil {
		return ver, err
	}

	// In order to skip maintaining the state check in partitionDefinition, TiDB use addingDefinition instead of state field.
	// So here using `job.SchemaState` to judge what the stage of this job is.
	switch job.SchemaState {
	case model.StateNone:
		// job.SchemaState == model.StateNone means the job is in the initial state of add partition.
		// Here should use partInfo from job directly and do some check action.
		err = checkAddPartitionTooManyPartitions(uint64(len(tblInfo.Partition.Definitions) + len(partInfo.Definitions)))
		if err != nil {
			job.State = model.JobStateCancelled
			return ver, errors.Trace(err)
		}

		err = checkAddPartitionValue(tblInfo, partInfo)
		if err != nil {
			job.State = model.JobStateCancelled
			return ver, errors.Trace(err)
		}

		err = checkAddPartitionNameUnique(tblInfo, partInfo)
		if err != nil {
			job.State = model.JobStateCancelled
			return ver, errors.Trace(err)
		}

		// move the adding definition into tableInfo.
		updateAddingPartitionInfo(partInfo, tblInfo)
		ver, err = updateVersionAndTableInfoWithCheck(jobCtx, job, tblInfo, true)
		if err != nil {
			return ver, errors.Trace(err)
		}

		// modify placement settings
		for _, def := range tblInfo.Partition.AddingDefinitions {
			if _, err = checkPlacementPolicyRefValidAndCanNonValidJob(jobCtx.metaMut, job, def.PlacementPolicyRef); err != nil {
				return ver, errors.Trace(err)
			}
		}

		if tblInfo.TiFlashReplica != nil {
			// Must set placement rule, and make sure it succeeds.
			if err := infosync.ConfigureTiFlashPDForPartitions(true, &tblInfo.Partition.AddingDefinitions, tblInfo.TiFlashReplica.Count, &tblInfo.TiFlashReplica.LocationLabels, tblInfo.ID); err != nil {
				logutil.DDLLogger().Error("ConfigureTiFlashPDForPartitions fails", zap.Error(err))
				return ver, errors.Trace(err)
			}
		}

		bundles, err := alterTablePartitionBundles(jobCtx.metaMut, tblInfo, tblInfo.Partition.AddingDefinitions)
		if err != nil {
			job.State = model.JobStateCancelled
			return ver, errors.Trace(err)
		}

		if err = infosync.PutRuleBundlesWithDefaultRetry(context.TODO(), bundles); err != nil {
			job.State = model.JobStateCancelled
			return ver, errors.Wrapf(err, "failed to notify PD the placement rules")
		}

		ids := getIDs([]*model.TableInfo{tblInfo})
		for _, p := range tblInfo.Partition.AddingDefinitions {
			ids = append(ids, p.ID)
		}
		if _, err := alterTableLabelRule(job.SchemaName, tblInfo, ids); err != nil {
			job.State = model.JobStateCancelled
			return ver, err
		}

		// none -> replica only
		job.SchemaState = model.StateReplicaOnly
	case model.StateReplicaOnly:
		// replica only -> public
		failpoint.Inject("sleepBeforeReplicaOnly", func(val failpoint.Value) {
			sleepSecond := val.(int)
			time.Sleep(time.Duration(sleepSecond) * time.Second)
		})
		// Here need do some tiflash replica complement check.
		// TODO: If a table is with no TiFlashReplica or it is not available, the replica-only state can be eliminated.
		if tblInfo.TiFlashReplica != nil && tblInfo.TiFlashReplica.Available {
			// For available state, the new added partition should wait it's replica to
			// be finished. Otherwise the query to this partition will be blocked.
			needRetry, err := checkPartitionReplica(tblInfo.TiFlashReplica.Count, addingDefinitions, jobCtx)
			if err != nil {
				return convertAddTablePartitionJob2RollbackJob(jobCtx, job, err, tblInfo)
			}
			if needRetry {
				// The new added partition hasn't been replicated.
				// Do nothing to the job this time, wait next worker round.
				time.Sleep(tiflashCheckTiDBHTTPAPIHalfInterval)
				// Set the error here which will lead this job exit when it's retry times beyond the limitation.
				return ver, errors.Errorf("[ddl] add partition wait for tiflash replica to complete")
			}
		}

		// When TiFlash Replica is ready, we must move them into `AvailablePartitionIDs`.
		if tblInfo.TiFlashReplica != nil && tblInfo.TiFlashReplica.Available {
			for _, d := range partInfo.Definitions {
				tblInfo.TiFlashReplica.AvailablePartitionIDs = append(tblInfo.TiFlashReplica.AvailablePartitionIDs, d.ID)
				err = infosync.UpdateTiFlashProgressCache(d.ID, 1)
				if err != nil {
					// just print log, progress will be updated in `refreshTiFlashTicker`
					logutil.DDLLogger().Error("update tiflash sync progress cache failed",
						zap.Error(err),
						zap.Int64("tableID", tblInfo.ID),
						zap.Int64("partitionID", d.ID),
					)
				}
			}
		}
		// For normal and replica finished table, move the `addingDefinitions` into `Definitions`.
		updatePartitionInfo(tblInfo)

		preSplitAndScatter(w.sess.Context, jobCtx.store, tblInfo, addingDefinitions)

		ver, err = updateVersionAndTableInfo(jobCtx, job, tblInfo, true)
		if err != nil {
			return ver, errors.Trace(err)
		}

		// Finish this job.
		job.FinishTableJob(model.JobStateDone, model.StatePublic, ver, tblInfo)
		addPartitionEvent := notifier.NewAddPartitionEvent(tblInfo, partInfo)
		asyncNotifyEvent(jobCtx, addPartitionEvent, job)
	default:
		err = dbterror.ErrInvalidDDLState.GenWithStackByArgs("partition", job.SchemaState)
	}

	return ver, errors.Trace(err)
}

// alterTableLabelRule updates Label Rules if they exists
// returns true if changed.
func alterTableLabelRule(schemaName string, meta *model.TableInfo, ids []int64) (bool, error) {
	tableRuleID := fmt.Sprintf(label.TableIDFormat, label.IDPrefix, schemaName, meta.Name.L)
	oldRule, err := infosync.GetLabelRules(context.TODO(), []string{tableRuleID})
	if err != nil {
		return false, errors.Trace(err)
	}
	if len(oldRule) == 0 {
		return false, nil
	}

	r, ok := oldRule[tableRuleID]
	if ok {
		rule := r.Reset(schemaName, meta.Name.L, "", ids...)
		err = infosync.PutLabelRule(context.TODO(), rule)
		if err != nil {
			return false, errors.Wrapf(err, "failed to notify PD label rule")
		}
		return true, nil
	}
	return false, nil
}

func alterTablePartitionBundles(t *meta.Mutator, tblInfo *model.TableInfo, addingDefinitions []model.PartitionDefinition) ([]*placement.Bundle, error) {
	var bundles []*placement.Bundle

	// tblInfo do not include added partitions, so we should add them first
	tblInfo = tblInfo.Clone()
	p := *tblInfo.Partition
	p.Definitions = append([]model.PartitionDefinition{}, p.Definitions...)
	p.Definitions = append(tblInfo.Partition.Definitions, addingDefinitions...)
	tblInfo.Partition = &p

	// bundle for table should be recomputed because it includes some default configs for partitions
	tblBundle, err := placement.NewTableBundle(t, tblInfo)
	if err != nil {
		return nil, errors.Trace(err)
	}

	if tblBundle != nil {
		bundles = append(bundles, tblBundle)
	}

	partitionBundles, err := placement.NewPartitionListBundles(t, addingDefinitions)
	if err != nil {
		return nil, errors.Trace(err)
	}

	bundles = append(bundles, partitionBundles...)
	return bundles, nil
}

// When drop/truncate a partition, we should still keep the dropped partition's placement settings to avoid unnecessary region schedules.
// When a partition is not configured with a placement policy directly, its rule is in the table's placement group which will be deleted after
// partition truncated/dropped. So it is necessary to create a standalone placement group with partition id after it.
func droppedPartitionBundles(t *meta.Mutator, tblInfo *model.TableInfo, dropPartitions []model.PartitionDefinition) ([]*placement.Bundle, error) {
	partitions := make([]model.PartitionDefinition, 0, len(dropPartitions))
	for _, def := range dropPartitions {
		def = def.Clone()
		if def.PlacementPolicyRef == nil {
			def.PlacementPolicyRef = tblInfo.PlacementPolicyRef
		}

		if def.PlacementPolicyRef != nil {
			partitions = append(partitions, def)
		}
	}

	return placement.NewPartitionListBundles(t, partitions)
}

// updatePartitionInfo merge `addingDefinitions` into `Definitions` in the tableInfo.
func updatePartitionInfo(tblInfo *model.TableInfo) {
	parInfo := &model.PartitionInfo{}
	oldDefs, newDefs := tblInfo.Partition.Definitions, tblInfo.Partition.AddingDefinitions
	parInfo.Definitions = make([]model.PartitionDefinition, 0, len(newDefs)+len(oldDefs))
	parInfo.Definitions = append(parInfo.Definitions, oldDefs...)
	parInfo.Definitions = append(parInfo.Definitions, newDefs...)
	tblInfo.Partition.Definitions = parInfo.Definitions
	tblInfo.Partition.AddingDefinitions = nil
}

// updateAddingPartitionInfo write adding partitions into `addingDefinitions` field in the tableInfo.
func updateAddingPartitionInfo(partitionInfo *model.PartitionInfo, tblInfo *model.TableInfo) {
	newDefs := partitionInfo.Definitions
	tblInfo.Partition.AddingDefinitions = make([]model.PartitionDefinition, 0, len(newDefs))
	tblInfo.Partition.AddingDefinitions = append(tblInfo.Partition.AddingDefinitions, newDefs...)
}

// rollbackAddingPartitionInfo remove the `addingDefinitions` in the tableInfo.
func rollbackAddingPartitionInfo(tblInfo *model.TableInfo) ([]int64, []string, []*placement.Bundle) {
	physicalTableIDs := make([]int64, 0, len(tblInfo.Partition.AddingDefinitions))
	partNames := make([]string, 0, len(tblInfo.Partition.AddingDefinitions))
	rollbackBundles := make([]*placement.Bundle, 0, len(tblInfo.Partition.AddingDefinitions))
	for _, one := range tblInfo.Partition.AddingDefinitions {
		physicalTableIDs = append(physicalTableIDs, one.ID)
		partNames = append(partNames, one.Name.L)
		if one.PlacementPolicyRef != nil {
			rollbackBundles = append(rollbackBundles, placement.NewBundle(one.ID))
		}
	}
	tblInfo.Partition.AddingDefinitions = nil
	return physicalTableIDs, partNames, rollbackBundles
}

// checkAddPartitionValue check add Partition Values,
// For Range: values less than value must be strictly increasing for each partition.
// For List: if a Default partition exists,
//
//	no ADD partition can be allowed
//	(needs reorganize partition instead).
func checkAddPartitionValue(meta *model.TableInfo, part *model.PartitionInfo) error {
	switch meta.Partition.Type {
	case pmodel.PartitionTypeRange:
		if len(meta.Partition.Columns) == 0 {
			newDefs, oldDefs := part.Definitions, meta.Partition.Definitions
			rangeValue := oldDefs[len(oldDefs)-1].LessThan[0]
			if strings.EqualFold(rangeValue, "MAXVALUE") {
				return errors.Trace(dbterror.ErrPartitionMaxvalue)
			}

			currentRangeValue, err := strconv.Atoi(rangeValue)
			if err != nil {
				return errors.Trace(err)
			}

			for i := 0; i < len(newDefs); i++ {
				ifMaxvalue := strings.EqualFold(newDefs[i].LessThan[0], "MAXVALUE")
				if ifMaxvalue && i == len(newDefs)-1 {
					return nil
				} else if ifMaxvalue && i != len(newDefs)-1 {
					return errors.Trace(dbterror.ErrPartitionMaxvalue)
				}

				nextRangeValue, err := strconv.Atoi(newDefs[i].LessThan[0])
				if err != nil {
					return errors.Trace(err)
				}
				if nextRangeValue <= currentRangeValue {
					return errors.Trace(dbterror.ErrRangeNotIncreasing)
				}
				currentRangeValue = nextRangeValue
			}
		}
	case pmodel.PartitionTypeList:
		if meta.Partition.GetDefaultListPartition() != -1 {
			return dbterror.ErrGeneralUnsupportedDDL.GenWithStackByArgs("ADD List partition, already contains DEFAULT partition. Please use REORGANIZE PARTITION instead")
		}
	}
	return nil
}

func checkPartitionReplica(replicaCount uint64, addingDefinitions []model.PartitionDefinition, jobCtx *jobContext) (needWait bool, err error) {
	failpoint.Inject("mockWaitTiFlashReplica", func(val failpoint.Value) {
		if val.(bool) {
			failpoint.Return(true, nil)
		}
	})
	failpoint.Inject("mockWaitTiFlashReplicaOK", func(val failpoint.Value) {
		if val.(bool) {
			failpoint.Return(false, nil)
		}
	})

	ctx := context.Background()
	pdCli := jobCtx.store.(tikv.Storage).GetRegionCache().PDClient()
	stores, err := pdCli.GetAllStores(ctx)
	if err != nil {
		return needWait, errors.Trace(err)
	}
	// Check whether stores have `count` tiflash engines.
	tiFlashStoreCount := uint64(0)
	for _, store := range stores {
		if storeHasEngineTiFlashLabel(store) {
			tiFlashStoreCount++
		}
	}
	if replicaCount > tiFlashStoreCount {
		return false, errors.Errorf("[ddl] the tiflash replica count: %d should be less than the total tiflash server count: %d", replicaCount, tiFlashStoreCount)
	}
	for _, pDef := range addingDefinitions {
		startKey, endKey := tablecodec.GetTableHandleKeyRange(pDef.ID)
		regions, err := pdCli.BatchScanRegions(ctx, []pd.KeyRange{{StartKey: startKey, EndKey: endKey}}, -1)
		if err != nil {
			return needWait, errors.Trace(err)
		}
		// For every region in the partition, if it has some corresponding peers and
		// no pending peers, that means the replication has completed.
		for _, region := range regions {
			regionState, err := pdCli.GetRegionByID(ctx, region.Meta.Id)
			if err != nil {
				return needWait, errors.Trace(err)
			}
			tiflashPeerAtLeastOne := checkTiFlashPeerStoreAtLeastOne(stores, regionState.Meta.Peers)
			failpoint.Inject("ForceTiflashNotAvailable", func(v failpoint.Value) {
				tiflashPeerAtLeastOne = v.(bool)
			})
			// It's unnecessary to wait all tiflash peer to be replicated.
			// Here only make sure that tiflash peer count > 0 (at least one).
			if tiflashPeerAtLeastOne {
				continue
			}
			needWait = true
			logutil.DDLLogger().Info("partition replicas check failed in replica-only DDL state", zap.Int64("pID", pDef.ID), zap.Uint64("wait region ID", region.Meta.Id), zap.Bool("tiflash peer at least one", tiflashPeerAtLeastOne), zap.Time("check time", time.Now()))
			return needWait, nil
		}
	}
	logutil.DDLLogger().Info("partition replicas check ok in replica-only DDL state")
	return needWait, nil
}

func checkTiFlashPeerStoreAtLeastOne(stores []*metapb.Store, peers []*metapb.Peer) bool {
	for _, peer := range peers {
		for _, store := range stores {
			if peer.StoreId == store.Id && storeHasEngineTiFlashLabel(store) {
				return true
			}
		}
	}
	return false
}

func storeHasEngineTiFlashLabel(store *metapb.Store) bool {
	for _, label := range store.Labels {
		if label.Key == placement.EngineLabelKey && label.Value == placement.EngineLabelTiFlash {
			return true
		}
	}
	return false
}

func checkListPartitions(defs []*ast.PartitionDefinition) error {
	for _, def := range defs {
		_, ok := def.Clause.(*ast.PartitionDefinitionClauseIn)
		if !ok {
			switch def.Clause.(type) {
			case *ast.PartitionDefinitionClauseLessThan:
				return ast.ErrPartitionWrongValues.GenWithStackByArgs("RANGE", "LESS THAN")
			case *ast.PartitionDefinitionClauseNone:
				return ast.ErrPartitionRequiresValues.GenWithStackByArgs("LIST", "IN")
			default:
				return dbterror.ErrUnsupportedCreatePartition.GenWithStack("Only VALUES IN () is supported for LIST partitioning")
			}
		}
	}
	return nil
}

// buildTablePartitionInfo builds partition info and checks for some errors.
func buildTablePartitionInfo(ctx *metabuild.Context, s *ast.PartitionOptions, tbInfo *model.TableInfo) error {
	if s == nil {
		return nil
	}

	var enable bool
	switch s.Tp {
	case pmodel.PartitionTypeRange:
		enable = true
	case pmodel.PartitionTypeList:
		enable = true
		err := checkListPartitions(s.Definitions)
		if err != nil {
			return err
		}
	case pmodel.PartitionTypeHash, pmodel.PartitionTypeKey:
		// Partition by hash and key is enabled by default.
		if s.Sub != nil {
			// Subpartitioning only allowed with Range or List
			return ast.ErrSubpartition
		}
		// Note that linear hash is simply ignored, and creates non-linear hash/key.
		if s.Linear {
			ctx.AppendWarning(dbterror.ErrUnsupportedCreatePartition.FastGen(fmt.Sprintf("LINEAR %s is not supported, using non-linear %s instead", s.Tp.String(), s.Tp.String())))
		}
		if s.Tp == pmodel.PartitionTypeHash || len(s.ColumnNames) != 0 {
			enable = true
		}
		if s.Tp == pmodel.PartitionTypeKey && len(s.ColumnNames) == 0 {
			enable = true
		}
	}

	if !enable {
		ctx.AppendWarning(dbterror.ErrUnsupportedCreatePartition.FastGen(fmt.Sprintf("Unsupported partition type %v, treat as normal table", s.Tp)))
		return nil
	}
	if s.Sub != nil {
		ctx.AppendWarning(dbterror.ErrUnsupportedCreatePartition.FastGen(fmt.Sprintf("Unsupported subpartitioning, only using %v partitioning", s.Tp)))
	}

	pi := &model.PartitionInfo{
		Type:   s.Tp,
		Enable: enable,
		Num:    s.Num,
	}
	tbInfo.Partition = pi
	if s.Expr != nil {
		if err := checkPartitionFuncValid(ctx.GetExprCtx(), tbInfo, s.Expr); err != nil {
			return errors.Trace(err)
		}
		buf := new(bytes.Buffer)
		restoreFlags := format.DefaultRestoreFlags | format.RestoreBracketAroundBinaryOperation |
			format.RestoreWithoutSchemaName | format.RestoreWithoutTableName
		restoreCtx := format.NewRestoreCtx(restoreFlags, buf)
		if err := s.Expr.Restore(restoreCtx); err != nil {
			return err
		}
		pi.Expr = buf.String()
	} else if s.ColumnNames != nil {
		pi.Columns = make([]pmodel.CIStr, 0, len(s.ColumnNames))
		for _, cn := range s.ColumnNames {
			pi.Columns = append(pi.Columns, cn.Name)
		}
		if pi.Type == pmodel.PartitionTypeKey && len(s.ColumnNames) == 0 {
			if tbInfo.PKIsHandle {
				pi.Columns = append(pi.Columns, tbInfo.GetPkName())
				pi.IsEmptyColumns = true
			} else if key := tbInfo.GetPrimaryKey(); key != nil {
				for _, col := range key.Columns {
					pi.Columns = append(pi.Columns, col.Name)
				}
				pi.IsEmptyColumns = true
			}
		}
		if err := checkColumnsPartitionType(tbInfo); err != nil {
			return err
		}
	}

	exprCtx := ctx.GetExprCtx()
	err := generatePartitionDefinitionsFromInterval(exprCtx, s, tbInfo)
	if err != nil {
		return errors.Trace(err)
	}

	defs, err := buildPartitionDefinitionsInfo(exprCtx, s.Definitions, tbInfo, s.Num)
	if err != nil {
		return errors.Trace(err)
	}

	tbInfo.Partition.Definitions = defs

	if len(s.UpdateIndexes) > 0 {
		updateIndexes := make([]model.UpdateIndexInfo, 0, len(s.UpdateIndexes))
		dupCheck := make(map[string]struct{})
		for _, idxUpdate := range s.UpdateIndexes {
			idxOffset := -1
			for i := range tbInfo.Indices {
				if strings.EqualFold(tbInfo.Indices[i].Name.L, idxUpdate.Name) {
					idxOffset = i
					break
				}
			}
			if idxOffset == -1 {
				if strings.EqualFold("primary", idxUpdate.Name) &&
					tbInfo.PKIsHandle {
					return dbterror.ErrUniqueKeyNeedAllFieldsInPf.GenWithStackByArgs("CLUSTERED INDEX")
				}
				return dbterror.ErrWrongNameForIndex.GenWithStackByArgs(idxUpdate.Name)
			}
			if _, ok := dupCheck[strings.ToLower(idxUpdate.Name)]; ok {
				return dbterror.ErrWrongNameForIndex.GenWithStackByArgs(idxUpdate.Name)
			}
			dupCheck[strings.ToLower(idxUpdate.Name)] = struct{}{}
			if idxUpdate.Option != nil && idxUpdate.Option.Global {
				tbInfo.Indices[idxOffset].Global = true
			} else {
				tbInfo.Indices[idxOffset].Global = false
			}
			updateIndexes = append(updateIndexes, model.UpdateIndexInfo{IndexName: idxUpdate.Name, Global: tbInfo.Indices[idxOffset].Global})
			tbInfo.Partition.DDLUpdateIndexes = updateIndexes
		}
	}

	for _, index := range tbInfo.Indices {
		if index.Unique {
			ck, err := checkPartitionKeysConstraint(pi, index.Columns, tbInfo)
			if err != nil {
				return err
			}
			if !ck {
				if index.Primary && tbInfo.IsCommonHandle {
					return dbterror.ErrUniqueKeyNeedAllFieldsInPf.GenWithStackByArgs("CLUSTERED INDEX")
				}
				if !index.Global {
					return dbterror.ErrGlobalIndexNotExplicitlySet.GenWithStackByArgs(index.Name.O)
				}
			}
		}
	}
	if tbInfo.PKIsHandle {
		// This case is covers when the Handle is the PK (only ints), since it would not
		// have an entry in the tblInfo.Indices
		indexCols := []*model.IndexColumn{{
			Name:   tbInfo.GetPkName(),
			Length: types.UnspecifiedLength,
		}}
		ck, err := checkPartitionKeysConstraint(pi, indexCols, tbInfo)
		if err != nil {
			return err
		}
		if !ck {
			return dbterror.ErrUniqueKeyNeedAllFieldsInPf.GenWithStackByArgs("CLUSTERED INDEX")
		}
	}

	return nil
}

func rewritePartitionQueryString(ctx sessionctx.Context, s *ast.PartitionOptions, tbInfo *model.TableInfo) {
	if s == nil {
		return
	}

	if s.Interval != nil {
		// Syntactic sugar for INTERVAL partitioning
		// Generate the resulting CREATE TABLE as the query string
		query, ok := ctx.Value(sessionctx.QueryString).(string)
		if ok {
			sqlMode := ctx.GetSessionVars().SQLMode
			var buf bytes.Buffer
			AppendPartitionDefs(tbInfo.Partition, &buf, sqlMode)

			syntacticSugar := s.Interval.OriginalText()
			syntacticStart := s.Interval.OriginTextPosition()
			newQuery := query[:syntacticStart] + "(" + buf.String() + ")" + query[syntacticStart+len(syntacticSugar):]
			ctx.SetValue(sessionctx.QueryString, newQuery)
		}
	}
}

func getPartitionColSlices(sctx expression.BuildContext, tblInfo *model.TableInfo, s *ast.PartitionOptions) (partCols stringSlice, err error) {
	if s.Expr != nil {
		extractCols := newPartitionExprChecker(sctx, tblInfo)
		s.Expr.Accept(extractCols)
		partColumns, err := extractCols.columns, extractCols.err
		if err != nil {
			return nil, err
		}
		return columnInfoSlice(partColumns), nil
	} else if len(s.ColumnNames) > 0 {
		return columnNameSlice(s.ColumnNames), nil
	} else if len(s.ColumnNames) == 0 {
		if tblInfo.PKIsHandle {
			return columnInfoSlice([]*model.ColumnInfo{tblInfo.GetPkColInfo()}), nil
		} else if key := tblInfo.GetPrimaryKey(); key != nil {
			colInfos := make([]*model.ColumnInfo, 0, len(key.Columns))
			for _, col := range key.Columns {
				colInfos = append(colInfos, model.FindColumnInfo(tblInfo.Cols(), col.Name.L))
			}
			return columnInfoSlice(colInfos), nil
		}
	}
	return nil, errors.Errorf("Table partition metadata not correct, neither partition expression or list of partition columns")
}

func checkColumnsPartitionType(tbInfo *model.TableInfo) error {
	for _, col := range tbInfo.Partition.Columns {
		colInfo := tbInfo.FindPublicColumnByName(col.L)
		if colInfo == nil {
			return errors.Trace(dbterror.ErrFieldNotFoundPart)
		}
		if !isColTypeAllowedAsPartitioningCol(tbInfo.Partition.Type, colInfo.FieldType) {
			return dbterror.ErrNotAllowedTypeInPartition.GenWithStackByArgs(col.O)
		}
	}
	return nil
}

func isValidKeyPartitionColType(fieldType types.FieldType) bool {
	switch fieldType.GetType() {
	case mysql.TypeBlob, mysql.TypeMediumBlob, mysql.TypeLongBlob, mysql.TypeJSON, mysql.TypeGeometry, mysql.TypeTiDBVectorFloat32:
		return false
	default:
		return true
	}
}

func isColTypeAllowedAsPartitioningCol(partType pmodel.PartitionType, fieldType types.FieldType) bool {
	// For key partition, the permitted partition field types can be all field types except
	// BLOB, JSON, Geometry
	if partType == pmodel.PartitionTypeKey {
		return isValidKeyPartitionColType(fieldType)
	}
	// The permitted data types are shown in the following list:
	// All integer types
	// DATE and DATETIME
	// CHAR, VARCHAR, BINARY, and VARBINARY
	// See https://dev.mysql.com/doc/mysql-partitioning-excerpt/5.7/en/partitioning-columns.html
	// Note that also TIME is allowed in MySQL. Also see https://bugs.mysql.com/bug.php?id=84362
	switch fieldType.GetType() {
	case mysql.TypeTiny, mysql.TypeShort, mysql.TypeInt24, mysql.TypeLong, mysql.TypeLonglong:
	case mysql.TypeDate, mysql.TypeDatetime, mysql.TypeDuration:
	case mysql.TypeVarchar, mysql.TypeString:
	default:
		return false
	}
	return true
}

// getPartitionIntervalFromTable checks if a partitioned table matches a generated INTERVAL partitioned scheme
// will return nil if error occurs, i.e. not an INTERVAL partitioned table
func getPartitionIntervalFromTable(ctx expression.BuildContext, tbInfo *model.TableInfo) *ast.PartitionInterval {
	if tbInfo.Partition == nil ||
		tbInfo.Partition.Type != pmodel.PartitionTypeRange {
		return nil
	}
	if len(tbInfo.Partition.Columns) > 1 {
		// Multi-column RANGE COLUMNS is not supported with INTERVAL
		return nil
	}
	if len(tbInfo.Partition.Definitions) < 2 {
		// Must have at least two partitions to calculate an INTERVAL
		return nil
	}

	var (
		interval  ast.PartitionInterval
		startIdx  = 0
		endIdx    = len(tbInfo.Partition.Definitions) - 1
		isIntType = true
		minVal    = "0"
	)
	if len(tbInfo.Partition.Columns) > 0 {
		partCol := findColumnByName(tbInfo.Partition.Columns[0].L, tbInfo)
		if partCol.FieldType.EvalType() == types.ETInt {
			minv := getLowerBoundInt(partCol)
			minVal = strconv.FormatInt(minv, 10)
		} else if partCol.FieldType.EvalType() == types.ETDatetime {
			isIntType = false
			minVal = "0000-01-01"
		} else {
			// Only INT and Datetime columns are supported for INTERVAL partitioning
			return nil
		}
	} else {
		if !isPartExprUnsigned(ctx.GetEvalCtx(), tbInfo) {
			minVal = "-9223372036854775808"
		}
	}

	// Check if possible null partition
	firstPartLessThan := driver.UnwrapFromSingleQuotes(tbInfo.Partition.Definitions[0].LessThan[0])
	if strings.EqualFold(firstPartLessThan, minVal) {
		interval.NullPart = true
		startIdx++
		firstPartLessThan = driver.UnwrapFromSingleQuotes(tbInfo.Partition.Definitions[startIdx].LessThan[0])
	}
	// flag if MAXVALUE partition
	lastPartLessThan := driver.UnwrapFromSingleQuotes(tbInfo.Partition.Definitions[endIdx].LessThan[0])
	if strings.EqualFold(lastPartLessThan, partitionMaxValue) {
		interval.MaxValPart = true
		endIdx--
		lastPartLessThan = driver.UnwrapFromSingleQuotes(tbInfo.Partition.Definitions[endIdx].LessThan[0])
	}
	// Guess the interval
	if startIdx >= endIdx {
		// Must have at least two partitions to calculate an INTERVAL
		return nil
	}
	var firstExpr, lastExpr ast.ExprNode
	if isIntType {
		exprStr := fmt.Sprintf("((%s) - (%s)) DIV %d", lastPartLessThan, firstPartLessThan, endIdx-startIdx)
		expr, err := expression.ParseSimpleExpr(ctx, exprStr)
		if err != nil {
			return nil
		}
		val, isNull, err := expr.EvalInt(ctx.GetEvalCtx(), chunk.Row{})
		if isNull || err != nil || val < 1 {
			// If NULL, error or interval < 1 then cannot be an INTERVAL partitioned table
			return nil
		}
		interval.IntervalExpr.Expr = ast.NewValueExpr(val, "", "")
		interval.IntervalExpr.TimeUnit = ast.TimeUnitInvalid
		firstExpr, err = astIntValueExprFromStr(firstPartLessThan, minVal == "0")
		if err != nil {
			return nil
		}
		interval.FirstRangeEnd = &firstExpr
		lastExpr, err = astIntValueExprFromStr(lastPartLessThan, minVal == "0")
		if err != nil {
			return nil
		}
		interval.LastRangeEnd = &lastExpr
	} else { // types.ETDatetime
		exprStr := fmt.Sprintf("TIMESTAMPDIFF(SECOND, '%s', '%s')", firstPartLessThan, lastPartLessThan)
		expr, err := expression.ParseSimpleExpr(ctx, exprStr)
		if err != nil {
			return nil
		}
		val, isNull, err := expr.EvalInt(ctx.GetEvalCtx(), chunk.Row{})
		if isNull || err != nil || val < 1 {
			// If NULL, error or interval < 1 then cannot be an INTERVAL partitioned table
			return nil
		}

		// This will not find all matches > 28 days, since INTERVAL 1 MONTH can generate
		// 2022-01-31, 2022-02-28, 2022-03-31 etc. so we just assume that if there is a
		// diff >= 28 days, we will try with Month and not retry with something else...
		i := val / int64(endIdx-startIdx)
		if i < (28 * 24 * 60 * 60) {
			// Since it is not stored or displayed, non need to try Minute..Week!
			interval.IntervalExpr.Expr = ast.NewValueExpr(i, "", "")
			interval.IntervalExpr.TimeUnit = ast.TimeUnitSecond
		} else {
			// Since it is not stored or displayed, non need to try to match Quarter or Year!
			if (endIdx - startIdx) <= 3 {
				// in case February is in the range
				i = i / (28 * 24 * 60 * 60)
			} else {
				// This should be good for intervals up to 5 years
				i = i / (30 * 24 * 60 * 60)
			}
			interval.IntervalExpr.Expr = ast.NewValueExpr(i, "", "")
			interval.IntervalExpr.TimeUnit = ast.TimeUnitMonth
		}

		firstExpr = ast.NewValueExpr(firstPartLessThan, "", "")
		lastExpr = ast.NewValueExpr(lastPartLessThan, "", "")
		interval.FirstRangeEnd = &firstExpr
		interval.LastRangeEnd = &lastExpr
	}

	partitionMethod := ast.PartitionMethod{
		Tp:       pmodel.PartitionTypeRange,
		Interval: &interval,
	}
	partOption := &ast.PartitionOptions{PartitionMethod: partitionMethod}
	// Generate the definitions from interval, first and last
	err := generatePartitionDefinitionsFromInterval(ctx, partOption, tbInfo)
	if err != nil {
		return nil
	}

	return &interval
}

// comparePartitionAstAndModel compares a generated *ast.PartitionOptions and a *model.PartitionInfo
func comparePartitionAstAndModel(ctx expression.BuildContext, pAst *ast.PartitionOptions, pModel *model.PartitionInfo, partCol *model.ColumnInfo) error {
	a := pAst.Definitions
	m := pModel.Definitions
	if len(pAst.Definitions) != len(pModel.Definitions) {
		return dbterror.ErrGeneralUnsupportedDDL.GenWithStackByArgs("INTERVAL partitioning: number of partitions generated != partition defined (%d != %d)", len(a), len(m))
	}

	evalCtx := ctx.GetEvalCtx()
	evalFn := func(expr ast.ExprNode) (types.Datum, error) {
		val, err := expression.EvalSimpleAst(ctx, ast.NewValueExpr(expr, "", ""))
		if err != nil || partCol == nil {
			return val, err
		}
		return val.ConvertTo(evalCtx.TypeCtx(), &partCol.FieldType)
	}
	for i := range pAst.Definitions {
		// Allow options to differ! (like Placement Rules)
		// Allow names to differ!

		// Check MAXVALUE
		maxVD := false
		if strings.EqualFold(m[i].LessThan[0], partitionMaxValue) {
			maxVD = true
		}
		generatedExpr := a[i].Clause.(*ast.PartitionDefinitionClauseLessThan).Exprs[0]
		_, maxVG := generatedExpr.(*ast.MaxValueExpr)
		if maxVG || maxVD {
			if maxVG && maxVD {
				continue
			}
			return dbterror.ErrGeneralUnsupportedDDL.GenWithStackByArgs(fmt.Sprintf("INTERVAL partitioning: MAXVALUE clause defined for partition %s differs between generated and defined", m[i].Name.O))
		}

		lessThan := m[i].LessThan[0]
		if len(lessThan) > 1 && lessThan[:1] == "'" && lessThan[len(lessThan)-1:] == "'" {
			lessThan = driver.UnwrapFromSingleQuotes(lessThan)
		}
		lessThanVal, err := evalFn(ast.NewValueExpr(lessThan, "", ""))
		if err != nil {
			return err
		}
		generatedExprVal, err := evalFn(generatedExpr)
		if err != nil {
			return err
		}
		cmp, err := lessThanVal.Compare(evalCtx.TypeCtx(), &generatedExprVal, collate.GetBinaryCollator())
		if err != nil {
			return err
		}
		if cmp != 0 {
			return dbterror.ErrGeneralUnsupportedDDL.GenWithStackByArgs(fmt.Sprintf("INTERVAL partitioning: LESS THAN for partition %s differs between generated and defined", m[i].Name.O))
		}
	}
	return nil
}

// comparePartitionDefinitions check if generated definitions are the same as the given ones
// Allow names to differ
// returns error in case of error or non-accepted difference
func comparePartitionDefinitions(ctx expression.BuildContext, a, b []*ast.PartitionDefinition) error {
	if len(a) != len(b) {
		return dbterror.ErrGeneralUnsupportedDDL.GenWithStackByArgs("number of partitions generated != partition defined (%d != %d)", len(a), len(b))
	}
	for i := range a {
		if len(b[i].Sub) > 0 {
			return dbterror.ErrGeneralUnsupportedDDL.GenWithStackByArgs(fmt.Sprintf("partition %s does have unsupported subpartitions", b[i].Name.O))
		}
		// TODO: We could extend the syntax to allow for table options too, like:
		// CREATE TABLE t ... INTERVAL ... LAST PARTITION LESS THAN ('2015-01-01') PLACEMENT POLICY = 'cheapStorage'
		// ALTER TABLE t LAST PARTITION LESS THAN ('2022-01-01') PLACEMENT POLICY 'defaultStorage'
		// ALTER TABLE t LAST PARTITION LESS THAN ('2023-01-01') PLACEMENT POLICY 'fastStorage'
		if len(b[i].Options) > 0 {
			return dbterror.ErrGeneralUnsupportedDDL.GenWithStackByArgs(fmt.Sprintf("partition %s does have unsupported options", b[i].Name.O))
		}
		lessThan, ok := b[i].Clause.(*ast.PartitionDefinitionClauseLessThan)
		if !ok {
			return dbterror.ErrGeneralUnsupportedDDL.GenWithStackByArgs(fmt.Sprintf("partition %s does not have the right type for LESS THAN", b[i].Name.O))
		}
		definedExpr := lessThan.Exprs[0]
		generatedExpr := a[i].Clause.(*ast.PartitionDefinitionClauseLessThan).Exprs[0]
		_, maxVD := definedExpr.(*ast.MaxValueExpr)
		_, maxVG := generatedExpr.(*ast.MaxValueExpr)
		if maxVG || maxVD {
			if maxVG && maxVD {
				continue
			}
			return dbterror.ErrGeneralUnsupportedDDL.GenWithStackByArgs(fmt.Sprintf("partition %s differs between generated and defined for MAXVALUE", b[i].Name.O))
		}
		cmpExpr := &ast.BinaryOperationExpr{
			Op: opcode.EQ,
			L:  definedExpr,
			R:  generatedExpr,
		}
		cmp, err := expression.EvalSimpleAst(ctx, cmpExpr)
		if err != nil {
			return err
		}
		if cmp.GetInt64() != 1 {
			return dbterror.ErrGeneralUnsupportedDDL.GenWithStackByArgs(fmt.Sprintf("partition %s differs between generated and defined for expression", b[i].Name.O))
		}
	}
	return nil
}

func getLowerBoundInt(partCols ...*model.ColumnInfo) int64 {
	ret := int64(0)
	for _, col := range partCols {
		if mysql.HasUnsignedFlag(col.FieldType.GetFlag()) {
			return 0
		}
		ret = min(ret, types.IntegerSignedLowerBound(col.GetType()))
	}
	return ret
}

// generatePartitionDefinitionsFromInterval generates partition Definitions according to INTERVAL options on partOptions
func generatePartitionDefinitionsFromInterval(ctx expression.BuildContext, partOptions *ast.PartitionOptions, tbInfo *model.TableInfo) error {
	if partOptions.Interval == nil {
		return nil
	}
	if tbInfo.Partition.Type != pmodel.PartitionTypeRange {
		return dbterror.ErrGeneralUnsupportedDDL.GenWithStackByArgs("INTERVAL partitioning, only allowed on RANGE partitioning")
	}
	if len(partOptions.ColumnNames) > 1 || len(tbInfo.Partition.Columns) > 1 {
		return dbterror.ErrGeneralUnsupportedDDL.GenWithStackByArgs("INTERVAL partitioning, does not allow RANGE COLUMNS with more than one column")
	}
	var partCol *model.ColumnInfo
	if len(tbInfo.Partition.Columns) > 0 {
		partCol = findColumnByName(tbInfo.Partition.Columns[0].L, tbInfo)
		if partCol == nil {
			return dbterror.ErrGeneralUnsupportedDDL.GenWithStackByArgs("INTERVAL partitioning, could not find any RANGE COLUMNS")
		}
		// Only support Datetime, date and INT column types for RANGE INTERVAL!
		switch partCol.FieldType.EvalType() {
		case types.ETInt, types.ETDatetime:
		default:
			return dbterror.ErrGeneralUnsupportedDDL.GenWithStackByArgs("INTERVAL partitioning, only supports Date, Datetime and INT types")
		}
	}
	// Allow given partition definitions, but check it later!
	definedPartDefs := partOptions.Definitions
	partOptions.Definitions = make([]*ast.PartitionDefinition, 0, 1)
	if partOptions.Interval.FirstRangeEnd == nil || partOptions.Interval.LastRangeEnd == nil {
		return dbterror.ErrGeneralUnsupportedDDL.GenWithStackByArgs("INTERVAL partitioning, currently requires FIRST and LAST partitions to be defined")
	}
	switch partOptions.Interval.IntervalExpr.TimeUnit {
	case ast.TimeUnitInvalid, ast.TimeUnitYear, ast.TimeUnitQuarter, ast.TimeUnitMonth, ast.TimeUnitWeek, ast.TimeUnitDay, ast.TimeUnitHour, ast.TimeUnitDayMinute, ast.TimeUnitSecond:
	default:
		return dbterror.ErrGeneralUnsupportedDDL.GenWithStackByArgs("INTERVAL partitioning, only supports YEAR, QUARTER, MONTH, WEEK, DAY, HOUR, MINUTE and SECOND as time unit")
	}
	first := ast.PartitionDefinitionClauseLessThan{
		Exprs: []ast.ExprNode{*partOptions.Interval.FirstRangeEnd},
	}
	last := ast.PartitionDefinitionClauseLessThan{
		Exprs: []ast.ExprNode{*partOptions.Interval.LastRangeEnd},
	}
	if len(tbInfo.Partition.Columns) > 0 {
		colTypes := collectColumnsType(tbInfo)
		if len(colTypes) != len(tbInfo.Partition.Columns) {
			return dbterror.ErrWrongPartitionName.GenWithStack("partition column name cannot be found")
		}
		if _, err := checkAndGetColumnsTypeAndValuesMatch(ctx, colTypes, first.Exprs); err != nil {
			return err
		}
		if _, err := checkAndGetColumnsTypeAndValuesMatch(ctx, colTypes, last.Exprs); err != nil {
			return err
		}
	} else {
		if err := checkPartitionValuesIsInt(ctx, "FIRST PARTITION", first.Exprs, tbInfo); err != nil {
			return err
		}
		if err := checkPartitionValuesIsInt(ctx, "LAST PARTITION", last.Exprs, tbInfo); err != nil {
			return err
		}
	}
	if partOptions.Interval.NullPart {
		var partExpr ast.ExprNode
		if len(tbInfo.Partition.Columns) == 1 && partOptions.Interval.IntervalExpr.TimeUnit != ast.TimeUnitInvalid {
			// Notice compatibility with MySQL, keyword here is 'supported range' but MySQL seems to work from 0000-01-01 too
			// https://dev.mysql.com/doc/refman/8.0/en/datetime.html says range 1000-01-01 - 9999-12-31
			// https://docs.pingcap.com/tidb/dev/data-type-date-and-time says The supported range is '0000-01-01' to '9999-12-31'
			// set LESS THAN to ZeroTime
			partExpr = ast.NewValueExpr("0000-01-01", "", "")
		} else {
			var minv int64
			if partCol != nil {
				minv = getLowerBoundInt(partCol)
			} else {
				if !isPartExprUnsigned(ctx.GetEvalCtx(), tbInfo) {
					minv = math.MinInt64
				}
			}
			partExpr = ast.NewValueExpr(minv, "", "")
		}
		partOptions.Definitions = append(partOptions.Definitions, &ast.PartitionDefinition{
			Name: pmodel.NewCIStr("P_NULL"),
			Clause: &ast.PartitionDefinitionClauseLessThan{
				Exprs: []ast.ExprNode{partExpr},
			},
		})
	}

	err := GeneratePartDefsFromInterval(ctx, ast.AlterTablePartition, tbInfo, partOptions)
	if err != nil {
		return err
	}

	if partOptions.Interval.MaxValPart {
		partOptions.Definitions = append(partOptions.Definitions, &ast.PartitionDefinition{
			Name: pmodel.NewCIStr("P_MAXVALUE"),
			Clause: &ast.PartitionDefinitionClauseLessThan{
				Exprs: []ast.ExprNode{&ast.MaxValueExpr{}},
			},
		})
	}

	if len(definedPartDefs) > 0 {
		err := comparePartitionDefinitions(ctx, partOptions.Definitions, definedPartDefs)
		if err != nil {
			return err
		}
		// Seems valid, so keep the defined so that the user defined names are kept etc.
		partOptions.Definitions = definedPartDefs
	} else if len(tbInfo.Partition.Definitions) > 0 {
		err := comparePartitionAstAndModel(ctx, partOptions, tbInfo.Partition, partCol)
		if err != nil {
			return err
		}
	}

	return nil
}

func checkAndGetColumnsTypeAndValuesMatch(ctx expression.BuildContext, colTypes []types.FieldType, exprs []ast.ExprNode) ([]types.Datum, error) {
	// Validate() has already checked len(colNames) = len(exprs)
	// create table ... partition by range columns (cols)
	// partition p0 values less than (expr)
	// check the type of cols[i] and expr is consistent.
	valDatums := make([]types.Datum, 0, len(colTypes))
	for i, colExpr := range exprs {
		if _, ok := colExpr.(*ast.MaxValueExpr); ok {
			valDatums = append(valDatums, types.NewStringDatum(partitionMaxValue))
			continue
		}
		if d, ok := colExpr.(*ast.DefaultExpr); ok {
			if d.Name != nil {
				return nil, dbterror.ErrWrongTypeColumnValue.GenWithStackByArgs()
			}
			continue
		}
		colType := colTypes[i]
		val, err := expression.EvalSimpleAst(ctx, colExpr)
		if err != nil {
			return nil, err
		}
		// Check val.ConvertTo(colType) doesn't work, so we need this case by case check.
		vkind := val.Kind()
		switch colType.GetType() {
		case mysql.TypeDate, mysql.TypeDatetime, mysql.TypeDuration:
			switch vkind {
			case types.KindString, types.KindBytes, types.KindNull:
			default:
				return nil, dbterror.ErrWrongTypeColumnValue.GenWithStackByArgs()
			}
		case mysql.TypeTiny, mysql.TypeShort, mysql.TypeInt24, mysql.TypeLong, mysql.TypeLonglong:
			switch vkind {
			case types.KindInt64, types.KindUint64, types.KindNull:
			default:
				return nil, dbterror.ErrWrongTypeColumnValue.GenWithStackByArgs()
			}
		case mysql.TypeFloat, mysql.TypeDouble:
			switch vkind {
			case types.KindFloat32, types.KindFloat64, types.KindNull:
			default:
				return nil, dbterror.ErrWrongTypeColumnValue.GenWithStackByArgs()
			}
		case mysql.TypeString, mysql.TypeVarString:
			switch vkind {
			case types.KindString, types.KindBytes, types.KindNull, types.KindBinaryLiteral:
			default:
				return nil, dbterror.ErrWrongTypeColumnValue.GenWithStackByArgs()
			}
		}
		evalCtx := ctx.GetEvalCtx()
		newVal, err := val.ConvertTo(evalCtx.TypeCtx(), &colType)
		if err != nil {
			return nil, dbterror.ErrWrongTypeColumnValue.GenWithStackByArgs()
		}
		valDatums = append(valDatums, newVal)
	}
	return valDatums, nil
}

func astIntValueExprFromStr(s string, unsigned bool) (ast.ExprNode, error) {
	if unsigned {
		u, err := strconv.ParseUint(s, 10, 64)
		if err != nil {
			return nil, err
		}
		return ast.NewValueExpr(u, "", ""), nil
	}
	i, err := strconv.ParseInt(s, 10, 64)
	if err != nil {
		return nil, err
	}
	return ast.NewValueExpr(i, "", ""), nil
}

// GeneratePartDefsFromInterval generates range partitions from INTERVAL partitioning.
// Handles
//   - CREATE TABLE: all partitions are generated
//   - ALTER TABLE FIRST PARTITION (expr): Drops all partitions before the partition matching the expr (i.e. sets that partition as the new first partition)
//     i.e. will return the partitions from old FIRST partition to (and including) new FIRST partition
//   - ALTER TABLE LAST PARTITION (expr): Creates new partitions from (excluding) old LAST partition to (including) new LAST partition
//
// partition definitions will be set on partitionOptions
func GeneratePartDefsFromInterval(ctx expression.BuildContext, tp ast.AlterTableType, tbInfo *model.TableInfo, partitionOptions *ast.PartitionOptions) error {
	if partitionOptions == nil {
		return nil
	}
	var sb strings.Builder
	err := partitionOptions.Interval.IntervalExpr.Expr.Restore(format.NewRestoreCtx(format.DefaultRestoreFlags, &sb))
	if err != nil {
		return err
	}
	intervalString := driver.UnwrapFromSingleQuotes(sb.String())
	if len(intervalString) < 1 || intervalString[:1] < "1" || intervalString[:1] > "9" {
		return dbterror.ErrGeneralUnsupportedDDL.GenWithStackByArgs("INTERVAL, should be a positive number")
	}
	var currVal types.Datum
	var startExpr, lastExpr, currExpr ast.ExprNode
	var timeUnit ast.TimeUnitType
	var partCol *model.ColumnInfo
	if len(tbInfo.Partition.Columns) == 1 {
		partCol = findColumnByName(tbInfo.Partition.Columns[0].L, tbInfo)
		if partCol == nil {
			return dbterror.ErrGeneralUnsupportedDDL.GenWithStackByArgs("INTERVAL COLUMNS partitioning: could not find partitioning column")
		}
	}
	timeUnit = partitionOptions.Interval.IntervalExpr.TimeUnit
	switch tp {
	case ast.AlterTablePartition:
		// CREATE TABLE
		startExpr = *partitionOptions.Interval.FirstRangeEnd
		lastExpr = *partitionOptions.Interval.LastRangeEnd
	case ast.AlterTableDropFirstPartition:
		startExpr = *partitionOptions.Interval.FirstRangeEnd
		lastExpr = partitionOptions.Expr
	case ast.AlterTableAddLastPartition:
		startExpr = *partitionOptions.Interval.LastRangeEnd
		lastExpr = partitionOptions.Expr
	default:
		return dbterror.ErrGeneralUnsupportedDDL.GenWithStackByArgs("INTERVAL partitioning: Internal error during generating altered INTERVAL partitions, no known alter type")
	}
	lastVal, err := expression.EvalSimpleAst(ctx, lastExpr)
	if err != nil {
		return err
	}
	evalCtx := ctx.GetEvalCtx()
	if partCol != nil {
		lastVal, err = lastVal.ConvertTo(evalCtx.TypeCtx(), &partCol.FieldType)
		if err != nil {
			return err
		}
	}
	var partDefs []*ast.PartitionDefinition
	if len(partitionOptions.Definitions) != 0 {
		partDefs = partitionOptions.Definitions
	} else {
		partDefs = make([]*ast.PartitionDefinition, 0, 1)
	}
	for i := 0; i < mysql.PartitionCountLimit; i++ {
		if i == 0 {
			currExpr = startExpr
			// TODO: adjust the startExpr and have an offset for interval to handle
			// Month/Quarters with start partition on day 28/29/30
			if tp == ast.AlterTableAddLastPartition {
				// ALTER TABLE LAST PARTITION ...
				// Current LAST PARTITION/start already exists, skip to next partition
				continue
			}
		} else {
			currExpr = &ast.BinaryOperationExpr{
				Op: opcode.Mul,
				L:  ast.NewValueExpr(i, "", ""),
				R:  partitionOptions.Interval.IntervalExpr.Expr,
			}
			if timeUnit == ast.TimeUnitInvalid {
				currExpr = &ast.BinaryOperationExpr{
					Op: opcode.Plus,
					L:  startExpr,
					R:  currExpr,
				}
			} else {
				currExpr = &ast.FuncCallExpr{
					FnName: pmodel.NewCIStr("DATE_ADD"),
					Args: []ast.ExprNode{
						startExpr,
						currExpr,
						&ast.TimeUnitExpr{Unit: timeUnit},
					},
				}
			}
		}
		currVal, err = expression.EvalSimpleAst(ctx, currExpr)
		if err != nil {
			return err
		}
		if partCol != nil {
			currVal, err = currVal.ConvertTo(evalCtx.TypeCtx(), &partCol.FieldType)
			if err != nil {
				return err
			}
		}
		cmp, err := currVal.Compare(evalCtx.TypeCtx(), &lastVal, collate.GetBinaryCollator())
		if err != nil {
			return err
		}
		if cmp > 0 {
			lastStr, err := lastVal.ToString()
			if err != nil {
				return err
			}
			sb.Reset()
			err = startExpr.Restore(format.NewRestoreCtx(format.DefaultRestoreFlags, &sb))
			if err != nil {
				return err
			}
			startStr := sb.String()
			errStr := fmt.Sprintf("INTERVAL: expr (%s) not matching FIRST + n INTERVALs (%s + n * %s",
				lastStr, startStr, intervalString)
			if timeUnit != ast.TimeUnitInvalid {
				errStr = errStr + " " + timeUnit.String()
			}
			return dbterror.ErrGeneralUnsupportedDDL.GenWithStackByArgs(errStr + ")")
		}
		valStr, err := currVal.ToString()
		if err != nil {
			return err
		}
		if len(valStr) == 0 || valStr[0:1] == "'" {
			return dbterror.ErrGeneralUnsupportedDDL.GenWithStackByArgs("INTERVAL partitioning: Error when generating partition values")
		}
		partName := "P_LT_" + valStr
		if timeUnit != ast.TimeUnitInvalid {
			currExpr = ast.NewValueExpr(valStr, "", "")
		} else {
			if valStr[:1] == "-" {
				currExpr = ast.NewValueExpr(currVal.GetInt64(), "", "")
			} else {
				currExpr = ast.NewValueExpr(currVal.GetUint64(), "", "")
			}
		}
		partDefs = append(partDefs, &ast.PartitionDefinition{
			Name: pmodel.NewCIStr(partName),
			Clause: &ast.PartitionDefinitionClauseLessThan{
				Exprs: []ast.ExprNode{currExpr},
			},
		})
		if cmp == 0 {
			// Last partition!
			break
		}
		// The last loop still not reach the max value, return error.
		if i == mysql.PartitionCountLimit-1 {
			return errors.Trace(dbterror.ErrTooManyPartitions)
		}
	}
	if len(tbInfo.Partition.Definitions)+len(partDefs) > mysql.PartitionCountLimit {
		return errors.Trace(dbterror.ErrTooManyPartitions)
	}
	partitionOptions.Definitions = partDefs
	return nil
}

// buildPartitionDefinitionsInfo build partition definitions info without assign partition id. tbInfo will be constant
func buildPartitionDefinitionsInfo(ctx expression.BuildContext, defs []*ast.PartitionDefinition, tbInfo *model.TableInfo, numParts uint64) (partitions []model.PartitionDefinition, err error) {
	switch tbInfo.Partition.Type {
	case pmodel.PartitionTypeNone:
		if len(defs) != 1 {
			return nil, dbterror.ErrUnsupportedPartitionType
		}
		partitions = []model.PartitionDefinition{{Name: defs[0].Name}}
		if comment, set := defs[0].Comment(); set {
			partitions[0].Comment = comment
		}
	case pmodel.PartitionTypeRange:
		partitions, err = buildRangePartitionDefinitions(ctx, defs, tbInfo)
	case pmodel.PartitionTypeHash, pmodel.PartitionTypeKey:
		partitions, err = buildHashPartitionDefinitions(defs, tbInfo, numParts)
	case pmodel.PartitionTypeList:
		partitions, err = buildListPartitionDefinitions(ctx, defs, tbInfo)
	default:
		err = dbterror.ErrUnsupportedPartitionType
	}

	if err != nil {
		return nil, err
	}

	return partitions, nil
}

func setPartitionPlacementFromOptions(partition *model.PartitionDefinition, options []*ast.TableOption) error {
	// the partition inheritance of placement rules don't have to copy the placement elements to themselves.
	// For example:
	// t placement policy x (p1 placement policy y, p2)
	// p2 will share the same rule as table t does, but it won't copy the meta to itself. we will
	// append p2 range to the coverage of table t's rules. This mechanism is good for cascading change
	// when policy x is altered.
	for _, opt := range options {
		if opt.Tp == ast.TableOptionPlacementPolicy {
			partition.PlacementPolicyRef = &model.PolicyRefInfo{
				Name: pmodel.NewCIStr(opt.StrValue),
			}
		}
	}

	return nil
}

func isNonDefaultPartitionOptionsUsed(defs []model.PartitionDefinition) bool {
	for i := range defs {
		orgDef := defs[i]
		if orgDef.Name.O != fmt.Sprintf("p%d", i) {
			return true
		}
		if len(orgDef.Comment) > 0 {
			return true
		}
		if orgDef.PlacementPolicyRef != nil {
			return true
		}
	}
	return false
}

func buildHashPartitionDefinitions(defs []*ast.PartitionDefinition, tbInfo *model.TableInfo, numParts uint64) ([]model.PartitionDefinition, error) {
	if err := checkAddPartitionTooManyPartitions(tbInfo.Partition.Num); err != nil {
		return nil, err
	}

	definitions := make([]model.PartitionDefinition, numParts)
	oldParts := uint64(len(tbInfo.Partition.Definitions))
	for i := uint64(0); i < numParts; i++ {
		if i < oldParts {
			// Use the existing definitions
			def := tbInfo.Partition.Definitions[i]
			definitions[i].Name = def.Name
			definitions[i].Comment = def.Comment
			definitions[i].PlacementPolicyRef = def.PlacementPolicyRef
		} else if i < oldParts+uint64(len(defs)) {
			// Use the new defs
			def := defs[i-oldParts]
			definitions[i].Name = def.Name
			definitions[i].Comment, _ = def.Comment()
			if err := setPartitionPlacementFromOptions(&definitions[i], def.Options); err != nil {
				return nil, err
			}
		} else {
			// Use the default
			definitions[i].Name = pmodel.NewCIStr(fmt.Sprintf("p%d", i))
		}
	}
	return definitions, nil
}

func buildListPartitionDefinitions(ctx expression.BuildContext, defs []*ast.PartitionDefinition, tbInfo *model.TableInfo) ([]model.PartitionDefinition, error) {
	definitions := make([]model.PartitionDefinition, 0, len(defs))
	exprChecker := newPartitionExprChecker(ctx, nil, checkPartitionExprAllowed)
	colTypes := collectColumnsType(tbInfo)
	if len(colTypes) != len(tbInfo.Partition.Columns) {
		return nil, dbterror.ErrWrongPartitionName.GenWithStack("partition column name cannot be found")
	}
	for _, def := range defs {
		if err := def.Clause.Validate(pmodel.PartitionTypeList, len(tbInfo.Partition.Columns)); err != nil {
			return nil, err
		}
		clause := def.Clause.(*ast.PartitionDefinitionClauseIn)
		partVals := make([][]types.Datum, 0, len(clause.Values))
		if len(tbInfo.Partition.Columns) > 0 {
			for _, vs := range clause.Values {
				vals, err := checkAndGetColumnsTypeAndValuesMatch(ctx, colTypes, vs)
				if err != nil {
					return nil, err
				}
				partVals = append(partVals, vals)
			}
		} else {
			for _, vs := range clause.Values {
				if err := checkPartitionValuesIsInt(ctx, def.Name, vs, tbInfo); err != nil {
					return nil, err
				}
			}
		}
		comment, _ := def.Comment()
		err := checkTooLongTable(def.Name)
		if err != nil {
			return nil, err
		}
		piDef := model.PartitionDefinition{
			Name:    def.Name,
			Comment: comment,
		}

		if err = setPartitionPlacementFromOptions(&piDef, def.Options); err != nil {
			return nil, err
		}

		buf := new(bytes.Buffer)
		for valIdx, vs := range clause.Values {
			inValue := make([]string, 0, len(vs))
			isDefault := false
			if len(vs) == 1 {
				if _, ok := vs[0].(*ast.DefaultExpr); ok {
					isDefault = true
				}
			}
			if len(partVals) > valIdx && !isDefault {
				for colIdx := range partVals[valIdx] {
					partVal, err := generatePartValuesWithTp(partVals[valIdx][colIdx], colTypes[colIdx])
					if err != nil {
						return nil, err
					}
					inValue = append(inValue, partVal)
				}
			} else {
				for i := range vs {
					vs[i].Accept(exprChecker)
					if exprChecker.err != nil {
						return nil, exprChecker.err
					}
					buf.Reset()
					vs[i].Format(buf)
					inValue = append(inValue, buf.String())
				}
			}
			piDef.InValues = append(piDef.InValues, inValue)
			buf.Reset()
		}
		definitions = append(definitions, piDef)
	}
	return definitions, nil
}

func collectColumnsType(tbInfo *model.TableInfo) []types.FieldType {
	if len(tbInfo.Partition.Columns) > 0 {
		colTypes := make([]types.FieldType, 0, len(tbInfo.Partition.Columns))
		for _, col := range tbInfo.Partition.Columns {
			c := findColumnByName(col.L, tbInfo)
			if c == nil {
				return nil
			}
			colTypes = append(colTypes, c.FieldType)
		}

		return colTypes
	}

	return nil
}

func buildRangePartitionDefinitions(ctx expression.BuildContext, defs []*ast.PartitionDefinition, tbInfo *model.TableInfo) ([]model.PartitionDefinition, error) {
	definitions := make([]model.PartitionDefinition, 0, len(defs))
	exprChecker := newPartitionExprChecker(ctx, nil, checkPartitionExprAllowed)
	colTypes := collectColumnsType(tbInfo)
	if len(colTypes) != len(tbInfo.Partition.Columns) {
		return nil, dbterror.ErrWrongPartitionName.GenWithStack("partition column name cannot be found")
	}
	for _, def := range defs {
		if err := def.Clause.Validate(pmodel.PartitionTypeRange, len(tbInfo.Partition.Columns)); err != nil {
			return nil, err
		}
		clause := def.Clause.(*ast.PartitionDefinitionClauseLessThan)
		var partValDatums []types.Datum
		if len(tbInfo.Partition.Columns) > 0 {
			var err error
			if partValDatums, err = checkAndGetColumnsTypeAndValuesMatch(ctx, colTypes, clause.Exprs); err != nil {
				return nil, err
			}
		} else {
			if err := checkPartitionValuesIsInt(ctx, def.Name, clause.Exprs, tbInfo); err != nil {
				return nil, err
			}
		}
		comment, _ := def.Comment()
		evalCtx := ctx.GetEvalCtx()
		comment, err := validateCommentLength(evalCtx.ErrCtx(), evalCtx.SQLMode(), def.Name.L, &comment, dbterror.ErrTooLongTablePartitionComment)
		if err != nil {
			return nil, err
		}
		err = checkTooLongTable(def.Name)
		if err != nil {
			return nil, err
		}
		piDef := model.PartitionDefinition{
			Name:    def.Name,
			Comment: comment,
		}

		if err = setPartitionPlacementFromOptions(&piDef, def.Options); err != nil {
			return nil, err
		}

		buf := new(bytes.Buffer)
		// Range columns partitions support multi-column partitions.
		for i, expr := range clause.Exprs {
			expr.Accept(exprChecker)
			if exprChecker.err != nil {
				return nil, exprChecker.err
			}
			// If multi-column use new evaluated+normalized output, instead of just formatted expression
			if len(partValDatums) > i {
				var partVal string
				if partValDatums[i].Kind() == types.KindNull {
					return nil, dbterror.ErrNullInValuesLessThan
				}
				if _, ok := clause.Exprs[i].(*ast.MaxValueExpr); ok {
					partVal, err = partValDatums[i].ToString()
					if err != nil {
						return nil, err
					}
				} else {
					partVal, err = generatePartValuesWithTp(partValDatums[i], colTypes[i])
					if err != nil {
						return nil, err
					}
				}

				piDef.LessThan = append(piDef.LessThan, partVal)
			} else {
				expr.Format(buf)
				piDef.LessThan = append(piDef.LessThan, buf.String())
				buf.Reset()
			}
		}
		definitions = append(definitions, piDef)
	}
	return definitions, nil
}

func checkPartitionValuesIsInt(ctx expression.BuildContext, defName any, exprs []ast.ExprNode, tbInfo *model.TableInfo) error {
	tp := types.NewFieldType(mysql.TypeLonglong)
	if isPartExprUnsigned(ctx.GetEvalCtx(), tbInfo) {
		tp.AddFlag(mysql.UnsignedFlag)
	}
	for _, exp := range exprs {
		if _, ok := exp.(*ast.MaxValueExpr); ok {
			continue
		}
		if d, ok := exp.(*ast.DefaultExpr); ok {
			if d.Name != nil {
				return dbterror.ErrPartitionConstDomain.GenWithStackByArgs()
			}
			continue
		}
		val, err := expression.EvalSimpleAst(ctx, exp)
		if err != nil {
			return err
		}
		switch val.Kind() {
		case types.KindUint64, types.KindNull:
		case types.KindInt64:
			if mysql.HasUnsignedFlag(tp.GetFlag()) && val.GetInt64() < 0 {
				return dbterror.ErrPartitionConstDomain.GenWithStackByArgs()
			}
		default:
			return dbterror.ErrValuesIsNotIntType.GenWithStackByArgs(defName)
		}

		evalCtx := ctx.GetEvalCtx()
		_, err = val.ConvertTo(evalCtx.TypeCtx(), tp)
		if err != nil && !types.ErrOverflow.Equal(err) {
			return dbterror.ErrWrongTypeColumnValue.GenWithStackByArgs()
		}
	}

	return nil
}

func checkPartitionNameUnique(pi *model.PartitionInfo) error {
	newPars := pi.Definitions
	partNames := make(map[string]struct{}, len(newPars))
	for _, newPar := range newPars {
		if _, ok := partNames[newPar.Name.L]; ok {
			return dbterror.ErrSameNamePartition.GenWithStackByArgs(newPar.Name)
		}
		partNames[newPar.Name.L] = struct{}{}
	}
	return nil
}

func checkAddPartitionNameUnique(tbInfo *model.TableInfo, pi *model.PartitionInfo) error {
	partNames := make(map[string]struct{})
	if tbInfo.Partition != nil {
		oldPars := tbInfo.Partition.Definitions
		for _, oldPar := range oldPars {
			partNames[oldPar.Name.L] = struct{}{}
		}
	}
	newPars := pi.Definitions
	for _, newPar := range newPars {
		if _, ok := partNames[newPar.Name.L]; ok {
			return dbterror.ErrSameNamePartition.GenWithStackByArgs(newPar.Name)
		}
		partNames[newPar.Name.L] = struct{}{}
	}
	return nil
}

func checkReorgPartitionNames(p *model.PartitionInfo, droppedNames []string, pi *model.PartitionInfo) error {
	partNames := make(map[string]struct{})
	oldDefs := p.Definitions
	for _, oldDef := range oldDefs {
		partNames[oldDef.Name.L] = struct{}{}
	}
	for _, delName := range droppedNames {
		droppedName := strings.ToLower(delName)
		if _, ok := partNames[droppedName]; !ok {
			return dbterror.ErrSameNamePartition.GenWithStackByArgs(delName)
		}
		delete(partNames, droppedName)
	}
	newDefs := pi.Definitions
	for _, newDef := range newDefs {
		if _, ok := partNames[newDef.Name.L]; ok {
			return dbterror.ErrSameNamePartition.GenWithStackByArgs(newDef.Name)
		}
		partNames[newDef.Name.L] = struct{}{}
	}
	return nil
}

func checkAndOverridePartitionID(newTableInfo, oldTableInfo *model.TableInfo) error {
	// If any old partitionInfo has lost, that means the partition ID lost too, so did the data, repair failed.
	if newTableInfo.Partition == nil {
		return nil
	}
	if oldTableInfo.Partition == nil {
		return dbterror.ErrRepairTableFail.GenWithStackByArgs("Old table doesn't have partitions")
	}
	if newTableInfo.Partition.Type != oldTableInfo.Partition.Type {
		return dbterror.ErrRepairTableFail.GenWithStackByArgs("Partition type should be the same")
	}
	// Check whether partitionType is hash partition.
	if newTableInfo.Partition.Type == pmodel.PartitionTypeHash {
		if newTableInfo.Partition.Num != oldTableInfo.Partition.Num {
			return dbterror.ErrRepairTableFail.GenWithStackByArgs("Hash partition num should be the same")
		}
	}
	for i, newOne := range newTableInfo.Partition.Definitions {
		found := false
		for _, oldOne := range oldTableInfo.Partition.Definitions {
			// Fix issue 17952 which wanna substitute partition range expr.
			// So eliminate stringSliceEqual(newOne.LessThan, oldOne.LessThan) here.
			if newOne.Name.L == oldOne.Name.L {
				newTableInfo.Partition.Definitions[i].ID = oldOne.ID
				found = true
				break
			}
		}
		if !found {
			return dbterror.ErrRepairTableFail.GenWithStackByArgs("Partition " + newOne.Name.L + " has lost")
		}
	}
	return nil
}

// checkPartitionFuncValid checks partition function validly.
func checkPartitionFuncValid(ctx expression.BuildContext, tblInfo *model.TableInfo, expr ast.ExprNode) error {
	if expr == nil {
		return nil
	}
	exprChecker := newPartitionExprChecker(ctx, tblInfo, checkPartitionExprArgs, checkPartitionExprAllowed)
	expr.Accept(exprChecker)
	if exprChecker.err != nil {
		return errors.Trace(exprChecker.err)
	}
	if len(exprChecker.columns) == 0 {
		return errors.Trace(dbterror.ErrWrongExprInPartitionFunc)
	}
	return nil
}

// checkResultOK derives from https://github.com/mysql/mysql-server/blob/5.7/sql/item_timefunc
// For partition tables, mysql do not support Constant, random or timezone-dependent expressions
// Based on mysql code to check whether field is valid, every time related type has check_valid_arguments_processor function.
func checkResultOK(ok bool) error {
	if !ok {
		return errors.Trace(dbterror.ErrWrongExprInPartitionFunc)
	}

	return nil
}

// checkPartitionFuncType checks partition function return type.
func checkPartitionFuncType(ctx expression.BuildContext, anyExpr any, schema string, tblInfo *model.TableInfo) error {
	if anyExpr == nil {
		return nil
	}
	if schema == "" {
		schema = ctx.GetEvalCtx().CurrentDB()
	}
	var e expression.Expression
	var err error
	switch expr := anyExpr.(type) {
	case string:
		if expr == "" {
			return nil
		}
		e, err = expression.ParseSimpleExpr(ctx, expr, expression.WithTableInfo(schema, tblInfo))
	case ast.ExprNode:
		e, err = expression.BuildSimpleExpr(ctx, expr, expression.WithTableInfo(schema, tblInfo))
	default:
		return errors.Trace(dbterror.ErrPartitionFuncNotAllowed.GenWithStackByArgs("PARTITION"))
	}
	if err != nil {
		return errors.Trace(err)
	}
	if e.GetType(ctx.GetEvalCtx()).EvalType() == types.ETInt {
		return nil
	}
	if col, ok := e.(*expression.Column); ok {
		if col2, ok2 := anyExpr.(*ast.ColumnNameExpr); ok2 {
			return errors.Trace(dbterror.ErrNotAllowedTypeInPartition.GenWithStackByArgs(col2.Name.Name.L))
		}
		return errors.Trace(dbterror.ErrNotAllowedTypeInPartition.GenWithStackByArgs(col.OrigName))
	}
	return errors.Trace(dbterror.ErrPartitionFuncNotAllowed.GenWithStackByArgs("PARTITION"))
}

// checkRangePartitionValue checks whether `less than value` is strictly increasing for each partition.
// Side effect: it may simplify the partition range definition from a constant expression to an integer.
func checkRangePartitionValue(ctx expression.BuildContext, tblInfo *model.TableInfo) error {
	pi := tblInfo.Partition
	defs := pi.Definitions
	if len(defs) == 0 {
		return nil
	}

	if strings.EqualFold(defs[len(defs)-1].LessThan[0], partitionMaxValue) {
		defs = defs[:len(defs)-1]
	}
	isUnsigned := isPartExprUnsigned(ctx.GetEvalCtx(), tblInfo)
	var prevRangeValue any
	for i := 0; i < len(defs); i++ {
		if strings.EqualFold(defs[i].LessThan[0], partitionMaxValue) {
			return errors.Trace(dbterror.ErrPartitionMaxvalue)
		}

		currentRangeValue, fromExpr, err := getRangeValue(ctx, defs[i].LessThan[0], isUnsigned)
		if err != nil {
			return errors.Trace(err)
		}
		if fromExpr {
			// Constant fold the expression.
			defs[i].LessThan[0] = fmt.Sprintf("%d", currentRangeValue)
		}

		if i == 0 {
			prevRangeValue = currentRangeValue
			continue
		}

		if isUnsigned {
			if currentRangeValue.(uint64) <= prevRangeValue.(uint64) {
				return errors.Trace(dbterror.ErrRangeNotIncreasing)
			}
		} else {
			if currentRangeValue.(int64) <= prevRangeValue.(int64) {
				return errors.Trace(dbterror.ErrRangeNotIncreasing)
			}
		}
		prevRangeValue = currentRangeValue
	}
	return nil
}

func checkListPartitionValue(ctx expression.BuildContext, tblInfo *model.TableInfo) error {
	pi := tblInfo.Partition
	if len(pi.Definitions) == 0 {
		return ast.ErrPartitionsMustBeDefined.GenWithStackByArgs("LIST")
	}
	expStr, err := formatListPartitionValue(ctx, tblInfo)
	if err != nil {
		return errors.Trace(err)
	}

	partitionsValuesMap := make(map[string]struct{})
	for _, s := range expStr {
		if _, ok := partitionsValuesMap[s]; ok {
			return errors.Trace(dbterror.ErrMultipleDefConstInListPart)
		}
		partitionsValuesMap[s] = struct{}{}
	}

	return nil
}

func formatListPartitionValue(ctx expression.BuildContext, tblInfo *model.TableInfo) ([]string, error) {
	defs := tblInfo.Partition.Definitions
	pi := tblInfo.Partition
	var colTps []*types.FieldType
	cols := make([]*model.ColumnInfo, 0, len(pi.Columns))
	if len(pi.Columns) == 0 {
		tp := types.NewFieldType(mysql.TypeLonglong)
		if isPartExprUnsigned(ctx.GetEvalCtx(), tblInfo) {
			tp.AddFlag(mysql.UnsignedFlag)
		}
		colTps = []*types.FieldType{tp}
	} else {
		colTps = make([]*types.FieldType, 0, len(pi.Columns))
		for _, colName := range pi.Columns {
			colInfo := findColumnByName(colName.L, tblInfo)
			if colInfo == nil {
				return nil, errors.Trace(dbterror.ErrFieldNotFoundPart)
			}
			colTps = append(colTps, colInfo.FieldType.Clone())
			cols = append(cols, colInfo)
		}
	}

	haveDefault := false
	exprStrs := make([]string, 0)
	inValueStrs := make([]string, 0, mathutil.Max(len(pi.Columns), 1))
	for i := range defs {
	inValuesLoop:
		for j, vs := range defs[i].InValues {
			inValueStrs = inValueStrs[:0]
			for k, v := range vs {
				// if DEFAULT would be given as string, like "DEFAULT",
				// it would be stored as "'DEFAULT'",
				if strings.EqualFold(v, "DEFAULT") && k == 0 && len(vs) == 1 {
					if haveDefault {
						return nil, dbterror.ErrMultipleDefConstInListPart
					}
					haveDefault = true
					continue inValuesLoop
				}
				if strings.EqualFold(v, "MAXVALUE") {
					return nil, errors.Trace(dbterror.ErrMaxvalueInValuesIn)
				}
				expr, err := expression.ParseSimpleExpr(ctx, v, expression.WithCastExprTo(colTps[k]))
				if err != nil {
					return nil, errors.Trace(err)
				}
				eval, err := expr.Eval(ctx.GetEvalCtx(), chunk.Row{})
				if err != nil {
					return nil, errors.Trace(err)
				}
				s, err := eval.ToString()
				if err != nil {
					return nil, errors.Trace(err)
				}
				if eval.IsNull() {
					s = "NULL"
				} else {
					if colTps[k].EvalType() == types.ETInt {
						defs[i].InValues[j][k] = s
					}
					if colTps[k].EvalType() == types.ETString {
						s = string(hack.String(collate.GetCollator(cols[k].GetCollate()).Key(s)))
						s = driver.WrapInSingleQuotes(s)
					}
				}
				inValueStrs = append(inValueStrs, s)
			}
			exprStrs = append(exprStrs, strings.Join(inValueStrs, ","))
		}
	}
	return exprStrs, nil
}

// getRangeValue gets an integer from the range value string.
// The returned boolean value indicates whether the input string is a constant expression.
func getRangeValue(ctx expression.BuildContext, str string, unsigned bool) (any, bool, error) {
	// Unsigned bigint was converted to uint64 handle.
	if unsigned {
		if value, err := strconv.ParseUint(str, 10, 64); err == nil {
			return value, false, nil
		}

		e, err1 := expression.ParseSimpleExpr(ctx, str)
		if err1 != nil {
			return 0, false, err1
		}
		res, isNull, err2 := e.EvalInt(ctx.GetEvalCtx(), chunk.Row{})
		if err2 == nil && !isNull {
			return uint64(res), true, nil
		}
	} else {
		if value, err := strconv.ParseInt(str, 10, 64); err == nil {
			return value, false, nil
		}
		// The range value maybe not an integer, it could be a constant expression.
		// For example, the following two cases are the same:
		// PARTITION p0 VALUES LESS THAN (TO_SECONDS('2004-01-01'))
		// PARTITION p0 VALUES LESS THAN (63340531200)
		e, err1 := expression.ParseSimpleExpr(ctx, str)
		if err1 != nil {
			return 0, false, err1
		}
		res, isNull, err2 := e.EvalInt(ctx.GetEvalCtx(), chunk.Row{})
		if err2 == nil && !isNull {
			return res, true, nil
		}
	}
	return 0, false, dbterror.ErrNotAllowedTypeInPartition.GenWithStackByArgs(str)
}

// CheckDropTablePartition checks if the partition exists and does not allow deleting the last existing partition in the table.
func CheckDropTablePartition(meta *model.TableInfo, partLowerNames []string) error {
	pi := meta.Partition
	if pi.Type != pmodel.PartitionTypeRange && pi.Type != pmodel.PartitionTypeList {
		return dbterror.ErrOnlyOnRangeListPartition.GenWithStackByArgs("DROP")
	}

	// To be error compatible with MySQL, we need to do this first!
	// see https://github.com/pingcap/tidb/issues/31681#issuecomment-1015536214
	oldDefs := pi.Definitions
	if len(oldDefs) <= len(partLowerNames) {
		return errors.Trace(dbterror.ErrDropLastPartition)
	}

	dupCheck := make(map[string]bool)
	for _, pn := range partLowerNames {
		found := false
		for _, def := range oldDefs {
			if def.Name.L == pn {
				if _, ok := dupCheck[pn]; ok {
					return errors.Trace(dbterror.ErrDropPartitionNonExistent.GenWithStackByArgs("DROP"))
				}
				dupCheck[pn] = true
				found = true
				break
			}
		}
		if !found {
			return errors.Trace(dbterror.ErrDropPartitionNonExistent.GenWithStackByArgs("DROP"))
		}
	}
	return nil
}

// updateDroppingPartitionInfo move dropping partitions to DroppingDefinitions, and return partitionIDs
func updateDroppingPartitionInfo(tblInfo *model.TableInfo, partLowerNames []string) []int64 {
	oldDefs := tblInfo.Partition.Definitions
	newDefs := make([]model.PartitionDefinition, 0, len(oldDefs)-len(partLowerNames))
	droppingDefs := make([]model.PartitionDefinition, 0, len(partLowerNames))
	pids := make([]int64, 0, len(partLowerNames))

	// consider using a map to probe partLowerNames if too many partLowerNames
	for i := range oldDefs {
		found := false
		for _, partName := range partLowerNames {
			if oldDefs[i].Name.L == partName {
				found = true
				break
			}
		}
		if found {
			pids = append(pids, oldDefs[i].ID)
			droppingDefs = append(droppingDefs, oldDefs[i])
		} else {
			newDefs = append(newDefs, oldDefs[i])
		}
	}

	tblInfo.Partition.Definitions = newDefs
	tblInfo.Partition.DroppingDefinitions = droppingDefs
	return pids
}

func getPartitionDef(tblInfo *model.TableInfo, partName string) (index int, def *model.PartitionDefinition, _ error) {
	defs := tblInfo.Partition.Definitions
	for i := 0; i < len(defs); i++ {
		if strings.EqualFold(defs[i].Name.L, strings.ToLower(partName)) {
			return i, &(defs[i]), nil
		}
	}
	return index, nil, table.ErrUnknownPartition.GenWithStackByArgs(partName, tblInfo.Name.O)
}

func getPartitionIDsFromDefinitions(defs []model.PartitionDefinition) []int64 {
	pids := make([]int64, 0, len(defs))
	for _, def := range defs {
		pids = append(pids, def.ID)
	}
	return pids
}

func hasGlobalIndex(tblInfo *model.TableInfo) bool {
	for _, idxInfo := range tblInfo.Indices {
		if idxInfo.Global {
			return true
		}
	}
	return false
}

// getTableInfoWithDroppingPartitions builds oldTableInfo including dropping partitions, only used by onDropTablePartition.
func getTableInfoWithDroppingPartitions(t *model.TableInfo) *model.TableInfo {
	p := t.Partition
	nt := t.Clone()
	np := *p
	npd := make([]model.PartitionDefinition, 0, len(p.Definitions)+len(p.DroppingDefinitions))
	npd = append(npd, p.Definitions...)
	npd = append(npd, p.DroppingDefinitions...)
	np.Definitions = npd
	np.DroppingDefinitions = nil
	nt.Partition = &np
	return nt
}

// getTableInfoWithOriginalPartitions builds oldTableInfo including truncating partitions, only used by onTruncateTablePartition.
func getTableInfoWithOriginalPartitions(t *model.TableInfo, oldIDs []int64, newIDs []int64) *model.TableInfo {
	nt := t.Clone()
	np := nt.Partition

	// reconstruct original definitions
	for _, oldDef := range np.DroppingDefinitions {
		var newID int64
		for i := range newIDs {
			if oldDef.ID == oldIDs[i] {
				newID = newIDs[i]
				break
			}
		}
		for i := range np.Definitions {
			newDef := &np.Definitions[i]
			if newDef.ID == newID {
				newDef.ID = oldDef.ID
				break
			}
		}
	}

	np.DroppingDefinitions = nil
	np.NewPartitionIDs = nil
	return nt
}

func dropLabelRules(ctx context.Context, schemaName, tableName string, partNames []string) error {
	deleteRules := make([]string, 0, len(partNames))
	for _, partName := range partNames {
		deleteRules = append(deleteRules, fmt.Sprintf(label.PartitionIDFormat, label.IDPrefix, schemaName, tableName, partName))
	}
	// delete batch rules
	patch := label.NewRulePatch([]*label.Rule{}, deleteRules)
	return infosync.UpdateLabelRules(ctx, patch)
}

// rollbackLikeDropPartition does rollback for Reorganize partition and Add partition.
// It will drop newly created partitions that has not yet been used, including cleaning
// up label rules and bundles as well as changed indexes due to global flag.
func (w *worker) rollbackLikeDropPartition(jobCtx *jobContext, job *model.Job) (ver int64, _ error) {
	args, err := model.GetTablePartitionArgs(job)
	if err != nil {
		job.State = model.JobStateCancelled
		return ver, errors.Trace(err)
	}
	partInfo := args.PartInfo
	metaMut := jobCtx.metaMut
	tblInfo, err := GetTableInfoAndCancelFaultJob(metaMut, job, job.SchemaID)
	if err != nil {
		return ver, errors.Trace(err)
	}
<<<<<<< HEAD
	if job.Type != model.ActionDropTablePartition {
		// If rollback from reorganize partition, remove DroppingDefinitions from tableInfo
		tblInfo.Partition.DroppingDefinitions = nil
		// If rollback from adding table partition, remove addingDefinitions from tableInfo.
		physicalTableIDs, pNames, rollbackBundles := rollbackAddingPartitionInfo(tblInfo)
		err = infosync.PutRuleBundlesWithDefaultRetry(context.TODO(), rollbackBundles)
		if err != nil {
			job.State = model.JobStateCancelled
			return ver, errors.Wrapf(err, "failed to notify PD the placement rules")
		}
		// TODO: Will this drop LabelRules for existing partitions, if the new partitions have the same name?
		err = dropLabelRules(jobCtx.ctx, job.SchemaName, tblInfo.Name.L, pNames)
		if err != nil {
			job.State = model.JobStateCancelled
			return ver, errors.Wrapf(err, "failed to notify PD the label rules")
		}
=======
	tblInfo.Partition.DroppingDefinitions = nil
	physicalTableIDs, pNames, rollbackBundles := rollbackAddingPartitionInfo(tblInfo)
	err = infosync.PutRuleBundlesWithDefaultRetry(context.TODO(), rollbackBundles)
	if err != nil {
		job.State = model.JobStateCancelled
		return ver, errors.Wrapf(err, "failed to notify PD the placement rules")
	}
	// TODO: Will this drop LabelRules for existing partitions, if the new partitions have the same name?
	err = dropLabelRules(w.ctx, job.SchemaName, tblInfo.Name.L, pNames)
	if err != nil {
		job.State = model.JobStateCancelled
		return ver, errors.Wrapf(err, "failed to notify PD the label rules")
	}
>>>>>>> 1e24d396

	if _, err := alterTableLabelRule(job.SchemaName, tblInfo, getIDs([]*model.TableInfo{tblInfo})); err != nil {
		job.State = model.JobStateCancelled
		return ver, err
	}
	if partInfo.Type != pmodel.PartitionTypeNone {
		// ALTER TABLE ... PARTITION BY
		// Also remove anything with the new table id
		physicalTableIDs = append(physicalTableIDs, partInfo.NewTableID)
		// Reset if it was normal table before
		if tblInfo.Partition.Type == pmodel.PartitionTypeNone ||
			tblInfo.Partition.DDLType == pmodel.PartitionTypeNone {
			tblInfo.Partition = nil
		}
	}

	var dropIndices []*model.IndexInfo
	for _, indexInfo := range tblInfo.Indices {
		if indexInfo.Unique &&
			indexInfo.State == model.StateDeleteReorganization &&
			tblInfo.Partition.DDLState == model.StateDeleteReorganization {
			dropIndices = append(dropIndices, indexInfo)
		}
	}
	for _, indexInfo := range dropIndices {
		DropIndexColumnFlag(tblInfo, indexInfo)
		RemoveDependentHiddenColumns(tblInfo, indexInfo)
		removeIndexInfo(tblInfo, indexInfo)
	}
	if tblInfo.Partition != nil {
		tblInfo.Partition.ClearReorgIntermediateInfo()
	}

	ver, err = updateVersionAndTableInfo(jobCtx, job, tblInfo, true)
	if err != nil {
		return ver, errors.Trace(err)
	}
	job.FinishTableJob(model.JobStateRollbackDone, model.StateNone, ver, tblInfo)
	args.OldPhysicalTblIDs = physicalTableIDs
	job.FillFinishedArgs(args)
	return ver, nil
}

// onDropTablePartition deletes old partition meta.
// States:
// StateNone
//
//	Old partitions are queued to be deleted (delete_range), global index up-to-date
//
// StateDeleteReorganization
//
//		Old partitions are not accessible/used by any sessions.
//	 Inserts/updates of global index which still have entries pointing to old partitions
//	 will overwrite those entries
//	 In the background we are reading all old partitions and deleting their entries from
//	 the global indexes.
//
// StateDeleteOnly
//
//	 old partitions are no longer visible, but if there is inserts/updates to the global indexes,
//	 duplicate key errors will be given, even if the entries are from dropped partitions
//		Note that overlapping ranges (i.e. a dropped partitions with 'less than (N)' will now .. ?!?
//
// StateWriteOnly
//
//	old partitions are blocked for read and write. But for read we are allowing
//	"overlapping" partition to be read instead. Which means that write can only
//	happen in the 'overlapping' partitions original range, not into the extended
//	range open by the dropped partitions.
//
// StatePublic
//
//	Original state, unaware of DDL
func (w *worker) onDropTablePartition(jobCtx *jobContext, job *model.Job) (ver int64, _ error) {
	args, err := model.GetTablePartitionArgs(job)
	if err != nil {
		job.State = model.JobStateCancelled
		return ver, errors.Trace(err)
	}
	partNames := args.PartNames
	metaMut := jobCtx.metaMut
	tblInfo, err := GetTableInfoAndCancelFaultJob(metaMut, job, job.SchemaID)
	if err != nil {
		return ver, errors.Trace(err)
	}

	var physicalTableIDs []int64
	// In order to skip maintaining the state check in partitionDefinition, TiDB use droppingDefinition instead of state field.
	// So here using `job.SchemaState` to judge what the stage of this job is.
	originalState := job.SchemaState
	switch job.SchemaState {
	case model.StatePublic:
		// Here we mark the partitions to be dropped, so they are not read or written
		err = CheckDropTablePartition(tblInfo, partNames)
		if err != nil {
			job.State = model.JobStateCancelled
			return ver, errors.Trace(err)
		}
		// Reason, see https://github.com/pingcap/tidb/issues/55888
		// Only mark the partitions as to be dropped, so they are not used, but not yet removed.
		originalDefs := tblInfo.Partition.Definitions
		physicalTableIDs = updateDroppingPartitionInfo(tblInfo, partNames)
		tblInfo.Partition.Definitions = originalDefs
		tblInfo.Partition.DDLState = model.StateWriteOnly
		tblInfo.Partition.DDLAction = model.ActionDropTablePartition

		job.SchemaState = model.StateWriteOnly
		ver, err = updateVersionAndTableInfo(jobCtx, job, tblInfo, originalState != job.SchemaState)
	case model.StateWriteOnly:
		// Since the previous state do not use the dropping partitions,
		// we can now actually remove them, allowing to write into the overlapping range
		// of the higher range partition or LIST default partition.
		physicalTableIDs = updateDroppingPartitionInfo(tblInfo, partNames)
		err = dropLabelRules(jobCtx.ctx, job.SchemaName, tblInfo.Name.L, partNames)
		if err != nil {
			// TODO: Add failpoint error/cancel injection and test failure/rollback and cancellation!
			job.State = model.JobStateCancelled
			return ver, errors.Wrapf(err, "failed to notify PD the label rules")
		}

		if _, err := alterTableLabelRule(job.SchemaName, tblInfo, getIDs([]*model.TableInfo{tblInfo})); err != nil {
			job.State = model.JobStateCancelled
			return ver, err
		}

		var bundles []*placement.Bundle
		// create placement groups for each dropped partition to keep the data's placement before GC
		// These placements groups will be deleted after GC
		bundles, err = droppedPartitionBundles(metaMut, tblInfo, tblInfo.Partition.DroppingDefinitions)
		if err != nil {
			job.State = model.JobStateCancelled
			return ver, err
		}

		var tableBundle *placement.Bundle
		// Recompute table bundle to remove dropped partitions rules from its group
		tableBundle, err = placement.NewTableBundle(metaMut, tblInfo)
		if err != nil {
			job.State = model.JobStateCancelled
			return ver, errors.Trace(err)
		}

		if tableBundle != nil {
			bundles = append(bundles, tableBundle)
		}

		if err = infosync.PutRuleBundlesWithDefaultRetry(context.TODO(), bundles); err != nil {
			job.State = model.JobStateCancelled
			return ver, err
		}

		tblInfo.Partition.DDLState = model.StateDeleteOnly
		job.SchemaState = model.StateDeleteOnly
		ver, err = updateVersionAndTableInfo(jobCtx, job, tblInfo, originalState != job.SchemaState)
	case model.StateDeleteOnly:
		// This state is not a real 'DeleteOnly' state, because tidb does not maintain the state check in partitionDefinition.
		// Insert this state to confirm all servers can not see the old partitions when reorg is running,
		// so that no new data will be inserted into old partitions when reorganizing.
		tblInfo.Partition.DDLState = model.StateDeleteReorganization
		job.SchemaState = model.StateDeleteReorganization
		ver, err = updateVersionAndTableInfo(jobCtx, job, tblInfo, originalState != job.SchemaState)
	case model.StateDeleteReorganization:
		oldTblInfo := getTableInfoWithDroppingPartitions(tblInfo)
		physicalTableIDs = getPartitionIDsFromDefinitions(tblInfo.Partition.DroppingDefinitions)
		tbl, err := getTable(jobCtx.getAutoIDRequirement(), job.SchemaID, oldTblInfo)
		if err != nil {
			return ver, errors.Trace(err)
		}
		dbInfo, err := metaMut.GetDatabase(job.SchemaID)
		if err != nil {
			return ver, errors.Trace(err)
		}
		// If table has global indexes, we need reorg to clean up them.
		if pt, ok := tbl.(table.PartitionedTable); ok && hasGlobalIndex(tblInfo) {
			// Build elements for compatible with modify column type. elements will not be used when reorganizing.
			elements := make([]*meta.Element, 0, len(tblInfo.Indices))
			for _, idxInfo := range tblInfo.Indices {
				if idxInfo.Global {
					elements = append(elements, &meta.Element{ID: idxInfo.ID, TypeKey: meta.IndexElementKey})
				}
			}
			sctx, err1 := w.sessPool.Get()
			if err1 != nil {
				return ver, err1
			}
			defer w.sessPool.Put(sctx)
			rh := newReorgHandler(sess.NewSession(sctx))
			reorgInfo, err := getReorgInfoFromPartitions(jobCtx.oldDDLCtx.jobContext(job.ID, job.ReorgMeta), jobCtx, rh, job, dbInfo, pt, physicalTableIDs, elements)

			if err != nil || reorgInfo.first {
				// If we run reorg firstly, we should update the job snapshot version
				// and then run the reorg next time.
				return ver, errors.Trace(err)
			}
			err = w.runReorgJob(reorgInfo, tbl.Meta(), func() (dropIndexErr error) {
				defer tidbutil.Recover(metrics.LabelDDL, "onDropTablePartition",
					func() {
						dropIndexErr = dbterror.ErrCancelledDDLJob.GenWithStack("drop partition panic")
					}, false)
				return w.cleanupGlobalIndexes(pt, physicalTableIDs, reorgInfo)
			})
			if err != nil {
				if dbterror.ErrWaitReorgTimeout.Equal(err) {
					// if timeout, we should return, check for the owner and re-wait job done.
					return ver, nil
				}
				if dbterror.ErrPausedDDLJob.Equal(err) {
					// if ErrPausedDDLJob, we should return, check for the owner and re-wait job done.
					return ver, nil
				}
				return ver, errors.Trace(err)
			}
		}
		if tblInfo.TiFlashReplica != nil {
			removeTiFlashAvailablePartitionIDs(tblInfo, physicalTableIDs)
		}
		droppedDefs := tblInfo.Partition.DroppingDefinitions
		tblInfo.Partition.DroppingDefinitions = nil
		tblInfo.Partition.DDLState = model.StateNone
		tblInfo.Partition.DDLAction = model.ActionNone
		// used by ApplyDiff in updateSchemaVersion
		job.CtxVars = []any{physicalTableIDs} // TODO remove it.
		ver, err = updateVersionAndTableInfo(jobCtx, job, tblInfo, true)
		if err != nil {
			return ver, errors.Trace(err)
		}
		job.SchemaState = model.StateNone
		job.FinishTableJob(model.JobStateDone, model.StateNone, ver, tblInfo)
		dropPartitionEvent := notifier.NewDropPartitionEvent(
			tblInfo,
			&model.PartitionInfo{Definitions: droppedDefs},
		)
		asyncNotifyEvent(jobCtx, dropPartitionEvent, job)
		// A background job will be created to delete old partition data.
		args.OldPhysicalTblIDs = physicalTableIDs
		job.FillFinishedArgs(args)
	default:
		err = dbterror.ErrInvalidDDLState.GenWithStackByArgs("partition", job.SchemaState)
	}
	return ver, errors.Trace(err)
}

func removeTiFlashAvailablePartitionIDs(tblInfo *model.TableInfo, pids []int64) {
	// Remove the partitions
	ids := tblInfo.TiFlashReplica.AvailablePartitionIDs
	// Rarely called, so OK to take some time, to make it easy
	for _, id := range pids {
		for i, avail := range ids {
			if id == avail {
				tmp := ids[:i]
				tmp = append(tmp, ids[i+1:]...)
				ids = tmp
				break
			}
		}
	}
	tblInfo.TiFlashReplica.AvailablePartitionIDs = ids
}

// onTruncateTablePartition truncates old partition meta.
func (w *worker) onTruncateTablePartition(jobCtx *jobContext, job *model.Job) (int64, error) {
	var ver int64
	args, err := model.GetTruncateTableArgs(job)
	if err != nil {
		job.State = model.JobStateCancelled
		return ver, errors.Trace(err)
	}
	oldIDs, newIDs := args.OldPartitionIDs, args.NewPartitionIDs
	if len(oldIDs) != len(newIDs) {
		job.State = model.JobStateCancelled
		return ver, errors.Trace(errors.New("len(oldIDs) must be the same as len(newIDs)"))
	}
	metaMut := jobCtx.metaMut
	tblInfo, err := GetTableInfoAndCancelFaultJob(metaMut, job, job.SchemaID)
	if err != nil {
		return ver, errors.Trace(err)
	}
	pi := tblInfo.GetPartitionInfo()
	if pi == nil {
		return ver, errors.Trace(dbterror.ErrPartitionMgmtOnNonpartitioned)
	}

	if !hasGlobalIndex(tblInfo) {
		oldPartitions := make([]model.PartitionDefinition, 0, len(oldIDs))
		newPartitions := make([]model.PartitionDefinition, 0, len(oldIDs))
		for k, oldID := range oldIDs {
			for i := 0; i < len(pi.Definitions); i++ {
				def := &pi.Definitions[i]
				if def.ID == oldID {
					oldPartitions = append(oldPartitions, def.Clone())
					def.ID = newIDs[k]
					// Shallow copy only use the def.ID in event handle.
					newPartitions = append(newPartitions, *def)
					break
				}
			}
		}
		if len(newPartitions) == 0 {
			job.State = model.JobStateCancelled
			return ver, table.ErrUnknownPartition.GenWithStackByArgs(fmt.Sprintf("pid:%v", oldIDs), tblInfo.Name.O)
		}

		if err = clearTruncatePartitionTiflashStatus(tblInfo, newPartitions, oldIDs); err != nil {
			job.State = model.JobStateCancelled
			return ver, err
		}

		if err = updateTruncatePartitionLabelRules(job, jobCtx.metaMut, oldPartitions, newPartitions, tblInfo, oldIDs); err != nil {
			job.State = model.JobStateCancelled
			return ver, err
		}

		preSplitAndScatter(w.sess.Context, jobCtx.store, tblInfo, newPartitions)

		job.CtxVars = []any{oldIDs, newIDs}
		ver, err = updateVersionAndTableInfo(jobCtx, job, tblInfo, true)
		if err != nil {
			return ver, errors.Trace(err)
		}

		// Finish this job.
		job.FinishTableJob(model.JobStateDone, model.StateNone, ver, tblInfo)
		truncatePartitionEvent := notifier.NewTruncatePartitionEvent(
			tblInfo,
			&model.PartitionInfo{Definitions: newPartitions},
			&model.PartitionInfo{Definitions: oldPartitions},
		)
		asyncNotifyEvent(jobCtx, truncatePartitionEvent, job)
		// A background job will be created to delete old partition data.
		job.FillFinishedArgs(&model.TruncateTableArgs{
			OldPartitionIDs: oldIDs,
		})

		return ver, err
	}

	// When table has global index, public->deleteOnly->deleteReorg->none schema changes should be handled.
	switch job.SchemaState {
	case model.StatePublic:
		// Step1: generate new partition ids
		truncatingDefinitions := make([]model.PartitionDefinition, 0, len(oldIDs))
		for i, oldID := range oldIDs {
			for j := 0; j < len(pi.Definitions); j++ {
				def := &pi.Definitions[j]
				if def.ID == oldID {
					truncatingDefinitions = append(truncatingDefinitions, def.Clone())
					def.ID = newIDs[i]
					break
				}
			}
		}
		pi.DroppingDefinitions = truncatingDefinitions
		pi.NewPartitionIDs = newIDs[:]

		tblInfo.Partition.DDLAction = model.ActionTruncateTablePartition
		job.SchemaState = model.StateDeleteOnly
		ver, err = updateVersionAndTableInfo(jobCtx, job, tblInfo, true)
	case model.StateDeleteOnly:
		// This state is not a real 'DeleteOnly' state, because tidb does not maintaining the state check in partitionDefinition.
		// Insert this state to confirm all servers can not see the old partitions when reorg is running,
		// so that no new data will be inserted into old partitions when reorganizing.
		job.SchemaState = model.StateDeleteReorganization
		ver, err = updateVersionAndTableInfo(jobCtx, job, tblInfo, true)
	case model.StateDeleteReorganization:
		// Step2: clear global index rows.
		physicalTableIDs := oldIDs
		oldTblInfo := getTableInfoWithOriginalPartitions(tblInfo, oldIDs, newIDs)

		tbl, err := getTable(jobCtx.getAutoIDRequirement(), job.SchemaID, oldTblInfo)
		if err != nil {
			return ver, errors.Trace(err)
		}
		dbInfo, err := metaMut.GetDatabase(job.SchemaID)
		if err != nil {
			return ver, errors.Trace(err)
		}
		// If table has global indexes, we need reorg to clean up them.
		if pt, ok := tbl.(table.PartitionedTable); ok && hasGlobalIndex(tblInfo) {
			// Build elements for compatible with modify column type. elements will not be used when reorganizing.
			elements := make([]*meta.Element, 0, len(tblInfo.Indices))
			for _, idxInfo := range tblInfo.Indices {
				if idxInfo.Global {
					elements = append(elements, &meta.Element{ID: idxInfo.ID, TypeKey: meta.IndexElementKey})
				}
			}
			sctx, err1 := w.sessPool.Get()
			if err1 != nil {
				return ver, err1
			}
			defer w.sessPool.Put(sctx)
			rh := newReorgHandler(sess.NewSession(sctx))
			reorgInfo, err := getReorgInfoFromPartitions(jobCtx.oldDDLCtx.jobContext(job.ID, job.ReorgMeta), jobCtx, rh, job, dbInfo, pt, physicalTableIDs, elements)

			if err != nil || reorgInfo.first {
				// If we run reorg firstly, we should update the job snapshot version
				// and then run the reorg next time.
				return ver, errors.Trace(err)
			}
			err = w.runReorgJob(reorgInfo, tbl.Meta(), func() (dropIndexErr error) {
				defer tidbutil.Recover(metrics.LabelDDL, "onDropTablePartition",
					func() {
						dropIndexErr = dbterror.ErrCancelledDDLJob.GenWithStack("drop partition panic")
					}, false)
				return w.cleanupGlobalIndexes(pt, physicalTableIDs, reorgInfo)
			})
			if err != nil {
				if dbterror.ErrWaitReorgTimeout.Equal(err) {
					// if timeout, we should return, check for the owner and re-wait job done.
					return ver, nil
				}
				return ver, errors.Trace(err)
			}
		}

		// Step3: generate new partition ids and finish rest works
		oldPartitions := make([]model.PartitionDefinition, 0, len(oldIDs))
		newPartitions := make([]model.PartitionDefinition, 0, len(oldIDs))
		for _, oldDef := range pi.DroppingDefinitions {
			var newID int64
			for i := range oldIDs {
				if oldDef.ID == oldIDs[i] {
					newID = newIDs[i]
					break
				}
			}
			for i := 0; i < len(pi.Definitions); i++ {
				def := &pi.Definitions[i]
				if newID == def.ID {
					oldPartitions = append(oldPartitions, oldDef.Clone())
					newPartitions = append(newPartitions, def.Clone())
					break
				}
			}
		}
		if len(newPartitions) == 0 {
			job.State = model.JobStateCancelled
			return ver, table.ErrUnknownPartition.GenWithStackByArgs(fmt.Sprintf("pid:%v", oldIDs), tblInfo.Name.O)
		}

		if err = clearTruncatePartitionTiflashStatus(tblInfo, newPartitions, oldIDs); err != nil {
			job.State = model.JobStateCancelled
			return ver, err
		}

		if err = updateTruncatePartitionLabelRules(job, jobCtx.metaMut, oldPartitions, newPartitions, tblInfo, oldIDs); err != nil {
			job.State = model.JobStateCancelled
			return ver, err
		}

		// Step4: clear DroppingDefinitions and finish job.
		tblInfo.Partition.DroppingDefinitions = nil
		tblInfo.Partition.NewPartitionIDs = nil

		preSplitAndScatter(w.sess.Context, jobCtx.store, tblInfo, newPartitions)

		// used by ApplyDiff in updateSchemaVersion
		job.CtxVars = []any{oldIDs, newIDs}
		ver, err = updateVersionAndTableInfo(jobCtx, job, tblInfo, true)
		if err != nil {
			return ver, errors.Trace(err)
		}
		// Finish this job.
		job.FinishTableJob(model.JobStateDone, model.StateNone, ver, tblInfo)
		truncatePartitionEvent := notifier.NewTruncatePartitionEvent(
			tblInfo,
			&model.PartitionInfo{Definitions: newPartitions},
			&model.PartitionInfo{Definitions: oldPartitions},
		)
		asyncNotifyEvent(jobCtx, truncatePartitionEvent, job)
		// A background job will be created to delete old partition data.
		job.FillFinishedArgs(&model.TruncateTableArgs{
			OldPartitionIDs: oldIDs,
		})
	default:
		err = dbterror.ErrInvalidDDLState.GenWithStackByArgs("partition", job.SchemaState)
	}

	return ver, errors.Trace(err)
}

func clearTruncatePartitionTiflashStatus(tblInfo *model.TableInfo, newPartitions []model.PartitionDefinition, oldIDs []int64) error {
	// Clear the tiflash replica available status.
	if tblInfo.TiFlashReplica != nil {
		e := infosync.ConfigureTiFlashPDForPartitions(true, &newPartitions, tblInfo.TiFlashReplica.Count, &tblInfo.TiFlashReplica.LocationLabels, tblInfo.ID)
		failpoint.Inject("FailTiFlashTruncatePartition", func() {
			e = errors.New("enforced error")
		})
		if e != nil {
			logutil.DDLLogger().Error("ConfigureTiFlashPDForPartitions fails", zap.Error(e))
			return e
		}
		tblInfo.TiFlashReplica.Available = false
		// Set partition replica become unavailable.
		removeTiFlashAvailablePartitionIDs(tblInfo, oldIDs)
	}
	return nil
}

func updateTruncatePartitionLabelRules(job *model.Job, t *meta.Mutator, oldPartitions, newPartitions []model.PartitionDefinition, tblInfo *model.TableInfo, oldIDs []int64) error {
	bundles, err := placement.NewPartitionListBundles(t, newPartitions)
	if err != nil {
		return errors.Trace(err)
	}

	tableBundle, err := placement.NewTableBundle(t, tblInfo)
	if err != nil {
		job.State = model.JobStateCancelled
		return errors.Trace(err)
	}

	if tableBundle != nil {
		bundles = append(bundles, tableBundle)
	}

	// create placement groups for each dropped partition to keep the data's placement before GC
	// These placements groups will be deleted after GC
	keepDroppedBundles, err := droppedPartitionBundles(t, tblInfo, oldPartitions)
	if err != nil {
		job.State = model.JobStateCancelled
		return errors.Trace(err)
	}
	bundles = append(bundles, keepDroppedBundles...)

	err = infosync.PutRuleBundlesWithDefaultRetry(context.TODO(), bundles)
	if err != nil {
		return errors.Wrapf(err, "failed to notify PD the placement rules")
	}

	tableID := fmt.Sprintf(label.TableIDFormat, label.IDPrefix, job.SchemaName, tblInfo.Name.L)
	oldPartRules := make([]string, 0, len(oldIDs))
	for _, newPartition := range newPartitions {
		oldPartRuleID := fmt.Sprintf(label.PartitionIDFormat, label.IDPrefix, job.SchemaName, tblInfo.Name.L, newPartition.Name.L)
		oldPartRules = append(oldPartRules, oldPartRuleID)
	}

	rules, err := infosync.GetLabelRules(context.TODO(), append(oldPartRules, tableID))
	if err != nil {
		return errors.Wrapf(err, "failed to get label rules from PD")
	}

	newPartIDs := getPartitionIDs(tblInfo)
	newRules := make([]*label.Rule, 0, len(oldIDs)+1)
	if tr, ok := rules[tableID]; ok {
		newRules = append(newRules, tr.Clone().Reset(job.SchemaName, tblInfo.Name.L, "", append(newPartIDs, tblInfo.ID)...))
	}

	for idx, newPartition := range newPartitions {
		if pr, ok := rules[oldPartRules[idx]]; ok {
			newRules = append(newRules, pr.Clone().Reset(job.SchemaName, tblInfo.Name.L, newPartition.Name.L, newPartition.ID))
		}
	}

	patch := label.NewRulePatch(newRules, []string{})
	err = infosync.UpdateLabelRules(context.TODO(), patch)
	if err != nil {
		return errors.Wrapf(err, "failed to notify PD the label rules")
	}

	return nil
}

// onExchangeTablePartition exchange partition data
func (w *worker) onExchangeTablePartition(jobCtx *jobContext, job *model.Job) (ver int64, _ error) {
	args, err := model.GetExchangeTablePartitionArgs(job)
	if err != nil {
		job.State = model.JobStateCancelled
		return ver, errors.Trace(err)
	}

	defID, ptSchemaID, ptID, partName :=
		args.PartitionID, args.PTSchemaID, args.PTTableID, args.PartitionName
	metaMut := jobCtx.metaMut

	ntDbInfo, err := checkSchemaExistAndCancelNotExistJob(metaMut, job)
	if err != nil {
		job.State = model.JobStateCancelled
		return ver, errors.Trace(err)
	}

	ptDbInfo, err := metaMut.GetDatabase(ptSchemaID)
	if err != nil {
		job.State = model.JobStateCancelled
		return ver, errors.Trace(err)
	}

	nt, err := GetTableInfoAndCancelFaultJob(metaMut, job, job.SchemaID)
	if err != nil {
		return ver, errors.Trace(err)
	}

	if job.IsRollingback() {
		return rollbackExchangeTablePartition(jobCtx, job, nt)
	}
	pt, err := getTableInfo(metaMut, ptID, ptSchemaID)
	if err != nil {
		if infoschema.ErrDatabaseNotExists.Equal(err) || infoschema.ErrTableNotExists.Equal(err) {
			job.State = model.JobStateCancelled
		}
		return ver, errors.Trace(err)
	}

	_, partDef, err := getPartitionDef(pt, partName)
	if err != nil {
		return ver, errors.Trace(err)
	}
	if job.SchemaState == model.StateNone {
		if pt.State != model.StatePublic {
			job.State = model.JobStateCancelled
			return ver, dbterror.ErrInvalidDDLState.GenWithStack("table %s is not in public, but %s", pt.Name, pt.State)
		}
		err = checkExchangePartition(pt, nt)
		if err != nil {
			job.State = model.JobStateCancelled
			return ver, errors.Trace(err)
		}

		err = checkTableDefCompatible(pt, nt)
		if err != nil {
			job.State = model.JobStateCancelled
			return ver, errors.Trace(err)
		}

		err = checkExchangePartitionPlacementPolicy(metaMut, nt.PlacementPolicyRef, pt.PlacementPolicyRef, partDef.PlacementPolicyRef)
		if err != nil {
			job.State = model.JobStateCancelled
			return ver, errors.Trace(err)
		}

		if defID != partDef.ID {
			logutil.DDLLogger().Info("Exchange partition id changed, updating to actual id",
				zap.Stringer("job", job), zap.Int64("defID", defID), zap.Int64("partDef.ID", partDef.ID))
			args.PartitionID = partDef.ID
			job.FillArgs(args)
			defID = partDef.ID
			err = updateDDLJob2Table(jobCtx.ctx, w.sess, job, true)
			if err != nil {
				return ver, errors.Trace(err)
			}
		}
		var ptInfo []schemaIDAndTableInfo
		if len(nt.Constraints) > 0 {
			pt.ExchangePartitionInfo = &model.ExchangePartitionInfo{
				ExchangePartitionTableID: nt.ID,
				ExchangePartitionDefID:   defID,
			}
			ptInfo = append(ptInfo, schemaIDAndTableInfo{
				schemaID: ptSchemaID,
				tblInfo:  pt,
			})
		}
		nt.ExchangePartitionInfo = &model.ExchangePartitionInfo{
			ExchangePartitionTableID: ptID,
			ExchangePartitionDefID:   defID,
		}
		// We need an interim schema version,
		// so there are no non-matching rows inserted
		// into the table using the schema version
		// before the exchange is made.
		job.SchemaState = model.StateWriteOnly
		return updateVersionAndTableInfoWithCheck(jobCtx, job, nt, true, ptInfo...)
	}
	// From now on, nt (the non-partitioned table) has
	// ExchangePartitionInfo set, meaning it is restricted
	// to only allow writes that would match the
	// partition to be exchange with.
	// So we need to rollback that change, instead of just cancelling.

	delayForAsyncCommit()

	if defID != partDef.ID {
		// Should never happen, should have been updated above, in previous state!
		logutil.DDLLogger().Error("Exchange partition id changed, updating to actual id",
			zap.Stringer("job", job), zap.Int64("defID", defID), zap.Int64("partDef.ID", partDef.ID))
		args.PartitionID = partDef.ID
		job.FillArgs(args)
		// might be used later, ignore the lint warning.
		//nolint: ineffassign
		defID = partDef.ID
		err = updateDDLJob2Table(jobCtx.ctx, w.sess, job, true)
		if err != nil {
			return ver, errors.Trace(err)
		}
	}

	if args.WithValidation {
		ntbl, err := getTable(jobCtx.getAutoIDRequirement(), job.SchemaID, nt)
		if err != nil {
			return ver, errors.Trace(err)
		}
		ptbl, err := getTable(jobCtx.getAutoIDRequirement(), ptSchemaID, pt)
		if err != nil {
			return ver, errors.Trace(err)
		}
		err = checkExchangePartitionRecordValidation(
			jobCtx.ctx,
			w,
			ptbl,
			ntbl,
			ptDbInfo.Name.L,
			ntDbInfo.Name.L,
			partName,
		)
		if err != nil {
			job.State = model.JobStateRollingback
			return ver, errors.Trace(err)
		}
	}

	// partition table auto IDs.
	ptAutoIDs, err := metaMut.GetAutoIDAccessors(ptSchemaID, ptID).Get()
	if err != nil {
		return ver, errors.Trace(err)
	}
	// non-partition table auto IDs.
	ntAutoIDs, err := metaMut.GetAutoIDAccessors(job.SchemaID, nt.ID).Get()
	if err != nil {
		return ver, errors.Trace(err)
	}

	if pt.TiFlashReplica != nil {
		for i, id := range pt.TiFlashReplica.AvailablePartitionIDs {
			if id == partDef.ID {
				pt.TiFlashReplica.AvailablePartitionIDs[i] = nt.ID
				break
			}
		}
	}

	// Recreate non-partition table meta info,
	// by first delete it with the old table id
	err = metaMut.DropTableOrView(job.SchemaID, nt.ID)
	if err != nil {
		return ver, errors.Trace(err)
	}

	// exchange table meta id
	pt.ExchangePartitionInfo = nil
	// Used below to update the partitioned table's stats meta.
	originalPartitionDef := partDef.Clone()
	originalNt := nt.Clone()
	partDef.ID, nt.ID = nt.ID, partDef.ID

	err = metaMut.UpdateTable(ptSchemaID, pt)
	if err != nil {
		return ver, errors.Trace(err)
	}

	err = metaMut.CreateTableOrView(job.SchemaID, nt)
	if err != nil {
		return ver, errors.Trace(err)
	}

	failpoint.Inject("exchangePartitionErr", func(val failpoint.Value) {
		if val.(bool) {
			failpoint.Return(ver, errors.New("occur an error after updating partition id"))
		}
	})

	// Set both tables to the maximum auto IDs between normal table and partitioned table.
	// TODO: Fix the issue of big transactions during EXCHANGE PARTITION with AutoID.
	// Similar to https://github.com/pingcap/tidb/issues/46904
	newAutoIDs := model.AutoIDGroup{
		RowID:       mathutil.Max(ptAutoIDs.RowID, ntAutoIDs.RowID),
		IncrementID: mathutil.Max(ptAutoIDs.IncrementID, ntAutoIDs.IncrementID),
		RandomID:    mathutil.Max(ptAutoIDs.RandomID, ntAutoIDs.RandomID),
	}
	err = metaMut.GetAutoIDAccessors(ptSchemaID, pt.ID).Put(newAutoIDs)
	if err != nil {
		return ver, errors.Trace(err)
	}
	err = metaMut.GetAutoIDAccessors(job.SchemaID, nt.ID).Put(newAutoIDs)
	if err != nil {
		return ver, errors.Trace(err)
	}

	failpoint.Inject("exchangePartitionAutoID", func(val failpoint.Value) {
		if val.(bool) {
			seCtx, err := w.sessPool.Get()
			defer w.sessPool.Put(seCtx)
			if err != nil {
				failpoint.Return(ver, err)
			}
			se := sess.NewSession(seCtx)
			_, err = se.Execute(context.Background(), "insert ignore into test.pt values (40000000)", "exchange_partition_test")
			if err != nil {
				failpoint.Return(ver, err)
			}
		}
	})

	// the follow code is a swap function for rules of two partitions
	// though partitions has exchanged their ID, swap still take effect

	bundles, err := bundlesForExchangeTablePartition(metaMut, pt, partDef, nt)
	if err != nil {
		return ver, errors.Trace(err)
	}

	if err = infosync.PutRuleBundlesWithDefaultRetry(context.TODO(), bundles); err != nil {
		return ver, errors.Wrapf(err, "failed to notify PD the placement rules")
	}

	ntrID := fmt.Sprintf(label.TableIDFormat, label.IDPrefix, job.SchemaName, nt.Name.L)
	ptrID := fmt.Sprintf(label.PartitionIDFormat, label.IDPrefix, job.SchemaName, pt.Name.L, partDef.Name.L)

	rules, err := infosync.GetLabelRules(context.TODO(), []string{ntrID, ptrID})
	if err != nil {
		return 0, errors.Wrapf(err, "failed to get PD the label rules")
	}

	ntr := rules[ntrID]
	ptr := rules[ptrID]

	// This must be a bug, nt cannot be partitioned!
	partIDs := getPartitionIDs(nt)

	var setRules []*label.Rule
	var deleteRules []string
	if ntr != nil && ptr != nil {
		setRules = append(setRules, ntr.Clone().Reset(job.SchemaName, pt.Name.L, partDef.Name.L, partDef.ID))
		setRules = append(setRules, ptr.Clone().Reset(job.SchemaName, nt.Name.L, "", append(partIDs, nt.ID)...))
	} else if ptr != nil {
		setRules = append(setRules, ptr.Clone().Reset(job.SchemaName, nt.Name.L, "", append(partIDs, nt.ID)...))
		// delete ptr
		deleteRules = append(deleteRules, ptrID)
	} else if ntr != nil {
		setRules = append(setRules, ntr.Clone().Reset(job.SchemaName, pt.Name.L, partDef.Name.L, partDef.ID))
		// delete ntr
		deleteRules = append(deleteRules, ntrID)
	}

	patch := label.NewRulePatch(setRules, deleteRules)
	err = infosync.UpdateLabelRules(context.TODO(), patch)
	if err != nil {
		return ver, errors.Wrapf(err, "failed to notify PD the label rules")
	}

	job.SchemaState = model.StatePublic
	nt.ExchangePartitionInfo = nil
	ver, err = updateVersionAndTableInfoWithCheck(jobCtx, job, nt, true)
	if err != nil {
		return ver, errors.Trace(err)
	}

	job.FinishTableJob(model.JobStateDone, model.StateNone, ver, pt)
	exchangePartitionEvent := notifier.NewExchangePartitionEvent(
		pt,
		&model.PartitionInfo{Definitions: []model.PartitionDefinition{originalPartitionDef}},
		originalNt,
	)
	asyncNotifyEvent(jobCtx, exchangePartitionEvent, job)
	return ver, nil
}

func getNewGlobal(partInfo *model.PartitionInfo, idx *model.IndexInfo) bool {
	if len(partInfo.DDLUpdateIndexes) == 0 {
		return idx.Global
	}
	for _, newIdx := range partInfo.DDLUpdateIndexes {
		if strings.EqualFold(idx.Name.L, newIdx.IndexName) {
			return newIdx.Global
		}
	}
	return idx.Global
}

func getReorgPartitionInfo(t *meta.Mutator, job *model.Job) (*model.TableInfo, []string, *model.PartitionInfo, []model.PartitionDefinition, []model.PartitionDefinition, error) {
	schemaID := job.SchemaID
	tblInfo, err := GetTableInfoAndCancelFaultJob(t, job, schemaID)
	if err != nil {
		return nil, nil, nil, nil, nil, errors.Trace(err)
	}
	args, err := model.GetTablePartitionArgs(job)
	if err != nil {
		job.State = model.JobStateCancelled
		return nil, nil, nil, nil, nil, errors.Trace(err)
	}
	partNames, partInfo := args.PartNames, args.PartInfo
	var addingDefs, droppingDefs []model.PartitionDefinition
	if tblInfo.Partition != nil {
		addingDefs = tblInfo.Partition.AddingDefinitions
		droppingDefs = tblInfo.Partition.DroppingDefinitions
		tblInfo.Partition.NewTableID = partInfo.NewTableID
		tblInfo.Partition.DDLType = partInfo.Type
		tblInfo.Partition.DDLExpr = partInfo.Expr
		tblInfo.Partition.DDLColumns = partInfo.Columns
	} else {
		tblInfo.Partition = getPartitionInfoTypeNone()
		tblInfo.Partition.NewTableID = partInfo.NewTableID
		tblInfo.Partition.Definitions[0].ID = tblInfo.ID
		tblInfo.Partition.DDLType = partInfo.Type
		tblInfo.Partition.DDLExpr = partInfo.Expr
		tblInfo.Partition.DDLColumns = partInfo.Columns
	}
	if len(addingDefs) == 0 {
		addingDefs = []model.PartitionDefinition{}
	}
	if len(droppingDefs) == 0 {
		droppingDefs = []model.PartitionDefinition{}
	}
	return tblInfo, partNames, partInfo, droppingDefs, addingDefs, nil
}

// onReorganizePartition reorganized the partitioning of a table including its indexes.
// ALTER TABLE t REORGANIZE PARTITION p0 [, p1...] INTO (PARTITION p0 ...)
//
//	Takes one set of partitions and copies the data to a newly defined set of partitions
//
// ALTER TABLE t REMOVE PARTITIONING
//
//	Makes a partitioned table non-partitioned, by first collapsing all partitions into a
//	single partition and then converts that partition to a non-partitioned table
//
// ALTER TABLE t PARTITION BY ...
//
//	Changes the partitioning to the newly defined partitioning type and definitions,
//	works for both partitioned and non-partitioned tables.
//	If the table is non-partitioned, then it will first convert it to a partitioned
//	table with a single partition, i.e. the full table as a single partition.
//
// job.SchemaState goes through the following SchemaState(s):
// StateNone -> StateDeleteOnly -> StateWriteOnly -> StateWriteReorganization
// -> StateDeleteOrganization -> StatePublic
// There are more details embedded in the implementation, but the high level changes are:
// StateNone -> StateDeleteOnly:
//
//	Various checks and validations.
//	Add possible new unique/global indexes. They share the same state as job.SchemaState
//	until end of StateWriteReorganization -> StateDeleteReorganization.
//	Set DroppingDefinitions and AddingDefinitions.
//	So both the new partitions and new indexes will be included in new delete/update DML.
//
// StateDeleteOnly -> StateWriteOnly:
//
//	So both the new partitions and new indexes will be included also in update/insert DML.
//
// StateWriteOnly -> StateWriteReorganization:
//
//	To make sure that when we are reorganizing the data,
//	both the old and new partitions/indexes will be updated.
//
// StateWriteReorganization -> StateDeleteOrganization:
//
//	Here is where all data is reorganized, both partitions and indexes.
//	It copies all data from the old set of partitions into the new set of partitions,
//	and creates the local indexes on the new set of partitions,
//	and if new unique indexes are added, it also updates them with the rest of data from
//	the non-touched partitions.
//	For indexes that are to be replaced with new ones (old/new global index),
//	mark the old indexes as StateDeleteReorganization and new ones as StatePublic
//	Finally make the table visible with the new partition definitions.
//	I.e. in this state clients will read from the old set of partitions,
//	and will read the new set of partitions in StateDeleteReorganization.
//
// StateDeleteOrganization -> StatePublic:
//
//	Now all heavy lifting is done, and we just need to finalize and drop things, while still doing
//	double writes, since previous state sees the old partitions/indexes.
//	Remove the old indexes and old partitions from the TableInfo.
//	Add the old indexes and old partitions to the queue for later cleanup (see delete_range.go).
//	Queue new partitions for statistics update.
//	if ALTER TABLE t PARTITION BY/REMOVE PARTITIONING:
//	  Recreate the table with the new TableID, by DropTableOrView+CreateTableOrView
//
// StatePublic:
//
//	Everything now looks as it should, no memory of old partitions/indexes,
//	and no more double writing, since the previous state is only reading the new partitions/indexes.
func (w *worker) onReorganizePartition(jobCtx *jobContext, job *model.Job) (ver int64, _ error) {
	// Handle the rolling back job
	if job.IsRollingback() {
		ver, err := w.rollbackLikeDropPartition(jobCtx, job)
		if err != nil {
			return ver, errors.Trace(err)
		}
		return ver, nil
	}

	tblInfo, partNames, partInfo, _, addingDefinitions, err := getReorgPartitionInfo(jobCtx.metaMut, job)
	if err != nil {
		return ver, err
	}

	metaMut := jobCtx.metaMut
	switch job.SchemaState {
	case model.StateNone:
		// job.SchemaState == model.StateNone means the job is in the initial state of reorg partition.
		// Here should use partInfo from job directly and do some check action.
		// In case there was a race for queueing different schema changes on the same
		// table and the checks was not done on the current schema version.
		// The partInfo may have been checked against an older schema version for example.
		// If the check is done here, it does not need to be repeated, since no other
		// DDL on the same table can be run concurrently.
		num := len(partInfo.Definitions) - len(partNames) + len(tblInfo.Partition.Definitions)
		err = checkAddPartitionTooManyPartitions(uint64(num))
		if err != nil {
			job.State = model.JobStateCancelled
			return ver, errors.Trace(err)
		}

		err = checkReorgPartitionNames(tblInfo.Partition, partNames, partInfo)
		if err != nil {
			job.State = model.JobStateCancelled
			return ver, errors.Trace(err)
		}

		// Re-check that the dropped/added partitions are compatible with current definition
		firstPartIdx, lastPartIdx, idMap, err := getReplacedPartitionIDs(partNames, tblInfo.Partition)
		if err != nil {
			job.State = model.JobStateCancelled
			return ver, err
		}
		sctx := w.sess.Context
		if err = checkReorgPartitionDefs(sctx, job.Type, tblInfo, partInfo, firstPartIdx, lastPartIdx, idMap); err != nil {
			job.State = model.JobStateCancelled
			return ver, err
		}

		if job.Type == model.ActionAlterTablePartitioning {
			// Also verify same things as in CREATE TABLE ... PARTITION BY
			if len(partInfo.Columns) > 0 {
				// shallow copy, only for reading/checking
				tmpTblInfo := *tblInfo
				tmpTblInfo.Partition = partInfo
				if err = checkColumnsPartitionType(&tmpTblInfo); err != nil {
					job.State = model.JobStateCancelled
					return ver, err
				}
			} else {
				if err = checkPartitionFuncType(sctx.GetExprCtx(), partInfo.Expr, job.SchemaName, tblInfo); err != nil {
					job.State = model.JobStateCancelled
					return ver, err
				}
			}
		}
		// move the adding definition into tableInfo.
		updateAddingPartitionInfo(partInfo, tblInfo)
		orgDefs := tblInfo.Partition.Definitions
		_ = updateDroppingPartitionInfo(tblInfo, partNames)
		// Reset original partitions, and keep DroppedDefinitions
		tblInfo.Partition.Definitions = orgDefs

		// modify placement settings
		for _, def := range tblInfo.Partition.AddingDefinitions {
			if _, err = checkPlacementPolicyRefValidAndCanNonValidJob(metaMut, job, def.PlacementPolicyRef); err != nil {
				// job.State = model.JobStateCancelled may be set depending on error in function above.
				return ver, errors.Trace(err)
			}
		}

		// All global indexes must be recreated, we cannot update them in-place, since we must have
		// both old and new set of partition ids in the unique index at the same time!
		// We also need to recreate and change between non-global unique indexes and global index,
		// in case a new PARTITION BY changes if all partition columns are included or not.
		for _, index := range tblInfo.Indices {
			newGlobal := getNewGlobal(partInfo, index)
			if job.Type == model.ActionRemovePartitioning {
				// When removing partitioning, set all indexes to 'local' since it will become a non-partitioned table!
				newGlobal = false
			}
			if !index.Unique {
				// for now, only unique index can be global, non-unique indexes are 'local'
				// TODO: For the future loosen this restriction and allow non-unique global indexes
				if newGlobal {
					job.State = model.JobStateCancelled
					return ver, dbterror.ErrGeneralUnsupportedDDL.GenWithStackByArgs(fmt.Sprintf("PARTITION BY, index '%v' is not unique, but has Global Index set", index.Name.O))
				}
				continue
			}
			inAllPartitionColumns, err := checkPartitionKeysConstraint(partInfo, index.Columns, tblInfo)
			if err != nil {
				return ver, errors.Trace(err)
			}
			if !inAllPartitionColumns {
				// Currently only support Explicit Global indexes.
				if !newGlobal {
					job.State = model.JobStateCancelled
					return ver, dbterror.ErrGlobalIndexNotExplicitlySet.GenWithStackByArgs(index.Name.O)
				}
				// Duplicate the unique indexes with new index ids.
				// If previously was Global or will be Global:
				// it must be recreated with new index ID
				// TODO: Could we allow that session in StateWriteReorganization, when StateDeleteReorganization
				// has started, may not find changes through the global index that sessions in StateDeleteReorganization made?
				// If so, then we could avoid copying the full Global Index if it has not changed from LOCAL!
				// It might be possible to use the new, not yet public partitions to access those rows?!
				// Just that it would not work with explicit partition select SELECT FROM t PARTITION (p,...)
				newIndex := index.Clone()
				newIndex.State = model.StateDeleteOnly
				newIndex.ID = AllocateIndexID(tblInfo)
				newIndex.Global = true
				tblInfo.Indices = append(tblInfo.Indices, newIndex)
			} else {
				if newGlobal {
					// TODO: For the future loosen this restriction and allow global indexes for unique keys also including all partitioning columns
					return ver, dbterror.ErrGeneralUnsupportedDDL.GenWithStackByArgs(fmt.Sprintf("PARTITION BY, index '%v' is unique and contains all partitioning columns, but has Global Index set", index.Name.O))
				}
				if index.Global {
					// Index was previously Global, now it needs to be duplicated and become a local index.
					newIndex := index.Clone()
					newIndex.State = model.StateDeleteOnly
					newIndex.ID = AllocateIndexID(tblInfo)
					newIndex.Global = false
					tblInfo.Indices = append(tblInfo.Indices, newIndex)
				}
			}
		}
		failpoint.Inject("reorgPartCancel1", func(val failpoint.Value) {
			if val.(bool) {
				job.State = model.JobStateCancelled
				failpoint.Return(ver, errors.New("Injected error by reorgPartCancel1"))
			}
		})
		// From now on we cannot just cancel the DDL, we must roll back if changesMade!
		changesMade := false
		if tblInfo.TiFlashReplica != nil {
			// Must set placement rule, and make sure it succeeds.
			if err := infosync.ConfigureTiFlashPDForPartitions(true, &tblInfo.Partition.AddingDefinitions, tblInfo.TiFlashReplica.Count, &tblInfo.TiFlashReplica.LocationLabels, tblInfo.ID); err != nil {
				logutil.DDLLogger().Error("ConfigureTiFlashPDForPartitions fails", zap.Error(err))
				job.State = model.JobStateCancelled
				return ver, errors.Trace(err)
			}
			changesMade = true
			// In the next step, StateDeleteOnly, wait to verify the TiFlash replicas are OK
		}

		bundles, err := alterTablePartitionBundles(metaMut, tblInfo, tblInfo.Partition.AddingDefinitions)
		if err != nil {
			if !changesMade {
				job.State = model.JobStateCancelled
				return ver, errors.Trace(err)
			}
			return rollbackReorganizePartitionWithErr(jobCtx, job, err)
		}

		if len(bundles) > 0 {
			if err = infosync.PutRuleBundlesWithDefaultRetry(context.TODO(), bundles); err != nil {
				if !changesMade {
					job.State = model.JobStateCancelled
					return ver, errors.Wrapf(err, "failed to notify PD the placement rules")
				}
				return rollbackReorganizePartitionWithErr(jobCtx, job, err)
			}
			changesMade = true
		}

		ids := getIDs([]*model.TableInfo{tblInfo})
		for _, p := range tblInfo.Partition.AddingDefinitions {
			ids = append(ids, p.ID)
		}
		changed, err := alterTableLabelRule(job.SchemaName, tblInfo, ids)
		changesMade = changesMade || changed
		if err != nil {
			if !changesMade {
				job.State = model.JobStateCancelled
				return ver, err
			}
			return rollbackReorganizePartitionWithErr(jobCtx, job, err)
		}

		// Doing the preSplitAndScatter here, since all checks are completed,
		// and we will soon start writing to the new partitions.
		if s, ok := jobCtx.store.(kv.SplittableStore); ok && s != nil {
			// 1. partInfo only contains the AddingPartitions
			// 2. ScatterTable control all new split region need waiting for scatter region finish at table level.
			splitPartitionTableRegion(w.sess.Context, s, tblInfo, partInfo.Definitions, variable.ScatterTable)
		}

		if job.Type == model.ActionReorganizePartition {
			tblInfo.Partition.SetOriginalPartitionIDs()
		}

		// Assume we cannot have more than MaxUint64 rows, set the progress to 1/10 of that.
		metrics.GetBackfillProgressByLabel(metrics.LblReorgPartition, job.SchemaName, tblInfo.Name.String()).Set(0.1 / float64(math.MaxUint64))
		job.SchemaState = model.StateDeleteOnly
		tblInfo.Partition.DDLState = model.StateDeleteOnly
		tblInfo.Partition.DDLAction = job.Type
		ver, err = updateVersionAndTableInfoWithCheck(jobCtx, job, tblInfo, true)
		if err != nil {
			return ver, errors.Trace(err)
		}
		failpoint.Inject("reorgPartRollback1", func(val failpoint.Value) {
			if val.(bool) {
				err = errors.New("Injected error by reorgPartRollback1")
				failpoint.Return(rollbackReorganizePartitionWithErr(jobCtx, job, err))
			}
		})

		// Is really both StateDeleteOnly AND StateWriteOnly needed?
		// If transaction A in WriteOnly inserts row 1 (into both new and old partition set)
		// and then transaction B in DeleteOnly deletes that row (in both new and old)
		// does really transaction B need to do the delete in the new partition?
		// Yes, otherwise it would still be there when the WriteReorg happens,
		// and WriteReorg would only copy existing rows to the new table, so unless it is
		// deleted it would result in a ghost row!
		// What about update then?
		// Updates also need to be handled for new partitions in DeleteOnly,
		// since it would not be overwritten during Reorganize phase.
		// BUT if the update results in adding in one partition and deleting in another,
		// THEN only the delete must happen in the new partition set, not the insert!
	case model.StateDeleteOnly:
		// This state is to confirm all servers can not see the new partitions when reorg is running,
		// so that all deletes will be done in both old and new partitions when in either DeleteOnly
		// or WriteOnly state.
		// Also using the state for checking that the optional TiFlash replica is available, making it
		// in a state without (much) data and easy to retry without side effects.

		// Reason for having it here, is to make it easy for retry, and better to make sure it is in-sync
		// as early as possible, to avoid a long wait after the data copying.
		if tblInfo.TiFlashReplica != nil && tblInfo.TiFlashReplica.Available {
			// For available state, the new added partition should wait its replica to
			// be finished, otherwise the query to this partition will be blocked.
			count := tblInfo.TiFlashReplica.Count
			needRetry, err := checkPartitionReplica(count, addingDefinitions, jobCtx)
			if err != nil {
				return rollbackReorganizePartitionWithErr(jobCtx, job, err)
			}
			if needRetry {
				// The new added partition hasn't been replicated.
				// Do nothing to the job this time, wait next worker round.
				time.Sleep(tiflashCheckTiDBHTTPAPIHalfInterval)
				// Set the error here which will lead this job exit when it's retry times beyond the limitation.
				return ver, errors.Errorf("[ddl] add partition wait for tiflash replica to complete")
			}

			// When TiFlash Replica is ready, we must move them into `AvailablePartitionIDs`.
			// Since onUpdateFlashReplicaStatus cannot see the partitions yet (not public)
			for _, d := range addingDefinitions {
				tblInfo.TiFlashReplica.AvailablePartitionIDs = append(tblInfo.TiFlashReplica.AvailablePartitionIDs, d.ID)
			}
		}

		for i := range tblInfo.Indices {
			if tblInfo.Indices[i].Unique && tblInfo.Indices[i].State == model.StateDeleteOnly {
				tblInfo.Indices[i].State = model.StateWriteOnly
			}
		}
		tblInfo.Partition.DDLState = model.StateWriteOnly
		metrics.GetBackfillProgressByLabel(metrics.LblReorgPartition, job.SchemaName, tblInfo.Name.String()).Set(0.2 / float64(math.MaxUint64))
		failpoint.Inject("reorgPartRollback2", func(val failpoint.Value) {
			if val.(bool) {
				err = errors.New("Injected error by reorgPartRollback2")
				failpoint.Return(rollbackReorganizePartitionWithErr(jobCtx, job, err))
			}
		})
		ver, err = updateVersionAndTableInfo(jobCtx, job, tblInfo, true)
		job.SchemaState = model.StateWriteOnly
	case model.StateWriteOnly:
		// Insert this state to confirm all servers can see the new partitions when reorg is running,
		// so that new data will be updated in both old and new partitions when reorganizing.
		job.SnapshotVer = 0
		for i := range tblInfo.Indices {
			if tblInfo.Indices[i].Unique && tblInfo.Indices[i].State == model.StateWriteOnly {
				tblInfo.Indices[i].State = model.StateWriteReorganization
			}
		}
		tblInfo.Partition.DDLState = model.StateWriteReorganization
		metrics.GetBackfillProgressByLabel(metrics.LblReorgPartition, job.SchemaName, tblInfo.Name.String()).Set(0.3 / float64(math.MaxUint64))
		ver, err = updateVersionAndTableInfo(jobCtx, job, tblInfo, true)
		job.SchemaState = model.StateWriteReorganization
	case model.StateWriteReorganization:
		physicalTableIDs := getPartitionIDsFromDefinitions(tblInfo.Partition.DroppingDefinitions)
		tbl, err2 := getTable(jobCtx.getAutoIDRequirement(), job.SchemaID, tblInfo)
		if err2 != nil {
			return ver, errors.Trace(err2)
		}
		failpoint.Inject("reorgPartFail1", func(val failpoint.Value) {
			// Failures will retry, then do rollback
			if val.(bool) {
				job.ErrorCount += variable.GetDDLErrorCountLimit() / 2
				failpoint.Return(ver, errors.New("Injected error by reorgPartFail1"))
			}
		})
		failpoint.Inject("reorgPartRollback3", func(val failpoint.Value) {
			if val.(bool) {
				err = errors.New("Injected error by reorgPartRollback3")
				failpoint.Return(rollbackReorganizePartitionWithErr(jobCtx, job, err))
			}
		})
		var done bool
		done, ver, err = doPartitionReorgWork(w, jobCtx, job, tbl, physicalTableIDs)

		if !done {
			return ver, err
		}

		failpoint.Inject("reorgPartRollback4", func(val failpoint.Value) {
			if val.(bool) {
				err = errors.New("Injected error by reorgPartRollback4")
				failpoint.Return(rollbackReorganizePartitionWithErr(jobCtx, job, err))
			}
		})

		for _, index := range tblInfo.Indices {
			if !index.Unique {
				continue
			}
			switch index.State {
			case model.StateWriteReorganization:
				// Newly created index, replacing old unique/global index
				index.State = model.StatePublic
			case model.StatePublic:
				if index.Global {
					// Mark the old global index as non-readable, and to be dropped
					index.State = model.StateDeleteReorganization
				} else {
					inAllPartitionColumns, err := checkPartitionKeysConstraint(partInfo, index.Columns, tblInfo)
					if err != nil {
						return rollbackReorganizePartitionWithErr(jobCtx, job, err)
					}
					if !inAllPartitionColumns {
						// Mark the old unique index as non-readable, and to be dropped,
						// since it is replaced by a global index
						index.State = model.StateDeleteReorganization
					}
				}
			}
		}
		firstPartIdx, lastPartIdx, idMap, err2 := getReplacedPartitionIDs(partNames, tblInfo.Partition)
		if err2 != nil {
			return ver, err2
		}
		newDefs := getReorganizedDefinitions(tblInfo.Partition, firstPartIdx, lastPartIdx, idMap)

		// From now on, use the new partitioning, but keep the Adding and Dropping for double write
		tblInfo.Partition.Definitions = newDefs
		tblInfo.Partition.Num = uint64(len(newDefs))
		if job.Type == model.ActionAlterTablePartitioning ||
			job.Type == model.ActionRemovePartitioning {
			tblInfo.Partition.Type, tblInfo.Partition.DDLType = tblInfo.Partition.DDLType, tblInfo.Partition.Type
			tblInfo.Partition.Expr, tblInfo.Partition.DDLExpr = tblInfo.Partition.DDLExpr, tblInfo.Partition.Expr
			tblInfo.Partition.Columns, tblInfo.Partition.DDLColumns = tblInfo.Partition.DDLColumns, tblInfo.Partition.Columns
		}

		failpoint.Inject("reorgPartFail2", func(val failpoint.Value) {
			if val.(bool) {
				job.ErrorCount += variable.GetDDLErrorCountLimit() / 2
				failpoint.Return(ver, errors.New("Injected error by reorgPartFail2"))
			}
		})

		// Now all the data copying is done, but we cannot simply remove the droppingDefinitions
		// since they are a part of the normal Definitions that other nodes with
		// the current schema version. So we need to double write for one more schema version
		tblInfo.Partition.DDLState = model.StateDeleteReorganization
		ver, err = updateVersionAndTableInfo(jobCtx, job, tblInfo, true)
		job.SchemaState = model.StateDeleteReorganization

	case model.StateDeleteReorganization:
		// Drop the droppingDefinitions and finish the DDL
		// This state is needed for the case where client A sees the schema
		// with version of StateWriteReorg and would not see updates of
		// client B that writes to the new partitions, previously
		// addingDefinitions, since it would not double write to
		// the droppingDefinitions during this time
		// By adding StateDeleteReorg state, client B will write to both
		// the new (previously addingDefinitions) AND droppingDefinitions

		// Register the droppingDefinitions ids for rangeDelete
		// and the addingDefinitions for handling in the updateSchemaVersion
		physicalTableIDs := getPartitionIDsFromDefinitions(tblInfo.Partition.DroppingDefinitions)
		newIDs := getPartitionIDsFromDefinitions(partInfo.Definitions)
		statisticsPartInfo := &model.PartitionInfo{Definitions: tblInfo.Partition.AddingDefinitions}
		droppedPartInfo := &model.PartitionInfo{Definitions: tblInfo.Partition.DroppingDefinitions}

		tblInfo.Partition.DroppingDefinitions = nil
		tblInfo.Partition.AddingDefinitions = nil
		tblInfo.Partition.DDLState = model.StateNone
		tblInfo.Partition.OriginalPartitionIDsOrder = nil

		var dropIndices []*model.IndexInfo
		for _, indexInfo := range tblInfo.Indices {
			if indexInfo.Unique && indexInfo.State == model.StateDeleteReorganization {
				// Drop the old unique (possible global) index, see onDropIndex
				indexInfo.State = model.StateNone
				DropIndexColumnFlag(tblInfo, indexInfo)
				RemoveDependentHiddenColumns(tblInfo, indexInfo)
				dropIndices = append(dropIndices, indexInfo)
			}
		}
		for _, indexInfo := range dropIndices {
			removeIndexInfo(tblInfo, indexInfo)
		}
		failpoint.Inject("reorgPartFail3", func(val failpoint.Value) {
			if val.(bool) {
				job.ErrorCount += variable.GetDDLErrorCountLimit() / 2
				failpoint.Return(ver, errors.New("Injected error by reorgPartFail3"))
			}
		})
		var oldTblID int64
		if job.Type != model.ActionReorganizePartition {
			// ALTER TABLE ... PARTITION BY
			// REMOVE PARTITIONING
			// Storing the old table ID, used for updating statistics.
			oldTblID = tblInfo.ID
			// TODO: Handle bundles?
			// TODO: Add concurrent test!
			// TODO: Will this result in big gaps?
			// TODO: How to carrie over AUTO_INCREMENT etc.?
			// Check if they are carried over in ApplyDiff?!?
			autoIDs, err := metaMut.GetAutoIDAccessors(job.SchemaID, tblInfo.ID).Get()
			if err != nil {
				return ver, errors.Trace(err)
			}
			err = metaMut.DropTableOrView(job.SchemaID, tblInfo.ID)
			if err != nil {
				return ver, errors.Trace(err)
			}
			tblInfo.ID = partInfo.NewTableID
			if partInfo.DDLType != pmodel.PartitionTypeNone {
				// if partitioned before, then also add the old table ID,
				// otherwise it will be the already included first partition
				physicalTableIDs = append(physicalTableIDs, oldTblID)
			}
			if job.Type == model.ActionRemovePartitioning {
				tblInfo.Partition = nil
			} else {
				// ALTER TABLE ... PARTITION BY
				tblInfo.Partition.ClearReorgIntermediateInfo()
			}
			failpoint.Inject("reorgPartFail4", func(val failpoint.Value) {
				if val.(bool) {
					job.ErrorCount += variable.GetDDLErrorCountLimit() / 2
					failpoint.Return(ver, errors.New("Injected error by reorgPartFail4"))
				}
			})
			err = metaMut.GetAutoIDAccessors(job.SchemaID, tblInfo.ID).Put(autoIDs)
			if err != nil {
				return ver, errors.Trace(err)
			}
			err = metaMut.CreateTableOrView(job.SchemaID, tblInfo)
			if err != nil {
				return ver, errors.Trace(err)
			}
		}
		failpoint.Inject("reorgPartFail5", func(val failpoint.Value) {
			if val.(bool) {
				job.ErrorCount += variable.GetDDLErrorCountLimit() / 2
				failpoint.Return(ver, errors.New("Injected error by reorgPartFail5"))
			}
		})
		job.CtxVars = []any{physicalTableIDs, newIDs}
		ver, err = updateVersionAndTableInfo(jobCtx, job, tblInfo, true)
		if err != nil {
			return ver, errors.Trace(err)
		}
		job.FinishTableJob(model.JobStateDone, model.StateNone, ver, tblInfo)
		// How to handle this?
		// Seems to only trigger asynchronous update of statistics.
		// Should it actually be synchronous?
		// Include the old table ID, if changed, which may contain global statistics,
		// so it can be reused for the new (non)partitioned table.
		event, err := newStatsDDLEventForJob(job.Type, oldTblID, tblInfo, statisticsPartInfo, droppedPartInfo)
		if err != nil {
			return ver, errors.Trace(err)
		}
		asyncNotifyEvent(jobCtx, event, job)
		// A background job will be created to delete old partition data.
		args, err := model.GetTablePartitionArgs(job)
		if err != nil {
			return ver, errors.Trace(err)
		}
		args.OldPhysicalTblIDs = physicalTableIDs
		job.FillFinishedArgs(args)

	default:
		err = dbterror.ErrInvalidDDLState.GenWithStackByArgs("partition", job.SchemaState)
	}

	return ver, errors.Trace(err)
}

// newStatsDDLEventForJob creates a util.SchemaChangeEvent for a job.
// It is used for reorganize partition, add partitioning and remove partitioning.
func newStatsDDLEventForJob(
	jobType model.ActionType,
	oldTblID int64,
	tblInfo *model.TableInfo,
	addedPartInfo *model.PartitionInfo,
	droppedPartInfo *model.PartitionInfo,
) (*notifier.SchemaChangeEvent, error) {
	var event *notifier.SchemaChangeEvent
	switch jobType {
	case model.ActionReorganizePartition:
		event = notifier.NewReorganizePartitionEvent(
			tblInfo,
			addedPartInfo,
			droppedPartInfo,
		)
	case model.ActionAlterTablePartitioning:
		event = notifier.NewAddPartitioningEvent(
			oldTblID,
			tblInfo,
			addedPartInfo,
		)
	case model.ActionRemovePartitioning:
		event = notifier.NewRemovePartitioningEvent(
			oldTblID,
			tblInfo,
			droppedPartInfo,
		)
	default:
		return nil, errors.Errorf("unknown job type: %s", jobType.String())
	}
	return event, nil
}

func doPartitionReorgWork(w *worker, jobCtx *jobContext, job *model.Job, tbl table.Table, physTblIDs []int64) (done bool, ver int64, err error) {
	job.ReorgMeta.ReorgTp = model.ReorgTypeTxn
	sctx, err1 := w.sessPool.Get()
	if err1 != nil {
		return done, ver, err1
	}
	defer w.sessPool.Put(sctx)
	rh := newReorgHandler(sess.NewSession(sctx))
	indices := make([]*model.IndexInfo, 0, len(tbl.Meta().Indices))
	for _, index := range tbl.Meta().Indices {
		if index.Global && index.State == model.StatePublic {
			// Skip old global indexes, but rebuild all other indexes
			continue
		}
		indices = append(indices, index)
	}
	elements := BuildElements(tbl.Meta().Columns[0], indices)
	partTbl, ok := tbl.(table.PartitionedTable)
	if !ok {
		return false, ver, dbterror.ErrUnsupportedReorganizePartition.GenWithStackByArgs()
	}
	dbInfo, err := jobCtx.metaMut.GetDatabase(job.SchemaID)
	if err != nil {
		return false, ver, errors.Trace(err)
	}
	reorgInfo, err := getReorgInfoFromPartitions(jobCtx.oldDDLCtx.jobContext(job.ID, job.ReorgMeta), jobCtx, rh, job, dbInfo, partTbl, physTblIDs, elements)
	err = w.runReorgJob(reorgInfo, tbl.Meta(), func() (reorgErr error) {
		defer tidbutil.Recover(metrics.LabelDDL, "doPartitionReorgWork",
			func() {
				reorgErr = dbterror.ErrCancelledDDLJob.GenWithStack("reorganize partition for table `%v` panic", tbl.Meta().Name)
			}, false)
		return w.reorgPartitionDataAndIndex(jobCtx.ctx, tbl, reorgInfo)
	})
	if err != nil {
		if dbterror.ErrPausedDDLJob.Equal(err) {
			return false, ver, nil
		}

		if dbterror.ErrWaitReorgTimeout.Equal(err) {
			// If timeout, we should return, check for the owner and re-wait job done.
			return false, ver, nil
		}
		if kv.IsTxnRetryableError(err) {
			return false, ver, errors.Trace(err)
		}
		if err1 := rh.RemoveDDLReorgHandle(job, reorgInfo.elements); err1 != nil {
			logutil.DDLLogger().Warn("reorg partition job failed, RemoveDDLReorgHandle failed, can't convert job to rollback",
				zap.Stringer("job", job), zap.Error(err1))
		}
		logutil.DDLLogger().Warn("reorg partition job failed, convert job to rollback", zap.Stringer("job", job), zap.Error(err))
		ver, err = rollbackReorganizePartitionWithErr(jobCtx, job, err)
		return false, ver, errors.Trace(err)
	}
	return true, ver, err
}

type reorgPartitionWorker struct {
	*backfillCtx
	// Static allocated to limit memory allocations
	rowRecords        []*rowRecord
	rowDecoder        *decoder.RowDecoder
	rowMap            map[int64]types.Datum
	writeColOffsetMap map[int64]int
	maxOffset         int
	reorgedTbl        table.PartitionedTable
}

func newReorgPartitionWorker(i int, t table.PhysicalTable, decodeColMap map[int64]decoder.Column, reorgInfo *reorgInfo, jc *ReorgContext) (*reorgPartitionWorker, error) {
	bCtx, err := newBackfillCtx(i, reorgInfo, reorgInfo.SchemaName, t, jc, "reorg_partition_rate", false, false)
	if err != nil {
		return nil, err
	}
	reorgedTbl, err := tables.GetReorganizedPartitionedTable(t)
	if err != nil {
		return nil, errors.Trace(err)
	}
	pt := t.GetPartitionedTable()
	if pt == nil {
		return nil, dbterror.ErrUnsupportedReorganizePartition.GenWithStackByArgs()
	}
	partColIDs := reorgedTbl.GetPartitionColumnIDs()
	writeColOffsetMap := make(map[int64]int, len(partColIDs))
	maxOffset := 0
	for _, id := range partColIDs {
		var offset int
		for _, col := range pt.Cols() {
			if col.ID == id {
				offset = col.Offset
				break
			}
		}
		writeColOffsetMap[id] = offset
		maxOffset = mathutil.Max[int](maxOffset, offset)
	}
	return &reorgPartitionWorker{
		backfillCtx:       bCtx,
		rowDecoder:        decoder.NewRowDecoder(t, t.WritableCols(), decodeColMap),
		rowMap:            make(map[int64]types.Datum, len(decodeColMap)),
		writeColOffsetMap: writeColOffsetMap,
		maxOffset:         maxOffset,
		reorgedTbl:        reorgedTbl,
	}, nil
}

func (w *reorgPartitionWorker) BackfillData(handleRange reorgBackfillTask) (taskCtx backfillTaskContext, errInTxn error) {
	oprStartTime := time.Now()
	ctx := kv.WithInternalSourceAndTaskType(context.Background(), w.jobContext.ddlJobSourceType(), kvutil.ExplicitTypeDDL)
	errInTxn = kv.RunInNewTxn(ctx, w.ddlCtx.store, true, func(_ context.Context, txn kv.Transaction) error {
		taskCtx.addedCount = 0
		taskCtx.scanCount = 0
		updateTxnEntrySizeLimitIfNeeded(txn)
		txn.SetOption(kv.Priority, handleRange.priority)
		if tagger := w.GetCtx().getResourceGroupTaggerForTopSQL(handleRange.getJobID()); tagger != nil {
			txn.SetOption(kv.ResourceGroupTagger, tagger)
		}
		txn.SetOption(kv.ResourceGroupName, w.jobContext.resourceGroupName)

		rowRecords, nextKey, taskDone, err := w.fetchRowColVals(txn, handleRange)
		if err != nil {
			return errors.Trace(err)
		}
		taskCtx.nextKey = nextKey
		taskCtx.done = taskDone

		warningsMap := make(map[errors.ErrorID]*terror.Error)
		warningsCountMap := make(map[errors.ErrorID]int64)
		for _, prr := range rowRecords {
			taskCtx.scanCount++

			err = txn.Set(prr.key, prr.vals)
			if err != nil {
				return errors.Trace(err)
			}
			taskCtx.addedCount++
			if prr.warning != nil {
				if _, ok := warningsCountMap[prr.warning.ID()]; ok {
					warningsCountMap[prr.warning.ID()]++
				} else {
					warningsCountMap[prr.warning.ID()] = 1
					warningsMap[prr.warning.ID()] = prr.warning
				}
			}
			// TODO: Future optimization: also write the indexes here?
			// What if the transaction limit is just enough for a single row, without index?
			// Hmm, how could that be in the first place?
			// For now, implement the batch-txn w.addTableIndex,
			// since it already exists and is in use
		}

		// Collect the warnings.
		taskCtx.warnings, taskCtx.warningsCount = warningsMap, warningsCountMap

		// also add the index entries here? And make sure they are not added somewhere else

		return nil
	})
	logSlowOperations(time.Since(oprStartTime), "BackfillData", 3000)

	return
}

func (w *reorgPartitionWorker) fetchRowColVals(txn kv.Transaction, taskRange reorgBackfillTask) ([]*rowRecord, kv.Key, bool, error) {
	w.rowRecords = w.rowRecords[:0]
	startTime := time.Now()

	// taskDone means that the added handle is out of taskRange.endHandle.
	taskDone := false
	sysTZ := w.loc

	tmpRow := make([]types.Datum, w.maxOffset+1)
	var lastAccessedHandle kv.Key
	oprStartTime := startTime
	err := iterateSnapshotKeys(w.jobContext, w.ddlCtx.store, taskRange.priority, w.table.RecordPrefix(), txn.StartTS(), taskRange.startKey, taskRange.endKey,
		func(handle kv.Handle, recordKey kv.Key, rawRow []byte) (bool, error) {
			oprEndTime := time.Now()
			logSlowOperations(oprEndTime.Sub(oprStartTime), "iterateSnapshotKeys in reorgPartitionWorker fetchRowColVals", 0)
			oprStartTime = oprEndTime

			taskDone = recordKey.Cmp(taskRange.endKey) >= 0

			if taskDone || len(w.rowRecords) >= w.batchCnt {
				return false, nil
			}

			_, err := w.rowDecoder.DecodeTheExistedColumnMap(w.exprCtx, handle, rawRow, sysTZ, w.rowMap)
			if err != nil {
				return false, errors.Trace(err)
			}

			// Set the partitioning columns and calculate which partition to write to
			for colID, offset := range w.writeColOffsetMap {
				d, ok := w.rowMap[colID]
				if !ok {
					return false, dbterror.ErrUnsupportedReorganizePartition.GenWithStackByArgs()
				}
				tmpRow[offset] = d
			}
			p, err := w.reorgedTbl.GetPartitionByRow(w.exprCtx.GetEvalCtx(), tmpRow)
			if err != nil {
				return false, errors.Trace(err)
			}
			var newKey kv.Key
			if w.reorgedTbl.Meta().PKIsHandle || w.reorgedTbl.Meta().IsCommonHandle {
				pid := p.GetPhysicalID()
				newKey = tablecodec.EncodeTablePrefix(pid)
				newKey = append(newKey, recordKey[len(newKey):]...)
			} else {
				// Non-clustered table / not unique _tidb_rowid for the whole table
				// Generate new _tidb_rowid if exists.
				// Due to EXCHANGE PARTITION, the existing _tidb_rowid may collide between partitions!
				if reserved, ok := w.tblCtx.GetReservedRowIDAlloc(); ok && reserved.Exhausted() {
					// TODO: Which autoid allocator to use?
					ids := uint64(max(1, w.batchCnt-len(w.rowRecords)))
					// Keep using the original table's allocator
					var baseRowID, maxRowID int64
					baseRowID, maxRowID, err = tables.AllocHandleIDs(w.ctx, w.tblCtx, w.reorgedTbl, ids)
					if err != nil {
						return false, errors.Trace(err)
					}
					reserved.Reset(baseRowID, maxRowID)
				}
				recordID, err := tables.AllocHandle(w.ctx, w.tblCtx, w.reorgedTbl)
				if err != nil {
					return false, errors.Trace(err)
				}
				newKey = tablecodec.EncodeRecordKey(p.RecordPrefix(), recordID)
			}
			w.rowRecords = append(w.rowRecords, &rowRecord{
				key: newKey, vals: rawRow,
			})

			w.cleanRowMap()
			lastAccessedHandle = recordKey
			if recordKey.Cmp(taskRange.endKey) == 0 {
				taskDone = true
				return false, nil
			}
			return true, nil
		})

	if len(w.rowRecords) == 0 {
		taskDone = true
	}

	logutil.DDLLogger().Debug("txn fetches handle info",
		zap.Uint64("txnStartTS", txn.StartTS()),
		zap.Stringer("taskRange", &taskRange),
		zap.Duration("takeTime", time.Since(startTime)))
	return w.rowRecords, getNextHandleKey(taskRange, taskDone, lastAccessedHandle), taskDone, errors.Trace(err)
}

func (w *reorgPartitionWorker) cleanRowMap() {
	for id := range w.rowMap {
		delete(w.rowMap, id)
	}
}

func (w *reorgPartitionWorker) AddMetricInfo(cnt float64) {
	w.metricCounter.Add(cnt)
}

func (*reorgPartitionWorker) String() string {
	return typeReorgPartitionWorker.String()
}

func (w *reorgPartitionWorker) GetCtx() *backfillCtx {
	return w.backfillCtx
}

func (w *worker) reorgPartitionDataAndIndex(
	ctx context.Context,
	t table.Table,
	reorgInfo *reorgInfo,
) (err error) {
	// First copy all table data to the new AddingDefinitions partitions
	// from each of the DroppingDefinitions partitions.
	// Then create all indexes on the AddingDefinitions partitions,
	// both new local and new global indexes
	// And last update new global indexes from the non-touched partitions
	// Note it is hard to update global indexes in-place due to:
	//   - Transactions on different TiDB nodes/domains may see different states of the table/partitions
	//   - We cannot have multiple partition ids for a unique index entry.

	// Copy the data from the DroppingDefinitions to the AddingDefinitions
	if bytes.Equal(reorgInfo.currElement.TypeKey, meta.ColumnElementKey) {
		err = w.updatePhysicalTableRow(ctx, t, reorgInfo)
		if err != nil {
			return errors.Trace(err)
		}
		if len(reorgInfo.elements) <= 1 {
			// No indexes to (re)create, all done!
			return nil
		}
	}

	failpoint.Inject("reorgPartitionAfterDataCopy", func(val failpoint.Value) {
		//nolint:forcetypeassert
		if val.(bool) {
			panic("panic test in reorgPartitionAfterDataCopy")
		}
	})

	if !bytes.Equal(reorgInfo.currElement.TypeKey, meta.IndexElementKey) {
		// row data has been copied, now proceed with creating the indexes
		// on the new AddingDefinitions partitions
		reorgInfo.PhysicalTableID = t.Meta().Partition.AddingDefinitions[0].ID
		reorgInfo.currElement = reorgInfo.elements[1]
		var physTbl table.PhysicalTable
		if tbl, ok := t.(table.PartitionedTable); ok {
			physTbl = tbl.GetPartition(reorgInfo.PhysicalTableID)
		} else if tbl, ok := t.(table.PhysicalTable); ok {
			// This may be used when partitioning a non-partitioned table
			physTbl = tbl
		}
		// Get the original start handle and end handle.
		currentVer, err := getValidCurrentVersion(reorgInfo.jobCtx.store)
		if err != nil {
			return errors.Trace(err)
		}
		startHandle, endHandle, err := getTableRange(reorgInfo.NewJobContext(), reorgInfo.jobCtx.store, physTbl, currentVer.Ver, reorgInfo.Job.Priority)
		if err != nil {
			return errors.Trace(err)
		}

		// Always (re)start with the full PhysicalTable range
		reorgInfo.StartKey, reorgInfo.EndKey = startHandle, endHandle

		// Write the reorg info to store so the whole reorganize process can recover from panic.
		err = reorgInfo.UpdateReorgMeta(reorgInfo.StartKey, w.sessPool)
		logutil.DDLLogger().Info("update column and indexes",
			zap.Int64("jobID", reorgInfo.Job.ID),
			zap.ByteString("elementType", reorgInfo.currElement.TypeKey),
			zap.Int64("elementID", reorgInfo.currElement.ID),
			zap.Int64("partitionTableId", physTbl.GetPhysicalID()),
			zap.String("startHandle", hex.EncodeToString(reorgInfo.StartKey)),
			zap.String("endHandle", hex.EncodeToString(reorgInfo.EndKey)))
		if err != nil {
			return errors.Trace(err)
		}
	}

	pi := t.Meta().GetPartitionInfo()
	if _, err = findNextPartitionID(reorgInfo.PhysicalTableID, pi.AddingDefinitions); err == nil {
		// Now build all the indexes in the new partitions
		err = w.addTableIndex(ctx, t, reorgInfo)
		if err != nil {
			return errors.Trace(err)
		}
		// All indexes are up-to-date for new partitions,
		// now we only need to add the existing non-touched partitions
		// to the global indexes
		reorgInfo.elements = reorgInfo.elements[:0]
		for _, indexInfo := range t.Meta().Indices {
			if indexInfo.Global && indexInfo.State == model.StateWriteReorganization {
				reorgInfo.elements = append(reorgInfo.elements, &meta.Element{ID: indexInfo.ID, TypeKey: meta.IndexElementKey})
			}
		}
		if len(reorgInfo.elements) == 0 {
			reorgInfo.PhysicalTableID = 0
		}
		if reorgInfo.PhysicalTableID != 0 {
			reorgInfo.currElement = reorgInfo.elements[0]
			pid := pi.Definitions[0].ID
			if _, err = findNextPartitionID(pid, pi.DroppingDefinitions); err == nil {
				// Skip all dropped partitions
				pid, err = findNextNonTouchedPartitionID(pid, pi)
				if err != nil {
					return errors.Trace(err)
				}
			}
			// if pid == 0 => All partitions will be dropped, nothing more to add to global indexes.
			reorgInfo.PhysicalTableID = pid
		}
		if reorgInfo.PhysicalTableID != 0 {
			var physTbl table.PhysicalTable
			if tbl, ok := t.(table.PartitionedTable); ok {
				physTbl = tbl.GetPartition(reorgInfo.PhysicalTableID)
			} else if tbl, ok := t.(table.PhysicalTable); ok {
				// This may be used when partitioning a non-partitioned table
				physTbl = tbl
			}
			// Get the original start handle and end handle.
			currentVer, err := getValidCurrentVersion(reorgInfo.jobCtx.store)
			if err != nil {
				return errors.Trace(err)
			}
			startHandle, endHandle, err := getTableRange(reorgInfo.NewJobContext(), reorgInfo.jobCtx.store, physTbl, currentVer.Ver, reorgInfo.Job.Priority)
			if err != nil {
				return errors.Trace(err)
			}

			// Always (re)start with the full PhysicalTable range
			reorgInfo.StartKey, reorgInfo.EndKey = startHandle, endHandle
		}

		// Write the reorg info to store so the whole reorganize process can recover from panic.
		err = reorgInfo.UpdateReorgMeta(reorgInfo.StartKey, w.sessPool)
		logutil.DDLLogger().Info("update column and indexes",
			zap.Int64("jobID", reorgInfo.Job.ID),
			zap.ByteString("elementType", reorgInfo.currElement.TypeKey),
			zap.Int64("elementID", reorgInfo.currElement.ID),
			zap.String("startHandle", hex.EncodeToString(reorgInfo.StartKey)),
			zap.String("endHandle", hex.EncodeToString(reorgInfo.EndKey)))
		if err != nil {
			return errors.Trace(err)
		}
	}
	if _, err = findNextNonTouchedPartitionID(reorgInfo.PhysicalTableID, pi); err == nil {
		err = w.addTableIndex(ctx, t, reorgInfo)
		if err != nil {
			return errors.Trace(err)
		}
		reorgInfo.PhysicalTableID = 0
		err = reorgInfo.UpdateReorgMeta(reorgInfo.StartKey, w.sessPool)
		logutil.DDLLogger().Info("Non touched partitions done",
			zap.Int64("jobID", reorgInfo.Job.ID), zap.Error(err))
		if err != nil {
			return errors.Trace(err)
		}
	}
	return nil
}

func bundlesForExchangeTablePartition(t *meta.Mutator, pt *model.TableInfo, newPar *model.PartitionDefinition, nt *model.TableInfo) ([]*placement.Bundle, error) {
	bundles := make([]*placement.Bundle, 0, 3)

	ptBundle, err := placement.NewTableBundle(t, pt)
	if err != nil {
		return nil, errors.Trace(err)
	}
	if ptBundle != nil {
		bundles = append(bundles, ptBundle)
	}

	parBundle, err := placement.NewPartitionBundle(t, *newPar)
	if err != nil {
		return nil, errors.Trace(err)
	}
	if parBundle != nil {
		bundles = append(bundles, parBundle)
	}

	ntBundle, err := placement.NewTableBundle(t, nt)
	if err != nil {
		return nil, errors.Trace(err)
	}
	if ntBundle != nil {
		bundles = append(bundles, ntBundle)
	}

	if parBundle == nil && ntBundle != nil {
		// newPar.ID is the ID of old table to exchange, so ntBundle != nil means it has some old placement settings.
		// We should remove it in this situation
		bundles = append(bundles, placement.NewBundle(newPar.ID))
	}

	if parBundle != nil && ntBundle == nil {
		// nt.ID is the ID of old partition to exchange, so parBundle != nil means it has some old placement settings.
		// We should remove it in this situation
		bundles = append(bundles, placement.NewBundle(nt.ID))
	}

	return bundles, nil
}

func checkExchangePartitionRecordValidation(
	ctx context.Context,
	w *worker,
	ptbl, ntbl table.Table,
	pschemaName, nschemaName, partitionName string,
) error {
	verifyFunc := func(sql string, params ...any) error {
		sctx, err := w.sessPool.Get()
		if err != nil {
			return errors.Trace(err)
		}
		defer w.sessPool.Put(sctx)

		rows, _, err := sctx.GetRestrictedSQLExecutor().ExecRestrictedSQL(
			ctx,
			nil,
			sql,
			params...,
		)
		if err != nil {
			return errors.Trace(err)
		}
		rowCount := len(rows)
		if rowCount != 0 {
			return errors.Trace(dbterror.ErrRowDoesNotMatchPartition)
		}
		// Check warnings!
		// Is it possible to check how many rows where checked as well?
		return nil
	}
	genConstraintCondition := func(constraints []*table.Constraint) string {
		var buf strings.Builder
		buf.WriteString("not (")
		for i, cons := range constraints {
			if i != 0 {
				buf.WriteString(" and ")
			}
			buf.WriteString(fmt.Sprintf("(%s)", cons.ExprString))
		}
		buf.WriteString(")")
		return buf.String()
	}
	type CheckConstraintTable interface {
		WritableConstraint() []*table.Constraint
	}

	pt := ptbl.Meta()
	index, _, err := getPartitionDef(pt, partitionName)
	if err != nil {
		return errors.Trace(err)
	}

	var buf strings.Builder
	buf.WriteString("select 1 from %n.%n where ")
	paramList := []any{nschemaName, ntbl.Meta().Name.L}
	checkNt := true

	pi := pt.Partition
	switch pi.Type {
	case pmodel.PartitionTypeHash:
		if pi.Num == 1 {
			checkNt = false
		} else {
			buf.WriteString("mod(")
			buf.WriteString(pi.Expr)
			buf.WriteString(", %?) != %?")
			paramList = append(paramList, pi.Num, index)
			if index != 0 {
				// TODO: if hash result can't be NULL, we can remove the check part.
				// For example hash(id), but id is defined not NULL.
				buf.WriteString(" or mod(")
				buf.WriteString(pi.Expr)
				buf.WriteString(", %?) is null")
				paramList = append(paramList, pi.Num, index)
			}
		}
	case pmodel.PartitionTypeRange:
		// Table has only one partition and has the maximum value
		if len(pi.Definitions) == 1 && strings.EqualFold(pi.Definitions[index].LessThan[0], partitionMaxValue) {
			checkNt = false
		} else {
			// For range expression and range columns
			if len(pi.Columns) == 0 {
				conds, params := buildCheckSQLConditionForRangeExprPartition(pi, index)
				buf.WriteString(conds)
				paramList = append(paramList, params...)
			} else {
				conds, params := buildCheckSQLConditionForRangeColumnsPartition(pi, index)
				buf.WriteString(conds)
				paramList = append(paramList, params...)
			}
		}
	case pmodel.PartitionTypeList:
		if len(pi.Columns) == 0 {
			conds := buildCheckSQLConditionForListPartition(pi, index)
			buf.WriteString(conds)
		} else {
			conds := buildCheckSQLConditionForListColumnsPartition(pi, index)
			buf.WriteString(conds)
		}
	default:
		return dbterror.ErrUnsupportedPartitionType.GenWithStackByArgs(pt.Name.O)
	}

	if variable.EnableCheckConstraint.Load() {
		pcc, ok := ptbl.(CheckConstraintTable)
		if !ok {
			return errors.Errorf("exchange partition process assert table partition failed")
		}
		pCons := pcc.WritableConstraint()
		if len(pCons) > 0 {
			if !checkNt {
				checkNt = true
			} else {
				buf.WriteString(" or ")
			}
			buf.WriteString(genConstraintCondition(pCons))
		}
	}
	// Check non-partition table records.
	if checkNt {
		buf.WriteString(" limit 1")
		err = verifyFunc(buf.String(), paramList...)
		if err != nil {
			return errors.Trace(err)
		}
	}

	// Check partition table records.
	if variable.EnableCheckConstraint.Load() {
		ncc, ok := ntbl.(CheckConstraintTable)
		if !ok {
			return errors.Errorf("exchange partition process assert table partition failed")
		}
		nCons := ncc.WritableConstraint()
		if len(nCons) > 0 {
			buf.Reset()
			buf.WriteString("select 1 from %n.%n partition(%n) where ")
			buf.WriteString(genConstraintCondition(nCons))
			buf.WriteString(" limit 1")
			err = verifyFunc(buf.String(), pschemaName, pt.Name.L, partitionName)
			if err != nil {
				return errors.Trace(err)
			}
		}
	}
	return nil
}

func checkExchangePartitionPlacementPolicy(t *meta.Mutator, ntPPRef, ptPPRef, partPPRef *model.PolicyRefInfo) error {
	partitionPPRef := partPPRef
	if partitionPPRef == nil {
		partitionPPRef = ptPPRef
	}

	if ntPPRef == nil && partitionPPRef == nil {
		return nil
	}
	if ntPPRef == nil || partitionPPRef == nil {
		return dbterror.ErrTablesDifferentMetadata
	}

	ptPlacementPolicyInfo, _ := getPolicyInfo(t, partitionPPRef.ID)
	ntPlacementPolicyInfo, _ := getPolicyInfo(t, ntPPRef.ID)
	if ntPlacementPolicyInfo == nil && ptPlacementPolicyInfo == nil {
		return nil
	}
	if ntPlacementPolicyInfo == nil || ptPlacementPolicyInfo == nil {
		return dbterror.ErrTablesDifferentMetadata
	}
	if ntPlacementPolicyInfo.Name.L != ptPlacementPolicyInfo.Name.L {
		return dbterror.ErrTablesDifferentMetadata
	}

	return nil
}

func buildCheckSQLConditionForRangeExprPartition(pi *model.PartitionInfo, index int) (string, []any) {
	var buf strings.Builder
	paramList := make([]any, 0, 2)
	// Since the pi.Expr string may contain the identifier, which couldn't be escaped in our ParseWithParams(...)
	// So we write it to the origin sql string here.
	if index == 0 {
		buf.WriteString(pi.Expr)
		buf.WriteString(" >= %?")
		paramList = append(paramList, driver.UnwrapFromSingleQuotes(pi.Definitions[index].LessThan[0]))
	} else if index == len(pi.Definitions)-1 && strings.EqualFold(pi.Definitions[index].LessThan[0], partitionMaxValue) {
		buf.WriteString(pi.Expr)
		buf.WriteString(" < %? or ")
		buf.WriteString(pi.Expr)
		buf.WriteString(" is null")
		paramList = append(paramList, driver.UnwrapFromSingleQuotes(pi.Definitions[index-1].LessThan[0]))
	} else {
		buf.WriteString(pi.Expr)
		buf.WriteString(" < %? or ")
		buf.WriteString(pi.Expr)
		buf.WriteString(" >= %? or ")
		buf.WriteString(pi.Expr)
		buf.WriteString(" is null")
		paramList = append(paramList, driver.UnwrapFromSingleQuotes(pi.Definitions[index-1].LessThan[0]), driver.UnwrapFromSingleQuotes(pi.Definitions[index].LessThan[0]))
	}
	return buf.String(), paramList
}

func buildCheckSQLConditionForRangeColumnsPartition(pi *model.PartitionInfo, index int) (string, []any) {
	paramList := make([]any, 0, 2)
	colName := pi.Columns[0].L
	if index == 0 {
		paramList = append(paramList, colName, driver.UnwrapFromSingleQuotes(pi.Definitions[index].LessThan[0]))
		return "%n >= %?", paramList
	} else if index == len(pi.Definitions)-1 && strings.EqualFold(pi.Definitions[index].LessThan[0], partitionMaxValue) {
		paramList = append(paramList, colName, driver.UnwrapFromSingleQuotes(pi.Definitions[index-1].LessThan[0]))
		return "%n < %?", paramList
	}
	paramList = append(paramList, colName, driver.UnwrapFromSingleQuotes(pi.Definitions[index-1].LessThan[0]), colName, driver.UnwrapFromSingleQuotes(pi.Definitions[index].LessThan[0]))
	return "%n < %? or %n >= %?", paramList
}

func buildCheckSQLConditionForListPartition(pi *model.PartitionInfo, index int) string {
	var buf strings.Builder
	buf.WriteString("not (")
	for i, inValue := range pi.Definitions[index].InValues {
		if i != 0 {
			buf.WriteString(" OR ")
		}
		// AND has higher priority than OR, so no need for parentheses
		for j, val := range inValue {
			if j != 0 {
				// Should never happen, since there should be no multi-columns, only a single expression :)
				buf.WriteString(" AND ")
			}
			// null-safe compare '<=>'
			buf.WriteString(fmt.Sprintf("(%s) <=> %s", pi.Expr, val))
		}
	}
	buf.WriteString(")")
	return buf.String()
}

func buildCheckSQLConditionForListColumnsPartition(pi *model.PartitionInfo, index int) string {
	var buf strings.Builder
	// How to find a match?
	// (row <=> vals1) OR (row <=> vals2)
	// How to find a non-matching row:
	// NOT ( (row <=> vals1) OR (row <=> vals2) ... )
	buf.WriteString("not (")
	colNames := make([]string, 0, len(pi.Columns))
	for i := range pi.Columns {
		// TODO: check if there are no proper quoting function for this?
		n := "`" + strings.ReplaceAll(pi.Columns[i].O, "`", "``") + "`"
		colNames = append(colNames, n)
	}
	for i, colValues := range pi.Definitions[index].InValues {
		if i != 0 {
			buf.WriteString(" OR ")
		}
		// AND has higher priority than OR, so no need for parentheses
		for j, val := range colValues {
			if j != 0 {
				buf.WriteString(" AND ")
			}
			// null-safe compare '<=>'
			buf.WriteString(fmt.Sprintf("%s <=> %s", colNames[j], val))
		}
	}
	buf.WriteString(")")
	return buf.String()
}

func checkAddPartitionTooManyPartitions(piDefs uint64) error {
	if piDefs > uint64(mysql.PartitionCountLimit) {
		return errors.Trace(dbterror.ErrTooManyPartitions)
	}
	return nil
}

func checkAddPartitionOnTemporaryMode(tbInfo *model.TableInfo) error {
	if tbInfo.Partition != nil && tbInfo.TempTableType != model.TempTableNone {
		return dbterror.ErrPartitionNoTemporary
	}
	return nil
}

func checkPartitionColumnsUnique(tbInfo *model.TableInfo) error {
	if len(tbInfo.Partition.Columns) <= 1 {
		return nil
	}
	var columnsMap = make(map[string]struct{})
	for _, col := range tbInfo.Partition.Columns {
		if _, ok := columnsMap[col.L]; ok {
			return dbterror.ErrSameNamePartitionField.GenWithStackByArgs(col.L)
		}
		columnsMap[col.L] = struct{}{}
	}
	return nil
}

func checkNoHashPartitions(partitionNum uint64) error {
	if partitionNum == 0 {
		return ast.ErrNoParts.GenWithStackByArgs("partitions")
	}
	return nil
}

func getPartitionIDs(table *model.TableInfo) []int64 {
	if table.GetPartitionInfo() == nil {
		return []int64{}
	}
	physicalTableIDs := make([]int64, 0, len(table.Partition.Definitions))
	for _, def := range table.Partition.Definitions {
		physicalTableIDs = append(physicalTableIDs, def.ID)
	}
	return physicalTableIDs
}

func getPartitionRuleIDs(dbName string, table *model.TableInfo) []string {
	if table.GetPartitionInfo() == nil {
		return []string{}
	}
	partRuleIDs := make([]string, 0, len(table.Partition.Definitions))
	for _, def := range table.Partition.Definitions {
		partRuleIDs = append(partRuleIDs, fmt.Sprintf(label.PartitionIDFormat, label.IDPrefix, dbName, table.Name.L, def.Name.L))
	}
	return partRuleIDs
}

// checkPartitioningKeysConstraints checks that the range partitioning key is included in the table constraint.
func checkPartitioningKeysConstraints(ctx *metabuild.Context, s *ast.CreateTableStmt, tblInfo *model.TableInfo) error {
	// Returns directly if there are no unique keys in the table.
	if len(tblInfo.Indices) == 0 && !tblInfo.PKIsHandle {
		return nil
	}

	partCols, err := getPartitionColSlices(ctx.GetExprCtx(), tblInfo, s.Partition)
	if err != nil {
		return errors.Trace(err)
	}

	// Checks that the partitioning key is included in the constraint.
	// Every unique key on the table must use every column in the table's partitioning expression.
	// See https://dev.mysql.com/doc/refman/5.7/en/partitioning-limitations-partitioning-keys-unique-keys.html
	for _, index := range tblInfo.Indices {
		if index.Unique && !checkUniqueKeyIncludePartKey(partCols, index.Columns) {
			if index.Primary && tblInfo.IsCommonHandle {
				// global index does not support clustered index
				return dbterror.ErrUniqueKeyNeedAllFieldsInPf.GenWithStackByArgs("CLUSTERED INDEX")
			}
		}
	}
	// when PKIsHandle, tblInfo.Indices will not contain the primary key.
	if tblInfo.PKIsHandle {
		indexCols := []*model.IndexColumn{{
			Name:   tblInfo.GetPkName(),
			Length: types.UnspecifiedLength,
		}}
		if !checkUniqueKeyIncludePartKey(partCols, indexCols) {
			return dbterror.ErrUniqueKeyNeedAllFieldsInPf.GenWithStackByArgs("CLUSTERED INDEX")
		}
	}
	return nil
}

func checkPartitionKeysConstraint(pi *model.PartitionInfo, indexColumns []*model.IndexColumn, tblInfo *model.TableInfo) (bool, error) {
	var (
		partCols []*model.ColumnInfo
		err      error
	)
	if pi.Type == pmodel.PartitionTypeNone {
		return true, nil
	}
	// The expr will be an empty string if the partition is defined by:
	// CREATE TABLE t (...) PARTITION BY RANGE COLUMNS(...)
	if partExpr := pi.Expr; partExpr != "" {
		// Parse partitioning key, extract the column names in the partitioning key to slice.
		partCols, err = extractPartitionColumns(partExpr, tblInfo)
		if err != nil {
			return false, err
		}
	} else {
		partCols = make([]*model.ColumnInfo, 0, len(pi.Columns))
		for _, col := range pi.Columns {
			colInfo := tblInfo.FindPublicColumnByName(col.L)
			if colInfo == nil {
				return false, infoschema.ErrColumnNotExists.GenWithStackByArgs(col, tblInfo.Name)
			}
			partCols = append(partCols, colInfo)
		}
	}

	// In MySQL, every unique key on the table must use every column in the table's
	// partitioning expression.(This also includes the table's primary key.)
	// See https://dev.mysql.com/doc/refman/5.7/en/partitioning-limitations-partitioning-keys-unique-keys.html
	// TiDB can remove this limitation with Global Index
	return checkUniqueKeyIncludePartKey(columnInfoSlice(partCols), indexColumns), nil
}

type columnNameExtractor struct {
	extractedColumns []*model.ColumnInfo
	tblInfo          *model.TableInfo
	err              error
}

func (*columnNameExtractor) Enter(node ast.Node) (ast.Node, bool) {
	return node, false
}

func (cne *columnNameExtractor) Leave(node ast.Node) (ast.Node, bool) {
	if c, ok := node.(*ast.ColumnNameExpr); ok {
		info := findColumnByName(c.Name.Name.L, cne.tblInfo)
		if info != nil {
			cne.extractedColumns = append(cne.extractedColumns, info)
			return node, true
		}
		cne.err = dbterror.ErrBadField.GenWithStackByArgs(c.Name.Name.O, "expression")
		return nil, false
	}
	return node, true
}

func findColumnByName(colName string, tblInfo *model.TableInfo) *model.ColumnInfo {
	if tblInfo == nil {
		return nil
	}
	for _, info := range tblInfo.Columns {
		if info.Name.L == colName {
			return info
		}
	}
	return nil
}

func extractPartitionColumns(partExpr string, tblInfo *model.TableInfo) ([]*model.ColumnInfo, error) {
	partExpr = "select " + partExpr
	stmts, _, err := parser.New().ParseSQL(partExpr)
	if err != nil {
		return nil, errors.Trace(err)
	}
	extractor := &columnNameExtractor{
		tblInfo:          tblInfo,
		extractedColumns: make([]*model.ColumnInfo, 0),
	}
	stmts[0].Accept(extractor)
	if extractor.err != nil {
		return nil, errors.Trace(extractor.err)
	}
	return extractor.extractedColumns, nil
}

// stringSlice is defined for checkUniqueKeyIncludePartKey.
// if Go supports covariance, the code shouldn't be so complex.
type stringSlice interface {
	Len() int
	At(i int) string
}

// checkUniqueKeyIncludePartKey checks that the partitioning key is included in the constraint.
func checkUniqueKeyIncludePartKey(partCols stringSlice, idxCols []*model.IndexColumn) bool {
	for i := 0; i < partCols.Len(); i++ {
		partCol := partCols.At(i)
		_, idxCol := model.FindIndexColumnByName(idxCols, partCol)
		if idxCol == nil {
			// Partition column is not found in the index columns.
			return false
		}
		if idxCol.Length > 0 {
			// The partition column is found in the index columns, but the index column is a prefix index
			return false
		}
	}
	return true
}

// columnInfoSlice implements the stringSlice interface.
type columnInfoSlice []*model.ColumnInfo

func (cis columnInfoSlice) Len() int {
	return len(cis)
}

func (cis columnInfoSlice) At(i int) string {
	return cis[i].Name.L
}

// columnNameSlice implements the stringSlice interface.
type columnNameSlice []*ast.ColumnName

func (cns columnNameSlice) Len() int {
	return len(cns)
}

func (cns columnNameSlice) At(i int) string {
	return cns[i].Name.L
}

func isPartExprUnsigned(ectx expression.EvalContext, tbInfo *model.TableInfo) bool {
	ctx := tables.NewPartitionExprBuildCtx()
	expr, err := expression.ParseSimpleExpr(ctx, tbInfo.Partition.Expr, expression.WithTableInfo("", tbInfo))
	if err != nil {
		logutil.DDLLogger().Error("isPartExpr failed parsing expression!", zap.Error(err))
		return false
	}
	if mysql.HasUnsignedFlag(expr.GetType(ectx).GetFlag()) {
		return true
	}
	return false
}

// truncateTableByReassignPartitionIDs reassigns new partition ids.
// it also returns the new partition IDs for cases described below.
func truncateTableByReassignPartitionIDs(t *meta.Mutator, tblInfo *model.TableInfo, pids []int64) ([]int64, error) {
	if len(pids) < len(tblInfo.Partition.Definitions) {
		// To make it compatible with older versions when pids was not given
		// and if there has been any add/reorganize partition increasing the number of partitions
		morePids, err := t.GenGlobalIDs(len(tblInfo.Partition.Definitions) - len(pids))
		if err != nil {
			return nil, errors.Trace(err)
		}
		pids = append(pids, morePids...)
	}
	newDefs := make([]model.PartitionDefinition, 0, len(tblInfo.Partition.Definitions))
	for i, def := range tblInfo.Partition.Definitions {
		newDef := def
		newDef.ID = pids[i]
		newDefs = append(newDefs, newDef)
	}
	tblInfo.Partition.Definitions = newDefs
	return pids, nil
}

type partitionExprProcessor func(expression.BuildContext, *model.TableInfo, ast.ExprNode) error

type partitionExprChecker struct {
	processors []partitionExprProcessor
	ctx        expression.BuildContext
	tbInfo     *model.TableInfo
	err        error

	columns []*model.ColumnInfo
}

func newPartitionExprChecker(ctx expression.BuildContext, tbInfo *model.TableInfo, processor ...partitionExprProcessor) *partitionExprChecker {
	p := &partitionExprChecker{processors: processor, ctx: ctx, tbInfo: tbInfo}
	p.processors = append(p.processors, p.extractColumns)
	return p
}

func (p *partitionExprChecker) Enter(n ast.Node) (node ast.Node, skipChildren bool) {
	expr, ok := n.(ast.ExprNode)
	if !ok {
		return n, true
	}
	for _, processor := range p.processors {
		if err := processor(p.ctx, p.tbInfo, expr); err != nil {
			p.err = err
			return n, true
		}
	}

	return n, false
}

func (p *partitionExprChecker) Leave(n ast.Node) (node ast.Node, ok bool) {
	return n, p.err == nil
}

func (p *partitionExprChecker) extractColumns(_ expression.BuildContext, _ *model.TableInfo, expr ast.ExprNode) error {
	columnNameExpr, ok := expr.(*ast.ColumnNameExpr)
	if !ok {
		return nil
	}
	colInfo := findColumnByName(columnNameExpr.Name.Name.L, p.tbInfo)
	if colInfo == nil {
		return errors.Trace(dbterror.ErrBadField.GenWithStackByArgs(columnNameExpr.Name.Name.L, "partition function"))
	}

	p.columns = append(p.columns, colInfo)
	return nil
}

func checkPartitionExprAllowed(_ expression.BuildContext, tb *model.TableInfo, e ast.ExprNode) error {
	switch v := e.(type) {
	case *ast.FuncCallExpr:
		if _, ok := expression.AllowedPartitionFuncMap[v.FnName.L]; ok {
			return nil
		}
	case *ast.BinaryOperationExpr:
		if _, ok := expression.AllowedPartition4BinaryOpMap[v.Op]; ok {
			return errors.Trace(checkNoTimestampArgs(tb, v.L, v.R))
		}
	case *ast.UnaryOperationExpr:
		if _, ok := expression.AllowedPartition4UnaryOpMap[v.Op]; ok {
			return errors.Trace(checkNoTimestampArgs(tb, v.V))
		}
	case *ast.ColumnNameExpr, *ast.ParenthesesExpr, *driver.ValueExpr, *ast.MaxValueExpr,
		*ast.DefaultExpr, *ast.TimeUnitExpr:
		return nil
	}
	return errors.Trace(dbterror.ErrPartitionFunctionIsNotAllowed)
}

func checkPartitionExprArgs(_ expression.BuildContext, tblInfo *model.TableInfo, e ast.ExprNode) error {
	expr, ok := e.(*ast.FuncCallExpr)
	if !ok {
		return nil
	}
	argsType, err := collectArgsType(tblInfo, expr.Args...)
	if err != nil {
		return errors.Trace(err)
	}
	switch expr.FnName.L {
	case ast.ToDays, ast.ToSeconds, ast.DayOfMonth, ast.Month, ast.DayOfYear, ast.Quarter, ast.YearWeek,
		ast.Year, ast.Weekday, ast.DayOfWeek, ast.Day:
		return errors.Trace(checkResultOK(hasDateArgs(argsType...)))
	case ast.Hour, ast.Minute, ast.Second, ast.TimeToSec, ast.MicroSecond:
		return errors.Trace(checkResultOK(hasTimeArgs(argsType...)))
	case ast.UnixTimestamp:
		return errors.Trace(checkResultOK(hasTimestampArgs(argsType...)))
	case ast.FromDays:
		return errors.Trace(checkResultOK(hasDateArgs(argsType...) || hasTimeArgs(argsType...)))
	case ast.Extract:
		switch expr.Args[0].(*ast.TimeUnitExpr).Unit {
		case ast.TimeUnitYear, ast.TimeUnitYearMonth, ast.TimeUnitQuarter, ast.TimeUnitMonth, ast.TimeUnitDay:
			return errors.Trace(checkResultOK(hasDateArgs(argsType...)))
		case ast.TimeUnitDayMicrosecond, ast.TimeUnitDayHour, ast.TimeUnitDayMinute, ast.TimeUnitDaySecond:
			return errors.Trace(checkResultOK(hasDatetimeArgs(argsType...)))
		case ast.TimeUnitHour, ast.TimeUnitHourMinute, ast.TimeUnitHourSecond, ast.TimeUnitMinute, ast.TimeUnitMinuteSecond,
			ast.TimeUnitSecond, ast.TimeUnitMicrosecond, ast.TimeUnitHourMicrosecond, ast.TimeUnitMinuteMicrosecond, ast.TimeUnitSecondMicrosecond:
			return errors.Trace(checkResultOK(hasTimeArgs(argsType...)))
		default:
			return errors.Trace(dbterror.ErrWrongExprInPartitionFunc)
		}
	case ast.DateDiff:
		return errors.Trace(checkResultOK(slice.AllOf(argsType, func(i int) bool {
			return hasDateArgs(argsType[i])
		})))

	case ast.Abs, ast.Ceiling, ast.Floor, ast.Mod:
		has := hasTimestampArgs(argsType...)
		if has {
			return errors.Trace(dbterror.ErrWrongExprInPartitionFunc)
		}
	}
	return nil
}

func collectArgsType(tblInfo *model.TableInfo, exprs ...ast.ExprNode) ([]byte, error) {
	ts := make([]byte, 0, len(exprs))
	for _, arg := range exprs {
		col, ok := arg.(*ast.ColumnNameExpr)
		if !ok {
			continue
		}
		columnInfo := findColumnByName(col.Name.Name.L, tblInfo)
		if columnInfo == nil {
			return nil, errors.Trace(dbterror.ErrBadField.GenWithStackByArgs(col.Name.Name.L, "partition function"))
		}
		ts = append(ts, columnInfo.GetType())
	}

	return ts, nil
}

func hasDateArgs(argsType ...byte) bool {
	return slice.AnyOf(argsType, func(i int) bool {
		return argsType[i] == mysql.TypeDate || argsType[i] == mysql.TypeDatetime
	})
}

func hasTimeArgs(argsType ...byte) bool {
	return slice.AnyOf(argsType, func(i int) bool {
		return argsType[i] == mysql.TypeDuration || argsType[i] == mysql.TypeDatetime
	})
}

func hasTimestampArgs(argsType ...byte) bool {
	return slice.AnyOf(argsType, func(i int) bool {
		return argsType[i] == mysql.TypeTimestamp
	})
}

func hasDatetimeArgs(argsType ...byte) bool {
	return slice.AnyOf(argsType, func(i int) bool {
		return argsType[i] == mysql.TypeDatetime
	})
}

func checkNoTimestampArgs(tbInfo *model.TableInfo, exprs ...ast.ExprNode) error {
	argsType, err := collectArgsType(tbInfo, exprs...)
	if err != nil {
		return err
	}
	if hasTimestampArgs(argsType...) {
		return errors.Trace(dbterror.ErrWrongExprInPartitionFunc)
	}
	return nil
}

// hexIfNonPrint checks if printable UTF-8 characters from a single quoted string,
// if so, just returns the string
// else returns a hex string of the binary string (i.e. actual encoding, not unicode code points!)
func hexIfNonPrint(s string) string {
	isPrint := true
	// https://go.dev/blog/strings `for range` of string converts to runes!
	for _, runeVal := range s {
		if !strconv.IsPrint(runeVal) {
			isPrint = false
			break
		}
	}
	if isPrint {
		return s
	}
	// To avoid 'simple' MySQL accepted escape characters, to be showed as hex, just escape them
	// \0 \b \n \r \t \Z, see https://dev.mysql.com/doc/refman/8.0/en/string-literals.html
	isPrint = true
	res := ""
	for _, runeVal := range s {
		switch runeVal {
		case 0: // Null
			res += `\0`
		case 7: // Bell
			res += `\b`
		case '\t': // 9
			res += `\t`
		case '\n': // 10
			res += `\n`
		case '\r': // 13
			res += `\r`
		case 26: // ctrl-z / Substitute
			res += `\Z`
		default:
			if !strconv.IsPrint(runeVal) {
				isPrint = false
				break
			}
			res += string(runeVal)
		}
	}
	if isPrint {
		return res
	}
	// Not possible to create an easy interpreted MySQL string, return as hex string
	// Can be converted to string in MySQL like: CAST(UNHEX('<hex string>') AS CHAR(255))
	return "0x" + hex.EncodeToString([]byte(driver.UnwrapFromSingleQuotes(s)))
}

func writeColumnListToBuffer(partitionInfo *model.PartitionInfo, sqlMode mysql.SQLMode, buf *bytes.Buffer) {
	if partitionInfo.IsEmptyColumns {
		return
	}
	for i, col := range partitionInfo.Columns {
		buf.WriteString(stringutil.Escape(col.O, sqlMode))
		if i < len(partitionInfo.Columns)-1 {
			buf.WriteString(",")
		}
	}
}

// AppendPartitionInfo is used in SHOW CREATE TABLE as well as generation the SQL syntax
// for the PartitionInfo during validation of various DDL commands
func AppendPartitionInfo(partitionInfo *model.PartitionInfo, buf *bytes.Buffer, sqlMode mysql.SQLMode) {
	if partitionInfo == nil {
		return
	}
	// Since MySQL 5.1/5.5 is very old and TiDB aims for 5.7/8.0 compatibility, we will not
	// include the /*!50100 or /*!50500 comments for TiDB.
	// This also solves the issue with comments within comments that would happen for
	// PLACEMENT POLICY options.
	defaultPartitionDefinitions := true
	if partitionInfo.Type == pmodel.PartitionTypeHash ||
		partitionInfo.Type == pmodel.PartitionTypeKey {
		for i, def := range partitionInfo.Definitions {
			if def.Name.O != fmt.Sprintf("p%d", i) {
				defaultPartitionDefinitions = false
				break
			}
			if len(def.Comment) > 0 || def.PlacementPolicyRef != nil {
				defaultPartitionDefinitions = false
				break
			}
		}

		if defaultPartitionDefinitions {
			if partitionInfo.Type == pmodel.PartitionTypeHash {
				fmt.Fprintf(buf, "\nPARTITION BY HASH (%s) PARTITIONS %d", partitionInfo.Expr, partitionInfo.Num)
			} else {
				buf.WriteString("\nPARTITION BY KEY (")
				writeColumnListToBuffer(partitionInfo, sqlMode, buf)
				buf.WriteString(")")
				fmt.Fprintf(buf, " PARTITIONS %d", partitionInfo.Num)
			}
			return
		}
	}
	// this if statement takes care of lists/range/key columns case
	if len(partitionInfo.Columns) > 0 {
		// partitionInfo.Type == model.PartitionTypeRange || partitionInfo.Type == model.PartitionTypeList
		// || partitionInfo.Type == model.PartitionTypeKey
		// Notice that MySQL uses two spaces between LIST and COLUMNS...
		if partitionInfo.Type == pmodel.PartitionTypeKey {
			fmt.Fprintf(buf, "\nPARTITION BY %s (", partitionInfo.Type.String())
		} else {
			fmt.Fprintf(buf, "\nPARTITION BY %s COLUMNS(", partitionInfo.Type.String())
		}
		writeColumnListToBuffer(partitionInfo, sqlMode, buf)
		buf.WriteString(")\n(")
	} else {
		fmt.Fprintf(buf, "\nPARTITION BY %s (%s)\n(", partitionInfo.Type.String(), partitionInfo.Expr)
	}

	AppendPartitionDefs(partitionInfo, buf, sqlMode)
	buf.WriteString(")")
}

// AppendPartitionDefs generates a list of partition definitions needed for SHOW CREATE TABLE (in executor/show.go)
// as well as needed for generating the ADD PARTITION query for INTERVAL partitioning of ALTER TABLE t LAST PARTITION
// and generating the CREATE TABLE query from CREATE TABLE ... INTERVAL
func AppendPartitionDefs(partitionInfo *model.PartitionInfo, buf *bytes.Buffer, sqlMode mysql.SQLMode) {
	for i, def := range partitionInfo.Definitions {
		if i > 0 {
			fmt.Fprintf(buf, ",\n ")
		}
		fmt.Fprintf(buf, "PARTITION %s", stringutil.Escape(def.Name.O, sqlMode))
		// PartitionTypeHash and PartitionTypeKey do not have any VALUES definition
		if partitionInfo.Type == pmodel.PartitionTypeRange {
			lessThans := make([]string, len(def.LessThan))
			for idx, v := range def.LessThan {
				lessThans[idx] = hexIfNonPrint(v)
			}
			fmt.Fprintf(buf, " VALUES LESS THAN (%s)", strings.Join(lessThans, ","))
		} else if partitionInfo.Type == pmodel.PartitionTypeList {
			if len(def.InValues) == 0 {
				fmt.Fprintf(buf, " DEFAULT")
			} else if len(def.InValues) == 1 &&
				len(def.InValues[0]) == 1 &&
				strings.EqualFold(def.InValues[0][0], "DEFAULT") {
				fmt.Fprintf(buf, " DEFAULT")
			} else {
				values := bytes.NewBuffer(nil)
				for j, inValues := range def.InValues {
					if j > 0 {
						values.WriteString(",")
					}
					if len(inValues) > 1 {
						values.WriteString("(")
						tmpVals := make([]string, len(inValues))
						for idx, v := range inValues {
							tmpVals[idx] = hexIfNonPrint(v)
						}
						values.WriteString(strings.Join(tmpVals, ","))
						values.WriteString(")")
					} else if len(inValues) == 1 {
						values.WriteString(hexIfNonPrint(inValues[0]))
					}
				}
				fmt.Fprintf(buf, " VALUES IN (%s)", values.String())
			}
		}
		if len(def.Comment) > 0 {
			fmt.Fprintf(buf, " COMMENT '%s'", format.OutputFormat(def.Comment))
		}
		if def.PlacementPolicyRef != nil {
			// add placement ref info here
			fmt.Fprintf(buf, " /*T![placement] PLACEMENT POLICY=%s */", stringutil.Escape(def.PlacementPolicyRef.Name.O, sqlMode))
		}
	}
}

func generatePartValuesWithTp(partVal types.Datum, tp types.FieldType) (string, error) {
	if partVal.Kind() == types.KindNull {
		return "NULL", nil
	}

	s, err := partVal.ToString()
	if err != nil {
		return "", err
	}

	switch tp.EvalType() {
	case types.ETInt:
		return s, nil
	case types.ETString:
		// The `partVal` can be an invalid utf8 string if it's converted to BINARY, then the content will be lost after
		// marshaling and storing in the schema. In this case, we use a hex literal to work around this issue.
		if tp.GetCharset() == charset.CharsetBin {
			return fmt.Sprintf("_binary 0x%x", s), nil
		}
		return driver.WrapInSingleQuotes(s), nil
	case types.ETDatetime, types.ETDuration:
		return driver.WrapInSingleQuotes(s), nil
	}

	return "", dbterror.ErrWrongTypeColumnValue.GenWithStackByArgs()
}

func checkPartitionDefinitionConstraints(ctx expression.BuildContext, tbInfo *model.TableInfo) error {
	var err error
	if err = checkPartitionNameUnique(tbInfo.Partition); err != nil {
		return errors.Trace(err)
	}
	if err = checkAddPartitionTooManyPartitions(uint64(len(tbInfo.Partition.Definitions))); err != nil {
		return err
	}
	if err = checkAddPartitionOnTemporaryMode(tbInfo); err != nil {
		return err
	}
	if err = checkPartitionColumnsUnique(tbInfo); err != nil {
		return err
	}

	switch tbInfo.Partition.Type {
	case pmodel.PartitionTypeRange:
		failpoint.Inject("CheckPartitionByRangeErr", func() {
			panic("mockCheckPartitionByRangeErr")
		})
		err = checkPartitionByRange(ctx, tbInfo)
	case pmodel.PartitionTypeHash, pmodel.PartitionTypeKey:
		err = checkPartitionByHash(tbInfo)
	case pmodel.PartitionTypeList:
		err = checkPartitionByList(ctx, tbInfo)
	}
	return errors.Trace(err)
}

func checkPartitionByHash(tbInfo *model.TableInfo) error {
	return checkNoHashPartitions(tbInfo.Partition.Num)
}

// checkPartitionByRange checks validity of a "BY RANGE" partition.
func checkPartitionByRange(ctx expression.BuildContext, tbInfo *model.TableInfo) error {
	pi := tbInfo.Partition

	if len(pi.Columns) == 0 {
		return checkRangePartitionValue(ctx, tbInfo)
	}

	return checkRangeColumnsPartitionValue(ctx, tbInfo)
}

func checkRangeColumnsPartitionValue(ctx expression.BuildContext, tbInfo *model.TableInfo) error {
	// Range columns partition key supports multiple data types with integer、datetime、string.
	pi := tbInfo.Partition
	defs := pi.Definitions
	if len(defs) < 1 {
		return ast.ErrPartitionsMustBeDefined.GenWithStackByArgs("RANGE")
	}

	curr := &defs[0]
	if len(curr.LessThan) != len(pi.Columns) {
		return errors.Trace(ast.ErrPartitionColumnList)
	}
	var prev *model.PartitionDefinition
	for i := 1; i < len(defs); i++ {
		prev, curr = curr, &defs[i]
		succ, err := checkTwoRangeColumns(ctx, curr, prev, pi, tbInfo)
		if err != nil {
			return err
		}
		if !succ {
			return errors.Trace(dbterror.ErrRangeNotIncreasing)
		}
	}
	return nil
}

func checkTwoRangeColumns(ctx expression.BuildContext, curr, prev *model.PartitionDefinition, pi *model.PartitionInfo, tbInfo *model.TableInfo) (bool, error) {
	if len(curr.LessThan) != len(pi.Columns) {
		return false, errors.Trace(ast.ErrPartitionColumnList)
	}
	for i := 0; i < len(pi.Columns); i++ {
		// Special handling for MAXVALUE.
		if strings.EqualFold(curr.LessThan[i], partitionMaxValue) && !strings.EqualFold(prev.LessThan[i], partitionMaxValue) {
			// If current is maxvalue, it certainly >= previous.
			return true, nil
		}
		if strings.EqualFold(prev.LessThan[i], partitionMaxValue) {
			// Current is not maxvalue, and previous is maxvalue.
			return false, nil
		}

		// The tuples of column values used to define the partitions are strictly increasing:
		// PARTITION p0 VALUES LESS THAN (5,10,'ggg')
		// PARTITION p1 VALUES LESS THAN (10,20,'mmm')
		// PARTITION p2 VALUES LESS THAN (15,30,'sss')
		colInfo := findColumnByName(pi.Columns[i].L, tbInfo)
		cmp, err := parseAndEvalBoolExpr(ctx, curr.LessThan[i], prev.LessThan[i], colInfo, tbInfo)
		if err != nil {
			return false, err
		}

		if cmp > 0 {
			return true, nil
		}

		if cmp < 0 {
			return false, nil
		}
	}
	return false, nil
}

// equal, return 0
// greater, return 1
// less, return -1
func parseAndEvalBoolExpr(ctx expression.BuildContext, l, r string, colInfo *model.ColumnInfo, tbInfo *model.TableInfo) (int64, error) {
	lexpr, err := expression.ParseSimpleExpr(ctx, l, expression.WithTableInfo("", tbInfo), expression.WithCastExprTo(&colInfo.FieldType))
	if err != nil {
		return 0, err
	}
	rexpr, err := expression.ParseSimpleExpr(ctx, r, expression.WithTableInfo("", tbInfo), expression.WithCastExprTo(&colInfo.FieldType))
	if err != nil {
		return 0, err
	}

	e, err := expression.NewFunctionBase(ctx, ast.EQ, field_types.NewFieldType(mysql.TypeLonglong), lexpr, rexpr)
	if err != nil {
		return 0, err
	}
	e.SetCharsetAndCollation(colInfo.GetCharset(), colInfo.GetCollate())
	res, _, err1 := e.EvalInt(ctx.GetEvalCtx(), chunk.Row{})
	if err1 != nil {
		return 0, err1
	}
	if res == 1 {
		return 0, nil
	}

	e, err = expression.NewFunctionBase(ctx, ast.GT, field_types.NewFieldType(mysql.TypeLonglong), lexpr, rexpr)
	if err != nil {
		return 0, err
	}
	e.SetCharsetAndCollation(colInfo.GetCharset(), colInfo.GetCollate())
	res, _, err1 = e.EvalInt(ctx.GetEvalCtx(), chunk.Row{})
	if err1 != nil {
		return 0, err1
	}
	if res > 0 {
		return 1, nil
	}
	return -1, nil
}

// checkPartitionByList checks validity of a "BY LIST" partition.
func checkPartitionByList(ctx expression.BuildContext, tbInfo *model.TableInfo) error {
	return checkListPartitionValue(ctx, tbInfo)
}<|MERGE_RESOLUTION|>--- conflicted
+++ resolved
@@ -2144,24 +2144,6 @@
 	if err != nil {
 		return ver, errors.Trace(err)
 	}
-<<<<<<< HEAD
-	if job.Type != model.ActionDropTablePartition {
-		// If rollback from reorganize partition, remove DroppingDefinitions from tableInfo
-		tblInfo.Partition.DroppingDefinitions = nil
-		// If rollback from adding table partition, remove addingDefinitions from tableInfo.
-		physicalTableIDs, pNames, rollbackBundles := rollbackAddingPartitionInfo(tblInfo)
-		err = infosync.PutRuleBundlesWithDefaultRetry(context.TODO(), rollbackBundles)
-		if err != nil {
-			job.State = model.JobStateCancelled
-			return ver, errors.Wrapf(err, "failed to notify PD the placement rules")
-		}
-		// TODO: Will this drop LabelRules for existing partitions, if the new partitions have the same name?
-		err = dropLabelRules(jobCtx.ctx, job.SchemaName, tblInfo.Name.L, pNames)
-		if err != nil {
-			job.State = model.JobStateCancelled
-			return ver, errors.Wrapf(err, "failed to notify PD the label rules")
-		}
-=======
 	tblInfo.Partition.DroppingDefinitions = nil
 	physicalTableIDs, pNames, rollbackBundles := rollbackAddingPartitionInfo(tblInfo)
 	err = infosync.PutRuleBundlesWithDefaultRetry(context.TODO(), rollbackBundles)
@@ -2175,7 +2157,6 @@
 		job.State = model.JobStateCancelled
 		return ver, errors.Wrapf(err, "failed to notify PD the label rules")
 	}
->>>>>>> 1e24d396
 
 	if _, err := alterTableLabelRule(job.SchemaName, tblInfo, getIDs([]*model.TableInfo{tblInfo})); err != nil {
 		job.State = model.JobStateCancelled
